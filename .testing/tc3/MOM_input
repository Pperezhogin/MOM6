--- conflicted
+++ resolved
@@ -35,19 +35,11 @@
                                 ! y-direction.  With STATIC_MEMORY_ this is set as NJHALO_
                                 ! in MOM_memory.h at compile time; without STATIC_MEMORY_
                                 ! the default is NJHALO_ in MOM_memory.h (if defined) or 2.
-<<<<<<< HEAD
-NIGLOBAL = 13                   !
-                                ! The total number of thickness grid points in the
-                                ! x-direction in the physical domain. With STATIC_MEMORY_
-                                ! this is set in MOM_memory.h at compile time.
-NJGLOBAL = 13                   !
-=======
 NIGLOBAL = 10                   !
                                 ! The total number of thickness grid points in the
                                 ! x-direction in the physical domain. With STATIC_MEMORY_
                                 ! this is set in MOM_memory.h at compile time.
 NJGLOBAL = 8                    !
->>>>>>> d23a1f9c
                                 ! The total number of thickness grid points in the
                                 ! y-direction in the physical domain. With STATIC_MEMORY_
                                 ! this is set in MOM_memory.h at compile time.
