--- conflicted
+++ resolved
@@ -7,22 +7,13 @@
 "ocean_month",    1, "months", 1, "days", "time"
 "ocean_annual",  12, "months", 1, "days", "time"
 "ocean_static",  -1, "months", 1, "days", "time"
-<<<<<<< HEAD
 "ocean_scalar_daily", 1, "days",   1, "days", "time"
-"_Drake_passage",    1, "days",   1, "days", "time"
-"_Denmark_Strait",   1, "days",   1, "days", "time"
-"_Iceland_Norway",   1, "days",   1, "days", "time"
-"_Gibraltar_Strait", 1, "days",   1, "days", "time"
-"_Bering_Strait",    1, "days",   1, "days", "time"
-"_Agulhas_section",  1, "days",   1, "days", "time"
-=======
 "Drake_passage",    1, "days",   1, "days", "time"
 "Denmark_Strait",   1, "days",   1, "days", "time"
 "Iceland_Norway",   1, "days",   1, "days", "time"
 "Gibraltar_Strait", 1, "days",   1, "days", "time"
 "Bering_Strait",    1, "days",   1, "days", "time"
 "Agulhas_section",  1, "days",   1, "days", "time"
->>>>>>> dfaa8030
 
 #==================
 # OCEAN DIAGNOSTICS
