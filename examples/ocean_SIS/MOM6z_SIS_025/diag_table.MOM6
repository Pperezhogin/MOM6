# Ocean diagnostics files
"ocean_daily",            1, "days",   1, "days", "time"
"ocean_month",            1, "months", 1, "days", "time"
"ocean_annual",          12, "months", 1, "days", "time"
"ocean_annual_snap",     12, "months", 1, "days", "time"
"ocean_static",          -1, "months", 1, "days", "time"
"ocean_Drake_passage",    1, "days",   1, "days", "time"
"ocean_Denmark_Strait",   1, "days",   1, "days", "time"
"ocean_Iceland_Norway",   1, "days",   1, "days", "time"
"ocean_Gibraltar_Strait", 1, "days",   1, "days", "time"
"ocean_Bering_Strait",    1, "days",   1, "days", "time"
"ocean_Agulhas_section",  1, "days",   1, "days", "time"

# Ocean diagnostics

# High-frequency 2d
 "ocean_model", "SSH",          "ssh",              "ocean_daily", "all", "mean", "none",2
 "ocean_model", "SSU",          "ssu",              "ocean_daily", "all", "mean", "none",2
 "ocean_model", "SSV",          "ssv",              "ocean_daily", "all", "mean", "none",2
 "ocean_model", "SST",          "sst",              "ocean_daily", "all", "mean", "none",2
 "ocean_model", "SSS",          "sss",              "ocean_daily", "all", "mean", "none",2
 "ocean_model", "SST",          "sst_max",          "ocean_daily", "all", "max",  "none",2
 "ocean_model", "SST",          "sst_min",          "ocean_daily", "all", "min",  "none",2

# Monthly averages
 "ocean_model", "SSH",          "ssh",              "ocean_month", "all", "mean", "none",2
 "ocean_model", "SST",          "sst_max",          "ocean_month", "all", "max",  "none",2
 "ocean_model", "SST",          "sst_min",          "ocean_month", "all", "min",  "none",2
 "ocean_model", "KPP_OBLdepth", "KPP_OBLdepth",     "ocean_month", "all", "mean", "none",2
 "ocean_model", "KPP_OBLdepth", "KPP_OBLdepth_max", "ocean_month", "all", "max",  "none",2
 "ocean_model", "KPP_OBLdepth", "KPP_OBLdepth_min", "ocean_month", "all", "min",  "none",2
 "ocean_model", "MLD_0125",     "MLD_0125",         "ocean_month", "all", "mean", "none",2
<<<<<<< HEAD
 "ocean_model", "MLD_003",      "MLD_003",          "ocean_month", "all", "mean", "none",2
=======
 "ocean_model", "MLD_user",     "MLD_user",         "ocean_month", "all", "mean", "none",2
 "ocean_model", "subML_N2",     "subML_N2",         "ocean_month", "all", "mean", "none",2
>>>>>>> 3d8913b7
 "ocean_model", "temp",         "temp",             "ocean_month", "all", "mean", "none",2
 "ocean_model", "salt",         "salt",             "ocean_month", "all", "mean", "none",2
 "ocean_model", "u",            "u",                "ocean_month", "all", "mean", "none",2
 "ocean_model", "v",            "v",                "ocean_month", "all", "mean", "none",2
 "ocean_model", "Kd_interface", "Kd_interface",     "ocean_month", "all", "mean", "none",2
 "ocean_model", "Kd_shear",     "Kd_shear",         "ocean_month", "all", "mean", "none",2
 "ocean_model", "Kd_itides",    "Kd_itides",        "ocean_month", "all", "mean", "none",2
 "ocean_model", "KPP_Kheat",    "KPP_Kheat",        "ocean_month", "all", "mean", "none",2

# Monthly surface forcing
 "ocean_model", "taux",         "taux",             "ocean_month", "all", "mean", "none",2
 "ocean_model", "tauy",         "tauy",             "ocean_month", "all", "mean", "none",2
 "ocean_model", "ustar",        "ustar",            "ocean_month", "all", "mean", "none",2
 "ocean_model", "PmE",          "PmE",              "ocean_month", "all", "mean", "none",2
 "ocean_model", "SW",           "SW",               "ocean_month", "all", "mean", "none",2
 "ocean_model", "Net_Heat",     "Net_Heat",         "ocean_month", "all", "mean", "none",2
 "ocean_model", "LwLatSens",    "LwLatSens",        "ocean_month", "all", "mean", "none",2
 "ocean_model", "p_surf",       "p_surf",           "ocean_month", "all", "mean", "none",2
 "ocean_model", "salt_flux",    "salt_flux",        "ocean_month", "all", "mean", "none",2

# Annual averages
 "ocean_model", "e",            "e",                "ocean_annual", "all", "mean", "none",2
 "ocean_model", "h",            "h",                "ocean_annual", "all", "mean", "none",2
 "ocean_model", "temp",         "temp",             "ocean_annual", "all", "mean", "none",2
 "ocean_model", "salt",         "salt",             "ocean_annual", "all", "mean", "none",2
 "ocean_model", "u",            "u",                "ocean_annual", "all", "mean", "none",2
 "ocean_model", "v",            "v",                "ocean_annual", "all", "mean", "none",2
 "ocean_model", "Kd_interface", "Kd_interface",     "ocean_annual", "all", "mean", "none",2
 "ocean_model", "Kd_shear",     "Kd_shear",         "ocean_annual", "all", "mean", "none",2
 "ocean_model", "Kd_itides",    "Kd_itides",        "ocean_annual", "all", "mean", "none",2
 "ocean_model", "KPP_Kheat",    "KPP_Kheat",        "ocean_annual", "all", "mean", "none",2
 "ocean_model", "MLD_0125",     "MLD_0125_min",     "ocean_annual", "all", "min",  "none",2
 "ocean_model", "MLD_0125",     "MLD_0125_max",     "ocean_annual", "all", "max",  "none",2
 "ocean_model", "MLD_003",      "MLD_003_min",      "ocean_annual", "all", "min",  "none",2
 "ocean_model", "MLD_003",      "MLD_003_max",      "ocean_annual", "all", "max",  "none",2
 "ocean_model", "uh",           "uh",               "ocean_annual", "all", "mean", "none",2
 "ocean_model", "vh",           "vh",               "ocean_annual", "all", "mean", "none",2
 "ocean_model", "T_ady",        "T_ady",            "ocean_annual", "all", "mean", "none",2
 "ocean_model", "S_ady",        "S_ady",            "ocean_annual", "all", "mean", "none",2
 "ocean_model", "TKE_tidal",    "TKE_tidal",        "ocean_annual", "all", "mean", "none",2
 "ocean_model", "TKE_itidal",   "TKE_itidal",       "ocean_annual", "all", "mean", "none",2
 "ocean_model", "taux",         "taux",             "ocean_annual", "all", "mean", "none",2
 "ocean_model", "tauy",         "tauy",             "ocean_annual", "all", "mean", "none",2
 "ocean_model", "ustar",        "ustar",            "ocean_annual", "all", "mean", "none",2
 "ocean_model", "PmE",          "PmE",              "ocean_annual", "all", "mean", "none",2
 "ocean_model", "SW",           "SW",               "ocean_annual", "all", "mean", "none",2
 "ocean_model", "Net_Heat",     "Net_Heat",         "ocean_annual", "all", "mean", "none",2
 "ocean_model", "LwLatSens",    "LwLatSens",        "ocean_annual", "all", "mean", "none",2
 "ocean_model", "p_surf",       "p_surf",           "ocean_annual", "all", "mean", "none",2
 "ocean_model", "salt_flux",    "salt_flux",        "ocean_annual", "all", "mean", "none",2

# Annual snapshots
 "ocean_model", "age",          "age",              "ocean_annual_snap", "all", "none", "none",2
#"ocean_model", "vintage_z",    "vintage",          "ocean_annual_snap", "all", "none", "none",2

# Sections
"ocean_model", "temp", "temp", "ocean_Drake_passage",    "all", "mean", "-70. -70. -71. -54.5 -1 -1",2
"ocean_model", "salt", "salt", "ocean_Drake_passage",    "all", "mean", "-70. -70. -71. -54.5 -1 -1",2
"ocean_model", "uh",   "uh",   "ocean_Drake_passage",    "all", "mean", "-70. -70. -71. -54.5 -1 -1",2
"ocean_model", "u",    "u",    "ocean_Drake_passage",    "all", "mean", "-70. -70. -71. -54.5 -1 -1",2
"ocean_model", "e",    "e",    "ocean_Drake_passage",    "all", "mean", "-70. -70. -71. -54.5 -1 -1",2
"ocean_model", "temp", "temp", "ocean_Denmark_Strait",   "all", "mean", "-42.5 -20. 65. 65. -1 -1",2
"ocean_model", "salt", "salt", "ocean_Denmark_Strait",   "all", "mean", "-42.5 -20. 65. 65. -1 -1",2
"ocean_model", "vh",   "vh",   "ocean_Denmark_Strait",   "all", "mean", "-42.5 -20. 65. 65. -1 -1",2
"ocean_model", "v",    "v",    "ocean_Denmark_Strait",   "all", "mean", "-42.5 -20. 65. 65. -1 -1",2
"ocean_model", "e",    "e",    "ocean_Denmark_Strait",   "all", "mean", "-42.5 -20. 65. 65. -1 -1",2
"ocean_model", "temp", "temp", "ocean_Iceland_Norway",   "all", "mean", "-20. 15. 65. 65. -1 -1",2
"ocean_model", "salt", "salt", "ocean_Iceland_Norway",   "all", "mean", "-20. 15. 65. 65. -1 -1",2
"ocean_model", "vh",   "vh",   "ocean_Iceland_Norway",   "all", "mean", "-20. 15. 65. 65. -1 -1",2
"ocean_model", "v",    "v",    "ocean_Iceland_Norway",   "all", "mean", "-20. 15. 65. 65. -1 -1",2
"ocean_model", "e",    "e",    "ocean_Iceland_Norway",   "all", "mean", "-20. 15. 65. 65. -1 -1",2
"ocean_model", "temp", "temp", "ocean_Gibraltar_Strait", "all", "mean", "-5. -5. 35.8 36.2 -1 -1",2
"ocean_model", "salt", "salt", "ocean_Gibraltar_Strait", "all", "mean", "-5. -5. 35.8 36.2 -1 -1",2
"ocean_model", "uh",   "uh",   "ocean_Gibraltar_Strait", "all", "mean", "-5. -5. 35.8 36.2 -1 -1",2
"ocean_model", "u",    "u",    "ocean_Gibraltar_Strait", "all", "mean", "-5. -5. 35.8 36.2 -1 -1",2
"ocean_model", "e",    "e",    "ocean_Gibraltar_Strait", "all", "mean", "-5. -5. 35.8 36.2 -1 -1",2
"ocean_model", "temp", "temp", "ocean_Bering_Strait",    "all", "mean", "-171.4 -168.7 66.1 66.1 -1 -1",2
"ocean_model", "salt", "salt", "ocean_Bering_Strait",    "all", "mean", "-171.4 -168.7 66.1 66.1 -1 -1",2
"ocean_model", "vh",   "vh",   "ocean_Bering_Strait",    "all", "mean", "-171.4 -168.7 66.1 66.1 -1 -1",2
"ocean_model", "v",    "v",    "ocean_Bering_Strait",    "all", "mean", "-171.4 -168.7 66.1 66.1 -1 -1",2
"ocean_model", "e",    "e",    "ocean_Bering_Strait",    "all", "mean", "-171.4 -168.7 66.1 66.1 -1 -1",2
"ocean_model", "temp", "temp", "ocean_Agulhas_section",  "all", "mean", "20. 20. -70.1 -34.5 -1 -1",2
"ocean_model", "salt", "salt", "ocean_Agulhas_section",  "all", "mean", "20. 20. -70.1 -34.5 -1 -1",2
"ocean_model", "uh",   "uh",   "ocean_Agulhas_section",  "all", "mean", "20. 20. -70.1 -34.5 -1 -1",2
"ocean_model", "u",    "u",    "ocean_Agulhas_section",  "all", "mean", "20. 20. -70.1 -34.5 -1 -1",2
"ocean_model", "e",    "e",    "ocean_Agulhas_section",  "all", "mean", "20. 20. -70.1 -34.5 -1 -1",2

# Static geometry data
 "ocean_model", "geolon",      "geolon",      "ocean_static", "all", "none", "none", 2
 "ocean_model", "geolat",      "geolat",      "ocean_static", "all", "none", "none", 2
 "ocean_model", "geolon_c",    "geolon_c",    "ocean_static", "all", "none", "none", 2
 "ocean_model", "geolat_c",    "geolat_c",    "ocean_static", "all", "none", "none", 2
 "ocean_model", "geolon_u",    "geolon_u",    "ocean_static", "all", "none", "none", 2
 "ocean_model", "geolat_u",    "geolat_u",    "ocean_static", "all", "none", "none", 2
 "ocean_model", "geolon_v",    "geolon_v",    "ocean_static", "all", "none", "none", 2
 "ocean_model", "geolat_v",    "geolat_v",    "ocean_static", "all", "none", "none", 2
 "ocean_model", "area_t",      "area_t",      "ocean_static", "all", "none", "none", 2
 "ocean_model", "depth_ocean", "depth_ocean", "ocean_static", "all", "none", "none", 2
 "ocean_model", "wet",         "wet",         "ocean_static", "all", "none", "none", 2
 "ocean_model", "wet_c",       "wet_c",       "ocean_static", "all", "none", "none", 2
 "ocean_model", "wet_u",       "wet_u",       "ocean_static", "all", "none", "none", 2
 "ocean_model", "wet_v",       "wet_v",       "ocean_static", "all", "none", "none", 2<|MERGE_RESOLUTION|>--- conflicted
+++ resolved
@@ -29,13 +29,8 @@
  "ocean_model", "KPP_OBLdepth", "KPP_OBLdepth",     "ocean_month", "all", "mean", "none",2
  "ocean_model", "KPP_OBLdepth", "KPP_OBLdepth_max", "ocean_month", "all", "max",  "none",2
  "ocean_model", "KPP_OBLdepth", "KPP_OBLdepth_min", "ocean_month", "all", "min",  "none",2
- "ocean_model", "MLD_0125",     "MLD_0125",         "ocean_month", "all", "mean", "none",2
-<<<<<<< HEAD
  "ocean_model", "MLD_003",      "MLD_003",          "ocean_month", "all", "mean", "none",2
-=======
- "ocean_model", "MLD_user",     "MLD_user",         "ocean_month", "all", "mean", "none",2
  "ocean_model", "subML_N2",     "subML_N2",         "ocean_month", "all", "mean", "none",2
->>>>>>> 3d8913b7
  "ocean_model", "temp",         "temp",             "ocean_month", "all", "mean", "none",2
  "ocean_model", "salt",         "salt",             "ocean_month", "all", "mean", "none",2
  "ocean_model", "u",            "u",                "ocean_month", "all", "mean", "none",2
@@ -67,8 +62,6 @@
  "ocean_model", "Kd_shear",     "Kd_shear",         "ocean_annual", "all", "mean", "none",2
  "ocean_model", "Kd_itides",    "Kd_itides",        "ocean_annual", "all", "mean", "none",2
  "ocean_model", "KPP_Kheat",    "KPP_Kheat",        "ocean_annual", "all", "mean", "none",2
- "ocean_model", "MLD_0125",     "MLD_0125_min",     "ocean_annual", "all", "min",  "none",2
- "ocean_model", "MLD_0125",     "MLD_0125_max",     "ocean_annual", "all", "max",  "none",2
  "ocean_model", "MLD_003",      "MLD_003_min",      "ocean_annual", "all", "min",  "none",2
  "ocean_model", "MLD_003",      "MLD_003_max",      "ocean_annual", "all", "max",  "none",2
  "ocean_model", "uh",           "uh",               "ocean_annual", "all", "mean", "none",2
