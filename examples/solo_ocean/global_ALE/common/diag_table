--- conflicted
+++ resolved
@@ -200,7 +200,6 @@
 
 # Surface Forcing:
 #=================
-<<<<<<< HEAD
 "ocean_model","taux","taux",                                    "forcing","all",.true.,"none",2
 "ocean_model","tauy","tauy",                                    "forcing","all",.true.,"none",2
 "ocean_model","ustar","ustar",                                  "forcing","all",.true.,"none",2
@@ -227,17 +226,6 @@
 "ocean_model","heat_content_frunoff","heat_content_frunoff",    "forcing","all",.true.,"none",2
 "ocean_model","heat_content_surfwater","heat_content_surfwater","forcing","all",.true.,"none",2
 "ocean_model","heat_content_massout","heat_content_massout",    "forcing","all",.true.,"none",2
-#
-=======
-#"ocean_model","taux","taux","forcing","all",.true.,"none",2
-#"ocean_model","tauy","tauy","forcing","all",.true.,"none",2
-#"ocean_model","ustar","ustar","forcing","all",.true.,"none",2
-#"ocean_model","PRCmE","PRCmE","forcing","all",.true.,"none",2
-#"ocean_model","SW","SW","forcing","all",.true.,"none",2
-#"ocean_model","LwLatSens","LwLatSens","forcing","all",.true.,"none",2
-#"ocean_model","p_surf","p_surf","forcing","all",.true.,"none",2
-#"ocean_model","salt_flux","salt_flux","forcing","all",.true.,"none",2
-#
 
 # Fields Provided to CMIP5 (CMOR Names):
 #=======================================
@@ -266,7 +254,6 @@
 "ocean_model","vo_z","vo","cmor_z","all",.true.,"none",2			#GFDL Name: v_z
 "ocean_model","so_z","so","cmor_z","all",.true.,"none",2			#GFDL Name: salt_z
 
->>>>>>> 5eab12ce
 # Static ocean fields:
 #=====================
 "ocean_model", "geolon",      "geolon",      "ocean_static", "all", .false., "none", 2
