--- conflicted
+++ resolved
@@ -49,19 +49,11 @@
   [MEM_LAYOUT=${srcdir}/config_src/memory/dynamic_nonsymmetric])
 
 # Default to solo_driver
-<<<<<<< HEAD
-DRIVER_DIR=${srcdir}/config_src/solo_driver
-AC_ARG_WITH([driver],
-  AS_HELP_STRING([--with-driver=coupled_driver|solo_driver], [Select directory for driver source code]))
-AS_IF([test "x$with_driver" != "x"],
-  [DRIVER_DIR=${srcdir}/config_src/${with_driver}])
-=======
 DRIVER_DIR=${srcdir}/config_src/drivers/solo_driver
 AC_ARG_WITH([driver],
   AS_HELP_STRING([--with-driver=coupled_driver|solo_driver], [Select directory for driver source code]))
 AS_IF([test "x$with_driver" != "x"],
   [DRIVER_DIR=${srcdir}/config_src/drivers/${with_driver}])
->>>>>>> f4ba5a39
 
 # TODO: Rather than point to a pre-configured header file, autoconf could be
 # used to configure a header based on a template.
@@ -224,10 +216,7 @@
 AC_CONFIG_COMMANDS([path_names],
   [list_paths -l \
     ${srcdir}/src \
-<<<<<<< HEAD
-=======
     ${srcdir}/config_src/infra/FMS1 \
->>>>>>> f4ba5a39
     ${srcdir}/config_src/ext* \
     ${DRIVER_DIR} \
     ${MEM_LAYOUT}
