--- conflicted
+++ resolved
@@ -152,34 +152,9 @@
 ! the elements, units, and conventions that exactly conform to the use for
 ! MOM-based coupled models.
 type, public :: ice_ocean_boundary_type
-<<<<<<< HEAD
-  real, pointer, dimension(:,:) :: latent_flux     =>NULL() !< latent flux (W/m2)
-  real, pointer, dimension(:,:) :: rofl_flux       =>NULL() !< liquid runoff (W/m2)
-  real, pointer, dimension(:,:) :: rofi_flux       =>NULL() !< ice runoff (W/m2)
-  real, pointer, dimension(:,:) :: u_flux          =>NULL() !< i-direction wind stress (Pa)
-  real, pointer, dimension(:,:) :: v_flux          =>NULL() !< j-direction wind stress (Pa)
-  real, pointer, dimension(:,:) :: t_flux          =>NULL() !< sensible heat flux (W/m2)
-  real, pointer, dimension(:,:) :: q_flux          =>NULL() !< specific humidity flux (kg/m2/s)
-  real, pointer, dimension(:,:) :: salt_flux       =>NULL() !< salt flux (kg/m2/s)
-  real, pointer, dimension(:,:) :: lw_flux         =>NULL() !< long wave radiation (W/m2)
-  real, pointer, dimension(:,:) :: sw_flux_vis_dir =>NULL() !< direct visible sw radiation (W/m2)
-  real, pointer, dimension(:,:) :: sw_flux_vis_dif =>NULL() !< diffuse visible sw radiation (W/m2)
-  real, pointer, dimension(:,:) :: sw_flux_nir_dir =>NULL() !< direct Near InfraRed sw radiation (W/m2)
-  real, pointer, dimension(:,:) :: sw_flux_nir_dif =>NULL() !< diffuse Near InfraRed sw radiation (W/m2)
-  real, pointer, dimension(:,:) :: lprec           =>NULL() !< mass flux of liquid precip (kg/m2/s)
-  real, pointer, dimension(:,:) :: fprec           =>NULL() !< mass flux of frozen precip (kg/m2/s)
-  real, pointer, dimension(:,:) :: runoff          =>NULL() !< mass flux of liquid runoff (kg/m2/s)
-  real, pointer, dimension(:,:) :: calving         =>NULL() !< mass flux of frozen runoff (kg/m2/s)
-  real, pointer, dimension(:,:) :: ustar_berg      =>NULL() !< frictional velocity beneath icebergs [m s-1]
-  real, pointer, dimension(:,:) :: area_berg       =>NULL() !< area covered by icebergs(m2/m2)
-  real, pointer, dimension(:,:) :: mass_berg       =>NULL() !< mass of icebergs(kg/m2)
-  real, pointer, dimension(:,:) :: runoff_hflx     =>NULL() !< heat content of liquid runoff (W/m2)
-  real, pointer, dimension(:,:) :: calving_hflx    =>NULL() !< heat content of frozen runoff (W/m2)
-  real, pointer, dimension(:,:) :: p               =>NULL() !< pressure of overlying ice and atmosphere
-=======
   real, pointer, dimension(:,:) :: latent_flux      =>NULL() !< latent flux (W/m2)
-  real, pointer, dimension(:,:) :: rofl_flux        =>NULL() !< liquid runoff (kg/m2/s)
-  real, pointer, dimension(:,:) :: rofi_flux        =>NULL() !< ice runoff (kg/m2/s)
+  real, pointer, dimension(:,:) :: rofl_flux        =>NULL() !< liquid runoff (W/m2)
+  real, pointer, dimension(:,:) :: rofi_flux        =>NULL() !< ice runoff (W/m2)
   real, pointer, dimension(:,:) :: u_flux           =>NULL() !< i-direction wind stress (Pa)
   real, pointer, dimension(:,:) :: v_flux           =>NULL() !< j-direction wind stress (Pa)
   real, pointer, dimension(:,:) :: t_flux           =>NULL() !< sensible heat flux (W/m2)
@@ -194,15 +169,15 @@
   real, pointer, dimension(:,:) :: sw_flux_nir_dif  =>NULL() !< diffuse Near InfraRed sw radiation (W/m2)
   real, pointer, dimension(:,:) :: lprec            =>NULL() !< mass flux of liquid precip (kg/m2/s)
   real, pointer, dimension(:,:) :: fprec            =>NULL() !< mass flux of frozen precip (kg/m2/s)
+  real, pointer, dimension(:,:) :: runoff           =>NULL() !< mass flux of liquid runoff (kg/m2/s)
   real, pointer, dimension(:,:) :: calving          =>NULL() !< mass flux of frozen runoff (kg/m2/s)
-  real, pointer, dimension(:,:) :: ustar_berg       =>NULL() !< frictional velocity beneath icebergs (m/s)
+  real, pointer, dimension(:,:) :: ustar_berg       =>NULL() !< frictional velocity beneath icebergs [m s-1]
   real, pointer, dimension(:,:) :: area_berg        =>NULL() !< area covered by icebergs(m2/m2)
   real, pointer, dimension(:,:) :: mass_berg        =>NULL() !< mass of icebergs(kg/m2)
   real, pointer, dimension(:,:) :: runoff_hflx      =>NULL() !< heat content of liquid runoff (W/m2)
   real, pointer, dimension(:,:) :: calving_hflx     =>NULL() !< heat content of frozen runoff (W/m2)
   real, pointer, dimension(:,:) :: p                =>NULL() !< pressure of overlying ice and atmosphere
->>>>>>> f9c260d4
-                                                            !< on ocean surface (Pa)
+                                                             !< on ocean surface (Pa)
   real, pointer, dimension(:,:) :: mi               =>NULL() !< mass of ice (kg/m2)
   real, pointer, dimension(:,:) :: ice_rigidity     =>NULL() !< rigidity of the sea ice, sea-ice and
                                                             !! ice-shelves, expressed as a coefficient
