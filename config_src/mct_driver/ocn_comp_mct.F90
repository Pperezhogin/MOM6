!> This is the main driver for MOM6 in CIME
module ocn_comp_mct

! This file is part of MOM6. See LICENSE.md for the license.

! mct modules
use ESMF,                only: ESMF_clock, ESMF_time, ESMF_timeInterval, ESMF_TimeInc
use ESMF,                only: ESMF_ClockGet, ESMF_TimeGet, ESMF_TimeIntervalGet
use seq_cdata_mod,       only: seq_cdata, seq_cdata_setptrs
use seq_flds_mod,        only: ice_ncat, seq_flds_i2o_per_cat
use mct_mod,             only: mct_gsMap, mct_gsmap_init, mct_gsMap_lsize, &
                               mct_gsmap_orderedpoints
use mct_mod,             only: mct_aVect, mct_aVect_init, mct_aVect_zero, &
                               mct_aVect_nRattr
use mct_mod,             only: mct_gGrid, mct_gGrid_init, mct_gGrid_importRAttr, &
                               mct_gGrid_importIAttr
use mct_mod,             only: mct_avect_indexra, mct_aVect_clean
use seq_flds_mod,        only: seq_flds_x2o_fields, seq_flds_o2x_fields, seq_flds_dom_coord, &
                               seq_flds_dom_other
use seq_infodata_mod,    only: seq_infodata_type, seq_infodata_GetData, &
                               seq_infodata_start_type_start, seq_infodata_start_type_cont,   &
                               seq_infodata_start_type_brnch, seq_infodata_PutData
use seq_comm_mct,        only: seq_comm_name, seq_comm_inst, seq_comm_suffix
use seq_timemgr_mod,     only: seq_timemgr_EClockGetData, seq_timemgr_RestartAlarmIsOn
use perf_mod,            only: t_startf, t_stopf
use shr_kind_mod,        only: shr_kind_r8
use shr_file_mod,        only: shr_file_getUnit, shr_file_freeUnit, shr_file_setIO, &
                               shr_file_getLogUnit, shr_file_getLogLevel, &
                               shr_file_setLogUnit, shr_file_setLogLevel

! MOM6 modules
use MOM_domains,          only : MOM_infra_init, MOM_infra_end
use MOM_coms,             only : reproducing_sum
use MOM_cpu_clock,        only : cpu_clock_id, cpu_clock_begin, cpu_clock_end
use MOM_cpu_clock,        only : CLOCK_SUBCOMPONENT
use MOM,                  only: initialize_MOM, step_MOM, MOM_control_struct, MOM_state_type, MOM_end
use MOM,                  only: calculate_surface_state, allocate_surface_state
use MOM,                  only: finish_MOM_initialization, step_offline
use MOM_forcing_type,     only: forcing, forcing_diags, register_forcing_type_diags
use MOM_forcing_type,     only: allocate_forcing_type, deallocate_forcing_type
use MOM_forcing_type,     only: mech_forcing_diags, forcing_accumulate, forcing_diagnostics
use MOM_forcing_type,     only: mech_forcing, allocate_mech_forcing, copy_back_forcing_fields
use MOM_forcing_type,     only: set_net_mass_forcing, set_derived_forcing_fields
use MOM_forcing_type,     only: copy_common_forcing_fields
use MOM_restart,          only: save_restart
use MOM_domains,          only: num_pes, root_pe, pe_here
use MOM_domains,          only: pass_vector, BGRID_NE, CGRID_NE, To_All
use MOM_domains,          only: pass_var, AGRID, fill_symmetric_edges
use MOM_grid,             only: ocean_grid_type, get_global_grid_size
use MOM_verticalGrid,     only: verticalGrid_type
use MOM_variables,        only: surface
use MOM_error_handler,    only: MOM_error, FATAL, is_root_pe, WARNING
use MOM_error_handler,    only: callTree_enter, callTree_leave
use MOM_time_manager,     only: time_type, set_date, set_time, set_calendar_type, NOLEAP, get_date
use MOM_time_manager,     only: operator(+), operator(-), operator(*), operator(/)
use MOM_time_manager,     only: operator(==), operator(/=), operator(>), get_time
use MOM_file_parser,      only: get_param, log_version, param_file_type, close_param_file
use MOM_get_input,        only: Get_MOM_Input, directories
use MOM_diag_mediator,    only: diag_ctrl, enable_averaging, disable_averaging
use MOM_diag_mediator,    only: diag_mediator_close_registration, diag_mediator_end
use MOM_diag_mediator,    only: safe_alloc_ptr
use MOM_ice_shelf,        only: initialize_ice_shelf, shelf_calc_flux, ice_shelf_CS
use MOM_ice_shelf,        only: ice_shelf_end, ice_shelf_save_restart
use MOM_string_functions, only: uppercase
use MOM_constants,        only: CELSIUS_KELVIN_OFFSET, hlf, hlv
use MOM_EOS,              only: gsw_sp_from_sr, gsw_pt_from_ct
use user_revise_forcing,  only : user_alter_forcing, user_revise_forcing_init
use user_revise_forcing,  only : user_revise_forcing_CS
use MOM_restart,          only : restart_init, MOM_restart_CS
use MOM_restart,          only : restart_init_end, save_restart, restore_state
use data_override_mod,    only : data_override_init, data_override
use MOM_io,               only : slasher, write_version_number
use MOM_spatial_means,    only : adjust_area_mean_to_zero

! FMS modules
use mpp_domains_mod,          only : domain2d, mpp_get_layout, mpp_get_global_domain
use mpp_domains_mod,          only : mpp_define_domains, mpp_get_compute_domain
use time_interp_external_mod, only : init_external_field, time_interp_external
use time_interp_external_mod, only : time_interp_external_init
use fms_mod,                  only : read_data

! GFDL coupler modules
use coupler_types_mod,   only : coupler_1d_bc_type, coupler_2d_bc_type
use coupler_types_mod,   only : coupler_type_spawn
use coupler_types_mod,   only : coupler_type_initialized, coupler_type_copy_data

! By default make data private
implicit none; private

#include <MOM_memory.h>

! Public member functions
public :: ocn_init_mct
public :: ocn_run_mct
public :: ocn_final_mct
! Flag for debugging
logical, parameter :: debug=.true.

!> Structure with MCT attribute vectors and indices
type cpl_indices

  ! ocean to coupler
  integer :: o2x_So_t         !< Surface potential temperature (deg C)
  integer :: o2x_So_u         !< Surface zonal velocity (m/s)
  integer :: o2x_So_v         !< Surface meridional velocity (m/s)
  integer :: o2x_So_s         !< Surface salinity (PSU)
  integer :: o2x_So_dhdx      !< Zonal slope in the sea surface height
  integer :: o2x_So_dhdy      !< Meridional lope in the sea surface height
  integer :: o2x_So_bldepth   !< Boundary layer depth (m)
  integer :: o2x_Fioo_q       !< Heat flux?
  integer :: o2x_Faoo_fco2_ocn!< CO2 flux
  integer :: o2x_Faoo_fdms_ocn!< DMS flux

  ! coupler to ocean
  integer :: x2o_Si_ifrac        !< Fractional ice wrt ocean
  integer :: x2o_So_duu10n       !< 10m wind speed squared (m^2/s^2)
  integer :: x2o_Sa_pslv         !< Sea-level pressure (Pa)
  integer :: x2o_Sa_co2prog      !< Bottom atm level prognostic CO2
  integer :: x2o_Sa_co2diag      !< Bottom atm level diagnostic CO2
  integer :: x2o_Sw_lamult       !< Wave model langmuir multiplier
  integer :: x2o_Sw_ustokes      !< Surface Stokes drift, x-component
  integer :: x2o_Sw_vstokes      !< Surface Stokes drift, y-component
  integer :: x2o_Foxx_taux       !< Zonal wind stress (W/m2)
  integer :: x2o_Foxx_tauy       !< Meridonal wind stress (W/m2)
  integer :: x2o_Foxx_swnet      !< Net short-wave heat flux (W/m2)
  integer :: x2o_Foxx_sen        !< Sensible heat flux (W/m2)
  integer :: x2o_Foxx_lat        !< Latent heat flux  (W/m2)
  integer :: x2o_Foxx_lwup       !< Longwave radiation, up (W/m2)
  integer :: x2o_Faxa_lwdn       !< Longwave radiation, down (W/m2)
  integer :: x2o_Fioi_melth      !< Heat flux from snow & ice melt (W/m2)
  integer :: x2o_Fioi_meltw      !< Snow melt flux (kg/m2/s)
  integer :: x2o_Fioi_bcpho      !< Black Carbon hydrophobic release
                                 !! from sea ice component
  integer :: x2o_Fioi_bcphi      !< Black Carbon hydrophilic release from
                                 !! sea ice component
  integer :: x2o_Fioi_flxdst     !< Dust release from sea ice component
  integer :: x2o_Fioi_salt       !< Salt flux    (kg(salt)/m2/s)
  integer :: x2o_Foxx_evap       !< Evaporation flux  (kg/m2/s)
  integer :: x2o_Faxa_prec       !< Total precipitation flux (kg/m2/s)
  integer :: x2o_Faxa_snow       !< Water flux due to snow (kg/m2/s)
  integer :: x2o_Faxa_rain       !< Water flux due to rain (kg/m2/s)
  integer :: x2o_Faxa_bcphidry   !< Black   Carbon hydrophilic dry deposition
  integer :: x2o_Faxa_bcphodry   !< Black   Carbon hydrophobic dry deposition
  integer :: x2o_Faxa_bcphiwet   !< Black   Carbon hydrophilic wet deposition
  integer :: x2o_Faxa_ocphidry   !< Organic Carbon hydrophilic dry deposition
  integer :: x2o_Faxa_ocphodry   !< Organic Carbon hydrophobic dry deposition
  integer :: x2o_Faxa_ocphiwet   !< Organic Carbon hydrophilic dry deposition
  integer :: x2o_Faxa_dstwet1    !< Size 1 dust -- wet deposition
  integer :: x2o_Faxa_dstwet2    !< Size 2 dust -- wet deposition
  integer :: x2o_Faxa_dstwet3    !< Size 3 dust -- wet deposition
  integer :: x2o_Faxa_dstwet4    !< Size 4 dust -- wet deposition
  integer :: x2o_Faxa_dstdry1    !< Size 1 dust -- dry deposition
  integer :: x2o_Faxa_dstdry2    !< Size 2 dust -- dry deposition
  integer :: x2o_Faxa_dstdry3    !< Size 3 dust -- dry deposition
  integer :: x2o_Faxa_dstdry4    !< Size 4 dust -- dry deposition
  integer :: x2o_Foxx_rofl       !< River runoff flux (kg/m2/s)
  integer :: x2o_Foxx_rofi       !< Ice runoff flux (kg/m2/s)

  ! optional per thickness category fields
  integer, dimension(:), allocatable :: x2o_frac_col !< Fraction of ocean cell,
                                                     !! per column
  integer, dimension(:), allocatable :: x2o_fracr_col!< Fraction of ocean cell used
                                                     !! in radiation computations,
                                                     !! per column
  integer, dimension(:), allocatable :: x2o_qsw_fracr_col !< qsw * fracr, per column
  end type cpl_indices

!> This type is used for communication with other components via the FMS coupler.
! The element names and types can be changed only with great deliberation, hence
! the persistnce of things like the cutsy element name "avg_kount".
type, public ::  ocean_public_type
  type(domain2d) :: Domain    !< The domain for the surface fields.
  logical :: is_ocean_pe      !! .true. on processors that run the ocean model.
  character(len=32) :: instance_name = '' !< A name that can be used to identify
                              !! this instance of an ocean model, for example
                              !! in ensembles when writing messages.
  integer, pointer, dimension(:) :: pelist => NULL()   !< The list of ocean PEs.
  logical, pointer, dimension(:,:) :: maskmap =>NULL() !< A pointer to an array
                              !! indicating which logical processors are actually
                              !! used for the ocean code. The other logical
                              !! processors would be all land points and are not
                              !! assigned to actual processors. This need not be
                              !! assigned if all logical processors are used.

  integer :: stagger = -999 !< The staggering relative to the tracer points
                            !! of the two velocity components. Valid entries
                    !! include AGRID, BGRID_NE, CGRID_NE, BGRID_SW, and CGRID_SW,
                    !! corresponding to the community-standard Arakawa notation.
                    !! (These are named integers taken from mpp_parameter_mod.)
                    !! Following MOM, this is BGRID_NE by default when the ocean
                    !! is initialized, but here it is set to -999 so that a
                    !! global max across ocean and non-ocean processors  can be
                    !! used to determine its value.
  real, pointer, dimension(:,:)  :: &
    t_surf => NULL(), &  !< SST on t-cell (degrees Kelvin)
    s_surf => NULL(), &  !< SSS on t-cell (psu)
    u_surf => NULL(), &  !< i-velocity at the locations indicated by stagger, m/s.
    v_surf => NULL(), &  !< j-velocity at the locations indicated by stagger, m/s.
    sea_lev => NULL(), & !< Sea level in m after correction for surface pressure,
                         !! i.e. dzt(1) + eta_t + patm/rho0/grav (m)
    frazil =>NULL(), &   !< Accumulated heating (in Joules/m^2) from frazil
                         !! formation in the ocean.
    area => NULL()       !< cell area of the ocean surface, in m2.
  type(coupler_2d_bc_type) :: fields    !< A structure that may contain an
                                        !! array of named tracer-related fields.
  integer                  :: avg_kount !< Used for accumulating averages of this type.
  integer, dimension(2)    :: axes = 0  !< Axis numbers that are available
                                        ! for I/O using this surface data.
end type ocean_public_type

!> Contains pointers to the forcing fields which may be used to drive MOM.
!! All fluxes are positive downward.
type, public :: surface_forcing_CS ; private
  integer :: wind_stagger       !< AGRID, BGRID_NE, or CGRID_NE (integer values
                                !! from MOM_domains) to indicate the staggering of
                                !! the winds that are being provided in calls to
                                !! update_ocean_model. CIME uses AGRID, so this option
                                !! is being hard coded for now.
  logical :: use_temperature    !< If true, temp and saln used as state variables
  real :: wind_stress_multiplier!< A multiplier applied to incoming wind stress (nondim).
  ! smg: remove when have A=B code reconciled
  logical :: bulkmixedlayer     !< If true, model based on bulk mixed layer code
  real :: Rho0                  !< Boussinesq reference density (kg/m^3)
  real :: area_surf = -1.0      !< total ocean surface area (m^2)
  real :: latent_heat_fusion    !< latent heat of fusion (J/kg)
  real :: latent_heat_vapor     !< latent heat of vaporization (J/kg)
  real :: max_p_surf            !< maximum surface pressure that can be
                                !! exerted by the atmosphere and floating sea-ice,
                                !! in Pa.  This is needed because the FMS coupling
                                !! structure does not limit the water that can be
                                !! frozen out of the ocean and the ice-ocean heat
                                !! fluxes are treated explicitly.
  logical :: use_limited_P_SSH  !< If true, return the sea surface height with
                                !! the correction for the atmospheric (and sea-ice)
                                !! pressure limited by max_p_surf instead of the
                                !! full atmospheric pressure.  The default is true.
  real :: gust_const            !< constant unresolved background gustiness for ustar (Pa)
  logical :: read_gust_2d       !< If true, use a 2-dimensional gustiness supplied
                                !! from an input file.
  real, pointer, dimension(:,:) :: &
    TKE_tidal => NULL(), &      !< turbulent kinetic energy introduced to the
                                !! bottom boundary layer by drag on the tidal flows,
                                !! in W m-2.
    gust => NULL(), &           !< spatially varying unresolved background
                                !! gustiness that contributes to ustar (Pa).
                                !! gust is used when read_gust_2d is true.
    ustar_tidal => NULL()     !< tidal contribution to the bottom friction velocity (m/s)
  real :: cd_tides            !< drag coefficient that applies to the tides (nondimensional)
  real :: utide               !< constant tidal velocity to use if read_tideamp
                              !! is false, in m s-1.
  logical :: read_tideamp     !< If true, spatially varying tidal amplitude read from a file.
  logical :: rigid_sea_ice    !< If true, sea-ice exerts a rigidity that acts
                              !! to damp surface deflections (especially surface
                              !! gravity waves).  The default is false.
  real    :: Kv_sea_ice       !< viscosity in sea-ice that resists sheared vertical motions (m^2/s)
  real    :: density_sea_ice  !< typical density of sea-ice (kg/m^3). The value is
                              !! only used to convert the ice pressure into
                              !! appropriate units for use with Kv_sea_ice.
  real    :: rigid_sea_ice_mass !< A mass per unit area of sea-ice beyond which
                                !! sea-ice viscosity becomes effective, in kg m-2,
                                !! typically of order 1000 kg m-2.
  logical :: allow_flux_adjustments !< If true, use data_override to obtain flux adjustments
  real    :: Flux_const             !< piston velocity for surface restoring (m/s)
  logical :: salt_restore_as_sflux  !< If true, SSS restore as salt flux instead of water flux
  logical :: adjust_net_srestore_to_zero !< adjust srestore to zero (for both salt_flux or vprec)
  logical :: adjust_net_srestore_by_scaling !< adjust srestore w/o moving zero contour
  logical :: adjust_net_fresh_water_to_zero !< adjust net surface fresh-water (w/ restoring) to zero
  logical :: adjust_net_fresh_water_by_scaling !< adjust net surface fresh-water  w/o moving zero contour
  logical :: mask_srestore_under_ice        !< If true, use an ice mask defined by frazil
                                            !! criteria for salinity restoring.
  real    :: ice_salt_concentration         !< salt concentration for sea ice (kg/kg)
  logical :: mask_srestore_marginal_seas    !< if true, then mask SSS restoring in marginal seas
  real    :: max_delta_srestore             !< maximum delta salinity used for restoring
  real    :: max_delta_trestore             !< maximum delta sst used for restoring
  real, pointer, dimension(:,:) :: basin_mask => NULL() !< mask for SSS restoring
  type(diag_ctrl), pointer :: diag          !< structure to regulate diagnostic output timing
  character(len=200)       :: inputdir      !< directory where NetCDF input files are
  character(len=200)       :: salt_restore_file !< filename for salt restoring data
  character(len=30)        :: salt_restore_var_name !< name of surface salinity in salt_restore_file
  character(len=200)       :: temp_restore_file     !< filename for sst restoring data
  character(len=30)        :: temp_restore_var_name !< name of surface temperature in temp_restore_file
  integer :: id_srestore = -1     !< id number for time_interp_external.
  integer :: id_trestore = -1     !< id number for time_interp_external.
  type(forcing_diags), public :: handles !< diagnostics handles
  !###  type(ctrl_forcing_CS), pointer :: ctrl_forcing_CSp => NULL()
  type(MOM_restart_CS), pointer :: restart_CSp => NULL()   !< restart pointer
  type(user_revise_forcing_CS), pointer :: urf_CS => NULL()!< user revise pointer
end type surface_forcing_CS

!> Contains information about the ocean state, although it is not necessary that
!! this is implemented with all models. This type is private, and can therefore vary
!! between different ocean models.
type, public :: ocean_state_type ; private
  logical :: is_ocean_PE = .false. !< True if this is an ocean PE.
  type(time_type) :: Time          !< The ocean model's time and master clock.
  integer :: Restart_control !< An integer that is bit-tested to determine whether
                             !! incremental restart files are saved and whether they
                             !! have a time stamped name.  +1 (bit 0) for generic
                             !! files and +2 (bit 1) for time-stamped files.  A
                             !! restart file is saved at the end of a run segment
                             !! unless Restart_control is negative.
  integer :: nstep = 0        !< The number of calls to update_ocean.
  logical :: use_ice_shelf    !< If true, the ice shelf model is enabled.
  logical :: icebergs_apply_rigid_boundary !< If true, the icebergs can change ocean bd condition.
  real :: kv_iceberg          !< The viscosity of the icebergs in m2/s (for ice rigidity)
  real :: berg_area_threshold !< Fraction of grid cell which iceberg must occupy
                              !! so that fluxes below are set to zero. (0.5 is a
                              !! good value to use. Not applied for negative values.
  real :: latent_heat_fusion  !< Latent heat of fusion
  real :: density_iceberg     !< A typical density of icebergs in kg/m3 (for ice rigidity)
  type(ice_shelf_CS), pointer :: Ice_shelf_CSp => NULL() !< ice shelf structure.
  logical :: restore_salinity !< If true, the coupled MOM driver adds a term to
                              !! restore salinity to a specified value.
  logical :: restore_temp     !< If true, the coupled MOM driver adds a term to
                              !! restore sst to a specified value.
  real :: press_to_z          !< A conversion factor between pressure and ocean
                              !! depth in m, usually 1/(rho_0*g), in m Pa-1.
  real :: C_p                 !< The heat capacity of seawater, in J K-1 kg-1.
<<<<<<< HEAD
  logical :: offline_tracer_mode = .false. !< If false, use the model in prognostic mode
                              !! with the barotropic and baroclinic dynamics, thermodynamics,
                              !! etc. stepped forward integrated in time.
                              !! If true, all of the above are bypassed with all
                              !! fields necessary to integrate only the tracer advection
                              !! and diffusion equation read in from files stored from
                              !! a previous integration of the prognostic model.
  type(directories) :: dirs   !< A structure containing several relevant directory paths.
=======
  type(directories)  :: dirs  !< A structure containing several relevant directory paths.
  type(mech_forcing) :: forces!< A structure with the driving mechanical forces
>>>>>>> 1aa11a94
  type(forcing)   :: fluxes   !< A structure containing pointers to
                              !! the ocean forcing fields.
  type(forcing)   :: flux_tmp !< A secondary structure containing pointers to the
                              !! ocean forcing fields for when multiple coupled
                              !! timesteps are taken per thermodynamic step.
  type(surface)   :: state    !< A structure containing pointers to
                              !! the ocean surface state fields.
  type(ocean_grid_type), pointer :: grid => NULL() !< A pointer to a grid structure
                              !! containing metrics and related information.
  type(verticalGrid_type), pointer :: GV => NULL() !< A pointer to a vertical grid
                              !! structure containing metrics and related information.
  type(MOM_control_struct), pointer :: MOM_CSp => NULL()
  type(MOM_state_type),     pointer :: MSp => NULL()
  type(surface_forcing_CS), pointer :: forcing_CSp => NULL()
  type(MOM_restart_CS), pointer :: &
    restart_CSp => NULL()     !< A pointer set to the restart control structure
                              !! that will be used for MOM restart files.
  type(diag_ctrl), pointer :: &
    diag => NULL()            !< A pointer to the diagnostic regulatory structure
end type ocean_state_type

!> Control structure for this module
type MCT_MOM_Data

  type(ocean_state_type), pointer  :: ocn_state => NULL()   !< The private state of ocean
  type(ocean_public_type), pointer :: ocn_public => NULL()  !< The public state of ocean
  type(ocean_grid_type), pointer   :: grid => NULL()        !< The grid structure
  type(surface), pointer           :: ocn_surface => NULL() !< The ocean surface state
  type(forcing)                    :: fluxes                !< Structure that contains pointers to the
                                                            !! boundary forcing used to drive the liquid
                                                            !! ocean simulated by MOM.
  type(seq_infodata_type), pointer :: infodata              !< The input info type
  type(cpl_indices), public        :: ind                   !< Variable IDs
  ! runtime params
  logical :: sw_decomp   !< Controls whether shortwave is decomposed into four components
  real    :: c1, c2, c3, c4 !< Coeffs. used in the shortwave decomposition
  ! i/o
  character(len=384) :: pointer_filename !< Name of the ascii file that contains the path
                                         !! and filename of the latest restart file.
  integer :: stdout !< standard output unit. (by default, it should point to ocn.log.* file)
end type MCT_MOM_Data

type(MCT_MOM_Data) :: glb               !< global structure
integer :: id_clock_forcing

contains

!> This subroutine initializes MOM6.
subroutine ocn_init_mct( EClock, cdata_o, x2o_o, o2x_o, NLFilename )
  type(ESMF_Clock),             intent(inout) :: EClock      !< Time and time step ? \todo Why must this
                                                             !! be intent(inout)?
  type(seq_cdata)             , intent(inout) :: cdata_o     !< Input parameters
  type(mct_aVect)             , intent(inout) :: x2o_o       !< Fluxes from coupler to ocean, computed by ocean
  type(mct_aVect)             , intent(inout) :: o2x_o       !< Fluxes from ocean to coupler, computed by ocean
  character(len=*), optional  , intent(in)    :: NLFilename  !< Namelist filename

  !  local variables
  type(time_type)     :: time0             !< Model start time
  type(ESMF_time)     :: time_var          !< ESMF_time variable to query time
  type(ESMF_time)     :: time_in_ESMF      !< Initial time for ocean
  type(ESMF_timeInterval) :: ocn_cpl_interval !< Ocean coupling interval
  integer             :: ncouple_per_day
  integer             :: year, month, day, hour, minute, seconds, seconds_n, seconds_d, rc
  character(len=240)  :: runid             !< Run ID
  character(len=32)   :: runtype           !< Run type
  character(len=240)  :: restartfile       !< Path/Name of restart file
  integer             :: nu                !< i/o unit to read pointer file
  character(len=240)  :: restart_pointer_file !< File name for restart pointer file
  character(len=240)  :: restartpath       !< Path of the restart file
  integer             :: mpicom_ocn        !< MPI ocn communicator
  integer             :: npes, pe0         !< # of processors and current processor
  integer             :: i, errorCode
  integer             :: lsize, nsend, nrecv
  logical             :: ldiag_cpl = .false.
  integer             :: isc, iec, jsc, jec, ni, nj     !< Indices for the start and end of the domain
                                                        !! in the x and y dir., respectively.
  ! runtime params
  type(param_file_type) :: param_file           !< A structure to parse for run-time parameters
  type(directories)     :: dirs_tmp             !< A structure containing several relevant directory paths
  character(len=40)     :: mdl = "ocn_comp_mct" !< This module's name.

  ! mct variables (these are local for now)
  integer                   :: MOM_MCT_ID
  type(mct_gsMap), pointer  :: MOM_MCT_gsMap => NULL() !< 2d, points to cdata
  type(mct_gGrid), pointer  :: MOM_MCT_dom => NULL()   !< 2d, points to cdata
  type(mct_gsMap)           :: MOM_MCT_gsMap3d         !< for 3d streams, local
  type(mct_gGrid)           :: MOM_MCT_dom3d           !< for 3d streams, local

  ! time management
  integer                   :: ocn_cpl_dt   !< one ocn coupling interval in seconds. (to be received from cesm)
  real (kind=8)             :: mom_cpl_dt   !< one ocn coupling interval in seconds. (internal)
  real (kind=8), parameter  ::        &
      seconds_in_minute =    60.0d0, &
      seconds_in_hour   =  3600.0d0, &
      seconds_in_day    = 86400.0d0, &
      minutes_in_hour   =    60.0d0

  character(len=99) :: ocn_modelio_name !< ocn model input namelist filename
  integer           :: shrlogunit       !< original log file unit
  integer           :: shrloglev        !< original log level

  integer(kind=4)     :: inst_index     !< instance control vars (these are local for now)
  character(len=16)   :: inst_name
  character(len=16)   :: inst_suffix

  ! TODO: Change the following vars with the corresponding MOM6 vars
  integer :: km=1                   !< Number of vertical levels
  !logical :: lsend_precip_fact      !< If T,send precip_fact to cpl for use in fw balance
                                    !! (partially-coupled option)
  character(len=128) :: err_msg     !< Error message

  ! set the cdata pointers:
  call seq_cdata_setptrs(cdata_o, id=MOM_MCT_ID, mpicom=mpicom_ocn, &
                         gsMap=MOM_MCT_gsMap, dom=MOM_MCT_dom, infodata=glb%infodata)

  ! Determine attribute vector indices
  call coupler_indices_init(glb%ind)

  call seq_infodata_GetData( glb%infodata, case_name=runid )

  ! instance control
  inst_name   = seq_comm_name(MOM_MCT_ID)
  inst_index  = seq_comm_inst(MOM_MCT_ID)
  inst_suffix = seq_comm_suffix(MOM_MCT_ID)

  call t_startf('MOM_init')

  ! Initialize MOM6 comm
  call MOM_infra_init(mpicom_ocn)

  ! initialize ocn log file
  if (is_root_pe()) then

    ! get original log file properties
    call shr_file_getLogUnit (shrlogunit)
    call shr_file_getLogLevel(shrloglev)

    glb%stdout = shr_file_getUnit() ! get an unused unit number

    ! open the ocn_modelio.nml file and then open a log file associated with stdout
    ocn_modelio_name = 'ocn_modelio.nml' // trim(inst_suffix)
    call shr_file_setIO(ocn_modelio_name,glb%stdout)

    !  set the shr log io unit number
    call shr_file_setLogUnit(glb%stdout)
  end if

  call set_calendar_type(NOLEAP)  !TODO: confirm this

  ! Get the initial time
  call ESMF_ClockGet(EClock, currTime=time_var, rc=rc)
  call ESMF_TimeGet(time_var, yy=year, mm=month, dd=day, h=hour, m=minute, s=seconds, rc=rc)
  time0 = set_date(year, month, day, hour, minute, seconds, err_msg=err_msg)

  ! Debugging clocks
  if (debug .and. is_root_pe()) then
    write(glb%stdout,*) 'ocn_init_mct, current time: y,m,d-',year,month,day,'h,m,s=',hour,minute,seconds
    call ESMF_ClockGet(EClock, StartTime=time_var, rc=rc)
    call ESMF_TimeGet(time_var, yy=year, mm=month, dd=day, h=hour, m=minute, s=seconds, rc=rc)
    write(glb%stdout,*) 'ocn_init_mct, start time: y,m,d-',year,month,day,'h,m,s=',hour,minute,seconds
    call ESMF_ClockGet(EClock, StopTime=time_var, rc=rc)
    call ESMF_TimeGet(time_var, yy=year, mm=month, dd=day, h=hour, m=minute, s=seconds, rc=rc)
    write(glb%stdout,*) 'ocn_init_mct, stop time: y,m,d-',year,month,day,'h,m,s=',hour,minute,seconds
    call ESMF_ClockGet(EClock, PrevTime=time_var, rc=rc)
    call ESMF_TimeGet(time_var, yy=year, mm=month, dd=day, h=hour, m=minute, s=seconds, rc=rc)
    write(glb%stdout,*) 'ocn_init_mct, previous time: y,m,d-',year,month,day,'h,m,s=',hour,minute,seconds
    call ESMF_ClockGet(EClock, TimeStep=ocn_cpl_interval, rc=rc)
    call ESMF_TimeIntervalGet(ocn_cpl_interval, yy=year, mm=month, d=day, s=seconds, sn=seconds_n, sd=seconds_d, rc=rc)
    write(glb%stdout,*) 'ocn_init_mct, time step: y,m,d-',year,month,day,'s,sn,sd=',seconds,seconds_n,seconds_d
  endif

  npes = num_pes()
  pe0 = root_pe()

  allocate(glb%ocn_public)
  glb%ocn_public%is_ocean_PE = .true.
  allocate(glb%ocn_public%pelist(npes))
  glb%ocn_public%pelist(:) = (/(i,i=pe0,pe0+npes)/)
  ! \todo Set other bits of glb$ocn_public

  ! This include declares and sets the variable "version".
  ! read useful runtime params
  call get_MOM_Input(param_file, dirs_tmp, check_params=.false.)
  !call log_version(param_file, mdl, version, "")
  call get_param(param_file, mdl, "POINTER_FILENAME", glb%pointer_filename, &
                 "Name of the ascii file that contains the path and filename of" // &
                 " the latest restart file.", default='rpointer.ocn')
  call get_param(param_file, mdl, "SW_DECOMP", glb%sw_decomp, &
                 "If True, read coeffs c1, c2, c3 and c4 and decompose" // &
                 "the net shortwave radiation (SW) into four components:\n" // &
                 "visible, direct shortwave  = c1 * SW \n" // &
                 "visible, diffuse shortwave = c2 * SW \n" // &
                 "near-IR, direct shortwave  = c3 * SW \n" // &
                 "near-IR, diffuse shortwave = c4 * SW", default=.true.)
  if (glb%sw_decomp) then
    call get_param(param_file, mdl, "SW_c1", glb%c1, &
                  "Coeff. used to convert net shortwave rad. into \n"//&
                  "visible, direct shortwave.", units="nondim", default=0.285)
    call get_param(param_file, mdl, "SW_c2", glb%c2, &
                  "Coeff. used to convert net shortwave rad. into \n"//&
                  "visible, diffuse shortwave.", units="nondim", default=0.285)
    call get_param(param_file, mdl, "SW_c3", glb%c3, &
                  "Coeff. used to convert net shortwave rad. into \n"//&
                  "near-IR, direct shortwave.", units="nondim", default=0.215)
    call get_param(param_file, mdl, "SW_c4", glb%c4, &
                  "Coeff. used to convert net shortwave rad. into \n"//&
                  "near-IR, diffuse shortwave.", units="nondim", default=0.215)
  else
    glb%c1 = 0.0; glb%c2 = 0.0; glb%c3 = 0.0; glb%c4 = 0.0
  endif

  ! Initialize the MOM6 model
  runtype = get_runtype()
  if (runtype == "initial") then ! startup (new run) - 'n' is needed below since we don't
                                 ! specify input_filename in input.nml
    call ocean_model_init(glb%ocn_public, glb%ocn_state, time0, time0, input_restart_file = 'n')
  else                           ! hybrid or branch or continuos runs
    ! output path root
    call seq_infodata_GetData( glb%infodata, outPathRoot=restartpath )
    ! read name of restart file in the pointer file
    nu = shr_file_getUnit()
    restart_pointer_file = trim(glb%pointer_filename)
    if (is_root_pe()) write(glb%stdout,*) 'Reading ocn pointer file: ',restart_pointer_file
    open(nu, file=restart_pointer_file, form='formatted', status='unknown')
    read(nu,'(a)') restartfile
    close(nu)
    !restartfile = trim(restartpath) // trim(restartfile)
    if (is_root_pe()) write(glb%stdout,*) 'Reading restart file: ',trim(restartfile)
    !endif
    call shr_file_freeUnit(nu)
    call ocean_model_init(glb%ocn_public, glb%ocn_state, time0, time0, input_restart_file=trim(restartfile))
  endif

  ! Initialize ocn_state%state out of sight
  call ocean_model_init_sfc(glb%ocn_state, glb%ocn_public)

  ! store pointers to components inside MOM
  call get_state_pointers(glb%ocn_state, grid=glb%grid)

  call t_stopf('MOM_init')

  ! Initialize MCT attribute vectors and indices
  call t_startf('MOM_mct_init')

  if (debug .and. root_pe().eq.pe_here()) print *, "calling ocn_SetGSMap_mct"

  ! Set mct global seg maps:

  call ocn_SetGSMap_mct(mpicom_ocn, MOM_MCT_ID, MOM_MCT_GSMap, MOM_MCT_GSMap3d)
  lsize = mct_gsMap_lsize(MOM_MCT_gsmap, mpicom_ocn)

  ! Initialize mct ocn domain (needs ocn initialization info)

  if (debug .and. root_pe().eq.pe_here()) print *, "calling ocn_domain_mct"
  call ocn_domain_mct(lsize, MOM_MCT_gsmap, MOM_MCT_dom)
  call ocn_domain_mct(lsize*km, MOM_MCT_gsmap3d, MOM_MCT_dom3d) !TODO: this is not used

  ! Inialize mct attribute vectors

  if (debug .and. root_pe().eq.pe_here()) print *, "calling mct_avect_init a"

  ! Initialize the mct attribute vector x2o_o, given Attribute list and length:
  call mct_aVect_init(x2o_o, rList=seq_flds_x2o_fields, lsize=lsize)
  ! set the mct attribute vector x2o_o to zero:
  call mct_aVect_zero(x2o_o)

  if (debug .and. root_pe().eq.pe_here()) print *, "calling mct_avect_init b"

  ! Initialize the mct attribute vector o2x_o, given Attribute list and length:
  call mct_aVect_init(o2x_o, rList=seq_flds_o2x_fields, lsize=lsize)
  ! set the mct attribute vector o2x_o to zero:
  call mct_aVect_zero(o2x_o)

  ! allocate send buffer
  nsend = mct_avect_nRattr(o2x_o)
  nrecv = mct_avect_nRattr(x2o_o)

  ! initialize necessary coupling info

  if (debug .and. root_pe().eq.pe_here()) print *, "calling seq_timemgr_eclockgetdata"

  call seq_timemgr_EClockGetData(EClock, dtime=ocn_cpl_dt)

  ! \todo Need interface to get dt from MOM6
  ncouple_per_day = seconds_in_day / ocn_cpl_dt
  mom_cpl_dt = seconds_in_day / ncouple_per_day
  if (mom_cpl_dt /= ocn_cpl_dt) then
     write(glb%stdout,*) 'ERROR mom_cpl_dt and ocn_cpl_dt must be identical'
     call exit(0)
  end if

  ! send initial state to driver

  !TODO:
  ! if ( lsend_precip_fact )  then
  !    call seq_infodata_PutData( infodata, precip_fact=precip_fact)
  ! end if


  if (debug .and. root_pe().eq.pe_here()) print *, "calling ocn_export"
  call ocn_export(glb%ind, glb%ocn_public, glb%grid, o2x_o%rattr)

  call t_stopf('MOM_mct_init')

  if (debug .and. root_pe().eq.pe_here()) print *, "calling get_state_pointers"

  ! Size of global domain
  call get_global_grid_size(glb%grid, ni, nj)

  if (debug .and. root_pe().eq.pe_here()) print *, "calling seq_infodata_putdata"

   call seq_infodata_PutData( glb%infodata, &
        ocn_nx = ni , ocn_ny = nj)
   call seq_infodata_PutData( glb%infodata, &
        ocn_prognostic=.true., ocnrof_prognostic=.true.)

  if (debug .and. root_pe().eq.pe_here()) print *, "leaving ocean_init_mct"

  ! Reset shr logging to original values
  if (is_root_pe()) then
    call shr_file_setLogUnit (shrlogunit)
    call shr_file_setLogLevel(shrloglev)
  end if

end subroutine ocn_init_mct

!> Determines attribute vector indices
subroutine coupler_indices_init(ind)

  type(cpl_indices), intent(inout) :: ind !< Structure with coupler indices
                                          !! and vectors

  ! Local Variables
  type(mct_aVect) :: o2x      !< Array with ocean to coupler data
  type(mct_aVect) :: x2o      !< Array with coupler to ocean data

  integer          :: ncat    !< Thickness category index
  character(len=2) :: cncat   !< Character version of ncat
  integer          :: ncol    !< Column index
  integer          :: mcog_ncols !< Number of ice thickness categories?
  integer          :: lmcog_flds_sent !< Used to convert per thickness
                                      !! category fields?

  ! create temporary attribute vectors
  call mct_aVect_init(x2o, rList=seq_flds_x2o_fields, lsize=1)
  call mct_aVect_init(o2x, rList=seq_flds_o2x_fields, lsize=1)

  ! ocean to coupler
  ind%o2x_So_t          = mct_avect_indexra(o2x,'So_t')
  ind%o2x_So_u          = mct_avect_indexra(o2x,'So_u')
  ind%o2x_So_v          = mct_avect_indexra(o2x,'So_v')
  ind%o2x_So_s          = mct_avect_indexra(o2x,'So_s')
  ind%o2x_So_dhdx       = mct_avect_indexra(o2x,'So_dhdx')
  ind%o2x_So_dhdy       = mct_avect_indexra(o2x,'So_dhdy')
  ! QL, 150526, to wav, boundary layer depth
  ind%o2x_So_bldepth    = mct_avect_indexra(o2x,'So_bldepth')
  ind%o2x_Fioo_q        = mct_avect_indexra(o2x,'Fioo_q')
  ind%o2x_Faoo_fco2_ocn = mct_avect_indexra(o2x,'Faoo_fco2_ocn',perrWith='quiet')
  ind%o2x_Faoo_fdms_ocn = mct_avect_indexra(o2x,'Faoo_fdms_ocn',perrWith='quiet')

  ! coupler to ocean
  ind%x2o_Si_ifrac      = mct_avect_indexra(x2o,'Si_ifrac')
  ind%x2o_Sa_pslv       = mct_avect_indexra(x2o,'Sa_pslv')
  ind%x2o_So_duu10n     = mct_avect_indexra(x2o,'So_duu10n')
  ! QL, 150526, from wav
  ind%x2o_Sw_lamult     = mct_avect_indexra(x2o,'Sw_lamult')
  ind%x2o_Sw_ustokes    = mct_avect_indexra(x2o,'Sw_ustokes')
  ind%x2o_Sw_vstokes    = mct_avect_indexra(x2o,'Sw_vstokes')
  ind%x2o_Foxx_tauy     = mct_avect_indexra(x2o,'Foxx_tauy')
  ind%x2o_Foxx_taux     = mct_avect_indexra(x2o,'Foxx_taux')
  ind%x2o_Foxx_swnet    = mct_avect_indexra(x2o,'Foxx_swnet')
  ind%x2o_Foxx_lat      = mct_avect_indexra(x2o,'Foxx_lat')
  ind%x2o_Foxx_sen      = mct_avect_indexra(x2o,'Foxx_sen')
  ind%x2o_Foxx_lwup     = mct_avect_indexra(x2o,'Foxx_lwup')
  ind%x2o_Faxa_lwdn     = mct_avect_indexra(x2o,'Faxa_lwdn')
  ind%x2o_Fioi_melth    = mct_avect_indexra(x2o,'Fioi_melth')
  ind%x2o_Fioi_meltw    = mct_avect_indexra(x2o,'Fioi_meltw')
  ind%x2o_Fioi_salt     = mct_avect_indexra(x2o,'Fioi_salt')
  ind%x2o_Fioi_bcpho    = mct_avect_indexra(x2o,'Fioi_bcpho')
  ind%x2o_Fioi_bcphi    = mct_avect_indexra(x2o,'Fioi_bcphi')
  ind%x2o_Fioi_flxdst   = mct_avect_indexra(x2o,'Fioi_flxdst')
  ind%x2o_Faxa_prec     = mct_avect_indexra(x2o,'Faxa_prec')
  ind%x2o_Faxa_snow     = mct_avect_indexra(x2o,'Faxa_snow')
  ind%x2o_Faxa_rain     = mct_avect_indexra(x2o,'Faxa_rain')
  ind%x2o_Foxx_evap     = mct_avect_indexra(x2o,'Foxx_evap')
  ind%x2o_Foxx_rofl     = mct_avect_indexra(x2o,'Foxx_rofl')
  ind%x2o_Foxx_rofi     = mct_avect_indexra(x2o,'Foxx_rofi')
  ind%x2o_Faxa_bcphidry = mct_avect_indexra(x2o,'Faxa_bcphidry')
  ind%x2o_Faxa_bcphodry = mct_avect_indexra(x2o,'Faxa_bcphodry')
  ind%x2o_Faxa_bcphiwet = mct_avect_indexra(x2o,'Faxa_bcphiwet')
  ind%x2o_Faxa_ocphidry = mct_avect_indexra(x2o,'Faxa_ocphidry')
  ind%x2o_Faxa_ocphodry = mct_avect_indexra(x2o,'Faxa_ocphodry')
  ind%x2o_Faxa_ocphiwet = mct_avect_indexra(x2o,'Faxa_ocphiwet')
  ind%x2o_Faxa_dstdry1  = mct_avect_indexra(x2o,'Faxa_dstdry1')
  ind%x2o_Faxa_dstdry2  = mct_avect_indexra(x2o,'Faxa_dstdry2')
  ind%x2o_Faxa_dstdry3  = mct_avect_indexra(x2o,'Faxa_dstdry3')
  ind%x2o_Faxa_dstdry4  = mct_avect_indexra(x2o,'Faxa_dstdry4')
  ind%x2o_Faxa_dstwet1  = mct_avect_indexra(x2o,'Faxa_dstwet1')
  ind%x2o_Faxa_dstwet2  = mct_avect_indexra(x2o,'Faxa_dstwet2')
  ind%x2o_Faxa_dstwet3  = mct_avect_indexra(x2o,'Faxa_dstwet3')
  ind%x2o_Faxa_dstwet4  = mct_avect_indexra(x2o,'Faxa_dstwet4')
  ind%x2o_Sa_co2prog    = mct_avect_indexra(x2o,'Sa_co2prog',perrWith='quiet')
  ind%x2o_Sa_co2diag    = mct_avect_indexra(x2o,'Sa_co2diag',perrWith='quiet')
  ! optional per thickness category fields

  ! convert cpl indices to mcog column indices
  ! this implementation only handles columns due to ice thickness categories
  lmcog_flds_sent = seq_flds_i2o_per_cat

  if (seq_flds_i2o_per_cat) then
    mcog_ncols = ice_ncat+1
    allocate(ind%x2o_frac_col(mcog_ncols))
    allocate(ind%x2o_fracr_col(mcog_ncols))
    allocate(ind%x2o_qsw_fracr_col(mcog_ncols))
    ncol = 1
    ind%x2o_frac_col(ncol)        = mct_avect_indexra(x2o,'Sf_afrac')
    ind%x2o_fracr_col(ncol)       = mct_avect_indexra(x2o,'Sf_afracr')
    ind%x2o_qsw_fracr_col(ncol)   = mct_avect_indexra(x2o,'Foxx_swnet_afracr')

    do ncat = 1, ice_ncat
      write(cncat,'(i2.2)') ncat
      ncol = ncat+1
      ind%x2o_frac_col(ncol)      = mct_avect_indexra(x2o,'Si_ifrac_'//cncat)
      ind%x2o_fracr_col(ncol)     = ind%x2o_frac_col(ncol)
      ind%x2o_qsw_fracr_col(ncol) = mct_avect_indexra(x2o,'PFioi_swpen_ifrac_'//cncat)
    enddo
  else
    mcog_ncols = 1
  endif

  call mct_aVect_clean(x2o)
  call mct_aVect_clean(o2x)

end subroutine coupler_indices_init

!> Initializes the ocean model, including registering fields
!! for restarts and reading restart files if appropriate.
subroutine ocean_model_init(Ocean_sfc, OS, Time_init, Time_in, gas_fields_ocn, input_restart_file)
  type(ocean_public_type), target, &
                       intent(inout) :: Ocean_sfc !< A structure containing various
                                !! publicly visible ocean surface properties after initialization,
                                !! the data in this type is intent(out).
  type(ocean_state_type), pointer    :: OS        !< A structure whose internal
                                !! contents are private to ocean_model_mod that may be used to
                                !! contain all information about the ocean's interior state.
  type(time_type),     intent(in)    :: Time_init !< The start time for the coupled model's calendar
  type(time_type),     intent(in)    :: Time_in   !< The time at which to initialize the ocean model.
  type(coupler_1d_bc_type), &
             optional, intent(in)    :: gas_fields_ocn !< If present, this type describes the
                                              !! ocean and surface-ice fields that will participate
                                              !! in the calculation of additional gas or other
                                              !! tracer fluxes, and can be used to spawn related
                                              !! internal variables in the ice model.
  character(len=*), optional, intent(in) :: input_restart_file !< If present, name of restart file to read

! This subroutine initializes both the ocean state and the ocean surface type.
! Because of the way that indicies and domains are handled, Ocean_sfc must have
! been used in a previous call to initialize_ocean_type.

  real :: Rho0        !< The Boussinesq ocean density, in kg m-3.
  real :: G_Earth     !< The gravitational acceleration in m s-2.
                      !! This include declares and sets the variable "version".
#include "version_variable.h"
  character(len=40)  :: mdl = "ocean_model_init"  !< This module's name.
  character(len=48)  :: stagger
  integer :: secs, days
  type(param_file_type) :: param_file !< A structure to parse for run-time parameters

  call callTree_enter("ocean_model_init(), ocn_comp_mct.F90")
  if (associated(OS)) then
    call MOM_error(WARNING, "ocean_model_init called with an associated "// &
                    "ocean_state_type structure. Model is already initialized.")
    return
  endif
  allocate(OS)

  OS%is_ocean_pe = Ocean_sfc%is_ocean_pe
  if (.not.OS%is_ocean_pe) return

  OS%Time = Time_in
  call initialize_MOM(OS%Time, Time_init, param_file, OS%dirs, OS%MSp, OS%MOM_CSp, &
                      OS%restart_CSp, Time_in, offline_tracer_mode=OS%offline_tracer_mode, &
                      input_restart_file=input_restart_file, diag_ptr=OS%diag, &
                      count_calls=.true.)
  OS%grid => OS%MSp%G ; OS%GV => OS%MSp%GV
  OS%C_p = OS%MSp%tv%C_p
  OS%fluxes%C_p = OS%MSp%tv%C_p
  use_temperature = ASSOCIATED(OS%MSp%tv%T)

  ! Read all relevant parameters and write them to the model log.
  call log_version(param_file, mdl, version, "")
  call get_param(param_file, mdl, "RESTART_CONTROL", OS%Restart_control, &
                 "An integer whose bits encode which restart files are \n"//&
                 "written. Add 2 (bit 1) for a time-stamped file, and odd \n"//&
                 "(bit 0) for a non-time-stamped file.  A restart file \n"//&
                 "will be saved at the end of the run segment for any \n"//&
                 "non-negative value.", default=1)
  call get_param(param_file, mdl, "OCEAN_SURFACE_STAGGER", stagger, &
                 "A case-insensitive character string to indicate the \n"//&
                 "staggering of the surface velocity field that is \n"//&
                 "returned to the coupler.  Valid values include \n"//&
                 "'A', 'B', or 'C'.", default="C")
  if (uppercase(stagger(1:1)) == 'A') then ; Ocean_sfc%stagger = AGRID
  elseif (uppercase(stagger(1:1)) == 'B') then ; Ocean_sfc%stagger = BGRID_NE
  elseif (uppercase(stagger(1:1)) == 'C') then ; Ocean_sfc%stagger = CGRID_NE
  else ; call MOM_error(FATAL,"ocean_model_init: OCEAN_SURFACE_STAGGER = "// &
                        trim(stagger)//" is invalid.") ; endif

  call get_param(param_file, mdl, "RESTORE_SALINITY",OS%restore_salinity, &
                 "If true, the coupled driver will add a globally-balanced \n"//&
                 "fresh-water flux that drives sea-surface salinity \n"//&
                 "toward specified values.", default=.false.)
  call get_param(param_file, mdl, "RESTORE_TEMPERATURE",OS%restore_temp, &
                 "If true, the coupled driver will add a  \n"//&
                 "heat flux that drives sea-surface temperauture \n"//&
                 "toward specified values.", default=.false.)
  call get_param(param_file, mdl, "RHO_0", Rho0, &
                 "The mean ocean density used with BOUSSINESQ true to \n"//&
                 "calculate accelerations and the mass for conservation \n"//&
                 "properties, or with BOUSSINSEQ false to convert some \n"//&
                 "parameters from vertical units of m to kg m-2.", &
                 units="kg m-3", default=1035.0)
  call get_param(param_file, mdl, "G_EARTH", G_Earth, &
                 "The gravitational acceleration of the Earth.", &
                 units="m s-2", default = 9.80)

  call get_param(param_file, mdl, "ICE_SHELF",  OS%use_ice_shelf, &
                 "If true, enables the ice shelf model.", default=.false.)

  call get_param(param_file, mdl, "ICEBERGS_APPLY_RIGID_BOUNDARY",  OS%icebergs_apply_rigid_boundary, &
                 "If true, allows icebergs to change boundary condition felt by ocean", default=.false.)

  if (OS%icebergs_apply_rigid_boundary) then
    call get_param(param_file, mdl, "KV_ICEBERG",  OS%kv_iceberg, &
                 "The viscosity of the icebergs",  units="m2 s-1",default=1.0e10)
    call get_param(param_file, mdl, "DENSITY_ICEBERGS",  OS%density_iceberg, &
                 "A typical density of icebergs.", units="kg m-3", default=917.0)
    call get_param(param_file, mdl, "LATENT_HEAT_FUSION", OS%latent_heat_fusion, &
                 "The latent heat of fusion.", units="J/kg", default=hlf)
    call get_param(param_file, mdl, "BERG_AREA_THRESHOLD", OS%berg_area_threshold, &
                 "Fraction of grid cell which iceberg must occupy, so that fluxes \n"//&
                 "below berg are set to zero. Not applied for negative \n"//&
                 " values.", units="non-dim", default=-1.0)
  endif

  OS%press_to_z = 1.0/(Rho0*G_Earth)

  !   Consider using a run-time flag to determine whether to do the diagnostic
  ! vertical integrals, since the related 3-d sums are not negligible in cost.
  call allocate_surface_state(OS%state, OS%grid, use_temperature, &
                              do_integrals=.true., gas_fields_ocn=gas_fields_ocn)

  call surface_forcing_init(Time_in, OS%grid, param_file, OS%diag, &
                            OS%forcing_CSp, OS%restore_salinity, OS%restore_temp)

  if (OS%use_ice_shelf)  then
    call initialize_ice_shelf(param_file, OS%grid, OS%Time, OS%ice_shelf_CSp, &
<<<<<<< HEAD
                              OS%diag, OS%fluxes)
=======
                              OS%MOM_CSp%diag, OS%forces, OS%fluxes)
>>>>>>> 1aa11a94
  endif
  if (OS%icebergs_apply_rigid_boundary)  then
    !call allocate_forcing_type(OS%grid, OS%fluxes, iceberg=.true.)
    !This assumes that the iceshelf and ocean are on the same grid. I hope this is true
    if (.not. OS%use_ice_shelf) call allocate_forcing_type(OS%grid, OS%fluxes, ustar=.true., shelf=.true.)
  endif

  if (ASSOCIATED(OS%grid%Domain%maskmap)) then
    call initialize_ocean_public_type(OS%grid%Domain%mpp_domain, Ocean_sfc, &
                                      OS%diag, maskmap=OS%grid%Domain%maskmap, &
                                      gas_fields_ocn=gas_fields_ocn)
  else
    call initialize_ocean_public_type(OS%grid%Domain%mpp_domain, Ocean_sfc, &
                                      OS%diag, gas_fields_ocn=gas_fields_ocn)
  endif

  ! This call can only occur here if the coupler_bc_type variables have been
  ! initialized already using the information from gas_fields_ocn.
  if (present(gas_fields_ocn)) then
    call calculate_surface_state(OS%state, OS%MSp%u, &
             OS%MSp%v, OS%MSp%h, OS%MSp%ave_ssh,&
             OS%grid, OS%GV, OS%MSp, OS%MOM_CSp)

    call convert_state_to_ocean_type(OS%state, Ocean_sfc, OS%grid)
  endif

  call close_param_file(param_file)
  call diag_mediator_close_registration(OS%diag)

  if (is_root_pe()) &
    write(glb%stdout,'(/12x,a/)') '======== COMPLETED MOM INITIALIZATION ========'

  call callTree_leave("ocean_model_init(")
end subroutine ocean_model_init

!> Extracts the surface properties from the ocean's internal
!! state and stores them in the ocean type returned to the calling ice model.
!! It has to be separate from the ocean_initialization call because the coupler
!! module allocates the space for some of these variables.
subroutine ocean_model_init_sfc(OS, Ocean_sfc)
  type(ocean_state_type),  pointer       :: OS
  type(ocean_public_type), intent(inout) :: Ocean_sfc

  integer :: is, ie, js, je

  is = OS%grid%isc ; ie = OS%grid%iec ; js = OS%grid%jsc ; je = OS%grid%jec
  call coupler_type_spawn(Ocean_sfc%fields, OS%state%tr_fields, &
                          (/is,is,ie,ie/), (/js,js,je,je/), as_needed=.true.)

  call calculate_surface_state(OS%state, OS%MSp%u, &
           OS%MSp%v, OS%MSp%h, OS%MSp%ave_ssh,&
           OS%grid, OS%GV, OS%Msp, OS%MOM_CSp)

  call convert_state_to_ocean_type(OS%state, Ocean_sfc, OS%grid)

end subroutine ocean_model_init_sfc

!> Initializes surface forcing: get relevant parameters and allocate arrays.
subroutine surface_forcing_init(Time, G, param_file, diag, CS, restore_salt, restore_temp)
  type(time_type),          intent(in)    :: Time !< The current model time
  type(ocean_grid_type),    intent(in)    :: G    !< The ocean's grid structure
  type(param_file_type),    intent(in)    :: param_file !< A structure to parse for run-time parameters
  type(diag_ctrl), target,  intent(inout) :: diag !< A structure that is used to regulate diagnostic output
  type(surface_forcing_CS), pointer       :: CS !< A pointer that is set to point to the
                                                !! control structure for this module
  logical, optional,        intent(in)    :: restore_salt, restore_temp !< If present and true,
                                             !! temp/salt restoring will be applied

  ! local variables
  real :: utide  !< The RMS tidal velocity, in m s-1.
  type(directories)  :: dirs
  logical            :: new_sim, iceberg_flux_diags
  type(time_type)    :: Time_frc
  character(len=200) :: TideAmp_file, gust_file, salt_file, temp_file ! Input file names.
! This include declares and sets the variable "version".
#include "version_variable.h"
  character(len=40)  :: mdl = "ocn_comp_mct"  ! This module's name.
  character(len=48)  :: stagger
  character(len=240) :: basin_file
  integer :: i, j, isd, ied, jsd, jed

  isd = G%isd ; ied = G%ied ; jsd = G%jsd ; jed = G%jed

  if (associated(CS)) then
    call MOM_error(WARNING, "surface_forcing_init called with an associated "// &
                            "control structure.")
    return
  endif
  allocate(CS)

  id_clock_forcing=cpu_clock_id('Ocean surface forcing', grain=CLOCK_SUBCOMPONENT)
  call cpu_clock_begin(id_clock_forcing)

  CS%diag => diag

  call write_version_number (version)
  ! Read all relevant parameters and write them to the model log.
  call log_version(param_file, mdl, version, "")

  call get_param(param_file, mdl, "INPUTDIR", CS%inputdir, &
                 "The directory in which all input files are found.", &
                 default=".")
  CS%inputdir = slasher(CS%inputdir)
  call get_param(param_file, mdl, "ENABLE_THERMODYNAMICS", CS%use_temperature, &
                 "If true, Temperature and salinity are used as state \n"//&
                 "variables.", default=.true.)
  call get_param(param_file, mdl, "RHO_0", CS%Rho0, &
                 "The mean ocean density used with BOUSSINESQ true to \n"//&
                 "calculate accelerations and the mass for conservation \n"//&
                 "properties, or with BOUSSINSEQ false to convert some \n"//&
                 "parameters from vertical units of m to kg m-2.", &
                 units="kg m-3", default=1035.0)
  call get_param(param_file, mdl, "LATENT_HEAT_FUSION", CS%latent_heat_fusion, &
                 "The latent heat of fusion.", units="J/kg", default=hlf)
  call get_param(param_file, mdl, "LATENT_HEAT_VAPORIZATION", CS%latent_heat_vapor, &
                 "The latent heat of fusion.", units="J/kg", default=hlv)
  call get_param(param_file, mdl, "MAX_P_SURF", CS%max_p_surf, &
                 "The maximum surface pressure that can be exerted by the \n"//&
                 "atmosphere and floating sea-ice or ice shelves. This is \n"//&
                 "needed because the FMS coupling structure does not \n"//&
                 "limit the water that can be frozen out of the ocean and \n"//&
                 "the ice-ocean heat fluxes are treated explicitly.  No \n"//&
                 "limit is applied if a negative value is used.", units="Pa", &
                 default=-1.0)
  call get_param(param_file, mdl, "ADJUST_NET_SRESTORE_TO_ZERO", &
                 CS%adjust_net_srestore_to_zero, &
                 "If true, adjusts the salinity restoring seen to zero\n"//&
                 "whether restoring is via a salt flux or virtual precip.",&
                 default=restore_salt)
  call get_param(param_file, mdl, "ADJUST_NET_SRESTORE_BY_SCALING", &
                 CS%adjust_net_srestore_by_scaling, &
                 "If true, adjustments to salt restoring to achieve zero net are\n"//&
                 "made by scaling values without moving the zero contour.",&
                 default=.false.)
  call get_param(param_file, mdl, "ADJUST_NET_FRESH_WATER_TO_ZERO", &
                 CS%adjust_net_fresh_water_to_zero, &
                 "If true, adjusts the net fresh-water forcing seen \n"//&
                 "by the ocean (including restoring) to zero.", default=.false.)
  call get_param(param_file, mdl, "ADJUST_NET_FRESH_WATER_BY_SCALING", &
                 CS%adjust_net_fresh_water_by_scaling, &
                 "If true, adjustments to net fresh water to achieve zero net are\n"//&
                 "made by scaling values without moving the zero contour.",&
                 default=.false.)
  call get_param(param_file, mdl, "ICE_SALT_CONCENTRATION", &
                 CS%ice_salt_concentration, &
                 "The assumed sea-ice salinity needed to reverse engineer the \n"//&
                 "melt flux (or ice-ocean fresh-water flux).", &
                 units="kg/kg", default=0.005)
  call get_param(param_file, mdl, "USE_LIMITED_PATM_SSH", CS%use_limited_P_SSH, &
                 "If true, return the sea surface height with the \n"//&
                 "correction for the atmospheric (and sea-ice) pressure \n"//&
                 "limited by max_p_surf instead of the full atmospheric \n"//&
                 "pressure.", default=.true.)

! smg: should get_param call should be removed when have A=B code reconciled.
! this param is used to distinguish how to diagnose surface heat content from water.
  call get_param(param_file, mdl, "BULKMIXEDLAYER", CS%bulkmixedlayer, &
                 default=CS%use_temperature,do_not_log=.true.)

  call get_param(param_file, mdl, "WIND_STAGGER", stagger, &
                 "A case-insensitive character string to indicate the \n"//&
                 "staggering of the input wind stress field.  Valid \n"//&
                 "values are 'A', 'B', or 'C'.", default="C")
  if (uppercase(stagger(1:1)) == 'A') then ; CS%wind_stagger = AGRID
  elseif (uppercase(stagger(1:1)) == 'B') then ; CS%wind_stagger = BGRID_NE
  elseif (uppercase(stagger(1:1)) == 'C') then ; CS%wind_stagger = CGRID_NE
  else ; call MOM_error(FATAL,"surface_forcing_init: WIND_STAGGER = "// &
                        trim(stagger)//" is invalid.") ; endif
  call get_param(param_file, mdl, "WIND_STRESS_MULTIPLIER", CS%wind_stress_multiplier, &
                 "A factor multiplying the wind-stress given to the ocean by the\n"//&
                 "coupler. This is used for testing and should be =1.0 for any\n"//&
                 "production runs.", default=1.0)

  if (restore_salt) then
    call get_param(param_file, mdl, "FLUXCONST", CS%Flux_const, &
                 "The constant that relates the restoring surface fluxes \n"//&
                 "to the relative surface anomalies (akin to a piston \n"//&
                 "velocity).  Note the non-MKS units.", units="m day-1", &
                 fail_if_missing=.true.)
    call get_param(param_file, mdl, "SALT_RESTORE_FILE", CS%salt_restore_file, &
                 "A file in which to find the surface salinity to use for restoring.", &
                 default="salt_restore.nc")
    call get_param(param_file, mdl, "SALT_RESTORE_VARIABLE", CS%salt_restore_var_name, &
                 "The name of the surface salinity variable to read from "//&
                 "SALT_RESTORE_FILE for restoring salinity.", &
                 default="salt")
! Convert CS%Flux_const from m day-1 to m s-1.
    CS%Flux_const = CS%Flux_const / 86400.0

    call get_param(param_file, mdl, "SRESTORE_AS_SFLUX", CS%salt_restore_as_sflux, &
                 "If true, the restoring of salinity is applied as a salt \n"//&
                 "flux instead of as a freshwater flux.", default=.false.)
    call get_param(param_file, mdl, "MAX_DELTA_SRESTORE", CS%max_delta_srestore, &
                 "The maximum salinity difference used in restoring terms.", &
                 units="PSU or g kg-1", default=999.0)
    call get_param(param_file, mdl, "MASK_SRESTORE_UNDER_ICE", &
                 CS%mask_srestore_under_ice, &
                 "If true, disables SSS restoring under sea-ice based on a frazil\n"//&
                 "criteria (SST<=Tf). Only used when RESTORE_SALINITY is True.",      &
                 default=.false.)
    call get_param(param_file, mdl, "MASK_SRESTORE_MARGINAL_SEAS", &
                 CS%mask_srestore_marginal_seas, &
                 "If true, disable SSS restoring in marginal seas. Only used when\n"//&
                 "RESTORE_SALINITY is True.", default=.false.)
    call get_param(param_file, mdl, "BASIN_FILE", basin_file, &
                 "A file in which to find the basin masks, in variable 'basin'.", &
                 default="basin.nc")
    basin_file = trim(CS%inputdir) // trim(basin_file)
    call safe_alloc_ptr(CS%basin_mask,isd,ied,jsd,jed) ; CS%basin_mask(:,:) = 1.0
    if (CS%mask_srestore_marginal_seas) then
      call read_data(basin_file,'basin',CS%basin_mask,domain=G%domain%mpp_domain,timelevel=1)
      do j=jsd,jed ; do i=isd,ied
        if (CS%basin_mask(i,j) >= 6.0) then ; CS%basin_mask(i,j) = 0.0
        else ; CS%basin_mask(i,j) = 1.0 ; endif
      enddo ; enddo
    endif
  endif

  if (restore_temp) then
    call get_param(param_file, mdl, "FLUXCONST", CS%Flux_const, &
                 "The constant that relates the restoring surface fluxes \n"//&
                 "to the relative surface anomalies (akin to a piston \n"//&
                 "velocity).  Note the non-MKS units.", units="m day-1", &
                 fail_if_missing=.true.)
    call get_param(param_file, mdl, "SST_RESTORE_FILE", CS%temp_restore_file, &
                 "A file in which to find the surface temperature to use for restoring.", &
                 default="temp_restore.nc")
    call get_param(param_file, mdl, "SST_RESTORE_VARIABLE", CS%temp_restore_var_name, &
                 "The name of the surface temperature variable to read from "//&
                 "SST_RESTORE_FILE for restoring sst.", &
                 default="temp")
! Convert CS%Flux_const from m day-1 to m s-1.
    CS%Flux_const = CS%Flux_const / 86400.0

    call get_param(param_file, mdl, "MAX_DELTA_TRESTORE", CS%max_delta_trestore, &
                 "The maximum sst difference used in restoring terms.", &
                 units="degC ", default=999.0)

  endif

! Optionally read tidal amplitude from input file (m s-1) on model grid.
! Otherwise use default tidal amplitude for bottom frictionally-generated
! dissipation. Default cd_tides is chosen to yield approx 1 TWatt of
! work done against tides globally using OSU tidal amplitude.
  call get_param(param_file, mdl, "CD_TIDES", CS%cd_tides, &
                 "The drag coefficient that applies to the tides.", &
                 units="nondim", default=1.0e-4)
  call get_param(param_file, mdl, "READ_TIDEAMP", CS%read_TIDEAMP, &
                 "If true, read a file (given by TIDEAMP_FILE) containing \n"//&
                 "the tidal amplitude with INT_TIDE_DISSIPATION.", default=.false.)
  if (CS%read_TIDEAMP) then
    call get_param(param_file, mdl, "TIDEAMP_FILE", TideAmp_file, &
                 "The path to the file containing the spatially varying \n"//&
                 "tidal amplitudes with INT_TIDE_DISSIPATION.", &
                 default="tideamp.nc")
    CS%utide=0.0
  else
    call get_param(param_file, mdl, "UTIDE", CS%utide, &
                 "The constant tidal amplitude used with INT_TIDE_DISSIPATION.", &
                 units="m s-1", default=0.0)
  endif

  call safe_alloc_ptr(CS%TKE_tidal,isd,ied,jsd,jed)
  call safe_alloc_ptr(CS%ustar_tidal,isd,ied,jsd,jed)

  if (CS%read_TIDEAMP) then
    TideAmp_file = trim(CS%inputdir) // trim(TideAmp_file)
    call read_data(TideAmp_file,'tideamp',CS%TKE_tidal,domain=G%domain%mpp_domain,timelevel=1)
    do j=jsd, jed; do i=isd, ied
      utide = CS%TKE_tidal(i,j)
      CS%TKE_tidal(i,j) = G%mask2dT(i,j)*CS%Rho0*CS%cd_tides*(utide*utide*utide)
      CS%ustar_tidal(i,j)=sqrt(CS%cd_tides)*utide
    enddo ; enddo
  else
    do j=jsd,jed; do i=isd,ied
      utide=CS%utide
      CS%TKE_tidal(i,j) = CS%Rho0*CS%cd_tides*(utide*utide*utide)
      CS%ustar_tidal(i,j)=sqrt(CS%cd_tides)*utide
    enddo ; enddo
  endif

  call time_interp_external_init

! Optionally read a x-y gustiness field in place of a global
! constant.

  call get_param(param_file, mdl, "READ_GUST_2D", CS%read_gust_2d, &
                 "If true, use a 2-dimensional gustiness supplied from \n"//&
                 "an input file", default=.false.)
  call get_param(param_file, mdl, "GUST_CONST", CS%gust_const, &
               "The background gustiness in the winds.", units="Pa", &
               default=0.02)
  if (CS%read_gust_2d) then
    call get_param(param_file, mdl, "GUST_2D_FILE", gust_file, &
                 "The file in which the wind gustiness is found in \n"//&
                 "variable gustiness.")

    call safe_alloc_ptr(CS%gust,isd,ied,jsd,jed)
    gust_file = trim(CS%inputdir) // trim(gust_file)
    call read_data(gust_file,'gustiness',CS%gust,domain=G%domain%mpp_domain, &
                   timelevel=1) ! units should be Pa
  endif

! See whether sufficiently thick sea ice should be treated as rigid.
  call get_param(param_file, mdl, "USE_RIGID_SEA_ICE", CS%rigid_sea_ice, &
                 "If true, sea-ice is rigid enough to exert a \n"//&
                 "nonhydrostatic pressure that resist vertical motion.", &
                 default=.false.)
  if (CS%rigid_sea_ice) then
    call get_param(param_file, mdl, "SEA_ICE_MEAN_DENSITY", CS%density_sea_ice, &
                 "A typical density of sea ice, used with the kinematic \n"//&
                 "viscosity, when USE_RIGID_SEA_ICE is true.", units="kg m-3", &
                 default=900.0)
    call get_param(param_file, mdl, "SEA_ICE_VISCOSITY", CS%Kv_sea_ice, &
                 "The kinematic viscosity of sufficiently thick sea ice \n"//&
                 "for use in calculating the rigidity of sea ice.", &
                 units="m2 s-1", default=1.0e9)
    call get_param(param_file, mdl, "SEA_ICE_RIGID_MASS", CS%rigid_sea_ice_mass, &
                 "The mass of sea-ice per unit area at which the sea-ice \n"//&
                 "starts to exhibit rigidity", units="kg m-2", default=1000.0)
  endif

  call get_param(param_file, mdl, "ALLOW_ICEBERG_FLUX_DIAGNOSTICS", iceberg_flux_diags, &
                 "If true, makes available diagnostics of fluxes from icebergs\n"//&
                 "as seen by MOM6.", default=.false.)
  call register_forcing_type_diags(Time, diag, CS%use_temperature, CS%handles, &
                                   use_berg_fluxes=iceberg_flux_diags)

  call get_param(param_file, mdl, "ALLOW_FLUX_ADJUSTMENTS", CS%allow_flux_adjustments, &
                 "If true, allows flux adjustments to specified via the \n"//&
                 "data_table using the component name 'OCN'.", default=.false.)
  if (CS%allow_flux_adjustments) then
    call data_override_init(Ocean_domain_in=G%Domain%mpp_domain)
  endif

  if (present(restore_salt)) then ; if (restore_salt) then
    salt_file = trim(CS%inputdir) // trim(CS%salt_restore_file)
    CS%id_srestore = init_external_field(salt_file, CS%salt_restore_var_name, domain=G%Domain%mpp_domain)
  endif ; endif

  if (present(restore_temp)) then ; if (restore_temp) then
    temp_file = trim(CS%inputdir) // trim(CS%temp_restore_file)
    CS%id_trestore = init_external_field(temp_file, CS%temp_restore_var_name, domain=G%Domain%mpp_domain)
  endif ; endif

  ! Set up any restart fields associated with the forcing.
  call restart_init(param_file, CS%restart_CSp, "MOM_forcing.res")
!###  call register_ctrl_forcing_restarts(G, param_file, CS%ctrl_forcing_CSp, &
!###                                      CS%restart_CSp)
  call restart_init_end(CS%restart_CSp)

  if (associated(CS%restart_CSp)) then
    call Get_MOM_Input(dirs=dirs)

    new_sim = .false.
    if ((dirs%input_filename(1:1) == 'n') .and. &
        (LEN_TRIM(dirs%input_filename) == 1)) new_sim = .true.
    if (.not.new_sim) then
      call restore_state(dirs%input_filename, dirs%restart_input_dir, Time_frc, &
                         G, CS%restart_CSp)
    endif
  endif

!###  call controlled_forcing_init(Time, G, param_file, diag, CS%ctrl_forcing_CSp)

  call user_revise_forcing_init(param_file, CS%urf_CS)

  call cpu_clock_end(id_clock_forcing)
end subroutine surface_forcing_init

!> Initializes domain and state variables contained in the ocean public type.
subroutine initialize_ocean_public_type(input_domain, Ocean_sfc, diag, maskmap, &
                                        gas_fields_ocn)
  type(domain2D), intent(in)             :: input_domain !< The FMS domain for the input structure
  type(ocean_public_type), intent(inout) :: Ocean_sfc    !< Ocean surface state
  type(diag_ctrl), intent(in)            :: diag         !< A structure used to control diagnostics.
  logical, intent(in), optional          :: maskmap(:,:) !< A pointer to an array indicating which
                                         !! logical processors are actually used for the ocean code.
  type(coupler_1d_bc_type), &
                 optional, intent(in)    :: gas_fields_ocn !< If present, this type describes the
                                         !! ocean and surface-ice fields that will participate
                                         !! in the calculation of additional gas or other
                                         !! tracer fluxes.
  ! local variables
  integer :: xsz, ysz, layout(2)
  integer :: isc, iec, jsc, jec

  call mpp_get_layout(input_domain,layout)
  call mpp_get_global_domain(input_domain, xsize=xsz, ysize=ysz)
  if(PRESENT(maskmap)) then
     call mpp_define_domains((/1,xsz,1,ysz/),layout,Ocean_sfc%Domain, maskmap=maskmap)
  else
     call mpp_define_domains((/1,xsz,1,ysz/),layout,Ocean_sfc%Domain)
  endif
  call mpp_get_compute_domain(Ocean_sfc%Domain, isc, iec, jsc, jec)

  allocate ( Ocean_sfc%t_surf (isc:iec,jsc:jec), &
             Ocean_sfc%s_surf (isc:iec,jsc:jec), &
             Ocean_sfc%u_surf (isc:iec,jsc:jec), &
             Ocean_sfc%v_surf (isc:iec,jsc:jec), &
             Ocean_sfc%sea_lev(isc:iec,jsc:jec), &
             Ocean_sfc%area   (isc:iec,jsc:jec), &
             Ocean_sfc%frazil (isc:iec,jsc:jec))

  Ocean_sfc%t_surf  = 0.0  ! time averaged sst (Kelvin) passed to atmosphere/ice model
  Ocean_sfc%s_surf  = 0.0  ! time averaged sss (psu) passed to atmosphere/ice models
  Ocean_sfc%u_surf  = 0.0  ! time averaged u-current (m/sec) passed to atmosphere/ice models
  Ocean_sfc%v_surf  = 0.0  ! time averaged v-current (m/sec)  passed to atmosphere/ice models
  Ocean_sfc%sea_lev = 0.0  ! time averaged thickness of top model grid cell (m) plus patm/rho0/grav
  Ocean_sfc%frazil  = 0.0  ! time accumulated frazil (J/m^2) passed to ice model
  Ocean_sfc%area    = 0.0
  Ocean_sfc%axes    = diag%axesT1%handles !diag axes to be used by coupler tracer flux diagnostics

  if (present(gas_fields_ocn)) then
    call coupler_type_spawn(gas_fields_ocn, Ocean_sfc%fields, (/isc,isc,iec,iec/), &
                              (/jsc,jsc,jec,jec/), suffix = '_ocn', as_needed=.true.)
  endif

end subroutine initialize_ocean_public_type

!> Translates the coupler's ocean_data_type into MOM6's surface state variable.
!! This may eventually be folded into the MOM6's code that calculates the
!! surface state in the first place.
subroutine convert_state_to_ocean_type(state, Ocean_sfc, G, patm, press_to_z)
  type(surface),           intent(inout) :: state
  type(ocean_public_type), target, intent(inout) :: Ocean_sfc !< Ocean surface state
  type(ocean_grid_type),   intent(inout) :: G                 !< The ocean's grid structure
  real,          optional, intent(in)    :: patm(:,:)         !< Atmospheric pressure.
  real,          optional, intent(in)    :: press_to_z        !< Factor to tranform atmospheric
                                         !! pressure to z?

  ! local variables
  real :: IgR0
  character(len=48)  :: val_str
  integer :: isc_bnd, iec_bnd, jsc_bnd, jec_bnd
  integer :: i, j, i0, j0, is, ie, js, je

  is = G%isc ; ie = G%iec ; js = G%jsc ; je = G%jec
  call pass_vector(state%u,state%v,G%Domain)

  call mpp_get_compute_domain(Ocean_sfc%Domain, isc_bnd, iec_bnd, &
                              jsc_bnd, jec_bnd)
  if (present(patm)) then
    ! Check that the inidicies in patm are (isc_bnd:iec_bnd,jsc_bnd:jec_bnd).
    if (.not.present(press_to_z)) call MOM_error(FATAL, &
        'convert_state_to_ocean_type: press_to_z must be present if patm is.')
  endif

  i0 = is - isc_bnd ; j0 = js - jsc_bnd
  if (state%T_is_conT) then
    ! Convert the surface T from conservative T to potential T.
    do j=jsc_bnd,jec_bnd ; do i=isc_bnd,iec_bnd
      Ocean_sfc%t_surf(i,j) = gsw_pt_from_ct(state%SSS(i+i0,j+j0), &
                               state%SST(i+i0,j+j0)) + CELSIUS_KELVIN_OFFSET
    enddo ; enddo
  else
    do j=jsc_bnd,jec_bnd ; do i=isc_bnd,iec_bnd
      Ocean_sfc%t_surf(i,j) = state%SST(i+i0,j+j0) + CELSIUS_KELVIN_OFFSET
    enddo ; enddo
  endif
  if (state%S_is_absS) then
    ! Convert the surface S from absolute salinity to practical salinity.
    do j=jsc_bnd,jec_bnd ; do i=isc_bnd,iec_bnd
      Ocean_sfc%s_surf(i,j) = gsw_sp_from_sr(state%SSS(i+i0,j+j0))
    enddo ; enddo
  else
    do j=jsc_bnd,jec_bnd ; do i=isc_bnd,iec_bnd
      Ocean_sfc%s_surf(i,j) = state%SSS(i+i0,j+j0)
    enddo ; enddo
  endif

  do j=jsc_bnd,jec_bnd ; do i=isc_bnd,iec_bnd
    Ocean_sfc%sea_lev(i,j) = state%sea_lev(i+i0,j+j0)
    if (present(patm)) &
      Ocean_sfc%sea_lev(i,j) = Ocean_sfc%sea_lev(i,j) + patm(i,j) * press_to_z
      if (associated(state%frazil)) &
      Ocean_sfc%frazil(i,j) = state%frazil(i+i0,j+j0)
    Ocean_sfc%area(i,j)   =  G%areaT(i+i0,j+j0)
  enddo ; enddo

  if (Ocean_sfc%stagger == AGRID) then
    do j=jsc_bnd,jec_bnd ; do i=isc_bnd,iec_bnd
      Ocean_sfc%u_surf(i,j) = G%mask2dT(i+i0,j+j0)*0.5*(state%u(I+i0,j+j0)+state%u(I-1+i0,j+j0))
      Ocean_sfc%v_surf(i,j) = G%mask2dT(i+i0,j+j0)*0.5*(state%v(i+i0,J+j0)+state%v(i+i0,J-1+j0))
    enddo ; enddo
  elseif (Ocean_sfc%stagger == BGRID_NE) then
    do j=jsc_bnd,jec_bnd ; do i=isc_bnd,iec_bnd
      Ocean_sfc%u_surf(i,j) = G%mask2dBu(I+i0,J+j0)*0.5*(state%u(I+i0,j+j0)+state%u(I+i0,j+j0+1))
      Ocean_sfc%v_surf(i,j) = G%mask2dBu(I+i0,J+j0)*0.5*(state%v(i+i0,J+j0)+state%v(i+i0+1,J+j0))
    enddo ; enddo
  elseif (Ocean_sfc%stagger == CGRID_NE) then
    do j=jsc_bnd,jec_bnd ; do i=isc_bnd,iec_bnd
      Ocean_sfc%u_surf(i,j) = G%mask2dCu(I+i0,j+j0)*state%u(I+i0,j+j0)
      Ocean_sfc%v_surf(i,j) = G%mask2dCv(i+i0,J+j0)*state%v(i+i0,J+j0)
    enddo ; enddo
  else
    write(val_str, '(I8)') Ocean_sfc%stagger
    call MOM_error(FATAL, "convert_state_to_ocean_type: "//&
      "Ocean_sfc%stagger has the unrecognized value of "//trim(val_str))
  endif

  if (coupler_type_initialized(state%tr_fields)) then
    if (.not.coupler_type_initialized(Ocean_sfc%fields)) then
      call MOM_error(FATAL, "convert_state_to_ocean_type: "//&
               "Ocean_sfc%fields has not been initialized.")
    endif
    call coupler_type_copy_data(state%tr_fields, Ocean_sfc%fields)
  endif

end subroutine convert_state_to_ocean_type

!> Returns pointers to objects within ocean_state_type
subroutine get_state_pointers(OS, grid, surf)
  type(ocean_state_type),          pointer :: OS !< Ocean state type
  type(ocean_grid_type), optional, pointer :: grid !< Ocean grid
  type(surface), optional, pointer         :: surf !< Ocean surface state

  if (present(grid)) grid => OS%grid
  if (present(surf)) surf=> OS%state

end subroutine get_state_pointers

!> Maps outgoing ocean data to MCT buffer.
!! See \ref section_ocn_export for a summary of the data
!! that is transferred from MOM6 to MCT.
subroutine ocn_export(ind, ocn_public, grid, o2x)
  type(cpl_indices),       intent(inout) :: ind        !< Structure with coupler
                                                       !! indices and vectors
  type(ocean_public_type), intent(in)    :: ocn_public !< Ocean surface state
  type(ocean_grid_type),   intent(in)    :: grid       !< Ocean model grid
  real(kind=8),            intent(inout) :: o2x(:,:)   !< MCT outgoing bugger
  ! Local variables
  real, dimension(grid%isd:grid%ied,grid%jsd:grid%jed) :: ssh !< Local copy of sea_lev with updated halo
  integer :: i, j, n, ig, jg  !< Grid indices
  real :: slp_L, slp_R, slp_C, slope, u_min, u_max

  ! Copy from ocn_public to o2x. ocn_public uses global indexing with no halos.
  ! The mask comes from "grid" that uses the usual MOM domain that has halos
  ! and does not use global indexing.
  n = 0
  do j=grid%jsc, grid%jec
    jg = j + grid%jdg_offset
    do i=grid%isc,grid%iec
      n = n+1
      ig = i + grid%idg_offset
      ! surface temperature in Kelvin
      o2x(ind%o2x_So_t, n) = ocn_public%t_surf(ig,jg)  * grid%mask2dT(i,j)
      o2x(ind%o2x_So_s, n) = ocn_public%s_surf(ig,jg) * grid%mask2dT(i,j)
      o2x(ind%o2x_So_u, n) = ocn_public%u_surf(ig,jg) * grid%mask2dT(i,j)
      o2x(ind%o2x_So_v, n) = ocn_public%v_surf(ig,jg) * grid%mask2dT(i,j)
      ! Make a copy of ssh in order to do a halo update. We use the usual MOM domain
      ! in order to update halos. i.e. does not use global indexing.
      ssh(i,j) = ocn_public%sea_lev(ig,jg)
    end do
  end do

  ! Update halo of ssh so we can calculate gradients
  call pass_var(ssh, grid%domain)

  ! d/dx ssh
  n = 0
  do j=grid%jsc, grid%jec ; do i=grid%isc,grid%iec
    n = n+1
    ! This is a simple second-order difference
    !o2x(ind%o2x_So_dhdx, n) = 0.5 * (ssh(i+1,j) - ssh(i-1,j)) * grid%IdxT(i,j) * grid%mask2dT(i,j)
    ! This is a PLM slope which might be less prone to the A-grid null mode
    slp_L = (ssh(I,j) - ssh(I-1,j)) * grid%mask2dCu(I-1,j)
    if (grid%mask2dCu(I-1,j)==0.) slp_L = 0.
    slp_R = (ssh(I+1,j) - ssh(I,j)) * grid%mask2dCu(I,j)
    if (grid%mask2dCu(I+1,j)==0.) slp_R = 0.
    slp_C = 0.5 * (slp_L + slp_R)
    if ( (slp_L * slp_R) > 0.0 ) then
      ! This limits the slope so that the edge values are bounded by the
      ! two cell averages spanning the edge.
      u_min = min( ssh(i-1,j), ssh(i,j), ssh(i+1,j) )
      u_max = max( ssh(i-1,j), ssh(i,j), ssh(i+1,j) )
      slope = sign( min( abs(slp_C), 2.*min( ssh(i,j) - u_min, u_max - ssh(i,j) ) ), slp_C )
    else
      ! Extrema in the mean values require a PCM reconstruction avoid generating
      ! larger extreme values.
      slope = 0.0
    end if
    o2x(ind%o2x_So_dhdx, n) = slope * grid%IdxT(i,j) * grid%mask2dT(i,j)
    if (grid%mask2dT(i,j)==0.) o2x(ind%o2x_So_dhdx, n) = 0.0
  end do; end do

  ! d/dy ssh
  n = 0
  do j=grid%jsc, grid%jec ; do i=grid%isc,grid%iec
    n = n+1
    ! This is a simple second-order difference
    !o2x(ind%o2x_So_dhdy, n) = 0.5 * (ssh(i,j+1) - ssh(i,j-1)) * grid%IdyT(i,j) * grid%mask2dT(i,j)
    ! This is a PLM slope which might be less prone to the A-grid null mode
    slp_L = ssh(i,J) - ssh(i,J-1) * grid%mask2dCv(i,J-1)
    if (grid%mask2dCv(i,J-1)==0.) slp_L = 0.
    slp_R = ssh(i,J+1) - ssh(i,J) * grid%mask2dCv(i,J)
    if (grid%mask2dCv(i,J+1)==0.) slp_R = 0.
    slp_C = 0.5 * (slp_L + slp_R)
    !write(6,*)'slp_L, slp_R,i,j,slp_L*slp_R', slp_L, slp_R,i,j,slp_L*slp_R
    if ((slp_L * slp_R) > 0.0) then
      ! This limits the slope so that the edge values are bounded by the
      ! two cell averages spanning the edge.
      u_min = min( ssh(i,j-1), ssh(i,j), ssh(i,j+1) )
      u_max = max( ssh(i,j-1), ssh(i,j), ssh(i,j+1) )
      slope = sign( min( abs(slp_C), 2.*min( ssh(i,j) - u_min, u_max - ssh(i,j) ) ), slp_C )
    else
      ! Extrema in the mean values require a PCM reconstruction avoid generating
      ! larger extreme values.
      slope = 0.0
    end if
    o2x(ind%o2x_So_dhdy, n) = slope * grid%IdyT(i,j) * grid%mask2dT(i,j)
    if (grid%mask2dT(i,j)==0.) o2x(ind%o2x_So_dhdy, n) = 0.0
  end do; end do

end subroutine ocn_export

!> Step forward ocean model for coupling interval
subroutine ocn_run_mct( EClock, cdata_o, x2o_o, o2x_o)
  type(ESMF_Clock), intent(inout) :: EClock  !< Time and time step ? \todo Why must this be intent(inout)?
  type(seq_cdata),  intent(inout) :: cdata_o !< Input parameters
  type(mct_aVect),  intent(inout) :: x2o_o   !< Fluxes from coupler to ocean, computed by ocean
  type(mct_aVect),  intent(inout) :: o2x_o   !< Fluxes from ocean to coupler, computed by ocean
  ! Local variables
  type(ESMF_time) :: time_var                 !< ESMF_time variable to query time
  type(ESMF_timeInterval) :: ocn_cpl_interval !< The length of one ocean coupling interval
  integer :: year, month, day, hour, minute, seconds, seconds_n, seconds_d, rc
  logical :: write_restart_at_eod      !< Controls if restart files must be written
  logical :: debug=.false.
  type(time_type) :: time_start        !< Start of coupled time interval to pass to MOM6
  type(time_type) :: coupling_timestep !< Coupled time interval to pass to MOM6
  character(len=128) :: err_msg        !< Error message
  character(len=32)  :: timestamp      !< Name of intermediate restart file
  character(len=384) :: restartname    !< The restart file name (no dir)
  character(len=384) :: restart_pointer_file !< File name for restart pointer file
  character(len=384) :: runid                !< Run ID
  character(len=32)  :: runtype              !< Run type
  integer            :: nu                   !< i/o unit to write pointer file
  integer            :: shrlogunit ! original log file unit
  integer            :: shrloglev  ! original log level
  logical, save      :: firstCall = .true.

  ! reset shr logging to ocn log file:
  if (is_root_pe()) then
    call shr_file_getLogUnit(shrlogunit)
    call shr_file_getLogLevel(shrloglev)
    call shr_file_setLogUnit(glb%stdout)
  endif

  ! Query the beginning time of the current coupling interval
  call ESMF_ClockGet(EClock, PrevTime=time_var, rc=rc)
  call ESMF_TimeGet(time_var, yy=year, mm=month, dd=day, h=hour, m=minute, s=seconds, rc=rc)
  time_start = set_date(year, month, day, hour, minute, seconds, err_msg=err_msg)

  ! Query the coupling interval duration
  call ESMF_ClockGet(EClock, TimeStep=ocn_cpl_interval, rc=rc)
  call ESMF_TimeIntervalGet(ocn_cpl_interval, yy=year, mm=month, d=day, s=seconds, sn=seconds_n, sd=seconds_d, rc=rc)
  coupling_timestep = set_time(seconds, days=day, err_msg=err_msg)

  ! The following if-block is to correct monthly mean outputs:
  ! With this change, MOM6 starts at the same date as the other components, and runs for the same
  ! duration as other components, unlike POP, which would have one missing interval due to ocean
  ! lag. MOM6 accounts for this lag by doubling the duration of the first coupling interval.
  if (firstCall) then

    runtype = get_runtype()
    if (runtype /= "continue" .and. runtype /= "branch") then

      if (debug .and. is_root_pe()) then
        write(glb%stdout,*) 'doubling first interval duration!'
      endif

      ! shift back the start time by one coupling interval (to align the start time with other components)
      time_start = time_start-coupling_timestep
      ! double the first coupling interval (to account for the missing coupling interval to due to lag)
      coupling_timestep = coupling_timestep*2
    end if

    firstCall = .false.
  end if

  ! Debugging clocks
  if (debug .and. is_root_pe()) then
    call ESMF_ClockGet(EClock, CurrTime=time_var, rc=rc)
    call ESMF_TimeGet(time_var, yy=year, mm=month, dd=day, h=hour, m=minute, s=seconds, rc=rc)
    write(glb%stdout,*) 'ocn_run_mct, current time: y,m,d-',year,month,day,'h,m,s=',hour,minute,seconds
    call ESMF_ClockGet(EClock, StartTime=time_var, rc=rc)
    call ESMF_TimeGet(time_var, yy=year, mm=month, dd=day, h=hour, m=minute, s=seconds, rc=rc)
    write(glb%stdout,*) 'ocn_run_mct, start time: y,m,d-',year,month,day,'h,m,s=',hour,minute,seconds
    call ESMF_ClockGet(EClock, StopTime=time_var, rc=rc)
    call ESMF_TimeGet(time_var, yy=year, mm=month, dd=day, h=hour, m=minute, s=seconds, rc=rc)
    write(glb%stdout,*) 'ocn_run_mct, stop time: y,m,d-',year,month,day,'h,m,s=',hour,minute,seconds
    call ESMF_ClockGet(EClock, PrevTime=time_var, rc=rc)
    call ESMF_TimeGet(time_var, yy=year, mm=month, dd=day, h=hour, m=minute, s=seconds, rc=rc)
    write(glb%stdout,*) 'ocn_run_mct, previous time: y,m,d-',year,month,day,'h,m,s=',hour,minute,seconds
    call ESMF_ClockGet(EClock, TimeStep=ocn_cpl_interval, rc=rc)
    call ESMF_TimeIntervalGet(ocn_cpl_interval, yy=year, mm=month, d=day, s=seconds, sn=seconds_n, sd=seconds_d, rc=rc)
    write(glb%stdout,*) 'ocn_init_mct, time step: y,m,d-',year,month,day,'s,sn,sd=',seconds,seconds_n,seconds_d
  endif

  ! set the cdata pointers:
  ! \todo this was done in _init_, is it needed again. Does this infodata need to be in glb%?
  ! GMM, check if  this is needed!
  call seq_cdata_setptrs(cdata_o, infodata=glb%infodata)

  call update_ocean_model(glb%ocn_state, glb%ocn_public, time_start, coupling_timestep, &
                         x2o_o%rattr, glb%ind, glb%sw_decomp, glb%c1, glb%c2, glb%c3, glb%c4)

  ! return export state to driver
  call ocn_export(glb%ind, glb%ocn_public, glb%grid, o2x_o%rattr)

  !--- write out intermediate restart file when needed.
  ! Check alarms for flag to write restart at end of day
  write_restart_at_eod = seq_timemgr_RestartAlarmIsOn(EClock)
  if (debug .and. is_root_pe()) write(glb%stdout,*) 'ocn_run_mct, write_restart_at_eod=', write_restart_at_eod

  if (write_restart_at_eod) then
    ! case name
    call seq_infodata_GetData( glb%infodata, case_name=runid )
    ! add time stamp to the restart filename
    call ESMF_ClockGet(EClock, CurrTime=time_var, rc=rc)
    call ESMF_TimeGet(time_var, yy=year, mm=month, dd=day, h=hour, m=minute, s=seconds, rc=rc)
    seconds = seconds + hour*3600 + minute*60
    write(restartname,'(A,".mom6.r.",I4.4,"-",I2.2,"-",I2.2,"-",I5.5)') trim(runid), year, month, day, seconds

    call save_restart(glb%ocn_state%dirs%restart_output_dir, glb%ocn_state%Time, glb%grid, &
                      glb%ocn_state%restart_CSp, .false., filename=restartname,GV=glb%ocn_state%GV)

    ! write name of restart file in the rpointer file
    nu = shr_file_getUnit()
    if (is_root_pe()) then
      restart_pointer_file = trim(glb%pointer_filename)
      open(nu, file=restart_pointer_file, form='formatted', status='unknown')
      write(nu,'(a)') trim(restartname) //'.nc'
      close(nu)
      write(glb%stdout,*) 'ocn restart pointer file written: ',trim(restartname)
    endif
    call shr_file_freeUnit(nu)

    ! Is this needed?
    call forcing_save_restart(glb%ocn_state%forcing_CSp, glb%grid, glb%ocn_state%Time, &
                              glb%ocn_state%dirs%restart_output_dir, .true.)
    ! Once we start using the ice shelf module, the following will be needed
    if (glb%ocn_state%use_ice_shelf) then
      call ice_shelf_save_restart(glb%ocn_state%Ice_shelf_CSp, glb%ocn_state%Time, glb%ocn_state%dirs%restart_output_dir, .true.)
    endif

  endif

  ! reset shr logging to original values
  if (is_root_pe()) then
    call shr_file_setLogUnit(shrlogunit)
    call shr_file_setLogLevel(shrloglev)
  endif

end subroutine ocn_run_mct

!> Saves restart fields associated with the forcing
subroutine forcing_save_restart(CS, G, Time, directory, time_stamped, &
                                filename_suffix)
  type(surface_forcing_CS),   pointer       :: CS   !< pointer to the control structure
                                                    !! returned by a previous call to
                                                    !! surface_forcing_init
  type(ocean_grid_type),      intent(inout) :: G    !< The ocean's grid structure
  type(time_type),            intent(in)    :: Time !<  model time at this call
  character(len=*),           intent(in)    :: directory !< optional directory into which
                                                         !! to write these restart files
  logical,          optional, intent(in)    :: time_stamped !< If true, the restart file
                                                            !! names include a unique time
                                                            !! stamp
  character(len=*), optional, intent(in)    :: filename_suffix !< optional suffix
                                               !! (e.g., a time-stamp) to append to the
                                               !! restart file names
  if (.not.associated(CS)) return
  if (.not.associated(CS%restart_CSp)) return
  call save_restart(directory, Time, G, CS%restart_CSp, time_stamped)

end subroutine forcing_save_restart

!> Updates the ocean model fields.  This code wraps the call to step_MOM with MOM6's call.
!! It uses the forcing to advance the ocean model's state from the
!! input value of Ocean_state (which must be for time time_start_update) for a time interval
!! of Ocean_coupling_time_step, returning the publicly visible ocean surface properties in
!! Ocean_sfc and storing the new ocean properties in Ocean_state.
subroutine update_ocean_model(OS, Ocean_sfc, time_start_update, &
                              Ocean_coupling_time_step, x2o_o, ind, sw_decomp,      &
                              c1, c2, c3, c4)
  type(ocean_state_type),        pointer       :: OS !< Structure containing the internal ocean state
  type(ocean_public_type),       intent(inout) :: Ocean_sfc !< Structure containing all the publicly
                                               !! visible ocean surface fields after a coupling time step
  type(time_type), intent(in)                  :: time_start_update !< Time at the beginning of the update step
  type(time_type), intent(in)                  :: Ocean_coupling_time_step !< Amount of time over which to
                                               !! advance the ocean
  real(kind=8),           intent(in)    :: x2o_o(:,:) !< Fluxes from coupler to ocean, computed by ocean
  type(cpl_indices),      intent(inout) :: ind !< Structure with MCT attribute vectors and indices
  logical,                intent(in)    :: sw_decomp !< controls if shortwave is
                                                     !!decomposed into four components
  real(kind=8),           intent(in), optional :: c1, c2, c3, c4 !< Coeffs. used in the shortwave decomposition

  ! local variables
  type(time_type) :: Master_time !< This allows step_MOM to temporarily change
                                 !! the time that is seen by internal modules.
  type(time_type) :: Time1       !< The value of the ocean model's time at the
                                 !! start of a call to step_MOM.
  real :: weight                 !< Flux accumulation weight
  real :: time_step              !< The time step of a call to step_MOM in seconds.
  integer :: secs, days
  integer :: is, ie, js, je

  call callTree_enter("update_ocean_model(), ocn_comp_mct.F90")
  call get_time(Ocean_coupling_time_step, secs, days)
  time_step = 86400.0*real(days) + real(secs)

  if (time_start_update /= OS%Time) then
    call MOM_error(WARNING, "update_ocean_model: internal clock does not "//&
                            "agree with time_start_update argument.")
  endif

  if (.not.associated(OS)) then
    call MOM_error(FATAL, "update_ocean_model called with an unassociated "// &
                    "ocean_state_type structure. ocean_model_init must be "//  &
                    "called first to allocate this structure.")
    return
  endif

  ! This is benign but not necessary if ocean_model_init_sfc was called or if
  ! OS%state%tr_fields was spawnded in ocean_model_init.  Consider removing it.
  is = OS%grid%isc ; ie = OS%grid%iec ; js = OS%grid%jsc ; je = OS%grid%jec
  call coupler_type_spawn(Ocean_sfc%fields, OS%state%tr_fields, &
                          (/is,is,ie,ie/), (/js,js,je,je/), as_needed=.true.)

  weight = 1.0

  if (OS%fluxes%fluxes_used) then
    ! GMM, is enable_averaging needed now?
<<<<<<< HEAD
    call enable_averaging(time_step, OS%Time + Ocean_coupling_time_step, OS%diag)
    call ocn_import(OS%fluxes, OS%Time, OS%grid, OS%forcing_CSp, OS%state, x2o_o, ind, sw_decomp, &
=======
    call enable_averaging(time_step, OS%Time + Ocean_coupling_time_step, OS%MOM_CSp%diag)
    call ocn_import(OS%forces, OS%fluxes, OS%Time, OS%grid, OS%forcing_CSp, OS%state, x2o_o, ind, sw_decomp, &
>>>>>>> 1aa11a94
                    c1, c2, c3, c4, OS%restore_salinity,OS%restore_temp)

    ! Fields that exist in both the forcing and mech_forcing types must be copied.
    call copy_common_forcing_fields(OS%forces, OS%fluxes, OS%grid)

#ifdef _USE_GENERIC_TRACER
    call MOM_generic_tracer_fluxes_accumulate(OS%fluxes, weight) !here weight=1, just saving the current fluxes
#endif

    ! Add ice shelf fluxes
    if (OS%use_ice_shelf) then
      call shelf_calc_flux(OS%State, OS%forces, OS%fluxes, OS%Time, time_step, OS%Ice_shelf_CSp)
    endif

    ! GMM, check ocean_model_MOM.F90 to enable the following option
    !if (OS%icebergs_apply_rigid_boundary)  then
      !This assumes that the iceshelf and ocean are on the same grid. I hope this is true
    !  call add_berg_flux_to_shelf(OS%grid, OS%fluxes,OS%use_ice_shelf,OS%density_iceberg,OS%kv_iceberg, OS%latent_heat_fusion, OS%State, time_step, OS%berg_area_threshold)
    !endif

    ! Indicate that there are new unused fluxes.
    OS%fluxes%fluxes_used = .false.
    OS%fluxes%dt_buoy_accum = time_step
  else
    OS%flux_tmp%C_p = OS%fluxes%C_p
    ! Import fluxes from coupler to ocean. Also, perform do SST and SSS restoring, if needed.
    call ocn_import(OS%forces, OS%flux_tmp, OS%Time, OS%grid, OS%forcing_CSp, &
                       OS%state, x2o_o, ind, sw_decomp, c1, c2, c3, c4, &
                       OS%restore_salinity,OS%restore_temp)

    if (OS%use_ice_shelf) then
      call shelf_calc_flux(OS%State, OS%forces, OS%flux_tmp, OS%Time, time_step, OS%Ice_shelf_CSp)
    endif

    ! GMM, check ocean_model_MOM.F90 to enable the following option
    !if (OS%icebergs_apply_rigid_boundary)  then
     !This assumes that the iceshelf and ocean are on the same grid. I hope this is true
    ! call add_berg_flux_to_shelf(OS%grid, OS%forces, OS%flux_tmp, OS%use_ice_shelf,OS%density_iceberg,OS%kv_iceberg, OS%latent_heat_fusion, OS%State, time_step, OS%berg_area_threshold)
    !endif

    ! Accumulate the forcing over time steps
    call forcing_accumulate(OS%flux_tmp, OS%forces, OS%fluxes, time_step, OS%grid, weight)
    ! Some of the fields that exist in both the forcing and mech_forcing types
    ! are time-averages must be copied back to the forces type.
    call copy_back_forcing_fields(OS%fluxes, OS%forces, OS%grid)
#ifdef _USE_GENERIC_TRACER
    call MOM_generic_tracer_fluxes_accumulate(OS%flux_tmp, weight) !weight of the current flux in the running average
#endif
  endif

  call set_derived_forcing_fields(OS%forces, OS%fluxes, OS%grid, OS%GV%Rho0)
  call set_net_mass_forcing(OS%fluxes, OS%forces, OS%grid)

  if (OS%nstep==0) then
    call finish_MOM_initialization(OS%Time, OS%dirs, OS%MSp, OS%MOM_CSp, OS%fluxes, &
                                   OS%restart_CSp)
  endif

  call disable_averaging(OS%diag)
  Master_time = OS%Time ; Time1 = OS%Time

<<<<<<< HEAD
  if(OS%offline_tracer_mode) then
    call step_offline(OS%fluxes, OS%state, Time1, time_step, OS%MSp, OS%MOM_CSp)
  else
    call step_MOM(OS%fluxes, OS%state, Time1, time_step, OS%MSp, OS%MOM_CSp)
=======
  if(OS%MOM_Csp%offline_tracer_mode) then
    call step_offline(OS%forces, OS%fluxes, OS%state, Time1, time_step, OS%MOM_CSp)
  else
    call step_MOM(OS%forces, OS%fluxes, OS%state, Time1, time_step, OS%MOM_CSp)
>>>>>>> 1aa11a94
  endif

  OS%Time = Master_time + Ocean_coupling_time_step
  OS%nstep = OS%nstep + 1

<<<<<<< HEAD
  call enable_averaging(time_step, OS%Time, OS%diag)
  call mech_forcing_diags(OS%fluxes, time_step, OS%grid, &
                          OS%diag, OS%forcing_CSp%handles)
  call disable_averaging(OS%diag)
=======
  call enable_averaging(time_step, OS%Time, OS%MOM_CSp%diag)
  call mech_forcing_diags(OS%forces, OS%fluxes, time_step, OS%grid, &
                          OS%MOM_CSp%diag, OS%forcing_CSp%handles)
  call disable_averaging(OS%MOM_CSp%diag)
>>>>>>> 1aa11a94

  if (OS%fluxes%fluxes_used) then
    call enable_averaging(OS%fluxes%dt_buoy_accum, OS%Time, OS%diag)
    call forcing_diagnostics(OS%fluxes, OS%state, OS%fluxes%dt_buoy_accum, &
                             OS%grid, OS%diag, OS%forcing_CSp%handles)
    call disable_averaging(OS%diag)
  endif

! Translate state into Ocean.
!  call convert_state_to_ocean_type(OS%state, Ocean_sfc, OS%grid, &
!                                   Ice_ocean_boundary%p, OS%press_to_z)
  call convert_state_to_ocean_type(OS%state, Ocean_sfc, OS%grid)

  call callTree_leave("update_ocean_model()")
end subroutine update_ocean_model

!> This function has a few purposes: 1) it allocates and initializes the data
!! in the fluxes structure; 2) it imports surface fluxes using data from
!! the coupler; and 3) it can apply restoring in SST and SSS.
!! See \ref section_ocn_import for a summary of the surface fluxes that are
!! passed from MCT to MOM6, including fluxes that need to be included in
!! the future.
subroutine ocn_import(forces, fluxes, Time, G, CS, state, x2o_o, ind, sw_decomp, &
                             c1, c2, c3, c4, restore_salt, restore_temp)
  type(mech_forcing),         intent(inout)        :: forces !<  Driving mechanical forces
  type(forcing),              intent(inout)        :: fluxes !< Surface fluxes
  type(time_type),            intent(in)           :: Time !< Model time
  type(ocean_grid_type),      intent(inout)        :: G  !< The ocean's grid
  type(surface_forcing_CS),   pointer              :: CS !< control structure returned by
                                                   !! a previous call to surface_forcing_init
  type(surface),              intent(in)           :: state !< control structure to ocean
                                                   !! surface state fields.
  real(kind=8),               intent(in)           :: x2o_o(:,:)!< Fluxes from coupler to ocean, computed by ocean
  type(cpl_indices),          intent(inout)        :: ind !< Structure with MCT attribute vectors and indices
  logical,                    intent(in)           :: sw_decomp !< controls if shortwave is
                                                   !!decomposed into four components
  real(kind=8),               intent(in), optional :: c1, c2, c3, c4 !< Coeffs. used in the shortwave decomposition
  logical, optional,          intent(in)            :: restore_salt, restore_temp !< Controls if salt and temp are
                                                   !! restored

  ! local variables
  real, dimension(SZIB_(G),SZJB_(G)) :: &
    taux_at_q, &     ! Zonal wind stresses at q points (Pa)
    tauy_at_q        ! Meridional wind stresses at q points (Pa)

  real, dimension(SZI_(G),SZJ_(G)) :: &
    taux_at_h,     & ! Zonal wind stresses at h points (Pa)
    tauy_at_h,     & ! Meridional wind stresses at h points (Pa)
    data_restore,  & ! The surface value toward which to restore (g/kg or degC)
    SST_anom,      & ! Instantaneous sea surface temperature anomalies from a target value (deg C)
    SSS_anom,      & ! Instantaneous sea surface salinity anomalies from a target value (g/kg)
    SSS_mean,      & ! A (mean?) salinity about which to normalize local salinity
                     ! anomalies when calculating restorative precipitation anomalies (g/kg)
    PmE_adj,       & ! The adjustment to PminusE that will cause the salinity
                     ! to be restored toward its target value (kg/(m^2 * s))
    net_FW,        & ! The area integrated net freshwater flux into the ocean (kg/s)
    net_FW2,       & ! The area integrated net freshwater flux into the ocean (kg/s)
    work_sum,      & ! A 2-d array that is used as the work space for a global
                     ! sum, used with units of m2 or (kg/s)
    open_ocn_mask    ! a binary field indicating where ice is present based on frazil criteria

  real :: gustiness     ! unresolved gustiness that contributes to ustar (Pa)
  real :: Irho0         ! inverse of the mean density in (m^3/kg)
  real :: taux2, tauy2  ! squared wind stresses (Pa^2)
  real :: tau_mag       ! magnitude of the wind stress (Pa)
  real :: I_GEarth      ! 1.0 / G%G_Earth  (s^2/m)
  real :: Kv_rho_ice    ! (CS%kv_sea_ice / CS%density_sea_ice) ( m^5/(s*kg) )
  real :: mass_ice      ! mass of sea ice at a face (kg/m^2)
  real :: mass_eff      ! effective mass of sea ice for rigidity (kg/m^2)

  integer :: wind_stagger  ! AGRID, BGRID_NE, or CGRID_NE (integers from MOM_domains)
  integer :: i, j, k, is, ie, js, je, Isq, Ieq, Jsq, Jeq, i0, j0
  integer :: isd, ied, jsd, jed, IsdB, IedB, JsdB, JedB, isr, ier, jsr, jer
  integer :: isc_bnd, iec_bnd, jsc_bnd, jec_bnd

  logical :: restore_salinity ! local copy of the argument restore_salt, if it
                              ! is present, or false (no restoring) otherwise.
  logical :: restore_sst      ! local copy of the argument restore_temp, if it
                              ! is present, or false (no restoring) otherwise.
  real :: delta_sss           ! temporary storage for sss diff from restoring value
  real :: delta_sst           ! temporary storage for sst diff from restoring value

  real :: C_p                 ! heat capacity of seawater ( J/(K kg) )

  call cpu_clock_begin(id_clock_forcing)

  is   = G%isc   ; ie   = G%iec    ; js   = G%jsc   ; je   = G%jec
  Isq  = G%IscB  ; Ieq  = G%IecB   ; Jsq  = G%JscB  ; Jeq  = G%JecB
  isd  = G%isd   ; ied  = G%ied    ; jsd  = G%jsd   ; jed  = G%jed
  IsdB = G%IsdB  ; IedB = G%IedB   ; JsdB = G%JsdB  ; JedB = G%JedB
  isr = is-isd+1 ; ier  = ie-isd+1 ; jsr = js-jsd+1 ; jer = je-jsd+1

  C_p                    = fluxes%C_p
  Irho0                  = 1.0/CS%Rho0
  open_ocn_mask(:,:)     = 1.0
  pme_adj(:,:)           = 0.0
  fluxes%vPrecGlobalAdj  = 0.0
  fluxes%vPrecGlobalScl  = 0.0
  fluxes%saltFluxGlobalAdj = 0.0
  fluxes%saltFluxGlobalScl = 0.0
  fluxes%netFWGlobalAdj = 0.0
  fluxes%netFWGlobalScl = 0.0

  restore_salinity = .false.
  if (present(restore_salt)) restore_salinity = restore_salt
  restore_sst = .false.
  if (present(restore_temp)) restore_sst = restore_temp

  ! if true, allocation and initialization
  if (fluxes%dt_buoy_accum < 0) then
    call allocate_forcing_type(G, fluxes, water=.true., heat=.true., &
                               ustar=.true., press=.true.)
    call allocate_mech_forcing(G, forces, stress=.true., ustar=.true., &
                               press=.true.)
    call safe_alloc_ptr(fluxes%sw_vis_dir,isd,ied,jsd,jed)
    call safe_alloc_ptr(fluxes%sw_vis_dif,isd,ied,jsd,jed)
    call safe_alloc_ptr(fluxes%sw_nir_dir,isd,ied,jsd,jed)
    call safe_alloc_ptr(fluxes%sw_nir_dif,isd,ied,jsd,jed)

    call safe_alloc_ptr(forces%p_surf,isd,ied,jsd,jed)
    call safe_alloc_ptr(forces%p_surf_full,isd,ied,jsd,jed)
    call safe_alloc_ptr(forces%p_surf_SSH,isd,ied,jsd,jed)

    call safe_alloc_ptr(fluxes%salt_flux,isd,ied,jsd,jed)
    call safe_alloc_ptr(fluxes%salt_flux_in,isd,ied,jsd,jed)
    call safe_alloc_ptr(fluxes%salt_flux_added,isd,ied,jsd,jed)

    call safe_alloc_ptr(fluxes%TKE_tidal,isd,ied,jsd,jed)
    call safe_alloc_ptr(fluxes%ustar_tidal,isd,ied,jsd,jed)

    if (CS%allow_flux_adjustments) then
      call safe_alloc_ptr(fluxes%heat_added,isd,ied,jsd,jed)
      call safe_alloc_ptr(fluxes%salt_flux_added,isd,ied,jsd,jed)
    endif

    do j=js-2,je+2 ; do i=is-2,ie+2
      fluxes%TKE_tidal(i,j)   = CS%TKE_tidal(i,j)
      fluxes%ustar_tidal(i,j) = CS%ustar_tidal(i,j)
    enddo; enddo

    if (CS%rigid_sea_ice) then
      call safe_alloc_ptr(forces%rigidity_ice_u,IsdB,IedB,jsd,jed)
      call safe_alloc_ptr(forces%rigidity_ice_v,isd,ied,JsdB,JedB)
    endif

    if (restore_temp) call safe_alloc_ptr(fluxes%heat_added,isd,ied,jsd,jed)

    fluxes%dt_buoy_accum = 0.0
  endif   ! endif for allocation and initialization

  if (CS%allow_flux_adjustments) then
   fluxes%heat_added(:,:)=0.0
   fluxes%salt_flux_added(:,:)=0.0
  endif

  if (CS%area_surf < 0.0) then
    do j=js,je ; do i=is,ie
      work_sum(i,j) = G%areaT(i,j) * G%mask2dT(i,j)
    enddo ; enddo
    CS%area_surf = reproducing_sum(work_sum, isr, ier, jsr, jer)
  endif    ! endif for allocation and initialization

  do j=js,je ; do i=is,ie
    fluxes%salt_flux(i,j) = 0.0
    fluxes%vprec(i,j) = 0.0
  enddo ; enddo

  ! Salinity restoring logic
  if (restore_salinity) then
    call time_interp_external(CS%id_srestore,Time,data_restore)
    ! open_ocn_mask indicates where to restore salinity (1 means restore, 0 does not)
    open_ocn_mask(:,:) = 1.0
    if (CS%mask_srestore_under_ice) then ! Do not restore under sea-ice
      do j=js,je ; do i=is,ie
        if (state%SST(i,j) .le. -0.0539*state%SSS(i,j)) open_ocn_mask(i,j)=0.0
      enddo; enddo
    endif
    if (CS%salt_restore_as_sflux) then
      do j=js,je ; do i=is,ie
        delta_sss = data_restore(i,j)- state%SSS(i,j)
        delta_sss = sign(1.0,delta_sss)*min(abs(delta_sss),CS%max_delta_srestore)
        fluxes%salt_flux(i,j) = 1.e-3*G%mask2dT(i,j) * (CS%Rho0*CS%Flux_const)* &
                  (CS%basin_mask(i,j)*open_ocn_mask(i,j)) *delta_sss  ! kg Salt m-2 s-1
      enddo; enddo
      if (CS%adjust_net_srestore_to_zero) then
        if (CS%adjust_net_srestore_by_scaling) then
          call adjust_area_mean_to_zero(fluxes%salt_flux, G, fluxes%saltFluxGlobalScl)
          fluxes%saltFluxGlobalAdj = 0.
        else
          work_sum(is:ie,js:je) = G%areaT(is:ie,js:je)*fluxes%salt_flux(is:ie,js:je)
          fluxes%saltFluxGlobalAdj = reproducing_sum(work_sum(:,:), isr,ier, jsr,jer)/CS%area_surf
          fluxes%salt_flux(is:ie,js:je) = fluxes%salt_flux(is:ie,js:je) - fluxes%saltFluxGlobalAdj
        endif
      endif
      fluxes%salt_flux_added(is:ie,js:je) = fluxes%salt_flux(is:ie,js:je) ! Diagnostic
    else
      do j=js,je ; do i=is,ie
        if (G%mask2dT(i,j) > 0.5) then
          delta_sss = state%SSS(i,j) - data_restore(i,j)
          delta_sss = sign(1.0,delta_sss)*min(abs(delta_sss),CS%max_delta_srestore)
          fluxes%vprec(i,j) = (CS%basin_mask(i,j)*open_ocn_mask(i,j))* &
                      (CS%Rho0*CS%Flux_const) * &
                      delta_sss / (0.5*(state%SSS(i,j) + data_restore(i,j)))
        endif
      enddo; enddo
      if (CS%adjust_net_srestore_to_zero) then
        if (CS%adjust_net_srestore_by_scaling) then
          call adjust_area_mean_to_zero(fluxes%vprec, G, fluxes%vPrecGlobalScl)
          fluxes%vPrecGlobalAdj = 0.
        else
          work_sum(is:ie,js:je) = G%areaT(is:ie,js:je)*fluxes%vprec(is:ie,js:je)
          fluxes%vPrecGlobalAdj = reproducing_sum(work_sum(:,:), isr, ier, jsr, jer) / CS%area_surf
          do j=js,je ; do i=is,ie
            fluxes%vprec(i,j) = ( fluxes%vprec(i,j) - fluxes%vPrecGlobalAdj ) * G%mask2dT(i,j)
          enddo; enddo
        endif
      endif
    endif
  endif

  ! SST restoring logic
  if (restore_sst) then
    call time_interp_external(CS%id_trestore,Time,data_restore)
    do j=js,je ; do i=is,ie
       delta_sst = data_restore(i,j)- state%SST(i,j)
       delta_sst = sign(1.0,delta_sst)*min(abs(delta_sst),CS%max_delta_trestore)
       fluxes%heat_added(i,j) = G%mask2dT(i,j) * (CS%Rho0*fluxes%C_p) * delta_sst * CS%Flux_const   ! W m-2
    enddo; enddo
  endif

  ! GMM, CIME uses AGRID. All the BGRID_NE code can be cleaned later
  wind_stagger = AGRID

  if (wind_stagger == BGRID_NE) then
    ! This is necessary to fill in the halo points.
    taux_at_q(:,:) = 0.0 ; tauy_at_q(:,:) = 0.0
  endif
  if (wind_stagger == AGRID) then
    ! This is necessary to fill in the halo points.
    taux_at_h(:,:) = 0.0 ; tauy_at_h(:,:) = 0.0
  endif

  k = 0
  do j=js,je ; do i=is,ie
    k = k + 1 ! Increment position within gindex

    if (wind_stagger == BGRID_NE) then
      taux_at_q(I,J) = x2o_o(ind%x2o_Foxx_taux,k) * CS%wind_stress_multiplier
      tauy_at_q(I,J) = x2o_o(ind%x2o_Foxx_tauy,k) * CS%wind_stress_multiplier
    ! GMM, cime uses AGRID
    elseif (wind_stagger == AGRID) then
      taux_at_h(i,j) = x2o_o(ind%x2o_Foxx_taux,k) * CS%wind_stress_multiplier
      tauy_at_h(i,j) = x2o_o(ind%x2o_Foxx_tauy,k) * CS%wind_stress_multiplier
    else ! C-grid wind stresses.
      forces%taux(I,j) = x2o_o(ind%x2o_Foxx_taux,k) * CS%wind_stress_multiplier
      forces%tauy(i,J) = x2o_o(ind%x2o_Foxx_tauy,k) * CS%wind_stress_multiplier
    endif

    ! liquid precipitation (rain)
    if (ASSOCIATED(fluxes%lprec)) &
      fluxes%lprec(i,j) = x2o_o(ind%x2o_Faxa_rain,k) * G%mask2dT(i,j)

    ! frozen precipitation (snow)
    if (ASSOCIATED(fluxes%fprec)) &
      fluxes%fprec(i,j) = x2o_o(ind%x2o_Faxa_snow,k) * G%mask2dT(i,j)

    ! evaporation
    if (ASSOCIATED(fluxes%evap)) &
      fluxes%evap(i,j) = x2o_o(ind%x2o_Foxx_evap,k) * G%mask2dT(i,j)

    ! river runoff flux
    if (ASSOCIATED(fluxes%lrunoff)) &
      fluxes%lrunoff(i,j) = x2o_o(ind%x2o_Foxx_rofl,k) * G%mask2dT(i,j)

    ! ice runoff flux
    if (ASSOCIATED(fluxes%frunoff)) &
      fluxes%frunoff(i,j) = x2o_o(ind%x2o_Foxx_rofi,k) * G%mask2dT(i,j)

    ! GMM, we don't have an icebergs yet so the following is not needed
    !if (((ASSOCIATED(IOB%ustar_berg) .and. (.not. ASSOCIATED(fluxes%ustar_berg)))   &
    !  .or. (ASSOCIATED(IOB%area_berg) .and. (.not. ASSOCIATED(fluxes%area_berg)))) &
    !  .or. (ASSOCIATED(IOB%mass_berg) .and. (.not. ASSOCIATED(fluxes%mass_berg)))) &
    !  call allocate_forcing_type(G, fluxes, iceberg=.true.)
    !if (ASSOCIATED(IOB%ustar_berg)) &
    !  fluxes%ustar_berg(i,j) = IOB%ustar_berg(i-i0,j-j0) * G%mask2dT(i,j)
    !if (ASSOCIATED(IOB%area_berg)) &
    !  fluxes%area_berg(i,j) = IOB%area_berg(i-i0,j-j0) * G%mask2dT(i,j)
    !if (ASSOCIATED(IOB%mass_berg)) &
    !  fluxes%mass_berg(i,j) = IOB%mass_berg(i-i0,j-j0) * G%mask2dT(i,j)

    ! GMM, cime does not not have an equivalent for heat_content_lrunoff and
    ! heat_content_frunoff. I am seeting these to zero for now.
    if (ASSOCIATED(fluxes%heat_content_lrunoff)) &
      fluxes%heat_content_lrunoff(i,j) = 0.0 * G%mask2dT(i,j)

    if (ASSOCIATED(fluxes%heat_content_frunoff)) &
      fluxes%heat_content_frunoff(i,j) = 0.0 * G%mask2dT(i,j)

    ! longwave radiation, sum up and down (W/m2)
    if (ASSOCIATED(fluxes%LW)) &
      fluxes%LW(i,j) = (x2o_o(ind%x2o_Faxa_lwdn,k) + x2o_o(ind%x2o_Foxx_lwup,k)) * G%mask2dT(i,j)

    ! sensible heat flux (W/m2)
    if (ASSOCIATED(fluxes%sens)) &
      fluxes%sens(i,j) =  x2o_o(ind%x2o_Foxx_sen,k) * G%mask2dT(i,j)

    ! latent heat flux (W/m^2)
    if (ASSOCIATED(fluxes%latent)) &
      fluxes%latent(i,j) = x2o_o(ind%x2o_Foxx_lat,k) * G%mask2dT(i,j)

    if (sw_decomp) then
      ! Use runtime coefficients to decompose net short-wave heat flux into 4 components
      ! 1) visible, direct shortwave (W/m2)
      if (ASSOCIATED(fluxes%sw_vis_dir)) &
        fluxes%sw_vis_dir(i,j) = G%mask2dT(i,j) * x2o_o(ind%x2o_Foxx_swnet,k)*c1
      ! 2) visible, diffuse shortwave (W/m2)
      if (ASSOCIATED(fluxes%sw_vis_dif)) &
        fluxes%sw_vis_dif(i,j) = G%mask2dT(i,j) * x2o_o(ind%x2o_Foxx_swnet,k)*c2
      ! 3) near-IR, direct shortwave (W/m2)
      if (ASSOCIATED(fluxes%sw_nir_dir)) &
        fluxes%sw_nir_dir(i,j) = G%mask2dT(i,j) * x2o_o(ind%x2o_Foxx_swnet,k)*c3
      ! 4) near-IR, diffuse shortwave (W/m2)
      if (ASSOCIATED(fluxes%sw_nir_dif)) &
        fluxes%sw_nir_dif(i,j) = G%mask2dT(i,j) * x2o_o(ind%x2o_Foxx_swnet,k)*c4

      fluxes%sw(i,j) = fluxes%sw_vis_dir(i,j) + fluxes%sw_vis_dif(i,j) + &
                     fluxes%sw_nir_dir(i,j) + fluxes%sw_nir_dif(i,j)
    else
        call MOM_error(FATAL,"fill_ice_ocean_bnd: this option has not been implemented yet."// &
                       "Shortwave must be decomposed using coeffs. c1, c2, c3, c4.");
    endif

    ! applied surface pressure from atmosphere and cryosphere
    ! sea-level pressure (Pa)
    if (ASSOCIATED(forces%p_surf_full) .and. ASSOCIATED(forces%p_surf)) then
      forces%p_surf_full(i,j) = G%mask2dT(i,j) * x2o_o(ind%x2o_Sa_pslv,k)
      if (CS%max_p_surf >= 0.0) then
          forces%p_surf(i,j) = MIN(forces%p_surf_full(i,j),CS%max_p_surf)
      else
          forces%p_surf(i,j) = forces%p_surf_full(i,j)
      endif

      if (CS%use_limited_P_SSH) then
        forces%p_surf_SSH(i,j) = forces%p_surf(i,j)
      else
        forces%p_surf_SSH(i,j) = forces%p_surf_full(i,j)
      endif

    endif

    ! salt flux
    ! more salt restoring logic
    if (ASSOCIATED(fluxes%salt_flux)) &
      fluxes%salt_flux(i,j) = G%mask2dT(i,j)*(x2o_o(ind%x2o_Fioi_salt,k) + fluxes%salt_flux(i,j))

    if (ASSOCIATED(fluxes%salt_flux_in)) &
      fluxes%salt_flux_in(i,j) = G%mask2dT(i,j)*x2o_o(ind%x2o_Fioi_salt,k)

  enddo ; enddo
  ! ############################ END OF MCT to MOM ##############################

  ! adjust the NET fresh-water flux to zero, if flagged
  if (CS%adjust_net_fresh_water_to_zero) then
    do j=js,je ; do i=is,ie
      net_FW(i,j) = (((fluxes%lprec(i,j)   + fluxes%fprec(i,j)) + &
                      (fluxes%lrunoff(i,j) + fluxes%frunoff(i,j))) + &
                      (fluxes%evap(i,j)    + fluxes%vprec(i,j)) ) * G%areaT(i,j)
      !   The following contribution appears to be calculating the volume flux of sea-ice
      ! melt. This calculation is clearly WRONG if either sea-ice has variable
      ! salinity or the sea-ice is completely fresh.
      !   Bob thinks this is trying ensure the net fresh-water of the ocean + sea-ice system
      ! is constant.
      !   To do this correctly we will need a sea-ice melt field added to IOB. -AJA
      if (ASSOCIATED(fluxes%salt_flux) .and. (CS%ice_salt_concentration>0.0)) &
        net_FW(i,j) = net_FW(i,j) + G%areaT(i,j) * &
                     (fluxes%salt_flux(i,j) / CS%ice_salt_concentration)
      net_FW2(i,j) = net_FW(i,j)/G%areaT(i,j)
    enddo ; enddo

    if (CS%adjust_net_fresh_water_by_scaling) then
      call adjust_area_mean_to_zero(net_FW2, G, fluxes%netFWGlobalScl)
      do j=js,je ; do i=is,ie
        fluxes%vprec(i,j) = fluxes%vprec(i,j) + (net_FW2(i,j) - net_FW(i,j)/G%areaT(i,j)) * G%mask2dT(i,j)
      enddo; enddo
    else
      fluxes%netFWGlobalAdj = reproducing_sum(net_FW(:,:), isr, ier, jsr, jer) / CS%area_surf
      do j=js,je ; do i=is,ie
        fluxes%vprec(i,j) = ( fluxes%vprec(i,j) - fluxes%netFWGlobalAdj ) * G%mask2dT(i,j)
      enddo; enddo
    endif

  endif

  ! surface momentum stress related fields as function of staggering
  if (wind_stagger == BGRID_NE) then
    if (G%symmetric) &
      call fill_symmetric_edges(taux_at_q, tauy_at_q, G%Domain, stagger=BGRID_NE)
    call pass_vector(taux_at_q, tauy_at_q, G%Domain, stagger=BGRID_NE)

    do j=js,je ; do I=Isq,Ieq
      forces%taux(I,j) = 0.0
      if ((G%mask2dBu(I,J) + G%mask2dBu(I,J-1)) > 0) &
        forces%taux(I,j) = (G%mask2dBu(I,J)*taux_at_q(I,J) + &
                            G%mask2dBu(I,J-1)*taux_at_q(I,J-1)) / &
                           (G%mask2dBu(I,J) + G%mask2dBu(I,J-1))
    enddo ; enddo

    do J=Jsq,Jeq ; do i=is,ie
      forces%tauy(i,J) = 0.0
      if ((G%mask2dBu(I,J) + G%mask2dBu(I-1,J)) > 0) &
        forces%tauy(i,J) = (G%mask2dBu(I,J)*tauy_at_q(I,J) + &
                            G%mask2dBu(I-1,J)*tauy_at_q(I-1,J)) / &
                           (G%mask2dBu(I,J) + G%mask2dBu(I-1,J))
    enddo ; enddo

    ! ustar is required for the bulk mixed layer formulation. The background value
    ! of 0.02 Pa is a relatively small value intended to give reasonable behavior
    ! in regions of very weak winds.

    do j=js,je ; do i=is,ie
      tau_mag = 0.0 ; gustiness = CS%gust_const
      if (((G%mask2dBu(I,J) + G%mask2dBu(I-1,J-1)) + &
           (G%mask2dBu(I,J-1) + G%mask2dBu(I-1,J))) > 0) then
        tau_mag = sqrt(((G%mask2dBu(I,J)*(taux_at_q(I,J)**2 + tauy_at_q(I,J)**2) + &
            G%mask2dBu(I-1,J-1)*(taux_at_q(I-1,J-1)**2 + tauy_at_q(I-1,J-1)**2)) + &
           (G%mask2dBu(I,J-1)*(taux_at_q(I,J-1)**2 + tauy_at_q(I,J-1)**2) + &
            G%mask2dBu(I-1,J)*(taux_at_q(I-1,J)**2 + tauy_at_q(I-1,J)**2)) ) / &
          ((G%mask2dBu(I,J) + G%mask2dBu(I-1,J-1)) + (G%mask2dBu(I,J-1) + G%mask2dBu(I-1,J))) )
        if (CS%read_gust_2d) gustiness = CS%gust(i,j)
      endif
      forces%ustar(i,j) = sqrt(gustiness*Irho0 + Irho0*tau_mag)
    enddo ; enddo

  elseif (wind_stagger == AGRID) then
    call pass_vector(taux_at_h, tauy_at_h, G%Domain,stagger=AGRID)

    do j=js,je ; do I=Isq,Ieq
      forces%taux(I,j) = 0.0
      if ((G%mask2dT(i,j) + G%mask2dT(i+1,j)) > 0) &
        forces%taux(I,j) = (G%mask2dT(i,j)*taux_at_h(i,j) + &
                            G%mask2dT(i+1,j)*taux_at_h(i+1,j)) / &
                           (G%mask2dT(i,j) + G%mask2dT(i+1,j))
    enddo ; enddo

    do J=Jsq,Jeq ; do i=is,ie
      forces%tauy(i,J) = 0.0
      if ((G%mask2dT(i,j) + G%mask2dT(i,j+1)) > 0) &
        forces%tauy(i,J) = (G%mask2dT(i,j)*tauy_at_h(i,j) + &
                            G%mask2dT(i,J+1)*tauy_at_h(i,j+1)) / &
                           (G%mask2dT(i,j) + G%mask2dT(i,j+1))
    enddo ; enddo

    do j=js,je ; do i=is,ie
      gustiness = CS%gust_const
      if (CS%read_gust_2d .and. (G%mask2dT(i,j) > 0)) gustiness = CS%gust(i,j)
      forces%ustar(i,j) = sqrt(gustiness*Irho0 + Irho0 * G%mask2dT(i,j) * &
                               sqrt(taux_at_h(i,j)**2 + tauy_at_h(i,j)**2))
    enddo ; enddo

  else ! C-grid wind stresses.
    if (G%symmetric) &
      call fill_symmetric_edges(forces%taux, forces%tauy, G%Domain)
    call pass_vector(forces%taux, forces%tauy, G%Domain)

    do j=js,je ; do i=is,ie
      taux2 = 0.0
      if ((G%mask2dCu(I-1,j) + G%mask2dCu(I,j)) > 0) &
        taux2 = (G%mask2dCu(I-1,j)*forces%taux(I-1,j)**2 + &
                 G%mask2dCu(I,j)*forces%taux(I,j)**2) / (G%mask2dCu(I-1,j) + G%mask2dCu(I,j))

      tauy2 = 0.0
      if ((G%mask2dCv(i,J-1) + G%mask2dCv(i,J)) > 0) &
        tauy2 = (G%mask2dCv(i,J-1)*forces%tauy(i,J-1)**2 + &
                 G%mask2dCv(i,J)*forces%tauy(i,J)**2) / (G%mask2dCv(i,J-1) + G%mask2dCv(i,J))

      if (CS%read_gust_2d) then
        forces%ustar(i,j) = sqrt(CS%gust(i,j)*Irho0 + Irho0*sqrt(taux2 + tauy2))
      else
        forces%ustar(i,j) = sqrt(CS%gust_const*Irho0 + Irho0*sqrt(taux2 + tauy2))
      endif
    enddo ; enddo

  endif   ! endif for wind related fields


  ! sea ice related fields
  if (CS%rigid_sea_ice) then
    ! The commented out code here and in the following lines is the correct
    ! version, but the incorrect version is being retained temporarily to avoid
    ! changing answers.
    call pass_var(forces%p_surf_full, G%Domain)
    I_GEarth = 1.0 / G%G_Earth
    Kv_rho_ice = (CS%kv_sea_ice / CS%density_sea_ice)
    do I=isd,ied-1 ; do j=jsd,jed
      mass_ice = min(forces%p_surf_full(i,j), forces%p_surf_full(i+1,j)) * I_GEarth
      mass_eff = 0.0
      if (mass_ice > CS%rigid_sea_ice_mass) then
        mass_eff = (mass_ice - CS%rigid_sea_ice_mass) **2 / &
                   (mass_ice + CS%rigid_sea_ice_mass)
      endif
      ! CAUTION: with both rigid_sea_ice and ice shelves, we will need to make this
      ! a maximum for the second call.
      forces%rigidity_ice_u(I,j) = Kv_rho_ice * mass_eff
    enddo ; enddo
    do i=isd,ied ; do J=jsd,jed-1
      mass_ice = min(forces%p_surf_full(i,j), forces%p_surf_full(i,j+1)) * I_GEarth
      mass_eff = 0.0
      if (mass_ice > CS%rigid_sea_ice_mass) then
        mass_eff = (mass_ice - CS%rigid_sea_ice_mass) **2 / &
                   (mass_ice + CS%rigid_sea_ice_mass)
      endif
      forces%rigidity_ice_v(i,J) = Kv_rho_ice * mass_eff
    enddo ; enddo
  endif

  if (CS%allow_flux_adjustments) then
    ! Apply adjustments to fluxes
    call apply_flux_adjustments(G, CS, Time, forces, fluxes)
  endif

  ! Allow for user-written code to alter fluxes after all the above
  call user_alter_forcing(state, fluxes, Time, G, CS%urf_CS)

  call cpu_clock_end(id_clock_forcing)

end subroutine  ocn_import

!> Adds flux adjustments obtained via data_override
!! Component name is 'OCN'
!! Available adjustments are:
!! - taux_adj (Zonal wind stress delta, positive to the east, in Pa)
!! - tauy_adj (Meridional wind stress delta, positive to the north, in Pa)
subroutine apply_flux_adjustments(G, CS, Time, forces, fluxes)
  type(ocean_grid_type),    intent(inout) :: G !< Ocean grid structure
  type(surface_forcing_CS), pointer       :: CS !< Surface forcing control structure
  type(time_type),          intent(in)    :: Time !< Model time structure
  type(mech_forcing),       intent(inout) :: forces !< Driving mechanical forces
  type(forcing), optional,  intent(inout) :: fluxes !< Surface fluxes structure

  ! Local variables
  real, dimension(SZI_(G),SZJ_(G)) :: tempx_at_h ! Delta to zonal wind stress at h points (Pa)
  real, dimension(SZI_(G),SZJ_(G)) :: tempy_at_h ! Delta to meridional wind stress at h points (Pa)
  real, dimension(SZI_(G),SZJ_(G)) :: temp_at_h ! Fluxes at h points (W m-2 or kg m-2 s-1)

  integer :: isc, iec, jsc, jec, i, j
  real :: dLonDx, dLonDy, rDlon, cosA, sinA, zonal_tau, merid_tau
  logical :: overrode_x, overrode_y, overrode_h

  isc = G%isc; iec = G%iec
  jsc = G%jsc; jec = G%jec

  overrode_h = .false.
  call data_override('OCN', 'hflx_adj', temp_at_h(isc:iec,jsc:jec), Time, override=overrode_h)

  if (overrode_h) then
    do j=G%jsc,G%jec ; do i=G%isc,G%iec
      fluxes%heat_added(i,j) = fluxes%heat_added(i,j) + temp_at_h(i,j)* G%mask2dT(i,j)
    enddo; enddo
  endif

  call pass_var(fluxes%heat_added, G%Domain)

  overrode_h = .false.
  call data_override('OCN', 'sflx_adj', temp_at_h(isc:iec,jsc:jec), Time, override=overrode_h)

  if (overrode_h) then
    do j=G%jsc,G%jec ; do i=G%isc,G%iec
      fluxes%salt_flux_added(i,j) = fluxes%salt_flux_added(i,j) + temp_at_h(i,j)* G%mask2dT(i,j)
    enddo; enddo
  endif

  call pass_var(fluxes%salt_flux_added, G%Domain)
  overrode_h = .false.

  call data_override('OCN', 'prcme_adj', temp_at_h(isc:iec,jsc:jec), Time, override=overrode_h)

  if (overrode_h) then
    do j=G%jsc,G%jec ; do i=G%isc,G%iec
      fluxes%vprec(i,j) = fluxes%vprec(i,j) + temp_at_h(i,j)* G%mask2dT(i,j)
    enddo; enddo
  endif

  call pass_var(fluxes%vprec, G%Domain)


  tempx_at_h(:,:) = 0.0 ; tempy_at_h(:,:) = 0.0
  ! Either reads data or leaves contents unchanged
  overrode_x = .false. ; overrode_y = .false.
  call data_override('OCN', 'taux_adj', tempx_at_h(isc:iec,jsc:jec), Time, override=overrode_x)
  call data_override('OCN', 'tauy_adj', tempy_at_h(isc:iec,jsc:jec), Time, override=overrode_y)

  if (overrode_x .or. overrode_y) then
    if (.not. (overrode_x .and. overrode_y)) call MOM_error(FATAL,"apply_flux_adjustments: "//&
            "Both taux_adj and tauy_adj must be specified, or neither, in data_table")

    ! Rotate winds
    call pass_vector(tempx_at_h, tempy_at_h, G%Domain, To_All, AGRID)
    do j=G%jsc-1,G%jec+1 ; do i=G%isc-1,G%iec+1
      dLonDx = G%geoLonCu(I,j) - G%geoLonCu(I-1,j)
      dLonDy = G%geoLonCv(i,J) - G%geoLonCv(i,J-1)
      rDlon = sqrt( dLonDx * dLonDx + dLonDy * dLonDy )
      if (rDlon > 0.) rDlon = 1. / rDlon
      cosA = dLonDx * rDlon
      sinA = dLonDy * rDlon
      zonal_tau = tempx_at_h(i,j)
      merid_tau = tempy_at_h(i,j)
      tempx_at_h(i,j) = cosA * zonal_tau - sinA * merid_tau
      tempy_at_h(i,j) = sinA * zonal_tau + cosA * merid_tau
    enddo ; enddo

    ! Average to C-grid locations
    do j=G%jsc,G%jec ; do I=G%isc-1,G%iec
      forces%taux(I,j) = forces%taux(I,j) + 0.5 * ( tempx_at_h(i,j) + tempx_at_h(i+1,j) )
    enddo ; enddo

    do J=G%jsc-1,G%jec ; do i=G%isc,G%iec
      forces%tauy(i,J) = forces%tauy(i,J) + 0.5 * ( tempy_at_h(i,j) + tempy_at_h(i,j+1) )
    enddo ; enddo
  endif ! overrode_x .or. overrode_y

end subroutine apply_flux_adjustments

!> Finalizes MOM6
!!
!! \todo This needs to be done here.
subroutine ocn_final_mct( EClock, cdata_o, x2o_o, o2x_o)
    type(ESMF_Clock)            , intent(inout) :: EClock
    type(seq_cdata)             , intent(inout) :: cdata_o
    type(mct_aVect)             , intent(inout) :: x2o_o  !< Fluxes from coupler to ocean, computed by ocean
    type(mct_aVect)             , intent(inout) :: o2x_o  !< Fluxes from ocean to coupler, computed by ocean

    call ocean_model_end(glb%ocn_public, glb%ocn_state, glb%ocn_state%Time)

end subroutine ocn_final_mct

!> Terminates the model run, saving the ocean state in a
!! restart file and deallocating any data associated with the ocean.
subroutine ocean_model_end(Ocean_sfc, Ocean_state, Time)
  type(ocean_public_type),     intent(inout) :: Ocean_sfc !< An ocean_public_type structure that is to be
                                                          !! deallocated upon termination.
  type(ocean_state_type),      pointer       :: Ocean_state!<  pointer to the structure containing the internal
                                 !                        !! ocean state to be deallocated upon termination.
  type(time_type),             intent(in)    :: Time      !< The model time, used for writing restarts.

<<<<<<< HEAD
  !if (debug .and. is_root_pe()) write(glb%stdout,*)'Here 1'
  !GMM call save_restart(Ocean_state, Time)
  call diag_mediator_end(Time, Ocean_state%diag)
  call MOM_end(Ocean_state%MSp, Ocean_state%MOM_CSp)
=======
  call diag_mediator_end(Time, Ocean_state%MOM_CSp%diag, end_diag_manager=.true.)
  ! print time stats
  call MOM_infra_end
  call MOM_end(Ocean_state%MOM_CSp)
>>>>>>> 1aa11a94
  if (Ocean_state%use_ice_shelf) call ice_shelf_end(Ocean_state%Ice_shelf_CSp)

end subroutine ocean_model_end

!> Sets mct global segment maps for the MOM decomposition.
!!
!! \todo Find out if we should only provide indirect indexing for ocean points and not land.
subroutine ocn_SetGSMap_mct(mpicom_ocn, MOM_MCT_ID, gsMap_ocn, gsMap3d_ocn)
  integer,         intent(in)    :: mpicom_ocn  !< MPI communicator
  integer,         intent(in)    :: MOM_MCT_ID  !< MCT component ID
  type(mct_gsMap), intent(inout) :: gsMap_ocn   !< MCT global segment map for 2d data
  type(mct_gsMap), intent(inout) :: gsMap3d_ocn !< MCT global segment map for 3d data
  ! Local variables
  integer :: lsize   !< Local size of indirect indexing array
  integer :: i, j, k !< Local indices
  integer :: ni, nj  !< Declared sizes of h-point arrays
  integer :: ig, jg  !< Global indices
  type(ocean_grid_type), pointer :: grid => NULL() !< A pointer to a grid structure
  integer, allocatable           :: gindex(:)      !< Indirect indices

  grid => glb%grid ! for convenience
  if (.not. associated(grid)) call MOM_error(FATAL, 'ocn_comp_mct.F90, ocn_SetGSMap_mct():' // &
      'grid returned from get_state_pointers() was not associated!')

  ! Size of computational domain
  lsize = ( grid%iec - grid%isc + 1 ) * ( grid%jec - grid%jsc + 1 )

  ! Size of global domain
  call get_global_grid_size(grid, ni, nj)

  ! Create indirect indices for the computational domain
  allocate(gindex(lsize))

  ! Set indirect indices in gindex
  k = 0
  do j = grid%jsc, grid%jec
    jg = j + grid%jdg_offset ! TODO: check this calculation
    do i = grid%isc, grid%iec
      ig = i + grid%idg_offset ! TODO: check this calculation
      k = k + 1 ! Increment position within gindex
      gindex(k) = ni * (jg - 1) + ig
    enddo
  enddo

  ! Tell MCT how to indirectly index into the 2d buffer
  call mct_gsMap_init(gsMap_ocn, gindex, mpicom_ocn, MOM_MCT_ID, lsize, ni * nj)

  deallocate(gindex)

end subroutine ocn_SetGSMap_mct

!> Sets MCT global segment maps for the MOM6 decomposition
subroutine ocn_domain_mct( lsize, gsMap_ocn, dom_ocn)
  integer        , intent(in)    :: lsize      !< Size of attr. vector
  type(mct_gsMap), intent(in)    :: gsMap_ocn  !< MCT global segment map for 2d data
  type(mct_ggrid), intent(inout) :: dom_ocn    !< WHAT IS THIS?

  ! Local Variables
  integer, parameter              :: SHR_REAL_R8 = selected_real_kind(12)
  integer, pointer                :: idata(:)
  integer                         :: i,j,k
  real(kind=SHR_REAL_R8), pointer :: data(:)
  real(kind=SHR_REAL_R8)          :: m2_to_rad2
  type(ocean_grid_type), pointer :: grid => NULL() ! A pointer to a grid structure

  grid => glb%grid ! for convenience

  ! set coords to lat and lon, and areas to rad^2
  call mct_gGrid_init(GGrid=dom_ocn, CoordChars=trim(seq_flds_dom_coord), &
                      OtherChars=trim(seq_flds_dom_other), lsize=lsize )

  call mct_avect_zero(dom_ocn%data)
  allocate(data(lsize))

  ! Determine global gridpoint number attribute, GlobGridNum, which is set automatically by MCT
  k = pe_here()
  call mct_gsMap_orderedPoints(gsMap_ocn, k, idata)
  call mct_gGrid_importIAttr(dom_ocn,'GlobGridNum',idata,lsize)

  !initialization
  data(:) = -9999.0
  call mct_gGrid_importRAttr(dom_ocn,"lat"  ,data,lsize)
  call mct_gGrid_importRAttr(dom_ocn,"lon"  ,data,lsize)
  call mct_gGrid_importRAttr(dom_ocn,"area" ,data,lsize)
  call mct_gGrid_importRAttr(dom_ocn,"aream",data,lsize)
  data(:) = 0.0
  call mct_gGrid_importRAttr(dom_ocn,"mask",data,lsize)
  call mct_gGrid_importRAttr(dom_ocn,"frac",data,lsize)

  k = 0
  do j = grid%jsc, grid%jec
    do i = grid%isc, grid%iec
      k = k + 1 ! Increment position within gindex
      data(k) = grid%geoLonT(i,j)
    enddo
  enddo
  call mct_gGrid_importRattr(dom_ocn,"lon",data,lsize)

  k = 0
  do j = grid%jsc, grid%jec
    do i = grid%isc, grid%iec
      k = k + 1 ! Increment position within gindex
      data(k) = grid%geoLatT(i,j)
    enddo
  enddo
  call mct_gGrid_importRattr(dom_ocn,"lat",data,lsize)

  k = 0
  m2_to_rad2 = 1./grid%Rad_Earth**2
  do j = grid%jsc, grid%jec
    do i = grid%isc, grid%iec
      k = k + 1 ! Increment position within gindex
      data(k) = grid%AreaT(i,j) * m2_to_rad2
    enddo
  enddo
  call mct_gGrid_importRattr(dom_ocn,"area",data,lsize)

  k = 0
  do j = grid%jsc, grid%jec
    do i = grid%isc, grid%iec
      k = k + 1 ! Increment position within gindex
      data(k) = grid%mask2dT(i,j)
    enddo
  enddo
  call mct_gGrid_importRattr(dom_ocn,"mask",data,lsize)
  call mct_gGrid_importRattr(dom_ocn,"frac",data,lsize)

  deallocate(data)
  deallocate(idata)

end subroutine ocn_domain_mct

!> Returns the CESM run type
character(32) function get_runtype()
  character(len=32)   :: starttype         !< infodata start type

  call seq_infodata_GetData( glb%infodata, start_type=starttype)

    if (   trim(starttype) == trim(seq_infodata_start_type_start)) then
     get_runtype = "initial"
  else if (trim(starttype) == trim(seq_infodata_start_type_cont) ) then
     get_runtype = "continue"
  else if (trim(starttype) == trim(seq_infodata_start_type_brnch)) then
     get_runtype = "branch"
  else
     write(glb%stdout,*) 'ocn_comp_mct ERROR: unknown starttype'
     call exit(0)
  end if
  return

end function


!> \namespace ocn_comp_mct
!!
!! \section section_ocn_import Fluxes imported from the coupler (MCT) to MOM6
!! The following summarizes the mismatches between MCT and MOM6 in terms
!! of ice ocean fluxes.
!!
!! Redundancies:
!! x2o_Faxa_prec = x2o_Faxa_rain + x2o_Faxa_snow
!!
!! Variables whose units and sign  **could not** be verified so far:
!! x2o_Foxx_rofl
!! x2o_Foxx_rof
!!
!! Variables in MOM6 fluxes that are **NOT** filled by the coupler:
!! ustar_berg, frictional velocity beneath icebergs (m/s)
!! area_berg, area covered by icebergs(m2/m2)
!! mass_berg, mass of icebergs(kg/m2)
!! runoff_hflx, heat content of liquid runoff (W/m2)
!! calving_hflx, heat content of frozen runoff (W/m2)
!! mi, mass of ice (kg/m2)
!!
!! Variables in the coupler that are **NOT** used in MOM6 (i.e., no corresponding field in fluxes):
!! x2o_Fioi_melth, heat flux from snow & ice melt (W/m2)
!! x2o_Fioi_meltw, snow melt flux (kg/m2/s)
!! x2o_Si_ifrac, fractional ice wrt ocean
!! x2o_So_duu10n, 10m wind speed squared (m^2/s^2)
!! x2o_Sa_co2prog, bottom atm level prognostic CO2
!! x2o_Sa_co2diag, bottom atm level diagnostic CO2
!!
!! \TODO Langmuir related fields:
!! surface Stokes drift, x-comp. (x2o_Sw_ustokes)
!! surface Stokes drift, y-comp. (x2o_Sw_vstokes)
!! wave model langmuir multiplier (x2o_Sw_lamult)
!!
!! \TODO Biogeochemistry:
!! x2o_Fioi_bcpho, Black Carbon hydrophobic release from sea ice component
!! x2o_Fioi_bcphi, Black Carbon hydrophilic release from sea ice component
!! x2o_Fioi_flxdst, Dust release from sea ice component
!! x2o_Faxa_bcphidry, Black Carbon hydrophilic dry deposition
!! x2o_Faxa_bcphodry, Black Carbon hydrophobic dry deposition
!! x2o_Faxa_bcphiwet, Black Carbon hydrophobic wet deposition
!! x2o_Faxa_ocphidry, Organic Carbon hydrophilic dry deposition
!! x2o_Faxa_ocphodry, Organic Carbon hydrophobic dry deposition
!! x2o_Faxa_ocphiwet, Organic Carbon hydrophilic dry deposition
!! x2o_Faxa_dstwet, Sizes 1 to 4 dust - wet deposition
!! x2o_Faxa_dstdry, Sizes 1 to 4 dust - dry deposition
!!
!! \section section_ocn_export Fluxes exported from MOM6 to the coupler (MCT)
!!
!! Variables that are currently being exported:
!!
!! Surface temperature (Kelvin)
!! Surface salinity (psu)
!! Surface eastward velocity (m/s)
!! Surface northward velocity (m/s)
!! Zonal slope in the sea surface height
!! Meridional slope in the sea surface height
!!
!! \TODO Variables that **are not** currently being exported:
!!
!! Boundary layer depth
!! CO2
!! DMS
!! o2x_Fioo_q       !< Heat flux?

end module ocn_comp_mct<|MERGE_RESOLUTION|>--- conflicted
+++ resolved
@@ -163,7 +163,7 @@
                                                      !! in radiation computations,
                                                      !! per column
   integer, dimension(:), allocatable :: x2o_qsw_fracr_col !< qsw * fracr, per column
-  end type cpl_indices
+end type cpl_indices
 
 !> This type is used for communication with other components via the FMS coupler.
 ! The element names and types can be changed only with great deliberation, hence
@@ -316,7 +316,6 @@
   real :: press_to_z          !< A conversion factor between pressure and ocean
                               !! depth in m, usually 1/(rho_0*g), in m Pa-1.
   real :: C_p                 !< The heat capacity of seawater, in J K-1 kg-1.
-<<<<<<< HEAD
   logical :: offline_tracer_mode = .false. !< If false, use the model in prognostic mode
                               !! with the barotropic and baroclinic dynamics, thermodynamics,
                               !! etc. stepped forward integrated in time.
@@ -324,11 +323,8 @@
                               !! fields necessary to integrate only the tracer advection
                               !! and diffusion equation read in from files stored from
                               !! a previous integration of the prognostic model.
-  type(directories) :: dirs   !< A structure containing several relevant directory paths.
-=======
   type(directories)  :: dirs  !< A structure containing several relevant directory paths.
-  type(mech_forcing) :: forces!< A structure with the driving mechanical forces
->>>>>>> 1aa11a94
+  type(mech_forcing) :: forces!< A structure with the driving mechanical surface forces
   type(forcing)   :: fluxes   !< A structure containing pointers to
                               !! the ocean forcing fields.
   type(forcing)   :: flux_tmp !< A secondary structure containing pointers to the
@@ -794,6 +790,7 @@
 #include "version_variable.h"
   character(len=40)  :: mdl = "ocean_model_init"  !< This module's name.
   character(len=48)  :: stagger
+  logical :: use_temperature
   integer :: secs, days
   type(param_file_type) :: param_file !< A structure to parse for run-time parameters
 
@@ -886,11 +883,7 @@
 
   if (OS%use_ice_shelf)  then
     call initialize_ice_shelf(param_file, OS%grid, OS%Time, OS%ice_shelf_CSp, &
-<<<<<<< HEAD
-                              OS%diag, OS%fluxes)
-=======
-                              OS%MOM_CSp%diag, OS%forces, OS%fluxes)
->>>>>>> 1aa11a94
+                              OS%diag, OS%forces, OS%fluxes)
   endif
   if (OS%icebergs_apply_rigid_boundary)  then
     !call allocate_forcing_type(OS%grid, OS%fluxes, iceberg=.true.)
@@ -1716,7 +1709,7 @@
   endif
 
   ! This is benign but not necessary if ocean_model_init_sfc was called or if
-  ! OS%state%tr_fields was spawnded in ocean_model_init.  Consider removing it.
+  ! OS%state%tr_fields was spawned in ocean_model_init.  Consider removing it.
   is = OS%grid%isc ; ie = OS%grid%iec ; js = OS%grid%jsc ; je = OS%grid%jec
   call coupler_type_spawn(Ocean_sfc%fields, OS%state%tr_fields, &
                           (/is,is,ie,ie/), (/js,js,je,je/), as_needed=.true.)
@@ -1725,13 +1718,8 @@
 
   if (OS%fluxes%fluxes_used) then
     ! GMM, is enable_averaging needed now?
-<<<<<<< HEAD
     call enable_averaging(time_step, OS%Time + Ocean_coupling_time_step, OS%diag)
-    call ocn_import(OS%fluxes, OS%Time, OS%grid, OS%forcing_CSp, OS%state, x2o_o, ind, sw_decomp, &
-=======
-    call enable_averaging(time_step, OS%Time + Ocean_coupling_time_step, OS%MOM_CSp%diag)
     call ocn_import(OS%forces, OS%fluxes, OS%Time, OS%grid, OS%forcing_CSp, OS%state, x2o_o, ind, sw_decomp, &
->>>>>>> 1aa11a94
                     c1, c2, c3, c4, OS%restore_salinity,OS%restore_temp)
 
     ! Fields that exist in both the forcing and mech_forcing types must be copied.
@@ -1748,8 +1736,8 @@
 
     ! GMM, check ocean_model_MOM.F90 to enable the following option
     !if (OS%icebergs_apply_rigid_boundary)  then
-      !This assumes that the iceshelf and ocean are on the same grid. I hope this is true
-    !  call add_berg_flux_to_shelf(OS%grid, OS%fluxes,OS%use_ice_shelf,OS%density_iceberg,OS%kv_iceberg, OS%latent_heat_fusion, OS%State, time_step, OS%berg_area_threshold)
+    !  This assumes that the iceshelf and ocean are on the same grid. I hope this is true.
+    !  call add_berg_flux_to_shelf(OS%grid, OS%forces,OS%fluxes,OS%use_ice_shelf,OS%density_iceberg,OS%kv_iceberg, OS%latent_heat_fusion, OS%State, time_step, OS%berg_area_threshold)
     !endif
 
     ! Indicate that there are new unused fluxes.
@@ -1793,33 +1781,19 @@
   call disable_averaging(OS%diag)
   Master_time = OS%Time ; Time1 = OS%Time
 
-<<<<<<< HEAD
   if(OS%offline_tracer_mode) then
-    call step_offline(OS%fluxes, OS%state, Time1, time_step, OS%MSp, OS%MOM_CSp)
+    call step_offline(OS%forces, OS%fluxes, OS%state, Time1, time_step, OS%MSp, OS%MOM_CSp)
   else
-    call step_MOM(OS%fluxes, OS%state, Time1, time_step, OS%MSp, OS%MOM_CSp)
-=======
-  if(OS%MOM_Csp%offline_tracer_mode) then
-    call step_offline(OS%forces, OS%fluxes, OS%state, Time1, time_step, OS%MOM_CSp)
-  else
-    call step_MOM(OS%forces, OS%fluxes, OS%state, Time1, time_step, OS%MOM_CSp)
->>>>>>> 1aa11a94
+    call step_MOM(OS%forces, OS%fluxes, OS%state, Time1, time_step, OS%MSp, OS%MOM_CSp)
   endif
 
   OS%Time = Master_time + Ocean_coupling_time_step
   OS%nstep = OS%nstep + 1
 
-<<<<<<< HEAD
   call enable_averaging(time_step, OS%Time, OS%diag)
-  call mech_forcing_diags(OS%fluxes, time_step, OS%grid, &
+  call mech_forcing_diags(OS%forces, OS%fluxes, time_step, OS%grid, &
                           OS%diag, OS%forcing_CSp%handles)
   call disable_averaging(OS%diag)
-=======
-  call enable_averaging(time_step, OS%Time, OS%MOM_CSp%diag)
-  call mech_forcing_diags(OS%forces, OS%fluxes, time_step, OS%grid, &
-                          OS%MOM_CSp%diag, OS%forcing_CSp%handles)
-  call disable_averaging(OS%MOM_CSp%diag)
->>>>>>> 1aa11a94
 
   if (OS%fluxes%fluxes_used) then
     call enable_averaging(OS%fluxes%dt_buoy_accum, OS%Time, OS%diag)
@@ -1939,9 +1913,8 @@
     call safe_alloc_ptr(fluxes%sw_nir_dir,isd,ied,jsd,jed)
     call safe_alloc_ptr(fluxes%sw_nir_dif,isd,ied,jsd,jed)
 
-    call safe_alloc_ptr(forces%p_surf,isd,ied,jsd,jed)
-    call safe_alloc_ptr(forces%p_surf_full,isd,ied,jsd,jed)
-    call safe_alloc_ptr(forces%p_surf_SSH,isd,ied,jsd,jed)
+    call safe_alloc_ptr(fluxes%p_surf,isd,ied,jsd,jed)
+    call safe_alloc_ptr(fluxes%p_surf_full,isd,ied,jsd,jed)
 
     call safe_alloc_ptr(fluxes%salt_flux,isd,ied,jsd,jed)
     call safe_alloc_ptr(fluxes%salt_flux_in,isd,ied,jsd,jed)
@@ -1959,6 +1932,9 @@
       fluxes%TKE_tidal(i,j)   = CS%TKE_tidal(i,j)
       fluxes%ustar_tidal(i,j) = CS%ustar_tidal(i,j)
     enddo; enddo
+
+    call safe_alloc_ptr(forces%p_surf,isd,ied,jsd,jed)
+    call safe_alloc_ptr(forces%p_surf_full,isd,ied,jsd,jed)
 
     if (CS%rigid_sea_ice) then
       call safe_alloc_ptr(forces%rigidity_ice_u,IsdB,IedB,jsd,jed)
@@ -2163,9 +2139,9 @@
       endif
 
       if (CS%use_limited_P_SSH) then
-        forces%p_surf_SSH(i,j) = forces%p_surf(i,j)
+        forces%p_surf_SSH => forces%p_surf
       else
-        forces%p_surf_SSH(i,j) = forces%p_surf_full(i,j)
+        forces%p_surf_SSH => forces%p_surf_full
       endif
 
     endif
@@ -2464,17 +2440,10 @@
                                  !                        !! ocean state to be deallocated upon termination.
   type(time_type),             intent(in)    :: Time      !< The model time, used for writing restarts.
 
-<<<<<<< HEAD
-  !if (debug .and. is_root_pe()) write(glb%stdout,*)'Here 1'
-  !GMM call save_restart(Ocean_state, Time)
-  call diag_mediator_end(Time, Ocean_state%diag)
-  call MOM_end(Ocean_state%MSp, Ocean_state%MOM_CSp)
-=======
-  call diag_mediator_end(Time, Ocean_state%MOM_CSp%diag, end_diag_manager=.true.)
+  call diag_mediator_end(Time, Ocean_state%diag, end_diag_manager=.true.)
   ! print time stats
   call MOM_infra_end
-  call MOM_end(Ocean_state%MOM_CSp)
->>>>>>> 1aa11a94
+  call MOM_end(Ocean_state%MSp, Ocean_state%MOM_CSp)
   if (Ocean_state%use_ice_shelf) call ice_shelf_end(Ocean_state%Ice_shelf_CSp)
 
 end subroutine ocean_model_end
