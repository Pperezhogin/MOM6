module ocn_comp_mct

!|||||||||||||||||||||||||||||||||||||||||||||||||||||||||||||||||||||||
!BOP
! !MODULE: ocn_comp_mct
! !INTERFACE:

! !DESCRIPTION:
!  This is the main driver for MOM6 in CIME
!
! !REVISION HISTORY:
!
! !USES:
  use ESMF,                only: ESMF_clock, ESMF_time, ESMF_timeInterval
  use ESMF,                only: ESMF_ClockGet, ESMF_TimeGet, ESMF_TimeIntervalGet
  use seq_cdata_mod,       only: seq_cdata
  use seq_cdata_mod,       only: seq_cdata_setptrs
  use mct_mod,             only: mct_gsMap, mct_gsmap_init, mct_gsMap_lsize, mct_gsmap_orderedpoints
  use mct_mod,             only: mct_aVect, mct_aVect_init, mct_aVect_zero, mct_aVect_nRattr
  use mct_mod,             only: mct_gGrid, mct_gGrid_init, mct_gGrid_importRAttr, mct_gGrid_importIAttr
  use seq_flds_mod,        only: seq_flds_x2o_fields,            &
                                seq_flds_o2x_fields,            &
                                SEQ_FLDS_DOM_COORD,             &
                                SEQ_FLDS_DOM_other
  use seq_infodata_mod,    only: seq_infodata_type,              &
                                seq_infodata_GetData,           &
                                seq_infodata_start_type_start,  &
                                seq_infodata_start_type_cont,   &
                                seq_infodata_start_type_brnch,  &
                                seq_infodata_PutData
  use seq_comm_mct,        only: seq_comm_name, seq_comm_inst, seq_comm_suffix
  use seq_timemgr_mod,     only: seq_timemgr_EClockGetData, seq_timemgr_RestartAlarmIsOn
  use perf_mod,            only: t_startf, t_stopf
  use shr_kind_mod,        only: SHR_KIND_R8


  ! From MOM6
<<<<<<< HEAD
  use ocean_model_mod,     only: ocean_state_type, ocean_public_type, ocean_model_init_sfc
  use ocean_model_mod,     only: ocean_model_init, get_state_pointers, update_ocean_model
  use MOM_surface_forcing, only: ice_ocean_boundary_type 
  use MOM_domains,         only: MOM_infra_init, num_pes, root_pe, pe_here
  use MOM_grid,            only: ocean_grid_type, get_global_grid_size
  use MOM_variables,       only: surface
  use MOM_error_handler,   only: MOM_error, FATAL, is_root_pe
  use MOM_time_manager,    only: time_type, set_date, set_calendar_type, NOLEAP
  use coupler_indices,     only: coupler_indices_init, cpl_indices, alloc_sbuffer
  use coupler_indices,     only: time_avg_state, fill_ice_ocean_bnd
  use ocn_import_export,   only: ocn_Export
=======
  use ocean_model_mod,    only: ocean_state_type, ocean_public_type, ocean_model_init_sfc
  use ocean_model_mod,    only: ocean_model_init, get_state_pointers
  use ocean_model_mod,    only: ice_ocean_boundary_type, update_ocean_model
  use MOM_domains,        only: MOM_infra_init, num_pes, root_pe, pe_here
  use MOM_grid,           only: ocean_grid_type, get_global_grid_size
  use MOM_variables,      only: surface
  use MOM_error_handler,  only: MOM_error, FATAL, is_root_pe
  use MOM_time_manager,   only: time_type, set_date, set_calendar_type, NOLEAP
  use coupler_indices,    only: coupler_indices_init, cpl_indices
  use coupler_indices,    only: ocn_export
>>>>>>> a306c901

!
! !PUBLIC MEMBER FUNCTIONS:
  implicit none
  public :: ocn_init_mct
  public :: ocn_run_mct
  public :: ocn_final_mct
  private                              ! By default make data private
  logical, parameter :: debug=.true.

!
! ! PUBLIC DATA:
!
! !REVISION HISTORY:
! Author: Mariana Vertenstein
!
!EOP
! !PRIVATE MODULE FUNCTIONS:
  private :: ocn_SetGSMap_mct
  private :: ocn_domain_mct

! !PRIVATE MODULE VARIABLES
  type MCT_MOM_Data
    type(ocean_state_type), pointer  :: ocn_state => NULL()   !< Private state of ocean
    type(ocean_public_type), pointer :: ocn_public => NULL()  !< Public state of ocean
<<<<<<< HEAD
    type(ocean_grid_type), pointer   :: grid => NULL()        !< A pointer to a grid structure
    type(surface), pointer           :: ocn_surface => NULL() !< A pointer to the ocean surface state
    type(ice_ocean_boundary_type)    :: ice_ocean_boundary    !< A pointer to the ice ocean boundary type
=======
    type(ocean_grid_type), pointer   :: grid => NULL() ! A pointer to a grid structure

>>>>>>> a306c901
    type(seq_infodata_type), pointer :: infodata

    type(cpl_indices), public :: ind !< Variable IDs

  end type
  type(MCT_MOM_Data) :: glb

!=======================================================================

contains

!***********************************************************************
!BOP
!
! !IROUTINE: ocn_init_mct
!
! !INTERFACE:
  subroutine ocn_init_mct( EClock, cdata_o, x2o_o, o2x_o, NLFilename )
!
! !DESCRIPTION:
! Initialize POP
!
! !INPUT/OUTPUT PARAMETERS:

  type(ESMF_Clock),             intent(inout) :: EClock  !< Time and time step ? \todo Why must this be intent(inout)?
  type(seq_cdata)             , intent(inout) :: cdata_o
  type(mct_aVect)             , intent(inout) :: x2o_o, o2x_o
  character(len=*), optional  , intent(in)    :: NLFilename ! Namelist filename
!
! !REVISION HISTORY:
! Author: Mariana Vertenstein
!EOP
!-----------------------------------------------------------------------
!
!  local variables
!
!-----------------------------------------------------------------------
  type(time_type)     :: time_init ! Start time of coupled model's calendar
  type(time_type)     :: time_in   ! Start time for ocean model at initialization
  type(ESMF_time)     :: current_time
  type(ESMF_timeInterval) :: time_interval
  integer             :: year, month, day, hour, minute, seconds, seconds_n, seconds_d, rc
  character(len=384)  :: runid
  character(len=384)  :: runtype
  character(len=32)   :: starttype          ! infodata start type
  integer             :: mpicom_ocn
  integer             :: npes, pe0
  integer             :: i, errorCode
  integer             :: lsize, nsend, nrecv
  logical             :: ldiag_cpl = .false.
  integer             :: ni, nj
  integer             :: isc, iec, jsc, jec     !< Indices for the start and end of the domain
                                                !! in the x and y dir., respectively.
  ! mct variables (these are local for now)
  integer                   :: MOM_MCT_ID
  type(mct_gsMap), pointer  :: MOM_MCT_gsMap => NULL() ! 2d, points to cdata
  type(mct_gGrid), pointer  :: MOM_MCT_dom => NULL()   ! 2d, points to cdata
  type(mct_gsMap)           :: MOM_MCT_gsMap3d  ! for 3d streams, local
  type(mct_gGrid)           :: MOM_MCT_dom3d    ! for 3d streams, local

  ! time management
  integer                   :: ocn_cpl_dt
  real (kind=8)             :: mom_cpl_dt
  real (kind=8), parameter  ::        &
      seconds_in_minute =    60.0d0, &
      seconds_in_hour   =  3600.0d0, &
      seconds_in_day    = 86400.0d0, &
      minutes_in_hour   =    60.0d0


  ! instance control vars (these are local for now)
  integer(kind=4)     :: inst_index
  character(len=16)   :: inst_name
  character(len=16)   :: inst_suffix

  !!!DANGER!!!: change the following vars with the corresponding MOM6 vars
  integer :: km=1 ! number of vertical levels
  integer :: nx_block=0, ny_block=0 ! size of block domain in x,y dir including ghost cells
  integer :: max_blocks_clinic=0 !max number of blocks per processor in each distribution
  integer :: ncouple_per_day = 48
  logical :: lsend_precip_fact ! if T,send precip_fact to cpl for use in fw balance
                               ! (partially-coupled option)
  character(len=128) :: err_msg

!-----------------------------------------------------------------------

  ! set (actually, get from mct) the cdata pointers:
  call seq_cdata_setptrs(cdata_o, id=MOM_MCT_ID, mpicom=mpicom_ocn, &
                         gsMap=MOM_MCT_gsMap, dom=MOM_MCT_dom, infodata=glb%infodata)

  !---------------------------------------------------------------------
  ! Initialize the model run
  !---------------------------------------------------------------------

  call coupler_indices_init(glb%ind)

  call seq_infodata_GetData( glb%infodata, case_name=runid )

  call seq_infodata_GetData( glb%infodata, start_type=starttype)

  if (     trim(starttype) == trim(seq_infodata_start_type_start)) then
     runtype = "initial"
  else if (trim(starttype) == trim(seq_infodata_start_type_cont) ) then
     runtype = "continue"
  else if (trim(starttype) == trim(seq_infodata_start_type_brnch)) then
     runtype = "branch"
  else
     write(*,*) 'ocn_comp_mct ERROR: unknown starttype'
     call exit(0)
  end if

  ! instance control

  inst_name   = seq_comm_name(MOM_MCT_ID)
  inst_index  = seq_comm_inst(MOM_MCT_ID)
  inst_suffix = seq_comm_suffix(MOM_MCT_ID)

  !---------------------------------------------------------------------
  ! Initialize MOM6
  !---------------------------------------------------------------------

  call t_startf('MOM_init')

  call MOM_infra_init(mpicom_ocn)

  call ESMF_ClockGet(EClock, currTime=current_time, rc=rc)
  call ESMF_TimeGet(current_time, yy=year, mm=month, dd=day, h=hour, m=minute, s=seconds, rc=rc)
  call set_calendar_type(NOLEAP)  !TODO: confirm this


  time_init = set_date(year, month, day, hour, minute, seconds, err_msg=err_msg)
  time_in = set_date(year, month, day, hour, minute, seconds, err_msg=err_msg)

  ! Debugging clocks
  if (debug .and. is_root_pe()) then
    write(6,*) 'ocn_init_mct, current time: y,m,d-',year,month,day,'h,m,s=',hour,minute,seconds
    call ESMF_ClockGet(EClock, StartTime=current_time, rc=rc)
    call ESMF_TimeGet(current_time, yy=year, mm=month, dd=day, h=hour, m=minute, s=seconds, rc=rc)
    write(6,*) 'ocn_init_mct, start time: y,m,d-',year,month,day,'h,m,s=',hour,minute,seconds
    call ESMF_ClockGet(EClock, StopTime=current_time, rc=rc)
    call ESMF_TimeGet(current_time, yy=year, mm=month, dd=day, h=hour, m=minute, s=seconds, rc=rc)
    write(6,*) 'ocn_init_mct, stop time: y,m,d-',year,month,day,'h,m,s=',hour,minute,seconds
    call ESMF_ClockGet(EClock, PrevTime=current_time, rc=rc)
    call ESMF_TimeGet(current_time, yy=year, mm=month, dd=day, h=hour, m=minute, s=seconds, rc=rc)
    write(6,*) 'ocn_init_mct, previous time: y,m,d-',year,month,day,'h,m,s=',hour,minute,seconds
    call ESMF_ClockGet(EClock, TimeStep=time_interval, rc=rc)
    call ESMF_TimeIntervalGet(time_interval, yy=year, mm=month, d=day, s=seconds, sn=seconds_n, sd=seconds_d, rc=rc)
    write(6,*) 'ocn_init_mct, time step: y,m,d-',year,month,day,'s,sn,sd=',seconds,seconds_n,seconds_d
  endif

  npes = num_pes()
  pe0 = root_pe()

  allocate(glb%ocn_public)
  glb%ocn_public%is_ocean_PE = .true.
  allocate(glb%ocn_public%pelist(npes))
  glb%ocn_public%pelist(:) = (/(i,i=pe0,pe0+npes)/)
  ! \todo Set other bits of glb$ocn_public

  ! Initialize the MOM6 model
  call ocean_model_init(glb%ocn_public, glb%ocn_state, time_init, time_in)

  ! Initialize ocn_state%state out of sight
  call ocean_model_init_sfc(glb%ocn_state, glb%ocn_public)

  ! store pointers to components inside MOM
  call get_state_pointers(glb%ocn_state, grid=glb%grid)

  call t_stopf('MOM_init')


  !---------------------------------------------------------------------
  ! Initialize MCT attribute vectors and indices
  !---------------------------------------------------------------------

  call t_startf('MOM_mct_init')

  if (debug .and. root_pe().eq.pe_here()) print *, "calling ocn_SetGSMap_mct"

  ! Set mct global seg maps:

  call ocn_SetGSMap_mct(mpicom_ocn, MOM_MCT_ID, MOM_MCT_GSMap, MOM_MCT_GSMap3d)
  lsize = mct_gsMap_lsize(MOM_MCT_gsmap, mpicom_ocn)

  ! Initialize mct ocn domain (needs ocn initialization info)

  if (debug .and. root_pe().eq.pe_here()) print *, "calling ocn_domain_mct"
  call ocn_domain_mct(lsize, MOM_MCT_gsmap, MOM_MCT_dom)
  call ocn_domain_mct(lsize*km, MOM_MCT_gsmap3d, MOM_MCT_dom3d) !TODO: this is not used

  ! Inialize mct attribute vectors

  if (debug .and. root_pe().eq.pe_here()) print *, "calling mct_avect_init a"

  ! Initialize the mct attribute vector x2o_o, given Attribute list and length:
  call mct_aVect_init(x2o_o, rList=seq_flds_x2o_fields, lsize=lsize)
  ! set the mct attribute vector x2o_o to zero:
  call mct_aVect_zero(x2o_o)

  if (debug .and. root_pe().eq.pe_here()) print *, "calling mct_avect_init b"

  ! Initialize the mct attribute vector o2x_o, given Attribute list and length:
  call mct_aVect_init(o2x_o, rList=seq_flds_o2x_fields, lsize=lsize)
  ! set the mct attribute vector o2x_o to zero:
  call mct_aVect_zero(o2x_o)

  ! allocate send buffer
  nsend = mct_avect_nRattr(o2x_o)
  nrecv = mct_avect_nRattr(x2o_o)

  ! initialize necessary coupling info

  if (debug .and. root_pe().eq.pe_here()) print *, "calling seq_timemgr_eclockgetdata"

  call seq_timemgr_EClockGetData(EClock, dtime=ocn_cpl_dt)

  ! \todo Need interface to get dt from MOM6
  mom_cpl_dt = seconds_in_day / ncouple_per_day
  if (mom_cpl_dt /= ocn_cpl_dt) then
     write(*,*) 'ERROR pop_cpl_dt and ocn_cpl_dt must be identical'
     call exit(0)
  end if

  ! send initial state to driver

  !TODO:
  ! if ( lsend_precip_fact )  then
  !    call seq_infodata_PutData( infodata, precip_fact=precip_fact)
  ! end if


  if (debug .and. root_pe().eq.pe_here()) print *, "calling ocn_export"
  call ocn_export(glb%ind, glb%ocn_public, glb%grid, o2x_o%rattr)

  call t_stopf('MOM_mct_init')

  if (debug .and. root_pe().eq.pe_here()) print *, "calling get_state_pointers"

  ! Size of global domain
  call get_global_grid_size(glb%grid, ni, nj)

  ! allocate ice_ocean_boundary
  isc = glb%grid%isc; iec = glb%grid%iec;  
  jsc = glb%grid%jsc; jec = glb%grid%jec;  
  allocate(glb%ice_ocean_boundary%u_flux(isc:iec,jsc:jec));          glb%ice_ocean_boundary%u_flux(:,:) = 0.0
  allocate(glb%ice_ocean_boundary%v_flux(isc:iec,jsc:jec));          glb%ice_ocean_boundary%v_flux(:,:) = 0.0
  allocate(glb%ice_ocean_boundary%t_flux(isc:iec,jsc:jec));          glb%ice_ocean_boundary%t_flux(:,:) = 0.0
  allocate(glb%ice_ocean_boundary%q_flux(isc:iec,jsc:jec));          glb%ice_ocean_boundary%q_flux(:,:) = 0.0
  allocate(glb%ice_ocean_boundary%salt_flux(isc:iec,jsc:jec));       glb%ice_ocean_boundary%salt_flux(:,:) = 0.0
  allocate(glb%ice_ocean_boundary%lw_flux(isc:iec,jsc:jec));         glb%ice_ocean_boundary%lw_flux(:,:) = 0.0
  allocate(glb%ice_ocean_boundary%sw_flux_vis_dir(isc:iec,jsc:jec)); glb%ice_ocean_boundary%sw_flux_vis_dir(:,:) = 0.0
  allocate(glb%ice_ocean_boundary%sw_flux_vis_dif(isc:iec,jsc:jec)); glb%ice_ocean_boundary%sw_flux_vis_dif(:,:) = 0.0
  allocate(glb%ice_ocean_boundary%sw_flux_nir_dir(isc:iec,jsc:jec)); glb%ice_ocean_boundary%sw_flux_nir_dir(:,:) = 0.0
  allocate(glb%ice_ocean_boundary%sw_flux_nir_dif(isc:iec,jsc:jec)); glb%ice_ocean_boundary%sw_flux_nir_dif(:,:) = 0.0
  allocate(glb%ice_ocean_boundary%lprec(isc:iec,jsc:jec));           glb%ice_ocean_boundary%lprec(:,:) = 0.0
  allocate(glb%ice_ocean_boundary%fprec(isc:iec,jsc:jec));           glb%ice_ocean_boundary%fprec(:,:) = 0.0
  allocate(glb%ice_ocean_boundary%runoff(isc:iec,jsc:jec));          glb%ice_ocean_boundary%runoff(:,:) = 0.0
  allocate(glb%ice_ocean_boundary%calving(isc:iec,jsc:jec));         glb%ice_ocean_boundary%calving(:,:) = 0.0
  allocate(glb%ice_ocean_boundary%runoff_hflx(isc:iec,jsc:jec));     glb%ice_ocean_boundary%runoff_hflx(:,:) = 0.0
  allocate(glb%ice_ocean_boundary%calving_hflx(isc:iec,jsc:jec));    glb%ice_ocean_boundary%calving_hflx(:,:) = 0.0
  allocate(glb%ice_ocean_boundary%p(isc:iec,jsc:jec));               glb%ice_ocean_boundary%p(:,:) = 0.0
  allocate(glb%ice_ocean_boundary%mi(isc:iec,jsc:jec));              glb%ice_ocean_boundary%mi(:,:) = 0.0
 
 
  if (debug .and. root_pe().eq.pe_here()) print *, "calling seq_infodata_putdata"

   call seq_infodata_PutData( glb%infodata, &
        ocn_nx = ni , ocn_ny = nj)
   call seq_infodata_PutData( glb%infodata, &
        ocn_prognostic=.true., ocnrof_prognostic=.true.)


  if (debug .and. root_pe().eq.pe_here()) print *, "leaving ocean_init_mct"

!-----------------------------------------------------------------------
!EOC

 end subroutine ocn_init_mct

  !> Step forward ocean model for coupling interval
  subroutine ocn_run_mct( EClock, cdata_o, x2o_o, o2x_o)
  type(ESMF_Clock), intent(inout) :: EClock  !< Time and time step ? \todo Why must this be intent(inout)?
  type(seq_cdata),  intent(inout) :: cdata_o
  type(mct_aVect),  intent(inout) :: x2o_o
  type(mct_aVect),  intent(inout) :: o2x_o
  ! Local variables
  type(ESMF_time) :: current_time
  type(ESMF_timeInterval) :: time_interval
  integer :: year, month, day, hour, minute, seconds, seconds_n, seconds_d, rc
  logical :: write_restart_at_eod
  type(time_type) :: time_start ! Start of coupled time interval to pass to MOM6
  type(time_type) :: coupling_timestep ! Coupled time interval to pass to MOM6
  character(len=128) :: err_msg

  ! Translate the current time (start of coupling interval)
  call ESMF_ClockGet(EClock, currTime=current_time, rc=rc)
  call ESMF_TimeGet(current_time, yy=year, mm=month, dd=day, h=hour, m=minute, s=seconds, rc=rc)
  time_start = set_date(year, month, day, hour, minute, seconds, err_msg=err_msg)

  ! Debugging clocks
  if (debug .and. is_root_pe()) then
    write(6,*) 'ocn_run_mct, current time: y,m,d-',year,month,day,'h,m,s=',hour,minute,seconds
    call ESMF_ClockGet(EClock, StartTime=current_time, rc=rc)
    call ESMF_TimeGet(current_time, yy=year, mm=month, dd=day, h=hour, m=minute, s=seconds, rc=rc)
    write(6,*) 'ocn_run_mct, start time: y,m,d-',year,month,day,'h,m,s=',hour,minute,seconds
    call ESMF_ClockGet(EClock, StopTime=current_time, rc=rc)
    call ESMF_TimeGet(current_time, yy=year, mm=month, dd=day, h=hour, m=minute, s=seconds, rc=rc)
    write(6,*) 'ocn_run_mct, stop time: y,m,d-',year,month,day,'h,m,s=',hour,minute,seconds
    call ESMF_ClockGet(EClock, PrevTime=current_time, rc=rc)
    call ESMF_TimeGet(current_time, yy=year, mm=month, dd=day, h=hour, m=minute, s=seconds, rc=rc)
    write(6,*) 'ocn_run_mct, previous time: y,m,d-',year,month,day,'h,m,s=',hour,minute,seconds
  endif

  ! Translate the coupling time interval
  call ESMF_ClockGet(EClock, TimeStep=time_interval, rc=rc)
  call ESMF_TimeIntervalGet(time_interval, yy=year, mm=month, d=day, s=seconds, sn=seconds_n, sd=seconds_d, rc=rc)
  time_start = set_date(year, month, day, 0, 0, seconds, err_msg=err_msg)
  if (debug .and. is_root_pe()) then
    write(6,*) 'ocn_run_mct, time step: y,m,d-',year,month,day,'s,sn,sd=',seconds,seconds_n,seconds_d
  endif

  ! set (actually, get from mct) the cdata pointers:
  ! \todo this was done in _init_, is it needed again. Does this infodata need to be in glb%?
  call seq_cdata_setptrs(cdata_o, infodata=glb%infodata)

  ! Check alarms for flag to write restart at end of day
  write_restart_at_eod = seq_timemgr_RestartAlarmIsOn(EClock)
  ! \todo Let MOM6 know to write restart...
  if (debug .and. is_root_pe()) write(6,*) 'ocn_run_mct, write_restart_at_eod=', write_restart_at_eod

  ! fill ice ocean boundary
  call fill_ice_ocean_bnd(glb%ice_ocean_boundary, glb%grid, x2o_o%rattr, glb%ind)
  if (debug .and. is_root_pe()) write(6,*) 'fill_ice_ocean_bnd'

!  call update_ocean_model(glb%ice_ocean_boundary, glb%ocn_state, glb%ocn_public, &
!                          time_start, coupling_timestep)

  end subroutine ocn_run_mct

!***********************************************************************
!BOP
!
! !IROUTINE: ocn_final_mct
!
! !INTERFACE:
  subroutine ocn_final_mct( EClock, cdata_o, x2o_o, o2x_o)
!
! !DESCRIPTION:
! Finalize POP
!
! !USES:
! !ARGUMENTS:
    type(ESMF_Clock)            , intent(inout) :: EClock
    type(seq_cdata)             , intent(inout) :: cdata_o
    type(mct_aVect)             , intent(inout) :: x2o_o
    type(mct_aVect)             , intent(inout) :: o2x_o
!
! !REVISION HISTORY:
! Author: Fei Liu
!EOP
!BOC
!-----------------------------------------------------------------------
!
!  local variables
!
!-----------------------------------------------------------------------

  end subroutine ocn_final_mct


!> This routine mct global seg maps for the MOM decomposition
!!
!! \todo Find out if we should only provide indirect indexing for ocean points and not land.
subroutine ocn_SetGSMap_mct(mpicom_ocn, MOM_MCT_ID, gsMap_ocn, gsMap3d_ocn)
  integer,         intent(in)    :: mpicom_ocn  !< MPI communicator
  integer,         intent(in)    :: MOM_MCT_ID  !< MCT component ID
  type(mct_gsMap), intent(inout) :: gsMap_ocn   !< MCT global segment map for 2d data
  type(mct_gsMap), intent(inout) :: gsMap3d_ocn !< MCT global segment map for 3d data
  ! Local variables
  integer :: lsize ! Local size of indirect indexing array
  integer :: i, j, k ! Local indices
  integer :: ni, nj ! Declared sizes of h-point arrays
  integer :: ig, jg ! Global indices
  type(ocean_grid_type), pointer :: grid => NULL() ! A pointer to a grid structure
  integer, allocatable :: gindex(:) ! Indirect indices

  grid => glb%grid ! for convenience
  if (.not. associated(grid)) call MOM_error(FATAL, 'ocn_comp_mct.F90, ocn_SetGSMap_mct():' // &
      'grid returned from get_state_pointers() was not associated!')

  ! Size of computational domain
  lsize = ( grid%iec - grid%isc + 1 ) * ( grid%jec - grid%jsc + 1 )

  ! Size of global domain
  call get_global_grid_size(grid, ni, nj)

  ! Create indirect indices for the computational domain
  allocate( gindex( lsize ) )

  ! Set indirect indices in gindex
  k = 0
  do j = grid%jsc, grid%jec
    jg = j + grid%jdg_offset ! TODO: check this calculation
    do i = grid%isc, grid%iec
      ig = i + grid%idg_offset ! TODO: check this calculation
      k = k + 1 ! Increment position within gindex
      gindex(k) = ni * ( jg - 1 ) + ig
    enddo
  enddo

  ! Tell MCT how to indirectly index into the 2d buffer
  call mct_gsMap_init( gsMap_ocn, gindex, mpicom_ocn, MOM_MCT_ID, lsize, ni * nj)

  deallocate( gindex )

end subroutine ocn_SetGSMap_mct


!***********************************************************************
!BOP
! !IROUTINE: ocn_domain_mct
! !INTERFACE:

subroutine ocn_domain_mct( lsize, gsMap_ocn, dom_ocn)

! !DESCRIPTION:
!  This routine mct global seg maps for the pop decomposition
!
! !REVISION HISTORY:
!  same as module
!
! !INPUT/OUTPUT PARAMETERS:

  implicit none
  integer        , intent(in)    :: lsize
  type(mct_gsMap), intent(in)    :: gsMap_ocn
  type(mct_ggrid), intent(inout) :: dom_ocn

! Local Variables
  integer, parameter              :: SHR_REAL_R8 = selected_real_kind(12)
  integer, pointer                :: idata(:)
  integer                         :: i,j,k
  real(kind=SHR_REAL_R8), pointer :: data(:)
  real(kind=SHR_REAL_R8)          :: m2_to_rad2
  type(ocean_grid_type), pointer :: grid => NULL() ! A pointer to a grid structure

  grid => glb%grid ! for convenience

  ! set coords to lat and lon, and areas to rad^2
  call mct_gGrid_init(GGrid=dom_ocn, CoordChars=trim(seq_flds_dom_coord), &
                      OtherChars=trim(seq_flds_dom_other), lsize=lsize )

  call mct_avect_zero(dom_ocn%data)
  allocate(data(lsize))

  ! Determine global gridpoint number attribute, GlobGridNum, which is set automatically by MCT
  k = pe_here()
  call mct_gsMap_orderedPoints(gsMap_ocn, k, idata)
  call mct_gGrid_importIAttr(dom_ocn,'GlobGridNum',idata,lsize)

  !initialization
  data(:) = -9999.0
  call mct_gGrid_importRAttr(dom_ocn,"lat"  ,data,lsize)
  call mct_gGrid_importRAttr(dom_ocn,"lon"  ,data,lsize)
  call mct_gGrid_importRAttr(dom_ocn,"area" ,data,lsize)
  call mct_gGrid_importRAttr(dom_ocn,"aream",data,lsize)
  data(:) = 0.0
  call mct_gGrid_importRAttr(dom_ocn,"mask",data,lsize)
  call mct_gGrid_importRAttr(dom_ocn,"frac",data,lsize)

  k = 0
  do j = grid%jsc, grid%jec
    do i = grid%isc, grid%iec
      k = k + 1 ! Increment position within gindex
      data(k) = grid%geoLonT(i,j)
    enddo
  enddo
  call mct_gGrid_importRattr(dom_ocn,"lon",data,lsize)

  k = 0
  do j = grid%jsc, grid%jec
    do i = grid%isc, grid%iec
      k = k + 1 ! Increment position within gindex
      data(k) = grid%geoLatT(i,j)
    enddo
  enddo
  call mct_gGrid_importRattr(dom_ocn,"lat",data,lsize)

  k = 0
  m2_to_rad2 = 1./grid%Rad_Earth**2
  do j = grid%jsc, grid%jec
    do i = grid%isc, grid%iec
      k = k + 1 ! Increment position within gindex
      data(k) = grid%AreaT(i,j) * m2_to_rad2
    enddo
  enddo
  call mct_gGrid_importRattr(dom_ocn,"area",data,lsize)

  k = 0
  do j = grid%jsc, grid%jec
    do i = grid%isc, grid%iec
      k = k + 1 ! Increment position within gindex
      data(k) = grid%mask2dT(i,j)
    enddo
  enddo
  call mct_gGrid_importRattr(dom_ocn,"mask",data,lsize)
  call mct_gGrid_importRattr(dom_ocn,"frac",data,lsize)

  deallocate(data)
  deallocate(idata)

!EOP
!BOC
!-----------------------------------------------------------------------
!
!  local variables
!
!-----------------------------------------------------------------------



!-----------------------------------------------------------------------
!EOC

  end subroutine ocn_domain_mct


end module ocn_comp_mct

!|||||||||||||||||||||||||||||||||||||||||||||||||||||||||||||||||||||||<|MERGE_RESOLUTION|>--- conflicted
+++ resolved
@@ -35,19 +35,6 @@
 
 
   ! From MOM6
-<<<<<<< HEAD
-  use ocean_model_mod,     only: ocean_state_type, ocean_public_type, ocean_model_init_sfc
-  use ocean_model_mod,     only: ocean_model_init, get_state_pointers, update_ocean_model
-  use MOM_surface_forcing, only: ice_ocean_boundary_type 
-  use MOM_domains,         only: MOM_infra_init, num_pes, root_pe, pe_here
-  use MOM_grid,            only: ocean_grid_type, get_global_grid_size
-  use MOM_variables,       only: surface
-  use MOM_error_handler,   only: MOM_error, FATAL, is_root_pe
-  use MOM_time_manager,    only: time_type, set_date, set_calendar_type, NOLEAP
-  use coupler_indices,     only: coupler_indices_init, cpl_indices, alloc_sbuffer
-  use coupler_indices,     only: time_avg_state, fill_ice_ocean_bnd
-  use ocn_import_export,   only: ocn_Export
-=======
   use ocean_model_mod,    only: ocean_state_type, ocean_public_type, ocean_model_init_sfc
   use ocean_model_mod,    only: ocean_model_init, get_state_pointers
   use ocean_model_mod,    only: ice_ocean_boundary_type, update_ocean_model
@@ -58,7 +45,6 @@
   use MOM_time_manager,   only: time_type, set_date, set_calendar_type, NOLEAP
   use coupler_indices,    only: coupler_indices_init, cpl_indices
   use coupler_indices,    only: ocn_export
->>>>>>> a306c901
 
 !
 ! !PUBLIC MEMBER FUNCTIONS:
@@ -84,14 +70,9 @@
   type MCT_MOM_Data
     type(ocean_state_type), pointer  :: ocn_state => NULL()   !< Private state of ocean
     type(ocean_public_type), pointer :: ocn_public => NULL()  !< Public state of ocean
-<<<<<<< HEAD
     type(ocean_grid_type), pointer   :: grid => NULL()        !< A pointer to a grid structure
     type(surface), pointer           :: ocn_surface => NULL() !< A pointer to the ocean surface state
     type(ice_ocean_boundary_type)    :: ice_ocean_boundary    !< A pointer to the ice ocean boundary type
-=======
-    type(ocean_grid_type), pointer   :: grid => NULL() ! A pointer to a grid structure
-
->>>>>>> a306c901
     type(seq_infodata_type), pointer :: infodata
 
     type(cpl_indices), public :: ind !< Variable IDs
