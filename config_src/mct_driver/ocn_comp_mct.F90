!> This is the main driver for MOM6 in CIME
module ocn_comp_mct

! This file is part of MOM6. See LICENSE.md for the license.

! mct modules
use ESMF,                only: ESMF_clock, ESMF_time, ESMF_timeInterval, ESMF_TimeInc
use ESMF,                only: ESMF_ClockGet, ESMF_TimeGet, ESMF_TimeIntervalGet
use seq_cdata_mod,       only: seq_cdata
use seq_cdata_mod,       only: seq_cdata_setptrs
use mct_mod,             only: mct_gsMap, mct_gsmap_init, mct_gsMap_lsize, &
                               mct_gsmap_orderedpoints
use mct_mod,             only: mct_aVect, mct_aVect_init, mct_aVect_zero, &
                               mct_aVect_nRattr
use mct_mod,             only: mct_gGrid, mct_gGrid_init, mct_gGrid_importRAttr, &
                               mct_gGrid_importIAttr
use seq_flds_mod,        only: seq_flds_x2o_fields, seq_flds_o2x_fields, seq_flds_dom_coord, &
                               seq_flds_dom_other
use seq_infodata_mod,    only: seq_infodata_type, seq_infodata_GetData, &
                               seq_infodata_start_type_start, seq_infodata_start_type_cont,   &
                               seq_infodata_start_type_brnch, seq_infodata_PutData
use seq_comm_mct,        only: seq_comm_name, seq_comm_inst, seq_comm_suffix
use seq_timemgr_mod,     only: seq_timemgr_EClockGetData, seq_timemgr_RestartAlarmIsOn
use perf_mod,            only: t_startf, t_stopf
use shr_kind_mod,        only: shr_kind_r8

! MOM6 modules
use ocean_model_mod,    only: ocean_state_type, ocean_public_type, ocean_model_init_sfc
use ocean_model_mod,    only: ocean_model_init, get_state_pointers
use ocean_model_mod,    only: ice_ocean_boundary_type, update_ocean_model
use MOM_domains,        only: MOM_infra_init, num_pes, root_pe, pe_here
use MOM_grid,           only: ocean_grid_type, get_global_grid_size
use MOM_variables,      only: surface
use MOM_error_handler,  only: MOM_error, FATAL, is_root_pe
use MOM_time_manager,   only: time_type, set_date, set_time, set_calendar_type, NOLEAP
use MOM_file_parser,    only: get_param, log_version, param_file_type
use MOM_get_input,      only: Get_MOM_Input, directories
use coupler_indices,    only: coupler_indices_init, cpl_indices
use coupler_indices,    only: ocn_export, fill_ice_ocean_bnd


! By default make data private
implicit none; private
  ! Public member functions
  public :: ocn_init_mct
  public :: ocn_run_mct
  public :: ocn_final_mct
  ! Flag for debugging
  logical, parameter :: debug=.true.

  !> Control structure for this module
  type MCT_MOM_Data
    type(ocean_state_type), pointer  :: ocn_state => NULL()   !< The private state of ocean
    type(ocean_public_type), pointer :: ocn_public => NULL()  !< The public state of ocean
    type(ocean_grid_type), pointer   :: grid => NULL()        !< The grid structure
    type(surface), pointer           :: ocn_surface => NULL() !< The ocean surface state
    type(ice_ocean_boundary_type)    :: ice_ocean_boundary    !< The ice ocean boundary type
    type(seq_infodata_type), pointer :: infodata              !< The input info type
    type(cpl_indices), public        :: ind                   !< Variable IDs
    ! runtime params
    logical :: sw_decomp   !< Controls whether shortwave is decomposed into four components
    real :: c1, c2, c3, c4 !< Coeffs. used in the shortwave decomposition
  end type MCT_MOM_Data

  type(MCT_MOM_Data) :: glb                                   !< global structure

contains

!> Initializes MOM6
subroutine ocn_init_mct( EClock, cdata_o, x2o_o, o2x_o, NLFilename )
  type(ESMF_Clock),             intent(inout) :: EClock      !< Time and time step ? \todo Why must this
                                                             !! be intent(inout)?
  type(seq_cdata)             , intent(inout) :: cdata_o     !< Input parameters
  type(mct_aVect)             , intent(inout) :: x2o_o       !< Fluxes from coupler to ocean, computed by ocean
  type(mct_aVect)             , intent(inout) :: o2x_o       !< Fluxes from ocean to coupler, computed by ocean
  character(len=*), optional  , intent(in)    :: NLFilename  !< Namelist filename

  !  local variables
  type(time_type)     :: time_init         !< Start time of coupled model's calendar
  type(time_type)     :: time_in           !< Time at the beginning of the first ocn coupling interval
  type(ESMF_time)     :: current_time      !< Current time
  type(ESMF_time)     :: time_in_ESMF      !< Time after first ocean coupling interval (of type ESMF_time)
  type(ESMF_timeInterval) :: ocn_cpl_interval !< Ocean coupling interval
  integer             :: year, month, day, hour, minute, seconds, seconds_n, seconds_d, rc
  character(len=384)  :: runid             !< Run ID
  character(len=384)  :: runtype           !< Run type
  character(len=32)   :: starttype         !< infodata start type
  integer             :: mpicom_ocn        !< MPI ocn communicator
  integer             :: npes, pe0         !< # of processors and current processor
  integer             :: i, errorCode
  integer             :: lsize, nsend, nrecv
  logical             :: ldiag_cpl = .false.
  integer             :: isc, iec, jsc, jec, ni, nj     !< Indices for the start and end of the domain
                                                        !! in the x and y dir., respectively.
  ! runi-time params
  type(param_file_type) :: param_file           !< A structure to parse for run-time parameters
  type(directories)     :: dirs_tmp             !< A structure containing several relevant directory paths
  character(len=40)     :: mdl = "ocn_comp_mct" !< This module's name.

  ! mct variables (these are local for now)
  integer                   :: MOM_MCT_ID
  type(mct_gsMap), pointer  :: MOM_MCT_gsMap => NULL() !< 2d, points to cdata
  type(mct_gGrid), pointer  :: MOM_MCT_dom => NULL()   !< 2d, points to cdata
  type(mct_gsMap)           :: MOM_MCT_gsMap3d         !< for 3d streams, local
  type(mct_gGrid)           :: MOM_MCT_dom3d           !< for 3d streams, local

  ! time management
  integer                   :: ocn_cpl_dt   !< one ocn coupling interval in seconds. (to be received from cesm)
  real (kind=8)             :: mom_cpl_dt   !< one ocn coupling interval in seconds. (internal)
  real (kind=8), parameter  ::        &
      seconds_in_minute =    60.0d0, &
      seconds_in_hour   =  3600.0d0, &
      seconds_in_day    = 86400.0d0, &
      minutes_in_hour   =    60.0d0


  ! instance control vars (these are local for now)
  integer(kind=4)     :: inst_index
  character(len=16)   :: inst_name
  character(len=16)   :: inst_suffix

  !!!DANGER!!!: change the following vars with the corresponding MOM6 vars
  integer :: km=1                   !< Number of vertical levels
  integer :: nx_block=0, ny_block=0 !< Size of block domain in x,y dir including ghost cells
  integer :: max_blocks_clinic=0    !< Max. number of blocks per processor in each distribution
  integer :: ncouple_per_day
  logical :: lsend_precip_fact      !< If T,send precip_fact to cpl for use in fw balance
                                    !! (partially-coupled option)
  character(len=128) :: err_msg     !< Error message

  ! set (actually, get from mct) the cdata pointers:
  call seq_cdata_setptrs(cdata_o, id=MOM_MCT_ID, mpicom=mpicom_ocn, &
                         gsMap=MOM_MCT_gsMap, dom=MOM_MCT_dom, infodata=glb%infodata)

  ! Initialize the model run
  call coupler_indices_init(glb%ind)

  call seq_infodata_GetData( glb%infodata, case_name=runid )

  call seq_infodata_GetData( glb%infodata, start_type=starttype)

  if (     trim(starttype) == trim(seq_infodata_start_type_start)) then
     runtype = "initial"
  else if (trim(starttype) == trim(seq_infodata_start_type_cont) ) then
     runtype = "continue"
  else if (trim(starttype) == trim(seq_infodata_start_type_brnch)) then
     runtype = "branch"
  else
     write(*,*) 'ocn_comp_mct ERROR: unknown starttype'
     call exit(0)
  end if

  ! instance control
  inst_name   = seq_comm_name(MOM_MCT_ID)
  inst_index  = seq_comm_inst(MOM_MCT_ID)
  inst_suffix = seq_comm_suffix(MOM_MCT_ID)

  call t_startf('MOM_init')

  ! Initialize MOM6 comm
  call MOM_infra_init(mpicom_ocn)

  call set_calendar_type(NOLEAP)  !TODO: confirm this

  ! Get the ESMF clock instance (assigned by CESM for MOM6)
  call ESMF_ClockGet(EClock, currTime=current_time, rc=rc)

  ! Get the initial CESM time
  call ESMF_TimeGet(current_time, yy=year, mm=month, dd=day, h=hour, m=minute, s=seconds, rc=rc)
  time_init = set_date(year, month, day, hour, minute, seconds, err_msg=err_msg)

  ! Compute time_in: time at the beginning of the first ocn coupling interval
  !   (In CESM, ocean component is lagged by one ocean coupling interval, so:
  !   time_in = time_init + ocn_cpl_interval )
  call ESMF_ClockGet(EClock, TimeStep=ocn_cpl_interval, rc=rc)
  time_in_ESMF = ESMF_TimeInc(current_time, ocn_cpl_interval)
  call ESMF_TimeGet(time_in_ESMF, yy=year, mm=month, dd=day, h=hour, m=minute, s=seconds, rc=rc)
  time_in = set_date(year, month, day, hour, minute, seconds, err_msg=err_msg)

  ! Debugging clocks
  if (debug .and. is_root_pe()) then
    write(6,*) 'ocn_init_mct, current time: y,m,d-',year,month,day,'h,m,s=',hour,minute,seconds
    call ESMF_ClockGet(EClock, StartTime=current_time, rc=rc)
    call ESMF_TimeGet(current_time, yy=year, mm=month, dd=day, h=hour, m=minute, s=seconds, rc=rc)
    write(6,*) 'ocn_init_mct, start time: y,m,d-',year,month,day,'h,m,s=',hour,minute,seconds
    call ESMF_ClockGet(EClock, StopTime=current_time, rc=rc)
    call ESMF_TimeGet(current_time, yy=year, mm=month, dd=day, h=hour, m=minute, s=seconds, rc=rc)
    write(6,*) 'ocn_init_mct, stop time: y,m,d-',year,month,day,'h,m,s=',hour,minute,seconds
    call ESMF_ClockGet(EClock, PrevTime=current_time, rc=rc)
    call ESMF_TimeGet(current_time, yy=year, mm=month, dd=day, h=hour, m=minute, s=seconds, rc=rc)
    write(6,*) 'ocn_init_mct, previous time: y,m,d-',year,month,day,'h,m,s=',hour,minute,seconds
    call ESMF_ClockGet(EClock, TimeStep=ocn_cpl_interval, rc=rc)
    call ESMF_TimeIntervalGet(ocn_cpl_interval, yy=year, mm=month, d=day, s=seconds, sn=seconds_n, sd=seconds_d, rc=rc)
    write(6,*) 'ocn_init_mct, time step: y,m,d-',year,month,day,'s,sn,sd=',seconds,seconds_n,seconds_d
  endif

  npes = num_pes()
  pe0 = root_pe()

  allocate(glb%ocn_public)
  glb%ocn_public%is_ocean_PE = .true.
  allocate(glb%ocn_public%pelist(npes))
  glb%ocn_public%pelist(:) = (/(i,i=pe0,pe0+npes)/)
  ! \todo Set other bits of glb$ocn_public

  ! This include declares and sets the variable "version".
  ! read useful runtime params
  call get_MOM_Input(param_file, dirs_tmp, check_params=.false.)
  !call log_version(param_file, mdl, version, "")
  call get_param(param_file, mdl, "SW_DECOMP", glb%sw_decomp, &
                 "If True, read coeffs c1, c2, c3 and c4 and decompose" // &
                 "the net shortwave radiation (SW) into four components:\n" // &
                 "visible, direct shortwave  = c1 * SW \n" // &
                 "visible, diffuse shortwave = c2 * SW \n" // &
                 "near-IR, direct shortwave  = c3 * SW \n" // &
                 "near-IR, diffuse shortwave = c4 * SW", default=.true.)
  if (glb%sw_decomp) then
    call get_param(param_file, mdl, "SW_c1", glb%c1, &
                  "Coeff. used to convert net shortwave rad. into \n"//&
                  "visible, direct shortwave.", units="nondim", default=0.285)
    call get_param(param_file, mdl, "SW_c2", glb%c2, &
                  "Coeff. used to convert net shortwave rad. into \n"//&
                  "visible, diffuse shortwave.", units="nondim", default=0.285)
    call get_param(param_file, mdl, "SW_c3", glb%c3, &
                  "Coeff. used to convert net shortwave rad. into \n"//&
                  "near-IR, direct shortwave.", units="nondim", default=0.215)
    call get_param(param_file, mdl, "SW_c4", glb%c4, &
                  "Coeff. used to convert net shortwave rad. into \n"//&
                  "near-IR, diffuse shortwave.", units="nondim", default=0.215)
  else
    glb%c1 = 0.0; glb%c2 = 0.0; glb%c3 = 0.0; glb%c4 = 0.0
  endif

  ! Initialize the MOM6 model
  call ocean_model_init(glb%ocn_public, glb%ocn_state, time_init, time_in)

  ! Initialize ocn_state%state out of sight
  call ocean_model_init_sfc(glb%ocn_state, glb%ocn_public)

  ! store pointers to components inside MOM
  call get_state_pointers(glb%ocn_state, grid=glb%grid)

  call t_stopf('MOM_init')

  ! Initialize MCT attribute vectors and indices
  call t_startf('MOM_mct_init')

  if (debug .and. root_pe().eq.pe_here()) print *, "calling ocn_SetGSMap_mct"

  ! Set mct global seg maps:

  call ocn_SetGSMap_mct(mpicom_ocn, MOM_MCT_ID, MOM_MCT_GSMap, MOM_MCT_GSMap3d)
  lsize = mct_gsMap_lsize(MOM_MCT_gsmap, mpicom_ocn)

  ! Initialize mct ocn domain (needs ocn initialization info)

  if (debug .and. root_pe().eq.pe_here()) print *, "calling ocn_domain_mct"
  call ocn_domain_mct(lsize, MOM_MCT_gsmap, MOM_MCT_dom)
  call ocn_domain_mct(lsize*km, MOM_MCT_gsmap3d, MOM_MCT_dom3d) !TODO: this is not used

  ! Inialize mct attribute vectors

  if (debug .and. root_pe().eq.pe_here()) print *, "calling mct_avect_init a"

  ! Initialize the mct attribute vector x2o_o, given Attribute list and length:
  call mct_aVect_init(x2o_o, rList=seq_flds_x2o_fields, lsize=lsize)
  ! set the mct attribute vector x2o_o to zero:
  call mct_aVect_zero(x2o_o)

  if (debug .and. root_pe().eq.pe_here()) print *, "calling mct_avect_init b"

  ! Initialize the mct attribute vector o2x_o, given Attribute list and length:
  call mct_aVect_init(o2x_o, rList=seq_flds_o2x_fields, lsize=lsize)
  ! set the mct attribute vector o2x_o to zero:
  call mct_aVect_zero(o2x_o)

  ! allocate send buffer
  nsend = mct_avect_nRattr(o2x_o)
  nrecv = mct_avect_nRattr(x2o_o)

  ! initialize necessary coupling info

  if (debug .and. root_pe().eq.pe_here()) print *, "calling seq_timemgr_eclockgetdata"

  call seq_timemgr_EClockGetData(EClock, dtime=ocn_cpl_dt)

  ! \todo Need interface to get dt from MOM6
  ncouple_per_day = seconds_in_day / ocn_cpl_dt
  mom_cpl_dt = seconds_in_day / ncouple_per_day
<<<<<<< HEAD
  if (mom_cpl_dt /= ocn_cpl_dt) then
     write(*,*) 'ERROR mom_cpl_dt and ocn_cpl_dt must be identical'
=======
  if (mom_cpl_dt /= ocn_cpl_dt) then ! \todo this check is trivial for now.
     write(*,*) 'ERROR pop_cpl_dt and ocn_cpl_dt must be identical'
>>>>>>> 369d5d60
     call exit(0)
  end if

  ! send initial state to driver

  !TODO:
  ! if ( lsend_precip_fact )  then
  !    call seq_infodata_PutData( infodata, precip_fact=precip_fact)
  ! end if


  if (debug .and. root_pe().eq.pe_here()) print *, "calling ocn_export"
  call ocn_export(glb%ind, glb%ocn_public, glb%grid, o2x_o%rattr)

  call t_stopf('MOM_mct_init')

  if (debug .and. root_pe().eq.pe_here()) print *, "calling get_state_pointers"

  ! Size of global domain
  call get_global_grid_size(glb%grid, ni, nj)

  ! Allocate ice_ocean_boundary using global indexing without halos
  isc = glb%grid%isc + glb%grid%idg_offset
  iec = glb%grid%iec + glb%grid%idg_offset
  jsc = glb%grid%jsc + glb%grid%jdg_offset
  jec = glb%grid%jec + glb%grid%jdg_offset
  allocate(glb%ice_ocean_boundary%u_flux(isc:iec,jsc:jec));          glb%ice_ocean_boundary%u_flux(:,:) = 0.0
  allocate(glb%ice_ocean_boundary%v_flux(isc:iec,jsc:jec));          glb%ice_ocean_boundary%v_flux(:,:) = 0.0
  allocate(glb%ice_ocean_boundary%t_flux(isc:iec,jsc:jec));          glb%ice_ocean_boundary%t_flux(:,:) = 0.0
  allocate(glb%ice_ocean_boundary%q_flux(isc:iec,jsc:jec));          glb%ice_ocean_boundary%q_flux(:,:) = 0.0
  allocate(glb%ice_ocean_boundary%salt_flux(isc:iec,jsc:jec));       glb%ice_ocean_boundary%salt_flux(:,:) = 0.0
  allocate(glb%ice_ocean_boundary%lw_flux(isc:iec,jsc:jec));         glb%ice_ocean_boundary%lw_flux(:,:) = 0.0
  allocate(glb%ice_ocean_boundary%sw_flux_vis_dir(isc:iec,jsc:jec)); glb%ice_ocean_boundary%sw_flux_vis_dir(:,:) = 0.0
  allocate(glb%ice_ocean_boundary%sw_flux_vis_dif(isc:iec,jsc:jec)); glb%ice_ocean_boundary%sw_flux_vis_dif(:,:) = 0.0
  allocate(glb%ice_ocean_boundary%sw_flux_nir_dir(isc:iec,jsc:jec)); glb%ice_ocean_boundary%sw_flux_nir_dir(:,:) = 0.0
  allocate(glb%ice_ocean_boundary%sw_flux_nir_dif(isc:iec,jsc:jec)); glb%ice_ocean_boundary%sw_flux_nir_dif(:,:) = 0.0
  allocate(glb%ice_ocean_boundary%lprec(isc:iec,jsc:jec));           glb%ice_ocean_boundary%lprec(:,:) = 0.0
  allocate(glb%ice_ocean_boundary%fprec(isc:iec,jsc:jec));           glb%ice_ocean_boundary%fprec(:,:) = 0.0
  allocate(glb%ice_ocean_boundary%runoff(isc:iec,jsc:jec));          glb%ice_ocean_boundary%runoff(:,:) = 0.0
  allocate(glb%ice_ocean_boundary%calving(isc:iec,jsc:jec));         glb%ice_ocean_boundary%calving(:,:) = 0.0
  allocate(glb%ice_ocean_boundary%runoff_hflx(isc:iec,jsc:jec));     glb%ice_ocean_boundary%runoff_hflx(:,:) = 0.0
  allocate(glb%ice_ocean_boundary%calving_hflx(isc:iec,jsc:jec));    glb%ice_ocean_boundary%calving_hflx(:,:) = 0.0
  allocate(glb%ice_ocean_boundary%p(isc:iec,jsc:jec));               glb%ice_ocean_boundary%p(:,:) = 0.0
  allocate(glb%ice_ocean_boundary%mi(isc:iec,jsc:jec));              glb%ice_ocean_boundary%mi(:,:) = 0.0


  if (debug .and. root_pe().eq.pe_here()) print *, "calling seq_infodata_putdata"

   call seq_infodata_PutData( glb%infodata, &
        ocn_nx = ni , ocn_ny = nj)
   call seq_infodata_PutData( glb%infodata, &
        ocn_prognostic=.true., ocnrof_prognostic=.true.)


  if (debug .and. root_pe().eq.pe_here()) print *, "leaving ocean_init_mct"

end subroutine ocn_init_mct

!> Step forward ocean model for coupling interval
subroutine ocn_run_mct( EClock, cdata_o, x2o_o, o2x_o)
  type(ESMF_Clock), intent(inout) :: EClock  !< Time and time step ? \todo Why must this be intent(inout)?
  type(seq_cdata),  intent(inout) :: cdata_o !< Input parameters
  type(mct_aVect),  intent(inout) :: x2o_o   !< Fluxes from coupler to ocean, computed by ocean
  type(mct_aVect),  intent(inout) :: o2x_o   !< Fluxes from ocean to coupler, computed by ocean
  ! Local variables
  type(ESMF_time) :: current_time             !< Time to be reached at the end of ocean cpl interval
  type(ESMF_time) :: time_start_ESMF          !< Time at the start of the coupling interval
  type(ESMF_timeInterval) :: ocn_cpl_interval !< The length of one ocean coupling interval
  integer :: year, month, day, hour, minute, seconds, seconds_n, seconds_d, rc
  logical :: write_restart_at_eod
  type(time_type) :: time_start        !< Start of coupled time interval to pass to MOM6
  type(time_type) :: coupling_timestep !< Coupled time interval to pass to MOM6
  character(len=128) :: err_msg

  ! Compute the time at the start of this coupling interval
  call ESMF_ClockGet(EClock, PrevTime=time_start_ESMF, rc=rc)
  call ESMF_TimeGet(time_start_ESMF, yy=year, mm=month, dd=day, h=hour, m=minute, s=seconds, rc=rc)
  time_start = set_date(year, month, day, hour, minute, seconds, err_msg=err_msg)

  ! Debugging clocks
  if (debug .and. is_root_pe()) then
    call ESMF_ClockGet(EClock, CurrTime=current_time, rc=rc)
    call ESMF_TimeGet(current_time, yy=year, mm=month, dd=day, h=hour, m=minute, s=seconds, rc=rc)
    write(6,*) 'ocn_run_mct, current time: y,m,d-',year,month,day,'h,m,s=',hour,minute,seconds
    call ESMF_ClockGet(EClock, StartTime=current_time, rc=rc)
    call ESMF_TimeGet(current_time, yy=year, mm=month, dd=day, h=hour, m=minute, s=seconds, rc=rc)
    write(6,*) 'ocn_run_mct, start time: y,m,d-',year,month,day,'h,m,s=',hour,minute,seconds
    call ESMF_ClockGet(EClock, StopTime=current_time, rc=rc)
    call ESMF_TimeGet(current_time, yy=year, mm=month, dd=day, h=hour, m=minute, s=seconds, rc=rc)
    write(6,*) 'ocn_run_mct, stop time: y,m,d-',year,month,day,'h,m,s=',hour,minute,seconds
    call ESMF_ClockGet(EClock, PrevTime=current_time, rc=rc)
    call ESMF_TimeGet(current_time, yy=year, mm=month, dd=day, h=hour, m=minute, s=seconds, rc=rc)
    write(6,*) 'ocn_run_mct, previous time: y,m,d-',year,month,day,'h,m,s=',hour,minute,seconds
    call ESMF_ClockGet(EClock, TimeStep=ocn_cpl_interval, rc=rc)
    call ESMF_TimeIntervalGet(ocn_cpl_interval, yy=year, mm=month, d=day, s=seconds, sn=seconds_n, sd=seconds_d, rc=rc)
    write(6,*) 'ocn_init_mct, time step: y,m,d-',year,month,day,'s,sn,sd=',seconds,seconds_n,seconds_d
  endif

  ! Translate the coupling time interval
    call ESMF_ClockGet(EClock, TimeStep=ocn_cpl_interval, rc=rc)
  call ESMF_TimeIntervalGet(ocn_cpl_interval, yy=year, mm=month, d=day, s=seconds, sn=seconds_n, sd=seconds_d, rc=rc)
  coupling_timestep = set_time(seconds, days=day, err_msg=err_msg)

  ! set (actually, get from mct) the cdata pointers:
  ! \todo this was done in _init_, is it needed again. Does this infodata need to be in glb%?
  call seq_cdata_setptrs(cdata_o, infodata=glb%infodata)

  ! Check alarms for flag to write restart at end of day
  write_restart_at_eod = seq_timemgr_RestartAlarmIsOn(EClock)
  ! \todo Let MOM6 know to write restart...
  if (debug .and. is_root_pe()) write(6,*) 'ocn_run_mct, write_restart_at_eod=', write_restart_at_eod

  ! fill ice ocean boundary
  call fill_ice_ocean_bnd(glb%ice_ocean_boundary, glb%grid, x2o_o%rattr, glb%ind, glb%sw_decomp, &
                          glb%c1, glb%c2, glb%c3, glb%c4)
  if (debug .and. is_root_pe()) write(6,*) 'fill_ice_ocean_bnd'

  call update_ocean_model(glb%ice_ocean_boundary, glb%ocn_state, glb%ocn_public, &
                          time_start, coupling_timestep)

end subroutine ocn_run_mct

!> Finalizes MOM6
!!
!! \todo This needs to be done here.
subroutine ocn_final_mct( EClock, cdata_o, x2o_o, o2x_o)
    type(ESMF_Clock)            , intent(inout) :: EClock
    type(seq_cdata)             , intent(inout) :: cdata_o
    type(mct_aVect)             , intent(inout) :: x2o_o  !< Fluxes from coupler to ocean, computed by ocean
    type(mct_aVect)             , intent(inout) :: o2x_o  !< Fluxes from ocean to coupler, computed by ocean

end subroutine ocn_final_mct


!> Sets mct global segment maps for the MOM decomposition.
!!
!! \todo Find out if we should only provide indirect indexing for ocean points and not land.
subroutine ocn_SetGSMap_mct(mpicom_ocn, MOM_MCT_ID, gsMap_ocn, gsMap3d_ocn)
  integer,         intent(in)    :: mpicom_ocn  !< MPI communicator
  integer,         intent(in)    :: MOM_MCT_ID  !< MCT component ID
  type(mct_gsMap), intent(inout) :: gsMap_ocn   !< MCT global segment map for 2d data
  type(mct_gsMap), intent(inout) :: gsMap3d_ocn !< MCT global segment map for 3d data
  ! Local variables
  integer :: lsize   !< Local size of indirect indexing array
  integer :: i, j, k !< Local indices
  integer :: ni, nj  !< Declared sizes of h-point arrays
  integer :: ig, jg  !< Global indices
  type(ocean_grid_type), pointer :: grid => NULL() !< A pointer to a grid structure
  integer, allocatable           :: gindex(:)      !< Indirect indices

  grid => glb%grid ! for convenience
  if (.not. associated(grid)) call MOM_error(FATAL, 'ocn_comp_mct.F90, ocn_SetGSMap_mct():' // &
      'grid returned from get_state_pointers() was not associated!')

  ! Size of computational domain
  lsize = ( grid%iec - grid%isc + 1 ) * ( grid%jec - grid%jsc + 1 )

  ! Size of global domain
  call get_global_grid_size(grid, ni, nj)

  ! Create indirect indices for the computational domain
  allocate(gindex(lsize))

  ! Set indirect indices in gindex
  k = 0
  do j = grid%jsc, grid%jec
    jg = j + grid%jdg_offset ! TODO: check this calculation
    do i = grid%isc, grid%iec
      ig = i + grid%idg_offset ! TODO: check this calculation
      k = k + 1 ! Increment position within gindex
      gindex(k) = ni * (jg - 1) + ig
    enddo
  enddo

  ! Tell MCT how to indirectly index into the 2d buffer
  call mct_gsMap_init(gsMap_ocn, gindex, mpicom_ocn, MOM_MCT_ID, lsize, ni * nj)

  deallocate(gindex)

end subroutine ocn_SetGSMap_mct

!> Sets MCT global segment maps for the MOM6 decomposition
subroutine ocn_domain_mct( lsize, gsMap_ocn, dom_ocn)
  integer        , intent(in)    :: lsize      !< Size of attr. vector
  type(mct_gsMap), intent(in)    :: gsMap_ocn  !< MCT global segment map for 2d data
  type(mct_ggrid), intent(inout) :: dom_ocn    !< WHAT IS THIS?

  ! Local Variables
  integer, parameter              :: SHR_REAL_R8 = selected_real_kind(12)
  integer, pointer                :: idata(:)
  integer                         :: i,j,k
  real(kind=SHR_REAL_R8), pointer :: data(:)
  real(kind=SHR_REAL_R8)          :: m2_to_rad2
  type(ocean_grid_type), pointer :: grid => NULL() ! A pointer to a grid structure

  grid => glb%grid ! for convenience

  ! set coords to lat and lon, and areas to rad^2
  call mct_gGrid_init(GGrid=dom_ocn, CoordChars=trim(seq_flds_dom_coord), &
                      OtherChars=trim(seq_flds_dom_other), lsize=lsize )

  call mct_avect_zero(dom_ocn%data)
  allocate(data(lsize))

  ! Determine global gridpoint number attribute, GlobGridNum, which is set automatically by MCT
  k = pe_here()
  call mct_gsMap_orderedPoints(gsMap_ocn, k, idata)
  call mct_gGrid_importIAttr(dom_ocn,'GlobGridNum',idata,lsize)

  !initialization
  data(:) = -9999.0
  call mct_gGrid_importRAttr(dom_ocn,"lat"  ,data,lsize)
  call mct_gGrid_importRAttr(dom_ocn,"lon"  ,data,lsize)
  call mct_gGrid_importRAttr(dom_ocn,"area" ,data,lsize)
  call mct_gGrid_importRAttr(dom_ocn,"aream",data,lsize)
  data(:) = 0.0
  call mct_gGrid_importRAttr(dom_ocn,"mask",data,lsize)
  call mct_gGrid_importRAttr(dom_ocn,"frac",data,lsize)

  k = 0
  do j = grid%jsc, grid%jec
    do i = grid%isc, grid%iec
      k = k + 1 ! Increment position within gindex
      data(k) = grid%geoLonT(i,j)
    enddo
  enddo
  call mct_gGrid_importRattr(dom_ocn,"lon",data,lsize)

  k = 0
  do j = grid%jsc, grid%jec
    do i = grid%isc, grid%iec
      k = k + 1 ! Increment position within gindex
      data(k) = grid%geoLatT(i,j)
    enddo
  enddo
  call mct_gGrid_importRattr(dom_ocn,"lat",data,lsize)

  k = 0
  m2_to_rad2 = 1./grid%Rad_Earth**2
  do j = grid%jsc, grid%jec
    do i = grid%isc, grid%iec
      k = k + 1 ! Increment position within gindex
      data(k) = grid%AreaT(i,j) * m2_to_rad2
    enddo
  enddo
  call mct_gGrid_importRattr(dom_ocn,"area",data,lsize)

  k = 0
  do j = grid%jsc, grid%jec
    do i = grid%isc, grid%iec
      k = k + 1 ! Increment position within gindex
      data(k) = grid%mask2dT(i,j)
    enddo
  enddo
  call mct_gGrid_importRattr(dom_ocn,"mask",data,lsize)
  call mct_gGrid_importRattr(dom_ocn,"frac",data,lsize)

  deallocate(data)
  deallocate(idata)

end subroutine ocn_domain_mct

end module ocn_comp_mct<|MERGE_RESOLUTION|>--- conflicted
+++ resolved
@@ -287,13 +287,8 @@
   ! \todo Need interface to get dt from MOM6
   ncouple_per_day = seconds_in_day / ocn_cpl_dt
   mom_cpl_dt = seconds_in_day / ncouple_per_day
-<<<<<<< HEAD
   if (mom_cpl_dt /= ocn_cpl_dt) then
      write(*,*) 'ERROR mom_cpl_dt and ocn_cpl_dt must be identical'
-=======
-  if (mom_cpl_dt /= ocn_cpl_dt) then ! \todo this check is trivial for now.
-     write(*,*) 'ERROR pop_cpl_dt and ocn_cpl_dt must be identical'
->>>>>>> 369d5d60
      call exit(0)
   end if
 
