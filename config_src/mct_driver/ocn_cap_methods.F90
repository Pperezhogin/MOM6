module ocn_cap_methods

  use ESMF,                only: ESMF_clock, ESMF_time, ESMF_ClockGet, ESMF_TimeGet
  use MOM_ocean_model,     only: ocean_public_type, ocean_state_type
  use MOM_surface_forcing, only: ice_ocean_boundary_type
  use MOM_grid,            only: ocean_grid_type
  use MOM_domains,         only: pass_var
  use MOM_error_handler,   only: is_root_pe
  use mpp_domains_mod,     only: mpp_get_compute_domain
  use ocn_cpl_indices,     only: cpl_indices_type

  implicit none
  private

  public :: ocn_import
  public :: ocn_export

  logical, parameter :: debug=.false.

!=======================================================================
contains
!=======================================================================

!> Maps incomping ocean data to MOM6 data structures
subroutine ocn_import(x2o, ind, grid, ice_ocean_boundary, ocean_public, logunit, Eclock, c1, c2, c3, c4)
  real(kind=8)                  , intent(in)    :: x2o(:,:)           !< incoming data
  type(cpl_indices_type)        , intent(in)    :: ind                !< Structure with MCT attribute vects and indices
  type(ocean_grid_type)         , intent(in)    :: grid               !< Ocean model grid
  type(ice_ocean_boundary_type) , intent(inout) :: ice_ocean_boundary !< Ocean boundary forcing
  type(ocean_public_type)       , intent(in)    :: ocean_public       !< Ocean surface state
  integer                       , intent(in)    :: logunit            !< Unit for stdout output
  type(ESMF_Clock)              , intent(in)    :: EClock             !< Time and time step ? \todo Why must this
  real(kind=8), optional        , intent(in)    :: c1, c2, c3, c4     !< Coeffs. used in the shortwave decomposition

  ! Local variables
  integer         :: i, j, isc, iec, jsc, jec  ! Grid indices
  integer         :: k
  integer         :: day, secs, rc
  type(ESMF_time) :: currTime
  character(*), parameter :: F01  = "('(ocn_import) ',a,4(i6,2x),d21.14)"
  !-----------------------------------------------------------------------

  isc = GRID%isc; iec = GRID%iec ; jsc = GRID%jsc; jec = GRID%jec

  k = 0
  do j = jsc, jec
    do i = isc, iec
      k = k + 1 ! Increment position within gindex

      ! rotate taux and tauy from true zonal/meridional to local coordinates
      ! taux
      ice_ocean_boundary%u_flux(i,j) = GRID%cos_rot(i,j) * x2o(ind%x2o_Foxx_taux,k) &
                                      - GRID%sin_rot(i,j) * x2o(ind%x2o_Foxx_tauy,k)

      ! tauy
      ice_ocean_boundary%v_flux(i,j) = GRID%cos_rot(i,j) * x2o(ind%x2o_Foxx_tauy,k) &
                                      + GRID%sin_rot(i,j) * x2o(ind%x2o_Foxx_taux,k)

      ! liquid precipitation (rain)
      ice_ocean_boundary%lprec(i,j) = x2o(ind%x2o_Faxa_rain,k)

      ! frozen precipitation (snow)
      ice_ocean_boundary%fprec(i,j) = x2o(ind%x2o_Faxa_snow,k)

      ! longwave radiation, sum up and down (W/m2)
      ice_ocean_boundary%lw_flux(i,j) = (x2o(ind%x2o_Faxa_lwdn,k) + x2o(ind%x2o_Foxx_lwup,k))

      ! specific humitidy flux
      ice_ocean_boundary%q_flux(i,j) = x2o(ind%x2o_Foxx_evap,k)

      ! sensible heat flux (W/m2)
      ice_ocean_boundary%t_flux(i,j) = x2o(ind%x2o_Foxx_sen,k)

      ! latent heat flux (W/m^2)
      ice_ocean_boundary%latent_flux(i,j) = x2o(ind%x2o_Foxx_lat,k)

      ! snow&ice melt heat flux  (W/m^2)
      ice_ocean_boundary%seaice_melt_heat(i,j) = x2o(ind%x2o_Fioi_melth,k)

      ! water flux from snow&ice melt (kg/m2/s)
      ice_ocean_boundary%seaice_melt(i,j) = x2o(ind%x2o_Fioi_meltw,k)

      ! liquid runoff
      ice_ocean_boundary%rofl_flux(i,j) = x2o(ind%x2o_Foxx_rofl,k) * GRID%mask2dT(i,j)

      ! ice runoff
      ice_ocean_boundary%rofi_flux(i,j) = x2o(ind%x2o_Foxx_rofi,k) * GRID%mask2dT(i,j)

      ! surface pressure
      ice_ocean_boundary%p(i,j) = x2o(ind%x2o_Sa_pslv,k) * GRID%mask2dT(i,j)

      ! salt flux (minus sign needed here -GMM)
      ice_ocean_boundary%salt_flux(i,j) = -x2o(ind%x2o_Fioi_salt,k) * GRID%mask2dT(i,j)

      ! 1) visible, direct shortwave  (W/m2)
      ! 2) visible, diffuse shortwave (W/m2)
      ! 3) near-IR, direct shortwave  (W/m2)
      ! 4) near-IR, diffuse shortwave (W/m2)
      if (present(c1) .and. present(c2) .and. present(c3) .and. present(c4)) then
        ! Use runtime coefficients to decompose net short-wave heat flux into 4 components
        ice_ocean_boundary%sw_flux_vis_dir(i,j) = x2o(ind%x2o_Foxx_swnet,k) * c1 * GRID%mask2dT(i,j)
        ice_ocean_boundary%sw_flux_vis_dif(i,j) = x2o(ind%x2o_Foxx_swnet,k) * c2 * GRID%mask2dT(i,j)
        ice_ocean_boundary%sw_flux_nir_dir(i,j) = x2o(ind%x2o_Foxx_swnet,k) * c3 * GRID%mask2dT(i,j)
        ice_ocean_boundary%sw_flux_nir_dif(i,j) = x2o(ind%x2o_Foxx_swnet,k) * c4 * GRID%mask2dT(i,j)
      else
        ice_ocean_boundary%sw_flux_vis_dir(i,j) = x2o(ind%x2o_Faxa_swvdr,k) * GRID%mask2dT(i,j)
        ice_ocean_boundary%sw_flux_vis_dif(i,j) = x2o(ind%x2o_Faxa_swvdf,k) * GRID%mask2dT(i,j)
        ice_ocean_boundary%sw_flux_nir_dir(i,j) = x2o(ind%x2o_Faxa_swndr,k) * GRID%mask2dT(i,j)
        ice_ocean_boundary%sw_flux_nir_dif(i,j) = x2o(ind%x2o_Faxa_swndf,k) * GRID%mask2dT(i,j)
      endif
    enddo
  enddo

  if (debug .and. is_root_pe()) then
    call ESMF_ClockGet(EClock, CurrTime=CurrTime, rc=rc)
    call ESMF_TimeGet(CurrTime, d=day, s=secs, rc=rc)

    do j = GRID%jsc, GRID%jec
      do i = GRID%isc, GRID%iec
        write(logunit,F01)'import: day, secs, j, i, u_flux           = ',day,secs,j,i,ice_ocean_boundary%u_flux(i,j)
        write(logunit,F01)'import: day, secs, j, i, v_flux           = ',day,secs,j,i,ice_ocean_boundary%v_flux(i,j)
        write(logunit,F01)'import: day, secs, j, i, lprec            = ',day,secs,j,i,ice_ocean_boundary%lprec(i,j)
        write(logunit,F01)'import: day, secs, j, i, lwrad            = ',day,secs,j,i,ice_ocean_boundary%lw_flux(i,j)
        write(logunit,F01)'import: day, secs, j, i, q_flux           = ',day,secs,j,i,ice_ocean_boundary%q_flux(i,j)
        write(logunit,F01)'import: day, secs, j, i, t_flux           = ',day,secs,j,i,ice_ocean_boundary%t_flux(i,j)
<<<<<<< HEAD
        write(logunit,F01)'import: day, secs, j, i, seaice_melt_heat = ',&
                          day,secs,j,i,ice_ocean_boundary%seaice_melt_heat(i,j)
        write(logunit,F01)'import: day, secs, j, i, seaice_melt      = ',&
                          day,secs,j,i,ice_ocean_boundary%seaice_melt(i,j)
=======
        write(logunit,F01)'import: day, secs, j, i, seaice_melt_heat = ',day,secs,j,i, &
                                                                         ice_ocean_boundary%seaice_melt_heat(i,j)
        write(logunit,F01)'import: day, secs, j, i, seaice_melt      = ',day,secs,j,i, &
                                                                         ice_ocean_boundary%seaice_melt(i,j)
>>>>>>> 25ff7c88
        write(logunit,F01)'import: day, secs, j, i, latent_flux     = ',&
                          day,secs,j,i,ice_ocean_boundary%latent_flux(i,j)
        write(logunit,F01)'import: day, secs, j, i, runoff          = ',&
                          day,secs,j,i,ice_ocean_boundary%rofl_flux(i,j) + ice_ocean_boundary%rofi_flux(i,j)
        write(logunit,F01)'import: day, secs, j, i, psurf           = ',&
                          day,secs,j,i,ice_ocean_boundary%p(i,j)
        write(logunit,F01)'import: day, secs, j, i, salt_flux       = ',&
                          day,secs,j,i,ice_ocean_boundary%salt_flux(i,j)
        write(logunit,F01)'import: day, secs, j, i, sw_flux_vis_dir = ',&
                          day,secs,j,i,ice_ocean_boundary%sw_flux_vis_dir(i,j)
        write(logunit,F01)'import: day, secs, j, i, sw_flux_vis_dif = ',&
                          day,secs,j,i,ice_ocean_boundary%sw_flux_vis_dif(i,j)
        write(logunit,F01)'import: day, secs, j, i, sw_flux_nir_dir = ',&
                          day,secs,j,i,ice_ocean_boundary%sw_flux_nir_dir(i,j)
        write(logunit,F01)'import: day, secs, j, i, sw_flux_nir_dif = ',&
                          day,secs,j,i,ice_ocean_boundary%sw_flux_nir_dir(i,j)
      enddo
    enddo
  endif

end subroutine ocn_import

!=======================================================================

!> Maps outgoing ocean data to MCT attribute vector real array
subroutine ocn_export(ind, ocn_public, grid, o2x, dt_int, ncouple_per_day)
  type(cpl_indices_type),  intent(inout) :: ind        !< Structure with coupler indices and vectors
  type(ocean_public_type), intent(in)    :: ocn_public !< Ocean surface state
  type(ocean_grid_type),   intent(in)    :: grid       !< Ocean model grid
  real(kind=8),            intent(inout) :: o2x(:,:)   !< MCT outgoing bugger
  real(kind=8), intent(in)               :: dt_int     !< Amount of time over which to advance the
                                                       !! ocean (ocean_coupling_time_step), in sec
  integer, intent(in)                    :: ncouple_per_day !< Number of ocean coupling calls per day

  ! Local variables
  real, dimension(grid%isd:grid%ied,grid%jsd:grid%jed) :: ssh !< Local copy of sea_lev with updated halo
  real, dimension(grid%isd:grid%ied,grid%jsd:grid%jed) :: sshx!< Zonal SSH gradient, local coordinate.
  real, dimension(grid%isd:grid%ied,grid%jsd:grid%jed) :: sshy!< Meridional SSH gradient, local coordinate.
  integer :: i, j, n, ig, jg  !< Grid indices
  real    :: slp_L, slp_R, slp_C, slope, u_min, u_max
  real :: I_time_int  !< The inverse of coupling time interval in s-1.

  !-----------------------------------------------------------------------

  ! Use Adcroft's rule of reciprocals; it does the right thing here.
  I_time_int = 0.0 ; if (dt_int > 0.0) I_time_int = 1.0 / dt_int

  ! Copy from ocn_public to o2x. ocn_public uses global indexing with no halos.
  ! The mask comes from "grid" that uses the usual MOM domain that has halos
  ! and does not use global indexing.

  n = 0
  do j=grid%jsc, grid%jec
    jg = j + grid%jdg_offset
    do i=grid%isc,grid%iec
      n = n+1
      ig = i + grid%idg_offset
      ! surface temperature in Kelvin
      o2x(ind%o2x_So_t, n) = ocn_public%t_surf(ig,jg) * grid%mask2dT(i,j)
      o2x(ind%o2x_So_s, n) = ocn_public%s_surf(ig,jg) * grid%mask2dT(i,j)
      ! rotate ocn current from local tripolar grid to true zonal/meridional (inverse transformation)
      o2x(ind%o2x_So_u, n) = (grid%cos_rot(i,j) * ocn_public%u_surf(ig,jg) + &
                              grid%sin_rot(i,j) * ocn_public%v_surf(ig,jg)) * grid%mask2dT(i,j)
      o2x(ind%o2x_So_v, n) = (grid%cos_rot(i,j) * ocn_public%v_surf(ig,jg) - &
                              grid%sin_rot(i,j) * ocn_public%u_surf(ig,jg)) * grid%mask2dT(i,j)

      ! boundary layer depth (m)
      o2x(ind%o2x_So_bldepth, n) = ocn_public%OBLD(ig,jg) * grid%mask2dT(i,j)
      ! ocean melt and freeze potential (o2x_Fioo_q), W m-2
      if (ocn_public%frazil(ig,jg) > 0.0) then
        ! Frazil: change from J/m^2 to W/m^2
        o2x(ind%o2x_Fioo_q, n) = ocn_public%frazil(ig,jg) * grid%mask2dT(i,j) * I_time_int
      else
        ! Melt_potential: change from J/m^2 to W/m^2
        o2x(ind%o2x_Fioo_q, n) = -ocn_public%melt_potential(ig,jg) * grid%mask2dT(i,j) * I_time_int !* ncouple_per_day
        ! make sure Melt_potential is always <= 0
        if (o2x(ind%o2x_Fioo_q, n) > 0.0) o2x(ind%o2x_Fioo_q, n) = 0.0
      endif
      ! Make a copy of ssh in order to do a halo update. We use the usual MOM domain
      ! in order to update halos. i.e. does not use global indexing.
      ssh(i,j) = ocn_public%sea_lev(ig,jg)
    enddo
  enddo

  ! Update halo of ssh so we can calculate gradients
  call pass_var(ssh, grid%domain)

  ! d/dx ssh
  do j=grid%jsc, grid%jec ; do i=grid%isc,grid%iec
    ! This is a simple second-order difference
    ! o2x(ind%o2x_So_dhdx, n) = 0.5 * (ssh(i+1,j) - ssh(i-1,j)) * grid%IdxT(i,j) * grid%mask2dT(i,j)
    ! This is a PLM slope which might be less prone to the A-grid null mode
    slp_L = (ssh(I,j) - ssh(I-1,j)) * grid%mask2dCu(I-1,j)
    if (grid%mask2dCu(I-1,j)==0.) slp_L = 0.
    slp_R = (ssh(I+1,j) - ssh(I,j)) * grid%mask2dCu(I,j)
    if (grid%mask2dCu(I+1,j)==0.) slp_R = 0.
    slp_C = 0.5 * (slp_L + slp_R)
    if ( (slp_L * slp_R) > 0.0 ) then
      ! This limits the slope so that the edge values are bounded by the
      ! two cell averages spanning the edge.
      u_min = min( ssh(i-1,j), ssh(i,j), ssh(i+1,j) )
      u_max = max( ssh(i-1,j), ssh(i,j), ssh(i+1,j) )
      slope = sign( min( abs(slp_C), 2.*min( ssh(i,j) - u_min, u_max - ssh(i,j) ) ), slp_C )
    else
      ! Extrema in the mean values require a PCM reconstruction avoid generating
      ! larger extreme values.
      slope = 0.0
    endif
    sshx(i,j) = slope * grid%IdxT(i,j) * grid%mask2dT(i,j)
    if (grid%mask2dT(i,j)==0.) sshx(i,j) = 0.0
  enddo; enddo

  ! d/dy ssh
  do j=grid%jsc, grid%jec ; do i=grid%isc,grid%iec
    ! This is a simple second-order difference
    ! o2x(ind%o2x_So_dhdy, n) = 0.5 * (ssh(i,j+1) - ssh(i,j-1)) * grid%IdyT(i,j) * grid%mask2dT(i,j)
    ! This is a PLM slope which might be less prone to the A-grid null mode
    slp_L = ssh(i,J) - ssh(i,J-1) * grid%mask2dCv(i,J-1)
    if (grid%mask2dCv(i,J-1)==0.) slp_L = 0.

    slp_R = ssh(i,J+1) - ssh(i,J) * grid%mask2dCv(i,J)
    if (grid%mask2dCv(i,J+1)==0.) slp_R = 0.

    slp_C = 0.5 * (slp_L + slp_R)
    if ((slp_L * slp_R) > 0.0) then
      ! This limits the slope so that the edge values are bounded by the
      ! two cell averages spanning the edge.
      u_min = min( ssh(i,j-1), ssh(i,j), ssh(i,j+1) )
      u_max = max( ssh(i,j-1), ssh(i,j), ssh(i,j+1) )
      slope = sign( min( abs(slp_C), 2.*min( ssh(i,j) - u_min, u_max - ssh(i,j) ) ), slp_C )
    else
      ! Extrema in the mean values require a PCM reconstruction avoid generating
      ! larger extreme values.
      slope = 0.0
    endif
    sshy(i,j) = slope * grid%IdyT(i,j) * grid%mask2dT(i,j)
    if (grid%mask2dT(i,j)==0.) sshy(i,j) = 0.0
  enddo; enddo

  ! rotate ssh gradients from local coordinates to true zonal/meridional (inverse transformation)
  n = 0
  do j=grid%jsc, grid%jec ; do i=grid%isc,grid%iec
    n = n+1
    o2x(ind%o2x_So_dhdx, n) = grid%cos_rot(i,j) * sshx(i,j) + grid%sin_rot(i,j) * sshy(i,j)
    o2x(ind%o2x_So_dhdy, n) = grid%cos_rot(i,j) * sshy(i,j) - grid%sin_rot(i,j) * sshx(i,j)
  enddo; enddo

end subroutine ocn_export

end module ocn_cap_methods<|MERGE_RESOLUTION|>--- conflicted
+++ resolved
@@ -123,17 +123,10 @@
         write(logunit,F01)'import: day, secs, j, i, lwrad            = ',day,secs,j,i,ice_ocean_boundary%lw_flux(i,j)
         write(logunit,F01)'import: day, secs, j, i, q_flux           = ',day,secs,j,i,ice_ocean_boundary%q_flux(i,j)
         write(logunit,F01)'import: day, secs, j, i, t_flux           = ',day,secs,j,i,ice_ocean_boundary%t_flux(i,j)
-<<<<<<< HEAD
         write(logunit,F01)'import: day, secs, j, i, seaice_melt_heat = ',&
                           day,secs,j,i,ice_ocean_boundary%seaice_melt_heat(i,j)
         write(logunit,F01)'import: day, secs, j, i, seaice_melt      = ',&
                           day,secs,j,i,ice_ocean_boundary%seaice_melt(i,j)
-=======
-        write(logunit,F01)'import: day, secs, j, i, seaice_melt_heat = ',day,secs,j,i, &
-                                                                         ice_ocean_boundary%seaice_melt_heat(i,j)
-        write(logunit,F01)'import: day, secs, j, i, seaice_melt      = ',day,secs,j,i, &
-                                                                         ice_ocean_boundary%seaice_melt(i,j)
->>>>>>> 25ff7c88
         write(logunit,F01)'import: day, secs, j, i, latent_flux     = ',&
                           day,secs,j,i,ice_ocean_boundary%latent_flux(i,j)
         write(logunit,F01)'import: day, secs, j, i, runoff          = ',&
