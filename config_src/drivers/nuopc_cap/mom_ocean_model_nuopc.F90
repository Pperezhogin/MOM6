!> Top-level module for the MOM6 ocean model in coupled mode.
module MOM_ocean_model_nuopc

! This file is part of MOM6. See LICENSE.md for the license.

! This is the top level module for the MOM6 ocean model.  It contains routines
! for initialization, termination and update of ocean model state.  This
! particular version wraps all of the calls for MOM6 in the calls that had
! been used for MOM4.
!
! This code is a stop-gap wrapper of the MOM6 code to enable it to be called
! in the same way as MOM4.

use MOM,                     only : initialize_MOM, step_MOM, MOM_control_struct, MOM_end
use MOM,                     only : extract_surface_state, allocate_surface_state, finish_MOM_initialization
use MOM,                     only : get_MOM_state_elements, MOM_state_is_synchronized
use MOM,                     only : get_ocean_stocks, step_offline
use MOM_constants,           only : CELSIUS_KELVIN_OFFSET, hlf
use MOM_diag_mediator,       only : diag_ctrl, enable_averaging, disable_averaging
use MOM_diag_mediator,       only : diag_mediator_close_registration, diag_mediator_end
use MOM_domains,             only : pass_var, pass_vector, AGRID, BGRID_NE, CGRID_NE
use MOM_domains,             only : TO_ALL, Omit_Corners
use MOM_error_handler,       only : MOM_error, FATAL, WARNING, is_root_pe
use MOM_error_handler,       only : callTree_enter, callTree_leave
use MOM_file_parser,         only : get_param, log_version, close_param_file, param_file_type
use MOM_forcing_type,        only : allocate_forcing_type
use MOM_forcing_type,        only : forcing, mech_forcing
use MOM_forcing_type,        only : forcing_accumulate, copy_common_forcing_fields
use MOM_forcing_type,        only : copy_back_forcing_fields, set_net_mass_forcing
use MOM_forcing_type,        only : set_derived_forcing_fields
use MOM_forcing_type,        only : forcing_diagnostics, mech_forcing_diags
use MOM_get_input,           only : Get_MOM_Input, directories
use MOM_grid,                only : ocean_grid_type
use MOM_io,                  only : close_file, file_exists, read_data, write_version_number
use MOM_marine_ice,          only : iceberg_forces, iceberg_fluxes, marine_ice_init, marine_ice_CS
use MOM_restart,             only : MOM_restart_CS, save_restart
use MOM_string_functions,    only : uppercase
use MOM_time_manager,        only : time_type, get_time, set_time, operator(>)
use MOM_time_manager,        only : operator(+), operator(-), operator(*), operator(/)
use MOM_time_manager,        only : operator(/=), operator(<=), operator(>=)
use MOM_time_manager,        only : operator(<), real_to_time_type, time_type_to_real
use time_interp_external_mod,only : time_interp_external_init
use MOM_tracer_flow_control, only : call_tracer_flux_init
use MOM_unit_scaling,        only : unit_scale_type
use MOM_variables,           only : surface
use MOM_verticalGrid,        only : verticalGrid_type
use MOM_ice_shelf,           only : initialize_ice_shelf, shelf_calc_flux, ice_shelf_CS
use MOM_ice_shelf,           only : add_shelf_forces, ice_shelf_end, ice_shelf_save_restart
use coupler_types_mod,       only : coupler_1d_bc_type, coupler_2d_bc_type
use coupler_types_mod,       only : coupler_type_spawn, coupler_type_write_chksums
use coupler_types_mod,       only : coupler_type_initialized, coupler_type_copy_data
use coupler_types_mod,       only : coupler_type_set_diags, coupler_type_send_data
use mpp_domains_mod,         only : domain2d, mpp_get_layout, mpp_get_global_domain
use mpp_domains_mod,         only : mpp_define_domains, mpp_get_compute_domain, mpp_get_data_domain
use fms_mod,                 only : stdout
use mpp_mod,                 only : mpp_chksum
use MOM_EOS,                 only : gsw_sp_from_sr, gsw_pt_from_ct
use MOM_wave_interface,      only: wave_parameters_CS, MOM_wave_interface_init
use MOM_wave_interface,      only: MOM_wave_interface_init_lite, Update_Surface_Waves
use MOM_surface_forcing_nuopc, only : surface_forcing_init, convert_IOB_to_fluxes
use MOM_surface_forcing_nuopc, only : convert_IOB_to_forces, ice_ocn_bnd_type_chksum
use MOM_surface_forcing_nuopc, only : ice_ocean_boundary_type, surface_forcing_CS
use MOM_surface_forcing_nuopc, only : forcing_save_restart

#include <MOM_memory.h>

#ifdef _USE_GENERIC_TRACER
use MOM_generic_tracer, only : MOM_generic_tracer_fluxes_accumulate
#endif

implicit none ; private

public ocean_model_init, ocean_model_end, update_ocean_model
public ocean_model_save_restart, Ocean_stock_pe
public ice_ocean_boundary_type
public ocean_model_init_sfc, ocean_model_flux_init
public ocean_model_restart
public ice_ocn_bnd_type_chksum
public ocean_public_type_chksum
public get_ocean_grid
public get_eps_omesh

!> This type is used for communication with other components via the FMS coupler.
!! The element names and types can be changed only with great deliberation, hence
!! the persistnce of things like the cutsy element name "avg_kount".
type, public ::  ocean_public_type
  type(domain2d) :: Domain    !< The domain for the surface fields.
  logical :: is_ocean_pe      !< .true. on processors that run the ocean model.
  character(len=32) :: instance_name = '' !< A name that can be used to identify
                                 !! this instance of an ocean model, for example
                                 !! in ensembles when writing messages.
  integer, pointer, dimension(:) :: pelist => NULL()   !< The list of ocean PEs.
  logical, pointer, dimension(:,:) :: maskmap =>NULL() !< A pointer to an array
                    !! indicating which logical processors are actually used for
                    !! the ocean code. The other logical processors would be all
                    !! land points and are not assigned to actual processors.
                    !! This need not be assigned if all logical processors are used.

  integer :: stagger = -999   !< The staggering relative to the tracer points
                    !! points of the two velocity components. Valid entries
                    !! include AGRID, BGRID_NE, CGRID_NE, BGRID_SW, and CGRID_SW,
                    !! corresponding to the community-standard Arakawa notation.
                    !! (These are named integers taken from mpp_parameter_mod.)
                    !! Following MOM5, stagger is BGRID_NE by default when the
                    !! ocean is initialized, but here it is set to -999 so that
                    !! a global max across ocean and non-ocean processors can be
                    !! used to determine its value.
  real, pointer, dimension(:,:)  :: &
    t_surf => NULL(), & !< SST on t-cell (degrees Kelvin)
    s_surf => NULL(), & !< SSS on t-cell (psu)
    u_surf => NULL(), & !< i-velocity at the locations indicated by stagger, m/s.
    v_surf => NULL(), & !< j-velocity at the locations indicated by stagger, m/s.
    sea_lev => NULL(), & !< Sea level in m after correction for surface pressure,
                        !! i.e. dzt(1) + eta_t + patm/rho0/grav (m)
    frazil =>NULL(), &  !< Accumulated heating (in Joules/m^2) from frazil
                        !! formation in the ocean.
    melt_potential => NULL(), & !< Instantaneous heat used to melt sea ice (in J/m^2)
    area => NULL(), &   !< cell area of the ocean surface, in m2.
    OBLD => NULL()      !< Ocean boundary layer depth, in m.
  type(coupler_2d_bc_type) :: fields    !< A structure that may contain named
                                        !! arrays of tracer-related surface fields.
  integer                  :: avg_kount !< A count of contributions to running
                                        !! sums, used externally by the FMS coupler
                                        !! for accumulating averages of this type.
  integer, dimension(2)    :: axes = 0  !< Axis numbers that are available
                                        !! for I/O using this surface data.
end type ocean_public_type


!> The ocean_state_type contains all information about the state of the ocean,
!! with a format that is private so it can be readily changed without disrupting
!! other coupled components.
type, public :: ocean_state_type ; private
  ! This type is private, and can therefore vary between different ocean models.
  logical :: is_ocean_PE = .false.  !< True if this is an ocean PE.
  type(time_type) :: Time     !< The ocean model's time and master clock.
  integer :: Restart_control  !< An integer that is bit-tested to determine whether
                              !! incremental restart files are saved and whether they
                              !! have a time stamped name.  +1 (bit 0) for generic
                              !! files and +2 (bit 1) for time-stamped files.  A
                              !! restart file is saved at the end of a run segment
                              !! unless Restart_control is negative.

  integer :: nstep = 0        !< The number of calls to update_ocean.
  logical :: use_ice_shelf    !< If true, the ice shelf model is enabled.
  logical,public :: use_waves !< If true use wave coupling.
  character(len=40),public :: wave_method !< Wave coupling method.

  logical :: icebergs_alter_ocean !< If true, the icebergs can change ocean the
                              !! ocean dynamics and forcing fluxes.
  logical :: restore_salinity !< If true, the coupled MOM driver adds a term to
                              !! restore salinity to a specified value.
  logical :: restore_temp     !< If true, the coupled MOM driver adds a term to
                              !! restore sst to a specified value.
  real :: press_to_z          !< A conversion factor between pressure and ocean
                              !! depth in m, usually 1/(rho_0*g), in m Pa-1.
  real :: C_p                 !< The heat capacity of seawater, in J K-1 kg-1.
  logical :: offline_tracer_mode = .false. !< If false, use the model in prognostic mode
                              !! with the barotropic and baroclinic dynamics, thermodynamics,
                              !! etc. stepped forward integrated in time.
                              !! If true, all of the above are bypassed with all
                              !! fields necessary to integrate only the tracer advection
                              !! and diffusion equation read in from files stored from
                              !! a previous integration of the prognostic model.

  logical :: single_step_call !< If true, advance the state of MOM with a single
                              !! step including both dynamics and thermodynamics.
                              !! If false, the two phases are advanced with
                              !! separate calls. The default is true.
  ! The following 3 variables are only used here if single_step_call is false.
  real    :: dt               !< (baroclinic) dynamics time step (seconds)
  real    :: dt_therm         !< thermodynamics time step (seconds)
  logical :: thermo_spans_coupling !< If true, thermodynamic and tracer time
                              !! steps can span multiple coupled time steps.
  logical :: diabatic_first   !< If true, apply diabatic and thermodynamic
                              !! processes before time stepping the dynamics.

  real :: eps_omesh           !< Max allowable difference between ESMF mesh and MOM6
                              !! domain coordinates

  type(directories) :: dirs   !< A structure containing several relevant directory paths.
  type(mech_forcing) :: forces !< A structure with the driving mechanical surface forces
  type(forcing)   :: fluxes   !< A structure containing pointers to
                              !! the thermodynamic ocean forcing fields.
  type(forcing)   :: flux_tmp !< A secondary structure containing pointers to the
                              !! ocean forcing fields for when multiple coupled
                              !! timesteps are taken per thermodynamic step.
  type(surface)   :: sfc_state !< A structure containing pointers to
                              !! the ocean surface state fields.
  type(ocean_grid_type), pointer :: &
    grid => NULL()            !< A pointer to a grid structure containing metrics
                              !! and related information.
  type(verticalGrid_type), pointer :: &
    GV => NULL()              !< A pointer to a structure containing information
                              !! about the vertical grid.
  type(unit_scale_type), pointer :: US => NULL() !< A pointer to a structure containing
                              !! dimensional unit scaling factors.
  type(MOM_control_struct), pointer :: &
    MOM_CSp => NULL()         !< A pointer to the MOM control structure
  type(ice_shelf_CS), pointer :: &
    Ice_shelf_CSp => NULL()   !< A pointer to the control structure for the
                              !! ice shelf model that couples with MOM6.  This
                              !! is null if there is no ice shelf.
  type(marine_ice_CS), pointer :: &
    marine_ice_CSp => NULL()  !< A pointer to the control structure for the
                              !! marine ice effects module.
  type(wave_parameters_cs), pointer, public :: &
    Waves !< A structure containing pointers to the surface wave fields
  type(surface_forcing_CS), pointer :: &
    forcing_CSp => NULL()     !< A pointer to the MOM forcing control structure
  type(MOM_restart_CS), pointer :: &
    restart_CSp => NULL()     !< A pointer set to the restart control structure
                              !! that will be used for MOM restart files.
  type(diag_ctrl), pointer :: &
    diag => NULL()            !< A pointer to the diagnostic regulatory structure
end type ocean_state_type

contains

!> ocean_model_init initializes the ocean model, including registering fields
!! for restarts and reading restart files if appropriate.
!!
!!   This subroutine initializes both the ocean state and the ocean surface type.
!! Because of the way that indicies and domains are handled, Ocean_sfc must have
!! been used in a previous call to initialize_ocean_type.
subroutine ocean_model_init(Ocean_sfc, OS, Time_init, Time_in, gas_fields_ocn, input_restart_file)
  type(ocean_public_type), target, &
                       intent(inout) :: Ocean_sfc !< A structure containing various publicly
                                !! visible ocean surface properties after initialization,
                                !! the data in this type is intent out.
  type(ocean_state_type), pointer    :: OS        !< A structure whose internal
                                !! contents are private to ocean_model_mod that may be used to
                                !! contain all information about the ocean's interior state.
  type(time_type),     intent(in)    :: Time_init !< The start time for the coupled model's calendar
  type(time_type),     intent(in)    :: Time_in   !< The time at which to initialize the ocean model.
  type(coupler_1d_bc_type), &
             optional, intent(in)    :: gas_fields_ocn !< If present, this type describes the
                                              !! ocean and surface-ice fields that will participate
                                              !! in the calculation of additional gas or other
                                              !! tracer fluxes, and can be used to spawn related
                                              !! internal variables in the ice model.
  character(len=*), optional, intent(in) :: input_restart_file !< If present, name of restart file to read

  ! Local variables
  real :: Rho0        ! The Boussinesq ocean density, in kg m-3.
  real :: G_Earth     ! The gravitational acceleration in m s-2.
  real :: HFrz        !< If HFrz > 0 (m), melt potential will be computed.
                      !! The actual depth over which melt potential is computed will
                      !! min(HFrz, OBLD), where OBLD is the boundary layer depth.
                      !! If HFrz <= 0 (default), melt potential will not be computed.
  logical :: use_melt_pot !< If true, allocate melt_potential array
  logical :: use_CFC  !< If true, allocated arrays for surface CFCs.


! This include declares and sets the variable "version".
#include "version_variable.h"
  character(len=40)  :: mdl = "ocean_model_init"  ! This module's name.
  character(len=48)  :: stagger
  integer :: secs, days
  type(param_file_type) :: param_file !< A structure to parse for run-time parameters
  logical :: use_temperature

  call callTree_enter("ocean_model_init(), ocean_model_MOM.F90")
  if (associated(OS)) then
    call MOM_error(WARNING, "ocean_model_init called with an associated "// &
                   "ocean_state_type structure. Model is already initialized.")
    return
  endif
  allocate(OS)

  OS%is_ocean_pe = Ocean_sfc%is_ocean_pe
  if (.not.OS%is_ocean_pe) return

  call time_interp_external_init

  OS%Time = Time_in
  call initialize_MOM(OS%Time, Time_init, param_file, OS%dirs, OS%MOM_CSp, &
                      OS%restart_CSp, Time_in, offline_tracer_mode=OS%offline_tracer_mode, &
                      input_restart_file=input_restart_file, &
                      diag_ptr=OS%diag, count_calls=.true.)
  call get_MOM_state_elements(OS%MOM_CSp, G=OS%grid, GV=OS%GV, US=OS%US, C_p=OS%C_p, &
                              C_p_scaled=OS%fluxes%C_p, use_temp=use_temperature)

  ! Read all relevant parameters and write them to the model log.
  call log_version(param_file, mdl, version, "")

  call get_param(param_file, mdl, "SINGLE_STEPPING_CALL", OS%single_step_call, &
                 "If true, advance the state of MOM with a single step "//&
                 "including both dynamics and thermodynamics.  If false, "//&
                 "the two phases are advanced with separate calls.", default=.true.)
  call get_param(param_file, mdl, "DT", OS%dt, &
                 "The (baroclinic) dynamics time step.  The time-step that "//&
                 "is actually used will be an integer fraction of the "//&
                 "forcing time-step.", units="s", fail_if_missing=.true.)
  call get_param(param_file, mdl, "DT_THERM", OS%dt_therm, &
                 "The thermodynamic and tracer advection time step. "//&
                 "Ideally DT_THERM should be an integer multiple of DT "//&
                 "and less than the forcing or coupling time-step, unless "//&
                 "THERMO_SPANS_COUPLING is true, in which case DT_THERM "//&
                 "can be an integer multiple of the coupling timestep.  By "//&
                 "default DT_THERM is set to DT.", units="s", default=OS%dt)
  call get_param(param_file, "MOM", "THERMO_SPANS_COUPLING", OS%thermo_spans_coupling, &
                 "If true, the MOM will take thermodynamic and tracer "//&
                 "timesteps that can be longer than the coupling timestep. "//&
                 "The actual thermodynamic timestep that is used in this "//&
                 "case is the largest integer multiple of the coupling "//&
                 "timestep that is less than or equal to DT_THERM.", default=.false.)
  call get_param(param_file, mdl, "DIABATIC_FIRST", OS%diabatic_first, &
                 "If true, apply diabatic and thermodynamic processes, "//&
                 "including buoyancy forcing and mass gain or loss, "//&
                 "before stepping the dynamics forward.", default=.false.)

  call get_param(param_file, mdl, "RESTART_CONTROL", OS%Restart_control, &
                 "An integer whose bits encode which restart files are "//&
                 "written. Add 2 (bit 1) for a time-stamped file, and odd "//&
                 "(bit 0) for a non-time-stamped file.  A restart file "//&
                 "will be saved at the end of the run segment for any "//&
                 "non-negative value.", default=1)
  call get_param(param_file, mdl, "OCEAN_SURFACE_STAGGER", stagger, &
                 "A case-insensitive character string to indicate the "//&
                 "staggering of the surface velocity field that is "//&
                 "returned to the coupler.  Valid values include "//&
                 "'A', 'B', or 'C'.", default="C")
  if (uppercase(stagger(1:1)) == 'A') then ; Ocean_sfc%stagger = AGRID
  elseif (uppercase(stagger(1:1)) == 'B') then ; Ocean_sfc%stagger = BGRID_NE
  elseif (uppercase(stagger(1:1)) == 'C') then ; Ocean_sfc%stagger = CGRID_NE
  else ; call MOM_error(FATAL,"ocean_model_init: OCEAN_SURFACE_STAGGER = "// &
                        trim(stagger)//" is invalid.") ; endif

  call get_param(param_file, mdl, "EPS_OMESH",OS%eps_omesh, &
                 "Maximum allowable difference between ESMF mesh and "//&
                 "MOM6 domain coordinates in nuopc cap.", &
                 units="degrees", default=1.e-4)
  call get_param(param_file, mdl, "RESTORE_SALINITY",OS%restore_salinity, &
                 "If true, the coupled driver will add a globally-balanced "//&
                 "fresh-water flux that drives sea-surface salinity "//&
                 "toward specified values.", default=.false.)
  call get_param(param_file, mdl, "RESTORE_TEMPERATURE",OS%restore_temp, &
                 "If true, the coupled driver will add a "//&
                 "heat flux that drives sea-surface temperature "//&
                 "toward specified values.", default=.false.)
  call get_param(param_file, mdl, "RHO_0", Rho0, &
                 "The mean ocean density used with BOUSSINESQ true to "//&
                 "calculate accelerations and the mass for conservation "//&
                 "properties, or with BOUSSINSEQ false to convert some "//&
                 "parameters from vertical units of m to kg m-2.", &
                 units="kg m-3", default=1035.0)
  call get_param(param_file, mdl, "G_EARTH", G_Earth, &
                 "The gravitational acceleration of the Earth.", &
                 units="m s-2", default = 9.80)

  call get_param(param_file, mdl, "ICE_SHELF",  OS%use_ice_shelf, &
                 "If true, enables the ice shelf model.", default=.false.)

  call get_param(param_file, mdl, "ICEBERGS_APPLY_RIGID_BOUNDARY",  OS%icebergs_alter_ocean, &
                 "If true, allows icebergs to change boundary condition felt by ocean", default=.false.)

  OS%press_to_z = 1.0/(Rho0*G_Earth)

  call get_param(param_file, mdl, "HFREEZE", HFrz, &
                 "If HFREEZE > 0, melt potential will be computed. The actual depth "//&
                 "over which melt potential is computed will be min(HFREEZE, OBLD), "//&
                 "where OBLD is the boundary layer depth. If HFREEZE <= 0 (default), "//&
                 "melt potential will not be computed.", units="m", default=-1.0, do_not_log=.true.)

  if (HFrz .gt. 0.0) then
    use_melt_pot=.true.
  else
    use_melt_pot=.false.
  endif

<<<<<<< HEAD
  call get_param(param_file, mdl, "USE_WAVES", OS%use_waves, &
       "If true, enables surface wave modules.", default=.false.)
=======
  call get_param(param_file, mdl, "USE_CFC_CAP", use_CFC, &
                 default=.false., do_not_log=.true.)
>>>>>>> 230a8b83

  !   Consider using a run-time flag to determine whether to do the diagnostic
  ! vertical integrals, since the related 3-d sums are not negligible in cost.
  call allocate_surface_state(OS%sfc_state, OS%grid, use_temperature, &
                              do_integrals=.true., gas_fields_ocn=gas_fields_ocn, &
                              use_meltpot=use_melt_pot, use_cfcs=use_CFC)

  call surface_forcing_init(Time_in, OS%grid, OS%US, param_file, OS%diag, &
                            OS%forcing_CSp, OS%restore_salinity, OS%restore_temp, OS%use_waves)

  if (OS%use_ice_shelf)  then
    call initialize_ice_shelf(param_file, OS%grid, OS%Time, OS%ice_shelf_CSp, &
                              OS%diag, OS%forces, OS%fluxes)
  endif
  if (OS%icebergs_alter_ocean)  then
    call marine_ice_init(OS%Time, OS%grid, param_file, OS%diag, OS%marine_ice_CSp)
    if (.not. OS%use_ice_shelf) &
      call allocate_forcing_type(OS%grid, OS%fluxes, shelf=.true.)
  endif

  if (OS%use_waves) then
    call get_param(param_file, mdl, "WAVE_METHOD", OS%wave_method, default="EMPTY", do_not_log=.true.)
    call MOM_wave_interface_init(OS%Time, OS%grid, OS%GV, OS%US, param_file, OS%Waves, OS%diag)
    if (OS%wave_method == "VR12-MA") then
      continue
    else
      call get_param(param_file,mdl,"SURFBAND_WAVENUMBERS",OS%Waves%WaveNum_Cen, &
             "Central wavenumbers for surface Stokes drift bands.",units='rad/m', &
             default=0.12566)
    endif
  else
    call MOM_wave_interface_init_lite(param_file)
  endif

  if (associated(OS%grid%Domain%maskmap)) then
    call initialize_ocean_public_type(OS%grid%Domain%mpp_domain, Ocean_sfc, &
                                      OS%diag, maskmap=OS%grid%Domain%maskmap, &
                                      gas_fields_ocn=gas_fields_ocn)
  else
    call initialize_ocean_public_type(OS%grid%Domain%mpp_domain, Ocean_sfc, &
                                      OS%diag, gas_fields_ocn=gas_fields_ocn)
  endif

  ! This call can only occur here if the coupler_bc_type variables have been
  ! initialized already using the information from gas_fields_ocn.
  if (present(gas_fields_ocn)) then
    call coupler_type_set_diags(Ocean_sfc%fields, "ocean_sfc", &
                                Ocean_sfc%axes(1:2), Time_in)

    call extract_surface_state(OS%MOM_CSp, OS%sfc_state)

    call convert_state_to_ocean_type(OS%sfc_state, Ocean_sfc, OS%grid, OS%US)

  endif

  call extract_surface_state(OS%MOM_CSp, OS%sfc_state)

  call close_param_file(param_file)
  call diag_mediator_close_registration(OS%diag)

  if (is_root_pe()) &
    write(*,'(/12x,a/)') '======== COMPLETED MOM INITIALIZATION ========'

  call callTree_leave("ocean_model_init(")
end subroutine ocean_model_init

!> update_ocean_model uses the forcing in Ice_ocean_boundary to advance the
!! ocean model's state from the input value of Ocean_state (which must be for
!! time time_start_update) for a time interval of Ocean_coupling_time_step,
!! returning the publicly visible ocean surface properties in Ocean_sfc and
!! storing the new ocean properties in Ocean_state.
subroutine update_ocean_model(Ice_ocean_boundary, OS, Ocean_sfc, &
                              time_start_update, Ocean_coupling_time_step, &
                              update_dyn, update_thermo, Ocn_fluxes_used)
  type(ice_ocean_boundary_type), &
                     intent(in)    :: Ice_ocean_boundary !< A structure containing the
                                              !! various forcing fields coming from the ice.
  type(ocean_state_type), &
                     pointer       :: OS      !< A pointer to a private structure containing
                                              !! the internal ocean state.
  type(ocean_public_type), &
                     intent(inout) :: Ocean_sfc !< A structure containing all the
                                              !! publicly visible ocean surface fields after
                                              !! a coupling time step.  The data in this type is
                                              !! intent out.
  type(time_type),   intent(in)    :: time_start_update  !< The time at the beginning of the update step.
  type(time_type),   intent(in)    :: Ocean_coupling_time_step !< The amount of time over
                                              !! which to advance the ocean.
  logical, optional, intent(in)    :: update_dyn !< If present and false, do not do updates
                                              !! due to the ocean dynamics.
  logical, optional, intent(in)    :: update_thermo !< If present and false, do not do updates
                                              !! due to the ocean thermodynamics or remapping.
  logical, optional, intent(in)    :: Ocn_fluxes_used !< If present, this indicates whether the
                                              !! cumulative thermodynamic fluxes from the ocean,
                                              !! like frazil, have been used and should be reset.
  ! Local variables
  type(time_type) :: Master_time ! This allows step_MOM to temporarily change
                                 ! the time that is seen by internal modules.
  type(time_type) :: Time1       ! The value of the ocean model's time at the
                                 ! start of a call to step_MOM.
  integer :: index_bnds(4)       ! The computational domain index bounds in the
                                 ! ice-ocean boundary type.
  real :: weight          ! Flux accumulation weight
  real :: dt_coupling     ! The coupling time step in seconds.
  integer :: nts          ! The number of baroclinic dynamics time steps
                          ! within dt_coupling.
  real :: dt_therm        ! A limited and quantized version of OS%dt_therm (sec)
  real :: dt_dyn          ! The dynamics time step in sec.
  real :: dtdia           ! The diabatic time step in sec.
  real :: t_elapsed_seg   ! The elapsed time in this update segment, in s.
  integer :: n, n_max, n_last_thermo
  type(time_type) :: Time2  ! A temporary time.
  logical :: thermo_does_span_coupling ! If true, thermodynamic forcing spans
                                       ! multiple dynamic timesteps.
  logical :: do_dyn       ! If true, step the ocean dynamics and transport.
  logical :: do_thermo    ! If true, step the ocean thermodynamics.
  logical :: step_thermo           ! If true, take a thermodynamic step.
  integer :: secs, days
  integer :: is, ie, js, je

  call callTree_enter("update_ocean_model(), MOM_ocean_model_nuopc.F90")
  call get_time(Ocean_coupling_time_step, secs, days)
  dt_coupling = 86400.0*real(days) + real(secs)

  if (time_start_update /= OS%Time) then
    call MOM_error(WARNING, "update_ocean_model: internal clock does not "//&
                            "agree with time_start_update argument.")
  endif
  if (.not.associated(OS)) then
    call MOM_error(FATAL, "update_ocean_model called with an unassociated "// &
                    "ocean_state_type structure. ocean_model_init must be "//  &
                    "called first to allocate this structure.")
    return
  endif

  do_dyn = .true. ; if (present(update_dyn)) do_dyn = update_dyn
  do_thermo = .true. ; if (present(update_thermo)) do_thermo = update_thermo

  ! This is benign but not necessary if ocean_model_init_sfc was called or if
  ! OS%sfc_state%tr_fields was spawned in ocean_model_init.  Consider removing it.
  is = OS%grid%isc ; ie = OS%grid%iec ; js = OS%grid%jsc ; je = OS%grid%jec
  call coupler_type_spawn(Ocean_sfc%fields, OS%sfc_state%tr_fields, &
                          (/is,is,ie,ie/), (/js,js,je,je/), as_needed=.true.)

  ! Translate Ice_ocean_boundary into fluxes.
  call mpp_get_compute_domain(Ocean_sfc%Domain, index_bnds(1), index_bnds(2), &
                              index_bnds(3), index_bnds(4))

  weight = 1.0

  call convert_IOB_to_forces(Ice_ocean_boundary, OS%forces, index_bnds, OS%Time, &
                             OS%grid, OS%US, OS%forcing_CSp)

  if (OS%fluxes%fluxes_used) then
    if (do_thermo) &
      call convert_IOB_to_fluxes(Ice_ocean_boundary, OS%fluxes, index_bnds, OS%Time, dt_coupling, &
                               OS%grid, OS%US, OS%forcing_CSp, OS%sfc_state, &
                               OS%restore_salinity, OS%restore_temp)

    ! Add ice shelf fluxes
    if (OS%use_ice_shelf) then
      if (do_thermo) &
        call shelf_calc_flux(OS%sfc_state, OS%fluxes, OS%Time, dt_coupling, OS%Ice_shelf_CSp)
      if (do_dyn) &
        call add_shelf_forces(OS%grid, OS%US, OS%Ice_shelf_CSp, OS%forces)
    endif
    if (OS%icebergs_alter_ocean)  then
      if (do_dyn) &
        call iceberg_forces(OS%grid, OS%forces, OS%use_ice_shelf, &
                            OS%sfc_state, dt_coupling, OS%marine_ice_CSp)
      if (do_thermo) &
        call iceberg_fluxes(OS%grid, OS%US, OS%fluxes, OS%use_ice_shelf, &
                          OS%sfc_state, dt_coupling, OS%marine_ice_CSp)
    endif

    ! Fields that exist in both the forcing and mech_forcing types must be copied.
    call copy_common_forcing_fields(OS%forces, OS%fluxes, OS%grid, skip_pres=.true.)

#ifdef _USE_GENERIC_TRACER
    call enable_averaging(dt_coupling, OS%Time + Ocean_coupling_time_step, OS%diag) !Is this needed?
    call MOM_generic_tracer_fluxes_accumulate(OS%fluxes, weight) !here weight=1, just saving the current fluxes
#endif
  else
    OS%flux_tmp%C_p = OS%fluxes%C_p
    if (do_thermo) &
      call convert_IOB_to_fluxes(Ice_ocean_boundary, OS%flux_tmp, index_bnds, OS%Time, dt_coupling, &
                               OS%grid, OS%US, OS%forcing_CSp, OS%sfc_state, OS%restore_salinity,OS%restore_temp)

    if (OS%use_ice_shelf) then
      if (do_thermo) &
        call shelf_calc_flux(OS%sfc_state, OS%flux_tmp, OS%Time, dt_coupling, OS%Ice_shelf_CSp)
      if (do_dyn) &
        call add_shelf_forces(OS%grid, OS%US, OS%Ice_shelf_CSp, OS%forces)
    endif
    if (OS%icebergs_alter_ocean)  then
      if (do_dyn) &
        call iceberg_forces(OS%grid, OS%forces, OS%use_ice_shelf, &
                            OS%sfc_state, dt_coupling, OS%marine_ice_CSp)
      if (do_thermo) &
        call iceberg_fluxes(OS%grid, OS%US, OS%flux_tmp, OS%use_ice_shelf, &
                          OS%sfc_state, dt_coupling, OS%marine_ice_CSp)
    endif

    call forcing_accumulate(OS%flux_tmp, OS%forces, OS%fluxes, OS%grid, weight)
    ! Some of the fields that exist in both the forcing and mech_forcing types
    ! (e.g., ustar) are time-averages must be copied back to the forces type.
    call copy_back_forcing_fields(OS%fluxes, OS%forces, OS%grid)

#ifdef _USE_GENERIC_TRACER
    call MOM_generic_tracer_fluxes_accumulate(OS%flux_tmp, weight) !weight of the current flux in the running average
#endif
  endif
  call set_derived_forcing_fields(OS%forces, OS%fluxes, OS%grid, OS%US, OS%GV%Rho0)
  call set_net_mass_forcing(OS%fluxes, OS%forces, OS%grid, OS%US)

  if (OS%use_waves) then
    if (OS%wave_method /= "VR12-MA") then
      call Update_Surface_Waves(OS%grid, OS%GV, OS%US, OS%time, ocean_coupling_time_step, OS%waves, OS%forces)
    endif
  endif

  if (OS%nstep==0) then
    call finish_MOM_initialization(OS%Time, OS%dirs, OS%MOM_CSp, OS%restart_CSp)
  endif

  call disable_averaging(OS%diag)
  Master_time = OS%Time ; Time1 = OS%Time

  if (OS%offline_tracer_mode) then
    call step_offline(OS%forces, OS%fluxes, OS%sfc_state, Time1, dt_coupling, OS%MOM_CSp)
  elseif ((.not.do_thermo) .or. (.not.do_dyn)) then
    ! The call sequence is being orchestrated from outside of update_ocean_model.
    call step_MOM(OS%forces, OS%fluxes, OS%sfc_state, Time1, dt_coupling, OS%MOM_CSp, &
                  Waves=OS%Waves, do_dynamics=do_thermo, do_thermodynamics=do_dyn, &
                  reset_therm=Ocn_fluxes_used)
 !### What to do with these?   , start_cycle=(n==1), end_cycle=.false., cycle_length=dt_coupling)

  elseif (OS%single_step_call) then
    call step_MOM(OS%forces, OS%fluxes, OS%sfc_state, Time1, dt_coupling, OS%MOM_CSp, Waves=OS%Waves)
  else
    n_max = 1 ; if (dt_coupling > OS%dt) n_max = ceiling(dt_coupling/OS%dt - 0.001)
    dt_dyn = dt_coupling / real(n_max)
    thermo_does_span_coupling = (OS%thermo_spans_coupling .and. &
                                (OS%dt_therm > 1.5*dt_coupling))

    if (thermo_does_span_coupling) then
      dt_therm = dt_coupling * floor(OS%dt_therm / dt_coupling + 0.001)
      nts = floor(dt_therm/dt_dyn + 0.001)
    else
      nts = MAX(1,MIN(n_max,floor(OS%dt_therm/dt_dyn + 0.001)))
      n_last_thermo = 0
    endif

    Time2 = Time1 ; t_elapsed_seg = 0.0
    do n=1,n_max
      if (OS%diabatic_first) then
        if (thermo_does_span_coupling) call MOM_error(FATAL, &
            "MOM is not yet set up to have restarts that work with "//&
            "THERMO_SPANS_COUPLING and DIABATIC_FIRST.")
        if (modulo(n-1,nts)==0) then
          dtdia = dt_dyn*min(nts,n_max-(n-1))
          call step_MOM(OS%forces, OS%fluxes, OS%sfc_state, Time2, dtdia, OS%MOM_CSp, &
                        Waves=OS%Waves, do_dynamics=.false., do_thermodynamics=.true., &
                        start_cycle=(n==1), end_cycle=.false., cycle_length=dt_coupling)
        endif

        call step_MOM(OS%forces, OS%fluxes, OS%sfc_state, Time2, dt_dyn, OS%MOM_CSp, &
                      Waves=OS%Waves, do_dynamics=.true., do_thermodynamics=.false., &
                      start_cycle=.false., end_cycle=(n==n_max), cycle_length=dt_coupling)
      else
        call step_MOM(OS%forces, OS%fluxes, OS%sfc_state, Time2, dt_dyn, OS%MOM_CSp, &
                      Waves=OS%Waves, do_dynamics=.true., do_thermodynamics=.false., &
                      start_cycle=(n==1), end_cycle=.false., cycle_length=dt_coupling)

        step_thermo = .false.
        if (thermo_does_span_coupling) then
          dtdia = dt_therm
          step_thermo = MOM_state_is_synchronized(OS%MOM_CSp, adv_dyn=.true.)
        elseif ((modulo(n,nts)==0) .or. (n==n_max)) then
          dtdia = dt_dyn*(n - n_last_thermo)
          n_last_thermo = n
          step_thermo = .true.
        endif

        if (step_thermo) then
          ! Back up Time2 to the start of the thermodynamic segment.
          Time2 = Time2 - set_time(int(floor((dtdia - dt_dyn) + 0.5)))
          call step_MOM(OS%forces, OS%fluxes, OS%sfc_state, Time2, dtdia, OS%MOM_CSp, &
                        Waves=OS%Waves, do_dynamics=.false., do_thermodynamics=.true., &
                        start_cycle=.false., end_cycle=(n==n_max), cycle_length=dt_coupling)
        endif
      endif

      t_elapsed_seg = t_elapsed_seg + dt_dyn
      Time2 = Time1 + set_time(int(floor(t_elapsed_seg + 0.5)))
    enddo
  endif

  OS%Time = Master_time + Ocean_coupling_time_step
  OS%nstep = OS%nstep + 1

  call mech_forcing_diags(OS%forces, dt_coupling, OS%grid, OS%Time, OS%diag, OS%forcing_CSp%handles)

  if (OS%fluxes%fluxes_used) then
    call forcing_diagnostics(OS%fluxes, OS%sfc_state, OS%grid, OS%US, OS%Time, OS%diag, OS%forcing_CSp%handles)
  endif

! Translate state into Ocean.
!  call convert_state_to_ocean_type(OS%sfc_state, Ocean_sfc, OS%grid, &
!                                   Ice_ocean_boundary%p, OS%press_to_z)
  call convert_state_to_ocean_type(OS%sfc_state, Ocean_sfc, OS%grid, OS%US)
  call coupler_type_send_data(Ocean_sfc%fields, OS%Time)

  call callTree_leave("update_ocean_model()")
end subroutine update_ocean_model

!> This subroutine writes out the ocean model restart file.
subroutine ocean_model_restart(OS, timestamp, restartname, num_rest_files)
  type(ocean_state_type),     pointer    :: OS !< A pointer to the structure containing the
                                               !! internal ocean state being saved to a restart file
  character(len=*), optional, intent(in) :: timestamp !< An optional timestamp string that should be
                                               !! prepended to the file name. (Currently this is unused.)
  character(len=*), optional, intent(in) :: restartname !< Name of restart file to use
                                               !! This option distinguishes the cesm interface from the
                                               !! non-cesm interface
  integer, optional, intent(out)         :: num_rest_files !< number of restart files written

  if (.not.MOM_state_is_synchronized(OS%MOM_CSp)) &
      call MOM_error(WARNING, "End of MOM_main reached with inconsistent "//&
         "dynamics and advective times.  Additional restart fields "//&
         "that have not been coded yet would be required for reproducibility.")
  if (.not.OS%fluxes%fluxes_used) call MOM_error(FATAL, "ocean_model_restart "//&
      "was called with unused buoyancy fluxes.  For conservation, the ocean "//&
      "restart files can only be created after the buoyancy forcing is applied.")

  if (present(restartname)) then
     call save_restart(OS%dirs%restart_output_dir, OS%Time, OS%grid, &
          OS%restart_CSp, GV=OS%GV, filename=restartname, num_rest_files=num_rest_files)
     call forcing_save_restart(OS%forcing_CSp, OS%grid, OS%Time, &
          OS%dirs%restart_output_dir) ! Is this needed?
     if (OS%use_ice_shelf) then
        call ice_shelf_save_restart(OS%Ice_shelf_CSp, OS%Time, &
             OS%dirs%restart_output_dir)
     endif
  else
     if (BTEST(OS%Restart_control,1)) then
        call save_restart(OS%dirs%restart_output_dir, OS%Time, OS%grid, &
             OS%restart_CSp, .true., GV=OS%GV)
        call forcing_save_restart(OS%forcing_CSp, OS%grid, OS%Time, &
             OS%dirs%restart_output_dir, .true.)
        if (OS%use_ice_shelf) then
           call ice_shelf_save_restart(OS%Ice_shelf_CSp, OS%Time, OS%dirs%restart_output_dir, .true.)
        endif
     endif
     if (BTEST(OS%Restart_control,0)) then
        call save_restart(OS%dirs%restart_output_dir, OS%Time, OS%grid, &
             OS%restart_CSp, GV=OS%GV)
        call forcing_save_restart(OS%forcing_CSp, OS%grid, OS%Time, &
             OS%dirs%restart_output_dir)
        if (OS%use_ice_shelf) then
           call ice_shelf_save_restart(OS%Ice_shelf_CSp, OS%Time, OS%dirs%restart_output_dir)
        endif
     endif
  endif

end subroutine ocean_model_restart
! </SUBROUTINE> NAME="ocean_model_restart"

!> ocean_model_end terminates the model run, saving the ocean state in a restart
!! and deallocating any data associated with the ocean.
subroutine ocean_model_end(Ocean_sfc, Ocean_state, Time, write_restart)
  type(ocean_public_type), intent(inout) :: Ocean_sfc   !< An ocean_public_type structure that is
                                                        !! to be deallocated upon termination.
  type(ocean_state_type),  pointer       :: Ocean_state !< A pointer to the structure containing
                                                        !! the internal ocean state to be deallocated
                                                        !! upon termination.
  type(time_type),         intent(in)    :: Time        !< The model time, used for writing restarts.
  logical,                 intent(in)    :: write_restart !< true => write restart file

  if(write_restart)call ocean_model_save_restart(Ocean_state, Time)
  call diag_mediator_end(Time, Ocean_state%diag, end_diag_manager=.true.)
  call MOM_end(Ocean_state%MOM_CSp)
  if (Ocean_state%use_ice_shelf) call ice_shelf_end(Ocean_state%Ice_shelf_CSp)
end subroutine ocean_model_end

!> ocean_model_save_restart causes restart files associated with the ocean to be
!! written out.
subroutine ocean_model_save_restart(OS, Time, directory, filename_suffix)
  type(ocean_state_type),     pointer    :: OS  !< A pointer to the structure containing the
                                                !! internal ocean state (in).
  type(time_type),            intent(in) :: Time !< The model time at this call, needed for mpp_write calls.
  character(len=*), optional, intent(in) :: directory  !<  An optional directory into which to
                                                !! write these restart files.
  character(len=*), optional, intent(in) :: filename_suffix !< An optional suffix (e.g., a time-stamp)
                                                !! to append to the restart file names.
! Note: This is a new routine - it will need to exist for the new incremental
!   checkpointing.  It will also be called by ocean_model_end, giving the same
!   restart behavior as now in FMS.
  character(len=200) :: restart_dir

  if (.not.MOM_state_is_synchronized(OS%MOM_CSp)) &
    call MOM_error(WARNING, "ocean_model_save_restart called with inconsistent "//&
         "dynamics and advective times.  Additional restart fields "//&
         "that have not been coded yet would be required for reproducibility.")
  if (.not.OS%fluxes%fluxes_used) call MOM_error(FATAL, "ocean_model_save_restart "//&
       "was called with unused buoyancy fluxes.  For conservation, the ocean "//&
       "restart files can only be created after the buoyancy forcing is applied.")

  if (present(directory)) then ; restart_dir = directory
  else ; restart_dir = OS%dirs%restart_output_dir ; endif

  call save_restart(restart_dir, Time, OS%grid, OS%restart_CSp, GV=OS%GV)

  call forcing_save_restart(OS%forcing_CSp, OS%grid, Time, restart_dir)

  if (OS%use_ice_shelf) then
    call ice_shelf_save_restart(OS%Ice_shelf_CSp, OS%Time, OS%dirs%restart_output_dir)
  endif

end subroutine ocean_model_save_restart

!> Initialize the public ocean type
subroutine initialize_ocean_public_type(input_domain, Ocean_sfc, diag, maskmap, &
                                        gas_fields_ocn)
  type(domain2D),          intent(in)    :: input_domain !< The ocean model domain description
  type(ocean_public_type), intent(inout) :: Ocean_sfc !< A structure containing various publicly
                                !! visible ocean surface properties after initialization, whose
                                !! elements are allocated here.
  type(diag_ctrl),         intent(in)    :: diag  !< A structure that regulates diagnsotic output
  logical, dimension(:,:), &
                 optional, intent(in)    :: maskmap !< A mask indicating which virtual processors
                                              !! are actually in use.  If missing, all are used.
  type(coupler_1d_bc_type), &
                 optional, intent(in)    :: gas_fields_ocn !< If present, this type describes the
                                              !! ocean and surface-ice fields that will participate
                                              !! in the calculation of additional gas or other
                                              !! tracer fluxes.

  integer :: xsz, ysz, layout(2)
  ! ice-ocean-boundary fields are always allocated using absolute indicies
  ! and have no halos.
  integer :: isc, iec, jsc, jec

  call mpp_get_layout(input_domain,layout)
  call mpp_get_global_domain(input_domain, xsize=xsz, ysize=ysz)
  if (PRESENT(maskmap)) then
     call mpp_define_domains((/1,xsz,1,ysz/),layout,Ocean_sfc%Domain, maskmap=maskmap)
  else
     call mpp_define_domains((/1,xsz,1,ysz/),layout,Ocean_sfc%Domain)
  endif
  call mpp_get_compute_domain(Ocean_sfc%Domain, isc, iec, jsc, jec)

  allocate ( Ocean_sfc%t_surf (isc:iec,jsc:jec), &
             Ocean_sfc%s_surf (isc:iec,jsc:jec), &
             Ocean_sfc%u_surf (isc:iec,jsc:jec), &
             Ocean_sfc%v_surf (isc:iec,jsc:jec), &
             Ocean_sfc%sea_lev(isc:iec,jsc:jec), &
             Ocean_sfc%area   (isc:iec,jsc:jec), &
             Ocean_sfc%OBLD   (isc:iec,jsc:jec), &
             Ocean_sfc%melt_potential(isc:iec,jsc:jec), &
             Ocean_sfc%frazil (isc:iec,jsc:jec))

  Ocean_sfc%t_surf  = 0.0  ! time averaged sst (Kelvin) passed to atmosphere/ice model
  Ocean_sfc%s_surf  = 0.0  ! time averaged sss (psu) passed to atmosphere/ice models
  Ocean_sfc%u_surf  = 0.0  ! time averaged u-current (m/sec) passed to atmosphere/ice models
  Ocean_sfc%v_surf  = 0.0  ! time averaged v-current (m/sec)  passed to atmosphere/ice models
  Ocean_sfc%sea_lev = 0.0  ! time averaged thickness of top model grid cell (m) plus patm/rho0/grav
  Ocean_sfc%frazil  = 0.0  ! time accumulated frazil (J/m^2) passed to ice model
  Ocean_sfc%melt_potential  = 0.0  ! time accumulated melt potential (J/m^2) passed to ice model
  Ocean_sfc%OBLD    = 0.0  ! ocean boundary layer depth, in m
  Ocean_sfc%area    = 0.0
  Ocean_sfc%axes    = diag%axesT1%handles !diag axes to be used by coupler tracer flux diagnostics

  if (present(gas_fields_ocn)) then
    call coupler_type_spawn(gas_fields_ocn, Ocean_sfc%fields, (/isc,isc,iec,iec/), &
                              (/jsc,jsc,jec,jec/), suffix = '_ocn', as_needed=.true.)
  endif

end subroutine initialize_ocean_public_type

!> This subroutine translates the coupler's ocean_data_type into MOM's
!! surface state variable.  This may eventually be folded into the MOM
!! code that calculates the surface state in the first place.
!! Note the offset in the arrays because the ocean_data_type has no
!! halo points in its arrays and always uses absolute indicies.
subroutine convert_state_to_ocean_type(sfc_state, Ocean_sfc, G, US, patm, press_to_z)
  type(surface),         intent(inout) :: sfc_state !< A structure containing fields that
                                               !! describe the surface state of the ocean.
  type(ocean_public_type), &
                 target, intent(inout) :: Ocean_sfc !< A structure containing various publicly
                                               !! visible ocean surface fields, whose elements
                                               !! have their data set here.
  type(ocean_grid_type), intent(inout) :: G    !< The ocean's grid structure
  type(unit_scale_type), intent(in)    :: US   !< A dimensional unit scaling type
  real,        optional, intent(in)    :: patm(:,:)  !< The pressure at the ocean surface, in Pa.
  real,        optional, intent(in)    :: press_to_z !< A conversion factor between pressure and
                                               !! ocean depth in m, usually 1/(rho_0*g), in m Pa-1.
  ! Local variables
  real :: IgR0
  character(len=48)  :: val_str
  integer :: isc_bnd, iec_bnd, jsc_bnd, jec_bnd
  integer :: i, j, i0, j0, is, ie, js, je

  is = G%isc ; ie = G%iec ; js = G%jsc ; je = G%jec
  call pass_vector(sfc_state%u, sfc_state%v, G%Domain)

  call mpp_get_compute_domain(Ocean_sfc%Domain, isc_bnd, iec_bnd, &
                              jsc_bnd, jec_bnd)
  if (present(patm)) then
    ! Check that the inidicies in patm are (isc_bnd:iec_bnd,jsc_bnd:jec_bnd).
    if (.not.present(press_to_z)) call MOM_error(FATAL, &
        'convert_state_to_ocean_type: press_to_z must be present if patm is.')
  endif

  i0 = is - isc_bnd ; j0 = js - jsc_bnd
  if (sfc_state%T_is_conT) then
    ! Convert the surface T from conservative T to potential T.
    do j=jsc_bnd,jec_bnd ; do i=isc_bnd,iec_bnd
      Ocean_sfc%t_surf(i,j) = gsw_pt_from_ct(sfc_state%SSS(i+i0,j+j0), &
                               sfc_state%SST(i+i0,j+j0)) + CELSIUS_KELVIN_OFFSET
    enddo ; enddo
  else
    do j=jsc_bnd,jec_bnd ; do i=isc_bnd,iec_bnd
      Ocean_sfc%t_surf(i,j) = sfc_state%SST(i+i0,j+j0) + CELSIUS_KELVIN_OFFSET
    enddo ; enddo
  endif
  if (sfc_state%S_is_absS) then
    ! Convert the surface S from absolute salinity to practical salinity.
    do j=jsc_bnd,jec_bnd ; do i=isc_bnd,iec_bnd
      Ocean_sfc%s_surf(i,j) = gsw_sp_from_sr(sfc_state%SSS(i+i0,j+j0))
    enddo ; enddo
  else
    do j=jsc_bnd,jec_bnd ; do i=isc_bnd,iec_bnd
      Ocean_sfc%s_surf(i,j) = sfc_state%SSS(i+i0,j+j0)
    enddo ; enddo
  endif

  if (present(patm)) then
    do j=jsc_bnd,jec_bnd ; do i=isc_bnd,iec_bnd
      Ocean_sfc%sea_lev(i,j) = US%Z_to_m * sfc_state%sea_lev(i+i0,j+j0) + patm(i,j) * press_to_z
      Ocean_sfc%area(i,j) = US%L_to_m**2 * G%areaT(i+i0,j+j0)
    enddo ; enddo
  else
    do j=jsc_bnd,jec_bnd ; do i=isc_bnd,iec_bnd
      Ocean_sfc%sea_lev(i,j) = US%Z_to_m * sfc_state%sea_lev(i+i0,j+j0)
      Ocean_sfc%area(i,j) = US%L_to_m**2 * G%areaT(i+i0,j+j0)
    enddo ; enddo
  endif

  if (allocated(sfc_state%frazil)) then
    do j=jsc_bnd,jec_bnd ; do i=isc_bnd,iec_bnd
      Ocean_sfc%frazil(i,j) = US%Q_to_J_kg*US%RZ_to_kg_m2 * sfc_state%frazil(i+i0,j+j0)
    enddo ; enddo
  endif

  if (allocated(sfc_state%melt_potential)) then
    do j=jsc_bnd,jec_bnd ; do i=isc_bnd,iec_bnd
      Ocean_sfc%melt_potential(i,j) = US%Q_to_J_kg*US%RZ_to_kg_m2 * sfc_state%melt_potential(i+i0,j+j0)
    enddo ; enddo
  endif

  if (allocated(sfc_state%Hml)) then
    do j=jsc_bnd,jec_bnd ; do i=isc_bnd,iec_bnd
      Ocean_sfc%OBLD(i,j) = US%Z_to_m * sfc_state%Hml(i+i0,j+j0)
    enddo ; enddo
  endif

  if (Ocean_sfc%stagger == AGRID) then
    do j=jsc_bnd,jec_bnd ; do i=isc_bnd,iec_bnd
      Ocean_sfc%u_surf(i,j) = G%mask2dT(i+i0,j+j0) * US%L_T_to_m_s * &
                0.5*(sfc_state%u(I+i0,j+j0)+sfc_state%u(I-1+i0,j+j0))
      Ocean_sfc%v_surf(i,j) = G%mask2dT(i+i0,j+j0) * US%L_T_to_m_s * &
                0.5*(sfc_state%v(i+i0,J+j0)+sfc_state%v(i+i0,J-1+j0))
    enddo ; enddo
  elseif (Ocean_sfc%stagger == BGRID_NE) then
    do j=jsc_bnd,jec_bnd ; do i=isc_bnd,iec_bnd
      Ocean_sfc%u_surf(i,j) = G%mask2dBu(I+i0,J+j0) * US%L_T_to_m_s * &
                0.5*(sfc_state%u(I+i0,j+j0)+sfc_state%u(I+i0,j+j0+1))
      Ocean_sfc%v_surf(i,j) = G%mask2dBu(I+i0,J+j0) * US%L_T_to_m_s * &
                0.5*(sfc_state%v(i+i0,J+j0)+sfc_state%v(i+i0+1,J+j0))
    enddo ; enddo
  elseif (Ocean_sfc%stagger == CGRID_NE) then
    do j=jsc_bnd,jec_bnd ; do i=isc_bnd,iec_bnd
      Ocean_sfc%u_surf(i,j) = G%mask2dCu(I+i0,j+j0) * US%L_T_to_m_s * sfc_state%u(I+i0,j+j0)
      Ocean_sfc%v_surf(i,j) = G%mask2dCv(i+i0,J+j0) * US%L_T_to_m_s * sfc_state%v(i+i0,J+j0)
    enddo ; enddo
  else
    write(val_str, '(I8)') Ocean_sfc%stagger
    call MOM_error(FATAL, "convert_state_to_ocean_type: "//&
      "Ocean_sfc%stagger has the unrecognized value of "//trim(val_str))
  endif

  if (coupler_type_initialized(sfc_state%tr_fields)) then
    if (.not.coupler_type_initialized(Ocean_sfc%fields)) then
      call MOM_error(FATAL, "convert_state_to_ocean_type: "//&
               "Ocean_sfc%fields has not been initialized.")
    endif
    call coupler_type_copy_data(sfc_state%tr_fields, Ocean_sfc%fields)
  endif

end subroutine convert_state_to_ocean_type

!>   This subroutine extracts the surface properties from the ocean's internal
!! state and stores them in the ocean type returned to the calling ice model.
!! It has to be separate from the ocean_initialization call because the coupler
!! module allocates the space for some of these variables.
subroutine ocean_model_init_sfc(OS, Ocean_sfc)
  type(ocean_state_type),  pointer       :: OS  !< The structure with the complete ocean state
  type(ocean_public_type), intent(inout) :: Ocean_sfc !< A structure containing various publicly
                                !! visible ocean surface properties after initialization, whose
                                !! elements have their data set here.
  integer :: is, ie, js, je

  is = OS%grid%isc ; ie = OS%grid%iec ; js = OS%grid%jsc ; je = OS%grid%jec
  call coupler_type_spawn(Ocean_sfc%fields, OS%sfc_state%tr_fields, &
                          (/is,is,ie,ie/), (/js,js,je,je/), as_needed=.true.)

  call extract_surface_state(OS%MOM_CSp, OS%sfc_state)

  call convert_state_to_ocean_type(OS%sfc_state, Ocean_sfc, OS%grid, OS%US)

end subroutine ocean_model_init_sfc

!> ocean_model_flux_init is used to initialize properties of the air-sea fluxes
!! as determined by various run-time parameters.  It can be called from
!! non-ocean PEs, or PEs that have not yet been initialzed, and it can safely
!! be called multiple times.
subroutine ocean_model_flux_init(OS, verbosity)
  type(ocean_state_type), optional, pointer :: OS  !< An optional pointer to the ocean state,
                                             !! used to figure out if this is an ocean PE that
                                             !! has already been initialized.
  integer, optional, intent(in) :: verbosity !< A 0-9 integer indicating a level of verbosity.

  logical :: OS_is_set
  integer :: verbose

  OS_is_set = .false. ; if (present(OS)) OS_is_set = associated(OS)

  ! Use this to control the verbosity of output; consider rethinking this logic later.
  verbose = 5 ; if (OS_is_set) verbose = 3
  if (present(verbosity)) verbose = verbosity

  call call_tracer_flux_init(verbosity=verbose)

end subroutine ocean_model_flux_init

!> Ocean_stock_pe - returns the integrated stocks of heat, water, etc. for conservation checks.
!!   Because of the way FMS is coded, only the root PE has the integrated amount,
!!   while all other PEs get 0.
subroutine Ocean_stock_pe(OS, index, value, time_index)
  use stock_constants_mod, only : ISTOCK_WATER, ISTOCK_HEAT,ISTOCK_SALT
  type(ocean_state_type), pointer     :: OS         !< A structure containing the internal ocean state.
                                                    !! The data in OS is intent in.
  integer,                intent(in)  :: index      !< The stock index for the quantity of interest.
  real,                   intent(out) :: value      !< Sum returned for the conservation quantity of interest.
  integer,      optional, intent(in)  :: time_index !< An unused optional argument, present only for
                                                    !! interfacial compatibility with other models.
! Arguments: OS - A structure containing the internal ocean state.
!  (in)      index - Index of conservation quantity of interest.
!  (in)      value -  Sum returned for the conservation quantity of interest.
!  (in,opt)  time_index - Index for time level to use if this is necessary.

  real :: salt

  value = 0.0
  if (.not.associated(OS)) return
  if (.not.OS%is_ocean_pe) return

  select case (index)
    case (ISTOCK_WATER)  ! Return the mass of fresh water in the ocean in kg.
      if (OS%GV%Boussinesq) then
        call get_ocean_stocks(OS%MOM_CSp, mass=value, on_PE_only=.true.)
      else  ! In non-Boussinesq mode, the mass of salt needs to be subtracted.
        call get_ocean_stocks(OS%MOM_CSp, mass=value, salt=salt, on_PE_only=.true.)
        value = value - salt
      endif
    case (ISTOCK_HEAT)  ! Return the heat content of the ocean in J.
      call get_ocean_stocks(OS%MOM_CSp, heat=value, on_PE_only=.true.)
    case (ISTOCK_SALT)  ! Return the mass of the salt in the ocean in kg.
       call get_ocean_stocks(OS%MOM_CSp, salt=value, on_PE_only=.true.)
    case default ; value = 0.0
  end select
  ! If the FMS coupler is changed so that Ocean_stock_PE is only called on
  ! ocean PEs, uncomment the following and eliminate the on_PE_only flags above.
  !  if (.not.is_root_pe()) value = 0.0

end subroutine Ocean_stock_pe

!> Write out FMS-format checsums on fields from the ocean surface state
subroutine ocean_public_type_chksum(id, timestep, ocn)

  character(len=*),        intent(in) :: id  !< An identifying string for this call
  integer,                 intent(in) :: timestep !< The number of elapsed timesteps
  type(ocean_public_type), intent(in) :: ocn !< A structure containing various publicly
                                             !! visible ocean surface fields.
  integer :: n, m, outunit

  outunit = stdout()

  write(outunit,*) "BEGIN CHECKSUM(ocean_type):: ", id, timestep
  write(outunit,100) 'ocean%t_surf   ',mpp_chksum(ocn%t_surf )
  write(outunit,100) 'ocean%s_surf   ',mpp_chksum(ocn%s_surf )
  write(outunit,100) 'ocean%u_surf   ',mpp_chksum(ocn%u_surf )
  write(outunit,100) 'ocean%v_surf   ',mpp_chksum(ocn%v_surf )
  write(outunit,100) 'ocean%sea_lev  ',mpp_chksum(ocn%sea_lev)
  write(outunit,100) 'ocean%frazil   ',mpp_chksum(ocn%frazil )
  write(outunit,100) 'ocean%melt_potential  ',mpp_chksum(ocn%melt_potential)

  call coupler_type_write_chksums(ocn%fields, outunit, 'ocean%')
100 FORMAT("   CHECKSUM::",A20," = ",Z20)

end subroutine ocean_public_type_chksum

subroutine get_ocean_grid(OS, Gridp)
  ! Obtain the ocean grid.
  type(ocean_state_type) :: OS
  type(ocean_grid_type) , pointer :: Gridp

  Gridp => OS%grid
  return
end subroutine get_ocean_grid

!> Returns eps_omesh read from param file
real function get_eps_omesh(OS)
  type(ocean_state_type) :: OS
  get_eps_omesh = OS%eps_omesh; return
end function

end module MOM_ocean_model_nuopc<|MERGE_RESOLUTION|>--- conflicted
+++ resolved
@@ -369,13 +369,11 @@
     use_melt_pot=.false.
   endif
 
-<<<<<<< HEAD
   call get_param(param_file, mdl, "USE_WAVES", OS%use_waves, &
        "If true, enables surface wave modules.", default=.false.)
-=======
+
   call get_param(param_file, mdl, "USE_CFC_CAP", use_CFC, &
                  default=.false., do_not_log=.true.)
->>>>>>> 230a8b83
 
   !   Consider using a run-time flag to determine whether to do the diagnostic
   ! vertical integrals, since the related 3-d sums are not negligible in cost.
