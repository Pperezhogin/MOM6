!> Top-level module for the MOM6 ocean model in coupled mode.
module MOM_ocean_model_nuopc

! This file is part of MOM6. See LICENSE.md for the license.

! This is the top level module for the MOM6 ocean model.  It contains routines
! for initialization, termination and update of ocean model state.  This
! particular version wraps all of the calls for MOM6 in the calls that had
! been used for MOM4.
!
! This code is a stop-gap wrapper of the MOM6 code to enable it to be called
! in the same way as MOM4.

use MOM,                     only : initialize_MOM, step_MOM, MOM_control_struct, MOM_end
use MOM,                     only : extract_surface_state, allocate_surface_state, finish_MOM_initialization
use MOM,                     only : get_MOM_state_elements, MOM_state_is_synchronized
use MOM,                     only : get_ocean_stocks, step_offline
use MOM_coms,                only : field_chksum
use MOM_constants,           only : CELSIUS_KELVIN_OFFSET, hlf
use MOM_diag_mediator,       only : diag_ctrl, enable_averaging, disable_averaging
use MOM_diag_mediator,       only : diag_mediator_close_registration, diag_mediator_end
use MOM_domains,             only : pass_var, pass_vector, AGRID, BGRID_NE, CGRID_NE
use MOM_domains,             only : TO_ALL, Omit_Corners
use MOM_error_handler,       only : MOM_error, FATAL, WARNING, is_root_pe
use MOM_error_handler,       only : callTree_enter, callTree_leave
use MOM_file_parser,         only : get_param, log_version, close_param_file, param_file_type
use MOM_forcing_type,        only : allocate_forcing_type
use MOM_forcing_type,        only : forcing, mech_forcing
use MOM_forcing_type,        only : forcing_accumulate, copy_common_forcing_fields
use MOM_forcing_type,        only : copy_back_forcing_fields, set_net_mass_forcing
use MOM_forcing_type,        only : set_derived_forcing_fields
use MOM_forcing_type,        only : forcing_diagnostics, mech_forcing_diags
use MOM_get_input,           only : Get_MOM_Input, directories
use MOM_grid,                only : ocean_grid_type
use MOM_io,                  only : close_file, file_exists, read_data, write_version_number
use MOM_marine_ice,          only : iceberg_forces, iceberg_fluxes, marine_ice_init, marine_ice_CS
use MOM_restart,             only : MOM_restart_CS, save_restart
use MOM_string_functions,    only : uppercase
use MOM_time_manager,        only : time_type, get_time, set_time, operator(>)
use MOM_time_manager,        only : operator(+), operator(-), operator(*), operator(/)
use MOM_time_manager,        only : operator(/=), operator(<=), operator(>=)
use MOM_time_manager,        only : operator(<), real_to_time_type, time_type_to_real
use time_interp_external_mod,only : time_interp_external_init
use MOM_tracer_flow_control, only : call_tracer_register, tracer_flow_control_init
use MOM_tracer_flow_control, only : call_tracer_flux_init
use MOM_unit_scaling,        only : unit_scale_type
use MOM_variables,           only : surface
use MOM_verticalGrid,        only : verticalGrid_type
use MOM_ice_shelf,           only : initialize_ice_shelf, shelf_calc_flux, ice_shelf_CS
use MOM_ice_shelf,           only : add_shelf_forces, ice_shelf_end, ice_shelf_save_restart
use coupler_types_mod,       only : coupler_1d_bc_type, coupler_2d_bc_type
use coupler_types_mod,       only : coupler_type_spawn, coupler_type_write_chksums
use coupler_types_mod,       only : coupler_type_initialized, coupler_type_copy_data
use coupler_types_mod,       only : coupler_type_set_diags, coupler_type_send_data
use mpp_domains_mod,         only : domain2d, mpp_get_layout, mpp_get_global_domain
use mpp_domains_mod,         only : mpp_define_domains, mpp_get_compute_domain, mpp_get_data_domain
use fms_mod,                 only : stdout
use mpp_mod,                 only : mpp_chksum
use MOM_EOS,                 only : gsw_sp_from_sr, gsw_pt_from_ct
use MOM_wave_interface,      only : wave_parameters_CS, MOM_wave_interface_init
use MOM_wave_interface,      only : Update_Surface_Waves, query_wave_properties
use MOM_surface_forcing_nuopc, only : surface_forcing_init, convert_IOB_to_fluxes
use MOM_surface_forcing_nuopc, only : convert_IOB_to_forces, ice_ocn_bnd_type_chksum
use MOM_surface_forcing_nuopc, only : ice_ocean_boundary_type, surface_forcing_CS
use MOM_surface_forcing_nuopc, only : forcing_save_restart
<<<<<<< HEAD
use MOM_domains,               only : root_PE,num_PEs
use MOM_coms,                  only : Get_PElist
=======
use iso_fortran_env,           only : int64
>>>>>>> caa23234

#include <MOM_memory.h>

#ifdef _USE_GENERIC_TRACER
use MOM_generic_tracer, only : MOM_generic_tracer_fluxes_accumulate
#endif

implicit none ; private

public ocean_model_init, ocean_model_end, update_ocean_model
public ocean_model_save_restart, Ocean_stock_pe
public ice_ocean_boundary_type
public ocean_model_init_sfc, ocean_model_flux_init
public ocean_model_restart
public ice_ocn_bnd_type_chksum
public ocean_public_type_chksum
public get_ocean_grid, query_ocean_state
public get_eps_omesh

!> This type is used for communication with other components via the FMS coupler.
!! The element names and types can be changed only with great deliberation, hence
!! the persistnce of things like the cutsy element name "avg_kount".
type, public ::  ocean_public_type
  type(domain2d) :: Domain    !< The domain for the surface fields.
  logical :: is_ocean_pe      !< .true. on processors that run the ocean model.
  character(len=32) :: instance_name = '' !< A name that can be used to identify
                                 !! this instance of an ocean model, for example
                                 !! in ensembles when writing messages.
  integer, pointer, dimension(:) :: pelist => NULL()   !< The list of ocean PEs.
  logical, pointer, dimension(:,:) :: maskmap =>NULL() !< A pointer to an array
                    !! indicating which logical processors are actually used for
                    !! the ocean code. The other logical processors would be all
                    !! land points and are not assigned to actual processors.
                    !! This need not be assigned if all logical processors are used.

  integer :: stagger = -999   !< The staggering relative to the tracer points
                    !! points of the two velocity components. Valid entries
                    !! include AGRID, BGRID_NE, CGRID_NE, BGRID_SW, and CGRID_SW,
                    !! corresponding to the community-standard Arakawa notation.
                    !! (These are named integers taken from mpp_parameter_mod.)
                    !! Following MOM5, stagger is BGRID_NE by default when the
                    !! ocean is initialized, but here it is set to -999 so that
                    !! a global max across ocean and non-ocean processors can be
                    !! used to determine its value.
  real, pointer, dimension(:,:)  :: &
    t_surf => NULL(), & !< SST on t-cell (degrees Kelvin)
    s_surf => NULL(), & !< SSS on t-cell (psu)
    u_surf => NULL(), & !< i-velocity at the locations indicated by stagger, m/s.
    v_surf => NULL(), & !< j-velocity at the locations indicated by stagger, m/s.
    sea_lev => NULL(), & !< Sea level in m after correction for surface pressure,
                        !! i.e. dzt(1) + eta_t + patm/rho0/grav (m)
    frazil =>NULL(), &  !< Accumulated heating (in Joules/m^2) from frazil
                        !! formation in the ocean.
    melt_potential => NULL(), & !< Instantaneous heat used to melt sea ice (in J/m^2)
    area => NULL(), &   !< cell area of the ocean surface, in m2.
    OBLD => NULL()      !< Ocean boundary layer depth, in m.
  type(coupler_2d_bc_type) :: fields    !< A structure that may contain named
                                        !! arrays of tracer-related surface fields.
  integer                  :: avg_kount !< A count of contributions to running
                                        !! sums, used externally by the FMS coupler
                                        !! for accumulating averages of this type.
  integer, dimension(2)    :: axes = 0  !< Axis numbers that are available
                                        !! for I/O using this surface data.
end type ocean_public_type


!> The ocean_state_type contains all information about the state of the ocean,
!! with a format that is private so it can be readily changed without disrupting
!! other coupled components.
type, public :: ocean_state_type ; private
  ! This type is private, and can therefore vary between different ocean models.
  logical :: is_ocean_PE = .false.  !< True if this is an ocean PE.
  type(time_type) :: Time     !< The ocean model's time and master clock.
  integer :: Restart_control  !< An integer that is bit-tested to determine whether
                              !! incremental restart files are saved and whether they
                              !! have a time stamped name.  +1 (bit 0) for generic
                              !! files and +2 (bit 1) for time-stamped files.  A
                              !! restart file is saved at the end of a run segment
                              !! unless Restart_control is negative.

  integer :: nstep = 0        !< The number of calls to update_ocean.
  logical :: use_ice_shelf    !< If true, the ice shelf model is enabled.
  logical,public :: use_waves !< If true use wave coupling.

  logical :: icebergs_alter_ocean !< If true, the icebergs can change ocean the
                              !! ocean dynamics and forcing fluxes.
  logical :: restore_salinity !< If true, the coupled MOM driver adds a term to
                              !! restore salinity to a specified value.
  logical :: restore_temp     !< If true, the coupled MOM driver adds a term to
                              !! restore sst to a specified value.
  real :: press_to_z          !< A conversion factor between pressure and ocean
                              !! depth in m, usually 1/(rho_0*g), in m Pa-1.
  real :: C_p                 !< The heat capacity of seawater, in J K-1 kg-1.
  logical :: offline_tracer_mode = .false. !< If false, use the model in prognostic mode
                              !! with the barotropic and baroclinic dynamics, thermodynamics,
                              !! etc. stepped forward integrated in time.
                              !! If true, all of the above are bypassed with all
                              !! fields necessary to integrate only the tracer advection
                              !! and diffusion equation read in from files stored from
                              !! a previous integration of the prognostic model.

  logical :: single_step_call !< If true, advance the state of MOM with a single
                              !! step including both dynamics and thermodynamics.
                              !! If false, the two phases are advanced with
                              !! separate calls. The default is true.
  ! The following 3 variables are only used here if single_step_call is false.
  real    :: dt               !< (baroclinic) dynamics time step (seconds)
  real    :: dt_therm         !< thermodynamics time step (seconds)
  logical :: thermo_spans_coupling !< If true, thermodynamic and tracer time
                              !! steps can span multiple coupled time steps.
  logical :: diabatic_first   !< If true, apply diabatic and thermodynamic
                              !! processes before time stepping the dynamics.
  logical,public :: do_sppt   !< If true, write stochastic physics restarts
  logical,public :: pert_epbl !< If true, write stochastic physics restarts

  real :: eps_omesh           !< Max allowable difference between ESMF mesh and MOM6
                              !! domain coordinates

  type(directories) :: dirs   !< A structure containing several relevant directory paths.
  type(mech_forcing) :: forces !< A structure with the driving mechanical surface forces
  type(forcing)   :: fluxes   !< A structure containing pointers to
                              !! the thermodynamic ocean forcing fields.
  type(forcing)   :: flux_tmp !< A secondary structure containing pointers to the
                              !! ocean forcing fields for when multiple coupled
                              !! timesteps are taken per thermodynamic step.
  type(surface)   :: sfc_state !< A structure containing pointers to
                              !! the ocean surface state fields.
  type(ocean_grid_type), pointer :: &
    grid => NULL()            !< A pointer to a grid structure containing metrics
                              !! and related information.
  type(verticalGrid_type), pointer :: &
    GV => NULL()              !< A pointer to a structure containing information
                              !! about the vertical grid.
  type(unit_scale_type), pointer :: US => NULL() !< A pointer to a structure containing
                              !! dimensional unit scaling factors.
  type(MOM_control_struct), pointer :: &
    MOM_CSp => NULL()         !< A pointer to the MOM control structure
  type(ice_shelf_CS), pointer :: &
    Ice_shelf_CSp => NULL()   !< A pointer to the control structure for the
                              !! ice shelf model that couples with MOM6.  This
                              !! is null if there is no ice shelf.
  type(marine_ice_CS), pointer :: &
    marine_ice_CSp => NULL()  !< A pointer to the control structure for the
                              !! marine ice effects module.
  type(wave_parameters_CS), pointer, public :: &
    Waves => NULL()           !< A pointer to the surface wave control structure
  type(surface_forcing_CS), pointer :: &
    forcing_CSp => NULL()     !< A pointer to the MOM forcing control structure
  type(MOM_restart_CS), pointer :: &
    restart_CSp => NULL()     !< A pointer set to the restart control structure
                              !! that will be used for MOM restart files.
  type(diag_ctrl), pointer :: &
    diag => NULL()            !< A pointer to the diagnostic regulatory structure
end type ocean_state_type

contains

!> ocean_model_init initializes the ocean model, including registering fields
!! for restarts and reading restart files if appropriate.
!!
!!   This subroutine initializes both the ocean state and the ocean surface type.
!! Because of the way that indicies and domains are handled, Ocean_sfc must have
!! been used in a previous call to initialize_ocean_type.
subroutine ocean_model_init(Ocean_sfc, OS, Time_init, Time_in, gas_fields_ocn, input_restart_file)
  type(ocean_public_type), target, &
                       intent(inout) :: Ocean_sfc !< A structure containing various publicly
                                !! visible ocean surface properties after initialization,
                                !! the data in this type is intent out.
  type(ocean_state_type), pointer    :: OS        !< A structure whose internal
                                !! contents are private to ocean_model_mod that may be used to
                                !! contain all information about the ocean's interior state.
  type(time_type),     intent(in)    :: Time_init !< The start time for the coupled model's calendar
  type(time_type),     intent(in)    :: Time_in   !< The time at which to initialize the ocean model.
  type(coupler_1d_bc_type), &
             optional, intent(in)    :: gas_fields_ocn !< If present, this type describes the
                                              !! ocean and surface-ice fields that will participate
                                              !! in the calculation of additional gas or other
                                              !! tracer fluxes, and can be used to spawn related
                                              !! internal variables in the ice model.
  character(len=*), optional, intent(in) :: input_restart_file !< If present, name of restart file to read
  ! Local variables
  real :: Rho0        ! The Boussinesq ocean density, in kg m-3.
  real :: G_Earth     ! The gravitational acceleration in m s-2.
  real :: HFrz        !< If HFrz > 0 (m), melt potential will be computed.
                      !! The actual depth over which melt potential is computed will
                      !! min(HFrz, OBLD), where OBLD is the boundary layer depth.
                      !! If HFrz <= 0 (default), melt potential will not be computed.
  logical :: use_melt_pot!< If true, allocate melt_potential array

! This include declares and sets the variable "version".
#include "version_variable.h"
  character(len=40)  :: mdl = "ocean_model_init"  ! This module's name.
  character(len=48)  :: stagger
  integer :: secs, days
  type(param_file_type) :: param_file !< A structure to parse for run-time parameters
  logical :: use_temperature

  call callTree_enter("ocean_model_init(), ocean_model_MOM.F90")
  if (associated(OS)) then
    call MOM_error(WARNING, "ocean_model_init called with an associated "// &
                   "ocean_state_type structure. Model is already initialized.")
    return
  endif
  allocate(OS)

  OS%is_ocean_pe = Ocean_sfc%is_ocean_pe
  if (.not.OS%is_ocean_pe) return

  call time_interp_external_init

  OS%Time = Time_in
  call initialize_MOM(OS%Time, Time_init, param_file, OS%dirs, OS%MOM_CSp, &
                      OS%restart_CSp, Time_in, offline_tracer_mode=OS%offline_tracer_mode, &
                      input_restart_file=input_restart_file, &
                      diag_ptr=OS%diag, count_calls=.true.)
  call get_MOM_state_elements(OS%MOM_CSp, G=OS%grid, GV=OS%GV, US=OS%US, C_p=OS%C_p, &
                              C_p_scaled=OS%fluxes%C_p, use_temp=use_temperature)

  ! Read all relevant parameters and write them to the model log.
  call log_version(param_file, mdl, version, "")

  call get_param(param_file, mdl, "SINGLE_STEPPING_CALL", OS%single_step_call, &
                 "If true, advance the state of MOM with a single step "//&
                 "including both dynamics and thermodynamics.  If false, "//&
                 "the two phases are advanced with separate calls.", default=.true.)
  call get_param(param_file, mdl, "DT", OS%dt, &
                 "The (baroclinic) dynamics time step.  The time-step that "//&
                 "is actually used will be an integer fraction of the "//&
                 "forcing time-step.", units="s", fail_if_missing=.true.)
  call get_param(param_file, mdl, "DT_THERM", OS%dt_therm, &
                 "The thermodynamic and tracer advection time step. "//&
                 "Ideally DT_THERM should be an integer multiple of DT "//&
                 "and less than the forcing or coupling time-step, unless "//&
                 "THERMO_SPANS_COUPLING is true, in which case DT_THERM "//&
                 "can be an integer multiple of the coupling timestep.  By "//&
                 "default DT_THERM is set to DT.", units="s", default=OS%dt)
  call get_param(param_file, "MOM", "THERMO_SPANS_COUPLING", OS%thermo_spans_coupling, &
                 "If true, the MOM will take thermodynamic and tracer "//&
                 "timesteps that can be longer than the coupling timestep. "//&
                 "The actual thermodynamic timestep that is used in this "//&
                 "case is the largest integer multiple of the coupling "//&
                 "timestep that is less than or equal to DT_THERM.", default=.false.)
  call get_param(param_file, mdl, "DIABATIC_FIRST", OS%diabatic_first, &
                 "If true, apply diabatic and thermodynamic processes, "//&
                 "including buoyancy forcing and mass gain or loss, "//&
                 "before stepping the dynamics forward.", default=.false.)

  call get_param(param_file, mdl, "RESTART_CONTROL", OS%Restart_control, &
                 "An integer whose bits encode which restart files are "//&
                 "written. Add 2 (bit 1) for a time-stamped file, and odd "//&
                 "(bit 0) for a non-time-stamped file.  A restart file "//&
                 "will be saved at the end of the run segment for any "//&
                 "non-negative value.", default=1)
  call get_param(param_file, mdl, "OCEAN_SURFACE_STAGGER", stagger, &
                 "A case-insensitive character string to indicate the "//&
                 "staggering of the surface velocity field that is "//&
                 "returned to the coupler.  Valid values include "//&
                 "'A', 'B', or 'C'.", default="C")
  if (uppercase(stagger(1:1)) == 'A') then ; Ocean_sfc%stagger = AGRID
  elseif (uppercase(stagger(1:1)) == 'B') then ; Ocean_sfc%stagger = BGRID_NE
  elseif (uppercase(stagger(1:1)) == 'C') then ; Ocean_sfc%stagger = CGRID_NE
  else ; call MOM_error(FATAL,"ocean_model_init: OCEAN_SURFACE_STAGGER = "// &
                        trim(stagger)//" is invalid.") ; endif

  call get_param(param_file, mdl, "EPS_OMESH",OS%eps_omesh, &
                 "Maximum allowable difference between ESMF mesh and "//&
                 "MOM6 domain coordinates in nuopc cap.", &
                 units="degrees", default=1.e-4)
  call get_param(param_file, mdl, "RESTORE_SALINITY",OS%restore_salinity, &
                 "If true, the coupled driver will add a globally-balanced "//&
                 "fresh-water flux that drives sea-surface salinity "//&
                 "toward specified values.", default=.false.)
  call get_param(param_file, mdl, "RESTORE_TEMPERATURE",OS%restore_temp, &
                 "If true, the coupled driver will add a "//&
                 "heat flux that drives sea-surface temperature "//&
                 "toward specified values.", default=.false.)
  call get_param(param_file, mdl, "RHO_0", Rho0, &
                 "The mean ocean density used with BOUSSINESQ true to "//&
                 "calculate accelerations and the mass for conservation "//&
                 "properties, or with BOUSSINSEQ false to convert some "//&
                 "parameters from vertical units of m to kg m-2.", &
                 units="kg m-3", default=1035.0)
  call get_param(param_file, mdl, "G_EARTH", G_Earth, &
                 "The gravitational acceleration of the Earth.", &
                 units="m s-2", default = 9.80)

  call get_param(param_file, mdl, "ICE_SHELF",  OS%use_ice_shelf, &
                 "If true, enables the ice shelf model.", default=.false.)

  call get_param(param_file, mdl, "ICEBERGS_APPLY_RIGID_BOUNDARY",  OS%icebergs_alter_ocean, &
                 "If true, allows icebergs to change boundary condition felt by ocean", default=.false.)

  OS%press_to_z = 1.0/(Rho0*G_Earth)

  call get_param(param_file, mdl, "HFREEZE", HFrz, &
                 "If HFREEZE > 0, melt potential will be computed. The actual depth "//&
                 "over which melt potential is computed will be min(HFREEZE, OBLD), "//&
                 "where OBLD is the boundary layer depth. If HFREEZE <= 0 (default), "//&
                 "melt potential will not be computed.", units="m", default=-1.0, do_not_log=.true.)

  if (HFrz .gt. 0.0) then
    use_melt_pot=.true.
  else
    use_melt_pot=.false.
  endif

  !   Consider using a run-time flag to determine whether to do the diagnostic
  ! vertical integrals, since the related 3-d sums are not negligible in cost.
  call allocate_surface_state(OS%sfc_state, OS%grid, use_temperature, &
                              do_integrals=.true., gas_fields_ocn=gas_fields_ocn, use_meltpot=use_melt_pot)

  call surface_forcing_init(Time_in, OS%grid, OS%US, param_file, OS%diag, &
                            OS%forcing_CSp, OS%restore_salinity, OS%restore_temp)

  if (OS%use_ice_shelf)  then
    call initialize_ice_shelf(param_file, OS%grid, OS%Time, OS%ice_shelf_CSp, &
                              OS%diag, OS%forces, OS%fluxes)
  endif
  if (OS%icebergs_alter_ocean)  then
    call marine_ice_init(OS%Time, OS%grid, param_file, OS%diag, OS%marine_ice_CSp)
    if (.not. OS%use_ice_shelf) &
      call allocate_forcing_type(OS%grid, OS%fluxes, shelf=.true.)
  endif

  call get_param(param_file, mdl, "USE_WAVES", OS%Use_Waves, &
       "If true, enables surface wave modules.", default=.false.)
  ! MOM_wave_interface_init is called regardless of the value of USE_WAVES because
  ! it also initializes statistical waves.
  call MOM_wave_interface_init(OS%Time, OS%grid, OS%GV, OS%US, param_file, OS%Waves, OS%diag)

  if (associated(OS%grid%Domain%maskmap)) then
    call initialize_ocean_public_type(OS%grid%Domain%mpp_domain, Ocean_sfc, &
                                      OS%diag, maskmap=OS%grid%Domain%maskmap, &
                                      gas_fields_ocn=gas_fields_ocn)
  else
    call initialize_ocean_public_type(OS%grid%Domain%mpp_domain, Ocean_sfc, &
                                      OS%diag, gas_fields_ocn=gas_fields_ocn)
  endif

  ! This call can only occur here if the coupler_bc_type variables have been
  ! initialized already using the information from gas_fields_ocn.
  if (present(gas_fields_ocn)) then
    call coupler_type_set_diags(Ocean_sfc%fields, "ocean_sfc", &
                                Ocean_sfc%axes(1:2), Time_in)

    call extract_surface_state(OS%MOM_CSp, OS%sfc_state)

    call convert_state_to_ocean_type(OS%sfc_state, Ocean_sfc, OS%grid, OS%US)

  endif

  ! check to see if stochastic physics is active
  call get_param(param_file, mdl, "DO_SPPT", OS%do_sppt, &
                 "If true, then stochastically perturb the thermodynamic "//&
                 "tendemcies of T,S, amd h.  Amplitude and correlations are "//&
                 "controlled by the nam_stoch namelist in the UFS model only.", &
                 default=.false.)
  call get_param(param_file, mdl, "PERT_EPBL", OS%pert_epbl, &
                 "If true, then stochastically perturb the kinetic energy "//&
                 "production and dissipation terms.  Amplitude and correlations are "//&
                 "controlled by the nam_stoch namelist in the UFS model only.", &
                 default=.false.)

  call close_param_file(param_file)
  call diag_mediator_close_registration(OS%diag)

  if (is_root_pe()) &
    write(*,'(/12x,a/)') '======== COMPLETED MOM INITIALIZATION ========'

  call callTree_leave("ocean_model_init(")
end subroutine ocean_model_init

!> update_ocean_model uses the forcing in Ice_ocean_boundary to advance the
!! ocean model's state from the input value of Ocean_state (which must be for
!! time time_start_update) for a time interval of Ocean_coupling_time_step,
!! returning the publicly visible ocean surface properties in Ocean_sfc and
!! storing the new ocean properties in Ocean_state.
subroutine update_ocean_model(Ice_ocean_boundary, OS, Ocean_sfc, &
                              time_start_update, Ocean_coupling_time_step, &
                              update_dyn, update_thermo, Ocn_fluxes_used)
  type(ice_ocean_boundary_type), &
                     intent(in)    :: Ice_ocean_boundary !< A structure containing the
                                              !! various forcing fields coming from the ice.
  type(ocean_state_type), &
                     pointer       :: OS      !< A pointer to a private structure containing
                                              !! the internal ocean state.
  type(ocean_public_type), &
                     intent(inout) :: Ocean_sfc !< A structure containing all the
                                              !! publicly visible ocean surface fields after
                                              !! a coupling time step.  The data in this type is
                                              !! intent out.
  type(time_type),   intent(in)    :: time_start_update  !< The time at the beginning of the update step.
  type(time_type),   intent(in)    :: Ocean_coupling_time_step !< The amount of time over
                                              !! which to advance the ocean.
  logical, optional, intent(in)    :: update_dyn !< If present and false, do not do updates
                                              !! due to the ocean dynamics.
  logical, optional, intent(in)    :: update_thermo !< If present and false, do not do updates
                                              !! due to the ocean thermodynamics or remapping.
  logical, optional, intent(in)    :: Ocn_fluxes_used !< If present, this indicates whether the
                                              !! cumulative thermodynamic fluxes from the ocean,
                                              !! like frazil, have been used and should be reset.
  ! Local variables
  type(time_type) :: Master_time ! This allows step_MOM to temporarily change
                                 ! the time that is seen by internal modules.
  type(time_type) :: Time1       ! The value of the ocean model's time at the
                                 ! start of a call to step_MOM.
  integer :: index_bnds(4)       ! The computational domain index bounds in the
                                 ! ice-ocean boundary type.
  real :: weight          ! Flux accumulation weight
  real :: dt_coupling     ! The coupling time step in seconds.
  integer :: nts          ! The number of baroclinic dynamics time steps
                          ! within dt_coupling.
  real :: dt_therm        ! A limited and quantized version of OS%dt_therm (sec)
  real :: dt_dyn          ! The dynamics time step in sec.
  real :: dtdia           ! The diabatic time step in sec.
  real :: t_elapsed_seg   ! The elapsed time in this update segment, in s.
  integer :: n, n_max, n_last_thermo
  type(time_type) :: Time2  ! A temporary time.
  logical :: thermo_does_span_coupling ! If true, thermodynamic forcing spans
                                       ! multiple dynamic timesteps.
  logical :: do_dyn       ! If true, step the ocean dynamics and transport.
  logical :: do_thermo    ! If true, step the ocean thermodynamics.
  logical :: step_thermo           ! If true, take a thermodynamic step.
  integer :: secs, days
  integer :: is, ie, js, je

  call callTree_enter("update_ocean_model(), MOM_ocean_model_nuopc.F90")
  call get_time(Ocean_coupling_time_step, secs, days)
  dt_coupling = 86400.0*real(days) + real(secs)

  if (time_start_update /= OS%Time) then
    call MOM_error(WARNING, "update_ocean_model: internal clock does not "//&
                            "agree with time_start_update argument.")
  endif
  if (.not.associated(OS)) then
    call MOM_error(FATAL, "update_ocean_model called with an unassociated "// &
                    "ocean_state_type structure. ocean_model_init must be "//  &
                    "called first to allocate this structure.")
    return
  endif

  do_dyn = .true. ; if (present(update_dyn)) do_dyn = update_dyn
  do_thermo = .true. ; if (present(update_thermo)) do_thermo = update_thermo

  ! This is benign but not necessary if ocean_model_init_sfc was called or if
  ! OS%sfc_state%tr_fields was spawned in ocean_model_init.  Consider removing it.
  is = OS%grid%isc ; ie = OS%grid%iec ; js = OS%grid%jsc ; je = OS%grid%jec
  call coupler_type_spawn(Ocean_sfc%fields, OS%sfc_state%tr_fields, &
                          (/is,is,ie,ie/), (/js,js,je,je/), as_needed=.true.)

  ! Translate Ice_ocean_boundary into fluxes.
  call mpp_get_compute_domain(Ocean_sfc%Domain, index_bnds(1), index_bnds(2), &
                              index_bnds(3), index_bnds(4))

  weight = 1.0

  call convert_IOB_to_forces(Ice_ocean_boundary, OS%forces, index_bnds, OS%Time, &
                             OS%grid, OS%US, OS%forcing_CSp)

  if (OS%fluxes%fluxes_used) then
    if (do_thermo) &
      call convert_IOB_to_fluxes(Ice_ocean_boundary, OS%fluxes, index_bnds, OS%Time, dt_coupling, &
                               OS%grid, OS%US, OS%forcing_CSp, OS%sfc_state, &
                               OS%restore_salinity, OS%restore_temp)

    ! Add ice shelf fluxes
    if (OS%use_ice_shelf) then
      if (do_thermo) &
        call shelf_calc_flux(OS%sfc_state, OS%fluxes, OS%Time, dt_coupling, OS%Ice_shelf_CSp)
      if (do_dyn) &
        call add_shelf_forces(OS%grid, OS%US, OS%Ice_shelf_CSp, OS%forces)
    endif
    if (OS%icebergs_alter_ocean)  then
      if (do_dyn) &
        call iceberg_forces(OS%grid, OS%forces, OS%use_ice_shelf, &
                            OS%sfc_state, dt_coupling, OS%marine_ice_CSp)
      if (do_thermo) &
        call iceberg_fluxes(OS%grid, OS%US, OS%fluxes, OS%use_ice_shelf, &
                          OS%sfc_state, dt_coupling, OS%marine_ice_CSp)
    endif

    ! Fields that exist in both the forcing and mech_forcing types must be copied.
    call copy_common_forcing_fields(OS%forces, OS%fluxes, OS%grid, skip_pres=.true.)

#ifdef _USE_GENERIC_TRACER
    call enable_averaging(dt_coupling, OS%Time + Ocean_coupling_time_step, OS%diag) !Is this needed?
    call MOM_generic_tracer_fluxes_accumulate(OS%fluxes, weight) !here weight=1, just saving the current fluxes
#endif
  else
    OS%flux_tmp%C_p = OS%fluxes%C_p
    if (do_thermo) &
      call convert_IOB_to_fluxes(Ice_ocean_boundary, OS%flux_tmp, index_bnds, OS%Time, dt_coupling, &
                               OS%grid, OS%US, OS%forcing_CSp, OS%sfc_state, OS%restore_salinity,OS%restore_temp)

    if (OS%use_ice_shelf) then
      if (do_thermo) &
        call shelf_calc_flux(OS%sfc_state, OS%flux_tmp, OS%Time, dt_coupling, OS%Ice_shelf_CSp)
      if (do_dyn) &
        call add_shelf_forces(OS%grid, OS%US, OS%Ice_shelf_CSp, OS%forces)
    endif
    if (OS%icebergs_alter_ocean)  then
      if (do_dyn) &
        call iceberg_forces(OS%grid, OS%forces, OS%use_ice_shelf, &
                            OS%sfc_state, dt_coupling, OS%marine_ice_CSp)
      if (do_thermo) &
        call iceberg_fluxes(OS%grid, OS%US, OS%flux_tmp, OS%use_ice_shelf, &
                          OS%sfc_state, dt_coupling, OS%marine_ice_CSp)
    endif

    call forcing_accumulate(OS%flux_tmp, OS%forces, OS%fluxes, OS%grid, weight)
    ! Some of the fields that exist in both the forcing and mech_forcing types
    ! (e.g., ustar) are time-averages must be copied back to the forces type.
    call copy_back_forcing_fields(OS%fluxes, OS%forces, OS%grid)

#ifdef _USE_GENERIC_TRACER
    call MOM_generic_tracer_fluxes_accumulate(OS%flux_tmp, weight) !weight of the current flux in the running average
#endif
  endif
  call set_derived_forcing_fields(OS%forces, OS%fluxes, OS%grid, OS%US, OS%GV%Rho0)
  call set_net_mass_forcing(OS%fluxes, OS%forces, OS%grid, OS%US)

  if (OS%use_waves) then
    call Update_Surface_Waves(OS%grid, OS%GV, OS%US, OS%time, ocean_coupling_time_step, OS%waves, OS%forces)
  endif

  if (OS%nstep==0) then
    call finish_MOM_initialization(OS%Time, OS%dirs, OS%MOM_CSp, OS%restart_CSp)
  endif

  call disable_averaging(OS%diag)
  Master_time = OS%Time ; Time1 = OS%Time

  if (OS%offline_tracer_mode) then
    call step_offline(OS%forces, OS%fluxes, OS%sfc_state, Time1, dt_coupling, OS%MOM_CSp)
  elseif ((.not.do_thermo) .or. (.not.do_dyn)) then
    ! The call sequence is being orchestrated from outside of update_ocean_model.
    call step_MOM(OS%forces, OS%fluxes, OS%sfc_state, Time1, dt_coupling, OS%MOM_CSp, &
                  Waves=OS%Waves, do_dynamics=do_thermo, do_thermodynamics=do_dyn, &
                  reset_therm=Ocn_fluxes_used)
 !### What to do with these?   , start_cycle=(n==1), end_cycle=.false., cycle_length=dt_coupling)

  elseif (OS%single_step_call) then
    call step_MOM(OS%forces, OS%fluxes, OS%sfc_state, Time1, dt_coupling, OS%MOM_CSp, Waves=OS%Waves)
  else
    n_max = 1 ; if (dt_coupling > OS%dt) n_max = ceiling(dt_coupling/OS%dt - 0.001)
    dt_dyn = dt_coupling / real(n_max)
    thermo_does_span_coupling = (OS%thermo_spans_coupling .and. &
                                (OS%dt_therm > 1.5*dt_coupling))

    if (thermo_does_span_coupling) then
      dt_therm = dt_coupling * floor(OS%dt_therm / dt_coupling + 0.001)
      nts = floor(dt_therm/dt_dyn + 0.001)
    else
      nts = MAX(1,MIN(n_max,floor(OS%dt_therm/dt_dyn + 0.001)))
      n_last_thermo = 0
    endif

    Time2 = Time1 ; t_elapsed_seg = 0.0
    do n=1,n_max
      if (OS%diabatic_first) then
        if (thermo_does_span_coupling) call MOM_error(FATAL, &
            "MOM is not yet set up to have restarts that work with "//&
            "THERMO_SPANS_COUPLING and DIABATIC_FIRST.")
        if (modulo(n-1,nts)==0) then
          dtdia = dt_dyn*min(nts,n_max-(n-1))
          call step_MOM(OS%forces, OS%fluxes, OS%sfc_state, Time2, dtdia, OS%MOM_CSp, &
                        Waves=OS%Waves, do_dynamics=.false., do_thermodynamics=.true., &
                        start_cycle=(n==1), end_cycle=.false., cycle_length=dt_coupling)
        endif

        call step_MOM(OS%forces, OS%fluxes, OS%sfc_state, Time2, dt_dyn, OS%MOM_CSp, &
                      Waves=OS%Waves, do_dynamics=.true., do_thermodynamics=.false., &
                      start_cycle=.false., end_cycle=(n==n_max), cycle_length=dt_coupling)
      else
        call step_MOM(OS%forces, OS%fluxes, OS%sfc_state, Time2, dt_dyn, OS%MOM_CSp, &
                      Waves=OS%Waves, do_dynamics=.true., do_thermodynamics=.false., &
                      start_cycle=(n==1), end_cycle=.false., cycle_length=dt_coupling)

        step_thermo = .false.
        if (thermo_does_span_coupling) then
          dtdia = dt_therm
          step_thermo = MOM_state_is_synchronized(OS%MOM_CSp, adv_dyn=.true.)
        elseif ((modulo(n,nts)==0) .or. (n==n_max)) then
          dtdia = dt_dyn*(n - n_last_thermo)
          n_last_thermo = n
          step_thermo = .true.
        endif

        if (step_thermo) then
          ! Back up Time2 to the start of the thermodynamic segment.
          Time2 = Time2 - set_time(int(floor((dtdia - dt_dyn) + 0.5)))
          call step_MOM(OS%forces, OS%fluxes, OS%sfc_state, Time2, dtdia, OS%MOM_CSp, &
                        Waves=OS%Waves, do_dynamics=.false., do_thermodynamics=.true., &
                        start_cycle=.false., end_cycle=(n==n_max), cycle_length=dt_coupling)
        endif
      endif

      t_elapsed_seg = t_elapsed_seg + dt_dyn
      Time2 = Time1 + set_time(int(floor(t_elapsed_seg + 0.5)))
    enddo
  endif

  OS%Time = Master_time + Ocean_coupling_time_step
  OS%nstep = OS%nstep + 1

  call mech_forcing_diags(OS%forces, dt_coupling, OS%grid, OS%Time, OS%diag, OS%forcing_CSp%handles)

  if (OS%fluxes%fluxes_used) then
    call forcing_diagnostics(OS%fluxes, OS%sfc_state, OS%grid, OS%US, OS%Time, OS%diag, OS%forcing_CSp%handles)
  endif

! Translate state into Ocean.
!  call convert_state_to_ocean_type(OS%sfc_state, Ocean_sfc, OS%grid, &
!                                   Ice_ocean_boundary%p, OS%press_to_z)
  call convert_state_to_ocean_type(OS%sfc_state, Ocean_sfc, OS%grid, OS%US)
  call coupler_type_send_data(Ocean_sfc%fields, OS%Time)

  call callTree_leave("update_ocean_model()")
end subroutine update_ocean_model

!> This subroutine writes out the ocean model restart file.
subroutine ocean_model_restart(OS, timestamp, restartname, num_rest_files)
  type(ocean_state_type),     pointer    :: OS !< A pointer to the structure containing the
                                               !! internal ocean state being saved to a restart file
  character(len=*), optional, intent(in) :: timestamp !< An optional timestamp string that should be
                                               !! prepended to the file name. (Currently this is unused.)
  character(len=*), optional, intent(in) :: restartname !< Name of restart file to use
                                               !! This option distinguishes the cesm interface from the
                                               !! non-cesm interface
  integer, optional, intent(out)         :: num_rest_files !< number of restart files written

  if (.not.MOM_state_is_synchronized(OS%MOM_CSp)) &
      call MOM_error(WARNING, "End of MOM_main reached with inconsistent "//&
         "dynamics and advective times.  Additional restart fields "//&
         "that have not been coded yet would be required for reproducibility.")
  if (.not.OS%fluxes%fluxes_used) call MOM_error(FATAL, "ocean_model_restart "//&
      "was called with unused buoyancy fluxes.  For conservation, the ocean "//&
      "restart files can only be created after the buoyancy forcing is applied.")

  if (present(restartname)) then
     call save_restart(OS%dirs%restart_output_dir, OS%Time, OS%grid, &
          OS%restart_CSp, GV=OS%GV, filename=restartname, num_rest_files=num_rest_files)
     call forcing_save_restart(OS%forcing_CSp, OS%grid, OS%Time, &
          OS%dirs%restart_output_dir) ! Is this needed?
     if (OS%use_ice_shelf) then
        call ice_shelf_save_restart(OS%Ice_shelf_CSp, OS%Time, &
             OS%dirs%restart_output_dir)
     endif
  else
     if (BTEST(OS%Restart_control,1)) then
        call save_restart(OS%dirs%restart_output_dir, OS%Time, OS%grid, &
             OS%restart_CSp, .true., GV=OS%GV)
        call forcing_save_restart(OS%forcing_CSp, OS%grid, OS%Time, &
             OS%dirs%restart_output_dir, .true.)
        if (OS%use_ice_shelf) then
           call ice_shelf_save_restart(OS%Ice_shelf_CSp, OS%Time, OS%dirs%restart_output_dir, .true.)
        endif
     endif
     if (BTEST(OS%Restart_control,0)) then
        call save_restart(OS%dirs%restart_output_dir, OS%Time, OS%grid, &
             OS%restart_CSp, GV=OS%GV)
        call forcing_save_restart(OS%forcing_CSp, OS%grid, OS%Time, &
             OS%dirs%restart_output_dir)
        if (OS%use_ice_shelf) then
           call ice_shelf_save_restart(OS%Ice_shelf_CSp, OS%Time, OS%dirs%restart_output_dir)
        endif
     endif
  endif

end subroutine ocean_model_restart
! </SUBROUTINE> NAME="ocean_model_restart"

!> ocean_model_end terminates the model run, saving the ocean state in a restart
!! and deallocating any data associated with the ocean.
subroutine ocean_model_end(Ocean_sfc, Ocean_state, Time, write_restart)
  type(ocean_public_type), intent(inout) :: Ocean_sfc   !< An ocean_public_type structure that is
                                                        !! to be deallocated upon termination.
  type(ocean_state_type),  pointer       :: Ocean_state !< A pointer to the structure containing
                                                        !! the internal ocean state to be deallocated
                                                        !! upon termination.
  type(time_type),         intent(in)    :: Time        !< The model time, used for writing restarts.
  logical,                 intent(in)    :: write_restart !< true => write restart file

  if(write_restart)call ocean_model_save_restart(Ocean_state, Time)
  call diag_mediator_end(Time, Ocean_state%diag, end_diag_manager=.true.)
  call MOM_end(Ocean_state%MOM_CSp)
  if (Ocean_state%use_ice_shelf) call ice_shelf_end(Ocean_state%Ice_shelf_CSp)
end subroutine ocean_model_end

!> ocean_model_save_restart causes restart files associated with the ocean to be
!! written out.
subroutine ocean_model_save_restart(OS, Time, directory, filename_suffix)
  type(ocean_state_type),     pointer    :: OS  !< A pointer to the structure containing the
                                                !! internal ocean state (in).
  type(time_type),            intent(in) :: Time !< The model time at this call, needed for mpp_write calls.
  character(len=*), optional, intent(in) :: directory  !<  An optional directory into which to
                                                !! write these restart files.
  character(len=*), optional, intent(in) :: filename_suffix !< An optional suffix (e.g., a time-stamp)
                                                !! to append to the restart file names.
! Note: This is a new routine - it will need to exist for the new incremental
!   checkpointing.  It will also be called by ocean_model_end, giving the same
!   restart behavior as now in FMS.
  character(len=200) :: restart_dir

  if (.not.MOM_state_is_synchronized(OS%MOM_CSp)) &
    call MOM_error(WARNING, "ocean_model_save_restart called with inconsistent "//&
         "dynamics and advective times.  Additional restart fields "//&
         "that have not been coded yet would be required for reproducibility.")
  if (.not.OS%fluxes%fluxes_used) call MOM_error(FATAL, "ocean_model_save_restart "//&
       "was called with unused buoyancy fluxes.  For conservation, the ocean "//&
       "restart files can only be created after the buoyancy forcing is applied.")

  if (present(directory)) then ; restart_dir = directory
  else ; restart_dir = OS%dirs%restart_output_dir ; endif

  call save_restart(restart_dir, Time, OS%grid, OS%restart_CSp, GV=OS%GV)

  call forcing_save_restart(OS%forcing_CSp, OS%grid, Time, restart_dir)

  if (OS%use_ice_shelf) then
    call ice_shelf_save_restart(OS%Ice_shelf_CSp, OS%Time, OS%dirs%restart_output_dir)
  endif

end subroutine ocean_model_save_restart

!> Initialize the public ocean type
subroutine initialize_ocean_public_type(input_domain, Ocean_sfc, diag, maskmap, &
                                        gas_fields_ocn)
  type(domain2D),          intent(in)    :: input_domain !< The ocean model domain description
  type(ocean_public_type), intent(inout) :: Ocean_sfc !< A structure containing various publicly
                                !! visible ocean surface properties after initialization, whose
                                !! elements are allocated here.
  type(diag_ctrl),         intent(in)    :: diag  !< A structure that regulates diagnsotic output
  logical, dimension(:,:), &
                 optional, intent(in)    :: maskmap !< A mask indicating which virtual processors
                                              !! are actually in use.  If missing, all are used.
  type(coupler_1d_bc_type), &
                 optional, intent(in)    :: gas_fields_ocn !< If present, this type describes the
                                              !! ocean and surface-ice fields that will participate
                                              !! in the calculation of additional gas or other
                                              !! tracer fluxes.

  integer :: xsz, ysz, layout(2)
  ! ice-ocean-boundary fields are always allocated using absolute indicies
  ! and have no halos.
  integer :: isc, iec, jsc, jec

  call mpp_get_layout(input_domain,layout)
  call mpp_get_global_domain(input_domain, xsize=xsz, ysize=ysz)
  if (PRESENT(maskmap)) then
     call mpp_define_domains((/1,xsz,1,ysz/),layout,Ocean_sfc%Domain, maskmap=maskmap)
  else
     call mpp_define_domains((/1,xsz,1,ysz/),layout,Ocean_sfc%Domain)
  endif
  call mpp_get_compute_domain(Ocean_sfc%Domain, isc, iec, jsc, jec)

  allocate ( Ocean_sfc%t_surf (isc:iec,jsc:jec), &
             Ocean_sfc%s_surf (isc:iec,jsc:jec), &
             Ocean_sfc%u_surf (isc:iec,jsc:jec), &
             Ocean_sfc%v_surf (isc:iec,jsc:jec), &
             Ocean_sfc%sea_lev(isc:iec,jsc:jec), &
             Ocean_sfc%area   (isc:iec,jsc:jec), &
             Ocean_sfc%OBLD   (isc:iec,jsc:jec), &
             Ocean_sfc%melt_potential(isc:iec,jsc:jec), &
             Ocean_sfc%frazil (isc:iec,jsc:jec))

  Ocean_sfc%t_surf  = 0.0  ! time averaged sst (Kelvin) passed to atmosphere/ice model
  Ocean_sfc%s_surf  = 0.0  ! time averaged sss (psu) passed to atmosphere/ice models
  Ocean_sfc%u_surf  = 0.0  ! time averaged u-current (m/sec) passed to atmosphere/ice models
  Ocean_sfc%v_surf  = 0.0  ! time averaged v-current (m/sec)  passed to atmosphere/ice models
  Ocean_sfc%sea_lev = 0.0  ! time averaged thickness of top model grid cell (m) plus patm/rho0/grav
  Ocean_sfc%frazil  = 0.0  ! time accumulated frazil (J/m^2) passed to ice model
  Ocean_sfc%melt_potential  = 0.0  ! time accumulated melt potential (J/m^2) passed to ice model
  Ocean_sfc%OBLD    = 0.0  ! ocean boundary layer depth, in m
  Ocean_sfc%area    = 0.0
  Ocean_sfc%axes    = diag%axesT1%handles !diag axes to be used by coupler tracer flux diagnostics

  if (present(gas_fields_ocn)) then
    call coupler_type_spawn(gas_fields_ocn, Ocean_sfc%fields, (/isc,isc,iec,iec/), &
                              (/jsc,jsc,jec,jec/), suffix = '_ocn', as_needed=.true.)
  endif

end subroutine initialize_ocean_public_type

!> This subroutine translates the coupler's ocean_data_type into MOM's
!! surface state variable.  This may eventually be folded into the MOM
!! code that calculates the surface state in the first place.
!! Note the offset in the arrays because the ocean_data_type has no
!! halo points in its arrays and always uses absolute indicies.
subroutine convert_state_to_ocean_type(sfc_state, Ocean_sfc, G, US, patm, press_to_z)
  type(surface),         intent(inout) :: sfc_state !< A structure containing fields that
                                               !! describe the surface state of the ocean.
  type(ocean_public_type), &
                 target, intent(inout) :: Ocean_sfc !< A structure containing various publicly
                                               !! visible ocean surface fields, whose elements
                                               !! have their data set here.
  type(ocean_grid_type), intent(inout) :: G    !< The ocean's grid structure
  type(unit_scale_type), intent(in)    :: US   !< A dimensional unit scaling type
  real,        optional, intent(in)    :: patm(:,:)  !< The pressure at the ocean surface, in Pa.
  real,        optional, intent(in)    :: press_to_z !< A conversion factor between pressure and
                                               !! ocean depth in m, usually 1/(rho_0*g), in m Pa-1.
  ! Local variables
  real :: IgR0
  character(len=48)  :: val_str
  integer :: isc_bnd, iec_bnd, jsc_bnd, jec_bnd
  integer :: i, j, i0, j0, is, ie, js, je

  is = G%isc ; ie = G%iec ; js = G%jsc ; je = G%jec
  call pass_vector(sfc_state%u, sfc_state%v, G%Domain)

  call mpp_get_compute_domain(Ocean_sfc%Domain, isc_bnd, iec_bnd, &
                              jsc_bnd, jec_bnd)
  if (present(patm)) then
    ! Check that the inidicies in patm are (isc_bnd:iec_bnd,jsc_bnd:jec_bnd).
    if (.not.present(press_to_z)) call MOM_error(FATAL, &
        'convert_state_to_ocean_type: press_to_z must be present if patm is.')
  endif

  i0 = is - isc_bnd ; j0 = js - jsc_bnd
  if (sfc_state%T_is_conT) then
    ! Convert the surface T from conservative T to potential T.
    do j=jsc_bnd,jec_bnd ; do i=isc_bnd,iec_bnd
      Ocean_sfc%t_surf(i,j) = gsw_pt_from_ct(sfc_state%SSS(i+i0,j+j0), &
                               sfc_state%SST(i+i0,j+j0)) + CELSIUS_KELVIN_OFFSET
    enddo ; enddo
  else
    do j=jsc_bnd,jec_bnd ; do i=isc_bnd,iec_bnd
      Ocean_sfc%t_surf(i,j) = sfc_state%SST(i+i0,j+j0) + CELSIUS_KELVIN_OFFSET
    enddo ; enddo
  endif
  if (sfc_state%S_is_absS) then
    ! Convert the surface S from absolute salinity to practical salinity.
    do j=jsc_bnd,jec_bnd ; do i=isc_bnd,iec_bnd
      Ocean_sfc%s_surf(i,j) = gsw_sp_from_sr(sfc_state%SSS(i+i0,j+j0))
    enddo ; enddo
  else
    do j=jsc_bnd,jec_bnd ; do i=isc_bnd,iec_bnd
      Ocean_sfc%s_surf(i,j) = sfc_state%SSS(i+i0,j+j0)
    enddo ; enddo
  endif

  if (present(patm)) then
    do j=jsc_bnd,jec_bnd ; do i=isc_bnd,iec_bnd
      Ocean_sfc%sea_lev(i,j) = US%Z_to_m * sfc_state%sea_lev(i+i0,j+j0) + patm(i,j) * press_to_z
      Ocean_sfc%area(i,j) = US%L_to_m**2 * G%areaT(i+i0,j+j0)
    enddo ; enddo
  else
    do j=jsc_bnd,jec_bnd ; do i=isc_bnd,iec_bnd
      Ocean_sfc%sea_lev(i,j) = US%Z_to_m * sfc_state%sea_lev(i+i0,j+j0)
      Ocean_sfc%area(i,j) = US%L_to_m**2 * G%areaT(i+i0,j+j0)
    enddo ; enddo
  endif

  if (allocated(sfc_state%frazil)) then
    do j=jsc_bnd,jec_bnd ; do i=isc_bnd,iec_bnd
      Ocean_sfc%frazil(i,j) = US%Q_to_J_kg*US%RZ_to_kg_m2 * sfc_state%frazil(i+i0,j+j0)
    enddo ; enddo
  endif

  if (allocated(sfc_state%melt_potential)) then
    do j=jsc_bnd,jec_bnd ; do i=isc_bnd,iec_bnd
      Ocean_sfc%melt_potential(i,j) = US%Q_to_J_kg*US%RZ_to_kg_m2 * sfc_state%melt_potential(i+i0,j+j0)
    enddo ; enddo
  endif

  if (allocated(sfc_state%Hml)) then
    do j=jsc_bnd,jec_bnd ; do i=isc_bnd,iec_bnd
      Ocean_sfc%OBLD(i,j) = US%Z_to_m * sfc_state%Hml(i+i0,j+j0)
    enddo ; enddo
  endif

  if (Ocean_sfc%stagger == AGRID) then
    do j=jsc_bnd,jec_bnd ; do i=isc_bnd,iec_bnd
      Ocean_sfc%u_surf(i,j) = G%mask2dT(i+i0,j+j0) * US%L_T_to_m_s * &
                0.5*(sfc_state%u(I+i0,j+j0)+sfc_state%u(I-1+i0,j+j0))
      Ocean_sfc%v_surf(i,j) = G%mask2dT(i+i0,j+j0) * US%L_T_to_m_s * &
                0.5*(sfc_state%v(i+i0,J+j0)+sfc_state%v(i+i0,J-1+j0))
    enddo ; enddo
  elseif (Ocean_sfc%stagger == BGRID_NE) then
    do j=jsc_bnd,jec_bnd ; do i=isc_bnd,iec_bnd
      Ocean_sfc%u_surf(i,j) = G%mask2dBu(I+i0,J+j0) * US%L_T_to_m_s * &
                0.5*(sfc_state%u(I+i0,j+j0)+sfc_state%u(I+i0,j+j0+1))
      Ocean_sfc%v_surf(i,j) = G%mask2dBu(I+i0,J+j0) * US%L_T_to_m_s * &
                0.5*(sfc_state%v(i+i0,J+j0)+sfc_state%v(i+i0+1,J+j0))
    enddo ; enddo
  elseif (Ocean_sfc%stagger == CGRID_NE) then
    do j=jsc_bnd,jec_bnd ; do i=isc_bnd,iec_bnd
      Ocean_sfc%u_surf(i,j) = G%mask2dCu(I+i0,j+j0) * US%L_T_to_m_s * sfc_state%u(I+i0,j+j0)
      Ocean_sfc%v_surf(i,j) = G%mask2dCv(i+i0,J+j0) * US%L_T_to_m_s * sfc_state%v(i+i0,J+j0)
    enddo ; enddo
  else
    write(val_str, '(I8)') Ocean_sfc%stagger
    call MOM_error(FATAL, "convert_state_to_ocean_type: "//&
      "Ocean_sfc%stagger has the unrecognized value of "//trim(val_str))
  endif

  if (coupler_type_initialized(sfc_state%tr_fields)) then
    if (.not.coupler_type_initialized(Ocean_sfc%fields)) then
      call MOM_error(FATAL, "convert_state_to_ocean_type: "//&
               "Ocean_sfc%fields has not been initialized.")
    endif
    call coupler_type_copy_data(sfc_state%tr_fields, Ocean_sfc%fields)
  endif

end subroutine convert_state_to_ocean_type

!>   This subroutine extracts the surface properties from the ocean's internal
!! state and stores them in the ocean type returned to the calling ice model.
!! It has to be separate from the ocean_initialization call because the coupler
!! module allocates the space for some of these variables.
subroutine ocean_model_init_sfc(OS, Ocean_sfc)
  type(ocean_state_type),  pointer       :: OS  !< The structure with the complete ocean state
  type(ocean_public_type), intent(inout) :: Ocean_sfc !< A structure containing various publicly
                                !! visible ocean surface properties after initialization, whose
                                !! elements have their data set here.
  integer :: is, ie, js, je

  is = OS%grid%isc ; ie = OS%grid%iec ; js = OS%grid%jsc ; je = OS%grid%jec
  call coupler_type_spawn(Ocean_sfc%fields, OS%sfc_state%tr_fields, &
                          (/is,is,ie,ie/), (/js,js,je,je/), as_needed=.true.)

  call extract_surface_state(OS%MOM_CSp, OS%sfc_state)

  call convert_state_to_ocean_type(OS%sfc_state, Ocean_sfc, OS%grid, OS%US)

end subroutine ocean_model_init_sfc

!> ocean_model_flux_init is used to initialize properties of the air-sea fluxes
!! as determined by various run-time parameters.  It can be called from
!! non-ocean PEs, or PEs that have not yet been initialzed, and it can safely
!! be called multiple times.
subroutine ocean_model_flux_init(OS, verbosity)
  type(ocean_state_type), optional, pointer :: OS  !< An optional pointer to the ocean state,
                                             !! used to figure out if this is an ocean PE that
                                             !! has already been initialized.
  integer, optional, intent(in) :: verbosity !< A 0-9 integer indicating a level of verbosity.

  logical :: OS_is_set
  integer :: verbose

  OS_is_set = .false. ; if (present(OS)) OS_is_set = associated(OS)

  ! Use this to control the verbosity of output; consider rethinking this logic later.
  verbose = 5 ; if (OS_is_set) verbose = 3
  if (present(verbosity)) verbose = verbosity

  call call_tracer_flux_init(verbosity=verbose)

end subroutine ocean_model_flux_init

!> This interface allows certain properties that are stored in the ocean_state_type to be
!! obtained.
subroutine query_ocean_state(OS, use_waves, NumWaveBands, Wavenumbers, unscale)
  type(ocean_state_type),       intent(in)  :: OS      !< The structure with the complete ocean state
  logical,            optional, intent(out) :: use_waves !< Indicates whether surface waves are in use
  integer,            optional, intent(out) :: NumWaveBands !< If present, this gives the number of
                                                       !! wavenumber partitions in the wave discretization
  real, dimension(:), optional, intent(out) :: Wavenumbers !< If present, this gives the characteristic
                                                       !! wavenumbers of the wave discretization [m-1 or Z-1 ~> m-1]
    logical,          optional, intent(in)  :: unscale !< If present and true, undo any dimensional
                                                       !! rescaling and return dimensional values in MKS units

  logical :: undo_scaling
  undo_scaling = .false. ; if (present(unscale)) undo_scaling = unscale

  if (present(use_waves)) use_waves = OS%use_waves
  if (present(NumWaveBands)) call query_wave_properties(OS%Waves, NumBands=NumWaveBands)
  if (present(Wavenumbers) .and. undo_scaling) then
    call query_wave_properties(OS%Waves, WaveNumbers=WaveNumbers, US=OS%US)
  elseif (present(Wavenumbers)) then
    call query_wave_properties(OS%Waves, WaveNumbers=WaveNumbers)
  endif

end subroutine query_ocean_state

!> Ocean_stock_pe - returns the integrated stocks of heat, water, etc. for conservation checks.
!!   Because of the way FMS is coded, only the root PE has the integrated amount,
!!   while all other PEs get 0.
subroutine Ocean_stock_pe(OS, index, value, time_index)
  use stock_constants_mod, only : ISTOCK_WATER, ISTOCK_HEAT,ISTOCK_SALT
  type(ocean_state_type), pointer     :: OS         !< A structure containing the internal ocean state.
                                                    !! The data in OS is intent in.
  integer,                intent(in)  :: index      !< The stock index for the quantity of interest.
  real,                   intent(out) :: value      !< Sum returned for the conservation quantity of interest.
  integer,      optional, intent(in)  :: time_index !< An unused optional argument, present only for
                                                    !! interfacial compatibility with other models.
! Arguments: OS - A structure containing the internal ocean state.
!  (in)      index - Index of conservation quantity of interest.
!  (in)      value -  Sum returned for the conservation quantity of interest.
!  (in,opt)  time_index - Index for time level to use if this is necessary.

  real :: salt

  value = 0.0
  if (.not.associated(OS)) return
  if (.not.OS%is_ocean_pe) return

  select case (index)
    case (ISTOCK_WATER)  ! Return the mass of fresh water in the ocean in kg.
      if (OS%GV%Boussinesq) then
        call get_ocean_stocks(OS%MOM_CSp, mass=value, on_PE_only=.true.)
      else  ! In non-Boussinesq mode, the mass of salt needs to be subtracted.
        call get_ocean_stocks(OS%MOM_CSp, mass=value, salt=salt, on_PE_only=.true.)
        value = value - salt
      endif
    case (ISTOCK_HEAT)  ! Return the heat content of the ocean in J.
      call get_ocean_stocks(OS%MOM_CSp, heat=value, on_PE_only=.true.)
    case (ISTOCK_SALT)  ! Return the mass of the salt in the ocean in kg.
       call get_ocean_stocks(OS%MOM_CSp, salt=value, on_PE_only=.true.)
    case default ; value = 0.0
  end select
  ! If the FMS coupler is changed so that Ocean_stock_PE is only called on
  ! ocean PEs, uncomment the following and eliminate the on_PE_only flags above.
  !  if (.not.is_root_pe()) value = 0.0

end subroutine Ocean_stock_pe

!> Write out checksums for fields from the ocean surface state
subroutine ocean_public_type_chksum(id, timestep, ocn)

  character(len=*),        intent(in) :: id  !< An identifying string for this call
  integer,                 intent(in) :: timestep !< The number of elapsed timesteps
  type(ocean_public_type), intent(in) :: ocn !< A structure containing various publicly
                                             !! visible ocean surface fields.
  ! Local variables
  integer(kind=int64) :: chks ! A checksum for the field
  logical :: root    ! True only on the root PE
  integer :: outunit ! The output unit to write to

  outunit = stdout()
  root = is_root_pe()

  if (root) write(outunit,*) "BEGIN CHECKSUM(ocean_type):: ", id, timestep
  chks = field_chksum(ocn%t_surf ) ; if (root) write(outunit,100) 'ocean%t_surf   ', chks
  chks = field_chksum(ocn%s_surf ) ; if (root) write(outunit,100) 'ocean%s_surf   ', chks
  chks = field_chksum(ocn%u_surf ) ; if (root) write(outunit,100) 'ocean%u_surf   ', chks
  chks = field_chksum(ocn%v_surf ) ; if (root) write(outunit,100) 'ocean%v_surf   ', chks
  chks = field_chksum(ocn%sea_lev) ; if (root) write(outunit,100) 'ocean%sea_lev  ', chks
  chks = field_chksum(ocn%frazil ) ; if (root) write(outunit,100) 'ocean%frazil   ', chks
  chks = field_chksum(ocn%melt_potential) ; if (root) write(outunit,100) 'ocean%melt_potential   ', chks
  call coupler_type_write_chksums(ocn%fields, outunit, 'ocean%')
100 FORMAT("   CHECKSUM::",A20," = ",Z20)

end subroutine ocean_public_type_chksum

subroutine get_ocean_grid(OS, Gridp)
  ! Obtain the ocean grid.
  type(ocean_state_type) :: OS
  type(ocean_grid_type) , pointer :: Gridp

  Gridp => OS%grid
  return
end subroutine get_ocean_grid

!> Returns eps_omesh read from param file
real function get_eps_omesh(OS)
  type(ocean_state_type) :: OS
  get_eps_omesh = OS%eps_omesh; return
end function

end module MOM_ocean_model_nuopc<|MERGE_RESOLUTION|>--- conflicted
+++ resolved
@@ -63,12 +63,9 @@
 use MOM_surface_forcing_nuopc, only : convert_IOB_to_forces, ice_ocn_bnd_type_chksum
 use MOM_surface_forcing_nuopc, only : ice_ocean_boundary_type, surface_forcing_CS
 use MOM_surface_forcing_nuopc, only : forcing_save_restart
-<<<<<<< HEAD
 use MOM_domains,               only : root_PE,num_PEs
 use MOM_coms,                  only : Get_PElist
-=======
 use iso_fortran_env,           only : int64
->>>>>>> caa23234
 
 #include <MOM_memory.h>
 
