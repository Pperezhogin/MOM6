!> Top-level module for the MOM6 ocean model in coupled mode.
module MOM_ocean_model_nuopc

! This file is part of MOM6. See LICENSE.md for the license.

! This is the top level module for the MOM6 ocean model.  It contains routines
! for initialization, termination and update of ocean model state.  This
! particular version wraps all of the calls for MOM6 in the calls that had
! been used for MOM4.
!
! This code is a stop-gap wrapper of the MOM6 code to enable it to be called
! in the same way as MOM4.

use MOM,                     only : initialize_MOM, step_MOM, MOM_control_struct, MOM_end
use MOM,                     only : extract_surface_state, allocate_surface_state, finish_MOM_initialization
use MOM,                     only : get_MOM_state_elements, MOM_state_is_synchronized
use MOM,                     only : get_ocean_stocks, step_offline
use MOM_coms,                only : field_chksum
use MOM_constants,           only : CELSIUS_KELVIN_OFFSET, hlf
use MOM_diag_mediator,       only : diag_ctrl, enable_averaging, disable_averaging
use MOM_diag_mediator,       only : diag_mediator_close_registration, diag_mediator_end
use MOM_domains,             only : pass_var, pass_vector, AGRID, BGRID_NE, CGRID_NE
use MOM_domains,             only : TO_ALL, Omit_Corners
use MOM_error_handler,       only : MOM_error, FATAL, WARNING, is_root_pe
use MOM_error_handler,       only : callTree_enter, callTree_leave
use MOM_file_parser,         only : get_param, log_version, close_param_file, param_file_type
use MOM_forcing_type,        only : allocate_forcing_type
use MOM_forcing_type,        only : forcing, mech_forcing
use MOM_forcing_type,        only : forcing_accumulate, copy_common_forcing_fields
use MOM_forcing_type,        only : copy_back_forcing_fields, set_net_mass_forcing
use MOM_forcing_type,        only : set_derived_forcing_fields
use MOM_forcing_type,        only : forcing_diagnostics, mech_forcing_diags
use MOM_get_input,           only : Get_MOM_Input, directories
use MOM_grid,                only : ocean_grid_type
use MOM_io,                  only : close_file, file_exists, read_data, write_version_number
use MOM_marine_ice,          only : iceberg_forces, iceberg_fluxes, marine_ice_init, marine_ice_CS
use MOM_restart,             only : MOM_restart_CS, save_restart
use MOM_string_functions,    only : uppercase
use MOM_time_manager,        only : time_type, get_time, set_time, operator(>)
use MOM_time_manager,        only : operator(+), operator(-), operator(*), operator(/)
use MOM_time_manager,        only : operator(/=), operator(<=), operator(>=)
use MOM_time_manager,        only : operator(<), real_to_time_type, time_type_to_real
use time_interp_external_mod,only : time_interp_external_init
use MOM_tracer_flow_control, only : call_tracer_flux_init
use MOM_unit_scaling,        only : unit_scale_type
use MOM_variables,           only : surface
use MOM_verticalGrid,        only : verticalGrid_type
use MOM_ice_shelf,           only : initialize_ice_shelf, shelf_calc_flux, ice_shelf_CS
use MOM_ice_shelf,           only : add_shelf_forces, ice_shelf_end, ice_shelf_save_restart
use coupler_types_mod,       only : coupler_1d_bc_type, coupler_2d_bc_type
use coupler_types_mod,       only : coupler_type_spawn, coupler_type_write_chksums
use coupler_types_mod,       only : coupler_type_initialized, coupler_type_copy_data
use coupler_types_mod,       only : coupler_type_set_diags, coupler_type_send_data
use mpp_domains_mod,         only : domain2d, mpp_get_layout, mpp_get_global_domain
use mpp_domains_mod,         only : mpp_define_domains, mpp_get_compute_domain, mpp_get_data_domain
use fms_mod,                 only : stdout
use mpp_mod,                 only : mpp_chksum
use MOM_EOS,                 only : gsw_sp_from_sr, gsw_pt_from_ct
use MOM_wave_interface,      only : wave_parameters_CS, MOM_wave_interface_init
use MOM_wave_interface,      only : Update_Surface_Waves, query_wave_properties
use MOM_surface_forcing_nuopc, only : surface_forcing_init, convert_IOB_to_fluxes
use MOM_surface_forcing_nuopc, only : convert_IOB_to_forces, ice_ocn_bnd_type_chksum
use MOM_surface_forcing_nuopc, only : ice_ocean_boundary_type, surface_forcing_CS
use MOM_surface_forcing_nuopc, only : forcing_save_restart
use MOM_domains,               only : root_PE,num_PEs
use MOM_coms,                  only : Get_PElist
use iso_fortran_env,           only : int64

#include <MOM_memory.h>

#ifdef _USE_GENERIC_TRACER
use MOM_generic_tracer, only : MOM_generic_tracer_fluxes_accumulate
#endif

implicit none ; private

public ocean_model_init, ocean_model_end, update_ocean_model
public ocean_model_save_restart, Ocean_stock_pe
public ice_ocean_boundary_type
public ocean_model_init_sfc, ocean_model_flux_init
public ocean_model_restart
public ice_ocn_bnd_type_chksum
public ocean_public_type_chksum
public get_ocean_grid, query_ocean_state
public get_eps_omesh

!> This type is used for communication with other components via the FMS coupler.
!! The element names and types can be changed only with great deliberation, hence
!! the persistnce of things like the cutsy element name "avg_kount".
type, public ::  ocean_public_type
  type(domain2d) :: Domain    !< The domain for the surface fields.
  logical :: is_ocean_pe      !< .true. on processors that run the ocean model.
  character(len=32) :: instance_name = '' !< A name that can be used to identify
                                 !! this instance of an ocean model, for example
                                 !! in ensembles when writing messages.
  integer, pointer, dimension(:) :: pelist => NULL()   !< The list of ocean PEs.
  logical, pointer, dimension(:,:) :: maskmap =>NULL() !< A pointer to an array
                    !! indicating which logical processors are actually used for
                    !! the ocean code. The other logical processors would be all
                    !! land points and are not assigned to actual processors.
                    !! This need not be assigned if all logical processors are used.

  integer :: stagger = -999   !< The staggering relative to the tracer points
                    !! points of the two velocity components. Valid entries
                    !! include AGRID, BGRID_NE, CGRID_NE, BGRID_SW, and CGRID_SW,
                    !! corresponding to the community-standard Arakawa notation.
                    !! (These are named integers taken from mpp_parameter_mod.)
                    !! Following MOM5, stagger is BGRID_NE by default when the
                    !! ocean is initialized, but here it is set to -999 so that
                    !! a global max across ocean and non-ocean processors can be
                    !! used to determine its value.
  real, pointer, dimension(:,:)  :: &
    t_surf => NULL(), & !< SST on t-cell (degrees Kelvin)
    s_surf => NULL(), & !< SSS on t-cell (psu)
    u_surf => NULL(), & !< i-velocity at the locations indicated by stagger, m/s.
    v_surf => NULL(), & !< j-velocity at the locations indicated by stagger, m/s.
    sea_lev => NULL(), & !< Sea level in m after correction for surface pressure,
                        !! i.e. dzt(1) + eta_t + patm/rho0/grav (m)
    frazil =>NULL(), &  !< Accumulated heating (in Joules/m^2) from frazil
                        !! formation in the ocean.
    melt_potential => NULL(), & !< Instantaneous heat used to melt sea ice (in J/m^2)
    area => NULL(), &   !< cell area of the ocean surface, in m2.
    OBLD => NULL()      !< Ocean boundary layer depth, in m.
  type(coupler_2d_bc_type) :: fields    !< A structure that may contain named
                                        !! arrays of tracer-related surface fields.
  integer                  :: avg_kount !< A count of contributions to running
                                        !! sums, used externally by the FMS coupler
                                        !! for accumulating averages of this type.
  integer, dimension(2)    :: axes = 0  !< Axis numbers that are available
                                        !! for I/O using this surface data.
end type ocean_public_type


!> The ocean_state_type contains all information about the state of the ocean,
!! with a format that is private so it can be readily changed without disrupting
!! other coupled components.
type, public :: ocean_state_type ; private
  ! This type is private, and can therefore vary between different ocean models.
  logical :: is_ocean_PE = .false.  !< True if this is an ocean PE.
  type(time_type) :: Time     !< The ocean model's time and master clock.
  integer :: Restart_control  !< An integer that is bit-tested to determine whether
                              !! incremental restart files are saved and whether they
                              !! have a time stamped name.  +1 (bit 0) for generic
                              !! files and +2 (bit 1) for time-stamped files.  A
                              !! restart file is saved at the end of a run segment
                              !! unless Restart_control is negative.

  integer :: nstep = 0        !< The number of calls to update_ocean.
  logical :: use_ice_shelf    !< If true, the ice shelf model is enabled.
  logical,public :: use_waves !< If true use wave coupling.
  character(len=40) :: wave_method !< Wave coupling method.

  logical :: icebergs_alter_ocean !< If true, the icebergs can change ocean the
                              !! ocean dynamics and forcing fluxes.
  logical :: restore_salinity !< If true, the coupled MOM driver adds a term to
                              !! restore salinity to a specified value.
  logical :: restore_temp     !< If true, the coupled MOM driver adds a term to
                              !! restore sst to a specified value.
  real :: press_to_z          !< A conversion factor between pressure and ocean
                              !! depth in m, usually 1/(rho_0*g), in m Pa-1.
  real :: C_p                 !< The heat capacity of seawater, in J K-1 kg-1.
  logical :: offline_tracer_mode = .false. !< If false, use the model in prognostic mode
                              !! with the barotropic and baroclinic dynamics, thermodynamics,
                              !! etc. stepped forward integrated in time.
                              !! If true, all of the above are bypassed with all
                              !! fields necessary to integrate only the tracer advection
                              !! and diffusion equation read in from files stored from
                              !! a previous integration of the prognostic model.

  logical :: single_step_call !< If true, advance the state of MOM with a single
                              !! step including both dynamics and thermodynamics.
                              !! If false, the two phases are advanced with
                              !! separate calls. The default is true.
  ! The following 3 variables are only used here if single_step_call is false.
  real    :: dt               !< (baroclinic) dynamics time step (seconds)
  real    :: dt_therm         !< thermodynamics time step (seconds)
  logical :: thermo_spans_coupling !< If true, thermodynamic and tracer time
                              !! steps can span multiple coupled time steps.
  logical :: diabatic_first   !< If true, apply diabatic and thermodynamic
                              !! processes before time stepping the dynamics.
  logical,public :: do_sppt   !< If true, write stochastic physics restarts
  logical,public :: pert_epbl !< If true, write stochastic physics restarts

  real :: eps_omesh           !< Max allowable difference between ESMF mesh and MOM6
                              !! domain coordinates

  type(directories) :: dirs   !< A structure containing several relevant directory paths.
  type(mech_forcing) :: forces !< A structure with the driving mechanical surface forces
  type(forcing)   :: fluxes   !< A structure containing pointers to
                              !! the thermodynamic ocean forcing fields.
  type(forcing)   :: flux_tmp !< A secondary structure containing pointers to the
                              !! ocean forcing fields for when multiple coupled
                              !! timesteps are taken per thermodynamic step.
  type(surface)   :: sfc_state !< A structure containing pointers to
                              !! the ocean surface state fields.
  type(ocean_grid_type), pointer :: &
    grid => NULL()            !< A pointer to a grid structure containing metrics
                              !! and related information.
  type(verticalGrid_type), pointer :: &
    GV => NULL()              !< A pointer to a structure containing information
                              !! about the vertical grid.
  type(unit_scale_type), pointer :: US => NULL() !< A pointer to a structure containing
                              !! dimensional unit scaling factors.
  type(MOM_control_struct), pointer :: &
    MOM_CSp => NULL()         !< A pointer to the MOM control structure
  type(ice_shelf_CS), pointer :: &
    Ice_shelf_CSp => NULL()   !< A pointer to the control structure for the
                              !! ice shelf model that couples with MOM6.  This
                              !! is null if there is no ice shelf.
  type(marine_ice_CS), pointer :: &
    marine_ice_CSp => NULL()  !< A pointer to the control structure for the
                              !! marine ice effects module.
  type(wave_parameters_CS), pointer, public :: &
    Waves => NULL()           !< A pointer to the surface wave control structure
  type(surface_forcing_CS), pointer :: &
    forcing_CSp => NULL()     !< A pointer to the MOM forcing control structure
  type(MOM_restart_CS), pointer :: &
    restart_CSp => NULL()     !< A pointer set to the restart control structure
                              !! that will be used for MOM restart files.
  type(diag_ctrl), pointer :: &
    diag => NULL()            !< A pointer to the diagnostic regulatory structure
end type ocean_state_type

contains

!> ocean_model_init initializes the ocean model, including registering fields
!! for restarts and reading restart files if appropriate.
!!
!!   This subroutine initializes both the ocean state and the ocean surface type.
!! Because of the way that indicies and domains are handled, Ocean_sfc must have
!! been used in a previous call to initialize_ocean_type.
subroutine ocean_model_init(Ocean_sfc, OS, Time_init, Time_in, gas_fields_ocn, input_restart_file)
  type(ocean_public_type), target, &
                       intent(inout) :: Ocean_sfc !< A structure containing various publicly
                                !! visible ocean surface properties after initialization,
                                !! the data in this type is intent out.
  type(ocean_state_type), pointer    :: OS        !< A structure whose internal
                                !! contents are private to ocean_model_mod that may be used to
                                !! contain all information about the ocean's interior state.
  type(time_type),     intent(in)    :: Time_init !< The start time for the coupled model's calendar
  type(time_type),     intent(in)    :: Time_in   !< The time at which to initialize the ocean model.
  type(coupler_1d_bc_type), &
             optional, intent(in)    :: gas_fields_ocn !< If present, this type describes the
                                              !! ocean and surface-ice fields that will participate
                                              !! in the calculation of additional gas or other
                                              !! tracer fluxes, and can be used to spawn related
                                              !! internal variables in the ice model.
  character(len=*), optional, intent(in) :: input_restart_file !< If present, name of restart file to read

  ! Local variables
  real :: Rho0        ! The Boussinesq ocean density, in kg m-3.
  real :: G_Earth     ! The gravitational acceleration in m s-2.
  real :: HFrz        !< If HFrz > 0 (m), melt potential will be computed.
                      !! The actual depth over which melt potential is computed will
                      !! min(HFrz, OBLD), where OBLD is the boundary layer depth.
                      !! If HFrz <= 0 (default), melt potential will not be computed.
  logical :: use_melt_pot !< If true, allocate melt_potential array
  logical :: use_CFC  !< If true, allocated arrays for surface CFCs.


! This include declares and sets the variable "version".
#include "version_variable.h"
  character(len=40)  :: mdl = "ocean_model_init"  ! This module's name.
  character(len=48)  :: stagger
  integer :: secs, days
  type(param_file_type) :: param_file !< A structure to parse for run-time parameters
  logical :: use_temperature

  call callTree_enter("ocean_model_init(), ocean_model_MOM.F90")
  if (associated(OS)) then
    call MOM_error(WARNING, "ocean_model_init called with an associated "// &
                   "ocean_state_type structure. Model is already initialized.")
    return
  endif
  allocate(OS)

  OS%is_ocean_pe = Ocean_sfc%is_ocean_pe
  if (.not.OS%is_ocean_pe) return

  call time_interp_external_init

  OS%Time = Time_in
  call initialize_MOM(OS%Time, Time_init, param_file, OS%dirs, OS%MOM_CSp, &
                      OS%restart_CSp, Time_in, offline_tracer_mode=OS%offline_tracer_mode, &
                      input_restart_file=input_restart_file, &
                      diag_ptr=OS%diag, count_calls=.true.)
  call get_MOM_state_elements(OS%MOM_CSp, G=OS%grid, GV=OS%GV, US=OS%US, C_p=OS%C_p, &
                              C_p_scaled=OS%fluxes%C_p, use_temp=use_temperature)

  ! Read all relevant parameters and write them to the model log.
  call log_version(param_file, mdl, version, "")

  call get_param(param_file, mdl, "SINGLE_STEPPING_CALL", OS%single_step_call, &
                 "If true, advance the state of MOM with a single step "//&
                 "including both dynamics and thermodynamics.  If false, "//&
                 "the two phases are advanced with separate calls.", default=.true.)
  call get_param(param_file, mdl, "DT", OS%dt, &
                 "The (baroclinic) dynamics time step.  The time-step that "//&
                 "is actually used will be an integer fraction of the "//&
                 "forcing time-step.", units="s", fail_if_missing=.true.)
  call get_param(param_file, mdl, "DT_THERM", OS%dt_therm, &
                 "The thermodynamic and tracer advection time step. "//&
                 "Ideally DT_THERM should be an integer multiple of DT "//&
                 "and less than the forcing or coupling time-step, unless "//&
                 "THERMO_SPANS_COUPLING is true, in which case DT_THERM "//&
                 "can be an integer multiple of the coupling timestep.  By "//&
                 "default DT_THERM is set to DT.", units="s", default=OS%dt)
  call get_param(param_file, "MOM", "THERMO_SPANS_COUPLING", OS%thermo_spans_coupling, &
                 "If true, the MOM will take thermodynamic and tracer "//&
                 "timesteps that can be longer than the coupling timestep. "//&
                 "The actual thermodynamic timestep that is used in this "//&
                 "case is the largest integer multiple of the coupling "//&
                 "timestep that is less than or equal to DT_THERM.", default=.false.)
  call get_param(param_file, mdl, "DIABATIC_FIRST", OS%diabatic_first, &
                 "If true, apply diabatic and thermodynamic processes, "//&
                 "including buoyancy forcing and mass gain or loss, "//&
                 "before stepping the dynamics forward.", default=.false.)

  call get_param(param_file, mdl, "RESTART_CONTROL", OS%Restart_control, &
                 "An integer whose bits encode which restart files are "//&
                 "written. Add 2 (bit 1) for a time-stamped file, and odd "//&
                 "(bit 0) for a non-time-stamped file.  A restart file "//&
                 "will be saved at the end of the run segment for any "//&
                 "non-negative value.", default=1)
  call get_param(param_file, mdl, "OCEAN_SURFACE_STAGGER", stagger, &
                 "A case-insensitive character string to indicate the "//&
                 "staggering of the surface velocity field that is "//&
                 "returned to the coupler.  Valid values include "//&
                 "'A', 'B', or 'C'.", default="C")
  if (uppercase(stagger(1:1)) == 'A') then ; Ocean_sfc%stagger = AGRID
  elseif (uppercase(stagger(1:1)) == 'B') then ; Ocean_sfc%stagger = BGRID_NE
  elseif (uppercase(stagger(1:1)) == 'C') then ; Ocean_sfc%stagger = CGRID_NE
  else ; call MOM_error(FATAL,"ocean_model_init: OCEAN_SURFACE_STAGGER = "// &
                        trim(stagger)//" is invalid.") ; endif

  call get_param(param_file, mdl, "EPS_OMESH",OS%eps_omesh, &
                 "Maximum allowable difference between ESMF mesh and "//&
                 "MOM6 domain coordinates in nuopc cap.", &
                 units="degrees", default=1.e-4)
  call get_param(param_file, mdl, "RESTORE_SALINITY",OS%restore_salinity, &
                 "If true, the coupled driver will add a globally-balanced "//&
                 "fresh-water flux that drives sea-surface salinity "//&
                 "toward specified values.", default=.false.)
  call get_param(param_file, mdl, "RESTORE_TEMPERATURE",OS%restore_temp, &
                 "If true, the coupled driver will add a "//&
                 "heat flux that drives sea-surface temperature "//&
                 "toward specified values.", default=.false.)
  call get_param(param_file, mdl, "RHO_0", Rho0, &
                 "The mean ocean density used with BOUSSINESQ true to "//&
                 "calculate accelerations and the mass for conservation "//&
                 "properties, or with BOUSSINSEQ false to convert some "//&
                 "parameters from vertical units of m to kg m-2.", &
                 units="kg m-3", default=1035.0)
  call get_param(param_file, mdl, "G_EARTH", G_Earth, &
                 "The gravitational acceleration of the Earth.", &
                 units="m s-2", default = 9.80)

  call get_param(param_file, mdl, "ICE_SHELF",  OS%use_ice_shelf, &
                 "If true, enables the ice shelf model.", default=.false.)

  call get_param(param_file, mdl, "ICEBERGS_APPLY_RIGID_BOUNDARY",  OS%icebergs_alter_ocean, &
                 "If true, allows icebergs to change boundary condition felt by ocean", default=.false.)

  OS%press_to_z = 1.0/(Rho0*G_Earth)

  call get_param(param_file, mdl, "HFREEZE", HFrz, &
                 "If HFREEZE > 0, melt potential will be computed. The actual depth "//&
                 "over which melt potential is computed will be min(HFREEZE, OBLD), "//&
                 "where OBLD is the boundary layer depth. If HFREEZE <= 0 (default), "//&
                 "melt potential will not be computed.", units="m", default=-1.0, do_not_log=.true.)

  if (HFrz .gt. 0.0) then
    use_melt_pot=.true.
  else
    use_melt_pot=.false.
  endif

  call get_param(param_file, mdl, "USE_CFC_CAP", use_CFC, &
                 default=.false., do_not_log=.true.)

  !   Consider using a run-time flag to determine whether to do the diagnostic
  ! vertical integrals, since the related 3-d sums are not negligible in cost.
  call allocate_surface_state(OS%sfc_state, OS%grid, use_temperature, &
                              do_integrals=.true., gas_fields_ocn=gas_fields_ocn, &
                              use_meltpot=use_melt_pot, use_cfcs=use_CFC)

  call surface_forcing_init(Time_in, OS%grid, OS%US, param_file, OS%diag, &
                            OS%forcing_CSp, OS%restore_salinity, OS%restore_temp, OS%use_waves)

  if (OS%use_ice_shelf)  then
    call initialize_ice_shelf(param_file, OS%grid, OS%Time, OS%ice_shelf_CSp, &
                              OS%diag, OS%forces, OS%fluxes)
  endif
  if (OS%icebergs_alter_ocean)  then
    call marine_ice_init(OS%Time, OS%grid, param_file, OS%diag, OS%marine_ice_CSp)
    if (.not. OS%use_ice_shelf) &
      call allocate_forcing_type(OS%grid, OS%fluxes, shelf=.true.)
  endif

  call allocate_forcing_type(OS%grid, OS%fluxes, waves=.true.)
  call get_param(param_file, mdl, "USE_WAVES", OS%Use_Waves, &
       "If true, enables surface wave modules.", default=.false.)
  if (OS%Use_Waves) then
    call get_param(param_file, mdl, "WAVE_METHOD", OS%wave_method, default="EMPTY", do_not_log=.true.)
  endif
  ! MOM_wave_interface_init is called regardless of the value of USE_WAVES because
  ! it also initializes statistical waves.
  call MOM_wave_interface_init(OS%Time, OS%grid, OS%GV, OS%US, param_file, OS%Waves, OS%diag)

  if (associated(OS%grid%Domain%maskmap)) then
    call initialize_ocean_public_type(OS%grid%Domain%mpp_domain, Ocean_sfc, &
                                      OS%diag, maskmap=OS%grid%Domain%maskmap, &
                                      gas_fields_ocn=gas_fields_ocn)
  else
    call initialize_ocean_public_type(OS%grid%Domain%mpp_domain, Ocean_sfc, &
                                      OS%diag, gas_fields_ocn=gas_fields_ocn)
  endif

  ! This call can only occur here if the coupler_bc_type variables have been
  ! initialized already using the information from gas_fields_ocn.
  if (present(gas_fields_ocn)) then
    call coupler_type_set_diags(Ocean_sfc%fields, "ocean_sfc", &
                                Ocean_sfc%axes(1:2), Time_in)

    call extract_surface_state(OS%MOM_CSp, OS%sfc_state)

    call convert_state_to_ocean_type(OS%sfc_state, Ocean_sfc, OS%grid, OS%US)

  endif

<<<<<<< HEAD
  ! check to see if stochastic physics is active
  call get_param(param_file, mdl, "DO_SPPT", OS%do_sppt, &
                 "If true, then stochastically perturb the thermodynamic "//&
                 "tendemcies of T,S, amd h.  Amplitude and correlations are "//&
                 "controlled by the nam_stoch namelist in the UFS model only.", &
                 default=.false.)
  call get_param(param_file, mdl, "PERT_EPBL", OS%pert_epbl, &
                 "If true, then stochastically perturb the kinetic energy "//&
                 "production and dissipation terms.  Amplitude and correlations are "//&
                 "controlled by the nam_stoch namelist in the UFS model only.", &
                 default=.false.)
=======
  call extract_surface_state(OS%MOM_CSp, OS%sfc_state)
>>>>>>> 14ca4a1b

  call close_param_file(param_file)
  call diag_mediator_close_registration(OS%diag)

  if (is_root_pe()) &
    write(*,'(/12x,a/)') '======== COMPLETED MOM INITIALIZATION ========'

  call callTree_leave("ocean_model_init(")
end subroutine ocean_model_init

!> update_ocean_model uses the forcing in Ice_ocean_boundary to advance the
!! ocean model's state from the input value of Ocean_state (which must be for
!! time time_start_update) for a time interval of Ocean_coupling_time_step,
!! returning the publicly visible ocean surface properties in Ocean_sfc and
!! storing the new ocean properties in Ocean_state.
subroutine update_ocean_model(Ice_ocean_boundary, OS, Ocean_sfc, &
                              time_start_update, Ocean_coupling_time_step, &
                              update_dyn, update_thermo, Ocn_fluxes_used)
  type(ice_ocean_boundary_type), &
                     intent(in)    :: Ice_ocean_boundary !< A structure containing the
                                              !! various forcing fields coming from the ice.
  type(ocean_state_type), &
                     pointer       :: OS      !< A pointer to a private structure containing
                                              !! the internal ocean state.
  type(ocean_public_type), &
                     intent(inout) :: Ocean_sfc !< A structure containing all the
                                              !! publicly visible ocean surface fields after
                                              !! a coupling time step.  The data in this type is
                                              !! intent out.
  type(time_type),   intent(in)    :: time_start_update  !< The time at the beginning of the update step.
  type(time_type),   intent(in)    :: Ocean_coupling_time_step !< The amount of time over
                                              !! which to advance the ocean.
  logical, optional, intent(in)    :: update_dyn !< If present and false, do not do updates
                                              !! due to the ocean dynamics.
  logical, optional, intent(in)    :: update_thermo !< If present and false, do not do updates
                                              !! due to the ocean thermodynamics or remapping.
  logical, optional, intent(in)    :: Ocn_fluxes_used !< If present, this indicates whether the
                                              !! cumulative thermodynamic fluxes from the ocean,
                                              !! like frazil, have been used and should be reset.
  ! Local variables
  type(time_type) :: Master_time ! This allows step_MOM to temporarily change
                                 ! the time that is seen by internal modules.
  type(time_type) :: Time1       ! The value of the ocean model's time at the
                                 ! start of a call to step_MOM.
  integer :: index_bnds(4)       ! The computational domain index bounds in the
                                 ! ice-ocean boundary type.
  real :: weight          ! Flux accumulation weight
  real :: dt_coupling     ! The coupling time step in seconds.
  integer :: nts          ! The number of baroclinic dynamics time steps
                          ! within dt_coupling.
  real :: dt_therm        ! A limited and quantized version of OS%dt_therm (sec)
  real :: dt_dyn          ! The dynamics time step in sec.
  real :: dtdia           ! The diabatic time step in sec.
  real :: t_elapsed_seg   ! The elapsed time in this update segment, in s.
  integer :: n, n_max, n_last_thermo
  type(time_type) :: Time2  ! A temporary time.
  logical :: thermo_does_span_coupling ! If true, thermodynamic forcing spans
                                       ! multiple dynamic timesteps.
  logical :: do_dyn       ! If true, step the ocean dynamics and transport.
  logical :: do_thermo    ! If true, step the ocean thermodynamics.
  logical :: step_thermo           ! If true, take a thermodynamic step.
  integer :: secs, days
  integer :: is, ie, js, je

  call callTree_enter("update_ocean_model(), MOM_ocean_model_nuopc.F90")
  call get_time(Ocean_coupling_time_step, secs, days)
  dt_coupling = 86400.0*real(days) + real(secs)

  if (time_start_update /= OS%Time) then
    call MOM_error(WARNING, "update_ocean_model: internal clock does not "//&
                            "agree with time_start_update argument.")
  endif
  if (.not.associated(OS)) then
    call MOM_error(FATAL, "update_ocean_model called with an unassociated "// &
                    "ocean_state_type structure. ocean_model_init must be "//  &
                    "called first to allocate this structure.")
    return
  endif

  do_dyn = .true. ; if (present(update_dyn)) do_dyn = update_dyn
  do_thermo = .true. ; if (present(update_thermo)) do_thermo = update_thermo

  ! This is benign but not necessary if ocean_model_init_sfc was called or if
  ! OS%sfc_state%tr_fields was spawned in ocean_model_init.  Consider removing it.
  is = OS%grid%isc ; ie = OS%grid%iec ; js = OS%grid%jsc ; je = OS%grid%jec
  call coupler_type_spawn(Ocean_sfc%fields, OS%sfc_state%tr_fields, &
                          (/is,is,ie,ie/), (/js,js,je,je/), as_needed=.true.)

  ! Translate Ice_ocean_boundary into fluxes.
  call mpp_get_compute_domain(Ocean_sfc%Domain, index_bnds(1), index_bnds(2), &
                              index_bnds(3), index_bnds(4))

  weight = 1.0

  call convert_IOB_to_forces(Ice_ocean_boundary, OS%forces, index_bnds, OS%Time, &
                             OS%grid, OS%US, OS%forcing_CSp)

  if (OS%fluxes%fluxes_used) then
    if (do_thermo) &
      call convert_IOB_to_fluxes(Ice_ocean_boundary, OS%fluxes, index_bnds, OS%Time, dt_coupling, &
                               OS%grid, OS%US, OS%forcing_CSp, OS%sfc_state, &
                               OS%restore_salinity, OS%restore_temp)

    ! Add ice shelf fluxes
    if (OS%use_ice_shelf) then
      if (do_thermo) &
        call shelf_calc_flux(OS%sfc_state, OS%fluxes, OS%Time, dt_coupling, OS%Ice_shelf_CSp)
      if (do_dyn) &
        call add_shelf_forces(OS%grid, OS%US, OS%Ice_shelf_CSp, OS%forces)
    endif
    if (OS%icebergs_alter_ocean)  then
      if (do_dyn) &
        call iceberg_forces(OS%grid, OS%forces, OS%use_ice_shelf, &
                            OS%sfc_state, dt_coupling, OS%marine_ice_CSp)
      if (do_thermo) &
        call iceberg_fluxes(OS%grid, OS%US, OS%fluxes, OS%use_ice_shelf, &
                          OS%sfc_state, dt_coupling, OS%marine_ice_CSp)
    endif

    ! Fields that exist in both the forcing and mech_forcing types must be copied.
    call copy_common_forcing_fields(OS%forces, OS%fluxes, OS%grid, skip_pres=.true.)

#ifdef _USE_GENERIC_TRACER
    call enable_averaging(dt_coupling, OS%Time + Ocean_coupling_time_step, OS%diag) !Is this needed?
    call MOM_generic_tracer_fluxes_accumulate(OS%fluxes, weight) !here weight=1, just saving the current fluxes
#endif
  else
    OS%flux_tmp%C_p = OS%fluxes%C_p
    if (do_thermo) &
      call convert_IOB_to_fluxes(Ice_ocean_boundary, OS%flux_tmp, index_bnds, OS%Time, dt_coupling, &
                               OS%grid, OS%US, OS%forcing_CSp, OS%sfc_state, OS%restore_salinity,OS%restore_temp)

    if (OS%use_ice_shelf) then
      if (do_thermo) &
        call shelf_calc_flux(OS%sfc_state, OS%flux_tmp, OS%Time, dt_coupling, OS%Ice_shelf_CSp)
      if (do_dyn) &
        call add_shelf_forces(OS%grid, OS%US, OS%Ice_shelf_CSp, OS%forces)
    endif
    if (OS%icebergs_alter_ocean)  then
      if (do_dyn) &
        call iceberg_forces(OS%grid, OS%forces, OS%use_ice_shelf, &
                            OS%sfc_state, dt_coupling, OS%marine_ice_CSp)
      if (do_thermo) &
        call iceberg_fluxes(OS%grid, OS%US, OS%flux_tmp, OS%use_ice_shelf, &
                          OS%sfc_state, dt_coupling, OS%marine_ice_CSp)
    endif

    call forcing_accumulate(OS%flux_tmp, OS%forces, OS%fluxes, OS%grid, weight)
    ! Some of the fields that exist in both the forcing and mech_forcing types
    ! (e.g., ustar) are time-averages must be copied back to the forces type.
    call copy_back_forcing_fields(OS%fluxes, OS%forces, OS%grid)

#ifdef _USE_GENERIC_TRACER
    call MOM_generic_tracer_fluxes_accumulate(OS%flux_tmp, weight) !weight of the current flux in the running average
#endif
  endif
  call set_derived_forcing_fields(OS%forces, OS%fluxes, OS%grid, OS%US, OS%GV%Rho0)
  call set_net_mass_forcing(OS%fluxes, OS%forces, OS%grid, OS%US)

  if (OS%use_waves) then
    if (OS%wave_method /= "EFACTOR") then
      call Update_Surface_Waves(OS%grid, OS%GV, OS%US, OS%time, ocean_coupling_time_step, OS%waves, OS%forces)
    endif
  endif

  if (OS%nstep==0) then
    call finish_MOM_initialization(OS%Time, OS%dirs, OS%MOM_CSp, OS%restart_CSp)
  endif

  call disable_averaging(OS%diag)
  Master_time = OS%Time ; Time1 = OS%Time

  if (OS%offline_tracer_mode) then
    call step_offline(OS%forces, OS%fluxes, OS%sfc_state, Time1, dt_coupling, OS%MOM_CSp)
  elseif ((.not.do_thermo) .or. (.not.do_dyn)) then
    ! The call sequence is being orchestrated from outside of update_ocean_model.
    call step_MOM(OS%forces, OS%fluxes, OS%sfc_state, Time1, dt_coupling, OS%MOM_CSp, &
                  Waves=OS%Waves, do_dynamics=do_thermo, do_thermodynamics=do_dyn, &
                  reset_therm=Ocn_fluxes_used)
 !### What to do with these?   , start_cycle=(n==1), end_cycle=.false., cycle_length=dt_coupling)

  elseif (OS%single_step_call) then
    call step_MOM(OS%forces, OS%fluxes, OS%sfc_state, Time1, dt_coupling, OS%MOM_CSp, Waves=OS%Waves)
  else
    n_max = 1 ; if (dt_coupling > OS%dt) n_max = ceiling(dt_coupling/OS%dt - 0.001)
    dt_dyn = dt_coupling / real(n_max)
    thermo_does_span_coupling = (OS%thermo_spans_coupling .and. &
                                (OS%dt_therm > 1.5*dt_coupling))

    if (thermo_does_span_coupling) then
      dt_therm = dt_coupling * floor(OS%dt_therm / dt_coupling + 0.001)
      nts = floor(dt_therm/dt_dyn + 0.001)
    else
      nts = MAX(1,MIN(n_max,floor(OS%dt_therm/dt_dyn + 0.001)))
      n_last_thermo = 0
    endif

    Time2 = Time1 ; t_elapsed_seg = 0.0
    do n=1,n_max
      if (OS%diabatic_first) then
        if (thermo_does_span_coupling) call MOM_error(FATAL, &
            "MOM is not yet set up to have restarts that work with "//&
            "THERMO_SPANS_COUPLING and DIABATIC_FIRST.")
        if (modulo(n-1,nts)==0) then
          dtdia = dt_dyn*min(nts,n_max-(n-1))
          call step_MOM(OS%forces, OS%fluxes, OS%sfc_state, Time2, dtdia, OS%MOM_CSp, &
                        Waves=OS%Waves, do_dynamics=.false., do_thermodynamics=.true., &
                        start_cycle=(n==1), end_cycle=.false., cycle_length=dt_coupling)
        endif

        call step_MOM(OS%forces, OS%fluxes, OS%sfc_state, Time2, dt_dyn, OS%MOM_CSp, &
                      Waves=OS%Waves, do_dynamics=.true., do_thermodynamics=.false., &
                      start_cycle=.false., end_cycle=(n==n_max), cycle_length=dt_coupling)
      else
        call step_MOM(OS%forces, OS%fluxes, OS%sfc_state, Time2, dt_dyn, OS%MOM_CSp, &
                      Waves=OS%Waves, do_dynamics=.true., do_thermodynamics=.false., &
                      start_cycle=(n==1), end_cycle=.false., cycle_length=dt_coupling)

        step_thermo = .false.
        if (thermo_does_span_coupling) then
          dtdia = dt_therm
          step_thermo = MOM_state_is_synchronized(OS%MOM_CSp, adv_dyn=.true.)
        elseif ((modulo(n,nts)==0) .or. (n==n_max)) then
          dtdia = dt_dyn*(n - n_last_thermo)
          n_last_thermo = n
          step_thermo = .true.
        endif

        if (step_thermo) then
          ! Back up Time2 to the start of the thermodynamic segment.
          Time2 = Time2 - set_time(int(floor((dtdia - dt_dyn) + 0.5)))
          call step_MOM(OS%forces, OS%fluxes, OS%sfc_state, Time2, dtdia, OS%MOM_CSp, &
                        Waves=OS%Waves, do_dynamics=.false., do_thermodynamics=.true., &
                        start_cycle=.false., end_cycle=(n==n_max), cycle_length=dt_coupling)
        endif
      endif

      t_elapsed_seg = t_elapsed_seg + dt_dyn
      Time2 = Time1 + set_time(int(floor(t_elapsed_seg + 0.5)))
    enddo
  endif

  OS%Time = Master_time + Ocean_coupling_time_step
  OS%nstep = OS%nstep + 1

  call mech_forcing_diags(OS%forces, dt_coupling, OS%grid, OS%Time, OS%diag, OS%forcing_CSp%handles)

  if (OS%fluxes%fluxes_used) then
    call forcing_diagnostics(OS%fluxes, OS%sfc_state, OS%grid, OS%US, OS%Time, OS%diag, OS%forcing_CSp%handles)
  endif

! Translate state into Ocean.
!  call convert_state_to_ocean_type(OS%sfc_state, Ocean_sfc, OS%grid, &
!                                   Ice_ocean_boundary%p, OS%press_to_z)
  call convert_state_to_ocean_type(OS%sfc_state, Ocean_sfc, OS%grid, OS%US)
  call coupler_type_send_data(Ocean_sfc%fields, OS%Time)

  call callTree_leave("update_ocean_model()")
end subroutine update_ocean_model

!> This subroutine writes out the ocean model restart file.
subroutine ocean_model_restart(OS, timestamp, restartname, num_rest_files)
  type(ocean_state_type),     pointer    :: OS !< A pointer to the structure containing the
                                               !! internal ocean state being saved to a restart file
  character(len=*), optional, intent(in) :: timestamp !< An optional timestamp string that should be
                                               !! prepended to the file name. (Currently this is unused.)
  character(len=*), optional, intent(in) :: restartname !< Name of restart file to use
                                               !! This option distinguishes the cesm interface from the
                                               !! non-cesm interface
  integer, optional, intent(out)         :: num_rest_files !< number of restart files written

  if (.not.MOM_state_is_synchronized(OS%MOM_CSp)) &
      call MOM_error(WARNING, "End of MOM_main reached with inconsistent "//&
         "dynamics and advective times.  Additional restart fields "//&
         "that have not been coded yet would be required for reproducibility.")
  if (.not.OS%fluxes%fluxes_used) call MOM_error(FATAL, "ocean_model_restart "//&
      "was called with unused buoyancy fluxes.  For conservation, the ocean "//&
      "restart files can only be created after the buoyancy forcing is applied.")

  if (present(restartname)) then
     call save_restart(OS%dirs%restart_output_dir, OS%Time, OS%grid, &
          OS%restart_CSp, GV=OS%GV, filename=restartname, num_rest_files=num_rest_files)
     call forcing_save_restart(OS%forcing_CSp, OS%grid, OS%Time, &
          OS%dirs%restart_output_dir) ! Is this needed?
     if (OS%use_ice_shelf) then
        call ice_shelf_save_restart(OS%Ice_shelf_CSp, OS%Time, &
             OS%dirs%restart_output_dir)
     endif
  else
     if (BTEST(OS%Restart_control,1)) then
        call save_restart(OS%dirs%restart_output_dir, OS%Time, OS%grid, &
             OS%restart_CSp, .true., GV=OS%GV)
        call forcing_save_restart(OS%forcing_CSp, OS%grid, OS%Time, &
             OS%dirs%restart_output_dir, .true.)
        if (OS%use_ice_shelf) then
           call ice_shelf_save_restart(OS%Ice_shelf_CSp, OS%Time, OS%dirs%restart_output_dir, .true.)
        endif
     endif
     if (BTEST(OS%Restart_control,0)) then
        call save_restart(OS%dirs%restart_output_dir, OS%Time, OS%grid, &
             OS%restart_CSp, GV=OS%GV)
        call forcing_save_restart(OS%forcing_CSp, OS%grid, OS%Time, &
             OS%dirs%restart_output_dir)
        if (OS%use_ice_shelf) then
           call ice_shelf_save_restart(OS%Ice_shelf_CSp, OS%Time, OS%dirs%restart_output_dir)
        endif
     endif
  endif

end subroutine ocean_model_restart
! </SUBROUTINE> NAME="ocean_model_restart"

!> ocean_model_end terminates the model run, saving the ocean state in a restart
!! and deallocating any data associated with the ocean.
subroutine ocean_model_end(Ocean_sfc, Ocean_state, Time, write_restart)
  type(ocean_public_type), intent(inout) :: Ocean_sfc   !< An ocean_public_type structure that is
                                                        !! to be deallocated upon termination.
  type(ocean_state_type),  pointer       :: Ocean_state !< A pointer to the structure containing
                                                        !! the internal ocean state to be deallocated
                                                        !! upon termination.
  type(time_type),         intent(in)    :: Time        !< The model time, used for writing restarts.
  logical,                 intent(in)    :: write_restart !< true => write restart file

  if(write_restart)call ocean_model_save_restart(Ocean_state, Time)
  call diag_mediator_end(Time, Ocean_state%diag, end_diag_manager=.true.)
  call MOM_end(Ocean_state%MOM_CSp)
  if (Ocean_state%use_ice_shelf) call ice_shelf_end(Ocean_state%Ice_shelf_CSp)
end subroutine ocean_model_end

!> ocean_model_save_restart causes restart files associated with the ocean to be
!! written out.
subroutine ocean_model_save_restart(OS, Time, directory, filename_suffix)
  type(ocean_state_type),     pointer    :: OS  !< A pointer to the structure containing the
                                                !! internal ocean state (in).
  type(time_type),            intent(in) :: Time !< The model time at this call, needed for mpp_write calls.
  character(len=*), optional, intent(in) :: directory  !<  An optional directory into which to
                                                !! write these restart files.
  character(len=*), optional, intent(in) :: filename_suffix !< An optional suffix (e.g., a time-stamp)
                                                !! to append to the restart file names.
! Note: This is a new routine - it will need to exist for the new incremental
!   checkpointing.  It will also be called by ocean_model_end, giving the same
!   restart behavior as now in FMS.
  character(len=200) :: restart_dir

  if (.not.MOM_state_is_synchronized(OS%MOM_CSp)) &
    call MOM_error(WARNING, "ocean_model_save_restart called with inconsistent "//&
         "dynamics and advective times.  Additional restart fields "//&
         "that have not been coded yet would be required for reproducibility.")
  if (.not.OS%fluxes%fluxes_used) call MOM_error(FATAL, "ocean_model_save_restart "//&
       "was called with unused buoyancy fluxes.  For conservation, the ocean "//&
       "restart files can only be created after the buoyancy forcing is applied.")

  if (present(directory)) then ; restart_dir = directory
  else ; restart_dir = OS%dirs%restart_output_dir ; endif

  call save_restart(restart_dir, Time, OS%grid, OS%restart_CSp, GV=OS%GV)

  call forcing_save_restart(OS%forcing_CSp, OS%grid, Time, restart_dir)

  if (OS%use_ice_shelf) then
    call ice_shelf_save_restart(OS%Ice_shelf_CSp, OS%Time, OS%dirs%restart_output_dir)
  endif

end subroutine ocean_model_save_restart

!> Initialize the public ocean type
subroutine initialize_ocean_public_type(input_domain, Ocean_sfc, diag, maskmap, &
                                        gas_fields_ocn)
  type(domain2D),          intent(in)    :: input_domain !< The ocean model domain description
  type(ocean_public_type), intent(inout) :: Ocean_sfc !< A structure containing various publicly
                                !! visible ocean surface properties after initialization, whose
                                !! elements are allocated here.
  type(diag_ctrl),         intent(in)    :: diag  !< A structure that regulates diagnsotic output
  logical, dimension(:,:), &
                 optional, intent(in)    :: maskmap !< A mask indicating which virtual processors
                                              !! are actually in use.  If missing, all are used.
  type(coupler_1d_bc_type), &
                 optional, intent(in)    :: gas_fields_ocn !< If present, this type describes the
                                              !! ocean and surface-ice fields that will participate
                                              !! in the calculation of additional gas or other
                                              !! tracer fluxes.

  integer :: xsz, ysz, layout(2)
  ! ice-ocean-boundary fields are always allocated using absolute indicies
  ! and have no halos.
  integer :: isc, iec, jsc, jec

  call mpp_get_layout(input_domain,layout)
  call mpp_get_global_domain(input_domain, xsize=xsz, ysize=ysz)
  if (PRESENT(maskmap)) then
     call mpp_define_domains((/1,xsz,1,ysz/),layout,Ocean_sfc%Domain, maskmap=maskmap)
  else
     call mpp_define_domains((/1,xsz,1,ysz/),layout,Ocean_sfc%Domain)
  endif
  call mpp_get_compute_domain(Ocean_sfc%Domain, isc, iec, jsc, jec)

  allocate ( Ocean_sfc%t_surf (isc:iec,jsc:jec), &
             Ocean_sfc%s_surf (isc:iec,jsc:jec), &
             Ocean_sfc%u_surf (isc:iec,jsc:jec), &
             Ocean_sfc%v_surf (isc:iec,jsc:jec), &
             Ocean_sfc%sea_lev(isc:iec,jsc:jec), &
             Ocean_sfc%area   (isc:iec,jsc:jec), &
             Ocean_sfc%OBLD   (isc:iec,jsc:jec), &
             Ocean_sfc%melt_potential(isc:iec,jsc:jec), &
             Ocean_sfc%frazil (isc:iec,jsc:jec))

  Ocean_sfc%t_surf  = 0.0  ! time averaged sst (Kelvin) passed to atmosphere/ice model
  Ocean_sfc%s_surf  = 0.0  ! time averaged sss (psu) passed to atmosphere/ice models
  Ocean_sfc%u_surf  = 0.0  ! time averaged u-current (m/sec) passed to atmosphere/ice models
  Ocean_sfc%v_surf  = 0.0  ! time averaged v-current (m/sec)  passed to atmosphere/ice models
  Ocean_sfc%sea_lev = 0.0  ! time averaged thickness of top model grid cell (m) plus patm/rho0/grav
  Ocean_sfc%frazil  = 0.0  ! time accumulated frazil (J/m^2) passed to ice model
  Ocean_sfc%melt_potential  = 0.0  ! time accumulated melt potential (J/m^2) passed to ice model
  Ocean_sfc%OBLD    = 0.0  ! ocean boundary layer depth, in m
  Ocean_sfc%area    = 0.0
  Ocean_sfc%axes    = diag%axesT1%handles !diag axes to be used by coupler tracer flux diagnostics

  if (present(gas_fields_ocn)) then
    call coupler_type_spawn(gas_fields_ocn, Ocean_sfc%fields, (/isc,isc,iec,iec/), &
                              (/jsc,jsc,jec,jec/), suffix = '_ocn', as_needed=.true.)
  endif

end subroutine initialize_ocean_public_type

!> This subroutine translates the coupler's ocean_data_type into MOM's
!! surface state variable.  This may eventually be folded into the MOM
!! code that calculates the surface state in the first place.
!! Note the offset in the arrays because the ocean_data_type has no
!! halo points in its arrays and always uses absolute indicies.
subroutine convert_state_to_ocean_type(sfc_state, Ocean_sfc, G, US, patm, press_to_z)
  type(surface),         intent(inout) :: sfc_state !< A structure containing fields that
                                               !! describe the surface state of the ocean.
  type(ocean_public_type), &
                 target, intent(inout) :: Ocean_sfc !< A structure containing various publicly
                                               !! visible ocean surface fields, whose elements
                                               !! have their data set here.
  type(ocean_grid_type), intent(inout) :: G    !< The ocean's grid structure
  type(unit_scale_type), intent(in)    :: US   !< A dimensional unit scaling type
  real,        optional, intent(in)    :: patm(:,:)  !< The pressure at the ocean surface, in Pa.
  real,        optional, intent(in)    :: press_to_z !< A conversion factor between pressure and
                                               !! ocean depth in m, usually 1/(rho_0*g), in m Pa-1.
  ! Local variables
  real :: IgR0
  character(len=48)  :: val_str
  integer :: isc_bnd, iec_bnd, jsc_bnd, jec_bnd
  integer :: i, j, i0, j0, is, ie, js, je

  is = G%isc ; ie = G%iec ; js = G%jsc ; je = G%jec
  call pass_vector(sfc_state%u, sfc_state%v, G%Domain)

  call mpp_get_compute_domain(Ocean_sfc%Domain, isc_bnd, iec_bnd, &
                              jsc_bnd, jec_bnd)
  if (present(patm)) then
    ! Check that the inidicies in patm are (isc_bnd:iec_bnd,jsc_bnd:jec_bnd).
    if (.not.present(press_to_z)) call MOM_error(FATAL, &
        'convert_state_to_ocean_type: press_to_z must be present if patm is.')
  endif

  i0 = is - isc_bnd ; j0 = js - jsc_bnd
  if (sfc_state%T_is_conT) then
    ! Convert the surface T from conservative T to potential T.
    do j=jsc_bnd,jec_bnd ; do i=isc_bnd,iec_bnd
      Ocean_sfc%t_surf(i,j) = gsw_pt_from_ct(sfc_state%SSS(i+i0,j+j0), &
                               sfc_state%SST(i+i0,j+j0)) + CELSIUS_KELVIN_OFFSET
    enddo ; enddo
  else
    do j=jsc_bnd,jec_bnd ; do i=isc_bnd,iec_bnd
      Ocean_sfc%t_surf(i,j) = sfc_state%SST(i+i0,j+j0) + CELSIUS_KELVIN_OFFSET
    enddo ; enddo
  endif
  if (sfc_state%S_is_absS) then
    ! Convert the surface S from absolute salinity to practical salinity.
    do j=jsc_bnd,jec_bnd ; do i=isc_bnd,iec_bnd
      Ocean_sfc%s_surf(i,j) = gsw_sp_from_sr(sfc_state%SSS(i+i0,j+j0))
    enddo ; enddo
  else
    do j=jsc_bnd,jec_bnd ; do i=isc_bnd,iec_bnd
      Ocean_sfc%s_surf(i,j) = sfc_state%SSS(i+i0,j+j0)
    enddo ; enddo
  endif

  if (present(patm)) then
    do j=jsc_bnd,jec_bnd ; do i=isc_bnd,iec_bnd
      Ocean_sfc%sea_lev(i,j) = US%Z_to_m * sfc_state%sea_lev(i+i0,j+j0) + patm(i,j) * press_to_z
      Ocean_sfc%area(i,j) = US%L_to_m**2 * G%areaT(i+i0,j+j0)
    enddo ; enddo
  else
    do j=jsc_bnd,jec_bnd ; do i=isc_bnd,iec_bnd
      Ocean_sfc%sea_lev(i,j) = US%Z_to_m * sfc_state%sea_lev(i+i0,j+j0)
      Ocean_sfc%area(i,j) = US%L_to_m**2 * G%areaT(i+i0,j+j0)
    enddo ; enddo
  endif

  if (allocated(sfc_state%frazil)) then
    do j=jsc_bnd,jec_bnd ; do i=isc_bnd,iec_bnd
      Ocean_sfc%frazil(i,j) = US%Q_to_J_kg*US%RZ_to_kg_m2 * sfc_state%frazil(i+i0,j+j0)
    enddo ; enddo
  endif

  if (allocated(sfc_state%melt_potential)) then
    do j=jsc_bnd,jec_bnd ; do i=isc_bnd,iec_bnd
      Ocean_sfc%melt_potential(i,j) = US%Q_to_J_kg*US%RZ_to_kg_m2 * sfc_state%melt_potential(i+i0,j+j0)
    enddo ; enddo
  endif

  if (allocated(sfc_state%Hml)) then
    do j=jsc_bnd,jec_bnd ; do i=isc_bnd,iec_bnd
      Ocean_sfc%OBLD(i,j) = US%Z_to_m * sfc_state%Hml(i+i0,j+j0)
    enddo ; enddo
  endif

  if (Ocean_sfc%stagger == AGRID) then
    do j=jsc_bnd,jec_bnd ; do i=isc_bnd,iec_bnd
      Ocean_sfc%u_surf(i,j) = G%mask2dT(i+i0,j+j0) * US%L_T_to_m_s * &
                0.5*(sfc_state%u(I+i0,j+j0)+sfc_state%u(I-1+i0,j+j0))
      Ocean_sfc%v_surf(i,j) = G%mask2dT(i+i0,j+j0) * US%L_T_to_m_s * &
                0.5*(sfc_state%v(i+i0,J+j0)+sfc_state%v(i+i0,J-1+j0))
    enddo ; enddo
  elseif (Ocean_sfc%stagger == BGRID_NE) then
    do j=jsc_bnd,jec_bnd ; do i=isc_bnd,iec_bnd
      Ocean_sfc%u_surf(i,j) = G%mask2dBu(I+i0,J+j0) * US%L_T_to_m_s * &
                0.5*(sfc_state%u(I+i0,j+j0)+sfc_state%u(I+i0,j+j0+1))
      Ocean_sfc%v_surf(i,j) = G%mask2dBu(I+i0,J+j0) * US%L_T_to_m_s * &
                0.5*(sfc_state%v(i+i0,J+j0)+sfc_state%v(i+i0+1,J+j0))
    enddo ; enddo
  elseif (Ocean_sfc%stagger == CGRID_NE) then
    do j=jsc_bnd,jec_bnd ; do i=isc_bnd,iec_bnd
      Ocean_sfc%u_surf(i,j) = G%mask2dCu(I+i0,j+j0) * US%L_T_to_m_s * sfc_state%u(I+i0,j+j0)
      Ocean_sfc%v_surf(i,j) = G%mask2dCv(i+i0,J+j0) * US%L_T_to_m_s * sfc_state%v(i+i0,J+j0)
    enddo ; enddo
  else
    write(val_str, '(I8)') Ocean_sfc%stagger
    call MOM_error(FATAL, "convert_state_to_ocean_type: "//&
      "Ocean_sfc%stagger has the unrecognized value of "//trim(val_str))
  endif

  if (coupler_type_initialized(sfc_state%tr_fields)) then
    if (.not.coupler_type_initialized(Ocean_sfc%fields)) then
      call MOM_error(FATAL, "convert_state_to_ocean_type: "//&
               "Ocean_sfc%fields has not been initialized.")
    endif
    call coupler_type_copy_data(sfc_state%tr_fields, Ocean_sfc%fields)
  endif

end subroutine convert_state_to_ocean_type

!>   This subroutine extracts the surface properties from the ocean's internal
!! state and stores them in the ocean type returned to the calling ice model.
!! It has to be separate from the ocean_initialization call because the coupler
!! module allocates the space for some of these variables.
subroutine ocean_model_init_sfc(OS, Ocean_sfc)
  type(ocean_state_type),  pointer       :: OS  !< The structure with the complete ocean state
  type(ocean_public_type), intent(inout) :: Ocean_sfc !< A structure containing various publicly
                                !! visible ocean surface properties after initialization, whose
                                !! elements have their data set here.
  integer :: is, ie, js, je

  is = OS%grid%isc ; ie = OS%grid%iec ; js = OS%grid%jsc ; je = OS%grid%jec
  call coupler_type_spawn(Ocean_sfc%fields, OS%sfc_state%tr_fields, &
                          (/is,is,ie,ie/), (/js,js,je,je/), as_needed=.true.)

  call extract_surface_state(OS%MOM_CSp, OS%sfc_state)

  call convert_state_to_ocean_type(OS%sfc_state, Ocean_sfc, OS%grid, OS%US)

end subroutine ocean_model_init_sfc

!> ocean_model_flux_init is used to initialize properties of the air-sea fluxes
!! as determined by various run-time parameters.  It can be called from
!! non-ocean PEs, or PEs that have not yet been initialzed, and it can safely
!! be called multiple times.
subroutine ocean_model_flux_init(OS, verbosity)
  type(ocean_state_type), optional, pointer :: OS  !< An optional pointer to the ocean state,
                                             !! used to figure out if this is an ocean PE that
                                             !! has already been initialized.
  integer, optional, intent(in) :: verbosity !< A 0-9 integer indicating a level of verbosity.

  logical :: OS_is_set
  integer :: verbose

  OS_is_set = .false. ; if (present(OS)) OS_is_set = associated(OS)

  ! Use this to control the verbosity of output; consider rethinking this logic later.
  verbose = 5 ; if (OS_is_set) verbose = 3
  if (present(verbosity)) verbose = verbosity

  call call_tracer_flux_init(verbosity=verbose)

end subroutine ocean_model_flux_init

!> This interface allows certain properties that are stored in the ocean_state_type to be
!! obtained.
subroutine query_ocean_state(OS, use_waves, NumWaveBands, Wavenumbers, unscale, wave_method)
  type(ocean_state_type),       intent(in)  :: OS      !< The structure with the complete ocean state
  logical,            optional, intent(out) :: use_waves !< Indicates whether surface waves are in use
  integer,            optional, intent(out) :: NumWaveBands !< If present, this gives the number of
                                                       !! wavenumber partitions in the wave discretization
  real, dimension(:), optional, intent(out) :: Wavenumbers !< If present, this gives the characteristic
                                                       !! wavenumbers of the wave discretization [m-1 or Z-1 ~> m-1]
  logical,            optional, intent(in)  :: unscale !< If present and true, undo any dimensional
                                                       !! rescaling and return dimensional values in MKS units
  character(len=40),  optional, intent(out) :: wave_method !< Wave coupling method.

  logical :: undo_scaling
  undo_scaling = .false. ; if (present(unscale)) undo_scaling = unscale

  if (present(use_waves)) use_waves = OS%use_waves
  if (present(NumWaveBands)) call query_wave_properties(OS%Waves, NumBands=NumWaveBands)
  if (present(Wavenumbers) .and. undo_scaling) then
    call query_wave_properties(OS%Waves, WaveNumbers=WaveNumbers, US=OS%US)
  elseif (present(Wavenumbers)) then
    call query_wave_properties(OS%Waves, WaveNumbers=WaveNumbers)
  endif
  if (present(wave_method)) wave_method = OS%wave_method

end subroutine query_ocean_state

!> Ocean_stock_pe - returns the integrated stocks of heat, water, etc. for conservation checks.
!!   Because of the way FMS is coded, only the root PE has the integrated amount,
!!   while all other PEs get 0.
subroutine Ocean_stock_pe(OS, index, value, time_index)
  use stock_constants_mod, only : ISTOCK_WATER, ISTOCK_HEAT,ISTOCK_SALT
  type(ocean_state_type), pointer     :: OS         !< A structure containing the internal ocean state.
                                                    !! The data in OS is intent in.
  integer,                intent(in)  :: index      !< The stock index for the quantity of interest.
  real,                   intent(out) :: value      !< Sum returned for the conservation quantity of interest.
  integer,      optional, intent(in)  :: time_index !< An unused optional argument, present only for
                                                    !! interfacial compatibility with other models.
! Arguments: OS - A structure containing the internal ocean state.
!  (in)      index - Index of conservation quantity of interest.
!  (in)      value -  Sum returned for the conservation quantity of interest.
!  (in,opt)  time_index - Index for time level to use if this is necessary.

  real :: salt

  value = 0.0
  if (.not.associated(OS)) return
  if (.not.OS%is_ocean_pe) return

  select case (index)
    case (ISTOCK_WATER)  ! Return the mass of fresh water in the ocean in kg.
      if (OS%GV%Boussinesq) then
        call get_ocean_stocks(OS%MOM_CSp, mass=value, on_PE_only=.true.)
      else  ! In non-Boussinesq mode, the mass of salt needs to be subtracted.
        call get_ocean_stocks(OS%MOM_CSp, mass=value, salt=salt, on_PE_only=.true.)
        value = value - salt
      endif
    case (ISTOCK_HEAT)  ! Return the heat content of the ocean in J.
      call get_ocean_stocks(OS%MOM_CSp, heat=value, on_PE_only=.true.)
    case (ISTOCK_SALT)  ! Return the mass of the salt in the ocean in kg.
       call get_ocean_stocks(OS%MOM_CSp, salt=value, on_PE_only=.true.)
    case default ; value = 0.0
  end select
  ! If the FMS coupler is changed so that Ocean_stock_PE is only called on
  ! ocean PEs, uncomment the following and eliminate the on_PE_only flags above.
  !  if (.not.is_root_pe()) value = 0.0

end subroutine Ocean_stock_pe

!> Write out checksums for fields from the ocean surface state
subroutine ocean_public_type_chksum(id, timestep, ocn)

  character(len=*),        intent(in) :: id  !< An identifying string for this call
  integer,                 intent(in) :: timestep !< The number of elapsed timesteps
  type(ocean_public_type), intent(in) :: ocn !< A structure containing various publicly
                                             !! visible ocean surface fields.
  ! Local variables
  integer(kind=int64) :: chks ! A checksum for the field
  logical :: root    ! True only on the root PE
  integer :: outunit ! The output unit to write to

  outunit = stdout()
  root = is_root_pe()

  if (root) write(outunit,*) "BEGIN CHECKSUM(ocean_type):: ", id, timestep
  chks = field_chksum(ocn%t_surf ) ; if (root) write(outunit,100) 'ocean%t_surf   ', chks
  chks = field_chksum(ocn%s_surf ) ; if (root) write(outunit,100) 'ocean%s_surf   ', chks
  chks = field_chksum(ocn%u_surf ) ; if (root) write(outunit,100) 'ocean%u_surf   ', chks
  chks = field_chksum(ocn%v_surf ) ; if (root) write(outunit,100) 'ocean%v_surf   ', chks
  chks = field_chksum(ocn%sea_lev) ; if (root) write(outunit,100) 'ocean%sea_lev  ', chks
  chks = field_chksum(ocn%frazil ) ; if (root) write(outunit,100) 'ocean%frazil   ', chks
  chks = field_chksum(ocn%melt_potential) ; if (root) write(outunit,100) 'ocean%melt_potential   ', chks
  call coupler_type_write_chksums(ocn%fields, outunit, 'ocean%')
100 FORMAT("   CHECKSUM::",A20," = ",Z20)

end subroutine ocean_public_type_chksum

subroutine get_ocean_grid(OS, Gridp)
  ! Obtain the ocean grid.
  type(ocean_state_type) :: OS
  type(ocean_grid_type) , pointer :: Gridp

  Gridp => OS%grid
  return
end subroutine get_ocean_grid

!> Returns eps_omesh read from param file
real function get_eps_omesh(OS)
  type(ocean_state_type) :: OS
  get_eps_omesh = OS%eps_omesh; return
end function

end module MOM_ocean_model_nuopc<|MERGE_RESOLUTION|>--- conflicted
+++ resolved
@@ -428,7 +428,6 @@
 
   endif
 
-<<<<<<< HEAD
   ! check to see if stochastic physics is active
   call get_param(param_file, mdl, "DO_SPPT", OS%do_sppt, &
                  "If true, then stochastically perturb the thermodynamic "//&
@@ -440,9 +439,7 @@
                  "production and dissipation terms.  Amplitude and correlations are "//&
                  "controlled by the nam_stoch namelist in the UFS model only.", &
                  default=.false.)
-=======
   call extract_surface_state(OS%MOM_CSp, OS%sfc_state)
->>>>>>> 14ca4a1b
 
   call close_param_file(param_file)
   call diag_mediator_close_registration(OS%diag)
