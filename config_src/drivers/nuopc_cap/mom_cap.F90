!> This module contains a set of subroutines that are required by NUOPC.

module MOM_cap_mod

use MOM_domains,              only: get_domain_extent
use MOM_io,                   only: stdout, io_infra_end
use mpp_domains_mod,          only: mpp_get_compute_domains
use mpp_domains_mod,          only: mpp_get_ntile_count, mpp_get_pelist, mpp_get_global_domain
use mpp_domains_mod,          only: mpp_get_domain_npes

use MOM_time_manager,         only: set_calendar_type, time_type, set_time, set_date
use MOM_time_manager,         only: GREGORIAN, JULIAN, NOLEAP
use MOM_time_manager,         only: operator( <= ), operator( < ), operator( >= )
use MOM_time_manager,         only: operator( + ),  operator( - ), operator( / )
use MOM_time_manager,         only: operator( * ), operator( /= ), operator( > )
use MOM_domains,              only: MOM_infra_init, MOM_infra_end
use MOM_file_parser,          only: get_param, log_version, param_file_type, close_param_file
use MOM_get_input,            only: get_MOM_input, directories
use MOM_domains,              only: pass_var
use MOM_error_handler,        only: MOM_error, FATAL, is_root_pe
use MOM_grid,                 only: ocean_grid_type, get_global_grid_size
use MOM_ocean_model_nuopc,    only: ice_ocean_boundary_type
use MOM_ocean_model_nuopc,    only: ocean_model_restart, ocean_public_type, ocean_state_type
use MOM_ocean_model_nuopc,    only: ocean_model_init_sfc, ocean_model_flux_init
use MOM_ocean_model_nuopc,    only: ocean_model_init, update_ocean_model, ocean_model_end
use MOM_ocean_model_nuopc,    only: get_ocean_grid, get_eps_omesh, query_ocean_state
use MOM_cap_time,             only: AlarmInit
use MOM_cap_methods,          only: mom_import, mom_export, mom_set_geomtype, mod2med_areacor
use MOM_cap_methods,          only: med2mod_areacor, state_diagnose
use MOM_cap_methods,          only: ChkErr
use MOM_ensemble_manager,     only: ensemble_manager_init

#ifdef CESMCOUPLED
use shr_log_mod,             only: shr_log_setLogUnit
use nuopc_shr_methods,       only: get_component_instance
#endif
use time_utils_mod,           only: esmf2fms_time

use, intrinsic :: iso_fortran_env, only: output_unit

use ESMF,  only: ESMF_ClockAdvance, ESMF_ClockGet, ESMF_ClockPrint, ESMF_VMget
use ESMF,  only: ESMF_ClockGetAlarm, ESMF_ClockGetNextTime, ESMF_ClockAdvance
use ESMF,  only: ESMF_ClockSet, ESMF_Clock, ESMF_GeomType_Flag, ESMF_LOGMSG_INFO
use ESMF,  only: ESMF_Grid, ESMF_GridCreate, ESMF_GridAddCoord
use ESMF,  only: ESMF_GridGetCoord, ESMF_GridAddItem, ESMF_GridGetItem
use ESMF,  only: ESMF_GridComp, ESMF_GridCompSetEntryPoint, ESMF_GridCompGet
use ESMF,  only: ESMF_LogWrite, ESMF_LogSetError
use ESMF,  only: ESMF_LOGERR_PASSTHRU, ESMF_KIND_R8, ESMF_RC_VAL_WRONG
use ESMF,  only: ESMF_GEOMTYPE_MESH, ESMF_GEOMTYPE_GRID, ESMF_SUCCESS
use ESMF,  only: ESMF_METHOD_INITIALIZE, ESMF_MethodRemove, ESMF_State
use ESMF,  only: ESMF_LOGMSG_INFO, ESMF_RC_ARG_BAD, ESMF_VM, ESMF_Time
use ESMF,  only: ESMF_TimeInterval, ESMF_MAXSTR, ESMF_VMGetCurrent
use ESMF,  only: ESMF_VMGet, ESMF_TimeGet, ESMF_TimeIntervalGet, ESMF_MeshGet
use ESMF,  only: ESMF_MethodExecute, ESMF_Mesh, ESMF_DeLayout, ESMF_Distgrid
use ESMF,  only: ESMF_DistGridConnection, ESMF_StateItem_Flag, ESMF_KIND_I4
use ESMF,  only: ESMF_KIND_I8, ESMF_FAILURE, ESMF_DistGridCreate, ESMF_MeshCreate
use ESMF,  only: ESMF_FILEFORMAT_ESMFMESH, ESMF_DELayoutCreate, ESMF_DistGridConnectionSet
use ESMF,  only: ESMF_DistGridGet, ESMF_STAGGERLOC_CORNER, ESMF_GRIDITEM_MASK
use ESMF,  only: ESMF_TYPEKIND_I4, ESMF_TYPEKIND_R8, ESMF_STAGGERLOC_CENTER
use ESMF,  only: ESMF_GRIDITEM_AREA, ESMF_Field, ESMF_ALARM, ESMF_VMLogMemInfo
use ESMF,  only: ESMF_AlarmIsRinging, ESMF_AlarmRingerOff, ESMF_StateRemove
use ESMF,  only: ESMF_FieldCreate, ESMF_LOGMSG_ERROR, ESMF_LOGMSG_WARNING
use ESMF,  only: ESMF_COORDSYS_SPH_DEG, ESMF_GridCreate, ESMF_INDEX_DELOCAL
use ESMF,  only: ESMF_MESHLOC_ELEMENT, ESMF_RC_VAL_OUTOFRANGE, ESMF_StateGet
use ESMF,  only: ESMF_TimePrint, ESMF_AlarmSet, ESMF_FieldGet, ESMF_Array
use ESMF,  only: ESMF_FieldRegridGetArea
use ESMF,  only: ESMF_ArrayCreate
use ESMF,  only: ESMF_RC_FILE_OPEN, ESMF_RC_FILE_READ, ESMF_RC_FILE_WRITE
use ESMF,  only: ESMF_VMBroadcast, ESMF_VMReduce, ESMF_REDUCE_MAX, ESMF_REDUCE_MIN
use ESMF,  only: ESMF_AlarmCreate, ESMF_ClockGetAlarmList, ESMF_AlarmList_Flag
use ESMF,  only: ESMF_AlarmGet, ESMF_AlarmIsCreated, ESMF_ALARMLIST_ALL, ESMF_AlarmIsEnabled
use ESMF,  only: ESMF_STATEITEM_NOTFOUND, ESMF_FieldWrite
use ESMF,  only: ESMF_END_ABORT, ESMF_Finalize
use ESMF,  only: ESMF_REDUCE_MAX, ESMF_REDUCE_MIN, ESMF_VMAllReduce
use ESMF,  only: operator(==), operator(/=), operator(+), operator(-)

! TODO ESMF_GridCompGetInternalState does not have an explicit Fortran interface.
!! Model does not compile with "use ESMF,  only: ESMF_GridCompGetInternalState"
!! Is this okay?

use NUOPC,       only: NUOPC_CompDerive, NUOPC_CompSetEntryPoint, NUOPC_CompSpecialize
use NUOPC,       only: NUOPC_CompFilterPhaseMap, NUOPC_CompAttributeGet, NUOPC_CompAttributeAdd
use NUOPC,       only: NUOPC_Advertise, NUOPC_SetAttribute, NUOPC_IsUpdated, NUOPC_Write
use NUOPC,       only: NUOPC_IsConnected, NUOPC_Realize, NUOPC_CompAttributeSet
use NUOPC_Model, only: NUOPC_ModelGet
use NUOPC_Model, only: model_routine_SS           => SetServices
use NUOPC_Model, only: model_label_Advance        => label_Advance
use NUOPC_Model, only: model_label_DataInitialize => label_DataInitialize
use NUOPC_Model, only: model_label_SetRunClock    => label_SetRunClock
use NUOPC_Model, only: model_label_Finalize       => label_Finalize
use NUOPC_Model, only: SetVM

implicit none; private

public SetServices
public SetVM

!> Internal state type with pointers to three types defined by MOM.
type ocean_internalstate_type
  type(ocean_public_type),       pointer :: ocean_public_type_ptr
  type(ocean_state_type),        pointer :: ocean_state_type_ptr
  type(ice_ocean_boundary_type), pointer :: ice_ocean_boundary_type_ptr
end type

!>  Wrapper-derived type required to associate an internal state instance
!! with the ESMF/NUOPC component
type ocean_internalstate_wrapper
  type(ocean_internalstate_type), pointer :: ptr
end type

!> Contains field information
type fld_list_type
  character(len=64) :: stdname
  character(len=64) :: shortname
  character(len=64) :: transferOffer
  integer :: ungridded_lbound = 0
  integer :: ungridded_ubound = 0
end type fld_list_type

integer,parameter    :: fldsMax = 100
integer              :: fldsToOcn_num = 0
type (fld_list_type) :: fldsToOcn(fldsMax)
integer              :: fldsFrOcn_num = 0
type (fld_list_type) :: fldsFrOcn(fldsMax)

integer              :: dbug = 0
integer              :: import_slice = 1
integer              :: export_slice = 1
character(len=256)   :: tmpstr
logical              :: write_diagnostics = .false.
logical              :: overwrite_timeslice = .false.
logical              :: write_runtimelog = .false.
character(len=32)    :: runtype  !< run type
logical              :: profile_memory = .true.
logical              :: grid_attach_area = .false.
logical              :: use_coldstart = .true.
logical              :: use_mommesh = .true.
character(len=128)   :: scalar_field_name = ''
integer              :: scalar_field_count = 0
integer              :: scalar_field_idx_grid_nx = 0
integer              :: scalar_field_idx_grid_ny = 0
character(len=*),parameter :: u_FILE_u = &
     __FILE__

#ifdef CESMCOUPLED
logical :: cesm_coupled = .true.
type(ESMF_GeomType_Flag) :: geomtype = ESMF_GEOMTYPE_MESH
#else
logical :: cesm_coupled = .false.
type(ESMF_GeomType_Flag) :: geomtype
#endif
<<<<<<< HEAD
character(len=8)  :: restart_mode = 'alarms'
character(len=16) :: inst_suffix = ''
=======
character(len=8) :: restart_mode = 'alarms'
real(8) :: timere
>>>>>>> afb3a44e

contains

!> NUOPC SetService method is the only public entry point.
!! SetServices registers all of the user-provided subroutines
!! in the module with the NUOPC layer.
!!
!! @param gcomp an ESMF_GridComp object
!! @param rc return code
subroutine SetServices(gcomp, rc)

  type(ESMF_GridComp)  :: gcomp !< an ESMF_GridComp object
  integer, intent(out) :: rc    !< return code

  ! local variables
  character(len=*),parameter  :: subname='(MOM_cap:SetServices)'

  rc = ESMF_SUCCESS

  ! the NUOPC model component will register the generic methods
  call NUOPC_CompDerive(gcomp, model_routine_SS, rc=rc)
  if (ChkErr(rc,__LINE__,u_FILE_u)) return

  ! switching to IPD versions
  call ESMF_GridCompSetEntryPoint(gcomp, ESMF_METHOD_INITIALIZE, &
    userRoutine=InitializeP0, phase=0, rc=rc)
  if (ChkErr(rc,__LINE__,u_FILE_u)) return

  ! set entry point for methods that require specific implementation
  call NUOPC_CompSetEntryPoint(gcomp, ESMF_METHOD_INITIALIZE, &
    phaseLabelList=(/"IPDv03p1"/), userRoutine=InitializeAdvertise, rc=rc)
  if (ChkErr(rc,__LINE__,u_FILE_u)) return
  call NUOPC_CompSetEntryPoint(gcomp, ESMF_METHOD_INITIALIZE, &
    phaseLabelList=(/"IPDv03p3"/), userRoutine=InitializeRealize, rc=rc)
  if (ChkErr(rc,__LINE__,u_FILE_u)) return

  !------------------
  ! attach specializing method(s)
  !------------------

  call NUOPC_CompSpecialize(gcomp, specLabel=model_label_DataInitialize, &
    specRoutine=DataInitialize, rc=rc)
  if (ChkErr(rc,__LINE__,u_FILE_u)) return

  call NUOPC_CompSpecialize(gcomp, specLabel=model_label_Advance, &
    specRoutine=ModelAdvance, rc=rc)
  if (ChkErr(rc,__LINE__,u_FILE_u)) return

  call ESMF_MethodRemove(gcomp, label=model_label_SetRunClock, rc=rc)
  if (ChkErr(rc,__LINE__,u_FILE_u)) return
  call NUOPC_CompSpecialize(gcomp, specLabel=model_label_SetRunClock, &
       specRoutine=ModelSetRunClock, rc=rc)
  if (ChkErr(rc,__LINE__,u_FILE_u)) return

  call NUOPC_CompSpecialize(gcomp, specLabel=model_label_Finalize, &
       specRoutine=ocean_model_finalize, rc=rc)
  if (ChkErr(rc,__LINE__,u_FILE_u)) return

end subroutine SetServices

!> First initialize subroutine called by NUOPC.  The purpose
!! is to set which version of the Initialize Phase Definition (IPD)
!! to use.
!!
!! For this MOM cap, we are using IPDv01.
!!
!! @param gcomp an ESMF_GridComp object
!! @param importState an ESMF_State object for import fields
!! @param exportState an ESMF_State object for export fields
!! @param clock an ESMF_Clock object
!! @param rc return code
subroutine InitializeP0(gcomp, importState, exportState, clock, rc)
  type(ESMF_GridComp)   :: gcomp                    !< ESMF_GridComp object
  type(ESMF_State)      :: importState, exportState !< ESMF_State object for
                                                    !! import/export fields
  type(ESMF_Clock)      :: clock                    !< ESMF_Clock object
  integer, intent(out)  :: rc                       !< return code

  ! local variables
  logical                     :: isPresent, isSet
  integer                     :: iostat
  character(len=64)           :: value, logmsg
  character(len=*),parameter  :: subname='(MOM_cap:InitializeP0)'
  type(ESMF_VM)               :: vm
  integer                     :: mype

  rc = ESMF_SUCCESS

  ! Switch to IPDv03 by filtering all other phaseMap entries
  call NUOPC_CompFilterPhaseMap(gcomp, ESMF_METHOD_INITIALIZE, &
       acceptStringList=(/"IPDv03p"/), rc=rc)
  if (ChkErr(rc,__LINE__,u_FILE_u)) return

  write_diagnostics = .false.
  call NUOPC_CompAttributeGet(gcomp, name="DumpFields", value=value, &
       isPresent=isPresent, isSet=isSet, rc=rc)
  if (ChkErr(rc,__LINE__,u_FILE_u)) return
  if (isPresent .and. isSet) write_diagnostics=(trim(value)=="true")

  write(logmsg,*) write_diagnostics
  call ESMF_LogWrite('MOM_cap:DumpFields = '//trim(logmsg), ESMF_LOGMSG_INFO)

  write_runtimelog = .false.
  call NUOPC_CompAttributeGet(gcomp, name="RunTimeLog", value=value, &
       isPresent=isPresent, isSet=isSet, rc=rc)
  if (ChkErr(rc,__LINE__,u_FILE_u)) return
  if (isPresent .and. isSet) write_runtimelog=(trim(value)=="true")
  write(logmsg,*) write_runtimelog
  call ESMF_LogWrite('MOM_cap:RunTimeLog = '//trim(logmsg), ESMF_LOGMSG_INFO)

  overwrite_timeslice = .false.
  call NUOPC_CompAttributeGet(gcomp, name="OverwriteSlice", value=value, &
       isPresent=isPresent, isSet=isSet, rc=rc)
  if (ChkErr(rc,__LINE__,u_FILE_u)) return
  if (isPresent .and. isSet) overwrite_timeslice=(trim(value)=="true")
  write(logmsg,*) overwrite_timeslice
  call ESMF_LogWrite('MOM_cap:OverwriteSlice = '//trim(logmsg), ESMF_LOGMSG_INFO)

  profile_memory = .false.
  call NUOPC_CompAttributeGet(gcomp, name="ProfileMemory", value=value, &
       isPresent=isPresent, isSet=isSet, rc=rc)
  if (ChkErr(rc,__LINE__,u_FILE_u)) return
  if (isPresent .and. isSet) profile_memory=(trim(value)=="true")
  write(logmsg,*) profile_memory
  call ESMF_LogWrite('MOM_cap:ProfileMemory = '//trim(logmsg), ESMF_LOGMSG_INFO)

  grid_attach_area = .false.
  call NUOPC_CompAttributeGet(gcomp, name="GridAttachArea", value=value, &
       isPresent=isPresent, isSet=isSet, rc=rc)
  if (ChkErr(rc,__LINE__,u_FILE_u)) return
  if (isPresent .and. isSet) grid_attach_area=(trim(value)=="true")
  write(logmsg,*) grid_attach_area
  call ESMF_LogWrite('MOM_cap:GridAttachArea = '//trim(logmsg), ESMF_LOGMSG_INFO)

  call NUOPC_CompAttributeGet(gcomp, name='dbug_flag', value=value, isPresent=isPresent, isSet=isSet, rc=rc)
  if (ChkErr(rc,__LINE__,u_FILE_u)) return
  if (isPresent .and. isSet) then
    read(value,*) dbug
  end if
  write(logmsg,'(i6)') dbug
  call ESMF_LogWrite('MOM_cap:dbug = '//trim(logmsg), ESMF_LOGMSG_INFO)

  scalar_field_name = ""
  call NUOPC_CompAttributeGet(gcomp, name="ScalarFieldName", value=value, &
       isPresent=isPresent, isSet=isSet, rc=rc)
  if (ChkErr(rc,__LINE__,u_FILE_u)) return
  if (isPresent .and. isSet) then
    scalar_field_name = trim(value)
    call ESMF_LogWrite('MOM_cap:ScalarFieldName = '//trim(scalar_field_name), ESMF_LOGMSG_INFO)
  endif

  scalar_field_count = 0
  call NUOPC_CompAttributeGet(gcomp, name="ScalarFieldCount", value=value, &
       isPresent=isPresent, isSet=isSet, rc=rc)
  if (ChkErr(rc,__LINE__,u_FILE_u)) return
  if (isPresent .and. isSet) then
    read(value, *, iostat=iostat) scalar_field_count
    if (iostat /= 0) then
      call ESMF_LogSetError(ESMF_RC_ARG_BAD, &
           msg=subname//": ScalarFieldCount not an integer: "//trim(value), &
           line=__LINE__, file=__FILE__, rcToReturn=rc)
      return
    endif
    write(logmsg,*) scalar_field_count
    call ESMF_LogWrite('MOM_cap:ScalarFieldCount = '//trim(logmsg), ESMF_LOGMSG_INFO)
  endif

  scalar_field_idx_grid_nx = 0
  call NUOPC_CompAttributeGet(gcomp, name="ScalarFieldIdxGridNX", value=value, &
       isPresent=isPresent, isSet=isSet, rc=rc)
  if (ChkErr(rc,__LINE__,u_FILE_u)) return
  if (isPresent .and. isSet) then
    read(value, *, iostat=iostat) scalar_field_idx_grid_nx
    if (iostat /= 0) then
      call ESMF_LogSetError(ESMF_RC_ARG_BAD, &
           msg=subname//": ScalarFieldIdxGridNX not an integer: "//trim(value), &
           line=__LINE__, file=__FILE__, rcToReturn=rc)
      return
    endif
    write(logmsg,*) scalar_field_idx_grid_nx
    call ESMF_LogWrite('MOM_cap:ScalarFieldIdxGridNX = '//trim(logmsg), ESMF_LOGMSG_INFO)
  endif

  scalar_field_idx_grid_ny = 0
  call NUOPC_CompAttributeGet(gcomp, name="ScalarFieldIdxGridNY", value=value, &
       isPresent=isPresent, isSet=isSet, rc=rc)
  if (ChkErr(rc,__LINE__,u_FILE_u)) return
  if (isPresent .and. isSet) then
    read(value, *, iostat=iostat) scalar_field_idx_grid_ny
    if (iostat /= 0) then
      call ESMF_LogSetError(ESMF_RC_ARG_BAD, &
           msg=subname//": ScalarFieldIdxGridNY not an integer: "//trim(value), &
           line=__LINE__, file=__FILE__, rcToReturn=rc)
      return
    endif
    write(logmsg,*) scalar_field_idx_grid_ny
    call ESMF_LogWrite('MOM_cap:ScalarFieldIdxGridNY = '//trim(logmsg), ESMF_LOGMSG_INFO)
  endif

  use_coldstart = .true.
  call NUOPC_CompAttributeGet(gcomp, name="use_coldstart", value=value, &
       isPresent=isPresent, isSet=isSet, rc=rc)
  if (ChkErr(rc,__LINE__,u_FILE_u)) return
  if (isPresent .and. isSet) use_coldstart=(trim(value)=="true")
  write(logmsg,*) use_coldstart
  call ESMF_LogWrite('MOM_cap:use_coldstart = '//trim(logmsg), ESMF_LOGMSG_INFO)

  use_mommesh = .true.
  call NUOPC_CompAttributeGet(gcomp, name="use_mommesh", value=value, &
       isPresent=isPresent, isSet=isSet, rc=rc)
  if (ChkErr(rc,__LINE__,u_FILE_u)) return
  if (isPresent .and. isSet) use_mommesh=(trim(value)=="true")
  write(logmsg,*) use_mommesh
  call ESMF_LogWrite('MOM_cap:use_mommesh = '//trim(logmsg), ESMF_LOGMSG_INFO)

  if(use_mommesh)then
    geomtype = ESMF_GEOMTYPE_MESH
    call NUOPC_CompAttributeGet(gcomp, name='mesh_ocn', isPresent=isPresent, isSet=isSet, rc=rc)
    if (.not. isPresent .and. .not. isSet) then
      call ESMF_LogWrite('geomtype set to mesh but mesh_ocn is not specified', ESMF_LOGMSG_INFO)
      call ESMF_Finalize(endflag=ESMF_END_ABORT)
    endif
  else
    geomtype = ESMF_GEOMTYPE_GRID
  endif

end subroutine

!> Called by NUOPC to advertise import and export fields.  "Advertise"
!! simply means that the standard names of all import and export
!! fields are supplied.  The NUOPC layer uses these to match fields
!! between components in the coupled system.
!!
!! @param gcomp an ESMF_GridComp object
!! @param importState an ESMF_State object for import fields
!! @param exportState an ESMF_State object for export fields
!! @param clock an ESMF_Clock object
!! @param rc return code
subroutine InitializeAdvertise(gcomp, importState, exportState, clock, rc)
  type(ESMF_GridComp)            :: gcomp                    !< ESMF_GridComp object
  type(ESMF_State)               :: importState, exportState !< ESMF_State object for
                                                             !! import/export fields
  type(ESMF_Clock)               :: clock                    !< ESMF_Clock object
  integer, intent(out)           :: rc                       !< return code

  ! local variables
  type(ESMF_VM)                          :: vm
  type(ESMF_Time)                        :: MyTime
  type(ESMF_TimeInterval)                :: TINT
  type (ocean_public_type),      pointer :: ocean_public => NULL()
  type (ocean_state_type),       pointer :: ocean_state => NULL()
  type(ice_ocean_boundary_type), pointer :: Ice_ocean_boundary => NULL()
  type(ocean_internalstate_wrapper)      :: ocean_internalstate
  type(ocean_grid_type),         pointer :: ocean_grid => NULL()
  type(directories)                      :: dirs
  type(time_type)                        :: Run_len      !< length of experiment
  type(time_type)                        :: time0        !< Start time of coupled model's calendar.
  type(time_type)                        :: time_start   !< The time at which to initialize the ocean model
  type(time_type)                        :: Time_restart
  type(time_type)                        :: DT
  integer                                :: DT_OCEAN
  integer                                :: isc,iec,jsc,jec
  integer                                :: year=0, month=0, day=0, hour=0, minute=0, second=0
  integer                                :: mpi_comm_mom
  integer                                :: i,n
  character(len=256)                     :: stdname, shortname
  character(len=32)                      :: starttype            ! model start type
  character(len=512)                     :: diro
  character(len=512)                     :: logfile
  character(ESMF_MAXSTR)                 :: cvalue
  character(len=64)                      :: logmsg
  logical                                :: isPresent, isPresentDiro, isPresentLogfile, isSet
  logical                                :: existflag
  logical                                :: use_waves  ! If true, the wave modules are active.
  character(len=40)                      :: wave_method ! Wave coupling method.
  integer                                :: userRc
  integer                                :: localPet
  integer                                :: localPeCount
  integer                                :: iostat
  integer                                :: readunit
  character(len=512)                     :: restartfile          ! Path/Name of restart file
  character(len=2048)                    :: restartfiles         ! Path/Name of restart files
                                                                 ! (same as restartfile if single restart file)
  character(len=*), parameter            :: subname='(MOM_cap:InitializeAdvertise)'
  character(len=32)                      :: calendar
<<<<<<< HEAD
  character(len=:), allocatable          :: rpointer_filename
  integer                                :: inst_index
=======
  real(8)                                :: MPI_Wtime, timeiads
>>>>>>> afb3a44e
!--------------------------------

  rc = ESMF_SUCCESS
  if(write_runtimelog) timeiads = MPI_Wtime()

  call ESMF_LogWrite(subname//' enter', ESMF_LOGMSG_INFO)

  allocate(Ice_ocean_boundary)
  !allocate(ocean_state) ! ocean_model_init allocate this pointer
  allocate(ocean_public)
  allocate(ocean_internalstate%ptr)
  ocean_internalstate%ptr%ice_ocean_boundary_type_ptr => Ice_ocean_boundary
  ocean_internalstate%ptr%ocean_public_type_ptr       => ocean_public
  ocean_internalstate%ptr%ocean_state_type_ptr        => ocean_state

  call ESMF_VMGetCurrent(vm, rc=rc)
  if (ChkErr(rc,__LINE__,u_FILE_u)) return

  call ESMF_VMGet(VM, mpiCommunicator=mpi_comm_mom, localPet=localPet, rc=rc)
  if (ChkErr(rc,__LINE__,u_FILE_u)) return

  call ESMF_ClockGet(CLOCK, currTIME=MyTime, TimeStep=TINT,  RC=rc)
  if (ChkErr(rc,__LINE__,u_FILE_u)) return

  call ESMF_TimeGet (MyTime, YY=YEAR, MM=MONTH, DD=DAY, H=HOUR, M=MINUTE, S=SECOND, RC=rc )
  if (ChkErr(rc,__LINE__,u_FILE_u)) return

  CALL ESMF_TimeIntervalGet(TINT, S=DT_OCEAN, RC=rc)
  if (ChkErr(rc,__LINE__,u_FILE_u)) return

#ifdef CESMCOUPLED
  call get_component_instance(gcomp, inst_suffix, inst_index, rc)
  if (ChkErr(rc,__LINE__,u_FILE_u)) return
  call ensemble_manager_init(inst_suffix)
  rpointer_filename = 'rpointer.ocn'//trim(inst_suffix)
#endif

  ! reset shr logging to my log file
  if (localPet==0) then
    call NUOPC_CompAttributeGet(gcomp, name="diro", &
         isPresent=isPresentDiro, rc=rc)
    if (ChkErr(rc,__LINE__,u_FILE_u)) return
    call NUOPC_CompAttributeGet(gcomp, name="logfile", &
         isPresent=isPresentLogfile, rc=rc)
    if (ChkErr(rc,__LINE__,u_FILE_u)) return
    if (isPresentDiro .and. isPresentLogfile) then
      call NUOPC_CompAttributeGet(gcomp, name="diro", value=diro, rc=rc)
      if (ChkErr(rc,__LINE__,u_FILE_u)) return
      call NUOPC_CompAttributeGet(gcomp, name="logfile", value=logfile, rc=rc)
      if (ChkErr(rc,__LINE__,u_FILE_u)) return

      if (cesm_coupled) then
        ! Multiinstance logfile name needs a correction
        if(logfile(4:4) == '_') then
          logfile = logfile(1:3)//trim(inst_suffix)//logfile(9:)
        endif
      endif

      open(newunit=stdout,file=trim(diro)//"/"//trim(logfile))
    else
      stdout = output_unit
    endif
  else
    stdout = output_unit
  endif
  call shr_log_setLogUnit(stdout)
  call NUOPC_CompAttributeAdd(gcomp, (/"logunit"/), rc=rc)
  if (chkerr(rc,__LINE__,u_FILE_u)) return
  call NUOPC_CompAttributeSet(gcomp, "logunit", stdout, rc=rc)
  if (chkerr(rc,__LINE__,u_FILE_u)) return
  call MOM_infra_init(mpi_comm_mom)

  ! determine the calendar
  if (cesm_coupled) then
    call NUOPC_CompAttributeGet(gcomp, name="calendar", value=cvalue, &
         isPresent=isPresent, isSet=isSet, rc=rc)
    if (ChkErr(rc,__LINE__,u_FILE_u)) return
    if (isPresent .and. isSet) then
      read(cvalue,*) calendar
      select case (trim(calendar))
        case ("NO_LEAP")
          call set_calendar_type (NOLEAP)
        case ("GREGORIAN")
          call set_calendar_type (GREGORIAN)
        case default
          call ESMF_LogSetError(ESMF_RC_ARG_BAD, &
             msg=subname//": Calendar not supported in MOM6: "//trim(calendar), &
             line=__LINE__, file=__FILE__, rcToReturn=rc)
      end select
    else
      call set_calendar_type (NOLEAP)
    endif

  else
    call set_calendar_type (JULIAN)
  endif

  ! this ocean connector will be driven at set interval
  DT = set_time (DT_OCEAN, 0)
  ! get current time
  time_start = set_date (YEAR,MONTH,DAY,HOUR,MINUTE,SECOND)

  if (is_root_pe()) then
    write(stdout,*) subname//'current time: y,m,d-',year,month,day,'h,m,s=',hour,minute,second
  endif

  ! get start/reference time
  call ESMF_ClockGet(CLOCK, refTime=MyTime, RC=rc)
  if (ChkErr(rc,__LINE__,u_FILE_u)) return

  call ESMF_TimeGet (MyTime, YY=YEAR, MM=MONTH, DD=DAY, H=HOUR, M=MINUTE, S=SECOND, RC=rc )
  if (ChkErr(rc,__LINE__,u_FILE_u)) return

  time0 = set_date (YEAR,MONTH,DAY,HOUR,MINUTE,SECOND)

  if (is_root_pe()) then
    write(stdout,*) subname//'start time: y,m,d-',year,month,day,'h,m,s=',hour,minute,second
  endif

  starttype = ""
  call NUOPC_CompAttributeGet(gcomp, name='start_type', value=cvalue, &
       isPresent=isPresent, isSet=isSet, rc=rc)
  if (ChkErr(rc,__LINE__,u_FILE_u)) return
  if (isPresent .and. isSet) then
    read(cvalue,*) starttype
  else
    call ESMF_LogWrite('MOM_cap:start_type unset - using input.nml for restart option', &
         ESMF_LOGMSG_INFO)
  endif

  runtype = ""
  if (trim(starttype) == trim('startup')) then
    runtype = "initial"
  else if (trim(starttype) == trim('continue') ) then
    runtype = "continue"
  else if (trim(starttype) == trim('branch')) then
    runtype = "continue"
  else if (len_trim(starttype) > 0) then
    call ESMF_LogSetError(ESMF_RC_ARG_BAD, &
         msg=subname//": unknown starttype - "//trim(starttype), &
         line=__LINE__, file=__FILE__, rcToReturn=rc)
    return
  endif

  if (len_trim(runtype) > 0) then
    call ESMF_LogWrite('MOM_cap:startup = '//trim(runtype), ESMF_LOGMSG_INFO)
  endif

  restartfile = ""; restartfiles = ""
  if (runtype == "initial") then
    if (cesm_coupled) then
      restartfiles = "n"
    else
      call get_MOM_input(dirs=dirs)
      restartfiles = dirs%input_filename(1:1)
    endif
    call ESMF_LogWrite('MOM_cap:restartfile = '//trim(restartfiles), ESMF_LOGMSG_INFO)

  else if (runtype == "continue") then ! hybrid or branch or continuos runs

    if (cesm_coupled) then
      call ESMF_LogWrite('MOM_cap: restart requested, using rpointer.ocn', ESMF_LOGMSG_WARNING)
      call ESMF_GridCompGet(gcomp, vm=vm, rc=rc)
      if (ChkErr(rc,__LINE__,u_FILE_u)) return
      call ESMF_VMGet(vm, localPet=localPet, rc=rc)
      if (ChkErr(rc,__LINE__,u_FILE_u)) return

      if (localPet == 0) then
        ! this hard coded for rpointer.ocn right now
        open(newunit=readunit, file=rpointer_filename, form='formatted', status='old', iostat=iostat)
        if (iostat /= 0) then
          call ESMF_LogSetError(ESMF_RC_FILE_OPEN, msg=subname//' ERROR opening '//rpointer_filename, &
                 line=__LINE__, file=u_FILE_u, rcToReturn=rc)
          return
        endif
        do
          read(readunit,'(a)', iostat=iostat) restartfile
          if (iostat /= 0) then
            if (len(trim(restartfiles))>1 .and. iostat<0) then
              exit ! done reading restart files list.
            else
              call ESMF_LogSetError(ESMF_RC_FILE_READ, msg=subname//' ERROR reading '//rpointer_filename, &
                 line=__LINE__, file=u_FILE_u, rcToReturn=rc)
              return
            endif
          endif
          ! check if the length of restartfiles variable is sufficient:
          if (len(restartfiles)-len(trim(restartfiles)) < len(trim(restartfile))) then
            call MOM_error(FATAL, "Restart file name(s) too long.")
          endif
          restartfiles = trim(restartfiles) // " " // trim(restartfile)
        enddo
        close(readunit)
      endif
      ! broadcast attribute set on master task to all tasks
      call ESMF_VMBroadcast(vm, restartfiles, count=len(restartfiles), rootPet=0, rc=rc)
      if (ChkErr(rc,__LINE__,u_FILE_u)) return
    else
      call ESMF_LogWrite('MOM_cap: restart requested, use input.nml', ESMF_LOGMSG_WARNING)
    endif

  endif

  ocean_public%is_ocean_pe = .true.
  if (cesm_coupled .and. len_trim(inst_suffix)>0) then
    call ocean_model_init(ocean_public, ocean_state, time0, time_start, &
      input_restart_file=trim(adjustl(restartfiles)), inst_index=inst_index)
  else
    call ocean_model_init(ocean_public, ocean_state, time0, time_start, input_restart_file=trim(adjustl(restartfiles)))
  endif

  ! GMM, this call is not needed in CESM. Check with EMC if it can be deleted.
  call ocean_model_flux_init(ocean_state)

  call ocean_model_init_sfc(ocean_state, ocean_public)

  call get_domain_extent(ocean_public%domain, isc, iec, jsc, jec)

  allocate ( Ice_ocean_boundary% u_flux (isc:iec,jsc:jec),          &
             Ice_ocean_boundary% v_flux (isc:iec,jsc:jec),          &
             Ice_ocean_boundary% t_flux (isc:iec,jsc:jec),          &
             Ice_ocean_boundary% q_flux (isc:iec,jsc:jec),          &
             Ice_ocean_boundary% salt_flux (isc:iec,jsc:jec),       &
             Ice_ocean_boundary% lw_flux (isc:iec,jsc:jec),         &
             Ice_ocean_boundary% sw_flux_vis_dir (isc:iec,jsc:jec), &
             Ice_ocean_boundary% sw_flux_vis_dif (isc:iec,jsc:jec), &
             Ice_ocean_boundary% sw_flux_nir_dir (isc:iec,jsc:jec), &
             Ice_ocean_boundary% sw_flux_nir_dif (isc:iec,jsc:jec), &
             Ice_ocean_boundary% lprec (isc:iec,jsc:jec),           &
             Ice_ocean_boundary% fprec (isc:iec,jsc:jec),           &
             Ice_ocean_boundary% seaice_melt_heat (isc:iec,jsc:jec),&
             Ice_ocean_boundary% seaice_melt (isc:iec,jsc:jec),     &
             Ice_ocean_boundary% mi (isc:iec,jsc:jec),              &
             Ice_ocean_boundary% ice_fraction (isc:iec,jsc:jec),    &
             Ice_ocean_boundary% u10_sqr (isc:iec,jsc:jec),         &
             Ice_ocean_boundary% p (isc:iec,jsc:jec),               &
             Ice_ocean_boundary% lrunoff (isc:iec,jsc:jec),         &
             Ice_ocean_boundary% frunoff (isc:iec,jsc:jec))

  Ice_ocean_boundary%u_flux          = 0.0
  Ice_ocean_boundary%v_flux          = 0.0
  Ice_ocean_boundary%t_flux          = 0.0
  Ice_ocean_boundary%q_flux          = 0.0
  Ice_ocean_boundary%salt_flux       = 0.0
  Ice_ocean_boundary%lw_flux         = 0.0
  Ice_ocean_boundary%sw_flux_vis_dir = 0.0
  Ice_ocean_boundary%sw_flux_vis_dif = 0.0
  Ice_ocean_boundary%sw_flux_nir_dir = 0.0
  Ice_ocean_boundary%sw_flux_nir_dif = 0.0
  Ice_ocean_boundary%lprec           = 0.0
  Ice_ocean_boundary%fprec           = 0.0
  Ice_ocean_boundary%seaice_melt     = 0.0
  Ice_ocean_boundary%seaice_melt_heat= 0.0
  Ice_ocean_boundary%mi              = 0.0
  Ice_ocean_boundary%ice_fraction    = 0.0
  Ice_ocean_boundary%u10_sqr         = 0.0
  Ice_ocean_boundary%p               = 0.0
  Ice_ocean_boundary%lrunoff         = 0.0
  Ice_ocean_boundary%frunoff         = 0.0

  if (cesm_coupled) then
    allocate (Ice_ocean_boundary% hrain (isc:iec,jsc:jec),           &
              Ice_ocean_boundary% hsnow (isc:iec,jsc:jec),           &
              Ice_ocean_boundary% hrofl (isc:iec,jsc:jec),           &
              Ice_ocean_boundary% hrofi (isc:iec,jsc:jec),           &
              Ice_ocean_boundary% hevap (isc:iec,jsc:jec),           &
              Ice_ocean_boundary% hcond (isc:iec,jsc:jec))

    Ice_ocean_boundary%hrain           = 0.0
    Ice_ocean_boundary%hsnow           = 0.0
    Ice_ocean_boundary%hrofl           = 0.0
    Ice_ocean_boundary%hrofi           = 0.0
    Ice_ocean_boundary%hevap           = 0.0
    Ice_ocean_boundary%hcond           = 0.0
  endif

  call query_ocean_state(ocean_state, use_waves=use_waves, wave_method=wave_method)
  if (use_waves) then
    if (wave_method == "EFACTOR") then
      allocate( Ice_ocean_boundary%lamult(isc:iec,jsc:jec) )
      Ice_ocean_boundary%lamult          = 0.0
    else if (wave_method == "SURFACE_BANDS") then
      call query_ocean_state(ocean_state, NumWaveBands=Ice_ocean_boundary%num_stk_bands)
      allocate(Ice_ocean_boundary%ustkb(isc:iec,jsc:jec,Ice_ocean_boundary%num_stk_bands), source=0.0)
      allocate(Ice_ocean_boundary%vstkb(isc:iec,jsc:jec,Ice_ocean_boundary%num_stk_bands), source=0.0)
      allocate(Ice_ocean_boundary%stk_wavenumbers(Ice_ocean_boundary%num_stk_bands), source=0.0)
      call query_ocean_state(ocean_state, WaveNumbers=Ice_ocean_boundary%stk_wavenumbers, unscale=.true.)
    else
      call MOM_error(FATAL, "Unsupported WAVE_METHOD encountered in NUOPC cap.")
    endif
  endif
  ! Consider adding this:
  ! if (.not.use_waves) Ice_ocean_boundary%num_stk_bands = 0

  ocean_internalstate%ptr%ocean_state_type_ptr => ocean_state
  call ESMF_GridCompSetInternalState(gcomp, ocean_internalstate, rc)
  if (ChkErr(rc,__LINE__,u_FILE_u)) return

  if (len_trim(scalar_field_name) > 0) then
    call fld_list_add(fldsToOcn_num, fldsToOcn, trim(scalar_field_name), "will_provide")
    call fld_list_add(fldsFrOcn_num, fldsFrOcn, trim(scalar_field_name), "will_provide")
  endif


  !--------- import fields -------------
  call fld_list_add(fldsToOcn_num, fldsToOcn, "mean_salt_rate"             , "will provide") ! from ice
  call fld_list_add(fldsToOcn_num, fldsToOcn, "mean_zonal_moment_flx"      , "will provide")
  call fld_list_add(fldsToOcn_num, fldsToOcn, "mean_merid_moment_flx"      , "will provide")
  call fld_list_add(fldsToOcn_num, fldsToOcn, "mean_sensi_heat_flx"        , "will provide")
  call fld_list_add(fldsToOcn_num, fldsToOcn, "mean_evap_rate"             , "will provide")
  call fld_list_add(fldsToOcn_num, fldsToOcn, "mean_net_lw_flx"            , "will provide")
  call fld_list_add(fldsToOcn_num, fldsToOcn, "mean_net_sw_vis_dir_flx"    , "will provide")
  call fld_list_add(fldsToOcn_num, fldsToOcn, "mean_net_sw_vis_dif_flx"    , "will provide")
  call fld_list_add(fldsToOcn_num, fldsToOcn, "mean_net_sw_ir_dir_flx"     , "will provide")
  call fld_list_add(fldsToOcn_num, fldsToOcn, "mean_net_sw_ir_dif_flx"     , "will provide")
  call fld_list_add(fldsToOcn_num, fldsToOcn, "mean_prec_rate"             , "will provide")
  call fld_list_add(fldsToOcn_num, fldsToOcn, "mean_fprec_rate"            , "will provide")
  call fld_list_add(fldsToOcn_num, fldsToOcn, "inst_pres_height_surface"   , "will provide")
  call fld_list_add(fldsToOcn_num, fldsToOcn, "Foxx_rofl"                  , "will provide") !-> liquid runoff
  call fld_list_add(fldsToOcn_num, fldsToOcn, "Foxx_rofi"                  , "will provide") !-> ice runoff
  call fld_list_add(fldsToOcn_num, fldsToOcn, "Si_ifrac"                   , "will provide") !-> ice fraction
  call fld_list_add(fldsToOcn_num, fldsToOcn, "So_duu10n"                  , "will provide") !-> wind^2 at 10m
  call fld_list_add(fldsToOcn_num, fldsToOcn, "mean_fresh_water_to_ocean_rate", "will provide")
  call fld_list_add(fldsToOcn_num, fldsToOcn, "net_heat_flx_to_ocn"        , "will provide")

  if (cesm_coupled) then
    call fld_list_add(fldsToOcn_num, fldsToOcn, "heat_content_lprec", "will provide")
    call fld_list_add(fldsToOcn_num, fldsToOcn, "heat_content_fprec", "will provide")
    call fld_list_add(fldsToOcn_num, fldsToOcn, "heat_content_evap" , "will provide")
    call fld_list_add(fldsToOcn_num, fldsToOcn, "heat_content_cond" , "will provide")
    call fld_list_add(fldsToOcn_num, fldsToOcn, "heat_content_rofl" , "will provide")
    call fld_list_add(fldsToOcn_num, fldsToOcn, "heat_content_rofi" , "will provide")
  endif

  if (use_waves) then
    if (wave_method == "EFACTOR") then
      call fld_list_add(fldsToOcn_num, fldsToOcn, "Sw_lamult"                 , "will provide")
    else if (wave_method == "SURFACE_BANDS") then
      call fld_list_add(fldsToOcn_num, fldsToOcn, "Sw_pstokes_x", "will provide", &
        ungridded_lbound=1, ungridded_ubound=Ice_ocean_boundary%num_stk_bands)
      call fld_list_add(fldsToOcn_num, fldsToOcn, "Sw_pstokes_y", "will provide", &
        ungridded_lbound=1, ungridded_ubound=Ice_ocean_boundary%num_stk_bands)
    else
      call MOM_error(FATAL, "Unsupported WAVE_METHOD encountered in NUOPC cap.")
    endif
  endif

  !--------- export fields -------------
  call fld_list_add(fldsFrOcn_num, fldsFrOcn, "ocean_mask"                 , "will provide")
  call fld_list_add(fldsFrOcn_num, fldsFrOcn, "sea_surface_temperature"    , "will provide")
  call fld_list_add(fldsFrOcn_num, fldsFrOcn, "s_surf"                     , "will provide")
  call fld_list_add(fldsFrOcn_num, fldsFrOcn, "ocn_current_zonal"          , "will provide")
  call fld_list_add(fldsFrOcn_num, fldsFrOcn, "ocn_current_merid"          , "will provide")
  call fld_list_add(fldsFrOcn_num, fldsFrOcn, "sea_surface_slope_zonal"    , "will provide")
  call fld_list_add(fldsFrOcn_num, fldsFrOcn, "sea_surface_slope_merid"    , "will provide")
  call fld_list_add(fldsFrOcn_num, fldsFrOcn, "freezing_melting_potential" , "will provide")
  call fld_list_add(fldsFrOcn_num, fldsFrOcn, "So_bldepth"                 , "will provide")

  do n = 1,fldsToOcn_num
    call NUOPC_Advertise(importState, standardName=fldsToOcn(n)%stdname, name=fldsToOcn(n)%shortname, rc=rc)
    if (ChkErr(rc,__LINE__,u_FILE_u)) return
  enddo

  do n = 1,fldsFrOcn_num
    call NUOPC_Advertise(exportState, standardName=fldsFrOcn(n)%stdname, name=fldsFrOcn(n)%shortname, rc=rc)
    if (ChkErr(rc,__LINE__,u_FILE_u)) return
  enddo
  if(write_runtimelog .and. is_root_pe()) write(stdout,*) 'In ',trim(subname),' time ', MPI_Wtime()-timeiads

end subroutine InitializeAdvertise

!> Called by NUOPC to realize import and export fields.  "Realizing" a field
!! means that its grid has been defined and an ESMF_Field object has been
!! created and put into the import or export State.
!!
!! @param gcomp an ESMF_GridComp object
!! @param importState an ESMF_State object for import fields
!! @param exportState an ESMF_State object for export fields
!! @param clock an ESMF_Clock object
!! @param rc return code
subroutine InitializeRealize(gcomp, importState, exportState, clock, rc)
  type(ESMF_GridComp)  :: gcomp                    !< ESMF_GridComp object
  type(ESMF_State)     :: importState, exportState !< ESMF_State object for
                                                   !! import/export fields
  type(ESMF_Clock)     :: clock                    !< ESMF_Clock object
  integer, intent(out) :: rc                       !< return code

  ! Local Variables
  type(ESMF_VM)                              :: vm
  type(ESMF_Grid)                            :: gridIn, gridOut
  type(ESMF_Mesh)                            :: Emesh, EmeshTemp
  type(ESMF_DeLayout)                        :: delayout
  type(ESMF_Distgrid)                        :: Distgrid
  type(ESMF_DistGridConnection), allocatable :: connectionList(:)
  type(ESMF_StateItem_Flag)                  :: itemFlag
  type (ocean_public_type),      pointer     :: ocean_public   => NULL()
  type (ocean_state_type),       pointer     :: ocean_state => NULL()
  type(ice_ocean_boundary_type), pointer     :: Ice_ocean_boundary => NULL()
  type(ocean_grid_type)        , pointer     :: ocean_grid
  type(ocean_internalstate_wrapper)          :: ocean_internalstate
  integer                                    :: npet, ntiles
  integer                                    :: nxg, nyg, cnt
  integer                                    :: isc,iec,jsc,jec
  integer, allocatable                       :: xb(:),xe(:),yb(:),ye(:),pe(:)
  integer, allocatable                       :: deBlockList(:,:,:)
  integer, allocatable                       :: petMap(:)
  integer, allocatable                       :: deLabelList(:)
  integer, allocatable                       :: indexList(:)
  integer                                    :: ioff, joff
  integer                                    :: i, j, n, i1, j1, n1, jlast
  integer                                    :: lbnd1,ubnd1,lbnd2,ubnd2
  integer                                    :: lbnd3,ubnd3,lbnd4,ubnd4
  integer                                    :: nblocks_tot
  logical                                    :: found
  logical                                    :: isPresent, isSet
  integer(ESMF_KIND_I4), pointer             :: dataPtr_mask(:,:)
  real(ESMF_KIND_R8), pointer                :: dataPtr_area(:,:)
  real(ESMF_KIND_R8), pointer                :: dataPtr_xcen(:,:)
  real(ESMF_KIND_R8), pointer                :: dataPtr_ycen(:,:)
  real(ESMF_KIND_R8), pointer                :: dataPtr_xcor(:,:)
  real(ESMF_KIND_R8), pointer                :: dataPtr_ycor(:,:)
  integer                                    :: mpicom
  integer                                    :: localPet
  integer                                    :: localPeCount
  integer                                    :: lsize
  integer                                    :: ig,jg, ni,nj,k
  integer, allocatable                       :: gindex(:) ! global index space
  character(len=128)                         :: fldname
  character(len=256)                         :: cvalue
  character(len=256)                         :: frmt    ! format specifier for several error msgs
  character(len=512)                         :: err_msg ! error messages
  integer                                    :: spatialDim
  integer                                    :: numOwnedElements
  type(ESMF_Array)                           :: elemMaskArray
  real(ESMF_KIND_R8)    , pointer            :: ownedElemCoords(:)
  real(ESMF_KIND_R8)    , pointer            :: lat(:), latMesh(:)
  real(ESMF_KIND_R8)    , pointer            :: lon(:), lonMesh(:)
  integer(ESMF_KIND_I4) , pointer            :: mask(:), maskMesh(:)
  real(ESMF_KIND_R8)                         :: diff_lon, diff_lat
  real                                       :: eps_omesh
  real(ESMF_KIND_R8)                         :: L2_to_rad2
  type(ESMF_Field)                           :: lfield
  real(ESMF_KIND_R8), allocatable            :: mesh_areas(:)
  real(ESMF_KIND_R8), allocatable            :: model_areas(:)
  real(ESMF_KIND_R8), pointer                :: dataPtr_mesh_areas(:)
  real(ESMF_KIND_R8)                         :: min_areacor(2)
  real(ESMF_KIND_R8)                         :: max_areacor(2)
  real(ESMF_KIND_R8)                         :: min_areacor_glob(2)
  real(ESMF_KIND_R8)                         :: max_areacor_glob(2)
  character(len=*), parameter                :: subname='(MOM_cap:InitializeRealize)'
  real(8)                                    :: MPI_Wtime, timeirls
  !--------------------------------

  rc = ESMF_SUCCESS
  if(write_runtimelog) timeirls = MPI_Wtime()

  call shr_log_setLogUnit (stdout)

  !----------------------------------------------------------------------------
  ! Get pointers to ocean internal state
  !----------------------------------------------------------------------------

  call ESMF_GridCompGetInternalState(gcomp, ocean_internalstate, rc)
  if (ChkErr(rc,__LINE__,u_FILE_u)) return

  Ice_ocean_boundary => ocean_internalstate%ptr%ice_ocean_boundary_type_ptr
  ocean_public       => ocean_internalstate%ptr%ocean_public_type_ptr
  ocean_state        => ocean_internalstate%ptr%ocean_state_type_ptr

  !----------------------------------------------------------------------------
  ! Get mpi information
  !----------------------------------------------------------------------------

  call ESMF_VMGetCurrent(vm, rc=rc)
  if (ChkErr(rc,__LINE__,u_FILE_u)) return

  call ESMF_VMGet(vm, petCount=npet, mpiCommunicator=mpicom, localPet=localPet, rc=rc)
  if (ChkErr(rc,__LINE__,u_FILE_u)) return

  !---------------------------------
  ! global mom grid size
  !---------------------------------

  call mpp_get_global_domain(ocean_public%domain, xsize=nxg, ysize=nyg)
  write(tmpstr,'(a,2i6)') subname//' nxg,nyg = ',nxg,nyg
  call ESMF_LogWrite(trim(tmpstr), ESMF_LOGMSG_INFO)

  !---------------------------------
  ! number of tiles per PET, assumed to be 1, and number of pes (tiles) total
  !---------------------------------

  ntiles=mpp_get_ntile_count(ocean_public%domain) ! this is tiles on this pe
  if (ntiles /= 1) then
    rc = ESMF_FAILURE
    call ESMF_LogWrite(subname//' ntiles must be 1', ESMF_LOGMSG_ERROR)
  endif
  ntiles = mpp_get_domain_npes(ocean_public%domain)
  write(tmpstr,'(a,1i6)') subname//' ntiles = ',ntiles
  call ESMF_LogWrite(trim(tmpstr), ESMF_LOGMSG_INFO)

  !---------------------------------
  ! get start and end indices of each tile and their PET
  !---------------------------------

  allocate(xb(ntiles),xe(ntiles),yb(ntiles),ye(ntiles),pe(ntiles))
  call mpp_get_compute_domains(ocean_public%domain, xbegin=xb, xend=xe, ybegin=yb, yend=ye)
  call mpp_get_pelist(ocean_public%domain, pe)
  if (dbug > 1) then
    do n = 1,ntiles
      write(tmpstr,'(a,6i6)') subname//' tiles ',n,pe(n),xb(n),xe(n),yb(n),ye(n)
      call ESMF_LogWrite(trim(tmpstr), ESMF_LOGMSG_INFO)
    enddo
  endif

  !---------------------------------
  ! Create either a grid or a mesh
  !---------------------------------

  !Get the ocean grid and sizes of global and computational domains
  call get_ocean_grid(ocean_state, ocean_grid)

  if (geomtype == ESMF_GEOMTYPE_MESH) then

    !---------------------------------
    ! Create a MOM6 mesh
    !---------------------------------

    call get_global_grid_size(ocean_grid, ni, nj)
    lsize = ( ocean_grid%iec - ocean_grid%isc + 1 ) * ( ocean_grid%jec - ocean_grid%jsc + 1 )

    ! Create the global index space for the computational domain
    allocate(gindex(lsize))
    k = 0
    do j = ocean_grid%jsc, ocean_grid%jec
      jg = j + ocean_grid%jdg_offset
      do i = ocean_grid%isc, ocean_grid%iec
        ig = i + ocean_grid%idg_offset
        k = k + 1 ! Increment position within gindex
        gindex(k) = ni * (jg - 1) + ig
      enddo
    enddo

    DistGrid = ESMF_DistGridCreate(arbSeqIndexList=gindex, rc=rc)
    if (ChkErr(rc,__LINE__,u_FILE_u)) return

    ! read in the mesh
    call NUOPC_CompAttributeGet(gcomp, name='mesh_ocn', value=cvalue, rc=rc)
    if (ChkErr(rc,__LINE__,u_FILE_u)) return

    EMeshTemp = ESMF_MeshCreate(filename=trim(cvalue), fileformat=ESMF_FILEFORMAT_ESMFMESH, rc=rc)
    if (ChkErr(rc,__LINE__,u_FILE_u)) return

    if (localPet == 0) then
      write(stdout,*)'mesh file for mom6 domain is ',trim(cvalue)
    endif

    ! recreate the mesh using the above distGrid
    EMesh = ESMF_MeshCreate(EMeshTemp, elementDistgrid=Distgrid, rc=rc)
    if (ChkErr(rc,__LINE__,u_FILE_u)) return

    ! Check for consistency of lat, lon and mask between mesh and mom6 grid
    call ESMF_MeshGet(Emesh, spatialDim=spatialDim, numOwnedElements=numOwnedElements, rc=rc)
    if (ChkErr(rc,__LINE__,u_FILE_u)) return

    allocate(ownedElemCoords(spatialDim*numOwnedElements))
    allocate(lonMesh(numOwnedElements), lon(numOwnedElements))
    allocate(latMesh(numOwnedElements), lat(numOwnedElements))
    allocate(maskMesh(numOwnedElements), mask(numOwnedElements))

    call ESMF_MeshGet(Emesh, ownedElemCoords=ownedElemCoords, rc=rc)
    if (ChkErr(rc,__LINE__,u_FILE_u)) return
    do n = 1,numOwnedElements
      lonMesh(n) = ownedElemCoords(2*n-1)
      latMesh(n) = ownedElemCoords(2*n)
    end do

    elemMaskArray = ESMF_ArrayCreate(Distgrid, maskMesh, rc=rc)
    if (ChkErr(rc,__LINE__,u_FILE_u)) return
    call ESMF_MeshGet(Emesh, elemMaskArray=elemMaskArray, rc=rc)
    if (ChkErr(rc,__LINE__,u_FILE_u)) return

    call get_domain_extent(ocean_public%domain, isc, iec, jsc, jec)
    n = 0
    do j = jsc, jec
      jg = j + ocean_grid%jsc - jsc
      do i = isc, iec
        ig = i + ocean_grid%isc - isc
        n = n+1
        mask(n) = ocean_grid%mask2dT(ig,jg)
        lon(n)  = ocean_grid%geolonT(ig,jg)
        lat(n)  = ocean_grid%geolatT(ig,jg)
      end do
    end do

    eps_omesh = get_eps_omesh(ocean_state)
    do n = 1,numOwnedElements
      diff_lon = abs(mod(lonMesh(n) - lon(n),360.0))
      if (diff_lon > eps_omesh) then
        frmt = "('ERROR: Difference between ESMF Mesh and MOM6 domain coords is "//&
               "greater than parameter EPS_OMESH. n, lonMesh(n), lon(n), diff_lon, "//&
               "EPS_OMESH= ',i8,2(f21.13,3x),2(d21.5))"
        write(err_msg, frmt)n,lonMesh(n),lon(n), diff_lon, eps_omesh
        call MOM_error(FATAL, err_msg)
      end if
      diff_lat = abs(latMesh(n) - lat(n))
      if (diff_lat > eps_omesh) then
        frmt = "('ERROR: Difference between ESMF Mesh and MOM6 domain coords is"//&
               "greater than parameter EPS_OMESH. n, latMesh(n), lat(n), diff_lat, "//&
               "EPS_OMESH= ',i8,2(f21.13,3x),2(d21.5))"
        write(err_msg, frmt)n,latMesh(n),lat(n), diff_lat, eps_omesh
        call MOM_error(FATAL, err_msg)
      end if
      if (abs(maskMesh(n) - mask(n)) > 0) then
        frmt = "('ERROR: ESMF mesh and MOM6 domain masks are inconsistent! - "//&
               "MOM n, maskMesh(n), mask(n) = ',3(i8,2x))"
        write(err_msg, frmt)n,maskMesh(n),mask(n)
        call MOM_error(FATAL, err_msg)
      end if
    end do

    ! realize the import and export fields using the mesh
    call MOM_RealizeFields(importState, fldsToOcn_num, fldsToOcn, "Ocn import", mesh=Emesh, rc=rc)
    if (ChkErr(rc,__LINE__,u_FILE_u)) return

    call MOM_RealizeFields(exportState, fldsFrOcn_num, fldsFrOcn, "Ocn export", mesh=Emesh, rc=rc)
    if (ChkErr(rc,__LINE__,u_FILE_u)) return

    !---------------------------------
    ! determine flux area correction factors - module variables in mom_cap_methods
    !---------------------------------
    ! Area correction factors are ONLY valid for meshes that are read in - so do not need them for
    ! grids that are calculated internally

    ! Determine mesh areas for regridding
    call ESMF_MeshGet(Emesh, numOwnedElements=numOwnedElements, spatialDim=spatialDim, rc=rc)
    if (ChkErr(rc,__LINE__,u_FILE_u)) return

    allocate (mod2med_areacor(numOwnedElements))
    allocate (med2mod_areacor(numOwnedElements))
    mod2med_areacor(:) = 1._ESMF_KIND_R8
    med2mod_areacor(:) = 1._ESMF_KIND_R8

#ifdef CESMCOUPLED
    ! Determine model areas and flux correction factors (module variables in mom_)
    call ESMF_StateGet(exportState, itemName=trim(fldsFrOcn(2)%stdname), field=lfield, rc=rc)
    if (ChkErr(rc,__LINE__,u_FILE_u)) return
    call ESMF_FieldRegridGetArea(lfield, rc=rc)
    if (ChkErr(rc,__LINE__,u_FILE_u)) return
    call ESMF_FieldGet(lfield, farrayPtr=dataPtr_mesh_areas, rc=rc)
    if (ChkErr(rc,__LINE__,u_FILE_u)) return

    allocate(mesh_areas(numOwnedElements))
    allocate(model_areas(numOwnedElements))
    k = 0
    do j = ocean_grid%jsc, ocean_grid%jec
      do i = ocean_grid%isc, ocean_grid%iec
        k = k + 1 ! Increment position within gindex
        if (mask(k) /= 0) then
          mesh_areas(k) = dataPtr_mesh_areas(k)
          model_areas(k) = ocean_grid%AreaT(i,j) / ocean_grid%Rad_Earth_L**2
          mod2med_areacor(k) = model_areas(k) / mesh_areas(k)
          med2mod_areacor(k) = mesh_areas(k) / model_areas(k)
        end if
      end do
    end do
    deallocate(mesh_areas)
    deallocate(model_areas)

    ! Write diagnostic output for correction factors
    min_areacor(1) = minval(mod2med_areacor)
    max_areacor(1) = maxval(mod2med_areacor)
    min_areacor(2) = minval(med2mod_areacor)
    max_areacor(2) = maxval(med2mod_areacor)
    call ESMF_VMAllReduce(vm, min_areacor, min_areacor_glob, 2, ESMF_REDUCE_MIN, rc=rc)
    if (ChkErr(rc,__LINE__,u_FILE_u)) return
    call ESMF_VMAllReduce(vm, max_areacor, max_areacor_glob, 2, ESMF_REDUCE_MAX, rc=rc)
    if (ChkErr(rc,__LINE__,u_FILE_u)) return

    if (localPet == 0) then
      write(stdout,'(2A,2g23.15,A )') trim(subname),' :  min_mod2med_areacor, max_mod2med_areacor ',&
            min_areacor_glob(1), max_areacor_glob(1), 'MOM6'
      write(stdout,'(2A,2g23.15,A )') trim(subname),' :  min_med2mod_areacor, max_med2mod_areacor ',&
            min_areacor_glob(2), max_areacor_glob(2), 'MOM6'
    end if
#endif

    deallocate(ownedElemCoords)
    deallocate(lonMesh , lon )
    deallocate(latMesh , lat )
    deallocate(maskMesh, mask)

  else if (geomtype == ESMF_GEOMTYPE_GRID) then

    !---------------------------------
    ! create a MOM6 grid
    !---------------------------------

    ! generate delayout and dist_grid

    allocate(deBlockList(2,2,ntiles))
    allocate(petMap(ntiles))
    allocate(deLabelList(ntiles))

    do n = 1, ntiles
      deLabelList(n) = n
      deBlockList(1,1,n) = xb(n)
      deBlockList(1,2,n) = xe(n)
      deBlockList(2,1,n) = yb(n)
      deBlockList(2,2,n) = ye(n)
      petMap(n) = pe(n)
      ! write(tmpstr,'(a,3i8)') subname//' iglo = ',n,deBlockList(1,1,n),deBlockList(1,2,n)
      ! call ESMF_LogWrite(trim(tmpstr), ESMF_LOGMSG_INFO)
      ! write(tmpstr,'(a,3i8)') subname//' jglo = ',n,deBlockList(2,1,n),deBlockList(2,2,n)
      ! call ESMF_LogWrite(trim(tmpstr), ESMF_LOGMSG_INFO)
      ! write(tmpstr,'(a,2i8)') subname//' pe  = ',n,petMap(n)
      ! call ESMF_LogWrite(trim(tmpstr), ESMF_LOGMSG_INFO)
      !--- assume a tile with starting index of 1 has an equivalent wraparound tile on the other side
    enddo

    delayout = ESMF_DELayoutCreate(petMap, rc=rc)
    if (ChkErr(rc,__LINE__,u_FILE_u)) return

    ! rsd this assumes tripole grid, but sometimes in CESM a bipole
    ! grid is used -- need to introduce conditional logic here

    allocate(connectionList(2))

    ! bipolar boundary condition at top row: nyg
    call ESMF_DistGridConnectionSet(connectionList(1), tileIndexA=1, &
         tileIndexB=1, positionVector=(/nxg+1, 2*nyg+1/), &
         orientationVector=(/-1, -2/), rc=rc)
    if (ChkErr(rc,__LINE__,u_FILE_u)) return

    ! periodic boundary condition along first dimension
    call ESMF_DistGridConnectionSet(connectionList(2), tileIndexA=1, &
         tileIndexB=1, positionVector=(/nxg, 0/), rc=rc)
    if (ChkErr(rc,__LINE__,u_FILE_u)) return

    distgrid = ESMF_DistGridCreate(minIndex=(/1,1/), maxIndex=(/nxg,nyg/), &
         !        indexflag = ESMF_INDEX_DELOCAL, &
         deBlockList=deBlockList, &
         !        deLabelList=deLabelList, &
         delayout=delayout, &
         connectionList=connectionList, &
         rc=rc)
    if (ChkErr(rc,__LINE__,u_FILE_u)) return

    deallocate(xb,xe,yb,ye,pe)
    deallocate(connectionList)
    deallocate(deLabelList)
    deallocate(deBlockList)
    deallocate(petMap)

    call ESMF_DistGridGet(distgrid=distgrid, localDE=0, elementCount=cnt, rc=rc)
    if (ChkErr(rc,__LINE__,u_FILE_u)) return

    allocate(indexList(cnt))
    write(tmpstr,'(a,i8)') subname//' distgrid cnt= ',cnt
    call ESMF_LogWrite(trim(tmpstr), ESMF_LOGMSG_INFO)

    call ESMF_DistGridGet(distgrid=distgrid, localDE=0, seqIndexList=indexList, rc=rc)
    if (ChkErr(rc,__LINE__,u_FILE_u)) return

    write(tmpstr,'(a,4i8)') subname//' distgrid list= ',&
         indexList(1),indexList(cnt),minval(indexList), maxval(indexList)
    call ESMF_LogWrite(trim(tmpstr), ESMF_LOGMSG_INFO)

    deallocate(IndexList)

    ! create grid

    gridIn = ESMF_GridCreate(distgrid=distgrid, &
         gridEdgeLWidth=(/0,0/), gridEdgeUWidth=(/0,1/), &
         coordSys = ESMF_COORDSYS_SPH_DEG, &
         rc = rc)
    if (ChkErr(rc,__LINE__,u_FILE_u)) return

    call ESMF_GridAddCoord(gridIn, staggerLoc=ESMF_STAGGERLOC_CENTER, rc=rc)
    if (ChkErr(rc,__LINE__,u_FILE_u)) return

    call ESMF_GridAddCoord(gridIn, staggerLoc=ESMF_STAGGERLOC_CORNER, rc=rc)
    if (ChkErr(rc,__LINE__,u_FILE_u)) return

    call ESMF_GridAddItem(gridIn, itemFlag=ESMF_GRIDITEM_MASK, itemTypeKind=ESMF_TYPEKIND_I4, &
         staggerLoc=ESMF_STAGGERLOC_CENTER, rc=rc)
    if (ChkErr(rc,__LINE__,u_FILE_u)) return

    ! Attach area to the Grid optionally. By default the cell areas are computed.
    if (grid_attach_area) then
      call ESMF_GridAddItem(gridIn, itemFlag=ESMF_GRIDITEM_AREA, itemTypeKind=ESMF_TYPEKIND_R8, &
           staggerLoc=ESMF_STAGGERLOC_CENTER, rc=rc)
      if (ChkErr(rc,__LINE__,u_FILE_u)) return
    endif

    call ESMF_GridGetCoord(gridIn, coordDim=1, &
         staggerloc=ESMF_STAGGERLOC_CENTER, &
         farrayPtr=dataPtr_xcen, rc=rc)
    if (ChkErr(rc,__LINE__,u_FILE_u)) return

    call ESMF_GridGetCoord(gridIn, coordDim=2, &
         staggerloc=ESMF_STAGGERLOC_CENTER, &
         farrayPtr=dataPtr_ycen, rc=rc)
    if (ChkErr(rc,__LINE__,u_FILE_u)) return

    call ESMF_GridGetCoord(gridIn, coordDim=1, &
         staggerloc=ESMF_STAGGERLOC_CORNER, &
         farrayPtr=dataPtr_xcor, rc=rc)
    if (ChkErr(rc,__LINE__,u_FILE_u)) return

    call ESMF_GridGetCoord(gridIn, coordDim=2, &
         staggerloc=ESMF_STAGGERLOC_CORNER, &
         farrayPtr=dataPtr_ycor, rc=rc)
    if (ChkErr(rc,__LINE__,u_FILE_u)) return

    call ESMF_GridGetItem(gridIn, itemflag=ESMF_GRIDITEM_MASK, &
         staggerloc=ESMF_STAGGERLOC_CENTER, &
         farrayPtr=dataPtr_mask, rc=rc)
    if (ChkErr(rc,__LINE__,u_FILE_u)) return

    if (grid_attach_area) then
      call ESMF_GridGetItem(gridIn, itemflag=ESMF_GRIDITEM_AREA, &
            staggerloc=ESMF_STAGGERLOC_CENTER, &
            farrayPtr=dataPtr_area, rc=rc)
      if (ChkErr(rc,__LINE__,u_FILE_u)) return
    endif

    ! load up area, mask, center and corner values
    ! area, mask, and centers should be same size in mom and esmf grid
    ! corner points may not be, need to offset corner points by 1 in i and j
    ! retrieve these values directly from ocean_grid, which contains halo
    ! values for j=0 and wrap-around in i. on tripole seam, decomposition
    ! domains are 1 larger in j; to load corner values need to loop one extra row

    call get_domain_extent(ocean_public%domain, isc, iec, jsc, jec)

    lbnd1 = lbound(dataPtr_mask,1)
    ubnd1 = ubound(dataPtr_mask,1)
    lbnd2 = lbound(dataPtr_mask,2)
    ubnd2 = ubound(dataPtr_mask,2)

    lbnd3 = lbound(dataPtr_xcor,1)
    ubnd3 = ubound(dataPtr_xcor,1)
    lbnd4 = lbound(dataPtr_xcor,2)
    ubnd4 = ubound(dataPtr_xcor,2)

    write(tmpstr,*) subname//' iscjsc = ',isc,iec,jsc,jec
    call ESMF_LogWrite(trim(tmpstr), ESMF_LOGMSG_INFO)

    write(tmpstr,*) subname//' lbub12 = ',lbnd1,ubnd1,lbnd2,ubnd2
    call ESMF_LogWrite(trim(tmpstr), ESMF_LOGMSG_INFO)

    write(tmpstr,*) subname//' lbub34 = ',lbnd3,ubnd3,lbnd4,ubnd4
    call ESMF_LogWrite(trim(tmpstr), ESMF_LOGMSG_INFO)

    if (iec-isc /= ubnd1-lbnd1 .or. jec-jsc /= ubnd2-lbnd2) then
      call ESMF_LogSetError(ESMF_RC_ARG_BAD, &
           msg=SUBNAME//": fld and grid do not have the same size.", &
           line=__LINE__, file=__FILE__, rcToReturn=rc)
      return
    endif

    do j = jsc, jec
      j1 = j + lbnd2 - jsc
      jg = j + ocean_grid%jsc - jsc
      do i = isc, iec
        i1 = i + lbnd1 - isc
        ig = i + ocean_grid%isc - isc
        dataPtr_mask(i1,j1)  = ocean_grid%mask2dT(ig,jg)
        dataPtr_xcen(i1,j1)  = ocean_grid%geolonT(ig,jg)
        dataPtr_ycen(i1,j1)  = ocean_grid%geolatT(ig,jg)
        if(grid_attach_area) then
          dataPtr_area(i1,j1) = ocean_grid%US%L_to_m**2 * ocean_grid%areaT(ig,jg)
        endif
      enddo
    enddo

    jlast = jec
    if (jec == nyg)jlast = jec+1

    do j = jsc, jlast
      j1 = j + lbnd4 - jsc
      jg = j + ocean_grid%jsc - jsc - 1
      do i = isc, iec
        i1 = i + lbnd3 - isc
        ig = i + ocean_grid%isc - isc - 1
        dataPtr_xcor(i1,j1)  = ocean_grid%geolonBu(ig,jg)
        dataPtr_ycor(i1,j1)  = ocean_grid%geolatBu(ig,jg)
      enddo
    enddo

    write(tmpstr,*) subname//' mask = ',minval(dataPtr_mask),maxval(dataPtr_mask)
    call ESMF_LogWrite(trim(tmpstr), ESMF_LOGMSG_INFO)

    if (grid_attach_area) then
      write(tmpstr,*) subname//' area = ',minval(dataPtr_area),maxval(dataPtr_area)
      call ESMF_LogWrite(trim(tmpstr), ESMF_LOGMSG_INFO)
    endif

    write(tmpstr,*) subname//' xcen = ',minval(dataPtr_xcen),maxval(dataPtr_xcen)
    call ESMF_LogWrite(trim(tmpstr), ESMF_LOGMSG_INFO)

    write(tmpstr,*) subname//' ycen = ',minval(dataPtr_ycen),maxval(dataPtr_ycen)
    call ESMF_LogWrite(trim(tmpstr), ESMF_LOGMSG_INFO)

    write(tmpstr,*) subname//' xcor = ',minval(dataPtr_xcor),maxval(dataPtr_xcor)
    call ESMF_LogWrite(trim(tmpstr), ESMF_LOGMSG_INFO)

    write(tmpstr,*) subname//' ycor = ',minval(dataPtr_ycor),maxval(dataPtr_ycor)
    call ESMF_LogWrite(trim(tmpstr), ESMF_LOGMSG_INFO)

    gridOut = gridIn ! for now out same as in

    call MOM_RealizeFields(importState, fldsToOcn_num, fldsToOcn, "Ocn import", grid=gridIn, rc=rc)
    if (ChkErr(rc,__LINE__,u_FILE_u)) return

    call MOM_RealizeFields(exportState, fldsFrOcn_num, fldsFrOcn, "Ocn export", grid=gridOut, rc=rc)
    if (ChkErr(rc,__LINE__,u_FILE_u)) return
  endif

  !---------------------------------
  ! set scalar data in export state
  !---------------------------------

  if (len_trim(scalar_field_name) > 0) then
    call State_SetScalar(real(nxg,ESMF_KIND_R8),scalar_field_idx_grid_nx, exportState, localPet, &
         scalar_field_name, scalar_field_count, rc)
    if (ChkErr(rc,__LINE__,u_FILE_u)) return

    call State_SetScalar(real(nyg,ESMF_KIND_R8),scalar_field_idx_grid_ny, exportState, localPet, &
         scalar_field_name, scalar_field_count, rc)
    if (ChkErr(rc,__LINE__,u_FILE_u)) return
  endif

  !---------------------------------
  ! Set module variable geomtype in MOM_cap_methods
  !---------------------------------
  call mom_set_geomtype(geomtype)

  !---------------------------------
  ! write out diagnostics
  !---------------------------------

  !call NUOPC_Write(exportState, fileNamePrefix='post_realize_field_ocn_export_', &
  !     timeslice=1, relaxedFlag=.true., rc=rc)
  !if (ChkErr(rc,__LINE__,u_FILE_u)) return

  timere = 0.
  if(write_runtimelog .and. is_root_pe()) write(stdout,*) 'In ',trim(subname),' time ', MPI_Wtime()-timeirls

end subroutine InitializeRealize

!> TODO
!!
!! @param gcomp an ESMF_GridComp object
!! @param rc return code
subroutine DataInitialize(gcomp, rc)
  type(ESMF_GridComp)  :: gcomp !< ESMF_GridComp object
  integer, intent(out) :: rc    !< return code

  ! local variables
  type(ESMF_Clock)                       :: clock
  type(ESMF_State)                       :: importState, exportState
  type(ESMF_Time)                        :: currTime
  type(ESMF_TimeInterval)                :: timeStep
  type(ESMF_StateItem_Flag)              :: itemType
  type (ocean_public_type),      pointer :: ocean_public       => NULL()
  type (ocean_state_type),       pointer :: ocean_state        => NULL()
  type(ice_ocean_boundary_type), pointer :: Ice_ocean_boundary => NULL()
  type(ocean_internalstate_wrapper)      :: ocean_internalstate
  type(ocean_grid_type), pointer         :: ocean_grid
  character(240)                         :: msgString
  character(240)                         :: fldname
  character(240)                         :: timestr
  integer                                :: fieldCount, n
  type(ESMF_Field)                       :: field
  character(len=64),allocatable          :: fieldNameList(:)
  character(len=*),parameter  :: subname='(MOM_cap:DataInitialize)'
  real(8)                                :: MPI_Wtime, timedis
  !--------------------------------

  if(write_runtimelog) timedis = MPI_Wtime()

  ! query the Component for its clock, importState and exportState
  call ESMF_GridCompGet(gcomp, clock=clock, importState=importState, exportState=exportState, rc=rc)
  if (ChkErr(rc,__LINE__,u_FILE_u)) return

  call ESMF_ClockGet(clock, currTime=currTime, timeStep=timeStep, rc=rc)
  if (ChkErr(rc,__LINE__,u_FILE_u)) return
  call ESMF_TimeGet(currTime,          timestring=timestr, rc=rc)
  if (ChkErr(rc,__LINE__,u_FILE_u)) return

  call ESMF_GridCompGetInternalState(gcomp, ocean_internalstate, rc)
  if (ChkErr(rc,__LINE__,u_FILE_u)) return

  Ice_ocean_boundary => ocean_internalstate%ptr%ice_ocean_boundary_type_ptr
  ocean_public       => ocean_internalstate%ptr%ocean_public_type_ptr
  ocean_state        => ocean_internalstate%ptr%ocean_state_type_ptr
  call get_ocean_grid(ocean_state, ocean_grid)

  call mom_export(ocean_public, ocean_grid, ocean_state, exportState, clock, rc=rc)
  if (ChkErr(rc,__LINE__,u_FILE_u)) return

  call ESMF_StateGet(exportState, itemCount=fieldCount, rc=rc)
  if (ChkErr(rc,__LINE__,u_FILE_u)) return

  allocate(fieldNameList(fieldCount))
  call ESMF_StateGet(exportState, itemNameList=fieldNameList, rc=rc)
  if (ChkErr(rc,__LINE__,u_FILE_u)) return

  do n=1, fieldCount
    call ESMF_StateGet(exportState, itemName=fieldNameList(n), field=field, rc=rc)
    if (ChkErr(rc,__LINE__,u_FILE_u)) return

    call NUOPC_SetAttribute(field, name="Updated", value="true", rc=rc)
    if (ChkErr(rc,__LINE__,u_FILE_u)) return
  enddo
  deallocate(fieldNameList)

  ! check whether all Fields in the exportState are "Updated"
  if (NUOPC_IsUpdated(exportState)) then
    call NUOPC_CompAttributeSet(gcomp, name="InitializeDataComplete", value="true", rc=rc)
    call ESMF_LogWrite("MOM6 - Initialize-Data-Dependency SATISFIED!!!", ESMF_LOGMSG_INFO)
    if (ChkErr(rc,__LINE__,u_FILE_u)) return
  endif

  if (write_diagnostics) then
    do n = 1,fldsFrOcn_num
      fldname = fldsFrOcn(n)%shortname
      call ESMF_StateGet(exportState, itemName=trim(fldname), itemType=itemType, rc=rc)
      if (ChkErr(rc,__LINE__,u_FILE_u)) return

      if (itemType /= ESMF_STATEITEM_NOTFOUND) then
        call ESMF_StateGet(exportState, itemName=trim(fldname), field=field, rc=rc)
        if (ChkErr(rc,__LINE__,u_FILE_u)) return

        call ESMF_FieldWrite(field, fileName='field_init_ocn_export_'//trim(timestr)//'.nc', &
          timeslice=1, overwrite=overwrite_timeslice, rc=rc)
        if (ChkErr(rc,__LINE__,u_FILE_u)) return
      endif
    enddo
  endif

  if(write_runtimelog .and. is_root_pe()) write(stdout,*) 'In ',trim(subname),' time ', MPI_Wtime()-timedis

end subroutine DataInitialize

!> Called by NUOPC to advance the model a single timestep.
!!
!! @param gcomp an ESMF_GridComp object
!! @param rc return code
subroutine ModelAdvance(gcomp, rc)
  type(ESMF_GridComp)                    :: gcomp !< ESMF_GridComp object
  integer, intent(out)                   :: rc    !< return code

  ! local variables
  integer                                :: userRc
  logical                                :: existflag, isPresent, isSet
  logical                                :: do_advance = .true.
  type(ESMF_Clock)                       :: clock!< ESMF Clock class definition
  type(ESMF_Alarm)                       :: restart_alarm, stop_alarm
  type(ESMF_State)                       :: importState, exportState
  type(ESMF_Time)                        :: currTime
  type(ESMF_TimeInterval)                :: timeStep
  type(ESMF_Time)                        :: startTime
  type(ESMF_TimeInterval)                :: time_elapsed
  integer(ESMF_KIND_I8)                  :: n_interval, time_elapsed_sec
  type(ESMF_Field)                       :: lfield
  type(ESMF_StateItem_Flag)              :: itemType
  character(len=64)                      :: timestamp
  type (ocean_public_type),      pointer :: ocean_public       => NULL()
  type (ocean_state_type),       pointer :: ocean_state        => NULL()
  type(ice_ocean_boundary_type), pointer :: Ice_ocean_boundary => NULL()
  type(ocean_internalstate_wrapper)      :: ocean_internalstate
  type(ocean_grid_type)        , pointer :: ocean_grid
  type(time_type)                        :: Time
  type(time_type)                        :: Time_step_coupled
  type(time_type)                        :: Time_restart_current
  integer                                :: dth, dtm, dts
  integer                                :: nc
  type(ESMF_Time)                        :: MyTime
  integer                                :: seconds, day, year, month, hour, minute
  character(ESMF_MAXSTR)                 :: restartname, cvalue, stoch_restartname
  character(240)                         :: msgString
  character(ESMF_MAXSTR)                 :: casename
  integer                                :: iostat
  integer                                :: writeunit
  integer                                :: localPet
  type(ESMF_VM)                          :: vm
  integer                                :: n, i
  character(240)                         :: import_timestr, export_timestr
  character(len=128)                     :: fldname
  character(len=*),parameter             :: subname='(MOM_cap:ModelAdvance)'
  character(len=8)                       :: suffix
  character(len=:), allocatable          :: rpointer_filename
  integer                                :: num_rest_files
  real(8)                                :: MPI_Wtime, timers

  rc = ESMF_SUCCESS
  if(profile_memory) call ESMF_VMLogMemInfo("Entering MOM Model_ADVANCE: ")
  if(write_runtimelog) then
     timers = MPI_Wtime()
     if(timere>0. .and. is_root_pe()) write(stdout,*) 'In ',trim(subname),' time since last time step ',timers-timere
  endif

  call shr_log_setLogUnit (stdout)

  ! query the Component for its clock, importState and exportState
  call ESMF_GridCompGet(gcomp, clock=clock, importState=importState, &
    exportState=exportState, rc=rc)
  if (ChkErr(rc,__LINE__,u_FILE_u)) return

  ! HERE THE MODEL ADVANCES: currTime -> currTime + timeStep

  call ESMF_ClockPrint(clock, options="currTime", &
    preString="------>Advancing OCN from: ", unit=msgString, rc=rc)
  if (ChkErr(rc,__LINE__,u_FILE_u)) return
  call ESMF_LogWrite(subname//trim(msgString), ESMF_LOGMSG_INFO)

  call ESMF_ClockGet(clock, startTime=startTime, currTime=currTime, &
    timeStep=timeStep, rc=rc)
  if (ChkErr(rc,__LINE__,u_FILE_u)) return

  call ESMF_TimePrint(currTime + timeStep, &
    preString="--------------------------------> to: ", unit=msgString, rc=rc)
  if (ChkErr(rc,__LINE__,u_FILE_u)) return
  call ESMF_LogWrite(trim(msgString), ESMF_LOGMSG_INFO)

  call ESMF_TimeGet(currTime,          timestring=import_timestr, rc=rc)
  call ESMF_TimeGet(currTime+timestep, timestring=export_timestr, rc=rc)

  Time_step_coupled = esmf2fms_time(timeStep)
  Time = esmf2fms_time(currTime)

  !---------------
  ! Apply ocean lag for startup runs:
  !---------------

  if (cesm_coupled .or. (.not.use_coldstart)) then
    if (trim(runtype) == "initial") then

      ! Do not call MOM6 timestepping routine if the first cpl tstep of a startup run
      if (currTime == startTime) then
        call ESMF_LogWrite("MOM6 - Skipping the first coupling timestep", ESMF_LOGMSG_INFO)
        do_advance = .false.
      else
        do_advance = .true.
      endif

      if (do_advance) then
        ! If the second cpl tstep of a startup run, step back a cpl tstep and advance for two cpl tsteps
        if (currTime == startTime + timeStep) then
          call ESMF_LogWrite("MOM6 - Stepping back one coupling timestep", ESMF_LOGMSG_INFO)
          Time = esmf2fms_time(currTime-timeStep) ! i.e., startTime

          call ESMF_LogWrite("MOM6 - doubling the coupling timestep", ESMF_LOGMSG_INFO)
          Time_step_coupled = 2 * esmf2fms_time(timeStep)
        endif
      endif

    endif
  endif

  if (do_advance) then

    call ESMF_GridCompGetInternalState(gcomp, ocean_internalstate, rc)
    if (ChkErr(rc,__LINE__,u_FILE_u)) return

    Ice_ocean_boundary => ocean_internalstate%ptr%ice_ocean_boundary_type_ptr
    ocean_public       => ocean_internalstate%ptr%ocean_public_type_ptr
    ocean_state        => ocean_internalstate%ptr%ocean_state_type_ptr

    !---------------
    ! Write diagnostics for import
    !---------------

    if (write_diagnostics) then
      do n = 1,fldsToOcn_num
        fldname = fldsToOcn(n)%shortname
        call ESMF_StateGet(importState, itemName=trim(fldname), itemType=itemType, rc=rc)
        if (ChkErr(rc,__LINE__,u_FILE_u)) return

        if (itemType /= ESMF_STATEITEM_NOTFOUND) then
          call ESMF_StateGet(importState, itemName=trim(fldname), field=lfield, rc=rc)
          if (ChkErr(rc,__LINE__,u_FILE_u)) return

          call ESMF_FieldWrite(lfield, fileName='field_ocn_import_'//trim(import_timestr)//'.nc', &
                               timeslice=1, overwrite=overwrite_timeslice, rc=rc)
          if (ChkErr(rc,__LINE__,u_FILE_u)) return
        endif
      enddo
    endif

    if (dbug > 0) then
      call state_diagnose(importState,subname//':IS ',rc=rc)
      if (ChkErr(rc,__LINE__,u_FILE_u)) return
    end if

    !---------------
    ! Get ocean grid
    !---------------

    call get_ocean_grid(ocean_state, ocean_grid)

    !---------------
    ! Import data
    !---------------

    call mom_import(ocean_public, ocean_grid, importState, ice_ocean_boundary, cesm_coupled, rc=rc)
    if (ChkErr(rc,__LINE__,u_FILE_u)) return

    !---------------
    ! Update MOM6
    !---------------

    if(profile_memory) call ESMF_VMLogMemInfo("Entering MOM update_ocean_model: ")
    call update_ocean_model(Ice_ocean_boundary, ocean_state, ocean_public, Time, Time_step_coupled, &
                            cesm_coupled)
    if(profile_memory) call ESMF_VMLogMemInfo("Leaving MOM update_ocean_model: ")

    !---------------
    ! Export Data
    !---------------

    call mom_export(ocean_public, ocean_grid, ocean_state, exportState, clock, rc=rc)
    if (ChkErr(rc,__LINE__,u_FILE_u)) return

    if (dbug > 0) then
      call state_diagnose(exportState,subname//':ES ',rc=rc)
      if (ChkErr(rc,__LINE__,u_FILE_u)) return
    end if
  endif

  !---------------
  ! Get the stop alarm
  !---------------

  call ESMF_ClockGetAlarm(clock, alarmname='stop_alarm', alarm=stop_alarm, rc=rc)
  if (ChkErr(rc,__LINE__,u_FILE_u)) return

  !---------------
  ! If restart alarm exists and is ringing - write restart file
  !---------------

  if (restart_mode == 'alarms') then
    call ESMF_ClockGetAlarm(clock, alarmname='restart_alarm', alarm=restart_alarm, rc=rc)
    if (ChkErr(rc,__LINE__,u_FILE_u)) return

    if (ESMF_AlarmIsRinging(restart_alarm, rc=rc)) then
      if (ChkErr(rc,__LINE__,u_FILE_u)) return

      ! turn off the alarm
      call ESMF_AlarmRingerOff(restart_alarm, rc=rc )
      if (ChkErr(rc,__LINE__,u_FILE_u)) return

      ! determine restart filename
      call ESMF_ClockGetNextTime(clock, MyTime, rc=rc)
      if (ChkErr(rc,__LINE__,u_FILE_u)) return
      call ESMF_TimeGet (MyTime, yy=year, mm=month, dd=day, h=hour, m=minute, s=seconds, rc=rc )
      if (ChkErr(rc,__LINE__,u_FILE_u)) return

      if (cesm_coupled) then
        call NUOPC_CompAttributeGet(gcomp, name='case_name', value=casename, rc=rc)
        if (ChkErr(rc,__LINE__,u_FILE_u)) return
        call ESMF_GridCompGet(gcomp, vm=vm, rc=rc)
        if (ChkErr(rc,__LINE__,u_FILE_u)) return
        call ESMF_VMGet(vm, localPet=localPet, rc=rc)
        if (ChkErr(rc,__LINE__,u_FILE_u)) return

        rpointer_filename = 'rpointer.ocn'//trim(inst_suffix)

        write(restartname,'(A,".mom6.r.",I4.4,"-",I2.2,"-",I2.2,"-",I5.5)') &
             trim(casename), year, month, day, seconds
        call ESMF_LogWrite("MOM_cap: Writing restart :  "//trim(restartname), ESMF_LOGMSG_INFO)
        ! write restart file(s)
        call ocean_model_restart(ocean_state, restartname=restartname, num_rest_files=num_rest_files)
        if (localPet == 0) then
           ! Write name of restart file in the rpointer file - this is currently hard-coded for the ocean
          open(newunit=writeunit, file=rpointer_filename, form='formatted', status='unknown', iostat=iostat)
          if (iostat /= 0) then
            call ESMF_LogSetError(ESMF_RC_FILE_OPEN, &
                 msg=subname//' ERROR opening '//rpointer_filename, line=__LINE__, file=u_FILE_u, rcToReturn=rc)
            return
          endif
          if (len_trim(inst_suffix) == 0) then
            write(writeunit,'(a)') trim(restartname)//'.nc'
          else
            write(writeunit,'(a)') trim(restartname)//'.'//trim(inst_suffix)//'.nc'
          endif

          if (num_rest_files > 1) then
            ! append i.th restart file name to rpointer
            do i=1, num_rest_files-1
              if (i < 10) then
                write(suffix,'("_",I1)') i
              else
                write(suffix,'("_",I2)') i
              endif
              write(writeunit,'(a)') trim(restartname) // trim(suffix) // '.nc'
            enddo
          endif
          close(writeunit)
        endif
      else  ! not cesm_coupled
        write(restartname,'(i4.4,2(i2.2),A,3(i2.2),A)') year, month, day,".", hour, minute, seconds, &
             ".MOM.res"
        write(stoch_restartname,'(i4.4,2(i2.2),A,3(i2.2),A)') year, month, day,".", hour, minute, seconds, &
             ".ocn_stoch.res.nc"
        call ESMF_LogWrite("MOM_cap: Writing restart :  "//trim(restartname), ESMF_LOGMSG_INFO)

        ! write restart file(s)
        call ocean_model_restart(ocean_state, restartname=restartname, &
                                stoch_restartname=stoch_restartname)

      endif

      if (is_root_pe()) then
        write(stdout,*) subname//' writing restart file ',trim(restartname)
      endif
    endif
  endif ! restart_mode

  !---------------
  ! Write diagnostics
  !---------------

  if (write_diagnostics) then
    do n = 1,fldsFrOcn_num
      fldname = fldsFrOcn(n)%shortname
      call ESMF_StateGet(exportState, itemName=trim(fldname), itemType=itemType, rc=rc)
      if (ChkErr(rc,__LINE__,u_FILE_u)) return

      if (itemType /= ESMF_STATEITEM_NOTFOUND) then
        call ESMF_StateGet(exportState, itemName=trim(fldname), field=lfield, rc=rc)
        if (ChkErr(rc,__LINE__,u_FILE_u)) return

        call ESMF_FieldWrite(lfield, fileName='field_ocn_export_'//trim(export_timestr)//'.nc', &
          timeslice=1, overwrite=overwrite_timeslice, rc=rc)
        if (ChkErr(rc,__LINE__,u_FILE_u)) return
      endif
    enddo
  endif

  if(write_runtimelog) then
    timere = MPI_Wtime()
    if(is_root_pe()) write(stdout,*) 'In ',trim(subname),' time ', timere-timers
  endif

  if(profile_memory) call ESMF_VMLogMemInfo("Leaving MOM Model_ADVANCE: ")

end subroutine ModelAdvance


subroutine ModelSetRunClock(gcomp, rc)
  type(ESMF_GridComp)  :: gcomp
  integer, intent(out) :: rc

  ! local variables
  type(ESMF_Clock)         :: mclock, dclock
  type(ESMF_Time)          :: mcurrtime, dcurrtime
  type(ESMF_Time)          :: mstoptime, dstoptime
  type(ESMF_TimeInterval)  :: mtimestep, dtimestep
  character(len=128)       :: mtimestring, dtimestring
  character(len=256)       :: cvalue
  character(len=256)       :: restart_option ! Restart option units
  integer                  :: restart_n      ! Number until restart interval
  integer                  :: restart_ymd    ! Restart date (YYYYMMDD)
  type(ESMF_Alarm)         :: restart_alarm
  type(ESMF_Alarm)         :: stop_alarm
  logical                  :: isPresent, isSet
  logical                  :: first_time = .true.
  character(len=*),parameter :: subname='MOM_cap:(ModelSetRunClock) '
  character(len=256)       :: timestr
  !--------------------------------

  rc = ESMF_SUCCESS

  ! query the Component for its clock, importState and exportState
  call NUOPC_ModelGet(gcomp, driverClock=dclock, modelClock=mclock, rc=rc)
  if (ChkErr(rc,__LINE__,u_FILE_u)) return

  call ESMF_ClockGet(dclock, currTime=dcurrtime, timeStep=dtimestep, &
                     stopTime=dstoptime, rc=rc)
  if (ChkErr(rc,__LINE__,u_FILE_u)) return

  call ESMF_ClockGet(mclock, currTime=mcurrtime, timeStep=mtimestep, rc=rc)
  if (ChkErr(rc,__LINE__,u_FILE_u)) return

  !--------------------------------
  ! check that the current time in the model and driver are the same
  !--------------------------------

  if (mcurrtime /= dcurrtime) then
    call ESMF_TimeGet(dcurrtime, timeString=dtimestring, rc=rc)
    if (ChkErr(rc,__LINE__,u_FILE_u)) return

    call ESMF_TimeGet(mcurrtime, timeString=mtimestring, rc=rc)
    if (ChkErr(rc,__LINE__,u_FILE_u)) return

    call ESMF_LogSetError(ESMF_RC_VAL_WRONG, &
         msg=subname//": ERROR in time consistency: "//trim(dtimestring)//" != "//trim(mtimestring),  &
         line=__LINE__, file=__FILE__, rcToReturn=rc)
    return
  endif

  !--------------------------------
  ! force model clock currtime and timestep to match driver and set stoptime
  !--------------------------------

  mstoptime = mcurrtime + dtimestep

  call ESMF_ClockSet(mclock, currTime=dcurrtime, timeStep=dtimestep, stopTime=mstoptime, rc=rc)
  if (ChkErr(rc,__LINE__,u_FILE_u)) return

  if (first_time) then
    !--------------------------------
    ! set restart alarm
    !--------------------------------

    ! defaults
    restart_n = 0
    restart_ymd = 0

    if (cesm_coupled) then

      call NUOPC_CompAttributeGet(gcomp, name="restart_option", value=restart_option, rc=rc)
      if (ChkErr(rc,__LINE__,u_FILE_u)) return

      ! If restart_option is set then must also have set either restart_n or restart_ymd
      call NUOPC_CompAttributeGet(gcomp, name="restart_n", value=cvalue, &
              isPresent=isPresent, isSet=isSet, rc=rc)
      if (ChkErr(rc,__LINE__,u_FILE_u)) return
      if (isPresent .and. isSet) then
        read(cvalue,*) restart_n
      endif
      call NUOPC_CompAttributeGet(gcomp, name="restart_ymd", value=cvalue, &
           isPresent=isPresent, isSet=isSet, rc=rc)
      if (ChkErr(rc,__LINE__,u_FILE_u)) return
      if (isPresent .and. isSet) then
        read(cvalue,*) restart_ymd
      endif
      if (restart_n == 0 .and. restart_ymd == 0) then
        call ESMF_LogSetError(ESMF_RC_VAL_WRONG, &
             msg=subname//": ERROR both restart_n and restart_ymd are zero for restart_option set ",  &
             line=__LINE__, file=__FILE__, rcToReturn=rc)
        return
      endif
      call ESMF_LogWrite(subname//" Set restart option = "//restart_option, ESMF_LOGMSG_INFO)

    else
      call NUOPC_CompAttributeGet(gcomp, name="restart_n", value=cvalue, &
           isPresent=isPresent, isSet=isSet, rc=rc)
      if (ChkErr(rc,__LINE__,u_FILE_u)) return

      ! If restart_n is set and non-zero, then restart_option must be available from config
      if (isPresent .and. isSet) then
        call ESMF_LogWrite(subname//" Restart_n = "//trim(cvalue), ESMF_LOGMSG_INFO)
        read(cvalue,*) restart_n
        if (restart_n /= 0)then
          call NUOPC_CompAttributeGet(gcomp, name="restart_option", value=cvalue, &
               isPresent=isPresent, isSet=isSet, rc=rc)
          if (ChkErr(rc,__LINE__,u_FILE_u)) return
          if (isPresent .and. isSet) then
            read(cvalue,*) restart_option
            call ESMF_LogWrite(subname//" Restart_option = "//restart_option, &
                 ESMF_LOGMSG_INFO)
          else
            call ESMF_LogSetError(ESMF_RC_VAL_WRONG, &
                 msg=subname//": ERROR both restart_n and restart_option must be set ",  &
                 line=__LINE__, file=__FILE__, rcToReturn=rc)
            return
          endif
          ! not used in ufs
          call NUOPC_CompAttributeGet(gcomp, name="restart_ymd", value=cvalue, &
               isPresent=isPresent, isSet=isSet, rc=rc)
          if (ChkErr(rc,__LINE__,u_FILE_u)) return
          if (isPresent .and. isSet) then
             read(cvalue,*) restart_ymd
             call ESMF_LogWrite(subname//" Restart_ymd = "//trim(cvalue), ESMF_LOGMSG_INFO)
          endif
        else
          ! restart_n is zero, restarts will be written at finalize only (no alarm control)
          restart_mode = 'no_alarms'
          call ESMF_LogWrite(subname//" Restarts will be written at finalize only", ESMF_LOGMSG_INFO)
        endif
      endif
    endif

    if (restart_mode == 'alarms') then
      call AlarmInit(mclock, &
           alarm   = restart_alarm,         &
           option  = trim(restart_option),  &
           opt_n   = restart_n,             &
           opt_ymd = restart_ymd,           &
           RefTime = mcurrTime,             &
           alarmname = 'restart_alarm', rc=rc)
      if (ChkErr(rc,__LINE__,u_FILE_u)) return

      call ESMF_AlarmSet(restart_alarm, clock=mclock, rc=rc)
      if (ChkErr(rc,__LINE__,u_FILE_u)) return
      call ESMF_LogWrite(subname//" Restart alarm is Created and Set", ESMF_LOGMSG_INFO)
    end if

    ! create a 1-shot alarm at the driver stop time
    stop_alarm = ESMF_AlarmCreate(mclock, ringtime=dstopTime, name = "stop_alarm", rc=rc)
    call ESMF_LogWrite(subname//" Create Stop alarm", ESMF_LOGMSG_INFO)
    if (ChkErr(rc,__LINE__,u_FILE_u)) return

    call ESMF_TimeGet(dstoptime, timestring=timestr, rc=rc)
    call ESMF_LogWrite("Stop Alarm will ring at : "//trim(timestr), ESMF_LOGMSG_INFO)

    first_time = .false.

  endif

  !--------------------------------
  ! Advance model clock to trigger alarms then reset model clock back to currtime
  !--------------------------------

  call ESMF_ClockAdvance(mclock,rc=rc)
  if (ChkErr(rc,__LINE__,u_FILE_u)) return

  call ESMF_ClockSet(mclock, currTime=dcurrtime, timeStep=dtimestep, stopTime=mstoptime, rc=rc)
  if (ChkErr(rc,__LINE__,u_FILE_u)) return

end subroutine ModelSetRunClock

!===============================================================================

!> Called by NUOPC at the end of the run to clean up.
!!
!! @param gcomp an ESMF_GridComp object
!! @param rc return code
subroutine ocean_model_finalize(gcomp, rc)

  type(ESMF_GridComp)  :: gcomp !< ESMF_GridComp object
  integer, intent(out) :: rc    !< return code

  ! local variables
  type (ocean_public_type),      pointer :: ocean_public
  type (ocean_state_type),       pointer :: ocean_state
  type(ocean_internalstate_wrapper)      :: ocean_internalstate
  type(TIME_TYPE)                        :: Time
  type(ESMF_Clock)                       :: clock
  type(ESMF_Time)                        :: currTime
  type(ESMF_Alarm), allocatable          :: alarmList(:)
  integer                                :: alarmCount
  character(len=64)                      :: timestamp
  logical                                :: write_restart
  character(len=*),parameter  :: subname='(MOM_cap:ocean_model_finalize)'
  real(8)                                :: MPI_Wtime, timefs

  if (is_root_pe()) then
    write(stdout,*) 'MOM: --- finalize called ---'
  endif
  rc = ESMF_SUCCESS
  if(write_runtimelog) timefs = MPI_Wtime()

  call ESMF_GridCompGetInternalState(gcomp, ocean_internalstate, rc)
  if (ChkErr(rc,__LINE__,u_FILE_u)) return

  ocean_public => ocean_internalstate%ptr%ocean_public_type_ptr
  ocean_state  => ocean_internalstate%ptr%ocean_state_type_ptr

  call NUOPC_ModelGet(gcomp, modelClock=clock, rc=rc)
  if (ChkErr(rc,__LINE__,u_FILE_u)) return

  call ESMF_ClockGet(clock, currTime=currTime, rc=rc)
  if (ChkErr(rc,__LINE__,u_FILE_u)) return
  Time = esmf2fms_time(currTime)

  ! Do not write a restart unless mode is no_alarms
  if (restart_mode == 'no_alarms') then
    write_restart = .true.
  else
    write_restart = .false.
  end if
  if (write_restart)call ESMF_LogWrite("No Restart Alarm, writing restart at Finalize ", &
                         ESMF_LOGMSG_INFO)

  call ocean_model_end(ocean_public, ocean_State, Time, write_restart=write_restart)

  call io_infra_end()
  call MOM_infra_end()

  if(write_runtimelog .and. is_root_pe()) write(stdout,*) 'In ',trim(subname),' time ', MPI_Wtime()-timefs

end subroutine ocean_model_finalize


!> Set scalar data from state for a particula name
subroutine State_SetScalar(value, scalar_id, State, mytask, scalar_name, scalar_count,  rc)
  real(ESMF_KIND_R8),intent(in)     :: value
  integer,           intent(in)     :: scalar_id
  type(ESMF_State),  intent(inout)  :: State
  integer,           intent(in)     :: mytask
  character(len=*),  intent(in)     :: scalar_name
  integer,           intent(in)     :: scalar_count
  integer,           intent(inout)  :: rc           !< return code

  ! local variables
  type(ESMF_Field)                :: field
  real(ESMF_KIND_R8), pointer     :: farrayptr(:,:)
  character(len=*), parameter     :: subname='(MOM_cap:State_SetScalar)'
  !--------------------------------------------------------

  rc = ESMF_SUCCESS

  call ESMF_StateGet(State, itemName=trim(scalar_name), field=field, rc=rc)
  if (ChkErr(rc,__LINE__,u_FILE_u)) return

  if (mytask == 0) then
    call ESMF_FieldGet(field, farrayPtr=farrayptr, rc=rc)
    if (ChkErr(rc,__LINE__,u_FILE_u)) return

    if (scalar_id < 0 .or. scalar_id > scalar_count) then
      call ESMF_LogSetError(ESMF_RC_ARG_BAD, &
           msg=subname//": ERROR in scalar_id", line=__LINE__, file=__FILE__, rcToReturn=rc)
      return
    endif

    farrayptr(scalar_id,1) = value
  endif

end subroutine State_SetScalar

!> Realize the import and export fields using either a grid or a mesh.
subroutine MOM_RealizeFields(state, nfields, field_defs, tag, grid, mesh, rc)
  type(ESMF_State)    , intent(inout)        :: state !< ESMF_State object for
                                                      !! import/export fields.
  integer             , intent(in)           :: nfields !< Number of fields.
  type(fld_list_type) , intent(inout)        :: field_defs(:) !< Structure with field's
                                                              !! information.
  character(len=*)    , intent(in)           :: tag !< Import or export.
  type(ESMF_Grid)     , intent(in), optional :: grid!< ESMF grid.
  type(ESMF_Mesh)     , intent(in), optional :: mesh!< ESMF mesh.
  integer             , intent(inout)        :: rc  !< Return code.

  ! local variables
  integer                     :: i
  type(ESMF_Field)            :: field
  real(ESMF_KIND_R8), pointer :: fldptr1d(:)   ! for mesh
  real(ESMF_KIND_R8), pointer :: fldptr2d(:,:) ! for grid
  character(len=*),parameter  :: subname='(MOM_cap:MOM_RealizeFields)'
  !--------------------------------------------------------

  rc = ESMF_SUCCESS

  do i = 1, nfields

    if (NUOPC_IsConnected(state, fieldName=field_defs(i)%shortname)) then

      if (field_defs(i)%shortname == scalar_field_name) then

        call ESMF_LogWrite(subname // tag // " Field "// trim(field_defs(i)%stdname) // " is connected on root pe.", &
             ESMF_LOGMSG_INFO)

        call SetScalarField(field, rc)
        if (ChkErr(rc,__LINE__,u_FILE_u)) return

      else

        call ESMF_LogWrite(subname // tag // " Field "// trim(field_defs(i)%stdname) // " is connected.", &
             ESMF_LOGMSG_INFO)

        if (present(grid)) then

          if (field_defs(i)%ungridded_lbound > 0 .and. field_defs(i)%ungridded_ubound > 0) then
            call ESMF_LogWrite(trim(subname)//": ERROR ungridded dimensions not supported in MOM6 nuopc cap when "//&
            "ESMF_GEOMTYPE_GRID is used. Use ESMF_GEOMTYPE_MESH instead.", ESMF_LOGMSG_ERROR)
             rc = ESMF_FAILURE
          else
            field = ESMF_FieldCreate(grid, ESMF_TYPEKIND_R8, indexflag=ESMF_INDEX_DELOCAL, &
                 name=field_defs(i)%shortname, rc=rc)
            if (ChkErr(rc,__LINE__,u_FILE_u)) return

            ! initialize fldptr to zero
            call ESMF_FieldGet(field, farrayPtr=fldptr2d, rc=rc)
            if (ChkErr(rc,__LINE__,u_FILE_u)) return
            fldptr2d(:,:) = 0.0
          endif

        else if (present(mesh)) then

          if (field_defs(i)%ungridded_lbound > 0 .and. field_defs(i)%ungridded_ubound > 0) then
            field = ESMF_FieldCreate(mesh=mesh, typekind=ESMF_TYPEKIND_R8, meshloc=ESMF_MESHLOC_ELEMENT, &
                 name=field_defs(i)%shortname, ungriddedLbound=(/field_defs(i)%ungridded_lbound/), &
                 ungriddedUbound=(/field_defs(i)%ungridded_ubound/), gridToFieldMap=(/2/), rc=rc)
            if (ChkErr(rc,__LINE__,u_FILE_u)) return

            ! initialize fldptr to zero
            call ESMF_FieldGet(field, farrayPtr=fldptr2d, rc=rc)
            if (ChkErr(rc,__LINE__,u_FILE_u)) return
            fldptr2d(:,:) = 0.0
          else
            field = ESMF_FieldCreate(mesh=mesh, typekind=ESMF_TYPEKIND_R8, meshloc=ESMF_MESHLOC_ELEMENT, &
                 name=field_defs(i)%shortname, rc=rc)
            if (ChkErr(rc,__LINE__,u_FILE_u)) return

            ! initialize fldptr to zero
            call ESMF_FieldGet(field, farrayPtr=fldptr1d, rc=rc)
            if (ChkErr(rc,__LINE__,u_FILE_u)) return
            fldptr1d(:) = 0.0
          endif
        endif
      endif

      ! Realize connected field
      call NUOPC_Realize(state, field=field, rc=rc)
      if (ChkErr(rc,__LINE__,u_FILE_u)) return

    else ! field is not connected

      call ESMF_LogWrite(subname // tag // " Field "// trim(field_defs(i)%stdname) // " is not connected.", &
        ESMF_LOGMSG_INFO)

      ! remove a not connected Field from State
      call ESMF_StateRemove(state, (/field_defs(i)%shortname/), rc=rc)
      if (ChkErr(rc,__LINE__,u_FILE_u)) return

    endif

  enddo

contains  !- - - - - - - - - - - - - - - - - - - - - - - - - - - - - - - - -

  subroutine SetScalarField(field, rc)

    ! create a field with scalar data on the root pe
    type(ESMF_Field), intent(inout)  :: field
    integer,          intent(inout)  :: rc

    ! local variables
    type(ESMF_Distgrid) :: distgrid
    type(ESMF_Grid)     :: grid
    character(len=*), parameter :: subname='(MOM_cap:SetScalarField)'

    rc = ESMF_SUCCESS

    ! create a DistGrid with a single index space element, which gets mapped onto DE 0.
    distgrid = ESMF_DistGridCreate(minIndex=(/1/), maxIndex=(/1/), rc=rc)
    if (ChkErr(rc,__LINE__,u_FILE_u)) return

    grid = ESMF_GridCreate(distgrid, rc=rc)
    if (ChkErr(rc,__LINE__,u_FILE_u)) return

    ! num of scalar values
    field = ESMF_FieldCreate(name=trim(scalar_field_name), grid=grid, typekind=ESMF_TYPEKIND_R8, &
         ungriddedLBound=(/1/), ungriddedUBound=(/scalar_field_count/), gridToFieldMap=(/2/), rc=rc)
    if (ChkErr(rc,__LINE__,u_FILE_u)) return

  end subroutine SetScalarField

end subroutine MOM_RealizeFields

!===============================================================================

!> Set up list of field information
subroutine fld_list_add(num, fldlist, stdname, transferOffer, shortname, ungridded_lbound, ungridded_ubound)
  integer,                    intent(inout) :: num
  type(fld_list_type),        intent(inout) :: fldlist(:)
  character(len=*),           intent(in)    :: stdname
  character(len=*),           intent(in)    :: transferOffer
  character(len=*), optional, intent(in)    :: shortname
  integer, optional,          intent(in)    :: ungridded_lbound
  integer, optional,          intent(in)    :: ungridded_ubound

  ! local variables
  integer :: rc
  character(len=*), parameter :: subname='(MOM_cap:fld_list_add)'

  ! fill in the new entry
  num = num + 1
  if (num > fldsMax) then
    call ESMF_LogSetError(ESMF_RC_VAL_OUTOFRANGE, &
         msg=trim(subname)//": ERROR number of field exceeded fldsMax: "//trim(stdname), &
         line=__LINE__, file=__FILE__, rcToReturn=rc)
    return
  endif

  fldlist(num)%stdname        = trim(stdname)
  if (present(shortname)) then
    fldlist(num)%shortname   = trim(shortname)
  else
    fldlist(num)%shortname   = trim(stdname)
  endif
  fldlist(num)%transferOffer  = trim(transferOffer)
  if (present(ungridded_lbound) .and. present(ungridded_ubound)) then
    fldlist(num)%ungridded_lbound = ungridded_lbound
    fldlist(num)%ungridded_ubound = ungridded_ubound
  end if

end subroutine fld_list_add


#ifndef CESMCOUPLED
subroutine shr_log_setLogUnit(nunit)
  integer, intent(in) :: nunit
  ! do nothing for this stub - its just here to replace
  ! having cppdefs in the main program
end subroutine shr_log_setLogUnit
#endif

!>
!! @page nuopc_cap NUOPC Cap
!! @author Fei Liu (fei.liu@gmail.com)
!! @date 5/10/13 Original documentation
!! @author Rocky Dunlap (rocky.dunlap@noaa.gov)
!! @date 1/12/17 Moved to doxygen
!! @date 2/28/19 Rewrote for unified cap
!! @tableofcontents
!!
!! @section Overview Overview
!!
!! **This MOM cap has been tested with MOM6.**
!!
!! This document describes the MOM NUOPC "cap", which is a light weight software layer that is
!! required when the [MOM ocean model](https://github.com/NOAA-GFDL/MOM6/tree/dev/master)
!! is used in [National Unified Operation Prediction Capability]
!! (http://www.earthsystemcog.org/projects/nuopc) (NUOPC) coupled systems. Also see the
!! [MOM wiki](https://github.com/NOAA-GFDL/MOM6-Examples/wiki) for more documentation.
!!
!! NUOPC is a software layer built on top of the [Earth System Modeling
!! Framework] (https://www.earthsystemcog.org/projects/esmf) (ESMF).
!! ESMF is a high-performance modeling framework that provides
!! data structures, interfaces, and operations suited for building coupled models
!! from a set of components. NUOPC refines the capabilities of ESMF by providing
!! a more precise definition of what it means for a model to be a component and
!! how components should interact and share data in a coupled system. The NUOPC
!! Layer software is designed to work with typical high-performance models in the
!! Earth sciences domain, most of which are written in Fortran and are based on a
!! distributed memory model of parallelism (MPI).
!!
!! A NUOPC "cap" is a Fortran module that serves as the interface to a model
!! when it's used in a NUOPC-based coupled system.
!! The term "cap" is used because it is a light weight software layer that sits on top
!! of model code, making calls into it and exposing model data structures in a
!! standard way.
!!
!! The MOM cap package includes the cap code itself (MOM_cap.F90, MOM_cap_methods.F90
!! and MOM_cap_time.F90), a set of time utilities (time_utils.F90) for converting between ESMF and FMS
!! time type and two modules MOM_ocean_model_nuopc.F90 and MOM_surface_forcing_nuopc.F90. MOM_surface_forcing_nuopc.F90
!! converts the input ESMF data (import data) to a MOM-specific data type (surface_forcing_CS).
!! MOM_ocean_model_nuopc.F90 contains routines for initialization, update and finalization of the ocean model state.
!!
!! @subsection CapSubroutines Cap Subroutines
!!
!! The MOM cap modules contains a set of subroutines that are required
!! by NUOPC.  These subroutines are called by the NUOPC infrastructure according
!! to a predefined calling sequence.  Some subroutines are called during
!! initialization of the coupled system, some during the run of the coupled
!! system, and some during finalization of the coupled system.
!!
!! The initialization sequence is the most complex and is governed by the NUOPC technical rules.
!! Details about the initialization sequence can be found in the [NUOPC Reference Manual]
!! (http://www.earthsystemmodeling.org/esmf_releases/last_built/NUOPC_refdoc/).
!! The cap requires beta snapshot ESMF v8.0.0bs16 or later.
!!
!! The following table summarizes the NUOPC-required subroutines that appear in the
!! MOM cap.  The "Phase" column says whether the subroutine is called during the
!! initialization, run, or finalize part of the coupled system run.
!!
!!<table>
!!<tr><th> Phase  <th> MOM Cap Subroutine  <th> Description
!!<tr>
!!  <td> Init
!!  <td> [InitializeP0] (@ref MOM_cap_mod::initializep0)
!!  <td> Sets the Initialize Phase Definition (IPD) version to use
!!<tr>
!!  <td> Init
!!  <td> [InitializeAdvertise] (@ref MOM_cap_mod::initializeadvertise)
!!  <td> Advertises standard names of import and export fields
!!<tr>
!!  <td> Init
!!  <td> [InitializeRealize] (@ref MOM_cap_mod::initializerealize)
!!  <td> Creates an ESMF_Grid or ESMF_Mesh as well as ESMF_Fields for import and export fields
!!<tr>
!!  <td> Run
!!  <td> [ModelAdvance] (@ref MOM_cap_mod::modeladvance)
!!  <td> Advances the model by a timestep
!!<tr>
!!  <td> Final
!!  <td> [Finalize] (@ref MOM_cap_mod::ocean_model_finalize)
!!  <td> Cleans up
!!</table>
!!
!!
!! @section UnderlyingModelInterfaces Underlying Model Interfaces
!!
!!
!! @subsection DomainCreation Domain Creation
!!
!! The cap can accomodate a MOM tripolar grid which is represented either as a 2D `ESMF_Grid` or
!! as a 1D `ESMF_Mesh`. Other MOM grids (e.g. a bipolar grid) can be represented as a 1d `ESMF_Mesh` only.
!! Coupling fields are placed on either the `ESMF_Grid` or `ESMF_Mesh`.
!! Note that for either the `ESMF_Grid` or `ESMF_Mesh` representation, the fields are translated into
!! a 2D MOM specific surface boundary type and the distinction between the two is no longer there.
!! Calls related to creating the grid are located in the [InitializeRealize]
!! (@ref MOM_cap_mod::initializerealize) subroutine, which is called by the NUOPC infrastructure
!! during the intialization sequence.
!!
!! The cap determines parameters for setting up the grid by calling subroutines in the
!! `mpp_domains_mod` module. The global domain size is determined by calling `mpp_get_global_domain()`.
!! A check is in place to ensure that there is only a single tile in the domain (the
!! cap is currently limited to one tile; multi-tile mosaics are not supported).  The
!! decomposition across processors is determined via calls to `mpp_get_compute_domains()`
!! (to retrieve decomposition block indices) and `mpp_get_pelist()` (to determine how
!! blocks are assigned to processors).
!!
!! The `ESMF_Grid` is created in several steps:
!!  - an `ESMF_DELayout` is created based on the pelist from MOM
!!  - an `ESMF_DistGrid` is created over the global index space. Connections are set
!!    up so that the index space is periodic in the first dimension and has a
!!    fold at the top for the bipole. The decompostion blocks are also passed in
!!    along with the `ESMF_DELayout` mentioned above.
!!  - an `ESMF_Grid` is then created by passing in the above `ESMF_DistGrid`.
!!  - masks, areas, center (tlat, tlon), and corner (ulat, ulon) coordinates are then added to the `ESMF_Grid`
!!    by retrieving those fields from the MOM datatype `ocean_grid` elements.
!!
!! The `ESMF_Mesh` is also created in several steps:
!!   - the target mesh is generated offline.
!!   - a temporary mesh is created from an input file specified by the config variable `mesh_ocn`.
!!     the mesh has a distribution that is automatically generated by ESMF when reading in the mesh
!!   - an `ESMF_DistGrid` is created from the global index space for the computational domain.
!!   - the final `ESMF_Mesh` is then created by distributing the temporary mesh using the created `ESMF_DistGrid`.
!!
!!
!! @subsection Initialization Initialization
!!
!! During the [InitializeAdvertise] (@ref MOM_cap_mod::initializeadvertise) phase, calls are
!! made to MOM's native initialization subroutines. The MPI communicator
!! is pulled in through the ESMF VM object for the MOM component. The dt and start time are set
!! from parameters from the incoming ESMF clock with calls to `set_time()` and `set_date().`
!!
!!
!! @subsection Run Run
!!
!! The [ModelAdvance] (@ref MOM_cap_mod::modeladvance) subroutine is called by the NUOPC
!! infrastructure when it's time for MOM to advance in time. During this subroutine, there is a
!! call into the MOM update routine:
!!
!!      call update_ocean_model(Ice_ocean_boundary, Ocean_state, Ocean_public, Time, Time_step_coupled, cesm_coupled)
!!
!! Priori to the call to `update_ocean_model()`, the cap performs these steps
!! - the `Time` and `Time_step_coupled` parameters, based on FMS types, are derived from the incoming ESMF clock
!! - diagnostics are optionally written to files `field_ocn_import_*`, one for each import field
!! - mom_import is called and translates to the ESMF input data to a MOM specific data type
!!    - momentum flux vectors are rotated to internal grid
!!
!! After the call to `update_ocean_model()`, the cap performs these steps:
!! - mom_export is called
!!   - the `ocean_mask` export is set to match that of the internal MOM mask
!!   - the `freezing_melting_potential` export is converted from J m-2 to W m-2 by dividing by the coupling interval
!!   - vector rotations are applied to the `ocean_current_zonal` and `ocean_current_merid` exports, back to lat-lon grid
!!   - diagnostics are optionally written to files `field_ocn_export_*`, one for each export field
!!   - optionally, a call is made to `ocean_model_restart()` at the interval `restart_interval`
!!
!! @subsubsection VectorRotations Vector Rotations
!!
!! Vector rotations are applied to incoming momentum fluxes (from regular lat-lon to tripolar grid) and
!! outgoing ocean currents (from tripolar to regular lat-lon). The rotation angles are provided
!! from the native MOM grid by a call to `get_ocean_grid(Ocean_grid)`.
!! The cosine and sine of the rotation angle are:
!!
!!     ocean_grid%cos_rot(i,j)
!!     ocean_grid%sin_rot(i,j)
!!
!! The rotation of momentum flux from regular lat-lon to tripolar is:
!! \f[
!! \begin{bmatrix}
!! \tau_x' \\
!! \tau_y'
!! \end{bmatrix} =
!! \begin{bmatrix}
!!  cos \theta   & sin \theta \\
!!  -sin \theta  & cos \theta
!! \end{bmatrix} *
!! \begin{bmatrix}
!! \tau_x \\
!! \tau_y
!! \end{bmatrix}
!! \f]
!!
!! The rotation of ocean current from tripolar to regular lat-lon is:
!! \f[
!! \begin{bmatrix}
!! u' \\
!! v'
!! \end{bmatrix} =
!! \begin{bmatrix}
!!  cos \theta   & -sin \theta \\
!!  sin \theta  & cos \theta
!! \end{bmatrix} *
!! \begin{bmatrix}
!! u \\
!! v
!! \end{bmatrix}
!! \f]
!! @subsection Finalization Finalization
!!
!! NUOPC infrastructure calls [ocean_model_finalize] (@ref MOM_cap_mod::ocean_model_finalize)
!! at the end of the run. This subroutine is a hook to call into MOM's native shutdown
!! procedures:
!!
!!     call ocean_model_end (ocean_public, ocean_State, Time)
!!
!! @section ModelFields Model Fields
!!
!! The following tables list the import and export fields currently set up in the MOM cap.
!!
!! @subsection ImportFields Import Fields
!!
!! <table>
!! <tr>
!!     <th>Standard Name</td>
!!     <th>Units</td>
!!     <th>Model Variable</td>
!!     <th>Description</td>
!!     <th>Notes</td>
!! <tr>
!!     <td>inst_pres_height_surface</td>
!!     <td>Pa</td>
!!     <td>p</td>
!!     <td>pressure of overlying sea ice and atmosphere</td>
!!     <td></td>
!! </tr>
!! <tr>
!!     <td>mass_of_overlying_sea_ice</td>
!!     <td>kg</td>
!!     <td>mi</td>
!!     <td>mass of overlying sea ice</td>
!!     <td></td>
!! </tr>
!! <tr>
!!     <td>seaice_melt_heat</td>
!!     <td>W m-2</td>
!!     <td>seaice_melt_heat</td>
!!     <td>sea ice and snow melt heat flux</td>
!!     <td></td>
!! </tr>
!! <tr>
!!     <td>seaice_melt</td>
!!     <td>kg m-2 s-1</td>
!!     <td>seaice_melt</td>
!!     <td>water flux due to sea ice and snow melting</td>
!!     <td></td>
!! </tr>
!! <tr>
!!     <td>mean_calving_rate</td>
!!     <td>kg m-2 s-1</td>
!!     <td>calving</td>
!!     <td>mass flux of frozen runoff</td>
!!     <td></td>
!! </tr>
!! <tr>
!!     <td>mean_evap_rate</td>
!!     <td>kg m-2 s-1</td>
!!     <td>q_flux</td>
!!     <td>specific humidity flux</td>
!!     <td></td>
!! </tr>
!! <tr>
!!     <td>mean_fprec_rate</td>
!!     <td>kg m-2 s-1</td>
!!     <td>fprec</td>
!!     <td>mass flux of frozen precip</td>
!!     <td></td>
!! </tr>
!! <tr>
!!     <td>mean_merid_moment_flx</td>
!!     <td>Pa</td>
!!     <td>v_flux</td>
!!     <td>j-directed wind stress into ocean</td>
!!     <td>[vector rotation] (@ref VectorRotations) applied - lat-lon to tripolar</td>
!! </tr>
!! <tr>
!!     <td>mean_net_lw_flx</td>
!!     <td>W m-2</td>
!!     <td>lw_flux</td>
!!     <td>long wave radiation</td>
!!     <td></td>
!! </tr>
!! <tr>
!!     <td>mean_net_sw_ir_dif_flx</td>
!!     <td>W m-2</td>
!!     <td>sw_flux_nir_dif</td>
!!     <td>diffuse near IR shortwave radiation</td>
!!     <td></td>
!! </tr>
!! <tr>
!!     <td>mean_net_sw_ir_dir_flx</td>
!!     <td>W m-2</td>
!!     <td>sw_flux_nir_dir</td>
!!     <td>direct near IR shortwave radiation</td>
!!     <td></td>
!! </tr>
!! <tr>
!!     <td>mean_net_sw_vis_dif_flx</td>
!!     <td>W m-2</td>
!!     <td>sw_flux_vis_dif</td>
!!     <td>diffuse visible shortware radiation</td>
!!     <td></td>
!! </tr>
!! <tr>
!!     <td>mean_net_sw_vis_dir_flx</td>
!!     <td>W m-2</td>
!!     <td>sw_flux_vis_dir</td>
!!     <td>direct visible shortware radiation</td>
!!     <td></td>
!! </tr>
!! <tr>
!!     <td>mean_prec_rate</td>
!!     <td>kg m-2 s-1</td>
!!     <td>lprec</td>
!!     <td>mass flux of liquid precip</td>
!!     <td></td>
!! </tr>
!! <tr>
!!     <td>heat_content_lprec</td>
!!     <td>W m-2</td>
!!     <td>hrain</td>
!!     <td>heat content (enthalpy) of liquid water entering the ocean</td>
!!     <td></td>
!! </tr>
!! <tr>
!!     <td>heat_content_fprec</td>
!!     <td>W m-2</td>
!!     <td>hsnow</td>
!!     <td>heat content (enthalpy) of frozen water entering the ocean</td>
!!     <td></td>
!! </tr>
!! <tr>
!!     <td>heat_content_evap</td>
!!     <td>W m-2</td>
!!     <td>hevap</td>
!!     <td>heat content (enthalpy) of water leaving the ocean</td>
!!     <td></td>
!! </tr>
!! <tr>
!!     <td>heat_content_cond</td>
!!     <td>W m-2</td>
!!     <td>hcond</td>
!!     <td>heat content (enthalpy) of liquid water entering the ocean due to condensation</td>
!!     <td></td>
!! </tr>
!! <tr>
!!     <td>heat_content_rofl</td>
!!     <td>W m-2</td>
!!     <td>hrofl</td>
!!     <td>heat content (enthalpy) of liquid runoff</td>
!!     <td></td>
!! </tr>
!! <tr>
!!     <td>heat_content_rofi</td>
!!     <td>W m-2</td>
!!     <td>hrofi</td>
!!     <td>heat content (enthalpy) of frozen runoff</td>
!!     <td></td>
!! </tr>
!! <tr>
!!     <td>mean_runoff_rate</td>
!!     <td>kg m-2 s-1</td>
!!     <td>runoff</td>
!!     <td>mass flux of liquid runoff</td>
!!     <td></td>
!! </tr>
!! <tr>
!!     <td>mean_salt_rate</td>
!!     <td>kg m-2 s-1</td>
!!     <td>salt_flux</td>
!!     <td>salt flux</td>
!!     <td></td>
!! </tr>
!! <tr>
!!     <td>mean_sensi_heat_flx</td>
!!     <td>W m-2</td>
!!     <td>t_flux</td>
!!     <td>sensible heat flux into ocean</td>
!!     <td></td>
!! </tr>
!! <tr>
!!     <td>mean_zonal_moment_flx</td>
!!     <td>Pa</td>
!!     <td>u_flux</td>
!!     <td>i-directed wind stress into ocean</td>
!!     <td>[vector rotation] (@ref VectorRotations) applied - lat-lon to tripolar</td>
!! </tr>
!! </table>
!!
!! @subsection ExportField Export Fields
!!
!! Export fields are populated from the `ocean_public` parameter (type `ocean_public_type`)
!! after the call to `update_ocean_model()`.
!!
!! <table>
!!   <tr>
!!       <th>Standard Name</th>
!!       <th>Units</th>
!!       <th>Model Variable</th>
!!       <th>Description</th>
!!       <th>Notes</th>
!!   </tr>
!!   <tr>
!!       <td>freezing_melting_potential</td>
!!       <td>W m-2</td>
!!       <td>combination of frazil and melt_potential</td>
!!       <td>cap converts model units (J m-2) to (W m-2) for export</td>
!!       <td></td>
!!   </tr>
!!   <tr>
!!       <td>ocean_mask</td>
!!       <td></td>
!!       <td></td>
!!       <td>ocean mask</td>
!!       <td></td>
!!   </tr>
!!   <tr>
!!       <td>ocn_current_merid</td>
!!       <td>m s-1</td>
!!       <td>v_surf</td>
!!       <td>j-directed surface velocity on u-cell</td>
!!       <td>[vector rotation] (@ref VectorRotations) applied - tripolar to lat-lon</td>
!!   </tr>
!!   <tr>
!!       <td>ocn_current_zonal</td>
!!       <td>m s-1</td>
!!       <td>u_surf</td>
!!       <td>i-directed surface velocity on u-cell</td>
!!       <td>[vector rotation] (@ref VectorRotations) applied - tripolar to lat-lon</td>
!!   </tr>
!!   <tr>
!!       <td>s_surf</td>
!!       <td>psu</td>
!!       <td>s_surf</td>
!!       <td>sea surface salinity on t-cell</td>
!!       <td></td>
!!   </tr>
!!   <tr>
!!       <td>sea_surface_temperature</td>
!!       <td>K</td>
!!       <td>t_surf</td>
!!       <td>sea surface temperature on t-cell</td>
!!       <td></td>
!!   </tr>
!!   <tr>
!!       <td>sea_surface_slope_zonal</td>
!!       <td>unitless</td>
!!       <td>created from ssh</td>
!!       <td>sea surface zonal slope</td>
!!       <td></td>
!!   </tr>
!!   <tr>
!!       <td>sea_surface_slope_merid</td>
!!       <td>unitless</td>
!!       <td>created from ssh</td>
!!       <td>sea surface meridional slope</td>
!!       <td></td>
!!   </tr>
!!   <tr>
!!       <td>so_bldepth</td>
!!       <td>m</td>
!!       <td>obld</td>
!!       <td>ocean surface boundary layer depth</td>
!!       <td></td>
!!   </tr>
!! </table>
!!
!! @subsection MemoryManagement Memory Management
!!
!! The MOM cap has an internal state type with pointers to three
!! types defined by MOM. There is also a small wrapper derived type
!! required to associate an internal state instance
!! with the ESMF/NUOPC component:
!!
!!     type ocean_internalstate_type
!!        type(ocean_public_type),       pointer :: ocean_public_type_ptr
!!        type(ocean_state_type),        pointer :: ocean_state_type_ptr
!!        type(ice_ocean_boundary_type), pointer :: ice_ocean_boundary_type_ptr
!!     end type
!!
!!     type ocean_internalstate_wrapper
!!        type(ocean_internalstate_type), pointer :: ptr
!!     end type
!!
!! The member of type `ocean_public_type` stores ocean surface fields used during the coupling.
!! The member of type `ocean_state_type` is required by the ocean driver,
!! although its internals are private (not to be used by the coupling directly).
!! This type is passed to the ocean init and update routines
!! so that it can maintain state there if desired.
!! The member of type `ice_ocean_boundary_type` is populated by this cap
!! with incoming coupling fields from other components. These three derived types are allocated during the
!! [InitializeAdvertise] (@ref MOM_cap_mod::initializeadvertise) phase.  Also during that
!! phase, the `ice_ocean_boundary` type members are all allocated using bounds retrieved
!! from `get_domain_extent()`.
!!
!! During the [InitializeRealize] (@ref MOM_cap_mod::initializerealize) phase,
!! `ESMF_Field`s are created for each of the coupling fields in the `ice_ocean_boundary`
!! and `ocean_public_type` members of the internal state. These fields directly reference into the members of
!! the `ice_ocean_boundary` and `ocean_public_type` so that memory-to-memory copies are not required to move
!! data from the cap's import and export states to the memory areas used internally
!! by MOM.
!!
!! @subsection IO I/O
!!
!! The cap can optionally output coupling fields for diagnostic purposes if the ESMF attribute
!! "DumpFields" has been set to "true". In this case the cap will write out NetCDF files
!! with names "field_ocn_import_<fieldname>.nc" and "field_ocn_export_<fieldname>.nc".
!! Additionally, calls will be made to the cap subroutine [dumpMomInternal]
!! (@ref MOM_cap_mod::dumpmominternal) to write out model internal fields to files
!! named "field_ocn_internal_<fieldname>.nc".  In all cases these NetCDF files will
!! contain a time series of field data.
!!
!! @section RuntimeConfiguration Runtime Configuration
!!
!! At runtime, the MOM cap can be configured with several options provided
!! as ESMF attributes.  Attributes can be set in the cap by the NUOPC Driver
!! above this cap, or in some systems ESMF attributes are set by
!! reading in from a configuration file.  The available attributes are:
!!
!! * `DumpFields` - when set to "true", write out diagnostic NetCDF files for import/export/internal fields
!! * `ProfileMemory` - when set to "true", write out memory usage information to the ESMF log files; this
!!    information is written when entering and leaving the [ModelAdvance]
!!    (@ref MOM_cap_mod::modeladvance) subroutine and before and after the call to
!!   `update_ocean_model()`.
!! * `restart_interval` - integer number of seconds indicating the interval at
!!    which to call `ocean_model_restart()`; no restarts written if set to 0

end module MOM_cap_mod<|MERGE_RESOLUTION|>--- conflicted
+++ resolved
@@ -149,13 +149,9 @@
 logical :: cesm_coupled = .false.
 type(ESMF_GeomType_Flag) :: geomtype
 #endif
-<<<<<<< HEAD
 character(len=8)  :: restart_mode = 'alarms'
 character(len=16) :: inst_suffix = ''
-=======
-character(len=8) :: restart_mode = 'alarms'
 real(8) :: timere
->>>>>>> afb3a44e
 
 contains
 
@@ -441,12 +437,9 @@
                                                                  ! (same as restartfile if single restart file)
   character(len=*), parameter            :: subname='(MOM_cap:InitializeAdvertise)'
   character(len=32)                      :: calendar
-<<<<<<< HEAD
   character(len=:), allocatable          :: rpointer_filename
   integer                                :: inst_index
-=======
   real(8)                                :: MPI_Wtime, timeiads
->>>>>>> afb3a44e
 !--------------------------------
 
   rc = ESMF_SUCCESS
