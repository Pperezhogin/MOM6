--- conflicted
+++ resolved
@@ -27,10 +27,6 @@
 use MOM_interpolate,      only : init_external_field, time_interp_external
 use MOM_interpolate,      only : time_interp_external_init
 use MOM_interpolate,      only : external_field
-<<<<<<< HEAD
-=======
-use MOM_CFC_cap,          only : CFC_cap_fluxes
->>>>>>> 2dd99f8d
 use MOM_io,               only : slasher, write_version_number, MOM_read_data
 use MOM_io,               only : stdout
 use MOM_restart,          only : register_restart_field, restart_init, MOM_restart_CS
@@ -151,14 +147,6 @@
     !< Handle for time-interpolated salt restoration field
   type(external_field) :: trestore_handle
     !< Handle for time-interpolated temperature restoration field
-<<<<<<< HEAD
-=======
-  type(external_field) :: cfc11_atm_handle
-    !< Handle for time-interpolated CFC11 restoration field
-  type(external_field) :: cfc12_atm_handle
-    !< Handle for time-interpolated CFC12 restoration field
->>>>>>> 2dd99f8d
-
   ! Diagnostics handles
   type(forcing_diags), public :: handles
 
@@ -601,15 +589,6 @@
     fluxes%accumulate_p_surf = .true. ! Multiple components may contribute to surface pressure.
   endif
 
-<<<<<<< HEAD
-=======
-  ! CFCs
-  if (CS%use_CFC) then
-    call CFC_cap_fluxes(fluxes, sfc_state, G, US, CS%Rho0, Time, &
-        CS%cfc11_atm_handle, CS%cfc11_atm_handle)
-  endif
-
->>>>>>> 2dd99f8d
   if (associated(IOB%salt_flux)) then
     do j=js,je ; do i=is,ie
       fluxes%salt_flux(i,j)    = G%mask2dT(i,j)*(fluxes%salt_flux(i,j) + kg_m2_s_conversion*IOB%salt_flux(i-i0,j-j0))
@@ -1429,32 +1408,6 @@
     endif
   endif ; endif
 
-<<<<<<< HEAD
-=======
-  ! Do not log these params here since they are logged in the CFC cap module
-  if (CS%use_CFC) then
-    call get_param(param_file, mdl, "CFC_BC_FILE", CS%CFC_BC_file, &
-                   "The file in which the CFC-11 and CFC-12 atm concentrations can be "//&
-                   "found (units must be parts per trillion), or an empty string for "//&
-                   "internal BC generation (TODO).", default=" ", do_not_log=.true.)
-    if ((len_trim(CS%CFC_BC_file) > 0) .and. (scan(CS%CFC_BC_file,'/') == 0)) then
-      ! Add the directory if CFC_BC_file is not already a complete path.
-      CS%CFC_BC_file = trim(CS%inputdir) // trim(CS%CFC_BC_file)
-    endif
-    if (len_trim(CS%CFC_BC_file) > 0) then
-      call get_param(param_file, mdl, "CFC11_VARIABLE", CS%cfc11_var_name, &
-                   "The name of the variable representing CFC-11 in  "//&
-                   "CFC_BC_FILE.", default="CFC_11", do_not_log=.true.)
-      call get_param(param_file, mdl, "CFC12_VARIABLE", CS%cfc12_var_name, &
-                   "The name of the variable representing CFC-12 in  "//&
-                   "CFC_BC_FILE.", default="CFC_12", do_not_log=.true.)
-
-      CS%cfc11_atm_handle = init_external_field(CS%CFC_BC_file, CS%cfc11_var_name, domain=G%Domain%mpp_domain)
-      CS%cfc12_atm_handle = init_external_field(CS%CFC_BC_file, CS%cfc12_var_name, domain=G%Domain%mpp_domain)
-    endif
-  endif
-
->>>>>>> 2dd99f8d
   ! Set up any restart fields associated with the forcing.
   call restart_init(param_file, CS%restart_CSp, "MOM_forcing.res")
   call restart_init_end(CS%restart_CSp)
