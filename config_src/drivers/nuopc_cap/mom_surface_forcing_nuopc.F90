--- conflicted
+++ resolved
@@ -297,12 +297,8 @@
   if (fluxes%dt_buoy_accum < 0) then
     call allocate_forcing_type(G, fluxes, water=.true., heat=.true., ustar=.true., &
                                press=.true., fix_accum_bug=CS%fix_ustar_gustless_bug, &
-<<<<<<< HEAD
                                cfc=CS%use_CFC, hevap=CS%enthalpy_cpl, tau_mag=.true.)
-=======
-                               cfc=CS%use_CFC, hevap=CS%enthalpy_cpl)
     !call safe_alloc_ptr(fluxes%omega_w2x,isd,ied,jsd,jed)
->>>>>>> f6b6b0be
 
     call safe_alloc_ptr(fluxes%sw_vis_dir,isd,ied,jsd,jed)
     call safe_alloc_ptr(fluxes%sw_vis_dif,isd,ied,jsd,jed)
