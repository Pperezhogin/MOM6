--- conflicted
+++ resolved
@@ -1455,41 +1455,6 @@
                     intent(in) :: iobt   !< An ice-ocean boundary type with fluxes to drive the
                                          !! ocean in a coupled model whose checksums are reported
 
-  ! local variables
-<<<<<<< HEAD
-  integer ::   n,m, outunit
-
-  outunit = stdout()
-
-  write(outunit,*) "BEGIN CHECKSUM(ice_ocean_boundary_type):: ", id, timestep
-  write(outunit,100) 'iobt%u_flux         '   , mpp_chksum( iobt%u_flux         )
-  write(outunit,100) 'iobt%v_flux         '   , mpp_chksum( iobt%v_flux         )
-  write(outunit,100) 'iobt%t_flux         '   , mpp_chksum( iobt%t_flux         )
-  write(outunit,100) 'iobt%q_flux         '   , mpp_chksum( iobt%q_flux         )
-  write(outunit,100) 'iobt%salt_flux      '   , mpp_chksum( iobt%salt_flux      )
-  write(outunit,100) 'iobt%seaice_melt_heat'  , mpp_chksum( iobt%seaice_melt_heat)
-  write(outunit,100) 'iobt%seaice_melt    '   , mpp_chksum( iobt%seaice_melt    )
-  write(outunit,100) 'iobt%lw_flux        '   , mpp_chksum( iobt%lw_flux        )
-  write(outunit,100) 'iobt%sw_flux_vis_dir'   , mpp_chksum( iobt%sw_flux_vis_dir)
-  write(outunit,100) 'iobt%sw_flux_vis_dif'   , mpp_chksum( iobt%sw_flux_vis_dif)
-  write(outunit,100) 'iobt%sw_flux_nir_dir'   , mpp_chksum( iobt%sw_flux_nir_dir)
-  write(outunit,100) 'iobt%sw_flux_nir_dif'   , mpp_chksum( iobt%sw_flux_nir_dif)
-  write(outunit,100) 'iobt%lprec          '   , mpp_chksum( iobt%lprec          )
-  write(outunit,100) 'iobt%fprec          '   , mpp_chksum( iobt%fprec          )
-  write(outunit,100) 'iobt%lrunoff        '   , mpp_chksum( iobt%lrunoff        )
-  write(outunit,100) 'iobt%frunoff        '   , mpp_chksum( iobt%frunoff        )
-  write(outunit,100) 'iobt%p              '   , mpp_chksum( iobt%p              )
-  if (associated(iobt%ice_fraction)) &
-    write(outunit,100) 'iobt%ice_fraction   '   , mpp_chksum( iobt%ice_fraction   )
-  if (associated(iobt%u10_sqr)) &
-    write(outunit,100) 'iobt%u10_sqr        '   , mpp_chksum( iobt%u10_sqr        )
-  if (associated(iobt%ustar_berg)) &
-    write(outunit,100) 'iobt%ustar_berg     ' , mpp_chksum( iobt%ustar_berg )
-  if (associated(iobt%area_berg)) &
-    write(outunit,100) 'iobt%area_berg      ' , mpp_chksum( iobt%area_berg  )
-  if (associated(iobt%mass_berg)) &
-    write(outunit,100) 'iobt%mass_berg      ' , mpp_chksum( iobt%mass_berg  )
-=======
   ! Local variables
   integer(kind=int64) :: chks ! A checksum for the field
   logical :: root    ! True only on the root PE
@@ -1516,6 +1481,12 @@
   chks = field_chksum( iobt%lrunoff        ) ; if (root) write(outunit,100) 'iobt%lrunoff        ', chks
   chks = field_chksum( iobt%frunoff        ) ; if (root) write(outunit,100) 'iobt%frunoff        ', chks
   chks = field_chksum( iobt%p              ) ; if (root) write(outunit,100) 'iobt%p              ', chks
+  if (associated(iobt%ice_fraction)) then
+    chks = field_chksum( iobt%ice_fraction ) ; if (root) write(outunit,100) 'iobt%ice_fraction   ', chks
+  endif
+  if (associated(iobt%u10_sqr)) then
+    chks = field_chksum( iobt%u10_sqr ) ; if (root) write(outunit,100) 'iobt%u10_sqr   ', chks
+  endif
   if (associated(iobt%ustar_berg)) then
     chks = field_chksum( iobt%ustar_berg ) ; if (root) write(outunit,100) 'iobt%ustar_berg     ', chks
   endif
@@ -1525,7 +1496,7 @@
   if (associated(iobt%mass_berg)) then
     chks = field_chksum( iobt%mass_berg  ) ; if (root) write(outunit,100) 'iobt%mass_berg      ', chks
   endif
->>>>>>> b629e8d3
+
 100 FORMAT("   CHECKSUM::",A20," = ",Z20)
 
   call coupler_type_write_chksums(iobt%fluxes, outunit, 'iobt%')
