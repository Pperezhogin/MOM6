--- conflicted
+++ resolved
@@ -333,13 +333,10 @@
       call buoyancy_forcing_linear(state, fluxes, day_center, dt, G, CS)
     elseif (trim(CS%buoy_config) == "MESO") then
       call MESO_buoyancy_forcing(state, fluxes, day_center, dt, G, CS%MESO_forcing_CSp)
-<<<<<<< HEAD
     elseif (trim(CS%buoy_config) == "Neverland") then
       call Neverland_buoyancy_forcing(state, fluxes, day_center, dt, G, CS%Neverland_forcing_CSp)
-=======
     elseif (trim(CS%buoy_config) == "SCM_CVmix_tests") then
       call SCM_CVmix_tests_buoyancy_forcing(state, fluxes, day_center, G, CS%SCM_CVmix_tests_CSp)
->>>>>>> a3c2e28b
     elseif (trim(CS%buoy_config) == "USER") then
       call USER_buoyancy_forcing(state, fluxes, day_center, dt, G, CS%user_forcing_CSp)
     elseif (trim(CS%buoy_config) == "BFB") then
