!> Functions that calculate the surface wind stresses and fluxes of buoyancy
!! or temperature/salinity andfresh water, in ocean-only (solo) mode.
!!
!! These functions are called every time step, even if the wind stresses
!! or buoyancy fluxes are constant in time - in that case these routines
!! return quickly without doing anything.  In addition, any I/O of forcing
!! fields is controlled by surface_forcing_init, located in this file.
module MOM_surface_forcing

! This file is part of MOM6. See LICENSE.md for the license.

use MOM_constants,           only : hlv, hlf
use MOM_cpu_clock,           only : cpu_clock_id, cpu_clock_begin, cpu_clock_end
use MOM_cpu_clock,           only : CLOCK_MODULE
use MOM_diag_mediator,       only : post_data, query_averaging_enabled
use MOM_diag_mediator,       only : diag_ctrl, safe_alloc_ptr
use MOM_domains,             only : pass_var, pass_vector, AGRID, To_South, To_West, To_All
use MOM_domains,             only : fill_symmetric_edges, CGRID_NE
use MOM_error_handler,       only : MOM_error, FATAL, WARNING, MOM_mesg, is_root_pe
use MOM_error_handler,       only : callTree_enter, callTree_leave
use MOM_file_parser,         only : get_param, log_version, param_file_type
use MOM_string_functions,    only : uppercase
use MOM_forcing_type,        only : forcing, mech_forcing
use MOM_forcing_type,        only : set_net_mass_forcing, copy_common_forcing_fields
use MOM_forcing_type,        only : set_derived_forcing_fields
use MOM_forcing_type,        only : forcing_diags, mech_forcing_diags, register_forcing_type_diags
use MOM_forcing_type,        only : allocate_forcing_type, deallocate_forcing_type
use MOM_forcing_type,        only : allocate_mech_forcing, deallocate_mech_forcing
use MOM_grid,                only : ocean_grid_type
use MOM_get_input,           only : Get_MOM_Input, directories
use MOM_io,                  only : file_exists, MOM_read_data, MOM_read_vector, slasher
use MOM_io,                  only : EAST_FACE, NORTH_FACE, num_timelevels
use MOM_restart,             only : register_restart_field, restart_init, MOM_restart_CS
use MOM_restart,             only : restart_init_end, save_restart, restore_state
use MOM_time_manager,        only : time_type, operator(+), operator(/), get_time, time_type_to_real
use MOM_tracer_flow_control, only : call_tracer_set_forcing
use MOM_tracer_flow_control, only : tracer_flow_control_CS
use MOM_unit_scaling,        only : unit_scale_type
use MOM_variables,           only : surface
use MESO_surface_forcing,    only : MESO_buoyancy_forcing
use MESO_surface_forcing,    only : MESO_surface_forcing_init, MESO_surface_forcing_CS
use Neverland_surface_forcing, only : Neverland_wind_forcing, Neverland_buoyancy_forcing
use Neverland_surface_forcing, only : Neverland_surface_forcing_init, Neverland_surface_forcing_CS
use user_surface_forcing,    only : USER_wind_forcing, USER_buoyancy_forcing
use user_surface_forcing,    only : USER_surface_forcing_init, user_surface_forcing_CS
use user_revise_forcing,     only : user_alter_forcing, user_revise_forcing_init
use user_revise_forcing,     only : user_revise_forcing_CS
use idealized_hurricane, only : idealized_hurricane_wind_init
use idealized_hurricane, only : idealized_hurricane_wind_forcing, SCM_idealized_hurricane_wind_forcing
use idealized_hurricane, only : idealized_hurricane_CS
use SCM_CVmix_tests,         only : SCM_CVmix_tests_surface_forcing_init
use SCM_CVmix_tests,         only : SCM_CVmix_tests_wind_forcing
use SCM_CVmix_tests,         only : SCM_CVmix_tests_buoyancy_forcing
use SCM_CVmix_tests,         only : SCM_CVmix_tests_CS
use BFB_surface_forcing,    only : BFB_buoyancy_forcing
use BFB_surface_forcing,    only : BFB_surface_forcing_init, BFB_surface_forcing_CS
use dumbbell_surface_forcing,    only : dumbbell_surface_forcing_init, dumbbell_surface_forcing_CS
use dumbbell_surface_forcing, only    : dumbbell_buoyancy_forcing
use data_override_mod, only : data_override_init, data_override

implicit none ; private

#include <MOM_memory.h>

public set_forcing
public surface_forcing_init
public forcing_save_restart

!> Structure containing pointers to the forcing fields that may be used to drive MOM.
!!  All fluxes are positive into the ocean.
type, public :: surface_forcing_CS ; private

  logical :: use_temperature    !< if true, temp & salinity used as state variables
  logical :: restorebuoy        !< if true, use restoring surface buoyancy forcing
  logical :: adiabatic          !< if true, no diapycnal mass fluxes or surface buoyancy forcing
  logical :: variable_winds     !< if true, wind stresses vary with time
  logical :: variable_buoyforce !< if true, buoyancy forcing varies with time.
  real    :: south_lat          !< southern latitude of the domain
  real    :: len_lat            !< domain length in latitude

  real :: Rho0                  !< Boussinesq reference density [R ~> kg m-3]
  real :: G_Earth               !< gravitational acceleration [L2 Z-1 T-2 ~> m s-2]
  real :: Flux_const            !< piston velocity for surface restoring [Z T-1 ~> m s-1]
  real :: Flux_const_T          !< piston velocity for surface temperature restoring [m s-1]
  real :: Flux_const_S          !< piston velocity for surface salinity restoring [Z T-1 ~> m s-1]
  real :: latent_heat_fusion    !< latent heat of fusion times scaling factors [J T m-2 R-1 Z-1 s-1 ~> J kg-1]
  real :: latent_heat_vapor     !< latent heat of vaporization [J kg-1]
  real :: tau_x0                !< Constant zonal wind stress used in the WIND_CONFIG="const" forcing
  real :: tau_y0                !< Constant meridional wind stress used in the WIND_CONFIG="const" forcing

  real    :: gust_const                 !< constant unresolved background gustiness for ustar [R L Z T-1 ~> Pa]
  logical :: read_gust_2d               !< if true, use 2-dimensional gustiness supplied from a file
  real, pointer :: gust(:,:) => NULL()  !< spatially varying unresolved background gustiness [R L Z T-1 ~> Pa]
                                        !! gust is used when read_gust_2d is true.

  real, pointer :: T_Restore(:,:)    => NULL()  !< temperature to damp (restore) the SST to [degC]
  real, pointer :: S_Restore(:,:)    => NULL()  !< salinity to damp (restore) the SSS [ppt]
  real, pointer :: Dens_Restore(:,:) => NULL()  !< density to damp (restore) surface density [kg m-3]

  integer :: buoy_last_lev_read = -1 !< The last time level read from buoyancy input files

  ! if WIND_CONFIG=='gyres' then use the following as  = A, B, C and n respectively for
  ! taux = A + B*sin(n*pi*y/L) + C*cos(n*pi*y/L)
  real :: gyres_taux_const   !< A constant wind stress [Pa].
  real :: gyres_taux_sin_amp !< The amplitude of cosine wind stress gyres [Pa], if WIND_CONFIG=='gyres'.
  real :: gyres_taux_cos_amp !< The amplitude of cosine wind stress gyres [Pa], if WIND_CONFIG=='gyres'.
  real :: gyres_taux_n_pis   !< The number of sine lobes in the basin if  if WIND_CONFIG=='gyres'
  logical :: answers_2018    !< If true, use the order of arithmetic and expressions that recover
                             !! the answers from the end of 2018.  Otherwise, use a form of the gyre
                             !! wind stresses that are rotationally invariant and more likely to be
                             !! the same between compilers.

  real :: T_north   !< target temperatures at north used in buoyancy_forcing_linear
  real :: T_south   !< target temperatures at south used in buoyancy_forcing_linear
  real :: S_north   !< target salinity at north used in buoyancy_forcing_linear
  real :: S_south   !< target salinity at south used in buoyancy_forcing_linear

  logical :: first_call_set_forcing = .true. !< True until after the first call to set_forcing
  logical :: archaic_OMIP_file = .true. !< If true use the variable names and data fields from
                                        !! a very old version of the OMIP forcing
  logical :: dataOverrideIsInitialized = .false. !< If true, data override has been initialized

  real :: wind_scale          !< value by which wind-stresses are scaled, ND.
  real :: constantHeatForcing !< value used for sensible heat flux when buoy_config="const"

  character(len=8)   :: wind_stagger !< A character indicating how the wind stress components
                              !! are staggered in WIND_FILE.  Valid values are A or C for now.
  type(tracer_flow_control_CS), pointer :: tracer_flow_CSp => NULL() !< A pointer to the structure
                              !! that is used to orchestrate the calling of tracer packages
!#CTRL#  type(ctrl_forcing_CS), pointer :: ctrl_forcing_CSp => NULL()
  type(MOM_restart_CS), pointer :: restart_CSp => NULL() !< A pointer to the restart control structure

  type(diag_ctrl), pointer :: diag !< structure used to regulate timing of diagnostic output

  character(len=200) :: inputdir    !< directory where NetCDF input files are.
  character(len=200) :: wind_config !< indicator for wind forcing type (2gyre, USER, FILE..)
  character(len=200) :: wind_file   !< if wind_config is "file", file to use
  character(len=200) :: buoy_config !< indicator for buoyancy forcing type

  character(len=200) :: longwave_file     = '' !< The file from which the longwave heat flux is read
  character(len=200) :: shortwave_file    = '' !< The file from which the shortwave heat flux is read
  character(len=200) :: evaporation_file  = '' !< The file from which the evaporation is read
  character(len=200) :: sensibleheat_file = '' !< The file from which the sensible heat flux is read
  character(len=200) :: latentheat_file   = '' !< The file from which the latent heat flux is read

  character(len=200) :: rain_file   = '' !< The file from which the rainfall is read
  character(len=200) :: snow_file   = '' !< The file from which the snowfall is read
  character(len=200) :: runoff_file = '' !< The file from which the runoff is read

  character(len=200) :: longwaveup_file  = '' !< The file from which the upward longwave heat flux is read
  character(len=200) :: shortwaveup_file = '' !< The file from which the upward shorwave heat flux is read

  character(len=200) :: SSTrestore_file      = '' !< The file from which to read the sea surface
                                                  !! temperature to restore toward
  character(len=200) :: salinityrestore_file = '' !< The file from which to read the sea surface
                                                  !! salinity to restore toward

  character(len=80)  :: stress_x_var  = '' !< X-windstress variable name in the input file
  character(len=80)  :: stress_y_var  = '' !< Y-windstress variable name in the input file
  character(len=80)  :: ustar_var     = '' !< ustar variable name in the input file
  character(len=80)  :: LW_var        = '' !< lonngwave heat flux variable name in the input file
  character(len=80)  :: SW_var        = '' !< shortwave heat flux variable name in the input file
  character(len=80)  :: latent_var    = '' !< latent heat flux variable name in the input file
  character(len=80)  :: sens_var      = '' !< sensible heat flux variable name in the input file
  character(len=80)  :: evap_var      = '' !< evaporation variable name in the input file
  character(len=80)  :: rain_var      = '' !< rainfall variable name in the input file
  character(len=80)  :: snow_var      = '' !< snowfall variable name in the input file
  character(len=80)  :: lrunoff_var   = '' !< liquid runoff variable name in the input file
  character(len=80)  :: frunoff_var   = '' !< frozen runoff variable name in the input file
  character(len=80)  :: SST_restore_var = '' !< target sea surface temeperature variable name in the input file
  character(len=80)  :: SSS_restore_var = '' !< target sea surface salinity variable name in the input file

  ! These variables give the number of time levels in the various forcing files.
  integer :: wind_nlev = -1   !< The number of time levels in the file of wind stress
  integer :: SW_nlev   = -1   !< The number of time levels in the file of shortwave heat flux
  integer :: LW_nlev = -1     !< The number of time levels in the file of longwave heat flux
  integer :: latent_nlev = -1 !< The number of time levels in the file of latent heat flux
  integer :: sens_nlev = -1   !< The number of time levels in the file of sensible heat flux
  integer :: evap_nlev = -1   !< The number of time levels in the file of evaporation
  integer :: precip_nlev = -1 !< The number of time levels in the file of precipitation
  integer :: runoff_nlev = -1 !< The number of time levels in the file of runoff
  integer :: SST_nlev  = -1   !< The number of time levels in the file of target SST
  integer :: SSS_nlev = -1    !< The number of time levels in the file of target SSS

  ! These variables give the last time level read for the various forcing files.
  integer :: wind_last_lev = -1   !< The last time level read of wind stress
  integer :: SW_last_lev   = -1   !< The last time level read of shortwave heat flux
  integer :: LW_last_lev = -1     !< The last time level read of longwave heat flux
  integer :: latent_last_lev = -1 !< The last time level read of latent heat flux
  integer :: sens_last_lev = -1   !< The last time level read of sensible heat flux
  integer :: evap_last_lev = -1   !< The last time level read of evaporation
  integer :: precip_last_lev = -1 !< The last time level read of precipitation
  integer :: runoff_last_lev = -1 !< The last time level read of runoff
  integer :: SST_last_lev  = -1   !< The last time level read of target SST
  integer :: SSS_last_lev = -1    !< The last time level read of target SSS

  type(forcing_diags), public :: handles !< A structure with diagnostics handles

  !>@{ Control structures for named forcing packages
  type(user_revise_forcing_CS),  pointer :: urf_CS => NULL()
  type(user_surface_forcing_CS), pointer :: user_forcing_CSp => NULL()
  type(BFB_surface_forcing_CS), pointer :: BFB_forcing_CSp => NULL()
  type(dumbbell_surface_forcing_CS), pointer :: dumbbell_forcing_CSp => NULL()
  type(MESO_surface_forcing_CS), pointer :: MESO_forcing_CSp => NULL()
  type(Neverland_surface_forcing_CS), pointer :: Neverland_forcing_CSp => NULL()
  type(idealized_hurricane_CS), pointer :: idealized_hurricane_CSp => NULL()
  type(SCM_CVmix_tests_CS),      pointer :: SCM_CVmix_tests_CSp => NULL()
  !!@}

end type surface_forcing_CS

integer :: id_clock_forcing !< A CPU time clock

contains

!> Calls subroutines in this file to get surface forcing fields.
!!
!! It also allocates and initializes the fields in the forcing and mech_forcing types
!! the first time it is called.
subroutine set_forcing(sfc_state, forces, fluxes, day_start, day_interval, G, US, CS)
  type(surface),         intent(inout) :: sfc_state !< A structure containing fields that
                                                    !! describe the surface state of the ocean.
  type(mech_forcing),    intent(inout) :: forces !< A structure with the driving mechanical forces
  type(forcing),         intent(inout) :: fluxes !< A structure containing thermodynamic forcing fields
  type(time_type),       intent(in)    :: day_start !< The start time of the fluxes
  type(time_type),       intent(in)    :: day_interval !< Length of time over which these fluxes applied
  type(ocean_grid_type), intent(inout) :: G    !< The ocean's grid structure
  type(unit_scale_type), intent(in)    :: US   !< A dimensional unit scaling type
  type(surface_forcing_CS), pointer    :: CS   !< pointer to control struct returned by
                                               !! a previous surface_forcing_init call
  ! Local variables
  real :: dt                     ! length of time over which fluxes applied [s]
  type(time_type) :: day_center  ! central time of the fluxes.
  integer :: isd, ied, jsd, jed
  isd = G%isd ; ied = G%ied ; jsd = G%jsd ; jed = G%jed

  call cpu_clock_begin(id_clock_forcing)
  call callTree_enter("set_forcing, MOM_surface_forcing.F90")

  day_center = day_start + day_interval/2
  dt = time_type_to_real(day_interval)

  if (CS%first_call_set_forcing) then
    ! Allocate memory for the mechanical and thermodyanmic forcing fields.
    call allocate_mech_forcing(G, forces, stress=.true., ustar=.true., press=.true.)

    call allocate_forcing_type(G, fluxes, ustar=.true.)
    if (trim(CS%buoy_config) /= "NONE") then
      if ( CS%use_temperature ) then
        call allocate_forcing_type(G, fluxes, water=.true., heat=.true., press=.true.)
        if (CS%restorebuoy) then
          call safe_alloc_ptr(CS%T_Restore,isd, ied, jsd, jed)
          call safe_alloc_ptr(fluxes%heat_added, isd, ied, jsd, jed)
          call safe_alloc_ptr(CS%S_Restore, isd, ied, jsd, jed)
        endif
      else ! CS%use_temperature false.
        call safe_alloc_ptr(fluxes%buoy, isd, ied, jsd, jed)

        if (CS%restorebuoy) call safe_alloc_ptr(CS%Dens_Restore, isd, ied, jsd, jed)
      endif  ! endif for  CS%use_temperature
    endif
  endif

  ! calls to various wind options
  if (CS%variable_winds .or. CS%first_call_set_forcing) then

    if (trim(CS%wind_config) == "file") then
      call wind_forcing_from_file(sfc_state, forces, day_center, G, US, CS)
    elseif (trim(CS%wind_config) == "data_override") then
      call wind_forcing_by_data_override(sfc_state, forces, day_center, G, US, CS)
    elseif (trim(CS%wind_config) == "2gyre") then
      call wind_forcing_2gyre(sfc_state, forces, day_center, G, US, CS)
    elseif (trim(CS%wind_config) == "1gyre") then
      call wind_forcing_1gyre(sfc_state, forces, day_center, G, US, CS)
    elseif (trim(CS%wind_config) == "gyres") then
      call wind_forcing_gyres(sfc_state, forces, day_center, G, US, CS)
    elseif (trim(CS%wind_config) == "zero") then
      call wind_forcing_const(sfc_state, forces, 0., 0., day_center, G, US, CS)
    elseif (trim(CS%wind_config) == "const") then
      call wind_forcing_const(sfc_state, forces, CS%tau_x0, CS%tau_y0, day_center, G, US, CS)
    elseif (trim(CS%wind_config) == "Neverland") then
      call Neverland_wind_forcing(sfc_state, forces, day_center, G, US, CS%Neverland_forcing_CSp)
    elseif (trim(CS%wind_config) == "ideal_hurr") then
      call idealized_hurricane_wind_forcing(sfc_state, forces, day_center, G, US, CS%idealized_hurricane_CSp)
    elseif (trim(CS%wind_config) == "SCM_ideal_hurr") then
      call SCM_idealized_hurricane_wind_forcing(sfc_state, forces, day_center, G, US, CS%idealized_hurricane_CSp)
    elseif (trim(CS%wind_config) == "SCM_CVmix_tests") then
      call SCM_CVmix_tests_wind_forcing(sfc_state, forces, day_center, G, US, CS%SCM_CVmix_tests_CSp)
    elseif (trim(CS%wind_config) == "USER") then
      call USER_wind_forcing(sfc_state, forces, day_center, G, US, CS%user_forcing_CSp)
    elseif (CS%variable_winds .and. .not.CS%first_call_set_forcing) then
      call MOM_error(FATAL, &
       "MOM_surface_forcing: Variable winds defined with no wind config")
    else
       call MOM_error(FATAL, &
       "MOM_surface_forcing:Unrecognized wind config "//trim(CS%wind_config))
    endif
  endif

  ! calls to various buoyancy forcing options
  if ((CS%variable_buoyforce .or. CS%first_call_set_forcing) .and. &
      (.not.CS%adiabatic)) then
    if (trim(CS%buoy_config) == "file") then
      call buoyancy_forcing_from_files(sfc_state, fluxes, day_center, dt, G, US, CS)
    elseif (trim(CS%buoy_config) == "data_override") then
      call buoyancy_forcing_from_data_override(sfc_state, fluxes, day_center, dt, G, US, CS)
    elseif (trim(CS%buoy_config) == "zero") then
      call buoyancy_forcing_zero(sfc_state, fluxes, day_center, dt, G, CS)
    elseif (trim(CS%buoy_config) == "const") then
      call buoyancy_forcing_const(sfc_state, fluxes, day_center, dt, G, CS)
    elseif (trim(CS%buoy_config) == "linear") then
      call buoyancy_forcing_linear(sfc_state, fluxes, day_center, dt, G, US, CS)
    elseif (trim(CS%buoy_config) == "MESO") then
      call MESO_buoyancy_forcing(sfc_state, fluxes, day_center, dt, G, US, CS%MESO_forcing_CSp)
    elseif (trim(CS%buoy_config) == "Neverland") then
      call Neverland_buoyancy_forcing(sfc_state, fluxes, day_center, dt, G, US, CS%Neverland_forcing_CSp)
    elseif (trim(CS%buoy_config) == "SCM_CVmix_tests") then
      call SCM_CVmix_tests_buoyancy_forcing(sfc_state, fluxes, day_center, G, US, CS%SCM_CVmix_tests_CSp)
    elseif (trim(CS%buoy_config) == "USER") then
      call USER_buoyancy_forcing(sfc_state, fluxes, day_center, dt, G, US, CS%user_forcing_CSp)
    elseif (trim(CS%buoy_config) == "BFB") then
      call BFB_buoyancy_forcing(sfc_state, fluxes, day_center, dt, G, US, CS%BFB_forcing_CSp)
    elseif (trim(CS%buoy_config) == "dumbbell") then
      call dumbbell_buoyancy_forcing(sfc_state, fluxes, day_center, dt, G, US, CS%dumbbell_forcing_CSp)
    elseif (trim(CS%buoy_config) == "NONE") then
      call MOM_mesg("MOM_surface_forcing: buoyancy forcing has been set to omitted.")
    elseif (CS%variable_buoyforce .and. .not.CS%first_call_set_forcing) then
      call MOM_error(FATAL, &
       "MOM_surface_forcing: Variable buoy defined with no buoy config.")
    else
       call MOM_error(FATAL, &
       "MOM_surface_forcing: Unrecognized buoy config "//trim(CS%buoy_config))
    endif
  endif

  if (associated(CS%tracer_flow_CSp)) then
    call call_tracer_set_forcing(sfc_state, fluxes, day_start, day_interval, G, CS%tracer_flow_CSp)
  endif

  ! Allow for user-written code to alter the fluxes after all the above
  call user_alter_forcing(sfc_state, fluxes, day_center, G, CS%urf_CS)

  ! Fields that exist in both the forcing and mech_forcing types must be copied.
  if (CS%variable_winds .or. CS%first_call_set_forcing) then
    call copy_common_forcing_fields(forces, fluxes, G)
    call set_derived_forcing_fields(forces, fluxes, G, US, CS%Rho0)
  endif

  if ((CS%variable_buoyforce .or. CS%first_call_set_forcing) .and. &
      (.not.CS%adiabatic)) then
    call set_net_mass_forcing(fluxes, forces, G, US)
  endif

  CS%first_call_set_forcing = .false.

  call cpu_clock_end(id_clock_forcing)
  call callTree_leave("set_forcing")

end subroutine set_forcing

!> Sets the surface wind stresses to constant values
subroutine wind_forcing_const(sfc_state, forces, tau_x0, tau_y0, day, G, US, CS)
  type(surface),            intent(inout) :: sfc_state !< A structure containing fields that
                                                       !! describe the surface state of the ocean.
  type(mech_forcing),       intent(inout) :: forces !< A structure with the driving mechanical forces
  real,                     intent(in)    :: tau_x0 !< The zonal wind stress [Pa]
  real,                     intent(in)    :: tau_y0 !< The meridional wind stress [Pa]
  type(time_type),          intent(in)    :: day  !< The time of the fluxes
  type(ocean_grid_type),    intent(in)    :: G    !< The ocean's grid structure
  type(unit_scale_type),    intent(in)    :: US   !< A dimensional unit scaling type
  type(surface_forcing_CS), pointer       :: CS   !< pointer to control struct returned by
                                                  !! a previous surface_forcing_init call
  ! Local variables
  real :: Pa_conversion ! A unit conversion factor from Pa to the internal units [R Z L T-2 Pa-1 ~> 1]
  real :: mag_tau
  integer :: i, j, is, ie, js, je, Isq, Ieq, Jsq, Jeq

  call callTree_enter("wind_forcing_const, MOM_surface_forcing.F90")
  is   = G%isc  ; ie   = G%iec  ; js   = G%jsc  ; je   = G%jec
  Isq  = G%IscB ; Ieq  = G%IecB ; Jsq  = G%JscB ; Jeq  = G%JecB
  Pa_conversion = US%kg_m3_to_R*US%m_s_to_L_T**2*US%L_to_Z

  !set steady surface wind stresses, in units of Pa.
  mag_tau = Pa_conversion * sqrt( tau_x0**2 + tau_y0**2)

  do j=js,je ; do I=is-1,Ieq
    forces%taux(I,j) = tau_x0 * Pa_conversion
  enddo ; enddo

  do J=js-1,Jeq ; do i=is,ie
    forces%tauy(i,J) = tau_y0 * Pa_conversion
  enddo ; enddo

  if (CS%read_gust_2d) then
    if (associated(forces%ustar)) then ; do j=js,je ; do i=is,ie
      forces%ustar(i,j) = sqrt( US%L_to_Z * ( mag_tau + CS%gust(i,j) ) / CS%Rho0 )
    enddo ; enddo ; endif
  else
    if (associated(forces%ustar)) then ; do j=js,je ; do i=is,ie
      forces%ustar(i,j) = sqrt( US%L_to_Z * ( mag_tau + CS%gust_const ) / CS%Rho0 )
    enddo ; enddo ; endif
  endif

  call callTree_leave("wind_forcing_const")
end subroutine wind_forcing_const


!> Sets the surface wind stresses to set up two idealized gyres.
subroutine wind_forcing_2gyre(sfc_state, forces, day, G, US, CS)
  type(surface),            intent(inout) :: sfc_state !< A structure containing fields that
                                                       !! describe the surface state of the ocean.
  type(mech_forcing),       intent(inout) :: forces !< A structure with the driving mechanical forces
  type(time_type),          intent(in)    :: day  !< The time of the fluxes
  type(ocean_grid_type),    intent(in)    :: G    !< The ocean's grid structure
  type(unit_scale_type),    intent(in)    :: US   !< A dimensional unit scaling type
  type(surface_forcing_CS), pointer       :: CS   !< pointer to control struct returned by
                                                  !! a previous surface_forcing_init call
  ! Local variables
  real :: PI
  integer :: i, j, is, ie, js, je, Isq, Ieq, Jsq, Jeq

  call callTree_enter("wind_forcing_2gyre, MOM_surface_forcing.F90")
  is   = G%isc  ; ie   = G%iec  ; js   = G%jsc  ; je   = G%jec
  Isq  = G%IscB ; Ieq  = G%IecB ; Jsq  = G%JscB ; Jeq  = G%JecB

  !set the steady surface wind stresses, in units of Pa.
  PI = 4.0*atan(1.0)

  do j=js,je ; do I=is-1,Ieq
    forces%taux(I,j) = 0.1*US%kg_m3_to_R*US%m_s_to_L_T**2*US%L_to_Z * &
                      (1.0 - cos(2.0*PI*(G%geoLatCu(I,j)-CS%South_lat) / CS%len_lat))
  enddo ; enddo

  do J=js-1,Jeq ; do i=is,ie
    forces%tauy(i,J) = 0.0
  enddo ; enddo

  call callTree_leave("wind_forcing_2gyre")
end subroutine wind_forcing_2gyre


!> Sets the surface wind stresses to set up a single idealized gyre.
subroutine wind_forcing_1gyre(sfc_state, forces, day, G, US, CS)
  type(surface),            intent(inout) :: sfc_state !< A structure containing fields that
                                                       !! describe the surface state of the ocean.
  type(mech_forcing),       intent(inout) :: forces !< A structure with the driving mechanical forces
  type(time_type),          intent(in)    :: day  !< The time of the fluxes
  type(ocean_grid_type),    intent(in)    :: G    !< The ocean's grid structure
  type(unit_scale_type),    intent(in)    :: US   !< A dimensional unit scaling type
  type(surface_forcing_CS), pointer       :: CS   !< pointer to control struct returned by
                                                  !! a previous surface_forcing_init call
  ! Local variables
  real :: PI
  integer :: i, j, is, ie, js, je, Isq, Ieq, Jsq, Jeq

  call callTree_enter("wind_forcing_1gyre, MOM_surface_forcing.F90")
  is   = G%isc  ; ie   = G%iec  ; js   = G%jsc  ; je   = G%jec
  Isq  = G%IscB ; Ieq  = G%IecB ; Jsq  = G%JscB ; Jeq  = G%JecB

  ! set the steady surface wind stresses, in units of Pa.
  PI = 4.0*atan(1.0)

  do j=js,je ; do I=is-1,Ieq
    forces%taux(I,j) = -0.2*US%kg_m3_to_R*US%m_s_to_L_T**2*US%L_to_Z * &
                       cos(PI*(G%geoLatCu(I,j)-CS%South_lat)/CS%len_lat)
  enddo ; enddo

  do J=js-1,Jeq ; do i=is,ie
    forces%tauy(i,J) = 0.0
  enddo ; enddo

  call callTree_leave("wind_forcing_1gyre")
end subroutine wind_forcing_1gyre

!> Sets the surface wind stresses to set up idealized gyres.
subroutine wind_forcing_gyres(sfc_state, forces, day, G, US, CS)
  type(surface),            intent(inout) :: sfc_state !< A structure containing fields that
                                                       !! describe the surface state of the ocean.
  type(mech_forcing),       intent(inout) :: forces !< A structure with the driving mechanical forces
  type(time_type),          intent(in)    :: day  !< The time of the fluxes
  type(ocean_grid_type),    intent(in)    :: G    !< The ocean's grid structure
  type(unit_scale_type),    intent(in)    :: US   !< A dimensional unit scaling type
  type(surface_forcing_CS), pointer       :: CS   !< pointer to control struct returned by
                                                  !! a previous surface_forcing_init call
  ! Local variables
  real :: PI, y, I_rho
  integer :: i, j, is, ie, js, je, Isq, Ieq, Jsq, Jeq

  call callTree_enter("wind_forcing_gyres, MOM_surface_forcing.F90")
  is   = G%isc  ; ie   = G%iec  ; js   = G%jsc  ; je   = G%jec
  Isq  = G%IscB ; Ieq  = G%IecB ; Jsq  = G%JscB ; Jeq  = G%JecB

  ! steady surface wind stresses [Pa]
  PI = 4.0*atan(1.0)

  do j=js-1,je+1 ; do I=is-1,Ieq
    y = (G%geoLatCu(I,j)-CS%South_lat) / CS%len_lat
    forces%taux(I,j) = US%kg_m3_to_R*US%m_s_to_L_T**2*US%L_to_Z * &
            (CS%gyres_taux_const +                            &
             (   CS%gyres_taux_sin_amp*sin(CS%gyres_taux_n_pis*PI*y)    &
               + CS%gyres_taux_cos_amp*cos(CS%gyres_taux_n_pis*PI*y) ))
  enddo ; enddo

  do J=js-1,Jeq ; do i=is-1,ie+1
    forces%tauy(i,J) = 0.0
  enddo ; enddo

  ! set the friction velocity
  if (CS%answers_2018) then
    do j=js,je ; do i=is,ie
      forces%ustar(i,j) = sqrt(US%L_to_Z * ((CS%gust_const/CS%Rho0) + &
              sqrt(0.5*(forces%tauy(i,j-1)*forces%tauy(i,j-1) + forces%tauy(i,j)*forces%tauy(i,j) + &
                        forces%taux(i-1,j)*forces%taux(i-1,j) + forces%taux(i,j)*forces%taux(i,j)))/CS%Rho0) )
    enddo ; enddo
  else
    I_rho = US%L_to_Z / CS%Rho0
    do j=js,je ; do i=is,ie
      forces%ustar(i,j) = sqrt( (CS%gust_const + &
            sqrt(0.5*((forces%tauy(i,J-1)**2 + forces%tauy(i,J)**2) + &
                      (forces%taux(I-1,j)**2 + forces%taux(I,j)**2))) ) * I_rho )
    enddo ; enddo
  endif

  call callTree_leave("wind_forcing_gyres")
end subroutine wind_forcing_gyres


! Sets the surface wind stresses from input files.
subroutine wind_forcing_from_file(sfc_state, forces, day, G, US, CS)
  type(surface),            intent(inout) :: sfc_state !< A structure containing fields that
                                                       !! describe the surface state of the ocean.
  type(mech_forcing),       intent(inout) :: forces !< A structure with the driving mechanical forces
  type(time_type),          intent(in)    :: day  !< The time of the fluxes
  type(ocean_grid_type),    intent(inout) :: G    !< The ocean's grid structure
  type(unit_scale_type),    intent(in)    :: US   !< A dimensional unit scaling type
  type(surface_forcing_CS), pointer       :: CS   !< pointer to control struct returned by
                                                  !! a previous surface_forcing_init call
  ! Local variables
  character(len=200) :: filename  ! The name of the input file.
  real    :: temp_x(SZI_(G),SZJ_(G)) ! Pseudo-zonal and psuedo-meridional
  real    :: temp_y(SZI_(G),SZJ_(G)) ! wind stresses at h-points [R L Z T-1 ~> Pa].
  real    :: Pa_conversion           ! A unit conversion factor from Pa to the internal wind stress
                                     ! units [R Z L T-2 Pa-1 ~> 1]
  integer :: time_lev_daily          ! The time levels to read for fields with
  integer :: time_lev_monthly        ! daily and montly cycles.
  integer :: time_lev                ! The time level that is used for a field.
  integer :: days, seconds
  integer :: i, j, is, ie, js, je, Isq, Ieq, Jsq, Jeq
  logical :: read_Ustar

  call callTree_enter("wind_forcing_from_file, MOM_surface_forcing.F90")
  is   = G%isc  ; ie   = G%iec  ; js   = G%jsc  ; je   = G%jec
  Isq  = G%IscB ; Ieq  = G%IecB ; Jsq  = G%JscB ; Jeq  = G%JecB
  Pa_conversion = US%kg_m3_to_R*US%m_s_to_L_T**2*US%L_to_Z

  call get_time(day, seconds, days)
  time_lev_daily = days - 365*floor(real(days) / 365.0)

  if (time_lev_daily < 31) then ; time_lev_monthly = 0
  elseif (time_lev_daily < 59)  then ; time_lev_monthly = 1
  elseif (time_lev_daily < 90)  then ; time_lev_monthly = 2
  elseif (time_lev_daily < 120) then ; time_lev_monthly = 3
  elseif (time_lev_daily < 151) then ; time_lev_monthly = 4
  elseif (time_lev_daily < 181) then ; time_lev_monthly = 5
  elseif (time_lev_daily < 212) then ; time_lev_monthly = 6
  elseif (time_lev_daily < 243) then ; time_lev_monthly = 7
  elseif (time_lev_daily < 273) then ; time_lev_monthly = 8
  elseif (time_lev_daily < 304) then ; time_lev_monthly = 9
  elseif (time_lev_daily < 334) then ; time_lev_monthly = 10
  else ; time_lev_monthly = 11
  endif

  time_lev_daily = time_lev_daily+1
  time_lev_monthly = time_lev_monthly+1

  select case (CS%wind_nlev)
    case (12) ; time_lev = time_lev_monthly
    case (365) ; time_lev = time_lev_daily
    case default ; time_lev = 1
  end select

  if (time_lev /= CS%wind_last_lev) then
    filename = trim(CS%wind_file)
    read_Ustar = (len_trim(CS%ustar_var) > 0)
!    if (is_root_pe()) &
!      write(*,'("Wind_forcing Reading time level ",I," last was ",I,".")')&
!           time_lev-1,CS%wind_last_lev-1
    select case ( uppercase(CS%wind_stagger(1:1)) )
    case ("A")
      temp_x(:,:) = 0.0 ; temp_y(:,:) = 0.0
      call MOM_read_vector(filename, CS%stress_x_var, CS%stress_y_var, &
                           temp_x(:,:), temp_y(:,:), G%Domain, stagger=AGRID, &
                           timelevel=time_lev, scale=Pa_conversion)

      call pass_vector(temp_x, temp_y, G%Domain, To_All, AGRID)
      do j=js,je ; do I=is-1,Ieq
        forces%taux(I,j) = 0.5 * CS%wind_scale * (temp_x(i,j) + temp_x(i+1,j))
      enddo ; enddo
      do J=js-1,Jeq ; do i=is,ie
        forces%tauy(i,J) = 0.5 * CS%wind_scale * (temp_y(i,j) + temp_y(i,j+1))
      enddo ; enddo

      if (.not.read_Ustar) then
        if (CS%read_gust_2d) then
          do j=js,je ; do i=is,ie
            forces%ustar(i,j) = sqrt((CS%gust(i,j) + &
                    sqrt(temp_x(i,j)*temp_x(i,j) + temp_y(i,j)*temp_y(i,j))) * US%L_to_Z / CS%Rho0)
          enddo ; enddo
        else
          do j=js,je ; do i=is,ie
            forces%ustar(i,j) = sqrt(US%L_to_Z * (CS%gust_const/CS%Rho0 + &
                    sqrt(temp_x(i,j)*temp_x(i,j) + temp_y(i,j)*temp_y(i,j)) / CS%Rho0) )
          enddo ; enddo
        endif
      endif
    case ("C")
      if (G%symmetric) then
        if (.not.associated(G%Domain_aux)) call MOM_error(FATAL, &
          " wind_forcing_from_file with C-grid input and symmetric memory "//&
          " called with a non-associated auxiliary domain in the grid type.")
        !   Read the data as though symmetric memory were not being used, and
        ! then translate it appropriately.
        temp_x(:,:) = 0.0 ; temp_y(:,:) = 0.0
        call MOM_read_vector(filename, CS%stress_x_var, CS%stress_y_var, &
                             temp_x(:,:), temp_y(:,:), &
                             G%Domain_aux, stagger=CGRID_NE, timelevel=time_lev, &
                             scale=Pa_conversion)
        do j=js,je ; do i=is,ie
          forces%taux(I,j) = CS%wind_scale * temp_x(I,j)
          forces%tauy(i,J) = CS%wind_scale * temp_y(i,J)
        enddo ; enddo
        call fill_symmetric_edges(forces%taux, forces%tauy, G%Domain, stagger=CGRID_NE)
      else
        call MOM_read_vector(filename, CS%stress_x_var, CS%stress_y_var, &
                             forces%taux(:,:), forces%tauy(:,:), &
                             G%Domain, stagger=CGRID_NE, timelevel=time_lev, &
                             scale=Pa_conversion)

        if (CS%wind_scale /= 1.0) then
          do j=js,je ; do I=Isq,Ieq
            forces%taux(I,j) = CS%wind_scale * forces%taux(I,j)
          enddo ; enddo
          do J=Jsq,Jeq ; do i=is,ie
            forces%tauy(i,J) = CS%wind_scale * forces%tauy(i,J)
          enddo ; enddo
        endif
      endif

      call pass_vector(forces%taux, forces%tauy, G%Domain, To_All)
      if (.not.read_Ustar) then
        if (CS%read_gust_2d) then
          do j=js, je ; do i=is, ie
            forces%ustar(i,j) = sqrt((CS%gust(i,j) + &
                    sqrt(0.5*((forces%tauy(i,j-1)**2 + forces%tauy(i,j)**2) + &
                              (forces%taux(i-1,j)**2 + forces%taux(i,j)**2))) ) * US%L_to_Z / CS%Rho0 )
          enddo ; enddo
        else
          do j=js, je ; do i=is, ie
            forces%ustar(i,j) = sqrt(US%L_to_Z * ( (CS%gust_const/CS%Rho0) + &
                    sqrt(0.5*((forces%tauy(i,j-1)**2 + forces%tauy(i,j)**2) + &
                              (forces%taux(i-1,j)**2 + forces%taux(i,j)**2)))/CS%Rho0))
          enddo ; enddo
        endif
      endif
    case default
      call MOM_error(FATAL, "wind_forcing_from_file: Unrecognized stagger "//&
                      trim(CS%wind_stagger)//" is not 'A' or 'C'.")
    end select

    if (read_Ustar) then
      call MOM_read_data(filename, CS%Ustar_var, forces%ustar(:,:), &
                         G%Domain, timelevel=time_lev, scale=US%m_to_Z*US%T_to_s)
    endif

    CS%wind_last_lev = time_lev

  endif ! time_lev /= CS%wind_last_lev

  call callTree_leave("wind_forcing_from_file")
end subroutine wind_forcing_from_file


! Sets the surface wind stresses via the data override facility.
subroutine wind_forcing_by_data_override(sfc_state, forces, day, G, US, CS)
  type(surface),            intent(inout) :: sfc_state !< A structure containing fields that
                                                       !! describe the surface state of the ocean.
  type(mech_forcing),       intent(inout) :: forces !< A structure with the driving mechanical forces
  type(time_type),          intent(in)    :: day  !< The time of the fluxes
  type(ocean_grid_type),    intent(inout) :: G    !< The ocean's grid structure
  type(unit_scale_type),    intent(in)    :: US   !< A dimensional unit scaling type
  type(surface_forcing_CS), pointer       :: CS   !< pointer to control struct returned by
                                                  !! a previous surface_forcing_init call
  ! Local variables
  real :: temp_x(SZI_(G),SZJ_(G)) ! Pseudo-zonal and psuedo-meridional
  real :: temp_y(SZI_(G),SZJ_(G)) ! wind stresses at h-points [Pa].
  real :: temp_ustar(SZI_(G),SZJ_(G)) ! ustar [m s-1] (not rescaled).
  real :: Pa_conversion ! A unit conversion factor from Pa to the internal units [R Z L T-2 Pa-1 ~> 1]
  integer :: i, j, is_in, ie_in, js_in, je_in
  logical :: read_uStar

  call callTree_enter("wind_forcing_by_data_override, MOM_surface_forcing.F90")

  if (.not.CS%dataOverrideIsInitialized) then
    call allocate_mech_forcing(G, forces, stress=.true., ustar=.true., press=.true.)
    call data_override_init(Ocean_domain_in=G%Domain%mpp_domain)
    CS%dataOverrideIsInitialized = .True.
  endif

  is_in = G%isc - G%isd + 1 ; ie_in = G%iec - G%isd + 1
  js_in = G%jsc - G%jsd + 1 ; je_in = G%jec - G%jsd + 1
  Pa_conversion = US%kg_m3_to_R*US%m_s_to_L_T**2*US%L_to_Z

  temp_x(:,:) = 0.0 ; temp_y(:,:) = 0.0
  call data_override('OCN', 'taux', temp_x, day, is_in=is_in, ie_in=ie_in, js_in=js_in, je_in=je_in)
  call data_override('OCN', 'tauy', temp_y, day, is_in=is_in, ie_in=ie_in, js_in=js_in, je_in=je_in)
  call pass_vector(temp_x, temp_y, G%Domain, To_All, AGRID)
  ! Ignore CS%wind_scale when using data_override ?????
  do j=G%jsc,G%jec ; do I=G%isc-1,G%IecB
    forces%taux(I,j) = Pa_conversion * 0.5 * (temp_x(i,j) + temp_x(i+1,j))
  enddo ; enddo
  do J=G%jsc-1,G%JecB ; do i=G%isc,G%iec
    forces%tauy(i,J) = Pa_conversion * 0.5 * (temp_y(i,j) + temp_y(i,j+1))
  enddo ; enddo

  read_Ustar = (len_trim(CS%ustar_var) > 0) ! Need better control higher up ????
  if (read_Ustar) then
    do j=G%jsc,G%jec ; do i=G%isc,G%iec ; temp_ustar(i,j) = US%Z_to_m*US%s_to_T*forces%ustar(i,j) ; enddo ; enddo
    call data_override('OCN', 'ustar', temp_ustar, day, is_in=is_in, ie_in=ie_in, js_in=js_in, je_in=je_in)
    do j=G%jsc,G%jec ; do i=G%isc,G%iec ; forces%ustar(i,j) = US%m_to_Z*US%T_to_s*temp_ustar(i,j) ; enddo ; enddo
  else
    if (CS%read_gust_2d) then
      call data_override('OCN', 'gust', CS%gust, day, is_in=is_in, ie_in=ie_in, js_in=js_in, je_in=je_in)
      do j=G%jsc,G%jec ; do i=G%isc,G%iec
        forces%ustar(i,j) = sqrt((Pa_conversion * sqrt(temp_x(i,j)*temp_x(i,j) + &
            temp_y(i,j)*temp_y(i,j)) + CS%gust(i,j)) * US%L_to_Z / CS%Rho0)
      enddo ; enddo
    else
      do j=G%jsc,G%jec ; do i=G%isc,G%iec
        forces%ustar(i,j) = sqrt(US%L_to_Z * (Pa_conversion*sqrt(temp_x(i,j)*temp_x(i,j) + &
            temp_y(i,j)*temp_y(i,j))/CS%Rho0 + CS%gust_const/CS%Rho0 ))
      enddo ; enddo
    endif
  endif

  call pass_vector(forces%taux, forces%tauy, G%Domain, To_All)
! call pass_var(forces%ustar, G%Domain, To_All)     Not needed  ?????

  call callTree_leave("wind_forcing_by_data_override")
end subroutine wind_forcing_by_data_override


!> Specifies zero surface bouyancy fluxes from input files.
subroutine buoyancy_forcing_from_files(sfc_state, fluxes, day, dt, G, US, CS)
  type(surface),         intent(inout) :: sfc_state !< A structure containing fields that
                                                    !! describe the surface state of the ocean.
  type(forcing),         intent(inout) :: fluxes !< A structure containing thermodynamic forcing fields
  type(time_type),       intent(in)    :: day  !< The time of the fluxes
  real,                  intent(in)    :: dt   !< The amount of time over which
                                               !! the fluxes apply [s]
  type(ocean_grid_type), intent(inout) :: G    !< The ocean's grid structure
  type(unit_scale_type), intent(in)    :: US   !< A dimensional unit scaling type
  type(surface_forcing_CS), pointer    :: CS   !< pointer to control struct returned by
                                               !! a previous surface_forcing_init call
  ! Local variables
  real, dimension(SZI_(G),SZJ_(G)) :: &
    temp, &       ! A 2-d temporary work array with various units.
    SST_anom, &   ! Instantaneous sea surface temperature anomalies from a
                  ! target (observed) value [degC].
    SSS_anom, &   ! Instantaneous sea surface salinity anomalies from a target
                  ! (observed) value [ppt].
    SSS_mean      ! A (mean?) salinity about which to normalize local salinity
                  ! anomalies when calculating restorative precipitation
                  ! anomalies [ppt].

  real :: kg_m2_s_conversion  ! A combination of unit conversion factors for rescaling
                              ! mass fluxes [R Z s m2 kg-1 T-1 ~> 1].
  real :: rhoXcp ! reference density times heat capacity [Q R degC-1 ~> J m-3 degC-1]

  integer :: time_lev_daily     ! time levels to read for fields with daily cycle
  integer :: time_lev_monthly   ! time levels to read for fields with monthly cycle
  integer :: time_lev           ! time level that for a field

  integer :: days, seconds
  integer :: i, j, is, ie, js, je

  call callTree_enter("buoyancy_forcing_from_files, MOM_surface_forcing.F90")

  is  = G%isc ; ie  = G%iec ; js  = G%jsc ; je = G%jec
  kg_m2_s_conversion = US%kg_m3_to_R*US%m_to_Z*US%T_to_s

  if (CS%use_temperature) rhoXcp = CS%Rho0 * fluxes%C_p

  ! Read the buoyancy forcing file
  call get_time(day, seconds, days)

  time_lev_daily = days - 365*floor(real(days) / 365.0)

  if (time_lev_daily < 31) then ; time_lev_monthly = 0
  elseif (time_lev_daily < 59)  then ; time_lev_monthly = 1
  elseif (time_lev_daily < 90)  then ; time_lev_monthly = 2
  elseif (time_lev_daily < 120) then ; time_lev_monthly = 3
  elseif (time_lev_daily < 151) then ; time_lev_monthly = 4
  elseif (time_lev_daily < 181) then ; time_lev_monthly = 5
  elseif (time_lev_daily < 212) then ; time_lev_monthly = 6
  elseif (time_lev_daily < 243) then ; time_lev_monthly = 7
  elseif (time_lev_daily < 273) then ; time_lev_monthly = 8
  elseif (time_lev_daily < 304) then ; time_lev_monthly = 9
  elseif (time_lev_daily < 334) then ; time_lev_monthly = 10
  else ; time_lev_monthly = 11
  endif

  time_lev_daily   = time_lev_daily  +1
  time_lev_monthly = time_lev_monthly+1

  if (time_lev_daily /= CS%buoy_last_lev_read) then

    ! longwave
    select case (CS%LW_nlev)
      case (12)    ; time_lev = time_lev_monthly
      case (365)   ; time_lev = time_lev_daily
      case default ; time_lev = 1
    end select
    call MOM_read_data(CS%longwave_file, CS%LW_var, fluxes%LW(:,:), &
                   G%Domain, timelevel=time_lev)
    if (CS%archaic_OMIP_file) then
      call MOM_read_data(CS%longwaveup_file, "lwup_sfc", temp(:,:), G%Domain, &
                         timelevel=time_lev)
      do j=js,je ; do i=is,ie ; fluxes%LW(i,j) = fluxes%LW(i,j) - temp(i,j) ; enddo ; enddo
    endif
    CS%LW_last_lev = time_lev

    ! evaporation
    select case (CS%evap_nlev)
      case (12)    ; time_lev = time_lev_monthly
      case (365)   ; time_lev = time_lev_daily
      case default ; time_lev = 1
    end select
    if (CS%archaic_OMIP_file) then
      call MOM_read_data(CS%evaporation_file, CS%evap_var, temp(:,:), &
                     G%Domain, timelevel=time_lev)
      do j=js,je ; do i=is,ie
        fluxes%latent(i,j)           = -CS%latent_heat_vapor*temp(i,j)
        fluxes%evap(i,j)             = -kg_m2_s_conversion*temp(i,j)
        fluxes%latent_evap_diag(i,j) = fluxes%latent(i,j)
      enddo ; enddo
    else
      call MOM_read_data(CS%evaporation_file, CS%evap_var, fluxes%evap(:,:), &
                     G%Domain, timelevel=time_lev, scale=kg_m2_s_conversion)
    endif
    CS%evap_last_lev = time_lev

    select case (CS%latent_nlev)
      case (12)    ; time_lev = time_lev_monthly
      case (365)   ; time_lev = time_lev_daily
      case default ; time_lev = 1
    end select
    if (.not.CS%archaic_OMIP_file) then
      call MOM_read_data(CS%latentheat_file, CS%latent_var, fluxes%latent(:,:), &
                     G%Domain, timelevel=time_lev)
      do j=js,je ; do i=is,ie
        fluxes%latent_evap_diag(i,j) = fluxes%latent(i,j)
      enddo ; enddo
    endif
    CS%latent_last_lev = time_lev

    select case (CS%sens_nlev)
      case (12)    ; time_lev = time_lev_monthly
      case (365)   ; time_lev = time_lev_daily
      case default ; time_lev = 1
    end select
    if (CS%archaic_OMIP_file) then
      call MOM_read_data(CS%sensibleheat_file, CS%sens_var, temp(:,:), &
                     G%Domain, timelevel=time_lev)
      do j=js,je ; do i=is,ie ; fluxes%sens(i,j) = -temp(i,j) ; enddo ; enddo
    else
      call MOM_read_data(CS%sensibleheat_file, CS%sens_var, fluxes%sens(:,:), &
                     G%Domain, timelevel=time_lev)
    endif
    CS%sens_last_lev = time_lev

    select case (CS%SW_nlev)
      case (12)    ; time_lev = time_lev_monthly
      case (365)   ; time_lev = time_lev_daily
      case default ; time_lev = 1
    end select
    call MOM_read_data(CS%shortwave_file, CS%SW_var, fluxes%sw(:,:), &
             G%Domain, timelevel=time_lev)
    if (CS%archaic_OMIP_file) then
      call MOM_read_data(CS%shortwaveup_file, "swup_sfc", temp(:,:), &
               G%Domain, timelevel=time_lev)
      do j=js,je ; do i=is,ie
        fluxes%sw(i,j) = fluxes%sw(i,j) - temp(i,j)
      enddo ; enddo
    endif
    CS%SW_last_lev = time_lev

    select case (CS%precip_nlev)
      case (12)    ; time_lev = time_lev_monthly
      case (365)   ; time_lev = time_lev_daily
      case default ; time_lev = 1
    end select
    call MOM_read_data(CS%snow_file, CS%snow_var, &
             fluxes%fprec(:,:), G%Domain, timelevel=time_lev, scale=kg_m2_s_conversion)
    call MOM_read_data(CS%rain_file, CS%rain_var, &
             fluxes%lprec(:,:), G%Domain, timelevel=time_lev, scale=kg_m2_s_conversion)
    if (CS%archaic_OMIP_file) then
      do j=js,je ; do i=is,ie
        fluxes%lprec(i,j) = fluxes%lprec(i,j) - fluxes%fprec(i,j)
      enddo ; enddo
    endif
    CS%precip_last_lev = time_lev

    select case (CS%runoff_nlev)
      case (12)    ; time_lev = time_lev_monthly
      case (365)   ; time_lev = time_lev_daily
      case default ; time_lev = 1
    end select
    if (CS%archaic_OMIP_file) then
      call MOM_read_data(CS%runoff_file, CS%lrunoff_var, temp(:,:), &
                     G%Domain, timelevel=time_lev, scale=kg_m2_s_conversion)
      do j=js,je ; do i=is,ie
        fluxes%lrunoff(i,j) = temp(i,j)*US%m_to_L**2*G%IareaT(i,j)
      enddo ; enddo
      call MOM_read_data(CS%runoff_file, CS%frunoff_var, temp(:,:), &
                     G%Domain, timelevel=time_lev, scale=kg_m2_s_conversion)
      do j=js,je ; do i=is,ie
        fluxes%frunoff(i,j) = temp(i,j)*US%m_to_L**2*G%IareaT(i,j)
      enddo ; enddo
    else
      call MOM_read_data(CS%runoff_file, CS%lrunoff_var, fluxes%lrunoff(:,:), &
                     G%Domain, timelevel=time_lev, scale=kg_m2_s_conversion)
      call MOM_read_data(CS%runoff_file, CS%frunoff_var, fluxes%frunoff(:,:), &
                     G%Domain, timelevel=time_lev, scale=kg_m2_s_conversion)
    endif
    CS%runoff_last_lev = time_lev

!     Read the SST and SSS fields for damping.
    if (CS%restorebuoy) then !#CTRL# .or. associated(CS%ctrl_forcing_CSp)) then
      select case (CS%SST_nlev)
        case (12)    ; time_lev = time_lev_monthly
        case (365)   ; time_lev = time_lev_daily
        case default ; time_lev = 1
      end select
      call MOM_read_data(CS%SSTrestore_file, CS%SST_restore_var, &
               CS%T_Restore(:,:), G%Domain, timelevel=time_lev)
      CS%SST_last_lev = time_lev

      select case (CS%SSS_nlev)
        case (12)    ; time_lev = time_lev_monthly
        case (365)   ; time_lev = time_lev_daily
        case default ; time_lev = 1
      end select
      call MOM_read_data(CS%salinityrestore_file, CS%SSS_restore_var, &
               CS%S_Restore(:,:), G%Domain, timelevel=time_lev)
      CS%SSS_last_lev = time_lev
    endif
    CS%buoy_last_lev_read = time_lev_daily

    ! mask out land points and compute heat content of water fluxes
    ! assume liquid precip enters ocean at SST
    ! assume frozen precip enters ocean at 0degC
    ! assume liquid runoff enters ocean at SST
    ! assume solid runoff (calving) enters ocean at 0degC
    ! mass leaving the ocean has heat_content determined in MOM_diabatic_driver.F90
    do j=js,je ; do i=is,ie
      fluxes%evap(i,j)    = fluxes%evap(i,j)    * G%mask2dT(i,j)
      fluxes%lprec(i,j)   = fluxes%lprec(i,j)   * G%mask2dT(i,j)
      fluxes%fprec(i,j)   = fluxes%fprec(i,j)   * G%mask2dT(i,j)
      fluxes%lrunoff(i,j) = fluxes%lrunoff(i,j) * G%mask2dT(i,j)
      fluxes%frunoff(i,j) = fluxes%frunoff(i,j) * G%mask2dT(i,j)
      fluxes%LW(i,j)      = fluxes%LW(i,j)      * G%mask2dT(i,j)
      fluxes%sens(i,j)    = fluxes%sens(i,j)    * G%mask2dT(i,j)
      fluxes%sw(i,j)      = fluxes%sw(i,j)      * G%mask2dT(i,j)
      fluxes%latent(i,j)  = fluxes%latent(i,j)  * G%mask2dT(i,j)

      fluxes%latent_evap_diag(i,j)     = fluxes%latent_evap_diag(i,j) * G%mask2dT(i,j)
      fluxes%latent_fprec_diag(i,j)    = -fluxes%fprec(i,j)*CS%latent_heat_fusion
      fluxes%latent_frunoff_diag(i,j)  = -fluxes%frunoff(i,j)*CS%latent_heat_fusion
    enddo ; enddo

  endif ! time_lev /= CS%buoy_last_lev_read


  ! restoring surface boundary fluxes
  if (CS%restorebuoy) then

    if (CS%use_temperature) then
      do j=js,je ; do i=is,ie
        if (G%mask2dT(i,j) > 0) then
          fluxes%heat_added(i,j) = G%mask2dT(i,j) * &
              ((CS%T_Restore(i,j) - sfc_state%SST(i,j)) * rhoXcp * CS%Flux_const_T)
          fluxes%vprec(i,j) = - (CS%Rho0*CS%Flux_const_S) * &
              (CS%S_Restore(i,j) - sfc_state%SSS(i,j)) / &
              (0.5*(sfc_state%SSS(i,j) + CS%S_Restore(i,j)))
        else
          fluxes%heat_added(i,j) = 0.0
          fluxes%vprec(i,j)      = 0.0
        endif
      enddo ; enddo
    else
      do j=js,je ; do i=is,ie
        if (G%mask2dT(i,j) > 0) then
          fluxes%buoy(i,j) = US%kg_m3_to_R * (CS%Dens_Restore(i,j) - sfc_state%sfc_density(i,j)) * &
                             (CS%G_Earth * CS%Flux_const / CS%Rho0)
        else
          fluxes%buoy(i,j) = 0.0
        endif
      enddo ; enddo
    endif

  else                                              ! not RESTOREBUOY
    if (.not.CS%use_temperature) then
      call MOM_error(FATAL, "buoyancy_forcing in MOM_surface_forcing: "// &
                     "The fluxes need to be defined without RESTOREBUOY.")
    endif

  endif                                             ! end RESTOREBUOY

!#CTRL# if (associated(CS%ctrl_forcing_CSp)) then
!#CTRL#   do j=js,je ; do i=is,ie
!#CTRL#     SST_anom(i,j) = sfc_state%SST(i,j) - CS%T_Restore(i,j)
!#CTRL#     SSS_anom(i,j) = sfc_state%SSS(i,j) - CS%S_Restore(i,j)
!#CTRL#     SSS_mean(i,j) = 0.5*(sfc_state%SSS(i,j) + CS%S_Restore(i,j))
!#CTRL#   enddo ; enddo
!#CTRL#   call apply_ctrl_forcing(SST_anom, SSS_anom, SSS_mean, fluxes%heat_added, &
!#CTRL#                           fluxes%vprec, day, dt, G, CS%ctrl_forcing_CSp)
!#CTRL# endif

  call callTree_leave("buoyancy_forcing_from_files")
end subroutine buoyancy_forcing_from_files

!> Specifies zero surface bouyancy fluxes from data over-ride.
subroutine buoyancy_forcing_from_data_override(sfc_state, fluxes, day, dt, G, US, CS)
  type(surface),            intent(inout) :: sfc_state !< A structure containing fields that
                                                  !! describe the surface state of the ocean.
  type(forcing),            intent(inout) :: fluxes !< A structure containing thermodynamic forcing fields
  type(time_type),          intent(in)    :: day  !< The time of the fluxes
  real,                     intent(in)    :: dt   !< The amount of time over which
                                                  !! the fluxes apply [s]
  type(ocean_grid_type),    intent(inout) :: G    !< The ocean's grid structure
  type(unit_scale_type),    intent(in)    :: US     !< A dimensional unit scaling type
  type(surface_forcing_CS), pointer       :: CS   !< pointer to control struct returned by
                                                  !! a previous surface_forcing_init call
  ! Local variables
  real, dimension(SZI_(G),SZJ_(G)) :: &
    temp, &       ! A 2-d temporary work array with various units.
    SST_anom, &   ! Instantaneous sea surface temperature anomalies from a
                  ! target (observed) value [degC].
    SSS_anom, &   ! Instantaneous sea surface salinity anomalies from a target
                  ! (observed) value [ppt].
    SSS_mean      ! A (mean?) salinity about which to normalize local salinity
                  ! anomalies when calculating restorative precipitation
                  ! anomalies [ppt].
  real :: kg_m2_s_conversion  ! A combination of unit conversion factors for rescaling
                              ! mass fluxes [R Z s m2 kg-1 T-1 ~> 1].
  real :: rhoXcp ! The mean density times the heat capacity [Q R degC-1 ~> J m-3 degC-1].

  integer :: time_lev_daily     ! The time levels to read for fields with
  integer :: time_lev_monthly   ! daily and montly cycles.
  integer :: itime_lev           ! The time level that is used for a field.

  integer :: days, seconds
  integer :: i, j, is, ie, js, je, isd, ied, jsd, jed
  integer :: is_in, ie_in, js_in, je_in

  call callTree_enter("buoyancy_forcing_from_data_override, MOM_surface_forcing.F90")

  is  = G%isc ; ie  = G%iec ; js  = G%jsc ; je  = G%jec
  isd = G%isd ; ied = G%ied ; jsd = G%jsd ; jed = G%jed
  kg_m2_s_conversion = US%kg_m3_to_R*US%m_to_Z*US%T_to_s

  if (CS%use_temperature) rhoXcp = CS%Rho0 * fluxes%C_p

  if (.not.CS%dataOverrideIsInitialized) then
    call data_override_init(Ocean_domain_in=G%Domain%mpp_domain)
    CS%dataOverrideIsInitialized = .True.
  endif

  is_in = G%isc - G%isd + 1
  ie_in = G%iec - G%isd + 1
  js_in = G%jsc - G%jsd + 1
  je_in = G%jec - G%jsd + 1

  call data_override('OCN', 'lw', fluxes%LW(:,:), day, &
       is_in=is_in, ie_in=ie_in, js_in=js_in, je_in=je_in)
  call data_override('OCN', 'evap', fluxes%evap(:,:), day, &
       is_in=is_in, ie_in=ie_in, js_in=js_in, je_in=je_in)

  ! note the sign convention
  do j=js,je ; do i=is,ie
    ! This is dangerous because it is not clear whether the data files have been read!
    fluxes%evap(i,j) = -fluxes%evap(i,j)  ! Normal convention is positive into the ocean
                                          ! but evap is normally a positive quantity in the files
    fluxes%latent(i,j)           = CS%latent_heat_vapor*fluxes%evap(i,j)
    fluxes%latent_evap_diag(i,j) = fluxes%latent(i,j)
    fluxes%evap(i,j) = kg_m2_s_conversion*fluxes%evap(i,j)
  enddo ; enddo

  call data_override('OCN', 'sens', fluxes%sens(:,:), day, &
       is_in=is_in, ie_in=ie_in, js_in=js_in, je_in=je_in)

  ! note the sign convention
  do j=js,je ; do i=is,ie
     fluxes%sens(i,j) = -fluxes%sens(i,j)  ! Normal convention is positive into the ocean
                                           ! but sensible is normally a positive quantity in the files
  enddo ; enddo

  call data_override('OCN', 'sw', fluxes%sw(:,:), day, &
       is_in=is_in, ie_in=ie_in, js_in=js_in, je_in=je_in)

  call data_override('OCN', 'snow', fluxes%fprec(:,:), day, &
       is_in=is_in, ie_in=ie_in, js_in=js_in, je_in=je_in) ! scale=kg_m2_s_conversion

  call data_override('OCN', 'rain', fluxes%lprec(:,:), day, &
       is_in=is_in, ie_in=ie_in, js_in=js_in, je_in=je_in) ! scale=kg_m2_s_conversion

  call data_override('OCN', 'runoff', fluxes%lrunoff(:,:), day, &
       is_in=is_in, ie_in=ie_in, js_in=js_in, je_in=je_in) ! scale=kg_m2_s_conversion

  call data_override('OCN', 'calving', fluxes%frunoff(:,:), day, &
       is_in=is_in, ie_in=ie_in, js_in=js_in, je_in=je_in) ! scale=kg_m2_s_conversion

  if (kg_m2_s_conversion /= 1.0) then ; do j=js,je ; do i=is,ie
    fluxes%lprec(i,j) = fluxes%lprec(i,j) * kg_m2_s_conversion
    fluxes%fprec(i,j) = fluxes%fprec(i,j) * kg_m2_s_conversion
    fluxes%lrunoff(i,j) = fluxes%lrunoff(i,j) * kg_m2_s_conversion
    fluxes%frunoff(i,j) = fluxes%frunoff(i,j) * kg_m2_s_conversion
  enddo ; enddo ; endif

!     Read the SST and SSS fields for damping.
  if (CS%restorebuoy) then !#CTRL# .or. associated(CS%ctrl_forcing_CSp)) then
     call data_override('OCN', 'SST_restore', CS%T_restore(:,:), day, &
          is_in=is_in, ie_in=ie_in, js_in=js_in, je_in=je_in)

     call data_override('OCN', 'SSS_restore', CS%S_restore(:,:), day, &
          is_in=is_in, ie_in=ie_in, js_in=js_in, je_in=je_in)

  endif

  ! restoring boundary fluxes
  if (CS%restorebuoy) then
    if (CS%use_temperature) then
      do j=js,je ; do i=is,ie
        if (G%mask2dT(i,j) > 0) then
          fluxes%heat_added(i,j) = G%mask2dT(i,j) * &
              ((CS%T_Restore(i,j) - sfc_state%SST(i,j)) * rhoXcp * CS%Flux_const_T)
          fluxes%vprec(i,j) = - (CS%Rho0*CS%Flux_const_S) * &
              (CS%S_Restore(i,j) - sfc_state%SSS(i,j)) / &
              (0.5*(sfc_state%SSS(i,j) + CS%S_Restore(i,j)))
        else
          fluxes%heat_added(i,j) = 0.0
          fluxes%vprec(i,j)      = 0.0
        endif
      enddo ; enddo
    else
      do j=js,je ; do i=is,ie
        if (G%mask2dT(i,j) > 0) then
          fluxes%buoy(i,j) = US%kg_m3_to_R * (CS%Dens_Restore(i,j) - sfc_state%sfc_density(i,j)) * &
                             (CS%G_Earth * CS%Flux_const / CS%Rho0)
        else
          fluxes%buoy(i,j) = 0.0
        endif
      enddo ; enddo
    endif
  else                                              ! not RESTOREBUOY
    if (.not.CS%use_temperature) then
      call MOM_error(FATAL, "buoyancy_forcing in MOM_surface_forcing: "// &
                     "The fluxes need to be defined without RESTOREBUOY.")
    endif
  endif                                             ! end RESTOREBUOY


  ! mask out land points and compute heat content of water fluxes
  ! assume liquid precip enters ocean at SST
  ! assume frozen precip enters ocean at 0degC
  ! assume liquid runoff enters ocean at SST
  ! assume solid runoff (calving) enters ocean at 0degC
  ! mass leaving ocean has heat_content determined in MOM_diabatic_driver.F90
  do j=js,je ; do i=is,ie
    fluxes%evap(i,j)    = fluxes%evap(i,j)    * G%mask2dT(i,j)
    fluxes%lprec(i,j)   = fluxes%lprec(i,j)   * G%mask2dT(i,j)
    fluxes%fprec(i,j)   = fluxes%fprec(i,j)   * G%mask2dT(i,j)
    fluxes%lrunoff(i,j) = fluxes%lrunoff(i,j) * G%mask2dT(i,j)
    fluxes%frunoff(i,j) = fluxes%frunoff(i,j) * G%mask2dT(i,j)
    fluxes%LW(i,j)      = fluxes%LW(i,j)      * G%mask2dT(i,j)
    fluxes%latent(i,j)  = fluxes%latent(i,j)  * G%mask2dT(i,j)
    fluxes%sens(i,j)    = fluxes%sens(i,j)    * G%mask2dT(i,j)
    fluxes%sw(i,j)      = fluxes%sw(i,j)      * G%mask2dT(i,j)

    fluxes%latent_evap_diag(i,j)     = fluxes%latent_evap_diag(i,j) * G%mask2dT(i,j)
    fluxes%latent_fprec_diag(i,j)    = -fluxes%fprec(i,j)*CS%latent_heat_fusion
    fluxes%latent_frunoff_diag(i,j)  = -fluxes%frunoff(i,j)*CS%latent_heat_fusion
  enddo ; enddo


!#CTRL# if (associated(CS%ctrl_forcing_CSp)) then
!#CTRL#   do j=js,je ; do i=is,ie
!#CTRL#     SST_anom(i,j) = sfc_state%SST(i,j) - CS%T_Restore(i,j)
!#CTRL#     SSS_anom(i,j) = sfc_state%SSS(i,j) - CS%S_Restore(i,j)
!#CTRL#     SSS_mean(i,j) = 0.5*(sfc_state%SSS(i,j) + CS%S_Restore(i,j))
!#CTRL#   enddo ; enddo
!#CTRL#   call apply_ctrl_forcing(SST_anom, SSS_anom, SSS_mean, fluxes%heat_added, &
!#CTRL#                           fluxes%vprec, day, dt, G, CS%ctrl_forcing_CSp)
!#CTRL# endif

  call callTree_leave("buoyancy_forcing_from_data_override")
end subroutine buoyancy_forcing_from_data_override

!> This subroutine specifies zero surface bouyancy fluxes
subroutine buoyancy_forcing_zero(sfc_state, fluxes, day, dt, G, CS)
  type(surface),         intent(inout) :: sfc_state !< A structure containing fields that
                                                    !! describe the surface state of the ocean.
  type(forcing),         intent(inout) :: fluxes !< A structure containing thermodynamic forcing fields
  type(time_type),       intent(in)    :: day  !< The time of the fluxes
  real,                  intent(in)    :: dt   !< The amount of time over which
                                               !! the fluxes apply [s]
  type(ocean_grid_type), intent(in)    :: G    !< The ocean's grid structure
  type(surface_forcing_CS), pointer    :: CS   !< pointer to control struct returned by
                                               !! a previous surface_forcing_init call
  ! Local variables
  integer :: i, j, is, ie, js, je

  call callTree_enter("buoyancy_forcing_zero, MOM_surface_forcing.F90")
  is = G%isc ; ie = G%iec ; js = G%jsc ; je = G%jec

  if (CS%use_temperature) then
    do j=js,je ; do i=is,ie
      fluxes%evap(i,j)                 = 0.0
      fluxes%lprec(i,j)                = 0.0
      fluxes%fprec(i,j)                = 0.0
      fluxes%vprec(i,j)                = 0.0
      fluxes%lrunoff(i,j)              = 0.0
      fluxes%frunoff(i,j)              = 0.0
      fluxes%lw(i,j)                   = 0.0
      fluxes%latent(i,j)               = 0.0
      fluxes%sens(i,j)                 = 0.0
      fluxes%sw(i,j)                   = 0.0
      fluxes%latent_evap_diag(i,j)     = 0.0
      fluxes%latent_fprec_diag(i,j)    = 0.0
      fluxes%latent_frunoff_diag(i,j)  = 0.0
    enddo ; enddo
  else
    do j=js,je ; do i=is,ie
      fluxes%buoy(i,j) = 0.0
    enddo ; enddo
  endif

  call callTree_leave("buoyancy_forcing_zero")
end subroutine buoyancy_forcing_zero


!> Sets up spatially and temporally constant surface heat fluxes.
subroutine buoyancy_forcing_const(sfc_state, fluxes, day, dt, G, CS)
  type(surface),         intent(inout) :: sfc_state !< A structure containing fields that
                                                    !! describe the surface state of the ocean.
  type(forcing),         intent(inout) :: fluxes !< A structure containing thermodynamic forcing fields
  type(time_type),       intent(in)    :: day  !< The time of the fluxes
  real,                  intent(in)    :: dt   !< The amount of time over which
                                               !! the fluxes apply [s]
  type(ocean_grid_type), intent(in)    :: G    !< The ocean's grid structure
  type(surface_forcing_CS), pointer    :: CS   !< pointer to control struct returned by
                                               !! a previous surface_forcing_init call
  ! Local variables
  integer :: i, j, is, ie, js, je
  call callTree_enter("buoyancy_forcing_const, MOM_surface_forcing.F90")
  is  = G%isc ; ie  = G%iec ; js  = G%jsc ; je  = G%jec

  if (CS%use_temperature) then
    do j=js,je ; do i=is,ie
      fluxes%evap(i,j)                 = 0.0
      fluxes%lprec(i,j)                = 0.0
      fluxes%fprec(i,j)                = 0.0
      fluxes%vprec(i,j)                = 0.0
      fluxes%lrunoff(i,j)              = 0.0
      fluxes%frunoff(i,j)              = 0.0
      fluxes%lw(i,j)                   = 0.0
      fluxes%latent(i,j)               = 0.0
      fluxes%sens(i,j)                 = CS%constantHeatForcing * G%mask2dT(i,j)
      fluxes%sw(i,j)                   = 0.0
      fluxes%latent_evap_diag(i,j)     = 0.0
      fluxes%latent_fprec_diag(i,j)    = 0.0
      fluxes%latent_frunoff_diag(i,j)  = 0.0
    enddo ; enddo
  else
    do j=js,je ; do i=is,ie
      fluxes%buoy(i,j) = 0.0
    enddo ; enddo
  endif

  call callTree_leave("buoyancy_forcing_const")
end subroutine buoyancy_forcing_const

!> Sets surface fluxes of heat and salinity by restoring to temperature and
!! salinity profiles that vary linearly with latitude.
subroutine buoyancy_forcing_linear(sfc_state, fluxes, day, dt, G, US, CS)
  type(surface),         intent(inout) :: sfc_state !< A structure containing fields that
                                                    !! describe the surface state of the ocean.
  type(forcing),         intent(inout) :: fluxes !< A structure containing thermodynamic forcing fields
  type(time_type),       intent(in)    :: day  !< The time of the fluxes
  real,                  intent(in)    :: dt   !< The amount of time over which
                                               !! the fluxes apply [s]
  type(ocean_grid_type), intent(in)    :: G    !< The ocean's grid structure
  type(unit_scale_type), intent(in)    :: US   !< A dimensional unit scaling type
  type(surface_forcing_CS), pointer    :: CS   !< pointer to control struct returned by
                                               !! a previous surface_forcing_init call
  ! Local variables
  real :: y, T_restore, S_restore
  integer :: i, j, is, ie, js, je

  call callTree_enter("buoyancy_forcing_linear, MOM_surface_forcing.F90")
  is = G%isc ; ie = G%iec ; js = G%jsc ; je = G%jec

  ! This case has no surface buoyancy forcing.
  if (CS%use_temperature) then
    do j=js,je ; do i=is,ie
      fluxes%evap(i,j)                 = 0.0
      fluxes%lprec(i,j)                = 0.0
      fluxes%fprec(i,j)                = 0.0
      fluxes%vprec(i,j)                = 0.0
      fluxes%lrunoff(i,j)              = 0.0
      fluxes%frunoff(i,j)              = 0.0
      fluxes%lw(i,j)                   = 0.0
      fluxes%latent(i,j)               = 0.0
      fluxes%sens(i,j)                 = 0.0
      fluxes%sw(i,j)                   = 0.0
      fluxes%latent_evap_diag(i,j)     = 0.0
      fluxes%latent_fprec_diag(i,j)    = 0.0
      fluxes%latent_frunoff_diag(i,j)  = 0.0
    enddo ; enddo
  else
    do j=js,je ; do i=is,ie
      fluxes%buoy(i,j) = 0.0
    enddo ; enddo
  endif

  if (CS%restorebuoy) then
    if (CS%use_temperature) then
      do j=js,je ; do i=is,ie
        y = (G%geoLatCu(I,j)-CS%South_lat)/CS%len_lat
        T_restore = CS%T_south + (CS%T_north-CS%T_south)*y
        S_restore = CS%S_south + (CS%S_north-CS%S_south)*y
        if (G%mask2dT(i,j) > 0) then
          fluxes%heat_added(i,j) = G%mask2dT(i,j) * &
              ((T_Restore - sfc_state%SST(i,j)) * ((CS%Rho0 * fluxes%C_p) * CS%Flux_const))
          fluxes%vprec(i,j) = - (CS%Rho0*CS%Flux_const) * &
              (S_Restore - sfc_state%SSS(i,j)) / &
              (0.5*(sfc_state%SSS(i,j) + S_Restore))
        else
          fluxes%heat_added(i,j) = 0.0
          fluxes%vprec(i,j)      = 0.0
        endif
      enddo ; enddo
    else
      call MOM_error(FATAL, "buoyancy_forcing_linear in MOM_surface_forcing: "// &
                     "RESTOREBUOY to linear not written yet.")
     !do j=js,je ; do i=is,ie
     !  if (G%mask2dT(i,j) > 0) then
     !    fluxes%buoy(i,j) = US%kg_m3_to_R * (CS%Dens_Restore(i,j) - sfc_state%sfc_density(i,j)) * &
     !                       (CS%G_Earth * CS%Flux_const / CS%Rho0)
     !  else
     !    fluxes%buoy(i,j) = 0.0
     !  endif
     !enddo ; enddo
    endif
  else                                              ! not RESTOREBUOY
    if (.not.CS%use_temperature) then
      call MOM_error(FATAL, "buoyancy_forcing_linear in MOM_surface_forcing: "// &
                     "The fluxes need to be defined without RESTOREBUOY.")
    endif
  endif                                             ! end RESTOREBUOY

  call callTree_leave("buoyancy_forcing_linear")
end subroutine buoyancy_forcing_linear

!> Save a restart file for the forcing fields
subroutine forcing_save_restart(CS, G, Time, directory, time_stamped, &
                                filename_suffix)
  type(surface_forcing_CS),   pointer       :: CS   !< pointer to control struct returned by
                                                    !! a previous surface_forcing_init call
  type(ocean_grid_type),      intent(inout) :: G    !< The ocean's grid structure
  type(time_type),            intent(in)    :: Time !< model time at this call; needed for mpp_write calls
  character(len=*),           intent(in)    :: directory !< directory into which to write these restart files
  logical,          optional, intent(in)    :: time_stamped !< If true, the restart file names
                                                    !! include a unique time stamp; the  default is false.
  character(len=*), optional, intent(in)    :: filename_suffix !< optional suffix (e.g., a time-stamp)
                                                    !! to append to the restart fname

  if (.not.associated(CS)) return
  if (.not.associated(CS%restart_CSp)) return

  call save_restart(directory, Time, G, CS%restart_CSp, time_stamped)

end subroutine forcing_save_restart

!> Initialize the surface forcing module
subroutine surface_forcing_init(Time, G, US, param_file, diag, CS, tracer_flow_CSp)
  type(time_type),              intent(in)    :: Time !< The current model time
  type(ocean_grid_type),        intent(in)    :: G    !< The ocean's grid structure
  type(unit_scale_type),        intent(in)    :: US   !< A dimensional unit scaling type
  type(param_file_type),        intent(in)    :: param_file !< A structure to parse for run-time parameters
  type(diag_ctrl), target,      intent(inout) :: diag !< structure used to regulate diagnostic output
  type(surface_forcing_CS),     pointer       :: CS   !< pointer to control struct returned by
                                                      !! a previous surface_forcing_init call
  type(tracer_flow_control_CS), pointer       :: tracer_flow_CSp !< Forcing for tracers?

  ! Local variables
  type(directories)  :: dirs
  logical            :: new_sim
  type(time_type)    :: Time_frc
  ! This include declares and sets the variable "version".
# include "version_variable.h"
  real :: flux_const_default ! The unscaled value of FLUXCONST [m day-1]
  logical :: default_2018_answers
  character(len=40)  :: mdl = "MOM_surface_forcing" ! This module's name.
  character(len=200) :: filename, gust_file ! The name of the gustiness input file.

  if (associated(CS)) then
    call MOM_error(WARNING, "surface_forcing_init called with an associated "// &
                            "control structure.")
    return
  endif
  allocate(CS)

  id_clock_forcing=cpu_clock_id('(Ocean surface forcing)', grain=CLOCK_MODULE)
  call cpu_clock_begin(id_clock_forcing)

  CS%diag => diag
  if (associated(tracer_flow_CSp)) CS%tracer_flow_CSp => tracer_flow_CSp

  ! Read all relevant parameters and write them to the model log.
  call log_version(param_file, mdl, version, '')
  call get_param(param_file, mdl, "ENABLE_THERMODYNAMICS", CS%use_temperature, &
                 "If true, Temperature and salinity are used as state "//&
                 "variables.", default=.true.)
  call get_param(param_file, mdl, "INPUTDIR", CS%inputdir, &
                 "The directory in which all input files are found.", &
                 default=".")
  CS%inputdir = slasher(CS%inputdir)

  call get_param(param_file, mdl, "ADIABATIC", CS%adiabatic, &
                 "There are no diapycnal mass fluxes if ADIABATIC is "//&
                 "true. This assumes that KD = KDML = 0.0 and that "//&
                 "there is no buoyancy forcing, but makes the model "//&
                 "faster by eliminating subroutine calls.", default=.false.)
  call get_param(param_file, mdl, "VARIABLE_WINDS", CS%variable_winds, &
                 "If true, the winds vary in time after the initialization.", &
                 default=.true.)
  call get_param(param_file, mdl, "VARIABLE_BUOYFORCE", CS%variable_buoyforce, &
                 "If true, the buoyancy forcing varies in time after the "//&
                 "initialization of the model.", default=.true.)

  call get_param(param_file, mdl, "BUOY_CONFIG", CS%buoy_config, &
                 "The character string that indicates how buoyancy forcing "//&
                 "is specified. Valid options include (file), (zero), "//&
                 "(linear), (USER), (BFB) and (NONE).", fail_if_missing=.true.)
  if (trim(CS%buoy_config) == "file") then
    call get_param(param_file, mdl, "ARCHAIC_OMIP_FORCING_FILE", CS%archaic_OMIP_file, &
                 "If true, use the forcing variable decomposition from "//&
                 "the old German OMIP prescription that predated CORE. If "//&
                 "false, use the variable groupings available from MOM "//&
                 "output diagnostics of forcing variables.", default=.true.)
    if (CS%archaic_OMIP_file) then
      call get_param(param_file, mdl, "LONGWAVEDOWN_FILE", CS%longwave_file, &
                 "The file with the downward longwave heat flux, in "//&
                 "variable lwdn_sfc.", fail_if_missing=.true.)
      call get_param(param_file, mdl, "LONGWAVEUP_FILE", CS%longwaveup_file, &
                 "The file with the upward longwave heat flux, in "//&
                 "variable lwup_sfc.", fail_if_missing=.true.)
      call get_param(param_file, mdl, "EVAPORATION_FILE", CS%evaporation_file, &
                 "The file with the evaporative moisture flux, in "//&
                 "variable evap.", fail_if_missing=.true.)
      call get_param(param_file, mdl, "SENSIBLEHEAT_FILE", CS%sensibleheat_file, &
                 "The file with the sensible heat flux, in "//&
                 "variable shflx.", fail_if_missing=.true.)
      call get_param(param_file, mdl, "SHORTWAVEUP_FILE", CS%shortwaveup_file, &
                 "The file with the upward shortwave heat flux.", &
                 fail_if_missing=.true.)
      call get_param(param_file, mdl, "SHORTWAVEDOWN_FILE", CS%shortwave_file, &
                 "The file with the downward shortwave heat flux.", &
                 fail_if_missing=.true.)
      call get_param(param_file, mdl, "SNOW_FILE", CS%snow_file, &
                 "The file with the downward frozen precip flux, in "//&
                 "variable snow.", fail_if_missing=.true.)
      call get_param(param_file, mdl, "PRECIP_FILE", CS%rain_file, &
                 "The file with the downward total precip flux, in "//&
                 "variable precip.", fail_if_missing=.true.)
      call get_param(param_file, mdl, "FRESHDISCHARGE_FILE", CS%runoff_file, &
                 "The file with the fresh and frozen runoff/calving fluxes, "//&
                 "invariables disch_w and disch_s.", fail_if_missing=.true.)

      ! These variable names are hard-coded, per the archaic OMIP conventions.
      CS%latentheat_file = CS%evaporation_file ; CS%latent_var = "evap"
      CS%LW_var = "lwdn_sfc"; CS%SW_var = "swdn_sfc"; CS%sens_var = "shflx"
      CS%evap_var = "evap"; CS%rain_var = "precip"; CS%snow_var = "snow"
      CS%lrunoff_var = "disch_w"; CS%frunoff_var = "disch_s"

    else
      call get_param(param_file, mdl, "LONGWAVE_FILE", CS%longwave_file, &
                 "The file with the longwave heat flux, in the variable "//&
                 "given by LONGWAVE_FORCING_VAR.", fail_if_missing=.true.)
      call get_param(param_file, mdl, "LONGWAVE_FORCING_VAR", CS%LW_var, &
                 "The variable with the longwave forcing field.", default="LW")

      call get_param(param_file, mdl, "SHORTWAVE_FILE", CS%shortwave_file, &
                 "The file with the shortwave heat flux, in the variable "//&
                 "given by SHORTWAVE_FORCING_VAR.", fail_if_missing=.true.)
      call get_param(param_file, mdl, "SHORTWAVE_FORCING_VAR", CS%SW_var, &
                 "The variable with the shortwave forcing field.", default="SW")

      call get_param(param_file, mdl, "EVAPORATION_FILE", CS%evaporation_file, &
                 "The file with the evaporative moisture flux, in the "//&
                 "variable given by EVAP_FORCING_VAR.", fail_if_missing=.true.)
      call get_param(param_file, mdl, "EVAP_FORCING_VAR", CS%evap_var, &
                 "The variable with the evaporative moisture flux.", &
                 default="evap")

      call get_param(param_file, mdl, "LATENTHEAT_FILE", CS%latentheat_file, &
                 "The file with the latent heat flux, in the variable "//&
                 "given by LATENT_FORCING_VAR.", fail_if_missing=.true.)
      call get_param(param_file, mdl, "LATENT_FORCING_VAR", CS%latent_var, &
                 "The variable with the latent heat flux.", default="latent")

      call get_param(param_file, mdl, "SENSIBLEHEAT_FILE", CS%sensibleheat_file, &
                 "The file with the sensible heat flux, in the variable "//&
                 "given by SENSIBLE_FORCING_VAR.", fail_if_missing=.true.)
      call get_param(param_file, mdl, "SENSIBLE_FORCING_VAR", CS%sens_var, &
                 "The variable with the sensible heat flux.", default="sensible")

      call get_param(param_file, mdl, "RAIN_FILE", CS%rain_file, &
                 "The file with the liquid precipitation flux, in the "//&
                 "variable given by RAIN_FORCING_VAR.", fail_if_missing=.true.)
      call get_param(param_file, mdl, "RAIN_FORCING_VAR", CS%rain_var, &
                 "The variable with the liquid precipitation flux.", &
                 default="liq_precip")
      call get_param(param_file, mdl, "SNOW_FILE", CS%snow_file, &
                 "The file with the frozen precipitation flux, in the "//&
                 "variable given by SNOW_FORCING_VAR.", fail_if_missing=.true.)
      call get_param(param_file, mdl, "SNOW_FORCING_VAR", CS%snow_var, &
                 "The variable with the frozen precipitation flux.", &
                 default="froz_precip")

      call get_param(param_file, mdl, "RUNOFF_FILE", CS%runoff_file, &
                 "The file with the fresh and frozen runoff/calving "//&
                 "fluxes, in variables given by LIQ_RUNOFF_FORCING_VAR "//&
                 "and FROZ_RUNOFF_FORCING_VAR.", fail_if_missing=.true.)
      call get_param(param_file, mdl, "LIQ_RUNOFF_FORCING_VAR", CS%lrunoff_var, &
                 "The variable with the liquid runoff flux.", &
                 default="liq_runoff")
      call get_param(param_file, mdl, "FROZ_RUNOFF_FORCING_VAR", CS%frunoff_var, &
                 "The variable with the frozen runoff flux.", &
                 default="froz_runoff")
    endif

    call get_param(param_file, mdl, "SSTRESTORE_FILE", CS%SSTrestore_file, &
                 "The file with the SST toward which to restore in the "//&
                 "variable given by SST_RESTORE_VAR.", fail_if_missing=.true.)
    call get_param(param_file, mdl, "SALINITYRESTORE_FILE", CS%salinityrestore_file, &
                 "The file with the surface salinity toward which to "//&
                 "restore in the variable given by SSS_RESTORE_VAR.", &
                 fail_if_missing=.true.)

    if (CS%archaic_OMIP_file) then
      CS%SST_restore_var = "TEMP" ; CS%SSS_restore_var = "SALT"
    else
      call get_param(param_file, mdl, "SST_RESTORE_VAR", CS%SST_restore_var, &
                 "The variable with the SST toward which to restore.", &
                 default="SST")
      call get_param(param_file, mdl, "SSS_RESTORE_VAR", CS%SSS_restore_var, &
                 "The variable with the SSS toward which to restore.", &
                 default="SSS")
    endif

    ! Add inputdir to the file names.
    CS%shortwave_file = trim(CS%inputdir)//trim(CS%shortwave_file)
    CS%longwave_file = trim(CS%inputdir)//trim(CS%longwave_file)
    CS%sensibleheat_file = trim(CS%inputdir)//trim(CS%sensibleheat_file)
    CS%latentheat_file = trim(CS%inputdir)//trim(CS%latentheat_file)
    CS%evaporation_file = trim(CS%inputdir)//trim(CS%evaporation_file)
    CS%snow_file = trim(CS%inputdir)//trim(CS%snow_file)
    CS%rain_file = trim(CS%inputdir)//trim(CS%rain_file)
    CS%runoff_file = trim(CS%inputdir)//trim(CS%runoff_file)

    CS%shortwaveup_file = trim(CS%inputdir)//trim(CS%shortwaveup_file)
    CS%longwaveup_file = trim(CS%inputdir)//trim(CS%longwaveup_file)

    CS%SSTrestore_file = trim(CS%inputdir)//trim(CS%SSTrestore_file)
    CS%salinityrestore_file = trim(CS%inputdir)//trim(CS%salinityrestore_file)
  elseif (trim(CS%buoy_config) == "const") then
    call get_param(param_file, mdl, "SENSIBLE_HEAT_FLUX", CS%constantHeatForcing, &
                 "A constant heat forcing (positive into ocean) applied "//&
                 "through the sensible heat flux field. ", &
                 units='W/m2', fail_if_missing=.true.)
  endif
  call get_param(param_file, mdl, "WIND_CONFIG", CS%wind_config, &
                 "The character string that indicates how wind forcing "//&
                 "is specified. Valid options include (file), (2gyre), "//&
                 "(1gyre), (gyres), (zero), and (USER).", fail_if_missing=.true.)
  if (trim(CS%wind_config) == "file") then
    call get_param(param_file, mdl, "WIND_FILE", CS%wind_file, &
                 "The file in which the wind stresses are found in "//&
                 "variables STRESS_X and STRESS_Y.", fail_if_missing=.true.)
    call get_param(param_file, mdl, "WINDSTRESS_X_VAR",CS%stress_x_var, &
                 "The name of the x-wind stress variable in WIND_FILE.", &
                 default="STRESS_X")
    call get_param(param_file, mdl, "WINDSTRESS_Y_VAR", CS%stress_y_var, &
                 "The name of the y-wind stress variable in WIND_FILE.", &
                 default="STRESS_Y")
    call get_param(param_file, mdl, "WINDSTRESS_STAGGER",CS%wind_stagger, &
                 "A character indicating how the wind stress components "//&
                 "are staggered in WIND_FILE.  This may be A or C for now.", &
                 default="A")
    call get_param(param_file, mdl, "WINDSTRESS_SCALE", CS%wind_scale, &
                 "A value by which the wind stresses in WIND_FILE are rescaled.", &
                 default=1.0, units="nondim")
    call get_param(param_file, mdl, "USTAR_FORCING_VAR", CS%ustar_var, &
                 "The name of the friction velocity variable in WIND_FILE "//&
                 "or blank to get ustar from the wind stresses plus the "//&
                 "gustiness.", default=" ", units="nondim")
    CS%wind_file = trim(CS%inputdir) // trim(CS%wind_file)
  endif
  if (trim(CS%wind_config) == "gyres") then
    call get_param(param_file, mdl, "TAUX_CONST", CS%gyres_taux_const, &
                 "With the gyres wind_config, the constant offset in the "//&
                 "zonal wind stress profile: "//&
                 "  A in taux = A + B*sin(n*pi*y/L) + C*cos(n*pi*y/L).", &
                 units="Pa", default=0.0)
    call get_param(param_file, mdl, "TAUX_SIN_AMP",CS%gyres_taux_sin_amp, &
                 "With the gyres wind_config, the sine amplitude in the "//&
                 "zonal wind stress profile: "//&
                 "  B in taux = A + B*sin(n*pi*y/L) + C*cos(n*pi*y/L).", &
                 units="Pa", default=0.0)
    call get_param(param_file, mdl, "TAUX_COS_AMP",CS%gyres_taux_cos_amp, &
                 "With the gyres wind_config, the cosine amplitude in "//&
                 "the zonal wind stress profile: "//&
                 "  C in taux = A + B*sin(n*pi*y/L) + C*cos(n*pi*y/L).", &
                 units="Pa", default=0.0)
    call get_param(param_file, mdl, "TAUX_N_PIS",CS%gyres_taux_n_pis, &
                 "With the gyres wind_config, the number of gyres in "//&
                 "the zonal wind stress profile: "//&
                 "  n in taux = A + B*sin(n*pi*y/L) + C*cos(n*pi*y/L).", &
                 units="nondim", default=0.0)
    call get_param(param_file, mdl, "DEFAULT_2018_ANSWERS", default_2018_answers, &
                 "This sets the default value for the various _2018_ANSWERS parameters.", &
                 default=.true.)
    call get_param(param_file, mdl, "WIND_GYRES_2018_ANSWERS", CS%answers_2018, &
                 "If true, use the order of arithmetic and expressions that recover the answers "//&
                 "from the end of 2018.  Otherwise, use expressions for the gyre friction velocities "//&
                 "that are rotationally invariant and more likely to be the same between compilers.", &
                 default=default_2018_answers)
  else
    CS%answers_2018 = .false.
  endif
  if ((trim(CS%wind_config) == "2gyre") .or. &
      (trim(CS%wind_config) == "1gyre") .or. &
      (trim(CS%wind_config) == "gyres") .or. &
      (trim(CS%buoy_config) == "linear")) then
    CS%south_lat = G%south_lat
    CS%len_lat = G%len_lat
  endif
  call get_param(param_file, mdl, "RHO_0", CS%Rho0, &
                 "The mean ocean density used with BOUSSINESQ true to "//&
                 "calculate accelerations and the mass for conservation "//&
                 "properties, or with BOUSSINSEQ false to convert some "//&
                 "parameters from vertical units of m to kg m-2.", &
                 units="kg m-3", default=1035.0, scale=US%kg_m3_to_R)
  call get_param(param_file, mdl, "RESTOREBUOY", CS%restorebuoy, &
                 "If true, the buoyancy fluxes drive the model back "//&
                 "toward some specified surface state with a rate "//&
                 "given by FLUXCONST.", default= .false.)
  call get_param(param_file, mdl, "LATENT_HEAT_FUSION", CS%latent_heat_fusion, &
                 "The latent heat of fusion.", default=hlf, &
                 units="J/kg", scale=US%R_to_kg_m3*US%Z_to_m*US%s_to_T)
  call get_param(param_file, mdl, "LATENT_HEAT_VAPORIZATION", CS%latent_heat_vapor, &
                 "The latent heat of fusion.", units="J/kg", default=hlv)
  if (CS%restorebuoy) then
    ! These three variables use non-standard time units, but are rescaled as they are read.
    call get_param(param_file, mdl, "FLUXCONST", CS%Flux_const, &
                 "The constant that relates the restoring surface fluxes "//&
                 "to the relative surface anomalies (akin to a piston "//&
                 "velocity).  Note the non-MKS units.", &
<<<<<<< HEAD
                 units="m day-1", scale=US%m_to_Z*US%T_to_s / 86400.0, &
=======
                 units="m day-1", scale=US%m_to_Z*US%T_to_s/86400.0, &
>>>>>>> f9721687
                 fail_if_missing=.true., unscaled=flux_const_default)

    if (CS%use_temperature) then
      call get_param(param_file, mdl, "FLUXCONST_T", CS%Flux_const_T, &
           "The constant that relates the restoring surface temperature "//&
           "flux to the relative surface anomaly (akin to a piston "//&
           "velocity).  Note the non-MKS units.", &
<<<<<<< HEAD
           units="m day-1", scale=US%m_to_Z*US%T_to_s / 86400.0, &
=======
           units="m day-1", scale=1.0/86400.0, & ! scale=US%m_to_Z*US%T_to_s,
>>>>>>> f9721687
           default=flux_const_default)
      call get_param(param_file, mdl, "FLUXCONST_S", CS%Flux_const_S, &
           "The constant that relates the restoring surface salinity "//&
           "flux to the relative surface anomaly (akin to a piston "//&
           "velocity).  Note the non-MKS units.", &
<<<<<<< HEAD
           units="m day-1", scale=US%m_to_Z*US%T_to_s / 86400.0, &
=======
           units="m day-1", scale=US%m_to_Z*US%T_to_s/86400.0, &
>>>>>>> f9721687
           default=flux_const_default)
    endif

    if (trim(CS%buoy_config) == "linear") then
      call get_param(param_file, mdl, "SST_NORTH", CS%T_north, &
                 "With buoy_config linear, the sea surface temperature "//&
                 "at the northern end of the domain toward which to "//&
                 "to restore.", units="deg C", default=0.0)
      call get_param(param_file, mdl, "SST_SOUTH", CS%T_south, &
                 "With buoy_config linear, the sea surface temperature "//&
                 "at the southern end of the domain toward which to "//&
                 "to restore.", units="deg C", default=0.0)
      call get_param(param_file, mdl, "SSS_NORTH", CS%S_north, &
                 "With buoy_config linear, the sea surface salinity "//&
                 "at the northern end of the domain toward which to "//&
                 "to restore.", units="PSU", default=35.0)
      call get_param(param_file, mdl, "SSS_SOUTH", CS%S_south, &
                 "With buoy_config linear, the sea surface salinity "//&
                 "at the southern end of the domain toward which to "//&
                 "to restore.", units="PSU", default=35.0)
    endif
  endif
  call get_param(param_file, mdl, "G_EARTH", CS%G_Earth, &
                 "The gravitational acceleration of the Earth.", &
                 units="m s-2", default = 9.80, scale=US%m_to_L**2*US%Z_to_m*US%T_to_s**2)

  call get_param(param_file, mdl, "GUST_CONST", CS%gust_const, &
                 "The background gustiness in the winds.", &
                 units="Pa", default=0.02, scale=US%kg_m3_to_R*US%m_s_to_L_T**2*US%L_to_Z)
  call get_param(param_file, mdl, "READ_GUST_2D", CS%read_gust_2d, &
                 "If true, use a 2-dimensional gustiness supplied from "//&
                 "an input file", default=.false.)
  if (CS%read_gust_2d) then
    call get_param(param_file, mdl, "GUST_2D_FILE", gust_file, &
                 "The file in which the wind gustiness is found in "//&
                 "variable gustiness.", fail_if_missing=.true.)
    call safe_alloc_ptr(CS%gust,G%isd,G%ied,G%jsd,G%jed)
    filename = trim(CS%inputdir) // trim(gust_file)
    call MOM_read_data(filename,'gustiness',CS%gust,G%domain, timelevel=1, &
                   scale=US%kg_m3_to_R*US%m_s_to_L_T**2*US%L_to_Z) ! units in file should be Pa
  endif

!  All parameter settings are now known.

  if (trim(CS%wind_config) == "USER" .or. trim(CS%buoy_config) == "USER" ) then
    call USER_surface_forcing_init(Time, G, US, param_file, diag, CS%user_forcing_CSp)
  elseif (trim(CS%buoy_config) == "BFB" ) then
    call BFB_surface_forcing_init(Time, G, US, param_file, diag, CS%BFB_forcing_CSp)
  elseif (trim(CS%buoy_config) == "dumbbell" ) then
    call dumbbell_surface_forcing_init(Time, G, US, param_file, diag, CS%dumbbell_forcing_CSp)
  elseif (trim(CS%wind_config) == "MESO" .or. trim(CS%buoy_config) == "MESO" ) then
    call MESO_surface_forcing_init(Time, G, US, param_file, diag, CS%MESO_forcing_CSp)
  elseif (trim(CS%wind_config) == "Neverland") then
    call Neverland_surface_forcing_init(Time, G, US, param_file, diag, CS%Neverland_forcing_CSp)
  elseif (trim(CS%wind_config) == "ideal_hurr" .or.&
          trim(CS%wind_config) == "SCM_ideal_hurr") then
    call idealized_hurricane_wind_init(Time, G, US, param_file, CS%idealized_hurricane_CSp)
  elseif (trim(CS%wind_config) == "const") then
    call get_param(param_file, mdl, "CONST_WIND_TAUX", CS%tau_x0, &
                 "With wind_config const, this is the constant zonal "//&
                 "wind-stress", units="Pa", fail_if_missing=.true.)
    call get_param(param_file, mdl, "CONST_WIND_TAUY", CS%tau_y0, &
                 "With wind_config const, this is the constant meridional "//&
                 "wind-stress", units="Pa", fail_if_missing=.true.)
  elseif (trim(CS%wind_config) == "SCM_CVmix_tests" .or. &
          trim(CS%buoy_config) == "SCM_CVmix_tests") then
    call SCM_CVmix_tests_surface_forcing_init(Time, G, param_file, CS%SCM_CVmix_tests_CSp)
    CS%SCM_CVmix_tests_CSp%Rho0 = US%R_to_kg_m3*CS%Rho0 !copy reference density for pass
  endif

  call register_forcing_type_diags(Time, diag, US, CS%use_temperature, CS%handles)

  ! Set up any restart fields associated with the forcing.
  call restart_init(param_file, CS%restart_CSp, "MOM_forcing.res")
!#CTRL#  call register_ctrl_forcing_restarts(G, param_file, CS%ctrl_forcing_CSp, &
!#CTRL#                                      CS%restart_CSp)
  call restart_init_end(CS%restart_CSp)

  if (associated(CS%restart_CSp)) then
    call Get_MOM_Input(dirs=dirs)

    new_sim = .false.
    if ((dirs%input_filename(1:1) == 'n') .and. &
        (LEN_TRIM(dirs%input_filename) == 1)) new_sim = .true.
    if (.not.new_sim) then
      call restore_state(dirs%input_filename, dirs%restart_input_dir, Time_frc, &
                         G, CS%restart_CSp)
    endif
  endif

  ! Determine how many time levels are in each forcing variable.
  if (trim(CS%buoy_config) == "file") then
    CS%SW_nlev = num_timelevels(CS%shortwave_file, CS%SW_var, min_dims=3)
    CS%LW_nlev = num_timelevels(CS%longwave_file, CS%LW_var, min_dims=3)
    CS%latent_nlev = num_timelevels(CS%latentheat_file, CS%latent_var, 3)
    CS%sens_nlev = num_timelevels(CS%sensibleheat_file, CS%sens_var, min_dims=3)

    CS%evap_nlev = num_timelevels(CS%evaporation_file, CS%evap_var, min_dims=3)
    CS%precip_nlev = num_timelevels(CS%rain_file, CS%rain_var, min_dims=3)
    CS%runoff_nlev = num_timelevels(CS%runoff_file, CS%lrunoff_var, 3)

    CS%SST_nlev = num_timelevels(CS%SSTrestore_file, CS%SST_restore_var, 3)
    CS%SSS_nlev = num_timelevels(CS%salinityrestore_file, CS%SSS_restore_var, 3)
  endif

  if (trim(CS%wind_config) == "file") &
    CS%wind_nlev = num_timelevels(CS%wind_file, CS%stress_x_var, min_dims=3)

!#CTRL#  call controlled_forcing_init(Time, G, param_file, diag, CS%ctrl_forcing_CSp)

  call user_revise_forcing_init(param_file, CS%urf_CS)

  call cpu_clock_end(id_clock_forcing)
end subroutine surface_forcing_init


!> Deallocate memory associated with the surface forcing module
subroutine surface_forcing_end(CS, fluxes)
  type(surface_forcing_CS), pointer    :: CS   !< pointer to control struct returned by
                                               !! a previous surface_forcing_init call
  type(forcing), optional,  intent(inout) :: fluxes !< A structure containing thermodynamic forcing fields
! Arguments:  CS - A pointer to the control structure returned by a previous
!                  call to surface_forcing_init, it will be deallocated here.
!  (inout)    fluxes - A structure containing pointers to any possible
!                     forcing fields.  Unused fields have NULL ptrs.

  if (present(fluxes)) call deallocate_forcing_type(fluxes)

!#CTRL#  call controlled_forcing_end(CS%ctrl_forcing_CSp)

  if (associated(CS)) deallocate(CS)
  CS => NULL()

end subroutine surface_forcing_end

end module MOM_surface_forcing<|MERGE_RESOLUTION|>--- conflicted
+++ resolved
@@ -1678,11 +1678,7 @@
                  "The constant that relates the restoring surface fluxes "//&
                  "to the relative surface anomalies (akin to a piston "//&
                  "velocity).  Note the non-MKS units.", &
-<<<<<<< HEAD
-                 units="m day-1", scale=US%m_to_Z*US%T_to_s / 86400.0, &
-=======
                  units="m day-1", scale=US%m_to_Z*US%T_to_s/86400.0, &
->>>>>>> f9721687
                  fail_if_missing=.true., unscaled=flux_const_default)
 
     if (CS%use_temperature) then
@@ -1690,21 +1686,13 @@
            "The constant that relates the restoring surface temperature "//&
            "flux to the relative surface anomaly (akin to a piston "//&
            "velocity).  Note the non-MKS units.", &
-<<<<<<< HEAD
-           units="m day-1", scale=US%m_to_Z*US%T_to_s / 86400.0, &
-=======
-           units="m day-1", scale=1.0/86400.0, & ! scale=US%m_to_Z*US%T_to_s,
->>>>>>> f9721687
+           units="m day-1", scale=US%m_to_Z*US%T_to_s/86400.0, &
            default=flux_const_default)
       call get_param(param_file, mdl, "FLUXCONST_S", CS%Flux_const_S, &
            "The constant that relates the restoring surface salinity "//&
            "flux to the relative surface anomaly (akin to a piston "//&
            "velocity).  Note the non-MKS units.", &
-<<<<<<< HEAD
-           units="m day-1", scale=US%m_to_Z*US%T_to_s / 86400.0, &
-=======
            units="m day-1", scale=US%m_to_Z*US%T_to_s/86400.0, &
->>>>>>> f9721687
            default=flux_const_default)
     endif
 
