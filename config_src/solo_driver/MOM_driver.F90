program MOM_main

! This file is part of MOM6. See LICENSE.md for the license.

!********+*********+*********+*********+*********+*********+*********+**
!*                                                                     *
!*                  The Modular Ocean Model, version 6                 *
!*                               MOM6                                  *
!*                                                                     *
!*  By Alistair Adcroft, Stephen Griffies and Robert Hallberg          *
!*                                                                     *
!*    This file is the ocean-only driver for Version 6 of the Modular  *
!*  Ocean Model (MOM).  A separate ocean interface for use with        *
!*  coupled models is provided in ocean_model_MOM.F90.   These two     *
!*  drivers are kept in separate directories for convenience of code   *
!*  selection during compiling.  This file orchestrates the calls to   *
!*  the MOM initialization routines, to the subroutine that steps      *
!*  the model, and coordinates the output and saving restarts.  A      *
!*  description of all of the files that constitute MOM is found in    *
!*  the comments at the beginning of MOM.F90.  The arguments of each   *
!*  subroutine are described where the subroutine is defined.          *
!*                                                                     *
!*  Macros written all in capital letters are defined in MOM_memory.h. *
!*                                                                     *
!********+*********+*********+*********+*********+*********+*********+**

  use MOM_cpu_clock,       only : cpu_clock_id, cpu_clock_begin, cpu_clock_end
  use MOM_cpu_clock,       only : CLOCK_COMPONENT
  use MOM_diag_mediator,   only : enable_averaging, disable_averaging, diag_mediator_end
  use MOM_diag_mediator,   only : diag_ctrl, diag_mediator_close_registration
  use MOM,                 only : initialize_MOM, step_MOM, MOM_control_struct, MOM_end
  use MOM,                 only : extract_surface_state, finish_MOM_initialization
  use MOM,                 only : get_MOM_state_elements, MOM_state_is_synchronized
  use MOM,                 only : step_offline
  use MOM_domains,         only : MOM_infra_init, MOM_infra_end
  use MOM_error_handler,   only : MOM_error, MOM_mesg, WARNING, FATAL, is_root_pe
  use MOM_error_handler,   only : callTree_enter, callTree_leave, callTree_waypoint
  use MOM_file_parser,     only : read_param, get_param, log_param, log_version, param_file_type
  use MOM_file_parser,     only : close_param_file
  use MOM_forcing_type,    only : forcing, mech_forcing, forcing_diagnostics
  use MOM_forcing_type,    only : mech_forcing_diags, MOM_forcing_chksum, MOM_mech_forcing_chksum
  use MOM_get_input,       only : directories
  use MOM_grid,            only : ocean_grid_type
  use MOM_io,              only : file_exists, open_file, close_file
  use MOM_io,              only : check_nml_error, io_infra_init, io_infra_end
  use MOM_io,              only : APPEND_FILE, ASCII_FILE, READONLY_FILE, SINGLE_FILE
  use MOM_restart,         only : MOM_restart_CS, save_restart
  use MOM_string_functions,only : uppercase
  use MOM_surface_forcing, only : set_forcing, forcing_save_restart
  use MOM_surface_forcing, only : surface_forcing_init, surface_forcing_CS
  use MOM_time_manager,    only : time_type, set_date, set_time, get_date, time_type_to_real
  use MOM_time_manager,    only : operator(+), operator(-), operator(*), operator(/)
  use MOM_time_manager,    only : operator(>), operator(<), operator(>=)
  use MOM_time_manager,    only : increment_date, set_calendar_type, month_name
  use MOM_time_manager,    only : JULIAN, GREGORIAN, NOLEAP, THIRTY_DAY_MONTHS
  use MOM_time_manager,    only : NO_CALENDAR
  use MOM_tracer_flow_control, only : tracer_flow_control_CS
  use MOM_variables,       only : surface
  use MOM_verticalGrid,    only : verticalGrid_type
  use MOM_write_cputime,   only : write_cputime, MOM_write_cputime_init
  use MOM_write_cputime,   only : write_cputime_start_clock, write_cputime_CS

  use ensemble_manager_mod, only : ensemble_manager_init, get_ensemble_size
  use ensemble_manager_mod, only : ensemble_pelist_setup
  use mpp_mod, only : set_current_pelist => mpp_set_current_pelist

  use MOM_ice_shelf, only : initialize_ice_shelf, ice_shelf_end, ice_shelf_CS
  use MOM_ice_shelf, only : shelf_calc_flux, ice_shelf_save_restart
! , add_shelf_flux_forcing, add_shelf_flux_IOB

  use MOM_wave_interface, only: wave_parameters_CS, MOM_wave_interface_init
  use MOM_wave_interface, only: Import_Stokes_Drift

  implicit none

#include <MOM_memory.h>

  ! A structure with the driving mechanical surface forces
  type(mech_forcing) :: forces
  ! A structure containing pointers to the thermodynamic forcing fields
  ! at the ocean surface.
  type(forcing) :: fluxes

  ! A structure containing pointers to the ocean surface state fields.
  type(surface) :: sfc_state

  ! A pointer to a structure containing metrics and related information.
  type(ocean_grid_type), pointer :: grid
  type(verticalGrid_type), pointer :: GV

  ! If .true., use the ice shelf model for part of the domain.
  logical :: use_ice_shelf

  ! If .true., use wave coupling
  logical :: use_waves = .false.

  ! This is .true. if incremental restart files may be saved.
  logical :: permit_incr_restart = .true.

  integer :: ns

  ! nmax is the number of iterations after which to stop so that the
  ! simulation does not exceed its CPU time limit.  nmax is determined by
  ! evaluating the CPU time used between successive calls to write_cputime.
  ! Initially it is set to be very large.
  integer :: nmax=2000000000;

  ! A structure containing several relevant directory paths.
  type(directories) :: dirs

  ! A suite of time types for use by MOM
  type(time_type), target :: Time       ! A copy of the ocean model's time.
                                        ! Other modules can set pointers to this and
                                        ! change it to manage diagnostics.
  type(time_type) :: Master_Time        ! The ocean model's master clock. No other
                                        ! modules are ever given access to this.
  type(time_type) :: Time1              ! The value of the ocean model's time at the
                                        ! start of a call to step_MOM.
  type(time_type) :: Start_time         ! The start time of the simulation.
  type(time_type) :: segment_start_time ! The start time of this run segment.
  type(time_type) :: Time_end           ! End time for the segment or experiment.
  type(time_type) :: restart_time       ! The next time to write restart files.
  type(time_type) :: Time_step_ocean    ! A time_type version of dt_forcing.

  real    :: elapsed_time = 0.0   ! Elapsed time in this run in seconds.
  logical :: elapsed_time_master  ! If true, elapsed time is used to set the
                                  ! model's master clock (Time).  This is needed
                                  ! if Time_step_ocean is not an exact
                                  ! representation of dt_forcing.
  real :: dt_forcing              ! The coupling time step in seconds.
  real :: dt                      ! The baroclinic dynamics time step, in seconds.
  real :: dt_off                  ! Offline time step in seconds
  integer :: ntstep               ! The number of baroclinic dynamics time steps
                                  ! within dt_forcing.
  real :: dt_therm
  real :: dt_dyn, dtdia, t_elapsed_seg
  integer :: n, n_max, nts, n_last_thermo
  logical :: diabatic_first, single_step_call
  type(time_type) :: Time2

  integer :: Restart_control    ! An integer that is bit-tested to determine whether
                                ! incremental restart files are saved and whether they
                                ! have a time stamped name.  +1 (bit 0) for generic
                                ! files and +2 (bit 1) for time-stamped files.  A
                                ! restart file is saved at the end of a run segment
                                ! unless Restart_control is negative.

  real            :: Time_unit       ! The time unit in seconds for the following input fields.
  type(time_type) :: restint         ! The time between saves of the restart file.
  type(time_type) :: daymax          ! The final day of the simulation.

  integer :: CPU_steps          ! The number of steps between writing CPU time.
  integer :: date_init(6)=0                ! The start date of the whole simulation.
  integer :: date(6)=-1                    ! Possibly the start date of this run segment.
  integer :: years=0, months=0, days=0     ! These may determine the segment run
  integer :: hours=0, minutes=0, seconds=0 ! length, if read from a namelist.
  integer :: yr, mon, day, hr, mins, sec   ! Temp variables for writing the date.
  type(param_file_type) :: param_file      ! The structure indicating the file(s)
                                           ! containing all run-time parameters.
  character(len=9)  :: month
  character(len=16) :: calendar = 'julian'
  integer :: calendar_type=-1

  integer :: unit, io_status, ierr
  integer :: ensemble_size, nPEs_per, ensemble_info(6)

  integer, dimension(0) :: atm_PElist, land_PElist, ice_PElist
  integer, dimension(:), allocatable :: ocean_PElist
  logical :: unit_in_use
  integer :: initClock, mainClock, termClock

  logical :: debug               ! If true, write verbose checksums for debugging purposes.
  logical :: offline_tracer_mode ! If false, use the model in prognostic mode where
                                 ! the barotropic and baroclinic dynamics, thermodynamics,
                                 ! etc. are stepped forward integrated in time.
                                 ! If true, then all of the above are bypassed with all
                                 ! fields necessary to integrate only the tracer advection
                                 ! and diffusion equation are read in from files stored from
                                 ! a previous integration of the prognostic model

  type(MOM_control_struct),  pointer :: MOM_CSp => NULL()
  !> A pointer to the tracer flow control structure.
  type(tracer_flow_control_CS), pointer :: &
    tracer_flow_CSp => NULL()  !< A pointer to the tracer flow control structure
  type(surface_forcing_CS),  pointer :: surface_forcing_CSp => NULL()
  type(write_cputime_CS),    pointer :: write_CPU_CSp => NULL()
  type(ice_shelf_CS),        pointer :: ice_shelf_CSp => NULL()
  type(MOM_restart_CS),      pointer :: &
    restart_CSp => NULL()     !< A pointer to the restart control structure
                              !! that will be used for MOM restart files.
  type(diag_ctrl), pointer :: &
    diag => NULL()            !< A pointer to the diagnostic regulatory structure
  !-----------------------------------------------------------------------

  character(len=4), parameter :: vers_num = 'v2.0'
! This include declares and sets the variable "version".
#include "version_variable.h"
  character(len=40)  :: mod_name = "MOM_main (MOM_driver)" ! This module's name.

  integer :: ocean_nthreads = 1
  integer :: ncores_per_node = 36
  logical :: use_hyper_thread = .false.
  integer :: omp_get_num_threads,omp_get_thread_num,get_cpu_affinity,adder,base_cpu
  namelist /ocean_solo_nml/ date_init, calendar, months, days, hours, minutes, seconds,&
                            ocean_nthreads, ncores_per_node, use_hyper_thread

  !#######################################################################

  call write_cputime_start_clock(write_CPU_CSp)

  call MOM_infra_init() ; call io_infra_init()

  ! Initialize the ensemble manager.  If there are no settings for ensemble_size
  ! in input.nml(ensemble.nml), these should not do anything.  In coupled
  ! configurations, this all occurs in the external driver.
  call ensemble_manager_init() ; ensemble_info(:) =  get_ensemble_size()
  ensemble_size=ensemble_info(1) ; nPEs_per=ensemble_info(2)
  if (ensemble_size > 1) then ! There are multiple ensemble members.
    allocate(ocean_pelist(nPEs_per))
    call ensemble_pelist_setup(.true., 0, nPEs_per, 0, 0, atm_pelist, ocean_pelist, &
                               land_pelist, ice_pelist)
    call set_current_pelist(ocean_pelist)
    deallocate(ocean_pelist)
  endif

  ! These clocks are on the global pelist.
  initClock = cpu_clock_id( 'Initialization' )
  mainClock = cpu_clock_id( 'Main loop' )
  termClock = cpu_clock_id( 'Termination' )
  call cpu_clock_begin(initClock)

  call MOM_mesg('======== Model being driven by MOM_driver ========', 2)
  call callTree_waypoint("Program MOM_main, MOM_driver.F90")

  if (file_exists('input.nml')) then
    ! Provide for namelist specification of the run length and calendar data.
    call open_file(unit, 'input.nml', form=ASCII_FILE, action=READONLY_FILE)
    read(unit, ocean_solo_nml, iostat=io_status)
    call close_file(unit)
    ierr = check_nml_error(io_status,'ocean_solo_nml')
    if (years+months+days+hours+minutes+seconds > 0) then
      if (is_root_pe()) write(*,ocean_solo_nml)
    endif
  endif

!$  call omp_set_num_threads(ocean_nthreads)
!$OMP PARALLEL private(adder)
!$  base_cpu = get_cpu_affinity()
!$  if (use_hyper_thread) then
!$     if (mod(omp_get_thread_num(),2) == 0) then
!$        adder = omp_get_thread_num()/2
!$     else
!$        adder = ncores_per_node + omp_get_thread_num()/2
!$     endif
!$  else
!$     adder = omp_get_thread_num()
!$  endif
!$  call set_cpu_affinity (base_cpu + adder)
!$  write(6,*) " ocean  ", omp_get_num_threads(), get_cpu_affinity(), adder, omp_get_thread_num()
!$  call flush(6)
!$OMP END PARALLEL

  ! Read ocean_solo restart, which can override settings from the namelist.
  if (file_exists(trim(dirs%restart_input_dir)//'ocean_solo.res')) then
    call open_file(unit,trim(dirs%restart_input_dir)//'ocean_solo.res', &
                   form=ASCII_FILE,action=READONLY_FILE)
    read(unit,*) calendar_type
    read(unit,*) date_init
    read(unit,*) date
    call close_file(unit)
  else
    calendar = uppercase(calendar)
    if (calendar(1:6) == 'JULIAN') then ;         calendar_type = JULIAN
    else if (calendar(1:9) == 'GREGORIAN') then ; calendar_type = GREGORIAN
    else if (calendar(1:6) == 'NOLEAP') then ;    calendar_type = NOLEAP
    else if (calendar(1:10)=='THIRTY_DAY') then ; calendar_type = THIRTY_DAY_MONTHS
    else if (calendar(1:11)=='NO_CALENDAR') then; calendar_type = NO_CALENDAR
    else if (calendar(1:1) /= ' ') then
      call MOM_error(FATAL,'MOM_driver: Invalid namelist value '//trim(calendar)//' for calendar')
    else
      call MOM_error(FATAL,'MOM_driver: No namelist value for calendar')
    endif
  endif
  call set_calendar_type(calendar_type)


  if (sum(date_init) > 0) then
    Start_time = set_date(date_init(1),date_init(2), date_init(3), &
         date_init(4),date_init(5),date_init(6))
  else
    Start_time = set_time(0,days=0)
  endif

  if (sum(date) >= 0) then
    ! In this case, the segment starts at a time fixed by ocean_solo.res
    segment_start_time = set_date(date(1),date(2),date(3),date(4),date(5),date(6))
    Time = segment_start_time
    call initialize_MOM(Time, Start_time, param_file, dirs, MOM_CSp, restart_CSp, &
                        segment_start_time, offline_tracer_mode=offline_tracer_mode, &
                        diag_ptr=diag, tracer_flow_CSp=tracer_flow_CSp)
  else
    ! In this case, the segment starts at a time read from the MOM restart file
    ! or left as Start_time by MOM_initialize.
    Time = Start_time
    call initialize_MOM(Time, Start_time, param_file, dirs, MOM_CSp, restart_CSp, &
                        offline_tracer_mode=offline_tracer_mode, diag_ptr=diag, &
                        tracer_flow_CSp=tracer_flow_CSp)
  endif

  call get_MOM_state_elements(MOM_CSp, G=grid, GV=GV, C_p=fluxes%C_p)
  Master_Time = Time

  call callTree_waypoint("done initialize_MOM")

  call extract_surface_state(MOM_CSp, sfc_state)

  call surface_forcing_init(Time, grid, param_file, diag, &
                            surface_forcing_CSp, tracer_flow_CSp)
  call callTree_waypoint("done surface_forcing_init")

  call get_param(param_file, mod_name, "ICE_SHELF", use_ice_shelf, &
                 "If true, enables the ice shelf model.", default=.false.)
  if (use_ice_shelf) then
    ! These arrays are not initialized in most solo cases, but are needed
    ! when using an ice shelf
    call initialize_ice_shelf(param_file, grid, Time, ice_shelf_CSp, &
                              diag, forces, fluxes)
  endif

<<<<<<< HEAD
  use_waves=.false. ; call read_param(param_file,"USE_WAVES",Use_Waves)
  if (use_waves) then
     call MOM_wave_interface_init(Time,grid,GV,param_file,MOM_CSp%Wave_Parameter_CSp,MOM_CSp%diag)
  endif

  call MOM_sum_output_init(grid, param_file, dirs%output_directory, &
                           MOM_CSp%ntrunc, Start_time, sum_output_CSp)
  call MOM_write_cputime_init(param_file, dirs%output_directory, Start_time, &
                              write_CPU_CSp)
  call callTree_waypoint("done MOM_sum_output_init")

=======
>>>>>>> 0ccd9bf2
  segment_start_time = Time
  elapsed_time = 0.0

  ! Read all relevant parameters and write them to the model log.
  call log_version(param_file, mod_name, version, "")
  call get_param(param_file, mod_name, "DT", dt, fail_if_missing=.true.)
  call get_param(param_file, mod_name, "DT_FORCING", dt_forcing, &
                 "The time step for changing forcing, coupling with other \n"//&
                 "components, or potentially writing certain diagnostics. \n"//&
                 "The default value is given by DT.", units="s", default=dt)
  if (offline_tracer_mode) then
    call get_param(param_file, mod_name, "DT_OFFLINE", dt_forcing, &
                   "Time step for the offline time step")
    dt = dt_forcing
  endif
  ntstep = MAX(1,ceiling(dt_forcing/dt - 0.001))

  Time_step_ocean = set_time(int(floor(dt_forcing+0.5)))
  elapsed_time_master = (abs(dt_forcing - time_type_to_real(Time_step_ocean)) > 1.0e-12*dt_forcing)
  if (elapsed_time_master) &
    call MOM_mesg("Using real elapsed time for the master clock.", 2)

  ! Determine the segment end time, either from the namelist file or parsed input file.
  call get_param(param_file, mod_name, "TIMEUNIT", Time_unit, &
                 "The time unit for DAYMAX, ENERGYSAVEDAYS, and RESTINT.", &
                 units="s", default=86400.0)
  if (years+months+days+hours+minutes+seconds > 0) then
    Time_end = increment_date(Time, years, months, days, hours, minutes, seconds)
    call MOM_mesg('Segment run length determined from ocean_solo_nml.', 2)
    call get_param(param_file, mod_name, "DAYMAX", daymax, timeunit=Time_unit, &
                   default=Time_end, do_not_log=.true.)
    call log_param(param_file, mod_name, "DAYMAX", daymax, &
                 "The final time of the whole simulation, in units of \n"//&
                 "TIMEUNIT seconds.  This also sets the potential end \n"//&
                 "time of the present run segment if the end time is \n"//&
                 "not set via ocean_solo_nml in input.nml.", &
                 timeunit=Time_unit)
  else
    call get_param(param_file, mod_name, "DAYMAX", daymax, &
                 "The final time of the whole simulation, in units of \n"//&
                 "TIMEUNIT seconds.  This also sets the potential end \n"//&
                 "time of the present run segment if the end time is \n"//&
                 "not set via ocean_solo_nml in input.nml.", &
                 timeunit=Time_unit, fail_if_missing=.true.)
    Time_end = daymax
  endif

  call get_param(param_file, mod_name, "SINGLE_STEPPING_CALL", single_step_call, &
                 "If true, advance the state of MOM with a single step \n"//&
                 "including both dynamics and thermodynamics.  If false \n"//&
                 "the two phases are advanced with separate calls.", default=.true.)
  call get_param(param_file, mod_name, "DT_THERM", dt_therm, &
                 "The thermodynamic and tracer advection time step. \n"//&
                 "Ideally DT_THERM should be an integer multiple of DT \n"//&
                 "and less than the forcing or coupling time-step, unless \n"//&
                 "THERMO_SPANS_COUPLING is true, in which case DT_THERM \n"//&
                 "can be an integer multiple of the coupling timestep.  By \n"//&
                 "default DT_THERM is set to DT.", units="s", default=dt)
  call get_param(param_file, mod_name, "DIABATIC_FIRST", diabatic_first, &
                 "If true, apply diabatic and thermodynamic processes, \n"//&
                 "including buoyancy forcing and mass gain or loss, \n"//&
                 "before stepping the dynamics forward.", default=.false.)


  if (Time >= Time_end) call MOM_error(FATAL, &
    "MOM_driver: The run has been started at or after the end time of the run.")

  call get_param(param_file, mod_name, "RESTART_CONTROL", Restart_control, &
                 "An integer whose bits encode which restart files are \n"//&
                 "written. Add 2 (bit 1) for a time-stamped file, and odd \n"//&
                 "(bit 0) for a non-time-stamped file. A non-time-stamped \n"//&
                 "restart file is saved at the end of the run segment \n"//&
                 "for any non-negative value.", default=1)
  call get_param(param_file, mod_name, "RESTINT", restint, &
                 "The interval between saves of the restart file in units \n"//&
                 "of TIMEUNIT.  Use 0 (the default) to not save \n"//&
                 "incremental restart files at all.", default=set_time(0), &
                 timeunit=Time_unit)
  call get_param(param_file, mod_name, "WRITE_CPU_STEPS", cpu_steps, &
                 "The number of coupled timesteps between writing the cpu \n"//&
                 "time. If this is not positive, do not check cpu time, and \n"//&
                 "the segment run-length can not be set via an elapsed CPU time.", &
                 default=1000)
  call get_param(param_file, "MOM", "DEBUG", debug, &
                 "If true, write out verbose debugging data.", default=.false.)

  call log_param(param_file, mod_name, "ELAPSED TIME AS MASTER", elapsed_time_master)

  if (cpu_steps > 0) &
    call MOM_write_cputime_init(param_file, dirs%output_directory, Start_time, &
                                write_CPU_CSp)

  ! Close the param_file.  No further parsing of input is possible after this.
  call close_param_file(param_file)
  call diag_mediator_close_registration(diag)

  ! Write out a time stamp file.
  if (calendar_type /= NO_CALENDAR) then
    call open_file(unit, 'time_stamp.out', form=ASCII_FILE, action=APPEND_FILE, &
                   threading=SINGLE_FILE)
    call get_date(Time, date(1), date(2), date(3), date(4), date(5), date(6))
    month = month_name(date(2))
    if (is_root_pe()) write(unit,'(6i4,2x,a3)') date, month(1:3)
    call get_date(Time_end, date(1), date(2), date(3), date(4), date(5), date(6))
    month = month_name(date(2))
    if (is_root_pe()) write(unit,'(6i4,2x,a3)') date, month(1:3)
    call close_file(unit)
  endif

  if (cpu_steps > 0) call write_cputime(Time, 0, nmax, write_CPU_CSp)

  if (((.not.BTEST(Restart_control,1)) .and. (.not.BTEST(Restart_control,0))) &
      .or. (Restart_control < 0)) permit_incr_restart = .false.

  if (restint > set_time(0)) then
    ! restart_time is the next integral multiple of restint.
    restart_time = Start_time + restint * &
        (1 + ((Time + Time_step_ocean) - Start_time) / restint)
  else
    ! Set the time so late that there is no intermediate restart.
    restart_time = Time_end + Time_step_ocean
    permit_incr_restart = .false.
  endif

  call cpu_clock_end(initClock) !end initialization

  call cpu_clock_begin(mainClock) !begin main loop

  ns = 1
  do while ((ns < nmax) .and. (Time < Time_end))
    call callTree_enter("Main loop, MOM_driver.F90",ns)

    ! Set the forcing for the next steps.
    if (.not. offline_tracer_mode) then
        call set_forcing(sfc_state, forces, fluxes, Time, Time_step_ocean, grid, &
                     surface_forcing_CSp)
    endif
    if (debug) then
      call MOM_mech_forcing_chksum("After set forcing", forces, grid, haloshift=0)
      call MOM_forcing_chksum("After set forcing", fluxes, grid, haloshift=0)
    endif

    if (use_ice_shelf) then
      call shelf_calc_flux(sfc_state, forces, fluxes, Time, dt_forcing, ice_shelf_CSp)
!###IS     call add_shelf_flux_forcing(fluxes, ice_shelf_CSp)
!###IS  ! With a coupled ice/ocean run, use the following call.
!###IS      call add_shelf_flux_IOB(ice_ocean_bdry_type, ice_shelf_CSp)
    endif
    fluxes%fluxes_used = .false.
<<<<<<< HEAD
    fluxes%dt_buoy_accum = time_step

    if (use_waves) then
       call Import_Stokes_Drift(grid,GV,time,time_step_ocean,MOM_CSp%wave_parameter_csp, MOM_CSp%h,FLUXES)
    endif
    if (n==1) then
      call finish_MOM_initialization(Time, dirs, MOM_CSp, fluxes)
=======
    fluxes%dt_buoy_accum = dt_forcing
>>>>>>> 0ccd9bf2

    if (ns==1) then
      call finish_MOM_initialization(Time, dirs, MOM_CSp, fluxes, restart_CSp)
    endif

    ! This call steps the model over a time dt_forcing.
    Time1 = Master_Time ; Time = Master_Time
    if (offline_tracer_mode) then
      call step_offline(forces, fluxes, sfc_state, Time1, dt_forcing, MOM_CSp)
    elseif (single_step_call) then
      call step_MOM(forces, fluxes, sfc_state, Time1, dt_forcing, MOM_CSp)
    else
      n_max = 1 ; if (dt_forcing > dt) n_max = ceiling(dt_forcing/dt - 0.001)
      dt_dyn = dt_forcing / real(n_max)

      nts = MAX(1,MIN(n_max,floor(dt_therm/dt_dyn + 0.001)))
      n_last_thermo = 0

      Time2 = Time1 ; t_elapsed_seg = 0.0
      do n=1,n_max
        if (diabatic_first) then
          if (modulo(n-1,nts)==0) then
            dtdia = dt_dyn*min(ntstep,n_max-(n-1))
            call step_MOM(forces, fluxes, sfc_state, Time2, dtdia, MOM_CSp, &
                          do_dynamics=.false., do_thermodynamics=.true., &
                          start_cycle=(n==1), end_cycle=.false., cycle_length=dt_forcing)
          endif

          call step_MOM(forces, fluxes, sfc_state, Time2, dt_dyn, MOM_CSp, &
                        do_dynamics=.true., do_thermodynamics=.false., &
                        start_cycle=.false., end_cycle=(n==n_max), cycle_length=dt_forcing)
        else
          call step_MOM(forces, fluxes, sfc_state, Time2, dt_dyn, MOM_CSp, &
                        do_dynamics=.true., do_thermodynamics=.false., &
                        start_cycle=(n==1), end_cycle=.false., cycle_length=dt_forcing)

          if ((modulo(n,nts)==0) .or. (n==n_max)) then
            dtdia = dt_dyn*(n - n_last_thermo)
            ! Back up Time2 to the start of the thermodynamic segment.
            if (n > n_last_thermo+1) &
              Time2 = Time2 - set_time(int(floor((dtdia - dt_dyn) + 0.5)))
            call step_MOM(forces, fluxes, sfc_state, Time2, dtdia, MOM_CSp, &
                          do_dynamics=.false., do_thermodynamics=.true., &
                          start_cycle=.false., end_cycle=(n==n_max), cycle_length=dt_forcing)
            n_last_thermo = n
          endif
        endif

        t_elapsed_seg = t_elapsed_seg + dt_dyn
        Time2 = Time1 + set_time(int(floor(t_elapsed_seg + 0.5)))
      enddo
    endif

!   Time = Time + Time_step_ocean
!   This is here to enable fractional-second time steps.
    elapsed_time = elapsed_time + dt_forcing
    if (elapsed_time > 2e9) then
      ! This is here to ensure that the conversion from a real to an integer
      ! can be accurately represented in long runs (longer than ~63 years).
      ! It will also ensure that elapsed time does not lose resolution of order
      ! the timetype's resolution, provided that the timestep and tick are
      ! larger than 10-5 seconds.  If a clock with a finer resolution is used,
      ! a smaller value would be required.
      segment_start_time = segment_start_time + set_time(int(floor(elapsed_time)))
      elapsed_time = elapsed_time - floor(elapsed_time)
    endif
    if (elapsed_time_master) then
      Master_Time = segment_start_time + set_time(int(floor(elapsed_time+0.5)))
    else
      Master_Time = Master_Time + Time_step_ocean
    endif
    Time = Master_Time

    if (cpu_steps > 0) then ; if (MOD(ns, cpu_steps) == 0) then
      call write_cputime(Time, ns+ntstep-1, nmax, write_CPU_CSp)
    endif ; endif

    call enable_averaging(dt_forcing, Time, diag)
    call mech_forcing_diags(forces, fluxes, dt_forcing, grid, diag, &
                            surface_forcing_CSp%handles)
    call disable_averaging(diag)

    if (.not. offline_tracer_mode) then
      if (fluxes%fluxes_used) then
        call enable_averaging(fluxes%dt_buoy_accum, Time, diag)
        call forcing_diagnostics(fluxes, sfc_state, fluxes%dt_buoy_accum, grid, &
                                 diag, surface_forcing_CSp%handles)
        call disable_averaging(diag)
      else
        call MOM_error(FATAL, "The solo MOM_driver is not yet set up to handle "//&
               "thermodynamic time steps that are longer than the coupling timestep.")
      endif
    endif

!  See if it is time to write out a restart file - timestamped or not.
    if ((permit_incr_restart) .and. (fluxes%fluxes_used) .and. &
        (Time + (Time_step_ocean/2) > restart_time)) then
      if (BTEST(Restart_control,1)) then
        call save_restart(dirs%restart_output_dir, Time, grid, &
                          restart_CSp, .true., GV=GV)
        call forcing_save_restart(surface_forcing_CSp, grid, Time, &
                            dirs%restart_output_dir, .true.)
        if (use_ice_shelf) call ice_shelf_save_restart(ice_shelf_CSp, Time, &
                                    dirs%restart_output_dir, .true.)
      endif
      if (BTEST(Restart_control,0)) then
        call save_restart(dirs%restart_output_dir, Time, grid, &
                          restart_CSp, GV=GV)
        call forcing_save_restart(surface_forcing_CSp, grid, Time, &
                            dirs%restart_output_dir)
        if (use_ice_shelf) call ice_shelf_save_restart(ice_shelf_CSp, Time, &
                                    dirs%restart_output_dir)
      endif
      restart_time = restart_time + restint
    endif

    ns = ns + ntstep
    call callTree_leave("Main loop")
  enddo

  call cpu_clock_end(mainClock)
  call cpu_clock_begin(termClock)
  if (Restart_control>=0) then
    if (.not.MOM_state_is_synchronized(MOM_CSp)) &
      call MOM_error(WARNING, "End of MOM_main reached with inconsistent "//&
         "dynamics and advective times.  Additional restart fields "//&
         "that have not been coded yet would be required for reproducibility.")
    if (.not.fluxes%fluxes_used .and. .not.offline_tracer_mode) call MOM_error(FATAL, &
         "End of MOM_main reached with unused buoyancy fluxes. "//&
         "For conservation, the ocean restart files can only be "//&
         "created after the buoyancy forcing is applied.")

    call save_restart(dirs%restart_output_dir, Time, grid, restart_CSp, GV=GV)
    if (use_ice_shelf) call ice_shelf_save_restart(ice_shelf_CSp, Time, &
                                dirs%restart_output_dir)
    ! Write ocean solo restart file.
    call open_file(unit, trim(dirs%restart_output_dir)//'ocean_solo.res', nohdrs=.true.)
    if (is_root_pe())then
        write(unit, '(i6,8x,a)') calendar_type, &
             '(Calendar: no_calendar=0, thirty_day_months=1, julian=2, gregorian=3, noleap=4)'

        call get_date(Start_time, yr, mon, day, hr, mins, sec)
        write(unit, '(6i6,8x,a)') yr, mon, day, hr, mins, sec, &
             'Model start time:   year, month, day, hour, minute, second'
        call get_date(Time, yr, mon, day, hr, mins, sec)
        write(unit, '(6i6,8x,a)') yr, mon, day, hr, mins, sec, &
             'Current model time: year, month, day, hour, minute, second'
    end if
    call close_file(unit)
  endif

  if (is_root_pe()) then
    do unit=10,1967
      INQUIRE(unit,OPENED=unit_in_use)
      if (.not.unit_in_use) exit
    enddo
    open(unit,FILE="exitcode",FORM="FORMATTED",STATUS="REPLACE",action="WRITE")
    if (Time < daymax) then
      write(unit,*) 9
    else
      write(unit,*) 0
    endif
    close(unit)
  endif

  call callTree_waypoint("End MOM_main")
  call diag_mediator_end(Time, diag, end_diag_manager=.true.)
  call cpu_clock_end(termClock)

  call io_infra_end ; call MOM_infra_end

  call MOM_end(MOM_CSp)
  if (use_ice_shelf) call ice_shelf_end(ice_shelf_CSp)

end program MOM_main<|MERGE_RESOLUTION|>--- conflicted
+++ resolved
@@ -69,7 +69,7 @@
 ! , add_shelf_flux_forcing, add_shelf_flux_IOB
 
   use MOM_wave_interface, only: wave_parameters_CS, MOM_wave_interface_init
-  use MOM_wave_interface, only: Import_Stokes_Drift
+  use MOM_wave_interface, only: Update_Surface_Waves
 
   implicit none
 
@@ -185,6 +185,7 @@
   type(surface_forcing_CS),  pointer :: surface_forcing_CSp => NULL()
   type(write_cputime_CS),    pointer :: write_CPU_CSp => NULL()
   type(ice_shelf_CS),        pointer :: ice_shelf_CSp => NULL()
+  type(wave_parameters_cs),  pointer :: waves_CSp => NULL()
   type(MOM_restart_CS),      pointer :: &
     restart_CSp => NULL()     !< A pointer to the restart control structure
                               !! that will be used for MOM restart files.
@@ -327,20 +328,11 @@
                               diag, forces, fluxes)
   endif
 
-<<<<<<< HEAD
   use_waves=.false. ; call read_param(param_file,"USE_WAVES",Use_Waves)
   if (use_waves) then
-     call MOM_wave_interface_init(Time,grid,GV,param_file,MOM_CSp%Wave_Parameter_CSp,MOM_CSp%diag)
-  endif
-
-  call MOM_sum_output_init(grid, param_file, dirs%output_directory, &
-                           MOM_CSp%ntrunc, Start_time, sum_output_CSp)
-  call MOM_write_cputime_init(param_file, dirs%output_directory, Start_time, &
-                              write_CPU_CSp)
-  call callTree_waypoint("done MOM_sum_output_init")
-
-=======
->>>>>>> 0ccd9bf2
+     call MOM_wave_interface_init(Time,grid,GV,param_file,Waves_CSp,diag)
+  endif
+
   segment_start_time = Time
   elapsed_time = 0.0
 
@@ -490,17 +482,11 @@
 !###IS      call add_shelf_flux_IOB(ice_ocean_bdry_type, ice_shelf_CSp)
     endif
     fluxes%fluxes_used = .false.
-<<<<<<< HEAD
-    fluxes%dt_buoy_accum = time_step
+    fluxes%dt_buoy_accum = dt_forcing
 
     if (use_waves) then
-       call Import_Stokes_Drift(grid,GV,time,time_step_ocean,MOM_CSp%wave_parameter_csp, MOM_CSp%h,FLUXES)
-    endif
-    if (n==1) then
-      call finish_MOM_initialization(Time, dirs, MOM_CSp, fluxes)
-=======
-    fluxes%dt_buoy_accum = dt_forcing
->>>>>>> 0ccd9bf2
+       call Update_Surface_Waves(grid,GV,time,time_step_ocean,waves_csp)
+    endif
 
     if (ns==1) then
       call finish_MOM_initialization(Time, dirs, MOM_CSp, fluxes, restart_CSp)
@@ -511,7 +497,7 @@
     if (offline_tracer_mode) then
       call step_offline(forces, fluxes, sfc_state, Time1, dt_forcing, MOM_CSp)
     elseif (single_step_call) then
-      call step_MOM(forces, fluxes, sfc_state, Time1, dt_forcing, MOM_CSp)
+      call step_MOM(forces, fluxes, sfc_state, Time1, dt_forcing, MOM_CSp, Waves=Waves_CSP)
     else
       n_max = 1 ; if (dt_forcing > dt) n_max = ceiling(dt_forcing/dt - 0.001)
       dt_dyn = dt_forcing / real(n_max)
