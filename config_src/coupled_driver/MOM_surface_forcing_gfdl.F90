--- conflicted
+++ resolved
@@ -283,13 +283,8 @@
   ! allocation and initialization if this is the first time that this
   ! flux type has been used.
   if (fluxes%dt_buoy_accum < 0) then
-<<<<<<< HEAD
-    call allocate_forcing_type(G, fluxes, water=.true., heat=.true., &
-                               ustar=.true., press=.true. )
-=======
     call allocate_forcing_type(G, fluxes, water=.true., heat=.true., ustar=.true., press=.true., &
                                fix_accum_bug=CS%fix_ustar_gustless_bug)
->>>>>>> 48d208dd
 
     call safe_alloc_ptr(fluxes%sw_vis_dir,isd,ied,jsd,jed)
     call safe_alloc_ptr(fluxes%sw_vis_dif,isd,ied,jsd,jed)
