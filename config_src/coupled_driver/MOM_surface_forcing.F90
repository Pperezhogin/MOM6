--- conflicted
+++ resolved
@@ -45,12 +45,9 @@
 
 #include <MOM_memory.h>
 
-<<<<<<< HEAD
-public convert_IOB_to_fluxes, convert_IOB_to_forces
-=======
 public IOB_allocate
 public convert_IOB_to_fluxes
->>>>>>> 93d7a07b
+public convert_IOB_to_forces
 public surface_forcing_init
 public ice_ocn_bnd_type_chksum
 public forcing_save_restart
@@ -200,66 +197,10 @@
 
 contains
 
-<<<<<<< HEAD
 !> This subroutine translates the Ice_ocean_boundary_type into a MOM
 !! thermodynamic forcing type, including changes of units, sign conventions,
 !! and putting the fields into arrays with MOM-standard halos.
 subroutine convert_IOB_to_fluxes(IOB, fluxes, index_bounds, Time, G, CS, &
-=======
-subroutine IOB_allocate(IOB, isc, iec, jsc, jec)
-
-  type(ice_ocean_boundary_type), intent(inout)    :: IOB    !< An ice-ocean boundary type with fluxes to drive
-  integer, intent(in) :: isc, iec, jsc, jec                 !< The ocean's local grid size
-
-    allocate ( IOB% u_flux (isc:iec,jsc:jec),          &
-               IOB% v_flux (isc:iec,jsc:jec),          &
-               IOB% t_flux (isc:iec,jsc:jec),          &
-               IOB% q_flux (isc:iec,jsc:jec),          &
-               IOB% salt_flux (isc:iec,jsc:jec),       &
-               IOB% lw_flux (isc:iec,jsc:jec),         &
-               IOB% sw_flux_vis_dir (isc:iec,jsc:jec), &
-               IOB% sw_flux_vis_dif (isc:iec,jsc:jec), &
-               IOB% sw_flux_nir_dir (isc:iec,jsc:jec), &
-               IOB% sw_flux_nir_dif (isc:iec,jsc:jec), &
-               IOB% lprec (isc:iec,jsc:jec),           &
-               IOB% fprec (isc:iec,jsc:jec),           &
-               IOB% runoff (isc:iec,jsc:jec),          &
-               IOB% ustar_berg (isc:iec,jsc:jec),      &
-               IOB% area_berg (isc:iec,jsc:jec),       &
-               IOB% mass_berg (isc:iec,jsc:jec),       &
-               IOB% calving (isc:iec,jsc:jec),         &
-               IOB% runoff_hflx (isc:iec,jsc:jec),     &
-               IOB% calving_hflx (isc:iec,jsc:jec),    &
-               IOB% mi (isc:iec,jsc:jec),              &
-               IOB% p (isc:iec,jsc:jec))
-
-    IOB%u_flux          = 0.0
-    IOB%v_flux          = 0.0
-    IOB%t_flux          = 0.0
-    IOB%q_flux          = 0.0
-    IOB%salt_flux       = 0.0
-    IOB%lw_flux         = 0.0
-    IOB%sw_flux_vis_dir = 0.0
-    IOB%sw_flux_vis_dif = 0.0
-    IOB%sw_flux_nir_dir = 0.0
-    IOB%sw_flux_nir_dif = 0.0
-    IOB%lprec           = 0.0
-    IOB%fprec           = 0.0
-    IOB%runoff          = 0.0
-    IOB%ustar_berg      = 0.0
-    IOB%area_berg       = 0.0
-    IOB%mass_berg       = 0.0
-    IOB%calving         = 0.0
-    IOB%runoff_hflx     = 0.0
-    IOB%calving_hflx    = 0.0
-    IOB%mi              = 0.0
-    IOB%p               = 0.0
-
-end subroutine IOB_allocate
-
-
-subroutine convert_IOB_to_fluxes(IOB, forces, fluxes, index_bounds, Time, G, CS, &
->>>>>>> 93d7a07b
                                  sfc_state, restore_salt, restore_temp)
   type(ice_ocean_boundary_type), &
                    target, intent(in)    :: IOB    !< An ice-ocean boundary type with fluxes to drive
@@ -899,6 +840,58 @@
 
   call cpu_clock_end(id_clock_forcing)
 end subroutine convert_IOB_to_forces
+
+subroutine IOB_allocate(IOB, isc, iec, jsc, jec)
+
+  type(ice_ocean_boundary_type), intent(inout)    :: IOB    !< An ice-ocean boundary type with fluxes to drive
+  integer, intent(in) :: isc, iec, jsc, jec                 !< The ocean's local grid size
+
+    allocate ( IOB% u_flux (isc:iec,jsc:jec),          &
+               IOB% v_flux (isc:iec,jsc:jec),          &
+               IOB% t_flux (isc:iec,jsc:jec),          &
+               IOB% q_flux (isc:iec,jsc:jec),          &
+               IOB% salt_flux (isc:iec,jsc:jec),       &
+               IOB% lw_flux (isc:iec,jsc:jec),         &
+               IOB% sw_flux_vis_dir (isc:iec,jsc:jec), &
+               IOB% sw_flux_vis_dif (isc:iec,jsc:jec), &
+               IOB% sw_flux_nir_dir (isc:iec,jsc:jec), &
+               IOB% sw_flux_nir_dif (isc:iec,jsc:jec), &
+               IOB% lprec (isc:iec,jsc:jec),           &
+               IOB% fprec (isc:iec,jsc:jec),           &
+               IOB% runoff (isc:iec,jsc:jec),          &
+               IOB% ustar_berg (isc:iec,jsc:jec),      &
+               IOB% area_berg (isc:iec,jsc:jec),       &
+               IOB% mass_berg (isc:iec,jsc:jec),       &
+               IOB% calving (isc:iec,jsc:jec),         &
+               IOB% runoff_hflx (isc:iec,jsc:jec),     &
+               IOB% calving_hflx (isc:iec,jsc:jec),    &
+               IOB% mi (isc:iec,jsc:jec),              &
+               IOB% p (isc:iec,jsc:jec))
+
+    IOB%u_flux          = 0.0
+    IOB%v_flux          = 0.0
+    IOB%t_flux          = 0.0
+    IOB%q_flux          = 0.0
+    IOB%salt_flux       = 0.0
+    IOB%lw_flux         = 0.0
+    IOB%sw_flux_vis_dir = 0.0
+    IOB%sw_flux_vis_dif = 0.0
+    IOB%sw_flux_nir_dir = 0.0
+    IOB%sw_flux_nir_dif = 0.0
+    IOB%lprec           = 0.0
+    IOB%fprec           = 0.0
+    IOB%runoff          = 0.0
+    IOB%ustar_berg      = 0.0
+    IOB%area_berg       = 0.0
+    IOB%mass_berg       = 0.0
+    IOB%calving         = 0.0
+    IOB%runoff_hflx     = 0.0
+    IOB%calving_hflx    = 0.0
+    IOB%mi              = 0.0
+    IOB%p               = 0.0
+
+end subroutine IOB_allocate
+
 
 !> Adds thermodynamic flux adjustments obtained via data_override
 !! Component name is 'OCN'
