--- conflicted
+++ resolved
@@ -324,7 +324,6 @@
      call initialize_ice_shelf(param_file, OS%grid, OS%Time, OS%ice_shelf_CSp, &
                                OS%MOM_CSp%diag, OS%fluxes)
   endif
-<<<<<<< HEAD
 
   OS%use_waves=.false. ; 
   call get_param(param_file,mod,"USE_WAVES",OS%Use_Waves,&
@@ -333,10 +332,7 @@
      call MOM_wave_interface_init(OS%Time,OS%grid,OS%GV,param_file,OS%MOM_CSp%Wave_Parameter_CSp,OS%MOM_CSp%diag)
   endif
 
-  if (OS%icebergs_apply_rigid_boundary)  then      
-=======
   if (OS%icebergs_apply_rigid_boundary)  then
->>>>>>> ddfdbb61
     !call allocate_forcing_type(OS%grid, OS%fluxes, iceberg=.true.)
     !This assumes that the iceshelf and ocean are on the same grid. I hope this is true
     if (.not. OS%use_ice_shelf) call allocate_forcing_type(OS%grid, OS%fluxes, ustar=.true., shelf=.true.)
