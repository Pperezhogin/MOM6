--- conflicted
+++ resolved
@@ -881,11 +881,9 @@
   endif
 
   i0 = is - isc_bnd ; j0 = js - jsc_bnd
-  !If directed convert the surface T&S
-  !from conservative T to potential T and
-  !from absolute (reference) salinity to practical salinity
-  !
-  if(use_conT_absS) then
+  if (use_conT_absS) then
+    !If directed convert the surface T&S from conservative T to potential T and
+    !from absolute (reference) salinity to practical salinity
     do j=jsc_bnd,jec_bnd ; do i=isc_bnd,iec_bnd
       Ocean_sfc%s_surf(i,j) = gsw_sp_from_sr(sfc_state%SSS(i+i0,j+j0))
       Ocean_sfc%t_surf(i,j) = gsw_pt_from_ct(sfc_state%SSS(i+i0,j+j0), &
@@ -898,28 +896,21 @@
     enddo ; enddo
   endif
 
-  do j=jsc_bnd,jec_bnd ; do i=isc_bnd,iec_bnd
-<<<<<<< HEAD
-    Ocean_sfc%sea_lev(i,j) = sfc_state%sea_lev(i+i0,j+j0)
-    if (present(patm)) &
-      Ocean_sfc%sea_lev(i,j) = Ocean_sfc%sea_lev(i,j) + patm(i,j) * press_to_z
-      if (associated(sfc_state%frazil)) &
-      Ocean_sfc%frazil(i,j) = sfc_state%frazil(i+i0,j+j0)
-=======
-    Ocean_sfc%sea_lev(i,j) = state%sea_lev(i+i0,j+j0)
->>>>>>> db4e301e
-    Ocean_sfc%area(i,j)   =  G%areaT(i+i0,j+j0)
-  enddo ; enddo
-
   if (present(patm)) then
     do j=jsc_bnd,jec_bnd ; do i=isc_bnd,iec_bnd
-       Ocean_sfc%sea_lev(i,j) = Ocean_sfc%sea_lev(i,j) + patm(i,j) * press_to_z
+      Ocean_sfc%sea_lev(i,j) = sfc_state%sea_lev(i+i0,j+j0) + patm(i,j) * press_to_z
+      Ocean_sfc%area(i,j) = G%areaT(i+i0,j+j0)
     enddo ; enddo
-  endif
-
-  if (associated(state%frazil)) then
+  else
     do j=jsc_bnd,jec_bnd ; do i=isc_bnd,iec_bnd
-      Ocean_sfc%frazil(i,j) = state%frazil(i+i0,j+j0)
+      Ocean_sfc%sea_lev(i,j) = sfc_state%sea_lev(i+i0,j+j0)
+      Ocean_sfc%area(i,j) = G%areaT(i+i0,j+j0)
+    enddo ; enddo
+  endif
+
+  if (associated(sfc_state%frazil)) then
+    do j=jsc_bnd,jec_bnd ; do i=isc_bnd,iec_bnd
+      Ocean_sfc%frazil(i,j) = sfc_state%frazil(i+i0,j+j0)
     enddo ; enddo
   endif
 
