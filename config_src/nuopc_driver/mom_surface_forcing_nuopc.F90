!> Converts the input ESMF data (import data) to a MOM-specific data type (surface_forcing_CS).
module MOM_surface_forcing_nuopc

! This file is part of MOM6. See LICENSE.md for the license.

use MOM_coms,             only : reproducing_sum
use MOM_constants,        only : hlv, hlf
use MOM_cpu_clock,        only : cpu_clock_id, cpu_clock_begin, cpu_clock_end
use MOM_cpu_clock,        only : CLOCK_SUBCOMPONENT
use MOM_diag_mediator,    only : diag_ctrl
use MOM_diag_mediator,    only : safe_alloc_ptr, time_type
use MOM_domains,          only : pass_vector, pass_var, fill_symmetric_edges
use MOM_domains,          only : global_field_sum, BITWISE_EXACT_SUM
use MOM_domains,          only : AGRID, BGRID_NE, CGRID_NE, To_All
use MOM_domains,          only : To_North, To_East, Omit_Corners
use MOM_error_handler,    only : MOM_error, WARNING, FATAL, is_root_pe, MOM_mesg
use MOM_file_parser,      only : get_param, log_version, param_file_type
use MOM_forcing_type,     only : forcing, mech_forcing
use MOM_forcing_type,     only : forcing_diags, mech_forcing_diags, register_forcing_type_diags
use MOM_forcing_type,     only : allocate_forcing_type, deallocate_forcing_type
use MOM_forcing_type,     only : allocate_mech_forcing, deallocate_mech_forcing
use MOM_get_input,        only : Get_MOM_Input, directories
use MOM_grid,             only : ocean_grid_type
use MOM_io,               only : slasher, write_version_number, MOM_read_data
use MOM_restart,          only : register_restart_field, restart_init, MOM_restart_CS
use MOM_restart,          only : restart_init_end, save_restart, restore_state
use MOM_string_functions, only : uppercase
use MOM_spatial_means,    only : adjust_area_mean_to_zero
use MOM_unit_scaling,     only : unit_scale_type
use MOM_variables,        only : surface
use user_revise_forcing,  only : user_alter_forcing, user_revise_forcing_init
use user_revise_forcing,  only : user_revise_forcing_CS

use coupler_types_mod,    only : coupler_2d_bc_type, coupler_type_write_chksums
use coupler_types_mod,    only : coupler_type_initialized, coupler_type_spawn
use coupler_types_mod,    only : coupler_type_copy_data
use data_override_mod,    only : data_override_init, data_override
use fms_mod,              only : stdout
use mpp_mod,              only : mpp_chksum
use time_interp_external_mod, only : init_external_field, time_interp_external
use time_interp_external_mod, only : time_interp_external_init

implicit none ; private

#include <MOM_memory.h>

public convert_IOB_to_fluxes
public convert_IOB_to_forces
public surface_forcing_init
public forcing_save_restart
public ice_ocn_bnd_type_chksum

private apply_flux_adjustments
private apply_force_adjustments
private surface_forcing_end

!> Contains pointers to the forcing fields which may be used to drive MOM.
!! All fluxes are positive downward.
type, public :: surface_forcing_CS ; private
  integer :: wind_stagger       !< AGRID, BGRID_NE, or CGRID_NE (integer values
                                !! from MOM_domains) to indicate the staggering of
                                !! the winds that are being provided in calls to
                                !! update_ocean_model.
  logical :: use_temperature    !! If true, temp and saln used as state variables
  real :: wind_stress_multiplier !< A multiplier applied to incoming wind stress (nondim).

  real :: Rho0                  !< Boussinesq reference density [R ~> kg m-3]
  real :: area_surf = -1.0      !< total ocean surface area [m^2]
  real :: latent_heat_fusion    !< latent heat of fusion [J/kg]
  real :: latent_heat_vapor     !< latent heat of vaporization [J/kg]

  real :: max_p_surf            !< maximum surface pressure that can be
                                !! exerted by the atmosphere and floating sea-ice,
                                !! in Pa.  This is needed because the FMS coupling
                                !! structure does not limit the water that can be
                                !! frozen out of the ocean and the ice-ocean heat
                                !! fluxes are treated explicitly.
  logical :: use_limited_P_SSH  !< If true, return the sea surface height with
                                !! the correction for the atmospheric (and sea-ice)
                                !! pressure limited by max_p_surf instead of the
                                !! full atmospheric pressure.  The default is true.

  real :: gust_const            !< constant unresolved background gustiness for ustar [R L Z T-1 ~> Pa]
  logical :: read_gust_2d       !< If true, use a 2-dimensional gustiness supplied
                                !! from an input file.
  real, pointer, dimension(:,:) :: &
    TKE_tidal => NULL(), &      !< turbulent kinetic energy introduced to the
                                !! bottom boundary layer by drag on the tidal flows [R Z3 T-3 ~> W m-2]
    gust => NULL(), &           !< spatially varying unresolved background
                                !! gustiness that contributes to ustar [R L Z T-1 ~> Pa].
                                !! gust is used when read_gust_2d is true.
    ustar_tidal => NULL()       !< tidal contribution to the bottom friction velocity [Z T-1 ~> m s-1]
  real :: cd_tides              !< drag coefficient that applies to the tides (nondimensional)
  real :: utide                 !< constant tidal velocity to use if read_tideamp
                                !! is false [Z T-1 ~> m s-1]
  logical :: read_tideamp       !< If true, spatially varying tidal amplitude read from a file.

  logical :: rigid_sea_ice      !< If true, sea-ice exerts a rigidity that acts
                                !! to damp surface deflections (especially surface
                                !! gravity waves).  The default is false.
  real    :: G_Earth            !< Gravitational acceleration [m s-2]
  real    :: Kv_sea_ice         !! viscosity in sea-ice that resists sheared vertical motions [m2 s-1]
  real    :: density_sea_ice    !< typical density of sea-ice [kg m-3]. The value is
                                !! only used to convert the ice pressure into
                                !! appropriate units for use with Kv_sea_ice.
  real    :: rigid_sea_ice_mass !< A mass per unit area of sea-ice beyond which
                                !! sea-ice viscosity becomes effective, in kg m-2,
                                !! typically of order 1000 [kg m-2].
  logical :: allow_flux_adjustments !< If true, use data_override to obtain flux adjustments
  logical :: liquid_runoff_from_data !< If true, use data_override to obtain liquid runoff

  real    :: Flux_const                     !< piston velocity for surface restoring [m/s]
  logical :: salt_restore_as_sflux          !< If true, SSS restore as salt flux instead of water flux
  logical :: adjust_net_srestore_to_zero    !< adjust srestore to zero (for both salt_flux or vprec)
  logical :: adjust_net_srestore_by_scaling !< adjust srestore w/o moving zero contour
  logical :: adjust_net_fresh_water_to_zero !< adjust net surface fresh-water (w/ restoring) to zero
  logical :: use_net_FW_adjustment_sign_bug !< use the wrong sign when adjusting net FW
  logical :: adjust_net_fresh_water_by_scaling !< adjust net surface fresh-water w/o moving zero contour
  logical :: mask_srestore_under_ice        !< If true, use an ice mask defined by frazil
                                            !< criteria for salinity restoring.
  real    :: ice_salt_concentration         !< salt concentration for sea ice [kg/kg]
  logical :: mask_srestore_marginal_seas    !< if true, then mask SSS restoring in marginal seas
  real    :: max_delta_srestore             !< maximum delta salinity used for restoring
  real    :: max_delta_trestore             !< maximum delta sst used for restoring
  real, pointer, dimension(:,:) :: basin_mask => NULL() !< mask for SSS restoring by basin

  type(diag_ctrl), pointer :: diag                  !< structure to regulate diagnostic output timing
  character(len=200)       :: inputdir              !< directory where NetCDF input files are
  character(len=200)       :: salt_restore_file     !< filename for salt restoring data
  character(len=30)        :: salt_restore_var_name !< name of surface salinity in salt_restore_file
  logical                  :: mask_srestore         !< if true, apply a 2-dimensional mask to the surface
                                                    !< salinity restoring fluxes. The masking file should be
                                                    !< in inputdir/salt_restore_mask.nc and the field should
                                                    !! be named 'mask'
  real, pointer, dimension(:,:) :: srestore_mask => NULL() !< mask for SSS restoring
  character(len=200)       :: temp_restore_file     !< filename for sst restoring data
  character(len=30)        :: temp_restore_var_name !< name of surface temperature in temp_restore_file
  logical                  :: mask_trestore         !< if true, apply a 2-dimensional mask to the surface
                                                    !! temperature restoring fluxes. The masking file should be
                                                    !! in inputdir/temp_restore_mask.nc and the field should
                                                    !! be named 'mask'
  real, pointer, dimension(:,:) :: trestore_mask => NULL() !< mask for SST restoring
  integer :: id_srestore = -1     !< id number for time_interp_external.
  integer :: id_trestore = -1     !< id number for time_interp_external.

  ! Diagnostics handles
  type(forcing_diags), public :: handles

  type(MOM_restart_CS), pointer :: restart_CSp => NULL()
  type(user_revise_forcing_CS), pointer :: urf_CS => NULL()
end type surface_forcing_CS

!> Structure corresponding to forcing, but with the elements, units, and conventions
!! that exactly conform to the use for MOM-based coupled models.
type, public :: ice_ocean_boundary_type
  real, pointer, dimension(:,:) :: lrunoff           =>NULL() !< liquid runoff [kg/m2/s]
  real, pointer, dimension(:,:) :: frunoff           =>NULL() !< ice runoff [kg/m2/s]
  real, pointer, dimension(:,:) :: u_flux            =>NULL() !< i-direction wind stress [Pa]
  real, pointer, dimension(:,:) :: v_flux            =>NULL() !< j-direction wind stress [Pa]
  real, pointer, dimension(:,:) :: t_flux            =>NULL() !< sensible heat flux [W/m2]
  real, pointer, dimension(:,:) :: q_flux            =>NULL() !< specific humidity flux [kg/m2/s]
  real, pointer, dimension(:,:) :: salt_flux         =>NULL() !< salt flux [kg/m2/s]
  real, pointer, dimension(:,:) :: seaice_melt_heat  =>NULL() !< sea ice and snow melt heat flux [W/m2]
  real, pointer, dimension(:,:) :: seaice_melt       =>NULL() !< water flux due to sea ice and snow melting [kg/m2/s]
  real, pointer, dimension(:,:) :: lw_flux           =>NULL() !< long wave radiation [W/m2]
  real, pointer, dimension(:,:) :: sw_flux_vis_dir   =>NULL() !< direct visible sw radiation [W/m2]
  real, pointer, dimension(:,:) :: sw_flux_vis_dif   =>NULL() !< diffuse visible sw radiation [W/m2]
  real, pointer, dimension(:,:) :: sw_flux_nir_dir   =>NULL() !< direct Near InfraRed sw radiation [W/m2]
  real, pointer, dimension(:,:) :: sw_flux_nir_dif   =>NULL() !< diffuse Near InfraRed sw radiation [W/m2]
  real, pointer, dimension(:,:) :: lprec             =>NULL() !< mass flux of liquid precip [kg/m2/s]
  real, pointer, dimension(:,:) :: fprec             =>NULL() !< mass flux of frozen precip [kg/m2/s]
  real, pointer, dimension(:,:) :: ustar_berg        =>NULL() !< frictional velocity beneath icebergs [m/s]
  real, pointer, dimension(:,:) :: area_berg         =>NULL() !< area covered by icebergs[m2/m2]
  real, pointer, dimension(:,:) :: mass_berg         =>NULL() !< mass of icebergs(kg/m2)
  real, pointer, dimension(:,:) :: lrunoff_hflx      =>NULL() !< heat content of liquid runoff [W/m2]
  real, pointer, dimension(:,:) :: frunoff_hflx      =>NULL() !< heat content of frozen runoff [W/m2]
  real, pointer, dimension(:,:) :: p                 =>NULL() !< pressure of overlying ice and atmosphere
                                                              !< on ocean surface [Pa]
  real, pointer, dimension(:,:) :: mi                =>NULL() !< mass of ice [kg/m2]
  real, pointer, dimension(:,:) :: ice_rigidity      =>NULL() !< rigidity of the sea ice, sea-ice and
                                                              !! ice-shelves, expressed as a coefficient
                                                              !! for divergence damping, as determined
                                                              !! outside of the ocean model in [m3/s]
  integer :: xtype                                            !< The type of the exchange - REGRID, REDIST or DIRECT
  type(coupler_2d_bc_type)      :: fluxes                     !< A structure that may contain an array of
                                                              !! named fields used for passive tracer fluxes.
  integer :: wind_stagger = -999                              !< A flag indicating the spatial discretization of
                                                              !! wind stresses.  This flag may be set by the
                                                              !! flux-exchange code, based on what the sea-ice
                                                              !! model is providing.  Otherwise, the value from
                                                              !! the surface_forcing_CS is used.
end type ice_ocean_boundary_type

integer :: id_clock_forcing

contains

!> This subroutine translates the Ice_ocean_boundary_type into a MOM
!! thermodynamic forcing type, including changes of units, sign conventions,
!! and putting the fields into arrays with MOM-standard halos.
subroutine convert_IOB_to_fluxes(IOB, fluxes, index_bounds, Time, valid_time, G, US, CS, &
                                 sfc_state, restore_salt, restore_temp)
  type(ice_ocean_boundary_type), &
                   target, intent(in)    :: IOB    !< An ice-ocean boundary type with fluxes to drive
                                                   !! the ocean in a coupled model
  type(forcing),           intent(inout) :: fluxes !< A structure containing pointers to all
                                                   !! possible mass, heat or salt flux forcing fields.
                                                   !!  Unused fields have NULL ptrs.
  integer, dimension(4),   intent(in)    :: index_bounds !< The i- and j- size of the arrays in IOB.
  type(time_type),         intent(in)    :: Time   !< The time of the fluxes, used for interpolating the
                                                   !! salinity to the right time, when it is being restored.
  real,                    intent(in)    :: valid_time !< The amount of time over which these fluxes
                                                   !! should be applied [s].
  type(ocean_grid_type),   intent(inout) :: G      !< The ocean's grid structure
  type(unit_scale_type),   intent(in)    :: US     !< A dimensional unit scaling type
  type(surface_forcing_CS),pointer       :: CS     !< A pointer to the control structure returned by a
                                                   !! previous call to surface_forcing_init.
  type(surface),           intent(in)    :: sfc_state !< A structure containing fields that describe the
                                                   !! surface state of the ocean.
  logical,       optional, intent(in)    :: restore_salt !< If true, salinity is restored to a target value.
  logical,       optional, intent(in)    :: restore_temp !< If true, temperature is restored to a target value.

  ! local variables
  real, dimension(SZI_(G),SZJ_(G)) :: &
    data_restore,  & !< The surface value toward which to restore [g/kg or degC]
    SST_anom,      & !< Instantaneous sea surface temperature anomalies from a target value [deg C]
    SSS_anom,      & !< Instantaneous sea surface salinity anomalies from a target value [g/kg]
    SSS_mean,      & !< A (mean?) salinity about which to normalize local salinity
                     !! anomalies when calculating restorative precipitation anomalies [g/kg]
    PmE_adj,       & !< The adjustment to PminusE that will cause the salinity
                     !! to be restored toward its target value [kg/(m^2 * s)]
    net_FW,        & !< The area integrated net freshwater flux into the ocean [kg/s]
    net_FW2,       & !< The area integrated net freshwater flux into the ocean [kg/s]
    work_sum,      & !< A 2-d array that is used as the work space for a global
                     !! sum, used with units of m2 or [kg/s]
    open_ocn_mask    !< a binary field indicating where ice is present based on frazil criteria

  integer :: i, j, is, ie, js, je, Isq, Ieq, Jsq, Jeq, i0, j0
  integer :: isd, ied, jsd, jed, IsdB, IedB, JsdB, JedB, isr, ier, jsr, jer
  integer :: isc_bnd, iec_bnd, jsc_bnd, jec_bnd

  logical :: restore_salinity !< local copy of the argument restore_salt, if it
                              !! is present, or false (no restoring) otherwise.
  logical :: restore_sst      !< local copy of the argument restore_temp, if it
                              !! is present, or false (no restoring) otherwise.
  real :: delta_sss           !< temporary storage for sss diff from restoring value
  real :: delta_sst           !< temporary storage for sst diff from restoring value
  real :: kg_m2_s_conversion  !< A combination of unit conversion factors for rescaling
                              !! mass fluxes [R Z s m2 kg-1 T-1 ~> 1].

  real :: C_p                 !< heat capacity of seawater ( J/(K kg) )
  real :: sign_for_net_FW_bug !< Should be +1. but an old bug can be recovered by using -1.

  call cpu_clock_begin(id_clock_forcing)

  isc_bnd = index_bounds(1) ; iec_bnd = index_bounds(2)
  jsc_bnd = index_bounds(3) ; jec_bnd = index_bounds(4)
  is   = G%isc   ; ie   = G%iec    ; js   = G%jsc   ; je   = G%jec
  Isq  = G%IscB  ; Ieq  = G%IecB   ; Jsq  = G%JscB  ; Jeq  = G%JecB
  isd  = G%isd   ; ied  = G%ied    ; jsd  = G%jsd   ; jed  = G%jed
  IsdB = G%IsdB  ; IedB = G%IedB   ; JsdB = G%JsdB  ; JedB = G%JedB
  isr = is-isd+1 ; ier  = ie-isd+1 ; jsr = js-jsd+1 ; jer = je-jsd+1

  kg_m2_s_conversion = US%kg_m3_to_R*US%m_to_Z*US%T_to_s
  C_p                    = fluxes%C_p
  open_ocn_mask(:,:)     = 1.0
  pme_adj(:,:)           = 0.0
  fluxes%vPrecGlobalAdj  = 0.0
  fluxes%vPrecGlobalScl  = 0.0
  fluxes%saltFluxGlobalAdj = 0.0
  fluxes%saltFluxGlobalScl = 0.0
  fluxes%netFWGlobalAdj = 0.0
  fluxes%netFWGlobalScl = 0.0

  restore_salinity = .false.
  if (present(restore_salt)) restore_salinity = restore_salt
  restore_sst = .false.
  if (present(restore_temp)) restore_sst = restore_temp

  ! allocation and initialization if this is the first time that this
  ! flux type has been used.
  if (fluxes%dt_buoy_accum < 0) then
    call allocate_forcing_type(G, fluxes, water=.true., heat=.true., &
                               ustar=.true., press=.true.)

    call safe_alloc_ptr(fluxes%sw_vis_dir,isd,ied,jsd,jed)
    call safe_alloc_ptr(fluxes%sw_vis_dif,isd,ied,jsd,jed)
    call safe_alloc_ptr(fluxes%sw_nir_dir,isd,ied,jsd,jed)
    call safe_alloc_ptr(fluxes%sw_nir_dif,isd,ied,jsd,jed)

    call safe_alloc_ptr(fluxes%p_surf     ,isd,ied,jsd,jed)
    call safe_alloc_ptr(fluxes%p_surf_full,isd,ied,jsd,jed)
    if (CS%use_limited_P_SSH) then
       fluxes%p_surf_SSH => fluxes%p_surf
    else
       fluxes%p_surf_SSH => fluxes%p_surf_full
    endif

    call safe_alloc_ptr(fluxes%salt_flux,isd,ied,jsd,jed)
    call safe_alloc_ptr(fluxes%salt_flux_in,isd,ied,jsd,jed)
    call safe_alloc_ptr(fluxes%salt_flux_added,isd,ied,jsd,jed)

    call safe_alloc_ptr(fluxes%TKE_tidal,isd,ied,jsd,jed)
    call safe_alloc_ptr(fluxes%ustar_tidal,isd,ied,jsd,jed)

    if (CS%allow_flux_adjustments) then
      call safe_alloc_ptr(fluxes%heat_added,isd,ied,jsd,jed)
      call safe_alloc_ptr(fluxes%salt_flux_added,isd,ied,jsd,jed)
    endif

    do j=js-2,je+2 ; do i=is-2,ie+2
      fluxes%TKE_tidal(i,j)   = CS%TKE_tidal(i,j)
      fluxes%ustar_tidal(i,j) = CS%ustar_tidal(i,j)
    enddo ; enddo

    if (restore_temp) call safe_alloc_ptr(fluxes%heat_added,isd,ied,jsd,jed)

  endif   ! endif for allocation and initialization

  if (((associated(IOB%ustar_berg) .and. (.not.associated(fluxes%ustar_berg))) &
    .or. (associated(IOB%area_berg) .and. (.not.associated(fluxes%area_berg)))) &
    .or. (associated(IOB%mass_berg) .and. (.not.associated(fluxes%mass_berg)))) &
    call allocate_forcing_type(G, fluxes, iceberg=.true.)

  if ((.not.coupler_type_initialized(fluxes%tr_fluxes)) .and. &
      coupler_type_initialized(IOB%fluxes)) &
    call coupler_type_spawn(IOB%fluxes, fluxes%tr_fluxes, &
                            (/is,is,ie,ie/), (/js,js,je,je/))
  !   It might prove valuable to use the same array extents as the rest of the
  ! ocean model, rather than using haloless arrays, in which case the last line
  ! would be: (             (/isd,is,ie,ied/), (/jsd,js,je,jed/))

  ! allocation and initialization on first call to this routine
  if (CS%area_surf < 0.0) then
    do j=js,je ; do i=is,ie
      work_sum(i,j) = US%L_to_m**2*G%areaT(i,j) * G%mask2dT(i,j)
    enddo ; enddo
    CS%area_surf = reproducing_sum(work_sum, isr, ier, jsr, jer)
  endif    ! endif for allocation and initialization


  ! Indicate that there are new unused fluxes.
  fluxes%fluxes_used = .false.
  fluxes%dt_buoy_accum = US%s_to_T*valid_time

  if (CS%allow_flux_adjustments) then
    fluxes%heat_added(:,:)=0.0
    fluxes%salt_flux_added(:,:)=0.0
  endif

  do j=js,je ; do i=is,ie
    fluxes%salt_flux(i,j) = 0.0
    fluxes%vprec(i,j) = 0.0
  enddo ; enddo

  ! Salinity restoring logic
  if (restore_salinity) then
    call time_interp_external(CS%id_srestore,Time,data_restore)
    ! open_ocn_mask indicates where to restore salinity (1 means restore, 0 does not)
    open_ocn_mask(:,:) = 1.0
    if (CS%mask_srestore_under_ice) then ! Do not restore under sea-ice
      do j=js,je ; do i=is,ie
        if (sfc_state%SST(i,j) <= -0.0539*sfc_state%SSS(i,j)) open_ocn_mask(i,j)=0.0
      enddo ; enddo
    endif
    if (CS%salt_restore_as_sflux) then
      do j=js,je ; do i=is,ie
        delta_sss = data_restore(i,j)- sfc_state%SSS(i,j)
        delta_sss = sign(1.0,delta_sss)*min(abs(delta_sss),CS%max_delta_srestore)
        fluxes%salt_flux(i,j) = 1.e-3*G%mask2dT(i,j) * (CS%Rho0*US%m_to_Z*US%T_to_s*CS%Flux_const)* &
                  (CS%basin_mask(i,j)*open_ocn_mask(i,j)*CS%srestore_mask(i,j)) *delta_sss  ! kg Salt m-2 s-1
      enddo ; enddo
      if (CS%adjust_net_srestore_to_zero) then
        if (CS%adjust_net_srestore_by_scaling) then
          call adjust_area_mean_to_zero(fluxes%salt_flux, G, fluxes%saltFluxGlobalScl, &
                         unit_scale=US%R_to_kg_m3*US%Z_to_m*US%s_to_T)
          fluxes%saltFluxGlobalAdj = 0.
        else
          work_sum(is:ie,js:je) = US%L_to_m**2*US%R_to_kg_m3*US%Z_to_m*US%s_to_T * &
                  G%areaT(is:ie,js:je)*fluxes%salt_flux(is:ie,js:je)
          fluxes%saltFluxGlobalAdj = reproducing_sum(work_sum(:,:), isr,ier, jsr,jer)/CS%area_surf
          fluxes%salt_flux(is:ie,js:je) = fluxes%salt_flux(is:ie,js:je) - kg_m2_s_conversion * fluxes%saltFluxGlobalAdj
        endif
      endif
      fluxes%salt_flux_added(is:ie,js:je) = fluxes%salt_flux(is:ie,js:je) ! Diagnostic
    else
      do j=js,je ; do i=is,ie
        if (G%mask2dT(i,j) > 0.5) then
          delta_sss = sfc_state%SSS(i,j) - data_restore(i,j)
          delta_sss = sign(1.0,delta_sss)*min(abs(delta_sss),CS%max_delta_srestore)
          fluxes%vprec(i,j) = (CS%basin_mask(i,j)*open_ocn_mask(i,j)*CS%srestore_mask(i,j))* &
                      (US%m_to_Z*US%T_to_s * CS%Rho0*CS%Flux_const) * &
                      delta_sss / (0.5*(sfc_state%SSS(i,j) + data_restore(i,j)))
        endif
      enddo ; enddo
      if (CS%adjust_net_srestore_to_zero) then
        if (CS%adjust_net_srestore_by_scaling) then
          call adjust_area_mean_to_zero(fluxes%vprec, G, fluxes%vPrecGlobalScl, &
                                        unit_scale=US%R_to_kg_m3*US%Z_to_m*US%s_to_T)
          fluxes%vPrecGlobalAdj = 0.
        else
          work_sum(is:ie,js:je) = US%L_to_m**2*G%areaT(is:ie,js:je) * &
                                  US%R_to_kg_m3*US%Z_to_m*US%s_to_T*fluxes%vprec(is:ie,js:je)
          fluxes%vPrecGlobalAdj = reproducing_sum(work_sum(:,:), isr, ier, jsr, jer) / CS%area_surf
          do j=js,je ; do i=is,ie
            fluxes%vprec(i,j) = ( fluxes%vprec(i,j) - kg_m2_s_conversion * fluxes%vPrecGlobalAdj ) * G%mask2dT(i,j)
          enddo ; enddo
        endif
      endif
    endif
  endif

  ! SST restoring logic
  if (restore_sst) then
    call time_interp_external(CS%id_trestore,Time,data_restore)
    do j=js,je ; do i=is,ie
      delta_sst = data_restore(i,j)- sfc_state%SST(i,j)
      delta_sst = sign(1.0,delta_sst)*min(abs(delta_sst),CS%max_delta_trestore)
      fluxes%heat_added(i,j) = G%mask2dT(i,j) * CS%trestore_mask(i,j) * &
                      (US%R_to_kg_m3*CS%Rho0*fluxes%C_p) * delta_sst * CS%Flux_const   ! W m-2
    enddo ; enddo
  endif

  ! Check that liquid runoff has a place to go
  if (CS%liquid_runoff_from_data .and. .not. associated(IOB%lrunoff)) then
    call MOM_error(FATAL, "liquid runoff is being added via data_override but "// &
                          "there is no associated runoff in the IOB")
    return
  end if

  ! obtain fluxes from IOB; note the staggering of indices
  i0 = is - isc_bnd ; j0 = js - jsc_bnd
  do j=js,je ; do i=is,ie

    if (associated(IOB%lprec)) &
      fluxes%lprec(i,j) =  kg_m2_s_conversion * IOB%lprec(i-i0,j-j0) * G%mask2dT(i,j)

    if (associated(IOB%fprec)) &
      fluxes%fprec(i,j) = kg_m2_s_conversion * IOB%fprec(i-i0,j-j0) * G%mask2dT(i,j)

    if (associated(IOB%q_flux)) &
      fluxes%evap(i,j) = kg_m2_s_conversion * IOB%q_flux(i-i0,j-j0) * G%mask2dT(i,j)

    ! liquid runoff flux
<<<<<<< HEAD
    if (associated(IOB%lrunoff)) then
      if(CS%liquid_runoff_from_data)call data_override('OCN', 'runoff', IOB%lrunoff, Time)
      fluxes%lrunoff(i,j) = IOB%lrunoff(i-i0,j-j0) * G%mask2dT(i,j)
    endif

    ! ice runoff flux
    if (associated(IOB%frunoff)) then
      fluxes%frunoff(i,j) = IOB%frunoff(i-i0,j-j0) * G%mask2dT(i,j)
=======
    if (associated(IOB%rofl_flux)) then
      fluxes%lrunoff(i,j) = kg_m2_s_conversion * IOB%rofl_flux(i-i0,j-j0) * G%mask2dT(i,j)
    else if (associated(IOB%runoff)) then
      fluxes%lrunoff(i,j) = kg_m2_s_conversion * IOB%runoff(i-i0,j-j0) * G%mask2dT(i,j)
    endif

    ! ice runoff flux
    if (associated(IOB%rofi_flux)) then
      fluxes%frunoff(i,j) = kg_m2_s_conversion * IOB%rofi_flux(i-i0,j-j0) * G%mask2dT(i,j)
    elseif (associated(IOB%calving)) then
      fluxes%frunoff(i,j) = kg_m2_s_conversion * IOB%calving(i-i0,j-j0) * G%mask2dT(i,j)
>>>>>>> 9f315396
    endif

    if (associated(IOB%ustar_berg)) &
      fluxes%ustar_berg(i,j) = US%m_to_Z*US%T_to_s * IOB%ustar_berg(i-i0,j-j0) * G%mask2dT(i,j)

    if (associated(IOB%area_berg)) &
      fluxes%area_berg(i,j) = IOB%area_berg(i-i0,j-j0) * G%mask2dT(i,j)

    if (associated(IOB%mass_berg)) &
      fluxes%mass_berg(i,j) = IOB%mass_berg(i-i0,j-j0) * G%mask2dT(i,j)

    if (associated(IOB%lrunoff_hflx)) &
      fluxes%heat_content_lrunoff(i,j) = IOB%lrunoff_hflx(i-i0,j-j0) * G%mask2dT(i,j)

<<<<<<< HEAD
    if (associated(IOB%frunoff_hflx)) &
      fluxes%heat_content_frunoff(i,j) = IOB%frunoff_hflx(i-i0,j-j0) * G%mask2dT(i,j)
=======
    if (associated(IOB%calving_hflx)) &
       fluxes%heat_content_frunoff(i,j) = kg_m2_s_conversion*IOB%calving_hflx(i-i0,j-j0) * G%mask2dT(i,j)
>>>>>>> 9f315396

    if (associated(IOB%lw_flux)) &
         fluxes%LW(i,j) = IOB%lw_flux(i-i0,j-j0) * G%mask2dT(i,j)

    if (associated(IOB%t_flux)) &
         fluxes%sens(i,j) = IOB%t_flux(i-i0,j-j0) * G%mask2dT(i,j)

    ! sea ice and snow melt heat flux [W/m2]
    if (associated(IOB%seaice_melt_heat)) &
         fluxes%seaice_melt_heat(i,j) = G%mask2dT(i,j) * IOB%seaice_melt_heat(i-i0,j-j0)

    ! water flux due to sea ice and snow melt [kg/m2/s]
    if (associated(IOB%seaice_melt)) &
         fluxes%seaice_melt(i,j) = kg_m2_s_conversion * G%mask2dT(i,j) * IOB%seaice_melt(i-i0,j-j0)

    fluxes%latent(i,j) = 0.0
    if (associated(IOB%fprec)) then
       fluxes%latent(i,j)            = fluxes%latent(i,j) + IOB%fprec(i-i0,j-j0)*CS%latent_heat_fusion
       fluxes%latent_fprec_diag(i,j) = G%mask2dT(i,j) * IOB%fprec(i-i0,j-j0)*CS%latent_heat_fusion
    endif
    if (associated(IOB%frunoff)) then
       fluxes%latent(i,j)              = fluxes%latent(i,j) + IOB%frunoff(i-i0,j-j0)*CS%latent_heat_fusion
       fluxes%latent_frunoff_diag(i,j) = G%mask2dT(i,j) * IOB%frunoff(i-i0,j-j0)*CS%latent_heat_fusion
    endif
    if (associated(IOB%q_flux)) then
       fluxes%latent(i,j)           = fluxes%latent(i,j) + IOB%q_flux(i-i0,j-j0)*CS%latent_heat_vapor
       fluxes%latent_evap_diag(i,j) = G%mask2dT(i,j) * IOB%q_flux(i-i0,j-j0)*CS%latent_heat_vapor
    endif
    fluxes%latent(i,j) = G%mask2dT(i,j) * fluxes%latent(i,j)

    if (associated(IOB%sw_flux_vis_dir)) &
      fluxes%sw_vis_dir(i,j) = G%mask2dT(i,j) * IOB%sw_flux_vis_dir(i-i0,j-j0)

    if (associated(IOB%sw_flux_vis_dif)) &
      fluxes%sw_vis_dif(i,j) = G%mask2dT(i,j) * IOB%sw_flux_vis_dif(i-i0,j-j0)

    if (associated(IOB%sw_flux_nir_dir)) &
      fluxes%sw_nir_dir(i,j) = G%mask2dT(i,j) * IOB%sw_flux_nir_dir(i-i0,j-j0)

    if (associated(IOB%sw_flux_nir_dif)) &
      fluxes%sw_nir_dif(i,j) = G%mask2dT(i,j) * IOB%sw_flux_nir_dif(i-i0,j-j0)

    fluxes%sw(i,j) = fluxes%sw_vis_dir(i,j) + fluxes%sw_vis_dif(i,j) + &
                     fluxes%sw_nir_dir(i,j) + fluxes%sw_nir_dif(i,j)

  enddo ; enddo

  ! applied surface pressure from atmosphere and cryosphere
  if (associated(IOB%p)) then
     if (CS%max_p_surf >= 0.0) then
        do j=js,je ; do i=is,ie
           fluxes%p_surf_full(i,j) = G%mask2dT(i,j) * IOB%p(i-i0,j-j0)
           fluxes%p_surf(i,j) = MIN(fluxes%p_surf_full(i,j),CS%max_p_surf)
        enddo; enddo
     else
        do j=js,je ; do i=is,ie
           fluxes%p_surf_full(i,j) = G%mask2dT(i,j) * IOB%p(i-i0,j-j0)
           fluxes%p_surf(i,j) = fluxes%p_surf_full(i,j)
        enddo; enddo
     endif
     fluxes%accumulate_p_surf = .true. ! Multiple components may contribute to surface pressure.
  endif

  if (associated(IOB%salt_flux)) then
    do j=js,je ; do i=is,ie
      fluxes%salt_flux(i,j)    = G%mask2dT(i,j)*(fluxes%salt_flux(i,j) + kg_m2_s_conversion*IOB%salt_flux(i-i0,j-j0))
      fluxes%salt_flux_in(i,j) = G%mask2dT(i,j)*( kg_m2_s_conversion*IOB%salt_flux(i-i0,j-j0) )
    enddo ; enddo
  endif

  ! adjust the NET fresh-water flux to zero, if flagged
  if (CS%adjust_net_fresh_water_to_zero) then
    sign_for_net_FW_bug = 1.
    if (CS%use_net_FW_adjustment_sign_bug) sign_for_net_FW_bug = -1.
    do j=js,je ; do i=is,ie
      net_FW(i,j) = US%R_to_kg_m3*US%Z_to_m*US%s_to_T * &
                    (((fluxes%lprec(i,j)   + fluxes%fprec(i,j) + fluxes%seaice_melt(i,j)) + &
                      (fluxes%lrunoff(i,j) + fluxes%frunoff(i,j))) + &
                      (fluxes%evap(i,j)    + fluxes%vprec(i,j)) ) * US%L_to_m**2*G%areaT(i,j)
      net_FW2(i,j) = net_FW(i,j) / (US%L_to_m**2*G%areaT(i,j))
    enddo ; enddo

    if (CS%adjust_net_fresh_water_by_scaling) then
      call adjust_area_mean_to_zero(net_FW2, G, fluxes%netFWGlobalScl)
      do j=js,je ; do i=is,ie
        fluxes%vprec(i,j) = fluxes%vprec(i,j) + US%kg_m3_to_R*US%m_to_Z*US%T_to_s * &
            (net_FW2(i,j) - net_FW(i,j)/(US%L_to_m**2*G%areaT(i,j))) * G%mask2dT(i,j)
      enddo ; enddo
    else
      fluxes%netFWGlobalAdj = reproducing_sum(net_FW(:,:), isr, ier, jsr, jer) / CS%area_surf
      do j=js,je ; do i=is,ie
        fluxes%vprec(i,j) = ( fluxes%vprec(i,j) - kg_m2_s_conversion * fluxes%netFWGlobalAdj ) * G%mask2dT(i,j)
      enddo ; enddo
    endif

  endif

  if (coupler_type_initialized(fluxes%tr_fluxes) .and. &
      coupler_type_initialized(IOB%fluxes)) &
    call coupler_type_copy_data(IOB%fluxes, fluxes%tr_fluxes)

  if (CS%allow_flux_adjustments) then
    ! Apply adjustments to fluxes
    call apply_flux_adjustments(G, US, CS, Time, fluxes)
  endif

  ! Allow for user-written code to alter fluxes after all the above
  call user_alter_forcing(sfc_state, fluxes, Time, G, CS%urf_CS)

  call cpu_clock_end(id_clock_forcing)

end subroutine convert_IOB_to_fluxes

!> This subroutine translates the Ice_ocean_boundary_type into a MOM
!! mechanical forcing type, including changes of units, sign conventions,
!! and putting the fields into arrays with MOM-standard halos.
subroutine convert_IOB_to_forces(IOB, forces, index_bounds, Time, G, US, CS)
  type(ice_ocean_boundary_type), &
                   target, intent(in)    :: IOB    !< An ice-ocean boundary type with fluxes to drive
                                                   !! the ocean in a coupled model
  type(mech_forcing),      intent(inout) :: forces !< A structure with the driving mechanical forces
  integer, dimension(4),   intent(in)    :: index_bounds !< The i- and j- size of the arrays in IOB.
  type(time_type),         intent(in)    :: Time   !< The time of the fluxes, used for interpolating the
                                                   !! salinity to the right time, when it is being restored.
  type(ocean_grid_type),   intent(inout) :: G      !< The ocean's grid structure
  type(unit_scale_type),   intent(in)    :: US     !< A dimensional unit scaling type
  type(surface_forcing_CS),pointer       :: CS     !< A pointer to the control structure returned by a
                                                   !! previous call to surface_forcing_init.

  ! local variables
  real, dimension(SZIB_(G),SZJB_(G)) :: &
    taux_at_q, & !< Zonal wind stresses at q points [Pa]
    tauy_at_q    !< Meridional wind stresses at q points [Pa]

  real, dimension(SZI_(G),SZJ_(G)) :: &
    rigidity_at_h, & !< Ice rigidity at tracer points (m3 s-1)
    taux_at_h, & !< Zonal wind stresses at h points [Pa]
    tauy_at_h    !< Meridional wind stresses at h points [Pa]

  real :: gustiness     !< unresolved gustiness that contributes to ustar [R Z L T-2 ~> Pa]
  real :: Irho0         !< inverse of the mean density in [Z L-1 R-1 ~> m3 kg-1]
  real :: taux2, tauy2  !< squared wind stresses [R2 Z2 L2 T-4 ~> Pa2]
  real :: tau_mag       !< magnitude of the wind stress [R Z L T-2 ~> Pa]
  real :: Pa_conversion ! A unit conversion factor from Pa to the internal wind stress units [R Z L T-2 Pa-1 ~> 1]
  real :: stress_conversion ! A unit conversion factor from Pa times any stress multiplier [R Z L T-2 Pa-1 ~> 1]
  real :: I_GEarth      !< 1.0 / G_Earth  [s2 m-1]
  real :: Kv_rho_ice    !< (CS%kv_sea_ice / CS%density_sea_ice) ( m^5/(s*kg) )
  real :: mass_ice      !< mass of sea ice at a face (kg/m^2)
  real :: mass_eff      !< effective mass of sea ice for rigidity (kg/m^2)

  integer :: wind_stagger  !< AGRID, BGRID_NE, or CGRID_NE (integers from MOM_domains)
  integer :: i, j, is, ie, js, je, Isq, Ieq, Jsq, Jeq, i0, j0
  integer :: isd, ied, jsd, jed, IsdB, IedB, JsdB, JedB, isr, ier, jsr, jer
  integer :: isc_bnd, iec_bnd, jsc_bnd, jec_bnd

  call cpu_clock_begin(id_clock_forcing)

  isc_bnd = index_bounds(1) ; iec_bnd = index_bounds(2)
  jsc_bnd = index_bounds(3) ; jec_bnd = index_bounds(4)
  is   = G%isc   ; ie   = G%iec    ; js   = G%jsc   ; je   = G%jec
  Isq  = G%IscB  ; Ieq  = G%IecB   ; Jsq  = G%JscB  ; Jeq  = G%JecB
  isd  = G%isd   ; ied  = G%ied    ; jsd  = G%jsd   ; jed  = G%jed
  IsdB = G%IsdB  ; IedB = G%IedB   ; JsdB = G%JsdB  ; JedB = G%JedB
  isr = is-isd+1 ; ier  = ie-isd+1 ; jsr = js-jsd+1 ; jer = je-jsd+1
  i0 = is - isc_bnd ; j0 = js - jsc_bnd

  Irho0 = US%L_to_Z / CS%Rho0
  Pa_conversion = US%kg_m3_to_R*US%m_s_to_L_T**2*US%L_to_Z
  stress_conversion = Pa_conversion * CS%wind_stress_multiplier

  ! allocation and initialization if this is the first time that this
  ! mechanical forcing type has been used.
  if (.not.forces%initialized) then

    call allocate_mech_forcing(G, forces, stress=.true., ustar=.true., press=.true.)

    call safe_alloc_ptr(forces%p_surf,isd,ied,jsd,jed)
    call safe_alloc_ptr(forces%p_surf_full,isd,ied,jsd,jed)

    if (CS%rigid_sea_ice) then
      call safe_alloc_ptr(forces%rigidity_ice_u,IsdB,IedB,jsd,jed)
      call safe_alloc_ptr(forces%rigidity_ice_v,isd,ied,JsdB,JedB)
    endif

    forces%initialized = .true.
  endif

  if ( (associated(IOB%area_berg) .and. (.not. associated(forces%area_berg))) .or. &
       (associated(IOB%mass_berg) .and. (.not. associated(forces%mass_berg))) ) &
    call allocate_mech_forcing(G, forces, iceberg=.true.)
  if (associated(IOB%ice_rigidity)) then
    rigidity_at_h(:,:) = 0.0
    call safe_alloc_ptr(forces%rigidity_ice_u,IsdB,IedB,jsd,jed)
    call safe_alloc_ptr(forces%rigidity_ice_v,isd,ied,JsdB,JedB)
  endif

  forces%accumulate_rigidity = .true. ! Multiple components may contribute to rigidity.
  if (associated(forces%rigidity_ice_u)) forces%rigidity_ice_u(:,:) = 0.0
  if (associated(forces%rigidity_ice_v)) forces%rigidity_ice_v(:,:) = 0.0

  ! applied surface pressure from atmosphere and cryosphere
  if (CS%use_limited_P_SSH) then
     forces%p_surf_SSH => forces%p_surf
  else
     forces%p_surf_SSH => forces%p_surf_full
  endif
  if (associated(IOB%p)) then
    if (CS%max_p_surf >= 0.0) then
      do j=js,je ; do i=is,ie
        forces%p_surf_full(i,j) = G%mask2dT(i,j) * IOB%p(i-i0,j-j0)
        forces%p_surf(i,j) = MIN(forces%p_surf_full(i,j),CS%max_p_surf)
      enddo ; enddo
    else
      do j=js,je ; do i=is,ie
        forces%p_surf_full(i,j) = G%mask2dT(i,j) * IOB%p(i-i0,j-j0)
        forces%p_surf(i,j) = forces%p_surf_full(i,j)
      enddo ; enddo
    endif
  else
    do j=js,je ; do i=is,ie
      forces%p_surf_full(i,j) = 0.0
      forces%p_surf(i,j) = 0.0
    enddo ; enddo
  endif
  forces%accumulate_p_surf = .true. ! Multiple components may contribute to surface pressure.

  ! TODO: this does not seem correct for NEMS
#ifdef CESMCOUPLED
  wind_stagger = AGRID
#else
  wind_stagger = CS%wind_stagger
#endif

  if (wind_stagger == BGRID_NE) then
    ! This is necessary to fill in the halo points.
    taux_at_q(:,:) = 0.0 ; tauy_at_q(:,:) = 0.0
  endif
  if (wind_stagger == AGRID) then
    ! This is necessary to fill in the halo points.
    taux_at_h(:,:) = 0.0 ; tauy_at_h(:,:) = 0.0
  endif

  ! obtain fluxes from IOB; note the staggering of indices
  do j=js,je ; do i=is,ie
    if (associated(IOB%area_berg)) &
      forces%area_berg(i,j) = IOB%area_berg(i-i0,j-j0) * G%mask2dT(i,j)

    if (associated(IOB%mass_berg)) &
      forces%mass_berg(i,j) = IOB%mass_berg(i-i0,j-j0) * G%mask2dT(i,j)

    if (associated(IOB%ice_rigidity)) &
      rigidity_at_h(i,j) = IOB%ice_rigidity(i-i0,j-j0) * G%mask2dT(i,j)

    if (wind_stagger == BGRID_NE) then
      if (associated(IOB%u_flux)) taux_at_q(I,J) = IOB%u_flux(i-i0,j-j0) * stress_conversion
      if (associated(IOB%v_flux)) tauy_at_q(I,J) = IOB%v_flux(i-i0,j-j0) * stress_conversion
    elseif (wind_stagger == AGRID) then
      if (associated(IOB%u_flux)) taux_at_h(i,j) = IOB%u_flux(i-i0,j-j0) * stress_conversion
      if (associated(IOB%v_flux)) tauy_at_h(i,j) = IOB%v_flux(i-i0,j-j0) * stress_conversion
    else ! C-grid wind stresses.
      if (associated(IOB%u_flux)) forces%taux(I,j) = IOB%u_flux(i-i0,j-j0) * stress_conversion
      if (associated(IOB%v_flux)) forces%tauy(i,J) = IOB%v_flux(i-i0,j-j0) * stress_conversion
    endif

  enddo ; enddo

  ! surface momentum stress related fields as function of staggering
  if (wind_stagger == BGRID_NE) then
    if (G%symmetric) &
      call fill_symmetric_edges(taux_at_q, tauy_at_q, G%Domain, stagger=BGRID_NE)
    call pass_vector(taux_at_q, tauy_at_q, G%Domain, stagger=BGRID_NE, halo=1)

    do j=js,je ; do I=Isq,Ieq
      forces%taux(I,j) = 0.0
      if ((G%mask2dBu(I,J) + G%mask2dBu(I,J-1)) > 0) &
        forces%taux(I,j) = (G%mask2dBu(I,J)*taux_at_q(I,J) + &
                            G%mask2dBu(I,J-1)*taux_at_q(I,J-1)) / &
                           (G%mask2dBu(I,J) + G%mask2dBu(I,J-1))
    enddo ; enddo

    do J=Jsq,Jeq ; do i=is,ie
      forces%tauy(i,J) = 0.0
      if ((G%mask2dBu(I,J) + G%mask2dBu(I-1,J)) > 0) &
        forces%tauy(i,J) = (G%mask2dBu(I,J)*tauy_at_q(I,J) + &
                            G%mask2dBu(I-1,J)*tauy_at_q(I-1,J)) / &
                           (G%mask2dBu(I,J) + G%mask2dBu(I-1,J))
    enddo ; enddo

    ! ustar is required for the bulk mixed layer formulation. The background value
    ! of 0.02 Pa is a relatively small value intended to give reasonable behavior
    ! in regions of very weak winds.

    do j=js,je ; do i=is,ie
      tau_mag = 0.0 ; gustiness = CS%gust_const
      if (((G%mask2dBu(I,J) + G%mask2dBu(I-1,J-1)) + &
           (G%mask2dBu(I,J-1) + G%mask2dBu(I-1,J))) > 0) then
        tau_mag = sqrt(((G%mask2dBu(I,J)*(taux_at_q(I,J)**2 + tauy_at_q(I,J)**2) + &
            G%mask2dBu(I-1,J-1)*(taux_at_q(I-1,J-1)**2 + tauy_at_q(I-1,J-1)**2)) + &
           (G%mask2dBu(I,J-1)*(taux_at_q(I,J-1)**2 + tauy_at_q(I,J-1)**2) + &
            G%mask2dBu(I-1,J)*(taux_at_q(I-1,J)**2 + tauy_at_q(I-1,J)**2)) ) / &
          ((G%mask2dBu(I,J) + G%mask2dBu(I-1,J-1)) + (G%mask2dBu(I,J-1) + G%mask2dBu(I-1,J))) )
        if (CS%read_gust_2d) gustiness = CS%gust(i,j)
      endif
      forces%ustar(i,j) = sqrt(gustiness*Irho0 + Irho0*tau_mag)
    enddo ; enddo

  elseif (wind_stagger == AGRID) then
    call pass_vector(taux_at_h, tauy_at_h, G%Domain, To_All+Omit_Corners, stagger=AGRID, halo=1)

    do j=js,je ; do I=Isq,Ieq
      forces%taux(I,j) = 0.0
      if ((G%mask2dT(i,j) + G%mask2dT(i+1,j)) > 0) &
        forces%taux(I,j) = (G%mask2dT(i,j)*taux_at_h(i,j) + &
                            G%mask2dT(i+1,j)*taux_at_h(i+1,j)) / &
                           (G%mask2dT(i,j) + G%mask2dT(i+1,j))
    enddo ; enddo

    do J=Jsq,Jeq ; do i=is,ie
      forces%tauy(i,J) = 0.0
      if ((G%mask2dT(i,j) + G%mask2dT(i,j+1)) > 0) &
        forces%tauy(i,J) = (G%mask2dT(i,j)*tauy_at_h(i,j) + &
                            G%mask2dT(i,J+1)*tauy_at_h(i,j+1)) / &
                           (G%mask2dT(i,j) + G%mask2dT(i,j+1))
    enddo ; enddo

    do j=js,je ; do i=is,ie
      gustiness = CS%gust_const
      if (CS%read_gust_2d .and. (G%mask2dT(i,j) > 0)) gustiness = CS%gust(i,j)
      forces%ustar(i,j) = sqrt(gustiness*Irho0 + Irho0 * G%mask2dT(i,j) * &
                               sqrt(taux_at_h(i,j)**2 + tauy_at_h(i,j)**2))
    enddo ; enddo

  else ! C-grid wind stresses.
    if (G%symmetric) &
      call fill_symmetric_edges(forces%taux, forces%tauy, G%Domain)
    call pass_vector(forces%taux, forces%tauy, G%Domain, halo=1)

    do j=js,je ; do i=is,ie
      taux2 = 0.0
      if ((G%mask2dCu(I-1,j) + G%mask2dCu(I,j)) > 0) &
        taux2 = (G%mask2dCu(I-1,j)*forces%taux(I-1,j)**2 + &
                 G%mask2dCu(I,j)*forces%taux(I,j)**2) / (G%mask2dCu(I-1,j) + G%mask2dCu(I,j))

      tauy2 = 0.0
      if ((G%mask2dCv(i,J-1) + G%mask2dCv(i,J)) > 0) &
        tauy2 = (G%mask2dCv(i,J-1)*forces%tauy(i,J-1)**2 + &
                 G%mask2dCv(i,J)*forces%tauy(i,J)**2) / (G%mask2dCv(i,J-1) + G%mask2dCv(i,J))

      if (CS%read_gust_2d) then
        forces%ustar(i,j) = sqrt(CS%gust(i,j)*Irho0 + Irho0*sqrt(taux2 + tauy2))
      else
        forces%ustar(i,j) = sqrt(CS%gust_const*Irho0 + Irho0*sqrt(taux2 + tauy2))
      endif
    enddo ; enddo

  endif   ! endif for wind related fields

  ! sea ice related dynamic fields
  if (associated(IOB%ice_rigidity)) then
    call pass_var(rigidity_at_h, G%Domain, halo=1)
    do I=is-1,ie ; do j=js,je
      forces%rigidity_ice_u(I,j) = forces%rigidity_ice_u(I,j) + &
              min(rigidity_at_h(i,j), rigidity_at_h(i+1,j))
    enddo ; enddo
    do i=is,ie ; do J=js-1,je
      forces%rigidity_ice_v(i,J) = forces%rigidity_ice_v(i,J) + &
              min(rigidity_at_h(i,j), rigidity_at_h(i,j+1))
    enddo ; enddo
  endif

  if (CS%rigid_sea_ice) then
    call pass_var(forces%p_surf_full, G%Domain, halo=1)
    I_GEarth = 1.0 / CS%g_Earth
    Kv_rho_ice = (CS%kv_sea_ice / CS%density_sea_ice)
    do I=is-1,ie ; do j=js,je
      mass_ice = min(forces%p_surf_full(i,j), forces%p_surf_full(i+1,j)) * I_GEarth
      mass_eff = 0.0
      if (mass_ice > CS%rigid_sea_ice_mass) then
        mass_eff = (mass_ice - CS%rigid_sea_ice_mass) **2 / &
                   (mass_ice + CS%rigid_sea_ice_mass)
      endif
      forces%rigidity_ice_u(I,j) = forces%rigidity_ice_u(I,j) + Kv_rho_ice * mass_eff
    enddo ; enddo
    do i=is,ie ; do J=js-1,je
      mass_ice = min(forces%p_surf_full(i,j), forces%p_surf_full(i,j+1)) * I_GEarth
      mass_eff = 0.0
      if (mass_ice > CS%rigid_sea_ice_mass) then
        mass_eff = (mass_ice - CS%rigid_sea_ice_mass) **2 / &
                   (mass_ice + CS%rigid_sea_ice_mass)
      endif
      forces%rigidity_ice_v(i,J) = forces%rigidity_ice_v(i,J) + Kv_rho_ice * mass_eff
    enddo ; enddo
  endif

  if (CS%allow_flux_adjustments) then
    ! Apply adjustments to forces
    call apply_force_adjustments(G, US, CS, Time, forces)
  endif

!###  ! Allow for user-written code to alter fluxes after all the above
!###  call user_alter_mech_forcing(forces, Time, G, CS%urf_CS)

  call cpu_clock_end(id_clock_forcing)
end subroutine convert_IOB_to_forces

!> Adds thermodynamic flux adjustments obtained via data_override
!! Component name is 'OCN'
!! Available adjustments are:
!! - hflx_adj (Heat flux into the ocean, in W m-2)
!! - sflx_adj (Salt flux into the ocean, in kg salt m-2 s-1)
!! - prcme_adj (Fresh water flux into the ocean, in kg m-2 s-1)
subroutine apply_flux_adjustments(G, US, CS, Time, fluxes)
  type(ocean_grid_type),    intent(inout) :: G  !< Ocean grid structure
  type(unit_scale_type),    intent(in)    :: US !< A dimensional unit scaling type
  type(surface_forcing_CS), pointer       :: CS !< Surface forcing control structure
  type(time_type),          intent(in)    :: Time !< Model time structure
  type(forcing),            intent(inout) :: fluxes !< Surface fluxes structure

  ! Local variables
  real, dimension(SZI_(G),SZJ_(G)) :: temp_at_h !< Fluxes at h points [W m-2 or kg m-2 s-1]

  integer :: isc, iec, jsc, jec, i, j
  logical :: overrode_h

  isc = G%isc; iec = G%iec ; jsc = G%jsc; jec = G%jec

  overrode_h = .false.
  call data_override('OCN', 'hflx_adj', temp_at_h(isc:iec,jsc:jec), Time, override=overrode_h)

  if (overrode_h) then ; do j=jsc,jec ; do i=isc,iec
    fluxes%heat_added(i,j) = fluxes%heat_added(i,j) + temp_at_h(i,j)* G%mask2dT(i,j)
  enddo ; enddo ; endif
  ! Not needed? ! if (overrode_h) call pass_var(fluxes%heat_added, G%Domain)

  overrode_h = .false.
  call data_override('OCN', 'sflx_adj', temp_at_h(isc:iec,jsc:jec), Time, override=overrode_h)

  if (overrode_h) then ; do j=jsc,jec ; do i=isc,iec
    fluxes%salt_flux_added(i,j) = fluxes%salt_flux_added(i,j) + &
        US%kg_m3_to_R*US%m_to_Z*US%T_to_s * temp_at_h(i,j)* G%mask2dT(i,j)
  enddo ; enddo ; endif
  ! Not needed? ! if (overrode_h) call pass_var(fluxes%salt_flux_added, G%Domain)

  overrode_h = .false.
  call data_override('OCN', 'prcme_adj', temp_at_h(isc:iec,jsc:jec), Time, override=overrode_h)

  if (overrode_h) then ; do j=jsc,jec ; do i=isc,iec
    fluxes%vprec(i,j) = fluxes%vprec(i,j) + US%kg_m3_to_R*US%m_to_Z*US%T_to_s * temp_at_h(i,j)* G%mask2dT(i,j)
  enddo ; enddo ; endif
  ! Not needed? ! if (overrode_h) call pass_var(fluxes%vprec, G%Domain)
end subroutine apply_flux_adjustments

!> Adds mechanical forcing adjustments obtained via data_override
!! Component name is 'OCN'
!! Available adjustments are:
!! - taux_adj (Zonal wind stress delta, positive to the east, in Pa)
!! - tauy_adj (Meridional wind stress delta, positive to the north, in Pa)
subroutine apply_force_adjustments(G, US, CS, Time, forces)
  type(ocean_grid_type),    intent(inout) :: G  !< Ocean grid structure
  type(unit_scale_type),    intent(in)    :: US !< A dimensional unit scaling type
  type(surface_forcing_CS), pointer       :: CS !< Surface forcing control structure
  type(time_type),          intent(in)    :: Time !< Model time structure
  type(mech_forcing),       intent(inout) :: forces !< A structure with the driving mechanical forces

  ! Local variables
  real, dimension(SZI_(G),SZJ_(G)) :: tempx_at_h !< Delta to zonal wind stress at h points [R Z L T-2 ~> Pa]
  real, dimension(SZI_(G),SZJ_(G)) :: tempy_at_h !< Delta to meridional wind stress at h points [R Z L T-2 ~> Pa]

  integer :: isc, iec, jsc, jec, i, j
  real :: dLonDx, dLonDy, rDlon, cosA, sinA, zonal_tau, merid_tau
  real :: Pa_conversion ! A unit conversion factor from Pa to the internal units [R Z L T-2 Pa-1 ~> 1]
  logical :: overrode_x, overrode_y

  isc = G%isc; iec = G%iec ; jsc = G%jsc; jec = G%jec
  Pa_conversion = US%kg_m3_to_R*US%m_s_to_L_T**2*US%L_to_Z

  tempx_at_h(:,:) = 0.0 ; tempy_at_h(:,:) = 0.0
  ! Either reads data or leaves contents unchanged
  overrode_x = .false. ; overrode_y = .false.
  call data_override('OCN', 'taux_adj', tempx_at_h(isc:iec,jsc:jec), Time, override=overrode_x)
  call data_override('OCN', 'tauy_adj', tempy_at_h(isc:iec,jsc:jec), Time, override=overrode_y)

  if (overrode_x .or. overrode_y) then
    if (.not. (overrode_x .and. overrode_y)) call MOM_error(FATAL,"apply_flux_adjustments: "//&
            "Both taux_adj and tauy_adj must be specified, or neither, in data_table")

    ! Rotate winds
    call pass_vector(tempx_at_h, tempy_at_h, G%Domain, To_All, AGRID, halo=1)
    do j=jsc-1,jec+1 ; do i=isc-1,iec+1
      dLonDx = G%geoLonCu(I,j) - G%geoLonCu(I-1,j)
      dLonDy = G%geoLonCv(i,J) - G%geoLonCv(i,J-1)
      rDlon = sqrt( dLonDx * dLonDx + dLonDy * dLonDy )
      if (rDlon > 0.) rDlon = 1. / rDlon
      cosA = dLonDx * rDlon
      sinA = dLonDy * rDlon
      zonal_tau = Pa_conversion * tempx_at_h(i,j)
      merid_tau = Pa_conversion * tempy_at_h(i,j)
      tempx_at_h(i,j) = cosA * zonal_tau - sinA * merid_tau
      tempy_at_h(i,j) = sinA * zonal_tau + cosA * merid_tau
    enddo ; enddo

    ! Average to C-grid locations
    do j=jsc,jec ; do I=isc-1,iec
      forces%taux(I,j) = forces%taux(I,j) + 0.5 * ( tempx_at_h(i,j) + tempx_at_h(i+1,j) )
    enddo ; enddo

    do J=jsc-1,jec ; do i=isc,iec
      forces%tauy(i,J) = forces%tauy(i,J) + 0.5 * ( tempy_at_h(i,j) + tempy_at_h(i,j+1) )
    enddo ; enddo
  endif ! overrode_x .or. overrode_y

end subroutine apply_force_adjustments

!> Save any restart files associated with the surface forcing.
subroutine forcing_save_restart(CS, G, Time, directory, time_stamped, &
                                filename_suffix)
  type(surface_forcing_CS),   pointer       :: CS   !< A pointer to the control structure returned
                                                    !! by a previous call to surface_forcing_init
  type(ocean_grid_type),      intent(inout) :: G    !< The ocean's grid structure
  type(time_type),            intent(in)    :: Time !< The current model time
  character(len=*),           intent(in)    :: directory !< The directory into which to write the
                                                    !! restart files
  logical,          optional, intent(in)    :: time_stamped !< If true, the restart file names include
                                                    !! a unique time stamp.  The default is false.
  character(len=*), optional, intent(in)    :: filename_suffix !< An optional suffix (e.g., a time-
                                                    !! stamp) to append to the restart file names.

  if (.not.associated(CS)) return
  if (.not.associated(CS%restart_CSp)) return
  call save_restart(directory, Time, G, CS%restart_CSp, time_stamped)

end subroutine forcing_save_restart

!> Initialize the surface forcing, including setting parameters and allocating permanent memory.
subroutine surface_forcing_init(Time, G, US, param_file, diag, CS, restore_salt, restore_temp)
  type(time_type),          intent(in)    :: Time !< The current model time
  type(ocean_grid_type),    intent(in)    :: G    !< The ocean's grid structure
  type(unit_scale_type),    intent(in)    :: US   !< A dimensional unit scaling type
  type(param_file_type),    intent(in)    :: param_file !< A structure to parse for run-time parameters
  type(diag_ctrl), target,  intent(inout) :: diag !< A structure that is used to regulate
                                                  !! diagnostic output
  type(surface_forcing_CS), pointer       :: CS   !< A pointer that is set to point to the control
                                                  !! structure for this module
  logical, optional,        intent(in)    :: restore_salt !< If present and true surface salinity
                                                  !! restoring will be applied in this model.
  logical, optional,        intent(in)    :: restore_temp !< If present and true surface temperature
                                                  !! restoring will be applied in this model.

  ! Local variables
  real :: utide  ! The RMS tidal velocity [Z T-1 ~> m s-1].
  type(directories)  :: dirs
  logical            :: new_sim, iceberg_flux_diags
  type(time_type)    :: Time_frc
  character(len=200) :: TideAmp_file, gust_file, salt_file, temp_file ! Input file names.
! This include declares and sets the variable "version".
#include "version_variable.h"
  character(len=40)  :: mdl = "MOM_surface_forcing_nuopc"  ! This module's name.
  character(len=48)  :: stagger
  character(len=48)  :: flnam
  character(len=240) :: basin_file
  integer :: i, j, isd, ied, jsd, jed

  isd = G%isd ; ied = G%ied ; jsd = G%jsd ; jed = G%jed

  if (associated(CS)) then
    call MOM_error(WARNING, "surface_forcing_init called with an associated "// &
                            "control structure.")
    return
  endif
  allocate(CS)

  id_clock_forcing=cpu_clock_id('Ocean surface forcing', grain=CLOCK_SUBCOMPONENT)
  call cpu_clock_begin(id_clock_forcing)

  CS%diag => diag

  call write_version_number(version)
  ! Read all relevant parameters and write them to the model log.
  call log_version(param_file, mdl, version, "")

  call get_param(param_file, mdl, "INPUTDIR", CS%inputdir, &
                 "The directory in which all input files are found.", &
                 default=".")
  CS%inputdir = slasher(CS%inputdir)
  call get_param(param_file, mdl, "ENABLE_THERMODYNAMICS", CS%use_temperature, &
                 "If true, Temperature and salinity are used as state "//&
                 "variables.", default=.true.)
  call get_param(param_file, mdl, "RHO_0", CS%Rho0, &
                 "The mean ocean density used with BOUSSINESQ true to "//&
                 "calculate accelerations and the mass for conservation "//&
                 "properties, or with BOUSSINSEQ false to convert some "//&
                 "parameters from vertical units of m to kg m-2.", &
                 units="kg m-3", default=1035.0, scale=US%kg_m3_to_R)
  call get_param(param_file, mdl, "LATENT_HEAT_FUSION", CS%latent_heat_fusion, &
                 "The latent heat of fusion.", units="J/kg", default=hlf)
  call get_param(param_file, mdl, "LATENT_HEAT_VAPORIZATION", CS%latent_heat_vapor, &
                 "The latent heat of fusion.", units="J/kg", default=hlv)
  call get_param(param_file, mdl, "MAX_P_SURF", CS%max_p_surf, &
                 "The maximum surface pressure that can be exerted by the "//&
                 "atmosphere and floating sea-ice or ice shelves. This is "//&
                 "needed because the FMS coupling structure does not "//&
                 "limit the water that can be frozen out of the ocean and "//&
                 "the ice-ocean heat fluxes are treated explicitly.  No "//&
                 "limit is applied if a negative value is used.", units="Pa", &
                 default=-1.0)
  call get_param(param_file, mdl, "ADJUST_NET_SRESTORE_TO_ZERO", &
                 CS%adjust_net_srestore_to_zero, &
                 "If true, adjusts the salinity restoring seen to zero "//&
                 "whether restoring is via a salt flux or virtual precip.",&
                 default=restore_salt)
  call get_param(param_file, mdl, "ADJUST_NET_SRESTORE_BY_SCALING", &
                 CS%adjust_net_srestore_by_scaling, &
                 "If true, adjustments to salt restoring to achieve zero net are "//&
                 "made by scaling values without moving the zero contour.",&
                 default=.false.)
  call get_param(param_file, mdl, "ADJUST_NET_FRESH_WATER_TO_ZERO", &
                 CS%adjust_net_fresh_water_to_zero, &
                 "If true, adjusts the net fresh-water forcing seen "//&
                 "by the ocean (including restoring) to zero.", default=.false.)
  if (CS%adjust_net_fresh_water_to_zero) &
    call get_param(param_file, mdl, "USE_NET_FW_ADJUSTMENT_SIGN_BUG", &
                 CS%use_net_FW_adjustment_sign_bug, &
                   "If true, use the wrong sign for the adjustment to "//&
                   "the net fresh-water.", default=.false.)
  call get_param(param_file, mdl, "ADJUST_NET_FRESH_WATER_BY_SCALING", &
                 CS%adjust_net_fresh_water_by_scaling, &
                 "If true, adjustments to net fresh water to achieve zero net are "//&
                 "made by scaling values without moving the zero contour.",&
                 default=.false.)
  call get_param(param_file, mdl, "ICE_SALT_CONCENTRATION", &
                 CS%ice_salt_concentration, &
                 "The assumed sea-ice salinity needed to reverse engineer the "//&
                 "melt flux (or ice-ocean fresh-water flux).", &
                 units="kg/kg", default=0.005)
  call get_param(param_file, mdl, "USE_LIMITED_PATM_SSH", CS%use_limited_P_SSH, &
                 "If true, return the sea surface height with the "//&
                 "correction for the atmospheric (and sea-ice) pressure "//&
                 "limited by max_p_surf instead of the full atmospheric "//&
                 "pressure.", default=.true.)

  call get_param(param_file, mdl, "WIND_STAGGER", stagger, &
                 "A case-insensitive character string to indicate the "//&
                 "staggering of the input wind stress field.  Valid "//&
                 "values are 'A', 'B', or 'C'.", default="C")
  if (uppercase(stagger(1:1)) == 'A') then ; CS%wind_stagger = AGRID
  elseif (uppercase(stagger(1:1)) == 'B') then ; CS%wind_stagger = BGRID_NE
  elseif (uppercase(stagger(1:1)) == 'C') then ; CS%wind_stagger = CGRID_NE
  else ; call MOM_error(FATAL,"surface_forcing_init: WIND_STAGGER = "// &
                        trim(stagger)//" is invalid.") ; endif
  call get_param(param_file, mdl, "WIND_STRESS_MULTIPLIER", CS%wind_stress_multiplier, &
                 "A factor multiplying the wind-stress given to the ocean by the "//&
                 "coupler. This is used for testing and should be =1.0 for any "//&
                 "production runs.", default=1.0)

  if (restore_salt) then
    call get_param(param_file, mdl, "FLUXCONST", CS%Flux_const, &
                 "The constant that relates the restoring surface fluxes "//&
                 "to the relative surface anomalies (akin to a piston "//&
                 "velocity).  Note the non-MKS units.", units="m day-1", &
                 fail_if_missing=.true.)
    call get_param(param_file, mdl, "SALT_RESTORE_FILE", CS%salt_restore_file, &
                 "A file in which to find the surface salinity to use for restoring.", &
                 default="salt_restore.nc")
    call get_param(param_file, mdl, "SALT_RESTORE_VARIABLE", CS%salt_restore_var_name, &
                 "The name of the surface salinity variable to read from "//&
                 "SALT_RESTORE_FILE for restoring salinity.", &
                 default="salt")
! Convert CS%Flux_const from m day-1 to m s-1.
    CS%Flux_const = CS%Flux_const / 86400.0

    call get_param(param_file, mdl, "SRESTORE_AS_SFLUX", CS%salt_restore_as_sflux, &
                 "If true, the restoring of salinity is applied as a salt "//&
                 "flux instead of as a freshwater flux.", default=.false.)
    call get_param(param_file, mdl, "MAX_DELTA_SRESTORE", CS%max_delta_srestore, &
                 "The maximum salinity difference used in restoring terms.", &
                 units="PSU or g kg-1", default=999.0)
    call get_param(param_file, mdl, "MASK_SRESTORE_UNDER_ICE", &
                 CS%mask_srestore_under_ice, &
                 "If true, disables SSS restoring under sea-ice based on a frazil "//&
                 "criteria (SST<=Tf). Only used when RESTORE_SALINITY is True.",      &
                 default=.false.)
    call get_param(param_file, mdl, "MASK_SRESTORE_MARGINAL_SEAS", &
                 CS%mask_srestore_marginal_seas, &
                 "If true, disable SSS restoring in marginal seas. Only used when "//&
                 "RESTORE_SALINITY is True.", default=.false.)
    call get_param(param_file, mdl, "BASIN_FILE", basin_file, &
                 "A file in which to find the basin masks, in variable 'basin'.", &
                 default="basin.nc")
    basin_file = trim(CS%inputdir) // trim(basin_file)
    call safe_alloc_ptr(CS%basin_mask,isd,ied,jsd,jed) ; CS%basin_mask(:,:) = 1.0
    if (CS%mask_srestore_marginal_seas) then
      call MOM_read_data(basin_file,'basin',CS%basin_mask,G%domain, timelevel=1)
      do j=jsd,jed ; do i=isd,ied
        if (CS%basin_mask(i,j) >= 6.0) then ; CS%basin_mask(i,j) = 0.0
        else ; CS%basin_mask(i,j) = 1.0 ; endif
      enddo ; enddo
    endif
    call get_param(param_file, mdl, "MASK_SRESTORE", CS%mask_srestore, &
                 "If true, read a file (salt_restore_mask) containing "//&
                 "a mask for SSS restoring.", default=.false.)
  endif

  if (restore_temp) then
    call get_param(param_file, mdl, "FLUXCONST", CS%Flux_const, &
                 "The constant that relates the restoring surface fluxes "//&
                 "to the relative surface anomalies (akin to a piston "//&
                 "velocity).  Note the non-MKS units.", units="m day-1", &
                 fail_if_missing=.true.)
    call get_param(param_file, mdl, "SST_RESTORE_FILE", CS%temp_restore_file, &
                 "A file in which to find the surface temperature to use for restoring.", &
                 default="temp_restore.nc")
    call get_param(param_file, mdl, "SST_RESTORE_VARIABLE", CS%temp_restore_var_name, &
                 "The name of the surface temperature variable to read from "//&
                 "SST_RESTORE_FILE for restoring sst.", &
                 default="temp")
  ! Convert CS%Flux_const from m day-1 to m s-1.
    CS%Flux_const = CS%Flux_const / 86400.0

    call get_param(param_file, mdl, "MAX_DELTA_TRESTORE", CS%max_delta_trestore, &
                 "The maximum sst difference used in restoring terms.", &
                 units="degC ", default=999.0)
    call get_param(param_file, mdl, "MASK_TRESTORE", CS%mask_trestore, &
                 "If true, read a file (temp_restore_mask) containing "//&
                 "a mask for SST restoring.", default=.false.)

  endif

! Optionally read tidal amplitude from input file (m s-1) on model grid.
! Otherwise use default tidal amplitude for bottom frictionally-generated
! dissipation. Default cd_tides is chosen to yield approx 1 TWatt of
! work done against tides globally using OSU tidal amplitude.
  call get_param(param_file, mdl, "CD_TIDES", CS%cd_tides, &
                 "The drag coefficient that applies to the tides.", &
                 units="nondim", default=1.0e-4)
  call get_param(param_file, mdl, "READ_TIDEAMP", CS%read_TIDEAMP, &
                 "If true, read a file (given by TIDEAMP_FILE) containing "//&
                 "the tidal amplitude with INT_TIDE_DISSIPATION.", default=.false.)
  if (CS%read_TIDEAMP) then
    call get_param(param_file, mdl, "TIDEAMP_FILE", TideAmp_file, &
                 "The path to the file containing the spatially varying "//&
                 "tidal amplitudes with INT_TIDE_DISSIPATION.", &
                 default="tideamp.nc")
    CS%utide=0.0
  else
    call get_param(param_file, mdl, "UTIDE", CS%utide, &
                 "The constant tidal amplitude used with INT_TIDE_DISSIPATION.", &
                 units="m s-1", default=0.0, scale=US%m_to_Z*US%T_to_s)
  endif

  call safe_alloc_ptr(CS%TKE_tidal,isd,ied,jsd,jed)
  call safe_alloc_ptr(CS%ustar_tidal,isd,ied,jsd,jed)

  if (CS%read_TIDEAMP) then
    TideAmp_file = trim(CS%inputdir) // trim(TideAmp_file)
    call MOM_read_data(TideAmp_file,'tideamp',CS%TKE_tidal,G%domain,timelevel=1, scale=US%m_to_Z*US%T_to_s)
    do j=jsd, jed; do i=isd, ied
      utide = CS%TKE_tidal(i,j)
      CS%TKE_tidal(i,j) = G%mask2dT(i,j)*CS%Rho0*CS%cd_tides*(utide*utide*utide)
      CS%ustar_tidal(i,j) = sqrt(CS%cd_tides)*utide
    enddo ; enddo
  else
    do j=jsd,jed; do i=isd,ied
      utide = CS%utide
      CS%TKE_tidal(i,j) = CS%Rho0*CS%cd_tides*(utide*utide*utide)
      CS%ustar_tidal(i,j) = sqrt(CS%cd_tides)*utide
    enddo ; enddo
  endif

  call time_interp_external_init

! Optionally read a x-y gustiness field in place of a global
! constant.

  call get_param(param_file, mdl, "READ_GUST_2D", CS%read_gust_2d, &
                 "If true, use a 2-dimensional gustiness supplied from "//&
                 "an input file", default=.false.)
  call get_param(param_file, mdl, "GUST_CONST", CS%gust_const, &
               "The background gustiness in the winds.", &
               units="Pa", default=0.02, scale=US%kg_m3_to_R*US%m_s_to_L_T**2*US%L_to_Z)
  if (CS%read_gust_2d) then
    call get_param(param_file, mdl, "GUST_2D_FILE", gust_file, &
                 "The file in which the wind gustiness is found in "//&
                 "variable gustiness.")

    call safe_alloc_ptr(CS%gust,isd,ied,jsd,jed)
    gust_file = trim(CS%inputdir) // trim(gust_file)
    call MOM_read_data(gust_file,'gustiness',CS%gust,G%domain, timelevel=1, &
               scale=US%kg_m3_to_R*US%m_s_to_L_T**2*US%L_to_Z) ! units in file should be Pa
  endif

! See whether sufficiently thick sea ice should be treated as rigid.
  call get_param(param_file, mdl, "USE_RIGID_SEA_ICE", CS%rigid_sea_ice, &
                 "If true, sea-ice is rigid enough to exert a "//&
                 "nonhydrostatic pressure that resist vertical motion.", &
                 default=.false.)
  if (CS%rigid_sea_ice) then
    call get_param(param_file, mdl, "G_EARTH", CS%g_Earth, &
                 "The gravitational acceleration of the Earth.", &
                 units="m s-2", default = 9.80)
    call get_param(param_file, mdl, "SEA_ICE_MEAN_DENSITY", CS%density_sea_ice, &
                 "A typical density of sea ice, used with the kinematic "//&
                 "viscosity, when USE_RIGID_SEA_ICE is true.", units="kg m-3", &
                 default=900.0)
    call get_param(param_file, mdl, "SEA_ICE_VISCOSITY", CS%Kv_sea_ice, &
                 "The kinematic viscosity of sufficiently thick sea ice "//&
                 "for use in calculating the rigidity of sea ice.", &
                 units="m2 s-1", default=1.0e9)
    call get_param(param_file, mdl, "SEA_ICE_RIGID_MASS", CS%rigid_sea_ice_mass, &
                 "The mass of sea-ice per unit area at which the sea-ice "//&
                 "starts to exhibit rigidity", units="kg m-2", default=1000.0)
  endif

  call get_param(param_file, mdl, "ALLOW_ICEBERG_FLUX_DIAGNOSTICS", iceberg_flux_diags, &
                 "If true, makes available diagnostics of fluxes from icebergs "//&
                 "as seen by MOM6.", default=.false.)
  call register_forcing_type_diags(Time, diag, US, CS%use_temperature, CS%handles, &
                                   use_berg_fluxes=iceberg_flux_diags)

  call get_param(param_file, mdl, "ALLOW_FLUX_ADJUSTMENTS", CS%allow_flux_adjustments, &
                 "If true, allows flux adjustments to specified via the "//&
                 "data_table using the component name 'OCN'.", default=.false.)

  call get_param(param_file, mdl, "LIQUID_RUNOFF_FROM_DATA", CS%liquid_runoff_from_data, &
                 "If true, allows liquid river runoff to be specified via the "//&
                 "data_table using the component name 'OCN'.", default=.false.)

  if (CS%allow_flux_adjustments .or. CS%liquid_runoff_from_data) then
    call data_override_init(Ocean_domain_in=G%Domain%mpp_domain)
  endif

  if (present(restore_salt)) then ; if (restore_salt) then
    salt_file = trim(CS%inputdir) // trim(CS%salt_restore_file)
    CS%id_srestore = init_external_field(salt_file, CS%salt_restore_var_name, domain=G%Domain%mpp_domain)
    call safe_alloc_ptr(CS%srestore_mask,isd,ied,jsd,jed); CS%srestore_mask(:,:) = 1.0
    if (CS%mask_srestore) then ! read a 2-d file containing a mask for restoring fluxes
      flnam = trim(CS%inputdir) // 'salt_restore_mask.nc'
      call MOM_read_data(flnam,'mask', CS%srestore_mask, G%domain, timelevel=1)
    endif
  endif ; endif

  if (present(restore_temp)) then ; if (restore_temp) then
    temp_file = trim(CS%inputdir) // trim(CS%temp_restore_file)
    CS%id_trestore = init_external_field(temp_file, CS%temp_restore_var_name, domain=G%Domain%mpp_domain)
    call safe_alloc_ptr(CS%trestore_mask,isd,ied,jsd,jed); CS%trestore_mask(:,:) = 1.0
    if (CS%mask_trestore) then  ! read a 2-d file containing a mask for restoring fluxes
      flnam = trim(CS%inputdir) // 'temp_restore_mask.nc'
      call MOM_read_data(flnam, 'mask', CS%trestore_mask, G%domain, timelevel=1)
    endif
  endif ; endif

  ! Set up any restart fields associated with the forcing.
  call restart_init(param_file, CS%restart_CSp, "MOM_forcing.res")
  call restart_init_end(CS%restart_CSp)

  if (associated(CS%restart_CSp)) then
    call Get_MOM_Input(dirs=dirs)

    new_sim = .false.
    if ((dirs%input_filename(1:1) == 'n') .and. &
        (LEN_TRIM(dirs%input_filename) == 1)) new_sim = .true.
    if (.not.new_sim) then
      call restore_state(dirs%input_filename, dirs%restart_input_dir, Time_frc, &
                         G, CS%restart_CSp)
    endif
  endif

  call user_revise_forcing_init(param_file, CS%urf_CS)

  call cpu_clock_end(id_clock_forcing)
end subroutine surface_forcing_init

!> Clean up and deallocate any memory associated with this module and its children.
subroutine surface_forcing_end(CS, fluxes)
  type(surface_forcing_CS), pointer       :: CS !< A pointer to the control structure returned by
                                                !! a previous call to surface_forcing_init, it will
                                                !! be deallocated here.
  type(forcing), optional,  intent(inout) :: fluxes !< A structure containing pointers to all
                                                !! possible mass, heat or salt flux forcing fields.
                                                !! If present, it will be deallocated here.

  if (present(fluxes)) call deallocate_forcing_type(fluxes)

  if (associated(CS)) deallocate(CS)
  CS => NULL()

end subroutine surface_forcing_end

!> Write out a set of messages with checksums of the fields in an ice_ocen_boundary type
subroutine ice_ocn_bnd_type_chksum(id, timestep, iobt)

  character(len=*), intent(in) :: id     !< An identifying string for this call
  integer,          intent(in) :: timestep !< The number of elapsed timesteps
  type(ice_ocean_boundary_type), &
                    intent(in) :: iobt   !< An ice-ocean boundary type with fluxes to drive the
                                         !! ocean in a coupled model whose checksums are reported

  ! local variables
  integer ::   n,m, outunit

  outunit = stdout()

  write(outunit,*) "BEGIN CHECKSUM(ice_ocean_boundary_type):: ", id, timestep
  write(outunit,100) 'iobt%u_flux         '   , mpp_chksum( iobt%u_flux         )
  write(outunit,100) 'iobt%v_flux         '   , mpp_chksum( iobt%v_flux         )
  write(outunit,100) 'iobt%t_flux         '   , mpp_chksum( iobt%t_flux         )
  write(outunit,100) 'iobt%q_flux         '   , mpp_chksum( iobt%q_flux         )
  write(outunit,100) 'iobt%salt_flux      '   , mpp_chksum( iobt%salt_flux      )
  write(outunit,100) 'iobt%seaice_melt_heat'  , mpp_chksum( iobt%seaice_melt_heat)
  write(outunit,100) 'iobt%seaice_melt    '   , mpp_chksum( iobt%seaice_melt    )
  write(outunit,100) 'iobt%lw_flux        '   , mpp_chksum( iobt%lw_flux        )
  write(outunit,100) 'iobt%sw_flux_vis_dir'   , mpp_chksum( iobt%sw_flux_vis_dir)
  write(outunit,100) 'iobt%sw_flux_vis_dif'   , mpp_chksum( iobt%sw_flux_vis_dif)
  write(outunit,100) 'iobt%sw_flux_nir_dir'   , mpp_chksum( iobt%sw_flux_nir_dir)
  write(outunit,100) 'iobt%sw_flux_nir_dif'   , mpp_chksum( iobt%sw_flux_nir_dif)
  write(outunit,100) 'iobt%lprec          '   , mpp_chksum( iobt%lprec          )
  write(outunit,100) 'iobt%fprec          '   , mpp_chksum( iobt%fprec          )
  write(outunit,100) 'iobt%lrunoff        '   , mpp_chksum( iobt%lrunoff        )
  write(outunit,100) 'iobt%frunoff        '   , mpp_chksum( iobt%frunoff        )
  write(outunit,100) 'iobt%p              '   , mpp_chksum( iobt%p              )
  if (associated(iobt%ustar_berg)) &
    write(outunit,100) 'iobt%ustar_berg     ' , mpp_chksum( iobt%ustar_berg )
  if (associated(iobt%area_berg)) &
    write(outunit,100) 'iobt%area_berg      ' , mpp_chksum( iobt%area_berg  )
  if (associated(iobt%mass_berg)) &
    write(outunit,100) 'iobt%mass_berg      ' , mpp_chksum( iobt%mass_berg  )
100 FORMAT("   CHECKSUM::",A20," = ",Z20)

  call coupler_type_write_chksums(iobt%fluxes, outunit, 'iobt%')

end subroutine ice_ocn_bnd_type_chksum

end module MOM_surface_forcing_nuopc<|MERGE_RESOLUTION|>--- conflicted
+++ resolved
@@ -442,7 +442,6 @@
       fluxes%evap(i,j) = kg_m2_s_conversion * IOB%q_flux(i-i0,j-j0) * G%mask2dT(i,j)
 
     ! liquid runoff flux
-<<<<<<< HEAD
     if (associated(IOB%lrunoff)) then
       if(CS%liquid_runoff_from_data)call data_override('OCN', 'runoff', IOB%lrunoff, Time)
       fluxes%lrunoff(i,j) = IOB%lrunoff(i-i0,j-j0) * G%mask2dT(i,j)
@@ -451,19 +450,6 @@
     ! ice runoff flux
     if (associated(IOB%frunoff)) then
       fluxes%frunoff(i,j) = IOB%frunoff(i-i0,j-j0) * G%mask2dT(i,j)
-=======
-    if (associated(IOB%rofl_flux)) then
-      fluxes%lrunoff(i,j) = kg_m2_s_conversion * IOB%rofl_flux(i-i0,j-j0) * G%mask2dT(i,j)
-    else if (associated(IOB%runoff)) then
-      fluxes%lrunoff(i,j) = kg_m2_s_conversion * IOB%runoff(i-i0,j-j0) * G%mask2dT(i,j)
-    endif
-
-    ! ice runoff flux
-    if (associated(IOB%rofi_flux)) then
-      fluxes%frunoff(i,j) = kg_m2_s_conversion * IOB%rofi_flux(i-i0,j-j0) * G%mask2dT(i,j)
-    elseif (associated(IOB%calving)) then
-      fluxes%frunoff(i,j) = kg_m2_s_conversion * IOB%calving(i-i0,j-j0) * G%mask2dT(i,j)
->>>>>>> 9f315396
     endif
 
     if (associated(IOB%ustar_berg)) &
@@ -478,13 +464,8 @@
     if (associated(IOB%lrunoff_hflx)) &
       fluxes%heat_content_lrunoff(i,j) = IOB%lrunoff_hflx(i-i0,j-j0) * G%mask2dT(i,j)
 
-<<<<<<< HEAD
     if (associated(IOB%frunoff_hflx)) &
       fluxes%heat_content_frunoff(i,j) = IOB%frunoff_hflx(i-i0,j-j0) * G%mask2dT(i,j)
-=======
-    if (associated(IOB%calving_hflx)) &
-       fluxes%heat_content_frunoff(i,j) = kg_m2_s_conversion*IOB%calving_hflx(i-i0,j-j0) * G%mask2dT(i,j)
->>>>>>> 9f315396
 
     if (associated(IOB%lw_flux)) &
          fluxes%LW(i,j) = IOB%lw_flux(i-i0,j-j0) * G%mask2dT(i,j)
