!> Converts the input ESMF data (import data) to a MOM-specific data type (surface_forcing_CS).
module MOM_surface_forcing_nuopc

! This file is part of MOM6. See LICENSE.md for the license.

use MOM_coms,             only : reproducing_sum
use MOM_constants,        only : hlv, hlf
use MOM_cpu_clock,        only : cpu_clock_id, cpu_clock_begin, cpu_clock_end
use MOM_cpu_clock,        only : CLOCK_SUBCOMPONENT
use MOM_diag_mediator,    only : diag_ctrl
use MOM_diag_mediator,    only : safe_alloc_ptr, time_type
use MOM_domains,          only : pass_vector, pass_var, fill_symmetric_edges
use MOM_domains,          only : global_field_sum, BITWISE_EXACT_SUM
use MOM_domains,          only : AGRID, BGRID_NE, CGRID_NE, To_All
use MOM_domains,          only : To_North, To_East, Omit_Corners
use MOM_error_handler,    only : MOM_error, WARNING, FATAL, is_root_pe, MOM_mesg
use MOM_file_parser,      only : get_param, log_version, param_file_type
use MOM_forcing_type,     only : forcing, mech_forcing
use MOM_forcing_type,     only : forcing_diags, mech_forcing_diags, register_forcing_type_diags
use MOM_forcing_type,     only : allocate_forcing_type, deallocate_forcing_type
use MOM_forcing_type,     only : allocate_mech_forcing, deallocate_mech_forcing
use MOM_get_input,        only : Get_MOM_Input, directories
use MOM_grid,             only : ocean_grid_type
use MOM_io,               only : slasher, write_version_number, MOM_read_data
use MOM_restart,          only : register_restart_field, restart_init, MOM_restart_CS
use MOM_restart,          only : restart_init_end, save_restart, restore_state
use MOM_string_functions, only : uppercase
use MOM_spatial_means,    only : adjust_area_mean_to_zero
use MOM_unit_scaling,     only : unit_scale_type
use MOM_variables,        only : surface
use user_revise_forcing,  only : user_alter_forcing, user_revise_forcing_init
use user_revise_forcing,  only : user_revise_forcing_CS

use coupler_types_mod,    only : coupler_2d_bc_type, coupler_type_write_chksums
use coupler_types_mod,    only : coupler_type_initialized, coupler_type_spawn
use coupler_types_mod,    only : coupler_type_copy_data
use data_override_mod,    only : data_override_init, data_override
use fms_mod,              only : stdout
use mpp_mod,              only : mpp_chksum
use time_interp_external_mod, only : init_external_field, time_interp_external
use time_interp_external_mod, only : time_interp_external_init

implicit none ; private

#include <MOM_memory.h>

public convert_IOB_to_fluxes
public convert_IOB_to_forces
public surface_forcing_init
public forcing_save_restart
public ice_ocn_bnd_type_chksum

private apply_flux_adjustments
private apply_force_adjustments
private surface_forcing_end

!> Contains pointers to the forcing fields which may be used to drive MOM.
!! All fluxes are positive downward.
type, public :: surface_forcing_CS ; private
  integer :: wind_stagger       !< AGRID, BGRID_NE, or CGRID_NE (integer values
                                !! from MOM_domains) to indicate the staggering of
                                !! the winds that are being provided in calls to
                                !! update_ocean_model.
  logical :: use_temperature    !! If true, temp and saln used as state variables
  real :: wind_stress_multiplier !< A multiplier applied to incoming wind stress (nondim).

  real :: Rho0                  !< Boussinesq reference density [R ~> kg m-3]
  real :: area_surf = -1.0      !< total ocean surface area [m^2]
  real :: latent_heat_fusion    !< latent heat of fusion [J/kg]
  real :: latent_heat_vapor     !< latent heat of vaporization [J/kg]

  real :: max_p_surf            !< maximum surface pressure that can be exerted by the
                                !! atmosphere and floating sea-ice [R L2 T-2 ~> Pa].
                                !! This is needed because the FMS coupling
                                !! structure does not limit the water that can be
                                !! frozen out of the ocean and the ice-ocean heat
                                !! fluxes are treated explicitly.
  logical :: use_limited_P_SSH  !< If true, return the sea surface height with
                                !! the correction for the atmospheric (and sea-ice)
                                !! pressure limited by max_p_surf instead of the
                                !! full atmospheric pressure.  The default is true.

  real :: gust_const            !< constant unresolved background gustiness for ustar [R L Z T-1 ~> Pa]
  logical :: read_gust_2d       !< If true, use a 2-dimensional gustiness supplied
                                !! from an input file.
  real, pointer, dimension(:,:) :: &
    TKE_tidal => NULL(), &      !< turbulent kinetic energy introduced to the
                                !! bottom boundary layer by drag on the tidal flows [R Z3 T-3 ~> W m-2]
    gust => NULL(), &           !< spatially varying unresolved background
                                !! gustiness that contributes to ustar [R L Z T-1 ~> Pa].
                                !! gust is used when read_gust_2d is true.
    ustar_tidal => NULL()       !< tidal contribution to the bottom friction velocity [Z T-1 ~> m s-1]
  real :: cd_tides              !< drag coefficient that applies to the tides (nondimensional)
  real :: utide                 !< constant tidal velocity to use if read_tideamp
                                !! is false [Z T-1 ~> m s-1]
  logical :: read_tideamp       !< If true, spatially varying tidal amplitude read from a file.

  logical :: rigid_sea_ice      !< If true, sea-ice exerts a rigidity that acts
                                !! to damp surface deflections (especially surface
                                !! gravity waves).  The default is false.
  real    :: g_Earth            !< Gravitational acceleration [L2 Z-1 T-2 ~> m s-2]
  real    :: Kv_sea_ice         !< Viscosity in sea-ice that resists sheared vertical motions [L4 Z-2 T-1 ~> m2 s-1]
  real    :: density_sea_ice    !< Typical density of sea-ice [R ~> kg m-3]. The value is
                                !! only used to convert the ice pressure into
                                !! appropriate units for use with Kv_sea_ice.
  real    :: rigid_sea_ice_mass !< A mass per unit area of sea-ice beyond which
                                !! sea-ice viscosity becomes effective [R Z ~> kg m-2],
                                !! typically of order 1000 kg m-2.
  logical :: allow_flux_adjustments !< If true, use data_override to obtain flux adjustments
  logical :: liquid_runoff_from_data !< If true, use data_override to obtain liquid runoff

  real    :: Flux_const                     !< piston velocity for surface restoring [Z T-1 ~> m s-1]
  logical :: salt_restore_as_sflux          !< If true, SSS restore as salt flux instead of water flux
  logical :: adjust_net_srestore_to_zero    !< adjust srestore to zero (for both salt_flux or vprec)
  logical :: adjust_net_srestore_by_scaling !< adjust srestore w/o moving zero contour
  logical :: adjust_net_fresh_water_to_zero !< adjust net surface fresh-water (w/ restoring) to zero
  logical :: use_net_FW_adjustment_sign_bug !< use the wrong sign when adjusting net FW
  logical :: adjust_net_fresh_water_by_scaling !< adjust net surface fresh-water w/o moving zero contour
  logical :: mask_srestore_under_ice        !< If true, use an ice mask defined by frazil
                                            !! criteria for salinity restoring.
  real    :: ice_salt_concentration         !< salt concentration for sea ice [kg/kg]
  logical :: mask_srestore_marginal_seas    !< if true, then mask SSS restoring in marginal seas
  real    :: max_delta_srestore             !< maximum delta salinity used for restoring
  real    :: max_delta_trestore             !< maximum delta sst used for restoring
  real, pointer, dimension(:,:) :: basin_mask => NULL() !< mask for SSS restoring by basin
  logical :: fix_ustar_gustless_bug         !< If true correct a bug in the time-averaging of the
                                            !! gustless wind friction velocity.

  type(diag_ctrl), pointer :: diag                  !< structure to regulate diagnostic output timing
  character(len=200)       :: inputdir              !< directory where NetCDF input files are
  character(len=200)       :: salt_restore_file     !< filename for salt restoring data
  character(len=30)        :: salt_restore_var_name !< name of surface salinity in salt_restore_file
  logical                  :: mask_srestore         !< if true, apply a 2-dimensional mask to the surface
                                                    !< salinity restoring fluxes. The masking file should be
                                                    !< in inputdir/salt_restore_mask.nc and the field should
                                                    !! be named 'mask'
  real, pointer, dimension(:,:) :: srestore_mask => NULL() !< mask for SSS restoring
  character(len=200)       :: temp_restore_file     !< filename for sst restoring data
  character(len=30)        :: temp_restore_var_name !< name of surface temperature in temp_restore_file
  logical                  :: mask_trestore         !< if true, apply a 2-dimensional mask to the surface
                                                    !! temperature restoring fluxes. The masking file should be
                                                    !! in inputdir/temp_restore_mask.nc and the field should
                                                    !! be named 'mask'
  real, pointer, dimension(:,:) :: trestore_mask => NULL() !< mask for SST restoring
  integer :: id_srestore = -1     !< id number for time_interp_external.
  integer :: id_trestore = -1     !< id number for time_interp_external.

  ! Diagnostics handles
  type(forcing_diags), public :: handles

  type(MOM_restart_CS), pointer :: restart_CSp => NULL()
  type(user_revise_forcing_CS), pointer :: urf_CS => NULL()
end type surface_forcing_CS

!> Structure corresponding to forcing, but with the elements, units, and conventions
!! that exactly conform to the use for MOM-based coupled models.
type, public :: ice_ocean_boundary_type
  real, pointer, dimension(:,:) :: lrunoff           =>NULL() !< liquid runoff [kg/m2/s]
  real, pointer, dimension(:,:) :: frunoff           =>NULL() !< ice runoff [kg/m2/s]
  real, pointer, dimension(:,:) :: u_flux            =>NULL() !< i-direction wind stress [Pa]
  real, pointer, dimension(:,:) :: v_flux            =>NULL() !< j-direction wind stress [Pa]
  real, pointer, dimension(:,:) :: t_flux            =>NULL() !< sensible heat flux [W/m2]
  real, pointer, dimension(:,:) :: q_flux            =>NULL() !< specific humidity flux [kg/m2/s]
  real, pointer, dimension(:,:) :: salt_flux         =>NULL() !< salt flux [kg/m2/s]
  real, pointer, dimension(:,:) :: seaice_melt_heat  =>NULL() !< sea ice and snow melt heat flux [W/m2]
  real, pointer, dimension(:,:) :: seaice_melt       =>NULL() !< water flux due to sea ice and snow melting [kg/m2/s]
  real, pointer, dimension(:,:) :: lw_flux           =>NULL() !< long wave radiation [W/m2]
  real, pointer, dimension(:,:) :: sw_flux_vis_dir   =>NULL() !< direct visible sw radiation [W/m2]
  real, pointer, dimension(:,:) :: sw_flux_vis_dif   =>NULL() !< diffuse visible sw radiation [W/m2]
  real, pointer, dimension(:,:) :: sw_flux_nir_dir   =>NULL() !< direct Near InfraRed sw radiation [W/m2]
  real, pointer, dimension(:,:) :: sw_flux_nir_dif   =>NULL() !< diffuse Near InfraRed sw radiation [W/m2]
  real, pointer, dimension(:,:) :: lprec             =>NULL() !< mass flux of liquid precip [kg/m2/s]
  real, pointer, dimension(:,:) :: fprec             =>NULL() !< mass flux of frozen precip [kg/m2/s]
  real, pointer, dimension(:,:) :: ustar_berg        =>NULL() !< frictional velocity beneath icebergs [m/s]
  real, pointer, dimension(:,:) :: area_berg         =>NULL() !< area covered by icebergs[m2/m2]
  real, pointer, dimension(:,:) :: mass_berg         =>NULL() !< mass of icebergs(kg/m2)
  real, pointer, dimension(:,:) :: lrunoff_hflx      =>NULL() !< heat content of liquid runoff [W/m2]
  real, pointer, dimension(:,:) :: frunoff_hflx      =>NULL() !< heat content of frozen runoff [W/m2]
  real, pointer, dimension(:,:) :: p                 =>NULL() !< pressure of overlying ice and atmosphere
                                                              !< on ocean surface [Pa]
  real, pointer, dimension(:,:) :: mi                =>NULL() !< mass of ice [kg/m2]
  real, pointer, dimension(:,:) :: ice_rigidity      =>NULL() !< rigidity of the sea ice, sea-ice and
                                                              !! ice-shelves, expressed as a coefficient
                                                              !! for divergence damping, as determined
                                                              !! outside of the ocean model in [m3/s]
  real, pointer, dimension(:,:)   :: ustk0           => NULL() !<
  real, pointer, dimension(:,:)   :: vstk0           => NULL() !<
  real, pointer, dimension(:)     :: stk_wavenumbers => NULL() !<
  real, pointer, dimension(:,:,:) :: ustkb           => NULL() !<
  real, pointer, dimension(:,:,:) :: vstkb           => NULL() !<
  integer :: num_stk_bands            !< Number of Stokes drift bands passed through the coupler
  integer :: xtype                                            !< The type of the exchange - REGRID, REDIST or DIRECT
  type(coupler_2d_bc_type)      :: fluxes                     !< A structure that may contain an array of
                                                              !! named fields used for passive tracer fluxes.
  integer :: wind_stagger = -999                              !< A flag indicating the spatial discretization of
                                                              !! wind stresses.  This flag may be set by the
                                                              !! flux-exchange code, based on what the sea-ice
                                                              !! model is providing.  Otherwise, the value from
                                                              !! the surface_forcing_CS is used.
end type ice_ocean_boundary_type

integer :: id_clock_forcing

contains

!> This subroutine translates the Ice_ocean_boundary_type into a MOM
!! thermodynamic forcing type, including changes of units, sign conventions,
!! and putting the fields into arrays with MOM-standard halos.
subroutine convert_IOB_to_fluxes(IOB, fluxes, index_bounds, Time, valid_time, G, US, CS, &
                                 sfc_state, restore_salt, restore_temp)
  type(ice_ocean_boundary_type), &
                   target, intent(in)    :: IOB    !< An ice-ocean boundary type with fluxes to drive
                                                   !! the ocean in a coupled model
  type(forcing),           intent(inout) :: fluxes !< A structure containing pointers to all
                                                   !! possible mass, heat or salt flux forcing fields.
                                                   !!  Unused fields have NULL ptrs.
  integer, dimension(4),   intent(in)    :: index_bounds !< The i- and j- size of the arrays in IOB.
  type(time_type),         intent(in)    :: Time   !< The time of the fluxes, used for interpolating the
                                                   !! salinity to the right time, when it is being restored.
  real,                    intent(in)    :: valid_time !< The amount of time over which these fluxes
                                                   !! should be applied [s].
  type(ocean_grid_type),   intent(inout) :: G      !< The ocean's grid structure
  type(unit_scale_type),   intent(in)    :: US     !< A dimensional unit scaling type
  type(surface_forcing_CS),pointer       :: CS     !< A pointer to the control structure returned by a
                                                   !! previous call to surface_forcing_init.
  type(surface),           intent(in)    :: sfc_state !< A structure containing fields that describe the
                                                   !! surface state of the ocean.
  logical,       optional, intent(in)    :: restore_salt !< If true, salinity is restored to a target value.
  logical,       optional, intent(in)    :: restore_temp !< If true, temperature is restored to a target value.

  ! local variables
  real, dimension(SZI_(G),SZJ_(G)) :: &
    data_restore,  & !< The surface value toward which to restore [g/kg or degC]
    SST_anom,      & !< Instantaneous sea surface temperature anomalies from a target value [deg C]
    SSS_anom,      & !< Instantaneous sea surface salinity anomalies from a target value [g/kg]
    SSS_mean,      & !< A (mean?) salinity about which to normalize local salinity
                     !! anomalies when calculating restorative precipitation anomalies [g/kg]
    PmE_adj,       & !< The adjustment to PminusE that will cause the salinity
                     !! to be restored toward its target value [kg/(m^2 * s)]
    net_FW,        & !< The area integrated net freshwater flux into the ocean [kg/s]
    net_FW2,       & !< The area integrated net freshwater flux into the ocean [kg/s]
    work_sum,      & !< A 2-d array that is used as the work space for a global
                     !! sum, used with units of m2 or [kg/s]
    open_ocn_mask    !< a binary field indicating where ice is present based on frazil criteria

  integer :: i, j, is, ie, js, je, Isq, Ieq, Jsq, Jeq, i0, j0
  integer :: isd, ied, jsd, jed, IsdB, IedB, JsdB, JedB, isr, ier, jsr, jer
  integer :: isc_bnd, iec_bnd, jsc_bnd, jec_bnd

  logical :: restore_salinity !< local copy of the argument restore_salt, if it
                              !! is present, or false (no restoring) otherwise.
  logical :: restore_sst      !< local copy of the argument restore_temp, if it
                              !! is present, or false (no restoring) otherwise.
  real :: delta_sss           !< temporary storage for sss diff from restoring value
  real :: delta_sst           !< temporary storage for sst diff from restoring value
  real :: kg_m2_s_conversion  !< A combination of unit conversion factors for rescaling
                              !! mass fluxes [R Z s m2 kg-1 T-1 ~> 1].

  real :: C_p                 !< heat capacity of seawater [J kg-1 degC-1]
  real :: sign_for_net_FW_bug !< Should be +1. but an old bug can be recovered by using -1.

  call cpu_clock_begin(id_clock_forcing)

  isc_bnd = index_bounds(1) ; iec_bnd = index_bounds(2)
  jsc_bnd = index_bounds(3) ; jec_bnd = index_bounds(4)
  is   = G%isc   ; ie   = G%iec    ; js   = G%jsc   ; je   = G%jec
  Isq  = G%IscB  ; Ieq  = G%IecB   ; Jsq  = G%JscB  ; Jeq  = G%JecB
  isd  = G%isd   ; ied  = G%ied    ; jsd  = G%jsd   ; jed  = G%jed
  IsdB = G%IsdB  ; IedB = G%IedB   ; JsdB = G%JsdB  ; JedB = G%JedB
  isr = is-isd+1 ; ier  = ie-isd+1 ; jsr = js-jsd+1 ; jer = je-jsd+1

  kg_m2_s_conversion = US%kg_m2s_to_RZ_T
  C_p                    = US%Q_to_J_kg*fluxes%C_p
  open_ocn_mask(:,:)     = 1.0
  pme_adj(:,:)           = 0.0
  fluxes%vPrecGlobalAdj  = 0.0
  fluxes%vPrecGlobalScl  = 0.0
  fluxes%saltFluxGlobalAdj = 0.0
  fluxes%saltFluxGlobalScl = 0.0
  fluxes%netFWGlobalAdj = 0.0
  fluxes%netFWGlobalScl = 0.0

  restore_salinity = .false.
  if (present(restore_salt)) restore_salinity = restore_salt
  restore_sst = .false.
  if (present(restore_temp)) restore_sst = restore_temp

  ! allocation and initialization if this is the first time that this
  ! flux type has been used.
  if (fluxes%dt_buoy_accum < 0) then
    call allocate_forcing_type(G, fluxes, water=.true., heat=.true., ustar=.true., &
                               press=.true., fix_accum_bug=CS%fix_ustar_gustless_bug)

    call safe_alloc_ptr(fluxes%sw_vis_dir,isd,ied,jsd,jed)
    call safe_alloc_ptr(fluxes%sw_vis_dif,isd,ied,jsd,jed)
    call safe_alloc_ptr(fluxes%sw_nir_dir,isd,ied,jsd,jed)
    call safe_alloc_ptr(fluxes%sw_nir_dif,isd,ied,jsd,jed)

    call safe_alloc_ptr(fluxes%p_surf     ,isd,ied,jsd,jed)
    call safe_alloc_ptr(fluxes%p_surf_full,isd,ied,jsd,jed)
    if (CS%use_limited_P_SSH) then
       fluxes%p_surf_SSH => fluxes%p_surf
    else
       fluxes%p_surf_SSH => fluxes%p_surf_full
    endif

    call safe_alloc_ptr(fluxes%salt_flux,isd,ied,jsd,jed)
    call safe_alloc_ptr(fluxes%salt_flux_in,isd,ied,jsd,jed)
    call safe_alloc_ptr(fluxes%salt_flux_added,isd,ied,jsd,jed)

    call safe_alloc_ptr(fluxes%TKE_tidal,isd,ied,jsd,jed)
    call safe_alloc_ptr(fluxes%ustar_tidal,isd,ied,jsd,jed)

    if (CS%allow_flux_adjustments) then
      call safe_alloc_ptr(fluxes%heat_added,isd,ied,jsd,jed)
      call safe_alloc_ptr(fluxes%salt_flux_added,isd,ied,jsd,jed)
    endif

    do j=js-2,je+2 ; do i=is-2,ie+2
      fluxes%TKE_tidal(i,j)   = CS%TKE_tidal(i,j)
      fluxes%ustar_tidal(i,j) = CS%ustar_tidal(i,j)
    enddo ; enddo

    if (restore_temp) call safe_alloc_ptr(fluxes%heat_added,isd,ied,jsd,jed)

  endif   ! endif for allocation and initialization

  if (((associated(IOB%ustar_berg) .and. (.not.associated(fluxes%ustar_berg))) &
    .or. (associated(IOB%area_berg) .and. (.not.associated(fluxes%area_berg)))) &
    .or. (associated(IOB%mass_berg) .and. (.not.associated(fluxes%mass_berg)))) &
    call allocate_forcing_type(G, fluxes, iceberg=.true.)

  if ((.not.coupler_type_initialized(fluxes%tr_fluxes)) .and. &
      coupler_type_initialized(IOB%fluxes)) &
    call coupler_type_spawn(IOB%fluxes, fluxes%tr_fluxes, &
                            (/is,is,ie,ie/), (/js,js,je,je/))
  !   It might prove valuable to use the same array extents as the rest of the
  ! ocean model, rather than using haloless arrays, in which case the last line
  ! would be: (             (/isd,is,ie,ied/), (/jsd,js,je,jed/))

  ! allocation and initialization on first call to this routine
  if (CS%area_surf < 0.0) then
    do j=js,je ; do i=is,ie
      work_sum(i,j) = US%L_to_m**2*G%areaT(i,j) * G%mask2dT(i,j)
    enddo ; enddo
    CS%area_surf = reproducing_sum(work_sum, isr, ier, jsr, jer)
  endif    ! endif for allocation and initialization


  ! Indicate that there are new unused fluxes.
  fluxes%fluxes_used = .false.
  fluxes%dt_buoy_accum = US%s_to_T*valid_time

  if (CS%allow_flux_adjustments) then
    fluxes%heat_added(:,:)=0.0
    fluxes%salt_flux_added(:,:)=0.0
  endif

  do j=js,je ; do i=is,ie
    fluxes%salt_flux(i,j) = 0.0
    fluxes%vprec(i,j) = 0.0
  enddo ; enddo

  ! Salinity restoring logic
  if (restore_salinity) then
    call time_interp_external(CS%id_srestore,Time,data_restore)
    ! open_ocn_mask indicates where to restore salinity (1 means restore, 0 does not)
    open_ocn_mask(:,:) = 1.0
    if (CS%mask_srestore_under_ice) then ! Do not restore under sea-ice
      do j=js,je ; do i=is,ie
        if (sfc_state%SST(i,j) <= -0.0539*sfc_state%SSS(i,j)) open_ocn_mask(i,j)=0.0
      enddo ; enddo
    endif
    if (CS%salt_restore_as_sflux) then
      do j=js,je ; do i=is,ie
        delta_sss = data_restore(i,j)- sfc_state%SSS(i,j)
        delta_sss = sign(1.0,delta_sss)*min(abs(delta_sss),CS%max_delta_srestore)
        fluxes%salt_flux(i,j) = 1.e-3*G%mask2dT(i,j) * (CS%Rho0*CS%Flux_const)* &
                  (CS%basin_mask(i,j)*open_ocn_mask(i,j)*CS%srestore_mask(i,j)) *delta_sss  ! kg Salt m-2 s-1
      enddo ; enddo
      if (CS%adjust_net_srestore_to_zero) then
        if (CS%adjust_net_srestore_by_scaling) then
          call adjust_area_mean_to_zero(fluxes%salt_flux, G, fluxes%saltFluxGlobalScl, &
                         unit_scale=US%RZ_T_to_kg_m2s)
          fluxes%saltFluxGlobalAdj = 0.
        else
          work_sum(is:ie,js:je) = US%L_to_m**2*US%RZ_T_to_kg_m2s * &
                  G%areaT(is:ie,js:je)*fluxes%salt_flux(is:ie,js:je)
          fluxes%saltFluxGlobalAdj = reproducing_sum(work_sum(:,:), isr,ier, jsr,jer)/CS%area_surf
          fluxes%salt_flux(is:ie,js:je) = fluxes%salt_flux(is:ie,js:je) - kg_m2_s_conversion * fluxes%saltFluxGlobalAdj
        endif
      endif
      fluxes%salt_flux_added(is:ie,js:je) = fluxes%salt_flux(is:ie,js:je) ! Diagnostic
    else
      do j=js,je ; do i=is,ie
        if (G%mask2dT(i,j) > 0.5) then
          delta_sss = sfc_state%SSS(i,j) - data_restore(i,j)
          delta_sss = sign(1.0,delta_sss)*min(abs(delta_sss),CS%max_delta_srestore)
          fluxes%vprec(i,j) = (CS%basin_mask(i,j)*open_ocn_mask(i,j)*CS%srestore_mask(i,j))* &
                      (CS%Rho0*CS%Flux_const) * &
                      delta_sss / (0.5*(sfc_state%SSS(i,j) + data_restore(i,j)))
        endif
      enddo ; enddo
      if (CS%adjust_net_srestore_to_zero) then
        if (CS%adjust_net_srestore_by_scaling) then
          call adjust_area_mean_to_zero(fluxes%vprec, G, fluxes%vPrecGlobalScl, &
                                        unit_scale=US%RZ_T_to_kg_m2s)
          fluxes%vPrecGlobalAdj = 0.
        else
          work_sum(is:ie,js:je) = US%L_to_m**2*G%areaT(is:ie,js:je) * &
                                  US%RZ_T_to_kg_m2s*fluxes%vprec(is:ie,js:je)
          fluxes%vPrecGlobalAdj = reproducing_sum(work_sum(:,:), isr, ier, jsr, jer) / CS%area_surf
          do j=js,je ; do i=is,ie
            fluxes%vprec(i,j) = ( fluxes%vprec(i,j) - kg_m2_s_conversion * fluxes%vPrecGlobalAdj ) * G%mask2dT(i,j)
          enddo ; enddo
        endif
      endif
    endif
  endif

  ! SST restoring logic
  if (restore_sst) then
    call time_interp_external(CS%id_trestore,Time,data_restore)
    do j=js,je ; do i=is,ie
      delta_sst = data_restore(i,j)- sfc_state%SST(i,j)
      delta_sst = sign(1.0,delta_sst)*min(abs(delta_sst),CS%max_delta_trestore)
      fluxes%heat_added(i,j) = G%mask2dT(i,j) * CS%trestore_mask(i,j) * &
                      (CS%Rho0*fluxes%C_p) * delta_sst * CS%Flux_const   ! Q R Z T-1 ~> W m-2
    enddo ; enddo
  endif

  ! Check that liquid runoff has a place to go
  if (CS%liquid_runoff_from_data .and. .not. associated(IOB%lrunoff)) then
    call MOM_error(FATAL, "liquid runoff is being added via data_override but "// &
                          "there is no associated runoff in the IOB")
    return
  endif
  if (associated(IOB%lrunoff)) then
   if(CS%liquid_runoff_from_data)call data_override('OCN', 'runoff', IOB%lrunoff, Time)
  endif

  ! obtain fluxes from IOB; note the staggering of indices
  i0 = is - isc_bnd ; j0 = js - jsc_bnd
  do j=js,je ; do i=is,ie

    if (associated(IOB%lprec)) &
      fluxes%lprec(i,j) =  kg_m2_s_conversion * IOB%lprec(i-i0,j-j0) * G%mask2dT(i,j)

    if (associated(IOB%fprec)) &
      fluxes%fprec(i,j) = kg_m2_s_conversion * IOB%fprec(i-i0,j-j0) * G%mask2dT(i,j)

    if (associated(IOB%q_flux)) &
      fluxes%evap(i,j) = kg_m2_s_conversion * IOB%q_flux(i-i0,j-j0) * G%mask2dT(i,j)

    ! liquid runoff flux
    if (associated(IOB%lrunoff)) then
      fluxes%lrunoff(i,j) = kg_m2_s_conversion * IOB%lrunoff(i-i0,j-j0) * G%mask2dT(i,j)
    endif

    ! ice runoff flux
    if (associated(IOB%frunoff)) then
      fluxes%frunoff(i,j) = kg_m2_s_conversion * IOB%frunoff(i-i0,j-j0) * G%mask2dT(i,j)
    endif

    if (associated(IOB%ustar_berg)) &
      fluxes%ustar_berg(i,j) = US%m_to_Z*US%T_to_s * IOB%ustar_berg(i-i0,j-j0) * G%mask2dT(i,j)

    if (associated(IOB%area_berg)) &
      fluxes%area_berg(i,j) = IOB%area_berg(i-i0,j-j0) * G%mask2dT(i,j)

    if (associated(IOB%mass_berg)) &
      fluxes%mass_berg(i,j) = US%m_to_Z*US%kg_m3_to_R * IOB%mass_berg(i-i0,j-j0) * G%mask2dT(i,j)

    if (associated(IOB%lrunoff_hflx)) &
      fluxes%heat_content_lrunoff(i,j) = US%W_m2_to_QRZ_T * IOB%lrunoff_hflx(i-i0,j-j0) * G%mask2dT(i,j)

    if (associated(IOB%frunoff_hflx)) &
      fluxes%heat_content_frunoff(i,j) = US%W_m2_to_QRZ_T * kg_m2_s_conversion * &
                                         IOB%frunoff_hflx(i-i0,j-j0) * G%mask2dT(i,j)

    if (associated(IOB%lw_flux)) &
      fluxes%lw(i,j) = US%W_m2_to_QRZ_T * IOB%lw_flux(i-i0,j-j0) * G%mask2dT(i,j)

    if (associated(IOB%t_flux)) &
      fluxes%sens(i,j) = US%W_m2_to_QRZ_T * IOB%t_flux(i-i0,j-j0) * G%mask2dT(i,j)

    ! sea ice and snow melt heat flux [Q R Z T-1 ~> W/m2]
    if (associated(IOB%seaice_melt_heat)) &
         fluxes%seaice_melt_heat(i,j) = US%W_m2_to_QRZ_T * G%mask2dT(i,j) * IOB%seaice_melt_heat(i-i0,j-j0)

    ! water flux due to sea ice and snow melt [kg/m2/s]
    if (associated(IOB%seaice_melt)) &
         fluxes%seaice_melt(i,j) = kg_m2_s_conversion * G%mask2dT(i,j) * IOB%seaice_melt(i-i0,j-j0)

    fluxes%latent(i,j) = 0.0
    if (associated(IOB%fprec)) then
       fluxes%latent(i,j)            = fluxes%latent(i,j) + &
           IOB%fprec(i-i0,j-j0)*US%W_m2_to_QRZ_T*CS%latent_heat_fusion
       fluxes%latent_fprec_diag(i,j) = G%mask2dT(i,j) * IOB%fprec(i-i0,j-j0)*US%W_m2_to_QRZ_T*CS%latent_heat_fusion
    endif
    if (associated(IOB%frunoff)) then
       fluxes%latent(i,j)              = fluxes%latent(i,j) + &
           IOB%frunoff(i-i0,j-j0) * US%W_m2_to_QRZ_T * CS%latent_heat_fusion
       fluxes%latent_frunoff_diag(i,j) = G%mask2dT(i,j) * &
           IOB%frunoff(i-i0,j-j0) * US%W_m2_to_QRZ_T * CS%latent_heat_fusion
    endif
    if (associated(IOB%q_flux)) then
       fluxes%latent(i,j)           = fluxes%latent(i,j) + &
           IOB%q_flux(i-i0,j-j0)*US%W_m2_to_QRZ_T*CS%latent_heat_vapor
       fluxes%latent_evap_diag(i,j) = G%mask2dT(i,j) * IOB%q_flux(i-i0,j-j0)*US%W_m2_to_QRZ_T*CS%latent_heat_vapor
    endif
    fluxes%latent(i,j) = G%mask2dT(i,j) * fluxes%latent(i,j)

    if (associated(IOB%sw_flux_vis_dir)) &
      fluxes%sw_vis_dir(i,j) = G%mask2dT(i,j) * US%W_m2_to_QRZ_T * IOB%sw_flux_vis_dir(i-i0,j-j0)

    if (associated(IOB%sw_flux_vis_dif)) &
      fluxes%sw_vis_dif(i,j) = G%mask2dT(i,j) * US%W_m2_to_QRZ_T * IOB%sw_flux_vis_dif(i-i0,j-j0)

    if (associated(IOB%sw_flux_nir_dir)) &
      fluxes%sw_nir_dir(i,j) = G%mask2dT(i,j) * US%W_m2_to_QRZ_T * IOB%sw_flux_nir_dir(i-i0,j-j0)

    if (associated(IOB%sw_flux_nir_dif)) &
      fluxes%sw_nir_dif(i,j) = G%mask2dT(i,j) * US%W_m2_to_QRZ_T * IOB%sw_flux_nir_dif(i-i0,j-j0)

    fluxes%sw(i,j) = fluxes%sw_vis_dir(i,j) + fluxes%sw_vis_dif(i,j) + &
                     fluxes%sw_nir_dir(i,j) + fluxes%sw_nir_dif(i,j)

  enddo ; enddo

  ! applied surface pressure from atmosphere and cryosphere
  if (associated(IOB%p)) then
     if (CS%max_p_surf >= 0.0) then
        do j=js,je ; do i=is,ie
           fluxes%p_surf_full(i,j) = G%mask2dT(i,j) * US%kg_m3_to_R*US%m_s_to_L_T**2*IOB%p(i-i0,j-j0)
           fluxes%p_surf(i,j) = MIN(fluxes%p_surf_full(i,j),CS%max_p_surf)
        enddo; enddo
     else
        do j=js,je ; do i=is,ie
           fluxes%p_surf_full(i,j) = G%mask2dT(i,j) * US%kg_m3_to_R*US%m_s_to_L_T**2*IOB%p(i-i0,j-j0)
           fluxes%p_surf(i,j) = fluxes%p_surf_full(i,j)
        enddo; enddo
     endif
     fluxes%accumulate_p_surf = .true. ! Multiple components may contribute to surface pressure.
  endif

  if (associated(IOB%salt_flux)) then
    do j=js,je ; do i=is,ie
      fluxes%salt_flux(i,j)    = G%mask2dT(i,j)*(fluxes%salt_flux(i,j) + kg_m2_s_conversion*IOB%salt_flux(i-i0,j-j0))
      fluxes%salt_flux_in(i,j) = G%mask2dT(i,j)*( kg_m2_s_conversion*IOB%salt_flux(i-i0,j-j0) )
    enddo ; enddo
  endif

  ! adjust the NET fresh-water flux to zero, if flagged
  if (CS%adjust_net_fresh_water_to_zero) then
    sign_for_net_FW_bug = 1.
    if (CS%use_net_FW_adjustment_sign_bug) sign_for_net_FW_bug = -1.
    do j=js,je ; do i=is,ie
      net_FW(i,j) = US%RZ_T_to_kg_m2s * &
                    (((fluxes%lprec(i,j)   + fluxes%fprec(i,j) + fluxes%seaice_melt(i,j)) + &
                      (fluxes%lrunoff(i,j) + fluxes%frunoff(i,j))) + &
                      (fluxes%evap(i,j)    + fluxes%vprec(i,j)) ) * US%L_to_m**2*G%areaT(i,j)
      net_FW2(i,j) = net_FW(i,j) / (US%L_to_m**2*G%areaT(i,j))
    enddo ; enddo

    if (CS%adjust_net_fresh_water_by_scaling) then
      call adjust_area_mean_to_zero(net_FW2, G, fluxes%netFWGlobalScl)
      do j=js,je ; do i=is,ie
        fluxes%vprec(i,j) = fluxes%vprec(i,j) + US%kg_m2s_to_RZ_T * &
            (net_FW2(i,j) - net_FW(i,j)/(US%L_to_m**2*G%areaT(i,j))) * G%mask2dT(i,j)
      enddo ; enddo
    else
      fluxes%netFWGlobalAdj = reproducing_sum(net_FW(:,:), isr, ier, jsr, jer) / CS%area_surf
      do j=js,je ; do i=is,ie
        fluxes%vprec(i,j) = ( fluxes%vprec(i,j) - kg_m2_s_conversion * fluxes%netFWGlobalAdj ) * G%mask2dT(i,j)
      enddo ; enddo
    endif

  endif

  if (coupler_type_initialized(fluxes%tr_fluxes) .and. &
      coupler_type_initialized(IOB%fluxes)) &
    call coupler_type_copy_data(IOB%fluxes, fluxes%tr_fluxes)

  if (CS%allow_flux_adjustments) then
    ! Apply adjustments to fluxes
    call apply_flux_adjustments(G, US, CS, Time, fluxes)
  endif

  ! Allow for user-written code to alter fluxes after all the above
  call user_alter_forcing(sfc_state, fluxes, Time, G, CS%urf_CS)

  call cpu_clock_end(id_clock_forcing)

end subroutine convert_IOB_to_fluxes

!> This subroutine translates the Ice_ocean_boundary_type into a MOM
!! mechanical forcing type, including changes of units, sign conventions,
!! and putting the fields into arrays with MOM-standard halos.
subroutine convert_IOB_to_forces(IOB, forces, index_bounds, Time, G, US, CS)
  type(ice_ocean_boundary_type), &
                   target, intent(in)    :: IOB    !< An ice-ocean boundary type with fluxes to drive
                                                   !! the ocean in a coupled model
  type(mech_forcing),      intent(inout) :: forces !< A structure with the driving mechanical forces
  integer, dimension(4),   intent(in)    :: index_bounds !< The i- and j- size of the arrays in IOB.
  type(time_type),         intent(in)    :: Time   !< The time of the fluxes, used for interpolating the
                                                   !! salinity to the right time, when it is being restored.
  type(ocean_grid_type),   intent(inout) :: G      !< The ocean's grid structure
  type(unit_scale_type),   intent(in)    :: US     !< A dimensional unit scaling type
  type(surface_forcing_CS),pointer       :: CS     !< A pointer to the control structure returned by a
                                                   !! previous call to surface_forcing_init.

  ! local variables
  real, dimension(SZIB_(G),SZJB_(G)) :: &
    taux_at_q, & !< Zonal wind stresses at q points [Pa]
    tauy_at_q    !< Meridional wind stresses at q points [Pa]

  real, dimension(SZI_(G),SZJ_(G)) :: &
    rigidity_at_h, & !< Ice rigidity at tracer points [L4 Z-1 T-1 ~> m3 s-1]
    taux_at_h, & !< Zonal wind stresses at h points [Pa]
    tauy_at_h    !< Meridional wind stresses at h points [Pa]

  real :: gustiness     !< unresolved gustiness that contributes to ustar [R Z L T-2 ~> Pa]
  real :: Irho0         !< inverse of the mean density in [Z L-1 R-1 ~> m3 kg-1]
  real :: taux2, tauy2  !< squared wind stresses [R2 Z2 L2 T-4 ~> Pa2]
  real :: tau_mag       !< magnitude of the wind stress [R Z L T-2 ~> Pa]
  real :: Pa_conversion ! A unit conversion factor from Pa to the internal wind stress units [R Z L T-2 Pa-1 ~> 1]
  real :: stress_conversion ! A unit conversion factor from Pa times any stress multiplier [R Z L T-2 Pa-1 ~> 1]
  real :: I_GEarth      !< The inverse of the gravitational acceleration [T2 Z L-2 ~> s2 m-1]
  real :: Kv_rho_ice    !< (CS%Kv_sea_ice / CS%density_sea_ice) [L4 Z-2 T-1 R-1 ~> m5 s-1 kg-1]
  real :: mass_ice      !< mass of sea ice at a face [R Z ~> kg m-2]
  real :: mass_eff      !< effective mass of sea ice for rigidity [R Z ~> kg m-2]

  integer :: wind_stagger  !< AGRID, BGRID_NE, or CGRID_NE (integers from MOM_domains)
  integer :: i, j, is, ie, js, je, Isq, Ieq, Jsq, Jeq, i0, j0, istk
  integer :: isd, ied, jsd, jed, IsdB, IedB, JsdB, JedB, isr, ier, jsr, jer
  integer :: isc_bnd, iec_bnd, jsc_bnd, jec_bnd

  call cpu_clock_begin(id_clock_forcing)

  isc_bnd = index_bounds(1) ; iec_bnd = index_bounds(2)
  jsc_bnd = index_bounds(3) ; jec_bnd = index_bounds(4)
  is   = G%isc   ; ie   = G%iec    ; js   = G%jsc   ; je   = G%jec
  Isq  = G%IscB  ; Ieq  = G%IecB   ; Jsq  = G%JscB  ; Jeq  = G%JecB
  isd  = G%isd   ; ied  = G%ied    ; jsd  = G%jsd   ; jed  = G%jed
  IsdB = G%IsdB  ; IedB = G%IedB   ; JsdB = G%JsdB  ; JedB = G%JedB
  isr = is-isd+1 ; ier  = ie-isd+1 ; jsr = js-jsd+1 ; jer = je-jsd+1
  i0 = is - isc_bnd ; j0 = js - jsc_bnd

  Irho0 = US%L_to_Z / CS%Rho0
  Pa_conversion = US%kg_m3_to_R*US%m_s_to_L_T**2*US%L_to_Z
  stress_conversion = Pa_conversion * CS%wind_stress_multiplier

  ! allocation and initialization if this is the first time that this
  ! mechanical forcing type has been used.
  if (.not.forces%initialized) then

    call allocate_mech_forcing(G, forces, stress=.true., ustar=.true., press=.true.)

    call safe_alloc_ptr(forces%p_surf,isd,ied,jsd,jed)
    call safe_alloc_ptr(forces%p_surf_full,isd,ied,jsd,jed)

    if (CS%rigid_sea_ice) then
      call safe_alloc_ptr(forces%rigidity_ice_u,IsdB,IedB,jsd,jed)
      call safe_alloc_ptr(forces%rigidity_ice_v,isd,ied,JsdB,JedB)
    endif

    forces%initialized = .true.
  endif

  if ( (associated(IOB%area_berg) .and. (.not. associated(forces%area_berg))) .or. &
       (associated(IOB%mass_berg) .and. (.not. associated(forces%mass_berg))) ) &
    call allocate_mech_forcing(G, forces, iceberg=.true.)

  if (associated(IOB%ice_rigidity)) then
    rigidity_at_h(:,:) = 0.0
    call safe_alloc_ptr(forces%rigidity_ice_u,IsdB,IedB,jsd,jed)
    call safe_alloc_ptr(forces%rigidity_ice_v,isd,ied,JsdB,JedB)
  endif

  forces%accumulate_rigidity = .true. ! Multiple components may contribute to rigidity.
  if (associated(forces%rigidity_ice_u)) forces%rigidity_ice_u(:,:) = 0.0
  if (associated(forces%rigidity_ice_v)) forces%rigidity_ice_v(:,:) = 0.0

  if ( associated(IOB%ustkb) ) &
    call allocate_mech_forcing(G, forces, waves=.true., num_stk_bands=IOB%num_stk_bands)

  ! applied surface pressure from atmosphere and cryosphere
  if (CS%use_limited_P_SSH) then
     forces%p_surf_SSH => forces%p_surf
  else
     forces%p_surf_SSH => forces%p_surf_full
  endif
  if (associated(IOB%p)) then
    if (CS%max_p_surf >= 0.0) then
      do j=js,je ; do i=is,ie
        forces%p_surf_full(i,j) = G%mask2dT(i,j) * US%kg_m3_to_R*US%m_s_to_L_T**2*IOB%p(i-i0,j-j0)
        forces%p_surf(i,j) = MIN(forces%p_surf_full(i,j),CS%max_p_surf)
      enddo ; enddo
    else
      do j=js,je ; do i=is,ie
        forces%p_surf_full(i,j) = G%mask2dT(i,j) * US%kg_m3_to_R*US%m_s_to_L_T**2*IOB%p(i-i0,j-j0)
        forces%p_surf(i,j) = forces%p_surf_full(i,j)
      enddo ; enddo
    endif
  else
    do j=js,je ; do i=is,ie
      forces%p_surf_full(i,j) = 0.0
      forces%p_surf(i,j) = 0.0
    enddo ; enddo
  endif
  forces%accumulate_p_surf = .true. ! Multiple components may contribute to surface pressure.

  ! TODO: this does not seem correct for NEMS
#ifdef CESMCOUPLED
  wind_stagger = AGRID
#else
  wind_stagger = CS%wind_stagger
#endif

  if (wind_stagger == BGRID_NE) then
    ! This is necessary to fill in the halo points.
    taux_at_q(:,:) = 0.0 ; tauy_at_q(:,:) = 0.0
  endif
  if (wind_stagger == AGRID) then
    ! This is necessary to fill in the halo points.
    taux_at_h(:,:) = 0.0 ; tauy_at_h(:,:) = 0.0
  endif

  ! obtain fluxes from IOB; note the staggering of indices
  do j=js,je ; do i=is,ie
    if (associated(IOB%area_berg)) &
      forces%area_berg(i,j) = IOB%area_berg(i-i0,j-j0) * G%mask2dT(i,j)

    if (associated(IOB%mass_berg)) &
      forces%mass_berg(i,j) = US%m_to_Z*US%kg_m3_to_R * IOB%mass_berg(i-i0,j-j0) * G%mask2dT(i,j)

    if (associated(IOB%ice_rigidity)) &
      rigidity_at_h(i,j) = US%m_to_L**3*US%Z_to_L*US%T_to_s * IOB%ice_rigidity(i-i0,j-j0) * G%mask2dT(i,j)

    if (wind_stagger == BGRID_NE) then
      if (associated(IOB%u_flux)) taux_at_q(I,J) = IOB%u_flux(i-i0,j-j0) * stress_conversion
      if (associated(IOB%v_flux)) tauy_at_q(I,J) = IOB%v_flux(i-i0,j-j0) * stress_conversion
    elseif (wind_stagger == AGRID) then
      if (associated(IOB%u_flux)) taux_at_h(i,j) = IOB%u_flux(i-i0,j-j0) * stress_conversion
      if (associated(IOB%v_flux)) tauy_at_h(i,j) = IOB%v_flux(i-i0,j-j0) * stress_conversion
    else ! C-grid wind stresses.
      if (associated(IOB%u_flux)) forces%taux(I,j) = IOB%u_flux(i-i0,j-j0) * stress_conversion
      if (associated(IOB%v_flux)) forces%tauy(i,J) = IOB%v_flux(i-i0,j-j0) * stress_conversion
    endif

  enddo ; enddo

  ! surface momentum stress related fields as function of staggering
  if (wind_stagger == BGRID_NE) then
    if (G%symmetric) &
      call fill_symmetric_edges(taux_at_q, tauy_at_q, G%Domain, stagger=BGRID_NE)
    call pass_vector(taux_at_q, tauy_at_q, G%Domain, stagger=BGRID_NE, halo=1)

    do j=js,je ; do I=Isq,Ieq
      forces%taux(I,j) = 0.0
      if ((G%mask2dBu(I,J) + G%mask2dBu(I,J-1)) > 0) &
        forces%taux(I,j) = (G%mask2dBu(I,J)*taux_at_q(I,J) + &
                            G%mask2dBu(I,J-1)*taux_at_q(I,J-1)) / &
                           (G%mask2dBu(I,J) + G%mask2dBu(I,J-1))
    enddo ; enddo

    do J=Jsq,Jeq ; do i=is,ie
      forces%tauy(i,J) = 0.0
      if ((G%mask2dBu(I,J) + G%mask2dBu(I-1,J)) > 0) &
        forces%tauy(i,J) = (G%mask2dBu(I,J)*tauy_at_q(I,J) + &
                            G%mask2dBu(I-1,J)*tauy_at_q(I-1,J)) / &
                           (G%mask2dBu(I,J) + G%mask2dBu(I-1,J))
    enddo ; enddo

    ! ustar is required for the bulk mixed layer formulation. The background value
    ! of 0.02 Pa is a relatively small value intended to give reasonable behavior
    ! in regions of very weak winds.

    do j=js,je ; do i=is,ie
      tau_mag = 0.0 ; gustiness = CS%gust_const
      if (((G%mask2dBu(I,J) + G%mask2dBu(I-1,J-1)) + &
           (G%mask2dBu(I,J-1) + G%mask2dBu(I-1,J))) > 0) then
        tau_mag = sqrt(((G%mask2dBu(I,J)*(taux_at_q(I,J)**2 + tauy_at_q(I,J)**2) + &
            G%mask2dBu(I-1,J-1)*(taux_at_q(I-1,J-1)**2 + tauy_at_q(I-1,J-1)**2)) + &
           (G%mask2dBu(I,J-1)*(taux_at_q(I,J-1)**2 + tauy_at_q(I,J-1)**2) + &
            G%mask2dBu(I-1,J)*(taux_at_q(I-1,J)**2 + tauy_at_q(I-1,J)**2)) ) / &
          ((G%mask2dBu(I,J) + G%mask2dBu(I-1,J-1)) + (G%mask2dBu(I,J-1) + G%mask2dBu(I-1,J))) )
        if (CS%read_gust_2d) gustiness = CS%gust(i,j)
      endif
      forces%ustar(i,j) = sqrt(gustiness*Irho0 + Irho0*tau_mag)
    enddo ; enddo
    call pass_vector(forces%taux, forces%tauy, G%Domain, halo=1)
<<<<<<< HEAD

=======
>>>>>>> b544dad7
  elseif (wind_stagger == AGRID) then
    call pass_vector(taux_at_h, tauy_at_h, G%Domain, To_All+Omit_Corners, stagger=AGRID, halo=1)

    do j=js,je ; do I=Isq,Ieq
      forces%taux(I,j) = 0.0
      if ((G%mask2dT(i,j) + G%mask2dT(i+1,j)) > 0) &
        forces%taux(I,j) = (G%mask2dT(i,j)*taux_at_h(i,j) + &
                            G%mask2dT(i+1,j)*taux_at_h(i+1,j)) / &
                           (G%mask2dT(i,j) + G%mask2dT(i+1,j))
    enddo ; enddo

    do J=Jsq,Jeq ; do i=is,ie
      forces%tauy(i,J) = 0.0
      if ((G%mask2dT(i,j) + G%mask2dT(i,j+1)) > 0) &
        forces%tauy(i,J) = (G%mask2dT(i,j)*tauy_at_h(i,j) + &
                            G%mask2dT(i,J+1)*tauy_at_h(i,j+1)) / &
                           (G%mask2dT(i,j) + G%mask2dT(i,j+1))
    enddo ; enddo

    do j=js,je ; do i=is,ie
      gustiness = CS%gust_const
      if (CS%read_gust_2d .and. (G%mask2dT(i,j) > 0)) gustiness = CS%gust(i,j)
      forces%ustar(i,j) = sqrt(gustiness*Irho0 + Irho0 * G%mask2dT(i,j) * &
                               sqrt(taux_at_h(i,j)**2 + tauy_at_h(i,j)**2))
    enddo ; enddo
    call pass_vector(forces%taux, forces%tauy, G%Domain, halo=1)
<<<<<<< HEAD

=======
>>>>>>> b544dad7
  else ! C-grid wind stresses.
    if (G%symmetric) &
      call fill_symmetric_edges(forces%taux, forces%tauy, G%Domain)
    call pass_vector(forces%taux, forces%tauy, G%Domain, halo=1)

    do j=js,je ; do i=is,ie
      taux2 = 0.0
      if ((G%mask2dCu(I-1,j) + G%mask2dCu(I,j)) > 0) &
        taux2 = (G%mask2dCu(I-1,j)*forces%taux(I-1,j)**2 + &
                 G%mask2dCu(I,j)*forces%taux(I,j)**2) / (G%mask2dCu(I-1,j) + G%mask2dCu(I,j))

      tauy2 = 0.0
      if ((G%mask2dCv(i,J-1) + G%mask2dCv(i,J)) > 0) &
        tauy2 = (G%mask2dCv(i,J-1)*forces%tauy(i,J-1)**2 + &
                 G%mask2dCv(i,J)*forces%tauy(i,J)**2) / (G%mask2dCv(i,J-1) + G%mask2dCv(i,J))

      if (CS%read_gust_2d) then
        forces%ustar(i,j) = sqrt(CS%gust(i,j)*Irho0 + Irho0*sqrt(taux2 + tauy2))
      else
        forces%ustar(i,j) = sqrt(CS%gust_const*Irho0 + Irho0*sqrt(taux2 + tauy2))
      endif
    enddo ; enddo

  endif   ! endif for wind related fields

  ! wave to ocean coupling
  if ( associated(IOB%ustkb) ) then

    forces%stk_wavenumbers(:) = IOB%stk_wavenumbers
    do j=js,je; do i=is,ie
      forces%ustk0(i,j) = IOB%ustk0(i-I0,j-J0) ! How to be careful here that the domains are right?
      forces%vstk0(i,j) = IOB%vstk0(i-I0,j-J0)
    enddo ; enddo
    call pass_vector(forces%ustk0,forces%vstk0, G%domain )
    do istk = 1,IOB%num_stk_bands
      do j=js,je; do i=is,ie
        forces%ustkb(i,j,istk) = IOB%ustkb(i-I0,j-J0,istk)
        forces%vstkb(i,j,istk) = IOB%vstkb(i-I0,j-J0,istk)
      enddo; enddo
      call pass_vector(forces%ustkb(:,:,istk),forces%vstkb(:,:,istk), G%domain )
    enddo
  endif 

  ! sea ice related dynamic fields
  if (associated(IOB%ice_rigidity)) then
    call pass_var(rigidity_at_h, G%Domain, halo=1)
    do I=is-1,ie ; do j=js,je
      forces%rigidity_ice_u(I,j) = forces%rigidity_ice_u(I,j) + &
              min(rigidity_at_h(i,j), rigidity_at_h(i+1,j))
    enddo ; enddo
    do i=is,ie ; do J=js-1,je
      forces%rigidity_ice_v(i,J) = forces%rigidity_ice_v(i,J) + &
              min(rigidity_at_h(i,j), rigidity_at_h(i,j+1))
    enddo ; enddo
  endif

  if (CS%rigid_sea_ice) then
    call pass_var(forces%p_surf_full, G%Domain, halo=1)
    I_GEarth = 1.0 / CS%g_Earth
    Kv_rho_ice = (CS%Kv_sea_ice / CS%density_sea_ice)
    do I=is-1,ie ; do j=js,je
      mass_ice = min(forces%p_surf_full(i,j), forces%p_surf_full(i+1,j)) * I_GEarth
      mass_eff = 0.0
      if (mass_ice > CS%rigid_sea_ice_mass) then
        mass_eff = (mass_ice - CS%rigid_sea_ice_mass)**2 / (mass_ice + CS%rigid_sea_ice_mass)
      endif
      forces%rigidity_ice_u(I,j) = forces%rigidity_ice_u(I,j) + Kv_rho_ice * mass_eff
    enddo ; enddo
    do i=is,ie ; do J=js-1,je
      mass_ice = min(forces%p_surf_full(i,j), forces%p_surf_full(i,j+1)) * I_GEarth
      mass_eff = 0.0
      if (mass_ice > CS%rigid_sea_ice_mass) then
        mass_eff = (mass_ice - CS%rigid_sea_ice_mass)**2 / (mass_ice + CS%rigid_sea_ice_mass)
      endif
      forces%rigidity_ice_v(i,J) = forces%rigidity_ice_v(i,J) + Kv_rho_ice * mass_eff
    enddo ; enddo
  endif

  if (CS%allow_flux_adjustments) then
    ! Apply adjustments to forces
    call apply_force_adjustments(G, US, CS, Time, forces)
  endif

!###  ! Allow for user-written code to alter fluxes after all the above
!###  call user_alter_mech_forcing(forces, Time, G, CS%urf_CS)

  call cpu_clock_end(id_clock_forcing)
end subroutine convert_IOB_to_forces

!> Adds thermodynamic flux adjustments obtained via data_override
!! Component name is 'OCN'
!! Available adjustments are:
!! - hflx_adj (Heat flux into the ocean, in W m-2)
!! - sflx_adj (Salt flux into the ocean, in kg salt m-2 s-1)
!! - prcme_adj (Fresh water flux into the ocean, in kg m-2 s-1)
subroutine apply_flux_adjustments(G, US, CS, Time, fluxes)
  type(ocean_grid_type),    intent(inout) :: G  !< Ocean grid structure
  type(unit_scale_type),    intent(in)    :: US !< A dimensional unit scaling type
  type(surface_forcing_CS), pointer       :: CS !< Surface forcing control structure
  type(time_type),          intent(in)    :: Time !< Model time structure
  type(forcing),            intent(inout) :: fluxes !< Surface fluxes structure

  ! Local variables
  real, dimension(SZI_(G),SZJ_(G)) :: temp_at_h !< Fluxes at h points [W m-2 or kg m-2 s-1]

  integer :: isc, iec, jsc, jec, i, j
  logical :: overrode_h

  isc = G%isc; iec = G%iec ; jsc = G%jsc; jec = G%jec

  overrode_h = .false.
  call data_override('OCN', 'hflx_adj', temp_at_h(isc:iec,jsc:jec), Time, override=overrode_h)

  if (overrode_h) then ; do j=jsc,jec ; do i=isc,iec
    fluxes%heat_added(i,j) = fluxes%heat_added(i,j) + US%W_m2_to_QRZ_T*temp_at_h(i,j)* G%mask2dT(i,j)
  enddo ; enddo ; endif
  ! Not needed? ! if (overrode_h) call pass_var(fluxes%heat_added, G%Domain)

  overrode_h = .false.
  call data_override('OCN', 'sflx_adj', temp_at_h(isc:iec,jsc:jec), Time, override=overrode_h)

  if (overrode_h) then ; do j=jsc,jec ; do i=isc,iec
    fluxes%salt_flux_added(i,j) = fluxes%salt_flux_added(i,j) + &
        US%kg_m2s_to_RZ_T * temp_at_h(i,j)* G%mask2dT(i,j)
  enddo ; enddo ; endif
  ! Not needed? ! if (overrode_h) call pass_var(fluxes%salt_flux_added, G%Domain)

  overrode_h = .false.
  call data_override('OCN', 'prcme_adj', temp_at_h(isc:iec,jsc:jec), Time, override=overrode_h)

  if (overrode_h) then ; do j=jsc,jec ; do i=isc,iec
    fluxes%vprec(i,j) = fluxes%vprec(i,j) + US%kg_m2s_to_RZ_T * temp_at_h(i,j)* G%mask2dT(i,j)
  enddo ; enddo ; endif
  ! Not needed? ! if (overrode_h) call pass_var(fluxes%vprec, G%Domain)
end subroutine apply_flux_adjustments

!> Adds mechanical forcing adjustments obtained via data_override
!! Component name is 'OCN'
!! Available adjustments are:
!! - taux_adj (Zonal wind stress delta, positive to the east, in Pa)
!! - tauy_adj (Meridional wind stress delta, positive to the north, in Pa)
subroutine apply_force_adjustments(G, US, CS, Time, forces)
  type(ocean_grid_type),    intent(inout) :: G  !< Ocean grid structure
  type(unit_scale_type),    intent(in)    :: US !< A dimensional unit scaling type
  type(surface_forcing_CS), pointer       :: CS !< Surface forcing control structure
  type(time_type),          intent(in)    :: Time !< Model time structure
  type(mech_forcing),       intent(inout) :: forces !< A structure with the driving mechanical forces

  ! Local variables
  real, dimension(SZI_(G),SZJ_(G)) :: tempx_at_h !< Delta to zonal wind stress at h points [R Z L T-2 ~> Pa]
  real, dimension(SZI_(G),SZJ_(G)) :: tempy_at_h !< Delta to meridional wind stress at h points [R Z L T-2 ~> Pa]

  integer :: isc, iec, jsc, jec, i, j
  real :: dLonDx, dLonDy, rDlon, cosA, sinA, zonal_tau, merid_tau
  real :: Pa_conversion ! A unit conversion factor from Pa to the internal units [R Z L T-2 Pa-1 ~> 1]
  logical :: overrode_x, overrode_y

  isc = G%isc; iec = G%iec ; jsc = G%jsc; jec = G%jec
  Pa_conversion = US%kg_m3_to_R*US%m_s_to_L_T**2*US%L_to_Z

  tempx_at_h(:,:) = 0.0 ; tempy_at_h(:,:) = 0.0
  ! Either reads data or leaves contents unchanged
  overrode_x = .false. ; overrode_y = .false.
  call data_override('OCN', 'taux_adj', tempx_at_h(isc:iec,jsc:jec), Time, override=overrode_x)
  call data_override('OCN', 'tauy_adj', tempy_at_h(isc:iec,jsc:jec), Time, override=overrode_y)

  if (overrode_x .or. overrode_y) then
    if (.not. (overrode_x .and. overrode_y)) call MOM_error(FATAL,"apply_flux_adjustments: "//&
            "Both taux_adj and tauy_adj must be specified, or neither, in data_table")

    ! Rotate winds
    call pass_vector(tempx_at_h, tempy_at_h, G%Domain, To_All, AGRID, halo=1)
    do j=jsc-1,jec+1 ; do i=isc-1,iec+1
      dLonDx = G%geoLonCu(I,j) - G%geoLonCu(I-1,j)
      dLonDy = G%geoLonCv(i,J) - G%geoLonCv(i,J-1)
      rDlon = sqrt( dLonDx * dLonDx + dLonDy * dLonDy )
      if (rDlon > 0.) rDlon = 1. / rDlon
      cosA = dLonDx * rDlon
      sinA = dLonDy * rDlon
      zonal_tau = Pa_conversion * tempx_at_h(i,j)
      merid_tau = Pa_conversion * tempy_at_h(i,j)
      tempx_at_h(i,j) = cosA * zonal_tau - sinA * merid_tau
      tempy_at_h(i,j) = sinA * zonal_tau + cosA * merid_tau
    enddo ; enddo

    ! Average to C-grid locations
    do j=jsc,jec ; do I=isc-1,iec
      forces%taux(I,j) = forces%taux(I,j) + 0.5 * ( tempx_at_h(i,j) + tempx_at_h(i+1,j) )
    enddo ; enddo

    do J=jsc-1,jec ; do i=isc,iec
      forces%tauy(i,J) = forces%tauy(i,J) + 0.5 * ( tempy_at_h(i,j) + tempy_at_h(i,j+1) )
    enddo ; enddo
  endif ! overrode_x .or. overrode_y

end subroutine apply_force_adjustments

!> Save any restart files associated with the surface forcing.
subroutine forcing_save_restart(CS, G, Time, directory, time_stamped, &
                                filename_suffix)
  type(surface_forcing_CS),   pointer       :: CS   !< A pointer to the control structure returned
                                                    !! by a previous call to surface_forcing_init
  type(ocean_grid_type),      intent(inout) :: G    !< The ocean's grid structure
  type(time_type),            intent(in)    :: Time !< The current model time
  character(len=*),           intent(in)    :: directory !< The directory into which to write the
                                                    !! restart files
  logical,          optional, intent(in)    :: time_stamped !< If true, the restart file names include
                                                    !! a unique time stamp.  The default is false.
  character(len=*), optional, intent(in)    :: filename_suffix !< An optional suffix (e.g., a time-
                                                    !! stamp) to append to the restart file names.

  if (.not.associated(CS)) return
  if (.not.associated(CS%restart_CSp)) return
  call save_restart(directory, Time, G, CS%restart_CSp, time_stamped)

end subroutine forcing_save_restart

!> Initialize the surface forcing, including setting parameters and allocating permanent memory.
subroutine surface_forcing_init(Time, G, US, param_file, diag, CS, restore_salt, restore_temp)
  type(time_type),          intent(in)    :: Time !< The current model time
  type(ocean_grid_type),    intent(in)    :: G    !< The ocean's grid structure
  type(unit_scale_type),    intent(in)    :: US   !< A dimensional unit scaling type
  type(param_file_type),    intent(in)    :: param_file !< A structure to parse for run-time parameters
  type(diag_ctrl), target,  intent(inout) :: diag !< A structure that is used to regulate
                                                  !! diagnostic output
  type(surface_forcing_CS), pointer       :: CS   !< A pointer that is set to point to the control
                                                  !! structure for this module
  logical, optional,        intent(in)    :: restore_salt !< If present and true surface salinity
                                                  !! restoring will be applied in this model.
  logical, optional,        intent(in)    :: restore_temp !< If present and true surface temperature
                                                  !! restoring will be applied in this model.

  ! Local variables
  real :: utide  ! The RMS tidal velocity [Z T-1 ~> m s-1].
  type(directories)  :: dirs
  logical            :: new_sim, iceberg_flux_diags
  type(time_type)    :: Time_frc
  character(len=200) :: TideAmp_file, gust_file, salt_file, temp_file ! Input file names.
! This include declares and sets the variable "version".
#include "version_variable.h"
  character(len=40)  :: mdl = "MOM_surface_forcing_nuopc"  ! This module's name.
  character(len=48)  :: stagger
  character(len=48)  :: flnam
  character(len=240) :: basin_file
  integer :: i, j, isd, ied, jsd, jed

  isd = G%isd ; ied = G%ied ; jsd = G%jsd ; jed = G%jed

  if (associated(CS)) then
    call MOM_error(WARNING, "surface_forcing_init called with an associated "// &
                            "control structure.")
    return
  endif
  allocate(CS)

  id_clock_forcing=cpu_clock_id('Ocean surface forcing', grain=CLOCK_SUBCOMPONENT)
  call cpu_clock_begin(id_clock_forcing)

  CS%diag => diag

  call write_version_number(version)
  ! Read all relevant parameters and write them to the model log.
  call log_version(param_file, mdl, version, "")

  call get_param(param_file, mdl, "INPUTDIR", CS%inputdir, &
                 "The directory in which all input files are found.", &
                 default=".")
  CS%inputdir = slasher(CS%inputdir)
  call get_param(param_file, mdl, "ENABLE_THERMODYNAMICS", CS%use_temperature, &
                 "If true, Temperature and salinity are used as state "//&
                 "variables.", default=.true.)
  call get_param(param_file, mdl, "RHO_0", CS%Rho0, &
                 "The mean ocean density used with BOUSSINESQ true to "//&
                 "calculate accelerations and the mass for conservation "//&
                 "properties, or with BOUSSINSEQ false to convert some "//&
                 "parameters from vertical units of m to kg m-2.", &
                 units="kg m-3", default=1035.0, scale=US%kg_m3_to_R)
  call get_param(param_file, mdl, "LATENT_HEAT_FUSION", CS%latent_heat_fusion, &
                 "The latent heat of fusion.", units="J/kg", default=hlf)
  call get_param(param_file, mdl, "LATENT_HEAT_VAPORIZATION", CS%latent_heat_vapor, &
                 "The latent heat of fusion.", units="J/kg", default=hlv)
  call get_param(param_file, mdl, "MAX_P_SURF", CS%max_p_surf, &
                 "The maximum surface pressure that can be exerted by the "//&
                 "atmosphere and floating sea-ice or ice shelves. This is "//&
                 "needed because the FMS coupling structure does not "//&
                 "limit the water that can be frozen out of the ocean and "//&
                 "the ice-ocean heat fluxes are treated explicitly.  No "//&
                 "limit is applied if a negative value is used.", &
                 units="Pa", default=-1.0, scale=US%kg_m3_to_R*US%m_s_to_L_T**2)
  call get_param(param_file, mdl, "ADJUST_NET_SRESTORE_TO_ZERO", &
                 CS%adjust_net_srestore_to_zero, &
                 "If true, adjusts the salinity restoring seen to zero "//&
                 "whether restoring is via a salt flux or virtual precip.",&
                 default=restore_salt)
  call get_param(param_file, mdl, "ADJUST_NET_SRESTORE_BY_SCALING", &
                 CS%adjust_net_srestore_by_scaling, &
                 "If true, adjustments to salt restoring to achieve zero net are "//&
                 "made by scaling values without moving the zero contour.",&
                 default=.false.)
  call get_param(param_file, mdl, "ADJUST_NET_FRESH_WATER_TO_ZERO", &
                 CS%adjust_net_fresh_water_to_zero, &
                 "If true, adjusts the net fresh-water forcing seen "//&
                 "by the ocean (including restoring) to zero.", default=.false.)
  if (CS%adjust_net_fresh_water_to_zero) &
    call get_param(param_file, mdl, "USE_NET_FW_ADJUSTMENT_SIGN_BUG", &
                 CS%use_net_FW_adjustment_sign_bug, &
                   "If true, use the wrong sign for the adjustment to "//&
                   "the net fresh-water.", default=.false.)
  call get_param(param_file, mdl, "ADJUST_NET_FRESH_WATER_BY_SCALING", &
                 CS%adjust_net_fresh_water_by_scaling, &
                 "If true, adjustments to net fresh water to achieve zero net are "//&
                 "made by scaling values without moving the zero contour.",&
                 default=.false.)
  call get_param(param_file, mdl, "ICE_SALT_CONCENTRATION", &
                 CS%ice_salt_concentration, &
                 "The assumed sea-ice salinity needed to reverse engineer the "//&
                 "melt flux (or ice-ocean fresh-water flux).", &
                 units="kg/kg", default=0.005)
  call get_param(param_file, mdl, "USE_LIMITED_PATM_SSH", CS%use_limited_P_SSH, &
                 "If true, return the sea surface height with the "//&
                 "correction for the atmospheric (and sea-ice) pressure "//&
                 "limited by max_p_surf instead of the full atmospheric "//&
                 "pressure.", default=.true.)

  call get_param(param_file, mdl, "WIND_STAGGER", stagger, &
                 "A case-insensitive character string to indicate the "//&
                 "staggering of the input wind stress field.  Valid "//&
                 "values are 'A', 'B', or 'C'.", default="C")
  if (uppercase(stagger(1:1)) == 'A') then ; CS%wind_stagger = AGRID
  elseif (uppercase(stagger(1:1)) == 'B') then ; CS%wind_stagger = BGRID_NE
  elseif (uppercase(stagger(1:1)) == 'C') then ; CS%wind_stagger = CGRID_NE
  else ; call MOM_error(FATAL,"surface_forcing_init: WIND_STAGGER = "// &
                        trim(stagger)//" is invalid.") ; endif
  call get_param(param_file, mdl, "WIND_STRESS_MULTIPLIER", CS%wind_stress_multiplier, &
                 "A factor multiplying the wind-stress given to the ocean by the "//&
                 "coupler. This is used for testing and should be =1.0 for any "//&
                 "production runs.", default=1.0)

  if (restore_salt) then
    call get_param(param_file, mdl, "FLUXCONST", CS%Flux_const, &
                 "The constant that relates the restoring surface fluxes to the relative "//&
                 "surface anomalies (akin to a piston velocity).  Note the non-MKS units.", &
                 default=0.0, units="m day-1", scale=US%m_to_Z*US%T_to_s/86400.0)
    call get_param(param_file, mdl, "SALT_RESTORE_FILE", CS%salt_restore_file, &
                 "A file in which to find the surface salinity to use for restoring.", &
                 default="salt_restore.nc")
    call get_param(param_file, mdl, "SALT_RESTORE_VARIABLE", CS%salt_restore_var_name, &
                 "The name of the surface salinity variable to read from "//&
                 "SALT_RESTORE_FILE for restoring salinity.", &
                 default="salt")

    call get_param(param_file, mdl, "SRESTORE_AS_SFLUX", CS%salt_restore_as_sflux, &
                 "If true, the restoring of salinity is applied as a salt "//&
                 "flux instead of as a freshwater flux.", default=.false.)
    call get_param(param_file, mdl, "MAX_DELTA_SRESTORE", CS%max_delta_srestore, &
                 "The maximum salinity difference used in restoring terms.", &
                 units="PSU or g kg-1", default=999.0)
    call get_param(param_file, mdl, "MASK_SRESTORE_UNDER_ICE", &
                 CS%mask_srestore_under_ice, &
                 "If true, disables SSS restoring under sea-ice based on a frazil "//&
                 "criteria (SST<=Tf). Only used when RESTORE_SALINITY is True.",      &
                 default=.false.)
    call get_param(param_file, mdl, "MASK_SRESTORE_MARGINAL_SEAS", &
                 CS%mask_srestore_marginal_seas, &
                 "If true, disable SSS restoring in marginal seas. Only used when "//&
                 "RESTORE_SALINITY is True.", default=.false.)
    call get_param(param_file, mdl, "BASIN_FILE", basin_file, &
                 "A file in which to find the basin masks, in variable 'basin'.", &
                 default="basin.nc")
    basin_file = trim(CS%inputdir) // trim(basin_file)
    call safe_alloc_ptr(CS%basin_mask,isd,ied,jsd,jed) ; CS%basin_mask(:,:) = 1.0
    if (CS%mask_srestore_marginal_seas) then
      call MOM_read_data(basin_file,'basin',CS%basin_mask,G%domain, timelevel=1)
      do j=jsd,jed ; do i=isd,ied
        if (CS%basin_mask(i,j) >= 6.0) then ; CS%basin_mask(i,j) = 0.0
        else ; CS%basin_mask(i,j) = 1.0 ; endif
      enddo ; enddo
    endif
    call get_param(param_file, mdl, "MASK_SRESTORE", CS%mask_srestore, &
                 "If true, read a file (salt_restore_mask) containing "//&
                 "a mask for SSS restoring.", default=.false.)
  endif

  if (restore_temp) then
    call get_param(param_file, mdl, "FLUXCONST", CS%Flux_const, &
                 "The constant that relates the restoring surface fluxes to the relative "//&
                 "surface anomalies (akin to a piston velocity).  Note the non-MKS units.", &
                 default=0.0, units="m day-1", scale=US%m_to_Z*US%T_to_s/86400.0)
    call get_param(param_file, mdl, "SST_RESTORE_FILE", CS%temp_restore_file, &
                 "A file in which to find the surface temperature to use for restoring.", &
                 default="temp_restore.nc")
    call get_param(param_file, mdl, "SST_RESTORE_VARIABLE", CS%temp_restore_var_name, &
                 "The name of the surface temperature variable to read from "//&
                 "SST_RESTORE_FILE for restoring sst.", &
                 default="temp")

    call get_param(param_file, mdl, "MAX_DELTA_TRESTORE", CS%max_delta_trestore, &
                 "The maximum sst difference used in restoring terms.", &
                 units="degC ", default=999.0)
    call get_param(param_file, mdl, "MASK_TRESTORE", CS%mask_trestore, &
                 "If true, read a file (temp_restore_mask) containing "//&
                 "a mask for SST restoring.", default=.false.)

  endif

! Optionally read tidal amplitude from input file (m s-1) on model grid.
! Otherwise use default tidal amplitude for bottom frictionally-generated
! dissipation. Default cd_tides is chosen to yield approx 1 TWatt of
! work done against tides globally using OSU tidal amplitude.
  call get_param(param_file, mdl, "CD_TIDES", CS%cd_tides, &
                 "The drag coefficient that applies to the tides.", &
                 units="nondim", default=1.0e-4)
  call get_param(param_file, mdl, "READ_TIDEAMP", CS%read_TIDEAMP, &
                 "If true, read a file (given by TIDEAMP_FILE) containing "//&
                 "the tidal amplitude with INT_TIDE_DISSIPATION.", default=.false.)
  if (CS%read_TIDEAMP) then
    call get_param(param_file, mdl, "TIDEAMP_FILE", TideAmp_file, &
                 "The path to the file containing the spatially varying "//&
                 "tidal amplitudes with INT_TIDE_DISSIPATION.", &
                 default="tideamp.nc")
    CS%utide=0.0
  else
    call get_param(param_file, mdl, "UTIDE", CS%utide, &
                 "The constant tidal amplitude used with INT_TIDE_DISSIPATION.", &
                 units="m s-1", default=0.0, scale=US%m_to_Z*US%T_to_s)
  endif

  call safe_alloc_ptr(CS%TKE_tidal,isd,ied,jsd,jed)
  call safe_alloc_ptr(CS%ustar_tidal,isd,ied,jsd,jed)

  if (CS%read_TIDEAMP) then
    TideAmp_file = trim(CS%inputdir) // trim(TideAmp_file)
    call MOM_read_data(TideAmp_file,'tideamp',CS%TKE_tidal,G%domain,timelevel=1, scale=US%m_to_Z*US%T_to_s)
    do j=jsd, jed; do i=isd, ied
      utide = CS%TKE_tidal(i,j)
      CS%TKE_tidal(i,j) = G%mask2dT(i,j)*CS%Rho0*CS%cd_tides*(utide*utide*utide)
      CS%ustar_tidal(i,j) = sqrt(CS%cd_tides)*utide
    enddo ; enddo
  else
    do j=jsd,jed; do i=isd,ied
      utide = CS%utide
      CS%TKE_tidal(i,j) = CS%Rho0*CS%cd_tides*(utide*utide*utide)
      CS%ustar_tidal(i,j) = sqrt(CS%cd_tides)*utide
    enddo ; enddo
  endif

  call time_interp_external_init

! Optionally read a x-y gustiness field in place of a global
! constant.

  call get_param(param_file, mdl, "READ_GUST_2D", CS%read_gust_2d, &
                 "If true, use a 2-dimensional gustiness supplied from "//&
                 "an input file", default=.false.)
  call get_param(param_file, mdl, "GUST_CONST", CS%gust_const, &
               "The background gustiness in the winds.", &
               units="Pa", default=0.0, scale=US%kg_m3_to_R*US%m_s_to_L_T**2*US%L_to_Z)
  if (CS%read_gust_2d) then
    call get_param(param_file, mdl, "GUST_2D_FILE", gust_file, &
                 "The file in which the wind gustiness is found in "//&
                 "variable gustiness.")

    call safe_alloc_ptr(CS%gust,isd,ied,jsd,jed)
    gust_file = trim(CS%inputdir) // trim(gust_file)
    call MOM_read_data(gust_file, 'gustiness', CS%gust, G%domain, timelevel=1, &
               scale=US%kg_m3_to_R*US%m_s_to_L_T**2*US%L_to_Z) ! units in file should be Pa
  endif
  call get_param(param_file, mdl, "FIX_USTAR_GUSTLESS_BUG", CS%fix_ustar_gustless_bug, &
                 "If true correct a bug in the time-averaging of the gustless wind friction velocity", &
                 default=.true.)

! See whether sufficiently thick sea ice should be treated as rigid.
  call get_param(param_file, mdl, "USE_RIGID_SEA_ICE", CS%rigid_sea_ice, &
                 "If true, sea-ice is rigid enough to exert a "//&
                 "nonhydrostatic pressure that resist vertical motion.", &
                 default=.false.)
  if (CS%rigid_sea_ice) then
    call get_param(param_file, mdl, "G_EARTH", CS%g_Earth, &
                 "The gravitational acceleration of the Earth.", &
                 units="m s-2", default = 9.80, scale=US%Z_to_m*US%m_s_to_L_T**2)
    call get_param(param_file, mdl, "SEA_ICE_MEAN_DENSITY", CS%density_sea_ice, &
                 "A typical density of sea ice, used with the kinematic "//&
                 "viscosity, when USE_RIGID_SEA_ICE is true.", &
                 units="kg m-3", default=900.0, scale=US%kg_m3_to_R)
    call get_param(param_file, mdl, "SEA_ICE_VISCOSITY", CS%Kv_sea_ice, &
                 "The kinematic viscosity of sufficiently thick sea ice "//&
                 "for use in calculating the rigidity of sea ice.", &
                 units="m2 s-1", default=1.0e9, scale=US%Z_to_L**2*US%m_to_L**2*US%T_to_s)
    call get_param(param_file, mdl, "SEA_ICE_RIGID_MASS", CS%rigid_sea_ice_mass, &
                 "The mass of sea-ice per unit area at which the sea-ice "//&
                 "starts to exhibit rigidity", &
                 units="kg m-2", default=1000.0, scale=US%kg_m3_to_R*US%m_to_Z)
  endif

  call get_param(param_file, mdl, "ALLOW_ICEBERG_FLUX_DIAGNOSTICS", iceberg_flux_diags, &
                 "If true, makes available diagnostics of fluxes from icebergs "//&
                 "as seen by MOM6.", default=.false.)
  call register_forcing_type_diags(Time, diag, US, CS%use_temperature, CS%handles, &
                                   use_berg_fluxes=iceberg_flux_diags)

  call get_param(param_file, mdl, "ALLOW_FLUX_ADJUSTMENTS", CS%allow_flux_adjustments, &
                 "If true, allows flux adjustments to specified via the "//&
                 "data_table using the component name 'OCN'.", default=.false.)

  call get_param(param_file, mdl, "LIQUID_RUNOFF_FROM_DATA", CS%liquid_runoff_from_data, &
                 "If true, allows liquid river runoff to be specified via the "//&
                 "data_table using the component name 'OCN'.", default=.false.)

  if (CS%allow_flux_adjustments .or. CS%liquid_runoff_from_data) then
    call data_override_init(Ocean_domain_in=G%Domain%mpp_domain)
  endif

  if (present(restore_salt)) then ; if (restore_salt) then
    salt_file = trim(CS%inputdir) // trim(CS%salt_restore_file)
    CS%id_srestore = init_external_field(salt_file, CS%salt_restore_var_name, domain=G%Domain%mpp_domain)
    call safe_alloc_ptr(CS%srestore_mask,isd,ied,jsd,jed); CS%srestore_mask(:,:) = 1.0
    if (CS%mask_srestore) then ! read a 2-d file containing a mask for restoring fluxes
      flnam = trim(CS%inputdir) // 'salt_restore_mask.nc'
      call MOM_read_data(flnam,'mask', CS%srestore_mask, G%domain, timelevel=1)
    endif
  endif ; endif

  if (present(restore_temp)) then ; if (restore_temp) then
    temp_file = trim(CS%inputdir) // trim(CS%temp_restore_file)
    CS%id_trestore = init_external_field(temp_file, CS%temp_restore_var_name, domain=G%Domain%mpp_domain)
    call safe_alloc_ptr(CS%trestore_mask,isd,ied,jsd,jed); CS%trestore_mask(:,:) = 1.0
    if (CS%mask_trestore) then  ! read a 2-d file containing a mask for restoring fluxes
      flnam = trim(CS%inputdir) // 'temp_restore_mask.nc'
      call MOM_read_data(flnam, 'mask', CS%trestore_mask, G%domain, timelevel=1)
    endif
  endif ; endif

  ! Set up any restart fields associated with the forcing.
  call restart_init(param_file, CS%restart_CSp, "MOM_forcing.res")
  call restart_init_end(CS%restart_CSp)

  if (associated(CS%restart_CSp)) then
    call Get_MOM_Input(dirs=dirs)

    new_sim = .false.
    if ((dirs%input_filename(1:1) == 'n') .and. &
        (LEN_TRIM(dirs%input_filename) == 1)) new_sim = .true.
    if (.not.new_sim) then
      call restore_state(dirs%input_filename, dirs%restart_input_dir, Time_frc, &
                         G, CS%restart_CSp)
    endif
  endif

  call user_revise_forcing_init(param_file, CS%urf_CS)

  call cpu_clock_end(id_clock_forcing)
end subroutine surface_forcing_init

!> Clean up and deallocate any memory associated with this module and its children.
subroutine surface_forcing_end(CS, fluxes)
  type(surface_forcing_CS), pointer       :: CS !< A pointer to the control structure returned by
                                                !! a previous call to surface_forcing_init, it will
                                                !! be deallocated here.
  type(forcing), optional,  intent(inout) :: fluxes !< A structure containing pointers to all
                                                !! possible mass, heat or salt flux forcing fields.
                                                !! If present, it will be deallocated here.

  if (present(fluxes)) call deallocate_forcing_type(fluxes)

  if (associated(CS)) deallocate(CS)
  CS => NULL()

end subroutine surface_forcing_end

!> Write out a set of messages with checksums of the fields in an ice_ocen_boundary type
subroutine ice_ocn_bnd_type_chksum(id, timestep, iobt)

  character(len=*), intent(in) :: id     !< An identifying string for this call
  integer,          intent(in) :: timestep !< The number of elapsed timesteps
  type(ice_ocean_boundary_type), &
                    intent(in) :: iobt   !< An ice-ocean boundary type with fluxes to drive the
                                         !! ocean in a coupled model whose checksums are reported

  ! local variables
  integer ::   n,m, outunit

  outunit = stdout()

  write(outunit,*) "BEGIN CHECKSUM(ice_ocean_boundary_type):: ", id, timestep
  write(outunit,100) 'iobt%u_flux         '   , mpp_chksum( iobt%u_flux         )
  write(outunit,100) 'iobt%v_flux         '   , mpp_chksum( iobt%v_flux         )
  write(outunit,100) 'iobt%t_flux         '   , mpp_chksum( iobt%t_flux         )
  write(outunit,100) 'iobt%q_flux         '   , mpp_chksum( iobt%q_flux         )
  write(outunit,100) 'iobt%salt_flux      '   , mpp_chksum( iobt%salt_flux      )
  write(outunit,100) 'iobt%seaice_melt_heat'  , mpp_chksum( iobt%seaice_melt_heat)
  write(outunit,100) 'iobt%seaice_melt    '   , mpp_chksum( iobt%seaice_melt    )
  write(outunit,100) 'iobt%lw_flux        '   , mpp_chksum( iobt%lw_flux        )
  write(outunit,100) 'iobt%sw_flux_vis_dir'   , mpp_chksum( iobt%sw_flux_vis_dir)
  write(outunit,100) 'iobt%sw_flux_vis_dif'   , mpp_chksum( iobt%sw_flux_vis_dif)
  write(outunit,100) 'iobt%sw_flux_nir_dir'   , mpp_chksum( iobt%sw_flux_nir_dir)
  write(outunit,100) 'iobt%sw_flux_nir_dif'   , mpp_chksum( iobt%sw_flux_nir_dif)
  write(outunit,100) 'iobt%lprec          '   , mpp_chksum( iobt%lprec          )
  write(outunit,100) 'iobt%fprec          '   , mpp_chksum( iobt%fprec          )
  write(outunit,100) 'iobt%lrunoff        '   , mpp_chksum( iobt%lrunoff        )
  write(outunit,100) 'iobt%frunoff        '   , mpp_chksum( iobt%frunoff        )
  write(outunit,100) 'iobt%p              '   , mpp_chksum( iobt%p              )
  if (associated(iobt%ustar_berg)) &
    write(outunit,100) 'iobt%ustar_berg     ' , mpp_chksum( iobt%ustar_berg )
  if (associated(iobt%area_berg)) &
    write(outunit,100) 'iobt%area_berg      ' , mpp_chksum( iobt%area_berg  )
  if (associated(iobt%mass_berg)) &
    write(outunit,100) 'iobt%mass_berg      ' , mpp_chksum( iobt%mass_berg  )
100 FORMAT("   CHECKSUM::",A20," = ",Z20)

  call coupler_type_write_chksums(iobt%fluxes, outunit, 'iobt%')

end subroutine ice_ocn_bnd_type_chksum

end module MOM_surface_forcing_nuopc<|MERGE_RESOLUTION|>--- conflicted
+++ resolved
@@ -791,10 +791,6 @@
       forces%ustar(i,j) = sqrt(gustiness*Irho0 + Irho0*tau_mag)
     enddo ; enddo
     call pass_vector(forces%taux, forces%tauy, G%Domain, halo=1)
-<<<<<<< HEAD
-
-=======
->>>>>>> b544dad7
   elseif (wind_stagger == AGRID) then
     call pass_vector(taux_at_h, tauy_at_h, G%Domain, To_All+Omit_Corners, stagger=AGRID, halo=1)
 
@@ -821,10 +817,6 @@
                                sqrt(taux_at_h(i,j)**2 + tauy_at_h(i,j)**2))
     enddo ; enddo
     call pass_vector(forces%taux, forces%tauy, G%Domain, halo=1)
-<<<<<<< HEAD
-
-=======
->>>>>>> b544dad7
   else ! C-grid wind stresses.
     if (G%symmetric) &
       call fill_symmetric_edges(forces%taux, forces%tauy, G%Domain)
