!> Converts the input ESMF data (import data) to a MOM-specific data type (surface_forcing_CS).
module MOM_surface_forcing_nuopc

! This file is part of MOM6. See LICENSE.md for the license.

use MOM_coms,             only : reproducing_sum
use MOM_constants,        only : hlv, hlf
use MOM_cpu_clock,        only : cpu_clock_id, cpu_clock_begin, cpu_clock_end
use MOM_cpu_clock,        only : CLOCK_SUBCOMPONENT
use MOM_diag_mediator,    only : diag_ctrl
use MOM_diag_mediator,    only : safe_alloc_ptr, time_type
use MOM_domains,          only : pass_vector, pass_var, fill_symmetric_edges
use MOM_domains,          only : global_field_sum, BITWISE_EXACT_SUM
use MOM_domains,          only : AGRID, BGRID_NE, CGRID_NE, To_All
use MOM_domains,          only : To_North, To_East, Omit_Corners
use MOM_error_handler,    only : MOM_error, WARNING, FATAL, is_root_pe, MOM_mesg
use MOM_file_parser,      only : get_param, log_version, param_file_type
use MOM_forcing_type,     only : forcing, mech_forcing
use MOM_forcing_type,     only : forcing_diags, mech_forcing_diags, register_forcing_type_diags
use MOM_forcing_type,     only : allocate_forcing_type, deallocate_forcing_type
use MOM_forcing_type,     only : allocate_mech_forcing, deallocate_mech_forcing
use MOM_get_input,        only : Get_MOM_Input, directories
use MOM_grid,             only : ocean_grid_type
use MOM_io,               only : slasher, write_version_number, MOM_read_data
use MOM_restart,          only : register_restart_field, restart_init, MOM_restart_CS
use MOM_restart,          only : restart_init_end, save_restart, restore_state
use MOM_string_functions, only : uppercase
use MOM_spatial_means,    only : adjust_area_mean_to_zero
use MOM_unit_scaling,     only : unit_scale_type
use MOM_variables,        only : surface
use user_revise_forcing,  only : user_alter_forcing, user_revise_forcing_init
use user_revise_forcing,  only : user_revise_forcing_CS

use coupler_types_mod,    only : coupler_2d_bc_type, coupler_type_write_chksums
use coupler_types_mod,    only : coupler_type_initialized, coupler_type_spawn
use coupler_types_mod,    only : coupler_type_copy_data
use data_override_mod,    only : data_override_init, data_override
use fms_mod,              only : stdout
use mpp_mod,              only : mpp_chksum
use time_interp_external_mod, only : init_external_field, time_interp_external
use time_interp_external_mod, only : time_interp_external_init

implicit none ; private

#include <MOM_memory.h>

public convert_IOB_to_fluxes
public convert_IOB_to_forces
public surface_forcing_init
public forcing_save_restart
public ice_ocn_bnd_type_chksum

private apply_flux_adjustments
private apply_force_adjustments
private surface_forcing_end

!> Contains pointers to the forcing fields which may be used to drive MOM.
!! All fluxes are positive downward.
type, public :: surface_forcing_CS ; private
  integer :: wind_stagger       !< AGRID, BGRID_NE, or CGRID_NE (integer values
                                !! from MOM_domains) to indicate the staggering of
                                !! the winds that are being provided in calls to
                                !! update_ocean_model.
  logical :: use_temperature    !! If true, temp and saln used as state variables
  real :: wind_stress_multiplier !< A multiplier applied to incoming wind stress (nondim).

  real :: Rho0                  !< Boussinesq reference density [R ~> kg m-3]
  real :: area_surf = -1.0      !< total ocean surface area [m^2]
  real :: latent_heat_fusion    !< latent heat of fusion [J/kg]
  real :: latent_heat_vapor     !< latent heat of vaporization [J/kg]

  real :: max_p_surf            !< maximum surface pressure that can be
                                !! exerted by the atmosphere and floating sea-ice,
                                !! in Pa.  This is needed because the FMS coupling
                                !! structure does not limit the water that can be
                                !! frozen out of the ocean and the ice-ocean heat
                                !! fluxes are treated explicitly.
  logical :: use_limited_P_SSH  !< If true, return the sea surface height with
                                !! the correction for the atmospheric (and sea-ice)
                                !! pressure limited by max_p_surf instead of the
                                !! full atmospheric pressure.  The default is true.

  real :: gust_const            !< constant unresolved background gustiness for ustar [R L Z T-1 ~> Pa]
  logical :: read_gust_2d       !< If true, use a 2-dimensional gustiness supplied
                                !! from an input file.
  real, pointer, dimension(:,:) :: &
    TKE_tidal => NULL(), &      !< turbulent kinetic energy introduced to the
                                !! bottom boundary layer by drag on the tidal flows [R Z3 T-3 ~> W m-2]
    gust => NULL(), &           !< spatially varying unresolved background
                                !! gustiness that contributes to ustar [R L Z T-1 ~> Pa].
                                !! gust is used when read_gust_2d is true.
    ustar_tidal => NULL()       !< tidal contribution to the bottom friction velocity [Z T-1 ~> m s-1]
  real :: cd_tides              !< drag coefficient that applies to the tides (nondimensional)
  real :: utide                 !< constant tidal velocity to use if read_tideamp
                                !! is false [Z T-1 ~> m s-1]
  logical :: read_tideamp       !< If true, spatially varying tidal amplitude read from a file.

  logical :: rigid_sea_ice      !< If true, sea-ice exerts a rigidity that acts
                                !! to damp surface deflections (especially surface
                                !! gravity waves).  The default is false.
  real    :: G_Earth            !< Gravitational acceleration [m s-2]
  real    :: Kv_sea_ice         !! viscosity in sea-ice that resists sheared vertical motions [m2 s-1]
  real    :: density_sea_ice    !< typical density of sea-ice [kg m-3]. The value is
                                !! only used to convert the ice pressure into
                                !! appropriate units for use with Kv_sea_ice.
  real    :: rigid_sea_ice_mass !< A mass per unit area of sea-ice beyond which
                                !! sea-ice viscosity becomes effective, in kg m-2,
                                !! typically of order 1000 [kg m-2].
  logical :: allow_flux_adjustments !< If true, use data_override to obtain flux adjustments
  logical :: liquid_runoff_from_data !< If true, use data_override to obtain liquid runoff

  real    :: Flux_const                     !< piston velocity for surface restoring [m/s]
  logical :: salt_restore_as_sflux          !< If true, SSS restore as salt flux instead of water flux
  logical :: adjust_net_srestore_to_zero    !< adjust srestore to zero (for both salt_flux or vprec)
  logical :: adjust_net_srestore_by_scaling !< adjust srestore w/o moving zero contour
  logical :: adjust_net_fresh_water_to_zero !< adjust net surface fresh-water (w/ restoring) to zero
  logical :: use_net_FW_adjustment_sign_bug !< use the wrong sign when adjusting net FW
  logical :: adjust_net_fresh_water_by_scaling !< adjust net surface fresh-water w/o moving zero contour
  logical :: mask_srestore_under_ice        !< If true, use an ice mask defined by frazil
                                            !< criteria for salinity restoring.
  real    :: ice_salt_concentration         !< salt concentration for sea ice [kg/kg]
  logical :: mask_srestore_marginal_seas    !< if true, then mask SSS restoring in marginal seas
  real    :: max_delta_srestore             !< maximum delta salinity used for restoring
  real    :: max_delta_trestore             !< maximum delta sst used for restoring
  real, pointer, dimension(:,:) :: basin_mask => NULL() !< mask for SSS restoring by basin

  type(diag_ctrl), pointer :: diag                  !< structure to regulate diagnostic output timing
  character(len=200)       :: inputdir              !< directory where NetCDF input files are
  character(len=200)       :: salt_restore_file     !< filename for salt restoring data
  character(len=30)        :: salt_restore_var_name !< name of surface salinity in salt_restore_file
  logical                  :: mask_srestore         !< if true, apply a 2-dimensional mask to the surface
                                                    !< salinity restoring fluxes. The masking file should be
                                                    !< in inputdir/salt_restore_mask.nc and the field should
                                                    !! be named 'mask'
  real, pointer, dimension(:,:) :: srestore_mask => NULL() !< mask for SSS restoring
  character(len=200)       :: temp_restore_file     !< filename for sst restoring data
  character(len=30)        :: temp_restore_var_name !< name of surface temperature in temp_restore_file
  logical                  :: mask_trestore         !< if true, apply a 2-dimensional mask to the surface
                                                    !! temperature restoring fluxes. The masking file should be
                                                    !! in inputdir/temp_restore_mask.nc and the field should
                                                    !! be named 'mask'
  real, pointer, dimension(:,:) :: trestore_mask => NULL() !< mask for SST restoring
  integer :: id_srestore = -1     !< id number for time_interp_external.
  integer :: id_trestore = -1     !< id number for time_interp_external.

  ! Diagnostics handles
  type(forcing_diags), public :: handles

  type(MOM_restart_CS), pointer :: restart_CSp => NULL()
  type(user_revise_forcing_CS), pointer :: urf_CS => NULL()
end type surface_forcing_CS

!> Structure corresponding to forcing, but with the elements, units, and conventions
!! that exactly conform to the use for MOM-based coupled models.
type, public :: ice_ocean_boundary_type
  real, pointer, dimension(:,:) :: lrunoff           =>NULL() !< liquid runoff [kg/m2/s]
  real, pointer, dimension(:,:) :: frunoff           =>NULL() !< ice runoff [kg/m2/s]
  real, pointer, dimension(:,:) :: u_flux            =>NULL() !< i-direction wind stress [Pa]
  real, pointer, dimension(:,:) :: v_flux            =>NULL() !< j-direction wind stress [Pa]
  real, pointer, dimension(:,:) :: t_flux            =>NULL() !< sensible heat flux [W/m2]
  real, pointer, dimension(:,:) :: q_flux            =>NULL() !< specific humidity flux [kg/m2/s]
  real, pointer, dimension(:,:) :: salt_flux         =>NULL() !< salt flux [kg/m2/s]
  real, pointer, dimension(:,:) :: seaice_melt_heat  =>NULL() !< sea ice and snow melt heat flux [W/m2]
  real, pointer, dimension(:,:) :: seaice_melt       =>NULL() !< water flux due to sea ice and snow melting [kg/m2/s]
  real, pointer, dimension(:,:) :: lw_flux           =>NULL() !< long wave radiation [W/m2]
  real, pointer, dimension(:,:) :: sw_flux_vis_dir   =>NULL() !< direct visible sw radiation [W/m2]
  real, pointer, dimension(:,:) :: sw_flux_vis_dif   =>NULL() !< diffuse visible sw radiation [W/m2]
  real, pointer, dimension(:,:) :: sw_flux_nir_dir   =>NULL() !< direct Near InfraRed sw radiation [W/m2]
  real, pointer, dimension(:,:) :: sw_flux_nir_dif   =>NULL() !< diffuse Near InfraRed sw radiation [W/m2]
  real, pointer, dimension(:,:) :: lprec             =>NULL() !< mass flux of liquid precip [kg/m2/s]
  real, pointer, dimension(:,:) :: fprec             =>NULL() !< mass flux of frozen precip [kg/m2/s]
  real, pointer, dimension(:,:) :: ustar_berg        =>NULL() !< frictional velocity beneath icebergs [m/s]
  real, pointer, dimension(:,:) :: area_berg         =>NULL() !< area covered by icebergs[m2/m2]
  real, pointer, dimension(:,:) :: mass_berg         =>NULL() !< mass of icebergs(kg/m2)
  real, pointer, dimension(:,:) :: lrunoff_hflx      =>NULL() !< heat content of liquid runoff [W/m2]
  real, pointer, dimension(:,:) :: frunoff_hflx      =>NULL() !< heat content of frozen runoff [W/m2]
  real, pointer, dimension(:,:) :: p                 =>NULL() !< pressure of overlying ice and atmosphere
                                                              !< on ocean surface [Pa]
  real, pointer, dimension(:,:) :: mi                =>NULL() !< mass of ice [kg/m2]
  real, pointer, dimension(:,:) :: ice_rigidity      =>NULL() !< rigidity of the sea ice, sea-ice and
                                                              !! ice-shelves, expressed as a coefficient
                                                              !! for divergence damping, as determined
                                                              !! outside of the ocean model in [m3/s]
  integer :: xtype                                            !< The type of the exchange - REGRID, REDIST or DIRECT
  type(coupler_2d_bc_type)      :: fluxes                     !< A structure that may contain an array of
                                                              !! named fields used for passive tracer fluxes.
  integer :: wind_stagger = -999                              !< A flag indicating the spatial discretization of
                                                              !! wind stresses.  This flag may be set by the
                                                              !! flux-exchange code, based on what the sea-ice
                                                              !! model is providing.  Otherwise, the value from
                                                              !! the surface_forcing_CS is used.
end type ice_ocean_boundary_type

integer :: id_clock_forcing

contains

!> This subroutine translates the Ice_ocean_boundary_type into a MOM
!! thermodynamic forcing type, including changes of units, sign conventions,
!! and putting the fields into arrays with MOM-standard halos.
subroutine convert_IOB_to_fluxes(IOB, fluxes, index_bounds, Time, valid_time, G, US, CS, &
                                 sfc_state, restore_salt, restore_temp)
  type(ice_ocean_boundary_type), &
                   target, intent(in)    :: IOB    !< An ice-ocean boundary type with fluxes to drive
                                                   !! the ocean in a coupled model
  type(forcing),           intent(inout) :: fluxes !< A structure containing pointers to all
                                                   !! possible mass, heat or salt flux forcing fields.
                                                   !!  Unused fields have NULL ptrs.
  integer, dimension(4),   intent(in)    :: index_bounds !< The i- and j- size of the arrays in IOB.
  type(time_type),         intent(in)    :: Time   !< The time of the fluxes, used for interpolating the
                                                   !! salinity to the right time, when it is being restored.
  real,                    intent(in)    :: valid_time !< The amount of time over which these fluxes
                                                   !! should be applied [s].
  type(ocean_grid_type),   intent(inout) :: G      !< The ocean's grid structure
  type(unit_scale_type),   intent(in)    :: US     !< A dimensional unit scaling type
  type(surface_forcing_CS),pointer       :: CS     !< A pointer to the control structure returned by a
                                                   !! previous call to surface_forcing_init.
  type(surface),           intent(in)    :: sfc_state !< A structure containing fields that describe the
                                                   !! surface state of the ocean.
  logical,       optional, intent(in)    :: restore_salt !< If true, salinity is restored to a target value.
  logical,       optional, intent(in)    :: restore_temp !< If true, temperature is restored to a target value.

  ! local variables
  real, dimension(SZI_(G),SZJ_(G)) :: &
    data_restore,  & !< The surface value toward which to restore [g/kg or degC]
    SST_anom,      & !< Instantaneous sea surface temperature anomalies from a target value [deg C]
    SSS_anom,      & !< Instantaneous sea surface salinity anomalies from a target value [g/kg]
    SSS_mean,      & !< A (mean?) salinity about which to normalize local salinity
                     !! anomalies when calculating restorative precipitation anomalies [g/kg]
    PmE_adj,       & !< The adjustment to PminusE that will cause the salinity
                     !! to be restored toward its target value [kg/(m^2 * s)]
    net_FW,        & !< The area integrated net freshwater flux into the ocean [kg/s]
    net_FW2,       & !< The area integrated net freshwater flux into the ocean [kg/s]
    work_sum,      & !< A 2-d array that is used as the work space for a global
                     !! sum, used with units of m2 or [kg/s]
    open_ocn_mask    !< a binary field indicating where ice is present based on frazil criteria

  integer :: i, j, is, ie, js, je, Isq, Ieq, Jsq, Jeq, i0, j0
  integer :: isd, ied, jsd, jed, IsdB, IedB, JsdB, JedB, isr, ier, jsr, jer
  integer :: isc_bnd, iec_bnd, jsc_bnd, jec_bnd

  logical :: restore_salinity !< local copy of the argument restore_salt, if it
                              !! is present, or false (no restoring) otherwise.
  logical :: restore_sst      !< local copy of the argument restore_temp, if it
                              !! is present, or false (no restoring) otherwise.
  real :: delta_sss           !< temporary storage for sss diff from restoring value
  real :: delta_sst           !< temporary storage for sst diff from restoring value
  real :: kg_m2_s_conversion  !< A combination of unit conversion factors for rescaling
                              !! mass fluxes [R Z s m2 kg-1 T-1 ~> 1].

  real :: C_p                 !< heat capacity of seawater ( J/(K kg) )
  real :: sign_for_net_FW_bug !< Should be +1. but an old bug can be recovered by using -1.

  call cpu_clock_begin(id_clock_forcing)

  isc_bnd = index_bounds(1) ; iec_bnd = index_bounds(2)
  jsc_bnd = index_bounds(3) ; jec_bnd = index_bounds(4)
  is   = G%isc   ; ie   = G%iec    ; js   = G%jsc   ; je   = G%jec
  Isq  = G%IscB  ; Ieq  = G%IecB   ; Jsq  = G%JscB  ; Jeq  = G%JecB
  isd  = G%isd   ; ied  = G%ied    ; jsd  = G%jsd   ; jed  = G%jed
  IsdB = G%IsdB  ; IedB = G%IedB   ; JsdB = G%JsdB  ; JedB = G%JedB
  isr = is-isd+1 ; ier  = ie-isd+1 ; jsr = js-jsd+1 ; jer = je-jsd+1

  kg_m2_s_conversion = US%kg_m3_to_R*US%m_to_Z*US%T_to_s
  C_p                    = fluxes%C_p
  open_ocn_mask(:,:)     = 1.0
  pme_adj(:,:)           = 0.0
  fluxes%vPrecGlobalAdj  = 0.0
  fluxes%vPrecGlobalScl  = 0.0
  fluxes%saltFluxGlobalAdj = 0.0
  fluxes%saltFluxGlobalScl = 0.0
  fluxes%netFWGlobalAdj = 0.0
  fluxes%netFWGlobalScl = 0.0

  restore_salinity = .false.
  if (present(restore_salt)) restore_salinity = restore_salt
  restore_sst = .false.
  if (present(restore_temp)) restore_sst = restore_temp

  ! allocation and initialization if this is the first time that this
  ! flux type has been used.
  if (fluxes%dt_buoy_accum < 0) then
    call allocate_forcing_type(G, fluxes, water=.true., heat=.true., &
                               ustar=.true., press=.true.)

    call safe_alloc_ptr(fluxes%sw_vis_dir,isd,ied,jsd,jed)
    call safe_alloc_ptr(fluxes%sw_vis_dif,isd,ied,jsd,jed)
    call safe_alloc_ptr(fluxes%sw_nir_dir,isd,ied,jsd,jed)
    call safe_alloc_ptr(fluxes%sw_nir_dif,isd,ied,jsd,jed)

    call safe_alloc_ptr(fluxes%p_surf     ,isd,ied,jsd,jed)
    call safe_alloc_ptr(fluxes%p_surf_full,isd,ied,jsd,jed)
    if (CS%use_limited_P_SSH) then
       fluxes%p_surf_SSH => fluxes%p_surf
    else
       fluxes%p_surf_SSH => fluxes%p_surf_full
    endif

    call safe_alloc_ptr(fluxes%salt_flux,isd,ied,jsd,jed)
    call safe_alloc_ptr(fluxes%salt_flux_in,isd,ied,jsd,jed)
    call safe_alloc_ptr(fluxes%salt_flux_added,isd,ied,jsd,jed)

    call safe_alloc_ptr(fluxes%TKE_tidal,isd,ied,jsd,jed)
    call safe_alloc_ptr(fluxes%ustar_tidal,isd,ied,jsd,jed)

    if (CS%allow_flux_adjustments) then
      call safe_alloc_ptr(fluxes%heat_added,isd,ied,jsd,jed)
      call safe_alloc_ptr(fluxes%salt_flux_added,isd,ied,jsd,jed)
    endif

    do j=js-2,je+2 ; do i=is-2,ie+2
      fluxes%TKE_tidal(i,j)   = CS%TKE_tidal(i,j)
      fluxes%ustar_tidal(i,j) = CS%ustar_tidal(i,j)
    enddo ; enddo

    if (restore_temp) call safe_alloc_ptr(fluxes%heat_added,isd,ied,jsd,jed)

  endif   ! endif for allocation and initialization

  if (((associated(IOB%ustar_berg) .and. (.not.associated(fluxes%ustar_berg))) &
    .or. (associated(IOB%area_berg) .and. (.not.associated(fluxes%area_berg)))) &
    .or. (associated(IOB%mass_berg) .and. (.not.associated(fluxes%mass_berg)))) &
    call allocate_forcing_type(G, fluxes, iceberg=.true.)

  if ((.not.coupler_type_initialized(fluxes%tr_fluxes)) .and. &
      coupler_type_initialized(IOB%fluxes)) &
    call coupler_type_spawn(IOB%fluxes, fluxes%tr_fluxes, &
                            (/is,is,ie,ie/), (/js,js,je,je/))
  !   It might prove valuable to use the same array extents as the rest of the
  ! ocean model, rather than using haloless arrays, in which case the last line
  ! would be: (             (/isd,is,ie,ied/), (/jsd,js,je,jed/))

  ! allocation and initialization on first call to this routine
  if (CS%area_surf < 0.0) then
    do j=js,je ; do i=is,ie
      work_sum(i,j) = US%L_to_m**2*G%areaT(i,j) * G%mask2dT(i,j)
    enddo ; enddo
    CS%area_surf = reproducing_sum(work_sum, isr, ier, jsr, jer)
  endif    ! endif for allocation and initialization


  ! Indicate that there are new unused fluxes.
  fluxes%fluxes_used = .false.
  fluxes%dt_buoy_accum = US%s_to_T*valid_time

  if (CS%allow_flux_adjustments) then
    fluxes%heat_added(:,:)=0.0
    fluxes%salt_flux_added(:,:)=0.0
  endif

  do j=js,je ; do i=is,ie
    fluxes%salt_flux(i,j) = 0.0
    fluxes%vprec(i,j) = 0.0
  enddo ; enddo

  ! Salinity restoring logic
  if (restore_salinity) then
    call time_interp_external(CS%id_srestore,Time,data_restore)
    ! open_ocn_mask indicates where to restore salinity (1 means restore, 0 does not)
    open_ocn_mask(:,:) = 1.0
    if (CS%mask_srestore_under_ice) then ! Do not restore under sea-ice
      do j=js,je ; do i=is,ie
        if (sfc_state%SST(i,j) <= -0.0539*sfc_state%SSS(i,j)) open_ocn_mask(i,j)=0.0
      enddo ; enddo
    endif
    if (CS%salt_restore_as_sflux) then
      do j=js,je ; do i=is,ie
        delta_sss = data_restore(i,j)- sfc_state%SSS(i,j)
        delta_sss = sign(1.0,delta_sss)*min(abs(delta_sss),CS%max_delta_srestore)
        fluxes%salt_flux(i,j) = 1.e-3*G%mask2dT(i,j) * (CS%Rho0*US%m_to_Z*US%T_to_s*CS%Flux_const)* &
                  (CS%basin_mask(i,j)*open_ocn_mask(i,j)*CS%srestore_mask(i,j)) *delta_sss  ! kg Salt m-2 s-1
      enddo ; enddo
      if (CS%adjust_net_srestore_to_zero) then
        if (CS%adjust_net_srestore_by_scaling) then
          call adjust_area_mean_to_zero(fluxes%salt_flux, G, fluxes%saltFluxGlobalScl, &
                         unit_scale=US%R_to_kg_m3*US%Z_to_m*US%s_to_T)
          fluxes%saltFluxGlobalAdj = 0.
        else
          work_sum(is:ie,js:je) = US%L_to_m**2*US%R_to_kg_m3*US%Z_to_m*US%s_to_T * &
                  G%areaT(is:ie,js:je)*fluxes%salt_flux(is:ie,js:je)
          fluxes%saltFluxGlobalAdj = reproducing_sum(work_sum(:,:), isr,ier, jsr,jer)/CS%area_surf
          fluxes%salt_flux(is:ie,js:je) = fluxes%salt_flux(is:ie,js:je) - kg_m2_s_conversion * fluxes%saltFluxGlobalAdj
        endif
      endif
      fluxes%salt_flux_added(is:ie,js:je) = fluxes%salt_flux(is:ie,js:je) ! Diagnostic
    else
      do j=js,je ; do i=is,ie
        if (G%mask2dT(i,j) > 0.5) then
          delta_sss = sfc_state%SSS(i,j) - data_restore(i,j)
          delta_sss = sign(1.0,delta_sss)*min(abs(delta_sss),CS%max_delta_srestore)
          fluxes%vprec(i,j) = (CS%basin_mask(i,j)*open_ocn_mask(i,j)*CS%srestore_mask(i,j))* &
                      (US%m_to_Z*US%T_to_s * CS%Rho0*CS%Flux_const) * &
                      delta_sss / (0.5*(sfc_state%SSS(i,j) + data_restore(i,j)))
        endif
      enddo ; enddo
      if (CS%adjust_net_srestore_to_zero) then
        if (CS%adjust_net_srestore_by_scaling) then
          call adjust_area_mean_to_zero(fluxes%vprec, G, fluxes%vPrecGlobalScl, &
                                        unit_scale=US%R_to_kg_m3*US%Z_to_m*US%s_to_T)
          fluxes%vPrecGlobalAdj = 0.
        else
          work_sum(is:ie,js:je) = US%L_to_m**2*G%areaT(is:ie,js:je) * &
                                  US%R_to_kg_m3*US%Z_to_m*US%s_to_T*fluxes%vprec(is:ie,js:je)
          fluxes%vPrecGlobalAdj = reproducing_sum(work_sum(:,:), isr, ier, jsr, jer) / CS%area_surf
          do j=js,je ; do i=is,ie
            fluxes%vprec(i,j) = ( fluxes%vprec(i,j) - kg_m2_s_conversion * fluxes%vPrecGlobalAdj ) * G%mask2dT(i,j)
          enddo ; enddo
        endif
      endif
    endif
  endif

  ! SST restoring logic
  if (restore_sst) then
    call time_interp_external(CS%id_trestore,Time,data_restore)
    do j=js,je ; do i=is,ie
      delta_sst = data_restore(i,j)- sfc_state%SST(i,j)
      delta_sst = sign(1.0,delta_sst)*min(abs(delta_sst),CS%max_delta_trestore)
      fluxes%heat_added(i,j) = G%mask2dT(i,j) * CS%trestore_mask(i,j) * &
                      (US%R_to_kg_m3*CS%Rho0*fluxes%C_p) * delta_sst * CS%Flux_const   ! W m-2
    enddo ; enddo
  endif

  ! Check that liquid runoff has a place to go
  if (CS%liquid_runoff_from_data .and. .not. associated(IOB%lrunoff)) then
    call MOM_error(FATAL, "liquid runoff is being added via data_override but "// &
                          "there is no associated runoff in the IOB")
    return
  end if

  ! obtain fluxes from IOB; note the staggering of indices
  i0 = is - isc_bnd ; j0 = js - jsc_bnd
  do j=js,je ; do i=is,ie

    if (associated(IOB%lprec)) &
      fluxes%lprec(i,j) =  kg_m2_s_conversion * IOB%lprec(i-i0,j-j0) * G%mask2dT(i,j)

    if (associated(IOB%fprec)) &
      fluxes%fprec(i,j) = kg_m2_s_conversion * IOB%fprec(i-i0,j-j0) * G%mask2dT(i,j)

    if (associated(IOB%q_flux)) &
      fluxes%evap(i,j) = kg_m2_s_conversion * IOB%q_flux(i-i0,j-j0) * G%mask2dT(i,j)

    ! liquid runoff flux
    if (associated(IOB%lrunoff)) then
      if(CS%liquid_runoff_from_data)call data_override('OCN', 'runoff', IOB%lrunoff, Time)
<<<<<<< HEAD
      fluxes%lrunoff(i,j) = IOB%lrunoff(i-i0,j-j0) * G%mask2dT(i,j)
=======
      fluxes%lrunoff(i,j) = kg_m2_s_conversion * IOB%lrunoff(i-i0,j-j0) * G%mask2dT(i,j)
>>>>>>> 010492e2
    endif

    ! ice runoff flux
    if (associated(IOB%frunoff)) then
<<<<<<< HEAD
      fluxes%frunoff(i,j) = IOB%frunoff(i-i0,j-j0) * G%mask2dT(i,j)
=======
      fluxes%frunoff(i,j) = kg_m2_s_conversion * IOB%frunoff(i-i0,j-j0) * G%mask2dT(i,j)
>>>>>>> 010492e2
    endif

    if (associated(IOB%ustar_berg)) &
      fluxes%ustar_berg(i,j) = US%m_to_Z*US%T_to_s * IOB%ustar_berg(i-i0,j-j0) * G%mask2dT(i,j)

    if (associated(IOB%area_berg)) &
      fluxes%area_berg(i,j) = IOB%area_berg(i-i0,j-j0) * G%mask2dT(i,j)

    if (associated(IOB%mass_berg)) &
      fluxes%mass_berg(i,j) = IOB%mass_berg(i-i0,j-j0) * G%mask2dT(i,j)

    if (associated(IOB%lrunoff_hflx)) &
      fluxes%heat_content_lrunoff(i,j) = IOB%lrunoff_hflx(i-i0,j-j0) * G%mask2dT(i,j)

    if (associated(IOB%frunoff_hflx)) &
<<<<<<< HEAD
      fluxes%heat_content_frunoff(i,j) = IOB%frunoff_hflx(i-i0,j-j0) * G%mask2dT(i,j)
=======
      fluxes%heat_content_frunoff(i,j) = kg_m2_s_conversion * IOB%frunoff_hflx(i-i0,j-j0) * G%mask2dT(i,j)
>>>>>>> 010492e2

    if (associated(IOB%lw_flux)) &
         fluxes%LW(i,j) = IOB%lw_flux(i-i0,j-j0) * G%mask2dT(i,j)

    if (associated(IOB%t_flux)) &
         fluxes%sens(i,j) = IOB%t_flux(i-i0,j-j0) * G%mask2dT(i,j)

    ! sea ice and snow melt heat flux [W/m2]
    if (associated(IOB%seaice_melt_heat)) &
         fluxes%seaice_melt_heat(i,j) = G%mask2dT(i,j) * IOB%seaice_melt_heat(i-i0,j-j0)

    ! water flux due to sea ice and snow melt [kg/m2/s]
    if (associated(IOB%seaice_melt)) &
         fluxes%seaice_melt(i,j) = kg_m2_s_conversion * G%mask2dT(i,j) * IOB%seaice_melt(i-i0,j-j0)

    fluxes%latent(i,j) = 0.0
    if (associated(IOB%fprec)) then
       fluxes%latent(i,j)            = fluxes%latent(i,j) + IOB%fprec(i-i0,j-j0)*CS%latent_heat_fusion
       fluxes%latent_fprec_diag(i,j) = G%mask2dT(i,j) * IOB%fprec(i-i0,j-j0)*CS%latent_heat_fusion
    endif
    if (associated(IOB%frunoff)) then
       fluxes%latent(i,j)              = fluxes%latent(i,j) + IOB%frunoff(i-i0,j-j0)*CS%latent_heat_fusion
       fluxes%latent_frunoff_diag(i,j) = G%mask2dT(i,j) * IOB%frunoff(i-i0,j-j0)*CS%latent_heat_fusion
    endif
    if (associated(IOB%q_flux)) then
       fluxes%latent(i,j)           = fluxes%latent(i,j) + IOB%q_flux(i-i0,j-j0)*CS%latent_heat_vapor
       fluxes%latent_evap_diag(i,j) = G%mask2dT(i,j) * IOB%q_flux(i-i0,j-j0)*CS%latent_heat_vapor
    endif
    fluxes%latent(i,j) = G%mask2dT(i,j) * fluxes%latent(i,j)

    if (associated(IOB%sw_flux_vis_dir)) &
      fluxes%sw_vis_dir(i,j) = G%mask2dT(i,j) * IOB%sw_flux_vis_dir(i-i0,j-j0)

    if (associated(IOB%sw_flux_vis_dif)) &
      fluxes%sw_vis_dif(i,j) = G%mask2dT(i,j) * IOB%sw_flux_vis_dif(i-i0,j-j0)

    if (associated(IOB%sw_flux_nir_dir)) &
      fluxes%sw_nir_dir(i,j) = G%mask2dT(i,j) * IOB%sw_flux_nir_dir(i-i0,j-j0)

    if (associated(IOB%sw_flux_nir_dif)) &
      fluxes%sw_nir_dif(i,j) = G%mask2dT(i,j) * IOB%sw_flux_nir_dif(i-i0,j-j0)

    fluxes%sw(i,j) = fluxes%sw_vis_dir(i,j) + fluxes%sw_vis_dif(i,j) + &
                     fluxes%sw_nir_dir(i,j) + fluxes%sw_nir_dif(i,j)

  enddo ; enddo

  ! applied surface pressure from atmosphere and cryosphere
  if (associated(IOB%p)) then
     if (CS%max_p_surf >= 0.0) then
        do j=js,je ; do i=is,ie
           fluxes%p_surf_full(i,j) = G%mask2dT(i,j) * IOB%p(i-i0,j-j0)
           fluxes%p_surf(i,j) = MIN(fluxes%p_surf_full(i,j),CS%max_p_surf)
        enddo; enddo
     else
        do j=js,je ; do i=is,ie
           fluxes%p_surf_full(i,j) = G%mask2dT(i,j) * IOB%p(i-i0,j-j0)
           fluxes%p_surf(i,j) = fluxes%p_surf_full(i,j)
        enddo; enddo
     endif
     fluxes%accumulate_p_surf = .true. ! Multiple components may contribute to surface pressure.
  endif

  if (associated(IOB%salt_flux)) then
    do j=js,je ; do i=is,ie
      fluxes%salt_flux(i,j)    = G%mask2dT(i,j)*(fluxes%salt_flux(i,j) + kg_m2_s_conversion*IOB%salt_flux(i-i0,j-j0))
      fluxes%salt_flux_in(i,j) = G%mask2dT(i,j)*( kg_m2_s_conversion*IOB%salt_flux(i-i0,j-j0) )
    enddo ; enddo
  endif

  ! adjust the NET fresh-water flux to zero, if flagged
  if (CS%adjust_net_fresh_water_to_zero) then
    sign_for_net_FW_bug = 1.
    if (CS%use_net_FW_adjustment_sign_bug) sign_for_net_FW_bug = -1.
    do j=js,je ; do i=is,ie
      net_FW(i,j) = US%R_to_kg_m3*US%Z_to_m*US%s_to_T * &
                    (((fluxes%lprec(i,j)   + fluxes%fprec(i,j) + fluxes%seaice_melt(i,j)) + &
                      (fluxes%lrunoff(i,j) + fluxes%frunoff(i,j))) + &
                      (fluxes%evap(i,j)    + fluxes%vprec(i,j)) ) * US%L_to_m**2*G%areaT(i,j)
      net_FW2(i,j) = net_FW(i,j) / (US%L_to_m**2*G%areaT(i,j))
    enddo ; enddo

    if (CS%adjust_net_fresh_water_by_scaling) then
      call adjust_area_mean_to_zero(net_FW2, G, fluxes%netFWGlobalScl)
      do j=js,je ; do i=is,ie
        fluxes%vprec(i,j) = fluxes%vprec(i,j) + US%kg_m3_to_R*US%m_to_Z*US%T_to_s * &
            (net_FW2(i,j) - net_FW(i,j)/(US%L_to_m**2*G%areaT(i,j))) * G%mask2dT(i,j)
      enddo ; enddo
    else
      fluxes%netFWGlobalAdj = reproducing_sum(net_FW(:,:), isr, ier, jsr, jer) / CS%area_surf
      do j=js,je ; do i=is,ie
        fluxes%vprec(i,j) = ( fluxes%vprec(i,j) - kg_m2_s_conversion * fluxes%netFWGlobalAdj ) * G%mask2dT(i,j)
      enddo ; enddo
    endif

  endif

  if (coupler_type_initialized(fluxes%tr_fluxes) .and. &
      coupler_type_initialized(IOB%fluxes)) &
    call coupler_type_copy_data(IOB%fluxes, fluxes%tr_fluxes)

  if (CS%allow_flux_adjustments) then
    ! Apply adjustments to fluxes
    call apply_flux_adjustments(G, US, CS, Time, fluxes)
  endif

  ! Allow for user-written code to alter fluxes after all the above
  call user_alter_forcing(sfc_state, fluxes, Time, G, CS%urf_CS)

  call cpu_clock_end(id_clock_forcing)

end subroutine convert_IOB_to_fluxes

!> This subroutine translates the Ice_ocean_boundary_type into a MOM
!! mechanical forcing type, including changes of units, sign conventions,
!! and putting the fields into arrays with MOM-standard halos.
subroutine convert_IOB_to_forces(IOB, forces, index_bounds, Time, G, US, CS)
  type(ice_ocean_boundary_type), &
                   target, intent(in)    :: IOB    !< An ice-ocean boundary type with fluxes to drive
                                                   !! the ocean in a coupled model
  type(mech_forcing),      intent(inout) :: forces !< A structure with the driving mechanical forces
  integer, dimension(4),   intent(in)    :: index_bounds !< The i- and j- size of the arrays in IOB.
  type(time_type),         intent(in)    :: Time   !< The time of the fluxes, used for interpolating the
                                                   !! salinity to the right time, when it is being restored.
  type(ocean_grid_type),   intent(inout) :: G      !< The ocean's grid structure
  type(unit_scale_type),   intent(in)    :: US     !< A dimensional unit scaling type
  type(surface_forcing_CS),pointer       :: CS     !< A pointer to the control structure returned by a
                                                   !! previous call to surface_forcing_init.

  ! local variables
  real, dimension(SZIB_(G),SZJB_(G)) :: &
    taux_at_q, & !< Zonal wind stresses at q points [Pa]
    tauy_at_q    !< Meridional wind stresses at q points [Pa]

  real, dimension(SZI_(G),SZJ_(G)) :: &
    rigidity_at_h, & !< Ice rigidity at tracer points (m3 s-1)
    taux_at_h, & !< Zonal wind stresses at h points [Pa]
    tauy_at_h    !< Meridional wind stresses at h points [Pa]

  real :: gustiness     !< unresolved gustiness that contributes to ustar [R Z L T-2 ~> Pa]
  real :: Irho0         !< inverse of the mean density in [Z L-1 R-1 ~> m3 kg-1]
  real :: taux2, tauy2  !< squared wind stresses [R2 Z2 L2 T-4 ~> Pa2]
  real :: tau_mag       !< magnitude of the wind stress [R Z L T-2 ~> Pa]
  real :: Pa_conversion ! A unit conversion factor from Pa to the internal wind stress units [R Z L T-2 Pa-1 ~> 1]
  real :: stress_conversion ! A unit conversion factor from Pa times any stress multiplier [R Z L T-2 Pa-1 ~> 1]
  real :: I_GEarth      !< 1.0 / G_Earth  [s2 m-1]
  real :: Kv_rho_ice    !< (CS%kv_sea_ice / CS%density_sea_ice) ( m^5/(s*kg) )
  real :: mass_ice      !< mass of sea ice at a face (kg/m^2)
  real :: mass_eff      !< effective mass of sea ice for rigidity (kg/m^2)

  integer :: wind_stagger  !< AGRID, BGRID_NE, or CGRID_NE (integers from MOM_domains)
  integer :: i, j, is, ie, js, je, Isq, Ieq, Jsq, Jeq, i0, j0
  integer :: isd, ied, jsd, jed, IsdB, IedB, JsdB, JedB, isr, ier, jsr, jer
  integer :: isc_bnd, iec_bnd, jsc_bnd, jec_bnd

  call cpu_clock_begin(id_clock_forcing)

  isc_bnd = index_bounds(1) ; iec_bnd = index_bounds(2)
  jsc_bnd = index_bounds(3) ; jec_bnd = index_bounds(4)
  is   = G%isc   ; ie   = G%iec    ; js   = G%jsc   ; je   = G%jec
  Isq  = G%IscB  ; Ieq  = G%IecB   ; Jsq  = G%JscB  ; Jeq  = G%JecB
  isd  = G%isd   ; ied  = G%ied    ; jsd  = G%jsd   ; jed  = G%jed
  IsdB = G%IsdB  ; IedB = G%IedB   ; JsdB = G%JsdB  ; JedB = G%JedB
  isr = is-isd+1 ; ier  = ie-isd+1 ; jsr = js-jsd+1 ; jer = je-jsd+1
  i0 = is - isc_bnd ; j0 = js - jsc_bnd

  Irho0 = US%L_to_Z / CS%Rho0
  Pa_conversion = US%kg_m3_to_R*US%m_s_to_L_T**2*US%L_to_Z
  stress_conversion = Pa_conversion * CS%wind_stress_multiplier

  ! allocation and initialization if this is the first time that this
  ! mechanical forcing type has been used.
  if (.not.forces%initialized) then

    call allocate_mech_forcing(G, forces, stress=.true., ustar=.true., press=.true.)

    call safe_alloc_ptr(forces%p_surf,isd,ied,jsd,jed)
    call safe_alloc_ptr(forces%p_surf_full,isd,ied,jsd,jed)

    if (CS%rigid_sea_ice) then
      call safe_alloc_ptr(forces%rigidity_ice_u,IsdB,IedB,jsd,jed)
      call safe_alloc_ptr(forces%rigidity_ice_v,isd,ied,JsdB,JedB)
    endif

    forces%initialized = .true.
  endif

  if ( (associated(IOB%area_berg) .and. (.not. associated(forces%area_berg))) .or. &
       (associated(IOB%mass_berg) .and. (.not. associated(forces%mass_berg))) ) &
    call allocate_mech_forcing(G, forces, iceberg=.true.)
  if (associated(IOB%ice_rigidity)) then
    rigidity_at_h(:,:) = 0.0
    call safe_alloc_ptr(forces%rigidity_ice_u,IsdB,IedB,jsd,jed)
    call safe_alloc_ptr(forces%rigidity_ice_v,isd,ied,JsdB,JedB)
  endif

  forces%accumulate_rigidity = .true. ! Multiple components may contribute to rigidity.
  if (associated(forces%rigidity_ice_u)) forces%rigidity_ice_u(:,:) = 0.0
  if (associated(forces%rigidity_ice_v)) forces%rigidity_ice_v(:,:) = 0.0

  ! applied surface pressure from atmosphere and cryosphere
  if (CS%use_limited_P_SSH) then
     forces%p_surf_SSH => forces%p_surf
  else
     forces%p_surf_SSH => forces%p_surf_full
  endif
  if (associated(IOB%p)) then
    if (CS%max_p_surf >= 0.0) then
      do j=js,je ; do i=is,ie
        forces%p_surf_full(i,j) = G%mask2dT(i,j) * IOB%p(i-i0,j-j0)
        forces%p_surf(i,j) = MIN(forces%p_surf_full(i,j),CS%max_p_surf)
      enddo ; enddo
    else
      do j=js,je ; do i=is,ie
        forces%p_surf_full(i,j) = G%mask2dT(i,j) * IOB%p(i-i0,j-j0)
        forces%p_surf(i,j) = forces%p_surf_full(i,j)
      enddo ; enddo
    endif
  else
    do j=js,je ; do i=is,ie
      forces%p_surf_full(i,j) = 0.0
      forces%p_surf(i,j) = 0.0
    enddo ; enddo
  endif
  forces%accumulate_p_surf = .true. ! Multiple components may contribute to surface pressure.

  ! TODO: this does not seem correct for NEMS
#ifdef CESMCOUPLED
  wind_stagger = AGRID
#else
  wind_stagger = CS%wind_stagger
#endif

  if (wind_stagger == BGRID_NE) then
    ! This is necessary to fill in the halo points.
    taux_at_q(:,:) = 0.0 ; tauy_at_q(:,:) = 0.0
  endif
  if (wind_stagger == AGRID) then
    ! This is necessary to fill in the halo points.
    taux_at_h(:,:) = 0.0 ; tauy_at_h(:,:) = 0.0
  endif

  ! obtain fluxes from IOB; note the staggering of indices
  do j=js,je ; do i=is,ie
    if (associated(IOB%area_berg)) &
      forces%area_berg(i,j) = IOB%area_berg(i-i0,j-j0) * G%mask2dT(i,j)

    if (associated(IOB%mass_berg)) &
      forces%mass_berg(i,j) = IOB%mass_berg(i-i0,j-j0) * G%mask2dT(i,j)

    if (associated(IOB%ice_rigidity)) &
      rigidity_at_h(i,j) = IOB%ice_rigidity(i-i0,j-j0) * G%mask2dT(i,j)

    if (wind_stagger == BGRID_NE) then
      if (associated(IOB%u_flux)) taux_at_q(I,J) = IOB%u_flux(i-i0,j-j0) * stress_conversion
      if (associated(IOB%v_flux)) tauy_at_q(I,J) = IOB%v_flux(i-i0,j-j0) * stress_conversion
    elseif (wind_stagger == AGRID) then
      if (associated(IOB%u_flux)) taux_at_h(i,j) = IOB%u_flux(i-i0,j-j0) * stress_conversion
      if (associated(IOB%v_flux)) tauy_at_h(i,j) = IOB%v_flux(i-i0,j-j0) * stress_conversion
    else ! C-grid wind stresses.
      if (associated(IOB%u_flux)) forces%taux(I,j) = IOB%u_flux(i-i0,j-j0) * stress_conversion
      if (associated(IOB%v_flux)) forces%tauy(i,J) = IOB%v_flux(i-i0,j-j0) * stress_conversion
    endif

  enddo ; enddo

  ! surface momentum stress related fields as function of staggering
  if (wind_stagger == BGRID_NE) then
    if (G%symmetric) &
      call fill_symmetric_edges(taux_at_q, tauy_at_q, G%Domain, stagger=BGRID_NE)
    call pass_vector(taux_at_q, tauy_at_q, G%Domain, stagger=BGRID_NE, halo=1)

    do j=js,je ; do I=Isq,Ieq
      forces%taux(I,j) = 0.0
      if ((G%mask2dBu(I,J) + G%mask2dBu(I,J-1)) > 0) &
        forces%taux(I,j) = (G%mask2dBu(I,J)*taux_at_q(I,J) + &
                            G%mask2dBu(I,J-1)*taux_at_q(I,J-1)) / &
                           (G%mask2dBu(I,J) + G%mask2dBu(I,J-1))
    enddo ; enddo

    do J=Jsq,Jeq ; do i=is,ie
      forces%tauy(i,J) = 0.0
      if ((G%mask2dBu(I,J) + G%mask2dBu(I-1,J)) > 0) &
        forces%tauy(i,J) = (G%mask2dBu(I,J)*tauy_at_q(I,J) + &
                            G%mask2dBu(I-1,J)*tauy_at_q(I-1,J)) / &
                           (G%mask2dBu(I,J) + G%mask2dBu(I-1,J))
    enddo ; enddo

    ! ustar is required for the bulk mixed layer formulation. The background value
    ! of 0.02 Pa is a relatively small value intended to give reasonable behavior
    ! in regions of very weak winds.

    do j=js,je ; do i=is,ie
      tau_mag = 0.0 ; gustiness = CS%gust_const
      if (((G%mask2dBu(I,J) + G%mask2dBu(I-1,J-1)) + &
           (G%mask2dBu(I,J-1) + G%mask2dBu(I-1,J))) > 0) then
        tau_mag = sqrt(((G%mask2dBu(I,J)*(taux_at_q(I,J)**2 + tauy_at_q(I,J)**2) + &
            G%mask2dBu(I-1,J-1)*(taux_at_q(I-1,J-1)**2 + tauy_at_q(I-1,J-1)**2)) + &
           (G%mask2dBu(I,J-1)*(taux_at_q(I,J-1)**2 + tauy_at_q(I,J-1)**2) + &
            G%mask2dBu(I-1,J)*(taux_at_q(I-1,J)**2 + tauy_at_q(I-1,J)**2)) ) / &
          ((G%mask2dBu(I,J) + G%mask2dBu(I-1,J-1)) + (G%mask2dBu(I,J-1) + G%mask2dBu(I-1,J))) )
        if (CS%read_gust_2d) gustiness = CS%gust(i,j)
      endif
      forces%ustar(i,j) = sqrt(gustiness*Irho0 + Irho0*tau_mag)
    enddo ; enddo

  elseif (wind_stagger == AGRID) then
    call pass_vector(taux_at_h, tauy_at_h, G%Domain, To_All+Omit_Corners, stagger=AGRID, halo=1)

    do j=js,je ; do I=Isq,Ieq
      forces%taux(I,j) = 0.0
      if ((G%mask2dT(i,j) + G%mask2dT(i+1,j)) > 0) &
        forces%taux(I,j) = (G%mask2dT(i,j)*taux_at_h(i,j) + &
                            G%mask2dT(i+1,j)*taux_at_h(i+1,j)) / &
                           (G%mask2dT(i,j) + G%mask2dT(i+1,j))
    enddo ; enddo

    do J=Jsq,Jeq ; do i=is,ie
      forces%tauy(i,J) = 0.0
      if ((G%mask2dT(i,j) + G%mask2dT(i,j+1)) > 0) &
        forces%tauy(i,J) = (G%mask2dT(i,j)*tauy_at_h(i,j) + &
                            G%mask2dT(i,J+1)*tauy_at_h(i,j+1)) / &
                           (G%mask2dT(i,j) + G%mask2dT(i,j+1))
    enddo ; enddo

    do j=js,je ; do i=is,ie
      gustiness = CS%gust_const
      if (CS%read_gust_2d .and. (G%mask2dT(i,j) > 0)) gustiness = CS%gust(i,j)
      forces%ustar(i,j) = sqrt(gustiness*Irho0 + Irho0 * G%mask2dT(i,j) * &
                               sqrt(taux_at_h(i,j)**2 + tauy_at_h(i,j)**2))
    enddo ; enddo

  else ! C-grid wind stresses.
    if (G%symmetric) &
      call fill_symmetric_edges(forces%taux, forces%tauy, G%Domain)
    call pass_vector(forces%taux, forces%tauy, G%Domain, halo=1)

    do j=js,je ; do i=is,ie
      taux2 = 0.0
      if ((G%mask2dCu(I-1,j) + G%mask2dCu(I,j)) > 0) &
        taux2 = (G%mask2dCu(I-1,j)*forces%taux(I-1,j)**2 + &
                 G%mask2dCu(I,j)*forces%taux(I,j)**2) / (G%mask2dCu(I-1,j) + G%mask2dCu(I,j))

      tauy2 = 0.0
      if ((G%mask2dCv(i,J-1) + G%mask2dCv(i,J)) > 0) &
        tauy2 = (G%mask2dCv(i,J-1)*forces%tauy(i,J-1)**2 + &
                 G%mask2dCv(i,J)*forces%tauy(i,J)**2) / (G%mask2dCv(i,J-1) + G%mask2dCv(i,J))

      if (CS%read_gust_2d) then
        forces%ustar(i,j) = sqrt(CS%gust(i,j)*Irho0 + Irho0*sqrt(taux2 + tauy2))
      else
        forces%ustar(i,j) = sqrt(CS%gust_const*Irho0 + Irho0*sqrt(taux2 + tauy2))
      endif
    enddo ; enddo

  endif   ! endif for wind related fields

  ! sea ice related dynamic fields
  if (associated(IOB%ice_rigidity)) then
    call pass_var(rigidity_at_h, G%Domain, halo=1)
    do I=is-1,ie ; do j=js,je
      forces%rigidity_ice_u(I,j) = forces%rigidity_ice_u(I,j) + &
              min(rigidity_at_h(i,j), rigidity_at_h(i+1,j))
    enddo ; enddo
    do i=is,ie ; do J=js-1,je
      forces%rigidity_ice_v(i,J) = forces%rigidity_ice_v(i,J) + &
              min(rigidity_at_h(i,j), rigidity_at_h(i,j+1))
    enddo ; enddo
  endif

  if (CS%rigid_sea_ice) then
    call pass_var(forces%p_surf_full, G%Domain, halo=1)
    I_GEarth = 1.0 / CS%g_Earth
    Kv_rho_ice = (CS%kv_sea_ice / CS%density_sea_ice)
    do I=is-1,ie ; do j=js,je
      mass_ice = min(forces%p_surf_full(i,j), forces%p_surf_full(i+1,j)) * I_GEarth
      mass_eff = 0.0
      if (mass_ice > CS%rigid_sea_ice_mass) then
        mass_eff = (mass_ice - CS%rigid_sea_ice_mass) **2 / &
                   (mass_ice + CS%rigid_sea_ice_mass)
      endif
      forces%rigidity_ice_u(I,j) = forces%rigidity_ice_u(I,j) + Kv_rho_ice * mass_eff
    enddo ; enddo
    do i=is,ie ; do J=js-1,je
      mass_ice = min(forces%p_surf_full(i,j), forces%p_surf_full(i,j+1)) * I_GEarth
      mass_eff = 0.0
      if (mass_ice > CS%rigid_sea_ice_mass) then
        mass_eff = (mass_ice - CS%rigid_sea_ice_mass) **2 / &
                   (mass_ice + CS%rigid_sea_ice_mass)
      endif
      forces%rigidity_ice_v(i,J) = forces%rigidity_ice_v(i,J) + Kv_rho_ice * mass_eff
    enddo ; enddo
  endif

  if (CS%allow_flux_adjustments) then
    ! Apply adjustments to forces
    call apply_force_adjustments(G, US, CS, Time, forces)
  endif

!###  ! Allow for user-written code to alter fluxes after all the above
!###  call user_alter_mech_forcing(forces, Time, G, CS%urf_CS)

  call cpu_clock_end(id_clock_forcing)
end subroutine convert_IOB_to_forces

!> Adds thermodynamic flux adjustments obtained via data_override
!! Component name is 'OCN'
!! Available adjustments are:
!! - hflx_adj (Heat flux into the ocean, in W m-2)
!! - sflx_adj (Salt flux into the ocean, in kg salt m-2 s-1)
!! - prcme_adj (Fresh water flux into the ocean, in kg m-2 s-1)
subroutine apply_flux_adjustments(G, US, CS, Time, fluxes)
  type(ocean_grid_type),    intent(inout) :: G  !< Ocean grid structure
  type(unit_scale_type),    intent(in)    :: US !< A dimensional unit scaling type
  type(surface_forcing_CS), pointer       :: CS !< Surface forcing control structure
  type(time_type),          intent(in)    :: Time !< Model time structure
  type(forcing),            intent(inout) :: fluxes !< Surface fluxes structure

  ! Local variables
  real, dimension(SZI_(G),SZJ_(G)) :: temp_at_h !< Fluxes at h points [W m-2 or kg m-2 s-1]

  integer :: isc, iec, jsc, jec, i, j
  logical :: overrode_h

  isc = G%isc; iec = G%iec ; jsc = G%jsc; jec = G%jec

  overrode_h = .false.
  call data_override('OCN', 'hflx_adj', temp_at_h(isc:iec,jsc:jec), Time, override=overrode_h)

  if (overrode_h) then ; do j=jsc,jec ; do i=isc,iec
    fluxes%heat_added(i,j) = fluxes%heat_added(i,j) + temp_at_h(i,j)* G%mask2dT(i,j)
  enddo ; enddo ; endif
  ! Not needed? ! if (overrode_h) call pass_var(fluxes%heat_added, G%Domain)

  overrode_h = .false.
  call data_override('OCN', 'sflx_adj', temp_at_h(isc:iec,jsc:jec), Time, override=overrode_h)

  if (overrode_h) then ; do j=jsc,jec ; do i=isc,iec
    fluxes%salt_flux_added(i,j) = fluxes%salt_flux_added(i,j) + &
        US%kg_m3_to_R*US%m_to_Z*US%T_to_s * temp_at_h(i,j)* G%mask2dT(i,j)
  enddo ; enddo ; endif
  ! Not needed? ! if (overrode_h) call pass_var(fluxes%salt_flux_added, G%Domain)

  overrode_h = .false.
  call data_override('OCN', 'prcme_adj', temp_at_h(isc:iec,jsc:jec), Time, override=overrode_h)

  if (overrode_h) then ; do j=jsc,jec ; do i=isc,iec
    fluxes%vprec(i,j) = fluxes%vprec(i,j) + US%kg_m3_to_R*US%m_to_Z*US%T_to_s * temp_at_h(i,j)* G%mask2dT(i,j)
  enddo ; enddo ; endif
  ! Not needed? ! if (overrode_h) call pass_var(fluxes%vprec, G%Domain)
end subroutine apply_flux_adjustments

!> Adds mechanical forcing adjustments obtained via data_override
!! Component name is 'OCN'
!! Available adjustments are:
!! - taux_adj (Zonal wind stress delta, positive to the east, in Pa)
!! - tauy_adj (Meridional wind stress delta, positive to the north, in Pa)
subroutine apply_force_adjustments(G, US, CS, Time, forces)
  type(ocean_grid_type),    intent(inout) :: G  !< Ocean grid structure
  type(unit_scale_type),    intent(in)    :: US !< A dimensional unit scaling type
  type(surface_forcing_CS), pointer       :: CS !< Surface forcing control structure
  type(time_type),          intent(in)    :: Time !< Model time structure
  type(mech_forcing),       intent(inout) :: forces !< A structure with the driving mechanical forces

  ! Local variables
  real, dimension(SZI_(G),SZJ_(G)) :: tempx_at_h !< Delta to zonal wind stress at h points [R Z L T-2 ~> Pa]
  real, dimension(SZI_(G),SZJ_(G)) :: tempy_at_h !< Delta to meridional wind stress at h points [R Z L T-2 ~> Pa]

  integer :: isc, iec, jsc, jec, i, j
  real :: dLonDx, dLonDy, rDlon, cosA, sinA, zonal_tau, merid_tau
  real :: Pa_conversion ! A unit conversion factor from Pa to the internal units [R Z L T-2 Pa-1 ~> 1]
  logical :: overrode_x, overrode_y

  isc = G%isc; iec = G%iec ; jsc = G%jsc; jec = G%jec
  Pa_conversion = US%kg_m3_to_R*US%m_s_to_L_T**2*US%L_to_Z

  tempx_at_h(:,:) = 0.0 ; tempy_at_h(:,:) = 0.0
  ! Either reads data or leaves contents unchanged
  overrode_x = .false. ; overrode_y = .false.
  call data_override('OCN', 'taux_adj', tempx_at_h(isc:iec,jsc:jec), Time, override=overrode_x)
  call data_override('OCN', 'tauy_adj', tempy_at_h(isc:iec,jsc:jec), Time, override=overrode_y)

  if (overrode_x .or. overrode_y) then
    if (.not. (overrode_x .and. overrode_y)) call MOM_error(FATAL,"apply_flux_adjustments: "//&
            "Both taux_adj and tauy_adj must be specified, or neither, in data_table")

    ! Rotate winds
    call pass_vector(tempx_at_h, tempy_at_h, G%Domain, To_All, AGRID, halo=1)
    do j=jsc-1,jec+1 ; do i=isc-1,iec+1
      dLonDx = G%geoLonCu(I,j) - G%geoLonCu(I-1,j)
      dLonDy = G%geoLonCv(i,J) - G%geoLonCv(i,J-1)
      rDlon = sqrt( dLonDx * dLonDx + dLonDy * dLonDy )
      if (rDlon > 0.) rDlon = 1. / rDlon
      cosA = dLonDx * rDlon
      sinA = dLonDy * rDlon
      zonal_tau = Pa_conversion * tempx_at_h(i,j)
      merid_tau = Pa_conversion * tempy_at_h(i,j)
      tempx_at_h(i,j) = cosA * zonal_tau - sinA * merid_tau
      tempy_at_h(i,j) = sinA * zonal_tau + cosA * merid_tau
    enddo ; enddo

    ! Average to C-grid locations
    do j=jsc,jec ; do I=isc-1,iec
      forces%taux(I,j) = forces%taux(I,j) + 0.5 * ( tempx_at_h(i,j) + tempx_at_h(i+1,j) )
    enddo ; enddo

    do J=jsc-1,jec ; do i=isc,iec
      forces%tauy(i,J) = forces%tauy(i,J) + 0.5 * ( tempy_at_h(i,j) + tempy_at_h(i,j+1) )
    enddo ; enddo
  endif ! overrode_x .or. overrode_y

end subroutine apply_force_adjustments

!> Save any restart files associated with the surface forcing.
subroutine forcing_save_restart(CS, G, Time, directory, time_stamped, &
                                filename_suffix)
  type(surface_forcing_CS),   pointer       :: CS   !< A pointer to the control structure returned
                                                    !! by a previous call to surface_forcing_init
  type(ocean_grid_type),      intent(inout) :: G    !< The ocean's grid structure
  type(time_type),            intent(in)    :: Time !< The current model time
  character(len=*),           intent(in)    :: directory !< The directory into which to write the
                                                    !! restart files
  logical,          optional, intent(in)    :: time_stamped !< If true, the restart file names include
                                                    !! a unique time stamp.  The default is false.
  character(len=*), optional, intent(in)    :: filename_suffix !< An optional suffix (e.g., a time-
                                                    !! stamp) to append to the restart file names.

  if (.not.associated(CS)) return
  if (.not.associated(CS%restart_CSp)) return
  call save_restart(directory, Time, G, CS%restart_CSp, time_stamped)

end subroutine forcing_save_restart

!> Initialize the surface forcing, including setting parameters and allocating permanent memory.
subroutine surface_forcing_init(Time, G, US, param_file, diag, CS, restore_salt, restore_temp)
  type(time_type),          intent(in)    :: Time !< The current model time
  type(ocean_grid_type),    intent(in)    :: G    !< The ocean's grid structure
  type(unit_scale_type),    intent(in)    :: US   !< A dimensional unit scaling type
  type(param_file_type),    intent(in)    :: param_file !< A structure to parse for run-time parameters
  type(diag_ctrl), target,  intent(inout) :: diag !< A structure that is used to regulate
                                                  !! diagnostic output
  type(surface_forcing_CS), pointer       :: CS   !< A pointer that is set to point to the control
                                                  !! structure for this module
  logical, optional,        intent(in)    :: restore_salt !< If present and true surface salinity
                                                  !! restoring will be applied in this model.
  logical, optional,        intent(in)    :: restore_temp !< If present and true surface temperature
                                                  !! restoring will be applied in this model.

  ! Local variables
  real :: utide  ! The RMS tidal velocity [Z T-1 ~> m s-1].
  type(directories)  :: dirs
  logical            :: new_sim, iceberg_flux_diags
  type(time_type)    :: Time_frc
  character(len=200) :: TideAmp_file, gust_file, salt_file, temp_file ! Input file names.
! This include declares and sets the variable "version".
#include "version_variable.h"
  character(len=40)  :: mdl = "MOM_surface_forcing_nuopc"  ! This module's name.
  character(len=48)  :: stagger
  character(len=48)  :: flnam
  character(len=240) :: basin_file
  integer :: i, j, isd, ied, jsd, jed

  isd = G%isd ; ied = G%ied ; jsd = G%jsd ; jed = G%jed

  if (associated(CS)) then
    call MOM_error(WARNING, "surface_forcing_init called with an associated "// &
                            "control structure.")
    return
  endif
  allocate(CS)

  id_clock_forcing=cpu_clock_id('Ocean surface forcing', grain=CLOCK_SUBCOMPONENT)
  call cpu_clock_begin(id_clock_forcing)

  CS%diag => diag

  call write_version_number(version)
  ! Read all relevant parameters and write them to the model log.
  call log_version(param_file, mdl, version, "")

  call get_param(param_file, mdl, "INPUTDIR", CS%inputdir, &
                 "The directory in which all input files are found.", &
                 default=".")
  CS%inputdir = slasher(CS%inputdir)
  call get_param(param_file, mdl, "ENABLE_THERMODYNAMICS", CS%use_temperature, &
                 "If true, Temperature and salinity are used as state "//&
                 "variables.", default=.true.)
  call get_param(param_file, mdl, "RHO_0", CS%Rho0, &
                 "The mean ocean density used with BOUSSINESQ true to "//&
                 "calculate accelerations and the mass for conservation "//&
                 "properties, or with BOUSSINSEQ false to convert some "//&
                 "parameters from vertical units of m to kg m-2.", &
                 units="kg m-3", default=1035.0, scale=US%kg_m3_to_R)
  call get_param(param_file, mdl, "LATENT_HEAT_FUSION", CS%latent_heat_fusion, &
                 "The latent heat of fusion.", units="J/kg", default=hlf)
  call get_param(param_file, mdl, "LATENT_HEAT_VAPORIZATION", CS%latent_heat_vapor, &
                 "The latent heat of fusion.", units="J/kg", default=hlv)
  call get_param(param_file, mdl, "MAX_P_SURF", CS%max_p_surf, &
                 "The maximum surface pressure that can be exerted by the "//&
                 "atmosphere and floating sea-ice or ice shelves. This is "//&
                 "needed because the FMS coupling structure does not "//&
                 "limit the water that can be frozen out of the ocean and "//&
                 "the ice-ocean heat fluxes are treated explicitly.  No "//&
                 "limit is applied if a negative value is used.", units="Pa", &
                 default=-1.0)
  call get_param(param_file, mdl, "ADJUST_NET_SRESTORE_TO_ZERO", &
                 CS%adjust_net_srestore_to_zero, &
                 "If true, adjusts the salinity restoring seen to zero "//&
                 "whether restoring is via a salt flux or virtual precip.",&
                 default=restore_salt)
  call get_param(param_file, mdl, "ADJUST_NET_SRESTORE_BY_SCALING", &
                 CS%adjust_net_srestore_by_scaling, &
                 "If true, adjustments to salt restoring to achieve zero net are "//&
                 "made by scaling values without moving the zero contour.",&
                 default=.false.)
  call get_param(param_file, mdl, "ADJUST_NET_FRESH_WATER_TO_ZERO", &
                 CS%adjust_net_fresh_water_to_zero, &
                 "If true, adjusts the net fresh-water forcing seen "//&
                 "by the ocean (including restoring) to zero.", default=.false.)
  if (CS%adjust_net_fresh_water_to_zero) &
    call get_param(param_file, mdl, "USE_NET_FW_ADJUSTMENT_SIGN_BUG", &
                 CS%use_net_FW_adjustment_sign_bug, &
                   "If true, use the wrong sign for the adjustment to "//&
                   "the net fresh-water.", default=.false.)
  call get_param(param_file, mdl, "ADJUST_NET_FRESH_WATER_BY_SCALING", &
                 CS%adjust_net_fresh_water_by_scaling, &
                 "If true, adjustments to net fresh water to achieve zero net are "//&
                 "made by scaling values without moving the zero contour.",&
                 default=.false.)
  call get_param(param_file, mdl, "ICE_SALT_CONCENTRATION", &
                 CS%ice_salt_concentration, &
                 "The assumed sea-ice salinity needed to reverse engineer the "//&
                 "melt flux (or ice-ocean fresh-water flux).", &
                 units="kg/kg", default=0.005)
  call get_param(param_file, mdl, "USE_LIMITED_PATM_SSH", CS%use_limited_P_SSH, &
                 "If true, return the sea surface height with the "//&
                 "correction for the atmospheric (and sea-ice) pressure "//&
                 "limited by max_p_surf instead of the full atmospheric "//&
                 "pressure.", default=.true.)

  call get_param(param_file, mdl, "WIND_STAGGER", stagger, &
                 "A case-insensitive character string to indicate the "//&
                 "staggering of the input wind stress field.  Valid "//&
                 "values are 'A', 'B', or 'C'.", default="C")
  if (uppercase(stagger(1:1)) == 'A') then ; CS%wind_stagger = AGRID
  elseif (uppercase(stagger(1:1)) == 'B') then ; CS%wind_stagger = BGRID_NE
  elseif (uppercase(stagger(1:1)) == 'C') then ; CS%wind_stagger = CGRID_NE
  else ; call MOM_error(FATAL,"surface_forcing_init: WIND_STAGGER = "// &
                        trim(stagger)//" is invalid.") ; endif
  call get_param(param_file, mdl, "WIND_STRESS_MULTIPLIER", CS%wind_stress_multiplier, &
                 "A factor multiplying the wind-stress given to the ocean by the "//&
                 "coupler. This is used for testing and should be =1.0 for any "//&
                 "production runs.", default=1.0)

  if (restore_salt) then
    call get_param(param_file, mdl, "FLUXCONST", CS%Flux_const, &
                 "The constant that relates the restoring surface fluxes "//&
                 "to the relative surface anomalies (akin to a piston "//&
                 "velocity).  Note the non-MKS units.", units="m day-1", &
                 fail_if_missing=.true.)
    call get_param(param_file, mdl, "SALT_RESTORE_FILE", CS%salt_restore_file, &
                 "A file in which to find the surface salinity to use for restoring.", &
                 default="salt_restore.nc")
    call get_param(param_file, mdl, "SALT_RESTORE_VARIABLE", CS%salt_restore_var_name, &
                 "The name of the surface salinity variable to read from "//&
                 "SALT_RESTORE_FILE for restoring salinity.", &
                 default="salt")
! Convert CS%Flux_const from m day-1 to m s-1.
    CS%Flux_const = CS%Flux_const / 86400.0

    call get_param(param_file, mdl, "SRESTORE_AS_SFLUX", CS%salt_restore_as_sflux, &
                 "If true, the restoring of salinity is applied as a salt "//&
                 "flux instead of as a freshwater flux.", default=.false.)
    call get_param(param_file, mdl, "MAX_DELTA_SRESTORE", CS%max_delta_srestore, &
                 "The maximum salinity difference used in restoring terms.", &
                 units="PSU or g kg-1", default=999.0)
    call get_param(param_file, mdl, "MASK_SRESTORE_UNDER_ICE", &
                 CS%mask_srestore_under_ice, &
                 "If true, disables SSS restoring under sea-ice based on a frazil "//&
                 "criteria (SST<=Tf). Only used when RESTORE_SALINITY is True.",      &
                 default=.false.)
    call get_param(param_file, mdl, "MASK_SRESTORE_MARGINAL_SEAS", &
                 CS%mask_srestore_marginal_seas, &
                 "If true, disable SSS restoring in marginal seas. Only used when "//&
                 "RESTORE_SALINITY is True.", default=.false.)
    call get_param(param_file, mdl, "BASIN_FILE", basin_file, &
                 "A file in which to find the basin masks, in variable 'basin'.", &
                 default="basin.nc")
    basin_file = trim(CS%inputdir) // trim(basin_file)
    call safe_alloc_ptr(CS%basin_mask,isd,ied,jsd,jed) ; CS%basin_mask(:,:) = 1.0
    if (CS%mask_srestore_marginal_seas) then
      call MOM_read_data(basin_file,'basin',CS%basin_mask,G%domain, timelevel=1)
      do j=jsd,jed ; do i=isd,ied
        if (CS%basin_mask(i,j) >= 6.0) then ; CS%basin_mask(i,j) = 0.0
        else ; CS%basin_mask(i,j) = 1.0 ; endif
      enddo ; enddo
    endif
    call get_param(param_file, mdl, "MASK_SRESTORE", CS%mask_srestore, &
                 "If true, read a file (salt_restore_mask) containing "//&
                 "a mask for SSS restoring.", default=.false.)
  endif

  if (restore_temp) then
    call get_param(param_file, mdl, "FLUXCONST", CS%Flux_const, &
                 "The constant that relates the restoring surface fluxes "//&
                 "to the relative surface anomalies (akin to a piston "//&
                 "velocity).  Note the non-MKS units.", units="m day-1", &
                 fail_if_missing=.true.)
    call get_param(param_file, mdl, "SST_RESTORE_FILE", CS%temp_restore_file, &
                 "A file in which to find the surface temperature to use for restoring.", &
                 default="temp_restore.nc")
    call get_param(param_file, mdl, "SST_RESTORE_VARIABLE", CS%temp_restore_var_name, &
                 "The name of the surface temperature variable to read from "//&
                 "SST_RESTORE_FILE for restoring sst.", &
                 default="temp")
  ! Convert CS%Flux_const from m day-1 to m s-1.
    CS%Flux_const = CS%Flux_const / 86400.0

    call get_param(param_file, mdl, "MAX_DELTA_TRESTORE", CS%max_delta_trestore, &
                 "The maximum sst difference used in restoring terms.", &
                 units="degC ", default=999.0)
    call get_param(param_file, mdl, "MASK_TRESTORE", CS%mask_trestore, &
                 "If true, read a file (temp_restore_mask) containing "//&
                 "a mask for SST restoring.", default=.false.)

  endif

! Optionally read tidal amplitude from input file (m s-1) on model grid.
! Otherwise use default tidal amplitude for bottom frictionally-generated
! dissipation. Default cd_tides is chosen to yield approx 1 TWatt of
! work done against tides globally using OSU tidal amplitude.
  call get_param(param_file, mdl, "CD_TIDES", CS%cd_tides, &
                 "The drag coefficient that applies to the tides.", &
                 units="nondim", default=1.0e-4)
  call get_param(param_file, mdl, "READ_TIDEAMP", CS%read_TIDEAMP, &
                 "If true, read a file (given by TIDEAMP_FILE) containing "//&
                 "the tidal amplitude with INT_TIDE_DISSIPATION.", default=.false.)
  if (CS%read_TIDEAMP) then
    call get_param(param_file, mdl, "TIDEAMP_FILE", TideAmp_file, &
                 "The path to the file containing the spatially varying "//&
                 "tidal amplitudes with INT_TIDE_DISSIPATION.", &
                 default="tideamp.nc")
    CS%utide=0.0
  else
    call get_param(param_file, mdl, "UTIDE", CS%utide, &
                 "The constant tidal amplitude used with INT_TIDE_DISSIPATION.", &
                 units="m s-1", default=0.0, scale=US%m_to_Z*US%T_to_s)
  endif

  call safe_alloc_ptr(CS%TKE_tidal,isd,ied,jsd,jed)
  call safe_alloc_ptr(CS%ustar_tidal,isd,ied,jsd,jed)

  if (CS%read_TIDEAMP) then
    TideAmp_file = trim(CS%inputdir) // trim(TideAmp_file)
    call MOM_read_data(TideAmp_file,'tideamp',CS%TKE_tidal,G%domain,timelevel=1, scale=US%m_to_Z*US%T_to_s)
    do j=jsd, jed; do i=isd, ied
      utide = CS%TKE_tidal(i,j)
      CS%TKE_tidal(i,j) = G%mask2dT(i,j)*CS%Rho0*CS%cd_tides*(utide*utide*utide)
      CS%ustar_tidal(i,j) = sqrt(CS%cd_tides)*utide
    enddo ; enddo
  else
    do j=jsd,jed; do i=isd,ied
      utide = CS%utide
      CS%TKE_tidal(i,j) = CS%Rho0*CS%cd_tides*(utide*utide*utide)
      CS%ustar_tidal(i,j) = sqrt(CS%cd_tides)*utide
    enddo ; enddo
  endif

  call time_interp_external_init

! Optionally read a x-y gustiness field in place of a global
! constant.

  call get_param(param_file, mdl, "READ_GUST_2D", CS%read_gust_2d, &
                 "If true, use a 2-dimensional gustiness supplied from "//&
                 "an input file", default=.false.)
  call get_param(param_file, mdl, "GUST_CONST", CS%gust_const, &
               "The background gustiness in the winds.", &
               units="Pa", default=0.02, scale=US%kg_m3_to_R*US%m_s_to_L_T**2*US%L_to_Z)
  if (CS%read_gust_2d) then
    call get_param(param_file, mdl, "GUST_2D_FILE", gust_file, &
                 "The file in which the wind gustiness is found in "//&
                 "variable gustiness.")

    call safe_alloc_ptr(CS%gust,isd,ied,jsd,jed)
    gust_file = trim(CS%inputdir) // trim(gust_file)
    call MOM_read_data(gust_file,'gustiness',CS%gust,G%domain, timelevel=1, &
               scale=US%kg_m3_to_R*US%m_s_to_L_T**2*US%L_to_Z) ! units in file should be Pa
  endif

! See whether sufficiently thick sea ice should be treated as rigid.
  call get_param(param_file, mdl, "USE_RIGID_SEA_ICE", CS%rigid_sea_ice, &
                 "If true, sea-ice is rigid enough to exert a "//&
                 "nonhydrostatic pressure that resist vertical motion.", &
                 default=.false.)
  if (CS%rigid_sea_ice) then
    call get_param(param_file, mdl, "G_EARTH", CS%g_Earth, &
                 "The gravitational acceleration of the Earth.", &
                 units="m s-2", default = 9.80)
    call get_param(param_file, mdl, "SEA_ICE_MEAN_DENSITY", CS%density_sea_ice, &
                 "A typical density of sea ice, used with the kinematic "//&
                 "viscosity, when USE_RIGID_SEA_ICE is true.", units="kg m-3", &
                 default=900.0)
    call get_param(param_file, mdl, "SEA_ICE_VISCOSITY", CS%Kv_sea_ice, &
                 "The kinematic viscosity of sufficiently thick sea ice "//&
                 "for use in calculating the rigidity of sea ice.", &
                 units="m2 s-1", default=1.0e9)
    call get_param(param_file, mdl, "SEA_ICE_RIGID_MASS", CS%rigid_sea_ice_mass, &
                 "The mass of sea-ice per unit area at which the sea-ice "//&
                 "starts to exhibit rigidity", units="kg m-2", default=1000.0)
  endif

  call get_param(param_file, mdl, "ALLOW_ICEBERG_FLUX_DIAGNOSTICS", iceberg_flux_diags, &
                 "If true, makes available diagnostics of fluxes from icebergs "//&
                 "as seen by MOM6.", default=.false.)
  call register_forcing_type_diags(Time, diag, US, CS%use_temperature, CS%handles, &
                                   use_berg_fluxes=iceberg_flux_diags)

  call get_param(param_file, mdl, "ALLOW_FLUX_ADJUSTMENTS", CS%allow_flux_adjustments, &
                 "If true, allows flux adjustments to specified via the "//&
                 "data_table using the component name 'OCN'.", default=.false.)

  call get_param(param_file, mdl, "LIQUID_RUNOFF_FROM_DATA", CS%liquid_runoff_from_data, &
                 "If true, allows liquid river runoff to be specified via the "//&
                 "data_table using the component name 'OCN'.", default=.false.)

  if (CS%allow_flux_adjustments .or. CS%liquid_runoff_from_data) then
    call data_override_init(Ocean_domain_in=G%Domain%mpp_domain)
  endif

  if (present(restore_salt)) then ; if (restore_salt) then
    salt_file = trim(CS%inputdir) // trim(CS%salt_restore_file)
    CS%id_srestore = init_external_field(salt_file, CS%salt_restore_var_name, domain=G%Domain%mpp_domain)
    call safe_alloc_ptr(CS%srestore_mask,isd,ied,jsd,jed); CS%srestore_mask(:,:) = 1.0
    if (CS%mask_srestore) then ! read a 2-d file containing a mask for restoring fluxes
      flnam = trim(CS%inputdir) // 'salt_restore_mask.nc'
      call MOM_read_data(flnam,'mask', CS%srestore_mask, G%domain, timelevel=1)
    endif
  endif ; endif

  if (present(restore_temp)) then ; if (restore_temp) then
    temp_file = trim(CS%inputdir) // trim(CS%temp_restore_file)
    CS%id_trestore = init_external_field(temp_file, CS%temp_restore_var_name, domain=G%Domain%mpp_domain)
    call safe_alloc_ptr(CS%trestore_mask,isd,ied,jsd,jed); CS%trestore_mask(:,:) = 1.0
    if (CS%mask_trestore) then  ! read a 2-d file containing a mask for restoring fluxes
      flnam = trim(CS%inputdir) // 'temp_restore_mask.nc'
      call MOM_read_data(flnam, 'mask', CS%trestore_mask, G%domain, timelevel=1)
    endif
  endif ; endif

  ! Set up any restart fields associated with the forcing.
  call restart_init(param_file, CS%restart_CSp, "MOM_forcing.res")
  call restart_init_end(CS%restart_CSp)

  if (associated(CS%restart_CSp)) then
    call Get_MOM_Input(dirs=dirs)

    new_sim = .false.
    if ((dirs%input_filename(1:1) == 'n') .and. &
        (LEN_TRIM(dirs%input_filename) == 1)) new_sim = .true.
    if (.not.new_sim) then
      call restore_state(dirs%input_filename, dirs%restart_input_dir, Time_frc, &
                         G, CS%restart_CSp)
    endif
  endif

  call user_revise_forcing_init(param_file, CS%urf_CS)

  call cpu_clock_end(id_clock_forcing)
end subroutine surface_forcing_init

!> Clean up and deallocate any memory associated with this module and its children.
subroutine surface_forcing_end(CS, fluxes)
  type(surface_forcing_CS), pointer       :: CS !< A pointer to the control structure returned by
                                                !! a previous call to surface_forcing_init, it will
                                                !! be deallocated here.
  type(forcing), optional,  intent(inout) :: fluxes !< A structure containing pointers to all
                                                !! possible mass, heat or salt flux forcing fields.
                                                !! If present, it will be deallocated here.

  if (present(fluxes)) call deallocate_forcing_type(fluxes)

  if (associated(CS)) deallocate(CS)
  CS => NULL()

end subroutine surface_forcing_end

!> Write out a set of messages with checksums of the fields in an ice_ocen_boundary type
subroutine ice_ocn_bnd_type_chksum(id, timestep, iobt)

  character(len=*), intent(in) :: id     !< An identifying string for this call
  integer,          intent(in) :: timestep !< The number of elapsed timesteps
  type(ice_ocean_boundary_type), &
                    intent(in) :: iobt   !< An ice-ocean boundary type with fluxes to drive the
                                         !! ocean in a coupled model whose checksums are reported

  ! local variables
  integer ::   n,m, outunit

  outunit = stdout()

  write(outunit,*) "BEGIN CHECKSUM(ice_ocean_boundary_type):: ", id, timestep
  write(outunit,100) 'iobt%u_flux         '   , mpp_chksum( iobt%u_flux         )
  write(outunit,100) 'iobt%v_flux         '   , mpp_chksum( iobt%v_flux         )
  write(outunit,100) 'iobt%t_flux         '   , mpp_chksum( iobt%t_flux         )
  write(outunit,100) 'iobt%q_flux         '   , mpp_chksum( iobt%q_flux         )
  write(outunit,100) 'iobt%salt_flux      '   , mpp_chksum( iobt%salt_flux      )
  write(outunit,100) 'iobt%seaice_melt_heat'  , mpp_chksum( iobt%seaice_melt_heat)
  write(outunit,100) 'iobt%seaice_melt    '   , mpp_chksum( iobt%seaice_melt    )
  write(outunit,100) 'iobt%lw_flux        '   , mpp_chksum( iobt%lw_flux        )
  write(outunit,100) 'iobt%sw_flux_vis_dir'   , mpp_chksum( iobt%sw_flux_vis_dir)
  write(outunit,100) 'iobt%sw_flux_vis_dif'   , mpp_chksum( iobt%sw_flux_vis_dif)
  write(outunit,100) 'iobt%sw_flux_nir_dir'   , mpp_chksum( iobt%sw_flux_nir_dir)
  write(outunit,100) 'iobt%sw_flux_nir_dif'   , mpp_chksum( iobt%sw_flux_nir_dif)
  write(outunit,100) 'iobt%lprec          '   , mpp_chksum( iobt%lprec          )
  write(outunit,100) 'iobt%fprec          '   , mpp_chksum( iobt%fprec          )
  write(outunit,100) 'iobt%lrunoff        '   , mpp_chksum( iobt%lrunoff        )
  write(outunit,100) 'iobt%frunoff        '   , mpp_chksum( iobt%frunoff        )
  write(outunit,100) 'iobt%p              '   , mpp_chksum( iobt%p              )
  if (associated(iobt%ustar_berg)) &
    write(outunit,100) 'iobt%ustar_berg     ' , mpp_chksum( iobt%ustar_berg )
  if (associated(iobt%area_berg)) &
    write(outunit,100) 'iobt%area_berg      ' , mpp_chksum( iobt%area_berg  )
  if (associated(iobt%mass_berg)) &
    write(outunit,100) 'iobt%mass_berg      ' , mpp_chksum( iobt%mass_berg  )
100 FORMAT("   CHECKSUM::",A20," = ",Z20)

  call coupler_type_write_chksums(iobt%fluxes, outunit, 'iobt%')

end subroutine ice_ocn_bnd_type_chksum

end module MOM_surface_forcing_nuopc<|MERGE_RESOLUTION|>--- conflicted
+++ resolved
@@ -444,20 +444,12 @@
     ! liquid runoff flux
     if (associated(IOB%lrunoff)) then
       if(CS%liquid_runoff_from_data)call data_override('OCN', 'runoff', IOB%lrunoff, Time)
-<<<<<<< HEAD
-      fluxes%lrunoff(i,j) = IOB%lrunoff(i-i0,j-j0) * G%mask2dT(i,j)
-=======
       fluxes%lrunoff(i,j) = kg_m2_s_conversion * IOB%lrunoff(i-i0,j-j0) * G%mask2dT(i,j)
->>>>>>> 010492e2
     endif
 
     ! ice runoff flux
     if (associated(IOB%frunoff)) then
-<<<<<<< HEAD
-      fluxes%frunoff(i,j) = IOB%frunoff(i-i0,j-j0) * G%mask2dT(i,j)
-=======
       fluxes%frunoff(i,j) = kg_m2_s_conversion * IOB%frunoff(i-i0,j-j0) * G%mask2dT(i,j)
->>>>>>> 010492e2
     endif
 
     if (associated(IOB%ustar_berg)) &
@@ -473,11 +465,7 @@
       fluxes%heat_content_lrunoff(i,j) = IOB%lrunoff_hflx(i-i0,j-j0) * G%mask2dT(i,j)
 
     if (associated(IOB%frunoff_hflx)) &
-<<<<<<< HEAD
-      fluxes%heat_content_frunoff(i,j) = IOB%frunoff_hflx(i-i0,j-j0) * G%mask2dT(i,j)
-=======
       fluxes%heat_content_frunoff(i,j) = kg_m2_s_conversion * IOB%frunoff_hflx(i-i0,j-j0) * G%mask2dT(i,j)
->>>>>>> 010492e2
 
     if (associated(IOB%lw_flux)) &
          fluxes%LW(i,j) = IOB%lw_flux(i-i0,j-j0) * G%mask2dT(i,j)
