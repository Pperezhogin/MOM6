--- conflicted
+++ resolved
@@ -463,19 +463,12 @@
     if (associated(IOB%mass_berg)) &
       fluxes%mass_berg(i,j) = IOB%mass_berg(i-i0,j-j0) * G%mask2dT(i,j)
 
-<<<<<<< HEAD
-    if (associated(IOB%runoff_hflx)) &
-      fluxes%heat_content_lrunoff(i,j) = US%W_m2_to_QRZ_T * IOB%runoff_hflx(i-i0,j-j0) * G%mask2dT(i,j)
-
-    if (associated(IOB%calving_hflx)) &
-       fluxes%heat_content_frunoff(i,j) = US%W_m2_to_QRZ_T * IOB%calving_hflx(i-i0,j-j0) * G%mask2dT(i,j)
-=======
     if (associated(IOB%lrunoff_hflx)) &
-      fluxes%heat_content_lrunoff(i,j) = IOB%lrunoff_hflx(i-i0,j-j0) * G%mask2dT(i,j)
+      fluxes%heat_content_lrunoff(i,j) = US%W_m2_to_QRZ_T * IOB%lrunoff_hflx(i-i0,j-j0) * G%mask2dT(i,j)
 
     if (associated(IOB%frunoff_hflx)) &
-      fluxes%heat_content_frunoff(i,j) = kg_m2_s_conversion * IOB%frunoff_hflx(i-i0,j-j0) * G%mask2dT(i,j)
->>>>>>> 010492e2
+      fluxes%heat_content_frunoff(i,j) = US%W_m2_to_QRZ_T * kg_m2_s_conversion * &
+                                         IOB%frunoff_hflx(i-i0,j-j0) * G%mask2dT(i,j)
 
     if (associated(IOB%lw_flux)) &
       fluxes%lw(i,j) = US%W_m2_to_QRZ_T * IOB%lw_flux(i-i0,j-j0) * G%mask2dT(i,j)
@@ -497,16 +490,11 @@
            IOB%fprec(i-i0,j-j0)*US%W_m2_to_QRZ_T*CS%latent_heat_fusion
        fluxes%latent_fprec_diag(i,j) = G%mask2dT(i,j) * IOB%fprec(i-i0,j-j0)*US%W_m2_to_QRZ_T*CS%latent_heat_fusion
     endif
-<<<<<<< HEAD
-    if (associated(IOB%calving)) then
+    if (associated(IOB%frunoff)) then
        fluxes%latent(i,j)              = fluxes%latent(i,j) + &
-           IOB%calving(i-i0,j-j0)*US%W_m2_to_QRZ_T*CS%latent_heat_fusion
-       fluxes%latent_frunoff_diag(i,j) = G%mask2dT(i,j) * IOB%calving(i-i0,j-j0)*US%W_m2_to_QRZ_T*CS%latent_heat_fusion
-=======
-    if (associated(IOB%frunoff)) then
-       fluxes%latent(i,j)              = fluxes%latent(i,j) + IOB%frunoff(i-i0,j-j0)*CS%latent_heat_fusion
-       fluxes%latent_frunoff_diag(i,j) = G%mask2dT(i,j) * IOB%frunoff(i-i0,j-j0)*CS%latent_heat_fusion
->>>>>>> 010492e2
+           IOB%frunoff(i-i0,j-j0) * US%W_m2_to_QRZ_T * CS%latent_heat_fusion
+       fluxes%latent_frunoff_diag(i,j) = G%mask2dT(i,j) * &
+           IOB%frunoff(i-i0,j-j0) * US%W_m2_to_QRZ_T * CS%latent_heat_fusion
     endif
     if (associated(IOB%q_flux)) then
        fluxes%latent(i,j)           = fluxes%latent(i,j) + &
