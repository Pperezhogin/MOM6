!> Converts the input ESMF data (import data) to a MOM-specific data type (surface_forcing_CS).
module MOM_surface_forcing_nuopc

! This file is part of MOM6. See LICENSE.md for the license.

use MOM_coms,             only : reproducing_sum
use MOM_constants,        only : hlv, hlf
use MOM_cpu_clock,        only : cpu_clock_id, cpu_clock_begin, cpu_clock_end
use MOM_cpu_clock,        only : CLOCK_SUBCOMPONENT
use MOM_diag_mediator,    only : diag_ctrl
use MOM_diag_mediator,    only : safe_alloc_ptr, time_type
use MOM_domains,          only : pass_vector, pass_var, fill_symmetric_edges
use MOM_domains,          only : global_field_sum, BITWISE_EXACT_SUM
use MOM_domains,          only : AGRID, BGRID_NE, CGRID_NE, To_All
use MOM_domains,          only : To_North, To_East, Omit_Corners
use MOM_error_handler,    only : MOM_error, WARNING, FATAL, is_root_pe, MOM_mesg
use MOM_file_parser,      only : get_param, log_version, param_file_type
use MOM_forcing_type,     only : forcing, mech_forcing
use MOM_forcing_type,     only : forcing_diags, mech_forcing_diags, register_forcing_type_diags
use MOM_forcing_type,     only : allocate_forcing_type, deallocate_forcing_type
use MOM_forcing_type,     only : allocate_mech_forcing, deallocate_mech_forcing
use MOM_get_input,        only : Get_MOM_Input, directories
use MOM_grid,             only : ocean_grid_type
use MOM_io,               only : slasher, write_version_number, MOM_read_data
use MOM_restart,          only : register_restart_field, restart_init, MOM_restart_CS
use MOM_restart,          only : restart_init_end, save_restart, restore_state
use MOM_string_functions, only : uppercase
use MOM_spatial_means,    only : adjust_area_mean_to_zero
use MOM_unit_scaling,     only : unit_scale_type
use MOM_variables,        only : surface
use user_revise_forcing,  only : user_alter_forcing, user_revise_forcing_init
use user_revise_forcing,  only : user_revise_forcing_CS

use coupler_types_mod,    only : coupler_2d_bc_type, coupler_type_write_chksums
use coupler_types_mod,    only : coupler_type_initialized, coupler_type_spawn
use coupler_types_mod,    only : coupler_type_copy_data
use data_override_mod,    only : data_override_init, data_override
use fms_mod,              only : stdout
use mpp_mod,              only : mpp_chksum
use time_interp_external_mod, only : init_external_field, time_interp_external
use time_interp_external_mod, only : time_interp_external_init

implicit none ; private

#include <MOM_memory.h>

public convert_IOB_to_fluxes
public convert_IOB_to_forces
public surface_forcing_init
public forcing_save_restart
public ice_ocn_bnd_type_chksum

private apply_flux_adjustments
private apply_force_adjustments
private surface_forcing_end

!> Contains pointers to the forcing fields which may be used to drive MOM.
!! All fluxes are positive downward.
type, public :: surface_forcing_CS ; private
  integer :: wind_stagger       !< AGRID, BGRID_NE, or CGRID_NE (integer values
                                !! from MOM_domains) to indicate the staggering of
                                !! the winds that are being provided in calls to
                                !! update_ocean_model.
  logical :: use_temperature    !! If true, temp and saln used as state variables
  real :: wind_stress_multiplier !< A multiplier applied to incoming wind stress (nondim).

  real :: Rho0                  !< Boussinesq reference density [R ~> kg m-3]
  real :: area_surf = -1.0      !< total ocean surface area [m^2]
  real :: latent_heat_fusion    !< latent heat of fusion [J/kg]
  real :: latent_heat_vapor     !< latent heat of vaporization [J/kg]

  real :: max_p_surf            !< maximum surface pressure that can be exerted by the
                                !! atmosphere and floating sea-ice [R L2 T-2 ~> Pa].
                                !! This is needed because the FMS coupling
                                !! structure does not limit the water that can be
                                !! frozen out of the ocean and the ice-ocean heat
                                !! fluxes are treated explicitly.
  logical :: use_limited_P_SSH  !< If true, return the sea surface height with
                                !! the correction for the atmospheric (and sea-ice)
                                !! pressure limited by max_p_surf instead of the
                                !! full atmospheric pressure.  The default is true.

  real :: gust_const            !< constant unresolved background gustiness for ustar [R L Z T-1 ~> Pa]
  logical :: read_gust_2d       !< If true, use a 2-dimensional gustiness supplied
                                !! from an input file.
  real, pointer, dimension(:,:) :: &
    TKE_tidal => NULL(), &      !< turbulent kinetic energy introduced to the
                                !! bottom boundary layer by drag on the tidal flows [R Z3 T-3 ~> W m-2]
    gust => NULL(), &           !< spatially varying unresolved background
                                !! gustiness that contributes to ustar [R L Z T-1 ~> Pa].
                                !! gust is used when read_gust_2d is true.
    ustar_tidal => NULL()       !< tidal contribution to the bottom friction velocity [Z T-1 ~> m s-1]
  real :: cd_tides              !< drag coefficient that applies to the tides (nondimensional)
  real :: utide                 !< constant tidal velocity to use if read_tideamp
                                !! is false [Z T-1 ~> m s-1]
  logical :: read_tideamp       !< If true, spatially varying tidal amplitude read from a file.

  logical :: rigid_sea_ice      !< If true, sea-ice exerts a rigidity that acts
                                !! to damp surface deflections (especially surface
                                !! gravity waves).  The default is false.
  real    :: G_Earth            !< Gravitational acceleration [m s-2]
  real    :: Kv_sea_ice         !! viscosity in sea-ice that resists sheared vertical motions [L4 Z-2 T-1 ~> m2 s-1]
  real    :: density_sea_ice    !< typical density of sea-ice [R ~> kg m-3]. The value is
                                !! only used to convert the ice pressure into
                                !! appropriate units for use with Kv_sea_ice.
  real    :: rigid_sea_ice_mass !< A mass per unit area of sea-ice beyond which
                                !! sea-ice viscosity becomes effective [R Z ~> kg m-2],
                                !! typically of order 1000 kg m-2.
  logical :: allow_flux_adjustments !< If true, use data_override to obtain flux adjustments
  logical :: liquid_runoff_from_data !< If true, use data_override to obtain liquid runoff

  real    :: Flux_const                     !< piston velocity for surface restoring [Z T-1 ~> m s-1]
  logical :: salt_restore_as_sflux          !< If true, SSS restore as salt flux instead of water flux
  logical :: adjust_net_srestore_to_zero    !< adjust srestore to zero (for both salt_flux or vprec)
  logical :: adjust_net_srestore_by_scaling !< adjust srestore w/o moving zero contour
  logical :: adjust_net_fresh_water_to_zero !< adjust net surface fresh-water (w/ restoring) to zero
  logical :: use_net_FW_adjustment_sign_bug !< use the wrong sign when adjusting net FW
  logical :: adjust_net_fresh_water_by_scaling !< adjust net surface fresh-water w/o moving zero contour
  logical :: mask_srestore_under_ice        !< If true, use an ice mask defined by frazil
                                            !< criteria for salinity restoring.
  real    :: ice_salt_concentration         !< salt concentration for sea ice [kg/kg]
  logical :: mask_srestore_marginal_seas    !< if true, then mask SSS restoring in marginal seas
  real    :: max_delta_srestore             !< maximum delta salinity used for restoring
  real    :: max_delta_trestore             !< maximum delta sst used for restoring
  real, pointer, dimension(:,:) :: basin_mask => NULL() !< mask for SSS restoring by basin
  logical :: fix_ustar_gustless_bug         !< If true correct a bug in the time-averaging of the
                                            !! gustless wind friction velocity.

  type(diag_ctrl), pointer :: diag                  !< structure to regulate diagnostic output timing
  character(len=200)       :: inputdir              !< directory where NetCDF input files are
  character(len=200)       :: salt_restore_file     !< filename for salt restoring data
  character(len=30)        :: salt_restore_var_name !< name of surface salinity in salt_restore_file
  logical                  :: mask_srestore         !< if true, apply a 2-dimensional mask to the surface
                                                    !< salinity restoring fluxes. The masking file should be
                                                    !< in inputdir/salt_restore_mask.nc and the field should
                                                    !! be named 'mask'
  real, pointer, dimension(:,:) :: srestore_mask => NULL() !< mask for SSS restoring
  character(len=200)       :: temp_restore_file     !< filename for sst restoring data
  character(len=30)        :: temp_restore_var_name !< name of surface temperature in temp_restore_file
  logical                  :: mask_trestore         !< if true, apply a 2-dimensional mask to the surface
                                                    !! temperature restoring fluxes. The masking file should be
                                                    !! in inputdir/temp_restore_mask.nc and the field should
                                                    !! be named 'mask'
  real, pointer, dimension(:,:) :: trestore_mask => NULL() !< mask for SST restoring
  integer :: id_srestore = -1     !< id number for time_interp_external.
  integer :: id_trestore = -1     !< id number for time_interp_external.

  ! Diagnostics handles
  type(forcing_diags), public :: handles

  type(MOM_restart_CS), pointer :: restart_CSp => NULL()
  type(user_revise_forcing_CS), pointer :: urf_CS => NULL()
end type surface_forcing_CS

!> Structure corresponding to forcing, but with the elements, units, and conventions
!! that exactly conform to the use for MOM-based coupled models.
type, public :: ice_ocean_boundary_type
  real, pointer, dimension(:,:) :: lrunoff           =>NULL() !< liquid runoff [kg/m2/s]
  real, pointer, dimension(:,:) :: frunoff           =>NULL() !< ice runoff [kg/m2/s]
  real, pointer, dimension(:,:) :: u_flux            =>NULL() !< i-direction wind stress [Pa]
  real, pointer, dimension(:,:) :: v_flux            =>NULL() !< j-direction wind stress [Pa]
  real, pointer, dimension(:,:) :: t_flux            =>NULL() !< sensible heat flux [W/m2]
  real, pointer, dimension(:,:) :: q_flux            =>NULL() !< specific humidity flux [kg/m2/s]
  real, pointer, dimension(:,:) :: salt_flux         =>NULL() !< salt flux [kg/m2/s]
  real, pointer, dimension(:,:) :: seaice_melt_heat  =>NULL() !< sea ice and snow melt heat flux [W/m2]
  real, pointer, dimension(:,:) :: seaice_melt       =>NULL() !< water flux due to sea ice and snow melting [kg/m2/s]
  real, pointer, dimension(:,:) :: lw_flux           =>NULL() !< long wave radiation [W/m2]
  real, pointer, dimension(:,:) :: sw_flux_vis_dir   =>NULL() !< direct visible sw radiation [W/m2]
  real, pointer, dimension(:,:) :: sw_flux_vis_dif   =>NULL() !< diffuse visible sw radiation [W/m2]
  real, pointer, dimension(:,:) :: sw_flux_nir_dir   =>NULL() !< direct Near InfraRed sw radiation [W/m2]
  real, pointer, dimension(:,:) :: sw_flux_nir_dif   =>NULL() !< diffuse Near InfraRed sw radiation [W/m2]
  real, pointer, dimension(:,:) :: lprec             =>NULL() !< mass flux of liquid precip [kg/m2/s]
  real, pointer, dimension(:,:) :: fprec             =>NULL() !< mass flux of frozen precip [kg/m2/s]
  real, pointer, dimension(:,:) :: ustar_berg        =>NULL() !< frictional velocity beneath icebergs [m/s]
  real, pointer, dimension(:,:) :: area_berg         =>NULL() !< area covered by icebergs[m2/m2]
  real, pointer, dimension(:,:) :: mass_berg         =>NULL() !< mass of icebergs(kg/m2)
  real, pointer, dimension(:,:) :: lrunoff_hflx      =>NULL() !< heat content of liquid runoff [W/m2]
  real, pointer, dimension(:,:) :: frunoff_hflx      =>NULL() !< heat content of frozen runoff [W/m2]
  real, pointer, dimension(:,:) :: p                 =>NULL() !< pressure of overlying ice and atmosphere
                                                              !< on ocean surface [Pa]
  real, pointer, dimension(:,:) :: mi                =>NULL() !< mass of ice [kg/m2]
  real, pointer, dimension(:,:) :: ice_rigidity      =>NULL() !< rigidity of the sea ice, sea-ice and
                                                              !! ice-shelves, expressed as a coefficient
                                                              !! for divergence damping, as determined
                                                              !! outside of the ocean model in [m3/s]
  integer :: xtype                                            !< The type of the exchange - REGRID, REDIST or DIRECT
  type(coupler_2d_bc_type)      :: fluxes                     !< A structure that may contain an array of
                                                              !! named fields used for passive tracer fluxes.
  integer :: wind_stagger = -999                              !< A flag indicating the spatial discretization of
                                                              !! wind stresses.  This flag may be set by the
                                                              !! flux-exchange code, based on what the sea-ice
                                                              !! model is providing.  Otherwise, the value from
                                                              !! the surface_forcing_CS is used.
end type ice_ocean_boundary_type

integer :: id_clock_forcing

contains

!> This subroutine translates the Ice_ocean_boundary_type into a MOM
!! thermodynamic forcing type, including changes of units, sign conventions,
!! and putting the fields into arrays with MOM-standard halos.
subroutine convert_IOB_to_fluxes(IOB, fluxes, index_bounds, Time, valid_time, G, US, CS, &
                                 sfc_state, restore_salt, restore_temp)
  type(ice_ocean_boundary_type), &
                   target, intent(in)    :: IOB    !< An ice-ocean boundary type with fluxes to drive
                                                   !! the ocean in a coupled model
  type(forcing),           intent(inout) :: fluxes !< A structure containing pointers to all
                                                   !! possible mass, heat or salt flux forcing fields.
                                                   !!  Unused fields have NULL ptrs.
  integer, dimension(4),   intent(in)    :: index_bounds !< The i- and j- size of the arrays in IOB.
  type(time_type),         intent(in)    :: Time   !< The time of the fluxes, used for interpolating the
                                                   !! salinity to the right time, when it is being restored.
  real,                    intent(in)    :: valid_time !< The amount of time over which these fluxes
                                                   !! should be applied [s].
  type(ocean_grid_type),   intent(inout) :: G      !< The ocean's grid structure
  type(unit_scale_type),   intent(in)    :: US     !< A dimensional unit scaling type
  type(surface_forcing_CS),pointer       :: CS     !< A pointer to the control structure returned by a
                                                   !! previous call to surface_forcing_init.
  type(surface),           intent(in)    :: sfc_state !< A structure containing fields that describe the
                                                   !! surface state of the ocean.
  logical,       optional, intent(in)    :: restore_salt !< If true, salinity is restored to a target value.
  logical,       optional, intent(in)    :: restore_temp !< If true, temperature is restored to a target value.

  ! local variables
  real, dimension(SZI_(G),SZJ_(G)) :: &
    data_restore,  & !< The surface value toward which to restore [g/kg or degC]
    SST_anom,      & !< Instantaneous sea surface temperature anomalies from a target value [deg C]
    SSS_anom,      & !< Instantaneous sea surface salinity anomalies from a target value [g/kg]
    SSS_mean,      & !< A (mean?) salinity about which to normalize local salinity
                     !! anomalies when calculating restorative precipitation anomalies [g/kg]
    PmE_adj,       & !< The adjustment to PminusE that will cause the salinity
                     !! to be restored toward its target value [kg/(m^2 * s)]
    net_FW,        & !< The area integrated net freshwater flux into the ocean [kg/s]
    net_FW2,       & !< The area integrated net freshwater flux into the ocean [kg/s]
    work_sum,      & !< A 2-d array that is used as the work space for a global
                     !! sum, used with units of m2 or [kg/s]
    open_ocn_mask    !< a binary field indicating where ice is present based on frazil criteria

  integer :: i, j, is, ie, js, je, Isq, Ieq, Jsq, Jeq, i0, j0
  integer :: isd, ied, jsd, jed, IsdB, IedB, JsdB, JedB, isr, ier, jsr, jer
  integer :: isc_bnd, iec_bnd, jsc_bnd, jec_bnd

  logical :: restore_salinity !< local copy of the argument restore_salt, if it
                              !! is present, or false (no restoring) otherwise.
  logical :: restore_sst      !< local copy of the argument restore_temp, if it
                              !! is present, or false (no restoring) otherwise.
  real :: delta_sss           !< temporary storage for sss diff from restoring value
  real :: delta_sst           !< temporary storage for sst diff from restoring value
  real :: kg_m2_s_conversion  !< A combination of unit conversion factors for rescaling
                              !! mass fluxes [R Z s m2 kg-1 T-1 ~> 1].

  real :: C_p                 !< heat capacity of seawater [J kg-1 degC-1]
  real :: sign_for_net_FW_bug !< Should be +1. but an old bug can be recovered by using -1.

  call cpu_clock_begin(id_clock_forcing)

  isc_bnd = index_bounds(1) ; iec_bnd = index_bounds(2)
  jsc_bnd = index_bounds(3) ; jec_bnd = index_bounds(4)
  is   = G%isc   ; ie   = G%iec    ; js   = G%jsc   ; je   = G%jec
  Isq  = G%IscB  ; Ieq  = G%IecB   ; Jsq  = G%JscB  ; Jeq  = G%JecB
  isd  = G%isd   ; ied  = G%ied    ; jsd  = G%jsd   ; jed  = G%jed
  IsdB = G%IsdB  ; IedB = G%IedB   ; JsdB = G%JsdB  ; JedB = G%JedB
  isr = is-isd+1 ; ier  = ie-isd+1 ; jsr = js-jsd+1 ; jer = je-jsd+1

  kg_m2_s_conversion = US%kg_m2s_to_RZ_T
  C_p                    = US%Q_to_J_kg*fluxes%C_p
  open_ocn_mask(:,:)     = 1.0
  pme_adj(:,:)           = 0.0
  fluxes%vPrecGlobalAdj  = 0.0
  fluxes%vPrecGlobalScl  = 0.0
  fluxes%saltFluxGlobalAdj = 0.0
  fluxes%saltFluxGlobalScl = 0.0
  fluxes%netFWGlobalAdj = 0.0
  fluxes%netFWGlobalScl = 0.0

  restore_salinity = .false.
  if (present(restore_salt)) restore_salinity = restore_salt
  restore_sst = .false.
  if (present(restore_temp)) restore_sst = restore_temp

  ! allocation and initialization if this is the first time that this
  ! flux type has been used.
  if (fluxes%dt_buoy_accum < 0) then
    call allocate_forcing_type(G, fluxes, water=.true., heat=.true., ustar=.true., &
                               press=.true., fix_accum_bug=CS%fix_ustar_gustless_bug)

    call safe_alloc_ptr(fluxes%sw_vis_dir,isd,ied,jsd,jed)
    call safe_alloc_ptr(fluxes%sw_vis_dif,isd,ied,jsd,jed)
    call safe_alloc_ptr(fluxes%sw_nir_dir,isd,ied,jsd,jed)
    call safe_alloc_ptr(fluxes%sw_nir_dif,isd,ied,jsd,jed)

    call safe_alloc_ptr(fluxes%p_surf     ,isd,ied,jsd,jed)
    call safe_alloc_ptr(fluxes%p_surf_full,isd,ied,jsd,jed)
    if (CS%use_limited_P_SSH) then
       fluxes%p_surf_SSH => fluxes%p_surf
    else
       fluxes%p_surf_SSH => fluxes%p_surf_full
    endif

    call safe_alloc_ptr(fluxes%salt_flux,isd,ied,jsd,jed)
    call safe_alloc_ptr(fluxes%salt_flux_in,isd,ied,jsd,jed)
    call safe_alloc_ptr(fluxes%salt_flux_added,isd,ied,jsd,jed)

    call safe_alloc_ptr(fluxes%TKE_tidal,isd,ied,jsd,jed)
    call safe_alloc_ptr(fluxes%ustar_tidal,isd,ied,jsd,jed)

    if (CS%allow_flux_adjustments) then
      call safe_alloc_ptr(fluxes%heat_added,isd,ied,jsd,jed)
      call safe_alloc_ptr(fluxes%salt_flux_added,isd,ied,jsd,jed)
    endif

    do j=js-2,je+2 ; do i=is-2,ie+2
      fluxes%TKE_tidal(i,j)   = CS%TKE_tidal(i,j)
      fluxes%ustar_tidal(i,j) = CS%ustar_tidal(i,j)
    enddo ; enddo

    if (restore_temp) call safe_alloc_ptr(fluxes%heat_added,isd,ied,jsd,jed)

  endif   ! endif for allocation and initialization

  if (((associated(IOB%ustar_berg) .and. (.not.associated(fluxes%ustar_berg))) &
    .or. (associated(IOB%area_berg) .and. (.not.associated(fluxes%area_berg)))) &
    .or. (associated(IOB%mass_berg) .and. (.not.associated(fluxes%mass_berg)))) &
    call allocate_forcing_type(G, fluxes, iceberg=.true.)

  if ((.not.coupler_type_initialized(fluxes%tr_fluxes)) .and. &
      coupler_type_initialized(IOB%fluxes)) &
    call coupler_type_spawn(IOB%fluxes, fluxes%tr_fluxes, &
                            (/is,is,ie,ie/), (/js,js,je,je/))
  !   It might prove valuable to use the same array extents as the rest of the
  ! ocean model, rather than using haloless arrays, in which case the last line
  ! would be: (             (/isd,is,ie,ied/), (/jsd,js,je,jed/))

  ! allocation and initialization on first call to this routine
  if (CS%area_surf < 0.0) then
    do j=js,je ; do i=is,ie
      work_sum(i,j) = US%L_to_m**2*G%areaT(i,j) * G%mask2dT(i,j)
    enddo ; enddo
    CS%area_surf = reproducing_sum(work_sum, isr, ier, jsr, jer)
  endif    ! endif for allocation and initialization


  ! Indicate that there are new unused fluxes.
  fluxes%fluxes_used = .false.
  fluxes%dt_buoy_accum = US%s_to_T*valid_time

  if (CS%allow_flux_adjustments) then
    fluxes%heat_added(:,:)=0.0
    fluxes%salt_flux_added(:,:)=0.0
  endif

  do j=js,je ; do i=is,ie
    fluxes%salt_flux(i,j) = 0.0
    fluxes%vprec(i,j) = 0.0
  enddo ; enddo

  ! Salinity restoring logic
  if (restore_salinity) then
    call time_interp_external(CS%id_srestore,Time,data_restore)
    ! open_ocn_mask indicates where to restore salinity (1 means restore, 0 does not)
    open_ocn_mask(:,:) = 1.0
    if (CS%mask_srestore_under_ice) then ! Do not restore under sea-ice
      do j=js,je ; do i=is,ie
        if (sfc_state%SST(i,j) <= -0.0539*sfc_state%SSS(i,j)) open_ocn_mask(i,j)=0.0
      enddo ; enddo
    endif
    if (CS%salt_restore_as_sflux) then
      do j=js,je ; do i=is,ie
        delta_sss = data_restore(i,j)- sfc_state%SSS(i,j)
        delta_sss = sign(1.0,delta_sss)*min(abs(delta_sss),CS%max_delta_srestore)
        fluxes%salt_flux(i,j) = 1.e-3*G%mask2dT(i,j) * (CS%Rho0*CS%Flux_const)* &
                  (CS%basin_mask(i,j)*open_ocn_mask(i,j)*CS%srestore_mask(i,j)) *delta_sss  ! kg Salt m-2 s-1
      enddo ; enddo
      if (CS%adjust_net_srestore_to_zero) then
        if (CS%adjust_net_srestore_by_scaling) then
          call adjust_area_mean_to_zero(fluxes%salt_flux, G, fluxes%saltFluxGlobalScl, &
                         unit_scale=US%RZ_T_to_kg_m2s)
          fluxes%saltFluxGlobalAdj = 0.
        else
          work_sum(is:ie,js:je) = US%L_to_m**2*US%RZ_T_to_kg_m2s * &
                  G%areaT(is:ie,js:je)*fluxes%salt_flux(is:ie,js:je)
          fluxes%saltFluxGlobalAdj = reproducing_sum(work_sum(:,:), isr,ier, jsr,jer)/CS%area_surf
          fluxes%salt_flux(is:ie,js:je) = fluxes%salt_flux(is:ie,js:je) - kg_m2_s_conversion * fluxes%saltFluxGlobalAdj
        endif
      endif
      fluxes%salt_flux_added(is:ie,js:je) = fluxes%salt_flux(is:ie,js:je) ! Diagnostic
    else
      do j=js,je ; do i=is,ie
        if (G%mask2dT(i,j) > 0.5) then
          delta_sss = sfc_state%SSS(i,j) - data_restore(i,j)
          delta_sss = sign(1.0,delta_sss)*min(abs(delta_sss),CS%max_delta_srestore)
          fluxes%vprec(i,j) = (CS%basin_mask(i,j)*open_ocn_mask(i,j)*CS%srestore_mask(i,j))* &
                      (CS%Rho0*CS%Flux_const) * &
                      delta_sss / (0.5*(sfc_state%SSS(i,j) + data_restore(i,j)))
        endif
      enddo ; enddo
      if (CS%adjust_net_srestore_to_zero) then
        if (CS%adjust_net_srestore_by_scaling) then
          call adjust_area_mean_to_zero(fluxes%vprec, G, fluxes%vPrecGlobalScl, &
                                        unit_scale=US%RZ_T_to_kg_m2s)
          fluxes%vPrecGlobalAdj = 0.
        else
          work_sum(is:ie,js:je) = US%L_to_m**2*G%areaT(is:ie,js:je) * &
                                  US%RZ_T_to_kg_m2s*fluxes%vprec(is:ie,js:je)
          fluxes%vPrecGlobalAdj = reproducing_sum(work_sum(:,:), isr, ier, jsr, jer) / CS%area_surf
          do j=js,je ; do i=is,ie
            fluxes%vprec(i,j) = ( fluxes%vprec(i,j) - kg_m2_s_conversion * fluxes%vPrecGlobalAdj ) * G%mask2dT(i,j)
          enddo ; enddo
        endif
      endif
    endif
  endif

  ! SST restoring logic
  if (restore_sst) then
    call time_interp_external(CS%id_trestore,Time,data_restore)
    do j=js,je ; do i=is,ie
      delta_sst = data_restore(i,j)- sfc_state%SST(i,j)
      delta_sst = sign(1.0,delta_sst)*min(abs(delta_sst),CS%max_delta_trestore)
      fluxes%heat_added(i,j) = G%mask2dT(i,j) * CS%trestore_mask(i,j) * &
                      (CS%Rho0*fluxes%C_p) * delta_sst * CS%Flux_const   ! Q R Z T-1 ~> W m-2
    enddo ; enddo
  endif

  ! Check that liquid runoff has a place to go
  if (CS%liquid_runoff_from_data .and. .not. associated(IOB%lrunoff)) then
    call MOM_error(FATAL, "liquid runoff is being added via data_override but "// &
                          "there is no associated runoff in the IOB")
    return
  end if

  ! obtain fluxes from IOB; note the staggering of indices
  i0 = is - isc_bnd ; j0 = js - jsc_bnd
  do j=js,je ; do i=is,ie

    if (associated(IOB%lprec)) &
      fluxes%lprec(i,j) =  kg_m2_s_conversion * IOB%lprec(i-i0,j-j0) * G%mask2dT(i,j)

    if (associated(IOB%fprec)) &
      fluxes%fprec(i,j) = kg_m2_s_conversion * IOB%fprec(i-i0,j-j0) * G%mask2dT(i,j)

    if (associated(IOB%q_flux)) &
      fluxes%evap(i,j) = kg_m2_s_conversion * IOB%q_flux(i-i0,j-j0) * G%mask2dT(i,j)

    ! liquid runoff flux
    if (associated(IOB%lrunoff)) then
      if(CS%liquid_runoff_from_data)call data_override('OCN', 'runoff', IOB%lrunoff, Time)
      fluxes%lrunoff(i,j) = kg_m2_s_conversion * IOB%lrunoff(i-i0,j-j0) * G%mask2dT(i,j)
    endif

    ! ice runoff flux
    if (associated(IOB%frunoff)) then
      fluxes%frunoff(i,j) = kg_m2_s_conversion * IOB%frunoff(i-i0,j-j0) * G%mask2dT(i,j)
    endif

    if (associated(IOB%ustar_berg)) &
      fluxes%ustar_berg(i,j) = US%m_to_Z*US%T_to_s * IOB%ustar_berg(i-i0,j-j0) * G%mask2dT(i,j)

    if (associated(IOB%area_berg)) &
      fluxes%area_berg(i,j) = IOB%area_berg(i-i0,j-j0) * G%mask2dT(i,j)

    if (associated(IOB%mass_berg)) &
      fluxes%mass_berg(i,j) = US%m_to_Z*US%kg_m3_to_R * IOB%mass_berg(i-i0,j-j0) * G%mask2dT(i,j)

    if (associated(IOB%lrunoff_hflx)) &
      fluxes%heat_content_lrunoff(i,j) = US%W_m2_to_QRZ_T * IOB%lrunoff_hflx(i-i0,j-j0) * G%mask2dT(i,j)

    if (associated(IOB%frunoff_hflx)) &
      fluxes%heat_content_frunoff(i,j) = US%W_m2_to_QRZ_T * kg_m2_s_conversion * &
                                         IOB%frunoff_hflx(i-i0,j-j0) * G%mask2dT(i,j)

    if (associated(IOB%lw_flux)) &
      fluxes%lw(i,j) = US%W_m2_to_QRZ_T * IOB%lw_flux(i-i0,j-j0) * G%mask2dT(i,j)

    if (associated(IOB%t_flux)) &
      fluxes%sens(i,j) = US%W_m2_to_QRZ_T * IOB%t_flux(i-i0,j-j0) * G%mask2dT(i,j)

    ! sea ice and snow melt heat flux [Q R Z T-1 ~> W/m2]
    if (associated(IOB%seaice_melt_heat)) &
         fluxes%seaice_melt_heat(i,j) = US%W_m2_to_QRZ_T * G%mask2dT(i,j) * IOB%seaice_melt_heat(i-i0,j-j0)

    ! water flux due to sea ice and snow melt [kg/m2/s]
    if (associated(IOB%seaice_melt)) &
         fluxes%seaice_melt(i,j) = kg_m2_s_conversion * G%mask2dT(i,j) * IOB%seaice_melt(i-i0,j-j0)

    fluxes%latent(i,j) = 0.0
    if (associated(IOB%fprec)) then
       fluxes%latent(i,j)            = fluxes%latent(i,j) + &
           IOB%fprec(i-i0,j-j0)*US%W_m2_to_QRZ_T*CS%latent_heat_fusion
       fluxes%latent_fprec_diag(i,j) = G%mask2dT(i,j) * IOB%fprec(i-i0,j-j0)*US%W_m2_to_QRZ_T*CS%latent_heat_fusion
    endif
    if (associated(IOB%frunoff)) then
       fluxes%latent(i,j)              = fluxes%latent(i,j) + &
           IOB%frunoff(i-i0,j-j0) * US%W_m2_to_QRZ_T * CS%latent_heat_fusion
       fluxes%latent_frunoff_diag(i,j) = G%mask2dT(i,j) * &
           IOB%frunoff(i-i0,j-j0) * US%W_m2_to_QRZ_T * CS%latent_heat_fusion
    endif
    if (associated(IOB%q_flux)) then
       fluxes%latent(i,j)           = fluxes%latent(i,j) + &
           IOB%q_flux(i-i0,j-j0)*US%W_m2_to_QRZ_T*CS%latent_heat_vapor
       fluxes%latent_evap_diag(i,j) = G%mask2dT(i,j) * IOB%q_flux(i-i0,j-j0)*US%W_m2_to_QRZ_T*CS%latent_heat_vapor
    endif
    fluxes%latent(i,j) = G%mask2dT(i,j) * fluxes%latent(i,j)

    if (associated(IOB%sw_flux_vis_dir)) &
      fluxes%sw_vis_dir(i,j) = G%mask2dT(i,j) * US%W_m2_to_QRZ_T * IOB%sw_flux_vis_dir(i-i0,j-j0)

    if (associated(IOB%sw_flux_vis_dif)) &
      fluxes%sw_vis_dif(i,j) = G%mask2dT(i,j) * US%W_m2_to_QRZ_T * IOB%sw_flux_vis_dif(i-i0,j-j0)

    if (associated(IOB%sw_flux_nir_dir)) &
      fluxes%sw_nir_dir(i,j) = G%mask2dT(i,j) * US%W_m2_to_QRZ_T * IOB%sw_flux_nir_dir(i-i0,j-j0)

    if (associated(IOB%sw_flux_nir_dif)) &
      fluxes%sw_nir_dif(i,j) = G%mask2dT(i,j) * US%W_m2_to_QRZ_T * IOB%sw_flux_nir_dif(i-i0,j-j0)

    fluxes%sw(i,j) = fluxes%sw_vis_dir(i,j) + fluxes%sw_vis_dif(i,j) + &
                     fluxes%sw_nir_dir(i,j) + fluxes%sw_nir_dif(i,j)

  enddo ; enddo

  ! applied surface pressure from atmosphere and cryosphere
  if (associated(IOB%p)) then
     if (CS%max_p_surf >= 0.0) then
        do j=js,je ; do i=is,ie
           fluxes%p_surf_full(i,j) = G%mask2dT(i,j) * US%kg_m3_to_R*US%m_s_to_L_T**2*IOB%p(i-i0,j-j0)
           fluxes%p_surf(i,j) = MIN(fluxes%p_surf_full(i,j),CS%max_p_surf)
        enddo; enddo
     else
        do j=js,je ; do i=is,ie
           fluxes%p_surf_full(i,j) = G%mask2dT(i,j) * US%kg_m3_to_R*US%m_s_to_L_T**2*IOB%p(i-i0,j-j0)
           fluxes%p_surf(i,j) = fluxes%p_surf_full(i,j)
        enddo; enddo
     endif
     fluxes%accumulate_p_surf = .true. ! Multiple components may contribute to surface pressure.
  endif

  if (associated(IOB%salt_flux)) then
    do j=js,je ; do i=is,ie
      fluxes%salt_flux(i,j)    = G%mask2dT(i,j)*(fluxes%salt_flux(i,j) + kg_m2_s_conversion*IOB%salt_flux(i-i0,j-j0))
      fluxes%salt_flux_in(i,j) = G%mask2dT(i,j)*( kg_m2_s_conversion*IOB%salt_flux(i-i0,j-j0) )
    enddo ; enddo
  endif

  ! adjust the NET fresh-water flux to zero, if flagged
  if (CS%adjust_net_fresh_water_to_zero) then
    sign_for_net_FW_bug = 1.
    if (CS%use_net_FW_adjustment_sign_bug) sign_for_net_FW_bug = -1.
    do j=js,je ; do i=is,ie
      net_FW(i,j) = US%RZ_T_to_kg_m2s * &
                    (((fluxes%lprec(i,j)   + fluxes%fprec(i,j) + fluxes%seaice_melt(i,j)) + &
                      (fluxes%lrunoff(i,j) + fluxes%frunoff(i,j))) + &
                      (fluxes%evap(i,j)    + fluxes%vprec(i,j)) ) * US%L_to_m**2*G%areaT(i,j)
      net_FW2(i,j) = net_FW(i,j) / (US%L_to_m**2*G%areaT(i,j))
    enddo ; enddo

    if (CS%adjust_net_fresh_water_by_scaling) then
      call adjust_area_mean_to_zero(net_FW2, G, fluxes%netFWGlobalScl)
      do j=js,je ; do i=is,ie
        fluxes%vprec(i,j) = fluxes%vprec(i,j) + US%kg_m2s_to_RZ_T * &
            (net_FW2(i,j) - net_FW(i,j)/(US%L_to_m**2*G%areaT(i,j))) * G%mask2dT(i,j)
      enddo ; enddo
    else
      fluxes%netFWGlobalAdj = reproducing_sum(net_FW(:,:), isr, ier, jsr, jer) / CS%area_surf
      do j=js,je ; do i=is,ie
        fluxes%vprec(i,j) = ( fluxes%vprec(i,j) - kg_m2_s_conversion * fluxes%netFWGlobalAdj ) * G%mask2dT(i,j)
      enddo ; enddo
    endif

  endif

  if (coupler_type_initialized(fluxes%tr_fluxes) .and. &
      coupler_type_initialized(IOB%fluxes)) &
    call coupler_type_copy_data(IOB%fluxes, fluxes%tr_fluxes)

  if (CS%allow_flux_adjustments) then
    ! Apply adjustments to fluxes
    call apply_flux_adjustments(G, US, CS, Time, fluxes)
  endif

  ! Allow for user-written code to alter fluxes after all the above
  call user_alter_forcing(sfc_state, fluxes, Time, G, CS%urf_CS)

  call cpu_clock_end(id_clock_forcing)

end subroutine convert_IOB_to_fluxes

!> This subroutine translates the Ice_ocean_boundary_type into a MOM
!! mechanical forcing type, including changes of units, sign conventions,
!! and putting the fields into arrays with MOM-standard halos.
subroutine convert_IOB_to_forces(IOB, forces, index_bounds, Time, G, US, CS)
  type(ice_ocean_boundary_type), &
                   target, intent(in)    :: IOB    !< An ice-ocean boundary type with fluxes to drive
                                                   !! the ocean in a coupled model
  type(mech_forcing),      intent(inout) :: forces !< A structure with the driving mechanical forces
  integer, dimension(4),   intent(in)    :: index_bounds !< The i- and j- size of the arrays in IOB.
  type(time_type),         intent(in)    :: Time   !< The time of the fluxes, used for interpolating the
                                                   !! salinity to the right time, when it is being restored.
  type(ocean_grid_type),   intent(inout) :: G      !< The ocean's grid structure
  type(unit_scale_type),   intent(in)    :: US     !< A dimensional unit scaling type
  type(surface_forcing_CS),pointer       :: CS     !< A pointer to the control structure returned by a
                                                   !! previous call to surface_forcing_init.

  ! local variables
  real, dimension(SZIB_(G),SZJB_(G)) :: &
    taux_at_q, & !< Zonal wind stresses at q points [Pa]
    tauy_at_q    !< Meridional wind stresses at q points [Pa]

  real, dimension(SZI_(G),SZJ_(G)) :: &
    rigidity_at_h, & !< Ice rigidity at tracer points [L4 Z-1 T-1 ~> m3 s-1]
    taux_at_h, & !< Zonal wind stresses at h points [Pa]
    tauy_at_h    !< Meridional wind stresses at h points [Pa]

  real :: gustiness     !< unresolved gustiness that contributes to ustar [R Z L T-2 ~> Pa]
  real :: Irho0         !< inverse of the mean density in [Z L-1 R-1 ~> m3 kg-1]
  real :: taux2, tauy2  !< squared wind stresses [R2 Z2 L2 T-4 ~> Pa2]
  real :: tau_mag       !< magnitude of the wind stress [R Z L T-2 ~> Pa]
  real :: Pa_conversion ! A unit conversion factor from Pa to the internal wind stress units [R Z L T-2 Pa-1 ~> 1]
  real :: stress_conversion ! A unit conversion factor from Pa times any stress multiplier [R Z L T-2 Pa-1 ~> 1]
<<<<<<< HEAD
  real :: I_GEarth      !< Unit conversion factors times 1.0 / G_Earth [Z R m s2 kg-1 ~> s2 m-1]
  real :: Kv_rho_ice    !< (CS%Kv_sea_ice / CS%density_sea_ice) [L4 Z-2 T-1 R-1 ~> m5 s-1 kg-1]
  real :: mass_ice      !< mass of sea ice at a face [R Z ~> kg m-2]
  real :: mass_eff      !< effective mass of sea ice for rigidity [R Z ~> kg m-2]
=======
  real :: I_GEarth      !< Pressure conversion factors times 1.0 / G_Earth [kg m-2 T2 R-1 L-2 ~> s2 m-1]
  real :: Kv_rho_ice    !< (CS%kv_sea_ice / CS%density_sea_ice) ( m^5/(s*kg) )
  real :: mass_ice      !< mass of sea ice at a face (kg/m^2)
  real :: mass_eff      !< effective mass of sea ice for rigidity (kg/m^2)
>>>>>>> c745c5b1

  integer :: wind_stagger  !< AGRID, BGRID_NE, or CGRID_NE (integers from MOM_domains)
  integer :: i, j, is, ie, js, je, Isq, Ieq, Jsq, Jeq, i0, j0
  integer :: isd, ied, jsd, jed, IsdB, IedB, JsdB, JedB, isr, ier, jsr, jer
  integer :: isc_bnd, iec_bnd, jsc_bnd, jec_bnd

  call cpu_clock_begin(id_clock_forcing)

  isc_bnd = index_bounds(1) ; iec_bnd = index_bounds(2)
  jsc_bnd = index_bounds(3) ; jec_bnd = index_bounds(4)
  is   = G%isc   ; ie   = G%iec    ; js   = G%jsc   ; je   = G%jec
  Isq  = G%IscB  ; Ieq  = G%IecB   ; Jsq  = G%JscB  ; Jeq  = G%JecB
  isd  = G%isd   ; ied  = G%ied    ; jsd  = G%jsd   ; jed  = G%jed
  IsdB = G%IsdB  ; IedB = G%IedB   ; JsdB = G%JsdB  ; JedB = G%JedB
  isr = is-isd+1 ; ier  = ie-isd+1 ; jsr = js-jsd+1 ; jer = je-jsd+1
  i0 = is - isc_bnd ; j0 = js - jsc_bnd

  Irho0 = US%L_to_Z / CS%Rho0
  Pa_conversion = US%kg_m3_to_R*US%m_s_to_L_T**2*US%L_to_Z
  stress_conversion = Pa_conversion * CS%wind_stress_multiplier

  ! allocation and initialization if this is the first time that this
  ! mechanical forcing type has been used.
  if (.not.forces%initialized) then

    call allocate_mech_forcing(G, forces, stress=.true., ustar=.true., press=.true.)

    call safe_alloc_ptr(forces%p_surf,isd,ied,jsd,jed)
    call safe_alloc_ptr(forces%p_surf_full,isd,ied,jsd,jed)

    if (CS%rigid_sea_ice) then
      call safe_alloc_ptr(forces%rigidity_ice_u,IsdB,IedB,jsd,jed)
      call safe_alloc_ptr(forces%rigidity_ice_v,isd,ied,JsdB,JedB)
    endif

    forces%initialized = .true.
  endif

  if ( (associated(IOB%area_berg) .and. (.not. associated(forces%area_berg))) .or. &
       (associated(IOB%mass_berg) .and. (.not. associated(forces%mass_berg))) ) &
    call allocate_mech_forcing(G, forces, iceberg=.true.)
  if (associated(IOB%ice_rigidity)) then
    rigidity_at_h(:,:) = 0.0
    call safe_alloc_ptr(forces%rigidity_ice_u,IsdB,IedB,jsd,jed)
    call safe_alloc_ptr(forces%rigidity_ice_v,isd,ied,JsdB,JedB)
  endif

  forces%accumulate_rigidity = .true. ! Multiple components may contribute to rigidity.
  if (associated(forces%rigidity_ice_u)) forces%rigidity_ice_u(:,:) = 0.0
  if (associated(forces%rigidity_ice_v)) forces%rigidity_ice_v(:,:) = 0.0

  ! applied surface pressure from atmosphere and cryosphere
  if (CS%use_limited_P_SSH) then
     forces%p_surf_SSH => forces%p_surf
  else
     forces%p_surf_SSH => forces%p_surf_full
  endif
  if (associated(IOB%p)) then
    if (CS%max_p_surf >= 0.0) then
      do j=js,je ; do i=is,ie
        forces%p_surf_full(i,j) = G%mask2dT(i,j) * US%kg_m3_to_R*US%m_s_to_L_T**2*IOB%p(i-i0,j-j0)
        forces%p_surf(i,j) = MIN(forces%p_surf_full(i,j),CS%max_p_surf)
      enddo ; enddo
    else
      do j=js,je ; do i=is,ie
        forces%p_surf_full(i,j) = G%mask2dT(i,j) * US%kg_m3_to_R*US%m_s_to_L_T**2*IOB%p(i-i0,j-j0)
        forces%p_surf(i,j) = forces%p_surf_full(i,j)
      enddo ; enddo
    endif
  else
    do j=js,je ; do i=is,ie
      forces%p_surf_full(i,j) = 0.0
      forces%p_surf(i,j) = 0.0
    enddo ; enddo
  endif
  forces%accumulate_p_surf = .true. ! Multiple components may contribute to surface pressure.

  ! TODO: this does not seem correct for NEMS
#ifdef CESMCOUPLED
  wind_stagger = AGRID
#else
  wind_stagger = CS%wind_stagger
#endif

  if (wind_stagger == BGRID_NE) then
    ! This is necessary to fill in the halo points.
    taux_at_q(:,:) = 0.0 ; tauy_at_q(:,:) = 0.0
  endif
  if (wind_stagger == AGRID) then
    ! This is necessary to fill in the halo points.
    taux_at_h(:,:) = 0.0 ; tauy_at_h(:,:) = 0.0
  endif

  ! obtain fluxes from IOB; note the staggering of indices
  do j=js,je ; do i=is,ie
    if (associated(IOB%area_berg)) &
      forces%area_berg(i,j) = IOB%area_berg(i-i0,j-j0) * G%mask2dT(i,j)

    if (associated(IOB%mass_berg)) &
      forces%mass_berg(i,j) = US%m_to_Z*US%kg_m3_to_R * IOB%mass_berg(i-i0,j-j0) * G%mask2dT(i,j)

    if (associated(IOB%ice_rigidity)) &
      rigidity_at_h(i,j) = US%m_to_L**3*US%Z_to_L*US%T_to_s * IOB%ice_rigidity(i-i0,j-j0) * G%mask2dT(i,j)

    if (wind_stagger == BGRID_NE) then
      if (associated(IOB%u_flux)) taux_at_q(I,J) = IOB%u_flux(i-i0,j-j0) * stress_conversion
      if (associated(IOB%v_flux)) tauy_at_q(I,J) = IOB%v_flux(i-i0,j-j0) * stress_conversion
    elseif (wind_stagger == AGRID) then
      if (associated(IOB%u_flux)) taux_at_h(i,j) = IOB%u_flux(i-i0,j-j0) * stress_conversion
      if (associated(IOB%v_flux)) tauy_at_h(i,j) = IOB%v_flux(i-i0,j-j0) * stress_conversion
    else ! C-grid wind stresses.
      if (associated(IOB%u_flux)) forces%taux(I,j) = IOB%u_flux(i-i0,j-j0) * stress_conversion
      if (associated(IOB%v_flux)) forces%tauy(i,J) = IOB%v_flux(i-i0,j-j0) * stress_conversion
    endif

  enddo ; enddo

  ! surface momentum stress related fields as function of staggering
  if (wind_stagger == BGRID_NE) then
    if (G%symmetric) &
      call fill_symmetric_edges(taux_at_q, tauy_at_q, G%Domain, stagger=BGRID_NE)
    call pass_vector(taux_at_q, tauy_at_q, G%Domain, stagger=BGRID_NE, halo=1)

    do j=js,je ; do I=Isq,Ieq
      forces%taux(I,j) = 0.0
      if ((G%mask2dBu(I,J) + G%mask2dBu(I,J-1)) > 0) &
        forces%taux(I,j) = (G%mask2dBu(I,J)*taux_at_q(I,J) + &
                            G%mask2dBu(I,J-1)*taux_at_q(I,J-1)) / &
                           (G%mask2dBu(I,J) + G%mask2dBu(I,J-1))
    enddo ; enddo

    do J=Jsq,Jeq ; do i=is,ie
      forces%tauy(i,J) = 0.0
      if ((G%mask2dBu(I,J) + G%mask2dBu(I-1,J)) > 0) &
        forces%tauy(i,J) = (G%mask2dBu(I,J)*tauy_at_q(I,J) + &
                            G%mask2dBu(I-1,J)*tauy_at_q(I-1,J)) / &
                           (G%mask2dBu(I,J) + G%mask2dBu(I-1,J))
    enddo ; enddo

    ! ustar is required for the bulk mixed layer formulation. The background value
    ! of 0.02 Pa is a relatively small value intended to give reasonable behavior
    ! in regions of very weak winds.

    do j=js,je ; do i=is,ie
      tau_mag = 0.0 ; gustiness = CS%gust_const
      if (((G%mask2dBu(I,J) + G%mask2dBu(I-1,J-1)) + &
           (G%mask2dBu(I,J-1) + G%mask2dBu(I-1,J))) > 0) then
        tau_mag = sqrt(((G%mask2dBu(I,J)*(taux_at_q(I,J)**2 + tauy_at_q(I,J)**2) + &
            G%mask2dBu(I-1,J-1)*(taux_at_q(I-1,J-1)**2 + tauy_at_q(I-1,J-1)**2)) + &
           (G%mask2dBu(I,J-1)*(taux_at_q(I,J-1)**2 + tauy_at_q(I,J-1)**2) + &
            G%mask2dBu(I-1,J)*(taux_at_q(I-1,J)**2 + tauy_at_q(I-1,J)**2)) ) / &
          ((G%mask2dBu(I,J) + G%mask2dBu(I-1,J-1)) + (G%mask2dBu(I,J-1) + G%mask2dBu(I-1,J))) )
        if (CS%read_gust_2d) gustiness = CS%gust(i,j)
      endif
      forces%ustar(i,j) = sqrt(gustiness*Irho0 + Irho0*tau_mag)
    enddo ; enddo

  elseif (wind_stagger == AGRID) then
    call pass_vector(taux_at_h, tauy_at_h, G%Domain, To_All+Omit_Corners, stagger=AGRID, halo=1)

    do j=js,je ; do I=Isq,Ieq
      forces%taux(I,j) = 0.0
      if ((G%mask2dT(i,j) + G%mask2dT(i+1,j)) > 0) &
        forces%taux(I,j) = (G%mask2dT(i,j)*taux_at_h(i,j) + &
                            G%mask2dT(i+1,j)*taux_at_h(i+1,j)) / &
                           (G%mask2dT(i,j) + G%mask2dT(i+1,j))
    enddo ; enddo

    do J=Jsq,Jeq ; do i=is,ie
      forces%tauy(i,J) = 0.0
      if ((G%mask2dT(i,j) + G%mask2dT(i,j+1)) > 0) &
        forces%tauy(i,J) = (G%mask2dT(i,j)*tauy_at_h(i,j) + &
                            G%mask2dT(i,J+1)*tauy_at_h(i,j+1)) / &
                           (G%mask2dT(i,j) + G%mask2dT(i,j+1))
    enddo ; enddo

    do j=js,je ; do i=is,ie
      gustiness = CS%gust_const
      if (CS%read_gust_2d .and. (G%mask2dT(i,j) > 0)) gustiness = CS%gust(i,j)
      forces%ustar(i,j) = sqrt(gustiness*Irho0 + Irho0 * G%mask2dT(i,j) * &
                               sqrt(taux_at_h(i,j)**2 + tauy_at_h(i,j)**2))
    enddo ; enddo

  else ! C-grid wind stresses.
    if (G%symmetric) &
      call fill_symmetric_edges(forces%taux, forces%tauy, G%Domain)
    call pass_vector(forces%taux, forces%tauy, G%Domain, halo=1)

    do j=js,je ; do i=is,ie
      taux2 = 0.0
      if ((G%mask2dCu(I-1,j) + G%mask2dCu(I,j)) > 0) &
        taux2 = (G%mask2dCu(I-1,j)*forces%taux(I-1,j)**2 + &
                 G%mask2dCu(I,j)*forces%taux(I,j)**2) / (G%mask2dCu(I-1,j) + G%mask2dCu(I,j))

      tauy2 = 0.0
      if ((G%mask2dCv(i,J-1) + G%mask2dCv(i,J)) > 0) &
        tauy2 = (G%mask2dCv(i,J-1)*forces%tauy(i,J-1)**2 + &
                 G%mask2dCv(i,J)*forces%tauy(i,J)**2) / (G%mask2dCv(i,J-1) + G%mask2dCv(i,J))

      if (CS%read_gust_2d) then
        forces%ustar(i,j) = sqrt(CS%gust(i,j)*Irho0 + Irho0*sqrt(taux2 + tauy2))
      else
        forces%ustar(i,j) = sqrt(CS%gust_const*Irho0 + Irho0*sqrt(taux2 + tauy2))
      endif
    enddo ; enddo

  endif   ! endif for wind related fields

  ! sea ice related dynamic fields
  if (associated(IOB%ice_rigidity)) then
    call pass_var(rigidity_at_h, G%Domain, halo=1)
    do I=is-1,ie ; do j=js,je
      forces%rigidity_ice_u(I,j) = forces%rigidity_ice_u(I,j) + &
              min(rigidity_at_h(i,j), rigidity_at_h(i+1,j))
    enddo ; enddo
    do i=is,ie ; do J=js-1,je
      forces%rigidity_ice_v(i,J) = forces%rigidity_ice_v(i,J) + &
              min(rigidity_at_h(i,j), rigidity_at_h(i,j+1))
    enddo ; enddo
  endif

  if (CS%rigid_sea_ice) then
    call pass_var(forces%p_surf_full, G%Domain, halo=1)
<<<<<<< HEAD
    I_GEarth = US%m_to_Z*US%kg_m3_to_R / CS%g_Earth
    Kv_rho_ice = (CS%Kv_sea_ice / CS%density_sea_ice)
=======
    I_GEarth = US%RL2_T2_to_Pa / CS%g_Earth
    Kv_rho_ice = (CS%kv_sea_ice / CS%density_sea_ice)
>>>>>>> c745c5b1
    do I=is-1,ie ; do j=js,je
      mass_ice = min(forces%p_surf_full(i,j), forces%p_surf_full(i+1,j)) * I_GEarth
      mass_eff = 0.0
      if (mass_ice > CS%rigid_sea_ice_mass) then
        mass_eff = (mass_ice - CS%rigid_sea_ice_mass)**2 / (mass_ice + CS%rigid_sea_ice_mass)
      endif
      forces%rigidity_ice_u(I,j) = forces%rigidity_ice_u(I,j) + Kv_rho_ice * mass_eff
    enddo ; enddo
    do i=is,ie ; do J=js-1,je
      mass_ice = min(forces%p_surf_full(i,j), forces%p_surf_full(i,j+1)) * I_GEarth
      mass_eff = 0.0
      if (mass_ice > CS%rigid_sea_ice_mass) then
        mass_eff = (mass_ice - CS%rigid_sea_ice_mass)**2 / (mass_ice + CS%rigid_sea_ice_mass)
      endif
      forces%rigidity_ice_v(i,J) = forces%rigidity_ice_v(i,J) + Kv_rho_ice * mass_eff
    enddo ; enddo
  endif

  if (CS%allow_flux_adjustments) then
    ! Apply adjustments to forces
    call apply_force_adjustments(G, US, CS, Time, forces)
  endif

!###  ! Allow for user-written code to alter fluxes after all the above
!###  call user_alter_mech_forcing(forces, Time, G, CS%urf_CS)

  call cpu_clock_end(id_clock_forcing)
end subroutine convert_IOB_to_forces

!> Adds thermodynamic flux adjustments obtained via data_override
!! Component name is 'OCN'
!! Available adjustments are:
!! - hflx_adj (Heat flux into the ocean, in W m-2)
!! - sflx_adj (Salt flux into the ocean, in kg salt m-2 s-1)
!! - prcme_adj (Fresh water flux into the ocean, in kg m-2 s-1)
subroutine apply_flux_adjustments(G, US, CS, Time, fluxes)
  type(ocean_grid_type),    intent(inout) :: G  !< Ocean grid structure
  type(unit_scale_type),    intent(in)    :: US !< A dimensional unit scaling type
  type(surface_forcing_CS), pointer       :: CS !< Surface forcing control structure
  type(time_type),          intent(in)    :: Time !< Model time structure
  type(forcing),            intent(inout) :: fluxes !< Surface fluxes structure

  ! Local variables
  real, dimension(SZI_(G),SZJ_(G)) :: temp_at_h !< Fluxes at h points [W m-2 or kg m-2 s-1]

  integer :: isc, iec, jsc, jec, i, j
  logical :: overrode_h

  isc = G%isc; iec = G%iec ; jsc = G%jsc; jec = G%jec

  overrode_h = .false.
  call data_override('OCN', 'hflx_adj', temp_at_h(isc:iec,jsc:jec), Time, override=overrode_h)

  if (overrode_h) then ; do j=jsc,jec ; do i=isc,iec
    fluxes%heat_added(i,j) = fluxes%heat_added(i,j) + US%W_m2_to_QRZ_T*temp_at_h(i,j)* G%mask2dT(i,j)
  enddo ; enddo ; endif
  ! Not needed? ! if (overrode_h) call pass_var(fluxes%heat_added, G%Domain)

  overrode_h = .false.
  call data_override('OCN', 'sflx_adj', temp_at_h(isc:iec,jsc:jec), Time, override=overrode_h)

  if (overrode_h) then ; do j=jsc,jec ; do i=isc,iec
    fluxes%salt_flux_added(i,j) = fluxes%salt_flux_added(i,j) + &
        US%kg_m2s_to_RZ_T * temp_at_h(i,j)* G%mask2dT(i,j)
  enddo ; enddo ; endif
  ! Not needed? ! if (overrode_h) call pass_var(fluxes%salt_flux_added, G%Domain)

  overrode_h = .false.
  call data_override('OCN', 'prcme_adj', temp_at_h(isc:iec,jsc:jec), Time, override=overrode_h)

  if (overrode_h) then ; do j=jsc,jec ; do i=isc,iec
    fluxes%vprec(i,j) = fluxes%vprec(i,j) + US%kg_m2s_to_RZ_T * temp_at_h(i,j)* G%mask2dT(i,j)
  enddo ; enddo ; endif
  ! Not needed? ! if (overrode_h) call pass_var(fluxes%vprec, G%Domain)
end subroutine apply_flux_adjustments

!> Adds mechanical forcing adjustments obtained via data_override
!! Component name is 'OCN'
!! Available adjustments are:
!! - taux_adj (Zonal wind stress delta, positive to the east, in Pa)
!! - tauy_adj (Meridional wind stress delta, positive to the north, in Pa)
subroutine apply_force_adjustments(G, US, CS, Time, forces)
  type(ocean_grid_type),    intent(inout) :: G  !< Ocean grid structure
  type(unit_scale_type),    intent(in)    :: US !< A dimensional unit scaling type
  type(surface_forcing_CS), pointer       :: CS !< Surface forcing control structure
  type(time_type),          intent(in)    :: Time !< Model time structure
  type(mech_forcing),       intent(inout) :: forces !< A structure with the driving mechanical forces

  ! Local variables
  real, dimension(SZI_(G),SZJ_(G)) :: tempx_at_h !< Delta to zonal wind stress at h points [R Z L T-2 ~> Pa]
  real, dimension(SZI_(G),SZJ_(G)) :: tempy_at_h !< Delta to meridional wind stress at h points [R Z L T-2 ~> Pa]

  integer :: isc, iec, jsc, jec, i, j
  real :: dLonDx, dLonDy, rDlon, cosA, sinA, zonal_tau, merid_tau
  real :: Pa_conversion ! A unit conversion factor from Pa to the internal units [R Z L T-2 Pa-1 ~> 1]
  logical :: overrode_x, overrode_y

  isc = G%isc; iec = G%iec ; jsc = G%jsc; jec = G%jec
  Pa_conversion = US%kg_m3_to_R*US%m_s_to_L_T**2*US%L_to_Z

  tempx_at_h(:,:) = 0.0 ; tempy_at_h(:,:) = 0.0
  ! Either reads data or leaves contents unchanged
  overrode_x = .false. ; overrode_y = .false.
  call data_override('OCN', 'taux_adj', tempx_at_h(isc:iec,jsc:jec), Time, override=overrode_x)
  call data_override('OCN', 'tauy_adj', tempy_at_h(isc:iec,jsc:jec), Time, override=overrode_y)

  if (overrode_x .or. overrode_y) then
    if (.not. (overrode_x .and. overrode_y)) call MOM_error(FATAL,"apply_flux_adjustments: "//&
            "Both taux_adj and tauy_adj must be specified, or neither, in data_table")

    ! Rotate winds
    call pass_vector(tempx_at_h, tempy_at_h, G%Domain, To_All, AGRID, halo=1)
    do j=jsc-1,jec+1 ; do i=isc-1,iec+1
      dLonDx = G%geoLonCu(I,j) - G%geoLonCu(I-1,j)
      dLonDy = G%geoLonCv(i,J) - G%geoLonCv(i,J-1)
      rDlon = sqrt( dLonDx * dLonDx + dLonDy * dLonDy )
      if (rDlon > 0.) rDlon = 1. / rDlon
      cosA = dLonDx * rDlon
      sinA = dLonDy * rDlon
      zonal_tau = Pa_conversion * tempx_at_h(i,j)
      merid_tau = Pa_conversion * tempy_at_h(i,j)
      tempx_at_h(i,j) = cosA * zonal_tau - sinA * merid_tau
      tempy_at_h(i,j) = sinA * zonal_tau + cosA * merid_tau
    enddo ; enddo

    ! Average to C-grid locations
    do j=jsc,jec ; do I=isc-1,iec
      forces%taux(I,j) = forces%taux(I,j) + 0.5 * ( tempx_at_h(i,j) + tempx_at_h(i+1,j) )
    enddo ; enddo

    do J=jsc-1,jec ; do i=isc,iec
      forces%tauy(i,J) = forces%tauy(i,J) + 0.5 * ( tempy_at_h(i,j) + tempy_at_h(i,j+1) )
    enddo ; enddo
  endif ! overrode_x .or. overrode_y

end subroutine apply_force_adjustments

!> Save any restart files associated with the surface forcing.
subroutine forcing_save_restart(CS, G, Time, directory, time_stamped, &
                                filename_suffix)
  type(surface_forcing_CS),   pointer       :: CS   !< A pointer to the control structure returned
                                                    !! by a previous call to surface_forcing_init
  type(ocean_grid_type),      intent(inout) :: G    !< The ocean's grid structure
  type(time_type),            intent(in)    :: Time !< The current model time
  character(len=*),           intent(in)    :: directory !< The directory into which to write the
                                                    !! restart files
  logical,          optional, intent(in)    :: time_stamped !< If true, the restart file names include
                                                    !! a unique time stamp.  The default is false.
  character(len=*), optional, intent(in)    :: filename_suffix !< An optional suffix (e.g., a time-
                                                    !! stamp) to append to the restart file names.

  if (.not.associated(CS)) return
  if (.not.associated(CS%restart_CSp)) return
  call save_restart(directory, Time, G, CS%restart_CSp, time_stamped)

end subroutine forcing_save_restart

!> Initialize the surface forcing, including setting parameters and allocating permanent memory.
subroutine surface_forcing_init(Time, G, US, param_file, diag, CS, restore_salt, restore_temp)
  type(time_type),          intent(in)    :: Time !< The current model time
  type(ocean_grid_type),    intent(in)    :: G    !< The ocean's grid structure
  type(unit_scale_type),    intent(in)    :: US   !< A dimensional unit scaling type
  type(param_file_type),    intent(in)    :: param_file !< A structure to parse for run-time parameters
  type(diag_ctrl), target,  intent(inout) :: diag !< A structure that is used to regulate
                                                  !! diagnostic output
  type(surface_forcing_CS), pointer       :: CS   !< A pointer that is set to point to the control
                                                  !! structure for this module
  logical, optional,        intent(in)    :: restore_salt !< If present and true surface salinity
                                                  !! restoring will be applied in this model.
  logical, optional,        intent(in)    :: restore_temp !< If present and true surface temperature
                                                  !! restoring will be applied in this model.

  ! Local variables
  real :: utide  ! The RMS tidal velocity [Z T-1 ~> m s-1].
  type(directories)  :: dirs
  logical            :: new_sim, iceberg_flux_diags
  type(time_type)    :: Time_frc
  character(len=200) :: TideAmp_file, gust_file, salt_file, temp_file ! Input file names.
! This include declares and sets the variable "version".
#include "version_variable.h"
  character(len=40)  :: mdl = "MOM_surface_forcing_nuopc"  ! This module's name.
  character(len=48)  :: stagger
  character(len=48)  :: flnam
  character(len=240) :: basin_file
  integer :: i, j, isd, ied, jsd, jed

  isd = G%isd ; ied = G%ied ; jsd = G%jsd ; jed = G%jed

  if (associated(CS)) then
    call MOM_error(WARNING, "surface_forcing_init called with an associated "// &
                            "control structure.")
    return
  endif
  allocate(CS)

  id_clock_forcing=cpu_clock_id('Ocean surface forcing', grain=CLOCK_SUBCOMPONENT)
  call cpu_clock_begin(id_clock_forcing)

  CS%diag => diag

  call write_version_number(version)
  ! Read all relevant parameters and write them to the model log.
  call log_version(param_file, mdl, version, "")

  call get_param(param_file, mdl, "INPUTDIR", CS%inputdir, &
                 "The directory in which all input files are found.", &
                 default=".")
  CS%inputdir = slasher(CS%inputdir)
  call get_param(param_file, mdl, "ENABLE_THERMODYNAMICS", CS%use_temperature, &
                 "If true, Temperature and salinity are used as state "//&
                 "variables.", default=.true.)
  call get_param(param_file, mdl, "RHO_0", CS%Rho0, &
                 "The mean ocean density used with BOUSSINESQ true to "//&
                 "calculate accelerations and the mass for conservation "//&
                 "properties, or with BOUSSINSEQ false to convert some "//&
                 "parameters from vertical units of m to kg m-2.", &
                 units="kg m-3", default=1035.0, scale=US%kg_m3_to_R)
  call get_param(param_file, mdl, "LATENT_HEAT_FUSION", CS%latent_heat_fusion, &
                 "The latent heat of fusion.", units="J/kg", default=hlf)
  call get_param(param_file, mdl, "LATENT_HEAT_VAPORIZATION", CS%latent_heat_vapor, &
                 "The latent heat of fusion.", units="J/kg", default=hlv)
  call get_param(param_file, mdl, "MAX_P_SURF", CS%max_p_surf, &
                 "The maximum surface pressure that can be exerted by the "//&
                 "atmosphere and floating sea-ice or ice shelves. This is "//&
                 "needed because the FMS coupling structure does not "//&
                 "limit the water that can be frozen out of the ocean and "//&
                 "the ice-ocean heat fluxes are treated explicitly.  No "//&
                 "limit is applied if a negative value is used.", &
                 units="Pa", default=-1.0, scale=US%kg_m3_to_R*US%m_s_to_L_T**2)
  call get_param(param_file, mdl, "ADJUST_NET_SRESTORE_TO_ZERO", &
                 CS%adjust_net_srestore_to_zero, &
                 "If true, adjusts the salinity restoring seen to zero "//&
                 "whether restoring is via a salt flux or virtual precip.",&
                 default=restore_salt)
  call get_param(param_file, mdl, "ADJUST_NET_SRESTORE_BY_SCALING", &
                 CS%adjust_net_srestore_by_scaling, &
                 "If true, adjustments to salt restoring to achieve zero net are "//&
                 "made by scaling values without moving the zero contour.",&
                 default=.false.)
  call get_param(param_file, mdl, "ADJUST_NET_FRESH_WATER_TO_ZERO", &
                 CS%adjust_net_fresh_water_to_zero, &
                 "If true, adjusts the net fresh-water forcing seen "//&
                 "by the ocean (including restoring) to zero.", default=.false.)
  if (CS%adjust_net_fresh_water_to_zero) &
    call get_param(param_file, mdl, "USE_NET_FW_ADJUSTMENT_SIGN_BUG", &
                 CS%use_net_FW_adjustment_sign_bug, &
                   "If true, use the wrong sign for the adjustment to "//&
                   "the net fresh-water.", default=.false.)
  call get_param(param_file, mdl, "ADJUST_NET_FRESH_WATER_BY_SCALING", &
                 CS%adjust_net_fresh_water_by_scaling, &
                 "If true, adjustments to net fresh water to achieve zero net are "//&
                 "made by scaling values without moving the zero contour.",&
                 default=.false.)
  call get_param(param_file, mdl, "ICE_SALT_CONCENTRATION", &
                 CS%ice_salt_concentration, &
                 "The assumed sea-ice salinity needed to reverse engineer the "//&
                 "melt flux (or ice-ocean fresh-water flux).", &
                 units="kg/kg", default=0.005)
  call get_param(param_file, mdl, "USE_LIMITED_PATM_SSH", CS%use_limited_P_SSH, &
                 "If true, return the sea surface height with the "//&
                 "correction for the atmospheric (and sea-ice) pressure "//&
                 "limited by max_p_surf instead of the full atmospheric "//&
                 "pressure.", default=.true.)

  call get_param(param_file, mdl, "WIND_STAGGER", stagger, &
                 "A case-insensitive character string to indicate the "//&
                 "staggering of the input wind stress field.  Valid "//&
                 "values are 'A', 'B', or 'C'.", default="C")
  if (uppercase(stagger(1:1)) == 'A') then ; CS%wind_stagger = AGRID
  elseif (uppercase(stagger(1:1)) == 'B') then ; CS%wind_stagger = BGRID_NE
  elseif (uppercase(stagger(1:1)) == 'C') then ; CS%wind_stagger = CGRID_NE
  else ; call MOM_error(FATAL,"surface_forcing_init: WIND_STAGGER = "// &
                        trim(stagger)//" is invalid.") ; endif
  call get_param(param_file, mdl, "WIND_STRESS_MULTIPLIER", CS%wind_stress_multiplier, &
                 "A factor multiplying the wind-stress given to the ocean by the "//&
                 "coupler. This is used for testing and should be =1.0 for any "//&
                 "production runs.", default=1.0)

  if (restore_salt) then
    call get_param(param_file, mdl, "FLUXCONST", CS%Flux_const, &
                 "The constant that relates the restoring surface fluxes "//&
                 "to the relative surface anomalies (akin to a piston "//&
                 "velocity).  Note the non-MKS units.", units="m day-1", scale=US%m_to_Z*US%T_to_s/86400.0, &
                 fail_if_missing=.true.)
    call get_param(param_file, mdl, "SALT_RESTORE_FILE", CS%salt_restore_file, &
                 "A file in which to find the surface salinity to use for restoring.", &
                 default="salt_restore.nc")
    call get_param(param_file, mdl, "SALT_RESTORE_VARIABLE", CS%salt_restore_var_name, &
                 "The name of the surface salinity variable to read from "//&
                 "SALT_RESTORE_FILE for restoring salinity.", &
                 default="salt")

    call get_param(param_file, mdl, "SRESTORE_AS_SFLUX", CS%salt_restore_as_sflux, &
                 "If true, the restoring of salinity is applied as a salt "//&
                 "flux instead of as a freshwater flux.", default=.false.)
    call get_param(param_file, mdl, "MAX_DELTA_SRESTORE", CS%max_delta_srestore, &
                 "The maximum salinity difference used in restoring terms.", &
                 units="PSU or g kg-1", default=999.0)
    call get_param(param_file, mdl, "MASK_SRESTORE_UNDER_ICE", &
                 CS%mask_srestore_under_ice, &
                 "If true, disables SSS restoring under sea-ice based on a frazil "//&
                 "criteria (SST<=Tf). Only used when RESTORE_SALINITY is True.",      &
                 default=.false.)
    call get_param(param_file, mdl, "MASK_SRESTORE_MARGINAL_SEAS", &
                 CS%mask_srestore_marginal_seas, &
                 "If true, disable SSS restoring in marginal seas. Only used when "//&
                 "RESTORE_SALINITY is True.", default=.false.)
    call get_param(param_file, mdl, "BASIN_FILE", basin_file, &
                 "A file in which to find the basin masks, in variable 'basin'.", &
                 default="basin.nc")
    basin_file = trim(CS%inputdir) // trim(basin_file)
    call safe_alloc_ptr(CS%basin_mask,isd,ied,jsd,jed) ; CS%basin_mask(:,:) = 1.0
    if (CS%mask_srestore_marginal_seas) then
      call MOM_read_data(basin_file,'basin',CS%basin_mask,G%domain, timelevel=1)
      do j=jsd,jed ; do i=isd,ied
        if (CS%basin_mask(i,j) >= 6.0) then ; CS%basin_mask(i,j) = 0.0
        else ; CS%basin_mask(i,j) = 1.0 ; endif
      enddo ; enddo
    endif
    call get_param(param_file, mdl, "MASK_SRESTORE", CS%mask_srestore, &
                 "If true, read a file (salt_restore_mask) containing "//&
                 "a mask for SSS restoring.", default=.false.)
  endif

  if (restore_temp) then
    call get_param(param_file, mdl, "FLUXCONST", CS%Flux_const, &
                 "The constant that relates the restoring surface fluxes "//&
                 "to the relative surface anomalies (akin to a piston "//&
                 "velocity).  Note the non-MKS units.", units="m day-1", scale=US%m_to_Z*US%T_to_s/86400.0, &
                 fail_if_missing=.true.)
    call get_param(param_file, mdl, "SST_RESTORE_FILE", CS%temp_restore_file, &
                 "A file in which to find the surface temperature to use for restoring.", &
                 default="temp_restore.nc")
    call get_param(param_file, mdl, "SST_RESTORE_VARIABLE", CS%temp_restore_var_name, &
                 "The name of the surface temperature variable to read from "//&
                 "SST_RESTORE_FILE for restoring sst.", &
                 default="temp")

    call get_param(param_file, mdl, "MAX_DELTA_TRESTORE", CS%max_delta_trestore, &
                 "The maximum sst difference used in restoring terms.", &
                 units="degC ", default=999.0)
    call get_param(param_file, mdl, "MASK_TRESTORE", CS%mask_trestore, &
                 "If true, read a file (temp_restore_mask) containing "//&
                 "a mask for SST restoring.", default=.false.)

  endif

! Optionally read tidal amplitude from input file (m s-1) on model grid.
! Otherwise use default tidal amplitude for bottom frictionally-generated
! dissipation. Default cd_tides is chosen to yield approx 1 TWatt of
! work done against tides globally using OSU tidal amplitude.
  call get_param(param_file, mdl, "CD_TIDES", CS%cd_tides, &
                 "The drag coefficient that applies to the tides.", &
                 units="nondim", default=1.0e-4)
  call get_param(param_file, mdl, "READ_TIDEAMP", CS%read_TIDEAMP, &
                 "If true, read a file (given by TIDEAMP_FILE) containing "//&
                 "the tidal amplitude with INT_TIDE_DISSIPATION.", default=.false.)
  if (CS%read_TIDEAMP) then
    call get_param(param_file, mdl, "TIDEAMP_FILE", TideAmp_file, &
                 "The path to the file containing the spatially varying "//&
                 "tidal amplitudes with INT_TIDE_DISSIPATION.", &
                 default="tideamp.nc")
    CS%utide=0.0
  else
    call get_param(param_file, mdl, "UTIDE", CS%utide, &
                 "The constant tidal amplitude used with INT_TIDE_DISSIPATION.", &
                 units="m s-1", default=0.0, scale=US%m_to_Z*US%T_to_s)
  endif

  call safe_alloc_ptr(CS%TKE_tidal,isd,ied,jsd,jed)
  call safe_alloc_ptr(CS%ustar_tidal,isd,ied,jsd,jed)

  if (CS%read_TIDEAMP) then
    TideAmp_file = trim(CS%inputdir) // trim(TideAmp_file)
    call MOM_read_data(TideAmp_file,'tideamp',CS%TKE_tidal,G%domain,timelevel=1, scale=US%m_to_Z*US%T_to_s)
    do j=jsd, jed; do i=isd, ied
      utide = CS%TKE_tidal(i,j)
      CS%TKE_tidal(i,j) = G%mask2dT(i,j)*CS%Rho0*CS%cd_tides*(utide*utide*utide)
      CS%ustar_tidal(i,j) = sqrt(CS%cd_tides)*utide
    enddo ; enddo
  else
    do j=jsd,jed; do i=isd,ied
      utide = CS%utide
      CS%TKE_tidal(i,j) = CS%Rho0*CS%cd_tides*(utide*utide*utide)
      CS%ustar_tidal(i,j) = sqrt(CS%cd_tides)*utide
    enddo ; enddo
  endif

  call time_interp_external_init

! Optionally read a x-y gustiness field in place of a global
! constant.

  call get_param(param_file, mdl, "READ_GUST_2D", CS%read_gust_2d, &
                 "If true, use a 2-dimensional gustiness supplied from "//&
                 "an input file", default=.false.)
  call get_param(param_file, mdl, "GUST_CONST", CS%gust_const, &
               "The background gustiness in the winds.", &
               units="Pa", default=0.02, scale=US%kg_m3_to_R*US%m_s_to_L_T**2*US%L_to_Z)
  if (CS%read_gust_2d) then
    call get_param(param_file, mdl, "GUST_2D_FILE", gust_file, &
                 "The file in which the wind gustiness is found in "//&
                 "variable gustiness.")

    call safe_alloc_ptr(CS%gust,isd,ied,jsd,jed)
    gust_file = trim(CS%inputdir) // trim(gust_file)
    call MOM_read_data(gust_file, 'gustiness', CS%gust, G%domain, timelevel=1, &
               scale=US%kg_m3_to_R*US%m_s_to_L_T**2*US%L_to_Z) ! units in file should be Pa
  endif
  call get_param(param_file, mdl, "FIX_USTAR_GUSTLESS_BUG", CS%fix_ustar_gustless_bug, &
                 "If true correct a bug in the time-averaging of the gustless wind friction velocity", &
                 default=.false.)

! See whether sufficiently thick sea ice should be treated as rigid.
  call get_param(param_file, mdl, "USE_RIGID_SEA_ICE", CS%rigid_sea_ice, &
                 "If true, sea-ice is rigid enough to exert a "//&
                 "nonhydrostatic pressure that resist vertical motion.", &
                 default=.false.)
  if (CS%rigid_sea_ice) then
    call get_param(param_file, mdl, "G_EARTH", CS%g_Earth, &
                 "The gravitational acceleration of the Earth.", &
                 units="m s-2", default = 9.80)
    call get_param(param_file, mdl, "SEA_ICE_MEAN_DENSITY", CS%density_sea_ice, &
                 "A typical density of sea ice, used with the kinematic "//&
                 "viscosity, when USE_RIGID_SEA_ICE is true.", &
                 units="kg m-3", default=900.0, scale=US%kg_m3_to_R)
    call get_param(param_file, mdl, "SEA_ICE_VISCOSITY", CS%Kv_sea_ice, &
                 "The kinematic viscosity of sufficiently thick sea ice "//&
                 "for use in calculating the rigidity of sea ice.", &
                 units="m2 s-1", default=1.0e9, scale=US%Z_to_L**2*US%m_to_L**2*US%T_to_s)
    call get_param(param_file, mdl, "SEA_ICE_RIGID_MASS", CS%rigid_sea_ice_mass, &
                 "The mass of sea-ice per unit area at which the sea-ice "//&
                 "starts to exhibit rigidity", &
                 units="kg m-2", default=1000.0, scale=US%kg_m3_to_R*US%m_to_Z)
  endif

  call get_param(param_file, mdl, "ALLOW_ICEBERG_FLUX_DIAGNOSTICS", iceberg_flux_diags, &
                 "If true, makes available diagnostics of fluxes from icebergs "//&
                 "as seen by MOM6.", default=.false.)
  call register_forcing_type_diags(Time, diag, US, CS%use_temperature, CS%handles, &
                                   use_berg_fluxes=iceberg_flux_diags)

  call get_param(param_file, mdl, "ALLOW_FLUX_ADJUSTMENTS", CS%allow_flux_adjustments, &
                 "If true, allows flux adjustments to specified via the "//&
                 "data_table using the component name 'OCN'.", default=.false.)

  call get_param(param_file, mdl, "LIQUID_RUNOFF_FROM_DATA", CS%liquid_runoff_from_data, &
                 "If true, allows liquid river runoff to be specified via the "//&
                 "data_table using the component name 'OCN'.", default=.false.)

  if (CS%allow_flux_adjustments .or. CS%liquid_runoff_from_data) then
    call data_override_init(Ocean_domain_in=G%Domain%mpp_domain)
  endif

  if (present(restore_salt)) then ; if (restore_salt) then
    salt_file = trim(CS%inputdir) // trim(CS%salt_restore_file)
    CS%id_srestore = init_external_field(salt_file, CS%salt_restore_var_name, domain=G%Domain%mpp_domain)
    call safe_alloc_ptr(CS%srestore_mask,isd,ied,jsd,jed); CS%srestore_mask(:,:) = 1.0
    if (CS%mask_srestore) then ! read a 2-d file containing a mask for restoring fluxes
      flnam = trim(CS%inputdir) // 'salt_restore_mask.nc'
      call MOM_read_data(flnam,'mask', CS%srestore_mask, G%domain, timelevel=1)
    endif
  endif ; endif

  if (present(restore_temp)) then ; if (restore_temp) then
    temp_file = trim(CS%inputdir) // trim(CS%temp_restore_file)
    CS%id_trestore = init_external_field(temp_file, CS%temp_restore_var_name, domain=G%Domain%mpp_domain)
    call safe_alloc_ptr(CS%trestore_mask,isd,ied,jsd,jed); CS%trestore_mask(:,:) = 1.0
    if (CS%mask_trestore) then  ! read a 2-d file containing a mask for restoring fluxes
      flnam = trim(CS%inputdir) // 'temp_restore_mask.nc'
      call MOM_read_data(flnam, 'mask', CS%trestore_mask, G%domain, timelevel=1)
    endif
  endif ; endif

  ! Set up any restart fields associated with the forcing.
  call restart_init(param_file, CS%restart_CSp, "MOM_forcing.res")
  call restart_init_end(CS%restart_CSp)

  if (associated(CS%restart_CSp)) then
    call Get_MOM_Input(dirs=dirs)

    new_sim = .false.
    if ((dirs%input_filename(1:1) == 'n') .and. &
        (LEN_TRIM(dirs%input_filename) == 1)) new_sim = .true.
    if (.not.new_sim) then
      call restore_state(dirs%input_filename, dirs%restart_input_dir, Time_frc, &
                         G, CS%restart_CSp)
    endif
  endif

  call user_revise_forcing_init(param_file, CS%urf_CS)

  call cpu_clock_end(id_clock_forcing)
end subroutine surface_forcing_init

!> Clean up and deallocate any memory associated with this module and its children.
subroutine surface_forcing_end(CS, fluxes)
  type(surface_forcing_CS), pointer       :: CS !< A pointer to the control structure returned by
                                                !! a previous call to surface_forcing_init, it will
                                                !! be deallocated here.
  type(forcing), optional,  intent(inout) :: fluxes !< A structure containing pointers to all
                                                !! possible mass, heat or salt flux forcing fields.
                                                !! If present, it will be deallocated here.

  if (present(fluxes)) call deallocate_forcing_type(fluxes)

  if (associated(CS)) deallocate(CS)
  CS => NULL()

end subroutine surface_forcing_end

!> Write out a set of messages with checksums of the fields in an ice_ocen_boundary type
subroutine ice_ocn_bnd_type_chksum(id, timestep, iobt)

  character(len=*), intent(in) :: id     !< An identifying string for this call
  integer,          intent(in) :: timestep !< The number of elapsed timesteps
  type(ice_ocean_boundary_type), &
                    intent(in) :: iobt   !< An ice-ocean boundary type with fluxes to drive the
                                         !! ocean in a coupled model whose checksums are reported

  ! local variables
  integer ::   n,m, outunit

  outunit = stdout()

  write(outunit,*) "BEGIN CHECKSUM(ice_ocean_boundary_type):: ", id, timestep
  write(outunit,100) 'iobt%u_flux         '   , mpp_chksum( iobt%u_flux         )
  write(outunit,100) 'iobt%v_flux         '   , mpp_chksum( iobt%v_flux         )
  write(outunit,100) 'iobt%t_flux         '   , mpp_chksum( iobt%t_flux         )
  write(outunit,100) 'iobt%q_flux         '   , mpp_chksum( iobt%q_flux         )
  write(outunit,100) 'iobt%salt_flux      '   , mpp_chksum( iobt%salt_flux      )
  write(outunit,100) 'iobt%seaice_melt_heat'  , mpp_chksum( iobt%seaice_melt_heat)
  write(outunit,100) 'iobt%seaice_melt    '   , mpp_chksum( iobt%seaice_melt    )
  write(outunit,100) 'iobt%lw_flux        '   , mpp_chksum( iobt%lw_flux        )
  write(outunit,100) 'iobt%sw_flux_vis_dir'   , mpp_chksum( iobt%sw_flux_vis_dir)
  write(outunit,100) 'iobt%sw_flux_vis_dif'   , mpp_chksum( iobt%sw_flux_vis_dif)
  write(outunit,100) 'iobt%sw_flux_nir_dir'   , mpp_chksum( iobt%sw_flux_nir_dir)
  write(outunit,100) 'iobt%sw_flux_nir_dif'   , mpp_chksum( iobt%sw_flux_nir_dif)
  write(outunit,100) 'iobt%lprec          '   , mpp_chksum( iobt%lprec          )
  write(outunit,100) 'iobt%fprec          '   , mpp_chksum( iobt%fprec          )
  write(outunit,100) 'iobt%lrunoff        '   , mpp_chksum( iobt%lrunoff        )
  write(outunit,100) 'iobt%frunoff        '   , mpp_chksum( iobt%frunoff        )
  write(outunit,100) 'iobt%p              '   , mpp_chksum( iobt%p              )
  if (associated(iobt%ustar_berg)) &
    write(outunit,100) 'iobt%ustar_berg     ' , mpp_chksum( iobt%ustar_berg )
  if (associated(iobt%area_berg)) &
    write(outunit,100) 'iobt%area_berg      ' , mpp_chksum( iobt%area_berg  )
  if (associated(iobt%mass_berg)) &
    write(outunit,100) 'iobt%mass_berg      ' , mpp_chksum( iobt%mass_berg  )
100 FORMAT("   CHECKSUM::",A20," = ",Z20)

  call coupler_type_write_chksums(iobt%fluxes, outunit, 'iobt%')

end subroutine ice_ocn_bnd_type_chksum

end module MOM_surface_forcing_nuopc<|MERGE_RESOLUTION|>--- conflicted
+++ resolved
@@ -98,9 +98,9 @@
   logical :: rigid_sea_ice      !< If true, sea-ice exerts a rigidity that acts
                                 !! to damp surface deflections (especially surface
                                 !! gravity waves).  The default is false.
-  real    :: G_Earth            !< Gravitational acceleration [m s-2]
-  real    :: Kv_sea_ice         !! viscosity in sea-ice that resists sheared vertical motions [L4 Z-2 T-1 ~> m2 s-1]
-  real    :: density_sea_ice    !< typical density of sea-ice [R ~> kg m-3]. The value is
+  real    :: g_Earth            !< Gravitational acceleration [L2 Z-1 T-2 ~> m s-2]
+  real    :: Kv_sea_ice         !< Viscosity in sea-ice that resists sheared vertical motions [L4 Z-2 T-1 ~> m2 s-1]
+  real    :: density_sea_ice    !< Typical density of sea-ice [R ~> kg m-3]. The value is
                                 !! only used to convert the ice pressure into
                                 !! appropriate units for use with Kv_sea_ice.
   real    :: rigid_sea_ice_mass !< A mass per unit area of sea-ice beyond which
@@ -117,7 +117,7 @@
   logical :: use_net_FW_adjustment_sign_bug !< use the wrong sign when adjusting net FW
   logical :: adjust_net_fresh_water_by_scaling !< adjust net surface fresh-water w/o moving zero contour
   logical :: mask_srestore_under_ice        !< If true, use an ice mask defined by frazil
-                                            !< criteria for salinity restoring.
+                                            !! criteria for salinity restoring.
   real    :: ice_salt_concentration         !< salt concentration for sea ice [kg/kg]
   logical :: mask_srestore_marginal_seas    !< if true, then mask SSS restoring in marginal seas
   real    :: max_delta_srestore             !< maximum delta salinity used for restoring
@@ -618,17 +618,10 @@
   real :: tau_mag       !< magnitude of the wind stress [R Z L T-2 ~> Pa]
   real :: Pa_conversion ! A unit conversion factor from Pa to the internal wind stress units [R Z L T-2 Pa-1 ~> 1]
   real :: stress_conversion ! A unit conversion factor from Pa times any stress multiplier [R Z L T-2 Pa-1 ~> 1]
-<<<<<<< HEAD
-  real :: I_GEarth      !< Unit conversion factors times 1.0 / G_Earth [Z R m s2 kg-1 ~> s2 m-1]
+  real :: I_GEarth      !< The inverse of the gravitational acceleration [T2 Z L-2 ~> s2 m-1]
   real :: Kv_rho_ice    !< (CS%Kv_sea_ice / CS%density_sea_ice) [L4 Z-2 T-1 R-1 ~> m5 s-1 kg-1]
   real :: mass_ice      !< mass of sea ice at a face [R Z ~> kg m-2]
   real :: mass_eff      !< effective mass of sea ice for rigidity [R Z ~> kg m-2]
-=======
-  real :: I_GEarth      !< Pressure conversion factors times 1.0 / G_Earth [kg m-2 T2 R-1 L-2 ~> s2 m-1]
-  real :: Kv_rho_ice    !< (CS%kv_sea_ice / CS%density_sea_ice) ( m^5/(s*kg) )
-  real :: mass_ice      !< mass of sea ice at a face (kg/m^2)
-  real :: mass_eff      !< effective mass of sea ice for rigidity (kg/m^2)
->>>>>>> c745c5b1
 
   integer :: wind_stagger  !< AGRID, BGRID_NE, or CGRID_NE (integers from MOM_domains)
   integer :: i, j, is, ie, js, je, Isq, Ieq, Jsq, Jeq, i0, j0
@@ -852,13 +845,8 @@
 
   if (CS%rigid_sea_ice) then
     call pass_var(forces%p_surf_full, G%Domain, halo=1)
-<<<<<<< HEAD
-    I_GEarth = US%m_to_Z*US%kg_m3_to_R / CS%g_Earth
+    I_GEarth = 1.0 / CS%g_Earth
     Kv_rho_ice = (CS%Kv_sea_ice / CS%density_sea_ice)
-=======
-    I_GEarth = US%RL2_T2_to_Pa / CS%g_Earth
-    Kv_rho_ice = (CS%kv_sea_ice / CS%density_sea_ice)
->>>>>>> c745c5b1
     do I=is-1,ie ; do j=js,je
       mass_ice = min(forces%p_surf_full(i,j), forces%p_surf_full(i+1,j)) * I_GEarth
       mass_eff = 0.0
@@ -1280,7 +1268,7 @@
   if (CS%rigid_sea_ice) then
     call get_param(param_file, mdl, "G_EARTH", CS%g_Earth, &
                  "The gravitational acceleration of the Earth.", &
-                 units="m s-2", default = 9.80)
+                 units="m s-2", default = 9.80, scale=US%Z_to_m*US%m_s_to_L_T**2)
     call get_param(param_file, mdl, "SEA_ICE_MEAN_DENSITY", CS%density_sea_ice, &
                  "A typical density of sea ice, used with the kinematic "//&
                  "viscosity, when USE_RIGID_SEA_ICE is true.", &
