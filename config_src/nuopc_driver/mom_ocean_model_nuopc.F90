!> Top-level module for the MOM6 ocean model in coupled mode.
module MOM_ocean_model_nuopc

! This file is part of MOM6. See LICENSE.md for the license.

! This is the top level module for the MOM6 ocean model.  It contains routines
! for initialization, termination and update of ocean model state.  This
! particular version wraps all of the calls for MOM6 in the calls that had
! been used for MOM4.
!
! This code is a stop-gap wrapper of the MOM6 code to enable it to be called
! in the same way as MOM4.

use MOM,                     only : initialize_MOM, step_MOM, MOM_control_struct, MOM_end
use MOM,                     only : extract_surface_state, allocate_surface_state, finish_MOM_initialization
use MOM,                     only : get_MOM_state_elements, MOM_state_is_synchronized
use MOM,                     only : get_ocean_stocks, step_offline
use MOM_constants,           only : CELSIUS_KELVIN_OFFSET, hlf
use MOM_diag_mediator,       only : diag_ctrl, enable_averaging, disable_averaging
use MOM_diag_mediator,       only : diag_mediator_close_registration, diag_mediator_end
use MOM_domains,             only : pass_var, pass_vector, AGRID, BGRID_NE, CGRID_NE
use MOM_domains,             only : TO_ALL, Omit_Corners
use MOM_error_handler,       only : MOM_error, FATAL, WARNING, is_root_pe
use MOM_error_handler,       only : callTree_enter, callTree_leave
use MOM_file_parser,         only : get_param, log_version, close_param_file, param_file_type
use MOM_forcing_type,        only : allocate_forcing_type
use MOM_forcing_type,        only : forcing, mech_forcing
use MOM_forcing_type,        only : forcing_accumulate, copy_common_forcing_fields
use MOM_forcing_type,        only : copy_back_forcing_fields, set_net_mass_forcing
use MOM_forcing_type,        only : set_derived_forcing_fields
use MOM_forcing_type,        only : forcing_diagnostics, mech_forcing_diags
use MOM_get_input,           only : Get_MOM_Input, directories
use MOM_grid,                only : ocean_grid_type
use MOM_io,                  only : close_file, file_exists, read_data, write_version_number
use MOM_marine_ice,          only : iceberg_forces, iceberg_fluxes, marine_ice_init, marine_ice_CS
use MOM_restart,             only : MOM_restart_CS, save_restart
use MOM_string_functions,    only : uppercase
use MOM_time_manager,        only : time_type, get_time, set_time, operator(>)
use MOM_time_manager,        only : operator(+), operator(-), operator(*), operator(/)
use MOM_time_manager,        only : operator(/=), operator(<=), operator(>=)
use MOM_time_manager,        only : operator(<), real_to_time_type, time_type_to_real
use time_interp_external_mod,only : time_interp_external_init
use MOM_tracer_flow_control, only : call_tracer_register, tracer_flow_control_init
use MOM_tracer_flow_control, only : call_tracer_flux_init
use MOM_unit_scaling,        only : unit_scale_type
use MOM_variables,           only : surface
use MOM_verticalGrid,        only : verticalGrid_type
use MOM_ice_shelf,           only : initialize_ice_shelf, shelf_calc_flux, ice_shelf_CS
use MOM_ice_shelf,           only : add_shelf_forces, ice_shelf_end, ice_shelf_save_restart
use coupler_types_mod,       only : coupler_1d_bc_type, coupler_2d_bc_type
use coupler_types_mod,       only : coupler_type_spawn, coupler_type_write_chksums
use coupler_types_mod,       only : coupler_type_initialized, coupler_type_copy_data
use coupler_types_mod,       only : coupler_type_set_diags, coupler_type_send_data
use mpp_domains_mod,         only : domain2d, mpp_get_layout, mpp_get_global_domain,mpp_get_pelist
use mpp_domains_mod,         only : mpp_define_domains, mpp_get_compute_domain, mpp_get_data_domain
use fms_mod,                 only : stdout
use mpp_mod,                 only : mpp_chksum
use MOM_EOS,                 only : gsw_sp_from_sr, gsw_pt_from_ct
use MOM_wave_interface,      only: wave_parameters_CS, MOM_wave_interface_init
use MOM_wave_interface,      only: MOM_wave_interface_init_lite, Update_Surface_Waves
use MOM_surface_forcing_nuopc, only : surface_forcing_init, convert_IOB_to_fluxes
use MOM_surface_forcing_nuopc, only : convert_IOB_to_forces, ice_ocn_bnd_type_chksum
use MOM_surface_forcing_nuopc, only : ice_ocean_boundary_type, surface_forcing_CS
use MOM_surface_forcing_nuopc, only : forcing_save_restart
use MOM_domains,               only : root_PE,PE_here,num_PEs
use stochastic_physics,        only : init_stochastic_physics_ocn, run_stochastic_physics_ocn

#include <MOM_memory.h>

#ifdef _USE_GENERIC_TRACER
use MOM_generic_tracer, only : MOM_generic_tracer_fluxes_accumulate
#endif

implicit none ; private

public ocean_model_init, ocean_model_end, update_ocean_model
public ocean_model_save_restart, Ocean_stock_pe
public ice_ocean_boundary_type
public ocean_model_init_sfc, ocean_model_flux_init
public ocean_model_restart
public ice_ocn_bnd_type_chksum
public ocean_public_type_chksum
public get_ocean_grid
public get_eps_omesh

!> This type is used for communication with other components via the FMS coupler.
!! The element names and types can be changed only with great deliberation, hence
!! the persistnce of things like the cutsy element name "avg_kount".
type, public ::  ocean_public_type
  type(domain2d) :: Domain    !< The domain for the surface fields.
  logical :: is_ocean_pe      !< .true. on processors that run the ocean model.
  character(len=32) :: instance_name = '' !< A name that can be used to identify
                                 !! this instance of an ocean model, for example
                                 !! in ensembles when writing messages.
  integer, pointer, dimension(:) :: pelist => NULL()   !< The list of ocean PEs.
  logical, pointer, dimension(:,:) :: maskmap =>NULL() !< A pointer to an array
                    !! indicating which logical processors are actually used for
                    !! the ocean code. The other logical processors would be all
                    !! land points and are not assigned to actual processors.
                    !! This need not be assigned if all logical processors are used.

  integer :: stagger = -999   !< The staggering relative to the tracer points
                    !! points of the two velocity components. Valid entries
                    !! include AGRID, BGRID_NE, CGRID_NE, BGRID_SW, and CGRID_SW,
                    !! corresponding to the community-standard Arakawa notation.
                    !! (These are named integers taken from mpp_parameter_mod.)
                    !! Following MOM5, stagger is BGRID_NE by default when the
                    !! ocean is initialized, but here it is set to -999 so that
                    !! a global max across ocean and non-ocean processors can be
                    !! used to determine its value.
  real, pointer, dimension(:,:)  :: &
    t_surf => NULL(), & !< SST on t-cell (degrees Kelvin)
    s_surf => NULL(), & !< SSS on t-cell (psu)
    u_surf => NULL(), & !< i-velocity at the locations indicated by stagger, m/s.
    v_surf => NULL(), & !< j-velocity at the locations indicated by stagger, m/s.
    sea_lev => NULL(), & !< Sea level in m after correction for surface pressure,
                        !! i.e. dzt(1) + eta_t + patm/rho0/grav (m)
    frazil =>NULL(), &  !< Accumulated heating (in Joules/m^2) from frazil
                        !! formation in the ocean.
    melt_potential => NULL(), & !< Instantaneous heat used to melt sea ice (in J/m^2)
    area => NULL(), &   !< cell area of the ocean surface, in m2.
    OBLD => NULL()      !< Ocean boundary layer depth, in m.
  type(coupler_2d_bc_type) :: fields    !< A structure that may contain named
                                        !! arrays of tracer-related surface fields.
  integer                  :: avg_kount !< A count of contributions to running
                                        !! sums, used externally by the FMS coupler
                                        !! for accumulating averages of this type.
  integer, dimension(2)    :: axes = 0  !< Axis numbers that are available
                                        !! for I/O using this surface data.
end type ocean_public_type


!> The ocean_state_type contains all information about the state of the ocean,
!! with a format that is private so it can be readily changed without disrupting
!! other coupled components.
type, public :: ocean_state_type ; private
  ! This type is private, and can therefore vary between different ocean models.
  logical :: is_ocean_PE = .false.  !< True if this is an ocean PE.
  type(time_type) :: Time     !< The ocean model's time and master clock.
  integer :: Restart_control  !< An integer that is bit-tested to determine whether
                              !! incremental restart files are saved and whether they
                              !! have a time stamped name.  +1 (bit 0) for generic
                              !! files and +2 (bit 1) for time-stamped files.  A
                              !! restart file is saved at the end of a run segment
                              !! unless Restart_control is negative.

  integer :: nstep = 0        !< The number of calls to update_ocean.
  logical :: use_ice_shelf    !< If true, the ice shelf model is enabled.
  logical,public :: use_waves !< If true use wave coupling.

  logical :: icebergs_alter_ocean !< If true, the icebergs can change ocean the
                              !! ocean dynamics and forcing fluxes.
  logical :: restore_salinity !< If true, the coupled MOM driver adds a term to
                              !! restore salinity to a specified value.
  logical :: restore_temp     !< If true, the coupled MOM driver adds a term to
                              !! restore sst to a specified value.
  real :: press_to_z          !< A conversion factor between pressure and ocean
                              !! depth in m, usually 1/(rho_0*g), in m Pa-1.
  real :: C_p                 !< The heat capacity of seawater, in J K-1 kg-1.
  logical :: offline_tracer_mode = .false. !< If false, use the model in prognostic mode
                              !! with the barotropic and baroclinic dynamics, thermodynamics,
                              !! etc. stepped forward integrated in time.
                              !! If true, all of the above are bypassed with all
                              !! fields necessary to integrate only the tracer advection
                              !! and diffusion equation read in from files stored from
                              !! a previous integration of the prognostic model.

  logical :: single_step_call !< If true, advance the state of MOM with a single
                              !! step including both dynamics and thermodynamics.
                              !! If false, the two phases are advanced with
                              !! separate calls. The default is true.
  ! The following 3 variables are only used here if single_step_call is false.
  real    :: dt               !< (baroclinic) dynamics time step (seconds)
  real    :: dt_therm         !< thermodynamics time step (seconds)
  logical :: thermo_spans_coupling !< If true, thermodynamic and tracer time
                              !! steps can span multiple coupled time steps.
  logical :: diabatic_first   !< If true, apply diabatic and thermodynamic
                              !! processes before time stepping the dynamics.
  logical :: do_sppt          !< If true, allocate array for SPPT
  logical :: pert_epbl        !< If true, allocate arrays for energetic PBL perturbations

  real :: eps_omesh           !< Max allowable difference between ESMF mesh and MOM6
                              !! domain coordinates

  type(directories) :: dirs   !< A structure containing several relevant directory paths.
  type(mech_forcing) :: forces !< A structure with the driving mechanical surface forces
  type(forcing)   :: fluxes   !< A structure containing pointers to
                              !! the thermodynamic ocean forcing fields.
  type(forcing)   :: flux_tmp !< A secondary structure containing pointers to the
                              !! ocean forcing fields for when multiple coupled
                              !! timesteps are taken per thermodynamic step.
  type(surface)   :: sfc_state !< A structure containing pointers to
                              !! the ocean surface state fields.
  type(ocean_grid_type), pointer :: &
    grid => NULL()            !< A pointer to a grid structure containing metrics
                              !! and related information.
  type(verticalGrid_type), pointer :: &
    GV => NULL()              !< A pointer to a structure containing information
                              !! about the vertical grid.
  type(unit_scale_type), pointer :: US => NULL() !< A pointer to a structure containing
                              !! dimensional unit scaling factors.
  type(MOM_control_struct), pointer :: &
    MOM_CSp => NULL()         !< A pointer to the MOM control structure
  type(ice_shelf_CS), pointer :: &
    Ice_shelf_CSp => NULL()   !< A pointer to the control structure for the
                              !! ice shelf model that couples with MOM6.  This
                              !! is null if there is no ice shelf.
  type(marine_ice_CS), pointer :: &
    marine_ice_CSp => NULL()  !< A pointer to the control structure for the
                              !! marine ice effects module.
  type(wave_parameters_cs), pointer, public :: &
    Waves !< A structure containing pointers to the surface wave fields
  type(surface_forcing_CS), pointer :: &
    forcing_CSp => NULL()     !< A pointer to the MOM forcing control structure
  type(MOM_restart_CS), pointer :: &
    restart_CSp => NULL()     !< A pointer set to the restart control structure
                              !! that will be used for MOM restart files.
  type(diag_ctrl), pointer :: &
    diag => NULL()            !< A pointer to the diagnostic regulatory structure
end type ocean_state_type

contains

!> ocean_model_init initializes the ocean model, including registering fields
!! for restarts and reading restart files if appropriate.
!!
!!   This subroutine initializes both the ocean state and the ocean surface type.
!! Because of the way that indicies and domains are handled, Ocean_sfc must have
!! been used in a previous call to initialize_ocean_type.
subroutine ocean_model_init(Ocean_sfc, OS, Time_init, Time_in, gas_fields_ocn, input_restart_file)
  type(ocean_public_type), target, &
                       intent(inout) :: Ocean_sfc !< A structure containing various publicly
                                !! visible ocean surface properties after initialization,
                                !! the data in this type is intent out.
  type(ocean_state_type), pointer    :: OS        !< A structure whose internal
                                !! contents are private to ocean_model_mod that may be used to
                                !! contain all information about the ocean's interior state.
  type(time_type),     intent(in)    :: Time_init !< The start time for the coupled model's calendar
  type(time_type),     intent(in)    :: Time_in   !< The time at which to initialize the ocean model.
  type(coupler_1d_bc_type), &
             optional, intent(in)    :: gas_fields_ocn !< If present, this type describes the
                                              !! ocean and surface-ice fields that will participate
                                              !! in the calculation of additional gas or other
                                              !! tracer fluxes, and can be used to spawn related
                                              !! internal variables in the ice model.
  character(len=*), optional, intent(in) :: input_restart_file !< If present, name of restart file to read
  ! Local variables
  real :: Rho0        ! The Boussinesq ocean density, in kg m-3.
  real :: G_Earth     ! The gravitational acceleration in m s-2.
  real :: HFrz        !< If HFrz > 0 (m), melt potential will be computed.
                      !! The actual depth over which melt potential is computed will
                      !! min(HFrz, OBLD), where OBLD is the boundary layer depth.
                      !! If HFrz <= 0 (default), melt potential will not be computed.
  logical :: use_melt_pot!< If true, allocate melt_potential array
! stochastic physics
  integer :: mom_comm          ! list of pes for this instance of the ocean
  integer :: num_procs         ! number of processors to pass to stochastic physics
  integer :: iret              ! return code from stochastic physics
  integer :: me                !  my pe
  integer :: master            !  root pe

! This include declares and sets the variable "version".
#include "version_variable.h"
  character(len=40)  :: mdl = "ocean_model_init"  ! This module's name.
  character(len=48)  :: stagger
  integer :: secs, days
  type(param_file_type) :: param_file !< A structure to parse for run-time parameters
  logical :: use_temperature

  call callTree_enter("ocean_model_init(), ocean_model_MOM.F90")
  if (associated(OS)) then
    call MOM_error(WARNING, "ocean_model_init called with an associated "// &
                   "ocean_state_type structure. Model is already initialized.")
    return
  endif
  allocate(OS)

  OS%is_ocean_pe = Ocean_sfc%is_ocean_pe
  if (.not.OS%is_ocean_pe) return

  call time_interp_external_init

  OS%Time = Time_in
  call initialize_MOM(OS%Time, Time_init, param_file, OS%dirs, OS%MOM_CSp, &
                      OS%restart_CSp, Time_in, offline_tracer_mode=OS%offline_tracer_mode, &
                      input_restart_file=input_restart_file, &
                      diag_ptr=OS%diag, count_calls=.true.)
  call get_MOM_state_elements(OS%MOM_CSp, G=OS%grid, GV=OS%GV, US=OS%US, C_p=OS%C_p, &
                              C_p_scaled=OS%fluxes%C_p, use_temp=use_temperature)

  ! Read all relevant parameters and write them to the model log.
  call log_version(param_file, mdl, version, "")

  call get_param(param_file, mdl, "SINGLE_STEPPING_CALL", OS%single_step_call, &
                 "If true, advance the state of MOM with a single step "//&
                 "including both dynamics and thermodynamics.  If false, "//&
                 "the two phases are advanced with separate calls.", default=.true.)
  call get_param(param_file, mdl, "DT", OS%dt, &
                 "The (baroclinic) dynamics time step.  The time-step that "//&
                 "is actually used will be an integer fraction of the "//&
                 "forcing time-step.", units="s", fail_if_missing=.true.)
  call get_param(param_file, mdl, "DT_THERM", OS%dt_therm, &
                 "The thermodynamic and tracer advection time step. "//&
                 "Ideally DT_THERM should be an integer multiple of DT "//&
                 "and less than the forcing or coupling time-step, unless "//&
                 "THERMO_SPANS_COUPLING is true, in which case DT_THERM "//&
                 "can be an integer multiple of the coupling timestep.  By "//&
                 "default DT_THERM is set to DT.", units="s", default=OS%dt)
  call get_param(param_file, "MOM", "THERMO_SPANS_COUPLING", OS%thermo_spans_coupling, &
                 "If true, the MOM will take thermodynamic and tracer "//&
                 "timesteps that can be longer than the coupling timestep. "//&
                 "The actual thermodynamic timestep that is used in this "//&
                 "case is the largest integer multiple of the coupling "//&
                 "timestep that is less than or equal to DT_THERM.", default=.false.)
  call get_param(param_file, mdl, "DIABATIC_FIRST", OS%diabatic_first, &
                 "If true, apply diabatic and thermodynamic processes, "//&
                 "including buoyancy forcing and mass gain or loss, "//&
                 "before stepping the dynamics forward.", default=.false.)

  call get_param(param_file, mdl, "RESTART_CONTROL", OS%Restart_control, &
                 "An integer whose bits encode which restart files are "//&
                 "written. Add 2 (bit 1) for a time-stamped file, and odd "//&
                 "(bit 0) for a non-time-stamped file.  A restart file "//&
                 "will be saved at the end of the run segment for any "//&
                 "non-negative value.", default=1)
  call get_param(param_file, mdl, "OCEAN_SURFACE_STAGGER", stagger, &
                 "A case-insensitive character string to indicate the "//&
                 "staggering of the surface velocity field that is "//&
                 "returned to the coupler.  Valid values include "//&
                 "'A', 'B', or 'C'.", default="C")
  if (uppercase(stagger(1:1)) == 'A') then ; Ocean_sfc%stagger = AGRID
  elseif (uppercase(stagger(1:1)) == 'B') then ; Ocean_sfc%stagger = BGRID_NE
  elseif (uppercase(stagger(1:1)) == 'C') then ; Ocean_sfc%stagger = CGRID_NE
  else ; call MOM_error(FATAL,"ocean_model_init: OCEAN_SURFACE_STAGGER = "// &
                        trim(stagger)//" is invalid.") ; endif

  call get_param(param_file, mdl, "EPS_OMESH",OS%eps_omesh, &
                 "Maximum allowable difference between ESMF mesh and "//&
                 "MOM6 domain coordinates in nuopc cap.", &
                 units="degrees", default=1.e-4)
  call get_param(param_file, mdl, "RESTORE_SALINITY",OS%restore_salinity, &
                 "If true, the coupled driver will add a globally-balanced "//&
                 "fresh-water flux that drives sea-surface salinity "//&
                 "toward specified values.", default=.false.)
  call get_param(param_file, mdl, "RESTORE_TEMPERATURE",OS%restore_temp, &
                 "If true, the coupled driver will add a "//&
                 "heat flux that drives sea-surface temperature "//&
                 "toward specified values.", default=.false.)
  call get_param(param_file, mdl, "RHO_0", Rho0, &
                 "The mean ocean density used with BOUSSINESQ true to "//&
                 "calculate accelerations and the mass for conservation "//&
                 "properties, or with BOUSSINSEQ false to convert some "//&
                 "parameters from vertical units of m to kg m-2.", &
                 units="kg m-3", default=1035.0)
  call get_param(param_file, mdl, "G_EARTH", G_Earth, &
                 "The gravitational acceleration of the Earth.", &
                 units="m s-2", default = 9.80)

  call get_param(param_file, mdl, "ICE_SHELF",  OS%use_ice_shelf, &
                 "If true, enables the ice shelf model.", default=.false.)

  call get_param(param_file, mdl, "ICEBERGS_APPLY_RIGID_BOUNDARY",  OS%icebergs_alter_ocean, &
                 "If true, allows icebergs to change boundary condition felt by ocean", default=.false.)

  OS%press_to_z = 1.0/(Rho0*G_Earth)

  call get_param(param_file, mdl, "HFREEZE", HFrz, &
                 "If HFREEZE > 0, melt potential will be computed. The actual depth "//&
                 "over which melt potential is computed will be min(HFREEZE, OBLD), "//&
                 "where OBLD is the boundary layer depth. If HFREEZE <= 0 (default), "//&
                 "melt potential will not be computed.", units="m", default=-1.0, do_not_log=.true.)

  if (HFrz .gt. 0.0) then
    use_melt_pot=.true.
  else
    use_melt_pot=.false.
  endif

  !   Consider using a run-time flag to determine whether to do the diagnostic
  ! vertical integrals, since the related 3-d sums are not negligible in cost.
  call allocate_surface_state(OS%sfc_state, OS%grid, use_temperature, &
                              do_integrals=.true., gas_fields_ocn=gas_fields_ocn, use_meltpot=use_melt_pot)

  call surface_forcing_init(Time_in, OS%grid, OS%US, param_file, OS%diag, &
                            OS%forcing_CSp, OS%restore_salinity, OS%restore_temp)

  if (OS%use_ice_shelf)  then
    call initialize_ice_shelf(param_file, OS%grid, OS%Time, OS%ice_shelf_CSp, &
                              OS%diag, OS%forces, OS%fluxes)
  endif
  if (OS%icebergs_alter_ocean)  then
    call marine_ice_init(OS%Time, OS%grid, param_file, OS%diag, OS%marine_ice_CSp)
    if (.not. OS%use_ice_shelf) &
      call allocate_forcing_type(OS%grid, OS%fluxes, shelf=.true.)
  endif

  call get_param(param_file, mdl, "USE_WAVES", OS%Use_Waves, &
       "If true, enables surface wave modules.", default=.false.)
  if (OS%use_waves) then
    call MOM_wave_interface_init(OS%Time, OS%grid, OS%GV, OS%US, param_file, OS%Waves, OS%diag)
    call get_param(param_file,mdl,"SURFBAND_WAVENUMBERS",OS%Waves%WaveNum_Cen, &
           "Central wavenumbers for surface Stokes drift bands.",units='rad/m', &
           default=0.12566)
  else
    call MOM_wave_interface_init_lite(param_file)
  endif

  if (associated(OS%grid%Domain%maskmap)) then
    call initialize_ocean_public_type(OS%grid%Domain%mpp_domain, Ocean_sfc, &
                                      OS%diag, maskmap=OS%grid%Domain%maskmap, &
                                      gas_fields_ocn=gas_fields_ocn)
  else
    call initialize_ocean_public_type(OS%grid%Domain%mpp_domain, Ocean_sfc, &
                                      OS%diag, gas_fields_ocn=gas_fields_ocn)
  endif

  ! This call can only occur here if the coupler_bc_type variables have been
  ! initialized already using the information from gas_fields_ocn.
  if (present(gas_fields_ocn)) then
    call coupler_type_set_diags(Ocean_sfc%fields, "ocean_sfc", &
                                Ocean_sfc%axes(1:2), Time_in)

    call extract_surface_state(OS%MOM_CSp, OS%sfc_state)

    call convert_state_to_ocean_type(OS%sfc_state, Ocean_sfc, OS%grid, OS%US)

  endif

! get number of processors and PE list for stocasthci physics initialization
  call get_param(param_file, mdl, "DO_SPPT", OS%do_sppt, &
                 "If true, then stochastically perturb the thermodynamic "//&
                 "tendemcies of T,S, amd h.  Amplitude and correlations are "//&
                 "controlled by the nam_stoch namelist in the UFS model only.", &
                 default=.false.)
  call get_param(param_file, mdl, "PERT_EPBL", OS%pert_epbl, &
                 "If true, then stochastically perturb the kinetic energy "//&
                 "production and dissipation terms.  Amplitude and correlations are "//&
                 "controlled by the nam_stoch namelist in the UFS model only.", &
                 default=.false.)
  if (OS%do_sppt .OR. OS%pert_epbl) then
     num_procs=num_PEs()
     call mpp_get_pelist(Ocean_sfc%domain, mom_comm)
     me=PE_here()
     master=root_PE()
   
     call init_stochastic_physics_ocn(OS%dt_therm,OS%grid%geoLonT,OS%grid%geoLatT,OS%grid%ied-OS%grid%isd+1,OS%grid%jed-OS%grid%jsd+1,OS%grid%ke,&
                                      OS%pert_epbl,OS%do_sppt,master,mom_comm,iret)
     if (iret/=0)  then
         write(6,*) 'call to init_stochastic_physics_ocn failed'
         call MOM_error(FATAL, "stochastic physics in enambled in MOM6 but "// &
                    "not activated in stochastic_physics namelist ")
         return
     endif
   
<<<<<<< HEAD
     if (OS%do_sppt) allocate(OS%fluxes%sppt_wts(OS%grid%isd:OS%grid%ied,OS%grid%jsd:OS%grid%jed))
     if (OS%pert_epbl) then
       allocate(OS%fluxes%epbl1_wts(OS%grid%isd:OS%grid%ied,OS%grid%jsd:OS%grid%jed))
       allocate(OS%fluxes%epbl2_wts(OS%grid%isd:OS%grid%ied,OS%grid%jsd:OS%grid%jed))
=======
     if (OS%do_sppt) allocate(OS%stochastics%sppt_wts(OS%grid%isd:OS%grid%ied, OS%grid%jsd:OS%grid%jed))
     if (OS%pert_epbl) then
       allocate(OS%stochastics%t_rp1(OS%grid%isd:OS%grid%ied, OS%grid%jsd:OS%grid%jed))
       allocate(OS%stochastics%t_rp2(OS%grid%isd:OS%grid%ied, OS%grid%jsd:OS%grid%jed))
>>>>>>> eb88219a
     endif
  endif
  call close_param_file(param_file)
  call diag_mediator_close_registration(OS%diag)

  if (is_root_pe()) &
    write(*,'(/12x,a/)') '======== COMPLETED MOM INITIALIZATION ========'

  call callTree_leave("ocean_model_init(")
end subroutine ocean_model_init

!> update_ocean_model uses the forcing in Ice_ocean_boundary to advance the
!! ocean model's state from the input value of Ocean_state (which must be for
!! time time_start_update) for a time interval of Ocean_coupling_time_step,
!! returning the publicly visible ocean surface properties in Ocean_sfc and
!! storing the new ocean properties in Ocean_state.
subroutine update_ocean_model(Ice_ocean_boundary, OS, Ocean_sfc, &
                              time_start_update, Ocean_coupling_time_step, &
                              update_dyn, update_thermo, Ocn_fluxes_used)
  type(ice_ocean_boundary_type), &
                     intent(in)    :: Ice_ocean_boundary !< A structure containing the
                                              !! various forcing fields coming from the ice.
  type(ocean_state_type), &
                     pointer       :: OS      !< A pointer to a private structure containing
                                              !! the internal ocean state.
  type(ocean_public_type), &
                     intent(inout) :: Ocean_sfc !< A structure containing all the
                                              !! publicly visible ocean surface fields after
                                              !! a coupling time step.  The data in this type is
                                              !! intent out.
  type(time_type),   intent(in)    :: time_start_update  !< The time at the beginning of the update step.
  type(time_type),   intent(in)    :: Ocean_coupling_time_step !< The amount of time over
                                              !! which to advance the ocean.
  logical, optional, intent(in)    :: update_dyn !< If present and false, do not do updates
                                              !! due to the ocean dynamics.
  logical, optional, intent(in)    :: update_thermo !< If present and false, do not do updates
                                              !! due to the ocean thermodynamics or remapping.
  logical, optional, intent(in)    :: Ocn_fluxes_used !< If present, this indicates whether the
                                              !! cumulative thermodynamic fluxes from the ocean,
                                              !! like frazil, have been used and should be reset.
  ! Local variables
  type(time_type) :: Master_time ! This allows step_MOM to temporarily change
                                 ! the time that is seen by internal modules.
  type(time_type) :: Time1       ! The value of the ocean model's time at the
                                 ! start of a call to step_MOM.
  integer :: index_bnds(4)       ! The computational domain index bounds in the
                                 ! ice-ocean boundary type.
  real :: weight          ! Flux accumulation weight
  real :: dt_coupling     ! The coupling time step in seconds.
  integer :: nts          ! The number of baroclinic dynamics time steps
                          ! within dt_coupling.
  real :: dt_therm        ! A limited and quantized version of OS%dt_therm (sec)
  real :: dt_dyn          ! The dynamics time step in sec.
  real :: dtdia           ! The diabatic time step in sec.
  real :: t_elapsed_seg   ! The elapsed time in this update segment, in s.
  integer :: n, n_max, n_last_thermo
  type(time_type) :: Time2  ! A temporary time.
  logical :: thermo_does_span_coupling ! If true, thermodynamic forcing spans
                                       ! multiple dynamic timesteps.
  logical :: do_dyn       ! If true, step the ocean dynamics and transport.
  logical :: do_thermo    ! If true, step the ocean thermodynamics.
  logical :: step_thermo           ! If true, take a thermodynamic step.
  integer :: secs, days
  integer :: is, ie, js, je

  call callTree_enter("update_ocean_model(), MOM_ocean_model_nuopc.F90")
  call get_time(Ocean_coupling_time_step, secs, days)
  dt_coupling = 86400.0*real(days) + real(secs)

  if (time_start_update /= OS%Time) then
    call MOM_error(WARNING, "update_ocean_model: internal clock does not "//&
                            "agree with time_start_update argument.")
  endif
  if (.not.associated(OS)) then
    call MOM_error(FATAL, "update_ocean_model called with an unassociated "// &
                    "ocean_state_type structure. ocean_model_init must be "//  &
                    "called first to allocate this structure.")
    return
  endif

  do_dyn = .true. ; if (present(update_dyn)) do_dyn = update_dyn
  do_thermo = .true. ; if (present(update_thermo)) do_thermo = update_thermo

  ! This is benign but not necessary if ocean_model_init_sfc was called or if
  ! OS%sfc_state%tr_fields was spawned in ocean_model_init.  Consider removing it.
  is = OS%grid%isc ; ie = OS%grid%iec ; js = OS%grid%jsc ; je = OS%grid%jec
  call coupler_type_spawn(Ocean_sfc%fields, OS%sfc_state%tr_fields, &
                          (/is,is,ie,ie/), (/js,js,je,je/), as_needed=.true.)

  ! Translate Ice_ocean_boundary into fluxes.
  call mpp_get_compute_domain(Ocean_sfc%Domain, index_bnds(1), index_bnds(2), &
                              index_bnds(3), index_bnds(4))

  weight = 1.0

  call convert_IOB_to_forces(Ice_ocean_boundary, OS%forces, index_bnds, OS%Time, &
                             OS%grid, OS%US, OS%forcing_CSp)

  if (OS%fluxes%fluxes_used) then
    if (do_thermo) &
      call convert_IOB_to_fluxes(Ice_ocean_boundary, OS%fluxes, index_bnds, OS%Time, dt_coupling, &
                               OS%grid, OS%US, OS%forcing_CSp, OS%sfc_state, &
                               OS%restore_salinity, OS%restore_temp)

    ! Add ice shelf fluxes
    if (OS%use_ice_shelf) then
      if (do_thermo) &
        call shelf_calc_flux(OS%sfc_state, OS%fluxes, OS%Time, dt_coupling, OS%Ice_shelf_CSp)
      if (do_dyn) &
        call add_shelf_forces(OS%grid, OS%US, OS%Ice_shelf_CSp, OS%forces)
    endif
    if (OS%icebergs_alter_ocean)  then
      if (do_dyn) &
        call iceberg_forces(OS%grid, OS%forces, OS%use_ice_shelf, &
                            OS%sfc_state, dt_coupling, OS%marine_ice_CSp)
      if (do_thermo) &
        call iceberg_fluxes(OS%grid, OS%US, OS%fluxes, OS%use_ice_shelf, &
                          OS%sfc_state, dt_coupling, OS%marine_ice_CSp)
    endif

    ! Fields that exist in both the forcing and mech_forcing types must be copied.
    call copy_common_forcing_fields(OS%forces, OS%fluxes, OS%grid, skip_pres=.true.)

#ifdef _USE_GENERIC_TRACER
    call enable_averaging(dt_coupling, OS%Time + Ocean_coupling_time_step, OS%diag) !Is this needed?
    call MOM_generic_tracer_fluxes_accumulate(OS%fluxes, weight) !here weight=1, just saving the current fluxes
#endif
  else
    OS%flux_tmp%C_p = OS%fluxes%C_p
    if (do_thermo) &
      call convert_IOB_to_fluxes(Ice_ocean_boundary, OS%flux_tmp, index_bnds, OS%Time, dt_coupling, &
                               OS%grid, OS%US, OS%forcing_CSp, OS%sfc_state, OS%restore_salinity,OS%restore_temp)

    if (OS%use_ice_shelf) then
      if (do_thermo) &
        call shelf_calc_flux(OS%sfc_state, OS%flux_tmp, OS%Time, dt_coupling, OS%Ice_shelf_CSp)
      if (do_dyn) &
        call add_shelf_forces(OS%grid, OS%US, OS%Ice_shelf_CSp, OS%forces)
    endif
    if (OS%icebergs_alter_ocean)  then
      if (do_dyn) &
        call iceberg_forces(OS%grid, OS%forces, OS%use_ice_shelf, &
                            OS%sfc_state, dt_coupling, OS%marine_ice_CSp)
      if (do_thermo) &
        call iceberg_fluxes(OS%grid, OS%US, OS%flux_tmp, OS%use_ice_shelf, &
                          OS%sfc_state, dt_coupling, OS%marine_ice_CSp)
    endif

    call forcing_accumulate(OS%flux_tmp, OS%forces, OS%fluxes, OS%grid, weight)
    ! Some of the fields that exist in both the forcing and mech_forcing types
    ! (e.g., ustar) are time-averages must be copied back to the forces type.
    call copy_back_forcing_fields(OS%fluxes, OS%forces, OS%grid)

#ifdef _USE_GENERIC_TRACER
    call MOM_generic_tracer_fluxes_accumulate(OS%flux_tmp, weight) !weight of the current flux in the running average
#endif
  endif
  call set_derived_forcing_fields(OS%forces, OS%fluxes, OS%grid, OS%US, OS%GV%Rho0)
  call set_net_mass_forcing(OS%fluxes, OS%forces, OS%grid, OS%US)

  if (OS%use_waves) then
    call Update_Surface_Waves(OS%grid, OS%GV, OS%US, OS%time, ocean_coupling_time_step, OS%waves, OS%forces)
  endif

  if (OS%nstep==0) then
    call finish_MOM_initialization(OS%Time, OS%dirs, OS%MOM_CSp, OS%restart_CSp)
  endif

  call disable_averaging(OS%diag)
  Master_time = OS%Time ; Time1 = OS%Time

! update stochastic physics patterns before running next time-step
  if (OS%do_sppt .OR. OS%pert_epbl ) then
<<<<<<< HEAD
   call run_stochastic_physics_ocn(OS%fluxes%sppt_wts,OS%fluxes%epbl1_wts,OS%fluxes%epbl2_wts)
=======
   call run_stochastic_physics_ocn(OS%stochastics%sppt_wts, OS%stochastics%t_rp1, OS%stochastics%t_rp2)
>>>>>>> eb88219a
  endif

  if (OS%offline_tracer_mode) then
    call step_offline(OS%forces, OS%fluxes, OS%sfc_state, Time1, dt_coupling, OS%MOM_CSp)
  elseif ((.not.do_thermo) .or. (.not.do_dyn)) then
    ! The call sequence is being orchestrated from outside of update_ocean_model.
    call step_MOM(OS%forces, OS%fluxes, OS%sfc_state, Time1, dt_coupling, OS%MOM_CSp, &
                  Waves=OS%Waves, do_dynamics=do_thermo, do_thermodynamics=do_dyn, &
                  reset_therm=Ocn_fluxes_used)
 !### What to do with these?   , start_cycle=(n==1), end_cycle=.false., cycle_length=dt_coupling)

  elseif (OS%single_step_call) then
    call step_MOM(OS%forces, OS%fluxes, OS%sfc_state, Time1, dt_coupling, OS%MOM_CSp, Waves=OS%Waves)
  else
    n_max = 1 ; if (dt_coupling > OS%dt) n_max = ceiling(dt_coupling/OS%dt - 0.001)
    dt_dyn = dt_coupling / real(n_max)
    thermo_does_span_coupling = (OS%thermo_spans_coupling .and. &
                                (OS%dt_therm > 1.5*dt_coupling))

    if (thermo_does_span_coupling) then
      dt_therm = dt_coupling * floor(OS%dt_therm / dt_coupling + 0.001)
      nts = floor(dt_therm/dt_dyn + 0.001)
    else
      nts = MAX(1,MIN(n_max,floor(OS%dt_therm/dt_dyn + 0.001)))
      n_last_thermo = 0
    endif

    Time2 = Time1 ; t_elapsed_seg = 0.0
    do n=1,n_max
      if (OS%diabatic_first) then
        if (thermo_does_span_coupling) call MOM_error(FATAL, &
            "MOM is not yet set up to have restarts that work with "//&
            "THERMO_SPANS_COUPLING and DIABATIC_FIRST.")
        if (modulo(n-1,nts)==0) then
          dtdia = dt_dyn*min(nts,n_max-(n-1))
          call step_MOM(OS%forces, OS%fluxes, OS%sfc_state, Time2, dtdia, OS%MOM_CSp, &
                        Waves=OS%Waves, do_dynamics=.false., do_thermodynamics=.true., &
                        start_cycle=(n==1), end_cycle=.false., cycle_length=dt_coupling)
        endif

        call step_MOM(OS%forces, OS%fluxes, OS%sfc_state, Time2, dt_dyn, OS%MOM_CSp, &
                      Waves=OS%Waves, do_dynamics=.true., do_thermodynamics=.false., &
                      start_cycle=.false., end_cycle=(n==n_max), cycle_length=dt_coupling)
      else
        call step_MOM(OS%forces, OS%fluxes, OS%sfc_state, Time2, dt_dyn, OS%MOM_CSp, &
                      Waves=OS%Waves, do_dynamics=.true., do_thermodynamics=.false., &
                      start_cycle=(n==1), end_cycle=.false., cycle_length=dt_coupling)

        step_thermo = .false.
        if (thermo_does_span_coupling) then
          dtdia = dt_therm
          step_thermo = MOM_state_is_synchronized(OS%MOM_CSp, adv_dyn=.true.)
        elseif ((modulo(n,nts)==0) .or. (n==n_max)) then
          dtdia = dt_dyn*(n - n_last_thermo)
          n_last_thermo = n
          step_thermo = .true.
        endif

        if (step_thermo) then
          ! Back up Time2 to the start of the thermodynamic segment.
          Time2 = Time2 - set_time(int(floor((dtdia - dt_dyn) + 0.5)))
          call step_MOM(OS%forces, OS%fluxes, OS%sfc_state, Time2, dtdia, OS%MOM_CSp, &
                        Waves=OS%Waves, do_dynamics=.false., do_thermodynamics=.true., &
                        start_cycle=.false., end_cycle=(n==n_max), cycle_length=dt_coupling)
                        
        endif
      endif

      t_elapsed_seg = t_elapsed_seg + dt_dyn
      Time2 = Time1 + set_time(int(floor(t_elapsed_seg + 0.5)))
    enddo
  endif

  OS%Time = Master_time + Ocean_coupling_time_step
  OS%nstep = OS%nstep + 1

  call mech_forcing_diags(OS%forces, dt_coupling, OS%grid, OS%Time, OS%diag, OS%forcing_CSp%handles)

  if (OS%fluxes%fluxes_used) then
    call forcing_diagnostics(OS%fluxes, OS%sfc_state, OS%grid, OS%US, OS%Time, OS%diag, OS%forcing_CSp%handles)
  endif

! Translate state into Ocean.
!  call convert_state_to_ocean_type(OS%sfc_state, Ocean_sfc, OS%grid, &
!                                   Ice_ocean_boundary%p, OS%press_to_z)
  call convert_state_to_ocean_type(OS%sfc_state, Ocean_sfc, OS%grid, OS%US)
  call coupler_type_send_data(Ocean_sfc%fields, OS%Time)

  call callTree_leave("update_ocean_model()")
end subroutine update_ocean_model

!> This subroutine writes out the ocean model restart file.
subroutine ocean_model_restart(OS, timestamp, restartname, num_rest_files)
  type(ocean_state_type),     pointer    :: OS !< A pointer to the structure containing the
                                               !! internal ocean state being saved to a restart file
  character(len=*), optional, intent(in) :: timestamp !< An optional timestamp string that should be
                                               !! prepended to the file name. (Currently this is unused.)
  character(len=*), optional, intent(in) :: restartname !< Name of restart file to use
                                               !! This option distinguishes the cesm interface from the
                                               !! non-cesm interface
  integer, optional, intent(out)         :: num_rest_files !< number of restart files written

  if (.not.MOM_state_is_synchronized(OS%MOM_CSp)) &
      call MOM_error(WARNING, "End of MOM_main reached with inconsistent "//&
         "dynamics and advective times.  Additional restart fields "//&
         "that have not been coded yet would be required for reproducibility.")
  if (.not.OS%fluxes%fluxes_used) call MOM_error(FATAL, "ocean_model_restart "//&
      "was called with unused buoyancy fluxes.  For conservation, the ocean "//&
      "restart files can only be created after the buoyancy forcing is applied.")

  if (present(restartname)) then
     call save_restart(OS%dirs%restart_output_dir, OS%Time, OS%grid, &
          OS%restart_CSp, GV=OS%GV, filename=restartname, num_rest_files=num_rest_files)
     call forcing_save_restart(OS%forcing_CSp, OS%grid, OS%Time, &
          OS%dirs%restart_output_dir) ! Is this needed?
     if (OS%use_ice_shelf) then
        call ice_shelf_save_restart(OS%Ice_shelf_CSp, OS%Time, &
             OS%dirs%restart_output_dir)
     endif
  else
     if (BTEST(OS%Restart_control,1)) then
        call save_restart(OS%dirs%restart_output_dir, OS%Time, OS%grid, &
             OS%restart_CSp, .true., GV=OS%GV)
        call forcing_save_restart(OS%forcing_CSp, OS%grid, OS%Time, &
             OS%dirs%restart_output_dir, .true.)
        if (OS%use_ice_shelf) then
           call ice_shelf_save_restart(OS%Ice_shelf_CSp, OS%Time, OS%dirs%restart_output_dir, .true.)
        endif
     endif
     if (BTEST(OS%Restart_control,0)) then
        call save_restart(OS%dirs%restart_output_dir, OS%Time, OS%grid, &
             OS%restart_CSp, GV=OS%GV)
        call forcing_save_restart(OS%forcing_CSp, OS%grid, OS%Time, &
             OS%dirs%restart_output_dir)
        if (OS%use_ice_shelf) then
           call ice_shelf_save_restart(OS%Ice_shelf_CSp, OS%Time, OS%dirs%restart_output_dir)
        endif
     endif
  endif

end subroutine ocean_model_restart
! </SUBROUTINE> NAME="ocean_model_restart"

!> ocean_model_end terminates the model run, saving the ocean state in a restart
!! and deallocating any data associated with the ocean.
subroutine ocean_model_end(Ocean_sfc, Ocean_state, Time, write_restart)
  type(ocean_public_type), intent(inout) :: Ocean_sfc   !< An ocean_public_type structure that is
                                                        !! to be deallocated upon termination.
  type(ocean_state_type),  pointer       :: Ocean_state !< A pointer to the structure containing
                                                        !! the internal ocean state to be deallocated
                                                        !! upon termination.
  type(time_type),         intent(in)    :: Time        !< The model time, used for writing restarts.
  logical,                 intent(in)    :: write_restart !< true => write restart file

  if(write_restart)call ocean_model_save_restart(Ocean_state, Time)
  call diag_mediator_end(Time, Ocean_state%diag, end_diag_manager=.true.)
  call MOM_end(Ocean_state%MOM_CSp)
  if (Ocean_state%use_ice_shelf) call ice_shelf_end(Ocean_state%Ice_shelf_CSp)
end subroutine ocean_model_end

!> ocean_model_save_restart causes restart files associated with the ocean to be
!! written out.
subroutine ocean_model_save_restart(OS, Time, directory, filename_suffix)
  type(ocean_state_type),     pointer    :: OS  !< A pointer to the structure containing the
                                                !! internal ocean state (in).
  type(time_type),            intent(in) :: Time !< The model time at this call, needed for mpp_write calls.
  character(len=*), optional, intent(in) :: directory  !<  An optional directory into which to
                                                !! write these restart files.
  character(len=*), optional, intent(in) :: filename_suffix !< An optional suffix (e.g., a time-stamp)
                                                !! to append to the restart file names.
! Note: This is a new routine - it will need to exist for the new incremental
!   checkpointing.  It will also be called by ocean_model_end, giving the same
!   restart behavior as now in FMS.
  character(len=200) :: restart_dir

  if (.not.MOM_state_is_synchronized(OS%MOM_CSp)) &
    call MOM_error(WARNING, "ocean_model_save_restart called with inconsistent "//&
         "dynamics and advective times.  Additional restart fields "//&
         "that have not been coded yet would be required for reproducibility.")
  if (.not.OS%fluxes%fluxes_used) call MOM_error(FATAL, "ocean_model_save_restart "//&
       "was called with unused buoyancy fluxes.  For conservation, the ocean "//&
       "restart files can only be created after the buoyancy forcing is applied.")

  if (present(directory)) then ; restart_dir = directory
  else ; restart_dir = OS%dirs%restart_output_dir ; endif

  call save_restart(restart_dir, Time, OS%grid, OS%restart_CSp, GV=OS%GV)

  call forcing_save_restart(OS%forcing_CSp, OS%grid, Time, restart_dir)

  if (OS%use_ice_shelf) then
    call ice_shelf_save_restart(OS%Ice_shelf_CSp, OS%Time, OS%dirs%restart_output_dir)
  endif

end subroutine ocean_model_save_restart

!> Initialize the public ocean type
subroutine initialize_ocean_public_type(input_domain, Ocean_sfc, diag, maskmap, &
                                        gas_fields_ocn)
  type(domain2D),          intent(in)    :: input_domain !< The ocean model domain description
  type(ocean_public_type), intent(inout) :: Ocean_sfc !< A structure containing various publicly
                                !! visible ocean surface properties after initialization, whose
                                !! elements are allocated here.
  type(diag_ctrl),         intent(in)    :: diag  !< A structure that regulates diagnsotic output
  logical, dimension(:,:), &
                 optional, intent(in)    :: maskmap !< A mask indicating which virtual processors
                                              !! are actually in use.  If missing, all are used.
  type(coupler_1d_bc_type), &
                 optional, intent(in)    :: gas_fields_ocn !< If present, this type describes the
                                              !! ocean and surface-ice fields that will participate
                                              !! in the calculation of additional gas or other
                                              !! tracer fluxes.

  integer :: xsz, ysz, layout(2)
  ! ice-ocean-boundary fields are always allocated using absolute indicies
  ! and have no halos.
  integer :: isc, iec, jsc, jec

  call mpp_get_layout(input_domain,layout)
  call mpp_get_global_domain(input_domain, xsize=xsz, ysize=ysz)
  if (PRESENT(maskmap)) then
     call mpp_define_domains((/1,xsz,1,ysz/),layout,Ocean_sfc%Domain, maskmap=maskmap)
  else
     call mpp_define_domains((/1,xsz,1,ysz/),layout,Ocean_sfc%Domain)
  endif
  call mpp_get_compute_domain(Ocean_sfc%Domain, isc, iec, jsc, jec)

  allocate ( Ocean_sfc%t_surf (isc:iec,jsc:jec), &
             Ocean_sfc%s_surf (isc:iec,jsc:jec), &
             Ocean_sfc%u_surf (isc:iec,jsc:jec), &
             Ocean_sfc%v_surf (isc:iec,jsc:jec), &
             Ocean_sfc%sea_lev(isc:iec,jsc:jec), &
             Ocean_sfc%area   (isc:iec,jsc:jec), &
             Ocean_sfc%OBLD   (isc:iec,jsc:jec), &
             Ocean_sfc%melt_potential(isc:iec,jsc:jec), &
             Ocean_sfc%frazil (isc:iec,jsc:jec))

  Ocean_sfc%t_surf  = 0.0  ! time averaged sst (Kelvin) passed to atmosphere/ice model
  Ocean_sfc%s_surf  = 0.0  ! time averaged sss (psu) passed to atmosphere/ice models
  Ocean_sfc%u_surf  = 0.0  ! time averaged u-current (m/sec) passed to atmosphere/ice models
  Ocean_sfc%v_surf  = 0.0  ! time averaged v-current (m/sec)  passed to atmosphere/ice models
  Ocean_sfc%sea_lev = 0.0  ! time averaged thickness of top model grid cell (m) plus patm/rho0/grav
  Ocean_sfc%frazil  = 0.0  ! time accumulated frazil (J/m^2) passed to ice model
  Ocean_sfc%melt_potential  = 0.0  ! time accumulated melt potential (J/m^2) passed to ice model
  Ocean_sfc%OBLD    = 0.0  ! ocean boundary layer depth, in m
  Ocean_sfc%area    = 0.0
  Ocean_sfc%axes    = diag%axesT1%handles !diag axes to be used by coupler tracer flux diagnostics

  if (present(gas_fields_ocn)) then
    call coupler_type_spawn(gas_fields_ocn, Ocean_sfc%fields, (/isc,isc,iec,iec/), &
                              (/jsc,jsc,jec,jec/), suffix = '_ocn', as_needed=.true.)
  endif

end subroutine initialize_ocean_public_type

!> This subroutine translates the coupler's ocean_data_type into MOM's
!! surface state variable.  This may eventually be folded into the MOM
!! code that calculates the surface state in the first place.
!! Note the offset in the arrays because the ocean_data_type has no
!! halo points in its arrays and always uses absolute indicies.
subroutine convert_state_to_ocean_type(sfc_state, Ocean_sfc, G, US, patm, press_to_z)
  type(surface),         intent(inout) :: sfc_state !< A structure containing fields that
                                               !! describe the surface state of the ocean.
  type(ocean_public_type), &
                 target, intent(inout) :: Ocean_sfc !< A structure containing various publicly
                                               !! visible ocean surface fields, whose elements
                                               !! have their data set here.
  type(ocean_grid_type), intent(inout) :: G    !< The ocean's grid structure
  type(unit_scale_type), intent(in)    :: US   !< A dimensional unit scaling type
  real,        optional, intent(in)    :: patm(:,:)  !< The pressure at the ocean surface, in Pa.
  real,        optional, intent(in)    :: press_to_z !< A conversion factor between pressure and
                                               !! ocean depth in m, usually 1/(rho_0*g), in m Pa-1.
  ! Local variables
  real :: IgR0
  character(len=48)  :: val_str
  integer :: isc_bnd, iec_bnd, jsc_bnd, jec_bnd
  integer :: i, j, i0, j0, is, ie, js, je

  is = G%isc ; ie = G%iec ; js = G%jsc ; je = G%jec
  call pass_vector(sfc_state%u, sfc_state%v, G%Domain)

  call mpp_get_compute_domain(Ocean_sfc%Domain, isc_bnd, iec_bnd, &
                              jsc_bnd, jec_bnd)
  if (present(patm)) then
    ! Check that the inidicies in patm are (isc_bnd:iec_bnd,jsc_bnd:jec_bnd).
    if (.not.present(press_to_z)) call MOM_error(FATAL, &
        'convert_state_to_ocean_type: press_to_z must be present if patm is.')
  endif

  i0 = is - isc_bnd ; j0 = js - jsc_bnd
  if (sfc_state%T_is_conT) then
    ! Convert the surface T from conservative T to potential T.
    do j=jsc_bnd,jec_bnd ; do i=isc_bnd,iec_bnd
      Ocean_sfc%t_surf(i,j) = gsw_pt_from_ct(sfc_state%SSS(i+i0,j+j0), &
                               sfc_state%SST(i+i0,j+j0)) + CELSIUS_KELVIN_OFFSET
    enddo ; enddo
  else
    do j=jsc_bnd,jec_bnd ; do i=isc_bnd,iec_bnd
      Ocean_sfc%t_surf(i,j) = sfc_state%SST(i+i0,j+j0) + CELSIUS_KELVIN_OFFSET
    enddo ; enddo
  endif
  if (sfc_state%S_is_absS) then
    ! Convert the surface S from absolute salinity to practical salinity.
    do j=jsc_bnd,jec_bnd ; do i=isc_bnd,iec_bnd
      Ocean_sfc%s_surf(i,j) = gsw_sp_from_sr(sfc_state%SSS(i+i0,j+j0))
    enddo ; enddo
  else
    do j=jsc_bnd,jec_bnd ; do i=isc_bnd,iec_bnd
      Ocean_sfc%s_surf(i,j) = sfc_state%SSS(i+i0,j+j0)
    enddo ; enddo
  endif

  if (present(patm)) then
    do j=jsc_bnd,jec_bnd ; do i=isc_bnd,iec_bnd
      Ocean_sfc%sea_lev(i,j) = US%Z_to_m * sfc_state%sea_lev(i+i0,j+j0) + patm(i,j) * press_to_z
      Ocean_sfc%area(i,j) = US%L_to_m**2 * G%areaT(i+i0,j+j0)
    enddo ; enddo
  else
    do j=jsc_bnd,jec_bnd ; do i=isc_bnd,iec_bnd
      Ocean_sfc%sea_lev(i,j) = US%Z_to_m * sfc_state%sea_lev(i+i0,j+j0)
      Ocean_sfc%area(i,j) = US%L_to_m**2 * G%areaT(i+i0,j+j0)
    enddo ; enddo
  endif

  if (allocated(sfc_state%frazil)) then
    do j=jsc_bnd,jec_bnd ; do i=isc_bnd,iec_bnd
      Ocean_sfc%frazil(i,j) = US%Q_to_J_kg*US%RZ_to_kg_m2 * sfc_state%frazil(i+i0,j+j0)
    enddo ; enddo
  endif

  if (allocated(sfc_state%melt_potential)) then
    do j=jsc_bnd,jec_bnd ; do i=isc_bnd,iec_bnd
      Ocean_sfc%melt_potential(i,j) = US%Q_to_J_kg*US%RZ_to_kg_m2 * sfc_state%melt_potential(i+i0,j+j0)
    enddo ; enddo
  endif

  if (allocated(sfc_state%Hml)) then
    do j=jsc_bnd,jec_bnd ; do i=isc_bnd,iec_bnd
      Ocean_sfc%OBLD(i,j) = US%Z_to_m * sfc_state%Hml(i+i0,j+j0)
    enddo ; enddo
  endif

  if (Ocean_sfc%stagger == AGRID) then
    do j=jsc_bnd,jec_bnd ; do i=isc_bnd,iec_bnd
      Ocean_sfc%u_surf(i,j) = G%mask2dT(i+i0,j+j0) * US%L_T_to_m_s * &
                0.5*(sfc_state%u(I+i0,j+j0)+sfc_state%u(I-1+i0,j+j0))
      Ocean_sfc%v_surf(i,j) = G%mask2dT(i+i0,j+j0) * US%L_T_to_m_s * &
                0.5*(sfc_state%v(i+i0,J+j0)+sfc_state%v(i+i0,J-1+j0))
    enddo ; enddo
  elseif (Ocean_sfc%stagger == BGRID_NE) then
    do j=jsc_bnd,jec_bnd ; do i=isc_bnd,iec_bnd
      Ocean_sfc%u_surf(i,j) = G%mask2dBu(I+i0,J+j0) * US%L_T_to_m_s * &
                0.5*(sfc_state%u(I+i0,j+j0)+sfc_state%u(I+i0,j+j0+1))
      Ocean_sfc%v_surf(i,j) = G%mask2dBu(I+i0,J+j0) * US%L_T_to_m_s * &
                0.5*(sfc_state%v(i+i0,J+j0)+sfc_state%v(i+i0+1,J+j0))
    enddo ; enddo
  elseif (Ocean_sfc%stagger == CGRID_NE) then
    do j=jsc_bnd,jec_bnd ; do i=isc_bnd,iec_bnd
      Ocean_sfc%u_surf(i,j) = G%mask2dCu(I+i0,j+j0) * US%L_T_to_m_s * sfc_state%u(I+i0,j+j0)
      Ocean_sfc%v_surf(i,j) = G%mask2dCv(i+i0,J+j0) * US%L_T_to_m_s * sfc_state%v(i+i0,J+j0)
    enddo ; enddo
  else
    write(val_str, '(I8)') Ocean_sfc%stagger
    call MOM_error(FATAL, "convert_state_to_ocean_type: "//&
      "Ocean_sfc%stagger has the unrecognized value of "//trim(val_str))
  endif

  if (coupler_type_initialized(sfc_state%tr_fields)) then
    if (.not.coupler_type_initialized(Ocean_sfc%fields)) then
      call MOM_error(FATAL, "convert_state_to_ocean_type: "//&
               "Ocean_sfc%fields has not been initialized.")
    endif
    call coupler_type_copy_data(sfc_state%tr_fields, Ocean_sfc%fields)
  endif

end subroutine convert_state_to_ocean_type

!>   This subroutine extracts the surface properties from the ocean's internal
!! state and stores them in the ocean type returned to the calling ice model.
!! It has to be separate from the ocean_initialization call because the coupler
!! module allocates the space for some of these variables.
subroutine ocean_model_init_sfc(OS, Ocean_sfc)
  type(ocean_state_type),  pointer       :: OS  !< The structure with the complete ocean state
  type(ocean_public_type), intent(inout) :: Ocean_sfc !< A structure containing various publicly
                                !! visible ocean surface properties after initialization, whose
                                !! elements have their data set here.
  integer :: is, ie, js, je

  is = OS%grid%isc ; ie = OS%grid%iec ; js = OS%grid%jsc ; je = OS%grid%jec
  call coupler_type_spawn(Ocean_sfc%fields, OS%sfc_state%tr_fields, &
                          (/is,is,ie,ie/), (/js,js,je,je/), as_needed=.true.)

  call extract_surface_state(OS%MOM_CSp, OS%sfc_state)

  call convert_state_to_ocean_type(OS%sfc_state, Ocean_sfc, OS%grid, OS%US)

end subroutine ocean_model_init_sfc

!> ocean_model_flux_init is used to initialize properties of the air-sea fluxes
!! as determined by various run-time parameters.  It can be called from
!! non-ocean PEs, or PEs that have not yet been initialzed, and it can safely
!! be called multiple times.
subroutine ocean_model_flux_init(OS, verbosity)
  type(ocean_state_type), optional, pointer :: OS  !< An optional pointer to the ocean state,
                                             !! used to figure out if this is an ocean PE that
                                             !! has already been initialized.
  integer, optional, intent(in) :: verbosity !< A 0-9 integer indicating a level of verbosity.

  logical :: OS_is_set
  integer :: verbose

  OS_is_set = .false. ; if (present(OS)) OS_is_set = associated(OS)

  ! Use this to control the verbosity of output; consider rethinking this logic later.
  verbose = 5 ; if (OS_is_set) verbose = 3
  if (present(verbosity)) verbose = verbosity

  call call_tracer_flux_init(verbosity=verbose)

end subroutine ocean_model_flux_init

!> Ocean_stock_pe - returns the integrated stocks of heat, water, etc. for conservation checks.
!!   Because of the way FMS is coded, only the root PE has the integrated amount,
!!   while all other PEs get 0.
subroutine Ocean_stock_pe(OS, index, value, time_index)
  use stock_constants_mod, only : ISTOCK_WATER, ISTOCK_HEAT,ISTOCK_SALT
  type(ocean_state_type), pointer     :: OS         !< A structure containing the internal ocean state.
                                                    !! The data in OS is intent in.
  integer,                intent(in)  :: index      !< The stock index for the quantity of interest.
  real,                   intent(out) :: value      !< Sum returned for the conservation quantity of interest.
  integer,      optional, intent(in)  :: time_index !< An unused optional argument, present only for
                                                    !! interfacial compatibility with other models.
! Arguments: OS - A structure containing the internal ocean state.
!  (in)      index - Index of conservation quantity of interest.
!  (in)      value -  Sum returned for the conservation quantity of interest.
!  (in,opt)  time_index - Index for time level to use if this is necessary.

  real :: salt

  value = 0.0
  if (.not.associated(OS)) return
  if (.not.OS%is_ocean_pe) return

  select case (index)
    case (ISTOCK_WATER)  ! Return the mass of fresh water in the ocean in kg.
      if (OS%GV%Boussinesq) then
        call get_ocean_stocks(OS%MOM_CSp, mass=value, on_PE_only=.true.)
      else  ! In non-Boussinesq mode, the mass of salt needs to be subtracted.
        call get_ocean_stocks(OS%MOM_CSp, mass=value, salt=salt, on_PE_only=.true.)
        value = value - salt
      endif
    case (ISTOCK_HEAT)  ! Return the heat content of the ocean in J.
      call get_ocean_stocks(OS%MOM_CSp, heat=value, on_PE_only=.true.)
    case (ISTOCK_SALT)  ! Return the mass of the salt in the ocean in kg.
       call get_ocean_stocks(OS%MOM_CSp, salt=value, on_PE_only=.true.)
    case default ; value = 0.0
  end select
  ! If the FMS coupler is changed so that Ocean_stock_PE is only called on
  ! ocean PEs, uncomment the following and eliminate the on_PE_only flags above.
  !  if (.not.is_root_pe()) value = 0.0

end subroutine Ocean_stock_pe

!> Write out FMS-format checsums on fields from the ocean surface state
subroutine ocean_public_type_chksum(id, timestep, ocn)

  character(len=*),        intent(in) :: id  !< An identifying string for this call
  integer,                 intent(in) :: timestep !< The number of elapsed timesteps
  type(ocean_public_type), intent(in) :: ocn !< A structure containing various publicly
                                             !! visible ocean surface fields.
  integer :: n, m, outunit

  outunit = stdout()

  write(outunit,*) "BEGIN CHECKSUM(ocean_type):: ", id, timestep
  write(outunit,100) 'ocean%t_surf   ',mpp_chksum(ocn%t_surf )
  write(outunit,100) 'ocean%s_surf   ',mpp_chksum(ocn%s_surf )
  write(outunit,100) 'ocean%u_surf   ',mpp_chksum(ocn%u_surf )
  write(outunit,100) 'ocean%v_surf   ',mpp_chksum(ocn%v_surf )
  write(outunit,100) 'ocean%sea_lev  ',mpp_chksum(ocn%sea_lev)
  write(outunit,100) 'ocean%frazil   ',mpp_chksum(ocn%frazil )
  write(outunit,100) 'ocean%melt_potential  ',mpp_chksum(ocn%melt_potential)

  call coupler_type_write_chksums(ocn%fields, outunit, 'ocean%')
100 FORMAT("   CHECKSUM::",A20," = ",Z20)

end subroutine ocean_public_type_chksum

subroutine get_ocean_grid(OS, Gridp)
  ! Obtain the ocean grid.
  type(ocean_state_type) :: OS
  type(ocean_grid_type) , pointer :: Gridp

  Gridp => OS%grid
  return
end subroutine get_ocean_grid

!> Returns eps_omesh read from param file
real function get_eps_omesh(OS)
  type(ocean_state_type) :: OS
  get_eps_omesh = OS%eps_omesh; return
end function

end module MOM_ocean_model_nuopc<|MERGE_RESOLUTION|>--- conflicted
+++ resolved
@@ -63,6 +63,7 @@
 use MOM_surface_forcing_nuopc, only : ice_ocean_boundary_type, surface_forcing_CS
 use MOM_surface_forcing_nuopc, only : forcing_save_restart
 use MOM_domains,               only : root_PE,PE_here,num_PEs
+use MOM_coms,                  only : Get_PElist
 use stochastic_physics,        only : init_stochastic_physics_ocn, run_stochastic_physics_ocn
 
 #include <MOM_memory.h>
@@ -176,8 +177,8 @@
                               !! steps can span multiple coupled time steps.
   logical :: diabatic_first   !< If true, apply diabatic and thermodynamic
                               !! processes before time stepping the dynamics.
-  logical :: do_sppt          !< If true, allocate array for SPPT
-  logical :: pert_epbl        !< If true, allocate arrays for energetic PBL perturbations
+  logical,public :: do_sppt   !< If true, allocate array for SPPT
+  logical,public :: pert_epbl !< If true, allocate arrays for energetic PBL perturbations
 
   real :: eps_omesh           !< Max allowable difference between ESMF mesh and MOM6
                               !! domain coordinates
@@ -253,6 +254,7 @@
                       !! If HFrz <= 0 (default), melt potential will not be computed.
   logical :: use_melt_pot!< If true, allocate melt_potential array
 ! stochastic physics
+  integer,allocatable :: pelist(:) ! list of pes for this instance of the ocean
   integer :: mom_comm          ! list of pes for this instance of the ocean
   integer :: num_procs         ! number of processors to pass to stochastic physics
   integer :: iret              ! return code from stochastic physics
@@ -439,7 +441,9 @@
                  default=.false.)
   if (OS%do_sppt .OR. OS%pert_epbl) then
      num_procs=num_PEs()
-     call mpp_get_pelist(Ocean_sfc%domain, mom_comm)
+     allocate(pelist(num_procs))
+     !call mpp_get_pelist(pelist, commID=mom_comm)
+     call Get_PElist(pelist,commID = mom_comm)
      me=PE_here()
      master=root_PE()
    
@@ -452,17 +456,10 @@
          return
      endif
    
-<<<<<<< HEAD
      if (OS%do_sppt) allocate(OS%fluxes%sppt_wts(OS%grid%isd:OS%grid%ied,OS%grid%jsd:OS%grid%jed))
      if (OS%pert_epbl) then
        allocate(OS%fluxes%epbl1_wts(OS%grid%isd:OS%grid%ied,OS%grid%jsd:OS%grid%jed))
        allocate(OS%fluxes%epbl2_wts(OS%grid%isd:OS%grid%ied,OS%grid%jsd:OS%grid%jed))
-=======
-     if (OS%do_sppt) allocate(OS%stochastics%sppt_wts(OS%grid%isd:OS%grid%ied, OS%grid%jsd:OS%grid%jed))
-     if (OS%pert_epbl) then
-       allocate(OS%stochastics%t_rp1(OS%grid%isd:OS%grid%ied, OS%grid%jsd:OS%grid%jed))
-       allocate(OS%stochastics%t_rp2(OS%grid%isd:OS%grid%ied, OS%grid%jsd:OS%grid%jed))
->>>>>>> eb88219a
      endif
   endif
   call close_param_file(param_file)
@@ -636,11 +633,7 @@
 
 ! update stochastic physics patterns before running next time-step
   if (OS%do_sppt .OR. OS%pert_epbl ) then
-<<<<<<< HEAD
    call run_stochastic_physics_ocn(OS%fluxes%sppt_wts,OS%fluxes%epbl1_wts,OS%fluxes%epbl2_wts)
-=======
-   call run_stochastic_physics_ocn(OS%stochastics%sppt_wts, OS%stochastics%t_rp1, OS%stochastics%t_rp2)
->>>>>>> eb88219a
   endif
 
   if (OS%offline_tracer_mode) then
