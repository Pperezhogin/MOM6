--- conflicted
+++ resolved
@@ -1085,13 +1085,8 @@
   if (CS%adjust_net_fresh_water_to_zero) &
     call get_param(param_file, mdl, "USE_NET_FW_ADJUSTMENT_SIGN_BUG", &
                  CS%use_net_FW_adjustment_sign_bug, &
-<<<<<<< HEAD
                    "If true, use the wrong sign for the adjustment to "//&
-                   "the net fresh-water.", default=.true.)
-=======
-                   "If true, use the wrong sign for the adjustment to\n"//&
                    "the net fresh-water.", default=.false.)
->>>>>>> 7698afbf
   call get_param(param_file, mdl, "ADJUST_NET_FRESH_WATER_BY_SCALING", &
                  CS%adjust_net_fresh_water_by_scaling, &
                  "If true, adjustments to net fresh water to achieve zero net are "//&
