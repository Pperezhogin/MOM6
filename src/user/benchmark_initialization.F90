!> Initialization for the "bench mark" configuration
module benchmark_initialization

! This file is part of MOM6. See LICENSE.md for the license.

use MOM_sponge, only : sponge_CS, set_up_sponge_field, initialize_sponge
use MOM_dyn_horgrid, only : dyn_horgrid_type
use MOM_error_handler, only : MOM_mesg, MOM_error, FATAL, is_root_pe
use MOM_file_parser, only : get_param, log_version, param_file_type
use MOM_get_input, only : directories
use MOM_grid, only : ocean_grid_type
use MOM_tracer_registry, only : tracer_registry_type
use MOM_unit_scaling, only : unit_scale_type
use MOM_variables, only : thermo_var_ptrs
use MOM_verticalGrid, only : verticalGrid_type
use MOM_EOS, only : calculate_density, calculate_density_derivs, EOS_type

implicit none ; private

#include <MOM_memory.h>

public benchmark_initialize_topography
public benchmark_initialize_thickness
public benchmark_init_temperature_salinity

! A note on unit descriptions in comments: MOM6 uses units that can be rescaled for dimensional
! consistency testing. These are noted in comments with units like Z, H, L, and T, along with
! their mks counterparts with notation like "a velocity [Z T-1 ~> m s-1]".  If the units
! vary with the Boussinesq approximation, the Boussinesq variant is given first.

contains

!> This subroutine sets up the benchmark test case topography.
subroutine benchmark_initialize_topography(D, G, param_file, max_depth, US)
  type(dyn_horgrid_type),          intent(in)  :: G !< The dynamic horizontal grid type
  real, dimension(G%isd:G%ied,G%jsd:G%jed), &
                                   intent(out) :: D !< Ocean bottom depth in m or [Z ~> m] if US is present
  type(param_file_type),           intent(in)  :: param_file !< Parameter file structure
  real,                            intent(in)  :: max_depth !< Maximum model depth in the units of D
  type(unit_scale_type), optional, intent(in)  :: US !< A dimensional unit scaling type

  ! Local variables
  real :: min_depth            ! The minimum and maximum depths [Z ~> m].
  real :: PI                   ! 3.1415926... calculated as 4*atan(1)
  real :: D0                   ! A constant to make the maximum     !
                               ! basin depth MAXIMUM_DEPTH.         !
  real :: m_to_Z  ! A dimensional rescaling factor.
  real :: x, y
  ! This include declares and sets the variable "version".
# include "version_variable.h"
  character(len=40)  :: mdl = "benchmark_initialize_topography" ! This subroutine's name.
  integer :: i, j, is, ie, js, je, isd, ied, jsd, jed
  is = G%isc ; ie = G%iec ; js = G%jsc ; je = G%jec
  isd = G%isd ; ied = G%ied ; jsd = G%jsd ; jed = G%jed

  call MOM_mesg("  benchmark_initialization.F90, benchmark_initialize_topography: setting topography", 5)

  m_to_Z = 1.0 ; if (present(US)) m_to_Z = US%m_to_Z

  call log_version(param_file, mdl, version, "")
  call get_param(param_file, mdl, "MINIMUM_DEPTH", min_depth, &
                 "The minimum depth of the ocean.", units="m", default=0.0, scale=m_to_Z)

  PI = 4.0*atan(1.0)
  D0 = max_depth / 0.5

!  Calculate the depth of the bottom.
  do j=js,je ; do i=is,ie
    x = (G%geoLonT(i,j)-G%west_lon) / G%len_lon
    y = (G%geoLatT(i,j)-G%south_lat) / G%len_lat
!  This sets topography that has a reentrant channel to the south.
    D(i,j) = -D0 * ( y*(1.0 + 0.6*cos(4.0*PI*x)) &
                   + 0.75*exp(-6.0*y) &
                   + 0.05*cos(10.0*PI*x) - 0.7 )
    if (D(i,j) > max_depth) D(i,j) = max_depth
    if (D(i,j) < min_depth) D(i,j) = 0.
  enddo ; enddo

end subroutine benchmark_initialize_topography

!> Initializes layer thicknesses for the benchmark test case,
!! by finding the depths of interfaces in a specified latitude-dependent
!! temperature profile with an exponentially decaying thermocline on top of a
!! linear stratification.
subroutine benchmark_initialize_thickness(h, G, GV, US, param_file, eqn_of_state, &
                                          P_Ref, just_read_params)
  type(ocean_grid_type),   intent(in)  :: G           !< The ocean's grid structure.
  type(verticalGrid_type), intent(in)  :: GV          !< The ocean's vertical grid structure.
  type(unit_scale_type),   intent(in)  :: US !< A dimensional unit scaling type
  real, dimension(SZI_(G),SZJ_(G),SZK_(GV)), &
                           intent(out) :: h           !< The thickness that is being initialized [H ~> m or kg m-2].
  type(param_file_type),   intent(in)  :: param_file  !< A structure indicating the open file
                                                      !! to parse for model parameter values.
  type(EOS_type),          pointer     :: eqn_of_state !< integer that selects the
                                                      !! equation of state.
  real,                    intent(in)  :: P_Ref       !< The coordinate-density
                                                      !! reference pressure [R L2 T-2 ~> Pa].
  logical,       optional, intent(in)  :: just_read_params !< If present and true, this call will
                                                      !! only read parameters without changing h.
  ! Local variables
  real :: e0(SZK_(GV)+1)     ! The resting interface heights, in depth units [Z ~> m],
                             ! usually negative because it is positive upward.
  real :: e_pert(SZK_(GV)+1) ! Interface height perturbations, positive upward,
                             ! in depth units [Z ~> m].
  real :: eta1D(SZK_(GV)+1)  ! Interface height relative to the sea surface
                             ! positive upward, in depth units [Z ~> m].
  real :: SST       !  The initial sea surface temperature [degC].
  real :: T_int     !  The initial temperature of an interface [degC].
  real :: ML_depth  !  The specified initial mixed layer depth, in depth units [Z ~> m].
  real :: thermocline_scale ! The e-folding scale of the thermocline, in depth units [Z ~> m].
  real, dimension(SZK_(GV)) :: &
    T0, S0, &       ! Profiles of temperature [degC] and salinity [ppt]
    rho_guess, &    ! Potential density at T0 & S0 [R ~> kg m-3].
    drho_dT, &      ! Derivative of density with temperature [R degC-1 ~> kg m-3 degC-1].
    drho_dS         ! Derivative of density with salinity [R ppt-1 ~> kg m-3 ppt-1].
  real :: pres(SZK_(GV))  ! Reference pressure [R L2 T-2 ~> Pa].
  real :: a_exp     ! The fraction of the overall stratification that is exponential.
  real :: I_ts, I_md ! Inverse lengthscales [Z-1 ~> m-1].
  real :: T_frac    ! A ratio of the interface temperature to the range
                    ! between SST and the bottom temperature.
  real :: err, derr_dz  ! The error between the profile's temperature and the
                    ! interface temperature for a given z and its derivative.
  real :: pi, z
  logical :: just_read
  ! This include declares and sets the variable "version".
# include "version_variable.h"
  character(len=40)  :: mdl = "benchmark_initialize_thickness" ! This subroutine's name.
  integer :: i, j, k, k1, is, ie, js, je, nz, itt

  is = G%isc ; ie = G%iec ; js = G%jsc ; je = G%jec ; nz = G%ke

  just_read = .false. ; if (present(just_read_params)) just_read = just_read_params
  if (.not.just_read) call log_version(param_file, mdl, version, "")
  call get_param(param_file, mdl, "BENCHMARK_ML_DEPTH_IC", ML_depth, &
                 "Initial mixed layer depth in the benchmark test case.", &
                 units='m', default=50.0, scale=US%m_to_Z, do_not_log=just_read)
  call get_param(param_file, mdl, "BENCHMARK_THERMOCLINE_SCALE", thermocline_scale, &
                 "Initial thermocline depth scale in the benchmark test case.", &
                 default=500.0, units="m", scale=US%m_to_Z, do_not_log=just_read)

  if (just_read) return ! This subroutine has no run-time parameters.

  call MOM_mesg("  benchmark_initialization.F90, benchmark_initialize_thickness: setting thickness", 5)

  k1 = GV%nk_rho_varies + 1

  a_exp = 0.9

! This block calculates T0(k) for the purpose of diagnosing where the
! interfaces will be found.
  do k=1,nz
    pres(k) = P_Ref ; S0(k) = 35.0
  enddo
  T0(k1) = 29.0
<<<<<<< HEAD
  call calculate_density(T0(k1), S0(k1), pres(k1), rho_guess(k1), eqn_of_state)
  call calculate_density_derivs(T0, S0, pres, drho_dT, drho_dS, k1, 1, eqn_of_state)
=======
  call calculate_density(T0(k1), S0(k1), pres(k1), rho_guess(k1), eqn_of_state, US=US)
  call calculate_density_derivs(T0(k1), S0(k1), pres(k1), drho_dT(k1), drho_dS(k1), eqn_of_state, US=US)
>>>>>>> acf23a41

! A first guess of the layers' temperatures.
  do k=1,nz
    T0(k) = T0(k1) + (GV%Rlay(k) - rho_guess(k1)) / drho_dT(k1)
  enddo

! Refine the guesses for each layer.
  do itt=1,6
    call calculate_density(T0, S0, pres, rho_guess, 1, nz, eqn_of_state)
    call calculate_density_derivs(T0, S0, pres, drho_dT, drho_dS, 1, nz, eqn_of_state)
    do k=1,nz
      T0(k) = T0(k) + (GV%Rlay(k) - rho_guess(k)) / drho_dT(k)
    enddo
  enddo

  pi = 4.0*atan(1.0)
  I_ts = 1.0 / thermocline_scale
  I_md = 1.0 / G%max_depth
  do j=js,je ; do i=is,ie
    SST = 0.5*(T0(k1)+T0(nz)) - 0.9*0.5*(T0(k1)-T0(nz)) * &
                               cos(pi*(G%geoLatT(i,j)-G%south_lat)/(G%len_lat))

    do k=1,nz ; e_pert(K) = 0.0 ; enddo

    !   This sets the initial thickness (in [H ~> m or kg m-2]) of the layers.  The thicknesses
    ! are set to insure that: 1. each layer is at least  Gv%Angstrom_m thick, and
    ! 2. the interfaces are where they should be based on the resting depths and interface
    ! height perturbations, as long at this doesn't interfere with 1.
    eta1D(nz+1) = -G%bathyT(i,j)

    do k=nz,2,-1
      T_int = 0.5*(T0(k) + T0(k-1))
      T_frac = (T_int - T0(nz)) / (SST - T0(nz))
      ! Find the z such that T_frac = a exp(z/thermocline_scale) + (1-a) (z+D)/D
      z = 0.0
      do itt=1,6
        err = a_exp * exp(z*I_ts) + (1.0 - a_exp) * (z*I_md + 1.0) - T_frac
        derr_dz = a_exp * I_ts * exp(z*I_ts) + (1.0 - a_exp) * I_md
        z = z - err / derr_dz
      enddo
      e0(K) = z
!       e0(K) = -ML_depth + thermocline_scale * log((T_int - T0(nz)) / (SST - T0(nz)))

      eta1D(K) = e0(K) + e_pert(K)

      if (eta1D(K) > -ML_depth) eta1D(K) = -ML_depth

      if (eta1D(K) < eta1D(K+1) + GV%Angstrom_Z) &
        eta1D(K) = eta1D(K+1) + GV%Angstrom_Z

      h(i,j,k) = max(GV%Z_to_H * (eta1D(K) - eta1D(K+1)), GV%Angstrom_H)
    enddo
    h(i,j,1) = max(GV%Z_to_H * (0.0 - eta1D(2)), GV%Angstrom_H)

  enddo ; enddo

end subroutine benchmark_initialize_thickness

!> Initializes layer temperatures and salinities for benchmark
subroutine benchmark_init_temperature_salinity(T, S, G, GV, US, param_file, &
               eqn_of_state, P_Ref, just_read_params)
  type(ocean_grid_type),               intent(in)  :: G            !< The ocean's grid structure.
  type(verticalGrid_type),             intent(in)  :: GV           !< The ocean's vertical grid structure.
  real, dimension(SZI_(G),SZJ_(G), SZK_(G)), intent(out) :: T      !< The potential temperature
                                                                   !! that is being initialized.
  real, dimension(SZI_(G),SZJ_(G), SZK_(G)), intent(out) :: S      !< The salinity that is being
                                                                   !! initialized.
  type(unit_scale_type),                     intent(in)  :: US     !< A dimensional unit scaling type
  type(param_file_type),               intent(in)  :: param_file   !< A structure indicating the
                                                                   !! open file to parse for
                                                                   !! model parameter values.
  type(EOS_type),                      pointer     :: eqn_of_state !< integer that selects the
                                                                   !! equation of state.
  real,                                intent(in)  :: P_Ref        !< The coordinate-density
                                                                   !! reference pressure [R L2 T-2 ~> Pa].
  logical,       optional, intent(in)  :: just_read_params !< If present and true, this call will
                                                      !! only read parameters without changing h.
  ! Local variables
  real :: T0(SZK_(G)), S0(SZK_(G))
  real :: pres(SZK_(G))      ! Reference pressure [R L2 T-2 ~> Pa].
  real :: drho_dT(SZK_(G))   ! Derivative of density with temperature [R degC-1 ~> kg m-3 degC-1].
  real :: drho_dS(SZK_(G))   ! Derivative of density with salinity [R ppt-1 ~> kg m-3 ppt-1].
  real :: rho_guess(SZK_(G)) ! Potential density at T0 & S0 [R ~> kg m-3].
  real :: PI        ! 3.1415926... calculated as 4*atan(1)
  real :: SST       !  The initial sea surface temperature [degC].
  real :: lat
  logical :: just_read    ! If true, just read parameters but set nothing.
  character(len=40)  :: mdl = "benchmark_init_temperature_salinity" ! This subroutine's name.
  integer :: i, j, k, k1, is, ie, js, je, nz, itt

  is = G%isc ; ie = G%iec ; js = G%jsc ; je = G%jec ; nz = G%ke

  just_read = .false. ; if (present(just_read_params)) just_read = just_read_params

  if (just_read) return ! All run-time parameters have been read, so return.

  k1 = GV%nk_rho_varies + 1

  do k=1,nz
    pres(k) = P_Ref ; S0(k) = 35.0
  enddo

  T0(k1) = 29.0
  call calculate_density(T0(k1), S0(k1), pres(k1), rho_guess(k1), eqn_of_state)
  call calculate_density_derivs(T0, S0, pres, drho_dT, drho_dS, k1, 1, eqn_of_state)

! A first guess of the layers' temperatures.                         !
  do k=1,nz
    T0(k) = T0(k1) + (GV%Rlay(k) - rho_guess(k1)) / drho_dT(k1)
  enddo

! Refine the guesses for each layer.                                 !
  do itt = 1,6
<<<<<<< HEAD
    call calculate_density(T0, S0, pres, rho_guess, 1, nz, eqn_of_state)
    call calculate_density_derivs(T0, S0, pres, drho_dT, drho_dS, 1, nz, eqn_of_state)
=======
    call calculate_density(T0, S0, pres, rho_guess, eqn_of_state, US=US)
    call calculate_density_derivs(T0, S0, pres, drho_dT, drho_dS, eqn_of_state, US=US)
>>>>>>> acf23a41
    do k=1,nz
      T0(k) = T0(k) + (GV%Rlay(k) - rho_guess(k)) / drho_dT(k)
    enddo
  enddo

  do k=1,nz ; do i=is,ie ; do j=js,je
    T(i,j,k) = T0(k)
    S(i,j,k) = S0(k)
  enddo ; enddo ; enddo
  PI = 4.0*atan(1.0)
  do i=is,ie ; do j=js,je
    SST = 0.5*(T0(k1)+T0(nz)) - 0.9*0.5*(T0(k1)-T0(nz)) * &
                               cos(PI*(G%geoLatT(i,j)-G%south_lat)/(G%len_lat))
    do k=1,k1-1
      T(i,j,k) = SST
    enddo
  enddo ; enddo

end subroutine benchmark_init_temperature_salinity

end module benchmark_initialization<|MERGE_RESOLUTION|>--- conflicted
+++ resolved
@@ -152,13 +152,8 @@
     pres(k) = P_Ref ; S0(k) = 35.0
   enddo
   T0(k1) = 29.0
-<<<<<<< HEAD
   call calculate_density(T0(k1), S0(k1), pres(k1), rho_guess(k1), eqn_of_state)
-  call calculate_density_derivs(T0, S0, pres, drho_dT, drho_dS, k1, 1, eqn_of_state)
-=======
-  call calculate_density(T0(k1), S0(k1), pres(k1), rho_guess(k1), eqn_of_state, US=US)
-  call calculate_density_derivs(T0(k1), S0(k1), pres(k1), drho_dT(k1), drho_dS(k1), eqn_of_state, US=US)
->>>>>>> acf23a41
+  call calculate_density_derivs(T0(k1), S0(k1), pres(k1), drho_dT(k1), drho_dS(k1), eqn_of_state)
 
 ! A first guess of the layers' temperatures.
   do k=1,nz
@@ -272,13 +267,8 @@
 
 ! Refine the guesses for each layer.                                 !
   do itt = 1,6
-<<<<<<< HEAD
-    call calculate_density(T0, S0, pres, rho_guess, 1, nz, eqn_of_state)
-    call calculate_density_derivs(T0, S0, pres, drho_dT, drho_dS, 1, nz, eqn_of_state)
-=======
-    call calculate_density(T0, S0, pres, rho_guess, eqn_of_state, US=US)
-    call calculate_density_derivs(T0, S0, pres, drho_dT, drho_dS, eqn_of_state, US=US)
->>>>>>> acf23a41
+    call calculate_density(T0, S0, pres, rho_guess, eqn_of_state)
+    call calculate_density_derivs(T0, S0, pres, drho_dT, drho_dS, eqn_of_state)
     do k=1,nz
       T0(k) = T0(k) + (GV%Rlay(k) - rho_guess(k)) / drho_dT(k)
     enddo
