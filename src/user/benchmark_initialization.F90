--- conflicted
+++ resolved
@@ -162,13 +162,8 @@
 
 ! Refine the guesses for each layer.
   do itt=1,6
-<<<<<<< HEAD
-    call calculate_density(T0, S0, pres, rho_guess, eqn_of_state, US=US)
-    call calculate_density_derivs(T0, S0, pres, drho_dT, drho_dS, eqn_of_state, US=US)
-=======
-    call calculate_density(T0, S0, pres, rho_guess, 1, nz, eqn_of_state)
-    call calculate_density_derivs(T0, S0, pres, drho_dT, drho_dS, 1, nz, eqn_of_state)
->>>>>>> 371ed85c
+    call calculate_density(T0, S0, pres, rho_guess, eqn_of_state)
+    call calculate_density_derivs(T0, S0, pres, drho_dT, drho_dS, eqn_of_state)
     do k=1,nz
       T0(k) = T0(k) + (GV%Rlay(k) - rho_guess(k)) / drho_dT(k)
     enddo
@@ -262,13 +257,8 @@
   enddo
 
   T0(k1) = 29.0
-<<<<<<< HEAD
-  call calculate_density(T0(k1), S0(k1), pres(k1), rho_guess(k1), eqn_of_state, US=US)
-  call calculate_density_derivs(T0, S0, pres, drho_dT, drho_dS, eqn_of_state, US=US, dom=(/k1,k1/))
-=======
   call calculate_density(T0(k1), S0(k1), pres(k1), rho_guess(k1), eqn_of_state)
-  call calculate_density_derivs(T0, S0, pres, drho_dT, drho_dS, k1, 1, eqn_of_state)
->>>>>>> 371ed85c
+  call calculate_density_derivs(T0, S0, pres, drho_dT, drho_dS, eqn_of_state, dom=(/k1,k1/))
 
 ! A first guess of the layers' temperatures.                         !
   do k=1,nz
