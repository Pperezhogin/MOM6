module benchmark_initialization
!***********************************************************************
!*                   GNU General Public License                        *
!* This file is a part of MOM.                                         *
!*                                                                     *
!* MOM is free software; you can redistribute it and/or modify it and  *
!* are expected to follow the terms of the GNU General Public License  *
!* as published by the Free Software Foundation; either version 2 of   *
!* the License, or (at your option) any later version.                 *
!*                                                                     *
!* MOM is distributed in the hope that it will be useful, but WITHOUT  *
!* ANY WARRANTY; without even the implied warranty of MERCHANTABILITY  *
!* or FITNESS FOR A PARTICULAR PURPOSE.  See the GNU General Public    *
!* License for more details.                                           *
!*                                                                     *
!* For the full text of the GNU General Public License,                *
!* write to: Free Software Foundation, Inc.,                           *
!*           675 Mass Ave, Cambridge, MA 02139, USA.                   *
!* or see:   http://www.gnu.org/licenses/gpl.html                      *
!***********************************************************************

use MOM_sponge, only : sponge_CS, set_up_sponge_field, initialize_sponge
use MOM_dyn_horgrid, only : dyn_horgrid_type
use MOM_error_handler, only : MOM_mesg, MOM_error, FATAL, is_root_pe
use MOM_file_parser, only : get_param, log_version, param_file_type
use MOM_get_input, only : directories
use MOM_grid, only : ocean_grid_type
use MOM_tracer_registry, only : tracer_registry_type
use MOM_variables, only : thermo_var_ptrs
use MOM_verticalGrid, only : verticalGrid_type
use MOM_EOS, only : calculate_density, calculate_density_derivs, EOS_type

implicit none ; private

#include <MOM_memory.h>

public benchmark_initialize_topography
public benchmark_initialize_thickness
public benchmark_init_temperature_salinity

contains

! -----------------------------------------------------------------------------
!> This subroutine sets up the benchmark test case topography.
subroutine benchmark_initialize_topography(D, G, param_file, max_depth)
<<<<<<< HEAD
  type(ocean_grid_type),           intent(in) :: G          !< The ocean's grid structure.
  real, dimension(SZI_(G),SZJ_(G)), intent(out) :: D        !< the bottom depth in m.
  type(param_file_type),           intent(in) :: param_file !< A structure indicating the open
                                                   !! file to parse for model parameter values.
  real,                            intent(in) :: max_depth  !< The Maximum depth.
=======
  type(dyn_horgrid_type),             intent(in)  :: G !< The dynamic horizontal grid type
  real, dimension(G%isd:G%ied,G%jsd:G%jed), &
                                      intent(out) :: D !< Ocean bottom depth in m
  type(param_file_type),              intent(in)  :: param_file !< Parameter file structure
  real,                               intent(in)  :: max_depth  !< Maximum depth of model in m
>>>>>>> 6f3bca78

! This subroutine sets up the benchmark test case topography
  real :: min_depth            ! The minimum and maximum depths in m.
  real :: PI                   ! 3.1415926... calculated as 4*atan(1)
  real :: D0                   ! A constant to make the maximum     !
                               ! basin depth MAXIMUM_DEPTH.         !
  real :: x, y
! This include declares and sets the variable "version".
#include "version_variable.h"
  character(len=40)  :: mod = "benchmark_initialize_topography" ! This subroutine's name.
  integer :: i, j, is, ie, js, je, isd, ied, jsd, jed
  is = G%isc ; ie = G%iec ; js = G%jsc ; je = G%jec
  isd = G%isd ; ied = G%ied ; jsd = G%jsd ; jed = G%jed

  call MOM_mesg("  benchmark_initialization.F90, benchmark_initialize_topography: setting topography", 5)

  call log_version(param_file, mod, version, "")
  call get_param(param_file, mod, "MINIMUM_DEPTH", min_depth, &
                 "The minimum depth of the ocean.", units="m", default=0.0)

  PI = 4.0*atan(1.0)
  D0 = max_depth / 0.5;

!  Calculate the depth of the bottom.
  do i=is,ie ; do j=js,je
    x=(G%geoLonT(i,j)-G%west_lon)/G%len_lon
    y=(G%geoLatT(i,j)-G%south_lat)/G%len_lat
!  This sets topography that has a reentrant channel to the south.
    D(i,j) = -D0 * ( y*(1.0 + 0.6*cos(4.0*PI*x)) &
                   + 0.75*exp(-6.0*y) &
                   + 0.05*cos(10.0*PI*x) - 0.7 )
    if (D(i,j) > max_depth) D(i,j) = max_depth
    if (D(i,j) < min_depth) D(i,j) = 0.
  enddo ; enddo

end subroutine benchmark_initialize_topography
! -----------------------------------------------------------------------------

! -----------------------------------------------------------------------------
!> This subroutine initializes layer thicknesses for the benchmark test case,
!! by finding the depths of interfaces in a specified latitude-dependent
!! temperature profile with an exponentially decaying thermocline on top of a
!! linear stratification.
subroutine benchmark_initialize_thickness(h, G, GV, param_file, eqn_of_state, P_ref)
  type(ocean_grid_type),   intent(in) :: G                    !< The ocean's grid structure.
  type(verticalGrid_type), intent(in) :: GV                   !< The ocean's vertical grid structure.
<<<<<<< HEAD
  real, intent(out), dimension(SZI_(G),SZJ_(G), SZK_(G)) :: h !< The thickness that is being
=======
  real, intent(out), dimension(SZI_(G),SZJ_(G),SZK_(GV)) :: h !< The thickness that is being
>>>>>>> 6f3bca78
                                                              !! initialized.
  type(param_file_type),   intent(in) :: param_file           !< A structure indicating the open
                                                              !! file to parse for model
                                                              !! parameter values.
  type(EOS_type),          pointer    :: eqn_of_state         !< integer that selects the
                                                              !! equation of state.
  real,                    intent(in) :: P_Ref                !< The coordinate-density
                                                              !! reference pressure in Pa.

  real :: e0(SZK_(G)+1)     ! The resting interface heights, in m, usually !
                            ! negative because it is positive upward.      !
  real :: e_pert(SZK_(G)+1) ! Interface height perturbations, positive     !
                            ! upward, in m.                                !
  real :: eta1D(SZK_(G)+1)  ! Interface height relative to the sea surface !
                            ! positive upward, in m.                       !
  real :: SST       !  The initial sea surface temperature, in deg C.
  real :: T_int     !  The initial temperature of an interface, in deg C.
  real :: ML_depth  !  The specified initial mixed layer depth, in m.
  real :: thermocline_scale ! The e-folding scale of the thermocline, in m.
  real, dimension(SZK_(G)) :: T0, pres, S0, rho_guess, drho, drho_dT, drho_dS
  real :: a_exp      ! The fraction of the overall stratification that is exponential.
  real :: I_ts, I_md ! Inverse lengthscales in m-1.
  real :: T_frac     ! A ratio of the interface temperature to the range
                     ! between SST and the bottom temperature.
  real :: err, derr_dz  ! The error between the profile's temperature and the
                     ! interface temperature for a given z and its derivative.
  real :: pi, z
  character(len=40)  :: mod = "benchmark_initialize_thickness" ! This subroutine's name.
  integer :: i, j, k, k1, is, ie, js, je, nz, itt

  is = G%isc ; ie = G%iec ; js = G%jsc ; je = G%jec ; nz = G%ke

  call MOM_mesg("  benchmark_initialization.F90, benchmark_initialize_thickness: setting thickness", 5)

  k1 = GV%nk_rho_varies + 1

  ML_depth = 50.0
  thermocline_scale = 500.0
  a_exp = 0.9

! This block calculates T0(k) for the purpose of diagnosing where the 
! interfaces will be found.
  do k=1,nz
    pres(k) = P_Ref ; S0(k) = 35.0
  enddo
  T0(k1) = 29.0
  call calculate_density(T0(k1),S0(k1),pres(k1),rho_guess(k1),eqn_of_state)
  call calculate_density_derivs(T0,S0,pres,drho_dT,drho_dS,k1,1,eqn_of_state)

! A first guess of the layers' temperatures.
  do k=1,nz
    T0(k) = T0(k1) + (GV%Rlay(k) - rho_guess(k1)) / drho_dT(k1)
  enddo

! Refine the guesses for each layer.
  do itt=1,6
    call calculate_density(T0,S0,pres,rho_guess,1,nz,eqn_of_state)
    call calculate_density_derivs(T0,S0,pres,drho_dT,drho_dS,1,nz,eqn_of_state)
    do k=1,nz
      T0(k) = T0(k) + (GV%Rlay(k) - rho_guess(k)) / drho_dT(k)
    enddo
  enddo

  pi = 4.0*atan(1.0)
  I_ts = 1.0 / thermocline_scale
  I_md = 1.0 / G%max_depth
  do j=js,je ; do i=is,ie
    SST = 0.5*(T0(k1)+T0(nz)) - 0.9*0.5*(T0(k1)-T0(nz)) * &
                               cos(pi*(G%geoLatT(i,j)-G%south_lat)/(G%len_lat))

    do k=1,nz ; e_pert(K) = 0.0 ; enddo

!  The remainder of this subroutine should not be changed.           !

!    This sets the initial thickness (in m) of the layers.  The      !
!  thicknesses are set to insure that: 1.  each layer is at least    !
!  Gv%Angstrom_z thick, and 2.  the interfaces are where they should be    !
!  based on the resting depths and interface height perturbations,   !
!  as long at this doesn't interfere with 1.                         !
    eta1D(nz+1) = -1.0*G%bathyT(i,j)

    do k=nz,2,-1
      T_int = 0.5*(T0(k) + T0(k-1))
      T_frac = (T_int - T0(nz)) / (SST - T0(nz))
      ! Find the z such that T_frac = a exp(z/thermocline_scale) + (1-a) (z+D)/D
      z = 0.0
      do itt=1,6
        err = a_exp * exp(z*I_ts) + (1.0 - a_exp) * (z*I_md + 1.0) - T_frac
        derr_dz = a_exp * I_ts * exp(z*I_ts) + (1.0 - a_exp) * I_md
        z = z - err / derr_dz
      enddo
      e0(K) = z
!       e0(K) = -ML_depth + thermocline_scale * log((T_int - T0(nz)) / (SST - T0(nz)))

      eta1D(K) = e0(K) + e_pert(K)

      if (eta1D(K) > -ML_depth) eta1D(K) = -ML_depth

      if (eta1D(K) < eta1D(K+1) + GV%Angstrom_z) &
        eta1D(K) = eta1D(K+1) + GV%Angstrom_z

      h(i,j,k) = max(eta1D(K) - eta1D(K+1), GV%Angstrom_z)
    enddo
    h(i,j,1) = max(0.0 - eta1D(2), GV%Angstrom_z)

  enddo ; enddo

end subroutine benchmark_initialize_thickness
! -----------------------------------------------------------------------------

! -----------------------------------------------------------------------------
!> This function puts the initial layer temperatures and salinities
!! into T(:,:,:) and S(:,:,:).
subroutine benchmark_init_temperature_salinity(T, S, G, GV, param_file, &
               eqn_of_state, P_Ref)
  type(ocean_grid_type),               intent(in)  :: G            !< The ocean's grid structure.
  type(verticalGrid_type),             intent(in)  :: GV           !< The ocean's vertical grid structure.
  real, dimension(SZI_(G),SZJ_(G), SZK_(G)), intent(out) :: T      !< The potential temperature
                                                                   !! that is being initialized.
  real, dimension(SZI_(G),SZJ_(G), SZK_(G)), intent(out) :: S      !< The salinity that is being
                                                                   !! initialized.
  type(param_file_type),               intent(in)  :: param_file   !< A structure indicating the
                                                                   !! open file to parse for
                                                                   !! model parameter values.
  type(EOS_type),                      pointer     :: eqn_of_state !< integer that selects the
                                                                   !! equation of state.
  real,                                intent(in)  :: P_Ref        !< The coordinate-density
                                                                   !! reference pressure in Pa.

  real :: T0(SZK_(G)), S0(SZK_(G))
  real :: pres(SZK_(G))      ! Reference pressure in kg m-3.             !
  real :: drho_dT(SZK_(G))   ! Derivative of density with temperature in !
                        ! kg m-3 K-1.                               !
  real :: drho_dS(SZK_(G))   ! Derivative of density with salinity in    !
                        ! kg m-3 PSU-1.                             !
  real :: rho_guess(SZK_(G)) ! Potential density at T0 & S0 in kg m-3.   !
  real :: PI        ! 3.1415926... calculated as 4*atan(1)
  real :: SST       !  The initial sea surface temperature, in deg C.
  real :: lat
  character(len=40)  :: mod = "benchmark_init_temperature_salinity" ! This subroutine's name.
  integer :: i, j, k, k1, is, ie, js, je, nz, itt

  is = G%isc ; ie = G%iec ; js = G%jsc ; je = G%jec ; nz = G%ke

  k1 = GV%nk_rho_varies + 1

  do k=1,nz
    pres(k) = P_Ref ; S0(k) = 35.0
  enddo

  T0(k1) = 29.0
  call calculate_density(T0(k1),S0(k1),pres(k1),rho_guess(k1),eqn_of_state)
  call calculate_density_derivs(T0,S0,pres,drho_dT,drho_dS,k1,1,eqn_of_state)

! A first guess of the layers' temperatures.                         !
  do k=1,nz
    T0(k) = T0(k1) + (GV%Rlay(k) - rho_guess(k1)) / drho_dT(k1)
  enddo

! Refine the guesses for each layer.                                 !
  do itt = 1,6
    call calculate_density(T0,S0,pres,rho_guess,1,nz,eqn_of_state)
    call calculate_density_derivs(T0,S0,pres,drho_dT,drho_dS,1,nz,eqn_of_state)
    do k=1,nz
      T0(k) = T0(k) + (GV%Rlay(k) - rho_guess(k)) / drho_dT(k)
    enddo
  enddo

  do k=1,nz ; do i=is,ie ; do j=js,je
    T(i,j,k) = T0(k)
    S(i,j,k) = S0(k)
  enddo ; enddo ; enddo
  PI = 4.0*atan(1.0)
  do i=is,ie ; do j=js,je
    SST = 0.5*(T0(k1)+T0(nz)) - 0.9*0.5*(T0(k1)-T0(nz)) * &
                               cos(PI*(G%geoLatT(i,j)-G%south_lat)/(G%len_lat))
    do k=1,k1-1
      T(i,j,k) = SST
    enddo
  enddo ; enddo

end subroutine benchmark_init_temperature_salinity
! -----------------------------------------------------------------------------

!! \class benchmark_initialization
!!
!! The module configures the model for the benchmark experiment.
end module benchmark_initialization<|MERGE_RESOLUTION|>--- conflicted
+++ resolved
@@ -43,19 +43,11 @@
 ! -----------------------------------------------------------------------------
 !> This subroutine sets up the benchmark test case topography.
 subroutine benchmark_initialize_topography(D, G, param_file, max_depth)
-<<<<<<< HEAD
-  type(ocean_grid_type),           intent(in) :: G          !< The ocean's grid structure.
-  real, dimension(SZI_(G),SZJ_(G)), intent(out) :: D        !< the bottom depth in m.
-  type(param_file_type),           intent(in) :: param_file !< A structure indicating the open
-                                                   !! file to parse for model parameter values.
-  real,                            intent(in) :: max_depth  !< The Maximum depth.
-=======
   type(dyn_horgrid_type),             intent(in)  :: G !< The dynamic horizontal grid type
   real, dimension(G%isd:G%ied,G%jsd:G%jed), &
                                       intent(out) :: D !< Ocean bottom depth in m
   type(param_file_type),              intent(in)  :: param_file !< Parameter file structure
   real,                               intent(in)  :: max_depth  !< Maximum depth of model in m
->>>>>>> 6f3bca78
 
 ! This subroutine sets up the benchmark test case topography
   real :: min_depth            ! The minimum and maximum depths in m.
@@ -102,11 +94,7 @@
 subroutine benchmark_initialize_thickness(h, G, GV, param_file, eqn_of_state, P_ref)
   type(ocean_grid_type),   intent(in) :: G                    !< The ocean's grid structure.
   type(verticalGrid_type), intent(in) :: GV                   !< The ocean's vertical grid structure.
-<<<<<<< HEAD
-  real, intent(out), dimension(SZI_(G),SZJ_(G), SZK_(G)) :: h !< The thickness that is being
-=======
   real, intent(out), dimension(SZI_(G),SZJ_(G),SZK_(GV)) :: h !< The thickness that is being
->>>>>>> 6f3bca78
                                                               !! initialized.
   type(param_file_type),   intent(in) :: param_file           !< A structure indicating the open
                                                               !! file to parse for model
