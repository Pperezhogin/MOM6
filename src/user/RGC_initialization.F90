module RGC_initialization
!***********************************************************************
!*                   GNU General Public License                        *
!* This file is a part of MOM.                                         *
!*                                                                     *
!* MOM is free software; you can redistribute it and/or modify it and  *
!* are expected to follow the terms of the GNU General Public License  *
!* as published by the Free Software Foundation; either version 2 of   *
!* the License, or (at your option) any later version.                 *
!*                                                                     *
!* MOM is distributed in the hope that it will be useful, but WITHOUT  *
!* ANY WARRANTY; without even the implied warranty of MERCHANTABILITY  *
!* or FITNESS FOR A PARTICULAR PURPOSE.  See the GNU General Public    *
!* License for more details.                                           *
!*                                                                     *
!* For the full text of the GNU General Public License,                *
!* write to: Free Software Foundation, Inc.,                           *
!*           675 Mass Ave, Cambridge, MA 02139, USA.                   *
!* or see:   http://www.gnu.org/licenses/gpl.html                      *
!* By Elizabeth Yankovsky, May 2018                                    *
!***********************************************************************

use MOM_ALE_sponge, only : ALE_sponge_CS, set_up_ALE_sponge_field, initialize_ALE_sponge
use MOM_ALE_sponge, only : set_up_ALE_sponge_vel_field
use MOM_domains, only : pass_var
use MOM_dyn_horgrid, only : dyn_horgrid_type
use MOM_error_handler, only : MOM_mesg, MOM_error, FATAL, is_root_pe, WARNING
use MOM_file_parser, only : get_param, log_version, param_file_type
use MOM_get_input, only : directories
use MOM_grid, only : ocean_grid_type
use MOM_io, only : file_exists, read_data
use MOM_io, only : slasher
use MOM_sponge, only : sponge_CS, set_up_sponge_field, initialize_sponge
use MOM_sponge, only : set_up_sponge_ML_density
use MOM_unit_scaling, only : unit_scale_type
use MOM_variables, only : thermo_var_ptrs
use MOM_verticalGrid, only : verticalGrid_type
use MOM_EOS, only : calculate_density, calculate_density_derivs, EOS_type, EOS_domain
implicit none ; private

#include <MOM_memory.h>

character(len=40) :: mod = "RGC_initialization" ! This module's name.
public RGC_initialize_sponges

contains

!> Sets up the the inverse restoration time, and the values towards which the interface heights,
!! velocities and tracers should be restored within the sponges for the RGC test case.
subroutine RGC_initialize_sponges(G, GV, US, tv, u, v, PF, use_ALE, CSp, ACSp)
  type(ocean_grid_type), intent(in) :: G    !< The ocean's grid structure.
  type(verticalGrid_type), intent(in) :: GV !< The ocean's vertical grid structure.
  type(unit_scale_type),   intent(in) :: US  !< A dimensional unit scaling type
  type(thermo_var_ptrs), intent(in) :: tv   !< A structure containing pointers
                                            !! to any available thermodynamic
                                            !! fields, potential temperature and
                                            !! salinity or mixed layer density.
                                            !! Absent fields have NULL ptrs.
  real, dimension(SZIB_(G),SZJ_(G),SZK_(G)), &
                 target, intent(in) :: u    !< Array with the u velocity [L T-1 ~> m s-1]
  real, dimension(SZI_(G),SZJB_(G),SZK_(G)), &
                 target, intent(in) :: v    !< Array with the v velocity [L T-1 ~> m s-1]
  type(param_file_type), intent(in) :: PF   !< A structure indicating the
                                            !! open file to parse for model
                                            !! parameter values.
  logical, intent(in) :: use_ALE            !< If true, indicates model is in ALE mode
  type(sponge_CS),   pointer    :: CSp      !< Layer-mode sponge structure
  type(ALE_sponge_CS),   pointer    :: ACSp !< ALE-mode sponge structure

! Local variables
  real :: T(SZI_(G),SZJ_(G),SZK_(G))  ! A temporary array for temp
  real :: S(SZI_(G),SZJ_(G),SZK_(G))  ! A temporary array for salt
  real :: U1(SZIB_(G),SZJ_(G),SZK_(G))  ! A temporary array for u [L T-1 ~> m s-1]
  real :: V1(SZI_(G),SZJB_(G),SZK_(G))  ! A temporary array for v [L T-1 ~> m s-1]
  real :: RHO(SZI_(G),SZJ_(G),SZK_(G))  ! A temporary array for RHO
  real :: tmp(SZI_(G),SZJ_(G))        ! A temporary array for tracers.
  real :: h(SZI_(G),SZJ_(G),SZK_(G))  ! A temporary array for thickness at h points
  real :: Idamp(SZI_(G),SZJ_(G))    ! The inverse damping rate at h points [T-1 ~> s-1].
  real :: TNUDG                     ! Nudging time scale [T ~> s]
  real :: pres(SZI_(G))             ! An array of the reference pressure [R L2 T-2 ~> Pa]
  real :: e0(SZK_(G)+1)               ! The resting interface heights, in m, usually !
                                    ! negative because it is positive upward.      !
  real :: eta(SZI_(G),SZJ_(G),SZK_(G)+1) ! A temporary array for eta.
                                    ! positive upward, in m.
  logical :: sponge_uv              ! Nudge velocities (u and v) towards zero
  real :: min_depth, dummy1, z, delta_h
  real :: rho_dummy, min_thickness, rho_tmp, xi0
  real :: lenlat, lenlon, lensponge
  character(len=40) :: filename, state_file
  character(len=40) :: temp_var, salt_var, eta_var, inputdir, h_var

  character(len=40)  :: mod = "RGC_initialize_sponges" ! This subroutine's name.
  integer :: i, j, k, is, ie, js, je, isd, ied, jsd, jed, nz, iscB, iecB, jscB, jecB

  is = G%isc ; ie = G%iec ; js = G%jsc ; je = G%jec ; nz = G%ke
  isd = G%isd ; ied = G%ied ; jsd = G%jsd ; jed = G%jed
  iscB = G%iscB ; iecB = G%iecB; jscB = G%jscB ; jecB = G%jecB

  call get_param(PF,mod,"MIN_THICKNESS",min_thickness,'Minimum layer thickness',units='m',default=1.e-3)

  call get_param(PF, mod, "RGC_TNUDG", TNUDG, 'Nudging time scale for sponge layers (days)', &
                 default=0.0, scale=86400.0*US%s_to_T)

  call get_param(PF, mod, "LENLAT", lenlat, &
                  "The latitudinal or y-direction length of the domain", &
                 fail_if_missing=.true., do_not_log=.true.)

  call get_param(PF, mod, "LENLON", lenlon, &
                  "The longitudinal or x-direction length of the domain", &
                 fail_if_missing=.true., do_not_log=.true.)

  call get_param(PF, mod, "LENSPONGE", lensponge, &
                 "The length of the sponge layer (km).", &
                 default=10.0)

  call get_param(PF, mod, "SPONGE_UV", sponge_uv, &
                 "Nudge velocities (u and v) towards zero in the sponge layer.", &
                 default=.false., do_not_log=.true.)

  T(:,:,:) = 0.0 ; S(:,:,:) = 0.0 ; Idamp(:,:) = 0.0; RHO(:,:,:) = 0.0

  call get_param(PF, mod, "MINIMUM_DEPTH", min_depth, &
                 "The minimum depth of the ocean.", units="m", default=0.0)

  if (associated(CSp)) call MOM_error(FATAL, &
          "RGC_initialize_sponges called with an associated control structure.")
  if (associated(ACSp)) call MOM_error(FATAL, &
          "RGC_initialize_sponges called with an associated ALE-sponge control structure.")

  !  Here the inverse damping time [T-1 ~> s-1], is set. Set Idamp to 0
  !  wherever there is no sponge, and the subroutines that are called
  !  will automatically set up the sponges only where Idamp is positive
  !  and mask2dT is 1.

  do i=is,ie ; do j=js,je
    if ((G%bathyT(i,j) <= min_depth) .or. (G%geoLonT(i,j) <= lensponge)) then
      Idamp(i,j) = 0.0
    elseif (G%geoLonT(i,j) >= (lenlon - lensponge) .AND. G%geoLonT(i,j) <= lenlon) then
      dummy1 = (G%geoLonT(i,j)-(lenlon - lensponge))/(lensponge)
      Idamp(i,j) = (1.0/TNUDG) * max(0.0,dummy1)
    else
      Idamp(i,j) = 0.0
    endif
  enddo ; enddo


  ! 1) Read eta, salt and temp from IC file
  call get_param(PF, mod, "INPUTDIR", inputdir, default=".")
  inputdir = slasher(inputdir)
   ! GM: get two different files, one with temp and one with salt values
   ! this is work around to avoid having wrong values near the surface
   ! because of the FIT_SALINITY option. To get salt values right in the
   ! sponge, FIT_SALINITY=False. The oposite is true for temp. One can
   ! combined the *correct* temp and salt values in one file instead.
  call get_param(PF, mod, "RGC_SPONGE_FILE", state_file, &
              "The name of the file with temps., salts. and interfaces to \n"// &
              " damp toward.", fail_if_missing=.true.)
  call get_param(PF, mod, "SPONGE_PTEMP_VAR", temp_var, &
              "The name of the potential temperature variable in \n"//&
              "SPONGE_STATE_FILE.", default="Temp")
  call get_param(PF, mod, "SPONGE_SALT_VAR", salt_var, &
              "The name of the salinity variable in \n"//&
              "SPONGE_STATE_FILE.", default="Salt")
  call get_param(PF, mod, "SPONGE_ETA_VAR", eta_var, &
              "The name of the interface height variable in \n"//&
              "SPONGE_STATE_FILE.", default="eta")
  call get_param(PF, mod, "SPONGE_H_VAR", h_var, &
              "The name of the layer thickness variable in \n"//&
              "SPONGE_STATE_FILE.", default="h")

  !read temp and eta
  filename = trim(inputdir)//trim(state_file)
  if (.not.file_exists(filename, G%Domain)) &
      call MOM_error(FATAL, " RGC_initialize_sponges: Unable to open "//trim(filename))
  call read_data(filename,temp_var,T(:,:,:), domain=G%Domain%mpp_domain)
  call read_data(filename,salt_var,S(:,:,:), domain=G%Domain%mpp_domain)

  if (use_ALE) then

    call read_data(filename,h_var,h(:,:,:), domain=G%Domain%mpp_domain)
    call pass_var(h, G%domain)

    !call initialize_ALE_sponge(Idamp, h, nz, G, PF, ACSp)
    call initialize_ALE_sponge(Idamp, G, PF, ACSp, h, nz)

    !  The remaining calls to set_up_sponge_field can be in any order. !
    if ( associated(tv%T) ) then
      call set_up_ALE_sponge_field(T,G,tv%T,ACSp)
    endif
    if ( associated(tv%S) ) then
      call set_up_ALE_sponge_field(S,G,tv%S,ACSp)
    endif

    if (sponge_uv) then
      U1(:,:,:) = 0.0; V1(:,:,:) = 0.0
      call set_up_ALE_sponge_vel_field(U1,V1,G,u,v,ACSp)
    endif


  else ! layer mode

    !read eta
    call read_data(filename,eta_var,eta(:,:,:), domain=G%Domain%mpp_domain)

    ! Set the inverse damping rates so that the model will know where to
    ! apply the sponges, along with the interface heights.
    call initialize_sponge(Idamp, eta, G, PF, CSp, GV)

    if ( GV%nkml>0 ) then
    !   This call to set_up_sponge_ML_density registers the target values of the
    ! mixed layer density, which is used in determining which layers can be
    ! inflated without causing static instabilities.
      do i=is-1,ie ; pres(i) = tv%P_Ref ; enddo

      do j=js,je
<<<<<<< HEAD
        call calculate_density(T(:,j,1), S(:,j,1), pres, tmp(:,j), G%HI, tv%eqn_of_state)
=======
        call calculate_density(T(:,j,1), S(:,j,1), pres, tmp(:,j), tv%eqn_of_state, US, &
                               dom=EOS_domain(G%HI))
>>>>>>> acf23a41
      enddo

      call set_up_sponge_ML_density(tmp, G, CSp)
    endif

    ! Apply sponge in tracer fields
    call set_up_sponge_field(T, tv%T, G, nz, CSp)
    call set_up_sponge_field(S, tv%S, G, nz, CSp)

  endif

end subroutine RGC_initialize_sponges

end module RGC_initialization<|MERGE_RESOLUTION|>--- conflicted
+++ resolved
@@ -213,12 +213,8 @@
       do i=is-1,ie ; pres(i) = tv%P_Ref ; enddo
 
       do j=js,je
-<<<<<<< HEAD
-        call calculate_density(T(:,j,1), S(:,j,1), pres, tmp(:,j), G%HI, tv%eqn_of_state)
-=======
-        call calculate_density(T(:,j,1), S(:,j,1), pres, tmp(:,j), tv%eqn_of_state, US, &
+        call calculate_density(T(:,j,1), S(:,j,1), pres, tmp(:,j), tv%eqn_of_state, &
                                dom=EOS_domain(G%HI))
->>>>>>> acf23a41
       enddo
 
       call set_up_sponge_ML_density(tmp, G, CSp)
