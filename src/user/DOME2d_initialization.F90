--- conflicted
+++ resolved
@@ -32,12 +32,11 @@
 
 !> Initialize topography with a shelf and slope in a 2D domain
 subroutine DOME2d_initialize_topography ( D, G, param_file, max_depth )
-<<<<<<< HEAD
   ! Arguments
-  real, dimension(NIMEM_,NJMEM_), intent(out) :: D !< Ocean bottom depth
-  type(ocean_grid_type),          intent(in)  :: G !< Ocean grid structure
-  type(param_file_type),          intent(in)  :: param_file !< Parameter file structure
-  real,                           intent(in)  :: max_depth !< Maximum depth of model
+  type(ocean_grid_type),            intent(in)  :: G !< Ocean grid structure
+  real, dimension(SZI_(G),SZJ_(G)), intent(out) :: D !< Ocean bottom depth
+  type(param_file_type),            intent(in)  :: param_file !< Parameter file structure
+  real,                             intent(in)  :: max_depth !< Maximum depth of model
   ! Local variables
   integer :: i, j
   real    :: x, bay_depth, l1, l2
@@ -53,18 +52,6 @@
                  'Depth of shelf, as fraction of basin depth, in 2d DOME configuration.', &
                  units='nondim',default=0.2)
 
-=======
-  ! Arguments 
-  type(ocean_grid_type), intent(in) :: G
-  real, dimension(SZI_(G),SZJ_(G)), intent(out) :: D
-  type(param_file_type), intent(in) :: param_file
-  real,                  intent(in) :: max_depth
-  
-  ! Local variables 
-  integer   :: i, j
-  real      :: x, bay_depth, l1, l2
-  
->>>>>>> 90580e45
   ! location where downslope starts
   l1 = dome2d_width_bay
 
@@ -94,27 +81,11 @@
 
 !> Initialize thicknesses according to coordinate mode
 subroutine DOME2d_initialize_thickness ( h, G, GV, param_file )
-<<<<<<< HEAD
-  real, dimension(NIMEM_,NJMEM_, NKMEM_), intent(out) :: h !< Layer thicknesses
-  type(ocean_grid_type),                  intent(in)  :: G !< Ocean grid structure
-  type(verticalGrid_type),                intent(in)  :: GV !< Vertical grid structure
-  type(param_file_type),                  intent(in)  :: param_file !< Parameter file structure
+  type(ocean_grid_type),                     intent(in)  :: G !< Ocean grid structure
+  real, dimension(SZI_(G),SZJ_(G), SZK_(G)), intent(out) :: h !< Layer thicknesses
+  type(verticalGrid_type),                   intent(in)  :: GV !< Vertical grid structure
+  type(param_file_type),                     intent(in)  :: param_file !< Parameter file structure
   ! Local variables
-=======
-
-  type(ocean_grid_type),   intent(in) :: G
-  type(verticalGrid_type), intent(in) :: GV
-  real, intent(out), dimension(SZI_(G),SZJ_(G), SZK_(G)) :: h
-  type(param_file_type),   intent(in) :: param_file
-
-! Arguments: h - The thickness that is being initialized.
-!  (in)      G - The ocean's grid structure.
-!  (in)      GV - The ocean's vertical grid structure.
-!  (in)      param_file - A structure indicating the open file to parse for
-!                         model parameter values.
-
-!  This subroutine initializes the layer thicknesses to be uniform.
->>>>>>> 90580e45
   real :: e0(SZK_(G))     ! The resting interface heights, in m, usually !
                           ! negative because it is positive upward.      !
   real :: eta1D(SZK_(G)+1)! Interface height relative to the sea surface !
@@ -228,29 +199,15 @@
 end subroutine DOME2d_initialize_thickness
 
 
-<<<<<<< HEAD
 !> Initialize temperature and salinity in the 2d DOME configuration
 subroutine DOME2d_initialize_temperature_salinity ( T, S, h, G, param_file, eqn_of_state)
-  real, dimension(NIMEM_,NJMEM_, NKMEM_), intent(out) :: T !< Potential temperature (degC)
-  real, dimension(NIMEM_,NJMEM_, NKMEM_), intent(out) :: S !< Salinity (ppt)
-  real, dimension(NIMEM_,NJMEM_, NKMEM_), intent(in)  :: h !< Layer thickness (m or Pa)
-  type(ocean_grid_type),                  intent(in)  :: G !< Ocean grid structure
-  type(param_file_type),                  intent(in)  :: param_file !< Parameter file structure
-  type(EOS_type),                         pointer     :: eqn_of_state !< Equation of state structure
+  type(ocean_grid_type),                     intent(in)  :: G !< Ocean grid structure
+  real, dimension(SZI_(G),SZJ_(G), SZK_(G)), intent(out) :: T !< Potential temperature (degC)
+  real, dimension(SZI_(G),SZJ_(G), SZK_(G)), intent(out) :: S !< Salinity (ppt)
+  real, dimension(SZI_(G),SZJ_(G), SZK_(G)), intent(in)  :: h !< Layer thickness (m or Pa)
+  type(param_file_type),                     intent(in)  :: param_file !< Parameter file structure
+  type(EOS_type),                            pointer     :: eqn_of_state !< Equation of state structure
   ! Local variables
-=======
-!------------------------------------------------------------------------------
-! Initialization of temperature and salinity
-!------------------------------------------------------------------------------
-subroutine DOME2d_initialize_temperature_salinity ( T, S, h, G, param_file, &
-                                                    eqn_of_state)
-  type(ocean_grid_type),               intent(in)  :: G
-  real, dimension(SZI_(G),SZJ_(G), SZK_(G)), intent(out) :: T, S
-  real, intent(in), dimension(SZI_(G),SZJ_(G), SZK_(G))  :: h
-  type(param_file_type),               intent(in)  :: param_file
-  type(EOS_type),                      pointer     :: eqn_of_state
-
->>>>>>> 90580e45
   integer   :: i, j, k, is, ie, js, je, nz
   real      :: x;
   integer   :: index_bay_z;
