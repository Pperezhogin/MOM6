!> Interface for surface waves
module MOM_wave_interface

! This file is part of MOM6. See LICENSE.md for the license.

use MOM_data_override, only : data_override_init, data_override
use MOM_diag_mediator, only : post_data, register_diag_field, safe_alloc_alloc
use MOM_diag_mediator, only : diag_ctrl
use MOM_domains,       only : pass_var, pass_vector, AGRID
use MOM_domains,       only : To_South, To_West, To_All
use MOM_error_handler, only : MOM_error, FATAL, WARNING
use MOM_file_parser,   only : get_param, log_version, param_file_type
use MOM_forcing_type,  only : mech_forcing
use MOM_grid,          only : ocean_grid_type
use MOM_io,            only : file_exists, get_var_sizes, read_variable
use MOM_safe_alloc,    only : safe_alloc_ptr
use MOM_time_manager,  only : time_type, operator(+), operator(/)
use MOM_unit_scaling,  only : unit_scale_type
use MOM_variables,     only : thermo_var_ptrs, surface
use MOM_verticalgrid,  only : verticalGrid_type

implicit none ; private

#include <MOM_memory.h>

public MOM_wave_interface_init ! Public interface to fully initialize the wave routines.
public query_wave_properties ! Public interface to obtain information from the waves control structure.
public Update_Surface_Waves ! Public interface to update wave information at the
                            ! coupler/driver level.
public Update_Stokes_Drift ! Public interface to update the Stokes drift profiles
                           ! called in step_mom.
public get_Langmuir_Number ! Public interface to compute Langmuir number called from
                           ! ePBL or KPP routines.
public StokesMixing ! NOT READY - Public interface to add down-Stokes gradient
                    ! momentum mixing (e.g. the approach of Harcourt 2013/2015)
public CoriolisStokes ! NOT READY - Public interface to add Coriolis-Stokes acceleration
                      ! of the mean currents, needed for comparison with LES.  It is
                      ! presently advised against implementing in non-1d settings without
                      ! serious consideration of the full 3d wave-averaged Navier-Stokes
                      ! CL2 effects.
public Waves_end ! public interface to deallocate and free wave related memory.

! A note on unit descriptions in comments: MOM6 uses units that can be rescaled for dimensional
! consistency testing. These are noted in comments with units like Z, H, L, and T, along with
! their mks counterparts with notation like "a velocity [Z T-1 ~> m s-1]".  If the units
! vary with the Boussinesq approximation, the Boussinesq variant is given first.

!> Container for all surface wave related parameters
type, public :: wave_parameters_CS ; private

  ! Main surface wave options and publicly visible variables
  logical, public :: UseWaves = .false. !< Flag to enable surface gravity wave feature
  real, allocatable, dimension(:,:,:), public :: &
    Us_x               !< 3d zonal Stokes drift profile [L T-1 ~> m s-1]
                       !! Horizontal -> U points
                       !! Vertical -> Mid-points
  real, allocatable, dimension(:,:,:), public :: &
    Us_y               !< 3d meridional Stokes drift profile [L T-1 ~> m s-1]
                       !! Horizontal -> V points
                       !! Vertical -> Mid-points
  real, allocatable, dimension(:,:,:), public :: &
    KvS                !< Viscosity for Stokes Drift shear [Z2 T-1 ~> m2 s-1]

  ! The remainder of this control structure is private
  integer :: WaveMethod = -99 !< Options for including wave information
                              !! Valid (tested) choices are:
                              !!   0 - Test Profile
                              !!   1 - Surface Stokes Drift Bands
                              !!   2 - DHH85
                              !!   3 - LF17
                              !! -99 - No waves computed, but empirical Langmuir number used.
  logical         :: LagrangianMixing !< This feature is in development and not ready
                                      !! True if Stokes drift is present and mixing
                                      !! should be applied to Lagrangian current
                                      !! (mean current + Stokes drift).
                                      !! See Reichl et al., 2016 KPP-LT approach
  logical         :: StokesMixing     !< This feature is in development and not ready.
                                      !! True if vertical mixing of momentum
                                      !! should be applied directly to Stokes current
                                      !! (with separate mixing parameter for Eulerian
                                      !! mixing contribution).
                                      !! See Harcourt 2013, 2015 Second-Moment approach
  logical         :: CoriolisStokes   !< This feature is in development and not ready.
                                      ! True if Coriolis-Stokes acceleration should be applied.
  integer         :: StkLevelMode=1   !< Sets if Stokes drift is defined at mid-points
                                      !! or layer averaged.  Set to 0 if mid-point and set to
                                      !! 1 if average value of Stokes drift over level.
                                      !! If advecting with Stokes transport, 1 is the correct
                                      !! approach.
  ! Options if WaveMethod is Surface Stokes Drift Bands (1)
  integer :: PartitionMode  !< Method for partition mode (meant to check input)
                            !! 0 - wavenumbers
                            !! 1 - frequencies
  integer :: DataSource !< Integer that specifies where the model Looks for data
                        !! Valid choices are:
                        !! 1 - FMS DataOverride Routine
                        !! 2 - Reserved For Coupler
                        !! 3 - User input (fixed values, useful for 1d testing)

  ! Options if using FMS DataOverride Routine
  character(len=40)  :: SurfBandFileName !< Filename if using DataOverride
  logical :: DataOver_initialized !< Flag for DataOverride Initialization

  ! Options for computing Langmuir number
  real :: LA_FracHBL         !< Fraction of OSBL for averaging Langmuir number
  logical :: LA_Misalignment = .false. !< Flag to use misalignment in Langmuir number

  integer :: NumBands = 0      !< Number of wavenumber/frequency partitions to receive
                               !! This needs to match the number of bands provided
                               !! via either coupling or file.
  real :: g_Earth      !< The gravitational acceleration, equivalent to GV%g_Earth but with
                       !! different dimensional rescaling appropriate for deep-water gravity
                       !! waves [Z T-2 ~> m s-2]
  ! Surface Wave Dependent 1d/2d/3d vars
  real, allocatable, dimension(:) :: &
    WaveNum_Cen        !< Wavenumber bands for read/coupled [Z-1 ~> m-1]
  real, allocatable, dimension(:) :: &
    Freq_Cen           !< Central frequency for wave bands, including a factor of 2*pi [T-1 ~> s-1]
  real, allocatable, dimension(:) :: &
    PrescribedSurfStkX !< Surface Stokes drift if prescribed [L T-1 ~> m s-1]
  real, allocatable, dimension(:) :: &
    PrescribedSurfStkY !< Surface Stokes drift if prescribed [L T-1 ~> m s-1]
  real, allocatable, dimension(:,:) :: &
    La_SL, &           !< SL Langmuir number (directionality factored later)
                       !! Horizontal -> H points
    La_Turb            !< Aligned Turbulent Langmuir number [nondim]
                       !! Horizontal -> H points
  real, allocatable, dimension(:,:) :: &
    US0_x              !< Surface Stokes Drift (zonal) [L T-1 ~> m s-1]
                       !! Horizontal -> U points
  real, allocatable, dimension(:,:) :: &
    US0_y              !< Surface Stokes Drift (meridional) [L T-1 ~> m s-1]
                       !! Horizontal -> V points
  real, allocatable, dimension(:,:,:) :: &
    STKx0              !< Stokes Drift spectrum (zonal) [L T-1 ~> m s-1]
                       !! Horizontal -> U points
                       !! 3rd dimension -> Freq/Wavenumber
  real, allocatable, dimension(:,:,:) :: &
    STKy0              !< Stokes Drift spectrum (meridional) [L T-1 ~> m s-1]
                       !! Horizontal -> V points
                       !! 3rd dimension -> Freq/Wavenumber

  !> An arbitrary lower-bound on the Langmuir number.  Run-time parameter.
  !! Langmuir number is sqrt(u_star/u_stokes). When both are small
  !! but u_star is orders of magnitude smaller the Langmuir number could
  !! have unintended consequences.  Since both are small it can be safely capped
  !! to avoid such consequences.
  real :: La_min = 0.05

  ! Options used with the test profile
  real    :: TP_STKX0     !< Test profile x-stokes drift amplitude [L T-1 ~> m s-1]
  real    :: TP_STKY0     !< Test profile y-stokes drift amplitude [L T-1 ~> m s-1]
  real    :: TP_WVL       !< Test profile wavelength [Z ~> m]

  ! Options for use with the Donelan et al., 1985 (DHH85) spectrum
  logical :: WaveAgePeakFreq !< Flag to use wave age to determine the peak frequency with DHH85
  logical :: StaticWaves  !< Flag to disable updating DHH85 Stokes drift
  logical :: DHH85_is_set !< The if the wave properties have been set when WaveMethod = DHH85.
  real    :: WaveAge      !< The fixed wave age used with the DHH85 spectrum [nondim]
  real    :: WaveWind     !< Wind speed for the DHH85 spectrum [L T-1 ~> m s-1]

  type(time_type), pointer :: Time !< A pointer to the ocean model's clock.
  type(diag_ctrl), pointer :: diag !< A structure that is used to regulate the
                                   !! timing of diagnostic output.

  !>@{ Diagnostic handles
  integer :: id_surfacestokes_x = -1 , id_surfacestokes_y = -1
  integer :: id_3dstokes_x = -1 , id_3dstokes_y = -1
  integer :: id_La_turb = -1
  !>@}

end type wave_parameters_CS

<<<<<<< HEAD
! Switches needed in import_stokes_drift
!>@{ Enumeration values for the wave method
integer, parameter :: TESTPROF = 0, SURFBANDS = 1, DHH85 = 2, LF17 = 3, NULL_WaveMethod = -99
!>@}
!>@{ Enumeration values for the wave data source
integer, parameter :: DATAOVR = 1, COUPLER = 2, INPUT = 3
=======
! Options not needed outside of this module

integer :: WaveMethod=-99 !< Options for including wave information
                          !! Valid (tested) choices are:
                          !!   0 - Test Profile
                          !!   1 - Surface Stokes Drift Bands
                          !!   2 - DHH85
                          !!   3 - LF17
                          !!   4 - VR12MA
                          !! -99 - No waves computed, but empirical Langmuir number used.
                          !! \todo Module variable! Move into a control structure.

! Options if WaveMethod is Surface Stokes Drift Bands (1)
integer, public :: PartitionMode !< Method for partition mode (meant to check input)
                                 !! 0 - wavenumbers
                                 !! 1 - frequencies
                                 !! \todo Module variable! Move into a control structure.
integer :: DataSource !< Integer that specifies where the Model Looks for Data
                      !! Valid choices are:
                      !! 1 - FMS DataOverride Routine
                      !! 2 - Reserved For Coupler
                      !! 3 - User input (fixed values, useful for 1d testing)
                      !! \todo Module variable! Move into a control structure.

! Options if using FMS DataOverride Routine
character(len=40)  :: SurfBandFileName !< Filename if using DataOverride
                                       !! \todo Module variable! Move into a control structure.
logical :: dataoverrideisinitialized !< Flag for DataOverride Initialization
                                     !! \todo Module variable! Move into a control structure.

! Options for computing Langmuir number
real :: LA_FracHBL         !< Fraction of OSBL for averaging Langmuir number
                           !! \todo Module variable! Move into a control structure.
logical :: LA_Misalignment = .false. !< Flag to use misalignment in Langmuir number
                                     !! \todo Module variable! Move into a control structure.

! This include declares and sets the variable "version".
#include "version_variable.h"

character(len=40)  :: mdl = "MOM_wave_interface" !< This module's name.

!>@{ Undocumented parameters.
!! \todo These module variables need to be documented as static/private variables or moved
!! into a control structure.
! Switches needed in import_stokes_drift
integer, parameter :: TESTPROF = 0, SURFBANDS = 1, &
                      DHH85 = 2, LF17 = 3, VR12MA = 4, NULL_WaveMethod=-99, &
                      DATAOVR = 1, COUPLER = 2, INPUT = 3

! Options For Test Prof
Real    :: TP_STKX0, TP_STKY0, TP_WVL
logical :: WaveAgePeakFreq ! Flag to use W
logical :: StaticWaves, DHH85_Is_Set
real    :: WaveAge, WaveWind
real    :: PI
>>>>>>> 997636e3
!>@}

contains

!> Initializes parameters related to MOM_wave_interface
subroutine MOM_wave_interface_init(time, G, GV, US, param_file, CS, diag )
  type(time_type), target, intent(in)    :: Time       !< Model time
  type(ocean_grid_type),   intent(inout) :: G          !< Grid structure
  type(verticalGrid_type), intent(in)    :: GV         !< Vertical grid structure
  type(unit_scale_type),   intent(in)    :: US         !< A dimensional unit scaling type
  type(param_file_type),   intent(in)    :: param_file !< Input parameter structure
  type(wave_parameters_CS), pointer      :: CS         !< Wave parameter control structure
  type(diag_ctrl), target, intent(inout) :: diag       !< Diagnostic Pointer

  ! Local variables
  character(len=40)  :: mdl = "MOM_wave_interface" !< This module's name.
  ! This include declares and sets the variable "version".
# include "version_variable.h"
  character*(13) :: TMPSTRING1, TMPSTRING2
  character*(5), parameter  :: NULL_STRING      = "EMPTY"
  character*(12), parameter :: TESTPROF_STRING  = "TEST_PROFILE"
  character*(13), parameter :: SURFBANDS_STRING = "SURFACE_BANDS"
  character*(5), parameter  :: DHH85_STRING     = "DHH85"
  character*(4), parameter  :: LF17_STRING      = "LF17"
  character*(7), parameter  :: VR12MA_STRING    = "VR12-MA"
  character*(12), parameter :: DATAOVR_STRING   = "DATAOVERRIDE"
  character*(7), parameter  :: COUPLER_STRING   = "COUPLER"
  character*(5), parameter  :: INPUT_STRING     = "INPUT"
  logical :: use_waves
  logical :: StatisticalWaves

  ! Dummy Check
  if (associated(CS)) then
    call MOM_error(FATAL, "wave_interface_init called with an associated control structure.")
    return
  endif

  call get_param(param_file, mdl, "USE_WAVES", use_waves, &
       "If true, enables surface wave modules.", default=.false.)

  ! Check if using LA_LI2016
  call get_param(param_file,mdl,"USE_LA_LI2016",StatisticalWaves,     &
                 do_not_log=.true.,default=.false.)

  if (.not.(use_waves .or. StatisticalWaves)) return

  ! Allocate CS and set pointers
  allocate(CS)

  CS%UseWaves = use_waves
  CS%diag => diag
  CS%Time => Time

  CS%g_Earth = US%L_to_Z**2*GV%g_Earth

  ! Add any initializations needed here
  CS%DataOver_initialized = .false.

  call log_version(param_file, mdl, version)

  ! Langmuir number Options
  call get_param(param_file, mdl, "LA_DEPTH_RATIO", CS%LA_FracHBL,              &
       "The depth (normalized by BLD) to average Stokes drift over in "//&
       "Langmuir number calculation, where La = sqrt(ust/Stokes).",       &
       units="nondim", default=0.04)

  if (StatisticalWaves) then
    CS%WaveMethod = LF17
    if (.not.use_waves) return
  else
    CS%WaveMethod = NULL_WaveMethod
  end if

  ! Wave modified physics
  !  Presently these are all in research mode
  call get_param(param_file, mdl, "LAGRANGIAN_MIXING", CS%LagrangianMixing, &
       "Flag to use Lagrangian Mixing of momentum", units="", &
       Default=.false., do_not_log=.not.use_waves)
  if (CS%LagrangianMixing) then
    ! Force Code Intervention
    call MOM_error(FATAL,"Should you be enabling Lagrangian Mixing? Code not ready.")
  endif
  call get_param(param_file, mdl, "STOKES_MIXING", CS%StokesMixing, &
       "Flag to use Stokes Mixing of momentum", units="", &
       Default=.false., do_not_log=.not.use_waves)
  if (CS%StokesMixing) then
    ! Force Code Intervention
    call MOM_error(FATAL,"Should you be enabling Stokes Mixing? Code not ready.")
  endif
  call get_param(param_file, mdl, "CORIOLIS_STOKES", CS%CoriolisStokes, &
       "Flag to use Coriolis Stokes acceleration", units="", &
       Default=.false., do_not_log=.not.use_waves)
  if (CS%CoriolisStokes) then
    ! Force Code Intervention
    call MOM_error(FATAL,"Should you be enabling Coriolis-Stokes? Code not ready.")
  endif

  ! Get Wave Method and write to integer WaveMethod
  call get_param(param_file,mdl,"WAVE_METHOD",TMPSTRING1,             &
       "Choice of wave method, valid options include: \n"//           &
       " TEST_PROFILE  - Prescribed from surface Stokes drift \n"//   &
       "                 and a decay wavelength.\n"//                 &
       " SURFACE_BANDS - Computed from multiple surface values \n"//  &
       "                 and decay wavelengths.\n"//                  &
       " DHH85         - Uses Donelan et al. 1985 empirical \n"//     &
       "                 wave spectrum with prescribed values. \n"//  &
       " LF17          - Infers Stokes drift profile from wind \n"//  &
       "                 speed following Li and Fox-Kemper 2017.\n"// &
       " VR12-MA       - Applies an enhancement factor to the KPP\n"//&
       "                 turbulent velocity scale received from \n"// &
       "                 WW3 and is based on the surface layer \n"//  &
       "                 and projected Langmuir number. (Li 2016)\n", &
       units='', default=NULL_STRING)
  select case (TRIM(TMPSTRING1))
  case (NULL_STRING)! No Waves
    call MOM_error(FATAL, "wave_interface_init called with no specified "//&
                           "WAVE_METHOD.")
  case (TESTPROF_STRING)! Test Profile
    CS%WaveMethod = TESTPROF
    call get_param(param_file, mdl, "TP_STKX_SURF", CS%TP_STKX0, &
         'Surface Stokes (x) for test profile', &
         units='m/s', default=0.1, scale=US%m_s_to_L_T)
    call get_param(param_file, mdl, "TP_STKY_SURF", CS%TP_STKY0, &
         'Surface Stokes (y) for test profile', &
         units='m/s', default=0.0, scale=US%m_s_to_L_T)
    call get_param(param_file,mdl, "TP_WVL", CS%TP_WVL, &
         'Wavelength for test profile', &
         units='m', default=50.0, scale=US%m_to_Z)
  case (SURFBANDS_STRING)! Surface Stokes Drift Bands
    CS%WaveMethod = SURFBANDS
    call get_param(param_file, mdl, "SURFBAND_SOURCE", TMPSTRING2,      &
       "Choice of SURFACE_BANDS data mode, valid options include: \n"// &
       " DATAOVERRIDE  - Read from NetCDF using FMS DataOverride. \n"// &
       " COUPLER       - Look for variables from coupler pass \n"//     &
       " INPUT         - Testing with fixed values.",                   &
       units='', default=NULL_STRING)
    select case (TRIM(TMPSTRING2))
    case (NULL_STRING)! Default
      call MOM_error(FATAL, "wave_interface_init called with SURFACE_BANDS"//&
                           " but no SURFBAND_SOURCE.")
    case (DATAOVR_STRING)! Using Data Override
      CS%DataSource = DATAOVR
      call get_param(param_file, mdl, "SURFBAND_FILENAME", CS%SurfBandFileName, &
           "Filename of surface Stokes drift input band data.", default="StkSpec.nc")
    case (COUPLER_STRING)! Reserved for coupling
      CS%DataSource = COUPLER
      ! This is just to make something work, but it needs to be read from the wavemodel.
      call get_param(param_file,mdl,"STK_BAND_COUPLER",CS%NumBands,                &
         "STK_BAND_COUPLER is the number of Stokes drift bands in the coupler. "// &
         "This has to be consistent with the number of Stokes drift bands in WW3, "//&
         "or the model will fail.",units='', default=1)
      allocate( CS%WaveNum_Cen(CS%NumBands) )
      allocate( CS%STKx0(G%isdB:G%iedB,G%jsd:G%jed,CS%NumBands))
      allocate( CS%STKy0(G%isdB:G%iedB,G%jsd:G%jed,CS%NumBands))
      CS%WaveNum_Cen(:) = 0.0
      CS%STKx0(:,:,:) = 0.0
      CS%STKy0(:,:,:) = 0.0
      CS%PartitionMode = 0
      call get_param(param_file, mdl, "SURFBAND_WAVENUMBERS", CS%WaveNum_Cen, &
           "Central wavenumbers for surface Stokes drift bands.", &
           units='rad/m', default=0.12566, scale=US%Z_to_m)
    case (INPUT_STRING)! A method to input the Stokes band (globally uniform)
      CS%DataSource = INPUT
      call get_param(param_file,mdl,"SURFBAND_NB",CS%NumBands,              &
         "Prescribe number of wavenumber bands for Stokes drift. "//      &
         "Make sure this is consistnet w/ WAVENUMBERS, STOKES_X, and "// &
         "STOKES_Y, there are no safety checks in the code.",              &
         units='', default=1)
      allocate( CS%WaveNum_Cen(1:CS%NumBands) )
      CS%WaveNum_Cen(:) = 0.0
      allocate( CS%PrescribedSurfStkX(1:CS%NumBands))
      CS%PrescribedSurfStkX(:) = 0.0
      allocate( CS%PrescribedSurfStkY(1:CS%NumBands))
      CS%PrescribedSurfStkY(:) = 0.0
      allocate( CS%STKx0(G%isdB:G%iedB,G%jsd:G%jed,1:CS%NumBands))
      CS%STKx0(:,:,:) = 0.0
      allocate( CS%STKy0(G%isd:G%ied,G%jsdB:G%jedB,1:CS%NumBands))
      CS%STKy0(:,:,:) = 0.0
      CS%PartitionMode = 0
      call get_param(param_file, mdl, "SURFBAND_WAVENUMBERS", CS%WaveNum_Cen, &
           "Central wavenumbers for surface Stokes drift bands.", &
           units='rad/m', default=0.12566, scale=US%Z_to_m)
      call get_param(param_file, mdl, "SURFBAND_STOKES_X", CS%PrescribedSurfStkX, &
           "X-direction surface Stokes drift for bands.", &
           units='m/s', default=0.15, scale=US%m_s_to_L_T)
      call get_param(param_file, mdl, "SURFBAND_STOKES_Y", CS%PrescribedSurfStkY, &
           "Y-direction surface Stokes drift for bands.", &
           units='m/s', default=0.0, scale=US%m_s_to_L_T)
    case default! No method provided
      call MOM_error(FATAL,'Check WAVE_METHOD.')
    end select

  case (DHH85_STRING) !Donelan et al., 1985 spectrum
    CS%WaveMethod = DHH85
    call MOM_error(WARNING,"DHH85 only ever set-up for uniform cases w/"//&
                           " Stokes drift in x-direction.")
    call get_param(param_file, mdl, "DHH85_AGE_FP", CS%WaveAgePeakFreq, &
         "Choose true to use waveage in peak frequency.", &
         units='', default=.false.)
    call get_param(param_file, mdl, "DHH85_AGE", CS%WaveAge, &
         "Wave Age for DHH85 spectrum.", &
         units='', default=1.2)
    call get_param(param_file,mdl,"DHH85_WIND", CS%WaveWind, &
         "Wind speed for DHH85 spectrum.", &
         units='m s-1', default=10.0, scale=US%m_s_to_L_T)
    call get_param(param_file,mdl,"STATIC_DHH85", CS%StaticWaves, &
         "Flag to disable updating DHH85 Stokes drift.", &
          default=.false.)
  case (LF17_STRING)!Li and Fox-Kemper 17 wind-sea Langmuir number
<<<<<<< HEAD
    CS%WaveMethod = LF17
=======
    WaveMethod = LF17
  case (VR12MA_STRING)!Li and Fox-Kemper 16
    WaveMethod = VR12MA
>>>>>>> 997636e3
  case default
    call MOM_error(FATAL,'Check WAVE_METHOD.')
  end select

  ! Langmuir number Options  (Note that CS%LA_FracHBL is set above.)
  call get_param(param_file, mdl, "LA_MISALIGNMENT", CS%LA_Misalignment, &
         "Flag (logical) if using misalignment bt shear and waves in LA", &
         default=.false.)
  call get_param(param_file, mdl, "MIN_LANGMUIR", CS%La_min,    &
         "A minimum value for all Langmuir numbers that is not physical, "//&
         "but is likely only encountered when the wind is very small and "//&
         "therefore its effects should be mostly benign.", units="nondim", &
         default=0.05)

  ! Allocate and initialize
  ! a. Stokes driftProfiles
  allocate(CS%Us_x(G%isdB:G%IedB,G%jsd:G%jed,GV%ke))
  CS%Us_x(:,:,:) = 0.0
  allocate(CS%Us_y(G%isd:G%Ied,G%jsdB:G%jedB,GV%ke))
  CS%Us_y(:,:,:) = 0.0
  ! b. Surface Values
  allocate(CS%US0_x(G%isdB:G%iedB,G%jsd:G%jed))
  CS%US0_x(:,:) = 0.0
  allocate(CS%US0_y(G%isd:G%ied,G%jsdB:G%jedB))
  CS%US0_y(:,:) = 0.0
  ! c. Langmuir number
  allocate(CS%La_SL(G%isc:G%iec,G%jsc:G%jec))
  allocate(CS%La_turb(G%isc:G%iec,G%jsc:G%jec))
  CS%La_SL(:,:) = 0.0
  CS%La_turb (:,:) = 0.0
  ! d. Viscosity for Stokes drift
  if (CS%StokesMixing) then
    allocate(CS%KvS(G%isd:G%Ied,G%jsd:G%jed,GV%ke))
    CS%KvS(:,:,:) = 0.0
  endif

  ! Initialize Wave related outputs
  CS%id_surfacestokes_y = register_diag_field('ocean_model','surface_stokes_y', &
       CS%diag%axesCv1,Time,'Surface Stokes drift (y)', 'm s-1', conversion=US%L_T_to_m_s)
  CS%id_surfacestokes_x = register_diag_field('ocean_model','surface_stokes_x', &
       CS%diag%axesCu1,Time,'Surface Stokes drift (x)', 'm s-1', conversion=US%L_T_to_m_s)
  CS%id_3dstokes_y = register_diag_field('ocean_model','3d_stokes_y', &
       CS%diag%axesCvL,Time,'3d Stokes drift (y)', 'm s-1', conversion=US%L_T_to_m_s)
  CS%id_3dstokes_x = register_diag_field('ocean_model','3d_stokes_x', &
       CS%diag%axesCuL,Time,'3d Stokes drift (x)', 'm s-1', conversion=US%L_T_to_m_s)
  CS%id_La_turb = register_diag_field('ocean_model','La_turbulent', &
       CS%diag%axesT1,Time,'Surface (turbulent) Langmuir number','nondim')

end subroutine MOM_wave_interface_init

!> This interface provides the caller with information from the waves control structure.
subroutine query_wave_properties(CS, NumBands, WaveNumbers, US)
  type(wave_parameters_CS),        pointer     :: CS   !< Wave parameter Control structure
  integer,               optional, intent(out) :: NumBands    !< If present, this returns the number of
                                                       !!< wavenumber partitions in the wave discretization
  real, dimension(:),    optional, intent(out) :: Wavenumbers !< If present this returns the characteristic
                                                       !! wavenumbers of the wave discretization [m-1 or Z-1 ~> m-1]
  type(unit_scale_type), optional, intent(in)  :: US   !< A dimensional unit scaling type that is used to undo
                                                       !! the dimensional scaling of the output variables, if present
  integer :: n

  if (present(NumBands)) NumBands = CS%NumBands
  if (present(Wavenumbers)) then
    if (size(Wavenumbers) < CS%NumBands) call MOM_error(FATAL, "query_wave_properties called "//&
                                "with a Wavenumbers array that is smaller than the number of bands.")
    if (present(US)) then
      do n=1,CS%NumBands ; Wavenumbers(n) = US%m_to_Z * CS%WaveNum_Cen(n) ; enddo
    else
      do n=1,CS%NumBands ; Wavenumbers(n) = CS%WaveNum_Cen(n) ; enddo
    endif
  endif

end subroutine query_wave_properties

!> Subroutine that handles updating of surface wave/Stokes drift related properties
subroutine Update_Surface_Waves(G, GV, US, Day, dt, CS, forces)
  type(wave_parameters_CS), pointer    :: CS  !< Wave parameter Control structure
  type(ocean_grid_type), intent(inout) :: G   !< Grid structure
  type(verticalGrid_type), intent(in)  :: GV  !< Vertical grid structure
  type(unit_scale_type),   intent(in)  :: US  !< A dimensional unit scaling type
  type(time_type),         intent(in)  :: Day !< Current model time
  type(time_type),         intent(in)  :: dt  !< Timestep as a time-type
  type(mech_forcing),      intent(in), optional  :: forces !< MOM_forcing_type
  ! Local variables
  integer :: ii, jj, kk, b
  type(time_type) :: Day_Center

  ! Computing central time of time step
  Day_Center = Day + DT/2

  if (CS%WaveMethod == TESTPROF) then
    ! Do nothing
  elseif (CS%WaveMethod == SURFBANDS) then
    if (CS%DataSource == DATAOVR) then
      call Surface_Bands_by_data_override(day_center, G, GV, US, CS)
    elseif (CS%DataSource == COUPLER) then
      if (.not.present(FORCES)) then
        call MOM_error(FATAL,"The option SURFBAND = COUPLER can not be used with "//&
             "this driver. If you are using a coupled driver with a wave model then "//&
             "check the arguments in the subroutine call to Update_Surface_Waves, "//&
             "otherwise select another option for SURFBAND_SOURCE.")
      endif
      if (size(CS%WaveNum_Cen) /= size(forces%stk_wavenumbers)) then
        call MOM_error(FATAL, "Number of wavenumber bands in WW3 does not match that in MOM6. "//&
             "Make sure that STK_BAND_COUPLER in MOM6 input is equal to the number of bands in "//&
             "ww3_grid.inp, and that your mod_def.ww3 is up to date.")
      endif

      do b=1,CS%NumBands
        CS%WaveNum_Cen(b) = US%Z_to_m * forces%stk_wavenumbers(b)
        !Interpolate from a grid to c grid
        do jj=G%jsc,G%jec
          do II=G%iscB,G%iecB
            CS%STKx0(II,jj,b) = US%m_s_to_L_T*0.5*(forces%UStkb(ii,jj,b)+forces%UStkb(ii+1,jj,b))
          enddo
        enddo
        do JJ=G%jscB, G%jecB
          do ii=G%isc,G%iec
            CS%STKY0(ii,JJ,b) = US%m_s_to_L_T*0.5*(forces%VStkb(ii,jj,b)+forces%VStkb(ii,jj+1,b))
          enddo
        enddo
        call pass_vector(CS%STKx0(:,:,b),CS%STKy0(:,:,b), G%Domain)
      enddo
    elseif (CS%DataSource == INPUT) then
      do b=1,CS%NumBands
        do jj=G%jsd,G%jed
          do II=G%isdB,G%iedB
            CS%STKx0(II,jj,b) = CS%PrescribedSurfStkX(b)
          enddo
        enddo
        do JJ=G%jsdB, G%jedB
          do ii=G%isd,G%ied
            CS%STKY0(ii,JJ,b) = CS%PrescribedSurfStkY(b)
          enddo
        enddo
      enddo
    endif
  endif

end subroutine Update_Surface_Waves

!> Constructs the Stokes Drift profile on the model grid based on
!! desired coupling options
subroutine Update_Stokes_Drift(G, GV, US, CS, h, ustar)
  type(wave_parameters_CS), pointer       :: CS    !< Wave parameter Control structure
  type(ocean_grid_type),    intent(inout) :: G     !< Grid structure
  type(verticalGrid_type),  intent(in)    :: GV    !< Vertical grid structure
  type(unit_scale_type),    intent(in)    :: US    !< A dimensional unit scaling type
  real, dimension(SZI_(G),SZJ_(G),SZK_(GV)), &
                            intent(in)    :: h     !< Thickness [H ~> m or kg m-2]
  real, dimension(SZI_(G),SZJ_(G)), &
                            intent(in)    :: ustar !< Wind friction velocity [Z T-1 ~> m s-1].
  ! Local Variables
  real    :: Top, MidPoint, Bottom ! Positions within the layer [Z ~> m]
  real    :: one_cm     ! One centimeter in the units of wavelengths [Z ~> m]
  real    :: level_thick ! The thickness of each layer [Z ~> m]
  real    :: min_level_thick_avg ! A minimum layer thickness for inclusion in the average [Z ~> m]
  real    :: DecayScale ! A vertical decay scale in the test profile [Z ~> m]
  real    :: CMN_FAC  ! A nondimensional factor [nondim]
  real    :: WN       ! Model wavenumber [Z-1 ~> m-1]
  real    :: UStokes  ! A Stokes drift velocity [L T-1 ~> m s-1]
  real    :: PI       ! 3.1415926535...
  real    :: La       ! The local Langmuir number [nondim]
  integer :: ii, jj, kk, b, iim1, jjm1

  one_cm = 0.01*US%m_to_Z
  min_level_thick_avg = 1.e-3*US%m_to_Z

  ! 1. If Test Profile Option is chosen
  !    Computing mid-point value from surface value and decay wavelength
  if (CS%WaveMethod==TESTPROF) then
    PI = 4.0*atan(1.0)
    DecayScale = 4.*PI / CS%TP_WVL !4pi
    do jj = G%jsd,G%jed
      do II = G%isdB,G%iedB
        IIm1 = max(1,II-1)
        Bottom = 0.0
        MidPoint = 0.0
        do kk = 1,GV%ke
          Top = Bottom
          MidPoint = Bottom - GV%H_to_Z*0.25*(h(II,jj,kk)+h(IIm1,jj,kk))
          Bottom = Bottom - GV%H_to_Z*0.5*(h(II,jj,kk)+h(IIm1,jj,kk))
          CS%Us_x(II,jj,kk) = CS%TP_STKX0*exp(MidPoint*DecayScale)
        enddo
      enddo
    enddo
    do JJ = G%jsdB,G%jedB
      do ii = G%isd,G%ied
        JJm1 = max(1,JJ-1)
        Bottom = 0.0
        MidPoint = 0.0
        do kk = 1,GV%ke
          Top = Bottom
          MidPoint = Bottom - GV%H_to_Z*0.25*(h(ii,JJ,kk)+h(ii,JJm1,kk))
          Bottom = Bottom - GV%H_to_Z*0.5*(h(ii,JJ,kk)+h(ii,JJm1,kk))
          CS%Us_y(ii,JJ,kk) = CS%TP_STKY0*exp(MidPoint*DecayScale)
        enddo
      enddo
    enddo
  ! 2. If Surface Bands is chosen
  !    In wavenumber mode compute integral for layer averaged Stokes drift.
  !    In frequency mode compuate value at midpoint.
  elseif (CS%WaveMethod==SURFBANDS) then
    CS%Us_x(:,:,:) = 0.0
    CS%Us_y(:,:,:) = 0.0
    CS%Us0_x(:,:) = 0.0
    CS%Us0_y(:,:) = 0.0
    ! Computing X direction Stokes drift
    do jj = G%jsd,G%jed
      do II = G%isdB,G%iedB
        ! 1. First compute the surface Stokes drift
        !    by integrating over the partitions.
        do b = 1,CS%NumBands
          if (CS%PartitionMode==0) then
            ! In wavenumber we are averaging over (small) level
            CMN_FAC = (1.0-exp(-one_cm*2.*CS%WaveNum_Cen(b))) / &
                      (one_cm*2.*CS%WaveNum_Cen(b))
            !### For accuracy and numerical stability rewrite this as:
            ! CMN_FAC = one_minus_exp_x(2.*CS%WaveNum_Cen(b)*one_cm)
            ! or maybe just take the limit of vanishing thickness,  CMN_FAC = 1.0
          elseif (CS%PartitionMode==1) then
             ! In frequency we are not averaging over level and taking top
            CMN_FAC = 1.0
          endif
          CS%US0_x(II,jj) = CS%US0_x(II,jj) + CS%STKx0(II,jj,b)*CMN_FAC
        enddo
        ! 2. Second compute the level averaged Stokes drift
        bottom = 0.0
        do kk = 1,GV%ke
          Top = Bottom
          IIm1 = max(II-1,1)
          level_thick = 0.5*GV%H_to_Z*(h(II,jj,kk)+h(IIm1,jj,kk))
          MidPoint = Top - 0.5*level_thick
          Bottom = Top - level_thick
          ! -> Stokes drift in thin layers not averaged.
          if (level_thick>min_level_thick_avg) then
            do b = 1,CS%NumBands
              if (CS%PartitionMode==0) then
                ! In wavenumber we are averaging over level
                CMN_FAC = (exp(Top*2.*CS%WaveNum_Cen(b))-exp(Bottom*2.*CS%WaveNum_Cen(b)))&
                          / ((Top-Bottom)*(2.*CS%WaveNum_Cen(b)))
                !### For accuracy and numerical stability rewrite this as:
                ! CMN_FAC = exp(2.*CS%WaveNum_Cen(b)*Top) * one_minus_exp_x(2.*CS%WaveNum_Cen(b)*level_thick)
              elseif (CS%PartitionMode==1) then
                if (CS%StkLevelMode==0) then
                  ! Take the value at the midpoint
                  CMN_FAC = exp(MidPoint * 2. * CS%Freq_Cen(b)**2 / CS%g_Earth)
                elseif (CS%StkLevelMode==1) then
                  ! Use a numerical integration and then divide by layer thickness
                  WN = CS%Freq_Cen(b)**2 / CS%g_Earth !bgr bug-fix missing g
                  CMN_FAC = (exp(2.*WN*Top)-exp(2.*WN*Bottom)) / (2.*WN*(Top-Bottom))
                  !### For accuracy and numerical stability rewrite this as:
                  ! CMN_FAC = exp(2.*WN*Top) * one_minus_exp_x(2.*WN*level_thick)
                endif
              endif
              CS%US_x(II,jj,kk) = CS%US_x(II,jj,kk) + CS%STKx0(II,jj,b)*CMN_FAC
            enddo
          else
            ! Take the value at the midpoint
            do b = 1,CS%NumBands
              if (CS%PartitionMode==0) then
                CMN_FAC = exp(MidPoint * 2. * CS%WaveNum_Cen(b))
              elseif (CS%PartitionMode==1) then
                CMN_FAC = exp(MidPoint * 2. * CS%Freq_Cen(b)**2 / CS%g_Earth)
              endif
              CS%US_x(II,jj,kk) = CS%US_x(II,jj,kk) + CS%STKx0(II,jj,b)*CMN_FAC
            enddo
          endif
        enddo
      enddo
    enddo
    ! Computing Y direction Stokes drift
    do JJ = G%jsdB,G%jedB
      do ii = G%isd,G%ied
        ! Compute the surface values.
        do b = 1,CS%NumBands
          if (CS%PartitionMode==0) then
            ! In wavenumber we are averaging over (small) level
            CMN_FAC = (1.0-exp(-one_cm*2.*CS%WaveNum_Cen(b))) / &
                      (one_cm*2.*CS%WaveNum_Cen(b))
            !### For accuracy and numerical stability rewrite this as:
            ! CMN_FAC = one_minus_exp_x(2.*CS%WaveNum_Cen(b)*one_cm)
            ! or maybe just take the limit of vanishing thickness,  CMN_FAC = 1.0
          elseif (CS%PartitionMode==1) then
            ! In frequency we are not averaging over level and taking top
            CMN_FAC = 1.0
          endif
          CS%US0_y(ii,JJ) = CS%US0_y(ii,JJ) + CS%STKy0(ii,JJ,b)*CMN_FAC
        enddo
        ! Compute the level averages.
        bottom = 0.0
        do kk = 1,GV%ke
          Top = Bottom
          JJm1 = max(JJ-1,1)
          level_thick = 0.5*GV%H_to_Z*(h(ii,JJ,kk)+h(ii,JJm1,kk))
          MidPoint = Top - 0.5*level_thick
          Bottom = Top - level_thick
          ! -> Stokes drift in thin layers not averaged.
          if (level_thick>min_level_thick_avg) then
            do b = 1,CS%NumBands
              if (CS%PartitionMode==0) then
              ! In wavenumber we are averaging over level
                CMN_FAC = (exp(Top*2.*CS%WaveNum_Cen(b))-exp(Bottom*2.*CS%WaveNum_Cen(b)))&
                          / ((Top-Bottom)*(2.*CS%WaveNum_Cen(b)))
                !### For accuracy and numerical stability rewrite this as:
                ! CMN_FAC = exp(2.*CS%WaveNum_Cen(b)*Top) * one_minus_exp_x(2.*CS%WaveNum_Cen(b)*level_thick)
              elseif (CS%PartitionMode==1) then
                if (CS%StkLevelMode==0) then
                  ! Take the value at the midpoint
                  CMN_FAC = exp(MidPoint * 2. * CS%Freq_Cen(b)**2 / CS%g_Earth)
                elseif (CS%StkLevelMode==1) then
                  ! Use a numerical integration and then divide by layer thickness
                  WN = CS%Freq_Cen(b)**2 / CS%g_Earth !bgr bug-fix missing g
                  CMN_FAC = (exp(2.*WN*Top)-exp(2.*WN*Bottom)) / (2.*WN*(Top-Bottom))
                  !### For accuracy and numerical stability rewrite this as:
                  ! CMN_FAC = exp(2.*WN*Top) * one_minus_exp_x(2.*WN*level_thick)
                endif
              endif
              CS%US_y(ii,JJ,kk) = CS%US_y(ii,JJ,kk) + CS%STKy0(ii,JJ,b)*CMN_FAC
            enddo
          else
            ! Take the value at the midpoint
            do b = 1,CS%NumBands
              if (CS%PartitionMode==0) then
                CMN_FAC = exp(MidPoint*2.*CS%WaveNum_Cen(b))
              elseif (CS%PartitionMode==1) then
                CMN_FAC = exp(MidPoint * 2. * CS%Freq_Cen(b)**2 / CS%g_Earth)
              endif
              CS%US_y(ii,JJ,kk) = CS%US_y(ii,JJ,kk) + CS%STKy0(ii,JJ,b)*CMN_FAC
            enddo
          endif
        enddo
      enddo
    enddo
  elseif (CS%WaveMethod == DHH85) then
    if (.not.(CS%StaticWaves .and. CS%DHH85_is_set)) then
      do jj = G%jsd,G%jed
        do II = G%isdB,G%iedB
          bottom = 0.0
          do kk = 1,GV%ke
            Top = Bottom
            IIm1 = max(II-1,1)
            MidPoint = Top - GV%H_to_Z*0.25*(h(II,jj,kk)+h(IIm1,jj,kk))
            Bottom = Top - GV%H_to_Z*0.5*(h(II,jj,kk)+h(IIm1,jj,kk))
            !bgr note that this is using a u-point ii on h-point ustar
            !    this code has only been previous used for uniform
            !    grid cases.  This needs fixed if DHH85 is used for non
            !    uniform cases.
            call DHH85_mid(GV, US, CS, MidPoint, UStokes)
            ! Putting into x-direction (no option for direction
            CS%US_x(II,jj,kk) = UStokes
          enddo
        enddo
      enddo
      do JJ = G%jsdB,G%jedB
        do ii = G%isd,G%ied
          Bottom = 0.0
          do kk=1, GV%ke
            Top = Bottom
            JJm1 = max(JJ-1,1)
            MidPoint = Bottom - GV%H_to_Z*0.25*(h(ii,JJ,kk)+h(ii,JJm1,kk))
            Bottom = Bottom - GV%H_to_Z*0.5*(h(ii,JJ,kk)+h(ii,JJm1,kk))
            !bgr note that this is using a v-point jj on h-point ustar
            !    this code has only been previous used for uniform
            !    grid cases.  This needs fixed if DHH85 is used for non
            !    uniform cases.
            ! call DHH85_mid(GV, US, CS, Midpoint, UStokes)
            ! Putting into x-direction, so setting y direction to 0
            CS%US_y(ii,JJ,kk) = 0.0
            ! For rotational symmetry there should be the option for this to become = UStokes
            !    bgr - see note above, but this is true
            !          if this is used for anything
            !          other than simple LES comparison
          enddo
        enddo
      enddo
      CS%DHH85_is_set = .true.
    endif
  elseif (WaveMethod==VR12MA) then
    return ! todo
  else! Keep this else, fallback to 0 Stokes drift
    do kk= 1,GV%ke
      do jj = G%jsd,G%jed
        do II = G%isdB,G%iedB
          CS%Us_x(II,jj,kk) = 0.
        enddo
      enddo
      do JJ = G%jsdB,G%jedB
        do ii = G%isd,G%ied
          CS%Us_y(ii,JJ,kk) = 0.
        enddo
      enddo
    enddo
  endif

  ! Turbulent Langmuir number is computed here and available to use anywhere.
  ! SL Langmuir number requires mixing layer depth, and therefore is computed
  ! in the routine it is needed by (e.g. KPP or ePBL).
  do jj = G%jsc, G%jec
    do ii = G%isc,G%iec
      Top = h(ii,jj,1)*GV%H_to_Z
      call get_Langmuir_Number( La, G, GV, US, Top, ustar(ii,jj), ii, jj, &
             H(ii,jj,:),Override_MA=.false.,WAVES=CS)
      CS%La_turb(ii,jj) = La
    enddo
  enddo

  ! Output any desired quantities
  if (CS%id_surfacestokes_y>0) &
    call post_data(CS%id_surfacestokes_y, CS%us0_y, CS%diag)
  if (CS%id_surfacestokes_x>0) &
    call post_data(CS%id_surfacestokes_x, CS%us0_x, CS%diag)
  if (CS%id_3dstokes_y>0) &
    call post_data(CS%id_3dstokes_y, CS%us_y, CS%diag)
  if (CS%id_3dstokes_x>0) &
    call post_data(CS%id_3dstokes_x, CS%us_x, CS%diag)
  if (CS%id_La_turb>0) &
    call post_data(CS%id_La_turb, CS%La_turb, CS%diag)

end subroutine Update_Stokes_Drift

!> Return the value of (1 - exp(-x))/x, using an accurate expression for small values of x.
real function one_minus_exp_x(x)
  real, intent(in) :: x !< The argument of the function ((1 - exp(-x))/x) [nondim]
  real, parameter :: C1_6 = 1.0/6.0
  if (abs(x) <= 2.0e-5) then
    ! The Taylor series expression for exp(-x) gives a more accurate expression for 64-bit reals.
    one_minus_exp_x = 1.0 - x * (0.5 - C1_6*x)
  else
    one_minus_exp_x = (1.0 - exp(-x)) / x
  endif
end function one_minus_exp_x

!> A subroutine to fill the Stokes drift from a NetCDF file
!! using the data_override procedures.
subroutine Surface_Bands_by_data_override(day_center, G, GV, US, CS)
  type(time_type),          intent(in) :: day_center !< Center of timestep
  type(wave_parameters_CS), pointer    :: CS         !< Wave structure
  type(ocean_grid_type), intent(inout) :: G          !< Grid structure
  type(verticalGrid_type),  intent(in) :: GV         !< Vertical grid structure
  type(unit_scale_type),    intent(in) :: US         !< A dimensional unit scaling type

  ! Local variables
  real    :: temp_x(SZI_(G),SZJ_(G)) ! Pseudo-zonal Stokes drift of band at h-points [m s-1]
  real    :: temp_y(SZI_(G),SZJ_(G)) ! Psuedo-meridional Stokes drift of band at h-points [m s-1]
  integer, dimension(4) :: sizes    ! The sizes of the various dimensions of the variable.
  character(len=48) :: dim_name(4)  ! The names of the dimensions of the variable.
  character(len=20) :: varname      ! The name of an input variable for data override.
  real :: PI       ! 3.1415926535...
  logical :: wavenumber_exists
  integer :: ndims, b, i, j

  if (.not.CS%DataOver_initialized) then
    call data_override_init(G%Domain)
    CS%DataOver_initialized = .true.

    if (.not.file_exists(CS%SurfBandFileName)) &
      call MOM_error(FATAL, "MOM_wave_interface is unable to find file "//trim(CS%SurfBandFileName))

    ! Check if input has wavenumber or frequency variables.

    ! Read the number of wavenumber bands in the file, if the variable 'wavenumber' exists.
    call get_var_sizes(CS%SurfBandFileName, 'wavenumber', ndims, sizes, dim_names=dim_name)
    wavenumber_exists = (ndims > -1)

    if (.not.wavenumber_exists) then
      ! Read the number of frequency bands in the file, if the variable 'frequency' exists.
      call get_var_sizes(CS%SurfBandFileName, 'frequency', ndims, sizes, dim_names=dim_name)
      if (ndims < 0) &
        call MOM_error(FATAL, "error finding variable 'wavenumber' or 'frequency' in file "//&
                              trim(CS%SurfBandFileName)//" in MOM_wave_interface.")
    endif

    CS%NUMBANDS = sizes(1)
    ! Allocate the wavenumber bins
    allocate( CS%WaveNum_Cen(CS%NUMBANDS) ) ; CS%WaveNum_Cen(:) = 0.0

    if (wavenumber_exists) then
      ! Wavenumbers found, so this file uses the old method:
      CS%PartitionMode = 0

      ! Reading wavenumber bins
      call read_variable(CS%SurfBandFileName, dim_name(1), CS%WaveNum_Cen, scale=US%Z_to_m)

    else
      ! Frequencies found, so this file uses the newer method:
      CS%PartitionMode = 1

      ! Allocate the frequency bins
      allocate( CS%Freq_Cen(CS%NUMBANDS) ) ; CS%Freq_Cen(:) = 0.0

      ! Reading frequencies
      PI = 4.0*atan(1.0)
      call read_variable(CS%SurfBandFileName, dim_name(1), CS%Freq_Cen, scale=2.*PI*US%T_to_s)

      do B = 1,CS%NumBands
        CS%WaveNum_Cen(b) = CS%Freq_Cen(b)**2 / CS%g_Earth
      enddo
    endif

    if (.not.allocated(CS%STKx0)) then
      allocate( CS%STKx0(G%isdB:G%iedB,G%jsd:G%jed,CS%NUMBANDS) ) ; CS%STKx0(:,:,:) = 0.0
    endif
    if (.not.allocated(CS%STKy0)) then
      allocate( CS%STKy0(G%isd:G%ied,G%jsdB:G%jedB,CS%NUMBANDS) ) ; CS%STKy0(:,:,:) = 0.0
    endif
  endif

  do b = 1,CS%NumBands
    temp_x(:,:) = 0.0
    temp_y(:,:) = 0.0
    varname = '                    '
    write(varname, "(A3,I0)") 'Usx', b
    call data_override('OCN', trim(varname), temp_x, day_center)
    varname = '                    '
    write(varname, "(A3,I0)") 'Usy', b
    call data_override('OCN', trim(varname), temp_y, day_center)
    ! Update halo on h-grid
    call pass_vector(temp_x, temp_y, G%Domain, To_All, AGRID)
    ! Filter land values
    do j = G%jsd,G%jed
      do i = G%Isd,G%Ied
        if (abs(temp_x(i,j)) > 10. .or. abs(temp_y(i,j)) > 10.) then
          ! Assume land-mask and zero out
          temp_x(i,j) = 0.0
          temp_y(i,j) = 0.0
        endif
      enddo
    enddo

    ! Interpolate to u/v grids
    do j = G%jsc,G%jec
      do I = G%IscB,G%IecB
        CS%STKx0(I,j,b) = 0.5 * US%m_s_to_L_T*(temp_x(i,j) + temp_x(i+1,j))
      enddo
    enddo
    do J = G%JscB,G%JecB
      do i = G%isc,G%iec
        CS%STKy0(i,J,b) = 0.5 * US%m_s_to_L_T*(temp_y(i,j) + temp_y(i,j+1))
      enddo
    enddo
  enddo !Closes b-loop

  ! Update halo on u/v grids
  call pass_vector(CS%STKx0(:,:,:), CS%STKy0(:,:,:), G%Domain, To_ALL)

end subroutine Surface_Bands_by_data_override

!> Interface to get Langmuir number based on options stored in wave structure
!!
!! Note this can be called with an unallocated Waves pointer, which is okay if we
!!  want the wind-speed only dependent Langmuir number.  Therefore, we need to be
!!  careful about what we try to access here.
subroutine get_Langmuir_Number( LA, G, GV, US, HBL, ustar, i, j, &
                                H, U_H, V_H, Override_MA, Waves )
  type(ocean_grid_type),   intent(in) :: G  !< Ocean grid structure
  type(verticalGrid_type), intent(in) :: GV !< Ocean vertical grid structure
  type(unit_scale_type),   intent(in) :: US !< A dimensional unit scaling type
  integer, intent(in) :: i      !< Meridional index of h-point
  integer, intent(in) :: j      !< Zonal index of h-point
  real, intent(in)    :: ustar  !< Friction velocity [Z T-1 ~> m s-1].
  real, intent(in)    :: HBL    !< (Positive) thickness of boundary layer [Z ~> m].
  logical, optional,       intent(in) :: Override_MA !< Override to use misalignment in LA
                                !! calculation. This can be used if diagnostic
                                !! LA outputs are desired that are different than
                                !! those used by the dynamical model.
  real, dimension(SZK_(GV)), optional, &
       intent(in)      :: H     !< Grid layer thickness [H ~> m or kg m-2]
  real, dimension(SZK_(GV)), optional, &
       intent(in)      :: U_H   !< Zonal velocity at H point [L T-1 ~> m s-1] or [m s-1]
  real, dimension(SZK_(GV)), optional, &
       intent(in)      :: V_H   !< Meridional velocity at H point [L T-1 ~> m s-1] or [m s-1]
  type(Wave_parameters_CS), &
       pointer         :: Waves !< Surface wave control structure.

  real, intent(out)    :: LA    !< Langmuir number [nondim]

!Local Variables
  real :: Top, bottom, midpoint  ! Positions within each layer [Z ~> m]
  real :: Dpt_LASL         ! Averaging depth for Stokes drift [Z ~> m]
  real :: ShearDirection   ! Shear angular direction from atan2 [radians]
  real :: WaveDirection    ! Wave angular direction from atan2 [radians]
  real :: LA_STKx, LA_STKy, LA_STK ! Stokes velocities in [L T-1 ~> m s-1]
  logical :: ContinueLoop, USE_MA
  real, dimension(SZK_(GV)) :: US_H, VS_H ! Profiles of Stokes velocities [L T-1 ~> m s-1]
  real, allocatable :: StkBand_X(:), StkBand_Y(:) ! Stokes drifts by band [L T-1 ~> m s-1]
  integer :: KK, BB


 ! Compute averaging depth for Stokes drift (negative)
  Dpt_LASL = min(-0.1*US%m_to_Z, -Waves%LA_FracHBL*HBL)

  USE_MA = Waves%LA_Misalignment
  if (present(Override_MA)) USE_MA = Override_MA

  ! If requesting to use misalignment in the Langmuir number compute the Shear Direction
  if (USE_MA) then
    if (.not.(present(H).and.present(U_H).and.present(V_H))) then
      call MOM_error(Fatal,'Get_LA_waves requested to consider misalignment.')
    endif
    ContinueLoop = .true.
    bottom = 0.0
    do kk = 1,GV%ke
      Top = Bottom
      MidPoint = Bottom + GV%H_to_Z*0.5*h(kk)
      Bottom = Bottom + GV%H_to_Z*h(kk)
      if (MidPoint > Dpt_LASL .and. kk > 1 .and. ContinueLoop) then
        ShearDirection = atan2(V_H(1)-V_H(kk),U_H(1)-U_H(kk))
        ContinueLoop = .false.
      endif
    enddo
  endif

  if (Waves%WaveMethod==TESTPROF) then
    do kk = 1,GV%ke
      US_H(kk) = 0.5*(WAVES%US_X(I,j,kk)+WAVES%US_X(I-1,j,kk))
      VS_H(kk) = 0.5*(WAVES%US_Y(i,J,kk)+WAVES%US_Y(i,J-1,kk))
    enddo
    call Get_SL_Average_Prof( GV, Dpt_LASL, H, US_H, LA_STKx)
    call Get_SL_Average_Prof( GV, Dpt_LASL, H, VS_H, LA_STKy)
    LA_STK = sqrt(LA_STKX*LA_STKX+LA_STKY*LA_STKY)
  elseif (Waves%WaveMethod==SURFBANDS) then
    allocate(StkBand_X(WAVES%NumBands), StkBand_Y(WAVES%NumBands))
    do bb = 1,WAVES%NumBands
      StkBand_X(bb) = 0.5*(WAVES%STKx0(I,j,bb)+WAVES%STKx0(I-1,j,bb))
      StkBand_Y(bb) = 0.5*(WAVES%STKy0(i,J,bb)+WAVES%STKy0(i,J-1,bb))
    enddo
    call Get_SL_Average_Band(GV, Dpt_LASL, WAVES%NumBands, WAVES%WaveNum_Cen, StkBand_X, LA_STKx )
    call Get_SL_Average_Band(GV, Dpt_LASL, WAVES%NumBands, WAVES%WaveNum_Cen, StkBand_Y, LA_STKy )
    LA_STK = sqrt(LA_STKX**2 + LA_STKY**2)
    deallocate(StkBand_X, StkBand_Y)
  elseif (Waves%WaveMethod==DHH85) then
    ! Temporarily integrating profile rather than spectrum for simplicity
    do kk = 1,GV%ke
      US_H(kk) = 0.5*(WAVES%US_X(I,j,kk)+WAVES%US_X(I-1,j,kk))
      VS_H(kk) = 0.5*(WAVES%US_Y(i,J,kk)+WAVES%US_Y(i,J-1,kk))
    enddo
    call Get_SL_Average_Prof( GV, Dpt_LASL, H, US_H, LA_STKx)
    call Get_SL_Average_Prof( GV, Dpt_LASL, H, VS_H, LA_STKy)
    LA_STK = sqrt(LA_STKX**2 + LA_STKY**2)
  elseif (Waves%WaveMethod==LF17) then
    call get_StokesSL_LiFoxKemper(ustar, hbl*Waves%LA_FracHBL, GV, US, Waves, LA_STK, LA)
  elseif (Waves%WaveMethod==Null_WaveMethod) then
    call MOM_error(FATAL, "Get_Langmuir_number called without defining a WaveMethod. "//&
                          "Suggest to make sure USE_LT is set/overridden to False or "//&
                          "choose a wave method (or set USE_LA_LI2016 to use statistical "//&
                          "waves.")
  endif

  if (.not.(Waves%WaveMethod==LF17)) then
    ! This is an arbitrary lower bound on Langmuir number.
    ! We shouldn't expect values lower than this, but
    ! there is also no good reason to cap it here other then
    ! to prevent large enhancements in unconstrained parts of
    ! the curve fit parameterizations.
    ! Note the dimensional constant background Stokes velocity of 10^-10 m s-1.
    LA = max(WAVES%La_min, sqrt(US%Z_to_L*ustar / (LA_STK + 1.e-10*US%m_s_to_L_T)))
  endif

  if (Use_MA) then
    WaveDirection = atan2(LA_STKy, LA_STKx)
    LA = LA / sqrt(max(1.e-8, cos( WaveDirection - ShearDirection)))
  endif

end subroutine get_Langmuir_Number

!> Get SL averaged Stokes drift from Li/FK 17 method
!!
!! Original description:
!! - This function returns the enhancement factor, given the 10-meter
!!   wind [m s-1], friction velocity [m s-1] and the boundary layer depth [m].
!!
!! Update (Jan/25):
!! - Converted from function to subroutine, now returns Langmuir number.
!! - Computs 10m wind internally, so only ustar and hbl need passed to
!!   subroutine.
!!
!! Qing Li, 160606
!! - BGR port from CVMix to MOM6 Jan/25/2017
!! - BGR change output to LA from Efactor
!! - BGR remove u10 input
!! - BGR note: fixed parameter values should be changed to "get_params"
subroutine get_StokesSL_LiFoxKemper(ustar, hbl, GV, US, CS, UStokes_SL, LA)
  real, intent(in)  :: ustar !< water-side surface friction velocity [Z T-1 ~> m s-1].
  real, intent(in)  :: hbl   !< boundary layer depth [Z ~> m].
  type(verticalGrid_type), intent(in) :: GV !< Ocean vertical grid structure
  type(unit_scale_type),   intent(in) :: US !< A dimensional unit scaling type
  type(wave_parameters_CS), pointer   :: CS  !< Wave parameter Control structure
  real, intent(out) :: UStokes_SL !< Surface layer averaged Stokes drift [L T-1 ~> m s-1]
  real, intent(out) :: LA    !< Langmuir number
  ! Local variables
  ! parameters
  real, parameter :: &
       ! ratio of U19.5 to U10 (Holthuijsen, 2007) [nondim]
       u19p5_to_u10 = 1.075, &
       ! ratio of mean frequency to peak frequency for
       ! Pierson-Moskowitz spectrum (Webb, 2011) [nondim]
       fm_into_fp = 1.296, &
       ! ratio of surface Stokes drift to U10 [nondim]
       us_to_u10 = 0.0162, &
       ! loss ratio of Stokes transport [nondim]
       r_loss = 0.667
  real :: UStokes  ! The surface Stokes drift [L T-1 ~> m s-1]
  real :: hm0      ! The significant wave height [Z ~> m]
  real :: fm       ! The mean wave frequency [T-1 ~> s-1]
  real :: fp       ! The peak wave frequency [T-1 ~> s-1]
  real :: kphil    ! A peak wavenumber in the Phillips spectrum [Z-1 ~> m-1]
  real :: kstar    ! A rescaled wavenumber? [Z-1 ~> m-1]
  real :: vstokes  ! The total Stokes transport [Z L T-1 ~> m2 s-1]
  real :: z0       ! The boundary layer depth [Z ~> m]
  real :: z0i      ! The inverse of theboundary layer depth [Z-1 ~> m-1]
  real :: r1, r2, r3, r4  ! Nondimensional ratios [nondim]
  real :: r5       ! A single expression that combines r3 and r4 [nondim]
  real :: root_2kz ! The square root of twice the peak wavenumber times the
                   ! boundary layer depth [nondim]
  real :: u10      ! The 10 m wind speed [L T-1 ~> m s-1]
  real :: PI       ! 3.1415926535...

  PI = 4.0*atan(1.0)
  UStokes_sl = 0.0
  LA = 1.e8
  if (ustar > 0.0) then
    ! This code should be revised to minimize the number of divisions and cancel out common factors.

    ! Computing u10 based on u_star and COARE 3.5 relationships
    call ust_2_u10_coare3p5(ustar*sqrt(GV%Rho0/(1.225*US%kg_m3_to_R)), u10, GV, US, CS)
    ! surface Stokes drift
    UStokes = us_to_u10*u10
    !
    ! significant wave height from Pierson-Moskowitz spectrum (Bouws, 1998)
    hm0 = 0.0246*US%m_to_Z*US%L_T_to_m_s**2 * u10**2
    !
    ! peak frequency (PM, Bouws, 1998)
    fp = 0.877 * (US%L_to_Z*GV%g_Earth) / (2.0 * PI * u19p5_to_u10 * u10)
    !
    ! mean frequency
    fm = fm_into_fp * fp
    !
    ! total Stokes transport (a factor r_loss is applied to account
    !  for the effect of directional spreading, multidirectional waves
    !  and the use of PM peak frequency and PM significant wave height
    !  on estimating the Stokes transport)
    vstokes = 0.125 * PI * r_loss * US%Z_to_L * fm * hm0**2
    !
    ! the general peak wavenumber for Phillips' spectrum
    ! (Breivik et al., 2016) with correction of directional spreading
    kphil = 0.176 * UStokes / vstokes
    !
    ! surface layer averaged Stokes drift with Stokes drift profile
    ! estimated from Phillips' spectrum (Breivik et al., 2016)
    ! the directional spreading effect from Webb and Fox-Kemper, 2015
    ! is also included
    kstar = kphil * 2.56
    ! surface layer
    z0 = abs(hbl)
    z0i = 1.0 / z0

    ! Combining all of the expressions above gives kPhil as the following
    ! where the first two lines are just a constant:
    ! kPhil =  ((0.176 * us_to_u10 * u19p5_to_u10) / &
    !              (0.5*0.125 * r_loss * fm_into_fp * 0.877 * 0.0246**2)) * &
    !              (US%T_to_s*US%m_s_to_L_T)**2 / (CS%g_Earth * u10**2)

    ! Terms 1 to 4, as written in the appendix of Li et al. (2017)
    r1 = ( 0.151 / kphil * z0i - 0.84 ) * &
         ( 1.0 - exp(-2.0 * kphil * z0) )
    r2 = -( 0.84 + 0.0591 / kphil * z0i ) * &
         sqrt( 2.0 * PI * kphil * z0 ) * &
         erfc( sqrt( 2.0 * kphil * z0 ) )
    r3 = ( 0.0632 / kstar * z0i + 0.125 ) * &
         (1.0 - exp(-2.0 * kstar * z0) )
    r4 = ( 0.125 + 0.0946 / kstar * z0i ) * &
         sqrt( 2.0 * PI * kstar * z0) * &
         erfc( sqrt( 2.0 * kstar * z0 ) )
    UStokes_sl = UStokes * (0.715 + r1 + r2 + r3 + r4)

    ! The following is equivalent to the code above, but avoids singularities
!    r1 = ( 0.302 - 1.68*kphil*z0 ) * one_minus_exp_x(2.0*kphil * z0)
!    r3 = ( 0.1264 + 0.64*kphil*z0 ) * one_minus_exp_x(5.12*kphil * z0)
!    root_2kz = sqrt(2.0 * kphil * z0)
!    ! r2 = -( 0.84 + 0.0591*2.0 / (root_2kz**2) ) * sqrt(PI) * root_2kz * erfc( root_2kz )
!    ! r4 = ( 0.2 + 0.059125*2.0 / (root_2kz**2) ) * sqrt(PI)* root_2kz * erfc( 1.6 * root_2kz )
!
!    ! r5 = r2 + r4 (with a small correction to one coefficient to avoid a singularity when z0 = 0):
!    ! The correction leads to <1% relative differences in (r2+r4) for root_2kz > 0.05, but without
!    ! it the values of r2 + r4 are qualitatively wrong (>50% errors) for root_2kz < 0.0015 .
!    !   It has been verified that these two expressions for r5 are the same to 6 decimal places for
!    ! root_2kz  between 1e-10 and 1e-3, but that the first one degrades for smaller values.
!    if (root_2kz > 1e-3) then
!      r5 = sqrt(PI) * (root_2kz * (-0.84 * erfc(root_2kz) + 0.2 * erfc(1.6*root_2kz)) + &
!                       0.1182 * (erfc(1.6*root_2kz) - erfc(root_2kz)) / root_2kz)
!    else
!      ! It is more accurate to replace erf with the first two terms of its Taylor series
!      !  erf(z) = (2/sqrt(pi)) * z * (1. - (1/3)*z**2 + (1/10)*z**4 - (1/42)*z**6 + ...)
!      ! and then cancel or combine common terms and drop negligibly small terms.
!      r5 = -0.64*sqrt(PI)*root_2kz + (-0.14184 + 1.0839648 * root_2kz**2)
!    endif
!    UStokes_sl = UStokes * (0.715 + ((r1 + r2) + r5))

    if (UStokes_sl /= 0.0) LA = sqrt(US%Z_to_L*ustar / UStokes_sl)
  endif

end subroutine Get_StokesSL_LiFoxKemper

!> Get SL Averaged Stokes drift from a Stokes drift Profile
subroutine Get_SL_Average_Prof( GV, AvgDepth, H, Profile, Average )
  type(verticalGrid_type),  &
       intent(in)   :: GV       !< Ocean vertical grid structure
  real, intent(in)  :: AvgDepth !< Depth to average over (negative) [Z ~> m].
  real, dimension(SZK_(GV)), &
       intent(in)   :: H        !< Grid thickness [H ~> m or kg m-2]
  real, dimension(SZK_(GV)), &
       intent(in)   :: Profile  !< Profile of quantity to be averaged [arbitrary]
                                !! (used here for Stokes drift)
  real, intent(out) :: Average  !< Output quantity averaged over depth AvgDepth [arbitrary]
                                !! (used here for Stokes drift)
  !Local variables
  real :: top, midpoint, bottom ! Depths, negative downward [Z ~> m].
  real :: Sum
  integer :: kk

  ! Initializing sum
  Sum = 0.0

  ! Integrate
  bottom = 0.0
  do kk = 1, GV%ke
    Top = Bottom
    MidPoint = Bottom - GV%H_to_Z * 0.5*h(kk)
    Bottom = Bottom - GV%H_to_Z * h(kk)
    if (AvgDepth < Bottom) then ! The whole cell is within H_LA
      Sum = Sum + Profile(kk) * (GV%H_to_Z * H(kk))
    elseif (AvgDepth < Top) then ! A partial cell is within H_LA
      Sum = Sum + Profile(kk) * (Top-AvgDepth)
      exit
    else
      exit
    endif
  enddo

  ! Divide by AvgDepth or the depth in the column, whichever is smaller.
  if (abs(AvgDepth) <= abs(Bottom)) then
    Average = Sum / abs(AvgDepth)
  elseif (abs(Bottom) > 0.0) then
    Average = Sum / abs(Bottom)
  else
    Average = 0.0
  endif

end subroutine Get_SL_Average_Prof

!> Get SL averaged Stokes drift from the banded Spectrum method
subroutine Get_SL_Average_Band( GV, AvgDepth, NB, WaveNumbers, SurfStokes, Average )
  type(verticalGrid_type),  &
       intent(in)     :: GV          !< Ocean vertical grid
  real, intent(in)    :: AvgDepth    !< Depth to average over [Z ~> m].
  integer, intent(in) :: NB          !< Number of bands used
  real, dimension(NB), &
       intent(in)     :: WaveNumbers !< Wavenumber corresponding to each band [Z-1 ~> m-1]
  real, dimension(NB), &
       intent(in)     :: SurfStokes  !< Surface Stokes drift for each band [L T-1 ~> m s-1]
  real, intent(out)   :: Average     !< Output average Stokes drift over depth AvgDepth [L T-1 ~> m s-1]

  ! Local variables
  integer :: bb

  ! Loop over bands
  Average = 0.0
  do bb = 1, NB
    ! Factor includes analytical integration of e(2kz)
    !  - divided by (-H_LA) to get average from integral.
    Average = Average + SurfStokes(BB) * &
              (1.-EXP(-abs(AvgDepth * 2.0 * WaveNumbers(BB)))) / &
              abs(AvgDepth * 2.0 * WaveNumbers(BB))

    ! For accuracy when AvgDepth is small change the above to:
    ! Average = Average + SurfStokes(BB) * one_minus_exp_x(abs(AvgDepth * 2.0 * WaveNumbers(BB)))
  enddo

end subroutine Get_SL_Average_Band

!> Compute the Stokes drift at a given depth
!!
!! Taken from Qing Li (Brown)
!! use for comparing MOM6 simulation to his LES
!! computed at z mid point (I think) and not depth averaged.
!! Should be fine to integrate in frequency from 0.1 to sqrt(-0.2*grav*2pi/dz
subroutine DHH85_mid(GV, US, CS, zpt, UStokes)
  type(verticalGrid_type), intent(in)  :: GV  !< Ocean vertical grid
  type(unit_scale_type),   intent(in)  :: US  !< A dimensional unit scaling type
  type(wave_parameters_CS), pointer    :: CS  !< Wave parameter Control structure
  real, intent(in)  :: zpt   !< Depth to get Stokes drift [Z ~> m].
  real, intent(out) :: UStokes !< Stokes drift [L T-1 ~> m s-1]
  !
  real :: ann, Bnn, Snn, Cnn, Dnn ! Nondimensional factors [nondim]
  real :: omega_peak ! The peak wave frequency [T-1 ~> s-1]
  real :: omega      ! The average frequency in the band [T-1 ~> s-1]
  real :: domega     ! The width in frequency of the band [T-1 ~> s-1]
  real :: omega_min  ! The minimum wave frequency [T-1 ~> s-1]
  real :: omega_max  ! The maximum wave frequency [T-1 ~> s-1]
  real :: u10        ! The wind speed for this spectrum [Z T-1 ~> m s-1]
  real :: wavespec   ! The wave spectrum [L Z T ~> m2 s]
  real :: Stokes     ! The Stokes displacement per cycle [L ~> m]
  real :: PI         ! 3.1415926535...
  integer :: Nomega  ! The number of wavenumber bands
  integer :: OI

  u10 = CS%WaveWind*US%L_to_Z

  !/
  omega_min = 0.1*US%T_to_s ! Hz
  ! Cut off at 30cm for now...
  omega_max = 10.*US%T_to_s ! ~sqrt(0.2*g_Earth*2*pi/0.3)
  NOmega = 1000
  domega = (omega_max-omega_min)/real(NOmega)

  !
  if (CS%WaveAgePeakFreq) then
    omega_peak = CS%g_Earth / (CS%WaveAge * u10)
  else
    PI = 4.0*atan(1.0)
    omega_peak = 2. * PI * 0.13 * CS%g_Earth / u10
  endif
  !/
  Ann = 0.006 * CS%WaveAge**(-0.55)
  Bnn = 1.0
  Snn = 0.08 * (1.0 + 4.0 * CS%WaveAge**3)
  Cnn = 1.7
  if (CS%WaveAge < 1.) then
    Cnn = Cnn - 6.0*log10(CS%WaveAge)
  endif
  !/
  UStokes = 0.0
  omega = omega_min + 0.5*domega
  do oi = 1,nomega-1
    Dnn = exp ( -0.5 * (omega-omega_peak)**2 / (Snn**2 * omega_peak**2) )
    ! wavespec units = m2s
    wavespec = US%Z_to_L * (Ann * CS%g_Earth**2 / (omega_peak*omega**4 ) ) * &
               exp(-bnn*(omega_peak/omega)**4)*Cnn**Dnn
    ! Stokes units m  (multiply by frequency range for units of m/s)
    Stokes = 2.0 * wavespec * omega**3 * &
         exp( 2.0 * omega**2 * zpt / CS%g_Earth) / CS%g_Earth
    UStokes = UStokes + Stokes*domega
    omega = omega + domega
  enddo

end subroutine DHH85_mid

!> Explicit solver for Stokes mixing.
!! Still in development do not use.
subroutine StokesMixing(G, GV, dt, h, u, v, Waves )
  type(ocean_grid_type), &
       intent(in)    :: G     !< Ocean grid
  type(verticalGrid_type), &
       intent(in)    :: GV    !< Ocean vertical grid
  real, intent(in)   :: dt    !< Time step of MOM6 [T ~> s] for explicit solver
  real, dimension(SZI_(G),SZJ_(G),SZK_(GV)), &
       intent(in)    :: h     !< Layer thicknesses [H ~> m or kg m-2]
  real, dimension(SZIB_(G),SZJ_(G),SZK_(GV)), &
       intent(inout) :: u     !< Velocity i-component [L T-1 ~> m s-1]
  real, dimension(SZI_(G),SZJB_(G),SZK_(GV)), &
       intent(inout) :: v     !< Velocity j-component [L T-1 ~> m s-1]
  type(Wave_parameters_CS), &
       pointer       :: Waves !< Surface wave related control structure.
  ! Local variables
  real :: dTauUp, dTauDn ! Vertical momentum fluxes [Z L T-2 ~> m2 s-2]
  real :: h_Lay  ! The layer thickness at a velocity point [Z ~> m].
  integer :: i,j,k

! This is a template to think about down-Stokes mixing.
! This is not ready for use...

  do k = 1, GV%ke
    do j = G%jsc, G%jec
      do I = G%iscB, G%iecB
        h_lay = GV%H_to_Z*0.5*(h(i,j,k)+h(i+1,j,k))
        dTauUp = 0.0
        if (k > 1) &
          dTauUp = 0.5*(waves%Kvs(i,j,k)+waves%Kvs(i+1,j,k)) * &
               (waves%us_x(i,j,k-1)-waves%us_x(i,j,k)) / &
               (0.5*(h_lay + GV%H_to_Z*0.5*(h(i,j,k-1)+h(i+1,j,k-1)) ))
        dTauDn = 0.0
        if (k < GV%ke-1) &
          dTauDn = 0.5*(waves%Kvs(i,j,k+1)+waves%Kvs(i+1,j,k+1)) * &
               (waves%us_x(i,j,k)-waves%us_x(i,j,k+1)) / &
               (0.5*(h_lay + GV%H_to_Z*0.5*(h(i,j,k+1)+h(i+1,j,k+1)) ))
        u(i,j,k) = u(i,j,k) + dt * (dTauUp-dTauDn) / h_Lay
      enddo
    enddo
  enddo

  do k = 1, GV%ke
    do J = G%jscB, G%jecB
      do i = G%isc, G%iec
        h_Lay = GV%H_to_Z*0.5*(h(i,j,k)+h(i,j+1,k))
        dTauUp = 0.
        if (k > 1) &
          dTauUp = 0.5*(waves%Kvs(i,j,k)+waves%Kvs(i,j+1,k)) * &
               (waves%us_y(i,j,k-1)-waves%us_y(i,j,k)) / &
               (0.5*(h_lay + GV%H_to_Z*0.5*(h(i,j,k-1)+h(i,j+1,k-1)) ))
        dTauDn = 0.0
        if (k < GV%ke-1) &
          dTauDn =0.5*(waves%Kvs(i,j,k+1)+waves%Kvs(i,j+1,k+1)) * &
               (waves%us_y(i,j,k)-waves%us_y(i,j,k+1)) / &
               (0.5*(h_lay + GV%H_to_Z*0.5*(h(i,j,k+1)+h(i,j+1,k+1)) ))
        v(i,J,k) = v(i,J,k) + dt * (dTauUp-dTauDn) / h_Lay
      enddo
    enddo
  enddo

end subroutine StokesMixing

!> Solver to add Coriolis-Stokes to model
!! Still in development and not meant for general use.
!! Can be activated (with code intervention) for LES comparison
!! CHECK THAT RIGHT TIMESTEP IS PASSED IF YOU USE THIS**
!!
!! Not accessed in the standard code.
subroutine CoriolisStokes(G, GV, dt, h, u, v, WAVES, US)
  type(ocean_grid_type), &
       intent(in)    :: G     !< Ocean grid
  type(verticalGrid_type), &
       intent(in)   :: GV     !< Ocean vertical grid
  real, intent(in)  :: dt     !< Time step of MOM6 [T ~> s]
  real, dimension(SZI_(G),SZJ_(G),SZK_(GV)), &
       intent(in)    :: h     !< Layer thicknesses [H ~> m or kg m-2]
  real, dimension(SZIB_(G),SZJ_(G),SZK_(GV)), &
       intent(inout) :: u     !< Velocity i-component [L T-1 ~> m s-1]
  real, dimension(SZI_(G),SZJB_(G),SZK_(GV)), &
       intent(inout) :: v     !< Velocity j-component [L T-1 ~> m s-1]
  type(Wave_parameters_CS), &
       pointer       :: Waves !< Surface wave related control structure.
  type(unit_scale_type),   intent(in) :: US     !< A dimensional unit scaling type
  ! Local variables
  real :: DVel ! A rescaled velocity change [L T-2 ~> m s-2]
  integer :: i,j,k

  do k = 1, GV%ke
    do j = G%jsc, G%jec
      do I = G%iscB, G%iecB
        DVel = 0.25*(WAVES%us_y(i,j+1,k)+WAVES%us_y(i-1,j+1,k))*G%CoriolisBu(i,j+1) + &
               0.25*(WAVES%us_y(i,j,k)+WAVES%us_y(i-1,j,k))*G%CoriolisBu(i,j)
        u(I,j,k) = u(I,j,k) + DVEL*dt
      enddo
    enddo
  enddo

  do k = 1, GV%ke
    do J = G%jscB, G%jecB
      do i = G%isc, G%iec
        DVel = 0.25*(WAVES%us_x(i+1,j,k)+WAVES%us_x(i+1,j-1,k))*G%CoriolisBu(i+1,j) + &
               0.25*(WAVES%us_x(i,j,k)+WAVES%us_x(i,j-1,k))*G%CoriolisBu(i,j)
        v(i,J,k) = v(i,j,k) - DVEL*dt
      enddo
    enddo
  enddo
end subroutine CoriolisStokes

!> Computes wind speed from ustar_air based on COARE 3.5 Cd relationship
!! Probably doesn't belong in this module, but it is used here to estimate
!! wind speed for wind-wave relationships.  Should be a fine way to estimate
!! the neutral wind-speed as written here.
subroutine ust_2_u10_coare3p5(USTair, U10, GV, US, CS)
  real, intent(in)                    :: USTair !< Wind friction velocity [Z T-1 ~> m s-1]
  real, intent(out)                   :: U10    !< 10-m neutral wind speed [L T-1 ~> m s-1]
  type(verticalGrid_type), intent(in) :: GV     !< vertical grid type
  type(unit_scale_type),   intent(in) :: US     !< A dimensional unit scaling type
  type(wave_parameters_CS), pointer   :: CS     !< Wave parameter Control structure

  ! Local variables
  real, parameter :: vonkar = 0.4 ! Should access a get_param von karman
  real :: nu    ! The viscosity of air [Z2 T-1 ~> m2 s-1]
  real :: z0sm, z0, z0rough  ! Roughness lengths [Z ~> m]
  real :: u10a  ! The previous guess for u10 [L T-1 ~> m s-1]
  real :: alpha ! A nondimensional factor in a parameterization [nondim]
  real :: CD    ! The drag coefficient [nondim]
  integer :: CT

  ! Uses empirical formula for z0 to convert ustar_air to u10 based on the
  !  COARE 3.5 paper (Edson et al., 2013)
  ! alpha=m*U10+b
  ! Note in Edson et al. 2013, eq. 13 m is given as 0.017.  However,
  ! m=0.0017 reproduces the curve in their figure 6.

  nu = 1.0e-6*US%m2_s_to_Z2_T ! Should access a get_param for air-viscosity

  z0sm = 0.11 * nu / USTair ! Compute z0smooth from ustar guess
  u10 = US%Z_to_L*USTair / sqrt(0.001)  ! Guess for u10
  ! For efficiency change the line above to USTair * sqrt(1000.0) or USTair * 31.6227766 .
  u10a = 1000.0*US%m_s_to_L_T ! An insanely large upper bound for u10.

  CT=0
  do while (abs(u10a/u10 - 1.) > 0.001)  ! Change this to (abs(u10a - u10) > 0.001*u10) for efficiency.
    CT=CT+1
    u10a = u10
    alpha = min(0.028, 0.0017*US%L_T_to_m_s * u10 - 0.005)
    z0rough = alpha * (US%Z_to_L*USTair)**2 / GV%g_Earth ! Compute z0rough from ustar guess
    z0 = z0sm + z0rough
    CD = ( vonkar / log(10.*US%m_to_Z / z0) )**2 ! Compute CD from derived roughness
    u10 = US%Z_to_L*USTair/sqrt(CD)  ! Compute new u10 from derived CD, while loop
                           ! ends and checks for convergence...CT counter
                           ! makes sure loop doesn't run away if function
                           ! doesn't converge.  This code was produced offline
                           ! and converged rapidly (e.g. 2 cycles)
                           ! for ustar=0.0001:0.0001:10.
    if (CT>20) then
      u10 = US%Z_to_L*USTair/sqrt(0.0015) ! I don't expect to get here, but just
                              !  in case it will output a reasonable value.
      exit
    endif
  enddo

end subroutine ust_2_u10_coare3p5

!> Clear pointers, deallocate memory
subroutine Waves_end(CS)
  type(wave_parameters_CS), pointer :: CS !< Control structure

  if (allocated(CS%WaveNum_Cen)) deallocate( CS%WaveNum_Cen )
  if (allocated(CS%Freq_Cen))    deallocate( CS%Freq_Cen )
  if (allocated(CS%Us_x))        deallocate( CS%Us_x )
  if (allocated(CS%Us_y))        deallocate( CS%Us_y )
  if (allocated(CS%La_SL))       deallocate( CS%La_SL )
  if (allocated(CS%La_turb))     deallocate( CS%La_turb )
  if (allocated(CS%STKx0))       deallocate( CS%STKx0 )
  if (allocated(CS%STKy0))       deallocate( CS%STKy0 )
  if (allocated(CS%KvS))         deallocate( CS%KvS )
  if (allocated(CS%Us0_y))       deallocate( CS%Us0_y )
  if (allocated(CS%Us0_x))       deallocate( CS%Us0_x )

  deallocate( CS )

end subroutine Waves_end

!> \namespace  mom_wave_interface
!!
!! \author Brandon Reichl, 2018.
!!
!! This module should be moved as wave coupling progresses and
!! likely will should mirror the iceberg or sea-ice model set-up.
!!
!! This module is meant to contain the routines to read in and
!! interpret surface wave data for MOM6. In its original form, the
!! capabilities include setting the Stokes drift in the model (from a
!! variety of sources including prescribed, empirical, and input
!! files).  In short order, the plan is to also ammend the subroutine
!! to accept Stokes drift information from an external coupler.
!! Eventually, it will be necessary to break this file apart so that
!! general wave information may be stored in the control structure
!! and the Stokes drift effect can be isolated from processes such as
!! sea-state dependent momentum fluxes, gas fluxes, and other wave
!! related air-sea interaction and boundary layer phenomenon.
!!
!! The Stokes drift are stored on the C-grid with the conventional
!! protocol to interpolate to the h-grid to compute Langmuir number,
!! the primary quantity needed for Langmuir turbulence
!! parameterizations in both the ePBL and KPP approach.  This module
!! also computes full 3d Stokes drift profiles, which will be useful
!! if second-order type boundary layer parameterizations are
!! implemented (perhaps via GOTM, work in progress).

end module MOM_wave_interface<|MERGE_RESOLUTION|>--- conflicted
+++ resolved
@@ -171,70 +171,12 @@
 
 end type wave_parameters_CS
 
-<<<<<<< HEAD
 ! Switches needed in import_stokes_drift
 !>@{ Enumeration values for the wave method
-integer, parameter :: TESTPROF = 0, SURFBANDS = 1, DHH85 = 2, LF17 = 3, NULL_WaveMethod = -99
+integer, parameter :: TESTPROF = 0, SURFBANDS = 1, DHH85 = 2, LF17 = 3, VR12MA = 4, NULL_WaveMethod = -99
 !>@}
 !>@{ Enumeration values for the wave data source
 integer, parameter :: DATAOVR = 1, COUPLER = 2, INPUT = 3
-=======
-! Options not needed outside of this module
-
-integer :: WaveMethod=-99 !< Options for including wave information
-                          !! Valid (tested) choices are:
-                          !!   0 - Test Profile
-                          !!   1 - Surface Stokes Drift Bands
-                          !!   2 - DHH85
-                          !!   3 - LF17
-                          !!   4 - VR12MA
-                          !! -99 - No waves computed, but empirical Langmuir number used.
-                          !! \todo Module variable! Move into a control structure.
-
-! Options if WaveMethod is Surface Stokes Drift Bands (1)
-integer, public :: PartitionMode !< Method for partition mode (meant to check input)
-                                 !! 0 - wavenumbers
-                                 !! 1 - frequencies
-                                 !! \todo Module variable! Move into a control structure.
-integer :: DataSource !< Integer that specifies where the Model Looks for Data
-                      !! Valid choices are:
-                      !! 1 - FMS DataOverride Routine
-                      !! 2 - Reserved For Coupler
-                      !! 3 - User input (fixed values, useful for 1d testing)
-                      !! \todo Module variable! Move into a control structure.
-
-! Options if using FMS DataOverride Routine
-character(len=40)  :: SurfBandFileName !< Filename if using DataOverride
-                                       !! \todo Module variable! Move into a control structure.
-logical :: dataoverrideisinitialized !< Flag for DataOverride Initialization
-                                     !! \todo Module variable! Move into a control structure.
-
-! Options for computing Langmuir number
-real :: LA_FracHBL         !< Fraction of OSBL for averaging Langmuir number
-                           !! \todo Module variable! Move into a control structure.
-logical :: LA_Misalignment = .false. !< Flag to use misalignment in Langmuir number
-                                     !! \todo Module variable! Move into a control structure.
-
-! This include declares and sets the variable "version".
-#include "version_variable.h"
-
-character(len=40)  :: mdl = "MOM_wave_interface" !< This module's name.
-
-!>@{ Undocumented parameters.
-!! \todo These module variables need to be documented as static/private variables or moved
-!! into a control structure.
-! Switches needed in import_stokes_drift
-integer, parameter :: TESTPROF = 0, SURFBANDS = 1, &
-                      DHH85 = 2, LF17 = 3, VR12MA = 4, NULL_WaveMethod=-99, &
-                      DATAOVR = 1, COUPLER = 2, INPUT = 3
-
-! Options For Test Prof
-Real    :: TP_STKX0, TP_STKY0, TP_WVL
-logical :: WaveAgePeakFreq ! Flag to use W
-logical :: StaticWaves, DHH85_Is_Set
-real    :: WaveAge, WaveWind
-real    :: PI
->>>>>>> 997636e3
 !>@}
 
 contains
@@ -444,13 +386,9 @@
          "Flag to disable updating DHH85 Stokes drift.", &
           default=.false.)
   case (LF17_STRING)!Li and Fox-Kemper 17 wind-sea Langmuir number
-<<<<<<< HEAD
     CS%WaveMethod = LF17
-=======
-    WaveMethod = LF17
   case (VR12MA_STRING)!Li and Fox-Kemper 16
-    WaveMethod = VR12MA
->>>>>>> 997636e3
+    CS%WaveMethod = VR12MA
   case default
     call MOM_error(FATAL,'Check WAVE_METHOD.')
   end select
@@ -829,7 +767,7 @@
       enddo
       CS%DHH85_is_set = .true.
     endif
-  elseif (WaveMethod==VR12MA) then
+  elseif (CS%WaveMethod==VR12MA) then
     return ! todo
   else! Keep this else, fallback to 0 Stokes drift
     do kk= 1,GV%ke
