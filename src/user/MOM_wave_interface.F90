!> Interface for surface waves
module MOM_wave_interface

! This file is part of MOM6. See LICENSE.md for the license.

use MOM_data_override, only : data_override_init, data_override
use MOM_diag_mediator, only : post_data, register_diag_field, safe_alloc_alloc
use MOM_diag_mediator, only : diag_ctrl
use MOM_domains,       only : pass_var, pass_vector, AGRID
use MOM_domains,       only : To_South, To_West, To_All
use MOM_error_handler, only : MOM_error, FATAL, WARNING
use MOM_file_parser,   only : get_param, log_version, param_file_type
use MOM_forcing_type,  only : mech_forcing
use MOM_grid,          only : ocean_grid_type
use MOM_hor_index,     only : hor_index_type
use MOM_io,            only : file_exists, get_var_sizes, read_variable
use MOM_io,            only : vardesc, var_desc
use MOM_safe_alloc,    only : safe_alloc_ptr
use MOM_time_manager,  only : time_type, operator(+), operator(/)
use MOM_unit_scaling,  only : unit_scale_type
use MOM_variables,     only : thermo_var_ptrs, surface
use MOM_verticalgrid,  only : verticalGrid_type
use MOM_restart,       only : register_restart_field, MOM_restart_CS, query_initialized

implicit none ; private

#include <MOM_memory.h>

public MOM_wave_interface_init ! Public interface to fully initialize the wave routines.
public query_wave_properties ! Public interface to obtain information from the waves control structure.
public Update_Surface_Waves ! Public interface to update wave information at the
                            ! coupler/driver level.
public Update_Stokes_Drift ! Public interface to update the Stokes drift profiles
                           ! called in step_mom.
public get_Langmuir_Number ! Public interface to compute Langmuir number called from
                           ! ePBL or KPP routines.
public Stokes_PGF ! Public interface to compute Stokes-shear induced pressure gradient force anomaly
public StokesMixing ! NOT READY - Public interface to add down-Stokes gradient
                    ! momentum mixing (e.g. the approach of Harcourt 2013/2015)
public CoriolisStokes ! NOT READY - Public interface to add Coriolis-Stokes acceleration
                      ! of the mean currents, needed for comparison with LES.  It is
                      ! presently advised against implementing in non-1d settings without
                      ! serious consideration of the full 3d wave-averaged Navier-Stokes
                      ! CL2 effects.
public Waves_end ! public interface to deallocate and free wave related memory.
public get_wave_method ! public interface to obtain the wave method string
public waves_register_restarts ! public interface to register wave restart fields

! A note on unit descriptions in comments: MOM6 uses units that can be rescaled for dimensional
! consistency testing. These are noted in comments with units like Z, H, L, and T, along with
! their mks counterparts with notation like "a velocity [Z T-1 ~> m s-1]".  If the units
! vary with the Boussinesq approximation, the Boussinesq variant is given first.

!> Container for all surface wave related parameters
type, public :: wave_parameters_CS ; private

  ! Main surface wave options and publicly visible variables
  logical, public :: UseWaves = .false.     !< Flag to enable surface gravity wave feature
  logical, public :: Stokes_VF = .false.    !< True if Stokes vortex force is used
  logical, public :: Passive_Stokes_VF = .false. !< Computes Stokes VF, but doesn't affect dynamics
  logical, public :: Stokes_PGF = .false.   !< True if Stokes shear pressure Gradient force is used
  logical, public :: Passive_Stokes_PGF = .false. !< Keeps Stokes_PGF on, but doesn't affect dynamics
  logical, public :: Stokes_DDT = .false.   !< Developmental:
                                            !! True if Stokes d/dt is used
  logical, public :: Passive_Stokes_DDT = .false.   !< Keeps Stokes_DDT on, but doesn't affect dynamics

  real, allocatable, dimension(:,:,:), public :: &
    Us_x               !< 3d zonal Stokes drift profile [L T-1 ~> m s-1]
                       !! Horizontal -> U points
                       !! Vertical -> Mid-points
  real, allocatable, dimension(:,:,:), public :: &
    Us_y               !< 3d meridional Stokes drift profile [L T-1 ~> m s-1]
                       !! Horizontal -> V points
                       !! Vertical -> Mid-points
  real, allocatable, dimension(:,:,:), public :: &
    ddt_Us_x           !< 3d time tendency of zonal Stokes drift profile [m s-1]
                       !! Horizontal -> U points
                       !! Vertical -> Mid-points
  real, allocatable, dimension(:,:,:), public :: &
    ddt_Us_y           !< 3d time tendency of meridional Stokes drift profile [m s-1]
                       !! Horizontal -> V points
                       !! Vertical -> Mid-points
  real, allocatable, dimension(:,:,:), public :: &
    Us_x_from_ddt      !< Check of 3d zonal Stokes drift profile [m s-1]
                       !! Horizontal -> U points
                       !! Vertical -> Mid-points
  real, allocatable, dimension(:,:,:), public :: &
    Us_y_from_ddt      !< Check of 3d meridional Stokes drift profile [m s-1]
                       !! Horizontal -> V points
                       !! Vertical -> Mid-points
  real, allocatable, dimension(:,:,:), public :: &
    Us_x_prev          !< 3d zonal Stokes drift profile, previous dynamics call [m s-1]
                       !! Horizontal -> U points
                       !! Vertical -> Mid-points
  real, allocatable, dimension(:,:,:), public :: &
    Us_y_prev          !< 3d meridional Stokes drift profile, previous dynamics call [m s-1]
                       !! Horizontal -> V points
                       !! Vertical -> Mid-points
  real, allocatable, dimension(:,:,:), public :: &
    KvS                !< Viscosity for Stokes Drift shear [Z2 T-1 ~> m2 s-1]

  ! The remainder of this control structure is private
  integer :: WaveMethod = -99 !< Options for including wave information
                              !! Valid (tested) choices are:
                              !!   0 - Test Profile
                              !!   1 - Surface Stokes Drift Bands
                              !!   2 - DHH85
                              !!   3 - LF17
                              !! -99 - No waves computed, but empirical Langmuir number used.
  logical         :: LagrangianMixing !< This feature is in development and not ready
                                      !! True if Stokes drift is present and mixing
                                      !! should be applied to Lagrangian current
                                      !! (mean current + Stokes drift).
                                      !! See Reichl et al., 2016 KPP-LT approach
  logical         :: StokesMixing     !< This feature is in development and not ready.
                                      !! True if vertical mixing of momentum
                                      !! should be applied directly to Stokes current
                                      !! (with separate mixing parameter for Eulerian
                                      !! mixing contribution).
                                      !! See Harcourt 2013, 2015 Second-Moment approach
  logical         :: CoriolisStokes   !< This feature is in development and not ready.
                                      ! True if Coriolis-Stokes acceleration should be applied.
  integer         :: StkLevelMode=1   !< Sets if Stokes drift is defined at mid-points
                                      !! or layer averaged.  Set to 0 if mid-point and set to
                                      !! 1 if average value of Stokes drift over level.
                                      !! If advecting with Stokes transport, 1 is the correct
                                      !! approach.
  ! Options if WaveMethod is Surface Stokes Drift Bands (1)
  integer :: PartitionMode  !< Method for partition mode (meant to check input)
                            !! 0 - wavenumbers
                            !! 1 - frequencies
  integer :: DataSource !< Integer that specifies where the model Looks for data
                        !! Valid choices are:
                        !! 1 - FMS DataOverride Routine
                        !! 2 - Reserved For Coupler
                        !! 3 - User input (fixed values, useful for 1d testing)

  ! Options if using FMS DataOverride Routine
  character(len=40)  :: SurfBandFileName !< Filename if using DataOverride
  logical :: DataOver_initialized !< Flag for DataOverride Initialization

  ! Options for computing Langmuir number
  real :: LA_FracHBL         !< Fraction of OSBL for averaging Langmuir number
  logical :: LA_Misalignment = .false. !< Flag to use misalignment in Langmuir number

  integer :: NumBands = 0      !< Number of wavenumber/frequency partitions to receive
                               !! This needs to match the number of bands provided
                               !! via either coupling or file.
  real :: g_Earth      !< The gravitational acceleration, equivalent to GV%g_Earth but with
                       !! different dimensional rescaling appropriate for deep-water gravity
                       !! waves [Z T-2 ~> m s-2]
  ! Surface Wave Dependent 1d/2d/3d vars
  real, allocatable, dimension(:) :: &
    WaveNum_Cen        !< Wavenumber bands for read/coupled [Z-1 ~> m-1]
  real, allocatable, dimension(:) :: &
    Freq_Cen           !< Central frequency for wave bands, including a factor of 2*pi [T-1 ~> s-1]
  real, allocatable, dimension(:) :: &
    PrescribedSurfStkX !< Surface Stokes drift if prescribed [L T-1 ~> m s-1]
  real, allocatable, dimension(:) :: &
    PrescribedSurfStkY !< Surface Stokes drift if prescribed [L T-1 ~> m s-1]
  real, allocatable, dimension(:,:) :: &
    La_SL, &           !< SL Langmuir number (directionality factored later)
                       !! Horizontal -> H points
    La_Turb            !< Aligned Turbulent Langmuir number [nondim]
                       !! Horizontal -> H points
  real, allocatable, dimension(:,:) :: &
    US0_x              !< Surface Stokes Drift (zonal) [L T-1 ~> m s-1]
                       !! Horizontal -> U points
  real, allocatable, dimension(:,:) :: &
    US0_y              !< Surface Stokes Drift (meridional) [L T-1 ~> m s-1]
                       !! Horizontal -> V points
  real, allocatable, dimension(:,:,:) :: &
    STKx0              !< Stokes Drift spectrum (zonal) [L T-1 ~> m s-1]
                       !! Horizontal -> U points
                       !! 3rd dimension -> Freq/Wavenumber
  real, allocatable, dimension(:,:,:) :: &
    STKy0              !< Stokes Drift spectrum (meridional) [L T-1 ~> m s-1]
                       !! Horizontal -> V points
                       !! 3rd dimension -> Freq/Wavenumber

  !> An arbitrary lower-bound on the Langmuir number.  Run-time parameter.
  !! Langmuir number is sqrt(u_star/u_stokes). When both are small
  !! but u_star is orders of magnitude smaller the Langmuir number could
  !! have unintended consequences.  Since both are small it can be safely capped
  !! to avoid such consequences.
  real :: La_min = 0.05

  ! Options used with the test profile
  real    :: TP_STKX0     !< Test profile x-stokes drift amplitude [L T-1 ~> m s-1]
  real    :: TP_STKY0     !< Test profile y-stokes drift amplitude [L T-1 ~> m s-1]
  real    :: TP_WVL       !< Test profile wavelength [Z ~> m]

  ! Options for use with the Donelan et al., 1985 (DHH85) spectrum
  logical :: WaveAgePeakFreq !< Flag to use wave age to determine the peak frequency with DHH85
  logical :: StaticWaves  !< Flag to disable updating DHH85 Stokes drift
  logical :: DHH85_is_set !< The if the wave properties have been set when WaveMethod = DHH85.
  real    :: WaveAge      !< The fixed wave age used with the DHH85 spectrum [nondim]
  real    :: WaveWind     !< Wind speed for the DHH85 spectrum [L T-1 ~> m s-1]

  type(time_type), pointer :: Time !< A pointer to the ocean model's clock.
  type(diag_ctrl), pointer :: diag !< A structure that is used to regulate the
                                   !! timing of diagnostic output.

  !>@{ Diagnostic handles
  integer, public :: id_PFu_Stokes = -1 , id_PFv_Stokes = -1
  integer, public :: id_3dstokes_x_from_ddt = -1 , id_3dstokes_y_from_ddt = -1
  integer :: id_P_deltaStokes_L = -1, id_P_deltaStokes_i = -1
  integer :: id_surfacestokes_x = -1 , id_surfacestokes_y = -1
  integer :: id_3dstokes_x = -1 , id_3dstokes_y = -1
  integer :: id_ddt_3dstokes_x = -1 , id_ddt_3dstokes_y = -1
  integer :: id_La_turb = -1
  !>@}

end type wave_parameters_CS

! Switches needed in import_stokes_drift
!>@{ Enumeration values for the wave method
integer, parameter :: TESTPROF = 0, SURFBANDS = 1, DHH85 = 2, LF17 = 3, EFACTOR = 4, NULL_WaveMethod = -99
!>@}
!>@{ Enumeration values for the wave data source
integer, parameter :: DATAOVR = 1, COUPLER = 2, INPUT = 3
!>@}

! Strings for the wave method
character*(5), parameter  :: NULL_STRING      = "EMPTY"         !< null wave method string
character*(12), parameter :: TESTPROF_STRING  = "TEST_PROFILE"  !< test profile string
character*(13), parameter :: SURFBANDS_STRING = "SURFACE_BANDS" !< surface bands string
character*(5), parameter  :: DHH85_STRING     = "DHH85"         !< DHH85 wave method string
character*(4), parameter  :: LF17_STRING      = "LF17"          !< LF17 wave method string
character*(7), parameter  :: EFACTOR_STRING   = "EFACTOR"       !< EFACTOR (based on vr12-ma) wave method string

contains

!> Initializes parameters related to MOM_wave_interface
subroutine MOM_wave_interface_init(time, G, GV, US, param_file, CS, diag, restart_CSp)
  type(time_type), target, intent(in)    :: Time       !< Model time
  type(ocean_grid_type),   intent(inout) :: G          !< Grid structure
  type(verticalGrid_type), intent(in)    :: GV         !< Vertical grid structure
  type(unit_scale_type),   intent(in)    :: US         !< A dimensional unit scaling type
  type(param_file_type),   intent(in)    :: param_file !< Input parameter structure
  type(wave_parameters_CS), pointer      :: CS         !< Wave parameter control structure
  type(diag_ctrl), target, intent(inout) :: diag       !< Diagnostic Pointer
  type(MOM_restart_CS), optional, pointer:: restart_CSp!< Restart control structure

  ! Local variables
  character(len=40)  :: mdl = "MOM_wave_interface" !< This module's name.
  ! This include declares and sets the variable "version".
# include "version_variable.h"
  character*(13) :: TMPSTRING1, TMPSTRING2
  character*(12), parameter :: DATAOVR_STRING   = "DATAOVERRIDE"
  character*(7), parameter  :: COUPLER_STRING   = "COUPLER"
  character*(5), parameter  :: INPUT_STRING     = "INPUT"
  logical :: use_waves
  logical :: StatisticalWaves

  ! Dummy Check
  if (.not. associated(CS)) then
    call MOM_error(FATAL, "wave_interface_init called without an associated control structure.")
    return
  endif

  call get_param(param_file, mdl, "USE_WAVES", use_waves, &
       "If true, enables surface wave modules.", default=.false.)

  ! Check if using LA_LI2016
  call get_param(param_file,mdl,"USE_LA_LI2016",StatisticalWaves,     &
                 do_not_log=.true.,default=.false.)

  if (.not.(use_waves .or. StatisticalWaves)) return

  CS%UseWaves = use_waves
  CS%diag => diag
  CS%Time => Time

  CS%g_Earth = US%L_to_Z**2*GV%g_Earth

  ! Add any initializations needed here
  CS%DataOver_initialized = .false.

  call log_version(param_file, mdl, version)

  ! Langmuir number Options
  call get_param(param_file, mdl, "LA_DEPTH_RATIO", CS%LA_FracHBL,              &
       "The depth (normalized by BLD) to average Stokes drift over in "//&
       "Langmuir number calculation, where La = sqrt(ust/Stokes).",       &
       units="nondim", default=0.04)

  if (StatisticalWaves) then
    CS%WaveMethod = LF17
    if (.not.use_waves) return
  else
    CS%WaveMethod = NULL_WaveMethod
  end if

  ! Wave modified physics
  !  Presently these are all in research mode
  call get_param(param_file, mdl, "LAGRANGIAN_MIXING", CS%LagrangianMixing, &
       "Flag to use Lagrangian Mixing of momentum", units="", &
       Default=.false., do_not_log=.not.use_waves)
  if (CS%LagrangianMixing) then
    ! Force Code Intervention
    call MOM_error(FATAL,"Should you be enabling Lagrangian Mixing? Code not ready.")
  endif
  call get_param(param_file, mdl, "STOKES_MIXING", CS%StokesMixing, &
       "Flag to use Stokes Mixing of momentum", units="", &
       Default=.false., do_not_log=.not.use_waves)
  if (CS%StokesMixing) then
    ! Force Code Intervention
    call MOM_error(FATAL,"Should you be enabling Stokes Mixing? Code not ready.")
  endif
  call get_param(param_file, mdl, "CORIOLIS_STOKES", CS%CoriolisStokes, &
       "Flag to use Coriolis Stokes acceleration", units="", &
       Default=.false., do_not_log=.not.use_waves)
  if (CS%CoriolisStokes) then
    ! Force Code Intervention
    call MOM_error(FATAL,"Should you be enabling Coriolis-Stokes? Code not ready.")
  endif

  call get_param(param_file, mdl, "STOKES_VF", CS%Stokes_VF, &
       "Flag to use Stokes vortex force", units="", &
       Default=.false.)
  call get_param(param_file, mdl, "PASSIVE_STOKES_VF", CS%Passive_Stokes_VF, &
       "Flag to make Stokes vortex force diagnostic only.", units="", &
       Default=.false.)
  call get_param(param_file, mdl, "STOKES_PGF", CS%Stokes_PGF, &
       "Flag to use Stokes-induced pressure gradient anomaly", units="", &
       Default=.false.)
  call get_param(param_file, mdl, "PASSIVE_STOKES_PGF", CS%Passive_Stokes_PGF, &
       "Flag to make Stokes-induced pressure gradient anomaly diagnostic only.", units="", &
       Default=.false.)
  call get_param(param_file, mdl, "STOKES_DDT", CS%Stokes_DDT, &
       "Flag to use Stokes d/dt", units="", &
       Default=.false.)
  call get_param(param_file, mdl, "PASSIVE_STOKES_DDT", CS%Passive_Stokes_DDT, &
       "Flag to make Stokes d/dt diagnostic only", units="", &
       Default=.false.)

  ! Get Wave Method and write to integer WaveMethod
  call get_param(param_file,mdl,"WAVE_METHOD",TMPSTRING1,             &
       "Choice of wave method, valid options include: \n"//           &
       " TEST_PROFILE  - Prescribed from surface Stokes drift \n"//   &
       "                 and a decay wavelength.\n"//                 &
       " SURFACE_BANDS - Computed from multiple surface values \n"//  &
       "                 and decay wavelengths.\n"//                  &
       " DHH85         - Uses Donelan et al. 1985 empirical \n"//     &
       "                 wave spectrum with prescribed values. \n"//  &
       " LF17          - Infers Stokes drift profile from wind \n"//  &
       "                 speed following Li and Fox-Kemper 2017.\n"// &
       " EFACTOR       - Applies an enhancement factor to the KPP\n"//&
       "                 turbulent velocity scale received \n"//      &
       "                 directly from WW3 and is based on the \n"//  &
       "                 surface layer and projected Langmuir \n"//   &
       "                 number (Li 2016)\n", &
       units='', default=NULL_STRING)
  select case (TRIM(TMPSTRING1))
  case (NULL_STRING)! No Waves
    call MOM_error(FATAL, "wave_interface_init called with no specified "//&
                           "WAVE_METHOD.")
  case (TESTPROF_STRING)! Test Profile
    CS%WaveMethod = TESTPROF
    call get_param(param_file, mdl, "TP_STKX_SURF", CS%TP_STKX0, &
         'Surface Stokes (x) for test profile', &
         units='m/s', default=0.1, scale=US%m_s_to_L_T)
    call get_param(param_file, mdl, "TP_STKY_SURF", CS%TP_STKY0, &
         'Surface Stokes (y) for test profile', &
         units='m/s', default=0.0, scale=US%m_s_to_L_T)
    call get_param(param_file,mdl, "TP_WVL", CS%TP_WVL, &
         'Wavelength for test profile', &
         units='m', default=50.0, scale=US%m_to_Z)
  case (SURFBANDS_STRING)! Surface Stokes Drift Bands
    CS%WaveMethod = SURFBANDS
    call get_param(param_file, mdl, "SURFBAND_SOURCE", TMPSTRING2,      &
       "Choice of SURFACE_BANDS data mode, valid options include: \n"// &
       " DATAOVERRIDE  - Read from NetCDF using FMS DataOverride. \n"// &
       " COUPLER       - Look for variables from coupler pass \n"//     &
       " INPUT         - Testing with fixed values.",                   &
       units='', default=NULL_STRING)
    select case (TRIM(TMPSTRING2))
    case (NULL_STRING)! Default
      call MOM_error(FATAL, "wave_interface_init called with SURFACE_BANDS"//&
                           " but no SURFBAND_SOURCE.")
    case (DATAOVR_STRING)! Using Data Override
      CS%DataSource = DATAOVR
      call get_param(param_file, mdl, "SURFBAND_FILENAME", CS%SurfBandFileName, &
           "Filename of surface Stokes drift input band data.", default="StkSpec.nc")
    case (COUPLER_STRING)! Reserved for coupling
      CS%DataSource = COUPLER
      ! This is just to make something work, but it needs to be read from the wavemodel.
      call get_param(param_file,mdl,"STK_BAND_COUPLER",CS%NumBands,                &
         "STK_BAND_COUPLER is the number of Stokes drift bands in the coupler. "// &
         "This has to be consistent with the number of Stokes drift bands in WW3, "//&
         "or the model will fail.",units='', default=1)
      allocate( CS%WaveNum_Cen(CS%NumBands), source=0.0 )
      allocate( CS%STKx0(G%isdB:G%iedB,G%jsd:G%jed,CS%NumBands), source=0.0 )
      allocate( CS%STKy0(G%isd:G%ied,G%jsdB:G%jedB,CS%NumBands), source=0.0 )
      CS%PartitionMode = 0
      call get_param(param_file, mdl, "SURFBAND_WAVENUMBERS", CS%WaveNum_Cen, &
           "Central wavenumbers for surface Stokes drift bands.", &
           units='rad/m', default=0.12566, scale=US%Z_to_m)
    case (INPUT_STRING)! A method to input the Stokes band (globally uniform)
      CS%DataSource = INPUT
      call get_param(param_file,mdl,"SURFBAND_NB",CS%NumBands,              &
         "Prescribe number of wavenumber bands for Stokes drift. "//      &
         "Make sure this is consistnet w/ WAVENUMBERS, STOKES_X, and "// &
         "STOKES_Y, there are no safety checks in the code.",              &
         units='', default=1)
      allocate( CS%WaveNum_Cen(1:CS%NumBands), source=0.0 )
      allocate( CS%PrescribedSurfStkX(1:CS%NumBands), source=0.0 )
      allocate( CS%PrescribedSurfStkY(1:CS%NumBands), source=0.0 )
      allocate( CS%STKx0(G%isdB:G%iedB,G%jsd:G%jed,1:CS%NumBands), source=0.0 )
      allocate( CS%STKy0(G%isd:G%ied,G%jsdB:G%jedB,1:CS%NumBands), source=0.0 )
      CS%PartitionMode = 0
      call get_param(param_file, mdl, "SURFBAND_WAVENUMBERS", CS%WaveNum_Cen, &
           "Central wavenumbers for surface Stokes drift bands.", &
           units='rad/m', default=0.12566, scale=US%Z_to_m)
      call get_param(param_file, mdl, "SURFBAND_STOKES_X", CS%PrescribedSurfStkX, &
           "X-direction surface Stokes drift for bands.", &
           units='m/s', default=0.15, scale=US%m_s_to_L_T)
      call get_param(param_file, mdl, "SURFBAND_STOKES_Y", CS%PrescribedSurfStkY, &
           "Y-direction surface Stokes drift for bands.", &
           units='m/s', default=0.0, scale=US%m_s_to_L_T)
    case default! No method provided
      call MOM_error(FATAL,'Check WAVE_METHOD.')
    end select

  case (DHH85_STRING) !Donelan et al., 1985 spectrum
    CS%WaveMethod = DHH85
    call MOM_error(WARNING,"DHH85 only ever set-up for uniform cases w/"//&
                           " Stokes drift in x-direction.")
    call get_param(param_file, mdl, "DHH85_AGE_FP", CS%WaveAgePeakFreq, &
         "Choose true to use waveage in peak frequency.", &
         units='', default=.false.)
    call get_param(param_file, mdl, "DHH85_AGE", CS%WaveAge, &
         "Wave Age for DHH85 spectrum.", &
         units='', default=1.2)
    call get_param(param_file,mdl,"DHH85_WIND", CS%WaveWind, &
         "Wind speed for DHH85 spectrum.", &
         units='m s-1', default=10.0, scale=US%m_s_to_L_T)
    call get_param(param_file,mdl,"STATIC_DHH85", CS%StaticWaves, &
         "Flag to disable updating DHH85 Stokes drift.", &
          default=.false.)
  case (LF17_STRING)!Li and Fox-Kemper 17 wind-sea Langmuir number
    CS%WaveMethod = LF17
  case (EFACTOR_STRING)!Li and Fox-Kemper 16
    CS%WaveMethod = EFACTOR
  case default
    call MOM_error(FATAL,'Check WAVE_METHOD.')
  end select

  ! Langmuir number Options  (Note that CS%LA_FracHBL is set above.)
  call get_param(param_file, mdl, "LA_MISALIGNMENT", CS%LA_Misalignment, &
         "Flag (logical) if using misalignment bt shear and waves in LA", &
         default=.false.)
  call get_param(param_file, mdl, "MIN_LANGMUIR", CS%La_min,    &
         "A minimum value for all Langmuir numbers that is not physical, "//&
         "but is likely only encountered when the wind is very small and "//&
         "therefore its effects should be mostly benign.", units="nondim", &
         default=0.05)

  ! Allocate and initialize
  ! a. Stokes driftProfiles
  allocate(CS%Us_x(G%isdB:G%IedB,G%jsd:G%jed,G%ke), source=0.0)
  allocate(CS%Us_y(G%isd:G%Ied,G%jsdB:G%jedB,G%ke), source=0.0)
  if (CS%Stokes_DDT) then
    !allocate(CS%Us_x_prev(G%isdB:G%IedB,G%jsd:G%jed,G%ke), source=0.0)
    !allocate(CS%Us_y_prev(G%isd:G%Ied,G%jsdB:G%jedB,G%ke), source=0.0)
    allocate(CS%ddt_Us_x(G%isdB:G%IedB,G%jsd:G%jed,G%ke), source=0.0)
    allocate(CS%ddt_Us_y(G%isd:G%Ied,G%jsdB:G%jedB,G%ke), source=0.0)
<<<<<<< HEAD
    CS%ddt_Us_y(:,:,:) = 0.0
    allocate(CS%Us_x_from_ddt(G%isdB:G%IedB,G%jsd:G%jed,G%ke), source=0.0)
    allocate(CS%Us_y_from_ddt(G%isd:G%Ied,G%jsdB:G%jedB,G%ke), source=0.0)

=======
>>>>>>> 4f592f29
  endif
  ! b. Surface Values
  allocate(CS%US0_x(G%isdB:G%iedB,G%jsd:G%jed), source=0.0)
  allocate(CS%US0_y(G%isd:G%ied,G%jsdB:G%jedB), source=0.0)
  ! c. Langmuir number
  allocate(CS%La_SL(G%isc:G%iec,G%jsc:G%jec), source=0.0)
  allocate(CS%La_turb(G%isc:G%iec,G%jsc:G%jec), source=0.0)
  ! d. Viscosity for Stokes drift
  if (CS%StokesMixing) then
    allocate(CS%KvS(G%isd:G%Ied,G%jsd:G%jed,GV%ke), source=0.0)
  endif

  ! Initialize Wave related outputs
  CS%id_surfacestokes_y = register_diag_field('ocean_model','surface_stokes_y', &
       CS%diag%axesCv1,Time,'Surface Stokes drift (y)', 'm s-1', conversion=US%L_T_to_m_s)
  CS%id_surfacestokes_x = register_diag_field('ocean_model','surface_stokes_x', &
       CS%diag%axesCu1,Time,'Surface Stokes drift (x)', 'm s-1', conversion=US%L_T_to_m_s)
  CS%id_3dstokes_y = register_diag_field('ocean_model','3d_stokes_y', &
       CS%diag%axesCvL,Time,'3d Stokes drift (y)', 'm s-1', conversion=US%L_T_to_m_s)
  CS%id_3dstokes_x = register_diag_field('ocean_model','3d_stokes_x', &
       CS%diag%axesCuL,Time,'3d Stokes drift (x)', 'm s-1', conversion=US%L_T_to_m_s)
  if (CS%Stokes_DDT) then
    CS%id_ddt_3dstokes_y = register_diag_field('ocean_model','dvdt_Stokes', &
         CS%diag%axesCvL,Time,'d/dt Stokes drift (meridional)','m s-2')
    CS%id_ddt_3dstokes_x = register_diag_field('ocean_model','dudt_Stokes', &
         CS%diag%axesCuL,Time,'d/dt Stokes drift (zonal)','m s-2')
    CS%id_3dstokes_y_from_ddt = register_diag_field('ocean_model','3d_stokes_y_from_ddt', &
         CS%diag%axesCvL,Time,'3d Stokes drift from ddt (y)', 'm s-1', conversion=US%L_T_to_m_s)
    CS%id_3dstokes_x_from_ddt = register_diag_field('ocean_model','3d_stokes_x_from_ddt', &
         CS%diag%axesCuL,Time,'3d Stokes drift from ddt (x)', 'm s-1', conversion=US%L_T_to_m_s)
  endif
  CS%id_PFv_Stokes = register_diag_field('ocean_model','PFv_Stokes', &
       CS%diag%axesCvL,Time,'PF from Stokes drift (meridional)','m s-2',conversion=US%L_T2_to_m_s2)
  CS%id_PFu_Stokes = register_diag_field('ocean_model','PFu_Stokes', &
       CS%diag%axesCuL,Time,'PF from Stokes drift (zonal)','m s-2',conversion=US%L_T2_to_m_s2)
  CS%id_P_deltaStokes_i = register_diag_field('ocean_model','P_deltaStokes_i', &
       CS%diag%axesTi,Time,'Interfacial pressure anomaly from Stokes drift used in PFu_Stokes',&
       'm2 s-2',conversion=US%L_T_to_m_s**2)
  CS%id_P_deltaStokes_L = register_diag_field('ocean_model','P_deltaStokes_L', &
       CS%diag%axesTL,Time,'Layer averaged pressure anomaly from Stokes drift used in PFu_Stokes',&
       'm2 s-2',conversion=US%L_T_to_m_s**2)
  CS%id_La_turb = register_diag_field('ocean_model','La_turbulent', &
       CS%diag%axesT1,Time,'Surface (turbulent) Langmuir number','nondim')

end subroutine MOM_wave_interface_init

!> This interface provides the caller with information from the waves control structure.
subroutine query_wave_properties(CS, NumBands, WaveNumbers, US)
  type(wave_parameters_CS),        pointer     :: CS   !< Wave parameter Control structure
  integer,               optional, intent(out) :: NumBands    !< If present, this returns the number of
                                                       !!< wavenumber partitions in the wave discretization
  real, dimension(:),    optional, intent(out) :: Wavenumbers !< If present this returns the characteristic
                                                       !! wavenumbers of the wave discretization [m-1 or Z-1 ~> m-1]
  type(unit_scale_type), optional, intent(in)  :: US   !< A dimensional unit scaling type that is used to undo
                                                       !! the dimensional scaling of the output variables, if present
  integer :: n

  if (present(NumBands)) NumBands = CS%NumBands
  if (present(Wavenumbers)) then
    if (size(Wavenumbers) < CS%NumBands) call MOM_error(FATAL, "query_wave_properties called "//&
                                "with a Wavenumbers array that is smaller than the number of bands.")
    if (present(US)) then
      do n=1,CS%NumBands ; Wavenumbers(n) = US%m_to_Z * CS%WaveNum_Cen(n) ; enddo
    else
      do n=1,CS%NumBands ; Wavenumbers(n) = CS%WaveNum_Cen(n) ; enddo
    endif
  endif

end subroutine query_wave_properties

!> Subroutine that handles updating of surface wave/Stokes drift related properties
subroutine Update_Surface_Waves(G, GV, US, Time_present, dt, CS, forces)
  type(wave_parameters_CS), pointer    :: CS  !< Wave parameter Control structure
  type(ocean_grid_type), intent(inout) :: G   !< Grid structure
  type(verticalGrid_type), intent(in)  :: GV  !< Vertical grid structure
  type(unit_scale_type),   intent(in)  :: US  !< A dimensional unit scaling type
  type(time_type),         intent(in)  :: Time_present !< Model Time
  type(time_type),         intent(in)  :: dt  !< Time increment as a time-type
  type(mech_forcing),      intent(in), optional  :: forces !< MOM_forcing_type
  ! Local variables
  integer :: ii, jj, kk, b
  type(time_type) :: Stokes_Time

  if (CS%WaveMethod == TESTPROF) then
    ! Do nothing
  elseif (CS%WaveMethod == SURFBANDS) then
    if (CS%DataSource == DATAOVR) then
      ! Updating Stokes drift time to center of time increment.
      !  This choice makes sense for the thermodynamics, but for the
      !  dynamics it may be more useful to update to the end of the
      !  time increment.
      Stokes_Time = Time_present + dt/2
      call Surface_Bands_by_data_override(Stokes_Time, G, GV, US, CS)
    elseif (CS%DataSource == COUPLER) then
      if (.not.present(FORCES)) then
        call MOM_error(FATAL,"The option SURFBAND = COUPLER can not be used with "//&
             "this driver. If you are using a coupled driver with a wave model then "//&
             "check the arguments in the subroutine call to Update_Surface_Waves, "//&
             "otherwise select another option for SURFBAND_SOURCE.")
      endif
      if (size(CS%WaveNum_Cen) /= size(forces%stk_wavenumbers)) then
        call MOM_error(FATAL, "Number of wavenumber bands in WW3 does not match that in MOM6. "//&
             "Make sure that STK_BAND_COUPLER in MOM6 input is equal to the number of bands in "//&
             "ww3_grid.inp, and that your mod_def.ww3 is up to date.")
      endif

      do b=1,CS%NumBands
        CS%WaveNum_Cen(b) = US%Z_to_m * forces%stk_wavenumbers(b)
        !Interpolate from a grid to c grid
        do jj=G%jsc,G%jec
          do II=G%iscB,G%iecB
            CS%STKx0(II,jj,b) = US%m_s_to_L_T*0.5*(forces%UStkb(ii,jj,b)+forces%UStkb(ii+1,jj,b))
          enddo
        enddo
        do JJ=G%jscB, G%jecB
          do ii=G%isc,G%iec
            CS%STKY0(ii,JJ,b) = US%m_s_to_L_T*0.5*(forces%VStkb(ii,jj,b)+forces%VStkb(ii,jj+1,b))
          enddo
        enddo
        call pass_vector(CS%STKx0(:,:,b),CS%STKy0(:,:,b), G%Domain)
      enddo
    elseif (CS%DataSource == INPUT) then
      do b=1,CS%NumBands
        do jj=G%jsd,G%jed
          do II=G%isdB,G%iedB
            CS%STKx0(II,jj,b) = CS%PrescribedSurfStkX(b)
          enddo
        enddo
        do JJ=G%jsdB, G%jedB
          do ii=G%isd,G%ied
            CS%STKY0(ii,JJ,b) = CS%PrescribedSurfStkY(b)
          enddo
        enddo
      enddo
    endif
  endif

end subroutine Update_Surface_Waves

!> Constructs the Stokes Drift profile on the model grid based on
!! desired coupling options
subroutine Update_Stokes_Drift(G, GV, US, CS, h, ustar, dt, dynamics_step)
  type(wave_parameters_CS), pointer       :: CS    !< Wave parameter Control structure
  type(ocean_grid_type),    intent(inout) :: G     !< Grid structure
  type(verticalGrid_type),  intent(in)    :: GV    !< Vertical grid structure
  type(unit_scale_type),    intent(in)    :: US    !< A dimensional unit scaling type
  real, dimension(SZI_(G),SZJ_(G),SZK_(GV)), &
                            intent(in)    :: h     !< Thickness [H ~> m or kg m-2]
  real, dimension(SZI_(G),SZJ_(G)), &
                            intent(in)    :: ustar !< Wind friction velocity [Z T-1 ~> m s-1].
  real, intent(in)                        :: dt    !< Time-step for computing Stokes-tendency
  logical, intent(in)                     :: dynamics_step !< True if this call is on a dynamics step

  ! Local Variables
  real    :: Top, MidPoint, Bottom ! Positions within the layer [Z ~> m]
  real    :: one_cm     ! One centimeter in the units of wavelengths [Z ~> m]
  real    :: level_thick ! The thickness of each layer [Z ~> m]
  real    :: min_level_thick_avg ! A minimum layer thickness for inclusion in the average [Z ~> m]
  real    :: DecayScale ! A vertical decay scale in the test profile [Z ~> m]
  real    :: CMN_FAC  ! A nondimensional factor [nondim]
  real    :: WN       ! Model wavenumber [Z-1 ~> m-1]
  real    :: UStokes  ! A Stokes drift velocity [L T-1 ~> m s-1]
  real    :: PI       ! 3.1415926535...
  real    :: La       ! The local Langmuir number [nondim]
  integer :: ii, jj, kk, b, iim1, jjm1
  real    :: idt ! 1 divided by the time step

  if (CS%WaveMethod==EFACTOR) return

  one_cm = 0.01*US%m_to_Z
  min_level_thick_avg = 1.e-3*US%m_to_Z
  idt = 1.0/dt

  if (allocated(CS%US_x) .and. allocated(CS%US_y)) then
    call pass_vector(CS%US_x(:,:,:),CS%US_y(:,:,:), G%Domain)
  endif

  ! 1. If Test Profile Option is chosen
  !    Computing mid-point value from surface value and decay wavelength
  if (CS%WaveMethod==TESTPROF) then
    PI = 4.0*atan(1.0)
    DecayScale = 4.*PI / CS%TP_WVL !4pi
    do jj = G%jsc,G%jec
      do II = G%iscB,G%iecB
        IIm1 = max(1,II-1)
        Bottom = 0.0
        MidPoint = 0.0
        do kk = 1,GV%ke
          Top = Bottom
          MidPoint = Bottom - GV%H_to_Z*0.25*(h(II,jj,kk)+h(IIm1,jj,kk))
          Bottom = Bottom - GV%H_to_Z*0.5*(h(II,jj,kk)+h(IIm1,jj,kk))
          CS%Us_x(II,jj,kk) = CS%TP_STKX0*exp(MidPoint*DecayScale)
        enddo
      enddo
    enddo
    do JJ = G%jscB,G%jecB
      do ii = G%isc,G%iec
        JJm1 = max(1,JJ-1)
        Bottom = 0.0
        MidPoint = 0.0
        do kk = 1,GV%ke
          Top = Bottom
          MidPoint = Bottom - GV%H_to_Z*0.25*(h(ii,JJ,kk)+h(ii,JJm1,kk))
          Bottom = Bottom - GV%H_to_Z*0.5*(h(ii,JJ,kk)+h(ii,JJm1,kk))
          CS%Us_y(ii,JJ,kk) = CS%TP_STKY0*exp(MidPoint*DecayScale)
        enddo
      enddo
    enddo
    call pass_vector(CS%Us_x(:,:,:),CS%Us_y(:,:,:), G%Domain, To_All)
  ! 2. If Surface Bands is chosen
  !    In wavenumber mode compute integral for layer averaged Stokes drift.
  !    In frequency mode compuate value at midpoint.
  elseif (CS%WaveMethod==SURFBANDS) then
    CS%Us_x(:,:,:) = 0.0
    CS%Us_y(:,:,:) = 0.0
    CS%Us0_x(:,:) = 0.0
    CS%Us0_y(:,:) = 0.0
    ! Computing X direction Stokes drift
    do jj = G%jsc,G%jec
      do II = G%iscB,G%iecB
        ! 1. First compute the surface Stokes drift
        !    by summing over the partitions.
        do b = 1,CS%NumBands
          CS%US0_x(II,jj) = CS%US0_x(II,jj) + CS%STKx0(II,jj,b)
        enddo
        ! 2. Second compute the level averaged Stokes drift
        bottom = 0.0
        do kk = 1,GV%ke
          Top = Bottom
          IIm1 = max(II-1,1)
          level_thick = 0.5*GV%H_to_Z*(h(II,jj,kk)+h(IIm1,jj,kk))
          MidPoint = Top - 0.5*level_thick
          Bottom = Top - level_thick
          ! -> Stokes drift in thin layers not averaged.
          if (level_thick>min_level_thick_avg) then
            do b = 1,CS%NumBands
              if (CS%PartitionMode==0) then
                ! In wavenumber we are averaging over level
                CMN_FAC = (exp(Top*2.*CS%WaveNum_Cen(b))-exp(Bottom*2.*CS%WaveNum_Cen(b)))&
                          / ((Top-Bottom)*(2.*CS%WaveNum_Cen(b)))
                !### For accuracy and numerical stability rewrite this as:
                ! CMN_FAC = exp(2.*CS%WaveNum_Cen(b)*Top) * one_minus_exp_x(2.*CS%WaveNum_Cen(b)*level_thick)
              elseif (CS%PartitionMode==1) then
                if (CS%StkLevelMode==0) then
                  ! Take the value at the midpoint
                  CMN_FAC = exp(MidPoint * 2. * CS%Freq_Cen(b)**2 / CS%g_Earth)
                elseif (CS%StkLevelMode==1) then
                  ! Use a numerical integration and then divide by layer thickness
                  WN = CS%Freq_Cen(b)**2 / CS%g_Earth !bgr bug-fix missing g
                  CMN_FAC = (exp(2.*WN*Top)-exp(2.*WN*Bottom)) / (2.*WN*(Top-Bottom))
                  !### For accuracy and numerical stability rewrite this as:
                  ! CMN_FAC = exp(2.*WN*Top) * one_minus_exp_x(2.*WN*level_thick)
                endif
              endif
              CS%US_x(II,jj,kk) = CS%US_x(II,jj,kk) + CS%STKx0(II,jj,b)*CMN_FAC
            enddo
          else
            ! Take the value at the midpoint
            do b = 1,CS%NumBands
              if (CS%PartitionMode==0) then
                CMN_FAC = exp(MidPoint * 2. * CS%WaveNum_Cen(b))
              elseif (CS%PartitionMode==1) then
                CMN_FAC = exp(MidPoint * 2. * CS%Freq_Cen(b)**2 / CS%g_Earth)
              endif
              CS%US_x(II,jj,kk) = CS%US_x(II,jj,kk) + CS%STKx0(II,jj,b)*CMN_FAC
            enddo
          endif
        enddo
      enddo
    enddo
    ! Computing Y direction Stokes drift
    do JJ = G%jscB,G%jecB
      do ii = G%isc,G%iec
        ! Set the surface value to that at z=0
        do b = 1,CS%NumBands
          CS%US0_y(ii,JJ) = CS%US0_y(ii,JJ) + CS%STKy0(ii,JJ,b)
        enddo
        ! Compute the level averages.
        bottom = 0.0
        do kk = 1,GV%ke
          Top = Bottom
          JJm1 = max(JJ-1,1)
          level_thick = 0.5*GV%H_to_Z*(h(ii,JJ,kk)+h(ii,JJm1,kk))
          MidPoint = Top - 0.5*level_thick
          Bottom = Top - level_thick
          ! -> Stokes drift in thin layers not averaged.
          if (level_thick>min_level_thick_avg) then
            do b = 1,CS%NumBands
              if (CS%PartitionMode==0) then
              ! In wavenumber we are averaging over level
                CMN_FAC = (exp(Top*2.*CS%WaveNum_Cen(b))-exp(Bottom*2.*CS%WaveNum_Cen(b)))&
                          / ((Top-Bottom)*(2.*CS%WaveNum_Cen(b)))
                !### For accuracy and numerical stability rewrite this as:
                ! CMN_FAC = exp(2.*CS%WaveNum_Cen(b)*Top) * one_minus_exp_x(2.*CS%WaveNum_Cen(b)*level_thick)
              elseif (CS%PartitionMode==1) then
                if (CS%StkLevelMode==0) then
                  ! Take the value at the midpoint
                  CMN_FAC = exp(MidPoint * 2. * CS%Freq_Cen(b)**2 / CS%g_Earth)
                elseif (CS%StkLevelMode==1) then
                  ! Use a numerical integration and then divide by layer thickness
                  WN = CS%Freq_Cen(b)**2 / CS%g_Earth !bgr bug-fix missing g
                  CMN_FAC = (exp(2.*WN*Top)-exp(2.*WN*Bottom)) / (2.*WN*(Top-Bottom))
                  !### For accuracy and numerical stability rewrite this as:
                  ! CMN_FAC = exp(2.*WN*Top) * one_minus_exp_x(2.*WN*level_thick)
                endif
              endif
              CS%US_y(ii,JJ,kk) = CS%US_y(ii,JJ,kk) + CS%STKy0(ii,JJ,b)*CMN_FAC
            enddo
          else
            ! Take the value at the midpoint
            do b = 1,CS%NumBands
              if (CS%PartitionMode==0) then
                CMN_FAC = exp(MidPoint*2.*CS%WaveNum_Cen(b))
              elseif (CS%PartitionMode==1) then
                CMN_FAC = exp(MidPoint * 2. * CS%Freq_Cen(b)**2 / CS%g_Earth)
              endif
              CS%US_y(ii,JJ,kk) = CS%US_y(ii,JJ,kk) + CS%STKy0(ii,JJ,b)*CMN_FAC
            enddo
          endif
        enddo
      enddo
    enddo
    call pass_vector(CS%Us_x(:,:,:),CS%Us_y(:,:,:), G%Domain, To_All)
    call pass_vector(CS%Us0_x(:,:),CS%Us0_y(:,:), G%Domain)
  elseif (CS%WaveMethod == DHH85) then
    if (.not.(CS%StaticWaves .and. CS%DHH85_is_set)) then
      do jj = G%jsc,G%jec
        do II = G%iscB,G%iecB
          bottom = 0.0
          do kk = 1,GV%ke
            Top = Bottom
            IIm1 = max(II-1,1)
            MidPoint = Top - GV%H_to_Z*0.25*(h(II,jj,kk)+h(IIm1,jj,kk))
            Bottom = Top - GV%H_to_Z*0.5*(h(II,jj,kk)+h(IIm1,jj,kk))
            !bgr note that this is using a u-point ii on h-point ustar
            !    this code has only been previous used for uniform
            !    grid cases.  This needs fixed if DHH85 is used for non
            !    uniform cases.
            call DHH85_mid(GV, US, CS, MidPoint, UStokes)
            ! Putting into x-direction (no option for direction
            CS%US_x(II,jj,kk) = UStokes
          enddo
        enddo
      enddo
      do JJ = G%jscB,G%jecB
        do ii = G%isc,G%iec
          Bottom = 0.0
          do kk=1, GV%ke
            Top = Bottom
            JJm1 = max(JJ-1,1)
            MidPoint = Bottom - GV%H_to_Z*0.25*(h(ii,JJ,kk)+h(ii,JJm1,kk))
            Bottom = Bottom - GV%H_to_Z*0.5*(h(ii,JJ,kk)+h(ii,JJm1,kk))
            !bgr note that this is using a v-point jj on h-point ustar
            !    this code has only been previous used for uniform
            !    grid cases.  This needs fixed if DHH85 is used for non
            !    uniform cases.
            ! call DHH85_mid(GV, US, CS, Midpoint, UStokes)
            ! Putting into x-direction, so setting y direction to 0
            CS%US_y(ii,JJ,kk) = 0.0
            ! For rotational symmetry there should be the option for this to become = UStokes
            !    bgr - see note above, but this is true
            !          if this is used for anything
            !          other than simple LES comparison
          enddo
        enddo
      enddo
      CS%DHH85_is_set = .true.
    endif
    call pass_vector(CS%Us_x(:,:,:),CS%Us_y(:,:,:), G%Domain)
  else! Keep this else, fallback to 0 Stokes drift
    do kk= 1,GV%ke
      do jj = G%jsd,G%jed
        do II = G%isdB,G%iedB
          CS%Us_x(II,jj,kk) = 0.
        enddo
      enddo
      do JJ = G%jsdB,G%jedB
        do ii = G%isd,G%ied
          CS%Us_y(ii,JJ,kk) = 0.
        enddo
      enddo
    enddo
  endif

  ! Turbulent Langmuir number is computed here and available to use anywhere.
  ! SL Langmuir number requires mixing layer depth, and therefore is computed
  ! in the routine it is needed by (e.g. KPP or ePBL).
  do jj = G%jsc, G%jec
    do ii = G%isc,G%iec
      Top = h(ii,jj,1)*GV%H_to_Z
      call get_Langmuir_Number( La, G, GV, US, Top, ustar(ii,jj), ii, jj, &
             H(ii,jj,:),Override_MA=.false.,WAVES=CS)
      CS%La_turb(ii,jj) = La
    enddo
  enddo

  ! Finding tendency of Stokes drift over the time step to apply
  !  as an acceleration to the models current.
  if ( dynamics_step .and. CS%Stokes_DDT ) then
    CS%ddt_us_x(:,:,:) = (CS%US_x(:,:,:) - CS%US_x_prev(:,:,:)) * idt
    CS%ddt_us_y(:,:,:) = (CS%US_y(:,:,:) - CS%US_y_prev(:,:,:)) * idt
    CS%US_x_prev(:,:,:) = CS%US_x(:,:,:)
    CS%US_y_prev(:,:,:) = CS%US_y(:,:,:)
  endif

  ! Output any desired quantities
  if (CS%id_surfacestokes_y>0) &
    call post_data(CS%id_surfacestokes_y, CS%us0_y, CS%diag)
  if (CS%id_surfacestokes_x>0) &
    call post_data(CS%id_surfacestokes_x, CS%us0_x, CS%diag)
  if (CS%id_3dstokes_y>0) &
    call post_data(CS%id_3dstokes_y, CS%us_y, CS%diag)
  if (CS%id_3dstokes_x>0) &
    call post_data(CS%id_3dstokes_x, CS%us_x, CS%diag)
  if (CS%Stokes_DDT) then
    if (CS%id_ddt_3dstokes_x>0) &
      call post_data(CS%id_ddt_3dstokes_x, CS%ddt_us_x, CS%diag)
    if (CS%id_ddt_3dstokes_y>0) &
      call post_data(CS%id_ddt_3dstokes_y, CS%ddt_us_y, CS%diag)
    if (CS%id_3dstokes_x_from_ddt>0) &
      call post_data(CS%id_3dstokes_x_from_ddt, CS%us_x_from_ddt, CS%diag)
    if (CS%id_3dstokes_y_from_ddt>0) &
      call post_data(CS%id_3dstokes_y_from_ddt, CS%us_y_from_ddt, CS%diag)
  endif
  if (CS%id_La_turb>0) &
    call post_data(CS%id_La_turb, CS%La_turb, CS%diag)

end subroutine Update_Stokes_Drift

!> Return the value of (1 - exp(-x))/x, using an accurate expression for small values of x.
real function one_minus_exp_x(x)
  real, intent(in) :: x !< The argument of the function ((1 - exp(-x))/x) [nondim]
  real, parameter :: C1_6 = 1.0/6.0
  if (abs(x) <= 2.0e-5) then
    ! The Taylor series expression for exp(-x) gives a more accurate expression for 64-bit reals.
    one_minus_exp_x = 1.0 - x * (0.5 - C1_6*x)
  else
    one_minus_exp_x = (1.0 - exp(-x)) / x
  endif
end function one_minus_exp_x

!> A subroutine to fill the Stokes drift from a NetCDF file
!! using the data_override procedures.
subroutine Surface_Bands_by_data_override(Time, G, GV, US, CS)
  type(time_type),          intent(in) :: Time       !< Time to get Stokes drift bands
  type(wave_parameters_CS), pointer    :: CS         !< Wave structure
  type(ocean_grid_type), intent(inout) :: G          !< Grid structure
  type(verticalGrid_type),  intent(in) :: GV         !< Vertical grid structure
  type(unit_scale_type),    intent(in) :: US         !< A dimensional unit scaling type

  ! Local variables
  real    :: temp_x(SZI_(G),SZJ_(G)) ! Pseudo-zonal Stokes drift of band at h-points [m s-1]
  real    :: temp_y(SZI_(G),SZJ_(G)) ! Psuedo-meridional Stokes drift of band at h-points [m s-1]
  integer, dimension(4) :: sizes    ! The sizes of the various dimensions of the variable.
  character(len=48) :: dim_name(4)  ! The names of the dimensions of the variable.
  character(len=20) :: varname      ! The name of an input variable for data override.
  real :: PI       ! 3.1415926535...
  logical :: wavenumber_exists
  integer :: ndims, b, i, j

  if (.not.CS%DataOver_initialized) then
    call data_override_init(G%Domain)
    CS%DataOver_initialized = .true.

    if (.not.file_exists(CS%SurfBandFileName)) &
      call MOM_error(FATAL, "MOM_wave_interface is unable to find file "//trim(CS%SurfBandFileName))

    ! Check if input has wavenumber or frequency variables.

    ! Read the number of wavenumber bands in the file, if the variable 'wavenumber' exists.
    call get_var_sizes(CS%SurfBandFileName, 'wavenumber', ndims, sizes, dim_names=dim_name)
    wavenumber_exists = (ndims > -1)

    if (.not.wavenumber_exists) then
      ! Read the number of frequency bands in the file, if the variable 'frequency' exists.
      call get_var_sizes(CS%SurfBandFileName, 'frequency', ndims, sizes, dim_names=dim_name)
      if (ndims < 0) &
        call MOM_error(FATAL, "error finding variable 'wavenumber' or 'frequency' in file "//&
                              trim(CS%SurfBandFileName)//" in MOM_wave_interface.")
    endif

    CS%NUMBANDS = sizes(1)
    ! Allocate the wavenumber bins
    allocate( CS%WaveNum_Cen(CS%NUMBANDS), source=0.0 )

    if (wavenumber_exists) then
      ! Wavenumbers found, so this file uses the old method:
      CS%PartitionMode = 0

      ! Reading wavenumber bins
      call read_variable(CS%SurfBandFileName, dim_name(1), CS%WaveNum_Cen, scale=US%Z_to_m)

    else
      ! Frequencies found, so this file uses the newer method:
      CS%PartitionMode = 1

      ! Allocate the frequency bins
      allocate( CS%Freq_Cen(CS%NUMBANDS), source=0.0 )

      ! Reading frequencies
      PI = 4.0*atan(1.0)
      call read_variable(CS%SurfBandFileName, dim_name(1), CS%Freq_Cen, scale=2.*PI*US%T_to_s)

      do b = 1,CS%NumBands
        CS%WaveNum_Cen(b) = CS%Freq_Cen(b)**2 / CS%g_Earth
      enddo
    endif

    if (.not.allocated(CS%STKx0)) then
      allocate( CS%STKx0(G%isdB:G%iedB,G%jsd:G%jed,CS%NUMBANDS), source=0.0 )
    endif
    if (.not.allocated(CS%STKy0)) then
      allocate( CS%STKy0(G%isd:G%ied,G%jsdB:G%jedB,CS%NUMBANDS), source=0.0 )
    endif
  endif

  do b = 1,CS%NumBands
    temp_x(:,:) = 0.0
    temp_y(:,:) = 0.0
    varname = '                    '
    write(varname, "(A3,I0)") 'Usx', b
    call data_override('OCN', trim(varname), temp_x, Time)
    varname = '                    '
    write(varname, "(A3,I0)") 'Usy', b
    call data_override('OCN', trim(varname), temp_y, Time)
    ! Update halo on h-grid
    call pass_vector(temp_x, temp_y, G%Domain, To_All, AGRID)
    ! Filter land values
    do j = G%jsd,G%jed
      do i = G%Isd,G%Ied
        if (abs(temp_x(i,j)) > 10. .or. abs(temp_y(i,j)) > 10.) then
          ! Assume land-mask and zero out
          temp_x(i,j) = 0.0
          temp_y(i,j) = 0.0
        endif
      enddo
    enddo

    ! Interpolate to u/v grids
    do j = G%jsc,G%jec
      do I = G%IscB,G%IecB
        CS%STKx0(I,j,b) = 0.5 * US%m_s_to_L_T*(temp_x(i,j) + temp_x(i+1,j))
      enddo
    enddo
    do J = G%JscB,G%JecB
      do i = G%isc,G%iec
        CS%STKy0(i,J,b) = 0.5 * US%m_s_to_L_T*(temp_y(i,j) + temp_y(i,j+1))
      enddo
    enddo
  enddo !Closes b-loop

  ! Update halo on u/v grids
  call pass_vector(CS%STKx0(:,:,:), CS%STKy0(:,:,:), G%Domain, To_ALL)

end subroutine Surface_Bands_by_data_override

!> Interface to get Langmuir number based on options stored in wave structure
!!
!! Note this can be called with an unallocated Waves pointer, which is okay if we
!!  want the wind-speed only dependent Langmuir number.  Therefore, we need to be
!!  careful about what we try to access here.
subroutine get_Langmuir_Number( LA, G, GV, US, HBL, ustar, i, j, &
                                H, U_H, V_H, Override_MA, Waves )
  type(ocean_grid_type),   intent(in) :: G  !< Ocean grid structure
  type(verticalGrid_type), intent(in) :: GV !< Ocean vertical grid structure
  type(unit_scale_type),   intent(in) :: US !< A dimensional unit scaling type
  integer, intent(in) :: i      !< Meridional index of h-point
  integer, intent(in) :: j      !< Zonal index of h-point
  real, intent(in)    :: ustar  !< Friction velocity [Z T-1 ~> m s-1].
  real, intent(in)    :: HBL    !< (Positive) thickness of boundary layer [Z ~> m].
  logical, optional,       intent(in) :: Override_MA !< Override to use misalignment in LA
                                !! calculation. This can be used if diagnostic
                                !! LA outputs are desired that are different than
                                !! those used by the dynamical model.
  real, dimension(SZK_(GV)), optional, &
       intent(in)      :: H     !< Grid layer thickness [H ~> m or kg m-2]
  real, dimension(SZK_(GV)), optional, &
       intent(in)      :: U_H   !< Zonal velocity at H point [L T-1 ~> m s-1] or [m s-1]
  real, dimension(SZK_(GV)), optional, &
       intent(in)      :: V_H   !< Meridional velocity at H point [L T-1 ~> m s-1] or [m s-1]
  type(Wave_parameters_CS), &
       pointer         :: Waves !< Surface wave control structure.

  real, intent(out)    :: LA    !< Langmuir number [nondim]

!Local Variables
  real :: Top, bottom, midpoint  ! Positions within each layer [Z ~> m]
  real :: Dpt_LASL         ! Averaging depth for Stokes drift [Z ~> m]
  real :: ShearDirection   ! Shear angular direction from atan2 [radians]
  real :: WaveDirection    ! Wave angular direction from atan2 [radians]
  real :: LA_STKx, LA_STKy, LA_STK ! Stokes velocities in [L T-1 ~> m s-1]
  logical :: ContinueLoop, USE_MA
  real, dimension(SZK_(GV)) :: US_H, VS_H ! Profiles of Stokes velocities [L T-1 ~> m s-1]
  real, allocatable :: StkBand_X(:), StkBand_Y(:) ! Stokes drifts by band [L T-1 ~> m s-1]
  integer :: KK, BB


 ! Compute averaging depth for Stokes drift (negative)
  Dpt_LASL = min(-0.1*US%m_to_Z, -Waves%LA_FracHBL*HBL)

  USE_MA = Waves%LA_Misalignment
  if (present(Override_MA)) USE_MA = Override_MA

  ! If requesting to use misalignment in the Langmuir number compute the Shear Direction
  if (USE_MA) then
    if (.not.(present(H).and.present(U_H).and.present(V_H))) then
      call MOM_error(Fatal,'Get_LA_waves requested to consider misalignment.')
    endif
    ContinueLoop = .true.
    bottom = 0.0
    do kk = 1,GV%ke
      Top = Bottom
      MidPoint = Bottom + GV%H_to_Z*0.5*h(kk)
      Bottom = Bottom + GV%H_to_Z*h(kk)
      if (MidPoint > Dpt_LASL .and. kk > 1 .and. ContinueLoop) then
        ShearDirection = atan2(V_H(1)-V_H(kk),U_H(1)-U_H(kk))
        ContinueLoop = .false.
      endif
    enddo
  endif

  if (Waves%WaveMethod==TESTPROF) then
    do kk = 1,GV%ke
      US_H(kk) = 0.5*(WAVES%US_X(I,j,kk)+WAVES%US_X(I-1,j,kk))
      VS_H(kk) = 0.5*(WAVES%US_Y(i,J,kk)+WAVES%US_Y(i,J-1,kk))
    enddo
    call Get_SL_Average_Prof( GV, Dpt_LASL, H, US_H, LA_STKx)
    call Get_SL_Average_Prof( GV, Dpt_LASL, H, VS_H, LA_STKy)
    LA_STK = sqrt(LA_STKX*LA_STKX+LA_STKY*LA_STKY)
  elseif (Waves%WaveMethod==SURFBANDS) then
    allocate(StkBand_X(WAVES%NumBands), StkBand_Y(WAVES%NumBands))
    do bb = 1,WAVES%NumBands
      StkBand_X(bb) = 0.5*(WAVES%STKx0(I,j,bb)+WAVES%STKx0(I-1,j,bb))
      StkBand_Y(bb) = 0.5*(WAVES%STKy0(i,J,bb)+WAVES%STKy0(i,J-1,bb))
    enddo
    call Get_SL_Average_Band(GV, Dpt_LASL, WAVES%NumBands, WAVES%WaveNum_Cen, StkBand_X, LA_STKx )
    call Get_SL_Average_Band(GV, Dpt_LASL, WAVES%NumBands, WAVES%WaveNum_Cen, StkBand_Y, LA_STKy )
    LA_STK = sqrt(LA_STKX**2 + LA_STKY**2)
    deallocate(StkBand_X, StkBand_Y)
  elseif (Waves%WaveMethod==DHH85) then
    ! Temporarily integrating profile rather than spectrum for simplicity
    do kk = 1,GV%ke
      US_H(kk) = 0.5*(WAVES%US_X(I,j,kk)+WAVES%US_X(I-1,j,kk))
      VS_H(kk) = 0.5*(WAVES%US_Y(i,J,kk)+WAVES%US_Y(i,J-1,kk))
    enddo
    call Get_SL_Average_Prof( GV, Dpt_LASL, H, US_H, LA_STKx)
    call Get_SL_Average_Prof( GV, Dpt_LASL, H, VS_H, LA_STKy)
    LA_STK = sqrt(LA_STKX**2 + LA_STKY**2)
  elseif (Waves%WaveMethod==LF17) then
    call get_StokesSL_LiFoxKemper(ustar, hbl*Waves%LA_FracHBL, GV, US, Waves, LA_STK, LA)
  elseif (Waves%WaveMethod==Null_WaveMethod) then
    call MOM_error(FATAL, "Get_Langmuir_number called without defining a WaveMethod. "//&
                          "Suggest to make sure USE_LT is set/overridden to False or "//&
                          "choose a wave method (or set USE_LA_LI2016 to use statistical "//&
                          "waves.")
  endif

  if (.not.(Waves%WaveMethod==LF17)) then
    ! This is an arbitrary lower bound on Langmuir number.
    ! We shouldn't expect values lower than this, but
    ! there is also no good reason to cap it here other then
    ! to prevent large enhancements in unconstrained parts of
    ! the curve fit parameterizations.
    ! Note the dimensional constant background Stokes velocity of 10^-10 m s-1.
    LA = max(WAVES%La_min, sqrt(US%Z_to_L*ustar / (LA_STK + 1.e-10*US%m_s_to_L_T)))
  endif

  if (Use_MA) then
    WaveDirection = atan2(LA_STKy, LA_STKx)
    LA = LA / sqrt(max(1.e-8, cos( WaveDirection - ShearDirection)))
  endif

end subroutine get_Langmuir_Number

!> function to return the wave method string set in the param file
function get_wave_method(CS)
  character(:), allocatable :: get_wave_method
  type(wave_parameters_CS), pointer :: CS !< Control structure

  if (associated(CS)) then
    select case(CS%WaveMethod)
      case (Null_WaveMethod)
        get_wave_method = NULL_STRING
      case (TESTPROF)
        get_wave_method = TESTPROF_STRING
      case (SURFBANDS)
        get_wave_method = SURFBANDS_STRING
      case (DHH85)
        get_wave_method = DHH85_STRING
      case (LF17)
        get_wave_method = LF17_STRING
      case (EFACTOR)
        get_wave_method = EFACTOR_STRING
    end select
  else
    get_wave_method = NULL_STRING
  endif
end function get_wave_method

!> Get SL averaged Stokes drift from Li/FK 17 method
!!
!! Original description:
!! - This function returns the enhancement factor, given the 10-meter
!!   wind [m s-1], friction velocity [m s-1] and the boundary layer depth [m].
!!
!! Update (Jan/25):
!! - Converted from function to subroutine, now returns Langmuir number.
!! - Computs 10m wind internally, so only ustar and hbl need passed to
!!   subroutine.
!!
!! Qing Li, 160606
!! - BGR port from CVMix to MOM6 Jan/25/2017
!! - BGR change output to LA from Efactor
!! - BGR remove u10 input
!! - BGR note: fixed parameter values should be changed to "get_params"
subroutine get_StokesSL_LiFoxKemper(ustar, hbl, GV, US, CS, UStokes_SL, LA)
  real, intent(in)  :: ustar !< water-side surface friction velocity [Z T-1 ~> m s-1].
  real, intent(in)  :: hbl   !< boundary layer depth [Z ~> m].
  type(verticalGrid_type), intent(in) :: GV !< Ocean vertical grid structure
  type(unit_scale_type),   intent(in) :: US !< A dimensional unit scaling type
  type(wave_parameters_CS), pointer   :: CS  !< Wave parameter Control structure
  real, intent(out) :: UStokes_SL !< Surface layer averaged Stokes drift [L T-1 ~> m s-1]
  real, intent(out) :: LA    !< Langmuir number
  ! Local variables
  ! parameters
  real, parameter :: &
       ! ratio of U19.5 to U10 (Holthuijsen, 2007) [nondim]
       u19p5_to_u10 = 1.075, &
       ! ratio of mean frequency to peak frequency for
       ! Pierson-Moskowitz spectrum (Webb, 2011) [nondim]
       fm_into_fp = 1.296, &
       ! ratio of surface Stokes drift to U10 [nondim]
       us_to_u10 = 0.0162, &
       ! loss ratio of Stokes transport [nondim]
       r_loss = 0.667
  real :: UStokes  ! The surface Stokes drift [L T-1 ~> m s-1]
  real :: hm0      ! The significant wave height [Z ~> m]
  real :: fm       ! The mean wave frequency [T-1 ~> s-1]
  real :: fp       ! The peak wave frequency [T-1 ~> s-1]
  real :: kphil    ! A peak wavenumber in the Phillips spectrum [Z-1 ~> m-1]
  real :: kstar    ! A rescaled wavenumber? [Z-1 ~> m-1]
  real :: vstokes  ! The total Stokes transport [Z L T-1 ~> m2 s-1]
  real :: z0       ! The boundary layer depth [Z ~> m]
  real :: z0i      ! The inverse of theboundary layer depth [Z-1 ~> m-1]
  real :: r1, r2, r3, r4  ! Nondimensional ratios [nondim]
  real :: r5       ! A single expression that combines r3 and r4 [nondim]
  real :: root_2kz ! The square root of twice the peak wavenumber times the
                   ! boundary layer depth [nondim]
  real :: u10      ! The 10 m wind speed [L T-1 ~> m s-1]
  real :: PI       ! 3.1415926535...

  PI = 4.0*atan(1.0)
  UStokes_sl = 0.0
  LA = 1.e8
  if (ustar > 0.0) then
    ! This code should be revised to minimize the number of divisions and cancel out common factors.

    ! Computing u10 based on u_star and COARE 3.5 relationships
    call ust_2_u10_coare3p5(ustar*sqrt(GV%Rho0/(1.225*US%kg_m3_to_R)), u10, GV, US, CS)
    ! surface Stokes drift
    UStokes = us_to_u10*u10
    !
    ! significant wave height from Pierson-Moskowitz spectrum (Bouws, 1998)
    hm0 = 0.0246*US%m_to_Z*US%L_T_to_m_s**2 * u10**2
    !
    ! peak frequency (PM, Bouws, 1998)
    fp = 0.877 * (US%L_to_Z*GV%g_Earth) / (2.0 * PI * u19p5_to_u10 * u10)
    !
    ! mean frequency
    fm = fm_into_fp * fp
    !
    ! total Stokes transport (a factor r_loss is applied to account
    !  for the effect of directional spreading, multidirectional waves
    !  and the use of PM peak frequency and PM significant wave height
    !  on estimating the Stokes transport)
    vstokes = 0.125 * PI * r_loss * US%Z_to_L * fm * hm0**2
    !
    ! the general peak wavenumber for Phillips' spectrum
    ! (Breivik et al., 2016) with correction of directional spreading
    kphil = 0.176 * UStokes / vstokes
    !
    ! surface layer averaged Stokes drift with Stokes drift profile
    ! estimated from Phillips' spectrum (Breivik et al., 2016)
    ! the directional spreading effect from Webb and Fox-Kemper, 2015
    ! is also included
    kstar = kphil * 2.56
    ! surface layer
    z0 = abs(hbl)
    z0i = 1.0 / z0

    ! Combining all of the expressions above gives kPhil as the following
    ! where the first two lines are just a constant:
    ! kPhil =  ((0.176 * us_to_u10 * u19p5_to_u10) / &
    !              (0.5*0.125 * r_loss * fm_into_fp * 0.877 * 0.0246**2)) * &
    !              (US%T_to_s*US%m_s_to_L_T)**2 / (CS%g_Earth * u10**2)

    ! Terms 1 to 4, as written in the appendix of Li et al. (2017)
    r1 = ( 0.151 / kphil * z0i - 0.84 ) * &
         ( 1.0 - exp(-2.0 * kphil * z0) )
    r2 = -( 0.84 + 0.0591 / kphil * z0i ) * &
         sqrt( 2.0 * PI * kphil * z0 ) * &
         erfc( sqrt( 2.0 * kphil * z0 ) )
    r3 = ( 0.0632 / kstar * z0i + 0.125 ) * &
         (1.0 - exp(-2.0 * kstar * z0) )
    r4 = ( 0.125 + 0.0946 / kstar * z0i ) * &
         sqrt( 2.0 * PI * kstar * z0) * &
         erfc( sqrt( 2.0 * kstar * z0 ) )
    UStokes_sl = UStokes * (0.715 + r1 + r2 + r3 + r4)

    ! The following is equivalent to the code above, but avoids singularities
!    r1 = ( 0.302 - 1.68*kphil*z0 ) * one_minus_exp_x(2.0*kphil * z0)
!    r3 = ( 0.1264 + 0.64*kphil*z0 ) * one_minus_exp_x(5.12*kphil * z0)
!    root_2kz = sqrt(2.0 * kphil * z0)
!    ! r2 = -( 0.84 + 0.0591*2.0 / (root_2kz**2) ) * sqrt(PI) * root_2kz * erfc( root_2kz )
!    ! r4 = ( 0.2 + 0.059125*2.0 / (root_2kz**2) ) * sqrt(PI)* root_2kz * erfc( 1.6 * root_2kz )
!
!    ! r5 = r2 + r4 (with a small correction to one coefficient to avoid a singularity when z0 = 0):
!    ! The correction leads to <1% relative differences in (r2+r4) for root_2kz > 0.05, but without
!    ! it the values of r2 + r4 are qualitatively wrong (>50% errors) for root_2kz < 0.0015 .
!    !   It has been verified that these two expressions for r5 are the same to 6 decimal places for
!    ! root_2kz  between 1e-10 and 1e-3, but that the first one degrades for smaller values.
!    if (root_2kz > 1e-3) then
!      r5 = sqrt(PI) * (root_2kz * (-0.84 * erfc(root_2kz) + 0.2 * erfc(1.6*root_2kz)) + &
!                       0.1182 * (erfc(1.6*root_2kz) - erfc(root_2kz)) / root_2kz)
!    else
!      ! It is more accurate to replace erf with the first two terms of its Taylor series
!      !  erf(z) = (2/sqrt(pi)) * z * (1. - (1/3)*z**2 + (1/10)*z**4 - (1/42)*z**6 + ...)
!      ! and then cancel or combine common terms and drop negligibly small terms.
!      r5 = -0.64*sqrt(PI)*root_2kz + (-0.14184 + 1.0839648 * root_2kz**2)
!    endif
!    UStokes_sl = UStokes * (0.715 + ((r1 + r2) + r5))

    if (UStokes_sl /= 0.0) LA = sqrt(US%Z_to_L*ustar / UStokes_sl)
  endif

end subroutine Get_StokesSL_LiFoxKemper

!> Get SL Averaged Stokes drift from a Stokes drift Profile
subroutine Get_SL_Average_Prof( GV, AvgDepth, H, Profile, Average )
  type(verticalGrid_type),  &
       intent(in)   :: GV       !< Ocean vertical grid structure
  real, intent(in)  :: AvgDepth !< Depth to average over (negative) [Z ~> m].
  real, dimension(SZK_(GV)), &
       intent(in)   :: H        !< Grid thickness [H ~> m or kg m-2]
  real, dimension(SZK_(GV)), &
       intent(in)   :: Profile  !< Profile of quantity to be averaged [arbitrary]
                                !! (used here for Stokes drift)
  real, intent(out) :: Average  !< Output quantity averaged over depth AvgDepth [arbitrary]
                                !! (used here for Stokes drift)
  !Local variables
  real :: top, midpoint, bottom ! Depths, negative downward [Z ~> m].
  real :: Sum
  integer :: kk

  ! Initializing sum
  Sum = 0.0

  ! Integrate
  bottom = 0.0
  do kk = 1, GV%ke
    Top = Bottom
    MidPoint = Bottom - GV%H_to_Z * 0.5*h(kk)
    Bottom = Bottom - GV%H_to_Z * h(kk)
    if (AvgDepth < Bottom) then ! The whole cell is within H_LA
      Sum = Sum + Profile(kk) * (GV%H_to_Z * H(kk))
    elseif (AvgDepth < Top) then ! A partial cell is within H_LA
      Sum = Sum + Profile(kk) * (Top-AvgDepth)
      exit
    else
      exit
    endif
  enddo

  ! Divide by AvgDepth or the depth in the column, whichever is smaller.
  if (abs(AvgDepth) <= abs(Bottom)) then
    Average = Sum / abs(AvgDepth)
  elseif (abs(Bottom) > 0.0) then
    Average = Sum / abs(Bottom)
  else
    Average = 0.0
  endif

end subroutine Get_SL_Average_Prof

!> Get SL averaged Stokes drift from the banded Spectrum method
subroutine Get_SL_Average_Band( GV, AvgDepth, NB, WaveNumbers, SurfStokes, Average )
  type(verticalGrid_type),  &
       intent(in)     :: GV          !< Ocean vertical grid
  real, intent(in)    :: AvgDepth    !< Depth to average over [Z ~> m].
  integer, intent(in) :: NB          !< Number of bands used
  real, dimension(NB), &
       intent(in)     :: WaveNumbers !< Wavenumber corresponding to each band [Z-1 ~> m-1]
  real, dimension(NB), &
       intent(in)     :: SurfStokes  !< Surface Stokes drift for each band [L T-1 ~> m s-1]
  real, intent(out)   :: Average     !< Output average Stokes drift over depth AvgDepth [L T-1 ~> m s-1]

  ! Local variables
  integer :: bb

  ! Loop over bands
  Average = 0.0
  do bb = 1, NB
    ! Factor includes analytical integration of e(2kz)
    !  - divided by (-H_LA) to get average from integral.
    Average = Average + SurfStokes(BB) * &
              (1.-EXP(-abs(AvgDepth * 2.0 * WaveNumbers(BB)))) / &
              abs(AvgDepth * 2.0 * WaveNumbers(BB))

    ! For accuracy when AvgDepth is small change the above to:
    ! Average = Average + SurfStokes(BB) * one_minus_exp_x(abs(AvgDepth * 2.0 * WaveNumbers(BB)))
  enddo

end subroutine Get_SL_Average_Band

!> Compute the Stokes drift at a given depth
!!
!! Taken from Qing Li (Brown)
!! use for comparing MOM6 simulation to his LES
!! computed at z mid point (I think) and not depth averaged.
!! Should be fine to integrate in frequency from 0.1 to sqrt(-0.2*grav*2pi/dz
subroutine DHH85_mid(GV, US, CS, zpt, UStokes)
  type(verticalGrid_type), intent(in)  :: GV  !< Ocean vertical grid
  type(unit_scale_type),   intent(in)  :: US  !< A dimensional unit scaling type
  type(wave_parameters_CS), pointer    :: CS  !< Wave parameter Control structure
  real, intent(in)  :: zpt   !< Depth to get Stokes drift [Z ~> m].
  real, intent(out) :: UStokes !< Stokes drift [L T-1 ~> m s-1]
  !
  real :: ann, Bnn, Snn, Cnn, Dnn ! Nondimensional factors [nondim]
  real :: omega_peak ! The peak wave frequency [T-1 ~> s-1]
  real :: omega      ! The average frequency in the band [T-1 ~> s-1]
  real :: domega     ! The width in frequency of the band [T-1 ~> s-1]
  real :: omega_min  ! The minimum wave frequency [T-1 ~> s-1]
  real :: omega_max  ! The maximum wave frequency [T-1 ~> s-1]
  real :: u10        ! The wind speed for this spectrum [Z T-1 ~> m s-1]
  real :: wavespec   ! The wave spectrum [L Z T ~> m2 s]
  real :: Stokes     ! The Stokes displacement per cycle [L ~> m]
  real :: PI         ! 3.1415926535...
  integer :: Nomega  ! The number of wavenumber bands
  integer :: OI

  u10 = CS%WaveWind*US%L_to_Z

  !/
  omega_min = 0.1*US%T_to_s ! Hz
  ! Cut off at 30cm for now...
  omega_max = 10.*US%T_to_s ! ~sqrt(0.2*g_Earth*2*pi/0.3)
  NOmega = 1000
  domega = (omega_max-omega_min)/real(NOmega)

  !
  if (CS%WaveAgePeakFreq) then
    omega_peak = CS%g_Earth / (CS%WaveAge * u10)
  else
    PI = 4.0*atan(1.0)
    omega_peak = 2. * PI * 0.13 * CS%g_Earth / u10
  endif
  !/
  Ann = 0.006 * CS%WaveAge**(-0.55)
  Bnn = 1.0
  Snn = 0.08 * (1.0 + 4.0 * CS%WaveAge**3)
  Cnn = 1.7
  if (CS%WaveAge < 1.) then
    Cnn = Cnn - 6.0*log10(CS%WaveAge)
  endif
  !/
  UStokes = 0.0
  omega = omega_min + 0.5*domega
  do oi = 1,nomega-1
    Dnn = exp ( -0.5 * (omega-omega_peak)**2 / (Snn**2 * omega_peak**2) )
    ! wavespec units = m2s
    wavespec = US%Z_to_L * (Ann * CS%g_Earth**2 / (omega_peak*omega**4 ) ) * &
               exp(-bnn*(omega_peak/omega)**4)*Cnn**Dnn
    ! Stokes units m  (multiply by frequency range for units of m/s)
    Stokes = 2.0 * wavespec * omega**3 * &
         exp( 2.0 * omega**2 * zpt / CS%g_Earth) / CS%g_Earth
    UStokes = UStokes + Stokes*domega
    omega = omega + domega
  enddo

end subroutine DHH85_mid

!> Explicit solver for Stokes mixing.
!! Still in development do not use.
subroutine StokesMixing(G, GV, dt, h, u, v, Waves )
  type(ocean_grid_type), &
       intent(in)    :: G     !< Ocean grid
  type(verticalGrid_type), &
       intent(in)    :: GV    !< Ocean vertical grid
  real, intent(in)   :: dt    !< Time step of MOM6 [T ~> s] for explicit solver
  real, dimension(SZI_(G),SZJ_(G),SZK_(GV)), &
       intent(in)    :: h     !< Layer thicknesses [H ~> m or kg m-2]
  real, dimension(SZIB_(G),SZJ_(G),SZK_(GV)), &
       intent(inout) :: u     !< Velocity i-component [L T-1 ~> m s-1]
  real, dimension(SZI_(G),SZJB_(G),SZK_(GV)), &
       intent(inout) :: v     !< Velocity j-component [L T-1 ~> m s-1]
  type(Wave_parameters_CS), &
       pointer       :: Waves !< Surface wave related control structure.
  ! Local variables
  real :: dTauUp, dTauDn ! Vertical momentum fluxes [Z L T-2 ~> m2 s-2]
  real :: h_Lay  ! The layer thickness at a velocity point [Z ~> m].
  integer :: i,j,k

! This is a template to think about down-Stokes mixing.
! This is not ready for use...

  do k = 1, GV%ke
    do j = G%jsc, G%jec
      do I = G%iscB, G%iecB
        h_lay = GV%H_to_Z*0.5*(h(i,j,k)+h(i+1,j,k))
        dTauUp = 0.0
        if (k > 1) &
          dTauUp = 0.5*(waves%Kvs(i,j,k)+waves%Kvs(i+1,j,k)) * &
               (waves%us_x(i,j,k-1)-waves%us_x(i,j,k)) / &
               (0.5*(h_lay + GV%H_to_Z*0.5*(h(i,j,k-1)+h(i+1,j,k-1)) ))
        dTauDn = 0.0
        if (k < GV%ke-1) &
          dTauDn = 0.5*(waves%Kvs(i,j,k+1)+waves%Kvs(i+1,j,k+1)) * &
               (waves%us_x(i,j,k)-waves%us_x(i,j,k+1)) / &
               (0.5*(h_lay + GV%H_to_Z*0.5*(h(i,j,k+1)+h(i+1,j,k+1)) ))
        u(i,j,k) = u(i,j,k) + dt * (dTauUp-dTauDn) / h_Lay
      enddo
    enddo
  enddo

  do k = 1, GV%ke
    do J = G%jscB, G%jecB
      do i = G%isc, G%iec
        h_Lay = GV%H_to_Z*0.5*(h(i,j,k)+h(i,j+1,k))
        dTauUp = 0.
        if (k > 1) &
          dTauUp = 0.5*(waves%Kvs(i,j,k)+waves%Kvs(i,j+1,k)) * &
               (waves%us_y(i,j,k-1)-waves%us_y(i,j,k)) / &
               (0.5*(h_lay + GV%H_to_Z*0.5*(h(i,j,k-1)+h(i,j+1,k-1)) ))
        dTauDn = 0.0
        if (k < GV%ke-1) &
          dTauDn =0.5*(waves%Kvs(i,j,k+1)+waves%Kvs(i,j+1,k+1)) * &
               (waves%us_y(i,j,k)-waves%us_y(i,j,k+1)) / &
               (0.5*(h_lay + GV%H_to_Z*0.5*(h(i,j,k+1)+h(i,j+1,k+1)) ))
        v(i,J,k) = v(i,J,k) + dt * (dTauUp-dTauDn) / h_Lay
      enddo
    enddo
  enddo

end subroutine StokesMixing

!> Solver to add Coriolis-Stokes to model
!! Still in development and not meant for general use.
!! Can be activated (with code intervention) for LES comparison
!! CHECK THAT RIGHT TIMESTEP IS PASSED IF YOU USE THIS**
!!
!! Not accessed in the standard code.
subroutine CoriolisStokes(G, GV, dt, h, u, v, WAVES, US)
  type(ocean_grid_type), &
       intent(in)    :: G     !< Ocean grid
  type(verticalGrid_type), &
       intent(in)   :: GV     !< Ocean vertical grid
  real, intent(in)  :: dt     !< Time step of MOM6 [T ~> s]
  real, dimension(SZI_(G),SZJ_(G),SZK_(GV)), &
       intent(in)    :: h     !< Layer thicknesses [H ~> m or kg m-2]
  real, dimension(SZIB_(G),SZJ_(G),SZK_(GV)), &
       intent(inout) :: u     !< Velocity i-component [L T-1 ~> m s-1]
  real, dimension(SZI_(G),SZJB_(G),SZK_(GV)), &
       intent(inout) :: v     !< Velocity j-component [L T-1 ~> m s-1]
  type(Wave_parameters_CS), &
       pointer       :: Waves !< Surface wave related control structure.
  type(unit_scale_type),   intent(in) :: US     !< A dimensional unit scaling type
  ! Local variables
  real :: DVel ! A rescaled velocity change [L T-2 ~> m s-2]
  integer :: i,j,k

  do k = 1, GV%ke
    do j = G%jsc, G%jec
      do I = G%iscB, G%iecB
        DVel = 0.25*(WAVES%us_y(i,j+1,k)+WAVES%us_y(i-1,j+1,k))*G%CoriolisBu(i,j+1) + &
               0.25*(WAVES%us_y(i,j,k)+WAVES%us_y(i-1,j,k))*G%CoriolisBu(i,j)
        u(I,j,k) = u(I,j,k) + DVEL*dt
      enddo
    enddo
  enddo

  do k = 1, GV%ke
    do J = G%jscB, G%jecB
      do i = G%isc, G%iec
        DVel = 0.25*(WAVES%us_x(i+1,j,k)+WAVES%us_x(i+1,j-1,k))*G%CoriolisBu(i+1,j) + &
               0.25*(WAVES%us_x(i,j,k)+WAVES%us_x(i,j-1,k))*G%CoriolisBu(i,j)
        v(i,J,k) = v(i,j,k) - DVEL*dt
      enddo
    enddo
  enddo
end subroutine CoriolisStokes

!> Computes tendency due to Stokes pressure gradient force anomaly
!! including analytical integration of Stokes shear using multiple-exponential decay
!! Stokes drift profile and vertical integration of the resulting pressure
!! anomaly to the total pressure gradient force
subroutine Stokes_PGF(G, GV, h, u, v, PFu_Stokes, PFv_Stokes, CS )
  type(ocean_grid_type), &
       intent(in)    :: G     !< Ocean grid
  type(verticalGrid_type), &
       intent(in)    :: GV    !< Ocean vertical grid
  real, dimension(SZI_(G),SZJ_(G),SZK_(G)),&
       intent(in)    :: h       !< Layer thicknesses [H ~> m or kg m-2]
  real, dimension(SZIB_(G),SZJ_(G),SZK_(G)), &
       intent(in) :: u          !< Lagrangian Velocity i-component [m s-1]
  real, dimension(SZI_(G),SZJB_(G),SZK_(G)), &
       intent(in) :: v          !< Lagrangian Velocity j-component [m s-1]
  real, dimension(SZIB_(G),SZJ_(G),SZK_(G)), &
       intent(out) :: PFu_Stokes !< PGF Stokes-shear i-component [L T-2]
  real, dimension(SZI_(G),SZJB_(G),SZK_(G)), &
       intent(out) :: PFv_Stokes !< PGF Stokes-shear j-component [m s-1]
  type(Wave_parameters_CS), &
       pointer       :: CS !< Surface wave related control structure.

  ! Local variables
  real, dimension(SZI_(G),SZJ_(G),SZK_(G)) :: P_deltaStokes_L ! The stokes induced Pressure anomaly, layer averaged
  real, dimension(SZI_(G),SZJ_(G),SZK_(G)+1) :: P_deltaStokes_i ! The stokes induced Pressure anomaly at interfaces
  real :: P_Stokes_l, P_Stokes_r ! Stokes-induced pressure anomaly over layer (left/right of point) [L2 T-2 ~> m2 s-2]
  real :: P_Stokes_l0, P_Stokes_r0 ! Stokes-induced pressure anomaly at interface (left/right of point) [L2 T-2 ~> m2 s-2]
  real :: dP_Stokes_l_dz, dP_Stokes_r_dz ! Contribution of layer to integrated Stokes pressure anomaly for summation
                                         ! (left/right of point) [L3 T-2 ~> m3 s-2]
  real :: dP_Stokes_l, dP_Stokes_r ! Net increment of Stokes pressure anomaly across layer for summation
                                   ! (left/right of point) [L2 T-2 ~> m2 s-2]
  real :: uE_l, uE_r, vE_l, vE_r ! Eulerian velocity components (left/right of point) [L T-1 ~> m s-1]
  real :: uS0_l, uS0_r, vS0_l, vS0_r ! Surface Stokes velocity components (left/right of point) [L T-1 ~> m s-1]
  real :: zi_l(SZK_(G)+1), zi_r(SZK_(G)+1)   ! The height of the edges of the cells (left/right of point) [Z ~> m].
  real :: idz_l(SZK_(G)), idz_r(SZK_(G)) ! The inverse thickness of the cells (left/right of point) [Z-1 ~> m-1]
  real :: h_l, h_r   ! The thickness of the cell (left/right of point) [Z ~> m].
  real :: dexp2kzL,dexp4kzL,dexp2kzR,dexp4kzR ! Analytical evaluation of multi-exponential decay contribution
                                              ! to Stokes pressure anomalies.
  real :: TwoK, FourK, iTwoK, iFourK ! Wavenumber multipliers/inverses

  integer :: i,j,k,l

  !---------------------------------------------------------------
  ! Compute the Stokes contribution to the pressure gradient force
  !---------------------------------------------------------------
  ! Notes on the algorithm/code:
  ! This code requires computing velocities at bounding h points
  ! of the u/v points to get the pressure-gradient. In this
  ! implementation there are several redundant calculations as the
  ! left/right points are computed at each cell while integrating
  ! in the vertical, requiring about twice the calculations.  The
  ! velocities at the tracer points could be precomputed and
  ! stored, but this would require more memory and cycling through
  ! large 3d arrays while computing the pressures. This could be
  ! explored as a way to speed up this code.
  !---------------------------------------------------------------

  PFu_Stokes(:,:,:) = 0.0
  PFv_Stokes(:,:,:) = 0.0
  if (CS%id_P_deltaStokes_i > 0) P_deltaStokes_i(:,:,:) = 0.0
  if (CS%id_P_deltaStokes_L > 0) P_deltaStokes_L(:,:,:) = 0.0

  ! First compute PGFu.  The Stokes-induced pressure anomaly diagnostic is stored from this calculation.
  ! > Seeking PGFx at (I,j), meanining we need to compute pressure at h-points (i,j) and (i+1,j).
  !   UL(i,j)   -> found as average of I-1 & I on j
  !   UR(i+1,j) -> found as average of I & I+1 on j
  !   VL(i,j)   -> found on i as average of J-1 & J
  !   VR(i+1,j) -> found on i+1 as average of J-1 & J
  !
  do j = G%jsc, G%jec ; do I = G%iscB, G%iecB
    if (G%mask2dCu(I,j)>0.5) then
      P_Stokes_l0 = 0.0
      P_Stokes_r0 = 0.0
      ! We don't need to precompute the grid in physical space arrays and could have done this during
      ! the next loop, but this gives flexibility if the loop directions (integrations) are performed
      ! upwards instead of downwards (it seems downwards is the better approach).
      zi_l(1) = 0.0
      zi_r(1) = 0.0
      do k = 1, G%ke
        h_l = h(i,j,k)*GV%H_to_Z
        h_r = h(i+1,j,k)*GV%H_to_Z
        zi_l(k+1) = zi_l(k) - h_l
        zi_r(k+1) = zi_r(k) - h_r
        Idz_l(k) = 1./max(0.1,h_l)
        Idz_r(k) = 1./max(0.1,h_r)
      enddo
      do k = 1,G%ke
        ! Computing (left/right) Eulerian velocities assuming the velocity passed to this routine is the
        ! Lagrangian velocity.  This requires the wave acceleration terms to be activated together.
        uE_l = 0.5*((u(I-1,j,k)-CS%Us_x(I-1,j,k))*G%mask2dCu(I-1,j) + &
                    (u(I,j,k)-CS%Us_x(I-1,j,k))*G%mask2dCu(I,j))
        uE_r = 0.5*((u(I,j,k)-CS%Us_x(I,j,k))*G%mask2dCu(I,j) + &
                    (u(I+1,j,k)-CS%Us_x(I+1,j,k))*G%mask2dCu(I+1,j))
        vE_l = 0.5*((v(i,J-1,k)-CS%Us_y(i,J-1,k))*G%mask2dCv(i,J-1) + &
                    (v(i,J,k)-CS%Us_y(i,J,k))*G%mask2dCv(i,J))
        vE_r = 0.5*((v(i+1,J-1,k)-CS%Us_y(i+1,J-1,k))*G%mask2dCv(i+1,J-1) + &
                    (v(i+1,J,k)-CS%Us_y(i+1,J,k))*G%mask2dCv(i+1,J))

        dP_Stokes_l_dz = 0.0
        dP_Stokes_r_dz = 0.0
        dP_Stokes_l = 0.0
        dP_Stokes_r = 0.0

        do l = 1, CS%numbands

          ! Computing (left/right) surface Stokes drift velocities at wavenumber band
          uS0_l = 0.5*(CS%Stkx0(I-1,j,l)*G%mask2dCu(I-1,j) + &
                       CS%Stkx0(I,j,l)*G%mask2dCu(I,j))
          uS0_r = 0.5*(CS%Stkx0(I,j,l)*G%mask2dCu(I,j) + &
                       CS%Stkx0(I+1,j,l)*G%mask2dCu(I+1,j))
          vS0_l = 0.5*(CS%Stky0(i,J-1,l)*G%mask2dCv(i,J-1) + &
                       CS%Stky0(i,J,l)*G%mask2dCv(i,J))
          vS0_r = 0.5*(CS%Stky0(i+1,J-1,l)*G%mask2dCv(i+1,J-1) + &
                       CS%Stky0(i+1,J,l)*G%mask2dCv(i+1,J))

          ! Wavenumber terms that are useful to simplify the pressure calculations
          TwoK = 2.*CS%WaveNum_Cen(l)
          FourK = 2.*TwoK
          iTwoK = 1./TwoK
          iFourK = 1./(FourK)
          dexp2kzL = exp(TwoK*zi_l(k))-exp(TwoK*zi_l(k+1))
          dexp2kzR = exp(TwoK*zi_r(k))-exp(TwoK*zi_r(k+1))
          dexp4kzL = exp(FourK*zi_l(k))-exp(FourK*zi_l(k+1))
          dexp4kzR = exp(FourK*zi_r(k))-exp(FourK*zi_r(k+1))

          ! Compute Pressure at interface and integrated over layer on left/right bounding points.
          ! These are summed over wavenumber bands.
          if (G%mask2dT(i,j)>0.5) then
            dP_Stokes_l_dz = dP_Stokes_l_dz + &
                             ((uE_l*uS0_l+vE_l*vS0_l)*iTwoK*dexp2kzL + 0.5*(uS0_l*uS0_l+vS0_l*vS0_l)*iFourK*dexp4kzL)
            dP_Stokes_l = dP_Stokes_l + (uE_l*uS0_l+vE_l*vS0_l)*dexp2kzL + 0.5*(uS0_l*uS0_l+vS0_l*vS0_l)*dexp4kzL
          endif
          if (G%mask2dT(i+1,j)>0.5) then
            dP_Stokes_r_dz = dP_Stokes_r_dz + &
                             ((uE_r*uS0_r+vE_r*vS0_r)*iTwoK*dexp2kzR + 0.5*(uS0_l*uS0_l+vS0_l*vS0_l)*iFourK*dexp4kzR)
            dP_Stokes_r = dP_Stokes_r + (uE_r*uS0_r+vE_r*vS0_r)*dexp2kzR + 0.5*(uS0_l*uS0_l+vS0_l*vS0_l)*dexp4kzR
          endif
        enddo

        ! Summing PF over bands
        ! > Increment the Layer averaged pressure
        P_Stokes_l = P_Stokes_l0 + dP_Stokes_l_dz*Idz_l(k)
        P_Stokes_r = P_Stokes_r0 + dP_Stokes_r_dz*Idz_r(k)
        ! > Increment the Interface pressure
        P_Stokes_l0 = P_Stokes_l0 + dP_Stokes_l
        P_Stokes_r0 = P_Stokes_r0 + dP_Stokes_r

        ! Pressure force anomaly is finite difference across the cell.
        PFu_Stokes(I,j,k) = (P_Stokes_r - P_Stokes_l)*G%IdxCu(I,j)

        ! Choose to output the pressure delta on the h-points from the PFu calculation.
        if (G%mask2dT(i,j)>0.5 .and. CS%id_P_deltaStokes_L > 0) P_deltaStokes_L(i,j,k) = P_Stokes_l
        if (G%mask2dT(i,j)>0.5 .and. CS%id_P_deltaStokes_i > 0) P_deltaStokes_i(i,j,k+1) = P_Stokes_l0

      enddo
    endif
  enddo ;  enddo

  ! Next compute PGFv.  The Stokes-induced pressure anomaly diagnostic is stored from this calculation.
  ! > Seeking PGFy at (i,J), meanining we need to compute pressure at h-points (i,j) and (i,j+1).
  !   UL(i,j)   -> found as average of I-1 & I on j
  !   UR(i,j+1) -> found as average of I-1 & I on j+1
  !   VL(i,j)   -> found on i as average of J-1 & J
  !   VR(i,j+1) -> found on i as average of J & J+1
  !
  do J = G%jscB, G%jecB ; do i = G%isc, G%iec
    if (G%mask2dCv(i,J)>0.5) then
      P_Stokes_l0 = 0.0
      P_Stokes_r0 = 0.0
      zi_l(1) = 0.0
      zi_r(1) = 0.0
      do k = 1, G%ke
        h_l = h(i,j,k)*GV%H_to_Z
        h_r = h(i,j+1,k)*GV%H_to_Z
        zi_l(k+1) = zi_l(k) - h_l
        zi_r(k+1) = zi_r(k) - h_r
        Idz_l(k) = 1./max(0.1,h_l)
        Idz_r(k) = 1./max(0.1,h_r)
      enddo
      do k = 1,G%ke
        ! Computing (left/right) Eulerian velocities assuming the velocity passed to this routine is the
        ! Lagrangian velocity.  This requires the wave acceleration terms to be activated together.
        uE_l = 0.5*((u(I-1,j,k)-CS%Us_x(I-1,j,k))*G%mask2dCu(I-1,j) + &
                    (u(I,j,k)-CS%Us_x(I,j,k))*G%mask2dCu(I,j))
        uE_r = 0.5*((u(I-1,j+1,k)-CS%Us_x(I-1,j+1,k))*G%mask2dCu(I-1,j+1) + &
                    (u(I,j+1,k)-CS%Us_x(I,j+1,k))*G%mask2dCu(I,j+1))
        vE_l = 0.5*((v(i,J-1,k)-CS%Us_y(i,J-1,k))*G%mask2dCv(i,J-1) + &
                    (v(i,J,k)-CS%Us_y(i,J,k))*G%mask2dCv(i,J))
        vE_r = 0.5*((v(i,J,k)-CS%Us_y(i,J,k))*G%mask2dCv(i,J) + &
                    (v(i,J+1,k)-CS%Us_y(i,J+1,k))*G%mask2dCv(i,J+1))

        dP_Stokes_l_dz = 0.0
        dP_Stokes_r_dz = 0.0
        dP_Stokes_l = 0.0
        dP_Stokes_r = 0.0

        do l = 1, CS%numbands

          ! Computing (left/right) surface Stokes drift velocities at wavenumber band
          uS0_l = 0.5*(CS%Stkx0(I-1,j,l)*G%mask2dCu(I-1,j) + &
                       CS%Stkx0(I,j,l)*G%mask2dCu(I,j))
          uS0_r = 0.5*(CS%Stkx0(I-1,j+1,l)*G%mask2dCu(I-1,j+1) + &
                       CS%Stkx0(I,j+1,l)*G%mask2dCu(I,j+1))
          vS0_l = 0.5*(CS%Stky0(i,J-1,l)*G%mask2dCv(i,J-1) + &
                       CS%Stky0(i,J,l)*G%mask2dCv(i,J))
          vS0_r = 0.5*(CS%Stky0(i,J,l)*G%mask2dCv(i,J) + &
                       CS%Stky0(i,J+1,l)*G%mask2dCv(i,J+1))

          ! Wavenumber terms that are useful to simplify the pressure calculations
          TwoK = 2.*CS%WaveNum_Cen(l)
          FourK = 2.*TwoK
          iTwoK = 1./TwoK
          iFourK = 1./(FourK)
          dexp2kzL = exp(TwoK*zi_l(k))-exp(TwoK*zi_l(k+1))
          dexp2kzR = exp(TwoK*zi_r(k))-exp(TwoK*zi_r(k+1))
          dexp4kzL = exp(FourK*zi_l(k))-exp(FourK*zi_l(k+1))
          dexp4kzR = exp(FourK*zi_r(k))-exp(FourK*zi_r(k+1))

          ! Compute Pressure at interface and integrated over layer on left/right bounding points.
          ! These are summed over wavenumber bands.
          if (G%mask2dT(i,j)>0.5) then
            dP_Stokes_l_dz = dP_Stokes_l_dz + &
                             ((uE_l*uS0_l+vE_l*vS0_l)*iTwoK*dexp2kzL + 0.5*(uS0_l*uS0_l+vS0_l*vS0_l)*iFourK*dexp4kzL)
            dP_Stokes_l = dP_Stokes_l + (uE_l*uS0_l+vE_l*vS0_l)*dexp2kzL + 0.5*(uS0_l*uS0_l+vS0_l*vS0_l)*dexp4kzL
          endif
          if (G%mask2dT(i,j+1)>0.5) then
            dP_Stokes_r_dz = dP_Stokes_r_dz + &
                             ((uE_r*uS0_r+vE_r*vS0_r)*iTwoK*dexp2kzR + 0.5*(uS0_l*uS0_l+vS0_l*vS0_l)*iFourK*dexp4kzR)
            dP_Stokes_r = dP_Stokes_r + (uE_r*uS0_r+vE_r*vS0_r)*dexp2kzR + 0.5*(uS0_l*uS0_l+vS0_l*vS0_l)*dexp4kzR
          endif
        enddo

        ! Summing PF over bands
        ! > Increment the Layer averaged pressure
        P_Stokes_l = P_Stokes_l0 + dP_Stokes_l_dz*Idz_l(k)
        P_Stokes_r = P_Stokes_r0 + dP_Stokes_r_dz*Idz_r(k)
        ! > Increment the Interface pressure
        P_Stokes_l0 = P_Stokes_l0 + dP_Stokes_l
        P_Stokes_r0 = P_Stokes_r0 + dP_Stokes_r

        ! Pressure force anomaly is finite difference across the cell.
        PFv_Stokes(I,j,k) = (P_Stokes_r - P_Stokes_l)*G%IdyCv(i,J)

      enddo
    endif
  enddo ; enddo

  if (CS%id_PFv_Stokes>0) &
    call post_data(CS%id_PFv_Stokes, PFv_Stokes, CS%diag)
  if (CS%id_PFu_Stokes>0) &
    call post_data(CS%id_PFu_Stokes, PFu_Stokes, CS%diag)
  if (CS%id_P_deltaStokes_L>0) &
    call post_data(CS%id_P_deltaStokes_L, P_deltaStokes_L, CS%diag)
  if (CS%id_P_deltaStokes_i>0) &
    call post_data(CS%id_P_deltaStokes_i, P_deltaStokes_i, CS%diag)

end subroutine Stokes_PGF


!> Computes wind speed from ustar_air based on COARE 3.5 Cd relationship
!! Probably doesn't belong in this module, but it is used here to estimate
!! wind speed for wind-wave relationships.  Should be a fine way to estimate
!! the neutral wind-speed as written here.
subroutine ust_2_u10_coare3p5(USTair, U10, GV, US, CS)
  real, intent(in)                    :: USTair !< Wind friction velocity [Z T-1 ~> m s-1]
  real, intent(out)                   :: U10    !< 10-m neutral wind speed [L T-1 ~> m s-1]
  type(verticalGrid_type), intent(in) :: GV     !< vertical grid type
  type(unit_scale_type),   intent(in) :: US     !< A dimensional unit scaling type
  type(wave_parameters_CS), pointer   :: CS     !< Wave parameter Control structure

  ! Local variables
  real, parameter :: vonkar = 0.4 ! Should access a get_param von karman
  real :: nu    ! The viscosity of air [Z2 T-1 ~> m2 s-1]
  real :: z0sm, z0, z0rough  ! Roughness lengths [Z ~> m]
  real :: u10a  ! The previous guess for u10 [L T-1 ~> m s-1]
  real :: alpha ! A nondimensional factor in a parameterization [nondim]
  real :: CD    ! The drag coefficient [nondim]
  integer :: CT

  ! Uses empirical formula for z0 to convert ustar_air to u10 based on the
  !  COARE 3.5 paper (Edson et al., 2013)
  ! alpha=m*U10+b
  ! Note in Edson et al. 2013, eq. 13 m is given as 0.017.  However,
  ! m=0.0017 reproduces the curve in their figure 6.

  nu = 1.0e-6*US%m2_s_to_Z2_T ! Should access a get_param for air-viscosity

  z0sm = 0.11 * nu / USTair ! Compute z0smooth from ustar guess
  u10 = US%Z_to_L*USTair / sqrt(0.001)  ! Guess for u10
  ! For efficiency change the line above to USTair * sqrt(1000.0) or USTair * 31.6227766 .
  u10a = 1000.0*US%m_s_to_L_T ! An insanely large upper bound for u10.

  CT=0
  do while (abs(u10a/u10 - 1.) > 0.001)  ! Change this to (abs(u10a - u10) > 0.001*u10) for efficiency.
    CT=CT+1
    u10a = u10
    alpha = min(0.028, 0.0017*US%L_T_to_m_s * u10 - 0.005)
    z0rough = alpha * (US%Z_to_L*USTair)**2 / GV%g_Earth ! Compute z0rough from ustar guess
    z0 = z0sm + z0rough
    CD = ( vonkar / log(10.*US%m_to_Z / z0) )**2 ! Compute CD from derived roughness
    u10 = US%Z_to_L*USTair/sqrt(CD)  ! Compute new u10 from derived CD, while loop
                           ! ends and checks for convergence...CT counter
                           ! makes sure loop doesn't run away if function
                           ! doesn't converge.  This code was produced offline
                           ! and converged rapidly (e.g. 2 cycles)
                           ! for ustar=0.0001:0.0001:10.
    if (CT>20) then
      u10 = US%Z_to_L*USTair/sqrt(0.0015) ! I don't expect to get here, but just
                              !  in case it will output a reasonable value.
      exit
    endif
  enddo

end subroutine ust_2_u10_coare3p5

!> Clear pointers, deallocate memory
subroutine Waves_end(CS)
  type(wave_parameters_CS), pointer :: CS !< Control structure

  if (allocated(CS%WaveNum_Cen)) deallocate( CS%WaveNum_Cen )
  if (allocated(CS%Freq_Cen))    deallocate( CS%Freq_Cen )
  if (allocated(CS%Us_x))        deallocate( CS%Us_x )
  if (allocated(CS%Us_y))        deallocate( CS%Us_y )
  if (allocated(CS%La_SL))       deallocate( CS%La_SL )
  if (allocated(CS%La_turb))     deallocate( CS%La_turb )
  if (allocated(CS%STKx0))       deallocate( CS%STKx0 )
  if (allocated(CS%STKy0))       deallocate( CS%STKy0 )
  if (allocated(CS%KvS))         deallocate( CS%KvS )
  if (allocated(CS%Us0_y))       deallocate( CS%Us0_y )
  if (allocated(CS%Us0_x))       deallocate( CS%Us0_x )

  deallocate( CS )

end subroutine Waves_end

!> Register wave restart fields. To be called before MOM_wave_interface_init
subroutine waves_register_restarts(CS, HI, GV, param_file, restart_CSp)
  type(wave_parameters_CS), pointer       :: CS           !< Wave parameter Control structure
  type(hor_index_type),     intent(inout) :: HI           !< Grid structure
  type(verticalGrid_type),  intent(in)    :: GV           !< Vertical grid structure
  type(param_file_type),    intent(in)    :: param_file   !< Input parameter structure
  type(MOM_restart_CS),     pointer       :: restart_CSp  !< Restart structure, data intent(inout)
  ! Local variables
  type(vardesc) :: vd(2)
  logical :: use_waves
  logical :: StatisticalWaves
  logical :: time_tendency_term
  character(len=40)  :: mdl = "MOM_wave_interface" !< This module's name.

  if (associated(CS)) then
    call MOM_error(FATAL, "waves_register_restarts: Called with initialized waves control structure")
  endif
  allocate(CS)

  call get_param(param_file, mdl, "USE_WAVES", use_waves, &
       "If true, enables surface wave modules.", do_not_log=.true., default=.false.)

  ! Check if using LA_LI2016
  call get_param(param_file,mdl,"USE_LA_LI2016",StatisticalWaves,     &
                 do_not_log=.true.,default=.false.)

  if (.not.(use_waves .or. StatisticalWaves)) return

<<<<<<< HEAD
  call get_param(param_file,mdl,"STOKES_DDT",time_tendency_term, do_not_log=.true., default=.false.)
=======
  ! Allocate wave fields needed for restart file
  allocate(CS%Us_x(HI%isdB:HI%IedB,HI%jsd:HI%jed,GV%ke), source=0.0)
  allocate(CS%Us_y(HI%isd:HI%Ied,HI%jsdB:HI%jedB,GV%ke), source=0.0)

  call get_param(param_file,mdl,"WAVE_METHOD",wave_method_str, do_not_log=.true., default=NULL_STRING)
>>>>>>> 4f592f29

  if (time_tendency_term) then
    ! Allocate wave fields needed for restart file
    allocate(CS%Us_x_prev(HI%isdB:HI%IedB,HI%jsd:HI%jed,GV%ke))
    CS%Us_x_prev(:,:,:) = 0.0
    allocate(CS%Us_y_prev(HI%isd:HI%Ied,HI%jsdB:HI%jedB,GV%ke))
    CS%Us_y_prev(:,:,:) = 0.0
    ! Register to restart
    vd(1) = var_desc("Us_x_prev", "m s-1", "3d zonal Stokes drift profile",&
                     hor_grid='u',z_grid='L')
    vd(2) = var_desc("Us_y_prev", "m s-1", "3d meridional Stokes drift profile",&
                      hor_grid='v',z_grid='L')
    call register_restart_field(CS%US_x_prev(:,:,:), vd(1), .false., restart_CSp)
    call register_restart_field(CS%US_y_prev(:,:,:), vd(2), .false., restart_CSp)
  endif

end subroutine waves_register_restarts

!> \namespace  mom_wave_interface
!!
!! \author Brandon Reichl, 2018.
!!
!! This module should be moved as wave coupling progresses and
!! likely will should mirror the iceberg or sea-ice model set-up.
!!
!! This module is meant to contain the routines to read in and
!! interpret surface wave data for MOM6. In its original form, the
!! capabilities include setting the Stokes drift in the model (from a
!! variety of sources including prescribed, empirical, and input
!! files).  In short order, the plan is to also ammend the subroutine
!! to accept Stokes drift information from an external coupler.
!! Eventually, it will be necessary to break this file apart so that
!! general wave information may be stored in the control structure
!! and the Stokes drift effect can be isolated from processes such as
!! sea-state dependent momentum fluxes, gas fluxes, and other wave
!! related air-sea interaction and boundary layer phenomenon.
!!
!! The Stokes drift are stored on the C-grid with the conventional
!! protocol to interpolate to the h-grid to compute Langmuir number,
!! the primary quantity needed for Langmuir turbulence
!! parameterizations in both the ePBL and KPP approach.  This module
!! also computes full 3d Stokes drift profiles, which will be useful
!! if second-order type boundary layer parameterizations are
!! implemented (perhaps via GOTM, work in progress).

end module MOM_wave_interface<|MERGE_RESOLUTION|>--- conflicted
+++ resolved
@@ -466,13 +466,8 @@
     !allocate(CS%Us_y_prev(G%isd:G%Ied,G%jsdB:G%jedB,G%ke), source=0.0)
     allocate(CS%ddt_Us_x(G%isdB:G%IedB,G%jsd:G%jed,G%ke), source=0.0)
     allocate(CS%ddt_Us_y(G%isd:G%Ied,G%jsdB:G%jedB,G%ke), source=0.0)
-<<<<<<< HEAD
-    CS%ddt_Us_y(:,:,:) = 0.0
     allocate(CS%Us_x_from_ddt(G%isdB:G%IedB,G%jsd:G%jed,G%ke), source=0.0)
     allocate(CS%Us_y_from_ddt(G%isd:G%Ied,G%jsdB:G%jedB,G%ke), source=0.0)
-
-=======
->>>>>>> 4f592f29
   endif
   ! b. Surface Values
   allocate(CS%US0_x(G%isdB:G%iedB,G%jsd:G%jed), source=0.0)
@@ -1927,15 +1922,7 @@
 
   if (.not.(use_waves .or. StatisticalWaves)) return
 
-<<<<<<< HEAD
   call get_param(param_file,mdl,"STOKES_DDT",time_tendency_term, do_not_log=.true., default=.false.)
-=======
-  ! Allocate wave fields needed for restart file
-  allocate(CS%Us_x(HI%isdB:HI%IedB,HI%jsd:HI%jed,GV%ke), source=0.0)
-  allocate(CS%Us_y(HI%isd:HI%Ied,HI%jsdB:HI%jedB,GV%ke), source=0.0)
-
-  call get_param(param_file,mdl,"WAVE_METHOD",wave_method_str, do_not_log=.true., default=NULL_STRING)
->>>>>>> 4f592f29
 
   if (time_tendency_term) then
     ! Allocate wave fields needed for restart file
