!> Interface for surface waves
module MOM_wave_interface

! This file is part of MOM6. See LICENSE.md for the license.

use MOM_data_override, only : data_override_init, data_override
use MOM_diag_mediator, only : post_data, register_diag_field, safe_alloc_alloc
use MOM_diag_mediator, only : diag_ctrl
use MOM_domains,       only : pass_var, pass_vector, AGRID
use MOM_domains,       only : To_South, To_West, To_All
use MOM_error_handler, only : MOM_error, FATAL, WARNING
use MOM_file_parser,   only : get_param, log_version, param_file_type
use MOM_forcing_type,  only : mech_forcing
use MOM_grid,          only : ocean_grid_type
use MOM_hor_index,     only : hor_index_type
use MOM_io,            only : file_exists, get_var_sizes, read_variable
use MOM_io,            only : vardesc, var_desc
use MOM_safe_alloc,    only : safe_alloc_ptr
use MOM_time_manager,  only : time_type, operator(+), operator(/)
use MOM_unit_scaling,  only : unit_scale_type
use MOM_variables,     only : thermo_var_ptrs, surface
use MOM_verticalgrid,  only : verticalGrid_type
use MOM_restart,       only : register_restart_field, MOM_restart_CS, query_initialized

implicit none ; private

#include <MOM_memory.h>

public MOM_wave_interface_init ! Public interface to fully initialize the wave routines.
public query_wave_properties ! Public interface to obtain information from the waves control structure.
public Update_Surface_Waves ! Public interface to update wave information at the
                            ! coupler/driver level.
public Update_Stokes_Drift ! Public interface to update the Stokes drift profiles
                           ! called in step_mom.
public get_Langmuir_Number ! Public interface to compute Langmuir number called from
                           ! ePBL or KPP routines.
public Stokes_PGF ! Public interface to compute Stokes-shear induced pressure gradient force anomaly
public StokesMixing ! NOT READY - Public interface to add down-Stokes gradient
                    ! momentum mixing (e.g. the approach of Harcourt 2013/2015)
public CoriolisStokes ! NOT READY - Public interface to add Coriolis-Stokes acceleration
                      ! of the mean currents, needed for comparison with LES.  It is
                      ! presently advised against implementing in non-1d settings without
                      ! serious consideration of the full 3d wave-averaged Navier-Stokes
                      ! CL2 effects.
public Waves_end ! public interface to deallocate and free wave related memory.
public get_wave_method ! public interface to obtain the wave method string
public waves_register_restarts ! public interface to register wave restart fields

! A note on unit descriptions in comments: MOM6 uses units that can be rescaled for dimensional
! consistency testing. These are noted in comments with units like Z, H, L, and T, along with
! their mks counterparts with notation like "a velocity [Z T-1 ~> m s-1]".  If the units
! vary with the Boussinesq approximation, the Boussinesq variant is given first.

!> Container for all surface wave related parameters
type, public :: wave_parameters_CS ; private

  ! Main surface wave options and publicly visible variables
  logical, public :: UseWaves = .false.     !< Flag to enable surface gravity wave feature
  logical, public :: Stokes_VF = .false.    !< True if Stokes vortex force is used
  logical, public :: Passive_Stokes_VF = .false. !< Computes Stokes VF, but doesn't affect dynamics
  logical, public :: Stokes_PGF = .false.   !< True if Stokes shear pressure Gradient force is used
  logical, public :: Passive_Stokes_PGF = .false. !< Keeps Stokes_PGF on, but doesn't affect dynamics
  logical, public :: Stokes_DDT = .false.   !< Developmental:
                                            !! True if Stokes d/dt is used
  logical, public :: Passive_Stokes_DDT = .false.   !< Keeps Stokes_DDT on, but doesn't affect dynamics

  real, allocatable, dimension(:,:,:), public :: &
    Us_x               !< 3d zonal Stokes drift profile [L T-1 ~> m s-1]
                       !! Horizontal -> U points
                       !! Vertical -> Mid-points
  real, allocatable, dimension(:,:,:), public :: &
    Us_y               !< 3d meridional Stokes drift profile [L T-1 ~> m s-1]
                       !! Horizontal -> V points
                       !! Vertical -> Mid-points
  real, allocatable, dimension(:,:,:), public :: &
    ddt_Us_x           !< 3d time tendency of zonal Stokes drift profile [m s-1]
                       !! Horizontal -> U points
                       !! Vertical -> Mid-points
  real, allocatable, dimension(:,:,:), public :: &
    ddt_Us_y           !< 3d time tendency of meridional Stokes drift profile [m s-1]
                       !! Horizontal -> V points
                       !! Vertical -> Mid-points
  real, allocatable, dimension(:,:,:), public :: &
    Us_x_from_ddt      !< Check of 3d zonal Stokes drift profile [m s-1]
                       !! Horizontal -> U points
                       !! Vertical -> Mid-points
  real, allocatable, dimension(:,:,:), public :: &
    Us_y_from_ddt      !< Check of 3d meridional Stokes drift profile [m s-1]
                       !! Horizontal -> V points
                       !! Vertical -> Mid-points
  real, allocatable, dimension(:,:,:), public :: &
    Us_x_prev          !< 3d zonal Stokes drift profile, previous dynamics call [m s-1]
                       !! Horizontal -> U points
                       !! Vertical -> Mid-points
  real, allocatable, dimension(:,:,:), public :: &
    Us_y_prev          !< 3d meridional Stokes drift profile, previous dynamics call [m s-1]
                       !! Horizontal -> V points
                       !! Vertical -> Mid-points
  real, allocatable, dimension(:,:,:), public :: &
    KvS                !< Viscosity for Stokes Drift shear [Z2 T-1 ~> m2 s-1]

  ! The remainder of this control structure is private
  integer :: WaveMethod = -99 !< Options for including wave information
                              !! Valid (tested) choices are:
                              !!   0 - Test Profile
                              !!   1 - Surface Stokes Drift Bands
                              !!   2 - DHH85
                              !!   3 - LF17
                              !! -99 - No waves computed, but empirical Langmuir number used.
  logical         :: LagrangianMixing !< This feature is in development and not ready
                                      !! True if Stokes drift is present and mixing
                                      !! should be applied to Lagrangian current
                                      !! (mean current + Stokes drift).
                                      !! See Reichl et al., 2016 KPP-LT approach
  logical         :: StokesMixing     !< This feature is in development and not ready.
                                      !! True if vertical mixing of momentum
                                      !! should be applied directly to Stokes current
                                      !! (with separate mixing parameter for Eulerian
                                      !! mixing contribution).
                                      !! See Harcourt 2013, 2015 Second-Moment approach
  logical         :: CoriolisStokes   !< This feature is in development and not ready.
                                      ! True if Coriolis-Stokes acceleration should be applied.
  integer         :: StkLevelMode=1   !< Sets if Stokes drift is defined at mid-points
                                      !! or layer averaged.  Set to 0 if mid-point and set to
                                      !! 1 if average value of Stokes drift over level.
                                      !! If advecting with Stokes transport, 1 is the correct
                                      !! approach.
  ! Options if WaveMethod is Surface Stokes Drift Bands (1)
  integer :: PartitionMode  !< Method for partition mode (meant to check input)
                            !! 0 - wavenumbers
                            !! 1 - frequencies
  integer :: DataSource !< Integer that specifies where the model Looks for data
                        !! Valid choices are:
                        !! 1 - FMS DataOverride Routine
                        !! 2 - Reserved For Coupler
                        !! 3 - User input (fixed values, useful for 1d testing)

  ! Options if using FMS DataOverride Routine
  character(len=40)  :: SurfBandFileName !< Filename if using DataOverride
  logical :: DataOver_initialized !< Flag for DataOverride Initialization

  ! Options for computing Langmuir number
  real :: LA_FracHBL         !< Fraction of OSBL for averaging Langmuir number
  logical :: LA_Misalignment = .false. !< Flag to use misalignment in Langmuir number

  integer :: NumBands = 0      !< Number of wavenumber/frequency partitions to receive
                               !! This needs to match the number of bands provided
                               !! via either coupling or file.
  real :: g_Earth      !< The gravitational acceleration, equivalent to GV%g_Earth but with
                       !! different dimensional rescaling appropriate for deep-water gravity
                       !! waves [Z T-2 ~> m s-2]
  ! Surface Wave Dependent 1d/2d/3d vars
  real, allocatable, dimension(:) :: &
    WaveNum_Cen        !< Wavenumber bands for read/coupled [Z-1 ~> m-1]
  real, allocatable, dimension(:) :: &
    Freq_Cen           !< Central frequency for wave bands, including a factor of 2*pi [T-1 ~> s-1]
  real, allocatable, dimension(:) :: &
    PrescribedSurfStkX !< Surface Stokes drift if prescribed [L T-1 ~> m s-1]
  real, allocatable, dimension(:) :: &
    PrescribedSurfStkY !< Surface Stokes drift if prescribed [L T-1 ~> m s-1]
  real, allocatable, dimension(:,:) :: &
    La_SL, &           !< SL Langmuir number (directionality factored later)
                       !! Horizontal -> H points
    La_Turb            !< Aligned Turbulent Langmuir number [nondim]
                       !! Horizontal -> H points
  real, allocatable, dimension(:,:) :: &
    US0_x              !< Surface Stokes Drift (zonal) [L T-1 ~> m s-1]
                       !! Horizontal -> U points
  real, allocatable, dimension(:,:) :: &
    US0_y              !< Surface Stokes Drift (meridional) [L T-1 ~> m s-1]
                       !! Horizontal -> V points
  real, allocatable, dimension(:,:,:) :: &
    STKx0              !< Stokes Drift spectrum (zonal) [L T-1 ~> m s-1]
                       !! Horizontal -> U points
                       !! 3rd dimension -> Freq/Wavenumber
  real, allocatable, dimension(:,:,:) :: &
    STKy0              !< Stokes Drift spectrum (meridional) [L T-1 ~> m s-1]
                       !! Horizontal -> V points
                       !! 3rd dimension -> Freq/Wavenumber

  !> An arbitrary lower-bound on the Langmuir number.  Run-time parameter.
  !! Langmuir number is sqrt(u_star/u_stokes). When both are small
  !! but u_star is orders of magnitude smaller the Langmuir number could
  !! have unintended consequences.  Since both are small it can be safely capped
  !! to avoid such consequences.
  real :: La_min = 0.05

  ! Options used with the test profile
  real    :: TP_STKX0     !< Test profile x-stokes drift amplitude [L T-1 ~> m s-1]
  real    :: TP_STKY0     !< Test profile y-stokes drift amplitude [L T-1 ~> m s-1]
  real    :: TP_WVL       !< Test profile wavelength [Z ~> m]

  ! Options for use with the Donelan et al., 1985 (DHH85) spectrum
  logical :: WaveAgePeakFreq !< Flag to use wave age to determine the peak frequency with DHH85
  logical :: StaticWaves  !< Flag to disable updating DHH85 Stokes drift
  logical :: DHH85_is_set !< The if the wave properties have been set when WaveMethod = DHH85.
  real    :: WaveAge      !< The fixed wave age used with the DHH85 spectrum [nondim]
  real    :: WaveWind     !< Wind speed for the DHH85 spectrum [L T-1 ~> m s-1]

  type(time_type), pointer :: Time !< A pointer to the ocean model's clock.
  type(diag_ctrl), pointer :: diag !< A structure that is used to regulate the
                                   !! timing of diagnostic output.

  !>@{ Diagnostic handles
  integer, public :: id_PFu_Stokes = -1 , id_PFv_Stokes = -1
  integer, public :: id_3dstokes_x_from_ddt = -1 , id_3dstokes_y_from_ddt = -1
  integer :: id_P_deltaStokes_L = -1, id_P_deltaStokes_i = -1
  integer :: id_surfacestokes_x = -1 , id_surfacestokes_y = -1
  integer :: id_3dstokes_x = -1 , id_3dstokes_y = -1
  integer :: id_ddt_3dstokes_x = -1 , id_ddt_3dstokes_y = -1
  integer :: id_La_turb = -1
  !>@}

end type wave_parameters_CS

! Switches needed in import_stokes_drift
!>@{ Enumeration values for the wave method
integer, parameter :: TESTPROF = 0, SURFBANDS = 1, DHH85 = 2, LF17 = 3, EFACTOR = 4, NULL_WaveMethod = -99
!>@}
!>@{ Enumeration values for the wave data source
integer, parameter :: DATAOVR = 1, COUPLER = 2, INPUT = 3
!>@}

! Strings for the wave method
character*(5), parameter  :: NULL_STRING      = "EMPTY"         !< null wave method string
character*(12), parameter :: TESTPROF_STRING  = "TEST_PROFILE"  !< test profile string
character*(13), parameter :: SURFBANDS_STRING = "SURFACE_BANDS" !< surface bands string
character*(5), parameter  :: DHH85_STRING     = "DHH85"         !< DHH85 wave method string
character*(4), parameter  :: LF17_STRING      = "LF17"          !< LF17 wave method string
character*(7), parameter  :: EFACTOR_STRING   = "EFACTOR"       !< EFACTOR (based on vr12-ma) wave method string

contains

!> Initializes parameters related to MOM_wave_interface
subroutine MOM_wave_interface_init(time, G, GV, US, param_file, CS, diag, restart_CSp)
  type(time_type), target, intent(in)    :: Time       !< Model time
  type(ocean_grid_type),   intent(inout) :: G          !< Grid structure
  type(verticalGrid_type), intent(in)    :: GV         !< Vertical grid structure
  type(unit_scale_type),   intent(in)    :: US         !< A dimensional unit scaling type
  type(param_file_type),   intent(in)    :: param_file !< Input parameter structure
  type(wave_parameters_CS), pointer      :: CS         !< Wave parameter control structure
  type(diag_ctrl), target, intent(inout) :: diag       !< Diagnostic Pointer
  type(MOM_restart_CS), optional, pointer:: restart_CSp!< Restart control structure

  ! Local variables
  character(len=40)  :: mdl = "MOM_wave_interface" !< This module's name.
  ! This include declares and sets the variable "version".
# include "version_variable.h"
  character*(13) :: TMPSTRING1, TMPSTRING2
  character*(12), parameter :: DATAOVR_STRING   = "DATAOVERRIDE"
  character*(7), parameter  :: COUPLER_STRING   = "COUPLER"
  character*(5), parameter  :: INPUT_STRING     = "INPUT"
  logical :: use_waves
  logical :: StatisticalWaves

  ! Dummy Check
  if (.not. associated(CS)) then
    call MOM_error(FATAL, "wave_interface_init called without an associated control structure.")
    return
  endif

  call get_param(param_file, mdl, "USE_WAVES", use_waves, &
       "If true, enables surface wave modules.", default=.false.)

  ! Check if using LA_LI2016
  call get_param(param_file,mdl,"USE_LA_LI2016",StatisticalWaves,     &
                 do_not_log=.true.,default=.false.)

  if (.not.(use_waves .or. StatisticalWaves)) return

  CS%UseWaves = use_waves
  CS%diag => diag
  CS%Time => Time

  CS%g_Earth = US%L_to_Z**2*GV%g_Earth

  ! Add any initializations needed here
  CS%DataOver_initialized = .false.

  call log_version(param_file, mdl, version)

  ! Langmuir number Options
  call get_param(param_file, mdl, "LA_DEPTH_RATIO", CS%LA_FracHBL, &
                "The depth (normalized by BLD) to average Stokes drift over in "//&
                "Langmuir number calculation, where La = sqrt(ust/Stokes).", &
                units="nondim", default=0.04)

  if (StatisticalWaves) then
    CS%WaveMethod = LF17
    if (.not.use_waves) return
  else
    CS%WaveMethod = NULL_WaveMethod
  end if

  ! Wave modified physics
  !  Presently these are all in research mode
  call get_param(param_file, mdl, "LAGRANGIAN_MIXING", CS%LagrangianMixing, &
                 "Flag to use Lagrangian Mixing of momentum", default=.false., &
                 do_not_log=.not.use_waves)
  if (CS%LagrangianMixing) then
    ! Force Code Intervention
    call MOM_error(FATAL,"Should you be enabling Lagrangian Mixing? Code not ready.")
  endif
  call get_param(param_file, mdl, "STOKES_MIXING", CS%StokesMixing, &
                 "Flag to use Stokes Mixing of momentum", default=.false., &
                 do_not_log=.not.use_waves)
  if (CS%StokesMixing) then
    ! Force Code Intervention
    call MOM_error(FATAL, "Should you be enabling Stokes Mixing? Code not ready.")
  endif
  call get_param(param_file, mdl, "CORIOLIS_STOKES", CS%CoriolisStokes, &
                 "Flag to use Coriolis Stokes acceleration", default=.false., &
                 do_not_log=.not.use_waves)
  if (CS%CoriolisStokes) then
    ! Force Code Intervention
    call MOM_error(FATAL, "Should you be enabling Coriolis-Stokes? Code not ready.")
  endif

  call get_param(param_file, mdl, "STOKES_VF", CS%Stokes_VF, &
       "Flag to use Stokes vortex force", units="", &
       Default=.false.)
  call get_param(param_file, mdl, "PASSIVE_STOKES_VF", CS%Passive_Stokes_VF, &
       "Flag to make Stokes vortex force diagnostic only.", units="", &
       Default=.false.)
  call get_param(param_file, mdl, "STOKES_PGF", CS%Stokes_PGF, &
       "Flag to use Stokes-induced pressure gradient anomaly", units="", &
       Default=.false.)
  call get_param(param_file, mdl, "PASSIVE_STOKES_PGF", CS%Passive_Stokes_PGF, &
       "Flag to make Stokes-induced pressure gradient anomaly diagnostic only.", units="", &
       Default=.false.)
  call get_param(param_file, mdl, "STOKES_DDT", CS%Stokes_DDT, &
       "Flag to use Stokes d/dt", units="", &
       Default=.false.)
  call get_param(param_file, mdl, "PASSIVE_STOKES_DDT", CS%Passive_Stokes_DDT, &
       "Flag to make Stokes d/dt diagnostic only", units="", &
       Default=.false.)

  ! Get Wave Method and write to integer WaveMethod
  call get_param(param_file,mdl,"WAVE_METHOD",TMPSTRING1,             &
       "Choice of wave method, valid options include: \n"//           &
       " TEST_PROFILE  - Prescribed from surface Stokes drift \n"//   &
       "                 and a decay wavelength.\n"//                 &
       " SURFACE_BANDS - Computed from multiple surface values \n"//  &
       "                 and decay wavelengths.\n"//                  &
       " DHH85         - Uses Donelan et al. 1985 empirical \n"//     &
       "                 wave spectrum with prescribed values. \n"//  &
       " LF17          - Infers Stokes drift profile from wind \n"//  &
       "                 speed following Li and Fox-Kemper 2017.\n"// &
       " EFACTOR       - Applies an enhancement factor to the KPP\n"//&
       "                 turbulent velocity scale received \n"//      &
       "                 directly from WW3 and is based on the \n"//  &
       "                 surface layer and projected Langmuir \n"//   &
       "                 number (Li 2016)\n", &
       default=NULL_STRING)
  select case (TRIM(TMPSTRING1))
  case (NULL_STRING)! No Waves
    call MOM_error(FATAL, "wave_interface_init called with no specified "//&
                           "WAVE_METHOD.")
  case (TESTPROF_STRING)! Test Profile
    CS%WaveMethod = TESTPROF
    call get_param(param_file, mdl, "TP_STKX_SURF", CS%TP_STKX0, &
         'Surface Stokes (x) for test profile', &
         units='m/s', default=0.1, scale=US%m_s_to_L_T)
    call get_param(param_file, mdl, "TP_STKY_SURF", CS%TP_STKY0, &
         'Surface Stokes (y) for test profile', &
         units='m/s', default=0.0, scale=US%m_s_to_L_T)
    call get_param(param_file,mdl, "TP_WVL", CS%TP_WVL, &
         'Wavelength for test profile', &
         units='m', default=50.0, scale=US%m_to_Z)
  case (SURFBANDS_STRING)! Surface Stokes Drift Bands
    CS%WaveMethod = SURFBANDS
    call get_param(param_file, mdl, "SURFBAND_SOURCE", TMPSTRING2, &
                 "Choice of SURFACE_BANDS data mode, valid options include: \n"//&
                 " DATAOVERRIDE  - Read from NetCDF using FMS DataOverride. \n"//&
                 " COUPLER       - Look for variables from coupler pass \n"//&
                 " INPUT         - Testing with fixed values.", default=NULL_STRING)
    select case (TRIM(TMPSTRING2))
    case (NULL_STRING)! Default
      call MOM_error(FATAL, "wave_interface_init called with SURFACE_BANDS"//&
                           " but no SURFBAND_SOURCE.")
    case (DATAOVR_STRING)! Using Data Override
      CS%DataSource = DATAOVR
      call get_param(param_file, mdl, "SURFBAND_FILENAME", CS%SurfBandFileName, &
           "Filename of surface Stokes drift input band data.", default="StkSpec.nc")
    case (COUPLER_STRING)! Reserved for coupling
      CS%DataSource = COUPLER
      ! This is just to make something work, but it needs to be read from the wavemodel.
      call get_param(param_file, mdl, "STK_BAND_COUPLER",CS%NumBands, &
                 "STK_BAND_COUPLER is the number of Stokes drift bands in the coupler. "//&
                 "This has to be consistent with the number of Stokes drift bands in WW3, "//&
                 "or the model will fail.", default=1)
      allocate( CS%WaveNum_Cen(CS%NumBands), source=0.0 )
      allocate( CS%STKx0(G%isdB:G%iedB,G%jsd:G%jed,CS%NumBands), source=0.0 )
      allocate( CS%STKy0(G%isd:G%ied,G%jsdB:G%jedB,CS%NumBands), source=0.0 )
      CS%PartitionMode = 0
      call get_param(param_file, mdl, "SURFBAND_WAVENUMBERS", CS%WaveNum_Cen, &
           "Central wavenumbers for surface Stokes drift bands.", &
           units='rad/m', default=0.12566, scale=US%Z_to_m)
    case (INPUT_STRING)! A method to input the Stokes band (globally uniform)
      CS%DataSource = INPUT
      call get_param(param_file, mdl, "SURFBAND_NB", CS%NumBands, &
                 "Prescribe number of wavenumber bands for Stokes drift. "//&
                 "Make sure this is consistnet w/ WAVENUMBERS, STOKES_X, and "//&
                 "STOKES_Y, there are no safety checks in the code.", default=1)
      allocate( CS%WaveNum_Cen(1:CS%NumBands), source=0.0 )
      allocate( CS%PrescribedSurfStkX(1:CS%NumBands), source=0.0 )
      allocate( CS%PrescribedSurfStkY(1:CS%NumBands), source=0.0 )
      allocate( CS%STKx0(G%isdB:G%iedB,G%jsd:G%jed,1:CS%NumBands), source=0.0 )
      allocate( CS%STKy0(G%isd:G%ied,G%jsdB:G%jedB,1:CS%NumBands), source=0.0 )
      CS%PartitionMode = 0
      call get_param(param_file, mdl, "SURFBAND_WAVENUMBERS", CS%WaveNum_Cen, &
           "Central wavenumbers for surface Stokes drift bands.", &
           units='rad/m', default=0.12566, scale=US%Z_to_m)
      call get_param(param_file, mdl, "SURFBAND_STOKES_X", CS%PrescribedSurfStkX, &
           "X-direction surface Stokes drift for bands.", &
           units='m/s', default=0.15, scale=US%m_s_to_L_T)
      call get_param(param_file, mdl, "SURFBAND_STOKES_Y", CS%PrescribedSurfStkY, &
           "Y-direction surface Stokes drift for bands.", &
           units='m/s', default=0.0, scale=US%m_s_to_L_T)
    case default! No method provided
      call MOM_error(FATAL,'Check WAVE_METHOD.')
    end select

  case (DHH85_STRING) !Donelan et al., 1985 spectrum
    CS%WaveMethod = DHH85
    call MOM_error(WARNING,"DHH85 only ever set-up for uniform cases w/"//&
                           " Stokes drift in x-direction.")
    call get_param(param_file, mdl, "DHH85_AGE_FP", CS%WaveAgePeakFreq, &
         "Choose true to use waveage in peak frequency.", default=.false.)
    call get_param(param_file, mdl, "DHH85_AGE", CS%WaveAge, &
         "Wave Age for DHH85 spectrum.", &
         units='', default=1.2)
    call get_param(param_file, mdl, "DHH85_WIND", CS%WaveWind, &
         "Wind speed for DHH85 spectrum.", &
         units='m s-1', default=10.0, scale=US%m_s_to_L_T)
    call get_param(param_file, mdl, "STATIC_DHH85", CS%StaticWaves, &
         "Flag to disable updating DHH85 Stokes drift.", default=.false.)
  case (LF17_STRING)!Li and Fox-Kemper 17 wind-sea Langmuir number
    CS%WaveMethod = LF17
  case (EFACTOR_STRING)!Li and Fox-Kemper 16
    CS%WaveMethod = EFACTOR
  case default
    call MOM_error(FATAL,'Check WAVE_METHOD.')
  end select

  ! Langmuir number Options  (Note that CS%LA_FracHBL is set above.)
  call get_param(param_file, mdl, "LA_MISALIGNMENT", CS%LA_Misalignment, &
         "Flag (logical) if using misalignment bt shear and waves in LA", &
         default=.false.)
  call get_param(param_file, mdl, "MIN_LANGMUIR", CS%La_min,    &
         "A minimum value for all Langmuir numbers that is not physical, "//&
         "but is likely only encountered when the wind is very small and "//&
         "therefore its effects should be mostly benign.", units="nondim", &
         default=0.05)

  ! Allocate and initialize
  ! a. Stokes driftProfiles
  allocate(CS%Us_x(G%isdB:G%IedB,G%jsd:G%jed,G%ke), source=0.0)
  allocate(CS%Us_y(G%isd:G%Ied,G%jsdB:G%jedB,G%ke), source=0.0)
  if (CS%Stokes_DDT) then
    !allocate(CS%Us_x_prev(G%isdB:G%IedB,G%jsd:G%jed,G%ke), source=0.0)
    !allocate(CS%Us_y_prev(G%isd:G%Ied,G%jsdB:G%jedB,G%ke), source=0.0)
    allocate(CS%ddt_Us_x(G%isdB:G%IedB,G%jsd:G%jed,G%ke), source=0.0)
    allocate(CS%ddt_Us_y(G%isd:G%Ied,G%jsdB:G%jedB,G%ke), source=0.0)
    allocate(CS%Us_x_from_ddt(G%isdB:G%IedB,G%jsd:G%jed,G%ke), source=0.0)
    allocate(CS%Us_y_from_ddt(G%isd:G%Ied,G%jsdB:G%jedB,G%ke), source=0.0)
  endif
  ! b. Surface Values
  allocate(CS%US0_x(G%isdB:G%iedB,G%jsd:G%jed), source=0.0)
  allocate(CS%US0_y(G%isd:G%ied,G%jsdB:G%jedB), source=0.0)
  ! c. Langmuir number
  allocate(CS%La_SL(G%isc:G%iec,G%jsc:G%jec), source=0.0)
  allocate(CS%La_turb(G%isc:G%iec,G%jsc:G%jec), source=0.0)
  ! d. Viscosity for Stokes drift
  if (CS%StokesMixing) then
    allocate(CS%KvS(G%isd:G%Ied,G%jsd:G%jed,GV%ke), source=0.0)
  endif

  ! Initialize Wave related outputs
  CS%id_surfacestokes_y = register_diag_field('ocean_model','surface_stokes_y', &
       CS%diag%axesCv1,Time,'Surface Stokes drift (y)', 'm s-1', conversion=US%L_T_to_m_s)
  CS%id_surfacestokes_x = register_diag_field('ocean_model','surface_stokes_x', &
       CS%diag%axesCu1,Time,'Surface Stokes drift (x)', 'm s-1', conversion=US%L_T_to_m_s)
  CS%id_3dstokes_y = register_diag_field('ocean_model','3d_stokes_y', &
       CS%diag%axesCvL,Time,'3d Stokes drift (y)', 'm s-1', conversion=US%L_T_to_m_s)
  CS%id_3dstokes_x = register_diag_field('ocean_model','3d_stokes_x', &
       CS%diag%axesCuL,Time,'3d Stokes drift (x)', 'm s-1', conversion=US%L_T_to_m_s)
  if (CS%Stokes_DDT) then
    CS%id_ddt_3dstokes_y = register_diag_field('ocean_model','dvdt_Stokes', &
         CS%diag%axesCvL,Time,'d/dt Stokes drift (meridional)','m s-2')
    CS%id_ddt_3dstokes_x = register_diag_field('ocean_model','dudt_Stokes', &
         CS%diag%axesCuL,Time,'d/dt Stokes drift (zonal)','m s-2')
    CS%id_3dstokes_y_from_ddt = register_diag_field('ocean_model','3d_stokes_y_from_ddt', &
         CS%diag%axesCvL,Time,'3d Stokes drift from ddt (y)', 'm s-1', conversion=US%L_T_to_m_s)
    CS%id_3dstokes_x_from_ddt = register_diag_field('ocean_model','3d_stokes_x_from_ddt', &
         CS%diag%axesCuL,Time,'3d Stokes drift from ddt (x)', 'm s-1', conversion=US%L_T_to_m_s)
  endif
  CS%id_PFv_Stokes = register_diag_field('ocean_model','PFv_Stokes', &
       CS%diag%axesCvL,Time,'PF from Stokes drift (meridional)','m s-2',conversion=US%L_T2_to_m_s2)
  CS%id_PFu_Stokes = register_diag_field('ocean_model','PFu_Stokes', &
       CS%diag%axesCuL,Time,'PF from Stokes drift (zonal)','m s-2',conversion=US%L_T2_to_m_s2)
  CS%id_P_deltaStokes_i = register_diag_field('ocean_model','P_deltaStokes_i', &
       CS%diag%axesTi,Time,'Interfacial pressure anomaly from Stokes drift used in PFu_Stokes',&
       'm2 s-2',conversion=US%L_T_to_m_s**2)
  CS%id_P_deltaStokes_L = register_diag_field('ocean_model','P_deltaStokes_L', &
       CS%diag%axesTL,Time,'Layer averaged pressure anomaly from Stokes drift used in PFu_Stokes',&
       'm2 s-2',conversion=US%L_T_to_m_s**2)
  CS%id_La_turb = register_diag_field('ocean_model','La_turbulent', &
       CS%diag%axesT1,Time,'Surface (turbulent) Langmuir number','nondim')

end subroutine MOM_wave_interface_init

!> This interface provides the caller with information from the waves control structure.
subroutine query_wave_properties(CS, NumBands, WaveNumbers, US)
  type(wave_parameters_CS),        pointer     :: CS   !< Wave parameter Control structure
  integer,               optional, intent(out) :: NumBands    !< If present, this returns the number of
                                                       !!< wavenumber partitions in the wave discretization
  real, dimension(:),    optional, intent(out) :: Wavenumbers !< If present this returns the characteristic
                                                       !! wavenumbers of the wave discretization [m-1] or [Z-1 ~> m-1]
  type(unit_scale_type), optional, intent(in)  :: US   !< A dimensional unit scaling type that is used to undo
                                                       !! the dimensional scaling of the output variables, if present
  integer :: n

  if (present(NumBands)) NumBands = CS%NumBands
  if (present(Wavenumbers)) then
    if (size(Wavenumbers) < CS%NumBands) call MOM_error(FATAL, "query_wave_properties called "//&
                                "with a Wavenumbers array that is smaller than the number of bands.")
    if (present(US)) then
      do n=1,CS%NumBands ; Wavenumbers(n) = US%m_to_Z * CS%WaveNum_Cen(n) ; enddo
    else
      do n=1,CS%NumBands ; Wavenumbers(n) = CS%WaveNum_Cen(n) ; enddo
    endif
  endif

end subroutine query_wave_properties

!> Subroutine that handles updating of surface wave/Stokes drift related properties
subroutine Update_Surface_Waves(G, GV, US, Time_present, dt, CS, forces)
  type(wave_parameters_CS), pointer    :: CS  !< Wave parameter Control structure
  type(ocean_grid_type), intent(inout) :: G   !< Grid structure
  type(verticalGrid_type), intent(in)  :: GV  !< Vertical grid structure
  type(unit_scale_type),   intent(in)  :: US  !< A dimensional unit scaling type
  type(time_type),         intent(in)  :: Time_present !< Model Time
  type(time_type),         intent(in)  :: dt  !< Time increment as a time-type
  type(mech_forcing),      intent(in), optional  :: forces !< MOM_forcing_type
  ! Local variables
<<<<<<< HEAD
  integer :: ii, jj, b
  type(time_type) :: Day_Center

  ! Computing central time of time step
  Day_Center = Day + DT/2
=======
  integer :: ii, jj, kk, b
  type(time_type) :: Stokes_Time
>>>>>>> b1eda273

  if (CS%WaveMethod == TESTPROF) then
    ! Do nothing
  elseif (CS%WaveMethod == SURFBANDS) then
    if (CS%DataSource == DATAOVR) then
      ! Updating Stokes drift time to center of time increment.
      !  This choice makes sense for the thermodynamics, but for the
      !  dynamics it may be more useful to update to the end of the
      !  time increment.
      Stokes_Time = Time_present + dt/2
      call Surface_Bands_by_data_override(Stokes_Time, G, GV, US, CS)
    elseif (CS%DataSource == COUPLER) then
      if (.not.present(FORCES)) then
        call MOM_error(FATAL,"The option SURFBAND = COUPLER can not be used with "//&
             "this driver. If you are using a coupled driver with a wave model then "//&
             "check the arguments in the subroutine call to Update_Surface_Waves, "//&
             "otherwise select another option for SURFBAND_SOURCE.")
      endif
      if (size(CS%WaveNum_Cen) /= size(forces%stk_wavenumbers)) then
        call MOM_error(FATAL, "Number of wavenumber bands in WW3 does not match that in MOM6. "//&
             "Make sure that STK_BAND_COUPLER in MOM6 input is equal to the number of bands in "//&
             "ww3_grid.inp, and that your mod_def.ww3 is up to date.")
      endif

      do b=1,CS%NumBands
        CS%WaveNum_Cen(b) = US%Z_to_m * forces%stk_wavenumbers(b)
        !Interpolate from a grid to c grid
        do jj=G%jsc,G%jec
          do II=G%iscB,G%iecB
            CS%STKx0(II,jj,b) = US%m_s_to_L_T*0.5*(forces%UStkb(ii,jj,b)+forces%UStkb(ii+1,jj,b))
          enddo
        enddo
        do JJ=G%jscB, G%jecB
          do ii=G%isc,G%iec
            CS%STKY0(ii,JJ,b) = US%m_s_to_L_T*0.5*(forces%VStkb(ii,jj,b)+forces%VStkb(ii,jj+1,b))
          enddo
        enddo
        call pass_vector(CS%STKx0(:,:,b),CS%STKy0(:,:,b), G%Domain)
      enddo
    elseif (CS%DataSource == INPUT) then
      do b=1,CS%NumBands
        do jj=G%jsd,G%jed
          do II=G%isdB,G%iedB
            CS%STKx0(II,jj,b) = CS%PrescribedSurfStkX(b)
          enddo
        enddo
        do JJ=G%jsdB, G%jedB
          do ii=G%isd,G%ied
            CS%STKY0(ii,JJ,b) = CS%PrescribedSurfStkY(b)
          enddo
        enddo
      enddo
    endif
  endif

end subroutine Update_Surface_Waves

!> Constructs the Stokes Drift profile on the model grid based on
!! desired coupling options
subroutine Update_Stokes_Drift(G, GV, US, CS, h, ustar, dt, dynamics_step)
  type(wave_parameters_CS), pointer       :: CS    !< Wave parameter Control structure
  type(ocean_grid_type),    intent(inout) :: G     !< Grid structure
  type(verticalGrid_type),  intent(in)    :: GV    !< Vertical grid structure
  type(unit_scale_type),    intent(in)    :: US    !< A dimensional unit scaling type
  real, dimension(SZI_(G),SZJ_(G),SZK_(GV)), &
                            intent(in)    :: h     !< Thickness [H ~> m or kg m-2]
  real, dimension(SZI_(G),SZJ_(G)), &
                            intent(in)    :: ustar !< Wind friction velocity [Z T-1 ~> m s-1].
  real, intent(in)                        :: dt    !< Time-step for computing Stokes-tendency
  logical, intent(in)                     :: dynamics_step !< True if this call is on a dynamics step

  ! Local Variables
  real    :: Top, MidPoint, Bottom ! Positions within the layer [Z ~> m]
  real    :: one_cm     ! One centimeter in the units of wavelengths [Z ~> m]
  real    :: level_thick ! The thickness of each layer [Z ~> m]
  real    :: min_level_thick_avg ! A minimum layer thickness for inclusion in the average [Z ~> m]
  real    :: DecayScale ! A vertical decay scale in the test profile [Z ~> m]
  real    :: CMN_FAC  ! A nondimensional factor [nondim]
  real    :: WN       ! Model wavenumber [Z-1 ~> m-1]
  real    :: UStokes  ! A Stokes drift velocity [L T-1 ~> m s-1]
  real    :: PI       ! 3.1415926535...
  real    :: La       ! The local Langmuir number [nondim]
  integer :: ii, jj, kk, b, iim1, jjm1
  real    :: idt ! 1 divided by the time step

  if (CS%WaveMethod==EFACTOR) return

  one_cm = 0.01*US%m_to_Z
  min_level_thick_avg = 1.e-3*US%m_to_Z
  idt = 1.0/dt

  if (allocated(CS%US_x) .and. allocated(CS%US_y)) then
    call pass_vector(CS%US_x(:,:,:),CS%US_y(:,:,:), G%Domain)
  endif

  ! 1. If Test Profile Option is chosen
  !    Computing mid-point value from surface value and decay wavelength
  if (CS%WaveMethod==TESTPROF) then
    PI = 4.0*atan(1.0)
    DecayScale = 4.*PI / CS%TP_WVL !4pi
    do jj = G%jsc,G%jec
      do II = G%iscB,G%iecB
        IIm1 = max(1,II-1)
        Bottom = 0.0
        MidPoint = 0.0
        do kk = 1,GV%ke
          Top = Bottom
          MidPoint = Bottom - GV%H_to_Z*0.25*(h(II,jj,kk)+h(IIm1,jj,kk))
          Bottom = Bottom - GV%H_to_Z*0.5*(h(II,jj,kk)+h(IIm1,jj,kk))
          CS%Us_x(II,jj,kk) = CS%TP_STKX0*exp(MidPoint*DecayScale)
        enddo
      enddo
    enddo
    do JJ = G%jscB,G%jecB
      do ii = G%isc,G%iec
        JJm1 = max(1,JJ-1)
        Bottom = 0.0
        MidPoint = 0.0
        do kk = 1,GV%ke
          Top = Bottom
          MidPoint = Bottom - GV%H_to_Z*0.25*(h(ii,JJ,kk)+h(ii,JJm1,kk))
          Bottom = Bottom - GV%H_to_Z*0.5*(h(ii,JJ,kk)+h(ii,JJm1,kk))
          CS%Us_y(ii,JJ,kk) = CS%TP_STKY0*exp(MidPoint*DecayScale)
        enddo
      enddo
    enddo
    call pass_vector(CS%Us_x(:,:,:),CS%Us_y(:,:,:), G%Domain, To_All)
  ! 2. If Surface Bands is chosen
  !    In wavenumber mode compute integral for layer averaged Stokes drift.
  !    In frequency mode compuate value at midpoint.
  elseif (CS%WaveMethod==SURFBANDS) then
    CS%Us_x(:,:,:) = 0.0
    CS%Us_y(:,:,:) = 0.0
    CS%Us0_x(:,:) = 0.0
    CS%Us0_y(:,:) = 0.0
    ! Computing X direction Stokes drift
    do jj = G%jsc,G%jec
      do II = G%iscB,G%iecB
        ! 1. First compute the surface Stokes drift
        !    by summing over the partitions.
        do b = 1,CS%NumBands
          CS%US0_x(II,jj) = CS%US0_x(II,jj) + CS%STKx0(II,jj,b)
        enddo
        ! 2. Second compute the level averaged Stokes drift
        bottom = 0.0
        do kk = 1,GV%ke
          Top = Bottom
          IIm1 = max(II-1,1)
          level_thick = 0.5*GV%H_to_Z*(h(II,jj,kk)+h(IIm1,jj,kk))
          MidPoint = Top - 0.5*level_thick
          Bottom = Top - level_thick
          ! -> Stokes drift in thin layers not averaged.
          if (level_thick>min_level_thick_avg) then
            do b = 1,CS%NumBands
              if (CS%PartitionMode==0) then
                ! In wavenumber we are averaging over level
                CMN_FAC = (exp(Top*2.*CS%WaveNum_Cen(b))-exp(Bottom*2.*CS%WaveNum_Cen(b)))&
                          / ((Top-Bottom)*(2.*CS%WaveNum_Cen(b)))
                !### For accuracy and numerical stability rewrite this as:
                ! CMN_FAC = exp(2.*CS%WaveNum_Cen(b)*Top) * one_minus_exp_x(2.*CS%WaveNum_Cen(b)*level_thick)
              elseif (CS%PartitionMode==1) then
                if (CS%StkLevelMode==0) then
                  ! Take the value at the midpoint
                  CMN_FAC = exp(MidPoint * 2. * CS%Freq_Cen(b)**2 / CS%g_Earth)
                elseif (CS%StkLevelMode==1) then
                  ! Use a numerical integration and then divide by layer thickness
                  WN = CS%Freq_Cen(b)**2 / CS%g_Earth !bgr bug-fix missing g
                  CMN_FAC = (exp(2.*WN*Top)-exp(2.*WN*Bottom)) / (2.*WN*(Top-Bottom))
                  !### For accuracy and numerical stability rewrite this as:
                  ! CMN_FAC = exp(2.*WN*Top) * one_minus_exp_x(2.*WN*level_thick)
                endif
              endif
              CS%US_x(II,jj,kk) = CS%US_x(II,jj,kk) + CS%STKx0(II,jj,b)*CMN_FAC
            enddo
          else
            ! Take the value at the midpoint
            do b = 1,CS%NumBands
              if (CS%PartitionMode==0) then
                CMN_FAC = exp(MidPoint * 2. * CS%WaveNum_Cen(b))
              elseif (CS%PartitionMode==1) then
                CMN_FAC = exp(MidPoint * 2. * CS%Freq_Cen(b)**2 / CS%g_Earth)
              endif
              CS%US_x(II,jj,kk) = CS%US_x(II,jj,kk) + CS%STKx0(II,jj,b)*CMN_FAC
            enddo
          endif
        enddo
      enddo
    enddo
    ! Computing Y direction Stokes drift
    do JJ = G%jscB,G%jecB
      do ii = G%isc,G%iec
        ! Set the surface value to that at z=0
        do b = 1,CS%NumBands
          CS%US0_y(ii,JJ) = CS%US0_y(ii,JJ) + CS%STKy0(ii,JJ,b)
        enddo
        ! Compute the level averages.
        bottom = 0.0
        do kk = 1,GV%ke
          Top = Bottom
          JJm1 = max(JJ-1,1)
          level_thick = 0.5*GV%H_to_Z*(h(ii,JJ,kk)+h(ii,JJm1,kk))
          MidPoint = Top - 0.5*level_thick
          Bottom = Top - level_thick
          ! -> Stokes drift in thin layers not averaged.
          if (level_thick>min_level_thick_avg) then
            do b = 1,CS%NumBands
              if (CS%PartitionMode==0) then
              ! In wavenumber we are averaging over level
                CMN_FAC = (exp(Top*2.*CS%WaveNum_Cen(b))-exp(Bottom*2.*CS%WaveNum_Cen(b)))&
                          / ((Top-Bottom)*(2.*CS%WaveNum_Cen(b)))
                !### For accuracy and numerical stability rewrite this as:
                ! CMN_FAC = exp(2.*CS%WaveNum_Cen(b)*Top) * one_minus_exp_x(2.*CS%WaveNum_Cen(b)*level_thick)
              elseif (CS%PartitionMode==1) then
                if (CS%StkLevelMode==0) then
                  ! Take the value at the midpoint
                  CMN_FAC = exp(MidPoint * 2. * CS%Freq_Cen(b)**2 / CS%g_Earth)
                elseif (CS%StkLevelMode==1) then
                  ! Use a numerical integration and then divide by layer thickness
                  WN = CS%Freq_Cen(b)**2 / CS%g_Earth !bgr bug-fix missing g
                  CMN_FAC = (exp(2.*WN*Top)-exp(2.*WN*Bottom)) / (2.*WN*(Top-Bottom))
                  !### For accuracy and numerical stability rewrite this as:
                  ! CMN_FAC = exp(2.*WN*Top) * one_minus_exp_x(2.*WN*level_thick)
                endif
              endif
              CS%US_y(ii,JJ,kk) = CS%US_y(ii,JJ,kk) + CS%STKy0(ii,JJ,b)*CMN_FAC
            enddo
          else
            ! Take the value at the midpoint
            do b = 1,CS%NumBands
              if (CS%PartitionMode==0) then
                CMN_FAC = exp(MidPoint*2.*CS%WaveNum_Cen(b))
              elseif (CS%PartitionMode==1) then
                CMN_FAC = exp(MidPoint * 2. * CS%Freq_Cen(b)**2 / CS%g_Earth)
              endif
              CS%US_y(ii,JJ,kk) = CS%US_y(ii,JJ,kk) + CS%STKy0(ii,JJ,b)*CMN_FAC
            enddo
          endif
        enddo
      enddo
    enddo
    call pass_vector(CS%Us_x(:,:,:),CS%Us_y(:,:,:), G%Domain, To_All)
    call pass_vector(CS%Us0_x(:,:),CS%Us0_y(:,:), G%Domain)
  elseif (CS%WaveMethod == DHH85) then
    if (.not.(CS%StaticWaves .and. CS%DHH85_is_set)) then
      do jj = G%jsc,G%jec
        do II = G%iscB,G%iecB
          bottom = 0.0
          do kk = 1,GV%ke
            Top = Bottom
            IIm1 = max(II-1,1)
            MidPoint = Top - GV%H_to_Z*0.25*(h(II,jj,kk)+h(IIm1,jj,kk))
            Bottom = Top - GV%H_to_Z*0.5*(h(II,jj,kk)+h(IIm1,jj,kk))
            !bgr note that this is using a u-point ii on h-point ustar
            !    this code has only been previous used for uniform
            !    grid cases.  This needs fixed if DHH85 is used for non
            !    uniform cases.
            call DHH85_mid(GV, US, CS, MidPoint, UStokes)
            ! Putting into x-direction (no option for direction
            CS%US_x(II,jj,kk) = UStokes
          enddo
        enddo
      enddo
      do JJ = G%jscB,G%jecB
        do ii = G%isc,G%iec
          Bottom = 0.0
          do kk=1, GV%ke
            Top = Bottom
            JJm1 = max(JJ-1,1)
            MidPoint = Bottom - GV%H_to_Z*0.25*(h(ii,JJ,kk)+h(ii,JJm1,kk))
            Bottom = Bottom - GV%H_to_Z*0.5*(h(ii,JJ,kk)+h(ii,JJm1,kk))
            !bgr note that this is using a v-point jj on h-point ustar
            !    this code has only been previous used for uniform
            !    grid cases.  This needs fixed if DHH85 is used for non
            !    uniform cases.
            ! call DHH85_mid(GV, US, CS, Midpoint, UStokes)
            ! Putting into x-direction, so setting y direction to 0
            CS%US_y(ii,JJ,kk) = 0.0
            ! For rotational symmetry there should be the option for this to become = UStokes
            !    bgr - see note above, but this is true
            !          if this is used for anything
            !          other than simple LES comparison
          enddo
        enddo
      enddo
      CS%DHH85_is_set = .true.
    endif
    call pass_vector(CS%Us_x(:,:,:),CS%Us_y(:,:,:), G%Domain)
  else! Keep this else, fallback to 0 Stokes drift
    do kk= 1,GV%ke
      do jj = G%jsd,G%jed
        do II = G%isdB,G%iedB
          CS%Us_x(II,jj,kk) = 0.
        enddo
      enddo
      do JJ = G%jsdB,G%jedB
        do ii = G%isd,G%ied
          CS%Us_y(ii,JJ,kk) = 0.
        enddo
      enddo
    enddo
  endif

  ! Turbulent Langmuir number is computed here and available to use anywhere.
  ! SL Langmuir number requires mixing layer depth, and therefore is computed
  ! in the routine it is needed by (e.g. KPP or ePBL).
  do jj = G%jsc, G%jec
    do ii = G%isc,G%iec
      Top = h(ii,jj,1)*GV%H_to_Z
      call get_Langmuir_Number( La, G, GV, US, Top, ustar(ii,jj), ii, jj, &
             h(ii,jj,:), CS, Override_MA=.false.)
      CS%La_turb(ii,jj) = La
    enddo
  enddo

  ! Finding tendency of Stokes drift over the time step to apply
  !  as an acceleration to the models current.
  if ( dynamics_step .and. CS%Stokes_DDT ) then
    CS%ddt_us_x(:,:,:) = (CS%US_x(:,:,:) - CS%US_x_prev(:,:,:)) * idt
    CS%ddt_us_y(:,:,:) = (CS%US_y(:,:,:) - CS%US_y_prev(:,:,:)) * idt
    CS%US_x_prev(:,:,:) = CS%US_x(:,:,:)
    CS%US_y_prev(:,:,:) = CS%US_y(:,:,:)
  endif

  ! Output any desired quantities
  if (CS%id_surfacestokes_y>0) &
    call post_data(CS%id_surfacestokes_y, CS%us0_y, CS%diag)
  if (CS%id_surfacestokes_x>0) &
    call post_data(CS%id_surfacestokes_x, CS%us0_x, CS%diag)
  if (CS%id_3dstokes_y>0) &
    call post_data(CS%id_3dstokes_y, CS%us_y, CS%diag)
  if (CS%id_3dstokes_x>0) &
    call post_data(CS%id_3dstokes_x, CS%us_x, CS%diag)
  if (CS%Stokes_DDT) then
    if (CS%id_ddt_3dstokes_x>0) &
      call post_data(CS%id_ddt_3dstokes_x, CS%ddt_us_x, CS%diag)
    if (CS%id_ddt_3dstokes_y>0) &
      call post_data(CS%id_ddt_3dstokes_y, CS%ddt_us_y, CS%diag)
    if (CS%id_3dstokes_x_from_ddt>0) &
      call post_data(CS%id_3dstokes_x_from_ddt, CS%us_x_from_ddt, CS%diag)
    if (CS%id_3dstokes_y_from_ddt>0) &
      call post_data(CS%id_3dstokes_y_from_ddt, CS%us_y_from_ddt, CS%diag)
  endif
  if (CS%id_La_turb>0) &
    call post_data(CS%id_La_turb, CS%La_turb, CS%diag)

end subroutine Update_Stokes_Drift

!> Return the value of (1 - exp(-x))/x, using an accurate expression for small values of x.
real function one_minus_exp_x(x)
  real, intent(in) :: x !< The argument of the function ((1 - exp(-x))/x) [nondim]
  real, parameter :: C1_6 = 1.0/6.0
  if (abs(x) <= 2.0e-5) then
    ! The Taylor series expression for exp(-x) gives a more accurate expression for 64-bit reals.
    one_minus_exp_x = 1.0 - x * (0.5 - C1_6*x)
  else
    one_minus_exp_x = (1.0 - exp(-x)) / x
  endif
end function one_minus_exp_x

!> A subroutine to fill the Stokes drift from a NetCDF file
!! using the data_override procedures.
subroutine Surface_Bands_by_data_override(Time, G, GV, US, CS)
  type(time_type),          intent(in) :: Time       !< Time to get Stokes drift bands
  type(wave_parameters_CS), pointer    :: CS         !< Wave structure
  type(ocean_grid_type), intent(inout) :: G          !< Grid structure
  type(verticalGrid_type),  intent(in) :: GV         !< Vertical grid structure
  type(unit_scale_type),    intent(in) :: US         !< A dimensional unit scaling type

  ! Local variables
  real    :: temp_x(SZI_(G),SZJ_(G)) ! Pseudo-zonal Stokes drift of band at h-points [m s-1]
  real    :: temp_y(SZI_(G),SZJ_(G)) ! Psuedo-meridional Stokes drift of band at h-points [m s-1]
  integer, dimension(4) :: sizes    ! The sizes of the various dimensions of the variable.
  character(len=48) :: dim_name(4)  ! The names of the dimensions of the variable.
  character(len=20) :: varname      ! The name of an input variable for data override.
  real :: PI       ! 3.1415926535...
  logical :: wavenumber_exists
  integer :: ndims, b, i, j

  if (.not.CS%DataOver_initialized) then
    call data_override_init(G%Domain)
    CS%DataOver_initialized = .true.

    if (.not.file_exists(CS%SurfBandFileName)) &
      call MOM_error(FATAL, "MOM_wave_interface is unable to find file "//trim(CS%SurfBandFileName))

    ! Check if input has wavenumber or frequency variables.

    ! Read the number of wavenumber bands in the file, if the variable 'wavenumber' exists.
    call get_var_sizes(CS%SurfBandFileName, 'wavenumber', ndims, sizes, dim_names=dim_name)
    wavenumber_exists = (ndims > -1)

    if (.not.wavenumber_exists) then
      ! Read the number of frequency bands in the file, if the variable 'frequency' exists.
      call get_var_sizes(CS%SurfBandFileName, 'frequency', ndims, sizes, dim_names=dim_name)
      if (ndims < 0) &
        call MOM_error(FATAL, "error finding variable 'wavenumber' or 'frequency' in file "//&
                              trim(CS%SurfBandFileName)//" in MOM_wave_interface.")
    endif

    CS%NUMBANDS = sizes(1)
    ! Allocate the wavenumber bins
    allocate( CS%WaveNum_Cen(CS%NUMBANDS), source=0.0 )

    if (wavenumber_exists) then
      ! Wavenumbers found, so this file uses the old method:
      CS%PartitionMode = 0

      ! Reading wavenumber bins
      call read_variable(CS%SurfBandFileName, dim_name(1), CS%WaveNum_Cen, scale=US%Z_to_m)

    else
      ! Frequencies found, so this file uses the newer method:
      CS%PartitionMode = 1

      ! Allocate the frequency bins
      allocate( CS%Freq_Cen(CS%NUMBANDS), source=0.0 )

      ! Reading frequencies
      PI = 4.0*atan(1.0)
      call read_variable(CS%SurfBandFileName, dim_name(1), CS%Freq_Cen, scale=2.*PI*US%T_to_s)

      do b = 1,CS%NumBands
        CS%WaveNum_Cen(b) = CS%Freq_Cen(b)**2 / CS%g_Earth
      enddo
    endif

    if (.not.allocated(CS%STKx0)) then
      allocate( CS%STKx0(G%isdB:G%iedB,G%jsd:G%jed,CS%NUMBANDS), source=0.0 )
    endif
    if (.not.allocated(CS%STKy0)) then
      allocate( CS%STKy0(G%isd:G%ied,G%jsdB:G%jedB,CS%NUMBANDS), source=0.0 )
    endif
  endif

  do b = 1,CS%NumBands
    temp_x(:,:) = 0.0
    temp_y(:,:) = 0.0
    varname = '                    '
    write(varname, "(A3,I0)") 'Usx', b
    call data_override('OCN', trim(varname), temp_x, Time)
    varname = '                    '
    write(varname, "(A3,I0)") 'Usy', b
    call data_override('OCN', trim(varname), temp_y, Time)
    ! Update halo on h-grid
    call pass_vector(temp_x, temp_y, G%Domain, To_All, AGRID)
    ! Filter land values
    do j = G%jsd,G%jed
      do i = G%Isd,G%Ied
        if (abs(temp_x(i,j)) > 10. .or. abs(temp_y(i,j)) > 10.) then
          ! Assume land-mask and zero out
          temp_x(i,j) = 0.0
          temp_y(i,j) = 0.0
        endif
      enddo
    enddo

    ! Interpolate to u/v grids
    do j = G%jsc,G%jec
      do I = G%IscB,G%IecB
        CS%STKx0(I,j,b) = 0.5 * US%m_s_to_L_T*(temp_x(i,j) + temp_x(i+1,j))
      enddo
    enddo
    do J = G%JscB,G%JecB
      do i = G%isc,G%iec
        CS%STKy0(i,J,b) = 0.5 * US%m_s_to_L_T*(temp_y(i,j) + temp_y(i,j+1))
      enddo
    enddo
  enddo !Closes b-loop

  ! Update halo on u/v grids
  call pass_vector(CS%STKx0(:,:,:), CS%STKy0(:,:,:), G%Domain, To_ALL)

end subroutine Surface_Bands_by_data_override

!> Interface to get Langmuir number based on options stored in wave structure
!!
!! Note this can be called with an unallocated Waves pointer, which is okay if we
!!  want the wind-speed only dependent Langmuir number.  Therefore, we need to be
!!  careful about what we try to access here.
subroutine get_Langmuir_Number( LA, G, GV, US, HBL, ustar, i, j, h, Waves, &
                                U_H, V_H, Override_MA )
  type(ocean_grid_type),     intent(in)  :: G     !< Ocean grid structure
  type(verticalGrid_type),   intent(in)  :: GV    !< Ocean vertical grid structure
  real,                      intent(out) :: LA    !< Langmuir number [nondim]
  type(unit_scale_type),     intent(in)  :: US    !< A dimensional unit scaling type
  real,                      intent(in)  :: HBL   !< (Positive) thickness of boundary layer [Z ~> m]
  real,                      intent(in)  :: ustar !< Friction velocity [Z T-1 ~> m s-1]
  integer,                   intent(in)  :: i     !< Meridional index of h-point
  integer,                   intent(in)  :: j     !< Zonal index of h-point
  real, dimension(SZK_(GV)), intent(in)  :: h     !< Grid layer thickness [H ~> m or kg m-2]
  type(Wave_parameters_CS),  pointer     :: Waves !< Surface wave control structure.
  real, dimension(SZK_(GV)), &
                   optional, intent(in)  :: U_H   !< Zonal velocity at H point [L T-1 ~> m s-1] or [m s-1]
  real, dimension(SZK_(GV)), &
                   optional, intent(in)  :: V_H   !< Meridional velocity at H point [L T-1 ~> m s-1] or [m s-1]
  logical,         optional, intent(in)  :: Override_MA !< Override to use misalignment in LA
                                                  !! calculation. This can be used if diagnostic
                                                  !! LA outputs are desired that are different than
                                                  !! those used by the dynamical model.


!Local Variables
  real :: Top, bottom, midpoint  ! Positions within each layer [Z ~> m]
  real :: Dpt_LASL         ! Averaging depth for Stokes drift [Z ~> m]
  real :: ShearDirection   ! Shear angular direction from atan2 [radians]
  real :: WaveDirection    ! Wave angular direction from atan2 [radians]
  real :: LA_STKx, LA_STKy, LA_STK ! Stokes velocities in [L T-1 ~> m s-1]
  logical :: ContinueLoop, USE_MA
  real, dimension(SZK_(GV)) :: US_H, VS_H ! Profiles of Stokes velocities [L T-1 ~> m s-1]
  real, allocatable :: StkBand_X(:), StkBand_Y(:) ! Stokes drifts by band [L T-1 ~> m s-1]
  integer :: KK, BB


 ! Compute averaging depth for Stokes drift (negative)
  Dpt_LASL = min(-0.1*US%m_to_Z, -Waves%LA_FracHBL*HBL)

  USE_MA = Waves%LA_Misalignment
  if (present(Override_MA)) USE_MA = Override_MA

  ! If requesting to use misalignment in the Langmuir number compute the Shear Direction
  if (USE_MA) then
    if (.not.(present(U_H).and.present(V_H))) call MOM_error(FATAL, &
        "Get_LA_waves requested to consider misalignment, but velocities were not provided.")
    ContinueLoop = .true.
    bottom = 0.0
    do kk = 1,GV%ke
      Top = Bottom
      MidPoint = Bottom + GV%H_to_Z*0.5*h(kk)
      Bottom = Bottom + GV%H_to_Z*h(kk)
      if (MidPoint > Dpt_LASL .and. kk > 1 .and. ContinueLoop) then
        ShearDirection = atan2(V_H(1)-V_H(kk),U_H(1)-U_H(kk))
        ContinueLoop = .false.
      endif
    enddo
  endif

  if (Waves%WaveMethod==TESTPROF) then
    do kk = 1,GV%ke
      US_H(kk) = 0.5*(Waves%US_X(I,j,kk)+Waves%US_X(I-1,j,kk))
      VS_H(kk) = 0.5*(Waves%US_Y(i,J,kk)+Waves%US_Y(i,J-1,kk))
    enddo
    call Get_SL_Average_Prof( GV, Dpt_LASL, h, US_H, LA_STKx)
    call Get_SL_Average_Prof( GV, Dpt_LASL, h, VS_H, LA_STKy)
    LA_STK = sqrt(LA_STKX*LA_STKX+LA_STKY*LA_STKY)
  elseif (Waves%WaveMethod==SURFBANDS) then
    allocate(StkBand_X(Waves%NumBands), StkBand_Y(Waves%NumBands))
    do bb = 1,Waves%NumBands
      StkBand_X(bb) = 0.5*(Waves%STKx0(I,j,bb)+Waves%STKx0(I-1,j,bb))
      StkBand_Y(bb) = 0.5*(Waves%STKy0(i,J,bb)+Waves%STKy0(i,J-1,bb))
    enddo
    call Get_SL_Average_Band(GV, Dpt_LASL, Waves%NumBands, Waves%WaveNum_Cen, StkBand_X, LA_STKx )
    call Get_SL_Average_Band(GV, Dpt_LASL, Waves%NumBands, Waves%WaveNum_Cen, StkBand_Y, LA_STKy )
    LA_STK = sqrt(LA_STKX**2 + LA_STKY**2)
    deallocate(StkBand_X, StkBand_Y)
  elseif (Waves%WaveMethod==DHH85) then
    ! Temporarily integrating profile rather than spectrum for simplicity
    do kk = 1,GV%ke
      US_H(kk) = 0.5*(Waves%US_X(I,j,kk)+Waves%US_X(I-1,j,kk))
      VS_H(kk) = 0.5*(Waves%US_Y(i,J,kk)+Waves%US_Y(i,J-1,kk))
    enddo
    call Get_SL_Average_Prof( GV, Dpt_LASL, h, US_H, LA_STKx)
    call Get_SL_Average_Prof( GV, Dpt_LASL, h, VS_H, LA_STKy)
    LA_STK = sqrt(LA_STKX**2 + LA_STKY**2)
  elseif (Waves%WaveMethod==LF17) then
    call get_StokesSL_LiFoxKemper(ustar, hbl*Waves%LA_FracHBL, GV, US, Waves, LA_STK, LA)
  elseif (Waves%WaveMethod==Null_WaveMethod) then
    call MOM_error(FATAL, "Get_Langmuir_number called without defining a WaveMethod. "//&
                          "Suggest to make sure USE_LT is set/overridden to False or "//&
                          "choose a wave method (or set USE_LA_LI2016 to use statistical "//&
                          "waves.")
  endif

  if (.not.(Waves%WaveMethod==LF17)) then
    ! This is an arbitrary lower bound on Langmuir number.
    ! We shouldn't expect values lower than this, but
    ! there is also no good reason to cap it here other then
    ! to prevent large enhancements in unconstrained parts of
    ! the curve fit parameterizations.
    ! Note the dimensional constant background Stokes velocity of 10^-10 m s-1.
    LA = max(Waves%La_min, sqrt(US%Z_to_L*ustar / (LA_STK + 1.e-10*US%m_s_to_L_T)))
  endif

  if (Use_MA) then
    WaveDirection = atan2(LA_STKy, LA_STKx)
    LA = LA / sqrt(max(1.e-8, cos( WaveDirection - ShearDirection)))
  endif

end subroutine get_Langmuir_Number

!> function to return the wave method string set in the param file
function get_wave_method(CS)
  character(:), allocatable :: get_wave_method
  type(wave_parameters_CS), pointer :: CS !< Control structure

  if (associated(CS)) then
    select case(CS%WaveMethod)
      case (Null_WaveMethod)
        get_wave_method = NULL_STRING
      case (TESTPROF)
        get_wave_method = TESTPROF_STRING
      case (SURFBANDS)
        get_wave_method = SURFBANDS_STRING
      case (DHH85)
        get_wave_method = DHH85_STRING
      case (LF17)
        get_wave_method = LF17_STRING
      case (EFACTOR)
        get_wave_method = EFACTOR_STRING
    end select
  else
    get_wave_method = NULL_STRING
  endif
end function get_wave_method

!> Get SL averaged Stokes drift from Li/FK 17 method
!!
!! Original description:
!! - This function returns the enhancement factor, given the 10-meter
!!   wind [m s-1], friction velocity [m s-1] and the boundary layer depth [m].
!!
!! Update (Jan/25):
!! - Converted from function to subroutine, now returns Langmuir number.
!! - Computs 10m wind internally, so only ustar and hbl need passed to
!!   subroutine.
!!
!! Qing Li, 160606
!! - BGR port from CVMix to MOM6 Jan/25/2017
!! - BGR change output to LA from Efactor
!! - BGR remove u10 input
!! - BGR note: fixed parameter values should be changed to "get_params"
subroutine get_StokesSL_LiFoxKemper(ustar, hbl, GV, US, CS, UStokes_SL, LA)
  real, intent(in)  :: ustar !< water-side surface friction velocity [Z T-1 ~> m s-1].
  real, intent(in)  :: hbl   !< boundary layer depth [Z ~> m].
  type(verticalGrid_type), intent(in) :: GV !< Ocean vertical grid structure
  type(unit_scale_type),   intent(in) :: US !< A dimensional unit scaling type
  type(wave_parameters_CS), pointer   :: CS  !< Wave parameter Control structure
  real, intent(out) :: UStokes_SL !< Surface layer averaged Stokes drift [L T-1 ~> m s-1]
  real, intent(out) :: LA    !< Langmuir number
  ! Local variables
  ! parameters
  real, parameter :: &
       ! ratio of U19.5 to U10 (Holthuijsen, 2007) [nondim]
       u19p5_to_u10 = 1.075, &
       ! ratio of mean frequency to peak frequency for
       ! Pierson-Moskowitz spectrum (Webb, 2011) [nondim]
       fm_into_fp = 1.296, &
       ! ratio of surface Stokes drift to U10 [nondim]
       us_to_u10 = 0.0162, &
       ! loss ratio of Stokes transport [nondim]
       r_loss = 0.667
  real :: UStokes  ! The surface Stokes drift [L T-1 ~> m s-1]
  real :: hm0      ! The significant wave height [Z ~> m]
  real :: fm       ! The mean wave frequency [T-1 ~> s-1]
  real :: fp       ! The peak wave frequency [T-1 ~> s-1]
  real :: kphil    ! A peak wavenumber in the Phillips spectrum [Z-1 ~> m-1]
  real :: kstar    ! A rescaled wavenumber? [Z-1 ~> m-1]
  real :: vstokes  ! The total Stokes transport [Z L T-1 ~> m2 s-1]
  real :: z0       ! The boundary layer depth [Z ~> m]
  real :: z0i      ! The inverse of theboundary layer depth [Z-1 ~> m-1]
  real :: r1, r2, r3, r4  ! Nondimensional ratios [nondim]
  ! real :: r5       ! A single expression that combines r3 and r4 [nondim]
  ! real :: root_2kz ! The square root of twice the peak wavenumber times the
  !                  ! boundary layer depth [nondim]
  real :: u10      ! The 10 m wind speed [L T-1 ~> m s-1]
  real :: PI       ! 3.1415926535...

  PI = 4.0*atan(1.0)
  UStokes_sl = 0.0
  LA = 1.e8
  if (ustar > 0.0) then
    ! This code should be revised to minimize the number of divisions and cancel out common factors.

    ! Computing u10 based on u_star and COARE 3.5 relationships
    call ust_2_u10_coare3p5(ustar*sqrt(GV%Rho0/(1.225*US%kg_m3_to_R)), u10, GV, US, CS)
    ! surface Stokes drift
    UStokes = us_to_u10*u10
    !
    ! significant wave height from Pierson-Moskowitz spectrum (Bouws, 1998)
    hm0 = 0.0246*US%m_to_Z*US%L_T_to_m_s**2 * u10**2
    !
    ! peak frequency (PM, Bouws, 1998)
    fp = 0.877 * (US%L_to_Z*GV%g_Earth) / (2.0 * PI * u19p5_to_u10 * u10)
    !
    ! mean frequency
    fm = fm_into_fp * fp
    !
    ! total Stokes transport (a factor r_loss is applied to account
    !  for the effect of directional spreading, multidirectional waves
    !  and the use of PM peak frequency and PM significant wave height
    !  on estimating the Stokes transport)
    vstokes = 0.125 * PI * r_loss * US%Z_to_L * fm * hm0**2
    !
    ! the general peak wavenumber for Phillips' spectrum
    ! (Breivik et al., 2016) with correction of directional spreading
    kphil = 0.176 * UStokes / vstokes
    !
    ! surface layer averaged Stokes drift with Stokes drift profile
    ! estimated from Phillips' spectrum (Breivik et al., 2016)
    ! the directional spreading effect from Webb and Fox-Kemper, 2015
    ! is also included
    kstar = kphil * 2.56
    ! surface layer
    z0 = abs(hbl)
    z0i = 1.0 / z0

    ! Combining all of the expressions above gives kPhil as the following
    ! where the first two lines are just a constant:
    ! kPhil =  ((0.176 * us_to_u10 * u19p5_to_u10) / &
    !              (0.5*0.125 * r_loss * fm_into_fp * 0.877 * 0.0246**2)) * &
    !              (US%T_to_s*US%m_s_to_L_T)**2 / (CS%g_Earth * u10**2)

    ! Terms 1 to 4, as written in the appendix of Li et al. (2017)
    r1 = ( 0.151 / kphil * z0i - 0.84 ) * &
         ( 1.0 - exp(-2.0 * kphil * z0) )
    r2 = -( 0.84 + 0.0591 / kphil * z0i ) * &
         sqrt( 2.0 * PI * kphil * z0 ) * &
         erfc( sqrt( 2.0 * kphil * z0 ) )
    r3 = ( 0.0632 / kstar * z0i + 0.125 ) * &
         (1.0 - exp(-2.0 * kstar * z0) )
    r4 = ( 0.125 + 0.0946 / kstar * z0i ) * &
         sqrt( 2.0 * PI * kstar * z0) * &
         erfc( sqrt( 2.0 * kstar * z0 ) )
    UStokes_sl = UStokes * (0.715 + r1 + r2 + r3 + r4)

    ! The following is equivalent to the code above, but avoids singularities
!    r1 = ( 0.302 - 1.68*kphil*z0 ) * one_minus_exp_x(2.0*kphil * z0)
!    r3 = ( 0.1264 + 0.64*kphil*z0 ) * one_minus_exp_x(5.12*kphil * z0)
!    root_2kz = sqrt(2.0 * kphil * z0)
!    ! r2 = -( 0.84 + 0.0591*2.0 / (root_2kz**2) ) * sqrt(PI) * root_2kz * erfc( root_2kz )
!    ! r4 = ( 0.2 + 0.059125*2.0 / (root_2kz**2) ) * sqrt(PI)* root_2kz * erfc( 1.6 * root_2kz )
!
!    ! r5 = r2 + r4 (with a small correction to one coefficient to avoid a singularity when z0 = 0):
!    ! The correction leads to <1% relative differences in (r2+r4) for root_2kz > 0.05, but without
!    ! it the values of r2 + r4 are qualitatively wrong (>50% errors) for root_2kz < 0.0015 .
!    !   It has been verified that these two expressions for r5 are the same to 6 decimal places for
!    ! root_2kz  between 1e-10 and 1e-3, but that the first one degrades for smaller values.
!    if (root_2kz > 1e-3) then
!      r5 = sqrt(PI) * (root_2kz * (-0.84 * erfc(root_2kz) + 0.2 * erfc(1.6*root_2kz)) + &
!                       0.1182 * (erfc(1.6*root_2kz) - erfc(root_2kz)) / root_2kz)
!    else
!      ! It is more accurate to replace erf with the first two terms of its Taylor series
!      !  erf(z) = (2/sqrt(pi)) * z * (1. - (1/3)*z**2 + (1/10)*z**4 - (1/42)*z**6 + ...)
!      ! and then cancel or combine common terms and drop negligibly small terms.
!      r5 = -0.64*sqrt(PI)*root_2kz + (-0.14184 + 1.0839648 * root_2kz**2)
!    endif
!    UStokes_sl = UStokes * (0.715 + ((r1 + r2) + r5))

    if (UStokes_sl /= 0.0) LA = sqrt(US%Z_to_L*ustar / UStokes_sl)
  endif

end subroutine Get_StokesSL_LiFoxKemper

!> Get SL Averaged Stokes drift from a Stokes drift Profile
subroutine Get_SL_Average_Prof( GV, AvgDepth, H, Profile, Average )
  type(verticalGrid_type),  &
       intent(in)   :: GV       !< Ocean vertical grid structure
  real, intent(in)  :: AvgDepth !< Depth to average over (negative) [Z ~> m].
  real, dimension(SZK_(GV)), &
       intent(in)   :: H        !< Grid thickness [H ~> m or kg m-2]
  real, dimension(SZK_(GV)), &
       intent(in)   :: Profile  !< Profile of quantity to be averaged [arbitrary]
                                !! (used here for Stokes drift)
  real, intent(out) :: Average  !< Output quantity averaged over depth AvgDepth [arbitrary]
                                !! (used here for Stokes drift)
  !Local variables
  real :: top, midpoint, bottom ! Depths, negative downward [Z ~> m].
  real :: Sum
  integer :: kk

  ! Initializing sum
  Sum = 0.0

  ! Integrate
  bottom = 0.0
  do kk = 1, GV%ke
    Top = Bottom
    MidPoint = Bottom - GV%H_to_Z * 0.5*h(kk)
    Bottom = Bottom - GV%H_to_Z * h(kk)
    if (AvgDepth < Bottom) then ! The whole cell is within H_LA
      Sum = Sum + Profile(kk) * (GV%H_to_Z * H(kk))
    elseif (AvgDepth < Top) then ! A partial cell is within H_LA
      Sum = Sum + Profile(kk) * (Top-AvgDepth)
      exit
    else
      exit
    endif
  enddo

  ! Divide by AvgDepth or the depth in the column, whichever is smaller.
  if (abs(AvgDepth) <= abs(Bottom)) then
    Average = Sum / abs(AvgDepth)
  elseif (abs(Bottom) > 0.0) then
    Average = Sum / abs(Bottom)
  else
    Average = 0.0
  endif

end subroutine Get_SL_Average_Prof

!> Get SL averaged Stokes drift from the banded Spectrum method
subroutine Get_SL_Average_Band( GV, AvgDepth, NB, WaveNumbers, SurfStokes, Average )
  type(verticalGrid_type),  &
       intent(in)     :: GV          !< Ocean vertical grid
  real, intent(in)    :: AvgDepth    !< Depth to average over [Z ~> m].
  integer, intent(in) :: NB          !< Number of bands used
  real, dimension(NB), &
       intent(in)     :: WaveNumbers !< Wavenumber corresponding to each band [Z-1 ~> m-1]
  real, dimension(NB), &
       intent(in)     :: SurfStokes  !< Surface Stokes drift for each band [L T-1 ~> m s-1]
  real, intent(out)   :: Average     !< Output average Stokes drift over depth AvgDepth [L T-1 ~> m s-1]

  ! Local variables
  integer :: bb

  ! Loop over bands
  Average = 0.0
  do bb = 1, NB
    ! Factor includes analytical integration of e(2kz)
    !  - divided by (-H_LA) to get average from integral.
    Average = Average + SurfStokes(BB) * &
              (1.-EXP(-abs(AvgDepth * 2.0 * WaveNumbers(BB)))) / &
              abs(AvgDepth * 2.0 * WaveNumbers(BB))

    ! For accuracy when AvgDepth is small change the above to:
    ! Average = Average + SurfStokes(BB) * one_minus_exp_x(abs(AvgDepth * 2.0 * WaveNumbers(BB)))
  enddo

end subroutine Get_SL_Average_Band

!> Compute the Stokes drift at a given depth
!!
!! Taken from Qing Li (Brown)
!! use for comparing MOM6 simulation to his LES
!! computed at z mid point (I think) and not depth averaged.
!! Should be fine to integrate in frequency from 0.1 to sqrt(-0.2*grav*2pi/dz
subroutine DHH85_mid(GV, US, CS, zpt, UStokes)
  type(verticalGrid_type), intent(in)  :: GV  !< Ocean vertical grid
  type(unit_scale_type),   intent(in)  :: US  !< A dimensional unit scaling type
  type(wave_parameters_CS), pointer    :: CS  !< Wave parameter Control structure
  real, intent(in)  :: zpt   !< Depth to get Stokes drift [Z ~> m].
  real, intent(out) :: UStokes !< Stokes drift [L T-1 ~> m s-1]
  !
  real :: ann, Bnn, Snn, Cnn, Dnn ! Nondimensional factors [nondim]
  real :: omega_peak ! The peak wave frequency [T-1 ~> s-1]
  real :: omega      ! The average frequency in the band [T-1 ~> s-1]
  real :: domega     ! The width in frequency of the band [T-1 ~> s-1]
  real :: omega_min  ! The minimum wave frequency [T-1 ~> s-1]
  real :: omega_max  ! The maximum wave frequency [T-1 ~> s-1]
  real :: u10        ! The wind speed for this spectrum [Z T-1 ~> m s-1]
  real :: wavespec   ! The wave spectrum [L Z T ~> m2 s]
  real :: Stokes     ! The Stokes displacement per cycle [L ~> m]
  real :: PI         ! 3.1415926535...
  integer :: Nomega  ! The number of wavenumber bands
  integer :: OI

  u10 = CS%WaveWind*US%L_to_Z

  !/
  omega_min = 0.1*US%T_to_s ! Hz
  ! Cut off at 30cm for now...
  omega_max = 10.*US%T_to_s ! ~sqrt(0.2*g_Earth*2*pi/0.3)
  NOmega = 1000
  domega = (omega_max-omega_min)/real(NOmega)

  !
  if (CS%WaveAgePeakFreq) then
    omega_peak = CS%g_Earth / (CS%WaveAge * u10)
  else
    PI = 4.0*atan(1.0)
    omega_peak = 2. * PI * 0.13 * CS%g_Earth / u10
  endif
  !/
  Ann = 0.006 * CS%WaveAge**(-0.55)
  Bnn = 1.0
  Snn = 0.08 * (1.0 + 4.0 * CS%WaveAge**3)
  Cnn = 1.7
  if (CS%WaveAge < 1.) then
    Cnn = Cnn - 6.0*log10(CS%WaveAge)
  endif
  !/
  UStokes = 0.0
  omega = omega_min + 0.5*domega
  do oi = 1,nomega-1
    Dnn = exp ( -0.5 * (omega-omega_peak)**2 / (Snn**2 * omega_peak**2) )
    ! wavespec units = m2s
    wavespec = US%Z_to_L * (Ann * CS%g_Earth**2 / (omega_peak*omega**4 ) ) * &
               exp(-bnn*(omega_peak/omega)**4)*Cnn**Dnn
    ! Stokes units m  (multiply by frequency range for units of m/s)
    Stokes = 2.0 * wavespec * omega**3 * &
         exp( 2.0 * omega**2 * zpt / CS%g_Earth) / CS%g_Earth
    UStokes = UStokes + Stokes*domega
    omega = omega + domega
  enddo

end subroutine DHH85_mid

!> Explicit solver for Stokes mixing.
!! Still in development do not use.
subroutine StokesMixing(G, GV, dt, h, u, v, Waves )
  type(ocean_grid_type), &
       intent(in)    :: G     !< Ocean grid
  type(verticalGrid_type), &
       intent(in)    :: GV    !< Ocean vertical grid
  real, intent(in)   :: dt    !< Time step of MOM6 [T ~> s] for explicit solver
  real, dimension(SZI_(G),SZJ_(G),SZK_(GV)), &
       intent(in)    :: h     !< Layer thicknesses [H ~> m or kg m-2]
  real, dimension(SZIB_(G),SZJ_(G),SZK_(GV)), &
       intent(inout) :: u     !< Velocity i-component [L T-1 ~> m s-1]
  real, dimension(SZI_(G),SZJB_(G),SZK_(GV)), &
       intent(inout) :: v     !< Velocity j-component [L T-1 ~> m s-1]
  type(Wave_parameters_CS), &
       pointer       :: Waves !< Surface wave related control structure.
  ! Local variables
  real :: dTauUp, dTauDn ! Vertical momentum fluxes [Z L T-2 ~> m2 s-2]
  real :: h_Lay  ! The layer thickness at a velocity point [Z ~> m].
  integer :: i,j,k

! This is a template to think about down-Stokes mixing.
! This is not ready for use...

  do k = 1, GV%ke
    do j = G%jsc, G%jec
      do I = G%iscB, G%iecB
        h_lay = GV%H_to_Z*0.5*(h(i,j,k)+h(i+1,j,k))
        dTauUp = 0.0
        if (k > 1) &
          dTauUp = 0.5*(waves%Kvs(i,j,k)+waves%Kvs(i+1,j,k)) * &
               (waves%us_x(i,j,k-1)-waves%us_x(i,j,k)) / &
               (0.5*(h_lay + GV%H_to_Z*0.5*(h(i,j,k-1)+h(i+1,j,k-1)) ))
        dTauDn = 0.0
        if (k < GV%ke-1) &
          dTauDn = 0.5*(waves%Kvs(i,j,k+1)+waves%Kvs(i+1,j,k+1)) * &
               (waves%us_x(i,j,k)-waves%us_x(i,j,k+1)) / &
               (0.5*(h_lay + GV%H_to_Z*0.5*(h(i,j,k+1)+h(i+1,j,k+1)) ))
        u(i,j,k) = u(i,j,k) + dt * (dTauUp-dTauDn) / h_Lay
      enddo
    enddo
  enddo

  do k = 1, GV%ke
    do J = G%jscB, G%jecB
      do i = G%isc, G%iec
        h_Lay = GV%H_to_Z*0.5*(h(i,j,k)+h(i,j+1,k))
        dTauUp = 0.
        if (k > 1) &
          dTauUp = 0.5*(waves%Kvs(i,j,k)+waves%Kvs(i,j+1,k)) * &
               (waves%us_y(i,j,k-1)-waves%us_y(i,j,k)) / &
               (0.5*(h_lay + GV%H_to_Z*0.5*(h(i,j,k-1)+h(i,j+1,k-1)) ))
        dTauDn = 0.0
        if (k < GV%ke-1) &
          dTauDn =0.5*(waves%Kvs(i,j,k+1)+waves%Kvs(i,j+1,k+1)) * &
               (waves%us_y(i,j,k)-waves%us_y(i,j,k+1)) / &
               (0.5*(h_lay + GV%H_to_Z*0.5*(h(i,j,k+1)+h(i,j+1,k+1)) ))
        v(i,J,k) = v(i,J,k) + dt * (dTauUp-dTauDn) / h_Lay
      enddo
    enddo
  enddo

end subroutine StokesMixing

!> Solver to add Coriolis-Stokes to model
!! Still in development and not meant for general use.
!! Can be activated (with code intervention) for LES comparison
!! CHECK THAT RIGHT TIMESTEP IS PASSED IF YOU USE THIS**
!!
!! Not accessed in the standard code.
subroutine CoriolisStokes(G, GV, dt, h, u, v, Waves)
  type(ocean_grid_type), &
       intent(in)    :: G     !< Ocean grid
  type(verticalGrid_type), &
       intent(in)   :: GV     !< Ocean vertical grid
  real, intent(in)  :: dt     !< Time step of MOM6 [T ~> s]
  real, dimension(SZI_(G),SZJ_(G),SZK_(GV)), &
       intent(in)    :: h     !< Layer thicknesses [H ~> m or kg m-2]
  real, dimension(SZIB_(G),SZJ_(G),SZK_(GV)), &
       intent(inout) :: u     !< Velocity i-component [L T-1 ~> m s-1]
  real, dimension(SZI_(G),SZJB_(G),SZK_(GV)), &
       intent(inout) :: v     !< Velocity j-component [L T-1 ~> m s-1]
  type(Wave_parameters_CS), &
       pointer       :: Waves !< Surface wave related control structure.

  ! Local variables
  real :: DVel ! A rescaled velocity change [L T-2 ~> m s-2]
  integer :: i, j, k

  do k = 1, GV%ke
    do j = G%jsc, G%jec
      do I = G%iscB, G%iecB
        DVel = 0.25*(Waves%us_y(i,j+1,k)+Waves%us_y(i-1,j+1,k))*G%CoriolisBu(i,j+1) + &
               0.25*(Waves%us_y(i,j,k)+Waves%us_y(i-1,j,k))*G%CoriolisBu(i,j)
        u(I,j,k) = u(I,j,k) + DVEL*dt
      enddo
    enddo
  enddo

  do k = 1, GV%ke
    do J = G%jscB, G%jecB
      do i = G%isc, G%iec
        DVel = 0.25*(Waves%us_x(i+1,j,k)+Waves%us_x(i+1,j-1,k))*G%CoriolisBu(i+1,j) + &
               0.25*(Waves%us_x(i,j,k)+Waves%us_x(i,j-1,k))*G%CoriolisBu(i,j)
        v(i,J,k) = v(i,j,k) - DVEL*dt
      enddo
    enddo
  enddo
end subroutine CoriolisStokes

!> Computes tendency due to Stokes pressure gradient force anomaly
!! including analytical integration of Stokes shear using multiple-exponential decay
!! Stokes drift profile and vertical integration of the resulting pressure
!! anomaly to the total pressure gradient force
subroutine Stokes_PGF(G, GV, h, u, v, PFu_Stokes, PFv_Stokes, CS )
  type(ocean_grid_type), &
       intent(in)    :: G     !< Ocean grid
  type(verticalGrid_type), &
       intent(in)    :: GV    !< Ocean vertical grid
  real, dimension(SZI_(G),SZJ_(G),SZK_(G)),&
       intent(in)    :: h       !< Layer thicknesses [H ~> m or kg m-2]
  real, dimension(SZIB_(G),SZJ_(G),SZK_(G)), &
       intent(in) :: u          !< Lagrangian Velocity i-component [m s-1]
  real, dimension(SZI_(G),SZJB_(G),SZK_(G)), &
       intent(in) :: v          !< Lagrangian Velocity j-component [m s-1]
  real, dimension(SZIB_(G),SZJ_(G),SZK_(G)), &
       intent(out) :: PFu_Stokes !< PGF Stokes-shear i-component [L T-2]
  real, dimension(SZI_(G),SZJB_(G),SZK_(G)), &
       intent(out) :: PFv_Stokes !< PGF Stokes-shear j-component [m s-1]
  type(Wave_parameters_CS), &
       pointer       :: CS !< Surface wave related control structure.

  ! Local variables
  real, dimension(SZI_(G),SZJ_(G),SZK_(G)) :: P_deltaStokes_L ! The stokes induced Pressure anomaly, layer averaged
  real, dimension(SZI_(G),SZJ_(G),SZK_(G)+1) :: P_deltaStokes_i ! The stokes induced Pressure anomaly at interfaces
  real :: P_Stokes_l, P_Stokes_r ! Stokes-induced pressure anomaly over layer (left/right of point) [L2 T-2 ~> m2 s-2]
  real :: P_Stokes_l0, P_Stokes_r0 ! Stokes-induced pressure anomaly at interface
                                   ! (left/right of point) [L2 T-2 ~> m2 s-2]
  real :: dP_Stokes_l_dz, dP_Stokes_r_dz ! Contribution of layer to integrated Stokes pressure anomaly for summation
                                         ! (left/right of point) [L3 T-2 ~> m3 s-2]
  real :: dP_Stokes_l, dP_Stokes_r ! Net increment of Stokes pressure anomaly across layer for summation
                                   ! (left/right of point) [L2 T-2 ~> m2 s-2]
  real :: uE_l, uE_r, vE_l, vE_r ! Eulerian velocity components (left/right of point) [L T-1 ~> m s-1]
  real :: uS0_l, uS0_r, vS0_l, vS0_r ! Surface Stokes velocity components (left/right of point) [L T-1 ~> m s-1]
  real :: zi_l(SZK_(G)+1), zi_r(SZK_(G)+1)   ! The height of the edges of the cells (left/right of point) [Z ~> m].
  real :: idz_l(SZK_(G)), idz_r(SZK_(G)) ! The inverse thickness of the cells (left/right of point) [Z-1 ~> m-1]
  real :: h_l, h_r   ! The thickness of the cell (left/right of point) [Z ~> m].
  real :: dexp2kzL,dexp4kzL,dexp2kzR,dexp4kzR ! Analytical evaluation of multi-exponential decay contribution
                                              ! to Stokes pressure anomalies.
  real :: TwoK, FourK, iTwoK, iFourK ! Wavenumber multipliers/inverses

  integer :: i,j,k,l

  !---------------------------------------------------------------
  ! Compute the Stokes contribution to the pressure gradient force
  !---------------------------------------------------------------
  ! Notes on the algorithm/code:
  ! This code requires computing velocities at bounding h points
  ! of the u/v points to get the pressure-gradient. In this
  ! implementation there are several redundant calculations as the
  ! left/right points are computed at each cell while integrating
  ! in the vertical, requiring about twice the calculations.  The
  ! velocities at the tracer points could be precomputed and
  ! stored, but this would require more memory and cycling through
  ! large 3d arrays while computing the pressures. This could be
  ! explored as a way to speed up this code.
  !---------------------------------------------------------------

  PFu_Stokes(:,:,:) = 0.0
  PFv_Stokes(:,:,:) = 0.0
  if (CS%id_P_deltaStokes_i > 0) P_deltaStokes_i(:,:,:) = 0.0
  if (CS%id_P_deltaStokes_L > 0) P_deltaStokes_L(:,:,:) = 0.0

  ! First compute PGFu.  The Stokes-induced pressure anomaly diagnostic is stored from this calculation.
  ! > Seeking PGFx at (I,j), meanining we need to compute pressure at h-points (i,j) and (i+1,j).
  !   UL(i,j)   -> found as average of I-1 & I on j
  !   UR(i+1,j) -> found as average of I & I+1 on j
  !   VL(i,j)   -> found on i as average of J-1 & J
  !   VR(i+1,j) -> found on i+1 as average of J-1 & J
  !
  do j = G%jsc, G%jec ; do I = G%iscB, G%iecB
    if (G%mask2dCu(I,j)>0.5) then
      P_Stokes_l0 = 0.0
      P_Stokes_r0 = 0.0
      ! We don't need to precompute the grid in physical space arrays and could have done this during
      ! the next loop, but this gives flexibility if the loop directions (integrations) are performed
      ! upwards instead of downwards (it seems downwards is the better approach).
      zi_l(1) = 0.0
      zi_r(1) = 0.0
      do k = 1, G%ke
        h_l = h(i,j,k)*GV%H_to_Z
        h_r = h(i+1,j,k)*GV%H_to_Z
        zi_l(k+1) = zi_l(k) - h_l
        zi_r(k+1) = zi_r(k) - h_r
        Idz_l(k) = 1./max(0.1,h_l)
        Idz_r(k) = 1./max(0.1,h_r)
      enddo
      do k = 1,G%ke
        ! Computing (left/right) Eulerian velocities assuming the velocity passed to this routine is the
        ! Lagrangian velocity.  This requires the wave acceleration terms to be activated together.
        uE_l = 0.5*((u(I-1,j,k)-CS%Us_x(I-1,j,k))*G%mask2dCu(I-1,j) + &
                    (u(I,j,k)-CS%Us_x(I-1,j,k))*G%mask2dCu(I,j))
        uE_r = 0.5*((u(I,j,k)-CS%Us_x(I,j,k))*G%mask2dCu(I,j) + &
                    (u(I+1,j,k)-CS%Us_x(I+1,j,k))*G%mask2dCu(I+1,j))
        vE_l = 0.5*((v(i,J-1,k)-CS%Us_y(i,J-1,k))*G%mask2dCv(i,J-1) + &
                    (v(i,J,k)-CS%Us_y(i,J,k))*G%mask2dCv(i,J))
        vE_r = 0.5*((v(i+1,J-1,k)-CS%Us_y(i+1,J-1,k))*G%mask2dCv(i+1,J-1) + &
                    (v(i+1,J,k)-CS%Us_y(i+1,J,k))*G%mask2dCv(i+1,J))

        dP_Stokes_l_dz = 0.0
        dP_Stokes_r_dz = 0.0
        dP_Stokes_l = 0.0
        dP_Stokes_r = 0.0

        do l = 1, CS%numbands

          ! Computing (left/right) surface Stokes drift velocities at wavenumber band
          uS0_l = 0.5*(CS%Stkx0(I-1,j,l)*G%mask2dCu(I-1,j) + &
                       CS%Stkx0(I,j,l)*G%mask2dCu(I,j))
          uS0_r = 0.5*(CS%Stkx0(I,j,l)*G%mask2dCu(I,j) + &
                       CS%Stkx0(I+1,j,l)*G%mask2dCu(I+1,j))
          vS0_l = 0.5*(CS%Stky0(i,J-1,l)*G%mask2dCv(i,J-1) + &
                       CS%Stky0(i,J,l)*G%mask2dCv(i,J))
          vS0_r = 0.5*(CS%Stky0(i+1,J-1,l)*G%mask2dCv(i+1,J-1) + &
                       CS%Stky0(i+1,J,l)*G%mask2dCv(i+1,J))

          ! Wavenumber terms that are useful to simplify the pressure calculations
          TwoK = 2.*CS%WaveNum_Cen(l)
          FourK = 2.*TwoK
          iTwoK = 1./TwoK
          iFourK = 1./(FourK)
          dexp2kzL = exp(TwoK*zi_l(k))-exp(TwoK*zi_l(k+1))
          dexp2kzR = exp(TwoK*zi_r(k))-exp(TwoK*zi_r(k+1))
          dexp4kzL = exp(FourK*zi_l(k))-exp(FourK*zi_l(k+1))
          dexp4kzR = exp(FourK*zi_r(k))-exp(FourK*zi_r(k+1))

          ! Compute Pressure at interface and integrated over layer on left/right bounding points.
          ! These are summed over wavenumber bands.
          if (G%mask2dT(i,j)>0.5) then
            dP_Stokes_l_dz = dP_Stokes_l_dz + &
                             ((uE_l*uS0_l+vE_l*vS0_l)*iTwoK*dexp2kzL + 0.5*(uS0_l*uS0_l+vS0_l*vS0_l)*iFourK*dexp4kzL)
            dP_Stokes_l = dP_Stokes_l + (uE_l*uS0_l+vE_l*vS0_l)*dexp2kzL + 0.5*(uS0_l*uS0_l+vS0_l*vS0_l)*dexp4kzL
          endif
          if (G%mask2dT(i+1,j)>0.5) then
            dP_Stokes_r_dz = dP_Stokes_r_dz + &
                             ((uE_r*uS0_r+vE_r*vS0_r)*iTwoK*dexp2kzR + 0.5*(uS0_l*uS0_l+vS0_l*vS0_l)*iFourK*dexp4kzR)
            dP_Stokes_r = dP_Stokes_r + (uE_r*uS0_r+vE_r*vS0_r)*dexp2kzR + 0.5*(uS0_l*uS0_l+vS0_l*vS0_l)*dexp4kzR
          endif
        enddo

        ! Summing PF over bands
        ! > Increment the Layer averaged pressure
        P_Stokes_l = P_Stokes_l0 + dP_Stokes_l_dz*Idz_l(k)
        P_Stokes_r = P_Stokes_r0 + dP_Stokes_r_dz*Idz_r(k)
        ! > Increment the Interface pressure
        P_Stokes_l0 = P_Stokes_l0 + dP_Stokes_l
        P_Stokes_r0 = P_Stokes_r0 + dP_Stokes_r

        ! Pressure force anomaly is finite difference across the cell.
        PFu_Stokes(I,j,k) = (P_Stokes_r - P_Stokes_l)*G%IdxCu(I,j)

        ! Choose to output the pressure delta on the h-points from the PFu calculation.
        if (G%mask2dT(i,j)>0.5 .and. CS%id_P_deltaStokes_L > 0) P_deltaStokes_L(i,j,k) = P_Stokes_l
        if (G%mask2dT(i,j)>0.5 .and. CS%id_P_deltaStokes_i > 0) P_deltaStokes_i(i,j,k+1) = P_Stokes_l0

      enddo
    endif
  enddo ;  enddo

  ! Next compute PGFv.  The Stokes-induced pressure anomaly diagnostic is stored from this calculation.
  ! > Seeking PGFy at (i,J), meanining we need to compute pressure at h-points (i,j) and (i,j+1).
  !   UL(i,j)   -> found as average of I-1 & I on j
  !   UR(i,j+1) -> found as average of I-1 & I on j+1
  !   VL(i,j)   -> found on i as average of J-1 & J
  !   VR(i,j+1) -> found on i as average of J & J+1
  !
  do J = G%jscB, G%jecB ; do i = G%isc, G%iec
    if (G%mask2dCv(i,J)>0.5) then
      P_Stokes_l0 = 0.0
      P_Stokes_r0 = 0.0
      zi_l(1) = 0.0
      zi_r(1) = 0.0
      do k = 1, G%ke
        h_l = h(i,j,k)*GV%H_to_Z
        h_r = h(i,j+1,k)*GV%H_to_Z
        zi_l(k+1) = zi_l(k) - h_l
        zi_r(k+1) = zi_r(k) - h_r
        Idz_l(k) = 1./max(0.1,h_l)
        Idz_r(k) = 1./max(0.1,h_r)
      enddo
      do k = 1,G%ke
        ! Computing (left/right) Eulerian velocities assuming the velocity passed to this routine is the
        ! Lagrangian velocity.  This requires the wave acceleration terms to be activated together.
        uE_l = 0.5*((u(I-1,j,k)-CS%Us_x(I-1,j,k))*G%mask2dCu(I-1,j) + &
                    (u(I,j,k)-CS%Us_x(I,j,k))*G%mask2dCu(I,j))
        uE_r = 0.5*((u(I-1,j+1,k)-CS%Us_x(I-1,j+1,k))*G%mask2dCu(I-1,j+1) + &
                    (u(I,j+1,k)-CS%Us_x(I,j+1,k))*G%mask2dCu(I,j+1))
        vE_l = 0.5*((v(i,J-1,k)-CS%Us_y(i,J-1,k))*G%mask2dCv(i,J-1) + &
                    (v(i,J,k)-CS%Us_y(i,J,k))*G%mask2dCv(i,J))
        vE_r = 0.5*((v(i,J,k)-CS%Us_y(i,J,k))*G%mask2dCv(i,J) + &
                    (v(i,J+1,k)-CS%Us_y(i,J+1,k))*G%mask2dCv(i,J+1))

        dP_Stokes_l_dz = 0.0
        dP_Stokes_r_dz = 0.0
        dP_Stokes_l = 0.0
        dP_Stokes_r = 0.0

        do l = 1, CS%numbands

          ! Computing (left/right) surface Stokes drift velocities at wavenumber band
          uS0_l = 0.5*(CS%Stkx0(I-1,j,l)*G%mask2dCu(I-1,j) + &
                       CS%Stkx0(I,j,l)*G%mask2dCu(I,j))
          uS0_r = 0.5*(CS%Stkx0(I-1,j+1,l)*G%mask2dCu(I-1,j+1) + &
                       CS%Stkx0(I,j+1,l)*G%mask2dCu(I,j+1))
          vS0_l = 0.5*(CS%Stky0(i,J-1,l)*G%mask2dCv(i,J-1) + &
                       CS%Stky0(i,J,l)*G%mask2dCv(i,J))
          vS0_r = 0.5*(CS%Stky0(i,J,l)*G%mask2dCv(i,J) + &
                       CS%Stky0(i,J+1,l)*G%mask2dCv(i,J+1))

          ! Wavenumber terms that are useful to simplify the pressure calculations
          TwoK = 2.*CS%WaveNum_Cen(l)
          FourK = 2.*TwoK
          iTwoK = 1./TwoK
          iFourK = 1./(FourK)
          dexp2kzL = exp(TwoK*zi_l(k))-exp(TwoK*zi_l(k+1))
          dexp2kzR = exp(TwoK*zi_r(k))-exp(TwoK*zi_r(k+1))
          dexp4kzL = exp(FourK*zi_l(k))-exp(FourK*zi_l(k+1))
          dexp4kzR = exp(FourK*zi_r(k))-exp(FourK*zi_r(k+1))

          ! Compute Pressure at interface and integrated over layer on left/right bounding points.
          ! These are summed over wavenumber bands.
          if (G%mask2dT(i,j)>0.5) then
            dP_Stokes_l_dz = dP_Stokes_l_dz + &
                             ((uE_l*uS0_l+vE_l*vS0_l)*iTwoK*dexp2kzL + 0.5*(uS0_l*uS0_l+vS0_l*vS0_l)*iFourK*dexp4kzL)
            dP_Stokes_l = dP_Stokes_l + (uE_l*uS0_l+vE_l*vS0_l)*dexp2kzL + 0.5*(uS0_l*uS0_l+vS0_l*vS0_l)*dexp4kzL
          endif
          if (G%mask2dT(i,j+1)>0.5) then
            dP_Stokes_r_dz = dP_Stokes_r_dz + &
                             ((uE_r*uS0_r+vE_r*vS0_r)*iTwoK*dexp2kzR + 0.5*(uS0_l*uS0_l+vS0_l*vS0_l)*iFourK*dexp4kzR)
            dP_Stokes_r = dP_Stokes_r + (uE_r*uS0_r+vE_r*vS0_r)*dexp2kzR + 0.5*(uS0_l*uS0_l+vS0_l*vS0_l)*dexp4kzR
          endif
        enddo

        ! Summing PF over bands
        ! > Increment the Layer averaged pressure
        P_Stokes_l = P_Stokes_l0 + dP_Stokes_l_dz*Idz_l(k)
        P_Stokes_r = P_Stokes_r0 + dP_Stokes_r_dz*Idz_r(k)
        ! > Increment the Interface pressure
        P_Stokes_l0 = P_Stokes_l0 + dP_Stokes_l
        P_Stokes_r0 = P_Stokes_r0 + dP_Stokes_r

        ! Pressure force anomaly is finite difference across the cell.
        PFv_Stokes(I,j,k) = (P_Stokes_r - P_Stokes_l)*G%IdyCv(i,J)

      enddo
    endif
  enddo ; enddo

  if (CS%id_PFv_Stokes>0) &
    call post_data(CS%id_PFv_Stokes, PFv_Stokes, CS%diag)
  if (CS%id_PFu_Stokes>0) &
    call post_data(CS%id_PFu_Stokes, PFu_Stokes, CS%diag)
  if (CS%id_P_deltaStokes_L>0) &
    call post_data(CS%id_P_deltaStokes_L, P_deltaStokes_L, CS%diag)
  if (CS%id_P_deltaStokes_i>0) &
    call post_data(CS%id_P_deltaStokes_i, P_deltaStokes_i, CS%diag)

end subroutine Stokes_PGF


!> Computes wind speed from ustar_air based on COARE 3.5 Cd relationship
!! Probably doesn't belong in this module, but it is used here to estimate
!! wind speed for wind-wave relationships.  Should be a fine way to estimate
!! the neutral wind-speed as written here.
subroutine ust_2_u10_coare3p5(USTair, U10, GV, US, CS)
  real, intent(in)                    :: USTair !< Wind friction velocity [Z T-1 ~> m s-1]
  real, intent(out)                   :: U10    !< 10-m neutral wind speed [L T-1 ~> m s-1]
  type(verticalGrid_type), intent(in) :: GV     !< vertical grid type
  type(unit_scale_type),   intent(in) :: US     !< A dimensional unit scaling type
  type(wave_parameters_CS), pointer   :: CS     !< Wave parameter Control structure

  ! Local variables
  real, parameter :: vonkar = 0.4 ! Should access a get_param von karman
  real :: nu    ! The viscosity of air [Z2 T-1 ~> m2 s-1]
  real :: z0sm, z0, z0rough  ! Roughness lengths [Z ~> m]
  real :: u10a  ! The previous guess for u10 [L T-1 ~> m s-1]
  real :: alpha ! A nondimensional factor in a parameterization [nondim]
  real :: CD    ! The drag coefficient [nondim]
  integer :: CT

  ! Uses empirical formula for z0 to convert ustar_air to u10 based on the
  !  COARE 3.5 paper (Edson et al., 2013)
  ! alpha=m*U10+b
  ! Note in Edson et al. 2013, eq. 13 m is given as 0.017.  However,
  ! m=0.0017 reproduces the curve in their figure 6.

  nu = 1.0e-6*US%m2_s_to_Z2_T ! Should access a get_param for air-viscosity

  z0sm = 0.11 * nu / USTair ! Compute z0smooth from ustar guess
  u10 = US%Z_to_L*USTair / sqrt(0.001)  ! Guess for u10
  ! For efficiency change the line above to USTair * sqrt(1000.0) or USTair * 31.6227766 .
  u10a = 1000.0*US%m_s_to_L_T ! An insanely large upper bound for u10.

  CT=0
  do while (abs(u10a/u10 - 1.) > 0.001)  ! Change this to (abs(u10a - u10) > 0.001*u10) for efficiency.
    CT=CT+1
    u10a = u10
    alpha = min(0.028, 0.0017*US%L_T_to_m_s * u10 - 0.005)
    z0rough = alpha * (US%Z_to_L*USTair)**2 / GV%g_Earth ! Compute z0rough from ustar guess
    z0 = z0sm + z0rough
    CD = ( vonkar / log(10.*US%m_to_Z / z0) )**2 ! Compute CD from derived roughness
    u10 = US%Z_to_L*USTair/sqrt(CD)  ! Compute new u10 from derived CD, while loop
                           ! ends and checks for convergence...CT counter
                           ! makes sure loop doesn't run away if function
                           ! doesn't converge.  This code was produced offline
                           ! and converged rapidly (e.g. 2 cycles)
                           ! for ustar=0.0001:0.0001:10.
    if (CT>20) then
      u10 = US%Z_to_L*USTair/sqrt(0.0015) ! I don't expect to get here, but just
                              !  in case it will output a reasonable value.
      exit
    endif
  enddo

end subroutine ust_2_u10_coare3p5

!> Clear pointers, deallocate memory
subroutine Waves_end(CS)
  type(wave_parameters_CS), pointer :: CS !< Control structure

  if (allocated(CS%WaveNum_Cen)) deallocate( CS%WaveNum_Cen )
  if (allocated(CS%Freq_Cen))    deallocate( CS%Freq_Cen )
  if (allocated(CS%Us_x))        deallocate( CS%Us_x )
  if (allocated(CS%Us_y))        deallocate( CS%Us_y )
  if (allocated(CS%La_SL))       deallocate( CS%La_SL )
  if (allocated(CS%La_turb))     deallocate( CS%La_turb )
  if (allocated(CS%STKx0))       deallocate( CS%STKx0 )
  if (allocated(CS%STKy0))       deallocate( CS%STKy0 )
  if (allocated(CS%KvS))         deallocate( CS%KvS )
  if (allocated(CS%Us0_y))       deallocate( CS%Us0_y )
  if (allocated(CS%Us0_x))       deallocate( CS%Us0_x )

  deallocate( CS )

end subroutine Waves_end

!> Register wave restart fields. To be called before MOM_wave_interface_init
subroutine waves_register_restarts(CS, HI, GV, param_file, restart_CSp)
  type(wave_parameters_CS), pointer       :: CS           !< Wave parameter Control structure
  type(hor_index_type),     intent(inout) :: HI           !< Grid structure
  type(verticalGrid_type),  intent(in)    :: GV           !< Vertical grid structure
  type(param_file_type),    intent(in)    :: param_file   !< Input parameter structure
  type(MOM_restart_CS),     pointer       :: restart_CSp  !< Restart structure, data intent(inout)
  ! Local variables
  type(vardesc) :: vd(2)
  logical :: use_waves
  logical :: StatisticalWaves
  logical :: time_tendency_term
  character(len=40)  :: mdl = "MOM_wave_interface" !< This module's name.

  if (associated(CS)) then
    call MOM_error(FATAL, "waves_register_restarts: Called with initialized waves control structure")
  endif
  allocate(CS)

  call get_param(param_file, mdl, "USE_WAVES", use_waves, &
       "If true, enables surface wave modules.", do_not_log=.true., default=.false.)

  ! Check if using LA_LI2016
  call get_param(param_file,mdl,"USE_LA_LI2016",StatisticalWaves,     &
                 do_not_log=.true.,default=.false.)

  if (.not.(use_waves .or. StatisticalWaves)) return

  call get_param(param_file,mdl,"STOKES_DDT",time_tendency_term, do_not_log=.true., default=.false.)

  if (time_tendency_term) then
    ! Allocate wave fields needed for restart file
    allocate(CS%Us_x_prev(HI%isdB:HI%IedB,HI%jsd:HI%jed,GV%ke))
    CS%Us_x_prev(:,:,:) = 0.0
    allocate(CS%Us_y_prev(HI%isd:HI%Ied,HI%jsdB:HI%jedB,GV%ke))
    CS%Us_y_prev(:,:,:) = 0.0
    ! Register to restart
    vd(1) = var_desc("Us_x_prev", "m s-1", "3d zonal Stokes drift profile",&
                     hor_grid='u',z_grid='L')
    vd(2) = var_desc("Us_y_prev", "m s-1", "3d meridional Stokes drift profile",&
                      hor_grid='v',z_grid='L')
    call register_restart_field(CS%US_x_prev(:,:,:), vd(1), .false., restart_CSp)
    call register_restart_field(CS%US_y_prev(:,:,:), vd(2), .false., restart_CSp)
  endif

end subroutine waves_register_restarts

!> \namespace  mom_wave_interface
!!
!! \author Brandon Reichl, 2018.
!!
!! This module should be moved as wave coupling progresses and
!! likely will should mirror the iceberg or sea-ice model set-up.
!!
!! This module is meant to contain the routines to read in and
!! interpret surface wave data for MOM6. In its original form, the
!! capabilities include setting the Stokes drift in the model (from a
!! variety of sources including prescribed, empirical, and input
!! files).  In short order, the plan is to also ammend the subroutine
!! to accept Stokes drift information from an external coupler.
!! Eventually, it will be necessary to break this file apart so that
!! general wave information may be stored in the control structure
!! and the Stokes drift effect can be isolated from processes such as
!! sea-state dependent momentum fluxes, gas fluxes, and other wave
!! related air-sea interaction and boundary layer phenomenon.
!!
!! The Stokes drift are stored on the C-grid with the conventional
!! protocol to interpolate to the h-grid to compute Langmuir number,
!! the primary quantity needed for Langmuir turbulence
!! parameterizations in both the ePBL and KPP approach.  This module
!! also computes full 3d Stokes drift profiles, which will be useful
!! if second-order type boundary layer parameterizations are
!! implemented (perhaps via GOTM, work in progress).

end module MOM_wave_interface<|MERGE_RESOLUTION|>--- conflicted
+++ resolved
@@ -544,16 +544,8 @@
   type(time_type),         intent(in)  :: dt  !< Time increment as a time-type
   type(mech_forcing),      intent(in), optional  :: forces !< MOM_forcing_type
   ! Local variables
-<<<<<<< HEAD
+  type(time_type) :: Stokes_Time
   integer :: ii, jj, b
-  type(time_type) :: Day_Center
-
-  ! Computing central time of time step
-  Day_Center = Day + DT/2
-=======
-  integer :: ii, jj, kk, b
-  type(time_type) :: Stokes_Time
->>>>>>> b1eda273
 
   if (CS%WaveMethod == TESTPROF) then
     ! Do nothing
