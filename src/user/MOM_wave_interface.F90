--- conflicted
+++ resolved
@@ -1,37 +1,6 @@
 module MOM_wave_interface
 
 ! This file is part of MOM6. See LICENSE.md for the license.
-<<<<<<< HEAD
-
-!********+*********+*********+*********+*********+*********+*********+**
-!*                                                                     *
-!*  By Brandon Reichl, 2018.                                           *
-!*                                                                     *
-!*   This module should be moved as wave coupling progresses and       *
-!* likely will should mirror the iceberg or sea-ice model set-up.      *
-!*                                                                     *
-!*   This module is meant to contain the routines to read in and       *
-!* interpret surface wave data for MOM6. In its original form, the     *
-!* capabilities include setting the Stokes drift in the model (from a  *
-!* variety of sources including prescribed, empirical, and input       *
-!* files).  In short order, the plan is to also ammend the subroutine  *
-!* to accept Stokes drift information from an external coupler.        *
-!* Eventually, it will be necessary to break this file apart so that   *
-!* general wave information may be stored in the control structure     *
-!* and the Stokes drift effect can be isolated from processes such as  *
-!* sea-state dependent momentum fluxes, gas fluxes, and other wave     *
-!* related air-sea interaction and boundary layer phenomenon.          *
-!*                                                                     *
-!* The Stokes drift are stored on the C-grid with the conventional     *
-!* protocol to interpolate to the h-grid to compute Langmuir number,   *
-!* the primary quantity needed for Langmuir turbulence                 *
-!* parameterizations in both the ePBL and KPP approach.  This module   *
-!* also computes full 3d Stokes drift profiles, which will be useful   *
-!* if second-order type boundary layer parameterizations are           *
-!* implemented (perhaps via GOTM, work in progress).                   *
-!*                                                                     *
-!********+*********+*********+*********+*********+*********+*********+**
-=======
 !
 !  By Brandon Reichl, 2018.
 !
@@ -57,7 +26,6 @@
 ! also computes full 3d Stokes drift profiles, which will be useful
 ! if second-order type boundary layer parameterizations are
 ! implemented (perhaps via GOTM, work in progress).
->>>>>>> 0cfe1a7e
 
 use MOM_diag_mediator, only : post_data, register_diag_field, safe_alloc_alloc
 use MOM_diag_mediator, only : diag_ctrl
