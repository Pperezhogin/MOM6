--- conflicted
+++ resolved
@@ -435,17 +435,12 @@
 
   ! Allocate and initialize
   ! a. Stokes driftProfiles
-<<<<<<< HEAD
   if (CS%Stokes_DDT) then
-    allocate(CS%ddt_Us_x(G%isdB:G%IedB,G%jsd:G%jed,G%ke))
+    allocate(CS%ddt_Us_x(G%isdB:G%IedB,G%jsd:G%jed,G%ke), source=0.0)
     CS%ddt_Us_x(:,:,:) = 0.0
-    allocate(CS%ddt_Us_y(G%isd:G%Ied,G%jsdB:G%jedB,G%ke))
+    allocate(CS%ddt_Us_y(G%isd:G%Ied,G%jsdB:G%jedB,G%ke), source=0.0)
     CS%ddt_Us_y(:,:,:) = 0.0
   endif
-=======
-  allocate(CS%Us_x(G%isdB:G%IedB,G%jsd:G%jed,GV%ke), source=0.0)
-  allocate(CS%Us_y(G%isd:G%Ied,G%jsdB:G%jedB,GV%ke), source=0.0)
->>>>>>> 3d86e716
   ! b. Surface Values
   allocate(CS%US0_x(G%isdB:G%iedB,G%jsd:G%jed), source=0.0)
   allocate(CS%US0_y(G%isd:G%ied,G%jsdB:G%jedB), source=0.0)
