!> Configures the ISOMIP test case.
module ISOMIP_initialization

! This file is part of MOM6. See LICENSE.md for the license.

use MOM_ALE_sponge, only : ALE_sponge_CS, set_up_ALE_sponge_field, initialize_ALE_sponge
use MOM_sponge, only : sponge_CS, set_up_sponge_field, initialize_sponge
use MOM_dyn_horgrid, only : dyn_horgrid_type
use MOM_error_handler, only : MOM_mesg, MOM_error, FATAL, is_root_pe, WARNING
use MOM_file_parser, only : get_param, log_version, param_file_type
use MOM_get_input, only : directories
use MOM_grid, only : ocean_grid_type
use MOM_io, only : file_exists
use MOM_io, only : MOM_read_data
use MOM_io, only : slasher
use MOM_unit_scaling, only : unit_scale_type
use MOM_variables, only : thermo_var_ptrs
use MOM_verticalGrid, only : verticalGrid_type
use MOM_EOS, only : calculate_density, calculate_density_derivs, EOS_type
use regrid_consts, only : coordinateMode, DEFAULT_COORDINATE_MODE
use regrid_consts, only : REGRIDDING_LAYER, REGRIDDING_ZSTAR
use regrid_consts, only : REGRIDDING_RHO, REGRIDDING_SIGMA
use regrid_consts, only : REGRIDDING_SIGMA_SHELF_ZSTAR
implicit none ; private

#include <MOM_memory.h>

character(len=40) :: mdl = "ISOMIP_initialization" !< This module's name.

! The following routines are visible to the outside world
public ISOMIP_initialize_topography
public ISOMIP_initialize_thickness
public ISOMIP_initialize_temperature_salinity
public ISOMIP_initialize_sponges

! A note on unit descriptions in comments: MOM6 uses units that can be rescaled for dimensional
! consistency testing. These are noted in comments with units like Z, H, L, and T, along with
! their mks counterparts with notation like "a velocity [Z T-1 ~> m s-1]".  If the units
! vary with the Boussinesq approximation, the Boussinesq variant is given first.

contains

!> Initialization of topography for the ISOMIP configuration
subroutine ISOMIP_initialize_topography(D, G, param_file, max_depth, US)
  type(dyn_horgrid_type),          intent(in)  :: G !< The dynamic horizontal grid type
  real, dimension(G%isd:G%ied,G%jsd:G%jed), &
                                   intent(out) :: D !< Ocean bottom depth in m or Z if US is present
  type(param_file_type),           intent(in)  :: param_file !< Parameter file structure
  real,                            intent(in)  :: max_depth !< Maximum model depth in the units of D
  type(unit_scale_type), optional, intent(in)  :: US !< A dimensional unit scaling type

  ! Local variables
  real :: min_depth ! The minimum and maximum depths [Z ~> m].
  real :: m_to_Z  ! A dimensional rescaling factor.
  ! The following variables are used to set up the bathymetry in the ISOMIP example.
  real :: bmax            ! max depth of bedrock topography
  real :: b0,b2,b4,b6     ! first, second, third and fourth bedrock topography coeff
  real :: xbar            ! characteristic along-flow lenght scale of the bedrock
  real :: dc              ! depth of the trough compared with side walls [Z ~> m].
  real :: fc              ! characteristic width of the side walls of the channel
  real :: wc              ! half-width of the trough
  real :: ly              ! domain width (across ice flow)
  real :: bx, by          ! dummy vatiables [Z ~> m].
  real :: xtil            ! dummy vatiable
  logical :: is_2D         ! If true, use 2D setup
! This include declares and sets the variable "version".
#include "version_variable.h"
  character(len=40)  :: mdl = "ISOMIP_initialize_topography" ! This subroutine's name.
  integer :: i, j, is, ie, js, je, isd, ied, jsd, jed
  is = G%isc ; ie = G%iec ; js = G%jsc ; je = G%jec
  isd = G%isd ; ied = G%ied ; jsd = G%jsd ; jed = G%jed

  call MOM_mesg("  ISOMIP_initialization.F90, ISOMIP_initialize_topography: setting topography", 5)

  m_to_Z = 1.0 ; if (present(US)) m_to_Z = US%m_to_Z

  call log_version(param_file, mdl, version, "")
  call get_param(param_file, mdl, "MINIMUM_DEPTH", min_depth, &
                 "The minimum depth of the ocean.", units="m", default=0.0, scale=m_to_Z)
  call get_param(param_file, mdl, "ISOMIP_2D",is_2D,'If true, use a 2D setup.', default=.false.)

  ! The following variables should be transformed into runtime parameters?
  bmax = 720.0*m_to_Z ; dc = 500.0*m_to_Z
  b0 = -150.0*m_to_Z ; b2 = -728.8*m_to_Z ; b4 = 343.91*m_to_Z ; b6 = -50.57*m_to_Z
  xbar = 300.0e3 ; fc = 4.0e3 ; wc = 24.0e3 ; ly = 80.0e3
  bx = 0.0 ; by = 0.0 ; xtil = 0.0


  if (is_2D) then
    do j=js,je ; do i=is,ie
      ! 2D setup
      xtil = G%geoLonT(i,j)*1.0e3/xbar
      !xtil = 450*1.0e3/xbar
      bx = b0 + b2*xtil**2 + b4*xtil**4 + b6*xtil**6
      !by = (dc/(1.+exp(-2.*(G%geoLatT(i,j)*1.0e3- ly/2. - wc)/fc))) + &
      !        (dc/(1.+exp(2.*(G%geoLatT(i,j)*1.0e3- ly/2. + wc)/fc)))

      ! slice at y = 40 km
      by = (dc / (1.+exp(-2.*(40.0*1.0e3- ly/2. - wc)/fc))) + &
           (dc / (1.+exp(2.*(40.0*1.0e3- ly/2. + wc)/fc)))

      D(i,j) = -max(bx+by, -bmax)
      if (D(i,j) > max_depth) D(i,j) = max_depth
      if (D(i,j) < min_depth) D(i,j) = 0.5*min_depth
    enddo ; enddo

  else
    do j=js,je ; do i=is,ie
      ! 3D setup
      ! ===== TEST =====
      !if (G%geoLonT(i,j)<500.) then
      !  xtil = 500.*1.0e3/xbar
      !else
      !  xtil = G%geoLonT(i,j)*1.0e3/xbar
      !endif
      ! ===== TEST =====

      xtil = G%geoLonT(i,j)*1.0e3/xbar

      bx = b0 + b2*xtil**2 + b4*xtil**4 + b6*xtil**6
      by = (dc / (1.+exp(-2.*(G%geoLatT(i,j)*1.0e3- ly/2. - wc)/fc))) + &
           (dc / (1.+exp(2.*(G%geoLatT(i,j)*1.0e3- ly/2. + wc)/fc)))

      D(i,j) = -max(bx+by, -bmax)
      if (D(i,j) > max_depth) D(i,j) = max_depth
      if (D(i,j) < min_depth) D(i,j) = 0.5*min_depth
    enddo ; enddo
  endif

end subroutine ISOMIP_initialize_topography

!> Initialization of thicknesses
subroutine ISOMIP_initialize_thickness ( h, G, GV, US, param_file, tv, just_read_params)
  type(ocean_grid_type),   intent(in)  :: G           !< The ocean's grid structure.
  type(verticalGrid_type), intent(in)  :: GV          !< The ocean's vertical grid structure.
  type(unit_scale_type),   intent(in)  :: US          !< A dimensional unit scaling type
  real, dimension(SZI_(G),SZJ_(G),SZK_(GV)), &
                           intent(out) :: h           !< The thickness that is being initialized [H ~> m or kg m-2].
  type(param_file_type),   intent(in)  :: param_file  !< A structure indicating the open file
                                                      !! to parse for model parameter values.
  type(thermo_var_ptrs),   intent(in)  :: tv          !< A structure containing pointers to any
                                                      !! available thermodynamic fields, including
                                                      !! the eqn. of state.
  logical,       optional, intent(in)  :: just_read_params !< If present and true, this call will
                                                      !! only read parameters without changing h.
  ! Local variables
  real :: e0(SZK_(G)+1)   ! The resting interface heights, in depth units [Z ~> m],
                          !  usually negative because it is positive upward.
  real :: eta1D(SZK_(G)+1)! Interface height relative to the sea surface
                          ! positive upward, in depth units [Z ~> m].
  integer :: i, j, k, is, ie, js, je, nz, tmp1
  real    :: x
  real    :: min_thickness, s_sur, s_bot, t_sur, t_bot
  real    :: rho_sur, rho_bot  ! Surface and bottom densities [R ~> kg m-3]
  real    :: rho_range    ! The range of densities [R ~> kg m-3]
  logical :: just_read    ! If true, just read parameters but set nothing.
  character(len=256) :: mesg  ! The text of an error message
  character(len=40) :: verticalCoordinate

  is = G%isc ; ie = G%iec ; js = G%jsc ; je = G%jec ; nz = G%ke

  just_read = .false. ; if (present(just_read_params)) just_read = just_read_params

  if (.not.just_read) &
    call MOM_mesg("MOM_initialization.F90, initialize_thickness_uniform: setting thickness")

  call get_param(param_file, mdl,"MIN_THICKNESS", min_thickness, &
                 'Minimum layer thickness', units='m', default=1.e-3, do_not_log=just_read, scale=US%m_to_Z)
  call get_param(param_file, mdl,"REGRIDDING_COORDINATE_MODE", verticalCoordinate, &
                 default=DEFAULT_COORDINATE_MODE, do_not_log=just_read)

  select case ( coordinateMode(verticalCoordinate) )

  case ( REGRIDDING_LAYER, REGRIDDING_RHO ) ! Initial thicknesses for isopycnal coordinates
    call get_param(param_file, mdl, "ISOMIP_T_SUR", t_sur, &
                   "Temperature at the surface (interface)", units="degC", default=-1.9, do_not_log=just_read)
    call get_param(param_file, mdl, "ISOMIP_S_SUR", s_sur, &
                   "Salinity at the surface (interface)", units="ppt",  default=33.8, do_not_log=just_read)
    call get_param(param_file, mdl, "ISOMIP_T_BOT", t_bot, &
                   "Temperature at the bottom (interface)", units="degC", default=-1.9, do_not_log=just_read)
    call get_param(param_file, mdl, "ISOMIP_S_BOT", s_bot,&
                   "Salinity at the bottom (interface)", units="ppt", default=34.55, do_not_log=just_read)

    if (just_read) return ! All run-time parameters have been read, so return.

    ! Compute min/max density using T_SUR/S_SUR and T_BOT/S_BOT
    call calculate_density(t_sur, s_sur, 0.0, rho_sur, tv%eqn_of_state, US)
    ! write(mesg,*) 'Surface density is:', rho_sur
    ! call MOM_mesg(mesg,5)
    call calculate_density(t_bot, s_bot, 0.0, rho_bot, tv%eqn_of_state, US)
    ! write(mesg,*) 'Bottom density is:', rho_bot
    ! call MOM_mesg(mesg,5)
    rho_range = rho_bot - rho_sur
    ! write(mesg,*) 'Density range is:', rho_range
    ! call MOM_mesg(mesg,5)

    ! Construct notional interface positions
    e0(1) = 0.
    do K=2,nz
      e0(k) = -G%max_depth * ( 0.5 * ( GV%Rlay(k-1) + GV%Rlay(k) ) - rho_sur ) / rho_range
      e0(k) = min( 0., e0(k) ) ! Bound by surface
      e0(k) = max( -G%max_depth, e0(k) ) ! Bound by possible deepest point in model
      ! write(mesg,*) 'G%max_depth,GV%Rlay(k-1),GV%Rlay(k),e0(k)', &
      !     G%max_depth,GV%Rlay(k-1),GV%Rlay(k),e0(k)
      ! call MOM_mesg(mesg,5)
    enddo
    e0(nz+1) = -G%max_depth

    ! Calculate thicknesses
    do j=js,je ; do i=is,ie
      eta1D(nz+1) = -G%bathyT(i,j)
      do k=nz,1,-1
        eta1D(k) = e0(k)
        if (eta1D(k) < (eta1D(k+1) + GV%Angstrom_Z)) then
          eta1D(k) = eta1D(k+1) + GV%Angstrom_Z
          h(i,j,k) = GV%Angstrom_H
        else
          h(i,j,k) = GV%Z_to_H * (eta1D(k) - eta1D(k+1))
        endif
      enddo
    enddo ; enddo

  case ( REGRIDDING_ZSTAR, REGRIDDING_SIGMA_SHELF_ZSTAR )   ! Initial thicknesses for z coordinates
    if (just_read) return ! All run-time parameters have been read, so return.
    do j=js,je ; do i=is,ie
      eta1D(nz+1) = -G%bathyT(i,j)
      do k=nz,1,-1
        eta1D(k) =  -G%max_depth * real(k-1) / real(nz)
        if (eta1D(k) < (eta1D(k+1) + min_thickness)) then
          eta1D(k) = eta1D(k+1) + min_thickness
          h(i,j,k) = GV%Z_to_H * min_thickness
        else
          h(i,j,k) = GV%Z_to_H * (eta1D(k) - eta1D(k+1))
        endif
      enddo
   enddo ; enddo

  case ( REGRIDDING_SIGMA )             ! Initial thicknesses for sigma coordinates
    if (just_read) return ! All run-time parameters have been read, so return.
    do j=js,je ; do i=is,ie
      h(i,j,:) = GV%Z_to_H * G%bathyT(i,j) / dfloat(nz)
    enddo ; enddo

  case default
      call MOM_error(FATAL,"isomip_initialize: "// &
      "Unrecognized i.c. setup - set REGRIDDING_COORDINATE_MODE")

  end select

end subroutine ISOMIP_initialize_thickness

!> Initial values for temperature and salinity
subroutine ISOMIP_initialize_temperature_salinity ( T, S, h, G, GV, US, param_file, &
                                                    eqn_of_state, just_read_params)
  type(ocean_grid_type),                     intent(in)  :: G  !< Ocean grid structure
  type(verticalGrid_type),                   intent(in)  :: GV !< Vertical grid structure
  type(unit_scale_type),                     intent(in)  :: US !< A dimensional unit scaling type
  real, dimension(SZI_(G),SZJ_(G), SZK_(G)), intent(out) :: T  !< Potential temperature [degC]
  real, dimension(SZI_(G),SZJ_(G), SZK_(G)), intent(out) :: S  !< Salinity [ppt]
  real, dimension(SZI_(G),SZJ_(G), SZK_(G)), intent(in)  :: h  !< Layer thickness [H ~> m or kg m-2]
  type(param_file_type),                     intent(in)  :: param_file !< Parameter file structure
  type(EOS_type),                            pointer     :: eqn_of_state !< Equation of state structure
  logical,       optional, intent(in)  :: just_read_params !< If present and true, this call will
                                                      !! only read parameters without changing T & S.
  ! Local variables
  integer   :: i, j, k, is, ie, js, je, nz, itt
  real      :: x, ds, dt
  real      :: rho_sur, rho_bot  ! Surface and bottom densities [R ~> kg m-3]
  real      :: xi0, xi1 ! Heights in depth units [Z ~> m].
  real      :: S_sur, S_bot ! Salinity at the surface and bottom [ppt]
  real      :: T_sur, T_bot ! Temperature at the bottom [degC]
  real      :: dT_dz  ! Vertical gradient of temperature [degC Z-1 ~> degC m-1].
  real      :: dS_dz  ! Vertical gradient of salinity [ppt Z-1 ~> ppt m-1].
  real      :: z            ! vertical position in z space [Z ~> m]
  character(len=256) :: mesg ! The text of an error message
  character(len=40) :: verticalCoordinate, density_profile
  real :: rho_tmp
  logical :: just_read       ! If true, just read parameters but set nothing.
  logical :: fit_salin       ! If true, accept the prescribed temperature and fit the salinity.
  real :: T0(SZK_(G)), S0(SZK_(G))
  real :: drho_dT(SZK_(G))   ! Derivative of density with temperature [R degC-1 ~> kg m-3 degC-1].
  real :: drho_dS(SZK_(G))   ! Derivative of density with salinity [R ppt-1 ~> kg m-3 ppt-1].
  real :: rho_guess(SZK_(G)) ! Potential density at T0 & S0 [R ~> kg m-3].
  real :: pres(SZK_(G))      ! An array of the reference pressure [R L2 T-2 ~> Pa]. (zero here)
  real :: drho_dT1           ! A prescribed derivative of density with temperature [R degC-1 ~> kg m-3 degC-1]
  real :: drho_dS1           ! A prescribed derivative of density with salinity [R ppt-1 ~> kg m-3 ppt-1].
  real :: T_Ref, S_Ref
  is = G%isc ; ie = G%iec ; js = G%jsc ; je = G%jec ; nz = G%ke
  pres(:) = 0.0

  just_read = .false. ; if (present(just_read_params)) just_read = just_read_params

  call get_param(param_file, mdl, "REGRIDDING_COORDINATE_MODE", verticalCoordinate, &
                 default=DEFAULT_COORDINATE_MODE, do_not_log=just_read)
  call get_param(param_file, mdl, "ISOMIP_T_SUR",t_sur, &
                 "Temperature at the surface (interface)", units="degC", default=-1.9, do_not_log=just_read)
  call get_param(param_file, mdl, "ISOMIP_S_SUR", s_sur, &
                 "Salinity at the surface (interface)", units="ppt", default=33.8, do_not_log=just_read)
  call get_param(param_file, mdl, "ISOMIP_T_BOT", t_bot, &
                 "Temperature at the bottom (interface)", units="degC", default=-1.9, do_not_log=just_read)
  call get_param(param_file, mdl, "ISOMIP_S_BOT", s_bot, &
                 "Salinity at the bottom (interface)", units="ppt", default=34.55, do_not_log=just_read)

  call calculate_density(t_sur, s_sur, 0.0, rho_sur, eqn_of_state, US)
  ! write(mesg,*) 'Density in the surface layer:', rho_sur
  ! call MOM_mesg(mesg,5)
  call calculate_density(t_bot, s_bot, 0.0, rho_bot, eqn_of_state, US)
  ! write(mesg,*) 'Density in the bottom layer::', rho_bot
  ! call MOM_mesg(mesg,5)

  select case ( coordinateMode(verticalCoordinate) )

    case (  REGRIDDING_RHO, REGRIDDING_ZSTAR, REGRIDDING_SIGMA_SHELF_ZSTAR, REGRIDDING_SIGMA )
      if (just_read) return ! All run-time parameters have been read, so return.

      dS_dz = (s_sur - s_bot) / G%max_depth
      dT_dz = (t_sur - t_bot) / G%max_depth
      do j=js,je ; do i=is,ie
        xi0 = -G%bathyT(i,j)
        do k = nz,1,-1
          xi0 = xi0 + 0.5 * h(i,j,k) * GV%H_to_Z ! Depth in middle of layer
          S(i,j,k) = S_sur + dS_dz * xi0
          T(i,j,k) = T_sur + dT_dz * xi0
          xi0 = xi0 + 0.5 * h(i,j,k) * GV%H_to_Z ! Depth at top of layer
        enddo
      enddo ; enddo

    case ( REGRIDDING_LAYER )
      call get_param(param_file, mdl, "FIT_SALINITY", fit_salin, &
                  "If true, accept the prescribed temperature and fit the "//&
                  "salinity; otherwise take salinity and fit temperature.", &
                  default=.false., do_not_log=just_read)
      call get_param(param_file, mdl, "DRHO_DS", drho_dS1, &
                  "Partial derivative of density with salinity.", &
                  units="kg m-3 PSU-1", scale=US%kg_m3_to_R, fail_if_missing=.not.just_read, do_not_log=just_read)
      call get_param(param_file, mdl, "DRHO_DT", drho_dT1, &
                  "Partial derivative of density with temperature.", &
                  units="kg m-3 K-1", scale=US%kg_m3_to_R, fail_if_missing=.not.just_read, do_not_log=just_read)
      call get_param(param_file, mdl, "T_REF", T_Ref, &
                  "A reference temperature used in initialization.", &
                  units="degC", fail_if_missing=.not.just_read, do_not_log=just_read)
      call get_param(param_file, mdl, "S_REF", S_Ref, &
                  "A reference salinity used in initialization.", units="PSU", &
                  default=35.0, do_not_log=just_read)
      if (just_read) return ! All run-time parameters have been read, so return.

      ! write(mesg,*) 'read drho_dS, drho_dT', drho_dS1, drho_dT1
      ! call MOM_mesg(mesg,5)

      dS_dz = (s_sur - s_bot) / G%max_depth
      dT_dz = (t_sur - t_bot) / G%max_depth

      do j=js,je ; do i=is,ie
        xi0 = 0.0
        do k = 1,nz
          !T0(k) = T_Ref; S0(k) = S_Ref
          xi1 = xi0 + 0.5 * h(i,j,k) * GV%H_to_Z
          S0(k) = S_sur - dS_dz * xi1
          T0(k) = T_sur - dT_dz * xi1
          xi0 = xi0 + h(i,j,k) * GV%H_to_Z
          ! write(mesg,*) 'S,T,xi0,xi1,k',S0(k),T0(k),xi0,xi1,k
          ! call MOM_mesg(mesg,5)
        enddo

<<<<<<< HEAD
        call calculate_density_derivs(T0, S0, pres, drho_dT, drho_dS, eqn_of_state, US, dom=(/1,1/))
=======
        call calculate_density_derivs(T0, S0, pres, drho_dT, drho_dS, 1, 1, eqn_of_state)
>>>>>>> 371ed85c
        ! write(mesg,*) 'computed drho_dS, drho_dT', drho_dS(1), drho_dT(1)
        ! call MOM_mesg(mesg,5)
        call calculate_density(T0(1), S0(1), pres(1), rho_guess(1), eqn_of_state)

        if (fit_salin) then
          ! A first guess of the layers' salinity.
          do k=nz,1,-1
             S0(k) = max(0.0, S0(1) + (GV%Rlay(k) - rho_guess(1)) / drho_dS1)
          enddo
          ! Refine the guesses for each layer.
          do itt=1,6
<<<<<<< HEAD
            call calculate_density(T0, S0, pres, rho_guess, eqn_of_state, US=US)
            call calculate_density_derivs(T0, S0, pres, drho_dT, drho_dS, eqn_of_state, US)
=======
            call calculate_density(T0, S0, pres, rho_guess, 1, nz, eqn_of_state)
            call calculate_density_derivs(T0, S0, pres, drho_dT, drho_dS, 1, nz, eqn_of_state)
>>>>>>> 371ed85c
            do k=1,nz
              S0(k) = max(0.0, S0(k) + (GV%Rlay(k) - rho_guess(k)) / drho_dS1)
            enddo
          enddo

        else
          ! A first guess of the layers' temperatures.
          do k=nz,1,-1
            T0(k) = T0(1) + (GV%Rlay(k) - rho_guess(1)) / drho_dT1
          enddo

          do itt=1,6
<<<<<<< HEAD
            call calculate_density(T0, S0, pres, rho_guess, eqn_of_state, US=US)
            call calculate_density_derivs(T0, S0, pres, drho_dT, drho_dS, eqn_of_state, US)
=======
            call calculate_density(T0, S0, pres, rho_guess, 1, nz, eqn_of_state)
            call calculate_density_derivs(T0, S0, pres, drho_dT, drho_dS, 1, nz, eqn_of_state)
>>>>>>> 371ed85c
            do k=1,nz
              T0(k) = T0(k) + (GV%Rlay(k) - rho_guess(k)) / drho_dT(k)
            enddo
          enddo
        endif

        do k=1,nz
          T(i,j,k) = T0(k) ; S(i,j,k) = S0(k)
        enddo

      enddo ; enddo

    case default
      call MOM_error(FATAL,"isomip_initialize: "// &
      "Unrecognized i.c. setup - set REGRIDDING_COORDINATE_MODE")

  end select

  ! for debugging
  !i=G%iec; j=G%jec
  !do k = 1,nz
  !  call calculate_density(T(i,j,k),S(i,j,k),0.0,rho_tmp,eqn_of_state, scale=US%kg_m3_to_R)
  !  write(mesg,*) 'k,h,T,S,rho,Rlay',k,h(i,j,k),T(i,j,k),S(i,j,k),rho_tmp,GV%Rlay(k)
  !  call MOM_mesg(mesg,5)
  !enddo

end subroutine ISOMIP_initialize_temperature_salinity

!> Sets up the the inverse restoration time (Idamp), and
! the values towards which the interface heights and an arbitrary
! number of tracers should be restored within each sponge.
subroutine ISOMIP_initialize_sponges(G, GV, US, tv, PF, use_ALE, CSp, ACSp)
  type(ocean_grid_type), intent(in) :: G    !< The ocean's grid structure.
  type(verticalGrid_type), intent(in) :: GV !< The ocean's vertical grid structure.
  type(unit_scale_type),   intent(in) :: US !< A dimensional unit scaling type
  type(thermo_var_ptrs), intent(in) :: tv   !< A structure containing pointers
                                            !! to any available thermodynamic
                                            !! fields, potential temperature and
                                            !! salinity or mixed layer density.
                                            !! Absent fields have NULL ptrs.
  type(param_file_type), intent(in) :: PF   !< A structure indicating the
                                            !! open file to parse for model
                                            !! parameter values.
  logical, intent(in) :: use_ALE            !< If true, indicates model is in ALE mode
  type(sponge_CS),   pointer    :: CSp      !< Layer-mode sponge structure
  type(ALE_sponge_CS),   pointer    :: ACSp !< ALE-mode sponge structure
  ! Local variables
  real :: T(SZI_(G),SZJ_(G),SZK_(G))  ! A temporary array for temp [degC]
  real :: S(SZI_(G),SZJ_(G),SZK_(G))  ! A temporary array for salt [ppt]
  ! real :: RHO(SZI_(G),SZJ_(G),SZK_(G))  ! A temporary array for RHO [R ~> kg m-3]
  real :: h(SZI_(G),SZJ_(G),SZK_(G))  ! A temporary array for thickness [H ~> m or kg m-2]
  real :: Idamp(SZI_(G),SZJ_(G))    ! The inverse damping rate [T-1 ~> s-1].
  real :: TNUDG                     ! Nudging time scale [T ~> s]
  real :: S_sur, T_sur              ! Surface salinity and temerature in sponge
  real :: S_bot, T_bot              ! Bottom salinity and temerature in sponge
  real :: t_ref, s_ref              ! reference T and S
  real :: rho_sur, rho_bot          ! Surface and bottom densities [R ~> kg m-3]
  real :: rho_range                 ! The range of densities [R ~> kg m-3]
  real :: dT_dz, dS_dz              ! Gradients of T and S in degC/Z and PPT/Z.

  real :: e0(SZK_(G)+1)             ! The resting interface heights [Z ~> m], usually
                                    ! negative because it is positive upward.
  real :: eta1D(SZK_(G)+1)          ! Interface height relative to the sea surface, positive upward [Z ~> m].
  real :: eta(SZI_(G),SZJ_(G),SZK_(G)+1) ! A temporary array for eta [Z ~> m].
  real :: min_depth, dummy1, z
  real :: rho_dummy, min_thickness, rho_tmp, xi0
  character(len=40) :: verticalCoordinate, filename, state_file
  character(len=40) :: temp_var, salt_var, eta_var, inputdir

  character(len=40)  :: mdl = "ISOMIP_initialize_sponges" ! This subroutine's name.
  integer :: i, j, k, is, ie, js, je, isd, ied, jsd, jed, nz

  is = G%isc ; ie = G%iec ; js = G%jsc ; je = G%jec ; nz = G%ke
  isd = G%isd ; ied = G%ied ; jsd = G%jsd ; jed = G%jed

  call get_param(PF, mdl, "MIN_THICKNESS", min_thickness, "Minimum layer thickness", &
                 units="m", default=1.e-3, scale=US%m_to_Z)

  call get_param(PF, mdl, "REGRIDDING_COORDINATE_MODE", verticalCoordinate, &
            default=DEFAULT_COORDINATE_MODE)

  call get_param(PF, mdl, "ISOMIP_TNUDG", TNUDG, "Nudging time scale for sponge layers (days)", &
                 default=0.0, scale=86400.0*US%s_to_T)

  call get_param(PF, mdl, "T_REF", t_ref, "Reference temperature", default=10.0, &
                 do_not_log=.true.)

  call get_param(PF, mdl, "S_REF", s_ref, "Reference salinity", default=35.0, &
                 do_not_log=.true.)

  call get_param(PF, mdl, "ISOMIP_S_SUR_SPONGE", s_sur, &
                 "Surface salinity in sponge layer.", units="ppt", default=s_ref) ! units="ppt")

  call get_param(PF, mdl, "ISOMIP_S_BOT_SPONGE", s_bot, &
                 "Bottom salinity in sponge layer.", units="ppt", default=s_ref) ! units="ppt")

  call get_param(PF, mdl, "ISOMIP_T_SUR_SPONGE", t_sur, &
                 "Surface temperature in sponge layer.", units="degC", default=t_ref) ! units="degC")

  call get_param(PF, mdl, "ISOMIP_T_BOT_SPONGE", t_bot, &
                 "Bottom temperature in sponge layer.", units="degC", default=t_ref) ! units="degC")

  T(:,:,:) = 0.0 ; S(:,:,:) = 0.0 ; Idamp(:,:) = 0.0 !; RHO(:,:,:) = 0.0

!   Set up sponges for ISOMIP configuration
  call get_param(PF, mdl, "MINIMUM_DEPTH", min_depth, &
                 "The minimum depth of the ocean.", units="m", default=0.0, scale=US%m_to_Z)

  if (associated(CSp)) call MOM_error(FATAL, &
        "ISOMIP_initialize_sponges called with an associated control structure.")
  if (associated(ACSp)) call MOM_error(FATAL, &
        "ISOMIP_initialize_sponges called with an associated ALE-sponge control structure.")

  !  Here the inverse damping time [T-1 ~> s-1], is set. Set Idamp to 0
  !  wherever there is no sponge, and the subroutines that are called
  !  will automatically set up the sponges only where Idamp is positive
  !  and mask2dT is 1.

  do i=is,ie; do j=js,je
    if (G%bathyT(i,j) <= min_depth) then
      Idamp(i,j) = 0.0
    elseif (G%geoLonT(i,j) >= 790.0 .AND. G%geoLonT(i,j) <= 800.0) then
      dummy1 = (G%geoLonT(i,j)-790.0)/(800.0-790.0)
      Idamp(i,j) = (1.0/TNUDG) * max(0.0,dummy1)
    else
      Idamp(i,j) = 0.0
    endif

  enddo ; enddo

  ! Compute min/max density using T_SUR/S_SUR and T_BOT/S_BOT
  call calculate_density(t_sur, s_sur, 0.0, rho_sur, tv%eqn_of_state, US)
  !write (mesg,*) 'Surface density in sponge:', rho_sur
  ! call MOM_mesg(mesg,5)
  call calculate_density(t_bot, s_bot, 0.0, rho_bot, tv%eqn_of_state, US)
  !write (mesg,*) 'Bottom density in sponge:', rho_bot
  ! call MOM_mesg(mesg,5)
  rho_range = rho_bot - rho_sur
  !write (mesg,*) 'Density range in sponge:', rho_range
  ! call MOM_mesg(mesg,5)

  if (use_ALE) then

    select case ( coordinateMode(verticalCoordinate) )

     case ( REGRIDDING_RHO )
       ! Construct notional interface positions
       e0(1) = 0.
       do K=2,nz
         e0(k) = -G%max_depth * ( 0.5 * ( GV%Rlay(k-1) + GV%Rlay(k) ) - rho_sur ) / rho_range
         e0(k) = min( 0., e0(k) ) ! Bound by surface
         e0(k) = max( -G%max_depth, e0(k) ) ! Bound by possible deepest point in model
         ! write(mesg,*) 'G%max_depth,GV%Rlay(k-1),GV%Rlay(k),e0(k)',&
         !       G%max_depth,GV%Rlay(k-1),GV%Rlay(k),e0(k)
         ! call MOM_mesg(mesg,5)
       enddo
       e0(nz+1) = -G%max_depth

       ! Calculate thicknesses
       do j=js,je ; do i=is,ie
         eta1D(nz+1) = -G%bathyT(i,j)
         do k=nz,1,-1
           eta1D(k) = e0(k)
           if (eta1D(k) < (eta1D(k+1) + GV%Angstrom_Z)) then
             eta1D(k) = eta1D(k+1) + GV%Angstrom_Z
             h(i,j,k) = GV%Angstrom_H
           else
             h(i,j,k) = GV%Z_to_H*(eta1D(k) - eta1D(k+1))
           endif
         enddo
       enddo ; enddo

     case ( REGRIDDING_ZSTAR, REGRIDDING_SIGMA_SHELF_ZSTAR )   ! Initial thicknesses for z coordinates
       do j=js,je ; do i=is,ie
         eta1D(nz+1) = -G%bathyT(i,j)
         do k=nz,1,-1
           eta1D(k) =  -G%max_depth * real(k-1) / real(nz)
           if (eta1D(k) < (eta1D(k+1) + min_thickness)) then
             eta1D(k) = eta1D(k+1) + min_thickness
             h(i,j,k) = min_thickness * GV%Z_to_H
           else
             h(i,j,k) = GV%Z_to_H*(eta1D(k) - eta1D(k+1))
           endif
         enddo
      enddo ; enddo

      case ( REGRIDDING_SIGMA )             ! Initial thicknesses for sigma coordinates
        do j=js,je ; do i=is,ie
          h(i,j,:) = GV%Z_to_H * (G%bathyT(i,j) / dfloat(nz))
        enddo ; enddo

      case default
         call MOM_error(FATAL,"ISOMIP_initialize_sponges: "// &
         "Unrecognized i.c. setup - set REGRIDDING_COORDINATE_MODE")

    end select

    !  This call sets up the damping rates and interface heights.
    !  This sets the inverse damping timescale fields in the sponges.
    call initialize_ALE_sponge(Idamp, G, PF, ACSp, h, nz)

    dS_dz = (s_sur - s_bot) / G%max_depth
    dT_dz = (t_sur - t_bot) / G%max_depth
    do j=js,je ; do i=is,ie
      xi0 = -G%bathyT(i,j)
      do k = nz,1,-1
        xi0 = xi0 + 0.5 * h(i,j,k) * GV%H_to_Z ! Depth in middle of layer
        S(i,j,k) = S_sur + dS_dz * xi0
        T(i,j,k) = T_sur + dT_dz * xi0
        xi0 = xi0 + 0.5 * h(i,j,k) * GV%H_to_Z ! Depth at top of layer
      enddo
    enddo ; enddo
    ! for debugging
    !i=G%iec; j=G%jec
    !do k = 1,nz
    !  call calculate_density(T(i,j,k),S(i,j,k),0.0,rho_tmp,tv%eqn_of_state, scale=US%kg_m3_to_R)
    !  write(mesg,*) 'Sponge - k,h,T,S,rho,Rlay',k,h(i,j,k),T(i,j,k),S(i,j,k),rho_tmp,GV%Rlay(k)
    !  call MOM_mesg(mesg,5)
    !enddo

    !   Now register all of the fields which are damped in the sponge.   !
    ! By default, momentum is advected vertically within the sponge, but !
    ! momentum is typically not damped within the sponge.                !

    !  The remaining calls to set_up_sponge_field can be in any order. !
    if ( associated(tv%T) ) then
      call set_up_ALE_sponge_field(T, G, tv%T, ACSp)
    endif
    if ( associated(tv%S) ) then
      call set_up_ALE_sponge_field(S, G, tv%S, ACSp)
    endif

  else ! layer mode
    ! 1) Read eta, salt and temp from IC file
    call get_param(PF, mdl, "INPUTDIR", inputdir, default=".")
    inputdir = slasher(inputdir)
    ! GM: get two different files, one with temp and one with salt values
    ! this is work around to avoid having wrong values near the surface
    ! because of the FIT_SALINITY option. To get salt values right in the
    ! sponge, FIT_SALINITY=False. The oposite is true for temp. One can
    ! combined the *correct* temp and salt values in one file instead.
    call get_param(PF, mdl, "ISOMIP_SPONGE_FILE", state_file, &
              "The name of the file with temps., salts. and interfaces to "//&
              "damp toward.", fail_if_missing=.true.)
    call get_param(PF, mdl, "SPONGE_PTEMP_VAR", temp_var, &
              "The name of the potential temperature variable in "//&
              "SPONGE_STATE_FILE.", default="Temp")
    call get_param(PF, mdl, "SPONGE_SALT_VAR", salt_var, &
              "The name of the salinity variable in "//&
              "SPONGE_STATE_FILE.", default="Salt")
    call get_param(PF, mdl, "SPONGE_ETA_VAR", eta_var, &
              "The name of the interface height variable in "//&
              "SPONGE_STATE_FILE.", default="eta")

    !read temp and eta
    filename = trim(inputdir)//trim(state_file)
    if (.not.file_exists(filename, G%Domain)) call MOM_error(FATAL, &
          "ISOMIP_initialize_sponges: Unable to open "//trim(filename))
    call MOM_read_data(filename, eta_var, eta(:,:,:), G%Domain, scale=US%m_to_Z)
    call MOM_read_data(filename, temp_var, T(:,:,:), G%Domain)
    call MOM_read_data(filename, salt_var, S(:,:,:), G%Domain)

    ! for debugging
    !i=G%iec; j=G%jec
    !do k = 1,nz
    !  call calculate_density(T(i,j,k),S(i,j,k),0.0,rho_tmp,tv%eqn_of_state, scale=US%kg_m3_to_R)
    !  write(mesg,*) 'Sponge - k,eta,T,S,rho,Rlay',k,eta(i,j,k),T(i,j,k),&
    !              S(i,j,k),rho_tmp,GV%Rlay(k)
    !  call MOM_mesg(mesg,5)
    !enddo

    ! Set the inverse damping rates so that the model will know where to
    ! apply the sponges, along with the interface heights.
    call initialize_sponge(Idamp, eta, G, PF, CSp, GV)
    ! Apply sponge in tracer fields
    call set_up_sponge_field(T, tv%T, G, nz, CSp)
    call set_up_sponge_field(S, tv%S, G, nz, CSp)

  endif

end subroutine ISOMIP_initialize_sponges

!> \namespace isomip_initialization
!!
!! See this paper for details: http://www.geosci-model-dev-discuss.net/8/9859/2015/gmdd-8-9859-2015.pdf
end module ISOMIP_initialization<|MERGE_RESOLUTION|>--- conflicted
+++ resolved
@@ -184,10 +184,10 @@
     if (just_read) return ! All run-time parameters have been read, so return.
 
     ! Compute min/max density using T_SUR/S_SUR and T_BOT/S_BOT
-    call calculate_density(t_sur, s_sur, 0.0, rho_sur, tv%eqn_of_state, US)
+    call calculate_density(t_sur, s_sur, 0.0, rho_sur, tv%eqn_of_state)
     ! write(mesg,*) 'Surface density is:', rho_sur
     ! call MOM_mesg(mesg,5)
-    call calculate_density(t_bot, s_bot, 0.0, rho_bot, tv%eqn_of_state, US)
+    call calculate_density(t_bot, s_bot, 0.0, rho_bot, tv%eqn_of_state)
     ! write(mesg,*) 'Bottom density is:', rho_bot
     ! call MOM_mesg(mesg,5)
     rho_range = rho_bot - rho_sur
@@ -301,10 +301,10 @@
   call get_param(param_file, mdl, "ISOMIP_S_BOT", s_bot, &
                  "Salinity at the bottom (interface)", units="ppt", default=34.55, do_not_log=just_read)
 
-  call calculate_density(t_sur, s_sur, 0.0, rho_sur, eqn_of_state, US)
+  call calculate_density(t_sur, s_sur, 0.0, rho_sur, eqn_of_state)
   ! write(mesg,*) 'Density in the surface layer:', rho_sur
   ! call MOM_mesg(mesg,5)
-  call calculate_density(t_bot, s_bot, 0.0, rho_bot, eqn_of_state, US)
+  call calculate_density(t_bot, s_bot, 0.0, rho_bot, eqn_of_state)
   ! write(mesg,*) 'Density in the bottom layer::', rho_bot
   ! call MOM_mesg(mesg,5)
 
@@ -362,11 +362,7 @@
           ! call MOM_mesg(mesg,5)
         enddo
 
-<<<<<<< HEAD
-        call calculate_density_derivs(T0, S0, pres, drho_dT, drho_dS, eqn_of_state, US, dom=(/1,1/))
-=======
-        call calculate_density_derivs(T0, S0, pres, drho_dT, drho_dS, 1, 1, eqn_of_state)
->>>>>>> 371ed85c
+        call calculate_density_derivs(T0, S0, pres, drho_dT, drho_dS, eqn_of_state, dom=(/1,1/))
         ! write(mesg,*) 'computed drho_dS, drho_dT', drho_dS(1), drho_dT(1)
         ! call MOM_mesg(mesg,5)
         call calculate_density(T0(1), S0(1), pres(1), rho_guess(1), eqn_of_state)
@@ -378,13 +374,8 @@
           enddo
           ! Refine the guesses for each layer.
           do itt=1,6
-<<<<<<< HEAD
-            call calculate_density(T0, S0, pres, rho_guess, eqn_of_state, US=US)
-            call calculate_density_derivs(T0, S0, pres, drho_dT, drho_dS, eqn_of_state, US)
-=======
-            call calculate_density(T0, S0, pres, rho_guess, 1, nz, eqn_of_state)
-            call calculate_density_derivs(T0, S0, pres, drho_dT, drho_dS, 1, nz, eqn_of_state)
->>>>>>> 371ed85c
+            call calculate_density(T0, S0, pres, rho_guess, eqn_of_state)
+            call calculate_density_derivs(T0, S0, pres, drho_dT, drho_dS, eqn_of_state)
             do k=1,nz
               S0(k) = max(0.0, S0(k) + (GV%Rlay(k) - rho_guess(k)) / drho_dS1)
             enddo
@@ -397,13 +388,8 @@
           enddo
 
           do itt=1,6
-<<<<<<< HEAD
-            call calculate_density(T0, S0, pres, rho_guess, eqn_of_state, US=US)
-            call calculate_density_derivs(T0, S0, pres, drho_dT, drho_dS, eqn_of_state, US)
-=======
-            call calculate_density(T0, S0, pres, rho_guess, 1, nz, eqn_of_state)
-            call calculate_density_derivs(T0, S0, pres, drho_dT, drho_dS, 1, nz, eqn_of_state)
->>>>>>> 371ed85c
+            call calculate_density(T0, S0, pres, rho_guess, eqn_of_state)
+            call calculate_density_derivs(T0, S0, pres, drho_dT, drho_dS, eqn_of_state)
             do k=1,nz
               T0(k) = T0(k) + (GV%Rlay(k) - rho_guess(k)) / drho_dT(k)
             enddo
@@ -535,10 +521,10 @@
   enddo ; enddo
 
   ! Compute min/max density using T_SUR/S_SUR and T_BOT/S_BOT
-  call calculate_density(t_sur, s_sur, 0.0, rho_sur, tv%eqn_of_state, US)
+  call calculate_density(t_sur, s_sur, 0.0, rho_sur, tv%eqn_of_state)
   !write (mesg,*) 'Surface density in sponge:', rho_sur
   ! call MOM_mesg(mesg,5)
-  call calculate_density(t_bot, s_bot, 0.0, rho_bot, tv%eqn_of_state, US)
+  call calculate_density(t_bot, s_bot, 0.0, rho_bot, tv%eqn_of_state)
   !write (mesg,*) 'Bottom density in sponge:', rho_bot
   ! call MOM_mesg(mesg,5)
   rho_range = rho_bot - rho_sur
