module sloshing_initialization
!***********************************************************************
!*                   GNU General Public License                        *
!* This file is a part of MOM.                                         *
!*                                                                     *
!* MOM is free software; you can redistribute it and/or modify it and  *
!* are expected to follow the terms of the GNU General Public License  *
!* as published by the Free Software Foundation; either version 2 of   *
!* the License, or (at your option) any later version.                 *
!*                                                                     *
!* MOM is distributed in the hope that it will be useful, but WITHOUT  *
!* ANY WARRANTY; without even the implied warranty of MERCHANTABILITY  *
!* or FITNESS FOR A PARTICULAR PURPOSE.  See the GNU General Public    *
!* License for more details.                                           *
!*                                                                     *
!* For the full text of the GNU General Public License,                *
!* write to: Free Software Foundation, Inc.,                           *
!*           675 Mass Ave, Cambridge, MA 02139, USA.                   *
!* or see:   http://www.gnu.org/licenses/gpl.html                      *
!***********************************************************************

use MOM_domains, only : sum_across_PEs
use MOM_dyn_horgrid, only : dyn_horgrid_type
use MOM_error_handler, only : MOM_mesg, MOM_error, FATAL, is_root_pe
use MOM_file_parser, only : get_param, param_file_type
use MOM_get_input, only : directories
use MOM_grid, only : ocean_grid_type
use MOM_io, only : close_file, fieldtype, file_exists
use MOM_io, only : open_file, read_data, read_axis_data, SINGLE_FILE
use MOM_io, only : write_field, slasher
use MOM_sponge, only : set_up_sponge_field, initialize_sponge, sponge_CS
use MOM_tracer_registry, only : tracer_registry_type
use MOM_variables, only : thermo_var_ptrs
use MOM_verticalGrid, only : verticalGrid_type
use MOM_EOS, only : calculate_density, calculate_density_derivs, EOS_type

implicit none ; private

#include <MOM_memory.h>

! -----------------------------------------------------------------------------
! The following routines are visible to the outside world
! -----------------------------------------------------------------------------
public sloshing_initialize_topography
public sloshing_initialize_thickness
public sloshing_initialize_temperature_salinity 

character(len=40)  :: mod = "sloshing_initialization" ! This module's name.

! -----------------------------------------------------------------------------
! This module contains the following routines
! -----------------------------------------------------------------------------
contains

!> Initialization of topography.
subroutine sloshing_initialize_topography ( D, G, param_file, max_depth )
<<<<<<< HEAD
  type(ocean_grid_type), intent(in)           :: G          !< The ocean's grid structure.
  real, intent(out), dimension(SZI_(G),SZJ_(G)) :: D        !< The bottom depth in m.
  type(param_file_type), intent(in)           :: param_file !< A structure indicating the
                                                            !! open file to parse for model
                                                            !! parameter values.
  real,                  intent(in)           :: max_depth  !< Maximum depth.
=======
  type(dyn_horgrid_type),             intent(in)  :: G !< The dynamic horizontal grid type
  real, dimension(G%isd:G%ied,G%jsd:G%jed), &
                                      intent(out) :: D !< Ocean bottom depth in m
  type(param_file_type),              intent(in)  :: param_file !< Parameter file structure
  real,                               intent(in)  :: max_depth  !< Maximum depth of model in m
>>>>>>> 6f3bca78
  
  ! Local variables 
  integer   :: i, j
  
  do i=G%isc,G%iec 
    do j=G%jsc,G%jec 
    
      D(i,j) = max_depth

    enddo
  enddo

end subroutine sloshing_initialize_topography


!> Initialization of thicknesses
!! This routine is called when THICKNESS_CONFIG is set to 'sloshing'
!!
!! This routine initializes layer positions to set off a sloshing motion in
!! the zonal direction in a rectangular basin. All layers have initially the
!! same thickness but all interfaces (except bottom and sea surface) are
!! displaced according to a half-period cosine, with maximum value on the
!! left and minimum value on the right. This sets off a regular sloshing motion.
subroutine sloshing_initialize_thickness ( h, G, GV, param_file )
  type(ocean_grid_type), intent(in)           :: G          !< The ocean's grid structure.
<<<<<<< HEAD
  real, intent(out), dimension(SZI_(G),SZJ_(G), SZK_(G)) :: h !< The thicknesses being
                                                            !! initialized.
  type(verticalGrid_type), intent(in)         :: GV         !< The ocean's vertical grid structure.
=======
  type(verticalGrid_type), intent(in)         :: GV         !< The ocean's vertical grid structure.
  real, intent(out), dimension(SZI_(G),SZJ_(G),SZK_(GV)) :: h !< The thicknesses being
                                                            !! initialized.
>>>>>>> 6f3bca78
  type(param_file_type), intent(in)           :: param_file !< A structure indicating the
                                                            !! open file to parse for model
                                                            !! parameter values.

  real    :: displ(SZK_(G)+1)  
  real    :: z_unif(SZK_(G)+1)
  real    :: z_inter(SZK_(G)+1)
  real    :: x
  real    :: a0
  real    :: deltah
  real    :: total_height
  real    :: weight_z
  real    :: x1, y1, x2, y2
  real    :: t
  integer :: n
  
  integer :: i, j, k, is, ie, js, je, nx, nz

  is = G%isc ; ie = G%iec ; js = G%jsc ; je = G%jec ; nz = G%ke
  
  deltah = G%max_depth / nz

  ! Define thicknesses
  do j=G%jsc,G%jec ; do i=G%isc,G%iec
  
    ! Define uniform interfaces
    do k = 0,nz
      z_unif(k+1) = -real(k)/real(nz)
    end do

    ! 1. Define stratification
    n = 3
    do k = 1,nz+1
      
      ! Thin pycnocline in the middle
      !z_inter(k) = (2.0**(n-1)) * (z_unif(k) + 0.5)**n - 0.5

      ! Thin pycnocline in the middle (piecewise linear profile)
      x1 = 0.30; y1 = 0.48; x2 = 0.70; y2 = 0.52
    
      x = -z_unif(k)
      
      if ( x .le. x1 ) then
        t = y1*x/x1;    
      else if ( (x .gt. x1 ) .and. ( x .lt. x2 )) then
        t = y1 + (y2-y1) * (x-x1) / (x2-x1)
      else  
        t = y2 + (1.0-y2) * (x-x2) / (1.0-x2)
      end if
      
      t = - z_unif(k)

      z_inter(k) = -t * G%max_depth
      
    end do
    
    ! 2. Define displacement
    a0 = 75.0;      ! Displacement amplitude (meters)
    do k = 1,nz+1
      
      weight_z = - 4.0 * ( z_unif(k) + 0.5 )**2 + 1
      
      x = G%geoLonT(i,j) / G%len_lon
      displ(k) = a0 * cos(acos(-1.0)*x) + weight_z; 
      
      if ( k .EQ. 1 ) then
        displ(k) = 0.0
      end if
      
      if ( k .EQ. nz+1 ) then
        displ(k) = 0.0
      end if
      
      z_inter(k) = z_inter(k) + displ(k)
      
    end do
    
    ! 3. The last interface must coincide with the seabed
    z_inter(nz+1) = -G%bathyT(i,j)

    ! Modify interface heights to make sure all thicknesses 
    ! are strictly positive
    do k = nz,1,-1
      
      if ( z_inter(k) .LT. (z_inter(k+1) + GV%Angstrom) ) then
        z_inter(k) = z_inter(k+1) + GV%Angstrom
      end if
      
    end do
    
    ! 4. Define layers
    total_height = 0.0
    do k = 1,nz
      h(i,j,k) = z_inter(k) - z_inter(k+1)
      
      total_height = total_height + h(i,j,k)
    end do
 
  enddo ; enddo

end subroutine sloshing_initialize_thickness


!------------------------------------------------------------------------------
!> Initialization of temperature and salinity
!!
!! This subroutine initializes linear profiles for T and S according to
!! reference surface layer salinity and temperature and a specified range.
!! Note that the linear distribution is set up with respect to the layer
!! number, not the physical position).
subroutine sloshing_initialize_temperature_salinity ( T, S, h, G, param_file, &
                                                      eqn_of_state)
  type(ocean_grid_type),                     intent(in)  :: G !< Ocean grid structure.
  real, dimension(SZI_(G),SZJ_(G), SZK_(G)), intent(out) :: T !< Potential temperature (degC).
  real, dimension(SZI_(G),SZJ_(G), SZK_(G)), intent(out) :: S !< Salinity (ppt).
  real, dimension(SZI_(G),SZJ_(G), SZK_(G)), intent(in)  :: h !< Layer thickness (m or Pa).
  type(param_file_type),                     intent(in)  :: param_file !< A structure indicating the
                                                            !! open file to parse for model
                                                            !! parameter values.
  type(EOS_type),                            pointer     :: eqn_of_state !< Equation of state structure.
                                                      
  integer :: i, j, k, is, ie, js, je, nz
  real    :: delta_S, delta_T
  real    :: S_ref, T_ref;      ! Reference salinity and temerature within
                                ! surface layer
  real    :: S_range, T_range;  ! Range of salinities and temperatures over the
                                ! vertical
  integer :: kdelta
  real    :: deltah
  real    :: xi0, xi1
  character(len=40)  :: mod = "initialize_temp_salt_linear" ! This subroutine's 
                                                            ! name.
  
  is = G%isc ; ie = G%iec ; js = G%jsc ; je = G%jec ; nz = G%ke
  call get_param(param_file,mod,"S_REF",S_ref,'Reference value for salinity',units='1e-3',fail_if_missing=.true.)
  call get_param(param_file,mod,"T_REF",T_ref,'Refernce value for temperature',units='C',fail_if_missing=.true.)
  
  ! The default is to assume an increase by 2 for the salinity and a uniform
  ! temperature
  call get_param(param_file,mod,"S_RANGE",S_range,'Initial salinity range.',units='1e-3',default=2.0)
  call get_param(param_file,mod,"T_RANGE",T_range,'Initial temperature range',units='C',default=0.0)

  ! Prescribe salinity
  !delta_S = S_range / ( G%ke - 1.0 )
  
  !S(:,:,1) = S_ref
  !do k = 2,G%ke
  !  S(:,:,k) = S(:,:,k-1) + delta_S
  !end do  
    
  deltah = G%max_depth / nz;  
  do j=js,je ; do i=is,ie
    xi0 = 0.0
    do k = 1,nz
      xi1 = xi0 + deltah / G%max_depth
      S(i,j,k) = 34.0 + 0.5 * S_range * (xi0 + xi1)
      xi0 = xi1
    enddo
  enddo ; enddo
  
  ! Prescribe temperature
  delta_T = T_range / ( G%ke - 1.0 )
  
  T(:,:,1) = T_ref
  do k = 2,G%ke
    T(:,:,k) = T(:,:,k-1) + delta_T
  end do  
  kdelta = 2
  T(:,:,G%ke/2 - (kdelta-1):G%ke/2 + kdelta) = 1.0
  
end subroutine sloshing_initialize_temperature_salinity

!> \class sloshing_initialization
!!
!! The module configures the model for the non-rotating sloshing
!! test case.
end module sloshing_initialization<|MERGE_RESOLUTION|>--- conflicted
+++ resolved
@@ -54,20 +54,11 @@
 
 !> Initialization of topography.
 subroutine sloshing_initialize_topography ( D, G, param_file, max_depth )
-<<<<<<< HEAD
-  type(ocean_grid_type), intent(in)           :: G          !< The ocean's grid structure.
-  real, intent(out), dimension(SZI_(G),SZJ_(G)) :: D        !< The bottom depth in m.
-  type(param_file_type), intent(in)           :: param_file !< A structure indicating the
-                                                            !! open file to parse for model
-                                                            !! parameter values.
-  real,                  intent(in)           :: max_depth  !< Maximum depth.
-=======
   type(dyn_horgrid_type),             intent(in)  :: G !< The dynamic horizontal grid type
   real, dimension(G%isd:G%ied,G%jsd:G%jed), &
                                       intent(out) :: D !< Ocean bottom depth in m
   type(param_file_type),              intent(in)  :: param_file !< Parameter file structure
   real,                               intent(in)  :: max_depth  !< Maximum depth of model in m
->>>>>>> 6f3bca78
   
   ! Local variables 
   integer   :: i, j
@@ -93,15 +84,9 @@
 !! left and minimum value on the right. This sets off a regular sloshing motion.
 subroutine sloshing_initialize_thickness ( h, G, GV, param_file )
   type(ocean_grid_type), intent(in)           :: G          !< The ocean's grid structure.
-<<<<<<< HEAD
-  real, intent(out), dimension(SZI_(G),SZJ_(G), SZK_(G)) :: h !< The thicknesses being
-                                                            !! initialized.
-  type(verticalGrid_type), intent(in)         :: GV         !< The ocean's vertical grid structure.
-=======
   type(verticalGrid_type), intent(in)         :: GV         !< The ocean's vertical grid structure.
   real, intent(out), dimension(SZI_(G),SZJ_(G),SZK_(GV)) :: h !< The thicknesses being
                                                             !! initialized.
->>>>>>> 6f3bca78
   type(param_file_type), intent(in)           :: param_file !< A structure indicating the
                                                             !! open file to parse for model
                                                             !! parameter values.
