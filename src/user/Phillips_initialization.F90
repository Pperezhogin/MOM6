--- conflicted
+++ resolved
@@ -50,15 +50,9 @@
 !> Initialize thickness field.
 subroutine Phillips_initialize_thickness(h, G, GV, param_file)
   type(ocean_grid_type),   intent(in) :: G          !< The ocean's grid structure.
-<<<<<<< HEAD
-  real, intent(out), dimension(SZI_(G),SZJ_(G), SZK_(G)) :: h !< The thickness that is
-                                                    !! being initialized.
-  type(verticalGrid_type), intent(in) :: GV         !< The ocean's vertical grid structure.
-=======
   type(verticalGrid_type), intent(in) :: GV         !< The ocean's vertical grid structure.
   real, dimension(SZI_(G),SZJ_(G),SZK_(GV)), &
                            intent(out) :: h         !< The thickness that is being initialized.
->>>>>>> 6f3bca78
   type(param_file_type),   intent(in) :: param_file !< A structure indicating the
                                                     !! open file to parse for model
                                                     !! parameter values.
@@ -280,21 +274,12 @@
 end function sech
 
 !> Initialize topography.
-<<<<<<< HEAD
-subroutine Phillips_initialize_topography(D, G, param_file)
-  type(ocean_grid_type), intent(in)           :: G          !< The ocean's grid structure.
-  real, intent(out), dimension(SZI_(G),SZJ_(G)) :: D        !< The bottom depth in m.
-  type(param_file_type), intent(in)           :: param_file !< A structure indicating the
-                                                            !! open file to parse for model
-                                                            !! parameter values.
-=======
 subroutine Phillips_initialize_topography(D, G, param_file, max_depth)
   type(dyn_horgrid_type),             intent(in)  :: G !< The dynamic horizontal grid type
   real, dimension(G%isd:G%ied,G%jsd:G%jed), &
                                       intent(out) :: D !< Ocean bottom depth in m
   type(param_file_type),              intent(in)  :: param_file !< Parameter file structure
   real,                               intent(in)  :: max_depth  !< Maximum depth of model in m
->>>>>>> 6f3bca78
 
   real :: PI, Htop, Wtop, Ltop, offset, dist, &
           x1, x2, x3, x4, y1, y2
