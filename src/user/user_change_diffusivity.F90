!> Increments the diapycnal diffusivity in a specified band of latitudes and densities.
module user_change_diffusivity

! This file is part of MOM6. See LICENSE.md for the license.

use MOM_diag_mediator, only : diag_ctrl, time_type
use MOM_error_handler, only : MOM_error, is_root_pe, FATAL, WARNING, NOTE
use MOM_file_parser,   only : get_param, log_version, param_file_type
use MOM_grid,          only : ocean_grid_type
use MOM_unit_scaling, only : unit_scale_type
use MOM_variables,     only : thermo_var_ptrs, vertvisc_type, p3d
use MOM_verticalGrid,  only : verticalGrid_type
use MOM_EOS,           only : calculate_density, EOS_domain

implicit none ; private

#include <MOM_memory.h>

public user_change_diff, user_change_diff_init, user_change_diff_end

! A note on unit descriptions in comments: MOM6 uses units that can be rescaled for dimensional
! consistency testing. These are noted in comments with units like Z, H, L, and T, along with
! their mks counterparts with notation like "a velocity [Z T-1 ~> m s-1]".  If the units
! vary with the Boussinesq approximation, the Boussinesq variant is given first.

!> Control structure for user_change_diffusivity
type, public :: user_change_diff_CS ; private
  real :: Kd_add        !< The scale of a diffusivity that is added everywhere
                        !! without any filtering or scaling [Z2 T-1 ~> m2 s-1].
  real :: lat_range(4)  !< 4 values that define the latitude range over which
                        !! a diffusivity scaled by Kd_add is added [degLat].
  real :: rho_range(4)  !< 4 values that define the coordinate potential
                        !! density range over which a diffusivity scaled by
                        !! Kd_add is added [R ~> kg m-3].
  logical :: use_abs_lat  !< If true, use the absolute value of latitude when
                          !! setting lat_range.
  type(diag_ctrl), pointer :: diag => NULL() !< A structure that is used to
                          !! regulate the timing of diagnostic output.
end type user_change_diff_CS

contains

!> This subroutine provides an interface for a user to use to modify the
!! main code to alter the diffusivities as needed.  The specific example
!! implemented here augments the diffusivity for a specified range of latitude
!! and coordinate potential density.
subroutine user_change_diff(h, tv, G, GV, US, CS, Kd_lay, Kd_int, T_f, S_f, Kd_int_add)
  type(ocean_grid_type),                    intent(in)    :: G   !< The ocean's grid structure.
  type(verticalGrid_type),                  intent(in)    :: GV  !< The ocean's vertical grid structure
  real, dimension(SZI_(G),SZJ_(G),SZK_(G)), intent(in)    :: h   !< Layer thickness [H ~> m or kg m-2].
  type(thermo_var_ptrs),                    intent(in)    :: tv  !< A structure containing pointers
                                                                 !! to any available thermodynamic
                                                                 !! fields. Absent fields have NULL ptrs.
  type(unit_scale_type),                    intent(in)    :: US  !< A dimensional unit scaling type
  type(user_change_diff_CS),                pointer       :: CS  !< This module's control structure.
  real, dimension(SZI_(G),SZJ_(G),SZK_(G)),   optional, intent(inout) :: Kd_lay !< The diapycnal diffusivity of
                                                                  !! each layer [Z2 T-1 ~> m2 s-1].
  real, dimension(SZI_(G),SZJ_(G),SZK_(G)+1), optional, intent(inout) :: Kd_int !< The diapycnal diffusivity
                                                                  !! at each interface [Z2 T-1 ~> m2 s-1].
  real, dimension(SZI_(G),SZJ_(G),SZK_(G)),   optional, intent(in)    :: T_f !< Temperature with massless
                                                                  !! layers filled in vertically [degC].
  real, dimension(SZI_(G),SZJ_(G),SZK_(G)),   optional, intent(in)    :: S_f !< Salinity with massless
                                                                  !! layers filled in vertically [ppt].
  real, dimension(:,:,:),                     optional, pointer       :: Kd_int_add !< The diapycnal
                                                                  !! diffusivity that is being added at
                                                                  !! each interface [Z2 T-1 ~> m2 s-1].
  ! Local variables
  real :: Rcv(SZI_(G),SZK_(G)) ! The coordinate density in layers [R ~> kg m-3].
  real :: p_ref(SZI_(G))       ! An array of tv%P_Ref pressures [R L2 T-2 ~> Pa].
  real :: rho_fn      ! The density dependence of the input function, 0-1 [nondim].
  real :: lat_fn      ! The latitude dependence of the input function, 0-1 [nondim].
  logical :: use_EOS  ! If true, density is calculated from T & S using an
                      ! equation of state.
  logical :: store_Kd_add  ! Save the added diffusivity as a diagnostic if true.
  integer :: i, j, k, is, ie, js, je, nz
  integer :: isd, ied, jsd, jed

  real :: kappa_fill  ! diffusivity used to fill massless layers
  real :: dt_fill     ! timestep used to fill massless layers
  character(len=200) :: mesg

  is = G%isc ; ie = G%iec ; js = G%jsc ; je = G%jec ; nz = G%ke
  isd = G%isd ; ied = G%ied ; jsd = G%jsd ; jed = G%jed

  if (.not.associated(CS)) call MOM_error(FATAL,"user_set_diffusivity: "//&
         "Module must be initialized before it is used.")

  use_EOS = associated(tv%eqn_of_state)
  if (.not.use_EOS) return
  store_Kd_add = .false.
  if (present(Kd_int_add)) store_Kd_add = associated(Kd_int_add)

  if (.not.range_OK(CS%lat_range)) then
    write(mesg, '(4(1pe15.6))') CS%lat_range(1:4)
    call MOM_error(FATAL, "user_set_diffusivity: bad latitude range: \n  "//&
                    trim(mesg))
  endif
  if (.not.range_OK(CS%rho_range)) then
    write(mesg, '(4(1pe15.6))') CS%rho_range(1:4)
    call MOM_error(FATAL, "user_set_diffusivity: bad density range: \n  "//&
                    trim(mesg))
  endif

  if (store_Kd_add) Kd_int_add(:,:,:) = 0.0

  do i=is,ie ; p_ref(i) = tv%P_Ref ; enddo
  do j=js,je
    if (present(T_f) .and. present(S_f)) then
      do k=1,nz
<<<<<<< HEAD
        call calculate_density(T_f(:,j,k), S_f(:,j,k), p_ref, Rcv(:,k), G%HI, tv%eqn_of_state)
      enddo
    else
      do k=1,nz
        call calculate_density(tv%T(:,j,k), tv%S(:,j,k), p_ref, Rcv(:,k), G%HI, tv%eqn_of_state)
=======
        call calculate_density(T_f(:,j,k), S_f(:,j,k), p_ref, Rcv(:,k), tv%eqn_of_state, US, &
                               dom=EOS_domain(G%HI))
      enddo
    else
      do k=1,nz
        call calculate_density(tv%T(:,j,k), tv%S(:,j,k), p_ref, Rcv(:,k), tv%eqn_of_state, US, &
                               dom=EOS_domain(G%HI))
>>>>>>> acf23a41
      enddo
    endif

    if (present(Kd_lay)) then
      do k=1,nz ; do i=is,ie
        if (CS%use_abs_lat) then
          lat_fn = val_weights(abs(G%geoLatT(i,j)), CS%lat_range)
        else
          lat_fn = val_weights(G%geoLatT(i,j), CS%lat_range)
        endif
        rho_fn = val_weights(Rcv(i,k), CS%rho_range)
        if (rho_fn * lat_fn > 0.0) &
          Kd_lay(i,j,k) = Kd_lay(i,j,k) + CS%Kd_add * rho_fn * lat_fn
      enddo ; enddo
    endif
    if (present(Kd_int)) then
      do K=2,nz ; do i=is,ie
        if (CS%use_abs_lat) then
          lat_fn = val_weights(abs(G%geoLatT(i,j)), CS%lat_range)
        else
          lat_fn = val_weights(G%geoLatT(i,j), CS%lat_range)
        endif
        rho_fn = val_weights( 0.5*(Rcv(i,k-1) + Rcv(i,k)), CS%rho_range)
        if (rho_fn * lat_fn > 0.0) then
          Kd_int(i,j,K) = Kd_int(i,j,K) + CS%Kd_add * rho_fn * lat_fn
          if (store_Kd_add) Kd_int_add(i,j,K) = CS%Kd_add * rho_fn * lat_fn
        endif
      enddo ; enddo
    endif
  enddo

end subroutine user_change_diff

!> This subroutine checks whether the 4 values of range are in ascending order.
function range_OK(range) result(OK)
  real, dimension(4), intent(in) :: range  !< Four values to check.
  logical                        :: OK     !< Return value.

  OK = ((range(1) <= range(2)) .and. (range(2) <= range(3)) .and. &
        (range(3) <= range(4)))

end function range_OK

!> This subroutine returns a value that goes smoothly from 0 to 1, stays
!! at 1, and then goes smoothly back to 0 at the four values of range.  The
!! transitions are cubic, and have zero first derivatives where the curves
!! hit 0 and 1.  The values in range must be in ascending order, as can be
!! checked by calling range_OK.
function val_weights(val, range) result(ans)
  real,               intent(in) :: val    !< Value for which we need an answer [arbitrary units].
  real, dimension(4), intent(in) :: range  !< Range over which the answer is non-zero [arbitrary units].
  real                           :: ans    !< Return value [nondim].
  ! Local variables
  real :: x   ! A nondimensional number between 0 and 1.

  ans = 0.0
  if ((val > range(1)) .and. (val < range(4))) then
    if (val < range(2)) then
      ! x goes from 0 to 1; ans goes from 0 to 1, with 0 derivatives at the ends.
      x = (val - range(1)) / (range(2) - range(1))
      ans = x**2 * (3.0 - 2.0 * x)
    elseif (val > range(3)) then
      ! x goes from 0 to 1; ans goes from 0 to 1, with 0 derivatives at the ends.
      x = (range(4) - val) / (range(4) - range(3))
      ans = x**2 * (3.0 - 2.0 * x)
    else
      ans = 1.0
    endif
  endif

end function val_weights

!> Set up the module control structure.
subroutine user_change_diff_init(Time, G, GV, US, param_file, diag, CS)
  type(time_type),           intent(in)    :: Time       !< The current model time.
  type(ocean_grid_type),     intent(in)    :: G          !< The ocean's grid structure.
  type(verticalGrid_type),   intent(in)    :: GV         !< The ocean's vertical grid structure
  type(unit_scale_type),     intent(in)    :: US         !< A dimensional unit scaling type
  type(param_file_type),     intent(in)    :: param_file !< A structure indicating the
                                                         !! open file to parse for
                                                         !! model parameter values.
  type(diag_ctrl), target,   intent(inout) :: diag       !< A structure that is used to
                                                         !! regulate diagnostic output.
  type(user_change_diff_CS), pointer       :: CS         !< A pointer that is set to
                                                         !! point to the control
                                                         !! structure for this module.

! This include declares and sets the variable "version".
#include "version_variable.h"
  character(len=40)  :: mdl = "user_set_diffusivity"  ! This module's name.
  character(len=200) :: mesg
  integer :: i, j, is, ie, js, je

  if (associated(CS)) then
    call MOM_error(WARNING, "diabatic_entrain_init called with an associated "// &
                            "control structure.")
    return
  endif
  allocate(CS)

  is = G%isc ; ie = G%iec ; js = G%jsc ; je = G%jec

  CS%diag => diag

  ! Read all relevant parameters and write them to the model log.
  call log_version(param_file, mdl, version, "")
  call get_param(param_file, mdl, "USER_KD_ADD", CS%Kd_add, &
                 "A user-specified additional diffusivity over a range of "//&
                 "latitude and density.", default=0.0, units="m2 s-1", &
                 scale=US%m2_s_to_Z2_T)
  if (CS%Kd_add /= 0.0) then
    call get_param(param_file, mdl, "USER_KD_ADD_LAT_RANGE", CS%lat_range(:), &
                 "Four successive values that define a range of latitudes "//&
                 "over which the user-specified extra diffusivity is "//&
                 "applied.  The four values specify the latitudes at "//&
                 "which the extra diffusivity starts to increase from 0, "//&
                 "hits its full value, starts to decrease again, and is "//&
                 "back to 0.", units="degree", default=-1.0e9)
    call get_param(param_file, mdl, "USER_KD_ADD_RHO_RANGE", CS%rho_range(:), &
                 "Four successive values that define a range of potential "//&
                 "densities over which the user-given extra diffusivity "//&
                 "is applied.  The four values specify the density at "//&
                 "which the extra diffusivity starts to increase from 0, "//&
                 "hits its full value, starts to decrease again, and is "//&
                 "back to 0.", units="kg m-3", default=-1.0e9, scale=US%kg_m3_to_R)
    call get_param(param_file, mdl, "USER_KD_ADD_USE_ABS_LAT", CS%use_abs_lat, &
                 "If true, use the absolute value of latitude when "//&
                 "checking whether a point fits into range of latitudes.", &
                 default=.false.)
  endif

  if (.not.range_OK(CS%lat_range)) then
    write(mesg, '(4(1pe15.6))') CS%lat_range(1:4)
    call MOM_error(FATAL, "user_set_diffusivity: bad latitude range: \n  "//&
                    trim(mesg))
  endif
  if (.not.range_OK(CS%rho_range)) then
    write(mesg, '(4(1pe15.6))') CS%rho_range(1:4)
    call MOM_error(FATAL, "user_set_diffusivity: bad density range: \n  "//&
                    trim(mesg))
  endif

end subroutine user_change_diff_init

!> Clean up the module control structure.
subroutine user_change_diff_end(CS)
  type(user_change_diff_CS), pointer :: CS !< A pointer that is set to point to the control
                                           !! structure for this module.

  if (associated(CS)) deallocate(CS)

end subroutine user_change_diff_end

end module user_change_diffusivity<|MERGE_RESOLUTION|>--- conflicted
+++ resolved
@@ -107,21 +107,13 @@
   do j=js,je
     if (present(T_f) .and. present(S_f)) then
       do k=1,nz
-<<<<<<< HEAD
-        call calculate_density(T_f(:,j,k), S_f(:,j,k), p_ref, Rcv(:,k), G%HI, tv%eqn_of_state)
-      enddo
-    else
-      do k=1,nz
-        call calculate_density(tv%T(:,j,k), tv%S(:,j,k), p_ref, Rcv(:,k), G%HI, tv%eqn_of_state)
-=======
-        call calculate_density(T_f(:,j,k), S_f(:,j,k), p_ref, Rcv(:,k), tv%eqn_of_state, US, &
+        call calculate_density(T_f(:,j,k), S_f(:,j,k), p_ref, Rcv(:,k), tv%eqn_of_state, &
                                dom=EOS_domain(G%HI))
       enddo
     else
       do k=1,nz
-        call calculate_density(tv%T(:,j,k), tv%S(:,j,k), p_ref, Rcv(:,k), tv%eqn_of_state, US, &
+        call calculate_density(tv%T(:,j,k), tv%S(:,j,k), p_ref, Rcv(:,k), tv%eqn_of_state, &
                                dom=EOS_domain(G%HI))
->>>>>>> acf23a41
       enddo
     endif
 
