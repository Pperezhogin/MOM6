--- conflicted
+++ resolved
@@ -19,16 +19,6 @@
 !* or see:   http://www.gnu.org/licenses/gpl.html                      *
 !***********************************************************************
 
-<<<<<<< HEAD
-!***********************************************************************
-!*                                                                     *
-!>  The module configures the model for the "DOME" experiment.         *
-!!  DOME = Dynamics of Overflows and Mixing Experiment                 *
-!*                                                                     *
-!********+*********+*********+*********+*********+*********+*********+**
-
-=======
->>>>>>> 29cacca3
 use MOM_sponge, only : sponge_CS, set_up_sponge_field, initialize_sponge
 use MOM_error_handler, only : MOM_mesg, MOM_error, FATAL, is_root_pe
 use MOM_file_parser, only : get_param, log_version, param_file_type
