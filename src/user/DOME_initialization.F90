module DOME_initialization
!***********************************************************************
!*                   GNU General Public License                        *
!* This file is a part of MOM.                                         *
!*                                                                     *
!* MOM is free software; you can redistribute it and/or modify it and  *
!* are expected to follow the terms of the GNU General Public License  *
!* as published by the Free Software Foundation; either version 2 of   *
!* the License, or (at your option) any later version.                 *
!*                                                                     *
!* MOM is distributed in the hope that it will be useful, but WITHOUT  *
!* ANY WARRANTY; without even the implied warranty of MERCHANTABILITY  *
!* or FITNESS FOR A PARTICULAR PURPOSE.  See the GNU General Public    *
!* License for more details.                                           *
!*                                                                     *
!* For the full text of the GNU General Public License,                *
!* write to: Free Software Foundation, Inc.,                           *
!*           675 Mass Ave, Cambridge, MA 02139, USA.                   *
!* or see:   http://www.gnu.org/licenses/gpl.html                      *
!***********************************************************************

use MOM_sponge, only : sponge_CS, set_up_sponge_field, initialize_sponge
use MOM_dyn_horgrid, only : dyn_horgrid_type
use MOM_error_handler, only : MOM_mesg, MOM_error, FATAL, is_root_pe
use MOM_file_parser, only : get_param, log_version, param_file_type
use MOM_get_input, only : directories
use MOM_grid, only : ocean_grid_type
use MOM_open_boundary, only : ocean_OBC_type, OBC_NONE, OBC_SIMPLE
use MOM_open_boundary, only : OBC_segment_type
use MOM_tracer_registry, only : tracer_registry_type, add_tracer_OBC_values
use MOM_variables, only : thermo_var_ptrs
use MOM_verticalGrid, only : verticalGrid_type
use MOM_EOS, only : calculate_density, calculate_density_derivs, EOS_type

implicit none ; private

#include <MOM_memory.h>

public DOME_initialize_topography
public DOME_initialize_thickness
public DOME_initialize_sponges
public DOME_set_OBC_data

contains

! -----------------------------------------------------------------------------
!> This subroutine sets up the DOME topography
subroutine DOME_initialize_topography(D, G, param_file, max_depth)
  type(dyn_horgrid_type),             intent(in)  :: G !< The dynamic horizontal grid type
  real, dimension(G%isd:G%ied,G%jsd:G%jed), &
                                      intent(out) :: D !< Ocean bottom depth in m
  type(param_file_type),              intent(in)  :: param_file !< Parameter file structure
  real,                               intent(in)  :: max_depth  !< Maximum depth of model in m

  real :: min_depth ! The minimum and maximum depths in m.
! This include declares and sets the variable "version".
#include "version_variable.h"
  character(len=40)  :: mod = "DOME_initialize_topography" ! This subroutine's name.
  integer :: i, j, is, ie, js, je, isd, ied, jsd, jed
  is = G%isc ; ie = G%iec ; js = G%jsc ; je = G%jec
  isd = G%isd ; ied = G%ied ; jsd = G%jsd ; jed = G%jed

  call MOM_mesg("  DOME_initialization.F90, DOME_initialize_topography: setting topography", 5)

  call log_version(param_file, mod, version, "")
  call get_param(param_file, mod, "MINIMUM_DEPTH", min_depth, &
                 "The minimum depth of the ocean.", units="m", default=0.0)

  do j=js,je ; do i=is,ie
    if (G%geoLatT(i,j) < 600.0) then
      if (G%geoLatT(i,j) < 300.0) then
        D(i,j)=max_depth
      else
        D(i,j)=max_depth-10.0*(G%geoLatT(i,j)-300.0)
      endif
    else
      if ((G%geoLonT(i,j) > 1000.0).AND.(G%geoLonT(i,j) < 1100.0)) then
        D(i,j)=600.0
      else
        D(i,j)=0.5*min_depth
      endif
    endif

    if (D(i,j) > max_depth) D(i,j) = max_depth
    if (D(i,j) < min_depth) D(i,j) = 0.5*min_depth
  enddo ; enddo

end subroutine DOME_initialize_topography
! -----------------------------------------------------------------------------

! -----------------------------------------------------------------------------
!> This subroutine initializes layer thicknesses for the DOME experiment
subroutine DOME_initialize_thickness(h, G, GV, param_file)
  type(ocean_grid_type),   intent(in) :: G  !< The ocean's grid structure.
  type(verticalGrid_type), intent(in) :: GV !< The ocean's vertical grid structure.
  real, intent(out), dimension(SZI_(G),SZJ_(G),SZK_(GV)) :: h !< The thickness that is being initialized.
  type(param_file_type),   intent(in) :: param_file !< A structure indicating the open file
                                                    !! to parse for model parameter values.

  real :: e0(SZK_(G)+1)     ! The resting interface heights, in m, usually !
                            ! negative because it is positive upward.      !
  real :: eta1D(SZK_(G)+1)  ! Interface height relative to the sea surface !
                            ! positive upward, in m.                       !
  character(len=40)  :: mod = "DOME_initialize_thickness" ! This subroutine's name.
  integer :: i, j, k, is, ie, js, je, nz

  is = G%isc ; ie = G%iec ; js = G%jsc ; je = G%jec ; nz = G%ke

  call MOM_mesg("  DOME_initialization.F90, DOME_initialize_thickness: setting thickness", 5)

  e0(1)=0.0
  do k=2,nz
    e0(K) = -G%max_depth * (real(k-1)-0.5)/real(nz-1)
  enddo

  do j=G%jsc,G%jec ; do i=G%isc,G%iec
!    This sets the initial thickness (in m) of the layers.  The      !
!  thicknesses are set to insure that: 1.  each layer is at least an !
!  Angstrom thick, and 2.  the interfaces are where they should be   !
!  based on the resting depths and interface height perturbations,   !
!  as long at this doesn't interfere with 1.                         !
    eta1D(nz+1) = -1.0*G%bathyT(i,j)
    do k=nz,1,-1
      eta1D(K) = e0(K)
      if (eta1D(K) < (eta1D(K+1) + GV%Angstrom_z)) then
        eta1D(K) = eta1D(K+1) + GV%Angstrom_z
        h(i,j,k) = GV%Angstrom_z
      else
        h(i,j,k) = eta1D(K) - eta1D(K+1)
      endif
    enddo
  enddo ; enddo

end subroutine DOME_initialize_thickness
! -----------------------------------------------------------------------------

! -----------------------------------------------------------------------------
!> This subroutine sets the inverse restoration time (Idamp), and     !
!! the values towards which the interface heights and an arbitrary    !
!! number of tracers should be restored within each sponge. The       !
!! interface height is always subject to damping, and must always be  !
!! the first registered field.                                        !
subroutine DOME_initialize_sponges(G, GV, tv, PF, CSp)
  type(ocean_grid_type), intent(in) :: G    !< The ocean's grid structure.
  type(verticalGrid_type), intent(in) :: GV !< The ocean's vertical grid structure.
  type(thermo_var_ptrs), intent(in) :: tv   !< A structure containing pointers to any available
               !!                 thermodynamic fields, including potential temperature and
               !!                 salinity or mixed layer density. Absent fields have NULL ptrs.
  type(param_file_type), intent(in) :: PF   !< A structure indicating the open file to
                                            !! parse for model parameter values.
  type(sponge_CS),       pointer    :: CSp  !< A pointer that is set to point to the control
                                            !! structure for this module.

  real :: eta(SZI_(G),SZJ_(G),SZK_(G)+1) ! A temporary array for eta.
  real :: temp(SZI_(G),SZJ_(G),SZK_(G))  ! A temporary array for other variables. !
  real :: Idamp(SZI_(G),SZJ_(G))    ! The inverse damping rate, in s-1.

  real :: H0(SZK_(G))
  real :: min_depth
  real :: damp, e_dense, damp_new
  character(len=40)  :: mod = "DOME_initialize_sponges" ! This subroutine's name.
  integer :: i, j, k, is, ie, js, je, isd, ied, jsd, jed, nz

  is = G%isc ; ie = G%iec ; js = G%jsc ; je = G%jec ; nz = G%ke
  isd = G%isd ; ied = G%ied ; jsd = G%jsd ; jed = G%jed

  eta(:,:,:) = 0.0 ; temp(:,:,:) = 0.0 ; Idamp(:,:) = 0.0

!  Here the inverse damping time, in s-1, is set. Set Idamp to 0     !
!  wherever there is no sponge, and the subroutines that are called  !
!  will automatically set up the sponges only where Idamp is positive!
!  and mask2dT is 1.                                                   !

!   Set up sponges for DOME configuration
  call get_param(PF, mod, "MINIMUM_DEPTH", min_depth, &
                 "The minimum depth of the ocean.", units="m", default=0.0)

  H0(1) = 0.0
  do k=2,nz ; H0(k) = -(real(k-1)-0.5)*G%max_depth/real(nz-1) ; enddo
  do i=is,ie; do j=js,je
    if (G%geoLonT(i,j) < 100.0) then ; damp = 10.0
    elseif (G%geoLonT(i,j) < 200.0) then
      damp = 10.0*(200.0-G%geoLonT(i,j))/100.0
    else ; damp=0.0
    endif

    if (G%geoLonT(i,j) > 1400.0) then ; damp_new = 10.0
    elseif (G%geoLonT(i,j) > 1300.0) then
       damp_new = 10.0*(G%geoLonT(i,j)-1300.0)/100.0
    else ; damp_new = 0.0
    endif

    if (damp <= damp_new) damp=damp_new

    ! These will be stretched inside of apply_sponge, so they can be in
    ! depth space for Boussinesq or non-Boussinesq models.
    eta(i,j,1) = 0.0
    do k=2,nz
!     eta(i,j,K)=max(H0(k), -G%bathyT(i,j), GV%Angstrom_z*(nz-k+1)-G%bathyT(i,j))
      e_dense = -G%bathyT(i,j)
      if (e_dense >= H0(k)) then ; eta(i,j,K) = e_dense
      else ; eta(i,j,K) = H0(k) ; endif
      if (eta(i,j,K) < GV%Angstrom_z*(nz-k+1)-G%bathyT(i,j)) &
          eta(i,j,K) = GV%Angstrom_z*(nz-k+1)-G%bathyT(i,j)
    enddo
    eta(i,j,nz+1) = -G%bathyT(i,j)

    if (G%bathyT(i,j) > min_depth) then
      Idamp(i,j) = damp/86400.0
    else ; Idamp(i,j) = 0.0 ; endif
  enddo ; enddo

!  This call sets up the damping rates and interface heights.
!  This sets the inverse damping timescale fields in the sponges.    !
  call initialize_sponge(Idamp, eta, G, PF, CSp)

!   Now register all of the fields which are damped in the sponge.   !
! By default, momentum is advected vertically within the sponge, but !
! momentum is typically not damped within the sponge.                !

! At this point, the DOME configuration is done. The following are here as a
! template for other configurations.

!  The remaining calls to set_up_sponge_field can be in any order. !
  if ( associated(tv%T) ) then
    call MOM_error(FATAL,"DOME_initialize_sponges is not set up for use with"//&
                         " a temperatures defined.")
    ! This should use the target values of T in temp.
    call set_up_sponge_field(temp, tv%T, G, nz, CSp)
    ! This should use the target values of S in temp.
    call set_up_sponge_field(temp, tv%S, G, nz, CSp)
  endif

end subroutine DOME_initialize_sponges

!> This subroutine sets the properties of flow at open boundary conditions.
!! This particular example is for the DOME inflow describe in Legg et al. 2006.
subroutine DOME_set_OBC_data(OBC, tv, G, GV, param_file, tr_Reg)
  type(ocean_OBC_type),       pointer    :: OBC !< This open boundary condition type specifies
                                                !! whether, where, and what open boundary
                                                !! conditions are used.
  type(thermo_var_ptrs),      intent(in) :: tv  !< A structure containing pointers to any
                              !! available thermodynamic fields, including potential
                              !! temperature and salinity or mixed layer density. Absent
                              !! fields have NULL ptrs.
  type(ocean_grid_type),      intent(in) :: G   !< The ocean's grid structure.
  type(verticalGrid_type),    intent(in) :: GV  !< The ocean's vertical grid structure.
  type(param_file_type),      intent(in) :: param_file !< A structure indicating the open file
                              !! to parse for model parameter values.
  type(tracer_registry_type), pointer    :: tr_Reg !< Tracer registry.

  real, pointer, dimension(:,:,:) :: &
    OBC_T_v => NULL(), &    ! specify the values of T and S that should come
    OBC_S_v => NULL()       ! boundary conditions, in C and psu.
  ! The following variables are used to set the target temperature and salinity.
  real :: T0(SZK_(G)), S0(SZK_(G))
  real :: pres(SZK_(G))      ! An array of the reference pressure in Pa.
  real :: drho_dT(SZK_(G))   ! Derivative of density with temperature in kg m-3 K-1.                              !
  real :: drho_dS(SZK_(G))   ! Derivative of density with salinity in kg m-3 PSU-1.                             !
  real :: rho_guess(SZK_(G)) ! Potential density at T0 & S0 in kg m-3.
  ! The following variables are used to set up the transport in the DOME example.
  real :: tr_0, y1, y2, tr_k, rst, rsb, rc, v_k, lon_im1
  real :: D_edge            ! The thickness in m of the dense fluid at the
                            ! inner edge of the inflow.
  real :: g_prime_tot       ! The reduced gravity across all layers, m s-2.
  real :: Def_Rad           ! The deformation radius, based on fluid of
                            ! thickness D_edge, in the same units as lat.
  real :: Ri_trans          ! The shear Richardson number in the transition
                            ! region of the specified shear profile.
  character(len=40)  :: mod = "DOME_set_OBC_data" ! This subroutine's name.
  integer :: i, j, k, itt, is, ie, js, je, isd, ied, jsd, jed, nz
  integer :: IsdB, IedB, JsdB, JedB
  type(OBC_segment_type), pointer :: segment

  is = G%isc ; ie = G%iec ; js = G%jsc ; je = G%jec ; nz = G%ke
  isd = G%isd ; ied = G%ied ; jsd = G%jsd ; jed = G%jed
  IsdB = G%IsdB ; IedB = G%IedB ; JsdB = G%JsdB ; JedB = G%JedB

  ! The following variables should be transformed into runtime parameters.
  D_edge = 300.0  ! The thickness of dense fluid in the inflow.
  Ri_trans = 1.0/3.0 ! The shear Richardson number in the transition region
                     ! region of the specified shear profile.

  if (.not.associated(OBC)) return

  allocate(OBC%v(isd:ied,JsdB:JedB,nz)) ; OBC%v(:,:,:) = 0.0
  allocate(OBC%vh(isd:ied,JsdB:JedB,nz)) ; OBC%vh(:,:,:) = 0.0

  g_prime_tot = (GV%g_Earth/GV%Rho0)*2.0
  Def_Rad = sqrt(D_edge*g_prime_tot) / (1.0e-4*1000.0)
  tr_0 = (-D_edge*sqrt(D_edge*g_prime_tot)*0.5e3*Def_Rad) * GV%m_to_H

  if (OBC%number_of_segments .ne. 1) then
    print *, 'Error in DOME OBC segment setup'
    return   !!! Need a better error message here
  endif
  segment => OBC%OBC_segment_number(1)
  if (.not. segment%on_pe) return

  do k=1,nz
    rst = -1.0
    if (k>1) rst = -1.0 + (real(k-1)-0.5)/real(nz-1)

    rsb = 0.0
    if (k<nz) rsb = -1.0 + (real(k-1)+0.5)/real(nz-1)
    rc = -1.0 + real(k-1)/real(nz-1)

    ! These come from assuming geostrophy and a constant Ri profile.
    y1 = (2.0*Ri_trans*rst + Ri_trans + 2.0)/(2.0 - Ri_trans)
    y2 = (2.0*Ri_trans*rsb + Ri_trans + 2.0)/(2.0 - Ri_trans)
    tr_k = tr_0 * (2.0/(Ri_trans*(2.0-Ri_trans))) * &
           ((log(y1)+1.0)/y1 - (log(y2)+1.0)/y2)
    v_k = -sqrt(D_edge*g_prime_tot)*log((2.0 + Ri_trans*(1.0 + 2.0*rc)) / &
                                        (2.0 - Ri_trans))
    if (k == nz)  tr_k = tr_k + tr_0 * (2.0/(Ri_trans*(2.0+Ri_trans))) * &
                                       log((2.0+Ri_trans)/(2.0-Ri_trans))
    ! Old way
    do J=JsdB,JedB ; do i=isd,ied
      if (OBC%OBC_segment_v(i,J) /= OBC_NONE) then
        ! This needs to be unneccesarily complicated without symmetric memory.
        lon_im1 = 2.0*G%geoLonCv(i,J) - G%geoLonBu(I,J)
        ! if (isd > IsdB) lon_im1 = G%geoLonBu(I-1,J)
        OBC%vh(i,J,k) = tr_k * (exp(-2.0*(lon_im1 - 1000.0)/Def_Rad) -&
                              exp(-2.0*(G%geoLonBu(I,J) - 1000.0)/Def_Rad))
        OBC%v(i,J,k) = v_k * exp(-2.0*(G%geoLonCv(i,J) - 1000.0)/Def_Rad)
      else
        OBC%vh(i,J,k) = 0.0 ; OBC%v(i,J,k) = 0.0
      endif
    enddo ; enddo
    ! New way
    isd = segment%HI%isd ; ied = segment%HI%ied
    JsdB = segment%HI%JsdB ; JedB = segment%HI%JedB
<<<<<<< HEAD
    print *, 'DOME segment indices', isd, ied, JsdB, JedB
=======
>>>>>>> 0377bfc6
!   do J=JsdB,JedB ; do i=isd,ied
!     lon_im1 = 2.0*G%geoLonCv(i,J) - G%geoLonBu(I,J)
!     segment%normal_trans(i,J,k) = tr_k * (exp(-2.0*(lon_im1 - 1000.0)/Def_Rad) -&
!                                 exp(-2.0*(G%geoLonBu(I,J) - 1000.0)/Def_Rad))
!     segment%normal_vel(i,J,k) = v_k * exp(-2.0*(G%geoLonCv(i,J) - 1000.0)/Def_Rad)
!   enddo ; enddo
  enddo

  !   The inflow values of temperature and salinity also need to be set here if
  ! these variables are used.  The following code is just a naive example.
  if (associated(tv%S)) then
    ! In this example, all S inflows have values of 35 psu.
    call add_tracer_OBC_values("S", tr_Reg, OBC_inflow=35.0)
  endif
  if (associated(tv%T)) then
    ! In this example, the T values are set to be consistent with the layer
    ! target density and a salinity of 35 psu.  This code is taken from
    ! USER_initialize_temp_sal.
    pres(:) = tv%P_Ref ; S0(:) = 35.0 ; T0(1) = 25.0
    call calculate_density(T0(1),S0(1),pres(1),rho_guess(1),tv%eqn_of_state)
    call calculate_density_derivs(T0,S0,pres,drho_dT,drho_dS,1,1,tv%eqn_of_state)

    do k=1,nz ; T0(k) = T0(1) + (GV%Rlay(k)-rho_guess(1)) / drho_dT(1) ; enddo
    do itt=1,6
      call calculate_density(T0,S0,pres,rho_guess,1,nz,tv%eqn_of_state)
      call calculate_density_derivs(T0,S0,pres,drho_dT,drho_dS,1,nz,tv%eqn_of_state)
      do k=1,nz ; T0(k) = T0(k) + (GV%Rlay(k)-rho_guess(k)) / drho_dT(k) ; enddo
    enddo

    allocate(OBC_T_v(isd:ied,JsdB:JedB,nz))
    do k=1,nz ; do J=JsdB,JedB ; do i=isd,ied
      OBC_T_v(i,J,k) = T0(k)
    enddo ; enddo ; enddo
    call add_tracer_OBC_values("T", tr_Reg, OBC_in_v=OBC_T_v)
  endif

end subroutine DOME_set_OBC_data

!> \class DOME_initialization
!!
!! The module configures the model for the "DOME" experiment.
!! DOME = Dynamics of Overflows and Mixing Experiment
end module DOME_initialization<|MERGE_RESOLUTION|>--- conflicted
+++ resolved
@@ -330,10 +330,6 @@
     ! New way
     isd = segment%HI%isd ; ied = segment%HI%ied
     JsdB = segment%HI%JsdB ; JedB = segment%HI%JedB
-<<<<<<< HEAD
-    print *, 'DOME segment indices', isd, ied, JsdB, JedB
-=======
->>>>>>> 0377bfc6
 !   do J=JsdB,JedB ; do i=isd,ied
 !     lon_im1 = 2.0*G%geoLonCv(i,J) - G%geoLonBu(I,J)
 !     segment%normal_trans(i,J,k) = tr_k * (exp(-2.0*(lon_im1 - 1000.0)/Def_Rad) -&
