module DOME_initialization
!***********************************************************************
!*                   GNU General Public License                        *
!* This file is a part of MOM.                                         *
!*                                                                     *
!* MOM is free software; you can redistribute it and/or modify it and  *
!* are expected to follow the terms of the GNU General Public License  *
!* as published by the Free Software Foundation; either version 2 of   *
!* the License, or (at your option) any later version.                 *
!*                                                                     *
!* MOM is distributed in the hope that it will be useful, but WITHOUT  *
!* ANY WARRANTY; without even the implied warranty of MERCHANTABILITY  *
!* or FITNESS FOR A PARTICULAR PURPOSE.  See the GNU General Public    *
!* License for more details.                                           *
!*                                                                     *
!* For the full text of the GNU General Public License,                *
!* write to: Free Software Foundation, Inc.,                           *
!*           675 Mass Ave, Cambridge, MA 02139, USA.                   *
!* or see:   http://www.gnu.org/licenses/gpl.html                      *
!***********************************************************************

use MOM_sponge, only : sponge_CS, set_up_sponge_field, initialize_sponge
use MOM_dyn_horgrid, only : dyn_horgrid_type
use MOM_error_handler, only : MOM_mesg, MOM_error, FATAL, is_root_pe
use MOM_file_parser, only : get_param, log_version, param_file_type
use MOM_get_input, only : directories
use MOM_grid, only : ocean_grid_type
use MOM_open_boundary, only : ocean_OBC_type, OBC_NONE, OBC_SIMPLE
use MOM_tracer_registry, only : tracer_registry_type, add_tracer_OBC_values
use MOM_variables, only : thermo_var_ptrs
use MOM_verticalGrid, only : verticalGrid_type
use MOM_EOS, only : calculate_density, calculate_density_derivs, EOS_type

implicit none ; private

#include <MOM_memory.h>

public DOME_initialize_topography
public DOME_initialize_thickness
public DOME_initialize_sponges
public DOME_set_OBC_positions
public DOME_set_OBC_data

contains

! -----------------------------------------------------------------------------
!> This subroutine sets up the DOME topography
subroutine DOME_initialize_topography(D, G, param_file, max_depth)
  type(dyn_horgrid_type),             intent(in)  :: G !< The dynamic horizontal grid type
  real, dimension(G%isd:G%ied,G%jsd:G%jed), &
                                      intent(out) :: D !< Ocean bottom depth in m
  type(param_file_type),              intent(in)  :: param_file !< Parameter file structure
  real,                               intent(in)  :: max_depth  !< Maximum depth of model in m

  real :: min_depth ! The minimum and maximum depths in m.
! This include declares and sets the variable "version".
#include "version_variable.h"
  character(len=40)  :: mod = "DOME_initialize_topography" ! This subroutine's name.
  integer :: i, j, is, ie, js, je, isd, ied, jsd, jed
  is = G%isc ; ie = G%iec ; js = G%jsc ; je = G%jec
  isd = G%isd ; ied = G%ied ; jsd = G%jsd ; jed = G%jed

  call MOM_mesg("  DOME_initialization.F90, DOME_initialize_topography: setting topography", 5)

  call log_version(param_file, mod, version, "")
  call get_param(param_file, mod, "MINIMUM_DEPTH", min_depth, &
                 "The minimum depth of the ocean.", units="m", default=0.0)

  do j=js,je ; do i=is,ie
    if (G%geoLatT(i,j) < 600.0) then
      if (G%geoLatT(i,j) < 300.0) then
        D(i,j)=max_depth
      else
        D(i,j)=max_depth-10.0*(G%geoLatT(i,j)-300.0)
      endif
    else
      if ((G%geoLonT(i,j) > 1000.0).AND.(G%geoLonT(i,j) < 1100.0)) then
        D(i,j)=600.0
      else
        D(i,j)=0.5*min_depth
      endif
    endif

    if (D(i,j) > max_depth) D(i,j) = max_depth
    if (D(i,j) < min_depth) D(i,j) = 0.5*min_depth
  enddo ; enddo

end subroutine DOME_initialize_topography
! -----------------------------------------------------------------------------

! -----------------------------------------------------------------------------
!> This subroutine initializes layer thicknesses for the DOME experiment
subroutine DOME_initialize_thickness(h, G, GV, param_file)
  type(ocean_grid_type),   intent(in) :: G  !< The ocean's grid structure.
  type(verticalGrid_type), intent(in) :: GV !< The ocean's vertical grid structure.
  real, intent(out), dimension(SZI_(G),SZJ_(G),SZK_(GV)) :: h !< The thickness that is being initialized.
  type(param_file_type),   intent(in) :: param_file !< A structure indicating the open file
                                                    !! to parse for model parameter values.

  real :: e0(SZK_(G)+1)     ! The resting interface heights, in m, usually !
                            ! negative because it is positive upward.      !
  real :: eta1D(SZK_(G)+1)  ! Interface height relative to the sea surface !
                            ! positive upward, in m.                       !
  character(len=40)  :: mod = "DOME_initialize_thickness" ! This subroutine's name.
  integer :: i, j, k, is, ie, js, je, nz

  is = G%isc ; ie = G%iec ; js = G%jsc ; je = G%jec ; nz = G%ke

  call MOM_mesg("  DOME_initialization.F90, DOME_initialize_thickness: setting thickness", 5)

  e0(1)=0.0
  do k=2,nz
    e0(K) = -G%max_depth * (real(k-1)-0.5)/real(nz-1)
  enddo

  do j=G%jsc,G%jec ; do i=G%isc,G%iec
!    This sets the initial thickness (in m) of the layers.  The      !
!  thicknesses are set to insure that: 1.  each layer is at least an !
!  Angstrom thick, and 2.  the interfaces are where they should be   !
!  based on the resting depths and interface height perturbations,   !
!  as long at this doesn't interfere with 1.                         !
    eta1D(nz+1) = -1.0*G%bathyT(i,j)
    do k=nz,1,-1
      eta1D(K) = e0(K)
      if (eta1D(K) < (eta1D(K+1) + GV%Angstrom_z)) then
        eta1D(K) = eta1D(K+1) + GV%Angstrom_z
        h(i,j,k) = GV%Angstrom_z
      else
        h(i,j,k) = eta1D(K) - eta1D(K+1)
      endif
    enddo
  enddo ; enddo

end subroutine DOME_initialize_thickness
! -----------------------------------------------------------------------------

! -----------------------------------------------------------------------------
!> This subroutine sets the inverse restoration time (Idamp), and     !
!! the values towards which the interface heights and an arbitrary    !
!! number of tracers should be restored within each sponge. The       !
!! interface height is always subject to damping, and must always be  !
!! the first registered field.                                        !
subroutine DOME_initialize_sponges(G, GV, tv, PF, CSp)
  type(ocean_grid_type), intent(in) :: G    !< The ocean's grid structure.
  type(verticalGrid_type), intent(in) :: GV !< The ocean's vertical grid structure.
  type(thermo_var_ptrs), intent(in) :: tv   !< A structure containing pointers to any available
               !!                 thermodynamic fields, including potential temperature and
               !!                 salinity or mixed layer density. Absent fields have NULL ptrs.
  type(param_file_type), intent(in) :: PF   !< A structure indicating the open file to
                                            !! parse for model parameter values.
  type(sponge_CS),       pointer    :: CSp  !< A pointer that is set to point to the control
                                            !! structure for this module.

  real :: eta(SZI_(G),SZJ_(G),SZK_(G)+1) ! A temporary array for eta.
  real :: temp(SZI_(G),SZJ_(G),SZK_(G))  ! A temporary array for other variables. !
  real :: Idamp(SZI_(G),SZJ_(G))    ! The inverse damping rate, in s-1.

  real :: H0(SZK_(G))
  real :: min_depth
  real :: damp, e_dense, damp_new
  character(len=40)  :: mod = "DOME_initialize_sponges" ! This subroutine's name.
  integer :: i, j, k, is, ie, js, je, isd, ied, jsd, jed, nz

  is = G%isc ; ie = G%iec ; js = G%jsc ; je = G%jec ; nz = G%ke
  isd = G%isd ; ied = G%ied ; jsd = G%jsd ; jed = G%jed

  eta(:,:,:) = 0.0 ; temp(:,:,:) = 0.0 ; Idamp(:,:) = 0.0

!  Here the inverse damping time, in s-1, is set. Set Idamp to 0     !
!  wherever there is no sponge, and the subroutines that are called  !
!  will automatically set up the sponges only where Idamp is positive!
!  and mask2dT is 1.                                                   !

!   Set up sponges for DOME configuration
  call get_param(PF, mod, "MINIMUM_DEPTH", min_depth, &
                 "The minimum depth of the ocean.", units="m", default=0.0)

  H0(1) = 0.0
  do k=2,nz ; H0(k) = -(real(k-1)-0.5)*G%max_depth/real(nz-1) ; enddo
  do i=is,ie; do j=js,je
    if (G%geoLonT(i,j) < 100.0) then ; damp = 10.0
    elseif (G%geoLonT(i,j) < 200.0) then
      damp = 10.0*(200.0-G%geoLonT(i,j))/100.0
    else ; damp=0.0
    endif

    if (G%geoLonT(i,j) > 1400.0) then ; damp_new = 10.0
    elseif (G%geoLonT(i,j) > 1300.0) then
       damp_new = 10.0*(G%geoLonT(i,j)-1300.0)/100.0
    else ; damp_new = 0.0
    endif

    if (damp <= damp_new) damp=damp_new

    ! These will be stretched inside of apply_sponge, so they can be in
    ! depth space for Boussinesq or non-Boussinesq models.
    eta(i,j,1) = 0.0
    do k=2,nz
!     eta(i,j,K)=max(H0(k), -G%bathyT(i,j), GV%Angstrom_z*(nz-k+1)-G%bathyT(i,j))
      e_dense = -G%bathyT(i,j)
      if (e_dense >= H0(k)) then ; eta(i,j,K) = e_dense
      else ; eta(i,j,K) = H0(k) ; endif
      if (eta(i,j,K) < GV%Angstrom_z*(nz-k+1)-G%bathyT(i,j)) &
          eta(i,j,K) = GV%Angstrom_z*(nz-k+1)-G%bathyT(i,j)
    enddo
    eta(i,j,nz+1) = -G%bathyT(i,j)

    if (G%bathyT(i,j) > min_depth) then
      Idamp(i,j) = damp/86400.0
    else ; Idamp(i,j) = 0.0 ; endif
  enddo ; enddo

!  This call sets up the damping rates and interface heights.
!  This sets the inverse damping timescale fields in the sponges.    !
  call initialize_sponge(Idamp, eta, G, PF, CSp)

!   Now register all of the fields which are damped in the sponge.   !
! By default, momentum is advected vertically within the sponge, but !
! momentum is typically not damped within the sponge.                !

! At this point, the DOME configuration is done. The following are here as a
! template for other configurations.

!  The remaining calls to set_up_sponge_field can be in any order. !
  if ( associated(tv%T) ) then
    call MOM_error(FATAL,"DOME_initialize_sponges is not set up for use with"//&
                         " a temperatures defined.")
    ! This should use the target values of T in temp.
    call set_up_sponge_field(temp, tv%T, G, nz, CSp)
    ! This should use the target values of S in temp.
    call set_up_sponge_field(temp, tv%S, G, nz, CSp)
  endif

end subroutine DOME_initialize_sponges

!> Set the positions of the open boundary needed for the DOME experiment.
subroutine DOME_set_OBC_positions(G, param_file, OBC)
  type(dyn_horgrid_type),     intent(in) :: G   !< Grid structure.
  type(param_file_type),      intent(in) :: param_file !< Parameter file handle.
  type(ocean_OBC_type),       pointer    :: OBC !< Open boundary control structure.
  ! Local variables
  character(len=40)  :: mod = "DOME_set_OBC_positions" ! This subroutine's name.
  integer :: i, j

  if (.not.associated(OBC)) call MOM_error(FATAL, &
           "DOME_initialization, DOME_set_OBC_positions: OBC type was not allocated!")

  if (OBC%apply_OBC_u) then
    ! Set where u points are determined by OBCs.
    !allocate(OBC_mask_u(IsdB:IedB,jsd:jed)) ; OBC_mask_u(:,:) = .false.
    call MOM_error(FATAL,"DOME_initialization, DOME_set_OBC_positions: "//&
                   "APPLY_OBC_U=True is not coded for the DOME experiment")
  endif
  if (OBC%apply_OBC_v) then
    ! Set where v points are determined by OBCs.
    allocate(OBC%OBC_mask_v(G%isd:G%ied,G%JsdB:G%JedB)) ; OBC%OBC_mask_v(:,:) = .false.
    do J=G%JsdB,G%JedB ; do i=G%isd,G%ied
      if ((G%geoLonCv(i,J) > 1000.0) .and. (G%geoLonCv(i,J)  < 1100.0) .and. &
          (abs(G%geoLatCv(i,J) - G%gridLatB(G%JegB)) < 0.1)) then
        OBC%OBC_mask_v(i,J) = .true.
      endif
    enddo ; enddo
  endif
end subroutine DOME_set_OBC_positions

!> This subroutine sets the properties of flow at open boundary conditions.
!! This particular example is for the DOME inflow describe in Legg et al. 2006.
subroutine DOME_set_OBC_data(OBC, tv, G, GV, param_file, tr_Reg)
  type(ocean_OBC_type),       pointer    :: OBC !< This open boundary condition type specifies
                                                !! whether, where, and what open boundary
                                                !! conditions are used.
  type(thermo_var_ptrs),      intent(in) :: tv  !< A structure containing pointers to any
                              !! available thermodynamic fields, including potential
                              !! temperature and salinity or mixed layer density. Absent
                              !! fields have NULL ptrs.
  type(ocean_grid_type),      intent(in) :: G   !< The ocean's grid structure.
  type(verticalGrid_type),    intent(in) :: GV  !< The ocean's vertical grid structure.
  type(param_file_type),      intent(in) :: param_file !< A structure indicating the open file
                              !! to parse for model parameter values.
  type(tracer_registry_type), pointer    :: tr_Reg !< Tracer registry.

  real, pointer, dimension(:,:,:) :: &
    OBC_T_u => NULL(), &    ! These arrays should be allocated and set to
    OBC_T_v => NULL(), &    ! specify the values of T and S that should come
    OBC_S_u => NULL(), &    ! in through u- and v- points through the open
    OBC_S_v => NULL()       ! boundary conditions, in C and psu.
  logical :: apply_OBC_u, apply_OBC_v
  ! The following variables are used to set the target temperature and salinity.
  real :: T0(SZK_(G)), S0(SZK_(G))
  real :: pres(SZK_(G))      ! An array of the reference pressure in Pa.
  real :: drho_dT(SZK_(G))   ! Derivative of density with temperature in kg m-3 K-1.                              !
  real :: drho_dS(SZK_(G))   ! Derivative of density with salinity in kg m-3 PSU-1.                             !
  real :: rho_guess(SZK_(G)) ! Potential density at T0 & S0 in kg m-3.
  ! The following variables are used to set up the transport in the DOME example.
  real :: tr_0, y1, y2, tr_k, rst, rsb, rc, v_k, lon_im1
  real :: D_edge            ! The thickness in m of the dense fluid at the
                            ! inner edge of the inflow.
  real :: g_prime_tot       ! The reduced gravity across all layers, m s-2.
  real :: Def_Rad           ! The deformation radius, based on fluid of
                            ! thickness D_edge, in the same units as lat.
  real :: Ri_trans          ! The shear Richardson number in the transition
                            ! region of the specified shear profile.
  character(len=40)  :: mod = "DOME_set_OBC_data" ! This subroutine's name.
  integer :: i, j, k, itt, is, ie, js, je, isd, ied, jsd, jed, nz
  integer :: IsdB, IedB, JsdB, JedB

  is = G%isc ; ie = G%iec ; js = G%jsc ; je = G%jec ; nz = G%ke
  isd = G%isd ; ied = G%ied ; jsd = G%jsd ; jed = G%jed
  IsdB = G%IsdB ; IedB = G%IedB ; JsdB = G%JsdB ; JedB = G%JedB

  ! The following variables should be transformed into runtime parameters.
  D_edge = 300.0  ! The thickness of dense fluid in the inflow.
  Ri_trans = 1.0/3.0 ! The shear Richardson number in the transition region
                     ! region of the specified shear profile.

  if (.not.associated(OBC)) return
  if (.not.(OBC%apply_OBC_u .or. OBC%apply_OBC_v)) return

  if (OBC%apply_OBC_u) then
    allocate(OBC%u(IsdB:IedB,jsd:jed,nz)) ; OBC%u(:,:,:) = 0.0
    allocate(OBC%uh(IsdB:IedB,jsd:jed,nz)) ; OBC%uh(:,:,:) = 0.0
    allocate(OBC%OBC_kind_u(IsdB:IedB,jsd:jed)) ; OBC%OBC_kind_u(:,:) = OBC_NONE
    allocate(OBC%OBC_direction_u(IsdB:IedB,jsd:jed)) ; OBC%OBC_direction_u(:,:) = OBC_NONE
    do j=jsd,jed ; do I=IsdB,IedB
      if (OBC%OBC_mask_u(I,j)) OBC%OBC_kind_u(I,j) = OBC_SIMPLE
    enddo ; enddo
  endif
  if (OBC%apply_OBC_v) then
    allocate(OBC%v(isd:ied,JsdB:JedB,nz)) ; OBC%v(:,:,:) = 0.0
    allocate(OBC%vh(isd:ied,JsdB:JedB,nz)) ; OBC%vh(:,:,:) = 0.0
    allocate(OBC%OBC_kind_v(isd:ied,JsdB:JedB)) ; OBC%OBC_kind_v(:,:) = OBC_NONE
    allocate(OBC%OBC_direction_v(isd:ied,JsdB:JedB)) ; OBC%OBC_direction_v(:,:) = OBC_NONE
    do J=JsdB,JedB ; do i=isd,ied
      if (OBC%OBC_mask_v(i,J)) OBC%OBC_kind_v(i,J) = OBC_SIMPLE
    enddo ; enddo
  endif

<<<<<<< HEAD
  if (OBC%apply_OBC_v) then
    g_prime_tot = (G%g_Earth/GV%Rho0)*2.0
=======
  if (apply_OBC_v) then
    g_prime_tot = (GV%g_Earth/GV%Rho0)*2.0
>>>>>>> 7ee3e4da
    Def_Rad = sqrt(D_edge*g_prime_tot) / (1.0e-4*1000.0)
    tr_0 = (-D_edge*sqrt(D_edge*g_prime_tot)*0.5e3*Def_Rad) * GV%m_to_H

    do k=1,nz
      rst = -1.0
      if (k>1) rst = -1.0 + (real(k-1)-0.5)/real(nz-1)

      rsb = 0.0
      if (k<nz) rsb = -1.0 + (real(k-1)+0.5)/real(nz-1)
      rc = -1.0 + real(k-1)/real(nz-1)

  ! These come from assuming geostrophy and a constant Ri profile.
      y1 = (2.0*Ri_trans*rst + Ri_trans + 2.0)/(2.0 - Ri_trans)
      y2 = (2.0*Ri_trans*rsb + Ri_trans + 2.0)/(2.0 - Ri_trans)
      tr_k = tr_0 * (2.0/(Ri_trans*(2.0-Ri_trans))) * &
             ((log(y1)+1.0)/y1 - (log(y2)+1.0)/y2)
      v_k = -sqrt(D_edge*g_prime_tot)*log((2.0 + Ri_trans*(1.0 + 2.0*rc)) / &
                                          (2.0 - Ri_trans))
      if (k == nz)  tr_k = tr_k + tr_0 * (2.0/(Ri_trans*(2.0+Ri_trans))) * &
                                         log((2.0+Ri_trans)/(2.0-Ri_trans))
      do J=JsdB,JedB ; do i=isd,ied
        if (OBC%OBC_mask_v(i,J)) then
          ! This needs to be unneccesarily complicated without symmetric memory.
          lon_im1 = 2.0*G%geoLonCv(i,J) - G%geoLonBu(I,J)
          ! if (isd > IsdB) lon_im1 = G%geoLonBu(I-1,J)
          OBC%vh(i,J,k) = tr_k * (exp(-2.0*(lon_im1 - 1000.0)/Def_Rad) -&
                                exp(-2.0*(G%geoLonBu(I,J) - 1000.0)/Def_Rad))
          OBC%v(i,J,k) = v_k * exp(-2.0*(G%geoLonCv(i,J) - 1000.0)/Def_Rad)
        else
          OBC%vh(i,J,k) = 0.0 ; OBC%v(i,J,k) = 0.0
        endif
      enddo ; enddo
    enddo
  endif

  if (OBC%apply_OBC_u) then
    do k=1,nz ; do j=jsd,jed ; do I=IsdB,IedB
      if (OBC%OBC_mask_u(I,j)) then
        ! An appropriate expression for the zonal inflow velocities and
        ! transports should go here.
        OBC%uh(I,j,k) = 0.0 * GV%m_to_H ; OBC%u(I,j,k) = 0.0
      else
        OBC%uh(I,j,k) = 0.0 ; OBC%u(I,j,k) = 0.0
      endif
    enddo ; enddo ; enddo
  endif

  !   The inflow values of temperature and salinity also need to be set here if
  ! these variables are used.  The following code is just a naive example.
  if (OBC%apply_OBC_u .or. OBC%apply_OBC_v) then
    if (associated(tv%S)) then
      ! In this example, all S inflows have values of 35 psu.
      call add_tracer_OBC_values("S", tr_Reg, OBC_inflow=35.0)
    endif
    if (associated(tv%T)) then
      ! In this example, the T values are set to be consistent with the layer
      ! target density and a salinity of 35 psu.  This code is taken from
      ! USER_initialize_temp_sal.
      pres(:) = tv%P_Ref ; S0(:) = 35.0 ; T0(1) = 25.0
      call calculate_density(T0(1),S0(1),pres(1),rho_guess(1),tv%eqn_of_state)
      call calculate_density_derivs(T0,S0,pres,drho_dT,drho_dS,1,1,tv%eqn_of_state)

      do k=1,nz ; T0(k) = T0(1) + (GV%Rlay(k)-rho_guess(1)) / drho_dT(1) ; enddo
      do itt=1,6
        call calculate_density(T0,S0,pres,rho_guess,1,nz,tv%eqn_of_state)
        call calculate_density_derivs(T0,S0,pres,drho_dT,drho_dS,1,nz,tv%eqn_of_state)
        do k=1,nz ; T0(k) = T0(k) + (GV%Rlay(k)-rho_guess(k)) / drho_dT(k) ; enddo
      enddo

      if (OBC%apply_OBC_u) then
        allocate(OBC_T_u(IsdB:IedB,jsd:jed,nz))
        do k=1,nz ; do j=jsd,jed ; do I=IsdB,IedB
          OBC_T_u(I,j,k) = T0(k)
        enddo ; enddo ; enddo
      endif
      if (OBC%apply_OBC_v) then
        allocate(OBC_T_v(isd:ied,JsdB:JedB,nz))
        do k=1,nz ; do J=JsdB,JedB ; do i=isd,ied
          OBC_T_v(i,J,k) = T0(k)
        enddo ; enddo ; enddo
      endif
      call add_tracer_OBC_values("T", tr_Reg, OBC_in_u=OBC_T_u, &
                                              OBC_in_v=OBC_T_v)
    endif
  endif

end subroutine DOME_set_OBC_data

!> \class DOME_initialization
!!
!! The module configures the model for the "DOME" experiment.
!! DOME = Dynamics of Overflows and Mixing Experiment
end module DOME_initialization<|MERGE_RESOLUTION|>--- conflicted
+++ resolved
@@ -335,13 +335,8 @@
     enddo ; enddo
   endif
 
-<<<<<<< HEAD
   if (OBC%apply_OBC_v) then
-    g_prime_tot = (G%g_Earth/GV%Rho0)*2.0
-=======
-  if (apply_OBC_v) then
     g_prime_tot = (GV%g_Earth/GV%Rho0)*2.0
->>>>>>> 7ee3e4da
     Def_Rad = sqrt(D_edge*g_prime_tot) / (1.0e-4*1000.0)
     tr_0 = (-D_edge*sqrt(D_edge*g_prime_tot)*0.5e3*Def_Rad) * GV%m_to_H
 
