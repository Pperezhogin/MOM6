--- conflicted
+++ resolved
@@ -335,16 +335,11 @@
       do k=1,nz ; T0(k) = T0(k) + (GV%Rlay(k)-rho_guess(k)) / drho_dT(k) ; enddo
     enddo
 
-<<<<<<< HEAD
-    ! This is no longer a full 3-D array thanks to the segment code above.
-=======
     ! This is no longer a full 3-D array thanks to the segment code above,
     ! which is what we want now.
->>>>>>> 6b142a74
     allocate(OBC_T_v(isd:ied,JsdB:JedB,nz))
     do k=1,nz ; do J=JsdB,JedB ; do i=isd,ied
       OBC_T_v(i,J,k) = T0(k)
-      segment%T(i,J,k) = T0(k)
     enddo ; enddo ; enddo
     call add_tracer_OBC_values("T", tr_Reg, OBC_in_v=OBC_T_v)
 !   call register_segment_tracer(tr_desc(m), param_file, segment%HI, GV, &
