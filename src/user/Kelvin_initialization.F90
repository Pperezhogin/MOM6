module Kelvin_initialization
!***********************************************************************
!*                   GNU General Public License                        *
!* This file is a part of MOM.                                         *
!*                                                                     *
!* MOM is free software; you can redistribute it and/or modify it and  *
!* are expected to follow the terms of the GNU General Public License  *
!* as published by the Free Software Foundation; either version 2 of   *
!* the License, or (at your option) any later version.                 *
!*                                                                     *
!* MOM is distributed in the hope that it will be useful, but WITHOUT  *
!* ANY WARRANTY; without even the implied warranty of MERCHANTABILITY  *
!* or FITNESS FOR A PARTICULAR PURPOSE.  See the GNU General Public    *
!* License for more details.                                           *
!*                                                                     *
!* For the full text of the GNU General Public License,                *
!* write to: Free Software Foundation, Inc.,                           *
!*           675 Mass Ave, Cambridge, MA 02139, USA.                   *
!* or see:   http://www.gnu.org/licenses/gpl.html                      *
!***********************************************************************

use MOM_dyn_horgrid,    only : dyn_horgrid_type
use MOM_error_handler,  only : MOM_mesg, MOM_error, FATAL, WARNING, is_root_pe
use MOM_file_parser,    only : get_param, log_version, param_file_type
use MOM_grid,           only : ocean_grid_type
use MOM_open_boundary,  only : ocean_OBC_type, OBC_NONE
use MOM_open_boundary,  only : OBC_segment_type, register_OBC
use MOM_open_boundary,  only : OBC_DIRECTION_N, OBC_DIRECTION_E
use MOM_open_boundary,  only : OBC_DIRECTION_S, OBC_DIRECTION_W
use MOM_open_boundary,  only : OBC_registry_type
use MOM_verticalGrid,   only : verticalGrid_type
use MOM_time_manager,   only : time_type, set_time, time_type_to_real

implicit none ; private

#include <MOM_memory.h>

public Kelvin_set_OBC_data, Kelvin_initialize_topography
public register_Kelvin_OBC, Kelvin_OBC_end

!> Control structure for Kelvin wave open boundaries.
type, public :: Kelvin_OBC_CS ; private
  integer :: mode = 0         !< Vertical mode
  real    :: coast_angle = 0  !< Angle of coastline
  real    :: coast_offset = 0 !< Longshore distance to coastal angle
end type Kelvin_OBC_CS

! This include declares and sets the variable "version".
#include "version_variable.h"

contains

!> Add Kelvin wave to OBC registry.
function register_Kelvin_OBC(param_file, CS, OBC_Reg)
  type(param_file_type),    intent(in) :: param_file !< parameter file.
  type(Kelvin_OBC_CS),      pointer    :: CS         !< Kelvin wave control structure.
  type(OBC_registry_type),  pointer    :: OBC_Reg    !< OBC registry.
  logical                              :: register_Kelvin_OBC
  character(len=40)  :: mod = "register_Kelvin_OBC"  !< This subroutine's name.
  character(len=32)  :: casename = "Kelvin wave"     !< This case's name.
  character(len=200) :: config

  if (associated(CS)) then
    call MOM_error(WARNING, "register_Kelvin_OBC called with an "// &
                            "associated control structure.")
    return
  endif
  allocate(CS)

  call log_version(param_file, mod, version, "")
  call get_param(param_file, mod, "KELVIN_WAVE_MODE", CS%mode, &
                 "Vertical Kelvin wave mode imposed at upstream open boundary.", &
                 default=0)
  call get_param(param_file, mod, "TOPO_CONFIG", config, do_not_log=.true.)
  if (trim(config) == "Kelvin") then
    call get_param(param_file, mod, "KELVIN_COAST_OFFSET", CS%coast_offset, &
                 default=100.0, do_not_log=.true.)
    call get_param(param_file, mod, "KELVIN_COAST_ANGLE", CS%coast_angle, &
                 default=11.3, do_not_log=.true.)
    CS%coast_angle = CS%coast_angle * (atan(1.0)/45.) ! Convert to radians
  endif

  ! Register the Kelvin open boundary.
  call register_OBC(casename, param_file, OBC_Reg)
  register_Kelvin_OBC = .true.

end function register_Kelvin_OBC

!> Clean up the Kelvin wave OBC from registry.
subroutine Kelvin_OBC_end(CS)
  type(Kelvin_OBC_CS), pointer    :: CS         !< Kelvin wave control structure.

  if (associated(CS)) then
    deallocate(CS)
  endif
end subroutine Kelvin_OBC_end

! -----------------------------------------------------------------------------
!> This subroutine sets up the Kelvin topography and land mask
subroutine Kelvin_initialize_topography(D, G, param_file, max_depth)
  type(dyn_horgrid_type),           intent(in)  :: G !< The dynamic horizontal grid type
  real, dimension(SZI_(G),SZJ_(G)), intent(out) :: D !< Ocean bottom depth in m
  type(param_file_type),            intent(in)  :: param_file !< Parameter file structure
  real,                             intent(in)  :: max_depth  !< Maximum depth of model in m
  ! Local variables
  character(len=40)  :: mod = "Kelvin_initialize_topography" ! This subroutine's name.
  real :: min_depth ! The minimum and maximum depths in m.
  real :: PI ! 3.1415...
  real :: coast_offset, coast_angle, right_angle
  integer :: i, j

  call MOM_mesg("  Kelvin_initialization.F90, Kelvin_initialize_topography: setting topography", 5)

  call log_version(param_file, mod, version, "")
  call get_param(param_file, mod, "MINIMUM_DEPTH", min_depth, &
                 "The minimum depth of the ocean.", units="m", default=0.0)
  call get_param(param_file, mod, "KELVIN_COAST_OFFSET", coast_offset, &
                 "The distance along the southern and northern boundaries \n"//&
                 "at which the coasts angle in.", &
                 units="km", default=100.0)
  call get_param(param_file, mod, "KELVIN_COAST_ANGLE", coast_angle, &
                 "The angle of the southern bondary beyond X=KELVIN_COAST_OFFSET.", &
                 units="degrees", default=11.3)

  coast_angle = coast_angle * (atan(1.0)/45.) ! Convert to radians
  right_angle = 2 * atan(1.0)

  do j=G%jsc,G%jec ; do i=G%isc,G%iec
    D(i,j)=max_depth
    ! Southern side
    if ((G%geoLonT(i,j) > coast_offset) .AND. &
        (atan2(G%geoLatT(i,j),G%geoLonT(i,j) - coast_offset) < &
        coast_angle)) D(i,j)=0.5*min_depth
    ! Northern side
    if ((G%geoLonT(i,j) < G%len_lon - coast_offset) .AND. &
        (atan2(G%len_lat - G%geoLatT(i,j),G%len_lon - coast_offset - G%geoLonT(i,j)) < &
        coast_angle)) D(i,j)=0.5*min_depth
    ! Western side
    if ((G%geoLonT(i,j) < coast_offset) .AND. &
        (atan2(G%geoLatT(i,j),G%geoLonT(i,j) - coast_offset) > &
        right_angle + coast_angle)) D(i,j)=0.5*min_depth
    ! Eastern side
    if ((G%geoLonT(i,j) > G%len_lon - coast_offset) .AND. &
        (atan2(G%len_lat - G%geoLatT(i,j),G%len_lon - coast_offset - G%geoLonT(i,j)) > &
              right_angle + coast_angle)) D(i,j)=0.5*min_depth

    if (D(i,j) > max_depth) D(i,j) = max_depth
    if (D(i,j) < min_depth) D(i,j) = 0.5*min_depth
  enddo ; enddo

end subroutine Kelvin_initialize_topography

!> This subroutine sets the properties of flow at open boundary conditions.
subroutine Kelvin_set_OBC_data(OBC, CS, G, h, Time)
  type(ocean_OBC_type),   pointer    :: OBC  !< This open boundary condition type specifies
                                             !! whether, where, and what open boundary
                                             !! conditions are used.
  type(Kelvin_OBC_CS),    pointer    :: CS   !< Kelvin wave control structure.
  type(ocean_grid_type),  intent(in) :: G    !< The ocean's grid structure.
  real, dimension(SZI_(G),SZJ_(G),SZK_(G)),  intent(in) :: h !< layer thickness.
  type(time_type),        intent(in) :: Time !< model time.

  ! The following variables are used to set up the transport in the Kelvin example.
  real :: time_sec, cff
  real :: PI
  integer :: i, j, k, n, is, ie, js, je, isd, ied, jsd, jed, nz
  integer :: IsdB, IedB, JsdB, JedB
  real    :: fac, omega, x, y, x1, y1
  real    :: val1, val2, sina, cosa
  type(OBC_segment_type), pointer :: segment

  is = G%isc ; ie = G%iec ; js = G%jsc ; je = G%jec ; nz = G%ke
  isd = G%isd ; ied = G%ied ; jsd = G%jsd ; jed = G%jed
  IsdB = G%IsdB ; IedB = G%IedB ; JsdB = G%JsdB ; JedB = G%JedB

  if (.not.associated(OBC)) call MOM_error(FATAL, 'Kelvin_initialization.F90: '// &
        'Kelvin_set_OBC_data() was called but OBC type was not initialized!')

  time_sec = time_type_to_real(Time)
  PI = 4.0*atan(1.0)

  if (CS%mode == 0) then
    fac = 1.0
    omega = 2.0 * PI / (12.42 * 3600.0)      ! M2 Tide period
    val1 = sin(omega * time_sec)
  else
    omega = 2.0 * PI / (12.42 * 3600.0)      ! M2 Tide period
  endif

  sina = sin(CS%coast_angle)
  cosa = cos(CS%coast_angle)
  do n=1,OBC%number_of_segments
    segment => OBC%segment(n)
    if (.not. segment%on_pe) cycle
    ! Apply values to the inflow end only.
    if (segment%direction == OBC_DIRECTION_E) cycle
    if (segment%direction == OBC_DIRECTION_N) cycle

<<<<<<< HEAD
    IsdB = segment%HI%IsdB ; IedB = segment%HI%IedB
    jsd = segment%HI%jsd ; jed = segment%HI%jed
    do j=jsd,jed ; do I=IsdB,IedB
      x = 0.5 * 1000. * (G%geoLonT(i+1,j) + G%geoLonT(i,j))
      y = 0.5 * 1000. * (G%geoLatT(i+1,j) + G%geoLatT(i,j))
      if (mode == 0) then
=======
    isdB = segment%HI%isdB ; iedB = segment%HI%iedB
    Jsd = segment%HI%Jsd ; Jed = segment%HI%Jed
    do J=Jsd,Jed ; do i=isdB,iedB
      x1 = 0.5 * 1000. * (G%geoLonT(i+1,j) + G%geoLonT(i,j))
      y1 = 0.5 * 1000. * (G%geoLatT(i+1,j) + G%geoLatT(i,j))
      x = (x1 - CS%coast_offset) * cosa + y1 * sina
      y = - (x1 - CS%coast_offset) * sina + y1 * cosa
      if (CS%mode == 0) then
>>>>>>> 0c475eea
        cff = sqrt(G%g_Earth * 0.5 * (G%bathyT(i+1,j) + G%bathyT(i,j)))
        val2 = fac * exp(- 0.5 * (G%CoriolisBu(I,J) + G%CoriolisBu(I,J-1)) * y / cff)
        OBC%eta_outer_u(I,j) = val2 * cos(omega * time_sec)
        if (segment%direction == OBC_DIRECTION_W) then
          OBC%ubt_outer(I,j) = val1 * cff * cosa /               &
                 (0.5 * (G%bathyT(i+1,j) + G%bathyT(i,j))) * val2
        else
          OBC%ubt_outer(I,j) = val1 * cff * sina /               &
                 (0.5 * (G%bathyT(i+1,j) + G%bathyT(i,j))) * val2
        endif
! New way, not yet
!       segment%eta(I,j) = val2 * cos(omega * time_sec)
!       segment%normal_vel_bt(I,j) = val1 * cff / (0.5 *      &
!                (G%bathyT(i+1,j) + G%bathyT(i,j))) * val2
      else
      endif
    enddo ; enddo
  enddo

end subroutine Kelvin_set_OBC_data

!> \class Kelvin_Initialization
!!
!! The module configures the model for the Kelvin wave experiment.
!! Kelvin = coastally-trapped Kelvin waves from the ROMS examples.
!! Initialize with level surfaces and drive the wave in at the west,
!! radiate out at the east.
end module Kelvin_initialization<|MERGE_RESOLUTION|>--- conflicted
+++ resolved
@@ -196,23 +196,14 @@
     if (segment%direction == OBC_DIRECTION_E) cycle
     if (segment%direction == OBC_DIRECTION_N) cycle
 
-<<<<<<< HEAD
     IsdB = segment%HI%IsdB ; IedB = segment%HI%IedB
     jsd = segment%HI%jsd ; jed = segment%HI%jed
     do j=jsd,jed ; do I=IsdB,IedB
-      x = 0.5 * 1000. * (G%geoLonT(i+1,j) + G%geoLonT(i,j))
-      y = 0.5 * 1000. * (G%geoLatT(i+1,j) + G%geoLatT(i,j))
-      if (mode == 0) then
-=======
-    isdB = segment%HI%isdB ; iedB = segment%HI%iedB
-    Jsd = segment%HI%Jsd ; Jed = segment%HI%Jed
-    do J=Jsd,Jed ; do i=isdB,iedB
       x1 = 0.5 * 1000. * (G%geoLonT(i+1,j) + G%geoLonT(i,j))
       y1 = 0.5 * 1000. * (G%geoLatT(i+1,j) + G%geoLatT(i,j))
       x = (x1 - CS%coast_offset) * cosa + y1 * sina
       y = - (x1 - CS%coast_offset) * sina + y1 * cosa
       if (CS%mode == 0) then
->>>>>>> 0c475eea
         cff = sqrt(G%g_Earth * 0.5 * (G%bathyT(i+1,j) + G%bathyT(i,j)))
         val2 = fac * exp(- 0.5 * (G%CoriolisBu(I,J) + G%CoriolisBu(I,J-1)) * y / cff)
         OBC%eta_outer_u(I,j) = val2 * cos(omega * time_sec)
