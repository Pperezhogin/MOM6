--- conflicted
+++ resolved
@@ -376,8 +376,8 @@
   call cpu_clock_end(id_clock_oda_init)
 
 !  if (CS%write_obs) then
-!     temp_fid = open_profile_file("temp_"//trim(obs_file))
-!     salt_fid = open_profile_file("salt_"//trim(obs_file))
+!    temp_fid = open_profile_file("temp_"//trim(obs_file))
+!    salt_fid = open_profile_file("salt_"//trim(obs_file))
 !  end if
 
 end subroutine init_oda
@@ -394,14 +394,7 @@
   real, dimension(SZI_(G),SZJ_(G),CS%nk) :: T, S
   integer :: i, j, m
   integer :: isc, iec, jsc, jec
-<<<<<<< HEAD
-=======
-  integer :: isd, ied, jsd, jed
-  integer :: isg, ieg, jsg, jeg, idg_offset, jdg_offset
-  integer :: id
-  logical :: used, symmetric
   real :: h_neglect, h_neglect_edge                 ! small thicknesses [H ~> m or kg m-2]
->>>>>>> 861a8f14
 
   ! return if not time for analysis
   if (Time < CS%Time) return
@@ -660,11 +653,7 @@
                                                     !! tendency [g kg-1 T-1 -> g kg-1 s-1]
   real, dimension(SZI_(G),SZJ_(G),SZK_(CS%Grid)) :: T !< The updated temperature [degC]
   real, dimension(SZI_(G),SZJ_(G),SZK_(CS%Grid)) :: S !< The updated salinity [g kg-1]
-<<<<<<< HEAD
-=======
-  real :: missing_value
   real :: h_neglect, h_neglect_edge                 ! small thicknesses [H ~> m or kg m-2]
->>>>>>> 861a8f14
 
   if (.not. associated(CS)) return
   if (CS%assim_method == NO_ASSIM .and. (.not. CS%do_bias_adjustment)) return
