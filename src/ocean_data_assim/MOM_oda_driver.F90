--- conflicted
+++ resolved
@@ -378,11 +378,7 @@
      type(ODA_CS), pointer :: CS !< ocean DA control structure
      real, dimension(:,:,:), pointer :: h    !< Layer thicknesses, in H (usually m or kg m-2)
      type(thermo_var_ptrs), pointer :: tv   !< A structure pointing to various thermodynamic variables
-<<<<<<< HEAD
      logical, optional, intent(in) :: increment !< True if returning increment only
-=======
-     logical, optional, intent(in) :: increment
->>>>>>> d1ceed0a
 
      type(ocean_control_struct), pointer :: Ocean_increment=>NULL()
      integer :: i, j, m
