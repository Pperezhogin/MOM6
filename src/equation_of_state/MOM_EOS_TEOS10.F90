
module MOM_EOS_TEOS10
!***********************************************************************
!*                   GNU General Public License                        *
!* This file is a part of MOM.                                         *
!*                                                                     *
!* MOM is free software; you can redistribute it and/or modify it and  *
!* are expected to follow the terms of the GNU General Public License  *
!* as published by the Free Software Foundation; either version 2 of   *
!* the License, or (at your option) any later version.                 *
!*                                                                     *
!* MOM is distributed in the hope that it will be useful, but WITHOUT  *
!* ANY WARRANTY; without even the implied warranty of MERCHANTABILITY  *
!* or FITNESS FOR A PARTICULAR PURPOSE.  See the GNU General Public    *
!* License for more details.                                           *
!*                                                                     *
!* For the full text of the GNU General Public License,                *
!* write to: Free Software Foundation, Inc.,                           *
!*           675 Mass Ave, Cambridge, MA 02139, USA.                   *
!* or see:   http://www.gnu.org/licenses/gpl.html                      *
!***********************************************************************

!***********************************************************************
!*  The subroutines in this file implement the equation of state for   *
!*  sea water using the TEOS10 functions                               *
!***********************************************************************

use gsw_mod_toolbox, only : gsw_sp_from_sr, gsw_pt_from_ct
use gsw_mod_toolbox, only : gsw_rho, gsw_rho_first_derivatives, gsw_specvol_first_derivatives
use gsw_mod_toolbox, only : gsw_rho_second_derivatives
!use gsw_mod_toolbox, only : gsw_sr_from_sp, gsw_ct_from_pt

implicit none ; private

public calculate_compress_teos10, calculate_density_teos10
public calculate_density_derivs_teos10, calculate_density_derivs_scalar_teos10
public calculate_specvol_derivs_teos10
public calculate_density_second_derivs_scalar_teos10
public calculate_density_scalar_teos10, calculate_density_array_teos10
public gsw_sp_from_sr, gsw_pt_from_ct

interface calculate_density_teos10
  module procedure calculate_density_scalar_teos10, calculate_density_array_teos10
end interface calculate_density_teos10

real, parameter :: Pa2db  = 1.e-4  ! The conversion factor from Pa to dbar.

contains

!> This subroutine computes the in situ density of sea water (rho in
!! units of kg/m^3) from salinity (S in psu), potential temperature
!! (T in deg C), and pressure in Pa.  It uses the expression from
!! TEOS10 website.
subroutine calculate_density_scalar_teos10(T, S, pressure, rho)
real,    intent(in)  :: T        !< Conservative temperature in C.
real,    intent(in)  :: S        !< Absolute salinity in g/kg.
real,    intent(in)  :: pressure !< Pressure in Pa.
real,    intent(out) :: rho      !< In situ density in kg m-3.
! * Arguments: T - conservative temperature in C.                      *
! *  (in)      S - absolute salinity in g/kg.                          *
! *  (in)      pressure - pressure in Pa.                              *
! *  (out)     rho - in situ density in kg m-3.                        *
! *  (in)      start - the starting point in the arrays.               *
! *  (in)      npts - the number of values to calculate.               *

! *====================================================================*
! *  This subroutine computes the in situ density of sea water (rho in *
! *  units of kg/m^3) from salinity (S in psu), potential temperature  *
! *  (T in deg C), and pressure in Pa.  It uses the expression from    *
! *  TEOS10 website.                                                   *
! *====================================================================*

  real, dimension(1) :: T0, S0, pressure0
  real, dimension(1) :: rho0

  T0(1) = T
  S0(1) = S
  pressure0(1) = pressure

  call calculate_density_array_teos10(T0, S0, pressure0, rho0, 1, 1)
  rho = rho0(1)

end subroutine calculate_density_scalar_teos10

subroutine calculate_density_array_teos10(T, S, pressure, rho, start, npts)
  real,    intent(in),  dimension(:) :: T, S, pressure
  real,    intent(out), dimension(:) :: rho
  integer, intent(in)                :: start, npts
! * Arguments: T - conservative temperature in C.                      *
! *  (in)      S - absolute salinity in g/kg.                          *
! *  (in)      pressure - pressure in Pa.                              *
! *  (out)     rho - in situ density in kg m-3.                        *
! *  (in)      start - the starting point in the arrays.               *
! *  (in)      npts - the number of values to calculate.               *

! *====================================================================*
! *  This subroutine computes the in situ density of sea water (rho in *
! *  units of kg/m^3) from absolute salinity (S in g/Kg),              *
! *  conservative temperature (T in deg C), and pressure in Pa.        *
! *  It uses the functions from TEOS10 website                         *
! *====================================================================*
  real :: zs,zt,zp
  integer :: j

  do j=start,start+npts-1
    !Conversions
    zs = S(j) !gsw_sr_from_sp(S(j))       !Convert practical salinity to absolute salinity
    zt = T(j) !gsw_ct_from_pt(S(j),T(j))  !Convert potantial temp to conservative temp
    zp = pressure(j)* Pa2db         !Convert pressure from Pascal to decibar

    if(S(j).lt.-1.0e-10) cycle !Can we assume safely that this is a missing value?
    rho(j) = gsw_rho(zs,zt,zp)
 enddo
end subroutine calculate_density_array_teos10

subroutine calculate_density_derivs_teos10(T, S, pressure, drho_dT, drho_dS, start, npts)
  real,    intent(in),  dimension(:) :: T        !< Conservative temperature in C.
  real,    intent(in),  dimension(:) :: S        !< Absolute salinity in g/kg.
  real,    intent(in),  dimension(:) :: pressure !< Pressure in Pa.
  real,    intent(out), dimension(:) :: drho_dT  !< The partial derivative of density with potential
                                                 !! temperature, in kg m-3 K-1.
  real,    intent(out), dimension(:) :: drho_dS  !< The partial derivative of density with salinity,
                                                 !! in kg m-3 psu-1.
  integer, intent(in)                :: start    !< The starting point in the arrays.
  integer, intent(in)                :: npts     !< The number of values to calculate.
! * Arguments: T - conservative temperature in C.                      *
! *  (in)      S - absolute salinity in g/kg.                          *
! *  (in)      pressure - pressure in Pa.                              *
! *  (out)     drho_dT - the partial derivative of density with        *
! *                      potential temperature, in kg m-3 K-1.         *
! *  (out)     drho_dS - the partial derivative of density with        *
! *                      salinity, in kg m-3 psu-1.                    *
! *  (in)      start - the starting point in the arrays.               *
! *  (in)      npts - the number of values to calculate.               *
  real :: zs,zt,zp
  integer :: j

  do j=start,start+npts-1
    !Conversions
    zs = S(j) !gsw_sr_from_sp(S(j))       !Convert practical salinity to absolute salinity
    zt = T(j) !gsw_ct_from_pt(S(j),T(j))  !Convert potantial temp to conservative temp
    zp = pressure(j)* Pa2db         !Convert pressure from Pascal to decibar
    if(S(j).lt.-1.0e-10) cycle !Can we assume safely that this is a missing value?
    call gsw_rho_first_derivatives(zs, zt, zp, drho_dsa=drho_dS(j), drho_dct=drho_dT(j))
  enddo

end subroutine calculate_density_derivs_teos10

subroutine calculate_density_derivs_scalar_teos10(T, S, pressure, drho_dT, drho_dS)
  real,    intent(in)  ::  T, S, pressure
  real,    intent(out) :: drho_dT, drho_dS
  ! Local variables
  real :: zs,zt,zp
  !Conversions
  zs = S !gsw_sr_from_sp(S)       !Convert practical salinity to absolute salinity
  zt = T !gsw_ct_from_pt(S,T)  !Convert potantial temp to conservative temp
  zp = pressure* Pa2db         !Convert pressure from Pascal to decibar
  if(S.lt.-1.0e-10) return !Can we assume safely that this is a missing value?
  call gsw_rho_first_derivatives(zs, zt, zp, drho_dsa=drho_dS, drho_dct=drho_dT)
end subroutine calculate_density_derivs_scalar_teos10

subroutine calculate_specvol_derivs_teos10(T, S, pressure, dSV_dT, dSV_dS, start, npts)
  real,    intent(in),  dimension(:) :: T        !< Conservative temperature in C.
  real,    intent(in),  dimension(:) :: S        !< Absolute salinity in g/kg.
  real,    intent(in),  dimension(:) :: pressure !< Pressure in Pa.
  real,    intent(out), dimension(:) :: dSV_dT   !< The partial derivative of specific volume with
                                                 !! potential temperature, in m3 kg-1 K-1.
  real,    intent(out), dimension(:) :: dSV_dS   !< The partial derivative of specific volume with
                                                 !! salinity, in m3 kg-1 / (g/kg).
  integer, intent(in)                :: start    !< The starting point in the arrays.
  integer, intent(in)                :: npts     !< The number of values to calculate.
! * Arguments: T - conservative temperature in C.                      *
! *  (in)      S - absolute salinity in g/kg.                          *
! *  (in)      pressure - pressure in Pa.                              *
! *  (out)     dSV_dT - the partial derivative of specific volume with *
! *                     potential temperature, in m3 kg-1 K-1.         *
! *  (out)     dSV_dS - the partial derivative of specific volume with *
! *                      salinity, in m3 kg-1 / (g/kg).                *
! *  (in)      start - the starting point in the arrays.               *
! *  (in)      npts - the number of values to calculate.               *
  real :: zs, zt, zp
  integer :: j

  do j=start,start+npts-1
    !Conversions
    zs = S(j) !gsw_sr_from_sp(S(j))       !Convert practical salinity to absolute salinity
    zt = T(j) !gsw_ct_from_pt(S(j),T(j))  !Convert potantial temp to conservative temp
    zp = pressure(j)* Pa2db         !Convert pressure from Pascal to decibar
    if(S(j).lt.-1.0e-10) cycle !Can we assume safely that this is a missing value?
    call gsw_specvol_first_derivatives(zs,zt,zp, v_sa=dSV_dS(j), v_ct=dSV_dT(j))
  enddo

end subroutine calculate_specvol_derivs_teos10

<<<<<<< HEAD
subroutine calculate_density_second_derivs_scalar_teos10(T, S, pressure, drho_dS_dS, drho_dS_dT, drho_dT_dT, drho_dS_dP, &
                                                  drho_dT_dP)
  real, intent(in)     :: T, S, pressure
  real, intent(out)    :: drho_dS_dS !< Partial derivative of beta with respect to S
  real, intent(out)    :: drho_dS_dT !< Partial derivative of beta with resepct to T
  real, intent(out)    :: drho_dT_dT !< Partial derivative of alpha with respect to T
  real, intent(out)    :: drho_dS_dP !< Partial derivative of beta with respect to pressure
  real, intent(out)    :: drho_dT_dP !< Partial derivative of alpha with respect to pressure
! * Arguments: T - conservative temperature in C.                      *
! *  (in)      S - absolute salinity in g/kg.                          *
! *  (in)      pressure - pressure in Pa.                              *
! *  (out)     drho_dT - the partial derivative of density with        *
! *                      potential temperature, in kg m-3 K-1.         *
! *  (out)     drho_dS - the partial derivative of density with        *
! *                      salinity, in kg m-3 psu-1.                    *
  real :: zs,zt,zp

  !Conversions
  zs = S !gsw_sr_from_sp(S)       !Convert practical salinity to absolute salinity
  zt = T !gsw_ct_from_pt(S,T)  !Convert potantial temp to conservative temp
  zp = pressure* Pa2db         !Convert pressure from Pascal to decibar
  if(S.lt.-1.0e-10) return !Can we assume safely that this is a missing value?
  call gsw_rho_second_derivatives(zs, zt, zp, rho_sa_sa=drho_dS_dS, rho_sa_ct=drho_dS_dT, &
                                     rho_ct_ct=drho_dT_dT, rho_sa_p=drho_dS_dP, rho_ct_p=drho_dT_dP)

end subroutine calculate_density_second_derivs_scalar_teos10

=======
!> This subroutine computes the in situ density of sea water (rho in *
!! units of kg/m^3) and the compressibility (drho/dp = C_sound^-2)   *
!! (drho_dp in units of s2 m-2) from salinity (sal in psu), potential*
!! temperature (T in deg C), and pressure in Pa.  It uses the        *
!! subroutines from TEOS10 website
>>>>>>> 53e2b835
subroutine calculate_compress_teos10(T, S, pressure, rho, drho_dp, start, npts)
  real,    intent(in),  dimension(:) :: T        !< Conservative temperature in C.
  real,    intent(in),  dimension(:) :: S        !< Absolute salinity in g/kg.
  real,    intent(in),  dimension(:) :: pressure !< Pressure in Pa.
  real,    intent(out), dimension(:) :: rho      !< In situ density in kg m-3.
  real,    intent(out), dimension(:) :: drho_dp  !< The partial derivative of density with pressure
                                                 !! (also the inverse of the square of sound speed)
                                                 !! in s2 m-2.
  integer, intent(in)                :: start    !< The starting point in the arrays.
  integer, intent(in)                :: npts     !< The number of values to calculate.
! * Arguments: T - conservative temperature in C.                      *
! *  (in)      S - absolute salinity in g/kg.                          *
! *  (in)      pressure - pressure in Pa.                              *
! *  (out)     rho - in situ density in kg m-3.                        *
! *  (out)     drho_dp - the partial derivative of density with        *
! *                      pressure (also the inverse of the square of   *
! *                      sound speed) in s2 m-2.                       *
! *  (in)      start - the starting point in the arrays.               *
! *  (in)      npts - the number of values to calculate.               *
! *====================================================================*
! *  This subroutine computes the in situ density of sea water (rho in *
! *  units of kg/m^3) and the compressibility (drho/dp = C_sound^-2)   *
! *  (drho_dp in units of s2 m-2) from salinity (sal in psu), potential*
! *  temperature (T in deg C), and pressure in Pa.  It uses the        *
! *  subroutines from TEOS10 website                                   *
! *====================================================================*
  real :: zs,zt,zp
  integer :: j

  do j=start,start+npts-1
    !Conversions
    zs = S(j) !gsw_sr_from_sp(S(j))       !Convert practical salinity to absolute salinity
    zt = T(j) !gsw_ct_from_pt(S(j),T(j))  !Convert potantial temp to conservative temp
    zp = pressure(j)* Pa2db         !Convert pressure from Pascal to decibar
    if(S(j).lt.-1.0e-10) cycle !Can we assume safely that this is a missing value?
    rho(j) = gsw_rho(zs,zt,zp)
    call gsw_rho_first_derivatives(zs,zt,zp, drho_dp=drho_dp(j))
 enddo
end subroutine calculate_compress_teos10

end module MOM_EOS_TEOS10<|MERGE_RESOLUTION|>--- conflicted
+++ resolved
@@ -192,7 +192,6 @@
 
 end subroutine calculate_specvol_derivs_teos10
 
-<<<<<<< HEAD
 subroutine calculate_density_second_derivs_scalar_teos10(T, S, pressure, drho_dS_dS, drho_dS_dT, drho_dT_dT, drho_dS_dP, &
                                                   drho_dT_dP)
   real, intent(in)     :: T, S, pressure
@@ -220,13 +219,11 @@
 
 end subroutine calculate_density_second_derivs_scalar_teos10
 
-=======
 !> This subroutine computes the in situ density of sea water (rho in *
 !! units of kg/m^3) and the compressibility (drho/dp = C_sound^-2)   *
 !! (drho_dp in units of s2 m-2) from salinity (sal in psu), potential*
 !! temperature (T in deg C), and pressure in Pa.  It uses the        *
 !! subroutines from TEOS10 website
->>>>>>> 53e2b835
 subroutine calculate_compress_teos10(T, S, pressure, rho, drho_dp, start, npts)
   real,    intent(in),  dimension(:) :: T        !< Conservative temperature in C.
   real,    intent(in),  dimension(:) :: S        !< Absolute salinity in g/kg.
