--- conflicted
+++ resolved
@@ -66,15 +66,12 @@
 
 !> Calculates density of sea water from T, S and P
 interface calculate_density
-<<<<<<< HEAD
-  module procedure calculate_density_scalar, calculate_density_1d, calculate_density_array
-  module procedure calculate_stanley_density_scalar, calculate_stanley_density_array
+  module procedure calculate_density_scalar
+  module procedure calculate_density_array
+  module procedure calculate_density_1d
+  module procedure calculate_stanley_density_scalar
+  module procedure calculate_stanley_density_array
   module procedure calculate_stanley_density_1d
-=======
-  module procedure calculate_density_scalar, calculate_density_array, calculate_density_1d, &
-                   calculate_stanley_density_scalar, calculate_stanley_density_array, &
-                   calculate_stanley_density_1d
->>>>>>> 4f6f9757
 end interface calculate_density
 
 !> Calculates specific volume of sea water from T, S and P
@@ -451,33 +448,18 @@
 
   select case (EOS%form_of_EOS)
     case (EOS_LINEAR)
-<<<<<<< HEAD
       call calculate_density_linear(Ta, Sa, pres, rho, is, npts, &
                                     EOS%Rho_T0_S0, EOS%dRho_dT, EOS%dRho_dS, rho_reference)
       call calculate_density_second_derivs_linear(Ta, Sa, pres, d2RdSS, d2RdST, &
-                                                  d2RdTT, d2RdSp, d2RdTP, 1, npts)
+                                                  d2RdTT, d2RdSp, d2RdTP, is, npts)
     case (EOS_WRIGHT)
       call calculate_density_wright(Ta, Sa, pres, rho, is, npts, rho_reference)
       call calculate_density_second_derivs_wright(Ta, Sa, pres, d2RdSS, d2RdST, &
-                                                  d2RdTT, d2RdSp, d2RdTP, 1, npts)
+                                                  d2RdTT, d2RdSp, d2RdTP, is, npts)
     case (EOS_TEOS10)
       call calculate_density_teos10(Ta, Sa, pres, rho, is, npts, rho_reference)
       call calculate_density_second_derivs_teos10(Ta, Sa, pres, d2RdSS, d2RdST, &
-                                                  d2RdTT, d2RdSp, d2RdTP, 1, npts)
-=======
-      call calculate_density_linear(T, S, pres, rho, is, npts, &
-                                    EOS%Rho_T0_S0, EOS%dRho_dT, EOS%dRho_dS, rho_ref)
-      call calculate_density_second_derivs_linear(T, S, pres, d2RdSS, d2RdST, &
                                                   d2RdTT, d2RdSp, d2RdTP, is, npts)
-    case (EOS_WRIGHT)
-      call calculate_density_wright(T, S, pres, rho, is, npts, rho_ref)
-      call calculate_density_second_derivs_wright(T, S, pres, d2RdSS, d2RdST, &
-                                                  d2RdTT, d2RdSp, d2RdTP, is, npts)
-    case (EOS_TEOS10)
-      call calculate_density_teos10(T, S, pres, rho, is, npts, rho_ref)
-      call calculate_density_second_derivs_teos10(T, S, pres, d2RdSS, d2RdST, &
-                                                  d2RdTT, d2RdSp, d2RdTP, is, npts)
->>>>>>> 4f6f9757
     case default
       call MOM_error(FATAL, "calculate_stanley_density_scalar: EOS is not valid.")
   end select
