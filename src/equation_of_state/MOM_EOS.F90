--- conflicted
+++ resolved
@@ -1688,7 +1688,6 @@
   ! ==================================================
   ! 2. Compute horizontal integrals in the x direction
   ! ==================================================
-<<<<<<< HEAD
   if (present(intx_dpa)) then ; do j=HI%jsc,HI%jec
     do I=Isq,Ieq
       ! Corner values of T and S
@@ -1746,72 +1745,9 @@
           weight_b = 1.0 - weight_t
           S15(pos+n) = weight_t * S15(pos+1) + weight_b * S15(pos+5)
           T15(pos+n) = weight_t * T15(pos+1) + weight_b * T15(pos+5)
-=======
-  if (present(intx_dpa)) then
-    !$OMP do
-    do j=HIO%jsc,HIO%jec ; jin = j+joff
-      do I=Isq,Ieq ; iin = i+ioff
-        ! Corner values of T and S
-        ! hWght is the distance measure by which the cell is violation of
-        ! hydrostatic consistency. For large hWght we bias the interpolation
-        ! of T,S along the top and bottom integrals, almost like thickness
-        ! weighting.
-        ! Note: To work in terrain following coordinates we could offset
-        ! this distance by the layer thickness to replicate other models.
-        hWght = massWeightToggle * &
-                max(0., -bathyT(iin,jin)-z_t(iin+1,jin), -bathyT(iin+1,jin)-z_t(iin,jin))
-        if (hWght > 0.) then
-          hL = (z_t(iin,jin) - z_b(iin,jin)) + dz_subroundoff
-          hR = (z_t(iin+1,jin) - z_b(iin+1,jin)) + dz_subroundoff
-          hWght = hWght * ( (hL-hR)/(hL+hR) )**2
-          iDenom = 1./( hWght*(hR + hL) + hL*hR )
-          Ttl = ( (hWght*hR)*T_t(iin+1,jin) + (hWght*hL + hR*hL)*T_t(iin,jin) ) * iDenom
-          Ttr = ( (hWght*hL)*T_t(iin,jin) + (hWght*hR + hR*hL)*T_t(iin+1,jin) ) * iDenom
-          Tbl = ( (hWght*hR)*T_b(iin+1,jin) + (hWght*hL + hR*hL)*T_b(iin,jin) ) * iDenom
-          Tbr = ( (hWght*hL)*T_b(iin,jin) + (hWght*hR + hR*hL)*T_b(iin+1,jin) ) * iDenom
-          Stl = ( (hWght*hR)*S_t(iin+1,jin) + (hWght*hL + hR*hL)*S_t(iin,jin) ) * iDenom
-          Str = ( (hWght*hL)*S_t(iin,jin) + (hWght*hR + hR*hL)*S_t(iin+1,jin) ) * iDenom
-          Sbl = ( (hWght*hR)*S_b(iin+1,jin) + (hWght*hL + hR*hL)*S_b(iin,jin) ) * iDenom
-          Sbr = ( (hWght*hL)*S_b(iin,jin) + (hWght*hR + hR*hL)*S_b(iin+1,jin) ) * iDenom
-        else
-          Ttl = T_t(iin,jin); Tbl = T_b(iin,jin); Ttr = T_t(iin+1,jin); Tbr = T_b(iin+1,jin)
-          Stl = S_t(iin,jin); Sbl = S_b(iin,jin); Str = S_t(iin+1,jin); Sbr = S_b(iin+1,jin)
-        endif
-
-        do m=2,4
-          w_left = 0.25*real(5-m) ; w_right = 1.0-w_left
-          dz_x(m,i) = w_left*(z_t(iin,jin) - z_b(iin,jin)) + w_right*(z_t(iin+1,jin) - z_b(iin+1,jin))
-
-          ! Salinity and temperature points are linearly interpolated in
-          ! the horizontal. The subscript (1) refers to the top value in
-          ! the vertical profile while subscript (5) refers to the bottom
-          ! value in the vertical profile.
-          pos = i*15+(m-2)*5
-          T15(pos+1) = w_left*Ttl + w_right*Ttr
-          T15(pos+5) = w_left*Tbl + w_right*Tbr
-
-          S15(pos+1) = w_left*Stl + w_right*Str
-          S15(pos+5) = w_left*Sbl + w_right*Sbr
-
-          p15(pos+1) = -GxRho*(w_left*z_t(iin,jin) + w_right*z_t(iin+1,jin))
-
-          ! Pressure
-          do n=2,5
-            p15(pos+n) = p15(pos+n-1) + GxRho*0.25*dz_x(m,i)
-          enddo
-
-          ! Salinity and temperature (linear interpolation in the vertical)
-          do n=2,4
-            weight_t = 0.25 * real(5-n)
-            weight_b = 1.0 - weight_t
-            S15(pos+n) = weight_t * S15(pos+1) + weight_b * S15(pos+5)
-            T15(pos+n) = weight_t * T15(pos+1) + weight_b * T15(pos+5)
-          enddo
->>>>>>> 85f4dc09
         enddo
       enddo
 
-<<<<<<< HEAD
     if (rho_scale /= 1.0) then
       call calculate_density(T15, S15, p15, r15, 1, 15*(ieq-isq+1), EOS, rho_ref=rho_ref_mks, scale=rho_scale)
     else
@@ -1820,22 +1756,16 @@
 
     do I=Isq,Ieq
       intz(1) = dpa(i,j) ; intz(5) = dpa(i+1,j)
-=======
-      call calculate_density(T15, S15, p15, r15, 1, 15*(ieq-isq+1), EOS, rho_ref)
-
-      do I=Isq,Ieq ; iin = i+ioff
-        intz(1) = dpa(i,j) ; intz(5) = dpa(i+1,j)
->>>>>>> 85f4dc09
-
-        ! Use Bode's rule to estimate the pressure anomaly change.
-        do m = 2,4
-          pos = i*15+(m-2)*5
-          intz(m) = G_e*dz_x(m,i)*( C1_90*(7.0*(r15(pos+1)+r15(pos+5)) + 32.0*(r15(pos+2)+r15(pos+4)) + &
-                            12.0*r15(pos+3)))
-        enddo
-        ! Use Bode's rule to integrate the bottom pressure anomaly values in x.
-        intx_dpa(i,j) = C1_90*(7.0*(intz(1)+intz(5)) + 32.0*(intz(2)+intz(4)) + &
-                               12.0*intz(3))
+
+      ! Use Bode's rule to estimate the pressure anomaly change.
+      do m = 2,4
+        pos = i*15+(m-2)*5
+        intz(m) = G_e*dz_x(m,i)*( C1_90*(7.0*(r15(pos+1)+r15(pos+5)) + 32.0*(r15(pos+2)+r15(pos+4)) + &
+                          12.0*r15(pos+3)))
+      enddo
+      ! Use Bode's rule to integrate the bottom pressure anomaly values in x.
+      intx_dpa(i,j) = C1_90*(7.0*(intz(1)+intz(5)) + 32.0*(intz(2)+intz(4)) + &
+                             12.0*intz(3))
       enddo
     enddo
   endif
@@ -1843,7 +1773,6 @@
   ! ==================================================
   ! 3. Compute horizontal integrals in the y direction
   ! ==================================================
-<<<<<<< HEAD
   if (present(inty_dpa)) then ; do J=Jsq,Jeq
     do i=HI%isc,HI%iec
     ! Corner values of T and S
@@ -1899,70 +1828,9 @@
           weight_b = 1.0 - weight_t
           S15(pos+n) = weight_t * S15(pos+1) + weight_b * S15(pos+5)
           T15(pos+n) = weight_t * T15(pos+1) + weight_b * T15(pos+5)
-=======
-  if (present(inty_dpa)) then
-    !$OMP do
-    do J=Jsq,Jeq ; jin = j+joff
-      do i=HIO%isc,HIO%iec ; iin = i+ioff
-      ! Corner values of T and S
-      ! hWght is the distance measure by which the cell is violation of
-      ! hydrostatic consistency. For large hWght we bias the interpolation
-      ! of T,S along the top and bottom integrals, almost like thickness
-      ! weighting.
-      ! Note: To work in terrain following coordinates we could offset
-      ! this distance by the layer thickness to replicate other models.
-        hWght = massWeightToggle * &
-                max(0., -bathyT(i,j)-z_t(iin,jin+1), -bathyT(i,j+1)-z_t(iin,jin))
-        if (hWght > 0.) then
-          hL = (z_t(iin,jin) - z_b(iin,jin)) + dz_subroundoff
-          hR = (z_t(iin,jin+1) - z_b(iin,jin+1)) + dz_subroundoff
-          hWght = hWght * ( (hL-hR)/(hL+hR) )**2
-          iDenom = 1./( hWght*(hR + hL) + hL*hR )
-          Ttl = ( (hWght*hR)*T_t(iin,jin+1) + (hWght*hL + hR*hL)*T_t(iin,jin) ) * iDenom
-          Ttr = ( (hWght*hL)*T_t(iin,jin) + (hWght*hR + hR*hL)*T_t(iin,jin+1) ) * iDenom
-          Tbl = ( (hWght*hR)*T_b(iin,jin+1) + (hWght*hL + hR*hL)*T_b(iin,jin) ) * iDenom
-          Tbr = ( (hWght*hL)*T_b(iin,jin) + (hWght*hR + hR*hL)*T_b(iin,jin+1) ) * iDenom
-          Stl = ( (hWght*hR)*S_t(iin,jin+1) + (hWght*hL + hR*hL)*S_t(iin,jin) ) * iDenom
-          Str = ( (hWght*hL)*S_t(iin,jin) + (hWght*hR + hR*hL)*S_t(iin,jin+1) ) * iDenom
-          Sbl = ( (hWght*hR)*S_b(iin,jin+1) + (hWght*hL + hR*hL)*S_b(iin,jin) ) * iDenom
-          Sbr = ( (hWght*hL)*S_b(iin,jin) + (hWght*hR + hR*hL)*S_b(iin,jin+1) ) * iDenom
-        else
-          Ttl = T_t(iin,jin); Tbl = T_b(iin,jin); Ttr = T_t(iin,jin+1); Tbr = T_b(iin,jin+1)
-          Stl = S_t(iin,jin); Sbl = S_b(iin,jin); Str = S_t(iin,jin+1); Sbr = S_b(iin,jin+1)
-        endif
-
-        do m=2,4
-          w_left = 0.25*real(5-m) ; w_right = 1.0-w_left
-          dz_y(m,i) = w_left*(z_t(iin,jin) - z_b(iin,jin)) + w_right*(z_t(iin,jin+1) - z_b(iin,jin+1))
-
-          ! Salinity and temperature points are linearly interpolated in
-          ! the horizontal. The subscript (1) refers to the top value in
-          ! the vertical profile while subscript (5) refers to the bottom
-          ! value in the vertical profile.
-          pos = i*15+(m-2)*5
-          T15(pos+1) = w_left*Ttl + w_right*Ttr
-          T15(pos+5) = w_left*Tbl + w_right*Tbr
-
-          S15(pos+1) = w_left*Stl + w_right*Str
-          S15(pos+5) = w_left*Sbl + w_right*Sbr
-
-          p15(pos+1) = -GxRho*(w_left*z_t(iin,jin) + w_right*z_t(iin,jin+1))
-
-          ! Pressure
-          do n=2,5 ; p15(pos+n) = p15(pos+n-1) + GxRho*0.25*dz_y(m,i) ; enddo
-
-          ! Salinity and temperature (linear interpolation in the vertical)
-          do n=2,4
-            weight_t = 0.25 * real(5-n)
-            weight_b = 1.0 - weight_t
-            S15(pos+n) = weight_t * S15(pos+1) + weight_b * S15(pos+5)
-            T15(pos+n) = weight_t * T15(pos+1) + weight_b * T15(pos+5)
-          enddo
->>>>>>> 85f4dc09
         enddo
       enddo
 
-<<<<<<< HEAD
     if (rho_scale /= 1.0) then
       call calculate_density_array(T15(15*HI%isc+1:), S15(15*HI%isc+1:), p15(15*HI%isc+1:), &
                                    r15(15*HI%isc+1:), 1, 15*(HI%iec-HI%isc+1), EOS, &
@@ -1980,23 +1848,6 @@
         intz(m) = G_e*dz_y(m,i)*( C1_90*(7.0*(r15(pos+1)+r15(pos+5)) + &
                                          32.0*(r15(pos+2)+r15(pos+4)) + &
                                          12.0*r15(pos+3)))
-=======
-      call calculate_density_array(T15(15*HIO%isc+1:), S15(15*HIO%isc+1:), p15(15*HIO%isc+1:), &
-                                   r15(15*HIO%isc+1:), 1, 15*(HIO%iec-HIO%isc+1), EOS, rho_ref)
-      do i=HIO%isc,HIO%iec ; iin = i+ioff
-        intz(1) = dpa(i,j) ; intz(5) = dpa(i,j+1)
-
-        ! Use Bode's rule to estimate the pressure anomaly change.
-        do m = 2,4
-          pos = i*15+(m-2)*5
-          intz(m) = G_e*dz_y(m,i)*( C1_90*(7.0*(r15(pos+1)+r15(pos+5)) + &
-                                           32.0*(r15(pos+2)+r15(pos+4)) + &
-                                           12.0*r15(pos+3)))
-        enddo
-        ! Use Bode's rule to integrate the values.
-        inty_dpa(i,j) = C1_90*(7.0*(intz(1)+intz(5)) + 32.0*(intz(2)+intz(4)) + &
-                               12.0*intz(3))
->>>>>>> 85f4dc09
       enddo
     enddo
   endif
