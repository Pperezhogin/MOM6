--- conflicted
+++ resolved
@@ -263,30 +263,17 @@
 !> Calls the appropriate subroutine to calculate the density of sea water for 1-D array inputs,
 !! potentially limiting the domain of indices that are worked on.
 !! If rho_ref is present, the anomaly with respect to rho_ref is returned.
-<<<<<<< HEAD
-subroutine calculate_density_HI_1d(T, S, pressure, rho, HI, EOS, halo)
-  type(hor_index_type),           intent(in)    :: HI       !< The horizontal index structure
-  real, dimension(HI%isd:HI%ied), intent(in)    :: T        !< Potential temperature referenced to the surface [degC]
-  real, dimension(HI%isd:HI%ied), intent(in)    :: S        !< Salinity [ppt]
-  real, dimension(HI%isd:HI%ied), intent(in)    :: pressure !< Pressure [R L2 T-2 ~> Pa]
-  real, dimension(HI%isd:HI%ied), intent(inout) :: rho      !< Density (in-situ if pressure is local) [R ~> kg m-3]
-  type(EOS_type),                 pointer       :: EOS      !< Equation of state structure
-  integer,              optional, intent(in)    :: halo     !< The halo size to work on; missing is equivalent to 0.
-=======
-subroutine calculate_density_1d(T, S, pressure, rho, EOS, US, dom, rho_ref, scale)
+subroutine calculate_density_1d(T, S, pressure, rho, EOS, dom, rho_ref, scale)
   real, dimension(:),    intent(in)    :: T        !< Potential temperature referenced to the surface [degC]
   real, dimension(:),    intent(in)    :: S        !< Salinity [ppt]
   real, dimension(:),    intent(in)    :: pressure !< Pressure [R L2 T-2 ~> Pa]
   real, dimension(:),    intent(inout) :: rho      !< Density (in-situ if pressure is local) [R ~> kg m-3]
   type(EOS_type),        pointer       :: EOS      !< Equation of state structure
-  type(unit_scale_type), optional, intent(in) :: US    !< A dimensional unit scaling type
   integer, dimension(2), optional, intent(in) :: dom   !< The domain of indices to work on, taking
                                                        !! into account that arrays start at 1.
   real,                  optional, intent(in) :: rho_ref !< A reference density [kg m-3]
   real,                  optional, intent(in) :: scale !< A multiplicative factor by which to scale density
                                                    !! in combination with scaling given by US [various]
->>>>>>> acf23a41
-
   ! Local variables
   real :: p_scale   ! A factor to convert pressure to units of Pa [Pa T2 R-1 L-2 ~> 1]
   real :: rho_scale ! A factor to convert density from kg m-3 to the desired units [R m3 kg-1 ~> 1]
@@ -304,8 +291,8 @@
     is = 1 ; ie = size(rho) ; npts = 1 + ie - is
   endif
 
-  p_scale = 1.0 ; if (present(US)) p_scale = US%RL2_T2_to_Pa
-  rho_unscale = 1.0 ; if (present(US)) rho_unscale = US%R_to_kg_m3
+  p_scale = EOS%RL2_T2_to_Pa
+  rho_unscale = EOS%R_to_kg_m3
 
   if ((p_scale == 1.0) .and. (rho_unscale == 1.0)) then
     call calculate_density_array(T, S, pressure, rho, is, npts, EOS, rho_ref=rho_ref)
@@ -319,29 +306,13 @@
     call calculate_density_array(T, S, pres, rho, is, npts, EOS)
   endif
 
-<<<<<<< HEAD
-  if (EOS%RL2_T2_to_Pa == 1.0) then
-    call calculate_density_array(T, S, pressure, rho, start, npts, EOS)
-  else  ! There is rescaling of variables, including pressure.
-    do i=is,ie ; pres(i) = EOS%RL2_T2_to_Pa * pressure(i) ; enddo
-    call calculate_density_array(T, S, pres, rho, start, npts, EOS)
-  endif
-
-  if (EOS%kg_m3_to_R /= 1.0) then ; do i=is,ie
-    rho(i) = EOS%kg_m3_to_R * rho(i)
+  rho_scale = EOS%kg_m3_to_R
+  if (present(scale)) rho_scale = rho_scale * scale
+  if (rho_scale /= 1.0) then ; do i=is,ie
+    rho(i) = rho_scale * rho(i)
   enddo ; endif
-=======
-  if (present(US) .or. present(scale)) then
-    rho_scale = 1.0 ; if (present(US)) rho_scale = US%kg_m3_to_R
-    if (present(scale)) rho_scale = rho_scale * scale
-    if (rho_scale /= 1.0) then ; do i=is,ie
-      rho(i) = rho_scale * rho(i)
-    enddo ; endif
-  endif
 
 end subroutine calculate_density_1d
->>>>>>> acf23a41
-
 
 !> Calls the appropriate subroutine to calculate the specific volume of sea water
 !! for 1-D array inputs.
@@ -429,34 +400,19 @@
 end subroutine calc_spec_vol_scalar
 
 !> Calls the appropriate subroutine to calculate the specific volume of sea water for 1-D array
-<<<<<<< HEAD
-!! inputs using array extents determined from a hor_index_type.
-subroutine calc_spec_vol_HI_1d(T, S, pressure, specvol, HI, EOS, halo, spv_ref)
-  type(hor_index_type),           intent(in)    :: HI       !< The horizontal index structure
-  real, dimension(HI%isd:HI%ied), intent(in)    :: T        !< Potential temperature referenced to the surface [degC]
-  real, dimension(HI%isd:HI%ied), intent(in)    :: S        !< Salinity [ppt]
-  real, dimension(HI%isd:HI%ied), intent(in)    :: pressure !< Pressure [R L2 T-2 ~> Pa]
-  real, dimension(HI%isd:HI%ied), intent(inout) :: specvol  !< In situ specific volume [R-1 ~> m3 kg-1]
-  type(EOS_type),                 pointer       :: EOS      !< Equation of state structure
-  integer,              optional, intent(in)    :: halo     !< The halo size to work on; missing is equivalent to 0.
-  real,                 optional, intent(in)    :: spv_ref  !< A reference specific volume [R-1 ~> m3 kg-1]
-=======
 !! inputs, potentially limiting the domain of indices that are worked on.
-subroutine calc_spec_vol_1d(T, S, pressure, specvol, EOS, US, dom, spv_ref, scale)
+subroutine calc_spec_vol_1d(T, S, pressure, specvol, EOS, dom, spv_ref, scale)
   real, dimension(:),    intent(in)    :: T        !< Potential temperature referenced to the surface [degC]
   real, dimension(:),    intent(in)    :: S        !< Salinity [ppt]
   real, dimension(:),    intent(in)    :: pressure !< Pressure [R L2 T-2 ~> Pa]
   real, dimension(:),    intent(inout) :: specvol  !< In situ specific volume [R-1 ~> m3 kg-1]
   type(EOS_type),        pointer       :: EOS      !< Equation of state structure
-  type(unit_scale_type), optional, intent(in) :: US    !< A dimensional unit scaling type
   integer, dimension(2), optional, intent(in) :: dom   !< The domain of indices to work on, taking
                                                        !! into account that arrays start at 1.
   real,                  optional, intent(in) :: spv_ref !< A reference specific volume [R-1 ~> m3 kg-1]
   real,                  optional, intent(in) :: scale !< A multiplicative factor by which to scale
                                                        !! output specific volume in combination with
                                                        !! scaling given by US [various]
->>>>>>> acf23a41
-
   ! Local variables
   real, dimension(size(specvol)) :: pres  ! Pressure converted to [Pa]
   real :: p_scale   ! A factor to convert pressure to units of Pa [Pa T2 R-1 L-2 ~> 1]
@@ -474,26 +430,9 @@
     is = 1 ; ie = size(specvol) ; npts = 1 + ie - is
   endif
 
-  p_scale = 1.0 ; if (present(US)) p_scale = US%RL2_T2_to_Pa
-  spv_unscale = 1.0 ; if (present(US)) spv_unscale = US%kg_m3_to_R
-
-<<<<<<< HEAD
-  if ((EOS%RL2_T2_to_Pa == 1.0) .and. (EOS%R_to_kg_m3 == 1.0)) then
-    call calculate_spec_vol_array(T, S, pressure, specvol, start, npts, EOS, spv_ref)
-  elseif (present(spv_ref)) then ! This is the same as above, but with some extra work to rescale variables.
-    do i=is,ie ; pres(i) = EOS%RL2_T2_to_Pa * pressure(i) ; enddo
-    spv_reference = EOS%kg_m3_to_R*spv_ref
-    call calculate_spec_vol_array(T, S, pres, specvol, start, npts, EOS, spv_reference)
-  else  ! There is rescaling of variables, but spv_ref is not present. Passing a 0 value of spv_ref
-        ! changes answers at roundoff for some equations of state, like Wright and UNESCO.
-    do i=is,ie ; pres(i) = EOS%RL2_T2_to_Pa * pressure(i) ; enddo
-    call calculate_spec_vol_array(T, S, pres, specvol, start, npts, EOS)
-  endif
-
-  if (EOS%R_to_kg_m3 /= 1.0) then ; do i=is,ie
-    specvol(i) = EOS%R_to_kg_m3 * specvol(i)
-  enddo ; endif
-=======
+  p_scale = EOS%RL2_T2_to_Pa
+  spv_unscale = EOS%kg_m3_to_R
+
   if ((p_scale == 1.0) .and. (spv_unscale == 1.0)) then
     call calculate_spec_vol_array(T, S, pressure, specvol, is, npts, EOS, spv_ref)
   elseif (present(spv_ref)) then ! This is the same as above, but with some extra work to rescale variables.
@@ -506,16 +445,13 @@
     call calculate_spec_vol_array(T, S, pres, specvol, is, npts, EOS)
   endif
 
-  if (present(US) .or. present(scale)) then
-    spv_scale = 1.0 ; if (present(US)) spv_scale = US%R_to_kg_m3
-    if (present(scale)) spv_scale = spv_scale * scale
-    if (spv_scale /= 1.0) then ; do i=is,ie
-      specvol(i) = spv_scale * specvol(i)
-    enddo ; endif
-  endif
+  spv_scale = EOS%R_to_kg_m3
+  if (present(scale)) spv_scale = spv_scale * scale
+  if (spv_scale /= 1.0) then ; do i=is,ie
+    specvol(i) = spv_scale * specvol(i)
+  enddo ; endif
 
 end subroutine calc_spec_vol_1d
->>>>>>> acf23a41
 
 
 !> Calls the appropriate subroutine to calculate the freezing point for scalar inputs.
@@ -671,19 +607,6 @@
 
 
 !> Calls the appropriate subroutine to calculate density derivatives for 1-D array inputs.
-<<<<<<< HEAD
-subroutine calculate_density_derivs_HI_1d(T, S, pressure, drho_dT, drho_dS, HI, EOS, halo)
-  type(hor_index_type),           intent(in)    :: HI       !< The horizontal index structure
-  real, dimension(HI%isd:HI%ied), intent(in)    :: T        !< Potential temperature referenced to the surface [degC]
-  real, dimension(HI%isd:HI%ied), intent(in)    :: S        !< Salinity [ppt]
-  real, dimension(HI%isd:HI%ied), intent(in)    :: pressure !< Pressure [R L2 T-2 ~> Pa]
-  real, dimension(HI%isd:HI%ied), intent(inout) :: drho_dT  !< The partial derivative of density with potential
-                                                            !! temperature [R degC-1 ~> kg m-3 degC-1]
-  real, dimension(HI%isd:HI%ied), intent(inout) :: drho_dS  !< The partial derivative of density with salinity
-                                                            !! [R degC-1 ~> kg m-3 ppt-1]
-  type(EOS_type),                 pointer       :: EOS      !< Equation of state structure
-  integer,              optional, intent(in)    :: halo     !< The halo size to work on; missing is equivalent to 0.
-=======
 subroutine calculate_density_derivs_1d(T, S, pressure, drho_dT, drho_dS, EOS, US, dom, scale)
   real, dimension(:),    intent(in)    :: T        !< Potential temperature referenced to the surface [degC]
   real, dimension(:),    intent(in)    :: S        !< Salinity [ppt]
@@ -698,8 +621,6 @@
                                                        !! into account that arrays start at 1.
   real,                  optional, intent(in) :: scale !< A multiplicative factor by which to scale density
                                                        !! in combination with scaling given by US [various]
->>>>>>> acf23a41
-
   ! Local variables
   real, dimension(size(drho_dT)) :: pres  ! Pressure converted to [Pa]
   real :: rho_scale ! A factor to convert density from kg m-3 to the desired units [R m3 kg-1 ~> 1]
@@ -717,19 +638,6 @@
 
   p_scale = 1.0 ; if (present(US)) p_scale = US%RL2_T2_to_Pa
 
-<<<<<<< HEAD
-  if (EOS%RL2_T2_to_Pa == 1.0) then
-    call calculate_density_derivs_array(T, S, pressure, drho_dT, drho_dS, start, npts, EOS)
-  else
-    do i=is,ie ; pres(i) = EOS%RL2_T2_to_Pa * pressure(i) ; enddo
-    call calculate_density_derivs_array(T, S, pres, drho_dT, drho_dS, start, npts, EOS)
-  endif
-
-  if (EOS%kg_m3_to_R /= 1.0) then ; do i=is,ie
-    drho_dT(i) = EOS%kg_m3_to_R * drho_dT(i)
-    drho_dS(i) = EOS%kg_m3_to_R * drho_dS(i)
-  enddo ; endif
-=======
   if (p_scale == 1.0) then
     call calculate_density_derivs_array(T, S, pressure, drho_dT, drho_dS, is, npts, EOS)
   else
@@ -737,15 +645,12 @@
     call calculate_density_derivs_array(T, S, pres, drho_dT, drho_dS, is, npts, EOS)
   endif
 
-  if (present(US) .or. present(scale)) then
-    rho_scale = 1.0 ; if (present(US)) rho_scale = US%kg_m3_to_R
-    if (present(scale)) rho_scale = rho_scale * scale
-    if (rho_scale /= 1.0) then ; do i=is,ie
-      drho_dT(i) = rho_scale * drho_dT(i)
-      drho_dS(i) = rho_scale * drho_dS(i)
-    enddo ; endif
-  endif
->>>>>>> acf23a41
+  rho_scale = US%kg_m3_to_R
+  if (present(scale)) rho_scale = rho_scale * scale
+  if (rho_scale /= 1.0) then ; do i=is,ie
+    drho_dT(i) = rho_scale * drho_dT(i)
+    drho_dS(i) = rho_scale * drho_dS(i)
+  enddo ; endif
 
 end subroutine calculate_density_derivs_1d
 
@@ -1023,71 +928,19 @@
   endif
   p_scale = 1.0 ; if (present(US)) p_scale = US%RL2_T2_to_Pa
 
-<<<<<<< HEAD
+  if (p_scale == 1.0) then
+    call calculate_spec_vol_derivs_array(T, S, pressure, dSV_dT, dSV_dS, is, npts, EOS)
+  else
+    do i=is,ie ; press(i) = p_scale * pressure(i) ; enddo
+    call calculate_spec_vol_derivs_array(T, S, press, dSV_dT, dSV_dS, is, npts, EOS)
+  endif
+
   spv_scale = US%R_to_kg_m3
   if (present(scale)) spv_scale = spv_scale * scale
   if (spv_scale /= 1.0) then ; do i=is,ie
     dSV_dT(i) = spv_scale * dSV_dT(i)
     dSV_dS(i) = spv_scale * dSV_dS(i)
   enddo ; endif
-
-end subroutine calc_spec_vol_derivs_US
-
-!> Calls the appropriate subroutine to calculate specific volume derivatives for array inputs
-!! using array extents determined from a hor_index_type..
-subroutine calc_spec_vol_derivs_HI_1d(T, S, pressure, dSV_dT, dSV_dS, HI, EOS, halo)
-  type(hor_index_type),           intent(in)    :: HI       !< The horizontal index structure
-  real, dimension(HI%isd:HI%ied), intent(in)    :: T        !< Potential temperature referenced to the surface [degC]
-  real, dimension(HI%isd:HI%ied), intent(in)    :: S        !< Salinity [ppt]
-  real, dimension(HI%isd:HI%ied), intent(in)    :: pressure !< Pressure [R L2 T-2 ~> Pa]
-  real, dimension(HI%isd:HI%ied), intent(inout) :: dSV_dT   !< The partial derivative of specific volume with potential
-                                                            !! temperature [R-1 degC-1 ~> m3 kg-1 degC-1]
-  real, dimension(HI%isd:HI%ied), intent(inout) :: dSV_dS   !< The partial derivative of specific volume with salinity
-                                                            !! [R-1 ppt-1 ~> m3 kg-1 ppt-1]
-  type(EOS_type),                 pointer       :: EOS      !< Equation of state structure
-  integer,              optional, intent(in)    :: halo     !< The halo size to work on; missing is equivalent to 0.
-
-  ! Local variables
-  real, dimension(HI%isd:HI%ied) :: press   ! Pressure converted to [Pa]
-  integer :: i, is, ie, start, npts, halo_sz
-
-  if (.not.associated(EOS)) call MOM_error(FATAL, &
-    "calculate_spec_vol_derivs_HI_1d called with an unassociated EOS_type EOS.")
-
-  halo_sz = 0 ; if (present(halo)) halo_sz = halo
-
-  start = HI%isc - (HI%isd-1) - halo_sz
-  npts = HI%iec - HI%isc + 1 + 2*halo_sz
-  is = HI%isc - halo_sz ; ie = HI%iec + halo_sz
-
-  if (EOS%RL2_T2_to_Pa == 1.0) then
-    call calculate_spec_vol_derivs_array(T, S, pressure, dSV_dT, dSV_dS, start, npts, EOS)
-  else
-    do i=is,ie ; press(i) = EOS%RL2_T2_to_Pa * pressure(i) ; enddo
-    call calculate_spec_vol_derivs_array(T, S, press, dSV_dT, dSV_dS, start, npts, EOS)
-  endif
-
-  if (EOS%R_to_kg_m3 /= 1.0) then ; do i=is,ie
-    dSV_dT(i) = EOS%R_to_kg_m3 * dSV_dT(i)
-    dSV_dS(i) = EOS%R_to_kg_m3 * dSV_dS(i)
-  enddo ; endif
-=======
-  if (p_scale == 1.0) then
-    call calculate_spec_vol_derivs_array(T, S, pressure, dSV_dT, dSV_dS, is, npts, EOS)
-  else
-    do i=is,ie ; press(i) = p_scale * pressure(i) ; enddo
-    call calculate_spec_vol_derivs_array(T, S, press, dSV_dT, dSV_dS, is, npts, EOS)
-  endif
-
-  if (present(US) .or. present(scale)) then
-    spv_scale = 1.0 ; if (present(US)) spv_scale = US%R_to_kg_m3
-    if (present(scale)) spv_scale = spv_scale * scale
-    if (spv_scale /= 1.0) then ; do i=is,ie
-      dSV_dT(i) = spv_scale * dSV_dT(i)
-      dSV_dS(i) = spv_scale * dSV_dS(i)
-    enddo ; endif
-  endif
->>>>>>> acf23a41
 
 end subroutine calc_spec_vol_derivs_1d
 
