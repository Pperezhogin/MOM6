!> Initializes fixed aspects of the model, such as horizontal grid metrics,
!! topography and Coriolis.
module MOM_fixed_initialization

! This file is part of MOM6. See LICENSE.md for the license.

use MOM_checksums, only : hchksum, qchksum, uchksum, vchksum, chksum
use MOM_coms, only : max_across_PEs
use MOM_domains, only : pass_var, pass_vector, sum_across_PEs, broadcast
use MOM_domains, only : root_PE, To_All, SCALAR_PAIR, CGRID_NE, AGRID
use MOM_dyn_horgrid, only : dyn_horgrid_type
use MOM_error_handler, only : MOM_mesg, MOM_error, FATAL, WARNING, is_root_pe
use MOM_error_handler, only : callTree_enter, callTree_leave, callTree_waypoint
use MOM_file_parser, only : get_param, read_param, log_param, param_file_type
use MOM_file_parser, only : log_version
! use MOM_grid, only : ocean_grid_type
use MOM_io, only : close_file, create_file, fieldtype, file_exists
use MOM_io, only : open_file, read_data, read_axis_data, SINGLE_FILE, MULTIPLE
use MOM_io, only : slasher, vardesc, write_field, var_desc
use MOM_io, only : EAST_FACE, NORTH_FACE
use MOM_grid_initialize, only : initialize_masks, set_grid_metrics
use MOM_open_boundary, only : ocean_OBC_type
use MOM_open_boundary, only : open_boundary_config, open_boundary_query
use MOM_open_boundary, only : set_Flather_positions, open_boundary_impose_normal_slope
use MOM_open_boundary, only : open_boundary_impose_land_mask
use MOM_string_functions, only : uppercase
use user_initialization, only : user_initialize_topography, USER_set_OBC_positions
use DOME_initialization, only : DOME_initialize_topography, DOME_set_OBC_positions
use ISOMIP_initialization, only : ISOMIP_initialize_topography
use benchmark_initialization, only : benchmark_initialize_topography
use DOME2d_initialization, only : DOME2d_initialize_topography
use sloshing_initialization, only : sloshing_initialize_topography
use seamount_initialization, only : seamount_initialize_topography
use Phillips_initialization, only : Phillips_initialize_topography

use netcdf

implicit none ; private

#include <MOM_memory.h>

public MOM_initialize_fixed, MOM_initialize_rotation, MOM_initialize_topography

character(len=40) :: mod = "MOM_fixed_initialization" ! This module's name.

contains

! -----------------------------------------------------------------------------
!> MOM_initialize_fixed sets up time-invariant quantities related to MOM6's
!!   horizontal grid, bathymetry, and the Coriolis parameter.
<<<<<<< HEAD
subroutine MOM_initialize_fixed(G, OBC, PF, write_geom, output_dir)
  type(ocean_grid_type),   intent(inout) :: G    !< The ocean's grid structure.
  type(ocean_OBC_type),    pointer       :: OBC  !< Open boundary structure.
=======
subroutine MOM_initialize_fixed(G, PF, write_geom, output_dir)
  type(dyn_horgrid_type),  intent(inout) :: G    !< The ocean's grid structure.
>>>>>>> f9613a8a
  type(param_file_type),   intent(in)    :: PF   !< A structure indicating the open file
                                                 !! to parse for model parameter values.
  logical,                 intent(in)    :: write_geom !< If true, write grid geometry files.
  character(len=*),        intent(in)    :: output_dir !< The directory into which to write files.

  ! Local
  character(len=200) :: inputdir   ! The directory where NetCDF input files are.
  character(len=200) :: config
  logical :: debug
! This include declares and sets the variable "version".
#include "version_variable.h"

  call callTree_enter("MOM_initialize_fixed(), MOM_fixed_initialization.F90")
  call log_version(PF, mod, version)
  call get_param(PF, mod, "DEBUG", debug, default=.false.)

  call get_param(PF, mod, "INPUTDIR", inputdir, &
         "The directory in which input files are found.", default=".")
  inputdir = slasher(inputdir)

! Set up the parameters of the physical domain (i.e. the grid), G
  call set_grid_metrics(G, PF)

! Set up the bottom depth, G%bathyT either analytically or from file
! This also sets G%max_depth based on the input parameter MAXIMUM_DEPTH,
! or, if absent, is diagnosed as G%max_depth = max( G%D(:,:) )
  call MOM_initialize_topography(G%bathyT, G%max_depth, G, PF)

! ====================================================================
!    Initialize fields that are time invariant - metrics, topography,
!  masks, and Coriolis parameter.
! ====================================================================

! Determine the position of any open boundaries
  call open_boundary_config(G, PF, OBC)
  if (open_boundary_query(OBC, apply_orig_OBCs=.true.)) then
    call get_param(PF, mod, "OBC_CONFIG", config, &
                 "A string that sets how the open boundary conditions are \n"//&
                 " configured: \n"//&
                 " \t DOME - use a slope and channel configuration for the \n"//&
                 " \t\t DOME sill-overflow test case. \n"//&
                 " \t USER - call a user modified routine.", default="file", &
                 fail_if_missing=.true.)
    select case ( trim(config) )
      case ("none")
      case ("DOME") ; call DOME_set_OBC_positions(G, PF, OBC)
      case ("USER") ; call user_set_OBC_positions(G, PF, OBC)
      case default ; call MOM_error(FATAL, "MOM_initialize_fixed: "// &
                       "The open boundary positions specified by OBC_CONFIG="//&
                       trim(config)//" have not been fully implemented.")
    end select
  elseif (open_boundary_query(OBC, apply_orig_Flather=.true.)) then
    call set_Flather_positions(G, OBC)
  endif

  ! To initialize masks, the bathymetry in halo regions must be filled in
  call pass_var(G%bathyT, G%Domain)

  ! Make bathymetry consistent with open boundaries
  call open_boundary_impose_normal_slope(OBC, G, G%bathyT)

  ! This call sets masks that prohibit flow over any point interpreted as land
  call initialize_masks(G, PF)

  ! Make OBC mask consistent with land mask, deallocate OBC on PEs where it is not needed
  call open_boundary_impose_land_mask(OBC, G)

  if (debug) then
    call hchksum(G%bathyT, 'MOM_initialize_fixed: depth ', G%HI, haloshift=1)
    call hchksum(G%mask2dT, 'MOM_initialize_fixed: mask2dT ', G%HI)
    call uchksum(G%mask2dCu, 'MOM_initialize_fixed: mask2dCu ', G%HI)
    call vchksum(G%mask2dCv, 'MOM_initialize_fixed: mask2dCv ', G%HI)
    call qchksum(G%mask2dBu, 'MOM_initialize_fixed: mask2dBu ', G%HI)
  endif

! Modulate geometric scales according to geography.
  call get_param(PF, mod, "CHANNEL_CONFIG", config, &
                 "A parameter that determines which set of channels are \n"//&
                 "restricted to specific  widths.  Options are:\n"//&
                 " \t none - All channels have the grid width.\n"//&
                 " \t global_1deg - Sets 16 specific channels appropriate \n"//&
                 " \t\t for a 1-degree model, as used in CM2G.\n"//&
                 " \t list - Read the channel locations and widths from a \n"//&
                 " \t\t text file, like MOM_channel_list in the MOM_SIS \n"//&
                 " \t\t test case.\n"//&
                 " \t file - Read open face widths everywhere from a \n"//&
                 " \t\t NetCDF file on the model grid.", &
                 default="none")
  select case ( trim(config) )
    case ("none")
    case ("list") ; call reset_face_lengths_list(G, PF)
    case ("file") ; call reset_face_lengths_file(G, PF)
    case ("global_1deg") ; call reset_face_lengths_named(G, PF, trim(config))
    case default ; call MOM_error(FATAL, "MOM_initialize_fixed: "// &
      "Unrecognized channel configuration "//trim(config))
  end select

!   This call sets the topography at velocity points.
  if (G%bathymetry_at_vel) then
    call get_param(PF, mod, "VELOCITY_DEPTH_CONFIG", config, &
                   "A string that determines how the topography is set at \n"//&
                   "velocity points. This may be 'min' or 'max'.", &
                   default="max")
    select case ( trim(config) )
      case ("max") ; call set_velocity_depth_max(G)
      case ("min") ; call set_velocity_depth_min(G)
      case default ; call MOM_error(FATAL, "MOM_initialize_fixed: "// &
        "Unrecognized velocity depth configuration "//trim(config))
    end select
  endif

!    Calculate the value of the Coriolis parameter at the latitude   !
!  of the q grid points, in s-1.
  call MOM_initialize_rotation(G%CoriolisBu, G, PF)
!   Calculate the components of grad f (beta)
  call MOM_calculate_grad_Coriolis(G%dF_dx, G%dF_dy, G)
  if (debug) then
    call qchksum(G%CoriolisBu, "MOM_initialize_fixed: f ", G%HI)
    call hchksum(G%dF_dx, "MOM_initialize_fixed: dF_dx ", G%HI)
    call hchksum(G%dF_dy, "MOM_initialize_fixed: dF_dy ", G%HI)
  endif

! Compute global integrals of grid values for later use in scalar diagnostics !
  call compute_global_grid_integrals(G)

! Write out all of the grid data used by this run.
  if (write_geom) call write_ocean_geometry_file(G, PF, output_dir)

  call callTree_leave('MOM_initialize_fixed()')

end subroutine MOM_initialize_fixed
! -----------------------------------------------------------------------------

!> MOM_initialize_rotation makes the appropriate call to set up the Coriolis parameter.
subroutine MOM_initialize_rotation(f, G, PF)
  type(dyn_horgrid_type),                       intent(in)  :: G  !< The dynamic horizontal grid type
  real, dimension(G%IsdB:G%IedB,G%JsdB:G%JedB), intent(out) :: f  !< The Coriolis parameter in s-1
  type(param_file_type),                        intent(in)  :: PF !< Parameter file structure

!   This subroutine makes the appropriate call to set up the Coriolis parameter.
! This is a separate subroutine so that it can be made public and shared with
! the ice-sheet code or other components.
! Set up the Coriolis parameter, f, either analytically or from file.
  character(len=40)  :: mod = "MOM_initialize_rotation" ! This subroutine's name.
  character(len=200) :: config

  call callTree_enter(trim(mod)//"(), MOM_fixed_initialization.F90")
  call get_param(PF, mod, "ROTATION", config, &
                 "This specifies how the Coriolis parameter is specified: \n"//&
                 " \t 2omegasinlat - Use twice the planetary rotation rate \n"//&
                 " \t\t times the sine of latitude.\n"//&
                 " \t betaplane - Use a beta-plane or f-plane. \n"//&
                 " \t USER - call a user modified routine.", &
                 default="2omegasinlat")
  select case (trim(config))
    case ("2omegasinlat"); call set_rotation_planetary(f, G, PF)
    case ("beta"); call set_rotation_beta_plane(f, G, PF)
    case ("betaplane"); call set_rotation_beta_plane(f, G, PF)
   !case ("nonrotating") ! Note from AJA: Missing case?
    case default ; call MOM_error(FATAL,"MOM_initialize: "// &
      "Unrecognized rotation setup "//trim(config))
  end select
  call callTree_leave(trim(mod)//'()')
end subroutine MOM_initialize_rotation

!> Calculates the components of grad f (Coriolis parameter)
subroutine MOM_calculate_grad_Coriolis(dF_dx, dF_dy, G)
  type(dyn_horgrid_type),             intent(inout) :: G !< The dynamic horizontal grid type
  real, dimension(G%isd:G%ied,G%jsd:G%jed), &
                                      intent(out)   :: dF_dx !< x-component of grad f
  real, dimension(G%isd:G%ied,G%jsd:G%jed), &
                                      intent(out)   :: dF_dy !< y-component of grad f
  ! Local variables
  integer :: i,j
  real :: f1, f2
  do j=G%jsc, G%jec ; do i=G%isc, G%iec
    f1 = 0.5*( G%CoriolisBu(I,J) + G%CoriolisBu(I,J-1) )
    f2 = 0.5*( G%CoriolisBu(I-1,J) + G%CoriolisBu(I-1,J-1) )
    dF_dx(i,j) = G%IdxT(i,j) * ( f1 - f2 )
    f1 = 0.5*( G%CoriolisBu(I,J) + G%CoriolisBu(I-1,J) )
    f2 = 0.5*( G%CoriolisBu(I,J-1) + G%CoriolisBu(I-1,J-1) )
    dF_dy(i,j) = G%IdyT(i,j) * ( f1 - f2 )
  enddo ; enddo
  call pass_vector(dF_dx, dF_dy, G%Domain, stagger=AGRID)
end subroutine MOM_calculate_grad_Coriolis

!> MOM_initialize_topography makes the appropriate call to set up the bathymetry.
subroutine MOM_initialize_topography(D, max_depth, G, PF)
  type(dyn_horgrid_type),           intent(in)  :: G  !< The dynamic horizontal grid type
  real, dimension(G%isd:G%ied,G%jsd:G%jed), &
                                    intent(out) :: D  !< Ocean bottom depth in m
  type(param_file_type),            intent(in)  :: PF !< Parameter file structure
  real,                             intent(out) :: max_depth !< Maximum depth of model in m

!  This subroutine makes the appropriate call to set up the bottom depth.
!  This is a separate subroutine so that it can be made public and shared with
!  the ice-sheet code or other components.
! Set up the bottom depth, G%bathyT either analytically or from file
  character(len=40)  :: mod = "MOM_initialize_topography" ! This subroutine's name.
  character(len=200) :: config

  call get_param(PF, mod, "TOPO_CONFIG", config, &
                 "This specifies how bathymetry is specified: \n"//&
                 " \t file - read bathymetric information from the file \n"//&
                 " \t\t specified by (TOPO_FILE).\n"//&
                 " \t flat - flat bottom set to MAXIMUM_DEPTH. \n"//&
                 " \t bowl - an analytically specified bowl-shaped basin \n"//&
                 " \t\t ranging between MAXIMUM_DEPTH and MINIMUM_DEPTH. \n"//&
                 " \t spoon - a similar shape to 'bowl', but with an vertical \n"//&
                 " \t\t wall at the southern face. \n"//&
                 " \t halfpipe - a zonally uniform channel with a half-sine \n"//&
                 " \t\t profile in the meridional direction. \n"//&
                 " \t benchmark - use the benchmark test case topography. \n"//&
                 " \t DOME - use a slope and channel configuration for the \n"//&
                 " \t\t DOME sill-overflow test case. \n"//&
                 " \t ISOMIP - use a slope and channel configuration for the \n"//&
                 " \t\t ISOMIP test case. \n"//&
                 " \t DOME2D - use a shelf and slope configuration for the \n"//&
                 " \t\t DOME2D gravity current/overflow test case. \n"//&
                 " \t seamount - Gaussian bump for spontaneous motion test case.\n"//&
                 " \t Phillips - ACC-like idealized topography used in the Phillips config.\n"//&
                 " \t USER - call a user modified routine.", &
                 fail_if_missing=.true.)
  max_depth = -1.e9; call read_param(PF, "MAXIMUM_DEPTH", max_depth)
  select case ( trim(config) )
    case ("file");      call initialize_topography_from_file(D, G, PF)
    case ("flat");      call initialize_topography_named(D, G, PF, config, max_depth)
    case ("spoon");     call initialize_topography_named(D, G, PF, config, max_depth)
    case ("bowl");      call initialize_topography_named(D, G, PF, config, max_depth)
    case ("halfpipe");  call initialize_topography_named(D, G, PF, config, max_depth)
    case ("DOME");      call DOME_initialize_topography(D, G, PF, max_depth)
    case ("ISOMIP");    call ISOMIP_initialize_topography(D, G, PF, max_depth)
    case ("benchmark"); call benchmark_initialize_topography(D, G, PF, max_depth)
    case ("DOME2D");    call DOME2d_initialize_topography(D, G, PF, max_depth)
    case ("sloshing");  call sloshing_initialize_topography(D, G, PF, max_depth)
    case ("seamount");  call seamount_initialize_topography(D, G, PF, max_depth)
    case ("Phillips");  call Phillips_initialize_topography(D, G, PF, max_depth)
    case ("USER");      call user_initialize_topography(D, G, PF, max_depth)
    case default ;      call MOM_error(FATAL,"MOM_initialize_topography: "// &
      "Unrecognized topography setup '"//trim(config)//"'")
  end select
  if (max_depth>0.) then
    call log_param(PF, mod, "MAXIMUM_DEPTH", max_depth, &
                   "The maximum depth of the ocean.", units="m")
  else
    max_depth = diagnoseMaximumDepth(D,G)
    call log_param(PF, mod, "!MAXIMUM_DEPTH", max_depth, &
                   "The (diagnosed) maximum depth of the ocean.", units="m")
  endif
  if (trim(config) .ne. "DOME") then
    call limit_topography(D, G, PF, max_depth)
  endif
  
end subroutine MOM_initialize_topography

! -----------------------------------------------------------------------------
function diagnoseMaximumDepth(D,G)
  type(dyn_horgrid_type),            intent(in) :: G
  real, dimension(SZI_(G),SZJ_(G)), intent(in) :: D
  real :: diagnoseMaximumDepth
  ! Local variables
  integer :: i,j
  diagnoseMaximumDepth=D(G%isc,G%jsc)
  do j=G%jsc, G%jec
    do i=G%isc, G%iec
      diagnoseMaximumDepth=max(diagnoseMaximumDepth,D(i,j))
    enddo
  enddo
  call max_across_PEs(diagnoseMaximumDepth)
end function diagnoseMaximumDepth
! -----------------------------------------------------------------------------

!> Read gridded depths from file
subroutine initialize_topography_from_file(D, G, param_file)
  type(dyn_horgrid_type),           intent(in)  :: G !< The dynamic horizontal grid type
  real, dimension(G%isd:G%ied,G%jsd:G%jed), &
                                    intent(out) :: D !< Ocean bottom depth in m
  type(param_file_type),            intent(in)  :: param_file !< Parameter file structure
  ! Local variables
  character(len=200) :: filename, topo_file, inputdir ! Strings for file/path
  character(len=200) :: topo_varname                  ! Variable name in file
  character(len=40)  :: mod = "initialize_topography_from_file" ! This subroutine's name.

  call callTree_enter(trim(mod)//"(), MOM_fixed_initialization.F90")

  call get_param(param_file, mod, "INPUTDIR", inputdir, default=".")
  inputdir = slasher(inputdir)
  call get_param(param_file, mod, "TOPO_FILE", topo_file, &
                 "The file from which the bathymetry is read.", &
                 default="topog.nc")
  call get_param(param_file, mod, "TOPO_VARNAME", topo_varname, &
                 "The name of the bathymetry variable in TOPO_FILE.", &
                 default="depth")

  filename = trim(inputdir)//trim(topo_file)
  call log_param(param_file, mod, "INPUTDIR/TOPO_FILE", filename)

  if (.not.file_exists(filename, G%Domain)) call MOM_error(FATAL, &
       " initialize_topography_from_file: Unable to open "//trim(filename))

  D(:,:) = -9.E30 ! Initializing to a very large negative depth (tall mountains)
                  ! everywhere before reading from a file should do nothing.
                  ! However, in the instance of masked-out PEs, halo regions
                  ! are not updated when a processor does not exist. We need to
                  ! ensure the depth in masked-out PEs appears to be that of land
                  ! so this line does that in the halo regions. For non-masked PEs
                  ! the halo region is filled properly with a later pass_var().
  call read_data(filename,trim(topo_varname),D,domain=G%Domain%mpp_domain)

  call apply_topography_edits_from_file(D, G, param_file)

  call callTree_leave(trim(mod)//'()')
end subroutine initialize_topography_from_file

!> Applies a list of topography overrides read from a netcdf file
subroutine apply_topography_edits_from_file(D, G, param_file)
  type(dyn_horgrid_type),           intent(in)    :: G !< The dynamic horizontal grid type
  real, dimension(G%isd:G%ied,G%jsd:G%jed), &
                                    intent(inout) :: D !< Ocean bottom depth in m
  type(param_file_type),            intent(in)    :: param_file !< Parameter file structure

  ! Local variables
  character(len=200) :: topo_edits_file, inputdir ! Strings for file/path
  character(len=40)  :: mod = "apply_topography_edits_from_file" ! This subroutine's name.
  integer :: n_edits, n, ashape(5), i, j, ncid, id, ncstatus, iid, jid, zid
  integer, dimension(:), allocatable :: ig, jg
  real, dimension(:), allocatable :: new_depth

  call callTree_enter(trim(mod)//"(), MOM_fixed_initialization.F90")

  call get_param(param_file, mod, "INPUTDIR", inputdir, default=".")
  inputdir = slasher(inputdir)
  call get_param(param_file, mod, "TOPO_EDITS_FILE", topo_edits_file, &
                 "The file from which to read a list of i,j,z topography overrides.", &
                 default="")

  if (len_trim(topo_edits_file)==0) return

  topo_edits_file = trim(inputdir)//trim(topo_edits_file)
  if (.not.file_exists(topo_edits_file, G%Domain)) call MOM_error(FATAL, &
     'initialize_topography_from_file: Unable to open '//trim(topo_edits_file))

  ncstatus = nf90_open(trim(topo_edits_file), NF90_NOWRITE, ncid)
  if (ncstatus /= NF90_NOERR) call MOM_error(FATAL, 'apply_topography_edits_from_file: '//&
                                'Failed to open '//trim(topo_edits_file))

  ! Get nEdits
  ncstatus = nf90_inq_dimid(ncid, 'nEdits', id)
  if (ncstatus /= NF90_NOERR) call MOM_error(FATAL, 'apply_topography_edits_from_file: '//&
                                'Failed to inq_dimid nEdits for '//trim(topo_edits_file))
  ncstatus = nf90_inquire_dimension(ncid, id, len=n_edits)
  if (ncstatus /= NF90_NOERR) call MOM_error(FATAL, 'apply_topography_edits_from_file: '//&
                                'Failed to inquire_dimension nEdits for '//trim(topo_edits_file))

  ! Read ni
  ncstatus = nf90_inq_varid(ncid, 'ni', id)
  if (ncstatus /= NF90_NOERR) call MOM_error(FATAL, 'apply_topography_edits_from_file: '//&
                                'Failed to inq_varid ni for '//trim(topo_edits_file))
  ncstatus = nf90_get_var(ncid, id, i)
  if (ncstatus /= NF90_NOERR) call MOM_error(FATAL, 'apply_topography_edits_from_file: '//&
                              'Failed to get_var ni for '//trim(topo_edits_file))
  if (i /= G%ieg) call MOM_error(FATAL, 'apply_topography_edits_from_file: '//&
                              'Incompatible i-dimension of grid in '//trim(topo_edits_file))

  ! Read nj
  ncstatus = nf90_inq_varid(ncid, 'nj', id)
  if (ncstatus /= NF90_NOERR) call MOM_error(FATAL, 'apply_topography_edits_from_file: '//&
                                'Failed to inq_varid nj for '//trim(topo_edits_file))
  ncstatus = nf90_get_var(ncid, id, j)
  if (ncstatus /= NF90_NOERR) call MOM_error(FATAL, 'apply_topography_edits_from_file: '//&
                              'Failed to get_var nj for '//trim(topo_edits_file))
  if (j /= G%jeg) call MOM_error(FATAL, 'apply_topography_edits_from_file: '//&
                              'Incompatible j-dimension of grid in '//trim(topo_edits_file))

  ! Read iEdit
  ncstatus = nf90_inq_varid(ncid, 'iEdit', id)
  if (ncstatus /= NF90_NOERR) call MOM_error(FATAL, 'apply_topography_edits_from_file: '//&
                                'Failed to inq_varid iEdit for '//trim(topo_edits_file))
  allocate(ig(n_edits))
  ncstatus = nf90_get_var(ncid, id, ig)
  if (ncstatus /= NF90_NOERR) call MOM_error(FATAL, 'apply_topography_edits_from_file: '//&
                              'Failed to get_var iEdit for '//trim(topo_edits_file))

  ! Read jEdit
  ncstatus = nf90_inq_varid(ncid, 'jEdit', id)
  if (ncstatus /= NF90_NOERR) call MOM_error(FATAL, 'apply_topography_edits_from_file: '//&
                                'Failed to inq_varid jEdit for '//trim(topo_edits_file))
  allocate(jg(n_edits))
  ncstatus = nf90_get_var(ncid, id, jg)
  if (ncstatus /= NF90_NOERR) call MOM_error(FATAL, 'apply_topography_edits_from_file: '//&
                              'Failed to get_var jEdit for '//trim(topo_edits_file))

  ! Read zEdit
  ncstatus = nf90_inq_varid(ncid, 'zEdit', id)
  if (ncstatus /= NF90_NOERR) call MOM_error(FATAL, 'apply_topography_edits_from_file: '//&
                                'Failed to inq_varid zEdit for '//trim(topo_edits_file))
  allocate(new_depth(n_edits))
  ncstatus = nf90_get_var(ncid, id, new_depth)
  if (ncstatus /= NF90_NOERR) call MOM_error(FATAL, 'apply_topography_edits_from_file: '//&
                              'Failed to get_var zEdit for '//trim(topo_edits_file))

  ! Close file
  ncstatus = nf90_close(ncid)
  if (ncstatus /= NF90_NOERR) call MOM_error(FATAL, 'apply_topography_edits_from_file: '//&
                                'Failed to close '//trim(topo_edits_file))

  do n = 1, n_edits
    i = ig(n) - G%isd_global + 2 ! +1 for python indexing and +1 for ig-isd_global+1
    j = jg(n) - G%jsd_global + 2
    if (i>=G%isc .and. i<=G%iec .and. j>=G%jsc .and. j<=G%jec) then
      if (new_depth(n)/=0.) then
        write(*,'(a,3i5,f8.2,a,f8.2,2i4)') 'Ocean topography edit: ',n,ig(n),jg(n),D(i,j),'->',abs(new_depth(n)),i,j
        D(i,j) = abs(new_depth(n)) ! Allows for height-file edits (i.e. converts negatives)
      else
        call MOM_error(FATAL, ' apply_topography_edits_from_file: '//&
          "A zero depth edit would change the land mask and is not allowed in"//trim(topo_edits_file))
      endif
    endif
  enddo

  deallocate( ig, jg, new_depth )

  call callTree_leave(trim(mod)//'()')
end subroutine apply_topography_edits_from_file

! -----------------------------------------------------------------------------
!> initialized the bathymetry based on one of several named idealized configurations
subroutine initialize_topography_named(D, G, param_file, topog_config, max_depth)
  type(dyn_horgrid_type),           intent(in)  :: G !< The dynamic horizontal grid type
  real, dimension(G%isd:G%ied,G%jsd:G%jed), &
                                    intent(out) :: D !< Ocean bottom depth in m
  type(param_file_type),            intent(in)  :: param_file !< Parameter file structure
  character(len=*),                 intent(in)  :: topog_config !< The name of an idealized
                                                              !! topographic configuration
  real,                             intent(in)  :: max_depth  !< Maximum depth of model in m

! Arguments: D          - the bottom depth in m. Intent out.
!  (in)      G          - The ocean's grid structure.
!  (in)      param_file - A structure indicating the open file to parse for
!                         model parameter values.
!  (in)      topog_config - The name of an idealized topographic configuration.
!  (in)      max_depth  - The maximum depth in m.

! This subroutine places the bottom depth in m into D(:,:), shaped in a spoon
  real :: min_depth            ! The minimum depth in m.
  real :: PI                   ! 3.1415926... calculated as 4*atan(1)
  real :: D0                   ! A constant to make the maximum     !
                               ! basin depth MAXIMUM_DEPTH.         !
  real :: expdecay             ! A decay scale of associated with   !
                               ! the sloping boundaries, in m.      !
  real :: Dedge                ! The depth in m at the basin edge.  !
! real :: south_lat, west_lon, len_lon, len_lat, Rad_earth
  integer :: i, j, is, ie, js, je, isd, ied, jsd, jed
  character(len=40)  :: mod = "initialize_topography_named" ! This subroutine's name.
  is = G%isc ; ie = G%iec ; js = G%jsc ; je = G%jec
  isd = G%isd ; ied = G%ied ; jsd = G%jsd ; jed = G%jed

  call callTree_enter(trim(mod)//"(), MOM_fixed_initialization.F90")
  call MOM_mesg("  MOM_fixed_initialization.F90, initialize_topography_named: "//&
                 "TOPO_CONFIG = "//trim(topog_config), 5)

  call get_param(param_file, mod, "MINIMUM_DEPTH", min_depth, &
                 "The minimum depth of the ocean.", units="m", default=0.0)
  if (max_depth<=0.) call MOM_error(FATAL,"initialize_topography_named: "// &
      "MAXIMUM_DEPTH has a non-sensical value! Was it set?")

  if (trim(topog_config) /= "flat") then
    call get_param(param_file, mod, "EDGE_DEPTH", Dedge, &
                   "The depth at the edge of one of the named topographies.", &
                   units="m", default=100.0)
!   call get_param(param_file, mod, "SOUTHLAT", south_lat, &
!                  "The southern latitude of the domain.", units="degrees", &
!                  fail_if_missing=.true.)
!   call get_param(param_file, mod, "LENLAT", len_lat, &
!                  "The latitudinal length of the domain.", units="degrees", &
!                  fail_if_missing=.true.)
!   call get_param(param_file, mod, "WESTLON", west_lon, &
!                  "The western longitude of the domain.", units="degrees", &
!                  default=0.0)
!   call get_param(param_file, mod, "LENLON", len_lon, &
!                  "The longitudinal length of the domain.", units="degrees", &
!                  fail_if_missing=.true.)
!   call get_param(param_file, mod, "RAD_EARTH", Rad_Earth, &
!                  "The radius of the Earth.", units="m", default=6.378e6)
    call get_param(param_file, mod, "TOPOG_SLOPE_SCALE", expdecay, &
                   "The exponential decay scale used in defining some of \n"//&
                   "the named topographies.", units="m", default=400000.0)
  endif


  PI = 4.0*atan(1.0)

  if (trim(topog_config) == "flat") then
    do i=is,ie ; do j=js,je ; D(i,j) = max_depth ; enddo ; enddo
  elseif (trim(topog_config) == "spoon") then
    D0 = (max_depth - Dedge) / &
             ((1.0 - exp(-0.5*G%len_lat*G%Rad_earth*PI/(180.0 *expdecay))) * &
              (1.0 - exp(-0.5*G%len_lat*G%Rad_earth*PI/(180.0 *expdecay))))
    do i=is,ie ; do j=js,je
  !  This sets a bowl shaped (sort of) bottom topography, with a       !
  !  maximum depth of max_depth.                                   !
      D(i,j) =  Dedge + D0 * &
             (sin(PI * (G%geoLonT(i,j) - (G%west_lon)) / G%len_lon) * &
           (1.0 - exp((G%geoLatT(i,j) - (G%south_lat+G%len_lat))*G%Rad_earth*PI / &
                      (180.0*expdecay)) ))
    enddo ; enddo
  elseif (trim(topog_config) == "bowl") then
    D0 = (max_depth - Dedge) / &
             ((1.0 - exp(-0.5*G%len_lat*G%Rad_earth*PI/(180.0 *expdecay))) * &
              (1.0 - exp(-0.5*G%len_lat*G%Rad_earth*PI/(180.0 *expdecay))))

  !  This sets a bowl shaped (sort of) bottom topography, with a
  !  maximum depth of max_depth.
    do i=is,ie ; do j=js,je
      D(i,j) =  Dedge + D0 * &
             (sin(PI * (G%geoLonT(i,j) - G%west_lon) / G%len_lon) * &
             ((1.0 - exp(-(G%geoLatT(i,j) - G%south_lat)*G%Rad_Earth*PI/ &
                          (180.0*expdecay))) * &
             (1.0 - exp((G%geoLatT(i,j) - (G%south_lat+G%len_lat))* &
                         G%Rad_Earth*PI/(180.0*expdecay)))))
    enddo ; enddo
  elseif (trim(topog_config) == "halfpipe") then
    D0 = max_depth - Dedge
    do i=is,ie ; do j=js,je
      D(i,j) =  Dedge + D0 * ABS(sin(PI*(G%geoLatT(i,j) - G%south_lat)/G%len_lat))
    enddo ; enddo
  else
    call MOM_error(FATAL,"initialize_topography_named: "// &
      "Unrecognized topography name "//trim(topog_config))
  endif

  ! This is here just for safety.  Hopefully it doesn't do anything.
  do i=is,ie ; do j=js,je
    if (D(i,j) > max_depth) D(i,j) = max_depth
    if (D(i,j) < min_depth) D(i,j) = 0.5*min_depth
  enddo ; enddo

  call callTree_leave(trim(mod)//'()')
end subroutine initialize_topography_named
! -----------------------------------------------------------------------------

! -----------------------------------------------------------------------------
!> limit_topography ensures that  min_depth < D(x,y) < max_depth
subroutine limit_topography(D, G, param_file, max_depth)
  type(dyn_horgrid_type), intent(in)    :: G !< The dynamic horizontal grid type
  real, dimension(G%isd:G%ied,G%jsd:G%jed), &
                          intent(inout) :: D !< Ocean bottom depth in m
  type(param_file_type),  intent(in)    :: param_file !< Parameter file structure
  real,                   intent(in)    :: max_depth  !< Maximum depth of model in m
! Arguments: D          - the bottom depth in m. Intent in/out.
!  (in)      G          - The ocean's grid structure.
!  (in)      param_file - A structure indicating the open file to parse for
!                         model parameter values.
!  (in)      max_depth  - The maximum depth in m.

! This subroutine ensures that    min_depth < D(x,y) < max_depth
  integer :: i, j
  character(len=40)  :: mod = "limit_topography" ! This subroutine's name.
  real :: min_depth, mask_depth

  call callTree_enter(trim(mod)//"(), MOM_fixed_initialization.F90")

  call get_param(param_file, "MOM_grid_init initialize_masks", "MINIMUM_DEPTH", min_depth, &
                 "If MASKING_DEPTH is unspecified, then anything shallower than\n"//&
                 "MINIMUM_DEPTH is assumed to be land and all fluxes are masked out.\n"//&
                 "If MASKING_DEPTH is specified, then all depths shallower than\n"//&
                 "MINIMUM_DEPTH but deeper than MASKING_DEPTH are rounded to MINIMUM_DEPTH.", &
                 units="m", default=0.0)
  call get_param(param_file, mod, "MASKING_DEPTH", mask_depth, &
                 "The depth below which to mask the ocean as land.", units="m", &
                 default=-9999.0, do_not_log=.true.)

! Make sure that min_depth < D(x,y) < max_depth
  if (mask_depth<-9990.) then
    do j=G%jsd,G%jed ; do i=G%isd,G%ied
      D(i,j) = min( max( D(i,j), 0.5*min_depth ), max_depth )
    enddo ; enddo
  else
    do j=G%jsd,G%jed ; do i=G%isd,G%ied
      if (D(i,j)>0.) then
        D(i,j) = min( max( D(i,j), min_depth ), max_depth )
      else
        D(i,j) = 0.
      endif
    enddo ; enddo
  endif

  call callTree_leave(trim(mod)//'()')
end subroutine limit_topography
! -----------------------------------------------------------------------------

! -----------------------------------------------------------------------------
subroutine set_rotation_planetary(f, G, param_file)
  type(dyn_horgrid_type),                        intent(in)  :: G
  real, dimension(G%IsdB:G%IedB,G%JsdB:G%JedB), intent(out) :: f
  type(param_file_type),                        intent(in)  :: param_file
! Arguments: f          - Coriolis parameter (vertical component) in s^-1
!     (in)   G          - grid type
!     (in)   param_file - parameter file type

! This subroutine sets up the Coriolis parameter for a sphere
  character(len=30) :: mod = "set_rotation_planetary" ! This subroutine's name.
  integer :: I, J
  real    :: PI, omega

  call callTree_enter(trim(mod)//"(), MOM_fixed_initialization.F90")

  call get_param(param_file, "set_rotation_planetary", "OMEGA", omega, &
                 "The rotation rate of the earth.", units="s-1", &
                 default=7.2921e-5)
  PI = 4.0*atan(1.0)

  do I=G%IsdB,G%IedB ; do J=G%JsdB,G%JedB
    f(I,J) = ( 2.0 * omega ) * sin( ( PI * G%geoLatBu(I,J) ) / 180.)
  enddo ; enddo

  call callTree_leave(trim(mod)//'()')
end subroutine set_rotation_planetary
! -----------------------------------------------------------------------------

! -----------------------------------------------------------------------------
subroutine set_rotation_beta_plane(f, G, param_file)
  type(dyn_horgrid_type),                        intent(in)  :: G
  real, dimension(G%IsdB:G%IedB,G%JsdB:G%JedB), intent(out) :: f
  type(param_file_type),                        intent(in)  :: param_file
! Arguments: f          - Coriolis parameter (vertical component) in s^-1
!     (in)   G          - grid type
!     (in)   param_file - parameter file type

! This subroutine sets up the Coriolis parameter for a beta-plane
  integer :: I, J
  real    :: f_0, beta, y_scl, Rad_Earth, PI
  character(len=40)  :: mod = "set_rotation_beta_plane" ! This subroutine's name.
  character(len=200) :: axis_units

  call callTree_enter(trim(mod)//"(), MOM_fixed_initialization.F90")

  call get_param(param_file, mod, "F_0", f_0, &
                 "The reference value of the Coriolis parameter with the \n"//&
                 "betaplane option.", units="s-1", default=0.0)
  call get_param(param_file, mod, "BETA", beta, &
                 "The northward gradient of the Coriolis parameter with \n"//&
                 "the betaplane option.", units="m-1 s-1", default=0.0)
  call get_param(param_file, mod, "AXIS_UNITS", axis_units, default="degrees")

  PI = 4.0*atan(1.0)
  select case (axis_units(1:1))
    case ("d")
      call get_param(param_file, mod, "RAD_EARTH", Rad_Earth, &
                   "The radius of the Earth.", units="m", default=6.378e6)
      y_scl = Rad_Earth/PI
    case ("k"); y_scl = 1.E3
    case ("m"); y_scl = 1.
    case ("c"); y_scl = 1.E-2
    case default ; call MOM_error(FATAL, &
      " set_rotation_beta_plane: unknown AXIS_UNITS = "//trim(axis_units))
  end select

  do I=G%IsdB,G%IedB ; do J=G%JsdB,G%JedB
    f(I,J) = f_0 + beta * ( G%geoLatBu(I,J) * y_scl )
  enddo ; enddo

  call callTree_leave(trim(mod)//'()')
end subroutine set_rotation_beta_plane
! -----------------------------------------------------------------------------

! -----------------------------------------------------------------------------
subroutine reset_face_lengths_named(G, param_file, name)
  type(dyn_horgrid_type), intent(inout) :: G
  type(param_file_type), intent(in)    :: param_file
  character(len=*),      intent(in)    :: name
!   This subroutine sets the open face lengths at selected points to restrict
! passages to their observed widths.

! Arguments: G - The ocean's grid structure.
!  (in)      param_file - A structure indicating the open file to parse for
!                         model parameter values.
!  (in)      name - The name for the set of face lengths.
  character(len=256) :: mesg    ! Message for error messages.
  real    :: dx_2 = -1.0, dy_2 = -1.0
  real    :: pi_180
  integer :: option = -1
  integer :: i, j, isd, ied, jsd, jed, IsdB, IedB, JsdB, JedB
  isd = G%isd ; ied = G%ied ; jsd = G%jsd ; jed = G%jed
  IsdB = G%IsdB ; IedB = G%IedB ; JsdB = G%JsdB ; JedB = G%JedB
  pi_180 = (4.0*atan(1.0))/180.0

  select case ( trim(name) )
    case ("global_1deg")    ; option = 1 ; dx_2 = 0.5*1.0
    case default ; call MOM_error(FATAL, "reset_face_lengths_named: "//&
      "Unrecognized channel configuration name "//trim(name))
  end select

  if (option==1) then ! 1-degree settings.
    do j=jsd,jed ; do I=IsdB,IedB  ! Change any u-face lengths within this loop.
      dy_2 = dx_2 * G%dyCu(I,j)*G%IdxCu(I,j) * cos(pi_180 * G%geoLatCu(I,j))

      if ((abs(G%geoLatCu(I,j)-35.5) < dy_2) .and. (G%geoLonCu(I,j) < -4.5) .and. &
          (G%geoLonCu(I,j) > -6.5)) &
        G%dy_Cu(I,j) = G%mask2dCu(I,j)*12000.0   ! Gibraltar

      if ((abs(G%geoLatCu(I,j)-12.5) < dy_2) .and. (abs(G%geoLonCu(I,j)-43.0) < dx_2)) &
        G%dy_Cu(I,j) = G%mask2dCu(I,j)*10000.0   ! Red Sea

      if ((abs(G%geoLatCu(i,j)-40.5) < dy_2) .and. (abs(G%geoLonCu(i,j)-26.0) < dx_2)) &
        G%dy_Cu(i,j) = G%mask2dCu(i,j)*5000.0   ! Dardanelles

      if ((abs(G%geoLatCu(I,j)-41.5) < dy_2) .and. (abs(G%geoLonCu(I,j)+220.0) < dx_2)) &
        G%dy_Cu(I,j) = G%mask2dCu(I,j)*35000.0   ! Tsugaru strait at 140.0e

      if ((abs(G%geoLatCu(I,j)-45.5) < dy_2) .and. (abs(G%geoLonCu(I,j)+217.5) < 0.9)) &
        G%dy_Cu(I,j) = G%mask2dCu(I,j)*15000.0   ! Betw Hokkaido and Sakhalin at 217&218 = 142e


      ! Greater care needs to be taken in the tripolar region.
      if ((abs(G%geoLatCu(I,j)-80.84) < 0.2) .and. (abs(G%geoLonCu(I,j)+64.9) < 0.8)) &
        G%dy_Cu(I,j) = G%mask2dCu(I,j)*38000.0   ! Smith Sound in Canadian Arch - tripolar region

    enddo ; enddo

    do J=JsdB,JedB ; do i=isd,ied  ! Change any v-face lengths within this loop.
      dy_2 = dx_2 * G%dyCv(i,J)*G%IdxCv(i,J) * cos(pi_180 * G%geoLatCv(i,J))
      if ((abs(G%geoLatCv(i,J)-41.0) < dy_2) .and. (abs(G%geoLonCv(i,J)-28.5) < dx_2)) &
        G%dx_Cv(i,J) = G%mask2dCv(i,J)*2500.0   ! Bosporus - should be 1000.0 m wide.

      if ((abs(G%geoLatCv(i,J)-13.0) < dy_2) .and. (abs(G%geoLonCv(i,J)-42.5) < dx_2)) &
        G%dx_Cv(i,J) = G%mask2dCv(i,J)*10000.0   ! Red Sea

      if ((abs(G%geoLatCv(i,J)+2.8) < 0.8) .and. (abs(G%geoLonCv(i,J)+241.5) < dx_2)) &
        G%dx_Cv(i,J) = G%mask2dCv(i,J)*40000.0   ! Makassar Straits at 241.5 W = 118.5 E

      if ((abs(G%geoLatCv(i,J)-0.56) < 0.5) .and. (abs(G%geoLonCv(i,J)+240.5) < dx_2)) &
        G%dx_Cv(i,J) = G%mask2dCv(i,J)*80000.0   ! entry to Makassar Straits at 240.5 W = 119.5 E

      if ((abs(G%geoLatCv(i,J)-0.19) < 0.5) .and. (abs(G%geoLonCv(i,J)+230.5) < dx_2)) &
        G%dx_Cv(i,J) = G%mask2dCv(i,J)*25000.0   ! Channel betw N Guinea and Halmahara 230.5 W = 129.5 E

      if ((abs(G%geoLatCv(i,J)-0.19) < 0.5) .and. (abs(G%geoLonCv(i,J)+229.5) < dx_2)) &
        G%dx_Cv(i,J) = G%mask2dCv(i,J)*25000.0   ! Channel betw N Guinea and Halmahara 229.5 W = 130.5 E

      if ((abs(G%geoLatCv(i,J)-0.0) < 0.25) .and. (abs(G%geoLonCv(i,J)+228.5) < dx_2)) &
        G%dx_Cv(i,J) = G%mask2dCv(i,J)*25000.0   ! Channel betw N Guinea and Halmahara 228.5 W = 131.5 E

      if ((abs(G%geoLatCv(i,J)+8.5) < 0.5) .and. (abs(G%geoLonCv(i,J)+244.5) < dx_2)) &
        G%dx_Cv(i,J) = G%mask2dCv(i,J)*20000.0   ! Lombok Straits at 244.5 W = 115.5 E

      if ((abs(G%geoLatCv(i,J)+8.5) < 0.5) .and. (abs(G%geoLonCv(i,J)+235.5) < dx_2)) &
        G%dx_Cv(i,J) = G%mask2dCv(i,J)*20000.0   ! Timor Straits at 235.5 W = 124.5 E

      if ((abs(G%geoLatCv(i,J)-52.5) < dy_2) .and. (abs(G%geoLonCv(i,J)+218.5) < dx_2)) &
        G%dx_Cv(i,J) = G%mask2dCv(i,J)*2500.0    ! Russia and Sakhalin Straits at 218.5 W = 141.5 E

      ! Greater care needs to be taken in the tripolar region.
      if ((abs(G%geoLatCv(i,J)-76.8) < 0.06) .and. (abs(G%geoLonCv(i,J)+88.7) < dx_2)) &
        G%dx_Cv(i,J) = G%mask2dCv(i,J)*8400.0    ! Jones Sound in Canadian Arch - tripolar region

    enddo ; enddo
  endif

  ! These checks apply regardless of the chosen option.

  do j=jsd,jed ; do I=IsdB,IedB
    if (G%dy_Cu(I,j) > G%dyCu(I,j)) then
      write(mesg,'("dy_Cu of ",ES11.4," exceeds unrestricted width of ",ES11.4,&
                   &" by ",ES11.4," at lon/lat of ", ES11.4, ES11.4)') &
                   G%dy_Cu(I,j), G%dyCu(I,j), G%dy_Cu(I,j)-G%dyCu(I,j), &
                   G%geoLonCu(I,j), G%geoLatCu(I,j)
      call MOM_error(FATAL,"reset_face_lengths_named "//mesg)
    endif
    G%areaCu(I,j) = G%dxCu(I,j)*G%dy_Cu(I,j)
    G%IareaCu(I,j) = 0.0
    if (G%areaCu(I,j) > 0.0) G%IareaCu(I,j) = G%mask2dCu(I,j) / G%areaCu(I,j)
  enddo ; enddo

  do J=JsdB,JedB ; do i=isd,ied
    if (G%dx_Cv(i,J) > G%dxCv(i,J)) then
      write(mesg,'("dx_Cv of ",ES11.4," exceeds unrestricted width of ",ES11.4,&
                   &" by ",ES11.4, " at lon/lat of ", ES11.4, ES11.4)') &
                   G%dx_Cv(i,J), G%dxCv(i,J), G%dx_Cv(i,J)-G%dxCv(i,J), &
                   G%geoLonCv(i,J), G%geoLatCv(i,J)

      call MOM_error(FATAL,"reset_face_lengths_named "//mesg)
    endif
    G%areaCv(i,J) = G%dyCv(i,J)*G%dx_Cv(i,J)
    G%IareaCv(i,J) = 0.0
    if (G%areaCv(i,J) > 0.0) G%IareaCv(i,J) = G%mask2dCv(i,J) / G%areaCv(i,J)
  enddo ; enddo

end subroutine reset_face_lengths_named
! -----------------------------------------------------------------------------

! -----------------------------------------------------------------------------
subroutine reset_face_lengths_file(G, param_file)
  type(dyn_horgrid_type), intent(inout) :: G
  type(param_file_type), intent(in)    :: param_file
!   This subroutine sets the open face lengths at selected points to restrict
! passages to their observed widths.

! Arguments: G - The ocean's grid structure.
!  (in)      param_file - A structure indicating the open file to parse for
!                         model parameter values.
  character(len=40)  :: mod = "reset_face_lengths_file" ! This subroutine's name.
  character(len=256) :: mesg    ! Message for error messages.
  character(len=200) :: filename, chan_file, inputdir ! Strings for file/path
  integer :: i, j, isd, ied, jsd, jed, IsdB, IedB, JsdB, JedB
  isd = G%isd ; ied = G%ied ; jsd = G%jsd ; jed = G%jed
  IsdB = G%IsdB ; IedB = G%IedB ; JsdB = G%JsdB ; JedB = G%JedB
  ! These checks apply regardless of the chosen option.

  call callTree_enter(trim(mod)//"(), MOM_fixed_initialization.F90")

  call get_param(param_file, mod, "CHANNEL_WIDTH_FILE", chan_file, &
                 "The file from which the list of narrowed channels is read.", &
                 default="ocean_geometry.nc")
  call get_param(param_file,  mod, "INPUTDIR", inputdir, default=".")
  inputdir = slasher(inputdir)
  filename = trim(inputdir)//trim(chan_file)
  call log_param(param_file, mod, "INPUTDIR/CHANNEL_WIDTH_FILE", filename)

  if (is_root_pe()) then ; if (.not.file_exists(filename)) &
    call MOM_error(FATAL," reset_face_lengths_file: Unable to open "//&
                           trim(filename))
  endif

  call read_data(filename,"dyCuo",G%dy_Cu,domain=G%Domain%mpp_domain)
  call read_data(filename,"dxCvo",G%dx_Cv,domain=G%Domain%mpp_domain)
  call pass_vector(G%dy_Cu, G%dx_Cv, G%Domain, To_All+SCALAR_PAIR, CGRID_NE)

  do j=jsd,jed ; do I=IsdB,IedB
    if (G%dy_Cu(I,j) > G%dyCu(I,j)) then
      write(mesg,'("dy_Cu of ",ES11.4," exceeds unrestricted width of ",ES11.4,&
                   &" by ",ES11.4," at lon/lat of ", ES11.4, ES11.4)') &
                   G%dy_Cu(I,j), G%dyCu(I,j), G%dy_Cu(I,j)-G%dyCu(I,j), &
                   G%geoLonCu(I,j), G%geoLatCu(I,j)
      call MOM_error(FATAL,"reset_face_lengths_file "//mesg)
    endif
    G%areaCu(I,j) = G%dxCu(I,j)*G%dy_Cu(I,j)
    G%IareaCu(I,j) = 0.0
    if (G%areaCu(I,j) > 0.0) G%IareaCu(I,j) = G%mask2dCu(I,j) / G%areaCu(I,j)
  enddo ; enddo

  do J=JsdB,JedB ; do i=isd,ied
    if (G%dx_Cv(i,J) > G%dxCv(i,J)) then
      write(mesg,'("dx_Cv of ",ES11.4," exceeds unrestricted width of ",ES11.4,&
                   &" by ",ES11.4, " at lon/lat of ", ES11.4, ES11.4)') &
                   G%dx_Cv(i,J), G%dxCv(i,J), G%dx_Cv(i,J)-G%dxCv(i,J), &
                   G%geoLonCv(i,J), G%geoLatCv(i,J)

      call MOM_error(FATAL,"reset_face_lengths_file "//mesg)
    endif
    G%areaCv(i,J) = G%dyCv(i,J)*G%dx_Cv(i,J)
    G%IareaCv(i,J) = 0.0
    if (G%areaCv(i,J) > 0.0) G%IareaCv(i,J) = G%mask2dCv(i,J) / G%areaCv(i,J)
  enddo ; enddo

  call callTree_leave(trim(mod)//'()')
end subroutine reset_face_lengths_file
! -----------------------------------------------------------------------------

! -----------------------------------------------------------------------------
subroutine reset_face_lengths_list(G, param_file)
  type(dyn_horgrid_type), intent(inout) :: G
  type(param_file_type), intent(in)    :: param_file
!   This subroutine sets the open face lengths at selected points to restrict
! passages to their observed widths.

! Arguments: G - The ocean's grid structure.
!  (in)      param_file - A structure indicating the open file to parse for
!                         model parameter values.
  character(len=120), pointer, dimension(:) :: lines => NULL()
  character(len=120) :: line
  character(len=200) :: filename, chan_file, inputdir ! Strings for file/path
  character(len=40)  :: mod = "reset_face_lengths_list" ! This subroutine's name.
  real, pointer, dimension(:,:) :: &
    u_lat => NULL(), u_lon => NULL(), v_lat => NULL(), v_lon => NULL()
  real, pointer, dimension(:) :: &
    u_width => NULL(), v_width => NULL()
  real    :: lat, lon     ! The latitude and longitude of a point.
  real    :: lon_p, lon_m ! The longitude of a point shifted by 360 degrees.
  logical :: check_360    ! If true, check for longitudes that are shifted by
                          ! +/- 360 degrees from the specified range of values.
  logical :: found_u, found_v
  logical :: unit_in_use
  integer :: ios, iounit, isu, isv
  integer :: last, num_lines, nl_read, ln, npt, u_pt, v_pt
  integer :: i, j, isd, ied, jsd, jed, IsdB, IedB, JsdB, JedB
  isd = G%isd ; ied = G%ied ; jsd = G%jsd ; jed = G%jed
  IsdB = G%IsdB ; IedB = G%IedB ; JsdB = G%JsdB ; JedB = G%JedB

  call callTree_enter(trim(mod)//"(), MOM_fixed_initialization.F90")

  call get_param(param_file, mod, "CHANNEL_LIST_FILE", chan_file, &
                 "The file from which the list of narrowed channels is read.", &
                 default="MOM_channel_list")
  call get_param(param_file, mod, "INPUTDIR", inputdir, default=".")
  inputdir = slasher(inputdir)
  filename = trim(inputdir)//trim(chan_file)
  call log_param(param_file, mod, "INPUTDIR/CHANNEL_LIST_FILE", filename)
  call get_param(param_file, mod, "CHANNEL_LIST_360_LON_CHECK", check_360, &
                 "If true, the channel configuration list works for any \n"//&
                 "longitudes in the range of -360 to 360.", default=.true.)

  if (is_root_pe()) then
    ! Open the input file.
    if (.not.file_exists(filename)) call MOM_error(FATAL, &
        " reset_face_lengths_list: Unable to open "//trim(filename))

    ! Find an unused unit number.
    do iounit=10,512
      INQUIRE(iounit,OPENED=unit_in_use) ; if (.not.unit_in_use) exit
    enddo
    if (iounit >= 512) call MOM_error(FATAL, &
        "reset_face_lengths_list: No unused file unit could be found.")

    ! Open the parameter file.
    open(iounit, file=trim(filename), access='SEQUENTIAL', &
         form='FORMATTED', action='READ', position='REWIND', iostat=ios)
    if (ios /= 0) call MOM_error(FATAL, &
            "reset_face_lengths_list: Error opening "//trim(filename))

    ! Count the number of u_width and v_width entries.
    call read_face_length_list(iounit, filename, num_lines, lines)
  endif

  ! Broadcast the number of lines and allocate the required space.
  call broadcast(num_lines, root_PE())
  u_pt = 0 ; v_pt = 0
  if (num_lines > 0) then
    allocate (lines(num_lines))
    if (num_lines > 0) then
      allocate(u_lat(2,num_lines)) ; u_lat(:,:) = -1e34
      allocate(u_lon(2,num_lines)) ; u_lon(:,:) = -1e34
      allocate(u_width(num_lines)) ; u_width(:) = -1e34

      allocate(v_lat(2,num_lines)) ; v_lat(:,:) = -1e34
      allocate(v_lon(2,num_lines)) ; v_lon(:,:) = -1e34
      allocate(v_width(num_lines)) ; v_width(:) = -1e34
    endif

    ! Actually read the lines.
    if (is_root_pe()) then
      call read_face_length_list(iounit, filename, nl_read, lines)
      if (nl_read /= num_lines) &
        call MOM_error(FATAL, 'reset_face_lengths_list : Found different '// &
                  'number of valid lines on second reading of '//trim(filename))
      close(iounit) ; iounit = -1
    endif

    ! Broadcast the lines.
    call broadcast(lines, 120, root_PE())

    ! Populate the u_width, etc., data.
    do ln=1,num_lines
      line = lines(ln)
      ! Detect keywords
      found_u = .false.; found_v = .false.
      isu = index(uppercase(line), "U_WIDTH" ); if (isu > 0) found_u = .true.
      isv = index(uppercase(line), "V_WIDTH" ); if (isv > 0) found_v = .true.
      
      ! Store and check the relevant values.
      if (found_u) then
        u_pt = u_pt + 1
        read(line(isu+8:),*) u_lon(1:2,u_pt), u_lat(1:2,u_pt), u_width(u_pt) 
        if (is_root_PE()) then
          if (check_360) then
            if ((abs(u_lon(1,u_pt)) > 360.0) .or. (abs(u_lon(2,u_pt)) > 360.0)) &
              call MOM_error(WARNING, "reset_face_lengths_list : Out-of-bounds "//&
                 "u-longitude found when reading line "//trim(line)//" from file "//&
                 trim(filename))
            if ((abs(u_lat(1,u_pt)) > 180.0) .or. (abs(u_lat(2,u_pt)) > 180.0)) &
              call MOM_error(WARNING, "reset_face_lengths_list : Out-of-bounds "//&
                 "u-latitude found when reading line "//trim(line)//" from file "//&
                 trim(filename))
          endif
          if (u_lat(1,u_pt) > u_lat(2,u_pt)) &
            call MOM_error(WARNING, "reset_face_lengths_list : Out-of-order "//&
               "u-face latitudes found when reading line "//trim(line)//" from file "//&
               trim(filename))
          if (u_lon(1,u_pt) > u_lon(2,u_pt)) &
            call MOM_error(WARNING, "reset_face_lengths_list : Out-of-order "//&
               "u-face longitudes found when reading line "//trim(line)//" from file "//&
               trim(filename))
          if (u_width(u_pt) < 0.0) &
            call MOM_error(WARNING, "reset_face_lengths_list : Negative "//&
               "u-width found when reading line "//trim(line)//" from file "//&
               trim(filename))
        endif
      elseif (found_v) then
        v_pt = v_pt + 1
        read(line(isv+8:),*) v_lon(1:2,v_pt), v_lat(1:2,v_pt), v_width(v_pt)
        if (is_root_PE()) then
          if (check_360) then
            if ((abs(v_lon(1,v_pt)) > 360.0) .or. (abs(v_lon(2,v_pt)) > 360.0)) &
              call MOM_error(WARNING, "reset_face_lengths_list : Out-of-bounds "//&
                 "v-longitude found when reading line "//trim(line)//" from file "//&
                 trim(filename))
            if ((abs(v_lat(1,v_pt)) > 180.0) .or. (abs(v_lat(2,v_pt)) > 180.0)) &
              call MOM_error(WARNING, "reset_face_lengths_list : Out-of-bounds "//&
                 "v-latitude found when reading line "//trim(line)//" from file "//&
                 trim(filename))
          endif
          if (v_lat(1,v_pt) > v_lat(2,v_pt)) &
            call MOM_error(WARNING, "reset_face_lengths_list : Out-of-order "//&
               "v-face latitudes found when reading line "//trim(line)//" from file "//&
               trim(filename))
          if (v_lon(1,v_pt) > v_lon(2,v_pt)) &
            call MOM_error(WARNING, "reset_face_lengths_list : Out-of-order "//&
               "v-face longitudes found when reading line "//trim(line)//" from file "//&
               trim(filename))
          if (v_width(v_pt) < 0.0) &
            call MOM_error(WARNING, "reset_face_lengths_list : Negative "//&
               "v-width found when reading line "//trim(line)//" from file "//&
               trim(filename))
        endif
      endif
    enddo
    
    deallocate(lines)
  endif

  do j=jsd,jed ; do I=IsdB,IedB
    lat = G%geoLatCu(I,j) ; lon = G%geoLonCu(I,j)
    if (check_360) then ; lon_p = lon+360.0 ; lon_m = lon-360.0
    else ; lon_p = lon ; lon_m = lon ; endif

    do npt=1,u_pt
      if (((lat >= u_lat(1,npt)) .and. (lat <= u_lat(2,npt))) .and. &
          (((lon >= u_lon(1,npt)) .and. (lon <= u_lon(2,npt))) .or. &
           ((lon_p >= u_lon(1,npt)) .and. (lon_p <= u_lon(2,npt))) .or. &
           ((lon_m >= u_lon(1,npt)) .and. (lon_m <= u_lon(2,npt)))) ) &
  
      G%dy_Cu(I,j) = G%mask2dCu(I,j) * min(G%dyCu(I,j), max(u_width(npt), 0.0))
    enddo

    G%areaCu(I,j) = G%dxCu(I,j)*G%dy_Cu(I,j)
    G%IareaCu(I,j) = 0.0
    if (G%areaCu(I,j) > 0.0) G%IareaCu(I,j) = G%mask2dCu(I,j) / G%areaCu(I,j)
  enddo ; enddo

  do J=JsdB,JedB ; do i=isd,ied
    lat = G%geoLatCv(i,J) ; lon = G%geoLonCv(i,J)
    if (check_360) then ; lon_p = lon+360.0 ; lon_m = lon-360.0
    else ; lon_p = lon ; lon_m = lon ; endif

    do npt=1,v_pt
      if (((lat >= v_lat(1,npt)) .and. (lat <= v_lat(2,npt))) .and. &
          (((lon >= v_lon(1,npt)) .and. (lon <= v_lon(2,npt))) .or. &
           ((lon_p >= v_lon(1,npt)) .and. (lon_p <= v_lon(2,npt))) .or. &
           ((lon_m >= v_lon(1,npt)) .and. (lon_m <= v_lon(2,npt)))) ) &
        G%dx_Cv(i,J) = G%mask2dCv(i,J) * min(G%dxCv(i,J), max(v_width(npt), 0.0))
    enddo

    G%areaCv(i,J) = G%dyCv(i,J)*G%dx_Cv(i,J)
    G%IareaCv(i,J) = 0.0
    if (G%areaCv(i,J) > 0.0) G%IareaCv(i,J) = G%mask2dCv(i,J) / G%areaCv(i,J)
  enddo ; enddo

  if (num_lines > 0) then
    deallocate(u_lat) ; deallocate(u_lon) ; deallocate(u_width)
    deallocate(v_lat) ; deallocate(v_lon) ; deallocate(v_width)
  endif

  call callTree_leave(trim(mod)//'()')
end subroutine reset_face_lengths_list
! -----------------------------------------------------------------------------

! -----------------------------------------------------------------------------
subroutine read_face_length_list(iounit, filename, num_lines, lines)
  integer,                          intent(in)  :: iounit
  character(len=*),                 intent(in)  :: filename
  integer,                          intent(out) :: num_lines
  character(len=120), dimension(:), pointer     :: lines

  !   This subroutine reads and counts the non-blank lines in the face length
  ! list file, after removing comments.
  character(len=120) :: line, line_up
  logical :: found_u, found_v
  integer :: isu, isv, icom, verbose
  integer :: last
  
  num_lines = 0

  if (iounit <= 0) return
  rewind(iounit)
  do while(.true.)
    read(iounit, '(a)', end=8, err=9) line
    last = len_trim(line)
    ! Eliminate either F90 or C comments from the line.
    icom = index(line(:last), "!") ; if (icom > 0) last = icom-1
    icom = index(line(:last), "/*") ; if (icom > 0) last = icom-1
    if (last < 1) cycle

    ! Detect keywords
    line_up = uppercase(line)
    found_u = .false.; found_v = .false.
    isu = index(line_up(:last), "U_WIDTH" ); if (isu > 0) found_u = .true.
    isv = index(line_up(:last), "V_WIDTH" ); if (isv > 0) found_v = .true.

    if (found_u .and. found_v) call MOM_error(FATAL, &
      "read_face_length_list : both U_WIDTH and V_WIDTH found when "//&
      "reading the line "//trim(line(:last))//" in file "//trim(filename))
    if (found_u .or. found_v) then
      num_lines = num_lines + 1
      if (associated(lines)) then
        lines(num_lines) = line(1:last)
      endif
    endif
  enddo ! while (.true.)

8 continue
  return

9 call MOM_error(FATAL, "read_face_length_list : "//&
                  "Error while reading file "//trim(filename))
 
end subroutine read_face_length_list
! -----------------------------------------------------------------------------

! -----------------------------------------------------------------------------
subroutine set_velocity_depth_max(G)
  type(dyn_horgrid_type), intent(inout) :: G
  ! This subroutine sets the 4 bottom depths at velocity points to be the
  ! maximum of the adjacent depths.
  integer :: i, j

  do I=G%isd,G%ied-1 ; do j=G%jsd,G%jed
    G%Dblock_u(I,j) = G%mask2dCu(I,j) * max(G%bathyT(i,j), G%bathyT(i+1,j))
    G%Dopen_u(I,j) = G%Dblock_u(I,j)
  enddo ; enddo
  do i=G%isd,G%ied ; do J=G%jsd,G%jed-1
    G%Dblock_v(I,J) = G%mask2dCv(i,J) * max(G%bathyT(i,j), G%bathyT(i,j+1))
    G%Dopen_v(I,J) = G%Dblock_v(I,J)
  enddo ; enddo
end subroutine set_velocity_depth_max
! -----------------------------------------------------------------------------

! -----------------------------------------------------------------------------
subroutine compute_global_grid_integrals(G)
  type(dyn_horgrid_type), intent(inout) :: G
  ! Subroutine to pre-compute global integrals of grid quantities for
  ! later use in reporting diagnostics
  integer :: i,j

  G%areaT_global = 0.0 ; G%IareaT_global = 0.0
  do j=G%jsc,G%jec ; do i=G%isc,G%iec
    G%areaT_global = G%areaT_global + ( G%areaT(i,j) * G%mask2dT(i,j) )
  enddo ; enddo
  call sum_across_PEs( G%areaT_global )

  if (G%areaT_global == 0.0) &
    call MOM_error(FATAL, "compute_global_grid_integrals: "//&
                    "zero ocean area (check topography?)")

  G%IareaT_global = 1. / G%areaT_global 
end subroutine compute_global_grid_integrals
! -----------------------------------------------------------------------------

! -----------------------------------------------------------------------------
subroutine set_velocity_depth_min(G)
  type(dyn_horgrid_type), intent(inout) :: G
  ! This subroutine sets the 4 bottom depths at velocity points to be the
  ! minimum of the adjacent depths.
  integer :: i, j

  do I=G%isd,G%ied-1 ; do j=G%jsd,G%jed
    G%Dblock_u(I,j) = G%mask2dCu(I,j) * min(G%bathyT(i,j), G%bathyT(i+1,j))
    G%Dopen_u(I,j) = G%Dblock_u(I,j)
  enddo ; enddo
  do i=G%isd,G%ied ; do J=G%jsd,G%jed-1
    G%Dblock_v(I,J) = G%mask2dCv(i,J) * min(G%bathyT(i,j), G%bathyT(i,j+1))
    G%Dopen_v(I,J) = G%Dblock_v(I,J)
  enddo ; enddo
end subroutine set_velocity_depth_min
! -----------------------------------------------------------------------------

! -----------------------------------------------------------------------------
subroutine write_ocean_geometry_file(G, param_file, directory)
  type(dyn_horgrid_type), intent(inout) :: G
  type(param_file_type),  intent(in)    :: param_file
  character(len=*),       intent(in)    :: directory
!   This subroutine writes out a file containing all of the ocean geometry
! and grid data uses by the MOM ocean model.
! Arguments: G - The ocean's grid structure.  Effectively intent in.
!  (in)      param_file - A structure indicating the open file to parse for
!                         model parameter values.
!  (in)      directory - The directory into which to place the file.
  character(len=240) :: filepath
  character(len=40)  :: mod = "write_ocean_geometry_file"
  integer, parameter :: nFlds=23
  type(vardesc) :: vars(nFlds)
  type(fieldtype) :: fields(nFlds)
  integer :: unit
  integer :: file_threading
  integer :: nFlds_used
  integer :: i, j, is, ie, js, je, Isq, Ieq, Jsq, Jeq
  integer :: isd, ied, jsd, jed, IsdB, IedB, JsdB, JedB
  logical :: multiple_files
  real :: out_h(SZI_(G),SZJ_(G))
  real :: out_u(SZIB_(G),SZJ_(G))
  real :: out_v(SZI_(G),SZJB_(G))
  real :: out_q(SZIB_(G),SZJB_(G))
  is = G%isc ; ie = G%iec ; js = G%jsc ; je = G%jec
  Isq = G%IscB ; Ieq = G%IecB ; Jsq = G%JscB ; Jeq = G%JecB
  isd = G%isd ; ied = G%ied ; jsd = G%jsd ; jed = G%jed
  IsdB = G%IsdB ; IedB = G%IedB ; JsdB = G%JsdB ; JedB = G%JedB

!   vardesc is a structure defined in MOM_io.F90.  The elements of
! this structure, in order, are:
! (1) the variable name for the NetCDF file
! (2) the variable's long name
! (3) a character indicating the  horizontal grid, which may be '1' (column),
!     'h', 'q', 'u', or 'v', for the corresponding C-grid variable
! (4) a character indicating the vertical grid, which may be 'L' (layer),
!     'i' (interface), or '1' (no vertical location)
! (5) a character indicating the time levels of the field, which may be
!    's' (snap-shot), 'p' (periodic), or '1' (no time variation)
! (6) the variable's units
  vars(1) = var_desc("geolatb","degree","latitude at corner (Bu) points",'q','1','1')
  vars(2) = var_desc("geolonb","degree","longitude at corner (Bu) points",'q','1','1')
  vars(3) = var_desc("geolat","degree", "latitude at tracer (T) points", 'h','1','1')
  vars(4) = var_desc("geolon","degree","longitude at tracer (T) points",'h','1','1')
  vars(5) = var_desc("D","meter","Basin Depth",'h','1','1')
  vars(6) = var_desc("f","second-1","Coriolis Parameter",'q','1','1')
  vars(7) = var_desc("dxCv","m","Zonal grid spacing at v points",'v','1','1')
  vars(8) = var_desc("dyCu","m","Meridional grid spacing at u points",'u','1','1')
  vars(9) = var_desc("dxCu","m","Zonal grid spacing at u points",'u','1','1')
  vars(10)= var_desc("dyCv","m","Meridional grid spacing at v points",'v','1','1')
  vars(11)= var_desc("dxT","m","Zonal grid spacing at h points",'h','1','1')
  vars(12)= var_desc("dyT","m","Meridional grid spacing at h points",'h','1','1')
  vars(13)= var_desc("dxBu","m","Zonal grid spacing at q points",'q','1','1')
  vars(14)= var_desc("dyBu","m","Meridional grid spacing at q points",'q','1','1')
  vars(15)= var_desc("Ah","m2","Area of h cells",'h','1','1')
  vars(16)= var_desc("Aq","m2","Area of q cells",'q','1','1')

  vars(17)= var_desc("dxCvo","m","Open zonal grid spacing at v points",'v','1','1')
  vars(18)= var_desc("dyCuo","m","Open meridional grid spacing at u points",'u','1','1')
  vars(19)= var_desc("wet", "none", "land or ocean?", 'h','1','1')

  vars(20) = var_desc("Dblock_u","meter","Blocked depth at u points",'u','1','1')
  vars(21) = var_desc("Dopen_u","meter","Open depth at u points",'u','1','1')
  vars(22) = var_desc("Dblock_v","meter","Blocked depth at v points",'v','1','1')
  vars(23) = var_desc("Dopen_v","meter","Open depth at v points",'v','1','1')

  nFlds_used = 19 ; if (G%bathymetry_at_vel) nFlds_used = 23

  filepath = trim(directory) // "ocean_geometry"

  out_h(:,:) = 0.0
  out_u(:,:) = 0.0
  out_v(:,:) = 0.0
  out_q(:,:) = 0.0

  call get_param(param_file, mod, "PARALLEL_RESTARTFILES", multiple_files, &
                 "If true, each processor writes its own restart file, \n"//&
                 "otherwise a single restart file is generated", &
                 default=.false.)
  file_threading = SINGLE_FILE
  if (multiple_files) file_threading = MULTIPLE

  call create_file(unit, trim(filepath), vars, nFlds_used, fields, &
                   file_threading, dG=G)

  do J=Jsq,Jeq; do I=Isq,Ieq; out_q(I,J) = G%geoLatBu(I,J); enddo; enddo
  call write_field(unit, fields(1), G%Domain%mpp_domain, out_q)
  do J=Jsq,Jeq; do I=Isq,Ieq; out_q(I,J) = G%geoLonBu(I,J); enddo; enddo
  call write_field(unit, fields(2), G%Domain%mpp_domain, out_q)
  call write_field(unit, fields(3), G%Domain%mpp_domain, G%geoLatT)
  call write_field(unit, fields(4), G%Domain%mpp_domain, G%geoLonT)

  call write_field(unit, fields(5), G%Domain%mpp_domain, G%bathyT)
  call write_field(unit, fields(6), G%Domain%mpp_domain, G%CoriolisBu)

  do J=Jsq,Jeq; do i=is,ie; out_v(i,J) = G%dxCv(i,J); enddo; enddo
  call write_field(unit, fields(7), G%Domain%mpp_domain, out_v)
  do j=js,je; do I=Isq,Ieq; out_u(I,j) = G%dyCu(I,j); enddo; enddo
  call write_field(unit, fields(8), G%Domain%mpp_domain, out_u)

  do J=Jsq,Jeq; do i=is,ie; out_u(i,J) = G%dxCu(i,J); enddo; enddo
  call write_field(unit, fields(9), G%Domain%mpp_domain, out_u)
  do j=js,je; do I=Isq,Ieq; out_v(I,j) = G%dyCv(I,j); enddo; enddo
  call write_field(unit, fields(10), G%Domain%mpp_domain, out_v)

  do J=Jsq,Jeq; do i=is,ie; out_h(i,J) = G%dxT(i,J); enddo; enddo
  call write_field(unit, fields(11), G%Domain%mpp_domain, out_h)
  do j=js,je; do I=Isq,Ieq; out_h(I,j) = G%dyT(I,j); enddo; enddo
  call write_field(unit, fields(12), G%Domain%mpp_domain, out_h)

  do J=Jsq,Jeq; do i=is,ie; out_q(i,J) = G%dxBu(i,J); enddo; enddo
  call write_field(unit, fields(13), G%Domain%mpp_domain, out_q)
  do j=js,je; do I=Isq,Ieq; out_q(I,j) = G%dyBu(I,j); enddo; enddo
  call write_field(unit, fields(14), G%Domain%mpp_domain, out_q)

  do j=js,je; do i=is,ie; out_h(i,j) = G%areaT(i,j); enddo; enddo
  call write_field(unit, fields(15), G%Domain%mpp_domain, out_h)
  do j=js,je; do i=is,ie; out_q(i,j) = G%areaBu(i,j); enddo; enddo
  call write_field(unit, fields(16), G%Domain%mpp_domain, out_q)

!  do J=Jsq,Jeq; do i=is,ie; out_v(i,J) = G%dx_Cv(i,J); enddo; enddo
  call write_field(unit, fields(17), G%Domain%mpp_domain, G%dx_Cv)
!  do j=js,je; do I=Isq,Ieq; out_u(I,j) = G%dy_Cu(I,j); enddo; enddo
  call write_field(unit, fields(18), G%Domain%mpp_domain, G%dy_Cu)
  call write_field(unit, fields(19), G%Domain%mpp_domain, G%mask2dT)

  if (G%bathymetry_at_vel) then
    call write_field(unit, fields(20), G%Domain%mpp_domain, G%Dblock_u)
    call write_field(unit, fields(21), G%Domain%mpp_domain, G%Dopen_u)
    call write_field(unit, fields(22), G%Domain%mpp_domain, G%Dblock_v)
    call write_field(unit, fields(23), G%Domain%mpp_domain, G%Dopen_v)
  endif

  call close_file(unit)

end subroutine write_ocean_geometry_file

end module MOM_fixed_initialization<|MERGE_RESOLUTION|>--- conflicted
+++ resolved
@@ -48,14 +48,9 @@
 ! -----------------------------------------------------------------------------
 !> MOM_initialize_fixed sets up time-invariant quantities related to MOM6's
 !!   horizontal grid, bathymetry, and the Coriolis parameter.
-<<<<<<< HEAD
 subroutine MOM_initialize_fixed(G, OBC, PF, write_geom, output_dir)
-  type(ocean_grid_type),   intent(inout) :: G    !< The ocean's grid structure.
+  type(dyn_horgrid_type),  intent(inout) :: G    !< The ocean's grid structure.
   type(ocean_OBC_type),    pointer       :: OBC  !< Open boundary structure.
-=======
-subroutine MOM_initialize_fixed(G, PF, write_geom, output_dir)
-  type(dyn_horgrid_type),  intent(inout) :: G    !< The ocean's grid structure.
->>>>>>> f9613a8a
   type(param_file_type),   intent(in)    :: PF   !< A structure indicating the open file
                                                  !! to parse for model parameter values.
   logical,                 intent(in)    :: write_geom !< If true, write grid geometry files.
