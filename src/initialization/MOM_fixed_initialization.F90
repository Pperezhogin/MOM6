--- conflicted
+++ resolved
@@ -33,11 +33,8 @@
 use Kelvin_initialization, only : Kelvin_initialize_topography
 use sloshing_initialization, only : sloshing_initialize_topography
 use seamount_initialization, only : seamount_initialize_topography
-<<<<<<< HEAD
 use shelfwave_initialization, only : shelfwave_initialize_topography
-=======
 use supercritical_initialization, only : supercritical_initialize_topography
->>>>>>> 0c475eea
 use Phillips_initialization, only : Phillips_initialize_topography
 
 use netcdf
@@ -200,11 +197,8 @@
                  " \t\t DOME2D gravity current/overflow test case. \n"//&
                  " \t Kelvin - flat but with rotated land mask.\n"//&
                  " \t seamount - Gaussian bump for spontaneous motion test case.\n"//&
-<<<<<<< HEAD
                  " \t shelfwave - exponential slope for shelfwave test case.\n"//&
-=======
                  " \t supercritical - flat but with 8.95 degree land mask.\n"//&
->>>>>>> 0c475eea
                  " \t Phillips - ACC-like idealized topography used in the Phillips config.\n"//&
                  " \t USER - call a user modified routine.", &
                  fail_if_missing=.true.)
@@ -222,11 +216,8 @@
     case ("Kelvin");    call Kelvin_initialize_topography(D, G, PF, max_depth)
     case ("sloshing");  call sloshing_initialize_topography(D, G, PF, max_depth)
     case ("seamount");  call seamount_initialize_topography(D, G, PF, max_depth)
-<<<<<<< HEAD
     case ("shelfwave"); call shelfwave_initialize_topography(D, G, PF, max_depth)
-=======
     case ("supercritical");  call supercritical_initialize_topography(D, G, PF, max_depth)
->>>>>>> 0c475eea
     case ("Phillips");  call Phillips_initialize_topography(D, G, PF, max_depth)
     case ("USER");      call user_initialize_topography(D, G, PF, max_depth)
     case default ;      call MOM_error(FATAL,"MOM_initialize_topography: "// &
