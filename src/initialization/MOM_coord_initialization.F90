--- conflicted
+++ resolved
@@ -291,11 +291,7 @@
 !    These statements set the interface reduced gravities.           !
   g_prime(1) = g_fs
   do k=1,nz ; Pref(k) = P_Ref ; enddo
-<<<<<<< HEAD
-  call calculate_density(T0, S0, Pref, Rlay, 1, nz, eqn_of_state)
-=======
-  call calculate_density(T0, S0, Pref, Rlay, eqn_of_state, US=US, dom=(/1,nz/))
->>>>>>> acf23a41
+  call calculate_density(T0, S0, Pref, Rlay, eqn_of_state, dom=(/1,nz/))
   do k=2,nz; g_prime(k) = (GV%g_Earth/(GV%Rho0)) * (Rlay(k) - Rlay(k-1)) ; enddo
 
   call callTree_leave(trim(mdl)//'()')
@@ -375,11 +371,7 @@
 
   g_prime(1) = g_fs
   do k=1,nz ; Pref(k) = P_Ref ; enddo
-<<<<<<< HEAD
-  call calculate_density(T0, S0, Pref, Rlay, k_light, nz-k_light+1, eqn_of_state)
-=======
-  call calculate_density(T0, S0, Pref, Rlay, eqn_of_state, US=US, dom=(/k_light,nz/) )
->>>>>>> acf23a41
+  call calculate_density(T0, S0, Pref, Rlay, eqn_of_state, dom=(/k_light,nz/) )
   ! Extrapolate target densities for the variable density mixed and buffer layers.
   do k=k_light-1,1,-1
     Rlay(k) = 2.0*Rlay(k+1) - Rlay(k+2)
