!> Code that initializes fixed aspects of the model grid, such as horizontal
!! grid metrics, topography and Coriolis, and can be shared between components.
module MOM_shared_initialization

! This file is part of MOM6. See LICENSE.md for the license.

use MOM_coms, only : max_across_PEs, reproducing_sum
use MOM_domains, only : pass_var, pass_vector, sum_across_PEs, broadcast
use MOM_domains, only : root_PE, To_All, SCALAR_PAIR, CGRID_NE, AGRID
use MOM_dyn_horgrid, only : dyn_horgrid_type
use MOM_error_handler, only : MOM_mesg, MOM_error, FATAL, WARNING, is_root_pe
use MOM_error_handler, only : callTree_enter, callTree_leave, callTree_waypoint
use MOM_file_parser, only : get_param, log_param, param_file_type, log_version
use MOM_io, only : close_file, create_file, file_type, fieldtype, file_exists, field_size
use MOM_io, only : MOM_read_data, MOM_read_vector, read_variable, stdout
use MOM_io, only : open_file_to_read, close_file_to_read, SINGLE_FILE, MULTIPLE
use MOM_io, only : slasher, vardesc, MOM_write_field, var_desc
use MOM_string_functions, only : uppercase
use MOM_unit_scaling, only : unit_scale_type

implicit none ; private

public MOM_shared_init_init
public MOM_initialize_rotation, MOM_calculate_grad_Coriolis
public initialize_topography_from_file, apply_topography_edits_from_file
public initialize_topography_named, limit_topography, diagnoseMaximumDepth
public set_rotation_planetary, set_rotation_beta_plane, initialize_grid_rotation_angle
public reset_face_lengths_named, reset_face_lengths_file, reset_face_lengths_list
public read_face_length_list, set_velocity_depth_max, set_velocity_depth_min
public compute_global_grid_integrals, write_ocean_geometry_file

! A note on unit descriptions in comments: MOM6 uses units that can be rescaled for dimensional
! consistency testing. These are noted in comments with units like Z, H, L, and T, along with
! their mks counterparts with notation like "a velocity [Z T-1 ~> m s-1]".  If the units
! vary with the Boussinesq approximation, the Boussinesq variant is given first.

contains

! -----------------------------------------------------------------------------
!> MOM_shared_init_init just writes the code version.
subroutine MOM_shared_init_init(PF)
  type(param_file_type),   intent(in)    :: PF   !< A structure indicating the open file
                                                 !! to parse for model parameter values.

  character(len=40)  :: mdl = "MOM_shared_initialization" ! This module's name.

! This include declares and sets the variable "version".
#include "version_variable.h"
  call log_version(PF, mdl, version, &
   "Sharable code to initialize time-invariant fields, like bathymetry and Coriolis parameters.")

end subroutine MOM_shared_init_init
! -----------------------------------------------------------------------------

!> MOM_initialize_rotation makes the appropriate call to set up the Coriolis parameter.
subroutine MOM_initialize_rotation(f, G, PF, US)
  type(dyn_horgrid_type),                       intent(in)  :: G  !< The dynamic horizontal grid type
  real, dimension(G%IsdB:G%IedB,G%JsdB:G%JedB), intent(out) :: f  !< The Coriolis parameter [T-1 ~> s-1]
  type(param_file_type),                        intent(in)  :: PF !< Parameter file structure
  type(unit_scale_type),              optional, intent(in)  :: US !< A dimensional unit scaling type

!   This subroutine makes the appropriate call to set up the Coriolis parameter.
! This is a separate subroutine so that it can be made public and shared with
! the ice-sheet code or other components.
! Set up the Coriolis parameter, f, either analytically or from file.
  character(len=40)  :: mdl = "MOM_initialize_rotation" ! This subroutine's name.
  character(len=200) :: config

  call callTree_enter(trim(mdl)//"(), MOM_shared_initialization.F90")
  call get_param(PF, mdl, "ROTATION", config, &
                 "This specifies how the Coriolis parameter is specified: \n"//&
                 " \t 2omegasinlat - Use twice the planetary rotation rate \n"//&
                 " \t\t times the sine of latitude.\n"//&
                 " \t betaplane - Use a beta-plane or f-plane.\n"//&
                 " \t USER - call a user modified routine.", &
                 default="2omegasinlat")
  select case (trim(config))
    case ("2omegasinlat"); call set_rotation_planetary(f, G, PF, US)
    case ("beta"); call set_rotation_beta_plane(f, G, PF, US)
    case ("betaplane"); call set_rotation_beta_plane(f, G, PF, US)
   !case ("nonrotating") ! Note from AJA: Missing case?
    case default ; call MOM_error(FATAL,"MOM_initialize: "// &
      "Unrecognized rotation setup "//trim(config))
  end select
  call callTree_leave(trim(mdl)//'()')
end subroutine MOM_initialize_rotation

!> Calculates the components of grad f (Coriolis parameter)
subroutine MOM_calculate_grad_Coriolis(dF_dx, dF_dy, G, US)
  type(dyn_horgrid_type),             intent(inout) :: G !< The dynamic horizontal grid type
  real, dimension(G%isd:G%ied,G%jsd:G%jed), &
                                      intent(out)   :: dF_dx !< x-component of grad f [T-1 L-1 ~> s-1 m-1]
  real, dimension(G%isd:G%ied,G%jsd:G%jed), &
                                      intent(out)   :: dF_dy !< y-component of grad f [T-1 L-1 ~> s-1 m-1]
  type(unit_scale_type),    optional, intent(in)    :: US !< A dimensional unit scaling type
  ! Local variables
  integer :: i,j
  real :: m_to_L  ! A unit conversion factor [L m-1 ~> 1]
  real :: f1, f2

  m_to_L = 1.0 ; if (present(US)) m_to_L = US%m_to_L

  if ((LBOUND(G%CoriolisBu,1) > G%isc-1) .or. &
      (LBOUND(G%CoriolisBu,2) > G%isc-1)) then
    ! The gradient of the Coriolis parameter can not be calculated with this grid.
    dF_dx(:,:) = 0.0 ; dF_dy(:,:) = 0.0
    return
  endif

  do j=G%jsc, G%jec ; do i=G%isc, G%iec
    f1 = 0.5*( G%CoriolisBu(I,J) + G%CoriolisBu(I,J-1) )
    f2 = 0.5*( G%CoriolisBu(I-1,J) + G%CoriolisBu(I-1,J-1) )
    dF_dx(i,j) = G%IdxT(i,j) * ( f1 - f2 )
    f1 = 0.5*( G%CoriolisBu(I,J) + G%CoriolisBu(I-1,J) )
    f2 = 0.5*( G%CoriolisBu(I,J-1) + G%CoriolisBu(I-1,J-1) )
    dF_dy(i,j) = G%IdyT(i,j) * ( f1 - f2 )
  enddo ; enddo
  call pass_vector(dF_dx, dF_dy, G%Domain, stagger=AGRID)

end subroutine MOM_calculate_grad_Coriolis

!> Return the global maximum ocean bottom depth in the same units as the input depth.
function diagnoseMaximumDepth(D, G)
  type(dyn_horgrid_type),  intent(in) :: G !< The dynamic horizontal grid type
  real, dimension(G%isd:G%ied,G%jsd:G%jed), &
                           intent(in) :: D !< Ocean bottom depth in m or Z
  real :: diagnoseMaximumDepth             !< The global maximum ocean bottom depth in m or Z
  ! Local variables
  integer :: i,j
  diagnoseMaximumDepth = D(G%isc,G%jsc)
  do j=G%jsc, G%jec ; do i=G%isc, G%iec
    diagnoseMaximumDepth = max(diagnoseMaximumDepth,D(i,j))
  enddo ; enddo
  call max_across_PEs(diagnoseMaximumDepth)
end function diagnoseMaximumDepth


!> Read gridded depths from file
subroutine initialize_topography_from_file(D, G, param_file, US)
  type(dyn_horgrid_type),           intent(in)  :: G !< The dynamic horizontal grid type
  real, dimension(G%isd:G%ied,G%jsd:G%jed), &
                                    intent(out) :: D !< Ocean bottom depth in m or Z if US is present
  type(param_file_type),            intent(in)  :: param_file !< Parameter file structure
  type(unit_scale_type),  optional, intent(in)  :: US !< A dimensional unit scaling type
  ! Local variables
  real :: m_to_Z  ! A dimensional rescaling factor.
  character(len=200) :: filename, topo_file, inputdir ! Strings for file/path
  character(len=200) :: topo_varname                  ! Variable name in file
  character(len=40)  :: mdl = "initialize_topography_from_file" ! This subroutine's name.

  call callTree_enter(trim(mdl)//"(), MOM_shared_initialization.F90")

  m_to_Z = 1.0 ; if (present(US)) m_to_Z = US%m_to_Z

  call get_param(param_file, mdl, "INPUTDIR", inputdir, default=".")
  inputdir = slasher(inputdir)
  call get_param(param_file, mdl, "TOPO_FILE", topo_file, &
                 "The file from which the bathymetry is read.", &
                 default="topog.nc")
  call get_param(param_file, mdl, "TOPO_VARNAME", topo_varname, &
                 "The name of the bathymetry variable in TOPO_FILE.", &
                 default="depth")

  filename = trim(inputdir)//trim(topo_file)
  call log_param(param_file, mdl, "INPUTDIR/TOPO_FILE", filename)

  if (.not.file_exists(filename, G%Domain)) call MOM_error(FATAL, &
       " initialize_topography_from_file: Unable to open "//trim(filename))

  D(:,:) = -9.e30*m_to_Z ! Initializing to a very large negative depth (tall mountains) everywhere
                         ! before reading from a file should do nothing. However, in the instance of
                         ! masked-out PEs, halo regions are not updated when a processor does not
                         ! exist. We need to ensure the depth in masked-out PEs appears to be that
                         ! of land so this line does that in the halo regions. For non-masked PEs
                         ! the halo region is filled properly with a later pass_var().
  call MOM_read_data(filename, trim(topo_varname), D, G%Domain, scale=m_to_Z)

  call apply_topography_edits_from_file(D, G, param_file, US)

  call callTree_leave(trim(mdl)//'()')
end subroutine initialize_topography_from_file

!> Applies a list of topography overrides read from a netcdf file
subroutine apply_topography_edits_from_file(D, G, param_file, US)
  type(dyn_horgrid_type),           intent(in)    :: G !< The dynamic horizontal grid type
  real, dimension(G%isd:G%ied,G%jsd:G%jed), &
                                    intent(inout) :: D !< Ocean bottom depth [m] or [Z ~> m] if
                                                       !! US is present
  type(param_file_type),            intent(in)    :: param_file !< Parameter file structure
  type(unit_scale_type),  optional, intent(in)    :: US !< A dimensional unit scaling type

  ! Local variables
  real :: m_to_Z  ! A dimensional rescaling factor.
  real, dimension(:), allocatable :: new_depth ! The new values of the depths [m]
  integer, dimension(:), allocatable :: ig, jg ! The global indicies of the points to modify
  character(len=200) :: topo_edits_file, inputdir ! Strings for file/path
  character(len=40)  :: mdl = "apply_topography_edits_from_file" ! This subroutine's name.
  integer :: i, j, n, ncid, n_edits, i_file, j_file, ndims, sizes(8)
  logical :: topo_edits_change_mask
  real :: min_depth ! The shallowest value of wet points [Z ~> m]
  real :: mask_depth ! The depth defining the land-sea boundary [Z ~> m]

  call callTree_enter(trim(mdl)//"(), MOM_shared_initialization.F90")

  m_to_Z = 1.0 ; if (present(US)) m_to_Z = US%m_to_Z

  call get_param(param_file, mdl, "INPUTDIR", inputdir, default=".")
  inputdir = slasher(inputdir)
  call get_param(param_file, mdl, "TOPO_EDITS_FILE", topo_edits_file, &
                 "The file from which to read a list of i,j,z topography overrides.", &
                 default="")
  call get_param(param_file, mdl, "ALLOW_LANDMASK_CHANGES", topo_edits_change_mask, &
                 "If true, allow topography overrides to change land mask.", &
                 default=.false.)
  call get_param(param_file, mdl, "MINIMUM_DEPTH", min_depth, &
                 "If MASKING_DEPTH is unspecified, then anything shallower than "//&
                 "MINIMUM_DEPTH is assumed to be land and all fluxes are masked out. "//&
                 "If MASKING_DEPTH is specified, then all depths shallower than "//&
                 "MINIMUM_DEPTH but deeper than MASKING_DEPTH are rounded to MINIMUM_DEPTH.", &
                 units="m", default=0.0, scale=m_to_Z)
  call get_param(param_file, mdl, "MASKING_DEPTH", mask_depth, &
                 "The depth below which to mask points as land points, for which all "//&
                 "fluxes are zeroed out. MASKING_DEPTH is ignored if it has the special "//&
                 "default value.", &
                 units="m", default=-9999.0, scale=m_to_Z)
  if (mask_depth == -9999.*m_to_Z) mask_depth = min_depth

  if (len_trim(topo_edits_file)==0) return

  topo_edits_file = trim(inputdir)//trim(topo_edits_file)
  if (is_root_PE()) then
    if (.not.file_exists(topo_edits_file, G%Domain)) &
      call MOM_error(FATAL, trim(mdl)//': Unable to find file '//trim(topo_edits_file))
    call open_file_to_read(topo_edits_file, ncid)
  else
    ncid = -1
  endif

  ! Read and check the values of ni and nj in the file for consistency with this configuration.
  call read_variable(topo_edits_file, 'ni', i_file, ncid_in=ncid)
  call read_variable(topo_edits_file, 'nj', j_file, ncid_in=ncid)
  if (i_file /= G%ieg) call MOM_error(FATAL, trim(mdl)//': Incompatible i-dimension of grid in '//&
                                      trim(topo_edits_file))
  if (j_file /= G%jeg) call MOM_error(FATAL, trim(mdl)//': Incompatible j-dimension of grid in '//&
                                      trim(topo_edits_file))

  ! Get nEdits
  call field_size(topo_edits_file, 'zEdit', sizes, ndims=ndims, ncid_in=ncid)
  if (ndims /= 1) call MOM_error(FATAL, "The variable zEdit has an "//&
            "unexpected number of dimensions in "//trim(topo_edits_file) )
  n_edits = sizes(1)
  allocate(ig(n_edits))
  allocate(jg(n_edits))
  allocate(new_depth(n_edits))

  ! Read iEdit, jEdit and zEdit
  call read_variable(topo_edits_file, 'iEdit', ig, ncid_in=ncid)
  call read_variable(topo_edits_file, 'jEdit', jg, ncid_in=ncid)
  call read_variable(topo_edits_file, 'zEdit', new_depth, ncid_in=ncid)
  call close_file_to_read(ncid, topo_edits_file)

  do n = 1, n_edits
    i = ig(n) - G%isd_global + 2 ! +1 for python indexing and +1 for ig-isd_global+1
    j = jg(n) - G%jsd_global + 2
    if (i>=G%isc .and. i<=G%iec .and. j>=G%jsc .and. j<=G%jec) then
      if (new_depth(n)*m_to_Z /= mask_depth) then
        write(stdout,'(a,3i5,f8.2,a,f8.2,2i4)') &
          'Ocean topography edit: ', n, ig(n), jg(n), D(i,j)/m_to_Z, '->', abs(new_depth(n)), i, j
        D(i,j) = abs(m_to_Z*new_depth(n)) ! Allows for height-file edits (i.e. converts negatives)
      else
        if (topo_edits_change_mask) then
          write(stdout,'(a,3i5,f8.2,a,f8.2,2i4)') &
            'Ocean topography edit: ',n,ig(n),jg(n),D(i,j)/m_to_Z,'->',abs(new_depth(n)),i,j
            D(i,j) = abs(m_to_Z*new_depth(n)) ! Allows for height-file edits (i.e. converts negatives)
        else
          call MOM_error(FATAL, ' apply_topography_edits_from_file: '//&
            "A zero depth edit would change the land mask and is not allowed in"//trim(topo_edits_file))
        endif
      endif
    endif
  enddo

  deallocate( ig, jg, new_depth )

  call callTree_leave(trim(mdl)//'()')
end subroutine apply_topography_edits_from_file

!> initialize the bathymetry based on one of several named idealized configurations
subroutine initialize_topography_named(D, G, param_file, topog_config, max_depth, US)
  type(dyn_horgrid_type),           intent(in)  :: G !< The dynamic horizontal grid type
  real, dimension(G%isd:G%ied,G%jsd:G%jed), &
                                    intent(out) :: D !< Ocean bottom depth in m or Z if US is present
  type(param_file_type),            intent(in)  :: param_file !< Parameter file structure
  character(len=*),                 intent(in)  :: topog_config !< The name of an idealized
                                                              !! topographic configuration
  real,                             intent(in)  :: max_depth  !< Maximum depth of model in the units of D
  type(unit_scale_type),  optional, intent(in)  :: US !< A dimensional unit scaling type

  ! This subroutine places the bottom depth in m into D(:,:), shaped according to the named config.

  ! Local variables
  real :: m_to_Z               ! A dimensional rescaling factor [Z m-1 ~> 1]
  real :: m_to_L               ! A dimensional rescaling factor [L m-1 ~> 1]
  real :: min_depth            ! The minimum depth [Z ~> m].
  real :: PI                   ! 3.1415926... calculated as 4*atan(1)
  real :: D0                   ! A constant to make the maximum basin depth MAXIMUM_DEPTH [Z ~> m]
  real :: expdecay             ! A decay scale of associated with the sloping boundaries [L ~> m]
  real :: Dedge                ! The depth at the basin edge [Z ~> m]
  integer :: i, j, is, ie, js, je, isd, ied, jsd, jed
  character(len=40)  :: mdl = "initialize_topography_named" ! This subroutine's name.
  is = G%isc ; ie = G%iec ; js = G%jsc ; je = G%jec
  isd = G%isd ; ied = G%ied ; jsd = G%jsd ; jed = G%jed

  call callTree_enter(trim(mdl)//"(), MOM_shared_initialization.F90")
  call MOM_mesg("  MOM_shared_initialization.F90, initialize_topography_named: "//&
                 "TOPO_CONFIG = "//trim(topog_config), 5)

  m_to_Z = 1.0 ; if (present(US)) m_to_Z = US%m_to_Z
  m_to_L = 1.0 ; if (present(US)) m_to_L = US%m_to_L

  call get_param(param_file, mdl, "MINIMUM_DEPTH", min_depth, &
                 "The minimum depth of the ocean.", units="m", default=0.0, scale=m_to_Z)
  if (max_depth<=0.) call MOM_error(FATAL,"initialize_topography_named: "// &
      "MAXIMUM_DEPTH has a non-sensical value! Was it set?")

  if (trim(topog_config) /= "flat") then
    call get_param(param_file, mdl, "EDGE_DEPTH", Dedge, &
                   "The depth at the edge of one of the named topographies.", &
                   units="m", default=100.0, scale=m_to_Z)
    call get_param(param_file, mdl, "TOPOG_SLOPE_SCALE", expdecay, &
                   "The exponential decay scale used in defining some of "//&
                   "the named topographies.", units="m", default=400000.0, scale=m_to_L)
  endif


  PI = 4.0*atan(1.0)

  if (trim(topog_config) == "flat") then
    do i=is,ie ; do j=js,je ; D(i,j) = max_depth ; enddo ; enddo
  elseif (trim(topog_config) == "spoon") then
    D0 = (max_depth - Dedge) / &
             ((1.0 - exp(-0.5*G%len_lat*G%Rad_Earth_L*PI/(180.0 *expdecay))) * &
              (1.0 - exp(-0.5*G%len_lat*G%Rad_Earth_L*PI/(180.0 *expdecay))))
    do i=is,ie ; do j=js,je
  !  This sets a bowl shaped (sort of) bottom topography, with a       !
  !  maximum depth of max_depth.                                   !
      D(i,j) =  Dedge + D0 * &
             (sin(PI * (G%geoLonT(i,j) - (G%west_lon)) / G%len_lon) * &
           (1.0 - exp((G%geoLatT(i,j) - (G%south_lat+G%len_lat))*G%Rad_Earth_L*PI / &
                      (180.0*expdecay)) ))
    enddo ; enddo
  elseif (trim(topog_config) == "bowl") then
    D0 = (max_depth - Dedge) / &
             ((1.0 - exp(-0.5*G%len_lat*G%Rad_Earth_L*PI/(180.0 *expdecay))) * &
              (1.0 - exp(-0.5*G%len_lat*G%Rad_Earth_L*PI/(180.0 *expdecay))))

  !  This sets a bowl shaped (sort of) bottom topography, with a
  !  maximum depth of max_depth.
    do i=is,ie ; do j=js,je
      D(i,j) =  Dedge + D0 * &
             (sin(PI * (G%geoLonT(i,j) - G%west_lon) / G%len_lon) * &
             ((1.0 - exp(-(G%geoLatT(i,j) - G%south_lat)*G%Rad_Earth_L*PI/ &
                          (180.0*expdecay))) * &
             (1.0 - exp((G%geoLatT(i,j) - (G%south_lat+G%len_lat))* &
                         G%Rad_Earth_L*PI/(180.0*expdecay)))))
    enddo ; enddo
  elseif (trim(topog_config) == "halfpipe") then
    D0 = max_depth - Dedge
    do i=is,ie ; do j=js,je
      D(i,j) =  Dedge + D0 * ABS(sin(PI*(G%geoLatT(i,j) - G%south_lat)/G%len_lat))
    enddo ; enddo
  else
    call MOM_error(FATAL,"initialize_topography_named: "// &
      "Unrecognized topography name "//trim(topog_config))
  endif

  ! This is here just for safety.  Hopefully it doesn't do anything.
  do i=is,ie ; do j=js,je
    if (D(i,j) > max_depth) D(i,j) = max_depth
    if (D(i,j) < min_depth) D(i,j) = 0.5*min_depth
  enddo ; enddo

  call callTree_leave(trim(mdl)//'()')
end subroutine initialize_topography_named
! -----------------------------------------------------------------------------

! -----------------------------------------------------------------------------
!> limit_topography ensures that  min_depth < D(x,y) < max_depth
subroutine limit_topography(D, G, param_file, max_depth, US)
  type(dyn_horgrid_type), intent(in)    :: G !< The dynamic horizontal grid type
  real, dimension(G%isd:G%ied,G%jsd:G%jed), &
                          intent(inout) :: D !< Ocean bottom depth in m or Z if US is present
  type(param_file_type),  intent(in)    :: param_file !< Parameter file structure
  real,                   intent(in)    :: max_depth  !< Maximum depth of model in the units of D
  type(unit_scale_type), optional, intent(in) :: US   !< A dimensional unit scaling type

  ! Local variables
  real :: m_to_Z  ! A dimensional rescaling factor.
  integer :: i, j
  character(len=40)  :: mdl = "limit_topography" ! This subroutine's name.
  real :: min_depth ! The shallowest value of wet points [Z ~> m]
  real :: mask_depth ! The depth defining the land-sea boundary [Z ~> m]

  call callTree_enter(trim(mdl)//"(), MOM_shared_initialization.F90")

  m_to_Z = 1.0 ; if (present(US)) m_to_Z = US%m_to_Z

  call get_param(param_file, mdl, "MINIMUM_DEPTH", min_depth, &
                 "If MASKING_DEPTH is unspecified, then anything shallower than "//&
                 "MINIMUM_DEPTH is assumed to be land and all fluxes are masked out. "//&
                 "If MASKING_DEPTH is specified, then all depths shallower than "//&
                 "MINIMUM_DEPTH but deeper than MASKING_DEPTH are rounded to MINIMUM_DEPTH.", &
                 units="m", default=0.0, scale=m_to_Z)
  call get_param(param_file, mdl, "MASKING_DEPTH", mask_depth, &
                 "The depth below which to mask points as land points, for which all "//&
                 "fluxes are zeroed out. MASKING_DEPTH is ignored if it has the special "//&
                 "default value.", &
                 units="m", default=-9999.0, scale=m_to_Z, do_not_log=.true.)

  ! Make sure that min_depth < D(x,y) < max_depth for ocean points
  ! TBD: The following f.p. equivalence uses a special value. Originally, any negative value
  !      indicated the branch. We should create a logical flag to indicate this branch.
  if (mask_depth == -9999.*m_to_Z) then
    if (min_depth<0.) then
      call MOM_error(FATAL, trim(mdl)//": MINIMUM_DEPTH<0 does not work as expected "//&
                 "unless MASKING_DEPTH has been set appropriately. Set a meaningful "//&
                 "MASKING_DEPTH to enabled negative depths (land elevations) and to "//&
                 "enable flooding.")
    endif
    ! This is the old path way. The 0.5*min_depth is obscure and is retained to be
    ! backward reproducible. If you are looking at the following line you should probably
    ! set MASKING_DEPTH. This path way does not work for negative depths, i.e. flooding.
    do j=G%jsd,G%jed ; do i=G%isd,G%ied
      D(i,j) = min( max( D(i,j), 0.5*min_depth ), max_depth )
    enddo ; enddo
  else
    ! This is the preferred path way.
    ! mask_depth has a meaningful value; anything shallower than mask_depth is land.
    ! If min_depth<mask_depth (which happens when using positive depths and not changing
    ! MINIMUM_DEPTH) then the shallower is used to modify and determine values on land points.
    do j=G%jsd,G%jed ; do i=G%isd,G%ied
      if (D(i,j) > min(min_depth,mask_depth)) then
        D(i,j) = min( max( D(i,j), min_depth ), max_depth )
      else
        ! This statement is required for cases with masked-out PEs over the land,
        ! to remove the large initialized values (-9e30) from the halos.
        D(i,j) = min(min_depth,mask_depth)
      endif
    enddo ; enddo
  endif

  call callTree_leave(trim(mdl)//'()')
end subroutine limit_topography
! -----------------------------------------------------------------------------

! -----------------------------------------------------------------------------
!> This subroutine sets up the Coriolis parameter for a sphere
subroutine set_rotation_planetary(f, G, param_file, US)
  type(dyn_horgrid_type), intent(in)  :: G  !< The dynamic horizontal grid
  real, dimension(G%IsdB:G%IedB,G%JsdB:G%JedB), &
                          intent(out) :: f  !< Coriolis parameter (vertical component) [T-1 ~> s-1]
  type(param_file_type),  intent(in)  :: param_file !< A structure to parse for run-time parameters
  type(unit_scale_type), optional, intent(in) :: US !< A dimensional unit scaling type

! This subroutine sets up the Coriolis parameter for a sphere
  character(len=30) :: mdl = "set_rotation_planetary" ! This subroutine's name.
  integer :: I, J
  real    :: PI
  real    :: omega  ! The planetary rotation rate [T-1 ~> s-1]
  real    :: T_to_s ! A time unit conversion factor

  call callTree_enter(trim(mdl)//"(), MOM_shared_initialization.F90")

  T_to_s = 1.0 ; if (present(US)) T_to_s = US%T_to_s

  call get_param(param_file, "set_rotation_planetary", "OMEGA", omega, &
                 "The rotation rate of the earth.", units="s-1", &
                 default=7.2921e-5, scale=T_to_s)
  PI = 4.0*atan(1.0)

  do I=G%IsdB,G%IedB ; do J=G%JsdB,G%JedB
    f(I,J) = ( 2.0 * omega ) * sin( ( PI * G%geoLatBu(I,J) ) / 180.)
  enddo ; enddo

  call callTree_leave(trim(mdl)//'()')
end subroutine set_rotation_planetary
! -----------------------------------------------------------------------------

! -----------------------------------------------------------------------------
!> This subroutine sets up the Coriolis parameter for a beta-plane or f-plane
subroutine set_rotation_beta_plane(f, G, param_file, US)
  type(dyn_horgrid_type), intent(in)  :: G  !< The dynamic horizontal grid
  real, dimension(G%IsdB:G%IedB,G%JsdB:G%JedB), &
                          intent(out) :: f  !< Coriolis parameter (vertical component) [T-1 ~> s-1]
  type(param_file_type),  intent(in)  :: param_file !< A structure to parse for run-time parameters
  type(unit_scale_type), optional, intent(in) :: US !< A dimensional unit scaling type

! This subroutine sets up the Coriolis parameter for a beta-plane
  integer :: I, J
  real    :: f_0    ! The reference value of the Coriolis parameter [T-1 ~> s-1]
  real    :: beta   ! The meridional gradient of the Coriolis parameter [T-1 L-1 ~> s-1 m-1]
  real    :: beta_lat_ref ! The reference latitude for the beta plane [degrees/km/m/cm]
  real    :: Rad_Earth_L  ! The radius of the planet in rescaled units [L ~> m]
  real    :: y_scl  ! A scaling factor from the units of latitude [L lat-1 ~> m lat-1]
  real    :: T_to_s ! A time unit conversion factor [s T-1 ~> 1]
  real    :: m_to_L  ! A length unit conversion factor [L m-1 ~> 1]
  real    :: L_to_m  ! A length unit conversion factor [m L-1 ~> 1]
  real    :: PI
  character(len=40)  :: mdl = "set_rotation_beta_plane" ! This subroutine's name.
  character(len=200) :: axis_units
  character(len=40) :: beta_lat_ref_units

  call callTree_enter(trim(mdl)//"(), MOM_shared_initialization.F90")

  T_to_s = 1.0 ; if (present(US)) T_to_s = US%T_to_s
  m_to_L = 1.0 ; if (present(US)) m_to_L = US%m_to_L
  L_to_m = 1.0 ; if (present(US)) L_to_m = US%L_to_m

  call get_param(param_file, mdl, "F_0", f_0, &
                 "The reference value of the Coriolis parameter with the "//&
                 "betaplane option.", units="s-1", default=0.0, scale=T_to_s)
  call get_param(param_file, mdl, "BETA", beta, &
                 "The northward gradient of the Coriolis parameter with "//&
                 "the betaplane option.", units="m-1 s-1", default=0.0, scale=T_to_s*L_to_m)
  call get_param(param_file, mdl, "AXIS_UNITS", axis_units, default="degrees")

  PI = 4.0*atan(1.0)
  select case (axis_units(1:1))
    case ("d")
      call get_param(param_file, mdl, "RAD_EARTH", Rad_Earth_L, &
                   "The radius of the Earth.", units="m", default=6.378e6, scale=m_to_L)
      beta_lat_ref_units = "degrees"
      y_scl = PI * Rad_Earth_L / 180.
    case ("k")
      beta_lat_ref_units = "kilometers"
      y_scl = 1.E3 * m_to_L
    case ("m")
      beta_lat_ref_units = "meters"
      y_scl = 1. * m_to_L
    case default ; call MOM_error(FATAL, &
      " set_rotation_beta_plane: unknown AXIS_UNITS = "//trim(axis_units))
  end select

  call get_param(param_file, mdl, "BETA_LAT_REF", beta_lat_ref, &
                 "The reference latitude (origin) of the beta-plane", &
                 units=trim(beta_lat_ref_units), default=0.0)

  do I=G%IsdB,G%IedB ; do J=G%JsdB,G%JedB
    f(I,J) = f_0 + beta * ( (G%geoLatBu(I,J) - beta_lat_ref) * y_scl )
  enddo ; enddo

  call callTree_leave(trim(mdl)//'()')
end subroutine set_rotation_beta_plane

!> initialize_grid_rotation_angle initializes the arrays with the sine and
!!   cosine of the angle between logical north on the grid and true north.
subroutine initialize_grid_rotation_angle(G, PF)
  type(dyn_horgrid_type), intent(inout) :: G   !< The dynamic horizontal grid
  type(param_file_type),  intent(in)    :: PF  !< A structure indicating the open file
                                               !! to parse for model parameter values.

  real    :: angle, lon_scale
  real    :: len_lon    ! The periodic range of longitudes, usually 360 degrees.
  real    :: pi_720deg  ! One quarter the conversion factor from degrees to radians.
  real    :: lonB(2,2)  ! The longitude of a point, shifted to have about the same value.
  character(len=40)  :: mdl = "initialize_grid_rotation_angle" ! This subroutine's name.
  logical :: use_bugs
  integer :: i, j, m, n

  call get_param(PF, mdl, "GRID_ROTATION_ANGLE_BUGS", use_bugs, &
                 "If true, use an older algorithm to calculate the sine and "//&
                 "cosines needed rotate between grid-oriented directions and "//&
                 "true north and east.  Differences arise at the tripolar fold.", &
                 default=.false.)

  if (use_bugs) then
    do j=G%jsc,G%jec ; do i=G%isc,G%iec
      lon_scale    = cos((G%geoLatBu(I-1,J-1) + G%geoLatBu(I,J-1  ) + &
                          G%geoLatBu(I-1,J) + G%geoLatBu(I,J)) * atan(1.0)/180)
      angle        = atan2((G%geoLonBu(I-1,J) + G%geoLonBu(I,J) - &
                            G%geoLonBu(I-1,J-1) - G%geoLonBu(I,J-1))*lon_scale, &
                            G%geoLatBu(I-1,J) + G%geoLatBu(I,J) - &
                            G%geoLatBu(I-1,J-1) - G%geoLatBu(I,J-1) )
      G%sin_rot(i,j) = sin(angle) ! angle is the clockwise angle from lat/lon to ocean
      G%cos_rot(i,j) = cos(angle) ! grid (e.g. angle of ocean "north" from true north)
    enddo ; enddo

    ! This is not right at a tripolar or cubed-sphere fold.
    call pass_var(G%cos_rot, G%Domain)
    call pass_var(G%sin_rot, G%Domain)
  else
    pi_720deg = atan(1.0) / 180.0
    len_lon = 360.0 ; if (G%len_lon > 0.0) len_lon = G%len_lon
    do j=G%jsc,G%jec ; do i=G%isc,G%iec
      do n=1,2 ; do m=1,2
        lonB(m,n) = modulo_around_point(G%geoLonBu(I+m-2,J+n-2), G%geoLonT(i,j), len_lon)
      enddo ; enddo
      lon_scale = cos(pi_720deg*((G%geoLatBu(I-1,J-1) + G%geoLatBu(I,J)) + &
                                 (G%geoLatBu(I,J-1) + G%geoLatBu(I-1,J)) ) )
      angle = atan2(lon_scale*((lonB(1,2) - lonB(2,1)) + (lonB(2,2) - lonB(1,1))), &
                    (G%geoLatBu(I-1,J) - G%geoLatBu(I,J-1)) + &
                    (G%geoLatBu(I,J) - G%geoLatBu(I-1,J-1)) )
      G%sin_rot(i,j) = sin(angle) ! angle is the clockwise angle from lat/lon to ocean
      G%cos_rot(i,j) = cos(angle) ! grid (e.g. angle of ocean "north" from true north)
    enddo ; enddo

    call pass_vector(G%cos_rot, G%sin_rot, G%Domain, stagger=AGRID)
  endif

end subroutine initialize_grid_rotation_angle

! -----------------------------------------------------------------------------
!> Return the modulo value of x in an interval [xc-(Lx/2) xc+(Lx/2)]
!! If Lx<=0, then it returns x without applying modulo arithmetic.
function modulo_around_point(x, xc, Lx) result(x_mod)
  real, intent(in) :: x  !< Value to which to apply modulo arithmetic
  real, intent(in) :: xc !< Center of modulo range
  real, intent(in) :: Lx !< Modulo range width
  real :: x_mod          !< x shifted by an integer multiple of Lx to be close to xc.

  if (Lx > 0.0) then
    x_mod = modulo(x - (xc - 0.5*Lx), Lx) + (xc - 0.5*Lx)
  else
    x_mod = x
  endif
end function modulo_around_point

! -----------------------------------------------------------------------------
!>   This subroutine sets the open face lengths at selected points to restrict
!! passages to their observed widths based on a named set of sizes.
subroutine reset_face_lengths_named(G, param_file, name, US)
  type(dyn_horgrid_type), intent(inout) :: G  !< The dynamic horizontal grid
  type(param_file_type),  intent(in)    :: param_file !< A structure to parse for run-time parameters
  character(len=*),       intent(in)    :: name !< The name for the set of face lengths. Only "global_1deg"
                                                !! is currently implemented.
  type(unit_scale_type), optional, intent(in) :: US !< A dimensional unit scaling type

  ! Local variables
  character(len=256) :: mesg    ! Message for error messages.
  real :: m_to_L  ! A unit conversion factor [L m-1 ~> 1]
  real :: L_to_m  ! A unit conversion factor [m L-1 ~> 1]
  real    :: dx_2 = -1.0, dy_2 = -1.0
  real    :: pi_180
  integer :: option = -1
  integer :: i, j, isd, ied, jsd, jed, IsdB, IedB, JsdB, JedB
  isd = G%isd ; ied = G%ied ; jsd = G%jsd ; jed = G%jed
  IsdB = G%IsdB ; IedB = G%IedB ; JsdB = G%JsdB ; JedB = G%JedB
  pi_180 = (4.0*atan(1.0))/180.0

  select case ( trim(name) )
    case ("global_1deg")    ; option = 1 ; dx_2 = 0.5*1.0
    case default ; call MOM_error(FATAL, "reset_face_lengths_named: "//&
      "Unrecognized channel configuration name "//trim(name))
  end select

  m_to_L = 1.0 ; if (present(US)) m_to_L = US%m_to_L
  L_to_m = 1.0 ; if (present(US)) L_to_m = US%L_to_m

  if (option==1) then ! 1-degree settings.
    do j=jsd,jed ; do I=IsdB,IedB  ! Change any u-face lengths within this loop.
      dy_2 = dx_2 * G%dyCu(I,j)*G%IdxCu(I,j) * cos(pi_180 * G%geoLatCu(I,j))

      if ((abs(G%geoLatCu(I,j)-35.5) < dy_2) .and. (G%geoLonCu(I,j) < -4.5) .and. &
          (G%geoLonCu(I,j) > -6.5)) &
        G%dy_Cu(I,j) = G%mask2dCu(I,j)*12000.0*m_to_L   ! Gibraltar

      if ((abs(G%geoLatCu(I,j)-12.5) < dy_2) .and. (abs(G%geoLonCu(I,j)-43.0) < dx_2)) &
        G%dy_Cu(I,j) = G%mask2dCu(I,j)*10000.0*m_to_L   ! Red Sea

      if ((abs(G%geoLatCu(I,j)-40.5) < dy_2) .and. (abs(G%geoLonCu(I,j)-26.0) < dx_2)) &
        G%dy_Cu(I,j) = G%mask2dCu(I,j)*5000.0*m_to_L   ! Dardanelles

      if ((abs(G%geoLatCu(I,j)-41.5) < dy_2) .and. (abs(G%geoLonCu(I,j)+220.0) < dx_2)) &
        G%dy_Cu(I,j) = G%mask2dCu(I,j)*35000.0*m_to_L   ! Tsugaru strait at 140.0e

      if ((abs(G%geoLatCu(I,j)-45.5) < dy_2) .and. (abs(G%geoLonCu(I,j)+217.5) < 0.9)) &
        G%dy_Cu(I,j) = G%mask2dCu(I,j)*15000.0*m_to_L   ! Betw Hokkaido and Sakhalin at 217&218 = 142e

      ! Greater care needs to be taken in the tripolar region.
      if ((abs(G%geoLatCu(I,j)-80.84) < 0.2) .and. (abs(G%geoLonCu(I,j)+64.9) < 0.8)) &
        G%dy_Cu(I,j) = G%mask2dCu(I,j)*38000.0*m_to_L   ! Smith Sound in Canadian Arch - tripolar region

    enddo ; enddo

    do J=JsdB,JedB ; do i=isd,ied  ! Change any v-face lengths within this loop.
      dy_2 = dx_2 * G%dyCv(i,J)*G%IdxCv(i,J) * cos(pi_180 * G%geoLatCv(i,J))
      if ((abs(G%geoLatCv(i,J)-41.0) < dy_2) .and. (abs(G%geoLonCv(i,J)-28.5) < dx_2)) &
        G%dx_Cv(i,J) = G%mask2dCv(i,J)*2500.0*m_to_L   ! Bosporus - should be 1000.0 m wide.

      if ((abs(G%geoLatCv(i,J)-13.0) < dy_2) .and. (abs(G%geoLonCv(i,J)-42.5) < dx_2)) &
        G%dx_Cv(i,J) = G%mask2dCv(i,J)*10000.0*m_to_L   ! Red Sea

      if ((abs(G%geoLatCv(i,J)+2.8) < 0.8) .and. (abs(G%geoLonCv(i,J)+241.5) < dx_2)) &
        G%dx_Cv(i,J) = G%mask2dCv(i,J)*40000.0*m_to_L   ! Makassar Straits at 241.5 W = 118.5 E

      if ((abs(G%geoLatCv(i,J)-0.56) < 0.5) .and. (abs(G%geoLonCv(i,J)+240.5) < dx_2)) &
        G%dx_Cv(i,J) = G%mask2dCv(i,J)*80000.0*m_to_L   ! entry to Makassar Straits at 240.5 W = 119.5 E

      if ((abs(G%geoLatCv(i,J)-0.19) < 0.5) .and. (abs(G%geoLonCv(i,J)+230.5) < dx_2)) &
        G%dx_Cv(i,J) = G%mask2dCv(i,J)*25000.0*m_to_L   ! Channel betw N Guinea and Halmahara 230.5 W = 129.5 E

      if ((abs(G%geoLatCv(i,J)-0.19) < 0.5) .and. (abs(G%geoLonCv(i,J)+229.5) < dx_2)) &
        G%dx_Cv(i,J) = G%mask2dCv(i,J)*25000.0*m_to_L   ! Channel betw N Guinea and Halmahara 229.5 W = 130.5 E

      if ((abs(G%geoLatCv(i,J)-0.0) < 0.25) .and. (abs(G%geoLonCv(i,J)+228.5) < dx_2)) &
        G%dx_Cv(i,J) = G%mask2dCv(i,J)*25000.0*m_to_L   ! Channel betw N Guinea and Halmahara 228.5 W = 131.5 E

      if ((abs(G%geoLatCv(i,J)+8.5) < 0.5) .and. (abs(G%geoLonCv(i,J)+244.5) < dx_2)) &
        G%dx_Cv(i,J) = G%mask2dCv(i,J)*20000.0*m_to_L   ! Lombok Straits at 244.5 W = 115.5 E

      if ((abs(G%geoLatCv(i,J)+8.5) < 0.5) .and. (abs(G%geoLonCv(i,J)+235.5) < dx_2)) &
        G%dx_Cv(i,J) = G%mask2dCv(i,J)*20000.0*m_to_L   ! Timor Straits at 235.5 W = 124.5 E

      if ((abs(G%geoLatCv(i,J)-52.5) < dy_2) .and. (abs(G%geoLonCv(i,J)+218.5) < dx_2)) &
        G%dx_Cv(i,J) = G%mask2dCv(i,J)*2500.0*m_to_L    ! Russia and Sakhalin Straits at 218.5 W = 141.5 E

      ! Greater care needs to be taken in the tripolar region.
      if ((abs(G%geoLatCv(i,J)-76.8) < 0.06) .and. (abs(G%geoLonCv(i,J)+88.7) < dx_2)) &
        G%dx_Cv(i,J) = G%mask2dCv(i,J)*8400.0*m_to_L    ! Jones Sound in Canadian Arch - tripolar region

    enddo ; enddo
  endif

  ! These checks apply regardless of the chosen option.

  do j=jsd,jed ; do I=IsdB,IedB
    if (L_to_m*G%dy_Cu(I,j) > L_to_m*G%dyCu(I,j)) then
      write(mesg,'("dy_Cu of ",ES11.4," exceeds unrestricted width of ",ES11.4,&
                   &" by ",ES11.4," at lon/lat of ", ES11.4, ES11.4)') &
                   L_to_m*G%dy_Cu(I,j), L_to_m*G%dyCu(I,j), L_to_m*G%dy_Cu(I,j)-L_to_m*G%dyCu(I,j), &
                   G%geoLonCu(I,j), G%geoLatCu(I,j)
      call MOM_error(FATAL,"reset_face_lengths_named "//mesg)
    endif
    G%areaCu(I,j) = G%dxCu(I,j) * G%dy_Cu(I,j)
    G%IareaCu(I,j) = 0.0
    if (G%areaCu(I,j) > 0.0) G%IareaCu(I,j) = G%mask2dCu(I,j) / (G%areaCu(I,j))
  enddo ; enddo

  do J=JsdB,JedB ; do i=isd,ied
    if (L_to_m*G%dx_Cv(i,J) > L_to_m*G%dxCv(i,J)) then
      write(mesg,'("dx_Cv of ",ES11.4," exceeds unrestricted width of ",ES11.4,&
                   &" by ",ES11.4, " at lon/lat of ", ES11.4, ES11.4)') &
                   L_to_m*G%dx_Cv(i,J), L_to_m*G%dxCv(i,J), L_to_m*G%dx_Cv(i,J)-L_to_m*G%dxCv(i,J), &
                   G%geoLonCv(i,J), G%geoLatCv(i,J)

      call MOM_error(FATAL,"reset_face_lengths_named "//mesg)
    endif
    G%areaCv(i,J) = G%dyCv(i,J) * G%dx_Cv(i,J)
    G%IareaCv(i,J) = 0.0
    if (G%areaCv(i,J) > 0.0) G%IareaCv(i,J) = G%mask2dCv(i,J) / (G%areaCv(i,J))
  enddo ; enddo

end subroutine reset_face_lengths_named
! -----------------------------------------------------------------------------

! -----------------------------------------------------------------------------
!> This subroutine sets the open face lengths at selected points to restrict
!! passages to their observed widths from a arrays read from a file.
subroutine reset_face_lengths_file(G, param_file, US)
  type(dyn_horgrid_type), intent(inout) :: G  !< The dynamic horizontal grid
  type(param_file_type),  intent(in)    :: param_file !< A structure to parse for run-time parameters
  type(unit_scale_type), optional, intent(in) :: US !< A dimensional unit scaling type

  ! Local variables
  character(len=40)  :: mdl = "reset_face_lengths_file" ! This subroutine's name.
  character(len=256) :: mesg    ! Message for error messages.
  character(len=200) :: filename, chan_file, inputdir ! Strings for file/path
  real :: m_to_L  ! A unit conversion factor [L m-1 ~> 1]
  real :: L_to_m  ! A unit conversion factor [m L-1 ~> 1]
  integer :: i, j, isd, ied, jsd, jed, IsdB, IedB, JsdB, JedB
  isd = G%isd ; ied = G%ied ; jsd = G%jsd ; jed = G%jed
  IsdB = G%IsdB ; IedB = G%IedB ; JsdB = G%JsdB ; JedB = G%JedB
  ! These checks apply regardless of the chosen option.

  call callTree_enter(trim(mdl)//"(), MOM_shared_initialization.F90")
  m_to_L = 1.0 ; if (present(US)) m_to_L = US%m_to_L
  L_to_m = 1.0 ; if (present(US)) L_to_m = US%L_to_m

  call get_param(param_file, mdl, "CHANNEL_WIDTH_FILE", chan_file, &
                 "The file from which the list of narrowed channels is read.", &
                 default="ocean_geometry.nc")
  call get_param(param_file,  mdl, "INPUTDIR", inputdir, default=".")
  inputdir = slasher(inputdir)
  filename = trim(inputdir)//trim(chan_file)
  call log_param(param_file, mdl, "INPUTDIR/CHANNEL_WIDTH_FILE", filename)

  if (is_root_pe()) then ; if (.not.file_exists(filename)) &
    call MOM_error(FATAL," reset_face_lengths_file: Unable to open "//&
                           trim(filename))
  endif

  call MOM_read_vector(filename, "dyCuo", "dxCvo", G%dy_Cu, G%dx_Cv, G%Domain, scale=m_to_L)
  call pass_vector(G%dy_Cu, G%dx_Cv, G%Domain, To_All+SCALAR_PAIR, CGRID_NE)

  do j=jsd,jed ; do I=IsdB,IedB
    if (L_to_m*G%dy_Cu(I,j) > L_to_m*G%dyCu(I,j)) then
      write(mesg,'("dy_Cu of ",ES11.4," exceeds unrestricted width of ",ES11.4,&
                   &" by ",ES11.4," at lon/lat of ", ES11.4, ES11.4)') &
                   L_to_m*G%dy_Cu(I,j), L_to_m*G%dyCu(I,j), L_to_m*G%dy_Cu(I,j)-L_to_m*G%dyCu(I,j), &
                   G%geoLonCu(I,j), G%geoLatCu(I,j)
      call MOM_error(FATAL,"reset_face_lengths_file "//mesg)
    endif
    G%areaCu(I,j) = G%dxCu(I,j) * G%dy_Cu(I,j)
    G%IareaCu(I,j) = 0.0
    if (G%areaCu(I,j) > 0.0) G%IareaCu(I,j) = G%mask2dCu(I,j) / (G%areaCu(I,j))
  enddo ; enddo

  do J=JsdB,JedB ; do i=isd,ied
    if (L_to_m*G%dx_Cv(i,J) > L_to_m*G%dxCv(i,J)) then
      write(mesg,'("dx_Cv of ",ES11.4," exceeds unrestricted width of ",ES11.4,&
                   &" by ",ES11.4, " at lon/lat of ", ES11.4, ES11.4)') &
                   L_to_m*G%dx_Cv(i,J), L_to_m*G%dxCv(i,J), L_to_m*G%dx_Cv(i,J)-L_to_m*G%dxCv(i,J), &
                   G%geoLonCv(i,J), G%geoLatCv(i,J)

      call MOM_error(FATAL,"reset_face_lengths_file "//mesg)
    endif
    G%areaCv(i,J) = G%dyCv(i,J) * G%dx_Cv(i,J)
    G%IareaCv(i,J) = 0.0
    if (G%areaCv(i,J) > 0.0) G%IareaCv(i,J) = G%mask2dCv(i,J) / (G%areaCv(i,J))
  enddo ; enddo

  call callTree_leave(trim(mdl)//'()')
end subroutine reset_face_lengths_file
! -----------------------------------------------------------------------------

! -----------------------------------------------------------------------------
!> This subroutine sets the open face lengths at selected points to restrict
!! passages to their observed widths from a list read from a file.
subroutine reset_face_lengths_list(G, param_file, US)
  type(dyn_horgrid_type), intent(inout) :: G  !< The dynamic horizontal grid
  type(param_file_type),  intent(in)    :: param_file !< A structure to parse for run-time parameters
  type(unit_scale_type), optional, intent(in)  :: US !< A dimensional unit scaling type

  ! Local variables
  character(len=120), pointer, dimension(:) :: lines => NULL()
  character(len=120) :: line
  character(len=200) :: filename, chan_file, inputdir, mesg ! Strings for file/path
  character(len=40)  :: mdl = "reset_face_lengths_list" ! This subroutine's name.
  real, allocatable, dimension(:,:) :: &
    u_lat, u_lon, v_lat, v_lon ! The latitude and longitude ranges of faces [degrees]
  real, allocatable, dimension(:) :: &
    u_width, v_width      ! The open width of faces [m]
  integer, allocatable, dimension(:) :: &
    u_line_no, v_line_no, &  ! The line numbers in lines of u- and v-face lines
    u_line_used, v_line_used ! The number of times each u- and v-line is used.
<<<<<<< HEAD
  real, allocatable, dimension(:) :: &
    Dmin_u, Dmax_u, Davg_u   ! Porous barrier monomial fit params [m]
  real, allocatable, dimension(:) :: &
    Dmin_v, Dmax_v, Davg_v
  real    :: m_to_L       ! A unit conversion factor [L m-1 ~> nondim]
  real    :: L_to_m       ! A unit conversion factor [m L-1 ~> nondim]
  real    :: m_to_Z       ! A unit conversion factor [L ~> m]
=======
  real    :: m_to_L       ! A unit conversion factor [L m-1 ~> 1]
  real    :: L_to_m       ! A unit conversion factor [m L-1 ~> 1]
>>>>>>> 32d0a4e6
  real    :: lat, lon     ! The latitude and longitude of a point.
  real    :: len_lon      ! The periodic range of longitudes, usually 360 degrees.
  real    :: len_lat      ! The range of latitudes, usually 180 degrees.
  real    :: lon_p, lon_m ! The longitude of a point shifted by 360 degrees.
  logical :: check_360    ! If true, check for longitudes that are shifted by
                          ! +/- 360 degrees from the specified range of values.
  logical :: found_u, found_v
  logical :: unit_in_use
  logical :: fatal_unused_lengths
  integer :: unused
  integer :: ios, iounit, isu, isv
  integer :: last, num_lines, nl_read, ln, npt, u_pt, v_pt
  integer :: i, j, isd, ied, jsd, jed, IsdB, IedB, JsdB, JedB
  integer :: isu_por, isv_por
  logical :: found_u_por, found_v_por

  isd = G%isd ; ied = G%ied ; jsd = G%jsd ; jed = G%jed
  IsdB = G%IsdB ; IedB = G%IedB ; JsdB = G%JsdB ; JedB = G%JedB

  call callTree_enter(trim(mdl)//"(), MOM_shared_initialization.F90")
  m_to_L = 1.0 ; if (present(US)) m_to_L = US%m_to_L
  L_to_m = 1.0 ; if (present(US)) L_to_m = US%L_to_m
  m_to_Z = 1.0 ; if (present(US)) m_to_Z = US%m_to_Z

  call get_param(param_file, mdl, "CHANNEL_LIST_FILE", chan_file, &
                 "The file from which the list of narrowed channels is read.", &
                 default="MOM_channel_list")
  call get_param(param_file, mdl, "INPUTDIR", inputdir, default=".")
  inputdir = slasher(inputdir)
  filename = trim(inputdir)//trim(chan_file)
  call log_param(param_file, mdl, "INPUTDIR/CHANNEL_LIST_FILE", filename)
  call get_param(param_file, mdl, "CHANNEL_LIST_360_LON_CHECK", check_360, &
                 "If true, the channel configuration list works for any "//&
                 "longitudes in the range of -360 to 360.", default=.true.)
  call get_param(param_file, mdl, "FATAL_UNUSED_CHANNEL_WIDTHS", fatal_unused_lengths, &
                 "If true, trigger a fatal error if there are any channel widths in "//&
                 "CHANNEL_LIST_FILE that do not cause any open face widths to change.", &
                 default=.false.)

  if (is_root_pe()) then
    ! Open the input file.
    if (.not.file_exists(filename)) call MOM_error(FATAL, &
        " reset_face_lengths_list: Unable to open "//trim(filename))

    ! Find an unused unit number.
    do iounit=10,512
      INQUIRE(iounit,OPENED=unit_in_use) ; if (.not.unit_in_use) exit
    enddo
    if (iounit >= 512) call MOM_error(FATAL, &
        "reset_face_lengths_list: No unused file unit could be found.")

    ! Open the parameter file.
    open(iounit, file=trim(filename), access='SEQUENTIAL', &
         form='FORMATTED', action='READ', position='REWIND', iostat=ios)
    if (ios /= 0) call MOM_error(FATAL, &
            "reset_face_lengths_list: Error opening "//trim(filename))

    ! Count the number of u_width and v_width entries.
    call read_face_length_list(iounit, filename, num_lines, lines)
  endif

  len_lon = 360.0 ; if (G%len_lon > 0.0) len_lon = G%len_lon
  len_lat = 180.0 ; if (G%len_lat > 0.0) len_lat = G%len_lat
  ! Broadcast the number of lines and allocate the required space.
  call broadcast(num_lines, root_PE())
  u_pt = 0 ; v_pt = 0
  if (num_lines > 0) then
    allocate(lines(num_lines))

    allocate(u_lat(2,num_lines), source=-1e34)
    allocate(u_lon(2,num_lines), source=-1e34)
    allocate(u_width(num_lines), source=-1e34)
    allocate(u_line_used(num_lines), source=0)
    allocate(u_line_no(num_lines), source=0)

    allocate(v_lat(2,num_lines), source=-1e34)
    allocate(v_lon(2,num_lines), source=-1e34)
    allocate(v_width(num_lines), source=-1e34)
    allocate(v_line_used(num_lines), source=0)
    allocate(v_line_no(num_lines), source=0)

    allocate(Dmin_u(num_lines))    ; Dmin_u(:) = 0.0
    allocate(Dmax_u(num_lines))    ; Dmax_u(:) = 0.0
    allocate(Davg_u(num_lines))    ; Davg_u(:) = 0.0

    allocate(Dmin_v(num_lines))    ; Dmin_v(:) = 0.0
    allocate(Dmax_v(num_lines))    ; Dmax_v(:) = 0.0
    allocate(Davg_v(num_lines))    ; Davg_v(:) = 0.0

    ! Actually read the lines.
    if (is_root_pe()) then
      call read_face_length_list(iounit, filename, nl_read, lines)
      if (nl_read /= num_lines) &
        call MOM_error(FATAL, 'reset_face_lengths_list : Found different '// &
                  'number of valid lines on second reading of '//trim(filename))
      close(iounit) ; iounit = -1
    endif

    ! Broadcast the lines.
    call broadcast(lines, 120, root_PE())

    ! Populate the u_width, etc., data.
    do ln=1,num_lines
      line = lines(ln)
      ! Detect keywords
      found_u = .false.; found_v = .false.
      found_u_por = .false.; found_v_por = .false.
      isu = index(uppercase(line), "U_WIDTH" ); if (isu > 0) found_u = .true.
      isv = index(uppercase(line), "V_WIDTH" ); if (isv > 0) found_v = .true.
      isu_por = index(uppercase(line), "U_WIDTH_POR" ); if (isu_por > 0) found_u_por = .true.
      isv_por = index(uppercase(line), "V_WIDTH_POR" ); if (isv_por > 0) found_v_por = .true.

      ! Store and check the relevant values.
      if (found_u) then
        u_pt = u_pt + 1
        if (found_u_por .eqv. .false.) then
          read(line(isu+8:),*) u_lon(1:2,u_pt), u_lat(1:2,u_pt), u_width(u_pt)
        elseif (found_u_por) then
          read(line(isu_por+12:),*) u_lon(1:2,u_pt), u_lat(1:2,u_pt), u_width(u_pt), &
                Dmin_u(u_pt), Dmax_u(u_pt), Davg_u(u_pt)
        endif
        u_line_no(u_pt) = ln
        if (is_root_PE()) then
          if (check_360) then
            if ((abs(u_lon(1,u_pt)) > len_lon) .or. (abs(u_lon(2,u_pt)) > len_lon)) &
              call MOM_error(WARNING, "reset_face_lengths_list : Out-of-bounds "//&
                 "u-longitude found when reading line "//trim(line)//" from file "//&
                 trim(filename))
            if ((abs(u_lat(1,u_pt)) > len_lat) .or. (abs(u_lat(2,u_pt)) > len_lat)) &
              call MOM_error(WARNING, "reset_face_lengths_list : Out-of-bounds "//&
                 "u-latitude found when reading line "//trim(line)//" from file "//&
                 trim(filename))
          endif
          if (u_lat(1,u_pt) > u_lat(2,u_pt)) &
            call MOM_error(WARNING, "reset_face_lengths_list : Out-of-order "//&
               "u-face latitudes found when reading line "//trim(line)//" from file "//&
               trim(filename))
          if (u_lon(1,u_pt) > u_lon(2,u_pt)) &
            call MOM_error(WARNING, "reset_face_lengths_list : Out-of-order "//&
               "u-face longitudes found when reading line "//trim(line)//" from file "//&
               trim(filename))
          if (u_width(u_pt) < 0.0) &
            call MOM_error(WARNING, "reset_face_lengths_list : Negative "//&
               "u-width found when reading line "//trim(line)//" from file "//&
               trim(filename))
          if (Dmin_u(u_pt) > Dmax_u(u_pt)) &
            call MOM_error(WARNING, "reset_face_lengths_list : Out-of-order "//&
               "topographical min/max found when reading line "//trim(line)//" from file "//&
               trim(filename))
        endif
      elseif (found_v) then
        v_pt = v_pt + 1
        if (found_v_por .eqv. .false.) then
          read(line(isv+8:),*) v_lon(1:2,v_pt), v_lat(1:2,v_pt), v_width(v_pt)
        elseif (found_v_por) then
          read(line(isv+12:),*) v_lon(1:2,v_pt), v_lat(1:2,v_pt), v_width(v_pt), &
                Dmin_v(v_pt), Dmax_v(v_pt), Davg_v(v_pt)
        endif
        v_line_no(v_pt) = ln
        if (is_root_PE()) then
          if (check_360) then
            if ((abs(v_lon(1,v_pt)) > len_lon) .or. (abs(v_lon(2,v_pt)) > len_lon)) &
              call MOM_error(WARNING, "reset_face_lengths_list : Out-of-bounds "//&
                 "v-longitude found when reading line "//trim(line)//" from file "//&
                 trim(filename))
            if ((abs(v_lat(1,v_pt)) > len_lat) .or. (abs(v_lat(2,v_pt)) > len_lat)) &
              call MOM_error(WARNING, "reset_face_lengths_list : Out-of-bounds "//&
                 "v-latitude found when reading line "//trim(line)//" from file "//&
                 trim(filename))
          endif
          if (v_lat(1,v_pt) > v_lat(2,v_pt)) &
            call MOM_error(WARNING, "reset_face_lengths_list : Out-of-order "//&
               "v-face latitudes found when reading line "//trim(line)//" from file "//&
               trim(filename))
          if (v_lon(1,v_pt) > v_lon(2,v_pt)) &
            call MOM_error(WARNING, "reset_face_lengths_list : Out-of-order "//&
               "v-face longitudes found when reading line "//trim(line)//" from file "//&
               trim(filename))
          if (v_width(v_pt) < 0.0) &
            call MOM_error(WARNING, "reset_face_lengths_list : Negative "//&
               "v-width found when reading line "//trim(line)//" from file "//&
               trim(filename))
          if (Dmin_v(v_pt) > Dmax_v(v_pt)) &
            call MOM_error(WARNING, "reset_face_lengths_list : Out-of-order "//&
               "topographical min/max found when reading line "//trim(line)//" from file "//&
               trim(filename))
        endif
      endif
    enddo

  endif

  do j=jsd,jed ; do I=IsdB,IedB
    lat = G%geoLatCu(I,j) ; lon = G%geoLonCu(I,j)
    if (check_360) then ; lon_p = lon+len_lon ; lon_m = lon-len_lon
    else ; lon_p = lon ; lon_m = lon ; endif

    do npt=1,u_pt
      if (((lat >= u_lat(1,npt)) .and. (lat <= u_lat(2,npt))) .and. &
          (((lon >= u_lon(1,npt)) .and. (lon <= u_lon(2,npt))) .or. &
           ((lon_p >= u_lon(1,npt)) .and. (lon_p <= u_lon(2,npt))) .or. &
           ((lon_m >= u_lon(1,npt)) .and. (lon_m <= u_lon(2,npt)))) ) then

<<<<<<< HEAD
        G%dy_Cu(I,j) = G%mask2dCu(I,j) * m_to_L*min(L_to_m*G%dyCu(I,j), max(u_width(npt), 0.0))
        G%porous_DminU(I,j) = m_to_Z*Dmin_u(npt)
        G%porous_DmaxU(I,j) = m_to_Z*Dmax_u(npt)
        G%porous_DavgU(I,j) = m_to_Z*Davg_u(npt)

=======
        G%dy_Cu(I,j) = G%mask2dCu(I,j) * min(G%dyCu(I,j), max(m_to_L*u_width(npt), 0.0))
>>>>>>> 32d0a4e6
        if (j>=G%jsc .and. j<=G%jec .and. I>=G%isc .and. I<=G%iec) then ! Limit messages/checking to compute domain
          if ( G%mask2dCu(I,j) == 0.0 )  then
            write(stdout,'(A,2F8.2,A,4F8.2,A)') "read_face_lengths_list : G%mask2dCu=0 at ",lat,lon," (",&
                u_lat(1,npt), u_lat(2,npt), u_lon(1,npt), u_lon(2,npt),") so grid metric is unmodified."
          else
            u_line_used(npt) = u_line_used(npt) + 1
            write(stdout,'(A,2F8.2,A,4F8.2,A5,F9.2,A1)') &
                  "read_face_lengths_list : Modifying dy_Cu gridpoint at ",lat,lon," (",&
                  u_lat(1,npt), u_lat(2,npt), u_lon(1,npt), u_lon(2,npt),") to ",L_to_m*G%dy_Cu(I,j),"m"
            write(stdout,'(A,3F8.2,A)') &
                  "read_face_lengths_list : Porous Topography parameters: Dmin, Dmax, Davg (",G%porous_DminU(I,j),&
                  G%porous_DmaxU(I,j), G%porous_DavgU(I,j),")m"
          endif
        endif
      endif
    enddo

    G%areaCu(I,j) = G%dxCu(I,j) * G%dy_Cu(I,j)
    G%IareaCu(I,j) = 0.0
    if (G%areaCu(I,j) > 0.0) G%IareaCu(I,j) = G%mask2dCu(I,j) / (G%areaCu(I,j))
  enddo ; enddo

  do J=JsdB,JedB ; do i=isd,ied
    lat = G%geoLatCv(i,J) ; lon = G%geoLonCv(i,J)
    if (check_360) then ; lon_p = lon+len_lon ; lon_m = lon-len_lon
    else ; lon_p = lon ; lon_m = lon ; endif

    do npt=1,v_pt
      if (((lat >= v_lat(1,npt)) .and. (lat <= v_lat(2,npt))) .and. &
          (((lon >= v_lon(1,npt)) .and. (lon <= v_lon(2,npt))) .or. &
           ((lon_p >= v_lon(1,npt)) .and. (lon_p <= v_lon(2,npt))) .or. &
           ((lon_m >= v_lon(1,npt)) .and. (lon_m <= v_lon(2,npt)))) ) then
<<<<<<< HEAD
        G%dx_Cv(i,J) = G%mask2dCv(i,J) * m_to_L*min(L_to_m*G%dxCv(i,J), max(v_width(npt), 0.0))
        G%porous_DminV(i,J) = m_to_Z*Dmin_v(npt)
        G%porous_DmaxV(i,J) = m_to_Z*Dmax_v(npt)
        G%porous_DavgV(i,J) = m_to_Z*Davg_v(npt)
=======
        G%dx_Cv(i,J) = G%mask2dCv(i,J) * min(G%dxCv(i,J), max(m_to_L*v_width(npt), 0.0))
>>>>>>> 32d0a4e6
        if (i>=G%isc .and. i<=G%iec .and. J>=G%jsc .and. J<=G%jec) then ! Limit messages/checking to compute domain
          if ( G%mask2dCv(i,J) == 0.0 )  then
            write(stdout,'(A,2F8.2,A,4F8.2,A)') "read_face_lengths_list : G%mask2dCv=0 at ",lat,lon," (",&
                  v_lat(1,npt), v_lat(2,npt), v_lon(1,npt), v_lon(2,npt),") so grid metric is unmodified."
          else
            v_line_used(npt) = v_line_used(npt) + 1
            write(stdout,'(A,2F8.2,A,4F8.2,A5,F9.2,A1)') &
                  "read_face_lengths_list : Modifying dx_Cv gridpoint at ",lat,lon," (",&
                  v_lat(1,npt), v_lat(2,npt), v_lon(1,npt), v_lon(2,npt),") to ",L_to_m*G%dx_Cv(I,j),"m"
            write(stdout,'(A,3F8.2,A)') &
                  "read_face_lengths_list : Porous Topography parameters: Dmin, Dmax, Davg (",G%porous_DminV(i,J),&
                  G%porous_DmaxV(i,J), G%porous_DavgV(i,J),")m"
          endif
        endif
      endif
    enddo

    G%areaCv(i,J) = G%dyCv(i,J) * G%dx_Cv(i,J)
    G%IareaCv(i,J) = 0.0
    if (G%areaCv(i,J) > 0.0) G%IareaCv(i,J) = G%mask2dCv(i,J) / (G%areaCv(i,J))
  enddo ; enddo

  ! Verify that all channel widths have been used
  unused = 0
  if (u_pt > 0) call sum_across_PEs(u_line_used, u_pt)
  if (v_pt > 0) call sum_across_PEs(v_line_used, v_pt)
  if (is_root_PE()) then
    unused = 0
    do npt=1,u_pt ; if (u_line_used(npt) == 0) then
      call MOM_error(WARNING, "reset_face_lengths_list unused u-face line: "//&
                     trim(lines(u_line_no(npt))) )
      unused = unused + 1
    endif ; enddo
    do npt=1,v_pt ; if (v_line_used(npt) == 0) then
      call MOM_error(WARNING, "reset_face_lengths_list unused v-face line: "//&
                     trim(lines(v_line_no(npt))) )
      unused = unused + 1
    endif ; enddo
    if (fatal_unused_lengths .and. (unused > 0)) call MOM_error(FATAL, &
      "reset_face_lengths_list causing MOM6 abort due to unused face length lines.")
  endif

  if (num_lines > 0) then
    deallocate(lines)
    deallocate(u_line_used, v_line_used, u_line_no, v_line_no)
    deallocate(u_lat) ; deallocate(u_lon) ; deallocate(u_width)
    deallocate(v_lat) ; deallocate(v_lon) ; deallocate(v_width)
    deallocate(Dmin_u) ; deallocate(Dmax_u) ; deallocate(Davg_u)
    deallocate(Dmin_v) ; deallocate(Dmax_v) ; deallocate(Davg_v)
  endif

  call callTree_leave(trim(mdl)//'()')
end subroutine reset_face_lengths_list
! -----------------------------------------------------------------------------

! -----------------------------------------------------------------------------
!>   This subroutine reads and counts the non-blank lines in the face length list file, after removing comments.
subroutine read_face_length_list(iounit, filename, num_lines, lines)
  integer,                          intent(in)  :: iounit    !< An open I/O unit number for the file
  character(len=*),                 intent(in)  :: filename  !< The name of the face-length file to read
  integer,                          intent(out) :: num_lines !< The number of non-blank lines in the file
  character(len=120), dimension(:), pointer     :: lines  !< The non-blank lines, after removing comments

  !   This subroutine reads and counts the non-blank lines in the face length
  ! list file, after removing comments.
  character(len=120) :: line, line_up
  logical :: found_u, found_v
  integer :: isu, isv, icom, verbose
  integer :: last

  num_lines = 0

  if (iounit <= 0) return
  rewind(iounit)
  do while(.true.)
    read(iounit, '(a)', end=8, err=9) line
    last = len_trim(line)
    ! Eliminate either F90 or C comments from the line.
    icom = index(line(:last), "!") ; if (icom > 0) last = icom-1
    icom = index(line(:last), "/*") ; if (icom > 0) last = icom-1
    if (last < 1) cycle

    ! Detect keywords
    line_up = uppercase(line)
    found_u = .false.; found_v = .false.
    isu = index(line_up(:last), "U_WIDTH" ); if (isu > 0) found_u = .true.
    isv = index(line_up(:last), "V_WIDTH" ); if (isv > 0) found_v = .true.

    if (found_u .and. found_v) call MOM_error(FATAL, &
      "read_face_length_list : both U_WIDTH and V_WIDTH found when "//&
      "reading the line "//trim(line(:last))//" in file "//trim(filename))
    if (found_u .or. found_v) then
      num_lines = num_lines + 1
      if (associated(lines)) then
        lines(num_lines) = line(1:last)
      endif
    endif
  enddo ! while (.true.)

8 continue
  return

9 call MOM_error(FATAL, "read_face_length_list : "//&
                  "Error while reading file "//trim(filename))

end subroutine read_face_length_list
! -----------------------------------------------------------------------------

! -----------------------------------------------------------------------------
!> Set the bathymetry at velocity points to be the maximum of the depths at the
!! neighoring tracer points.
subroutine set_velocity_depth_max(G)
  type(dyn_horgrid_type), intent(inout) :: G   !< The dynamic horizontal grid
  ! This subroutine sets the 4 bottom depths at velocity points to be the
  ! maximum of the adjacent depths.
  integer :: i, j

  do I=G%isd,G%ied-1 ; do j=G%jsd,G%jed
    G%Dblock_u(I,j) = G%mask2dCu(I,j) * max(G%bathyT(i,j), G%bathyT(i+1,j))
    G%Dopen_u(I,j) = G%Dblock_u(I,j)
  enddo ; enddo
  do i=G%isd,G%ied ; do J=G%jsd,G%jed-1
    G%Dblock_v(I,J) = G%mask2dCv(i,J) * max(G%bathyT(i,j), G%bathyT(i,j+1))
    G%Dopen_v(I,J) = G%Dblock_v(I,J)
  enddo ; enddo
end subroutine set_velocity_depth_max
! -----------------------------------------------------------------------------

! -----------------------------------------------------------------------------
!> Set the bathymetry at velocity points to be the minimum of the depths at the
!! neighoring tracer points.
subroutine set_velocity_depth_min(G)
  type(dyn_horgrid_type), intent(inout) :: G  !< The dynamic horizontal grid
  ! This subroutine sets the 4 bottom depths at velocity points to be the
  ! minimum of the adjacent depths.
  integer :: i, j

  do I=G%isd,G%ied-1 ; do j=G%jsd,G%jed
    G%Dblock_u(I,j) = G%mask2dCu(I,j) * min(G%bathyT(i,j), G%bathyT(i+1,j))
    G%Dopen_u(I,j) = G%Dblock_u(I,j)
  enddo ; enddo
  do i=G%isd,G%ied ; do J=G%jsd,G%jed-1
    G%Dblock_v(I,J) = G%mask2dCv(i,J) * min(G%bathyT(i,j), G%bathyT(i,j+1))
    G%Dopen_v(I,J) = G%Dblock_v(I,J)
  enddo ; enddo
end subroutine set_velocity_depth_min
! -----------------------------------------------------------------------------

! -----------------------------------------------------------------------------
!> Pre-compute global integrals of grid quantities (like masked ocean area) for
!! later use in reporting diagnostics
subroutine compute_global_grid_integrals(G, US)
  type(dyn_horgrid_type),          intent(inout) :: G  !< The dynamic horizontal grid
  type(unit_scale_type), optional, intent(in)    :: US !< A dimensional unit scaling type

  ! Local variables
  real, dimension(G%isc:G%iec, G%jsc:G%jec) :: tmpForSumming
  real :: area_scale  ! A scaling factor for area into MKS units
  integer :: i,j

  area_scale = 1.0 ; if (present(US)) area_scale = US%L_to_m**2

  tmpForSumming(:,:) = 0.
  G%areaT_global = 0.0 ; G%IareaT_global = 0.0
  do j=G%jsc,G%jec ; do i=G%isc,G%iec
    tmpForSumming(i,j) = area_scale*G%areaT(i,j) * G%mask2dT(i,j)
  enddo ; enddo
  G%areaT_global = reproducing_sum(tmpForSumming)

  if (G%areaT_global == 0.0) &
    call MOM_error(FATAL, "compute_global_grid_integrals: "//&
                    "zero ocean area (check topography?)")

  G%IareaT_global = 1.0 / (G%areaT_global)
end subroutine compute_global_grid_integrals
! -----------------------------------------------------------------------------

! -----------------------------------------------------------------------------
!> Write out a file describing the topography, Coriolis parameter, grid locations
!! and various other fixed fields from the grid.
subroutine write_ocean_geometry_file(G, param_file, directory, geom_file, US)
  type(dyn_horgrid_type),       intent(inout) :: G         !< The dynamic horizontal grid
  type(param_file_type),        intent(in)    :: param_file !< Parameter file structure
  character(len=*),             intent(in)    :: directory !< The directory into which to place the geometry file.
  character(len=*),   optional, intent(in)    :: geom_file !< If present, the name of the geometry file
                                                           !! (otherwise the file is "ocean_geometry")
  type(unit_scale_type), optional, intent(in) :: US        !< A dimensional unit scaling type

  ! Local variables.
  character(len=240) :: filepath  ! The full path to the file to write
  character(len=40)  :: mdl = "write_ocean_geometry_file"
  type(vardesc),   dimension(:), allocatable :: &
    vars     ! Types with metadata about the variables and their staggering
  type(fieldtype), dimension(:), allocatable :: &
    fields   ! Opaque types used by MOM_io to store variable metadata information
  real :: Z_to_m_scale ! A unit conversion factor from Z to m
  real :: s_to_T_scale ! A unit conversion factor from T-1 to s-1
  real :: L_to_m_scale ! A unit conversion factor from L to m
  type(file_type) :: IO_handle ! The I/O handle of the fileset
  integer :: nFlds ! The number of variables in this file
  integer :: file_threading
  logical :: multiple_files

  call callTree_enter('write_ocean_geometry_file()')

  Z_to_m_scale = 1.0 ; if (present(US)) Z_to_m_scale = US%Z_to_m
  s_to_T_scale = 1.0 ; if (present(US)) s_to_T_scale = US%s_to_T
  L_to_m_scale = 1.0 ; if (present(US)) L_to_m_scale = US%L_to_m


  nFlds = 19 ; if (G%bathymetry_at_vel) nFlds = 23

  allocate(vars(nFlds))
  allocate(fields(nFlds))

  !   var_desc populates a type defined in MOM_io.F90.  The arguments, in order, are:
  ! (1) the variable name for the NetCDF file
  ! (2) the units of the variable when output
  ! (3) the variable's long name
  ! (4) a character indicating the  horizontal grid, which may be '1' (column),
  !     'h', 'q', 'u', or 'v', for the corresponding C-grid variable
  ! (5) a character indicating the vertical grid, which may be 'L' (layer),
  !     'i' (interface), or '1' (no vertical location)
  ! (6) a character indicating the time levels of the field, which may be
  !    's' (snap-shot), 'p' (periodic), or '1' (no time variation)
  vars(1) = var_desc("geolatb","degree","latitude at corner (Bu) points",'q','1','1')
  vars(2) = var_desc("geolonb","degree","longitude at corner (Bu) points",'q','1','1')
  vars(3) = var_desc("geolat","degree", "latitude at tracer (T) points", 'h','1','1')
  vars(4) = var_desc("geolon","degree","longitude at tracer (T) points",'h','1','1')
  vars(5) = var_desc("D","meter","Basin Depth",'h','1','1')
  vars(6) = var_desc("f","s-1","Coriolis Parameter",'q','1','1')
  vars(7) = var_desc("dxCv","m","Zonal grid spacing at v points",'v','1','1')
  vars(8) = var_desc("dyCu","m","Meridional grid spacing at u points",'u','1','1')
  vars(9) = var_desc("dxCu","m","Zonal grid spacing at u points",'u','1','1')
  vars(10)= var_desc("dyCv","m","Meridional grid spacing at v points",'v','1','1')
  vars(11)= var_desc("dxT","m","Zonal grid spacing at h points",'h','1','1')
  vars(12)= var_desc("dyT","m","Meridional grid spacing at h points",'h','1','1')
  vars(13)= var_desc("dxBu","m","Zonal grid spacing at q points",'q','1','1')
  vars(14)= var_desc("dyBu","m","Meridional grid spacing at q points",'q','1','1')
  vars(15)= var_desc("Ah","m2","Area of h cells",'h','1','1')
  vars(16)= var_desc("Aq","m2","Area of q cells",'q','1','1')

  vars(17)= var_desc("dxCvo","m","Open zonal grid spacing at v points",'v','1','1')
  vars(18)= var_desc("dyCuo","m","Open meridional grid spacing at u points",'u','1','1')
  vars(19)= var_desc("wet", "nondim", "land or ocean?", 'h','1','1')

  if (G%bathymetry_at_vel) then
    vars(20) = var_desc("Dblock_u","m","Blocked depth at u points",'u','1','1')
    vars(21) = var_desc("Dopen_u","m","Open depth at u points",'u','1','1')
    vars(22) = var_desc("Dblock_v","m","Blocked depth at v points",'v','1','1')
    vars(23) = var_desc("Dopen_v","m","Open depth at v points",'v','1','1')
  endif

  if (present(geom_file)) then
    filepath = trim(directory) // trim(geom_file)
  else
    filepath = trim(directory) // "ocean_geometry"
  endif

  call get_param(param_file, mdl, "PARALLEL_RESTARTFILES", multiple_files, &
                 "If true, the IO layout is used to group processors that write to the same "//&
                 "restart file or each processor writes its own (numbered) restart file. "//&
                 "If false, a single restart file is generated combining output from all PEs.", &
                 default=.false.)
  file_threading = SINGLE_FILE
  if (multiple_files) file_threading = MULTIPLE

  call create_file(IO_handle, trim(filepath), vars, nFlds, fields, file_threading, dG=G)

  call MOM_write_field(IO_handle, fields(1), G%Domain, G%geoLatBu)
  call MOM_write_field(IO_handle, fields(2), G%Domain, G%geoLonBu)
  call MOM_write_field(IO_handle, fields(3), G%Domain, G%geoLatT)
  call MOM_write_field(IO_handle, fields(4), G%Domain, G%geoLonT)

  call MOM_write_field(IO_handle, fields(5), G%Domain, G%bathyT, scale=Z_to_m_scale)
  call MOM_write_field(IO_handle, fields(6), G%Domain, G%CoriolisBu, scale=s_to_T_scale)

  call MOM_write_field(IO_handle, fields(7),  G%Domain, G%dxCv, scale=L_to_m_scale)
  call MOM_write_field(IO_handle, fields(8),  G%Domain, G%dyCu, scale=L_to_m_scale)
  call MOM_write_field(IO_handle, fields(9),  G%Domain, G%dxCu, scale=L_to_m_scale)
  call MOM_write_field(IO_handle, fields(10), G%Domain, G%dyCv, scale=L_to_m_scale)
  call MOM_write_field(IO_handle, fields(11), G%Domain, G%dxT, scale=L_to_m_scale)
  call MOM_write_field(IO_handle, fields(12), G%Domain, G%dyT, scale=L_to_m_scale)
  call MOM_write_field(IO_handle, fields(13), G%Domain, G%dxBu, scale=L_to_m_scale)
  call MOM_write_field(IO_handle, fields(14), G%Domain, G%dyBu, scale=L_to_m_scale)

  call MOM_write_field(IO_handle, fields(15), G%Domain, G%areaT, scale=L_to_m_scale**2)
  call MOM_write_field(IO_handle, fields(16), G%Domain, G%areaBu, scale=L_to_m_scale**2)

  call MOM_write_field(IO_handle, fields(17), G%Domain, G%dx_Cv, scale=L_to_m_scale)
  call MOM_write_field(IO_handle, fields(18), G%Domain, G%dy_Cu, scale=L_to_m_scale)
  call MOM_write_field(IO_handle, fields(19), G%Domain, G%mask2dT)

  if (G%bathymetry_at_vel) then
    call MOM_write_field(IO_handle, fields(20), G%Domain, G%Dblock_u, scale=Z_to_m_scale)
    call MOM_write_field(IO_handle, fields(21), G%Domain, G%Dopen_u, scale=Z_to_m_scale)
    call MOM_write_field(IO_handle, fields(22), G%Domain, G%Dblock_v, scale=Z_to_m_scale)
    call MOM_write_field(IO_handle, fields(23), G%Domain, G%Dopen_v, scale=Z_to_m_scale)
  endif

  call close_file(IO_handle)

  deallocate(vars, fields)

  call callTree_leave('write_ocean_geometry_file()')
end subroutine write_ocean_geometry_file

end module MOM_shared_initialization<|MERGE_RESOLUTION|>--- conflicted
+++ resolved
@@ -843,18 +843,13 @@
   integer, allocatable, dimension(:) :: &
     u_line_no, v_line_no, &  ! The line numbers in lines of u- and v-face lines
     u_line_used, v_line_used ! The number of times each u- and v-line is used.
-<<<<<<< HEAD
   real, allocatable, dimension(:) :: &
     Dmin_u, Dmax_u, Davg_u   ! Porous barrier monomial fit params [m]
   real, allocatable, dimension(:) :: &
     Dmin_v, Dmax_v, Davg_v
-  real    :: m_to_L       ! A unit conversion factor [L m-1 ~> nondim]
-  real    :: L_to_m       ! A unit conversion factor [m L-1 ~> nondim]
-  real    :: m_to_Z       ! A unit conversion factor [L ~> m]
-=======
   real    :: m_to_L       ! A unit conversion factor [L m-1 ~> 1]
   real    :: L_to_m       ! A unit conversion factor [m L-1 ~> 1]
->>>>>>> 32d0a4e6
+  real    :: m_to_Z       ! A unit conversion factor [Z m-1 ~> 1]
   real    :: lat, lon     ! The latitude and longitude of a point.
   real    :: len_lon      ! The periodic range of longitudes, usually 360 degrees.
   real    :: len_lat      ! The range of latitudes, usually 180 degrees.
@@ -1058,15 +1053,11 @@
            ((lon_p >= u_lon(1,npt)) .and. (lon_p <= u_lon(2,npt))) .or. &
            ((lon_m >= u_lon(1,npt)) .and. (lon_m <= u_lon(2,npt)))) ) then
 
-<<<<<<< HEAD
-        G%dy_Cu(I,j) = G%mask2dCu(I,j) * m_to_L*min(L_to_m*G%dyCu(I,j), max(u_width(npt), 0.0))
+        G%dy_Cu(I,j) = G%mask2dCu(I,j) * min(G%dyCu(I,j), max(m_to_L*u_width(npt), 0.0))
         G%porous_DminU(I,j) = m_to_Z*Dmin_u(npt)
         G%porous_DmaxU(I,j) = m_to_Z*Dmax_u(npt)
         G%porous_DavgU(I,j) = m_to_Z*Davg_u(npt)
 
-=======
-        G%dy_Cu(I,j) = G%mask2dCu(I,j) * min(G%dyCu(I,j), max(m_to_L*u_width(npt), 0.0))
->>>>>>> 32d0a4e6
         if (j>=G%jsc .and. j<=G%jec .and. I>=G%isc .and. I<=G%iec) then ! Limit messages/checking to compute domain
           if ( G%mask2dCu(I,j) == 0.0 )  then
             write(stdout,'(A,2F8.2,A,4F8.2,A)') "read_face_lengths_list : G%mask2dCu=0 at ",lat,lon," (",&
@@ -1099,14 +1090,11 @@
           (((lon >= v_lon(1,npt)) .and. (lon <= v_lon(2,npt))) .or. &
            ((lon_p >= v_lon(1,npt)) .and. (lon_p <= v_lon(2,npt))) .or. &
            ((lon_m >= v_lon(1,npt)) .and. (lon_m <= v_lon(2,npt)))) ) then
-<<<<<<< HEAD
-        G%dx_Cv(i,J) = G%mask2dCv(i,J) * m_to_L*min(L_to_m*G%dxCv(i,J), max(v_width(npt), 0.0))
+        G%dx_Cv(i,J) = G%mask2dCv(i,J) * min(G%dxCv(i,J), max(m_to_L*v_width(npt), 0.0))
         G%porous_DminV(i,J) = m_to_Z*Dmin_v(npt)
         G%porous_DmaxV(i,J) = m_to_Z*Dmax_v(npt)
         G%porous_DavgV(i,J) = m_to_Z*Davg_v(npt)
-=======
-        G%dx_Cv(i,J) = G%mask2dCv(i,J) * min(G%dxCv(i,J), max(m_to_L*v_width(npt), 0.0))
->>>>>>> 32d0a4e6
+
         if (i>=G%isc .and. i<=G%iec .and. J>=G%jsc .and. J<=G%jec) then ! Limit messages/checking to compute domain
           if ( G%mask2dCv(i,J) == 0.0 )  then
             write(stdout,'(A,2F8.2,A,4F8.2,A)') "read_face_lengths_list : G%mask2dCv=0 at ",lat,lon," (",&
