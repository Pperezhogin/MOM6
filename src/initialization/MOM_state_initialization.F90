--- conflicted
+++ resolved
@@ -1988,14 +1988,10 @@
   type(param_file_type),   intent(in)    :: PF   !< A structure indicating the open file
                                                  !! to parse for model parameter values.
   logical,       optional, intent(in)    :: just_read_params !< If present and true, this call will
-<<<<<<< HEAD
                                                  !! only read parameters without changing T or S.
-=======
-                                                      !! only read parameters without changing h.
   real, dimension(SZI_(G),SZJ_(G)), &
-                 optional, intent(in)    :: frac_shelf_h    !< The fraction of the grid cell covered
-                                                            !! by a floating ice shelf [nondim].
->>>>>>> 19fecf22
+                 optional, intent(in)    :: frac_shelf_h  !< The fraction of the grid cell covered
+                                                 !! by a floating ice shelf [nondim].
 
   ! Local variables
   character(len=200) :: filename   !< The name of an input file containing temperature
