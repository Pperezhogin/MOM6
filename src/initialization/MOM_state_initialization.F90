--- conflicted
+++ resolved
@@ -385,38 +385,20 @@
                  " \t DOME - use a slope and channel configuration for the \n"//&
                  " \t\t DOME sill-overflow test case. \n"//&
                  " \t USER - call a user modified routine.", default="file")
-
-<<<<<<< HEAD
-  ! if (useALE) then
-  !   select case (trim(config))
-  !     case default ; call MOM_error(FATAL,  "MOM_initialize_state: "//&
-  !          "Unrecognized ALE sponge configuration "//trim(config))
-  !   end select
-=======
-    if (useALE) then
-       select case (trim(config))
-         case ("ISOMIP"); call ISOMIP_initialize_sponges(G, GV, tv, PF, CS%ALE_sponge_CSp) 
-         case default ; call MOM_error(FATAL,  "MOM_initialize_state: "//&
-             "Unrecognized ALE sponge configuration "//trim(config))
-      end select
->>>>>>> 01cc1022
-
-  ! else
-
-      select case (trim(config))
-        case ("DOME"); call DOME_initialize_sponges(G, GV, tv, PF, sponge_CSp)
-        case ("DOME2D"); call DOME2d_initialize_sponges(G, GV, tv, PF, useALE, &
-                                                        sponge_CSp, ALE_sponge_CSp)
-        case ("USER"); call user_initialize_sponges(G, use_temperature, tv, &
-                                                 PF, sponge_CSp, h)
-        case ("phillips"); call Phillips_initialize_sponges(G, use_temperature, tv, &
-                                                 PF, sponge_CSp, h)
-        case ("file"); call initialize_sponges_file(G, GV, use_temperature, tv, &
-                                                 PF, sponge_CSp)
-        case default ; call MOM_error(FATAL,  "MOM_initialize_state: "//&
-               "Unrecognized sponge configuration "//trim(config))
-      end select
-  ! endif
+    select case (trim(config))
+      case ("DOME"); call DOME_initialize_sponges(G, GV, tv, PF, sponge_CSp)
+      case ("DOME2D"); call DOME2d_initialize_sponges(G, GV, tv, PF, useALE, &
+                                                      sponge_CSp, ALE_sponge_CSp)
+      case ("ISOMIP"); call ISOMIP_initialize_sponges(G, GV, tv, PF, CS%ALE_sponge_CSp) 
+      case ("USER"); call user_initialize_sponges(G, use_temperature, tv, &
+                                               PF, sponge_CSp, h)
+      case ("phillips"); call Phillips_initialize_sponges(G, use_temperature, tv, &
+                                               PF, sponge_CSp, h)
+      case ("file"); call initialize_sponges_file(G, GV, use_temperature, tv, &
+                                               PF, sponge_CSp)
+      case default ; call MOM_error(FATAL,  "MOM_initialize_state: "//&
+             "Unrecognized sponge configuration "//trim(config))
+    end select
   endif
 
 ! This subroutine call sets optional open boundary conditions.
