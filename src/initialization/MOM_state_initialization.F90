!> Initialization functions for state variables, u, v, h, T and S.
module MOM_state_initialization

! This file is part of MOM6. See LICENSE.md for the license.

use MOM_debugging, only : hchksum, qchksum, uvchksum
use MOM_coms, only : max_across_PEs, min_across_PEs, reproducing_sum
use MOM_cpu_clock, only : cpu_clock_id, cpu_clock_begin, cpu_clock_end
use MOM_cpu_clock, only :  CLOCK_ROUTINE, CLOCK_LOOP
use MOM_domains, only : pass_var, pass_vector, sum_across_PEs, broadcast
use MOM_domains, only : root_PE, To_All, SCALAR_PAIR, CGRID_NE, AGRID
use MOM_EOS, only : find_depth_of_pressure_in_cell
use MOM_error_handler, only : MOM_mesg, MOM_error, FATAL, WARNING, is_root_pe
use MOM_error_handler, only : callTree_enter, callTree_leave, callTree_waypoint
use MOM_file_parser, only : get_param, read_param, log_param, param_file_type
use MOM_file_parser, only : log_version
use MOM_get_input, only : directories
use MOM_grid, only : ocean_grid_type, isPointInCell
use MOM_interface_heights, only : find_eta
use MOM_io, only : file_exists
use MOM_io, only : MOM_read_data, MOM_read_vector
use MOM_io, only : slasher
use MOM_open_boundary, only : ocean_OBC_type, open_boundary_init
use MOM_open_boundary, only : OBC_NONE, OBC_SIMPLE
use MOM_open_boundary, only : open_boundary_query
use MOM_open_boundary, only : set_tracer_data
use MOM_open_boundary, only : open_boundary_test_extern_h
use MOM_open_boundary, only : fill_temp_salt_segments
use MOM_open_boundary, only : update_OBC_segment_data
!use MOM_open_boundary, only : set_3D_OBC_data
use MOM_grid_initialize, only : initialize_masks, set_grid_metrics
use MOM_restart, only : restore_state, determine_is_new_run, MOM_restart_CS
use MOM_sponge, only : set_up_sponge_field, set_up_sponge_ML_density
use MOM_sponge, only : initialize_sponge, sponge_CS
use MOM_ALE_sponge, only : set_up_ALE_sponge_field, initialize_ALE_sponge
use MOM_ALE_sponge, only : ALE_sponge_CS
use MOM_string_functions, only : uppercase, lowercase
use MOM_time_manager, only : time_type
use MOM_tracer_registry, only : tracer_registry_type
use MOM_unit_scaling, only : unit_scale_type
use MOM_variables, only : thermo_var_ptrs
use MOM_verticalGrid, only : setVerticalGridAxes, verticalGrid_type
use MOM_ALE, only : pressure_gradient_plm
use MOM_EOS, only : calculate_density, calculate_density_derivs, EOS_type, EOS_domain
use MOM_EOS, only : int_specific_vol_dp, convert_temp_salt_for_TEOS10
use user_initialization, only : user_initialize_thickness, user_initialize_velocity
use user_initialization, only : user_init_temperature_salinity
use user_initialization, only : user_set_OBC_data
use user_initialization, only : user_initialize_sponges
use DOME_initialization, only : DOME_initialize_thickness
use DOME_initialization, only : DOME_set_OBC_data
use DOME_initialization, only : DOME_initialize_sponges
use ISOMIP_initialization, only : ISOMIP_initialize_thickness
use ISOMIP_initialization, only : ISOMIP_initialize_sponges
use ISOMIP_initialization, only : ISOMIP_initialize_temperature_salinity
use RGC_initialization, only : RGC_initialize_sponges
use baroclinic_zone_initialization, only : baroclinic_zone_init_temperature_salinity
use benchmark_initialization, only : benchmark_initialize_thickness
use benchmark_initialization, only : benchmark_init_temperature_salinity
use Neverland_initialization, only : Neverland_initialize_thickness
use circle_obcs_initialization, only : circle_obcs_initialize_thickness
use lock_exchange_initialization, only : lock_exchange_initialize_thickness
use external_gwave_initialization, only : external_gwave_initialize_thickness
use DOME2d_initialization, only : DOME2d_initialize_thickness
use DOME2d_initialization, only : DOME2d_initialize_temperature_salinity
use DOME2d_initialization, only : DOME2d_initialize_sponges
use adjustment_initialization, only : adjustment_initialize_thickness
use adjustment_initialization, only : adjustment_initialize_temperature_salinity
use sloshing_initialization, only : sloshing_initialize_thickness
use sloshing_initialization, only : sloshing_initialize_temperature_salinity
use seamount_initialization, only : seamount_initialize_thickness
use seamount_initialization, only : seamount_initialize_temperature_salinity
use dumbbell_initialization, only : dumbbell_initialize_thickness
use dumbbell_initialization, only : dumbbell_initialize_temperature_salinity
use Phillips_initialization, only : Phillips_initialize_thickness
use Phillips_initialization, only : Phillips_initialize_velocity
use Phillips_initialization, only : Phillips_initialize_sponges
use Rossby_front_2d_initialization, only : Rossby_front_initialize_thickness
use Rossby_front_2d_initialization, only : Rossby_front_initialize_temperature_salinity
use Rossby_front_2d_initialization, only : Rossby_front_initialize_velocity
use SCM_CVMix_tests, only: SCM_CVMix_tests_TS_init
use dyed_channel_initialization, only : dyed_channel_set_OBC_tracer_data
use dyed_obcs_initialization, only : dyed_obcs_set_OBC_data
use supercritical_initialization, only : supercritical_set_OBC_data
use soliton_initialization, only : soliton_initialize_velocity
use soliton_initialization, only : soliton_initialize_thickness
use BFB_initialization, only : BFB_initialize_sponges_southonly
use dense_water_initialization, only : dense_water_initialize_TS
use dense_water_initialization, only : dense_water_initialize_sponges
use dumbbell_initialization, only : dumbbell_initialize_sponges
use MOM_tracer_Z_init, only : find_interfaces, tracer_Z_init_array, determine_temperature
use MOM_ALE, only : ALE_initRegridding, ALE_CS, ALE_initThicknessToCoord
use MOM_ALE, only : ALE_remap_scalar, ALE_build_grid, ALE_regrid_accelerated
use MOM_regridding, only : regridding_CS, set_regrid_params, getCoordinateResolution
use MOM_regridding, only : regridding_main
use MOM_remapping, only : remapping_CS, initialize_remapping
use MOM_remapping, only : remapping_core_h
use MOM_horizontal_regridding, only : horiz_interp_and_extrap_tracer
use fms_io_mod, only : field_size

implicit none ; private

#include <MOM_memory.h>

public MOM_initialize_state

! A note on unit descriptions in comments: MOM6 uses units that can be rescaled for dimensional
! consistency testing. These are noted in comments with units like Z, H, L, and T, along with
! their mks counterparts with notation like "a velocity [Z T-1 ~> m s-1]".  If the units
! vary with the Boussinesq approximation, the Boussinesq variant is given first.

character(len=40)  :: mdl = "MOM_state_initialization" !< This module's name.

contains

!> Initialize temporally evolving fields, either as initial
!! conditions or by reading them from a restart (or saves) file.
subroutine MOM_initialize_state(u, v, h, tv, Time, G, GV, US, PF, dirs, &
                                restart_CS, ALE_CSp, tracer_Reg, sponge_CSp, &
                                ALE_sponge_CSp, OBC, Time_in)
  type(ocean_grid_type),      intent(inout) :: G    !< The ocean's grid structure.
  type(verticalGrid_type),    intent(in)    :: GV   !< The ocean's vertical grid structure.
  type(unit_scale_type),      intent(in)    :: US   !< A dimensional unit scaling type
  real, dimension(SZIB_(G),SZJ_(G),SZK_(G)), &
                              intent(out)   :: u    !< The zonal velocity that is being
                                                    !! initialized [L T-1 ~> m s-1]
  real, dimension(SZI_(G),SZJB_(G),SZK_(G)), &
                              intent(out)   :: v    !< The meridional velocity that is being
                                                    !! initialized [L T-1 ~> m s-1]
  real, dimension(SZI_(G),SZJ_(G),SZK_(G)),  &
                              intent(out)   :: h    !< Layer thicknesses [H ~> m or kg m-2]
  type(thermo_var_ptrs),      intent(inout) :: tv   !< A structure pointing to various thermodynamic
                                                    !! variables
  type(time_type),            intent(inout) :: Time !< Time at the start of the run segment.
  type(param_file_type),      intent(in)    :: PF   !< A structure indicating the open file to parse
                                                    !! for model parameter values.
  type(directories),          intent(in)    :: dirs !< A structure containing several relevant
                                                    !! directory paths.
  type(MOM_restart_CS),       pointer       :: restart_CS !< A pointer to the restart control
                                                    !! structure.
  type(ALE_CS),               pointer       :: ALE_CSp !< The ALE control structure for remapping
  type(tracer_registry_type), pointer       :: tracer_Reg !< A pointer to the tracer registry
  type(sponge_CS),            pointer       :: sponge_CSp !< The layerwise sponge control structure.
  type(ALE_sponge_CS),        pointer       :: ALE_sponge_CSp !< The ALE sponge control structure.
  type(ocean_OBC_type),       pointer       :: OBC   !< The open boundary condition control structure.
  type(time_type), optional,  intent(in)    :: Time_in !< Time at the start of the run segment.
                                                     !! Time_in overrides any value set for Time.
  ! Local variables
  character(len=200) :: filename   ! The name of an input file.
  character(len=200) :: filename2  ! The name of an input files.
  character(len=200) :: inputdir   ! The directory where NetCDF input files are.
  character(len=200) :: config
  real :: H_rescale   ! A rescaling factor for thicknesses from the representation in
                      ! a restart file to the internal representation in this run.
  real :: vel_rescale ! A rescaling factor for velocities from the representation in
                      ! a restart file to the internal representation in this run.
  real :: dt          ! The baroclinic dynamics timestep for this run [T ~> s].
  logical :: from_Z_file, useALE
  logical :: new_sim
  integer :: write_geom
  logical :: use_temperature, use_sponge, use_OBC
  logical :: use_EOS     ! If true, density is calculated from T & S using an equation of state.
  logical :: depress_sfc ! If true, remove the mass that would be displaced
                         ! by a large surface pressure by squeezing the column.
  logical :: trim_ic_for_p_surf ! If true, remove the mass that would be displaced
                         ! by a large surface pressure, such as with an ice sheet.
  logical :: regrid_accelerate
  integer :: regrid_iterations
!  logical :: Analytic_FV_PGF, obsol_test
  logical :: convert
  logical :: just_read  ! If true, only read the parameters because this
                        ! is a run from a restart file; this option
                        ! allows the use of Fatal unused parameters.
  type(EOS_type), pointer :: eos => NULL()
  logical :: debug      ! If true, write debugging output.
  logical :: debug_obc  ! If true, do debugging calls related to OBCs.
  logical :: debug_layers = .false.
  character(len=80) :: mesg
! This include declares and sets the variable "version".
#include "version_variable.h"
  integer :: i, j, k, is, ie, js, je, Isq, Ieq, Jsq, Jeq, nz
  integer :: isd, ied, jsd, jed, IsdB, IedB, JsdB, JedB

  is = G%isc ; ie = G%iec ; js = G%jsc ; je = G%jec ; nz = G%ke
  Isq = G%IscB ; Ieq = G%IecB ; Jsq = G%JscB ; Jeq = G%JecB
  isd = G%isd ; ied = G%ied ; jsd = G%jsd ; jed = G%jed
  IsdB = G%IsdB ; IedB = G%IedB ; JsdB = G%JsdB ; JedB = G%JedB

  call callTree_enter("MOM_initialize_state(), MOM_state_initialization.F90")
  call log_version(PF, mdl, version, "")
  call get_param(PF, mdl, "DEBUG", debug, default=.false.)
  call get_param(PF, mdl, "DEBUG_OBC", debug_obc, default=.false.)

  new_sim = determine_is_new_run(dirs%input_filename, dirs%restart_input_dir, &
                                 G, restart_CS)
  just_read = .not.new_sim

  call get_param(PF, mdl, "INPUTDIR", inputdir, &
         "The directory in which input files are found.", default=".")
  inputdir = slasher(inputdir)

  use_temperature = associated(tv%T)
  useALE = associated(ALE_CSp)
  use_EOS = associated(tv%eqn_of_state)
  use_OBC = associated(OBC)
  if (use_EOS) eos => tv%eqn_of_state

  !====================================================================
  !    Initialize temporally evolving fields, either as initial
  !  conditions or by reading them from a restart (or saves) file.
  !====================================================================

  if (new_sim) then
    call MOM_mesg("Run initialized internally.", 3)

    if (present(Time_in)) Time = Time_in
    ! Otherwise leave Time at its input value.

    ! This initialization should not be needed. Certainly restricting it
    ! to the computational domain helps detect possible uninitialized
    ! data in halos which should be covered by the pass_var(h) later.
    !do k = 1, nz; do j = js, je; do i = is, ie
    !  h(i,j,k) = 0.
    !enddo
  endif

  ! The remaining initialization calls are done, regardless of whether the
  ! fields are actually initialized here (if just_read=.false.) or whether it
  ! is just to make sure that all valid parameters are read to enable the
  ! detection of unused parameters.
  call get_param(PF, mdl, "INIT_LAYERS_FROM_Z_FILE", from_Z_file, &
             "If true, initialize the layer thicknesses, temperatures, "//&
             "and salinities from a Z-space file on a latitude-longitude "//&
             "grid.", default=.false., do_not_log=just_read)

  if (from_Z_file) then
    ! Initialize thickness and T/S from z-coordinate data in a file.
    if (.NOT.use_temperature) call MOM_error(FATAL,"MOM_initialize_state : "//&
       "use_temperature must be true if INIT_LAYERS_FROM_Z_FILE is true")

    call MOM_temp_salt_initialize_from_Z(h, tv, G, GV, US, PF, just_read_params=just_read)

  else
    ! Initialize thickness, h.
    call get_param(PF, mdl, "THICKNESS_CONFIG", config, &
             "A string that determines how the initial layer "//&
             "thicknesses are specified for a new run: \n"//&
             " \t file - read interface heights from the file specified \n"//&
             " \t thickness_file - read thicknesses from the file specified \n"//&
             " \t\t by (THICKNESS_FILE).\n"//&
             " \t coord - determined by ALE coordinate.\n"//&
             " \t uniform - uniform thickness layers evenly distributed \n"//&
             " \t\t between the surface and MAXIMUM_DEPTH. \n"//&
             " \t list - read a list of positive interface depths. \n"//&
             " \t DOME - use a slope and channel configuration for the \n"//&
             " \t\t DOME sill-overflow test case. \n"//&
             " \t ISOMIP - use a configuration for the \n"//&
             " \t\t ISOMIP test case. \n"//&
             " \t benchmark - use the benchmark test case thicknesses. \n"//&
             " \t Neverland - use the Neverland test case thicknesses. \n"//&
             " \t search - search a density profile for the interface \n"//&
             " \t\t densities. This is not yet implemented. \n"//&
             " \t circle_obcs - the circle_obcs test case is used. \n"//&
             " \t DOME2D - 2D version of DOME initialization. \n"//&
             " \t adjustment2d - 2D lock exchange thickness ICs. \n"//&
             " \t sloshing - sloshing gravity thickness ICs. \n"//&
             " \t seamount - no motion test with seamount ICs. \n"//&
             " \t dumbbell - sloshing channel ICs. \n"//&
             " \t soliton - Equatorial Rossby soliton. \n"//&
             " \t rossby_front - a mixed layer front in thermal wind balance.\n"//&
             " \t USER - call a user modified routine.", &
             fail_if_missing=new_sim, do_not_log=just_read)
    select case (trim(config))
       case ("file")
         call initialize_thickness_from_file(h, G, GV, US, PF, .false., just_read_params=just_read)
       case ("thickness_file")
         call initialize_thickness_from_file(h, G, GV, US, PF, .true., just_read_params=just_read)
       case ("coord")
         if (new_sim .and. useALE) then
           call ALE_initThicknessToCoord( ALE_CSp, G, GV, h )
         elseif (new_sim) then
           call MOM_error(FATAL, "MOM_initialize_state: USE_REGRIDDING must be True "//&
                                 "for THICKNESS_CONFIG of 'coord'")
         endif
       case ("uniform"); call initialize_thickness_uniform(h, G, GV, PF, &
                                  just_read_params=just_read)
       case ("list"); call initialize_thickness_list(h, G, GV, US, PF, &
                                  just_read_params=just_read)
       case ("DOME"); call DOME_initialize_thickness(h, G, GV, PF, &
                               just_read_params=just_read)
       case ("ISOMIP"); call ISOMIP_initialize_thickness(h, G, GV, US, PF, tv, &
                                 just_read_params=just_read)
       case ("benchmark"); call benchmark_initialize_thickness(h, G, GV, US, PF, &
                                    tv%eqn_of_state, tv%P_Ref, just_read_params=just_read)
       case ("Neverland"); call Neverland_initialize_thickness(h, G, GV, US, PF, &
                                 tv%eqn_of_state, tv%P_Ref)
       case ("search"); call initialize_thickness_search
       case ("circle_obcs"); call circle_obcs_initialize_thickness(h, G, GV, PF, &
                                      just_read_params=just_read)
       case ("lock_exchange"); call lock_exchange_initialize_thickness(h, G, GV, US, &
                                        PF, just_read_params=just_read)
       case ("external_gwave"); call external_gwave_initialize_thickness(h, G, GV, US, &
                                         PF, just_read_params=just_read)
       case ("DOME2D"); call DOME2d_initialize_thickness(h, G, GV, US, PF, &
                                 just_read_params=just_read)
       case ("adjustment2d"); call adjustment_initialize_thickness(h, G, GV, US, &
                                       PF, just_read_params=just_read)
       case ("sloshing"); call sloshing_initialize_thickness(h, G, GV, US, PF, &
                                   just_read_params=just_read)
       case ("seamount"); call seamount_initialize_thickness(h, G, GV, US, PF, &
                                   just_read_params=just_read)
       case ("dumbbell"); call dumbbell_initialize_thickness(h, G, GV, US, PF, &
                                   just_read_params=just_read)
       case ("soliton"); call soliton_initialize_thickness(h, G, GV, US)
       case ("phillips"); call Phillips_initialize_thickness(h, G, GV, US, PF, &
                                   just_read_params=just_read)
       case ("rossby_front"); call Rossby_front_initialize_thickness(h, G, GV, US, &
                                       PF, just_read_params=just_read)
       case ("USER"); call user_initialize_thickness(h, G, GV, PF, &
                               just_read_params=just_read)
       case default ; call MOM_error(FATAL,  "MOM_initialize_state: "//&
            "Unrecognized layer thickness configuration "//trim(config))
    end select

    ! Initialize temperature and salinity (T and S).
    if ( use_temperature ) then
      call get_param(PF, mdl, "TS_CONFIG", config, &
             "A string that determines how the initial tempertures "//&
             "and salinities are specified for a new run: \n"//&
             " \t file - read velocities from the file specified \n"//&
             " \t\t by (TS_FILE). \n"//&
             " \t fit - find the temperatures that are consistent with \n"//&
             " \t\t the layer densities and salinity S_REF. \n"//&
             " \t TS_profile - use temperature and salinity profiles \n"//&
             " \t\t (read from TS_FILE) to set layer densities. \n"//&
             " \t benchmark - use the benchmark test case T & S. \n"//&
             " \t linear - linear in logical layer space. \n"//&
             " \t DOME2D - 2D DOME initialization. \n"//&
             " \t ISOMIP - ISOMIP initialization. \n"//&
             " \t adjustment2d - 2d lock exchange T/S ICs. \n"//&
             " \t sloshing - sloshing mode T/S ICs. \n"//&
             " \t seamount - no motion test with seamount ICs. \n"//&
             " \t dumbbell - sloshing channel ICs. \n"//&
             " \t rossby_front - a mixed layer front in thermal wind balance.\n"//&
             " \t SCM_CVMix_tests - used in the SCM CVMix tests.\n"//&
             " \t USER - call a user modified routine.", &
             fail_if_missing=new_sim, do_not_log=just_read)
!            " \t baroclinic_zone - an analytic baroclinic zone. \n"//&
      select case (trim(config))
        case ("fit"); call initialize_temp_salt_fit(tv%T, tv%S, G, GV, US, PF, &
                               eos, tv%P_Ref, just_read_params=just_read)
        case ("file"); call initialize_temp_salt_from_file(tv%T, tv%S, G, &
                                PF, just_read_params=just_read)
        case ("benchmark"); call benchmark_init_temperature_salinity(tv%T, tv%S, &
                                     G, GV, US, PF, eos, tv%P_Ref, just_read_params=just_read)
        case ("TS_profile") ; call initialize_temp_salt_from_profile(tv%T, tv%S, &
                                       G, PF, just_read_params=just_read)
        case ("linear"); call initialize_temp_salt_linear(tv%T, tv%S, G, PF, &
                                  just_read_params=just_read)
        case ("DOME2D"); call DOME2d_initialize_temperature_salinity ( tv%T, &
                                  tv%S, h, G, GV, PF, eos, just_read_params=just_read)
        case ("ISOMIP"); call ISOMIP_initialize_temperature_salinity ( tv%T, &
                                  tv%S, h, G, GV, US, PF, eos, just_read_params=just_read)
        case ("adjustment2d"); call adjustment_initialize_temperature_salinity ( tv%T, &
                                        tv%S, h, G, GV, PF, eos, just_read_params=just_read)
        case ("baroclinic_zone"); call baroclinic_zone_init_temperature_salinity( tv%T, &
                                           tv%S, h, G, GV, US, PF, just_read_params=just_read)
        case ("sloshing"); call sloshing_initialize_temperature_salinity(tv%T, &
                                    tv%S, h, G, GV, PF, eos, just_read_params=just_read)
        case ("seamount"); call seamount_initialize_temperature_salinity(tv%T, &
                                    tv%S, h, G, GV, PF, eos, just_read_params=just_read)
        case ("dumbbell"); call dumbbell_initialize_temperature_salinity(tv%T, &
                                    tv%S, h, G, GV, PF, eos, just_read_params=just_read)
        case ("rossby_front"); call Rossby_front_initialize_temperature_salinity ( tv%T, &
                                        tv%S, h, G, GV, PF, eos, just_read_params=just_read)
        case ("SCM_CVMix_tests"); call SCM_CVMix_tests_TS_init(tv%T, tv%S, h, &
                                           G, GV, US, PF, just_read_params=just_read)
        case ("dense"); call dense_water_initialize_TS(G, GV, PF, eos, tv%T, tv%S, &
                                 h, just_read_params=just_read)
        case ("USER"); call user_init_temperature_salinity(tv%T, tv%S, G, PF, eos, &
                                just_read_params=just_read)
        case default ; call MOM_error(FATAL,  "MOM_initialize_state: "//&
               "Unrecognized Temp & salt configuration "//trim(config))
      end select
    endif
  endif  ! not from_Z_file.
  if (use_temperature .and. use_OBC) &
    call fill_temp_salt_segments(G, OBC, tv)

  ! The thicknesses in halo points might be needed to initialize the velocities.
  if (new_sim) call pass_var(h, G%Domain)

  ! Initialize velocity components, u and v
  call get_param(PF, mdl, "VELOCITY_CONFIG", config, &
       "A string that determines how the initial velocities "//&
       "are specified for a new run: \n"//&
       " \t file - read velocities from the file specified \n"//&
       " \t\t by (VELOCITY_FILE). \n"//&
       " \t zero - the fluid is initially at rest. \n"//&
       " \t uniform - the flow is uniform (determined by\n"//&
       " \t\t parameters INITIAL_U_CONST and INITIAL_V_CONST).\n"//&
       " \t rossby_front - a mixed layer front in thermal wind balance.\n"//&
       " \t soliton - Equatorial Rossby soliton.\n"//&
       " \t USER - call a user modified routine.", default="zero", &
       do_not_log=just_read)
  select case (trim(config))
     case ("file"); call initialize_velocity_from_file(u, v, G, US, PF, &
                             just_read_params=just_read)
     case ("zero"); call initialize_velocity_zero(u, v, G, PF, &
                             just_read_params=just_read)
     case ("uniform"); call initialize_velocity_uniform(u, v, G, US, PF, &
                                just_read_params=just_read)
     case ("circular"); call initialize_velocity_circular(u, v, G, US, PF, &
                                 just_read_params=just_read)
     case ("phillips"); call Phillips_initialize_velocity(u, v, G, GV, US, PF, &
                                 just_read_params=just_read)
     case ("rossby_front"); call Rossby_front_initialize_velocity(u, v, h, &
                                     G, GV, US, PF, just_read_params=just_read)
     case ("soliton"); call soliton_initialize_velocity(u, v, h, G, US)
     case ("USER"); call user_initialize_velocity(u, v, G, US, PF, &
                             just_read_params=just_read)
     case default ; call MOM_error(FATAL,  "MOM_initialize_state: "//&
          "Unrecognized velocity configuration "//trim(config))
  end select

  if (new_sim) call pass_vector(u, v, G%Domain)
  if (debug .and. new_sim) then
    call uvchksum("MOM_initialize_state [uv]", u, v, G%HI, haloshift=1, scale=US%m_s_to_L_T)
  endif

  ! Optionally convert the thicknesses from m to kg m-2.  This is particularly
  ! useful in a non-Boussinesq model.
  call get_param(PF, mdl, "CONVERT_THICKNESS_UNITS", convert, &
               "If true,  convert the thickness initial conditions from "//&
               "units of m to kg m-2 or vice versa, depending on whether "//&
               "BOUSSINESQ is defined. This does not apply if a restart "//&
               "file is read.", default=.not.GV%Boussinesq, do_not_log=just_read)

  if (new_sim .and. convert .and. .not.GV%Boussinesq) &
    ! Convert thicknesses from geomtric distances to mass-per-unit-area.
    call convert_thickness(h, G, GV, US, tv)

  ! Remove the mass that would be displaced by an ice shelf or inverse barometer.
  call get_param(PF, mdl, "DEPRESS_INITIAL_SURFACE", depress_sfc, &
               "If true,  depress the initial surface to avoid huge "//&
               "tsunamis when a large surface pressure is applied.", &
               default=.false., do_not_log=just_read)
  call get_param(PF, mdl, "TRIM_IC_FOR_P_SURF", trim_ic_for_p_surf, &
               "If true, cuts way the top of the column for initial conditions "//&
               "at the depth where the hydrostatic pressure matches the imposed "//&
               "surface pressure which is read from file.", default=.false., &
               do_not_log=just_read)
  if (depress_sfc .and. trim_ic_for_p_surf) call MOM_error(FATAL, "MOM_initialize_state: "//&
           "DEPRESS_INITIAL_SURFACE and TRIM_IC_FOR_P_SURF are exclusive and cannot both be True")
  if (new_sim .and. debug .and. (depress_sfc .or. trim_ic_for_p_surf)) &
    call hchksum(h, "Pre-depress: h ", G%HI, haloshift=1, scale=GV%H_to_m)
  if (depress_sfc) call depress_surface(h, G, GV, US, PF, tv, just_read_params=just_read)
  if (trim_ic_for_p_surf) call trim_for_ice(PF, G, GV, US, ALE_CSp, tv, h, just_read_params=just_read)

  ! Perhaps we want to run the regridding coordinate generator for multiple
  ! iterations here so the initial grid is consistent with the coordinate
  if (useALE) then
    call get_param(PF, mdl, "REGRID_ACCELERATE_INIT", regrid_accelerate, &
         "If true, runs REGRID_ACCELERATE_ITERATIONS iterations of the regridding "//&
         "algorithm to push the initial grid to be consistent with the initial "//&
         "condition. Useful only for state-based and iterative coordinates.", &
         default=.false., do_not_log=just_read)
    if (regrid_accelerate) then
      call get_param(PF, mdl, "REGRID_ACCELERATE_ITERATIONS", regrid_iterations, &
           "The number of regridding iterations to perform to generate "//&
           "an initial grid that is consistent with the initial conditions.", &
           default=1, do_not_log=just_read)

      call get_param(PF, mdl, "DT", dt, "Timestep", fail_if_missing=.true., scale=US%s_to_T)

      if (new_sim .and. debug) &
        call hchksum(h, "Pre-ALE_regrid: h ", G%HI, haloshift=1, scale=GV%H_to_m)
      call ALE_regrid_accelerated(ALE_CSp, G, GV, h, tv, regrid_iterations, u, v, OBC, tracer_Reg, &
                                  dt=dt, initial=.true.)
    endif
  endif
  ! This is the end of the block of code that might have initialized fields
  ! internally at the start of a new run.

  if (.not.new_sim) then ! This block restores the state from a restart file.
    !    This line calls a subroutine that reads the initial conditions
    !  from a previously generated file.
    call restore_state(dirs%input_filename, dirs%restart_input_dir, Time, &
                       G, restart_CS)
    if (present(Time_in)) Time = Time_in
    if ((GV%m_to_H_restart /= 0.0) .and. (GV%m_to_H_restart /= GV%m_to_H)) then
      H_rescale = GV%m_to_H / GV%m_to_H_restart
      do k=1,nz ; do j=js,je ; do i=is,ie ; h(i,j,k) = H_rescale * h(i,j,k) ; enddo ; enddo ; enddo
    endif
    if ( (US%s_to_T_restart * US%m_to_L_restart /= 0.0) .and. &
         ((US%m_to_L * US%s_to_T_restart) /= (US%m_to_L_restart * US%s_to_T)) ) then
      vel_rescale = (US%m_to_L * US%s_to_T_restart) /  (US%m_to_L_restart * US%s_to_T)
      do k=1,nz ; do j=jsd,jed ; do I=IsdB,IeDB ; u(I,j,k) = vel_rescale * u(I,j,k) ; enddo ; enddo ; enddo
      do k=1,nz ; do J=JsdB,JedB ; do i=isd,ied ; v(i,J,k) = vel_rescale * v(i,J,k) ; enddo ; enddo ; enddo
    endif
  endif

  if ( use_temperature ) then
    call pass_var(tv%T, G%Domain, complete=.false.)
    call pass_var(tv%S, G%Domain, complete=.false.)
  endif
  call pass_var(h, G%Domain)

  if (debug) then
    call hchksum(h, "MOM_initialize_state: h ", G%HI, haloshift=1, scale=GV%H_to_m)
    if ( use_temperature ) call hchksum(tv%T, "MOM_initialize_state: T ", G%HI, haloshift=1)
    if ( use_temperature ) call hchksum(tv%S, "MOM_initialize_state: S ", G%HI, haloshift=1)
    if ( use_temperature .and. debug_layers) then ; do k=1,nz
      write(mesg,'("MOM_IS: T[",I2,"]")') k
      call hchksum(tv%T(:,:,k), mesg, G%HI, haloshift=1)
      write(mesg,'("MOM_IS: S[",I2,"]")') k
      call hchksum(tv%S(:,:,k), mesg, G%HI, haloshift=1)
    enddo ; endif
  endif

  call get_param(PF, mdl, "SPONGE", use_sponge, &
                 "If true, sponges may be applied anywhere in the domain. "//&
                 "The exact location and properties of those sponges are "//&
                 "specified via SPONGE_CONFIG.", default=.false.)
  if ( use_sponge ) then
    call get_param(PF, mdl, "SPONGE_CONFIG", config, &
                 "A string that sets how the sponges are configured: \n"//&
                 " \t file - read sponge properties from the file \n"//&
                 " \t\t specified by (SPONGE_FILE).\n"//&
                 " \t ISOMIP - apply ale sponge in the ISOMIP case \n"//&
                 " \t RGC - apply sponge in the rotating_gravity_current case \n"//&
                 " \t DOME - use a slope and channel configuration for the \n"//&
                 " \t\t DOME sill-overflow test case. \n"//&
                 " \t BFB - Sponge at the southern boundary of the domain\n"//&
                 " \t\t for buoyancy-forced basin case.\n"//&
                 " \t USER - call a user modified routine.", default="file")
    select case (trim(config))
      case ("DOME"); call DOME_initialize_sponges(G, GV, US, tv, PF, sponge_CSp)
      case ("DOME2D"); call DOME2d_initialize_sponges(G, GV, US, tv, PF, useALE, &
                                                      sponge_CSp, ALE_sponge_CSp)
      case ("ISOMIP"); call ISOMIP_initialize_sponges(G, GV, US, tv, PF, useALE, &
                                                      sponge_CSp, ALE_sponge_CSp)
      case("RGC"); call RGC_initialize_sponges(G, GV, US, tv, u, v, PF, useALE, &
                                                     sponge_CSp, ALE_sponge_CSp)
      case ("USER"); call user_initialize_sponges(G, GV, use_temperature, tv, PF, sponge_CSp, h)
      case ("BFB"); call BFB_initialize_sponges_southonly(G, GV, US, use_temperature, tv, PF, &
                                                          sponge_CSp, h)
      case ("DUMBBELL"); call dumbbell_initialize_sponges(G, GV, US, tv, PF, useALE, &
                                                          sponge_CSp, ALE_sponge_CSp)
      case ("phillips"); call Phillips_initialize_sponges(G, GV, US, tv, PF, sponge_CSp, h)
      case ("dense"); call dense_water_initialize_sponges(G, GV, US, tv, PF, useALE, &
                                                          sponge_CSp, ALE_sponge_CSp)
      case ("file"); call initialize_sponges_file(G, GV, US, use_temperature, tv, PF, &
                                                  sponge_CSp, ALE_sponge_CSp, Time)
      case default ; call MOM_error(FATAL,  "MOM_initialize_state: "//&
             "Unrecognized sponge configuration "//trim(config))
    end select
  endif

  ! Reads OBC parameters not pertaining to the location of the boundaries
  call open_boundary_init(G, GV, US, PF, OBC, restart_CS)

  ! This controls user code for setting open boundary data
  if (associated(OBC)) then
    ! Call this once to fill boundary arrays from fixed values
    if (.not. OBC%needs_IO_for_data)  &
      call update_OBC_segment_data(G, GV, US, OBC, tv, h, Time)

    call get_param(PF, mdl, "OBC_USER_CONFIG", config, &
                 "A string that sets how the user code is invoked to set open boundary data: \n"//&
                 "   DOME - specified inflow on northern boundary\n"//&
                 "   dyed_channel - supercritical with dye on the inflow boundary\n"//&
                 "   dyed_obcs - circle_obcs with dyes on the open boundaries\n"//&
                 "   Kelvin - barotropic Kelvin wave forcing on the western boundary\n"//&
                 "   shelfwave - Flather with shelf wave forcing on western boundary\n"//&
                 "   supercritical - now only needed here for the allocations\n"//&
                 "   tidal_bay - Flather with tidal forcing on eastern boundary\n"//&
                 "   USER - user specified", default="none")
    if (trim(config) == "DOME") then
      call DOME_set_OBC_data(OBC, tv, G, GV, US, PF, tracer_Reg)
    elseif (trim(config) == "dyed_channel") then
      call dyed_channel_set_OBC_tracer_data(OBC, G, GV, PF, tracer_Reg)
      OBC%update_OBC = .true.
    elseif (trim(config) == "dyed_obcs") then
      call dyed_obcs_set_OBC_data(OBC, G, GV, PF, tracer_Reg)
    elseif (trim(config) == "Kelvin") then
      OBC%update_OBC = .true.
    elseif (trim(config) == "shelfwave") then
      OBC%update_OBC = .true.
    elseif (lowercase(trim(config)) == "supercritical") then
      call supercritical_set_OBC_data(OBC, G, PF)
    elseif (trim(config) == "tidal_bay") then
      OBC%update_OBC = .true.
    elseif (trim(config) == "USER") then
      call user_set_OBC_data(OBC, tv, G, PF, tracer_Reg)
    elseif (.not. trim(config) == "none") then
      call MOM_error(FATAL, "The open boundary conditions specified by "//&
              "OBC_USER_CONFIG = "//trim(config)//" have not been fully implemented.")
    endif
    if (open_boundary_query(OBC, apply_open_OBC=.true.)) then
      call set_tracer_data(OBC, tv, h, G, PF, tracer_Reg)
    endif
  endif
! if (open_boundary_query(OBC, apply_nudged_OBC=.true.)) then
!   call set_3D_OBC_data(OBC, tv, h, G, PF, tracer_Reg)
! endif
  ! Still need a way to specify the boundary values
  if (debug.and.associated(OBC)) then
    call hchksum(G%mask2dT, 'MOM_initialize_state: mask2dT ', G%HI)
    call uvchksum('MOM_initialize_state: mask2dC[uv]', G%mask2dCu,  &
                  G%mask2dCv, G%HI)
    call qchksum(G%mask2dBu, 'MOM_initialize_state: mask2dBu ', G%HI)
  endif

  if (debug_OBC) call open_boundary_test_extern_h(G, GV, OBC, h)
  call callTree_leave('MOM_initialize_state()')

end subroutine MOM_initialize_state

!> Reads the layer thicknesses or interface heights from a file.
subroutine initialize_thickness_from_file(h, G, GV, US, param_file, file_has_thickness, &
                                          just_read_params)
  type(ocean_grid_type),   intent(in)  :: G    !< The ocean's grid structure
  type(verticalGrid_type), intent(in)  :: GV   !< The ocean's vertical grid structure
  type(unit_scale_type),   intent(in)  :: US   !< A dimensional unit scaling type
  real, dimension(SZI_(G),SZJ_(G),SZK_(GV)), &
                           intent(out) :: h    !< The thickness that is being initialized [H ~> m or kg m-2].
  type(param_file_type),   intent(in)  :: param_file  !< A structure indicating the open file
                                               !! to parse for model parameter values.
  logical,                 intent(in)  :: file_has_thickness !< If true, this file contains layer
                                               !! thicknesses; otherwise it contains
                                               !! interface heights.
  logical,       optional, intent(in)  :: just_read_params !< If present and true, this call will
                                               !! only read parameters without changing h.

  ! Local variables
  real :: eta(SZI_(G),SZJ_(G),SZK_(G)+1)  ! Interface heights, in depth units.
  integer :: inconsistent = 0
  logical :: correct_thickness
  logical :: just_read    ! If true, just read parameters but set nothing.
  character(len=40)  :: mdl = "initialize_thickness_from_file" ! This subroutine's name.
  character(len=200) :: filename, thickness_file, inputdir, mesg ! Strings for file/path
  integer :: i, j, k, is, ie, js, je, nz

  is = G%isc ; ie = G%iec ; js = G%jsc ; je = G%jec ; nz = G%ke

  just_read = .false. ; if (present(just_read_params)) just_read = just_read_params

  if (.not.just_read) &
    call callTree_enter(trim(mdl)//"(), MOM_state_initialization.F90")

  call get_param(param_file, mdl, "INPUTDIR", inputdir, default=".", do_not_log=just_read)
  inputdir = slasher(inputdir)
  call get_param(param_file, mdl, "THICKNESS_FILE", thickness_file, &
                 "The name of the thickness file.", &
                 fail_if_missing=.not.just_read, do_not_log=just_read)

  filename = trim(inputdir)//trim(thickness_file)
  if (.not.just_read) call log_param(param_file, mdl, "INPUTDIR/THICKNESS_FILE", filename)

  if ((.not.just_read) .and. (.not.file_exists(filename, G%Domain))) call MOM_error(FATAL, &
         " initialize_thickness_from_file: Unable to open "//trim(filename))

  if (file_has_thickness) then
    !### Consider adding a parameter to use to rescale h.
    if (just_read) return ! All run-time parameters have been read, so return.
    call MOM_read_data(filename, "h", h(:,:,:), G%Domain, scale=GV%m_to_H)
  else
    call get_param(param_file, mdl, "ADJUST_THICKNESS", correct_thickness, &
                 "If true, all mass below the bottom removed if the "//&
                 "topography is shallower than the thickness input file "//&
                 "would indicate.", default=.false., do_not_log=just_read)
    if (just_read) return ! All run-time parameters have been read, so return.

    call MOM_read_data(filename, "eta", eta(:,:,:), G%Domain, scale=US%m_to_Z)

    if (correct_thickness) then
      call adjustEtaToFitBathymetry(G, GV, US, eta, h)
    else
      do k=nz,1,-1 ; do j=js,je ; do i=is,ie
        if (eta(i,j,K) < (eta(i,j,K+1) + GV%Angstrom_Z)) then
          eta(i,j,K) = eta(i,j,K+1) + GV%Angstrom_Z
          h(i,j,k) = GV%Angstrom_H
        else
          h(i,j,k) = GV%Z_to_H * (eta(i,j,K) - eta(i,j,K+1))
        endif
      enddo ; enddo ; enddo

      do j=js,je ; do i=is,ie
        if (abs(eta(i,j,nz+1) + G%bathyT(i,j)) > 1.0*US%m_to_Z) &
          inconsistent = inconsistent + 1
      enddo ; enddo
      call sum_across_PEs(inconsistent)

      if ((inconsistent > 0) .and. (is_root_pe())) then
        write(mesg,'("Thickness initial conditions are inconsistent ",'// &
                 '"with topography in ",I8," places.")') inconsistent
        call MOM_error(WARNING, mesg)
      endif
    endif

  endif
  call callTree_leave(trim(mdl)//'()')
end subroutine initialize_thickness_from_file

!> Adjust interface heights to fit the bathymetry and diagnose layer thickness.
!!
!! If the bottom most interface is below the topography then the bottom-most
!! layers are contracted to GV%Angstrom_m.
!! If the bottom most interface is above the topography then the entire column
!! is dilated (expanded) to fill the void.
!!   @remark{There is a (hard-wired) "tolerance" parameter such that the
!! criteria for adjustment must equal or exceed 10cm.}
subroutine adjustEtaToFitBathymetry(G, GV, US, eta, h)
  type(ocean_grid_type),                      intent(in)    :: G   !< The ocean's grid structure
  type(verticalGrid_type),                    intent(in)    :: GV  !< The ocean's vertical grid structure
  type(unit_scale_type),                      intent(in)    :: US  !< A dimensional unit scaling type
  real, dimension(SZI_(G),SZJ_(G),SZK_(G)+1), intent(inout) :: eta !< Interface heights [Z ~> m].
  real, dimension(SZI_(G),SZJ_(G),SZK_(G)),   intent(inout) :: h   !< Layer thicknesses [H ~> m or kg m-2]
  ! Local variables
  integer :: i, j, k, is, ie, js, je, nz, contractions, dilations
  real :: hTolerance = 0.1 !<  Tolerance to exceed adjustment criteria [Z ~> m]
  real :: hTmp, eTmp, dilate
  character(len=100) :: mesg

  is = G%isc ; ie = G%iec ; js = G%jsc ; je = G%jec ; nz = G%ke
  hTolerance = 0.1*US%m_to_Z

  contractions = 0
  do j=js,je ; do i=is,ie
    if (-eta(i,j,nz+1) > G%bathyT(i,j) + hTolerance) then
      eta(i,j,nz+1) = -G%bathyT(i,j)
      contractions = contractions + 1
    endif
  enddo ; enddo
  call sum_across_PEs(contractions)
  if ((contractions > 0) .and. (is_root_pe())) then
    write(mesg,'("Thickness initial conditions were contracted ",'// &
               '"to fit topography in ",I8," places.")') contractions
    call MOM_error(WARNING, 'adjustEtaToFitBathymetry: '//mesg)
  endif

  !   To preserve previous answers in non-Boussinesq cases, delay converting
  ! thicknesses to units of H until the end of this routine.
  do k=nz,1,-1 ; do j=js,je ; do i=is,ie
    ! Collapse layers to thinnest possible if the thickness less than
    ! the thinnest possible (or negative).
    if (eta(i,j,K) < (eta(i,j,K+1) + GV%Angstrom_Z)) then
      eta(i,j,K) = eta(i,j,K+1) + GV%Angstrom_Z
      h(i,j,k) = GV%Angstrom_Z
    else
      h(i,j,k) = (eta(i,j,K) - eta(i,j,K+1))
    endif
  enddo ; enddo ; enddo

  dilations = 0
  do j=js,je ; do i=is,ie
    !   The whole column is dilated to accommodate deeper topography than
    ! the bathymetry would indicate.
    ! This should be...  if ((G%mask2dt(i,j)*(eta(i,j,1)-eta(i,j,nz+1)) > 0.0) .and. &
    if (-eta(i,j,nz+1) < G%bathyT(i,j) - hTolerance) then
      dilations = dilations + 1
      if (eta(i,j,1) <= eta(i,j,nz+1)) then
        do k=1,nz ; h(i,j,k) = (eta(i,j,1) + G%bathyT(i,j)) / real(nz) ; enddo
      else
        dilate = (eta(i,j,1) + G%bathyT(i,j)) / (eta(i,j,1) - eta(i,j,nz+1))
        do k=1,nz ; h(i,j,k) = h(i,j,k) * dilate ; enddo
      endif
      do k=nz,2,-1 ; eta(i,j,K) = eta(i,j,K+1) + h(i,j,k) ; enddo
    endif
  enddo ; enddo

  ! Now convert thicknesses to units of H.
  do k=1,nz ; do j=js,je ; do i=is,ie
    h(i,j,k) = h(i,j,k)*GV%Z_to_H
  enddo ; enddo ; enddo

  call sum_across_PEs(dilations)
  if ((dilations > 0) .and. (is_root_pe())) then
    write(mesg,'("Thickness initial conditions were dilated ",'// &
               '"to fit topography in ",I8," places.")') dilations
    call MOM_error(WARNING, 'adjustEtaToFitBathymetry: '//mesg)
  endif

end subroutine adjustEtaToFitBathymetry

!> Initializes thickness to be uniform
subroutine initialize_thickness_uniform(h, G, GV, param_file, just_read_params)
  type(ocean_grid_type),   intent(in)  :: G           !< The ocean's grid structure.
  type(verticalGrid_type), intent(in)  :: GV          !< The ocean's vertical grid structure.
  real, dimension(SZI_(G),SZJ_(G),SZK_(GV)), &
                           intent(out) :: h           !< The thickness that is being initialized [H ~> m or kg m-2].
  type(param_file_type),   intent(in)  :: param_file  !< A structure indicating the open file
                                                      !! to parse for model parameter values.
  logical,       optional, intent(in)  :: just_read_params !< If present and true, this call will
                                                      !! only read parameters without changing h.
  ! Local variables
  character(len=40)  :: mdl = "initialize_thickness_uniform" ! This subroutine's name.
  real :: e0(SZK_(G)+1)   ! The resting interface heights, in depth units, usually
                          ! negative because it is positive upward.
  real :: eta1D(SZK_(G)+1)! Interface height relative to the sea surface
                          ! positive upward, in depth units.
  logical :: just_read    ! If true, just read parameters but set nothing.
  integer :: i, j, k, is, ie, js, je, nz

  is = G%isc ; ie = G%iec ; js = G%jsc ; je = G%jec ; nz = G%ke

  just_read = .false. ; if (present(just_read_params)) just_read = just_read_params

  if (just_read) return ! This subroutine has no run-time parameters.

  call callTree_enter(trim(mdl)//"(), MOM_state_initialization.F90")

  if (G%max_depth<=0.) call MOM_error(FATAL,"initialize_thickness_uniform: "// &
      "MAXIMUM_DEPTH has a non-sensical value! Was it set?")

  do k=1,nz
    e0(K) = -G%max_depth * real(k-1) / real(nz)
  enddo

  do j=js,je ; do i=is,ie
    ! This sets the initial thickness (in m) of the layers.  The
    ! thicknesses are set to insure that: 1.  each layer is at least an
    ! Angstrom thick, and 2.  the interfaces are where they should be
    ! based on the resting depths and interface height perturbations,
    ! as long at this doesn't interfere with 1.
    eta1D(nz+1) = -G%bathyT(i,j)
    do k=nz,1,-1
      eta1D(K) = e0(K)
      if (eta1D(K) < (eta1D(K+1) + GV%Angstrom_Z)) then
        eta1D(K) = eta1D(K+1) + GV%Angstrom_Z
        h(i,j,k) = GV%Angstrom_H
      else
        h(i,j,k) = GV%Z_to_H * (eta1D(K) - eta1D(K+1))
      endif
    enddo
  enddo ; enddo

  call callTree_leave(trim(mdl)//'()')
end subroutine initialize_thickness_uniform

!> Initialize thickness from a 1D list
subroutine initialize_thickness_list(h, G, GV, US, param_file, just_read_params)
  type(ocean_grid_type),   intent(in)  :: G           !< The ocean's grid structure.
  type(verticalGrid_type), intent(in)  :: GV          !< The ocean's vertical grid structure.
  type(unit_scale_type),   intent(in)  :: US  !< A dimensional unit scaling type
  real, dimension(SZI_(G),SZJ_(G),SZK_(GV)), &
                           intent(out) :: h           !< The thickness that is being initialized [H ~> m or kg m-2].
  type(param_file_type),   intent(in)  :: param_file  !< A structure indicating the open file
                                                      !! to parse for model parameter values.
  logical,       optional, intent(in)  :: just_read_params !< If present and true, this call will
                                                      !! only read parameters without changing h.
  ! Local variables
  character(len=40)  :: mdl = "initialize_thickness_list" ! This subroutine's name.
  real :: e0(SZK_(G)+1)   ! The resting interface heights, in depth units [Z ~> m],
                          ! usually negative because it is positive upward.
  real :: eta1D(SZK_(G)+1)! Interface height relative to the sea surface
                          ! positive upward, in depth units [Z ~> m].
  logical :: just_read    ! If true, just read parameters but set nothing.
  character(len=200) :: filename, eta_file, inputdir ! Strings for file/path
  character(len=72)  :: eta_var
  integer :: i, j, k, is, ie, js, je, nz

  is = G%isc ; ie = G%iec ; js = G%jsc ; je = G%jec ; nz = G%ke

  just_read = .false. ; if (present(just_read_params)) just_read = just_read_params

  call get_param(param_file, mdl, "INTERFACE_IC_FILE", eta_file, &
                 "The file from which horizontal mean initial conditions "//&
                 "for interface depths can be read.", fail_if_missing=.true.)
  call get_param(param_file, mdl, "INTERFACE_IC_VAR", eta_var, &
                 "The variable name for horizontal mean initial conditions "//&
                 "for interface depths relative to mean sea level.", &
                 default="eta")

  if (just_read) return

  call callTree_enter(trim(mdl)//"(), MOM_state_initialization.F90")

  call get_param(param_file,  mdl, "INPUTDIR", inputdir, default=".")
  filename = trim(slasher(inputdir))//trim(eta_file)
  call log_param(param_file, mdl, "INPUTDIR/INTERFACE_IC_FILE", filename)

  e0(:) = 0.0
  call MOM_read_data(filename, eta_var, e0(:), scale=US%m_to_Z)

  if ((abs(e0(1)) - 0.0) > 0.001) then
    ! This list probably starts with the interior interface, so shift it up.
    do k=nz+1,2,-1 ; e0(K) = e0(K-1) ; enddo
    e0(1) = 0.0
  endif

  if (e0(2) > e0(1)) then ! Switch to the convention for interface heights increasing upward.
    do k=1,nz ; e0(K) = -e0(K) ; enddo
  endif

  do j=js,je ; do i=is,ie
    ! This sets the initial thickness (in m) of the layers.  The
    ! thicknesses are set to insure that: 1.  each layer is at least an
    ! Angstrom thick, and 2.  the interfaces are where they should be
    ! based on the resting depths and interface height perturbations,
    ! as long at this doesn't interfere with 1.
    eta1D(nz+1) = -G%bathyT(i,j)
    do k=nz,1,-1
      eta1D(K) = e0(K)
      if (eta1D(K) < (eta1D(K+1) + GV%Angstrom_Z)) then
        eta1D(K) = eta1D(K+1) + GV%Angstrom_Z
        h(i,j,k) = GV%Angstrom_H
      else
        h(i,j,k) = GV%Z_to_H * (eta1D(K) - eta1D(K+1))
      endif
    enddo
  enddo ; enddo

  call callTree_leave(trim(mdl)//'()')
end subroutine initialize_thickness_list

!> Search density space for location of layers (not implemented!)
subroutine initialize_thickness_search
  call MOM_error(FATAL,"  MOM_state_initialization.F90, initialize_thickness_search: NOT IMPLEMENTED")
end subroutine initialize_thickness_search

!> Converts thickness from geometric to pressure units
subroutine convert_thickness(h, G, GV, US, tv)
  type(ocean_grid_type),   intent(in)    :: G  !< The ocean's grid structure
  type(verticalGrid_type), intent(in)    :: GV !< The ocean's vertical grid structure
  type(unit_scale_type),   intent(in)    :: US !< A dimensional unit scaling type
  real, dimension(SZI_(G),SZJ_(G),SZK_(G)), &
                           intent(inout) :: h  !< Input geometric layer thicknesses being converted
                                               !! to layer pressure [H ~> m or kg m-2].
  type(thermo_var_ptrs),   intent(in)    :: tv !< A structure pointing to various
                                               !! thermodynamic variables
  ! Local variables
  real, dimension(SZI_(G),SZJ_(G)) :: &
    p_top, p_bot                  ! Pressure at the interfaces above and below a layer [R L2 T-2 ~> Pa]
  real :: dz_geo(SZI_(G),SZJ_(G)) ! The change in geopotential height across a layer [L2 T-2 ~> m2 s-2]
  real :: rho(SZI_(G))            ! The in situ density [R ~> kg m-3]
  real :: I_gEarth      ! Unit conversion factors divided by the gravitational acceleration
                        ! [H T2 R-1 L-2 ~> s2 m2 kg-1 or s2 m-1]
  real :: HR_to_pres    ! A conversion factor from the input geometric thicknesses times the layer
                        ! densities into pressure units [L2 T-2 H-1 ~> m s-2 or m4 kg-1 s-2].
  integer :: i, j, k, is, ie, js, je, Isq, Ieq, Jsq, Jeq, nz
  integer :: itt, max_itt

  is = G%isc ; ie = G%iec ; js = G%jsc ; je = G%jec ; nz = G%ke
  Isq = G%IscB ; Ieq = G%IecB ; Jsq = G%JscB ; Jeq = G%JecB
  max_itt = 10

  if (GV%Boussinesq) then
    call MOM_error(FATAL,"Not yet converting thickness with Boussinesq approx.")
  else
    I_gEarth = GV%RZ_to_H / GV%g_Earth
    HR_to_pres = GV%g_Earth * GV%H_to_Z

    if (associated(tv%eqn_of_state)) then
      do j=Jsq,Jeq+1 ; do i=Isq,Ieq+1
        p_bot(i,j) = 0.0 ; p_top(i,j) = 0.0
      enddo ; enddo
      do k=1,nz
        do j=js,je
          do i=is,ie ; p_top(i,j) = p_bot(i,j) ; enddo
<<<<<<< HEAD
          call calculate_density(tv%T(:,j,k), tv%S(:,j,k), p_top(:,j), rho, G%HI, &
                                 tv%eqn_of_state)
=======
          call calculate_density(tv%T(:,j,k), tv%S(:,j,k), p_top(:,j), rho, &
                                 tv%eqn_of_state, US, dom=EOS_domain(G%HI))
>>>>>>> acf23a41
          do i=is,ie
            p_bot(i,j) = p_top(i,j) + HR_to_pres * (h(i,j,k) * rho(i))
          enddo
        enddo

        do itt=1,max_itt
          call int_specific_vol_dp(tv%T(:,:,k), tv%S(:,:,k), p_top, p_bot, 0.0, G%HI, &
                                   tv%eqn_of_state, dz_geo)
          if (itt < max_itt) then ; do j=js,je
<<<<<<< HEAD
            call calculate_density(tv%T(:,j,k), tv%S(:,j,k), p_bot(:,j), rho, G%HI, &
                                   tv%eqn_of_state)
=======
            call calculate_density(tv%T(:,j,k), tv%S(:,j,k), p_bot(:,j), rho, &
                                   tv%eqn_of_state, US, dom=EOS_domain(G%HI))
>>>>>>> acf23a41
            ! Use Newton's method to correct the bottom value.
            ! The hydrostatic equation is sufficiently linear that no bounds-checking is needed.
            do i=is,ie
              p_bot(i,j) = p_bot(i,j) + rho(i) * (HR_to_pres*h(i,j,k) - dz_geo(i,j))
            enddo
          enddo ; endif
        enddo

        do j=js,je ; do i=is,ie
          h(i,j,k) = (p_bot(i,j) - p_top(i,j)) * I_gEarth
        enddo ; enddo
      enddo
    else
      do k=1,nz ; do j=js,je ; do i=is,ie
        h(i,j,k) = h(i,j,k) * (GV%Rlay(k) / GV%Rho0)
      enddo ; enddo ; enddo
    endif
  endif

end subroutine convert_thickness

!> Depress the sea-surface based on an initial condition file
subroutine depress_surface(h, G, GV, US, param_file, tv, just_read_params)
  type(ocean_grid_type),   intent(in)    :: G    !< The ocean's grid structure
  type(verticalGrid_type), intent(in)    :: GV   !< The ocean's vertical grid structure
  type(unit_scale_type),   intent(in)    :: US   !< A dimensional unit scaling type
  real, dimension(SZI_(G),SZJ_(G),SZK_(G)), &
                           intent(inout) :: h    !< Layer thicknesses [H ~> m or kg m-2]
  type(param_file_type),   intent(in)    :: param_file !< A structure to parse for run-time parameters
  type(thermo_var_ptrs),   intent(in)    :: tv   !< A structure pointing to various thermodynamic variables
  logical,       optional, intent(in)    :: just_read_params !< If present and true, this call will
                                                      !! only read parameters without changing h.
  ! Local variables
  real, dimension(SZI_(G),SZJ_(G)) :: &
    eta_sfc  ! The free surface height that the model should use [Z ~> m].
  real, dimension(SZI_(G),SZJ_(G),SZK_(G)+1) :: &
    eta  ! The free surface height that the model should use [Z ~> m].
  real :: dilate  ! A ratio by which layers are dilated [nondim].
  real :: scale_factor ! A scaling factor for the eta_sfc values that are read
                       ! in, which can be used to change units, for example.
  character(len=40)  :: mdl = "depress_surface" ! This subroutine's name.
  character(len=200) :: inputdir, eta_srf_file ! Strings for file/path
  character(len=200) :: filename, eta_srf_var  ! Strings for file/path
  logical :: just_read    ! If true, just read parameters but set nothing.
  integer :: i, j, k, is, ie, js, je, nz
  is = G%isc ; ie = G%iec ; js = G%jsc ; je = G%jec ; nz = G%ke

  just_read = .false. ; if (present(just_read_params)) just_read = just_read_params

  ! Read the surface height (or pressure) from a file.

  call get_param(param_file, mdl, "INPUTDIR", inputdir, default=".")
  inputdir = slasher(inputdir)
  call get_param(param_file, mdl, "SURFACE_HEIGHT_IC_FILE", eta_srf_file,&
                 "The initial condition file for the surface height.", &
                 fail_if_missing=.not.just_read, do_not_log=just_read)
  call get_param(param_file, mdl, "SURFACE_HEIGHT_IC_VAR", eta_srf_var, &
                 "The initial condition variable for the surface height.",&
                 default="SSH", do_not_log=just_read)
  filename = trim(inputdir)//trim(eta_srf_file)
  if (.not.just_read) &
    call log_param(param_file,  mdl, "INPUTDIR/SURFACE_HEIGHT_IC_FILE", filename)

  call get_param(param_file, mdl, "SURFACE_HEIGHT_IC_SCALE", scale_factor, &
                 "A scaling factor to convert SURFACE_HEIGHT_IC_VAR into units of m", &
                 units="variable", default=1.0, scale=US%m_to_Z, do_not_log=just_read)

  if (just_read) return ! All run-time parameters have been read, so return.

  call MOM_read_data(filename, eta_srf_var, eta_sfc, G%Domain, scale=scale_factor)

  ! Convert thicknesses to interface heights.
  call find_eta(h, tv, G, GV, US, eta)

  do j=js,je ; do i=is,ie ; if (G%mask2dT(i,j) > 0.0) then
!    if (eta_sfc(i,j) < eta(i,j,nz+1)) then
      ! Issue a warning?
!    endif
    if (eta_sfc(i,j) > eta(i,j,1)) then
      ! Dilate the water column to agree, but only up to 10-fold.
      if (eta_sfc(i,j) - eta(i,j,nz+1) > 10.0*(eta(i,j,1) - eta(i,j,nz+1))) then
        dilate = 10.0
        call MOM_error(WARNING, "Free surface height dilation attempted "//&
               "to exceed 10-fold.", all_print=.true.)
      else
        dilate = (eta_sfc(i,j) - eta(i,j,nz+1)) / (eta(i,j,1) - eta(i,j,nz+1))
      endif
      do k=1,nz ; h(i,j,k) = h(i,j,k) * dilate ; enddo
    elseif (eta(i,j,1) > eta_sfc(i,j)) then
      ! Remove any mass that is above the target free surface.
      do k=1,nz
        if (eta(i,j,K) <= eta_sfc(i,j)) exit
        if (eta(i,j,K+1) >= eta_sfc(i,j)) then
          h(i,j,k) = GV%Angstrom_H
        else
          h(i,j,k) = max(GV%Angstrom_H, h(i,j,k) * &
              (eta_sfc(i,j) - eta(i,j,K+1)) / (eta(i,j,K) - eta(i,j,K+1)) )
        endif
      enddo
    endif
  endif ; enddo ; enddo

end subroutine depress_surface

!> Adjust the layer thicknesses by cutting away the top of each model column at the depth
!! where the hydrostatic pressure matches an imposed surface pressure read from file.
subroutine trim_for_ice(PF, G, GV, US, ALE_CSp, tv, h, just_read_params)
  type(param_file_type),   intent(in)    :: PF !< Parameter file structure
  type(ocean_grid_type),   intent(in)    :: G  !< Ocean grid structure
  type(verticalGrid_type), intent(in)    :: GV !< Vertical grid structure
  type(unit_scale_type),   intent(in)    :: US !< A dimensional unit scaling type
  type(ALE_CS),            pointer       :: ALE_CSp !< ALE control structure
  type(thermo_var_ptrs),   intent(inout) :: tv !< Thermodynamics structure
  real, dimension(SZI_(G),SZJ_(G),SZK_(G)), &
                           intent(inout) :: h  !< Layer thickness [H ~> m or kg m-2]
  logical,       optional, intent(in)    :: just_read_params !< If present and true, this call will
                                                      !! only read parameters without changing h.
  ! Local variables
  character(len=200) :: mdl = "trim_for_ice"
  real, dimension(SZI_(G),SZJ_(G)) :: p_surf ! Imposed pressure on ocean at surface [R L2 T-2 ~> Pa]
  real, dimension(SZI_(G),SZJ_(G),SZK_(G)) :: S_t, S_b ! Top and bottom edge values for reconstructions
  real, dimension(SZI_(G),SZJ_(G),SZK_(G)) :: T_t, T_b ! of salinity [ppt] and temperature [degC] within each layer.
  character(len=200) :: inputdir, filename, p_surf_file, p_surf_var ! Strings for file/path
  real :: scale_factor   ! A file-dependent scaling factor for the input pressure.
  real :: min_thickness  ! The minimum layer thickness, recast into Z units [Z ~> m].
  integer :: i, j, k
  logical :: default_2018_answers, remap_answers_2018
  logical :: just_read    ! If true, just read parameters but set nothing.
  logical :: use_remapping ! If true, remap the initial conditions.
  type(remapping_CS), pointer :: remap_CS => NULL()

  just_read = .false. ; if (present(just_read_params)) just_read = just_read_params

  call get_param(PF, mdl, "SURFACE_PRESSURE_FILE", p_surf_file, &
                 "The initial condition file for the surface height.", &
                 fail_if_missing=.not.just_read, do_not_log=just_read)
  call get_param(PF, mdl, "SURFACE_PRESSURE_VAR", p_surf_var, &
                 "The initial condition variable for the surface height.", &
                 units="kg m-2", default="", do_not_log=just_read) !### The units here should be Pa?
  call get_param(PF, mdl, "INPUTDIR", inputdir, default=".", do_not_log=.true.)
  filename = trim(slasher(inputdir))//trim(p_surf_file)
  if (.not.just_read) call log_param(PF,  mdl, "!INPUTDIR/SURFACE_HEIGHT_IC_FILE", filename)

  call get_param(PF, mdl, "SURFACE_PRESSURE_SCALE", scale_factor, &
                 "A scaling factor to convert SURFACE_PRESSURE_VAR from "//&
                 "file SURFACE_PRESSURE_FILE into a surface pressure.", &
                 units="file dependent", default=1., do_not_log=just_read)
  call get_param(PF, mdl, "MIN_THICKNESS", min_thickness, 'Minimum layer thickness', &
                 units='m', default=1.e-3, do_not_log=just_read, scale=US%m_to_Z)
  call get_param(PF, mdl, "TRIMMING_USES_REMAPPING", use_remapping, &
                 'When trimming the column, also remap T and S.', &
                 default=.false., do_not_log=just_read)
  remap_answers_2018 = .true.
  if (use_remapping) then
    call get_param(PF, mdl, "DEFAULT_2018_ANSWERS", default_2018_answers, &
                 "This sets the default value for the various _2018_ANSWERS parameters.", &
                 default=.true.)
    call get_param(PF, mdl, "REMAPPING_2018_ANSWERS", remap_answers_2018, &
                 "If true, use the order of arithmetic and expressions that recover the "//&
                 "answers from the end of 2018.  Otherwise, use updated and more robust "//&
                 "forms of the same expressions.", default=default_2018_answers)
  endif

  if (just_read) return ! All run-time parameters have been read, so return.

  call MOM_read_data(filename, p_surf_var, p_surf, G%Domain, &
                     scale=scale_factor*US%kg_m3_to_R*US%m_s_to_L_T**2)

  if (use_remapping) then
    allocate(remap_CS)
    call initialize_remapping(remap_CS, 'PLM', boundary_extrapolation=.true.)
  endif

  ! Find edge values of T and S used in reconstructions
  if ( associated(ALE_CSp) ) then ! This should only be associated if we are in ALE mode
    call pressure_gradient_plm(ALE_CSp, S_t, S_b, T_t, T_b, G, GV, tv, h, .true.)
  else
!    call MOM_error(FATAL, "trim_for_ice: Does not work without ALE mode")
    do k=1,G%ke ; do j=G%jsc,G%jec ; do i=G%isc,G%iec
      T_t(i,j,k) = tv%T(i,j,k) ; T_b(i,j,k) = tv%T(i,j,k)
      S_t(i,j,k) = tv%S(i,j,k) ; S_b(i,j,k) = tv%S(i,j,k)
    enddo ; enddo ; enddo
  endif

  do j=G%jsc,G%jec ; do i=G%isc,G%iec
    call cut_off_column_top(GV%ke, tv, GV, US, GV%g_Earth, G%bathyT(i,j), &
               min_thickness, tv%T(i,j,:), T_t(i,j,:), T_b(i,j,:), &
               tv%S(i,j,:), S_t(i,j,:), S_b(i,j,:), p_surf(i,j), h(i,j,:), remap_CS, &
               z_tol=1.0e-5*US%m_to_Z, remap_answers_2018=remap_answers_2018)
  enddo ; enddo

end subroutine trim_for_ice


!> Adjust the layer thicknesses by removing the top of the water column above the
!! depth where the hydrostatic pressure matches p_surf
subroutine cut_off_column_top(nk, tv, GV, US, G_earth, depth, min_thickness, T, T_t, T_b, &
                              S, S_t, S_b, p_surf, h, remap_CS, z_tol, remap_answers_2018)
  integer,               intent(in)    :: nk  !< Number of layers
  type(thermo_var_ptrs), intent(in)    :: tv  !< Thermodynamics structure
  type(verticalGrid_type), intent(in)  :: GV  !< The ocean's vertical grid structure.
  type(unit_scale_type),   intent(in)  :: US  !< A dimensional unit scaling type
  real,                  intent(in)    :: G_earth !< Gravitational acceleration [L2 Z-1 T-2 ~> m s-2]
  real,                  intent(in)    :: depth !< Depth of ocean column [Z ~> m].
  real,                  intent(in)    :: min_thickness !< Smallest thickness allowed [Z ~> m].
  real, dimension(nk),   intent(inout) :: T   !< Layer mean temperature [degC]
  real, dimension(nk),   intent(in)    :: T_t !< Temperature at top of layer [degC]
  real, dimension(nk),   intent(in)    :: T_b !< Temperature at bottom of layer [degC]
  real, dimension(nk),   intent(inout) :: S   !< Layer mean salinity [ppt]
  real, dimension(nk),   intent(in)    :: S_t !< Salinity at top of layer [ppt]
  real, dimension(nk),   intent(in)    :: S_b !< Salinity at bottom of layer [ppt]
  real,                  intent(in)    :: p_surf !< Imposed pressure on ocean at surface [R L2 T-2 ~> Pa]
  real, dimension(nk),   intent(inout) :: h   !< Layer thickness [H ~> m or kg m-2]
  type(remapping_CS),    pointer       :: remap_CS !< Remapping structure for remapping T and S,
                                                   !! if associated
  real,        optional, intent(in)    :: z_tol !< The tolerance with which to find the depth
                                                !! matching the specified pressure [Z ~> m].
  logical,     optional, intent(in)    :: remap_answers_2018 !< If true, use the order of arithmetic
                                                !! and expressions that recover the answers for remapping
                                                !! from the end of 2018. Otherwise, use more robust
                                                !! forms of the same expressions.

  ! Local variables
  real, dimension(nk+1) :: e ! Top and bottom edge values for reconstructions [Z ~> m]
  real, dimension(nk) :: h0, S0, T0, h1, S1, T1
  real :: P_t, P_b  ! Top and bottom pressures [R L2 T-2 ~> Pa]
  real :: z_out, e_top
  logical :: answers_2018
  integer :: k

  answers_2018 = .true. ; if (present(remap_answers_2018)) answers_2018 = remap_answers_2018

  ! Calculate original interface positions
  e(nk+1) = -depth
  do k=nk,1,-1
    e(K) = e(K+1) + GV%H_to_Z*h(k)
    h0(k) = h(nk+1-k) ! Keep a copy to use in remapping
  enddo

  P_t = 0.
  e_top = e(1)
  do k=1,nk
    call find_depth_of_pressure_in_cell(T_t(k), T_b(k), S_t(k), S_b(k), e(K), e(K+1), &
                                        P_t, p_surf, GV%Rho0, G_earth, tv%eqn_of_state, US, &
                                        P_b, z_out, z_tol=z_tol)
    if (z_out>=e(K)) then
      ! Imposed pressure was less that pressure at top of cell
      exit
    elseif (z_out<=e(K+1)) then
      ! Imposed pressure was greater than pressure at bottom of cell
      e_top = e(K+1)
    else
      ! Imposed pressure was fell between pressures at top and bottom of cell
      e_top = z_out
      exit
    endif
    P_t = P_b
  enddo
  if (e_top<e(1)) then
    ! Clip layers from the top down, if at all
    do K=1,nk
      if (e(K) > e_top) then
        ! Original e(K) is too high
        e(K) = e_top
        e_top = e_top - min_thickness ! Next interface must be at least this deep
      endif
      ! This layer needs trimming
      h(k) = GV%Z_to_H * max( min_thickness, e(K) - e(K+1) )
      if (e(K) < e_top) exit ! No need to go further
    enddo
  endif

  ! Now we need to remap but remapping assumes the surface is at the
  ! same place in the two columns so we turn the column upside down.
  if (associated(remap_CS)) then
    do k=1,nk
      S0(k) = S(nk+1-k)
      T0(k) = T(nk+1-k)
      h1(k) = h(nk+1-k)
    enddo
    if (answers_2018) then
      call remapping_core_h(remap_CS, nk, h0, T0, nk, h1, T1, 1.0e-30*GV%m_to_H, 1.0e-10*GV%m_to_H)
      call remapping_core_h(remap_CS, nk, h0, S0, nk, h1, S1, 1.0e-30*GV%m_to_H, 1.0e-10*GV%m_to_H)
    else
      call remapping_core_h(remap_CS, nk, h0, T0, nk, h1, T1, GV%H_subroundoff, GV%H_subroundoff)
      call remapping_core_h(remap_CS, nk, h0, S0, nk, h1, S1, GV%H_subroundoff, GV%H_subroundoff)
    endif
    do k=1,nk
      S(k) = S1(nk+1-k)
      T(k) = T1(nk+1-k)
    enddo
  endif

end subroutine cut_off_column_top

!> Initialize horizontal velocity components from file
subroutine initialize_velocity_from_file(u, v, G, US, param_file, just_read_params)
  type(ocean_grid_type),   intent(in)  :: G  !< The ocean's grid structure
  real, dimension(SZIB_(G),SZJ_(G),SZK_(G)), &
                           intent(out) :: u  !< The zonal velocity that is being initialized [L T-1 ~> m s-1]
  real, dimension(SZI_(G),SZJB_(G),SZK_(G)), &
                           intent(out) :: v  !< The meridional velocity that is being initialized [L T-1 ~> m s-1]
  type(unit_scale_type),   intent(in)  :: US !< A dimensional unit scaling type
  type(param_file_type),   intent(in)  :: param_file  !< A structure indicating the open file to
                                                      !! parse for modelparameter values.
  logical,       optional, intent(in)  :: just_read_params !< If present and true, this call will
                                                      !! only read parameters without changing h.
  ! Local variables
  character(len=40)  :: mdl = "initialize_velocity_from_file" ! This subroutine's name.
  character(len=200) :: filename,velocity_file,inputdir ! Strings for file/path
  logical :: just_read    ! If true, just read parameters but set nothing.

  just_read = .false. ; if (present(just_read_params)) just_read = just_read_params

  if (.not.just_read) call callTree_enter(trim(mdl)//"(), MOM_state_initialization.F90")

  call get_param(param_file, mdl, "VELOCITY_FILE", velocity_file, &
                 "The name of the velocity initial condition file.", &
                 fail_if_missing=.not.just_read, do_not_log=just_read)
  call get_param(param_file, mdl, "INPUTDIR", inputdir, default=".")
  inputdir = slasher(inputdir)

  if (just_read) return ! All run-time parameters have been read, so return.

  filename = trim(inputdir)//trim(velocity_file)
  call log_param(param_file, mdl, "INPUTDIR/VELOCITY_FILE", filename)

  if (.not.file_exists(filename, G%Domain)) call MOM_error(FATAL, &
         " initialize_velocity_from_file: Unable to open "//trim(filename))

  !  Read the velocities from a netcdf file.
  call MOM_read_vector(filename, "u", "v", u(:,:,:), v(:,:,:), G%Domain, scale=US%m_s_to_L_T)

  call callTree_leave(trim(mdl)//'()')
end subroutine initialize_velocity_from_file

!> Initialize horizontal velocity components to zero.
subroutine initialize_velocity_zero(u, v, G, param_file, just_read_params)
  type(ocean_grid_type),   intent(in)  :: G  !< The ocean's grid structure
  real, dimension(SZIB_(G),SZJ_(G),SZK_(G)), &
                           intent(out) :: u  !< The zonal velocity that is being initialized [L T-1 ~> m s-1]
  real, dimension(SZI_(G),SZJB_(G),SZK_(G)), &
                           intent(out) :: v  !< The meridional velocity that is being initialized [L T-1 ~> m s-1]
  type(param_file_type),   intent(in)  :: param_file  !< A structure indicating the open file to
                                                      !! parse for modelparameter values.
  logical,       optional, intent(in)  :: just_read_params !< If present and true, this call will
                                                      !! only read parameters without changing h.
  ! Local variables
  character(len=200) :: mdl = "initialize_velocity_zero" ! This subroutine's name.
  logical :: just_read    ! If true, just read parameters but set nothing.
  integer :: i, j, k, is, ie, js, je, Isq, Ieq, Jsq, Jeq, nz
  is = G%isc ; ie = G%iec ; js = G%jsc ; je = G%jec ; nz = G%ke
  Isq = G%IscB ; Ieq = G%IecB ; Jsq = G%JscB ; Jeq = G%JecB

  just_read = .false. ; if (present(just_read_params)) just_read = just_read_params

  if (.not.just_read) call callTree_enter(trim(mdl)//"(), MOM_state_initialization.F90")

  if (just_read) return ! All run-time parameters have been read, so return.

  do k=1,nz ; do j=js,je ; do I=Isq,Ieq
    u(I,j,k) = 0.0
  enddo ; enddo ; enddo
  do k=1,nz ; do J=Jsq,Jeq ; do i=is,ie
    v(i,J,k) = 0.0
  enddo ; enddo ; enddo

  call callTree_leave(trim(mdl)//'()')
end subroutine initialize_velocity_zero

!> Sets the initial velocity components to uniform
subroutine initialize_velocity_uniform(u, v, G, US, param_file, just_read_params)
  type(ocean_grid_type),   intent(in)  :: G  !< The ocean's grid structure
  real, dimension(SZIB_(G),SZJ_(G),SZK_(G)), &
                           intent(out) :: u  !< The zonal velocity that is being initialized [L T-1 ~> m s-1]
  real, dimension(SZI_(G),SZJB_(G),SZK_(G)), &
                           intent(out) :: v  !< The meridional velocity that is being initialized [L T-1 ~> m s-1]
  type(unit_scale_type),   intent(in)  :: US !< A dimensional unit scaling type
  type(param_file_type),   intent(in)  :: param_file  !< A structure indicating the open file to
                                                      !! parse for modelparameter values.
  logical,       optional, intent(in)  :: just_read_params !< If present and true, this call will
                                                      !! only read parameters without changing h.
  ! Local variables
  integer :: i, j, k, is, ie, js, je, Isq, Ieq, Jsq, Jeq, nz
  real    :: initial_u_const, initial_v_const
  logical :: just_read    ! If true, just read parameters but set nothing.
  character(len=200) :: mdl = "initialize_velocity_uniform" ! This subroutine's name.
  is = G%isc ; ie = G%iec ; js = G%jsc ; je = G%jec ; nz = G%ke
  Isq = G%IscB ; Ieq = G%IecB ; Jsq = G%JscB ; Jeq = G%JecB

  just_read = .false. ; if (present(just_read_params)) just_read = just_read_params

  call get_param(param_file, mdl, "INITIAL_U_CONST", initial_u_const, &
                 "A initial uniform value for the zonal flow.", &
                 units="m s-1", scale=US%m_s_to_L_T, fail_if_missing=.not.just_read, do_not_log=just_read)
  call get_param(param_file, mdl, "INITIAL_V_CONST", initial_v_const, &
                 "A initial uniform value for the meridional flow.", &
                 units="m s-1", scale=US%m_s_to_L_T, fail_if_missing=.not.just_read, do_not_log=just_read)

  if (just_read) return ! All run-time parameters have been read, so return.

  do k=1,nz ; do j=js,je ; do I=Isq,Ieq
    u(I,j,k) = initial_u_const
  enddo ; enddo ; enddo
  do k=1,nz ; do J=Jsq,Jeq ; do i=is,ie
    v(i,J,k) = initial_v_const
  enddo ; enddo ; enddo

end subroutine initialize_velocity_uniform

!> Sets the initial velocity components to be circular with
!! no flow at edges of domain and center.
subroutine initialize_velocity_circular(u, v, G, US, param_file, just_read_params)
  type(ocean_grid_type),   intent(in)  :: G  !< The ocean's grid structure
  real, dimension(SZIB_(G),SZJ_(G),SZK_(G)), &
                           intent(out) :: u  !< The zonal velocity that is being initialized [L T-1 ~> m s-1]
  real, dimension(SZI_(G),SZJB_(G),SZK_(G)), &
                           intent(out) :: v  !< The meridional velocity that is being initialized [L T-1 ~> m s-1]
  type(unit_scale_type),   intent(in)  :: US !< A dimensional unit scaling type
  type(param_file_type),   intent(in)  :: param_file  !< A structure indicating the open file to
                                                      !! parse for model parameter values.
  logical,       optional, intent(in)  :: just_read_params !< If present and true, this call will
                                                      !! only read parameters without changing h.
  ! Local variables
  character(len=200) :: mdl = "initialize_velocity_circular"
  real :: circular_max_u ! The amplitude of the zonal flow [L T-1 ~> m s-1]
  real :: dpi        ! A local variable storing pi = 3.14159265358979...
  real :: psi1, psi2 ! Values of the streamfunction at two points [L2 T-1 ~> m2 s-1]
  logical :: just_read    ! If true, just read parameters but set nothing.
  integer :: i, j, k, is, ie, js, je, Isq, Ieq, Jsq, Jeq, nz
  is = G%isc ; ie = G%iec ; js = G%jsc ; je = G%jec ; nz = G%ke
  Isq = G%IscB ; Ieq = G%IecB ; Jsq = G%JscB ; Jeq = G%JecB

  just_read = .false. ; if (present(just_read_params)) just_read = just_read_params

  call get_param(param_file, mdl, "CIRCULAR_MAX_U", circular_max_u, &
                 "The amplitude of zonal flow from which to scale the "// &
                 "circular stream function [m s-1].", &
                 units="m s-1", default=0., scale=US%m_s_to_L_T, do_not_log=just_read)

  if (just_read) return ! All run-time parameters have been read, so return.

  dpi=acos(0.0)*2.0 ! pi

  do k=1,nz ; do j=js,je ; do I=Isq,Ieq
    psi1 = my_psi(I,j)
    psi2 = my_psi(I,j-1)
    u(I,j,k) = (psi1 - psi2) / G%dy_Cu(I,j) ! *(circular_max_u*G%len_lon/(2.0*dpi))
  enddo ; enddo ; enddo
  do k=1,nz ; do J=Jsq,Jeq ; do i=is,ie
    psi1 = my_psi(i,J)
    psi2 = my_psi(i-1,J)
    v(i,J,k) = (psi2 - psi1) / G%dx_Cv(i,J) ! *(circular_max_u*G%len_lon/(2.0*dpi))
  enddo ; enddo ; enddo

  contains

  !> Returns the value of a circular stream function at (ig,jg) in [L2 T-1 ~> m2 s-1]
  real function my_psi(ig,jg)
    integer :: ig !< Global i-index
    integer :: jg !< Global j-index
    ! Local variables
    real :: x, y, r ! [nondim]

    x = 2.0*(G%geoLonBu(ig,jg)-G%west_lon) / G%len_lon - 1.0  ! -1<x<1
    y = 2.0*(G%geoLatBu(ig,jg)-G%south_lat) / G%len_lat - 1.0 ! -1<y<1
    r = sqrt( x**2 + y**2 ) ! Circular stream function is a function of radius only
    r = min(1.0, r) ! Flatten stream function in corners of box
    my_psi = 0.5*(1.0 - cos(dpi*r))
    my_psi = my_psi * (circular_max_u * G%US%m_to_L*G%len_lon*1e3 / dpi) ! len_lon is in km
  end function my_psi

end subroutine initialize_velocity_circular

!> Initializes temperature and salinity from file
subroutine initialize_temp_salt_from_file(T, S, G, param_file, just_read_params)
  type(ocean_grid_type),                  intent(in)  :: G    !< The ocean's grid structure
  real, dimension(SZI_(G),SZJ_(G),SZK_(G)), intent(out) :: T !< The potential temperature that is
                                                             !! being initialized [degC]
  real, dimension(SZI_(G),SZJ_(G),SZK_(G)), intent(out) :: S !< The salinity that is
                                                             !! being initialized [ppt]
  type(param_file_type),                  intent(in)  :: param_file !< A structure to parse for run-time parameters
  logical,       optional, intent(in)  :: just_read_params !< If present and true, this call will
                                                           !! only read parameters without changing h.
  ! Local variables
  logical :: just_read    ! If true, just read parameters but set nothing.
  character(len=200) :: filename, salt_filename ! Full paths to input files
  character(len=200) :: ts_file, salt_file, inputdir ! Strings for file/path
  character(len=40)  :: mdl = "initialize_temp_salt_from_file"
  character(len=64)  :: temp_var, salt_var ! Temperature and salinity names in files

  just_read = .false. ; if (present(just_read_params)) just_read = just_read_params

  if (.not.just_read) call callTree_enter(trim(mdl)//"(), MOM_state_initialization.F90")

  call get_param(param_file, mdl, "TS_FILE", ts_file, &
                 "The initial condition file for temperature.", &
                 fail_if_missing=.not.just_read, do_not_log=just_read)
  call get_param(param_file, mdl, "INPUTDIR", inputdir, default=".")
  inputdir = slasher(inputdir)

  filename = trim(inputdir)//trim(ts_file)
  if (.not.just_read) call log_param(param_file, mdl, "INPUTDIR/TS_FILE", filename)
  call get_param(param_file, mdl, "TEMP_IC_VAR", temp_var, &
                 "The initial condition variable for potential temperature.", &
                 default="PTEMP", do_not_log=just_read)
  call get_param(param_file, mdl, "SALT_IC_VAR", salt_var, &
                 "The initial condition variable for salinity.", &
                 default="SALT", do_not_log=just_read)
  call get_param(param_file, mdl, "SALT_FILE", salt_file, &
                 "The initial condition file for salinity.", &
                 default=trim(ts_file), do_not_log=just_read)

  if (just_read) return ! All run-time parameters have been read, so return.

  if (.not.file_exists(filename, G%Domain)) call MOM_error(FATAL, &
     " initialize_temp_salt_from_file: Unable to open "//trim(filename))

  ! Read the temperatures and salinities from netcdf files.
  call MOM_read_data(filename, temp_var, T(:,:,:), G%Domain)

  salt_filename = trim(inputdir)//trim(salt_file)
  if (.not.file_exists(salt_filename, G%Domain)) call MOM_error(FATAL, &
     " initialize_temp_salt_from_file: Unable to open "//trim(salt_filename))

  call MOM_read_data(salt_filename, salt_var, S(:,:,:), G%Domain)

  call callTree_leave(trim(mdl)//'()')
end subroutine initialize_temp_salt_from_file

!> Initializes temperature and salinity from a 1D profile
subroutine initialize_temp_salt_from_profile(T, S, G, param_file, just_read_params)
  type(ocean_grid_type),                    intent(in)  :: G !< The ocean's grid structure
  real, dimension(SZI_(G),SZJ_(G),SZK_(G)), intent(out) :: T !< The potential temperature that is
                                                             !! being initialized [degC]
  real, dimension(SZI_(G),SZJ_(G),SZK_(G)), intent(out) :: S !< The salinity that is
                                                             !! being initialized [ppt]
  type(param_file_type),                    intent(in)  :: param_file !< A structure to parse for run-time parameters
  logical,       optional, intent(in)  :: just_read_params !< If present and true, this call will
                                                           !! only read parameters without changing h.
  ! Local variables
  real, dimension(SZK_(G)) :: T0, S0
  integer :: i, j, k
  logical :: just_read    ! If true, just read parameters but set nothing.
  character(len=200) :: filename, ts_file, inputdir ! Strings for file/path
  character(len=40)  :: mdl = "initialize_temp_salt_from_profile"

  just_read = .false. ; if (present(just_read_params)) just_read = just_read_params

  if (.not.just_read) call callTree_enter(trim(mdl)//"(), MOM_state_initialization.F90")

  call get_param(param_file, mdl, "TS_FILE", ts_file, &
                 "The file with the reference profiles for temperature "//&
                 "and salinity.", fail_if_missing=.not.just_read, do_not_log=just_read)

  if (just_read) return ! All run-time parameters have been read, so return.

  call get_param(param_file, mdl, "INPUTDIR", inputdir, default=".")
  inputdir = slasher(inputdir)
  filename = trim(inputdir)//trim(ts_file)
  call log_param(param_file, mdl, "INPUTDIR/TS_FILE", filename)
  if (.not.file_exists(filename)) call MOM_error(FATAL, &
     " initialize_temp_salt_from_profile: Unable to open "//trim(filename))

  ! Read the temperatures and salinities from a netcdf file.
  call MOM_read_data(filename, "PTEMP", T0(:))
  call MOM_read_data(filename, "SALT",  S0(:))

  do k=1,G%ke ; do j=G%jsc,G%jec ; do i=G%isc,G%iec
    T(i,j,k) = T0(k) ; S(i,j,k) = S0(k)
  enddo ; enddo ; enddo

  call callTree_leave(trim(mdl)//'()')
end subroutine initialize_temp_salt_from_profile

!> Initializes temperature and salinity by fitting to density
subroutine initialize_temp_salt_fit(T, S, G, GV, US, param_file, eqn_of_state, P_Ref, just_read_params)
  type(ocean_grid_type),   intent(in)  :: G            !< The ocean's grid structure.
  type(verticalGrid_type), intent(in)  :: GV           !< The ocean's vertical grid structure.
  real, dimension(SZI_(G),SZJ_(G),SZK_(G)), intent(out) :: T !< The potential temperature that is
                                                       !! being initialized [degC].
  real, dimension(SZI_(G),SZJ_(G),SZK_(G)), intent(out) :: S !< The salinity that is being
                                                       !! initialized [ppt].
  type(unit_scale_type),   intent(in)  :: US           !< A dimensional unit scaling type
  type(param_file_type),   intent(in)  :: param_file   !< A structure to parse for run-time
                                                       !! parameters.
  type(EOS_type),          pointer     :: eqn_of_state !< Integer that selects the equatio of state.
  real,                    intent(in)  :: P_Ref        !< The coordinate-density reference pressure
                                                       !! [R L2 T-2 ~> Pa].
  logical,       optional, intent(in)  :: just_read_params !< If present and true, this call will
                                                       !! only read parameters without changing h.
  ! Local variables
  real :: T0(SZK_(G))   ! Layer potential temperatures [degC]
  real :: S0(SZK_(G))   ! Layer salinities [degC]
  real :: T_Ref         ! Reference Temperature [degC]
  real :: S_Ref         ! Reference Salinity [ppt]
  real :: pres(SZK_(G))      ! An array of the reference pressure [R L2 T-2 ~> Pa].
  real :: drho_dT(SZK_(G))   ! Derivative of density with temperature [R degC-1 ~> kg m-3 degC-1].
  real :: drho_dS(SZK_(G))   ! Derivative of density with salinity [R ppt-1 ~> kg m-3 ppt-1].
  real :: rho_guess(SZK_(G)) ! Potential density at T0 & S0 [R ~> kg m-3].
  logical :: fit_salin       ! If true, accept the prescribed temperature and fit the salinity.
  logical :: just_read    ! If true, just read parameters but set nothing.
  character(len=40)  :: mdl = "initialize_temp_salt_fit" ! This subroutine's name.
  integer :: i, j, k, itt, nz
  nz = G%ke

  just_read = .false. ; if (present(just_read_params)) just_read = just_read_params

  if (.not.just_read) call callTree_enter(trim(mdl)//"(), MOM_state_initialization.F90")

  call get_param(param_file, mdl, "T_REF", T_Ref, &
                 "A reference temperature used in initialization.", &
                 units="degC", fail_if_missing=.not.just_read, do_not_log=just_read)
  call get_param(param_file, mdl, "S_REF", S_Ref, &
                 "A reference salinity used in initialization.", units="PSU", &
                 default=35.0, do_not_log=just_read)
  call get_param(param_file, mdl, "FIT_SALINITY", fit_salin, &
                 "If true, accept the prescribed temperature and fit the "//&
                 "salinity; otherwise take salinity and fit temperature.", &
                 default=.false., do_not_log=just_read)

  if (just_read) return ! All run-time parameters have been read, so return.

  do k=1,nz
    pres(k) = P_Ref ; S0(k) = S_Ref
    T0(k) = T_Ref
  enddo

  call calculate_density(T0(1), S0(1), pres(1), rho_guess(1), eqn_of_state)
  call calculate_density_derivs(T0, S0, pres, drho_dT, drho_dS, 1, 1, eqn_of_state)

  if (fit_salin) then
    ! A first guess of the layers' temperatures.
    do k=nz,1,-1
      S0(k) = max(0.0, S0(1) + (GV%Rlay(k) - rho_guess(1)) / drho_dS(1))
    enddo
    ! Refine the guesses for each layer.
    do itt=1,6
<<<<<<< HEAD
      call calculate_density(T0, S0, pres, rho_guess, 1, nz, eqn_of_state)
      call calculate_density_derivs(T0, S0, pres, drho_dT, drho_dS, 1, nz, eqn_of_state)
=======
      call calculate_density(T0, S0, pres, rho_guess, eqn_of_state, US=US)
      call calculate_density_derivs(T0, S0, pres, drho_dT, drho_dS, eqn_of_state, US=US)
>>>>>>> acf23a41
      do k=1,nz
        S0(k) = max(0.0, S0(k) + (GV%Rlay(k) - rho_guess(k)) / drho_dS(k))
      enddo
    enddo
  else
    ! A first guess of the layers' temperatures.
    do k=nz,1,-1
      T0(k) = T0(1) + (GV%Rlay(k) - rho_guess(1)) / drho_dT(1)
    enddo
    do itt=1,6
<<<<<<< HEAD
      call calculate_density(T0, S0, pres, rho_guess, 1, nz, eqn_of_state)
      call calculate_density_derivs(T0, S0, pres, drho_dT, drho_dS, 1, nz, eqn_of_state)
=======
      call calculate_density(T0, S0, pres, rho_guess, eqn_of_state, US=US)
      call calculate_density_derivs(T0, S0, pres, drho_dT, drho_dS, eqn_of_state, US=US)
>>>>>>> acf23a41
      do k=1,nz
        T0(k) = T0(k) + (GV%Rlay(k) - rho_guess(k)) / drho_dT(k)
      enddo
    enddo
  endif

  do k=1,nz ; do j=G%jsd,G%jed ; do i=G%isd,G%ied
    T(i,j,k) = T0(k) ; S(i,j,k) = S0(k)
  enddo ; enddo ; enddo

  call callTree_leave(trim(mdl)//'()')
end subroutine initialize_temp_salt_fit

!> Initializes T and S with linear profiles according to reference surface
!! layer salinity and temperature and a specified range.
!!
!! \remark Note that the linear distribution is set up with respect to the layer
!! number, not the physical position).
subroutine initialize_temp_salt_linear(T, S, G, param_file, just_read_params)
  type(ocean_grid_type),                    intent(in)  :: G          !< The ocean's grid structure
  real, dimension(SZI_(G),SZJ_(G),SZK_(G)), intent(out) :: T !< The potential temperature that is
                                                             !! being initialized [degC]
  real, dimension(SZI_(G),SZJ_(G),SZK_(G)), intent(out) :: S !< The salinity that is
                                                             !! being initialized [ppt]
  type(param_file_type),                    intent(in)  :: param_file !< A structure to parse for
                                                                     !! run-time parameters
  logical,                        optional, intent(in)  :: just_read_params !< If present and true,
                                                                      !! this call will only read
                                                                      !! parameters without
                                                                      !! changing h.

  integer :: k
  real  :: delta_S, delta_T
  real  :: S_top, T_top ! Reference salinity and temerature within surface layer
  real  :: S_range, T_range ! Range of salinities and temperatures over the vertical
  real  :: delta
  logical :: just_read    ! If true, just read parameters but set nothing.
  character(len=40)  :: mdl = "initialize_temp_salt_linear" ! This subroutine's name.

  just_read = .false. ; if (present(just_read_params)) just_read = just_read_params

  if (.not.just_read) call callTree_enter(trim(mdl)//"(), MOM_state_initialization.F90")
  call get_param(param_file, mdl, "T_TOP", T_top, &
                 "Initial temperature of the top surface.", &
                 units="degC", fail_if_missing=.not.just_read, do_not_log=just_read)
  call get_param(param_file, mdl, "T_RANGE", T_range, &
                 "Initial temperature difference (top-bottom).", &
                 units="degC", fail_if_missing=.not.just_read, do_not_log=just_read)
  call get_param(param_file, mdl, "S_TOP", S_top, &
                 "Initial salinity of the top surface.", &
                 units="PSU", fail_if_missing=.not.just_read, do_not_log=just_read)
  call get_param(param_file, mdl, "S_RANGE", S_range, &
                 "Initial salinity difference (top-bottom).", &
                 units="PSU", fail_if_missing=.not.just_read, do_not_log=just_read)

  if (just_read) return ! All run-time parameters have been read, so return.

  ! Prescribe salinity
! delta_S = S_range / ( G%ke - 1.0 )
! S(:,:,1) = S_top
! do k = 2,G%ke
!   S(:,:,k) = S(:,:,k-1) + delta_S
! enddo
  do k = 1,G%ke
    S(:,:,k) = S_top - S_range*((real(k)-0.5)/real(G%ke))
    T(:,:,k) = T_top - T_range*((real(k)-0.5)/real(G%ke))
  enddo

  ! Prescribe temperature
! delta_T = T_range / ( G%ke - 1.0 )
! T(:,:,1) = T_top
! do k = 2,G%ke
!   T(:,:,k) = T(:,:,k-1) + delta_T
! enddo
! delta = 1
! T(:,:,G%ke/2 - (delta-1):G%ke/2 + delta) = 1.0

  call callTree_leave(trim(mdl)//'()')
end subroutine initialize_temp_salt_linear

!> This subroutine sets the inverse restoration time (Idamp), and
!! the values towards which the interface heights and an arbitrary
!! number of tracers should be restored within each sponge. The
!! interface height is always subject to damping, and must always be
!! the first registered field.
subroutine initialize_sponges_file(G, GV, US, use_temperature, tv, param_file, CSp, ALE_CSp, Time)
  type(ocean_grid_type),   intent(in) :: G    !< The ocean's grid structure.
  type(verticalGrid_type), intent(in) :: GV   !< The ocean's vertical grid structure.
  type(unit_scale_type),   intent(in) :: US  !< A dimensional unit scaling type
  logical,                 intent(in) :: use_temperature !< If true, T & S are state variables.
  type(thermo_var_ptrs),   intent(in) :: tv   !< A structure pointing to various thermodynamic
                                              !! variables.
  type(param_file_type),   intent(in) :: param_file !< A structure to parse for run-time parameters.
  type(sponge_CS),         pointer    :: CSp  !< A pointer that is set to point to the control
                                              !! structure for this module (in layered mode).
  type(ALE_sponge_CS),     pointer    :: ALE_CSp  !< A pointer that is set to point to the control
                                                  !! structure for this module (in ALE mode).
  type(time_type),         intent(in) :: Time !< Time at the start of the run segment. Time_in
                                              !! overrides any value set for Time.
  ! Local variables
  real, allocatable, dimension(:,:,:) :: eta ! The target interface heights [Z ~> m].
  real, allocatable, dimension(:,:,:) :: h   ! The target interface thicknesses [H ~> m or kg m-2].

  real, dimension (SZI_(G),SZJ_(G),SZK_(G)) :: &
    tmp, tmp2 ! A temporary array for tracers.
  real, dimension (SZI_(G),SZJ_(G)) :: &
    tmp_2d ! A temporary array for tracers.

  real :: Idamp(SZI_(G),SZJ_(G))    ! The inverse damping rate [T-1 ~> s-1].
  real :: pres(SZI_(G))     ! An array of the reference pressure [R L2 T-2 ~> Pa].

  integer :: i, j, k, is, ie, js, je, nz
  integer :: isd, ied, jsd, jed
  integer, dimension(4) :: siz
  integer :: nz_data  ! The size of the sponge source grid
  character(len=40) :: potemp_var, salin_var, Idamp_var, eta_var
  character(len=40) :: mdl = "initialize_sponges_file"
  character(len=200) :: damping_file, state_file  ! Strings for filenames
  character(len=200) :: filename, inputdir ! Strings for file/path and path.

  logical :: use_ALE ! True if ALE is being used, False if in layered mode
  logical :: new_sponges ! True if using the newer sponges which do not
                         ! need to reside on the model horizontal grid.

  is = G%isc ; ie = G%iec ; js = G%jsc ; je = G%jec ; nz = G%ke
  isd = G%isd ; ied = G%ied ; jsd = G%jsd ; jed = G%jed

  pres(:) = 0.0 ; tmp(:,:,:) = 0.0 ; Idamp(:,:) = 0.0

  call get_param(param_file, mdl, "INPUTDIR", inputdir, default=".")
  inputdir = slasher(inputdir)
  call get_param(param_file, mdl, "SPONGE_DAMPING_FILE", damping_file, &
                 "The name of the file with the sponge damping rates.", &
                 fail_if_missing=.true.)
  call get_param(param_file, mdl, "SPONGE_STATE_FILE", state_file, &
                 "The name of the file with the state to damp toward.", &
                 default=damping_file)
  call get_param(param_file, mdl, "SPONGE_PTEMP_VAR", potemp_var, &
                 "The name of the potential temperature variable in "//&
                 "SPONGE_STATE_FILE.", default="PTEMP")
  call get_param(param_file, mdl, "SPONGE_SALT_VAR", salin_var, &
                 "The name of the salinity variable in "//&
                 "SPONGE_STATE_FILE.", default="SALT")
  call get_param(param_file, mdl, "SPONGE_ETA_VAR", eta_var, &
                 "The name of the interface height variable in "//&
                 "SPONGE_STATE_FILE.", default="ETA")
  call get_param(param_file, mdl, "SPONGE_IDAMP_VAR", Idamp_var, &
                 "The name of the inverse damping rate variable in "//&
                 "SPONGE_DAMPING_FILE.", default="IDAMP")
  call get_param(param_file, mdl, "USE_REGRIDDING", use_ALE, do_not_log = .true.)

  call get_param(param_file, mdl, "NEW_SPONGES", new_sponges, &
                 "Set True if using the newer sponging code which "//&
                 "performs on-the-fly regridding in lat-lon-time.",&
                 "of sponge restoring data.", default=.false.)

!  if (use_ALE) then
!    call get_param(param_file, mdl, "SPONGE_RESTORE_ETA", restore_eta, &
!                 "If true, then restore the interface positions towards "//&
!                 "target values (in ALE mode)", default = .false.)
!  endif

  filename = trim(inputdir)//trim(damping_file)
  call log_param(param_file, mdl, "INPUTDIR/SPONGE_DAMPING_FILE", filename)
  if (.not.file_exists(filename, G%Domain)) &
    call MOM_error(FATAL, " initialize_sponges: Unable to open "//trim(filename))

  if (new_sponges .and. .not. use_ALE) &
    call MOM_error(FATAL, " initialize_sponges: Newer sponges are currently unavailable in layered mode ")

  call MOM_read_data(filename, "Idamp", Idamp(:,:), G%Domain, scale=US%T_to_s)

  ! Now register all of the fields which are damped in the sponge.
  ! By default, momentum is advected vertically within the sponge, but
  ! momentum is typically not damped within the sponge.

  filename = trim(inputdir)//trim(state_file)
  call log_param(param_file, mdl, "INPUTDIR/SPONGE_STATE_FILE", filename)
  if (.not.file_exists(filename, G%Domain)) &
    call MOM_error(FATAL, " initialize_sponges: Unable to open "//trim(filename))

  ! The first call to set_up_sponge_field is for the interface heights if in layered mode.!

  if (.not. use_ALE) then
    allocate(eta(isd:ied,jsd:jed,nz+1)); eta(:,:,:) = 0.0
    call MOM_read_data(filename, eta_var, eta(:,:,:), G%Domain, scale=US%m_to_Z)

    do j=js,je ; do i=is,ie
      eta(i,j,nz+1) = -G%bathyT(i,j)
    enddo ; enddo
    do k=nz,1,-1 ; do j=js,je ; do i=is,ie
      if (eta(i,j,K) < (eta(i,j,K+1) + GV%Angstrom_Z)) &
        eta(i,j,K) = eta(i,j,K+1) + GV%Angstrom_Z
    enddo ; enddo ; enddo
    ! Set the inverse damping rates so that the model will know where to
    ! apply the sponges, along with the interface heights.
    call initialize_sponge(Idamp, eta, G, param_file, CSp, GV)
    deallocate(eta)
  elseif (.not. new_sponges) then ! ALE mode

    call field_size(filename,eta_var,siz,no_domain=.true.)
    if (siz(1) /= G%ieg-G%isg+1 .or. siz(2) /= G%jeg-G%jsg+1) &
      call MOM_error(FATAL,"initialize_sponge_file: Array size mismatch for sponge data.")

!   ALE_CSp%time_dependent_target = .false.
!   if (siz(4) > 1) ALE_CSp%time_dependent_target = .true.
    nz_data = siz(3)-1
    allocate(eta(isd:ied,jsd:jed,nz_data+1))
    allocate(h(isd:ied,jsd:jed,nz_data))

    call MOM_read_data(filename, eta_var, eta(:,:,:), G%Domain, scale=US%m_to_Z)

    do j=js,je ; do i=is,ie
      eta(i,j,nz+1) = -G%bathyT(i,j)
    enddo ; enddo

    do k=nz,1,-1 ; do j=js,je ; do i=is,ie
      if (eta(i,j,K) < (eta(i,j,K+1) + GV%Angstrom_Z)) &
        eta(i,j,K) = eta(i,j,K+1) + GV%Angstrom_Z
    enddo ; enddo ; enddo
    do k=1,nz; do j=js,je ; do i=is,ie
      h(i,j,k) = GV%Z_to_H*(eta(i,j,k)-eta(i,j,k+1))
    enddo ; enddo ; enddo
    call initialize_ALE_sponge(Idamp, G, param_file, ALE_CSp, h, nz_data)
    deallocate(eta)
    deallocate(h)
  else
    ! Initialize sponges without supplying sponge grid
    call initialize_ALE_sponge(Idamp, G, param_file, ALE_CSp)
  endif

  ! Now register all of the tracer fields which are damped in the
  ! sponge. By default, momentum is advected vertically within the
  ! sponge, but momentum is typically not damped within the sponge.

  if ( GV%nkml>0 .and. .not. new_sponges) then
    ! This call to set_up_sponge_ML_density registers the target values of the
    ! mixed layer density, which is used in determining which layers can be
    ! inflated without causing static instabilities.
    do i=is-1,ie ; pres(i) = tv%P_Ref ; enddo

    call MOM_read_data(filename, potemp_var, tmp(:,:,:), G%Domain)
    call MOM_read_data(filename, salin_var, tmp2(:,:,:), G%Domain)

    do j=js,je
<<<<<<< HEAD
      call calculate_density(tmp(:,j,1), tmp2(:,j,1), pres, tmp_2d(:,j), G%HI, tv%eqn_of_state)
=======
      call calculate_density(tmp(:,j,1), tmp2(:,j,1), pres, tmp_2d(:,j), tv%eqn_of_state, US, &
                             dom=EOS_domain(G%HI))
>>>>>>> acf23a41
    enddo

    call set_up_sponge_ML_density(tmp_2d, G, CSp)
  endif

  ! The remaining calls to set_up_sponge_field can be in any order.
  if ( use_temperature .and. .not. new_sponges) then
    call MOM_read_data(filename, potemp_var, tmp(:,:,:), G%Domain)
    call set_up_sponge_field(tmp, tv%T, G, nz, CSp)
    call MOM_read_data(filename, salin_var, tmp(:,:,:), G%Domain)
    call set_up_sponge_field(tmp, tv%S, G, nz, CSp)
  elseif (use_temperature) then
    call set_up_ALE_sponge_field(filename, potemp_var, Time, G, GV, US, tv%T, ALE_CSp)
    call set_up_ALE_sponge_field(filename, salin_var, Time, G, GV, US, tv%S, ALE_CSp)
  endif

end subroutine initialize_sponges_file

!> This subroutine sets the 4 bottom depths at velocity points to be the
!! maximum of the adjacent depths.
subroutine set_velocity_depth_max(G)
  type(ocean_grid_type), intent(inout) :: G !< The ocean's grid structure
  ! Local variables
  integer :: i, j

  do I=G%isd,G%ied-1 ; do j=G%jsd,G%jed
    G%Dblock_u(I,j) = G%mask2dCu(I,j) * max(G%bathyT(i,j), G%bathyT(i+1,j))
    G%Dopen_u(I,j) = G%Dblock_u(I,j)
  enddo ; enddo
  do i=G%isd,G%ied ; do J=G%jsd,G%jed-1
    G%Dblock_v(I,J) = G%mask2dCv(i,J) * max(G%bathyT(i,j), G%bathyT(i,j+1))
    G%Dopen_v(I,J) = G%Dblock_v(I,J)
  enddo ; enddo
end subroutine set_velocity_depth_max

!> Subroutine to pre-compute global integrals of grid quantities for
!! later use in reporting diagnostics
subroutine compute_global_grid_integrals(G, US)
  type(ocean_grid_type), intent(inout) :: G !< The ocean's grid structure
  type(unit_scale_type), intent(in)    :: US !< A dimensional unit scaling type
  ! Local variables
  real, dimension(G%isc:G%iec, G%jsc:G%jec) :: tmpForSumming
  real :: area_scale
  integer :: i,j

  area_scale = US%L_to_m**2
  tmpForSumming(:,:) = 0.
  G%areaT_global = 0.0 ; G%IareaT_global = 0.0
  do j=G%jsc,G%jec ; do i=G%isc,G%iec
    tmpForSumming(i,j) = area_scale*G%areaT(i,j) * G%mask2dT(i,j)
  enddo ; enddo
  G%areaT_global = reproducing_sum(tmpForSumming)
  G%IareaT_global = 1. / (G%areaT_global)
end subroutine compute_global_grid_integrals

!> This subroutine sets the 4 bottom depths at velocity points to be the
!! minimum of the adjacent depths.
subroutine set_velocity_depth_min(G)
  type(ocean_grid_type), intent(inout) :: G    !< The ocean's grid structure
  ! Local variables
  integer :: i, j

  do I=G%isd,G%ied-1 ; do j=G%jsd,G%jed
    G%Dblock_u(I,j) = G%mask2dCu(I,j) * min(G%bathyT(i,j), G%bathyT(i+1,j))
    G%Dopen_u(I,j) = G%Dblock_u(I,j)
  enddo ; enddo
  do i=G%isd,G%ied ; do J=G%jsd,G%jed-1
    G%Dblock_v(I,J) = G%mask2dCv(i,J) * min(G%bathyT(i,j), G%bathyT(i,j+1))
    G%Dopen_v(I,J) = G%Dblock_v(I,J)
  enddo ; enddo
end subroutine set_velocity_depth_min

!> This subroutine determines the isopycnal or other coordinate interfaces and
!! layer potential temperatures and salinities directly from a z-space file on
!! a latitude-longitude grid.
subroutine MOM_temp_salt_initialize_from_Z(h, tv, G, GV, US, PF, just_read_params)
  type(ocean_grid_type),   intent(inout) :: G    !< The ocean's grid structure
  real, dimension(SZI_(G),SZJ_(G),SZK_(G)), &
                           intent(out)   :: h    !< Layer thicknesses being initialized [H ~> m or kg m-2]
  type(thermo_var_ptrs),   intent(inout) :: tv   !< A structure pointing to various thermodynamic
                                                 !! variables including temperature and salinity
  type(verticalGrid_type), intent(in)    :: GV   !< The ocean's vertical grid structure
  type(unit_scale_type),   intent(in)    :: US   !< A dimensional unit scaling type
  type(param_file_type),   intent(in)    :: PF   !< A structure indicating the open file
                                                 !! to parse for model parameter values.
  logical,       optional, intent(in)    :: just_read_params !< If present and true, this call will
                                                      !! only read parameters without changing h.

  ! Local variables
  character(len=200) :: filename   !< The name of an input file containing temperature
                                   !! and salinity in z-space; also used for  ice shelf area.
  character(len=200) :: tfilename  !< The name of an input file containing only temperature
                                   !! in z-space.
  character(len=200) :: sfilename  !< The name of an input file containing only salinity
                                   !! in z-space.
  character(len=200) :: shelf_file !< The name of an input file used for  ice shelf area.
  character(len=200) :: inputdir   !! The directory where NetCDF input filesare.
  character(len=200) :: mesg, area_varname, ice_shelf_file

  type(EOS_type), pointer :: eos => NULL()
  type(thermo_var_ptrs) :: tv_loc   ! A temporary thermo_var container
  type(verticalGrid_type) :: GV_loc ! A temporary vertical grid structure
  ! This include declares and sets the variable "version".
# include "version_variable.h"
  character(len=40)  :: mdl = "MOM_initialize_layers_from_Z" ! This module's name.

  integer :: is, ie, js, je, nz ! compute domain indices
  integer :: isc,iec,jsc,jec    ! global compute domain indices
  integer :: isg, ieg, jsg, jeg ! global extent
  integer :: isd, ied, jsd, jed ! data domain indices

  integer :: i, j, k, ks, np, ni, nj
  integer :: idbg, jdbg
  integer :: nkml, nkbl         ! number of mixed and buffer layers

  integer :: kd, inconsistent
  integer :: nkd      ! number of levels to use for regridding input arrays
  real    :: eps_Z    ! A negligibly thin layer thickness [Z ~> m].
  real    :: eps_rho  ! A negligibly small density difference [R ~> kg m-3].
  real    :: PI_180             ! for conversion from degrees to radians

  real, dimension(:,:), pointer :: shelf_area => NULL()
  real    :: min_depth ! The minimum depth [Z ~> m].
  real    :: dilate
  real    :: missing_value_temp, missing_value_salt
  logical :: correct_thickness
  character(len=40) :: potemp_var, salin_var
  character(len=8)  :: laynum

  integer, parameter :: niter=10   ! number of iterations for t/s adjustment to layer density
  logical :: just_read    ! If true, just read parameters but set nothing.
  logical            :: adjust_temperature = .true.  ! fit t/s to target densities
  real, parameter    :: missing_value = -1.e20
  real, parameter    :: temp_land_fill = 0.0, salt_land_fill = 35.0
  logical :: reentrant_x, tripolar_n,dbg
  logical :: debug = .false.  ! manually set this to true for verbose output

  ! data arrays
  real, dimension(:), allocatable :: z_edges_in, z_in ! Interface heights [Z ~> m]
  real, dimension(:), allocatable :: Rb  ! Interface densities [R ~> kg m-3]
  real, dimension(:,:,:), allocatable, target :: temp_z, salt_z, mask_z
  real, dimension(:,:,:), allocatable :: rho_z ! Densities in Z-space [R ~> kg m-3]
  real, dimension(SZI_(G),SZJ_(G),SZK_(G)+1) :: zi   ! Interface heights [Z ~> m].
  integer, dimension(SZI_(G),SZJ_(G))  :: nlevs
  real, dimension(SZI_(G))   :: press  ! Pressures [R L2 T-2 ~> Pa].

  ! Local variables for ALE remapping
  real, dimension(:), allocatable :: hTarget ! Target thicknesses [Z ~> m].
  real, dimension(:,:), allocatable :: area_shelf_h ! Shelf-covered area per grid cell [L2 ~> m2]
  real, dimension(:,:), allocatable, target :: frac_shelf_h ! Fractional shelf area per grid cell [nondim]
  real, dimension(:,:,:), allocatable, target :: tmpT1dIn, tmpS1dIn
  real, dimension(:,:,:), allocatable :: tmp_mask_in
  real, dimension(:,:,:), allocatable :: h1 ! Thicknesses [H ~> m or kg m-2].
  real, dimension(:,:,:), allocatable :: dz_interface ! Change in position of interface due to regridding
  real :: zTopOfCell, zBottomOfCell ! Heights in Z units [Z ~> m].
  type(regridding_CS) :: regridCS ! Regridding parameters and work arrays
  type(remapping_CS) :: remapCS ! Remapping parameters and work arrays

  logical :: homogenize, useALEremapping, remap_full_column, remap_general, remap_old_alg
  logical :: answers_2018, default_2018_answers, hor_regrid_answers_2018
  logical :: use_ice_shelf
  character(len=10) :: remappingScheme
  real :: tempAvg, saltAvg
  integer :: nPoints, ans
  integer :: id_clock_routine, id_clock_read, id_clock_interp, id_clock_fill, id_clock_ALE

  id_clock_routine = cpu_clock_id('(Initialize from Z)', grain=CLOCK_ROUTINE)
  id_clock_ALE = cpu_clock_id('(Initialize from Z) ALE', grain=CLOCK_LOOP)

  call cpu_clock_begin(id_clock_routine)

  is = G%isc ; ie = G%iec ; js = G%jsc ; je = G%jec ; nz = G%ke
  isd = G%isd ; ied = G%ied ; jsd = G%jsd ; jed = G%jed
  isg = G%isg ; ieg = G%ieg ; jsg = G%jsg ; jeg = G%jeg

  PI_180=atan(1.0)/45.

  just_read = .false. ; if (present(just_read_params)) just_read = just_read_params

  if (.not.just_read) call callTree_enter(trim(mdl)//"(), MOM_state_initialization.F90")
  if (.not.just_read) call log_version(PF, mdl, version, "")

  inputdir = "." ;  call get_param(PF, mdl, "INPUTDIR", inputdir)
  inputdir = slasher(inputdir)

  eos => tv%eqn_of_state

! call mpp_get_compute_domain(G%domain%mpp_domain,isc,iec,jsc,jec)

  reentrant_x = .false. ; call get_param(PF, mdl, "REENTRANT_X", reentrant_x, default=.true.)
  tripolar_n = .false. ;  call get_param(PF, mdl, "TRIPOLAR_N", tripolar_n, default=.false.)
  call get_param(PF, mdl, "MINIMUM_DEPTH", min_depth, default=0.0, scale=US%m_to_Z)

  call get_param(PF, mdl, "NKML",nkml,default=0)
  call get_param(PF, mdl, "NKBL",nkbl,default=0)

  call get_param(PF, mdl, "TEMP_SALT_Z_INIT_FILE",filename, &
                 "The name of the z-space input file used to initialize "//&
                 "temperatures (T) and salinities (S). If T and S are not "//&
                 "in the same file, TEMP_Z_INIT_FILE and SALT_Z_INIT_FILE "//&
                 "must be set.",default="temp_salt_z.nc",do_not_log=just_read)
  call get_param(PF, mdl, "TEMP_Z_INIT_FILE",tfilename, &
                 "The name of the z-space input file used to initialize "//&
                 "temperatures, only.", default=trim(filename),do_not_log=just_read)
  call get_param(PF, mdl, "SALT_Z_INIT_FILE",sfilename, &
                 "The name of the z-space input file used to initialize "//&
                 "temperatures, only.", default=trim(filename),do_not_log=just_read)
  filename = trim(inputdir)//trim(filename)
  tfilename = trim(inputdir)//trim(tfilename)
  sfilename = trim(inputdir)//trim(sfilename)
  call get_param(PF, mdl, "Z_INIT_FILE_PTEMP_VAR", potemp_var, &
                 "The name of the potential temperature variable in "//&
                 "TEMP_Z_INIT_FILE.", default="ptemp",do_not_log=just_read)
  call get_param(PF, mdl, "Z_INIT_FILE_SALT_VAR", salin_var, &
                 "The name of the salinity variable in "//&
                 "SALT_Z_INIT_FILE.", default="salt",do_not_log=just_read)
  call get_param(PF, mdl, "Z_INIT_HOMOGENIZE", homogenize, &
                 "If True, then horizontally homogenize the interpolated "//&
                 "initial conditions.", default=.false., do_not_log=just_read)
  call get_param(PF, mdl, "Z_INIT_ALE_REMAPPING", useALEremapping, &
                 "If True, then remap straight to model coordinate from file.", &
                 default=.false., do_not_log=just_read)
  call get_param(PF, mdl, "Z_INIT_REMAPPING_SCHEME", remappingScheme, &
                 "The remapping scheme to use if using Z_INIT_ALE_REMAPPING "//&
                 "is True.", default="PPM_IH4", do_not_log=just_read)
  call get_param(PF, mdl, "Z_INIT_REMAP_GENERAL", remap_general, &
                 "If false, only initializes to z* coordinates. "//&
                 "If true, allows initialization directly to general coordinates.",&
                 default=.false., do_not_log=just_read)
  call get_param(PF, mdl, "Z_INIT_REMAP_FULL_COLUMN", remap_full_column, &
                 "If false, only reconstructs profiles for valid data points. "//&
                 "If true, inserts vanished layers below the valid data.", &
                 default=remap_general, do_not_log=just_read)
  call get_param(PF, mdl, "Z_INIT_REMAP_OLD_ALG", remap_old_alg, &
                 "If false, uses the preferred remapping algorithm for initialization. "//&
                 "If true, use an older, less robust algorithm for remapping.", &
                 default=.true., do_not_log=just_read)
  call get_param(PF, mdl, "DEFAULT_2018_ANSWERS", default_2018_answers, &
                 "This sets the default value for the various _2018_ANSWERS parameters.", &
                 default=.true.)
  if (useALEremapping) then
    call get_param(PF, mdl, "REMAPPING_2018_ANSWERS", answers_2018, &
                 "If true, use the order of arithmetic and expressions that recover the "//&
                 "answers from the end of 2018.  Otherwise, use updated and more robust "//&
                 "forms of the same expressions.", default=default_2018_answers)
  endif
  call get_param(PF, mdl, "HOR_REGRID_2018_ANSWERS", hor_regrid_answers_2018, &
                 "If true, use the order of arithmetic for horizonal regridding that recovers "//&
                 "the answers from the end of 2018.  Otherwise, use rotationally symmetric "//&
                 "forms of the same expressions.", default=default_2018_answers)
  call get_param(PF, mdl, "ICE_SHELF", use_ice_shelf, default=.false.)
  if (use_ice_shelf) then
    call get_param(PF, mdl, "ICE_THICKNESS_FILE", ice_shelf_file, &
                 "The file from which the ice bathymetry and area are read.", &
                 fail_if_missing=.not.just_read, do_not_log=just_read)
    shelf_file = trim(inputdir)//trim(ice_shelf_file)
    if (.not.just_read) call log_param(PF, mdl, "INPUTDIR/THICKNESS_FILE", shelf_file)
    call get_param(PF, mdl, "ICE_AREA_VARNAME", area_varname, &
                 "The name of the area variable in ICE_THICKNESS_FILE.", &
                 fail_if_missing=.not.just_read, do_not_log=just_read)
  endif
  if (.not.useALEremapping) then
    call get_param(PF, mdl, "ADJUST_THICKNESS", correct_thickness, &
                 "If true, all mass below the bottom removed if the "//&
                 "topography is shallower than the thickness input file "//&
                 "would indicate.", default=.false., do_not_log=just_read)

    call get_param(PF, mdl, "FIT_TO_TARGET_DENSITY_IC", adjust_temperature, &
                 "If true, all the interior layers are adjusted to "//&
                 "their target densities using mostly temperature "//&
                 "This approach can be problematic, particularly in the "//&
                 "high latitudes.", default=.true., do_not_log=just_read)
  endif
  if (just_read) then
    call cpu_clock_end(id_clock_routine)
    return ! All run-time parameters have been read, so return.
  endif

  eps_z = GV%Angstrom_Z
  eps_rho = 1.0e-10*US%kg_m3_to_R

  ! Read input grid coordinates for temperature and salinity field
  ! in z-coordinate dataset. The file is REQUIRED to contain the
  ! following:
  !
  ! dimension variables:
  !          lon (degrees_E), lat (degrees_N), depth(meters)
  ! variables:
  !          ptemp(lon,lat,depth) : degC, potential temperature
  !          salt (lon,lat,depth) : ppt, salinity
  !
  ! The first record will be read if there are multiple time levels.
  ! The observation grid MUST tile the model grid. If the model grid extends
  ! to the North/South Pole past the limits of the input data, they are extrapolated using the average
  ! value at the northernmost/southernmost latitude.

  call horiz_interp_and_extrap_tracer(tfilename, potemp_var, 1.0, 1, &
       G, temp_z, mask_z, z_in, z_edges_in, missing_value_temp, reentrant_x, &
       tripolar_n, homogenize, m_to_Z=US%m_to_Z, answers_2018=hor_regrid_answers_2018)

  call horiz_interp_and_extrap_tracer(sfilename, salin_var, 1.0, 1, &
       G, salt_z, mask_z, z_in, z_edges_in, missing_value_salt, reentrant_x, &
       tripolar_n, homogenize, m_to_Z=US%m_to_Z, answers_2018=hor_regrid_answers_2018)

  kd = size(z_in,1)

  ! Convert the sign convention of Z_edges_in.
  do k=1,size(Z_edges_in,1) ; Z_edges_in(k) = -Z_edges_in(k) ; enddo

  allocate(rho_z(isd:ied,jsd:jed,kd))
  allocate(area_shelf_h(isd:ied,jsd:jed))
  allocate(frac_shelf_h(isd:ied,jsd:jed))

  ! Convert T&S to Absolute Salinity and Conservative Temperature if using TEOS10 or NEMO
  call convert_temp_salt_for_TEOS10(temp_z, salt_z, G%HI, kd, mask_z, eos)

  press(:) = tv%P_Ref
  do k=1,kd ; do j=js,je
<<<<<<< HEAD
    call calculate_density(temp_z(:,j,k), salt_z(:,j,k), press, rho_z(:,j,k), G%HI, eos)
=======
    call calculate_density(temp_z(:,j,k), salt_z(:,j,k), press, rho_z(:,j,k), eos, US, &
                           dom=EOS_domain(G%HI))
>>>>>>> acf23a41
  enddo ; enddo

  call pass_var(temp_z,G%Domain)
  call pass_var(salt_z,G%Domain)
  call pass_var(mask_z,G%Domain)
  call pass_var(rho_z,G%Domain)

  ! This is needed for building an ALE grid under ice shelves
  if (use_ice_shelf) then
    if (.not.file_exists(shelf_file, G%Domain)) call MOM_error(FATAL, &
      "MOM_temp_salt_initialize_from_Z: Unable to open shelf file "//trim(shelf_file))

    call MOM_read_data(shelf_file, trim(area_varname), area_shelf_h, G%Domain, scale=US%m_to_L**2)

    ! Initialize frac_shelf_h with zeros (open water everywhere)
    frac_shelf_h(:,:) = 0.0
    ! Compute fractional ice shelf coverage of h
    do j=jsd,jed ; do i=isd,ied
      if (G%areaT(i,j) > 0.0) &
        frac_shelf_h(i,j) = area_shelf_h(i,j) / G%areaT(i,j)
    enddo ; enddo
    ! Pass to the pointer for use as an argument to regridding_main
    shelf_area => frac_shelf_h

  endif

  ! Done with horizontal interpolation.
  ! Now remap to model coordinates
  if (useALEremapping) then
    call cpu_clock_begin(id_clock_ALE)
    nkd = max(GV%ke, kd)
    ! The regridding tools (grid generation) are coded to work on model arrays of the same
    ! vertical shape. We need to re-write the regridding if the model has fewer layers
    ! than the data. -AJA
!   if (kd>nz) call MOM_error(FATAL,"MOM_initialize_state, MOM_temp_salt_initialize_from_Z(): "//&
!        "Data has more levels than the model - this has not been coded yet!")
    ! Build the source grid and copy data onto model-shaped arrays with vanished layers
    allocate( tmp_mask_in(isd:ied,jsd:jed,nkd) ) ; tmp_mask_in(:,:,:) = 0.
    allocate( h1(isd:ied,jsd:jed,nkd) ) ; h1(:,:,:) = 0.
    allocate( tmpT1dIn(isd:ied,jsd:jed,nkd) ) ; tmpT1dIn(:,:,:) = 0.
    allocate( tmpS1dIn(isd:ied,jsd:jed,nkd) ) ; tmpS1dIn(:,:,:) = 0.
    do j = js, je ; do i = is, ie
      if (G%mask2dT(i,j)>0.) then
        zTopOfCell = 0. ; zBottomOfCell = 0.
        tmp_mask_in(i,j,1:kd) = mask_z(i,j,:)
        do k = 1, nkd
          if (tmp_mask_in(i,j,k)>0. .and. k<=kd) then
            zBottomOfCell = max( z_edges_in(k+1), -G%bathyT(i,j) )
            tmpT1dIn(i,j,k) = temp_z(i,j,k)
            tmpS1dIn(i,j,k) = salt_z(i,j,k)
          elseif (k>1) then
            zBottomOfCell = -G%bathyT(i,j)
            tmpT1dIn(i,j,k) = tmpT1dIn(i,j,k-1)
            tmpS1dIn(i,j,k) = tmpS1dIn(i,j,k-1)
          else ! This next block should only ever be reached over land
            tmpT1dIn(i,j,k) = -99.9
            tmpS1dIn(i,j,k) = -99.9
          endif
          h1(i,j,k) = GV%Z_to_H * (zTopOfCell - zBottomOfCell)
          zTopOfCell = zBottomOfCell ! Bottom becomes top for next value of k
        enddo
        h1(i,j,kd) = h1(i,j,kd) + GV%Z_to_H * max(0., zTopOfCell + G%bathyT(i,j) )
        ! The max here is in case the data data is shallower than model
      endif ! mask2dT
    enddo ; enddo
    deallocate( tmp_mask_in )
    call pass_var(h1, G%Domain)
    call pass_var(tmpT1dIn, G%Domain)
    call pass_var(tmpS1dIn, G%Domain)

    ! Build the target grid (and set the model thickness to it)
    ! This call can be more general but is hard-coded for z* coordinates...  ????
    call ALE_initRegridding( GV, US, G%max_depth, PF, mdl, regridCS ) ! sets regridCS

    if (.not. remap_general) then
      ! This is the old way of initializing to z* coordinates only
      allocate( hTarget(nz) )
      hTarget = getCoordinateResolution( regridCS )
      do j = js, je ; do i = is, ie
        h(i,j,:) = 0.
        if (G%mask2dT(i,j)>0.) then
          ! Build the target grid combining hTarget and topography
          zTopOfCell = 0. ; zBottomOfCell = 0.
          do k = 1, nz
            zBottomOfCell = max( zTopOfCell - hTarget(k), -G%bathyT(i,j) )
            h(i,j,k) = GV%Z_to_H * (zTopOfCell - zBottomOfCell)
            zTopOfCell = zBottomOfCell ! Bottom becomes top for next value of k
          enddo
        else
          h(i,j,:) = 0.
        endif ! mask2dT
      enddo ; enddo
      call pass_var(h, G%Domain)
      deallocate( hTarget )
    endif

    ! Now remap from source grid to target grid, first setting reconstruction parameters
    call initialize_remapping( remapCS, remappingScheme, boundary_extrapolation=.false., answers_2018=answers_2018 )
    if (remap_general) then
      call set_regrid_params( regridCS, min_thickness=0. )
      tv_loc = tv
      tv_loc%T => tmpT1dIn
      tv_loc%S => tmpS1dIn
      GV_loc = GV
      GV_loc%ke = nkd
      allocate( dz_interface(isd:ied,jsd:jed,nkd+1) ) ! Need for argument to regridding_main() but is not used
      if (use_ice_shelf) then
        call regridding_main( remapCS, regridCS, G, GV_loc, h1, tv_loc, h, dz_interface, shelf_area )
      else
        call regridding_main( remapCS, regridCS, G, GV_loc, h1, tv_loc, h, dz_interface )
      endif
      deallocate( dz_interface )
    endif
    call ALE_remap_scalar(remapCS, G, GV, nkd, h1, tmpT1dIn, h, tv%T, all_cells=remap_full_column, &
                          old_remap=remap_old_alg, answers_2018=answers_2018 )
    call ALE_remap_scalar(remapCS, G, GV, nkd, h1, tmpS1dIn, h, tv%S, all_cells=remap_full_column, &
                          old_remap=remap_old_alg, answers_2018=answers_2018 )
    deallocate( h1 )
    deallocate( tmpT1dIn )
    deallocate( tmpS1dIn )

    call cpu_clock_end(id_clock_ALE)

  else ! remap to isopycnal layer space

    ! Next find interface positions using local arrays
    ! nlevs contains the number of valid data points in each column
    nlevs = int(sum(mask_z,dim=3))

    ! Rb contains the layer interface densities
    allocate(Rb(nz+1))
    do k=2,nz ; Rb(k) = 0.5*(GV%Rlay(k-1)+GV%Rlay(k)) ; enddo
    Rb(1) = 0.0 ;  Rb(nz+1) = 2.0*GV%Rlay(nz) - GV%Rlay(nz-1)

    call find_interfaces(rho_z, z_in, kd, Rb, G%bathyT, zi, G, US, &
                         nlevs, nkml, nkbl, min_depth, eps_z=eps_z, eps_rho=eps_rho)

    if (correct_thickness) then
      call adjustEtaToFitBathymetry(G, GV, US, zi, h)
    else
      do k=nz,1,-1 ; do j=js,je ; do i=is,ie
        if (zi(i,j,K) < (zi(i,j,K+1) + GV%Angstrom_Z)) then
          zi(i,j,K) = zi(i,j,K+1) + GV%Angstrom_Z
          h(i,j,k) = GV%Angstrom_H
        else
          h(i,j,k) = GV%Z_to_H * (zi(i,j,K) - zi(i,j,K+1))
        endif
      enddo ; enddo ; enddo
      inconsistent=0
      do j=js,je ; do i=is,ie
        if (abs(zi(i,j,nz+1) + G%bathyT(i,j)) > 1.0*US%m_to_Z) &
          inconsistent = inconsistent + 1
      enddo ; enddo
      call sum_across_PEs(inconsistent)

      if ((inconsistent > 0) .and. (is_root_pe())) then
        write(mesg, '("Thickness initial conditions are inconsistent ",'// &
                    '"with topography in ",I5," places.")') inconsistent
        call MOM_error(WARNING, mesg)
      endif
    endif

    call tracer_z_init_array(temp_z(is:ie,js:je,:), z_edges_in, zi(is:ie,js:je,:), &
         nkml, nkbl, missing_value, G%mask2dT(is:ie,js:je), nz, &
         nlevs(is:ie,js:je), eps_z, tv%T(is:ie,js:je,:))
    call tracer_z_init_array(salt_z(is:ie,js:je,:), z_edges_in, zi(is:ie,js:je,:), &
         nkml, nkbl, missing_value, G%mask2dT(is:ie,js:je), nz, &
         nlevs(is:ie,js:je), eps_z, tv%S(is:ie,js:je,:))

    do k=1,nz
      nPoints = 0 ; tempAvg = 0. ; saltAvg = 0.
      do j=js,je ; do i=is,ie ; if (G%mask2dT(i,j) >= 1.0) then
        nPoints = nPoints + 1
        tempAvg = tempAvg + tv%T(i,j,k)
        saltAvg = saltAvg + tv%S(i,j,k)
      endif ; enddo ; enddo

      ! Horizontally homogenize data to produce perfectly "flat" initial conditions
      if (homogenize) then
        call sum_across_PEs(nPoints)
        call sum_across_PEs(tempAvg)
        call sum_across_PEs(saltAvg)
        if (nPoints>0) then
          tempAvg = tempAvg / real(nPoints)
          saltAvg = saltAvg / real(nPoints)
        endif
        tv%T(:,:,k) = tempAvg
        tv%S(:,:,k) = saltAvg
      endif
    enddo

  endif ! useALEremapping

  ! Fill land values
  do k=1,nz ; do j=js,je ; do i=is,ie
    if (tv%T(i,j,k) == missing_value) then
      tv%T(i,j,k) = temp_land_fill
      tv%S(i,j,k) = salt_land_fill
    endif
  enddo ; enddo ; enddo

  ! Finally adjust to target density
  ks = max(0,nkml)+max(0,nkbl)+1

  if (adjust_temperature .and. .not. useALEremapping) then
    call determine_temperature(tv%T(is:ie,js:je,:), tv%S(is:ie,js:je,:), &
            GV%Rlay(1:nz), tv%P_Ref, niter, missing_value, h(is:ie,js:je,:), ks, US, eos)
  endif

  deallocate(z_in, z_edges_in, temp_z, salt_z, mask_z)
  deallocate(rho_z, area_shelf_h, frac_shelf_h)

  call pass_var(h, G%Domain)
  call pass_var(tv%T, G%Domain)
  call pass_var(tv%S, G%Domain)

  call callTree_leave(trim(mdl)//'()')
  call cpu_clock_end(id_clock_routine)

end subroutine MOM_temp_salt_initialize_from_Z

!> Run simple unit tests
subroutine MOM_state_init_tests(G, GV, US, tv)
  type(ocean_grid_type),     intent(inout) :: G    !< The ocean's grid structure.
  type(verticalGrid_type),   intent(in)    :: GV   !< The ocean's vertical grid structure.
  type(unit_scale_type),     intent(in)    :: US   !< A dimensional unit scaling type
  type(thermo_var_ptrs),     intent(in)    :: tv   !< Thermodynamics structure.

  ! Local variables
  integer, parameter :: nk=5
  real, dimension(nk) :: T, T_t, T_b ! Temperatures [degC]
  real, dimension(nk) :: S, S_t, S_b ! Salinities [ppt]
  real, dimension(nk) :: rho ! Layer density [R ~> kg m-3]
  real, dimension(nk) :: h   ! Layer thicknesses [H ~> m or kg m-2]
  real, dimension(nk) :: z   ! Height of layer center [Z ~> m]
  real, dimension(nk+1) :: e ! Interface heights [Z ~> m]
  integer :: k
  real :: P_tot, P_t, P_b    ! Pressures [R L2 T-2 ~> Pa]
  real :: z_out              ! Output height [Z ~> m]
  real :: I_z_scale          ! The inverse of the height scale for prescribed gradients [Z-1 ~> m-1]
  type(remapping_CS), pointer :: remap_CS => NULL()

  I_z_scale = 1.0 / (500.0*US%m_to_Z)
  do k = 1, nk
    h(k) = 100.0*GV%m_to_H
  enddo
  e(1) = 0.
  do K = 1, nk
    e(K+1) = e(K) - GV%H_to_Z * h(k)
  enddo
  P_tot = 0.
  do k = 1, nk
    z(k) = 0.5 * ( e(K) + e(K+1) )
    T_t(k) = 20. + (0. * I_z_scale) * e(k)
    T(k)   = 20. + (0. * I_z_scale)*z(k)
    T_b(k) = 20. + (0. * I_z_scale)*e(k+1)
    S_t(k) = 35. - (0. * I_z_scale)*e(k)
    S(k)   = 35. + (0. * I_z_scale)*z(k)
    S_b(k) = 35. - (0. * I_z_scale)*e(k+1)
    call calculate_density(0.5*(T_t(k)+T_b(k)), 0.5*(S_t(k)+S_b(k)), -GV%Rho0*GV%g_Earth*US%m_to_Z*z(k), &
                           rho(k), tv%eqn_of_state)
    P_tot = P_tot + GV%g_Earth * rho(k) * GV%H_to_Z*h(k)
  enddo

  P_t = 0.
  do k = 1, nk
    call find_depth_of_pressure_in_cell(T_t(k), T_b(k), S_t(k), S_b(k), e(K), e(K+1), P_t, 0.5*P_tot, &
                                        GV%Rho0, GV%g_Earth, tv%eqn_of_state, US, P_b, z_out)
    write(0,*) k, US%RL2_T2_to_Pa*P_t, US%RL2_T2_to_Pa*P_b, 0.5*US%RL2_T2_to_Pa*P_tot, &
               US%Z_to_m*e(K), US%Z_to_m*e(K+1), US%Z_to_m*z_out
    P_t = P_b
  enddo
  write(0,*) US%RL2_T2_to_Pa*P_b, US%RL2_T2_to_Pa*P_tot

  write(0,*) ''
  write(0,*) ' ==================================================================== '
  write(0,*) ''
  write(0,*) GV%H_to_m*h
  call cut_off_column_top(nk, tv, GV, US, GV%g_Earth, -e(nk+1), GV%Angstrom_Z, &
                          T, T_t, T_b, S, S_t, S_b, 0.5*P_tot, h, remap_CS)
  write(0,*) GV%H_to_m*h

end subroutine MOM_state_init_tests

end module MOM_state_initialization<|MERGE_RESOLUTION|>--- conflicted
+++ resolved
@@ -959,13 +959,8 @@
       do k=1,nz
         do j=js,je
           do i=is,ie ; p_top(i,j) = p_bot(i,j) ; enddo
-<<<<<<< HEAD
-          call calculate_density(tv%T(:,j,k), tv%S(:,j,k), p_top(:,j), rho, G%HI, &
-                                 tv%eqn_of_state)
-=======
           call calculate_density(tv%T(:,j,k), tv%S(:,j,k), p_top(:,j), rho, &
-                                 tv%eqn_of_state, US, dom=EOS_domain(G%HI))
->>>>>>> acf23a41
+                                 tv%eqn_of_state, dom=EOS_domain(G%HI))
           do i=is,ie
             p_bot(i,j) = p_top(i,j) + HR_to_pres * (h(i,j,k) * rho(i))
           enddo
@@ -975,13 +970,8 @@
           call int_specific_vol_dp(tv%T(:,:,k), tv%S(:,:,k), p_top, p_bot, 0.0, G%HI, &
                                    tv%eqn_of_state, dz_geo)
           if (itt < max_itt) then ; do j=js,je
-<<<<<<< HEAD
-            call calculate_density(tv%T(:,j,k), tv%S(:,j,k), p_bot(:,j), rho, G%HI, &
-                                   tv%eqn_of_state)
-=======
             call calculate_density(tv%T(:,j,k), tv%S(:,j,k), p_bot(:,j), rho, &
-                                   tv%eqn_of_state, US, dom=EOS_domain(G%HI))
->>>>>>> acf23a41
+                                   tv%eqn_of_state, dom=EOS_domain(G%HI))
             ! Use Newton's method to correct the bottom value.
             ! The hydrostatic equation is sufficiently linear that no bounds-checking is needed.
             do i=is,ie
@@ -1620,13 +1610,8 @@
     enddo
     ! Refine the guesses for each layer.
     do itt=1,6
-<<<<<<< HEAD
-      call calculate_density(T0, S0, pres, rho_guess, 1, nz, eqn_of_state)
-      call calculate_density_derivs(T0, S0, pres, drho_dT, drho_dS, 1, nz, eqn_of_state)
-=======
-      call calculate_density(T0, S0, pres, rho_guess, eqn_of_state, US=US)
-      call calculate_density_derivs(T0, S0, pres, drho_dT, drho_dS, eqn_of_state, US=US)
->>>>>>> acf23a41
+      call calculate_density(T0, S0, pres, rho_guess, eqn_of_state)
+      call calculate_density_derivs(T0, S0, pres, drho_dT, drho_dS, eqn_of_state)
       do k=1,nz
         S0(k) = max(0.0, S0(k) + (GV%Rlay(k) - rho_guess(k)) / drho_dS(k))
       enddo
@@ -1637,13 +1622,8 @@
       T0(k) = T0(1) + (GV%Rlay(k) - rho_guess(1)) / drho_dT(1)
     enddo
     do itt=1,6
-<<<<<<< HEAD
-      call calculate_density(T0, S0, pres, rho_guess, 1, nz, eqn_of_state)
-      call calculate_density_derivs(T0, S0, pres, drho_dT, drho_dS, 1, nz, eqn_of_state)
-=======
-      call calculate_density(T0, S0, pres, rho_guess, eqn_of_state, US=US)
-      call calculate_density_derivs(T0, S0, pres, drho_dT, drho_dS, eqn_of_state, US=US)
->>>>>>> acf23a41
+      call calculate_density(T0, S0, pres, rho_guess, eqn_of_state)
+      call calculate_density_derivs(T0, S0, pres, drho_dT, drho_dS, eqn_of_state)
       do k=1,nz
         T0(k) = T0(k) + (GV%Rlay(k) - rho_guess(k)) / drho_dT(k)
       enddo
@@ -1889,12 +1869,8 @@
     call MOM_read_data(filename, salin_var, tmp2(:,:,:), G%Domain)
 
     do j=js,je
-<<<<<<< HEAD
-      call calculate_density(tmp(:,j,1), tmp2(:,j,1), pres, tmp_2d(:,j), G%HI, tv%eqn_of_state)
-=======
-      call calculate_density(tmp(:,j,1), tmp2(:,j,1), pres, tmp_2d(:,j), tv%eqn_of_state, US, &
+      call calculate_density(tmp(:,j,1), tmp2(:,j,1), pres, tmp_2d(:,j), tv%eqn_of_state, &
                              dom=EOS_domain(G%HI))
->>>>>>> acf23a41
     enddo
 
     call set_up_sponge_ML_density(tmp_2d, G, CSp)
@@ -2213,12 +2189,8 @@
 
   press(:) = tv%P_Ref
   do k=1,kd ; do j=js,je
-<<<<<<< HEAD
-    call calculate_density(temp_z(:,j,k), salt_z(:,j,k), press, rho_z(:,j,k), G%HI, eos)
-=======
-    call calculate_density(temp_z(:,j,k), salt_z(:,j,k), press, rho_z(:,j,k), eos, US, &
+    call calculate_density(temp_z(:,j,k), salt_z(:,j,k), press, rho_z(:,j,k), eos, &
                            dom=EOS_domain(G%HI))
->>>>>>> acf23a41
   enddo ; enddo
 
   call pass_var(temp_z,G%Domain)
