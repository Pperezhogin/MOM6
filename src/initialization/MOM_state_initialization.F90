--- conflicted
+++ resolved
@@ -2089,13 +2089,9 @@
   reentrant_x = .false. ; call get_param(PF, mdl, "REENTRANT_X", reentrant_x, default=.true.)
   tripolar_n = .false. ;  call get_param(PF, mdl, "TRIPOLAR_N", tripolar_n, default=.false.)
 
-<<<<<<< HEAD
+  use_ice_shelf = present(frac_shelf_h)
+
   call get_param(PF, mdl, "TEMP_SALT_Z_INIT_FILE", filename, &
-=======
-  use_ice_shelf = present(frac_shelf_h)
-
-  call get_param(PF, mdl, "TEMP_SALT_Z_INIT_FILE",filename, &
->>>>>>> 19fecf22
                  "The name of the z-space input file used to initialize "//&
                  "temperatures (T) and salinities (S). If T and S are not "//&
                  "in the same file, TEMP_Z_INIT_FILE and SALT_Z_INIT_FILE "//&
