--- conflicted
+++ resolved
@@ -1629,16 +1629,10 @@
   type(param_file_type),   intent(in) :: param_file !< A structure to parse for run-time parameters.
   type(sponge_CS),         pointer    :: CSp  !< A pointer that is set to point to the control
                                               !! structure for this module (in layered mode).
-<<<<<<< HEAD
   type(ALE_sponge_CS),     pointer    :: ALE_CSp  !< A pointer that is set to point to the control
                                                   !! structure for this module (in ALE mode).
   type(time_type),         intent(in) :: Time !< Time at the start of the run segment. Time_in
                                               !! overrides any value set for Time.
-=======
-  type(ALE_sponge_CS),         pointer    :: ALE_CSp  !< A pointer that is set to point to the control
-                                                      !! structure for this module (in ALE mode).
-  type(time_type),         intent(in) :: Time
->>>>>>> 6b142a74
 
 ! Local variables
   real, allocatable, dimension(:,:,:) :: eta ! The target interface heights, in m.
