!> Initialize state variables, u, v, h, T and S.
module MOM_state_initialization

! This file is part of MOM6. See LICENSE.md for the license.

use MOM_debugging, only : hchksum, qchksum, uvchksum
use MOM_coms, only : max_across_PEs, min_across_PEs, reproducing_sum
use MOM_cpu_clock, only : cpu_clock_id, cpu_clock_begin, cpu_clock_end
use MOM_cpu_clock, only :  CLOCK_ROUTINE, CLOCK_LOOP
use MOM_domains, only : pass_var, pass_vector, sum_across_PEs, broadcast
use MOM_domains, only : root_PE, To_All, SCALAR_PAIR, CGRID_NE, AGRID
use MOM_EOS, only : find_depth_of_pressure_in_cell
use MOM_error_handler, only : MOM_mesg, MOM_error, FATAL, WARNING, is_root_pe
use MOM_error_handler, only : callTree_enter, callTree_leave, callTree_waypoint
use MOM_file_parser, only : get_param, read_param, log_param, param_file_type
use MOM_file_parser, only : log_version
use MOM_get_input, only : directories
use MOM_grid, only : ocean_grid_type, isPointInCell
use MOM_interface_heights, only : find_eta
use MOM_io, only : close_file, fieldtype, file_exists
use MOM_io, only : open_file, read_data, read_axis_data, SINGLE_FILE, MULTIPLE
use MOM_io, only : slasher, vardesc, write_field
use MOM_io, only : EAST_FACE, NORTH_FACE
use MOM_open_boundary, only : ocean_OBC_type, open_boundary_init
use MOM_open_boundary, only : OBC_NONE, OBC_SIMPLE
use MOM_open_boundary, only : open_boundary_query, set_tracer_data
!use MOM_open_boundary, only : set_3D_OBC_data
use MOM_grid_initialize, only : initialize_masks, set_grid_metrics
use MOM_restart, only : restore_state, MOM_restart_CS
use MOM_sponge, only : set_up_sponge_field, set_up_sponge_ML_density
use MOM_sponge, only : initialize_sponge, sponge_CS
use MOM_ALE_sponge, only : set_up_ALE_sponge_field, initialize_ALE_sponge
use MOM_ALE_sponge, only : ALE_sponge_CS
use MOM_string_functions, only : uppercase, lowercase
use MOM_time_manager, only : time_type, set_time
use MOM_tracer_registry, only : add_tracer_OBC_values, tracer_registry_type
use MOM_variables, only : thermo_var_ptrs
use MOM_verticalGrid, only : setVerticalGridAxes, verticalGrid_type
use MOM_ALE, only : pressure_gradient_plm
use MOM_EOS, only : calculate_density, calculate_density_derivs, EOS_type
use MOM_EOS, only : int_specific_vol_dp, convert_temp_salt_for_TEOS10
use user_initialization, only : user_initialize_thickness, user_initialize_velocity
use user_initialization, only : user_init_temperature_salinity
use user_initialization, only : user_set_OBC_data
use user_initialization, only : user_initialize_sponges
use DOME_initialization, only : DOME_initialize_thickness
use DOME_initialization, only : DOME_set_OBC_data
use DOME_initialization, only : DOME_initialize_sponges
use ISOMIP_initialization, only : ISOMIP_initialize_thickness
use ISOMIP_initialization, only : ISOMIP_initialize_sponges
use ISOMIP_initialization, only : ISOMIP_initialize_temperature_salinity
use baroclinic_zone_initialization, only : baroclinic_zone_init_temperature_salinity
use benchmark_initialization, only : benchmark_initialize_thickness
use benchmark_initialization, only : benchmark_init_temperature_salinity
use circle_obcs_initialization, only : circle_obcs_initialize_thickness
use lock_exchange_initialization, only : lock_exchange_initialize_thickness
use external_gwave_initialization, only : external_gwave_initialize_thickness
use DOME2d_initialization, only : DOME2d_initialize_thickness
use DOME2d_initialization, only : DOME2d_initialize_temperature_salinity
use DOME2d_initialization, only : DOME2d_initialize_sponges
use adjustment_initialization, only : adjustment_initialize_thickness
use adjustment_initialization, only : adjustment_initialize_temperature_salinity
use sloshing_initialization, only : sloshing_initialize_thickness
use sloshing_initialization, only : sloshing_initialize_temperature_salinity
use seamount_initialization, only : seamount_initialize_thickness
use seamount_initialization, only : seamount_initialize_temperature_salinity
use Phillips_initialization, only : Phillips_initialize_thickness
use Phillips_initialization, only : Phillips_initialize_velocity
use Phillips_initialization, only : Phillips_initialize_sponges
use Rossby_front_2d_initialization, only : Rossby_front_initialize_thickness
use Rossby_front_2d_initialization, only : Rossby_front_initialize_temperature_salinity
use Rossby_front_2d_initialization, only : Rossby_front_initialize_velocity
use SCM_idealized_hurricane, only : SCM_idealized_hurricane_TS_init
use SCM_CVmix_tests, only: SCM_CVmix_tests_TS_init
use supercritical_initialization, only : supercritical_set_OBC_data
use soliton_initialization, only : soliton_initialize_velocity
use soliton_initialization, only : soliton_initialize_thickness
use BFB_initialization, only : BFB_initialize_sponges_southonly
use dense_water_initialization, only : dense_water_initialize_TS
use dense_water_initialization, only : dense_water_initialize_sponges

use midas_vertmap, only : find_interfaces, tracer_Z_init
use midas_vertmap, only : determine_temperature

use MOM_ALE, only : ALE_initRegridding, ALE_CS, ALE_initThicknessToCoord
use MOM_ALE, only : ALE_remap_scalar, ALE_build_grid, ALE_regrid_accelerated
use MOM_regridding, only : regridding_CS, set_regrid_params, getCoordinateResolution
use MOM_remapping, only : remapping_CS, initialize_remapping
use MOM_remapping, only : remapping_core_h
use MOM_tracer_initialization_from_Z, only : horiz_interp_and_extrap_tracer

implicit none ; private

#include <MOM_memory.h>

public MOM_initialize_state

character(len=40)  :: mdl = "MOM_state_initialization" ! This module's name.

contains

! -----------------------------------------------------------------------------
subroutine MOM_initialize_state(u, v, h, tv, Time, G, GV, PF, dirs, &
                                restart_CS, ALE_CSp, tracer_Reg, sponge_CSp, &
                                ALE_sponge_CSp, OBC, Time_in)
  type(ocean_grid_type),                     intent(inout) :: G    !< The ocean's grid structure
  type(verticalGrid_type),                   intent(in)    :: GV   !< The ocean's vertical grid structure
  real, dimension(SZIB_(G),SZJ_(G),SZK_(G)), intent(out)   :: u    !< The zonal velocity that is being initialized, in m s-1
  real, dimension(SZI_(G),SZJB_(G),SZK_(G)), intent(out)   :: v    !< The meridional velocity that is being initialized, in m s-1
  real, dimension(SZI_(G),SZJ_(G),SZK_(G)),  intent(out)   :: h    !< Layer thicknesses, in H (usually m or kg m-2)
  type(thermo_var_ptrs),                     intent(inout) :: tv   !< A structure pointing to various thermodynamic variables
  type(time_type),                           intent(inout) :: Time
  type(param_file_type),                     intent(in)    :: PF
  type(directories),                         intent(in)    :: dirs
  type(MOM_restart_CS),                      pointer       :: restart_CS
  type(ALE_CS),                              pointer       :: ALE_CSp
  type(tracer_registry_type),                pointer       :: tracer_Reg
  type(sponge_CS),                           pointer       :: sponge_CSp
  type(ALE_sponge_CS),                       pointer       :: ALE_sponge_CSp
  type(ocean_OBC_type),                      pointer       :: OBC
  type(time_type), optional,                 intent(in)    :: Time_in
! Arguments: u  - Zonal velocity, in m s-1.
!  (out)     v  - Meridional velocity, in m s-1.
!  (out)     h  - Layer thickness, in m.
!  (out)     tv - A structure containing pointers to any available
!                 thermodynamic fields, including potential temperature and
!                 salinity or mixed layer density. Absent fields have NULL ptrs.
!  (out)     Time    - Time at the start of the run segment.
!  (inout)   G       - The ocean's grid structure.
!  (in)      GV      - The ocean's vertical grid structure.
!  (in)      PF      - A structure indicating the open file to parse for
!                      model parameter values.
!  (in)      dirs    - A structure containing several relevant directory paths.
!  (inout)   restart_CS - A pointer to the restart control structure.
!  (inout)   CS      - A structure of pointers to be exchanged with MOM.F90.
!  (in)      Time_in - Time at the start of the run segment. Time_in overrides
!                      any value set for Time.

  character(len=200) :: filename   ! The name of an input file.
  character(len=200) :: filename2  ! The name of an input files.
  character(len=200) :: inputdir   ! The directory where NetCDF input files are.
  character(len=200) :: config
  logical :: from_Z_file, useALE
  logical :: new_sim
  integer :: write_geom
  logical :: use_temperature, use_sponge
  logical :: use_EOS    ! If true, density is calculated from T & S using an
                        ! equation of state.
  logical :: depress_sfc ! If true, remove the mass that would be displaced
                         ! by a large surface pressure by squeezing the column.
  logical :: trim_ic_for_p_surf ! If true, remove the mass that would be displaced
                         ! by a large surface pressure, such as with an ice sheet.
  logical :: regrid_accelerate
  integer :: regrid_iterations
  logical :: Analytic_FV_PGF, obsol_test
  logical :: convert
  logical :: just_read  ! If true, only read the parameters because this
                        ! is a run from a restart file; this option
                        ! allows the use of Fatal unused parameters.
  type(EOS_type), pointer :: eos => NULL()
  logical :: debug    ! indicates whether to write debugging output
! This include declares and sets the variable "version".
#include "version_variable.h"
  integer :: i, j, k, is, ie, js, je, Isq, Ieq, Jsq, Jeq, nz
  integer :: isd, ied, jsd, jed, IsdB, IedB, JsdB, JedB

  is = G%isc ; ie = G%iec ; js = G%jsc ; je = G%jec ; nz = G%ke
  Isq = G%IscB ; Ieq = G%IecB ; Jsq = G%JscB ; Jeq = G%JecB
  isd = G%isd ; ied = G%ied ; jsd = G%jsd ; jed = G%jed
  IsdB = G%IsdB ; IedB = G%IedB ; JsdB = G%JsdB ; JedB = G%JedB

  call callTree_enter("MOM_initialize_state(), MOM_state_initialization.F90")
  call log_version(PF, mdl, version, "")
  call get_param(PF, mdl, "DEBUG", debug, default=.false.)

  new_sim = .false.
  if ((dirs%input_filename(1:1) == 'n') .and. &
      (LEN_TRIM(dirs%input_filename) == 1)) new_sim = .true.

  just_read = .not.new_sim

  call get_param(PF, mdl, "INPUTDIR", inputdir, &
         "The directory in which input files are found.", default=".")
  inputdir = slasher(inputdir)

  use_temperature = ASSOCIATED(tv%T)
  useALE = associated(ALE_CSp)
  use_EOS = associated(tv%eqn_of_state)
  if (use_EOS) eos => tv%eqn_of_state

!====================================================================
!    Initialize temporally evolving fields, either as initial
!  conditions or by reading them from a restart (or saves) file.
!====================================================================

  if (new_sim) then
    call MOM_mesg("Run initialized internally.", 3)

    if (present(Time_in)) Time = Time_in
    ! Otherwise leave Time at its input value.

    ! h will be converted from m to H below
    h(:,:,:) = GV%Angstrom_z
  endif

  ! The remaining initialization calls are done, regardless of whether the
  ! fields are actually initialized here (if just_read=.false.) or whether it
  ! is just to make sure that all valid parameters are read to enable the
  ! detection of unused parameters.
  call get_param(PF, mdl, "INIT_LAYERS_FROM_Z_FILE", from_Z_file, &
             "If true, intialize the layer thicknesses, temperatures, \n"//&
             "and salnities from a Z-space file on a latitude- \n"//&
             "longitude grid.", default=.false., do_not_log=just_read)

  if (from_Z_file) then
!     Initialize thickness and T/S from z-coordinate data in a file.
    if (.NOT.use_temperature) call MOM_error(FATAL,"MOM_initialize_state : "//&
       "use_temperature must be true if INIT_LAYERS_FROM_Z_FILE is true")

    call MOM_temp_salt_initialize_from_Z(h, tv, G, GV, PF, just_read_params=just_read)

  else
!     Initialize thickness, h.
    call get_param(PF, mdl, "THICKNESS_CONFIG", config, &
             "A string that determines how the initial layer \n"//&
             "thicknesses are specified for a new run: \n"//&
             " \t file - read interface heights from the file specified \n"//&
             " \t thickness_file - read thicknesses from the file specified \n"//&
             " \t\t by (THICKNESS_FILE).\n"//&
             " \t coord - determined by ALE coordinate.\n"//&
             " \t uniform - uniform thickness layers evenly distributed \n"//&
             " \t\t between the surface and MAXIMUM_DEPTH. \n"//&
             " \t DOME - use a slope and channel configuration for the \n"//&
             " \t\t DOME sill-overflow test case. \n"//&
             " \t ISOMIP - use a configuration for the \n"//&
             " \t\t ISOMIP test case. \n"//&
             " \t benchmark - use the benchmark test case thicknesses. \n"//&
             " \t search - search a density profile for the interface \n"//&
             " \t\t densities. This is not yet implemented. \n"//&
             " \t circle_obcs - the circle_obcs test case is used. \n"//&
             " \t DOME2D - 2D version of DOME initialization. \n"//&
             " \t adjustment2d - TBD AJA. \n"//&
             " \t sloshing - TBD AJA. \n"//&
             " \t seamount - TBD AJA. \n"//&
             " \t soliton - Equatorial Rossby soliton. \n"//&
             " \t rossby_front - a mixed layer front in thermal wind balance.\n"//&
             " \t USER - call a user modified routine.", &
             fail_if_missing=new_sim, do_not_log=just_read)
    select case (trim(config))
       case ("file"); call initialize_thickness_from_file(h, G, GV, PF, .false., just_read_params=just_read)
       case ("thickness_file"); call initialize_thickness_from_file(h, G, GV, PF, .true., just_read_params=just_read)
       case ("coord")
         if (new_sim .and. useALE) then
           call ALE_initThicknessToCoord( ALE_CSp, G, GV, h )
         elseif (new_sim) then
           call MOM_error(FATAL, "MOM_initialize_state: USE_REGRIDDING must be True "//&
                                 "for THICKNESS_CONFIG of 'coord'")
         endif
       case ("uniform"); call initialize_thickness_uniform(h, G, GV, PF, &
                                  just_read_params=just_read)
       case ("DOME"); call DOME_initialize_thickness(h, G, GV, PF, &
                               just_read_params=just_read)
       case ("ISOMIP"); call ISOMIP_initialize_thickness(h, G, GV, PF, tv, &
                                 just_read_params=just_read)
       case ("benchmark"); call benchmark_initialize_thickness(h, G, GV, PF, &
                                    tv%eqn_of_state, tv%P_Ref, just_read_params=just_read)
       case ("search"); call initialize_thickness_search
       case ("circle_obcs"); call circle_obcs_initialize_thickness(h, G, GV, PF, &
                                      just_read_params=just_read)
       case ("lock_exchange"); call lock_exchange_initialize_thickness(h, G, GV, &
                                        PF, just_read_params=just_read)
       case ("external_gwave"); call external_gwave_initialize_thickness(h, G, &
                                         PF, just_read_params=just_read)
       case ("DOME2D"); call DOME2d_initialize_thickness(h, G, GV, PF, &
                                 just_read_params=just_read)
       case ("adjustment2d"); call adjustment_initialize_thickness(h, G, GV, &
                                       PF, just_read_params=just_read)
       case ("sloshing"); call sloshing_initialize_thickness(h, G, GV, PF, &
                                   just_read_params=just_read)
       case ("seamount"); call seamount_initialize_thickness(h, G, GV, PF, &
                                   just_read_params=just_read)
       case ("soliton"); call soliton_initialize_thickness(h, G)
       case ("phillips"); call Phillips_initialize_thickness(h, G, GV, PF, &
                                   just_read_params=just_read)
       case ("rossby_front"); call Rossby_front_initialize_thickness(h, G, GV, &
                                       PF, just_read_params=just_read)
       case ("USER"); call user_initialize_thickness(h, G, PF, tv%T, &
                               just_read_params=just_read)
       case default ; call MOM_error(FATAL,  "MOM_initialize_state: "//&
            "Unrecognized layer thickness configuration "//trim(config))
    end select

!     Initialize temperature and salinity (T and S).
    if ( use_temperature ) then
      call get_param(PF, mdl, "TS_CONFIG", config, &
             "A string that determines how the initial tempertures \n"//&
             "and salinities are specified for a new run: \n"//&
             " \t file - read velocities from the file specified \n"//&
             " \t\t by (TS_FILE). \n"//&
             " \t fit - find the temperatures that are consistent with \n"//&
             " \t\t the layer densities and salinity S_REF. \n"//&
             " \t TS_profile - use temperature and salinity profiles \n"//&
             " \t\t (read from TS_FILE) to set layer densities. \n"//&
             " \t benchmark - use the benchmark test case T & S. \n"//&
             " \t linear - linear in logical layer space. \n"//&
             " \t DOME2D - 2D DOME initialization. \n"//&
             " \t ISOMIP - ISOMIP initialization. \n"//&
             " \t adjustment2d - TBD AJA. \n"//&
             " \t sloshing - TBD AJA. \n"//&
             " \t seamount - TBD AJA. \n"//&
             " \t rossby_front - a mixed layer front in thermal wind balance.\n"//&
             " \t SCM_ideal_hurr - used in the SCM idealized hurricane test.\n"//&
             " \t SCM_CVmix_tests - used in the SCM CVmix tests.\n"//&
             " \t USER - call a user modified routine.", &
             fail_if_missing=new_sim, do_not_log=just_read)
!              " \t baroclinic_zone - an analytic baroclinic zone. \n"//&
      select case (trim(config))
        case ("fit"); call initialize_temp_salt_fit(tv%T, tv%S, G, GV, PF, &
                               eos, tv%P_Ref, just_read_params=just_read)
        case ("file"); call initialize_temp_salt_from_file(tv%T, tv%S, G, &
                                PF, just_read_params=just_read)
        case ("benchmark"); call benchmark_init_temperature_salinity(tv%T, tv%S, &
                                     G, GV, PF, eos, tv%P_Ref, just_read_params=just_read)
        case ("TS_profile") ; call initialize_temp_salt_from_profile(tv%T, tv%S, &
                                       G, PF, just_read_params=just_read)
        case ("linear"); call initialize_temp_salt_linear(tv%T, tv%S, G, PF, &
                                  just_read_params=just_read)
        case ("DOME2D"); call DOME2d_initialize_temperature_salinity ( tv%T, &
                                  tv%S, h, G, PF, eos, just_read_params=just_read)
        case ("ISOMIP"); call ISOMIP_initialize_temperature_salinity ( tv%T, &
                                  tv%S, h, G, GV, PF, eos, just_read_params=just_read)
        case ("adjustment2d"); call adjustment_initialize_temperature_salinity ( tv%T, &
                                        tv%S, h, G, PF, eos, just_read_params=just_read)
        case ("baroclinic_zone"); call baroclinic_zone_init_temperature_salinity( tv%T, &
                                           tv%S, h, G, PF, just_read_params=just_read)
        case ("sloshing"); call sloshing_initialize_temperature_salinity(tv%T, &
                                    tv%S, h, G, PF, eos, just_read_params=just_read)
        case ("seamount"); call seamount_initialize_temperature_salinity(tv%T, &
                                    tv%S, h, G, GV, PF, eos, just_read_params=just_read)
        case ("rossby_front"); call Rossby_front_initialize_temperature_salinity ( tv%T, &
                                        tv%S, h, G, PF, eos, just_read_params=just_read)
        case ("SCM_ideal_hurr"); call SCM_idealized_hurricane_TS_init ( tv%T, &
                                          tv%S, h, G, GV, PF, just_read_params=just_read)
        case ("SCM_CVmix_tests"); call SCM_CVmix_tests_TS_init (tv%T, &
                                           tv%S, h, G, GV, PF, just_read_params=just_read)
        case ("dense"); call dense_water_initialize_TS(G, GV, PF, eos, tv%T, tv%S, &
                                 h, just_read_params=just_read)
        case ("USER"); call user_init_temperature_salinity(tv%T, tv%S, G, PF, eos, &
                                just_read_params=just_read)
        case default ; call MOM_error(FATAL,  "MOM_initialize_state: "//&
               "Unrecognized Temp & salt configuration "//trim(config))
      end select
    endif
  endif  ! not from_Z_file.

  ! The thicknesses in halo points might be needed to initialize the velocities.
  if (new_sim) call pass_var(h, G%Domain)

!   Initialize velocity components, u and v
  call get_param(PF, mdl, "VELOCITY_CONFIG", config, &
       "A string that determines how the initial velocities \n"//&
       "are specified for a new run: \n"//&
       " \t file - read velocities from the file specified \n"//&
       " \t\t by (VELOCITY_FILE). \n"//&
       " \t zero - the fluid is initially at rest. \n"//&
       " \t uniform - the flow is uniform (determined by\n"//&
       " \t\t parameters INITIAL_U_CONST and INITIAL_V_CONST).\n"//&
       " \t rossby_front - a mixed layer front in thermal wind balance.\n"//&
       " \t soliton - Equatorial Rossby soliton.\n"//&
       " \t USER - call a user modified routine.", default="zero", &
       do_not_log=just_read)
  select case (trim(config))
     case ("file"); call initialize_velocity_from_file(u, v, G, PF, &
                             just_read_params=just_read)
     case ("zero"); call initialize_velocity_zero(u, v, G, PF, &
                             just_read_params=just_read)
     case ("uniform"); call initialize_velocity_uniform(u, v, G, PF, &
                                just_read_params=just_read)
     case ("circular"); call initialize_velocity_circular(u, v, G, PF, &
                                 just_read_params=just_read)
     case ("phillips"); call Phillips_initialize_velocity(u, v, G, GV, PF, &
                                 just_read_params=just_read)
     case ("rossby_front"); call Rossby_front_initialize_velocity(u, v, h, &
                                     G, GV, PF, just_read_params=just_read)
     case ("soliton"); call soliton_initialize_velocity(u, v, h, G)
     case ("USER"); call user_initialize_velocity(u, v, G, PF, &
                             just_read_params=just_read)
     case default ; call MOM_error(FATAL,  "MOM_initialize_state: "//&
          "Unrecognized velocity configuration "//trim(config))
  end select

  if (new_sim) call pass_vector(u, v, G%Domain)
  if (debug .and. new_sim) then
    call uvchksum("MOM_initialize_state [uv]", u, v, G%HI, haloshift=1)
  endif

!   Optionally convert the thicknesses from m to kg m-2.  This is particularly
! useful in a non-Boussinesq model.
  call get_param(PF, mdl, "CONVERT_THICKNESS_UNITS", convert, &
               "If true,  convert the thickness initial conditions from \n"//&
               "units of m to kg m-2 or vice versa, depending on whether \n"//&
               "BOUSSINESQ is defined. This does not apply if a restart \n"//&
               "file is read.", default=.false., do_not_log=just_read)
  if (new_sim) then
    if (convert .and. .not. GV%Boussinesq) then
      ! Convert h from m to kg m-2 then to thickness units (H)
      call convert_thickness(h, G, GV, tv)
    elseif (GV%Boussinesq) then
      ! Convert h from m to thickness units (H)
      h(:,:,:) = h(:,:,:)*GV%m_to_H
    else
      h(:,:,:) = h(:,:,:)*GV%kg_m2_to_H
    endif
  endif

!  Remove the mass that would be displaced by an ice shelf or inverse barometer.
  call get_param(PF, mdl, "DEPRESS_INITIAL_SURFACE", depress_sfc, &
               "If true,  depress the initial surface to avoid huge \n"//&
               "tsunamis when a large surface pressure is applied.", &
               default=.false., do_not_log=just_read)
  call get_param(PF, mdl, "TRIM_IC_FOR_P_SURF", trim_ic_for_p_surf, &
               "If true, cuts way the top of the column for initial conditions\n"//&
               "at the depth where the hydrostatic presure matches the imposed\n"//&
               "surface pressure which is read from file.", default=.false., &
               do_not_log=just_read)
  if (depress_sfc .and. trim_ic_for_p_surf) call MOM_error(FATAL, "MOM_initialize_state: "//&
           "DEPRESS_INITIAL_SURFACE and TRIM_IC_FOR_P_SURF are exclusive and cannot both be True")
  if (depress_sfc) call depress_surface(h, G, GV, PF, tv, just_read_params=just_read)
  if (trim_ic_for_p_surf) call trim_for_ice(PF, G, GV, ALE_CSp, tv, h, just_read_params=just_read)

  ! Perhaps we want to run the regridding coordinate generator for multiple
  ! iterations here so the initial grid is consistent with the coordinate
  if (useALE) then
    call get_param(PF, mdl, "REGRID_ACCELERATE_INIT", regrid_accelerate, &
         "If true, runs REGRID_ACCELERATE_ITERATIONS iterations of the regridding\n"//&
         "algorithm to push the initial grid to be consistent with the initial\n"//&
         "condition. Useful only for state-based and iterative coordinates.", &
         default=.false., do_not_log=just_read)
    if (regrid_accelerate) then
      call get_param(PF, mdl, "REGRID_ACCELERATE_ITERATIONS", regrid_iterations, &
           "The number of regridding iterations to perform to generate\n"//&
           "an initial grid that is consistent with the initial conditions.", &
           default=1, do_not_log=just_read)

      if (new_sim) &
        call ALE_regrid_accelerated(ALE_CSp, G, GV, h, tv, regrid_iterations, h, u, v)
    endif
  endif
  ! This is the end of the block of code that might have initialized fields
  ! internally at the start of a new run.

  if (.not.new_sim) then ! This block restores the state from a restart file.
    !    This line calls a subroutine that reads the initial conditions  !
    !  from a previously generated file.                                 !
    call restore_state(dirs%input_filename, dirs%restart_input_dir, Time, &
                       G, restart_CS)
    if (present(Time_in)) Time = Time_in
  endif

  if ( use_temperature ) then
    call pass_var(tv%T, G%Domain, complete=.false.)
    call pass_var(tv%S, G%Domain, complete=.false.)
  endif
  call pass_var(h, G%Domain)

  if (debug) then
    call hchksum(h, "MOM_initialize_state: h ", G%HI, haloshift=1, scale=GV%H_to_m)
    if ( use_temperature ) call hchksum(tv%T, "MOM_initialize_state: T ", G%HI, haloshift=1)
    if ( use_temperature ) call hchksum(tv%S, "MOM_initialize_state: S ", G%HI, haloshift=1)
  endif

  call get_param(PF, mdl, "SPONGE", use_sponge, &
                 "If true, sponges may be applied anywhere in the domain. \n"//&
                 "The exact location and properties of those sponges are \n"//&
                 "specified via SPONGE_CONFIG.", default=.false.)
  if ( use_sponge ) then
    call get_param(PF, mdl, "SPONGE_CONFIG", config, &
                 "A string that sets how the sponges are configured: \n"//&
                 " \t file - read sponge properties from the file \n"//&
                 " \t\t specified by (SPONGE_FILE).\n"//&
                 " \t ISOMIP - apply ale sponge in the ISOMIP case \n"//&
                 " \t DOME - use a slope and channel configuration for the \n"//&
                 " \t\t DOME sill-overflow test case. \n"//&
                 " \t BFB - Sponge at the southern boundary of the domain\n"//&
                 " \t\t for buoyancy-forced basin case.\n"//&
                 " \t USER - call a user modified routine.", default="file")
    select case (trim(config))
      case ("DOME"); call DOME_initialize_sponges(G, GV, tv, PF, sponge_CSp)
      case ("DOME2D"); call DOME2d_initialize_sponges(G, GV, tv, PF, useALE, &
                                                      sponge_CSp, ALE_sponge_CSp)
      case ("ISOMIP"); call ISOMIP_initialize_sponges(G, GV, tv, PF, useALE, &
                                                     sponge_CSp, ALE_sponge_CSp)
      case ("USER"); call user_initialize_sponges(G, use_temperature, tv, &
                                               PF, sponge_CSp, h)
      case ("BFB"); call BFB_initialize_sponges_southonly(G, use_temperature, tv, &
                                               PF, sponge_CSp, h)
      case ("phillips"); call Phillips_initialize_sponges(G, use_temperature, tv, &
                                               PF, sponge_CSp, h)
      case ("dense"); call dense_water_initialize_sponges(G, GV, tv, PF, useALE, &
           sponge_CSp, ALE_sponge_CSp)
      case ("file"); call initialize_sponges_file(G, GV, use_temperature, tv, &
                                               PF, sponge_CSp)
      case default ; call MOM_error(FATAL,  "MOM_initialize_state: "//&
             "Unrecognized sponge configuration "//trim(config))
    end select
  endif

  ! Reads OBC parameters not pertaining to the location of the boundaries
  call open_boundary_init(G, PF, OBC)

  ! This controls user code for setting open boundary data
  if (associated(OBC)) then
    call get_param(PF, mdl, "OBC_USER_CONFIG", config, &
                 "A string that sets how the user code is invoked to set open\n"//&
                 " boundary data: \n"//&
                 "   DOME - specified inflow on northern boundary\n"//&
                 "   tidal_bay - Flather with tidal forcing on eastern boundary\n"//&
                 "   supercritical - now only needed here for the allocations\n"//&
                 "   Kelvin - barotropic Kelvin wave forcing on the western boundary\n"//&
                 "   shelfwave - Flather with shelf wave forcing on western boundary\n"//&
                 "   USER - user specified", default="none")
    if (trim(config) == "DOME") then
      call DOME_set_OBC_data(OBC, tv, G, GV, PF, tracer_Reg)
    elseif (lowercase(trim(config)) == "supercritical") then
      call supercritical_set_OBC_data(OBC, G, PF)
    elseif (trim(config) == "tidal_bay") then
      OBC%update_OBC = .true.
    elseif (trim(config) == "Kelvin") then
      OBC%update_OBC = .true.
    elseif (trim(config) == "shelfwave") then
      OBC%update_OBC = .true.
    elseif (trim(config) == "USER") then
      call user_set_OBC_data(OBC, tv, G, PF, tracer_Reg)
    elseif (.not. trim(config) == "none") then
      call MOM_error(FATAL, "The open boundary conditions specified by "//&
              "OBC_USER_CONFIG = "//trim(config)//" have not been fully implemented.")
    endif
    if (open_boundary_query(OBC, apply_open_OBC=.true.)) then
      call set_tracer_data(OBC, tv, h, G, PF, tracer_Reg)
    endif
  endif
! if (open_boundary_query(OBC, apply_nudged_OBC=.true.)) then
!   call set_3D_OBC_data(OBC, tv, h, G, PF, tracer_Reg)
! endif
  ! Still need a way to specify the boundary values
  if (debug.and.associated(OBC)) then
    call hchksum(G%mask2dT, 'MOM_initialize_state: mask2dT ', G%HI)
    call uvchksum('MOM_initialize_state: mask2dC[uv]', G%mask2dCu,  &
                  G%mask2dCv, G%HI)
    call qchksum(G%mask2dBu, 'MOM_initialize_state: mask2dBu ', G%HI)
  endif

  call callTree_leave('MOM_initialize_state()')

end subroutine MOM_initialize_state
! -----------------------------------------------------------------------------

! -----------------------------------------------------------------------------
!>  This subroutine reads the layer thicknesses or interface heights from a file.
subroutine initialize_thickness_from_file(h, G, GV, param_file, file_has_thickness, just_read_params)
  type(ocean_grid_type),   intent(in)  :: G    !< The ocean's grid structure
  type(verticalGrid_type), intent(in)  :: GV   !< The ocean's vertical grid structure
  real, dimension(SZI_(G),SZJ_(G),SZK_(GV)), &
                           intent(out) :: h           !< The thickness that is being initialized, in m.
  type(param_file_type),   intent(in)  :: param_file  !< A structure indicating the open file
                                                      !! to parse for model parameter values.
  logical,                 intent(in)  :: file_has_thickness !< If true, this file contains layer
                                                      !! thicknesses; otherwise it contains
                                                      !! interface heights.
  logical,       optional, intent(in)  :: just_read_params !< If present and true, this call will
                                                      !! only read parameters without changing h.

! Arguments: h - The thickness that is being initialized.
!  (in)      G - The ocean's grid structure.
!  (in)      GV - The ocean's vertical grid structure.
!  (in)      param_file - A structure indicating the open file to parse for
!                         model parameter values.
!  (in)      file_has_thickness - If true, this file contains thicknesses;
!                                 otherwise it contains interface heights.

!  This subroutine reads the layer thicknesses from file.
  real :: eta(SZI_(G),SZJ_(G),SZK_(G)+1)
  integer :: inconsistent = 0
  real :: dilate     ! The amount by which each layer is dilated to agree
                     ! with the bottom depth and free surface height, nondim.
  logical :: correct_thickness
  logical :: just_read    ! If true, just read parameters but set nothing.  character(len=20) :: verticalCoordinate
  character(len=40)  :: mdl = "initialize_thickness_from_file" ! This subroutine's name.
  character(len=200) :: filename, thickness_file, inputdir, mesg ! Strings for file/path
  integer :: i, j, k, is, ie, js, je, nz

  is = G%isc ; ie = G%iec ; js = G%jsc ; je = G%jec ; nz = G%ke

  just_read = .false. ; if (present(just_read_params)) just_read = just_read_params

  if (.not.just_read) &
    call callTree_enter(trim(mdl)//"(), MOM_state_initialization.F90")

  call get_param(param_file, mdl, "INPUTDIR", inputdir, default=".", do_not_log=just_read)
  inputdir = slasher(inputdir)
  call get_param(param_file, mdl, "THICKNESS_FILE", thickness_file, &
                 "The name of the thickness file.", &
                 fail_if_missing=.not.just_read, do_not_log=just_read)

  filename = trim(inputdir)//trim(thickness_file)
  if (.not.just_read) call log_param(param_file, mdl, "INPUTDIR/THICKNESS_FILE", filename)

  if ((.not.just_read) .and. (.not.file_exists(filename, G%Domain))) call MOM_error(FATAL, &
         " initialize_thickness_from_file: Unable to open "//trim(filename))

  if (file_has_thickness) then
    if (just_read) return ! All run-time parameters have been read, so return.
    call read_data(filename,"h",h(:,:,:),domain=G%Domain%mpp_domain)
  else
    call get_param(param_file, mdl, "ADJUST_THICKNESS", correct_thickness, &
                 "If true, all mass below the bottom removed if the \n"//&
                 "topography is shallower than the thickness input file \n"//&
                 "would indicate.", default=.false., do_not_log=just_read)
    if (just_read) return ! All run-time parameters have been read, so return.

    call read_data(filename,"eta",eta(:,:,:),domain=G%Domain%mpp_domain)

    if (correct_thickness) then
      call adjustEtaToFitBathymetry(G, GV, eta, h)
    else
      do k=nz,1,-1 ; do j=js,je ; do i=is,ie
        if (eta(i,j,K) < (eta(i,j,K+1) + GV%Angstrom_z)) then
          eta(i,j,K) = eta(i,j,K+1) + GV%Angstrom_z
          h(i,j,k) = GV%Angstrom_z
        else
          h(i,j,k) = eta(i,j,K) - eta(i,j,K+1)
        endif
      enddo ; enddo ; enddo

      do j=js,je ; do i=is,ie
        if (abs(eta(i,j,nz+1) + G%bathyT(i,j)) > 1.0) &
          inconsistent = inconsistent + 1
      enddo ; enddo
      call sum_across_PEs(inconsistent)

      if ((inconsistent > 0) .and. (is_root_pe())) then
        write(mesg,'("Thickness initial conditions are inconsistent ",'// &
                 '"with topography in ",I8," places.")') inconsistent
        call MOM_error(WARNING, mesg)
      endif
    endif

  endif
  call callTree_leave(trim(mdl)//'()')
end subroutine initialize_thickness_from_file
! -----------------------------------------------------------------------------

! -----------------------------------------------------------------------------
!> Adjust interface heights to fit the bathymetry and diagnose layer thickness.
!! If the bottom most interface is below the topography then the bottom-most
!! layers are contracted to GV%Angstrom_z.
!! If the bottom most interface is above the topography then the entire column
!! is dilated (expanded) to fill the void.
!!   @remark{There is a (hard-wired) "tolerance" parameter such that the
!! criteria for adjustment must equal or exceed 10cm.}
!!   @param[in]     G   Grid type
!!   @param[in,out] eta Interface heights
!!   @param[out]    h   Layer thicknesses
subroutine adjustEtaToFitBathymetry(G, GV, eta, h)
  type(ocean_grid_type),                          intent(in)    :: G    !< The ocean's grid structure
  type(verticalGrid_type),                        intent(in)    :: GV   !< The ocean's vertical grid structure
  real, dimension(SZI_(G),SZJ_(G), SZK_(G)+1),    intent(inout) :: eta
  real, dimension(SZI_(G),SZJ_(G), SZK_(G)),      intent(inout) :: h    !< Layer thicknesses, in m
  ! Local variables
  integer :: i, j, k, is, ie, js, je, nz, contractions, dilations
  real, parameter :: hTolerance = 0.1 !<  Tolerance to exceed adjustment criteria (m)
  real :: hTmp, eTmp, dilate
  character(len=100) :: mesg

  is = G%isc ; ie = G%iec ; js = G%jsc ; je = G%jec ; nz = G%ke

  contractions = 0
  do j=js,je ; do i=is,ie
    if (-eta(i,j,nz+1) > G%bathyT(i,j) + hTolerance) then
      eta(i,j,nz+1) = -G%bathyT(i,j)
      contractions = contractions + 1
    endif
  enddo ; enddo
  call sum_across_PEs(contractions)
  if ((contractions > 0) .and. (is_root_pe())) then
    write(mesg,'("Thickness initial conditions were contracted ",'// &
               '"to fit topography in ",I8," places.")') contractions
    call MOM_error(WARNING, 'adjustEtaToFitBathymetry: '//mesg)
  endif

  do k=nz,1,-1 ; do j=js,je ; do i=is,ie
    ! Collapse layers to thinnest possible if the thickness less than
    ! the thinnest possible (or negative).
    if (eta(i,j,K) < (eta(i,j,K+1) + GV%Angstrom_z)) then
      eta(i,j,K) = eta(i,j,K+1) + GV%Angstrom_z
      h(i,j,k) = GV%Angstrom_z
    else
      h(i,j,k) = eta(i,j,K) - eta(i,j,K+1)
    endif
  enddo ; enddo ; enddo

  dilations = 0
  do j=js,je ; do i=is,ie
    !   The whole column is dilated to accommodate deeper topography than
    ! the bathymetry would indicate.
    ! This should be...  if ((G%mask2dt(i,j)*(eta(i,j,1)-eta(i,j,nz+1)) > 0.0) .and. &
    if (-eta(i,j,nz+1) < G%bathyT(i,j) - hTolerance) then
      dilations = dilations + 1
      if (eta(i,j,1) <= eta(i,j,nz+1)) then
        do k=1,nz ; h(i,j,k) = (eta(i,j,1)+G%bathyT(i,j)) / real(nz) ; enddo
      else
        dilate = (eta(i,j,1)+G%bathyT(i,j)) / (eta(i,j,1)-eta(i,j,nz+1))
        do k=1,nz ; h(i,j,k) = h(i,j,k) * dilate ; enddo
      endif
      do k=nz, 2, -1; eta(i,j,K) = eta(i,j,K+1) + h(i,j,k); enddo
    endif
  enddo ; enddo
  call sum_across_PEs(dilations)
  if ((dilations > 0) .and. (is_root_pe())) then
    write(mesg,'("Thickness initial conditions were dilated ",'// &
               '"to fit topography in ",I8," places.")') dilations
    call MOM_error(WARNING, 'adjustEtaToFitBathymetry: '//mesg)
  endif

end subroutine adjustEtaToFitBathymetry
! -----------------------------------------------------------------------------

! -----------------------------------------------------------------------------
subroutine initialize_thickness_uniform(h, G, GV, param_file, just_read_params)
  type(ocean_grid_type),   intent(in)  :: G           !< The ocean's grid structure.
  type(verticalGrid_type), intent(in)  :: GV          !< The ocean's vertical grid structure.
  real, dimension(SZI_(G),SZJ_(G),SZK_(GV)), &
                           intent(out) :: h           !< The thickness that is being initialized, in m.
  type(param_file_type),   intent(in)  :: param_file  !< A structure indicating the open file
                                                      !! to parse for model parameter values.
  logical,       optional, intent(in)  :: just_read_params !< If present and true, this call will
                                                      !! only read parameters without changing h.

! Arguments: h - The thickness that is being initialized.
!  (in)      G - The ocean's grid structure.
!  (in)      GV - The ocean's vertical grid structure.
!  (in)      param_file - A structure indicating the open file to parse for
!                         model parameter values.

!  This subroutine initializes the layer thicknesses to be uniform.
  character(len=40)  :: mdl = "initialize_thickness_uniform" ! This subroutine's name.
  real :: e0(SZK_(G)+1)   ! The resting interface heights, in m, usually !
                          ! negative because it is positive upward.      !
  real :: eta1D(SZK_(G)+1)! Interface height relative to the sea surface !
                          ! positive upward, in m.                       !
  logical :: just_read    ! If true, just read parameters but set nothing.  character(len=20) :: verticalCoordinate
  integer :: i, j, k, is, ie, js, je, nz

  is = G%isc ; ie = G%iec ; js = G%jsc ; je = G%jec ; nz = G%ke

  just_read = .false. ; if (present(just_read_params)) just_read = just_read_params

  if (just_read) return ! This subroutine has no run-time parameters.

  call callTree_enter(trim(mdl)//"(), MOM_state_initialization.F90")

  if (G%max_depth<=0.) call MOM_error(FATAL,"initialize_thickness_uniform: "// &
      "MAXIMUM_DEPTH has a non-sensical value! Was it set?")

  do k=1,nz
    e0(K) = -G%max_depth * real(k-1) / real(nz)
  enddo

  do j=js,je ; do i=is,ie
!    This sets the initial thickness (in m) of the layers.  The      !
!  thicknesses are set to insure that: 1.  each layer is at least an !
!  Angstrom thick, and 2.  the interfaces are where they should be   !
!  based on the resting depths and interface height perturbations,   !
!  as long at this doesn't interfere with 1.                         !
    eta1D(nz+1) = -1.0*G%bathyT(i,j)
    do k=nz,1,-1
      eta1D(K) = e0(K)
      if (eta1D(K) < (eta1D(K+1) + GV%Angstrom_z)) then
        eta1D(K) = eta1D(K+1) + GV%Angstrom_z
        h(i,j,k) = GV%Angstrom_z
      else
        h(i,j,k) = eta1D(K) - eta1D(K+1)
      endif
    enddo
  enddo ; enddo

  call callTree_leave(trim(mdl)//'()')
end subroutine initialize_thickness_uniform
! -----------------------------------------------------------------------------

! -----------------------------------------------------------------------------
subroutine initialize_thickness_search
! search density space for location of layers
  call MOM_error(FATAL,"  MOM_state_initialization.F90, initialize_thickness_search: NOT IMPLEMENTED")
end subroutine initialize_thickness_search
! -----------------------------------------------------------------------------

subroutine convert_thickness(h, G, GV, tv)
  type(ocean_grid_type),                  intent(in)    :: G    !< The ocean's grid structure
  type(verticalGrid_type),                intent(in)    :: GV   !< The ocean's vertical grid structure
  real, dimension(SZI_(G),SZJ_(G), SZK_(G)), intent(inout) :: h    !< Layer thicknesses, being converted from m to H (m or kg m-2)
  type(thermo_var_ptrs),                  intent(in)    :: tv   !< A structure pointing to various thermodynamic variables
! Arguments: h - The thickness that is being initialized.
!  (in)      G - The ocean's grid structure.
!  (in)      GV - The ocean's vertical grid structure.
  real, dimension(SZI_(G),SZJ_(G)) :: &
    p_top, p_bot
  real :: dz_geo(SZI_(G),SZJ_(G))      ! The change in geopotential height
                                       ! across a layer, in m2 s-2.
  real :: rho(SZI_(G))
  real :: I_gEarth
  logical :: Boussinesq
  integer :: i, j, k, is, ie, js, je, Isq, Ieq, Jsq, Jeq, nz
  integer :: itt, max_itt

  is = G%isc ; ie = G%iec ; js = G%jsc ; je = G%jec ; nz = G%ke
  Isq = G%IscB ; Ieq = G%IecB ; Jsq = G%JscB ; Jeq = G%JecB
  max_itt = 10
  Boussinesq = GV%Boussinesq
  I_gEarth = 1.0 / GV%g_Earth

  if (Boussinesq) then
    call MOM_error(FATAL,"Not yet converting thickness with Boussinesq approx.")
  else
    if (associated(tv%eqn_of_state)) then
      do j=Jsq,Jeq+1 ; do i=Isq,Ieq+1
        p_bot(i,j) = 0.0 ; p_top(i,j) = 0.0
      enddo ; enddo
      do k=1,nz
        do j=js,je
          do i=is,ie ; p_top(i,j) = p_bot(i,j) ; enddo
          call calculate_density(tv%T(:,j,k), tv%S(:,j,k), p_top(:,j), rho, &
                                 is, ie-is+1, tv%eqn_of_state)
          do i=is,ie
            p_bot(i,j) = p_top(i,j) + GV%g_Earth * h(i,j,k) * rho(i)
          enddo
        enddo

        do itt=1,max_itt
          call int_specific_vol_dp(tv%T(:,:,k), tv%S(:,:,k), p_top, p_bot, &
                                   0.0, G%HI, tv%eqn_of_state, dz_geo)
          if (itt < max_itt) then ; do j=js,je
            call calculate_density(tv%T(:,j,k), tv%S(:,j,k), p_bot(:,j), rho, &
                                   is, ie-is+1, tv%eqn_of_state)
            ! Use Newton's method to correct the bottom value.
            !   The hydrostatic equation is linear to such a
            ! high degree that no bounds-checking is needed.
            do i=is,ie
              p_bot(i,j) = p_bot(i,j) + rho(i) * (GV%g_Earth*h(i,j,k) - dz_geo(i,j))
            enddo
          enddo ; endif
        enddo

        do j=js,je ; do i=is,ie
          h(i,j,k) = (p_bot(i,j) - p_top(i,j)) * GV%kg_m2_to_H * I_gEarth
        enddo ; enddo
      enddo
    else
      do k=1,nz ; do j=js,je ; do i=is,ie
        h(i,j,k) = h(i,j,k) * GV%Rlay(k) * GV%kg_m2_to_H
      enddo ; enddo ; enddo
    endif
  endif

end subroutine convert_thickness

subroutine depress_surface(h, G, GV, param_file, tv, just_read_params)
  type(ocean_grid_type),   intent(in)    :: G    !< The ocean's grid structure
  type(verticalGrid_type), intent(in)    :: GV   !< The ocean's vertical grid structure
  real, dimension(SZI_(G),SZJ_(G), SZK_(G)), &
                           intent(inout) :: h    !< Layer thicknesses, in H (usually m or kg m-2)
  type(param_file_type),   intent(in)    :: param_file !< A structure to parse for run-time parameters
  type(thermo_var_ptrs),   intent(in)    :: tv   !< A structure pointing to various thermodynamic variables
  logical,       optional, intent(in)    :: just_read_params !< If present and true, this call will
                                                      !! only read parameters without changing h.
! Arguments: h - The thickness that is being initialized.
!  (in)      G - The ocean's grid structure.
!  (in)      GV - The ocean's vertical grid structure.
!  (in)      param_file - A structure indicating the open file to parse for
!                         model parameter values.

  real, dimension(SZI_(G),SZJ_(G)) :: &
    eta_sfc  ! The free surface height that the model should use, in m.
  real, dimension(SZI_(G),SZJ_(G),SZK_(G)+1) :: &
    eta  ! The free surface height that the model should use, in m.
  real :: dilate  ! A ratio by which layers are dilated, nondim.
  real :: scale_factor ! A scaling factor for the eta_sfc values that are read
                       ! in, which can be used to change units, for example.
  character(len=40)  :: mdl = "depress_surface" ! This subroutine's name.
  character(len=200) :: inputdir, eta_srf_file ! Strings for file/path
  character(len=200) :: filename, eta_srf_var  ! Strings for file/path
  logical :: just_read    ! If true, just read parameters but set nothing.
  integer :: i, j, k, is, ie, js, je, nz
  is = G%isc ; ie = G%iec ; js = G%jsc ; je = G%jec ; nz = G%ke

  just_read = .false. ; if (present(just_read_params)) just_read = just_read_params

  ! Read the surface height (or pressure) from a file.

  call get_param(param_file, mdl, "INPUTDIR", inputdir, default=".")
  inputdir = slasher(inputdir)
  call get_param(param_file, mdl, "SURFACE_HEIGHT_IC_FILE", eta_srf_file,&
                 "The initial condition file for the surface height.", &
                 fail_if_missing=.not.just_read, do_not_log=just_read)
  call get_param(param_file, mdl, "SURFACE_HEIGHT_IC_VAR", eta_srf_var, &
                 "The initial condition variable for the surface height.",&
                 default="SSH", do_not_log=just_read)
  filename = trim(inputdir)//trim(eta_srf_file)
  if (.not.just_read) &
    call log_param(param_file,  mdl, "INPUTDIR/SURFACE_HEIGHT_IC_FILE", filename)

  call get_param(param_file, mdl, "SURFACE_HEIGHT_IC_SCALE", scale_factor, &
                 "A scaling factor to convert SURFACE_HEIGHT_IC_VAR into \n"//&
                 "units of m", units="variable", default=1.0, do_not_log=just_read)

  if (just_read) return ! All run-time parameters have been read, so return.

  call read_data(filename,eta_srf_var,eta_sfc,domain=G%Domain%mpp_domain)

  if (scale_factor /= 1.0) then ; do j=js,je ; do i=is,ie
    eta_sfc(i,j) = eta_sfc(i,j) * scale_factor
  enddo ; enddo ; endif

  ! Convert thicknesses to interface heights.
  call find_eta(h, tv, GV%g_Earth, G, GV, eta)

  do j=js,je ; do i=is,ie ; if (G%mask2dT(i,j) > 0.0) then
!    if (eta_sfc(i,j) < eta(i,j,nz+1)) then
      ! Issue a warning?
!    endif
    if (eta_sfc(i,j) > eta(i,j,1)) then
      ! Dilate the water column to agree, but only up to 10-fold.
      if (eta_sfc(i,j) - eta(i,j,nz+1) > 10.0*(eta(i,j,1) - eta(i,j,nz+1))) then
        dilate = 10.0
        call MOM_error(WARNING, "Free surface height dilation attempted "//&
               "to exceed 10-fold.", all_print=.true.)
      else
        dilate = (eta_sfc(i,j) - eta(i,j,nz+1)) / (eta(i,j,1) - eta(i,j,nz+1))
      endif
      do k=1,nz ; h(i,j,k) = h(i,j,k) * dilate ; enddo
    elseif (eta(i,j,1) > eta_sfc(i,j)) then
      ! Remove any mass that is above the target free surface.
      do k=1,nz
        if (eta(i,j,K) <= eta_sfc(i,j)) exit
        if (eta(i,j,K+1) >= eta_sfc(i,j)) then
          h(i,j,k) = GV%Angstrom
        else
          h(i,j,k) = max(GV%Angstrom, h(i,j,k) * &
              (eta_sfc(i,j) - eta(i,j,K+1)) / (eta(i,j,K) - eta(i,j,K+1)) )
        endif
      enddo
    endif
  endif ; enddo ; enddo

end subroutine depress_surface

!> Adjust the layer thicknesses by cutting away the top of each model column at the depth
!! where the hydrostatic pressure matches an imposed surface pressure read from file.
subroutine trim_for_ice(PF, G, GV, ALE_CSp, tv, h, just_read_params)
  type(param_file_type),   intent(in)    :: PF !< Parameter file structure
  type(ocean_grid_type),   intent(in)    :: G !< Ocean grid structure
  type(verticalGrid_type), intent(in)    :: GV !< Vertical grid structure
  type(ALE_CS),            pointer       :: ALE_CSp !< ALE control structure
  type(thermo_var_ptrs),   intent(inout) :: tv !< Thermodynamics structure
  real, dimension(SZI_(G),SZJ_(G),SZK_(G)), &
                           intent(inout) :: h !< Layer thickness (H units, m or Pa)
  logical,       optional, intent(in)    :: just_read_params !< If present and true, this call will
                                                      !! only read parameters without changing h.

  ! Local variables
  character(len=200) :: mdl = "trim_for_ice"
  real, dimension(SZI_(G),SZJ_(G)) :: p_surf ! Imposed pressure on ocean at surface (Pa)
  real, dimension(SZI_(G),SZJ_(G),SZK_(G)) :: S_t, S_b, T_t, T_b ! Top and bottom edge values for reconstructions
                                                                 ! of salinity and temperature within each layer.
  character(len=200) :: inputdir, filename, p_surf_file, p_surf_var ! Strings for file/path
  real :: scale_factor, min_thickness
  integer :: i, j, k
  logical :: just_read    ! If true, just read parameters but set nothing.
  logical :: use_remapping
  type(remapping_CS), pointer :: remap_CS => NULL()

  just_read = .false. ; if (present(just_read_params)) just_read = just_read_params

  call get_param(PF, mdl, "SURFACE_PRESSURE_FILE", p_surf_file, &
                 "The initial condition file for the surface height.", &
                 fail_if_missing=.not.just_read, do_not_log=just_read)
  call get_param(PF, mdl, "SURFACE_PRESSURE_VAR", p_surf_var, &
                 "The initial condition variable for the surface height.", &
                 units="kg m-2", default="", do_not_log=just_read)
  call get_param(PF, mdl, "INPUTDIR", inputdir, default=".", do_not_log=.true.)
  filename = trim(slasher(inputdir))//trim(p_surf_file)
  if (.not.just_read) call log_param(PF,  mdl, "!INPUTDIR/SURFACE_HEIGHT_IC_FILE", filename)

  call get_param(PF, mdl, "SURFACE_PRESSURE_SCALE", scale_factor, &
                 "A scaling factor to convert SURFACE_PRESSURE_VAR from\n"//&
                 "file SURFACE_PRESSURE_FILE into a surface pressure.", &
                 units="file dependent", default=1., do_not_log=just_read)
  call get_param(PF, mdl, "MIN_THICKNESS", min_thickness, 'Minimum layer thickness', &
                 units='m', default=1.e-3, do_not_log=just_read)
  call get_param(PF, mdl, "TRIMMING_USES_REMAPPING", use_remapping, &
                 'When trimming the column, also remap T and S.', &
                 default=.false., do_not_log=just_read)

  if (just_read) return ! All run-time parameters have been read, so return.

  call read_data(filename, p_surf_var, p_surf, domain=G%Domain%mpp_domain)
  if (scale_factor /= 1.) p_surf(:,:) = scale_factor * p_surf(:,:)

  if (use_remapping) then
    allocate(remap_CS)
    call initialize_remapping(remap_CS, 'PLM', boundary_extrapolation=.true.)
  endif

  ! Find edge values of T and S used in reconstructions
  if ( associated(ALE_CSp) ) then ! This should only be associated if we are in ALE mode
!   if ( PRScheme == PRESSURE_RECONSTRUCTION_PLM ) then
      call pressure_gradient_plm(ALE_CSp, S_t, S_b, T_t, T_b, G, GV, tv, h)
!   elseif ( PRScheme == PRESSURE_RECONSTRUCTION_PPM ) then
!     call pressure_gradient_ppm(ALE_CSp, S_t, S_b, T_t, T_b, G, GV, tv, h)
!   endif
  else
!    call MOM_error(FATAL, "trim_for_ice: Does not work without ALE mode")
    do k=1,G%ke ; do j=G%jsc,G%jec ; do i=G%isc,G%iec
      T_t(i,j,k) = tv%T(i,j,k) ; T_b(i,j,k) = tv%T(i,j,k)
      S_t(i,j,k) = tv%S(i,j,k) ; S_b(i,j,k) = tv%S(i,j,k)
    enddo ; enddo ; enddo
  endif

  do j=G%jsc,G%jec ; do i=G%isc,G%iec
    call cut_off_column_top(GV%ke, tv, GV%Rho0, GV%g_Earth, G%bathyT(i,j), min_thickness, &
               tv%T(i,j,:), T_t(i,j,:), T_b(i,j,:), tv%S(i,j,:), S_t(i,j,:), S_b(i,j,:), &
               p_surf(i,j), h(i,j,:), remap_CS)
  enddo ; enddo

end subroutine trim_for_ice

!> Adjust the layer thicknesses by cutting away the top at the depth where the hydrostatic
!! pressure matches p_surf
subroutine cut_off_column_top(nk, tv, Rho0, G_earth, depth, min_thickness, &
                              T, T_t, T_b, S, S_t, S_b, p_surf, h, remap_CS)
  integer,               intent(in)    :: nk !< Number of layers
  type(thermo_var_ptrs), intent(in)    :: tv !< Thermodynamics structure
  real,                  intent(in)    :: Rho0 !< Reference density (kg/m3)
  real,                  intent(in)    :: G_earth !< Gravitational acceleration (m/s2)
  real,                  intent(in)    :: depth !< Depth of ocean column (m)
  real,                  intent(in)    :: min_thickness !< Smallest thickness allowed (m)
  real, dimension(nk),   intent(inout) :: T !< Layer mean temperature
  real, dimension(nk),   intent(in)    :: T_t !< Temperature at top of layer
  real, dimension(nk),   intent(in)    :: T_b !< Temperature at bottom of layer
  real, dimension(nk),   intent(inout) :: S !< Layer mean salinity
  real, dimension(nk),   intent(in)    :: S_t !< Salinity at top of layer
  real, dimension(nk),   intent(in)    :: S_b !< Salinity at bottom of layer
  real,                  intent(in)    :: p_surf !< Imposed pressure on ocean at surface (Pa)
  real, dimension(nk),   intent(inout) :: h !< Layer thickness (H units, m or Pa)
  type(remapping_CS),    pointer       :: remap_CS ! Remapping structure for remapping T and S, if associated
  ! Local variables
  real, dimension(nk+1) :: e ! Top and bottom edge values for reconstructions
  real, dimension(nk) :: h0, S0, T0, h1, S1, T1
  real :: P_t, P_b, z_out, e_top
  integer :: k

  ! Calculate original interface positions
  e(nk+1) = -depth
  do k=nk,1,-1
    e(K) = e(K+1) + h(k)
    h0(k) = h(nk+1-k) ! Keep a copy to use in remapping
  enddo

  P_t = 0.
  e_top = e(1)
  do k=1,nk
    call find_depth_of_pressure_in_cell(T_t(k), T_b(k), S_t(k), S_b(k), e(K), e(K+1), &
                                        P_t, p_surf, Rho0, G_earth, tv%eqn_of_state, P_b, z_out)
    if (z_out>=e(K)) then
      ! Imposed pressure was less that pressure at top of cell
      exit
    elseif (z_out<=e(K+1)) then
      ! Imposed pressure was greater than pressure at bottom of cell
      e_top = e(K+1)
    else
      ! Imposed pressure was fell between pressures at top and bottom of cell
      e_top = z_out
      exit
    endif
    P_t = P_b
  enddo
  if (e_top<e(1)) then
    ! Clip layers from the top down, if at all
    do K=1,nk
      if (e(K)>e_top) then
        ! Original e(K) is too high
        e(K) = e_top
        e_top = e_top - min_thickness ! Next interface must be at least this deep
      endif
      ! This layer needs trimming
      h(k) = max( min_thickness, e(K) - e(K+1) )
      if (e(K)<e_top) exit ! No need to go further
    enddo
  endif

  ! Now we need to remap but remapping assumes the surface is at the
  ! same place in the two columns so we turn the column upside down.
  if (associated(remap_CS)) then
    do k=1,nk
      S0(k) = S(nk+1-k)
      T0(k) = T(nk+1-k)
      h1(k) = h(nk+1-k)
    enddo
    call remapping_core_h(remap_CS, nk, h0, T0, nk, h1, T1)
    call remapping_core_h(remap_CS, nk, h0, S0, nk, h1, S1)
    do k=1,nk
      S(k) = S1(nk+1-k)
      T(k) = T1(nk+1-k)
    enddo
  endif

end subroutine cut_off_column_top

! -----------------------------------------------------------------------------
subroutine initialize_velocity_from_file(u, v, G, param_file, just_read_params)
  type(ocean_grid_type),   intent(in)  :: G           !< The ocean's grid structure
  real, dimension(SZIB_(G),SZJ_(G), SZK_(G)), intent(out) :: u    !< The zonal velocity that is being initialized, in m s-1
  real, dimension(SZI_(G),SZJB_(G), SZK_(G)), intent(out) :: v    !< The meridional velocity that is being initialized, in m s-1
  type(param_file_type),   intent(in)  :: param_file  !< A structure indicating the open file to
                                                      !! parse for modelparameter values.
  logical,       optional, intent(in)  :: just_read_params !< If present and true, this call will
                                                      !! only read parameters without changing h.
! Arguments: u - The zonal velocity that is being initialized.
!  (out)     v - The meridional velocity that is being initialized.
!  (in)      G - The ocean's grid structure.
!  (in)      param_file -  parameter file type

!   This subroutine reads the initial velocity components from file
  character(len=40)  :: mdl = "initialize_velocity_from_file" ! This subroutine's name.
  character(len=200) :: filename,velocity_file,inputdir ! Strings for file/path
  logical :: just_read    ! If true, just read parameters but set nothing.

  just_read = .false. ; if (present(just_read_params)) just_read = just_read_params

  if (.not.just_read) call callTree_enter(trim(mdl)//"(), MOM_state_initialization.F90")

  call get_param(param_file, mdl, "VELOCITY_FILE", velocity_file, &
                 "The name of the velocity initial condition file.", &
                 fail_if_missing=.not.just_read, do_not_log=just_read)
  call get_param(param_file, mdl, "INPUTDIR", inputdir, default=".")
  inputdir = slasher(inputdir)

  if (just_read) return ! All run-time parameters have been read, so return.

  filename = trim(inputdir)//trim(velocity_file)
  call log_param(param_file, mdl, "INPUTDIR/VELOCITY_FILE", filename)

  if (.not.file_exists(filename, G%Domain)) call MOM_error(FATAL, &
         " initialize_velocity_from_file: Unable to open "//trim(filename))

  !  Read the velocities from a netcdf file.
  call read_data(filename,"u",u(:,:,:),domain=G%Domain%mpp_domain,position=EAST_FACE)
  call read_data(filename,"v",v(:,:,:),domain=G%Domain%mpp_domain,position=NORTH_FACE)

  call callTree_leave(trim(mdl)//'()')
end subroutine initialize_velocity_from_file
! -----------------------------------------------------------------------------

! -----------------------------------------------------------------------------
subroutine initialize_velocity_zero(u, v, G, param_file, just_read_params)
  type(ocean_grid_type),                   intent(in)  :: G    !< The ocean's grid structure
  real, dimension(SZIB_(G),SZJ_(G), SZK_(G)), intent(out) :: u    !< The zonal velocity that is being initialized, in m s-1
  real, dimension(SZI_(G),SZJB_(G), SZK_(G)), intent(out) :: v    !< The meridional velocity that is being initialized, in m s-1
  type(param_file_type),   intent(in)  :: param_file  !< A structure indicating the open file to
                                                      !! parse for modelparameter values.
  logical,       optional, intent(in)  :: just_read_params !< If present and true, this call will
                                                      !! only read parameters without changing h.
! Arguments: u - The zonal velocity that is being initialized.
!  (out)     v - The meridional velocity that is being initialized.
!  (in)      G - The ocean's grid structure.
!  (in)      param_file -  parameter file type

!   This subroutine sets the initial velocity components to zero
  character(len=200) :: mdl = "initialize_velocity_zero" ! This subroutine's name.
  logical :: just_read    ! If true, just read parameters but set nothing.
  integer :: i, j, k, is, ie, js, je, Isq, Ieq, Jsq, Jeq, nz
  is = G%isc ; ie = G%iec ; js = G%jsc ; je = G%jec ; nz = G%ke
  Isq = G%IscB ; Ieq = G%IecB ; Jsq = G%JscB ; Jeq = G%JecB

  just_read = .false. ; if (present(just_read_params)) just_read = just_read_params

  if (.not.just_read) call callTree_enter(trim(mdl)//"(), MOM_state_initialization.F90")

  if (just_read) return ! All run-time parameters have been read, so return.

  do k=1,nz ; do j=js,je ; do I=Isq,Ieq
    u(I,j,k) = 0.0
  enddo ; enddo ; enddo
  do k=1,nz ; do J=Jsq,Jeq ; do i=is,ie
    v(i,J,k) = 0.0
  enddo ; enddo ; enddo

  call callTree_leave(trim(mdl)//'()')
end subroutine initialize_velocity_zero
! -----------------------------------------------------------------------------

! -----------------------------------------------------------------------------
subroutine initialize_velocity_uniform(u, v, G, param_file, just_read_params)
  type(ocean_grid_type),                   intent(in)  :: G    !< The ocean's grid structure
  real, dimension(SZIB_(G),SZJ_(G), SZK_(G)), intent(out) :: u    !< The zonal velocity that is being initialized, in m s-1
  real, dimension(SZI_(G),SZJB_(G), SZK_(G)), intent(out) :: v    !< The meridional velocity that is being initialized, in m s-1
  type(param_file_type),   intent(in)  :: param_file  !< A structure indicating the open file to
                                                      !! parse for modelparameter values.
  logical,       optional, intent(in)  :: just_read_params !< If present and true, this call will
                                                      !! only read parameters without changing h.
! Arguments: u - The zonal velocity that is being initialized.
!  (out)     v - The meridional velocity that is being initialized.
!  (in)      G - The ocean's grid structure.
!  (in)      param_file -  parameter file type

!   This subroutine sets the initial velocity components to uniform
  integer :: i, j, k, is, ie, js, je, Isq, Ieq, Jsq, Jeq, nz
  real    :: initial_u_const, initial_v_const
  logical :: just_read    ! If true, just read parameters but set nothing.
  character(len=200) :: mdl = "initialize_velocity_uniform" ! This subroutine's name.
  is = G%isc ; ie = G%iec ; js = G%jsc ; je = G%jec ; nz = G%ke
  Isq = G%IscB ; Ieq = G%IecB ; Jsq = G%JscB ; Jeq = G%JecB

  just_read = .false. ; if (present(just_read_params)) just_read = just_read_params

  call get_param(param_file, mdl, "INITIAL_U_CONST", initial_u_const, &
                 "A initial uniform value for the zonal flow.", &
                 units="m s-1", fail_if_missing=.not.just_read, do_not_log=just_read)
  call get_param(param_file, mdl, "INITIAL_V_CONST", initial_v_const, &
                 "A initial uniform value for the meridional flow.", &
                 units="m s-1", fail_if_missing=.not.just_read, do_not_log=just_read)

  if (just_read) return ! All run-time parameters have been read, so return.

  do k=1,nz ; do j=js,je ; do I=Isq,Ieq
    u(I,j,k) = initial_u_const
  enddo ; enddo ; enddo
  do k=1,nz ; do J=Jsq,Jeq ; do i=is,ie
    v(i,J,k) = initial_v_const
  enddo ; enddo ; enddo

end subroutine initialize_velocity_uniform
! -----------------------------------------------------------------------------

! -----------------------------------------------------------------------------
subroutine initialize_velocity_circular(u, v, G, param_file, just_read_params)
  type(ocean_grid_type),                   intent(in)  :: G    !< The ocean's grid structure
  real, dimension(SZIB_(G),SZJ_(G), SZK_(G)), intent(out) :: u    !< The zonal velocity that is being initialized, in m s-1
  real, dimension(SZI_(G),SZJB_(G), SZK_(G)), intent(out) :: v    !< The meridional velocity that is being initialized, in m s-1
  type(param_file_type),   intent(in)  :: param_file  !< A structure indicating the open file to
                                                      !! parse for modelparameter values.
  logical,       optional, intent(in)  :: just_read_params !< If present and true, this call will
                                                      !! only read parameters without changing h.
! Arguments: u - The zonal velocity that is being initialized.
!  (out)     v - The meridional velocity that is being initialized.
!  (in)      G - The ocean's grid structure.
!  (in)      param_file -  parameter file type

!   This subroutine sets the initial velocity components to be circular with
! no flow at edges of domain and center.
  character(len=200) :: mdl = "initialize_velocity_circular"
  real :: circular_max_u
  real :: dpi, psi1, psi2
  logical :: just_read    ! If true, just read parameters but set nothing.
  integer :: i, j, k, is, ie, js, je, Isq, Ieq, Jsq, Jeq, nz
  is = G%isc ; ie = G%iec ; js = G%jsc ; je = G%jec ; nz = G%ke
  Isq = G%IscB ; Ieq = G%IecB ; Jsq = G%JscB ; Jeq = G%JecB

  just_read = .false. ; if (present(just_read_params)) just_read = just_read_params

  call get_param(param_file, mdl, "CIRCULAR_MAX_U", circular_max_u, &
                 "The amplitude of zonal flow from which to scale the\n"// &
                 "circular stream function (m/s).", &
                 units="m s-1", default=0., do_not_log=just_read)

  if (just_read) return ! All run-time parameters have been read, so return.

  dpi=acos(0.0)*2.0 ! pi

  do k=1,nz ; do j=js,je ; do I=Isq,Ieq
    psi1 = my_psi(I,j)
    psi2 = my_psi(I,j-1)
    u(I,j,k) = (psi1-psi2)/G%dy_Cu(I,j)! *(circular_max_u*G%len_lon/(2.0*dpi))
  enddo ; enddo ; enddo
  do k=1,nz ; do J=Jsq,Jeq ; do i=is,ie
    psi1 = my_psi(i,J)
    psi2 = my_psi(i-1,J)
    v(i,J,k) = (psi2-psi1)/G%dx_Cv(i,J)! *(circular_max_u*G%len_lon/(2.0*dpi))
  enddo ; enddo ; enddo

  contains

  real function my_psi(ig,jg) ! in-line function
    integer :: ig, jg
    real :: x, y, r
    x = 2.0*(G%geoLonBu(ig,jg)-G%west_lon)/G%len_lon-1.0  ! -1<x<1
    y = 2.0*(G%geoLatBu(ig,jg)-G%south_lat)/G%len_lat-1.0 ! -1<y<1
    r = sqrt( x**2 + y**2 ) ! Circulat stream fn nis fn of radius only
    r = min(1.0,r) ! Flatten stream function in corners of box
    my_psi = 0.5*(1.0 - cos(dpi*r))
    my_psi = my_psi * (circular_max_u*G%len_lon*1e3/dpi) ! len_lon is in km
  end function my_psi

end subroutine initialize_velocity_circular
! -----------------------------------------------------------------------------

! -----------------------------------------------------------------------------
subroutine initialize_temp_salt_from_file(T, S, G, param_file, just_read_params)
  type(ocean_grid_type),                  intent(in)  :: G    !< The ocean's grid structure
  real, dimension(SZI_(G),SZJ_(G), SZK_(G)), intent(out) :: T, S
  type(param_file_type),                  intent(in)  :: param_file !< A structure to parse for run-time parameters
  logical,       optional, intent(in)  :: just_read_params !< If present and true, this call will
                                                      !! only read parameters without changing h.
!  This function puts the initial layer temperatures and salinities  !
! into T(:,:,:) and S(:,:,:).                                        !

! Arguments: T - The potential temperature that is being initialized.
!  (out)     S - The salinity that is being initialized.
!  (in)      from_file - .true. if the variables that are set here are to
!                        be read from a file; .false. to be set internally.
!  (in)      filename - The name of the file to read.
!  (in)      G - The ocean's grid structure.
!  (in)      param_file - A structure indicating the open file to parse for
!                         model parameter values.
  logical :: just_read    ! If true, just read parameters but set nothing.
  character(len=200) :: filename, salt_filename ! Full paths to input files
  character(len=200) :: ts_file, salt_file, inputdir ! Strings for file/path
  character(len=40)  :: mdl = "initialize_temp_salt_from_file"
  character(len=64)  :: temp_var, salt_var ! Temperature and salinity names in files

  just_read = .false. ; if (present(just_read_params)) just_read = just_read_params

  if (.not.just_read) call callTree_enter(trim(mdl)//"(), MOM_state_initialization.F90")

  call get_param(param_file, mdl, "TS_FILE", ts_file, &
                 "The initial condition file for temperature.", &
                 fail_if_missing=.not.just_read, do_not_log=just_read)
  call get_param(param_file, mdl, "INPUTDIR", inputdir, default=".")
  inputdir = slasher(inputdir)

  filename = trim(inputdir)//trim(ts_file)
  if (.not.just_read) call log_param(param_file, mdl, "INPUTDIR/TS_FILE", filename)
  call get_param(param_file, mdl, "TEMP_IC_VAR", temp_var, &
                 "The initial condition variable for potential temperature.", &
                 default="PTEMP", do_not_log=just_read)
  call get_param(param_file, mdl, "SALT_IC_VAR", salt_var, &
                 "The initial condition variable for salinity.", &
                 default="SALT", do_not_log=just_read)
  call get_param(param_file, mdl, "SALT_FILE", salt_file, &
                 "The initial condition file for salinity.", &
                 default=trim(ts_file), do_not_log=just_read)

  if (just_read) return ! All run-time parameters have been read, so return.

  if (.not.file_exists(filename, G%Domain)) call MOM_error(FATAL, &
     " initialize_temp_salt_from_file: Unable to open "//trim(filename))

! Read the temperatures and salinities from netcdf files.           !
  call read_data(filename, temp_var, T(:,:,:), domain=G%Domain%mpp_domain)

  salt_filename = trim(inputdir)//trim(salt_file)
  if (.not.file_exists(salt_filename, G%Domain)) call MOM_error(FATAL, &
     " initialize_temp_salt_from_file: Unable to open "//trim(salt_filename))

  call read_data(salt_filename, salt_var, S(:,:,:), domain=G%Domain%mpp_domain)

  call callTree_leave(trim(mdl)//'()')
end subroutine initialize_temp_salt_from_file
! -----------------------------------------------------------------------------

! -----------------------------------------------------------------------------
subroutine initialize_temp_salt_from_profile(T, S, G, param_file, just_read_params)
  type(ocean_grid_type),                  intent(in)  :: G    !< The ocean's grid structure
  real, dimension(SZI_(G),SZJ_(G), SZK_(G)), intent(out) :: T, S
  type(param_file_type),                  intent(in)  :: param_file !< A structure to parse for run-time parameters
  logical,       optional, intent(in)  :: just_read_params !< If present and true, this call will
                                                      !! only read parameters without changing h.
!  This function puts the initial layer temperatures and salinities  !
! into T(:,:,:) and S(:,:,:).                                        !

! Arguments: T - The potential temperature that is being initialized.
!  (out)     S - The salinity that is being initialized.
!  (in)      from_file - .true. if the variables that are set here are to
!                        be read from a file; .false. to be set internally.
!  (in)      filename - The name of the file to read.
!  (in)      G - The ocean's grid structure.
!  (in)      param_file - A structure indicating the open file to parse for
!                         model parameter values.
  real, dimension(SZK_(G)) :: T0, S0
  integer :: i, j, k
  logical :: just_read    ! If true, just read parameters but set nothing.
  character(len=200) :: filename, ts_file, inputdir ! Strings for file/path
  character(len=40)  :: mdl = "initialize_temp_salt_from_profile"

  just_read = .false. ; if (present(just_read_params)) just_read = just_read_params

  if (.not.just_read) call callTree_enter(trim(mdl)//"(), MOM_state_initialization.F90")

  call get_param(param_file, mdl, "TS_FILE", ts_file, &
                 "The file with the reference profiles for temperature \n"//&
                 "and salinity.", fail_if_missing=.not.just_read, do_not_log=just_read)

  if (just_read) return ! All run-time parameters have been read, so return.

  call get_param(param_file, mdl, "INPUTDIR", inputdir, default=".")
  inputdir = slasher(inputdir)
  filename = trim(inputdir)//trim(ts_file)
  call log_param(param_file, mdl, "INPUTDIR/TS_FILE", filename)
  if (.not.file_exists(filename)) call MOM_error(FATAL, &
     " initialize_temp_salt_from_profile: Unable to open "//trim(filename))

! Read the temperatures and salinities from a netcdf file.           !
  call read_data(filename,"PTEMP",T0(:),domain=G%Domain%mpp_domain)
  call read_data(filename,"SALT", S0(:),domain=G%Domain%mpp_domain)

  do k=1,G%ke ; do j=G%jsc,G%jec ; do i=G%isc,G%iec
    T(i,j,k) = T0(k) ; S(i,j,k) = S0(k)
  enddo ; enddo ; enddo

  call callTree_leave(trim(mdl)//'()')
end subroutine initialize_temp_salt_from_profile
! -----------------------------------------------------------------------------


! -----------------------------------------------------------------------------
subroutine initialize_temp_salt_fit(T, S, G, GV, param_file, eqn_of_state, P_Ref, just_read_params)
  type(ocean_grid_type),                  intent(in)  :: G    !< The ocean's grid structure
  type(verticalGrid_type),                intent(in)  :: GV   !< The ocean's vertical grid structure
  real, dimension(SZI_(G),SZJ_(G), SZK_(G)), intent(out) :: T, S
  type(param_file_type),                  intent(in)  :: param_file !< A structure to parse for run-time parameters
  type(EOS_type),                         pointer     :: eqn_of_state
  real,                                   intent(in)  :: P_Ref
  logical,       optional, intent(in)  :: just_read_params !< If present and true, this call will
                                                      !! only read parameters without changing h.
!  This function puts the initial layer temperatures and salinities  !
! into T(:,:,:) and S(:,:,:).                                        !

! Arguments: T - The potential temperature that is being initialized.
!  (out)     S - The salinity that is being initialized.
!  (in)      G - The ocean's grid structure.
!  (in)      GV - The ocean's vertical grid structure.
!  (in)      param_file - A structure indicating the open file to parse for
!                         model parameter values.
!  (in)      eqn_of_state - integer that selects the equatio of state
!  (in)      P_Ref - The coordinate-density reference pressure in Pa.
  real :: T0(SZK_(G)), S0(SZK_(G))
  real :: T_Ref         ! Reference Temperature
  real :: S_Ref         ! Reference Salinity
  real :: pres(SZK_(G))      ! An array of the reference pressure in Pa.
  real :: drho_dT(SZK_(G))   ! Derivative of density with temperature in kg m-3 K-1.                              !
  real :: drho_dS(SZK_(G))   ! Derivative of density with salinity in kg m-3 PSU-1.                             !
  real :: rho_guess(SZK_(G)) ! Potential density at T0 & S0 in kg m-3.
  logical :: fit_salin       ! If true, accept the prescribed temperature and fit the salinity.
  logical :: just_read    ! If true, just read parameters but set nothing.
  character(len=40)  :: mdl = "initialize_temp_salt_fit" ! This subroutine's name.
  integer :: i, j, k, itt, nz
  nz = G%ke

  just_read = .false. ; if (present(just_read_params)) just_read = just_read_params

  if (.not.just_read) call callTree_enter(trim(mdl)//"(), MOM_state_initialization.F90")

  call get_param(param_file, mdl, "T_REF", T_Ref, &
                 "A reference temperature used in initialization.", &
                 units="degC", fail_if_missing=.not.just_read, do_not_log=just_read)
  call get_param(param_file, mdl, "S_REF", S_Ref, &
                 "A reference salinity used in initialization.", units="PSU", &
                 default=35.0, do_not_log=just_read)
  call get_param(param_file, mdl, "FIT_SALINITY", fit_salin, &
                 "If true, accept the prescribed temperature and fit the \n"//&
                 "salinity; otherwise take salinity and fit temperature.", &
                 default=.false., do_not_log=just_read)

  if (just_read) return ! All run-time parameters have been read, so return.

  do k=1,nz
    pres(k) = P_Ref ; S0(k) = S_Ref
    T0(k) = T_Ref
  enddo

  call calculate_density(T0(1),S0(1),pres(1),rho_guess(1),eqn_of_state)
  call calculate_density_derivs(T0,S0,pres,drho_dT,drho_dS,1,1,eqn_of_state)

  if (fit_salin) then
! A first guess of the layers' temperatures.
    do k=nz,1,-1
      S0(k) = max(0.0, S0(1) + (GV%Rlay(k) - rho_guess(1)) / drho_dS(1))
    enddo
! Refine the guesses for each layer.
    do itt=1,6
      call calculate_density(T0,S0,pres,rho_guess,1,nz,eqn_of_state)
      call calculate_density_derivs(T0,S0,pres,drho_dT,drho_dS,1,nz,eqn_of_state)
      do k=1,nz
        S0(k) = max(0.0, S0(k) + (GV%Rlay(k) - rho_guess(k)) / drho_dS(k))
      enddo
    enddo
  else
! A first guess of the layers' temperatures.
    do k=nz,1,-1
      T0(k) = T0(1) + (GV%Rlay(k) - rho_guess(1)) / drho_dT(1)
    enddo
    do itt=1,6
      call calculate_density(T0,S0,pres,rho_guess,1,nz,eqn_of_state)
      call calculate_density_derivs(T0,S0,pres,drho_dT,drho_dS,1,nz,eqn_of_state)
      do k=1,nz
        T0(k) = T0(k) + (GV%Rlay(k) - rho_guess(k)) / drho_dT(k)
      enddo
    enddo
  endif

  do k=1,nz ; do j=G%jsd,G%jed ; do i=G%isd,G%ied
    T(i,j,k) = T0(k) ; S(i,j,k) = S0(k)
  enddo ; enddo ; enddo

  call callTree_leave(trim(mdl)//'()')
end subroutine initialize_temp_salt_fit
! -----------------------------------------------------------------------------

! -----------------------------------------------------------------------------
subroutine initialize_temp_salt_linear(T, S, G, param_file, just_read_params)
  type(ocean_grid_type),                  intent(in)  :: G    !< The ocean's grid structure
  real, dimension(SZI_(G),SZJ_(G), SZK_(G)), intent(out) :: T, S
  type(param_file_type),                  intent(in)  :: param_file !< A structure to parse for run-time parameters
  logical,       optional, intent(in)  :: just_read_params !< If present and true, this call will
                                                      !! only read parameters without changing h.

  ! This subroutine initializes linear profiles for T and S according to
  ! reference surface layer salinity and temperature and a specified range.
  ! Note that the linear distribution is set up with respect to the layer
  ! number, not the physical position).
  integer :: k;
  real  :: delta_S, delta_T
  real  :: S_top, T_top ! Reference salinity and temerature within surface layer
  real  :: S_range, T_range ! Range of salinities and temperatures over the vertical
  real  :: delta
  logical :: just_read    ! If true, just read parameters but set nothing.
  character(len=40)  :: mdl = "initialize_temp_salt_linear" ! This subroutine's name.

  just_read = .false. ; if (present(just_read_params)) just_read = just_read_params

  if (.not.just_read) call callTree_enter(trim(mdl)//"(), MOM_state_initialization.F90")
  call get_param(param_file, mdl, "T_TOP", T_top, &
                 "Initial temperature of the top surface.", &
                 units="degC", fail_if_missing=.not.just_read, do_not_log=just_read)
  call get_param(param_file, mdl, "T_RANGE", T_range, &
                 "Initial temperature difference (top-bottom).", &
                 units="degC", fail_if_missing=.not.just_read, do_not_log=just_read)
  call get_param(param_file, mdl, "S_TOP", S_top, &
                 "Initial salinity of the top surface.", &
                 units="PSU", fail_if_missing=.not.just_read, do_not_log=just_read)
  call get_param(param_file, mdl, "S_RANGE", S_range, &
                 "Initial salinity difference (top-bottom).", &
                 units="PSU", fail_if_missing=.not.just_read, do_not_log=just_read)

  if (just_read) return ! All run-time parameters have been read, so return.

! ! Prescribe salinity
! delta_S = S_range / ( G%ke - 1.0 );
! S(:,:,1) = S_top;
! do k = 2,G%ke
!   S(:,:,k) = S(:,:,k-1) + delta_S;
! end do
  do k = 1,G%ke
    S(:,:,k) = S_top - S_range*((real(k)-0.5)/real(G%ke))
    T(:,:,k) = T_top - T_range*((real(k)-0.5)/real(G%ke))
  end do

! ! Prescribe temperature
! delta_T = T_range / ( G%ke - 1.0 );
! T(:,:,1) = T_top;
! do k = 2,G%ke
!   T(:,:,k) = T(:,:,k-1) + delta_T;
! end do
! delta = 1;
! T(:,:,G%ke/2 - (delta-1):G%ke/2 + delta) = 1.0;

  call callTree_leave(trim(mdl)//'()')
end subroutine initialize_temp_salt_linear
! -----------------------------------------------------------------------------

! -----------------------------------------------------------------------------
subroutine initialize_sponges_file(G, GV, use_temperature, tv, param_file, CSp)
  type(ocean_grid_type),   intent(in) :: G    !< The ocean's grid structure
  type(verticalGrid_type), intent(in) :: GV   !< The ocean's vertical grid structure
  logical,                 intent(in) :: use_temperature
  type(thermo_var_ptrs),   intent(in) :: tv   !< A structure pointing to various thermodynamic variables
  type(param_file_type),   intent(in) :: param_file !< A structure to parse for run-time parameters
  type(sponge_CS),         pointer    :: CSp
!   This subroutine sets the inverse restoration time (Idamp), and   !
! the values towards which the interface heights and an arbitrary    !
! number of tracers should be restored within each sponge. The       !
! interface height is always subject to damping, and must always be  !
! the first registered field.                                        !

! Arguments: from_file - .true. if the variables that are used here are to
!                        be read from a file; .false. to be set internally.
!  (in)      filename - The name of the file to read for all fields
!                       except the inverse damping rate.
!  (in)      damp_file - The name of the file from which to read the
!                        inverse damping rate.
!  (in)      G - The ocean's grid structure.
!  (in)      GV - The ocean's vertical grid structure.
!  (in)      use_temperature - If true, T & S are state variables.
!  (in)      tv - A structure containing pointers to any available
!                 thermodynamic fields, including potential temperature and
!                 salinity or mixed layer density. Absent fields have NULL ptrs.
!  (in)      param_file - A structure indicating the open file to parse for
!                         model parameter values.
!  (in/out)  CSp - A pointer that is set to point to the control structure
!                  for this module

  real :: eta(SZI_(G),SZJ_(G),SZK_(G)+1) ! The target interface heights, in m.
  real, dimension (SZI_(G),SZJ_(G),SZK_(G)) :: &
    tmp, tmp2 ! A temporary array for tracers.
  real, dimension (SZI_(G),SZJ_(G)) :: &
    tmp_2d ! A temporary array for tracers.

  real :: Idamp(SZI_(G),SZJ_(G))    ! The inverse damping rate, in s-1.
  real :: pres(SZI_(G))     ! An array of the reference pressure, in Pa.

  integer :: i, j, k, is, ie, js, je, nz
  character(len=40) :: potemp_var, salin_var, Idamp_var, eta_var
  character(len=40) :: mdl = "initialize_sponges_file"
  character(len=200) :: damping_file, state_file  ! Strings for filenames
  character(len=200) :: filename, inputdir ! Strings for file/path and path.
  is = G%isc ; ie = G%iec ; js = G%jsc ; je = G%jec ; nz = G%ke

  pres(:) = 0.0 ; eta(:,:,:) = 0.0 ; tmp(:,:,:) = 0.0 ; Idamp(:,:) = 0.0

  call get_param(param_file, mdl, "INPUTDIR", inputdir, default=".")
  inputdir = slasher(inputdir)
  call get_param(param_file, mdl, "SPONGE_DAMPING_FILE", damping_file, &
                 "The name of the file with the sponge damping rates.", &
                 fail_if_missing=.true.)
  call get_param(param_file, mdl, "SPONGE_STATE_FILE", state_file, &
                 "The name of the file with the state to damp toward.", &
                 default=damping_file)

  call get_param(param_file, mdl, "SPONGE_PTEMP_VAR", potemp_var, &
                 "The name of the potential temperature variable in \n"//&
                 "SPONGE_STATE_FILE.", default="PTEMP")
  call get_param(param_file, mdl, "SPONGE_SALT_VAR", salin_var, &
                 "The name of the salinity variable in \n"//&
                 "SPONGE_STATE_FILE.", default="SALT")
  call get_param(param_file, mdl, "SPONGE_ETA_VAR", eta_var, &
                 "The name of the interface height variable in \n"//&
                 "SPONGE_STATE_FILE.", default="ETA")
  call get_param(param_file, mdl, "SPONGE_IDAMP_VAR", Idamp_var, &
                 "The name of the inverse damping rate variable in \n"//&
                 "SPONGE_DAMPING_FILE.", default="IDAMP")

  filename = trim(inputdir)//trim(damping_file)
  call log_param(param_file, mdl, "INPUTDIR/SPONGE_DAMPING_FILE", filename)
  if (.not.file_exists(filename, G%Domain)) &
    call MOM_error(FATAL, " initialize_sponges: Unable to open "//trim(filename))


  call read_data(filename,"Idamp",Idamp(:,:), domain=G%Domain%mpp_domain)

! Now register all of the fields which are damped in the sponge.     !
! By default, momentum is advected vertically within the sponge, but !
! momentum is typically not damped within the sponge.                !

  filename = trim(inputdir)//trim(state_file)
  call log_param(param_file, mdl, "INPUTDIR/SPONGE_STATE_FILE", filename)
  if (.not.file_exists(filename, G%Domain)) &
    call MOM_error(FATAL, " initialize_sponges: Unable to open "//trim(filename))


!  The first call to set_up_sponge_field is for the interface height.!
  call read_data(filename, eta_var, eta(:,:,:), domain=G%Domain%mpp_domain)

  do j=js,je ; do i=is,ie
    eta(i,j,nz+1) = -G%bathyT(i,j)
  enddo ; enddo
  do k=nz,1,-1 ; do j=js,je ; do i=is,ie
    if (eta(i,j,K) < (eta(i,j,K+1) + GV%Angstrom_z)) &
      eta(i,j,K) = eta(i,j,K+1) + GV%Angstrom_z
  enddo ; enddo ; enddo
! Set the inverse damping rates so that the model will know where to !
! apply the sponges, along with the interface heights.               !
  call initialize_sponge(Idamp, eta, G, param_file, CSp)

!   Now register all of the tracer fields which are damped in the    !
! sponge. By default, momentum is advected vertically within the     !
! sponge, but momentum is typically not damped within the sponge.    !

  if ( GV%nkml>0 ) then
!   This call to set_up_sponge_ML_density registers the target values of the
! mixed layer density, which is used in determining which layers can be
! inflated without causing static instabilities.
    do i=is-1,ie ; pres(i) = tv%P_Ref ; enddo

    call read_data(filename, potemp_var, tmp(:,:,:), domain=G%Domain%mpp_domain)
    call read_data(filename, salin_var, tmp2(:,:,:), domain=G%Domain%mpp_domain)

    do j=js,je
      call calculate_density(tmp(:,j,1), tmp2(:,j,1), pres, tmp_2d(:,j), &
                             is, ie-is+1, tv%eqn_of_state)
    enddo

    call set_up_sponge_ML_density(tmp_2d, G, CSp)
  endif

!  The remaining calls to set_up_sponge_field can be in any order.   !
  if ( use_temperature ) then
    call read_data(filename, potemp_var, tmp(:,:,:), domain=G%Domain%mpp_domain)
    call set_up_sponge_field(tmp, tv%T, G, nz, CSp)
    call read_data(filename, salin_var, tmp(:,:,:), domain=G%Domain%mpp_domain)
    call set_up_sponge_field(tmp, tv%S, G, nz, CSp)
  endif


end subroutine initialize_sponges_file
! -----------------------------------------------------------------------------

! -----------------------------------------------------------------------------
subroutine set_velocity_depth_max(G)
  type(ocean_grid_type), intent(inout) :: G    !< The ocean's grid structure
  ! This subroutine sets the 4 bottom depths at velocity points to be the
  ! maximum of the adjacent depths.
  integer :: i, j

  do I=G%isd,G%ied-1 ; do j=G%jsd,G%jed
    G%Dblock_u(I,j) = G%mask2dCu(I,j) * max(G%bathyT(i,j), G%bathyT(i+1,j))
    G%Dopen_u(I,j) = G%Dblock_u(I,j)
  enddo ; enddo
  do i=G%isd,G%ied ; do J=G%jsd,G%jed-1
    G%Dblock_v(I,J) = G%mask2dCv(i,J) * max(G%bathyT(i,j), G%bathyT(i,j+1))
    G%Dopen_v(I,J) = G%Dblock_v(I,J)
  enddo ; enddo
end subroutine set_velocity_depth_max
! -----------------------------------------------------------------------------

! -----------------------------------------------------------------------------
subroutine compute_global_grid_integrals(G)
  type(ocean_grid_type), intent(inout) :: G    !< The ocean's grid structure
  ! Subroutine to pre-compute global integrals of grid quantities for
  ! later use in reporting diagnostics
  real, dimension(G%isc:G%iec, G%jsc:G%jec) :: tmpForSumming
  integer :: i,j

  tmpForSumming(:,:) = 0.
  G%areaT_global = 0.0 ; G%IareaT_global = 0.0
  do j=G%jsc,G%jec ; do i=G%isc,G%iec
    tmpForSumming(i,j) = G%areaT(i,j) * G%mask2dT(i,j)
  enddo ; enddo
  G%areaT_global = reproducing_sum(tmpForSumming)
  G%IareaT_global = 1. / G%areaT_global
end subroutine compute_global_grid_integrals

! -----------------------------------------------------------------------------
subroutine set_velocity_depth_min(G)
  type(ocean_grid_type), intent(inout) :: G    !< The ocean's grid structure
  ! This subroutine sets the 4 bottom depths at velocity points to be the
  ! minimum of the adjacent depths.
  integer :: i, j

  do I=G%isd,G%ied-1 ; do j=G%jsd,G%jed
    G%Dblock_u(I,j) = G%mask2dCu(I,j) * min(G%bathyT(i,j), G%bathyT(i+1,j))
    G%Dopen_u(I,j) = G%Dblock_u(I,j)
  enddo ; enddo
  do i=G%isd,G%ied ; do J=G%jsd,G%jed-1
    G%Dblock_v(I,J) = G%mask2dCv(i,J) * min(G%bathyT(i,j), G%bathyT(i,j+1))
    G%Dopen_v(I,J) = G%Dblock_v(I,J)
  enddo ; enddo
end subroutine set_velocity_depth_min
! -----------------------------------------------------------------------------

! -----------------------------------------------------------------------------
!> This subroutine determines the isopycnal or other coordinate interfaces and
!! layer potential temperatures and salinities directly from a z-space file on
!! a latitude-longitude grid.
subroutine MOM_temp_salt_initialize_from_Z(h, tv, G, GV, PF, just_read_params)
! This subroutine was written by M. Harrison, with input from R. Hallberg & A. Adcroft.
!
! Arguments:
!  (out)     h  - Layer thickness, in m.
!  (out)     tv - A structure containing pointers to any available
!                 thermodynamic fields, including potential temperature and
!                 salinity or mixed layer density. Absent fields have NULL ptrs.
!  (inout)   G       - The ocean's grid structure.
!  (in)      GV - The ocean's vertical grid structure.
!  (in)      PF      - A structure indicating the open file to parse for
!                      model parameter values.

  type(ocean_grid_type),   intent(inout) :: G    !< The ocean's grid structure
  real, dimension(SZI_(G),SZJ_(G),SZK_(G)), &
                           intent(out)   :: h    !< Layer thicknesses being initialized, in m
  type(thermo_var_ptrs),   intent(inout) :: tv   !< A structure pointing to various thermodynamic
                                                 !! variables including temperature and salinity
  type(verticalGrid_type), intent(in)    :: GV   !< The ocean's vertical grid structure
  type(param_file_type),   intent(in)    :: PF   !< A structure indicating the open file
                                                 !! to parse for model parameter values.
  logical,       optional, intent(in)    :: just_read_params !< If present and true, this call will
                                                      !! only read parameters without changing h.

  character(len=200) :: filename   ! The name of an input file containing temperature
                                   ! and salinity in z-space; also used for  ice shelf area.
<<<<<<< HEAD
  character(len=200) :: tfilename  ! The name of an input file containing only temperature
                                   ! in z-space.
  character(len=200) :: sfilename  ! The name of an input file containing only salinity
                                   ! in z-space.
  character(len=200) :: inputdir ! The directory where NetCDF input files are.
=======
  character(len=200) :: shelf_file ! The name of an input file used for  ice shelf area.
  character(len=200) :: inputdir ! The directory where NetCDF input filesare.
>>>>>>> 6db42afd
  character(len=200) :: mesg, area_varname, ice_shelf_file

  type(EOS_type), pointer :: eos => NULL()

! This include declares and sets the variable "version".
#include "version_variable.h"
  character(len=40)  :: mdl = "MOM_initialize_layers_from_Z" ! This module's name.

  integer :: is, ie, js, je, nz ! compute domain indices
  integer :: isc,iec,jsc,jec    ! global compute domain indices
  integer :: isg, ieg, jsg, jeg ! global extent
  integer :: isd, ied, jsd, jed ! data domain indices

  integer :: i, j, k, ks, np, ni, nj
  integer :: idbg, jdbg
  integer :: nkml, nkbl         ! number of mixed and buffer layers

  integer :: kd, inconsistent
  real    :: PI_180             ! for conversion from degrees to radians

  real, dimension(:,:), pointer :: shelf_area
  real    :: min_depth
  real    :: dilate
  real    :: missing_value_temp, missing_value_salt
  logical :: correct_thickness
  character(len=40) :: potemp_var, salin_var
  character(len=8)  :: laynum

  integer, parameter :: niter=10   ! number of iterations for t/s adjustment to layer density
  logical :: just_read    ! If true, just read parameters but set nothing.
  logical            :: adjust_temperature = .true.  ! fit t/s to target densities
  real, parameter    :: missing_value = -1.e20
  real, parameter    :: temp_land_fill = 0.0, salt_land_fill = 35.0
  logical :: reentrant_x, tripolar_n,dbg
  logical :: debug = .false.  ! manually set this to true for verbose output

  !data arrays
  real, dimension(:), allocatable :: z_edges_in, z_in, Rb
  real, dimension(:,:,:), allocatable, target :: temp_z, salt_z, mask_z
  real, dimension(:,:,:), allocatable :: rho_z
  real, dimension(SZI_(G),SZJ_(G),SZK_(G)+1) :: zi
  real, dimension(SZI_(G),SZJ_(G))  :: nlevs
  real, dimension(SZI_(G))   :: press


  ! Local variables for ALE remapping
  real, dimension(:), allocatable :: hTarget
  real, dimension(:,:), allocatable :: area_shelf_h
  real, dimension(:,:), allocatable, target  :: frac_shelf_h
  real, dimension(:,:,:), allocatable :: tmpT1dIn, tmpS1dIn, h1, tmp_mask_in
  real :: zTopOfCell, zBottomOfCell
  type(regridding_CS) :: regridCS ! Regridding parameters and work arrays
  type(remapping_CS) :: remapCS ! Remapping parameters and work arrays

  logical :: homogenize, useALEremapping, remap_full_column, remap_general, remap_old_alg
  logical :: use_ice_shelf
  character(len=10) :: remappingScheme
  real :: tempAvg, saltAvg
  integer :: nPoints, ans
  integer :: id_clock_routine, id_clock_read, id_clock_interp, id_clock_fill, id_clock_ALE

  id_clock_routine = cpu_clock_id('(Initialize from Z)', grain=CLOCK_ROUTINE)
  id_clock_ALE = cpu_clock_id('(Initialize from Z) ALE', grain=CLOCK_LOOP)

  call cpu_clock_begin(id_clock_routine)

  is = G%isc ; ie = G%iec ; js = G%jsc ; je = G%jec ; nz = G%ke
  isd = G%isd ; ied = G%ied ; jsd = G%jsd ; jed = G%jed
  isg = G%isg ; ieg = G%ieg ; jsg = G%jsg ; jeg = G%jeg

  PI_180=atan(1.0)/45.

  just_read = .false. ; if (present(just_read_params)) just_read = just_read_params

  if (.not.just_read) call callTree_enter(trim(mdl)//"(), MOM_state_initialization.F90")
  if (.not.just_read) call log_version(PF, mdl, version, "")

  inputdir = "." ;  call get_param(PF, mdl, "INPUTDIR", inputdir)
  inputdir = slasher(inputdir)

  eos => tv%eqn_of_state

! call mpp_get_compute_domain(G%domain%mpp_domain,isc,iec,jsc,jec)

  reentrant_x = .false. ; call get_param(PF, mdl, "REENTRANT_X", reentrant_x,default=.true.)
  tripolar_n = .false. ;  call get_param(PF, mdl, "TRIPOLAR_N", tripolar_n, default=.false.)
  call get_param(PF, mdl, "MINIMUM_DEPTH", min_depth, default=0.0)

  call get_param(PF, mdl, "NKML",nkml,default=0)
  call get_param(PF, mdl, "NKBL",nkbl,default=0)

  call get_param(PF, mdl, "TEMP_SALT_Z_INIT_FILE",filename, &
                 "The name of the z-space input file used to initialize \n"//&
<<<<<<< HEAD
                 "temperatures (T) and salinities (S). If T and S are not \n" //&
                 "in the same file, TEMP_Z_INIT_FILE and SALT_Z_INIT_FILE \n" //&
                 "must be set.",default="temp_salt_z.nc")
  call get_param(PF, mod, "TEMP_Z_INIT_FILE",tfilename, &
                 "The name of the z-space input file used to initialize \n"//&
                 "temperatures, only.", default=trim(filename))
  call get_param(PF, mod, "SALT_Z_INIT_FILE",sfilename, &
                 "The name of the z-space input file used to initialize \n"//&
                 "temperatures, only.", default=trim(filename))
  filename = trim(inputdir)//trim(filename)
  tfilename = trim(inputdir)//trim(tfilename)
  sfilename = trim(inputdir)//trim(sfilename)
  call get_param(PF, mod, "Z_INIT_FILE_PTEMP_VAR", potemp_var, &
                 "The name of the potential temperature variable in \n"//&
                 "TEMP_Z_INIT_FILE.", default="ptemp")
  call get_param(PF, mod, "Z_INIT_FILE_SALT_VAR", salin_var, &
                 "The name of the salinity variable in \n"//&
                 "SALT_Z_INIT_FILE.", default="salt")
  call get_param(PF, mod, "Z_INIT_HOMOGENIZE", homogenize, &
=======
                 "the layer thicknesses, temperatures and salinities.", &
                 default="temp_salt_z.nc", do_not_log=just_read)
  filename = trim(inputdir)//trim(filename)
  call get_param(PF, mdl, "Z_INIT_FILE_PTEMP_VAR", potemp_var, &
                 "The name of the potential temperature variable in \n"//&
                 "TEMP_SALT_Z_INIT_FILE.", default="ptemp", do_not_log=just_read)
  call get_param(PF, mdl, "Z_INIT_FILE_SALT_VAR", salin_var, &
                 "The name of the salinity variable in \n"//&
                 "TEMP_SALT_Z_INIT_FILE.", default="salt", do_not_log=just_read)
  call get_param(PF, mdl, "Z_INIT_HOMOGENIZE", homogenize, &
>>>>>>> 6db42afd
                 "If True, then horizontally homogenize the interpolated \n"//&
                 "initial conditions.", default=.false., do_not_log=just_read)
  call get_param(PF, mdl, "Z_INIT_ALE_REMAPPING", useALEremapping, &
                 "If True, then remap straight to model coordinate from file.",&
                 default=.false., do_not_log=just_read)
  call get_param(PF, mdl, "Z_INIT_REMAPPING_SCHEME", remappingScheme, &
                 "The remapping scheme to use if using Z_INIT_ALE_REMAPPING\n"//&
                 "is True.", default="PPM_IH4", do_not_log=just_read)
  call get_param(PF, mdl, "Z_INIT_REMAP_GENERAL", remap_general, &
                 "If false, only initializes to z* coordinates.\n"//&
                 "If true, allows initialization directly to general coordinates.",&
                 default=.false., do_not_log=just_read)
  call get_param(PF, mdl, "Z_INIT_REMAP_FULL_COLUMN", remap_full_column, &
                 "If false, only reconstructs profiles for valid data points.\n"//&
                 "If true, inserts vanished layers below the valid data.",&
                 default=remap_general, do_not_log=just_read)
  call get_param(PF, mdl, "Z_INIT_REMAP_OLD_ALG", remap_old_alg, &
                 "If false, uses the preferred remapping algorithm for initialization.\n"//&
                 "If true, use an older, less robust algorithm for remapping.",&
                 default=.true., do_not_log=just_read)
  call get_param(PF, mdl, "ICE_SHELF", use_ice_shelf, default=.false.)
  if (use_ice_shelf) then
    call get_param(PF, mdl, "ICE_THICKNESS_FILE", ice_shelf_file, &
                 "The file from which the ice bathymetry and area are read.", &
                 fail_if_missing=.not.just_read, do_not_log=just_read)
    shelf_file = trim(inputdir)//trim(ice_shelf_file)
    if (.not.just_read) call log_param(PF, mdl, "INPUTDIR/THICKNESS_FILE", shelf_file)
    call get_param(PF, mdl, "ICE_AREA_VARNAME", area_varname, &
                 "The name of the area variable in ICE_THICKNESS_FILE.", &
                 fail_if_missing=.not.just_read, do_not_log=just_read)
  endif
  if (.not.useALEremapping) then
    call get_param(PF, mdl, "ADJUST_THICKNESS", correct_thickness, &
                 "If true, all mass below the bottom removed if the \n"//&
                 "topography is shallower than the thickness input file \n"//&
                 "would indicate.", default=.false., do_not_log=just_read)

    call get_param(PF, mdl, "FIT_TO_TARGET_DENSITY_IC", adjust_temperature, &
                 "If true, all the interior layers are adjusted to \n"//&
                 "their target densities using mostly temperature \n"//&
                 "This approach can be problematic, particularly in the \n"//&
                 "high latitudes.", default=.true., do_not_log=just_read)
  endif
  if (just_read) then
    call cpu_clock_end(id_clock_routine)
    return ! All run-time parameters have been read, so return.
  endif

!   Read input grid coordinates for temperature and salinity field
!   in z-coordinate dataset. The file is REQUIRED to contain the
!   following:
!
!   dimension variables:
!            lon (degrees_E), lat (degrees_N), depth(meters)
!   variables:
!            ptemp(lon,lat,depth) : degC, potential temperature
!            salt (lon,lat,depth) : PSU, salinity
!
!   The first record will be read if there are multiple time levels.
!   The observation grid MUST tile the model grid. If the model grid extends
!   to the North/South Pole past the limits of the input data, they are extrapolated using the average
!   value at the northernmost/southernmost latitude.

<<<<<<< HEAD

  call horiz_interp_and_extrap_tracer(tfilename, potemp_var,1.0,1, &
=======
  call horiz_interp_and_extrap_tracer(filename, potemp_var,1.0,1, &
>>>>>>> 6db42afd
       G, temp_z, mask_z, z_in, z_edges_in, missing_value_temp, reentrant_x, tripolar_n, homogenize)

  call horiz_interp_and_extrap_tracer(sfilename, salin_var,1.0,1, &
       G, salt_z, mask_z, z_in, z_edges_in, missing_value_salt, reentrant_x, tripolar_n, homogenize)

  kd = size(z_in,1)

  allocate(rho_z(isd:ied,jsd:jed,kd))
  allocate(area_shelf_h(isd:ied,jsd:jed))
  allocate(frac_shelf_h(isd:ied,jsd:jed))

  press(:)=tv%p_ref

  !Convert T&S to Absolute Salinity and Conservative Temperature if using TEOS10 or NEMO
  call convert_temp_salt_for_TEOS10(temp_z,salt_z, press, G, kd, mask_z, eos)

  do k=1,kd
    do j=js,je
      call calculate_density(temp_z(:,j,k),salt_z(:,j,k), press, rho_z(:,j,k), is, ie, eos)
    enddo
  enddo ! kd

  call pass_var(temp_z,G%Domain)
  call pass_var(salt_z,G%Domain)
  call pass_var(mask_z,G%Domain)
  call pass_var(rho_z,G%Domain)

  ! This is needed for building an ALE grid under ice shelves
  if (use_ice_shelf) then
    if (.not.file_exists(shelf_file, G%Domain)) call MOM_error(FATAL, &
      "MOM_temp_salt_initialize_from_Z: Unable to open shelf file "//trim(shelf_file))

    call read_data(shelf_file,trim(area_varname),area_shelf_h,domain=G%Domain%mpp_domain)

    ! initialize frac_shelf_h with zeros (open water everywhere)
    frac_shelf_h(:,:) = 0.0
    ! compute fractional ice shelf coverage of h
    do j=jsd,jed ; do i=isd,ied
      if (G%areaT(i,j) > 0.0) &
        frac_shelf_h(i,j) = area_shelf_h(i,j) / G%areaT(i,j)
    enddo ; enddo
    ! pass to the pointer
    shelf_area => frac_shelf_h

  endif

! Done with horizontal interpolation.
! Now remap to model coordinates
  if (useALEremapping) then
    call cpu_clock_begin(id_clock_ALE)
    ! The regridding tools (grid generation) are coded to work on model arrays of the same
    ! vertical shape. We need to re-write the regridding if the model has fewer layers
    ! than the data. -AJA
    if (kd>nz) call MOM_error(FATAL,"MOM_initialize_state, MOM_temp_salt_initialize_from_Z(): "//&
         "Data has more levels than the model - this has not been coded yet!")
    ! Build the source grid and copy data onto model-shaped arrays with vanished layers
    allocate( tmp_mask_in(isd:ied,jsd:jed,nz) ) ; tmp_mask_in(:,:,:) = 0.
    allocate( h1(isd:ied,jsd:jed,nz) ) ; h1(:,:,:) = 0.
    allocate( tmpT1dIn(isd:ied,jsd:jed,nz) ) ; tmpT1dIn(:,:,:) = 0.
    allocate( tmpS1dIn(isd:ied,jsd:jed,nz) ) ; tmpS1dIn(:,:,:) = 0.
    do j = js, je ; do i = is, ie
      if (G%mask2dT(i,j)>0.) then
        zTopOfCell = 0. ; zBottomOfCell = 0. ; nPoints = 0
        tmp_mask_in(i,j,1:kd) = mask_z(i,j,:)
        do k = 1, nz
          if (tmp_mask_in(i,j,k)>0. .and. k<=kd) then
            zBottomOfCell = -min( z_edges_in(k+1), G%bathyT(i,j) )
            tmpT1dIn(i,j,k) = temp_z(i,j,k)
            tmpS1dIn(i,j,k) = salt_z(i,j,k)
          elseif (k>1) then
            zBottomOfCell = -G%bathyT(i,j)
            tmpT1dIn(i,j,k) = tmpT1dIn(i,j,k-1)
            tmpS1dIn(i,j,k) = tmpS1dIn(i,j,k-1)
          else ! This next block should only ever be reached over land
            tmpT1dIn(i,j,k) = -99.9
            tmpS1dIn(i,j,k) = -99.9
          endif
          h1(i,j,k) = zTopOfCell - zBottomOfCell
          if (h1(i,j,k)>0.) nPoints = nPoints + 1
          zTopOfCell = zBottomOfCell ! Bottom becomes top for next value of k
        enddo
        h1(i,j,kd) = h1(i,j,kd) + ( zTopOfCell + G%bathyT(i,j) ) ! In case data is deeper than model
      endif ! mask2dT
    enddo ; enddo
    deallocate( tmp_mask_in )
    call pass_var(h1, G%Domain)
    call pass_var(tmpT1dIn, G%Domain)
    call pass_var(tmpS1dIn, G%Domain)

    ! Build the target grid (and set the model thickness to it)
    ! This call can be more general but is hard-coded for z* coordinates...  ????
    call ALE_initRegridding( GV, G%max_depth, PF, mdl, regridCS ) ! sets regridCS

    if (.not. remap_general) then
      ! This is the old way of initializing to z* coordinates only
      allocate( hTarget(nz) )
      hTarget = getCoordinateResolution( regridCS )
      do j = js, je ; do i = is, ie
        h(i,j,:) = 0.
        if (G%mask2dT(i,j)>0.) then
          ! Build the target grid combining hTarget and topography
          zTopOfCell = 0. ; zBottomOfCell = 0.
          do k = 1, nz
            zBottomOfCell = max( zTopOfCell - hTarget(k), -G%bathyT(i,j) )
            h(i,j,k) = zTopOfCell - zBottomOfCell
            zTopOfCell = zBottomOfCell ! Bottom becomes top for next value of k
          enddo
        else
          h(i,j,:) = 0.
        endif ! mask2dT
      enddo ; enddo
      call pass_var(h, G%Domain)
      deallocate( hTarget )
    endif

    ! Now remap from source grid to target grid
    call initialize_remapping( remapCS, remappingScheme, boundary_extrapolation=.false. ) ! Reconstruction parameters
    if (remap_general) then
      call set_regrid_params( regridCS, min_thickness=0. )
      h(:,:,:) = h1(:,:,:) ; tv%T(:,:,:) = tmpT1dIn(:,:,:) ; tv%S(:,:,:) = tmpS1dIn(:,:,:)
      do j = js, je ; do i = is, ie
        if (G%mask2dT(i,j)==0.) then ! Ensure there are no nonsense values on land
          h(i,j,:) = 0. ; tv%T(i,j,:) = 0. ; tv%S(i,j,:) = 0.
        endif
      enddo ; enddo
      call pass_var(h, G%Domain)    ! Regridding might eventually use spatial information and
      call pass_var(tv%T, G%Domain) ! thus needs to be up to date in the halo regions even though
      call pass_var(tv%S, G%Domain) ! ALE_build_grid() only updates h on the computational domain.

      if (use_ice_shelf) then
         call ALE_build_grid( G, GV, regridCS, remapCS, h, tv, .true., shelf_area)
      else
         call ALE_build_grid( G, GV, regridCS, remapCS, h, tv, .true. )
      endif
    endif
    call ALE_remap_scalar( remapCS, G, GV, nz, h1, tmpT1dIn, h, tv%T, all_cells=remap_full_column, old_remap=remap_old_alg )
    call ALE_remap_scalar( remapCS, G, GV, nz, h1, tmpS1dIn, h, tv%S, all_cells=remap_full_column, old_remap=remap_old_alg )
    deallocate( h1 )
    deallocate( tmpT1dIn )
    deallocate( tmpS1dIn )

    call cpu_clock_end(id_clock_ALE)

  else ! remap to isopycnal layer space

! next find interface positions using local arrays
! nlevs contains the number of valid data points in each column
    nlevs = sum(mask_z,dim=3)

! Rb contains the layer interface densities
    allocate(Rb(nz+1))
    do k=2,nz ; Rb(k)=0.5*(GV%Rlay(k-1)+GV%Rlay(k)) ; enddo
    Rb(1) = 0.0 ;  Rb(nz+1) = 2.0*GV%Rlay(nz) - GV%Rlay(nz-1)

    zi(is:ie,js:je,:) = find_interfaces(rho_z(is:ie,js:je,:), z_in, Rb, G%bathyT(is:ie,js:je), &
                         nlevs(is:ie,js:je), nkml, nkbl, min_depth)

    if (correct_thickness) then
      call adjustEtaToFitBathymetry(G, GV, zi, h)
    else
      do k=nz,1,-1 ; do j=js,je ; do i=is,ie
        if (zi(i,j,K) < (zi(i,j,K+1) + GV%Angstrom_z)) then
          zi(i,j,K) = zi(i,j,K+1) + GV%Angstrom_z
          h(i,j,k) = GV%Angstrom_z
        else
          h(i,j,k) = zi(i,j,K) - zi(i,j,K+1)
        endif
      enddo ; enddo ; enddo
      inconsistent=0
      do j=js,je ; do i=is,ie
        if (abs(zi(i,j,nz+1) + G%bathyT(i,j)) > 1.0) &
          inconsistent = inconsistent + 1
      enddo ; enddo
      call sum_across_PEs(inconsistent)

      if ((inconsistent > 0) .and. (is_root_pe())) then
        write(mesg,'("Thickness initial conditions are inconsistent ",'// &
                 '"with topography in ",I5," places.")') inconsistent
        call MOM_error(WARNING, mesg)
      endif
    endif

    tv%T(is:ie,js:je,:) = tracer_z_init(temp_z(is:ie,js:je,:),-1.0*z_edges_in,zi(is:ie,js:je,:), &
                                        nkml,nkbl,missing_value,G%mask2dT(is:ie,js:je),nz, &
                                        nlevs(is:ie,js:je),dbg,idbg,jdbg)
    tv%S(is:ie,js:je,:) = tracer_z_init(salt_z(is:ie,js:je,:),-1.0*z_edges_in,zi(is:ie,js:je,:), &
                                        nkml,nkbl,missing_value,G%mask2dT(is:ie,js:je),nz, &
                                        nlevs(is:ie,js:je))

    do k=1,nz
      nPoints = 0 ; tempAvg = 0. ; saltAvg = 0.
      do j=js,je ; do i=is,ie ; if (G%mask2dT(i,j) >= 1.0) then
        nPoints = nPoints + 1
        tempAvg = tempAvg + tv%T(i,j,k)
        saltAvg =saltAvg + tv%S(i,j,k)
      endif ; enddo ; enddo

   ! Horizontally homogenize data to produce perfectly "flat" initial conditions
      if (homogenize) then
        call sum_across_PEs(nPoints)
        call sum_across_PEs(tempAvg)
        call sum_across_PEs(saltAvg)
        if (nPoints>0) then
          tempAvg = tempAvg/real(nPoints)
          saltAvg = saltAvg/real(nPoints)
        endif
        tv%T(:,:,k) = tempAvg
        tv%S(:,:,k) = saltAvg
      endif
    enddo

  endif ! useALEremapping

! Fill land values
  do k=1,nz ; do j=js,je ; do i=is,ie
    if (tv%T(i,j,k) == missing_value) then
      tv%T(i,j,k)=temp_land_fill
      tv%S(i,j,k)=salt_land_fill
    endif
  enddo ; enddo ; enddo

! Finally adjust to target density
  ks=max(0,nkml)+max(0,nkbl)+1

  if (adjust_temperature .and. .not. useALEremapping) then
    call determine_temperature(tv%T(is:ie,js:je,:), tv%S(is:ie,js:je,:), &
            GV%Rlay(1:nz), tv%p_ref, niter, missing_value, h(is:ie,js:je,:), ks, eos)

  endif

  deallocate(z_in,z_edges_in,temp_z,salt_z,mask_z)

  call pass_var(h, G%Domain)
  call pass_var(tv%T, G%Domain)
  call pass_var(tv%S, G%Domain)

  call callTree_leave(trim(mdl)//'()')
  call cpu_clock_end(id_clock_routine)

end subroutine MOM_temp_salt_initialize_from_Z

!> Run simple unit tests
subroutine MOM_state_init_tests(G, GV, tv)
  type(ocean_grid_type),     intent(inout) :: G    !< The ocean's grid structure
  type(verticalGrid_type),   intent(in)    :: GV   !< The ocean's vertical grid structure
  type(thermo_var_ptrs),     intent(in)    :: tv !< Thermodynamics structure
  ! Local variables
  integer, parameter :: nk=5
  real, dimension(nk) :: T, T_t, T_b, S, S_t, S_b, rho, h, z
  real, dimension(nk+1) :: e
  integer :: k
  real :: P_tot, P_t, P_b, z_out
  type(remapping_CS), pointer :: remap_CS => NULL()

  do k = 1, nk
    h(k) = 100.
  enddo
  e(1) = 0.
  do K = 1, nk
    e(K+1) = e(K) - h(k)
  enddo
  P_tot = 0.
  do k = 1, nk
    z(k) = 0.5 * ( e(K) + e(K+1) )
    T_t(k) = 20.+(0./500.)*e(k)
    T(k)   = 20.+(0./500.)*z(k)
    T_b(k) = 20.+(0./500.)*e(k+1)
    S_t(k) = 35.-(0./500.)*e(k)
    S(k)   = 35.+(0./500.)*z(k)
    S_b(k) = 35.-(0./500.)*e(k+1)
    call calculate_density(0.5*(T_t(k)+T_b(k)), 0.5*(S_t(k)+S_b(k)), -GV%Rho0*GV%g_Earth*z(k), rho(k), tv%eqn_of_state)
    P_tot = P_tot + GV%g_Earth * rho(k) * h(k)
  enddo

  P_t = 0.
  do k = 1, nk
    call find_depth_of_pressure_in_cell(T_t(k), T_b(k), S_t(k), S_b(k), e(K), e(K+1), &
                                        P_t, 0.5*P_tot, GV%Rho0, GV%g_Earth, tv%eqn_of_state, P_b, z_out)
    write(0,*) k,P_t,P_b,0.5*P_tot,e(K),e(K+1),z_out
    P_t = P_b
  enddo
  write(0,*) P_b,P_tot

  write(0,*) ''
  write(0,*) ' ==================================================================== '
  write(0,*) ''
  write(0,*) h
  call cut_off_column_top(nk, tv, GV%Rho0, GV%g_Earth, -e(nk+1), GV%Angstrom, &
               T, T_t, T_b, S, S_t, S_b, 0.5*P_tot, h, remap_CS)
  write(0,*) h

end subroutine MOM_state_init_tests

end module MOM_state_initialization<|MERGE_RESOLUTION|>--- conflicted
+++ resolved
@@ -1797,16 +1797,12 @@
 
   character(len=200) :: filename   ! The name of an input file containing temperature
                                    ! and salinity in z-space; also used for  ice shelf area.
-<<<<<<< HEAD
   character(len=200) :: tfilename  ! The name of an input file containing only temperature
                                    ! in z-space.
   character(len=200) :: sfilename  ! The name of an input file containing only salinity
                                    ! in z-space.
-  character(len=200) :: inputdir ! The directory where NetCDF input files are.
-=======
   character(len=200) :: shelf_file ! The name of an input file used for  ice shelf area.
-  character(len=200) :: inputdir ! The directory where NetCDF input filesare.
->>>>>>> 6db42afd
+  character(len=200) :: inputdir   ! The directory where NetCDF input filesare.
   character(len=200) :: mesg, area_varname, ice_shelf_file
 
   type(EOS_type), pointer :: eos => NULL()
@@ -1900,38 +1896,25 @@
 
   call get_param(PF, mdl, "TEMP_SALT_Z_INIT_FILE",filename, &
                  "The name of the z-space input file used to initialize \n"//&
-<<<<<<< HEAD
                  "temperatures (T) and salinities (S). If T and S are not \n" //&
                  "in the same file, TEMP_Z_INIT_FILE and SALT_Z_INIT_FILE \n" //&
                  "must be set.",default="temp_salt_z.nc")
-  call get_param(PF, mod, "TEMP_Z_INIT_FILE",tfilename, &
+  call get_param(PF, mdl, "TEMP_Z_INIT_FILE",tfilename, &
                  "The name of the z-space input file used to initialize \n"//&
                  "temperatures, only.", default=trim(filename))
-  call get_param(PF, mod, "SALT_Z_INIT_FILE",sfilename, &
+  call get_param(PF, mdl, "SALT_Z_INIT_FILE",sfilename, &
                  "The name of the z-space input file used to initialize \n"//&
                  "temperatures, only.", default=trim(filename))
   filename = trim(inputdir)//trim(filename)
   tfilename = trim(inputdir)//trim(tfilename)
   sfilename = trim(inputdir)//trim(sfilename)
-  call get_param(PF, mod, "Z_INIT_FILE_PTEMP_VAR", potemp_var, &
+  call get_param(PF, mdl, "Z_INIT_FILE_PTEMP_VAR", potemp_var, &
                  "The name of the potential temperature variable in \n"//&
                  "TEMP_Z_INIT_FILE.", default="ptemp")
-  call get_param(PF, mod, "Z_INIT_FILE_SALT_VAR", salin_var, &
+  call get_param(PF, mdl, "Z_INIT_FILE_SALT_VAR", salin_var, &
                  "The name of the salinity variable in \n"//&
                  "SALT_Z_INIT_FILE.", default="salt")
-  call get_param(PF, mod, "Z_INIT_HOMOGENIZE", homogenize, &
-=======
-                 "the layer thicknesses, temperatures and salinities.", &
-                 default="temp_salt_z.nc", do_not_log=just_read)
-  filename = trim(inputdir)//trim(filename)
-  call get_param(PF, mdl, "Z_INIT_FILE_PTEMP_VAR", potemp_var, &
-                 "The name of the potential temperature variable in \n"//&
-                 "TEMP_SALT_Z_INIT_FILE.", default="ptemp", do_not_log=just_read)
-  call get_param(PF, mdl, "Z_INIT_FILE_SALT_VAR", salin_var, &
-                 "The name of the salinity variable in \n"//&
-                 "TEMP_SALT_Z_INIT_FILE.", default="salt", do_not_log=just_read)
   call get_param(PF, mdl, "Z_INIT_HOMOGENIZE", homogenize, &
->>>>>>> 6db42afd
                  "If True, then horizontally homogenize the interpolated \n"//&
                  "initial conditions.", default=.false., do_not_log=just_read)
   call get_param(PF, mdl, "Z_INIT_ALE_REMAPPING", useALEremapping, &
@@ -1995,12 +1978,7 @@
 !   to the North/South Pole past the limits of the input data, they are extrapolated using the average
 !   value at the northernmost/southernmost latitude.
 
-<<<<<<< HEAD
-
   call horiz_interp_and_extrap_tracer(tfilename, potemp_var,1.0,1, &
-=======
-  call horiz_interp_and_extrap_tracer(filename, potemp_var,1.0,1, &
->>>>>>> 6db42afd
        G, temp_z, mask_z, z_in, z_edges_in, missing_value_temp, reentrant_x, tripolar_n, homogenize)
 
   call horiz_interp_and_extrap_tracer(sfilename, salin_var,1.0,1, &
