--- conflicted
+++ resolved
@@ -658,13 +658,8 @@
 !$OPP                       private(h1,dx,u_column)
   if (ntr>0) then
     if (show_call_tree) call callTree_waypoint("remapping tracers (remap_all_state_vars)")
-<<<<<<< HEAD
 !$OPP do
     do m=1,ntr ! For each tracer 
-=======
-!$OMP do
-    do m=1,ntr ! For each tracer
->>>>>>> f809f563
 
       do j = G%jsc,G%jec
         do i = G%isc,G%iec
