--- conflicted
+++ resolved
@@ -1082,7 +1082,6 @@
   call initialize_regridding( GV%ke, coordMode, interpScheme, regridCS, &
                               compressibility_fraction=compress_fraction )
 
-<<<<<<< HEAD
   if (coordinateMode(coordMode) == REGRIDDING_ZSTAR) then
     call get_param(param_file, mod, "ZSTAR_RIGID_SURFACE_THRESHOLD", height_of_rigid_surface, &
                  "A threshold height used to detect the presence of a rigid-surface\n"//&
@@ -1092,8 +1091,6 @@
     call set_regrid_params( regridCS, height_of_rigid_surface=height_of_rigid_surface*GV%m_to_H)
   endif
 
-=======
->>>>>>> 894b2e62
   call get_param(param_file, mod, "ALE_COORDINATE_CONFIG", string, &
                  "Determines how to specify the coordinate\n"//&
                  "resolution. Valid options are:\n"//&
