--- conflicted
+++ resolved
@@ -247,11 +247,7 @@
     enddo
 
     ! Compute densities within current water column
-<<<<<<< HEAD
-    call calculate_density( T_tmp, S_tmp, pres, densities, eqn_of_state, US=US)
-=======
-    call calculate_density( T_tmp, S_tmp, pres, densities, 1, nz, eqn_of_state)
->>>>>>> 371ed85c
+    call calculate_density( T_tmp, S_tmp, pres, densities, eqn_of_state)
 
     do k = 1,count_nonzero_layers
       densities(k) = densities(mapping(k))
