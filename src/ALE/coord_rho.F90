!> Regrid columns for the continuous isopycnal (rho) coordinate
module coord_rho

! This file is part of MOM6. See LICENSE.md for the license.

use MOM_error_handler, only : MOM_error, FATAL
use MOM_remapping,     only : remapping_CS, remapping_core_h
use MOM_EOS,           only : EOS_type, calculate_density
use regrid_interp,     only : interp_CS_type, build_and_interpolate_grid, DEGREE_MAX

implicit none ; private

!> Control structure containing required parameters for the rho coordinate
type, public :: rho_CS ; private

  !> Number of layers
  integer :: nk

  !> Minimum thickness allowed for layers, often in [H ~> m or kg m-2]
  real :: min_thickness = 0.

  !> Reference pressure for density calculations [R L2 T-2 ~> Pa]
  real :: ref_pressure

  !> If true, integrate for interface positions from the top downward.
  !! If false, integrate from the bottom upward, as does the rest of the model.
  logical :: integrate_downward_for_e = .false.

  !> Nominal density of interfaces [R ~> kg m-3]
  real, allocatable, dimension(:) :: target_density

  !> Interpolation control structure
  type(interp_CS_type) :: interp_CS
end type rho_CS

public init_coord_rho, set_rho_params, build_rho_column, old_inflate_layers_1d, end_coord_rho

contains

!> Initialise a rho_CS with pointers to parameters
subroutine init_coord_rho(CS, nk, ref_pressure, target_density, interp_CS)
  type(rho_CS),         pointer    :: CS !< Unassociated pointer to hold the control structure
  integer,              intent(in) :: nk !< Number of layers in the grid
  real,                 intent(in) :: ref_pressure !< Coordinate reference pressure [R L2 T-2 ~> Pa]
  real, dimension(:),   intent(in) :: target_density !< Nominal density of interfaces [R ~> kg m-3]
  type(interp_CS_type), intent(in) :: interp_CS !< Controls for interpolation

  if (associated(CS)) call MOM_error(FATAL, "init_coord_rho: CS already associated!")
  allocate(CS)
  allocate(CS%target_density(nk+1))

  CS%nk                = nk
  CS%ref_pressure      = ref_pressure
  CS%target_density(:) = target_density(:)
  CS%interp_CS         = interp_CS

end subroutine init_coord_rho

!> This subroutine deallocates memory in the control structure for the coord_rho module
subroutine end_coord_rho(CS)
  type(rho_CS), pointer :: CS !< Coordinate control structure

  ! nothing to do
  if (.not. associated(CS)) return
  deallocate(CS%target_density)
  deallocate(CS)
end subroutine end_coord_rho

!> This subroutine can be used to set the parameters for the coord_rho module
subroutine set_rho_params(CS, min_thickness, integrate_downward_for_e, interp_CS)
  type(rho_CS),      pointer    :: CS !< Coordinate control structure
  real,    optional, intent(in) :: min_thickness !< Minimum allowed thickness [H ~> m or kg m-2]
  logical, optional, intent(in) :: integrate_downward_for_e !< If true, integrate for interface
                                      !! positions from the top downward.  If false, integrate
                                      !! from the bottom upward, as does the rest of the model.

  type(interp_CS_type), optional, intent(in) :: interp_CS !< Controls for interpolation

  if (.not. associated(CS)) call MOM_error(FATAL, "set_rho_params: CS not associated")

  if (present(min_thickness)) CS%min_thickness = min_thickness
  if (present(integrate_downward_for_e)) CS%integrate_downward_for_e = integrate_downward_for_e
  if (present(interp_CS)) CS%interp_CS = interp_CS
end subroutine set_rho_params

!> Build a rho coordinate column
!!
!! 1. Density profiles are calculated on the source grid.
!! 2. Positions of target densities (for interfaces) are found by interpolation.
subroutine build_rho_column(CS, nz, depth, h, T, S, eqn_of_state, z_interface, &
                            h_neglect, h_neglect_edge)
  type(rho_CS),        intent(in)    :: CS !< coord_rho control structure
  integer,             intent(in)    :: nz !< Number of levels on source grid (i.e. length of  h, T, S)
  real,                intent(in)    :: depth !< Depth of ocean bottom (positive in m)
  real, dimension(nz), intent(in)    :: h  !< Layer thicknesses [H ~> m or kg m-2]
  real, dimension(nz), intent(in)    :: T  !< Temperature for source column [degC]
  real, dimension(nz), intent(in)    :: S  !< Salinity for source column [ppt]
  type(EOS_type),      pointer       :: eqn_of_state !< Equation of state structure
  real, dimension(CS%nk+1), &
                       intent(inout) :: z_interface !< Absolute positions of interfaces
  real,      optional, intent(in)    :: h_neglect !< A negligibly small width for the purpose
                                             !! of cell reconstructions [H ~> m or kg m-2]
  real,      optional, intent(in)    :: h_neglect_edge !< A negligibly small width for the purpose
                                             !! of edge value calculations [H ~> m or kg m-2]

  ! Local variables
  integer :: k, count_nonzero_layers
  integer, dimension(nz) :: mapping
  real, dimension(nz) :: pres     ! Pressures used to calculate density [R L2 T-2 ~> Pa]
  real, dimension(nz) :: h_nv     ! Thicknesses of non-vanishing layers [H ~> m or kg m-2]
  real, dimension(nz) :: densities ! Layer density [R ~> kg m-3]
  real, dimension(nz+1) :: xTmp   ! Temporary positions [H ~> m or kg m-2]
  real, dimension(CS%nk) :: h_new ! New thicknesses [H ~> m or kg m-2]
  real, dimension(CS%nk+1) :: x1

  ! Construct source column with vanished layers removed (stored in h_nv)
  call copy_finite_thicknesses(nz, h, CS%min_thickness, count_nonzero_layers, h_nv, mapping)

  if (count_nonzero_layers > 1) then
    xTmp(1) = 0.0
    do k = 1,count_nonzero_layers
      xTmp(k+1) = xTmp(k) + h_nv(k)
    enddo

    ! Compute densities on source column
    pres(:) = CS%ref_pressure
<<<<<<< HEAD
    call calculate_density(T, S, pres, densities, 1, nz, eqn_of_state)
=======
    call calculate_density(T, S, pres, densities, eqn_of_state, US=US)
>>>>>>> acf23a41
    do k = 1,count_nonzero_layers
      densities(k) = densities(mapping(k))
    enddo

    ! Based on source column density profile, interpolate to generate a new grid
    call build_and_interpolate_grid(CS%interp_CS, densities, count_nonzero_layers, &
                                    h_nv, xTmp, CS%target_density, CS%nk, h_new, &
                                    x1, h_neglect, h_neglect_edge)

    ! Inflate vanished layers
    call old_inflate_layers_1d(CS%min_thickness, CS%nk, h_new)

    ! Comment: The following adjustment of h_new, and re-calculation of h_new via x1 needs to be removed
    x1(1) = 0.0 ; do k = 1,CS%nk ; x1(k+1) = x1(k) + h_new(k) ; enddo
    do k = 1,CS%nk
      h_new(k) = x1(k+1) - x1(k)
    enddo

  else ! count_nonzero_layers <= 1
    if (nz == CS%nk) then
      h_new(:) = h(:) ! This keeps old behavior
    else
      h_new(:) = 0.
      h_new(1) = h(1)
    endif
  endif

  ! Return interface positions
  if (CS%integrate_downward_for_e) then
    ! Remapping is defined integrating from zero
    z_interface(1) = 0.
    do k = 1,CS%nk
      z_interface(k+1) = z_interface(k) - h_new(k)
    enddo
  else
    ! The rest of the model defines grids integrating up from the bottom
    z_interface(CS%nk+1) = -depth
    do k = CS%nk,1,-1
      z_interface(k) = z_interface(k+1) + h_new(k)
    enddo
  endif

end subroutine build_rho_column

!### build_rho_column_iteratively is never used or called.

!> Iteratively build a rho coordinate column
!!
!! The algorithm operates as follows within each column:
!!
!! 1. Given T & S within each layer, the layer densities are computed.
!! 2. Based on these layer densities, a global density profile is reconstructed
!!    (this profile is monotonically increasing and may be discontinuous)
!! 3. The new grid interfaces are determined based on the target interface
!!    densities.
!! 4. T & S are remapped onto the new grid.
!! 5. Return to step 1 until convergence or until the maximum number of
!!    iterations is reached, whichever comes first.
subroutine build_rho_column_iteratively(CS, remapCS, nz, depth, h, T, S, eqn_of_state, &
                                        zInterface, h_neglect, h_neglect_edge, dev_tol)
  type(rho_CS),          intent(in)    :: CS !< Regridding control structure
  type(remapping_CS),    intent(in)    :: remapCS !< Remapping parameters and options
  integer,               intent(in)    :: nz !< Number of levels
  real,                  intent(in)    :: depth !< Depth of ocean bottom [Z ~> m]
  real, dimension(nz),   intent(in)    :: h  !< Layer thicknesses in Z coordinates [Z ~> m]
  real, dimension(nz),   intent(in)    :: T  !< T for column [degC]
  real, dimension(nz),   intent(in)    :: S  !< S for column [ppt]
  type(EOS_type),        pointer       :: eqn_of_state !< Equation of state structure
  real, dimension(nz+1), intent(inout) :: zInterface !< Absolute positions of interfaces
  real,        optional, intent(in)    :: h_neglect !< A negligibly small width for the
                                             !! purpose of cell reconstructions
                                             !! in the same units as h [Z ~> m]
  real,        optional, intent(in)    :: h_neglect_edge !< A negligibly small width
                                             !! for the purpose of edge value calculations
                                             !! in the same units as h [Z ~> m]
  real,        optional, intent(in)    :: dev_tol !< The tolerance for the deviation between
                                             !! successive grids for determining when the
                                             !! iterative solver has converged [Z ~> m]

  ! Local variables
  real, dimension(nz+1) :: x0, x1, xTmp ! Temporary interface heights [Z ~> m]
  real, dimension(nz) :: pres       ! The pressure used in the equation of state [R L2 T-2 ~> Pa].
  real, dimension(nz) :: densities  ! Layer densities [R ~> kg m-3]
  real, dimension(nz) :: T_tmp, S_tmp ! A temporary profile of temperature [degC] and salinity [ppt].
  real, dimension(nz) :: Tmp        ! A temporary variable holding a remapped variable.
  real, dimension(nz) :: h0, h1, hTmp ! Temporary thicknesses [Z ~> m]
  real :: deviation            ! When iterating to determine the final grid, this is the
                               ! deviation between two successive grids [Z ~> m].
  real :: deviation_tol        ! Deviation tolerance between succesive grids in
                               ! regridding iterations [Z ~> m]
  real :: threshold            ! The minimum thickness for a layer to be considered to exist [Z ~> m]
  integer, dimension(nz) :: mapping ! The indices of the massive layers in the initial column.
  integer :: k, m, count_nonzero_layers

  !  Maximum number of regridding iterations
  integer, parameter :: NB_REGRIDDING_ITERATIONS = 1

  threshold = CS%min_thickness
  pres(:) = CS%ref_pressure
  T_tmp(:) = T(:)
  S_tmp(:) = S(:)
  h0(:) = h(:)

  ! Start iterations to build grid
  m = 1
  deviation_tol = 1.0e-15*depth ; if (present(dev_tol)) deviation_tol = dev_tol

  do m=1,NB_REGRIDDING_ITERATIONS

    ! Construct column with vanished layers removed
    call copy_finite_thicknesses(nz, h0, threshold, count_nonzero_layers, hTmp, mapping)
    if ( count_nonzero_layers <= 1 ) then
      h1(:) = h0(:)
      exit  ! stop iterations here
    endif

    xTmp(1) = 0.0
    do k = 1,count_nonzero_layers
      xTmp(k+1) = xTmp(k) + hTmp(k)
    enddo

    ! Compute densities within current water column
    call calculate_density( T_tmp, S_tmp, pres, densities, 1, nz, eqn_of_state)

    do k = 1,count_nonzero_layers
      densities(k) = densities(mapping(k))
    enddo

    ! One regridding iteration
    ! Based on global density profile, interpolate to generate a new grid
    call build_and_interpolate_grid(CS%interp_CS, densities, count_nonzero_layers, &
         hTmp, xTmp, CS%target_density, nz, h1, x1, h_neglect, h_neglect_edge)

    call old_inflate_layers_1d( CS%min_thickness, nz, h1 )
    x1(1) = 0.0 ; do k = 1,nz ; x1(k+1) = x1(k) + h1(k) ; enddo

    ! Remap T and S from previous grid to new grid
    do k = 1,nz
      h1(k) = x1(k+1) - x1(k)
    enddo

    call remapping_core_h(remapCS, nz, h0, S, nz, h1, Tmp, h_neglect, h_neglect_edge)
    S_tmp(:) = Tmp(:)

    call remapping_core_h(remapCS, nz, h0, T, nz, h1, Tmp, h_neglect, h_neglect_edge)
    T_tmp(:) = Tmp(:)

    ! Compute the deviation between two successive grids
    deviation = 0.0
    x0(1) = 0.0
    x1(1) = 0.0
    do k = 2,nz
      x0(k) = x0(k-1) + h0(k-1)
      x1(k) = x1(k-1) + h1(k-1)
      deviation = deviation + (x0(k)-x1(k))**2
    enddo
    deviation = sqrt( deviation / (nz-1) )

    if ( deviation <= deviation_tol ) exit

    ! Copy final grid onto start grid for next iteration
    h0(:) = h1(:)
  enddo ! end regridding iterations

  if (CS%integrate_downward_for_e) then
    zInterface(1) = 0.
    do k = 1,nz
      zInterface(k+1) = zInterface(k) - h1(k)
      ! Adjust interface position to accommodate inflating layers
      ! without disturbing the interface above
    enddo
  else
    ! The rest of the model defines grids integrating up from the bottom
    zInterface(nz+1) = -depth
    do k = nz,1,-1
      zInterface(k) = zInterface(k+1) + h1(k)
      ! Adjust interface position to accommodate inflating layers
      ! without disturbing the interface above
    enddo
  endif

end subroutine build_rho_column_iteratively

!> Copy column thicknesses with vanished layers removed
subroutine copy_finite_thicknesses(nk, h_in, thresh, nout, h_out, mapping)
  integer,                intent(in)  :: nk      !< Number of layer for h_in, T_in, S_in
  real, dimension(nk),    intent(in)  :: h_in    !< Thickness of input column [H ~> m or kg m-2] or [Z ~> m]
  real,                   intent(in)  :: thresh  !< Thickness threshold defining vanished
                                                 !! layers [H ~> m or kg m-2] or [Z ~> m]
  integer,                intent(out) :: nout    !< Number of non-vanished layers
  real, dimension(nk),    intent(out) :: h_out   !< Thickness of output column [H ~> m or kg m-2] or [Z ~> m]
  integer, dimension(nk), intent(out) :: mapping !< Index of k-out corresponding to k-in
  ! Local variables
  integer :: k, k_thickest
  real :: thickness_in_vanished ! Summed thicknesses in discarded layers [H ~> m or kg m-2] or [Z ~> m]
  real :: thickest_h_out        ! Thickness of the thickest layer [H ~> m or kg m-2] or [Z ~> m]

  ! Build up new grid
  nout = 0
  thickness_in_vanished = 0.0
  thickest_h_out = h_in(1)
  k_thickest = 1
  do k = 1, nk
    mapping(k) = nout ! Note k>=nout always
    h_out(k) = 0.  ! Make sure h_out is set everywhere
    if (h_in(k) > thresh) then
      ! For non-vanished layers
      nout = nout + 1
      mapping(nout) = k
      h_out(nout) = h_in(k)
      if (h_out(nout) > thickest_h_out) then
        thickest_h_out = h_out(nout)
        k_thickest = nout
      endif
    else
      ! Add up mass in vanished layers
      thickness_in_vanished = thickness_in_vanished + h_in(k)
    endif
  enddo

  ! No finite layers
  if (nout <= 1) return

  ! Adjust for any lost volume in vanished layers
  h_out(k_thickest) = h_out(k_thickest) + thickness_in_vanished

end subroutine copy_finite_thicknesses

!------------------------------------------------------------------------------
!> Inflate vanished layers to finite (nonzero) width
subroutine old_inflate_layers_1d( min_thickness, nk, h )

  ! Argument
  real,               intent(in)    :: min_thickness !< Minimum allowed thickness [H ~> m or kg m-2]
  integer,            intent(in)    :: nk  !< Number of layers in the grid
  real, dimension(:), intent(inout) :: h   !< Layer thicknesses [H ~> m or kg m-2]

  ! Local variable
  integer   :: k
  integer   :: k_found
  integer   :: count_nonzero_layers
  real      :: delta
  real      :: correction
  real      :: maxThickness

  ! Count number of nonzero layers
  count_nonzero_layers = 0
  do k = 1,nk
    if ( h(k) > min_thickness ) then
      count_nonzero_layers = count_nonzero_layers + 1
    endif
  enddo

  ! If all layer thicknesses are greater than the threshold, exit routine
  if ( count_nonzero_layers == nk ) return

  ! If all thicknesses are zero, inflate them all and exit
  if ( count_nonzero_layers == 0 ) then
    do k = 1,nk
      h(k) = min_thickness
    enddo
    return
  endif

  ! Inflate zero layers
  correction = 0.0
  do k = 1,nk
    if ( h(k) <= min_thickness ) then
      delta = min_thickness - h(k)
      correction = correction + delta
      h(k) = h(k) + delta
    endif
  enddo

  ! Modify thicknesses of nonzero layers to ensure volume conservation
  maxThickness = h(1)
  k_found = 1
  do k = 1,nk
    if ( h(k) > maxThickness ) then
      maxThickness = h(k)
      k_found = k
    endif
  enddo

  h(k_found) = h(k_found) - correction

end subroutine old_inflate_layers_1d

end module coord_rho<|MERGE_RESOLUTION|>--- conflicted
+++ resolved
@@ -124,11 +124,7 @@
 
     ! Compute densities on source column
     pres(:) = CS%ref_pressure
-<<<<<<< HEAD
-    call calculate_density(T, S, pres, densities, 1, nz, eqn_of_state)
-=======
-    call calculate_density(T, S, pres, densities, eqn_of_state, US=US)
->>>>>>> acf23a41
+    call calculate_density(T, S, pres, densities, eqn_of_state)
     do k = 1,count_nonzero_layers
       densities(k) = densities(mapping(k))
     enddo
