--- conflicted
+++ resolved
@@ -472,14 +472,10 @@
     S_tmp       ! Temporary array of salinities where layers that are lighter
                 ! than the mixed layer have the mixed layer's properties [S ~> ppt].
   real, dimension(SZI_(G),SZJ_(G),SZK_(GV)) :: &
-<<<<<<< HEAD
     S_t, &      ! Top and bottom edge values for linear reconstructions
     S_b, &      ! of salinity within each layer [S ~> ppt].
     T_t, &      ! Top and bottom edge values for linear reconstructions
     T_b         ! of temperature within each layer [C ~> degC].
-=======
-    S_t, S_b, T_t, T_b ! Top and bottom edge values for linear reconstructions
-                       ! of salinity and temperature within each layer.
   real, dimension(SZI_(G),SZJ_(G),SZK_(G)) :: &
     rho_pgf, rho_stanley_pgf ! Density [kg m-3] from EOS with and without SGS T variance
                                         ! in Stanley parameterization.
@@ -487,7 +483,6 @@
     p_stanley ! Pressure [Pa] estimated with Rho_0
   real :: rho_stanley_scalar ! Scalar quantity to hold density [kg m-3] in Stanley diagnostics.
   real :: p_stanley_scalar ! Scalar quantity to hold pressure [Pa] in Stanley diagnostics.
->>>>>>> 4f6f9757
   real :: rho_in_situ(SZI_(G)) ! The in situ density [R ~> kg m-3].
   real :: p_ref(SZI_(G))     !   The pressure used to calculate the coordinate
                              ! density, [R L2 T-2 ~> Pa] (usually 2e7 Pa = 2000 dbar).
@@ -502,14 +497,6 @@
   logical :: use_ALE         ! If true, use an ALE pressure reconstruction.
   logical :: use_EOS         ! If true, density is calculated from T & S using an equation of state.
   type(thermo_var_ptrs) :: tv_tmp! A structure of temporary T & S.
-<<<<<<< HEAD
-  real :: Tl(5)              ! copy and T in local stencil [C ~> degC]
-  real :: mn_T               ! mean of T in local stencil [C ~> degC]
-  real :: mn_T2              ! mean of T**2 in local stencil [C2 ~> degC2]
-  real :: hl(5)              ! Copy of local stencil of H [H ~> m]
-  real :: r_sm_H             ! Reciprocal of sum of H in local stencil [H-1 ~> m-1]
-=======
->>>>>>> 4f6f9757
   real, parameter :: C1_6 = 1.0/6.0
   integer, dimension(2) :: EOSdom ! The i-computational domain for the equation of state
   integer :: is, ie, js, je, Isq, Ieq, Jsq, Jeq, nz, nkmb
@@ -529,52 +516,6 @@
   use_ALE = .false.
   if (associated(ALE_CSp)) use_ALE = CS%reconstruct .and. use_EOS
 
-<<<<<<< HEAD
-  if (CS%Stanley_T2_det_coeff>=0.) then
-    if (.not. associated(tv%varT)) call safe_alloc_ptr(tv%varT, G%isd, G%ied, G%jsd, G%jed, GV%ke)
-    do k=1, nz ; do j=js-1,je+1 ; do i=is-1,ie+1
-      ! Strictly speaking we should estimate the *horizontal* grid-scale variance
-      ! but neither of the following blocks make a rotation to the horizontal
-      ! and instead work along coordinate.
-
-      ! This block calculates a simple |delta T| along coordinates and does
-      ! not allow vanishing layer thicknesses or layers tracking topography
-      !! SGS variance in i-direction [C2 ~> degC2]
-      !dTdi2 = ( ( G%mask2dCu(I  ,j) * G%IdxCu(I  ,j) * ( tv%T(i+1,j,k) - tv%T(i,j,k) ) &
-      !          + G%mask2dCu(I-1,j) * G%IdxCu(I-1,j) * ( tv%T(i,j,k) - tv%T(i-1,j,k) ) &
-      !          ) * G%dxT(i,j) * 0.5 )**2
-      !! SGS variance in j-direction [C2 ~> degC2]
-      !dTdj2 = ( ( G%mask2dCv(i,J  ) * G%IdyCv(i,J  ) * ( tv%T(i,j+1,k) - tv%T(i,j,k) ) &
-      !          + G%mask2dCv(i,J-1) * G%IdyCv(i,J-1) * ( tv%T(i,j,k) - tv%T(i,j-1,k) ) &
-      !          ) * G%dyT(i,j) * 0.5 )**2
-      !tv%varT(i,j,k) = CS%Stanley_T2_det_coeff * 0.5 * ( dTdi2 + dTdj2 )
-
-      ! This block does a thickness weighted variance calculation and helps control for
-      ! extreme gradients along layers which are vanished against topography. It is
-      ! still a poor approximation in the interior when coordinates are strongly tilted.
-      hl(1) = h(i,j,k) * G%mask2dT(i,j)
-      hl(2) = h(i-1,j,k) * G%mask2dCu(I-1,j)
-      hl(3) = h(i+1,j,k) * G%mask2dCu(I,j)
-      hl(4) = h(i,j-1,k) * G%mask2dCv(i,J-1)
-      hl(5) = h(i,j+1,k) * G%mask2dCv(i,J)
-      r_sm_H = 1. / ( ( hl(1) + ( ( hl(2) + hl(3) ) + ( hl(4) + hl(5) ) ) ) + GV%H_subroundoff )
-      ! Mean of T
-      Tl(1) = tv%T(i,j,k) ; Tl(2) = tv%T(i-1,j,k) ; Tl(3) = tv%T(i+1,j,k)
-      Tl(4) = tv%T(i,j-1,k) ; Tl(5) = tv%T(i,j+1,k)
-      mn_T = ( hl(1)*Tl(1) + ( ( hl(2)*Tl(2) + hl(3)*Tl(3) ) + ( hl(4)*Tl(4) + hl(5)*Tl(5) ) ) ) * r_sm_H
-      ! Adjust T vectors to have zero mean
-      Tl(:) = Tl(:) - mn_T ; mn_T = 0.
-      ! Variance of T
-      mn_T2 = ( hl(1)*Tl(1)*Tl(1) + ( ( hl(2)*Tl(2)*Tl(2) + hl(3)*Tl(3)*Tl(3) ) &
-                                    + ( hl(4)*Tl(4)*Tl(4) + hl(5)*Tl(5)*Tl(5) ) ) ) * r_sm_H
-      ! Variance should be positive but round-off can violate this. Calculating
-      ! variance directly would fix this but requires more operations.
-      tv%varT(i,j,k) = CS%Stanley_T2_det_coeff * max(0., mn_T2)
-    enddo ; enddo ; enddo
-  endif
-
-=======
->>>>>>> 4f6f9757
   h_neglect = GV%H_subroundoff
   dz_neglect = GV%H_subroundoff * GV%H_to_Z
   I_Rho0 = 1.0 / GV%Rho0
@@ -897,16 +838,6 @@
                  "boundary cells is extrapolated, rather than using PCM "//&
                  "in these cells. If true, the same order polynomial is "//&
                  "used as is used for the interior cells.", default=.true.)
-<<<<<<< HEAD
-  call get_param(param_file, mdl, "PGF_STANLEY_T2_DET_COEFF", CS%Stanley_T2_det_coeff, &
-                 "The coefficient correlating SGS temperature variance with "// &
-                 "the mean temperature gradient in the deterministic part of "// &
-                 "the Stanley form of the Brankart correction. "// &
-                 "Negative values disable the scheme.", units="nondim", default=-1.0)
-  if (CS%Stanley_T2_det_coeff>=0.) then
-    CS%id_tvar_sgs = register_diag_field('ocean_model', 'tvar_sgs_pgf', diag%axesTL, &
-        Time, 'SGS temperature variance used in PGF', 'degC2', conversion=US%C_to_degC**2)
-=======
   call get_param(param_file, mdl, "USE_STANLEY_PGF", CS%use_stanley_pgf, &
                  "If true, turn on Stanley SGS T variance parameterization "// &
                  "in PGF code.", default=.false.)
@@ -917,7 +848,6 @@
         Time, 'rho in PGF with Stanley correction', 'kg m3')
     CS%id_p_stanley = register_diag_field('ocean_model', 'p_stanley', diag%axesTL, &
         Time, 'p in PGF with Stanley correction', 'Pa')
->>>>>>> 4f6f9757
   endif
   if (CS%tides) then
     CS%id_e_tidal = register_diag_field('ocean_model', 'e_tidal', diag%axesT1, &
