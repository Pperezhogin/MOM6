!> This is the main routine for MOM
module MOM

! This file is part of MOM6. See LICENSE.md for the license.

use MOM_variables, only : vertvisc_type
use MOM_open_boundary, only : ocean_OBC_type

! A Structure with pointers to forcing fields to drive MOM;
! all fluxes are positive downward.
use MOM_forcing_type, only : forcing, mech_forcing

use MOM_variables, only: accel_diag_ptrs, cont_diag_ptrs, ocean_internal_state

! A structure containing pointers to various fields
! to describe surface state, and will be returned
! to the calling program.
use MOM_variables, only : surface

! A structure containing pointers to an assortment of
! thermodynamic fields, including potential/Conservative
! temperature, salinity and mixed layer density.
use MOM_variables, only: thermo_var_ptrs

! Infrastructure modules
use MOM_debugging,            only : MOM_debugging_init, hchksum, uvchksum
use MOM_checksum_packages,    only : MOM_thermo_chksum, MOM_state_chksum, MOM_accel_chksum
use MOM_cpu_clock,            only : cpu_clock_id, cpu_clock_begin, cpu_clock_end
use MOM_cpu_clock,            only : CLOCK_COMPONENT, CLOCK_SUBCOMPONENT
use MOM_cpu_clock,            only : CLOCK_MODULE_DRIVER, CLOCK_MODULE, CLOCK_ROUTINE
use MOM_coms,                 only : reproducing_sum
use MOM_coord_initialization, only : MOM_initialize_coord
use MOM_diag_mediator,        only : diag_mediator_init, enable_averaging
use MOM_diag_mediator,        only : diag_mediator_infrastructure_init
use MOM_diag_mediator,        only : diag_register_area_ids
use MOM_diag_mediator,        only : diag_associate_volume_cell_measure
use MOM_diag_mediator,        only : diag_set_state_ptrs, diag_update_remap_grids
use MOM_diag_mediator,        only : disable_averaging, post_data, safe_alloc_ptr
use MOM_diag_mediator,        only : register_diag_field, register_static_field
use MOM_diag_mediator,        only : register_scalar_field, get_diag_time_end
use MOM_diag_mediator,        only : set_axes_info, diag_ctrl, diag_masks_set
use MOM_domains,              only : MOM_domains_init, clone_MOM_domain
use MOM_domains,              only : sum_across_PEs, pass_var, pass_vector
use MOM_domains,              only : To_North, To_East, To_South, To_West
use MOM_domains,              only : To_All, Omit_corners, CGRID_NE, SCALAR_PAIR
use MOM_domains,              only : create_group_pass, do_group_pass, group_pass_type
use MOM_domains,              only : start_group_pass, complete_group_pass, Omit_Corners
use MOM_error_handler,        only : MOM_error, FATAL, WARNING, is_root_pe
use MOM_error_handler,        only : MOM_set_verbosity, callTree_showQuery
use MOM_error_handler,        only : callTree_enter, callTree_leave, callTree_waypoint
use MOM_file_parser,          only : read_param, get_param, log_version, param_file_type
use MOM_fixed_initialization, only : MOM_initialize_fixed
use MOM_forcing_type,         only : MOM_forcing_chksum
use MOM_get_input,            only : Get_MOM_Input, directories
use MOM_io,                   only : MOM_io_init, vardesc, var_desc
use MOM_io,                   only : slasher, file_exists, MOM_read_data
use MOM_obsolete_params,      only : find_obsolete_params
use MOM_restart,              only : register_restart_field, query_initialized, save_restart
use MOM_restart,              only : restart_init, is_new_run, MOM_restart_CS
use MOM_spatial_means,        only : global_area_mean, global_area_integral
use MOM_state_initialization, only : MOM_initialize_state
use MOM_time_manager,         only : time_type, set_time, time_type_to_real, operator(+)
use MOM_time_manager,         only : operator(-), operator(>), operator(*), operator(/)
use MOM_time_manager,         only : increment_date
use MOM_unit_tests,           only : unit_tests
use coupler_types_mod,        only : coupler_type_send_data, coupler_1d_bc_type, coupler_type_spawn

! MOM core modules
use MOM_ALE,                   only : ALE_init, ALE_end, ALE_main, ALE_CS, adjustGridForIntegrity
use MOM_ALE,                   only : ALE_getCoordinate, ALE_getCoordinateUnits, ALE_writeCoordinateFile
use MOM_ALE,                   only : ALE_updateVerticalGridType, ALE_remap_init_conds, ALE_register_diags
use MOM_boundary_update,       only : call_OBC_register, OBC_register_end, update_OBC_CS
use MOM_continuity,            only : continuity, continuity_init, continuity_CS, continuity_stencil
use MOM_CoriolisAdv,           only : CorAdCalc, CoriolisAdv_init, CoriolisAdv_CS
use MOM_diabatic_driver,       only : diabatic, diabatic_driver_init, diabatic_CS
use MOM_diabatic_driver,       only : adiabatic, adiabatic_driver_init, diabatic_driver_end
use MOM_diagnostics,           only : calculate_diagnostic_fields, MOM_diagnostics_init
use MOM_diagnostics,           only : diagnostics_CS
use MOM_diag_to_Z,             only : calculate_Z_diag_fields, calculate_Z_transport
use MOM_diag_to_Z,             only : MOM_diag_to_Z_init, register_Z_tracer, diag_to_Z_CS
use MOM_diag_to_Z,             only : MOM_diag_to_Z_end
use MOM_dynamics_unsplit,      only : step_MOM_dyn_unsplit, register_restarts_dyn_unsplit
use MOM_dynamics_unsplit,      only : initialize_dyn_unsplit, end_dyn_unsplit
use MOM_dynamics_unsplit,      only : MOM_dyn_unsplit_CS
use MOM_dynamics_split_RK2,    only : step_MOM_dyn_split_RK2, register_restarts_dyn_split_RK2
use MOM_dynamics_split_RK2,    only : initialize_dyn_split_RK2, end_dyn_split_RK2
use MOM_dynamics_split_RK2,    only : MOM_dyn_split_RK2_CS
use MOM_dynamics_unsplit_RK2,  only : step_MOM_dyn_unsplit_RK2, register_restarts_dyn_unsplit_RK2
use MOM_dynamics_unsplit_RK2,  only : initialize_dyn_unsplit_RK2, end_dyn_unsplit_RK2
use MOM_dynamics_unsplit_RK2,  only : MOM_dyn_unsplit_RK2_CS
use MOM_dyn_horgrid,           only : dyn_horgrid_type, create_dyn_horgrid, destroy_dyn_horgrid
use MOM_EOS,                   only : EOS_init
use MOM_EOS,                   only : gsw_sp_from_sr, gsw_pt_from_ct
use MOM_EOS,                   only : calculate_density
use MOM_debugging,             only : check_redundant
use MOM_grid,                  only : ocean_grid_type, set_first_direction
use MOM_grid,                  only : MOM_grid_init, MOM_grid_end
use MOM_hor_index,             only : hor_index_type, hor_index_init
use MOM_hor_visc,              only : horizontal_viscosity, hor_visc_init
use MOM_interface_heights,     only : find_eta
use MOM_lateral_mixing_coeffs, only : calc_slope_functions, VarMix_init
use MOM_lateral_mixing_coeffs, only : calc_resoln_function, VarMix_CS
use MOM_MEKE,                  only : MEKE_init, MEKE_alloc_register_restart, step_forward_MEKE, MEKE_CS
use MOM_MEKE_types,            only : MEKE_type
use MOM_mixed_layer_restrat,   only : mixedlayer_restrat, mixedlayer_restrat_init, mixedlayer_restrat_CS
use MOM_mixed_layer_restrat,   only : mixedlayer_restrat_register_restarts
use MOM_neutral_diffusion,     only : neutral_diffusion_CS, neutral_diffusion_diag_init
use MOM_obsolete_diagnostics,  only : register_obsolete_diagnostics
use MOM_open_boundary,         only : OBC_registry_type, register_temp_salt_segments
use MOM_PressureForce,         only : PressureForce, PressureForce_init, PressureForce_CS
use MOM_set_visc,              only : set_viscous_BBL, set_viscous_ML, set_visc_init
use MOM_set_visc,              only : set_visc_register_restarts, set_visc_CS
use MOM_sponge,                only : init_sponge_diags, sponge_CS
use MOM_ALE_sponge,            only : init_ALE_sponge_diags, ALE_sponge_CS
use MOM_thickness_diffuse,     only : thickness_diffuse, thickness_diffuse_init, thickness_diffuse_CS
use MOM_tidal_forcing,         only : tidal_forcing_init, tidal_forcing_CS
use MOM_tracer_advect,         only : advect_tracer, tracer_advect_init
use MOM_tracer_advect,         only : tracer_advect_end, tracer_advect_CS
use MOM_tracer_hor_diff,       only : tracer_hordiff, tracer_hor_diff_init
use MOM_tracer_hor_diff,       only : tracer_hor_diff_end, tracer_hor_diff_CS
use MOM_tracer_registry,       only : register_tracer, tracer_registry_init
use MOM_tracer_registry,       only : register_tracer_diagnostics, post_tracer_diagnostics
use MOM_tracer_registry,       only : add_tracer_diagnostics, tracer_registry_type
use MOM_tracer_registry,       only : lock_tracer_registry, tracer_registry_end
use MOM_tracer_flow_control,   only : call_tracer_register, tracer_flow_control_CS
use MOM_tracer_flow_control,   only : tracer_flow_control_init, call_tracer_surface_state
use MOM_tracer_flow_control,   only : tracer_flow_control_end
use MOM_transcribe_grid,       only : copy_dyngrid_to_MOM_grid, copy_MOM_grid_to_dyngrid
use MOM_vert_friction,         only : vertvisc, vertvisc_remnant
use MOM_vert_friction,         only : vertvisc_limit_vel, vertvisc_init
use MOM_verticalGrid,          only : verticalGrid_type, verticalGridInit, verticalGridEnd
use MOM_verticalGrid,          only : get_thickness_units, get_flux_units, get_tr_flux_units
! Offline modules
use MOM_offline_main,          only : offline_transport_CS, offline_transport_init, update_offline_fields
use MOM_offline_main,          only : insert_offline_main, extract_offline_main, post_offline_convergence_diags
use MOM_offline_main,          only : register_diags_offline_transport, offline_advection_ale
use MOM_offline_main,          only : offline_redistribute_residual, offline_diabatic_ale
use MOM_offline_main,          only : offline_fw_fluxes_into_ocean, offline_fw_fluxes_out_ocean
use MOM_offline_main,          only : offline_advection_layer, offline_transport_end
use MOM_ALE,                   only : ale_offline_tracer_final, ALE_main_offline


implicit none ; private

#include <MOM_memory.h>

!> Control structure for this module
type, public :: MOM_control_struct
  real ALLOCABLE_, dimension(NIMEM_,NJMEM_,NKMEM_) :: &
    h, &      !< layer thickness (m or kg/m2 (H))
    T, &      !< potential temperature (degrees C)
    S         !< salinity (ppt)
  real ALLOCABLE_, dimension(NIMEMB_PTR_,NJMEM_,NKMEM_) :: &
    u,  &     !< zonal velocity component (m/s)
    uh, &     !< uh = u * h * dy at u grid points (m3/s or kg/s)
    uhtr      !< accumulated zonal thickness fluxes to advect tracers (m3 or kg)
  real ALLOCABLE_, dimension(NIMEM_,NJMEMB_PTR_,NKMEM_) :: &
    v,  &     !< meridional velocity (m/s)
    vh, &     !< vh = v * h * dx at v grid points (m3/s or kg/s)
    vhtr      !< accumulated meridional thickness fluxes to advect tracers (m3 or kg)
  real ALLOCABLE_, dimension(NIMEM_,NJMEM_) :: &
    ave_ssh   !< time-averaged (ave over baroclinic time steps) sea surface height (meter)
  real, pointer, dimension(:,:)   :: Hml => NULL() !< active mixed layer depth, in m
  real, pointer, dimension(:,:,:) :: &
    u_prev => NULL(), &  !< previous value of u stored for diagnostics
    v_prev => NULL()     !< previous value of v stored for diagnostics

  type(ocean_grid_type) :: G       !< structure containing metrics and grid info
  type(verticalGrid_type), pointer :: GV => NULL() !< structure containing vertical grid info
  type(thermo_var_ptrs) :: tv      !< structure containing pointers to available
                                   !! thermodynamic fields
  type(diag_ctrl)       :: diag    !< structure to regulate diagnostic output timing
  type(vertvisc_type)   :: visc    !< structure containing vertical viscosities,
                                   !! bottom drag viscosities, and related fields
  type(MEKE_type), pointer :: MEKE => NULL()  !<  structure containing fields
                                   !! related to the Mesoscale Eddy Kinetic Energy
  type(accel_diag_ptrs) :: ADp     !< structure containing pointers to accelerations,
                                   !! for derived diagnostics (e.g., energy budgets)
  type(cont_diag_ptrs)  :: CDp     !< structure containing pointers continuity equation
                                   !! terms, for derived diagnostics (e.g., energy budgets)

  logical :: split                   !< If true, use the split time stepping scheme.
  logical :: use_RK2                 !< If true, use RK2 instead of RK3 in unsplit mode
                                     !! (i.e., no split between barotropic and baroclinic).
  logical :: adiabatic               !< If true, then no diapycnal mass fluxes, with no calls
                                     !! to routines to calculate or apply diapycnal fluxes.
  logical :: use_temperature         !< If true, temp and saln used as state variables.
  logical :: calc_rho_for_sea_lev    !< If true, calculate rho to convert pressure to sea level
  logical :: use_frazil              !< If true, liquid seawater freezes if temp below freezing,
                                     !! with accumulated heat deficit returned to surface ocean.
  logical :: bound_salinity          !< If true, salt is added to keep salinity above
                                     !! a minimum value, and the deficit is reported.
  logical :: bulkmixedlayer          !< If true, a refined bulk mixed layer scheme is used
                                     !! with nkml sublayers and nkbl buffer layer.
  logical :: diabatic_first          !< If true, apply diabatic and thermodynamic
                                     !! processes before time stepping the dynamics.
  logical :: use_conT_absS           !< If true, , the prognostics T&S are the conservative temperature
                                     !! and absolute salinity. Care should be taken to convert them
                                     !! to potential temperature and practical salinity before
                                     !! exchanging them with the coupler and/or reporting T&S diagnostics.
  logical :: thickness_diffuse       !< If true, diffuse interface height w/ a diffusivity KHTH.
  logical :: thickness_diffuse_first !< If true, diffuse thickness before dynamics.
  logical :: mixedlayer_restrat      !< If true, use submesoscale mixed layer restratifying scheme.
  logical :: useMEKE                 !< If true, call the MEKE parameterization.
  logical :: debug                   !< If true, write verbose checksums for debugging purposes.
  logical :: debug_truncations       !< If true, turn on diagnostics useful for debugging truncations.
  logical :: use_ALE_algorithm       !< If true, use the ALE algorithm rather than layered
                                     !! isopycnal/stacked shallow water mode. This logical is
                                     !! set by calling the function useRegridding() from the
                                     !! MOM_regridding module.
  logical :: do_dynamics             !< If false, does not call step_MOM_dyn_*. This is an
                                     !! undocumented run-time flag that is fragile.
  logical :: offline_tracer_mode = .false.
                                     !< If true, step_offline() is called instead of step_MOM().
                                     !! This is intended for running MOM6 in offline tracer mode
  logical :: advect_TS               !< If false, then no horizontal advection of temperature
                                     !! and salnity is performed
  real    :: dt                      !< (baroclinic) dynamics time step (seconds)
  real    :: dt_therm                !< thermodynamics time step (seconds)
  logical :: thermo_spans_coupling   !< If true, thermodynamic and tracer time
                                     !! steps can span multiple coupled time steps.
  real    :: t_dyn_rel_adv           !< The time of the dynamics relative to tracer
                                     !! advection and lateral mixing (in seconds), or
                                     !! equivalently the elapsed time since advectively
                                     !! updating the tracers.  t_dyn_rel_adv is invariably
                                     !! positive and may span multiple coupling timesteps.
  real    :: t_dyn_rel_thermo        !< The time of the dynamics relative to diabatic
                                     !! processes and remapping (in seconds).  t_dyn_rel_thermo
                                     !! can be negative or positive depending on whether
                                     !! the diabatic processes are applied before or after
                                     !! the dynamics and may span multiple coupling timesteps.
  real    :: t_dyn_rel_diag          !< The time of the diagnostics relative to diabatic
                                     !! processes and remapping (in seconds).  t_dyn_rel_diag
                                     !! is always positive, since the diagnostics must lag.
  type(time_type) :: Z_diag_interval !< amount of time between calculating Z-space diagnostics
  type(time_type) :: Z_diag_time     !< next time to compute Z-space diagnostics
  type(time_type), pointer :: Time   !< pointer to ocean clock
  real :: rel_time = 0.0             !< relative time (sec) since start of current execution
  real :: dtbt_reset_period          !< The time interval in seconds between dynamic
                                     !! recalculation of the barotropic time step.  If
                                     !! this is negative, it is never calculated, and
                                     !! if it is 0, it is calculated every step.

  logical :: interp_p_surf           !< If true, linearly interpolate surface pressure
                                     !! over the coupling time step, using specified value
                                     !! at the end of the coupling step. False by default.
  logical :: p_surf_prev_set         !< If true, p_surf_prev has been properly set from
                                     !! a previous time-step or the ocean restart file.
                                     !! This is only valid when interp_p_surf is true.

  real :: Hmix                       !< Diagnostic mixed layer thickness (meter) when
                                     !! bulk mixed layer is not used.
  real :: Hmix_UV                    !< Depth scale over which to average surface flow to
                                     !! feedback to the coupler/driver (m).
                                     !! bulk mixed layer is not used.
  real :: missing=-1.0e34            !< missing data value for masked fields

  ! Flags needed to reach between start and finish phases of initialization
  logical :: write_IC                !< If true, then the initial conditions will be written to file
  character(len=120) :: IC_file      !< A file into which the initial conditions are
                                     !! written in a new run if SAVE_INITIAL_CONDS is true.

  integer :: ntrunc                  !< number u,v truncations since last call to write_energy
  logical :: check_bad_surface_vals  !< If true, scan surface state for ridiculous values.
  real    :: bad_val_ssh_max         !< Maximum SSH before triggering bad value message
  real    :: bad_val_sst_max         !< Maximum SST before triggering bad value message
  real    :: bad_val_sst_min         !< Minimum SST before triggering bad value message
  real    :: bad_val_sss_max         !< Maximum SSS before triggering bad value message
  real    :: bad_val_column_thickness!< Minimum column thickness before triggering bad value message

  real, pointer, dimension(:,:) :: &
    p_surf_prev  => NULL(), & !< surface pressure (Pa) at end  previous call to step_MOM
    p_surf_begin => NULL(), & !< surface pressure (Pa) at start of step_MOM_dyn_...
    p_surf_end   => NULL()    !< surface pressure (Pa) at end   of step_MOM_dyn_...

  type(vardesc) :: &
    vd_T, &   !< vardesc array describing potential temperature
    vd_S      !< vardesc array describing salinity

  real, pointer, dimension(:,:,:) :: &  !< diagnostic arrays of advective/diffusive tracer fluxes
    T_adx => NULL(), T_ady => NULL(), T_diffx => NULL(), T_diffy => NULL(), &
    S_adx => NULL(), S_ady => NULL(), S_diffx => NULL(), S_diffy => NULL()

  real, pointer, dimension(:,:) :: & !< diagnostic arrays of vertically integrated advective/diffusive fluxes
    T_adx_2d => NULL(), T_ady_2d => NULL(), T_diffx_2d => NULL(), T_diffy_2d => NULL(), &
    S_adx_2d => NULL(), S_ady_2d => NULL(), S_diffx_2d => NULL(), S_diffy_2d => NULL()

  real, pointer, dimension(:,:,:) :: &  !< diagnostic arrays for advection tendencies and total tendencies
    T_advection_xy => NULL(), S_advection_xy => NULL(),  &
    T_prev         => NULL(), S_prev         => NULL(),  &
    Th_prev        => NULL(), Sh_prev        => NULL()

  real, pointer, dimension(:,:,:) :: & !< diagnostic arrays for variance decay through ALE
    T_squared => NULL(), S_squared => NULL()

  logical :: tendency_diagnostics = .false.

  ! diagnostic ids

  ! 3-d state fields
  integer :: id_u  = -1
  integer :: id_v  = -1
  integer :: id_h  = -1
  integer :: id_T  = -1
  integer :: id_S  = -1
  integer :: id_Tcon  = -1
  integer :: id_Sabs  = -1

  ! 2-d surface and bottom fields
  integer :: id_zos      = -1
  integer :: id_zossq    = -1
  integer :: id_volo     = -1
  integer :: id_ssh      = -1
  integer :: id_ssh_ga   = -1
  integer :: id_sst      = -1
  integer :: id_sst_sq   = -1
  integer :: id_sss      = -1
  integer :: id_sss_sq   = -1
  integer :: id_ssu      = -1
  integer :: id_ssv      = -1
  integer :: id_speed    = -1
  integer :: id_ssh_inst = -1
  integer :: id_tob      = -1
  integer :: id_sob      = -1
  integer :: id_sstcon   = -1
  integer :: id_sssabs   = -1

  ! heat and salt flux fields
  integer :: id_fraz         = -1
  integer :: id_salt_deficit = -1
  integer :: id_Heat_PmE     = -1
  integer :: id_intern_heat  = -1

  ! transport of temperature and salinity
  integer :: id_Tadx      = -1
  integer :: id_Tady      = -1
  integer :: id_Tdiffx    = -1
  integer :: id_Tdiffy    = -1
  integer :: id_Sadx      = -1
  integer :: id_Sady      = -1
  integer :: id_Sdiffx    = -1
  integer :: id_Sdiffy    = -1
  integer :: id_Tadx_2d   = -1
  integer :: id_Tady_2d   = -1
  integer :: id_Tdiffx_2d = -1
  integer :: id_Tdiffy_2d = -1
  integer :: id_Sadx_2d   = -1
  integer :: id_Sady_2d   = -1
  integer :: id_Sdiffx_2d = -1
  integer :: id_Sdiffy_2d = -1

  ! tendencies for temp/heat and saln/salt
  integer :: id_T_advection_xy    = -1
  integer :: id_T_advection_xy_2d = -1
  integer :: id_T_tendency        = -1
  integer :: id_Th_tendency       = -1
  integer :: id_Th_tendency_2d    = -1
  integer :: id_S_advection_xy    = -1
  integer :: id_S_advection_xy_2d = -1
  integer :: id_S_tendency        = -1
  integer :: id_Sh_tendency       = -1
  integer :: id_Sh_tendency_2d    = -1

  ! variance decay for temp and heat
  integer :: id_T_vardec = -1
  integer :: id_S_vardec = -1


  ! Diagnostics for tracer horizontal transport
  integer :: id_uhtr = -1, id_umo = -1, id_umo_2d = 1
  integer :: id_vhtr = -1, id_vmo = -1, id_vmo_2d = 1

  ! The remainder provides pointers to child module control structures.
  type(MOM_dyn_unsplit_CS),      pointer :: dyn_unsplit_CSp      => NULL()
  type(MOM_dyn_unsplit_RK2_CS),  pointer :: dyn_unsplit_RK2_CSp  => NULL()
  type(MOM_dyn_split_RK2_CS),    pointer :: dyn_split_RK2_CSp    => NULL()

  type(set_visc_CS),             pointer :: set_visc_CSp           => NULL()
  type(diabatic_CS),             pointer :: diabatic_CSp           => NULL()
  type(thickness_diffuse_CS),    pointer :: thickness_diffuse_CSp  => NULL()
  type(mixedlayer_restrat_CS),   pointer :: mixedlayer_restrat_CSp => NULL()
  type(MEKE_CS),                 pointer :: MEKE_CSp               => NULL()
  type(VarMix_CS),               pointer :: VarMix                 => NULL()
  type(tracer_registry_type),    pointer :: tracer_Reg             => NULL()
  type(tracer_advect_CS),        pointer :: tracer_adv_CSp         => NULL()
  type(tracer_hor_diff_CS),      pointer :: tracer_diff_CSp        => NULL()
  type(neutral_diffusion_CS),    pointer :: neutral_diffusion_CSp  => NULL()
  type(tracer_flow_control_CS),  pointer :: tracer_flow_CSp        => NULL()
  type(diagnostics_CS),          pointer :: diagnostics_CSp        => NULL()
  type(diag_to_Z_CS),            pointer :: diag_to_Z_CSp          => NULL()
  type(MOM_restart_CS),          pointer :: restart_CSp            => NULL()
  type(update_OBC_CS),           pointer :: update_OBC_CSp         => NULL()
  type(ocean_OBC_type),          pointer :: OBC                    => NULL()
  type(sponge_CS),               pointer :: sponge_CSp             => NULL()
  type(ALE_sponge_CS),           pointer :: ALE_sponge_CSp         => NULL()
  type(ALE_CS),                  pointer :: ALE_CSp                => NULL()
  type(offline_transport_CS),    pointer :: offline_CSp            => NULL()

  ! These are used for group halo updates.
  type(group_pass_type) :: pass_tau_ustar_psurf
  type(group_pass_type) :: pass_ray
  type(group_pass_type) :: pass_bbl_thick_kv_bbl
  type(group_pass_type) :: pass_T_S_h
  type(group_pass_type) :: pass_T_S
  type(group_pass_type) :: pass_uv_T_S_h

end type MOM_control_struct

public initialize_MOM
public finish_MOM_initialization
public step_MOM
public step_offline
public MOM_end
public allocate_surface_state
public calculate_surface_state

integer :: id_clock_ocean
integer :: id_clock_dynamics
integer :: id_clock_thermo
integer :: id_clock_tracer
integer :: id_clock_diabatic
integer :: id_clock_continuity  ! also in dynamics s/r
integer :: id_clock_thick_diff
integer :: id_clock_BBL_visc
integer :: id_clock_ml_restrat
integer :: id_clock_diagnostics
integer :: id_clock_Z_diag
integer :: id_clock_init
integer :: id_clock_MOM_init
integer :: id_clock_pass       ! also in dynamics d/r
integer :: id_clock_pass_init  ! also in dynamics d/r
integer :: id_clock_ALE
integer :: id_clock_other
integer :: id_clock_offline_tracer

contains


!> This subroutine orchestrates the time stepping of MOM.  The adiabatic
!! dynamics are stepped by calls to one of the step_MOM_dyn_...routines.
!! The action of lateral processes on tracers occur in calls to
!! advect_tracer and tracer_hordiff.  Vertical mixing and possibly remapping
!! occur inside of diabatic.
subroutine step_MOM(forces, fluxes, sfc_state, Time_start, time_interval, CS)
  type(mech_forcing), intent(inout)  :: forces        !< A structure with the driving mechanical forces
  type(forcing),    intent(inout)    :: fluxes        !< pointers to forcing fields
  type(surface),    intent(inout)    :: sfc_state     !< surface ocean state
  type(time_type),  intent(in)       :: Time_start    !< starting time of a segment, as a time type
  real,             intent(in)       :: time_interval !< time interval covered by this run segment, in s.
  type(MOM_control_struct), pointer  :: CS            !< control structure from initialize_MOM

  ! local
  type(ocean_grid_type), pointer :: G ! pointer to a structure containing
                                      ! metrics and related information
  type(verticalGrid_type),  pointer :: GV => NULL()
  integer, save :: nt_debug = 1 ! running number of iterations, for debugging only.
  integer       :: ntstep ! time steps between tracer updates or diabatic forcing
  integer       :: n_max  ! number of steps to take in this call

  integer :: i, j, k, is, ie, js, je, Isq, Ieq, Jsq, Jeq, nz, n
  integer :: isd, ied, jsd, jed, IsdB, IedB, JsdB, JedB

  type(time_type) :: Time_end_thermo ! Time at end of the thermodynamics step for diagnostic averaging
  real :: dt              ! baroclinic time step (sec)
  real :: dtth            ! time step for thickness diffusion (sec)
  real :: dtdia           ! time step for diabatic processes (sec)
  real :: dt_therm        ! a limited and quantized version of CS%dt_therm (sec)
  real :: dtbt_reset_time ! value of CS%rel_time when DTBT was last calculated (sec)

  real :: mass_src_time   ! The amount of time for the surface mass source from
                          ! precipitation-evaporation, rivers, etc., that should
                          ! be applied to the start of the barotropic solver to
                          ! avoid generating tsunamis, in s.  This is negative
                          ! if the precipation has already been applied to the
                          ! layers, and positive if it will be applied later.

  real :: wt_end, wt_beg
  real :: bbl_time_int    ! The amount of time over which the calculated BBL
                          ! properties will apply, for use in diagnostics.

  logical :: calc_dtbt                 ! Indicates whether the dynamically adjusted
                                       ! barotropic time step needs to be updated.
  logical :: do_advection              ! If true, it is time to advect tracers.
  logical :: do_calc_bbl               ! If true, calculate the boundary layer properties.
  logical :: thermo_does_span_coupling ! If true, thermodynamic forcing spans
                                       ! multiple dynamic timesteps.
  real, dimension(SZI_(CS%G),SZJ_(CS%G)) :: &
    eta_av, &   ! average sea surface height or column mass over a timestep (meter or kg/m2)
    ssh         ! sea surface height based on eta_av (meter or kg/m2)

  real, pointer, dimension(:,:,:) :: &
    u, & ! u : zonal velocity component (m/s)
    v, & ! v : meridional velocity component (m/s)
    h    ! h : layer thickness (meter (Bouss) or kg/m2 (non-Bouss))

  ! Store the layer thicknesses before any changes by the dynamics. This is necessary for remapped
  ! mass transport diagnostics
  real, dimension(SZI_(CS%G),SZJ_(CS%G),SZK_(CS%G)) :: h_pre_dyn
  real :: tot_wt_ssh, Itot_wt_ssh

  type(time_type) :: Time_local, end_time_thermo
  logical :: showCallTree
  ! These are used for group halo passes.
  logical :: do_pass_Ray, do_pass_kv_bbl_thick

  G => CS%G ; GV => CS%GV
  is   = G%isc  ; ie   = G%iec  ; js   = G%jsc  ; je   = G%jec ; nz = G%ke
  Isq  = G%IscB ; Ieq  = G%IecB ; Jsq  = G%JscB ; Jeq  = G%JecB
  isd  = G%isd  ; ied  = G%ied  ; jsd  = G%jsd  ; jed  = G%jed
  IsdB = G%IsdB ; IedB = G%IedB ; JsdB = G%JsdB ; JedB = G%JedB
  u => CS%u ; v => CS%v ; h => CS%h

  call cpu_clock_begin(id_clock_ocean)
  call cpu_clock_begin(id_clock_other)

  if (CS%debug) then
    call MOM_state_chksum("Beginning of step_MOM ", u, v, h, CS%uh, CS%vh, G, GV)
    call hchksum(CS%h,"CS%h beginning of step_MOM",G%HI, scale=GV%H_to_m)
  endif

  showCallTree = callTree_showQuery()
  if (showCallTree) call callTree_enter("step_MOM(), MOM.F90")

  ! First determine the time step that is consistent with this call.
  ! It is anticipated that the time step will almost always coincide
  ! with dt. In addition, ntstep is determined, subject to the constraint
  ! that ntstep cannot exceed n_max.
  if (time_interval <= CS%dt) then
    n_max = 1
  else
    n_max = ceiling(time_interval/CS%dt - 0.001)
  endif

  dt    = time_interval / real(n_max)
  dtdia = 0.0
  thermo_does_span_coupling = (CS%thermo_spans_coupling .and. &
                              (CS%dt_therm > 1.5*time_interval))
  if (thermo_does_span_coupling) then
    ! Set dt_therm to be an integer multiple of the coupling time step.
    dt_therm = time_interval * floor(CS%dt_therm / time_interval + 0.001)
    ntstep = floor(dt_therm/dt + 0.001)
  else
    ntstep = MAX(1,MIN(n_max,floor(CS%dt_therm/dt + 0.001)))
    dt_therm = dt*ntstep
  endif

  if (.not.ASSOCIATED(forces%p_surf)) CS%interp_p_surf = .false.

  !---------- Begin setup for group halo pass

  call cpu_clock_begin(id_clock_pass)
  call create_group_pass(CS%pass_tau_ustar_psurf, forces%taux, forces%tauy, G%Domain)
  if (ASSOCIATED(forces%ustar)) &
    call create_group_pass(CS%pass_tau_ustar_psurf, forces%ustar, G%Domain)
  if (ASSOCIATED(forces%p_surf)) &
    call create_group_pass(CS%pass_tau_ustar_psurf, forces%p_surf, G%Domain)

  do_pass_Ray = .FALSE. ; do_pass_kv_bbl_thick = .FALSE.
  if (.not.G%Domain%symmetric) then
    if (associated(CS%visc%Ray_u) .and. associated(CS%visc%Ray_v)) then
      call create_group_pass(CS%pass_ray, CS%visc%Ray_u, CS%visc%Ray_v, G%Domain, &
                             To_North+To_East+SCALAR_PAIR+Omit_corners, CGRID_NE, halo=1)
      do_pass_Ray = .TRUE.
    endif
    if (associated(CS%visc%bbl_thick_u) .and. associated(CS%visc%bbl_thick_v)) then
      call create_group_pass(CS%pass_bbl_thick_kv_bbl, CS%visc%bbl_thick_u, &
                             CS%visc%bbl_thick_v, G%Domain, &
                             To_North+To_East+SCALAR_PAIR+Omit_corners, CGRID_NE, halo=1)
      do_pass_kv_bbl_thick = .TRUE.
    endif
    if (associated(CS%visc%kv_bbl_u) .and. associated(CS%visc%kv_bbl_v)) then
      call create_group_pass(CS%pass_bbl_thick_kv_bbl, CS%visc%kv_bbl_u, &
                             CS%visc%kv_bbl_v, G%Domain, &
                             To_North+To_East+SCALAR_PAIR+Omit_corners, CGRID_NE, halo=1)
      do_pass_kv_bbl_thick = .TRUE.
    endif
  endif

  if (.not.CS%adiabatic .AND. CS%use_ALE_algorithm ) then
    if (CS%use_temperature) then
      call create_group_pass(CS%pass_T_S_h, CS%tv%T, G%Domain, To_All+Omit_Corners, halo=1)
      call create_group_pass(CS%pass_T_S_h, CS%tv%S, G%Domain, To_All+Omit_Corners, halo=1)
    endif
    call create_group_pass(CS%pass_T_S_h, h, G%Domain, To_All+Omit_Corners, halo=1)
  endif

  if ((CS%adiabatic .OR. CS%diabatic_first) .AND. CS%use_temperature) then
    call create_group_pass(CS%pass_T_S, CS%tv%T, G%Domain, To_All+Omit_Corners, halo=1)
    call create_group_pass(CS%pass_T_S, CS%tv%S, G%Domain, To_All+Omit_Corners, halo=1)
  endif

  !---------- End setup for group halo pass

  if (G%nonblocking_updates) then
    call start_group_pass(CS%pass_tau_ustar_psurf, G%Domain)
  else
    call do_group_pass(CS%pass_tau_ustar_psurf, G%Domain)
  endif
  call cpu_clock_end(id_clock_pass)

  if (ASSOCIATED(CS%tv%frazil))        CS%tv%frazil(:,:)        = 0.0
  if (ASSOCIATED(CS%tv%salt_deficit))  CS%tv%salt_deficit(:,:)  = 0.0
  if (ASSOCIATED(CS%tv%TempxPmE))      CS%tv%TempxPmE(:,:)      = 0.0
  if (ASSOCIATED(CS%tv%internal_heat)) CS%tv%internal_heat(:,:) = 0.0

  CS%rel_time = 0.0

  tot_wt_ssh = 0.0
  do j=js,je ; do i=is,ie ; CS%ave_ssh(i,j) = 0.0 ; ssh(i,j) = CS%missing; enddo ; enddo

  if (associated(CS%VarMix)) then
    call enable_averaging(time_interval, Time_start+set_time(int(time_interval)), &
                          CS%diag)
    call calc_resoln_function(h, CS%tv, G, GV, CS%VarMix)
    call disable_averaging(CS%diag)
  endif

  if (G%nonblocking_updates) &
    call complete_group_pass(CS%pass_tau_ustar_psurf, G%Domain, clock=id_clock_pass)

  if (CS%interp_p_surf) then
    if (.not.ASSOCIATED(CS%p_surf_end))   allocate(CS%p_surf_end(isd:ied,jsd:jed))
    if (.not.ASSOCIATED(CS%p_surf_begin)) allocate(CS%p_surf_begin(isd:ied,jsd:jed))
    if (.not.CS%p_surf_prev_set) then
      do j=jsd,jed ; do i=isd,ied
        CS%p_surf_prev(i,j) = forces%p_surf(i,j)
      enddo ; enddo
      CS%p_surf_prev_set = .true.
    endif
  else
    CS%p_surf_end  => forces%p_surf
  endif

  if (CS%debug) then
    call MOM_state_chksum("Before steps ", u, v, h, CS%uh, CS%vh, G, GV)
    call MOM_forcing_chksum("Before steps", fluxes, G, haloshift=0)
    call check_redundant("Before steps ", u, v, G)
    call check_redundant("Before steps ", forces%taux, forces%tauy, G)
  endif
  call cpu_clock_end(id_clock_other)

  do n=1,n_max

    nt_debug = nt_debug + 1

    ! Set the universally visible time to the middle of the time step
    CS%Time = Time_start + set_time(int(floor(CS%rel_time+0.5*dt+0.5)))
    CS%rel_time = CS%rel_time + dt

    ! Set the local time to the end of the time step.
    Time_local = Time_start + set_time(int(floor(CS%rel_time+0.5)))
    if (showCallTree) call callTree_enter("DT cycles (step_MOM) n=",n)

    !===========================================================================
    ! This is the first place where the diabatic processes and remapping could occur.
    if (CS%diabatic_first .and. (CS%t_dyn_rel_adv==0.0)) then ! do thermodynamics.

      if (thermo_does_span_coupling) then
        dtdia = dt_therm
        if ((fluxes%dt_buoy_accum > 0.0) .and. (dtdia > time_interval) .and. &
            (abs(fluxes%dt_buoy_accum - dtdia) > 1e-6*dtdia)) then
          call MOM_error(FATAL, "step_MOM: Mismatch between long thermodynamic "//&
            "timestep and time over which buoyancy fluxes have been accumulated.")
        endif
        call MOM_error(FATAL, "MOM is not yet set up to have restarts that work "//&
          "with THERMO_SPANS_COUPLING and DIABATIC_FIRST.")
      else
        dtdia = dt*min(ntstep,n_max-(n-1))
      endif

      ! The end-time of the diagnostic interval needs to be set ahead if there
      ! are multiple dynamic time steps worth of thermodynamics applied here.
<<<<<<< HEAD
      end_time_thermo = Time_local + set_time(int(floor(dtdia-dt+0.5)))

      ! Apply diabatic forcing, do mixing, and regrid.
      call step_MOM_thermo(CS, G, GV, u, v, h, CS%tv, fluxes, dtdia, end_time_thermo, .true.)
=======
      Time_end_thermo = Time_local + set_time(int(floor(dtdia-dt+0.5)))

      if (CS%debug) then
        call uvchksum("Pre set_viscous_BBL [uv]", u, v, G%HI, haloshift=1)
        call hchksum(h,"Pre set_viscous_BBL h", G%HI, haloshift=1, scale=GV%H_to_m)
        if (associated(CS%tv%T)) call hchksum(CS%tv%T, "Pre set_viscous_BBL T", G%HI, haloshift=1)
        if (associated(CS%tv%S)) call hchksum(CS%tv%S, "Pre set_viscous_BBL S", G%HI, haloshift=1)
      endif

      !   Calculate the BBL properties and store them inside visc (u,h).
      ! This is here so that CS%visc is updated before diabatic() when
      ! DIABATIC_FIRST=True. Otherwise diabatic() is called after the dynamics
      ! and set_viscous_BBL is called as a part of the dynamic stepping.
      call cpu_clock_begin(id_clock_BBL_visc)
      call set_viscous_BBL(u, v, h, CS%tv, CS%visc, G, GV, CS%set_visc_CSp)
      call cpu_clock_end(id_clock_BBL_visc)

      if (do_pass_Ray) call do_group_pass(CS%pass_ray, G%Domain, clock=id_clock_pass)
      if (do_pass_kv_bbl_thick) &
        call do_group_pass(CS%pass_bbl_thick_kv_bbl, G%Domain, clock=id_clock_pass)
      if (showCallTree) call callTree_wayPoint("done with set_viscous_BBL (diabatic_first)")

      call cpu_clock_begin(id_clock_thermo)

      ! Apply diabatic forcing, do mixing, and regrid.
      call step_MOM_thermo(CS, G, GV, u, v, h, CS%tv, fluxes, dtdia, Time_end_thermo)
      do_pass_kv_turb = associated(CS%visc%Kv_turb)
>>>>>>> ca79a598

      ! The diabatic processes are now ahead of the dynamics by dtdia.
      CS%t_dyn_rel_thermo = -dtdia
      if (showCallTree) call callTree_waypoint("finished diabatic_first (step_MOM)")

<<<<<<< HEAD
=======
      call cpu_clock_end(id_clock_thermo)

>>>>>>> ca79a598
    endif ! end of block "(CS%diabatic_first .and. (CS%t_dyn_rel_adv==0.0))"

    !===========================================================================
    ! This is the start of the dynamics stepping part of the algorithm.

    call cpu_clock_begin(id_clock_dynamics)
    call disable_averaging(CS%diag)

    if ((CS%t_dyn_rel_adv == 0.0) .and. CS%thickness_diffuse .and. CS%thickness_diffuse_first) then
      if (thermo_does_span_coupling) then
        dtth = dt_therm
      else
        dtth = dt*min(ntstep,n_max-n+1)
      endif

      call enable_averaging(dtth,Time_local+set_time(int(floor(dtth-dt+0.5))), CS%diag)
      call cpu_clock_begin(id_clock_thick_diff)
      if (associated(CS%VarMix)) &
        call calc_slope_functions(h, CS%tv, dt, G, GV, CS%VarMix)
      call thickness_diffuse(h, CS%uhtr, CS%vhtr, CS%tv, dtth, G, GV, &
                             CS%MEKE, CS%VarMix, CS%CDp, CS%thickness_diffuse_CSp)
      call cpu_clock_end(id_clock_thick_diff)
      call pass_var(h, G%Domain, clock=id_clock_pass) !###, halo=max(2,cont_stensil))
      call disable_averaging(CS%diag)
      if (showCallTree) call callTree_waypoint("finished thickness_diffuse_first (step_MOM)")

      ! Whenever thickness changes let the diag manager know, target grids
      ! for vertical remapping may need to be regenerated.
      call diag_update_remap_grids(CS%diag)
    endif

    ! The bottom boundary layer properties are out-of-date and need to be
    ! recalculated.  This always occurs at the start of a coupling time
    ! step because the externally prescribed stresses may have changed.
    do_calc_bbl = ((CS%t_dyn_rel_adv == 0.0) .or. (n==1))
    if (do_calc_bbl) then
      ! Calculate the BBL properties and store them inside visc (u,h).
      call cpu_clock_begin(id_clock_BBL_visc)
      bbl_time_int = max(dt, min(dt_therm - CS%t_dyn_rel_adv, dt*(1+n_max-n)) )
      call enable_averaging(bbl_time_int, &
                Time_local+set_time(int(bbl_time_int-dt+0.5)), CS%diag)
      call set_viscous_BBL(u, v, h, CS%tv, CS%visc, G, GV, CS%set_visc_CSp)
      call disable_averaging(CS%diag)
      call cpu_clock_end(id_clock_BBL_visc)
      if (showCallTree) call callTree_wayPoint("done with set_viscous_BBL (step_MOM)")
    endif

    if (do_calc_bbl) then
      if (G%nonblocking_updates) then
        if (do_pass_Ray) &
          call start_group_pass(CS%pass_Ray, G%Domain, clock=id_clock_pass)
        if (do_pass_kv_bbl_thick) &
          call start_group_pass(CS%pass_bbl_thick_kv_bbl, G%Domain, clock=id_clock_pass)
        ! do_calc_bbl will be set to .false. when the message passing is complete.
      else
        if (do_pass_Ray) &
          call do_group_pass(CS%pass_Ray, G%Domain, clock=id_clock_pass)
        if (do_pass_kv_bbl_thick) &
          call do_group_pass(CS%pass_bbl_thick_kv_bbl, G%Domain, clock=id_clock_pass)
      endif
    endif

    if (CS%interp_p_surf) then
      wt_end = real(n) / real(n_max)
      wt_beg = real(n-1) / real(n_max)
      do j=jsd,jed ; do i=isd,ied
        CS%p_surf_end(i,j) = wt_end * forces%p_surf(i,j) + &
                        (1.0-wt_end) * CS%p_surf_prev(i,j)
        CS%p_surf_begin(i,j) = wt_beg * forces%p_surf(i,j) + &
                        (1.0-wt_beg) * CS%p_surf_prev(i,j)
      enddo ; enddo
    endif

    ! The original velocities might be stored for debugging.
    if (associated(CS%u_prev) .and. associated(CS%v_prev)) then
      do k=1,nz ; do j=jsd,jed ; do I=IsdB,IedB
        CS%u_prev(I,j,k) = u(I,j,k)
      enddo ; enddo ; enddo
      do k=1,nz ; do J=JsdB,JedB ; do i=isd,ied
        CS%v_prev(I,j,k) = u(I,j,k)
      enddo ; enddo ; enddo
    endif

    ! Store pre-dynamics layer thicknesses so that mass fluxes are remapped correctly
    do k=1,nz ; do j=jsd,jed ; do i=isd,ied
      h_pre_dyn(i,j,k) = h(i,j,k)
    enddo ; enddo ; enddo

    if (G%nonblocking_updates) then ; if (do_calc_bbl) then
      if (do_pass_Ray) &
        call complete_group_pass(CS%pass_Ray, G%Domain, clock=id_clock_pass)
      if (do_pass_kv_bbl_thick) &
        call complete_group_pass(CS%pass_bbl_thick_kv_bbl, G%Domain, clock=id_clock_pass)
    endif ; endif

    if (CS%do_dynamics .and. CS%split) then !--------------------------- start SPLIT
      ! This section uses a split time stepping scheme for the dynamic equations,
      ! basically the stacked shallow water equations with viscosity.

      calc_dtbt = .false.
      if ((CS%dtbt_reset_period >= 0.0) .and. &
          ((n==1) .or. (CS%dtbt_reset_period == 0.0) .or. &
           (CS%rel_time >= dtbt_reset_time + 0.999*CS%dtbt_reset_period))) then
        calc_dtbt = .true.
        dtbt_reset_time = CS%rel_time
      endif

      mass_src_time = CS%t_dyn_rel_thermo
      call step_MOM_dyn_split_RK2(u, v, h, CS%tv, CS%visc, &
                  Time_local, dt, forces, CS%p_surf_begin, CS%p_surf_end, &
                  mass_src_time, dt_therm, CS%uh, CS%vh, CS%uhtr, CS%vhtr, &
                  eta_av, G, GV, CS%dyn_split_RK2_CSp, calc_dtbt, CS%VarMix, CS%MEKE)
      if (showCallTree) call callTree_waypoint("finished step_MOM_dyn_split (step_MOM)")

    elseif (CS%do_dynamics) then ! --------------------------------------------------- not SPLIT
      !   This section uses an unsplit stepping scheme for the dynamic
      ! equations; basically the stacked shallow water equations with viscosity.
      ! Because the time step is limited by CFL restrictions on the external
      ! gravity waves, the unsplit is usually much less efficient that the split
      ! approaches. But because of its simplicity, the unsplit method is very
      ! useful for debugging purposes.

      if (CS%use_RK2) then
        call step_MOM_dyn_unsplit_RK2(u, v, h, CS%tv, CS%visc, Time_local, dt, forces, &
                 CS%p_surf_begin, CS%p_surf_end, CS%uh, CS%vh, CS%uhtr, CS%vhtr, &
                 eta_av, G, GV, CS%dyn_unsplit_RK2_CSp, CS%VarMix, CS%MEKE)
      else
        call step_MOM_dyn_unsplit(u, v, h, CS%tv, CS%visc, Time_local, dt, forces, &
                 CS%p_surf_begin, CS%p_surf_end, CS%uh, CS%vh, CS%uhtr, CS%vhtr, &
                 eta_av, G, GV, CS%dyn_unsplit_CSp, CS%VarMix, CS%MEKE)
      endif
      if (showCallTree) call callTree_waypoint("finished step_MOM_dyn_unsplit (step_MOM)")

    endif ! -------------------------------------------------- end SPLIT


    if (CS%thickness_diffuse .and. .not.CS%thickness_diffuse_first) then
      call cpu_clock_begin(id_clock_thick_diff)

      if (CS%debug) call hchksum(h,"Pre-thickness_diffuse h", G%HI, haloshift=0, scale=GV%H_to_m)

      if (associated(CS%VarMix)) &
        call calc_slope_functions(h, CS%tv, dt, G, GV, CS%VarMix)
      call thickness_diffuse(h, CS%uhtr, CS%vhtr, CS%tv, dt, G, GV, &
                             CS%MEKE, CS%VarMix, CS%CDp, CS%thickness_diffuse_CSp)

      if (CS%debug) call hchksum(h,"Post-thickness_diffuse h", G%HI, haloshift=1, scale=GV%H_to_m)
      call cpu_clock_end(id_clock_thick_diff)
      call pass_var(h, G%Domain, clock=id_clock_pass) !###, halo=max(2,cont_stensil))
      if (showCallTree) call callTree_waypoint("finished thickness_diffuse (step_MOM)")
    endif

    ! apply the submesoscale mixed layer restratification parameterization
    if (CS%mixedlayer_restrat) then
      if (CS%debug) then
        call hchksum(h,"Pre-mixedlayer_restrat h", G%HI, haloshift=1, scale=GV%H_to_m)
        call uvchksum("Pre-mixedlayer_restrat uhtr", &
                      CS%uhtr, CS%vhtr, G%HI, haloshift=0)
      endif
      call cpu_clock_begin(id_clock_ml_restrat)
      call mixedlayer_restrat(h, CS%uhtr, CS%vhtr, CS%tv, forces, dt, CS%visc%MLD, &
                              CS%VarMix, G, GV, CS%mixedlayer_restrat_CSp)
      call cpu_clock_end(id_clock_ml_restrat)
      call pass_var(h, G%Domain, clock=id_clock_pass) !###, halo=max(2,cont_stensil))
      if (CS%debug) then
        call hchksum(h,"Post-mixedlayer_restrat h", G%HI, haloshift=1, scale=GV%H_to_m)
        call uvchksum("Post-mixedlayer_restrat [uv]htr", &
                      CS%uhtr, CS%vhtr, G%HI, haloshift=0)
      endif
    endif

    ! Whenever thickness changes let the diag manager know, target grids
    ! for vertical remapping may need to be regenerated.
    call diag_update_remap_grids(CS%diag)

    if (CS%useMEKE) call step_forward_MEKE(CS%MEKE, h, CS%VarMix%SN_u, CS%VarMix%SN_v, &
                                           CS%visc, dt, G, GV, CS%MEKE_CSp, CS%uhtr, CS%vhtr)
    call disable_averaging(CS%diag)

    ! Advance the dynamics time by dt.
    CS%t_dyn_rel_adv = CS%t_dyn_rel_adv + dt
    CS%t_dyn_rel_thermo = CS%t_dyn_rel_thermo + dt
    CS%t_dyn_rel_diag = CS%t_dyn_rel_diag + dt

    call cpu_clock_end(id_clock_dynamics)

    !===========================================================================
    ! This is the start of the tracer advection part of the algorithm.

    if (thermo_does_span_coupling) then
      do_advection = (CS%t_dyn_rel_adv + 0.5*dt > dt_therm)
    else
      do_advection = ((MOD(n,ntstep) == 0) .or. (n==n_max))
    endif

    if (do_advection) then ! Do advective transport and lateral tracer mixing.
      call step_MOM_tracer_dyn(CS, G, GV, h, h_pre_dyn, CS%tv, Time_local)
    endif

    !===========================================================================
    ! This is the second place where the diabatic processes and remapping could occur.
    if (CS%t_dyn_rel_adv == 0.0) then
      if (.not.CS%diabatic_first) then
        dtdia = CS%t_dyn_rel_thermo
        if (thermo_does_span_coupling .and. (abs(dt_therm - dtdia) > 1e-6*dt_therm)) then
          call MOM_error(FATAL, "step_MOM: Mismatch between dt_therm and dtdia "//&
                         "before call to diabatic.")
        endif
        ! Apply diabatic forcing, do mixing, and regrid.
<<<<<<< HEAD
        call step_MOM_thermo(CS, G, GV, u, v, h, CS%tv, fluxes, dtdia, Time_local, .false.)
=======
        Time_end_thermo = Time_local ! Redundant, but here for clarity
        call step_MOM_thermo(CS, G, GV, u, v, h, CS%tv, fluxes, dtdia, Time_end_thermo)
        do_pass_kv_turb = associated(CS%visc%Kv_turb)
>>>>>>> ca79a598
      endif

      if (CS%diabatic_first .and. abs(CS%t_dyn_rel_thermo) > 1e-6*dt) call MOM_error(FATAL, &
              "step_MOM: Mismatch between the dynamics and diabatic times "//&
              "with DIABATIC_FIRST.")
      ! Record that the dynamics and diabatic processes are synchronized.
      CS%t_dyn_rel_thermo = 0.0
    endif

    call cpu_clock_begin(id_clock_dynamics)

    ! Determining the time-average sea surface height is part of the algorithm.
    ! This may be eta_av if Boussinesq, or need to be diagnosed if not.
    tot_wt_ssh = tot_wt_ssh + dt
    call find_eta(h, CS%tv, GV%g_Earth, G, GV, ssh, eta_av)
    do j=js,je ; do i=is,ie
      CS%ave_ssh(i,j) = CS%ave_ssh(i,j) + dt*ssh(i,j)
    enddo ; enddo
    call cpu_clock_end(id_clock_dynamics)

    !===========================================================================
    ! Calculate diagnostics at the end of the time step.
    call cpu_clock_begin(id_clock_other) ; call cpu_clock_begin(id_clock_diagnostics)

    call enable_averaging(dt, Time_local, CS%diag)
    ! These diagnostics are available every time step.
    if (CS%id_u > 0) call post_data(CS%id_u, u, CS%diag)
    if (CS%id_v > 0) call post_data(CS%id_v, v, CS%diag)
    if (CS%id_h > 0) call post_data(CS%id_h, h, CS%diag)
    if (CS%id_ssh_inst > 0) call post_data(CS%id_ssh_inst, ssh, CS%diag)
    call disable_averaging(CS%diag)

    if (CS%t_dyn_rel_adv == 0.0) then
      ! Diagnostics that require the complete state to be up-to-date can be calculated.

      call enable_averaging(CS%t_dyn_rel_diag, Time_local, CS%diag)
      call calculate_diagnostic_fields(u, v, h, CS%uh, CS%vh, CS%tv, CS%ADp, &
                          CS%CDp, fluxes, CS%t_dyn_rel_diag, G, GV, CS%diagnostics_CSp)
      call post_tracer_diagnostics(CS%Tracer_reg, CS%diag, G, GV)
      call post_TS_diagnostics(CS, G, GV, CS%tv, CS%diag, CS%t_dyn_rel_diag)
      if (showCallTree) call callTree_waypoint("finished calculate_diagnostic_fields (step_MOM)")
      call disable_averaging(CS%diag)
      CS%t_dyn_rel_diag = 0.0

      call cpu_clock_begin(id_clock_Z_diag)
      if (Time_local + set_time(int(0.5*dt_therm)) > CS%Z_diag_time) then
        call enable_averaging(real(time_type_to_real(CS%Z_diag_interval)), &
                              CS%Z_diag_time, CS%diag)
        call calculate_Z_diag_fields(u, v, h, ssh, fluxes%frac_shelf_h, &
                                     G, GV, CS%diag_to_Z_CSp)
        CS%Z_diag_time = CS%Z_diag_time + CS%Z_diag_interval
        call disable_averaging(CS%diag)
        if (showCallTree) call callTree_waypoint("finished calculate_Z_diag_fields (step_MOM)")
      endif
      call cpu_clock_end(id_clock_Z_diag)
    endif
    call cpu_clock_end(id_clock_diagnostics) ; call cpu_clock_end(id_clock_other)

    if (showCallTree) call callTree_leave("DT cycles (step_MOM)")

  enddo ! complete the n loop

  call cpu_clock_begin(id_clock_other)

  Itot_wt_ssh = 1.0/tot_wt_ssh
  do j=js,je ; do i=is,ie
    CS%ave_ssh(i,j) = CS%ave_ssh(i,j)*Itot_wt_ssh
    ssh(i,j) = CS%ave_ssh(i,j)
  enddo ; enddo
  call adjust_ssh_for_p_atm(CS, G, GV, CS%ave_ssh, forces%p_surf_SSH)

  if (CS%interp_p_surf) then ; do j=jsd,jed ; do i=isd,ied
    CS%p_surf_prev(i,j) = forces%p_surf(i,j)
  enddo ; enddo ; endif

  if (showCallTree) call callTree_waypoint("calling calculate_surface_state (step_MOM)")
  call calculate_surface_state(sfc_state, u, v, h, CS%ave_ssh, G, GV, CS)

  ! Do diagnostics that only occur at the end of a complete forcing step.
  call cpu_clock_begin(id_clock_diagnostics)
  call enable_averaging(dt*n_max, Time_local, CS%diag)
  call post_integrated_diagnostics(CS, G, GV, CS%diag, dt*n_max, CS%tv, ssh, fluxes)
  call post_surface_diagnostics(CS, G, CS%diag, sfc_state)
  call disable_averaging(CS%diag)
  call cpu_clock_end(id_clock_diagnostics)

  call cpu_clock_end(id_clock_other)

  if (showCallTree) call callTree_leave("step_MOM()")
  call cpu_clock_end(id_clock_ocean)

end subroutine step_MOM

!> step_MOM_tracer_dyn does tracer advection and lateral diffusion, bringing the
!! tracers up to date with the changes in state due to the dynamics.  Surface
!! sources and sinks and remapping are handled via step_MOM_thermo.
subroutine step_MOM_tracer_dyn(CS, G, GV, h, h_pre_dyn, tv, Time_local)
  type(MOM_control_struct), intent(inout) :: CS     !< control structure
  type(ocean_grid_type),    intent(inout) :: G      !< ocean grid structure
  type(verticalGrid_type),  intent(in)    :: GV     !< ocean vertical grid structure
  real, dimension(SZI_(G),SZJ_(G),SZK_(G)),  &
                            intent(in)    :: h      !< layer thicknesses after the transports (m or kg/m2)
  real, dimension(SZI_(G),SZJ_(G),SZK_(G)), &
                            intent(in)    :: h_pre_dyn !< The thickness before the transports, in H.
  type(thermo_var_ptrs),    intent(inout) :: tv     !< A structure pointing to various thermodynamic variables
  type(time_type),          intent(in)    :: Time_local !< The model time at the end
                                                    !! of the time step.
  logical :: showCallTree
  showCallTree = callTree_showQuery()

  if (CS%debug) then
    call cpu_clock_begin(id_clock_other)
    call hchksum(h,"Pre-advection h", G%HI, haloshift=1, scale=GV%H_to_m)
    call uvchksum("Pre-advection uhtr", CS%uhtr, CS%vhtr, G%HI, &
                  haloshift=0, scale=GV%H_to_m)
    if (associated(CS%tv%T)) call hchksum(CS%tv%T, "Pre-advection T", G%HI, haloshift=1)
    if (associated(CS%tv%S)) call hchksum(CS%tv%S, "Pre-advection S", G%HI, haloshift=1)
    if (associated(CS%tv%frazil)) call hchksum(CS%tv%frazil, &
                   "Pre-advection frazil", G%HI, haloshift=0)
    if (associated(CS%tv%salt_deficit)) call hchksum(CS%tv%salt_deficit, &
                   "Pre-advection salt deficit", G%HI, haloshift=0)
  ! call MOM_thermo_chksum("Pre-advection ", CS%tv, G)
    call cpu_clock_end(id_clock_other)
  endif

  call cpu_clock_begin(id_clock_thermo) ; call cpu_clock_begin(id_clock_tracer)
  call enable_averaging(CS%t_dyn_rel_adv, Time_local, CS%diag)

  call advect_tracer(h, CS%uhtr, CS%vhtr, CS%OBC, CS%t_dyn_rel_adv, G, GV, &
                     CS%tracer_adv_CSp, CS%tracer_Reg)
  call tracer_hordiff(h, CS%t_dyn_rel_adv, CS%MEKE, CS%VarMix, G, GV, &
                      CS%tracer_diff_CSp, CS%tracer_Reg, CS%tv)
  if (showCallTree) call callTree_waypoint("finished tracer advection/diffusion (step_MOM)")
  call cpu_clock_end(id_clock_tracer) ; call cpu_clock_end(id_clock_thermo)

  call cpu_clock_begin(id_clock_other) ; call cpu_clock_begin(id_clock_diagnostics)
  call post_transport_diagnostics(G, GV, CS, CS%diag, CS%t_dyn_rel_adv, h, h_pre_dyn)
  ! Rebuild the remap grids now that we've posted the fields which rely on thicknesses
  ! from before the dynamics calls
  call diag_update_remap_grids(CS%diag)

  call disable_averaging(CS%diag)
  call cpu_clock_end(id_clock_diagnostics) ; call cpu_clock_end(id_clock_other)

  ! Reset the accumulated transports to 0 and record that the dynamics
  ! and advective times now agree.
  call cpu_clock_begin(id_clock_thermo) ; call cpu_clock_begin(id_clock_tracer)
  CS%uhtr(:,:,:) = 0.0
  CS%vhtr(:,:,:) = 0.0
  CS%t_dyn_rel_adv = 0.0
  call cpu_clock_end(id_clock_tracer) ; call cpu_clock_end(id_clock_thermo)

  if (CS%diabatic_first .and. CS%use_temperature) then
    ! Temperature and salinity need halo updates because they will be used
    ! in the dynamics before they are changed again.
    call do_group_pass(CS%pass_T_S, G%Domain, clock=id_clock_pass)
  endif

end subroutine step_MOM_tracer_dyn

!> MOM_step_thermo orchestrates the thermodynamic time stepping and vertical
!! remapping, via calls to diabatic (or adiabatic) and ALE_main.
<<<<<<< HEAD
subroutine step_MOM_thermo(CS, G, GV, u, v, h, tv, fluxes, dtdia, end_time, update_BBL)
=======
subroutine step_MOM_thermo(CS, G, GV, u, v, h, tv, fluxes, dtdia, Time_end_thermo)
>>>>>>> ca79a598
  type(MOM_control_struct), intent(inout) :: CS     !< control structure
  type(ocean_grid_type),    intent(inout) :: G      !< ocean grid structure
  type(verticalGrid_type),  intent(inout) :: GV     !< ocean vertical grid structure
  real, dimension(SZIB_(G),SZJ_(G),SZK_(G)), &
                            intent(inout) :: u      !< zonal velocity (m/s)
  real, dimension(SZI_(G),SZJB_(G),SZK_(G)), &
                            intent(inout) :: v      !< meridional velocity (m/s)
  real, dimension(SZI_(G),SZJ_(G),SZK_(G)),  &
                            intent(inout) :: h      !< layer thickness (m or kg/m2)
  type(thermo_var_ptrs),    intent(inout) :: tv     !< A structure pointing to various thermodynamic variables
  type(forcing),            intent(inout) :: fluxes !< pointers to forcing fields
  real,                     intent(in)    :: dtdia  !< The time interval over which to advance, in s
<<<<<<< HEAD
  type(time_type),          intent(in)    :: end_time !< The model time at the end of this step.
  logical,                  intent(in)    :: update_BBL !< If true, calculate the bottom boundary layer properties.
=======
  type(time_type),          intent(in)    :: Time_end_thermo !< End of averaging interval for thermo diags
>>>>>>> ca79a598

  integer :: i, j, k, is, ie, js, je, nz! , Isq, Ieq, Jsq, Jeq, n
  logical :: use_ice_shelf ! Needed for selecting the right ALE interface.
  logical :: do_pass_kv_bbl_thick
  logical :: showCallTree

  is   = G%isc  ; ie   = G%iec  ; js   = G%jsc  ; je   = G%jec ; nz = G%ke
  showCallTree = callTree_showQuery()
  if (showCallTree) call callTree_enter("step_MOM_thermo(), MOM.F90")

  use_ice_shelf = .false.
  if (associated(fluxes%frac_shelf_h)) use_ice_shelf = .true.

  call enable_averaging(dtdia, end_time, CS%diag)

  if (update_BBL) then
    if (CS%debug) then
      call uvchksum("Pre set_viscous_BBL [uv]", u, v, G%HI, haloshift=1)
      call hchksum(h,"Pre set_viscous_BBL h", G%HI, haloshift=1, scale=GV%H_to_m)
      if (associated(CS%tv%T)) call hchksum(CS%tv%T, "Pre set_viscous_BBL T", G%HI, haloshift=1)
      if (associated(CS%tv%S)) call hchksum(CS%tv%S, "Pre set_viscous_BBL S", G%HI, haloshift=1)
    endif

    !   Calculate the BBL properties and store them inside visc (u,h).
    ! This is here so that CS%visc is updated before diabatic() when
    ! DIABATIC_FIRST=True. Otherwise diabatic() is called after the dynamics
    ! and set_viscous_BBL is called as a part of the dynamic stepping.
    call cpu_clock_begin(id_clock_BBL_visc)
    call set_viscous_BBL(u, v, h, CS%tv, CS%visc, G, GV, CS%set_visc_CSp)
    call cpu_clock_end(id_clock_BBL_visc)

    if (.not.G%Domain%symmetric) then
      if (associated(CS%visc%Ray_u) .and. associated(CS%visc%Ray_v)) &
        call do_group_pass(CS%pass_ray, G%Domain, clock=id_clock_pass)
      if ((associated(CS%visc%bbl_thick_u) .and. associated(CS%visc%bbl_thick_v)) .or. &
          (associated(CS%visc%kv_bbl_u) .and. associated(CS%visc%kv_bbl_v))) &
        call do_group_pass(CS%pass_bbl_thick_kv_bbl, G%Domain, clock=id_clock_pass)
    endif
    if (showCallTree) call callTree_wayPoint("done with set_viscous_BBL (step_MOM_thermo)")
  endif

  call cpu_clock_begin(id_clock_thermo)
  if (.not.CS%adiabatic) then
    call enable_averaging(dtdia, Time_end_thermo, CS%diag)
    if (CS%debug) then
      call uvchksum("Pre-diabatic [uv]", u, v, G%HI, haloshift=2)
      call hchksum(h,"Pre-diabatic h", G%HI, haloshift=1, scale=GV%H_to_m)
      call uvchksum("Pre-diabatic [uv]h", CS%uhtr, CS%vhtr, G%HI, &
                    haloshift=0, scale=GV%H_to_m)
    ! call MOM_state_chksum("Pre-diabatic ",u, v, h, CS%uhtr, CS%vhtr, G, GV)
      call MOM_thermo_chksum("Pre-diabatic ", CS%tv, G,haloshift=0)
      call check_redundant("Pre-diabatic ", u, v, G)
      call MOM_forcing_chksum("Pre-diabatic", fluxes, G, haloshift=0)
    endif

<<<<<<< HEAD
=======
    if (CS%id_u_predia > 0) call post_data(CS%id_u_predia, u, CS%diag)
    if (CS%id_v_predia > 0) call post_data(CS%id_v_predia, v, CS%diag)
    if (CS%id_h_predia > 0) call post_data(CS%id_h_predia, h, CS%diag)
    if (CS%id_T_predia > 0) call post_data(CS%id_T_predia, CS%tv%T, CS%diag)
    if (CS%id_S_predia > 0) call post_data(CS%id_S_predia, CS%tv%S, CS%diag)
    if (CS%id_e_predia > 0) then
      call find_eta(h, CS%tv, GV%g_Earth, G, GV, eta_predia)
      call post_data(CS%id_e_predia, eta_predia, CS%diag)
    endif
    call disable_averaging(CS%diag)

>>>>>>> ca79a598
    call cpu_clock_begin(id_clock_diabatic)
    call diabatic(u, v, h, tv, CS%Hml, fluxes, CS%visc, CS%ADp, CS%CDp, &
                  dtdia, Time_end_thermo, G, GV, CS%diabatic_CSp)
    fluxes%fluxes_used = .true.
    call cpu_clock_end(id_clock_diabatic)

<<<<<<< HEAD
=======
    call enable_averaging(dtdia, Time_end_thermo, CS%diag)
    if (CS%id_u_preale > 0) call post_data(CS%id_u_preale, u,    CS%diag)
    if (CS%id_v_preale > 0) call post_data(CS%id_v_preale, v,    CS%diag)
    if (CS%id_h_preale > 0) call post_data(CS%id_h_preale, h,    CS%diag)
    if (CS%id_T_preale > 0) call post_data(CS%id_T_preale, tv%T, CS%diag)
    if (CS%id_S_preale > 0) call post_data(CS%id_S_preale, tv%S, CS%diag)
    if (CS%id_e_preale > 0) then
      call find_eta(h, tv, GV%g_Earth, G, GV, eta_preale)
      call post_data(CS%id_e_preale, eta_preale, CS%diag)
    endif
>>>>>>> ca79a598

    if (showCallTree) call callTree_waypoint("finished diabatic (step_MOM_thermo)")

    ! Regridding/remapping is done here, at end of thermodynamics time step
    ! (that may comprise several dynamical time steps)
    ! The routine 'ALE_main' can be found in 'MOM_ALE.F90'.
    if ( CS%use_ALE_algorithm ) then
!         call pass_vector(u, v, G%Domain)
      call do_group_pass(CS%pass_T_S_h, G%Domain)

      ! update squared quantities
      if (associated(CS%S_squared)) then ; do k=1,nz ; do j=js,je ; do i=is,ie
        CS%S_squared(i,j,k) = tv%S(i,j,k)**2
      enddo ; enddo ; enddo ; endif
      if (associated(CS%T_squared)) then ; do k=1,nz ; do j=js,je ; do i=is,ie
        CS%T_squared(i,j,k) = tv%T(i,j,k)**2
      enddo ; enddo ; enddo ; endif

      if (CS%debug) then
        call MOM_state_chksum("Pre-ALE ", u, v, h, CS%uh, CS%vh, G, GV)
        call hchksum(tv%T,"Pre-ALE T", G%HI, haloshift=1)
        call hchksum(tv%S,"Pre-ALE S", G%HI, haloshift=1)
        call check_redundant("Pre-ALE ", u, v, G)
      endif
      call cpu_clock_begin(id_clock_ALE)
      if (use_ice_shelf) then
        call ALE_main(G, GV, h, u, v, tv, CS%tracer_Reg, CS%ALE_CSp, dtdia, &
                      fluxes%frac_shelf_h)
      else
        call ALE_main(G, GV, h, u, v, tv, CS%tracer_Reg, CS%ALE_CSp, dtdia)
      endif

      if (showCallTree) call callTree_waypoint("finished ALE_main (step_MOM_thermo)")
      call cpu_clock_end(id_clock_ALE)
    endif   ! endif for the block "if ( CS%use_ALE_algorithm )"

    call do_group_pass(CS%pass_uv_T_S_h, G%Domain, clock=id_clock_pass)

    if (CS%debug .and. CS%use_ALE_algorithm) then
      call MOM_state_chksum("Post-ALE ", u, v, h, CS%uh, CS%vh, G, GV)
      call hchksum(tv%T, "Post-ALE T", G%HI, haloshift=1)
      call hchksum(tv%S, "Post-ALE S", G%HI, haloshift=1)
      call check_redundant("Post-ALE ", u, v, G)
    endif

    ! Whenever thickness changes let the diag manager know, target grids
    ! for vertical remapping may need to be regenerated. This needs to
    ! happen after the H update and before the next post_data.
    call diag_update_remap_grids(CS%diag)

    call post_diags_TS_vardec(G, CS, dtdia)
    if (CS%debug) then
      call uvchksum("Post-diabatic u", u, v, G%HI, haloshift=2)
      call hchksum(h, "Post-diabatic h", G%HI, haloshift=1, scale=GV%H_to_m)
      call uvchksum("Post-diabatic [uv]h", CS%uhtr, CS%vhtr, G%HI, &
                    haloshift=0, scale=GV%H_to_m)
    ! call MOM_state_chksum("Post-diabatic ", u, v, &
    !                       h, CS%uhtr, CS%vhtr, G, GV, haloshift=1)
      if (associated(tv%T)) call hchksum(tv%T, "Post-diabatic T", G%HI, haloshift=1)
      if (associated(tv%S)) call hchksum(tv%S, "Post-diabatic S", G%HI, haloshift=1)
      if (associated(tv%frazil)) call hchksum(tv%frazil, &
                               "Post-diabatic frazil", G%HI, haloshift=0)
      if (associated(tv%salt_deficit)) call hchksum(tv%salt_deficit, &
                               "Post-diabatic salt deficit", G%HI, haloshift=0)
    ! call MOM_thermo_chksum("Post-diabatic ", tv, G)
      call check_redundant("Post-diabatic ", u, v, G)
    endif
    call disable_averaging(CS%diag)
  else   ! complement of "if (.not.CS%adiabatic)"

    call cpu_clock_begin(id_clock_diabatic)
    call adiabatic(h, tv, fluxes, dtdia, G, GV, CS%diabatic_CSp)
    fluxes%fluxes_used = .true.
    call cpu_clock_end(id_clock_diabatic)

    if (CS%use_temperature) then
      call do_group_pass(CS%pass_T_S, G%Domain, clock=id_clock_pass)
      if (CS%debug) then
        if (associated(tv%T)) call hchksum(tv%T, "Post-diabatic T", G%HI, haloshift=1)
        if (associated(tv%S)) call hchksum(tv%S, "Post-diabatic S", G%HI, haloshift=1)
      endif
    endif

  endif   ! endif for the block "if (.not.CS%adiabatic)"
  call cpu_clock_end(id_clock_thermo)

  call disable_averaging(CS%diag)

  if (showCallTree) call callTree_leave("step_MOM_thermo(), MOM.F90")

end subroutine step_MOM_thermo


!> step_offline is the main driver for running tracers offline in MOM6. This has been primarily
!! developed with ALE configurations in mind. Some work has been done in isopycnal configuration, but
!! the work is very preliminary. Some more detail about this capability along with some of the subroutines
!! called here can be found in tracers/MOM_offline_control.F90
subroutine step_offline(forces, fluxes, sfc_state, Time_start, time_interval, CS)
  type(mech_forcing), intent(in)     :: forces        !< A structure with the driving mechanical forces
  type(forcing),    intent(inout)    :: fluxes        !< pointers to forcing fields
  type(surface),    intent(inout)    :: sfc_state     !< surface ocean state
  type(time_type),  intent(in)       :: Time_start    !< starting time of a segment, as a time type
  real,             intent(in)       :: time_interval !< time interval
  type(MOM_control_struct), pointer  :: CS            !< control structure from initialize_MOM

  ! Local pointers
  type(ocean_grid_type),      pointer :: G  => NULL() ! Pointer to a structure containing
                                                      ! metrics and related information
  type(verticalGrid_type),    pointer :: GV => NULL() ! Pointer to structure containing information
                                                      ! about the vertical grid

  logical :: first_iter    !< True if this is the first time step_offline has been called in a given interval
  logical :: last_iter     !< True if this is the last time step_tracer is to be called in an offline interval
  logical :: do_vertical   !< If enough time has elapsed, do the diabatic tracer sources/sinks
  logical :: adv_converged !< True if all the horizontal fluxes have been used

  integer :: dt_offline, dt_offline_vertical
  logical :: skip_diffusion
  integer :: id_eta_diff_end

  integer, pointer :: accumulated_time
  integer :: i,j,k
  integer :: is, ie, js, je, isd, ied, jsd, jed

  ! 3D pointers
  real, dimension(:,:,:), pointer   :: &
    uhtr, vhtr, &
    eatr, ebtr, &
    h_end

  ! 2D Array for diagnostics
  real, dimension(SZI_(CS%G),SZJ_(CS%G)) :: eta_pre, eta_end
  type(time_type) :: Time_end    ! End time of a segment, as a time type

  ! Grid-related pointer assignments
  G => CS%G
  GV => CS%GV

  is  = G%isc  ; ie  = G%iec  ; js  = G%jsc  ; je  = G%jec
  isd = G%isd  ; ied = G%ied  ; jsd = G%jsd  ; jed = G%jed

  call cpu_clock_begin(id_clock_offline_tracer)
  call extract_offline_main(CS%offline_CSp, uhtr, vhtr, eatr, ebtr, h_end, accumulated_time, &
                            dt_offline, dt_offline_vertical, skip_diffusion)
  Time_end = increment_date(Time_start, seconds=floor(time_interval+0.001))
  call enable_averaging(time_interval, Time_end, CS%diag)

  ! Check to see if this is the first iteration of the offline interval
  if(accumulated_time==0) then
    first_iter = .true.
  else ! This is probably unnecessary but is used to guard against unwanted behavior
    first_iter = .false.
  endif

  ! Check to see if vertical tracer functions should  be done
  if ( mod(accumulated_time, dt_offline_vertical) == 0 ) then
    do_vertical = .true.
  else
    do_vertical = .false.
  endif

  ! Increment the amount of time elapsed since last read and check if it's time to roll around
  accumulated_time = mod(accumulated_time + int(time_interval), dt_offline)
  if(accumulated_time==0) then
    last_iter = .true.
  else
    last_iter = .false.
  endif

  if(CS%use_ALE_algorithm) then
    ! If this is the first iteration in the offline timestep, then we need to read in fields and
    ! perform the main advection.
    if (first_iter) then
      if(is_root_pe()) print *, "Reading in new offline fields"
      ! Read in new transport and other fields
      ! call update_transport_from_files(G, GV, CS%offline_CSp, h_end, eatr, ebtr, uhtr, vhtr, &
      !     CS%tv%T, CS%tv%S, fluxes, CS%use_ALE_algorithm)
      ! call update_transport_from_arrays(CS%offline_CSp)
      call update_offline_fields(CS%offline_CSp, CS%h, fluxes, CS%use_ALE_algorithm)

      ! Apply any fluxes into the ocean
      call offline_fw_fluxes_into_ocean(G, GV, CS%offline_CSp, fluxes, CS%h)

      if (.not.CS%diabatic_first) then
        call offline_advection_ale(fluxes, Time_start, time_interval, CS%offline_CSp, id_clock_ALE, &
            CS%h, uhtr, vhtr, converged=adv_converged)

        ! Redistribute any remaining transport
        call offline_redistribute_residual(CS%offline_CSp, CS%h, uhtr, vhtr, adv_converged)

        ! Perform offline diffusion if requested
        if (.not. skip_diffusion) then
          if (associated(CS%VarMix)) then
            call pass_var(CS%h,G%Domain)
            call calc_resoln_function(CS%h, CS%tv, G, GV, CS%VarMix)
            call calc_slope_functions(CS%h, CS%tv, REAL(dt_offline), G, GV, CS%VarMix)
          endif
          call tracer_hordiff(CS%h, REAL(dt_offline), CS%MEKE, CS%VarMix, G, GV, &
              CS%tracer_diff_CSp, CS%tracer_Reg, CS%tv)
        endif
      endif
    endif
    ! The functions related to column physics of tracers is performed separately in ALE mode
    if (do_vertical) then
      call offline_diabatic_ale(fluxes, Time_start, Time_end, CS%offline_CSp, CS%h, eatr, ebtr)
    endif

    ! Last thing that needs to be done is the final ALE remapping
    if(last_iter) then
      if (CS%diabatic_first) then
        call offline_advection_ale(fluxes, Time_start, time_interval, CS%offline_CSp, id_clock_ALE, &
            CS%h, uhtr, vhtr, converged=adv_converged)

        ! Redistribute any remaining transport and perform the remaining advection
        call offline_redistribute_residual(CS%offline_CSp, CS%h, uhtr, vhtr, adv_converged)
                ! Perform offline diffusion if requested
        if (.not. skip_diffusion) then
          if (associated(CS%VarMix)) then
            call pass_var(CS%h,G%Domain)
            call calc_resoln_function(CS%h, CS%tv, G, GV, CS%VarMix)
            call calc_slope_functions(CS%h, CS%tv, REAL(dt_offline), G, GV, CS%VarMix)
          endif
          call tracer_hordiff(CS%h, REAL(dt_offline), CS%MEKE, CS%VarMix, G, GV, &
              CS%tracer_diff_CSp, CS%tracer_Reg, CS%tv)
        endif
      endif

      if(is_root_pe()) print *, "Last iteration of offline interval"

      ! Apply freshwater fluxes out of the ocean
      call offline_fw_fluxes_out_ocean(G, GV, CS%offline_CSp, fluxes, CS%h)
      ! These diagnostic can be used to identify which grid points did not converge within
      ! the specified number of advection sub iterations
      call post_offline_convergence_diags(CS%offline_CSp, CS%h, h_end, uhtr, vhtr)

      ! Call ALE one last time to make sure that tracers are remapped onto the layer thicknesses
      ! stored from the forward run
      call cpu_clock_begin(id_clock_ALE)
      call ALE_offline_tracer_final( G, GV, CS%h, CS%tv, h_end, CS%tracer_Reg, CS%ALE_CSp)
      call cpu_clock_end(id_clock_ALE)
      call pass_var(CS%h, G%Domain)
    endif
  else ! NON-ALE MODE...NOT WELL TESTED
    call MOM_error(WARNING, &
        "Offline tracer mode in non-ALE configuration has not been thoroughly tested")
    ! Note that for the layer mode case, the calls to tracer sources and sinks is embedded in
    ! main_offline_advection_layer. Warning: this may not be appropriate for tracers that
    ! exchange with the atmosphere
    if(time_interval .NE. dt_offline) then
      call MOM_error(FATAL, &
          "For offline tracer mode in a non-ALE configuration, dt_offline must equal time_interval")
    endif
    call update_offline_fields(CS%offline_CSp, CS%h, fluxes, CS%use_ALE_algorithm)
    call offline_advection_layer(fluxes, Time_start, time_interval, CS%offline_CSp, &
        CS%h, eatr, ebtr, uhtr, vhtr)
    ! Perform offline diffusion if requested
    if (.not. skip_diffusion) then
      call tracer_hordiff(h_end, REAL(dt_offline), CS%MEKE, CS%VarMix, G, GV, &
        CS%tracer_diff_CSp, CS%tracer_Reg, CS%tv)
    endif

    CS%h = h_end

    call pass_var(CS%tv%T, G%Domain)
    call pass_var(CS%tv%S, G%Domain)
    call pass_var(CS%h, G%Domain)

  endif

  call adjust_ssh_for_p_atm(CS, G, GV, CS%ave_ssh, forces%p_surf_SSH)
  call calculate_surface_state(sfc_state, CS%u, CS%v, CS%h, CS%ave_ssh, G, GV, CS)

  call disable_averaging(CS%diag)
  call pass_var(CS%tv%T,G%Domain)
  call pass_var(CS%tv%S,G%Domain)
  call pass_var(CS%h,G%Domain)

  fluxes%fluxes_used = .true.

  call cpu_clock_end(id_clock_offline_tracer)

end subroutine step_offline

!> This subroutine initializes MOM.
subroutine initialize_MOM(Time, param_file, dirs, CS, Time_in, offline_tracer_mode, input_restart_file)
  type(time_type), target,   intent(inout) :: Time        !< model time, set in this routine
  type(param_file_type),     intent(out)   :: param_file  !< structure indicating paramater file to parse
  type(directories),         intent(out)   :: dirs        !< structure with directory paths
  type(MOM_control_struct),  pointer       :: CS          !< pointer set in this routine to MOM control structure
  type(time_type), optional, intent(in)    :: Time_in     !< time passed to MOM_initialize_state when
                                                          !! model is not being started from a restart file
  logical,         optional, intent(out)   :: offline_tracer_mode !< True if tracers are being run offline
  character(len=*),optional, intent(in)    :: input_restart_file !< If present, name of restart file to read

  ! local
  type(ocean_grid_type),  pointer :: G => NULL() ! A pointer to a structure with metrics and related
  type(hor_index_type)            :: HI  !  A hor_index_type for array extents
  type(verticalGrid_type), pointer :: GV => NULL()
  type(dyn_horgrid_type), pointer :: dG => NULL()
  type(diag_ctrl),        pointer :: diag

  character(len=4), parameter :: vers_num = 'v2.0'

! This include declares and sets the variable "version".
#include "version_variable.h"

  integer :: i, j, k, is, ie, js, je, isd, ied, jsd, jed, nz
  integer :: IsdB, IedB, JsdB, JedB
  real    :: dtbt
  real    :: Z_diag_int  ! minimum interval between calc depth-space diagnostics (sec)

  real, allocatable, dimension(:,:,:) :: e   ! interface heights (meter)
  real, allocatable, dimension(:,:)   :: eta ! free surface height (m) or bottom press (Pa)
  real, allocatable, dimension(:,:)   :: area_shelf_h ! area occupied by ice shelf
  real, dimension(:,:), allocatable, target  :: frac_shelf_h ! fraction of total area occupied by ice shelf
  real, dimension(:,:), pointer :: shelf_area
  type(MOM_restart_CS),  pointer      :: restart_CSp_tmp => NULL()
  type(group_pass_type) :: tmp_pass_uv_T_S_h
  type(group_pass_type) :: tmp_pass_Kv_turb

  real    :: default_val       ! default value for a parameter
  logical :: write_geom_files  ! If true, write out the grid geometry files.
  logical :: new_sim
  logical :: use_geothermal    ! If true, apply geothermal heating.
  logical :: use_EOS           ! If true, density calculated from T & S using an equation of state.
  logical :: symmetric         ! If true, use symmetric memory allocation.
  logical :: save_IC           ! If true, save the initial conditions.
  logical :: do_unit_tests     ! If true, call unit tests.
  logical :: test_grid_copy = .false.
  logical :: use_ice_shelf     ! Needed for ALE
  logical :: global_indexing   ! If true use global horizontal index values instead
                               ! of having the data domain on each processor start at 1.
  logical :: bathy_at_vel      ! If true, also define bathymetric fields at the
                               ! the velocity points.
  integer :: first_direction   ! An integer that indicates which direction is to be
                               ! updated first in directionally split parts of the
                               ! calculation.  This can be altered during the course
                               ! of the run via calls to set_first_direction.
  integer :: nkml, nkbl, verbosity, write_geom
  integer :: dynamics_stencil  ! The computational stencil for the calculations
                               ! in the dynamic core.

  type(time_type)                 :: Start_time
  type(ocean_internal_state)      :: MOM_internal_state
  character(len=200) :: area_varname, ice_shelf_file, inputdir, filename

  if (associated(CS)) then
    call MOM_error(WARNING, "initialize_MOM called with an associated "// &
                            "control structure.")
    return
  endif
  allocate(CS)

  if (test_grid_copy) then ; allocate(G)
  else ; G => CS%G ; endif

  CS%Time => Time

  id_clock_init = cpu_clock_id('Ocean Initialization', grain=CLOCK_SUBCOMPONENT)
  call cpu_clock_begin(id_clock_init)

  Start_time = Time ; if (present(Time_in)) Start_time = Time_in

  ! Read paths and filenames from namelist and store in "dirs".
  ! Also open the parsed input parameter file(s) and setup param_file.
  call get_MOM_input(param_file, dirs, default_input_filename=input_restart_file)

  verbosity = 2 ; call read_param(param_file, "VERBOSITY", verbosity)
  call MOM_set_verbosity(verbosity)
  call callTree_enter("initialize_MOM(), MOM.F90")

  call find_obsolete_params(param_file)

  ! Read relevant parameters and write them to the model log.
  call log_version(param_file, "MOM", version, "")
  call get_param(param_file, "MOM", "VERBOSITY", verbosity,  &
                 "Integer controlling level of messaging\n" // &
                 "\t0 = Only FATAL messages\n" // &
                 "\t2 = Only FATAL, WARNING, NOTE [default]\n" // &
                 "\t9 = All)", default=2)
  call get_param(param_file, "MOM", "DO_UNIT_TESTS", do_unit_tests, &
                 "If True, exercises unit tests at model start up.", &
                 default=.false.)
  if (do_unit_tests) then
    call unit_tests(verbosity)
  endif

  call get_param(param_file, "MOM", "SPLIT", CS%split, &
                 "Use the split time stepping if true.", default=.true.)
  if (CS%split) then
    CS%use_RK2 = .false.
  else
    call get_param(param_file, "MOM", "USE_RK2", CS%use_RK2, &
                 "If true, use RK2 instead of RK3 in the unsplit time stepping.", &
                 default=.false.)
  endif

  call get_param(param_file, "MOM", "CALC_RHO_FOR_SEA_LEVEL", CS%calc_rho_for_sea_lev, &
                 "If true, the in-situ density is used to calculate the\n"//&
                 "effective sea level that is returned to the coupler. If false,\n"//&
                 "the Boussinesq parameter RHO_0 is used.", default=.false.)
  call get_param(param_file, "MOM", "ENABLE_THERMODYNAMICS", CS%use_temperature, &
                 "If true, Temperature and salinity are used as state \n"//&
                 "variables.", default=.true.)
  call get_param(param_file, "MOM", "USE_EOS", use_EOS, &
                 "If true,  density is calculated from temperature and \n"//&
                 "salinity with an equation of state.  If USE_EOS is \n"//&
                 "true, ENABLE_THERMODYNAMICS must be true as well.", &
                 default=CS%use_temperature)
  call get_param(param_file, "MOM", "DIABATIC_FIRST", CS%diabatic_first, &
                 "If true, apply diabatic and thermodynamic processes, \n"//&
                 "including buoyancy forcing and mass gain or loss, \n"//&
                 "before stepping the dynamics forward.", default=.false.)
  call get_param(param_file, "MOM", "USE_CONTEMP_ABSSAL", CS%use_conT_absS, &
                 "If true, , the prognostics T&S are the conservative temperature \n"//&
                 "and absolute salinity. Care should be taken to convert them \n"//&
                 "to potential temperature and practical salinity before  \n"//&
                 "exchanging them with the coupler and/or reporting T&S diagnostics. \n"&
                 , default=.false.)
  call get_param(param_file, "MOM", "ADIABATIC", CS%adiabatic, &
                 "There are no diapycnal mass fluxes if ADIABATIC is \n"//&
                 "true. This assumes that KD = KDML = 0.0 and that \n"//&
                 "there is no buoyancy forcing, but makes the model \n"//&
                 "faster by eliminating subroutine calls.", default=.false.)
  call get_param(param_file, "MOM", "DO_DYNAMICS", CS%do_dynamics, &
                 "If False, skips the dynamics calls that update u & v, as well as\n"//&
                 "the gravity wave adjustment to h. This is a fragile feature and\n"//&
                 "thus undocumented.", default=.true., do_not_log=.true. )
  call get_param(param_file, "MOM", "ADVECT_TS", CS%advect_TS , &
                 "If True, advect temperature and salinity horizontally\n"//&
                 "If False, T/S are registered for advection.\n"//&
                 "This is intended only to be used in offline tracer mode.", &
                 "and is by default false in that case", &
                 do_not_log = .true., default=.true. )
  if (present(offline_tracer_mode)) then ! Only read this parameter in solo mode
    call get_param(param_file, "MOM", "OFFLINE_TRACER_MODE", CS%offline_tracer_mode, &
                 "If true, barotropic and baroclinic dynamics, thermodynamics\n"//&
                 "are all bypassed with all the fields necessary to integrate\n"//&
                 "the tracer advection and diffusion equation are read in from\n"//&
                 "files stored from a previous integration of the prognostic model.\n"//&
                 "NOTE: This option only used in the ocean_solo_driver.", default=.false.)
    if(CS%offline_tracer_mode) then
      call get_param(param_file, "MOM", "ADVECT_TS", CS%advect_TS , &
                   "If True, advect temperature and salinity horizontally\n"//&
                   "If False, T/S are registered for advection.\n"//&
                   "This is intended only to be used in offline tracer mode."//&
                   "and is by default false in that case", &
                   default=.false. )
    endif
  endif
  call get_param(param_file, "MOM", "USE_REGRIDDING", CS%use_ALE_algorithm , &
                 "If True, use the ALE algorithm (regridding/remapping).\n"//&
                 "If False, use the layered isopycnal algorithm.", default=.false. )
  call get_param(param_file, "MOM", "BULKMIXEDLAYER", CS%bulkmixedlayer, &
                 "If true, use a Kraus-Turner-like bulk mixed layer \n"//&
                 "with transitional buffer layers.  Layers 1 through  \n"//&
                 "NKML+NKBL have variable densities. There must be at \n"//&
                 "least NKML+NKBL+1 layers if BULKMIXEDLAYER is true. \n"//&
                 "BULKMIXEDLAYER can not be used with USE_REGRIDDING. \n"//&
                 "The default is influenced by ENABLE_THERMODYNAMICS.", &
                 default=CS%use_temperature .and. .not.CS%use_ALE_algorithm)
  call get_param(param_file, "MOM", "THICKNESSDIFFUSE", CS%thickness_diffuse, &
                 "If true, interface heights are diffused with a \n"//&
                 "coefficient of KHTH.", default=.false.)
  call get_param(param_file, "MOM",  "THICKNESSDIFFUSE_FIRST", &
                                      CS%thickness_diffuse_first, &
                 "If true, do thickness diffusion before dynamics.\n"//&
                 "This is only used if THICKNESSDIFFUSE is true.", &
                 default=.false.)
  if (.not.CS%thickness_diffuse) CS%thickness_diffuse_first = .false.
  call get_param(param_file, "MOM", "BATHYMETRY_AT_VEL", bathy_at_vel, &
                 "If true, there are separate values for the basin depths \n"//&
                 "at velocity points.  Otherwise the effects of topography \n"//&
                 "are entirely determined from thickness points.", &
                 default=.false.)

  call get_param(param_file, "MOM", "DEBUG", CS%debug, &
                 "If true, write out verbose debugging data.", default=.false.)
  call get_param(param_file, "MOM", "DEBUG_TRUNCATIONS", CS%debug_truncations, &
                 "If true, calculate all diagnostics that are useful for \n"//&
                 "debugging truncations.", default=.false.)

  call get_param(param_file, "MOM", "DT", CS%dt, &
                 "The (baroclinic) dynamics time step.  The time-step that \n"//&
                 "is actually used will be an integer fraction of the \n"//&
                 "forcing time-step (DT_FORCING in ocean-only mode or the \n"//&
                 "coupling timestep in coupled mode.)", units="s", &
                 fail_if_missing=.true.)
  call get_param(param_file, "MOM", "DT_THERM", CS%dt_therm, &
                 "The thermodynamic and tracer advection time step. \n"//&
                 "Ideally DT_THERM should be an integer multiple of DT \n"//&
                 "and less than the forcing or coupling time-step, unless \n"//&
                 "THERMO_SPANS_COUPLING is true, in which case DT_THERM \n"//&
                 "can be an integer multiple of the coupling timestep.  By \n"//&
                 "default DT_THERM is set to DT.", units="s", default=CS%dt)
  call get_param(param_file, "MOM", "THERMO_SPANS_COUPLING", CS%thermo_spans_coupling, &
                 "If true, the MOM will take thermodynamic and tracer \n"//&
                 "timesteps that can be longer than the coupling timestep. \n"//&
                 "The actual thermodynamic timestep that is used in this \n"//&
                 "case is the largest integer multiple of the coupling \n"//&
                 "timestep that is less than or equal to DT_THERM.", default=.false.)

  if (.not.CS%bulkmixedlayer) then
    call get_param(param_file, "MOM", "HMIX_SFC_PROP", CS%Hmix, &
                 "If BULKMIXEDLAYER is false, HMIX_SFC_PROP is the depth \n"//&
                 "over which to average to find surface properties like \n"//&
                 "SST and SSS or density (but not surface velocities).", &
                 units="m", default=1.0)
    call get_param(param_file, "MOM", "HMIX_UV_SFC_PROP", CS%Hmix_UV, &
                 "If BULKMIXEDLAYER is false, HMIX_UV_SFC_PROP is the depth\n"//&
                 "over which to average to find surface flow properties,\n"//&
                 "SSU, SSV. A non-positive value indicates no averaging.", &
                 units="m", default=0.)
  endif
  call get_param(param_file, "MOM", "MIN_Z_DIAG_INTERVAL", Z_diag_int, &
                 "The minimum amount of time in seconds between \n"//&
                 "calculations of depth-space diagnostics. Making this \n"//&
                 "larger than DT_THERM reduces the  performance penalty \n"//&
                 "of regridding to depth online.", units="s", default=0.0)
  call get_param(param_file, "MOM", "INTERPOLATE_P_SURF", CS%interp_p_surf, &
                 "If true, linearly interpolate the surface pressure \n"//&
                 "over the coupling time step, using the specified value \n"//&
                 "at the end of the step.", default=.false.)

  if (CS%split) then
    call get_param(param_file, "MOM", "DTBT", dtbt, default=-0.98)
    default_val = CS%dt_therm ; if (dtbt > 0.0) default_val = -1.0
    CS%dtbt_reset_period = -1.0
    call get_param(param_file, "MOM", "DTBT_RESET_PERIOD", CS%dtbt_reset_period, &
                 "The period between recalculations of DTBT (if DTBT <= 0). \n"//&
                 "If DTBT_RESET_PERIOD is negative, DTBT is set based \n"//&
                 "only on information available at initialization.  If \n"//&
                 "dynamic, DTBT will be set at least every forcing time \n"//&
                 "step, and if 0, every dynamics time step.  The default is \n"//&
                 "set by DT_THERM.  This is only used if SPLIT is true.", &
                 units="s", default=default_val, do_not_read=(dtbt > 0.0))
  endif

  ! This is here in case these values are used inappropriately.
  CS%use_frazil = .false. ; CS%bound_salinity = .false. ; CS%tv%P_Ref = 2.0e7
  if (CS%use_temperature) then
    call get_param(param_file, "MOM", "FRAZIL", CS%use_frazil, &
                 "If true, water freezes if it gets too cold, and the \n"//&
                 "the accumulated heat deficit is returned in the \n"//&
                 "surface state.  FRAZIL is only used if \n"//&
                 "ENABLE_THERMODYNAMICS is true.", default=.false.)
    call get_param(param_file, "MOM", "DO_GEOTHERMAL", use_geothermal, &
                 "If true, apply geothermal heating.", default=.false.)
    call get_param(param_file, "MOM", "BOUND_SALINITY", CS%bound_salinity, &
                 "If true, limit salinity to being positive. (The sea-ice \n"//&
                 "model may ask for more salt than is available and \n"//&
                 "drive the salinity negative otherwise.)", default=.false.)
    call get_param(param_file, "MOM", "C_P", CS%tv%C_p, &
                 "The heat capacity of sea water, approximated as a \n"//&
                 "constant. This is only used if ENABLE_THERMODYNAMICS is \n"//&
                 "true. The default value is from the TEOS-10 definition \n"//&
                 "of conservative temperature.", units="J kg-1 K-1", &
                 default=3991.86795711963)
  endif
  if (use_EOS) call get_param(param_file, "MOM", "P_REF", CS%tv%P_Ref, &
                 "The pressure that is used for calculating the coordinate \n"//&
                 "density.  (1 Pa = 1e4 dbar, so 2e7 is commonly used.) \n"//&
                 "This is only used if USE_EOS and ENABLE_THERMODYNAMICS \n"//&
                 "are true.", units="Pa", default=2.0e7)

  if (CS%bulkmixedlayer) then
    call get_param(param_file, "MOM", "NKML", nkml, &
                 "The number of sublayers within the mixed layer if \n"//&
                 "BULKMIXEDLAYER is true.", units="nondim", default=2)
    call get_param(param_file, "MOM", "NKBL", nkbl, &
                 "The number of layers that are used as variable density \n"//&
                 "buffer layers if BULKMIXEDLAYER is true.", units="nondim", &
                 default=2)
  endif

  call get_param(param_file, "MOM", "GLOBAL_INDEXING", global_indexing, &
                 "If true, use a global lateral indexing convention, so \n"//&
                 "that corresponding points on different processors have \n"//&
                 "the same index. This does not work with static memory.", &
                 default=.false., layoutParam=.true.)
#ifdef STATIC_MEMORY_
  if (global_indexing) call MOM_error(FATAL, "initialize_MOM: "//&
       "GLOBAL_INDEXING can not be true with STATIC_MEMORY.")
#endif
  call get_param(param_file, "MOM", "FIRST_DIRECTION", first_direction, &
                 "An integer that indicates which direction goes first \n"//&
                 "in parts of the code that use directionally split \n"//&
                 "updates, with even numbers (or 0) used for x- first \n"//&
                 "and odd numbers used for y-first.", default=0)

  call get_param(param_file, "MOM", "CHECK_BAD_SURFACE_VALS", &
                                     CS%check_bad_surface_vals, &
                 "If true, check the surface state for ridiculous values.", &
                 default=.false.)
  if (CS%check_bad_surface_vals) then
    call get_param(param_file, "MOM", "BAD_VAL_SSH_MAX", CS%bad_val_ssh_max, &
                 "The value of SSH above which a bad value message is \n"//&
                 "triggered, if CHECK_BAD_SURFACE_VALS is true.", units="m", &
                 default=20.0)
    call get_param(param_file, "MOM", "BAD_VAL_SSS_MAX", CS%bad_val_sss_max, &
                 "The value of SSS above which a bad value message is \n"//&
                 "triggered, if CHECK_BAD_SURFACE_VALS is true.", units="PPT", &
                 default=45.0)
    call get_param(param_file, "MOM", "BAD_VAL_SST_MAX", CS%bad_val_sst_max, &
                 "The value of SST above which a bad value message is \n"//&
                 "triggered, if CHECK_BAD_SURFACE_VALS is true.", &
                 units="deg C", default=45.0)
    call get_param(param_file, "MOM", "BAD_VAL_SST_MIN", CS%bad_val_sst_min, &
                 "The value of SST below which a bad value message is \n"//&
                 "triggered, if CHECK_BAD_SURFACE_VALS is true.", &
                 units="deg C", default=-2.1)
    call get_param(param_file, "MOM", "BAD_VAL_COLUMN_THICKNESS", CS%bad_val_column_thickness, &
         "The value of column thickness below which a bad value message is \n"//&
         "triggered, if CHECK_BAD_SURFACE_VALS is true.", units="m", &
                          default=0.0)
  endif

  call get_param(param_file, "MOM", "SAVE_INITIAL_CONDS", save_IC, &
                 "If true, write the initial conditions to a file given \n"//&
                 "by IC_OUTPUT_FILE.", default=.false.)
  call get_param(param_file, "MOM", "IC_OUTPUT_FILE", CS%IC_file, &
                 "The file into which to write the initial conditions.", &
                 default="MOM_IC")
  call get_param(param_file, "MOM", "WRITE_GEOM", write_geom, &
                 "If =0, never write the geometry and vertical grid files.\n"//&
                 "If =1, write the geometry and vertical grid files only for\n"//&
                 "a new simulation. If =2, always write the geometry and\n"//&
                 "vertical grid files. Other values are invalid.", default=1)
  if (write_geom<0 .or. write_geom>2) call MOM_error(FATAL,"MOM: "//&
         "WRITE_GEOM must be equal to 0, 1 or 2.")
  write_geom_files = ((write_geom==2) .or. ((write_geom==1) .and. &
     ((dirs%input_filename(1:1)=='n') .and. (LEN_TRIM(dirs%input_filename)==1))))
! If the restart file type had been initialized, this could become:
!  write_geom_files = ((write_geom==2) .or. &
!                      ((write_geom==1) .and. is_new_run(CS%restart_CSp)))

  ! Check for inconsistent parameter settings.
  if (CS%use_ALE_algorithm .and. CS%bulkmixedlayer) call MOM_error(FATAL, &
    "MOM: BULKMIXEDLAYER can not currently be used with the ALE algorithm.")
  if (CS%use_ALE_algorithm .and. .not.CS%use_temperature) call MOM_error(FATAL, &
     "MOM: At this time, USE_EOS should be True when using the ALE algorithm.")
  if (CS%adiabatic .and. CS%use_temperature) call MOM_error(WARNING, &
    "MOM: ADIABATIC and ENABLE_THERMODYNAMICS both defined is usually unwise.")
  if (use_EOS .and. .not.CS%use_temperature) call MOM_error(FATAL, &
    "MOM: ENABLE_THERMODYNAMICS must be defined to use USE_EOS.")
  if (CS%adiabatic .and. CS%bulkmixedlayer) call MOM_error(FATAL, &
    "MOM: ADIABATIC and BULKMIXEDLAYER can not both be defined.")
  if (CS%bulkmixedlayer .and. .not.use_EOS) call MOM_error(FATAL, &
      "initialize_MOM: A bulk mixed layer can only be used with T & S as "//&
      "state variables. Add USE_EOS = True to MOM_input.")

  call get_param(param_file, 'MOM', "ICE_SHELF", use_ice_shelf, default=.false., do_not_log=.true.)
  if (use_ice_shelf) then
     inputdir = "." ;  call get_param(param_file, 'MOM', "INPUTDIR", inputdir)
     inputdir = slasher(inputdir)
     call get_param(param_file, 'MOM', "ICE_THICKNESS_FILE", ice_shelf_file, &
                    "The file from which the ice bathymetry and area are read.", &
                    fail_if_missing=.true.)
     call get_param(param_file, 'MOM', "ICE_AREA_VARNAME", area_varname, &
                    "The name of the area variable in ICE_THICKNESS_FILE.", &
                    fail_if_missing=.true.)
  endif


  call callTree_waypoint("MOM parameters read (initialize_MOM)")

  ! Set up the model domain and grids.
#ifdef SYMMETRIC_MEMORY_
  symmetric = .true.
#else
  symmetric = .false.
#endif
#ifdef STATIC_MEMORY_
  call MOM_domains_init(G%domain, param_file, symmetric=symmetric, &
            static_memory=.true., NIHALO=NIHALO_, NJHALO=NJHALO_, &
            NIGLOBAL=NIGLOBAL_, NJGLOBAL=NJGLOBAL_, NIPROC=NIPROC_, &
            NJPROC=NJPROC_)
#else
  call MOM_domains_init(G%domain, param_file, symmetric=symmetric)
#endif
  call callTree_waypoint("domains initialized (initialize_MOM)")

  call MOM_debugging_init(param_file)
  call diag_mediator_infrastructure_init()
  call MOM_io_init(param_file)

  call hor_index_init(G%Domain, HI, param_file, &
                      local_indexing=.not.global_indexing)

  call create_dyn_horgrid(dG, HI, bathymetry_at_vel=bathy_at_vel)
  call clone_MOM_domain(G%Domain, dG%Domain)

  call verticalGridInit( param_file, CS%GV )
  GV => CS%GV
!  dG%g_Earth = GV%g_Earth

  ! Allocate the auxiliary non-symmetric domain for debugging or I/O purposes.
  if (CS%debug .or. dG%symmetric) &
    call clone_MOM_domain(dG%Domain, dG%Domain_aux, symmetric=.false.)

  call callTree_waypoint("grids initialized (initialize_MOM)")


  call MOM_timing_init(CS)

  ! Allocate initialize time-invariant MOM variables.
  call MOM_initialize_fixed(dG, CS%OBC, param_file, write_geom_files, dirs%output_directory)
  call callTree_waypoint("returned from MOM_initialize_fixed() (initialize_MOM)")
  if (associated(CS%OBC)) call call_OBC_register(param_file, CS%update_OBC_CSp, CS%OBC)

  call tracer_registry_init(param_file, CS%tracer_Reg)

  ! Allocate and initialize space for the primary time-varying MOM variables.
  is   = dG%isc   ; ie   = dG%iec  ; js   = dG%jsc  ; je   = dG%jec ; nz = GV%ke
  isd  = dG%isd   ; ied  = dG%ied  ; jsd  = dG%jsd  ; jed  = dG%jed
  IsdB = dG%IsdB  ; IedB = dG%IedB ; JsdB = dG%JsdB ; JedB = dG%JedB
  ALLOC_(CS%u(IsdB:IedB,jsd:jed,nz))   ; CS%u(:,:,:) = 0.0
  ALLOC_(CS%v(isd:ied,JsdB:JedB,nz))   ; CS%v(:,:,:) = 0.0
  ALLOC_(CS%h(isd:ied,jsd:jed,nz))     ; CS%h(:,:,:) = GV%Angstrom
  ALLOC_(CS%uh(IsdB:IedB,jsd:jed,nz))  ; CS%uh(:,:,:) = 0.0
  ALLOC_(CS%vh(isd:ied,JsdB:JedB,nz))  ; CS%vh(:,:,:) = 0.0
  if (CS%use_temperature) then
    ALLOC_(CS%T(isd:ied,jsd:jed,nz))   ; CS%T(:,:,:) = 0.0
    ALLOC_(CS%S(isd:ied,jsd:jed,nz))   ; CS%S(:,:,:) = 0.0
    CS%tv%T => CS%T ; CS%tv%S => CS%S
    CS%vd_T = var_desc(name="T",units="degC",longname="Potential Temperature", &
                       cmor_field_name="thetao",                               &
                       conversion=CS%tv%C_p)
    CS%vd_S = var_desc(name="S",units="psu",longname="Salinity",&
                       cmor_field_name="so",                    &
                       conversion=0.001)
    if(CS%advect_TS) then
      call register_tracer(CS%tv%T, CS%vd_T, param_file, dG%HI, GV, CS%tracer_Reg, CS%vd_T)
      call register_tracer(CS%tv%S, CS%vd_S, param_file, dG%HI, GV, CS%tracer_Reg, CS%vd_S)
    endif
    if (associated(CS%OBC)) &
      call register_temp_salt_segments(GV, CS%OBC, CS%tv, CS%vd_T, CS%vd_S, param_file)
  endif
  if (CS%use_frazil) then
    allocate(CS%tv%frazil(isd:ied,jsd:jed)) ; CS%tv%frazil(:,:) = 0.0
  endif
  if (CS%bound_salinity) then
    allocate(CS%tv%salt_deficit(isd:ied,jsd:jed)) ; CS%tv%salt_deficit(:,:)=0.0
  endif

  if (CS%bulkmixedlayer .or. CS%use_temperature) then
    allocate(CS%Hml(isd:ied,jsd:jed)) ; CS%Hml(:,:) = 0.0
  endif

  if (CS%bulkmixedlayer) then
    GV%nkml = nkml ; GV%nk_rho_varies = nkml + nkbl
  else
    GV%nkml = 0 ; GV%nk_rho_varies = 0
  endif
  if (CS%use_ALE_algorithm) then
    call get_param(param_file, "MOM", "NK_RHO_VARIES", GV%nk_rho_varies, default=0) ! Will default to nz later... -AJA
  endif

  ALLOC_(CS%uhtr(IsdB:IedB,jsd:jed,nz)) ; CS%uhtr(:,:,:) = 0.0
  ALLOC_(CS%vhtr(isd:ied,JsdB:JedB,nz)) ; CS%vhtr(:,:,:) = 0.0
  CS%t_dyn_rel_adv = 0.0 ; CS%t_dyn_rel_thermo = 0.0 ; CS%t_dyn_rel_diag = 0.0

  if (CS%debug_truncations) then
    allocate(CS%u_prev(IsdB:IedB,jsd:jed,nz)) ; CS%u_prev(:,:,:) = 0.0
    allocate(CS%v_prev(isd:ied,JsdB:JedB,nz)) ; CS%v_prev(:,:,:) = 0.0
  endif

  MOM_internal_state%u => CS%u ; MOM_internal_state%v => CS%v
  MOM_internal_state%h => CS%h
  MOM_internal_state%uh => CS%uh ; MOM_internal_state%vh => CS%vh
  if (CS%use_temperature) then
    MOM_internal_state%T => CS%T ; MOM_internal_state%S => CS%S
  endif

  CS%CDp%uh => CS%uh ; CS%CDp%vh => CS%vh

  if (CS%interp_p_surf) then
    allocate(CS%p_surf_prev(isd:ied,jsd:jed)) ; CS%p_surf_prev(:,:) = 0.0
  endif

  ALLOC_(CS%ave_ssh(isd:ied,jsd:jed)) ; CS%ave_ssh(:,:) = 0.0

  ! Use the Wright equation of state by default, unless otherwise specified
  ! Note: this line and the following block ought to be in a separate
  ! initialization routine for tv.
  if (use_EOS) call EOS_init(param_file, CS%tv%eqn_of_state)
  if (CS%use_temperature) then
    allocate(CS%tv%TempxPmE(isd:ied,jsd:jed))
    CS%tv%TempxPmE(:,:) = 0.0
    if (use_geothermal) then
      allocate(CS%tv%internal_heat(isd:ied,jsd:jed))
      CS%tv%internal_heat(:,:) = 0.0
    endif
  endif
  call callTree_waypoint("state variables allocated (initialize_MOM)")

  ! Set the fields that are needed for bitwise identical restarting
  ! the time stepping scheme.
  call restart_init(param_file, CS%restart_CSp)
  call set_restart_fields(GV, param_file, CS)
  if (CS%split) then
    call register_restarts_dyn_split_RK2(dG%HI, GV, param_file, &
             CS%dyn_split_RK2_CSp, CS%restart_CSp, CS%uh, CS%vh)
  elseif (CS%use_RK2) then
    call register_restarts_dyn_unsplit_RK2(dG%HI, GV, param_file, &
           CS%dyn_unsplit_RK2_CSp, CS%restart_CSp)
  else
    call register_restarts_dyn_unsplit(dG%HI, GV, param_file, &
           CS%dyn_unsplit_CSp, CS%restart_CSp)
  endif

  ! This subroutine calls user-specified tracer registration routines.
  ! Additional calls can be added to MOM_tracer_flow_control.F90.
  call call_tracer_register(dG%HI, GV, param_file, CS%tracer_flow_CSp, &
                            CS%tracer_Reg, CS%restart_CSp)

  call MEKE_alloc_register_restart(dG%HI, param_file, CS%MEKE, CS%restart_CSp)
  call set_visc_register_restarts(dG%HI, GV, param_file, CS%visc, CS%restart_CSp)
  call mixedlayer_restrat_register_restarts(dG%HI, param_file, CS%mixedlayer_restrat_CSp, CS%restart_CSp)

  call callTree_waypoint("restart registration complete (initialize_MOM)")

  ! Initialize dynamically evolving fields, perhaps from restart files.
  call cpu_clock_begin(id_clock_MOM_init)
  call MOM_initialize_coord(GV, param_file, write_geom_files, &
                            dirs%output_directory, CS%tv, dG%max_depth)
  call callTree_waypoint("returned from MOM_initialize_coord() (initialize_MOM)")

  if (CS%use_ALE_algorithm) then
    call ALE_init(param_file, GV, dG%max_depth, CS%ALE_CSp)
    call callTree_waypoint("returned from ALE_init() (initialize_MOM)")
  endif

  !   Shift from using the temporary dynamic grid type to using the final
  ! (potentially static) ocean-specific grid type.
  !   The next line would be needed if G%Domain had not already been init'd above:
  !     call clone_MOM_domain(dG%Domain, G%Domain)
  call MOM_grid_init(G, param_file, HI, bathymetry_at_vel=bathy_at_vel)
  call copy_dyngrid_to_MOM_grid(dG, G)
  call destroy_dyn_horgrid(dG)

  ! Set a few remaining fields that are specific to the ocean grid type.
  call set_first_direction(G, first_direction)
  ! Allocate the auxiliary non-symmetric domain for debugging or I/O purposes.
  if (CS%debug .or. G%symmetric) &
    call clone_MOM_domain(G%Domain, G%Domain_aux, symmetric=.false.)
  ! Copy common variables from the vertical grid to the horizontal grid.
  ! Consider removing this later?
  G%ke = GV%ke ; G%g_Earth = GV%g_Earth

  call MOM_initialize_state(CS%u, CS%v, CS%h, CS%tv, Time, G, GV, param_file, &
                            dirs, CS%restart_CSp, CS%ALE_CSp, CS%tracer_Reg, &
                            CS%sponge_CSp, CS%ALE_sponge_CSp, CS%OBC, Time_in)
  call cpu_clock_end(id_clock_MOM_init)
  call callTree_waypoint("returned from MOM_initialize_state() (initialize_MOM)")

  ! From this point, there may be pointers being set, so the final grid type
  ! that will persist throughout the run has to be used.

  if (test_grid_copy) then
    !  Copy the data from the temporary grid to the dyn_hor_grid to CS%G.
    call create_dyn_horgrid(dG, G%HI)
    call clone_MOM_domain(G%Domain, dG%Domain)

    call clone_MOM_domain(G%Domain, CS%G%Domain)
    call MOM_grid_init(CS%G, param_file)

    call copy_MOM_grid_to_dyngrid(G, dg)
    call copy_dyngrid_to_MOM_grid(dg, CS%G)

    call destroy_dyn_horgrid(dG)
    call MOM_grid_end(G) ; deallocate(G)

    G => CS%G
    if (CS%debug .or. CS%G%symmetric) &
      call clone_MOM_domain(CS%G%Domain, CS%G%Domain_aux, symmetric=.false.)
    G%ke = GV%ke ; G%g_Earth = GV%g_Earth
  endif


  ! At this point, all user-modified initialization code has been called.  The
  ! remainder of this subroutine is controlled by the parameters that have
  ! have already been set.

  if (ALE_remap_init_conds(CS%ALE_CSp) .and. .not. query_initialized(CS%h,"h",CS%restart_CSp)) then
    ! This block is controlled by the ALE parameter REMAP_AFTER_INITIALIZATION.
    ! \todo This block exists for legacy reasons and we should phase it out of
    ! all examples. !###
    if (CS%debug) then
      call uvchksum("Pre ALE adjust init cond [uv]", &
                    CS%u, CS%v, G%HI, haloshift=1)
      call hchksum(CS%h,"Pre ALE adjust init cond h", G%HI, haloshift=1, scale=GV%H_to_m)
    endif
    call callTree_waypoint("Calling adjustGridForIntegrity() to remap initial conditions (initialize_MOM)")
    call adjustGridForIntegrity(CS%ALE_CSp, G, GV, CS%h )
    call callTree_waypoint("Calling ALE_main() to remap initial conditions (initialize_MOM)")
    if (use_ice_shelf) then
      filename = trim(inputdir)//trim(ice_shelf_file)
      if (.not.file_exists(filename, G%Domain)) call MOM_error(FATAL, &
        "MOM: Unable to open "//trim(filename))

      allocate(area_shelf_h(isd:ied,jsd:jed))
      allocate(frac_shelf_h(isd:ied,jsd:jed))
      call MOM_read_data(filename, trim(area_varname), area_shelf_h, G%Domain)
      ! initialize frac_shelf_h with zeros (open water everywhere)
      frac_shelf_h(:,:) = 0.0
      ! compute fractional ice shelf coverage of h
      do j=jsd,jed ; do i=isd,ied
        if (G%areaT(i,j) > 0.0) &
          frac_shelf_h(i,j) = area_shelf_h(i,j) / G%areaT(i,j)
      enddo ; enddo
      ! pass to the pointer
      shelf_area => frac_shelf_h
      call ALE_main(G, GV, CS%h, CS%u, CS%v, CS%tv, CS%tracer_Reg, CS%ALE_CSp, &
                    frac_shelf_h = shelf_area)
    else
      call ALE_main( G, GV, CS%h, CS%u, CS%v, CS%tv, CS%tracer_Reg, CS%ALE_CSp )
    endif

    call cpu_clock_begin(id_clock_pass_init)
    call create_group_pass(tmp_pass_uv_T_S_h, CS%u, CS%v, G%Domain)
    if (CS%use_temperature) then
      call create_group_pass(tmp_pass_uv_T_S_h, CS%tv%T, G%Domain, halo=1)
      call create_group_pass(tmp_pass_uv_T_S_h, CS%tv%S, G%Domain, halo=1)
    endif
    call create_group_pass(tmp_pass_uv_T_S_h, CS%h, G%Domain, halo=1)
    call do_group_pass(tmp_pass_uv_T_S_h, G%Domain)
    call cpu_clock_end(id_clock_pass_init)

    if (CS%debug) then
      call uvchksum("Post ALE adjust init cond [uv]", CS%u, CS%v, G%HI, haloshift=1)
      call hchksum(CS%h, "Post ALE adjust init cond h", G%HI, haloshift=1, scale=GV%H_to_m)
    endif
  endif
  if ( CS%use_ALE_algorithm ) call ALE_updateVerticalGridType( CS%ALE_CSp, GV )

   diag    => CS%diag
  ! Initialize the diag mediator.
  call diag_mediator_init(G, GV%ke, param_file, diag, doc_file_dir=dirs%output_directory)

  ! Initialize the diagnostics mask arrays.
  ! This step has to be done after call to MOM_initialize_state
  ! and before MOM_diagnostics_init
  call diag_masks_set(G, GV%ke, CS%missing, diag)

  ! Set up pointers within diag mediator control structure,
  ! this needs to occur _after_ CS%h etc. have been allocated.
  call diag_set_state_ptrs(CS%h, CS%T, CS%S, CS%tv%eqn_of_state, diag)

  ! This call sets up the diagnostic axes. These are needed,
  ! e.g. to generate the target grids below.
  call set_axes_info(G, GV, param_file, diag)

  ! Whenever thickness/T/S changes let the diag manager know, target grids
  ! for vertical remapping may need to be regenerated.
  ! FIXME: are h, T, S updated at the same time? Review these for T, S updates.
  call diag_update_remap_grids(diag)

  ! Diagnose static fields AND associate areas/volumes with axes
  call write_static_fields(G, CS%diag)
  call callTree_waypoint("static fields written (initialize_MOM)")

  ! Register the volume cell measure (must be one of first diagnostics)
  call register_cell_measure(G, CS%diag, Time)

  call cpu_clock_begin(id_clock_MOM_init)
  if (CS%use_ALE_algorithm) then
    call ALE_writeCoordinateFile( CS%ALE_CSp, GV, dirs%output_directory )
  endif
  call cpu_clock_end(id_clock_MOM_init)
  call callTree_waypoint("ALE initialized (initialize_MOM)")

  CS%useMEKE = MEKE_init(Time, G, param_file, diag, CS%MEKE_CSp, CS%MEKE, CS%restart_CSp)

  call VarMix_init(Time, G, param_file, diag, CS%VarMix)
  call set_visc_init(Time, G, GV, param_file, diag, CS%visc, CS%set_visc_CSp,CS%OBC)
  if (CS%split) then
    allocate(eta(SZI_(G),SZJ_(G))) ; eta(:,:) = 0.0
    call initialize_dyn_split_RK2(CS%u, CS%v, CS%h, CS%uh, CS%vh, eta, Time, &
              G, GV, param_file, diag, CS%dyn_split_RK2_CSp, CS%restart_CSp, &
              CS%dt, CS%ADp, CS%CDp, MOM_internal_state, CS%VarMix, CS%MEKE, &
              CS%OBC, CS%update_OBC_CSp, CS%ALE_CSp, CS%set_visc_CSp,        &
              CS%visc, dirs, CS%ntrunc)
  elseif (CS%use_RK2) then
    call initialize_dyn_unsplit_RK2(CS%u, CS%v, CS%h, Time, G, GV,         &
            param_file, diag, CS%dyn_unsplit_RK2_CSp, CS%restart_CSp,      &
            CS%ADp, CS%CDp, MOM_internal_state, CS%OBC, CS%update_OBC_CSp, &
            CS%ALE_CSp, CS%set_visc_CSp, CS%visc, dirs, CS%ntrunc)
  else
    call initialize_dyn_unsplit(CS%u, CS%v, CS%h, Time, G, GV,             &
            param_file, diag, CS%dyn_unsplit_CSp, CS%restart_CSp,          &
            CS%ADp, CS%CDp, MOM_internal_state, CS%OBC, CS%update_OBC_CSp, &
            CS%ALE_CSp, CS%set_visc_CSp, CS%visc, dirs, CS%ntrunc)
  endif
  call callTree_waypoint("dynamics initialized (initialize_MOM)")

  call thickness_diffuse_init(Time, G, GV, param_file, diag, CS%CDp, CS%thickness_diffuse_CSp)
  CS%mixedlayer_restrat = mixedlayer_restrat_init(Time, G, GV, param_file, diag, &
                                                  CS%mixedlayer_restrat_CSp)
  if (CS%mixedlayer_restrat) then
    if (.not.(CS%bulkmixedlayer .or. CS%use_ALE_algorithm)) &
      call MOM_error(FATAL, "MOM: MIXEDLAYER_RESTRAT true requires a boundary layer scheme.")
    ! When DIABATIC_FIRST=False and using CS%visc%ML in mixedlayer_restrat we need to update after a restart
    if (.not. CS%diabatic_first .and. associated(CS%visc%MLD)) &
      call pass_var(CS%visc%MLD, G%domain, halo=1)
  endif

  call MOM_diagnostics_init(MOM_internal_state, CS%ADp, CS%CDp, Time, G, GV, &
                            param_file, diag, CS%diagnostics_CSp)

  CS%Z_diag_interval = set_time(int((CS%dt_therm) * &
       max(1,floor(0.01 + Z_diag_int/(CS%dt_therm)))))
  call MOM_diag_to_Z_init(Time, G, GV, param_file, diag, CS%diag_to_Z_CSp)
  CS%Z_diag_time = Start_time + CS%Z_diag_interval * (1 + &
    ((Time + set_time(int(CS%dt_therm))) - Start_time) / CS%Z_diag_interval)

  if (associated(CS%sponge_CSp)) &
    call init_sponge_diags(Time, G, diag, CS%sponge_CSp)

  if (associated(CS%ALE_sponge_CSp)) &
    call init_ALE_sponge_diags(Time, G, diag, CS%ALE_sponge_CSp)

  if (CS%adiabatic) then
    call adiabatic_driver_init(Time, G, param_file, diag, CS%diabatic_CSp, &
                               CS%tracer_flow_CSp, CS%diag_to_Z_CSp)
  else
    call diabatic_driver_init(Time, G, GV, param_file, CS%use_ALE_algorithm, diag,     &
                              CS%ADp, CS%CDp, CS%diabatic_CSp, CS%tracer_flow_CSp, &
                              CS%sponge_CSp, CS%ALE_sponge_CSp, CS%diag_to_Z_CSp)
  endif

  call tracer_advect_init(Time, G, param_file, diag, CS%tracer_adv_CSp)
  call tracer_hor_diff_init(Time, G, param_file, diag, CS%tracer_diff_CSp, CS%neutral_diffusion_CSp)

  if (CS%use_ALE_algorithm) &
    call register_diags_TS_vardec(Time, G%HI, GV, param_file, CS)

  call lock_tracer_registry(CS%tracer_Reg)
  call callTree_waypoint("tracer registry now locked (initialize_MOM)")

  ! now register some diagnostics since tracer registry is locked
  call register_diags(Time, G, GV, CS, CS%ADp, CS%tv%C_p)
  call register_tracer_diagnostics(CS%tracer_Reg, Time, diag, G, GV)
  call register_diags_TS_tendency(Time, G, CS)
  if (CS%use_ALE_algorithm) then
    call ALE_register_diags(Time, G, GV, diag, CS%tv%C_p, CS%tracer_Reg, CS%ALE_CSp)
  endif

  ! If need a diagnostic field, then would have been allocated in register_diags.
  if (CS%use_temperature) then
    if(CS%advect_TS) then
      call add_tracer_diagnostics("T", CS%tracer_Reg, CS%T_adx, CS%T_ady, &
                        CS%T_diffx, CS%T_diffy, CS%T_adx_2d, CS%T_ady_2d, &
                        CS%T_diffx_2d, CS%T_diffy_2d, CS%T_advection_xy)
      call add_tracer_diagnostics("S", CS%tracer_Reg, CS%S_adx, CS%S_ady, &
                        CS%S_diffx, CS%S_diffy, CS%S_adx_2d, CS%S_ady_2d, &
                        CS%S_diffx_2d, CS%S_diffy_2d, CS%S_advection_xy)
    endif
    call register_Z_tracer(CS%tv%T, "temp", "Potential Temperature", "degC", Time,   &
                      G, CS%diag_to_Z_CSp, cmor_field_name="thetao",                 &
                      cmor_standard_name="sea_water_potential_temperature",          &
                      cmor_long_name ="Sea Water Potential Temperature")
    call register_Z_tracer(CS%tv%S, "salt", "Salinity", "psu", Time,               &
                      G, CS%diag_to_Z_CSp, cmor_field_name="so",                   &
                      cmor_standard_name="sea_water_salinity",                     &
                      cmor_long_name ="Sea Water Salinity")
  endif

  ! This subroutine initializes any tracer packages.
  new_sim = is_new_run(CS%restart_CSp)
  call tracer_flow_control_init(.not.new_sim, Time, G, GV, CS%h, param_file, &
             CS%diag, CS%OBC, CS%tracer_flow_CSp, CS%sponge_CSp, &
             CS%ALE_sponge_CSp, CS%diag_to_Z_CSp, CS%tv)


  ! If running in offline tracer mode, initialize the necessary control structure and
  ! parameters
  if(present(offline_tracer_mode)) offline_tracer_mode=CS%offline_tracer_mode

  if(CS%offline_tracer_mode) then
    ! Setup some initial parameterizations and also assign some of the subtypes
    call offline_transport_init(param_file, CS%offline_CSp, CS%diabatic_CSp, G, GV)
    call insert_offline_main( CS=CS%offline_CSp, ALE_CSp=CS%ALE_CSp, diabatic_CSp=CS%diabatic_CSp, &
                              diag=CS%diag, OBC=CS%OBC, tracer_adv_CSp=CS%tracer_adv_CSp,              &
                              tracer_flow_CSp=CS%tracer_flow_CSp, tracer_Reg=CS%tracer_Reg,            &
                              tv=CS%tv, x_before_y = (MOD(first_direction,2)==0), debug=CS%debug )
    call register_diags_offline_transport(Time, CS%diag, CS%offline_CSp)
  endif

  !--- set up group pass for u,v,T,S and h. pass_uv_T_S_h also is used in step_MOM
  call cpu_clock_begin(id_clock_pass_init)
  dynamics_stencil = min(3, G%Domain%nihalo, G%Domain%njhalo)
  call create_group_pass(CS%pass_uv_T_S_h, CS%u, CS%v, G%Domain, halo=dynamics_stencil)
  if (CS%use_temperature) then
    call create_group_pass(CS%pass_uv_T_S_h, CS%tv%T, G%Domain, halo=dynamics_stencil)
    call create_group_pass(CS%pass_uv_T_S_h, CS%tv%S, G%Domain, halo=dynamics_stencil)
  endif
  call create_group_pass(CS%pass_uv_T_S_h, CS%h, G%Domain, halo=dynamics_stencil)

  call do_group_pass(CS%pass_uv_T_S_h, G%Domain)

  if (associated(CS%visc%Kv_turb)) &
    call pass_var(CS%visc%Kv_turb, G%Domain, To_All+Omit_Corners, halo=1)

  call cpu_clock_end(id_clock_pass_init)

  call register_obsolete_diagnostics(param_file, CS%diag)
  call neutral_diffusion_diag_init(Time, G, diag, CS%tv%C_p, CS%tracer_Reg, CS%neutral_diffusion_CSp)

  if (CS%use_frazil) then
    if (.not.query_initialized(CS%tv%frazil,"frazil",CS%restart_CSp)) &
      CS%tv%frazil(:,:) = 0.0
  endif

  if (CS%interp_p_surf) then
    CS%p_surf_prev_set = &
      query_initialized(CS%p_surf_prev,"p_surf_prev",CS%restart_CSp)

    if (CS%p_surf_prev_set) call pass_var(CS%p_surf_prev, G%domain)
  endif

  if (.not.query_initialized(CS%ave_ssh,"ave_ssh",CS%restart_CSp)) then
    if (CS%split) then
      call find_eta(CS%h, CS%tv, GV%g_Earth, G, GV, CS%ave_ssh, eta)
    else
      call find_eta(CS%h, CS%tv, GV%g_Earth, G, GV, CS%ave_ssh)
    endif
  endif
  if (CS%split) deallocate(eta)

  ! Flag whether to save initial conditions in finish_MOM_initialization() or not.
  CS%write_IC = save_IC .and. &
                .not.((dirs%input_filename(1:1) == 'r') .and. &
                      (LEN_TRIM(dirs%input_filename) == 1))

  call callTree_leave("initialize_MOM()")
  call cpu_clock_end(id_clock_init)

end subroutine initialize_MOM

!> This subroutine finishes initializing MOM and writes out the initial conditions.
subroutine finish_MOM_initialization(Time, dirs, CS, fluxes)
  type(time_type),           intent(in)    :: Time        !< model time, used in this routine
  type(directories),         intent(in)    :: dirs        !< structure with directory paths
  type(MOM_control_struct),  pointer       :: CS          !< pointer set in this routine to MOM control structure
  type(forcing),             intent(inout) :: fluxes      !< pointers to forcing fields
  ! Local variables
  type(ocean_grid_type), pointer :: G => NULL()
  type(verticalGrid_type), pointer :: GV => NULL()
  type(MOM_restart_CS), pointer :: restart_CSp_tmp => NULL()
  real, allocatable :: z_interface(:,:,:) ! Interface heights (meter)
  real, allocatable :: eta(:,:) ! Interface heights (meter)
  type(vardesc) :: vd

  call cpu_clock_begin(id_clock_init)
  call callTree_enter("finish_MOM_initialization()")

  ! Pointers for convenience
  G => CS%G ; GV => CS%GV

  ! Write initial conditions
  if (CS%write_IC) then
    allocate(restart_CSp_tmp)
    restart_CSp_tmp = CS%restart_CSp
    allocate(z_interface(SZI_(G),SZJ_(G),SZK_(G)+1))
    call find_eta(CS%h, CS%tv, GV%g_Earth, G, GV, z_interface)
    vd = var_desc("eta","meter","Interface heights",z_grid='i')
    call register_restart_field(z_interface, vd, .true., restart_CSp_tmp)

    call save_restart(dirs%output_directory, Time, G, &
                      restart_CSp_tmp, filename=CS%IC_file, GV=GV)
    deallocate(z_interface)
    deallocate(restart_CSp_tmp)
  endif

  call callTree_leave("finish_MOM_initialization()")
  call cpu_clock_end(id_clock_init)

end subroutine finish_MOM_initialization

!> Register the diagnostics
subroutine register_diags(Time, G, GV, CS, ADp, C_p)
  type(time_type),           intent(in)    :: Time  !< current model time
  type(ocean_grid_type),     intent(inout) :: G     !< ocean grid structu
  type(verticalGrid_type),   intent(inout) :: GV    !< ocean vertical grid structure
  type(MOM_control_struct),  pointer       :: CS    !< control structure set up by initialize_MOM
  type(accel_diag_ptrs),     intent(inout) :: ADp   !< structure pointing to accelerations in momentum equation
  real,                      intent(in)    :: C_p   !< Heat capacity used in conversion to watts

  real :: conv2watt
  character(len=48) :: thickness_units, flux_units, S_flux_units
  type(diag_ctrl), pointer :: diag
  integer :: isd, ied, jsd, jed, IsdB, IedB, JsdB, JedB, nz
  isd  = G%isd  ; ied  = G%ied  ; jsd  = G%jsd  ; jed  = G%jed ; nz = G%ke
  IsdB = G%IsdB ; IedB = G%IedB ; JsdB = G%JsdB ; JedB = G%JedB

  diag => CS%diag

  thickness_units = get_thickness_units(GV)
  flux_units      = get_flux_units(GV)
  S_flux_units    = get_tr_flux_units(GV, "psu")
  conv2watt       = GV%H_to_kg_m2 * C_p

  !Initialize the diagnostics mask arrays.
  !This has to be done after MOM_initialize_state call.
  !call diag_masks_set(G, CS%missing)

  CS%id_u = register_diag_field('ocean_model', 'u', diag%axesCuL, Time,              &
      'Zonal velocity', 'm s-1', cmor_field_name='uo', &
      cmor_standard_name='sea_water_x_velocity', cmor_long_name='Sea Water X Velocity')
  CS%id_v = register_diag_field('ocean_model', 'v', diag%axesCvL, Time,                  &
      'Meridional velocity', 'm s-1', cmor_field_name='vo', &
      cmor_standard_name='sea_water_y_velocity', cmor_long_name='Sea Water Y Velocity')
  CS%id_h = register_diag_field('ocean_model', 'h', diag%axesTL, Time, &
      'Layer Thickness', thickness_units, v_extensive=.true.)

  CS%id_volo = register_scalar_field('ocean_model', 'volo', Time, diag,&
      long_name='Total volume of liquid ocean', units='m3',            &
      standard_name='sea_water_volume')
  CS%id_zos = register_diag_field('ocean_model', 'zos', diag%axesT1, Time,&
      standard_name = 'sea_surface_height_above_geoid',                   &
      long_name= 'Sea surface height above geoid', units='m', missing_value=CS%missing)
  CS%id_zossq = register_diag_field('ocean_model', 'zossq', diag%axesT1, Time,&
      standard_name='square_of_sea_surface_height_above_geoid',             &
      long_name='Square of sea surface height above geoid', units='m2', missing_value=CS%missing)
  CS%id_ssh = register_diag_field('ocean_model', 'SSH', diag%axesT1, Time, &
      'Sea Surface Height', 'm', CS%missing)
  CS%id_ssh_ga = register_scalar_field('ocean_model', 'ssh_ga', Time, diag,&
      long_name='Area averaged sea surface height', units='m',            &
      standard_name='area_averaged_sea_surface_height')
  CS%id_ssh_inst = register_diag_field('ocean_model', 'SSH_inst', diag%axesT1, Time, &
      'Instantaneous Sea Surface Height', 'm', CS%missing)
  CS%id_ssu = register_diag_field('ocean_model', 'SSU', diag%axesCu1, Time, &
      'Sea Surface Zonal Velocity', 'm s-1', CS%missing)
  CS%id_ssv = register_diag_field('ocean_model', 'SSV', diag%axesCv1, Time, &
      'Sea Surface Meridional Velocity', 'm s-1', CS%missing)
  CS%id_speed = register_diag_field('ocean_model', 'speed', diag%axesT1, Time, &
      'Sea Surface Speed', 'm s-1', CS%missing)

  if (CS%use_temperature) then
    CS%id_T = register_diag_field('ocean_model', 'temp', diag%axesTL, Time, &
        'Potential Temperature', 'degC',                                    &
         cmor_field_name="thetao",                                          &
         cmor_standard_name="sea_water_potential_temperature",              &
         cmor_long_name ="Sea Water Potential Temperature")
    CS%id_S = register_diag_field('ocean_model', 'salt', diag%axesTL, Time, &
        long_name='Salinity', units='psu', cmor_field_name='so',            &
        cmor_long_name='Sea Water Salinity',                                &
        cmor_standard_name='sea_water_salinity')
    CS%id_tob = register_diag_field('ocean_model','tob', diag%axesT1, Time,          &
        long_name='Sea Water Potential Temperature at Sea Floor',                    &
        standard_name='sea_water_potential_temperature_at_sea_floor', units='degC')
    CS%id_sob = register_diag_field('ocean_model','sob',diag%axesT1, Time,           &
        long_name='Sea Water Salinity at Sea Floor',                                 &
        standard_name='sea_water_salinity_at_sea_floor', units='psu')
    CS%id_sst = register_diag_field('ocean_model', 'SST', diag%axesT1, Time,     &
        'Sea Surface Temperature', 'degC', CS%missing, cmor_field_name='tos', &
        cmor_long_name='Sea Surface Temperature',                                &
        cmor_standard_name='sea_surface_temperature')
    CS%id_sst_sq = register_diag_field('ocean_model', 'SST_sq', diag%axesT1, Time, &
        'Sea Surface Temperature Squared', 'degC2', CS%missing, cmor_field_name='tossq', &
        cmor_long_name='Square of Sea Surface Temperature ',                      &
        cmor_standard_name='square_of_sea_surface_temperature')
    CS%id_sss = register_diag_field('ocean_model', 'SSS', diag%axesT1, Time, &
        'Sea Surface Salinity', 'psu', CS%missing, cmor_field_name='sos', &
        cmor_long_name='Sea Surface Salinity',                            &
        cmor_standard_name='sea_surface_salinity')
    CS%id_sss_sq = register_diag_field('ocean_model', 'SSS_sq', diag%axesT1, Time, &
        'Sea Surface Salinity Squared', 'psu', CS%missing, cmor_field_name='sossq', &
        cmor_long_name='Square of Sea Surface Salinity ',                     &
        cmor_standard_name='square_of_sea_surface_salinity')
    if (CS%use_conT_absS) then
      CS%id_Tcon = register_diag_field('ocean_model', 'contemp', diag%axesTL, Time, &
          'Conservative Temperature', 'Celsius')
      CS%id_Sabs = register_diag_field('ocean_model', 'abssalt', diag%axesTL, Time, &
          long_name='Absolute Salinity', units='g kg-1')
      CS%id_sstcon = register_diag_field('ocean_model', 'conSST', diag%axesT1, Time,     &
          'Sea Surface Conservative Temperature', 'Celsius', CS%missing)
      CS%id_sssabs = register_diag_field('ocean_model', 'absSSS', diag%axesT1, Time,     &
          'Sea Surface Absolute Salinity', 'g kg-1', CS%missing)
    endif
  endif

  if (CS%use_temperature .and. CS%use_frazil) then
    CS%id_fraz = register_diag_field('ocean_model', 'frazil', diag%axesT1, Time,                         &
          'Heat from frazil formation', 'W m-2', cmor_field_name='hfsifrazil',                    &
          cmor_standard_name='heat_flux_into_sea_water_due_to_frazil_ice_formation', &
          cmor_long_name='Heat Flux into Sea Water due to Frazil Ice Formation')
  endif

  CS%id_salt_deficit = register_diag_field('ocean_model', 'salt_deficit', diag%axesT1, Time, &
         'Salt sink in ocean due to ice flux', 'psu m-2 s-1')
  CS%id_Heat_PmE = register_diag_field('ocean_model', 'Heat_PmE', diag%axesT1, Time, &
         'Heat flux into ocean from mass flux into ocean', 'W m-2')
  CS%id_intern_heat = register_diag_field('ocean_model', 'internal_heat', diag%axesT1, Time,&
         'Heat flux into ocean from geothermal or other internal sources', 'W m-2')


  ! lateral heat advective and diffusive fluxes
  CS%id_Tadx = register_diag_field('ocean_model', 'T_adx', diag%axesCuL, Time,          &
      'Advective (by residual mean) Zonal Flux of Potential Temperature', 'W m-2', &
      v_extensive = .true., conversion = conv2watt)
  CS%id_Tady = register_diag_field('ocean_model', 'T_ady', diag%axesCvL, Time,               &
      'Advective (by residual mean) Meridional Flux of Potential Temperature', 'W m-2', &
      v_extensive = .true., conversion = conv2watt)
  CS%id_Tdiffx = register_diag_field('ocean_model', 'T_diffx', diag%axesCuL, Time,        &
      'Diffusive Zonal Flux of Potential Temperature', 'W m-2',                      &
      v_extensive = .true., conversion = conv2watt)
  CS%id_Tdiffy = register_diag_field('ocean_model', 'T_diffy', diag%axesCvL, Time, &
      'Diffusive Meridional Flux of Potential Temperature', 'W m-2',          &
      v_extensive = .true., conversion = conv2watt)
  if (CS%id_Tadx   > 0) call safe_alloc_ptr(CS%T_adx,IsdB,IedB,jsd,jed,nz)
  if (CS%id_Tady   > 0) call safe_alloc_ptr(CS%T_ady,isd,ied,JsdB,JedB,nz)
  if (CS%id_Tdiffx > 0) call safe_alloc_ptr(CS%T_diffx,IsdB,IedB,jsd,jed,nz)
  if (CS%id_Tdiffy > 0) call safe_alloc_ptr(CS%T_diffy,isd,ied,JsdB,JedB,nz)


  ! lateral salt advective and diffusive fluxes
  CS%id_Sadx = register_diag_field('ocean_model', 'S_adx', diag%axesCuL, Time, &
      'Advective (by residual mean) Zonal Flux of Salinity', S_flux_units, v_extensive = .true.)
  CS%id_Sady = register_diag_field('ocean_model', 'S_ady', diag%axesCvL, Time, &
      'Advective (by residual mean) Meridional Flux of Salinity', S_flux_units, v_extensive = .true.)
  CS%id_Sdiffx = register_diag_field('ocean_model', 'S_diffx', diag%axesCuL, Time, &
      'Diffusive Zonal Flux of Salinity', S_flux_units, v_extensive = .true.)
  CS%id_Sdiffy = register_diag_field('ocean_model', 'S_diffy', diag%axesCvL, Time, &
      'Diffusive Meridional Flux of Salinity', S_flux_units, v_extensive = .true.)
  if (CS%id_Sadx   > 0) call safe_alloc_ptr(CS%S_adx,IsdB,IedB,jsd,jed,nz)
  if (CS%id_Sady   > 0) call safe_alloc_ptr(CS%S_ady,isd,ied,JsdB,JedB,nz)
  if (CS%id_Sdiffx > 0) call safe_alloc_ptr(CS%S_diffx,IsdB,IedB,jsd,jed,nz)
  if (CS%id_Sdiffy > 0) call safe_alloc_ptr(CS%S_diffy,isd,ied,JsdB,JedB,nz)


  ! vertically integrated lateral heat advective and diffusive fluxes
  CS%id_Tadx_2d = register_diag_field('ocean_model', 'T_adx_2d', diag%axesCu1, Time, &
      'Vertically Integrated Advective Zonal Flux of Potential Temperature', 'W m-2', conversion = conv2watt)
  CS%id_Tady_2d = register_diag_field('ocean_model', 'T_ady_2d', diag%axesCv1, Time, &
      'Vertically Integrated Advective Meridional Flux of Potential Temperature', 'W m-2', conversion = conv2watt)
  CS%id_Tdiffx_2d = register_diag_field('ocean_model', 'T_diffx_2d', diag%axesCu1, Time, &
      'Vertically Integrated Diffusive Zonal Flux of Potential Temperature', 'W m-2', conversion = conv2watt)
  CS%id_Tdiffy_2d = register_diag_field('ocean_model', 'T_diffy_2d', diag%axesCv1, Time, &
      'Vertically Integrated Diffusive Meridional Flux of Potential Temperature', 'W m-2', conversion = conv2watt)
  if (CS%id_Tadx_2d   > 0) call safe_alloc_ptr(CS%T_adx_2d,IsdB,IedB,jsd,jed)
  if (CS%id_Tady_2d   > 0) call safe_alloc_ptr(CS%T_ady_2d,isd,ied,JsdB,JedB)
  if (CS%id_Tdiffx_2d > 0) call safe_alloc_ptr(CS%T_diffx_2d,IsdB,IedB,jsd,jed)
  if (CS%id_Tdiffy_2d > 0) call safe_alloc_ptr(CS%T_diffy_2d,isd,ied,JsdB,JedB)

  ! vertically integrated lateral salt advective and diffusive fluxes
  CS%id_Sadx_2d = register_diag_field('ocean_model', 'S_adx_2d', diag%axesCu1, Time, &
      'Vertically Integrated Advective Zonal Flux of Salinity', S_flux_units)
  CS%id_Sady_2d = register_diag_field('ocean_model', 'S_ady_2d', diag%axesCv1, Time, &
      'Vertically Integrated Advective Meridional Flux of Salinity', S_flux_units)
  CS%id_Sdiffx_2d = register_diag_field('ocean_model', 'S_diffx_2d', diag%axesCu1, Time, &
      'Vertically Integrated Diffusive Zonal Flux of Salinity', S_flux_units)
  CS%id_Sdiffy_2d = register_diag_field('ocean_model', 'S_diffy_2d', diag%axesCv1, Time, &
      'Vertically Integrated Diffusive Meridional Flux of Salinity', S_flux_units)
  if (CS%id_Sadx_2d   > 0) call safe_alloc_ptr(CS%S_adx_2d,IsdB,IedB,jsd,jed)
  if (CS%id_Sady_2d   > 0) call safe_alloc_ptr(CS%S_ady_2d,isd,ied,JsdB,JedB)
  if (CS%id_Sdiffx_2d > 0) call safe_alloc_ptr(CS%S_diffx_2d,IsdB,IedB,jsd,jed)
  if (CS%id_Sdiffy_2d > 0) call safe_alloc_ptr(CS%S_diffy_2d,isd,ied,JsdB,JedB)


  if (CS%debug_truncations) then
    call safe_alloc_ptr(ADp%du_dt_visc,IsdB,IedB,jsd,jed,nz)
    call safe_alloc_ptr(ADp%dv_dt_visc,isd,ied,JsdB,JedB,nz)
    if (.not.CS%adiabatic) then
      call safe_alloc_ptr(ADp%du_dt_dia,IsdB,IedB,jsd,jed,nz)
      call safe_alloc_ptr(ADp%dv_dt_dia,isd,ied,JsdB,JedB,nz)
    endif
  endif

  ! Diagnostics related to tracer transport
  CS%id_uhtr = register_diag_field('ocean_model', 'uhtr', diag%axesCuL, Time, &
      'Accumulated zonal thickness fluxes to advect tracers', 'kg', &
      y_cell_method='sum', v_extensive=.true.)
  CS%id_vhtr = register_diag_field('ocean_model', 'vhtr', diag%axesCvL, Time, &
      'Accumulated meridional thickness fluxes to advect tracers', 'kg', &
      x_cell_method='sum', v_extensive=.true.)
  CS%id_umo = register_diag_field('ocean_model', 'umo', &
      diag%axesCuL, Time, 'Ocean Mass X Transport', 'kg s-1', &
      standard_name='ocean_mass_x_transport', y_cell_method='sum', v_extensive=.true.)
  CS%id_vmo = register_diag_field('ocean_model', 'vmo', &
      diag%axesCvL, Time, 'Ocean Mass Y Transport', 'kg s-1', &
      standard_name='ocean_mass_y_transport', x_cell_method='sum', v_extensive=.true.)
  CS%id_umo_2d = register_diag_field('ocean_model', 'umo_2d', &
      diag%axesCu1, Time, 'Ocean Mass X Transport Vertical Sum', 'kg s-1', &
      standard_name='ocean_mass_x_transport_vertical_sum', y_cell_method='sum')
  CS%id_vmo_2d = register_diag_field('ocean_model', 'vmo_2d', &
      diag%axesCv1, Time, 'Ocean Mass Y Transport Vertical Sum', 'kg s-1', &
      standard_name='ocean_mass_y_transport_vertical_sum', x_cell_method='sum')

end subroutine register_diags


!> Initialize diagnostics for temp/heat and saln/salt tendencies.
subroutine register_diags_TS_tendency(Time, G, CS)
  type(time_type),           intent(in)    :: Time  !< current model time
  type(ocean_grid_type),     intent(inout) :: G     !< ocean grid structure
  type(MOM_control_struct),  pointer       :: CS    !< control structure set up by initialize_MOM

  type(diag_ctrl), pointer :: diag
  integer :: i, j, k
  integer :: isd, ied, jsd, jed, nz
  integer :: is, ie, js, je

  diag => CS%diag
  isd  = G%isd  ; ied  = G%ied  ; jsd  = G%jsd  ; jed  = G%jed ; nz = G%ke
  is   = G%isc  ; ie   = G%iec  ; js   = G%jsc  ; je   = G%jec


  ! heat tendencies from lateral advection
  CS%id_T_advection_xy = register_diag_field('ocean_model', 'T_advection_xy', diag%axesTL, Time, &
      'Horizontal convergence of residual mean heat advective fluxes', 'W m-2',v_extensive=.true.)
  CS%id_T_advection_xy_2d = register_diag_field('ocean_model', 'T_advection_xy_2d', diag%axesT1, Time,&
      'Vertical sum of horizontal convergence of residual mean heat advective fluxes', 'W m-2')
  if (CS%id_T_advection_xy > 0 .or. CS%id_T_advection_xy_2d > 0) then
    call safe_alloc_ptr(CS%T_advection_xy,isd,ied,jsd,jed,nz)
    CS%tendency_diagnostics = .true.
  endif

  ! net temperature and heat tendencies
  CS%id_T_tendency = register_diag_field('ocean_model', 'T_tendency', diag%axesTL, Time, &
      'Net time tendency for temperature', 'degC s-1')
  CS%id_Th_tendency = register_diag_field('ocean_model', 'Th_tendency', diag%axesTL, Time,        &
      'Net time tendency for heat', 'W m-2',                                                      &
      cmor_field_name="opottemptend",                                                             &
      cmor_standard_name="tendency_of_sea_water_potential_temperature_expressed_as_heat_content", &
      cmor_long_name ="Tendency of Sea Water Potential Temperature Expressed as Heat Content",    &
      v_extensive=.true.)
  CS%id_Th_tendency_2d = register_diag_field('ocean_model', 'Th_tendency_2d', diag%axesT1, Time,              &
      'Vertical sum of net time tendency for heat', 'W m-2',                                                  &
      cmor_field_name="opottemptend_2d",                                                                      &
      cmor_standard_name="tendency_of_sea_water_potential_temperature_expressed_as_heat_content_vertical_sum",&
      cmor_long_name ="Tendency of Sea Water Potential Temperature Expressed as Heat Content Vertical Sum")
  if (CS%id_T_tendency > 0) then
    CS%tendency_diagnostics = .true.
    call safe_alloc_ptr(CS%T_prev,isd,ied,jsd,jed,nz)
    do k=1,nz ; do j=js,je ; do i=is,ie
      CS%T_prev(i,j,k) = CS%tv%T(i,j,k)
    enddo ; enddo ; enddo
  endif
  if (CS%id_Th_tendency > 0 .or. CS%id_Th_tendency_2d > 0) then
    CS%tendency_diagnostics = .true.
    call safe_alloc_ptr(CS%Th_prev,isd,ied,jsd,jed,nz)
    do k=1,nz ; do j=js,je ; do i=is,ie
      CS%Th_prev(i,j,k) = CS%tv%T(i,j,k) * CS%h(i,j,k)
    enddo ; enddo ; enddo
  endif


  ! salt tendencies from lateral advection
  CS%id_S_advection_xy = register_diag_field('ocean_model', 'S_advection_xy', diag%axesTL, Time, &
      'Horizontal convergence of residual mean salt advective fluxes', 'kg m-2 s-1', v_extensive=.true.)
  CS%id_S_advection_xy_2d = register_diag_field('ocean_model', 'S_advection_xy_2d', diag%axesT1, Time,&
      'Vertical sum of horizontal convergence of residual mean salt advective fluxes', 'kg m-2 s-1')
  if (CS%id_S_advection_xy > 0 .or. CS%id_S_advection_xy_2d > 0) then
    call safe_alloc_ptr(CS%S_advection_xy,isd,ied,jsd,jed,nz)
    CS%tendency_diagnostics = .true.
  endif

  ! net salinity and salt tendencies
  CS%id_S_tendency = register_diag_field('ocean_model', 'S_tendency', diag%axesTL, Time, &
      'Net time tendency for salinity', 'psu s-1')
  CS%id_Sh_tendency = register_diag_field('ocean_model', 'Sh_tendency', diag%axesTL, Time,&
      'Net time tendency for salt', 'kg m-2 s-1',                                         &
      cmor_field_name="osalttend",                                                        &
      cmor_standard_name="tendency_of_sea_water_salinity_expressed_as_salt_content",      &
      cmor_long_name ="Tendency of Sea Water Salinity Expressed as Salt Content",         &
      v_extensive=.true.)
  CS%id_Sh_tendency_2d = register_diag_field('ocean_model', 'Sh_tendency_2d', diag%axesT1, Time, &
      'Vertical sum of net time tendency for salt', 'kg m-2 s-1',                                &
      cmor_field_name="osalttend_2d",                                                            &
      cmor_standard_name="tendency_of_sea_water_salinity_expressed_as_salt_content_vertical_sum",&
      cmor_long_name ="Tendency of Sea Water Salinity Expressed as Salt Content Vertical Sum")
  if (CS%id_S_tendency > 0) then
    CS%tendency_diagnostics = .true.
    call safe_alloc_ptr(CS%S_prev,isd,ied,jsd,jed,nz)
    do k=1,nz ; do j=js,je ; do i=is,ie
      CS%S_prev(i,j,k) = CS%tv%S(i,j,k)
    enddo ; enddo ; enddo
  endif
  if (CS%id_Sh_tendency > 0 .or. CS%id_Sh_tendency_2d > 0) then
    CS%tendency_diagnostics = .true.
    call safe_alloc_ptr(CS%Sh_prev,isd,ied,jsd,jed,nz)
    do k=1,nz ; do j=js,je ; do i=is,ie
      CS%Sh_prev(i,j,k) = CS%tv%S(i,j,k) * CS%h(i,j,k)
    enddo ; enddo ; enddo
  endif

end subroutine register_diags_TS_tendency


!> Initialize diagnostics for the variance decay of temp/salt
!! across regridding/remapping
subroutine register_diags_TS_vardec(Time, HI, GV, param_file, CS)
  type(time_type),         intent(in) :: Time     !< current model time
  type(hor_index_type),    intent(in) :: HI       !< horizontal index type
  type(verticalGrid_type), intent(in) :: GV       !< ocean vertical grid structure
  type(param_file_type),   intent(in) :: param_file !< parameter file
  type(MOM_control_struct), pointer :: CS   !< control structure for MOM

  integer :: isd, ied, jsd, jed, nz
  type(vardesc) :: vd_tmp
  type(diag_ctrl), pointer :: diag

  diag => CS%diag
  isd  = HI%isd  ; ied  = HI%ied  ; jsd  = HI%jsd  ; jed  = HI%jed ; nz = GV%ke

  ! variancy decay through ALE operation
  CS%id_T_vardec = register_diag_field('ocean_model', 'T_vardec', diag%axesTL, Time, &
      'ALE variance decay for temperature', 'degC2 s-1')
  if (CS%id_T_vardec > 0) then
    call safe_alloc_ptr(CS%T_squared,isd,ied,jsd,jed,nz)
    CS%T_squared(:,:,:) = 0.

    vd_tmp = var_desc(name="T2", units="degC2", longname="Squared Potential Temperature")
    call register_tracer(CS%T_squared, vd_tmp, param_file, HI, GV, CS%tracer_reg)
  endif

  CS%id_S_vardec = register_diag_field('ocean_model', 'S_vardec', diag%axesTL, Time, &
      'ALE variance decay for salinity', 'psu2 s-1')
  if (CS%id_S_vardec > 0) then
    call safe_alloc_ptr(CS%S_squared,isd,ied,jsd,jed,nz)
    CS%S_squared(:,:,:) = 0.

    vd_tmp = var_desc(name="S2", units="psu2", longname="Squared Salinity")
    call register_tracer(CS%S_squared, vd_tmp, param_file, HI, GV, CS%tracer_reg)
  endif

end subroutine register_diags_TS_vardec

!> This subroutine sets up clock IDs for timing various subroutines.
subroutine MOM_timing_init(CS)
  type(MOM_control_struct), intent(in) :: CS  !< control structure set up by initialize_MOM.

 id_clock_ocean    = cpu_clock_id('Ocean', grain=CLOCK_COMPONENT)
 id_clock_dynamics = cpu_clock_id('Ocean dynamics', grain=CLOCK_SUBCOMPONENT)
 id_clock_thermo   = cpu_clock_id('Ocean thermodynamics and tracers', grain=CLOCK_SUBCOMPONENT)
 id_clock_other    = cpu_clock_id('Ocean Other', grain=CLOCK_SUBCOMPONENT)
 id_clock_tracer   = cpu_clock_id('(Ocean tracer advection)', grain=CLOCK_MODULE_DRIVER)
 if (.not.CS%adiabatic) &
   id_clock_diabatic = cpu_clock_id('(Ocean diabatic driver)', grain=CLOCK_MODULE_DRIVER)

 id_clock_continuity = cpu_clock_id('(Ocean continuity equation *)', grain=CLOCK_MODULE)
 id_clock_BBL_visc = cpu_clock_id('(Ocean set BBL viscosity)', grain=CLOCK_MODULE)
 id_clock_pass       = cpu_clock_id('(Ocean message passing *)', grain=CLOCK_MODULE)
 id_clock_MOM_init   = cpu_clock_id('(Ocean MOM_initialize_state)', grain=CLOCK_MODULE)
 id_clock_pass_init  = cpu_clock_id('(Ocean init message passing *)', grain=CLOCK_ROUTINE)
 if (CS%thickness_diffuse) &
   id_clock_thick_diff = cpu_clock_id('(Ocean thickness diffusion *)', grain=CLOCK_MODULE)
!if (CS%mixedlayer_restrat) &
   id_clock_ml_restrat = cpu_clock_id('(Ocean mixed layer restrat)', grain=CLOCK_MODULE)
 id_clock_diagnostics  = cpu_clock_id('(Ocean collective diagnostics)', grain=CLOCK_MODULE)
 id_clock_Z_diag       = cpu_clock_id('(Ocean Z-space diagnostics)', grain=CLOCK_MODULE)
 id_clock_ALE          = cpu_clock_id('(Ocean ALE)', grain=CLOCK_MODULE)
 if(CS%offline_tracer_mode) then
  id_clock_offline_tracer = cpu_clock_id('Ocean offline tracers', grain=CLOCK_SUBCOMPONENT)
 endif

end subroutine MOM_timing_init

!> This routine posts diagnostics of the transports, including the subgridscale
!! contributions.
subroutine post_transport_diagnostics(G, GV, CS, diag, dt_trans, h, h_pre_dyn)
  type(ocean_grid_type),    intent(inout) :: G   !< ocean grid structure
  type(verticalGrid_type),  intent(in)    :: GV  !< ocean vertical grid structure
  type(MOM_control_struct), intent(in)    :: CS  !< control structure
  type(diag_ctrl),          intent(inout) :: diag !< regulates diagnostic output
  real                    , intent(in)    :: dt_trans !< total time step associated with the transports, in s.
  real, dimension(SZI_(G),SZJ_(G),SZK_(G)), &
                            intent(in)    :: h   !< The updated layer thicknesses, in H
  real, dimension(SZI_(G),SZJ_(G),SZK_(G)), &
                            intent(in)    :: h_pre_dyn !< The thickness before the transports, in H.

  real, dimension(SZIB_(G), SZJ_(G)) :: umo2d ! Diagnostics of integrated mass transport, in kg s-1
  real, dimension(SZI_(G), SZJB_(G)) :: vmo2d ! Diagnostics of integrated mass transport, in kg s-1
  real, dimension(SZIB_(G), SZJ_(G), SZK_(G)) :: umo ! Diagnostics of layer mass transport, in kg s-1
  real, dimension(SZI_(G), SZJB_(G), SZK_(G)) :: vmo ! Diagnostics of layer mass transport, in kg s-1
  real :: H_to_kg_m2_dt   ! A conversion factor from accumulated transports to fluxes, in kg m-2 H-1 s-1.
  integer :: i, j, k, is, ie, js, je, nz
  is = G%isc ; ie = G%iec ; js = G%jsc ; je = G%jec ; nz = G%ke

  call cpu_clock_begin(id_clock_Z_diag)
  call calculate_Z_transport(CS%uhtr, CS%vhtr, h, dt_trans, G, GV, &
                             CS%diag_to_Z_CSp)
  call cpu_clock_end(id_clock_Z_diag)

  ! Post mass transports, including SGS
  ! Build the remap grids using the layer thicknesses from before the dynamics
  call diag_update_remap_grids(diag, alt_h = h_pre_dyn)

  H_to_kg_m2_dt = GV%H_to_kg_m2 / dt_trans
  if (CS%id_umo_2d > 0) then
    umo2d(:,:) = 0.0
    do k=1,nz ; do j=js,je ; do I=is-1,ie
      umo2d(I,j) = umo2d(I,j) + CS%uhtr(I,j,k) * H_to_kg_m2_dt
    enddo ; enddo ; enddo
    call post_data(CS%id_umo_2d, umo2d, diag)
  endif
  if (CS%id_umo > 0) then
    ! Convert to kg/s. Modifying the array for diagnostics is allowed here since it is set to zero immediately below
    do k=1,nz ; do j=js,je ; do I=is-1,ie
      umo(I,j,k) =  CS%uhtr(I,j,k) * H_to_kg_m2_dt
    enddo ; enddo ; enddo
    call post_data(CS%id_umo, umo, diag, alt_h = h_pre_dyn)
  endif
  if (CS%id_vmo_2d > 0) then
    vmo2d(:,:) = 0.0
    do k=1,nz ; do J=js-1,je ; do i=is,ie
      vmo2d(i,J) = vmo2d(i,J) + CS%vhtr(i,J,k) * H_to_kg_m2_dt
    enddo ; enddo ; enddo
    call post_data(CS%id_vmo_2d, vmo2d, diag)
  endif
  if (CS%id_vmo > 0) then
    ! Convert to kg/s. Modifying the array for diagnostics is allowed here since it is set to zero immediately below
    do k=1,nz ; do J=js-1,je ; do i=is,ie
      vmo(i,J,k) = CS%vhtr(i,J,k) * H_to_kg_m2_dt
    enddo ; enddo ; enddo
    call post_data(CS%id_vmo, vmo, diag, alt_h = h_pre_dyn)
  endif

  if (CS%id_uhtr > 0) call post_data(CS%id_uhtr, CS%uhtr, diag, alt_h = h_pre_dyn)
  if (CS%id_vhtr > 0) call post_data(CS%id_vhtr, CS%vhtr, diag, alt_h = h_pre_dyn)

end subroutine post_transport_diagnostics

!> Post diagnostics of temperatures and salinities, their fluxes, and tendencies.
subroutine post_TS_diagnostics(CS, G, GV, tv, diag, dt)
  type(MOM_control_struct), intent(inout) :: CS  !< control structure
  type(ocean_grid_type),    intent(in)    :: G   !< ocean grid structure
  type(verticalGrid_type),  intent(in)    :: GV  !< ocean vertical grid structure
  type(thermo_var_ptrs),    intent(in)    :: tv  !< A structure pointing to various thermodynamic variables
  type(diag_ctrl),          intent(in)    :: diag !< regulates diagnostic output
  real,                     intent(in)    :: dt  !< total time step for T,S update

  real, dimension(SZI_(G),SZJ_(G),SZK_(G)) :: potTemp, pracSal !TEOS10 Diagnostics
  real    :: work3d(SZI_(G),SZJ_(G),SZK_(G))
  real    :: work2d(SZI_(G),SZJ_(G))
  real    :: Idt, ppt2mks
  integer :: i, j, k, is, ie, js, je, nz
  is = G%isc ; ie = G%iec ; js = G%jsc ; je = G%jec ; nz = G%ke

  if (.NOT. CS%use_conT_absS) then
    !Internal T&S variables are assumed to be potential&practical
    if (CS%id_T > 0) call post_data(CS%id_T, tv%T, diag)
    if (CS%id_S > 0) call post_data(CS%id_S, tv%S, diag)

    if (CS%id_tob > 0) call post_data(CS%id_tob, tv%T(:,:,G%ke), diag, mask=G%mask2dT)
    if (CS%id_sob > 0) call post_data(CS%id_sob, tv%S(:,:,G%ke), diag, mask=G%mask2dT)
  else
    !Internal T&S variables are assumed to be conservative&absolute
    if (CS%id_Tcon > 0) call post_data(CS%id_Tcon, tv%T, diag)
    if (CS%id_Sabs > 0) call post_data(CS%id_Sabs, tv%S, diag)
    !Using TEOS-10 function calls convert T&S diagnostics
    !from conservative temp to potential temp and
    !from absolute salinity to practical salinity
    do k=1,nz ; do j=js,je ; do i=is,ie
      pracSal(i,j,k) = gsw_sp_from_sr(tv%S(i,j,k))
      potTemp(i,j,k) = gsw_pt_from_ct(tv%S(i,j,k),tv%T(i,j,k))
    enddo; enddo ; enddo
    if (CS%id_T > 0) call post_data(CS%id_T, potTemp, diag)
    if (CS%id_S > 0) call post_data(CS%id_S, pracSal, diag)
    if (CS%id_tob > 0) call post_data(CS%id_tob, potTemp(:,:,G%ke), diag, mask=G%mask2dT)
    if (CS%id_sob > 0) call post_data(CS%id_sob, pracSal(:,:,G%ke), diag, mask=G%mask2dT)
  endif

  if (CS%id_Tadx   > 0) call post_data(CS%id_Tadx,   CS%T_adx,   diag)
  if (CS%id_Tady   > 0) call post_data(CS%id_Tady,   CS%T_ady,   diag)
  if (CS%id_Tdiffx > 0) call post_data(CS%id_Tdiffx, CS%T_diffx, diag)
  if (CS%id_Tdiffy > 0) call post_data(CS%id_Tdiffy, CS%T_diffy, diag)

  if (CS%id_Sadx   > 0) call post_data(CS%id_Sadx,   CS%S_adx,   diag)
  if (CS%id_Sady   > 0) call post_data(CS%id_Sady,   CS%S_ady,   diag)
  if (CS%id_Sdiffx > 0) call post_data(CS%id_Sdiffx, CS%S_diffx, diag)
  if (CS%id_Sdiffy > 0) call post_data(CS%id_Sdiffy, CS%S_diffy, diag)

  if (CS%id_Tadx_2d   > 0) call post_data(CS%id_Tadx_2d,   CS%T_adx_2d,   diag)
  if (CS%id_Tady_2d   > 0) call post_data(CS%id_Tady_2d,   CS%T_ady_2d,   diag)
  if (CS%id_Tdiffx_2d > 0) call post_data(CS%id_Tdiffx_2d, CS%T_diffx_2d, diag)
  if (CS%id_Tdiffy_2d > 0) call post_data(CS%id_Tdiffy_2d, CS%T_diffy_2d, diag)

  if (CS%id_Sadx_2d   > 0) call post_data(CS%id_Sadx_2d,   CS%S_adx_2d,   diag)
  if (CS%id_Sady_2d   > 0) call post_data(CS%id_Sady_2d,   CS%S_ady_2d,   diag)
  if (CS%id_Sdiffx_2d > 0) call post_data(CS%id_Sdiffx_2d, CS%S_diffx_2d, diag)
  if (CS%id_Sdiffy_2d > 0) call post_data(CS%id_Sdiffy_2d, CS%S_diffy_2d, diag)

  if(.not. CS%tendency_diagnostics) return

  Idt = 0.; if (dt/=0.) Idt = 1.0 / dt ! The "if" is in case the diagnostic is called for a zero length interval
  ppt2mks       = 0.001
  work3d(:,:,:) = 0.0
  work2d(:,:)   = 0.0

  ! Diagnose tendency of heat from convergence of lateral advective,
  ! fluxes, where advective transport arises from residual mean velocity.
  if (CS%id_T_advection_xy > 0 .or. CS%id_T_advection_xy_2d > 0) then
    do k=1,nz ; do j=js,je ; do i=is,ie
      work3d(i,j,k) = CS%T_advection_xy(i,j,k) * GV%H_to_kg_m2 * tv%C_p
    enddo ; enddo ; enddo
    if (CS%id_T_advection_xy    > 0) call post_data(CS%id_T_advection_xy, work3d, diag)
    if (CS%id_T_advection_xy_2d > 0) then
      do j=js,je ; do i=is,ie
        work2d(i,j) = 0.0
        do k=1,nz
          work2d(i,j) = work2d(i,j) + work3d(i,j,k)
        enddo
      enddo ; enddo
      call post_data(CS%id_T_advection_xy_2d, work2d, diag)
    endif
  endif

  ! Diagnose tendency of salt from convergence of lateral advective
  ! fluxes, where advective transport arises from residual mean velocity.
  if (CS%id_S_advection_xy > 0 .or. CS%id_S_advection_xy_2d > 0) then
    do k=1,nz ; do j=js,je ; do i=is,ie
      work3d(i,j,k) = CS%S_advection_xy(i,j,k) * GV%H_to_kg_m2 * ppt2mks
    enddo ; enddo ; enddo
    if (CS%id_S_advection_xy    > 0) call post_data(CS%id_S_advection_xy, work3d, diag)
    if (CS%id_S_advection_xy_2d > 0) then
      do j=js,je ; do i=is,ie
        work2d(i,j) = 0.0
        do k=1,nz
          work2d(i,j) = work2d(i,j) + work3d(i,j,k)
        enddo
      enddo ; enddo
      call post_data(CS%id_S_advection_xy_2d, work2d, diag)
    endif
  endif

  ! diagnose net tendency for temperature over a time step and update T_prev
  if (CS%id_T_tendency > 0) then
    do k=1,nz ; do j=js,je ; do i=is,ie
      work3d(i,j,k)    = (tv%T(i,j,k) - CS%T_prev(i,j,k))*Idt
      CS%T_prev(i,j,k) =  tv%T(i,j,k)
    enddo ; enddo ; enddo
    call post_data(CS%id_T_tendency, work3d, diag)
  endif

  ! diagnose net tendency for salinity over a time step and update S_prev
  if (CS%id_S_tendency > 0) then
    do k=1,nz ; do j=js,je ; do i=is,ie
      work3d(i,j,k)    = (tv%S(i,j,k) - CS%S_prev(i,j,k))*Idt
      CS%S_prev(i,j,k) =  tv%S(i,j,k)
    enddo ; enddo ; enddo
    call post_data(CS%id_S_tendency, work3d, diag)
  endif

  ! diagnose net tendency for heat content of a grid cell over a time step and update Th_prev
  if (CS%id_Th_tendency > 0 .or. CS%id_Th_tendency_2d > 0) then
    do k=1,nz ; do j=js,je ; do i=is,ie
      work3d(i,j,k)     = (tv%T(i,j,k)*CS%h(i,j,k) - CS%Th_prev(i,j,k)) * Idt * GV%H_to_kg_m2 * tv%C_p
      CS%Th_prev(i,j,k) =  tv%T(i,j,k)*CS%h(i,j,k)
    enddo ; enddo ; enddo
    if (CS%id_Th_tendency    > 0) call post_data(CS%id_Th_tendency, work3d, diag)
    if (CS%id_Th_tendency_2d > 0) then
      do j=js,je ; do i=is,ie
        work2d(i,j) = 0.0
        do k=1,nz
          work2d(i,j) = work2d(i,j) + work3d(i,j,k)
        enddo
      enddo ; enddo
      call post_data(CS%id_Th_tendency_2d, work2d, diag)
    endif
  endif

  ! diagnose net tendency for salt content of a grid cell over a time step and update Sh_prev
  if (CS%id_Sh_tendency > 0 .or. CS%id_Sh_tendency_2d > 0) then
    do k=1,nz ; do j=js,je ; do i=is,ie
      work3d(i,j,k)     = (tv%S(i,j,k)*CS%h(i,j,k) - CS%Sh_prev(i,j,k)) * Idt * GV%H_to_kg_m2 * ppt2mks
      CS%Sh_prev(i,j,k) =  tv%S(i,j,k)*CS%h(i,j,k)
    enddo ; enddo ; enddo
    if (CS%id_Sh_tendency    > 0) call post_data(CS%id_Sh_tendency, work3d, diag)
    if (CS%id_Sh_tendency_2d > 0) then
      do j=js,je ; do i=is,ie
        work2d(i,j) = 0.0
        do k=1,nz
          work2d(i,j) = work2d(i,j) + work3d(i,j,k)
        enddo
      enddo ; enddo
      call post_data(CS%id_Sh_tendency_2d, work2d, diag)
    endif
  endif

end subroutine post_TS_diagnostics

!> Calculate and post variance decay diagnostics for temp/salt
subroutine post_diags_TS_vardec(G, CS, dt)
  type(ocean_grid_type),    intent(in) :: G    !< ocean grid structure
  type(MOM_control_struct), intent(in) :: CS   !< control structure
  real, intent(in) :: dt                       !< total time step

  real :: work(SZI_(G),SZJ_(G),SZK_(G))
  real :: Idt
  integer :: i, j, k, is, ie, js, je, nz
  is = G%isc ; ie = G%iec ; js = G%jsc ; je = G%jec ; nz = G%ke

  Idt = 0.; if (dt/=0.) Idt = 1.0 / dt ! The "if" is in case the diagnostic is called for a zero length interval

  if (CS%id_T_vardec > 0) then
    do k=1,nz ; do j=js,je ; do i=is,ie
      work(i,j,k) = (CS%T_squared(i,j,k) - CS%tv%T(i,j,k)**2) * Idt
    enddo ; enddo ; enddo
    call post_data(CS%id_T_vardec, work, CS%diag)
  endif

  if (CS%id_S_vardec > 0) then
    do k=1,nz ; do j=js,je ; do i=is,ie
      work(i,j,k) = (CS%S_squared(i,j,k) - CS%tv%S(i,j,k)**2) * Idt
    enddo ; enddo ; enddo
    call post_data(CS%id_S_vardec, work, CS%diag)
  endif
end subroutine post_diags_TS_vardec

!> This routine posts diagnostics of various integrated quantities.
subroutine post_integrated_diagnostics(CS, G, GV, diag, dt_int, tv, ssh, fluxes)
  type(MOM_control_struct), intent(in) :: CS  !< control structure
  type(ocean_grid_type),    intent(in) :: G   !< ocean grid structure
  type(verticalGrid_type),  intent(in) :: GV  !< ocean vertical grid structure
  type(diag_ctrl),          intent(in) :: diag  !< regulates diagnostic output
  real,                     intent(in) :: dt_int  !< total time step associated with these diagnostics, in s.
  type(thermo_var_ptrs),    intent(in) :: tv  !< A structure pointing to various thermodynamic variables
  real, dimension(SZI_(G),SZJ_(G)), &
                            intent(in) :: ssh !< Time mean surface height without
                                              !! corrections for ice displacement(m)
  type(forcing),            intent(in) :: fluxes  !< pointers to forcing fields

  real, allocatable, dimension(:,:) :: &
    tmp,              & ! temporary 2d field
    zos,              & ! dynamic sea lev (zero area mean) from inverse-barometer adjusted ssh (meter)
    zossq,            & ! square of zos (m^2)
    sfc_speed,        & ! sea surface speed at h-points (m/s)
    frazil_ave,       & ! average frazil heat flux required to keep temp above freezing (W/m2)
    salt_deficit_ave, & ! average salt flux required to keep salinity above 0.01ppt (gSalt m-2 s-1)
    Heat_PmE_ave,     & ! average effective heat flux into the ocean due to
                        ! the exchange of water with other components, times the
                        ! heat capacity of water, in W m-2.
    intern_heat_ave     ! avg heat flux into ocean from geothermal or
                        ! other internal heat sources (W/m2)
  real :: I_time_int    ! The inverse of the time interval in s-1.
  real :: zos_area_mean, volo, ssh_ga
  integer :: i, j, k, is, ie, js, je, nz! , Isq, Ieq, Jsq, Jeq

  is = G%isc ; ie = G%iec ; js = G%jsc ; je = G%jec ; nz = G%ke

  ! area mean SSH
  if (CS%id_ssh_ga > 0) then
    ssh_ga = global_area_mean(ssh, G)
    call post_data(CS%id_ssh_ga, ssh_ga, diag)
  endif

  I_time_int = 1.0 / dt_int
  if (CS%id_ssh > 0) &
    call post_data(CS%id_ssh, ssh, diag, mask=G%mask2dT)

  ! post the dynamic sea level, zos, and zossq.
  ! zos is ave_ssh with sea ice inverse barometer removed,
  ! and with zero global area mean.
  if(CS%id_zos > 0 .or. CS%id_zossq > 0) then
     allocate(zos(G%isd:G%ied,G%jsd:G%jed))
     zos(:,:) = 0.0
     do j=js,je ; do i=is,ie
       zos(i,j) = ssh(i,j)
     enddo ; enddo
     if (ASSOCIATED(fluxes%p_surf)) then
       do j=js,je ; do i=is,ie
         zos(i,j) = zos(i,j) + G%mask2dT(i,j)*fluxes%p_surf(i,j) / &
                              (GV%Rho0 * GV%g_Earth)
       enddo ; enddo
     endif
     zos_area_mean = global_area_mean(zos, G)
     do j=js,je ; do i=is,ie
       zos(i,j) = zos(i,j) - G%mask2dT(i,j)*zos_area_mean
     enddo ; enddo
     if(CS%id_zos > 0) then
       call post_data(CS%id_zos, zos, diag, mask=G%mask2dT)
     endif
     if(CS%id_zossq > 0) then
       allocate(zossq(G%isd:G%ied,G%jsd:G%jed))
       zossq(:,:) = 0.0
       do j=js,je ; do i=is,ie
         zossq(i,j) = zos(i,j)*zos(i,j)
       enddo ; enddo
       call post_data(CS%id_zossq, zossq, diag, mask=G%mask2dT)
       deallocate(zossq)
     endif
     deallocate(zos)
  endif

  ! post total volume of the liquid ocean
  if(CS%id_volo > 0) then
    allocate(tmp(G%isd:G%ied,G%jsd:G%jed))
    do j=js,je ; do i=is,ie
      tmp(i,j) = G%mask2dT(i,j)*(ssh(i,j) + G%bathyT(i,j))
    enddo ; enddo
    volo = global_area_integral(tmp, G)
    call post_data(CS%id_volo, volo, diag)
    deallocate(tmp)
  endif

  ! post frazil
  if (ASSOCIATED(tv%frazil) .and. (CS%id_fraz > 0)) then
    allocate(frazil_ave(G%isd:G%ied,G%jsd:G%jed))
    do j=js,je ; do i=is,ie
      frazil_ave(i,j) = tv%frazil(i,j) * I_time_int
    enddo ; enddo
    call post_data(CS%id_fraz, frazil_ave, diag, mask=G%mask2dT)
    deallocate(frazil_ave)
  endif

  ! post the salt deficit
  if (ASSOCIATED(tv%salt_deficit) .and. (CS%id_salt_deficit > 0)) then
    allocate(salt_deficit_ave(G%isd:G%ied,G%jsd:G%jed))
    do j=js,je ; do i=is,ie
      salt_deficit_ave(i,j) = tv%salt_deficit(i,j) * I_time_int
    enddo ; enddo
    call post_data(CS%id_salt_deficit, salt_deficit_ave, diag, mask=G%mask2dT)
    deallocate(salt_deficit_ave)
  endif

  ! post temperature of P-E+R
  if (ASSOCIATED(tv%TempxPmE) .and. (CS%id_Heat_PmE > 0)) then
    allocate(Heat_PmE_ave(G%isd:G%ied,G%jsd:G%jed))
    do j=js,je ; do i=is,ie
      Heat_PmE_ave(i,j) = tv%TempxPmE(i,j) * (tv%C_p * I_time_int)
    enddo ; enddo
    call post_data(CS%id_Heat_PmE, Heat_PmE_ave, diag, mask=G%mask2dT)
    deallocate(Heat_PmE_ave)
  endif

  ! post geothermal heating or internal heat source/sinks
  if (ASSOCIATED(tv%internal_heat) .and. (CS%id_intern_heat > 0)) then
    allocate(intern_heat_ave(G%isd:G%ied,G%jsd:G%jed))
    do j=js,je ; do i=is,ie
      intern_heat_ave(i,j) = tv%internal_heat(i,j) * (tv%C_p * I_time_int)
    enddo ; enddo
    call post_data(CS%id_intern_heat, intern_heat_ave, diag, mask=G%mask2dT)
    deallocate(intern_heat_ave)
  endif

end subroutine post_integrated_diagnostics

!> This routine posts diagnostics of various ocean surface quantities.
subroutine post_surface_diagnostics(CS, G, diag, sfc_state)
  type(MOM_control_struct), intent(in)    :: CS  !< control structure
  type(ocean_grid_type),    intent(in)    :: G   !< ocean grid structure
  type(diag_ctrl),          intent(in)    :: diag  !< regulates diagnostic output
  type(surface),            intent(in)    :: sfc_state !< ocean surface state

  real, dimension(SZI_(G),SZJ_(G)) :: &
    potTemp, &  ! TEOS10 potential temperature (deg C)
    pracSal, &  ! TEOS10 practical salinity
    SST_sq, &   ! Surface temperature squared, in degC^2
    SSS_sq, &   ! Surface salinity squared, in salnity units^2
    sfc_speed   ! sea surface speed at h-points (m/s)

  integer :: i, j, is, ie, js, je

  is = G%isc ; ie = G%iec ; js = G%jsc ; je = G%jec

  if (.NOT.CS%use_conT_absS) then
    !Internal T&S variables are assumed to be potential&practical
    if (CS%id_sst > 0) call post_data(CS%id_sst, sfc_state%SST, diag, mask=G%mask2dT)
    if (CS%id_sss > 0) call post_data(CS%id_sss, sfc_state%SSS, diag, mask=G%mask2dT)
  else
    !Internal T&S variables are assumed to be conservative&absolute
    if (CS%id_sstcon > 0) call post_data(CS%id_sstcon, sfc_state%SST, diag, mask=G%mask2dT)
    if (CS%id_sssabs > 0) call post_data(CS%id_sssabs, sfc_state%SSS, diag, mask=G%mask2dT)
    !Using TEOS-10 function calls convert T&S diagnostics
    !from conservative temp to potential temp and
    !from absolute salinity to practical salinity
    do j=js,je ; do i=is,ie
      pracSal(i,j) = gsw_sp_from_sr(sfc_state%SSS(i,j))
      potTemp(i,j) = gsw_pt_from_ct(sfc_state%SSS(i,j),sfc_state%SST(i,j))
    enddo ; enddo
    if (CS%id_sst > 0) call post_data(CS%id_sst, potTemp, diag, mask=G%mask2dT)
    if (CS%id_sss > 0) call post_data(CS%id_sss, pracSal, diag, mask=G%mask2dT)
  endif

  if (CS%id_sst_sq > 0) then
    do j=js,je ; do i=is,ie
      SST_sq(i,j) = sfc_state%SST(i,j)*sfc_state%SST(i,j)
    enddo ; enddo
    call post_data(CS%id_sst_sq, SST_sq, diag, mask=G%mask2dT)
  endif
  if (CS%id_sss_sq > 0) then
    do j=js,je ; do i=is,ie
      SSS_sq(i,j) = sfc_state%SSS(i,j)*sfc_state%SSS(i,j)
    enddo ; enddo
    call post_data(CS%id_sss_sq, SSS_sq, diag, mask=G%mask2dT)
  endif

  if (CS%id_ssu > 0) &
    call post_data(CS%id_ssu, sfc_state%u, diag, mask=G%mask2dCu)
  if (CS%id_ssv > 0) &
    call post_data(CS%id_ssv, sfc_state%v, diag, mask=G%mask2dCv)

  if (CS%id_speed > 0) then
    do j=js,je ; do i=is,ie
      sfc_speed(i,j) = sqrt(0.5*(sfc_state%u(I-1,j)**2 + sfc_state%u(I,j)**2) + &
                            0.5*(sfc_state%v(i,J-1)**2 + sfc_state%v(i,J)**2))
    enddo ; enddo
    call post_data(CS%id_speed, sfc_speed, diag, mask=G%mask2dT)
  endif

  call coupler_type_send_data(sfc_state%tr_fields, get_diag_time_end(diag))

end subroutine post_surface_diagnostics

!> Sets a handle inside diagnostics mediator to associate 3d cell measures
subroutine register_cell_measure(G, diag, Time)
  type(ocean_grid_type),   intent(in)    :: G    !< Ocean grid structure
  type(diag_ctrl), target, intent(inout) :: diag !< Regulates diagnostic output
  type(time_type),         intent(in)    :: Time !< Model time
  ! Local variables
  integer :: id
  id = register_diag_field('ocean_model', 'volcello', diag%axesTL, &
                           Time, 'Ocean grid-cell volume', 'm3', &
                           standard_name='ocean_volume', v_extensive=.true., &
                           x_cell_method='sum', y_cell_method='sum')
  call diag_associate_volume_cell_measure(diag, id)

end subroutine register_cell_measure

!> Offers the static fields in the ocean grid type
!! for output via the diag_manager.
subroutine write_static_fields(G, diag)
  type(ocean_grid_type),   intent(in)    :: G      !< ocean grid structure
  type(diag_ctrl), target, intent(inout) :: diag   !< regulates diagnostic output
  ! Local variables
  real    :: tmp_h(SZI_(G),SZJ_(G))
  integer :: id, i, j

  id = register_static_field('ocean_model', 'geolat', diag%axesT1, &
        'Latitude of tracer (T) points', 'degrees_north')
  if (id > 0) call post_data(id, G%geoLatT, diag, .true.)

  id = register_static_field('ocean_model', 'geolon', diag%axesT1, &
        'Longitude of tracer (T) points', 'degrees_east')
  if (id > 0) call post_data(id, G%geoLonT, diag, .true.)

  id = register_static_field('ocean_model', 'geolat_c', diag%axesB1, &
        'Latitude of corner (Bu) points', 'degrees_north', interp_method='none')
  if (id > 0) call post_data(id, G%geoLatBu, diag, .true.)

  id = register_static_field('ocean_model', 'geolon_c', diag%axesB1, &
        'Longitude of corner (Bu) points', 'degrees_east', interp_method='none')
  if (id > 0) call post_data(id, G%geoLonBu, diag, .true.)

  id = register_static_field('ocean_model', 'geolat_v', diag%axesCv1, &
        'Latitude of meridional velocity (Cv) points', 'degrees_north', interp_method='none')
  if (id > 0) call post_data(id, G%geoLatCv, diag, .true.)

  id = register_static_field('ocean_model', 'geolon_v', diag%axesCv1, &
        'Longitude of meridional velocity (Cv) points', 'degrees_east', interp_method='none')
  if (id > 0) call post_data(id, G%geoLonCv, diag, .true.)

  id = register_static_field('ocean_model', 'geolat_u', diag%axesCu1, &
        'Latitude of zonal velocity (Cu) points', 'degrees_north', interp_method='none')
  if (id > 0) call post_data(id, G%geoLatCu, diag, .true.)

  id = register_static_field('ocean_model', 'geolon_u', diag%axesCu1, &
        'Longitude of zonal velocity (Cu) points', 'degrees_east', interp_method='none')
  if (id > 0) call post_data(id, G%geoLonCu, diag, .true.)

  id = register_static_field('ocean_model', 'area_t', diag%axesT1,   &
        'Surface area of tracer (T) cells', 'm2',                    &
        cmor_field_name='areacello', cmor_standard_name='cell_area', &
        cmor_long_name='Ocean Grid-Cell Area',      &
        x_cell_method='sum', y_cell_method='sum', area_cell_method='sum')
  if (id > 0) then
    call post_data(id, G%areaT, diag, .true., mask=G%mask2dT)
    call diag_register_area_ids(diag, id_area_t=id)
  endif

  id = register_static_field('ocean_model', 'area_u', diag%axesCu1,     &
        'Surface area of x-direction flow (U) cells', 'm2',             &
        cmor_field_name='areacello_cu', cmor_standard_name='cell_area', &
        cmor_long_name='Ocean Grid-Cell Area',         &
        x_cell_method='sum', y_cell_method='sum', area_cell_method='sum')
  if (id > 0) then
    call post_data(id, G%areaCu, diag, .true., mask=G%mask2dCu)
  endif

  id = register_static_field('ocean_model', 'area_v', diag%axesCv1,     &
        'Surface area of y-direction flow (V) cells', 'm2',             &
        cmor_field_name='areacello_cv', cmor_standard_name='cell_area', &
        cmor_long_name='Ocean Grid-Cell Area',         &
        x_cell_method='sum', y_cell_method='sum', area_cell_method='sum')
  if (id > 0) then
    call post_data(id, G%areaCv, diag, .true., mask=G%mask2dCv)
  endif

  id = register_static_field('ocean_model', 'area_q', diag%axesB1,      &
        'Surface area of B-grid flow (Q) cells', 'm2',                  &
        cmor_field_name='areacello_bu', cmor_standard_name='cell_area', &
        cmor_long_name='Ocean Grid-Cell Area',         &
        x_cell_method='sum', y_cell_method='sum', area_cell_method='sum')
  if (id > 0) then
    call post_data(id, G%areaBu, diag, .true., mask=G%mask2dBu)
  endif

  id = register_static_field('ocean_model', 'depth_ocean', diag%axesT1,  &
        'Depth of the ocean at tracer points', 'm',                      &
        standard_name='sea_floor_depth_below_geoid',                     &
        cmor_field_name='deptho', cmor_long_name='Sea Floor Depth',      &
        cmor_standard_name='sea_floor_depth_below_geoid',&
        area=diag%axesT1%id_area, &
        x_cell_method='mean', y_cell_method='mean', area_cell_method='mean')
  if (id > 0) call post_data(id, G%bathyT, diag, .true., mask=G%mask2dT)

  id = register_static_field('ocean_model', 'wet', diag%axesT1, &
        '0 if land, 1 if ocean at tracer points', 'none', area=diag%axesT1%id_area)
  if (id > 0) call post_data(id, G%mask2dT, diag, .true.)

  id = register_static_field('ocean_model', 'wet_c', diag%axesB1, &
        '0 if land, 1 if ocean at corner (Bu) points', 'none', interp_method='none')
  if (id > 0) call post_data(id, G%mask2dBu, diag, .true.)

  id = register_static_field('ocean_model', 'wet_u', diag%axesCu1, &
        '0 if land, 1 if ocean at zonal velocity (Cu) points', 'none', interp_method='none')
  if (id > 0) call post_data(id, G%mask2dCu, diag, .true.)

  id = register_static_field('ocean_model', 'wet_v', diag%axesCv1, &
        '0 if land, 1 if ocean at meridional velocity (Cv) points', 'none', interp_method='none')
  if (id > 0) call post_data(id, G%mask2dCv, diag, .true.)

  id = register_static_field('ocean_model', 'Coriolis', diag%axesB1, &
        'Coriolis parameter at corner (Bu) points', 's-1', interp_method='none')
  if (id > 0) call post_data(id, G%CoriolisBu, diag, .true.)

  id = register_static_field('ocean_model', 'dxt', diag%axesT1, &
        'Delta(x) at thickness/tracer points (meter)', 'm', interp_method='none')
  if (id > 0) call post_data(id, G%dxt, diag, .true.)

  id = register_static_field('ocean_model', 'dyt', diag%axesT1, &
        'Delta(y) at thickness/tracer points (meter)', 'm', interp_method='none')
  if (id > 0) call post_data(id, G%dyt, diag, .true.)

  id = register_static_field('ocean_model', 'dxCu', diag%axesCu1, &
        'Delta(x) at u points (meter)', 'm', interp_method='none')
  if (id > 0) call post_data(id, G%dxCu, diag, .true.)

  id = register_static_field('ocean_model', 'dyCu', diag%axesCu1, &
        'Delta(y) at u points (meter)', 'm', interp_method='none')
  if (id > 0) call post_data(id, G%dyCu, diag, .true.)

  id = register_static_field('ocean_model', 'dxCv', diag%axesCv1, &
        'Delta(x) at v points (meter)', 'm', interp_method='none')
  if (id > 0) call post_data(id, G%dxCv, diag, .true.)

  id = register_static_field('ocean_model', 'dyCv', diag%axesCv1, &
        'Delta(y) at v points (meter)', 'm', interp_method='none')
  if (id > 0) call post_data(id, G%dyCv, diag, .true.)

  ! This static diagnostic is from CF 1.8, and is the fraction of a cell
  ! covered by ocean, given as a percentage (poorly named).
  id = register_static_field('ocean_model', 'area_t_percent', diag%axesT1, &
        'Percentage of cell area covered by ocean', '%', &
        cmor_field_name='sftof', cmor_standard_name='SeaAreaFraction', &
        cmor_long_name='Sea Area Fraction', &
        x_cell_method='mean', y_cell_method='mean', area_cell_method='mean')
  if (id > 0) then
    tmp_h(:,:) = 0.
    tmp_h(G%isc:G%iec,G%jsc:G%jec) = 100. * G%mask2dT(G%isc:G%iec,G%jsc:G%jec)
    call post_data(id, tmp_h, diag, .true.)
  endif

end subroutine write_static_fields


!> Set the fields that are needed for bitwise identical restarting
!! the time stepping scheme.  In addition to those specified here
!! directly, there may be fields related to the forcing or to the
!! barotropic solver that are needed; these are specified in sub-
!! routines that are called from this one.
!!
!! This routine should be altered if there are any changes to the
!! time stepping scheme.  The CHECK_RESTART facility may be used to
!! confirm that all needed restart fields have been included.
subroutine set_restart_fields(GV, param_file, CS)
  type(verticalGrid_type),  intent(inout) :: GV         !< ocean vertical grid structure
  type(param_file_type),    intent(in) :: param_file    !< opened file for parsing to get parameters
  type(MOM_control_struct), intent(in) :: CS            !< control structure set up by inialize_MOM
  ! Local variables
  logical :: use_ice_shelf ! Needed to determine whether to add CS%Hml to restarts
  type(vardesc) :: vd
  character(len=48) :: thickness_units, flux_units

  call get_param(param_file, '', "ICE_SHELF", use_ice_shelf, default=.false., do_not_log=.true.)

  thickness_units = get_thickness_units(GV)
  flux_units = get_flux_units(GV)

  if (CS%use_temperature) then
    vd = var_desc("Temp","degC","Potential Temperature")
    call register_restart_field(CS%tv%T, vd, .true., CS%restart_CSp)

    vd = var_desc("Salt","PPT","Salinity")
    call register_restart_field(CS%tv%S, vd, .true., CS%restart_CSp)
  endif

  vd = var_desc("h",thickness_units,"Layer Thickness")
  call register_restart_field(CS%h, vd, .true., CS%restart_CSp)

  vd = var_desc("u","m s-1","Zonal velocity",'u','L')
  call register_restart_field(CS%u, vd, .true., CS%restart_CSp)

  vd = var_desc("v","m s-1","Meridional velocity",'v','L')
  call register_restart_field(CS%v, vd, .true., CS%restart_CSp)

  if (CS%use_frazil) then
    vd = var_desc("frazil","J m-2","Frazil heat flux into ocean",'h','1')
    call register_restart_field(CS%tv%frazil, vd, .false., CS%restart_CSp)
  endif

  if (CS%interp_p_surf) then
    vd = var_desc("p_surf_prev","Pa","Previous ocean surface pressure",'h','1')
    call register_restart_field(CS%p_surf_prev, vd, .false., CS%restart_CSp)
  endif

  vd = var_desc("ave_ssh","meter","Time average sea surface height",'h','1')
  call register_restart_field(CS%ave_ssh, vd, .false., CS%restart_CSp)

  ! hML is needed when using the ice shelf module
  if (use_ice_shelf .and. associated(CS%Hml)) then
     vd = var_desc("hML","meter","Mixed layer thickness",'h','1')
     call register_restart_field(CS%Hml, vd, .false., CS%restart_CSp)
  endif

end subroutine set_restart_fields

!> This subroutine applies a correction to the sea surface height to compensate
!! for the atmospheric pressure (the inverse barometer).
subroutine adjust_ssh_for_p_atm(CS, G, GV, ssh, p_atm)
  type(MOM_control_struct),          intent(in)    :: CS     !< control structure
  type(ocean_grid_type),             intent(in)    :: G      !< ocean grid structure
  type(verticalGrid_type),           intent(in)    :: GV     !< ocean vertical grid structure
  real, dimension(SZI_(G),SZJ_(G)),  intent(inout) :: ssh    !< time mean surface height (m)
  real, dimension(:,:),    optional, pointer       :: p_atm  !< atmospheric pressure (Pascal)

  real :: Rho_conv    ! The density used to convert surface pressure to
                      ! a corrected effective SSH, in kg m-3.
  real :: IgR0        ! The SSH conversion factor from Pa to m.
  integer :: i, j, is, ie, js, je

  is  = G%isc ; ie  = G%iec ; js  = G%jsc ; je  = G%jec
  if (ASSOCIATED(p_atm)) then
    ! Correct the output sea surface height for the contribution from the
    ! atmospheric pressure
    do j=js,je ; do i=is,ie
      if ((ASSOCIATED(CS%tv%eqn_of_state)) .and. (CS%calc_rho_for_sea_lev)) then
        call calculate_density(CS%tv%T(i,j,1), CS%tv%S(i,j,1), p_atm(i,j)/2.0, &
                               Rho_conv, CS%tv%eqn_of_state)
      else
        Rho_conv=GV%Rho0
      endif
      IgR0 = 1.0 / (Rho_conv * GV%g_Earth)
      ssh(i,j) = ssh(i,j) + p_atm(i,j) * IgR0
    enddo ; enddo
  endif

end subroutine adjust_ssh_for_p_atm

!> This subroutine allocates the fields for the surface (return) properties of
!! the ocean model.  Unused fields are unallocated.
subroutine allocate_surface_state(sfc_state, G, use_temperature, do_integrals, &
                                  gas_fields_ocn)
  type(ocean_grid_type), intent(in)    :: G                !< ocean grid structure
  type(surface),         intent(inout) :: sfc_state        !< ocean surface state type to be allocated.
  logical,     optional, intent(in)    :: use_temperature  !< If true, allocate the space for thermodynamic variables.
  logical,     optional, intent(in)    :: do_integrals     !< If true, allocate the space for vertically integrated fields.
  type(coupler_1d_bc_type), &
               optional, intent(in)    :: gas_fields_ocn   !< If present, this type describes the ocean
                                              !! ocean and surface-ice fields that will participate
                                              !! in the calculation of additional gas or other
                                              !! tracer fluxes, and can be used to spawn related
                                              !! internal variables in the ice model.

  logical :: use_temp, alloc_integ
  integer :: is, ie, js, je, isd, ied, jsd, jed
  integer :: isdB, iedB, jsdB, jedB

  is  = G%isc ; ie  = G%iec ; js  = G%jsc ; je  = G%jec
  isd = G%isd ; ied = G%ied ; jsd = G%jsd ; jed = G%jed
  isdB = G%isdB ; iedB = G%iedB; jsdB = G%jsdB ; jedB = G%jedB

  use_temp = .true. ; if (present(use_temperature)) use_temp = use_temperature
  alloc_integ = .true. ; if (present(do_integrals)) alloc_integ = do_integrals

  if (sfc_state%arrays_allocated) return

  if (use_temp) then
    allocate(sfc_state%SST(isd:ied,jsd:jed)) ; sfc_state%SST(:,:) = 0.0
    allocate(sfc_state%SSS(isd:ied,jsd:jed)) ; sfc_state%SSS(:,:) = 0.0
  else
    allocate(sfc_state%sfc_density(isd:ied,jsd:jed)) ; sfc_state%sfc_density(:,:) = 0.0
  endif
  allocate(sfc_state%sea_lev(isd:ied,jsd:jed)) ; sfc_state%sea_lev(:,:) = 0.0
  allocate(sfc_state%Hml(isd:ied,jsd:jed)) ; sfc_state%Hml(:,:) = 0.0
  allocate(sfc_state%u(IsdB:IedB,jsd:jed)) ; sfc_state%u(:,:) = 0.0
  allocate(sfc_state%v(isd:ied,JsdB:JedB)) ; sfc_state%v(:,:) = 0.0

  if (alloc_integ) then
    ! Allocate structures for the vertically integrated ocean_mass, ocean_heat,
    ! and ocean_salt.
    allocate(sfc_state%ocean_mass(isd:ied,jsd:jed)) ; sfc_state%ocean_mass(:,:) = 0.0
    if (use_temp) then
      allocate(sfc_state%ocean_heat(isd:ied,jsd:jed)) ; sfc_state%ocean_heat(:,:) = 0.0
      allocate(sfc_state%ocean_salt(isd:ied,jsd:jed)) ; sfc_state%ocean_salt(:,:) = 0.0
    endif
    allocate(sfc_state%salt_deficit(isd:ied,jsd:jed)) ; sfc_state%salt_deficit(:,:) = 0.0
  endif

  if (present(gas_fields_ocn)) &
    call coupler_type_spawn(gas_fields_ocn, sfc_state%tr_fields, &
                            (/isd,is,ie,ied/), (/jsd,js,je,jed/), as_needed=.true.)

  sfc_state%arrays_allocated = .true.

end subroutine allocate_surface_state

!> This subroutine sets the surface (return) properties of the ocean
!! model by setting the appropriate fields in state.  Unused fields
!! are set to NULL or are unallocated.
subroutine calculate_surface_state(sfc_state, u, v, h, ssh, G, GV, CS)
  type(ocean_grid_type),                     intent(inout) :: G      !< ocean grid structure
  type(verticalGrid_type),                   intent(in)    :: GV     !< ocean vertical grid structure
  type(surface),                             intent(inout) :: sfc_state !< ocean surface state
  real, dimension(SZIB_(G),SZJ_(G),SZK_(G)), intent(in)    :: u      !< zonal velocity (m/s)
  real, dimension(SZI_(G),SZJB_(G),SZK_(G)), intent(in)    :: v      !< meridional velocity (m/s)
  real, dimension(SZI_(G),SZJ_(G),SZK_(G)),  intent(in)    :: h      !< layer thickness (m or kg/m2)
  real, dimension(SZI_(G),SZJ_(G)),          intent(in)    :: ssh    !< time mean surface height (m)
  type(MOM_control_struct),                  intent(inout) :: CS     !< control structure

  ! local
  real :: depth(SZI_(G))              ! distance from the surface (meter)
  real :: depth_ml                    ! depth over which to average to
                                      ! determine mixed layer properties (meter)
  real :: dh                          ! thickness of a layer within mixed layer (meter)
  real :: mass                        ! mass per unit area of a layer (kg/m2)

  real :: hu, hv
  integer :: i, j, k, is, ie, js, je, nz, numberOfErrors
  integer :: isd, ied, jsd, jed
  integer :: iscB, iecB, jscB, jecB, isdB, iedB, jsdB, jedB
  logical :: localError
  character(240) :: msg

  call callTree_enter("calculate_surface_state(), MOM.F90")
  is  = G%isc ; ie  = G%iec ; js  = G%jsc ; je  = G%jec ; nz = G%ke
  isd = G%isd ; ied = G%ied ; jsd = G%jsd ; jed = G%jed
  iscB = G%iscB ; iecB = G%iecB; jscB = G%jscB ; jecB = G%jecB
  isdB = G%isdB ; iedB = G%iedB; jsdB = G%jsdB ; jedB = G%jedB

  if (.not.sfc_state%arrays_allocated) then
    !  Consider using a run-time flag to determine whether to do the vertical
    ! integrals, since the 3-d sums are not negligible in cost.
    call allocate_surface_state(sfc_state, G, CS%use_temperature, do_integrals=.true.)
  endif
  sfc_state%frazil => CS%tv%frazil
  sfc_state%TempxPmE => CS%tv%TempxPmE
  sfc_state%internal_heat => CS%tv%internal_heat
  if (associated(CS%visc%taux_shelf)) sfc_state%taux_shelf => CS%visc%taux_shelf
  if (associated(CS%visc%tauy_shelf)) sfc_state%tauy_shelf => CS%visc%tauy_shelf

  do j=js,je ; do i=is,ie
    sfc_state%sea_lev(i,j) = ssh(i,j)
  enddo ; enddo

  if (CS%bulkmixedlayer) then
    if (CS%use_temperature) then ; do j=js,je ; do i=is,ie
      sfc_state%SST(i,j) = CS%tv%T(i,j,1)
      sfc_state%SSS(i,j) = CS%tv%S(i,j,1)
    enddo ; enddo ; endif
    do j=js,je ; do I=IscB,IecB
      sfc_state%u(I,j) = u(I,j,1)
    enddo ; enddo
    do J=JscB,JecB ; do i=is,ie
      sfc_state%v(i,J) = v(i,J,1)
    enddo ; enddo

    if (associated(CS%Hml)) then ; do j=js,je ; do i=is,ie
      sfc_state%Hml(i,j) = CS%Hml(i,j)
    enddo ; enddo ; endif
  else

    depth_ml = CS%Hmix
  !   Determine the mean tracer properties of the uppermost depth_ml fluid.
    !$OMP parallel do default(shared) private(depth,dh)
    do j=js,je
      do i=is,ie
        depth(i) = 0.0
        if (CS%use_temperature) then
          sfc_state%SST(i,j) = 0.0 ; sfc_state%SSS(i,j) = 0.0
        else
          sfc_state%sfc_density(i,j) = 0.0
        endif
      enddo

      do k=1,nz ; do i=is,ie
        if (depth(i) + h(i,j,k)*GV%H_to_m < depth_ml) then
          dh = h(i,j,k)*GV%H_to_m
        elseif (depth(i) < depth_ml) then
          dh = depth_ml - depth(i)
        else
          dh = 0.0
        endif
        if (CS%use_temperature) then
          sfc_state%SST(i,j) = sfc_state%SST(i,j) + dh * CS%tv%T(i,j,k)
          sfc_state%SSS(i,j) = sfc_state%SSS(i,j) + dh * CS%tv%S(i,j,k)
        else
          sfc_state%sfc_density(i,j) = sfc_state%sfc_density(i,j) + dh * GV%Rlay(k)
        endif
        depth(i) = depth(i) + dh
      enddo ; enddo
  ! Calculate the average properties of the mixed layer depth.
      do i=is,ie
        if (depth(i) < GV%H_subroundoff*GV%H_to_m) &
            depth(i) = GV%H_subroundoff*GV%H_to_m
        if (CS%use_temperature) then
          sfc_state%SST(i,j) = sfc_state%SST(i,j) / depth(i)
          sfc_state%SSS(i,j) = sfc_state%SSS(i,j) / depth(i)
        else
          sfc_state%sfc_density(i,j) = sfc_state%sfc_density(i,j) / depth(i)
        endif
        sfc_state%Hml(i,j) = depth(i)
      enddo
    enddo ! end of j loop

!   Determine the mean velocities in the uppermost depth_ml fluid.
    if (CS%Hmix_UV>0.) then
      depth_ml = CS%Hmix_UV
      !$OMP parallel do default(shared) private(depth,dh,hv)
      do J=jscB,jecB
        do i=is,ie
          depth(i) = 0.0
          sfc_state%v(i,J) = 0.0
        enddo
        do k=1,nz ; do i=is,ie
          hv = 0.5 * (h(i,j,k) + h(i,j+1,k)) * GV%H_to_m
          if (depth(i) + hv < depth_ml) then
            dh = hv
          elseif (depth(i) < depth_ml) then
            dh = depth_ml - depth(i)
          else
            dh = 0.0
          endif
          sfc_state%v(i,J) = sfc_state%v(i,J) + dh * v(i,J,k)
          depth(i) = depth(i) + dh
        enddo ; enddo
        ! Calculate the average properties of the mixed layer depth.
        do i=is,ie
          if (depth(i) < GV%H_subroundoff*GV%H_to_m) &
              depth(i) = GV%H_subroundoff*GV%H_to_m
          sfc_state%v(i,J) = sfc_state%v(i,J) / depth(i)
        enddo
      enddo ! end of j loop

      !$OMP parallel do default(shared) private(depth,dh,hu)
      do j=js,je
        do I=iscB,iecB
          depth(I) = 0.0
          sfc_state%u(I,j) = 0.0
        enddo
        do k=1,nz ; do I=iscB,iecB
          hu = 0.5 * (h(i,j,k) + h(i+1,j,k)) * GV%H_to_m
          if (depth(i) + hu < depth_ml) then
            dh = hu
          elseif (depth(I) < depth_ml) then
            dh = depth_ml - depth(I)
          else
            dh = 0.0
          endif
          sfc_state%u(I,j) = sfc_state%u(I,j) + dh * u(I,j,k)
          depth(I) = depth(I) + dh
        enddo ; enddo
        ! Calculate the average properties of the mixed layer depth.
        do I=iscB,iecB
          if (depth(I) < GV%H_subroundoff*GV%H_to_m) &
              depth(I) = GV%H_subroundoff*GV%H_to_m
          sfc_state%u(I,j) = sfc_state%u(I,j) / depth(I)
        enddo
      enddo ! end of j loop
    else ! Hmix_UV<=0.
      do j=js,je ; do I=IscB,IecB
        sfc_state%u(I,j) = u(I,j,1)
      enddo ; enddo
      do J=JscB,JecB ; do i=is,ie
        sfc_state%v(i,J) = v(i,J,1)
      enddo ; enddo
    endif
  endif                                              ! end BULKMIXEDLAYER

  if (allocated(sfc_state%salt_deficit) .and. associated(CS%tv%salt_deficit)) then
    !$OMP parallel do default(shared)
    do j=js,je ; do i=is,ie
      ! Convert from gSalt to kgSalt
      sfc_state%salt_deficit(i,j) = 1000.0 * CS%tv%salt_deficit(i,j)
    enddo ; enddo
  endif

  if (allocated(sfc_state%ocean_mass) .and. allocated(sfc_state%ocean_heat) .and. &
      allocated(sfc_state%ocean_salt)) then
    !$OMP parallel do default(shared)
    do j=js,je ; do i=is,ie
      sfc_state%ocean_mass(i,j) = 0.0
      sfc_state%ocean_heat(i,j) = 0.0 ; sfc_state%ocean_salt(i,j) = 0.0
    enddo ; enddo
    !$OMP parallel do default(shared) private(mass)
    do j=js,je ; do k=1,nz; do i=is,ie
      mass = GV%H_to_kg_m2*h(i,j,k)
      sfc_state%ocean_mass(i,j) = sfc_state%ocean_mass(i,j) + mass
      sfc_state%ocean_heat(i,j) = sfc_state%ocean_heat(i,j) + mass*CS%tv%T(i,j,k)
      sfc_state%ocean_salt(i,j) = sfc_state%ocean_salt(i,j) + &
                              mass * (1.0e-3*CS%tv%S(i,j,k))
    enddo ; enddo ; enddo
  else
    if (allocated(sfc_state%ocean_mass)) then
      !$OMP parallel do default(shared)
      do j=js,je ; do i=is,ie ; sfc_state%ocean_mass(i,j) = 0.0 ; enddo ; enddo
      !$OMP parallel do default(shared)
      do j=js,je ; do k=1,nz ; do i=is,ie
        sfc_state%ocean_mass(i,j) = sfc_state%ocean_mass(i,j) + GV%H_to_kg_m2*h(i,j,k)
      enddo ; enddo ; enddo
    endif
    if (allocated(sfc_state%ocean_heat)) then
      !$OMP parallel do default(shared)
      do j=js,je ; do i=is,ie ; sfc_state%ocean_heat(i,j) = 0.0 ; enddo ; enddo
      !$OMP parallel do default(shared) private(mass)
      do j=js,je ; do k=1,nz ; do i=is,ie
        mass = GV%H_to_kg_m2*h(i,j,k)
        sfc_state%ocean_heat(i,j) = sfc_state%ocean_heat(i,j) + mass*CS%tv%T(i,j,k)
      enddo ; enddo ; enddo
    endif
    if (allocated(sfc_state%ocean_salt)) then
      !$OMP parallel do default(shared)
      do j=js,je ; do i=is,ie ; sfc_state%ocean_salt(i,j) = 0.0 ; enddo ; enddo
      !$OMP parallel do default(shared) private(mass)
      do j=js,je ; do k=1,nz ; do i=is,ie
        mass = GV%H_to_kg_m2*h(i,j,k)
        sfc_state%ocean_salt(i,j) = sfc_state%ocean_salt(i,j) + &
                                mass * (1.0e-3*CS%tv%S(i,j,k))
      enddo ; enddo ; enddo
    endif
  endif

  if (associated(CS%tracer_flow_CSp)) then
    call call_tracer_surface_state(sfc_state, h, G, CS%tracer_flow_CSp)
  endif

  if (CS%check_bad_surface_vals) then
    numberOfErrors=0 ! count number of errors
    do j=js,je; do i=is,ie
      if (G%mask2dT(i,j)>0.) then
        localError = sfc_state%sea_lev(i,j)<=-G%bathyT(i,j)       &
                .or. sfc_state%sea_lev(i,j)>= CS%bad_val_ssh_max  &
                .or. sfc_state%sea_lev(i,j)<=-CS%bad_val_ssh_max  &
                .or. sfc_state%sea_lev(i,j)+G%bathyT(i,j) < CS%bad_val_column_thickness
        if (CS%use_temperature) localError = localError &
                .or. sfc_state%SSS(i,j)<0.                        &
                .or. sfc_state%SSS(i,j)>=CS%bad_val_sss_max       &
                .or. sfc_state%SST(i,j)< CS%bad_val_sst_min       &
                .or. sfc_state%SST(i,j)>=CS%bad_val_sst_max
        if (localError) then
          numberOfErrors=numberOfErrors+1
          if (numberOfErrors<9) then ! Only report details for the first few errors
            if (CS%use_temperature) then
              write(msg(1:240),'(2(a,i4,x),2(a,f8.3,x),8(a,es11.4,x))') &
                'Extreme surface sfc_state detected: i=',i,'j=',j, &
                'x=',G%geoLonT(i,j),'y=',G%geoLatT(i,j), &
                'D=',G%bathyT(i,j),                      &
                'SSH=',sfc_state%sea_lev(i,j),           &
                'SST=',sfc_state%SST(i,j),               &
                'SSS=',sfc_state%SSS(i,j),               &
                'U-=',sfc_state%u(I-1,j),                &
                'U+=',sfc_state%u(I,j),                  &
                'V-=',sfc_state%v(i,J-1),                &
                'V+=',sfc_state%v(i,J)
            else
              write(msg(1:240),'(2(a,i4,x),2(a,f8.3,x),6(a,es11.4))') &
                'Extreme surface sfc_state detected: i=',i,'j=',j, &
                'x=',G%geoLonT(i,j),'y=',G%geoLatT(i,j), &
                'D=',G%bathyT(i,j),                      &
                'SSH=',sfc_state%sea_lev(i,j),           &
                'U-=',sfc_state%u(I-1,j),                &
                'U+=',sfc_state%u(I,j),                  &
                'V-=',sfc_state%v(i,J-1),                &
                'V+=',sfc_state%v(i,J)
            endif
            call MOM_error(WARNING, trim(msg), all_print=.true.)
          elseif (numberOfErrors==9) then ! Indicate once that there are more errors
            call MOM_error(WARNING, 'There were more unreported extreme events!', all_print=.true.)
          endif ! numberOfErrors
        endif ! localError
      endif ! mask2dT
    enddo; enddo
    call sum_across_PEs(numberOfErrors)
    if (numberOfErrors>0) then
      write(msg(1:240),'(3(a,i9,x))') 'There were a total of ',numberOfErrors, &
          'locations detected with extreme surface values!'
      call MOM_error(FATAL, trim(msg))
    endif
  endif

  call callTree_leave("calculate_surface_sfc_state()")
end subroutine calculate_surface_state


!> End of model
subroutine MOM_end(CS)
  type(MOM_control_struct), pointer :: CS   !< MOM control structure

  if (CS%use_ALE_algorithm) then
    call ALE_end(CS%ALE_CSp)
  endif

  DEALLOC_(CS%u) ; DEALLOC_(CS%v) ; DEALLOC_(CS%h)
  DEALLOC_(CS%uh) ; DEALLOC_(CS%vh)

  if (CS%use_temperature) then
    DEALLOC_(CS%T) ; CS%tv%T => NULL() ; DEALLOC_(CS%S) ; CS%tv%S => NULL()
  endif
  if (associated(CS%tv%frazil)) deallocate(CS%tv%frazil)
  if (associated(CS%tv%salt_deficit)) deallocate(CS%tv%salt_deficit)
  if (associated(CS%Hml)) deallocate(CS%Hml)

  call tracer_advect_end(CS%tracer_adv_CSp)
  call tracer_hor_diff_end(CS%tracer_diff_CSp)
  call tracer_registry_end(CS%tracer_Reg)
  call tracer_flow_control_end(CS%tracer_flow_CSp)

  if(CS%offline_tracer_mode) then
    call offline_transport_end(CS%offline_CSp)
  endif

  DEALLOC_(CS%uhtr) ; DEALLOC_(CS%vhtr)
  if (CS%split) then
    call end_dyn_split_RK2(CS%dyn_split_RK2_CSp)
  elseif (CS%use_RK2) then
    call end_dyn_unsplit_RK2(CS%dyn_unsplit_RK2_CSp)
  else
    call end_dyn_unsplit(CS%dyn_unsplit_CSp)
  endif
  DEALLOC_(CS%ave_ssh)
  if (associated(CS%update_OBC_CSp)) call OBC_register_end(CS%update_OBC_CSp)

  call verticalGridEnd(CS%GV)
  call MOM_grid_end(CS%G)

  deallocate(CS)

end subroutine MOM_end

!> \namespace mom
!!
!! Modular Ocean Model (MOM) Version 6.0 (MOM6)
!!
!! \authors Alistair Adcroft, Robert Hallberg, and Stephen Griffies
!!
!!  Additional contributions from:
!!    * Whit Anderson
!!    * Brian Arbic
!!    * Will Cooke
!!    * Anand Gnanadesikan
!!    * Matthew Harrison
!!    * Mehmet Ilicak
!!    * Laura Jackson
!!    * Jasmine John
!!    * John Krasting
!!    * Zhi Liang
!!    * Bonnie Samuels
!!    * Harper Simmons
!!    * Laurent White
!!    * Niki Zadeh
!!
!!  MOM ice-shelf code was developed by
!!  * Daniel Goldberg
!!  * Robert Hallberg
!!  * Chris Little
!!  * Olga Sergienko
!!
!!  \section section_overview Overview of MOM
!!
!!  This program (MOM) simulates the ocean by numerically solving
!!  the hydrostatic primitive equations in generalized Lagrangian
!!  vertical coordinates, typically tracking stretched pressure (p*)
!!  surfaces or following isopycnals in the ocean's interior, and
!!  general orthogonal horizontal coordinates. Unlike earlier versions
!!  of MOM, in MOM6 these equations are horizontally discretized on an
!!  Arakawa C-grid.  (It remains to be seen whether a B-grid dynamic
!!  core will be revived in MOM6 at a later date; for now applications
!!  requiring a B-grid discretization should use MOM5.1.)  MOM6 offers
!!  a range of options for the physical parameterizations, from those
!!  most appropriate to highly idealized models for geophysical fluid
!!  dynamics studies to a rich suite of processes appropriate for
!!  realistic ocean simulations.  The thermodynamic options typically
!!  use conservative temperature and preformed salinity as conservative
!!  state variables and a full nonlinear equation of state, but there
!!  are also idealized adiabatic configurations of the model that use
!!  fixed density layers.  Version 6.0 of MOM continues in the long
!!  tradition of a commitment to climate-quality ocean simulations
!!  embodied in previous versions of MOM, even as it draws extensively
!!  on the lessons learned in the development of the Generalized Ocean
!!  Layered Dynamics (GOLD) ocean model, which was also primarily
!!  developed at NOAA/GFDL.  MOM has also benefited tremendously from
!!  the FMS infrastructure, which it utilizes and shares with other
!!  component models developed at NOAA/GFDL.
!!
!!    When run is isopycnal-coordinate mode, the uppermost few layers
!!  are often used to describe a bulk mixed layer, including the
!!  effects of penetrating shortwave radiation.  Either a split-
!!  explicit time stepping scheme or a non-split scheme may be used
!!  for the dynamics, while the time stepping may be split (and use
!!  different numbers of steps to cover the same interval) for the
!!  forcing, the thermodynamics, and for the dynamics.  Most of the
!!  numerics are second order accurate in space.  MOM can run with an
!!  absurdly thin minimum layer thickness. A variety of non-isopycnal
!!  vertical coordinate options are under development, but all exploit
!!  the advantages of a Lagrangian vertical coordinate, as discussed
!!  in detail by Adcroft and Hallberg (Ocean Modelling, 2006).
!!
!!    Details of the numerics and physical parameterizations are
!!  provided in the appropriate source files.  All of the available
!!  options are selected at run-time by parsing the input files,
!!  usually MOM_input and MOM_override, and the options choices are
!!  then documented for each run in MOM_param_docs.
!!
!!    MOM6 integrates the equations forward in time in three distinct
!!  phases.  In one phase, the dynamic equations for the velocities
!!  and layer thicknesses are advanced, capturing the propagation of
!!  external and internal inertia-gravity waves, Rossby waves, and
!!  other strictly adiabatic processes, including lateral stresses,
!!  vertical viscosity and momentum forcing, and interface height
!!  diffusion (commonly called Gent-McWilliams diffusion in depth-
!!  coordinate models).  In the second phase, all tracers are advected
!!  and diffused along the layers.  The third phase applies diabatic
!!  processes, vertical mixing of water properties, and perhaps
!!  vertical remapping to cause the layers to track the desired
!!  vertical coordinate.
!!
!!    The present file (MOM.F90) orchestrates the main time stepping
!!  loops. One time integration option for the dynamics uses a split
!!  explicit time stepping scheme to rapidly step the barotropic
!!  pressure and velocity fields. The barotropic velocities are
!!  averaged over the baroclinic time step before they are used to
!!  advect thickness and determine the baroclinic accelerations.  As
!!  described in Hallberg and Adcroft (2009), a barotropic correction
!!  is applied to the time-mean layer velocities to ensure that the
!!  sum of the layer transports agrees with the time-mean barotropic
!!  transport, thereby ensuring that the estimates of the free surface
!!  from the sum of the layer thicknesses agrees with the final free
!!  surface height as calculated by the barotropic solver.  The
!!  barotropic and baroclinic velocities are kept consistent by
!!  recalculating the barotropic velocities from the baroclinic
!!  transports each time step. This scheme is described in Hallberg,
!!  1997, J. Comp. Phys. 135, 54-65 and in Hallberg and Adcroft, 2009,
!!  Ocean Modelling, 29, 15-26.
!!
!!    The other time integration options use non-split time stepping
!!  schemes based on the 3-step third order Runge-Kutta scheme
!!  described in Matsuno, 1966, J. Met. Soc. Japan, 44, 85-88, or on
!!  a two-step quasi-2nd order Runge-Kutta scheme.  These are much
!!  slower than the split time-stepping scheme, but they are useful
!!  for providing a more robust solution for debugging cases where the
!!  more complicated split time-stepping scheme may be giving suspect
!!  solutions.
!!
!!    There are a range of closure options available.  Horizontal
!!  velocities are subject to a combination of horizontal biharmonic
!!  and Laplacian friction (based on a stress tensor formalism) and a
!!  vertical Fickian viscosity (perhaps using the kinematic viscosity
!!  of water).  The horizontal viscosities may be constant, spatially
!!  varying or may be dynamically calculated using Smagorinsky's
!!  approach.  A diapycnal diffusion of density and thermodynamic
!!  quantities is also allowed, but not required, as is horizontal
!!  diffusion of interface heights (akin to the Gent-McWilliams
!!  closure of geopotential coordinate models).  The diapycnal mixing
!!  may use a fixed diffusivity or it may use the shear Richardson
!!  number dependent closure, like that described in Jackson et al.
!!  (JPO, 2008).  When there is diapycnal diffusion, it applies to
!!  momentum as well. As this is in addition to the vertical viscosity,
!!  the vertical Prandtl always exceeds 1.  A refined bulk-mixed layer
!!  is often used to describe the planetary boundary layer in realistic
!!  ocean simulations.
!!
!!    MOM has a number of noteworthy debugging capabilities.
!!  Excessively large velocities are truncated and MOM will stop
!!  itself after a number of such instances to keep the model from
!!  crashing altogether.  This is useful in diagnosing failures,
!!  or (by accepting some truncations) it may be useful for getting
!!  the model past the adjustment from an ill-balanced initial
!!  condition.  In addition, all of the accelerations in the columns
!!  with excessively large velocities may be directed to a text file.
!!  Parallelization errors may be diagnosed using the DEBUG option,
!!  which causes extensive checksums to be written out along with
!!  comments indicating where in the algorithm the sums originate and
!!  what variable is being summed.  The point where these checksums
!!  differ between runs is usually a good indication of where in the
!!  code the problem lies.  All of the test cases provided with MOM
!!  are routinely tested to ensure that they give bitwise identical
!!  results regardless of the domain decomposition, or whether they
!!  use static or dynamic memory allocation.
!!
!!  \section section_structure Structure of MOM
!!
!!  About 115 other files of source code and 4 header files comprise
!!  the MOM code, although there are several hundred more files that
!!  make up the FMS infrastructure upon which MOM is built.  Each of
!!  the MOM files contains comments documenting what it does, and
!!  most of the file names are fairly self-evident. In addition, all
!!  subroutines and data types are referenced via a module use, only
!!  statement, and the module names are consistent with the file names,
!!  so it is not too hard to find the source file for a subroutine.
!!
!!    The typical MOM directory tree is as follows:
!!
!! \verbatim
!!        ../MOM
!!        |-- config_src
!!        |   |-- coupled_driver
!!        |   |-- dynamic
!!        |   `-- solo_driver
!!        |-- examples
!!        |   |-- CM2G
!!        |   |-- ...
!!        |   `-- torus_advection_test
!!        `-- src
!!            |-- core
!!            |-- diagnostics
!!            |-- equation_of_state
!!            |-- framework
!!            |-- ice_shelf
!!            |-- initialization
!!            |-- parameterizations
!!            |   |-- lateral
!!            |   `-- vertical
!!            |-- tracer
!!            `-- user
!! \endverbatim
!!
!!  Rather than describing each file here, each directory contents
!!  will be described to give a broad overview of the MOM code
!!  structure.
!!
!!    The directories under config_src contain files that are used for
!!  configuring the code, for instance for coupled or ocean-only runs.
!!  Only one or two of these directories are used in compiling any,
!!  particular run.
!!
!!  * config_src/coupled_driver:
!!    The files here are used to couple MOM as a component in a larger
!!    run driven by the FMS coupler.  This includes code that converts
!!    various forcing fields into the code structures and flux and unit
!!    conventions used by MOM, and converts the MOM surface fields
!!    back to the forms used by other FMS components.
!!
!!  * config_src/dynamic:
!!    The only file here is the version of MOM_memory.h that is used
!!    for dynamic memory configurations of MOM.
!!
!!  * config_src/solo_driver:
!!    The files here are include the _main driver that is used when
!!    MOM is configured as an ocean-only model, as well as the files
!!    that specify the surface forcing in this configuration.
!!
!!    The directories under examples provide a large number of working
!!  configurations of MOM, along with reference solutions for several
!!  different compilers on GFDL's latest large computer.  The versions
!!  of MOM_memory.h in these directories need not be used if dynamic
!!  memory allocation is desired, and the answers should be unchanged.
!!
!!    The directories under src contain most of the MOM files.  These
!!  files are used in every configuration using MOM.
!!
!!  * src/core:
!!    The files here constitute the MOM dynamic core.  This directory
!!    also includes files with the types that describe the model's
!!    lateral grid and have defined types that are shared across
!!    various MOM modules to allow for more succinct and flexible
!!    subroutine argument lists.
!!
!!  * src/diagnostics:
!!    The files here calculate various diagnostics that are anciliary
!!    to the model itself.  While most of these diagnostics do not
!!    directly affect the model's solution, there are some, like the
!!    calculation of the deformation radius, that are used in some
!!    of the process parameterizations.
!!
!!  * src/equation_of_state:
!!    These files describe the physical properties of sea-water,
!!    including both the equation of state and when it freezes.
!!
!!  * src/framework:
!!    These files provide infrastructure utilities for MOM.  Many are
!!    simply wrappers for capabilities provided by FMS, although others
!!    provide capabilities (like the file_parser) that are unique to
!!    MOM. When MOM is adapted to use a modeling infrastructure
!!    distinct from FMS, most of the required changes are in this
!!    directory.
!!
!!  * src/initialization:
!!    These are the files that are used to initialize the MOM grid
!!    or provide the initial physical state for MOM.  These files are
!!    not intended to be modified, but provide a means for calling
!!    user-specific initialization code like the examples in src/user.
!!
!!  * src/parameterizations/lateral:
!!    These files implement a number of quasi-lateral (along-layer)
!!    process parameterizations, including lateral viscosities,
!!    parameterizations of eddy effects, and the calculation of tidal
!!    forcing.
!!
!!  * src/parameterizations/vertical:
!!    These files implement a number of vertical mixing or diabatic
!!    processes, including the effects of vertical viscosity and
!!    code to parameterize the planetary boundary layer.  There is a
!!    separate driver that orchestrates this portion of the algorithm,
!!    and there is a diversity of parameterizations to be found here.
!!
!!  * src/tracer:
!!    These files handle the lateral transport and diffusion of
!!    tracers, or are the code to implement various passive tracer
!!    packages.  Additional tracer packages are readily accomodated.
!!
!!  * src/user:
!!    These are either stub routines that a user could use to change
!!    the model's initial conditions or forcing, or are examples that
!!    implement specific test cases.  These files can easily  be hand
!!    edited to create new analytically specified configurations.
!!
!!
!!  Most simulations can be set up by modifying only the files
!!  MOM_input, and possibly one or two of the files in src/user.
!!  In addition, the diag_table (MOM_diag_table) will commonly be
!!  modified to tailor the output to the needs of the question at
!!  hand.  The FMS utility mkmf works with a file called path_names
!!  to build an appropriate makefile, and path_names should be edited
!!  to reflect the actual location of the desired source code.
!!
!!
!!  There are 3 publicly visible subroutines in this file (MOM.F90).
!!  * step_MOM steps MOM over a specified interval of time.
!!  * MOM_initialize calls initialize and does other initialization
!!    that does not warrant user modification.
!!  * calculate_surface_state determines the surface (bulk mixed layer
!!    if traditional isoycnal vertical coordinate) properties of the
!!    current model state and packages pointers to these fields into an
!!    exported structure.
!!
!!    The remaining subroutines in this file (src/core/MOM.F90) are:
!!  * find_total_transport determines the barotropic mass transport.
!!  * register_diags registers many diagnostic fields for the dynamic
!!    solver, or of the main model variables.
!!  * MOM_timing_init initializes various CPU time clocks.
!!  * write_static_fields writes out various time-invariant fields.
!!  * set_restart_fields is used to specify those fields that are
!!    written to and read from the restart file.
!!
!!  \section section_heat_budget Diagnosing MOM heat budget
!!
!!  Here are some example heat budgets for the ALE version of MOM6.
!!
!!  \subsection subsection_2d_heat_budget Depth integrated heat budget
!!
!!  Depth integrated heat budget diagnostic for MOM.
!!
!! * OPOTTEMPTEND_2d = T_ADVECTION_XY_2d + OPOTTEMPPMDIFF_2d + HFDS + HFGEOU
!!
!! * T_ADVECTION_XY_2d = horizontal advection
!! * OPOTTEMPPMDIFF_2d = neutral diffusion
!! * HFDS              = net surface boundary heat flux
!! * HFGEOU            = geothermal heat flux
!!
!! * HFDS = net surface boundary heat flux entering the ocean
!!        = rsntds + rlntds + hfls + hfss + heat_pme + hfsifrazil
!!
!! * More heat flux cross-checks
!!   * hfds     = net_heat_coupler + hfsifrazil + heat_pme
!!   * heat_pme = heat_content_surfwater
!!              = heat_content_massin + heat_content_massout
!!              = heat_content_fprec + heat_content_cond + heat_content_vprec
!!               + hfrunoffds + hfevapds + hfrainds
!!
!!  \subsection subsection_3d_heat_budget Depth integrated heat budget
!!
!!  Here is an example 3d heat budget diagnostic for MOM.
!!
!! * OPOTTEMPTEND = T_ADVECTION_XY + TH_TENDENCY_VERT_REMAP + OPOTTEMPDIFF + OPOTTEMPPMDIFF
!!                + BOUNDARY_FORCING_HEAT_TENDENCY + FRAZIL_HEAT_TENDENCY
!!
!! * OPOTTEMPTEND                   = net tendency of heat as diagnosed in MOM.F90
!! * T_ADVECTION_XY                 = heating of a cell from lateral advection
!! * TH_TENDENCY_VERT_REMAP         = heating of a cell from vertical remapping
!! * OPOTTEMPDIFF                   = heating of a cell from diabatic diffusion
!! * OPOTTEMPPMDIFF                 = heating of a cell from neutral diffusion
!! * BOUNDARY_FORCING_HEAT_TENDENCY = heating of cell from boundary fluxes
!! * FRAZIL_HEAT_TENDENCY           = heating of cell from frazil
!!
!! * TH_TENDENCY_VERT_REMAP has zero vertical sum, as it redistributes heat in vertical.
!!
!! * OPOTTEMPDIFF has zero vertical sum, as it redistributes heat in the vertical.
!!
!! * BOUNDARY_FORCING_HEAT_TENDENCY generally has 3d structure, with k > 1 contributions from
!!   penetrative shortwave, and from other fluxes for the case when layers are tiny, in which
!!   case MOM6 partitions tendencies into k > 1 layers.
!!
!! * FRAZIL_HEAT_TENDENCY generally has 3d structure, since MOM6 frazil calculation checks the
!!   full ocean column.
!!
!! * FRAZIL_HEAT_TENDENCY[k=\@sum] = HFSIFRAZIL = column integrated frazil heating.
!!
!! * HFDS = FRAZIL_HEAT_TENDENCY[k=\@sum] + BOUNDARY_FORCING_HEAT_TENDENCY[k=\@sum]
!!
!!  Here is an example 2d heat budget (depth summed) diagnostic for MOM.
!!
!! * OPOTTEMPTEND_2d = T_ADVECTION_XY_2d + OPOTTEMPPMDIFF_2d + HFDS
!!
!!
!!  Here is an example 3d salt budget diagnostic for MOM.
!!
!! * OSALTTEND = S_ADVECTION_XY + SH_TENDENCY_VERT_REMAP + OSALTDIFF + OSALTPMDIFF
!!                + BOUNDARY_FORCING_SALT_TENDENCY
!!
!! * OSALTTEND                      = net tendency of salt as diagnosed in MOM.F90
!! * S_ADVECTION_XY                 = salt convergence to cell from lateral advection
!! * SH_TENDENCY_VERT_REMAP         = salt convergence to cell from vertical remapping
!! * OSALTDIFF                      = salt convergence to cell from diabatic diffusion
!! * OSALTPMDIFF                    = salt convergence to cell from neutral diffusion
!! * BOUNDARY_FORCING_SALT_TENDENCY = salt convergence to cell from boundary fluxes
!!
!! * SH_TENDENCY_VERT_REMAP has zero vertical sum, as it redistributes salt in vertical.
!!
!! * OSALTDIFF has zero vertical sum, as it redistributes salt in the vertical.
!!
!! * BOUNDARY_FORCING_SALT_TENDENCY generally has 3d structure, with k > 1 contributions from
!!   the case when layers are tiny, in which case MOM6 partitions tendencies into k > 1 layers.
!!
!! * SFDSI = BOUNDARY_FORCING_SALT_TENDENCY[k=\@sum]
!!
!!  Here is an example 2d salt budget (depth summed) diagnostic for MOM.
!!
!! * OSALTTEND_2d = S_ADVECTION_XY_2d + OSALTPMDIFF_2d + SFDSI (+ SALT_FLUX_RESTORE)
!!
!!
!!
end module MOM<|MERGE_RESOLUTION|>--- conflicted
+++ resolved
@@ -460,7 +460,6 @@
   integer :: i, j, k, is, ie, js, je, Isq, Ieq, Jsq, Jeq, nz, n
   integer :: isd, ied, jsd, jed, IsdB, IedB, JsdB, JedB
 
-  type(time_type) :: Time_end_thermo ! Time at end of the thermodynamics step for diagnostic averaging
   real :: dt              ! baroclinic time step (sec)
   real :: dtth            ! time step for thickness diffusion (sec)
   real :: dtdia           ! time step for diabatic processes (sec)
@@ -670,50 +669,15 @@
 
       ! The end-time of the diagnostic interval needs to be set ahead if there
       ! are multiple dynamic time steps worth of thermodynamics applied here.
-<<<<<<< HEAD
       end_time_thermo = Time_local + set_time(int(floor(dtdia-dt+0.5)))
 
       ! Apply diabatic forcing, do mixing, and regrid.
       call step_MOM_thermo(CS, G, GV, u, v, h, CS%tv, fluxes, dtdia, end_time_thermo, .true.)
-=======
-      Time_end_thermo = Time_local + set_time(int(floor(dtdia-dt+0.5)))
-
-      if (CS%debug) then
-        call uvchksum("Pre set_viscous_BBL [uv]", u, v, G%HI, haloshift=1)
-        call hchksum(h,"Pre set_viscous_BBL h", G%HI, haloshift=1, scale=GV%H_to_m)
-        if (associated(CS%tv%T)) call hchksum(CS%tv%T, "Pre set_viscous_BBL T", G%HI, haloshift=1)
-        if (associated(CS%tv%S)) call hchksum(CS%tv%S, "Pre set_viscous_BBL S", G%HI, haloshift=1)
-      endif
-
-      !   Calculate the BBL properties and store them inside visc (u,h).
-      ! This is here so that CS%visc is updated before diabatic() when
-      ! DIABATIC_FIRST=True. Otherwise diabatic() is called after the dynamics
-      ! and set_viscous_BBL is called as a part of the dynamic stepping.
-      call cpu_clock_begin(id_clock_BBL_visc)
-      call set_viscous_BBL(u, v, h, CS%tv, CS%visc, G, GV, CS%set_visc_CSp)
-      call cpu_clock_end(id_clock_BBL_visc)
-
-      if (do_pass_Ray) call do_group_pass(CS%pass_ray, G%Domain, clock=id_clock_pass)
-      if (do_pass_kv_bbl_thick) &
-        call do_group_pass(CS%pass_bbl_thick_kv_bbl, G%Domain, clock=id_clock_pass)
-      if (showCallTree) call callTree_wayPoint("done with set_viscous_BBL (diabatic_first)")
-
-      call cpu_clock_begin(id_clock_thermo)
-
-      ! Apply diabatic forcing, do mixing, and regrid.
-      call step_MOM_thermo(CS, G, GV, u, v, h, CS%tv, fluxes, dtdia, Time_end_thermo)
-      do_pass_kv_turb = associated(CS%visc%Kv_turb)
->>>>>>> ca79a598
 
       ! The diabatic processes are now ahead of the dynamics by dtdia.
       CS%t_dyn_rel_thermo = -dtdia
       if (showCallTree) call callTree_waypoint("finished diabatic_first (step_MOM)")
 
-<<<<<<< HEAD
-=======
-      call cpu_clock_end(id_clock_thermo)
-
->>>>>>> ca79a598
     endif ! end of block "(CS%diabatic_first .and. (CS%t_dyn_rel_adv==0.0))"
 
     !===========================================================================
@@ -923,13 +887,7 @@
                          "before call to diabatic.")
         endif
         ! Apply diabatic forcing, do mixing, and regrid.
-<<<<<<< HEAD
         call step_MOM_thermo(CS, G, GV, u, v, h, CS%tv, fluxes, dtdia, Time_local, .false.)
-=======
-        Time_end_thermo = Time_local ! Redundant, but here for clarity
-        call step_MOM_thermo(CS, G, GV, u, v, h, CS%tv, fluxes, dtdia, Time_end_thermo)
-        do_pass_kv_turb = associated(CS%visc%Kv_turb)
->>>>>>> ca79a598
       endif
 
       if (CS%diabatic_first .and. abs(CS%t_dyn_rel_thermo) > 1e-6*dt) call MOM_error(FATAL, &
@@ -1092,11 +1050,7 @@
 
 !> MOM_step_thermo orchestrates the thermodynamic time stepping and vertical
 !! remapping, via calls to diabatic (or adiabatic) and ALE_main.
-<<<<<<< HEAD
-subroutine step_MOM_thermo(CS, G, GV, u, v, h, tv, fluxes, dtdia, end_time, update_BBL)
-=======
-subroutine step_MOM_thermo(CS, G, GV, u, v, h, tv, fluxes, dtdia, Time_end_thermo)
->>>>>>> ca79a598
+subroutine step_MOM_thermo(CS, G, GV, u, v, h, tv, fluxes, dtdia, Time_end_thermo, update_BBL)
   type(MOM_control_struct), intent(inout) :: CS     !< control structure
   type(ocean_grid_type),    intent(inout) :: G      !< ocean grid structure
   type(verticalGrid_type),  intent(inout) :: GV     !< ocean vertical grid structure
@@ -1109,12 +1063,8 @@
   type(thermo_var_ptrs),    intent(inout) :: tv     !< A structure pointing to various thermodynamic variables
   type(forcing),            intent(inout) :: fluxes !< pointers to forcing fields
   real,                     intent(in)    :: dtdia  !< The time interval over which to advance, in s
-<<<<<<< HEAD
-  type(time_type),          intent(in)    :: end_time !< The model time at the end of this step.
+  type(time_type),          intent(in)    :: Time_end_thermo !< End of averaging interval for thermo diags
   logical,                  intent(in)    :: update_BBL !< If true, calculate the bottom boundary layer properties.
-=======
-  type(time_type),          intent(in)    :: Time_end_thermo !< End of averaging interval for thermo diags
->>>>>>> ca79a598
 
   integer :: i, j, k, is, ie, js, je, nz! , Isq, Ieq, Jsq, Jeq, n
   logical :: use_ice_shelf ! Needed for selecting the right ALE interface.
@@ -1128,7 +1078,7 @@
   use_ice_shelf = .false.
   if (associated(fluxes%frac_shelf_h)) use_ice_shelf = .true.
 
-  call enable_averaging(dtdia, end_time, CS%diag)
+  call enable_averaging(dtdia, Time_end_thermo, CS%diag)
 
   if (update_BBL) then
     if (CS%debug) then
@@ -1170,39 +1120,11 @@
       call MOM_forcing_chksum("Pre-diabatic", fluxes, G, haloshift=0)
     endif
 
-<<<<<<< HEAD
-=======
-    if (CS%id_u_predia > 0) call post_data(CS%id_u_predia, u, CS%diag)
-    if (CS%id_v_predia > 0) call post_data(CS%id_v_predia, v, CS%diag)
-    if (CS%id_h_predia > 0) call post_data(CS%id_h_predia, h, CS%diag)
-    if (CS%id_T_predia > 0) call post_data(CS%id_T_predia, CS%tv%T, CS%diag)
-    if (CS%id_S_predia > 0) call post_data(CS%id_S_predia, CS%tv%S, CS%diag)
-    if (CS%id_e_predia > 0) then
-      call find_eta(h, CS%tv, GV%g_Earth, G, GV, eta_predia)
-      call post_data(CS%id_e_predia, eta_predia, CS%diag)
-    endif
-    call disable_averaging(CS%diag)
-
->>>>>>> ca79a598
     call cpu_clock_begin(id_clock_diabatic)
     call diabatic(u, v, h, tv, CS%Hml, fluxes, CS%visc, CS%ADp, CS%CDp, &
                   dtdia, Time_end_thermo, G, GV, CS%diabatic_CSp)
     fluxes%fluxes_used = .true.
     call cpu_clock_end(id_clock_diabatic)
-
-<<<<<<< HEAD
-=======
-    call enable_averaging(dtdia, Time_end_thermo, CS%diag)
-    if (CS%id_u_preale > 0) call post_data(CS%id_u_preale, u,    CS%diag)
-    if (CS%id_v_preale > 0) call post_data(CS%id_v_preale, v,    CS%diag)
-    if (CS%id_h_preale > 0) call post_data(CS%id_h_preale, h,    CS%diag)
-    if (CS%id_T_preale > 0) call post_data(CS%id_T_preale, tv%T, CS%diag)
-    if (CS%id_S_preale > 0) call post_data(CS%id_S_preale, tv%S, CS%diag)
-    if (CS%id_e_preale > 0) then
-      call find_eta(h, tv, GV%g_Earth, G, GV, eta_preale)
-      call post_data(CS%id_e_preale, eta_preale, CS%diag)
-    endif
->>>>>>> ca79a598
 
     if (showCallTree) call callTree_waypoint("finished diabatic (step_MOM_thermo)")
 
