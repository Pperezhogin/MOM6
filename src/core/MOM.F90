--- conflicted
+++ resolved
@@ -88,11 +88,8 @@
 use MOM_dynamics_legacy_split, only : adjustments_dyn_legacy_split, MOM_dyn_legacy_split_CS
 use MOM_dyn_horgrid,           only : dyn_horgrid_type, create_dyn_horgrid, destroy_dyn_horgrid
 use MOM_EOS,                   only : EOS_init
-<<<<<<< HEAD
 use MOM_EOS,                   only : gsw_sp_from_sr, gsw_pt_from_ct
-=======
 use MOM_EOS,                   only : calculate_density
->>>>>>> 8c4ce45a
 use MOM_error_checking,        only : check_redundant
 use MOM_grid,                  only : ocean_grid_type, set_first_direction
 use MOM_grid,                  only : MOM_grid_init, MOM_grid_end
