!> This is the main routine for MOM
module MOM

! This file is part of MOM6. See LICENSE.md for the license.

use MOM_variables, only : vertvisc_type
use MOM_open_boundary, only : ocean_OBC_type

! A Structure with pointers to forcing fields to drive MOM;
! all fluxes are positive downward.
use MOM_forcing_type, only : forcing

use MOM_variables, only: accel_diag_ptrs, cont_diag_ptrs, ocean_internal_state

! A structure containing pointers to various fields
! to describe surface state, and will be returned
! to the calling program.
use MOM_variables, only : surface

! A structure containing pointers to an assortment of
! thermodynamic fields, including potential/Conservative
! temperature, salinity and mixed layer density.
use MOM_variables, only: thermo_var_ptrs

! Infrastructure modules
use MOM_debugging,            only : MOM_debugging_init, hchksum, uvchksum
use MOM_checksum_packages,    only : MOM_thermo_chksum, MOM_state_chksum, MOM_accel_chksum
use MOM_cpu_clock,            only : cpu_clock_id, cpu_clock_begin, cpu_clock_end
use MOM_cpu_clock,            only : CLOCK_COMPONENT, CLOCK_SUBCOMPONENT
use MOM_cpu_clock,            only : CLOCK_MODULE_DRIVER, CLOCK_MODULE, CLOCK_ROUTINE
use MOM_coms,                 only : reproducing_sum
use MOM_coord_initialization, only : MOM_initialize_coord
use MOM_diag_mediator,        only : diag_mediator_init, enable_averaging
use MOM_diag_mediator,        only : diag_mediator_infrastructure_init
use MOM_diag_mediator,        only : diag_register_area_ids
use MOM_diag_mediator,        only : diag_set_state_ptrs, diag_update_remap_grids
use MOM_diag_mediator,        only : disable_averaging, post_data, safe_alloc_ptr
use MOM_diag_mediator,        only : register_diag_field, register_static_field
use MOM_diag_mediator,        only : register_scalar_field
use MOM_diag_mediator,        only : set_axes_info, diag_ctrl, diag_masks_set
use MOM_domains,              only : MOM_domains_init, clone_MOM_domain
use MOM_domains,              only : sum_across_PEs, pass_var, pass_vector
use MOM_domains,              only : To_North, To_East, To_South, To_West
use MOM_domains,              only : To_All, Omit_corners, CGRID_NE, SCALAR_PAIR
use MOM_domains,              only : create_group_pass, do_group_pass, group_pass_type
use MOM_domains,              only : start_group_pass, complete_group_pass, Omit_Corners
use MOM_error_handler,        only : MOM_error, FATAL, WARNING, is_root_pe
use MOM_error_handler,        only : MOM_set_verbosity, callTree_showQuery
use MOM_error_handler,        only : callTree_enter, callTree_leave, callTree_waypoint
use MOM_file_parser,          only : read_param, get_param, log_version, param_file_type
use MOM_fixed_initialization, only : MOM_initialize_fixed
use MOM_forcing_type,         only : MOM_forcing_chksum
use MOM_get_input,            only : Get_MOM_Input, directories
use MOM_io,                   only : MOM_io_init, vardesc, var_desc
use MOM_io,                   only : slasher, file_exists, read_data
use MOM_obsolete_params,      only : find_obsolete_params
use MOM_restart,              only : register_restart_field, query_initialized, save_restart
use MOM_restart,              only : restart_init, MOM_restart_CS
use MOM_spatial_means,        only : global_area_mean, global_area_integral
use MOM_state_initialization, only : MOM_initialize_state
use MOM_time_manager,         only : time_type, set_time, time_type_to_real, operator(+)
use MOM_time_manager,         only : operator(-), operator(>), operator(*), operator(/)
use MOM_time_manager,         only : increment_date
use MOM_unit_tests,           only : unit_tests

! MOM core modules
use MOM_ALE,                   only : ALE_init, ALE_end, ALE_main, ALE_CS, adjustGridForIntegrity
use MOM_ALE,                   only : ALE_getCoordinate, ALE_getCoordinateUnits, ALE_writeCoordinateFile
use MOM_ALE,                   only : ALE_updateVerticalGridType, ALE_remap_init_conds, ALE_register_diags
use MOM_boundary_update,       only : call_OBC_register, OBC_register_end, update_OBC_CS
use MOM_continuity,            only : continuity, continuity_init, continuity_CS, continuity_stencil
use MOM_CoriolisAdv,           only : CorAdCalc, CoriolisAdv_init, CoriolisAdv_CS
use MOM_diabatic_driver,       only : diabatic, diabatic_driver_init, diabatic_CS
use MOM_diabatic_driver,       only : adiabatic, adiabatic_driver_init, diabatic_driver_end
use MOM_diagnostics,           only : calculate_diagnostic_fields, MOM_diagnostics_init
use MOM_diagnostics,           only : diagnostics_CS
use MOM_diag_to_Z,             only : calculate_Z_diag_fields, calculate_Z_transport
use MOM_diag_to_Z,             only : MOM_diag_to_Z_init, register_Z_tracer, diag_to_Z_CS
use MOM_diag_to_Z,             only : MOM_diag_to_Z_end
use MOM_dynamics_unsplit,      only : step_MOM_dyn_unsplit, register_restarts_dyn_unsplit
use MOM_dynamics_unsplit,      only : initialize_dyn_unsplit, end_dyn_unsplit
use MOM_dynamics_unsplit,      only : MOM_dyn_unsplit_CS
use MOM_dynamics_split_RK2,    only : step_MOM_dyn_split_RK2, register_restarts_dyn_split_RK2
use MOM_dynamics_split_RK2,    only : initialize_dyn_split_RK2, end_dyn_split_RK2
use MOM_dynamics_split_RK2,    only : MOM_dyn_split_RK2_CS
use MOM_dynamics_unsplit_RK2,  only : step_MOM_dyn_unsplit_RK2, register_restarts_dyn_unsplit_RK2
use MOM_dynamics_unsplit_RK2,  only : initialize_dyn_unsplit_RK2, end_dyn_unsplit_RK2
use MOM_dynamics_unsplit_RK2,  only : MOM_dyn_unsplit_RK2_CS
use MOM_dynamics_legacy_split, only : step_MOM_dyn_legacy_split, register_restarts_dyn_legacy_split
use MOM_dynamics_legacy_split, only : initialize_dyn_legacy_split, end_dyn_legacy_split
use MOM_dynamics_legacy_split, only : adjustments_dyn_legacy_split, MOM_dyn_legacy_split_CS
use MOM_dyn_horgrid,           only : dyn_horgrid_type, create_dyn_horgrid, destroy_dyn_horgrid
use MOM_EOS,                   only : EOS_init
use MOM_EOS,                   only : gsw_sp_from_sr, gsw_pt_from_ct
use MOM_EOS,                   only : calculate_density
use MOM_debugging,             only : check_redundant
use MOM_grid,                  only : ocean_grid_type, set_first_direction
use MOM_grid,                  only : MOM_grid_init, MOM_grid_end
use MOM_hor_index,             only : hor_index_type, hor_index_init
use MOM_hor_visc,              only : horizontal_viscosity, hor_visc_init
use MOM_interface_heights,     only : find_eta
use MOM_lateral_mixing_coeffs, only : calc_slope_functions, VarMix_init
use MOM_lateral_mixing_coeffs, only : calc_resoln_function, VarMix_CS
use MOM_MEKE,                  only : MEKE_init, MEKE_alloc_register_restart, step_forward_MEKE, MEKE_CS
use MOM_MEKE_types,            only : MEKE_type
use MOM_mixed_layer_restrat,   only : mixedlayer_restrat, mixedlayer_restrat_init, mixedlayer_restrat_CS
use MOM_mixed_layer_restrat,   only : mixedlayer_restrat_register_restarts
use MOM_neutral_diffusion,     only : neutral_diffusion_CS, neutral_diffusion_diag_init
use MOM_obsolete_diagnostics,  only : register_obsolete_diagnostics
use MOM_open_boundary,         only : OBC_registry_type
use MOM_PressureForce,         only : PressureForce, PressureForce_init, PressureForce_CS
use MOM_set_visc,              only : set_viscous_BBL, set_viscous_ML, set_visc_init
use MOM_set_visc,              only : set_visc_register_restarts, set_visc_CS
use MOM_sponge,                only : init_sponge_diags, sponge_CS
use MOM_ALE_sponge,            only : init_ALE_sponge_diags, ALE_sponge_CS
use MOM_thickness_diffuse,     only : thickness_diffuse, thickness_diffuse_init, thickness_diffuse_CS
use MOM_tidal_forcing,         only : tidal_forcing_init, tidal_forcing_CS
use MOM_tracer_advect,         only : advect_tracer, tracer_advect_init
use MOM_tracer_advect,         only : tracer_advect_end, tracer_advect_CS
use MOM_tracer_hor_diff,       only : tracer_hordiff, tracer_hor_diff_init
use MOM_tracer_hor_diff,       only : tracer_hor_diff_end, tracer_hor_diff_CS
use MOM_tracer_registry,       only : register_tracer, tracer_registry_init
use MOM_tracer_registry,       only : add_tracer_diagnostics, tracer_registry_type
use MOM_tracer_registry,       only : lock_tracer_registry, tracer_registry_end
use MOM_tracer_flow_control,   only : call_tracer_register, tracer_flow_control_CS
use MOM_tracer_flow_control,   only : tracer_flow_control_init, call_tracer_surface_state
use MOM_tracer_flow_control,   only : tracer_flow_control_end
use MOM_transcribe_grid,       only : copy_dyngrid_to_MOM_grid, copy_MOM_grid_to_dyngrid
use MOM_vert_friction,         only : vertvisc, vertvisc_remnant
use MOM_vert_friction,         only : vertvisc_limit_vel, vertvisc_init
use MOM_verticalGrid,          only : verticalGrid_type, verticalGridInit, verticalGridEnd
use MOM_verticalGrid,          only : get_thickness_units, get_flux_units, get_tr_flux_units
! Offline modules
use MOM_offline_main,          only : offline_transport_CS, offline_transport_init, update_offline_fields
use MOM_offline_main,          only : insert_offline_main, extract_offline_main, post_offline_convergence_diags
use MOM_offline_main,          only : register_diags_offline_transport, offline_advection_ale
use MOM_offline_main,          only : offline_redistribute_residual, offline_diabatic_ale
use MOM_offline_main,          only : offline_fw_fluxes_into_ocean, offline_fw_fluxes_out_ocean
use MOM_offline_main,          only : offline_advection_layer, offline_transport_end
use MOM_ALE,                   only : ale_offline_tracer_final, ALE_main_offline


implicit none ; private

#include <MOM_memory.h>

!> Control structure for this module
type, public :: MOM_control_struct
  real ALLOCABLE_, dimension(NIMEM_,NJMEM_,NKMEM_) :: &
    h, &      !< layer thickness (m or kg/m2 (H))
    T, &      !< potential temperature (degrees C)
    S         !< salinity (ppt)
  real ALLOCABLE_, dimension(NIMEMB_PTR_,NJMEM_,NKMEM_) :: &
    u,  &     !< zonal velocity component (m/s)
    uh, &     !< uh = u * h * dy at u grid points (m3/s or kg/s)
    uhtr      !< accumulated zonal thickness fluxes to advect tracers (m3 or kg)
  real ALLOCABLE_, dimension(NIMEM_,NJMEMB_PTR_,NKMEM_) :: &
    v,  &     !< meridional velocity (m/s)
    vh, &     !< vh = v * h * dx at v grid points (m3/s or kg/s)
    vhtr      !< accumulated meridional thickness fluxes to advect tracers (m3 or kg)
  real ALLOCABLE_, dimension(NIMEM_,NJMEM_) :: &
    ave_ssh   !< time-averaged (ave over baroclinic time steps) sea surface height (meter)
  real, pointer, dimension(:,:)   :: Hml => NULL() !< active mixed layer depth, in m
  real, pointer, dimension(:,:,:) :: &
    u_prev => NULL(), &  !< previous value of u stored for diagnostics
    v_prev => NULL()     !< previous value of v stored for diagnostics

  type(ocean_grid_type) :: G       !< structure containing metrics and grid info
  type(verticalGrid_type), pointer :: GV => NULL() !< structure containing vertical grid info
  type(thermo_var_ptrs) :: tv      !< structure containing pointers to available
                                   !! thermodynamic fields
  type(diag_ctrl)       :: diag    !< structure to regulate diagnostic output timing
  type(vertvisc_type)   :: visc    !< structure containing vertical viscosities,
                                   !! bottom drag viscosities, and related fields
  type(MEKE_type), pointer :: MEKE => NULL()  !<  structure containing fields
                                   !! related to the Mesoscale Eddy Kinetic Energy
  type(accel_diag_ptrs) :: ADp     !< structure containing pointers to accelerations,
                                   !! for derived diagnostics (e.g., energy budgets)
  type(cont_diag_ptrs)  :: CDp     !< structure containing pointers continuity equation
                                   !! terms, for derived diagnostics (e.g., energy budgets)

  logical :: split                   !< If true, use the split time stepping scheme.
  logical :: legacy_split            !< If true, use the legacy split time stepping
                                     !! code with all the options that were available in
                                     !! the predecessor isopycnal model "GOLD".
  logical :: use_RK2                 !< If true, use RK2 instead of RK3 in unsplit mode
                                     !! (i.e., no split between barotropic and baroclinic).
  logical :: adiabatic               !< If true, then no diapycnal mass fluxes, with no calls
                                     !! to routines to calculate or apply diapycnal fluxes.
  logical :: use_temperature         !< If true, temp and saln used as state variables.
  logical :: calc_rho_for_sea_lev   !< If true, calculate rho to convert pressure to sea level
  logical :: use_frazil              !< If true, liquid seawater freezes if temp below freezing,
                                     !! with accumulated heat deficit returned to surface ocean.
  logical :: bound_salinity          !< If true, salt is added to keep salinity above
                                     !! a minimum value, and the deficit is reported.
  logical :: bulkmixedlayer          !< If true, a refined bulk mixed layer scheme is used
                                     !! with nkml sublayers and nkbl buffer layer.
  logical :: diabatic_first          !< If true, apply diabatic and thermodynamic
                                     !! processes before time stepping the dynamics.
  logical :: use_conT_absS           !< If true, , the prognostics T&S are the conservative temperature
                                     !! and absolute salinity. Care should be taken to convert them
                                     !! to potential temperature and practical salinity before
                                     !! exchanging them with the coupler and/or reporting T&S diagnostics.
  logical :: thickness_diffuse       !< If true, diffuse interface height w/ a diffusivity KHTH.
  logical :: thickness_diffuse_first !< If true, diffuse thickness before dynamics.
  logical :: mixedlayer_restrat      !< If true, use submesoscale mixed layer restratifying scheme.
  logical :: useMEKE                 !< If true, call the MEKE parameterization.
  logical :: debug                   !< If true, write verbose checksums for debugging purposes.
  logical :: debug_truncations       !< If true, turn on diagnostics useful for debugging truncations.
  logical :: use_ALE_algorithm       !< If true, use the ALE algorithm rather than layered
                                     !! isopycnal/stacked shallow water mode. This logical is
                                     !! set by calling the function useRegridding() from the
                                     !! MOM_regridding module.
  logical :: do_dynamics             !< If false, does not call step_MOM_dyn_*. This is an
                                     !! undocumented run-time flag that is fragile.
  logical :: offline_tracer_mode = .false.
                                     !< If true, step_tracers() is called instead of step_MOM().
                                     !! This is intended for running MOM6 in offline tracer mode
  logical :: advect_TS               !< If false, then no horizontal advection of temperature
                                     !! and salnity is performed
  real    :: dt                      !< (baroclinic) dynamics time step (seconds)
  real    :: dt_therm                !< thermodynamics time step (seconds)
  logical :: thermo_spans_coupling   !< If true, thermodynamic and tracer time
                                     !! steps can span multiple coupled time steps.
  real    :: dt_trans                !< The elapsed time since updating the tracers and
                                     !! applying diabatic processes (sec); may
                                     !! span multiple timesteps.
  type(time_type) :: Z_diag_interval !< amount of time between calculating Z-space diagnostics
  type(time_type) :: Z_diag_time     !< next time to compute Z-space diagnostics
  type(time_type), pointer :: Time   !< pointer to ocean clock
  real :: rel_time = 0.0             !< relative time (sec) since start of current execution
  real :: dtbt_reset_period          !< The time interval in seconds between dynamic
                                     !! recalculation of the barotropic time step.  If
                                     !! this is negative, it is never calculated, and
                                     !! if it is 0, it is calculated every step.

  logical :: interp_p_surf           !< If true, linearly interpolate surface pressure
                                     !! over the coupling time step, using specified value
                                     !! at the end of the coupling step. False by default.
  logical :: p_surf_prev_set         !< If true, p_surf_prev has been properly set from
                                     !! a previous time-step or the ocean restart file.
                                     !! This is only valid when interp_p_surf is true.

  real :: Hmix                       !< Diagnostic mixed layer thickness (meter) when
                                     !! bulk mixed layer is not used.
  real :: Hmix_UV                    !< Depth scale over which to average surface flow to
                                     !! feedback to the coupler/driver (m).
                                     !! bulk mixed layer is not used.
  real :: missing=-1.0e34            !< missing data value for masked fields

  ! Flags needed to reach between start and finish phases of initialization
  logical :: write_IC                !< If true, then the initial conditions will be written to file
  character(len=120) :: IC_file      !< A file into which the initial conditions are
                                     !! written in a new run if SAVE_INITIAL_CONDS is true.

  integer :: ntrunc                  !< number u,v truncations since last call to write_energy
  logical :: check_bad_surface_vals  !< If true, scan surface state for ridiculous values.
  real    :: bad_val_ssh_max         !< Maximum SSH before triggering bad value message
  real    :: bad_val_sst_max         !< Maximum SST before triggering bad value message
  real    :: bad_val_sst_min         !< Minimum SST before triggering bad value message
  real    :: bad_val_sss_max         !< Maximum SSS before triggering bad value message
  real    :: bad_val_column_thickness!< Minimum column thickness before triggering bad value message

  real, pointer, dimension(:,:) :: &
    p_surf_prev  => NULL(), & !< surface pressure (Pa) at end  previous call to step_MOM
    p_surf_begin => NULL(), & !< surface pressure (Pa) at start of step_MOM_dyn_...
    p_surf_end   => NULL()    !< surface pressure (Pa) at end   of step_MOM_dyn_...

  type(vardesc) :: &
    vd_T, &   !< vardesc array describing potential temperature
    vd_S      !< vardesc array describing salinity

  real, pointer, dimension(:,:,:) :: &  !< diagnostic arrays of advective/diffusive tracer fluxes
    T_adx => NULL(), T_ady => NULL(), T_diffx => NULL(), T_diffy => NULL(), &
    S_adx => NULL(), S_ady => NULL(), S_diffx => NULL(), S_diffy => NULL()

  real, pointer, dimension(:,:) :: & !< diagnostic arrays of vertically integrated advective/diffusive fluxes
    T_adx_2d => NULL(), T_ady_2d => NULL(), T_diffx_2d => NULL(), T_diffy_2d => NULL(), &
    S_adx_2d => NULL(), S_ady_2d => NULL(), S_diffx_2d => NULL(), S_diffy_2d => NULL()

  real, pointer, dimension(:,:,:) :: &  !< diagnostic arrays for advection tendencies and total tendencies
    T_advection_xy => NULL(), S_advection_xy => NULL(),  &
    T_prev         => NULL(), S_prev         => NULL(),  &
    Th_prev        => NULL(), Sh_prev        => NULL()

  real, pointer, dimension(:,:,:) :: & !< diagnostic arrays for variance decay through ALE
    T_squared => NULL(), S_squared => NULL()

  logical :: tendency_diagnostics = .false.

  ! diagnostic ids

  ! 3-d state fields
  integer :: id_u  = -1
  integer :: id_v  = -1
  integer :: id_h  = -1
  integer :: id_T  = -1
  integer :: id_S  = -1
  integer :: id_Tcon  = -1
  integer :: id_Sabs  = -1

  ! 2-d surface and bottom fields
  integer :: id_zos      = -1
  integer :: id_zossq    = -1
  integer :: id_volo     = -1
  integer :: id_ssh      = -1
  integer :: id_ssh_ga   = -1
  integer :: id_sst      = -1
  integer :: id_sst_sq   = -1
  integer :: id_sss      = -1
  integer :: id_sss_sq   = -1
  integer :: id_ssu      = -1
  integer :: id_ssv      = -1
  integer :: id_speed    = -1
  integer :: id_ssh_inst = -1
  integer :: id_tob      = -1
  integer :: id_sob      = -1
  integer :: id_sstcon   = -1
  integer :: id_sssabs   = -1

  ! heat and salt flux fields
  integer :: id_fraz         = -1
  integer :: id_salt_deficit = -1
  integer :: id_Heat_PmE     = -1
  integer :: id_intern_heat  = -1

  ! transport of temperature and salinity
  integer :: id_Tadx      = -1
  integer :: id_Tady      = -1
  integer :: id_Tdiffx    = -1
  integer :: id_Tdiffy    = -1
  integer :: id_Sadx      = -1
  integer :: id_Sady      = -1
  integer :: id_Sdiffx    = -1
  integer :: id_Sdiffy    = -1
  integer :: id_Tadx_2d   = -1
  integer :: id_Tady_2d   = -1
  integer :: id_Tdiffx_2d = -1
  integer :: id_Tdiffy_2d = -1
  integer :: id_Sadx_2d   = -1
  integer :: id_Sady_2d   = -1
  integer :: id_Sdiffx_2d = -1
  integer :: id_Sdiffy_2d = -1

  ! tendencies for temp/heat and saln/salt
  integer :: id_T_advection_xy    = -1
  integer :: id_T_advection_xy_2d = -1
  integer :: id_T_tendency        = -1
  integer :: id_Th_tendency       = -1
  integer :: id_Th_tendency_2d    = -1
  integer :: id_S_advection_xy    = -1
  integer :: id_S_advection_xy_2d = -1
  integer :: id_S_tendency        = -1
  integer :: id_Sh_tendency       = -1
  integer :: id_Sh_tendency_2d    = -1

  ! variance decay for temp and heat
  integer :: id_T_vardec = -1
  integer :: id_S_vardec = -1

  ! fields prior to doing dynamics
  integer :: id_h_pre_dyn = -1

  ! diagnostic for fields prior to applying diapycnal physics
  integer :: id_u_predia = -1
  integer :: id_v_predia = -1
  integer :: id_h_predia = -1
  integer :: id_T_predia = -1
  integer :: id_S_predia = -1
  integer :: id_e_predia = -1
  integer :: id_u_preale = -1
  integer :: id_v_preale = -1
  integer :: id_h_preale = -1
  integer :: id_T_preale = -1
  integer :: id_S_preale = -1
  integer :: id_e_preale = -1

  ! Diagnostics for tracer horizontal transport
  integer :: id_uhtr = -1, id_umo = -1, id_umo_2d = 1
  integer :: id_vhtr = -1, id_vmo = -1, id_vmo_2d = 1

  ! The remainder provides pointers to child module control structures.
  type(MOM_dyn_unsplit_CS),      pointer :: dyn_unsplit_CSp      => NULL()
  type(MOM_dyn_unsplit_RK2_CS),  pointer :: dyn_unsplit_RK2_CSp  => NULL()
  type(MOM_dyn_split_RK2_CS),    pointer :: dyn_split_RK2_CSp    => NULL()
  type(MOM_dyn_legacy_split_CS), pointer :: dyn_legacy_split_CSp => NULL()

  type(set_visc_CS),             pointer :: set_visc_CSp           => NULL()
  type(diabatic_CS),             pointer :: diabatic_CSp           => NULL()
  type(thickness_diffuse_CS),    pointer :: thickness_diffuse_CSp  => NULL()
  type(mixedlayer_restrat_CS),   pointer :: mixedlayer_restrat_CSp => NULL()
  type(MEKE_CS),                 pointer :: MEKE_CSp               => NULL()
  type(VarMix_CS),               pointer :: VarMix                 => NULL()
  type(tracer_registry_type),    pointer :: tracer_Reg             => NULL()
  type(tracer_advect_CS),        pointer :: tracer_adv_CSp         => NULL()
  type(tracer_hor_diff_CS),      pointer :: tracer_diff_CSp        => NULL()
  type(neutral_diffusion_CS),    pointer :: neutral_diffusion_CSp  => NULL()
  type(tracer_flow_control_CS),  pointer :: tracer_flow_CSp        => NULL()
  type(diagnostics_CS),          pointer :: diagnostics_CSp        => NULL()
  type(diag_to_Z_CS),            pointer :: diag_to_Z_CSp          => NULL()
  type(MOM_restart_CS),          pointer :: restart_CSp            => NULL()
  type(update_OBC_CS),           pointer :: update_OBC_CSp         => NULL()
  type(ocean_OBC_type),          pointer :: OBC                    => NULL()
  type(sponge_CS),               pointer :: sponge_CSp             => NULL()
  type(ALE_sponge_CS),           pointer :: ALE_sponge_CSp         => NULL()
  type(ALE_CS),                  pointer :: ALE_CSp                => NULL()
  type(offline_transport_CS),    pointer :: offline_CSp            => NULL()

  ! These are used for group halo updates.
  type(group_pass_type) :: pass_tau_ustar_psurf
  type(group_pass_type) :: pass_h
  type(group_pass_type) :: pass_ray
  type(group_pass_type) :: pass_bbl_thick_kv_bbl
  type(group_pass_type) :: pass_T_S_h
  type(group_pass_type) :: pass_T_S
  type(group_pass_type) :: pass_kd_kv_turb
  type(group_pass_type) :: pass_uv_T_S_h
  type(group_pass_type) :: pass_ssh

end type MOM_control_struct

public initialize_MOM
public finish_MOM_initialization
public step_MOM
public step_tracers
public MOM_end
public calculate_surface_state

integer :: id_clock_ocean
integer :: id_clock_dynamics
integer :: id_clock_thermo
integer :: id_clock_tracer
integer :: id_clock_diabatic
integer :: id_clock_continuity  ! also in dynamics s/r
integer :: id_clock_thick_diff
integer :: id_clock_ml_restrat
integer :: id_clock_diagnostics
integer :: id_clock_Z_diag
integer :: id_clock_init
integer :: id_clock_MOM_init
integer :: id_clock_pass       ! also in dynamics d/r
integer :: id_clock_pass_init  ! also in dynamics d/r
integer :: id_clock_ALE
integer :: id_clock_other
integer :: id_clock_offline_tracer

contains


!> This subroutine orchestrates the time stepping of MOM.  The adiabatic
!! dynamics are stepped by calls to one of the step_MOM_dyn_...routines.
!! The action of lateral processes on tracers occur in calls to
!! advect_tracer and tracer_hordiff.  Vertical mixing and possibly remapping
!! occur inside of diabatic.
subroutine step_MOM(fluxes, state, Time_start, time_interval, CS)
  type(forcing),    intent(inout)    :: fluxes        !< pointers to forcing fields
  type(surface),    intent(inout)    :: state         !< surface ocean state
  type(time_type),  intent(in)       :: Time_start    !< starting time of a segment, as a time type
  real,             intent(in)       :: time_interval !< time interval
  type(MOM_control_struct), pointer  :: CS            !< control structure from initialize_MOM

  ! local
  type(ocean_grid_type), pointer :: G ! pointer to a structure containing
                                      ! metrics and related information
  type(verticalGrid_type),  pointer :: GV => NULL()
  integer, save :: nt = 1 ! running number of iterations
  integer       :: ntstep ! time steps between tracer updates or diabatic forcing
  integer       :: n_max  ! number of steps to take in this call

  integer :: i, j, k, is, ie, js, je, Isq, Ieq, Jsq, Jeq, nz, n
  integer :: isd, ied, jsd, jed, IsdB, IedB, JsdB, JedB

  real :: dt              ! baroclinic time step (sec)
  real :: dtth            ! time step for thickness diffusion (sec)
  real :: dtdia           ! time step for diabatic processes (sec)
  real :: dt_therm        ! a limited and quantized version of CS%dt_therm (sec)
  real :: dtbt_reset_time ! value of CS%rel_time when DTBT was last calculated (sec)

  real :: wt_end, wt_beg

  logical :: calc_dtbt                 ! Indicates whether the dynamically adjusted
                                       ! barotropic time step needs to be updated.
  logical :: do_advection              ! If true, it is time to advect tracers.
  logical :: thermo_does_span_coupling ! If true, thermodynamic forcing spans
                                       ! multiple dynamic timesteps.
  real, dimension(SZI_(CS%G),SZJ_(CS%G)) :: &
    eta_av, &   ! average sea surface height or column mass over a timestep (meter or kg/m2)
    ssh         ! sea surface height based on eta_av (meter or kg/m2)

  real, pointer, dimension(:,:,:) :: &
    u, & ! u : zonal velocity component (m/s)
    v, & ! v : meridional velocity component (m/s)
    h    ! h : layer thickness (meter (Bouss) or kg/m2 (non-Bouss))

  ! Store the layer thicknesses before any changes by the dynamics. This is necessary for remapped
  ! mass transport diagnostics
  real, dimension(SZI_(CS%G),SZJ_(CS%G),SZK_(CS%G)) :: h_pre_dyn
  real :: tot_wt_ssh, Itot_wt_ssh

  type(time_type) :: Time_local
  logical :: showCallTree
  ! These are used for group halo passes.
  logical :: do_pass_kd_kv_turb, do_pass_ray, do_pass_kv_bbl_thick

  G => CS%G ; GV => CS%GV
  is   = G%isc  ; ie   = G%iec  ; js   = G%jsc  ; je   = G%jec ; nz = G%ke
  Isq  = G%IscB ; Ieq  = G%IecB ; Jsq  = G%JscB ; Jeq  = G%JecB
  isd  = G%isd  ; ied  = G%ied  ; jsd  = G%jsd  ; jed  = G%jed
  IsdB = G%IsdB ; IedB = G%IedB ; JsdB = G%JsdB ; JedB = G%JedB
  u => CS%u ; v => CS%v ; h => CS%h

  call cpu_clock_begin(id_clock_ocean)
  call cpu_clock_begin(id_clock_other)

  if (CS%debug) then
    call MOM_state_chksum("Beginning of step_MOM ", u, v, h, CS%uh, CS%vh, G, GV)
    call hchksum(CS%h,"CS%h beginning of step_MOM",G%HI, scale=GV%H_to_m)
  endif

  showCallTree = callTree_showQuery()
  if (showCallTree) call callTree_enter("step_MOM(), MOM.F90")

  ! First determine the time step that is consistent with this call.
  ! It is anticipated that the time step will almost always coincide
  ! with dt. In addition, ntstep is determined, subject to the constraint
  ! that ntstep cannot exceed n_max.
  if (time_interval <= CS%dt) then
    n_max = 1
  else
    n_max = ceiling(time_interval/CS%dt - 0.001)
  endif

  dt    = time_interval / real(n_max)
  dtdia = 0.0
  thermo_does_span_coupling = (CS%thermo_spans_coupling .and. &
                              (CS%dt_therm > 1.5*time_interval))
  if (thermo_does_span_coupling) then
    ! Set dt_therm to be an integer multiple of the coupling time step.
    dt_therm = time_interval * floor(CS%dt_therm / time_interval + 0.001)
    ntstep = floor(dt_therm/dt + 0.001)
  else
    ntstep = MAX(1,MIN(n_max,floor(CS%dt_therm/dt + 0.001)))
    dt_therm = dt*ntstep
  endif

  CS%visc%calc_bbl = .true.

  if (.not.ASSOCIATED(fluxes%p_surf)) CS%interp_p_surf = .false.

  !---------- Begin setup for group halo pass

  call cpu_clock_begin(id_clock_pass)
  call create_group_pass(CS%pass_tau_ustar_psurf, fluxes%taux, fluxes%tauy, G%Domain)
  if (ASSOCIATED(fluxes%ustar)) &
    call create_group_pass(CS%pass_tau_ustar_psurf, fluxes%ustar(:,:), G%Domain)
  if (ASSOCIATED(fluxes%p_surf)) &
    call create_group_pass(CS%pass_tau_ustar_psurf, fluxes%p_surf(:,:), G%Domain)
  if ((CS%thickness_diffuse .and. (.not.CS%thickness_diffuse_first .or. CS%dt_trans == 0) )  .OR. CS%mixedlayer_restrat) &
    call create_group_pass(CS%pass_h, h, G%Domain) !###, halo=max(2,cont_stensil))

  if (CS%diabatic_first) then
    do_pass_ray = .FALSE.
    if ((.not.G%Domain%symmetric) .and. &
        associated(CS%visc%Ray_u) .and. associated(CS%visc%Ray_v)) then
      call create_group_pass(CS%pass_ray, CS%visc%Ray_u, CS%visc%Ray_v, G%Domain, &
                             To_North+To_East+SCALAR_PAIR+Omit_corners, CGRID_NE, halo=1)
      do_pass_ray = .TRUE.
    endif
    do_pass_kv_bbl_thick = .FALSE.
    if (associated(CS%visc%bbl_thick_u) .and. associated(CS%visc%bbl_thick_v)) then
      call create_group_pass(CS%pass_bbl_thick_kv_bbl, CS%visc%bbl_thick_u, &
                             CS%visc%bbl_thick_v, G%Domain, &
                             To_North+To_East+SCALAR_PAIR+Omit_corners, CGRID_NE, halo=1)
      do_pass_kv_bbl_thick = .TRUE.
    endif
    if (associated(CS%visc%kv_bbl_u) .and. associated(CS%visc%kv_bbl_v)) then
      call create_group_pass(CS%pass_bbl_thick_kv_bbl, CS%visc%kv_bbl_u, &
                             CS%visc%kv_bbl_v, G%Domain, &
                             To_North+To_East+SCALAR_PAIR+Omit_corners, CGRID_NE, halo=1)
      do_pass_kv_bbl_thick = .TRUE.
    endif
  endif

  if (.not.CS%adiabatic .AND. CS%use_ALE_algorithm ) then
    if (CS%use_temperature) then
      call create_group_pass(CS%pass_T_S_h, CS%tv%T, G%Domain, To_All+Omit_Corners, halo=1)
      call create_group_pass(CS%pass_T_S_h, CS%tv%S, G%Domain, To_All+Omit_Corners, halo=1)
    endif
    call create_group_pass(CS%pass_T_S_h, h, G%Domain, To_All+Omit_Corners, halo=1)
  endif

  if ((CS%adiabatic .OR. CS%diabatic_first) .AND. CS%use_temperature) then
    call create_group_pass(CS%pass_T_S, CS%tv%T, G%Domain, halo=1) ! Could also omit corners?
    call create_group_pass(CS%pass_T_S, CS%tv%S, G%Domain, halo=1)
  endif

  if (associated(CS%visc%Kv_turb)) &
    call create_group_pass(CS%pass_kd_kv_turb, CS%visc%Kv_turb, G%Domain, To_All+Omit_Corners, halo=1)

  !---------- End setup for group halo pass


  do_pass_kd_kv_turb = associated(CS%visc%Kv_turb)

  if (G%nonblocking_updates) then
    call start_group_pass(CS%pass_tau_ustar_psurf, G%Domain)
  else
    call do_group_pass(CS%pass_tau_ustar_psurf, G%Domain)
  endif
  call cpu_clock_end(id_clock_pass)

  if (ASSOCIATED(CS%tv%frazil))        CS%tv%frazil(:,:)        = 0.0
  if (ASSOCIATED(CS%tv%salt_deficit))  CS%tv%salt_deficit(:,:)  = 0.0
  if (ASSOCIATED(CS%tv%TempxPmE))      CS%tv%TempxPmE(:,:)      = 0.0
  if (ASSOCIATED(CS%tv%internal_heat)) CS%tv%internal_heat(:,:) = 0.0

  CS%rel_time = 0.0

  tot_wt_ssh = 0.0
  do j=js,je ; do i=is,ie ; CS%ave_ssh(i,j) = 0.0 ; ssh(i,j) = CS%missing; enddo ; enddo

  if (associated(CS%VarMix)) then
    call enable_averaging(time_interval, Time_start+set_time(int(time_interval)), &
                          CS%diag)
    call calc_resoln_function(h, CS%tv, G, GV, CS%VarMix)
    call disable_averaging(CS%diag)
  endif

  if (G%nonblocking_updates) then
    call cpu_clock_begin(id_clock_pass)
    call complete_group_pass(CS%pass_tau_ustar_psurf, G%Domain)
    call cpu_clock_end(id_clock_pass)
  endif

  if (CS%interp_p_surf) then
    if (.not.ASSOCIATED(CS%p_surf_end))   allocate(CS%p_surf_end(isd:ied,jsd:jed))
    if (.not.ASSOCIATED(CS%p_surf_begin)) allocate(CS%p_surf_begin(isd:ied,jsd:jed))
    if (.not.CS%p_surf_prev_set) then
      do j=jsd,jed ; do i=isd,ied
        CS%p_surf_prev(i,j) = fluxes%p_surf(i,j)
      enddo ; enddo
      CS%p_surf_prev_set = .true.
    endif
  else
    CS%p_surf_end  => fluxes%p_surf
  endif

  if (CS%debug) then
    call MOM_state_chksum("Before steps ", u, v, h, CS%uh, CS%vh, G, GV)
    call MOM_forcing_chksum("Before steps", fluxes, G, haloshift=0)
    call check_redundant("Before steps ", u, v, G)
    call check_redundant("Before steps ", fluxes%taux, fluxes%tauy, G)
  endif
  call cpu_clock_end(id_clock_other)

  do n=1,n_max

    nt = nt + 1
    call cpu_clock_begin(id_clock_other)

    ! Set the universally visible time to the middle of the time step
    CS%Time = Time_start + set_time(int(floor(CS%rel_time+0.5*dt+0.5)))
    CS%rel_time = CS%rel_time + dt

    ! Set the local time to the end of the time step.
    Time_local = Time_start + set_time(int(floor(CS%rel_time+0.5)))
    if (showCallTree) call callTree_enter("DT cycles (step_MOM) n=",n)
    call cpu_clock_end(id_clock_other)

    if (CS%diabatic_first .and. (CS%dt_trans==0.0)) then ! do thermodynamics.

      if (thermo_does_span_coupling) then
        dtdia = dt_therm
        if ((fluxes%dt_buoy_accum > 0.0) .and. (dtdia > time_interval) .and. &
            (abs(fluxes%dt_buoy_accum - dtdia) > 1e-6*dtdia)) then
          call MOM_error(FATAL, "step_MOM: Mismatch between long thermodynamic "//&
            "timestep and time over which buoyancy fluxes have been accumulated.")
        endif
        call MOM_error(FATAL, "MOM is not yet set up to have restarts that work "//&
          "with THERMO_SPANS_COUPLING and DIABATIC_FIRST.")
      else
        dtdia = dt*min(ntstep,n_max-(n-1))
      endif
      ! The end-time of the diagnostic interval needs to be set ahead if there
      ! are multiple dynamic time steps worth of dynamics applied here.
      call enable_averaging(dtdia, Time_local + &
                                   set_time(int(floor(dtdia-dt+0.5))), CS%diag)

      !   Calculate the BBL properties and store them inside visc (u,h).
      ! This is here so that CS%visc is updated before diabatic() when
      ! DIABATIC_FIRST=True. Otherwise diabatic() is called after the dynamics
      ! and set_viscous_BBL is called as a part of the dynamic stepping.

      if (CS%debug) then
        call uvchksum("Pre set_viscous_BBL [uv]", u, v, G%HI, haloshift=1)
        call hchksum(h,"Pre set_viscous_BBL h", G%HI, haloshift=1, scale=GV%H_to_m)
        if (associated(CS%tv%T)) call hchksum(CS%tv%T, "Pre set_viscous_BBL T", G%HI, haloshift=1)
        if (associated(CS%tv%S)) call hchksum(CS%tv%S, "Pre set_viscous_BBL S", G%HI, haloshift=1)
      endif

      !call cpu_clock_begin(id_clock_vertvisc)
      call set_viscous_BBL(u, v, h, CS%tv, CS%visc, G, GV, CS%set_visc_CSp)
      !call cpu_clock_end(id_clock_vertvisc)

      call cpu_clock_begin(id_clock_pass)
      if (do_pass_ray) call do_group_pass(CS%pass_ray, G%Domain )
      if (do_pass_kv_bbl_thick) call do_group_pass(CS%pass_bbl_thick_kv_bbl, G%Domain)
      call cpu_clock_end(id_clock_pass)
      if (showCallTree) call callTree_wayPoint("done with set_viscous_BBL (diabatic_first)")

      call cpu_clock_begin(id_clock_thermo)

      ! These adjustments are a part of an archaic time stepping algorithm.
      if (CS%split .and. CS%legacy_split .and. .not.CS%adiabatic) then
        call adjustments_dyn_legacy_split(u, v, h, dt, G, GV, CS%dyn_legacy_split_CSp)
      endif

      ! Apply diabatic forcing, do mixing, and regrid.
      call step_MOM_thermo(CS, G, GV, u, v, h, CS%tv, fluxes, dtdia)

      call disable_averaging(CS%diag)
      call cpu_clock_end(id_clock_thermo)
      if (showCallTree) call callTree_waypoint("finished diabatic_first (step_MOM)")

    endif ! end of block "(CS%diabatic_first .and. (CS%dt_trans==0.0))"

    call cpu_clock_begin(id_clock_other)

    call cpu_clock_begin(id_clock_pass)
    if (do_pass_kd_kv_turb) call do_group_pass(CS%pass_kd_kv_turb, G%Domain)
    call cpu_clock_end(id_clock_pass)

    call cpu_clock_end(id_clock_other)


    call cpu_clock_begin(id_clock_dynamics)
    call disable_averaging(CS%diag)

    if (CS%thickness_diffuse .and. CS%thickness_diffuse_first) then
      if (CS%dt_trans == 0.0) then
        if (thermo_does_span_coupling) then
          dtth = dt_therm
        else
          dtth = dt*min(ntstep,n_max-n+1)
        endif

        call enable_averaging(dtth,Time_local+set_time(int(floor(dtth-dt+0.5))), CS%diag)
        call cpu_clock_begin(id_clock_thick_diff)
        if (associated(CS%VarMix)) &
          call calc_slope_functions(h, CS%tv, dt, G, GV, CS%VarMix)
        call thickness_diffuse(h, CS%uhtr, CS%vhtr, CS%tv, dtth, G, GV, &
                               CS%MEKE, CS%VarMix, CS%CDp, CS%thickness_diffuse_CSp)
        call cpu_clock_end(id_clock_thick_diff)
        call cpu_clock_begin(id_clock_pass)
        call do_group_pass(CS%pass_h, G%Domain)
        call cpu_clock_end(id_clock_pass)
        call disable_averaging(CS%diag)
        if (showCallTree) call callTree_waypoint("finished thickness_diffuse_first (step_MOM)")

        ! Whenever thickness changes let the diag manager know, target grids
        ! for vertical remapping may need to be regenerated.
        call diag_update_remap_grids(CS%diag)

      endif
    endif

    if (CS%interp_p_surf) then
      wt_end = real(n) / real(n_max)
      wt_beg = real(n-1) / real(n_max)
      do j=jsd,jed ; do i=isd,ied
        CS%p_surf_end(i,j) = wt_end * fluxes%p_surf(i,j) + &
                        (1.0-wt_end) * CS%p_surf_prev(i,j)
        CS%p_surf_begin(i,j) = wt_beg * fluxes%p_surf(i,j) + &
                        (1.0-wt_beg) * CS%p_surf_prev(i,j)
      enddo ; enddo
    endif

    if (CS%visc%calc_bbl) then ; if (thermo_does_span_coupling) then
      CS%visc%bbl_calc_time_interval = dt_therm
    else
      CS%visc%bbl_calc_time_interval = dt*real(1+MIN(ntstep-MOD(n,ntstep),n_max-n))
    endif ; endif

    if (associated(CS%u_prev) .and. associated(CS%v_prev)) then
      do k=1,nz ; do j=jsd,jed ; do I=IsdB,IedB
        CS%u_prev(I,j,k) = u(I,j,k)
      enddo ; enddo ; enddo
      do k=1,nz ; do J=JsdB,JedB ; do i=isd,ied
        CS%v_prev(I,j,k) = u(I,j,k)
      enddo ; enddo ; enddo
    endif

    ! Store pre-dynamics layer thicknesses so that mass fluxes are remapped correctly
    do k=1,nz ; do j=jsd,jed ; do i=isd,ied
      h_pre_dyn(i,j,k) = h(i,j,k)
    enddo ; enddo ; enddo

    if (CS%do_dynamics .and. CS%split) then !--------------------------- start SPLIT
      ! This section uses a split time stepping scheme for the dynamic equations,
      ! basically the stacked shallow water equations with viscosity.

      calc_dtbt = .false.
      if ((CS%dtbt_reset_period >= 0.0) .and. &
          ((n==1) .or. (CS%dtbt_reset_period == 0.0) .or. &
           (CS%rel_time >= dtbt_reset_time + 0.999*CS%dtbt_reset_period))) then
        calc_dtbt = .true.
        dtbt_reset_time = CS%rel_time
      endif

      if (CS%legacy_split) then
        call step_MOM_dyn_legacy_split(u, v, h, CS%tv, CS%visc, &
                    Time_local, dt, fluxes, CS%p_surf_begin, CS%p_surf_end, &
                    CS%dt_trans, dt_therm, CS%uh, CS%vh, CS%uhtr, CS%vhtr, &
                    eta_av, G, GV, CS%dyn_legacy_split_CSp, calc_dtbt, CS%VarMix, CS%MEKE)
      else
        call step_MOM_dyn_split_RK2(u, v, h, CS%tv, CS%visc, &
                    Time_local, dt, fluxes, CS%p_surf_begin, CS%p_surf_end, &
                    CS%dt_trans, dt_therm, CS%uh, CS%vh, CS%uhtr, CS%vhtr, &
                    eta_av, G, GV, CS%dyn_split_RK2_CSp, calc_dtbt, CS%VarMix, CS%MEKE)
      endif
      if (showCallTree) call callTree_waypoint("finished step_MOM_dyn_split (step_MOM)")


    elseif (CS%do_dynamics) then ! --------------------------------------------------- not SPLIT
      !   This section uses an unsplit stepping scheme for the dynamic
      ! equations; basically the stacked shallow water equations with viscosity.
      ! Because the time step is limited by CFL restrictions on the external
      ! gravity waves, the unsplit is usually much less efficient that the split
      ! approaches. But because of its simplicity, the unsplit method is very
      ! useful for debugging purposes.

      if (CS%use_RK2) then
        call step_MOM_dyn_unsplit_RK2(u, v, h, CS%tv, CS%visc, Time_local, dt, fluxes, &
                 CS%p_surf_begin, CS%p_surf_end, CS%uh, CS%vh, CS%uhtr, CS%vhtr, &
                 eta_av, G, GV, CS%dyn_unsplit_RK2_CSp, CS%VarMix, CS%MEKE)
      else
        call step_MOM_dyn_unsplit(u, v, h, CS%tv, CS%visc, Time_local, dt, fluxes, &
                 CS%p_surf_begin, CS%p_surf_end, CS%uh, CS%vh, CS%uhtr, CS%vhtr, &
                 eta_av, G, GV, CS%dyn_unsplit_CSp, CS%VarMix, CS%MEKE)
      endif
      if (showCallTree) call callTree_waypoint("finished step_MOM_dyn_unsplit (step_MOM)")

    endif ! -------------------------------------------------- end SPLIT



    if (CS%thickness_diffuse .and. .not.CS%thickness_diffuse_first) then
      call cpu_clock_begin(id_clock_thick_diff)

      if (CS%debug) call hchksum(h,"Pre-thickness_diffuse h", G%HI, haloshift=0, scale=GV%H_to_m)

      if (associated(CS%VarMix)) &
        call calc_slope_functions(h, CS%tv, dt, G, GV, CS%VarMix)
      call thickness_diffuse(h, CS%uhtr, CS%vhtr, CS%tv, dt, G, GV, &
                             CS%MEKE, CS%VarMix, CS%CDp, CS%thickness_diffuse_CSp)

      if (CS%debug) call hchksum(h,"Post-thickness_diffuse h", G%HI, haloshift=1, scale=GV%H_to_m)
      call cpu_clock_end(id_clock_thick_diff)
      call cpu_clock_begin(id_clock_pass)
      call do_group_pass(CS%pass_h, G%Domain)
      call cpu_clock_end(id_clock_pass)
      if (showCallTree) call callTree_waypoint("finished thickness_diffuse (step_MOM)")
    endif

    ! apply the submesoscale mixed layer restratification parameterization
    if (CS%mixedlayer_restrat) then
      if (CS%debug) then
        call hchksum(h,"Pre-mixedlayer_restrat h", G%HI, haloshift=1, scale=GV%H_to_m)
        call uvchksum("Pre-mixedlayer_restrat uhtr", &
                      CS%uhtr, CS%vhtr, G%HI, haloshift=0)
      endif
      call cpu_clock_begin(id_clock_ml_restrat)
      call mixedlayer_restrat(h, CS%uhtr ,CS%vhtr, CS%tv, fluxes, dt, CS%visc%MLD, &
                              G, GV, CS%mixedlayer_restrat_CSp)
      call cpu_clock_end(id_clock_ml_restrat)
      call cpu_clock_begin(id_clock_pass)
      call do_group_pass(CS%pass_h, G%Domain)
      call cpu_clock_end(id_clock_pass)
      if (CS%debug) then
        call hchksum(h,"Post-mixedlayer_restrat h", G%HI, haloshift=1, scale=GV%H_to_m)
        call uvchksum("Post-mixedlayer_restrat [uv]htr", &
                      CS%uhtr, CS%vhtr, G%HI, haloshift=0)
      endif
    endif

    ! Whenever thickness changes let the diag manager know, target grids
    ! for vertical remapping may need to be regenerated.
    call diag_update_remap_grids(CS%diag)

    if (CS%useMEKE) call step_forward_MEKE(CS%MEKE, h, CS%VarMix%SN_u, CS%VarMix%SN_v, &
                                           CS%visc, dt, G, GV, CS%MEKE_CSp, CS%uhtr, CS%vhtr)
    call disable_averaging(CS%diag)
    call cpu_clock_end(id_clock_dynamics)

    CS%dt_trans = CS%dt_trans + dt
    if (thermo_does_span_coupling) then
      do_advection = (CS%dt_trans + 0.5*dt > dt_therm)
    else
      do_advection = ((MOD(n,ntstep) == 0) .or. (n==n_max))
    endif

    ! do advection and (perhaps) thermodynamics
    if (do_advection) then

      if (CS%debug) then
        call cpu_clock_begin(id_clock_other)
        call uvchksum("Pre-advection [uv]", u, v, G%HI, haloshift=2)
        call hchksum(h,"Pre-advection h", G%HI, haloshift=1, scale=GV%H_to_m)
        call uvchksum("Pre-advection uhtr", CS%uhtr, CS%vhtr, G%HI, &
                      haloshift=0, scale=GV%H_to_m)
      ! call MOM_state_chksum("Pre-advection ", u, v, &
      !                       h, CS%uhtr, CS%vhtr, G, GV, haloshift=1)
          if (associated(CS%tv%T)) call hchksum(CS%tv%T, "Pre-advection T", G%HI, haloshift=1)
          if (associated(CS%tv%S)) call hchksum(CS%tv%S, "Pre-advection S", G%HI, haloshift=1)
          if (associated(CS%tv%frazil)) call hchksum(CS%tv%frazil, &
                         "Pre-advection frazil", G%HI, haloshift=0)
          if (associated(CS%tv%salt_deficit)) call hchksum(CS%tv%salt_deficit, &
                         "Pre-advection salt deficit", G%HI, haloshift=0)
      ! call MOM_thermo_chksum("Pre-advection ", CS%tv, G)
        call check_redundant("Pre-advection ", u, v, G)
        call cpu_clock_end(id_clock_other)
      endif

      call cpu_clock_begin(id_clock_thermo)
      call enable_averaging(CS%dt_trans, Time_local, CS%diag)

      call cpu_clock_begin(id_clock_tracer)
      call advect_tracer(h, CS%uhtr, CS%vhtr, CS%OBC, CS%dt_trans, G, GV, &
                         CS%tracer_adv_CSp, CS%tracer_Reg)
      call tracer_hordiff(h, CS%dt_trans, CS%MEKE, CS%VarMix, G, GV, &
                          CS%tracer_diff_CSp, CS%tracer_Reg, CS%tv)
      call cpu_clock_end(id_clock_tracer)
      if (showCallTree) call callTree_waypoint("finished tracer advection/diffusion (step_MOM)")

      call post_transport_diagnostics(G, GV, CS, CS%diag, CS%dt_trans, h, h_pre_dyn)

<<<<<<< HEAD
      ! Post mass transports, including SGS
      ! Build the remap grids using the layer thicknesses from before the dynamics
      call diag_update_remap_grids(CS%diag, alt_h = h_pre_dyn)

      if (CS%id_h_pre_dyn>0) call post_data(CS%id_h_pre_dyn, h_pre_dyn, CS%diag, alt_h = h_pre_dyn)
      H_to_kg_m2_dt = GV%H_to_kg_m2 / CS%dt_trans

      if (CS%id_umo_2d > 0) then
        umo2d(:,:) = 0.0
        do k=1,nz ; do j=js,je ; do I=is-1,ie
          umo2d(I,j) = umo2d(I,j) + CS%uhtr(I,j,k) * H_to_kg_m2_dt
        enddo ; enddo ; enddo
        call post_data(CS%id_umo_2d, umo2d, CS%diag)
      endif
      if (CS%id_umo > 0) then
        ! Convert to kg/s. Modifying the array for diagnostics is allowed here since it is set to zero immediately below
        do k=1,nz ; do j=js,je ; do I=is-1,ie
          umo(I,j,k) =  CS%uhtr(I,j,k) * H_to_kg_m2_dt
        enddo ; enddo ; enddo
        call post_data(CS%id_umo, umo, CS%diag, alt_h = h_pre_dyn)
      endif
      if (CS%id_vmo_2d > 0) then
        vmo2d(:,:) = 0.0
        do k=1,nz ; do J=js-1,je ; do i=is,ie
          vmo2d(i,J) = vmo2d(i,J) + CS%vhtr(i,J,k) * H_to_kg_m2_dt
        enddo ; enddo ; enddo
        call post_data(CS%id_vmo_2d, vmo2d, CS%diag)
      endif
      if (CS%id_vmo > 0) then
        ! Convert to kg/s. Modifying the array for diagnostics is allowed here since it is set to zero immediately below
        do k=1,nz ; do J=js-1,je ; do i=is,ie
          vmo(i,J,k) = CS%vhtr(i,J,k) * H_to_kg_m2_dt
        enddo ; enddo ; enddo
        call post_data(CS%id_vmo, vmo, CS%diag, alt_h = h_pre_dyn)
      endif

      if (CS%id_uhtr > 0) call post_data(CS%id_uhtr, CS%uhtr, CS%diag, alt_h = h_pre_dyn)
      if (CS%id_vhtr > 0) call post_data(CS%id_vhtr, CS%vhtr, CS%diag, alt_h = h_pre_dyn)
=======
      ! Store the time to be used for the diabatic forcing.
      dtdia = CS%dt_trans
      ! Reset the accumulated transports to 0.
      CS%uhtr(:,:,:) = 0.0
      CS%vhtr(:,:,:) = 0.0
      CS%dt_trans = 0.0
>>>>>>> 2a343ade

      ! Rebuild the remap grids now that we've posted the fields which rely on thicknesses
      ! from before the dynamics calls
      call diag_update_remap_grids(CS%diag)

      if (thermo_does_span_coupling .and. (abs(dt_therm - dtdia) > 1e-6*dt_therm)) then
        call MOM_error(FATAL, "step_MOM: Mismatch between dt_therm and dtdia "//&
                       "before call to diabatic.")
      endif

      if (.not.CS%diabatic_first) then
        ! These adjustments are a part of an archaic time stepping algorithm.
        if (CS%split .and. CS%legacy_split .and. .not.CS%adiabatic) then
          call adjustments_dyn_legacy_split(u, v, h, dt, G, GV, CS%dyn_legacy_split_CSp)
        endif

        ! Apply diabatic forcing, do mixing, and regrid.
        call step_MOM_thermo(CS, G, GV, u, v, h, CS%tv, fluxes, dtdia)

      else  !  "else branch for if (.not.CS%diabatic_first) then"
        ! Tracers have been advected and diffused, and need halo updates.
        if (CS%use_temperature) then
          call cpu_clock_begin(id_clock_pass)
          call do_group_pass(CS%pass_T_S, G%Domain)
          call cpu_clock_end(id_clock_pass)
        endif
      endif ! close of "if (.not.CS%diabatic_first) then ; if (.not.CS%adiabatic)"

      call cpu_clock_end(id_clock_thermo)

      call cpu_clock_begin(id_clock_other) ; call cpu_clock_begin(id_clock_diagnostics)
      call calculate_diagnostic_fields(u, v, h, CS%uh, CS%vh, CS%tv, &
                          CS%ADp, CS%CDp, fluxes, dtdia, G, GV, CS%diagnostics_CSp)
      call post_TS_diagnostics(CS, G, GV, CS%tv, CS%diag, dtdia)
      if (showCallTree) call callTree_waypoint("finished calculate_diagnostic_fields (step_MOM)")
      call cpu_clock_end(id_clock_diagnostics) ; call cpu_clock_end(id_clock_other)

      call disable_averaging(CS%diag)

      CS%visc%calc_bbl = .true.

    endif  ! endif for advection and thermo

    call cpu_clock_begin(id_clock_other)

    call enable_averaging(dt,Time_local, CS%diag)
    if (CS%id_u > 0) call post_data(CS%id_u, u, CS%diag)
    if (CS%id_v > 0) call post_data(CS%id_v, v, CS%diag)
    if (CS%id_h > 0) call post_data(CS%id_h, h, CS%diag)

    ! compute ssh, which is either eta_av for Bouss, or
    ! diagnosed ssh for non-Bouss; call "find_eta" for this
    ! purpose.
    tot_wt_ssh = tot_wt_ssh + dt
    call find_eta(h, CS%tv, GV%g_Earth, G, GV, ssh, eta_av)
    do j=js,je ; do i=is,ie
      CS%ave_ssh(i,j) = CS%ave_ssh(i,j) + dt*ssh(i,j)
    enddo ; enddo
    if (CS%id_ssh_inst > 0) call post_data(CS%id_ssh_inst, ssh, CS%diag)
    call disable_averaging(CS%diag)

    if (do_advection) then
      call cpu_clock_begin(id_clock_Z_diag)
      if (Time_local + set_time(int(0.5*dt_therm)) > CS%Z_diag_time) then
        call enable_averaging(real(time_type_to_real(CS%Z_diag_interval)), &
                              CS%Z_diag_time, CS%diag)
        call calculate_Z_diag_fields(u, v, h, ssh, fluxes%frac_shelf_h, CS%dt_trans, &
                                     G, GV, CS%diag_to_Z_CSp)
        CS%Z_diag_time = CS%Z_diag_time + CS%Z_diag_interval
        call disable_averaging(CS%diag)
        if (showCallTree) call callTree_waypoint("finished calculate_Z_diag_fields (step_MOM)")
      endif
      call cpu_clock_end(id_clock_Z_diag)
    endif

    if (showCallTree) call callTree_leave("DT cycles (step_MOM)")

    call cpu_clock_end(id_clock_other)

  enddo ! complete the n loop


  call cpu_clock_begin(id_clock_other)

  Itot_wt_ssh = 1.0/tot_wt_ssh
  do j=js,je ; do i=is,ie
    CS%ave_ssh(i,j) = CS%ave_ssh(i,j)*Itot_wt_ssh
  enddo ; enddo

  call enable_averaging(dt*n_max, Time_local, CS%diag)
  call post_integrated_diagnostics(CS, G, GV, CS%diag, dt*n_max, CS%tv, fluxes)
  call disable_averaging(CS%diag)

  if (showCallTree) call callTree_waypoint("calling calculate_surface_state (step_MOM)")
  call adjust_ssh_for_p_atm(CS, G, GV, CS%ave_ssh, fluxes%p_surf_SSH)
  call calculate_surface_state(state, u, v, h, CS%ave_ssh, G, GV, CS)

  call enable_averaging(dt*n_max, Time_local, CS%diag)
  call post_surface_diagnostics(CS, G, CS%diag, state)


  call disable_averaging(CS%diag)

  call cpu_clock_end(id_clock_other)

  if (CS%interp_p_surf) then ; do j=jsd,jed ; do i=isd,ied
    CS%p_surf_prev(i,j) = fluxes%p_surf(i,j)
  enddo ; enddo ; endif

  if (showCallTree) call callTree_leave("step_MOM()")
  call cpu_clock_end(id_clock_ocean)

end subroutine step_MOM

!> MOM_step_thermo orchestrates the thermodynamic time stepping and vertical
!! remapping, via calls to diabatic (or adiabatic) and ALE_main.
subroutine step_MOM_thermo(CS, G, GV, u, v, h, tv, fluxes, dtdia)
  type(MOM_control_struct), intent(inout) :: CS     !< control structure
  type(ocean_grid_type),    intent(inout) :: G      !< ocean grid structure
  type(verticalGrid_type),  intent(inout) :: GV     !< ocean vertical grid structure
  real, dimension(SZIB_(G),SZJ_(G),SZK_(G)), &
                            intent(inout) :: u      !< zonal velocity (m/s)
  real, dimension(SZI_(G),SZJB_(G),SZK_(G)), &
                            intent(inout) :: v      !< meridional velocity (m/s)
  real, dimension(SZI_(G),SZJ_(G),SZK_(G)),  &
                            intent(inout) :: h      !< layer thickness (m or kg/m2)
  type(thermo_var_ptrs),    intent(inout) :: tv     !< A structure pointing to various thermodynamic variables
  type(forcing),            intent(inout) :: fluxes !< pointers to forcing fields
  real,                     intent(in)    :: dtdia  !< The time interval over which to advance, in s

  real, dimension(SZI_(G),SZJ_(G),SZK_(G)+1) :: eta_predia, eta_preale
  integer :: i, j, k, is, ie, js, je, nz! , Isq, Ieq, Jsq, Jeq, n
  logical :: use_ice_shelf ! Needed for selecting the right ALE interface.
  logical :: showCallTree

  is   = G%isc  ; ie   = G%iec  ; js   = G%jsc  ; je   = G%jec ; nz = G%ke
  showCallTree = callTree_showQuery()
  if (showCallTree) call callTree_enter("step_MOM_thermo(), MOM.F90")

  use_ice_shelf = .false.
  if (associated(fluxes%frac_shelf_h)) use_ice_shelf = .true.

  if (.not.CS%adiabatic) then

    if (CS%debug) then
      call uvchksum("Pre-diabatic [uv]", u, v, G%HI, haloshift=2)
      call hchksum(h,"Pre-diabatic h", G%HI, haloshift=1, scale=GV%H_to_m)
      call uvchksum("Pre-diabatic [uv]h", CS%uhtr, CS%vhtr, G%HI, &
                    haloshift=0, scale=GV%H_to_m)
    ! call MOM_state_chksum("Pre-diabatic ",u, v, h, CS%uhtr, CS%vhtr, G, GV)
      call MOM_thermo_chksum("Pre-diabatic ", CS%tv, G,haloshift=0)
      call check_redundant("Pre-diabatic ", u, v, G)
      call MOM_forcing_chksum("Pre-diabatic", fluxes, G, haloshift=0)
    endif

    if (CS%id_u_predia > 0) call post_data(CS%id_u_predia, u, CS%diag)
    if (CS%id_v_predia > 0) call post_data(CS%id_v_predia, v, CS%diag)
    if (CS%id_h_predia > 0) call post_data(CS%id_h_predia, h, CS%diag)
    if (CS%id_T_predia > 0) call post_data(CS%id_T_predia, CS%tv%T, CS%diag)
    if (CS%id_S_predia > 0) call post_data(CS%id_S_predia, CS%tv%S, CS%diag)
    if (CS%id_e_predia > 0) then
      call find_eta(h, CS%tv, GV%g_Earth, G, GV, eta_predia)
      call post_data(CS%id_e_predia, eta_predia, CS%diag)
    endif

    call cpu_clock_begin(id_clock_diabatic)
    call diabatic(u, v, h, tv, CS%Hml, fluxes, CS%visc, CS%ADp, CS%CDp, &
                  dtdia, G, GV, CS%diabatic_CSp)
    fluxes%fluxes_used = .true.
    call cpu_clock_end(id_clock_diabatic)

    if (CS%id_u_preale > 0) call post_data(CS%id_u_preale, u,    CS%diag)
    if (CS%id_v_preale > 0) call post_data(CS%id_v_preale, v,    CS%diag)
    if (CS%id_h_preale > 0) call post_data(CS%id_h_preale, h,    CS%diag)
    if (CS%id_T_preale > 0) call post_data(CS%id_T_preale, tv%T, CS%diag)
    if (CS%id_S_preale > 0) call post_data(CS%id_S_preale, tv%S, CS%diag)
    if (CS%id_e_preale > 0) then
      call find_eta(h, tv, GV%g_Earth, G, GV, eta_preale)
      call post_data(CS%id_e_preale, eta_preale, CS%diag)
    endif

    if (showCallTree) call callTree_waypoint("finished diabatic (step_MOM_thermo)")

    ! Regridding/remapping is done here, at end of thermodynamics time step
    ! (that may comprise several dynamical time steps)
    ! The routine 'ALE_main' can be found in 'MOM_ALE.F90'.
    if ( CS%use_ALE_algorithm ) then
!         call pass_vector(u, v, G%Domain)
      call do_group_pass(CS%pass_T_S_h, G%Domain)

      ! update squared quantities
      if (associated(CS%S_squared)) then ; do k=1,nz ; do j=js,je ; do i=is,ie
        CS%S_squared(i,j,k) = tv%S(i,j,k)**2
      enddo ; enddo ; enddo ; endif
      if (associated(CS%T_squared)) then ; do k=1,nz ; do j=js,je ; do i=is,ie
        CS%T_squared(i,j,k) = tv%T(i,j,k)**2
      enddo ; enddo ; enddo ; endif

      if (CS%debug) then
        call MOM_state_chksum("Pre-ALE ", u, v, h, CS%uh, CS%vh, G, GV)
        call hchksum(tv%T,"Pre-ALE T", G%HI, haloshift=1)
        call hchksum(tv%S,"Pre-ALE S", G%HI, haloshift=1)
        call check_redundant("Pre-ALE ", u, v, G)
      endif
      call cpu_clock_begin(id_clock_ALE)
      if (use_ice_shelf) then
        call ALE_main(G, GV, h, u, v, tv, CS%tracer_Reg, CS%ALE_CSp, dtdia, &
                      fluxes%frac_shelf_h)
      else
        call ALE_main(G, GV, h, u, v, tv, CS%tracer_Reg, CS%ALE_CSp, dtdia)
      endif

      if (showCallTree) call callTree_waypoint("finished ALE_main (step_MOM_thermo)")
      call cpu_clock_end(id_clock_ALE)
    endif   ! endif for the block "if ( CS%use_ALE_algorithm )"

    call cpu_clock_begin(id_clock_pass)
    call do_group_pass(CS%pass_uv_T_S_h, G%Domain)
    call cpu_clock_end(id_clock_pass)

    if (CS%debug .and. CS%use_ALE_algorithm) then
      call MOM_state_chksum("Post-ALE ", u, v, h, CS%uh, CS%vh, G, GV)
      call hchksum(tv%T, "Post-ALE T", G%HI, haloshift=1)
      call hchksum(tv%S, "Post-ALE S", G%HI, haloshift=1)
      call check_redundant("Post-ALE ", u, v, G)
    endif

    ! Whenever thickness changes let the diag manager know, target grids
    ! for vertical remapping may need to be regenerated. This needs to
    ! happen after the H update and before the next post_data.
    call diag_update_remap_grids(CS%diag)

    call post_diags_TS_vardec(G, CS, dtdia)

    if (CS%debug) then
      call uvchksum("Post-diabatic u", u, v, G%HI, haloshift=2)
      call hchksum(h, "Post-diabatic h", G%HI, haloshift=1, scale=GV%H_to_m)
      call uvchksum("Post-diabatic [uv]h", CS%uhtr, CS%vhtr, G%HI, &
                    haloshift=0, scale=GV%H_to_m)
    ! call MOM_state_chksum("Post-diabatic ", u, v, &
    !                       h, CS%uhtr, CS%vhtr, G, GV, haloshift=1)
      if (associated(tv%T)) call hchksum(tv%T, "Post-diabatic T", G%HI, haloshift=1)
      if (associated(tv%S)) call hchksum(tv%S, "Post-diabatic S", G%HI, haloshift=1)
      if (associated(tv%frazil)) call hchksum(tv%frazil, &
                               "Post-diabatic frazil", G%HI, haloshift=0)
      if (associated(tv%salt_deficit)) call hchksum(tv%salt_deficit, &
                               "Post-diabatic salt deficit", G%HI, haloshift=0)
    ! call MOM_thermo_chksum("Post-diabatic ", tv, G)
      call check_redundant("Post-diabatic ", u, v, G)
    endif

  else   ! complement of "if (.not.CS%adiabatic)"

    call cpu_clock_begin(id_clock_diabatic)
    call adiabatic(h, tv, fluxes, dtdia, G, GV, CS%diabatic_CSp)
    fluxes%fluxes_used = .true.
    call cpu_clock_end(id_clock_diabatic)

    if (CS%use_temperature) then
      call cpu_clock_begin(id_clock_pass)
      call do_group_pass(CS%pass_T_S, G%Domain)
      call cpu_clock_end(id_clock_pass)
      if (CS%debug) then
        if (associated(tv%T)) call hchksum(tv%T, "Post-diabatic T", G%HI, haloshift=1)
        if (associated(tv%S)) call hchksum(tv%S, "Post-diabatic S", G%HI, haloshift=1)
      endif
    endif

  endif   ! endif for the block "if (.not.CS%adiabatic)"

  if (showCallTree) call callTree_leave("step_MOM_thermo(), MOM.F90")

end subroutine step_MOM_thermo


!> step_tracers is the main driver for running tracers offline in MOM6. This has been primarily
!! developed with ALE configurations in mind. Some work has been done in isopycnal configuration, but
!! the work is very preliminary. Some more detail about this capability along with some of the subroutines
!! called here can be found in tracers/MOM_offline_control.F90
subroutine step_tracers(fluxes, state, Time_start, time_interval, CS)
  type(forcing),    intent(inout)    :: fluxes        !< pointers to forcing fields
  type(surface),    intent(inout)    :: state         !< surface ocean state
  type(time_type),  intent(in)       :: Time_start    !< starting time of a segment, as a time type
  real,             intent(in)       :: time_interval !< time interval
  type(MOM_control_struct), pointer  :: CS            !< control structure from initialize_MOM

  ! Local pointers
  type(ocean_grid_type),      pointer :: G  => NULL() ! Pointer to a structure containing
                                                      ! metrics and related information
  type(verticalGrid_type),    pointer :: GV => NULL() ! Pointer to structure containing information
                                                      ! about the vertical grid

  logical :: first_iter    !< True if this is the first time step_tracers has been called in a given interval
  logical :: last_iter     !< True if this is the last time step_tracer is to be called in an offline interval
  logical :: do_vertical   !< If enough time has elapsed, do the diabatic tracer sources/sinks
  logical :: adv_converged !< True if all the horizontal fluxes have been used

  integer :: dt_offline, dt_offline_vertical
  logical :: skip_diffusion
  integer :: id_eta_diff_end

  integer, pointer :: accumulated_time
  integer :: i,j,k
  integer :: is, ie, js, je, isd, ied, jsd, jed

  ! 3D pointers
  real, dimension(:,:,:), pointer   :: &
    uhtr, vhtr, &
    eatr, ebtr, &
    h_end

  ! 2D Array for diagnostics
  real, dimension(SZI_(CS%G),SZJ_(CS%G)) :: eta_pre, eta_end
  type(time_type) :: Time_end    ! End time of a segment, as a time type

  ! Grid-related pointer assignments
  G => CS%G
  GV => CS%GV

  is  = G%isc  ; ie  = G%iec  ; js  = G%jsc  ; je  = G%jec
  isd = G%isd  ; ied = G%ied  ; jsd = G%jsd  ; jed = G%jed

  call cpu_clock_begin(id_clock_offline_tracer)
  call extract_offline_main(CS%offline_CSp, uhtr, vhtr, eatr, ebtr, h_end, accumulated_time, &
                            dt_offline, dt_offline_vertical, skip_diffusion)
  Time_end = increment_date(Time_start, seconds=floor(time_interval+0.001))
  call enable_averaging(time_interval, Time_end, CS%diag)

  ! Check to see if this is the first iteration of the offline interval
  if(accumulated_time==0) then
    first_iter = .true.
  else ! This is probably unnecessary but is used to guard against unwanted behavior
    first_iter = .false.
  endif

  ! Check to see if vertical tracer functions should  be done
  if ( mod(accumulated_time, dt_offline_vertical) == 0 ) then
    do_vertical = .true.
  else
    do_vertical = .false.
  endif

  ! Increment the amount of time elapsed since last read and check if it's time to roll around
  accumulated_time = mod(accumulated_time + int(time_interval), dt_offline)
  if(accumulated_time==0) then
    last_iter = .true.
  else
    last_iter = .false.
  endif

  if(CS%use_ALE_algorithm) then
    ! If this is the first iteration in the offline timestep, then we need to read in fields and
    ! perform the main advection.
    if (first_iter) then
      if(is_root_pe()) print *, "Reading in new offline fields"
      ! Read in new transport and other fields
      ! call update_transport_from_files(G, GV, CS%offline_CSp, h_end, eatr, ebtr, uhtr, vhtr, &
      !     CS%tv%T, CS%tv%S, fluxes, CS%use_ALE_algorithm)
      ! call update_transport_from_arrays(CS%offline_CSp)
      call update_offline_fields(CS%offline_CSp, CS%h, fluxes, CS%use_ALE_algorithm)

      ! Apply any fluxes into the ocean
      call offline_fw_fluxes_into_ocean(G, GV, CS%offline_CSp, fluxes, CS%h)

      if (.not.CS%diabatic_first) then
        call offline_advection_ale(fluxes, Time_start, time_interval, CS%offline_CSp, id_clock_ALE, &
            CS%h, uhtr, vhtr, converged=adv_converged)

        ! Redistribute any remaining transport
        call offline_redistribute_residual(CS%offline_CSp, CS%h, uhtr, vhtr, adv_converged, id_clock_ALE)

        ! Perform offline diffusion if requested
        if (.not. skip_diffusion) then
          if (associated(CS%VarMix)) then
            call pass_var(CS%h,G%Domain)
            call calc_resoln_function(CS%h, CS%tv, G, GV, CS%VarMix)
            call calc_slope_functions(CS%h, CS%tv, REAL(dt_offline), G, GV, CS%VarMix)
          endif
          call tracer_hordiff(CS%h, REAL(dt_offline), CS%MEKE, CS%VarMix, G, GV, &
              CS%tracer_diff_CSp, CS%tracer_Reg, CS%tv)
        endif
      endif
    endif

    if (do_vertical) then
      call offline_diabatic_ale(fluxes, Time_start, Time_end, CS%offline_CSp, CS%h, eatr, ebtr)
    endif

    ! Last thing that needs to be done is the final ALE remapping
    if(last_iter) then
      if (CS%diabatic_first) then
        call offline_advection_ale(fluxes, Time_start, time_interval, CS%offline_CSp, id_clock_ALE, &
            CS%h, uhtr, vhtr, converged=adv_converged)

        ! Redistribute any remaining transport
        call offline_redistribute_residual(CS%offline_CSp, CS%h, uhtr, vhtr, adv_converged, id_clock_ALE)

        ! Perform offline diffusion if requested
        if (.not. skip_diffusion) then
          if (associated(CS%VarMix)) then
            call pass_var(CS%h,G%Domain)
            call calc_resoln_function(CS%h, CS%tv, G, GV, CS%VarMix)
            call calc_slope_functions(CS%h, CS%tv, REAL(dt_offline), G, GV, CS%VarMix)
          endif
          call tracer_hordiff(CS%h, REAL(dt_offline), CS%MEKE, CS%VarMix, G, GV, &
              CS%tracer_diff_CSp, CS%tracer_Reg, CS%tv)
        endif
      endif

      if(is_root_pe()) print *, "Last iteration of offline interval"
      call offline_fw_fluxes_out_ocean(G, GV, CS%offline_CSp, fluxes, CS%h)
      ! These diagnostic can be used to identify which grid points did not converge within
      ! the specified number of advection sub iterations
      call post_offline_convergence_diags(CS%offline_CSp, CS%h, h_end, uhtr, vhtr)

      ! Call ALE one last time to make sure that tracers are remapped onto the layer thicknesses
      ! stored from the forward run
      call cpu_clock_begin(id_clock_ALE)
      call ALE_offline_tracer_final( G, GV, CS%h, CS%tv, h_end, CS%tracer_Reg, CS%ALE_CSp)
      call cpu_clock_end(id_clock_ALE)
      call pass_var(CS%h,G%Domain)
    endif
  else ! NON-ALE MODE...NOT WELL TESTED
    call MOM_error(WARNING, &
        "Offline tracer mode in non-ALE configuration has not been thoroughly tested")
    ! Note that for the layer mode case, the calls to tracer sources and sinks is embedded in
    ! main_offline_advection_layer. Warning: this may not be appropriate for tracers that
    ! exchange with the atmosphere
    if(time_interval .NE. dt_offline) then
      call MOM_error(FATAL, &
          "For offline tracer mode in a non-ALE configuration, dt_offline must equal time_interval")
    endif
    call update_offline_fields(CS%offline_CSp, CS%h, fluxes, CS%use_ALE_algorithm)
    call offline_advection_layer(fluxes, Time_start, time_interval, CS%offline_CSp, &
        CS%h, eatr, ebtr, uhtr, vhtr)
    ! Perform offline diffusion if requested
    if (.not. skip_diffusion) then
      call tracer_hordiff(h_end, REAL(dt_offline), CS%MEKE, CS%VarMix, G, GV, &
        CS%tracer_diff_CSp, CS%tracer_Reg, CS%tv)
    endif

    CS%h = h_end

    call pass_var(CS%tv%T,G%Domain)
    call pass_var(CS%tv%S,G%Domain)
    call pass_var(CS%h,G%Domain)

  endif

  call adjust_ssh_for_p_atm(CS, G, GV, CS%ave_ssh, fluxes%p_surf_SSH)
  call calculate_surface_state(state, CS%u, CS%v, CS%h, CS%ave_ssh, G, GV, CS)

  call disable_averaging(CS%diag)

  call pass_var(CS%tv%T,G%Domain)
  call pass_var(CS%tv%S,G%Domain)
  call pass_var(CS%h,G%Domain)

  fluxes%fluxes_used = .true.

  call cpu_clock_end(id_clock_offline_tracer)

end subroutine step_tracers

!> This subroutine initializes MOM.
subroutine initialize_MOM(Time, param_file, dirs, CS, Time_in, offline_tracer_mode)
  type(time_type), target,   intent(inout) :: Time        !< model time, set in this routine
  type(param_file_type),     intent(out)   :: param_file  !< structure indicating paramater file to parse
  type(directories),         intent(out)   :: dirs        !< structure with directory paths
  type(MOM_control_struct),  pointer       :: CS          !< pointer set in this routine to MOM control structure
  type(time_type), optional, intent(in)    :: Time_in     !< time passed to MOM_initialize_state when
                                                          !! model is not being started from a restart file
  logical,         optional, intent(out)   :: offline_tracer_mode !< True if tracers are being run offline

  ! local
  type(ocean_grid_type),  pointer :: G => NULL() ! A pointer to a structure with metrics and related
  type(hor_index_type)            :: HI  !  A hor_index_type for array extents
  type(verticalGrid_type), pointer :: GV => NULL()
  type(dyn_horgrid_type), pointer :: dG => NULL()
  type(diag_ctrl),        pointer :: diag

  character(len=4), parameter :: vers_num = 'v2.0'

! This include declares and sets the variable "version".
#include "version_variable.h"

  integer :: i, j, k, is, ie, js, je, isd, ied, jsd, jed, nz
  integer :: IsdB, IedB, JsdB, JedB
  real    :: dtbt
  real    :: Z_diag_int  ! minimum interval between calc depth-space diagnostics (sec)

  real, allocatable, dimension(:,:,:) :: e   ! interface heights (meter)
  real, allocatable, dimension(:,:)   :: eta ! free surface height (m) or bottom press (Pa)
  real, allocatable, dimension(:,:)   :: area_shelf_h ! area occupied by ice shelf
  real, dimension(:,:), allocatable, target  :: frac_shelf_h ! fraction of total area occupied by ice shelf
  real, dimension(:,:), pointer :: shelf_area
  type(MOM_restart_CS),  pointer      :: restart_CSp_tmp => NULL()
  type(group_pass_type) :: tmp_pass_uv_T_S_h

  real    :: default_val       ! default value for a parameter
  logical :: write_geom_files  ! If true, write out the grid geometry files.
  logical :: new_sim
  logical :: use_geothermal    ! If true, apply geothermal heating.
  logical :: use_EOS           ! If true, density calculated from T & S using an equation of state.
  logical :: symmetric         ! If true, use symmetric memory allocation.
  logical :: save_IC           ! If true, save the initial conditions.
  logical :: do_unit_tests     ! If true, call unit tests.
  logical :: test_grid_copy = .false.
  logical :: use_ice_shelf     ! Needed for ALE
  logical :: global_indexing   ! If true use global horizontal index values instead
                               ! of having the data domain on each processor start at 1.
  logical :: bathy_at_vel      ! If true, also define bathymetric fields at the
                               ! the velocity points.
  integer :: first_direction   ! An integer that indicates which direction is to be
                               ! updated first in directionally split parts of the
                               ! calculation.  This can be altered during the course
                               ! of the run via calls to set_first_direction.
  integer :: nkml, nkbl, verbosity, write_geom
  integer :: dynamics_stencil  ! The computational stencil for the calculations
                               ! in the dynamic core.

  type(time_type)                 :: Start_time
  type(ocean_internal_state)      :: MOM_internal_state
  character(len=200) :: area_varname, ice_shelf_file, inputdir, filename

  if (associated(CS)) then
    call MOM_error(WARNING, "initialize_MOM called with an associated "// &
                            "control structure.")
    return
  endif
  allocate(CS)

  if (test_grid_copy) then ; allocate(G)
  else ; G => CS%G ; endif

  CS%Time => Time

  id_clock_init = cpu_clock_id('Ocean Initialization', grain=CLOCK_SUBCOMPONENT)
  call cpu_clock_begin(id_clock_init)

  Start_time = Time ; if (present(Time_in)) Start_time = Time_in

  call Get_MOM_Input(param_file, dirs)

  verbosity = 2 ; call read_param(param_file, "VERBOSITY", verbosity)
  call MOM_set_verbosity(verbosity)
  call callTree_enter("initialize_MOM(), MOM.F90")

  call find_obsolete_params(param_file)

  ! Read relevant parameters and write them to the model log.
  call log_version(param_file, "MOM", version, "")
  call get_param(param_file, "MOM", "VERBOSITY", verbosity,  &
                 "Integer controlling level of messaging\n" // &
                 "\t0 = Only FATAL messages\n" // &
                 "\t2 = Only FATAL, WARNING, NOTE [default]\n" // &
                 "\t9 = All)", default=2)
  call get_param(param_file, "MOM", "DO_UNIT_TESTS", do_unit_tests, &
                 "If True, exercises unit tests at model start up.", &
                 default=.false.)
  if (do_unit_tests) then
    call unit_tests(verbosity)
  endif

  call get_param(param_file, "MOM", "SPLIT", CS%split, &
                 "Use the split time stepping if true.", default=.true.)
  if (CS%split) then
    call get_param(param_file, "MOM", "USE_LEGACY_SPLIT", CS%legacy_split, &
                 "If true, use the full range of options available from \n"//&
                 "the older GOLD-derived split time stepping code.", &
                 default=.false.)
    CS%use_RK2 = .false.
  else
    call get_param(param_file, "MOM", "USE_RK2", CS%use_RK2, &
                 "If true, use RK2 instead of RK3 in the unsplit time stepping.", &
                 default=.false.)
    CS%legacy_split = .false.
  endif

  call get_param(param_file, "MOM", "CALC_RHO_FOR_SEA_LEVEL", CS%calc_rho_for_sea_lev, &
                 "If true, the in-situ density is used to calculate the\n"//&
                 "effective sea level that is returned to the coupler. If false,\n"//&
                 "the Boussinesq parameter RHO_0 is used.", default=.false.)
  call get_param(param_file, "MOM", "ENABLE_THERMODYNAMICS", CS%use_temperature, &
                 "If true, Temperature and salinity are used as state \n"//&
                 "variables.", default=.true.)
  call get_param(param_file, "MOM", "USE_EOS", use_EOS, &
                 "If true,  density is calculated from temperature and \n"//&
                 "salinity with an equation of state.  If USE_EOS is \n"//&
                 "true, ENABLE_THERMODYNAMICS must be true as well.", &
                 default=CS%use_temperature)
  call get_param(param_file, "MOM", "DIABATIC_FIRST", CS%diabatic_first, &
                 "If true, apply diabatic and thermodynamic processes, \n"//&
                 "including buoyancy forcing and mass gain or loss, \n"//&
                 "before stepping the dynamics forward.", default=.false.)
  call get_param(param_file, "MOM", "USE_CONTEMP_ABSSAL", CS%use_conT_absS, &
                 "If true, , the prognostics T&S are the conservative temperature \n"//&
                 "and absolute salinity. Care should be taken to convert them \n"//&
                 "to potential temperature and practical salinity before  \n"//&
                 "exchanging them with the coupler and/or reporting T&S diagnostics. \n"&
                 , default=.false.)
  call get_param(param_file, "MOM", "ADIABATIC", CS%adiabatic, &
                 "There are no diapycnal mass fluxes if ADIABATIC is \n"//&
                 "true. This assumes that KD = KDML = 0.0 and that \n"//&
                 "there is no buoyancy forcing, but makes the model \n"//&
                 "faster by eliminating subroutine calls.", default=.false.)
  call get_param(param_file, "MOM", "DO_DYNAMICS", CS%do_dynamics, &
                 "If False, skips the dynamics calls that update u & v, as well as\n"//&
                 "the gravity wave adjustment to h. This is a fragile feature and\n"//&
                 "thus undocumented.", default=.true., do_not_log=.true. )
  call get_param(param_file, "MOM", "ADVECT_TS", CS%advect_TS , &
                 "If True, advect temperature and salinity horizontally\n"//&
                 "If False, T/S are registered for advection.\n"//&
                 "This is intended only to be used in offline tracer mode.", &
                 "and is by default false in that case", &
                 do_not_log = .true., default=.true. )
  if (present(offline_tracer_mode)) then ! Only read this parameter in solo mode
    call get_param(param_file, "MOM", "OFFLINE_TRACER_MODE", CS%offline_tracer_mode, &
                 "If true, barotropic and baroclinic dynamics, thermodynamics\n"//&
                 "are all bypassed with all the fields necessary to integrate\n"//&
                 "the tracer advection and diffusion equation are read in from\n"//&
                 "files stored from a previous integration of the prognostic model.\n"//&
                 "NOTE: This option only used in the ocean_solo_driver.", default=.false.)
    if(CS%offline_tracer_mode) then
      call get_param(param_file, "MOM", "ADVECT_TS", CS%advect_TS , &
                   "If True, advect temperature and salinity horizontally\n"//&
                   "If False, T/S are registered for advection.\n"//&
                   "This is intended only to be used in offline tracer mode."//&
                   "and is by default false in that case", &
                   default=.false. )
    endif
  endif
  call get_param(param_file, "MOM", "USE_REGRIDDING", CS%use_ALE_algorithm , &
                 "If True, use the ALE algorithm (regridding/remapping).\n"//&
                 "If False, use the layered isopycnal algorithm.", default=.false. )
  call get_param(param_file, "MOM", "BULKMIXEDLAYER", CS%bulkmixedlayer, &
                 "If true, use a Kraus-Turner-like bulk mixed layer \n"//&
                 "with transitional buffer layers.  Layers 1 through  \n"//&
                 "NKML+NKBL have variable densities. There must be at \n"//&
                 "least NKML+NKBL+1 layers if BULKMIXEDLAYER is true. \n"//&
                 "BULKMIXEDLAYER can not be used with USE_REGRIDDING. \n"//&
                 "The default is influenced by ENABLE_THERMODYNAMICS.", &
                 default=CS%use_temperature .and. .not.CS%use_ALE_algorithm)
  call get_param(param_file, "MOM", "THICKNESSDIFFUSE", CS%thickness_diffuse, &
                 "If true, interface heights are diffused with a \n"//&
                 "coefficient of KHTH.", default=.false.)
  call get_param(param_file, "MOM",  "THICKNESSDIFFUSE_FIRST", &
                                      CS%thickness_diffuse_first, &
                 "If true, do thickness diffusion before dynamics.\n"//&
                 "This is only used if THICKNESSDIFFUSE is true.", &
                 default=.false.)
  call get_param(param_file, "MOM", "BATHYMETRY_AT_VEL", bathy_at_vel, &
                 "If true, there are separate values for the basin depths \n"//&
                 "at velocity points.  Otherwise the effects of topography \n"//&
                 "are entirely determined from thickness points.", &
                 default=.false.)

  call get_param(param_file, "MOM", "DEBUG", CS%debug, &
                 "If true, write out verbose debugging data.", default=.false.)
  call get_param(param_file, "MOM", "DEBUG_TRUNCATIONS", CS%debug_truncations, &
                 "If true, calculate all diagnostics that are useful for \n"//&
                 "debugging truncations.", default=.false.)

  call get_param(param_file, "MOM", "DT", CS%dt, &
                 "The (baroclinic) dynamics time step.  The time-step that \n"//&
                 "is actually used will be an integer fraction of the \n"//&
                 "forcing time-step (DT_FORCING in ocean-only mode or the \n"//&
                 "coupling timestep in coupled mode.)", units="s", &
                 fail_if_missing=.true.)
  call get_param(param_file, "MOM", "DT_THERM", CS%dt_therm, &
                 "The thermodynamic and tracer advection time step. \n"//&
                 "Ideally DT_THERM should be an integer multiple of DT \n"//&
                 "and less than the forcing or coupling time-step, unless \n"//&
                 "THERMO_SPANS_COUPLING is true, in which case DT_THERM \n"//&
                 "can be an integer multiple of the coupling timestep.  By \n"//&
                 "default DT_THERM is set to DT.", units="s", default=CS%dt)
  call get_param(param_file, "MOM", "THERMO_SPANS_COUPLING", CS%thermo_spans_coupling, &
                 "If true, the MOM will take thermodynamic and tracer \n"//&
                 "timesteps that can be longer than the coupling timestep. \n"//&
                 "The actual thermodynamic timestep that is used in this \n"//&
                 "case is the largest integer multiple of the coupling \n"//&
                 "timestep that is less than or equal to DT_THERM.", default=.false.)

  if (.not.CS%bulkmixedlayer) then
    call get_param(param_file, "MOM", "HMIX_SFC_PROP", CS%Hmix, &
                 "If BULKMIXEDLAYER is false, HMIX_SFC_PROP is the depth \n"//&
                 "over which to average to find surface properties like \n"//&
                 "SST and SSS or density (but not surface velocities).", &
                 units="m", default=1.0)
    call get_param(param_file, "MOM", "HMIX_UV_SFC_PROP", CS%Hmix_UV, &
                 "If BULKMIXEDLAYER is false, HMIX_UV_SFC_PROP is the depth\n"//&
                 "over which to average to find surface flow properties,\n"//&
                 "SSU, SSV. A non-positive value indicates no averaging.", &
                 units="m", default=0.)
  endif
  call get_param(param_file, "MOM", "MIN_Z_DIAG_INTERVAL", Z_diag_int, &
                 "The minimum amount of time in seconds between \n"//&
                 "calculations of depth-space diagnostics. Making this \n"//&
                 "larger than DT_THERM reduces the  performance penalty \n"//&
                 "of regridding to depth online.", units="s", default=0.0)
  call get_param(param_file, "MOM", "INTERPOLATE_P_SURF", CS%interp_p_surf, &
                 "If true, linearly interpolate the surface pressure \n"//&
                 "over the coupling time step, using the specified value \n"//&
                 "at the end of the step.", default=.false.)

  if (CS%split) then
    call get_param(param_file, "MOM", "DTBT", dtbt, default=-0.98)
    default_val = CS%dt_therm ; if (dtbt > 0.0) default_val = -1.0
    CS%dtbt_reset_period = -1.0
    call get_param(param_file, "MOM", "DTBT_RESET_PERIOD", CS%dtbt_reset_period, &
                 "The period between recalculations of DTBT (if DTBT <= 0). \n"//&
                 "If DTBT_RESET_PERIOD is negative, DTBT is set based \n"//&
                 "only on information available at initialization.  If \n"//&
                 "dynamic, DTBT will be set at least every forcing time \n"//&
                 "step, and if 0, every dynamics time step.  The default is \n"//&
                 "set by DT_THERM.  This is only used if SPLIT is true.", &
                 units="s", default=default_val, do_not_read=(dtbt > 0.0))
  endif

  ! This is here in case these values are used inappropriately.
  CS%use_frazil = .false. ; CS%bound_salinity = .false. ; CS%tv%P_Ref = 2.0e7
  if (CS%use_temperature) then
    call get_param(param_file, "MOM", "FRAZIL", CS%use_frazil, &
                 "If true, water freezes if it gets too cold, and the \n"//&
                 "the accumulated heat deficit is returned in the \n"//&
                 "surface state.  FRAZIL is only used if \n"//&
                 "ENABLE_THERMODYNAMICS is true.", default=.false.)
    call get_param(param_file, "MOM", "DO_GEOTHERMAL", use_geothermal, &
                 "If true, apply geothermal heating.", default=.false.)
    call get_param(param_file, "MOM", "BOUND_SALINITY", CS%bound_salinity, &
                 "If true, limit salinity to being positive. (The sea-ice \n"//&
                 "model may ask for more salt than is available and \n"//&
                 "drive the salinity negative otherwise.)", default=.false.)
    call get_param(param_file, "MOM", "C_P", CS%tv%C_p, &
                 "The heat capacity of sea water, approximated as a \n"//&
                 "constant. This is only used if ENABLE_THERMODYNAMICS is \n"//&
                 "true. The default value is from the TEOS-10 definition \n"//&
                 "of conservative temperature.", units="J kg-1 K-1", &
                 default=3991.86795711963)
  endif
  if (use_EOS) call get_param(param_file, "MOM", "P_REF", CS%tv%P_Ref, &
                 "The pressure that is used for calculating the coordinate \n"//&
                 "density.  (1 Pa = 1e4 dbar, so 2e7 is commonly used.) \n"//&
                 "This is only used if USE_EOS and ENABLE_THERMODYNAMICS \n"//&
                 "are true.", units="Pa", default=2.0e7)

  if (CS%bulkmixedlayer) then
    call get_param(param_file, "MOM", "NKML", nkml, &
                 "The number of sublayers within the mixed layer if \n"//&
                 "BULKMIXEDLAYER is true.", units="nondim", default=2)
    call get_param(param_file, "MOM", "NKBL", nkbl, &
                 "The number of layers that are used as variable density \n"//&
                 "buffer layers if BULKMIXEDLAYER is true.", units="nondim", &
                 default=2)
  endif

  call get_param(param_file, "MOM", "GLOBAL_INDEXING", global_indexing, &
                 "If true, use a global lateral indexing convention, so \n"//&
                 "that corresponding points on different processors have \n"//&
                 "the same index. This does not work with static memory.", &
                 default=.false., layoutParam=.true.)
#ifdef STATIC_MEMORY_
  if (global_indexing) call MOM_error(FATAL, "initialize_MOM: "//&
       "GLOBAL_INDEXING can not be true with STATIC_MEMORY.")
#endif
  call get_param(param_file, "MOM", "FIRST_DIRECTION", first_direction, &
                 "An integer that indicates which direction goes first \n"//&
                 "in parts of the code that use directionally split \n"//&
                 "updates, with even numbers (or 0) used for x- first \n"//&
                 "and odd numbers used for y-first.", default=0)

  call get_param(param_file, "MOM", "CHECK_BAD_SURFACE_VALS", &
                                     CS%check_bad_surface_vals, &
                 "If true, check the surface state for ridiculous values.", &
                 default=.false.)
  if (CS%check_bad_surface_vals) then
    call get_param(param_file, "MOM", "BAD_VAL_SSH_MAX", CS%bad_val_ssh_max, &
                 "The value of SSH above which a bad value message is \n"//&
                 "triggered, if CHECK_BAD_SURFACE_VALS is true.", units="m", &
                 default=20.0)
    call get_param(param_file, "MOM", "BAD_VAL_SSS_MAX", CS%bad_val_sss_max, &
                 "The value of SSS above which a bad value message is \n"//&
                 "triggered, if CHECK_BAD_SURFACE_VALS is true.", units="PPT", &
                 default=45.0)
    call get_param(param_file, "MOM", "BAD_VAL_SST_MAX", CS%bad_val_sst_max, &
                 "The value of SST above which a bad value message is \n"//&
                 "triggered, if CHECK_BAD_SURFACE_VALS is true.", &
                 units="deg C", default=45.0)
    call get_param(param_file, "MOM", "BAD_VAL_SST_MIN", CS%bad_val_sst_min, &
                 "The value of SST below which a bad value message is \n"//&
                 "triggered, if CHECK_BAD_SURFACE_VALS is true.", &
                 units="deg C", default=-2.1)
    call get_param(param_file, "MOM", "BAD_VAL_COLUMN_THICKNESS", CS%bad_val_column_thickness, &
         "The value of column thickness below which a bad value message is \n"//&
         "triggered, if CHECK_BAD_SURFACE_VALS is true.", units="m", &
                          default=0.0)
  endif

  call get_param(param_file, "MOM", "SAVE_INITIAL_CONDS", save_IC, &
                 "If true, write the initial conditions to a file given \n"//&
                 "by IC_OUTPUT_FILE.", default=.false.)
  call get_param(param_file, "MOM", "IC_OUTPUT_FILE", CS%IC_file, &
                 "The file into which to write the initial conditions.", &
                 default="MOM_IC")
  call get_param(param_file, "MOM", "WRITE_GEOM", write_geom, &
                 "If =0, never write the geometry and vertical grid files.\n"//&
                 "If =1, write the geometry and vertical grid files only for\n"//&
                 "a new simulation. If =2, always write the geometry and\n"//&
                 "vertical grid files. Other values are invalid.", default=1)
  if (write_geom<0 .or. write_geom>2) call MOM_error(FATAL,"MOM: "//&
         "WRITE_GEOM must be equal to 0, 1 or 2.")
  write_geom_files = ((write_geom==2) .or. ((write_geom==1) .and. &
     ((dirs%input_filename(1:1)=='n') .and. (LEN_TRIM(dirs%input_filename)==1))))

  ! Check for inconsistent parameter settings.
  if (CS%use_ALE_algorithm .and. CS%bulkmixedlayer) call MOM_error(FATAL, &
    "MOM: BULKMIXEDLAYER can not currently be used with the ALE algorithm.")
  if (CS%use_ALE_algorithm .and. .not.CS%use_temperature) call MOM_error(FATAL, &
     "MOM: At this time, USE_EOS should be True when using the ALE algorithm.")
  if (CS%adiabatic .and. CS%use_temperature) call MOM_error(WARNING, &
    "MOM: ADIABATIC and ENABLE_THERMODYNAMICS both defined is usually unwise.")
  if (use_EOS .and. .not.CS%use_temperature) call MOM_error(FATAL, &
    "MOM: ENABLE_THERMODYNAMICS must be defined to use USE_EOS.")
  if (CS%adiabatic .and. CS%bulkmixedlayer) call MOM_error(FATAL, &
    "MOM: ADIABATIC and BULKMIXEDLAYER can not both be defined.")
  if (CS%bulkmixedlayer .and. .not.use_EOS) call MOM_error(FATAL, &
      "initialize_MOM: A bulk mixed layer can only be used with T & S as "//&
      "state variables. Add USE_EOS = True to MOM_input.")

  call get_param(param_file, 'MOM', "ICE_SHELF", use_ice_shelf, default=.false., do_not_log=.true.)
  if (use_ice_shelf) then
     inputdir = "." ;  call get_param(param_file, 'MOM', "INPUTDIR", inputdir)
     inputdir = slasher(inputdir)
     call get_param(param_file, 'MOM', "ICE_THICKNESS_FILE", ice_shelf_file, &
                    "The file from which the ice bathymetry and area are read.", &
                    fail_if_missing=.true.)
     call get_param(param_file, 'MOM', "ICE_AREA_VARNAME", area_varname, &
                    "The name of the area variable in ICE_THICKNESS_FILE.", &
                    fail_if_missing=.true.)
  endif


  call callTree_waypoint("MOM parameters read (initialize_MOM)")

  ! Set up the model domain and grids.
#ifdef SYMMETRIC_MEMORY_
  symmetric = .true.
#else
  symmetric = .false.
#endif
#ifdef STATIC_MEMORY_
  call MOM_domains_init(G%domain, param_file, symmetric=symmetric, &
            static_memory=.true., NIHALO=NIHALO_, NJHALO=NJHALO_, &
            NIGLOBAL=NIGLOBAL_, NJGLOBAL=NJGLOBAL_, NIPROC=NIPROC_, &
            NJPROC=NJPROC_)
#else
  call MOM_domains_init(G%domain, param_file, symmetric=symmetric)
#endif
  call callTree_waypoint("domains initialized (initialize_MOM)")

  call MOM_debugging_init(param_file)
  call diag_mediator_infrastructure_init()
  call MOM_io_init(param_file)

  call hor_index_init(G%Domain, HI, param_file, &
                      local_indexing=.not.global_indexing)

  call create_dyn_horgrid(dG, HI, bathymetry_at_vel=bathy_at_vel)
  call clone_MOM_domain(G%Domain, dG%Domain)

  call verticalGridInit( param_file, CS%GV )
  GV => CS%GV
!  dG%g_Earth = GV%g_Earth

  ! Allocate the auxiliary non-symmetric domain for debugging or I/O purposes.
  if (CS%debug .or. dG%symmetric) &
    call clone_MOM_domain(dG%Domain, dG%Domain_aux, symmetric=.false.)

  call callTree_waypoint("grids initialized (initialize_MOM)")


  call MOM_timing_init(CS)

  call tracer_registry_init(param_file, CS%tracer_Reg)

  is   = dG%isc   ; ie   = dG%iec  ; js   = dG%jsc  ; je   = dG%jec ; nz = GV%ke
  isd  = dG%isd   ; ied  = dG%ied  ; jsd  = dG%jsd  ; jed  = dG%jed
  IsdB = dG%IsdB  ; IedB = dG%IedB ; JsdB = dG%JsdB ; JedB = dG%JedB

  ! Allocate and initialize space for primary MOM variables.
  ALLOC_(CS%u(IsdB:IedB,jsd:jed,nz))   ; CS%u(:,:,:) = 0.0
  ALLOC_(CS%v(isd:ied,JsdB:JedB,nz))   ; CS%v(:,:,:) = 0.0
  ALLOC_(CS%h(isd:ied,jsd:jed,nz))     ; CS%h(:,:,:) = GV%Angstrom
  ALLOC_(CS%uh(IsdB:IedB,jsd:jed,nz))  ; CS%uh(:,:,:) = 0.0
  ALLOC_(CS%vh(isd:ied,JsdB:JedB,nz))  ; CS%vh(:,:,:) = 0.0
  if (CS%use_temperature) then
    ALLOC_(CS%T(isd:ied,jsd:jed,nz))   ; CS%T(:,:,:) = 0.0
    ALLOC_(CS%S(isd:ied,jsd:jed,nz))   ; CS%S(:,:,:) = 0.0
    CS%tv%T => CS%T ; CS%tv%S => CS%S
    CS%vd_T = var_desc(name="T",units="degC",longname="Potential Temperature", &
                       cmor_field_name="thetao",cmor_units="C",                &
                       conversion=CS%tv%C_p)
    CS%vd_S = var_desc(name="S",units="PPT",longname="Salinity",&
                       cmor_field_name="so",cmor_units="ppt",   &
                       conversion=0.001)
    if(CS%advect_TS) then
      call register_tracer(CS%tv%T, CS%vd_T, param_file, dG%HI, GV, CS%tracer_Reg, CS%vd_T)
      call register_tracer(CS%tv%S, CS%vd_S, param_file, dG%HI, GV, CS%tracer_Reg, CS%vd_S)
    endif
  endif
  if (CS%use_frazil) then
    allocate(CS%tv%frazil(isd:ied,jsd:jed)) ; CS%tv%frazil(:,:) = 0.0
  endif
  if (CS%bound_salinity) then
    allocate(CS%tv%salt_deficit(isd:ied,jsd:jed)) ; CS%tv%salt_deficit(:,:)=0.0
  endif

  if (CS%bulkmixedlayer .or. CS%use_temperature) then
     allocate(CS%Hml(isd:ied,jsd:jed)) ; CS%Hml(:,:) = 0.0
  endif

  if (CS%bulkmixedlayer) then
    GV%nkml = nkml ; GV%nk_rho_varies = nkml + nkbl
  else
    GV%nkml = 0 ; GV%nk_rho_varies = 0
  endif
  if (CS%use_ALE_algorithm) then
    call get_param(param_file, "MOM", "NK_RHO_VARIES", GV%nk_rho_varies, default=0) ! Will default to nz later... -AJA
  endif

  ALLOC_(CS%uhtr(IsdB:IedB,jsd:jed,nz)) ; CS%uhtr(:,:,:) = 0.0
  ALLOC_(CS%vhtr(isd:ied,JsdB:JedB,nz)) ; CS%vhtr(:,:,:) = 0.0
  CS%dt_trans = 0.0

  if (CS%debug_truncations) then
    allocate(CS%u_prev(IsdB:IedB,jsd:jed,nz)) ; CS%u_prev(:,:,:) = 0.0
    allocate(CS%v_prev(isd:ied,JsdB:JedB,nz)) ; CS%u_prev(:,:,:) = 0.0
  endif

  MOM_internal_state%u => CS%u ; MOM_internal_state%v => CS%v
  MOM_internal_state%h => CS%h
  MOM_internal_state%uh => CS%uh ; MOM_internal_state%vh => CS%vh
  if (CS%use_temperature) then
    MOM_internal_state%T => CS%T ; MOM_internal_state%S => CS%S
  endif

  CS%CDp%uh => CS%uh ; CS%CDp%vh => CS%vh

  if (CS%interp_p_surf) then
    allocate(CS%p_surf_prev(isd:ied,jsd:jed)) ; CS%p_surf_prev(:,:) = 0.0
  endif

  ALLOC_(CS%ave_ssh(isd:ied,jsd:jed)) ; CS%ave_ssh(:,:) = 0.0

  ! Use the Wright equation of state by default, unless otherwise specified
  ! Note: this line and the following block ought to be in a separate
  ! initialization routine for tv.
  if (use_EOS) call EOS_init(param_file,CS%tv%eqn_of_state)
  if (CS%use_temperature) then
    allocate(CS%tv%TempxPmE(isd:ied,jsd:jed))
    CS%tv%TempxPmE(:,:) = 0.0
    if (use_geothermal) then
      allocate(CS%tv%internal_heat(isd:ied,jsd:jed))
      CS%tv%internal_heat(:,:) = 0.0
    endif
  endif
  call callTree_waypoint("state variables allocated (initialize_MOM)")

  ! Set the fields that are needed for bitwise identical restarting
  ! the time stepping scheme.
  call restart_init(param_file, CS%restart_CSp)
  call set_restart_fields(GV, param_file, CS)
  if (CS%split) then
    if (CS%legacy_split) then
      call register_restarts_dyn_legacy_split(dG%HI, GV, param_file, &
               CS%dyn_legacy_split_CSp, CS%restart_CSp, CS%uh, CS%vh)
    else
      call register_restarts_dyn_split_RK2(dG%HI, GV, param_file, &
               CS%dyn_split_RK2_CSp, CS%restart_CSp, CS%uh, CS%vh)
    endif
  else
    if (CS%use_RK2) then
      call register_restarts_dyn_unsplit_RK2(dG%HI, GV, param_file, &
             CS%dyn_unsplit_RK2_CSp, CS%restart_CSp)
    else
      call register_restarts_dyn_unsplit(dG%HI, GV, param_file, &
             CS%dyn_unsplit_CSp, CS%restart_CSp)
    endif
  endif

  ! This subroutine calls user-specified tracer registration routines.
  ! Additional calls can be added to MOM_tracer_flow_control.F90.
  call call_tracer_register(dG%HI, GV, param_file, CS%tracer_flow_CSp, &
                            CS%tracer_Reg, CS%restart_CSp)

  call MEKE_alloc_register_restart(dG%HI, param_file, CS%MEKE, CS%restart_CSp)
  call set_visc_register_restarts(dG%HI, GV, param_file, CS%visc, CS%restart_CSp)
  call mixedlayer_restrat_register_restarts(dG%HI, param_file, CS%mixedlayer_restrat_CSp, CS%restart_CSp)

  ! Initialize fields
  call callTree_waypoint("restart registration complete (initialize_MOM)")

  call cpu_clock_begin(id_clock_MOM_init)
  call MOM_initialize_fixed(dG, CS%OBC, param_file, write_geom_files, dirs%output_directory)
  call callTree_waypoint("returned from MOM_initialize_fixed() (initialize_MOM)")

  if (associated(CS%OBC)) call call_OBC_register(param_file, CS%update_OBC_CSp, CS%OBC)

  call MOM_initialize_coord(GV, param_file, write_geom_files, &
                            dirs%output_directory, CS%tv, dG%max_depth)
  call callTree_waypoint("returned from MOM_initialize_coord() (initialize_MOM)")

  if (CS%use_ALE_algorithm) then
    call ALE_init(param_file, GV, dG%max_depth, CS%ALE_CSp)
    call callTree_waypoint("returned from ALE_init() (initialize_MOM)")
  endif

  !   Shift from using the temporary dynamic grid type to using the final
  ! (potentially static) ocean-specific grid type.
  !   The next line would be needed if G%Domain had not already been init'd above:
  !     call clone_MOM_domain(dG%Domain, G%Domain)
  call MOM_grid_init(G, param_file, HI, bathymetry_at_vel=bathy_at_vel)
  call copy_dyngrid_to_MOM_grid(dG, G)
  call destroy_dyn_horgrid(dG)

  ! Set a few remaining fields that are specific to the ocean grid type.
  call set_first_direction(G, first_direction)
  ! Allocate the auxiliary non-symmetric domain for debugging or I/O purposes.
  if (CS%debug .or. G%symmetric) &
    call clone_MOM_domain(G%Domain, G%Domain_aux, symmetric=.false.)
  ! Copy common variables from the vertical grid to the horizontal grid.
  ! Consider removing this later?
  G%ke = GV%ke ; G%g_Earth = GV%g_Earth

  call MOM_initialize_state(CS%u, CS%v, CS%h, CS%tv, Time, G, GV, param_file, &
                            dirs, CS%restart_CSp, CS%ALE_CSp, CS%tracer_Reg, &
                            CS%sponge_CSp, CS%ALE_sponge_CSp, CS%OBC, Time_in)
  call cpu_clock_end(id_clock_MOM_init)
  call callTree_waypoint("returned from MOM_initialize_state() (initialize_MOM)")

  ! From this point, there may be pointers being set, so the final grid type
  ! that will persist throughout the run has to be used.

  if (test_grid_copy) then
    !  Copy the data from the temporary grid to the dyn_hor_grid to CS%G.
    call create_dyn_horgrid(dG, G%HI)
    call clone_MOM_domain(G%Domain, dG%Domain)

    call clone_MOM_domain(G%Domain, CS%G%Domain)
    call MOM_grid_init(CS%G, param_file)

    call copy_MOM_grid_to_dyngrid(G, dg)
    call copy_dyngrid_to_MOM_grid(dg, CS%G)

    call destroy_dyn_horgrid(dG)
    call MOM_grid_end(G) ; deallocate(G)

    G => CS%G
    if (CS%debug .or. CS%G%symmetric) &
      call clone_MOM_domain(CS%G%Domain, CS%G%Domain_aux, symmetric=.false.)
    G%ke = GV%ke ; G%g_Earth = GV%g_Earth
  endif


  ! At this point, all user-modified initialization code has been called.  The
  ! remainder of this subroutine is controlled by the parameters that have
  ! have already been set.

  if (ALE_remap_init_conds(CS%ALE_CSp) .and. .not. query_initialized(CS%h,"h",CS%restart_CSp)) then
    ! This block is controlled by the ALE parameter REMAP_AFTER_INITIALIZATION.
    ! \todo This block exists for legacy reasons and we should phase it out of
    ! all examples.
    if (CS%debug) then
      call uvchksum("Pre ALE adjust init cond [uv]", &
                    CS%u, CS%v, G%HI, haloshift=1)
      call hchksum(CS%h,"Pre ALE adjust init cond h", G%HI, haloshift=1, scale=GV%H_to_m)
    endif
    call callTree_waypoint("Calling adjustGridForIntegrity() to remap initial conditions (initialize_MOM)")
    call adjustGridForIntegrity(CS%ALE_CSp, G, GV, CS%h )
    call callTree_waypoint("Calling ALE_main() to remap initial conditions (initialize_MOM)")
    if (use_ice_shelf) then
      filename = trim(inputdir)//trim(ice_shelf_file)
      if (.not.file_exists(filename, G%Domain)) call MOM_error(FATAL, &
        "MOM: Unable to open "//trim(filename))

      allocate(area_shelf_h(isd:ied,jsd:jed))
      allocate(frac_shelf_h(isd:ied,jsd:jed))
      call read_data(filename,trim(area_varname),area_shelf_h,domain=G%Domain%mpp_domain)
      ! initialize frac_shelf_h with zeros (open water everywhere)
      frac_shelf_h(:,:) = 0.0
      ! compute fractional ice shelf coverage of h
      do j=jsd,jed ; do i=isd,ied
        if (G%areaT(i,j) > 0.0) &
          frac_shelf_h(i,j) = area_shelf_h(i,j) / G%areaT(i,j)
      enddo ; enddo
      ! pass to the pointer
      shelf_area => frac_shelf_h
      call ALE_main(G, GV, CS%h, CS%u, CS%v, CS%tv, CS%tracer_Reg, CS%ALE_CSp, &
                    frac_shelf_h = shelf_area)
    else
      call ALE_main( G, GV, CS%h, CS%u, CS%v, CS%tv, CS%tracer_Reg, CS%ALE_CSp )
    endif
    call cpu_clock_begin(id_clock_pass_init)
    call create_group_pass(tmp_pass_uv_T_S_h, CS%u, CS%v, G%Domain)
    if (CS%use_temperature) then
      call create_group_pass(tmp_pass_uv_T_S_h, CS%tv%T, G%Domain, halo=1)
      call create_group_pass(tmp_pass_uv_T_S_h, CS%tv%S, G%Domain, halo=1)
    endif
    call create_group_pass(tmp_pass_uv_T_S_h, CS%h, G%Domain, halo=1)
    call do_group_pass(tmp_pass_uv_T_S_h, G%Domain)
    call cpu_clock_end(id_clock_pass_init)

    if (CS%debug) then
      call uvchksum("Post ALE adjust init cond [uv]", CS%u, CS%v, G%HI, haloshift=1)
      call hchksum(CS%h, "Post ALE adjust init cond h", G%HI, haloshift=1, scale=GV%H_to_m)
    endif
  endif
  if ( CS%use_ALE_algorithm ) call ALE_updateVerticalGridType( CS%ALE_CSp, GV )

   diag    => CS%diag
  ! Initialize the diag mediator.
  call diag_mediator_init(G, GV%ke, param_file, diag, doc_file_dir=dirs%output_directory)

  ! Initialize the diagnostics mask arrays.
  ! This step has to be done after call to MOM_initialize_state
  ! and before MOM_diagnostics_init
  call diag_masks_set(G, GV%ke, CS%missing, diag)

  ! Set up pointers within diag mediator control structure,
  ! this needs to occur _after_ CS%h etc. have been allocated.
  call diag_set_state_ptrs(CS%h, CS%T, CS%S, CS%tv%eqn_of_state, diag)

  ! This call sets up the diagnostic axes. These are needed,
  ! e.g. to generate the target grids below.
  call set_axes_info(G, GV, param_file, diag)

  ! Whenever thickness/T/S changes let the diag manager know, target grids
  ! for vertical remapping may need to be regenerated.
  ! FIXME: are h, T, S updated at the same time? Review these for T, S updates.
  call diag_update_remap_grids(diag)

  ! Diagnose static fields AND associate areas/volumes with axes
  call write_static_fields(G, CS%diag)
  call callTree_waypoint("static fields written (initialize_MOM)")

  call cpu_clock_begin(id_clock_MOM_init)
  if (CS%use_ALE_algorithm) then
    call ALE_writeCoordinateFile( CS%ALE_CSp, GV, dirs%output_directory )
  endif
  call cpu_clock_end(id_clock_MOM_init)
  call callTree_waypoint("ALE initialized (initialize_MOM)")

  CS%useMEKE = MEKE_init(Time, G, param_file, diag, CS%MEKE_CSp, CS%MEKE, CS%restart_CSp)

  call VarMix_init(Time, G, param_file, diag, CS%VarMix)
  call set_visc_init(Time, G, GV, param_file, diag, CS%visc, CS%set_visc_CSp,CS%OBC)
  if (CS%split) then
    allocate(eta(SZI_(G),SZJ_(G))) ; eta(:,:) = 0.0
    if (CS%legacy_split) then
      call initialize_dyn_legacy_split(CS%u, CS%v, CS%h, CS%uh, CS%vh, eta, Time,   &
                  G, GV, param_file, diag, CS%dyn_legacy_split_CSp, CS%restart_CSp, &
                  CS%dt, CS%ADp, CS%CDp, MOM_internal_state, CS%VarMix, CS%MEKE,    &
                  CS%OBC, CS%update_OBC_CSp, CS%ALE_CSp, CS%set_visc_CSp, CS%visc,  &
                  dirs, CS%ntrunc)
    else
      call initialize_dyn_split_RK2(CS%u, CS%v, CS%h, CS%uh, CS%vh, eta, Time,   &
                  G, GV, param_file, diag, CS%dyn_split_RK2_CSp, CS%restart_CSp, &
                  CS%dt, CS%ADp, CS%CDp, MOM_internal_state, CS%VarMix, CS%MEKE, &
                  CS%OBC, CS%update_OBC_CSp, CS%ALE_CSp, CS%set_visc_CSp,        &
                  CS%visc, dirs, CS%ntrunc)
    endif
  else
    if (CS%use_RK2) then
      call initialize_dyn_unsplit_RK2(CS%u, CS%v, CS%h, Time, G, GV,         &
              param_file, diag, CS%dyn_unsplit_RK2_CSp, CS%restart_CSp,      &
              CS%ADp, CS%CDp, MOM_internal_state, CS%OBC, CS%update_OBC_CSp, &
              CS%ALE_CSp, CS%set_visc_CSp, CS%visc, dirs, CS%ntrunc)
    else
      call initialize_dyn_unsplit(CS%u, CS%v, CS%h, Time, G, GV,             &
              param_file, diag, CS%dyn_unsplit_CSp, CS%restart_CSp,          &
              CS%ADp, CS%CDp, MOM_internal_state, CS%OBC, CS%update_OBC_CSp, &
              CS%ALE_CSp, CS%set_visc_CSp, CS%visc, dirs, CS%ntrunc)
    endif
  endif
  call callTree_waypoint("dynamics initialized (initialize_MOM)")

  call thickness_diffuse_init(Time, G, GV, param_file, diag, CS%CDp, CS%thickness_diffuse_CSp)
  CS%mixedlayer_restrat = mixedlayer_restrat_init(Time, G, GV, param_file, diag, &
                                                  CS%mixedlayer_restrat_CSp)
  if (CS%mixedlayer_restrat) then
    if (.not.(CS%bulkmixedlayer .or. CS%use_ALE_algorithm)) &
      call MOM_error(FATAL, "MOM: MIXEDLAYER_RESTRAT true requires a boundary layer scheme.")
    ! When DIABATIC_FIRST=False and using CS%visc%ML in mixedlayer_restrat we need to update after a restart
    if (.not. CS%diabatic_first .and. associated(CS%visc%MLD)) &
      call pass_var(CS%visc%MLD, G%domain, halo=1)
  endif

  call MOM_diagnostics_init(MOM_internal_state, CS%ADp, CS%CDp, Time, G, GV, &
                            param_file, diag, CS%diagnostics_CSp)

  CS%Z_diag_interval = set_time(int((CS%dt_therm) * &
       max(1,floor(0.01 + Z_diag_int/(CS%dt_therm)))))
  call MOM_diag_to_Z_init(Time, G, GV, param_file, diag, CS%diag_to_Z_CSp)
  CS%Z_diag_time = Start_time + CS%Z_diag_interval * (1 + &
    ((Time + set_time(int(CS%dt_therm))) - Start_time) / CS%Z_diag_interval)

  if (associated(CS%sponge_CSp)) &
    call init_sponge_diags(Time, G, diag, CS%sponge_CSp)

  if (associated(CS%ALE_sponge_CSp)) &
    call init_ALE_sponge_diags(Time, G, diag, CS%ALE_sponge_CSp)

  if (CS%adiabatic) then
    call adiabatic_driver_init(Time, G, param_file, diag, CS%diabatic_CSp, &
                               CS%tracer_flow_CSp, CS%diag_to_Z_CSp)
  else
    call diabatic_driver_init(Time, G, GV, param_file, CS%use_ALE_algorithm, diag,     &
                              CS%ADp, CS%CDp, CS%diabatic_CSp, CS%tracer_flow_CSp, &
                              CS%sponge_CSp, CS%ALE_sponge_CSp, CS%diag_to_Z_CSp)
  endif

  call tracer_advect_init(Time, G, param_file, diag, CS%tracer_adv_CSp)
  call tracer_hor_diff_init(Time, G, param_file, diag, CS%tracer_diff_CSp, CS%neutral_diffusion_CSp)

  if (CS%use_ALE_algorithm) &
    call register_diags_TS_vardec(Time, G%HI, GV, param_file, CS)

  call lock_tracer_registry(CS%tracer_Reg)
  call callTree_waypoint("tracer registry now locked (initialize_MOM)")

  ! now register some diagnostics since tracer registry is locked
  call register_diags(Time, G, GV, CS, CS%ADp)
  call register_diags_TS_tendency(Time, G, CS)
  if (CS%use_ALE_algorithm) then
    call ALE_register_diags(Time, G, diag, CS%tv%C_p, CS%tracer_Reg, CS%ALE_CSp)
  endif



  ! If need a diagnostic field, then would have been allocated in register_diags.
  if (CS%use_temperature) then
    if(CS%advect_TS) then
      call add_tracer_diagnostics("T", CS%tracer_Reg, CS%T_adx, CS%T_ady, &
                        CS%T_diffx, CS%T_diffy, CS%T_adx_2d, CS%T_ady_2d, &
                        CS%T_diffx_2d, CS%T_diffy_2d, CS%T_advection_xy)
      call add_tracer_diagnostics("S", CS%tracer_Reg, CS%S_adx, CS%S_ady, &
                        CS%S_diffx, CS%S_diffy, CS%S_adx_2d, CS%S_ady_2d, &
                        CS%S_diffx_2d, CS%S_diffy_2d, CS%S_advection_xy)
    endif
    call register_Z_tracer(CS%tv%T, "temp", "Potential Temperature", "degC", Time,   &
                      G, CS%diag_to_Z_CSp, cmor_field_name="thetao", cmor_units="C", &
                      cmor_standard_name="sea_water_potential_temperature",          &
                      cmor_long_name ="Sea Water Potential Temperature")
    call register_Z_tracer(CS%tv%S, "salt", "Salinity", "PPT", Time,               &
                      G, CS%diag_to_Z_CSp, cmor_field_name="so", cmor_units="ppt", &
                      cmor_standard_name="sea_water_salinity",                     &
                      cmor_long_name ="Sea Water Salinity")
  endif

  ! This subroutine initializes any tracer packages.
  new_sim = ((dirs%input_filename(1:1) == 'n') .and. &
             (LEN_TRIM(dirs%input_filename) == 1))
  call tracer_flow_control_init(.not.new_sim, Time, G, GV, CS%h, param_file, &
             CS%diag, CS%OBC, CS%tracer_flow_CSp, CS%sponge_CSp, &
             CS%ALE_sponge_CSp, CS%diag_to_Z_CSp, CS%tv)


  ! If running in offline tracer mode, initialize the necessary control structure and
  ! parameters
  if(present(offline_tracer_mode)) offline_tracer_mode=CS%offline_tracer_mode

  if(CS%offline_tracer_mode) then
    ! Setup some initial parameterizations and also assign some of the subtypes
    call offline_transport_init(param_file, CS%offline_CSp, CS%diabatic_CSp, G, GV)
    call insert_offline_main( CS=CS%offline_CSp, ALE_CSp=CS%ALE_CSp, diabatic_CSp=CS%diabatic_CSp, &
                              diag=CS%diag, OBC=CS%OBC, tracer_adv_CSp=CS%tracer_adv_CSp,              &
                              tracer_flow_CSp=CS%tracer_flow_CSp, tracer_Reg=CS%tracer_Reg,            &
                              tv=CS%tv, x_before_y = (MOD(first_direction,2)==0), debug=CS%debug )
    call register_diags_offline_transport(Time, CS%diag, CS%offline_CSp)
  endif

  call cpu_clock_begin(id_clock_pass_init)
  !--- set up group pass for u,v,T,S and h. pass_uv_T_S_h also is used in step_MOM

  dynamics_stencil = min(3, G%Domain%nihalo, G%Domain%njhalo)
  call create_group_pass(CS%pass_uv_T_S_h, CS%u, CS%v, G%Domain, halo=dynamics_stencil)
  if (CS%use_temperature) then
    call create_group_pass(CS%pass_uv_T_S_h, CS%tv%T, G%Domain, halo=dynamics_stencil)
    call create_group_pass(CS%pass_uv_T_S_h, CS%tv%S, G%Domain, halo=dynamics_stencil)
  endif
  call create_group_pass(CS%pass_uv_T_S_h, CS%h, G%Domain, halo=dynamics_stencil)

  call do_group_pass(CS%pass_uv_T_S_h, G%Domain)
  call cpu_clock_end(id_clock_pass_init)

  call register_obsolete_diagnostics(param_file, CS%diag)
  call neutral_diffusion_diag_init(Time, G, diag, CS%tv%C_p, CS%tracer_Reg, CS%neutral_diffusion_CSp)

  if (CS%use_frazil) then
    if (.not.query_initialized(CS%tv%frazil,"frazil",CS%restart_CSp)) &
      CS%tv%frazil(:,:) = 0.0
  endif

  if (CS%interp_p_surf) then
    CS%p_surf_prev_set = &
      query_initialized(CS%p_surf_prev,"p_surf_prev",CS%restart_CSp)

    if (CS%p_surf_prev_set) call pass_var(CS%p_surf_prev, G%domain)
  endif

  if (.not.query_initialized(CS%ave_ssh,"ave_ssh",CS%restart_CSp)) then
    if (CS%split) then
      call find_eta(CS%h, CS%tv, GV%g_Earth, G, GV, CS%ave_ssh, eta)
    else
      call find_eta(CS%h, CS%tv, GV%g_Earth, G, GV, CS%ave_ssh)
    endif
  endif
  if (CS%split) deallocate(eta)

  ! Flag whether to save initial conditions in finish_MOM_initialization() or not.
  CS%write_IC = save_IC .and. &
                .not.((dirs%input_filename(1:1) == 'r') .and. &
                      (LEN_TRIM(dirs%input_filename) == 1))

  call callTree_leave("initialize_MOM()")
  call cpu_clock_end(id_clock_init)

end subroutine initialize_MOM

!> This subroutine finishes initializing MOM and writes out the initial conditions.
subroutine finish_MOM_initialization(Time, dirs, CS, fluxes)
  type(time_type),           intent(in)    :: Time        !< model time, used in this routine
  type(directories),         intent(in)    :: dirs        !< structure with directory paths
  type(MOM_control_struct),  pointer       :: CS          !< pointer set in this routine to MOM control structure
  type(forcing),             intent(inout) :: fluxes      !< pointers to forcing fields
  ! Local variables
  type(ocean_grid_type), pointer :: G => NULL()
  type(verticalGrid_type), pointer :: GV => NULL()
  type(MOM_restart_CS), pointer :: restart_CSp_tmp => NULL()
  real, allocatable :: z_interface(:,:,:) ! Interface heights (meter)
  real, allocatable :: eta(:,:) ! Interface heights (meter)
  type(vardesc) :: vd

  call cpu_clock_begin(id_clock_init)
  call callTree_enter("finish_MOM_initialization()")

  ! Pointers for convenience
  G => CS%G ; GV => CS%GV

  ! Write initial conditions
  if (CS%write_IC) then
    allocate(restart_CSp_tmp)
    restart_CSp_tmp = CS%restart_CSp
    allocate(z_interface(SZI_(G),SZJ_(G),SZK_(G)+1))
    call find_eta(CS%h, CS%tv, GV%g_Earth, G, GV, z_interface)
    vd = var_desc("eta","meter","Interface heights",z_grid='i')
    call register_restart_field(z_interface, vd, .true., restart_CSp_tmp)

    call save_restart(dirs%output_directory, Time, G, &
                      restart_CSp_tmp, filename=CS%IC_file, GV=GV)
    deallocate(z_interface)
    deallocate(restart_CSp_tmp)
  endif

  call callTree_leave("finish_MOM_initialization()")
  call cpu_clock_end(id_clock_init)

end subroutine finish_MOM_initialization

!> Register the diagnostics
subroutine register_diags(Time, G, GV, CS, ADp)
  type(time_type),           intent(in)    :: Time  !< current model time
  type(ocean_grid_type),     intent(inout) :: G     !< ocean grid structu
  type(verticalGrid_type),   intent(inout) :: GV    !< ocean vertical grid structure
  type(MOM_control_struct),  pointer       :: CS    !< control structure set up by initialize_MOM
  type(accel_diag_ptrs),     intent(inout) :: ADp   !< structure pointing to accelerations in momentum equation

  character(len=48) :: thickness_units, flux_units, T_flux_units, S_flux_units
  type(diag_ctrl), pointer :: diag
  integer :: isd, ied, jsd, jed, IsdB, IedB, JsdB, JedB, nz
  isd  = G%isd  ; ied  = G%ied  ; jsd  = G%jsd  ; jed  = G%jed ; nz = G%ke
  IsdB = G%IsdB ; IedB = G%IedB ; JsdB = G%JsdB ; JedB = G%JedB

  diag => CS%diag

  thickness_units = get_thickness_units(GV)
  flux_units      = get_flux_units(GV)
  T_flux_units    = get_tr_flux_units(GV, "Celsius")
  S_flux_units    = get_tr_flux_units(GV, "PPT")

  !Initialize the diagnostics mask arrays.
  !This has to be done after MOM_initialize_state call.
  !call diag_masks_set(G, CS%missing)

  CS%id_u = register_diag_field('ocean_model', 'u', diag%axesCuL, Time,              &
      'Zonal velocity', 'meter  second-1', cmor_field_name='uo', cmor_units='m s-1', &
      cmor_standard_name='sea_water_x_velocity', cmor_long_name='Sea Water X Velocity')
  CS%id_v = register_diag_field('ocean_model', 'v', diag%axesCvL, Time,                  &
      'Meridional velocity', 'meter second-1', cmor_field_name='vo', cmor_units='m s-1', &
      cmor_standard_name='sea_water_y_velocity', cmor_long_name='Sea Water Y Velocity')
  CS%id_h = register_diag_field('ocean_model', 'h', diag%axesTL, Time, &
      'Layer Thickness', thickness_units, v_extensive=.true.)

  CS%id_volo = register_scalar_field('ocean_model', 'volo', Time, diag,&
      long_name='Total volume of liquid ocean', units='m3',            &
      standard_name='sea_water_volume')
  CS%id_zos = register_diag_field('ocean_model', 'zos', diag%axesT1, Time,&
      standard_name = 'sea_surface_height_above_geoid',                   &
      long_name= 'Sea surface height above geoid', units='meter', missing_value=CS%missing)
  CS%id_zossq = register_diag_field('ocean_model', 'zossq', diag%axesT1, Time,&
      standard_name='square_of_sea_surface_height_above_geoid',             &
      long_name='Square of sea surface height above geoid', units='m2', missing_value=CS%missing)
  CS%id_ssh = register_diag_field('ocean_model', 'SSH', diag%axesT1, Time, &
      'Sea Surface Height', 'meter', CS%missing)
  CS%id_ssh_ga = register_scalar_field('ocean_model', 'ssh_ga', Time, diag,&
      long_name='Area averaged sea surface height', units='m',            &
      standard_name='area_averaged_sea_surface_height')
  CS%id_ssh_inst = register_diag_field('ocean_model', 'SSH_inst', diag%axesT1, Time, &
      'Instantaneous Sea Surface Height', 'meter', CS%missing)
  CS%id_ssu = register_diag_field('ocean_model', 'SSU', diag%axesCu1, Time, &
      'Sea Surface Zonal Velocity', 'meter second-1', CS%missing)
  CS%id_ssv = register_diag_field('ocean_model', 'SSV', diag%axesCv1, Time, &
      'Sea Surface Meridional Velocity', 'meter second-1', CS%missing)
  CS%id_speed = register_diag_field('ocean_model', 'speed', diag%axesT1, Time, &
      'Sea Surface Speed', 'meter second-1', CS%missing)

  if (CS%use_temperature) then
    CS%id_T = register_diag_field('ocean_model', 'temp', diag%axesTL, Time, &
        'Potential Temperature', 'Celsius',                                 &
         cmor_field_name="thetao", cmor_units="C",                          &
         cmor_standard_name="sea_water_potential_temperature",              &
         cmor_long_name ="Sea Water Potential Temperature")
    CS%id_S = register_diag_field('ocean_model', 'salt', diag%axesTL, Time, &
        long_name='Salinity', units='PPT', cmor_field_name='so',            &
        cmor_long_name='Sea Water Salinity', cmor_units='ppt',              &
        cmor_standard_name='sea_water_salinity')
    CS%id_tob = register_diag_field('ocean_model','tob', diag%axesT1, Time,          &
        long_name='Sea Water Potential Temperature at Sea Floor',                    &
        standard_name='sea_water_potential_temperature_at_sea_floor', units='degC')
    CS%id_sob = register_diag_field('ocean_model','sob',diag%axesT1, Time,           &
        long_name='Sea Water Salinity at Sea Floor',                                 &
        standard_name='sea_water_salinity_at_sea_floor', units='ppt')
    CS%id_sst = register_diag_field('ocean_model', 'SST', diag%axesT1, Time,     &
        'Sea Surface Temperature', 'Celsius', CS%missing, cmor_field_name='tos', &
        cmor_long_name='Sea Surface Temperature', cmor_units='degC',             &
        cmor_standard_name='sea_surface_temperature')
    CS%id_sst_sq = register_diag_field('ocean_model', 'SST_sq', diag%axesT1, Time, &
        'Sea Surface Temperature Squared', 'Celsius**2', CS%missing, cmor_field_name='tossq', &
        cmor_long_name='Square of Sea Surface Temperature ', cmor_units='degC^2', &
        cmor_standard_name='square_of_sea_surface_temperature')
    CS%id_sss = register_diag_field('ocean_model', 'SSS', diag%axesT1, Time, &
        'Sea Surface Salinity', 'PPT', CS%missing, cmor_field_name='sos', &
        cmor_long_name='Sea Surface Salinity', cmor_units='ppt',          &
        cmor_standard_name='sea_surface_salinity')
    CS%id_sss_sq = register_diag_field('ocean_model', 'SSS_sq', diag%axesT1, Time, &
        'Sea Surface Salinity Squared', 'ppt**2', CS%missing, cmor_field_name='sossq', &
        cmor_long_name='Square of Sea Surface Salinity ', cmor_units='ppt^2', &
        cmor_standard_name='square_of_sea_surface_salinity')
    CS%id_Tcon = register_diag_field('ocean_model', 'contemp', diag%axesTL, Time, &
        'Conservative Temperature', 'Celsius')
    CS%id_Sabs = register_diag_field('ocean_model', 'abssalt', diag%axesTL, Time, &
        long_name='Absolute Salinity', units='g/Kg')
    CS%id_sstcon = register_diag_field('ocean_model', 'conSST', diag%axesT1, Time,     &
        'Sea Surface Conservative Temperature', 'Celsius', CS%missing)
    CS%id_sssabs = register_diag_field('ocean_model', 'absSSS', diag%axesT1, Time,     &
        'Sea Surface Absolute Salinity', 'g/Kg', CS%missing)

  endif

  if (CS%use_temperature .and. CS%use_frazil) then
    CS%id_fraz = register_diag_field('ocean_model', 'frazil', diag%axesT1, Time,                         &
          'Heat from frazil formation', 'Watt meter-2', cmor_field_name='hfsifrazil',                    &
          cmor_units='W m-2', cmor_standard_name='heat_flux_into_sea_water_due_to_frazil_ice_formation', &
          cmor_long_name='Heat Flux into Sea Water due to Frazil Ice Formation')
  endif

  CS%id_salt_deficit = register_diag_field('ocean_model', 'salt_deficit', diag%axesT1, Time, &
         'Salt sink in ocean due to ice flux', 'g Salt meter-2 s-1')
  CS%id_Heat_PmE = register_diag_field('ocean_model', 'Heat_PmE', diag%axesT1, Time, &
         'Heat flux into ocean from mass flux into ocean', 'Watt meter-2')
  CS%id_intern_heat = register_diag_field('ocean_model', 'internal_heat', diag%axesT1, Time,&
         'Heat flux into ocean from geothermal or other internal sources', 'Watt meter-2')


  ! lateral heat advective and diffusive fluxes
  CS%id_Tadx = register_diag_field('ocean_model', 'T_adx', diag%axesCuL, Time, &
      'Advective (by residual mean) Zonal Flux of Potential Temperature', T_flux_units)
  CS%id_Tady = register_diag_field('ocean_model', 'T_ady', diag%axesCvL, Time, &
      'Advective (by residual mean) Meridional Flux of Potential Temperature', T_flux_units)
  CS%id_Tdiffx = register_diag_field('ocean_model', 'T_diffx', diag%axesCuL, Time, &
      'Diffusive Zonal Flux of Potential Temperature', T_flux_units)
  CS%id_Tdiffy = register_diag_field('ocean_model', 'T_diffy', diag%axesCvL, Time, &
      'Diffusive Meridional Flux of Potential Temperature', T_flux_units)
  if (CS%id_Tadx   > 0) call safe_alloc_ptr(CS%T_adx,IsdB,IedB,jsd,jed,nz)
  if (CS%id_Tady   > 0) call safe_alloc_ptr(CS%T_ady,isd,ied,JsdB,JedB,nz)
  if (CS%id_Tdiffx > 0) call safe_alloc_ptr(CS%T_diffx,IsdB,IedB,jsd,jed,nz)
  if (CS%id_Tdiffy > 0) call safe_alloc_ptr(CS%T_diffy,isd,ied,JsdB,JedB,nz)


  ! lateral salt advective and diffusive fluxes
  CS%id_Sadx = register_diag_field('ocean_model', 'S_adx', diag%axesCuL, Time, &
      'Advective (by residual mean) Zonal Flux of Salinity', S_flux_units)
  CS%id_Sady = register_diag_field('ocean_model', 'S_ady', diag%axesCvL, Time, &
      'Advective (by residual mean) Meridional Flux of Salinity', S_flux_units)
  CS%id_Sdiffx = register_diag_field('ocean_model', 'S_diffx', diag%axesCuL, Time, &
      'Diffusive Zonal Flux of Salinity', S_flux_units)
  CS%id_Sdiffy = register_diag_field('ocean_model', 'S_diffy', diag%axesCvL, Time, &
      'Diffusive Meridional Flux of Salinity', S_flux_units)
  if (CS%id_Sadx   > 0) call safe_alloc_ptr(CS%S_adx,IsdB,IedB,jsd,jed,nz)
  if (CS%id_Sady   > 0) call safe_alloc_ptr(CS%S_ady,isd,ied,JsdB,JedB,nz)
  if (CS%id_Sdiffx > 0) call safe_alloc_ptr(CS%S_diffx,IsdB,IedB,jsd,jed,nz)
  if (CS%id_Sdiffy > 0) call safe_alloc_ptr(CS%S_diffy,isd,ied,JsdB,JedB,nz)


  ! vertically integrated lateral heat advective and diffusive fluxes
  CS%id_Tadx_2d = register_diag_field('ocean_model', 'T_adx_2d', diag%axesCu1, Time, &
      'Vertically Integrated Advective Zonal Flux of Potential Temperature', T_flux_units)
  CS%id_Tady_2d = register_diag_field('ocean_model', 'T_ady_2d', diag%axesCv1, Time, &
      'Vertically Integrated Advective Meridional Flux of Potential Temperature', T_flux_units)
  CS%id_Tdiffx_2d = register_diag_field('ocean_model', 'T_diffx_2d', diag%axesCu1, Time, &
      'Vertically Integrated Diffusive Zonal Flux of Potential Temperature', T_flux_units)
  CS%id_Tdiffy_2d = register_diag_field('ocean_model', 'T_diffy_2d', diag%axesCv1, Time, &
      'Vertically Integrated Diffusive Meridional Flux of Potential Temperature', T_flux_units)
  if (CS%id_Tadx_2d   > 0) call safe_alloc_ptr(CS%T_adx_2d,IsdB,IedB,jsd,jed)
  if (CS%id_Tady_2d   > 0) call safe_alloc_ptr(CS%T_ady_2d,isd,ied,JsdB,JedB)
  if (CS%id_Tdiffx_2d > 0) call safe_alloc_ptr(CS%T_diffx_2d,IsdB,IedB,jsd,jed)
  if (CS%id_Tdiffy_2d > 0) call safe_alloc_ptr(CS%T_diffy_2d,isd,ied,JsdB,JedB)

  ! vertically integrated lateral salt advective and diffusive fluxes
  CS%id_Sadx_2d = register_diag_field('ocean_model', 'S_adx_2d', diag%axesCu1, Time, &
      'Vertically Integrated Advective Zonal Flux of Salinity', S_flux_units)
  CS%id_Sady_2d = register_diag_field('ocean_model', 'S_ady_2d', diag%axesCv1, Time, &
      'Vertically Integrated Advective Meridional Flux of Salinity', S_flux_units)
  CS%id_Sdiffx_2d = register_diag_field('ocean_model', 'S_diffx_2d', diag%axesCu1, Time, &
      'Vertically Integrated Diffusive Zonal Flux of Salinity', S_flux_units)
  CS%id_Sdiffy_2d = register_diag_field('ocean_model', 'S_diffy_2d', diag%axesCv1, Time, &
      'Vertically Integrated Diffusive Meridional Flux of Salinity', S_flux_units)
  if (CS%id_Sadx_2d   > 0) call safe_alloc_ptr(CS%S_adx_2d,IsdB,IedB,jsd,jed)
  if (CS%id_Sady_2d   > 0) call safe_alloc_ptr(CS%S_ady_2d,isd,ied,JsdB,JedB)
  if (CS%id_Sdiffx_2d > 0) call safe_alloc_ptr(CS%S_diffx_2d,IsdB,IedB,jsd,jed)
  if (CS%id_Sdiffy_2d > 0) call safe_alloc_ptr(CS%S_diffy_2d,isd,ied,JsdB,JedB)


  if (CS%debug_truncations) then
    call safe_alloc_ptr(ADp%du_dt_visc,IsdB,IedB,jsd,jed,nz)
    call safe_alloc_ptr(ADp%dv_dt_visc,isd,ied,JsdB,JedB,nz)
    if (.not.CS%adiabatic) then
      call safe_alloc_ptr(ADp%du_dt_dia,IsdB,IedB,jsd,jed,nz)
      call safe_alloc_ptr(ADp%dv_dt_dia,isd,ied,JsdB,JedB,nz)
    endif
  endif

  ! fields posted prior to dynamics step
  CS%id_h_pre_dyn = register_diag_field('ocean_model', 'h_pre_dyn', diag%axesTL, Time, &
      'Layer Thickness before dynamics step', thickness_units)

  ! diagnostics for values prior to diabatic and prior to ALE
  CS%id_u_predia = register_diag_field('ocean_model', 'u_predia', diag%axesCuL, Time, &
      'Zonal velocity before diabatic forcing', 'meter second-1')
  CS%id_v_predia = register_diag_field('ocean_model', 'v_predia', diag%axesCvL, Time, &
      'Meridional velocity before diabatic forcing', 'meter second-1')
  CS%id_h_predia = register_diag_field('ocean_model', 'h_predia', diag%axesTL, Time, &
      'Layer Thickness before diabatic forcing', thickness_units, v_extensive=.true.)
  CS%id_e_predia = register_diag_field('ocean_model', 'e_predia', diag%axesTi, Time, &
      'Interface Heights before diabatic forcing', 'meter')
  if (.not. CS%adiabatic) then
    CS%id_u_preale = register_diag_field('ocean_model', 'u_preale', diag%axesCuL, Time, &
        'Zonal velocity before remapping', 'meter second-1')
    CS%id_v_preale = register_diag_field('ocean_model', 'v_preale', diag%axesCvL, Time, &
        'Meridional velocity before remapping', 'meter second-1')
    CS%id_h_preale = register_diag_field('ocean_model', 'h_preale', diag%axesTL, Time, &
        'Layer Thickness before remapping', thickness_units, v_extensive=.true.)
    CS%id_T_preale = register_diag_field('ocean_model', 'T_preale', diag%axesTL, Time, &
        'Temperature before remapping', 'degC')
    CS%id_S_preale = register_diag_field('ocean_model', 'S_preale', diag%axesTL, Time, &
        'Salinity before remapping', 'ppt')
    CS%id_e_preale = register_diag_field('ocean_model', 'e_preale', diag%axesTi, Time, &
        'Interface Heights before remapping', 'meter')
  endif

  if (CS%use_temperature) then
    CS%id_T_predia = register_diag_field('ocean_model', 'temp_predia', diag%axesTL, Time, &
        'Potential Temperature', 'Celsius')
    CS%id_S_predia = register_diag_field('ocean_model', 'salt_predia', diag%axesTL, Time, &
        'Salinity', 'PPT')
  endif

  ! Diagnostics related to tracer transport
  CS%id_uhtr = register_diag_field('ocean_model', 'uhtr', diag%axesCuL, Time, &
      'Accumulated zonal thickness fluxes to advect tracers', 'kg', &
      y_cell_method='sum', v_extensive=.true.)
  CS%id_vhtr = register_diag_field('ocean_model', 'vhtr', diag%axesCvL, Time, &
      'Accumulated meridional thickness fluxes to advect tracers', 'kg', &
      x_cell_method='sum', v_extensive=.true.)
  CS%id_umo = register_diag_field('ocean_model', 'umo', &
      diag%axesCuL, Time, 'Ocean Mass X Transport', 'kg/s', &
      standard_name='ocean_mass_x_transport', y_cell_method='sum', v_extensive=.true.)
  CS%id_vmo = register_diag_field('ocean_model', 'vmo', &
      diag%axesCvL, Time, 'Ocean Mass Y Transport', 'kg/s', &
      standard_name='ocean_mass_y_transport', x_cell_method='sum', v_extensive=.true.)
  CS%id_umo_2d = register_diag_field('ocean_model', 'umo_2d', &
      diag%axesCu1, Time, 'Ocean Mass X Transport Vertical Sum', 'kg/s', &
      standard_name='ocean_mass_x_transport_vertical_sum', y_cell_method='sum')
  CS%id_vmo_2d = register_diag_field('ocean_model', 'vmo_2d', &
      diag%axesCv1, Time, 'Ocean Mass Y Transport Vertical Sum', 'kg/s', &
      standard_name='ocean_mass_y_transport_vertical_sum', x_cell_method='sum')

end subroutine register_diags


!> Initialize diagnostics for temp/heat and saln/salt tendencies.
subroutine register_diags_TS_tendency(Time, G, CS)
  type(time_type),           intent(in)    :: Time  !< current model time
  type(ocean_grid_type),     intent(inout) :: G     !< ocean grid structure
  type(MOM_control_struct),  pointer       :: CS    !< control structure set up by initialize_MOM

  type(diag_ctrl), pointer :: diag
  integer :: i, j, k
  integer :: isd, ied, jsd, jed, nz
  integer :: is, ie, js, je

  diag => CS%diag
  isd  = G%isd  ; ied  = G%ied  ; jsd  = G%jsd  ; jed  = G%jed ; nz = G%ke
  is   = G%isc  ; ie   = G%iec  ; js   = G%jsc  ; je   = G%jec


  ! heat tendencies from lateral advection
  CS%id_T_advection_xy = register_diag_field('ocean_model', 'T_advection_xy', diag%axesTL, Time, &
      'Horizontal convergence of residual mean heat advective fluxes', 'W/m2',v_extensive=.true.)
  CS%id_T_advection_xy_2d = register_diag_field('ocean_model', 'T_advection_xy_2d', diag%axesT1, Time,&
      'Vertical sum of horizontal convergence of residual mean heat advective fluxes', 'W/m2')
  if (CS%id_T_advection_xy > 0 .or. CS%id_T_advection_xy_2d > 0) then
    call safe_alloc_ptr(CS%T_advection_xy,isd,ied,jsd,jed,nz)
    CS%tendency_diagnostics = .true.
  endif

  ! net temperature and heat tendencies
  CS%id_T_tendency = register_diag_field('ocean_model', 'T_tendency', diag%axesTL, Time, &
      'Net time tendency for temperature', 'degC/s')
  CS%id_Th_tendency = register_diag_field('ocean_model', 'Th_tendency', diag%axesTL, Time,        &
      'Net time tendency for heat', 'W/m2',                                                       &
      cmor_field_name="opottemptend", cmor_units="W m-2",                                         &
      cmor_standard_name="tendency_of_sea_water_potential_temperature_expressed_as_heat_content", &
      cmor_long_name ="Tendency of Sea Water Potential Temperature Expressed as Heat Content",    &
      v_extensive=.true.)
  CS%id_Th_tendency_2d = register_diag_field('ocean_model', 'Th_tendency_2d', diag%axesT1, Time,              &
      'Vertical sum of net time tendency for heat', 'W/m2',                                                   &
      cmor_field_name="opottemptend_2d", cmor_units="W m-2",                                                   &
      cmor_standard_name="tendency_of_sea_water_potential_temperature_expressed_as_heat_content_vertical_sum",&
      cmor_long_name ="Tendency of Sea Water Potential Temperature Expressed as Heat Content Vertical Sum")
  if (CS%id_T_tendency > 0) then
    CS%tendency_diagnostics = .true.
    call safe_alloc_ptr(CS%T_prev,isd,ied,jsd,jed,nz)
    do k=1,nz ; do j=js,je ; do i=is,ie
      CS%T_prev(i,j,k) = CS%tv%T(i,j,k)
    enddo ; enddo ; enddo
  endif
  if (CS%id_Th_tendency > 0 .or. CS%id_Th_tendency_2d > 0) then
    CS%tendency_diagnostics = .true.
    call safe_alloc_ptr(CS%Th_prev,isd,ied,jsd,jed,nz)
    do k=1,nz ; do j=js,je ; do i=is,ie
      CS%Th_prev(i,j,k) = CS%tv%T(i,j,k) * CS%h(i,j,k)
    enddo ; enddo ; enddo
  endif


  ! salt tendencies from lateral advection
  CS%id_S_advection_xy = register_diag_field('ocean_model', 'S_advection_xy', diag%axesTL, Time, &
      'Horizontal convergence of residual mean salt advective fluxes', 'kg/(m2 * s)', v_extensive=.true.)
  CS%id_S_advection_xy_2d = register_diag_field('ocean_model', 'S_advection_xy_2d', diag%axesT1, Time,&
      'Vertical sum of horizontal convergence of residual mean salt advective fluxes', 'kg/(m2 * s)')
  if (CS%id_S_advection_xy > 0 .or. CS%id_S_advection_xy_2d > 0) then
    call safe_alloc_ptr(CS%S_advection_xy,isd,ied,jsd,jed,nz)
    CS%tendency_diagnostics = .true.
  endif

  ! net salinity and salt tendencies
  CS%id_S_tendency = register_diag_field('ocean_model', 'S_tendency', diag%axesTL, Time, &
      'Net time tendency for salinity', 'PPT/s')
  CS%id_Sh_tendency = register_diag_field('ocean_model', 'Sh_tendency', diag%axesTL, Time,&
      'Net time tendency for salt', 'kg/(m2 * s)',                                        &
      cmor_field_name="osalttend", cmor_units="kg m-2 s-1",                               &
      cmor_standard_name="tendency_of_sea_water_salinity_expressed_as_salt_content",      &
      cmor_long_name ="Tendency of Sea Water Salinity Expressed as Salt Content",         &
      v_extensive=.true.)
  CS%id_Sh_tendency_2d = register_diag_field('ocean_model', 'Sh_tendency_2d', diag%axesT1, Time, &
      'Vertical sum of net time tendency for salt', 'kg/(m2 * s)',                               &
      cmor_field_name="osalttend_2d", cmor_units="kg m-2 s-1",                                   &
      cmor_standard_name="tendency_of_sea_water_salinity_expressed_as_salt_content_vertical_sum",&
      cmor_long_name ="Tendency of Sea Water Salinity Expressed as Salt Content Vertical Sum")
  if (CS%id_S_tendency > 0) then
    CS%tendency_diagnostics = .true.
    call safe_alloc_ptr(CS%S_prev,isd,ied,jsd,jed,nz)
    do k=1,nz ; do j=js,je ; do i=is,ie
      CS%S_prev(i,j,k) = CS%tv%S(i,j,k)
    enddo ; enddo ; enddo
  endif
  if (CS%id_Sh_tendency > 0 .or. CS%id_Sh_tendency_2d > 0) then
    CS%tendency_diagnostics = .true.
    call safe_alloc_ptr(CS%Sh_prev,isd,ied,jsd,jed,nz)
    do k=1,nz ; do j=js,je ; do i=is,ie
      CS%Sh_prev(i,j,k) = CS%tv%S(i,j,k) * CS%h(i,j,k)
    enddo ; enddo ; enddo
  endif

end subroutine register_diags_TS_tendency


!> Initialize diagnostics for the variance decay of temp/salt
!! across regridding/remapping
subroutine register_diags_TS_vardec(Time, HI, GV, param_file, CS)
  type(time_type),         intent(in) :: Time     !< current model time
  type(hor_index_type),    intent(in) :: HI       !< horizontal index type
  type(verticalGrid_type), intent(in) :: GV       !< ocean vertical grid structure
  type(param_file_type),   intent(in) :: param_file !< parameter file
  type(MOM_control_struct), pointer :: CS   !< control structure for MOM

  integer :: isd, ied, jsd, jed, nz
  type(vardesc) :: vd_tmp
  type(diag_ctrl), pointer :: diag

  diag => CS%diag
  isd  = HI%isd  ; ied  = HI%ied  ; jsd  = HI%jsd  ; jed  = HI%jed ; nz = GV%ke

  ! variancy decay through ALE operation
  CS%id_T_vardec = register_diag_field('ocean_model', 'T_vardec', diag%axesTL, Time, &
      'ALE variance decay for temperature', 'degC2 s-1')
  if (CS%id_T_vardec > 0) then
    call safe_alloc_ptr(CS%T_squared,isd,ied,jsd,jed,nz)
    CS%T_squared(:,:,:) = 0.

    vd_tmp = var_desc(name="T2", units="degC2", longname="Squared Potential Temperature")
    call register_tracer(CS%T_squared, vd_tmp, param_file, HI, GV, CS%tracer_reg)
  endif

  CS%id_S_vardec = register_diag_field('ocean_model', 'S_vardec', diag%axesTL, Time, &
      'ALE variance decay for salinity', 'PPT2 s-1')
  if (CS%id_S_vardec > 0) then
    call safe_alloc_ptr(CS%S_squared,isd,ied,jsd,jed,nz)
    CS%S_squared(:,:,:) = 0.

    vd_tmp = var_desc(name="S2", units="PPT2", longname="Squared Salinity")
    call register_tracer(CS%S_squared, vd_tmp, param_file, HI, GV, CS%tracer_reg)
  endif

end subroutine register_diags_TS_vardec

!> This subroutine sets up clock IDs for timing various subroutines.
subroutine MOM_timing_init(CS)
  type(MOM_control_struct), intent(in) :: CS  !< control structure set up by initialize_MOM.

 id_clock_ocean    = cpu_clock_id('Ocean', grain=CLOCK_COMPONENT)
 id_clock_dynamics = cpu_clock_id('Ocean dynamics', grain=CLOCK_SUBCOMPONENT)
 id_clock_thermo   = cpu_clock_id('Ocean thermodynamics and tracers', grain=CLOCK_SUBCOMPONENT)
 id_clock_other    = cpu_clock_id('Ocean Other', grain=CLOCK_SUBCOMPONENT)
 id_clock_tracer   = cpu_clock_id('(Ocean tracer advection)', grain=CLOCK_MODULE_DRIVER)
 if (.not.CS%adiabatic) &
   id_clock_diabatic = cpu_clock_id('(Ocean diabatic driver)', grain=CLOCK_MODULE_DRIVER)

 id_clock_continuity = cpu_clock_id('(Ocean continuity equation *)', grain=CLOCK_MODULE)
 id_clock_pass       = cpu_clock_id('(Ocean message passing *)', grain=CLOCK_MODULE)
 id_clock_MOM_init   = cpu_clock_id('(Ocean MOM_initialize_state)', grain=CLOCK_MODULE)
 id_clock_pass_init  = cpu_clock_id('(Ocean init message passing *)', grain=CLOCK_ROUTINE)
 if (CS%thickness_diffuse) &
   id_clock_thick_diff = cpu_clock_id('(Ocean thickness diffusion *)', grain=CLOCK_MODULE)
!if (CS%mixedlayer_restrat) &
   id_clock_ml_restrat = cpu_clock_id('(Ocean mixed layer restrat)', grain=CLOCK_MODULE)
 id_clock_diagnostics  = cpu_clock_id('(Ocean collective diagnostics)', grain=CLOCK_MODULE)
 id_clock_Z_diag       = cpu_clock_id('(Ocean Z-space diagnostics)', grain=CLOCK_MODULE)
 id_clock_ALE          = cpu_clock_id('(Ocean ALE)', grain=CLOCK_MODULE)
 if(CS%offline_tracer_mode) then
  id_clock_offline_tracer = cpu_clock_id('Ocean offline tracers', grain=CLOCK_SUBCOMPONENT)
 endif

end subroutine MOM_timing_init

!> This routine posts diagnostics of the transports, including the subgridscale
!! contributions.
subroutine post_transport_diagnostics(G, GV, CS, diag, dt, h, h_pre_dyn)
  type(ocean_grid_type),    intent(inout) :: G   !< ocean grid structure
  type(verticalGrid_type),  intent(in)    :: GV  !< ocean vertical grid structure
  type(MOM_control_struct), intent(in)    :: CS  !< control structure
  type(diag_ctrl),          intent(inout) :: diag !< regulates diagnostic output
  real                    , intent(in)    :: dt  !< total time step associated with the transports, in s.
  real, dimension(SZI_(G),SZJ_(G),SZK_(G)), &
                            intent(in)    :: h   !< The updated layer thicknesses, in H
  real, dimension(SZI_(G),SZJ_(G),SZK_(G)), &
                            intent(in)    :: h_pre_dyn !< The thickness before the transports, in H.

  real, dimension(SZIB_(G), SZJ_(G)) :: umo2d ! Diagnostics of integrated mass transport, in kg s-1
  real, dimension(SZI_(G), SZJB_(G)) :: vmo2d ! Diagnostics of integrated mass transport, in kg s-1
  real, dimension(SZIB_(G), SZJ_(G), SZK_(G)) :: umo ! Diagnostics of layer mass transport, in kg s-1
  real, dimension(SZI_(G), SZJB_(G), SZK_(G)) :: vmo ! Diagnostics of layer mass transport, in kg s-1
  real :: H_to_kg_m2_dt   ! A conversion factor from accumulated transports to fluxes, in kg m-2 H-1 s-1.
  integer :: i, j, k, is, ie, js, je, nz
  is = G%isc ; ie = G%iec ; js = G%jsc ; je = G%jec ; nz = G%ke

  call cpu_clock_begin(id_clock_Z_diag)
  call calculate_Z_transport(CS%uhtr, CS%vhtr, h, CS%dt_trans, G, GV, &
                             CS%diag_to_Z_CSp)
  call cpu_clock_end(id_clock_Z_diag)

  ! Post mass transports, including SGS
  ! Build the remap grids using the layer thicknesses from before the dynamics
  call diag_update_remap_grids(diag, alt_h = h_pre_dyn)

  H_to_kg_m2_dt = GV%H_to_kg_m2 / CS%dt_trans
  if (CS%id_umo_2d > 0) then
    umo2d(:,:) = 0.0
    do k=1,nz ; do j=js,je ; do I=is-1,ie
      umo2d(I,j) = umo2d(I,j) + CS%uhtr(I,j,k) * H_to_kg_m2_dt
    enddo ; enddo ; enddo
    call post_data(CS%id_umo_2d, umo2d, diag)
  endif
  if (CS%id_umo > 0) then
    ! Convert to kg/s. Modifying the array for diagnostics is allowed here since it is set to zero immediately below
    do k=1,nz ; do j=js,je ; do I=is-1,ie
      umo(I,j,k) =  CS%uhtr(I,j,k) * H_to_kg_m2_dt
    enddo ; enddo ; enddo
    call post_data(CS%id_umo, umo, diag, alt_h = h_pre_dyn)
  endif
  if (CS%id_vmo_2d > 0) then
    vmo2d(:,:) = 0.0
    do k=1,nz ; do J=js-1,je ; do i=is,ie
      vmo2d(i,J) = vmo2d(i,J) + CS%vhtr(i,J,k) * H_to_kg_m2_dt
    enddo ; enddo ; enddo
    call post_data(CS%id_vmo_2d, vmo2d, diag)
  endif
  if (CS%id_vmo > 0) then
    ! Convert to kg/s. Modifying the array for diagnostics is allowed here since it is set to zero immediately below
    do k=1,nz ; do J=js-1,je ; do i=is,ie
      vmo(i,J,k) = CS%vhtr(i,J,k) * H_to_kg_m2_dt
    enddo ; enddo ; enddo
    call post_data(CS%id_vmo, vmo, diag, alt_h = h_pre_dyn)
  endif

  if (CS%id_uhtr > 0) call post_data(CS%id_uhtr, CS%uhtr, diag, alt_h = h_pre_dyn)
  if (CS%id_vhtr > 0) call post_data(CS%id_vhtr, CS%vhtr, diag, alt_h = h_pre_dyn)

end subroutine post_transport_diagnostics

!> Post diagnostics of temperatures and salinities, their fluxes, and tendencies.
subroutine post_TS_diagnostics(CS, G, GV, tv, diag, dt)
  type(MOM_control_struct), intent(inout) :: CS  !< control structure
  type(ocean_grid_type),    intent(in)    :: G   !< ocean grid structure
  type(verticalGrid_type),  intent(in)    :: GV  !< ocean vertical grid structure
  type(thermo_var_ptrs),    intent(in)    :: tv  !< A structure pointing to various thermodynamic variables  type(forcing),                             intent(inout) :: fluxes !< pointers to forcing fields
  type(diag_ctrl),          intent(in)    :: diag !< regulates diagnostic output
  real,                     intent(in)    :: dt  !< total time step for T,S update

  real, dimension(SZI_(G),SZJ_(G),SZK_(G)) :: potTemp, pracSal !TEOS10 Diagnostics
  real    :: work3d(SZI_(G),SZJ_(G),SZK_(G))
  real    :: work2d(SZI_(G),SZJ_(G))
  real    :: Idt, ppt2mks
  integer :: i, j, k, is, ie, js, je, nz
  is = G%isc ; ie = G%iec ; js = G%jsc ; je = G%jec ; nz = G%ke

  if (.NOT. CS%use_conT_absS) then
    !Internal T&S variables are assumed to be potential&practical
    if (CS%id_T > 0) call post_data(CS%id_T, tv%T, diag)
    if (CS%id_S > 0) call post_data(CS%id_S, tv%S, diag)

    if (CS%id_tob > 0) call post_data(CS%id_tob, tv%T(:,:,G%ke), diag, mask=G%mask2dT)
    if (CS%id_sob > 0) call post_data(CS%id_sob, tv%S(:,:,G%ke), diag, mask=G%mask2dT)
  else
    !Internal T&S variables are assumed to be conservative&absolute
    if (CS%id_Tcon > 0) call post_data(CS%id_Tcon, tv%T, diag)
    if (CS%id_Sabs > 0) call post_data(CS%id_Sabs, tv%S, diag)
    !Using TEOS-10 function calls convert T&S diagnostics
    !from conservative temp to potential temp and
    !from absolute salinity to practical salinity
    do k=1,nz ; do j=js,je ; do i=is,ie
      pracSal(i,j,k) = gsw_sp_from_sr(tv%S(i,j,k))
      potTemp(i,j,k) = gsw_pt_from_ct(tv%S(i,j,k),tv%T(i,j,k))
    enddo; enddo ; enddo
    if (CS%id_T > 0) call post_data(CS%id_T, potTemp, diag)
    if (CS%id_S > 0) call post_data(CS%id_S, pracSal, diag)
    if (CS%id_tob > 0) call post_data(CS%id_tob, potTemp(:,:,G%ke), diag, mask=G%mask2dT)
    if (CS%id_sob > 0) call post_data(CS%id_sob, pracSal(:,:,G%ke), diag, mask=G%mask2dT)
  endif

  if (CS%id_Tadx   > 0) call post_data(CS%id_Tadx,   CS%T_adx,   diag)
  if (CS%id_Tady   > 0) call post_data(CS%id_Tady,   CS%T_ady,   diag)
  if (CS%id_Tdiffx > 0) call post_data(CS%id_Tdiffx, CS%T_diffx, diag)
  if (CS%id_Tdiffy > 0) call post_data(CS%id_Tdiffy, CS%T_diffy, diag)

  if (CS%id_Sadx   > 0) call post_data(CS%id_Sadx,   CS%S_adx,   diag)
  if (CS%id_Sady   > 0) call post_data(CS%id_Sady,   CS%S_ady,   diag)
  if (CS%id_Sdiffx > 0) call post_data(CS%id_Sdiffx, CS%S_diffx, diag)
  if (CS%id_Sdiffy > 0) call post_data(CS%id_Sdiffy, CS%S_diffy, diag)

  if (CS%id_Tadx_2d   > 0) call post_data(CS%id_Tadx_2d,   CS%T_adx_2d,   diag)
  if (CS%id_Tady_2d   > 0) call post_data(CS%id_Tady_2d,   CS%T_ady_2d,   diag)
  if (CS%id_Tdiffx_2d > 0) call post_data(CS%id_Tdiffx_2d, CS%T_diffx_2d, diag)
  if (CS%id_Tdiffy_2d > 0) call post_data(CS%id_Tdiffy_2d, CS%T_diffy_2d, diag)

  if (CS%id_Sadx_2d   > 0) call post_data(CS%id_Sadx_2d,   CS%S_adx_2d,   diag)
  if (CS%id_Sady_2d   > 0) call post_data(CS%id_Sady_2d,   CS%S_ady_2d,   diag)
  if (CS%id_Sdiffx_2d > 0) call post_data(CS%id_Sdiffx_2d, CS%S_diffx_2d, diag)
  if (CS%id_Sdiffy_2d > 0) call post_data(CS%id_Sdiffy_2d, CS%S_diffy_2d, diag)

  if(.not. CS%tendency_diagnostics) return

  Idt = 0.; if (dt/=0.) Idt = 1.0 / dt ! The "if" is in case the diagnostic is called for a zero length interval
  ppt2mks       = 0.001
  work3d(:,:,:) = 0.0
  work2d(:,:)   = 0.0

  ! Diagnose tendency of heat from convergence of lateral advective,
  ! fluxes, where advective transport arises from residual mean velocity.
  if (CS%id_T_advection_xy > 0 .or. CS%id_T_advection_xy_2d > 0) then
    do k=1,nz ; do j=js,je ; do i=is,ie
      work3d(i,j,k) = CS%T_advection_xy(i,j,k) * GV%H_to_kg_m2 * tv%C_p
    enddo ; enddo ; enddo
    if (CS%id_T_advection_xy    > 0) call post_data(CS%id_T_advection_xy, work3d, diag)
    if (CS%id_T_advection_xy_2d > 0) then
      do j=js,je ; do i=is,ie
        work2d(i,j) = 0.0
        do k=1,nz
          work2d(i,j) = work2d(i,j) + work3d(i,j,k)
        enddo
      enddo ; enddo
      call post_data(CS%id_T_advection_xy_2d, work2d, diag)
    endif
  endif

  ! Diagnose tendency of salt from convergence of lateral advective
  ! fluxes, where advective transport arises from residual mean velocity.
  if (CS%id_S_advection_xy > 0 .or. CS%id_S_advection_xy_2d > 0) then
    do k=1,nz ; do j=js,je ; do i=is,ie
      work3d(i,j,k) = CS%S_advection_xy(i,j,k) * GV%H_to_kg_m2 * ppt2mks
    enddo ; enddo ; enddo
    if (CS%id_S_advection_xy    > 0) call post_data(CS%id_S_advection_xy, work3d, diag)
    if (CS%id_S_advection_xy_2d > 0) then
      do j=js,je ; do i=is,ie
        work2d(i,j) = 0.0
        do k=1,nz
          work2d(i,j) = work2d(i,j) + work3d(i,j,k)
        enddo
      enddo ; enddo
      call post_data(CS%id_S_advection_xy_2d, work2d, diag)
    endif
  endif

  ! diagnose net tendency for temperature over a time step and update T_prev
  if (CS%id_T_tendency > 0) then
    do k=1,nz ; do j=js,je ; do i=is,ie
      work3d(i,j,k)    = (tv%T(i,j,k) - CS%T_prev(i,j,k))*Idt
      CS%T_prev(i,j,k) =  tv%T(i,j,k)
    enddo ; enddo ; enddo
    call post_data(CS%id_T_tendency, work3d, diag)
  endif

  ! diagnose net tendency for salinity over a time step and update S_prev
  if (CS%id_S_tendency > 0) then
    do k=1,nz ; do j=js,je ; do i=is,ie
      work3d(i,j,k)    = (tv%S(i,j,k) - CS%S_prev(i,j,k))*Idt
      CS%S_prev(i,j,k) =  tv%S(i,j,k)
    enddo ; enddo ; enddo
    call post_data(CS%id_S_tendency, work3d, diag)
  endif

  ! diagnose net tendency for heat content of a grid cell over a time step and update Th_prev
  if (CS%id_Th_tendency > 0 .or. CS%id_Th_tendency_2d > 0) then
    do k=1,nz ; do j=js,je ; do i=is,ie
      work3d(i,j,k)     = (tv%T(i,j,k)*CS%h(i,j,k) - CS%Th_prev(i,j,k)) * Idt * GV%H_to_kg_m2 * tv%C_p
      CS%Th_prev(i,j,k) =  tv%T(i,j,k)*CS%h(i,j,k)
    enddo ; enddo ; enddo
    if (CS%id_Th_tendency    > 0) call post_data(CS%id_Th_tendency, work3d, diag)
    if (CS%id_Th_tendency_2d > 0) then
      do j=js,je ; do i=is,ie
        work2d(i,j) = 0.0
        do k=1,nz
          work2d(i,j) = work2d(i,j) + work3d(i,j,k)
        enddo
      enddo ; enddo
      call post_data(CS%id_Th_tendency_2d, work2d, diag)
    endif
  endif

  ! diagnose net tendency for salt content of a grid cell over a time step and update Sh_prev
  if (CS%id_Sh_tendency > 0 .or. CS%id_Sh_tendency_2d > 0) then
    do k=1,nz ; do j=js,je ; do i=is,ie
      work3d(i,j,k)     = (tv%S(i,j,k)*CS%h(i,j,k) - CS%Sh_prev(i,j,k)) * Idt * GV%H_to_kg_m2 * ppt2mks
      CS%Sh_prev(i,j,k) =  tv%S(i,j,k)*CS%h(i,j,k)
    enddo ; enddo ; enddo
    if (CS%id_Sh_tendency    > 0) call post_data(CS%id_Sh_tendency, work3d, diag)
    if (CS%id_Sh_tendency_2d > 0) then
      do j=js,je ; do i=is,ie
        work2d(i,j) = 0.0
        do k=1,nz
          work2d(i,j) = work2d(i,j) + work3d(i,j,k)
        enddo
      enddo ; enddo
      call post_data(CS%id_Sh_tendency_2d, work2d, diag)
    endif
  endif

end subroutine post_TS_diagnostics

!> Calculate and post variance decay diagnostics for temp/salt
subroutine post_diags_TS_vardec(G, CS, dt)
  type(ocean_grid_type),    intent(in) :: G    !< ocean grid structure
  type(MOM_control_struct), intent(in) :: CS   !< control structure
  real, intent(in) :: dt                       !< total time step

  real :: work(SZI_(G),SZJ_(G),SZK_(G))
  real :: Idt
  integer :: i, j, k, is, ie, js, je, nz
  is = G%isc ; ie = G%iec ; js = G%jsc ; je = G%jec ; nz = G%ke

  Idt = 0.; if (dt/=0.) Idt = 1.0 / dt ! The "if" is in case the diagnostic is called for a zero length interval

  if (CS%id_T_vardec > 0) then
    do k=1,nz ; do j=js,je ; do i=is,ie
      work(i,j,k) = (CS%T_squared(i,j,k) - CS%tv%T(i,j,k)**2) * Idt
    enddo ; enddo ; enddo
    call post_data(CS%id_T_vardec, work, CS%diag)
  endif

  if (CS%id_S_vardec > 0) then
    do k=1,nz ; do j=js,je ; do i=is,ie
      work(i,j,k) = (CS%S_squared(i,j,k) - CS%tv%S(i,j,k)**2) * Idt
    enddo ; enddo ; enddo
    call post_data(CS%id_S_vardec, work, CS%diag)
  endif
end subroutine post_diags_TS_vardec

!> This routine posts diagnostics of various integrated quantities.
subroutine post_integrated_diagnostics(CS, G, GV, diag, dt_int, tv, fluxes)
  type(MOM_control_struct), intent(in)    :: CS  !< control structure
  type(ocean_grid_type),    intent(in)    :: G   !< ocean grid structure
  type(verticalGrid_type),  intent(in)    :: GV  !< ocean vertical grid structure
  type(diag_ctrl),          intent(in)    :: diag  !< regulates diagnostic output
  real,                     intent(in)    :: dt_int  !< total time step associated with these diagnostics, in s.
  type(thermo_var_ptrs),    intent(in)    :: tv  !< A structure pointing to various thermodynamic variables  type(forcing),                             intent(inout) :: fluxes !< pointers to forcing fields
  type(forcing),            intent(in)    :: fluxes  !< pointers to forcing fields

  real, allocatable, dimension(:,:) :: &
    tmp,              & ! temporary 2d field
    zos,              & ! dynamic sea lev (zero area mean) from inverse-barometer adjusted ssh (meter)
    zossq,            & ! square of zos (m^2)
    sfc_speed,        & ! sea surface speed at h-points (m/s)
    frazil_ave,       & ! average frazil heat flux required to keep temp above freezing (W/m2)
    salt_deficit_ave, & ! average salt flux required to keep salinity above 0.01ppt (gSalt m-2 s-1)
    Heat_PmE_ave,     & ! average effective heat flux into the ocean due to
                        ! the exchange of water with other components, times the
                        ! heat capacity of water, in W m-2.
    intern_heat_ave     ! avg heat flux into ocean from geothermal or
                        ! other internal heat sources (W/m2)
  real :: I_time_int    ! The inverse of the time interval in s-1.
  real :: zos_area_mean, volo, ssh_ga
  integer :: i, j, k, is, ie, js, je, nz! , Isq, Ieq, Jsq, Jeq

  is = G%isc ; ie = G%iec ; js = G%jsc ; je = G%jec ; nz = G%ke

  ! area mean SSH
  if (CS%id_ssh_ga > 0) then
    ssh_ga = global_area_mean(CS%ave_ssh, G)
    call post_data(CS%id_ssh_ga, ssh_ga, diag)
  endif

  I_time_int = 1.0 / dt_int
  if (CS%id_ssh > 0) &
    call post_data(CS%id_ssh, CS%ave_ssh, diag, mask=G%mask2dT)

  ! post the dynamic sea level, zos, and zossq.
  ! zos is ave_ssh with sea ice inverse barometer removed,
  ! and with zero global area mean.
  if(CS%id_zos > 0 .or. CS%id_zossq > 0) then
     allocate(zos(G%isd:G%ied,G%jsd:G%jed))
     zos(:,:) = 0.0
     do j=js,je ; do i=is,ie
       zos(i,j) = CS%ave_ssh(i,j)
     enddo ; enddo
     if (ASSOCIATED(fluxes%p_surf)) then
       do j=js,je ; do i=is,ie
         zos(i,j) = zos(i,j) + G%mask2dT(i,j)*fluxes%p_surf(i,j) / &
                              (GV%Rho0 * GV%g_Earth)
       enddo ; enddo
     endif
     zos_area_mean = global_area_mean(zos, G)
     do j=js,je ; do i=is,ie
       zos(i,j) = zos(i,j) - G%mask2dT(i,j)*zos_area_mean
     enddo ; enddo
     if(CS%id_zos > 0) then
       call post_data(CS%id_zos, zos, diag, mask=G%mask2dT)
     endif
     if(CS%id_zossq > 0) then
       allocate(zossq(G%isd:G%ied,G%jsd:G%jed))
       zossq(:,:) = 0.0
       do j=js,je ; do i=is,ie
         zossq(i,j) = zos(i,j)*zos(i,j)
       enddo ; enddo
       call post_data(CS%id_zossq, zossq, diag, mask=G%mask2dT)
       deallocate(zossq)
     endif
     deallocate(zos)
  endif

  ! post total volume of the liquid ocean
  if(CS%id_volo > 0) then
    allocate(tmp(G%isd:G%ied,G%jsd:G%jed))
    do j=js,je ; do i=is,ie
      tmp(i,j) = G%mask2dT(i,j)*(CS%ave_ssh(i,j) + G%bathyT(i,j))
    enddo ; enddo
    volo = global_area_integral(tmp, G)
    call post_data(CS%id_volo, volo, diag)
    deallocate(tmp)
  endif

  ! post frazil
  if (ASSOCIATED(tv%frazil) .and. (CS%id_fraz > 0)) then
    allocate(frazil_ave(G%isd:G%ied,G%jsd:G%jed))
    do j=js,je ; do i=is,ie
      frazil_ave(i,j) = tv%frazil(i,j) * I_time_int
    enddo ; enddo
    call post_data(CS%id_fraz, frazil_ave, diag, mask=G%mask2dT)
    deallocate(frazil_ave)
  endif

  ! post the salt deficit
  if (ASSOCIATED(tv%salt_deficit) .and. (CS%id_salt_deficit > 0)) then
    allocate(salt_deficit_ave(G%isd:G%ied,G%jsd:G%jed))
    do j=js,je ; do i=is,ie
      salt_deficit_ave(i,j) = tv%salt_deficit(i,j) * I_time_int
    enddo ; enddo
    call post_data(CS%id_salt_deficit, salt_deficit_ave, diag, mask=G%mask2dT)
    deallocate(salt_deficit_ave)
  endif

  ! post temperature of P-E+R
  if (ASSOCIATED(tv%TempxPmE) .and. (CS%id_Heat_PmE > 0)) then
    allocate(Heat_PmE_ave(G%isd:G%ied,G%jsd:G%jed))
    do j=js,je ; do i=is,ie
      Heat_PmE_ave(i,j) = tv%TempxPmE(i,j) * (tv%C_p * I_time_int)
    enddo ; enddo
    call post_data(CS%id_Heat_PmE, Heat_PmE_ave, diag, mask=G%mask2dT)
    deallocate(Heat_PmE_ave)
  endif

  ! post geothermal heating or internal heat source/sinks
  if (ASSOCIATED(tv%internal_heat) .and. (CS%id_intern_heat > 0)) then
    allocate(intern_heat_ave(G%isd:G%ied,G%jsd:G%jed))
    do j=js,je ; do i=is,ie
      intern_heat_ave(i,j) = tv%internal_heat(i,j) * (tv%C_p * I_time_int)
    enddo ; enddo
    call post_data(CS%id_intern_heat, intern_heat_ave, diag, mask=G%mask2dT)
    deallocate(intern_heat_ave)
  endif

end subroutine post_integrated_diagnostics

!> This routine posts diagnostics of various ocean surface quantities.
subroutine post_surface_diagnostics(CS, G, diag, state)
  type(MOM_control_struct), intent(in)    :: CS  !< control structure
  type(ocean_grid_type),    intent(in)    :: G   !< ocean grid structure
  type(diag_ctrl),          intent(in)    :: diag  !< regulates diagnostic output
  type(surface),            intent(in)    :: state !< ocean surface state

  real, dimension(SZI_(G),SZJ_(G)) :: &
    potTemp, &  ! TEOS10 potential temperature (deg C)
    pracSal, &  ! TEOS10 practical salinity
    SST_sq, &   ! Surface temperature squared, in degC^2
    SSS_sq, &   ! Surface salinity squared, in salnity units^2
    sfc_speed   ! sea surface speed at h-points (m/s)

  integer :: i, j, is, ie, js, je

  is = G%isc ; ie = G%iec ; js = G%jsc ; je = G%jec

  if (.NOT.CS%use_conT_absS) then
    !Internal T&S variables are assumed to be potential&practical
    if (CS%id_sst > 0) call post_data(CS%id_sst, state%SST, diag, mask=G%mask2dT)
    if (CS%id_sss > 0) call post_data(CS%id_sss, state%SSS, diag, mask=G%mask2dT)
  else
    !Internal T&S variables are assumed to be conservative&absolute
    if (CS%id_sstcon > 0) call post_data(CS%id_sstcon, state%SST, diag, mask=G%mask2dT)
    if (CS%id_sssabs > 0) call post_data(CS%id_sssabs, state%SSS, diag, mask=G%mask2dT)
    !Using TEOS-10 function calls convert T&S diagnostics
    !from conservative temp to potential temp and
    !from absolute salinity to practical salinity
    do j=js,je ; do i=is,ie
      pracSal(i,j) = gsw_sp_from_sr(state%SSS(i,j))
      potTemp(i,j) = gsw_pt_from_ct(state%SSS(i,j),state%SST(i,j))
    enddo ; enddo
    if (CS%id_sst > 0) call post_data(CS%id_sst, potTemp, diag, mask=G%mask2dT)
    if (CS%id_sss > 0) call post_data(CS%id_sss, pracSal, diag, mask=G%mask2dT)
  endif

  if (CS%id_sst_sq > 0) then
    do j=js,je ; do i=is,ie
      SST_sq(i,j) = state%SST(i,j)*state%SST(i,j)
    enddo ; enddo
    call post_data(CS%id_sst_sq, SST_sq, diag, mask=G%mask2dT)
  endif
  if (CS%id_sss_sq > 0) then
    do j=js,je ; do i=is,ie
      SSS_sq(i,j) = state%SSS(i,j)*state%SSS(i,j)
    enddo ; enddo
    call post_data(CS%id_sss_sq, SSS_sq, diag, mask=G%mask2dT)
  endif

  if (CS%id_ssu > 0) &
    call post_data(CS%id_ssu, state%u, diag, mask=G%mask2dCu)
  if (CS%id_ssv > 0) &
    call post_data(CS%id_ssv, state%v, diag, mask=G%mask2dCv)

  if (CS%id_speed > 0) then
    do j=js,je ; do i=is,ie
      sfc_speed(i,j) = sqrt(0.5*(state%u(I-1,j)**2 + state%u(I,j)**2) + &
                            0.5*(state%v(i,J-1)**2 + state%v(i,J)**2))
    enddo ; enddo
    call post_data(CS%id_speed, sfc_speed, diag, mask=G%mask2dT)
  endif

end subroutine post_surface_diagnostics

!> Offers the static fields in the ocean grid type
!! for output via the diag_manager.
subroutine write_static_fields(G, diag)
  type(ocean_grid_type),   intent(in)    :: G      !< ocean grid structure
  type(diag_ctrl), target, intent(inout) :: diag   !< regulates diagnostic output

  ! The out_X arrays are needed because some of the elements of the grid
  ! type may be reduced rank macros.
  real    :: out_h(SZI_(G),SZJ_(G))
  integer :: id, i, j, is, ie, js, je
  is = G%isc ; ie = G%iec ; js = G%jsc ; je = G%jec

  out_h(:,:) = 0.0

  id = register_static_field('ocean_model', 'geolat', diag%axesT1, &
        'Latitude of tracer (T) points', 'degrees_N')
  if (id > 0) call post_data(id, G%geoLatT, diag, .true.)

  id = register_static_field('ocean_model', 'geolon', diag%axesT1, &
        'Longitude of tracer (T) points', 'degrees_E')
  if (id > 0) call post_data(id, G%geoLonT, diag, .true.)

  id = register_static_field('ocean_model', 'geolat_c', diag%axesB1, &
        'Latitude of corner (Bu) points', 'degrees_N', interp_method='none')
  if (id > 0) call post_data(id, G%geoLatBu, diag, .true.)

  id = register_static_field('ocean_model', 'geolon_c', diag%axesB1, &
        'Longitude of corner (Bu) points', 'degrees_E', interp_method='none')
  if (id > 0) call post_data(id, G%geoLonBu, diag, .true.)

  id = register_static_field('ocean_model', 'geolat_v', diag%axesCv1, &
        'Latitude of meridional velocity (Cv) points', 'degrees_N', interp_method='none')
  if (id > 0) call post_data(id, G%geoLatCv, diag, .true.)

  id = register_static_field('ocean_model', 'geolon_v', diag%axesCv1, &
        'Longitude of meridional velocity (Cv) points', 'degrees_E', interp_method='none')
  if (id > 0) call post_data(id, G%geoLonCv, diag, .true.)

  id = register_static_field('ocean_model', 'geolat_u', diag%axesCu1, &
        'Latitude of zonal velocity (Cu) points', 'degrees_N', interp_method='none')
  if (id > 0) call post_data(id, G%geoLatCu, diag, .true.)

  id = register_static_field('ocean_model', 'geolon_u', diag%axesCu1, &
        'Longitude of zonal velocity (Cu) points', 'degrees_E', interp_method='none')
  if (id > 0) call post_data(id, G%geoLonCu, diag, .true.)

  id = register_static_field('ocean_model', 'area_t', diag%axesT1,   &
        'Surface area of tracer (T) cells', 'm2',                    &
        cmor_field_name='areacello', cmor_standard_name='cell_area', &
        cmor_units='m2', cmor_long_name='Ocean Grid-Cell Area')
  if (id > 0) then
    do j=js,je ; do i=is,ie ; out_h(i,j) = G%areaT(i,j) ; enddo ; enddo
    call post_data(id, out_h, diag, .true.)
    call diag_register_area_ids(diag, id_area_t=id)
  endif

  id = register_static_field('ocean_model', 'depth_ocean', diag%axesT1,  &
        'Depth of the ocean at tracer points', 'm',                      &
        standard_name='sea_floor_depth_below_geoid',                     &
        cmor_field_name='deptho', cmor_long_name='Sea Floor Depth',      &
        cmor_units='m', cmor_standard_name='sea_floor_depth_below_geoid',&
        area=diag%axesT1%id_area)
  if (id > 0) call post_data(id, G%bathyT, diag, .true., mask=G%mask2dT)

  id = register_static_field('ocean_model', 'wet', diag%axesT1, &
        '0 if land, 1 if ocean at tracer points', 'none', area=diag%axesT1%id_area)
  if (id > 0) call post_data(id, G%mask2dT, diag, .true.)

  id = register_static_field('ocean_model', 'wet_c', diag%axesB1, &
        '0 if land, 1 if ocean at corner (Bu) points', 'none', interp_method='none')
  if (id > 0) call post_data(id, G%mask2dBu, diag, .true.)

  id = register_static_field('ocean_model', 'wet_u', diag%axesCu1, &
        '0 if land, 1 if ocean at zonal velocity (Cu) points', 'none', interp_method='none')
  if (id > 0) call post_data(id, G%mask2dCu, diag, .true.)

  id = register_static_field('ocean_model', 'wet_v', diag%axesCv1, &
        '0 if land, 1 if ocean at meridional velocity (Cv) points', 'none', interp_method='none')
  if (id > 0) call post_data(id, G%mask2dCv, diag, .true.)

  id = register_static_field('ocean_model', 'Coriolis', diag%axesB1, &
        'Coriolis parameter at corner (Bu) points', 's-1', interp_method='none')
  if (id > 0) call post_data(id, G%CoriolisBu, diag, .true.)

  id = register_static_field('ocean_model', 'dxt', diag%axesT1, &
        'Delta(x) at thickness/tracer points (meter)', 'm', interp_method='none')
  if (id > 0) call post_data(id, G%dxt, diag, .true.)

  id = register_static_field('ocean_model', 'dyt', diag%axesT1, &
        'Delta(y) at thickness/tracer points (meter)', 'm', interp_method='none')
  if (id > 0) call post_data(id, G%dyt, diag, .true.)

  id = register_static_field('ocean_model', 'dxCu', diag%axesCu1, &
        'Delta(x) at u points (meter)', 'm', interp_method='none')
  if (id > 0) call post_data(id, G%dxCu, diag, .true.)

  id = register_static_field('ocean_model', 'dyCu', diag%axesCu1, &
        'Delta(y) at u points (meter)', 'm', interp_method='none')
  if (id > 0) call post_data(id, G%dyCu, diag, .true.)

  id = register_static_field('ocean_model', 'dxCv', diag%axesCv1, &
        'Delta(x) at v points (meter)', 'm', interp_method='none')
  if (id > 0) call post_data(id, G%dxCv, diag, .true.)

  id = register_static_field('ocean_model', 'dyCv', diag%axesCv1, &
        'Delta(y) at v points (meter)', 'm', interp_method='none')
  if (id > 0) call post_data(id, G%dyCv, diag, .true.)

end subroutine write_static_fields


!> Set the fields that are needed for bitwise identical restarting
!! the time stepping scheme.  In addition to those specified here
!! directly, there may be fields related to the forcing or to the
!! barotropic solver that are needed; these are specified in sub-
!! routines that are called from this one.
!!
!! This routine should be altered if there are any changes to the
!! time stepping scheme.  The CHECK_RESTART facility may be used to
!! confirm that all needed restart fields have been included.
subroutine set_restart_fields(GV, param_file, CS)
  type(verticalGrid_type),  intent(inout) :: GV         !< ocean vertical grid structure
  type(param_file_type),    intent(in) :: param_file    !< opened file for parsing to get parameters
  type(MOM_control_struct), intent(in) :: CS            !< control structure set up by inialize_MOM
  ! Local variables
  logical :: use_ice_shelf ! Needed to determine whether to add CS%Hml to restarts
  type(vardesc) :: vd
  character(len=48) :: thickness_units, flux_units

  call get_param(param_file, '', "ICE_SHELF", use_ice_shelf, default=.false., do_not_log=.true.)

  thickness_units = get_thickness_units(GV)
  flux_units = get_flux_units(GV)

  if (CS%use_temperature) then
    vd = var_desc("Temp","degC","Potential Temperature")
    call register_restart_field(CS%tv%T, vd, .true., CS%restart_CSp)

    vd = var_desc("Salt","PPT","Salinity")
    call register_restart_field(CS%tv%S, vd, .true., CS%restart_CSp)
  endif

  vd = var_desc("h",thickness_units,"Layer Thickness")
  call register_restart_field(CS%h, vd, .true., CS%restart_CSp)

  vd = var_desc("u","meter second-1","Zonal velocity",'u','L')
  call register_restart_field(CS%u, vd, .true., CS%restart_CSp)

  vd = var_desc("v","meter second-1","Meridional velocity",'v','L')
  call register_restart_field(CS%v, vd, .true., CS%restart_CSp)

  if (CS%use_frazil) then
    vd = var_desc("frazil","J m-2","Frazil heat flux into ocean",'h','1')
    call register_restart_field(CS%tv%frazil, vd, .false., CS%restart_CSp)
  endif

  if (CS%interp_p_surf) then
    vd = var_desc("p_surf_prev","Pa","Previous ocean surface pressure",'h','1')
    call register_restart_field(CS%p_surf_prev, vd, .false., CS%restart_CSp)
  endif

  vd = var_desc("ave_ssh","meter","Time average sea surface height",'h','1')
  call register_restart_field(CS%ave_ssh, vd, .false., CS%restart_CSp)

  ! hML is needed when using the ice shelf module
  if (use_ice_shelf .and. associated(CS%Hml)) then
     vd = var_desc("hML","meter","Mixed layer thickness",'h','1')
     call register_restart_field(CS%Hml, vd, .false., CS%restart_CSp)
  endif

end subroutine set_restart_fields

!> This subroutine applies a correction to the sea surface height to compensate
!! for the atmospheric pressure (the inverse barometer).
subroutine adjust_ssh_for_p_atm(CS, G, GV, ssh, p_atm)
  type(MOM_control_struct),          intent(in)    :: CS     !< control structure
  type(ocean_grid_type),             intent(in)    :: G      !< ocean grid structure
  type(verticalGrid_type),           intent(in)    :: GV     !< ocean vertical grid structure
  real, dimension(SZI_(G),SZJ_(G)),  intent(inout) :: ssh    !< time mean surface height (m)
  real, dimension(:,:),    optional, pointer       :: p_atm  !< atmospheric pressure (Pascal)

  real :: Rho_conv    ! The density used to convert surface pressure to
                      ! a corrected effective SSH, in kg m-3.
  real :: IgR0        ! The SSH conversion factor from Pa to m.
  integer :: i, j, is, ie, js, je

  is  = G%isc ; ie  = G%iec ; js  = G%jsc ; je  = G%jec
  if (ASSOCIATED(p_atm)) then
    ! Correct the output sea surface height for the contribution from the
    ! atmospheric pressure
    do j=js,je ; do i=is,ie
      if ((ASSOCIATED(CS%tv%eqn_of_state)) .and. (CS%calc_rho_for_sea_lev)) then
        call calculate_density(CS%tv%T(i,j,1), CS%tv%S(i,j,1), p_atm(i,j)/2.0, &
                               Rho_conv, CS%tv%eqn_of_state)
      else
        Rho_conv=GV%Rho0
      endif
      IgR0 = 1.0 / (Rho_conv * GV%g_Earth)
      ssh(i,j) = ssh(i,j) + p_atm(i,j) * IgR0
    enddo ; enddo
  endif

end subroutine adjust_ssh_for_p_atm

!> This subroutine sets the surface (return) properties of the ocean
!! model by setting the appropriate fields in state.  Unused fields
!! are set to NULL or are unallocated.
subroutine calculate_surface_state(state, u, v, h, ssh, G, GV, CS)
  type(ocean_grid_type),                     intent(inout) :: G      !< ocean grid structure
  type(verticalGrid_type),                   intent(inout) :: GV     !< ocean vertical grid structure
  type(surface),                             intent(inout) :: state  !< ocean surface state
  real, dimension(SZIB_(G),SZJ_(G),SZK_(G)), intent(in)    :: u      !< zonal velocity (m/s)
  real, dimension(SZI_(G),SZJB_(G),SZK_(G)), intent(in)    :: v      !< meridional velocity (m/s)
  real, dimension(SZI_(G),SZJ_(G),SZK_(G)),  intent(in)    :: h      !< layer thickness (m or kg/m2)
  real, dimension(SZI_(G),SZJ_(G)),          intent(in)    :: ssh    !< time mean surface height (m)
  type(MOM_control_struct),                  intent(inout) :: CS     !< control structure

  ! local
  real :: depth(SZI_(G))              ! distance from the surface (meter)
  real :: depth_ml                    ! depth over which to average to
                                      ! determine mixed layer properties (meter)
  real :: dh                          ! thickness of a layer within mixed layer (meter)
  real :: mass                        ! mass per unit area of a layer (kg/m2)

  real :: hu, hv
  integer :: i, j, k, is, ie, js, je, nz, numberOfErrors
  integer :: isd, ied, jsd, jed
  integer :: iscB, iecB, jscB, jecB, isdB, iedB, jsdB, jedB
  logical :: localError
  character(240) :: msg

  call callTree_enter("calculate_surface_state(), MOM.F90")
  is  = G%isc ; ie  = G%iec ; js  = G%jsc ; je  = G%jec ; nz = G%ke
  isd = G%isd ; ied = G%ied ; jsd = G%jsd ; jed = G%jed
  iscB = G%iscB ; iecB = G%iecB; jscB = G%jscB ; jecB = G%jecB
  isdB = G%isdB ; iedB = G%iedB; jsdB = G%jsdB ; jedB = G%jedB

  if (.not.state%arrays_allocated) then
    if (CS%use_temperature) then
      allocate(state%SST(isd:ied,jsd:jed)) ; state%SST(:,:) = 0.0
      allocate(state%SSS(isd:ied,jsd:jed)) ; state%SSS(:,:) = 0.0
    else
      allocate(state%sfc_density(isd:ied,jsd:jed)) ; state%sfc_density(:,:) = 0.0
    endif
    allocate(state%sea_lev(isd:ied,jsd:jed)) ; state%sea_lev(:,:) = 0.0
    allocate(state%Hml(isd:ied,jsd:jed)) ; state%Hml(:,:) = 0.0
    allocate(state%u(IsdB:IedB,jsd:jed)) ; state%u(:,:) = 0.0
    allocate(state%v(isd:ied,JsdB:JedB)) ; state%v(:,:) = 0.0

  ! Allocate structures for ocean_mass, ocean_heat, and ocean_salt.  This could
  ! be wrapped in a run-time flag to disable it for economy, since the 3-d
  ! sums are not negligible.
    allocate(state%ocean_mass(isd:ied,jsd:jed)) ; state%ocean_mass(:,:) = 0.0
    if (CS%use_temperature) then
      allocate(state%ocean_heat(isd:ied,jsd:jed)) ; state%ocean_heat(:,:) = 0.0
      allocate(state%ocean_salt(isd:ied,jsd:jed)) ; state%ocean_salt(:,:) = 0.0
    endif
    allocate(state%salt_deficit(isd:ied,jsd:jed)) ; state%salt_deficit(:,:) = 0.0

    state%arrays_allocated = .true.
  endif
  state%frazil => CS%tv%frazil
  state%TempxPmE => CS%tv%TempxPmE
  state%internal_heat => CS%tv%internal_heat
  if (associated(CS%visc%taux_shelf)) state%taux_shelf => CS%visc%taux_shelf
  if (associated(CS%visc%tauy_shelf)) state%tauy_shelf => CS%visc%tauy_shelf

  do j=js,je ; do i=is,ie
    state%sea_lev(i,j) = ssh(i,j)
  enddo ; enddo

  if (CS%bulkmixedlayer) then
    if (CS%use_temperature) then ; do j=js,je ; do i=is,ie
      state%SST(i,j) = CS%tv%T(i,j,1)
      state%SSS(i,j) = CS%tv%S(i,j,1)
    enddo ; enddo ; endif
    do j=js,je ; do I=IscB,IecB
      state%u(I,j) = u(I,j,1)
    enddo ; enddo
    do J=JscB,JecB ; do i=is,ie
      state%v(i,J) = v(i,J,1)
    enddo ; enddo

    if (associated(CS%Hml)) then ; do j=js,je ; do i=is,ie
      state%Hml(i,j) = CS%Hml(i,j)
    enddo ; enddo ; endif
  else

    depth_ml = CS%Hmix
  !   Determine the mean tracer properties of the uppermost depth_ml fluid.
    !$OMP parallel do default(shared) private(depth,dh)
    do j=js,je
      do i=is,ie
        depth(i) = 0.0
        if (CS%use_temperature) then
          state%SST(i,j) = 0.0 ; state%SSS(i,j) = 0.0
        else
          state%sfc_density(i,j) = 0.0
        endif
      enddo

      do k=1,nz ; do i=is,ie
        if (depth(i) + h(i,j,k)*GV%H_to_m < depth_ml) then
          dh = h(i,j,k)*GV%H_to_m
        elseif (depth(i) < depth_ml) then
          dh = depth_ml - depth(i)
        else
          dh = 0.0
        endif
        if (CS%use_temperature) then
          state%SST(i,j) = state%SST(i,j) + dh * CS%tv%T(i,j,k)
          state%SSS(i,j) = state%SSS(i,j) + dh * CS%tv%S(i,j,k)
        else
          state%sfc_density(i,j) = state%sfc_density(i,j) + dh * GV%Rlay(k)
        endif
        depth(i) = depth(i) + dh
      enddo ; enddo
  ! Calculate the average properties of the mixed layer depth.
      do i=is,ie
        if (depth(i) < GV%H_subroundoff*GV%H_to_m) &
            depth(i) = GV%H_subroundoff*GV%H_to_m
        if (CS%use_temperature) then
          state%SST(i,j) = state%SST(i,j) / depth(i)
          state%SSS(i,j) = state%SSS(i,j) / depth(i)
        else
          state%sfc_density(i,j) = state%sfc_density(i,j) / depth(i)
        endif
        state%Hml(i,j) = depth(i)
      enddo
    enddo ! end of j loop

!   Determine the mean velocities in the uppermost depth_ml fluid.
    if (CS%Hmix_UV>0.) then
      depth_ml = CS%Hmix_UV
      !$OMP parallel do default(shared) private(depth,dh,hv)
      do J=jscB,jecB
        do i=is,ie
          depth(i) = 0.0
          state%v(i,J) = 0.0
        enddo
        do k=1,nz ; do i=is,ie
          hv = 0.5 * (h(i,j,k) + h(i,j+1,k)) * GV%H_to_m
          if (depth(i) + hv < depth_ml) then
            dh = hv
          elseif (depth(i) < depth_ml) then
            dh = depth_ml - depth(i)
          else
            dh = 0.0
          endif
          state%v(i,J) = state%v(i,J) + dh * v(i,J,k)
          depth(i) = depth(i) + dh
        enddo ; enddo
        ! Calculate the average properties of the mixed layer depth.
        do i=is,ie
          if (depth(i) < GV%H_subroundoff*GV%H_to_m) &
              depth(i) = GV%H_subroundoff*GV%H_to_m
          state%v(i,J) = state%v(i,J) / depth(i)
        enddo
      enddo ! end of j loop

      !$OMP parallel do default(shared) private(depth,dh,hu)
      do j=js,je
        do I=iscB,iecB
          depth(I) = 0.0
          state%u(I,j) = 0.0
        enddo
        do k=1,nz ; do I=iscB,iecB
          hu = 0.5 * (h(i,j,k) + h(i+1,j,k)) * GV%H_to_m
          if (depth(i) + hu < depth_ml) then
            dh = hu
          elseif (depth(I) < depth_ml) then
            dh = depth_ml - depth(I)
          else
            dh = 0.0
          endif
          state%u(I,j) = state%u(I,j) + dh * u(I,j,k)
          depth(I) = depth(I) + dh
        enddo ; enddo
        ! Calculate the average properties of the mixed layer depth.
        do I=iscB,iecB
          if (depth(I) < GV%H_subroundoff*GV%H_to_m) &
              depth(I) = GV%H_subroundoff*GV%H_to_m
          state%u(I,j) = state%u(I,j) / depth(I)
        enddo
      enddo ! end of j loop
    else ! Hmix_UV<=0.
      do j=js,je ; do I=IscB,IecB
        state%u(I,j) = u(I,j,1)
      enddo ; enddo
      do J=JscB,JecB ; do i=is,ie
        state%v(i,J) = v(i,J,1)
      enddo ; enddo
    endif
  endif                                              ! end BULKMIXEDLAYER

  if (allocated(state%salt_deficit) .and. associated(CS%tv%salt_deficit)) then
    !$OMP parallel do default(shared)
    do j=js,je ; do i=is,ie
      ! Convert from gSalt to kgSalt
      state%salt_deficit(i,j) = 1000.0 * CS%tv%salt_deficit(i,j)
    enddo ; enddo
  endif

  if (allocated(state%ocean_mass) .and. allocated(state%ocean_heat) .and. &
      allocated(state%ocean_salt)) then
    !$OMP parallel do default(shared)
    do j=js,je ; do i=is,ie
      state%ocean_mass(i,j) = 0.0
      state%ocean_heat(i,j) = 0.0 ; state%ocean_salt(i,j) = 0.0
    enddo ; enddo
    !$OMP parallel do default(shared) private(mass)
    do j=js,je ; do k=1,nz; do i=is,ie
      mass = GV%H_to_kg_m2*h(i,j,k)
      state%ocean_mass(i,j) = state%ocean_mass(i,j) + mass
      state%ocean_heat(i,j) = state%ocean_heat(i,j) + mass*CS%tv%T(i,j,k)
      state%ocean_salt(i,j) = state%ocean_salt(i,j) + &
                              mass * (1.0e-3*CS%tv%S(i,j,k))
    enddo ; enddo ; enddo
  else
    if (allocated(state%ocean_mass)) then
      !$OMP parallel do default(shared)
      do j=js,je ; do i=is,ie ; state%ocean_mass(i,j) = 0.0 ; enddo ; enddo
      !$OMP parallel do default(shared)
      do j=js,je ; do k=1,nz ; do i=is,ie
        state%ocean_mass(i,j) = state%ocean_mass(i,j) + GV%H_to_kg_m2*h(i,j,k)
      enddo ; enddo ; enddo
    endif
    if (allocated(state%ocean_heat)) then
      !$OMP parallel do default(shared)
      do j=js,je ; do i=is,ie ; state%ocean_heat(i,j) = 0.0 ; enddo ; enddo
      !$OMP parallel do default(shared) private(mass)
      do j=js,je ; do k=1,nz ; do i=is,ie
        mass = GV%H_to_kg_m2*h(i,j,k)
        state%ocean_heat(i,j) = state%ocean_heat(i,j) + mass*CS%tv%T(i,j,k)
      enddo ; enddo ; enddo
    endif
    if (allocated(state%ocean_salt)) then
      !$OMP parallel do default(shared)
      do j=js,je ; do i=is,ie ; state%ocean_salt(i,j) = 0.0 ; enddo ; enddo
      !$OMP parallel do default(shared) private(mass)
      do j=js,je ; do k=1,nz ; do i=is,ie
        mass = GV%H_to_kg_m2*h(i,j,k)
        state%ocean_salt(i,j) = state%ocean_salt(i,j) + &
                                mass * (1.0e-3*CS%tv%S(i,j,k))
      enddo ; enddo ; enddo
    endif
  endif

  if (associated(CS%tracer_flow_CSp)) then
    if (.not.associated(state%tr_fields)) allocate(state%tr_fields)
    call call_tracer_surface_state(state, h, G, CS%tracer_flow_CSp)
  endif

  if (CS%check_bad_surface_vals) then
    numberOfErrors=0 ! count number of errors
    do j=js,je; do i=is,ie
      if (G%mask2dT(i,j)>0.) then
        localError = state%sea_lev(i,j)<=-G%bathyT(i,j)       &
                .or. state%sea_lev(i,j)>= CS%bad_val_ssh_max  &
                .or. state%sea_lev(i,j)<=-CS%bad_val_ssh_max  &
                .or. state%sea_lev(i,j)+G%bathyT(i,j) < CS%bad_val_column_thickness
        if (CS%use_temperature) localError = localError &
                .or. state%SSS(i,j)<0.                        &
                .or. state%SSS(i,j)>=CS%bad_val_sss_max       &
                .or. state%SST(i,j)< CS%bad_val_sst_min       &
                .or. state%SST(i,j)>=CS%bad_val_sst_max
        if (localError) then
          numberOfErrors=numberOfErrors+1
          if (numberOfErrors<9) then ! Only report details for the first few errors
            if (CS%use_temperature) then
              write(msg(1:240),'(2(a,i4,x),2(a,f8.3,x),8(a,es11.4,x))') &
                'Extreme surface state detected: i=',i,'j=',j, &
                'x=',G%geoLonT(i,j),'y=',G%geoLatT(i,j), &
                'D=',G%bathyT(i,j),                      &
                'SSH=',state%sea_lev(i,j),               &
                'SST=',state%SST(i,j),                   &
                'SSS=',state%SSS(i,j),                   &
                'U-=',state%u(I-1,j),                    &
                'U+=',state%u(I,j),                      &
                'V-=',state%v(i,J-1),                    &
                'V+=',state%v(i,J)
            else
              write(msg(1:240),'(2(a,i4,x),2(a,f8.3,x),6(a,es11.4))') &
                'Extreme surface state detected: i=',i,'j=',j, &
                'x=',G%geoLonT(i,j),'y=',G%geoLatT(i,j), &
                'D=',G%bathyT(i,j),                      &
                'SSH=',state%sea_lev(i,j),               &
                'U-=',state%u(I-1,j),                    &
                'U+=',state%u(I,j),                      &
                'V-=',state%v(i,J-1),                    &
                'V+=',state%v(i,J)
            endif
            call MOM_error(WARNING, trim(msg), all_print=.true.)
          elseif (numberOfErrors==9) then ! Indicate once that there are more errors
            call MOM_error(WARNING, 'There were more unreported extreme events!', all_print=.true.)
          endif ! numberOfErrors
        endif ! localError
      endif ! mask2dT
    enddo; enddo
    call sum_across_PEs(numberOfErrors)
    if (numberOfErrors>0) then
      write(msg(1:240),'(3(a,i9,x))') 'There were a total of ',numberOfErrors, &
          'locations detected with extreme surface values!'
      call MOM_error(FATAL, trim(msg))
    endif
  endif

  call callTree_leave("calculate_surface_state()")
end subroutine calculate_surface_state


!> End of model
subroutine MOM_end(CS)
  type(MOM_control_struct), pointer :: CS   !< MOM control structure

  if (CS%use_ALE_algorithm) then
    call ALE_end(CS%ALE_CSp)
  endif

  DEALLOC_(CS%u) ; DEALLOC_(CS%v) ; DEALLOC_(CS%h)
  DEALLOC_(CS%uh) ; DEALLOC_(CS%vh)

  if (CS%use_temperature) then
    DEALLOC_(CS%T) ; CS%tv%T => NULL() ; DEALLOC_(CS%S) ; CS%tv%S => NULL()
  endif
  if (associated(CS%tv%frazil)) deallocate(CS%tv%frazil)
  if (associated(CS%tv%salt_deficit)) deallocate(CS%tv%salt_deficit)
  if (associated(CS%Hml)) deallocate(CS%Hml)

  call tracer_advect_end(CS%tracer_adv_CSp)
  call tracer_hor_diff_end(CS%tracer_diff_CSp)
  call tracer_registry_end(CS%tracer_Reg)
  call tracer_flow_control_end(CS%tracer_flow_CSp)

  if(CS%offline_tracer_mode) then
    call offline_transport_end(CS%offline_CSp)
  endif

  DEALLOC_(CS%uhtr) ; DEALLOC_(CS%vhtr)
  if (CS%split) then ; if (CS%legacy_split) then
      call end_dyn_legacy_split(CS%dyn_legacy_split_CSp)
    else
      call end_dyn_split_RK2(CS%dyn_split_RK2_CSp)
  endif ; else ; if (CS%use_RK2) then
      call end_dyn_unsplit_RK2(CS%dyn_unsplit_RK2_CSp)
    else
      call end_dyn_unsplit(CS%dyn_unsplit_CSp)
  endif ; endif
  DEALLOC_(CS%ave_ssh)
  if (associated(CS%update_OBC_CSp)) call OBC_register_end(CS%update_OBC_CSp)

  call verticalGridEnd(CS%GV)
  call MOM_grid_end(CS%G)

  deallocate(CS)

end subroutine MOM_end

!> \namespace mom
!!
!! Modular Ocean Model (MOM) Version 6.0 (MOM6)
!!
!! \authors Alistair Adcroft, Robert Hallberg, and Stephen Griffies
!!
!!  Additional contributions from:
!!    * Whit Anderson
!!    * Brian Arbic
!!    * Will Cooke
!!    * Anand Gnanadesikan
!!    * Matthew Harrison
!!    * Mehmet Ilicak
!!    * Laura Jackson
!!    * Jasmine John
!!    * John Krasting
!!    * Zhi Liang
!!    * Bonnie Samuels
!!    * Harper Simmons
!!    * Laurent White
!!    * Niki Zadeh
!!
!!  MOM ice-shelf code was developed by
!!  * Daniel Goldberg
!!  * Robert Hallberg
!!  * Chris Little
!!  * Olga Sergienko
!!
!!  \section section_overview Overview of MOM
!!
!!  This program (MOM) simulates the ocean by numerically solving
!!  the hydrostatic primitive equations in generalized Lagrangian
!!  vertical coordinates, typically tracking stretched pressure (p*)
!!  surfaces or following isopycnals in the ocean's interior, and
!!  general orthogonal horizontal coordinates. Unlike earlier versions
!!  of MOM, in MOM6 these equations are horizontally discretized on an
!!  Arakawa C-grid.  (It remains to be seen whether a B-grid dynamic
!!  core will be revived in MOM6 at a later date; for now applications
!!  requiring a B-grid discretization should use MOM5.1.)  MOM6 offers
!!  a range of options for the physical parameterizations, from those
!!  most appropriate to highly idealized models for geophysical fluid
!!  dynamics studies to a rich suite of processes appropriate for
!!  realistic ocean simulations.  The thermodynamic options typically
!!  use conservative temperature and preformed salinity as conservative
!!  state variables and a full nonlinear equation of state, but there
!!  are also idealized adiabatic configurations of the model that use
!!  fixed density layers.  Version 6.0 of MOM continues in the long
!!  tradition of a commitment to climate-quality ocean simulations
!!  embodied in previous versions of MOM, even as it draws extensively
!!  on the lessons learned in the development of the Generalized Ocean
!!  Layered Dynamics (GOLD) ocean model, which was also primarily
!!  developed at NOAA/GFDL.  MOM has also benefited tremendously from
!!  the FMS infrastructure, which it utilizes and shares with other
!!  component models developed at NOAA/GFDL.
!!
!!    When run is isopycnal-coordinate mode, the uppermost few layers
!!  are often used to describe a bulk mixed layer, including the
!!  effects of penetrating shortwave radiation.  Either a split-
!!  explicit time stepping scheme or a non-split scheme may be used
!!  for the dynamics, while the time stepping may be split (and use
!!  different numbers of steps to cover the same interval) for the
!!  forcing, the thermodynamics, and for the dynamics.  Most of the
!!  numerics are second order accurate in space.  MOM can run with an
!!  absurdly thin minimum layer thickness. A variety of non-isopycnal
!!  vertical coordinate options are under development, but all exploit
!!  the advantages of a Lagrangian vertical coordinate, as discussed
!!  in detail by Adcroft and Hallberg (Ocean Modelling, 2006).
!!
!!    Details of the numerics and physical parameterizations are
!!  provided in the appropriate source files.  All of the available
!!  options are selected at run-time by parsing the input files,
!!  usually MOM_input and MOM_override, and the options choices are
!!  then documented for each run in MOM_param_docs.
!!
!!    MOM6 integrates the equations forward in time in three distinct
!!  phases.  In one phase, the dynamic equations for the velocities
!!  and layer thicknesses are advanced, capturing the propagation of
!!  external and internal inertia-gravity waves, Rossby waves, and
!!  other strictly adiabatic processes, including lateral stresses,
!!  vertical viscosity and momentum forcing, and interface height
!!  diffusion (commonly called Gent-McWilliams diffusion in depth-
!!  coordinate models).  In the second phase, all tracers are advected
!!  and diffused along the layers.  The third phase applies diabatic
!!  processes, vertical mixing of water properties, and perhaps
!!  vertical remapping to cause the layers to track the desired
!!  vertical coordinate.
!!
!!    The present file (MOM.F90) orchestrates the main time stepping
!!  loops. One time integration option for the dynamics uses a split
!!  explicit time stepping scheme to rapidly step the barotropic
!!  pressure and velocity fields. The barotropic velocities are
!!  averaged over the baroclinic time step before they are used to
!!  advect thickness and determine the baroclinic accelerations.  As
!!  described in Hallberg and Adcroft (2009), a barotropic correction
!!  is applied to the time-mean layer velocities to ensure that the
!!  sum of the layer transports agrees with the time-mean barotropic
!!  transport, thereby ensuring that the estimates of the free surface
!!  from the sum of the layer thicknesses agrees with the final free
!!  surface height as calculated by the barotropic solver.  The
!!  barotropic and baroclinic velocities are kept consistent by
!!  recalculating the barotropic velocities from the baroclinic
!!  transports each time step. This scheme is described in Hallberg,
!!  1997, J. Comp. Phys. 135, 54-65 and in Hallberg and Adcroft, 2009,
!!  Ocean Modelling, 29, 15-26.
!!
!!    The other time integration options use non-split time stepping
!!  schemes based on the 3-step third order Runge-Kutta scheme
!!  described in Matsuno, 1966, J. Met. Soc. Japan, 44, 85-88, or on
!!  a two-step quasi-2nd order Runge-Kutta scheme.  These are much
!!  slower than the split time-stepping scheme, but they are useful
!!  for providing a more robust solution for debugging cases where the
!!  more complicated split time-stepping scheme may be giving suspect
!!  solutions.
!!
!!    There are a range of closure options available.  Horizontal
!!  velocities are subject to a combination of horizontal biharmonic
!!  and Laplacian friction (based on a stress tensor formalism) and a
!!  vertical Fickian viscosity (perhaps using the kinematic viscosity
!!  of water).  The horizontal viscosities may be constant, spatially
!!  varying or may be dynamically calculated using Smagorinsky's
!!  approach.  A diapycnal diffusion of density and thermodynamic
!!  quantities is also allowed, but not required, as is horizontal
!!  diffusion of interface heights (akin to the Gent-McWilliams
!!  closure of geopotential coordinate models).  The diapycnal mixing
!!  may use a fixed diffusivity or it may use the shear Richardson
!!  number dependent closure, like that described in Jackson et al.
!!  (JPO, 2008).  When there is diapycnal diffusion, it applies to
!!  momentum as well. As this is in addition to the vertical viscosity,
!!  the vertical Prandtl always exceeds 1.  A refined bulk-mixed layer
!!  is often used to describe the planetary boundary layer in realistic
!!  ocean simulations.
!!
!!    MOM has a number of noteworthy debugging capabilities.
!!  Excessively large velocities are truncated and MOM will stop
!!  itself after a number of such instances to keep the model from
!!  crashing altogether.  This is useful in diagnosing failures,
!!  or (by accepting some truncations) it may be useful for getting
!!  the model past the adjustment from an ill-balanced initial
!!  condition.  In addition, all of the accelerations in the columns
!!  with excessively large velocities may be directed to a text file.
!!  Parallelization errors may be diagnosed using the DEBUG option,
!!  which causes extensive checksums to be written out along with
!!  comments indicating where in the algorithm the sums originate and
!!  what variable is being summed.  The point where these checksums
!!  differ between runs is usually a good indication of where in the
!!  code the problem lies.  All of the test cases provided with MOM
!!  are routinely tested to ensure that they give bitwise identical
!!  results regardless of the domain decomposition, or whether they
!!  use static or dynamic memory allocation.
!!
!!  \section section_structure Structure of MOM
!!
!!  About 115 other files of source code and 4 header files comprise
!!  the MOM code, although there are several hundred more files that
!!  make up the FMS infrastructure upon which MOM is built.  Each of
!!  the MOM files contains comments documenting what it does, and
!!  most of the file names are fairly self-evident. In addition, all
!!  subroutines and data types are referenced via a module use, only
!!  statement, and the module names are consistent with the file names,
!!  so it is not too hard to find the source file for a subroutine.
!!
!!    The typical MOM directory tree is as follows:
!!
!! \verbatim
!!        ../MOM
!!        |-- config_src
!!        |   |-- coupled_driver
!!        |   |-- dynamic
!!        |   `-- solo_driver
!!        |-- examples
!!        |   |-- CM2G
!!        |   |-- ...
!!        |   `-- torus_advection_test
!!        `-- src
!!            |-- core
!!            |-- diagnostics
!!            |-- equation_of_state
!!            |-- framework
!!            |-- ice_shelf
!!            |-- initialization
!!            |-- parameterizations
!!            |   |-- lateral
!!            |   `-- vertical
!!            |-- tracer
!!            `-- user
!! \endverbatim
!!
!!  Rather than describing each file here, each directory contents
!!  will be described to give a broad overview of the MOM code
!!  structure.
!!
!!    The directories under config_src contain files that are used for
!!  configuring the code, for instance for coupled or ocean-only runs.
!!  Only one or two of these directories are used in compiling any,
!!  particular run.
!!
!!  * config_src/coupled_driver:
!!    The files here are used to couple MOM as a component in a larger
!!    run driven by the FMS coupler.  This includes code that converts
!!    various forcing fields into the code structures and flux and unit
!!    conventions used by MOM, and converts the MOM surface fields
!!    back to the forms used by other FMS components.
!!
!!  * config_src/dynamic:
!!    The only file here is the version of MOM_memory.h that is used
!!    for dynamic memory configurations of MOM.
!!
!!  * config_src/solo_driver:
!!    The files here are include the _main driver that is used when
!!    MOM is configured as an ocean-only model, as well as the files
!!    that specify the surface forcing in this configuration.
!!
!!    The directories under examples provide a large number of working
!!  configurations of MOM, along with reference solutions for several
!!  different compilers on GFDL's latest large computer.  The versions
!!  of MOM_memory.h in these directories need not be used if dynamic
!!  memory allocation is desired, and the answers should be unchanged.
!!
!!    The directories under src contain most of the MOM files.  These
!!  files are used in every configuration using MOM.
!!
!!  * src/core:
!!    The files here constitute the MOM dynamic core.  This directory
!!    also includes files with the types that describe the model's
!!    lateral grid and have defined types that are shared across
!!    various MOM modules to allow for more succinct and flexible
!!    subroutine argument lists.
!!
!!  * src/diagnostics:
!!    The files here calculate various diagnostics that are anciliary
!!    to the model itself.  While most of these diagnostics do not
!!    directly affect the model's solution, there are some, like the
!!    calculation of the deformation radius, that are used in some
!!    of the process parameterizations.
!!
!!  * src/equation_of_state:
!!    These files describe the physical properties of sea-water,
!!    including both the equation of state and when it freezes.
!!
!!  * src/framework:
!!    These files provide infrastructure utilities for MOM.  Many are
!!    simply wrappers for capabilities provided by FMS, although others
!!    provide capabilities (like the file_parser) that are unique to
!!    MOM. When MOM is adapted to use a modeling infrastructure
!!    distinct from FMS, most of the required changes are in this
!!    directory.
!!
!!  * src/initialization:
!!    These are the files that are used to initialize the MOM grid
!!    or provide the initial physical state for MOM.  These files are
!!    not intended to be modified, but provide a means for calling
!!    user-specific initialization code like the examples in src/user.
!!
!!  * src/parameterizations/lateral:
!!    These files implement a number of quasi-lateral (along-layer)
!!    process parameterizations, including lateral viscosities,
!!    parameterizations of eddy effects, and the calculation of tidal
!!    forcing.
!!
!!  * src/parameterizations/vertical:
!!    These files implement a number of vertical mixing or diabatic
!!    processes, including the effects of vertical viscosity and
!!    code to parameterize the planetary boundary layer.  There is a
!!    separate driver that orchestrates this portion of the algorithm,
!!    and there is a diversity of parameterizations to be found here.
!!
!!  * src/tracer:
!!    These files handle the lateral transport and diffusion of
!!    tracers, or are the code to implement various passive tracer
!!    packages.  Additional tracer packages are readily accomodated.
!!
!!  * src/user:
!!    These are either stub routines that a user could use to change
!!    the model's initial conditions or forcing, or are examples that
!!    implement specific test cases.  These files can easily  be hand
!!    edited to create new analytically specified configurations.
!!
!!
!!  Most simulations can be set up by modifying only the files
!!  MOM_input, and possibly one or two of the files in src/user.
!!  In addition, the diag_table (MOM_diag_table) will commonly be
!!  modified to tailor the output to the needs of the question at
!!  hand.  The FMS utility mkmf works with a file called path_names
!!  to build an appropriate makefile, and path_names should be edited
!!  to reflect the actual location of the desired source code.
!!
!!
!!  There are 3 publicly visible subroutines in this file (MOM.F90).
!!  * step_MOM steps MOM over a specified interval of time.
!!  * MOM_initialize calls initialize and does other initialization
!!    that does not warrant user modification.
!!  * calculate_surface_state determines the surface (bulk mixed layer
!!    if traditional isoycnal vertical coordinate) properties of the
!!    current model state and packages pointers to these fields into an
!!    exported structure.
!!
!!    The remaining subroutines in this file (src/core/MOM.F90) are:
!!  * find_total_transport determines the barotropic mass transport.
!!  * register_diags registers many diagnostic fields for the dynamic
!!    solver, or of the main model variables.
!!  * MOM_timing_init initializes various CPU time clocks.
!!  * write_static_fields writes out various time-invariant fields.
!!  * set_restart_fields is used to specify those fields that are
!!    written to and read from the restart file.
!!
!!  Macros written all in capital letters are defined in MOM_memory.h.
!!
!!  \section section_gridlayout MOM grid layout
!!
!!  A small fragment of the grid is shown below:
!!
!! \verbatim
!!    j+1  x ^ x ^ x
!!
!!    j+1  > o > o >
!!
!!    j    x ^ x ^ x
!!
!!    j    > o > o >
!!
!!    j-1  x ^ x ^ x
!!
!!        i-1  i  i+1
!!
!!           i  i+1
!!
!! \endverbatim
!!
!!  Fields at each point
!!  * x =  q, CoriolisBu
!!  * ^ =  v, PFv, CAv, vh, diffv, tauy, vbt, vhtr
!!  * > =  u, PFu, CAu, uh, diffu, taux, ubt, uhtr
!!  * o =  h, bathyT, eta, T, S, tr
!!
!!  The boundaries always run through q grid points (x).
!!
!!  \section section_heat_budget Diagnosing MOM heat budget
!!
!!  Here are some example heat budgets for the ALE version of MOM6.
!!
!!  \subsection subsection_2d_heat_budget Depth integrated heat budget
!!
!!  Depth integrated heat budget diagnostic for MOM.
!!
!! * OPOTTEMPTEND_2d = T_ADVECTION_XY_2d + OPOTTEMPPMDIFF_2d + HFDS + HFGEOU
!!
!! * T_ADVECTION_XY_2d = horizontal advection
!! * OPOTTEMPPMDIFF_2d = neutral diffusion
!! * HFDS              = net surface boundary heat flux
!! * HFGEOU            = geothermal heat flux
!!
!! * HFDS = net surface boundary heat flux entering the ocean
!!        = rsntds + rlntds + hfls + hfss + heat_pme + hfsifrazil
!!
!! * More heat flux cross-checks
!!   * hfds     = net_heat_coupler + hfsifrazil + heat_pme
!!   * heat_pme = heat_content_surfwater
!!              = heat_content_massin + heat_content_massout
!!              = heat_content_fprec + heat_content_cond + heat_content_vprec
!!               + hfrunoffds + hfevapds + hfrainds
!!
!!  \subsection subsection_3d_heat_budget Depth integrated heat budget
!!
!!  Here is an example 3d heat budget diagnostic for MOM.
!!
!! * OPOTTEMPTEND = T_ADVECTION_XY + TH_TENDENCY_VERT_REMAP + OPOTTEMPDIFF + OPOTTEMPPMDIFF
!!                + BOUNDARY_FORCING_HEAT_TENDENCY + FRAZIL_HEAT_TENDENCY
!!
!! * OPOTTEMPTEND                   = net tendency of heat as diagnosed in MOM.F90
!! * T_ADVECTION_XY                 = heating of a cell from lateral advection
!! * TH_TENDENCY_VERT_REMAP         = heating of a cell from vertical remapping
!! * OPOTTEMPDIFF                   = heating of a cell from diabatic diffusion
!! * OPOTTEMPPMDIFF                 = heating of a cell from neutral diffusion
!! * BOUNDARY_FORCING_HEAT_TENDENCY = heating of cell from boundary fluxes
!! * FRAZIL_HEAT_TENDENCY           = heating of cell from frazil
!!
!! * TH_TENDENCY_VERT_REMAP has zero vertical sum, as it redistributes heat in vertical.
!!
!! * OPOTTEMPDIFF has zero vertical sum, as it redistributes heat in the vertical.
!!
!! * BOUNDARY_FORCING_HEAT_TENDENCY generally has 3d structure, with k > 1 contributions from
!!   penetrative shortwave, and from other fluxes for the case when layers are tiny, in which
!!   case MOM6 partitions tendencies into k > 1 layers.
!!
!! * FRAZIL_HEAT_TENDENCY generally has 3d structure, since MOM6 frazil calculation checks the
!!   full ocean column.
!!
!! * FRAZIL_HEAT_TENDENCY[k=\@sum] = HFSIFRAZIL = column integrated frazil heating.
!!
!! * HFDS = FRAZIL_HEAT_TENDENCY[k=\@sum] + BOUNDARY_FORCING_HEAT_TENDENCY[k=\@sum]
!!
!!  Here is an example 2d heat budget (depth summed) diagnostic for MOM.
!!
!! * OPOTTEMPTEND_2d = T_ADVECTION_XY_2d + OPOTTEMPPMDIFF_2d + HFDS
!!
!!
!!  Here is an example 3d salt budget diagnostic for MOM.
!!
!! * OSALTTEND = S_ADVECTION_XY + SH_TENDENCY_VERT_REMAP + OSALTDIFF + OSALTPMDIFF
!!                + BOUNDARY_FORCING_SALT_TENDENCY
!!
!! * OSALTTEND                      = net tendency of salt as diagnosed in MOM.F90
!! * S_ADVECTION_XY                 = salt convergence to cell from lateral advection
!! * SH_TENDENCY_VERT_REMAP         = salt convergence to cell from vertical remapping
!! * OSALTDIFF                      = salt convergence to cell from diabatic diffusion
!! * OSALTPMDIFF                    = salt convergence to cell from neutral diffusion
!! * BOUNDARY_FORCING_SALT_TENDENCY = salt convergence to cell from boundary fluxes
!!
!! * SH_TENDENCY_VERT_REMAP has zero vertical sum, as it redistributes salt in vertical.
!!
!! * OSALTDIFF has zero vertical sum, as it redistributes salt in the vertical.
!!
!! * BOUNDARY_FORCING_SALT_TENDENCY generally has 3d structure, with k > 1 contributions from
!!   the case when layers are tiny, in which case MOM6 partitions tendencies into k > 1 layers.
!!
!! * SFDSI = BOUNDARY_FORCING_SALT_TENDENCY[k=\@sum]
!!
!!  Here is an example 2d salt budget (depth summed) diagnostic for MOM.
!!
!! * OSALTTEND_2d = S_ADVECTION_XY_2d + OSALTPMDIFF_2d + SFDSI (+ SALT_FLUX_RESTORE)
!!
!!
!!


end module MOM<|MERGE_RESOLUTION|>--- conflicted
+++ resolved
@@ -934,53 +934,12 @@
 
       call post_transport_diagnostics(G, GV, CS, CS%diag, CS%dt_trans, h, h_pre_dyn)
 
-<<<<<<< HEAD
-      ! Post mass transports, including SGS
-      ! Build the remap grids using the layer thicknesses from before the dynamics
-      call diag_update_remap_grids(CS%diag, alt_h = h_pre_dyn)
-
-      if (CS%id_h_pre_dyn>0) call post_data(CS%id_h_pre_dyn, h_pre_dyn, CS%diag, alt_h = h_pre_dyn)
-      H_to_kg_m2_dt = GV%H_to_kg_m2 / CS%dt_trans
-
-      if (CS%id_umo_2d > 0) then
-        umo2d(:,:) = 0.0
-        do k=1,nz ; do j=js,je ; do I=is-1,ie
-          umo2d(I,j) = umo2d(I,j) + CS%uhtr(I,j,k) * H_to_kg_m2_dt
-        enddo ; enddo ; enddo
-        call post_data(CS%id_umo_2d, umo2d, CS%diag)
-      endif
-      if (CS%id_umo > 0) then
-        ! Convert to kg/s. Modifying the array for diagnostics is allowed here since it is set to zero immediately below
-        do k=1,nz ; do j=js,je ; do I=is-1,ie
-          umo(I,j,k) =  CS%uhtr(I,j,k) * H_to_kg_m2_dt
-        enddo ; enddo ; enddo
-        call post_data(CS%id_umo, umo, CS%diag, alt_h = h_pre_dyn)
-      endif
-      if (CS%id_vmo_2d > 0) then
-        vmo2d(:,:) = 0.0
-        do k=1,nz ; do J=js-1,je ; do i=is,ie
-          vmo2d(i,J) = vmo2d(i,J) + CS%vhtr(i,J,k) * H_to_kg_m2_dt
-        enddo ; enddo ; enddo
-        call post_data(CS%id_vmo_2d, vmo2d, CS%diag)
-      endif
-      if (CS%id_vmo > 0) then
-        ! Convert to kg/s. Modifying the array for diagnostics is allowed here since it is set to zero immediately below
-        do k=1,nz ; do J=js-1,je ; do i=is,ie
-          vmo(i,J,k) = CS%vhtr(i,J,k) * H_to_kg_m2_dt
-        enddo ; enddo ; enddo
-        call post_data(CS%id_vmo, vmo, CS%diag, alt_h = h_pre_dyn)
-      endif
-
-      if (CS%id_uhtr > 0) call post_data(CS%id_uhtr, CS%uhtr, CS%diag, alt_h = h_pre_dyn)
-      if (CS%id_vhtr > 0) call post_data(CS%id_vhtr, CS%vhtr, CS%diag, alt_h = h_pre_dyn)
-=======
       ! Store the time to be used for the diabatic forcing.
       dtdia = CS%dt_trans
       ! Reset the accumulated transports to 0.
       CS%uhtr(:,:,:) = 0.0
       CS%vhtr(:,:,:) = 0.0
       CS%dt_trans = 0.0
->>>>>>> 2a343ade
 
       ! Rebuild the remap grids now that we've posted the fields which rely on thicknesses
       ! from before the dynamics calls
