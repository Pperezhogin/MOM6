!> The central module of the MOM6 ocean model
module MOM

! This file is part of MOM6. See LICENSE.md for the license.

! Infrastructure modules
use MOM_debugging,            only : MOM_debugging_init, hchksum, uvchksum
use MOM_debugging,            only : check_redundant
use MOM_checksum_packages,    only : MOM_thermo_chksum, MOM_state_chksum
use MOM_checksum_packages,    only : MOM_accel_chksum, MOM_surface_chksum
use MOM_cpu_clock,            only : cpu_clock_id, cpu_clock_begin, cpu_clock_end
use MOM_cpu_clock,            only : CLOCK_COMPONENT, CLOCK_SUBCOMPONENT
use MOM_cpu_clock,            only : CLOCK_MODULE_DRIVER, CLOCK_MODULE, CLOCK_ROUTINE
use MOM_diag_mediator,        only : diag_mediator_init, enable_averaging, enable_averages
use MOM_diag_mediator,        only : diag_mediator_infrastructure_init
use MOM_diag_mediator,        only : diag_set_state_ptrs, diag_update_remap_grids
use MOM_diag_mediator,        only : disable_averaging, post_data, safe_alloc_ptr
use MOM_diag_mediator,        only : register_diag_field, register_cell_measure
use MOM_diag_mediator,        only : set_axes_info, diag_ctrl, diag_masks_set
use MOM_diag_mediator,        only : set_masks_for_axes
use MOM_diag_mediator,        only : diag_grid_storage, diag_grid_storage_init
use MOM_diag_mediator,        only : diag_save_grids, diag_restore_grids
use MOM_diag_mediator,        only : diag_copy_storage_to_diag, diag_copy_diag_to_storage
use MOM_domains,              only : MOM_domains_init, clone_MOM_domain
use MOM_domains,              only : sum_across_PEs, pass_var, pass_vector
use MOM_domains,              only : To_North, To_East, To_South, To_West
use MOM_domains,              only : To_All, Omit_corners, CGRID_NE, SCALAR_PAIR
use MOM_domains,              only : create_group_pass, do_group_pass, group_pass_type
use MOM_domains,              only : start_group_pass, complete_group_pass, Omit_Corners
use MOM_error_handler,        only : MOM_error, MOM_mesg, FATAL, WARNING, is_root_pe
use MOM_error_handler,        only : MOM_set_verbosity, callTree_showQuery
use MOM_error_handler,        only : callTree_enter, callTree_leave, callTree_waypoint
use MOM_file_parser,          only : read_param, get_param, log_version, param_file_type
use MOM_forcing_type,         only : forcing, mech_forcing
use MOM_forcing_type,         only : MOM_forcing_chksum, MOM_mech_forcing_chksum
use MOM_get_input,            only : Get_MOM_Input, directories
use MOM_io,                   only : MOM_io_init, vardesc, var_desc
use MOM_io,                   only : slasher, file_exists, MOM_read_data
use MOM_obsolete_params,      only : find_obsolete_params
use MOM_restart,              only : register_restart_field, query_initialized, save_restart
use MOM_restart,              only : restart_init, is_new_run, MOM_restart_CS
use MOM_spatial_means,        only : global_mass_integral
use MOM_time_manager,         only : time_type, real_to_time, time_type_to_real, operator(+)
use MOM_time_manager,         only : operator(-), operator(>), operator(*), operator(/)
use MOM_time_manager,         only : operator(>=), increment_date
use MOM_unit_tests,           only : unit_tests
use coupler_types_mod,        only : coupler_type_send_data, coupler_1d_bc_type, coupler_type_spawn

! MOM core modules
use MOM_ALE,                   only : ALE_init, ALE_end, ALE_main, ALE_CS, adjustGridForIntegrity
use MOM_ALE,                   only : ALE_getCoordinate, ALE_getCoordinateUnits, ALE_writeCoordinateFile
use MOM_ALE,                   only : ALE_updateVerticalGridType, ALE_remap_init_conds, ALE_register_diags
use MOM_barotropic,            only : Barotropic_CS
use MOM_boundary_update,       only : call_OBC_register, OBC_register_end, update_OBC_CS
use MOM_coord_initialization,  only : MOM_initialize_coord
use MOM_diabatic_driver,       only : diabatic, diabatic_driver_init, diabatic_CS
use MOM_diabatic_driver,       only : adiabatic, adiabatic_driver_init, diabatic_driver_end
use MOM_diagnostics,           only : calculate_diagnostic_fields, MOM_diagnostics_init
use MOM_diagnostics,           only : register_transport_diags, post_transport_diagnostics
use MOM_diagnostics,           only : register_surface_diags, write_static_fields
use MOM_diagnostics,           only : post_surface_dyn_diags, post_surface_thermo_diags
use MOM_diagnostics,           only : diagnostics_CS, surface_diag_IDs, transport_diag_IDs
use MOM_dynamics_unsplit,      only : step_MOM_dyn_unsplit, register_restarts_dyn_unsplit
use MOM_dynamics_unsplit,      only : initialize_dyn_unsplit, end_dyn_unsplit
use MOM_dynamics_unsplit,      only : MOM_dyn_unsplit_CS
use MOM_dynamics_split_RK2,    only : step_MOM_dyn_split_RK2, register_restarts_dyn_split_RK2
use MOM_dynamics_split_RK2,    only : initialize_dyn_split_RK2, end_dyn_split_RK2
use MOM_dynamics_split_RK2,    only : MOM_dyn_split_RK2_CS
use MOM_dynamics_unsplit_RK2,  only : step_MOM_dyn_unsplit_RK2, register_restarts_dyn_unsplit_RK2
use MOM_dynamics_unsplit_RK2,  only : initialize_dyn_unsplit_RK2, end_dyn_unsplit_RK2
use MOM_dynamics_unsplit_RK2,  only : MOM_dyn_unsplit_RK2_CS
use MOM_dyn_horgrid,           only : dyn_horgrid_type, create_dyn_horgrid, destroy_dyn_horgrid
use MOM_EOS,                   only : EOS_init, calculate_density, calculate_TFreeze
use MOM_fixed_initialization,  only : MOM_initialize_fixed
use MOM_grid,                  only : ocean_grid_type, MOM_grid_init, MOM_grid_end
use MOM_grid,                  only : set_first_direction, rescale_grid_bathymetry
use MOM_hor_index,             only : hor_index_type, hor_index_init
use MOM_interface_heights,     only : find_eta
use MOM_lateral_mixing_coeffs, only : calc_slope_functions, VarMix_init
use MOM_lateral_mixing_coeffs, only : calc_resoln_function, calc_depth_function, VarMix_CS
use MOM_MEKE,                  only : MEKE_init, MEKE_alloc_register_restart, step_forward_MEKE, MEKE_CS
use MOM_MEKE_types,            only : MEKE_type
use MOM_mixed_layer_restrat,   only : mixedlayer_restrat, mixedlayer_restrat_init, mixedlayer_restrat_CS
use MOM_mixed_layer_restrat,   only : mixedlayer_restrat_register_restarts
use MOM_obsolete_diagnostics,  only : register_obsolete_diagnostics
use MOM_open_boundary,         only : ocean_OBC_type, OBC_registry_type
use MOM_open_boundary,         only : register_temp_salt_segments
use MOM_open_boundary,         only : open_boundary_register_restarts
use MOM_open_boundary,         only : update_segment_tracer_reservoirs
use MOM_set_visc,              only : set_viscous_BBL, set_viscous_ML, set_visc_init
use MOM_set_visc,              only : set_visc_register_restarts, set_visc_CS
use MOM_sponge,                only : init_sponge_diags, sponge_CS
use MOM_state_initialization,  only : MOM_initialize_state
use MOM_sum_output,            only : write_energy, accumulate_net_input
use MOM_sum_output,            only : MOM_sum_output_init, sum_output_CS
use MOM_ALE_sponge,            only : init_ALE_sponge_diags, ALE_sponge_CS
use MOM_thickness_diffuse,     only : thickness_diffuse, thickness_diffuse_init, thickness_diffuse_CS
use MOM_tracer_advect,         only : advect_tracer, tracer_advect_init
use MOM_tracer_advect,         only : tracer_advect_end, tracer_advect_CS
use MOM_tracer_hor_diff,       only : tracer_hordiff, tracer_hor_diff_init
use MOM_tracer_hor_diff,       only : tracer_hor_diff_end, tracer_hor_diff_CS
use MOM_tracer_registry,       only : tracer_registry_type, register_tracer, tracer_registry_init
use MOM_tracer_registry,       only : register_tracer_diagnostics, post_tracer_diagnostics
use MOM_tracer_registry,       only : post_tracer_transport_diagnostics
use MOM_tracer_registry,       only : preALE_tracer_diagnostics, postALE_tracer_diagnostics
use MOM_tracer_registry,       only : lock_tracer_registry, tracer_registry_end
use MOM_tracer_flow_control,   only : call_tracer_register, tracer_flow_control_CS
use MOM_tracer_flow_control,   only : tracer_flow_control_init, call_tracer_surface_state
use MOM_tracer_flow_control,   only : tracer_flow_control_end
use MOM_transcribe_grid,       only : copy_dyngrid_to_MOM_grid, copy_MOM_grid_to_dyngrid
use MOM_unit_scaling,          only : unit_scale_type, unit_scaling_init
use MOM_unit_scaling,          only : unit_scaling_end, fix_restart_unit_scaling
use MOM_variables,             only : surface, allocate_surface_state, deallocate_surface_state
use MOM_variables,             only : thermo_var_ptrs, vertvisc_type
use MOM_variables,             only : accel_diag_ptrs, cont_diag_ptrs, ocean_internal_state
use MOM_verticalGrid,          only : verticalGrid_type, verticalGridInit, verticalGridEnd
use MOM_verticalGrid,          only : fix_restart_scaling
use MOM_verticalGrid,          only : get_thickness_units, get_flux_units, get_tr_flux_units
use MOM_wave_interface,        only : wave_parameters_CS, waves_end
use MOM_wave_interface,        only : Update_Stokes_Drift

! ODA modules
use MOM_oda_driver_mod,        only : ODA_CS, oda, init_oda, oda_end
use MOM_oda_driver_mod,        only : set_prior_tracer, set_analysis_time, apply_oda_tracer_increments
! Offline modules
use MOM_offline_main,          only : offline_transport_CS, offline_transport_init, update_offline_fields
use MOM_offline_main,          only : insert_offline_main, extract_offline_main, post_offline_convergence_diags
use MOM_offline_main,          only : register_diags_offline_transport, offline_advection_ale
use MOM_offline_main,          only : offline_redistribute_residual, offline_diabatic_ale
use MOM_offline_main,          only : offline_fw_fluxes_into_ocean, offline_fw_fluxes_out_ocean
use MOM_offline_main,          only : offline_advection_layer, offline_transport_end
use MOM_ALE,                   only : ale_offline_tracer_final, ALE_main_offline

implicit none ; private

#include <MOM_memory.h>

! A note on unit descriptions in comments: MOM6 uses units that can be rescaled for dimensional
! consistency testing. These are noted in comments with units like Z, H, L, and T, along with
! their mks counterparts with notation like "a velocity [Z T-1 ~> m s-1]".  If the units
! vary with the Boussinesq approximation, the Boussinesq variant is given first.

!> A structure with diagnostic IDs of the state variables
type MOM_diag_IDs
  !>@{ 3-d state field diagnostic IDs
  integer :: id_u  = -1, id_v  = -1, id_h  = -1  !!@}
  !> 2-d state field diagnotic ID
  integer :: id_ssh_inst = -1
end type MOM_diag_IDs

!> Control structure for the MOM module, including the variables that describe
!! the state of the ocean.
type, public :: MOM_control_struct ; private
  real ALLOCABLE_, dimension(NIMEM_,NJMEM_,NKMEM_) :: &
    h, &            !< layer thickness [H ~> m or kg m-2]
    T, &            !< potential temperature [degC]
    S               !< salinity [ppt]
  real ALLOCABLE_, dimension(NIMEMB_PTR_,NJMEM_,NKMEM_) :: &
    u,  &           !< zonal velocity component [L T-1 ~> m s-1]
    uh, &           !< uh = u * h * dy at u grid points [H L2 T-1 ~> m3 s-1 or kg s-1]
    uhtr            !< accumulated zonal thickness fluxes to advect tracers [H L2 ~> m3 or kg]
  real ALLOCABLE_, dimension(NIMEM_,NJMEMB_PTR_,NKMEM_) :: &
    v,  &           !< meridional velocity [L T-1 ~> m s-1]
    vh, &           !< vh = v * h * dx at v grid points [H L2 T-1 ~> m3 s-1 or kg s-1]
    vhtr            !< accumulated meridional thickness fluxes to advect tracers [H L2 ~> m3 or kg]
  real ALLOCABLE_, dimension(NIMEM_,NJMEM_) :: ssh_rint
                    !< A running time integral of the sea surface height [T m ~> s m].
  real ALLOCABLE_, dimension(NIMEM_,NJMEM_) :: ave_ssh_ibc
                    !< time-averaged (over a forcing time step) sea surface height
                    !! with a correction for the inverse barometer [m]
  real ALLOCABLE_, dimension(NIMEM_,NJMEM_) :: eta_av_bc
                    !< free surface height or column mass time averaged over the last
                    !! baroclinic dynamics time step [H ~> m or kg m-2]
  real, dimension(:,:), pointer :: &
    Hml => NULL()   !< active mixed layer depth [m]
  real :: time_in_cycle !< The running time of the current time-stepping cycle
                    !! in calls that step the dynamics, and also the length of
                    !! the time integral of ssh_rint [T ~> s].
  real :: time_in_thermo_cycle !< The running time of the current time-stepping
                    !! cycle in calls that step the thermodynamics [T ~> s].

  type(ocean_grid_type) :: G  !< structure containing metrics and grid info
  type(verticalGrid_type), pointer :: &
    GV => NULL()    !< structure containing vertical grid info
  type(unit_scale_type), pointer :: &
    US => NULL()    !< structure containing various unit conversion factors
  type(thermo_var_ptrs) :: tv !< structure containing pointers to available thermodynamic fields
  real :: t_dyn_rel_adv !< The time of the dynamics relative to tracer advection and lateral mixing
                    !! [T ~> s], or equivalently the elapsed time since advectively updating the
                    !! tracers.  t_dyn_rel_adv is invariably positive and may span multiple coupling timesteps.
  real :: t_dyn_rel_thermo  !< The time of the dynamics relative to diabatic  processes and remapping
                    !! [T ~> s].  t_dyn_rel_thermo can be negative or positive depending on whether
                    !! the diabatic processes are applied before or after the dynamics and may span
                    !! multiple coupling timesteps.
  real :: t_dyn_rel_diag !< The time of the diagnostics relative to diabatic processes and remapping
                    !!  [T ~> s].  t_dyn_rel_diag is always positive, since the diagnostics must lag.
  integer :: ndyn_per_adv = 0 !< Number of calls to dynamics since the last call to advection.
                    !### Must be saved if thermo spans coupling?

  type(diag_ctrl)     :: diag !< structure to regulate diagnostic output timing
  type(vertvisc_type) :: visc !< structure containing vertical viscosities,
                    !! bottom drag viscosities, and related fields
  type(MEKE_type), pointer :: MEKE => NULL() !<  structure containing fields
                    !! related to the Mesoscale Eddy Kinetic Energy
  logical :: adiabatic !< If true, there are no diapycnal mass fluxes, and no calls
                    !! to routines to calculate or apply diapycnal fluxes.
  logical :: diabatic_first !< If true, apply diabatic and thermodynamic processes before time
                    !! stepping the dynamics.
  logical :: use_ALE_algorithm  !< If true, use the ALE algorithm rather than layered
                    !! isopycnal/stacked shallow water mode. This logical is set by calling the
                    !! function useRegridding() from the MOM_regridding module.
  logical :: offline_tracer_mode = .false.
                    !< If true, step_offline() is called instead of step_MOM().
                    !! This is intended for running MOM6 in offline tracer mode

  type(time_type), pointer :: Time   !< pointer to the ocean clock
  real    :: dt                      !< (baroclinic) dynamics time step [T ~> s]
  real    :: dt_therm                !< thermodynamics time step [T ~> s]
  logical :: thermo_spans_coupling   !< If true, thermodynamic and tracer time
                                     !! steps can span multiple coupled time steps.
  integer :: nstep_tot = 0           !< The total number of dynamic timesteps tcaaken
                                     !! so far in this run segment
  logical :: count_calls = .false.   !< If true, count the calls to step_MOM, rather than the
                                     !! number of dynamics steps in nstep_tot
  logical :: debug                   !< If true, write verbose checksums for debugging purposes.
  integer :: ntrunc                  !< number u,v truncations since last call to write_energy

  ! These elements are used to control the dynamics updates.
  logical :: do_dynamics             !< If false, does not call step_MOM_dyn_*. This is an
                                     !! undocumented run-time flag that is fragile.
  logical :: split                   !< If true, use the split time stepping scheme.
  logical :: use_RK2                 !< If true, use RK2 instead of RK3 in unsplit mode
                                     !! (i.e., no split between barotropic and baroclinic).
  logical :: thickness_diffuse       !< If true, diffuse interface height w/ a diffusivity KHTH.
  logical :: thickness_diffuse_first !< If true, diffuse thickness before dynamics.
  logical :: mixedlayer_restrat      !< If true, use submesoscale mixed layer restratifying scheme.
  logical :: useMEKE                 !< If true, call the MEKE parameterization.
  logical :: useWaves                !< If true, update Stokes drift
  real :: dtbt_reset_period          !< The time interval between dynamic recalculation of the
                                     !! barotropic time step [s]. If this is negative dtbt is never
                                     !! calculated, and if it is 0, dtbt is calculated every step.
  type(time_type) :: dtbt_reset_interval !< A time_time representation of dtbt_reset_period.
  type(time_type) :: dtbt_reset_time !< The next time DTBT should be calculated.


  real, dimension(:,:,:), pointer :: &
    h_pre_dyn => NULL(), &      !< The thickness before the transports [H ~> m or kg m-2].
    T_pre_dyn => NULL(), &      !< Temperature before the transports [degC].
    S_pre_dyn => NULL()         !< Salinity before the transports [ppt].
  type(accel_diag_ptrs) :: ADp  !< structure containing pointers to accelerations,
                                !! for derived diagnostics (e.g., energy budgets)
  type(cont_diag_ptrs)  :: CDp  !< structure containing pointers to continuity equation
                                !! terms, for derived diagnostics (e.g., energy budgets)
  real, dimension(:,:,:), pointer :: &
    u_prev => NULL(), &         !< previous value of u stored for diagnostics [L T-1 ~> m s-1]
    v_prev => NULL()            !< previous value of v stored for diagnostics [L T-1 ~> m s-1]

  logical :: interp_p_surf      !< If true, linearly interpolate surface pressure
                                !! over the coupling time step, using specified value
                                !! at the end of the coupling step. False by default.
  logical :: p_surf_prev_set    !< If true, p_surf_prev has been properly set from
                                !! a previous time-step or the ocean restart file.
                                !! This is only valid when interp_p_surf is true.
  real, dimension(:,:), pointer :: &
    p_surf_prev  => NULL(), &   !< surface pressure [Pa] at end  previous call to step_MOM
    p_surf_begin => NULL(), &   !< surface pressure [Pa] at start of step_MOM_dyn_...
    p_surf_end   => NULL()      !< surface pressure [Pa] at end   of step_MOM_dyn_...

  ! Variables needed to reach between start and finish phases of initialization
  logical :: write_IC           !< If true, then the initial conditions will be written to file
  character(len=120) :: IC_file !< A file into which the initial conditions are
                                !! written in a new run if SAVE_INITIAL_CONDS is true.

  logical :: calc_rho_for_sea_lev !< If true, calculate rho to convert pressure to sea level

  ! These elements are used to control the calculation and error checking of the surface state
  real :: Hmix                  !< Diagnostic mixed layer thickness over which to
                                !! average surface tracer properties when a bulk
                                !! mixed layer is not used [Z ~> m], or a negative value
                                !! if a bulk mixed layer is being used.
  real :: HFrz                  !< If HFrz > 0, melt potential will be computed.
                                !! The actual depth over which melt potential is computed will
                                !! min(HFrz, OBLD), where OBLD is the boundary layer depth.
                                !! If HFrz <= 0 (default), melt potential will not be computed.
  real :: Hmix_UV               !< Depth scale over which to average surface flow to
                                !! feedback to the coupler/driver [Z ~> m] when
                                !! bulk mixed layer is not used, or a negative value
                                !! if a bulk mixed layer is being used.
  logical :: check_bad_sfc_vals !< If true, scan surface state for ridiculous values.
  real    :: bad_val_ssh_max    !< Maximum SSH before triggering bad value message [m]
  real    :: bad_val_sst_max    !< Maximum SST before triggering bad value message [degC]
  real    :: bad_val_sst_min    !< Minimum SST before triggering bad value message [degC]
  real    :: bad_val_sss_max    !< Maximum SSS before triggering bad value message [ppt]
  real    :: bad_val_col_thick  !< Minimum column thickness before triggering bad value message [m]

  type(MOM_diag_IDs)       :: IDs      !<  Handles used for diagnostics.
  type(transport_diag_IDs) :: transport_IDs  !< Handles used for transport diagnostics.
  type(surface_diag_IDs)   :: sfc_IDs  !< Handles used for surface diagnostics.
  type(diag_grid_storage)  :: diag_pre_sync !< The grid (thicknesses) before remapping
  type(diag_grid_storage)  :: diag_pre_dyn  !< The grid (thicknesses) before dynamics

  ! The remainder of this type provides pointers to child module control structures.

  type(MOM_dyn_unsplit_CS),      pointer :: dyn_unsplit_CSp => NULL()
    !< Pointer to the control structure used for the unsplit dynamics
  type(MOM_dyn_unsplit_RK2_CS),  pointer :: dyn_unsplit_RK2_CSp => NULL()
    !< Pointer to the control structure used for the unsplit RK2 dynamics
  type(MOM_dyn_split_RK2_CS),    pointer :: dyn_split_RK2_CSp => NULL()
    !< Pointer to the control structure used for the mode-split RK2 dynamics
  type(thickness_diffuse_CS),    pointer :: thickness_diffuse_CSp => NULL()
    !< Pointer to the control structure used for the isopycnal height diffusive transport.
    !! This is also common referred to as Gent-McWilliams diffusion
  type(mixedlayer_restrat_CS),   pointer :: mixedlayer_restrat_CSp => NULL()
    !< Pointer to the control structure used for the mixed layer restratification
  type(set_visc_CS),             pointer :: set_visc_CSp => NULL()
    !< Pointer to the control structure used to set viscosities
  type(diabatic_CS),             pointer :: diabatic_CSp => NULL()
    !< Pointer to the control structure for the diabatic driver
  type(MEKE_CS),                 pointer :: MEKE_CSp => NULL()
    !< Pointer to the control structure for the MEKE updates
  type(VarMix_CS),               pointer :: VarMix => NULL()
    !< Pointer to the control structure for the variable mixing module
  type(Barotropic_CS),           pointer :: Barotropic_CSp => NULL()
    !< Pointer to the control structure for the barotropic module
  type(tracer_registry_type),    pointer :: tracer_Reg => NULL()
    !< Pointer to the MOM tracer registry
  type(tracer_advect_CS),        pointer :: tracer_adv_CSp => NULL()
    !< Pointer to the MOM tracer advection control structure
  type(tracer_hor_diff_CS),      pointer :: tracer_diff_CSp => NULL()
    !< Pointer to the MOM along-isopycnal tracer diffusion control structure
  type(tracer_flow_control_CS),  pointer :: tracer_flow_CSp => NULL()
    !< Pointer to the control structure that orchestrates the calling of tracer packages
  !### update_OBC_CS might not be needed outside of initialization?
  type(update_OBC_CS),           pointer :: update_OBC_CSp => NULL()
    !< Pointer to the control structure for updating open boundary condition properties
  type(ocean_OBC_type),          pointer :: OBC => NULL()
    !< Pointer to the MOM open boundary condition type
  type(sponge_CS),               pointer :: sponge_CSp => NULL()
    !< Pointer to the layered-mode sponge control structure
  type(ALE_sponge_CS),           pointer :: ALE_sponge_CSp => NULL()
    !< Pointer to the ALE-mode sponge control structure
  type(ALE_CS),                  pointer :: ALE_CSp => NULL()
    !< Pointer to the Arbitrary Lagrangian Eulerian (ALE) vertical coordinate control structure

  ! Pointers to control structures used for diagnostics
  type(sum_output_CS),           pointer :: sum_output_CSp => NULL()
    !< Pointer to the globally summed output control structure
  type(diagnostics_CS),          pointer :: diagnostics_CSp => NULL()
    !< Pointer to the MOM diagnostics control structure
  type(offline_transport_CS),    pointer :: offline_CSp => NULL()
    !< Pointer to the offline tracer transport control structure

  logical               :: ensemble_ocean !< if true, this run is part of a
                                !! larger ensemble for the purpose of data assimilation
                                !! or statistical analysis.
  type(ODA_CS), pointer :: odaCS => NULL() !< a pointer to the control structure for handling
                                !! ensemble model state vectors and data assimilation
                                !! increments and priors
end type MOM_control_struct

public initialize_MOM, finish_MOM_initialization, MOM_end
public step_MOM, step_offline
public extract_surface_state, get_ocean_stocks
public get_MOM_state_elements, MOM_state_is_synchronized
public allocate_surface_state, deallocate_surface_state

!>@{ CPU time clock IDs
integer :: id_clock_ocean
integer :: id_clock_dynamics
integer :: id_clock_thermo
integer :: id_clock_tracer
integer :: id_clock_diabatic
integer :: id_clock_adiabatic
integer :: id_clock_continuity  ! also in dynamics s/r
integer :: id_clock_thick_diff
integer :: id_clock_BBL_visc
integer :: id_clock_ml_restrat
integer :: id_clock_diagnostics
integer :: id_clock_Z_diag
integer :: id_clock_init
integer :: id_clock_MOM_init
integer :: id_clock_pass       ! also in dynamics d/r
integer :: id_clock_pass_init  ! also in dynamics d/r
integer :: id_clock_ALE
integer :: id_clock_other
integer :: id_clock_offline_tracer
!!@}

contains

!> This subroutine orchestrates the time stepping of MOM.  The adiabatic
!! dynamics are stepped by calls to one of the step_MOM_dyn_...routines.
!! The action of lateral processes on tracers occur in calls to
!! advect_tracer and tracer_hordiff.  Vertical mixing and possibly remapping
!! occur inside of diabatic.
subroutine step_MOM(forces, fluxes, sfc_state, Time_start, time_int_in, CS, &
                    Waves, do_dynamics, do_thermodynamics, start_cycle, &
                    end_cycle, cycle_length, reset_therm)
  type(mech_forcing), intent(inout) :: forces        !< A structure with the driving mechanical forces
  type(forcing),      intent(inout) :: fluxes        !< A structure with pointers to themodynamic,
                                                     !! tracer and mass exchange forcing fields
  type(surface),      intent(inout) :: sfc_state     !< surface ocean state
  type(time_type),    intent(in)    :: Time_start    !< starting time of a segment, as a time type
  real,               intent(in)    :: time_int_in   !< time interval covered by this run segment [s].
  type(MOM_control_struct), pointer :: CS            !< control structure from initialize_MOM
  type(Wave_parameters_CS), &
            optional, pointer       :: Waves         !< An optional pointer to a wave property CS
  logical,  optional, intent(in)    :: do_dynamics   !< Present and false, do not do updates due
                                                     !! to the dynamics.
  logical,  optional, intent(in)    :: do_thermodynamics  !< Present and false, do not do updates due
                                                     !! to the thermodynamics or remapping.
  logical,  optional, intent(in)    :: start_cycle   !< This indicates whether this call is to be
                                                     !! treated as the first call to step_MOM in a
                                                     !! time-stepping cycle; missing is like true.
  logical,  optional, intent(in)    :: end_cycle     !< This indicates whether this call is to be
                                                     !! treated as the last call to step_MOM in a
                                                     !! time-stepping cycle; missing is like true.
  real,     optional, intent(in)    :: cycle_length  !< The amount of time in a coupled time
                                                     !! stepping cycle [s].
  logical,  optional, intent(in)    :: reset_therm   !< This indicates whether the running sums of
                                                     !! thermodynamic quantities should be reset.
                                                     !! If missing, this is like start_cycle.

  ! local variables
  type(ocean_grid_type),   pointer :: G => NULL()  ! pointer to a structure containing
                                                   ! metrics and related information
  type(verticalGrid_type), pointer :: GV => NULL() ! Pointer to the vertical grid structure
  type(unit_scale_type),   pointer :: US => NULL() ! Pointer to a structure containing
                                                   ! various unit conversion factors
  integer       :: ntstep ! time steps between tracer updates or diabatic forcing
  integer       :: n_max  ! number of steps to take in this call

  integer :: i, j, k, is, ie, js, je, Isq, Ieq, Jsq, Jeq, nz, n
  integer :: isd, ied, jsd, jed, IsdB, IedB, JsdB, JedB

  real :: time_interval   ! time interval covered by this run segment [T ~> s].
  real :: dt              ! baroclinic time step [T ~> s]
  real :: dtdia           ! time step for diabatic processes [T ~> s]
  real :: dt_therm        ! a limited and quantized version of CS%dt_therm [T ~> s]
  real :: dt_therm_here   ! a further limited value of dt_therm [T ~> s]

  real :: wt_end, wt_beg
  real :: bbl_time_int    ! The amount of time over which the calculated BBL
                          ! properties will apply, for use in diagnostics, or 0
                          ! if it is not to be calculated anew [T ~> s].
  real :: rel_time = 0.0  ! relative time since start of this call [T ~> s].

  logical :: calc_dtbt                 ! Indicates whether the dynamically adjusted
                                       ! barotropic time step needs to be updated.
  logical :: do_advection              ! If true, it is time to advect tracers.
  logical :: do_calc_bbl               ! If true, calculate the boundary layer properties.
  logical :: thermo_does_span_coupling ! If true, thermodynamic forcing spans
                                       ! multiple dynamic timesteps.
  logical :: do_dyn     ! If true, dynamics are updated with this call.
  logical :: do_thermo  ! If true, thermodynamics and remapping may be applied with this call.
  logical :: cycle_start ! If true, do calculations that are only done at the start of
                        ! a stepping cycle (whatever that may mean).
  logical :: cycle_end  ! If true, do calculations and diagnostics that are only done at
                        ! the end of a stepping cycle (whatever that may mean).
  logical :: therm_reset ! If true, reset running sums of thermodynamic quantities.
  real :: cycle_time    ! The length of the coupled time-stepping cycle [T ~> s].
  real, dimension(SZI_(CS%G),SZJ_(CS%G)) :: &
    ssh         ! sea surface height, which may be based on eta_av [m]

  real, dimension(:,:,:), pointer :: &
    u => NULL(), & ! u : zonal velocity component [L T-1 ~> m s-1]
    v => NULL(), & ! v : meridional velocity component [L T-1 ~> m s-1]
    h => NULL()    ! h : layer thickness [H ~> m or kg m-2]
  real, dimension(:,:), pointer :: &
    p_surf => NULL() ! A pointer to the ocean surface pressure [Pa].
  real :: I_wt_ssh  ! The inverse of the time weights [T-1 ~> s-1]

  type(time_type) :: Time_local, end_time_thermo, Time_temp
  type(group_pass_type) :: pass_tau_ustar_psurf
  logical :: showCallTree

  G => CS%G ; GV => CS%GV ; US => CS%US
  is   = G%isc  ; ie   = G%iec  ; js   = G%jsc  ; je   = G%jec ; nz = G%ke
  Isq  = G%IscB ; Ieq  = G%IecB ; Jsq  = G%JscB ; Jeq  = G%JecB
  isd  = G%isd  ; ied  = G%ied  ; jsd  = G%jsd  ; jed  = G%jed
  IsdB = G%IsdB ; IedB = G%IedB ; JsdB = G%JsdB ; JedB = G%JedB
  u => CS%u ; v => CS%v ; h => CS%h

  time_interval = US%s_to_T*time_int_in
  do_dyn = .true. ; if (present(do_dynamics)) do_dyn = do_dynamics
  do_thermo = .true. ; if (present(do_thermodynamics)) do_thermo = do_thermodynamics
  if (.not.(do_dyn .or. do_thermo)) call MOM_error(FATAL,"Step_MOM: "//&
    "Both do_dynamics and do_thermodynamics are false, which makes no sense.")
  cycle_start = .true. ; if (present(start_cycle)) cycle_start = start_cycle
  cycle_end = .true. ; if (present(end_cycle)) cycle_end = end_cycle
  cycle_time = time_interval ; if (present(cycle_length)) cycle_time = US%s_to_T*cycle_length
  therm_reset = cycle_start ; if (present(reset_therm)) therm_reset = reset_therm

  call cpu_clock_begin(id_clock_ocean)
  call cpu_clock_begin(id_clock_other)

  if (CS%debug) then
    call MOM_state_chksum("Beginning of step_MOM ", u, v, h, CS%uh, CS%vh, G, GV, US)
  endif

  showCallTree = callTree_showQuery()
  if (showCallTree) call callTree_enter("step_MOM(), MOM.F90")

  ! First determine the time step that is consistent with this call and an
  ! integer fraction of time_interval.
  if (do_dyn) then
    n_max = 1
    if (time_interval > CS%dt) n_max = ceiling(time_interval/CS%dt - 0.001)
    dt = time_interval / real(n_max)
    thermo_does_span_coupling = (CS%thermo_spans_coupling .and. &
                                (CS%dt_therm > 1.5*cycle_time))
    if (thermo_does_span_coupling) then
      ! Set dt_therm to be an integer multiple of the coupling time step.
      dt_therm = cycle_time * floor(CS%dt_therm / cycle_time + 0.001)
      ntstep = floor(dt_therm/dt + 0.001)
    elseif (.not.do_thermo) then
      dt_therm = CS%dt_therm
      if (present(cycle_length)) dt_therm = min(CS%dt_therm, US%s_to_T*cycle_length)
      ! ntstep is not used.
    else
      ntstep = MAX(1, MIN(n_max, floor(CS%dt_therm/dt + 0.001)))
      dt_therm = dt*ntstep
    endif

    if (associated(forces%p_surf)) p_surf => forces%p_surf
    if (.not.associated(forces%p_surf)) CS%interp_p_surf = .false.

    !---------- Initiate group halo pass of the forcing fields
    call cpu_clock_begin(id_clock_pass)
    call create_group_pass(pass_tau_ustar_psurf, forces%taux, forces%tauy, G%Domain)
    if (associated(forces%ustar)) &
      call create_group_pass(pass_tau_ustar_psurf, forces%ustar, G%Domain)
    if (associated(forces%p_surf)) &
      call create_group_pass(pass_tau_ustar_psurf, forces%p_surf, G%Domain)
    if (G%nonblocking_updates) then
      call start_group_pass(pass_tau_ustar_psurf, G%Domain)
    else
      call do_group_pass(pass_tau_ustar_psurf, G%Domain)
    endif
    call cpu_clock_end(id_clock_pass)
  else
    ! This step only updates the thermodynamics so setting timesteps is simpler.
    n_max = 1
    if ((time_interval > CS%dt_therm) .and. (CS%dt_therm > 0.0)) &
      n_max = ceiling(time_interval/CS%dt_therm - 0.001)

    dt = time_interval / real(n_max)
    dt_therm = dt ; ntstep = 1
    if (associated(fluxes%p_surf)) p_surf => fluxes%p_surf

    if (CS%UseWaves) call pass_var(fluxes%ustar, G%Domain, clock=id_clock_pass)
  endif

  if (therm_reset) then
    CS%time_in_thermo_cycle = 0.0
    if (associated(CS%tv%frazil))        CS%tv%frazil(:,:)        = 0.0
    if (associated(CS%tv%salt_deficit))  CS%tv%salt_deficit(:,:)  = 0.0
    if (associated(CS%tv%TempxPmE))      CS%tv%TempxPmE(:,:)      = 0.0
    if (associated(CS%tv%internal_heat)) CS%tv%internal_heat(:,:) = 0.0
  endif

  if (cycle_start) then
    CS%time_in_cycle = 0.0
    do j=js,je ; do i=is,ie ; CS%ssh_rint(i,j) = 0.0 ; enddo ; enddo

    if (associated(CS%VarMix)) then
      call enable_averages(cycle_time, Time_start + real_to_time(US%T_to_s*cycle_time), CS%diag)
      call calc_resoln_function(h, CS%tv, G, GV, US, CS%VarMix)
      call calc_depth_function(G, CS%VarMix)
      call disable_averaging(CS%diag)
    endif
  endif

  if (do_dyn) then
    if (G%nonblocking_updates) &
      call complete_group_pass(pass_tau_ustar_psurf, G%Domain, clock=id_clock_pass)

    if (CS%interp_p_surf) then
      if (.not.associated(CS%p_surf_end))   allocate(CS%p_surf_end(isd:ied,jsd:jed))
      if (.not.associated(CS%p_surf_begin)) allocate(CS%p_surf_begin(isd:ied,jsd:jed))
      if (.not.CS%p_surf_prev_set) then
        do j=jsd,jed ; do i=isd,ied
          CS%p_surf_prev(i,j) = forces%p_surf(i,j)
        enddo ; enddo
        CS%p_surf_prev_set = .true.
      endif
    else
      CS%p_surf_end  => forces%p_surf
    endif

    if (CS%UseWaves) then
      ! Update wave information, which is presently kept static over each call to step_mom
      call enable_averages(time_interval, Time_start + real_to_time(US%T_to_s*time_interval), CS%diag)
      call Update_Stokes_Drift(G, GV, US, Waves, h, forces%ustar)
      call disable_averaging(CS%diag)
    endif
  else ! not do_dyn.
    if (CS%UseWaves) & ! Diagnostics are not enabled in this call.
      call Update_Stokes_Drift(G, GV, US, Waves, h, fluxes%ustar)
  endif

  if (CS%debug) then
    if (cycle_start) &
      call MOM_state_chksum("Before steps ", u, v, h, CS%uh, CS%vh, G, GV, US)
    if (cycle_start) call check_redundant("Before steps ", u, v, G)
    if (do_dyn) call MOM_mech_forcing_chksum("Before steps", forces, G, US, haloshift=0)
    if (do_dyn) call check_redundant("Before steps ", forces%taux, forces%tauy, G)
  endif
  call cpu_clock_end(id_clock_other)

  rel_time = 0.0
  do n=1,n_max
    rel_time = rel_time + dt ! The relative time at the end of the step.
    ! Set the universally visible time to the middle of the time step.
    CS%Time = Time_start + real_to_time(US%T_to_s*(rel_time - 0.5*dt))
    ! Set the local time to the end of the time step.
    Time_local = Time_start + real_to_time(US%T_to_s*rel_time)

    if (showCallTree) call callTree_enter("DT cycles (step_MOM) n=",n)

    !===========================================================================
    ! This is the first place where the diabatic processes and remapping could occur.
    if (CS%diabatic_first .and. (CS%t_dyn_rel_adv==0.0) .and. do_thermo) then ! do thermodynamics.

      if (.not.do_dyn) then
        dtdia = dt
      elseif (thermo_does_span_coupling) then
        dtdia = dt_therm
        if ((fluxes%dt_buoy_accum > 0.0) .and. (dtdia > time_interval) .and. &
            (abs(fluxes%dt_buoy_accum - dtdia) > 1e-6*dtdia)) then
          call MOM_error(FATAL, "step_MOM: Mismatch between long thermodynamic "//&
            "timestep and time over which buoyancy fluxes have been accumulated.")
        endif
        call MOM_error(FATAL, "MOM is not yet set up to have restarts that work "//&
          "with THERMO_SPANS_COUPLING and DIABATIC_FIRST.")
      else
        dtdia = dt*min(ntstep,n_max-(n-1))
      endif

      end_time_thermo = Time_local
      if (dtdia > dt) then
        ! If necessary, temporarily reset CS%Time to the center of the period covered
        ! by the call to step_MOM_thermo, noting that they begin at the same time.
        CS%Time = CS%Time + real_to_time(0.5*US%T_to_s*(dtdia-dt))
        ! The end-time of the diagnostic interval needs to be set ahead if there
        ! are multiple dynamic time steps worth of thermodynamics applied here.
        end_time_thermo = Time_local + real_to_time(US%T_to_s*(dtdia-dt))
      endif

      ! Apply diabatic forcing, do mixing, and regrid.
      call step_MOM_thermo(CS, G, GV, US, u, v, h, CS%tv, fluxes, dtdia, &
                           end_time_thermo, .true., Waves=Waves)
      CS%time_in_thermo_cycle = CS%time_in_thermo_cycle + dtdia

      ! The diabatic processes are now ahead of the dynamics by dtdia.
      CS%t_dyn_rel_thermo = -dtdia
      if (showCallTree) call callTree_waypoint("finished diabatic_first (step_MOM)")

      if (dtdia > dt) & ! Reset CS%Time to its previous value.
        CS%Time = Time_start + real_to_time(US%T_to_s*(rel_time - 0.5*dt))
    endif ! end of block "(CS%diabatic_first .and. (CS%t_dyn_rel_adv==0.0))"

    if (do_dyn) then
      ! Store pre-dynamics grids for proper diagnostic remapping for transports
      ! or advective tendencies.  If there are more dynamics steps per advective
      ! steps (i.e DT_THERM /= DT), this needs to be stored at the first call.
      if (CS%ndyn_per_adv == 0 .and. CS%t_dyn_rel_adv == 0.) then
        call diag_copy_diag_to_storage(CS%diag_pre_dyn, h, CS%diag)
        CS%ndyn_per_adv = CS%ndyn_per_adv + 1
      endif

      ! The pre-dynamics velocities might be stored for debugging truncations.
      if (associated(CS%u_prev) .and. associated(CS%v_prev)) then
        do k=1,nz ; do j=jsd,jed ; do I=IsdB,IedB
          CS%u_prev(I,j,k) = u(I,j,k)
        enddo ; enddo ; enddo
        do k=1,nz ; do J=JsdB,JedB ; do i=isd,ied
          CS%v_prev(I,j,k) = v(i,J,k)
        enddo ; enddo ; enddo
      endif

      dt_therm_here = dt_therm
      if (do_thermo .and. do_dyn .and. .not.thermo_does_span_coupling) &
        dt_therm_here = dt*min(ntstep, n_max-n+1)

      ! Indicate whether the bottom boundary layer properties need to be
      ! recalculated, and if so for how long an interval they are valid.
      bbl_time_int = 0.0
      if (do_thermo) then
        if ((CS%t_dyn_rel_adv == 0.0) .or. (n==1)) &
          bbl_time_int = max(dt, min(dt_therm - CS%t_dyn_rel_adv, dt*(1+n_max-n)) )
      else
        if ((CS%t_dyn_rel_adv == 0.0) .or. ((n==1) .and. cycle_start)) &
          bbl_time_int = min(dt_therm, cycle_time)
      endif

      if (CS%interp_p_surf) then
        wt_end = real(n) / real(n_max)
        wt_beg = real(n-1) / real(n_max)
        do j=jsd,jed ; do i=isd,ied
          CS%p_surf_end(i,j) = wt_end * forces%p_surf(i,j) + &
                          (1.0-wt_end) * CS%p_surf_prev(i,j)
          CS%p_surf_begin(i,j) = wt_beg * forces%p_surf(i,j) + &
                          (1.0-wt_beg) * CS%p_surf_prev(i,j)
        enddo ; enddo
      endif

      call step_MOM_dynamics(forces, CS%p_surf_begin, CS%p_surf_end, dt, &
                             dt_therm_here, bbl_time_int, CS, &
                             Time_local, Waves=Waves)

      !===========================================================================
      ! This is the start of the tracer advection part of the algorithm.

      if (thermo_does_span_coupling .or. .not.do_thermo) then
        do_advection = (CS%t_dyn_rel_adv + 0.5*dt > dt_therm)
      else
        do_advection = ((MOD(n,ntstep) == 0) .or. (n==n_max))
      endif

      if (do_advection) then ! Do advective transport and lateral tracer mixing.
        call step_MOM_tracer_dyn(CS, G, GV, US, h, Time_local)
        CS%ndyn_per_adv = 0
        if (CS%diabatic_first .and. abs(CS%t_dyn_rel_thermo) > 1e-6*dt) call MOM_error(FATAL, &
                "step_MOM: Mismatch between the dynamics and diabatic times "//&
                "with DIABATIC_FIRST.")
      endif
    endif ! end of (do_dyn)

    !===========================================================================
    ! This is the second place where the diabatic processes and remapping could occur.
    if ((CS%t_dyn_rel_adv==0.0) .and. do_thermo .and. (.not.CS%diabatic_first)) then

      dtdia = CS%t_dyn_rel_thermo
      ! If the MOM6 dynamic and thermodynamic time stepping is being orchestrated
      ! by the coupler, the value of diabatic_first does not matter.
      if ((CS%t_dyn_rel_thermo==0.0) .and. .not.do_dyn) dtdia = dt

      if (CS%thermo_spans_coupling .and. (CS%dt_therm > 1.5*cycle_time) .and. &
          (abs(dt_therm - dtdia) > 1e-6*dt_therm)) then
        call MOM_error(FATAL, "step_MOM: Mismatch between dt_therm and dtdia "//&
                       "before call to diabatic.")
      endif

      ! If necessary, temporarily reset CS%Time to the center of the period covered
      ! by the call to step_MOM_thermo, noting that they end at the same time.
      if (dtdia > dt) CS%Time = CS%Time - real_to_time(0.5*US%T_to_s*(dtdia-dt))

      ! Apply diabatic forcing, do mixing, and regrid.
      call step_MOM_thermo(CS, G, GV, US, u, v, h, CS%tv, fluxes, dtdia, &
                           Time_local, .false., Waves=Waves)
      CS%time_in_thermo_cycle = CS%time_in_thermo_cycle + dtdia

      if ((CS%t_dyn_rel_thermo==0.0) .and. .not.do_dyn) then
        ! The diabatic processes are now ahead of the dynamics by dtdia.
        CS%t_dyn_rel_thermo = -dtdia
      else ! The diabatic processes and the dynamics are synchronized.
        CS%t_dyn_rel_thermo = 0.0
      endif

      if (dtdia > dt) & ! Reset CS%Time to its previous value.
        CS%Time = Time_start + real_to_time(US%T_to_s*(rel_time - 0.5*dt))
    endif

    if (do_dyn) then
      call cpu_clock_begin(id_clock_dynamics)
      ! Determining the time-average sea surface height is part of the algorithm.
      ! This may be eta_av if Boussinesq, or need to be diagnosed if not.
      CS%time_in_cycle = CS%time_in_cycle + dt
      call find_eta(h, CS%tv, G, GV, US, ssh, CS%eta_av_bc, eta_to_m=1.0)
      do j=js,je ; do i=is,ie
        CS%ssh_rint(i,j) = CS%ssh_rint(i,j) + dt*ssh(i,j)
      enddo ; enddo
      if (CS%IDs%id_ssh_inst > 0) call post_data(CS%IDs%id_ssh_inst, ssh, CS%diag)
      call cpu_clock_end(id_clock_dynamics)
    endif

    !===========================================================================
    ! Calculate diagnostics at the end of the time step if the state is self-consistent.
    if (MOM_state_is_synchronized(CS)) then
    !### Perhaps this should be if (CS%t_dyn_rel_thermo == 0.0)
      call cpu_clock_begin(id_clock_other) ; call cpu_clock_begin(id_clock_diagnostics)
      ! Diagnostics that require the complete state to be up-to-date can be calculated.

      call enable_averages(CS%t_dyn_rel_diag, Time_local, CS%diag)
      call calculate_diagnostic_fields(u, v, h, CS%uh, CS%vh, CS%tv, CS%ADp,  &
                          CS%CDp, p_surf, CS%t_dyn_rel_diag, CS%diag_pre_sync,&
                          G, GV, US, CS%diagnostics_CSp)
      call post_tracer_diagnostics(CS%Tracer_reg, h, CS%diag_pre_sync, CS%diag, G, GV, CS%t_dyn_rel_diag)
      call diag_copy_diag_to_storage(CS%diag_pre_sync, h, CS%diag)
      if (showCallTree) call callTree_waypoint("finished calculate_diagnostic_fields (step_MOM)")
      call disable_averaging(CS%diag)
      CS%t_dyn_rel_diag = 0.0

      call cpu_clock_end(id_clock_diagnostics) ; call cpu_clock_end(id_clock_other)
    endif

    if (do_dyn .and. .not.CS%count_calls) CS%nstep_tot = CS%nstep_tot + 1
    if (showCallTree) call callTree_leave("DT cycles (step_MOM)")

  enddo ! complete the n loop

  if (CS%count_calls .and. cycle_start) CS%nstep_tot = CS%nstep_tot + 1

  call cpu_clock_begin(id_clock_other)

  if (CS%time_in_cycle > 0.0) then
    I_wt_ssh = 1.0/CS%time_in_cycle
    do j=js,je ; do i=is,ie
      ssh(i,j) = CS%ssh_rint(i,j)*I_wt_ssh
      CS%ave_ssh_ibc(i,j) = ssh(i,j)
    enddo ; enddo
    if (do_dyn) then
      call adjust_ssh_for_p_atm(CS%tv, G, GV, US, CS%ave_ssh_ibc, forces%p_surf_SSH, &
                                CS%calc_rho_for_sea_lev)
    elseif (do_thermo) then
      call adjust_ssh_for_p_atm(CS%tv, G, GV, US, CS%ave_ssh_ibc, fluxes%p_surf_SSH, &
                                CS%calc_rho_for_sea_lev)
    endif
  endif

  if (do_dyn .and. CS%interp_p_surf) then ; do j=jsd,jed ; do i=isd,ied
    CS%p_surf_prev(i,j) = forces%p_surf(i,j)
  enddo ; enddo ; endif

  if (CS%ensemble_ocean) then
    ! update the time for the next analysis step if needed
    call set_analysis_time(CS%Time,CS%odaCS)
    ! store ensemble vector in odaCS
    call set_prior_tracer(CS%Time, G, GV, CS%h, CS%tv, CS%odaCS)
    ! call DA interface
    call oda(CS%Time,CS%odaCS)
  endif

  if (showCallTree) call callTree_waypoint("calling extract_surface_state (step_MOM)")
  call extract_surface_state(CS, sfc_state)

  ! Do diagnostics that only occur at the end of a complete forcing step.
  if (cycle_end) then
    call cpu_clock_begin(id_clock_diagnostics)
    if (CS%time_in_cycle > 0.0) then
      call enable_averages(CS%time_in_cycle, Time_local, CS%diag)
      call post_surface_dyn_diags(CS%sfc_IDs, G, CS%diag, sfc_state, ssh)
    endif
    if (CS%time_in_thermo_cycle > 0.0) then
      call enable_averages(CS%time_in_thermo_cycle, Time_local, CS%diag)
      call post_surface_thermo_diags(CS%sfc_IDs, G, GV, US, CS%diag, CS%time_in_thermo_cycle, &
                                    sfc_state, CS%tv, ssh, CS%ave_ssh_ibc)
    endif
    call disable_averaging(CS%diag)
    call cpu_clock_end(id_clock_diagnostics)
  endif

  ! Accumulate the surface fluxes for assessing conservation
  if (do_thermo .and. fluxes%fluxes_used) &
    call accumulate_net_input(fluxes, sfc_state, CS%tv, fluxes%dt_buoy_accum, &
                              G, US, CS%sum_output_CSp)

  if (MOM_state_is_synchronized(CS)) &
    call write_energy(CS%u, CS%v, CS%h, CS%tv, Time_local, CS%nstep_tot, &
                      G, GV, US, CS%sum_output_CSp, CS%tracer_flow_CSp, &
                      dt_forcing=real_to_time(US%T_to_s*time_interval) )

  call cpu_clock_end(id_clock_other)

  if (showCallTree) call callTree_leave("step_MOM()")
  call cpu_clock_end(id_clock_ocean)

end subroutine step_MOM

!> Time step the ocean dynamics, including the momentum and continuity equations
subroutine step_MOM_dynamics(forces, p_surf_begin, p_surf_end, dt, dt_thermo, &
                             bbl_time_int, CS, Time_local, Waves)
  type(mech_forcing), intent(in)    :: forces     !< A structure with the driving mechanical forces
  real, dimension(:,:), pointer     :: p_surf_begin !< A pointer (perhaps NULL) to the surface
                                                  !! pressure at the beginning of this dynamic
                                                  !! step, intent in [Pa].
  real, dimension(:,:), pointer     :: p_surf_end !< A pointer (perhaps NULL) to the surface
                                                  !! pressure at the end of this dynamic step,
                                                  !! intent in [Pa].
  real,               intent(in)    :: dt         !< time interval covered by this call [T ~> s].
  real,               intent(in)    :: dt_thermo  !< time interval covered by any updates that may
                                                  !! span multiple dynamics steps [T ~> s].
  real,               intent(in)    :: bbl_time_int !< time interval over which updates to the
                                                  !! bottom boundary layer properties will apply [T ~> s],
                                                  !! or zero not to update the properties.
  type(MOM_control_struct), pointer :: CS         !< control structure from initialize_MOM
  type(time_type),    intent(in)    :: Time_local !< End time of a segment, as a time type
  type(wave_parameters_CS), &
            optional, pointer       :: Waves      !< Container for wave related parameters; the
                                                  !! fields in Waves are intent in here.

  ! local variables
  type(ocean_grid_type),   pointer :: G => NULL()  ! pointer to a structure containing
                                                   ! metrics and related information
  type(verticalGrid_type), pointer :: GV => NULL() ! Pointer to the vertical grid structure
  type(unit_scale_type),   pointer :: US => NULL() ! Pointer to a structure containing
                                                   ! various unit conversion factors
  type(MOM_diag_IDs), pointer :: IDs => NULL() ! A structure with the diagnostic IDs.
  real, dimension(:,:,:), pointer :: &
    u => NULL(), & ! u : zonal velocity component [L T-1 ~> m s-1]
    v => NULL(), & ! v : meridional velocity component [L T-1 ~> m s-1]
    h => NULL()    ! h : layer thickness [H ~> m or kg m-2]

  logical :: calc_dtbt  ! Indicates whether the dynamically adjusted
                        ! barotropic time step needs to be updated.
  logical :: showCallTree

  integer :: i, j, k, is, ie, js, je, Isq, Ieq, Jsq, Jeq, nz
  integer :: isd, ied, jsd, jed, IsdB, IedB, JsdB, JedB

  G => CS%G ; GV => CS%GV ; US => CS%US ; IDs => CS%IDs
  is   = G%isc  ; ie   = G%iec  ; js   = G%jsc  ; je   = G%jec ; nz = G%ke
  Isq  = G%IscB ; Ieq  = G%IecB ; Jsq  = G%JscB ; Jeq  = G%JecB
  isd  = G%isd  ; ied  = G%ied  ; jsd  = G%jsd  ; jed  = G%jed
  IsdB = G%IsdB ; IedB = G%IedB ; JsdB = G%JsdB ; JedB = G%JedB
  u => CS%u ; v => CS%v ; h => CS%h
  showCallTree = callTree_showQuery()

  call cpu_clock_begin(id_clock_dynamics)

  if ((CS%t_dyn_rel_adv == 0.0) .and. CS%thickness_diffuse .and. CS%thickness_diffuse_first) then

    call enable_averages(dt_thermo, Time_local+real_to_time(US%T_to_s*(dt_thermo-dt)), CS%diag)
    call cpu_clock_begin(id_clock_thick_diff)
    if (associated(CS%VarMix)) &
      call calc_slope_functions(h, CS%tv, dt, G, GV, US, CS%VarMix)
    call thickness_diffuse(h, CS%uhtr, CS%vhtr, CS%tv, dt_thermo, G, GV, US, &
                           CS%MEKE, CS%VarMix, CS%CDp, CS%thickness_diffuse_CSp)
    call cpu_clock_end(id_clock_thick_diff)
    call pass_var(h, G%Domain, clock=id_clock_pass) !###, halo=max(2,cont_stensil))
    call disable_averaging(CS%diag)
    if (showCallTree) call callTree_waypoint("finished thickness_diffuse_first (step_MOM)")

    ! Whenever thickness changes let the diag manager know, target grids
    ! for vertical remapping may need to be regenerated.
    call diag_update_remap_grids(CS%diag)
  endif

  ! The bottom boundary layer properties need to be recalculated.
  if (bbl_time_int > 0.0) then
    call enable_averages(bbl_time_int, &
              Time_local + real_to_time(US%T_to_s*(bbl_time_int-dt)), CS%diag)
    ! Calculate the BBL properties and store them inside visc (u,h).
    call cpu_clock_begin(id_clock_BBL_visc)
    call set_viscous_BBL(CS%u(:,:,:), CS%v(:,:,:), CS%h, CS%tv, CS%visc, G, GV, US, &
                         CS%set_visc_CSp, symmetrize=.true.)
    call cpu_clock_end(id_clock_BBL_visc)
    if (showCallTree) call callTree_wayPoint("done with set_viscous_BBL (step_MOM)")
    call disable_averaging(CS%diag)
  endif


  if (CS%do_dynamics .and. CS%split) then !--------------------------- start SPLIT
    ! This section uses a split time stepping scheme for the dynamic equations,
    ! basically the stacked shallow water equations with viscosity.

    calc_dtbt = .false.
    if (CS%dtbt_reset_period == 0.0) calc_dtbt = .true.
    if (CS%dtbt_reset_period > 0.0) then
      if (Time_local >= CS%dtbt_reset_time) then  !### Change >= to > here.
        calc_dtbt = .true.
        CS%dtbt_reset_time = CS%dtbt_reset_time + CS%dtbt_reset_interval
      endif
    endif

    call step_MOM_dyn_split_RK2(u, v, h, CS%tv, CS%visc, Time_local, dt, forces, &
                p_surf_begin, p_surf_end, CS%uh, CS%vh, CS%uhtr, CS%vhtr, &
                CS%eta_av_bc, G, GV, US, CS%dyn_split_RK2_CSp, calc_dtbt, CS%VarMix, &
                CS%MEKE, CS%thickness_diffuse_CSp, waves=waves)
    if (showCallTree) call callTree_waypoint("finished step_MOM_dyn_split (step_MOM)")

  elseif (CS%do_dynamics) then ! ------------------------------------ not SPLIT
    !   This section uses an unsplit stepping scheme for the dynamic
    ! equations; basically the stacked shallow water equations with viscosity.
    ! Because the time step is limited by CFL restrictions on the external
    ! gravity waves, the unsplit is usually much less efficient that the split
    ! approaches. But because of its simplicity, the unsplit method is very
    ! useful for debugging purposes.

    if (CS%use_RK2) then
      call step_MOM_dyn_unsplit_RK2(u, v, h, CS%tv, CS%visc, Time_local, dt, forces, &
               p_surf_begin, p_surf_end, CS%uh, CS%vh, CS%uhtr, CS%vhtr, &
               CS%eta_av_bc, G, GV, US, CS%dyn_unsplit_RK2_CSp, CS%VarMix, CS%MEKE)
    else
      call step_MOM_dyn_unsplit(u, v, h, CS%tv, CS%visc, Time_local, dt, forces, &
               p_surf_begin, p_surf_end, CS%uh, CS%vh, CS%uhtr, CS%vhtr, &
               CS%eta_av_bc, G, GV, US, CS%dyn_unsplit_CSp, CS%VarMix, CS%MEKE, Waves=Waves)
    endif
    if (showCallTree) call callTree_waypoint("finished step_MOM_dyn_unsplit (step_MOM)")

  endif ! -------------------------------------------------- end SPLIT

  if (CS%thickness_diffuse .and. .not.CS%thickness_diffuse_first) then
    call cpu_clock_begin(id_clock_thick_diff)

    if (CS%debug) call hchksum(h,"Pre-thickness_diffuse h", G%HI, haloshift=0, scale=GV%H_to_m)

    if (associated(CS%VarMix)) &
      call calc_slope_functions(h, CS%tv, dt, G, GV, US, CS%VarMix)
    call thickness_diffuse(h, CS%uhtr, CS%vhtr, CS%tv, dt, G, GV, US, &
                           CS%MEKE, CS%VarMix, CS%CDp, CS%thickness_diffuse_CSp)

    if (CS%debug) call hchksum(h,"Post-thickness_diffuse h", G%HI, haloshift=1, scale=GV%H_to_m)
    call cpu_clock_end(id_clock_thick_diff)
    call pass_var(h, G%Domain, clock=id_clock_pass) !###, halo=max(2,cont_stensil))
    if (showCallTree) call callTree_waypoint("finished thickness_diffuse (step_MOM)")
  endif

  ! apply the submesoscale mixed layer restratification parameterization
  if (CS%mixedlayer_restrat) then
    if (CS%debug) then
      call hchksum(h,"Pre-mixedlayer_restrat h", G%HI, haloshift=1, scale=GV%H_to_m)
      call uvchksum("Pre-mixedlayer_restrat uhtr", &
                    CS%uhtr, CS%vhtr, G%HI, haloshift=0, scale=GV%H_to_m*US%L_to_m**2)
    endif
    call cpu_clock_begin(id_clock_ml_restrat)
    call mixedlayer_restrat(h, CS%uhtr, CS%vhtr, CS%tv, forces, dt, CS%visc%MLD, &
                            CS%VarMix, G, GV, US, CS%mixedlayer_restrat_CSp)
    call cpu_clock_end(id_clock_ml_restrat)
    call pass_var(h, G%Domain, clock=id_clock_pass) !###, halo=max(2,cont_stensil))
    if (CS%debug) then
      call hchksum(h,"Post-mixedlayer_restrat h", G%HI, haloshift=1, scale=GV%H_to_m)
      call uvchksum("Post-mixedlayer_restrat [uv]htr", &
                    CS%uhtr, CS%vhtr, G%HI, haloshift=0, scale=GV%H_to_m*US%L_to_m**2)
    endif
  endif

  ! Whenever thickness changes let the diag manager know, target grids
  ! for vertical remapping may need to be regenerated.
  call diag_update_remap_grids(CS%diag)

  if (CS%useMEKE) call step_forward_MEKE(CS%MEKE, h, CS%VarMix%SN_u, CS%VarMix%SN_v, &
                                         CS%visc, dt, G, GV, US, CS%MEKE_CSp, CS%uhtr, CS%vhtr)
  call disable_averaging(CS%diag)

  ! Advance the dynamics time by dt.
  CS%t_dyn_rel_adv = CS%t_dyn_rel_adv + dt
  CS%t_dyn_rel_thermo = CS%t_dyn_rel_thermo + dt
  if (abs(CS%t_dyn_rel_thermo) < 1e-6*dt) CS%t_dyn_rel_thermo = 0.0
  CS%t_dyn_rel_diag = CS%t_dyn_rel_diag + dt

  call cpu_clock_end(id_clock_dynamics)

  call cpu_clock_begin(id_clock_other) ; call cpu_clock_begin(id_clock_diagnostics)
  call enable_averages(dt, Time_local, CS%diag)
  ! These diagnostics are available after every time dynamics step.
  if (IDs%id_u > 0) call post_data(IDs%id_u, u, CS%diag)
  if (IDs%id_v > 0) call post_data(IDs%id_v, v, CS%diag)
  if (IDs%id_h > 0) call post_data(IDs%id_h, h, CS%diag)
  call disable_averaging(CS%diag)
  call cpu_clock_end(id_clock_diagnostics) ; call cpu_clock_end(id_clock_other)

end subroutine step_MOM_dynamics

!> step_MOM_tracer_dyn does tracer advection and lateral diffusion, bringing the
!! tracers up to date with the changes in state due to the dynamics.  Surface
!! sources and sinks and remapping are handled via step_MOM_thermo.
subroutine step_MOM_tracer_dyn(CS, G, GV, US, h, Time_local)
  type(MOM_control_struct), intent(inout) :: CS     !< control structure
  type(ocean_grid_type),    intent(inout) :: G      !< ocean grid structure
  type(verticalGrid_type),  intent(in)    :: GV     !< ocean vertical grid structure
  type(unit_scale_type),    intent(in)    :: US     !< A dimensional unit scaling type
  real, dimension(SZI_(G),SZJ_(G),SZK_(G)),  &
                            intent(in)    :: h      !< layer thicknesses after the transports [H ~> m or kg m-2]
  type(time_type),          intent(in)    :: Time_local !< The model time at the end
                                                    !! of the time step.
  type(group_pass_type) :: pass_T_S
  logical :: showCallTree
  showCallTree = callTree_showQuery()

  if (CS%debug) then
    call cpu_clock_begin(id_clock_other)
    call hchksum(h,"Pre-advection h", G%HI, haloshift=1, scale=GV%H_to_m)
    call uvchksum("Pre-advection uhtr", CS%uhtr, CS%vhtr, G%HI, &
                  haloshift=0, scale=GV%H_to_m*US%L_to_m**2)
    if (associated(CS%tv%T)) call hchksum(CS%tv%T, "Pre-advection T", G%HI, haloshift=1)
    if (associated(CS%tv%S)) call hchksum(CS%tv%S, "Pre-advection S", G%HI, haloshift=1)
    if (associated(CS%tv%frazil)) call hchksum(CS%tv%frazil, &
                   "Pre-advection frazil", G%HI, haloshift=0)
    if (associated(CS%tv%salt_deficit)) call hchksum(CS%tv%salt_deficit, &
                   "Pre-advection salt deficit", G%HI, haloshift=0, scale=US%R_to_kg_m3*US%Z_to_m)
  ! call MOM_thermo_chksum("Pre-advection ", CS%tv, G, US)
    call cpu_clock_end(id_clock_other)
  endif

  call cpu_clock_begin(id_clock_thermo) ; call cpu_clock_begin(id_clock_tracer)
  call enable_averages(CS%t_dyn_rel_adv, Time_local, CS%diag)

  call advect_tracer(h, CS%uhtr, CS%vhtr, CS%OBC, CS%t_dyn_rel_adv, G, GV, US, &
                     CS%tracer_adv_CSp, CS%tracer_Reg)
  call tracer_hordiff(h, CS%t_dyn_rel_adv, CS%MEKE, CS%VarMix, G, GV, US, &
                      CS%tracer_diff_CSp, CS%tracer_Reg, CS%tv)
  if (showCallTree) call callTree_waypoint("finished tracer advection/diffusion (step_MOM)")
  call update_segment_tracer_reservoirs(G, GV, CS%uhtr, CS%vhtr, h, CS%OBC, &
                     CS%t_dyn_rel_adv, CS%tracer_Reg)
  call cpu_clock_end(id_clock_tracer) ; call cpu_clock_end(id_clock_thermo)

  call cpu_clock_begin(id_clock_other) ; call cpu_clock_begin(id_clock_diagnostics)
  call post_transport_diagnostics(G, GV, US, CS%uhtr, CS%vhtr, h, CS%transport_IDs, &
           CS%diag_pre_dyn, CS%diag, CS%t_dyn_rel_adv, CS%tracer_reg)
  ! Rebuild the remap grids now that we've posted the fields which rely on thicknesses
  ! from before the dynamics calls
  call diag_update_remap_grids(CS%diag)

  call disable_averaging(CS%diag)
  call cpu_clock_end(id_clock_diagnostics) ; call cpu_clock_end(id_clock_other)

  ! Reset the accumulated transports to 0 and record that the dynamics
  ! and advective times now agree.
  call cpu_clock_begin(id_clock_thermo) ; call cpu_clock_begin(id_clock_tracer)
  CS%uhtr(:,:,:) = 0.0
  CS%vhtr(:,:,:) = 0.0
  CS%t_dyn_rel_adv = 0.0
  call cpu_clock_end(id_clock_tracer) ; call cpu_clock_end(id_clock_thermo)

  if (CS%diabatic_first .and. associated(CS%tv%T)) then
    ! Temperature and salinity need halo updates because they will be used
    ! in the dynamics before they are changed again.
    call create_group_pass(pass_T_S, CS%tv%T, G%Domain, To_All+Omit_Corners, halo=1)
    call create_group_pass(pass_T_S, CS%tv%S, G%Domain, To_All+Omit_Corners, halo=1)
    call do_group_pass(pass_T_S, G%Domain, clock=id_clock_pass)
  endif

end subroutine step_MOM_tracer_dyn

!> MOM_step_thermo orchestrates the thermodynamic time stepping and vertical
!! remapping, via calls to diabatic (or adiabatic) and ALE_main.
subroutine step_MOM_thermo(CS, G, GV, US, u, v, h, tv, fluxes, dtdia, &
                           Time_end_thermo, update_BBL, Waves)
  type(MOM_control_struct), intent(inout) :: CS     !< Master MOM control structure
  type(ocean_grid_type),    intent(inout) :: G      !< ocean grid structure
  type(verticalGrid_type),  intent(inout) :: GV     !< ocean vertical grid structure
  type(unit_scale_type),    intent(in)    :: US     !< A dimensional unit scaling type
  real, dimension(SZIB_(G),SZJ_(G),SZK_(G)), &
                            intent(inout) :: u      !< zonal velocity [L T-1 ~> m s-1]
  real, dimension(SZI_(G),SZJB_(G),SZK_(G)), &
                            intent(inout) :: v      !< meridional velocity [L T-1 ~> m s-1]
  real, dimension(SZI_(G),SZJ_(G),SZK_(G)),  &
                            intent(inout) :: h      !< layer thickness [H ~> m or kg m-2]
  type(thermo_var_ptrs),    intent(inout) :: tv     !< A structure pointing to various thermodynamic variables
  type(forcing),            intent(inout) :: fluxes !< pointers to forcing fields
  real,                     intent(in)    :: dtdia  !< The time interval over which to advance [T ~> s]
  type(time_type),          intent(in)    :: Time_end_thermo !< End of averaging interval for thermo diags
  logical,                  intent(in)    :: update_BBL !< If true, calculate the bottom boundary layer properties.
  type(wave_parameters_CS), &
                  optional, pointer       :: Waves  !< Container for wave related parameters
                                                    !! the fields in Waves are intent in here.

  logical :: use_ice_shelf ! Needed for selecting the right ALE interface.
  logical :: showCallTree
  type(group_pass_type) :: pass_T_S, pass_T_S_h, pass_uv_T_S_h
  integer :: dynamics_stencil  ! The computational stencil for the calculations
                               ! in the dynamic core.
  integer :: i, j, k, is, ie, js, je, nz! , Isq, Ieq, Jsq, Jeq, n

  is = G%isc ; ie = G%iec ; js = G%jsc ; je = G%jec ; nz = G%ke
  showCallTree = callTree_showQuery()
  if (showCallTree) call callTree_enter("step_MOM_thermo(), MOM.F90")

  use_ice_shelf = .false.
  if (associated(fluxes%frac_shelf_h)) use_ice_shelf = .true.

  call enable_averages(dtdia, Time_end_thermo, CS%diag)

  if (associated(CS%odaCS)) then
    call apply_oda_tracer_increments(US%T_to_s*dtdia,G,tv,h,CS%odaCS)
  endif

  if (update_BBL) then
    !   Calculate the BBL properties and store them inside visc (u,h).
    ! This is here so that CS%visc is updated before diabatic() when
    ! DIABATIC_FIRST=True. Otherwise diabatic() is called after the dynamics
    ! and set_viscous_BBL is called as a part of the dynamic stepping.
    call cpu_clock_begin(id_clock_BBL_visc)
    call set_viscous_BBL(u, v, h, tv, CS%visc, G, GV, US, CS%set_visc_CSp, symmetrize=.true.)
    call cpu_clock_end(id_clock_BBL_visc)
    if (showCallTree) call callTree_wayPoint("done with set_viscous_BBL (step_MOM_thermo)")
  endif

  call cpu_clock_begin(id_clock_thermo)
  if (.not.CS%adiabatic) then
    if (CS%debug) then
      call uvchksum("Pre-diabatic [uv]", u, v, G%HI, haloshift=2, scale=US%L_T_to_m_s)
      call hchksum(h,"Pre-diabatic h", G%HI, haloshift=1, scale=GV%H_to_m)
      call uvchksum("Pre-diabatic [uv]h", CS%uhtr, CS%vhtr, G%HI, &
                    haloshift=0, scale=GV%H_to_m*US%L_to_m**2)
    ! call MOM_state_chksum("Pre-diabatic ", u, v, h, CS%uhtr, CS%vhtr, G, GV, vel_scale=1.0)
      call MOM_thermo_chksum("Pre-diabatic ", tv, G, US, haloshift=0)
      call check_redundant("Pre-diabatic ", u, v, G)
      call MOM_forcing_chksum("Pre-diabatic", fluxes, G, US, haloshift=0)
    endif

    call cpu_clock_begin(id_clock_diabatic)

    call diabatic(u, v, h, tv, CS%Hml, fluxes, CS%visc, CS%ADp, CS%CDp, &
                  dtdia, Time_end_thermo, G, GV, US, CS%diabatic_CSp, Waves=Waves)
    fluxes%fluxes_used = .true.

    if (showCallTree) call callTree_waypoint("finished diabatic (step_MOM_thermo)")

    ! Regridding/remapping is done here, at end of thermodynamics time step
    ! (that may comprise several dynamical time steps)
    ! The routine 'ALE_main' can be found in 'MOM_ALE.F90'.
    if ( CS%use_ALE_algorithm ) then
      call enable_averages(dtdia, Time_end_thermo, CS%diag)
!         call pass_vector(u, v, G%Domain)
      if (associated(tv%T)) &
        call create_group_pass(pass_T_S_h, tv%T, G%Domain, To_All+Omit_Corners, halo=1)
      if (associated(tv%S)) &
        call create_group_pass(pass_T_S_h, tv%S, G%Domain, To_All+Omit_Corners, halo=1)
      call create_group_pass(pass_T_S_h, h, G%Domain, To_All+Omit_Corners, halo=1)
      call do_group_pass(pass_T_S_h, G%Domain)

      call preAle_tracer_diagnostics(CS%tracer_Reg, G, GV)

      if (CS%debug) then
        call MOM_state_chksum("Pre-ALE ", u, v, h, CS%uh, CS%vh, G, GV, US)
        call hchksum(tv%T,"Pre-ALE T", G%HI, haloshift=1)
        call hchksum(tv%S,"Pre-ALE S", G%HI, haloshift=1)
        call check_redundant("Pre-ALE ", u, v, G)
      endif
      call cpu_clock_begin(id_clock_ALE)
      if (use_ice_shelf) then
        call ALE_main(G, GV, US, h, u, v, tv, CS%tracer_Reg, CS%ALE_CSp, CS%OBC, &
                      dtdia, fluxes%frac_shelf_h)
      else
        call ALE_main(G, GV, US, h, u, v, tv, CS%tracer_Reg, CS%ALE_CSp, CS%OBC, dtdia)
      endif

      if (showCallTree) call callTree_waypoint("finished ALE_main (step_MOM_thermo)")
      call cpu_clock_end(id_clock_ALE)
    endif   ! endif for the block "if ( CS%use_ALE_algorithm )"

    dynamics_stencil = min(3, G%Domain%nihalo, G%Domain%njhalo)
    call create_group_pass(pass_uv_T_S_h, u, v, G%Domain, halo=dynamics_stencil)
    if (associated(tv%T)) &
      call create_group_pass(pass_uv_T_S_h, tv%T, G%Domain, halo=dynamics_stencil)
    if (associated(tv%S)) &
      call create_group_pass(pass_uv_T_S_h, tv%S, G%Domain, halo=dynamics_stencil)
    call create_group_pass(pass_uv_T_S_h, h, G%Domain, halo=dynamics_stencil)
    call do_group_pass(pass_uv_T_S_h, G%Domain, clock=id_clock_pass)

    if (CS%debug .and. CS%use_ALE_algorithm) then
      call MOM_state_chksum("Post-ALE ", u, v, h, CS%uh, CS%vh, G, GV, US)
      call hchksum(tv%T, "Post-ALE T", G%HI, haloshift=1)
      call hchksum(tv%S, "Post-ALE S", G%HI, haloshift=1)
      call check_redundant("Post-ALE ", u, v, G)
    endif

    ! Whenever thickness changes let the diag manager know, target grids
    ! for vertical remapping may need to be regenerated. This needs to
    ! happen after the H update and before the next post_data.
    call diag_update_remap_grids(CS%diag)

    !### Consider moving this up into the if ALE block.
    call postALE_tracer_diagnostics(CS%tracer_Reg, G, GV, CS%diag, dtdia)

    if (CS%debug) then
      call uvchksum("Post-diabatic u", u, v, G%HI, haloshift=2, scale=US%L_T_to_m_s)
      call hchksum(h, "Post-diabatic h", G%HI, haloshift=1, scale=GV%H_to_m)
      call uvchksum("Post-diabatic [uv]h", CS%uhtr, CS%vhtr, G%HI, &
                    haloshift=0, scale=GV%H_to_m*US%L_to_m**2)
    ! call MOM_state_chksum("Post-diabatic ", u, v, &
    !                       h, CS%uhtr, CS%vhtr, G, GV, haloshift=1)
      if (associated(tv%T)) call hchksum(tv%T, "Post-diabatic T", G%HI, haloshift=1)
      if (associated(tv%S)) call hchksum(tv%S, "Post-diabatic S", G%HI, haloshift=1)
      if (associated(tv%frazil)) call hchksum(tv%frazil, &
                               "Post-diabatic frazil", G%HI, haloshift=0)
      if (associated(tv%salt_deficit)) call hchksum(tv%salt_deficit, &
                               "Post-diabatic salt deficit", G%HI, haloshift=0, scale=US%R_to_kg_m3*US%Z_to_m)
    ! call MOM_thermo_chksum("Post-diabatic ", tv, G, US)
      call check_redundant("Post-diabatic ", u, v, G)
    endif
    call disable_averaging(CS%diag)

    call cpu_clock_end(id_clock_diabatic)
  else   ! complement of "if (.not.CS%adiabatic)"

    call cpu_clock_begin(id_clock_adiabatic)
    call adiabatic(h, tv, fluxes, dtdia, G, GV, US, CS%diabatic_CSp)
    fluxes%fluxes_used = .true.
    call cpu_clock_end(id_clock_adiabatic)

    if (associated(tv%T)) then
      call create_group_pass(pass_T_S, tv%T, G%Domain, To_All+Omit_Corners, halo=1)
      call create_group_pass(pass_T_S, tv%S, G%Domain, To_All+Omit_Corners, halo=1)
      call do_group_pass(pass_T_S, G%Domain, clock=id_clock_pass)
      if (CS%debug) then
        if (associated(tv%T)) call hchksum(tv%T, "Post-diabatic T", G%HI, haloshift=1)
        if (associated(tv%S)) call hchksum(tv%S, "Post-diabatic S", G%HI, haloshift=1)
      endif
    endif

  endif   ! endif for the block "if (.not.CS%adiabatic)"
  call cpu_clock_end(id_clock_thermo)

  call disable_averaging(CS%diag)

  if (showCallTree) call callTree_leave("step_MOM_thermo(), MOM.F90")

end subroutine step_MOM_thermo


!> step_offline is the main driver for running tracers offline in MOM6. This has been primarily
!! developed with ALE configurations in mind. Some work has been done in isopycnal configuration, but
!! the work is very preliminary. Some more detail about this capability along with some of the subroutines
!! called here can be found in tracers/MOM_offline_control.F90
subroutine step_offline(forces, fluxes, sfc_state, Time_start, time_interval, CS)
  type(mech_forcing), intent(in)    :: forces        !< A structure with the driving mechanical forces
  type(forcing),      intent(inout) :: fluxes        !< pointers to forcing fields
  type(surface),      intent(inout) :: sfc_state     !< surface ocean state
  type(time_type),    intent(in)    :: Time_start    !< starting time of a segment, as a time type
  real,               intent(in)    :: time_interval !< time interval
  type(MOM_control_struct), pointer :: CS            !< control structure from initialize_MOM

  ! Local pointers
  type(ocean_grid_type),      pointer :: G  => NULL() ! Pointer to a structure containing
                                                      ! metrics and related information
  type(verticalGrid_type),    pointer :: GV => NULL() ! Pointer to structure containing information
                                                      ! about the vertical grid
  type(unit_scale_type),      pointer :: US => NULL() ! Pointer to a structure containing
                                                      ! various unit conversion factors

  logical :: first_iter    !< True if this is the first time step_offline has been called in a given interval
  logical :: last_iter     !< True if this is the last time step_tracer is to be called in an offline interval
  logical :: do_vertical   !< If enough time has elapsed, do the diabatic tracer sources/sinks
  logical :: adv_converged !< True if all the horizontal fluxes have been used

  real :: dt_offline          ! The offline timestep for advection [T ~> s]
  real :: dt_offline_vertical ! The offline timestep for vertical fluxes and remapping [T ~> s]
  logical :: skip_diffusion
  integer :: id_eta_diff_end

  integer, pointer :: accumulated_time => NULL()
  integer :: i,j,k
  integer :: is, ie, js, je, isd, ied, jsd, jed

  ! 3D pointers
  real, dimension(:,:,:), pointer :: &
    uhtr => NULL(), vhtr => NULL(), &
    eatr => NULL(), ebtr => NULL(), &
    h_end => NULL()

  ! 2D Array for diagnostics
  real, dimension(SZI_(CS%G),SZJ_(CS%G)) :: eta_pre, eta_end
  type(time_type) :: Time_end    ! End time of a segment, as a time type

  ! Grid-related pointer assignments
  G => CS%G ; GV => CS%GV ; US => CS%US

  is  = G%isc  ; ie  = G%iec  ; js  = G%jsc  ; je  = G%jec
  isd = G%isd  ; ied = G%ied  ; jsd = G%jsd  ; jed = G%jed

  call cpu_clock_begin(id_clock_offline_tracer)
  call extract_offline_main(CS%offline_CSp, uhtr, vhtr, eatr, ebtr, h_end, accumulated_time, &
                            dt_offline, dt_offline_vertical, skip_diffusion)
  Time_end = increment_date(Time_start, seconds=floor(time_interval+0.001))

  call enable_averaging(time_interval, Time_end, CS%diag)

  ! Check to see if this is the first iteration of the offline interval
  if (accumulated_time==0) then
    first_iter = .true.
  else ! This is probably unnecessary but is used to guard against unwanted behavior
    first_iter = .false.
  endif

  ! Check to see if vertical tracer functions should  be done
  if ( mod(accumulated_time, floor(US%T_to_s*dt_offline_vertical + 1e-6)) == 0 ) then
    do_vertical = .true.
  else
    do_vertical = .false.
  endif

  ! Increment the amount of time elapsed since last read and check if it's time to roll around
  accumulated_time = mod(accumulated_time + int(time_interval), floor(US%T_to_s*dt_offline+1e-6))
  if (accumulated_time==0) then
    last_iter = .true.
  else
    last_iter = .false.
  endif

  if (CS%use_ALE_algorithm) then
    ! If this is the first iteration in the offline timestep, then we need to read in fields and
    ! perform the main advection.
    if (first_iter) then
      call MOM_mesg("Reading in new offline fields")
      ! Read in new transport and other fields
      ! call update_transport_from_files(G, GV, CS%offline_CSp, h_end, eatr, ebtr, uhtr, vhtr, &
      !     CS%tv%T, CS%tv%S, fluxes, CS%use_ALE_algorithm)
      ! call update_transport_from_arrays(CS%offline_CSp)
      call update_offline_fields(CS%offline_CSp, CS%h, fluxes, CS%use_ALE_algorithm)

      ! Apply any fluxes into the ocean
      call offline_fw_fluxes_into_ocean(G, GV, CS%offline_CSp, fluxes, CS%h)

      if (.not.CS%diabatic_first) then
        call offline_advection_ale(fluxes, Time_start, time_interval, CS%offline_CSp, id_clock_ALE, &
            CS%h, uhtr, vhtr, converged=adv_converged)

        ! Redistribute any remaining transport
        call offline_redistribute_residual(CS%offline_CSp, CS%h, uhtr, vhtr, adv_converged)

        ! Perform offline diffusion if requested
        if (.not. skip_diffusion) then
          if (associated(CS%VarMix)) then
            call pass_var(CS%h, G%Domain)
            call calc_resoln_function(CS%h, CS%tv, G, GV, US, CS%VarMix)
            call calc_depth_function(G, CS%VarMix)
            call calc_slope_functions(CS%h, CS%tv, dt_offline, G, GV, US, CS%VarMix)
          endif
          call tracer_hordiff(CS%h, dt_offline, CS%MEKE, CS%VarMix, G, GV, US, &
              CS%tracer_diff_CSp, CS%tracer_Reg, CS%tv)
        endif
      endif
    endif
    ! The functions related to column physics of tracers is performed separately in ALE mode
    if (do_vertical) then
      call offline_diabatic_ale(fluxes, Time_start, Time_end, CS%offline_CSp, CS%h, eatr, ebtr)
    endif

    ! Last thing that needs to be done is the final ALE remapping
    if (last_iter) then
      if (CS%diabatic_first) then
        call offline_advection_ale(fluxes, Time_start, time_interval, CS%offline_CSp, id_clock_ALE, &
            CS%h, uhtr, vhtr, converged=adv_converged)

        ! Redistribute any remaining transport and perform the remaining advection
        call offline_redistribute_residual(CS%offline_CSp, CS%h, uhtr, vhtr, adv_converged)
                ! Perform offline diffusion if requested
        if (.not. skip_diffusion) then
          if (associated(CS%VarMix)) then
            call pass_var(CS%h, G%Domain)
            call calc_resoln_function(CS%h, CS%tv, G, GV, US, CS%VarMix)
            call calc_depth_function(G, CS%VarMix)
            call calc_slope_functions(CS%h, CS%tv, dt_offline, G, GV, US, CS%VarMix)
          endif
          call tracer_hordiff(CS%h, dt_offline, CS%MEKE, CS%VarMix, G, GV, US, &
              CS%tracer_diff_CSp, CS%tracer_Reg, CS%tv)
        endif
      endif

      call MOM_mesg("Last iteration of offline interval")

      ! Apply freshwater fluxes out of the ocean
      call offline_fw_fluxes_out_ocean(G, GV, CS%offline_CSp, fluxes, CS%h)
      ! These diagnostic can be used to identify which grid points did not converge within
      ! the specified number of advection sub iterations
      call post_offline_convergence_diags(CS%offline_CSp, CS%h, h_end, uhtr, vhtr)

      ! Call ALE one last time to make sure that tracers are remapped onto the layer thicknesses
      ! stored from the forward run
      call cpu_clock_begin(id_clock_ALE)
      call ALE_offline_tracer_final( G, GV, CS%h, CS%tv, h_end, CS%tracer_Reg, CS%ALE_CSp, CS%OBC)
      call cpu_clock_end(id_clock_ALE)
      call pass_var(CS%h, G%Domain)
    endif
  else ! NON-ALE MODE...NOT WELL TESTED
    call MOM_error(WARNING, &
        "Offline tracer mode in non-ALE configuration has not been thoroughly tested")
    ! Note that for the layer mode case, the calls to tracer sources and sinks is embedded in
    ! main_offline_advection_layer. Warning: this may not be appropriate for tracers that
    ! exchange with the atmosphere
    if (abs(time_interval - US%T_to_s*dt_offline) > 1.0e-6) then
      call MOM_error(FATAL, &
          "For offline tracer mode in a non-ALE configuration, dt_offline must equal time_interval")
    endif
    call update_offline_fields(CS%offline_CSp, CS%h, fluxes, CS%use_ALE_algorithm)
    call offline_advection_layer(fluxes, Time_start, time_interval, CS%offline_CSp, &
        CS%h, eatr, ebtr, uhtr, vhtr)
    ! Perform offline diffusion if requested
    if (.not. skip_diffusion) then
      call tracer_hordiff(h_end, dt_offline, CS%MEKE, CS%VarMix, G, GV, US, &
                          CS%tracer_diff_CSp, CS%tracer_Reg, CS%tv)
    endif

    CS%h = h_end

    call pass_var(CS%tv%T, G%Domain)
    call pass_var(CS%tv%S, G%Domain)
    call pass_var(CS%h, G%Domain)

  endif

  call adjust_ssh_for_p_atm(CS%tv, G, GV, US, CS%ave_ssh_ibc, forces%p_surf_SSH, &
                            CS%calc_rho_for_sea_lev)
  call extract_surface_state(CS, sfc_state)

  call disable_averaging(CS%diag)
  call pass_var(CS%tv%T, G%Domain)
  call pass_var(CS%tv%S, G%Domain)
  call pass_var(CS%h, G%Domain)

  fluxes%fluxes_used = .true.

  call cpu_clock_end(id_clock_offline_tracer)

end subroutine step_offline

!> Initialize MOM, including memory allocation, setting up parameters and diagnostics,
!! initializing the ocean state variables, and initializing subsidiary modules
subroutine initialize_MOM(Time, Time_init, param_file, dirs, CS, restart_CSp, &
                          Time_in, offline_tracer_mode, input_restart_file, diag_ptr, &
                          count_calls, tracer_flow_CSp)
  type(time_type), target,   intent(inout) :: Time        !< model time, set in this routine
  type(time_type),           intent(in)    :: Time_init   !< The start time for the coupled model's calendar
  type(param_file_type),     intent(out)   :: param_file  !< structure indicating parameter file to parse
  type(directories),         intent(out)   :: dirs        !< structure with directory paths
  type(MOM_control_struct),  pointer       :: CS          !< pointer set in this routine to MOM control structure
  type(MOM_restart_CS),      pointer       :: restart_CSp !< pointer set in this routine to the
                                                          !! restart control structure that will
                                                          !! be used for MOM.
  type(time_type), optional, intent(in)    :: Time_in     !< time passed to MOM_initialize_state when
                                                          !! model is not being started from a restart file
  logical,         optional, intent(out)   :: offline_tracer_mode !< True is returned if tracers are being run offline
  character(len=*),optional, intent(in)    :: input_restart_file !< If present, name of restart file to read
  type(diag_ctrl), optional, pointer       :: diag_ptr    !< A pointer set in this routine to the diagnostic
                                                          !! regulatory structure
  type(tracer_flow_control_CS), &
                   optional, pointer       :: tracer_flow_CSp !< A pointer set in this routine to
                                                          !! the tracer flow control structure.
  logical,         optional, intent(in)    :: count_calls !< If true, nstep_tot counts the number of
                                                          !! calls to step_MOM instead of the number of
                                                          !! dynamics timesteps.
  ! local variables
  type(ocean_grid_type),  pointer :: G => NULL() ! A pointer to a structure with metrics and related
  type(hor_index_type)            :: HI  !  A hor_index_type for array extents
  type(verticalGrid_type), pointer :: GV => NULL()
  type(dyn_horgrid_type), pointer :: dG => NULL()
  type(diag_ctrl),        pointer :: diag => NULL()
  type(unit_scale_type),  pointer :: US => NULL()
  character(len=4), parameter :: vers_num = 'v2.0'

  ! This include declares and sets the variable "version".
# include "version_variable.h"

  integer :: i, j, k, is, ie, js, je, isd, ied, jsd, jed, nz
  integer :: IsdB, IedB, JsdB, JedB
  real    :: dtbt        ! The barotropic timestep [s]
  real    :: Z_diag_int  ! minimum interval between calc depth-space diagnosetics [s]

  real, allocatable, dimension(:,:)   :: eta ! free surface height or column mass [H ~> m or kg m-2]
  real, allocatable, dimension(:,:)   :: area_shelf_h ! area occupied by ice shelf [m2]
  real, dimension(:,:), allocatable, target  :: frac_shelf_h ! fraction of total area occupied by ice shelf [nondim]
  real, dimension(:,:), pointer :: shelf_area => NULL()
  type(MOM_restart_CS),  pointer      :: restart_CSp_tmp => NULL()
  type(group_pass_type) :: tmp_pass_uv_T_S_h, pass_uv_T_S_h

  real    :: default_val       ! default value for a parameter
  logical :: write_geom_files  ! If true, write out the grid geometry files.
  logical :: ensemble_ocean    ! If true, perform an ensemble gather at the end of step_MOM
  logical :: new_sim
  logical :: use_geothermal    ! If true, apply geothermal heating.
  logical :: use_EOS           ! If true, density calculated from T & S using an equation of state.
  logical :: symmetric         ! If true, use symmetric memory allocation.
  logical :: save_IC           ! If true, save the initial conditions.
  logical :: do_unit_tests     ! If true, call unit tests.
  logical :: test_grid_copy = .false.

  logical :: bulkmixedlayer    ! If true, a refined bulk mixed layer scheme is used
                               ! with nkml sublayers and nkbl buffer layer.
  logical :: use_temperature   ! If true, temp and saln used as state variables.
  logical :: use_frazil        ! If true, liquid seawater freezes if temp below freezing,
                               ! with accumulated heat deficit returned to surface ocean.
  logical :: bound_salinity    ! If true, salt is added to keep salinity above
                               ! a minimum value, and the deficit is reported.
  logical :: use_conT_absS     ! If true, the prognostics T & S are conservative temperature
                               ! and absolute salinity. Care should be taken to convert them
                               ! to potential temperature and practical salinity before
                               ! exchanging them with the coupler and/or reporting T&S diagnostics.
  logical :: advect_TS         ! If false, then no horizontal advection of temperature
                               ! and salnity is performed
  logical :: use_ice_shelf     ! Needed for ALE
  logical :: global_indexing   ! If true use global horizontal index values instead
                               ! of having the data domain on each processor start at 1.
  logical :: bathy_at_vel      ! If true, also define bathymetric fields at the
                               ! the velocity points.
  logical :: calc_dtbt         ! Indicates whether the dynamically adjusted barotropic
                               ! time step needs to be updated before it is used.
  logical :: debug_truncations ! If true, turn on diagnostics useful for debugging truncations.
  integer :: first_direction   ! An integer that indicates which direction is to be
                               ! updated first in directionally split parts of the
                               ! calculation.  This can be altered during the course
                               ! of the run via calls to set_first_direction.
  integer :: nkml, nkbl, verbosity, write_geom
  integer :: dynamics_stencil  ! The computational stencil for the calculations
                               ! in the dynamic core.
  real :: conv2watt, conv2salt
  character(len=48) :: flux_units, S_flux_units

  type(vardesc) :: vd_T, vd_S  ! Structures describing temperature and salinity variables.
  type(time_type)                 :: Start_time
  type(ocean_internal_state)      :: MOM_internal_state
  character(len=200) :: area_varname, ice_shelf_file, inputdir, filename

  if (associated(CS)) then
    call MOM_error(WARNING, "initialize_MOM called with an associated "// &
                            "control structure.")
    return
  endif
  allocate(CS)

  if (test_grid_copy) then ; allocate(G)
  else ; G => CS%G ; endif

  CS%Time => Time

  id_clock_init = cpu_clock_id('Ocean Initialization', grain=CLOCK_SUBCOMPONENT)
  call cpu_clock_begin(id_clock_init)

  Start_time = Time ; if (present(Time_in)) Start_time = Time_in

  ! Read paths and filenames from namelist and store in "dirs".
  ! Also open the parsed input parameter file(s) and setup param_file.
  call get_MOM_input(param_file, dirs, default_input_filename=input_restart_file)

  verbosity = 2 ; call read_param(param_file, "VERBOSITY", verbosity)
  call MOM_set_verbosity(verbosity)
  call callTree_enter("initialize_MOM(), MOM.F90")

  call find_obsolete_params(param_file)

  ! Read relevant parameters and write them to the model log.
  call log_version(param_file, "MOM", version, "")
  call get_param(param_file, "MOM", "VERBOSITY", verbosity,  &
                 "Integer controlling level of messaging\n" // &
                 "\t0 = Only FATAL messages\n" // &
                 "\t2 = Only FATAL, WARNING, NOTE [default]\n" // &
                 "\t9 = All)", default=2, debuggingParam=.true.)
  call get_param(param_file, "MOM", "DO_UNIT_TESTS", do_unit_tests, &
                 "If True, exercises unit tests at model start up.", &
                 default=.false., debuggingParam=.true.)
  if (do_unit_tests) then
    call unit_tests(verbosity)
  endif

  ! Determining the internal unit scaling factors for this run.
  call unit_scaling_init(param_file, CS%US)

  US => CS%US

  call get_param(param_file, "MOM", "SPLIT", CS%split, &
                 "Use the split time stepping if true.", default=.true.)
  if (CS%split) then
    CS%use_RK2 = .false.
  else
    call get_param(param_file, "MOM", "USE_RK2", CS%use_RK2, &
                 "If true, use RK2 instead of RK3 in the unsplit time stepping.", &
                 default=.false.)
  endif

  call get_param(param_file, "MOM", "CALC_RHO_FOR_SEA_LEVEL", CS%calc_rho_for_sea_lev, &
                 "If true, the in-situ density is used to calculate the "//&
                 "effective sea level that is returned to the coupler. If false, "//&
                 "the Boussinesq parameter RHO_0 is used.", default=.false.)
  call get_param(param_file, "MOM", "ENABLE_THERMODYNAMICS", use_temperature, &
                 "If true, Temperature and salinity are used as state "//&
                 "variables.", default=.true.)
  call get_param(param_file, "MOM", "USE_EOS", use_EOS, &
                 "If true,  density is calculated from temperature and "//&
                 "salinity with an equation of state.  If USE_EOS is "//&
                 "true, ENABLE_THERMODYNAMICS must be true as well.", &
                 default=use_temperature)
  call get_param(param_file, "MOM", "DIABATIC_FIRST", CS%diabatic_first, &
                 "If true, apply diabatic and thermodynamic processes, "//&
                 "including buoyancy forcing and mass gain or loss, "//&
                 "before stepping the dynamics forward.", default=.false.)
  call get_param(param_file, "MOM", "USE_CONTEMP_ABSSAL", use_conT_absS, &
                 "If true, the prognostics T&S are the conservative temperature "//&
                 "and absolute salinity. Care should be taken to convert them "//&
                 "to potential temperature and practical salinity before "//&
                 "exchanging them with the coupler and/or reporting T&S diagnostics.", &
                 default=.false.)
  CS%tv%T_is_conT = use_conT_absS ; CS%tv%S_is_absS = use_conT_absS
  call get_param(param_file, "MOM", "ADIABATIC", CS%adiabatic, &
                 "There are no diapycnal mass fluxes if ADIABATIC is "//&
                 "true. This assumes that KD = KDML = 0.0 and that "//&
                 "there is no buoyancy forcing, but makes the model "//&
                 "faster by eliminating subroutine calls.", default=.false.)
  call get_param(param_file, "MOM", "DO_DYNAMICS", CS%do_dynamics, &
                 "If False, skips the dynamics calls that update u & v, as well as "//&
                 "the gravity wave adjustment to h. This may be a fragile feature, "//&
                 "but can be useful during development", default=.true.)
  call get_param(param_file, "MOM", "ADVECT_TS", advect_TS, &
                 "If True, advect temperature and salinity horizontally "//&
                 "If False, T/S are registered for advection. "//&
                 "This is intended only to be used in offline tracer mode "//&
                 "and is by default false in that case.", &
                 do_not_log = .true., default=.true. )
  if (present(offline_tracer_mode)) then ! Only read this parameter in enabled modes
    call get_param(param_file, "MOM", "OFFLINE_TRACER_MODE", CS%offline_tracer_mode, &
                 "If true, barotropic and baroclinic dynamics, thermodynamics "//&
                 "are all bypassed with all the fields necessary to integrate "//&
                 "the tracer advection and diffusion equation are read in from "//&
                 "files stored from a previous integration of the prognostic model. "//&
                 "NOTE: This option only used in the ocean_solo_driver.", default=.false.)
    if (CS%offline_tracer_mode) then
      call get_param(param_file, "MOM", "ADVECT_TS", advect_TS, &
                   "If True, advect temperature and salinity horizontally "//&
                   "If False, T/S are registered for advection. "//&
                   "This is intended only to be used in offline tracer mode."//&
                   "and is by default false in that case", &
                   default=.false. )
    endif
  endif
  call get_param(param_file, "MOM", "USE_REGRIDDING", CS%use_ALE_algorithm, &
                 "If True, use the ALE algorithm (regridding/remapping). "//&
                 "If False, use the layered isopycnal algorithm.", default=.false. )
  call get_param(param_file, "MOM", "BULKMIXEDLAYER", bulkmixedlayer, &
                 "If true, use a Kraus-Turner-like bulk mixed layer "//&
                 "with transitional buffer layers.  Layers 1 through "//&
                 "NKML+NKBL have variable densities. There must be at "//&
                 "least NKML+NKBL+1 layers if BULKMIXEDLAYER is true. "//&
                 "BULKMIXEDLAYER can not be used with USE_REGRIDDING. "//&
                 "The default is influenced by ENABLE_THERMODYNAMICS.", &
                 default=use_temperature .and. .not.CS%use_ALE_algorithm)
  call get_param(param_file, "MOM", "THICKNESSDIFFUSE", CS%thickness_diffuse, &
                 "If true, interface heights are diffused with a "//&
                 "coefficient of KHTH.", default=.false.)
  call get_param(param_file, "MOM",  "THICKNESSDIFFUSE_FIRST", &
                                      CS%thickness_diffuse_first, &
                 "If true, do thickness diffusion before dynamics. "//&
                 "This is only used if THICKNESSDIFFUSE is true.", &
                 default=.false.)
  if (.not.CS%thickness_diffuse) CS%thickness_diffuse_first = .false.
  call get_param(param_file, "MOM", "BATHYMETRY_AT_VEL", bathy_at_vel, &
                 "If true, there are separate values for the basin depths "//&
                 "at velocity points.  Otherwise the effects of topography "//&
                 "are entirely determined from thickness points.", &
                 default=.false.)
  call get_param(param_file, "MOM", "USE_WAVES", CS%UseWaves, default=.false., &
                 do_not_log=.true.)

  call get_param(param_file, "MOM", "DEBUG", CS%debug, &
                 "If true, write out verbose debugging data.", &
                 default=.false., debuggingParam=.true.)
  call get_param(param_file, "MOM", "DEBUG_TRUNCATIONS", debug_truncations, &
                 "If true, calculate all diagnostics that are useful for "//&
                 "debugging truncations.", default=.false., debuggingParam=.true.)

  call get_param(param_file, "MOM", "DT", CS%dt, &
                 "The (baroclinic) dynamics time step.  The time-step that "//&
                 "is actually used will be an integer fraction of the "//&
                 "forcing time-step (DT_FORCING in ocean-only mode or the "//&
                 "coupling timestep in coupled mode.)", units="s", scale=US%s_to_T, &
                 fail_if_missing=.true.)
  call get_param(param_file, "MOM", "DT_THERM", CS%dt_therm, &
                 "The thermodynamic and tracer advection time step. "//&
                 "Ideally DT_THERM should be an integer multiple of DT "//&
                 "and less than the forcing or coupling time-step, unless "//&
                 "THERMO_SPANS_COUPLING is true, in which case DT_THERM "//&
                 "can be an integer multiple of the coupling timestep.  By "//&
                 "default DT_THERM is set to DT.", &
                 units="s", scale=US%s_to_T, default=US%T_to_s*CS%dt)
  call get_param(param_file, "MOM", "THERMO_SPANS_COUPLING", CS%thermo_spans_coupling, &
                 "If true, the MOM will take thermodynamic and tracer "//&
                 "timesteps that can be longer than the coupling timestep. "//&
                 "The actual thermodynamic timestep that is used in this "//&
                 "case is the largest integer multiple of the coupling "//&
                 "timestep that is less than or equal to DT_THERM.", default=.false.)

  if (bulkmixedlayer) then
    CS%Hmix = -1.0 ; CS%Hmix_UV = -1.0
  else
    call get_param(param_file, "MOM", "HMIX_SFC_PROP", CS%Hmix, &
                 "If BULKMIXEDLAYER is false, HMIX_SFC_PROP is the depth "//&
                 "over which to average to find surface properties like "//&
                 "SST and SSS or density (but not surface velocities).", &
                 units="m", default=1.0, scale=US%m_to_Z)
    call get_param(param_file, "MOM", "HMIX_UV_SFC_PROP", CS%Hmix_UV, &
                 "If BULKMIXEDLAYER is false, HMIX_UV_SFC_PROP is the depth "//&
                 "over which to average to find surface flow properties, "//&
                 "SSU, SSV. A non-positive value indicates no averaging.", &
                 units="m", default=0.0, scale=US%m_to_Z)
  endif
  call get_param(param_file, "MOM", "HFREEZE", CS%HFrz, &
                 "If HFREEZE > 0, melt potential will be computed. The actual depth "//&
                 "over which melt potential is computed will be min(HFREEZE, OBLD), "//&
                 "where OBLD is the boundary layer depth. If HFREEZE <= 0 (default), "//&
                 "melt potential will not be computed.", units="m", default=-1.0)
  call get_param(param_file, "MOM", "INTERPOLATE_P_SURF", CS%interp_p_surf, &
                 "If true, linearly interpolate the surface pressure "//&
                 "over the coupling time step, using the specified value "//&
                 "at the end of the step.", default=.false.)

  if (CS%split) then
    call get_param(param_file, "MOM", "DTBT", dtbt, default=-0.98)
    default_val = US%T_to_s*CS%dt_therm ; if (dtbt > 0.0) default_val = -1.0
    CS%dtbt_reset_period = -1.0
    call get_param(param_file, "MOM", "DTBT_RESET_PERIOD", CS%dtbt_reset_period, &
                 "The period between recalculations of DTBT (if DTBT <= 0). "//&
                 "If DTBT_RESET_PERIOD is negative, DTBT is set based "//&
                 "only on information available at initialization.  If 0, "//&
                 "DTBT will be set every dynamics time step. The default "//&
                 "is set by DT_THERM.  This is only used if SPLIT is true.", &
                 units="s", default=default_val, do_not_read=(dtbt > 0.0))
  endif

  ! This is here in case these values are used inappropriately.
  use_frazil = .false. ; bound_salinity = .false. ; CS%tv%P_Ref = 2.0e7
  if (use_temperature) then
    call get_param(param_file, "MOM", "FRAZIL", use_frazil, &
                 "If true, water freezes if it gets too cold, and the "//&
                 "the accumulated heat deficit is returned in the "//&
                 "surface state.  FRAZIL is only used if "//&
                 "ENABLE_THERMODYNAMICS is true.", default=.false.)
    call get_param(param_file, "MOM", "DO_GEOTHERMAL", use_geothermal, &
                 "If true, apply geothermal heating.", default=.false.)
    call get_param(param_file, "MOM", "BOUND_SALINITY", bound_salinity, &
                 "If true, limit salinity to being positive. (The sea-ice "//&
                 "model may ask for more salt than is available and "//&
                 "drive the salinity negative otherwise.)", default=.false.)
    call get_param(param_file, "MOM", "MIN_SALINITY", CS%tv%min_salinity, &
                 "The minimum value of salinity when BOUND_SALINITY=True. "//&
                 "The default is 0.01 for backward compatibility but ideally "//&
                 "should be 0.", units="PPT", default=0.01, do_not_log=.not.bound_salinity)
    call get_param(param_file, "MOM", "C_P", CS%tv%C_p, &
                 "The heat capacity of sea water, approximated as a "//&
                 "constant. This is only used if ENABLE_THERMODYNAMICS is "//&
                 "true. The default value is from the TEOS-10 definition "//&
                 "of conservative temperature.", units="J kg-1 K-1", &
                 default=3991.86795711963)
  endif
  if (use_EOS) call get_param(param_file, "MOM", "P_REF", CS%tv%P_Ref, &
                 "The pressure that is used for calculating the coordinate "//&
                 "density.  (1 Pa = 1e4 dbar, so 2e7 is commonly used.) "//&
                 "This is only used if USE_EOS and ENABLE_THERMODYNAMICS "//&
                 "are true.", units="Pa", default=2.0e7)

  if (bulkmixedlayer) then
    call get_param(param_file, "MOM", "NKML", nkml, &
                 "The number of sublayers within the mixed layer if "//&
                 "BULKMIXEDLAYER is true.", units="nondim", default=2)
    call get_param(param_file, "MOM", "NKBL", nkbl, &
                 "The number of layers that are used as variable density "//&
                 "buffer layers if BULKMIXEDLAYER is true.", units="nondim", &
                 default=2)
  endif

  call get_param(param_file, "MOM", "GLOBAL_INDEXING", global_indexing, &
                 "If true, use a global lateral indexing convention, so "//&
                 "that corresponding points on different processors have "//&
                 "the same index. This does not work with static memory.", &
                 default=.false., layoutParam=.true.)
#ifdef STATIC_MEMORY_
  if (global_indexing) call MOM_error(FATAL, "initialize_MOM: "//&
       "GLOBAL_INDEXING can not be true with STATIC_MEMORY.")
#endif
  call get_param(param_file, "MOM", "FIRST_DIRECTION", first_direction, &
                 "An integer that indicates which direction goes first "//&
                 "in parts of the code that use directionally split "//&
                 "updates, with even numbers (or 0) used for x- first "//&
                 "and odd numbers used for y-first.", default=0)

  call get_param(param_file, "MOM", "CHECK_BAD_SURFACE_VALS", CS%check_bad_sfc_vals, &
                 "If true, check the surface state for ridiculous values.", &
                 default=.false.)
  if (CS%check_bad_sfc_vals) then
    call get_param(param_file, "MOM", "BAD_VAL_SSH_MAX", CS%bad_val_ssh_max, &
                 "The value of SSH above which a bad value message is "//&
                 "triggered, if CHECK_BAD_SURFACE_VALS is true.", units="m", &
                 default=20.0)
    call get_param(param_file, "MOM", "BAD_VAL_SSS_MAX", CS%bad_val_sss_max, &
                 "The value of SSS above which a bad value message is "//&
                 "triggered, if CHECK_BAD_SURFACE_VALS is true.", units="PPT", &
                 default=45.0)
    call get_param(param_file, "MOM", "BAD_VAL_SST_MAX", CS%bad_val_sst_max, &
                 "The value of SST above which a bad value message is "//&
                 "triggered, if CHECK_BAD_SURFACE_VALS is true.", &
                 units="deg C", default=45.0)
    call get_param(param_file, "MOM", "BAD_VAL_SST_MIN", CS%bad_val_sst_min, &
                 "The value of SST below which a bad value message is "//&
                 "triggered, if CHECK_BAD_SURFACE_VALS is true.", &
                 units="deg C", default=-2.1)
    call get_param(param_file, "MOM", "BAD_VAL_COLUMN_THICKNESS", CS%bad_val_col_thick, &
                 "The value of column thickness below which a bad value message is "//&
                 "triggered, if CHECK_BAD_SURFACE_VALS is true.", units="m", &
                 default=0.0)
  endif

  call get_param(param_file, "MOM", "SAVE_INITIAL_CONDS", save_IC, &
                 "If true, write the initial conditions to a file given "//&
                 "by IC_OUTPUT_FILE.", default=.false.)
  call get_param(param_file, "MOM", "IC_OUTPUT_FILE", CS%IC_file, &
                 "The file into which to write the initial conditions.", &
                 default="MOM_IC")
  call get_param(param_file, "MOM", "WRITE_GEOM", write_geom, &
                 "If =0, never write the geometry and vertical grid files. "//&
                 "If =1, write the geometry and vertical grid files only for "//&
                 "a new simulation. If =2, always write the geometry and "//&
                 "vertical grid files. Other values are invalid.", default=1)
  if (write_geom<0 .or. write_geom>2) call MOM_error(FATAL,"MOM: "//&
         "WRITE_GEOM must be equal to 0, 1 or 2.")
  write_geom_files = ((write_geom==2) .or. ((write_geom==1) .and. &
     ((dirs%input_filename(1:1)=='n') .and. (LEN_TRIM(dirs%input_filename)==1))))
! If the restart file type had been initialized, this could become:
!  write_geom_files = ((write_geom==2) .or. &
!                      ((write_geom==1) .and. is_new_run(restart_CSp)))

  ! Check for inconsistent parameter settings.
  if (CS%use_ALE_algorithm .and. bulkmixedlayer) call MOM_error(FATAL, &
    "MOM: BULKMIXEDLAYER can not currently be used with the ALE algorithm.")
  if (CS%use_ALE_algorithm .and. .not.use_temperature) call MOM_error(FATAL, &
     "MOM: At this time, USE_EOS should be True when using the ALE algorithm.")
  if (CS%adiabatic .and. use_temperature) call MOM_error(WARNING, &
    "MOM: ADIABATIC and ENABLE_THERMODYNAMICS both defined is usually unwise.")
  if (use_EOS .and. .not.use_temperature) call MOM_error(FATAL, &
    "MOM: ENABLE_THERMODYNAMICS must be defined to use USE_EOS.")
  if (CS%adiabatic .and. bulkmixedlayer) call MOM_error(FATAL, &
    "MOM: ADIABATIC and BULKMIXEDLAYER can not both be defined.")
  if (bulkmixedlayer .and. .not.use_EOS) call MOM_error(FATAL, &
      "initialize_MOM: A bulk mixed layer can only be used with T & S as "//&
      "state variables. Add USE_EOS = True to MOM_input.")

  call get_param(param_file, 'MOM', "ICE_SHELF", use_ice_shelf, default=.false., do_not_log=.true.)
  if (use_ice_shelf) then
     inputdir = "." ;  call get_param(param_file, 'MOM', "INPUTDIR", inputdir)
     inputdir = slasher(inputdir)
     call get_param(param_file, 'MOM', "ICE_THICKNESS_FILE", ice_shelf_file, &
                    "The file from which the ice bathymetry and area are read.", &
                    fail_if_missing=.true.)
     call get_param(param_file, 'MOM', "ICE_AREA_VARNAME", area_varname, &
                    "The name of the area variable in ICE_THICKNESS_FILE.", &
                    fail_if_missing=.true.)
  endif


  CS%ensemble_ocean=.false.
  call get_param(param_file, "MOM", "ENSEMBLE_OCEAN", CS%ensemble_ocean, &
                 "If False, The model is being run in serial mode as a single realization. "//&
                 "If True, The current model realization is part of a larger ensemble "//&
                 "and at the end of step MOM, we will perform a gather of the ensemble "//&
                 "members for statistical evaluation and/or data assimilation.", default=.false.)

  call callTree_waypoint("MOM parameters read (initialize_MOM)")

  ! Set up the model domain and grids.
#ifdef SYMMETRIC_MEMORY_
  symmetric = .true.
#else
  symmetric = .false.
#endif
#ifdef STATIC_MEMORY_
  call MOM_domains_init(G%domain, param_file, symmetric=symmetric, &
            static_memory=.true., NIHALO=NIHALO_, NJHALO=NJHALO_, &
            NIGLOBAL=NIGLOBAL_, NJGLOBAL=NJGLOBAL_, NIPROC=NIPROC_, &
            NJPROC=NJPROC_)
#else
  call MOM_domains_init(G%domain, param_file, symmetric=symmetric)
#endif
  call callTree_waypoint("domains initialized (initialize_MOM)")

  call MOM_debugging_init(param_file)
  call diag_mediator_infrastructure_init()
  call MOM_io_init(param_file)

  call hor_index_init(G%Domain, HI, param_file, &
                      local_indexing=.not.global_indexing)

  call create_dyn_horgrid(dG, HI, bathymetry_at_vel=bathy_at_vel)
  call clone_MOM_domain(G%Domain, dG%Domain)

  call verticalGridInit( param_file, CS%GV, US )
  GV => CS%GV
!  dG%g_Earth = GV%mks_g_Earth

  ! Allocate the auxiliary non-symmetric domain for debugging or I/O purposes.
  if (CS%debug .or. dG%symmetric) &
    call clone_MOM_domain(dG%Domain, dG%Domain_aux, symmetric=.false.)

  call callTree_waypoint("grids initialized (initialize_MOM)")

  call MOM_timing_init(CS)

  ! Allocate initialize time-invariant MOM variables.
  call MOM_initialize_fixed(dG, US, CS%OBC, param_file, write_geom_files, dirs%output_directory)
  call callTree_waypoint("returned from MOM_initialize_fixed() (initialize_MOM)")

  if (associated(CS%OBC)) call call_OBC_register(param_file, CS%update_OBC_CSp, CS%OBC)

  call tracer_registry_init(param_file, CS%tracer_Reg)

  ! Allocate and initialize space for the primary time-varying MOM variables.
  is   = dG%isc   ; ie   = dG%iec  ; js   = dG%jsc  ; je   = dG%jec ; nz = GV%ke
  isd  = dG%isd   ; ied  = dG%ied  ; jsd  = dG%jsd  ; jed  = dG%jed
  IsdB = dG%IsdB  ; IedB = dG%IedB ; JsdB = dG%JsdB ; JedB = dG%JedB
  ALLOC_(CS%u(IsdB:IedB,jsd:jed,nz))   ; CS%u(:,:,:) = 0.0
  ALLOC_(CS%v(isd:ied,JsdB:JedB,nz))   ; CS%v(:,:,:) = 0.0
  ALLOC_(CS%h(isd:ied,jsd:jed,nz))     ; CS%h(:,:,:) = GV%Angstrom_H
  ALLOC_(CS%uh(IsdB:IedB,jsd:jed,nz))  ; CS%uh(:,:,:) = 0.0
  ALLOC_(CS%vh(isd:ied,JsdB:JedB,nz))  ; CS%vh(:,:,:) = 0.0
  if (use_temperature) then
    ALLOC_(CS%T(isd:ied,jsd:jed,nz))   ; CS%T(:,:,:) = 0.0
    ALLOC_(CS%S(isd:ied,jsd:jed,nz))   ; CS%S(:,:,:) = 0.0
    CS%tv%T => CS%T ; CS%tv%S => CS%S
    if (CS%tv%T_is_conT) then
      vd_T = var_desc(name="contemp", units="Celsius", longname="Conservative Temperature", &
                      cmor_field_name="thetao", cmor_longname="Sea Water Potential Temperature", &
                      conversion=CS%tv%C_p)
    else
      vd_T = var_desc(name="temp", units="degC", longname="Potential Temperature", &
                      cmor_field_name="thetao", cmor_longname="Sea Water Potential Temperature", &
                      conversion=CS%tv%C_p)
    endif
    if (CS%tv%S_is_absS) then
      vd_S = var_desc(name="abssalt",units="g kg-1",longname="Absolute Salinity", &
                      cmor_field_name="so", cmor_longname="Sea Water Salinity", &
                      conversion=0.001)
    else
      vd_S = var_desc(name="salt",units="psu",longname="Salinity", &
                      cmor_field_name="so", cmor_longname="Sea Water Salinity", &
                      conversion=0.001)
    endif

    if (advect_TS) then
      S_flux_units = get_tr_flux_units(GV, "psu") ! Could change to "kg m-2 s-1"?
      conv2watt    = GV%H_to_kg_m2 * CS%tv%C_p
      if (GV%Boussinesq) then
        conv2salt = GV%H_to_m ! Could change to GV%H_to_kg_m2 * 0.001?
      else
        conv2salt = GV%H_to_kg_m2
      endif
      call register_tracer(CS%tv%T, CS%tracer_Reg, param_file, dG%HI, GV, &
                           tr_desc=vd_T, registry_diags=.true., flux_nameroot='T', &
                           flux_units='W', flux_longname='Heat', &
                           flux_scale=conv2watt, convergence_units='W m-2', &
                           convergence_scale=conv2watt, CMOR_tendprefix="opottemp", diag_form=2)
      call register_tracer(CS%tv%S, CS%tracer_Reg, param_file, dG%HI, GV, &
                           tr_desc=vd_S, registry_diags=.true., flux_nameroot='S', &
                           flux_units=S_flux_units, flux_longname='Salt', &
                           flux_scale=conv2salt, convergence_units='kg m-2 s-1', &
                           convergence_scale=0.001*GV%H_to_kg_m2, CMOR_tendprefix="osalt", diag_form=2)
    endif
    if (associated(CS%OBC)) &
      call register_temp_salt_segments(GV, CS%OBC, CS%tracer_Reg, param_file)
  endif
  if (use_frazil) then
    allocate(CS%tv%frazil(isd:ied,jsd:jed)) ; CS%tv%frazil(:,:) = 0.0
  endif
  if (bound_salinity) then
    allocate(CS%tv%salt_deficit(isd:ied,jsd:jed)) ; CS%tv%salt_deficit(:,:)=0.0
  endif

  if (bulkmixedlayer .or. use_temperature) then
    allocate(CS%Hml(isd:ied,jsd:jed)) ; CS%Hml(:,:) = 0.0
  endif

  if (bulkmixedlayer) then
    GV%nkml = nkml ; GV%nk_rho_varies = nkml + nkbl
  else
    GV%nkml = 0 ; GV%nk_rho_varies = 0
  endif
  if (CS%use_ALE_algorithm) then
    call get_param(param_file, "MOM", "NK_RHO_VARIES", GV%nk_rho_varies, default=0) ! Will default to nz later... -AJA
  endif

  ALLOC_(CS%uhtr(IsdB:IedB,jsd:jed,nz)) ; CS%uhtr(:,:,:) = 0.0
  ALLOC_(CS%vhtr(isd:ied,JsdB:JedB,nz)) ; CS%vhtr(:,:,:) = 0.0
  CS%t_dyn_rel_adv = 0.0 ; CS%t_dyn_rel_thermo = 0.0 ; CS%t_dyn_rel_diag = 0.0

  if (debug_truncations) then
    allocate(CS%u_prev(IsdB:IedB,jsd:jed,nz)) ; CS%u_prev(:,:,:) = 0.0
    allocate(CS%v_prev(isd:ied,JsdB:JedB,nz)) ; CS%v_prev(:,:,:) = 0.0
    MOM_internal_state%u_prev => CS%u_prev
    MOM_internal_state%v_prev => CS%v_prev
    call safe_alloc_ptr(CS%ADp%du_dt_visc,IsdB,IedB,jsd,jed,nz)
    call safe_alloc_ptr(CS%ADp%dv_dt_visc,isd,ied,JsdB,JedB,nz)
    if (.not.CS%adiabatic) then
      call safe_alloc_ptr(CS%ADp%du_dt_dia,IsdB,IedB,jsd,jed,nz)
      call safe_alloc_ptr(CS%ADp%dv_dt_dia,isd,ied,JsdB,JedB,nz)
    endif
  endif

  MOM_internal_state%u => CS%u ; MOM_internal_state%v => CS%v
  MOM_internal_state%h => CS%h
  MOM_internal_state%uh => CS%uh ; MOM_internal_state%vh => CS%vh
  if (use_temperature) then
    MOM_internal_state%T => CS%T ; MOM_internal_state%S => CS%S
  endif

  CS%CDp%uh => CS%uh ; CS%CDp%vh => CS%vh

  if (CS%interp_p_surf) then
    allocate(CS%p_surf_prev(isd:ied,jsd:jed)) ; CS%p_surf_prev(:,:) = 0.0
  endif

  ALLOC_(CS%ssh_rint(isd:ied,jsd:jed)) ; CS%ssh_rint(:,:) = 0.0
  ALLOC_(CS%ave_ssh_ibc(isd:ied,jsd:jed)) ; CS%ave_ssh_ibc(:,:) = 0.0
  ALLOC_(CS%eta_av_bc(isd:ied,jsd:jed)) ; CS%eta_av_bc(:,:) = 0.0
  CS%time_in_cycle = 0.0 ; CS%time_in_thermo_cycle = 0.0

  ! Use the Wright equation of state by default, unless otherwise specified
  ! Note: this line and the following block ought to be in a separate
  ! initialization routine for tv.
  if (use_EOS) call EOS_init(param_file, CS%tv%eqn_of_state)
  if (use_temperature) then
    allocate(CS%tv%TempxPmE(isd:ied,jsd:jed))
    CS%tv%TempxPmE(:,:) = 0.0
    if (use_geothermal) then
      allocate(CS%tv%internal_heat(isd:ied,jsd:jed))
      CS%tv%internal_heat(:,:) = 0.0
    endif
  endif
  call callTree_waypoint("state variables allocated (initialize_MOM)")

  ! Set the fields that are needed for bitwise identical restarting
  ! the time stepping scheme.
  call restart_init(param_file, restart_CSp)
  call set_restart_fields(GV, US, param_file, CS, restart_CSp)
  if (CS%split) then
    call register_restarts_dyn_split_RK2(dG%HI, GV, param_file, &
             CS%dyn_split_RK2_CSp, restart_CSp, CS%uh, CS%vh)
  elseif (CS%use_RK2) then
    call register_restarts_dyn_unsplit_RK2(dG%HI, GV, param_file, &
           CS%dyn_unsplit_RK2_CSp, restart_CSp)
  else
    call register_restarts_dyn_unsplit(dG%HI, GV, param_file, &
           CS%dyn_unsplit_CSp, restart_CSp)
  endif

  ! This subroutine calls user-specified tracer registration routines.
  ! Additional calls can be added to MOM_tracer_flow_control.F90.
  call call_tracer_register(dG%HI, GV, US, param_file, CS%tracer_flow_CSp, &
                            CS%tracer_Reg, restart_CSp)

  call MEKE_alloc_register_restart(dG%HI, param_file, CS%MEKE, restart_CSp)
  call set_visc_register_restarts(dG%HI, GV, param_file, CS%visc, restart_CSp)
  call mixedlayer_restrat_register_restarts(dG%HI, param_file, &
           CS%mixedlayer_restrat_CSp, restart_CSp)

  if (associated(CS%OBC)) &
    call open_boundary_register_restarts(dg%HI, GV, CS%OBC, CS%tracer_Reg, &
                          param_file, restart_CSp, use_temperature)

  call callTree_waypoint("restart registration complete (initialize_MOM)")

  ! Initialize dynamically evolving fields, perhaps from restart files.
  call cpu_clock_begin(id_clock_MOM_init)
  call MOM_initialize_coord(GV, US, param_file, write_geom_files, &
                            dirs%output_directory, CS%tv, dG%max_depth)
  call callTree_waypoint("returned from MOM_initialize_coord() (initialize_MOM)")

  if (CS%use_ALE_algorithm) then
    call ALE_init(param_file, GV, US, dG%max_depth, CS%ALE_CSp)
    call callTree_waypoint("returned from ALE_init() (initialize_MOM)")
  endif

  !   Shift from using the temporary dynamic grid type to using the final
  ! (potentially static) ocean-specific grid type.
  !   The next line would be needed if G%Domain had not already been init'd above:
  !     call clone_MOM_domain(dG%Domain, G%Domain)
  call MOM_grid_init(G, param_file, US, HI, bathymetry_at_vel=bathy_at_vel)
  call copy_dyngrid_to_MOM_grid(dG, G, US)
  call destroy_dyn_horgrid(dG)

  ! Set a few remaining fields that are specific to the ocean grid type.
  call set_first_direction(G, first_direction)
  ! Allocate the auxiliary non-symmetric domain for debugging or I/O purposes.
  if (CS%debug .or. G%symmetric) then
    call clone_MOM_domain(G%Domain, G%Domain_aux, symmetric=.false.)
  else ; G%Domain_aux => G%Domain ; endif
  ! Copy common variables from the vertical grid to the horizontal grid.
  ! Consider removing this later?
  G%ke = GV%ke ; G%g_Earth = GV%mks_g_Earth

  call MOM_initialize_state(CS%u, CS%v, CS%h, CS%tv, Time, G, GV, US, param_file, &
                            dirs, restart_CSp, CS%ALE_CSp, CS%tracer_Reg, &
                            CS%sponge_CSp, CS%ALE_sponge_CSp, CS%OBC, Time_in)
  call cpu_clock_end(id_clock_MOM_init)
  call callTree_waypoint("returned from MOM_initialize_state() (initialize_MOM)")

! ! Need this after MOM_initialize_state for DOME OBC stuff.
! if (associated(CS%OBC)) &
!   call open_boundary_register_restarts(G%HI, GV, CS%OBC, CS%tracer_Reg, &
!                         param_file, restart_CSp, use_temperature)

! call callTree_waypoint("restart registration complete (initialize_MOM)")

  ! From this point, there may be pointers being set, so the final grid type
  ! that will persist throughout the run has to be used.

  if (test_grid_copy) then
    !  Copy the data from the temporary grid to the dyn_hor_grid to CS%G.
    call create_dyn_horgrid(dG, G%HI)
    call clone_MOM_domain(G%Domain, dG%Domain)

    call clone_MOM_domain(G%Domain, CS%G%Domain)
    call MOM_grid_init(CS%G, param_file, US)

    call copy_MOM_grid_to_dyngrid(G, dg, US)
    call copy_dyngrid_to_MOM_grid(dg, CS%G, US)

    call destroy_dyn_horgrid(dG)
    call MOM_grid_end(G) ; deallocate(G)

    G => CS%G
    if (CS%debug .or. CS%G%symmetric) then
      call clone_MOM_domain(CS%G%Domain, CS%G%Domain_aux, symmetric=.false.)
    else ; CS%G%Domain_aux => CS%G%Domain ;endif
    G%ke = GV%ke ; G%g_Earth = GV%mks_g_Earth
  endif

  ! At this point, all user-modified initialization code has been called.  The
  ! remainder of this subroutine is controlled by the parameters that have
  ! have already been set.

  if (ALE_remap_init_conds(CS%ALE_CSp) .and. .not. query_initialized(CS%h,"h",restart_CSp)) then
    ! This block is controlled by the ALE parameter REMAP_AFTER_INITIALIZATION.
    ! \todo This block exists for legacy reasons and we should phase it out of
    ! all examples. !###
    if (CS%debug) then
      call uvchksum("Pre ALE adjust init cond [uv]", &
                    CS%u, CS%v, G%HI, haloshift=1)
      call hchksum(CS%h,"Pre ALE adjust init cond h", G%HI, haloshift=1, scale=GV%H_to_m)
    endif
    call callTree_waypoint("Calling adjustGridForIntegrity() to remap initial conditions (initialize_MOM)")
    call adjustGridForIntegrity(CS%ALE_CSp, G, GV, CS%h )
    call callTree_waypoint("Calling ALE_main() to remap initial conditions (initialize_MOM)")
    if (use_ice_shelf) then
      filename = trim(inputdir)//trim(ice_shelf_file)
      if (.not.file_exists(filename, G%Domain)) call MOM_error(FATAL, &
        "MOM: Unable to open "//trim(filename))

      allocate(area_shelf_h(isd:ied,jsd:jed))
      allocate(frac_shelf_h(isd:ied,jsd:jed))
      call MOM_read_data(filename, trim(area_varname), area_shelf_h, G%Domain)
      ! initialize frac_shelf_h with zeros (open water everywhere)
      frac_shelf_h(:,:) = 0.0
      ! compute fractional ice shelf coverage of h
      do j=jsd,jed ; do i=isd,ied
        if (G%areaT(i,j) > 0.0) &
          frac_shelf_h(i,j) = area_shelf_h(i,j) / (US%L_to_m**2*G%areaT(i,j))
      enddo ; enddo
      ! pass to the pointer
      shelf_area => frac_shelf_h
      call ALE_main(G, GV, US, CS%h, CS%u, CS%v, CS%tv, CS%tracer_Reg, CS%ALE_CSp, &
                    CS%OBC, frac_shelf_h=shelf_area)
    else
      call ALE_main( G, GV, US, CS%h, CS%u, CS%v, CS%tv, CS%tracer_Reg, CS%ALE_CSp, CS%OBC)
    endif

    call cpu_clock_begin(id_clock_pass_init)
    call create_group_pass(tmp_pass_uv_T_S_h, CS%u, CS%v, G%Domain)
    if (use_temperature) then
      call create_group_pass(tmp_pass_uv_T_S_h, CS%tv%T, G%Domain, halo=1)
      call create_group_pass(tmp_pass_uv_T_S_h, CS%tv%S, G%Domain, halo=1)
    endif
    call create_group_pass(tmp_pass_uv_T_S_h, CS%h, G%Domain, halo=1)
    call do_group_pass(tmp_pass_uv_T_S_h, G%Domain)
    call cpu_clock_end(id_clock_pass_init)

    if (CS%debug) then
      call uvchksum("Post ALE adjust init cond [uv]", CS%u, CS%v, G%HI, haloshift=1)
      call hchksum(CS%h, "Post ALE adjust init cond h", G%HI, haloshift=1, scale=GV%H_to_m)
    endif
  endif
  if ( CS%use_ALE_algorithm ) call ALE_updateVerticalGridType( CS%ALE_CSp, GV )

  diag => CS%diag
  ! Initialize the diag mediator.
  call diag_mediator_init(G, GV, US, GV%ke, param_file, diag, doc_file_dir=dirs%output_directory)
  if (present(diag_ptr)) diag_ptr => CS%diag

  ! Initialize the diagnostics masks for native arrays.
  ! This step has to be done after call to MOM_initialize_state
  ! and before MOM_diagnostics_init
  call diag_masks_set(G, GV%ke, diag)

  ! Set up pointers within diag mediator control structure,
  ! this needs to occur _after_ CS%h etc. have been allocated.
  call diag_set_state_ptrs(CS%h, CS%T, CS%S, CS%tv%eqn_of_state, diag)

  ! This call sets up the diagnostic axes. These are needed,
  ! e.g. to generate the target grids below.
  call set_axes_info(G, GV, US, param_file, diag)

  ! Whenever thickness/T/S changes let the diag manager know, target grids
  ! for vertical remapping may need to be regenerated.
  ! FIXME: are h, T, S updated at the same time? Review these for T, S updates.
  call diag_update_remap_grids(diag)

  ! Setup the diagnostic grid storage types
  call diag_grid_storage_init(CS%diag_pre_sync, G, diag)
  call diag_grid_storage_init(CS%diag_pre_dyn, G, diag)

  ! Calculate masks for diagnostics arrays in non-native coordinates
  ! This step has to be done after set_axes_info() because the axes needed
  ! to be configured, and after diag_update_remap_grids() because the grids
  ! must be defined.
  call set_masks_for_axes(G, diag)

  ! Diagnose static fields AND associate areas/volumes with axes
  call write_static_fields(G, GV, US, CS%tv, CS%diag)
  call callTree_waypoint("static fields written (initialize_MOM)")

  ! Register the volume cell measure (must be one of first diagnostics)
  call register_cell_measure(G, CS%diag, Time)

  call cpu_clock_begin(id_clock_MOM_init)
  if (CS%use_ALE_algorithm) then
    call ALE_writeCoordinateFile( CS%ALE_CSp, GV, dirs%output_directory )
  endif
  call cpu_clock_end(id_clock_MOM_init)
  call callTree_waypoint("ALE initialized (initialize_MOM)")

  CS%useMEKE = MEKE_init(Time, G, US, param_file, diag, CS%MEKE_CSp, CS%MEKE, restart_CSp)

  call VarMix_init(Time, G, GV, US, param_file, diag, CS%VarMix)
  call set_visc_init(Time, G, GV, US, param_file, diag, CS%visc, CS%set_visc_CSp, restart_CSp, CS%OBC)
  call thickness_diffuse_init(Time, G, GV, US, param_file, diag, CS%CDp, CS%thickness_diffuse_CSp)

  if (CS%split) then
    allocate(eta(SZI_(G),SZJ_(G))) ; eta(:,:) = 0.0
    call initialize_dyn_split_RK2(CS%u, CS%v, CS%h, CS%uh, CS%vh, eta, Time, &
              G, GV, US, param_file, diag, CS%dyn_split_RK2_CSp, restart_CSp, &
              CS%dt, CS%ADp, CS%CDp, MOM_internal_state, CS%VarMix, CS%MEKE, &
              CS%thickness_diffuse_CSp,                                      &
              CS%OBC, CS%update_OBC_CSp, CS%ALE_CSp, CS%set_visc_CSp,        &
              CS%visc, dirs, CS%ntrunc, calc_dtbt=calc_dtbt)
    if (CS%dtbt_reset_period > 0.0) then
      CS%dtbt_reset_interval = real_to_time(CS%dtbt_reset_period)
      ! Set dtbt_reset_time to be the next even multiple of dtbt_reset_interval.
      CS%dtbt_reset_time = Time_init + CS%dtbt_reset_interval * &
                                 ((Time - Time_init) / CS%dtbt_reset_interval)
      if ((CS%dtbt_reset_time > Time) .and. calc_dtbt) then
        ! Back up dtbt_reset_time one interval to force dtbt to be calculated,
        ! because the restart was not aligned with the interval to recalculate
        ! dtbt, and dtbt was not read from a restart file.
        CS%dtbt_reset_time = CS%dtbt_reset_time - CS%dtbt_reset_interval
      endif
    endif
  elseif (CS%use_RK2) then
    call initialize_dyn_unsplit_RK2(CS%u, CS%v, CS%h, Time, G, GV, US,     &
            param_file, diag, CS%dyn_unsplit_RK2_CSp, restart_CSp,         &
            CS%ADp, CS%CDp, MOM_internal_state, CS%MEKE, CS%OBC,           &
            CS%update_OBC_CSp, CS%ALE_CSp, CS%set_visc_CSp, CS%visc, dirs, &
            CS%ntrunc)
  else
    call initialize_dyn_unsplit(CS%u, CS%v, CS%h, Time, G, GV, US,         &
            param_file, diag, CS%dyn_unsplit_CSp, restart_CSp,             &
            CS%ADp, CS%CDp, MOM_internal_state, CS%MEKE, CS%OBC,           &
            CS%update_OBC_CSp, CS%ALE_CSp, CS%set_visc_CSp, CS%visc, dirs, &
            CS%ntrunc)
  endif

  call callTree_waypoint("dynamics initialized (initialize_MOM)")

  CS%mixedlayer_restrat = mixedlayer_restrat_init(Time, G, GV, US, param_file, diag, &
                                                  CS%mixedlayer_restrat_CSp, restart_CSp)
  if (CS%mixedlayer_restrat) then
    if (.not.(bulkmixedlayer .or. CS%use_ALE_algorithm)) &
      call MOM_error(FATAL, "MOM: MIXEDLAYER_RESTRAT true requires a boundary layer scheme.")
    ! When DIABATIC_FIRST=False and using CS%visc%ML in mixedlayer_restrat we need to update after a restart
    if (.not. CS%diabatic_first .and. associated(CS%visc%MLD)) &
      call pass_var(CS%visc%MLD, G%domain, halo=1)
  endif

  call MOM_diagnostics_init(MOM_internal_state, CS%ADp, CS%CDp, Time, G, GV, US, &
                            param_file, diag, CS%diagnostics_CSp, CS%tv)
  call diag_copy_diag_to_storage(CS%diag_pre_sync, CS%h, CS%diag)

  if (associated(CS%sponge_CSp)) &
    call init_sponge_diags(Time, G, GV, US, diag, CS%sponge_CSp)

  if (associated(CS%ALE_sponge_CSp)) &
    call init_ALE_sponge_diags(Time, G, diag, CS%ALE_sponge_CSp)

  if (CS%adiabatic) then
    call adiabatic_driver_init(Time, G, param_file, diag, CS%diabatic_CSp, &
                               CS%tracer_flow_CSp)
  else
    call diabatic_driver_init(Time, G, GV, US, param_file, CS%use_ALE_algorithm, diag, &
                              CS%ADp, CS%CDp, CS%diabatic_CSp, CS%tracer_flow_CSp, &
                              CS%sponge_CSp, CS%ALE_sponge_CSp)
  endif

<<<<<<< HEAD
  call tracer_advect_init(Time, G, param_file, diag, CS%tracer_adv_CSp)
=======
  call tracer_advect_init(Time, G, US, param_file, diag, CS%tracer_adv_CSp)
>>>>>>> 44d36c4a
  call tracer_hor_diff_init(Time, G, US, param_file, diag, CS%tv%eqn_of_state, CS%diabatic_CSp, &
                            CS%tracer_diff_CSp)

  call lock_tracer_registry(CS%tracer_Reg)
  call callTree_waypoint("tracer registry now locked (initialize_MOM)")

  ! now register some diagnostics since the tracer registry is now locked
  call register_surface_diags(Time, G, US, CS%sfc_IDs, CS%diag, CS%tv)
  call register_diags(Time, G, GV, US, CS%IDs, CS%diag)
  call register_transport_diags(Time, G, GV, US, CS%transport_IDs, CS%diag)
  call register_tracer_diagnostics(CS%tracer_Reg, CS%h, Time, diag, G, GV, US, &
                                   CS%use_ALE_algorithm)
  if (CS%use_ALE_algorithm) then
    call ALE_register_diags(Time, G, GV, US, diag, CS%ALE_CSp)
  endif

  ! This subroutine initializes any tracer packages.
  new_sim = is_new_run(restart_CSp)
  call tracer_flow_control_init(.not.new_sim, Time, G, GV, US, CS%h, param_file, &
             CS%diag, CS%OBC, CS%tracer_flow_CSp, CS%sponge_CSp, &
             CS%ALE_sponge_CSp, CS%tv)
  if (present(tracer_flow_CSp)) tracer_flow_CSp => CS%tracer_flow_CSp

  ! If running in offline tracer mode, initialize the necessary control structure and
  ! parameters
  if (present(offline_tracer_mode)) offline_tracer_mode=CS%offline_tracer_mode

  if (CS%offline_tracer_mode) then
    ! Setup some initial parameterizations and also assign some of the subtypes
    call offline_transport_init(param_file, CS%offline_CSp, CS%diabatic_CSp, G, GV, US)
    call insert_offline_main( CS=CS%offline_CSp, ALE_CSp=CS%ALE_CSp, diabatic_CSp=CS%diabatic_CSp, &
                              diag=CS%diag, OBC=CS%OBC, tracer_adv_CSp=CS%tracer_adv_CSp,              &
                              tracer_flow_CSp=CS%tracer_flow_CSp, tracer_Reg=CS%tracer_Reg,            &
                              tv=CS%tv, x_before_y = (MOD(first_direction,2)==0), debug=CS%debug )
    call register_diags_offline_transport(Time, CS%diag, CS%offline_CSp)
  endif

  !--- set up group pass for u,v,T,S and h. pass_uv_T_S_h also is used in step_MOM
  call cpu_clock_begin(id_clock_pass_init)
  dynamics_stencil = min(3, G%Domain%nihalo, G%Domain%njhalo)
  call create_group_pass(pass_uv_T_S_h, CS%u, CS%v, G%Domain, halo=dynamics_stencil)
  if (use_temperature) then
    call create_group_pass(pass_uv_T_S_h, CS%tv%T, G%Domain, halo=dynamics_stencil)
    call create_group_pass(pass_uv_T_S_h, CS%tv%S, G%Domain, halo=dynamics_stencil)
  endif
  call create_group_pass(pass_uv_T_S_h, CS%h, G%Domain, halo=dynamics_stencil)

  call do_group_pass(pass_uv_T_S_h, G%Domain)

  if (associated(CS%visc%Kv_shear)) &
    call pass_var(CS%visc%Kv_shear, G%Domain, To_All+Omit_Corners, halo=1)

  if (associated(CS%visc%Kv_slow)) &
    call pass_var(CS%visc%Kv_slow, G%Domain, To_All+Omit_Corners, halo=1)

  call cpu_clock_end(id_clock_pass_init)

  call register_obsolete_diagnostics(param_file, CS%diag)

  if (use_frazil) then
    if (.not.query_initialized(CS%tv%frazil,"frazil",restart_CSp)) &
      CS%tv%frazil(:,:) = 0.0
  endif

  if (CS%interp_p_surf) then
    CS%p_surf_prev_set = &
      query_initialized(CS%p_surf_prev,"p_surf_prev",restart_CSp)

    if (CS%p_surf_prev_set) call pass_var(CS%p_surf_prev, G%domain)
  endif

  if (.not.query_initialized(CS%ave_ssh_ibc,"ave_ssh",restart_CSp)) then
    if (CS%split) then
      call find_eta(CS%h, CS%tv, G, GV, US, CS%ave_ssh_ibc, eta, eta_to_m=1.0)
    else
      call find_eta(CS%h, CS%tv, G, GV, US, CS%ave_ssh_ibc, eta_to_m=1.0)
    endif
  endif
  if (CS%split) deallocate(eta)

  CS%nstep_tot = 0
  if (present(count_calls)) CS%count_calls = count_calls
  call MOM_sum_output_init(G, US, param_file, dirs%output_directory, &
                           CS%ntrunc, Time_init, CS%sum_output_CSp)

  ! Flag whether to save initial conditions in finish_MOM_initialization() or not.
  CS%write_IC = save_IC .and. &
                .not.((dirs%input_filename(1:1) == 'r') .and. &
                      (LEN_TRIM(dirs%input_filename) == 1))

  if (CS%ensemble_ocean) then
    call init_oda(Time, G, GV, CS%odaCS)
  endif

  !### This could perhaps go here instead of in finish_MOM_initialization?
  ! call fix_restart_scaling(GV)
  ! call fix_restart_unit_scaling(US)

  call callTree_leave("initialize_MOM()")
  call cpu_clock_end(id_clock_init)

end subroutine initialize_MOM

!> Finishes initializing MOM and writes out the initial conditions.
subroutine finish_MOM_initialization(Time, dirs, CS, restart_CSp)
  type(time_type),          intent(in)    :: Time        !< model time, used in this routine
  type(directories),        intent(in)    :: dirs        !< structure with directory paths
  type(MOM_control_struct), pointer       :: CS          !< pointer to MOM control structure
  type(MOM_restart_CS),     pointer       :: restart_CSp !< pointer to the restart control
                                                         !! structure that will be used for MOM.
  ! Local variables
  type(ocean_grid_type),   pointer :: G => NULL()  ! pointer to a structure containing
                                                   ! metrics and related information
  type(verticalGrid_type), pointer :: GV => NULL() ! Pointer to the vertical grid structure
  type(unit_scale_type),   pointer :: US => NULL() ! Pointer to a structure containing
                                                   ! various unit conversion factors
  type(MOM_restart_CS),    pointer :: restart_CSp_tmp => NULL()
  real, allocatable :: z_interface(:,:,:) ! Interface heights [m]
  type(vardesc) :: vd

  call cpu_clock_begin(id_clock_init)
  call callTree_enter("finish_MOM_initialization()")

  ! Pointers for convenience
  G => CS%G ; GV => CS%GV ; US => CS%US

  !### Move to initialize_MOM?
  call fix_restart_scaling(GV)
  call fix_restart_unit_scaling(US)

  ! Write initial conditions
  if (CS%write_IC) then
    allocate(restart_CSp_tmp)
    restart_CSp_tmp = restart_CSp
    allocate(z_interface(SZI_(G),SZJ_(G),SZK_(G)+1))
    call find_eta(CS%h, CS%tv, G, GV, US, z_interface, eta_to_m=1.0)
    call register_restart_field(z_interface, "eta", .true., restart_CSp_tmp, &
                                "Interface heights", "meter", z_grid='i')

    call save_restart(dirs%output_directory, Time, G, &
                      restart_CSp_tmp, filename=CS%IC_file, GV=GV)
    deallocate(z_interface)
    deallocate(restart_CSp_tmp)
  endif

  call write_energy(CS%u, CS%v, CS%h, CS%tv, Time, 0, G, GV, US, &
                    CS%sum_output_CSp, CS%tracer_flow_CSp)

  call callTree_leave("finish_MOM_initialization()")
  call cpu_clock_end(id_clock_init)

end subroutine finish_MOM_initialization

!> Register certain diagnostics
subroutine register_diags(Time, G, GV, US, IDs, diag)
  type(time_type),         intent(in)    :: Time  !< current model time
  type(ocean_grid_type),   intent(in)    :: G     !< ocean grid structure
  type(verticalGrid_type), intent(in)    :: GV    !< ocean vertical grid structure
  type(unit_scale_type),   intent(inout) :: US    !< A dimensional unit scaling type
  type(MOM_diag_IDs),      intent(inout) :: IDs   !< A structure with the diagnostic IDs.
  type(diag_ctrl),         intent(inout) :: diag  !< regulates diagnostic output

  real :: H_convert
  character(len=48) :: thickness_units

  thickness_units = get_thickness_units(GV)
  if (GV%Boussinesq) then
    H_convert = GV%H_to_m
  else
    H_convert = GV%H_to_kg_m2
  endif

  ! Diagnostics of the rapidly varying dynamic state
  IDs%id_u = register_diag_field('ocean_model', 'u_dyn', diag%axesCuL, Time, &
      'Zonal velocity after the dynamics update', 'm s-1', conversion=US%L_T_to_m_s)
  IDs%id_v = register_diag_field('ocean_model', 'v_dyn', diag%axesCvL, Time, &
      'Meridional velocity after the dynamics update', 'm s-1', conversion=US%L_T_to_m_s)
  IDs%id_h = register_diag_field('ocean_model', 'h_dyn', diag%axesTL, Time, &
      'Layer Thickness after the dynamics update', thickness_units, &
      v_extensive=.true., conversion=H_convert)
  IDs%id_ssh_inst = register_diag_field('ocean_model', 'SSH_inst', diag%axesT1, &
      Time, 'Instantaneous Sea Surface Height', 'm')
end subroutine register_diags

!> Set up CPU clock IDs for timing various subroutines.
subroutine MOM_timing_init(CS)
  type(MOM_control_struct), intent(in) :: CS  !< control structure set up by initialize_MOM.

 id_clock_ocean    = cpu_clock_id('Ocean', grain=CLOCK_COMPONENT)
 id_clock_dynamics = cpu_clock_id('Ocean dynamics', grain=CLOCK_SUBCOMPONENT)
 id_clock_thermo   = cpu_clock_id('Ocean thermodynamics and tracers', grain=CLOCK_SUBCOMPONENT)
 id_clock_other    = cpu_clock_id('Ocean Other', grain=CLOCK_SUBCOMPONENT)
 id_clock_tracer   = cpu_clock_id('(Ocean tracer advection)', grain=CLOCK_MODULE_DRIVER)
 if (.not.CS%adiabatic) then
   id_clock_diabatic = cpu_clock_id('(Ocean diabatic driver)', grain=CLOCK_MODULE_DRIVER)
 else
   id_clock_adiabatic = cpu_clock_id('(Ocean adiabatic driver)', grain=CLOCK_MODULE_DRIVER)
 endif

 id_clock_continuity = cpu_clock_id('(Ocean continuity equation *)', grain=CLOCK_MODULE)
 id_clock_BBL_visc   = cpu_clock_id('(Ocean set BBL viscosity)', grain=CLOCK_MODULE)
 id_clock_pass       = cpu_clock_id('(Ocean message passing *)', grain=CLOCK_MODULE)
 id_clock_MOM_init   = cpu_clock_id('(Ocean MOM_initialize_state)', grain=CLOCK_MODULE)
 id_clock_pass_init  = cpu_clock_id('(Ocean init message passing *)', grain=CLOCK_ROUTINE)
 if (CS%thickness_diffuse) &
   id_clock_thick_diff = cpu_clock_id('(Ocean thickness diffusion *)', grain=CLOCK_MODULE)
!if (CS%mixedlayer_restrat) &
   id_clock_ml_restrat = cpu_clock_id('(Ocean mixed layer restrat)', grain=CLOCK_MODULE)
 id_clock_diagnostics  = cpu_clock_id('(Ocean collective diagnostics)', grain=CLOCK_MODULE)
 id_clock_Z_diag       = cpu_clock_id('(Ocean Z-space diagnostics)', grain=CLOCK_MODULE)
 id_clock_ALE          = cpu_clock_id('(Ocean ALE)', grain=CLOCK_MODULE)
 if (CS%offline_tracer_mode) then
  id_clock_offline_tracer = cpu_clock_id('Ocean offline tracers', grain=CLOCK_SUBCOMPONENT)
 endif

end subroutine MOM_timing_init

!> Set the fields that are needed for bitwise identical restarting
!! the time stepping scheme.  In addition to those specified here
!! directly, there may be fields related to the forcing or to the
!! barotropic solver that are needed; these are specified in sub-
!! routines that are called from this one.
!!
!! This routine should be altered if there are any changes to the
!! time stepping scheme.  The CHECK_RESTART facility may be used to
!! confirm that all needed restart fields have been included.
subroutine set_restart_fields(GV, US, param_file, CS, restart_CSp)
  type(verticalGrid_type),  intent(inout) :: GV         !< ocean vertical grid structure
  type(unit_scale_type),    intent(inout) :: US         !< A dimensional unit scaling type
  type(param_file_type),    intent(in) :: param_file    !< opened file for parsing to get parameters
  type(MOM_control_struct), intent(in) :: CS            !< control structure set up by inialize_MOM
  type(MOM_restart_CS),     pointer    :: restart_CSp   !< pointer to the restart control
                                                        !! structure that will be used for MOM.
  ! Local variables
  logical :: use_ice_shelf ! Needed to determine whether to add CS%Hml to restarts
  character(len=48) :: thickness_units, flux_units


  thickness_units = get_thickness_units(GV)
  flux_units = get_flux_units(GV)

  if (associated(CS%tv%T)) &
    call register_restart_field(CS%tv%T, "Temp", .true., restart_CSp, &
                                "Potential Temperature", "degC")
  if (associated(CS%tv%S)) &
    call register_restart_field(CS%tv%S, "Salt", .true., restart_CSp, &
                                "Salinity", "PPT")

  call register_restart_field(CS%h, "h", .true., restart_CSp, &
                              "Layer Thickness", thickness_units)

  call register_restart_field(CS%u, "u", .true., restart_CSp, &
                              "Zonal velocity", "m s-1", hor_grid='Cu')

  call register_restart_field(CS%v, "v", .true., restart_CSp, &
                              "Meridional velocity", "m s-1", hor_grid='Cv')

  if (associated(CS%tv%frazil)) &
    call register_restart_field(CS%tv%frazil, "frazil", .false., restart_CSp, &
                                "Frazil heat flux into ocean", "J m-2")

  if (CS%interp_p_surf) then
    call register_restart_field(CS%p_surf_prev, "p_surf_prev", .false., restart_CSp, &
                                "Previous ocean surface pressure", "Pa")
  endif

  call register_restart_field(CS%ave_ssh_ibc, "ave_ssh", .false., restart_CSp, &
                              "Time average sea surface height", "meter")

  ! hML is needed when using the ice shelf module
  call get_param(param_file, '', "ICE_SHELF", use_ice_shelf, default=.false., &
                 do_not_log=.true.)
  if (use_ice_shelf .and. associated(CS%Hml)) then
    call register_restart_field(CS%Hml, "hML", .false., restart_CSp, &
                                "Mixed layer thickness", "meter")
  endif

  ! Register scalar unit conversion factors.
  call register_restart_field(US%m_to_Z_restart, "m_to_Z", .false., restart_CSp, &
                              "Height unit conversion factor", "Z meter-1")
  call register_restart_field(GV%m_to_H_restart, "m_to_H", .false., restart_CSp, &
                              "Thickness unit conversion factor", "H meter-1")
  call register_restart_field(US%m_to_L_restart, "m_to_L", .false., restart_CSp, &
                              "Length unit conversion factor", "L meter-1")
  call register_restart_field(US%s_to_T_restart, "s_to_T", .false., restart_CSp, &
                              "Time unit conversion factor", "T second-1")
  call register_restart_field(US%kg_m3_to_R_restart, "kg_m3_to_R", .false., restart_CSp, &
                              "Density unit conversion factor", "R m3 kg-1")

end subroutine set_restart_fields

!> Apply a correction to the sea surface height to compensate
!! for the atmospheric pressure (the inverse barometer).
subroutine adjust_ssh_for_p_atm(tv, G, GV, US, ssh, p_atm, use_EOS)
  type(thermo_var_ptrs),             intent(in)    :: tv  !< A structure pointing to various thermodynamic variables
  type(ocean_grid_type),             intent(in)    :: G   !< ocean grid structure
  type(verticalGrid_type),           intent(in)    :: GV  !< ocean vertical grid structure
  type(unit_scale_type),             intent(in)    :: US  !< A dimensional unit scaling type
  real, dimension(SZI_(G),SZJ_(G)),  intent(inout) :: ssh !< time mean surface height [m]
  real, dimension(:,:),    optional, pointer       :: p_atm !< atmospheric pressure [Pa]
  logical,                 optional, intent(in)    :: use_EOS !< If true, calculate the density for
                                                       !! the SSH correction using the equation of state.

  real :: Rho_conv    ! The density used to convert surface pressure to
                      ! a corrected effective SSH [R ~> kg m-3].
  real :: IgR0        ! The SSH conversion factor from Pa to m [m Pa-1].
  logical :: calc_rho
  integer :: i, j, is, ie, js, je

  is  = G%isc ; ie  = G%iec ; js  = G%jsc ; je  = G%jec
  if (present(p_atm)) then ; if (associated(p_atm)) then
    calc_rho = associated(tv%eqn_of_state)
    if (present(use_EOS) .and. calc_rho) calc_rho = use_EOS
    ! Correct the output sea surface height for the contribution from the
    ! atmospheric pressure
    do j=js,je ; do i=is,ie
      if (calc_rho) then
        call calculate_density(tv%T(i,j,1), tv%S(i,j,1), p_atm(i,j)/2.0, &
                               Rho_conv, tv%eqn_of_state, scale=US%kg_m3_to_R)
      else
        Rho_conv = GV%Rho0
      endif
      IgR0 = 1.0 / (Rho_conv * US%R_to_kg_m3*GV%mks_g_Earth)
      ssh(i,j) = ssh(i,j) + p_atm(i,j) * IgR0
    enddo ; enddo
  endif ; endif

end subroutine adjust_ssh_for_p_atm

!> Set the surface (return) properties of the ocean model by
!! setting the appropriate fields in sfc_state.  Unused fields
!! are set to NULL or are unallocated.
subroutine extract_surface_state(CS, sfc_state)
  type(MOM_control_struct), pointer       :: CS !< Master MOM control structure
  type(surface),            intent(inout) :: sfc_state !< transparent ocean surface state
                                                !! structure shared with the calling routine
                                                !! data in this structure is intent out.

  ! local
  real :: hu, hv  ! Thicknesses interpolated to velocity points [H ~> m or kg m-2]
  type(ocean_grid_type),   pointer :: G => NULL() !< pointer to a structure containing
                                      !! metrics and related information
  type(verticalGrid_type), pointer :: GV => NULL() !< structure containing vertical grid info
  type(unit_scale_type),   pointer :: US => NULL() !< structure containing various unit conversion factors
  real, dimension(:,:,:),  pointer :: &
    h => NULL()    !< h : layer thickness [H ~> m or kg m-2]
  real :: depth(SZI_(CS%G))  !< Distance from the surface in depth units [Z ~> m]
  real :: depth_ml           !< Depth over which to average to determine mixed
                             !! layer properties [Z ~> m]
  real :: dh                 !< Thickness of a layer within the mixed layer [Z ~> m]
  real :: mass               !< Mass per unit area of a layer [kg m-2]
  real :: bathy_m            !< The depth of bathymetry [m] (not Z), used for error checking.
  real :: T_freeze           !< freezing temperature [degC]
  real :: delT(SZI_(CS%G))   !< T-T_freeze [degC]
  logical :: use_temperature !< If true, temp and saln used as state variables.
  integer :: i, j, k, is, ie, js, je, nz, numberOfErrors, ig, jg
  integer :: isd, ied, jsd, jed
  integer :: iscB, iecB, jscB, jecB, isdB, iedB, jsdB, jedB
  logical :: localError
  character(240) :: msg

  call callTree_enter("extract_surface_state(), MOM.F90")
  G => CS%G ; GV => CS%GV ; US => CS%US
  is  = G%isc ; ie  = G%iec ; js  = G%jsc ; je  = G%jec ; nz = GV%ke
  isd = G%isd ; ied = G%ied ; jsd = G%jsd ; jed = G%jed
  iscB = G%iscB ; iecB = G%iecB; jscB = G%jscB ; jecB = G%jecB
  isdB = G%isdB ; iedB = G%iedB; jsdB = G%jsdB ; jedB = G%jedB
  h => CS%h

  use_temperature = associated(CS%tv%T)

  if (.not.sfc_state%arrays_allocated) then
    !  Consider using a run-time flag to determine whether to do the vertical
    ! integrals, since the 3-d sums are not negligible in cost.
    call allocate_surface_state(sfc_state, G, use_temperature, do_integrals=.true.)
  endif
  sfc_state%frazil => CS%tv%frazil
  sfc_state%T_is_conT = CS%tv%T_is_conT
  sfc_state%S_is_absS = CS%tv%S_is_absS

  do j=js,je ; do i=is,ie
    sfc_state%sea_lev(i,j) = CS%ave_ssh_ibc(i,j)
  enddo ; enddo

  ! copy Hml into sfc_state, so that caps can access it
  if (associated(CS%Hml)) then
    do j=js,je ; do i=is,ie
      sfc_state%Hml(i,j) = CS%Hml(i,j)
    enddo ; enddo
  endif

  if (CS%Hmix < 0.0) then  ! A bulk mixed layer is in use, so layer 1 has the properties
    if (use_temperature) then ; do j=js,je ; do i=is,ie
      sfc_state%SST(i,j) = CS%tv%T(i,j,1)
      sfc_state%SSS(i,j) = CS%tv%S(i,j,1)
    enddo ; enddo ; endif
    do j=js,je ; do I=is-1,ie
      sfc_state%u(I,j) = US%L_T_to_m_s * CS%u(I,j,1)
    enddo ; enddo
    do J=js-1,je ; do i=is,ie
      sfc_state%v(i,J) = US%L_T_to_m_s * CS%v(i,J,1)
    enddo ; enddo

  else  ! (CS%Hmix >= 0.0)
    !### This calculation should work in thickness (H) units instead of Z, but that
    !### would change answers at roundoff in non-Boussinesq cases.
    depth_ml = CS%Hmix
  !   Determine the mean tracer properties of the uppermost depth_ml fluid.
    !$OMP parallel do default(shared) private(depth,dh)
    do j=js,je
      do i=is,ie
        depth(i) = 0.0
        if (use_temperature) then
          sfc_state%SST(i,j) = 0.0 ; sfc_state%SSS(i,j) = 0.0
        else
          sfc_state%sfc_density(i,j) = 0.0
        endif
      enddo

      do k=1,nz ; do i=is,ie
        if (depth(i) + h(i,j,k)*GV%H_to_Z < depth_ml) then
          dh = h(i,j,k)*GV%H_to_Z
        elseif (depth(i) < depth_ml) then
          dh = depth_ml - depth(i)
        else
          dh = 0.0
        endif
        if (use_temperature) then
          sfc_state%SST(i,j) = sfc_state%SST(i,j) + dh * CS%tv%T(i,j,k)
          sfc_state%SSS(i,j) = sfc_state%SSS(i,j) + dh * CS%tv%S(i,j,k)
        else
          sfc_state%sfc_density(i,j) = sfc_state%sfc_density(i,j) + dh * US%R_to_kg_m3*GV%Rlay(k)
        endif
        depth(i) = depth(i) + dh
      enddo ; enddo
  ! Calculate the average properties of the mixed layer depth.
      do i=is,ie
        if (depth(i) < GV%H_subroundoff*GV%H_to_Z) &
            depth(i) = GV%H_subroundoff*GV%H_to_Z
        if (use_temperature) then
          sfc_state%SST(i,j) = sfc_state%SST(i,j) / depth(i)
          sfc_state%SSS(i,j) = sfc_state%SSS(i,j) / depth(i)
        else
          sfc_state%sfc_density(i,j) = sfc_state%sfc_density(i,j) / depth(i)
        endif
        !### Verify that this is no longer needed.
        ! sfc_state%Hml(i,j) = US%Z_to_m * depth(i)
      enddo
    enddo ! end of j loop

!   Determine the mean velocities in the uppermost depth_ml fluid.
    ! NOTE: Velocity loops start on `[ij]s-1` in order to update halo values
    !       required by the speed diagnostic on the non-symmetric grid.
    !       This assumes that u and v halos have already been updated.
    if (CS%Hmix_UV>0.) then
      !### This calculation should work in thickness (H) units instead of Z, but that
      !### would change answers at roundoff in non-Boussinesq cases.
      depth_ml = CS%Hmix_UV
      !$OMP parallel do default(shared) private(depth,dh,hv)
      do J=js-1,ie
        do i=is,ie
          depth(i) = 0.0
          sfc_state%v(i,J) = 0.0
        enddo
        do k=1,nz ; do i=is,ie
          hv = 0.5 * (h(i,j,k) + h(i,j+1,k)) * GV%H_to_Z
          if (depth(i) + hv < depth_ml) then
            dh = hv
          elseif (depth(i) < depth_ml) then
            dh = depth_ml - depth(i)
          else
            dh = 0.0
          endif
          sfc_state%v(i,J) = sfc_state%v(i,J) + dh * US%L_T_to_m_s * CS%v(i,J,k)
          depth(i) = depth(i) + dh
        enddo ; enddo
        ! Calculate the average properties of the mixed layer depth.
        do i=is,ie
          if (depth(i) < GV%H_subroundoff*GV%H_to_Z) &
              depth(i) = GV%H_subroundoff*GV%H_to_Z
          sfc_state%v(i,J) = sfc_state%v(i,J) / depth(i)
        enddo
      enddo ! end of j loop

      !$OMP parallel do default(shared) private(depth,dh,hu)
      do j=js,je
        do I=is-1,ie
          depth(I) = 0.0
          sfc_state%u(I,j) = 0.0
        enddo
        do k=1,nz ; do I=is-1,ie
          hu = 0.5 * (h(i,j,k) + h(i+1,j,k)) * GV%H_to_Z
          if (depth(i) + hu < depth_ml) then
            dh = hu
          elseif (depth(I) < depth_ml) then
            dh = depth_ml - depth(I)
          else
            dh = 0.0
          endif
          sfc_state%u(I,j) = sfc_state%u(I,j) + dh * US%L_T_to_m_s * CS%u(I,j,k)
          depth(I) = depth(I) + dh
        enddo ; enddo
        ! Calculate the average properties of the mixed layer depth.
        do I=is-1,ie
          if (depth(I) < GV%H_subroundoff*GV%H_to_Z) &
              depth(I) = GV%H_subroundoff*GV%H_to_Z
          sfc_state%u(I,j) = sfc_state%u(I,j) / depth(I)
        enddo
      enddo ! end of j loop
    else ! Hmix_UV<=0.
      do j=js,je ; do I=is-1,ie
        sfc_state%u(I,j) = US%L_T_to_m_s * CS%u(I,j,1)
      enddo ; enddo
      do J=js-1,je ; do i=is,ie
        sfc_state%v(i,J) = US%L_T_to_m_s * CS%v(i,J,1)
      enddo ; enddo
    endif
  endif  ! (CS%Hmix >= 0.0)


  if (allocated(sfc_state%melt_potential)) then
  !$OMP parallel do default(shared)
    do j=js,je
      do i=is,ie
        depth(i) = 0.0
        delT(i) = 0.0
      enddo

      do k=1,nz ; do i=is,ie
        depth_ml = min(CS%HFrz,CS%visc%MLD(i,j))
        if (depth(i) + h(i,j,k)*GV%H_to_m < depth_ml) then
          dh = h(i,j,k)*GV%H_to_m
        elseif (depth(i) < depth_ml) then
          dh = depth_ml - depth(i)
        else
          dh = 0.0
        endif

        ! p=0 OK, HFrz ~ 10 to 20m
        call calculate_TFreeze(CS%tv%S(i,j,k), 0.0, T_freeze, CS%tv%eqn_of_state)
        depth(i) = depth(i) + dh
        delT(i) =  delT(i) + dh * (CS%tv%T(i,j,k) - T_freeze)
      enddo ; enddo

      do i=is,ie
       ! set melt_potential to zero to avoid passing previous values
       sfc_state%melt_potential(i,j) = 0.0

       if (G%mask2dT(i,j)>0.) then
         ! instantaneous melt_potential [J m-2]
         sfc_state%melt_potential(i,j) = CS%tv%C_p * US%R_to_kg_m3*GV%Rho0 * delT(i)
       endif
      enddo
    enddo ! end of j loop
  endif   ! melt_potential

  if (allocated(sfc_state%salt_deficit) .and. associated(CS%tv%salt_deficit)) then
    !$OMP parallel do default(shared)
    do j=js,je ; do i=is,ie
      ! Convert from gSalt to kgSalt
      sfc_state%salt_deficit(i,j) = 1000.0 * US%R_to_kg_m3*US%Z_to_m*CS%tv%salt_deficit(i,j)
    enddo ; enddo
  endif
  if (allocated(sfc_state%TempxPmE) .and. associated(CS%tv%TempxPmE)) then
    !$OMP parallel do default(shared)
    do j=js,je ; do i=is,ie
      sfc_state%TempxPmE(i,j) = US%R_to_kg_m3*US%Z_to_m*CS%tv%TempxPmE(i,j)
    enddo ; enddo
  endif
  if (allocated(sfc_state%internal_heat) .and. associated(CS%tv%internal_heat)) then
    !$OMP parallel do default(shared)
    do j=js,je ; do i=is,ie
      sfc_state%internal_heat(i,j) = CS%tv%internal_heat(i,j)
    enddo ; enddo
  endif
  if (allocated(sfc_state%taux_shelf) .and. associated(CS%visc%taux_shelf)) then
    !$OMP parallel do default(shared)
    do j=js,je ; do I=is-1,ie
      sfc_state%taux_shelf(I,j) = US%R_to_kg_m3*US%L_T_to_m_s**2*US%Z_to_L*CS%visc%taux_shelf(I,j)
    enddo ; enddo
  endif
  if (allocated(sfc_state%tauy_shelf) .and. associated(CS%visc%tauy_shelf)) then
    !$OMP parallel do default(shared)
    do J=js-1,je ; do i=is,ie
      sfc_state%tauy_shelf(i,J) = US%R_to_kg_m3*US%L_T_to_m_s**2*US%Z_to_L*CS%visc%tauy_shelf(i,J)
    enddo ; enddo
  endif

  if (allocated(sfc_state%ocean_mass) .and. allocated(sfc_state%ocean_heat) .and. &
      allocated(sfc_state%ocean_salt)) then
    !$OMP parallel do default(shared)
    do j=js,je ; do i=is,ie
      sfc_state%ocean_mass(i,j) = 0.0
      sfc_state%ocean_heat(i,j) = 0.0 ; sfc_state%ocean_salt(i,j) = 0.0
    enddo ; enddo
    !$OMP parallel do default(shared) private(mass)
    do j=js,je ; do k=1,nz; do i=is,ie
      mass = GV%H_to_kg_m2*h(i,j,k)
      sfc_state%ocean_mass(i,j) = sfc_state%ocean_mass(i,j) + mass
      sfc_state%ocean_heat(i,j) = sfc_state%ocean_heat(i,j) + mass*CS%tv%T(i,j,k)
      sfc_state%ocean_salt(i,j) = sfc_state%ocean_salt(i,j) + &
                              mass * (1.0e-3*CS%tv%S(i,j,k))
    enddo ; enddo ; enddo
  else
    if (allocated(sfc_state%ocean_mass)) then
      !$OMP parallel do default(shared)
      do j=js,je ; do i=is,ie ; sfc_state%ocean_mass(i,j) = 0.0 ; enddo ; enddo
      !$OMP parallel do default(shared)
      do j=js,je ; do k=1,nz ; do i=is,ie
        sfc_state%ocean_mass(i,j) = sfc_state%ocean_mass(i,j) + GV%H_to_kg_m2*h(i,j,k)
      enddo ; enddo ; enddo
    endif
    if (allocated(sfc_state%ocean_heat)) then
      !$OMP parallel do default(shared)
      do j=js,je ; do i=is,ie ; sfc_state%ocean_heat(i,j) = 0.0 ; enddo ; enddo
      !$OMP parallel do default(shared) private(mass)
      do j=js,je ; do k=1,nz ; do i=is,ie
        mass = GV%H_to_kg_m2*h(i,j,k)
        sfc_state%ocean_heat(i,j) = sfc_state%ocean_heat(i,j) + mass*CS%tv%T(i,j,k)
      enddo ; enddo ; enddo
    endif
    if (allocated(sfc_state%ocean_salt)) then
      !$OMP parallel do default(shared)
      do j=js,je ; do i=is,ie ; sfc_state%ocean_salt(i,j) = 0.0 ; enddo ; enddo
      !$OMP parallel do default(shared) private(mass)
      do j=js,je ; do k=1,nz ; do i=is,ie
        mass = GV%H_to_kg_m2*h(i,j,k)
        sfc_state%ocean_salt(i,j) = sfc_state%ocean_salt(i,j) + &
                                mass * (1.0e-3*CS%tv%S(i,j,k))
      enddo ; enddo ; enddo
    endif
  endif

  if (associated(CS%tracer_flow_CSp)) then
    call call_tracer_surface_state(sfc_state, h, G, CS%tracer_flow_CSp)
  endif

  if (CS%check_bad_sfc_vals) then
    numberOfErrors=0 ! count number of errors
    do j=js,je; do i=is,ie
      if (G%mask2dT(i,j)>0.) then
        bathy_m = CS%US%Z_to_m * G%bathyT(i,j)
        localError = sfc_state%sea_lev(i,j)<=-bathy_m &
                .or. sfc_state%sea_lev(i,j)>= CS%bad_val_ssh_max  &
                .or. sfc_state%sea_lev(i,j)<=-CS%bad_val_ssh_max  &
                .or. sfc_state%sea_lev(i,j) + bathy_m < CS%bad_val_col_thick
        if (use_temperature) localError = localError &
                .or. sfc_state%SSS(i,j)<0.                        &
                .or. sfc_state%SSS(i,j)>=CS%bad_val_sss_max       &
                .or. sfc_state%SST(i,j)< CS%bad_val_sst_min       &
                .or. sfc_state%SST(i,j)>=CS%bad_val_sst_max
        if (localError) then
          numberOfErrors=numberOfErrors+1
          if (numberOfErrors<9) then ! Only report details for the first few errors
            ig = i + G%HI%idg_offset ! Global i-index
            jg = j + G%HI%jdg_offset ! Global j-index
            if (use_temperature) then
              write(msg(1:240),'(2(a,i4,x),4(a,f8.3,x),8(a,es11.4,x))') &
                'Extreme surface sfc_state detected: i=',ig,'j=',jg, &
                'lon=',G%geoLonT(i,j), 'lat=',G%geoLatT(i,j), &
                'x=',G%gridLonT(ig), 'y=',G%gridLatT(jg), &
                'D=',bathy_m,  'SSH=',sfc_state%sea_lev(i,j), &
                'SST=',sfc_state%SST(i,j), 'SSS=',sfc_state%SSS(i,j), &
                'U-=',sfc_state%u(I-1,j), 'U+=',sfc_state%u(I,j), &
                'V-=',sfc_state%v(i,J-1), 'V+=',sfc_state%v(i,J)
            else
              write(msg(1:240),'(2(a,i4,x),4(a,f8.3,x),6(a,es11.4))') &
                'Extreme surface sfc_state detected: i=',ig,'j=',jg, &
                'lon=',G%geoLonT(i,j), 'lat=',G%geoLatT(i,j), &
                'x=',G%gridLonT(i), 'y=',G%gridLatT(j), &
                'D=',bathy_m,  'SSH=',sfc_state%sea_lev(i,j), &
                'U-=',sfc_state%u(I-1,j), 'U+=',sfc_state%u(I,j), &
                'V-=',sfc_state%v(i,J-1), 'V+=',sfc_state%v(i,J)
            endif
            call MOM_error(WARNING, trim(msg), all_print=.true.)
          elseif (numberOfErrors==9) then ! Indicate once that there are more errors
            call MOM_error(WARNING, 'There were more unreported extreme events!', all_print=.true.)
          endif ! numberOfErrors
        endif ! localError
      endif ! mask2dT
    enddo ; enddo
    call sum_across_PEs(numberOfErrors)
    if (numberOfErrors>0) then
      write(msg(1:240),'(3(a,i9,x))') 'There were a total of ',numberOfErrors, &
          'locations detected with extreme surface values!'
      call MOM_error(FATAL, trim(msg))
    endif
  endif

  if (CS%debug) call MOM_surface_chksum("Post extract_sfc", sfc_state, G)

  call callTree_leave("extract_surface_sfc_state()")
end subroutine extract_surface_state

!> Return true if all phases of step_MOM are at the same point in time.
function MOM_state_is_synchronized(CS, adv_dyn) result(in_synch)
  type(MOM_control_struct), pointer :: CS !< MOM control structure
  logical,        optional, intent(in) :: adv_dyn  !< If present and true, only check
                                          !! whether the advection is up-to-date with
                                          !! the dynamics.
  logical :: in_synch !< True if all phases of the update are synchronized.

  logical :: adv_only

  adv_only = .false. ; if (present(adv_dyn)) adv_only = adv_dyn

  if (adv_only) then
    in_synch = (CS%t_dyn_rel_adv == 0.0)
  else
    in_synch = ((CS%t_dyn_rel_adv == 0.0) .and. (CS%t_dyn_rel_thermo == 0.0))
  endif

end function MOM_state_is_synchronized

!> This subroutine offers access to values or pointers to other types from within
!! the MOM_control_struct, allowing the MOM_control_struct to be opaque.
subroutine get_MOM_state_elements(CS, G, GV, US, C_p, use_temp)
  type(MOM_control_struct), pointer :: CS !< MOM control structure
  type(ocean_grid_type), &
               optional, pointer :: G    !< structure containing metrics and grid info
  type(verticalGrid_type), &
               optional, pointer :: GV   !< structure containing vertical grid info
  type(unit_scale_type), &
               optional, pointer :: US   !< A dimensional unit scaling type
  real,    optional, intent(out) :: C_p  !< The heat capacity
  logical, optional, intent(out) :: use_temp !< Indicates whether temperature is a state variable

  if (present(G)) G => CS%G
  if (present(GV)) GV => CS%GV
  if (present(US)) US => CS%US
  if (present(C_p)) C_p = CS%tv%C_p
  if (present(use_temp)) use_temp = associated(CS%tv%T)
end subroutine get_MOM_state_elements

!> Find the global integrals of various quantities.
subroutine get_ocean_stocks(CS, mass, heat, salt, on_PE_only)
  type(MOM_control_struct), pointer :: CS !< MOM control structure
  real,    optional, intent(out) :: heat  !< The globally integrated integrated ocean heat [J].
  real,    optional, intent(out) :: salt  !< The globally integrated integrated ocean salt [kg].
  real,    optional, intent(out) :: mass  !< The globally integrated integrated ocean mass [kg].
  logical, optional, intent(in)  :: on_PE_only !< If present and true, only sum on the local PE.

  if (present(mass)) &
    mass = global_mass_integral(CS%h, CS%G, CS%GV, on_PE_only=on_PE_only)
  if (present(heat)) &
    heat = CS%tv%C_p * global_mass_integral(CS%h, CS%G, CS%GV, CS%tv%T, on_PE_only=on_PE_only)
  if (present(salt)) &
    salt = 1.0e-3 * global_mass_integral(CS%h, CS%G, CS%GV, CS%tv%S, on_PE_only=on_PE_only)

end subroutine get_ocean_stocks

!> End of ocean model, including memory deallocation
subroutine MOM_end(CS)
  type(MOM_control_struct), pointer :: CS   !< MOM control structure

  if (CS%use_ALE_algorithm) call ALE_end(CS%ALE_CSp)

  DEALLOC_(CS%u) ; DEALLOC_(CS%v) ; DEALLOC_(CS%h)
  DEALLOC_(CS%uh) ; DEALLOC_(CS%vh)

  if (associated(CS%tv%T)) then
    DEALLOC_(CS%T) ; CS%tv%T => NULL() ; DEALLOC_(CS%S) ; CS%tv%S => NULL()
  endif
  if (associated(CS%tv%frazil)) deallocate(CS%tv%frazil)
  if (associated(CS%tv%salt_deficit)) deallocate(CS%tv%salt_deficit)
  if (associated(CS%Hml)) deallocate(CS%Hml)

  call tracer_advect_end(CS%tracer_adv_CSp)
  call tracer_hor_diff_end(CS%tracer_diff_CSp)
  call tracer_registry_end(CS%tracer_Reg)
  call tracer_flow_control_end(CS%tracer_flow_CSp)

  call diabatic_driver_end(CS%diabatic_CSp)

  if (CS%offline_tracer_mode) call offline_transport_end(CS%offline_CSp)

  DEALLOC_(CS%uhtr) ; DEALLOC_(CS%vhtr)
  if (CS%split) then
    call end_dyn_split_RK2(CS%dyn_split_RK2_CSp)
  elseif (CS%use_RK2) then
    call end_dyn_unsplit_RK2(CS%dyn_unsplit_RK2_CSp)
  else
    call end_dyn_unsplit(CS%dyn_unsplit_CSp)
  endif
  DEALLOC_(CS%ave_ssh_ibc) ; DEALLOC_(CS%ssh_rint)
  if (associated(CS%update_OBC_CSp)) call OBC_register_end(CS%update_OBC_CSp)

  call verticalGridEnd(CS%GV)
  call unit_scaling_end(CS%US)
  call MOM_grid_end(CS%G)

  deallocate(CS)

end subroutine MOM_end

!> \namespace mom
!!
!! Modular Ocean Model (MOM) Version 6.0 (MOM6)
!!
!! \authors Alistair Adcroft, Robert Hallberg, and Stephen Griffies
!!
!!  Additional contributions from:
!!    * Whit Anderson
!!    * Brian Arbic
!!    * Will Cooke
!!    * Anand Gnanadesikan
!!    * Matthew Harrison
!!    * Mehmet Ilicak
!!    * Laura Jackson
!!    * Jasmine John
!!    * John Krasting
!!    * Zhi Liang
!!    * Bonnie Samuels
!!    * Harper Simmons
!!    * Laurent White
!!    * Niki Zadeh
!!
!!  MOM ice-shelf code was developed by
!!  * Daniel Goldberg
!!  * Robert Hallberg
!!  * Chris Little
!!  * Olga Sergienko
!!
!!  \section section_overview Overview of MOM
!!
!!  This program (MOM) simulates the ocean by numerically solving
!!  the hydrostatic primitive equations in generalized Lagrangian
!!  vertical coordinates, typically tracking stretched pressure (p*)
!!  surfaces or following isopycnals in the ocean's interior, and
!!  general orthogonal horizontal coordinates. Unlike earlier versions
!!  of MOM, in MOM6 these equations are horizontally discretized on an
!!  Arakawa C-grid.  (It remains to be seen whether a B-grid dynamic
!!  core will be revived in MOM6 at a later date; for now applications
!!  requiring a B-grid discretization should use MOM5.1.)  MOM6 offers
!!  a range of options for the physical parameterizations, from those
!!  most appropriate to highly idealized models for geophysical fluid
!!  dynamics studies to a rich suite of processes appropriate for
!!  realistic ocean simulations.  The thermodynamic options typically
!!  use conservative temperature and preformed salinity as conservative
!!  state variables and a full nonlinear equation of state, but there
!!  are also idealized adiabatic configurations of the model that use
!!  fixed density layers.  Version 6.0 of MOM continues in the long
!!  tradition of a commitment to climate-quality ocean simulations
!!  embodied in previous versions of MOM, even as it draws extensively
!!  on the lessons learned in the development of the Generalized Ocean
!!  Layered Dynamics (GOLD) ocean model, which was also primarily
!!  developed at NOAA/GFDL.  MOM has also benefited tremendously from
!!  the FMS infrastructure, which it utilizes and shares with other
!!  component models developed at NOAA/GFDL.
!!
!!    When run is isopycnal-coordinate mode, the uppermost few layers
!!  are often used to describe a bulk mixed layer, including the
!!  effects of penetrating shortwave radiation.  Either a split-
!!  explicit time stepping scheme or a non-split scheme may be used
!!  for the dynamics, while the time stepping may be split (and use
!!  different numbers of steps to cover the same interval) for the
!!  forcing, the thermodynamics, and for the dynamics.  Most of the
!!  numerics are second order accurate in space.  MOM can run with an
!!  absurdly thin minimum layer thickness. A variety of non-isopycnal
!!  vertical coordinate options are under development, but all exploit
!!  the advantages of a Lagrangian vertical coordinate, as discussed
!!  in detail by Adcroft and Hallberg (Ocean Modelling, 2006).
!!
!!    Details of the numerics and physical parameterizations are
!!  provided in the appropriate source files.  All of the available
!!  options are selected at run-time by parsing the input files,
!!  usually MOM_input and MOM_override, and the options choices are
!!  then documented for each run in MOM_param_docs.
!!
!!    MOM6 integrates the equations forward in time in three distinct
!!  phases.  In one phase, the dynamic equations for the velocities
!!  and layer thicknesses are advanced, capturing the propagation of
!!  external and internal inertia-gravity waves, Rossby waves, and
!!  other strictly adiabatic processes, including lateral stresses,
!!  vertical viscosity and momentum forcing, and interface height
!!  diffusion (commonly called Gent-McWilliams diffusion in depth-
!!  coordinate models).  In the second phase, all tracers are advected
!!  and diffused along the layers.  The third phase applies diabatic
!!  processes, vertical mixing of water properties, and perhaps
!!  vertical remapping to cause the layers to track the desired
!!  vertical coordinate.
!!
!!    The present file (MOM.F90) orchestrates the main time stepping
!!  loops. One time integration option for the dynamics uses a split
!!  explicit time stepping scheme to rapidly step the barotropic
!!  pressure and velocity fields. The barotropic velocities are
!!  averaged over the baroclinic time step before they are used to
!!  advect thickness and determine the baroclinic accelerations.  As
!!  described in Hallberg and Adcroft (2009), a barotropic correction
!!  is applied to the time-mean layer velocities to ensure that the
!!  sum of the layer transports agrees with the time-mean barotropic
!!  transport, thereby ensuring that the estimates of the free surface
!!  from the sum of the layer thicknesses agrees with the final free
!!  surface height as calculated by the barotropic solver.  The
!!  barotropic and baroclinic velocities are kept consistent by
!!  recalculating the barotropic velocities from the baroclinic
!!  transports each time step. This scheme is described in Hallberg,
!!  1997, J. Comp. Phys. 135, 54-65 and in Hallberg and Adcroft, 2009,
!!  Ocean Modelling, 29, 15-26.
!!
!!    The other time integration options use non-split time stepping
!!  schemes based on the 3-step third order Runge-Kutta scheme
!!  described in Matsuno, 1966, J. Met. Soc. Japan, 44, 85-88, or on
!!  a two-step quasi-2nd order Runge-Kutta scheme.  These are much
!!  slower than the split time-stepping scheme, but they are useful
!!  for providing a more robust solution for debugging cases where the
!!  more complicated split time-stepping scheme may be giving suspect
!!  solutions.
!!
!!    There are a range of closure options available.  Horizontal
!!  velocities are subject to a combination of horizontal biharmonic
!!  and Laplacian friction (based on a stress tensor formalism) and a
!!  vertical Fickian viscosity (perhaps using the kinematic viscosity
!!  of water).  The horizontal viscosities may be constant, spatially
!!  varying or may be dynamically calculated using Smagorinsky's
!!  approach.  A diapycnal diffusion of density and thermodynamic
!!  quantities is also allowed, but not required, as is horizontal
!!  diffusion of interface heights (akin to the Gent-McWilliams
!!  closure of geopotential coordinate models).  The diapycnal mixing
!!  may use a fixed diffusivity or it may use the shear Richardson
!!  number dependent closure, like that described in Jackson et al.
!!  (JPO, 2008).  When there is diapycnal diffusion, it applies to
!!  momentum as well. As this is in addition to the vertical viscosity,
!!  the vertical Prandtl always exceeds 1.  A refined bulk-mixed layer
!!  is often used to describe the planetary boundary layer in realistic
!!  ocean simulations.
!!
!!    MOM has a number of noteworthy debugging capabilities.
!!  Excessively large velocities are truncated and MOM will stop
!!  itself after a number of such instances to keep the model from
!!  crashing altogether.  This is useful in diagnosing failures,
!!  or (by accepting some truncations) it may be useful for getting
!!  the model past the adjustment from an ill-balanced initial
!!  condition.  In addition, all of the accelerations in the columns
!!  with excessively large velocities may be directed to a text file.
!!  Parallelization errors may be diagnosed using the DEBUG option,
!!  which causes extensive checksums to be written out along with
!!  comments indicating where in the algorithm the sums originate and
!!  what variable is being summed.  The point where these checksums
!!  differ between runs is usually a good indication of where in the
!!  code the problem lies.  All of the test cases provided with MOM
!!  are routinely tested to ensure that they give bitwise identical
!!  results regardless of the domain decomposition, or whether they
!!  use static or dynamic memory allocation.
!!
!!  \section section_structure Structure of MOM
!!
!!  About 115 other files of source code and 4 header files comprise
!!  the MOM code, although there are several hundred more files that
!!  make up the FMS infrastructure upon which MOM is built.  Each of
!!  the MOM files contains comments documenting what it does, and
!!  most of the file names are fairly self-evident. In addition, all
!!  subroutines and data types are referenced via a module use, only
!!  statement, and the module names are consistent with the file names,
!!  so it is not too hard to find the source file for a subroutine.
!!
!!    The typical MOM directory tree is as follows:
!!
!! \verbatim
!!        ../MOM
!!        |-- config_src
!!        |   |-- coupled_driver
!!        |   |-- dynamic
!!        |   `-- solo_driver
!!        |-- examples
!!        |   |-- CM2G
!!        |   |-- ...
!!        |   `-- torus_advection_test
!!        `-- src
!!            |-- core
!!            |-- diagnostics
!!            |-- equation_of_state
!!            |-- framework
!!            |-- ice_shelf
!!            |-- initialization
!!            |-- parameterizations
!!            |   |-- lateral
!!            |   `-- vertical
!!            |-- tracer
!!            `-- user
!! \endverbatim
!!
!!  Rather than describing each file here, each directory contents
!!  will be described to give a broad overview of the MOM code
!!  structure.
!!
!!    The directories under config_src contain files that are used for
!!  configuring the code, for instance for coupled or ocean-only runs.
!!  Only one or two of these directories are used in compiling any,
!!  particular run.
!!
!!  * config_src/coupled_driver:
!!    The files here are used to couple MOM as a component in a larger
!!    run driven by the FMS coupler.  This includes code that converts
!!    various forcing fields into the code structures and flux and unit
!!    conventions used by MOM, and converts the MOM surface fields
!!    back to the forms used by other FMS components.
!!
!!  * config_src/dynamic:
!!    The only file here is the version of MOM_memory.h that is used
!!    for dynamic memory configurations of MOM.
!!
!!  * config_src/solo_driver:
!!    The files here are include the _main driver that is used when
!!    MOM is configured as an ocean-only model, as well as the files
!!    that specify the surface forcing in this configuration.
!!
!!    The directories under examples provide a large number of working
!!  configurations of MOM, along with reference solutions for several
!!  different compilers on GFDL's latest large computer.  The versions
!!  of MOM_memory.h in these directories need not be used if dynamic
!!  memory allocation is desired, and the answers should be unchanged.
!!
!!    The directories under src contain most of the MOM files.  These
!!  files are used in every configuration using MOM.
!!
!!  * src/core:
!!    The files here constitute the MOM dynamic core.  This directory
!!    also includes files with the types that describe the model's
!!    lateral grid and have defined types that are shared across
!!    various MOM modules to allow for more succinct and flexible
!!    subroutine argument lists.
!!
!!  * src/diagnostics:
!!    The files here calculate various diagnostics that are anciliary
!!    to the model itself.  While most of these diagnostics do not
!!    directly affect the model's solution, there are some, like the
!!    calculation of the deformation radius, that are used in some
!!    of the process parameterizations.
!!
!!  * src/equation_of_state:
!!    These files describe the physical properties of sea-water,
!!    including both the equation of state and when it freezes.
!!
!!  * src/framework:
!!    These files provide infrastructure utilities for MOM.  Many are
!!    simply wrappers for capabilities provided by FMS, although others
!!    provide capabilities (like the file_parser) that are unique to
!!    MOM. When MOM is adapted to use a modeling infrastructure
!!    distinct from FMS, most of the required changes are in this
!!    directory.
!!
!!  * src/initialization:
!!    These are the files that are used to initialize the MOM grid
!!    or provide the initial physical state for MOM.  These files are
!!    not intended to be modified, but provide a means for calling
!!    user-specific initialization code like the examples in src/user.
!!
!!  * src/parameterizations/lateral:
!!    These files implement a number of quasi-lateral (along-layer)
!!    process parameterizations, including lateral viscosities,
!!    parameterizations of eddy effects, and the calculation of tidal
!!    forcing.
!!
!!  * src/parameterizations/vertical:
!!    These files implement a number of vertical mixing or diabatic
!!    processes, including the effects of vertical viscosity and
!!    code to parameterize the planetary boundary layer.  There is a
!!    separate driver that orchestrates this portion of the algorithm,
!!    and there is a diversity of parameterizations to be found here.
!!
!!  * src/tracer:
!!    These files handle the lateral transport and diffusion of
!!    tracers, or are the code to implement various passive tracer
!!    packages.  Additional tracer packages are readily accommodated.
!!
!!  * src/user:
!!    These are either stub routines that a user could use to change
!!    the model's initial conditions or forcing, or are examples that
!!    implement specific test cases.  These files can easily  be hand
!!    edited to create new analytically specified configurations.
!!
!!
!!  Most simulations can be set up by modifying only the files
!!  MOM_input, and possibly one or two of the files in src/user.
!!  In addition, the diag_table (MOM_diag_table) will commonly be
!!  modified to tailor the output to the needs of the question at
!!  hand.  The FMS utility mkmf works with a file called path_names
!!  to build an appropriate makefile, and path_names should be edited
!!  to reflect the actual location of the desired source code.
!!
!!
!!  There are 3 publicly visible subroutines in this file (MOM.F90).
!!  * step_MOM steps MOM over a specified interval of time.
!!  * MOM_initialize calls initialize and does other initialization
!!    that does not warrant user modification.
!!  * extract_surface_state determines the surface (bulk mixed layer
!!    if traditional isoycnal vertical coordinate) properties of the
!!    current model state and packages pointers to these fields into an
!!    exported structure.
!!
!!    The remaining subroutines in this file (src/core/MOM.F90) are:
!!  * find_total_transport determines the barotropic mass transport.
!!  * register_diags registers many diagnostic fields for the dynamic
!!    solver, or of the main model variables.
!!  * MOM_timing_init initializes various CPU time clocks.
!!  * write_static_fields writes out various time-invariant fields.
!!  * set_restart_fields is used to specify those fields that are
!!    written to and read from the restart file.
!!
!!  \section section_heat_budget Diagnosing MOM heat budget
!!
!!  Here are some example heat budgets for the ALE version of MOM6.
!!
!!  \subsection subsection_2d_heat_budget Depth integrated heat budget
!!
!!  Depth integrated heat budget diagnostic for MOM.
!!
!! * OPOTTEMPTEND_2d = T_ADVECTION_XY_2d + OPOTTEMPPMDIFF_2d + HFDS + HFGEOU
!!
!! * T_ADVECTION_XY_2d = horizontal advection
!! * OPOTTEMPPMDIFF_2d = neutral diffusion
!! * HFDS              = net surface boundary heat flux
!! * HFGEOU            = geothermal heat flux
!!
!! * HFDS = net surface boundary heat flux entering the ocean
!!        = rsntds + rlntds + hfls + hfss + heat_pme + hfsifrazil
!!
!! * More heat flux cross-checks
!!   * hfds     = net_heat_coupler + hfsifrazil + heat_pme
!!   * heat_pme = heat_content_surfwater
!!              = heat_content_massin + heat_content_massout
!!              = heat_content_fprec + heat_content_cond + heat_content_vprec
!!               + hfrunoffds + hfevapds + hfrainds
!!
!!  \subsection subsection_3d_heat_budget Depth integrated heat budget
!!
!!  Here is an example 3d heat budget diagnostic for MOM.
!!
!! * OPOTTEMPTEND = T_ADVECTION_XY + TH_TENDENCY_VERT_REMAP + OPOTTEMPDIFF + OPOTTEMPPMDIFF
!!                + BOUNDARY_FORCING_HEAT_TENDENCY + FRAZIL_HEAT_TENDENCY
!!
!! * OPOTTEMPTEND                   = net tendency of heat as diagnosed in MOM.F90
!! * T_ADVECTION_XY                 = heating of a cell from lateral advection
!! * TH_TENDENCY_VERT_REMAP         = heating of a cell from vertical remapping
!! * OPOTTEMPDIFF                   = heating of a cell from diabatic diffusion
!! * OPOTTEMPPMDIFF                 = heating of a cell from neutral diffusion
!! * BOUNDARY_FORCING_HEAT_TENDENCY = heating of cell from boundary fluxes
!! * FRAZIL_HEAT_TENDENCY           = heating of cell from frazil
!!
!! * TH_TENDENCY_VERT_REMAP has zero vertical sum, as it redistributes heat in vertical.
!!
!! * OPOTTEMPDIFF has zero vertical sum, as it redistributes heat in the vertical.
!!
!! * BOUNDARY_FORCING_HEAT_TENDENCY generally has 3d structure, with k > 1 contributions from
!!   penetrative shortwave, and from other fluxes for the case when layers are tiny, in which
!!   case MOM6 partitions tendencies into k > 1 layers.
!!
!! * FRAZIL_HEAT_TENDENCY generally has 3d structure, since MOM6 frazil calculation checks the
!!   full ocean column.
!!
!! * FRAZIL_HEAT_TENDENCY[k=\@sum] = HFSIFRAZIL = column integrated frazil heating.
!!
!! * HFDS = FRAZIL_HEAT_TENDENCY[k=\@sum] + BOUNDARY_FORCING_HEAT_TENDENCY[k=\@sum]
!!
!!  Here is an example 2d heat budget (depth summed) diagnostic for MOM.
!!
!! * OPOTTEMPTEND_2d = T_ADVECTION_XY_2d + OPOTTEMPPMDIFF_2d + HFDS
!!
!!
!!  Here is an example 3d salt budget diagnostic for MOM.
!!
!! * OSALTTEND = S_ADVECTION_XY + SH_TENDENCY_VERT_REMAP + OSALTDIFF + OSALTPMDIFF
!!                + BOUNDARY_FORCING_SALT_TENDENCY
!!
!! * OSALTTEND                      = net tendency of salt as diagnosed in MOM.F90
!! * S_ADVECTION_XY                 = salt convergence to cell from lateral advection
!! * SH_TENDENCY_VERT_REMAP         = salt convergence to cell from vertical remapping
!! * OSALTDIFF                      = salt convergence to cell from diabatic diffusion
!! * OSALTPMDIFF                    = salt convergence to cell from neutral diffusion
!! * BOUNDARY_FORCING_SALT_TENDENCY = salt convergence to cell from boundary fluxes
!!
!! * SH_TENDENCY_VERT_REMAP has zero vertical sum, as it redistributes salt in vertical.
!!
!! * OSALTDIFF has zero vertical sum, as it redistributes salt in the vertical.
!!
!! * BOUNDARY_FORCING_SALT_TENDENCY generally has 3d structure, with k > 1 contributions from
!!   the case when layers are tiny, in which case MOM6 partitions tendencies into k > 1 layers.
!!
!! * SFDSI = BOUNDARY_FORCING_SALT_TENDENCY[k=\@sum]
!!
!!  Here is an example 2d salt budget (depth summed) diagnostic for MOM.
!!
!! * OSALTTEND_2d = S_ADVECTION_XY_2d + OSALTPMDIFF_2d + SFDSI (+ SALT_FLUX_RESTORE)
!!
!!
!!
end module MOM<|MERGE_RESOLUTION|>--- conflicted
+++ resolved
@@ -2375,11 +2375,7 @@
                               CS%sponge_CSp, CS%ALE_sponge_CSp)
   endif
 
-<<<<<<< HEAD
-  call tracer_advect_init(Time, G, param_file, diag, CS%tracer_adv_CSp)
-=======
   call tracer_advect_init(Time, G, US, param_file, diag, CS%tracer_adv_CSp)
->>>>>>> 44d36c4a
   call tracer_hor_diff_init(Time, G, US, param_file, diag, CS%tv%eqn_of_state, CS%diabatic_CSp, &
                             CS%tracer_diff_CSp)
 
