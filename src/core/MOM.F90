--- conflicted
+++ resolved
@@ -1394,17 +1394,8 @@
         endif
       endif
     endif
-<<<<<<< HEAD
-=======
     CS%offline_CSp%iter_no = CS%offline_CSp%iter_no + 1
     ! The functions related to column physics of tracers is performed separately in ALE mode
-    fluxes%netMassIn(:,:) = CS%offline_CSp%netMassIn(:,:)
-    fluxes%netMassOut(:,:) = CS%offline_CSp%netMassOut(:,:)
-    call offline_diabatic_ale(fluxes, Time_start, Time_end, time_interval, CS%offline_CSp, &
-        CS%h, eatr, ebtr)
-    call pass_var(CS%h, G%Domain)
->>>>>>> d20e8972
-
     if (do_vertical) then
       call offline_diabatic_ale(fluxes, Time_start, Time_end, CS%offline_CSp, CS%h, eatr, ebtr)
     endif
@@ -1441,11 +1432,7 @@
       call cpu_clock_begin(id_clock_ALE)
       call ALE_offline_tracer_final( G, GV, CS%h, CS%tv, h_end, CS%tracer_Reg, CS%ALE_CSp)
       call cpu_clock_end(id_clock_ALE)
-<<<<<<< HEAD
-      call pass_var(CS%h,G%Domain)
-=======
       call pass_var(CS%h, G%Domain)
->>>>>>> d20e8972
     endif
   else ! NON-ALE MODE...NOT WELL TESTED
     call MOM_error(WARNING, &
@@ -1478,7 +1465,6 @@
   call calculate_surface_state(state, CS%u, CS%v, CS%h, CS%ave_ssh, G, GV, CS)
 
   call disable_averaging(CS%diag)
-
   call pass_var(CS%tv%T,G%Domain)
   call pass_var(CS%tv%S,G%Domain)
   call pass_var(CS%h,G%Domain)
