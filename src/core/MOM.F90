!> The central module of the MOM6 ocean model
module MOM

! This file is part of MOM6. See LICENSE.md for the license.

! Infrastructure modules
use MOM_array_transform,      only : rotate_array, rotate_vector
use MOM_debugging,            only : MOM_debugging_init, hchksum, uvchksum
use MOM_debugging,            only : check_redundant
use MOM_checksum_packages,    only : MOM_thermo_chksum, MOM_state_chksum
use MOM_checksum_packages,    only : MOM_accel_chksum, MOM_surface_chksum
use MOM_coms,                 only : num_PEs
use MOM_cpu_clock,            only : cpu_clock_id, cpu_clock_begin, cpu_clock_end
use MOM_cpu_clock,            only : CLOCK_COMPONENT, CLOCK_SUBCOMPONENT
use MOM_cpu_clock,            only : CLOCK_MODULE_DRIVER, CLOCK_MODULE, CLOCK_ROUTINE
use MOM_diag_mediator,        only : diag_mediator_init, enable_averaging, enable_averages
use MOM_diag_mediator,        only : diag_mediator_infrastructure_init
use MOM_diag_mediator,        only : diag_set_state_ptrs, diag_update_remap_grids
use MOM_diag_mediator,        only : disable_averaging, post_data, safe_alloc_ptr
use MOM_diag_mediator,        only : register_diag_field, register_cell_measure
use MOM_diag_mediator,        only : set_axes_info, diag_ctrl, diag_masks_set
use MOM_diag_mediator,        only : set_masks_for_axes
use MOM_diag_mediator,        only : diag_grid_storage, diag_grid_storage_init
use MOM_diag_mediator,        only : diag_save_grids, diag_restore_grids
use MOM_diag_mediator,        only : diag_copy_storage_to_diag, diag_copy_diag_to_storage
use MOM_domains,              only : MOM_domains_init
use MOM_domains,              only : sum_across_PEs, pass_var, pass_vector
use MOM_domains,              only : clone_MOM_domain, deallocate_MOM_domain
use MOM_domains,              only : To_North, To_East, To_South, To_West
use MOM_domains,              only : To_All, Omit_corners, CGRID_NE, SCALAR_PAIR
use MOM_domains,              only : create_group_pass, do_group_pass, group_pass_type
use MOM_domains,              only : start_group_pass, complete_group_pass, Omit_Corners
use MOM_error_handler,        only : MOM_error, MOM_mesg, FATAL, WARNING, is_root_pe
use MOM_error_handler,        only : MOM_set_verbosity, callTree_showQuery
use MOM_error_handler,        only : callTree_enter, callTree_leave, callTree_waypoint
use MOM_file_parser,          only : read_param, get_param, log_version, param_file_type
use MOM_forcing_type,         only : forcing, mech_forcing
use MOM_forcing_type,         only : MOM_forcing_chksum, MOM_mech_forcing_chksum
use MOM_get_input,            only : Get_MOM_Input, directories
use MOM_io,                   only : MOM_io_init, vardesc, var_desc
use MOM_io,                   only : slasher, file_exists, MOM_read_data
use MOM_obsolete_params,      only : find_obsolete_params
use MOM_restart,              only : register_restart_field, register_restart_pair
use MOM_restart,              only : query_initialized, save_restart, restart_registry_lock
use MOM_restart,              only : restart_init, is_new_run, determine_is_new_run, MOM_restart_CS
use MOM_spatial_means,        only : global_mass_integral
use MOM_time_manager,         only : time_type, real_to_time, time_type_to_real, operator(+)
use MOM_time_manager,         only : operator(-), operator(>), operator(*), operator(/)
use MOM_time_manager,         only : operator(>=), operator(==), increment_date
use MOM_unit_tests,           only : unit_tests

! MOM core modules
use MOM_ALE,                   only : ALE_init, ALE_end, ALE_main, ALE_CS, adjustGridForIntegrity
use MOM_ALE,                   only : ALE_getCoordinate, ALE_getCoordinateUnits, ALE_writeCoordinateFile
use MOM_ALE,                   only : ALE_updateVerticalGridType, ALE_remap_init_conds, ALE_register_diags
use MOM_ALE_sponge,            only : rotate_ALE_sponge, update_ALE_sponge_field
use MOM_barotropic,            only : Barotropic_CS
use MOM_boundary_update,       only : call_OBC_register, OBC_register_end, update_OBC_CS
use MOM_check_scaling,         only : check_MOM6_scaling_factors
use MOM_coord_initialization,  only : MOM_initialize_coord, write_vertgrid_file
use MOM_diabatic_driver,       only : diabatic, diabatic_driver_init, diabatic_CS, extract_diabatic_member
use MOM_diabatic_driver,       only : adiabatic, adiabatic_driver_init, diabatic_driver_end
use MOM_stochastics,           only : stochastics_init, update_stochastics, stochastic_CS
use MOM_diagnostics,           only : calculate_diagnostic_fields, MOM_diagnostics_init
use MOM_diagnostics,           only : register_transport_diags, post_transport_diagnostics
use MOM_diagnostics,           only : register_surface_diags, write_static_fields
use MOM_diagnostics,           only : post_surface_dyn_diags, post_surface_thermo_diags
use MOM_diagnostics,           only : diagnostics_CS, surface_diag_IDs, transport_diag_IDs
use MOM_diagnostics,           only : MOM_diagnostics_end
use MOM_dynamics_unsplit,      only : step_MOM_dyn_unsplit, register_restarts_dyn_unsplit
use MOM_dynamics_unsplit,      only : initialize_dyn_unsplit, end_dyn_unsplit
use MOM_dynamics_unsplit,      only : MOM_dyn_unsplit_CS
use MOM_dynamics_split_RK2,    only : step_MOM_dyn_split_RK2, register_restarts_dyn_split_RK2
use MOM_dynamics_split_RK2,    only : initialize_dyn_split_RK2, end_dyn_split_RK2
use MOM_dynamics_split_RK2,    only : MOM_dyn_split_RK2_CS
use MOM_dynamics_unsplit_RK2,  only : step_MOM_dyn_unsplit_RK2, register_restarts_dyn_unsplit_RK2
use MOM_dynamics_unsplit_RK2,  only : initialize_dyn_unsplit_RK2, end_dyn_unsplit_RK2
use MOM_dynamics_unsplit_RK2,  only : MOM_dyn_unsplit_RK2_CS
use MOM_dyn_horgrid,           only : dyn_horgrid_type, create_dyn_horgrid, destroy_dyn_horgrid
use MOM_dyn_horgrid,           only : rotate_dyn_horgrid
use MOM_EOS,                   only : EOS_init, calculate_density, calculate_TFreeze, EOS_domain
use MOM_fixed_initialization,  only : MOM_initialize_fixed
use MOM_forcing_type,          only : allocate_forcing_type, allocate_mech_forcing
use MOM_forcing_type,          only : deallocate_mech_forcing, deallocate_forcing_type
use MOM_forcing_type,          only : rotate_forcing, rotate_mech_forcing
use MOM_forcing_type,          only : copy_common_forcing_fields, set_derived_forcing_fields
use MOM_forcing_type,          only : homogenize_forcing, homogenize_mech_forcing
use MOM_grid,                  only : ocean_grid_type, MOM_grid_init, MOM_grid_end
use MOM_grid,                  only : set_first_direction, rescale_grid_bathymetry
use MOM_hor_index,             only : hor_index_type, hor_index_init
use MOM_hor_index,             only : rotate_hor_index
use MOM_interface_heights,     only : find_eta
use MOM_lateral_mixing_coeffs, only : calc_slope_functions, VarMix_init, VarMix_end
use MOM_lateral_mixing_coeffs, only : calc_resoln_function, calc_depth_function, VarMix_CS
use MOM_MEKE,                  only : MEKE_alloc_register_restart, step_forward_MEKE
use MOM_MEKE,                  only : MEKE_CS, MEKE_init, MEKE_end
use MOM_MEKE_types,            only : MEKE_type
use MOM_mixed_layer_restrat,   only : mixedlayer_restrat, mixedlayer_restrat_init, mixedlayer_restrat_CS
use MOM_mixed_layer_restrat,   only : mixedlayer_restrat_register_restarts
use MOM_obsolete_diagnostics,  only : register_obsolete_diagnostics
use MOM_open_boundary,         only : ocean_OBC_type, OBC_registry_type
use MOM_open_boundary,         only : register_temp_salt_segments
use MOM_open_boundary,         only : open_boundary_register_restarts
use MOM_open_boundary,         only : update_segment_tracer_reservoirs
use MOM_open_boundary,         only : rotate_OBC_config, rotate_OBC_init
use MOM_set_visc,              only : set_viscous_BBL, set_viscous_ML
use MOM_set_visc,              only : set_visc_register_restarts, set_visc_CS
use MOM_set_visc,              only : set_visc_init, set_visc_end
use MOM_shared_initialization, only : write_ocean_geometry_file
use MOM_sponge,                only : init_sponge_diags, sponge_CS
use MOM_state_initialization,  only : MOM_initialize_state
use MOM_stoch_eos,             only : MOM_stoch_eos_init,MOM_stoch_eos_run,MOM_stoch_eos_CS,mom_calc_varT
use MOM_sum_output,            only : write_energy, accumulate_net_input
use MOM_sum_output,            only : MOM_sum_output_init, MOM_sum_output_end
use MOM_sum_output,            only : sum_output_CS
use MOM_ALE_sponge,            only : init_ALE_sponge_diags, ALE_sponge_CS
use MOM_thickness_diffuse,     only : thickness_diffuse, thickness_diffuse_init
use MOM_thickness_diffuse,     only : thickness_diffuse_end, thickness_diffuse_CS
use MOM_tracer_advect,         only : advect_tracer, tracer_advect_init
use MOM_tracer_advect,         only : tracer_advect_end, tracer_advect_CS
use MOM_tracer_hor_diff,       only : tracer_hordiff, tracer_hor_diff_init
use MOM_tracer_hor_diff,       only : tracer_hor_diff_end, tracer_hor_diff_CS
use MOM_tracer_registry,       only : tracer_registry_type, register_tracer, tracer_registry_init
use MOM_tracer_registry,       only : register_tracer_diagnostics, post_tracer_diagnostics_at_sync
use MOM_tracer_registry,       only : post_tracer_transport_diagnostics
use MOM_tracer_registry,       only : preALE_tracer_diagnostics, postALE_tracer_diagnostics
use MOM_tracer_registry,       only : lock_tracer_registry, tracer_registry_end
use MOM_tracer_flow_control,   only : call_tracer_register, tracer_flow_control_CS
use MOM_tracer_flow_control,   only : tracer_flow_control_init, call_tracer_surface_state
use MOM_tracer_flow_control,   only : tracer_flow_control_end
use MOM_transcribe_grid,       only : copy_dyngrid_to_MOM_grid, copy_MOM_grid_to_dyngrid
use MOM_unit_scaling,          only : unit_scale_type, unit_scaling_init
use MOM_unit_scaling,          only : unit_scaling_end, fix_restart_unit_scaling
use MOM_variables,             only : surface, allocate_surface_state, deallocate_surface_state
use MOM_variables,             only : thermo_var_ptrs, vertvisc_type, porous_barrier_ptrs
use MOM_variables,             only : accel_diag_ptrs, cont_diag_ptrs, ocean_internal_state
use MOM_variables,             only : rotate_surface_state
use MOM_verticalGrid,          only : verticalGrid_type, verticalGridInit, verticalGridEnd
use MOM_verticalGrid,          only : fix_restart_scaling
use MOM_verticalGrid,          only : get_thickness_units, get_flux_units, get_tr_flux_units
use MOM_wave_interface,        only : wave_parameters_CS, waves_end, waves_register_restarts
use MOM_wave_interface,        only : Update_Stokes_Drift

use MOM_porous_barriers,      only : porous_widths

! ODA modules
use MOM_oda_driver_mod,        only : ODA_CS, oda, init_oda, oda_end
use MOM_oda_driver_mod,        only : set_prior_tracer, set_analysis_time, apply_oda_tracer_increments
use MOM_oda_incupd,            only : oda_incupd_CS, init_oda_incupd_diags

! Offline modules
use MOM_offline_main,          only : offline_transport_CS, offline_transport_init, update_offline_fields
use MOM_offline_main,          only : insert_offline_main, extract_offline_main, post_offline_convergence_diags
use MOM_offline_main,          only : register_diags_offline_transport, offline_advection_ale
use MOM_offline_main,          only : offline_redistribute_residual, offline_diabatic_ale
use MOM_offline_main,          only : offline_fw_fluxes_into_ocean, offline_fw_fluxes_out_ocean
use MOM_offline_main,          only : offline_advection_layer, offline_transport_end
use MOM_ALE,                   only : ale_offline_tracer_final, ALE_main_offline
use MOM_ice_shelf,             only : ice_shelf_CS, ice_shelf_query, initialize_ice_shelf
use MOM_particles_mod,         only : particles, particles_init, particles_run, particles_save_restart, particles_end

implicit none ; private

#include <MOM_memory.h>

! A note on unit descriptions in comments: MOM6 uses units that can be rescaled for dimensional
! consistency testing. These are noted in comments with units like Z, H, L, and T, along with
! their mks counterparts with notation like "a velocity [Z T-1 ~> m s-1]".  If the units
! vary with the Boussinesq approximation, the Boussinesq variant is given first.

!> A structure with diagnostic IDs of the state variables
type MOM_diag_IDs
  !>@{ 3-d state field diagnostic IDs
  integer :: id_u  = -1, id_v  = -1, id_h  = -1
  !>@}
  !> 2-d state field diagnostic ID
  integer :: id_ssh_inst = -1
end type MOM_diag_IDs

!> Control structure for the MOM module, including the variables that describe
!! the state of the ocean.
type, public :: MOM_control_struct ; private
  real ALLOCABLE_, dimension(NIMEM_,NJMEM_,NKMEM_) :: &
    h, &            !< layer thickness [H ~> m or kg m-2]
    T, &            !< potential temperature [C ~> degC]
    S               !< salinity [S ~> ppt]
  real ALLOCABLE_, dimension(NIMEMB_PTR_,NJMEM_,NKMEM_) :: &
    u,  &           !< zonal velocity component [L T-1 ~> m s-1]
    uh, &           !< uh = u * h * dy at u grid points [H L2 T-1 ~> m3 s-1 or kg s-1]
    uhtr            !< accumulated zonal thickness fluxes to advect tracers [H L2 ~> m3 or kg]
  real ALLOCABLE_, dimension(NIMEM_,NJMEMB_PTR_,NKMEM_) :: &
    v,  &           !< meridional velocity [L T-1 ~> m s-1]
    vh, &           !< vh = v * h * dx at v grid points [H L2 T-1 ~> m3 s-1 or kg s-1]
    vhtr            !< accumulated meridional thickness fluxes to advect tracers [H L2 ~> m3 or kg]
  real ALLOCABLE_, dimension(NIMEM_,NJMEM_) :: ssh_rint
                    !< A running time integral of the sea surface height [T Z ~> s m].
  real ALLOCABLE_, dimension(NIMEM_,NJMEM_) :: ave_ssh_ibc
                    !< time-averaged (over a forcing time step) sea surface height
                    !! with a correction for the inverse barometer [Z ~> m]
  real ALLOCABLE_, dimension(NIMEM_,NJMEM_) :: eta_av_bc
                    !< free surface height or column mass time averaged over the last
                    !! baroclinic dynamics time step [H ~> m or kg m-2]
  real, dimension(:,:), pointer :: &
    Hml => NULL()   !< active mixed layer depth [Z ~> m]
  real :: time_in_cycle !< The running time of the current time-stepping cycle
                    !! in calls that step the dynamics, and also the length of
                    !! the time integral of ssh_rint [T ~> s].
  real :: time_in_thermo_cycle !< The running time of the current time-stepping
                    !! cycle in calls that step the thermodynamics [T ~> s].

  type(ocean_grid_type) :: G_in                   !< Input grid metric
  type(ocean_grid_type), pointer :: G => NULL()   !< Model grid metric
  logical :: rotate_index = .false.   !< True if index map is rotated
  logical :: homogenize_forcings = .false. !< True if all inputs are homogenized
  logical :: update_ustar = .false.   !< True to update ustar from homogenized tau

  type(verticalGrid_type), pointer :: &
    GV => NULL()    !< structure containing vertical grid info
  type(unit_scale_type), pointer :: &
    US => NULL()    !< structure containing various unit conversion factors
  type(thermo_var_ptrs) :: tv !< structure containing pointers to available thermodynamic fields
  real :: t_dyn_rel_adv !< The time of the dynamics relative to tracer advection and lateral mixing
                    !! [T ~> s], or equivalently the elapsed time since advectively updating the
                    !! tracers.  t_dyn_rel_adv is invariably positive and may span multiple coupling timesteps.
  integer :: n_dyn_steps_in_adv !< The number of dynamics time steps that contributed to uhtr
                    !! and vhtr since the last time tracer advection occured.
  real :: t_dyn_rel_thermo  !< The time of the dynamics relative to diabatic  processes and remapping
                    !! [T ~> s].  t_dyn_rel_thermo can be negative or positive depending on whether
                    !! the diabatic processes are applied before or after the dynamics and may span
                    !! multiple coupling timesteps.
  real :: t_dyn_rel_diag !< The time of the diagnostics relative to diabatic processes and remapping
                    !!  [T ~> s].  t_dyn_rel_diag is always positive, since the diagnostics must lag.
  logical :: preadv_h_stored = .false. !< If true, the thicknesses from before the advective cycle
                    !! have been stored for use in diagnostics.

  type(diag_ctrl)     :: diag !< structure to regulate diagnostic output timing
  type(vertvisc_type) :: visc !< structure containing vertical viscosities,
                    !! bottom drag viscosities, and related fields
  type(MEKE_type) :: MEKE   !< Fields related to the Mesoscale Eddy Kinetic Energy
  logical :: adiabatic !< If true, there are no diapycnal mass fluxes, and no calls
                    !! to routines to calculate or apply diapycnal fluxes.
  logical :: diabatic_first !< If true, apply diabatic and thermodynamic processes before time
                    !! stepping the dynamics.
  logical :: use_ALE_algorithm  !< If true, use the ALE algorithm rather than layered
                    !! isopycnal/stacked shallow water mode. This logical is set by calling the
                    !! function useRegridding() from the MOM_regridding module.
  type(MOM_stoch_eos_CS) :: stoch_eos_CS !< structure containing random pattern for stoch EOS
  logical :: alternate_first_direction !< If true, alternate whether the x- or y-direction
                    !! updates occur first in directionally split parts of the calculation.
  real    :: first_dir_restart = -1.0 !< A real copy of G%first_direction for use in restart files
  logical :: offline_tracer_mode = .false.
                    !< If true, step_offline() is called instead of step_MOM().
                    !! This is intended for running MOM6 in offline tracer mode

  type(time_type), pointer :: Time   !< pointer to the ocean clock
  real    :: dt                      !< (baroclinic) dynamics time step [T ~> s]
  real    :: dt_therm                !< thermodynamics time step [T ~> s]
  logical :: thermo_spans_coupling   !< If true, thermodynamic and tracer time
                                     !! steps can span multiple coupled time steps.
  integer :: nstep_tot = 0           !< The total number of dynamic timesteps taken
                                     !! so far in this run segment
  logical :: count_calls = .false.   !< If true, count the calls to step_MOM, rather than the
                                     !! number of dynamics steps in nstep_tot
  logical :: debug                   !< If true, write verbose checksums for debugging purposes.
  integer :: ntrunc                  !< number u,v truncations since last call to write_energy

  integer :: cont_stencil            !< The stencil for thickness from the continuity solver.
  ! These elements are used to control the dynamics updates.
  logical :: do_dynamics             !< If false, does not call step_MOM_dyn_*. This is an
                                     !! undocumented run-time flag that is fragile.
  logical :: split                   !< If true, use the split time stepping scheme.
  logical :: use_RK2                 !< If true, use RK2 instead of RK3 in unsplit mode
                                     !! (i.e., no split between barotropic and baroclinic).
  logical :: thickness_diffuse       !< If true, diffuse interface height w/ a diffusivity KHTH.
  logical :: thickness_diffuse_first !< If true, diffuse thickness before dynamics.
  logical :: mixedlayer_restrat      !< If true, use submesoscale mixed layer restratifying scheme.
  logical :: useMEKE                 !< If true, call the MEKE parameterization.
  logical :: useWaves                !< If true, update Stokes drift
  logical :: use_p_surf_in_EOS       !< If true, always include the surface pressure contributions
                                     !! in equation of state calculations.
  logical :: use_diabatic_time_bug   !< If true, uses the wrong calendar time for diabatic processes,
                                     !! as was done in MOM6 versions prior to February 2018.
  real :: dtbt_reset_period          !< The time interval between dynamic recalculation of the
                                     !! barotropic time step [s]. If this is negative dtbt is never
                                     !! calculated, and if it is 0, dtbt is calculated every step.
  type(time_type) :: dtbt_reset_interval !< A time_time representation of dtbt_reset_period.
  type(time_type) :: dtbt_reset_time !< The next time DTBT should be calculated.
  real, dimension(:,:), pointer :: frac_shelf_h => NULL() !< fraction of total area occupied
  !! by ice shelf [nondim]
  real, dimension(:,:), pointer :: mass_shelf => NULL() !< Mass of ice shelf [R Z ~> kg m-2]
  type(accel_diag_ptrs) :: ADp  !< structure containing pointers to accelerations,
                                !! for derived diagnostics (e.g., energy budgets)
  type(cont_diag_ptrs)  :: CDp  !< structure containing pointers to continuity equation
                                !! terms, for derived diagnostics (e.g., energy budgets)
  real, dimension(:,:,:), pointer :: &
    u_prev => NULL(), &         !< previous value of u stored for diagnostics [L T-1 ~> m s-1]
    v_prev => NULL()            !< previous value of v stored for diagnostics [L T-1 ~> m s-1]

  logical :: interp_p_surf      !< If true, linearly interpolate surface pressure
                                !! over the coupling time step, using specified value
                                !! at the end of the coupling step. False by default.
  logical :: p_surf_prev_set    !< If true, p_surf_prev has been properly set from
                                !! a previous time-step or the ocean restart file.
                                !! This is only valid when interp_p_surf is true.
  real, dimension(:,:), pointer :: &
    p_surf_prev  => NULL(), &   !< surface pressure [R L2 T-2 ~> Pa] at end  previous call to step_MOM
    p_surf_begin => NULL(), &   !< surface pressure [R L2 T-2 ~> Pa] at start of step_MOM_dyn_...
    p_surf_end   => NULL()      !< surface pressure [R L2 T-2 ~> Pa] at end   of step_MOM_dyn_...

  ! Variables needed to reach between start and finish phases of initialization
  logical :: write_IC           !< If true, then the initial conditions will be written to file
  character(len=120) :: IC_file !< A file into which the initial conditions are
                                !! written in a new run if SAVE_INITIAL_CONDS is true.

  logical :: calc_rho_for_sea_lev !< If true, calculate rho to convert pressure to sea level

  ! These elements are used to control the calculation and error checking of the surface state
  real :: Hmix                  !< Diagnostic mixed layer thickness over which to
                                !! average surface tracer properties when a bulk
                                !! mixed layer is not used [Z ~> m], or a negative value
                                !! if a bulk mixed layer is being used.
  real :: HFrz                  !< If HFrz > 0, the nominal depth over which melt potential is
                                !! computed [Z ~> m]. The actual depth over which melt potential is
                                !! computed is min(HFrz, OBLD), where OBLD is the boundary layer depth.
                                !! If HFrz <= 0 (default), melt potential will not be computed.
  real :: Hmix_UV               !< Depth scale over which to average surface flow to
                                !! feedback to the coupler/driver [Z ~> m] when
                                !! bulk mixed layer is not used, or a negative value
                                !! if a bulk mixed layer is being used.
  logical :: check_bad_sfc_vals !< If true, scan surface state for ridiculous values.
  real    :: bad_val_ssh_max    !< Maximum SSH before triggering bad value message [Z ~> m]
  real    :: bad_val_sst_max    !< Maximum SST before triggering bad value message [degC]
  real    :: bad_val_sst_min    !< Minimum SST before triggering bad value message [degC]
  real    :: bad_val_sss_max    !< Maximum SSS before triggering bad value message [ppt]
  real    :: bad_val_col_thick  !< Minimum column thickness before triggering bad value message [Z ~> m]
  logical :: answers_2018       !< If true, use expressions for the surface properties that recover
                                !! the answers from the end of 2018. Otherwise, use more appropriate
                                !! expressions that differ at roundoff for non-Boussinesq cases.
  logical :: use_particles      !< Turns on the particles package
  character(len=10) :: particle_type !< Particle types include: surface(default), profiling and sail drone.

  type(MOM_diag_IDs)       :: IDs      !<  Handles used for diagnostics.
  type(transport_diag_IDs) :: transport_IDs  !< Handles used for transport diagnostics.
  type(surface_diag_IDs)   :: sfc_IDs  !< Handles used for surface diagnostics.
  type(diag_grid_storage)  :: diag_pre_sync !< The grid (thicknesses) before remapping
  type(diag_grid_storage)  :: diag_pre_dyn  !< The grid (thicknesses) before dynamics

  ! The remainder of this type provides pointers to child module control structures.

  type(MOM_dyn_unsplit_CS),      pointer :: dyn_unsplit_CSp => NULL()
    !< Pointer to the control structure used for the unsplit dynamics
  type(MOM_dyn_unsplit_RK2_CS),  pointer :: dyn_unsplit_RK2_CSp => NULL()
    !< Pointer to the control structure used for the unsplit RK2 dynamics
  type(MOM_dyn_split_RK2_CS),    pointer :: dyn_split_RK2_CSp => NULL()
    !< Pointer to the control structure used for the mode-split RK2 dynamics
  type(thickness_diffuse_CS) :: thickness_diffuse_CSp
    !< Pointer to the control structure used for the isopycnal height diffusive transport.
    !! This is also common referred to as Gent-McWilliams diffusion
  type(mixedlayer_restrat_CS) :: mixedlayer_restrat_CSp
    !< Pointer to the control structure used for the mixed layer restratification
  type(set_visc_CS)           :: set_visc_CSp
    !< Pointer to the control structure used to set viscosities
  type(diabatic_CS),             pointer :: diabatic_CSp => NULL()
    !< Pointer to the control structure for the diabatic driver
  type(MEKE_CS) :: MEKE_CSp
    !< Pointer to the control structure for the MEKE updates
  type(VarMix_CS) :: VarMix
    !< Control structure for the variable mixing module
  type(tracer_registry_type),    pointer :: tracer_Reg => NULL()
    !< Pointer to the MOM tracer registry
  type(tracer_advect_CS),        pointer :: tracer_adv_CSp => NULL()
    !< Pointer to the MOM tracer advection control structure
  type(tracer_hor_diff_CS),      pointer :: tracer_diff_CSp => NULL()
    !< Pointer to the MOM along-isopycnal tracer diffusion control structure
  type(tracer_flow_control_CS),  pointer :: tracer_flow_CSp => NULL()
    !< Pointer to the control structure that orchestrates the calling of tracer packages
    ! Although update_OBC_CS is not used directly outside of initialization, other modules
    ! set pointers to this type, so it should be kept for the duration of the run.
  type(update_OBC_CS),           pointer :: update_OBC_CSp => NULL()
    !< Pointer to the control structure for updating open boundary condition properties
  type(ocean_OBC_type),          pointer :: OBC => NULL()
    !< Pointer to the MOM open boundary condition type
  type(sponge_CS),               pointer :: sponge_CSp => NULL()
    !< Pointer to the layered-mode sponge control structure
  type(ALE_sponge_CS),           pointer :: ALE_sponge_CSp => NULL()
    !< Pointer to the oda incremental update control structure
  type(oda_incupd_CS),           pointer :: oda_incupd_CSp => NULL()
    !< Pointer to the ALE-mode sponge control structure
  type(ALE_CS),                  pointer :: ALE_CSp => NULL()
    !< Pointer to the Arbitrary Lagrangian Eulerian (ALE) vertical coordinate control structure

  ! Pointers to control structures used for diagnostics
  type(sum_output_CS),           pointer :: sum_output_CSp => NULL()
    !< Pointer to the globally summed output control structure
  type(diagnostics_CS) :: diagnostics_CSp
    !< Pointer to the MOM diagnostics control structure
  type(offline_transport_CS),    pointer :: offline_CSp => NULL()
    !< Pointer to the offline tracer transport control structure

  logical               :: ensemble_ocean !< if true, this run is part of a
                                !! larger ensemble for the purpose of data assimilation
                                !! or statistical analysis.
  type(ODA_CS), pointer :: odaCS => NULL() !< a pointer to the control structure for handling
                                !! ensemble model state vectors and data assimilation
                                !! increments and priors
  type(porous_barrier_ptrs) :: pbv !< porous barrier fractional cell metrics
  real ALLOCABLE_, dimension(NIMEMB_PTR_,NJMEM_,NKMEM_) &
                            :: por_face_areaU !< fractional open area of U-faces [nondim]
  real ALLOCABLE_, dimension(NIMEM_,NJMEMB_PTR_,NKMEM_) &
                            :: por_face_areaV !< fractional open area of V-faces [nondim]
  real ALLOCABLE_, dimension(NIMEMB_PTR_,NJMEM_,NK_INTERFACE_) &
                            :: por_layer_widthU !< fractional open width of U-faces [nondim]
  real ALLOCABLE_, dimension(NIMEM_,NJMEMB_PTR_,NK_INTERFACE_) &
                            :: por_layer_widthV !< fractional open width of V-faces [nondim]
  type(particles), pointer :: particles => NULL() !<Lagrangian particles
  type(stochastic_CS), pointer :: stoch_CS => NULL() !< a pointer to the stochastics control structure
end type MOM_control_struct

public initialize_MOM, finish_MOM_initialization, MOM_end
public step_MOM, step_offline
public extract_surface_state, get_ocean_stocks
public get_MOM_state_elements, MOM_state_is_synchronized
public allocate_surface_state, deallocate_surface_state

!>@{ CPU time clock IDs
integer :: id_clock_ocean
integer :: id_clock_dynamics
integer :: id_clock_thermo
integer :: id_clock_tracer
integer :: id_clock_diabatic
integer :: id_clock_adiabatic
integer :: id_clock_continuity  ! also in dynamics s/r
integer :: id_clock_thick_diff
integer :: id_clock_BBL_visc
integer :: id_clock_ml_restrat
integer :: id_clock_diagnostics
integer :: id_clock_Z_diag
integer :: id_clock_init
integer :: id_clock_MOM_init
integer :: id_clock_pass       ! also in dynamics d/r
integer :: id_clock_pass_init  ! also in dynamics d/r
integer :: id_clock_ALE
integer :: id_clock_other
integer :: id_clock_offline_tracer
integer :: id_clock_unit_tests
integer :: id_clock_stoch
integer :: id_clock_varT
!>@}

contains

!> This subroutine orchestrates the time stepping of MOM.  The adiabatic
!! dynamics are stepped by calls to one of the step_MOM_dyn_...routines.
!! The action of lateral processes on tracers occur in calls to
!! advect_tracer and tracer_hordiff.  Vertical mixing and possibly remapping
!! occur inside of diabatic.
subroutine step_MOM(forces_in, fluxes_in, sfc_state, Time_start, time_int_in, CS, &
                    Waves, do_dynamics, do_thermodynamics, start_cycle, &
                    end_cycle, cycle_length, reset_therm)
  type(mech_forcing), target, intent(inout) :: forces_in !< A structure with the driving mechanical forces
  type(forcing), target, intent(inout) :: fluxes_in  !< A structure with pointers to themodynamic,
                                                     !! tracer and mass exchange forcing fields
  type(surface), target, intent(inout) :: sfc_state  !< surface ocean state
  type(time_type),    intent(in)    :: Time_start    !< starting time of a segment, as a time type
  real,               intent(in)    :: time_int_in   !< time interval covered by this run segment [s].
  type(MOM_control_struct), intent(inout), target :: CS   !< control structure from initialize_MOM
  type(Wave_parameters_CS), &
            optional, pointer       :: Waves         !< An optional pointer to a wave property CS
  logical,  optional, intent(in)    :: do_dynamics   !< Present and false, do not do updates due
                                                     !! to the dynamics.
  logical,  optional, intent(in)    :: do_thermodynamics  !< Present and false, do not do updates due
                                                     !! to the thermodynamics or remapping.
  logical,  optional, intent(in)    :: start_cycle   !< This indicates whether this call is to be
                                                     !! treated as the first call to step_MOM in a
                                                     !! time-stepping cycle; missing is like true.
  logical,  optional, intent(in)    :: end_cycle     !< This indicates whether this call is to be
                                                     !! treated as the last call to step_MOM in a
                                                     !! time-stepping cycle; missing is like true.
  real,     optional, intent(in)    :: cycle_length  !< The amount of time in a coupled time
                                                     !! stepping cycle [s].
  logical,  optional, intent(in)    :: reset_therm   !< This indicates whether the running sums of
                                                     !! thermodynamic quantities should be reset.
                                                     !! If missing, this is like start_cycle.

  ! local variables
  type(ocean_grid_type),   pointer :: G => NULL()  ! pointer to a structure containing
                                                   ! metrics and related information
  type(ocean_grid_type),   pointer :: G_in => NULL()  ! Input grid metric
  type(verticalGrid_type), pointer :: GV => NULL() ! Pointer to the vertical grid structure
  type(unit_scale_type),   pointer :: US => NULL() ! Pointer to a structure containing
                                                   ! various unit conversion factors
  integer       :: ntstep ! time steps between tracer updates or diabatic forcing
  integer       :: n_max  ! number of steps to take in this call

  integer :: i, j, k, is, ie, js, je, Isq, Ieq, Jsq, Jeq, nz, n
  integer :: isd, ied, jsd, jed, IsdB, IedB, JsdB, JedB

  real :: time_interval   ! time interval covered by this run segment [T ~> s].
  real :: dt              ! baroclinic time step [T ~> s]
  real :: dtdia           ! time step for diabatic processes [T ~> s]
  real :: dt_therm        ! a limited and quantized version of CS%dt_therm [T ~> s]
  real :: dt_therm_here   ! a further limited value of dt_therm [T ~> s]

  real :: wt_end, wt_beg  ! Fractional weights of the future pressure at the end
                          ! and beginning of the current time step [nondim]
  real :: bbl_time_int    ! The amount of time over which the calculated BBL
                          ! properties will apply, for use in diagnostics, or 0
                          ! if it is not to be calculated anew [T ~> s].
  real :: rel_time = 0.0  ! relative time since start of this call [T ~> s].

  logical :: do_advection              ! If true, it is time to advect tracers.
  logical :: thermo_does_span_coupling ! If true, thermodynamic forcing spans
                                       ! multiple dynamic timesteps.
  logical :: do_dyn     ! If true, dynamics are updated with this call.
  logical :: do_thermo  ! If true, thermodynamics and remapping may be applied with this call.
  logical :: cycle_start ! If true, do calculations that are only done at the start of
                        ! a stepping cycle (whatever that may mean).
  logical :: cycle_end  ! If true, do calculations and diagnostics that are only done at
                        ! the end of a stepping cycle (whatever that may mean).
  logical :: therm_reset ! If true, reset running sums of thermodynamic quantities.
  real :: cycle_time    ! The length of the coupled time-stepping cycle [T ~> s].
  real, dimension(SZI_(CS%G),SZJ_(CS%G)) :: &
    ssh         ! sea surface height, which may be based on eta_av [Z ~> m]

  real, dimension(:,:,:), pointer :: &
    u => NULL(), & ! u : zonal velocity component [L T-1 ~> m s-1]
    v => NULL(), & ! v : meridional velocity component [L T-1 ~> m s-1]
    h => NULL()    ! h : layer thickness [H ~> m or kg m-2]
  real, dimension(:,:), pointer :: &
    p_surf => NULL() ! A pointer to the ocean surface pressure [R L2 T-2 ~> Pa].
  real :: I_wt_ssh  ! The inverse of the time weights [T-1 ~> s-1]

  type(time_type) :: Time_local, end_time_thermo
  type(group_pass_type) :: pass_tau_ustar_psurf
  logical :: showCallTree

  ! External forcing fields on the model index map
  type(mech_forcing), pointer :: forces     ! Mechanical forcing
  type(forcing), pointer :: fluxes          ! Boundary fluxes
  type(surface), pointer :: sfc_state_diag  ! Surface boundary fields
  integer :: turns  ! Number of quarter turns from input to model indexing

  G => CS%G ; G_in => CS%G_in ; GV => CS%GV ; US => CS%US
  is   = G%isc  ; ie   = G%iec  ; js   = G%jsc  ; je   = G%jec ; nz = GV%ke
  Isq  = G%IscB ; Ieq  = G%IecB ; Jsq  = G%JscB ; Jeq  = G%JecB
  isd  = G%isd  ; ied  = G%ied  ; jsd  = G%jsd  ; jed  = G%jed
  IsdB = G%IsdB ; IedB = G%IedB ; JsdB = G%JsdB ; JedB = G%JedB
  u => CS%u ; v => CS%v ; h => CS%h

  time_interval = US%s_to_T*time_int_in
  do_dyn = .true. ; if (present(do_dynamics)) do_dyn = do_dynamics
  do_thermo = .true. ; if (present(do_thermodynamics)) do_thermo = do_thermodynamics
  if (.not.(do_dyn .or. do_thermo)) call MOM_error(FATAL,"Step_MOM: "//&
    "Both do_dynamics and do_thermodynamics are false, which makes no sense.")
  cycle_start = .true. ; if (present(start_cycle)) cycle_start = start_cycle
  cycle_end = .true. ; if (present(end_cycle)) cycle_end = end_cycle
  cycle_time = time_interval ; if (present(cycle_length)) cycle_time = US%s_to_T*cycle_length
  therm_reset = cycle_start ; if (present(reset_therm)) therm_reset = reset_therm

  call cpu_clock_begin(id_clock_ocean)
  call cpu_clock_begin(id_clock_other)

  if (CS%debug) then
    call MOM_state_chksum("Beginning of step_MOM ", u, v, h, CS%uh, CS%vh, G, GV, US)
  endif

  showCallTree = callTree_showQuery()
  if (showCallTree) call callTree_enter("step_MOM(), MOM.F90")

  ! Rotate the forces from G_in to G
  if (CS%rotate_index) then
    turns = G%HI%turns
    allocate(forces)
    call allocate_mech_forcing(forces_in, G, forces)
    call rotate_mech_forcing(forces_in, turns, forces)

    allocate(fluxes)
    call allocate_forcing_type(fluxes_in, G, fluxes)
    call rotate_forcing(fluxes_in, fluxes, turns)
  else
    forces => forces_in
    fluxes => fluxes_in
  endif

  ! Homogenize the forces
  if (CS%homogenize_forcings) then
    ! Homogenize all forcing and fluxes fields.
    call homogenize_mech_forcing(forces, G, US, GV%Rho0, CS%update_ustar)
    ! Note the following computes the mean ustar as the mean of ustar rather than
    !  ustar of the mean of tau.
    call homogenize_forcing(fluxes, G, GV, US)
    if (CS%update_ustar) then
      ! These calls corrects the ustar values
      call copy_common_forcing_fields(forces, fluxes, G)
      call set_derived_forcing_fields(forces, fluxes, G, US, GV%Rho0)
    endif
  endif

  ! First determine the time step that is consistent with this call and an
  ! integer fraction of time_interval.
  if (do_dyn) then
    n_max = 1
    if (time_interval > CS%dt) n_max = ceiling(time_interval/CS%dt - 0.001)
    dt = time_interval / real(n_max)
    thermo_does_span_coupling = (CS%thermo_spans_coupling .and. &
                                (CS%dt_therm > 1.5*cycle_time))
    if (thermo_does_span_coupling) then
      ! Set dt_therm to be an integer multiple of the coupling time step.
      dt_therm = cycle_time * floor(CS%dt_therm / cycle_time + 0.001)
      ntstep = floor(dt_therm/dt + 0.001)
    elseif (.not.do_thermo) then
      dt_therm = CS%dt_therm
      if (present(cycle_length)) dt_therm = min(CS%dt_therm, US%s_to_T*cycle_length)
      ! ntstep is not used.
    else
      ntstep = MAX(1, MIN(n_max, floor(CS%dt_therm/dt + 0.001)))
      dt_therm = dt*ntstep
    endif

    if (associated(forces%p_surf)) p_surf => forces%p_surf
    if (.not.associated(forces%p_surf)) CS%interp_p_surf = .false.
    CS%tv%p_surf => NULL()
    if (CS%use_p_surf_in_EOS .and. associated(forces%p_surf)) CS%tv%p_surf => forces%p_surf

    !---------- Initiate group halo pass of the forcing fields
    call cpu_clock_begin(id_clock_pass)
    if (.not.associated(forces%taux) .or. .not.associated(forces%tauy)) &
         call MOM_error(FATAL,'step_MOM:forces%taux,tauy not associated')
    call create_group_pass(pass_tau_ustar_psurf, forces%taux, forces%tauy, G%Domain)
    if (associated(forces%ustar)) &
      call create_group_pass(pass_tau_ustar_psurf, forces%ustar, G%Domain)
    if (associated(forces%p_surf)) &
      call create_group_pass(pass_tau_ustar_psurf, forces%p_surf, G%Domain)
    if (G%nonblocking_updates) then
      call start_group_pass(pass_tau_ustar_psurf, G%Domain)
    else
      call do_group_pass(pass_tau_ustar_psurf, G%Domain)
    endif
    call cpu_clock_end(id_clock_pass)
  else
    ! This step only updates the thermodynamics so setting timesteps is simpler.
    n_max = 1
    if ((time_interval > CS%dt_therm) .and. (CS%dt_therm > 0.0)) &
      n_max = ceiling(time_interval/CS%dt_therm - 0.001)

    dt = time_interval / real(n_max)
    dt_therm = dt ; ntstep = 1
    if (associated(fluxes%p_surf)) p_surf => fluxes%p_surf
    CS%tv%p_surf => NULL()
    if (associated(fluxes%p_surf)) then
      if (CS%use_p_surf_in_EOS) CS%tv%p_surf => fluxes%p_surf
    endif
    if (CS%UseWaves) call pass_var(fluxes%ustar, G%Domain, clock=id_clock_pass)
  endif

  if (therm_reset) then
    CS%time_in_thermo_cycle = 0.0
    if (associated(CS%tv%frazil))        CS%tv%frazil(:,:)        = 0.0
    if (associated(CS%tv%salt_deficit))  CS%tv%salt_deficit(:,:)  = 0.0
    if (associated(CS%tv%TempxPmE))      CS%tv%TempxPmE(:,:)      = 0.0
    if (associated(CS%tv%internal_heat)) CS%tv%internal_heat(:,:) = 0.0
  endif

  if (cycle_start) then
    CS%time_in_cycle = 0.0
    do j=js,je ; do i=is,ie ; CS%ssh_rint(i,j) = 0.0 ; enddo ; enddo

    if (CS%VarMix%use_variable_mixing) then
      call enable_averages(cycle_time, Time_start + real_to_time(US%T_to_s*cycle_time), CS%diag)
      call calc_resoln_function(h, CS%tv, G, GV, US, CS%VarMix)
      call calc_depth_function(G, CS%VarMix)
      call disable_averaging(CS%diag)
    endif
  endif
  ! advance the random pattern if stochastic physics is active
  if (CS%stoch_CS%do_sppt .OR. CS%stoch_CS%pert_epbl) call update_stochastics(CS%stoch_CS)

  if (do_dyn) then
    if (G%nonblocking_updates) &
      call complete_group_pass(pass_tau_ustar_psurf, G%Domain, clock=id_clock_pass)

    if (CS%interp_p_surf) then
      if (.not.associated(CS%p_surf_end))   allocate(CS%p_surf_end(isd:ied,jsd:jed))
      if (.not.associated(CS%p_surf_begin)) allocate(CS%p_surf_begin(isd:ied,jsd:jed))
      if (.not.CS%p_surf_prev_set) then
        do j=jsd,jed ; do i=isd,ied
          CS%p_surf_prev(i,j) = forces%p_surf(i,j)
        enddo ; enddo
        CS%p_surf_prev_set = .true.
      endif
    else
      CS%p_surf_end  => forces%p_surf
    endif
    if (CS%UseWaves) then
      ! Update wave information, which is presently kept static over each call to step_mom
      call enable_averages(time_interval, Time_start + real_to_time(US%T_to_s*time_interval), CS%diag)
      call Update_Stokes_Drift(G, GV, US, Waves, h, forces%ustar, time_interval, do_dyn)
      call disable_averaging(CS%diag)
    endif
  else ! not do_dyn.
    if (CS%UseWaves) then ! Diagnostics are not enabled in this call.
      call Update_Stokes_Drift(G, GV, US, Waves, h, fluxes%ustar, time_interval, do_dyn)
    endif
  endif

  if (CS%debug) then
    if (cycle_start) &
      call MOM_state_chksum("Before steps ", u, v, h, CS%uh, CS%vh, G, GV, US)
    if (cycle_start) call check_redundant("Before steps ", u, v, G)
    if (do_dyn) call MOM_mech_forcing_chksum("Before steps", forces, G, US, haloshift=0)
    if (do_dyn) call check_redundant("Before steps ", forces%taux, forces%tauy, G)
  endif
  call cpu_clock_end(id_clock_other)

  rel_time = 0.0
  do n=1,n_max
    if (CS%use_diabatic_time_bug) then
      ! This wrong form of update was used until Feb 2018, recovered with CS%use_diabatic_time_bug=T.
      CS%Time = Time_start + real_to_time(US%T_to_s*int(floor(rel_time+0.5*dt+0.5)))
      rel_time = rel_time + dt
    else
      rel_time = rel_time + dt ! The relative time at the end of the step.
      ! Set the universally visible time to the middle of the time step.
      CS%Time = Time_start + real_to_time(US%T_to_s*(rel_time - 0.5*dt))
    endif
    ! Set the local time to the end of the time step.
    Time_local = Time_start + real_to_time(US%T_to_s*rel_time)

    if (showCallTree) call callTree_enter("DT cycles (step_MOM) n=",n)

    ! Update the vertically extensive diagnostic grids so that they are
    ! referenced to the beginning timestep
    call diag_update_remap_grids(CS%diag, update_intensive = .false., update_extensive = .true. )

    !===========================================================================
    ! This is the first place where the diabatic processes and remapping could occur.
    if (CS%diabatic_first .and. (CS%t_dyn_rel_adv==0.0) .and. do_thermo) then ! do thermodynamics.

      if (.not.do_dyn) then
        dtdia = dt
      elseif (thermo_does_span_coupling) then
        dtdia = dt_therm
        if ((fluxes%dt_buoy_accum > 0.0) .and. (dtdia > time_interval) .and. &
            (abs(fluxes%dt_buoy_accum - dtdia) > 1e-6*dtdia)) then
          call MOM_error(FATAL, "step_MOM: Mismatch between long thermodynamic "//&
            "timestep and time over which buoyancy fluxes have been accumulated.")
        endif
        call MOM_error(FATAL, "MOM is not yet set up to have restarts that work "//&
          "with THERMO_SPANS_COUPLING and DIABATIC_FIRST.")
      else
        dtdia = dt*min(ntstep,n_max-(n-1))
      endif

      end_time_thermo = Time_local
      if (dtdia > dt .and. .not. CS%use_diabatic_time_bug) then
        ! If necessary, temporarily reset CS%Time to the center of the period covered
        ! by the call to step_MOM_thermo, noting that they begin at the same time.
        ! This step was missing prior to Feb 2018, and is skipped with CS%use_diabatic_time_bug=T.
        CS%Time = CS%Time + real_to_time(0.5*US%T_to_s*(dtdia-dt))
      endif
      if (dtdia > dt .or. CS%use_diabatic_time_bug) then
        ! The end-time of the diagnostic interval needs to be set ahead if there
        ! are multiple dynamic time steps worth of thermodynamics applied here.
        ! This line was not conditional prior to Feb 2018, recovered with CS%use_diabatic_time_bug=T.
        end_time_thermo = Time_local + real_to_time(US%T_to_s*(dtdia-dt))
      endif

      ! Apply diabatic forcing, do mixing, and regrid.
      call step_MOM_thermo(CS, G, GV, US, u, v, h, CS%tv, fluxes, dtdia, &
                           end_time_thermo, .true., Waves=Waves)
      CS%time_in_thermo_cycle = CS%time_in_thermo_cycle + dtdia

      ! The diabatic processes are now ahead of the dynamics by dtdia.
      CS%t_dyn_rel_thermo = -dtdia
      if (showCallTree) call callTree_waypoint("finished diabatic_first (step_MOM)")

      if (dtdia > dt .and. .not. CS%use_diabatic_time_bug) & ! Reset CS%Time to its previous value.
        ! This step was missing prior to Feb 2018, recovered with CS%use_diabatic_time_bug=T.
        CS%Time = Time_start + real_to_time(US%T_to_s*(rel_time - 0.5*dt))
    endif ! end of block "(CS%diabatic_first .and. (CS%t_dyn_rel_adv==0.0))"

    if (do_dyn) then
      ! Store pre-dynamics thicknesses for proper diagnostic remapping for transports or
      ! advective tendencies.  If there are more than one dynamics steps per advective
      ! step (i.e DT_THERM > DT), this needs to be stored at the first dynamics call.
      if (.not.CS%preadv_h_stored .and. (CS%t_dyn_rel_adv == 0.)) then
        call diag_copy_diag_to_storage(CS%diag_pre_dyn, h, CS%diag)
        CS%preadv_h_stored = .true.
      endif

      ! The pre-dynamics velocities might be stored for debugging truncations.
      if (associated(CS%u_prev) .and. associated(CS%v_prev)) then
        do k=1,nz ; do j=jsd,jed ; do I=IsdB,IedB
          CS%u_prev(I,j,k) = u(I,j,k)
        enddo ; enddo ; enddo
        do k=1,nz ; do J=JsdB,JedB ; do i=isd,ied
          CS%v_prev(I,j,k) = v(i,J,k)
        enddo ; enddo ; enddo
      endif

      dt_therm_here = dt_therm
      if (do_thermo .and. do_dyn .and. .not.thermo_does_span_coupling) &
        dt_therm_here = dt*min(ntstep, n_max-n+1)

      ! Indicate whether the bottom boundary layer properties need to be
      ! recalculated, and if so for how long an interval they are valid.
      bbl_time_int = 0.0
      if (do_thermo) then
        if ((CS%t_dyn_rel_adv == 0.0) .or. (n==1)) &
          bbl_time_int = max(dt, min(dt_therm - CS%t_dyn_rel_adv, dt*(1+n_max-n)) )
      else
        if ((CS%t_dyn_rel_adv == 0.0) .or. ((n==1) .and. cycle_start)) &
          bbl_time_int = min(dt_therm, cycle_time)
      endif

      if (CS%interp_p_surf) then
        wt_end = real(n) / real(n_max)
        wt_beg = real(n-1) / real(n_max)
        do j=jsd,jed ; do i=isd,ied
          CS%p_surf_end(i,j) = wt_end * forces%p_surf(i,j) + &
                          (1.0-wt_end) * CS%p_surf_prev(i,j)
          CS%p_surf_begin(i,j) = wt_beg * forces%p_surf(i,j) + &
                          (1.0-wt_beg) * CS%p_surf_prev(i,j)
        enddo ; enddo
      endif


      call step_MOM_dynamics(forces, CS%p_surf_begin, CS%p_surf_end, dt, &
                             dt_therm_here, bbl_time_int, CS, &
                             Time_local, Waves=Waves)

      !===========================================================================
      ! This is the start of the tracer advection part of the algorithm.

      if (thermo_does_span_coupling .or. .not.do_thermo) then
        do_advection = (CS%t_dyn_rel_adv + 0.5*dt > dt_therm)
      else
        do_advection = ((MOD(n,ntstep) == 0) .or. (n==n_max))
      endif

      if (do_advection) then ! Do advective transport and lateral tracer mixing.
        call step_MOM_tracer_dyn(CS, G, GV, US, h, Time_local)
        if (CS%diabatic_first .and. abs(CS%t_dyn_rel_thermo) > 1e-6*dt) call MOM_error(FATAL, &
                "step_MOM: Mismatch between the dynamics and diabatic times "//&
                "with DIABATIC_FIRST.")
      endif
    endif ! end of (do_dyn)

    !===========================================================================
    ! This is the second place where the diabatic processes and remapping could occur.
    if ((CS%t_dyn_rel_adv==0.0) .and. do_thermo .and. (.not.CS%diabatic_first)) then

      dtdia = CS%t_dyn_rel_thermo
      ! If the MOM6 dynamic and thermodynamic time stepping is being orchestrated
      ! by the coupler, the value of diabatic_first does not matter.
      if ((CS%t_dyn_rel_thermo==0.0) .and. .not.do_dyn) dtdia = dt

      if (CS%thermo_spans_coupling .and. (CS%dt_therm > 1.5*cycle_time) .and. &
          (abs(dt_therm - dtdia) > 1e-6*dt_therm)) then
        call MOM_error(FATAL, "step_MOM: Mismatch between dt_therm and dtdia "//&
                       "before call to diabatic.")
      endif

      ! If necessary, temporarily reset CS%Time to the center of the period covered
      ! by the call to step_MOM_thermo, noting that they end at the same time.
      ! This step was missing prior to Feb 2018, and is skipped with CS%use_diabatic_time_bug=T.
      if (dtdia > dt .and. .not. CS%use_diabatic_time_bug) &
        CS%Time = CS%Time - real_to_time(0.5*US%T_to_s*(dtdia-dt))

      ! Apply diabatic forcing, do mixing, and regrid.
      call step_MOM_thermo(CS, G, GV, US, u, v, h, CS%tv, fluxes, dtdia, &
                           Time_local, .false., Waves=Waves)
      CS%time_in_thermo_cycle = CS%time_in_thermo_cycle + dtdia

      if ((CS%t_dyn_rel_thermo==0.0) .and. .not.do_dyn) then
        ! The diabatic processes are now ahead of the dynamics by dtdia.
        CS%t_dyn_rel_thermo = -dtdia
      else ! The diabatic processes and the dynamics are synchronized.
        CS%t_dyn_rel_thermo = 0.0
      endif

      ! Reset CS%Time to its previous value.
      ! This step was missing prior to Feb 2018, and is skipped with CS%use_diabatic_time_bug=T.
      if (dtdia > dt .and. .not. CS%use_diabatic_time_bug) &
        CS%Time = Time_start + real_to_time(US%T_to_s*(rel_time - 0.5*dt))
    endif

    if (do_dyn) then
      call cpu_clock_begin(id_clock_dynamics)
      ! Determining the time-average sea surface height is part of the algorithm.
      ! This may be eta_av if Boussinesq, or need to be diagnosed if not.
      CS%time_in_cycle = CS%time_in_cycle + dt
      call find_eta(h, CS%tv, G, GV, US, ssh, CS%eta_av_bc, dZref=G%Z_ref)
      do j=js,je ; do i=is,ie
        CS%ssh_rint(i,j) = CS%ssh_rint(i,j) + dt*ssh(i,j)
      enddo ; enddo
      if (CS%IDs%id_ssh_inst > 0) call post_data(CS%IDs%id_ssh_inst, ssh, CS%diag)
      call cpu_clock_end(id_clock_dynamics)
    endif

    !===========================================================================
    ! Calculate diagnostics at the end of the time step if the state is self-consistent.
    if (MOM_state_is_synchronized(CS)) then
    !### Perhaps this should be if (CS%t_dyn_rel_thermo == 0.0)
      call cpu_clock_begin(id_clock_other) ; call cpu_clock_begin(id_clock_diagnostics)
      ! Diagnostics that require the complete state to be up-to-date can be calculated.

      call enable_averages(CS%t_dyn_rel_diag, Time_local, CS%diag)
      call calculate_diagnostic_fields(u, v, h, CS%uh, CS%vh, CS%tv, CS%ADp,  &
                          CS%CDp, p_surf, CS%t_dyn_rel_diag, CS%diag_pre_sync,&
                          G, GV, US, CS%diagnostics_CSp)
      call post_tracer_diagnostics_at_sync(CS%Tracer_reg, h, CS%diag_pre_sync, CS%diag, G, GV, CS%t_dyn_rel_diag)
      call diag_copy_diag_to_storage(CS%diag_pre_sync, h, CS%diag)
      if (showCallTree) call callTree_waypoint("finished calculate_diagnostic_fields (step_MOM)")
      call disable_averaging(CS%diag)
      CS%t_dyn_rel_diag = 0.0

      call cpu_clock_end(id_clock_diagnostics) ; call cpu_clock_end(id_clock_other)
    endif

    if (do_dyn .and. .not.CS%count_calls) CS%nstep_tot = CS%nstep_tot + 1
    if (showCallTree) call callTree_leave("DT cycles (step_MOM)")

  enddo ! complete the n loop

  if (CS%count_calls .and. cycle_start) CS%nstep_tot = CS%nstep_tot + 1

  call cpu_clock_begin(id_clock_other)

  if (CS%time_in_cycle > 0.0) then
    I_wt_ssh = 1.0/CS%time_in_cycle
    do j=js,je ; do i=is,ie
      ssh(i,j) = CS%ssh_rint(i,j)*I_wt_ssh
      CS%ave_ssh_ibc(i,j) = ssh(i,j)
    enddo ; enddo
    if (do_dyn) then
      call adjust_ssh_for_p_atm(CS%tv, G, GV, US, CS%ave_ssh_ibc, forces%p_surf_SSH, &
                                CS%calc_rho_for_sea_lev)
    elseif (do_thermo) then
      call adjust_ssh_for_p_atm(CS%tv, G, GV, US, CS%ave_ssh_ibc, fluxes%p_surf_SSH, &
                                CS%calc_rho_for_sea_lev)
    endif
  endif

  if (do_dyn .and. CS%interp_p_surf) then ; do j=jsd,jed ; do i=isd,ied
    CS%p_surf_prev(i,j) = forces%p_surf(i,j)
  enddo ; enddo ; endif

  if (CS%ensemble_ocean) then
    ! store ensemble vector in odaCS
    call set_prior_tracer(CS%Time, G, GV, CS%h, CS%tv, CS%odaCS)
    ! call DA interface
    call oda(CS%Time,CS%odaCS)
    ! update the time for the next analysis step if needed
    call set_analysis_time(CS%Time,CS%odaCS)
  endif

  if (showCallTree) call callTree_waypoint("calling extract_surface_state (step_MOM)")
  ! NOTE: sfc_state uses input indexing, since it is also used by drivers.
  call extract_surface_state(CS, sfc_state)

  ! Do diagnostics that only occur at the end of a complete forcing step.
  if (cycle_end) then
    if (CS%rotate_index) then
      allocate(sfc_state_diag)
      call rotate_surface_state(sfc_state, sfc_state_diag, G, turns)
    else
      sfc_state_diag => sfc_state
    endif

    call cpu_clock_begin(id_clock_diagnostics)
    if (CS%time_in_cycle > 0.0) then
      call enable_averages(CS%time_in_cycle, Time_local, CS%diag)
      call post_surface_dyn_diags(CS%sfc_IDs, G, CS%diag, sfc_state_diag, ssh)
    endif
    if (CS%time_in_thermo_cycle > 0.0) then
      call enable_averages(CS%time_in_thermo_cycle, Time_local, CS%diag)
      call post_surface_thermo_diags(CS%sfc_IDs, G, GV, US, CS%diag, CS%time_in_thermo_cycle, &
                                     sfc_state_diag, CS%tv, ssh, CS%ave_ssh_ibc)
    endif
    call disable_averaging(CS%diag)
    call cpu_clock_end(id_clock_diagnostics)
  endif

  ! Accumulate the surface fluxes for assessing conservation
  if (do_thermo .and. fluxes%fluxes_used) &
    call accumulate_net_input(fluxes, sfc_state, CS%tv, fluxes%dt_buoy_accum, &
                              G, US, CS%sum_output_CSp)

  if (MOM_state_is_synchronized(CS)) &
    call write_energy(CS%u, CS%v, CS%h, CS%tv, Time_local, CS%nstep_tot, &
                      G, GV, US, CS%sum_output_CSp, CS%tracer_flow_CSp, &
                      dt_forcing=real_to_time(US%T_to_s*time_interval) )

  call cpu_clock_end(id_clock_other)

  ! De-rotate fluxes and copy back to the input, since they can be changed.
  if (CS%rotate_index) then
    call rotate_forcing(fluxes, fluxes_in, -turns)
    call rotate_mech_forcing(forces, -turns, forces_in)
    call deallocate_mech_forcing(forces)
    deallocate(forces)
    call deallocate_forcing_type(fluxes)
    deallocate(fluxes)
  endif

  if (showCallTree) call callTree_leave("step_MOM()")
  call cpu_clock_end(id_clock_ocean)

end subroutine step_MOM

!> Time step the ocean dynamics, including the momentum and continuity equations
subroutine step_MOM_dynamics(forces, p_surf_begin, p_surf_end, dt, dt_thermo, &
                             bbl_time_int, CS, Time_local, Waves)
  type(mech_forcing), intent(in)    :: forces     !< A structure with the driving mechanical forces
  real, dimension(:,:), pointer     :: p_surf_begin !< A pointer (perhaps NULL) to the surface
                                                  !! pressure at the beginning of this dynamic
                                                  !! step, intent in [R L2 T-2 ~> Pa].
  real, dimension(:,:), pointer     :: p_surf_end !< A pointer (perhaps NULL) to the surface
                                                  !! pressure at the end of this dynamic step,
                                                  !! intent in [R L2 T-2 ~> Pa].
  real,               intent(in)    :: dt         !< time interval covered by this call [T ~> s].
  real,               intent(in)    :: dt_thermo  !< time interval covered by any updates that may
                                                  !! span multiple dynamics steps [T ~> s].
  real,               intent(in)    :: bbl_time_int !< time interval over which updates to the
                                                  !! bottom boundary layer properties will apply [T ~> s],
                                                  !! or zero not to update the properties.
  type(MOM_control_struct), intent(inout), target :: CS   !< control structure from initialize_MOM
  type(time_type),    intent(in)    :: Time_local !< End time of a segment, as a time type
  type(wave_parameters_CS), &
            optional, pointer       :: Waves      !< Container for wave related parameters; the
                                                  !! fields in Waves are intent in here.

  ! local variables
  type(ocean_grid_type),   pointer :: G => NULL()  ! pointer to a structure containing
                                                   ! metrics and related information
  type(verticalGrid_type), pointer :: GV => NULL() ! Pointer to the vertical grid structure
  type(unit_scale_type),   pointer :: US => NULL() ! Pointer to a structure containing
                                                   ! various unit conversion factors
  type(MOM_diag_IDs), pointer :: IDs => NULL() ! A structure with the diagnostic IDs.
  real, dimension(:,:,:), pointer :: &
    u => NULL(), & ! u : zonal velocity component [L T-1 ~> m s-1]
    v => NULL(), & ! v : meridional velocity component [L T-1 ~> m s-1]
    h => NULL()    ! h : layer thickness [H ~> m or kg m-2]

  logical :: calc_dtbt  ! Indicates whether the dynamically adjusted
                        ! barotropic time step needs to be updated.
  logical :: showCallTree

  integer :: i, j, k, is, ie, js, je, Isq, Ieq, Jsq, Jeq, nz
  integer :: isd, ied, jsd, jed, IsdB, IedB, JsdB, JedB

  real, dimension(SZI_(CS%G),SZJ_(CS%G),SZK_(CS%G)+1) :: eta_por ! layer interface heights
                                                    !! for porous topo. [Z ~> m or 1/eta_to_m]
  G => CS%G ; GV => CS%GV ; US => CS%US ; IDs => CS%IDs
  is   = G%isc  ; ie   = G%iec  ; js   = G%jsc  ; je   = G%jec ; nz = GV%ke
  Isq  = G%IscB ; Ieq  = G%IecB ; Jsq  = G%JscB ; Jeq  = G%JecB
  isd  = G%isd  ; ied  = G%ied  ; jsd  = G%jsd  ; jed  = G%jed
  IsdB = G%IsdB ; IedB = G%IedB ; JsdB = G%JsdB ; JedB = G%JedB
  u => CS%u ; v => CS%v ; h => CS%h
  showCallTree = callTree_showQuery()

  call cpu_clock_begin(id_clock_dynamics)
  call cpu_clock_begin(id_clock_stoch)
  if (CS%stoch_eos_CS%use_stoch_eos) call MOM_stoch_eos_run(G,u,v,dt,Time_local,CS%stoch_eos_CS,CS%diag)
  call cpu_clock_end(id_clock_stoch)
  call cpu_clock_begin(id_clock_varT)
  if (CS%stoch_eos_CS%stanley_coeff >= 0.0) then
    call MOM_calc_varT(G,GV,h,CS%tv,CS%stoch_eos_CS,dt)
    call pass_var(CS%tv%varT, G%Domain,clock=id_clock_pass,halo=1)
  endif
  call cpu_clock_end(id_clock_varT)

  if ((CS%t_dyn_rel_adv == 0.0) .and. CS%thickness_diffuse .and. CS%thickness_diffuse_first) then

    call enable_averages(dt_thermo, Time_local+real_to_time(US%T_to_s*(dt_thermo-dt)), CS%diag)
    call cpu_clock_begin(id_clock_thick_diff)
    if (CS%VarMix%use_variable_mixing) &
      call calc_slope_functions(h, CS%tv, dt, G, GV, US, CS%VarMix, OBC=CS%OBC)
    call thickness_diffuse(h, CS%uhtr, CS%vhtr, CS%tv, dt_thermo, G, GV, US, &
                           CS%MEKE, CS%VarMix, CS%CDp, CS%thickness_diffuse_CSp)
    call cpu_clock_end(id_clock_thick_diff)
    call pass_var(h, G%Domain, clock=id_clock_pass, halo=max(2,CS%cont_stencil))
    call disable_averaging(CS%diag)
    if (showCallTree) call callTree_waypoint("finished thickness_diffuse_first (step_MOM)")

    ! Whenever thickness changes let the diag manager know, target grids
    ! for vertical remapping may need to be regenerated.
    call diag_update_remap_grids(CS%diag)
  endif

  !update porous barrier fractional cell metrics
  call porous_widths(h, CS%tv, G, GV, US, eta_por, CS%pbv)

  ! The bottom boundary layer properties need to be recalculated.
  if (bbl_time_int > 0.0) then
    call enable_averages(bbl_time_int, &
              Time_local + real_to_time(US%T_to_s*(bbl_time_int-dt)), CS%diag)
    ! Calculate the BBL properties and store them inside visc (u,h).
    call cpu_clock_begin(id_clock_BBL_visc)
    call set_viscous_BBL(CS%u, CS%v, CS%h, CS%tv, CS%visc, G, GV, US, CS%set_visc_CSp, CS%pbv)
    call cpu_clock_end(id_clock_BBL_visc)
    if (showCallTree) call callTree_wayPoint("done with set_viscous_BBL (step_MOM)")
    call disable_averaging(CS%diag)
  endif


  if (CS%do_dynamics .and. CS%split) then !--------------------------- start SPLIT
    ! This section uses a split time stepping scheme for the dynamic equations,
    ! basically the stacked shallow water equations with viscosity.

    calc_dtbt = .false.
    if (CS%dtbt_reset_period == 0.0) calc_dtbt = .true.
    if (CS%dtbt_reset_period > 0.0) then
      if (Time_local >= CS%dtbt_reset_time) then  !### Change >= to > here.
        calc_dtbt = .true.
        CS%dtbt_reset_time = CS%dtbt_reset_time + CS%dtbt_reset_interval
      endif
    endif

    call step_MOM_dyn_split_RK2(u, v, h, CS%tv, CS%visc, Time_local, dt, forces, &
                p_surf_begin, p_surf_end, CS%uh, CS%vh, CS%uhtr, CS%vhtr, &
                CS%eta_av_bc, G, GV, US, CS%dyn_split_RK2_CSp, calc_dtbt, CS%VarMix, &
                CS%MEKE, CS%thickness_diffuse_CSp, CS%pbv, waves=waves)
    if (showCallTree) call callTree_waypoint("finished step_MOM_dyn_split (step_MOM)")

  elseif (CS%do_dynamics) then ! ------------------------------------ not SPLIT
    !   This section uses an unsplit stepping scheme for the dynamic
    ! equations; basically the stacked shallow water equations with viscosity.
    ! Because the time step is limited by CFL restrictions on the external
    ! gravity waves, the unsplit is usually much less efficient that the split
    ! approaches. But because of its simplicity, the unsplit method is very
    ! useful for debugging purposes.

    if (CS%use_RK2) then
      call step_MOM_dyn_unsplit_RK2(u, v, h, CS%tv, CS%visc, Time_local, dt, forces, &
               p_surf_begin, p_surf_end, CS%uh, CS%vh, CS%uhtr, CS%vhtr, &
               CS%eta_av_bc, G, GV, US, CS%dyn_unsplit_RK2_CSp, CS%VarMix, CS%MEKE, CS%pbv)
    else
      call step_MOM_dyn_unsplit(u, v, h, CS%tv, CS%visc, Time_local, dt, forces, &
               p_surf_begin, p_surf_end, CS%uh, CS%vh, CS%uhtr, CS%vhtr, &
               CS%eta_av_bc, G, GV, US, CS%dyn_unsplit_CSp, CS%VarMix, CS%MEKE, CS%pbv, Waves=Waves)
    endif
    if (showCallTree) call callTree_waypoint("finished step_MOM_dyn_unsplit (step_MOM)")

  endif ! -------------------------------------------------- end SPLIT

  ! Update the model's current to reflect wind-wave growth
  if (Waves%Stokes_DDT .and. (.not.Waves%Passive_Stokes_DDT)) then
    do J=jsq,jeq ; do i=is,ie
      v(i,J,:) = v(i,J,:) + Waves%ddt_us_y(i,J,:)*dt
    enddo; enddo
    do j=js,je ; do I=isq,ieq
      u(I,j,:) = u(I,j,:) + Waves%ddt_us_x(I,j,:)*dt
    enddo; enddo
    call pass_vector(u,v,G%Domain)
  endif
  ! Added an additional output to track Stokes drift time tendency.
  ! It is mostly for debugging, and perhaps doesn't need to hang
  ! around permanently.
  if (Waves%Stokes_DDT .and. (Waves%id_3dstokes_y_from_ddt>0)) then
    do J=jsq,jeq ; do i=is,ie
      Waves%us_y_from_ddt(i,J,:) = Waves%us_y_from_ddt(i,J,:) + Waves%ddt_us_y(i,J,:)*dt
    enddo; enddo
  endif
  if (Waves%Stokes_DDT .and. (Waves%id_3dstokes_x_from_ddt>0)) then
    do j=js,je ; do I=isq,ieq
      Waves%us_x_from_ddt(I,j,:) = Waves%us_x_from_ddt(I,j,:) + Waves%ddt_us_x(I,j,:)*dt
    enddo; enddo
  endif

  if (CS%use_particles .and. CS%do_dynamics) then ! Run particles whether or not stepping is split
    call particles_run(CS%particles, Time_local, CS%u, CS%v, CS%h, CS%tv) ! Run the particles model
  endif


  if (CS%thickness_diffuse .and. .not.CS%thickness_diffuse_first) then
    call cpu_clock_begin(id_clock_thick_diff)

    if (CS%debug) call hchksum(h,"Pre-thickness_diffuse h", G%HI, haloshift=0, scale=GV%H_to_m)

    if (CS%VarMix%use_variable_mixing) &
      call calc_slope_functions(h, CS%tv, dt, G, GV, US, CS%VarMix, OBC=CS%OBC)
    call thickness_diffuse(h, CS%uhtr, CS%vhtr, CS%tv, dt, G, GV, US, &
                           CS%MEKE, CS%VarMix, CS%CDp, CS%thickness_diffuse_CSp)

    if (CS%debug) call hchksum(h,"Post-thickness_diffuse h", G%HI, haloshift=1, scale=GV%H_to_m)
    call cpu_clock_end(id_clock_thick_diff)
    call pass_var(h, G%Domain, clock=id_clock_pass, halo=max(2,CS%cont_stencil))
    if (showCallTree) call callTree_waypoint("finished thickness_diffuse (step_MOM)")
  endif

  ! apply the submesoscale mixed layer restratification parameterization
  if (CS%mixedlayer_restrat) then
    if (CS%debug) then
      call hchksum(h,"Pre-mixedlayer_restrat h", G%HI, haloshift=1, scale=GV%H_to_m)
      call uvchksum("Pre-mixedlayer_restrat uhtr", &
                    CS%uhtr, CS%vhtr, G%HI, haloshift=0, scale=GV%H_to_m*US%L_to_m**2)
    endif
    call cpu_clock_begin(id_clock_ml_restrat)
    call mixedlayer_restrat(h, CS%uhtr, CS%vhtr, CS%tv, forces, dt, CS%visc%MLD, &
                            CS%VarMix, G, GV, US, CS%mixedlayer_restrat_CSp)
    call cpu_clock_end(id_clock_ml_restrat)
    call pass_var(h, G%Domain, clock=id_clock_pass, halo=max(2,CS%cont_stencil))
    if (CS%debug) then
      call hchksum(h,"Post-mixedlayer_restrat h", G%HI, haloshift=1, scale=GV%H_to_m)
      call uvchksum("Post-mixedlayer_restrat [uv]htr", &
                    CS%uhtr, CS%vhtr, G%HI, haloshift=0, scale=GV%H_to_m*US%L_to_m**2)
    endif
  endif

  ! Whenever thickness changes let the diag manager know, target grids
  ! for vertical remapping may need to be regenerated.
  call diag_update_remap_grids(CS%diag)

  if (CS%useMEKE) call step_forward_MEKE(CS%MEKE, h, CS%VarMix%SN_u, CS%VarMix%SN_v, &
                                         CS%visc, dt, G, GV, US, CS%MEKE_CSp, CS%uhtr, CS%vhtr)
  call disable_averaging(CS%diag)

  ! Advance the dynamics time by dt.
  CS%t_dyn_rel_adv = CS%t_dyn_rel_adv + dt
  CS%n_dyn_steps_in_adv = CS%n_dyn_steps_in_adv + 1
  if (CS%alternate_first_direction) then
    call set_first_direction(G, MODULO(G%first_direction+1,2))
    CS%first_dir_restart = real(G%first_direction)
  endif
  CS%t_dyn_rel_thermo = CS%t_dyn_rel_thermo + dt
  if (abs(CS%t_dyn_rel_thermo) < 1e-6*dt) CS%t_dyn_rel_thermo = 0.0
  CS%t_dyn_rel_diag = CS%t_dyn_rel_diag + dt

  call cpu_clock_end(id_clock_dynamics)

  call cpu_clock_begin(id_clock_other) ; call cpu_clock_begin(id_clock_diagnostics)
  call enable_averages(dt, Time_local, CS%diag)
  ! These diagnostics are available after every time dynamics step.
  if (IDs%id_u > 0) call post_data(IDs%id_u, u, CS%diag)
  if (IDs%id_v > 0) call post_data(IDs%id_v, v, CS%diag)
  if (IDs%id_h > 0) call post_data(IDs%id_h, h, CS%diag)
  if (CS%stoch_eos_CS%id_stoch_eos > 0) call post_data(CS%stoch_eos_CS%id_stoch_eos, CS%stoch_eos_CS%pattern, CS%diag)
  if (CS%stoch_eos_CS%id_stoch_phi > 0) call post_data(CS%stoch_eos_CS%id_stoch_phi, CS%stoch_eos_CS%phi, CS%diag)
  if (CS%stoch_eos_CS%id_tvar_sgs > 0) call post_data(CS%stoch_eos_CS%id_tvar_sgs, CS%tv%varT, CS%diag)
  call disable_averaging(CS%diag)
  call cpu_clock_end(id_clock_diagnostics) ; call cpu_clock_end(id_clock_other)

end subroutine step_MOM_dynamics

!> step_MOM_tracer_dyn does tracer advection and lateral diffusion, bringing the
!! tracers up to date with the changes in state due to the dynamics.  Surface
!! sources and sinks and remapping are handled via step_MOM_thermo.
subroutine step_MOM_tracer_dyn(CS, G, GV, US, h, Time_local)
  type(MOM_control_struct), intent(inout) :: CS     !< control structure
  type(ocean_grid_type),    intent(inout) :: G      !< ocean grid structure
  type(verticalGrid_type),  intent(in)    :: GV     !< ocean vertical grid structure
  type(unit_scale_type),    intent(in)    :: US     !< A dimensional unit scaling type
  real, dimension(SZI_(G),SZJ_(G),SZK_(GV)), &
                            intent(in)    :: h      !< layer thicknesses after the transports [H ~> m or kg m-2]
  type(time_type),          intent(in)    :: Time_local !< The model time at the end
                                                    !! of the time step.
  type(group_pass_type) :: pass_T_S
  integer :: halo_sz ! The size of a halo where data must be valid.
  logical :: x_first ! If true, advect tracers first in the x-direction, then y.
  logical :: showCallTree
  showCallTree = callTree_showQuery()

  if (CS%debug) then
    call cpu_clock_begin(id_clock_other)
    call hchksum(h,"Pre-advection h", G%HI, haloshift=1, scale=GV%H_to_m)
    call uvchksum("Pre-advection uhtr", CS%uhtr, CS%vhtr, G%HI, &
                  haloshift=0, scale=GV%H_to_m*US%L_to_m**2)
    if (associated(CS%tv%T)) call hchksum(CS%tv%T, "Pre-advection T", G%HI, haloshift=1, scale=US%C_to_degC)
    if (associated(CS%tv%S)) call hchksum(CS%tv%S, "Pre-advection S", G%HI, haloshift=1, scale=US%S_to_ppt)
    if (associated(CS%tv%frazil)) call hchksum(CS%tv%frazil, "Pre-advection frazil", G%HI, haloshift=0, &
                                               scale=US%Q_to_J_kg*US%RZ_to_kg_m2)
    if (associated(CS%tv%salt_deficit)) call hchksum(CS%tv%salt_deficit, &
                   "Pre-advection salt deficit", G%HI, haloshift=0, scale=US%S_to_ppt*US%RZ_to_kg_m2)
  ! call MOM_thermo_chksum("Pre-advection ", CS%tv, G, US)
    call cpu_clock_end(id_clock_other)
  endif

  call cpu_clock_begin(id_clock_thermo) ; call cpu_clock_begin(id_clock_tracer)
  call enable_averages(CS%t_dyn_rel_adv, Time_local, CS%diag)

  if (CS%alternate_first_direction) then
    ! This calculation of the value of G%first_direction from the start of the accumulation of
    ! mass transports for use by the tracers is the equivalent to adding 2*n_dyn_steps before
    ! subtracting n_dyn_steps so that the mod will be taken of a non-negative number.
    x_first = (MODULO(G%first_direction+CS%n_dyn_steps_in_adv,2) == 0)
  else
    x_first = (MODULO(G%first_direction,2) == 0)
  endif
  call advect_tracer(h, CS%uhtr, CS%vhtr, CS%OBC, CS%t_dyn_rel_adv, G, GV, US, &
                     CS%tracer_adv_CSp, CS%tracer_Reg, x_first_in=x_first)
  call tracer_hordiff(h, CS%t_dyn_rel_adv, CS%MEKE, CS%VarMix, G, GV, US, &
                      CS%tracer_diff_CSp, CS%tracer_Reg, CS%tv)
  if (showCallTree) call callTree_waypoint("finished tracer advection/diffusion (step_MOM)")
  call update_segment_tracer_reservoirs(G, GV, CS%uhtr, CS%vhtr, h, CS%OBC, &
                     CS%t_dyn_rel_adv, CS%tracer_Reg)
  call cpu_clock_end(id_clock_tracer) ; call cpu_clock_end(id_clock_thermo)

  call cpu_clock_begin(id_clock_other) ; call cpu_clock_begin(id_clock_diagnostics)
  call post_transport_diagnostics(G, GV, US, CS%uhtr, CS%vhtr, h, CS%transport_IDs, &
           CS%diag_pre_dyn, CS%diag, CS%t_dyn_rel_adv, CS%tracer_reg)
  ! Rebuild the remap grids now that we've posted the fields which rely on thicknesses
  ! from before the dynamics calls
  call diag_update_remap_grids(CS%diag)

  call disable_averaging(CS%diag)
  call cpu_clock_end(id_clock_diagnostics) ; call cpu_clock_end(id_clock_other)

  ! Reset the accumulated transports to 0 and record that the dynamics
  ! and advective times now agree.
  call cpu_clock_begin(id_clock_thermo) ; call cpu_clock_begin(id_clock_tracer)
  CS%uhtr(:,:,:) = 0.0
  CS%vhtr(:,:,:) = 0.0
  CS%n_dyn_steps_in_adv = 0
  CS%t_dyn_rel_adv = 0.0
  call cpu_clock_end(id_clock_tracer) ; call cpu_clock_end(id_clock_thermo)

  if (associated(CS%tv%T)) then
    call extract_diabatic_member(CS%diabatic_CSp, diabatic_halo=halo_sz)
    if (halo_sz > 0) then
      call create_group_pass(pass_T_S, CS%tv%T, G%Domain, To_All, halo=halo_sz)
      call create_group_pass(pass_T_S, CS%tv%S, G%Domain, To_All, halo=halo_sz)
      call do_group_pass(pass_T_S, G%Domain, clock=id_clock_pass)
    elseif (CS%diabatic_first) then
      ! Temperature and salinity need halo updates because they will be used
      ! in the dynamics before they are changed again.
      call create_group_pass(pass_T_S, CS%tv%T, G%Domain, To_All+Omit_Corners, halo=1)
      call create_group_pass(pass_T_S, CS%tv%S, G%Domain, To_All+Omit_Corners, halo=1)
      call do_group_pass(pass_T_S, G%Domain, clock=id_clock_pass)
    endif
  endif

  CS%preadv_h_stored = .false.

end subroutine step_MOM_tracer_dyn

!> MOM_step_thermo orchestrates the thermodynamic time stepping and vertical
!! remapping, via calls to diabatic (or adiabatic) and ALE_main.
subroutine step_MOM_thermo(CS, G, GV, US, u, v, h, tv, fluxes, dtdia, &
                           Time_end_thermo, update_BBL, Waves)
  type(MOM_control_struct), intent(inout) :: CS     !< Master MOM control structure
  type(ocean_grid_type),    intent(inout) :: G      !< ocean grid structure
  type(verticalGrid_type),  intent(inout) :: GV     !< ocean vertical grid structure
  type(unit_scale_type),    intent(in)    :: US     !< A dimensional unit scaling type
  real, dimension(SZIB_(G),SZJ_(G),SZK_(GV)), &
                            intent(inout) :: u      !< zonal velocity [L T-1 ~> m s-1]
  real, dimension(SZI_(G),SZJB_(G),SZK_(GV)), &
                            intent(inout) :: v      !< meridional velocity [L T-1 ~> m s-1]
  real, dimension(SZI_(G),SZJ_(G),SZK_(GV)), &
                            intent(inout) :: h      !< layer thickness [H ~> m or kg m-2]
  type(thermo_var_ptrs),    intent(inout) :: tv     !< A structure pointing to various thermodynamic variables
  type(forcing),            intent(inout) :: fluxes !< pointers to forcing fields
  real,                     intent(in)    :: dtdia  !< The time interval over which to advance [T ~> s]
  type(time_type),          intent(in)    :: Time_end_thermo !< End of averaging interval for thermo diags
  logical,                  intent(in)    :: update_BBL !< If true, calculate the bottom boundary layer properties.
  type(wave_parameters_CS), &
                  optional, pointer       :: Waves  !< Container for wave related parameters
                                                    !! the fields in Waves are intent in here.

  logical :: use_ice_shelf ! Needed for selecting the right ALE interface.
  logical :: showCallTree
  type(group_pass_type) :: pass_T_S, pass_T_S_h, pass_uv_T_S_h
  integer :: dynamics_stencil  ! The computational stencil for the calculations
                               ! in the dynamic core.
  integer :: halo_sz ! The size of a halo where data must be valid.
  integer :: is, ie, js, je, nz

  real, dimension(SZI_(CS%G),SZJ_(CS%G),SZK_(CS%G)+1) :: eta_por ! layer interface heights
                                                    !! for porous topo. [Z ~> m or 1/eta_to_m]

  is = G%isc ; ie = G%iec ; js = G%jsc ; je = G%jec ; nz = GV%ke
  showCallTree = callTree_showQuery()
  if (showCallTree) call callTree_enter("step_MOM_thermo(), MOM.F90")

  use_ice_shelf = .false.
  if (associated(CS%frac_shelf_h)) use_ice_shelf = .true.

  call enable_averages(dtdia, Time_end_thermo, CS%diag)

  if (associated(CS%odaCS)) then
    if (CS%debug) then
      call MOM_thermo_chksum("Pre-oda ", tv, G, US, haloshift=0)
    endif
    call apply_oda_tracer_increments(US%T_to_s*dtdia, Time_end_thermo, G, GV, tv, h, CS%odaCS)
    if (CS%debug) then
      call MOM_thermo_chksum("Post-oda ", tv, G, US, haloshift=0)
    endif
  endif

  if (associated(fluxes%p_surf) .or. associated(fluxes%p_surf_full)) then
    call extract_diabatic_member(CS%diabatic_CSp, diabatic_halo=halo_sz)
    if (halo_sz > 0) then
      if (associated(fluxes%p_surf_full)) &
        call pass_var(fluxes%p_surf_full, G%Domain, &
                      clock=id_clock_pass, halo=halo_sz, complete=.not.associated(fluxes%p_surf))
      call pass_var(fluxes%p_surf, G%Domain, clock=id_clock_pass, halo=halo_sz, complete=.true.)
    endif
  endif

  if (update_BBL) then
    !   Calculate the BBL properties and store them inside visc (u,h).
    ! This is here so that CS%visc is updated before diabatic() when
    ! DIABATIC_FIRST=True. Otherwise diabatic() is called after the dynamics
    ! and set_viscous_BBL is called as a part of the dynamic stepping.
    call cpu_clock_begin(id_clock_BBL_visc)
    !update porous barrier fractional cell metrics
    call porous_widths(h, CS%tv, G, GV, US, eta_por, CS%pbv)
    call set_viscous_BBL(u, v, h, tv, CS%visc, G, GV, US, CS%set_visc_CSp, CS%pbv)
    call cpu_clock_end(id_clock_BBL_visc)
    if (showCallTree) call callTree_wayPoint("done with set_viscous_BBL (step_MOM_thermo)")
  endif

  call cpu_clock_begin(id_clock_thermo)
  if (.not.CS%adiabatic) then
    if (CS%debug) then
      call uvchksum("Pre-diabatic [uv]", u, v, G%HI, haloshift=2, scale=US%L_T_to_m_s)
      call hchksum(h,"Pre-diabatic h", G%HI, haloshift=1, scale=GV%H_to_m)
      call uvchksum("Pre-diabatic [uv]h", CS%uhtr, CS%vhtr, G%HI, &
                    haloshift=0, scale=GV%H_to_m*US%L_to_m**2)
    ! call MOM_state_chksum("Pre-diabatic ", u, v, h, CS%uhtr, CS%vhtr, G, GV, vel_scale=1.0)
      call MOM_thermo_chksum("Pre-diabatic ", tv, G, US, haloshift=0)
      call check_redundant("Pre-diabatic ", u, v, G)
      call MOM_forcing_chksum("Pre-diabatic", fluxes, G, US, haloshift=0)
    endif

    call cpu_clock_begin(id_clock_diabatic)

    call diabatic(u, v, h, tv, CS%Hml, fluxes, CS%visc, CS%ADp, CS%CDp, dtdia, &
                  Time_end_thermo, G, GV, US, CS%diabatic_CSp, CS%stoch_CS, CS%OBC, Waves)
    fluxes%fluxes_used = .true.

    if (showCallTree) call callTree_waypoint("finished diabatic (step_MOM_thermo)")

    ! Regridding/remapping is done here, at end of thermodynamics time step
    ! (that may comprise several dynamical time steps)
    ! The routine 'ALE_main' can be found in 'MOM_ALE.F90'.
    if ( CS%use_ALE_algorithm ) then
      call enable_averages(dtdia, Time_end_thermo, CS%diag)
!         call pass_vector(u, v, G%Domain)
      call cpu_clock_begin(id_clock_pass)
      if (associated(tv%T)) &
        call create_group_pass(pass_T_S_h, tv%T, G%Domain, To_All+Omit_Corners, halo=1)
      if (associated(tv%S)) &
        call create_group_pass(pass_T_S_h, tv%S, G%Domain, To_All+Omit_Corners, halo=1)
      call create_group_pass(pass_T_S_h, h, G%Domain, To_All+Omit_Corners, halo=1)
      call do_group_pass(pass_T_S_h, G%Domain)
      call cpu_clock_end(id_clock_pass)

      call preAle_tracer_diagnostics(CS%tracer_Reg, G, GV)

      if (CS%debug) then
        call MOM_state_chksum("Pre-ALE ", u, v, h, CS%uh, CS%vh, G, GV, US)
        call hchksum(tv%T,"Pre-ALE T", G%HI, haloshift=1, scale=US%C_to_degC)
        call hchksum(tv%S,"Pre-ALE S", G%HI, haloshift=1, scale=US%S_to_ppt)
        call check_redundant("Pre-ALE ", u, v, G)
      endif
      call cpu_clock_begin(id_clock_ALE)
      if (use_ice_shelf) then
        call ALE_main(G, GV, US, h, u, v, tv, CS%tracer_Reg, CS%ALE_CSp, CS%OBC, &
                      dtdia, CS%frac_shelf_h)
      else
        call ALE_main(G, GV, US, h, u, v, tv, CS%tracer_Reg, CS%ALE_CSp, CS%OBC, dtdia)
      endif

      if (showCallTree) call callTree_waypoint("finished ALE_main (step_MOM_thermo)")
      call cpu_clock_end(id_clock_ALE)
    endif   ! endif for the block "if ( CS%use_ALE_algorithm )"

    dynamics_stencil = min(3, G%Domain%nihalo, G%Domain%njhalo)
    call create_group_pass(pass_uv_T_S_h, u, v, G%Domain, halo=dynamics_stencil)
    if (associated(tv%T)) &
      call create_group_pass(pass_uv_T_S_h, tv%T, G%Domain, halo=dynamics_stencil)
    if (associated(tv%S)) &
      call create_group_pass(pass_uv_T_S_h, tv%S, G%Domain, halo=dynamics_stencil)
    call create_group_pass(pass_uv_T_S_h, h, G%Domain, halo=dynamics_stencil)
    call do_group_pass(pass_uv_T_S_h, G%Domain, clock=id_clock_pass)

    if (CS%debug .and. CS%use_ALE_algorithm) then
      call MOM_state_chksum("Post-ALE ", u, v, h, CS%uh, CS%vh, G, GV, US)
      call hchksum(tv%T, "Post-ALE T", G%HI, haloshift=1, scale=US%C_to_degC)
      call hchksum(tv%S, "Post-ALE S", G%HI, haloshift=1, scale=US%S_to_ppt)
      call check_redundant("Post-ALE ", u, v, G)
    endif

    ! Whenever thickness changes let the diag manager know, target grids
    ! for vertical remapping may need to be regenerated. This needs to
    ! happen after the H update and before the next post_data.
    call diag_update_remap_grids(CS%diag)

    !### Consider moving this up into the if ALE block.
    call postALE_tracer_diagnostics(CS%tracer_Reg, G, GV, CS%diag, dtdia)

    if (CS%debug) then
      call uvchksum("Post-diabatic u", u, v, G%HI, haloshift=2, scale=US%L_T_to_m_s)
      call hchksum(h, "Post-diabatic h", G%HI, haloshift=1, scale=GV%H_to_m)
      call uvchksum("Post-diabatic [uv]h", CS%uhtr, CS%vhtr, G%HI, &
                    haloshift=0, scale=GV%H_to_m*US%L_to_m**2)
    ! call MOM_state_chksum("Post-diabatic ", u, v, &
    !                       h, CS%uhtr, CS%vhtr, G, GV, haloshift=1)
      if (associated(tv%T)) call hchksum(tv%T, "Post-diabatic T", G%HI, haloshift=1, scale=US%C_to_degC)
      if (associated(tv%S)) call hchksum(tv%S, "Post-diabatic S", G%HI, haloshift=1, scale=US%S_to_ppt)
      if (associated(tv%frazil)) call hchksum(tv%frazil, "Post-diabatic frazil", G%HI, haloshift=0, &
                                              scale=US%Q_to_J_kg*US%RZ_to_kg_m2)
      if (associated(tv%salt_deficit)) call hchksum(tv%salt_deficit, &
                               "Post-diabatic salt deficit", G%HI, haloshift=0, scale=US%RZ_to_kg_m2)
    ! call MOM_thermo_chksum("Post-diabatic ", tv, G, US)
      call check_redundant("Post-diabatic ", u, v, G)
    endif
    call disable_averaging(CS%diag)

    call cpu_clock_end(id_clock_diabatic)
  else   ! complement of "if (.not.CS%adiabatic)"

    call cpu_clock_begin(id_clock_adiabatic)
    call adiabatic(h, tv, fluxes, dtdia, G, GV, US, CS%diabatic_CSp)
    fluxes%fluxes_used = .true.
    call cpu_clock_end(id_clock_adiabatic)

    if (associated(tv%T)) then
      call create_group_pass(pass_T_S, tv%T, G%Domain, To_All+Omit_Corners, halo=1)
      call create_group_pass(pass_T_S, tv%S, G%Domain, To_All+Omit_Corners, halo=1)
      call do_group_pass(pass_T_S, G%Domain, clock=id_clock_pass)
      if (CS%debug) then
        if (associated(tv%T)) call hchksum(tv%T, "Post-diabatic T", G%HI, haloshift=1, scale=US%C_to_degC)
        if (associated(tv%S)) call hchksum(tv%S, "Post-diabatic S", G%HI, haloshift=1, scale=US%S_to_ppt)
      endif
    endif

  endif   ! endif for the block "if (.not.CS%adiabatic)"
  call cpu_clock_end(id_clock_thermo)

  call disable_averaging(CS%diag)

  if (showCallTree) call callTree_leave("step_MOM_thermo(), MOM.F90")

end subroutine step_MOM_thermo


!> step_offline is the main driver for running tracers offline in MOM6. This has been primarily
!! developed with ALE configurations in mind. Some work has been done in isopycnal configuration, but
!! the work is very preliminary. Some more detail about this capability along with some of the subroutines
!! called here can be found in tracers/MOM_offline_control.F90
subroutine step_offline(forces, fluxes, sfc_state, Time_start, time_interval, CS)
  type(mech_forcing), intent(in)    :: forces        !< A structure with the driving mechanical forces
  type(forcing),      intent(inout) :: fluxes        !< pointers to forcing fields
  type(surface),      intent(inout) :: sfc_state     !< surface ocean state
  type(time_type),    intent(in)    :: Time_start    !< starting time of a segment, as a time type
  real,               intent(in)    :: time_interval !< time interval [s]
  type(MOM_control_struct), intent(inout) :: CS      !< control structure from initialize_MOM

  ! Local pointers
  type(ocean_grid_type),      pointer :: G  => NULL() ! Pointer to a structure containing
                                                      ! metrics and related information
  type(verticalGrid_type),    pointer :: GV => NULL() ! Pointer to structure containing information
                                                      ! about the vertical grid
  type(unit_scale_type),      pointer :: US => NULL() ! Pointer to a structure containing
                                                      ! various unit conversion factors

  logical :: first_iter    !< True if this is the first time step_offline has been called in a given interval
  logical :: last_iter     !< True if this is the last time step_tracer is to be called in an offline interval
  logical :: do_vertical   !< If enough time has elapsed, do the diabatic tracer sources/sinks
  logical :: adv_converged !< True if all the horizontal fluxes have been used

  real :: dt_offline          ! The offline timestep for advection [T ~> s]
  real :: dt_offline_vertical ! The offline timestep for vertical fluxes and remapping [T ~> s]
  logical :: skip_diffusion

  type(time_type), pointer :: accumulated_time => NULL()
  type(time_type), pointer :: vertical_time => NULL()
  integer :: is, ie, js, je, isd, ied, jsd, jed

  ! 3D pointers
  real, dimension(:,:,:), pointer :: &
    uhtr => NULL(), &  ! Accumulated zonal thickness fluxes to advect tracers [H L2 ~> m3 or kg]
    vhtr => NULL(), &  ! Accumulated meridional thickness fluxes to advect tracers [H L2 ~> m3 or kg]
    eatr => NULL(), &  ! Layer entrainment rates across the interface above [H ~> m or kg m-2]
    ebtr => NULL(), &  ! Layer entrainment rates across the interface below [H ~> m or kg m-2]
    h_end => NULL()    ! Layer thicknesses at the end of a step [H ~> m or kg m-2]

  type(time_type) :: Time_end    ! End time of a segment, as a time type

  ! Grid-related pointer assignments
  G => CS%G ; GV => CS%GV ; US => CS%US

  is  = G%isc  ; ie  = G%iec  ; js  = G%jsc  ; je  = G%jec
  isd = G%isd  ; ied = G%ied  ; jsd = G%jsd  ; jed = G%jed

  call cpu_clock_begin(id_clock_offline_tracer)
  call extract_offline_main(CS%offline_CSp, uhtr, vhtr, eatr, ebtr, h_end, accumulated_time, &
                            vertical_time, dt_offline, dt_offline_vertical, skip_diffusion)
  Time_end = increment_date(Time_start, seconds=floor(time_interval+0.001))

  call enable_averaging(time_interval, Time_end, CS%diag)

  ! Check to see if this is the first iteration of the offline interval
  if (accumulated_time == real_to_time(0.0)) then
    first_iter = .true.
  else ! This is probably unnecessary but is used to guard against unwanted behavior
    first_iter = .false.
  endif

  ! Check to see if vertical tracer functions should be done
  if (first_iter .or. (accumulated_time >= vertical_time)) then
    do_vertical = .true.
    vertical_time = accumulated_time + real_to_time(US%T_to_s*dt_offline_vertical)
  else
    do_vertical = .false.
  endif

  ! Increment the amount of time elapsed since last read and check if it's time to roll around
  accumulated_time = accumulated_time + real_to_time(time_interval)

  last_iter = (accumulated_time >= real_to_time(US%T_to_s*dt_offline))

  if (CS%use_ALE_algorithm) then
    ! If this is the first iteration in the offline timestep, then we need to read in fields and
    ! perform the main advection.
    if (first_iter) then
      call MOM_mesg("Reading in new offline fields")
      ! Read in new transport and other fields
      ! call update_transport_from_files(G, GV, CS%offline_CSp, h_end, eatr, ebtr, uhtr, vhtr, &
      !     CS%tv%T, CS%tv%S, fluxes, CS%use_ALE_algorithm)
      ! call update_transport_from_arrays(CS%offline_CSp)
      call update_offline_fields(CS%offline_CSp, G, GV, US, CS%h, fluxes, CS%use_ALE_algorithm)

      ! Apply any fluxes into the ocean
      call offline_fw_fluxes_into_ocean(G, GV, CS%offline_CSp, fluxes, CS%h)

      if (.not.CS%diabatic_first) then
        call offline_advection_ale(fluxes, Time_start, time_interval, G, GV, US, CS%offline_CSp, &
                                   id_clock_ALE, CS%h, uhtr, vhtr, converged=adv_converged)

        ! Redistribute any remaining transport
        call offline_redistribute_residual(CS%offline_CSp, G, GV, US, CS%h, uhtr, vhtr, adv_converged)

        ! Perform offline diffusion if requested
        if (.not. skip_diffusion) then
          if (CS%VarMix%use_variable_mixing) then
            call pass_var(CS%h, G%Domain)
            call calc_resoln_function(CS%h, CS%tv, G, GV, US, CS%VarMix)
            call calc_depth_function(G, CS%VarMix)
            call calc_slope_functions(CS%h, CS%tv, dt_offline, G, GV, US, CS%VarMix, OBC=CS%OBC)
          endif
          call tracer_hordiff(CS%h, dt_offline, CS%MEKE, CS%VarMix, G, GV, US, &
                              CS%tracer_diff_CSp, CS%tracer_Reg, CS%tv)
        endif
      endif
    endif
    ! The functions related to column physics of tracers is performed separately in ALE mode
    if (do_vertical) then
      call offline_diabatic_ale(fluxes, Time_start, Time_end, G, GV, US, CS%offline_CSp, &
                                CS%h, eatr, ebtr)
    endif

    ! Last thing that needs to be done is the final ALE remapping
    if (last_iter) then
      if (CS%diabatic_first) then
        call offline_advection_ale(fluxes, Time_start, time_interval, G, GV, US, CS%offline_CSp, &
                                   id_clock_ALE, CS%h, uhtr, vhtr, converged=adv_converged)

        ! Redistribute any remaining transport and perform the remaining advection
        call offline_redistribute_residual(CS%offline_CSp, G, GV, US, CS%h, uhtr, vhtr, adv_converged)
                ! Perform offline diffusion if requested
        if (.not. skip_diffusion) then
          if (CS%VarMix%use_variable_mixing) then
            call pass_var(CS%h, G%Domain)
            call calc_resoln_function(CS%h, CS%tv, G, GV, US, CS%VarMix)
            call calc_depth_function(G, CS%VarMix)
            call calc_slope_functions(CS%h, CS%tv, dt_offline, G, GV, US, CS%VarMix, OBC=CS%OBC)
          endif
          call tracer_hordiff(CS%h, dt_offline, CS%MEKE, CS%VarMix, G, GV, US, &
              CS%tracer_diff_CSp, CS%tracer_Reg, CS%tv)
        endif
      endif

      call MOM_mesg("Last iteration of offline interval")

      ! Apply freshwater fluxes out of the ocean
      call offline_fw_fluxes_out_ocean(G, GV, CS%offline_CSp, fluxes, CS%h)
      ! These diagnostic can be used to identify which grid points did not converge within
      ! the specified number of advection sub iterations
      call post_offline_convergence_diags(G, GV, CS%offline_CSp, CS%h, h_end, uhtr, vhtr)

      ! Call ALE one last time to make sure that tracers are remapped onto the layer thicknesses
      ! stored from the forward run
      call cpu_clock_begin(id_clock_ALE)
      call ALE_offline_tracer_final( G, GV, CS%h, CS%tv, h_end, CS%tracer_Reg, CS%ALE_CSp, CS%OBC)
      call cpu_clock_end(id_clock_ALE)
      call pass_var(CS%h, G%Domain)
    endif
  else ! NON-ALE MODE...NOT WELL TESTED
    call MOM_error(WARNING, &
        "Offline tracer mode in non-ALE configuration has not been thoroughly tested")
    ! Note that for the layer mode case, the calls to tracer sources and sinks is embedded in
    ! main_offline_advection_layer. Warning: this may not be appropriate for tracers that
    ! exchange with the atmosphere
    if (abs(time_interval - US%T_to_s*dt_offline) > 1.0e-6) then
      call MOM_error(FATAL, &
          "For offline tracer mode in a non-ALE configuration, dt_offline must equal time_interval")
    endif
    call update_offline_fields(CS%offline_CSp, G, GV, US, CS%h, fluxes, CS%use_ALE_algorithm)
    call offline_advection_layer(fluxes, Time_start, time_interval, G, GV, US, CS%offline_CSp, &
                                 CS%h, eatr, ebtr, uhtr, vhtr)
    ! Perform offline diffusion if requested
    if (.not. skip_diffusion) then
      call tracer_hordiff(h_end, dt_offline, CS%MEKE, CS%VarMix, G, GV, US, &
                          CS%tracer_diff_CSp, CS%tracer_Reg, CS%tv)
    endif

    CS%h = h_end

    call pass_var(CS%tv%T, G%Domain)
    call pass_var(CS%tv%S, G%Domain)
    call pass_var(CS%h, G%Domain)

  endif

  call adjust_ssh_for_p_atm(CS%tv, G, GV, US, CS%ave_ssh_ibc, forces%p_surf_SSH, &
                            CS%calc_rho_for_sea_lev)
  call extract_surface_state(CS, sfc_state)

  call disable_averaging(CS%diag)
  call pass_var(CS%tv%T, G%Domain)
  call pass_var(CS%tv%S, G%Domain)
  call pass_var(CS%h, G%Domain)

  fluxes%fluxes_used = .true.

  if (last_iter) then
    accumulated_time = real_to_time(0.0)
  endif

  call cpu_clock_end(id_clock_offline_tracer)

end subroutine step_offline

!> Initialize MOM, including memory allocation, setting up parameters and diagnostics,
!! initializing the ocean state variables, and initializing subsidiary modules
subroutine initialize_MOM(Time, Time_init, param_file, dirs, CS, restart_CSp, &
                          Time_in, offline_tracer_mode, input_restart_file, diag_ptr, &
                          count_calls, tracer_flow_CSp,  ice_shelf_CSp, waves_CSp)
  type(time_type), target,   intent(inout) :: Time        !< model time, set in this routine
  type(time_type),           intent(in)    :: Time_init   !< The start time for the coupled model's calendar
  type(param_file_type),     intent(out)   :: param_file  !< structure indicating parameter file to parse
  type(directories),         intent(out)   :: dirs        !< structure with directory paths
  type(MOM_control_struct),  intent(inout), target :: CS  !< pointer set in this routine to MOM control structure
  type(MOM_restart_CS),      pointer       :: restart_CSp !< pointer set in this routine to the
                                                          !! restart control structure that will
                                                          !! be used for MOM.
  type(time_type), optional, intent(in)    :: Time_in     !< time passed to MOM_initialize_state when
                                                          !! model is not being started from a restart file
  logical,         optional, intent(out)   :: offline_tracer_mode !< True is returned if tracers are being run offline
  character(len=*),optional, intent(in)    :: input_restart_file !< If present, name of restart file to read
  type(diag_ctrl), optional, pointer       :: diag_ptr    !< A pointer set in this routine to the diagnostic
                                                          !! regulatory structure
  type(tracer_flow_control_CS), &
                   optional, pointer       :: tracer_flow_CSp !< A pointer set in this routine to
                                                          !! the tracer flow control structure.
  logical,         optional, intent(in)    :: count_calls !< If true, nstep_tot counts the number of
                                                          !! calls to step_MOM instead of the number of
                                                          !! dynamics timesteps.
  type(ice_shelf_CS), optional,     pointer :: ice_shelf_CSp !< A pointer to an ice shelf control structure
  type(Wave_parameters_CS), &
                   optional, pointer       :: Waves_CSp       !< An optional pointer to a wave property CS
  ! local variables
  type(ocean_grid_type),  pointer :: G => NULL()    ! A pointer to the metric grid use for the run
  type(ocean_grid_type),  pointer :: G_in => NULL() ! Pointer to the input grid
  type(hor_index_type),   pointer :: HI => NULL()   ! A hor_index_type for array extents
  type(hor_index_type),   target  :: HI_in          ! HI on the input grid
  type(verticalGrid_type), pointer :: GV => NULL()
  type(dyn_horgrid_type), pointer :: dG => NULL(), test_dG => NULL()
  type(dyn_horgrid_type), pointer :: dG_in => NULL()
  type(diag_ctrl),        pointer :: diag => NULL()
  type(unit_scale_type),  pointer :: US => NULL()
  character(len=4), parameter :: vers_num = 'v2.0'
  integer :: turns   ! Number of grid quarter-turns

  ! Initial state on the input index map
  real, allocatable         :: u_in(:,:,:) ! Initial zonal velocities [L T-1 ~> m s-1]
  real, allocatable         :: v_in(:,:,:) ! Initial meridional velocities [L T-1 ~> m s-1]
  real, allocatable         :: h_in(:,:,:) ! Initial layer thicknesses [H ~> m or kg m-2]
  real, allocatable, target :: frac_shelf_in(:,:) ! Initial fraction of the total cell area occupied
                                                  ! by an ice shelf [nondim]
  real, allocatable, target :: mass_shelf_in(:,:) ! Initial mass of ice shelf contained within a grid cell
                                                  ! [R Z ~> kg m-2]
  real, allocatable, target :: T_in(:,:,:) ! Initial temperatures [C ~> degC]
  real, allocatable, target :: S_in(:,:,:) ! Initial salinities [S ~> ppt]

  type(ocean_OBC_type), pointer :: OBC_in => NULL()
  type(sponge_CS), pointer :: sponge_in_CSp => NULL()
  type(ALE_sponge_CS), pointer :: ALE_sponge_in_CSp => NULL()
  type(oda_incupd_CS),pointer :: oda_incupd_in_CSp => NULL()

  ! This include declares and sets the variable "version".
# include "version_variable.h"

  integer :: i, j, is, ie, js, je, isd, ied, jsd, jed, nz
  integer :: IsdB, IedB, JsdB, JedB
  real    :: dtbt              ! If negative, this specifies the barotropic timestep as a fraction
                               ! of the maximum stable value [nondim].

  real, allocatable, dimension(:,:)   :: eta ! free surface height or column mass [H ~> m or kg m-2]
  type(group_pass_type) :: tmp_pass_uv_T_S_h, pass_uv_T_S_h

  real    :: default_val       ! default value for a parameter
  logical :: write_geom_files  ! If true, write out the grid geometry files.
  logical :: new_sim           ! If true, this has been determined to be a new simulation
  logical :: use_geothermal    ! If true, apply geothermal heating.
  logical :: use_EOS           ! If true, density calculated from T & S using an equation of state.
  logical :: symmetric         ! If true, use symmetric memory allocation.
  logical :: save_IC           ! If true, save the initial conditions.
  logical :: do_unit_tests     ! If true, call unit tests.
  logical :: test_grid_copy = .false.

  logical :: bulkmixedlayer    ! If true, a refined bulk mixed layer scheme is used
                               ! with nkml sublayers and nkbl buffer layer.
  logical :: use_temperature   ! If true, temperature and salinity used as state variables.
  logical :: use_frazil        ! If true, liquid seawater freezes if temp below freezing,
                               ! with accumulated heat deficit returned to surface ocean.
  logical :: bound_salinity    ! If true, salt is added to keep salinity above
                               ! a minimum value, and the deficit is reported.
  logical :: default_2018_answers ! The default setting for the various 2018_ANSWERS flags.
  logical :: use_conT_absS     ! If true, the prognostics T & S are conservative temperature
                               ! and absolute salinity. Care should be taken to convert them
                               ! to potential temperature and practical salinity before
                               ! exchanging them with the coupler and/or reporting T&S diagnostics.
  logical :: advect_TS         ! If false, then no horizontal advection of temperature
                               ! and salnity is performed
  logical :: use_ice_shelf     ! Needed for ALE
  logical :: global_indexing   ! If true use global horizontal index values instead
                               ! of having the data domain on each processor start at 1.
  logical :: bathy_at_vel      ! If true, also define bathymetric fields at the
                               ! the velocity points.
  logical :: calc_dtbt         ! Indicates whether the dynamically adjusted barotropic
                               ! time step needs to be updated before it is used.
  logical :: debug_truncations ! If true, turn on diagnostics useful for debugging truncations.
  integer :: first_direction   ! An integer that indicates which direction is to be
                               ! updated first in directionally split parts of the
                               ! calculation.
  logical :: use_KPP           ! If true, diabatic is using KPP vertical mixing
  integer :: nkml, nkbl, verbosity, write_geom
  integer :: dynamics_stencil  ! The computational stencil for the calculations
                               ! in the dynamic core.
  real :: salin_underflow      ! A tiny value of salinity below which the it is set to 0 [S ~> ppt]
  real :: temp_underflow       ! A tiny magnitude of temperatures below which they are set to 0 [C ~> degC]
  real :: conv2watt            ! A conversion factor from temperature fluxes to heat
                               ! fluxes [J m-2 H-1 degC-1 ~> J m-3 degC-1 or J kg-1 degC-1]
  real :: conv2salt            ! A conversion factor for salt fluxes [m H-1 ~> 1] or [kg m-2 H-1 ~> 1]
  real :: RL2_T2_rescale, Z_rescale, QRZ_rescale ! Unit conversion factors
  character(len=48) :: S_flux_units

  type(vardesc) :: vd_T, vd_S  ! Structures describing temperature and salinity variables.
  type(time_type)                 :: Start_time
  type(ocean_internal_state)      :: MOM_internal_state

  CS%Time => Time

  id_clock_init = cpu_clock_id('Ocean Initialization', grain=CLOCK_SUBCOMPONENT)
  call cpu_clock_begin(id_clock_init)

  Start_time = Time ; if (present(Time_in)) Start_time = Time_in

  ! Read paths and filenames from namelist and store in "dirs".
  ! Also open the parsed input parameter file(s) and setup param_file.
  call get_MOM_input(param_file, dirs, default_input_filename=input_restart_file)

  verbosity = 2 ; call read_param(param_file, "VERBOSITY", verbosity)
  call MOM_set_verbosity(verbosity)
  call callTree_enter("initialize_MOM(), MOM.F90")

  call find_obsolete_params(param_file)

  ! Determining the internal unit scaling factors for this run.
  call unit_scaling_init(param_file, CS%US)
  US => CS%US

  ! Read relevant parameters and write them to the model log.
  call log_version(param_file, "MOM", version, "", log_to_all=.true., layout=.true., debugging=.true.)
  call get_param(param_file, "MOM", "VERBOSITY", verbosity,  &
                 "Integer controlling level of messaging\n" // &
                 "\t0 = Only FATAL messages\n" // &
                 "\t2 = Only FATAL, WARNING, NOTE [default]\n" // &
                 "\t9 = All)", default=2, debuggingParam=.true.)
  call get_param(param_file, "MOM", "DO_UNIT_TESTS", do_unit_tests, &
                 "If True, exercises unit tests at model start up.", &
                 default=.false., debuggingParam=.true.)
  if (do_unit_tests) then
    id_clock_unit_tests = cpu_clock_id('(Ocean unit tests)', grain=CLOCK_MODULE)
    call cpu_clock_begin(id_clock_unit_tests)
    call unit_tests(verbosity)
    call cpu_clock_end(id_clock_unit_tests)
  endif

  call get_param(param_file, "MOM", "SPLIT", CS%split, &
                 "Use the split time stepping if true.", default=.true.)
  if (CS%split) then
    CS%use_RK2 = .false.
  else
    call get_param(param_file, "MOM", "USE_RK2", CS%use_RK2, &
                 "If true, use RK2 instead of RK3 in the unsplit time stepping.", &
                 default=.false.)
  endif

  call get_param(param_file, "MOM", "CALC_RHO_FOR_SEA_LEVEL", CS%calc_rho_for_sea_lev, &
                 "If true, the in-situ density is used to calculate the "//&
                 "effective sea level that is returned to the coupler. If false, "//&
                 "the Boussinesq parameter RHO_0 is used.", default=.false.)
  call get_param(param_file, "MOM", "ENABLE_THERMODYNAMICS", use_temperature, &
                 "If true, Temperature and salinity are used as state "//&
                 "variables.", default=.true.)
  call get_param(param_file, "MOM", "USE_EOS", use_EOS, &
                 "If true,  density is calculated from temperature and "//&
                 "salinity with an equation of state.  If USE_EOS is "//&
                 "true, ENABLE_THERMODYNAMICS must be true as well.", &
                 default=use_temperature)
  call get_param(param_file, "MOM", "DIABATIC_FIRST", CS%diabatic_first, &
                 "If true, apply diabatic and thermodynamic processes, "//&
                 "including buoyancy forcing and mass gain or loss, "//&
                 "before stepping the dynamics forward.", default=.false.)
  call get_param(param_file, "MOM", "USE_CONTEMP_ABSSAL", use_conT_absS, &
                 "If true, the prognostics T&S are the conservative temperature "//&
                 "and absolute salinity. Care should be taken to convert them "//&
                 "to potential temperature and practical salinity before "//&
                 "exchanging them with the coupler and/or reporting T&S diagnostics.", &
                 default=.false.)
  CS%tv%T_is_conT = use_conT_absS ; CS%tv%S_is_absS = use_conT_absS
  call get_param(param_file, "MOM", "ADIABATIC", CS%adiabatic, &
                 "There are no diapycnal mass fluxes if ADIABATIC is "//&
                 "true. This assumes that KD = KDML = 0.0 and that "//&
                 "there is no buoyancy forcing, but makes the model "//&
                 "faster by eliminating subroutine calls.", default=.false.)
  call get_param(param_file, "MOM", "DO_DYNAMICS", CS%do_dynamics, &
                 "If False, skips the dynamics calls that update u & v, as well as "//&
                 "the gravity wave adjustment to h. This may be a fragile feature, "//&
                 "but can be useful during development", default=.true.)
  call get_param(param_file, "MOM", "ADVECT_TS", advect_TS, &
                 "If True, advect temperature and salinity horizontally "//&
                 "If False, T/S are registered for advection. "//&
                 "This is intended only to be used in offline tracer mode "//&
                 "and is by default false in that case.", &
                 do_not_log=.true., default=.true.)
  if (present(offline_tracer_mode)) then ! Only read this parameter in enabled modes
    call get_param(param_file, "MOM", "OFFLINE_TRACER_MODE", CS%offline_tracer_mode, &
                 "If true, barotropic and baroclinic dynamics, thermodynamics "//&
                 "are all bypassed with all the fields necessary to integrate "//&
                 "the tracer advection and diffusion equation are read in from "//&
                 "files stored from a previous integration of the prognostic model. "//&
                 "NOTE: This option only used in the ocean_solo_driver.", default=.false.)
    if (CS%offline_tracer_mode) then
      call get_param(param_file, "MOM", "ADVECT_TS", advect_TS, &
                   "If True, advect temperature and salinity horizontally "//&
                   "If False, T/S are registered for advection. "//&
                   "This is intended only to be used in offline tracer mode."//&
                   "and is by default false in that case", &
                   default=.false. )
    endif
  endif
  call get_param(param_file, "MOM", "USE_REGRIDDING", CS%use_ALE_algorithm, &
                 "If True, use the ALE algorithm (regridding/remapping). "//&
                 "If False, use the layered isopycnal algorithm.", default=.false. )
  call get_param(param_file, "MOM", "BULKMIXEDLAYER", bulkmixedlayer, &
                 "If true, use a Kraus-Turner-like bulk mixed layer "//&
                 "with transitional buffer layers.  Layers 1 through "//&
                 "NKML+NKBL have variable densities. There must be at "//&
                 "least NKML+NKBL+1 layers if BULKMIXEDLAYER is true. "//&
                 "BULKMIXEDLAYER can not be used with USE_REGRIDDING. "//&
                 "The default is influenced by ENABLE_THERMODYNAMICS.", &
                 default=use_temperature .and. .not.CS%use_ALE_algorithm)
  call get_param(param_file, "MOM", "THICKNESSDIFFUSE", CS%thickness_diffuse, &
                 "If true, interface heights are diffused with a "//&
                 "coefficient of KHTH.", default=.false.)
  call get_param(param_file, "MOM",  "THICKNESSDIFFUSE_FIRST", &
                                      CS%thickness_diffuse_first, &
                 "If true, do thickness diffusion before dynamics. "//&
                 "This is only used if THICKNESSDIFFUSE is true.", &
                 default=.false.)
  if (.not.CS%thickness_diffuse) CS%thickness_diffuse_first = .false.
  call get_param(param_file, "MOM", "BATHYMETRY_AT_VEL", bathy_at_vel, &
                 "If true, there are separate values for the basin depths "//&
                 "at velocity points.  Otherwise the effects of topography "//&
                 "are entirely determined from thickness points.", &
                 default=.false.)
  call get_param(param_file, "MOM", "USE_WAVES", CS%UseWaves, default=.false., &
                 do_not_log=.true.)

  call get_param(param_file, "MOM", "DEBUG", CS%debug, &
                 "If true, write out verbose debugging data.", &
                 default=.false., debuggingParam=.true.)
  call get_param(param_file, "MOM", "DEBUG_TRUNCATIONS", debug_truncations, &
                 "If true, calculate all diagnostics that are useful for "//&
                 "debugging truncations.", default=.false., debuggingParam=.true.)

  call get_param(param_file, "MOM", "DT", CS%dt, &
                 "The (baroclinic) dynamics time step.  The time-step that "//&
                 "is actually used will be an integer fraction of the "//&
                 "forcing time-step (DT_FORCING in ocean-only mode or the "//&
                 "coupling timestep in coupled mode.)", units="s", scale=US%s_to_T, &
                 fail_if_missing=.true.)
  call get_param(param_file, "MOM", "DT_THERM", CS%dt_therm, &
                 "The thermodynamic and tracer advection time step. "//&
                 "Ideally DT_THERM should be an integer multiple of DT "//&
                 "and less than the forcing or coupling time-step, unless "//&
                 "THERMO_SPANS_COUPLING is true, in which case DT_THERM "//&
                 "can be an integer multiple of the coupling timestep.  By "//&
                 "default DT_THERM is set to DT.", &
                 units="s", scale=US%s_to_T, default=US%T_to_s*CS%dt)
  call get_param(param_file, "MOM", "THERMO_SPANS_COUPLING", CS%thermo_spans_coupling, &
                 "If true, the MOM will take thermodynamic and tracer "//&
                 "timesteps that can be longer than the coupling timestep. "//&
                 "The actual thermodynamic timestep that is used in this "//&
                 "case is the largest integer multiple of the coupling "//&
                 "timestep that is less than or equal to DT_THERM.", default=.false.)

  if (bulkmixedlayer) then
    CS%Hmix = -1.0 ; CS%Hmix_UV = -1.0
  else
    call get_param(param_file, "MOM", "HMIX_SFC_PROP", CS%Hmix, &
                 "If BULKMIXEDLAYER is false, HMIX_SFC_PROP is the depth "//&
                 "over which to average to find surface properties like "//&
                 "SST and SSS or density (but not surface velocities).", &
                 units="m", default=1.0, scale=US%m_to_Z)
    call get_param(param_file, "MOM", "HMIX_UV_SFC_PROP", CS%Hmix_UV, &
                 "If BULKMIXEDLAYER is false, HMIX_UV_SFC_PROP is the depth "//&
                 "over which to average to find surface flow properties, "//&
                 "SSU, SSV. A non-positive value indicates no averaging.", &
                 units="m", default=0.0, scale=US%m_to_Z)
  endif
  call get_param(param_file, "MOM", "HFREEZE", CS%HFrz, &
                 "If HFREEZE > 0, melt potential will be computed. The actual depth "//&
                 "over which melt potential is computed will be min(HFREEZE, OBLD), "//&
                 "where OBLD is the boundary layer depth. If HFREEZE <= 0 (default), "//&
                 "melt potential will not be computed.", units="m", default=-1.0, scale=US%m_to_Z)
  call get_param(param_file, "MOM", "INTERPOLATE_P_SURF", CS%interp_p_surf, &
                 "If true, linearly interpolate the surface pressure "//&
                 "over the coupling time step, using the specified value "//&
                 "at the end of the step.", default=.false.)

  if (CS%split) then
    call get_param(param_file, "MOM", "DTBT", dtbt, default=-0.98)
    default_val = US%T_to_s*CS%dt_therm ; if (dtbt > 0.0) default_val = -1.0
    CS%dtbt_reset_period = -1.0
    call get_param(param_file, "MOM", "DTBT_RESET_PERIOD", CS%dtbt_reset_period, &
                 "The period between recalculations of DTBT (if DTBT <= 0). "//&
                 "If DTBT_RESET_PERIOD is negative, DTBT is set based "//&
                 "only on information available at initialization.  If 0, "//&
                 "DTBT will be set every dynamics time step. The default "//&
                 "is set by DT_THERM.  This is only used if SPLIT is true.", &
                 units="s", default=default_val, do_not_read=(dtbt > 0.0))
  endif

  ! This is here in case these values are used inappropriately.
  use_frazil = .false. ; bound_salinity = .false.
  CS%tv%P_Ref = 2.0e7*US%kg_m3_to_R*US%m_s_to_L_T**2
  if (use_temperature) then
    call get_param(param_file, "MOM", "FRAZIL", use_frazil, &
                 "If true, water freezes if it gets too cold, and the "//&
                 "accumulated heat deficit is returned in the "//&
                 "surface state.  FRAZIL is only used if "//&
                 "ENABLE_THERMODYNAMICS is true.", default=.false.)
    call get_param(param_file, "MOM", "DO_GEOTHERMAL", use_geothermal, &
                 "If true, apply geothermal heating.", default=.false.)
    call get_param(param_file, "MOM", "BOUND_SALINITY", bound_salinity, &
                 "If true, limit salinity to being positive. (The sea-ice "//&
                 "model may ask for more salt than is available and "//&
                 "drive the salinity negative otherwise.)", default=.false.)
    call get_param(param_file, "MOM", "MIN_SALINITY", CS%tv%min_salinity, &
                 "The minimum value of salinity when BOUND_SALINITY=True.", &
                 units="PPT", default=0.0, scale=US%ppt_to_S, do_not_log=.not.bound_salinity)
    call get_param(param_file, "MOM", "SALINITY_UNDERFLOW", salin_underflow, &
                 "A tiny value of salinity below which the it is set to 0.  For reference, "//&
                 "one molecule of salt per square meter of ocean is of order 1e-29 ppt.", &
                 units="PPT", default=0.0, scale=US%ppt_to_S)
    call get_param(param_file, "MOM", "TEMPERATURE_UNDERFLOW", temp_underflow, &
                 "A tiny magnitude of temperatures below which they are set to 0.", &
                 units="degC", default=0.0, scale=US%degC_to_C)
    call get_param(param_file, "MOM", "C_P", CS%tv%C_p, &
                 "The heat capacity of sea water, approximated as a "//&
                 "constant. This is only used if ENABLE_THERMODYNAMICS is "//&
                 "true. The default value is from the TEOS-10 definition "//&
                 "of conservative temperature.", units="J kg-1 K-1", &
                 default=3991.86795711963, scale=US%J_kg_to_Q*US%C_to_degC)
    call get_param(param_file, "MOM", "USE_PSURF_IN_EOS", CS%use_p_surf_in_EOS, &
                 "If true, always include the surface pressure contributions "//&
                 "in equation of state calculations.", default=.true.)
  endif
  if (use_EOS) call get_param(param_file, "MOM", "P_REF", CS%tv%P_Ref, &
                 "The pressure that is used for calculating the coordinate "//&
                 "density.  (1 Pa = 1e4 dbar, so 2e7 is commonly used.) "//&
                 "This is only used if USE_EOS and ENABLE_THERMODYNAMICS are true.", &
                 units="Pa", default=2.0e7, scale=US%kg_m3_to_R*US%m_s_to_L_T**2)

  if (bulkmixedlayer) then
    call get_param(param_file, "MOM", "NKML", nkml, &
                 "The number of sublayers within the mixed layer if "//&
                 "BULKMIXEDLAYER is true.", units="nondim", default=2)
    call get_param(param_file, "MOM", "NKBL", nkbl, &
                 "The number of layers that are used as variable density "//&
                 "buffer layers if BULKMIXEDLAYER is true.", units="nondim", &
                 default=2)
  endif

  call get_param(param_file, "MOM", "GLOBAL_INDEXING", global_indexing, &
                 "If true, use a global lateral indexing convention, so "//&
                 "that corresponding points on different processors have "//&
                 "the same index. This does not work with static memory.", &
                 default=.false., layoutParam=.true.)
#ifdef STATIC_MEMORY_
  if (global_indexing) call MOM_error(FATAL, "initialize_MOM: "//&
       "GLOBAL_INDEXING can not be true with STATIC_MEMORY.")
#endif
  call get_param(param_file, "MOM", "FIRST_DIRECTION", first_direction, &
                 "An integer that indicates which direction goes first "//&
                 "in parts of the code that use directionally split "//&
                 "updates, with even numbers (or 0) used for x- first "//&
                 "and odd numbers used for y-first.", default=0)
  call get_param(param_file, "MOM", "ALTERNATE_FIRST_DIRECTION", CS%alternate_first_direction, &
                 "If true, after every dynamic timestep alternate whether the x- or y- "//&
                 "direction updates occur first in directionally split parts of the calculation. "//&
                 "If this is true, FIRST_DIRECTION applies at the start of a new run or if "//&
                 "the next first direction can not be found in the restart file.", default=.false.)
  call get_param(param_file, "MOM", "CHECK_BAD_SURFACE_VALS", CS%check_bad_sfc_vals, &
                 "If true, check the surface state for ridiculous values.", &
                 default=.false.)
  if (CS%check_bad_sfc_vals) then
    call get_param(param_file, "MOM", "BAD_VAL_SSH_MAX", CS%bad_val_ssh_max, &
                 "The value of SSH above which a bad value message is "//&
                 "triggered, if CHECK_BAD_SURFACE_VALS is true.", &
                 units="m", default=20.0, scale=US%m_to_Z)
    call get_param(param_file, "MOM", "BAD_VAL_SSS_MAX", CS%bad_val_sss_max, &
                 "The value of SSS above which a bad value message is "//&
                 "triggered, if CHECK_BAD_SURFACE_VALS is true.", units="PPT", &
                 default=45.0)
    call get_param(param_file, "MOM", "BAD_VAL_SST_MAX", CS%bad_val_sst_max, &
                 "The value of SST above which a bad value message is "//&
                 "triggered, if CHECK_BAD_SURFACE_VALS is true.", &
                 units="deg C", default=45.0)
    call get_param(param_file, "MOM", "BAD_VAL_SST_MIN", CS%bad_val_sst_min, &
                 "The value of SST below which a bad value message is "//&
                 "triggered, if CHECK_BAD_SURFACE_VALS is true.", &
                 units="deg C", default=-2.1)
    call get_param(param_file, "MOM", "BAD_VAL_COLUMN_THICKNESS", CS%bad_val_col_thick, &
                 "The value of column thickness below which a bad value message is "//&
                 "triggered, if CHECK_BAD_SURFACE_VALS is true.", &
                 units="m", default=0.0, scale=US%m_to_Z)
  endif
  call get_param(param_file, "MOM", "DEFAULT_2018_ANSWERS", default_2018_answers, &
                 "This sets the default value for the various _2018_ANSWERS parameters.", &
                 default=.false.)
  call get_param(param_file, "MOM", "SURFACE_2018_ANSWERS", CS%answers_2018, &
                 "If true, use expressions for the surface properties that recover the answers "//&
                 "from the end of 2018. Otherwise, use more appropriate expressions that differ "//&
                 "at roundoff for non-Boussinesq cases.", default=default_2018_answers)
  call get_param(param_file, "MOM", "USE_DIABATIC_TIME_BUG", CS%use_diabatic_time_bug, &
                 "If true, uses the wrong calendar time for diabatic processes, as was "//&
                 "done in MOM6 versions prior to February 2018. This is not recommended.", &
                 default=.false.)

  call get_param(param_file, "MOM", "SAVE_INITIAL_CONDS", save_IC, &
                 "If true, write the initial conditions to a file given "//&
                 "by IC_OUTPUT_FILE.", default=.false.)
  call get_param(param_file, "MOM", "IC_OUTPUT_FILE", CS%IC_file, &
                 "The file into which to write the initial conditions.", &
                 default="MOM_IC")
  call get_param(param_file, "MOM", "WRITE_GEOM", write_geom, &
                 "If =0, never write the geometry and vertical grid files. "//&
                 "If =1, write the geometry and vertical grid files only for "//&
                 "a new simulation. If =2, always write the geometry and "//&
                 "vertical grid files. Other values are invalid.", default=1)
  if (write_geom<0 .or. write_geom>2) call MOM_error(FATAL,"MOM: "//&
         "WRITE_GEOM must be equal to 0, 1 or 2.")

  ! Check for inconsistent parameter settings.
  if (CS%use_ALE_algorithm .and. bulkmixedlayer) call MOM_error(FATAL, &
    "MOM: BULKMIXEDLAYER can not currently be used with the ALE algorithm.")
  if (CS%use_ALE_algorithm .and. .not.use_temperature) call MOM_error(FATAL, &
     "MOM: At this time, USE_EOS should be True when using the ALE algorithm.")
  if (CS%adiabatic .and. use_temperature) call MOM_error(WARNING, &
    "MOM: ADIABATIC and ENABLE_THERMODYNAMICS both defined is usually unwise.")
  if (use_EOS .and. .not.use_temperature) call MOM_error(FATAL, &
    "MOM: ENABLE_THERMODYNAMICS must be defined to use USE_EOS.")
  if (CS%adiabatic .and. bulkmixedlayer) call MOM_error(FATAL, &
    "MOM: ADIABATIC and BULKMIXEDLAYER can not both be defined.")
  if (bulkmixedlayer .and. .not.use_EOS) call MOM_error(FATAL, &
      "initialize_MOM: A bulk mixed layer can only be used with T & S as "//&
      "state variables. Add USE_EOS = True to MOM_input.")

  use_ice_shelf = .false.
  if (present(ice_shelf_CSp)) then
    call get_param(param_file, "MOM", "ICE_SHELF", use_ice_shelf, &
       "If true, enables the ice shelf model.", default=.false.)
  endif

  call get_param(param_file, "MOM", "USE_PARTICLES", CS%use_particles, &
                 "If true, use the particles package.", default=.false.)

  CS%ensemble_ocean=.false.
  call get_param(param_file, "MOM", "ENSEMBLE_OCEAN", CS%ensemble_ocean, &
                 "If False, The model is being run in serial mode as a single realization. "//&
                 "If True, The current model realization is part of a larger ensemble "//&
                 "and at the end of step MOM, we will perform a gather of the ensemble "//&
                 "members for statistical evaluation and/or data assimilation.", default=.false.)

  call callTree_waypoint("MOM parameters read (initialize_MOM)")

  call get_param(param_file, "MOM", "HOMOGENIZE_FORCINGS", CS%homogenize_forcings, &
                 "If True, homogenize the forces and fluxes.", default=.false.)
  call get_param(param_file, "MOM", "UPDATE_USTAR",CS%update_ustar, &
                 "If True, update ustar from homogenized tau when using the "//&
                 "HOMOGENIZE_FORCINGS option.  Note that this will not work "//&
                 "with a non-zero gustiness factor.", default=.false., &
                 do_not_log=.not.CS%homogenize_forcings)

  ! Grid rotation test
  call get_param(param_file, "MOM", "ROTATE_INDEX", CS%rotate_index, &
      "Enable rotation of the horizontal indices.", default=.false., &
      debuggingParam=.true.)
  if (CS%rotate_index) then
    ! TODO: Index rotation currently only works when index rotation does not
    !   change the MPI rank of each domain.  Resolving this will require a
    !   modification to FMS PE assignment.
    !   For now, we only permit single-core runs.

    if (num_PEs() /= 1) &
      call MOM_error(FATAL, "Index rotation is only supported on one PE.")

    ! Alternate_first_direction is not permitted with index rotation.
    !   This feature can be added later in the future if needed.
    if (CS%alternate_first_direction) &
      call MOM_error(FATAL, "Alternating_first_direction is not compatible with index rotation.")

    call get_param(param_file, "MOM", "INDEX_TURNS", turns, &
        "Number of counterclockwise quarter-turn index rotations.", &
        default=1, debuggingParam=.true.)
  endif

  ! Set up the model domain and grids.
#ifdef SYMMETRIC_MEMORY_
  symmetric = .true.
#else
  symmetric = .false.
#endif
  G_in => CS%G_in
#ifdef STATIC_MEMORY_
  call MOM_domains_init(G_in%domain, param_file, symmetric=symmetric, &
            static_memory=.true., NIHALO=NIHALO_, NJHALO=NJHALO_, &
            NIGLOBAL=NIGLOBAL_, NJGLOBAL=NJGLOBAL_, NIPROC=NIPROC_, &
            NJPROC=NJPROC_)
#else
  call MOM_domains_init(G_in%domain, param_file, symmetric=symmetric, &
                        domain_name="MOM_in")
#endif

  ! Copy input grid (G_in) domain to active grid G
  ! Swap axes for quarter and 3-quarter turns
  if (CS%rotate_index) then
    allocate(CS%G)
    call clone_MOM_domain(G_in%Domain, CS%G%Domain, turns=turns, domain_name="MOM_rot")
  else
    CS%G => G_in
  endif

  ! TODO: It is unlikely that test_grid_copy and rotate_index would work at the
  !   same time.  It may be possible to enable both but for now we prevent it.
  if (test_grid_copy .and. CS%rotate_index) &
    call MOM_error(FATAL, "Grid cannot be copied during index rotation.")

  if (test_grid_copy) then ; allocate(G)
  else ; G => CS%G ; endif

  call callTree_waypoint("domains initialized (initialize_MOM)")

  call MOM_debugging_init(param_file)
  call diag_mediator_infrastructure_init()
  call MOM_io_init(param_file)

  ! Create HI and dG on the input index map.
  call hor_index_init(G_in%Domain, HI_in, param_file, &
                      local_indexing=.not.global_indexing)
  call create_dyn_horgrid(dG_in, HI_in, bathymetry_at_vel=bathy_at_vel)
  call clone_MOM_domain(G_in%Domain, dG_in%Domain)
  ! Also allocate the input ocean_grid_type type at this point based on the same information.
  call MOM_grid_init(G_in, param_file, US, HI_in, bathymetry_at_vel=bathy_at_vel)

  ! Allocate initialize time-invariant MOM variables.
  call MOM_initialize_fixed(dG_in, US, OBC_in, param_file, .false., dirs%output_directory)

  ! Copy the grid metrics and bathymetry to the ocean_grid_type
  call copy_dyngrid_to_MOM_grid(dG_in, G_in, US)

  call callTree_waypoint("returned from MOM_initialize_fixed() (initialize_MOM)")

  call verticalGridInit( param_file, CS%GV, US )
  GV => CS%GV

  !   Shift from using the temporary dynamic grid type to using the final (potentially static)
  ! and properly rotated ocean-specific grid type and horizontal index type.
  if (CS%rotate_index) then
    allocate(HI)
    call rotate_hor_index(HI_in, turns, HI)
    ! NOTE: If indices are rotated, then G and G_in must both be initialized separately, and
    ! the dynamic grid must be created to handle the grid rotation. G%domain has already been
    ! initialized above.
    call MOM_grid_init(G, param_file, US, HI, bathymetry_at_vel=bathy_at_vel)
    call create_dyn_horgrid(dG, HI, bathymetry_at_vel=bathy_at_vel)
    call clone_MOM_domain(G%Domain, dG%Domain)
    call rotate_dyn_horgrid(dG_in, dG, US, turns)
    call copy_dyngrid_to_MOM_grid(dG, G, US)

    if (associated(OBC_in)) then
      ! TODO: General OBC index rotations is not yet supported.
      if (modulo(turns, 4) /= 1) &
        call MOM_error(FATAL, "OBC index rotation of 180 and 270 degrees is not yet supported.")
      allocate(CS%OBC)
      call rotate_OBC_config(OBC_in, dG_in, CS%OBC, dG, turns)
    endif

    call destroy_dyn_horgrid(dG)
  else
    ! If not rotated, then G_in and G are the same grid.
    HI => HI_in
    G => G_in
    CS%OBC => OBC_in
  endif
  ! dG_in is retained for now so that it can be used with write_ocean_geometry_file() below.

  if (is_root_PE()) call check_MOM6_scaling_factors(CS%GV, US)

  call callTree_waypoint("grids initialized (initialize_MOM)")

  call MOM_timing_init(CS)

  call tracer_registry_init(param_file, CS%tracer_Reg)

  ! Allocate and initialize space for the primary time-varying MOM variables.
  is   = HI%isc   ; ie   = HI%iec  ; js   = HI%jsc  ; je   = HI%jec ; nz = GV%ke
  isd  = HI%isd   ; ied  = HI%ied  ; jsd  = HI%jsd  ; jed  = HI%jed
  IsdB = HI%IsdB  ; IedB = HI%IedB ; JsdB = HI%JsdB ; JedB = HI%JedB
  ALLOC_(CS%u(IsdB:IedB,jsd:jed,nz))   ; CS%u(:,:,:) = 0.0
  ALLOC_(CS%v(isd:ied,JsdB:JedB,nz))   ; CS%v(:,:,:) = 0.0
  ALLOC_(CS%h(isd:ied,jsd:jed,nz))     ; CS%h(:,:,:) = GV%Angstrom_H
  ALLOC_(CS%uh(IsdB:IedB,jsd:jed,nz))  ; CS%uh(:,:,:) = 0.0
  ALLOC_(CS%vh(isd:ied,JsdB:JedB,nz))  ; CS%vh(:,:,:) = 0.0
  if (use_temperature) then
    ALLOC_(CS%T(isd:ied,jsd:jed,nz))   ; CS%T(:,:,:) = 0.0
    ALLOC_(CS%S(isd:ied,jsd:jed,nz))   ; CS%S(:,:,:) = 0.0
    CS%tv%T => CS%T ; CS%tv%S => CS%S
    if (CS%tv%T_is_conT) then
      vd_T = var_desc(name="contemp", units="Celsius", longname="Conservative Temperature", &
                      cmor_field_name="thetao", cmor_longname="Sea Water Potential Temperature", &
                      conversion=US%Q_to_J_kg*CS%tv%C_p)
    else
      vd_T = var_desc(name="temp", units="degC", longname="Potential Temperature", &
                      cmor_field_name="thetao", cmor_longname="Sea Water Potential Temperature", &
                      conversion=US%Q_to_J_kg*CS%tv%C_p)
    endif
    if (CS%tv%S_is_absS) then
      vd_S = var_desc(name="abssalt", units="g kg-1", longname="Absolute Salinity", &
                      cmor_field_name="so", cmor_longname="Sea Water Salinity", &
                      conversion=0.001*US%S_to_ppt)
    else
      vd_S = var_desc(name="salt", units="psu", longname="Salinity", &
                      cmor_field_name="so", cmor_longname="Sea Water Salinity", &
                      conversion=0.001*US%S_to_ppt)
    endif

    if (advect_TS) then
      S_flux_units = get_tr_flux_units(GV, "psu") ! Could change to "kg m-2 s-1"?
      conv2watt    = GV%H_to_kg_m2 * US%Q_to_J_kg*CS%tv%C_p
      if (GV%Boussinesq) then
        conv2salt = US%S_to_ppt*GV%H_to_m ! Could change to US%S_to_ppt*GV%H_to_kg_m2 * 0.001?
      else
        conv2salt = US%S_to_ppt*GV%H_to_kg_m2
      endif
      call register_tracer(CS%tv%T, CS%tracer_Reg, param_file, HI, GV, &
<<<<<<< HEAD
                           tr_desc=vd_T, registry_diags=.true., conc_scale=US%C_to_degC, &
                           flux_nameroot='T', flux_units='W', flux_longname='Heat', &
                           flux_scale=conv2watt, convergence_units='W m-2', &
                           convergence_scale=conv2watt, CMOR_tendprefix="opottemp", &
                           diag_form=2, underflow_conc=temp_underflow)
      call register_tracer(CS%tv%S, CS%tracer_Reg, param_file, HI, GV, &
                           tr_desc=vd_S, registry_diags=.true., conc_scale=US%S_to_ppt, &
                           flux_nameroot='S', flux_units=S_flux_units, flux_longname='Salt', &
                           flux_scale=conv2salt, convergence_units='kg m-2 s-1', &
                           convergence_scale=0.001*US%S_to_ppt*GV%H_to_kg_m2, CMOR_tendprefix="osalt", &
                           diag_form=2, underflow_conc=salin_underflow)
=======
                           tr_desc=vd_T, registry_diags=.true., flux_nameroot='T', &
                           flux_units='W', flux_longname='Heat', &
                           net_surfflux_name='KPP_QminusSW', NLT_budget_name='KPP_NLT_temp_budget', &
                           net_surfflux_longname='Net temperature flux ignoring short-wave, as used by [CVMix] KPP', &
                           flux_scale=conv2watt, convergence_units='W m-2', &
                           convergence_scale=conv2watt, CMOR_tendprefix="opottemp", diag_form=2, &
                           Tr_out=CS%tv%tr_T)
      call register_tracer(CS%tv%S, CS%tracer_Reg, param_file, HI, GV, &
                           tr_desc=vd_S, registry_diags=.true., flux_nameroot='S', &
                           flux_units=S_flux_units, flux_longname='Salt', &
                           net_surfflux_name='KPP_netSalt', NLT_budget_name='KPP_NLT_saln_budget', &
                           flux_scale=conv2salt, convergence_units='kg m-2 s-1', &
                           convergence_scale=0.001*GV%H_to_kg_m2, CMOR_tendprefix="osalt", diag_form=2, &
                           Tr_out=CS%tv%tr_S)
>>>>>>> 4f6f9757
    endif
  endif

  if (use_frazil) allocate(CS%tv%frazil(isd:ied,jsd:jed), source=0.0)
  if (bound_salinity) allocate(CS%tv%salt_deficit(isd:ied,jsd:jed), source=0.0)

  if (bulkmixedlayer .or. use_temperature) allocate(CS%Hml(isd:ied,jsd:jed), source=0.0)

  if (bulkmixedlayer) then
    GV%nkml = nkml ; GV%nk_rho_varies = nkml + nkbl
  else
    GV%nkml = 0 ; GV%nk_rho_varies = 0
  endif
  if (CS%use_ALE_algorithm) then
    call get_param(param_file, "MOM", "NK_RHO_VARIES", GV%nk_rho_varies, default=0) ! Will default to nz later... -AJA
  endif

  ALLOC_(CS%uhtr(IsdB:IedB,jsd:jed,nz)) ; CS%uhtr(:,:,:) = 0.0
  ALLOC_(CS%vhtr(isd:ied,JsdB:JedB,nz)) ; CS%vhtr(:,:,:) = 0.0
  CS%t_dyn_rel_adv = 0.0 ; CS%t_dyn_rel_thermo = 0.0 ; CS%t_dyn_rel_diag = 0.0
  CS%n_dyn_steps_in_adv = 0

  if (debug_truncations) then
    allocate(CS%u_prev(IsdB:IedB,jsd:jed,nz), source=0.0)
    allocate(CS%v_prev(isd:ied,JsdB:JedB,nz), source=0.0)
    MOM_internal_state%u_prev => CS%u_prev
    MOM_internal_state%v_prev => CS%v_prev
    call safe_alloc_ptr(CS%ADp%du_dt_visc,IsdB,IedB,jsd,jed,nz)
    call safe_alloc_ptr(CS%ADp%dv_dt_visc,isd,ied,JsdB,JedB,nz)
    if (.not.CS%adiabatic) then
      call safe_alloc_ptr(CS%ADp%du_dt_dia,IsdB,IedB,jsd,jed,nz)
      call safe_alloc_ptr(CS%ADp%dv_dt_dia,isd,ied,JsdB,JedB,nz)
    endif
  endif

  MOM_internal_state%u => CS%u ; MOM_internal_state%v => CS%v
  MOM_internal_state%h => CS%h
  MOM_internal_state%uh => CS%uh ; MOM_internal_state%vh => CS%vh
  if (use_temperature) then
    MOM_internal_state%T => CS%T ; MOM_internal_state%S => CS%S
  endif

  CS%CDp%uh => CS%uh ; CS%CDp%vh => CS%vh

  if (CS%interp_p_surf) allocate(CS%p_surf_prev(isd:ied,jsd:jed), source=0.0)

  ALLOC_(CS%ssh_rint(isd:ied,jsd:jed)) ; CS%ssh_rint(:,:) = 0.0
  ALLOC_(CS%ave_ssh_ibc(isd:ied,jsd:jed)) ; CS%ave_ssh_ibc(:,:) = 0.0
  ALLOC_(CS%eta_av_bc(isd:ied,jsd:jed)) ; CS%eta_av_bc(:,:) = 0.0 ! -G%Z_ref
  CS%time_in_cycle = 0.0 ; CS%time_in_thermo_cycle = 0.0

  !allocate porous topography variables
  ALLOC_(CS%por_face_areaU(IsdB:IedB,jsd:jed,nz)) ; CS%por_face_areaU(:,:,:) = 1.0
  ALLOC_(CS%por_face_areaV(isd:ied,JsdB:JedB,nz)) ; CS%por_face_areaV(:,:,:) = 1.0
  ALLOC_(CS%por_layer_widthU(IsdB:IedB,jsd:jed,nz+1)) ; CS%por_layer_widthU(:,:,:) = 1.0
  ALLOC_(CS%por_layer_widthV(isd:ied,JsdB:JedB,nz+1)) ; CS%por_layer_widthV(:,:,:) = 1.0
  CS%pbv%por_face_areaU => CS%por_face_areaU; CS%pbv%por_face_areaV=> CS%por_face_areaV
  CS%pbv%por_layer_widthU => CS%por_layer_widthU; CS%pbv%por_layer_widthV => CS%por_layer_widthV
  ! Use the Wright equation of state by default, unless otherwise specified
  ! Note: this line and the following block ought to be in a separate
  ! initialization routine for tv.
  if (use_EOS) then
    allocate(CS%tv%eqn_of_state)
    call EOS_init(param_file, CS%tv%eqn_of_state, US)
  endif
  if (use_temperature) then
    allocate(CS%tv%TempxPmE(isd:ied,jsd:jed), source=0.0)
    if (use_geothermal) then
      allocate(CS%tv%internal_heat(isd:ied,jsd:jed), source=0.0)
    endif
  endif
  call callTree_waypoint("state variables allocated (initialize_MOM)")

  ! Set the fields that are needed for bitwise identical restarting
  ! the time stepping scheme.
  call restart_init(param_file, restart_CSp)
  call set_restart_fields(GV, US, param_file, CS, restart_CSp)
  if (CS%split) then
    call register_restarts_dyn_split_RK2(HI, GV, US, param_file, &
             CS%dyn_split_RK2_CSp, restart_CSp, CS%uh, CS%vh)
  elseif (CS%use_RK2) then
    call register_restarts_dyn_unsplit_RK2(HI, GV, param_file, &
           CS%dyn_unsplit_RK2_CSp)
  else
    call register_restarts_dyn_unsplit(HI, GV, param_file, &
           CS%dyn_unsplit_CSp)
  endif

  ! This subroutine calls user-specified tracer registration routines.
  ! Additional calls can be added to MOM_tracer_flow_control.F90.
  call call_tracer_register(HI, GV, US, param_file, CS%tracer_flow_CSp, &
                            CS%tracer_Reg, restart_CSp)

  call MEKE_alloc_register_restart(HI, US, param_file, CS%MEKE, restart_CSp)
  call set_visc_register_restarts(HI, GV, US, param_file, CS%visc, restart_CSp)
  call mixedlayer_restrat_register_restarts(HI, GV, param_file, &
           CS%mixedlayer_restrat_CSp, restart_CSp)

  if (CS%rotate_index .and. associated(OBC_in) .and. use_temperature) then
    ! NOTE: register_temp_salt_segments includes allocation of tracer fields
    !   along segments.  Bit reproducibility requires that MOM_initialize_state
    !   be called on the input index map, so we must setup both OBC and OBC_in.
    !
    ! XXX: This call on OBC_in allocates the tracer fields on the unrotated
    !   grid, but also incorrectly stores a pointer to a tracer_type for the
    !   rotated registry (e.g. segment%tr_reg%Tr(n)%Tr) from CS%tracer_reg.
    !
    !   While incorrect and potentially dangerous, it does not seem that this
    !   pointer is used during initialization, so we leave it for now.
    call register_temp_salt_segments(GV, US, OBC_in, CS%tracer_Reg, param_file)
  endif

  if (associated(CS%OBC)) then
    ! Set up remaining information about open boundary conditions that is needed for OBCs.
    call call_OBC_register(param_file, CS%update_OBC_CSp, US, CS%OBC, CS%tracer_Reg)
  !### Package specific changes to OBCs need to go here?

    ! This is the equivalent to 2 calls to register_segment_tracer (per segment), which
    ! could occur with the call to update_OBC_data or after the main initialization.
    if (use_temperature) &
      call register_temp_salt_segments(GV, US, CS%OBC, CS%tracer_Reg, param_file)

    ! This needs the number of tracers and to have called any code that sets whether
    ! reservoirs are used.
    call open_boundary_register_restarts(HI, GV, US, CS%OBC, CS%tracer_Reg, &
                          param_file, restart_CSp, use_temperature)
  endif

  if (present(waves_CSp)) then
    call waves_register_restarts(waves_CSp, HI, GV, param_file, restart_CSp)
  endif

  call callTree_waypoint("restart registration complete (initialize_MOM)")
  call restart_registry_lock(restart_CSp)

  ! Write out all of the grid data used by this run.
  new_sim = determine_is_new_run(dirs%input_filename, dirs%restart_input_dir, G_in, restart_CSp)
  write_geom_files = ((write_geom==2) .or. ((write_geom==1) .and. new_sim))
  if (write_geom_files) call write_ocean_geometry_file(dG_in, param_file, dirs%output_directory, US=US)

  call destroy_dyn_horgrid(dG_in)

  ! Initialize dynamically evolving fields, perhaps from restart files.
  call cpu_clock_begin(id_clock_MOM_init)
  call MOM_initialize_coord(GV, US, param_file, CS%tv, G%max_depth)
  call callTree_waypoint("returned from MOM_initialize_coord() (initialize_MOM)")

  if (CS%use_ALE_algorithm) then
    call ALE_init(param_file, GV, US, G%max_depth, CS%ALE_CSp)
    call callTree_waypoint("returned from ALE_init() (initialize_MOM)")
  endif

  ! Set a few remaining fields that are specific to the ocean grid type.
  if (CS%rotate_index) then
    call set_first_direction(G, modulo(first_direction + turns, 2))
  else
    call set_first_direction(G, modulo(first_direction, 2))
  endif
  ! Allocate the auxiliary non-symmetric domain for debugging or I/O purposes.
  if (CS%debug .or. G%symmetric) then
    call clone_MOM_domain(G%Domain, G%Domain_aux, symmetric=.false.)
  else ; G%Domain_aux => G%Domain ; endif
  ! Copy common variables from the vertical grid to the horizontal grid.
  ! Consider removing this later?
  G%ke = GV%ke

  if (CS%rotate_index) then
    G_in%ke = GV%ke

    allocate(u_in(G_in%IsdB:G_in%IedB, G_in%jsd:G_in%jed, nz), source=0.0)
    allocate(v_in(G_in%isd:G_in%ied, G_in%JsdB:G_in%JedB, nz), source=0.0)
    allocate(h_in(G_in%isd:G_in%ied, G_in%jsd:G_in%jed, nz), source=GV%Angstrom_H)

    if (use_temperature) then
      allocate(T_in(G_in%isd:G_in%ied, G_in%jsd:G_in%jed, nz), source=0.0)
      allocate(S_in(G_in%isd:G_in%ied, G_in%jsd:G_in%jed, nz), source=0.0)

      CS%tv%T => T_in
      CS%tv%S => S_in
    endif

    if (use_ice_shelf) then
      ! These arrays are not initialized in most solo cases, but are needed
      ! when using an ice shelf. Passing the ice shelf diagnostics CS from MOM
      ! for legacy reasons. The actual ice shelf diag CS is internal to the ice shelf
      call initialize_ice_shelf(param_file, G_in, Time, ice_shelf_CSp, diag_ptr)
      allocate(frac_shelf_in(G_in%isd:G_in%ied, G_in%jsd:G_in%jed), source=0.0)
      allocate(mass_shelf_in(G_in%isd:G_in%ied, G_in%jsd:G_in%jed), source=0.0)
      allocate(CS%frac_shelf_h(isd:ied, jsd:jed), source=0.0)
      allocate(CS%mass_shelf(isd:ied, jsd:jed), source=0.0)
      call ice_shelf_query(ice_shelf_CSp,G,CS%frac_shelf_h, CS%mass_shelf)
      ! MOM_initialize_state is using the  unrotated metric
      call rotate_array(CS%frac_shelf_h, -turns, frac_shelf_in)
      call rotate_array(CS%mass_shelf, -turns, mass_shelf_in)
      call MOM_initialize_state(u_in, v_in, h_in, CS%tv, Time, G_in, GV, US, &
          param_file, dirs, restart_CSp, CS%ALE_CSp, CS%tracer_Reg, &
          sponge_in_CSp, ALE_sponge_in_CSp, oda_incupd_in_CSp, OBC_in, Time_in, &
          frac_shelf_h=frac_shelf_in, mass_shelf = mass_shelf_in)
    else
      call MOM_initialize_state(u_in, v_in, h_in, CS%tv, Time, G_in, GV, US, &
          param_file, dirs, restart_CSp, CS%ALE_CSp, CS%tracer_Reg, &
          sponge_in_CSp, ALE_sponge_in_CSp, oda_incupd_in_CSp, OBC_in, Time_in)
    endif

    if (use_temperature) then
      CS%tv%T => CS%T
      CS%tv%S => CS%S
    endif

    ! Reset the first direction if it was found in a restart file
    if (CS%first_dir_restart > -1.0) then
      call set_first_direction(G, modulo(NINT(CS%first_dir_restart) + turns, 2))
    else
      CS%first_dir_restart = real(modulo(first_direction, 2))
    endif

    call rotate_initial_state(u_in, v_in, h_in, T_in, S_in, use_temperature, &
        turns, CS%u, CS%v, CS%h, CS%T, CS%S)

    if (associated(sponge_in_CSp)) then
      ! TODO: Implementation and testing of non-ALE sponge rotation
      call MOM_error(FATAL, "Index rotation of non-ALE sponge is not yet implemented.")
    endif

    if (associated(ALE_sponge_in_CSp)) then
      call rotate_ALE_sponge(ALE_sponge_in_CSp, G_in, CS%ALE_sponge_CSp, G, GV, turns, param_file)
      call update_ALE_sponge_field(CS%ALE_sponge_CSp, T_in, G, GV, CS%T)
      call update_ALE_sponge_field(CS%ALE_sponge_CSp, S_in, G, GV, CS%S)
    endif

    if (associated(OBC_in)) &
      call rotate_OBC_init(OBC_in, G, GV, US, param_file, CS%tv, restart_CSp, CS%OBC)

    deallocate(u_in)
    deallocate(v_in)
    deallocate(h_in)
    if (use_temperature) then
      deallocate(T_in)
      deallocate(S_in)
    endif
    if (use_ice_shelf) &
      deallocate(frac_shelf_in,mass_shelf_in)
  else
    if (use_ice_shelf) then
      call initialize_ice_shelf(param_file, G, Time, ice_shelf_CSp, diag_ptr)
      allocate(CS%frac_shelf_h(isd:ied, jsd:jed), source=0.0)
      allocate(CS%mass_shelf(isd:ied, jsd:jed), source=0.0)
      call ice_shelf_query(ice_shelf_CSp,G,CS%frac_shelf_h, CS%mass_shelf)
      call MOM_initialize_state(CS%u, CS%v, CS%h, CS%tv, Time, G, GV, US, &
          param_file, dirs, restart_CSp, CS%ALE_CSp, CS%tracer_Reg, &
          CS%sponge_CSp, CS%ALE_sponge_CSp,CS%oda_incupd_CSp, CS%OBC, Time_in, &
          frac_shelf_h=CS%frac_shelf_h, mass_shelf=CS%mass_shelf)
    else
      call MOM_initialize_state(CS%u, CS%v, CS%h, CS%tv, Time, G, GV, US, &
          param_file, dirs, restart_CSp, CS%ALE_CSp, CS%tracer_Reg, &
          CS%sponge_CSp, CS%ALE_sponge_CSp, CS%oda_incupd_CSp, CS%OBC, Time_in)
    endif

    ! Reset the first direction if it was found in a restart file.
    if (CS%first_dir_restart > -1.0) then
      call set_first_direction(G, NINT(CS%first_dir_restart))
    else
      CS%first_dir_restart = real(modulo(first_direction, 2))
    endif
  endif

  if (use_ice_shelf .and. CS%debug) then
    call hchksum(CS%frac_shelf_h, "MOM:frac_shelf_h", G%HI, haloshift=0)
    call hchksum(CS%mass_shelf, "MOM:mass_shelf", G%HI, haloshift=0,scale=US%RZ_to_kg_m2)
  endif

  call cpu_clock_end(id_clock_MOM_init)
  call callTree_waypoint("returned from MOM_initialize_state() (initialize_MOM)")

  ! From this point, there may be pointers being set, so the final grid type
  ! that will persist throughout the run has to be used.

  if (test_grid_copy) then
    !  Copy the data from the temporary grid to the dyn_hor_grid to CS%G.
    call create_dyn_horgrid(test_dG, G%HI)
    call clone_MOM_domain(G%Domain, test_dG%Domain)

    call clone_MOM_domain(G%Domain, CS%G%Domain)
    call MOM_grid_init(CS%G, param_file, US)

    call copy_MOM_grid_to_dyngrid(G, test_dG, US)
    call copy_dyngrid_to_MOM_grid(test_dG, CS%G, US)

    call destroy_dyn_horgrid(test_dG)
    call MOM_grid_end(G) ; deallocate(G)

    G => CS%G
    if (CS%debug .or. CS%G%symmetric) then
      call clone_MOM_domain(CS%G%Domain, CS%G%Domain_aux, symmetric=.false.)
    else ; CS%G%Domain_aux => CS%G%Domain ; endif
    G%ke = GV%ke
  endif

  ! At this point, all user-modified initialization code has been called.  The
  ! remainder of this subroutine is controlled by the parameters that have
  ! have already been set.

  if (ALE_remap_init_conds(CS%ALE_CSp) .and. .not. query_initialized(CS%h,"h",restart_CSp)) then
    ! This block is controlled by the ALE parameter REMAP_AFTER_INITIALIZATION.
    ! \todo This block exists for legacy reasons and we should phase it out of
    ! all examples. !###
    if (CS%debug) then
      call uvchksum("Pre ALE adjust init cond [uv]", CS%u, CS%v, G%HI, haloshift=1)
      call hchksum(CS%h,"Pre ALE adjust init cond h", G%HI, haloshift=1, scale=GV%H_to_m)
    endif
    call callTree_waypoint("Calling adjustGridForIntegrity() to remap initial conditions (initialize_MOM)")
    call adjustGridForIntegrity(CS%ALE_CSp, G, GV, CS%h )
    call callTree_waypoint("Calling ALE_main() to remap initial conditions (initialize_MOM)")
    if (use_ice_shelf) then
      call ALE_main(G, GV, US, CS%h, CS%u, CS%v, CS%tv, CS%tracer_Reg, CS%ALE_CSp, &
                    CS%OBC, frac_shelf_h=CS%frac_shelf_h)
    else
      call ALE_main( G, GV, US, CS%h, CS%u, CS%v, CS%tv, CS%tracer_Reg, CS%ALE_CSp, CS%OBC)
    endif

    call cpu_clock_begin(id_clock_pass_init)
    call create_group_pass(tmp_pass_uv_T_S_h, CS%u, CS%v, G%Domain)
    if (use_temperature) then
      call create_group_pass(tmp_pass_uv_T_S_h, CS%tv%T, G%Domain, halo=1)
      call create_group_pass(tmp_pass_uv_T_S_h, CS%tv%S, G%Domain, halo=1)
    endif
    call create_group_pass(tmp_pass_uv_T_S_h, CS%h, G%Domain, halo=1)
    call do_group_pass(tmp_pass_uv_T_S_h, G%Domain)
    call cpu_clock_end(id_clock_pass_init)

    if (CS%debug) then
      call uvchksum("Post ALE adjust init cond [uv]", CS%u, CS%v, G%HI, haloshift=1)
      call hchksum(CS%h, "Post ALE adjust init cond h", G%HI, haloshift=1, scale=GV%H_to_m)
    endif
  endif
  if ( CS%use_ALE_algorithm ) call ALE_updateVerticalGridType( CS%ALE_CSp, GV )

  diag => CS%diag
  ! Initialize the diag mediator.
  call diag_mediator_init(G, GV, US, GV%ke, param_file, diag, doc_file_dir=dirs%output_directory)
  if (present(diag_ptr)) diag_ptr => CS%diag

  ! Initialize the diagnostics masks for native arrays.
  ! This step has to be done after call to MOM_initialize_state
  ! and before MOM_diagnostics_init
  call diag_masks_set(G, GV%ke, diag)

  ! Set up pointers within diag mediator control structure,
  ! this needs to occur _after_ CS%h etc. have been allocated.
  call diag_set_state_ptrs(CS%h, CS%T, CS%S, CS%tv%eqn_of_state, diag)

  ! This call sets up the diagnostic axes. These are needed,
  ! e.g. to generate the target grids below.
  call set_axes_info(G, GV, US, param_file, diag)

  ! Whenever thickness/T/S changes let the diag manager know, target grids
  ! for vertical remapping may need to be regenerated.
  ! FIXME: are h, T, S updated at the same time? Review these for T, S updates.
  call diag_update_remap_grids(diag)

  ! Setup the diagnostic grid storage types
  call diag_grid_storage_init(CS%diag_pre_sync, G, GV, diag)
  call diag_grid_storage_init(CS%diag_pre_dyn, G, GV, diag)

  ! Calculate masks for diagnostics arrays in non-native coordinates
  ! This step has to be done after set_axes_info() because the axes needed
  ! to be configured, and after diag_update_remap_grids() because the grids
  ! must be defined.
  call set_masks_for_axes(G, diag)

  ! Register the volume cell measure (must be one of first diagnostics)
  call register_cell_measure(G, CS%diag, Time)

  call cpu_clock_begin(id_clock_MOM_init)
  ! Diagnose static fields AND associate areas/volumes with axes
  call write_static_fields(G, GV, US, CS%tv, CS%diag)
  call callTree_waypoint("static fields written (initialize_MOM)")

  if (CS%use_ALE_algorithm) then
    call ALE_writeCoordinateFile( CS%ALE_CSp, GV, dirs%output_directory )
    call callTree_waypoint("ALE initialized (initialize_MOM)")
  elseif (write_geom_files) then
    call write_vertgrid_file(GV, US, param_file, dirs%output_directory)
  endif
  call cpu_clock_end(id_clock_MOM_init)

  CS%useMEKE = MEKE_init(Time, G, US, param_file, diag, CS%MEKE_CSp, CS%MEKE, restart_CSp)

  call VarMix_init(Time, G, GV, US, param_file, diag, CS%VarMix)
  call set_visc_init(Time, G, GV, US, param_file, diag, CS%visc, CS%set_visc_CSp, restart_CSp, CS%OBC)
  call thickness_diffuse_init(Time, G, GV, US, param_file, diag, CS%CDp, CS%thickness_diffuse_CSp)

  new_sim = is_new_run(restart_CSp)
  call MOM_stoch_eos_init(G,Time,param_file,CS%stoch_eos_CS,restart_CSp,diag)
  if (CS%split) then
    allocate(eta(SZI_(G),SZJ_(G)), source=0.0)
    call initialize_dyn_split_RK2(CS%u, CS%v, CS%h, CS%uh, CS%vh, eta, Time, &
              G, GV, US, param_file, diag, CS%dyn_split_RK2_CSp, restart_CSp, &
              CS%dt, CS%ADp, CS%CDp, MOM_internal_state, CS%VarMix, CS%MEKE, &
              CS%thickness_diffuse_CSp,                                      &
              CS%OBC, CS%update_OBC_CSp, CS%ALE_CSp, CS%set_visc_CSp,        &
              CS%visc, dirs, CS%ntrunc, CS%pbv, calc_dtbt=calc_dtbt, cont_stencil=CS%cont_stencil)
    if (CS%dtbt_reset_period > 0.0) then
      CS%dtbt_reset_interval = real_to_time(CS%dtbt_reset_period)
      ! Set dtbt_reset_time to be the next even multiple of dtbt_reset_interval.
      CS%dtbt_reset_time = Time_init + CS%dtbt_reset_interval * &
                                 ((Time - Time_init) / CS%dtbt_reset_interval)
      if ((CS%dtbt_reset_time > Time) .and. calc_dtbt) then
        ! Back up dtbt_reset_time one interval to force dtbt to be calculated,
        ! because the restart was not aligned with the interval to recalculate
        ! dtbt, and dtbt was not read from a restart file.
        CS%dtbt_reset_time = CS%dtbt_reset_time - CS%dtbt_reset_interval
      endif
    endif
  elseif (CS%use_RK2) then
    call initialize_dyn_unsplit_RK2(CS%u, CS%v, CS%h, Time, G, GV, US,     &
            param_file, diag, CS%dyn_unsplit_RK2_CSp,                      &
            CS%ADp, CS%CDp, MOM_internal_state, CS%OBC,                    &
            CS%update_OBC_CSp, CS%ALE_CSp, CS%set_visc_CSp, CS%visc, dirs, &
            CS%ntrunc, cont_stencil=CS%cont_stencil)
  else
    call initialize_dyn_unsplit(CS%u, CS%v, CS%h, Time, G, GV, US,         &
            param_file, diag, CS%dyn_unsplit_CSp,                          &
            CS%ADp, CS%CDp, MOM_internal_state, CS%OBC,                    &
            CS%update_OBC_CSp, CS%ALE_CSp, CS%set_visc_CSp, CS%visc, dirs, &
            CS%ntrunc, cont_stencil=CS%cont_stencil)
  endif

  call callTree_waypoint("dynamics initialized (initialize_MOM)")

  CS%mixedlayer_restrat = mixedlayer_restrat_init(Time, G, GV, US, param_file, diag, &
                                                  CS%mixedlayer_restrat_CSp, restart_CSp)
  if (CS%mixedlayer_restrat) then
    if (.not.(bulkmixedlayer .or. CS%use_ALE_algorithm)) &
      call MOM_error(FATAL, "MOM: MIXEDLAYER_RESTRAT true requires a boundary layer scheme.")
    ! When DIABATIC_FIRST=False and using CS%visc%ML in mixedlayer_restrat we need to update after a restart
    if (.not. CS%diabatic_first .and. associated(CS%visc%MLD)) &
      call pass_var(CS%visc%MLD, G%domain, halo=1)
  endif

  call MOM_diagnostics_init(MOM_internal_state, CS%ADp, CS%CDp, Time, G, GV, US, &
                            param_file, diag, CS%diagnostics_CSp, CS%tv)
  call diag_copy_diag_to_storage(CS%diag_pre_sync, CS%h, CS%diag)


  if (CS%adiabatic) then
    call adiabatic_driver_init(Time, G, param_file, diag, CS%diabatic_CSp, &
                               CS%tracer_flow_CSp)
  else
    call diabatic_driver_init(Time, G, GV, US, param_file, CS%use_ALE_algorithm, diag, &
                              CS%ADp, CS%CDp, CS%diabatic_CSp, CS%tracer_flow_CSp, &
                              CS%sponge_CSp, CS%ALE_sponge_CSp, CS%oda_incupd_CSp)
  endif

  if (associated(CS%sponge_CSp)) &
    call init_sponge_diags(Time, G, GV, US, diag, CS%sponge_CSp)

  if (associated(CS%ALE_sponge_CSp)) &
    call init_ALE_sponge_diags(Time, G, diag, CS%ALE_sponge_CSp, US)

  if (associated(CS%oda_incupd_CSp)) &
    call init_oda_incupd_diags(Time, G, GV, diag, CS%oda_incupd_CSp, US)


  call tracer_advect_init(Time, G, US, param_file, diag, CS%tracer_adv_CSp)
  call tracer_hor_diff_init(Time, G, GV, US, param_file, diag, CS%tv%eqn_of_state, CS%diabatic_CSp, &
                            CS%tracer_diff_CSp)

  call lock_tracer_registry(CS%tracer_Reg)
  call callTree_waypoint("tracer registry now locked (initialize_MOM)")

  ! now register some diagnostics since the tracer registry is now locked
  call register_surface_diags(Time, G, US, CS%sfc_IDs, CS%diag, CS%tv)
  call register_diags(Time, G, GV, US, CS%IDs, CS%diag)
  call register_transport_diags(Time, G, GV, US, CS%transport_IDs, CS%diag)
  call extract_diabatic_member(CS%diabatic_CSp, use_KPP=use_KPP)
  call register_tracer_diagnostics(CS%tracer_Reg, CS%h, Time, diag, G, GV, US, &
                                   CS%use_ALE_algorithm, use_KPP)
  if (CS%use_ALE_algorithm) then
    call ALE_register_diags(Time, G, GV, US, diag, CS%ALE_CSp)
  endif

  ! This subroutine initializes any tracer packages.
  call tracer_flow_control_init(.not.new_sim, Time, G, GV, US, CS%h, param_file, &
             CS%diag, CS%OBC, CS%tracer_flow_CSp, CS%sponge_CSp, &
             CS%ALE_sponge_CSp, CS%tv)
  if (present(tracer_flow_CSp)) tracer_flow_CSp => CS%tracer_flow_CSp

  ! If running in offline tracer mode, initialize the necessary control structure and
  ! parameters
  if (present(offline_tracer_mode)) offline_tracer_mode=CS%offline_tracer_mode

  if (CS%offline_tracer_mode) then
    ! Setup some initial parameterizations and also assign some of the subtypes
    call offline_transport_init(param_file, CS%offline_CSp, CS%diabatic_CSp, G, GV, US)
    call insert_offline_main( CS=CS%offline_CSp, ALE_CSp=CS%ALE_CSp, diabatic_CSp=CS%diabatic_CSp, &
                              diag=CS%diag, OBC=CS%OBC, tracer_adv_CSp=CS%tracer_adv_CSp, &
                              tracer_flow_CSp=CS%tracer_flow_CSp, tracer_Reg=CS%tracer_Reg, &
                              tv=CS%tv, x_before_y=(MODULO(first_direction,2)==0), debug=CS%debug )
    call register_diags_offline_transport(Time, CS%diag, CS%offline_CSp, GV, US)
  endif

  !--- set up group pass for u,v,T,S and h. pass_uv_T_S_h also is used in step_MOM
  call cpu_clock_begin(id_clock_pass_init)
  dynamics_stencil = min(3, G%Domain%nihalo, G%Domain%njhalo)
  call create_group_pass(pass_uv_T_S_h, CS%u, CS%v, G%Domain, halo=dynamics_stencil)
  if (use_temperature) then
    call create_group_pass(pass_uv_T_S_h, CS%tv%T, G%Domain, halo=dynamics_stencil)
    call create_group_pass(pass_uv_T_S_h, CS%tv%S, G%Domain, halo=dynamics_stencil)
  endif
  call create_group_pass(pass_uv_T_S_h, CS%h, G%Domain, halo=dynamics_stencil)

  call do_group_pass(pass_uv_T_S_h, G%Domain)

  if (associated(CS%visc%Kv_shear)) &
    call pass_var(CS%visc%Kv_shear, G%Domain, To_All+Omit_Corners, halo=1)

  if (associated(CS%visc%Kv_slow)) &
    call pass_var(CS%visc%Kv_slow, G%Domain, To_All+Omit_Corners, halo=1)

  call cpu_clock_end(id_clock_pass_init)

  call register_obsolete_diagnostics(param_file, CS%diag)

  if (use_frazil) then
    if (query_initialized(CS%tv%frazil, "frazil", restart_CSp)) then
      ! Test whether the dimensional rescaling has changed for heat content.
      if ((US%J_kg_to_Q_restart*US%kg_m3_to_R_restart*US%m_to_Z_restart /= 0.0) .and. &
          (US%J_kg_to_Q_restart*US%kg_m3_to_R_restart*US%m_to_Z_restart /= 1.0) ) then
        QRZ_rescale = 1.0 / (US%J_kg_to_Q_restart*US%kg_m3_to_R_restart*US%m_to_Z_restart)
        do j=js,je ; do i=is,ie
          CS%tv%frazil(i,j) = QRZ_rescale * CS%tv%frazil(i,j)
        enddo ; enddo
      endif
    else
      CS%tv%frazil(:,:) = 0.0
    endif
  endif

  if (CS%interp_p_surf) then
    CS%p_surf_prev_set = query_initialized(CS%p_surf_prev,"p_surf_prev",restart_CSp)

    if (CS%p_surf_prev_set) then
      ! Test whether the dimensional rescaling has changed for pressure.
      if ((US%kg_m3_to_R_restart*US%s_to_T_restart*US%m_to_L_restart /= 0.0) .and. &
          (US%s_to_T_restart**2 /= US%kg_m3_to_R_restart * US%m_to_L_restart**2) ) then
        RL2_T2_rescale = US%s_to_T_restart**2 / (US%kg_m3_to_R_restart*US%m_to_L_restart**2)
        do j=js,je ; do i=is,ie
          CS%p_surf_prev(i,j) = RL2_T2_rescale * CS%p_surf_prev(i,j)
        enddo ; enddo
      endif

      call pass_var(CS%p_surf_prev, G%domain)
    endif
  endif

  if (use_ice_shelf .and. associated(CS%Hml)) then
    if (query_initialized(CS%Hml, "hML", restart_CSp)) then
      ! Test whether the dimensional rescaling has changed for depths.
      if ((US%m_to_Z_restart /= 0.0) .and. (US%m_to_Z_restart /= 1.0) ) then
        Z_rescale = 1.0 / US%m_to_Z_restart
        do j=js,je ; do i=is,ie
          CS%Hml(i,j) = Z_rescale * CS%Hml(i,j)
        enddo ; enddo
      endif
    endif
  endif

  if (query_initialized(CS%ave_ssh_ibc,"ave_ssh",restart_CSp)) then
    if ((US%m_to_Z_restart /= 0.0) .and. (US%m_to_Z_restart /= 1.0) ) then
      Z_rescale = 1.0 / US%m_to_Z_restart
      do j=js,je ; do i=is,ie
        CS%ave_ssh_ibc(i,j) = Z_rescale * CS%ave_ssh_ibc(i,j)
      enddo ; enddo
    endif
  else
    if (CS%split) then
      call find_eta(CS%h, CS%tv, G, GV, US, CS%ave_ssh_ibc, eta, dZref=G%Z_ref)
    else
      call find_eta(CS%h, CS%tv, G, GV, US, CS%ave_ssh_ibc, dZref=G%Z_ref)
    endif
  endif
  if (CS%split) deallocate(eta)

  CS%nstep_tot = 0
  if (present(count_calls)) CS%count_calls = count_calls
  call MOM_sum_output_init(G_in, GV, US, param_file, dirs%output_directory, &
                           CS%ntrunc, Time_init, CS%sum_output_CSp)

  ! Flag whether to save initial conditions in finish_MOM_initialization() or not.
  CS%write_IC = save_IC .and. &
                .not.((dirs%input_filename(1:1) == 'r') .and. &
                      (LEN_TRIM(dirs%input_filename) == 1))

  if (CS%ensemble_ocean) then
    call init_oda(Time, G, GV, US, CS%diag, CS%odaCS)
  endif

  ! initialize stochastic physics
  call stochastics_init(CS%dt_therm, CS%G, CS%GV, CS%stoch_CS, param_file, diag, Time)

  !### This could perhaps go here instead of in finish_MOM_initialization?
  ! call fix_restart_scaling(GV)
  ! call fix_restart_unit_scaling(US)

  call callTree_leave("initialize_MOM()")
  call cpu_clock_end(id_clock_init)

end subroutine initialize_MOM

!> Finishes initializing MOM and writes out the initial conditions.
subroutine finish_MOM_initialization(Time, dirs, CS, restart_CSp)
  type(time_type),          intent(in)    :: Time        !< model time, used in this routine
  type(directories),        intent(in)    :: dirs        !< structure with directory paths
  type(MOM_control_struct), intent(inout) :: CS          !< MOM control structure
  type(MOM_restart_CS),     pointer       :: restart_CSp !< pointer to the restart control
                                                         !! structure that will be used for MOM.
  ! Local variables
  type(ocean_grid_type),   pointer :: G => NULL()  ! pointer to a structure containing
                                                   ! metrics and related information
  type(verticalGrid_type), pointer :: GV => NULL() ! Pointer to the vertical grid structure
  type(unit_scale_type),   pointer :: US => NULL() ! Pointer to a structure containing
                                                   ! various unit conversion factors
  type(MOM_restart_CS),    pointer :: restart_CSp_tmp => NULL()
  real, allocatable :: z_interface(:,:,:) ! Interface heights [m]

  call cpu_clock_begin(id_clock_init)
  call callTree_enter("finish_MOM_initialization()")

  ! Pointers for convenience
  G => CS%G ; GV => CS%GV ; US => CS%US

  !### Move to initialize_MOM?
  call fix_restart_scaling(GV, unscaled=.true.)
  call fix_restart_unit_scaling(US, unscaled=.true.)


  if (CS%use_particles) then
    call particles_init(CS%particles, G, CS%Time, CS%dt_therm, CS%u, CS%v)
  endif

  ! Write initial conditions
  if (CS%write_IC) then
    allocate(restart_CSp_tmp)
    restart_CSp_tmp = restart_CSp
    call restart_registry_lock(restart_CSp_tmp, unlocked=.true.)
    allocate(z_interface(SZI_(G),SZJ_(G),SZK_(GV)+1))
    call find_eta(CS%h, CS%tv, G, GV, US, z_interface, eta_to_m=1.0, dZref=G%Z_ref)
    call register_restart_field(z_interface, "eta", .true., restart_CSp_tmp, &
                                "Interface heights", "meter", z_grid='i')
    ! NOTE: write_ic=.true. routes routine to fms2 IO write_initial_conditions interface
    call save_restart(dirs%output_directory, Time, CS%G_in, &
                      restart_CSp_tmp, filename=CS%IC_file, GV=GV, write_ic=.true.)
    deallocate(z_interface)
    deallocate(restart_CSp_tmp)
  endif

  call write_energy(CS%u, CS%v, CS%h, CS%tv, Time, 0, G, GV, US, &
                    CS%sum_output_CSp, CS%tracer_flow_CSp)

  call callTree_leave("finish_MOM_initialization()")
  call cpu_clock_end(id_clock_init)

end subroutine finish_MOM_initialization

!> Register certain diagnostics
subroutine register_diags(Time, G, GV, US, IDs, diag)
  type(time_type),         intent(in)    :: Time  !< current model time
  type(ocean_grid_type),   intent(in)    :: G     !< ocean grid structure
  type(verticalGrid_type), intent(in)    :: GV    !< ocean vertical grid structure
  type(unit_scale_type),   intent(inout) :: US    !< A dimensional unit scaling type
  type(MOM_diag_IDs),      intent(inout) :: IDs   !< A structure with the diagnostic IDs.
  type(diag_ctrl),         intent(inout) :: diag  !< regulates diagnostic output

  character(len=48) :: thickness_units

  thickness_units = get_thickness_units(GV)

  ! Diagnostics of the rapidly varying dynamic state
  IDs%id_u = register_diag_field('ocean_model', 'u_dyn', diag%axesCuL, Time, &
      'Zonal velocity after the dynamics update', 'm s-1', conversion=US%L_T_to_m_s)
  IDs%id_v = register_diag_field('ocean_model', 'v_dyn', diag%axesCvL, Time, &
      'Meridional velocity after the dynamics update', 'm s-1', conversion=US%L_T_to_m_s)
  IDs%id_h = register_diag_field('ocean_model', 'h_dyn', diag%axesTL, Time, &
      'Layer Thickness after the dynamics update', thickness_units, conversion=GV%H_to_MKS, &
      v_extensive=.true.)
  IDs%id_ssh_inst = register_diag_field('ocean_model', 'SSH_inst', diag%axesT1, &
      Time, 'Instantaneous Sea Surface Height', 'm', conversion=US%Z_to_m)

end subroutine register_diags

!> Set up CPU clock IDs for timing various subroutines.
subroutine MOM_timing_init(CS)
  type(MOM_control_struct), intent(in) :: CS  !< control structure set up by initialize_MOM.

  id_clock_ocean    = cpu_clock_id('Ocean', grain=CLOCK_COMPONENT)
  id_clock_dynamics = cpu_clock_id('Ocean dynamics', grain=CLOCK_SUBCOMPONENT)
  id_clock_thermo   = cpu_clock_id('Ocean thermodynamics and tracers', grain=CLOCK_SUBCOMPONENT)
  id_clock_other    = cpu_clock_id('Ocean Other', grain=CLOCK_SUBCOMPONENT)
  id_clock_tracer   = cpu_clock_id('(Ocean tracer advection)', grain=CLOCK_MODULE_DRIVER)
  if (.not.CS%adiabatic) then
    id_clock_diabatic = cpu_clock_id('(Ocean diabatic driver)', grain=CLOCK_MODULE_DRIVER)
  else
    id_clock_adiabatic = cpu_clock_id('(Ocean adiabatic driver)', grain=CLOCK_MODULE_DRIVER)
  endif

  id_clock_continuity = cpu_clock_id('(Ocean continuity equation *)', grain=CLOCK_MODULE)
  id_clock_BBL_visc   = cpu_clock_id('(Ocean set BBL viscosity)', grain=CLOCK_MODULE)
  id_clock_pass       = cpu_clock_id('(Ocean message passing *)', grain=CLOCK_MODULE)
  id_clock_MOM_init   = cpu_clock_id('(Ocean MOM_initialize_state)', grain=CLOCK_MODULE)
  id_clock_pass_init  = cpu_clock_id('(Ocean init message passing *)', grain=CLOCK_ROUTINE)
  if (CS%thickness_diffuse) &
    id_clock_thick_diff = cpu_clock_id('(Ocean thickness diffusion *)', grain=CLOCK_MODULE)
 !if (CS%mixedlayer_restrat) &
    id_clock_ml_restrat = cpu_clock_id('(Ocean mixed layer restrat)', grain=CLOCK_MODULE)
  id_clock_diagnostics  = cpu_clock_id('(Ocean collective diagnostics)', grain=CLOCK_MODULE)
  id_clock_Z_diag       = cpu_clock_id('(Ocean Z-space diagnostics)', grain=CLOCK_MODULE)
  id_clock_ALE          = cpu_clock_id('(Ocean ALE)', grain=CLOCK_MODULE)
  if (CS%offline_tracer_mode) then
    id_clock_offline_tracer = cpu_clock_id('Ocean offline tracers', grain=CLOCK_SUBCOMPONENT)
  endif
  id_clock_stoch = cpu_clock_id('(Stochastic EOS)', grain=CLOCK_MODULE)
  id_clock_varT = cpu_clock_id('(SGS Temperature Variance)', grain=CLOCK_MODULE)

end subroutine MOM_timing_init

!> Set the fields that are needed for bitwise identical restarting
!! the time stepping scheme.  In addition to those specified here
!! directly, there may be fields related to the forcing or to the
!! barotropic solver that are needed; these are specified in sub-
!! routines that are called from this one.
!!
!! This routine should be altered if there are any changes to the
!! time stepping scheme.  The CHECK_RESTART facility may be used to
!! confirm that all needed restart fields have been included.
subroutine set_restart_fields(GV, US, param_file, CS, restart_CSp)
  type(verticalGrid_type),  intent(inout) :: GV         !< ocean vertical grid structure
  type(unit_scale_type),    intent(inout) :: US         !< A dimensional unit scaling type
  type(param_file_type),    intent(in) :: param_file    !< opened file for parsing to get parameters
  type(MOM_control_struct), intent(in) :: CS            !< control structure set up by initialize_MOM
  type(MOM_restart_CS),     pointer    :: restart_CSp   !< pointer to the restart control
                                                        !! structure that will be used for MOM.
  ! Local variables
  logical :: use_ice_shelf ! Needed to determine whether to add CS%Hml to restarts
  character(len=48) :: thickness_units, flux_units
  type(vardesc) :: u_desc, v_desc

  thickness_units = get_thickness_units(GV)
  flux_units = get_flux_units(GV)

  if (associated(CS%tv%T)) &
    call register_restart_field(CS%tv%T, "Temp", .true., restart_CSp, &
                                "Potential Temperature", "degC", conversion=US%C_to_degC)
  if (associated(CS%tv%S)) &
    call register_restart_field(CS%tv%S, "Salt", .true., restart_CSp, &
                                "Salinity", "PPT", conversion=US%S_to_ppt)

  call register_restart_field(CS%h, "h", .true., restart_CSp, &
                              "Layer Thickness", thickness_units, conversion=GV%H_to_MKS)

  u_desc = var_desc("u", "m s-1", "Zonal velocity", hor_grid='Cu')
  v_desc = var_desc("v", "m s-1", "Meridional velocity", hor_grid='Cv')
  call register_restart_pair(CS%u, CS%v, u_desc, v_desc, .true., restart_CSp, conversion=US%L_T_to_m_s)

  if (associated(CS%tv%frazil)) &
    call register_restart_field(CS%tv%frazil, "frazil", .false., restart_CSp, &
                                "Frazil heat flux into ocean", &
                                "J m-2", conversion=US%Q_to_J_kg*US%RZ_to_kg_m2)

  if (CS%interp_p_surf) then
    call register_restart_field(CS%p_surf_prev, "p_surf_prev", .false., restart_CSp, &
                                "Previous ocean surface pressure", "Pa", conversion=US%RL2_T2_to_Pa)
  endif

  call register_restart_field(CS%ave_ssh_ibc, "ave_ssh", .false., restart_CSp, &
                              "Time average sea surface height", "meter", conversion=US%Z_to_m)

  ! hML is needed when using the ice shelf module
  call get_param(param_file, '', "ICE_SHELF", use_ice_shelf, default=.false., &
                 do_not_log=.true.)
  if (use_ice_shelf .and. associated(CS%Hml)) then
    call register_restart_field(CS%Hml, "hML", .false., restart_CSp, &
                                "Mixed layer thickness", "meter", conversion=US%Z_to_m)
  endif

  ! Register scalar unit conversion factors.
  call register_restart_field(US%m_to_Z_restart, "m_to_Z", .false., restart_CSp, &
                              "Height unit conversion factor", "Z meter-1")
  call register_restart_field(GV%m_to_H_restart, "m_to_H", .false., restart_CSp, &
                              "Thickness unit conversion factor", "H meter-1")
  call register_restart_field(US%m_to_L_restart, "m_to_L", .false., restart_CSp, &
                              "Length unit conversion factor", "L meter-1")
  call register_restart_field(US%s_to_T_restart, "s_to_T", .false., restart_CSp, &
                              "Time unit conversion factor", "T second-1")
  call register_restart_field(US%kg_m3_to_R_restart, "kg_m3_to_R", .false., restart_CSp, &
                              "Density unit conversion factor", "R m3 kg-1")
  call register_restart_field(US%J_kg_to_Q_restart, "J_kg_to_Q", .false., restart_CSp, &
                              "Heat content unit conversion factor.", units="Q kg J-1")
  call register_restart_field(CS%first_dir_restart, "First_direction", .false., restart_CSp, &
                              "Indicator of the first direction in split calculations.", "nondim")

end subroutine set_restart_fields

!> Apply a correction to the sea surface height to compensate
!! for the atmospheric pressure (the inverse barometer).
subroutine adjust_ssh_for_p_atm(tv, G, GV, US, ssh, p_atm, use_EOS)
  type(thermo_var_ptrs),             intent(in)    :: tv  !< A structure pointing to various thermodynamic variables
  type(ocean_grid_type),             intent(in)    :: G   !< ocean grid structure
  type(verticalGrid_type),           intent(in)    :: GV  !< ocean vertical grid structure
  type(unit_scale_type),             intent(in)    :: US  !< A dimensional unit scaling type
  real, dimension(SZI_(G),SZJ_(G)),  intent(inout) :: ssh !< time mean surface height [Z ~> m]
  real, dimension(:,:),              pointer       :: p_atm !< Ocean surface pressure [R L2 T-2 ~> Pa]
  logical,                           intent(in)    :: use_EOS !< If true, calculate the density for
                                                       !! the SSH correction using the equation of state.

  real :: Rho_conv(SZI_(G))  ! The density used to convert surface pressure to
                      ! a corrected effective SSH [R ~> kg m-3].
  real :: IgR0        ! The SSH conversion factor from R L2 T-2 to Z [Z T2 R-1 L-2 ~> m Pa-1].
  logical :: calc_rho
  integer, dimension(2) :: EOSdom ! The i-computational domain for the equation of state
  integer :: i, j, is, ie, js, je

  is = G%isc ; ie = G%iec ; js = G%jsc ; je = G%jec
  EOSdom(:) = EOS_domain(G%HI)
  if (associated(p_atm)) then
    calc_rho = use_EOS .and. associated(tv%eqn_of_state)
    ! Correct the output sea surface height for the contribution from the ice pressure.
    do j=js,je
      if (calc_rho) then
        call calculate_density(tv%T(:,j,1), tv%S(:,j,1), 0.5*p_atm(:,j), Rho_conv, &
                               tv%eqn_of_state, EOSdom)
        do i=is,ie
          IgR0 = 1.0 / (Rho_conv(i) * GV%g_Earth)
          ssh(i,j) = ssh(i,j) + p_atm(i,j) * IgR0
        enddo
      else
        IgR0 = 1.0 / (GV%Rho0 * GV%g_Earth)
        do i=is,ie
          ssh(i,j) = ssh(i,j) + p_atm(i,j) * IgR0
        enddo
      endif
    enddo
  endif

end subroutine adjust_ssh_for_p_atm

!> Set the surface (return) properties of the ocean model by
!! setting the appropriate fields in sfc_state.  Unused fields
!! are set to NULL or are unallocated.
subroutine extract_surface_state(CS, sfc_state_in)
  type(MOM_control_struct), intent(inout), target :: CS   !< Master MOM control structure
  type(surface), target, intent(inout) :: sfc_state_in !< transparent ocean surface state
                                             !! structure shared with the calling routine
                                             !! data in this structure is intent out.

  ! Local variables
  real :: hu, hv  ! Thicknesses interpolated to velocity points [H ~> m or kg m-2]
  type(ocean_grid_type),   pointer :: G => NULL() !< pointer to a structure containing
                                                  !! metrics and related information
  type(ocean_grid_type),   pointer :: G_in => NULL() !< Input grid metric
  type(verticalGrid_type), pointer :: GV => NULL() !< structure containing vertical grid info
  type(unit_scale_type),   pointer :: US => NULL() !< structure containing various unit conversion factors
  type(surface),           pointer :: sfc_state => NULL()  ! surface state on the model grid
  real, dimension(:,:,:),  pointer :: h => NULL()    !< h : layer thickness [H ~> m or kg m-2]
  real :: depth(SZI_(CS%G))  !< Distance from the surface in depth units [Z ~> m] or [H ~> m or kg m-2]
  real :: depth_ml           !< Depth over which to average to determine mixed
                             !! layer properties [Z ~> m] or [H ~> m or kg m-2]
  real :: dh                 !< Thickness of a layer within the mixed layer [Z ~> m] or [H ~> m or kg m-2]
  real :: mass               !< Mass per unit area of a layer [R Z ~> kg m-2]
  real :: I_depth            !< The inverse of depth [Z-1 ~> m-1] or [H-1 ~> m-1 or m2 kg-1]
  real :: missing_depth      !< The portion of depth_ml that can not be found in a column [H ~> m or kg m-2]
  real :: H_rescale          !< A conversion factor from thickness units to the units used in the
                             !! calculation of properties of the uppermost ocean [nondim] or [Z H-1 ~> 1 or m3 kg-1]
                             !  After the ANSWERS_2018 flag has been obsoleted, H_rescale will be 1.
  real :: T_freeze(SZI_(CS%G)) !< freezing temperature [C ~> degC]
  real :: pres(SZI_(CS%G))   !< Pressure to use for the freezing temperature calculation [R L2 T-2 ~> Pa]
  real :: delT(SZI_(CS%G))   !< Depth integral of T-T_freeze [Z C ~> m degC]
  logical :: use_temperature !< If true, temperature and salinity are used as state variables.
  integer :: i, j, k, is, ie, js, je, nz, numberOfErrors, ig, jg
  integer :: isd, ied, jsd, jed
  integer :: iscB, iecB, jscB, jecB, isdB, iedB, jsdB, jedB
  logical :: localError
  logical :: use_iceshelves
  character(240) :: msg
  integer :: turns    ! Number of quarter turns

  call callTree_enter("extract_surface_state(), MOM.F90")
  G => CS%G ; G_in => CS%G_in ; GV => CS%GV ; US => CS%US
  is  = G%isc ; ie  = G%iec ; js  = G%jsc ; je  = G%jec ; nz = GV%ke
  isd = G%isd ; ied = G%ied ; jsd = G%jsd ; jed = G%jed
  iscB = G%iscB ; iecB = G%iecB; jscB = G%jscB ; jecB = G%jecB
  isdB = G%isdB ; iedB = G%iedB; jsdB = G%jsdB ; jedB = G%jedB
  h => CS%h

  use_temperature = associated(CS%tv%T)

  use_iceshelves=.false.
  if (associated(CS%frac_shelf_h)) use_iceshelves = .true.

  turns = 0
  if (CS%rotate_index) &
    turns = G%HI%turns

  if (.not.sfc_state_in%arrays_allocated)  then
    !  Consider using a run-time flag to determine whether to do the vertical
    ! integrals, since the 3-d sums are not negligible in cost.
    call allocate_surface_state(sfc_state_in, G_in, use_temperature, &
          do_integrals=.true., omit_frazil=.not.associated(CS%tv%frazil),&
          use_iceshelves=use_iceshelves)
  endif

  if (CS%rotate_index) then
    allocate(sfc_state)
    call allocate_surface_state(sfc_state, G, use_temperature, &
         do_integrals=.true., omit_frazil=.not.associated(CS%tv%frazil),&
         use_iceshelves=use_iceshelves)
  else
    sfc_state => sfc_state_in
  endif

  sfc_state%T_is_conT = CS%tv%T_is_conT
  sfc_state%S_is_absS = CS%tv%S_is_absS

  do j=js,je ; do i=is,ie
    sfc_state%sea_lev(i,j) = CS%ave_ssh_ibc(i,j)
  enddo ; enddo

  if (allocated(sfc_state%frazil) .and. associated(CS%tv%frazil)) then ; do j=js,je ; do i=is,ie
    sfc_state%frazil(i,j) = CS%tv%frazil(i,j)
  enddo ; enddo ; endif

  ! copy Hml into sfc_state, so that caps can access it
  if (associated(CS%Hml)) then
    do j=js,je ; do i=is,ie
      sfc_state%Hml(i,j) = CS%Hml(i,j)
    enddo ; enddo
  endif

  if (CS%Hmix < 0.0) then  ! A bulk mixed layer is in use, so layer 1 has the properties
    if (use_temperature) then ; do j=js,je ; do i=is,ie
      sfc_state%SST(i,j) = US%C_to_degC*CS%tv%T(i,j,1)
      sfc_state%SSS(i,j) = US%S_to_ppt*CS%tv%S(i,j,1)
    enddo ; enddo ; endif
    do j=js,je ; do I=is-1,ie
      sfc_state%u(I,j) = CS%u(I,j,1)
    enddo ; enddo
    do J=js-1,je ; do i=is,ie
      sfc_state%v(i,J) = CS%v(i,J,1)
    enddo ; enddo

  else  ! (CS%Hmix >= 0.0)
    H_rescale = 1.0 ; if (CS%answers_2018) H_rescale = GV%H_to_Z
    depth_ml = CS%Hmix
    if (.not.CS%answers_2018) depth_ml = CS%Hmix*GV%Z_to_H
    ! Determine the mean tracer properties of the uppermost depth_ml fluid.

    !$OMP parallel do default(shared) private(depth,dh)
    do j=js,je
      do i=is,ie
        depth(i) = 0.0
        if (use_temperature) then
          sfc_state%SST(i,j) = 0.0 ; sfc_state%SSS(i,j) = 0.0
        else
          sfc_state%sfc_density(i,j) = 0.0
        endif
      enddo

      do k=1,nz ; do i=is,ie
        if (depth(i) + h(i,j,k)*H_rescale < depth_ml) then
          dh = h(i,j,k)*H_rescale
        elseif (depth(i) < depth_ml) then
          dh = depth_ml - depth(i)
        else
          dh = 0.0
        endif
        if (use_temperature) then
          sfc_state%SST(i,j) = sfc_state%SST(i,j) + dh * US%C_to_degC*CS%tv%T(i,j,k)
          sfc_state%SSS(i,j) = sfc_state%SSS(i,j) + dh * US%S_to_ppt*CS%tv%S(i,j,k)
        else
          sfc_state%sfc_density(i,j) = sfc_state%sfc_density(i,j) + dh * GV%Rlay(k)
        endif
        depth(i) = depth(i) + dh
      enddo ; enddo
  ! Calculate the average properties of the mixed layer depth.
      do i=is,ie
        if (CS%answers_2018) then
          if (depth(i) < GV%H_subroundoff*H_rescale) &
              depth(i) = GV%H_subroundoff*H_rescale
          if (use_temperature) then
            sfc_state%SST(i,j) = sfc_state%SST(i,j) / depth(i)
            sfc_state%SSS(i,j) = sfc_state%SSS(i,j) / depth(i)
          else
            sfc_state%sfc_density(i,j) = sfc_state%sfc_density(i,j) / depth(i)
          endif
        else
          if (depth(i) < GV%H_subroundoff*H_rescale) then
            I_depth = 1.0 / (GV%H_subroundoff*H_rescale)
            missing_depth = GV%H_subroundoff*H_rescale - depth(i)
            if (use_temperature) then
              sfc_state%SST(i,j) = (sfc_state%SST(i,j) + missing_depth*US%C_to_degC*CS%tv%T(i,j,1)) * I_depth
              sfc_state%SSS(i,j) = (sfc_state%SSS(i,j) + missing_depth*US%S_to_ppt*CS%tv%S(i,j,1)) * I_depth
            else
              sfc_state%sfc_density(i,j) = (sfc_state%sfc_density(i,j) + &
                                            missing_depth*GV%Rlay(1)) * I_depth
            endif
          else
            I_depth = 1.0 / depth(i)
            if (use_temperature) then
              sfc_state%SST(i,j) = sfc_state%SST(i,j) * I_depth
              sfc_state%SSS(i,j) = sfc_state%SSS(i,j) * I_depth
            else
              sfc_state%sfc_density(i,j) = sfc_state%sfc_density(i,j) * I_depth
            endif
          endif
        endif
      enddo
    enddo ! end of j loop

!   Determine the mean velocities in the uppermost depth_ml fluid.
    ! NOTE: Velocity loops start on `[ij]s-1` in order to update halo values
    !       required by the speed diagnostic on the non-symmetric grid.
    !       This assumes that u and v halos have already been updated.
    if (CS%Hmix_UV>0.) then
      depth_ml = CS%Hmix_UV
      if (.not.CS%answers_2018) depth_ml = CS%Hmix_UV*GV%Z_to_H
      !$OMP parallel do default(shared) private(depth,dh,hv)
      do J=js-1,ie
        do i=is,ie
          depth(i) = 0.0
          sfc_state%v(i,J) = 0.0
        enddo
        do k=1,nz ; do i=is,ie
          hv = 0.5 * (h(i,j,k) + h(i,j+1,k)) * H_rescale
          if (depth(i) + hv < depth_ml) then
            dh = hv
          elseif (depth(i) < depth_ml) then
            dh = depth_ml - depth(i)
          else
            dh = 0.0
          endif
          sfc_state%v(i,J) = sfc_state%v(i,J) + dh * CS%v(i,J,k)
          depth(i) = depth(i) + dh
        enddo ; enddo
        ! Calculate the average properties of the mixed layer depth.
        do i=is,ie
          sfc_state%v(i,J) = sfc_state%v(i,J) / max(depth(i), GV%H_subroundoff*H_rescale)
        enddo
      enddo ! end of j loop

      !$OMP parallel do default(shared) private(depth,dh,hu)
      do j=js,je
        do I=is-1,ie
          depth(I) = 0.0
          sfc_state%u(I,j) = 0.0
        enddo
        do k=1,nz ; do I=is-1,ie
          hu = 0.5 * (h(i,j,k) + h(i+1,j,k)) * H_rescale
          if (depth(i) + hu < depth_ml) then
            dh = hu
          elseif (depth(I) < depth_ml) then
            dh = depth_ml - depth(I)
          else
            dh = 0.0
          endif
          sfc_state%u(I,j) = sfc_state%u(I,j) + dh * CS%u(I,j,k)
          depth(I) = depth(I) + dh
        enddo ; enddo
        ! Calculate the average properties of the mixed layer depth.
        do I=is-1,ie
          sfc_state%u(I,j) = sfc_state%u(I,j) / max(depth(I), GV%H_subroundoff*H_rescale)
        enddo
      enddo ! end of j loop
    else ! Hmix_UV<=0.
      do j=js,je ; do I=is-1,ie
        sfc_state%u(I,j) = CS%u(I,j,1)
      enddo ; enddo
      do J=js-1,je ; do i=is,ie
        sfc_state%v(i,J) = CS%v(i,J,1)
      enddo ; enddo
    endif
  endif  ! (CS%Hmix >= 0.0)


  if (allocated(sfc_state%melt_potential)) then
    !$OMP parallel do default(shared) private(depth_ml, dh, T_freeze, depth, pres, delT)
    do j=js,je
      do i=is,ie
        depth(i) = 0.0
        delT(i) = 0.0
        pres(i) = 0.0
        ! Here it is assumed that p=0 is OK, since HFrz ~ 10 to 20m, but under ice-shelves this
        ! can be a very bad assumption.  ###To fix this, uncomment the following...
        !   pres(i) = p_surface(i) + 0.5*(GV%g_Earth*GV%H_to_RZ)*h(i,j,1)
      enddo

      do k=1,nz
        call calculate_TFreeze(CS%tv%S(is:ie,j,k), pres(is:ie), T_freeze(is:ie), CS%tv%eqn_of_state)
        do i=is,ie
          depth_ml = min(CS%HFrz, CS%visc%MLD(i,j))
          if (depth(i) + h(i,j,k)*GV%H_to_Z < depth_ml) then
            dh = h(i,j,k)*GV%H_to_Z
          elseif (depth(i) < depth_ml) then
            dh = depth_ml - depth(i)
          else
            dh = 0.0
          endif

          depth(i) = depth(i) + dh
          delT(i) =  delT(i) + dh * (CS%tv%T(i,j,k) - T_freeze(i))
        enddo
      ! If there is a pressure-dependent freezing point calculation uncomment the following.
      ! if (k<nz) then ; do i=is,ie
      !   pres(i) = pres(i) + 0.5*(GV%g_Earth*GV%H_to_RZ) * (h(i,j,k) + h(i,j,k+1))
      ! enddo ; endif
      enddo

      do i=is,ie
        ! set melt_potential to zero to avoid passing previous values
        sfc_state%melt_potential(i,j) = 0.0

        if (G%mask2dT(i,j)>0.) then
          ! instantaneous melt_potential [Q R Z ~> J m-2]
          sfc_state%melt_potential(i,j) = CS%tv%C_p * GV%Rho0 * delT(i)
        endif
      enddo
    enddo ! end of j loop
  endif   ! melt_potential

  if (allocated(sfc_state%taux_shelf) .and. associated(CS%visc%taux_shelf)) then
    !$OMP parallel do default(shared)
    do j=js,je ; do I=is-1,ie
      sfc_state%taux_shelf(I,j) = CS%visc%taux_shelf(I,j)
    enddo ; enddo
  endif
  if (allocated(sfc_state%tauy_shelf) .and. associated(CS%visc%tauy_shelf)) then
    !$OMP parallel do default(shared)
    do J=js-1,je ; do i=is,ie
      sfc_state%tauy_shelf(i,J) = CS%visc%tauy_shelf(i,J)
    enddo ; enddo
  endif

  if (allocated(sfc_state%ocean_mass) .and. allocated(sfc_state%ocean_heat) .and. &
      allocated(sfc_state%ocean_salt)) then
    !$OMP parallel do default(shared)
    do j=js,je ; do i=is,ie
      sfc_state%ocean_mass(i,j) = 0.0
      sfc_state%ocean_heat(i,j) = 0.0 ; sfc_state%ocean_salt(i,j) = 0.0
    enddo ; enddo
    !$OMP parallel do default(shared) private(mass)
    do j=js,je ; do k=1,nz ; do i=is,ie
      mass = GV%H_to_RZ*h(i,j,k)
      sfc_state%ocean_mass(i,j) = sfc_state%ocean_mass(i,j) + mass
      sfc_state%ocean_heat(i,j) = sfc_state%ocean_heat(i,j) + mass * US%C_to_degC*CS%tv%T(i,j,k)
      sfc_state%ocean_salt(i,j) = sfc_state%ocean_salt(i,j) + mass * (1.0e-3*US%S_to_ppt*CS%tv%S(i,j,k))
    enddo ; enddo ; enddo
  else
    if (allocated(sfc_state%ocean_mass)) then
      !$OMP parallel do default(shared)
      do j=js,je ; do i=is,ie ; sfc_state%ocean_mass(i,j) = 0.0 ; enddo ; enddo
      !$OMP parallel do default(shared)
      do j=js,je ; do k=1,nz ; do i=is,ie
        sfc_state%ocean_mass(i,j) = sfc_state%ocean_mass(i,j) + GV%H_to_RZ*h(i,j,k)
      enddo ; enddo ; enddo
    endif
    if (allocated(sfc_state%ocean_heat)) then
      !$OMP parallel do default(shared)
      do j=js,je ; do i=is,ie ; sfc_state%ocean_heat(i,j) = 0.0 ; enddo ; enddo
      !$OMP parallel do default(shared) private(mass)
      do j=js,je ; do k=1,nz ; do i=is,ie
        mass = GV%H_to_RZ*h(i,j,k)
        sfc_state%ocean_heat(i,j) = sfc_state%ocean_heat(i,j) + mass*US%C_to_degC*CS%tv%T(i,j,k)
      enddo ; enddo ; enddo
    endif
    if (allocated(sfc_state%ocean_salt)) then
      !$OMP parallel do default(shared)
      do j=js,je ; do i=is,ie ; sfc_state%ocean_salt(i,j) = 0.0 ; enddo ; enddo
      !$OMP parallel do default(shared) private(mass)
      do j=js,je ; do k=1,nz ; do i=is,ie
        mass = GV%H_to_RZ*h(i,j,k)
        sfc_state%ocean_salt(i,j) = sfc_state%ocean_salt(i,j) + mass * (1.0e-3*US%S_to_ppt*CS%tv%S(i,j,k))
      enddo ; enddo ; enddo
    endif
  endif

  if (associated(CS%tracer_flow_CSp)) then
    call call_tracer_surface_state(sfc_state, h, G, GV, CS%tracer_flow_CSp)
  endif

  if (CS%check_bad_sfc_vals) then
    numberOfErrors=0 ! count number of errors
    do j=js,je ; do i=is,ie
      if (G%mask2dT(i,j)>0.) then
        localError = sfc_state%sea_lev(i,j) <= -G%bathyT(i,j) - G%Z_ref &
                .or. sfc_state%sea_lev(i,j) >=  CS%bad_val_ssh_max  &
                .or. sfc_state%sea_lev(i,j) <= -CS%bad_val_ssh_max  &
                .or. sfc_state%sea_lev(i,j) + G%bathyT(i,j) + G%Z_ref < CS%bad_val_col_thick
        if (use_temperature) localError = localError &
                .or. sfc_state%SSS(i,j)<0.                        &
                .or. sfc_state%SSS(i,j)>=CS%bad_val_sss_max       &
                .or. sfc_state%SST(i,j)< CS%bad_val_sst_min       &
                .or. sfc_state%SST(i,j)>=CS%bad_val_sst_max
        if (localError) then
          numberOfErrors=numberOfErrors+1
          if (numberOfErrors<9) then ! Only report details for the first few errors
            ig = i + G%HI%idg_offset ! Global i-index
            jg = j + G%HI%jdg_offset ! Global j-index
            if (use_temperature) then
              write(msg(1:240),'(2(a,i4,1x),4(a,f8.3,1x),8(a,es11.4,1x))') &
                'Extreme surface sfc_state detected: i=',ig,'j=',jg, &
                'lon=',G%geoLonT(i,j), 'lat=',G%geoLatT(i,j), &
                'x=',G%gridLonT(ig), 'y=',G%gridLatT(jg), &
                'D=',US%Z_to_m*(G%bathyT(i,j)+G%Z_ref), 'SSH=',US%Z_to_m*sfc_state%sea_lev(i,j), &
                'SST=',sfc_state%SST(i,j), 'SSS=',sfc_state%SSS(i,j), &
                'U-=',US%L_T_to_m_s*sfc_state%u(I-1,j), 'U+=',US%L_T_to_m_s*sfc_state%u(I,j), &
                'V-=',US%L_T_to_m_s*sfc_state%v(i,J-1), 'V+=',US%L_T_to_m_s*sfc_state%v(i,J)
            else
              write(msg(1:240),'(2(a,i4,1x),4(a,f8.3,1x),6(a,es11.4))') &
                'Extreme surface sfc_state detected: i=',ig,'j=',jg, &
                'lon=',G%geoLonT(i,j), 'lat=',G%geoLatT(i,j), &
                'x=',G%gridLonT(i), 'y=',G%gridLatT(j), &
                'D=',US%Z_to_m*(G%bathyT(i,j)+G%Z_ref), 'SSH=',US%Z_to_m*sfc_state%sea_lev(i,j), &
                'U-=',US%L_T_to_m_s*sfc_state%u(I-1,j), 'U+=',US%L_T_to_m_s*sfc_state%u(I,j), &
                'V-=',US%L_T_to_m_s*sfc_state%v(i,J-1), 'V+=',US%L_T_to_m_s*sfc_state%v(i,J)
            endif
            call MOM_error(WARNING, trim(msg), all_print=.true.)
          elseif (numberOfErrors==9) then ! Indicate once that there are more errors
            call MOM_error(WARNING, 'There were more unreported extreme events!', all_print=.true.)
          endif ! numberOfErrors
        endif ! localError
      endif ! mask2dT
    enddo ; enddo
    call sum_across_PEs(numberOfErrors)
    if (numberOfErrors>0) then
      write(msg(1:240),'(3(a,i9,1x))') 'There were a total of ',numberOfErrors, &
          'locations detected with extreme surface values!'
      call MOM_error(FATAL, trim(msg))
    endif
  endif

  if (CS%debug) call MOM_surface_chksum("Post extract_sfc", sfc_state, G, US, haloshift=0)

  ! Rotate sfc_state back onto the input grid, sfc_state_in
  if (CS%rotate_index) then
    call rotate_surface_state(sfc_state, sfc_state_in, G_in, -turns)
    call deallocate_surface_state(sfc_state)
  endif

  call callTree_leave("extract_surface_sfc_state()")
end subroutine extract_surface_state

!> Rotate initialization fields from input to rotated arrays.
subroutine rotate_initial_state(u_in, v_in, h_in, T_in, S_in, &
    use_temperature, turns, u, v, h, T, S)
  real, dimension(:,:,:), intent(in)  :: u_in  !< Zonal velocity on the initial grid [L T-1 ~> m s-1]
  real, dimension(:,:,:), intent(in)  :: v_in  !< Meridional velocity on the initial grid [L T-1 ~> m s-1]
  real, dimension(:,:,:), intent(in)  :: h_in  !< Layer thickness on the initial grid [H ~> m or kg m-2]
  real, dimension(:,:,:), intent(in)  :: T_in  !< Temperature on the initial grid [C ~> degC]
  real, dimension(:,:,:), intent(in)  :: S_in  !< Salinity on the initial grid [S ~> ppt]
  logical,                intent(in)  :: use_temperature !< If true, temperature and salinity are active
  integer,                intent(in)  :: turns !< The number quarter-turns to apply
  real, dimension(:,:,:), intent(out) :: u     !< Zonal velocity on the rotated grid [L T-1 ~> m s-1]
  real, dimension(:,:,:), intent(out) :: v     !< Meridional velocity on the rotated grid [L T-1 ~> m s-1]
  real, dimension(:,:,:), intent(out) :: h     !< Layer thickness on the rotated grid [H ~> m or kg m-2]
  real, dimension(:,:,:), intent(out) :: T     !< Temperature on the rotated grid [C ~> degC]
  real, dimension(:,:,:), intent(out) :: S     !< Salinity on the rotated grid [S ~> ppt]

  call rotate_vector(u_in, v_in, turns, u, v)
  call rotate_array(h_in, turns, h)
  if (use_temperature) then
    call rotate_array(T_in, turns, T)
    call rotate_array(S_in, turns, S)
  endif
end subroutine rotate_initial_state

!> Return true if all phases of step_MOM are at the same point in time.
function MOM_state_is_synchronized(CS, adv_dyn) result(in_synch)
  type(MOM_control_struct), intent(inout) :: CS !< MOM control structure
  logical,        optional, intent(in) :: adv_dyn  !< If present and true, only check
                                          !! whether the advection is up-to-date with
                                          !! the dynamics.
  logical :: in_synch !< True if all phases of the update are synchronized.

  logical :: adv_only

  adv_only = .false. ; if (present(adv_dyn)) adv_only = adv_dyn

  if (adv_only) then
    in_synch = (CS%t_dyn_rel_adv == 0.0)
  else
    in_synch = ((CS%t_dyn_rel_adv == 0.0) .and. (CS%t_dyn_rel_thermo == 0.0))
  endif

end function MOM_state_is_synchronized

!> This subroutine offers access to values or pointers to other types from within
!! the MOM_control_struct, allowing the MOM_control_struct to be opaque.
subroutine get_MOM_state_elements(CS, G, GV, US, C_p, C_p_scaled, use_temp)
  type(MOM_control_struct), intent(inout), target :: CS  !< MOM control structure
  type(ocean_grid_type),   optional, pointer     :: G    !< structure containing metrics and grid info
  type(verticalGrid_type), optional, pointer     :: GV   !< structure containing vertical grid info
  type(unit_scale_type),   optional, pointer     :: US   !< A dimensional unit scaling type
  real,                    optional, intent(out) :: C_p  !< The heat capacity [J kg degC-1]
  real,                    optional, intent(out) :: C_p_scaled !< The heat capacity in scaled
                                                         !! units [Q degC-1 ~> J kg-1 degC-1]
  logical,                 optional, intent(out) :: use_temp !< True if temperature is a state variable

  if (present(G)) G => CS%G_in
  if (present(GV)) GV => CS%GV
  if (present(US)) US => CS%US
  if (present(C_p)) C_p = CS%US%Q_to_J_kg*US%degC_to_C * CS%tv%C_p
  if (present(C_p_scaled)) C_p_scaled = US%degC_to_C*CS%tv%C_p
  if (present(use_temp)) use_temp = associated(CS%tv%T)
end subroutine get_MOM_state_elements

!> Find the global integrals of various quantities.
subroutine get_ocean_stocks(CS, mass, heat, salt, on_PE_only)
  type(MOM_control_struct), intent(inout) :: CS !< MOM control structure
  real,    optional, intent(out) :: heat  !< The globally integrated integrated ocean heat [J].
  real,    optional, intent(out) :: salt  !< The globally integrated integrated ocean salt [kg].
  real,    optional, intent(out) :: mass  !< The globally integrated integrated ocean mass [kg].
  logical, optional, intent(in)  :: on_PE_only !< If present and true, only sum on the local PE.

  if (present(mass)) &
    mass = global_mass_integral(CS%h, CS%G, CS%GV, on_PE_only=on_PE_only)
  if (present(heat)) &
    heat = CS%US%Q_to_J_kg*CS%tv%C_p * &
           global_mass_integral(CS%h, CS%G, CS%GV, CS%tv%T, on_PE_only=on_PE_only, tmp_scale=CS%US%C_to_degC)
  if (present(salt)) &
    salt = 1.0e-3 * global_mass_integral(CS%h, CS%G, CS%GV, CS%tv%S, on_PE_only=on_PE_only, scale=CS%US%S_to_ppt)

end subroutine get_ocean_stocks

!> End of ocean model, including memory deallocation
subroutine MOM_end(CS)
  type(MOM_control_struct), intent(inout) :: CS   !< MOM control structure

  if (CS%use_particles) then
    call particles_save_restart(CS%particles)
  endif

  call MOM_sum_output_end(CS%sum_output_CSp)

  if (CS%use_ALE_algorithm) call ALE_end(CS%ALE_CSp)

  !deallocate porous topography variables
  DEALLOC_(CS%por_face_areaU) ; DEALLOC_(CS%por_face_areaV)
  DEALLOC_(CS%por_layer_widthU) ; DEALLOC_(CS%por_layer_widthV)

  ! NOTE: Allocated in PressureForce_FV_Bouss
  if (associated(CS%tv%varT)) deallocate(CS%tv%varT)

  call tracer_advect_end(CS%tracer_adv_CSp)
  call tracer_hor_diff_end(CS%tracer_diff_CSp)
  call tracer_registry_end(CS%tracer_Reg)
  call tracer_flow_control_end(CS%tracer_flow_CSp)

  if (.not. CS%adiabatic) then
    call diabatic_driver_end(CS%diabatic_CSp)
    deallocate(CS%diabatic_CSp)
  endif

  call MOM_diagnostics_end(CS%diagnostics_CSp, CS%ADp, CS%CDp)

  if (CS%offline_tracer_mode) call offline_transport_end(CS%offline_CSp)

  if (CS%split) then
    call end_dyn_split_RK2(CS%dyn_split_RK2_CSp)
  elseif (CS%use_RK2) then
    call end_dyn_unsplit_RK2(CS%dyn_unsplit_RK2_CSp)
  else
    call end_dyn_unsplit(CS%dyn_unsplit_CSp)
  endif

  if (CS%use_particles) then
    call particles_end(CS%particles)
    deallocate(CS%particles)
  endif

  call thickness_diffuse_end(CS%thickness_diffuse_CSp, CS%CDp)
  call VarMix_end(CS%VarMix)
  call set_visc_end(CS%visc, CS%set_visc_CSp)
  call MEKE_end(CS%MEKE)

  if (associated(CS%tv%internal_heat)) deallocate(CS%tv%internal_heat)
  if (associated(CS%tv%TempxPmE)) deallocate(CS%tv%TempxPmE)

  DEALLOC_(CS%ave_ssh_ibc) ; DEALLOC_(CS%ssh_rint)

  ! TODO: debug_truncations deallocation

  DEALLOC_(CS%uhtr) ; DEALLOC_(CS%vhtr)

  if (associated(CS%Hml)) deallocate(CS%Hml)
  if (associated(CS%tv%salt_deficit)) deallocate(CS%tv%salt_deficit)
  if (associated(CS%tv%frazil)) deallocate(CS%tv%frazil)

  if (associated(CS%tv%T)) then
    DEALLOC_(CS%T) ; CS%tv%T => NULL() ; DEALLOC_(CS%S) ; CS%tv%S => NULL()
  endif

  DEALLOC_(CS%u) ; DEALLOC_(CS%v) ; DEALLOC_(CS%h)
  DEALLOC_(CS%uh) ; DEALLOC_(CS%vh)

  if (associated(CS%update_OBC_CSp)) call OBC_register_end(CS%update_OBC_CSp)

  call verticalGridEnd(CS%GV)
  call MOM_grid_end(CS%G)

  if (CS%debug .or. CS%G%symmetric) &
    call deallocate_MOM_domain(CS%G%Domain_aux)

  if (CS%rotate_index) &
    call deallocate_MOM_domain(CS%G%Domain)

  ! The MPP domains may be needed by an external coupler, so use `cursory`.
  ! TODO: This may create a domain memory leak, and needs investigation.
  call deallocate_MOM_domain(CS%G_in%domain, cursory=.true.)

  call unit_scaling_end(CS%US)
end subroutine MOM_end

!> \namespace mom
!!
!! Modular Ocean Model (MOM) Version 6.0 (MOM6)
!!
!! \authors Alistair Adcroft, Robert Hallberg, and Stephen Griffies
!!
!!  Additional contributions from:
!!    * Whit Anderson
!!    * Brian Arbic
!!    * Will Cooke
!!    * Anand Gnanadesikan
!!    * Matthew Harrison
!!    * Mehmet Ilicak
!!    * Laura Jackson
!!    * Jasmine John
!!    * John Krasting
!!    * Zhi Liang
!!    * Bonnie Samuels
!!    * Harper Simmons
!!    * Laurent White
!!    * Niki Zadeh
!!
!!  MOM ice-shelf code was developed by
!!  * Daniel Goldberg
!!  * Robert Hallberg
!!  * Chris Little
!!  * Olga Sergienko
!!
!!  \section section_overview Overview of MOM
!!
!!  This program (MOM) simulates the ocean by numerically solving
!!  the hydrostatic primitive equations in generalized Lagrangian
!!  vertical coordinates, typically tracking stretched pressure (p*)
!!  surfaces or following isopycnals in the ocean's interior, and
!!  general orthogonal horizontal coordinates. Unlike earlier versions
!!  of MOM, in MOM6 these equations are horizontally discretized on an
!!  Arakawa C-grid.  (It remains to be seen whether a B-grid dynamic
!!  core will be revived in MOM6 at a later date; for now applications
!!  requiring a B-grid discretization should use MOM5.1.)  MOM6 offers
!!  a range of options for the physical parameterizations, from those
!!  most appropriate to highly idealized models for geophysical fluid
!!  dynamics studies to a rich suite of processes appropriate for
!!  realistic ocean simulations.  The thermodynamic options typically
!!  use conservative temperature and preformed salinity as conservative
!!  state variables and a full nonlinear equation of state, but there
!!  are also idealized adiabatic configurations of the model that use
!!  fixed density layers.  Version 6.0 of MOM continues in the long
!!  tradition of a commitment to climate-quality ocean simulations
!!  embodied in previous versions of MOM, even as it draws extensively
!!  on the lessons learned in the development of the Generalized Ocean
!!  Layered Dynamics (GOLD) ocean model, which was also primarily
!!  developed at NOAA/GFDL.  MOM has also benefited tremendously from
!!  the FMS infrastructure, which it utilizes and shares with other
!!  component models developed at NOAA/GFDL.
!!
!!    When run is isopycnal-coordinate mode, the uppermost few layers
!!  are often used to describe a bulk mixed layer, including the
!!  effects of penetrating shortwave radiation.  Either a split-
!!  explicit time stepping scheme or a non-split scheme may be used
!!  for the dynamics, while the time stepping may be split (and use
!!  different numbers of steps to cover the same interval) for the
!!  forcing, the thermodynamics, and for the dynamics.  Most of the
!!  numerics are second order accurate in space.  MOM can run with an
!!  absurdly thin minimum layer thickness. A variety of non-isopycnal
!!  vertical coordinate options are under development, but all exploit
!!  the advantages of a Lagrangian vertical coordinate, as discussed
!!  in detail by Adcroft and Hallberg (Ocean Modelling, 2006).
!!
!!    Details of the numerics and physical parameterizations are
!!  provided in the appropriate source files.  All of the available
!!  options are selected at run-time by parsing the input files,
!!  usually MOM_input and MOM_override, and the options choices are
!!  then documented for each run in MOM_param_docs.
!!
!!    MOM6 integrates the equations forward in time in three distinct
!!  phases.  In one phase, the dynamic equations for the velocities
!!  and layer thicknesses are advanced, capturing the propagation of
!!  external and internal inertia-gravity waves, Rossby waves, and
!!  other strictly adiabatic processes, including lateral stresses,
!!  vertical viscosity and momentum forcing, and interface height
!!  diffusion (commonly called Gent-McWilliams diffusion in depth-
!!  coordinate models).  In the second phase, all tracers are advected
!!  and diffused along the layers.  The third phase applies diabatic
!!  processes, vertical mixing of water properties, and perhaps
!!  vertical remapping to cause the layers to track the desired
!!  vertical coordinate.
!!
!!    The present file (MOM.F90) orchestrates the main time stepping
!!  loops. One time integration option for the dynamics uses a split
!!  explicit time stepping scheme to rapidly step the barotropic
!!  pressure and velocity fields. The barotropic velocities are
!!  averaged over the baroclinic time step before they are used to
!!  advect thickness and determine the baroclinic accelerations.  As
!!  described in Hallberg and Adcroft (2009), a barotropic correction
!!  is applied to the time-mean layer velocities to ensure that the
!!  sum of the layer transports agrees with the time-mean barotropic
!!  transport, thereby ensuring that the estimates of the free surface
!!  from the sum of the layer thicknesses agrees with the final free
!!  surface height as calculated by the barotropic solver.  The
!!  barotropic and baroclinic velocities are kept consistent by
!!  recalculating the barotropic velocities from the baroclinic
!!  transports each time step. This scheme is described in Hallberg,
!!  1997, J. Comp. Phys. 135, 54-65 and in Hallberg and Adcroft, 2009,
!!  Ocean Modelling, 29, 15-26.
!!
!!    The other time integration options use non-split time stepping
!!  schemes based on the 3-step third order Runge-Kutta scheme
!!  described in Matsuno, 1966, J. Met. Soc. Japan, 44, 85-88, or on
!!  a two-step quasi-2nd order Runge-Kutta scheme.  These are much
!!  slower than the split time-stepping scheme, but they are useful
!!  for providing a more robust solution for debugging cases where the
!!  more complicated split time-stepping scheme may be giving suspect
!!  solutions.
!!
!!    There are a range of closure options available.  Horizontal
!!  velocities are subject to a combination of horizontal biharmonic
!!  and Laplacian friction (based on a stress tensor formalism) and a
!!  vertical Fickian viscosity (perhaps using the kinematic viscosity
!!  of water).  The horizontal viscosities may be constant, spatially
!!  varying or may be dynamically calculated using Smagorinsky's
!!  approach.  A diapycnal diffusion of density and thermodynamic
!!  quantities is also allowed, but not required, as is horizontal
!!  diffusion of interface heights (akin to the Gent-McWilliams
!!  closure of geopotential coordinate models).  The diapycnal mixing
!!  may use a fixed diffusivity or it may use the shear Richardson
!!  number dependent closure, like that described in Jackson et al.
!!  (JPO, 2008).  When there is diapycnal diffusion, it applies to
!!  momentum as well. As this is in addition to the vertical viscosity,
!!  the vertical Prandtl always exceeds 1.  A refined bulk-mixed layer
!!  is often used to describe the planetary boundary layer in realistic
!!  ocean simulations.
!!
!!    MOM has a number of noteworthy debugging capabilities.
!!  Excessively large velocities are truncated and MOM will stop
!!  itself after a number of such instances to keep the model from
!!  crashing altogether.  This is useful in diagnosing failures,
!!  or (by accepting some truncations) it may be useful for getting
!!  the model past the adjustment from an ill-balanced initial
!!  condition.  In addition, all of the accelerations in the columns
!!  with excessively large velocities may be directed to a text file.
!!  Parallelization errors may be diagnosed using the DEBUG option,
!!  which causes extensive checksums to be written out along with
!!  comments indicating where in the algorithm the sums originate and
!!  what variable is being summed.  The point where these checksums
!!  differ between runs is usually a good indication of where in the
!!  code the problem lies.  All of the test cases provided with MOM
!!  are routinely tested to ensure that they give bitwise identical
!!  results regardless of the domain decomposition, or whether they
!!  use static or dynamic memory allocation.
!!
!!  \section section_structure Structure of MOM
!!
!!  About 115 other files of source code and 4 header files comprise
!!  the MOM code, although there are several hundred more files that
!!  make up the FMS infrastructure upon which MOM is built.  Each of
!!  the MOM files contains comments documenting what it does, and
!!  most of the file names are fairly self-evident. In addition, all
!!  subroutines and data types are referenced via a module use, only
!!  statement, and the module names are consistent with the file names,
!!  so it is not too hard to find the source file for a subroutine.
!!
!!    The typical MOM directory tree is as follows:
!!
!! \verbatim
!!        ../MOM
!!        |-- ac
!!        |-- config_src
!!        |   |-- drivers
!!        |   !   |-- FMS_cap
!!        |   !   |-- ice_solo_driver
!!        |   !   |-- mct_cap
!!        |   !   |-- nuopc_cap
!!        |   !   |-- solo_driver
!!        |   !   `-- unit_drivers
!!        |   |-- external
!!        |   !   |-- drifters
!!        |   !   |-- GFDL_ocean_BGC
!!        |   !   `-- ODA_hooks
!!        |   |-- infra
!!        |   !   |-- FMS1
!!        |   !   `-- FMS2
!!        |   `-- memory
!!        |   !   |-- dynamic_nonsymmetric
!!        |   !   `-- dynamic_symmetric
!!        |-- docs
!!        |-- pkg
!!        |   |-- CVMix-src
!!        |   |-- ...
!!        |   `-- MOM6_DA_hooks
!!        `-- src
!!            |-- ALE
!!            |-- core
!!            |-- diagnostics
!!            |-- equation_of_state
!!            |-- framework
!!            |-- ice_shelf
!!            |-- initialization
!!            |-- ocean_data_assim
!!            |-- parameterizations
!!            |   |-- CVMix
!!            |   |-- lateral
!!            |   `-- vertical
!!            |-- tracer
!!            `-- user
!! \endverbatim
!!
!!  Rather than describing each file here, selected directory contents
!!  will be described to give a broad overview of the MOM code
!!  structure.
!!
!!    The directories under config_src contain files that are used for
!!  configuring the code, for instance for coupled or ocean-only runs.
!!  Only one or two of these directories are used in compiling any,
!!  particular run.
!!
!!  * config_src/drivers/FMS-cap:
!!    The files here are used to couple MOM as a component in a larger
!!    run driven by the FMS coupler.  This includes code that converts
!!    various forcing fields into the code structures and flux and unit
!!    conventions used by MOM, and converts the MOM surface fields
!!    back to the forms used by other FMS components.
!!
!!  * config_src/drivers/nuopc-cap:
!!    The files here are used to couple MOM as a component in a larger
!!    run driven by the NUOPC coupler.  This includes code that converts
!!    various forcing fields into the code structures and flux and unit
!!    conventions used by MOM, and converts the MOM surface fields
!!    back to the forms used by other NUOPC components.
!!
!!  * config_src/drivers/solo_driver:
!!    The files here are include the _main driver that is used when
!!    MOM is configured as an ocean-only model, as well as the files
!!    that specify the surface forcing in this configuration.
!!
!!  * config_src/external:
!!    The files here are mostly just stubs, so that MOM6 can compile
!!    with calls to the public interfaces external packages, but
!!    without actually requiring those packages themselves.  In more
!!    elaborate configurations, would be linked to the actual code for
!!    those external packages rather than these simple stubs.
!!
!!  * config_src/memory/dynamic-symmetric:
!!    The only file here is the version of MOM_memory.h that is used
!!    for dynamic memory configurations of MOM.
!!
!!    The directories under src contain most of the MOM files.  These
!!  files are used in every configuration using MOM.
!!
!!  * src/core:
!!    The files here constitute the MOM dynamic core.  This directory
!!    also includes files with the types that describe the model's
!!    lateral grid and have defined types that are shared across
!!    various MOM modules to allow for more succinct and flexible
!!    subroutine argument lists.
!!
!!  * src/diagnostics:
!!    The files here calculate various diagnostics that are ancilliary
!!    to the model itself.  While most of these diagnostics do not
!!    directly affect the model's solution, there are some, like the
!!    calculation of the deformation radius, that are used in some
!!    of the process parameterizations.
!!
!!  * src/equation_of_state:
!!    These files describe the physical properties of sea-water,
!!    including both the equation of state and when it freezes.
!!
!!  * src/framework:
!!    These files provide infrastructure utilities for MOM.  Many are
!!    simply wrappers for capabilities provided by FMS, although others
!!    provide capabilities (like the file_parser) that are unique to
!!    MOM. When MOM is adapted to use a modeling infrastructure
!!    distinct from FMS, most of the required changes are in this
!!    directory.
!!
!!  * src/initialization:
!!    These are the files that are used to initialize the MOM grid
!!    or provide the initial physical state for MOM.  These files are
!!    not intended to be modified, but provide a means for calling
!!    user-specific initialization code like the examples in src/user.
!!
!!  * src/parameterizations/lateral:
!!    These files implement a number of quasi-lateral (along-layer)
!!    process parameterizations, including lateral viscosities,
!!    parameterizations of eddy effects, and the calculation of tidal
!!    forcing.
!!
!!  * src/parameterizations/vertical:
!!    These files implement a number of vertical mixing or diabatic
!!    processes, including the effects of vertical viscosity and
!!    code to parameterize the planetary boundary layer.  There is a
!!    separate driver that orchestrates this portion of the algorithm,
!!    and there is a diversity of parameterizations to be found here.
!!
!!  * src/tracer:
!!    These files handle the lateral transport and diffusion of
!!    tracers, or are the code to implement various passive tracer
!!    packages.  Additional tracer packages are readily accommodated.
!!
!!  * src/user:
!!    These are either stub routines that a user could use to change
!!    the model's initial conditions or forcing, or are examples that
!!    implement specific test cases.  These files can easily  be hand
!!    edited to create new analytically specified configurations.
!!
!!
!!  Most simulations can be set up by modifying only the files
!!  MOM_input, and possibly one or two of the files in src/user.
!!  In addition, the diag_table (MOM_diag_table) will commonly be
!!  modified to tailor the output to the needs of the question at
!!  hand.  The FMS utility mkmf works with a file called path_names
!!  to build an appropriate makefile, and path_names should be edited
!!  to reflect the actual location of the desired source code.
!!
!!    The separate MOM-examples git repository provides a large number
!!  of working configurations of MOM, along with reference solutions for several
!!  different compilers on GFDL's latest large computer.  The versions
!!  of MOM_memory.h in these directories need not be used if dynamic
!!  memory allocation is desired, and the answers should be unchanged.
!!
!!
!!  There are 3 publicly visible subroutines in this file (MOM.F90).
!!  * step_MOM steps MOM over a specified interval of time.
!!  * MOM_initialize calls initialize and does other initialization
!!    that does not warrant user modification.
!!  * extract_surface_state determines the surface (bulk mixed layer
!!    if traditional isopycnal vertical coordinate) properties of the
!!    current model state and packages pointers to these fields into an
!!    exported structure.
!!
!!    The remaining subroutines in this file (src/core/MOM.F90) are:
!!  * find_total_transport determines the barotropic mass transport.
!!  * register_diags registers many diagnostic fields for the dynamic
!!    solver, or of the main model variables.
!!  * MOM_timing_init initializes various CPU time clocks.
!!  * write_static_fields writes out various time-invariant fields.
!!  * set_restart_fields is used to specify those fields that are
!!    written to and read from the restart file.
!!
!!  \section section_heat_budget Diagnosing MOM heat budget
!!
!!  Here are some example heat budgets for the ALE version of MOM6.
!!
!!  \subsection subsection_2d_heat_budget Depth integrated heat budget
!!
!!  Depth integrated heat budget diagnostic for MOM.
!!
!! * OPOTTEMPTEND_2d = T_ADVECTION_XY_2d + OPOTTEMPPMDIFF_2d + HFDS + HFGEOU
!!
!! * T_ADVECTION_XY_2d = horizontal advection
!! * OPOTTEMPPMDIFF_2d = neutral diffusion
!! * HFDS              = net surface boundary heat flux
!! * HFGEOU            = geothermal heat flux
!!
!! * HFDS = net surface boundary heat flux entering the ocean
!!        = rsntds + rlntds + hfls + hfss + heat_pme + hfsifrazil
!!
!! * More heat flux cross-checks
!!   * hfds     = net_heat_coupler + hfsifrazil + heat_pme
!!   * heat_pme = heat_content_surfwater
!!              = heat_content_massin + heat_content_massout
!!              = heat_content_fprec + heat_content_cond + heat_content_vprec
!!               + hfrunoffds + hfevapds + hfrainds
!!
!!  \subsection subsection_3d_heat_budget Depth integrated heat budget
!!
!!  Here is an example 3d heat budget diagnostic for MOM.
!!
!! * OPOTTEMPTEND = T_ADVECTION_XY + TH_TENDENCY_VERT_REMAP + OPOTTEMPDIFF + OPOTTEMPPMDIFF
!!                + BOUNDARY_FORCING_HEAT_TENDENCY + FRAZIL_HEAT_TENDENCY
!!
!! * OPOTTEMPTEND                   = net tendency of heat as diagnosed in MOM.F90
!! * T_ADVECTION_XY                 = heating of a cell from lateral advection
!! * TH_TENDENCY_VERT_REMAP         = heating of a cell from vertical remapping
!! * OPOTTEMPDIFF                   = heating of a cell from diabatic diffusion
!! * OPOTTEMPPMDIFF                 = heating of a cell from neutral diffusion
!! * BOUNDARY_FORCING_HEAT_TENDENCY = heating of cell from boundary fluxes
!! * FRAZIL_HEAT_TENDENCY           = heating of cell from frazil
!!
!! * TH_TENDENCY_VERT_REMAP has zero vertical sum, as it redistributes heat in vertical.
!!
!! * OPOTTEMPDIFF has zero vertical sum, as it redistributes heat in the vertical.
!!
!! * BOUNDARY_FORCING_HEAT_TENDENCY generally has 3d structure, with k > 1 contributions from
!!   penetrative shortwave, and from other fluxes for the case when layers are tiny, in which
!!   case MOM6 partitions tendencies into k > 1 layers.
!!
!! * FRAZIL_HEAT_TENDENCY generally has 3d structure, since MOM6 frazil calculation checks the
!!   full ocean column.
!!
!! * FRAZIL_HEAT_TENDENCY[k=\@sum] = HFSIFRAZIL = column integrated frazil heating.
!!
!! * HFDS = FRAZIL_HEAT_TENDENCY[k=\@sum] + BOUNDARY_FORCING_HEAT_TENDENCY[k=\@sum]
!!
!!  Here is an example 2d heat budget (depth summed) diagnostic for MOM.
!!
!! * OPOTTEMPTEND_2d = T_ADVECTION_XY_2d + OPOTTEMPPMDIFF_2d + HFDS
!!
!!
!!  Here is an example 3d salt budget diagnostic for MOM.
!!
!! * OSALTTEND = S_ADVECTION_XY + SH_TENDENCY_VERT_REMAP + OSALTDIFF + OSALTPMDIFF
!!                + BOUNDARY_FORCING_SALT_TENDENCY
!!
!! * OSALTTEND                      = net tendency of salt as diagnosed in MOM.F90
!! * S_ADVECTION_XY                 = salt convergence to cell from lateral advection
!! * SH_TENDENCY_VERT_REMAP         = salt convergence to cell from vertical remapping
!! * OSALTDIFF                      = salt convergence to cell from diabatic diffusion
!! * OSALTPMDIFF                    = salt convergence to cell from neutral diffusion
!! * BOUNDARY_FORCING_SALT_TENDENCY = salt convergence to cell from boundary fluxes
!!
!! * SH_TENDENCY_VERT_REMAP has zero vertical sum, as it redistributes salt in vertical.
!!
!! * OSALTDIFF has zero vertical sum, as it redistributes salt in the vertical.
!!
!! * BOUNDARY_FORCING_SALT_TENDENCY generally has 3d structure, with k > 1 contributions from
!!   the case when layers are tiny, in which case MOM6 partitions tendencies into k > 1 layers.
!!
!! * SFDSI = BOUNDARY_FORCING_SALT_TENDENCY[k=\@sum]
!!
!!  Here is an example 2d salt budget (depth summed) diagnostic for MOM.
!!
!! * OSALTTEND_2d = S_ADVECTION_XY_2d + OSALTPMDIFF_2d + SFDSI (+ SALT_FLUX_RESTORE)
!!
!!
!!
end module MOM<|MERGE_RESOLUTION|>--- conflicted
+++ resolved
@@ -2373,34 +2373,20 @@
         conv2salt = US%S_to_ppt*GV%H_to_kg_m2
       endif
       call register_tracer(CS%tv%T, CS%tracer_Reg, param_file, HI, GV, &
-<<<<<<< HEAD
                            tr_desc=vd_T, registry_diags=.true., conc_scale=US%C_to_degC, &
                            flux_nameroot='T', flux_units='W', flux_longname='Heat', &
+                           net_surfflux_name='KPP_QminusSW', NLT_budget_name='KPP_NLT_temp_budget', &
+                           net_surfflux_longname='Net temperature flux ignoring short-wave, as used by [CVMix] KPP', &
                            flux_scale=conv2watt, convergence_units='W m-2', &
                            convergence_scale=conv2watt, CMOR_tendprefix="opottemp", &
-                           diag_form=2, underflow_conc=temp_underflow)
+                           diag_form=2, underflow_conc=temp_underflow, Tr_out=CS%tv%tr_T)
       call register_tracer(CS%tv%S, CS%tracer_Reg, param_file, HI, GV, &
                            tr_desc=vd_S, registry_diags=.true., conc_scale=US%S_to_ppt, &
                            flux_nameroot='S', flux_units=S_flux_units, flux_longname='Salt', &
+                           net_surfflux_name='KPP_netSalt', NLT_budget_name='KPP_NLT_saln_budget', &
                            flux_scale=conv2salt, convergence_units='kg m-2 s-1', &
                            convergence_scale=0.001*US%S_to_ppt*GV%H_to_kg_m2, CMOR_tendprefix="osalt", &
-                           diag_form=2, underflow_conc=salin_underflow)
-=======
-                           tr_desc=vd_T, registry_diags=.true., flux_nameroot='T', &
-                           flux_units='W', flux_longname='Heat', &
-                           net_surfflux_name='KPP_QminusSW', NLT_budget_name='KPP_NLT_temp_budget', &
-                           net_surfflux_longname='Net temperature flux ignoring short-wave, as used by [CVMix] KPP', &
-                           flux_scale=conv2watt, convergence_units='W m-2', &
-                           convergence_scale=conv2watt, CMOR_tendprefix="opottemp", diag_form=2, &
-                           Tr_out=CS%tv%tr_T)
-      call register_tracer(CS%tv%S, CS%tracer_Reg, param_file, HI, GV, &
-                           tr_desc=vd_S, registry_diags=.true., flux_nameroot='S', &
-                           flux_units=S_flux_units, flux_longname='Salt', &
-                           net_surfflux_name='KPP_netSalt', NLT_budget_name='KPP_NLT_saln_budget', &
-                           flux_scale=conv2salt, convergence_units='kg m-2 s-1', &
-                           convergence_scale=0.001*GV%H_to_kg_m2, CMOR_tendprefix="osalt", diag_form=2, &
-                           Tr_out=CS%tv%tr_S)
->>>>>>> 4f6f9757
+                           diag_form=2, underflow_conc=salin_underflow, Tr_out=CS%tv%tr_S)
     endif
   endif
 
