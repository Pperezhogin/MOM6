!> This is the main routine for MOM
module MOM

! This file is part of MOM6. See LICENSE.md for the license.

use MOM_variables, only : vertvisc_type
use MOM_open_boundary, only : ocean_OBC_type

! A Structure with pointers to forcing fields to drive MOM;
! all fluxes are positive downward.
use MOM_forcing_type, only : forcing, mech_forcing

use MOM_variables, only: accel_diag_ptrs, cont_diag_ptrs, ocean_internal_state

! A structure containing pointers to various fields
! to describe surface state, and will be returned
! to the calling program.
use MOM_variables, only : surface

! A structure containing pointers to an assortment of
! thermodynamic fields, including potential/Conservative
! temperature, salinity and mixed layer density.
use MOM_variables, only: thermo_var_ptrs

! Infrastructure modules
use MOM_debugging,            only : MOM_debugging_init, hchksum, uvchksum
use MOM_checksum_packages,    only : MOM_thermo_chksum, MOM_state_chksum, MOM_accel_chksum
use MOM_cpu_clock,            only : cpu_clock_id, cpu_clock_begin, cpu_clock_end
use MOM_cpu_clock,            only : CLOCK_COMPONENT, CLOCK_SUBCOMPONENT
use MOM_cpu_clock,            only : CLOCK_MODULE_DRIVER, CLOCK_MODULE, CLOCK_ROUTINE
use MOM_coms,                 only : reproducing_sum
use MOM_coord_initialization, only : MOM_initialize_coord
use MOM_diag_mediator,        only : diag_mediator_init, enable_averaging
use MOM_diag_mediator,        only : diag_mediator_infrastructure_init
use MOM_diag_mediator,        only : diag_register_area_ids
use MOM_diag_mediator,        only : diag_set_state_ptrs, diag_update_remap_grids
use MOM_diag_mediator,        only : disable_averaging, post_data, safe_alloc_ptr
use MOM_diag_mediator,        only : register_diag_field, register_static_field
use MOM_diag_mediator,        only : register_scalar_field, get_diag_time_end
use MOM_diag_mediator,        only : set_axes_info, diag_ctrl, diag_masks_set
use MOM_domains,              only : MOM_domains_init, clone_MOM_domain
use MOM_domains,              only : sum_across_PEs, pass_var, pass_vector
use MOM_domains,              only : To_North, To_East, To_South, To_West
use MOM_domains,              only : To_All, Omit_corners, CGRID_NE, SCALAR_PAIR
use MOM_domains,              only : create_group_pass, do_group_pass, group_pass_type
use MOM_domains,              only : start_group_pass, complete_group_pass, Omit_Corners
use MOM_error_handler,        only : MOM_error, FATAL, WARNING, is_root_pe
use MOM_error_handler,        only : MOM_set_verbosity, callTree_showQuery
use MOM_error_handler,        only : callTree_enter, callTree_leave, callTree_waypoint
use MOM_file_parser,          only : read_param, get_param, log_version, param_file_type
use MOM_fixed_initialization, only : MOM_initialize_fixed
use MOM_forcing_type,         only : MOM_forcing_chksum
use MOM_get_input,            only : Get_MOM_Input, directories
use MOM_io,                   only : MOM_io_init, vardesc, var_desc
use MOM_io,                   only : slasher, file_exists, read_data
use MOM_obsolete_params,      only : find_obsolete_params
use MOM_restart,              only : register_restart_field, query_initialized, save_restart
use MOM_restart,              only : restart_init, MOM_restart_CS
use MOM_spatial_means,        only : global_area_mean, global_area_integral
use MOM_state_initialization, only : MOM_initialize_state
use MOM_time_manager,         only : time_type, set_time, time_type_to_real, operator(+)
use MOM_time_manager,         only : operator(-), operator(>), operator(*), operator(/)
use MOM_time_manager,         only : increment_date
use MOM_unit_tests,           only : unit_tests
use coupler_types_mod,        only : coupler_type_send_data, coupler_1d_bc_type, coupler_type_spawn

! MOM core modules
use MOM_ALE,                   only : ALE_init, ALE_end, ALE_main, ALE_CS, adjustGridForIntegrity
use MOM_ALE,                   only : ALE_getCoordinate, ALE_getCoordinateUnits, ALE_writeCoordinateFile
use MOM_ALE,                   only : ALE_updateVerticalGridType, ALE_remap_init_conds, ALE_register_diags
use MOM_boundary_update,       only : call_OBC_register, OBC_register_end, update_OBC_CS
use MOM_continuity,            only : continuity, continuity_init, continuity_CS, continuity_stencil
use MOM_CoriolisAdv,           only : CorAdCalc, CoriolisAdv_init, CoriolisAdv_CS
use MOM_diabatic_driver,       only : diabatic, diabatic_driver_init, diabatic_CS
use MOM_diabatic_driver,       only : adiabatic, adiabatic_driver_init, diabatic_driver_end
use MOM_diagnostics,           only : calculate_diagnostic_fields, MOM_diagnostics_init
use MOM_diagnostics,           only : diagnostics_CS
use MOM_diag_to_Z,             only : calculate_Z_diag_fields, calculate_Z_transport
use MOM_diag_to_Z,             only : MOM_diag_to_Z_init, register_Z_tracer, diag_to_Z_CS
use MOM_diag_to_Z,             only : MOM_diag_to_Z_end
use MOM_dynamics_unsplit,      only : step_MOM_dyn_unsplit, register_restarts_dyn_unsplit
use MOM_dynamics_unsplit,      only : initialize_dyn_unsplit, end_dyn_unsplit
use MOM_dynamics_unsplit,      only : MOM_dyn_unsplit_CS
use MOM_dynamics_split_RK2,    only : step_MOM_dyn_split_RK2, register_restarts_dyn_split_RK2
use MOM_dynamics_split_RK2,    only : initialize_dyn_split_RK2, end_dyn_split_RK2
use MOM_dynamics_split_RK2,    only : MOM_dyn_split_RK2_CS
use MOM_dynamics_unsplit_RK2,  only : step_MOM_dyn_unsplit_RK2, register_restarts_dyn_unsplit_RK2
use MOM_dynamics_unsplit_RK2,  only : initialize_dyn_unsplit_RK2, end_dyn_unsplit_RK2
use MOM_dynamics_unsplit_RK2,  only : MOM_dyn_unsplit_RK2_CS
use MOM_dyn_horgrid,           only : dyn_horgrid_type, create_dyn_horgrid, destroy_dyn_horgrid
use MOM_EOS,                   only : EOS_init
use MOM_EOS,                   only : gsw_sp_from_sr, gsw_pt_from_ct
use MOM_EOS,                   only : calculate_density
use MOM_debugging,             only : check_redundant
use MOM_grid,                  only : ocean_grid_type, set_first_direction
use MOM_grid,                  only : MOM_grid_init, MOM_grid_end
use MOM_hor_index,             only : hor_index_type, hor_index_init
use MOM_hor_visc,              only : horizontal_viscosity, hor_visc_init
use MOM_interface_heights,     only : find_eta
use MOM_lateral_mixing_coeffs, only : calc_slope_functions, VarMix_init
use MOM_lateral_mixing_coeffs, only : calc_resoln_function, VarMix_CS
use MOM_MEKE,                  only : MEKE_init, MEKE_alloc_register_restart, step_forward_MEKE, MEKE_CS
use MOM_MEKE_types,            only : MEKE_type
use MOM_mixed_layer_restrat,   only : mixedlayer_restrat, mixedlayer_restrat_init, mixedlayer_restrat_CS
use MOM_mixed_layer_restrat,   only : mixedlayer_restrat_register_restarts
use MOM_neutral_diffusion,     only : neutral_diffusion_CS, neutral_diffusion_diag_init
use MOM_obsolete_diagnostics,  only : register_obsolete_diagnostics
use MOM_open_boundary,         only : OBC_registry_type
use MOM_PressureForce,         only : PressureForce, PressureForce_init, PressureForce_CS
use MOM_set_visc,              only : set_viscous_BBL, set_viscous_ML, set_visc_init
use MOM_set_visc,              only : set_visc_register_restarts, set_visc_CS
use MOM_sponge,                only : init_sponge_diags, sponge_CS
use MOM_ALE_sponge,            only : init_ALE_sponge_diags, ALE_sponge_CS
use MOM_thickness_diffuse,     only : thickness_diffuse, thickness_diffuse_init, thickness_diffuse_CS
use MOM_tidal_forcing,         only : tidal_forcing_init, tidal_forcing_CS
use MOM_tracer_advect,         only : advect_tracer, tracer_advect_init
use MOM_tracer_advect,         only : tracer_advect_end, tracer_advect_CS
use MOM_tracer_hor_diff,       only : tracer_hordiff, tracer_hor_diff_init
use MOM_tracer_hor_diff,       only : tracer_hor_diff_end, tracer_hor_diff_CS
use MOM_tracer_registry,       only : register_tracer, tracer_registry_init
use MOM_tracer_registry,       only : add_tracer_diagnostics, tracer_registry_type
use MOM_tracer_registry,       only : lock_tracer_registry, tracer_registry_end
use MOM_tracer_flow_control,   only : call_tracer_register, tracer_flow_control_CS
use MOM_tracer_flow_control,   only : tracer_flow_control_init, call_tracer_surface_state
use MOM_tracer_flow_control,   only : tracer_flow_control_end
use MOM_transcribe_grid,       only : copy_dyngrid_to_MOM_grid, copy_MOM_grid_to_dyngrid
use MOM_vert_friction,         only : vertvisc, vertvisc_remnant
use MOM_vert_friction,         only : vertvisc_limit_vel, vertvisc_init
use MOM_verticalGrid,          only : verticalGrid_type, verticalGridInit, verticalGridEnd
use MOM_verticalGrid,          only : get_thickness_units, get_flux_units, get_tr_flux_units
use MOM_wave_interface,        only : wave_parameters_CS, waves_end
! Offline modules
use MOM_offline_main,          only : offline_transport_CS, offline_transport_init, update_offline_fields
use MOM_offline_main,          only : insert_offline_main, extract_offline_main, post_offline_convergence_diags
use MOM_offline_main,          only : register_diags_offline_transport, offline_advection_ale
use MOM_offline_main,          only : offline_redistribute_residual, offline_diabatic_ale
use MOM_offline_main,          only : offline_fw_fluxes_into_ocean, offline_fw_fluxes_out_ocean
use MOM_offline_main,          only : offline_advection_layer, offline_transport_end
use MOM_ALE,                   only : ale_offline_tracer_final, ALE_main_offline


implicit none ; private

#include <MOM_memory.h>

!> Control structure for this module
type, public :: MOM_control_struct
  real ALLOCABLE_, dimension(NIMEM_,NJMEM_,NKMEM_) :: &
    h, &      !< layer thickness (m or kg/m2 (H))
    T, &      !< potential temperature (degrees C)
    S         !< salinity (ppt)
  real ALLOCABLE_, dimension(NIMEMB_PTR_,NJMEM_,NKMEM_) :: &
    u,  &     !< zonal velocity component (m/s)
    uh, &     !< uh = u * h * dy at u grid points (m3/s or kg/s)
    uhtr      !< accumulated zonal thickness fluxes to advect tracers (m3 or kg)
  real ALLOCABLE_, dimension(NIMEM_,NJMEMB_PTR_,NKMEM_) :: &
    v,  &     !< meridional velocity (m/s)
    vh, &     !< vh = v * h * dx at v grid points (m3/s or kg/s)
    vhtr      !< accumulated meridional thickness fluxes to advect tracers (m3 or kg)
  real ALLOCABLE_, dimension(NIMEM_,NJMEM_) :: &
    ave_ssh   !< time-averaged (ave over baroclinic time steps) sea surface height (meter)
  real, pointer, dimension(:,:)   :: Hml => NULL() !< active mixed layer depth, in m
  real, pointer, dimension(:,:,:) :: &
    u_prev => NULL(), &  !< previous value of u stored for diagnostics
    v_prev => NULL()     !< previous value of v stored for diagnostics

  type(ocean_grid_type) :: G       !< structure containing metrics and grid info
  type(verticalGrid_type), pointer :: GV => NULL() !< structure containing vertical grid info
  type(thermo_var_ptrs) :: tv      !< structure containing pointers to available
                                   !! thermodynamic fields
  type(diag_ctrl)       :: diag    !< structure to regulate diagnostic output timing
  type(vertvisc_type)   :: visc    !< structure containing vertical viscosities,
                                   !! bottom drag viscosities, and related fields
  type(MEKE_type), pointer :: MEKE => NULL()  !<  structure containing fields
                                   !! related to the Mesoscale Eddy Kinetic Energy
  type(accel_diag_ptrs) :: ADp     !< structure containing pointers to accelerations,
                                   !! for derived diagnostics (e.g., energy budgets)
  type(cont_diag_ptrs)  :: CDp     !< structure containing pointers continuity equation
                                   !! terms, for derived diagnostics (e.g., energy budgets)

  logical :: split                   !< If true, use the split time stepping scheme.
  logical :: use_RK2                 !< If true, use RK2 instead of RK3 in unsplit mode
                                     !! (i.e., no split between barotropic and baroclinic).
  logical :: adiabatic               !< If true, then no diapycnal mass fluxes, with no calls
                                     !! to routines to calculate or apply diapycnal fluxes.
  logical :: use_temperature         !< If true, temp and saln used as state variables.
  logical :: calc_rho_for_sea_lev    !< If true, calculate rho to convert pressure to sea level
  logical :: use_frazil              !< If true, liquid seawater freezes if temp below freezing,
                                     !! with accumulated heat deficit returned to surface ocean.
  logical :: bound_salinity          !< If true, salt is added to keep salinity above
                                     !! a minimum value, and the deficit is reported.
  logical :: bulkmixedlayer          !< If true, a refined bulk mixed layer scheme is used
                                     !! with nkml sublayers and nkbl buffer layer.
  logical :: diabatic_first          !< If true, apply diabatic and thermodynamic
                                     !! processes before time stepping the dynamics.
  logical :: use_conT_absS           !< If true, , the prognostics T&S are the conservative temperature
                                     !! and absolute salinity. Care should be taken to convert them
                                     !! to potential temperature and practical salinity before
                                     !! exchanging them with the coupler and/or reporting T&S diagnostics.
  logical :: thickness_diffuse       !< If true, diffuse interface height w/ a diffusivity KHTH.
  logical :: thickness_diffuse_first !< If true, diffuse thickness before dynamics.
  logical :: mixedlayer_restrat      !< If true, use submesoscale mixed layer restratifying scheme.
  logical :: useMEKE                 !< If true, call the MEKE parameterization.
  logical :: debug                   !< If true, write verbose checksums for debugging purposes.
  logical :: debug_truncations       !< If true, turn on diagnostics useful for debugging truncations.
  logical :: use_ALE_algorithm       !< If true, use the ALE algorithm rather than layered
                                     !! isopycnal/stacked shallow water mode. This logical is
                                     !! set by calling the function useRegridding() from the
                                     !! MOM_regridding module.
  logical :: do_dynamics             !< If false, does not call step_MOM_dyn_*. This is an
                                     !! undocumented run-time flag that is fragile.
  logical :: offline_tracer_mode = .false.
                                     !< If true, step_offline() is called instead of step_MOM().
                                     !! This is intended for running MOM6 in offline tracer mode
  logical :: advect_TS               !< If false, then no horizontal advection of temperature
                                     !! and salnity is performed
  real    :: dt                      !< (baroclinic) dynamics time step (seconds)
  real    :: dt_therm                !< thermodynamics time step (seconds)
  logical :: thermo_spans_coupling   !< If true, thermodynamic and tracer time
                                     !! steps can span multiple coupled time steps.
  real    :: t_dyn_rel_adv           !< The time of the dynamics relative to tracer
                                     !! advection and lateral mixing (in seconds), or
                                     !! equivalently the elapsed time since advectively
                                     !! updating the tracers.  t_dyn_rel_adv is invariably
                                     !! positive and may span multiple coupling timesteps.
  real    :: t_dyn_rel_thermo        !< The time of the dynamics relative to diabatic
                                     !! processes and remapping (in seconds).  t_dyn_rel_thermo
                                     !! can be negative or positive depending on whether
                                     !! the diabatic processes are applied before or after
                                     !! the dynamics and may span multiple coupling timesteps.
  real    :: t_dyn_rel_diag          !< The time of the diagnostics relative to diabatic
                                     !! processes and remapping (in seconds).  t_dyn_rel_diag
                                     !! is always positive, since the diagnostics must lag.
  type(time_type) :: Z_diag_interval !< amount of time between calculating Z-space diagnostics
  type(time_type) :: Z_diag_time     !< next time to compute Z-space diagnostics
  type(time_type), pointer :: Time   !< pointer to ocean clock
  real :: rel_time = 0.0             !< relative time (sec) since start of current execution
  real :: dtbt_reset_period          !< The time interval in seconds between dynamic
                                     !! recalculation of the barotropic time step.  If
                                     !! this is negative, it is never calculated, and
                                     !! if it is 0, it is calculated every step.

  logical :: interp_p_surf           !< If true, linearly interpolate surface pressure
                                     !! over the coupling time step, using specified value
                                     !! at the end of the coupling step. False by default.
  logical :: p_surf_prev_set         !< If true, p_surf_prev has been properly set from
                                     !! a previous time-step or the ocean restart file.
                                     !! This is only valid when interp_p_surf is true.

  real :: Hmix                       !< Diagnostic mixed layer thickness (meter) when
                                     !! bulk mixed layer is not used.
  real :: Hmix_UV                    !< Depth scale over which to average surface flow to
                                     !! feedback to the coupler/driver (m).
                                     !! bulk mixed layer is not used.
  real :: missing=-1.0e34            !< missing data value for masked fields

  ! Flags needed to reach between start and finish phases of initialization
  logical :: write_IC                !< If true, then the initial conditions will be written to file
  character(len=120) :: IC_file      !< A file into which the initial conditions are
                                     !! written in a new run if SAVE_INITIAL_CONDS is true.

  integer :: ntrunc                  !< number u,v truncations since last call to write_energy
  logical :: check_bad_surface_vals  !< If true, scan surface state for ridiculous values.
  real    :: bad_val_ssh_max         !< Maximum SSH before triggering bad value message
  real    :: bad_val_sst_max         !< Maximum SST before triggering bad value message
  real    :: bad_val_sst_min         !< Minimum SST before triggering bad value message
  real    :: bad_val_sss_max         !< Maximum SSS before triggering bad value message
  real    :: bad_val_column_thickness!< Minimum column thickness before triggering bad value message

  real, pointer, dimension(:,:) :: &
    p_surf_prev  => NULL(), & !< surface pressure (Pa) at end  previous call to step_MOM
    p_surf_begin => NULL(), & !< surface pressure (Pa) at start of step_MOM_dyn_...
    p_surf_end   => NULL()    !< surface pressure (Pa) at end   of step_MOM_dyn_...

  type(vardesc) :: &
    vd_T, &   !< vardesc array describing potential temperature
    vd_S      !< vardesc array describing salinity

  real, pointer, dimension(:,:,:) :: &  !< diagnostic arrays of advective/diffusive tracer fluxes
    T_adx => NULL(), T_ady => NULL(), T_diffx => NULL(), T_diffy => NULL(), &
    S_adx => NULL(), S_ady => NULL(), S_diffx => NULL(), S_diffy => NULL()

  real, pointer, dimension(:,:) :: & !< diagnostic arrays of vertically integrated advective/diffusive fluxes
    T_adx_2d => NULL(), T_ady_2d => NULL(), T_diffx_2d => NULL(), T_diffy_2d => NULL(), &
    S_adx_2d => NULL(), S_ady_2d => NULL(), S_diffx_2d => NULL(), S_diffy_2d => NULL()

  real, pointer, dimension(:,:,:) :: &  !< diagnostic arrays for advection tendencies and total tendencies
    T_advection_xy => NULL(), S_advection_xy => NULL(),  &
    T_prev         => NULL(), S_prev         => NULL(),  &
    Th_prev        => NULL(), Sh_prev        => NULL()

  real, pointer, dimension(:,:,:) :: & !< diagnostic arrays for variance decay through ALE
    T_squared => NULL(), S_squared => NULL()

  logical :: tendency_diagnostics = .false.

  ! diagnostic ids

  ! 3-d state fields
  integer :: id_u  = -1
  integer :: id_v  = -1
  integer :: id_h  = -1
  integer :: id_T  = -1
  integer :: id_S  = -1
  integer :: id_Tcon  = -1
  integer :: id_Sabs  = -1

  ! 2-d surface and bottom fields
  integer :: id_zos      = -1
  integer :: id_zossq    = -1
  integer :: id_volo     = -1
  integer :: id_ssh      = -1
  integer :: id_ssh_ga   = -1
  integer :: id_sst      = -1
  integer :: id_sst_sq   = -1
  integer :: id_sss      = -1
  integer :: id_sss_sq   = -1
  integer :: id_ssu      = -1
  integer :: id_ssv      = -1
  integer :: id_speed    = -1
  integer :: id_ssh_inst = -1
  integer :: id_tob      = -1
  integer :: id_sob      = -1
  integer :: id_sstcon   = -1
  integer :: id_sssabs   = -1

  ! 3-d waves fields
  integer :: id_StokesDrift_x, id_StokesDrift_y

  ! 2-d wave fields
  integer :: id_LangmuirNumber

  ! heat and salt flux fields
  integer :: id_fraz         = -1
  integer :: id_salt_deficit = -1
  integer :: id_Heat_PmE     = -1
  integer :: id_intern_heat  = -1

  ! transport of temperature and salinity
  integer :: id_Tadx      = -1
  integer :: id_Tady      = -1
  integer :: id_Tdiffx    = -1
  integer :: id_Tdiffy    = -1
  integer :: id_Sadx      = -1
  integer :: id_Sady      = -1
  integer :: id_Sdiffx    = -1
  integer :: id_Sdiffy    = -1
  integer :: id_Tadx_2d   = -1
  integer :: id_Tady_2d   = -1
  integer :: id_Tdiffx_2d = -1
  integer :: id_Tdiffy_2d = -1
  integer :: id_Sadx_2d   = -1
  integer :: id_Sady_2d   = -1
  integer :: id_Sdiffx_2d = -1
  integer :: id_Sdiffy_2d = -1

  ! tendencies for temp/heat and saln/salt
  integer :: id_T_advection_xy    = -1
  integer :: id_T_advection_xy_2d = -1
  integer :: id_T_tendency        = -1
  integer :: id_Th_tendency       = -1
  integer :: id_Th_tendency_2d    = -1
  integer :: id_S_advection_xy    = -1
  integer :: id_S_advection_xy_2d = -1
  integer :: id_S_tendency        = -1
  integer :: id_Sh_tendency       = -1
  integer :: id_Sh_tendency_2d    = -1

  ! variance decay for temp and heat
  integer :: id_T_vardec = -1
  integer :: id_S_vardec = -1

  ! diagnostic for fields prior to applying diapycnal physics
  integer :: id_u_predia = -1
  integer :: id_v_predia = -1
  integer :: id_h_predia = -1
  integer :: id_T_predia = -1
  integer :: id_S_predia = -1
  integer :: id_e_predia = -1
  integer :: id_u_preale = -1
  integer :: id_v_preale = -1
  integer :: id_h_preale = -1
  integer :: id_T_preale = -1
  integer :: id_S_preale = -1
  integer :: id_e_preale = -1

  ! Diagnostics for tracer horizontal transport
  integer :: id_uhtr = -1, id_umo = -1, id_umo_2d = 1
  integer :: id_vhtr = -1, id_vmo = -1, id_vmo_2d = 1

  ! The remainder provides pointers to child module control structures.
  type(MOM_dyn_unsplit_CS),      pointer :: dyn_unsplit_CSp      => NULL()
  type(MOM_dyn_unsplit_RK2_CS),  pointer :: dyn_unsplit_RK2_CSp  => NULL()
  type(MOM_dyn_split_RK2_CS),    pointer :: dyn_split_RK2_CSp    => NULL()

  type(set_visc_CS),             pointer :: set_visc_CSp           => NULL()
  type(diabatic_CS),             pointer :: diabatic_CSp           => NULL()
  type(thickness_diffuse_CS),    pointer :: thickness_diffuse_CSp  => NULL()
  type(mixedlayer_restrat_CS),   pointer :: mixedlayer_restrat_CSp => NULL()
  type(MEKE_CS),                 pointer :: MEKE_CSp               => NULL()
  type(VarMix_CS),               pointer :: VarMix                 => NULL()
  type(tracer_registry_type),    pointer :: tracer_Reg             => NULL()
  type(tracer_advect_CS),        pointer :: tracer_adv_CSp         => NULL()
  type(tracer_hor_diff_CS),      pointer :: tracer_diff_CSp        => NULL()
  type(neutral_diffusion_CS),    pointer :: neutral_diffusion_CSp  => NULL()
  type(tracer_flow_control_CS),  pointer :: tracer_flow_CSp        => NULL()
  type(diagnostics_CS),          pointer :: diagnostics_CSp        => NULL()
  type(diag_to_Z_CS),            pointer :: diag_to_Z_CSp          => NULL()
  type(MOM_restart_CS),          pointer :: restart_CSp            => NULL()
  type(update_OBC_CS),           pointer :: update_OBC_CSp         => NULL()
  type(ocean_OBC_type),          pointer :: OBC                    => NULL()
  type(sponge_CS),               pointer :: sponge_CSp             => NULL()
  type(ALE_sponge_CS),           pointer :: ALE_sponge_CSp         => NULL()
  type(ALE_CS),                  pointer :: ALE_CSp                => NULL()
  type(wave_parameters_CS),      pointer :: wave_parameter_CSp     => NULL()
  type(offline_transport_CS),    pointer :: offline_CSp            => NULL()

  ! These are used for group halo updates.
  type(group_pass_type) :: pass_tau_ustar_psurf
  type(group_pass_type) :: pass_ray
  type(group_pass_type) :: pass_bbl_thick_kv_bbl
  type(group_pass_type) :: pass_T_S_h
  type(group_pass_type) :: pass_T_S
  type(group_pass_type) :: pass_kv_turb
  type(group_pass_type) :: pass_uv_T_S_h
  type(group_pass_type) :: pass_ssh

end type MOM_control_struct

public initialize_MOM
public finish_MOM_initialization
public step_MOM
public step_offline
public MOM_end
public allocate_surface_state
public calculate_surface_state

integer :: id_clock_ocean
integer :: id_clock_dynamics
integer :: id_clock_thermo
integer :: id_clock_tracer
integer :: id_clock_diabatic
integer :: id_clock_continuity  ! also in dynamics s/r
integer :: id_clock_thick_diff
integer :: id_clock_BBL_visc
integer :: id_clock_ml_restrat
integer :: id_clock_diagnostics
integer :: id_clock_Z_diag
integer :: id_clock_init
integer :: id_clock_MOM_init
integer :: id_clock_pass       ! also in dynamics d/r
integer :: id_clock_pass_init  ! also in dynamics d/r
integer :: id_clock_ALE
integer :: id_clock_other
integer :: id_clock_offline_tracer

contains


!> This subroutine orchestrates the time stepping of MOM.  The adiabatic
!! dynamics are stepped by calls to one of the step_MOM_dyn_...routines.
!! The action of lateral processes on tracers occur in calls to
!! advect_tracer and tracer_hordiff.  Vertical mixing and possibly remapping
!! occur inside of diabatic.
subroutine step_MOM(forces, fluxes, sfc_state, Time_start, time_interval, CS)
  type(mech_forcing), intent(in)     :: forces        !< A structure with the driving mechanical forces
  type(forcing),    intent(inout)    :: fluxes        !< pointers to forcing fields
  type(surface),    intent(inout)    :: sfc_state     !< surface ocean state
  type(time_type),  intent(in)       :: Time_start    !< starting time of a segment, as a time type
  real,             intent(in)       :: time_interval !< time interval covered by this run segment, in s.
  type(MOM_control_struct), pointer  :: CS            !< control structure from initialize_MOM

  ! local
  type(ocean_grid_type), pointer :: G ! pointer to a structure containing
                                      ! metrics and related information
  type(verticalGrid_type),  pointer :: GV => NULL()
  integer, save :: nt_debug = 1 ! running number of iterations, for debugging only.
  integer       :: ntstep ! time steps between tracer updates or diabatic forcing
  integer       :: n_max  ! number of steps to take in this call

  integer :: i, j, k, is, ie, js, je, Isq, Ieq, Jsq, Jeq, nz, n
  integer :: isd, ied, jsd, jed, IsdB, IedB, JsdB, JedB

  real :: dt              ! baroclinic time step (sec)
  real :: dtth            ! time step for thickness diffusion (sec)
  real :: dtdia           ! time step for diabatic processes (sec)
  real :: dt_therm        ! a limited and quantized version of CS%dt_therm (sec)
  real :: dtbt_reset_time ! value of CS%rel_time when DTBT was last calculated (sec)

  real :: mass_src_time   ! The amount of time for the surface mass source from
                          ! precipitation-evaporation, rivers, etc., that should
                          ! be applied to the start of the barotropic solver to
                          ! avoid generating tsunamis, in s.  This is negative
                          ! if the precipation has already been applied to the
                          ! layers, and positive if it will be applied later.

  real :: wt_end, wt_beg
  real :: bbl_time_int    ! The amount of time over which the calculated BBL
                          ! properties will apply, for use in diagnostics.

  logical :: calc_dtbt                 ! Indicates whether the dynamically adjusted
                                       ! barotropic time step needs to be updated.
  logical :: do_advection              ! If true, it is time to advect tracers.
  logical :: do_calc_bbl               ! If true, calculate the boundary layer properties.
  logical :: thermo_does_span_coupling ! If true, thermodynamic forcing spans
                                       ! multiple dynamic timesteps.
  real, dimension(SZI_(CS%G),SZJ_(CS%G)) :: &
    eta_av, &   ! average sea surface height or column mass over a timestep (meter or kg/m2)
    ssh         ! sea surface height based on eta_av (meter or kg/m2)

  real, pointer, dimension(:,:,:) :: &
    u, & ! u : zonal velocity component (m/s)
    v, & ! v : meridional velocity component (m/s)
    h    ! h : layer thickness (meter (Bouss) or kg/m2 (non-Bouss))

  ! Store the layer thicknesses before any changes by the dynamics. This is necessary for remapped
  ! mass transport diagnostics
  real, dimension(SZI_(CS%G),SZJ_(CS%G),SZK_(CS%G)) :: h_pre_dyn
  real :: tot_wt_ssh, Itot_wt_ssh

  type(time_type) :: Time_local
  logical :: showCallTree
  ! These are used for group halo passes.
  logical :: do_pass_kv_turb, do_pass_Ray, do_pass_kv_bbl_thick

  G => CS%G ; GV => CS%GV
  is   = G%isc  ; ie   = G%iec  ; js   = G%jsc  ; je   = G%jec ; nz = G%ke
  Isq  = G%IscB ; Ieq  = G%IecB ; Jsq  = G%JscB ; Jeq  = G%JecB
  isd  = G%isd  ; ied  = G%ied  ; jsd  = G%jsd  ; jed  = G%jed
  IsdB = G%IsdB ; IedB = G%IedB ; JsdB = G%JsdB ; JedB = G%JedB
  u => CS%u ; v => CS%v ; h => CS%h

  call cpu_clock_begin(id_clock_ocean)
  call cpu_clock_begin(id_clock_other)

  if (CS%debug) then
    call MOM_state_chksum("Beginning of step_MOM ", u, v, h, CS%uh, CS%vh, G, GV)
    call hchksum(CS%h,"CS%h beginning of step_MOM",G%HI, scale=GV%H_to_m)
  endif

  showCallTree = callTree_showQuery()
  if (showCallTree) call callTree_enter("step_MOM(), MOM.F90")

  ! First determine the time step that is consistent with this call.
  ! It is anticipated that the time step will almost always coincide
  ! with dt. In addition, ntstep is determined, subject to the constraint
  ! that ntstep cannot exceed n_max.
  if (time_interval <= CS%dt) then
    n_max = 1
  else
    n_max = ceiling(time_interval/CS%dt - 0.001)
  endif

  dt    = time_interval / real(n_max)
  dtdia = 0.0
  thermo_does_span_coupling = (CS%thermo_spans_coupling .and. &
                              (CS%dt_therm > 1.5*time_interval))
  if (thermo_does_span_coupling) then
    ! Set dt_therm to be an integer multiple of the coupling time step.
    dt_therm = time_interval * floor(CS%dt_therm / time_interval + 0.001)
    ntstep = floor(dt_therm/dt + 0.001)
  else
    ntstep = MAX(1,MIN(n_max,floor(CS%dt_therm/dt + 0.001)))
    dt_therm = dt*ntstep
  endif

  if (.not.ASSOCIATED(forces%p_surf)) CS%interp_p_surf = .false.

  !---------- Begin setup for group halo pass

  call cpu_clock_begin(id_clock_pass)
  call create_group_pass(CS%pass_tau_ustar_psurf, forces%taux, forces%tauy, G%Domain)
  if (ASSOCIATED(forces%ustar)) &
    call create_group_pass(CS%pass_tau_ustar_psurf, forces%ustar, G%Domain)
  if (ASSOCIATED(forces%p_surf)) &
    call create_group_pass(CS%pass_tau_ustar_psurf, forces%p_surf, G%Domain)

  do_pass_Ray = .FALSE. ; do_pass_kv_bbl_thick = .FALSE.
  if (.not.G%Domain%symmetric) then
    if (associated(CS%visc%Ray_u) .and. associated(CS%visc%Ray_v)) then
      call create_group_pass(CS%pass_ray, CS%visc%Ray_u, CS%visc%Ray_v, G%Domain, &
                             To_North+To_East+SCALAR_PAIR+Omit_corners, CGRID_NE, halo=1)
      do_pass_Ray = .TRUE.
    endif
    if (associated(CS%visc%bbl_thick_u) .and. associated(CS%visc%bbl_thick_v)) then
      call create_group_pass(CS%pass_bbl_thick_kv_bbl, CS%visc%bbl_thick_u, &
                             CS%visc%bbl_thick_v, G%Domain, &
                             To_North+To_East+SCALAR_PAIR+Omit_corners, CGRID_NE, halo=1)
      do_pass_kv_bbl_thick = .TRUE.
    endif
    if (associated(CS%visc%kv_bbl_u) .and. associated(CS%visc%kv_bbl_v)) then
      call create_group_pass(CS%pass_bbl_thick_kv_bbl, CS%visc%kv_bbl_u, &
                             CS%visc%kv_bbl_v, G%Domain, &
                             To_North+To_East+SCALAR_PAIR+Omit_corners, CGRID_NE, halo=1)
      do_pass_kv_bbl_thick = .TRUE.
    endif
  endif
  do_pass_kv_turb = associated(CS%visc%Kv_turb)
  if (associated(CS%visc%Kv_turb)) &
    call create_group_pass(CS%pass_kv_turb, CS%visc%Kv_turb, G%Domain, To_All+Omit_Corners, halo=1)

  if (.not.CS%adiabatic .AND. CS%use_ALE_algorithm ) then
    if (CS%use_temperature) then
      call create_group_pass(CS%pass_T_S_h, CS%tv%T, G%Domain, To_All+Omit_Corners, halo=1)
      call create_group_pass(CS%pass_T_S_h, CS%tv%S, G%Domain, To_All+Omit_Corners, halo=1)
    endif
    call create_group_pass(CS%pass_T_S_h, h, G%Domain, To_All+Omit_Corners, halo=1)
  endif

  if ((CS%adiabatic .OR. CS%diabatic_first) .AND. CS%use_temperature) then
    call create_group_pass(CS%pass_T_S, CS%tv%T, G%Domain, To_All+Omit_Corners, halo=1)
    call create_group_pass(CS%pass_T_S, CS%tv%S, G%Domain, To_All+Omit_Corners, halo=1)
  endif

  !---------- End setup for group halo pass

  if (G%nonblocking_updates) then
    call start_group_pass(CS%pass_tau_ustar_psurf, G%Domain)
  else
    call do_group_pass(CS%pass_tau_ustar_psurf, G%Domain)
  endif
  call cpu_clock_end(id_clock_pass)

  if (ASSOCIATED(CS%tv%frazil))        CS%tv%frazil(:,:)        = 0.0
  if (ASSOCIATED(CS%tv%salt_deficit))  CS%tv%salt_deficit(:,:)  = 0.0
  if (ASSOCIATED(CS%tv%TempxPmE))      CS%tv%TempxPmE(:,:)      = 0.0
  if (ASSOCIATED(CS%tv%internal_heat)) CS%tv%internal_heat(:,:) = 0.0

  CS%rel_time = 0.0

  tot_wt_ssh = 0.0
  do j=js,je ; do i=is,ie ; CS%ave_ssh(i,j) = 0.0 ; ssh(i,j) = CS%missing; enddo ; enddo

  if (associated(CS%VarMix)) then
    call enable_averaging(time_interval, Time_start+set_time(int(time_interval)), &
                          CS%diag)
    call calc_resoln_function(h, CS%tv, G, GV, CS%VarMix)
    call disable_averaging(CS%diag)
  endif

  if (G%nonblocking_updates) then
    call cpu_clock_begin(id_clock_pass)
    call complete_group_pass(CS%pass_tau_ustar_psurf, G%Domain)
    call cpu_clock_end(id_clock_pass)
  endif

  if (CS%interp_p_surf) then
    if (.not.ASSOCIATED(CS%p_surf_end))   allocate(CS%p_surf_end(isd:ied,jsd:jed))
    if (.not.ASSOCIATED(CS%p_surf_begin)) allocate(CS%p_surf_begin(isd:ied,jsd:jed))
    if (.not.CS%p_surf_prev_set) then
      do j=jsd,jed ; do i=isd,ied
        CS%p_surf_prev(i,j) = forces%p_surf(i,j)
      enddo ; enddo
      CS%p_surf_prev_set = .true.
    endif
  else
    CS%p_surf_end  => forces%p_surf
  endif

  if (CS%debug) then
    call MOM_state_chksum("Before steps ", u, v, h, CS%uh, CS%vh, G, GV)
    call MOM_forcing_chksum("Before steps", fluxes, G, haloshift=0)
    call check_redundant("Before steps ", u, v, G)
    call check_redundant("Before steps ", forces%taux, forces%tauy, G)
  endif
  call cpu_clock_end(id_clock_other)

  do n=1,n_max

    nt_debug = nt_debug + 1

    ! Set the universally visible time to the middle of the time step
    CS%Time = Time_start + set_time(int(floor(CS%rel_time+0.5*dt+0.5)))
    CS%rel_time = CS%rel_time + dt

    ! Set the local time to the end of the time step.
    Time_local = Time_start + set_time(int(floor(CS%rel_time+0.5)))
    if (showCallTree) call callTree_enter("DT cycles (step_MOM) n=",n)

    !===========================================================================
    ! This is the first place where the diabatic processes and remapping could occur.
    if (CS%diabatic_first .and. (CS%t_dyn_rel_adv==0.0)) then ! do thermodynamics.

      if (thermo_does_span_coupling) then
        dtdia = dt_therm
        if ((fluxes%dt_buoy_accum > 0.0) .and. (dtdia > time_interval) .and. &
            (abs(fluxes%dt_buoy_accum - dtdia) > 1e-6*dtdia)) then
          call MOM_error(FATAL, "step_MOM: Mismatch between long thermodynamic "//&
            "timestep and time over which buoyancy fluxes have been accumulated.")
        endif
        call MOM_error(FATAL, "MOM is not yet set up to have restarts that work "//&
          "with THERMO_SPANS_COUPLING and DIABATIC_FIRST.")
      else
        dtdia = dt*min(ntstep,n_max-(n-1))
      endif

      ! The end-time of the diagnostic interval needs to be set ahead if there
      ! are multiple dynamic time steps worth of thermodynamics applied here.
      call enable_averaging(dtdia, Time_local + &
                                   set_time(int(floor(dtdia-dt+0.5))), CS%diag)

      if (CS%debug) then
        call uvchksum("Pre set_viscous_BBL [uv]", u, v, G%HI, haloshift=1)
        call hchksum(h,"Pre set_viscous_BBL h", G%HI, haloshift=1, scale=GV%H_to_m)
        if (associated(CS%tv%T)) call hchksum(CS%tv%T, "Pre set_viscous_BBL T", G%HI, haloshift=1)
        if (associated(CS%tv%S)) call hchksum(CS%tv%S, "Pre set_viscous_BBL S", G%HI, haloshift=1)
      endif

      !   Calculate the BBL properties and store them inside visc (u,h).
      ! This is here so that CS%visc is updated before diabatic() when
      ! DIABATIC_FIRST=True. Otherwise diabatic() is called after the dynamics
      ! and set_viscous_BBL is called as a part of the dynamic stepping.
      call cpu_clock_begin(id_clock_BBL_visc)
      call set_viscous_BBL(u, v, h, CS%tv, CS%visc, G, GV, CS%set_visc_CSp)
      call cpu_clock_end(id_clock_BBL_visc)

      call cpu_clock_begin(id_clock_pass)
      if (do_pass_Ray) call do_group_pass(CS%pass_ray, G%Domain )
      if (do_pass_kv_bbl_thick) call do_group_pass(CS%pass_bbl_thick_kv_bbl, G%Domain)
      call cpu_clock_end(id_clock_pass)
      if (showCallTree) call callTree_wayPoint("done with set_viscous_BBL (diabatic_first)")

      call cpu_clock_begin(id_clock_thermo)

      ! Apply diabatic forcing, do mixing, and regrid.
      call step_MOM_thermo(CS, G, GV, u, v, h, CS%tv, fluxes, dtdia, &
                           WAVES=CS%Wave_Parameter_CSp )


      ! The diabatic processes are now ahead of the dynamics by dtdia.
      CS%t_dyn_rel_thermo = -dtdia
      do_pass_kv_turb = associated(CS%visc%Kv_turb)
      if (showCallTree) call callTree_waypoint("finished diabatic_first (step_MOM)")

      call disable_averaging(CS%diag)
      call cpu_clock_end(id_clock_thermo)

    endif ! end of block "(CS%diabatic_first .and. (CS%t_dyn_rel_adv==0.0))"

    !===========================================================================
    ! This is the start of the dynamics stepping part of the algorithm.

    call cpu_clock_begin(id_clock_dynamics)
    call disable_averaging(CS%diag)

    if (CS%thickness_diffuse .and. CS%thickness_diffuse_first) then
      if (CS%t_dyn_rel_adv == 0.0) then
        if (thermo_does_span_coupling) then
          dtth = dt_therm
        else
          dtth = dt*min(ntstep,n_max-n+1)
        endif

        call enable_averaging(dtth,Time_local+set_time(int(floor(dtth-dt+0.5))), CS%diag)
        call cpu_clock_begin(id_clock_thick_diff)
        if (associated(CS%VarMix)) &
          call calc_slope_functions(h, CS%tv, dt, G, GV, CS%VarMix)
        call thickness_diffuse(h, CS%uhtr, CS%vhtr, CS%tv, dtth, G, GV, &
                               CS%MEKE, CS%VarMix, CS%CDp, CS%thickness_diffuse_CSp)
        call cpu_clock_end(id_clock_thick_diff)
        call cpu_clock_begin(id_clock_pass)
        call pass_var(h, G%Domain) !###, halo=max(2,cont_stensil))
        call cpu_clock_end(id_clock_pass)
        call disable_averaging(CS%diag)
        if (showCallTree) call callTree_waypoint("finished thickness_diffuse_first (step_MOM)")

        ! Whenever thickness changes let the diag manager know, target grids
        ! for vertical remapping may need to be regenerated.
        call diag_update_remap_grids(CS%diag)

      endif
    endif

    ! The bottom boundary layer properties are out-of-date and need to be
    ! recalculated.  This always occurs at the start of a coupling time
    ! step because the externally prescribed stresses may have changed.
    do_calc_bbl = ((CS%t_dyn_rel_adv == 0.0) .or. (n==1))
    if (do_calc_bbl) then
      ! Calculate the BBL properties and store them inside visc (u,h).
      call cpu_clock_begin(id_clock_BBL_visc)
      bbl_time_int = max(dt, min(dt_therm - CS%t_dyn_rel_adv, dt*(1+n_max-n)) )
      call enable_averaging(bbl_time_int, &
                Time_local+set_time(int(bbl_time_int-dt+0.5)), CS%diag)
      call set_viscous_BBL(u, v, h, CS%tv, CS%visc, G, GV, CS%set_visc_CSp)
      call disable_averaging(CS%diag)
      call cpu_clock_end(id_clock_BBL_visc)
      if (showCallTree) call callTree_wayPoint("done with set_viscous_BBL (step_MOM)")
    endif

    call cpu_clock_begin(id_clock_pass)
    if (do_pass_kv_turb) call do_group_pass(CS%pass_kv_turb, G%Domain)
    do_pass_kv_turb = .false.
    call cpu_clock_end(id_clock_pass)

    if (do_calc_bbl) then
      call cpu_clock_begin(id_clock_pass)
      if (G%nonblocking_updates) then
        if (do_pass_Ray) call start_group_pass(CS%pass_Ray, G%Domain)
        if (do_pass_kv_bbl_thick) call start_group_pass(CS%pass_bbl_thick_kv_bbl, G%Domain)
        ! do_calc_bbl will be set to .false. when the message passing is complete.
      else
        if (do_pass_Ray) call do_group_pass(CS%pass_Ray, G%Domain)
        if (do_pass_kv_bbl_thick) call do_group_pass(CS%pass_bbl_thick_kv_bbl, G%Domain)
      endif
      call cpu_clock_end(id_clock_pass)
    endif

    if (CS%interp_p_surf) then
      wt_end = real(n) / real(n_max)
      wt_beg = real(n-1) / real(n_max)
      do j=jsd,jed ; do i=isd,ied
        CS%p_surf_end(i,j) = wt_end * forces%p_surf(i,j) + &
                        (1.0-wt_end) * CS%p_surf_prev(i,j)
        CS%p_surf_begin(i,j) = wt_beg * forces%p_surf(i,j) + &
                        (1.0-wt_beg) * CS%p_surf_prev(i,j)
      enddo ; enddo
    endif

    if (associated(CS%u_prev) .and. associated(CS%v_prev)) then
      do k=1,nz ; do j=jsd,jed ; do I=IsdB,IedB
        CS%u_prev(I,j,k) = u(I,j,k)
      enddo ; enddo ; enddo
      do k=1,nz ; do J=JsdB,JedB ; do i=isd,ied
        CS%v_prev(I,j,k) = u(I,j,k)
      enddo ; enddo ; enddo
    endif

    ! Store pre-dynamics layer thicknesses so that mass fluxes are remapped correctly
    do k=1,nz ; do j=jsd,jed ; do i=isd,ied
      h_pre_dyn(i,j,k) = h(i,j,k)
    enddo ; enddo ; enddo

    if (G%nonblocking_updates) then ; if (do_calc_bbl) then
      call cpu_clock_begin(id_clock_pass)
        if (do_pass_Ray) call complete_group_pass(CS%pass_Ray, G%Domain)
        if (do_pass_kv_bbl_thick) call complete_group_pass(CS%pass_bbl_thick_kv_bbl, G%Domain)
      call cpu_clock_end(id_clock_pass)
    endif ; endif

    if (CS%do_dynamics .and. CS%split) then !--------------------------- start SPLIT
      ! This section uses a split time stepping scheme for the dynamic equations,
      ! basically the stacked shallow water equations with viscosity.

      calc_dtbt = .false.
      if ((CS%dtbt_reset_period >= 0.0) .and. &
          ((n==1) .or. (CS%dtbt_reset_period == 0.0) .or. &
           (CS%rel_time >= dtbt_reset_time + 0.999*CS%dtbt_reset_period))) then
        calc_dtbt = .true.
        dtbt_reset_time = CS%rel_time
      endif

      mass_src_time = CS%t_dyn_rel_thermo
      call step_MOM_dyn_split_RK2(u, v, h, CS%tv, CS%visc, &
                  Time_local, dt, forces, CS%p_surf_begin, CS%p_surf_end, &
                  mass_src_time, dt_therm, CS%uh, CS%vh, CS%uhtr, CS%vhtr, &
                  eta_av, G, GV, CS%dyn_split_RK2_CSp, calc_dtbt, CS%VarMix, CS%MEKE)
      if (showCallTree) call callTree_waypoint("finished step_MOM_dyn_split (step_MOM)")

    elseif (CS%do_dynamics) then ! --------------------------------------------------- not SPLIT
      !   This section uses an unsplit stepping scheme for the dynamic
      ! equations; basically the stacked shallow water equations with viscosity.
      ! Because the time step is limited by CFL restrictions on the external
      ! gravity waves, the unsplit is usually much less efficient that the split
      ! approaches. But because of its simplicity, the unsplit method is very
      ! useful for debugging purposes.

      if (CS%use_RK2) then
        call step_MOM_dyn_unsplit_RK2(u, v, h, CS%tv, CS%visc, Time_local, dt, forces, &
                 CS%p_surf_begin, CS%p_surf_end, CS%uh, CS%vh, CS%uhtr, CS%vhtr, &
                 eta_av, G, GV, CS%dyn_unsplit_RK2_CSp, CS%VarMix, CS%MEKE)
      else
        call step_MOM_dyn_unsplit(u, v, h, CS%tv, CS%visc, Time_local, dt, forces, &
                 CS%p_surf_begin, CS%p_surf_end, CS%uh, CS%vh, CS%uhtr, CS%vhtr, &
                 eta_av, G, GV, CS%dyn_unsplit_CSp, CS%VarMix, CS%MEKE, &
                 CS%Wave_Parameter_CSp)
      endif
      if (showCallTree) call callTree_waypoint("finished step_MOM_dyn_unsplit (step_MOM)")

    endif ! -------------------------------------------------- end SPLIT


    if (CS%thickness_diffuse .and. .not.CS%thickness_diffuse_first) then
      call cpu_clock_begin(id_clock_thick_diff)

      if (CS%debug) call hchksum(h,"Pre-thickness_diffuse h", G%HI, haloshift=0, scale=GV%H_to_m)

      if (associated(CS%VarMix)) &
        call calc_slope_functions(h, CS%tv, dt, G, GV, CS%VarMix)
      call thickness_diffuse(h, CS%uhtr, CS%vhtr, CS%tv, dt, G, GV, &
                             CS%MEKE, CS%VarMix, CS%CDp, CS%thickness_diffuse_CSp)

      if (CS%debug) call hchksum(h,"Post-thickness_diffuse h", G%HI, haloshift=1, scale=GV%H_to_m)
      call cpu_clock_end(id_clock_thick_diff)
      call cpu_clock_begin(id_clock_pass)
      call pass_var(h, G%Domain) !###, halo=max(2,cont_stensil))
      call cpu_clock_end(id_clock_pass)
      if (showCallTree) call callTree_waypoint("finished thickness_diffuse (step_MOM)")
    endif

    ! apply the submesoscale mixed layer restratification parameterization
    if (CS%mixedlayer_restrat) then
      if (CS%debug) then
        call hchksum(h,"Pre-mixedlayer_restrat h", G%HI, haloshift=1, scale=GV%H_to_m)
        call uvchksum("Pre-mixedlayer_restrat uhtr", &
                      CS%uhtr, CS%vhtr, G%HI, haloshift=0)
      endif
      call cpu_clock_begin(id_clock_ml_restrat)
      call mixedlayer_restrat(h, CS%uhtr, CS%vhtr, CS%tv, forces, dt, CS%visc%MLD, &
                              CS%VarMix, G, GV, CS%mixedlayer_restrat_CSp)
      call cpu_clock_end(id_clock_ml_restrat)
      call cpu_clock_begin(id_clock_pass)
      call pass_var(h, G%Domain) !###, halo=max(2,cont_stensil))
      call cpu_clock_end(id_clock_pass)
      if (CS%debug) then
        call hchksum(h,"Post-mixedlayer_restrat h", G%HI, haloshift=1, scale=GV%H_to_m)
        call uvchksum("Post-mixedlayer_restrat [uv]htr", &
                      CS%uhtr, CS%vhtr, G%HI, haloshift=0)
      endif
    endif

    ! Whenever thickness changes let the diag manager know, target grids
    ! for vertical remapping may need to be regenerated.
    call diag_update_remap_grids(CS%diag)

    if (CS%useMEKE) call step_forward_MEKE(CS%MEKE, h, CS%VarMix%SN_u, CS%VarMix%SN_v, &
                                           CS%visc, dt, G, GV, CS%MEKE_CSp, CS%uhtr, CS%vhtr)
    call disable_averaging(CS%diag)

    ! Advance the dynamics time by dt.
    CS%t_dyn_rel_adv = CS%t_dyn_rel_adv + dt
    CS%t_dyn_rel_thermo = CS%t_dyn_rel_thermo + dt
    CS%t_dyn_rel_diag = CS%t_dyn_rel_diag + dt

    call cpu_clock_end(id_clock_dynamics)

    !===========================================================================
    ! This is the start of the tracer advection part of the algorithm.

    if (thermo_does_span_coupling) then
      do_advection = (CS%t_dyn_rel_adv + 0.5*dt > dt_therm)
    else
      do_advection = ((MOD(n,ntstep) == 0) .or. (n==n_max))
    endif

    if (do_advection) then ! Do advective transport and lateral tracer mixing.

      if (CS%debug) then
        call cpu_clock_begin(id_clock_other)
        call uvchksum("Pre-advection [uv]", u, v, G%HI, haloshift=2)
        call hchksum(h,"Pre-advection h", G%HI, haloshift=1, scale=GV%H_to_m)
        call uvchksum("Pre-advection uhtr", CS%uhtr, CS%vhtr, G%HI, &
                      haloshift=0, scale=GV%H_to_m)
      ! call MOM_state_chksum("Pre-advection ", u, v, &
      !                       h, CS%uhtr, CS%vhtr, G, GV, haloshift=1)
          if (associated(CS%tv%T)) call hchksum(CS%tv%T, "Pre-advection T", G%HI, haloshift=1)
          if (associated(CS%tv%S)) call hchksum(CS%tv%S, "Pre-advection S", G%HI, haloshift=1)
          if (associated(CS%tv%frazil)) call hchksum(CS%tv%frazil, &
                         "Pre-advection frazil", G%HI, haloshift=0)
          if (associated(CS%tv%salt_deficit)) call hchksum(CS%tv%salt_deficit, &
                         "Pre-advection salt deficit", G%HI, haloshift=0)
      ! call MOM_thermo_chksum("Pre-advection ", CS%tv, G)
        call check_redundant("Pre-advection ", u, v, G)
        call cpu_clock_end(id_clock_other)
      endif

      call cpu_clock_begin(id_clock_thermo) ; call cpu_clock_begin(id_clock_tracer)
      call enable_averaging(CS%t_dyn_rel_adv, Time_local, CS%diag)

      call advect_tracer(h, CS%uhtr, CS%vhtr, CS%OBC, CS%t_dyn_rel_adv, G, GV, &
                         CS%tracer_adv_CSp, CS%tracer_Reg)
      call tracer_hordiff(h, CS%t_dyn_rel_adv, CS%MEKE, CS%VarMix, G, GV, &
                          CS%tracer_diff_CSp, CS%tracer_Reg, CS%tv)
      if (showCallTree) call callTree_waypoint("finished tracer advection/diffusion (step_MOM)")
      call cpu_clock_end(id_clock_tracer) ; call cpu_clock_end(id_clock_thermo)

      call cpu_clock_begin(id_clock_other) ; call cpu_clock_begin(id_clock_diagnostics)
      call post_transport_diagnostics(G, GV, CS, CS%diag, CS%t_dyn_rel_adv, h, h_pre_dyn)
      ! Rebuild the remap grids now that we've posted the fields which rely on thicknesses
      ! from before the dynamics calls
      call diag_update_remap_grids(CS%diag)

      call disable_averaging(CS%diag)
      call cpu_clock_end(id_clock_diagnostics) ; call cpu_clock_end(id_clock_other)

      ! Reset the accumulated transports to 0 and record that the dynamics
      ! and advective times now agree.
      call cpu_clock_begin(id_clock_thermo) ; call cpu_clock_begin(id_clock_tracer)
      CS%uhtr(:,:,:) = 0.0
      CS%vhtr(:,:,:) = 0.0
      CS%t_dyn_rel_adv = 0.0
      call cpu_clock_end(id_clock_tracer) ; call cpu_clock_end(id_clock_thermo)

    endif

    !===========================================================================
    ! This is the second place where the diabatic processes and remapping could occur.
    if (CS%t_dyn_rel_adv == 0.0) then
      call cpu_clock_begin(id_clock_thermo)

      if (.not.CS%diabatic_first) then
        dtdia = CS%t_dyn_rel_thermo
        if (thermo_does_span_coupling .and. (abs(dt_therm - dtdia) > 1e-6*dt_therm)) then
          call MOM_error(FATAL, "step_MOM: Mismatch between dt_therm and dtdia "//&
                         "before call to diabatic.")
        endif

        call enable_averaging(CS%t_dyn_rel_thermo, Time_local, CS%diag)

        ! Apply diabatic forcing, do mixing, and regrid.
<<<<<<< HEAD
        call step_MOM_thermo(CS, G, GV, u, v, h, CS%tv, fluxes, dtdia, &
                             WAVES=CS%Wave_Parameter_CSp)
=======
        call step_MOM_thermo(CS, G, GV, u, v, h, CS%tv, fluxes, dtdia)
        do_pass_kv_turb = associated(CS%visc%Kv_turb)
>>>>>>> 3d60b91a

        call disable_averaging(CS%diag)

      else  !  "else branch for if (.not.CS%diabatic_first) then"
        if (abs(CS%t_dyn_rel_thermo) > 1e-6*dt) call MOM_error(FATAL, &
              "step_MOM: Mismatch between the dynamics and diabatic times "//&
              "with DIABATIC_FIRST.")

        ! Tracers have been advected and diffused, and need halo updates.
        if (CS%use_temperature) then
          call cpu_clock_begin(id_clock_pass)
          call do_group_pass(CS%pass_T_S, G%Domain)
          call cpu_clock_end(id_clock_pass)
        endif
      endif ! close of "if (.not.CS%diabatic_first) then ; if (.not.CS%adiabatic)"

      ! Record that the dynamics and diabatic processes are synchronized.
      CS%t_dyn_rel_thermo = 0.0
      call cpu_clock_end(id_clock_thermo)
    endif

    call cpu_clock_begin(id_clock_dynamics)

    ! Determining the time-average sea surface height is part of the algorithm.
    ! This may be eta_av if Boussinesq, or need to be diagnosed if not.
    tot_wt_ssh = tot_wt_ssh + dt
    call find_eta(h, CS%tv, GV%g_Earth, G, GV, ssh, eta_av)
    do j=js,je ; do i=is,ie
      CS%ave_ssh(i,j) = CS%ave_ssh(i,j) + dt*ssh(i,j)
    enddo ; enddo
    call cpu_clock_end(id_clock_dynamics)

    !===========================================================================
    ! Calculate diagnostics at the end of the time step.
    call cpu_clock_begin(id_clock_other) ; call cpu_clock_begin(id_clock_diagnostics)

    call enable_averaging(dt,Time_local, CS%diag)
    ! These diagnostics are available every time step.
    if (CS%id_u > 0) call post_data(CS%id_u, u, CS%diag)
    if (CS%id_v > 0) call post_data(CS%id_v, v, CS%diag)
    if (CS%id_h > 0) call post_data(CS%id_h, h, CS%diag)

    !Output Waves Here
    if (associated(CS%Wave_Parameter_CSp)) then
       ! 3d Stokes drift (x)
       if (CS%id_StokesDrift_x > 0) then
          call post_data(CS%id_StokesDrift_x,CS%Wave_Parameter_CSp%US_x,CS%\
          diag)
       endif
       ! 3d Stokes drift (y)
       if (CS%id_StokesDrift_y > 0) then
          call post_data(CS%id_StokesDrift_y,CS%Wave_Parameter_CSp%US_y,CS%\
          diag)
       endif
       ! Langmuir Number
       if (CS%id_LangmuirNumber > 0 ) then
          call post_data(CS%id_LangmuirNumber, CS%Wave_Parameter_CSp%LangNum,CS%diag)
       endif
    endif

    if (CS%id_ssh_inst > 0) call post_data(CS%id_ssh_inst, ssh, CS%diag)
    call disable_averaging(CS%diag)

    if (CS%t_dyn_rel_adv == 0.0) then
      ! Diagnostics that require the complete state to be up-to-date can be calculated.

      call enable_averaging(CS%t_dyn_rel_diag, Time_local, CS%diag)
      call calculate_diagnostic_fields(u, v, h, CS%uh, CS%vh, CS%tv, CS%ADp, &
                          CS%CDp, fluxes, CS%t_dyn_rel_diag, G, GV, CS%diagnostics_CSp)
      call post_TS_diagnostics(CS, G, GV, CS%tv, CS%diag, CS%t_dyn_rel_diag)
      if (showCallTree) call callTree_waypoint("finished calculate_diagnostic_fields (step_MOM)")
      call disable_averaging(CS%diag)
      CS%t_dyn_rel_diag = 0.0

      call cpu_clock_begin(id_clock_Z_diag)
      if (Time_local + set_time(int(0.5*dt_therm)) > CS%Z_diag_time) then
        call enable_averaging(real(time_type_to_real(CS%Z_diag_interval)), &
                              CS%Z_diag_time, CS%diag)
        call calculate_Z_diag_fields(u, v, h, ssh, fluxes%frac_shelf_h, &
                                     G, GV, CS%diag_to_Z_CSp)
        CS%Z_diag_time = CS%Z_diag_time + CS%Z_diag_interval
        call disable_averaging(CS%diag)
        if (showCallTree) call callTree_waypoint("finished calculate_Z_diag_fields (step_MOM)")
      endif
      call cpu_clock_end(id_clock_Z_diag)
    endif
    call cpu_clock_end(id_clock_diagnostics) ; call cpu_clock_end(id_clock_other)

    if (showCallTree) call callTree_leave("DT cycles (step_MOM)")

  enddo ! complete the n loop

  call cpu_clock_begin(id_clock_other)

  Itot_wt_ssh = 1.0/tot_wt_ssh
  do j=js,je ; do i=is,ie
    CS%ave_ssh(i,j) = CS%ave_ssh(i,j)*Itot_wt_ssh
  enddo ; enddo

  call enable_averaging(dt*n_max, Time_local, CS%diag)
  call post_integrated_diagnostics(CS, G, GV, CS%diag, dt*n_max, CS%tv, fluxes)
  call disable_averaging(CS%diag)

  if (showCallTree) call callTree_waypoint("calling calculate_surface_state (step_MOM)")
  call adjust_ssh_for_p_atm(CS, G, GV, CS%ave_ssh, forces%p_surf_SSH)
  call calculate_surface_state(sfc_state, u, v, h, CS%ave_ssh, G, GV, CS)

  call enable_averaging(dt*n_max, Time_local, CS%diag)
  call post_surface_diagnostics(CS, G, CS%diag, sfc_state)
  call disable_averaging(CS%diag)

  if (CS%interp_p_surf) then ; do j=jsd,jed ; do i=isd,ied
    CS%p_surf_prev(i,j) = forces%p_surf(i,j)
  enddo ; enddo ; endif

  call cpu_clock_end(id_clock_other)

  if (showCallTree) call callTree_leave("step_MOM()")
  call cpu_clock_end(id_clock_ocean)

end subroutine step_MOM

!> MOM_step_thermo orchestrates the thermodynamic time stepping and vertical
!! remapping, via calls to diabatic (or adiabatic) and ALE_main.
subroutine step_MOM_thermo(CS, G, GV, u, v, h, tv, fluxes, dtdia, waves)
  type(MOM_control_struct), intent(inout) :: CS     !< control structure
  type(ocean_grid_type),    intent(inout) :: G      !< ocean grid structure
  type(verticalGrid_type),  intent(inout) :: GV     !< ocean vertical grid structure
  real, dimension(SZIB_(G),SZJ_(G),SZK_(G)), &
                            intent(inout) :: u      !< zonal velocity (m/s)
  real, dimension(SZI_(G),SZJB_(G),SZK_(G)), &
                            intent(inout) :: v      !< meridional velocity (m/s)
  real, dimension(SZI_(G),SZJ_(G),SZK_(G)),  &
                            intent(inout) :: h      !< layer thickness (m or kg/m2)
  type(thermo_var_ptrs),    intent(inout) :: tv     !< A structure pointing to various thermodynamic variables
  type(forcing),            intent(inout) :: fluxes !< pointers to forcing fields
  real,                     intent(in)    :: dtdia  !< The time interval over which to advance, in s
  type(wave_parameters_CS), pointer, optional :: WAVES !<Container for wave related parameters

  real, dimension(SZI_(G),SZJ_(G),SZK_(G)+1) :: eta_predia, eta_preale
  integer :: i, j, k, is, ie, js, je, nz! , Isq, Ieq, Jsq, Jeq, n
  logical :: use_ice_shelf ! Needed for selecting the right ALE interface.
  logical :: showCallTree

  is   = G%isc  ; ie   = G%iec  ; js   = G%jsc  ; je   = G%jec ; nz = G%ke
  showCallTree = callTree_showQuery()
  if (showCallTree) call callTree_enter("step_MOM_thermo(), MOM.F90")

  use_ice_shelf = .false.
  if (associated(fluxes%frac_shelf_h)) use_ice_shelf = .true.

  if (.not.CS%adiabatic) then

    if (CS%debug) then
      call uvchksum("Pre-diabatic [uv]", u, v, G%HI, haloshift=2)
      call hchksum(h,"Pre-diabatic h", G%HI, haloshift=1, scale=GV%H_to_m)
      call uvchksum("Pre-diabatic [uv]h", CS%uhtr, CS%vhtr, G%HI, &
                    haloshift=0, scale=GV%H_to_m)
    ! call MOM_state_chksum("Pre-diabatic ",u, v, h, CS%uhtr, CS%vhtr, G, GV)
      call MOM_thermo_chksum("Pre-diabatic ", CS%tv, G,haloshift=0)
      call check_redundant("Pre-diabatic ", u, v, G)
      call MOM_forcing_chksum("Pre-diabatic", fluxes, G, haloshift=0)
    endif

    if (CS%id_u_predia > 0) call post_data(CS%id_u_predia, u, CS%diag)
    if (CS%id_v_predia > 0) call post_data(CS%id_v_predia, v, CS%diag)
    if (CS%id_h_predia > 0) call post_data(CS%id_h_predia, h, CS%diag)
    if (CS%id_T_predia > 0) call post_data(CS%id_T_predia, CS%tv%T, CS%diag)
    if (CS%id_S_predia > 0) call post_data(CS%id_S_predia, CS%tv%S, CS%diag)
    if (CS%id_e_predia > 0) then
      call find_eta(h, CS%tv, GV%g_Earth, G, GV, eta_predia)
      call post_data(CS%id_e_predia, eta_predia, CS%diag)
    endif

    call cpu_clock_begin(id_clock_diabatic)
    call diabatic(u, v, h, tv, CS%Hml, fluxes, CS%visc, CS%ADp, CS%CDp, &
                  dtdia, G, GV, CS%diabatic_CSp, Waves=Waves)
    fluxes%fluxes_used = .true.
    call cpu_clock_end(id_clock_diabatic)

    if (CS%id_u_preale > 0) call post_data(CS%id_u_preale, u,    CS%diag)
    if (CS%id_v_preale > 0) call post_data(CS%id_v_preale, v,    CS%diag)
    if (CS%id_h_preale > 0) call post_data(CS%id_h_preale, h,    CS%diag)
    if (CS%id_T_preale > 0) call post_data(CS%id_T_preale, tv%T, CS%diag)
    if (CS%id_S_preale > 0) call post_data(CS%id_S_preale, tv%S, CS%diag)
    if (CS%id_e_preale > 0) then
      call find_eta(h, tv, GV%g_Earth, G, GV, eta_preale)
      call post_data(CS%id_e_preale, eta_preale, CS%diag)
    endif

    if (showCallTree) call callTree_waypoint("finished diabatic (step_MOM_thermo)")

    ! Regridding/remapping is done here, at end of thermodynamics time step
    ! (that may comprise several dynamical time steps)
    ! The routine 'ALE_main' can be found in 'MOM_ALE.F90'.
    if ( CS%use_ALE_algorithm ) then
!         call pass_vector(u, v, G%Domain)
      call do_group_pass(CS%pass_T_S_h, G%Domain)

      ! update squared quantities
      if (associated(CS%S_squared)) then ; do k=1,nz ; do j=js,je ; do i=is,ie
        CS%S_squared(i,j,k) = tv%S(i,j,k)**2
      enddo ; enddo ; enddo ; endif
      if (associated(CS%T_squared)) then ; do k=1,nz ; do j=js,je ; do i=is,ie
        CS%T_squared(i,j,k) = tv%T(i,j,k)**2
      enddo ; enddo ; enddo ; endif

      if (CS%debug) then
        call MOM_state_chksum("Pre-ALE ", u, v, h, CS%uh, CS%vh, G, GV)
        call hchksum(tv%T,"Pre-ALE T", G%HI, haloshift=1)
        call hchksum(tv%S,"Pre-ALE S", G%HI, haloshift=1)
        call check_redundant("Pre-ALE ", u, v, G)
      endif
      call cpu_clock_begin(id_clock_ALE)
      if (use_ice_shelf) then
        call ALE_main(G, GV, h, u, v, tv, CS%tracer_Reg, CS%ALE_CSp, dtdia, &
                      fluxes%frac_shelf_h)
      else
        call ALE_main(G, GV, h, u, v, tv, CS%tracer_Reg, CS%ALE_CSp, dtdia)
      endif

      if (showCallTree) call callTree_waypoint("finished ALE_main (step_MOM_thermo)")
      call cpu_clock_end(id_clock_ALE)
    endif   ! endif for the block "if ( CS%use_ALE_algorithm )"

    call cpu_clock_begin(id_clock_pass)
    call do_group_pass(CS%pass_uv_T_S_h, G%Domain)
    call cpu_clock_end(id_clock_pass)

    if (CS%debug .and. CS%use_ALE_algorithm) then
      call MOM_state_chksum("Post-ALE ", u, v, h, CS%uh, CS%vh, G, GV)
      call hchksum(tv%T, "Post-ALE T", G%HI, haloshift=1)
      call hchksum(tv%S, "Post-ALE S", G%HI, haloshift=1)
      call check_redundant("Post-ALE ", u, v, G)
    endif

    ! Whenever thickness changes let the diag manager know, target grids
    ! for vertical remapping may need to be regenerated. This needs to
    ! happen after the H update and before the next post_data.
    call diag_update_remap_grids(CS%diag)

    call post_diags_TS_vardec(G, CS, dtdia)

    if (CS%debug) then
      call uvchksum("Post-diabatic u", u, v, G%HI, haloshift=2)
      call hchksum(h, "Post-diabatic h", G%HI, haloshift=1, scale=GV%H_to_m)
      call uvchksum("Post-diabatic [uv]h", CS%uhtr, CS%vhtr, G%HI, &
                    haloshift=0, scale=GV%H_to_m)
    ! call MOM_state_chksum("Post-diabatic ", u, v, &
    !                       h, CS%uhtr, CS%vhtr, G, GV, haloshift=1)
      if (associated(tv%T)) call hchksum(tv%T, "Post-diabatic T", G%HI, haloshift=1)
      if (associated(tv%S)) call hchksum(tv%S, "Post-diabatic S", G%HI, haloshift=1)
      if (associated(tv%frazil)) call hchksum(tv%frazil, &
                               "Post-diabatic frazil", G%HI, haloshift=0)
      if (associated(tv%salt_deficit)) call hchksum(tv%salt_deficit, &
                               "Post-diabatic salt deficit", G%HI, haloshift=0)
    ! call MOM_thermo_chksum("Post-diabatic ", tv, G)
      call check_redundant("Post-diabatic ", u, v, G)
    endif

  else   ! complement of "if (.not.CS%adiabatic)"

    call cpu_clock_begin(id_clock_diabatic)
    call adiabatic(h, tv, fluxes, dtdia, G, GV, CS%diabatic_CSp)
    fluxes%fluxes_used = .true.
    call cpu_clock_end(id_clock_diabatic)

    if (CS%use_temperature) then
      call cpu_clock_begin(id_clock_pass)
      call do_group_pass(CS%pass_T_S, G%Domain)
      call cpu_clock_end(id_clock_pass)
      if (CS%debug) then
        if (associated(tv%T)) call hchksum(tv%T, "Post-diabatic T", G%HI, haloshift=1)
        if (associated(tv%S)) call hchksum(tv%S, "Post-diabatic S", G%HI, haloshift=1)
      endif
    endif

  endif   ! endif for the block "if (.not.CS%adiabatic)"

  if (showCallTree) call callTree_leave("step_MOM_thermo(), MOM.F90")

end subroutine step_MOM_thermo


!> step_offline is the main driver for running tracers offline in MOM6. This has been primarily
!! developed with ALE configurations in mind. Some work has been done in isopycnal configuration, but
!! the work is very preliminary. Some more detail about this capability along with some of the subroutines
!! called here can be found in tracers/MOM_offline_control.F90
subroutine step_offline(forces, fluxes, sfc_state, Time_start, time_interval, CS)
  type(mech_forcing), intent(in)     :: forces        !< A structure with the driving mechanical forces
  type(forcing),    intent(inout)    :: fluxes        !< pointers to forcing fields
  type(surface),    intent(inout)    :: sfc_state     !< surface ocean state
  type(time_type),  intent(in)       :: Time_start    !< starting time of a segment, as a time type
  real,             intent(in)       :: time_interval !< time interval
  type(MOM_control_struct), pointer  :: CS            !< control structure from initialize_MOM

  ! Local pointers
  type(ocean_grid_type),      pointer :: G  => NULL() ! Pointer to a structure containing
                                                      ! metrics and related information
  type(verticalGrid_type),    pointer :: GV => NULL() ! Pointer to structure containing information
                                                      ! about the vertical grid

  logical :: first_iter    !< True if this is the first time step_offline has been called in a given interval
  logical :: last_iter     !< True if this is the last time step_tracer is to be called in an offline interval
  logical :: do_vertical   !< If enough time has elapsed, do the diabatic tracer sources/sinks
  logical :: adv_converged !< True if all the horizontal fluxes have been used

  integer :: dt_offline, dt_offline_vertical
  logical :: skip_diffusion
  integer :: id_eta_diff_end

  integer, pointer :: accumulated_time
  integer :: i,j,k
  integer :: is, ie, js, je, isd, ied, jsd, jed

  ! 3D pointers
  real, dimension(:,:,:), pointer   :: &
    uhtr, vhtr, &
    eatr, ebtr, &
    h_end

  ! 2D Array for diagnostics
  real, dimension(SZI_(CS%G),SZJ_(CS%G)) :: eta_pre, eta_end
  type(time_type) :: Time_end    ! End time of a segment, as a time type

  ! Grid-related pointer assignments
  G => CS%G
  GV => CS%GV

  is  = G%isc  ; ie  = G%iec  ; js  = G%jsc  ; je  = G%jec
  isd = G%isd  ; ied = G%ied  ; jsd = G%jsd  ; jed = G%jed

  call cpu_clock_begin(id_clock_offline_tracer)
  call extract_offline_main(CS%offline_CSp, uhtr, vhtr, eatr, ebtr, h_end, accumulated_time, &
                            dt_offline, dt_offline_vertical, skip_diffusion)
  Time_end = increment_date(Time_start, seconds=floor(time_interval+0.001))
  call enable_averaging(time_interval, Time_end, CS%diag)

  ! Check to see if this is the first iteration of the offline interval
  if(accumulated_time==0) then
    first_iter = .true.
  else ! This is probably unnecessary but is used to guard against unwanted behavior
    first_iter = .false.
  endif

  ! Check to see if vertical tracer functions should  be done
  if ( mod(accumulated_time, dt_offline_vertical) == 0 ) then
    do_vertical = .true.
  else
    do_vertical = .false.
  endif

  ! Increment the amount of time elapsed since last read and check if it's time to roll around
  accumulated_time = mod(accumulated_time + int(time_interval), dt_offline)
  if(accumulated_time==0) then
    last_iter = .true.
  else
    last_iter = .false.
  endif

  if(CS%use_ALE_algorithm) then
    ! If this is the first iteration in the offline timestep, then we need to read in fields and
    ! perform the main advection.
    if (first_iter) then
      if(is_root_pe()) print *, "Reading in new offline fields"
      ! Read in new transport and other fields
      ! call update_transport_from_files(G, GV, CS%offline_CSp, h_end, eatr, ebtr, uhtr, vhtr, &
      !     CS%tv%T, CS%tv%S, fluxes, CS%use_ALE_algorithm)
      ! call update_transport_from_arrays(CS%offline_CSp)
      call update_offline_fields(CS%offline_CSp, CS%h, fluxes, CS%use_ALE_algorithm)

      ! Apply any fluxes into the ocean
      call offline_fw_fluxes_into_ocean(G, GV, CS%offline_CSp, fluxes, CS%h)

      if (.not.CS%diabatic_first) then
        call offline_advection_ale(fluxes, Time_start, time_interval, CS%offline_CSp, id_clock_ALE, &
            CS%h, uhtr, vhtr, converged=adv_converged)

        ! Redistribute any remaining transport
        call offline_redistribute_residual(CS%offline_CSp, CS%h, uhtr, vhtr, adv_converged)

        ! Perform offline diffusion if requested
        if (.not. skip_diffusion) then
          if (associated(CS%VarMix)) then
            call pass_var(CS%h,G%Domain)
            call calc_resoln_function(CS%h, CS%tv, G, GV, CS%VarMix)
            call calc_slope_functions(CS%h, CS%tv, REAL(dt_offline), G, GV, CS%VarMix)
          endif
          call tracer_hordiff(CS%h, REAL(dt_offline), CS%MEKE, CS%VarMix, G, GV, &
              CS%tracer_diff_CSp, CS%tracer_Reg, CS%tv)
        endif
      endif
    endif
    ! The functions related to column physics of tracers is performed separately in ALE mode
    if (do_vertical) then
      call offline_diabatic_ale(fluxes, Time_start, Time_end, CS%offline_CSp, CS%h, eatr, ebtr)
    endif

    ! Last thing that needs to be done is the final ALE remapping
    if(last_iter) then
      if (CS%diabatic_first) then
        call offline_advection_ale(fluxes, Time_start, time_interval, CS%offline_CSp, id_clock_ALE, &
            CS%h, uhtr, vhtr, converged=adv_converged)

        ! Redistribute any remaining transport and perform the remaining advection
        call offline_redistribute_residual(CS%offline_CSp, CS%h, uhtr, vhtr, adv_converged)
                ! Perform offline diffusion if requested
        if (.not. skip_diffusion) then
          if (associated(CS%VarMix)) then
            call pass_var(CS%h,G%Domain)
            call calc_resoln_function(CS%h, CS%tv, G, GV, CS%VarMix)
            call calc_slope_functions(CS%h, CS%tv, REAL(dt_offline), G, GV, CS%VarMix)
          endif
          call tracer_hordiff(CS%h, REAL(dt_offline), CS%MEKE, CS%VarMix, G, GV, &
              CS%tracer_diff_CSp, CS%tracer_Reg, CS%tv)
        endif
      endif

      if(is_root_pe()) print *, "Last iteration of offline interval"

      ! Apply freshwater fluxes out of the ocean
      call offline_fw_fluxes_out_ocean(G, GV, CS%offline_CSp, fluxes, CS%h)
      ! These diagnostic can be used to identify which grid points did not converge within
      ! the specified number of advection sub iterations
      call post_offline_convergence_diags(CS%offline_CSp, CS%h, h_end, uhtr, vhtr)

      ! Call ALE one last time to make sure that tracers are remapped onto the layer thicknesses
      ! stored from the forward run
      call cpu_clock_begin(id_clock_ALE)
      call ALE_offline_tracer_final( G, GV, CS%h, CS%tv, h_end, CS%tracer_Reg, CS%ALE_CSp)
      call cpu_clock_end(id_clock_ALE)
      call pass_var(CS%h, G%Domain)
    endif
  else ! NON-ALE MODE...NOT WELL TESTED
    call MOM_error(WARNING, &
        "Offline tracer mode in non-ALE configuration has not been thoroughly tested")
    ! Note that for the layer mode case, the calls to tracer sources and sinks is embedded in
    ! main_offline_advection_layer. Warning: this may not be appropriate for tracers that
    ! exchange with the atmosphere
    if(time_interval .NE. dt_offline) then
      call MOM_error(FATAL, &
          "For offline tracer mode in a non-ALE configuration, dt_offline must equal time_interval")
    endif
    call update_offline_fields(CS%offline_CSp, CS%h, fluxes, CS%use_ALE_algorithm)
    call offline_advection_layer(fluxes, Time_start, time_interval, CS%offline_CSp, &
        CS%h, eatr, ebtr, uhtr, vhtr)
    ! Perform offline diffusion if requested
    if (.not. skip_diffusion) then
      call tracer_hordiff(h_end, REAL(dt_offline), CS%MEKE, CS%VarMix, G, GV, &
        CS%tracer_diff_CSp, CS%tracer_Reg, CS%tv)
    endif

    CS%h = h_end

    call pass_var(CS%tv%T, G%Domain)
    call pass_var(CS%tv%S, G%Domain)
    call pass_var(CS%h, G%Domain)

  endif

  call adjust_ssh_for_p_atm(CS, G, GV, CS%ave_ssh, forces%p_surf_SSH)
  call calculate_surface_state(sfc_state, CS%u, CS%v, CS%h, CS%ave_ssh, G, GV, CS)

  call disable_averaging(CS%diag)
  call pass_var(CS%tv%T,G%Domain)
  call pass_var(CS%tv%S,G%Domain)
  call pass_var(CS%h,G%Domain)

  fluxes%fluxes_used = .true.

  call cpu_clock_end(id_clock_offline_tracer)

end subroutine step_offline

!> This subroutine initializes MOM.
subroutine initialize_MOM(Time, param_file, dirs, CS, Time_in, offline_tracer_mode)
  type(time_type), target,   intent(inout) :: Time        !< model time, set in this routine
  type(param_file_type),     intent(out)   :: param_file  !< structure indicating paramater file to parse
  type(directories),         intent(out)   :: dirs        !< structure with directory paths
  type(MOM_control_struct),  pointer       :: CS          !< pointer set in this routine to MOM control structure
  type(time_type), optional, intent(in)    :: Time_in     !< time passed to MOM_initialize_state when
                                                          !! model is not being started from a restart file
  logical,         optional, intent(out)   :: offline_tracer_mode !< True if tracers are being run offline

  ! local
  type(ocean_grid_type),  pointer :: G => NULL() ! A pointer to a structure with metrics and related
  type(hor_index_type)            :: HI  !  A hor_index_type for array extents
  type(verticalGrid_type), pointer :: GV => NULL()
  type(dyn_horgrid_type), pointer :: dG => NULL()
  type(diag_ctrl),        pointer :: diag

  character(len=4), parameter :: vers_num = 'v2.0'

! This include declares and sets the variable "version".
#include "version_variable.h"

  integer :: i, j, k, is, ie, js, je, isd, ied, jsd, jed, nz
  integer :: IsdB, IedB, JsdB, JedB
  real    :: dtbt
  real    :: Z_diag_int  ! minimum interval between calc depth-space diagnostics (sec)

  real, allocatable, dimension(:,:,:) :: e   ! interface heights (meter)
  real, allocatable, dimension(:,:)   :: eta ! free surface height (m) or bottom press (Pa)
  real, allocatable, dimension(:,:)   :: area_shelf_h ! area occupied by ice shelf
  real, dimension(:,:), allocatable, target  :: frac_shelf_h ! fraction of total area occupied by ice shelf
  real, dimension(:,:), pointer :: shelf_area
  type(MOM_restart_CS),  pointer      :: restart_CSp_tmp => NULL()
  type(group_pass_type) :: tmp_pass_uv_T_S_h

  real    :: default_val       ! default value for a parameter
  logical :: write_geom_files  ! If true, write out the grid geometry files.
  logical :: new_sim
  logical :: use_geothermal    ! If true, apply geothermal heating.
  logical :: use_EOS           ! If true, density calculated from T & S using an equation of state.
  logical :: symmetric         ! If true, use symmetric memory allocation.
  logical :: save_IC           ! If true, save the initial conditions.
  logical :: do_unit_tests     ! If true, call unit tests.
  logical :: test_grid_copy = .false.
  logical :: use_ice_shelf     ! Needed for ALE
  logical :: global_indexing   ! If true use global horizontal index values instead
                               ! of having the data domain on each processor start at 1.
  logical :: bathy_at_vel      ! If true, also define bathymetric fields at the
                               ! the velocity points.
  integer :: first_direction   ! An integer that indicates which direction is to be
                               ! updated first in directionally split parts of the
                               ! calculation.  This can be altered during the course
                               ! of the run via calls to set_first_direction.
  integer :: nkml, nkbl, verbosity, write_geom
  integer :: dynamics_stencil  ! The computational stencil for the calculations
                               ! in the dynamic core.

  type(time_type)                 :: Start_time
  type(ocean_internal_state)      :: MOM_internal_state
  character(len=200) :: area_varname, ice_shelf_file, inputdir, filename

  if (associated(CS)) then
    call MOM_error(WARNING, "initialize_MOM called with an associated "// &
                            "control structure.")
    return
  endif
  allocate(CS)

  if (test_grid_copy) then ; allocate(G)
  else ; G => CS%G ; endif

  CS%Time => Time

  id_clock_init = cpu_clock_id('Ocean Initialization', grain=CLOCK_SUBCOMPONENT)
  call cpu_clock_begin(id_clock_init)

  Start_time = Time ; if (present(Time_in)) Start_time = Time_in

  call Get_MOM_Input(param_file, dirs)

  verbosity = 2 ; call read_param(param_file, "VERBOSITY", verbosity)
  call MOM_set_verbosity(verbosity)
  call callTree_enter("initialize_MOM(), MOM.F90")

  call find_obsolete_params(param_file)

  ! Read relevant parameters and write them to the model log.
  call log_version(param_file, "MOM", version, "")
  call get_param(param_file, "MOM", "VERBOSITY", verbosity,  &
                 "Integer controlling level of messaging\n" // &
                 "\t0 = Only FATAL messages\n" // &
                 "\t2 = Only FATAL, WARNING, NOTE [default]\n" // &
                 "\t9 = All)", default=2)
  call get_param(param_file, "MOM", "DO_UNIT_TESTS", do_unit_tests, &
                 "If True, exercises unit tests at model start up.", &
                 default=.false.)
  if (do_unit_tests) then
    call unit_tests(verbosity)
  endif

  call get_param(param_file, "MOM", "SPLIT", CS%split, &
                 "Use the split time stepping if true.", default=.true.)
  if (CS%split) then
    CS%use_RK2 = .false.
  else
    call get_param(param_file, "MOM", "USE_RK2", CS%use_RK2, &
                 "If true, use RK2 instead of RK3 in the unsplit time stepping.", &
                 default=.false.)
  endif

  call get_param(param_file, "MOM", "CALC_RHO_FOR_SEA_LEVEL", CS%calc_rho_for_sea_lev, &
                 "If true, the in-situ density is used to calculate the\n"//&
                 "effective sea level that is returned to the coupler. If false,\n"//&
                 "the Boussinesq parameter RHO_0 is used.", default=.false.)
  call get_param(param_file, "MOM", "ENABLE_THERMODYNAMICS", CS%use_temperature, &
                 "If true, Temperature and salinity are used as state \n"//&
                 "variables.", default=.true.)
  call get_param(param_file, "MOM", "USE_EOS", use_EOS, &
                 "If true,  density is calculated from temperature and \n"//&
                 "salinity with an equation of state.  If USE_EOS is \n"//&
                 "true, ENABLE_THERMODYNAMICS must be true as well.", &
                 default=CS%use_temperature)
  call get_param(param_file, "MOM", "DIABATIC_FIRST", CS%diabatic_first, &
                 "If true, apply diabatic and thermodynamic processes, \n"//&
                 "including buoyancy forcing and mass gain or loss, \n"//&
                 "before stepping the dynamics forward.", default=.false.)
  call get_param(param_file, "MOM", "USE_CONTEMP_ABSSAL", CS%use_conT_absS, &
                 "If true, , the prognostics T&S are the conservative temperature \n"//&
                 "and absolute salinity. Care should be taken to convert them \n"//&
                 "to potential temperature and practical salinity before  \n"//&
                 "exchanging them with the coupler and/or reporting T&S diagnostics. \n"&
                 , default=.false.)
  call get_param(param_file, "MOM", "ADIABATIC", CS%adiabatic, &
                 "There are no diapycnal mass fluxes if ADIABATIC is \n"//&
                 "true. This assumes that KD = KDML = 0.0 and that \n"//&
                 "there is no buoyancy forcing, but makes the model \n"//&
                 "faster by eliminating subroutine calls.", default=.false.)
  call get_param(param_file, "MOM", "DO_DYNAMICS", CS%do_dynamics, &
                 "If False, skips the dynamics calls that update u & v, as well as\n"//&
                 "the gravity wave adjustment to h. This is a fragile feature and\n"//&
                 "thus undocumented.", default=.true., do_not_log=.true. )
  call get_param(param_file, "MOM", "ADVECT_TS", CS%advect_TS , &
                 "If True, advect temperature and salinity horizontally\n"//&
                 "If False, T/S are registered for advection.\n"//&
                 "This is intended only to be used in offline tracer mode.", &
                 "and is by default false in that case", &
                 do_not_log = .true., default=.true. )
  if (present(offline_tracer_mode)) then ! Only read this parameter in solo mode
    call get_param(param_file, "MOM", "OFFLINE_TRACER_MODE", CS%offline_tracer_mode, &
                 "If true, barotropic and baroclinic dynamics, thermodynamics\n"//&
                 "are all bypassed with all the fields necessary to integrate\n"//&
                 "the tracer advection and diffusion equation are read in from\n"//&
                 "files stored from a previous integration of the prognostic model.\n"//&
                 "NOTE: This option only used in the ocean_solo_driver.", default=.false.)
    if(CS%offline_tracer_mode) then
      call get_param(param_file, "MOM", "ADVECT_TS", CS%advect_TS , &
                   "If True, advect temperature and salinity horizontally\n"//&
                   "If False, T/S are registered for advection.\n"//&
                   "This is intended only to be used in offline tracer mode."//&
                   "and is by default false in that case", &
                   default=.false. )
    endif
  endif
  call get_param(param_file, "MOM", "USE_REGRIDDING", CS%use_ALE_algorithm , &
                 "If True, use the ALE algorithm (regridding/remapping).\n"//&
                 "If False, use the layered isopycnal algorithm.", default=.false. )
  call get_param(param_file, "MOM", "BULKMIXEDLAYER", CS%bulkmixedlayer, &
                 "If true, use a Kraus-Turner-like bulk mixed layer \n"//&
                 "with transitional buffer layers.  Layers 1 through  \n"//&
                 "NKML+NKBL have variable densities. There must be at \n"//&
                 "least NKML+NKBL+1 layers if BULKMIXEDLAYER is true. \n"//&
                 "BULKMIXEDLAYER can not be used with USE_REGRIDDING. \n"//&
                 "The default is influenced by ENABLE_THERMODYNAMICS.", &
                 default=CS%use_temperature .and. .not.CS%use_ALE_algorithm)
  call get_param(param_file, "MOM", "THICKNESSDIFFUSE", CS%thickness_diffuse, &
                 "If true, interface heights are diffused with a \n"//&
                 "coefficient of KHTH.", default=.false.)
  call get_param(param_file, "MOM",  "THICKNESSDIFFUSE_FIRST", &
                                      CS%thickness_diffuse_first, &
                 "If true, do thickness diffusion before dynamics.\n"//&
                 "This is only used if THICKNESSDIFFUSE is true.", &
                 default=.false.)
  call get_param(param_file, "MOM", "BATHYMETRY_AT_VEL", bathy_at_vel, &
                 "If true, there are separate values for the basin depths \n"//&
                 "at velocity points.  Otherwise the effects of topography \n"//&
                 "are entirely determined from thickness points.", &
                 default=.false.)

  call get_param(param_file, "MOM", "DEBUG", CS%debug, &
                 "If true, write out verbose debugging data.", default=.false.)
  call get_param(param_file, "MOM", "DEBUG_TRUNCATIONS", CS%debug_truncations, &
                 "If true, calculate all diagnostics that are useful for \n"//&
                 "debugging truncations.", default=.false.)

  call get_param(param_file, "MOM", "DT", CS%dt, &
                 "The (baroclinic) dynamics time step.  The time-step that \n"//&
                 "is actually used will be an integer fraction of the \n"//&
                 "forcing time-step (DT_FORCING in ocean-only mode or the \n"//&
                 "coupling timestep in coupled mode.)", units="s", &
                 fail_if_missing=.true.)
  call get_param(param_file, "MOM", "DT_THERM", CS%dt_therm, &
                 "The thermodynamic and tracer advection time step. \n"//&
                 "Ideally DT_THERM should be an integer multiple of DT \n"//&
                 "and less than the forcing or coupling time-step, unless \n"//&
                 "THERMO_SPANS_COUPLING is true, in which case DT_THERM \n"//&
                 "can be an integer multiple of the coupling timestep.  By \n"//&
                 "default DT_THERM is set to DT.", units="s", default=CS%dt)
  call get_param(param_file, "MOM", "THERMO_SPANS_COUPLING", CS%thermo_spans_coupling, &
                 "If true, the MOM will take thermodynamic and tracer \n"//&
                 "timesteps that can be longer than the coupling timestep. \n"//&
                 "The actual thermodynamic timestep that is used in this \n"//&
                 "case is the largest integer multiple of the coupling \n"//&
                 "timestep that is less than or equal to DT_THERM.", default=.false.)

  if (.not.CS%bulkmixedlayer) then
    call get_param(param_file, "MOM", "HMIX_SFC_PROP", CS%Hmix, &
                 "If BULKMIXEDLAYER is false, HMIX_SFC_PROP is the depth \n"//&
                 "over which to average to find surface properties like \n"//&
                 "SST and SSS or density (but not surface velocities).", &
                 units="m", default=1.0)
    call get_param(param_file, "MOM", "HMIX_UV_SFC_PROP", CS%Hmix_UV, &
                 "If BULKMIXEDLAYER is false, HMIX_UV_SFC_PROP is the depth\n"//&
                 "over which to average to find surface flow properties,\n"//&
                 "SSU, SSV. A non-positive value indicates no averaging.", &
                 units="m", default=0.)
  endif
  call get_param(param_file, "MOM", "MIN_Z_DIAG_INTERVAL", Z_diag_int, &
                 "The minimum amount of time in seconds between \n"//&
                 "calculations of depth-space diagnostics. Making this \n"//&
                 "larger than DT_THERM reduces the  performance penalty \n"//&
                 "of regridding to depth online.", units="s", default=0.0)
  call get_param(param_file, "MOM", "INTERPOLATE_P_SURF", CS%interp_p_surf, &
                 "If true, linearly interpolate the surface pressure \n"//&
                 "over the coupling time step, using the specified value \n"//&
                 "at the end of the step.", default=.false.)

  if (CS%split) then
    call get_param(param_file, "MOM", "DTBT", dtbt, default=-0.98)
    default_val = CS%dt_therm ; if (dtbt > 0.0) default_val = -1.0
    CS%dtbt_reset_period = -1.0
    call get_param(param_file, "MOM", "DTBT_RESET_PERIOD", CS%dtbt_reset_period, &
                 "The period between recalculations of DTBT (if DTBT <= 0). \n"//&
                 "If DTBT_RESET_PERIOD is negative, DTBT is set based \n"//&
                 "only on information available at initialization.  If \n"//&
                 "dynamic, DTBT will be set at least every forcing time \n"//&
                 "step, and if 0, every dynamics time step.  The default is \n"//&
                 "set by DT_THERM.  This is only used if SPLIT is true.", &
                 units="s", default=default_val, do_not_read=(dtbt > 0.0))
  endif

  ! This is here in case these values are used inappropriately.
  CS%use_frazil = .false. ; CS%bound_salinity = .false. ; CS%tv%P_Ref = 2.0e7
  if (CS%use_temperature) then
    call get_param(param_file, "MOM", "FRAZIL", CS%use_frazil, &
                 "If true, water freezes if it gets too cold, and the \n"//&
                 "the accumulated heat deficit is returned in the \n"//&
                 "surface state.  FRAZIL is only used if \n"//&
                 "ENABLE_THERMODYNAMICS is true.", default=.false.)
    call get_param(param_file, "MOM", "DO_GEOTHERMAL", use_geothermal, &
                 "If true, apply geothermal heating.", default=.false.)
    call get_param(param_file, "MOM", "BOUND_SALINITY", CS%bound_salinity, &
                 "If true, limit salinity to being positive. (The sea-ice \n"//&
                 "model may ask for more salt than is available and \n"//&
                 "drive the salinity negative otherwise.)", default=.false.)
    call get_param(param_file, "MOM", "C_P", CS%tv%C_p, &
                 "The heat capacity of sea water, approximated as a \n"//&
                 "constant. This is only used if ENABLE_THERMODYNAMICS is \n"//&
                 "true. The default value is from the TEOS-10 definition \n"//&
                 "of conservative temperature.", units="J kg-1 K-1", &
                 default=3991.86795711963)
  endif
  if (use_EOS) call get_param(param_file, "MOM", "P_REF", CS%tv%P_Ref, &
                 "The pressure that is used for calculating the coordinate \n"//&
                 "density.  (1 Pa = 1e4 dbar, so 2e7 is commonly used.) \n"//&
                 "This is only used if USE_EOS and ENABLE_THERMODYNAMICS \n"//&
                 "are true.", units="Pa", default=2.0e7)

  if (CS%bulkmixedlayer) then
    call get_param(param_file, "MOM", "NKML", nkml, &
                 "The number of sublayers within the mixed layer if \n"//&
                 "BULKMIXEDLAYER is true.", units="nondim", default=2)
    call get_param(param_file, "MOM", "NKBL", nkbl, &
                 "The number of layers that are used as variable density \n"//&
                 "buffer layers if BULKMIXEDLAYER is true.", units="nondim", &
                 default=2)
  endif

  call get_param(param_file, "MOM", "GLOBAL_INDEXING", global_indexing, &
                 "If true, use a global lateral indexing convention, so \n"//&
                 "that corresponding points on different processors have \n"//&
                 "the same index. This does not work with static memory.", &
                 default=.false., layoutParam=.true.)
#ifdef STATIC_MEMORY_
  if (global_indexing) call MOM_error(FATAL, "initialize_MOM: "//&
       "GLOBAL_INDEXING can not be true with STATIC_MEMORY.")
#endif
  call get_param(param_file, "MOM", "FIRST_DIRECTION", first_direction, &
                 "An integer that indicates which direction goes first \n"//&
                 "in parts of the code that use directionally split \n"//&
                 "updates, with even numbers (or 0) used for x- first \n"//&
                 "and odd numbers used for y-first.", default=0)

  call get_param(param_file, "MOM", "CHECK_BAD_SURFACE_VALS", &
                                     CS%check_bad_surface_vals, &
                 "If true, check the surface state for ridiculous values.", &
                 default=.false.)
  if (CS%check_bad_surface_vals) then
    call get_param(param_file, "MOM", "BAD_VAL_SSH_MAX", CS%bad_val_ssh_max, &
                 "The value of SSH above which a bad value message is \n"//&
                 "triggered, if CHECK_BAD_SURFACE_VALS is true.", units="m", &
                 default=20.0)
    call get_param(param_file, "MOM", "BAD_VAL_SSS_MAX", CS%bad_val_sss_max, &
                 "The value of SSS above which a bad value message is \n"//&
                 "triggered, if CHECK_BAD_SURFACE_VALS is true.", units="PPT", &
                 default=45.0)
    call get_param(param_file, "MOM", "BAD_VAL_SST_MAX", CS%bad_val_sst_max, &
                 "The value of SST above which a bad value message is \n"//&
                 "triggered, if CHECK_BAD_SURFACE_VALS is true.", &
                 units="deg C", default=45.0)
    call get_param(param_file, "MOM", "BAD_VAL_SST_MIN", CS%bad_val_sst_min, &
                 "The value of SST below which a bad value message is \n"//&
                 "triggered, if CHECK_BAD_SURFACE_VALS is true.", &
                 units="deg C", default=-2.1)
    call get_param(param_file, "MOM", "BAD_VAL_COLUMN_THICKNESS", CS%bad_val_column_thickness, &
         "The value of column thickness below which a bad value message is \n"//&
         "triggered, if CHECK_BAD_SURFACE_VALS is true.", units="m", &
                          default=0.0)
  endif

  call get_param(param_file, "MOM", "SAVE_INITIAL_CONDS", save_IC, &
                 "If true, write the initial conditions to a file given \n"//&
                 "by IC_OUTPUT_FILE.", default=.false.)
  call get_param(param_file, "MOM", "IC_OUTPUT_FILE", CS%IC_file, &
                 "The file into which to write the initial conditions.", &
                 default="MOM_IC")
  call get_param(param_file, "MOM", "WRITE_GEOM", write_geom, &
                 "If =0, never write the geometry and vertical grid files.\n"//&
                 "If =1, write the geometry and vertical grid files only for\n"//&
                 "a new simulation. If =2, always write the geometry and\n"//&
                 "vertical grid files. Other values are invalid.", default=1)
  if (write_geom<0 .or. write_geom>2) call MOM_error(FATAL,"MOM: "//&
         "WRITE_GEOM must be equal to 0, 1 or 2.")
  write_geom_files = ((write_geom==2) .or. ((write_geom==1) .and. &
     ((dirs%input_filename(1:1)=='n') .and. (LEN_TRIM(dirs%input_filename)==1))))

  ! Check for inconsistent parameter settings.
  if (CS%use_ALE_algorithm .and. CS%bulkmixedlayer) call MOM_error(FATAL, &
    "MOM: BULKMIXEDLAYER can not currently be used with the ALE algorithm.")
  if (CS%use_ALE_algorithm .and. .not.CS%use_temperature) call MOM_error(FATAL, &
     "MOM: At this time, USE_EOS should be True when using the ALE algorithm.")
  if (CS%adiabatic .and. CS%use_temperature) call MOM_error(WARNING, &
    "MOM: ADIABATIC and ENABLE_THERMODYNAMICS both defined is usually unwise.")
  if (use_EOS .and. .not.CS%use_temperature) call MOM_error(FATAL, &
    "MOM: ENABLE_THERMODYNAMICS must be defined to use USE_EOS.")
  if (CS%adiabatic .and. CS%bulkmixedlayer) call MOM_error(FATAL, &
    "MOM: ADIABATIC and BULKMIXEDLAYER can not both be defined.")
  if (CS%bulkmixedlayer .and. .not.use_EOS) call MOM_error(FATAL, &
      "initialize_MOM: A bulk mixed layer can only be used with T & S as "//&
      "state variables. Add USE_EOS = True to MOM_input.")

  call get_param(param_file, 'MOM', "ICE_SHELF", use_ice_shelf, default=.false., do_not_log=.true.)
  if (use_ice_shelf) then
     inputdir = "." ;  call get_param(param_file, 'MOM', "INPUTDIR", inputdir)
     inputdir = slasher(inputdir)
     call get_param(param_file, 'MOM', "ICE_THICKNESS_FILE", ice_shelf_file, &
                    "The file from which the ice bathymetry and area are read.", &
                    fail_if_missing=.true.)
     call get_param(param_file, 'MOM', "ICE_AREA_VARNAME", area_varname, &
                    "The name of the area variable in ICE_THICKNESS_FILE.", &
                    fail_if_missing=.true.)
  endif


  call callTree_waypoint("MOM parameters read (initialize_MOM)")

  ! Set up the model domain and grids.
#ifdef SYMMETRIC_MEMORY_
  symmetric = .true.
#else
  symmetric = .false.
#endif
#ifdef STATIC_MEMORY_
  call MOM_domains_init(G%domain, param_file, symmetric=symmetric, &
            static_memory=.true., NIHALO=NIHALO_, NJHALO=NJHALO_, &
            NIGLOBAL=NIGLOBAL_, NJGLOBAL=NJGLOBAL_, NIPROC=NIPROC_, &
            NJPROC=NJPROC_)
#else
  call MOM_domains_init(G%domain, param_file, symmetric=symmetric)
#endif
  call callTree_waypoint("domains initialized (initialize_MOM)")

  call MOM_debugging_init(param_file)
  call diag_mediator_infrastructure_init()
  call MOM_io_init(param_file)

  call hor_index_init(G%Domain, HI, param_file, &
                      local_indexing=.not.global_indexing)

  call create_dyn_horgrid(dG, HI, bathymetry_at_vel=bathy_at_vel)
  call clone_MOM_domain(G%Domain, dG%Domain)

  call verticalGridInit( param_file, CS%GV )
  GV => CS%GV
!  dG%g_Earth = GV%g_Earth

  ! Allocate the auxiliary non-symmetric domain for debugging or I/O purposes.
  if (CS%debug .or. dG%symmetric) &
    call clone_MOM_domain(dG%Domain, dG%Domain_aux, symmetric=.false.)

  call callTree_waypoint("grids initialized (initialize_MOM)")


  call MOM_timing_init(CS)

  ! Allocate initialize time-invariant MOM variables.
  call MOM_initialize_fixed(dG, CS%OBC, param_file, write_geom_files, dirs%output_directory)
  call callTree_waypoint("returned from MOM_initialize_fixed() (initialize_MOM)")
  if (associated(CS%OBC)) call call_OBC_register(param_file, CS%update_OBC_CSp, CS%OBC)

  call tracer_registry_init(param_file, CS%tracer_Reg)

  ! Allocate and initialize space for the primary time-varying MOM variables.
  is   = dG%isc   ; ie   = dG%iec  ; js   = dG%jsc  ; je   = dG%jec ; nz = GV%ke
  isd  = dG%isd   ; ied  = dG%ied  ; jsd  = dG%jsd  ; jed  = dG%jed
  IsdB = dG%IsdB  ; IedB = dG%IedB ; JsdB = dG%JsdB ; JedB = dG%JedB
  ALLOC_(CS%u(IsdB:IedB,jsd:jed,nz))   ; CS%u(:,:,:) = 0.0
  ALLOC_(CS%v(isd:ied,JsdB:JedB,nz))   ; CS%v(:,:,:) = 0.0
  ALLOC_(CS%h(isd:ied,jsd:jed,nz))     ; CS%h(:,:,:) = GV%Angstrom
  ALLOC_(CS%uh(IsdB:IedB,jsd:jed,nz))  ; CS%uh(:,:,:) = 0.0
  ALLOC_(CS%vh(isd:ied,JsdB:JedB,nz))  ; CS%vh(:,:,:) = 0.0
  if (CS%use_temperature) then
    ALLOC_(CS%T(isd:ied,jsd:jed,nz))   ; CS%T(:,:,:) = 0.0
    ALLOC_(CS%S(isd:ied,jsd:jed,nz))   ; CS%S(:,:,:) = 0.0
    CS%tv%T => CS%T ; CS%tv%S => CS%S
    CS%vd_T = var_desc(name="T",units="degC",longname="Potential Temperature", &
                       cmor_field_name="thetao",cmor_units="C",                &
                       conversion=CS%tv%C_p)
    CS%vd_S = var_desc(name="S",units="PPT",longname="Salinity",&
                       cmor_field_name="so",cmor_units="ppt",   &
                       conversion=0.001)
    if(CS%advect_TS) then
      call register_tracer(CS%tv%T, CS%vd_T, param_file, dG%HI, GV, CS%tracer_Reg, CS%vd_T)
      call register_tracer(CS%tv%S, CS%vd_S, param_file, dG%HI, GV, CS%tracer_Reg, CS%vd_S)
    endif
  endif
  if (CS%use_frazil) then
    allocate(CS%tv%frazil(isd:ied,jsd:jed)) ; CS%tv%frazil(:,:) = 0.0
  endif
  if (CS%bound_salinity) then
    allocate(CS%tv%salt_deficit(isd:ied,jsd:jed)) ; CS%tv%salt_deficit(:,:)=0.0
  endif

  if (CS%bulkmixedlayer .or. CS%use_temperature) then
    allocate(CS%Hml(isd:ied,jsd:jed)) ; CS%Hml(:,:) = 0.0
  endif

  if (CS%bulkmixedlayer) then
    GV%nkml = nkml ; GV%nk_rho_varies = nkml + nkbl
  else
    GV%nkml = 0 ; GV%nk_rho_varies = 0
  endif
  if (CS%use_ALE_algorithm) then
    call get_param(param_file, "MOM", "NK_RHO_VARIES", GV%nk_rho_varies, default=0) ! Will default to nz later... -AJA
  endif

  ALLOC_(CS%uhtr(IsdB:IedB,jsd:jed,nz)) ; CS%uhtr(:,:,:) = 0.0
  ALLOC_(CS%vhtr(isd:ied,JsdB:JedB,nz)) ; CS%vhtr(:,:,:) = 0.0
  CS%t_dyn_rel_adv = 0.0 ; CS%t_dyn_rel_thermo = 0.0 ; CS%t_dyn_rel_diag = 0.0

  if (CS%debug_truncations) then
    allocate(CS%u_prev(IsdB:IedB,jsd:jed,nz)) ; CS%u_prev(:,:,:) = 0.0
    allocate(CS%v_prev(isd:ied,JsdB:JedB,nz)) ; CS%u_prev(:,:,:) = 0.0
  endif

  MOM_internal_state%u => CS%u ; MOM_internal_state%v => CS%v
  MOM_internal_state%h => CS%h
  MOM_internal_state%uh => CS%uh ; MOM_internal_state%vh => CS%vh
  if (CS%use_temperature) then
    MOM_internal_state%T => CS%T ; MOM_internal_state%S => CS%S
  endif

  CS%CDp%uh => CS%uh ; CS%CDp%vh => CS%vh

  if (CS%interp_p_surf) then
    allocate(CS%p_surf_prev(isd:ied,jsd:jed)) ; CS%p_surf_prev(:,:) = 0.0
  endif

  ALLOC_(CS%ave_ssh(isd:ied,jsd:jed)) ; CS%ave_ssh(:,:) = 0.0

  ! Use the Wright equation of state by default, unless otherwise specified
  ! Note: this line and the following block ought to be in a separate
  ! initialization routine for tv.
  if (use_EOS) call EOS_init(param_file, CS%tv%eqn_of_state)
  if (CS%use_temperature) then
    allocate(CS%tv%TempxPmE(isd:ied,jsd:jed))
    CS%tv%TempxPmE(:,:) = 0.0
    if (use_geothermal) then
      allocate(CS%tv%internal_heat(isd:ied,jsd:jed))
      CS%tv%internal_heat(:,:) = 0.0
    endif
  endif
  call callTree_waypoint("state variables allocated (initialize_MOM)")

  ! Set the fields that are needed for bitwise identical restarting
  ! the time stepping scheme.
  call restart_init(param_file, CS%restart_CSp)
  call set_restart_fields(GV, param_file, CS)
  if (CS%split) then
    call register_restarts_dyn_split_RK2(dG%HI, GV, param_file, &
             CS%dyn_split_RK2_CSp, CS%restart_CSp, CS%uh, CS%vh)
  elseif (CS%use_RK2) then
    call register_restarts_dyn_unsplit_RK2(dG%HI, GV, param_file, &
           CS%dyn_unsplit_RK2_CSp, CS%restart_CSp)
  else
    call register_restarts_dyn_unsplit(dG%HI, GV, param_file, &
           CS%dyn_unsplit_CSp, CS%restart_CSp)
  endif

  ! This subroutine calls user-specified tracer registration routines.
  ! Additional calls can be added to MOM_tracer_flow_control.F90.
  call call_tracer_register(dG%HI, GV, param_file, CS%tracer_flow_CSp, &
                            CS%tracer_Reg, CS%restart_CSp)

  call MEKE_alloc_register_restart(dG%HI, param_file, CS%MEKE, CS%restart_CSp)
  call set_visc_register_restarts(dG%HI, GV, param_file, CS%visc, CS%restart_CSp)
  call mixedlayer_restrat_register_restarts(dG%HI, param_file, CS%mixedlayer_restrat_CSp, CS%restart_CSp)

  call callTree_waypoint("restart registration complete (initialize_MOM)")

  ! Initialize dynamically evolving fields, perhaps from restart files.
  call cpu_clock_begin(id_clock_MOM_init)
  call MOM_initialize_coord(GV, param_file, write_geom_files, &
                            dirs%output_directory, CS%tv, dG%max_depth)
  call callTree_waypoint("returned from MOM_initialize_coord() (initialize_MOM)")

  if (CS%use_ALE_algorithm) then
    call ALE_init(param_file, GV, dG%max_depth, CS%ALE_CSp)
    call callTree_waypoint("returned from ALE_init() (initialize_MOM)")
  endif

  !   Shift from using the temporary dynamic grid type to using the final
  ! (potentially static) ocean-specific grid type.
  !   The next line would be needed if G%Domain had not already been init'd above:
  !     call clone_MOM_domain(dG%Domain, G%Domain)
  call MOM_grid_init(G, param_file, HI, bathymetry_at_vel=bathy_at_vel)
  call copy_dyngrid_to_MOM_grid(dG, G)
  call destroy_dyn_horgrid(dG)

  ! Set a few remaining fields that are specific to the ocean grid type.
  call set_first_direction(G, first_direction)
  ! Allocate the auxiliary non-symmetric domain for debugging or I/O purposes.
  if (CS%debug .or. G%symmetric) &
    call clone_MOM_domain(G%Domain, G%Domain_aux, symmetric=.false.)
  ! Copy common variables from the vertical grid to the horizontal grid.
  ! Consider removing this later?
  G%ke = GV%ke ; G%g_Earth = GV%g_Earth

  call MOM_initialize_state(CS%u, CS%v, CS%h, CS%tv, Time, G, GV, param_file, &
                            dirs, CS%restart_CSp, CS%ALE_CSp, CS%tracer_Reg, &
                            CS%sponge_CSp, CS%ALE_sponge_CSp, CS%OBC, Time_in)
  call cpu_clock_end(id_clock_MOM_init)
  call callTree_waypoint("returned from MOM_initialize_state() (initialize_MOM)")

  ! From this point, there may be pointers being set, so the final grid type
  ! that will persist throughout the run has to be used.

  if (test_grid_copy) then
    !  Copy the data from the temporary grid to the dyn_hor_grid to CS%G.
    call create_dyn_horgrid(dG, G%HI)
    call clone_MOM_domain(G%Domain, dG%Domain)

    call clone_MOM_domain(G%Domain, CS%G%Domain)
    call MOM_grid_init(CS%G, param_file)

    call copy_MOM_grid_to_dyngrid(G, dg)
    call copy_dyngrid_to_MOM_grid(dg, CS%G)

    call destroy_dyn_horgrid(dG)
    call MOM_grid_end(G) ; deallocate(G)

    G => CS%G
    if (CS%debug .or. CS%G%symmetric) &
      call clone_MOM_domain(CS%G%Domain, CS%G%Domain_aux, symmetric=.false.)
    G%ke = GV%ke ; G%g_Earth = GV%g_Earth
  endif


  ! At this point, all user-modified initialization code has been called.  The
  ! remainder of this subroutine is controlled by the parameters that have
  ! have already been set.

  if (ALE_remap_init_conds(CS%ALE_CSp) .and. .not. query_initialized(CS%h,"h",CS%restart_CSp)) then
    ! This block is controlled by the ALE parameter REMAP_AFTER_INITIALIZATION.
    ! \todo This block exists for legacy reasons and we should phase it out of
    ! all examples. !###
    if (CS%debug) then
      call uvchksum("Pre ALE adjust init cond [uv]", &
                    CS%u, CS%v, G%HI, haloshift=1)
      call hchksum(CS%h,"Pre ALE adjust init cond h", G%HI, haloshift=1, scale=GV%H_to_m)
    endif
    call callTree_waypoint("Calling adjustGridForIntegrity() to remap initial conditions (initialize_MOM)")
    call adjustGridForIntegrity(CS%ALE_CSp, G, GV, CS%h )
    call callTree_waypoint("Calling ALE_main() to remap initial conditions (initialize_MOM)")
    if (use_ice_shelf) then
      filename = trim(inputdir)//trim(ice_shelf_file)
      if (.not.file_exists(filename, G%Domain)) call MOM_error(FATAL, &
        "MOM: Unable to open "//trim(filename))

      allocate(area_shelf_h(isd:ied,jsd:jed))
      allocate(frac_shelf_h(isd:ied,jsd:jed))
      call read_data(filename,trim(area_varname),area_shelf_h,domain=G%Domain%mpp_domain)
      ! initialize frac_shelf_h with zeros (open water everywhere)
      frac_shelf_h(:,:) = 0.0
      ! compute fractional ice shelf coverage of h
      do j=jsd,jed ; do i=isd,ied
        if (G%areaT(i,j) > 0.0) &
          frac_shelf_h(i,j) = area_shelf_h(i,j) / G%areaT(i,j)
      enddo ; enddo
      ! pass to the pointer
      shelf_area => frac_shelf_h
      call ALE_main(G, GV, CS%h, CS%u, CS%v, CS%tv, CS%tracer_Reg, CS%ALE_CSp, &
                    frac_shelf_h = shelf_area)
    else
      call ALE_main( G, GV, CS%h, CS%u, CS%v, CS%tv, CS%tracer_Reg, CS%ALE_CSp )
    endif
    call cpu_clock_begin(id_clock_pass_init)
    call create_group_pass(tmp_pass_uv_T_S_h, CS%u, CS%v, G%Domain)
    if (CS%use_temperature) then
      call create_group_pass(tmp_pass_uv_T_S_h, CS%tv%T, G%Domain, halo=1)
      call create_group_pass(tmp_pass_uv_T_S_h, CS%tv%S, G%Domain, halo=1)
    endif
    call create_group_pass(tmp_pass_uv_T_S_h, CS%h, G%Domain, halo=1)
    call do_group_pass(tmp_pass_uv_T_S_h, G%Domain)
    call cpu_clock_end(id_clock_pass_init)

    if (CS%debug) then
      call uvchksum("Post ALE adjust init cond [uv]", CS%u, CS%v, G%HI, haloshift=1)
      call hchksum(CS%h, "Post ALE adjust init cond h", G%HI, haloshift=1, scale=GV%H_to_m)
    endif
  endif
  if ( CS%use_ALE_algorithm ) call ALE_updateVerticalGridType( CS%ALE_CSp, GV )

   diag    => CS%diag
  ! Initialize the diag mediator.
  call diag_mediator_init(G, GV%ke, param_file, diag, doc_file_dir=dirs%output_directory)

  ! Initialize the diagnostics mask arrays.
  ! This step has to be done after call to MOM_initialize_state
  ! and before MOM_diagnostics_init
  call diag_masks_set(G, GV%ke, CS%missing, diag)

  ! Set up pointers within diag mediator control structure,
  ! this needs to occur _after_ CS%h etc. have been allocated.
  call diag_set_state_ptrs(CS%h, CS%T, CS%S, CS%tv%eqn_of_state, diag)

  ! This call sets up the diagnostic axes. These are needed,
  ! e.g. to generate the target grids below.
  call set_axes_info(G, GV, param_file, diag)

  ! Whenever thickness/T/S changes let the diag manager know, target grids
  ! for vertical remapping may need to be regenerated.
  ! FIXME: are h, T, S updated at the same time? Review these for T, S updates.
  call diag_update_remap_grids(diag)

  ! Diagnose static fields AND associate areas/volumes with axes
  call write_static_fields(G, CS%diag)
  call callTree_waypoint("static fields written (initialize_MOM)")

  call cpu_clock_begin(id_clock_MOM_init)
  if (CS%use_ALE_algorithm) then
    call ALE_writeCoordinateFile( CS%ALE_CSp, GV, dirs%output_directory )
  endif
  call cpu_clock_end(id_clock_MOM_init)
  call callTree_waypoint("ALE initialized (initialize_MOM)")

  CS%useMEKE = MEKE_init(Time, G, param_file, diag, CS%MEKE_CSp, CS%MEKE, CS%restart_CSp)

  call VarMix_init(Time, G, param_file, diag, CS%VarMix)
  call set_visc_init(Time, G, GV, param_file, diag, CS%visc, CS%set_visc_CSp,CS%OBC)
  if (CS%split) then
    allocate(eta(SZI_(G),SZJ_(G))) ; eta(:,:) = 0.0
    call initialize_dyn_split_RK2(CS%u, CS%v, CS%h, CS%uh, CS%vh, eta, Time, &
              G, GV, param_file, diag, CS%dyn_split_RK2_CSp, CS%restart_CSp, &
              CS%dt, CS%ADp, CS%CDp, MOM_internal_state, CS%VarMix, CS%MEKE, &
              CS%OBC, CS%update_OBC_CSp, CS%ALE_CSp, CS%set_visc_CSp,        &
              CS%visc, dirs, CS%ntrunc)
  elseif (CS%use_RK2) then
    call initialize_dyn_unsplit_RK2(CS%u, CS%v, CS%h, Time, G, GV,         &
            param_file, diag, CS%dyn_unsplit_RK2_CSp, CS%restart_CSp,      &
            CS%ADp, CS%CDp, MOM_internal_state, CS%OBC, CS%update_OBC_CSp, &
            CS%ALE_CSp, CS%set_visc_CSp, CS%visc, dirs, CS%ntrunc)
  else
    call initialize_dyn_unsplit(CS%u, CS%v, CS%h, Time, G, GV,             &
            param_file, diag, CS%dyn_unsplit_CSp, CS%restart_CSp,          &
            CS%ADp, CS%CDp, MOM_internal_state, CS%OBC, CS%update_OBC_CSp, &
            CS%ALE_CSp, CS%set_visc_CSp, CS%visc, dirs, CS%ntrunc)
  endif
  call callTree_waypoint("dynamics initialized (initialize_MOM)")

  call thickness_diffuse_init(Time, G, GV, param_file, diag, CS%CDp, CS%thickness_diffuse_CSp)
  CS%mixedlayer_restrat = mixedlayer_restrat_init(Time, G, GV, param_file, diag, &
                                                  CS%mixedlayer_restrat_CSp)
  if (CS%mixedlayer_restrat) then
    if (.not.(CS%bulkmixedlayer .or. CS%use_ALE_algorithm)) &
      call MOM_error(FATAL, "MOM: MIXEDLAYER_RESTRAT true requires a boundary layer scheme.")
    ! When DIABATIC_FIRST=False and using CS%visc%ML in mixedlayer_restrat we need to update after a restart
    if (.not. CS%diabatic_first .and. associated(CS%visc%MLD)) &
      call pass_var(CS%visc%MLD, G%domain, halo=1)
  endif

  call MOM_diagnostics_init(MOM_internal_state, CS%ADp, CS%CDp, Time, G, GV, &
                            param_file, diag, CS%diagnostics_CSp)

  CS%Z_diag_interval = set_time(int((CS%dt_therm) * &
       max(1,floor(0.01 + Z_diag_int/(CS%dt_therm)))))
  call MOM_diag_to_Z_init(Time, G, GV, param_file, diag, CS%diag_to_Z_CSp)
  CS%Z_diag_time = Start_time + CS%Z_diag_interval * (1 + &
    ((Time + set_time(int(CS%dt_therm))) - Start_time) / CS%Z_diag_interval)

  if (associated(CS%sponge_CSp)) &
    call init_sponge_diags(Time, G, diag, CS%sponge_CSp)

  if (associated(CS%ALE_sponge_CSp)) &
    call init_ALE_sponge_diags(Time, G, diag, CS%ALE_sponge_CSp)

  if (CS%adiabatic) then
    call adiabatic_driver_init(Time, G, param_file, diag, CS%diabatic_CSp, &
                               CS%tracer_flow_CSp, CS%diag_to_Z_CSp)
  else
    call diabatic_driver_init(Time, G, GV, param_file, CS%use_ALE_algorithm, diag,     &
                              CS%ADp, CS%CDp, CS%diabatic_CSp, CS%tracer_flow_CSp, &
                              CS%sponge_CSp, CS%ALE_sponge_CSp, CS%diag_to_Z_CSp)
  endif

  call tracer_advect_init(Time, G, param_file, diag, CS%tracer_adv_CSp)
  call tracer_hor_diff_init(Time, G, param_file, diag, CS%tracer_diff_CSp, CS%neutral_diffusion_CSp)

  if (CS%use_ALE_algorithm) &
    call register_diags_TS_vardec(Time, G%HI, GV, param_file, CS)

  call lock_tracer_registry(CS%tracer_Reg)
  call callTree_waypoint("tracer registry now locked (initialize_MOM)")

  ! now register some diagnostics since tracer registry is locked
  call register_diags(Time, G, GV, CS, CS%ADp, WAVES=CS%Wave_Parameter_CSp)
  call register_diags_TS_tendency(Time, G, CS)
  if (CS%use_ALE_algorithm) then
    call ALE_register_diags(Time, G, diag, CS%tv%C_p, CS%tracer_Reg, CS%ALE_CSp)
  endif



  ! If need a diagnostic field, then would have been allocated in register_diags.
  if (CS%use_temperature) then
    if(CS%advect_TS) then
      call add_tracer_diagnostics("T", CS%tracer_Reg, CS%T_adx, CS%T_ady, &
                        CS%T_diffx, CS%T_diffy, CS%T_adx_2d, CS%T_ady_2d, &
                        CS%T_diffx_2d, CS%T_diffy_2d, CS%T_advection_xy)
      call add_tracer_diagnostics("S", CS%tracer_Reg, CS%S_adx, CS%S_ady, &
                        CS%S_diffx, CS%S_diffy, CS%S_adx_2d, CS%S_ady_2d, &
                        CS%S_diffx_2d, CS%S_diffy_2d, CS%S_advection_xy)
    endif
    call register_Z_tracer(CS%tv%T, "temp", "Potential Temperature", "degC", Time,   &
                      G, CS%diag_to_Z_CSp, cmor_field_name="thetao", cmor_units="C", &
                      cmor_standard_name="sea_water_potential_temperature",          &
                      cmor_long_name ="Sea Water Potential Temperature")
    call register_Z_tracer(CS%tv%S, "salt", "Salinity", "PPT", Time,               &
                      G, CS%diag_to_Z_CSp, cmor_field_name="so", cmor_units="ppt", &
                      cmor_standard_name="sea_water_salinity",                     &
                      cmor_long_name ="Sea Water Salinity")
  endif

  ! This subroutine initializes any tracer packages.
  new_sim = ((dirs%input_filename(1:1) == 'n') .and. &
             (LEN_TRIM(dirs%input_filename) == 1))
  call tracer_flow_control_init(.not.new_sim, Time, G, GV, CS%h, param_file, &
             CS%diag, CS%OBC, CS%tracer_flow_CSp, CS%sponge_CSp, &
             CS%ALE_sponge_CSp, CS%diag_to_Z_CSp, CS%tv)


  ! If running in offline tracer mode, initialize the necessary control structure and
  ! parameters
  if(present(offline_tracer_mode)) offline_tracer_mode=CS%offline_tracer_mode

  if(CS%offline_tracer_mode) then
    ! Setup some initial parameterizations and also assign some of the subtypes
    call offline_transport_init(param_file, CS%offline_CSp, CS%diabatic_CSp, G, GV)
    call insert_offline_main( CS=CS%offline_CSp, ALE_CSp=CS%ALE_CSp, diabatic_CSp=CS%diabatic_CSp, &
                              diag=CS%diag, OBC=CS%OBC, tracer_adv_CSp=CS%tracer_adv_CSp,              &
                              tracer_flow_CSp=CS%tracer_flow_CSp, tracer_Reg=CS%tracer_Reg,            &
                              tv=CS%tv, x_before_y = (MOD(first_direction,2)==0), debug=CS%debug )
    call register_diags_offline_transport(Time, CS%diag, CS%offline_CSp)
  endif

  call cpu_clock_begin(id_clock_pass_init)
  !--- set up group pass for u,v,T,S and h. pass_uv_T_S_h also is used in step_MOM

  dynamics_stencil = min(3, G%Domain%nihalo, G%Domain%njhalo)
  call create_group_pass(CS%pass_uv_T_S_h, CS%u, CS%v, G%Domain, halo=dynamics_stencil)
  if (CS%use_temperature) then
    call create_group_pass(CS%pass_uv_T_S_h, CS%tv%T, G%Domain, halo=dynamics_stencil)
    call create_group_pass(CS%pass_uv_T_S_h, CS%tv%S, G%Domain, halo=dynamics_stencil)
  endif
  call create_group_pass(CS%pass_uv_T_S_h, CS%h, G%Domain, halo=dynamics_stencil)

  call do_group_pass(CS%pass_uv_T_S_h, G%Domain)
  call cpu_clock_end(id_clock_pass_init)

  call register_obsolete_diagnostics(param_file, CS%diag)
  call neutral_diffusion_diag_init(Time, G, diag, CS%tv%C_p, CS%tracer_Reg, CS%neutral_diffusion_CSp)

  if (CS%use_frazil) then
    if (.not.query_initialized(CS%tv%frazil,"frazil",CS%restart_CSp)) &
      CS%tv%frazil(:,:) = 0.0
  endif

  if (CS%interp_p_surf) then
    CS%p_surf_prev_set = &
      query_initialized(CS%p_surf_prev,"p_surf_prev",CS%restart_CSp)

    if (CS%p_surf_prev_set) call pass_var(CS%p_surf_prev, G%domain)
  endif

  if (.not.query_initialized(CS%ave_ssh,"ave_ssh",CS%restart_CSp)) then
    if (CS%split) then
      call find_eta(CS%h, CS%tv, GV%g_Earth, G, GV, CS%ave_ssh, eta)
    else
      call find_eta(CS%h, CS%tv, GV%g_Earth, G, GV, CS%ave_ssh)
    endif
  endif
  if (CS%split) deallocate(eta)

  ! Flag whether to save initial conditions in finish_MOM_initialization() or not.
  CS%write_IC = save_IC .and. &
                .not.((dirs%input_filename(1:1) == 'r') .and. &
                      (LEN_TRIM(dirs%input_filename) == 1))

  call callTree_leave("initialize_MOM()")
  call cpu_clock_end(id_clock_init)

end subroutine initialize_MOM

!> This subroutine finishes initializing MOM and writes out the initial conditions.
subroutine finish_MOM_initialization(Time, dirs, CS, fluxes)
  type(time_type),           intent(in)    :: Time        !< model time, used in this routine
  type(directories),         intent(in)    :: dirs        !< structure with directory paths
  type(MOM_control_struct),  pointer       :: CS          !< pointer set in this routine to MOM control structure
  type(forcing),             intent(inout) :: fluxes      !< pointers to forcing fields
  ! Local variables
  type(ocean_grid_type), pointer :: G => NULL()
  type(verticalGrid_type), pointer :: GV => NULL()
  type(MOM_restart_CS), pointer :: restart_CSp_tmp => NULL()
  real, allocatable :: z_interface(:,:,:) ! Interface heights (meter)
  real, allocatable :: eta(:,:) ! Interface heights (meter)
  type(vardesc) :: vd

  call cpu_clock_begin(id_clock_init)
  call callTree_enter("finish_MOM_initialization()")

  ! Pointers for convenience
  G => CS%G ; GV => CS%GV

  ! Write initial conditions
  if (CS%write_IC) then
    allocate(restart_CSp_tmp)
    restart_CSp_tmp = CS%restart_CSp
    allocate(z_interface(SZI_(G),SZJ_(G),SZK_(G)+1))
    call find_eta(CS%h, CS%tv, GV%g_Earth, G, GV, z_interface)
    vd = var_desc("eta","meter","Interface heights",z_grid='i')
    call register_restart_field(z_interface, vd, .true., restart_CSp_tmp)

    call save_restart(dirs%output_directory, Time, G, &
                      restart_CSp_tmp, filename=CS%IC_file, GV=GV)
    deallocate(z_interface)
    deallocate(restart_CSp_tmp)
  endif

  call callTree_leave("finish_MOM_initialization()")
  call cpu_clock_end(id_clock_init)

end subroutine finish_MOM_initialization

!> Register the diagnostics
subroutine register_diags(Time, G, GV, CS, ADp, WAVES)
  type(time_type),           intent(in)    :: Time  !< current model time
  type(ocean_grid_type),     intent(inout) :: G     !< ocean grid structu
  type(verticalGrid_type),   intent(inout) :: GV    !< ocean vertical grid structure
  type(MOM_control_struct),  pointer       :: CS    !< control structure set up by initialize_MOM
  type(accel_diag_ptrs),     intent(inout) :: ADp   !< structure pointing to accelerations in momentum equation
  type(wave_parameters_CS), pointer, optional       :: WAVES !< structure pointing to wave data
  character(len=48) :: thickness_units, flux_units, T_flux_units, S_flux_units
  type(diag_ctrl), pointer :: diag
  integer :: isd, ied, jsd, jed, IsdB, IedB, JsdB, JedB, nz
  isd  = G%isd  ; ied  = G%ied  ; jsd  = G%jsd  ; jed  = G%jed ; nz = G%ke
  IsdB = G%IsdB ; IedB = G%IedB ; JsdB = G%JsdB ; JedB = G%JedB

  diag => CS%diag

  thickness_units = get_thickness_units(GV)
  flux_units      = get_flux_units(GV)
  T_flux_units    = get_tr_flux_units(GV, "Celsius")
  S_flux_units    = get_tr_flux_units(GV, "PPT")

  !Initialize the diagnostics mask arrays.
  !This has to be done after MOM_initialize_state call.
  !call diag_masks_set(G, CS%missing)

  CS%id_u = register_diag_field('ocean_model', 'u', diag%axesCuL, Time,              &
      'Zonal velocity', 'meter  second-1', cmor_field_name='uo', cmor_units='m s-1', &
      cmor_standard_name='sea_water_x_velocity', cmor_long_name='Sea Water X Velocity')
  CS%id_v = register_diag_field('ocean_model', 'v', diag%axesCvL, Time,                  &
      'Meridional velocity', 'meter second-1', cmor_field_name='vo', cmor_units='m s-1', &
      cmor_standard_name='sea_water_y_velocity', cmor_long_name='Sea Water Y Velocity')
  CS%id_h = register_diag_field('ocean_model', 'h', diag%axesTL, Time, &
      'Layer Thickness', thickness_units, v_extensive=.true.)

  CS%id_volo = register_scalar_field('ocean_model', 'volo', Time, diag,&
      long_name='Total volume of liquid ocean', units='m3',            &
      standard_name='sea_water_volume')
  CS%id_zos = register_diag_field('ocean_model', 'zos', diag%axesT1, Time,&
      standard_name = 'sea_surface_height_above_geoid',                   &
      long_name= 'Sea surface height above geoid', units='meter', missing_value=CS%missing)
  CS%id_zossq = register_diag_field('ocean_model', 'zossq', diag%axesT1, Time,&
      standard_name='square_of_sea_surface_height_above_geoid',             &
      long_name='Square of sea surface height above geoid', units='m2', missing_value=CS%missing)
  CS%id_ssh = register_diag_field('ocean_model', 'SSH', diag%axesT1, Time, &
      'Sea Surface Height', 'meter', CS%missing)
  CS%id_ssh_ga = register_scalar_field('ocean_model', 'ssh_ga', Time, diag,&
      long_name='Area averaged sea surface height', units='m',            &
      standard_name='area_averaged_sea_surface_height')
  CS%id_ssh_inst = register_diag_field('ocean_model', 'SSH_inst', diag%axesT1, Time, &
      'Instantaneous Sea Surface Height', 'meter', CS%missing)
  CS%id_ssu = register_diag_field('ocean_model', 'SSU', diag%axesCu1, Time, &
      'Sea Surface Zonal Velocity', 'meter second-1', CS%missing)
  CS%id_ssv = register_diag_field('ocean_model', 'SSV', diag%axesCv1, Time, &
      'Sea Surface Meridional Velocity', 'meter second-1', CS%missing)
  CS%id_speed = register_diag_field('ocean_model', 'speed', diag%axesT1, Time, &
      'Sea Surface Speed', 'meter second-1', CS%missing)

  if (CS%use_temperature) then
    CS%id_T = register_diag_field('ocean_model', 'temp', diag%axesTL, Time, &
        'Potential Temperature', 'Celsius',                                 &
         cmor_field_name="thetao", cmor_units="C",                          &
         cmor_standard_name="sea_water_potential_temperature",              &
         cmor_long_name ="Sea Water Potential Temperature")
    CS%id_S = register_diag_field('ocean_model', 'salt', diag%axesTL, Time, &
        long_name='Salinity', units='PPT', cmor_field_name='so',            &
        cmor_long_name='Sea Water Salinity', cmor_units='ppt',              &
        cmor_standard_name='sea_water_salinity')
    CS%id_tob = register_diag_field('ocean_model','tob', diag%axesT1, Time,          &
        long_name='Sea Water Potential Temperature at Sea Floor',                    &
        standard_name='sea_water_potential_temperature_at_sea_floor', units='degC')
    CS%id_sob = register_diag_field('ocean_model','sob',diag%axesT1, Time,           &
        long_name='Sea Water Salinity at Sea Floor',                                 &
        standard_name='sea_water_salinity_at_sea_floor', units='ppt')
    CS%id_sst = register_diag_field('ocean_model', 'SST', diag%axesT1, Time,     &
        'Sea Surface Temperature', 'Celsius', CS%missing, cmor_field_name='tos', &
        cmor_long_name='Sea Surface Temperature', cmor_units='degC',             &
        cmor_standard_name='sea_surface_temperature')
    CS%id_sst_sq = register_diag_field('ocean_model', 'SST_sq', diag%axesT1, Time, &
        'Sea Surface Temperature Squared', 'Celsius**2', CS%missing, cmor_field_name='tossq', &
        cmor_long_name='Square of Sea Surface Temperature ', cmor_units='degC^2', &
        cmor_standard_name='square_of_sea_surface_temperature')
    CS%id_sss = register_diag_field('ocean_model', 'SSS', diag%axesT1, Time, &
        'Sea Surface Salinity', 'PPT', CS%missing, cmor_field_name='sos', &
        cmor_long_name='Sea Surface Salinity', cmor_units='ppt',          &
        cmor_standard_name='sea_surface_salinity')
    CS%id_sss_sq = register_diag_field('ocean_model', 'SSS_sq', diag%axesT1, Time, &
        'Sea Surface Salinity Squared', 'ppt**2', CS%missing, cmor_field_name='sossq', &
        cmor_long_name='Square of Sea Surface Salinity ', cmor_units='ppt^2', &
        cmor_standard_name='square_of_sea_surface_salinity')
    if (CS%use_conT_absS) then
      CS%id_Tcon = register_diag_field('ocean_model', 'contemp', diag%axesTL, Time, &
          'Conservative Temperature', 'Celsius')
      CS%id_Sabs = register_diag_field('ocean_model', 'abssalt', diag%axesTL, Time, &
          long_name='Absolute Salinity', units='g/Kg')
      CS%id_sstcon = register_diag_field('ocean_model', 'conSST', diag%axesT1, Time,     &
          'Sea Surface Conservative Temperature', 'Celsius', CS%missing)
      CS%id_sssabs = register_diag_field('ocean_model', 'absSSS', diag%axesT1, Time,     &
          'Sea Surface Absolute Salinity', 'g/Kg', CS%missing)
    endif
  endif

  if (CS%use_temperature .and. CS%use_frazil) then
    CS%id_fraz = register_diag_field('ocean_model', 'frazil', diag%axesT1, Time,                         &
          'Heat from frazil formation', 'Watt meter-2', cmor_field_name='hfsifrazil',                    &
          cmor_units='W m-2', cmor_standard_name='heat_flux_into_sea_water_due_to_frazil_ice_formation', &
          cmor_long_name='Heat Flux into Sea Water due to Frazil Ice Formation')
  endif

  CS%id_salt_deficit = register_diag_field('ocean_model', 'salt_deficit', diag%axesT1, Time, &
         'Salt sink in ocean due to ice flux', 'g Salt meter-2 s-1')
  CS%id_Heat_PmE = register_diag_field('ocean_model', 'Heat_PmE', diag%axesT1, Time, &
         'Heat flux into ocean from mass flux into ocean', 'Watt meter-2')
  CS%id_intern_heat = register_diag_field('ocean_model', 'internal_heat', diag%axesT1, Time,&
         'Heat flux into ocean from geothermal or other internal sources', 'Watt meter-2')


  ! lateral heat advective and diffusive fluxes
  CS%id_Tadx = register_diag_field('ocean_model', 'T_adx', diag%axesCuL, Time, &
      'Advective (by residual mean) Zonal Flux of Potential Temperature', T_flux_units)
  CS%id_Tady = register_diag_field('ocean_model', 'T_ady', diag%axesCvL, Time, &
      'Advective (by residual mean) Meridional Flux of Potential Temperature', T_flux_units)
  CS%id_Tdiffx = register_diag_field('ocean_model', 'T_diffx', diag%axesCuL, Time, &
      'Diffusive Zonal Flux of Potential Temperature', T_flux_units)
  CS%id_Tdiffy = register_diag_field('ocean_model', 'T_diffy', diag%axesCvL, Time, &
      'Diffusive Meridional Flux of Potential Temperature', T_flux_units)
  if (CS%id_Tadx   > 0) call safe_alloc_ptr(CS%T_adx,IsdB,IedB,jsd,jed,nz)
  if (CS%id_Tady   > 0) call safe_alloc_ptr(CS%T_ady,isd,ied,JsdB,JedB,nz)
  if (CS%id_Tdiffx > 0) call safe_alloc_ptr(CS%T_diffx,IsdB,IedB,jsd,jed,nz)
  if (CS%id_Tdiffy > 0) call safe_alloc_ptr(CS%T_diffy,isd,ied,JsdB,JedB,nz)


  ! lateral salt advective and diffusive fluxes
  CS%id_Sadx = register_diag_field('ocean_model', 'S_adx', diag%axesCuL, Time, &
      'Advective (by residual mean) Zonal Flux of Salinity', S_flux_units)
  CS%id_Sady = register_diag_field('ocean_model', 'S_ady', diag%axesCvL, Time, &
      'Advective (by residual mean) Meridional Flux of Salinity', S_flux_units)
  CS%id_Sdiffx = register_diag_field('ocean_model', 'S_diffx', diag%axesCuL, Time, &
      'Diffusive Zonal Flux of Salinity', S_flux_units)
  CS%id_Sdiffy = register_diag_field('ocean_model', 'S_diffy', diag%axesCvL, Time, &
      'Diffusive Meridional Flux of Salinity', S_flux_units)
  if (CS%id_Sadx   > 0) call safe_alloc_ptr(CS%S_adx,IsdB,IedB,jsd,jed,nz)
  if (CS%id_Sady   > 0) call safe_alloc_ptr(CS%S_ady,isd,ied,JsdB,JedB,nz)
  if (CS%id_Sdiffx > 0) call safe_alloc_ptr(CS%S_diffx,IsdB,IedB,jsd,jed,nz)
  if (CS%id_Sdiffy > 0) call safe_alloc_ptr(CS%S_diffy,isd,ied,JsdB,JedB,nz)


  ! vertically integrated lateral heat advective and diffusive fluxes
  CS%id_Tadx_2d = register_diag_field('ocean_model', 'T_adx_2d', diag%axesCu1, Time, &
      'Vertically Integrated Advective Zonal Flux of Potential Temperature', T_flux_units)
  CS%id_Tady_2d = register_diag_field('ocean_model', 'T_ady_2d', diag%axesCv1, Time, &
      'Vertically Integrated Advective Meridional Flux of Potential Temperature', T_flux_units)
  CS%id_Tdiffx_2d = register_diag_field('ocean_model', 'T_diffx_2d', diag%axesCu1, Time, &
      'Vertically Integrated Diffusive Zonal Flux of Potential Temperature', T_flux_units)
  CS%id_Tdiffy_2d = register_diag_field('ocean_model', 'T_diffy_2d', diag%axesCv1, Time, &
      'Vertically Integrated Diffusive Meridional Flux of Potential Temperature', T_flux_units)
  if (CS%id_Tadx_2d   > 0) call safe_alloc_ptr(CS%T_adx_2d,IsdB,IedB,jsd,jed)
  if (CS%id_Tady_2d   > 0) call safe_alloc_ptr(CS%T_ady_2d,isd,ied,JsdB,JedB)
  if (CS%id_Tdiffx_2d > 0) call safe_alloc_ptr(CS%T_diffx_2d,IsdB,IedB,jsd,jed)
  if (CS%id_Tdiffy_2d > 0) call safe_alloc_ptr(CS%T_diffy_2d,isd,ied,JsdB,JedB)

  ! vertically integrated lateral salt advective and diffusive fluxes
  CS%id_Sadx_2d = register_diag_field('ocean_model', 'S_adx_2d', diag%axesCu1, Time, &
      'Vertically Integrated Advective Zonal Flux of Salinity', S_flux_units)
  CS%id_Sady_2d = register_diag_field('ocean_model', 'S_ady_2d', diag%axesCv1, Time, &
      'Vertically Integrated Advective Meridional Flux of Salinity', S_flux_units)
  CS%id_Sdiffx_2d = register_diag_field('ocean_model', 'S_diffx_2d', diag%axesCu1, Time, &
      'Vertically Integrated Diffusive Zonal Flux of Salinity', S_flux_units)
  CS%id_Sdiffy_2d = register_diag_field('ocean_model', 'S_diffy_2d', diag%axesCv1, Time, &
      'Vertically Integrated Diffusive Meridional Flux of Salinity', S_flux_units)
  if (CS%id_Sadx_2d   > 0) call safe_alloc_ptr(CS%S_adx_2d,IsdB,IedB,jsd,jed)
  if (CS%id_Sady_2d   > 0) call safe_alloc_ptr(CS%S_ady_2d,isd,ied,JsdB,JedB)
  if (CS%id_Sdiffx_2d > 0) call safe_alloc_ptr(CS%S_diffx_2d,IsdB,IedB,jsd,jed)
  if (CS%id_Sdiffy_2d > 0) call safe_alloc_ptr(CS%S_diffy_2d,isd,ied,JsdB,JedB)


  if (CS%debug_truncations) then
    call safe_alloc_ptr(ADp%du_dt_visc,IsdB,IedB,jsd,jed,nz)
    call safe_alloc_ptr(ADp%dv_dt_visc,isd,ied,JsdB,JedB,nz)
    if (.not.CS%adiabatic) then
      call safe_alloc_ptr(ADp%du_dt_dia,IsdB,IedB,jsd,jed,nz)
      call safe_alloc_ptr(ADp%dv_dt_dia,isd,ied,JsdB,JedB,nz)
    endif
  endif

  ! diagnostics for values prior to diabatic and prior to ALE
  CS%id_u_predia = register_diag_field('ocean_model', 'u_predia', diag%axesCuL, Time, &
      'Zonal velocity before diabatic forcing', 'meter second-1')
  CS%id_v_predia = register_diag_field('ocean_model', 'v_predia', diag%axesCvL, Time, &
      'Meridional velocity before diabatic forcing', 'meter second-1')
  CS%id_h_predia = register_diag_field('ocean_model', 'h_predia', diag%axesTL, Time, &
      'Layer Thickness before diabatic forcing', thickness_units, v_extensive=.true.)
  CS%id_e_predia = register_diag_field('ocean_model', 'e_predia', diag%axesTi, Time, &
      'Interface Heights before diabatic forcing', 'meter')
  if (.not. CS%adiabatic) then
    CS%id_u_preale = register_diag_field('ocean_model', 'u_preale', diag%axesCuL, Time, &
        'Zonal velocity before remapping', 'meter second-1')
    CS%id_v_preale = register_diag_field('ocean_model', 'v_preale', diag%axesCvL, Time, &
        'Meridional velocity before remapping', 'meter second-1')
    CS%id_h_preale = register_diag_field('ocean_model', 'h_preale', diag%axesTL, Time, &
        'Layer Thickness before remapping', thickness_units, v_extensive=.true.)
    CS%id_T_preale = register_diag_field('ocean_model', 'T_preale', diag%axesTL, Time, &
        'Temperature before remapping', 'degC')
    CS%id_S_preale = register_diag_field('ocean_model', 'S_preale', diag%axesTL, Time, &
        'Salinity before remapping', 'ppt')
    CS%id_e_preale = register_diag_field('ocean_model', 'e_preale', diag%axesTi, Time, &
        'Interface Heights before remapping', 'meter')
  endif

  if (CS%use_temperature) then
    CS%id_T_predia = register_diag_field('ocean_model', 'temp_predia', diag%axesTL, Time, &
        'Potential Temperature', 'Celsius')
    CS%id_S_predia = register_diag_field('ocean_model', 'salt_predia', diag%axesTL, Time, &
        'Salinity', 'PPT')
  endif

  CS%id_StokesDrift_x = register_diag_field('ocean_model', 'Stokes_Drift_x', diag%axesCuL, &
       Time, 'Stokes Drift in x-direction', 'meter second-1')
  CS%id_StokesDrift_y = register_diag_field('ocean_model', 'Stokes_Drift_y', diag%axesCvL, &
       Time, 'Stokes Drift in y-direction', 'meter second-1')
  CS%id_LangmuirNumber = register_diag_field('ocean_model', 'Langmuir_Number', diag%axesT1, &
       Time, 'Langmuir Number', 'non-dim')


  ! Diagnostics related to tracer transport
  CS%id_uhtr = register_diag_field('ocean_model', 'uhtr', diag%axesCuL, Time, &
      'Accumulated zonal thickness fluxes to advect tracers', 'kg', &
      y_cell_method='sum', v_extensive=.true.)
  CS%id_vhtr = register_diag_field('ocean_model', 'vhtr', diag%axesCvL, Time, &
      'Accumulated meridional thickness fluxes to advect tracers', 'kg', &
      x_cell_method='sum', v_extensive=.true.)
  CS%id_umo = register_diag_field('ocean_model', 'umo', &
      diag%axesCuL, Time, 'Ocean Mass X Transport', 'kg/s', &
      standard_name='ocean_mass_x_transport', y_cell_method='sum', v_extensive=.true.)
  CS%id_vmo = register_diag_field('ocean_model', 'vmo', &
      diag%axesCvL, Time, 'Ocean Mass Y Transport', 'kg/s', &
      standard_name='ocean_mass_y_transport', x_cell_method='sum', v_extensive=.true.)
  CS%id_umo_2d = register_diag_field('ocean_model', 'umo_2d', &
      diag%axesCu1, Time, 'Ocean Mass X Transport Vertical Sum', 'kg/s', &
      standard_name='ocean_mass_x_transport_vertical_sum', y_cell_method='sum')
  CS%id_vmo_2d = register_diag_field('ocean_model', 'vmo_2d', &
      diag%axesCv1, Time, 'Ocean Mass Y Transport Vertical Sum', 'kg/s', &
      standard_name='ocean_mass_y_transport_vertical_sum', x_cell_method='sum')

end subroutine register_diags


!> Initialize diagnostics for temp/heat and saln/salt tendencies.
subroutine register_diags_TS_tendency(Time, G, CS)
  type(time_type),           intent(in)    :: Time  !< current model time
  type(ocean_grid_type),     intent(inout) :: G     !< ocean grid structure
  type(MOM_control_struct),  pointer       :: CS    !< control structure set up by initialize_MOM

  type(diag_ctrl), pointer :: diag
  integer :: i, j, k
  integer :: isd, ied, jsd, jed, nz
  integer :: is, ie, js, je

  diag => CS%diag
  isd  = G%isd  ; ied  = G%ied  ; jsd  = G%jsd  ; jed  = G%jed ; nz = G%ke
  is   = G%isc  ; ie   = G%iec  ; js   = G%jsc  ; je   = G%jec


  ! heat tendencies from lateral advection
  CS%id_T_advection_xy = register_diag_field('ocean_model', 'T_advection_xy', diag%axesTL, Time, &
      'Horizontal convergence of residual mean heat advective fluxes', 'W/m2',v_extensive=.true.)
  CS%id_T_advection_xy_2d = register_diag_field('ocean_model', 'T_advection_xy_2d', diag%axesT1, Time,&
      'Vertical sum of horizontal convergence of residual mean heat advective fluxes', 'W/m2')
  if (CS%id_T_advection_xy > 0 .or. CS%id_T_advection_xy_2d > 0) then
    call safe_alloc_ptr(CS%T_advection_xy,isd,ied,jsd,jed,nz)
    CS%tendency_diagnostics = .true.
  endif

  ! net temperature and heat tendencies
  CS%id_T_tendency = register_diag_field('ocean_model', 'T_tendency', diag%axesTL, Time, &
      'Net time tendency for temperature', 'degC/s')
  CS%id_Th_tendency = register_diag_field('ocean_model', 'Th_tendency', diag%axesTL, Time,        &
      'Net time tendency for heat', 'W/m2',                                                       &
      cmor_field_name="opottemptend", cmor_units="W m-2",                                         &
      cmor_standard_name="tendency_of_sea_water_potential_temperature_expressed_as_heat_content", &
      cmor_long_name ="Tendency of Sea Water Potential Temperature Expressed as Heat Content",    &
      v_extensive=.true.)
  CS%id_Th_tendency_2d = register_diag_field('ocean_model', 'Th_tendency_2d', diag%axesT1, Time,              &
      'Vertical sum of net time tendency for heat', 'W/m2',                                                   &
      cmor_field_name="opottemptend_2d", cmor_units="W m-2",                                                   &
      cmor_standard_name="tendency_of_sea_water_potential_temperature_expressed_as_heat_content_vertical_sum",&
      cmor_long_name ="Tendency of Sea Water Potential Temperature Expressed as Heat Content Vertical Sum")
  if (CS%id_T_tendency > 0) then
    CS%tendency_diagnostics = .true.
    call safe_alloc_ptr(CS%T_prev,isd,ied,jsd,jed,nz)
    do k=1,nz ; do j=js,je ; do i=is,ie
      CS%T_prev(i,j,k) = CS%tv%T(i,j,k)
    enddo ; enddo ; enddo
  endif
  if (CS%id_Th_tendency > 0 .or. CS%id_Th_tendency_2d > 0) then
    CS%tendency_diagnostics = .true.
    call safe_alloc_ptr(CS%Th_prev,isd,ied,jsd,jed,nz)
    do k=1,nz ; do j=js,je ; do i=is,ie
      CS%Th_prev(i,j,k) = CS%tv%T(i,j,k) * CS%h(i,j,k)
    enddo ; enddo ; enddo
  endif


  ! salt tendencies from lateral advection
  CS%id_S_advection_xy = register_diag_field('ocean_model', 'S_advection_xy', diag%axesTL, Time, &
      'Horizontal convergence of residual mean salt advective fluxes', 'kg/(m2 * s)', v_extensive=.true.)
  CS%id_S_advection_xy_2d = register_diag_field('ocean_model', 'S_advection_xy_2d', diag%axesT1, Time,&
      'Vertical sum of horizontal convergence of residual mean salt advective fluxes', 'kg/(m2 * s)')
  if (CS%id_S_advection_xy > 0 .or. CS%id_S_advection_xy_2d > 0) then
    call safe_alloc_ptr(CS%S_advection_xy,isd,ied,jsd,jed,nz)
    CS%tendency_diagnostics = .true.
  endif

  ! net salinity and salt tendencies
  CS%id_S_tendency = register_diag_field('ocean_model', 'S_tendency', diag%axesTL, Time, &
      'Net time tendency for salinity', 'PPT/s')
  CS%id_Sh_tendency = register_diag_field('ocean_model', 'Sh_tendency', diag%axesTL, Time,&
      'Net time tendency for salt', 'kg/(m2 * s)',                                        &
      cmor_field_name="osalttend", cmor_units="kg m-2 s-1",                               &
      cmor_standard_name="tendency_of_sea_water_salinity_expressed_as_salt_content",      &
      cmor_long_name ="Tendency of Sea Water Salinity Expressed as Salt Content",         &
      v_extensive=.true.)
  CS%id_Sh_tendency_2d = register_diag_field('ocean_model', 'Sh_tendency_2d', diag%axesT1, Time, &
      'Vertical sum of net time tendency for salt', 'kg/(m2 * s)',                               &
      cmor_field_name="osalttend_2d", cmor_units="kg m-2 s-1",                                   &
      cmor_standard_name="tendency_of_sea_water_salinity_expressed_as_salt_content_vertical_sum",&
      cmor_long_name ="Tendency of Sea Water Salinity Expressed as Salt Content Vertical Sum")
  if (CS%id_S_tendency > 0) then
    CS%tendency_diagnostics = .true.
    call safe_alloc_ptr(CS%S_prev,isd,ied,jsd,jed,nz)
    do k=1,nz ; do j=js,je ; do i=is,ie
      CS%S_prev(i,j,k) = CS%tv%S(i,j,k)
    enddo ; enddo ; enddo
  endif
  if (CS%id_Sh_tendency > 0 .or. CS%id_Sh_tendency_2d > 0) then
    CS%tendency_diagnostics = .true.
    call safe_alloc_ptr(CS%Sh_prev,isd,ied,jsd,jed,nz)
    do k=1,nz ; do j=js,je ; do i=is,ie
      CS%Sh_prev(i,j,k) = CS%tv%S(i,j,k) * CS%h(i,j,k)
    enddo ; enddo ; enddo
  endif

end subroutine register_diags_TS_tendency


!> Initialize diagnostics for the variance decay of temp/salt
!! across regridding/remapping
subroutine register_diags_TS_vardec(Time, HI, GV, param_file, CS)
  type(time_type),         intent(in) :: Time     !< current model time
  type(hor_index_type),    intent(in) :: HI       !< horizontal index type
  type(verticalGrid_type), intent(in) :: GV       !< ocean vertical grid structure
  type(param_file_type),   intent(in) :: param_file !< parameter file
  type(MOM_control_struct), pointer :: CS   !< control structure for MOM

  integer :: isd, ied, jsd, jed, nz
  type(vardesc) :: vd_tmp
  type(diag_ctrl), pointer :: diag

  diag => CS%diag
  isd  = HI%isd  ; ied  = HI%ied  ; jsd  = HI%jsd  ; jed  = HI%jed ; nz = GV%ke

  ! variancy decay through ALE operation
  CS%id_T_vardec = register_diag_field('ocean_model', 'T_vardec', diag%axesTL, Time, &
      'ALE variance decay for temperature', 'degC2 s-1')
  if (CS%id_T_vardec > 0) then
    call safe_alloc_ptr(CS%T_squared,isd,ied,jsd,jed,nz)
    CS%T_squared(:,:,:) = 0.

    vd_tmp = var_desc(name="T2", units="degC2", longname="Squared Potential Temperature")
    call register_tracer(CS%T_squared, vd_tmp, param_file, HI, GV, CS%tracer_reg)
  endif

  CS%id_S_vardec = register_diag_field('ocean_model', 'S_vardec', diag%axesTL, Time, &
      'ALE variance decay for salinity', 'PPT2 s-1')
  if (CS%id_S_vardec > 0) then
    call safe_alloc_ptr(CS%S_squared,isd,ied,jsd,jed,nz)
    CS%S_squared(:,:,:) = 0.

    vd_tmp = var_desc(name="S2", units="PPT2", longname="Squared Salinity")
    call register_tracer(CS%S_squared, vd_tmp, param_file, HI, GV, CS%tracer_reg)
  endif

end subroutine register_diags_TS_vardec

!> This subroutine sets up clock IDs for timing various subroutines.
subroutine MOM_timing_init(CS)
  type(MOM_control_struct), intent(in) :: CS  !< control structure set up by initialize_MOM.

 id_clock_ocean    = cpu_clock_id('Ocean', grain=CLOCK_COMPONENT)
 id_clock_dynamics = cpu_clock_id('Ocean dynamics', grain=CLOCK_SUBCOMPONENT)
 id_clock_thermo   = cpu_clock_id('Ocean thermodynamics and tracers', grain=CLOCK_SUBCOMPONENT)
 id_clock_other    = cpu_clock_id('Ocean Other', grain=CLOCK_SUBCOMPONENT)
 id_clock_tracer   = cpu_clock_id('(Ocean tracer advection)', grain=CLOCK_MODULE_DRIVER)
 if (.not.CS%adiabatic) &
   id_clock_diabatic = cpu_clock_id('(Ocean diabatic driver)', grain=CLOCK_MODULE_DRIVER)

 id_clock_continuity = cpu_clock_id('(Ocean continuity equation *)', grain=CLOCK_MODULE)
 id_clock_BBL_visc = cpu_clock_id('(Ocean set BBL viscosity)', grain=CLOCK_MODULE)
 id_clock_pass       = cpu_clock_id('(Ocean message passing *)', grain=CLOCK_MODULE)
 id_clock_MOM_init   = cpu_clock_id('(Ocean MOM_initialize_state)', grain=CLOCK_MODULE)
 id_clock_pass_init  = cpu_clock_id('(Ocean init message passing *)', grain=CLOCK_ROUTINE)
 if (CS%thickness_diffuse) &
   id_clock_thick_diff = cpu_clock_id('(Ocean thickness diffusion *)', grain=CLOCK_MODULE)
!if (CS%mixedlayer_restrat) &
   id_clock_ml_restrat = cpu_clock_id('(Ocean mixed layer restrat)', grain=CLOCK_MODULE)
 id_clock_diagnostics  = cpu_clock_id('(Ocean collective diagnostics)', grain=CLOCK_MODULE)
 id_clock_Z_diag       = cpu_clock_id('(Ocean Z-space diagnostics)', grain=CLOCK_MODULE)
 id_clock_ALE          = cpu_clock_id('(Ocean ALE)', grain=CLOCK_MODULE)
 if(CS%offline_tracer_mode) then
  id_clock_offline_tracer = cpu_clock_id('Ocean offline tracers', grain=CLOCK_SUBCOMPONENT)
 endif

end subroutine MOM_timing_init

!> This routine posts diagnostics of the transports, including the subgridscale
!! contributions.
subroutine post_transport_diagnostics(G, GV, CS, diag, dt_trans, h, h_pre_dyn)
  type(ocean_grid_type),    intent(inout) :: G   !< ocean grid structure
  type(verticalGrid_type),  intent(in)    :: GV  !< ocean vertical grid structure
  type(MOM_control_struct), intent(in)    :: CS  !< control structure
  type(diag_ctrl),          intent(inout) :: diag !< regulates diagnostic output
  real                    , intent(in)    :: dt_trans !< total time step associated with the transports, in s.
  real, dimension(SZI_(G),SZJ_(G),SZK_(G)), &
                            intent(in)    :: h   !< The updated layer thicknesses, in H
  real, dimension(SZI_(G),SZJ_(G),SZK_(G)), &
                            intent(in)    :: h_pre_dyn !< The thickness before the transports, in H.

  real, dimension(SZIB_(G), SZJ_(G)) :: umo2d ! Diagnostics of integrated mass transport, in kg s-1
  real, dimension(SZI_(G), SZJB_(G)) :: vmo2d ! Diagnostics of integrated mass transport, in kg s-1
  real, dimension(SZIB_(G), SZJ_(G), SZK_(G)) :: umo ! Diagnostics of layer mass transport, in kg s-1
  real, dimension(SZI_(G), SZJB_(G), SZK_(G)) :: vmo ! Diagnostics of layer mass transport, in kg s-1
  real :: H_to_kg_m2_dt   ! A conversion factor from accumulated transports to fluxes, in kg m-2 H-1 s-1.
  integer :: i, j, k, is, ie, js, je, nz
  is = G%isc ; ie = G%iec ; js = G%jsc ; je = G%jec ; nz = G%ke

  call cpu_clock_begin(id_clock_Z_diag)
  call calculate_Z_transport(CS%uhtr, CS%vhtr, h, dt_trans, G, GV, &
                             CS%diag_to_Z_CSp)
  call cpu_clock_end(id_clock_Z_diag)

  ! Post mass transports, including SGS
  ! Build the remap grids using the layer thicknesses from before the dynamics
  call diag_update_remap_grids(diag, alt_h = h_pre_dyn)

  H_to_kg_m2_dt = GV%H_to_kg_m2 / dt_trans
  if (CS%id_umo_2d > 0) then
    umo2d(:,:) = 0.0
    do k=1,nz ; do j=js,je ; do I=is-1,ie
      umo2d(I,j) = umo2d(I,j) + CS%uhtr(I,j,k) * H_to_kg_m2_dt
    enddo ; enddo ; enddo
    call post_data(CS%id_umo_2d, umo2d, diag)
  endif
  if (CS%id_umo > 0) then
    ! Convert to kg/s. Modifying the array for diagnostics is allowed here since it is set to zero immediately below
    do k=1,nz ; do j=js,je ; do I=is-1,ie
      umo(I,j,k) =  CS%uhtr(I,j,k) * H_to_kg_m2_dt
    enddo ; enddo ; enddo
    call post_data(CS%id_umo, umo, diag, alt_h = h_pre_dyn)
  endif
  if (CS%id_vmo_2d > 0) then
    vmo2d(:,:) = 0.0
    do k=1,nz ; do J=js-1,je ; do i=is,ie
      vmo2d(i,J) = vmo2d(i,J) + CS%vhtr(i,J,k) * H_to_kg_m2_dt
    enddo ; enddo ; enddo
    call post_data(CS%id_vmo_2d, vmo2d, diag)
  endif
  if (CS%id_vmo > 0) then
    ! Convert to kg/s. Modifying the array for diagnostics is allowed here since it is set to zero immediately below
    do k=1,nz ; do J=js-1,je ; do i=is,ie
      vmo(i,J,k) = CS%vhtr(i,J,k) * H_to_kg_m2_dt
    enddo ; enddo ; enddo
    call post_data(CS%id_vmo, vmo, diag, alt_h = h_pre_dyn)
  endif

  if (CS%id_uhtr > 0) call post_data(CS%id_uhtr, CS%uhtr, diag, alt_h = h_pre_dyn)
  if (CS%id_vhtr > 0) call post_data(CS%id_vhtr, CS%vhtr, diag, alt_h = h_pre_dyn)

end subroutine post_transport_diagnostics

!> Post diagnostics of temperatures and salinities, their fluxes, and tendencies.
subroutine post_TS_diagnostics(CS, G, GV, tv, diag, dt)
  type(MOM_control_struct), intent(inout) :: CS  !< control structure
  type(ocean_grid_type),    intent(in)    :: G   !< ocean grid structure
  type(verticalGrid_type),  intent(in)    :: GV  !< ocean vertical grid structure
  type(thermo_var_ptrs),    intent(in)    :: tv  !< A structure pointing to various thermodynamic variables
  type(diag_ctrl),          intent(in)    :: diag !< regulates diagnostic output
  real,                     intent(in)    :: dt  !< total time step for T,S update

  real, dimension(SZI_(G),SZJ_(G),SZK_(G)) :: potTemp, pracSal !TEOS10 Diagnostics
  real    :: work3d(SZI_(G),SZJ_(G),SZK_(G))
  real    :: work2d(SZI_(G),SZJ_(G))
  real    :: Idt, ppt2mks
  integer :: i, j, k, is, ie, js, je, nz
  is = G%isc ; ie = G%iec ; js = G%jsc ; je = G%jec ; nz = G%ke

  if (.NOT. CS%use_conT_absS) then
    !Internal T&S variables are assumed to be potential&practical
    if (CS%id_T > 0) call post_data(CS%id_T, tv%T, diag)
    if (CS%id_S > 0) call post_data(CS%id_S, tv%S, diag)

    if (CS%id_tob > 0) call post_data(CS%id_tob, tv%T(:,:,G%ke), diag, mask=G%mask2dT)
    if (CS%id_sob > 0) call post_data(CS%id_sob, tv%S(:,:,G%ke), diag, mask=G%mask2dT)
  else
    !Internal T&S variables are assumed to be conservative&absolute
    if (CS%id_Tcon > 0) call post_data(CS%id_Tcon, tv%T, diag)
    if (CS%id_Sabs > 0) call post_data(CS%id_Sabs, tv%S, diag)
    !Using TEOS-10 function calls convert T&S diagnostics
    !from conservative temp to potential temp and
    !from absolute salinity to practical salinity
    do k=1,nz ; do j=js,je ; do i=is,ie
      pracSal(i,j,k) = gsw_sp_from_sr(tv%S(i,j,k))
      potTemp(i,j,k) = gsw_pt_from_ct(tv%S(i,j,k),tv%T(i,j,k))
    enddo; enddo ; enddo
    if (CS%id_T > 0) call post_data(CS%id_T, potTemp, diag)
    if (CS%id_S > 0) call post_data(CS%id_S, pracSal, diag)
    if (CS%id_tob > 0) call post_data(CS%id_tob, potTemp(:,:,G%ke), diag, mask=G%mask2dT)
    if (CS%id_sob > 0) call post_data(CS%id_sob, pracSal(:,:,G%ke), diag, mask=G%mask2dT)
  endif

  if (CS%id_Tadx   > 0) call post_data(CS%id_Tadx,   CS%T_adx,   diag)
  if (CS%id_Tady   > 0) call post_data(CS%id_Tady,   CS%T_ady,   diag)
  if (CS%id_Tdiffx > 0) call post_data(CS%id_Tdiffx, CS%T_diffx, diag)
  if (CS%id_Tdiffy > 0) call post_data(CS%id_Tdiffy, CS%T_diffy, diag)

  if (CS%id_Sadx   > 0) call post_data(CS%id_Sadx,   CS%S_adx,   diag)
  if (CS%id_Sady   > 0) call post_data(CS%id_Sady,   CS%S_ady,   diag)
  if (CS%id_Sdiffx > 0) call post_data(CS%id_Sdiffx, CS%S_diffx, diag)
  if (CS%id_Sdiffy > 0) call post_data(CS%id_Sdiffy, CS%S_diffy, diag)

  if (CS%id_Tadx_2d   > 0) call post_data(CS%id_Tadx_2d,   CS%T_adx_2d,   diag)
  if (CS%id_Tady_2d   > 0) call post_data(CS%id_Tady_2d,   CS%T_ady_2d,   diag)
  if (CS%id_Tdiffx_2d > 0) call post_data(CS%id_Tdiffx_2d, CS%T_diffx_2d, diag)
  if (CS%id_Tdiffy_2d > 0) call post_data(CS%id_Tdiffy_2d, CS%T_diffy_2d, diag)

  if (CS%id_Sadx_2d   > 0) call post_data(CS%id_Sadx_2d,   CS%S_adx_2d,   diag)
  if (CS%id_Sady_2d   > 0) call post_data(CS%id_Sady_2d,   CS%S_ady_2d,   diag)
  if (CS%id_Sdiffx_2d > 0) call post_data(CS%id_Sdiffx_2d, CS%S_diffx_2d, diag)
  if (CS%id_Sdiffy_2d > 0) call post_data(CS%id_Sdiffy_2d, CS%S_diffy_2d, diag)

  if(.not. CS%tendency_diagnostics) return

  Idt = 0.; if (dt/=0.) Idt = 1.0 / dt ! The "if" is in case the diagnostic is called for a zero length interval
  ppt2mks       = 0.001
  work3d(:,:,:) = 0.0
  work2d(:,:)   = 0.0

  ! Diagnose tendency of heat from convergence of lateral advective,
  ! fluxes, where advective transport arises from residual mean velocity.
  if (CS%id_T_advection_xy > 0 .or. CS%id_T_advection_xy_2d > 0) then
    do k=1,nz ; do j=js,je ; do i=is,ie
      work3d(i,j,k) = CS%T_advection_xy(i,j,k) * GV%H_to_kg_m2 * tv%C_p
    enddo ; enddo ; enddo
    if (CS%id_T_advection_xy    > 0) call post_data(CS%id_T_advection_xy, work3d, diag)
    if (CS%id_T_advection_xy_2d > 0) then
      do j=js,je ; do i=is,ie
        work2d(i,j) = 0.0
        do k=1,nz
          work2d(i,j) = work2d(i,j) + work3d(i,j,k)
        enddo
      enddo ; enddo
      call post_data(CS%id_T_advection_xy_2d, work2d, diag)
    endif
  endif

  ! Diagnose tendency of salt from convergence of lateral advective
  ! fluxes, where advective transport arises from residual mean velocity.
  if (CS%id_S_advection_xy > 0 .or. CS%id_S_advection_xy_2d > 0) then
    do k=1,nz ; do j=js,je ; do i=is,ie
      work3d(i,j,k) = CS%S_advection_xy(i,j,k) * GV%H_to_kg_m2 * ppt2mks
    enddo ; enddo ; enddo
    if (CS%id_S_advection_xy    > 0) call post_data(CS%id_S_advection_xy, work3d, diag)
    if (CS%id_S_advection_xy_2d > 0) then
      do j=js,je ; do i=is,ie
        work2d(i,j) = 0.0
        do k=1,nz
          work2d(i,j) = work2d(i,j) + work3d(i,j,k)
        enddo
      enddo ; enddo
      call post_data(CS%id_S_advection_xy_2d, work2d, diag)
    endif
  endif

  ! diagnose net tendency for temperature over a time step and update T_prev
  if (CS%id_T_tendency > 0) then
    do k=1,nz ; do j=js,je ; do i=is,ie
      work3d(i,j,k)    = (tv%T(i,j,k) - CS%T_prev(i,j,k))*Idt
      CS%T_prev(i,j,k) =  tv%T(i,j,k)
    enddo ; enddo ; enddo
    call post_data(CS%id_T_tendency, work3d, diag)
  endif

  ! diagnose net tendency for salinity over a time step and update S_prev
  if (CS%id_S_tendency > 0) then
    do k=1,nz ; do j=js,je ; do i=is,ie
      work3d(i,j,k)    = (tv%S(i,j,k) - CS%S_prev(i,j,k))*Idt
      CS%S_prev(i,j,k) =  tv%S(i,j,k)
    enddo ; enddo ; enddo
    call post_data(CS%id_S_tendency, work3d, diag)
  endif

  ! diagnose net tendency for heat content of a grid cell over a time step and update Th_prev
  if (CS%id_Th_tendency > 0 .or. CS%id_Th_tendency_2d > 0) then
    do k=1,nz ; do j=js,je ; do i=is,ie
      work3d(i,j,k)     = (tv%T(i,j,k)*CS%h(i,j,k) - CS%Th_prev(i,j,k)) * Idt * GV%H_to_kg_m2 * tv%C_p
      CS%Th_prev(i,j,k) =  tv%T(i,j,k)*CS%h(i,j,k)
    enddo ; enddo ; enddo
    if (CS%id_Th_tendency    > 0) call post_data(CS%id_Th_tendency, work3d, diag)
    if (CS%id_Th_tendency_2d > 0) then
      do j=js,je ; do i=is,ie
        work2d(i,j) = 0.0
        do k=1,nz
          work2d(i,j) = work2d(i,j) + work3d(i,j,k)
        enddo
      enddo ; enddo
      call post_data(CS%id_Th_tendency_2d, work2d, diag)
    endif
  endif

  ! diagnose net tendency for salt content of a grid cell over a time step and update Sh_prev
  if (CS%id_Sh_tendency > 0 .or. CS%id_Sh_tendency_2d > 0) then
    do k=1,nz ; do j=js,je ; do i=is,ie
      work3d(i,j,k)     = (tv%S(i,j,k)*CS%h(i,j,k) - CS%Sh_prev(i,j,k)) * Idt * GV%H_to_kg_m2 * ppt2mks
      CS%Sh_prev(i,j,k) =  tv%S(i,j,k)*CS%h(i,j,k)
    enddo ; enddo ; enddo
    if (CS%id_Sh_tendency    > 0) call post_data(CS%id_Sh_tendency, work3d, diag)
    if (CS%id_Sh_tendency_2d > 0) then
      do j=js,je ; do i=is,ie
        work2d(i,j) = 0.0
        do k=1,nz
          work2d(i,j) = work2d(i,j) + work3d(i,j,k)
        enddo
      enddo ; enddo
      call post_data(CS%id_Sh_tendency_2d, work2d, diag)
    endif
  endif

end subroutine post_TS_diagnostics

!> Calculate and post variance decay diagnostics for temp/salt
subroutine post_diags_TS_vardec(G, CS, dt)
  type(ocean_grid_type),    intent(in) :: G    !< ocean grid structure
  type(MOM_control_struct), intent(in) :: CS   !< control structure
  real, intent(in) :: dt                       !< total time step

  real :: work(SZI_(G),SZJ_(G),SZK_(G))
  real :: Idt
  integer :: i, j, k, is, ie, js, je, nz
  is = G%isc ; ie = G%iec ; js = G%jsc ; je = G%jec ; nz = G%ke

  Idt = 0.; if (dt/=0.) Idt = 1.0 / dt ! The "if" is in case the diagnostic is called for a zero length interval

  if (CS%id_T_vardec > 0) then
    do k=1,nz ; do j=js,je ; do i=is,ie
      work(i,j,k) = (CS%T_squared(i,j,k) - CS%tv%T(i,j,k)**2) * Idt
    enddo ; enddo ; enddo
    call post_data(CS%id_T_vardec, work, CS%diag)
  endif

  if (CS%id_S_vardec > 0) then
    do k=1,nz ; do j=js,je ; do i=is,ie
      work(i,j,k) = (CS%S_squared(i,j,k) - CS%tv%S(i,j,k)**2) * Idt
    enddo ; enddo ; enddo
    call post_data(CS%id_S_vardec, work, CS%diag)
  endif
end subroutine post_diags_TS_vardec

!> This routine posts diagnostics of various integrated quantities.
subroutine post_integrated_diagnostics(CS, G, GV, diag, dt_int, tv, fluxes)
  type(MOM_control_struct), intent(in)    :: CS  !< control structure
  type(ocean_grid_type),    intent(in)    :: G   !< ocean grid structure
  type(verticalGrid_type),  intent(in)    :: GV  !< ocean vertical grid structure
  type(diag_ctrl),          intent(in)    :: diag  !< regulates diagnostic output
  real,                     intent(in)    :: dt_int  !< total time step associated with these diagnostics, in s.
  type(thermo_var_ptrs),    intent(in)    :: tv  !< A structure pointing to various thermodynamic variables
  type(forcing),            intent(in)    :: fluxes  !< pointers to forcing fields

  real, allocatable, dimension(:,:) :: &
    tmp,              & ! temporary 2d field
    zos,              & ! dynamic sea lev (zero area mean) from inverse-barometer adjusted ssh (meter)
    zossq,            & ! square of zos (m^2)
    sfc_speed,        & ! sea surface speed at h-points (m/s)
    frazil_ave,       & ! average frazil heat flux required to keep temp above freezing (W/m2)
    salt_deficit_ave, & ! average salt flux required to keep salinity above 0.01ppt (gSalt m-2 s-1)
    Heat_PmE_ave,     & ! average effective heat flux into the ocean due to
                        ! the exchange of water with other components, times the
                        ! heat capacity of water, in W m-2.
    intern_heat_ave     ! avg heat flux into ocean from geothermal or
                        ! other internal heat sources (W/m2)
  real :: I_time_int    ! The inverse of the time interval in s-1.
  real :: zos_area_mean, volo, ssh_ga
  integer :: i, j, k, is, ie, js, je, nz! , Isq, Ieq, Jsq, Jeq

  is = G%isc ; ie = G%iec ; js = G%jsc ; je = G%jec ; nz = G%ke

  ! area mean SSH
  if (CS%id_ssh_ga > 0) then
    ssh_ga = global_area_mean(CS%ave_ssh, G)
    call post_data(CS%id_ssh_ga, ssh_ga, diag)
  endif

  I_time_int = 1.0 / dt_int
  if (CS%id_ssh > 0) &
    call post_data(CS%id_ssh, CS%ave_ssh, diag, mask=G%mask2dT)

  ! post the dynamic sea level, zos, and zossq.
  ! zos is ave_ssh with sea ice inverse barometer removed,
  ! and with zero global area mean.
  if(CS%id_zos > 0 .or. CS%id_zossq > 0) then
     allocate(zos(G%isd:G%ied,G%jsd:G%jed))
     zos(:,:) = 0.0
     do j=js,je ; do i=is,ie
       zos(i,j) = CS%ave_ssh(i,j)
     enddo ; enddo
     if (ASSOCIATED(fluxes%p_surf)) then
       do j=js,je ; do i=is,ie
         zos(i,j) = zos(i,j) + G%mask2dT(i,j)*fluxes%p_surf(i,j) / &
                              (GV%Rho0 * GV%g_Earth)
       enddo ; enddo
     endif
     zos_area_mean = global_area_mean(zos, G)
     do j=js,je ; do i=is,ie
       zos(i,j) = zos(i,j) - G%mask2dT(i,j)*zos_area_mean
     enddo ; enddo
     if(CS%id_zos > 0) then
       call post_data(CS%id_zos, zos, diag, mask=G%mask2dT)
     endif
     if(CS%id_zossq > 0) then
       allocate(zossq(G%isd:G%ied,G%jsd:G%jed))
       zossq(:,:) = 0.0
       do j=js,je ; do i=is,ie
         zossq(i,j) = zos(i,j)*zos(i,j)
       enddo ; enddo
       call post_data(CS%id_zossq, zossq, diag, mask=G%mask2dT)
       deallocate(zossq)
     endif
     deallocate(zos)
  endif

  ! post total volume of the liquid ocean
  if(CS%id_volo > 0) then
    allocate(tmp(G%isd:G%ied,G%jsd:G%jed))
    do j=js,je ; do i=is,ie
      tmp(i,j) = G%mask2dT(i,j)*(CS%ave_ssh(i,j) + G%bathyT(i,j))
    enddo ; enddo
    volo = global_area_integral(tmp, G)
    call post_data(CS%id_volo, volo, diag)
    deallocate(tmp)
  endif

  ! post frazil
  if (ASSOCIATED(tv%frazil) .and. (CS%id_fraz > 0)) then
    allocate(frazil_ave(G%isd:G%ied,G%jsd:G%jed))
    do j=js,je ; do i=is,ie
      frazil_ave(i,j) = tv%frazil(i,j) * I_time_int
    enddo ; enddo
    call post_data(CS%id_fraz, frazil_ave, diag, mask=G%mask2dT)
    deallocate(frazil_ave)
  endif

  ! post the salt deficit
  if (ASSOCIATED(tv%salt_deficit) .and. (CS%id_salt_deficit > 0)) then
    allocate(salt_deficit_ave(G%isd:G%ied,G%jsd:G%jed))
    do j=js,je ; do i=is,ie
      salt_deficit_ave(i,j) = tv%salt_deficit(i,j) * I_time_int
    enddo ; enddo
    call post_data(CS%id_salt_deficit, salt_deficit_ave, diag, mask=G%mask2dT)
    deallocate(salt_deficit_ave)
  endif

  ! post temperature of P-E+R
  if (ASSOCIATED(tv%TempxPmE) .and. (CS%id_Heat_PmE > 0)) then
    allocate(Heat_PmE_ave(G%isd:G%ied,G%jsd:G%jed))
    do j=js,je ; do i=is,ie
      Heat_PmE_ave(i,j) = tv%TempxPmE(i,j) * (tv%C_p * I_time_int)
    enddo ; enddo
    call post_data(CS%id_Heat_PmE, Heat_PmE_ave, diag, mask=G%mask2dT)
    deallocate(Heat_PmE_ave)
  endif

  ! post geothermal heating or internal heat source/sinks
  if (ASSOCIATED(tv%internal_heat) .and. (CS%id_intern_heat > 0)) then
    allocate(intern_heat_ave(G%isd:G%ied,G%jsd:G%jed))
    do j=js,je ; do i=is,ie
      intern_heat_ave(i,j) = tv%internal_heat(i,j) * (tv%C_p * I_time_int)
    enddo ; enddo
    call post_data(CS%id_intern_heat, intern_heat_ave, diag, mask=G%mask2dT)
    deallocate(intern_heat_ave)
  endif

end subroutine post_integrated_diagnostics

!> This routine posts diagnostics of various ocean surface quantities.
subroutine post_surface_diagnostics(CS, G, diag, sfc_state)
  type(MOM_control_struct), intent(in)    :: CS  !< control structure
  type(ocean_grid_type),    intent(in)    :: G   !< ocean grid structure
  type(diag_ctrl),          intent(in)    :: diag  !< regulates diagnostic output
  type(surface),            intent(in)    :: sfc_state !< ocean surface state

  real, dimension(SZI_(G),SZJ_(G)) :: &
    potTemp, &  ! TEOS10 potential temperature (deg C)
    pracSal, &  ! TEOS10 practical salinity
    SST_sq, &   ! Surface temperature squared, in degC^2
    SSS_sq, &   ! Surface salinity squared, in salnity units^2
    sfc_speed   ! sea surface speed at h-points (m/s)

  integer :: i, j, is, ie, js, je

  is = G%isc ; ie = G%iec ; js = G%jsc ; je = G%jec

  if (.NOT.CS%use_conT_absS) then
    !Internal T&S variables are assumed to be potential&practical
    if (CS%id_sst > 0) call post_data(CS%id_sst, sfc_state%SST, diag, mask=G%mask2dT)
    if (CS%id_sss > 0) call post_data(CS%id_sss, sfc_state%SSS, diag, mask=G%mask2dT)
  else
    !Internal T&S variables are assumed to be conservative&absolute
    if (CS%id_sstcon > 0) call post_data(CS%id_sstcon, sfc_state%SST, diag, mask=G%mask2dT)
    if (CS%id_sssabs > 0) call post_data(CS%id_sssabs, sfc_state%SSS, diag, mask=G%mask2dT)
    !Using TEOS-10 function calls convert T&S diagnostics
    !from conservative temp to potential temp and
    !from absolute salinity to practical salinity
    do j=js,je ; do i=is,ie
      pracSal(i,j) = gsw_sp_from_sr(sfc_state%SSS(i,j))
      potTemp(i,j) = gsw_pt_from_ct(sfc_state%SSS(i,j),sfc_state%SST(i,j))
    enddo ; enddo
    if (CS%id_sst > 0) call post_data(CS%id_sst, potTemp, diag, mask=G%mask2dT)
    if (CS%id_sss > 0) call post_data(CS%id_sss, pracSal, diag, mask=G%mask2dT)
  endif

  if (CS%id_sst_sq > 0) then
    do j=js,je ; do i=is,ie
      SST_sq(i,j) = sfc_state%SST(i,j)*sfc_state%SST(i,j)
    enddo ; enddo
    call post_data(CS%id_sst_sq, SST_sq, diag, mask=G%mask2dT)
  endif
  if (CS%id_sss_sq > 0) then
    do j=js,je ; do i=is,ie
      SSS_sq(i,j) = sfc_state%SSS(i,j)*sfc_state%SSS(i,j)
    enddo ; enddo
    call post_data(CS%id_sss_sq, SSS_sq, diag, mask=G%mask2dT)
  endif

  if (CS%id_ssu > 0) &
    call post_data(CS%id_ssu, sfc_state%u, diag, mask=G%mask2dCu)
  if (CS%id_ssv > 0) &
    call post_data(CS%id_ssv, sfc_state%v, diag, mask=G%mask2dCv)

  if (CS%id_speed > 0) then
    do j=js,je ; do i=is,ie
      sfc_speed(i,j) = sqrt(0.5*(sfc_state%u(I-1,j)**2 + sfc_state%u(I,j)**2) + &
                            0.5*(sfc_state%v(i,J-1)**2 + sfc_state%v(i,J)**2))
    enddo ; enddo
    call post_data(CS%id_speed, sfc_speed, diag, mask=G%mask2dT)
  endif

  call coupler_type_send_data(sfc_state%tr_fields, get_diag_time_end(diag))

end subroutine post_surface_diagnostics

!> Offers the static fields in the ocean grid type
!! for output via the diag_manager.
subroutine write_static_fields(G, diag)
  type(ocean_grid_type),   intent(in)    :: G      !< ocean grid structure
  type(diag_ctrl), target, intent(inout) :: diag   !< regulates diagnostic output
  ! Local variables
  real    :: tmp_h(SZI_(G),SZJ_(G))
  integer :: id, i, j

  id = register_static_field('ocean_model', 'geolat', diag%axesT1, &
        'Latitude of tracer (T) points', 'degrees_N')
  if (id > 0) call post_data(id, G%geoLatT, diag, .true.)

  id = register_static_field('ocean_model', 'geolon', diag%axesT1, &
        'Longitude of tracer (T) points', 'degrees_E')
  if (id > 0) call post_data(id, G%geoLonT, diag, .true.)

  id = register_static_field('ocean_model', 'geolat_c', diag%axesB1, &
        'Latitude of corner (Bu) points', 'degrees_N', interp_method='none')
  if (id > 0) call post_data(id, G%geoLatBu, diag, .true.)

  id = register_static_field('ocean_model', 'geolon_c', diag%axesB1, &
        'Longitude of corner (Bu) points', 'degrees_E', interp_method='none')
  if (id > 0) call post_data(id, G%geoLonBu, diag, .true.)

  id = register_static_field('ocean_model', 'geolat_v', diag%axesCv1, &
        'Latitude of meridional velocity (Cv) points', 'degrees_N', interp_method='none')
  if (id > 0) call post_data(id, G%geoLatCv, diag, .true.)

  id = register_static_field('ocean_model', 'geolon_v', diag%axesCv1, &
        'Longitude of meridional velocity (Cv) points', 'degrees_E', interp_method='none')
  if (id > 0) call post_data(id, G%geoLonCv, diag, .true.)

  id = register_static_field('ocean_model', 'geolat_u', diag%axesCu1, &
        'Latitude of zonal velocity (Cu) points', 'degrees_N', interp_method='none')
  if (id > 0) call post_data(id, G%geoLatCu, diag, .true.)

  id = register_static_field('ocean_model', 'geolon_u', diag%axesCu1, &
        'Longitude of zonal velocity (Cu) points', 'degrees_E', interp_method='none')
  if (id > 0) call post_data(id, G%geoLonCu, diag, .true.)

  id = register_static_field('ocean_model', 'area_t', diag%axesT1,   &
        'Surface area of tracer (T) cells', 'm2',                    &
        cmor_field_name='areacello', cmor_standard_name='cell_area', &
        cmor_units='m2', cmor_long_name='Ocean Grid-Cell Area',      &
        x_cell_method='sum', y_cell_method='sum')
  if (id > 0) then
    call post_data(id, G%areaT, diag, .true., mask=G%mask2dT)
    call diag_register_area_ids(diag, id_area_t=id)
  endif

  id = register_static_field('ocean_model', 'area_u', diag%axesCu1,     &
        'Surface area of x-direction flow (U) cells', 'm2',             &
        cmor_field_name='areacello_cu', cmor_standard_name='cell_area', &
        cmor_units='m2', cmor_long_name='Ocean Grid-Cell Area',         &
        x_cell_method='sum', y_cell_method='sum')
  if (id > 0) then
    call post_data(id, G%areaCu, diag, .true., mask=G%mask2dCu)
  endif

  id = register_static_field('ocean_model', 'area_v', diag%axesCv1,     &
        'Surface area of y-direction flow (V) cells', 'm2',             &
        cmor_field_name='areacello_cv', cmor_standard_name='cell_area', &
        cmor_units='m2', cmor_long_name='Ocean Grid-Cell Area',         &
        x_cell_method='sum', y_cell_method='sum')
  if (id > 0) then
    call post_data(id, G%areaCv, diag, .true., mask=G%mask2dCv)
  endif

  id = register_static_field('ocean_model', 'area_q', diag%axesB1,      &
        'Surface area of B-grid flow (Q) cells', 'm2',                  &
        cmor_field_name='areacello_bu', cmor_standard_name='cell_area', &
        cmor_units='m2', cmor_long_name='Ocean Grid-Cell Area',         &
        x_cell_method='sum', y_cell_method='sum')
  if (id > 0) then
    call post_data(id, G%areaBu, diag, .true., mask=G%mask2dBu)
  endif

  id = register_static_field('ocean_model', 'depth_ocean', diag%axesT1,  &
        'Depth of the ocean at tracer points', 'm',                      &
        standard_name='sea_floor_depth_below_geoid',                     &
        cmor_field_name='deptho', cmor_long_name='Sea Floor Depth',      &
        cmor_units='m', cmor_standard_name='sea_floor_depth_below_geoid',&
        area=diag%axesT1%id_area, x_cell_method='mean', y_cell_method='mean')
  if (id > 0) call post_data(id, G%bathyT, diag, .true., mask=G%mask2dT)

  id = register_static_field('ocean_model', 'wet', diag%axesT1, &
        '0 if land, 1 if ocean at tracer points', 'none', area=diag%axesT1%id_area)
  if (id > 0) call post_data(id, G%mask2dT, diag, .true.)

  id = register_static_field('ocean_model', 'wet_c', diag%axesB1, &
        '0 if land, 1 if ocean at corner (Bu) points', 'none', interp_method='none')
  if (id > 0) call post_data(id, G%mask2dBu, diag, .true.)

  id = register_static_field('ocean_model', 'wet_u', diag%axesCu1, &
        '0 if land, 1 if ocean at zonal velocity (Cu) points', 'none', interp_method='none')
  if (id > 0) call post_data(id, G%mask2dCu, diag, .true.)

  id = register_static_field('ocean_model', 'wet_v', diag%axesCv1, &
        '0 if land, 1 if ocean at meridional velocity (Cv) points', 'none', interp_method='none')
  if (id > 0) call post_data(id, G%mask2dCv, diag, .true.)

  id = register_static_field('ocean_model', 'Coriolis', diag%axesB1, &
        'Coriolis parameter at corner (Bu) points', 's-1', interp_method='none')
  if (id > 0) call post_data(id, G%CoriolisBu, diag, .true.)

  id = register_static_field('ocean_model', 'dxt', diag%axesT1, &
        'Delta(x) at thickness/tracer points (meter)', 'm', interp_method='none')
  if (id > 0) call post_data(id, G%dxt, diag, .true.)

  id = register_static_field('ocean_model', 'dyt', diag%axesT1, &
        'Delta(y) at thickness/tracer points (meter)', 'm', interp_method='none')
  if (id > 0) call post_data(id, G%dyt, diag, .true.)

  id = register_static_field('ocean_model', 'dxCu', diag%axesCu1, &
        'Delta(x) at u points (meter)', 'm', interp_method='none')
  if (id > 0) call post_data(id, G%dxCu, diag, .true.)

  id = register_static_field('ocean_model', 'dyCu', diag%axesCu1, &
        'Delta(y) at u points (meter)', 'm', interp_method='none')
  if (id > 0) call post_data(id, G%dyCu, diag, .true.)

  id = register_static_field('ocean_model', 'dxCv', diag%axesCv1, &
        'Delta(x) at v points (meter)', 'm', interp_method='none')
  if (id > 0) call post_data(id, G%dxCv, diag, .true.)

  id = register_static_field('ocean_model', 'dyCv', diag%axesCv1, &
        'Delta(y) at v points (meter)', 'm', interp_method='none')
  if (id > 0) call post_data(id, G%dyCv, diag, .true.)

  ! This static diagnostic is from CF 1.8, and is the fraction of a cell
  ! covered by ocean, given as a percentage (poorly named).
  id = register_static_field('ocean_model', 'area_t_percent', diag%axesT1, &
        'Percentage of cell area covered by ocean', '%', &
        cmor_field_name='sftof', cmor_standard_name='SeaAreaFraction', &
        cmor_units='%', cmor_long_name='Sea Area Fraction', &
        x_cell_method='mean', y_cell_method='mean')
  if (id > 0) then
    tmp_h(:,:) = 0.
    tmp_h(G%isc:G%iec,G%jsc:G%jec) = 100. * G%mask2dT(G%isc:G%iec,G%jsc:G%jec)
    call post_data(id, tmp_h, diag, .true.)
  endif

end subroutine write_static_fields


!> Set the fields that are needed for bitwise identical restarting
!! the time stepping scheme.  In addition to those specified here
!! directly, there may be fields related to the forcing or to the
!! barotropic solver that are needed; these are specified in sub-
!! routines that are called from this one.
!!
!! This routine should be altered if there are any changes to the
!! time stepping scheme.  The CHECK_RESTART facility may be used to
!! confirm that all needed restart fields have been included.
subroutine set_restart_fields(GV, param_file, CS)
  type(verticalGrid_type),  intent(inout) :: GV         !< ocean vertical grid structure
  type(param_file_type),    intent(in) :: param_file    !< opened file for parsing to get parameters
  type(MOM_control_struct), intent(in) :: CS            !< control structure set up by inialize_MOM
  ! Local variables
  logical :: use_ice_shelf ! Needed to determine whether to add CS%Hml to restarts
  type(vardesc) :: vd
  character(len=48) :: thickness_units, flux_units

  call get_param(param_file, '', "ICE_SHELF", use_ice_shelf, default=.false., do_not_log=.true.)

  thickness_units = get_thickness_units(GV)
  flux_units = get_flux_units(GV)

  if (CS%use_temperature) then
    vd = var_desc("Temp","degC","Potential Temperature")
    call register_restart_field(CS%tv%T, vd, .true., CS%restart_CSp)

    vd = var_desc("Salt","PPT","Salinity")
    call register_restart_field(CS%tv%S, vd, .true., CS%restart_CSp)
  endif

  vd = var_desc("h",thickness_units,"Layer Thickness")
  call register_restart_field(CS%h, vd, .true., CS%restart_CSp)

  vd = var_desc("u","meter second-1","Zonal velocity",'u','L')
  call register_restart_field(CS%u, vd, .true., CS%restart_CSp)

  vd = var_desc("v","meter second-1","Meridional velocity",'v','L')
  call register_restart_field(CS%v, vd, .true., CS%restart_CSp)

  if (CS%use_frazil) then
    vd = var_desc("frazil","J m-2","Frazil heat flux into ocean",'h','1')
    call register_restart_field(CS%tv%frazil, vd, .false., CS%restart_CSp)
  endif

  if (CS%interp_p_surf) then
    vd = var_desc("p_surf_prev","Pa","Previous ocean surface pressure",'h','1')
    call register_restart_field(CS%p_surf_prev, vd, .false., CS%restart_CSp)
  endif

  vd = var_desc("ave_ssh","meter","Time average sea surface height",'h','1')
  call register_restart_field(CS%ave_ssh, vd, .false., CS%restart_CSp)

  ! hML is needed when using the ice shelf module
  if (use_ice_shelf .and. associated(CS%Hml)) then
     vd = var_desc("hML","meter","Mixed layer thickness",'h','1')
     call register_restart_field(CS%Hml, vd, .false., CS%restart_CSp)
  endif

end subroutine set_restart_fields

!> This subroutine applies a correction to the sea surface height to compensate
!! for the atmospheric pressure (the inverse barometer).
subroutine adjust_ssh_for_p_atm(CS, G, GV, ssh, p_atm)
  type(MOM_control_struct),          intent(in)    :: CS     !< control structure
  type(ocean_grid_type),             intent(in)    :: G      !< ocean grid structure
  type(verticalGrid_type),           intent(in)    :: GV     !< ocean vertical grid structure
  real, dimension(SZI_(G),SZJ_(G)),  intent(inout) :: ssh    !< time mean surface height (m)
  real, dimension(:,:),    optional, pointer       :: p_atm  !< atmospheric pressure (Pascal)

  real :: Rho_conv    ! The density used to convert surface pressure to
                      ! a corrected effective SSH, in kg m-3.
  real :: IgR0        ! The SSH conversion factor from Pa to m.
  integer :: i, j, is, ie, js, je

  is  = G%isc ; ie  = G%iec ; js  = G%jsc ; je  = G%jec
  if (ASSOCIATED(p_atm)) then
    ! Correct the output sea surface height for the contribution from the
    ! atmospheric pressure
    do j=js,je ; do i=is,ie
      if ((ASSOCIATED(CS%tv%eqn_of_state)) .and. (CS%calc_rho_for_sea_lev)) then
        call calculate_density(CS%tv%T(i,j,1), CS%tv%S(i,j,1), p_atm(i,j)/2.0, &
                               Rho_conv, CS%tv%eqn_of_state)
      else
        Rho_conv=GV%Rho0
      endif
      IgR0 = 1.0 / (Rho_conv * GV%g_Earth)
      ssh(i,j) = ssh(i,j) + p_atm(i,j) * IgR0
    enddo ; enddo
  endif

end subroutine adjust_ssh_for_p_atm

!> This subroutine allocates the fields for the surface (return) properties of
!! the ocean model.  Unused fields are unallocated.
subroutine allocate_surface_state(sfc_state, G, use_temperature, do_integrals, &
                                  gas_fields_ocn)
  type(ocean_grid_type), intent(in)    :: G                !< ocean grid structure
  type(surface),         intent(inout) :: sfc_state        !< ocean surface state type to be allocated.
  logical,     optional, intent(in)    :: use_temperature  !< If true, allocate the space for thermodynamic variables.
  logical,     optional, intent(in)    :: do_integrals     !< If true, allocate the space for vertically integrated fields.
  type(coupler_1d_bc_type), &
               optional, intent(in)    :: gas_fields_ocn   !< If present, this type describes the ocean
                                              !! ocean and surface-ice fields that will participate
                                              !! in the calculation of additional gas or other
                                              !! tracer fluxes, and can be used to spawn related
                                              !! internal variables in the ice model.

  logical :: use_temp, alloc_integ
  integer :: is, ie, js, je, isd, ied, jsd, jed
  integer :: isdB, iedB, jsdB, jedB

  is  = G%isc ; ie  = G%iec ; js  = G%jsc ; je  = G%jec
  isd = G%isd ; ied = G%ied ; jsd = G%jsd ; jed = G%jed
  isdB = G%isdB ; iedB = G%iedB; jsdB = G%jsdB ; jedB = G%jedB

  use_temp = .true. ; if (present(use_temperature)) use_temp = use_temperature
  alloc_integ = .true. ; if (present(do_integrals)) alloc_integ = do_integrals

  if (sfc_state%arrays_allocated) return

  if (use_temp) then
    allocate(sfc_state%SST(isd:ied,jsd:jed)) ; sfc_state%SST(:,:) = 0.0
    allocate(sfc_state%SSS(isd:ied,jsd:jed)) ; sfc_state%SSS(:,:) = 0.0
  else
    allocate(sfc_state%sfc_density(isd:ied,jsd:jed)) ; sfc_state%sfc_density(:,:) = 0.0
  endif
  allocate(sfc_state%sea_lev(isd:ied,jsd:jed)) ; sfc_state%sea_lev(:,:) = 0.0
  allocate(sfc_state%Hml(isd:ied,jsd:jed)) ; sfc_state%Hml(:,:) = 0.0
  allocate(sfc_state%u(IsdB:IedB,jsd:jed)) ; sfc_state%u(:,:) = 0.0
  allocate(sfc_state%v(isd:ied,JsdB:JedB)) ; sfc_state%v(:,:) = 0.0

  if (alloc_integ) then
    ! Allocate structures for the vertically integrated ocean_mass, ocean_heat,
    ! and ocean_salt.
    allocate(sfc_state%ocean_mass(isd:ied,jsd:jed)) ; sfc_state%ocean_mass(:,:) = 0.0
    if (use_temp) then
      allocate(sfc_state%ocean_heat(isd:ied,jsd:jed)) ; sfc_state%ocean_heat(:,:) = 0.0
      allocate(sfc_state%ocean_salt(isd:ied,jsd:jed)) ; sfc_state%ocean_salt(:,:) = 0.0
    endif
    allocate(sfc_state%salt_deficit(isd:ied,jsd:jed)) ; sfc_state%salt_deficit(:,:) = 0.0
  endif

  if (present(gas_fields_ocn)) &
    call coupler_type_spawn(gas_fields_ocn, sfc_state%tr_fields, &
                            (/isd,is,ie,ied/), (/jsd,js,je,jed/), as_needed=.true.)

  sfc_state%arrays_allocated = .true.

end subroutine allocate_surface_state

!> This subroutine sets the surface (return) properties of the ocean
!! model by setting the appropriate fields in state.  Unused fields
!! are set to NULL or are unallocated.
subroutine calculate_surface_state(sfc_state, u, v, h, ssh, G, GV, CS)
  type(ocean_grid_type),                     intent(inout) :: G      !< ocean grid structure
  type(verticalGrid_type),                   intent(in)    :: GV     !< ocean vertical grid structure
  type(surface),                             intent(inout) :: sfc_state !< ocean surface state
  real, dimension(SZIB_(G),SZJ_(G),SZK_(G)), intent(in)    :: u      !< zonal velocity (m/s)
  real, dimension(SZI_(G),SZJB_(G),SZK_(G)), intent(in)    :: v      !< meridional velocity (m/s)
  real, dimension(SZI_(G),SZJ_(G),SZK_(G)),  intent(in)    :: h      !< layer thickness (m or kg/m2)
  real, dimension(SZI_(G),SZJ_(G)),          intent(in)    :: ssh    !< time mean surface height (m)
  type(MOM_control_struct),                  intent(inout) :: CS     !< control structure

  ! local
  real :: depth(SZI_(G))              ! distance from the surface (meter)
  real :: depth_ml                    ! depth over which to average to
                                      ! determine mixed layer properties (meter)
  real :: dh                          ! thickness of a layer within mixed layer (meter)
  real :: mass                        ! mass per unit area of a layer (kg/m2)

  real :: hu, hv
  integer :: i, j, k, is, ie, js, je, nz, numberOfErrors
  integer :: isd, ied, jsd, jed
  integer :: iscB, iecB, jscB, jecB, isdB, iedB, jsdB, jedB
  logical :: localError
  character(240) :: msg

  call callTree_enter("calculate_surface_state(), MOM.F90")
  is  = G%isc ; ie  = G%iec ; js  = G%jsc ; je  = G%jec ; nz = G%ke
  isd = G%isd ; ied = G%ied ; jsd = G%jsd ; jed = G%jed
  iscB = G%iscB ; iecB = G%iecB; jscB = G%jscB ; jecB = G%jecB
  isdB = G%isdB ; iedB = G%iedB; jsdB = G%jsdB ; jedB = G%jedB

  if (.not.sfc_state%arrays_allocated) then
    !  Consider using a run-time flag to determine whether to do the vertical
    ! integrals, since the 3-d sums are not negligible in cost.
    call allocate_surface_state(sfc_state, G, CS%use_temperature, do_integrals=.true.)
  endif
  sfc_state%frazil => CS%tv%frazil
  sfc_state%TempxPmE => CS%tv%TempxPmE
  sfc_state%internal_heat => CS%tv%internal_heat
  if (associated(CS%visc%taux_shelf)) sfc_state%taux_shelf => CS%visc%taux_shelf
  if (associated(CS%visc%tauy_shelf)) sfc_state%tauy_shelf => CS%visc%tauy_shelf

  do j=js,je ; do i=is,ie
    sfc_state%sea_lev(i,j) = ssh(i,j)
  enddo ; enddo

  if (CS%bulkmixedlayer) then
    if (CS%use_temperature) then ; do j=js,je ; do i=is,ie
      sfc_state%SST(i,j) = CS%tv%T(i,j,1)
      sfc_state%SSS(i,j) = CS%tv%S(i,j,1)
    enddo ; enddo ; endif
    do j=js,je ; do I=IscB,IecB
      sfc_state%u(I,j) = u(I,j,1)
    enddo ; enddo
    do J=JscB,JecB ; do i=is,ie
      sfc_state%v(i,J) = v(i,J,1)
    enddo ; enddo

    if (associated(CS%Hml)) then ; do j=js,je ; do i=is,ie
      sfc_state%Hml(i,j) = CS%Hml(i,j)
    enddo ; enddo ; endif
  else

    depth_ml = CS%Hmix
  !   Determine the mean tracer properties of the uppermost depth_ml fluid.
    !$OMP parallel do default(shared) private(depth,dh)
    do j=js,je
      do i=is,ie
        depth(i) = 0.0
        if (CS%use_temperature) then
          sfc_state%SST(i,j) = 0.0 ; sfc_state%SSS(i,j) = 0.0
        else
          sfc_state%sfc_density(i,j) = 0.0
        endif
      enddo

      do k=1,nz ; do i=is,ie
        if (depth(i) + h(i,j,k)*GV%H_to_m < depth_ml) then
          dh = h(i,j,k)*GV%H_to_m
        elseif (depth(i) < depth_ml) then
          dh = depth_ml - depth(i)
        else
          dh = 0.0
        endif
        if (CS%use_temperature) then
          sfc_state%SST(i,j) = sfc_state%SST(i,j) + dh * CS%tv%T(i,j,k)
          sfc_state%SSS(i,j) = sfc_state%SSS(i,j) + dh * CS%tv%S(i,j,k)
        else
          sfc_state%sfc_density(i,j) = sfc_state%sfc_density(i,j) + dh * GV%Rlay(k)
        endif
        depth(i) = depth(i) + dh
      enddo ; enddo
  ! Calculate the average properties of the mixed layer depth.
      do i=is,ie
        if (depth(i) < GV%H_subroundoff*GV%H_to_m) &
            depth(i) = GV%H_subroundoff*GV%H_to_m
        if (CS%use_temperature) then
          sfc_state%SST(i,j) = sfc_state%SST(i,j) / depth(i)
          sfc_state%SSS(i,j) = sfc_state%SSS(i,j) / depth(i)
        else
          sfc_state%sfc_density(i,j) = sfc_state%sfc_density(i,j) / depth(i)
        endif
        sfc_state%Hml(i,j) = depth(i)
      enddo
    enddo ! end of j loop

!   Determine the mean velocities in the uppermost depth_ml fluid.
    if (CS%Hmix_UV>0.) then
      depth_ml = CS%Hmix_UV
      !$OMP parallel do default(shared) private(depth,dh,hv)
      do J=jscB,jecB
        do i=is,ie
          depth(i) = 0.0
          sfc_state%v(i,J) = 0.0
        enddo
        do k=1,nz ; do i=is,ie
          hv = 0.5 * (h(i,j,k) + h(i,j+1,k)) * GV%H_to_m
          if (depth(i) + hv < depth_ml) then
            dh = hv
          elseif (depth(i) < depth_ml) then
            dh = depth_ml - depth(i)
          else
            dh = 0.0
          endif
          sfc_state%v(i,J) = sfc_state%v(i,J) + dh * v(i,J,k)
          depth(i) = depth(i) + dh
        enddo ; enddo
        ! Calculate the average properties of the mixed layer depth.
        do i=is,ie
          if (depth(i) < GV%H_subroundoff*GV%H_to_m) &
              depth(i) = GV%H_subroundoff*GV%H_to_m
          sfc_state%v(i,J) = sfc_state%v(i,J) / depth(i)
        enddo
      enddo ! end of j loop

      !$OMP parallel do default(shared) private(depth,dh,hu)
      do j=js,je
        do I=iscB,iecB
          depth(I) = 0.0
          sfc_state%u(I,j) = 0.0
        enddo
        do k=1,nz ; do I=iscB,iecB
          hu = 0.5 * (h(i,j,k) + h(i+1,j,k)) * GV%H_to_m
          if (depth(i) + hu < depth_ml) then
            dh = hu
          elseif (depth(I) < depth_ml) then
            dh = depth_ml - depth(I)
          else
            dh = 0.0
          endif
          sfc_state%u(I,j) = sfc_state%u(I,j) + dh * u(I,j,k)
          depth(I) = depth(I) + dh
        enddo ; enddo
        ! Calculate the average properties of the mixed layer depth.
        do I=iscB,iecB
          if (depth(I) < GV%H_subroundoff*GV%H_to_m) &
              depth(I) = GV%H_subroundoff*GV%H_to_m
          sfc_state%u(I,j) = sfc_state%u(I,j) / depth(I)
        enddo
      enddo ! end of j loop
    else ! Hmix_UV<=0.
      do j=js,je ; do I=IscB,IecB
        sfc_state%u(I,j) = u(I,j,1)
      enddo ; enddo
      do J=JscB,JecB ; do i=is,ie
        sfc_state%v(i,J) = v(i,J,1)
      enddo ; enddo
    endif
  endif                                              ! end BULKMIXEDLAYER

  if (allocated(sfc_state%salt_deficit) .and. associated(CS%tv%salt_deficit)) then
    !$OMP parallel do default(shared)
    do j=js,je ; do i=is,ie
      ! Convert from gSalt to kgSalt
      sfc_state%salt_deficit(i,j) = 1000.0 * CS%tv%salt_deficit(i,j)
    enddo ; enddo
  endif

  if (allocated(sfc_state%ocean_mass) .and. allocated(sfc_state%ocean_heat) .and. &
      allocated(sfc_state%ocean_salt)) then
    !$OMP parallel do default(shared)
    do j=js,je ; do i=is,ie
      sfc_state%ocean_mass(i,j) = 0.0
      sfc_state%ocean_heat(i,j) = 0.0 ; sfc_state%ocean_salt(i,j) = 0.0
    enddo ; enddo
    !$OMP parallel do default(shared) private(mass)
    do j=js,je ; do k=1,nz; do i=is,ie
      mass = GV%H_to_kg_m2*h(i,j,k)
      sfc_state%ocean_mass(i,j) = sfc_state%ocean_mass(i,j) + mass
      sfc_state%ocean_heat(i,j) = sfc_state%ocean_heat(i,j) + mass*CS%tv%T(i,j,k)
      sfc_state%ocean_salt(i,j) = sfc_state%ocean_salt(i,j) + &
                              mass * (1.0e-3*CS%tv%S(i,j,k))
    enddo ; enddo ; enddo
  else
    if (allocated(sfc_state%ocean_mass)) then
      !$OMP parallel do default(shared)
      do j=js,je ; do i=is,ie ; sfc_state%ocean_mass(i,j) = 0.0 ; enddo ; enddo
      !$OMP parallel do default(shared)
      do j=js,je ; do k=1,nz ; do i=is,ie
        sfc_state%ocean_mass(i,j) = sfc_state%ocean_mass(i,j) + GV%H_to_kg_m2*h(i,j,k)
      enddo ; enddo ; enddo
    endif
    if (allocated(sfc_state%ocean_heat)) then
      !$OMP parallel do default(shared)
      do j=js,je ; do i=is,ie ; sfc_state%ocean_heat(i,j) = 0.0 ; enddo ; enddo
      !$OMP parallel do default(shared) private(mass)
      do j=js,je ; do k=1,nz ; do i=is,ie
        mass = GV%H_to_kg_m2*h(i,j,k)
        sfc_state%ocean_heat(i,j) = sfc_state%ocean_heat(i,j) + mass*CS%tv%T(i,j,k)
      enddo ; enddo ; enddo
    endif
    if (allocated(sfc_state%ocean_salt)) then
      !$OMP parallel do default(shared)
      do j=js,je ; do i=is,ie ; sfc_state%ocean_salt(i,j) = 0.0 ; enddo ; enddo
      !$OMP parallel do default(shared) private(mass)
      do j=js,je ; do k=1,nz ; do i=is,ie
        mass = GV%H_to_kg_m2*h(i,j,k)
        sfc_state%ocean_salt(i,j) = sfc_state%ocean_salt(i,j) + &
                                mass * (1.0e-3*CS%tv%S(i,j,k))
      enddo ; enddo ; enddo
    endif
  endif

  if (associated(CS%tracer_flow_CSp)) then
    call call_tracer_surface_state(sfc_state, h, G, CS%tracer_flow_CSp)
  endif

  if (CS%check_bad_surface_vals) then
    numberOfErrors=0 ! count number of errors
    do j=js,je; do i=is,ie
      if (G%mask2dT(i,j)>0.) then
        localError = sfc_state%sea_lev(i,j)<=-G%bathyT(i,j)       &
                .or. sfc_state%sea_lev(i,j)>= CS%bad_val_ssh_max  &
                .or. sfc_state%sea_lev(i,j)<=-CS%bad_val_ssh_max  &
                .or. sfc_state%sea_lev(i,j)+G%bathyT(i,j) < CS%bad_val_column_thickness
        if (CS%use_temperature) localError = localError &
                .or. sfc_state%SSS(i,j)<0.                        &
                .or. sfc_state%SSS(i,j)>=CS%bad_val_sss_max       &
                .or. sfc_state%SST(i,j)< CS%bad_val_sst_min       &
                .or. sfc_state%SST(i,j)>=CS%bad_val_sst_max
        if (localError) then
          numberOfErrors=numberOfErrors+1
          if (numberOfErrors<9) then ! Only report details for the first few errors
            if (CS%use_temperature) then
              write(msg(1:240),'(2(a,i4,x),2(a,f8.3,x),8(a,es11.4,x))') &
                'Extreme surface sfc_state detected: i=',i,'j=',j, &
                'x=',G%geoLonT(i,j),'y=',G%geoLatT(i,j), &
                'D=',G%bathyT(i,j),                      &
                'SSH=',sfc_state%sea_lev(i,j),           &
                'SST=',sfc_state%SST(i,j),               &
                'SSS=',sfc_state%SSS(i,j),               &
                'U-=',sfc_state%u(I-1,j),                &
                'U+=',sfc_state%u(I,j),                  &
                'V-=',sfc_state%v(i,J-1),                &
                'V+=',sfc_state%v(i,J)
            else
              write(msg(1:240),'(2(a,i4,x),2(a,f8.3,x),6(a,es11.4))') &
                'Extreme surface sfc_state detected: i=',i,'j=',j, &
                'x=',G%geoLonT(i,j),'y=',G%geoLatT(i,j), &
                'D=',G%bathyT(i,j),                      &
                'SSH=',sfc_state%sea_lev(i,j),           &
                'U-=',sfc_state%u(I-1,j),                &
                'U+=',sfc_state%u(I,j),                  &
                'V-=',sfc_state%v(i,J-1),                &
                'V+=',sfc_state%v(i,J)
            endif
            call MOM_error(WARNING, trim(msg), all_print=.true.)
          elseif (numberOfErrors==9) then ! Indicate once that there are more errors
            call MOM_error(WARNING, 'There were more unreported extreme events!', all_print=.true.)
          endif ! numberOfErrors
        endif ! localError
      endif ! mask2dT
    enddo; enddo
    call sum_across_PEs(numberOfErrors)
    if (numberOfErrors>0) then
      write(msg(1:240),'(3(a,i9,x))') 'There were a total of ',numberOfErrors, &
          'locations detected with extreme surface values!'
      call MOM_error(FATAL, trim(msg))
    endif
  endif

  call callTree_leave("calculate_surface_sfc_state()")
end subroutine calculate_surface_state


!> End of model
subroutine MOM_end(CS)
  type(MOM_control_struct), pointer :: CS   !< MOM control structure

  if (CS%use_ALE_algorithm) then
    call ALE_end(CS%ALE_CSp)
  endif

  DEALLOC_(CS%u) ; DEALLOC_(CS%v) ; DEALLOC_(CS%h)
  DEALLOC_(CS%uh) ; DEALLOC_(CS%vh)

  if (associated(CS%Wave_Parameter_CSp)) then
     call waves_end(CS%Wave_Parameter_CSp)
  endif

  if (CS%use_temperature) then
    DEALLOC_(CS%T) ; CS%tv%T => NULL() ; DEALLOC_(CS%S) ; CS%tv%S => NULL()
  endif
  if (associated(CS%tv%frazil)) deallocate(CS%tv%frazil)
  if (associated(CS%tv%salt_deficit)) deallocate(CS%tv%salt_deficit)
  if (associated(CS%Hml)) deallocate(CS%Hml)

  call tracer_advect_end(CS%tracer_adv_CSp)
  call tracer_hor_diff_end(CS%tracer_diff_CSp)
  call tracer_registry_end(CS%tracer_Reg)
  call tracer_flow_control_end(CS%tracer_flow_CSp)

  if(CS%offline_tracer_mode) then
    call offline_transport_end(CS%offline_CSp)
  endif

  DEALLOC_(CS%uhtr) ; DEALLOC_(CS%vhtr)
  if (CS%split) then
    call end_dyn_split_RK2(CS%dyn_split_RK2_CSp)
  elseif (CS%use_RK2) then
    call end_dyn_unsplit_RK2(CS%dyn_unsplit_RK2_CSp)
  else
    call end_dyn_unsplit(CS%dyn_unsplit_CSp)
  endif
  DEALLOC_(CS%ave_ssh)
  if (associated(CS%update_OBC_CSp)) call OBC_register_end(CS%update_OBC_CSp)

  call verticalGridEnd(CS%GV)
  call MOM_grid_end(CS%G)

  deallocate(CS)

end subroutine MOM_end

!> \namespace mom
!!
!! Modular Ocean Model (MOM) Version 6.0 (MOM6)
!!
!! \authors Alistair Adcroft, Robert Hallberg, and Stephen Griffies
!!
!!  Additional contributions from:
!!    * Whit Anderson
!!    * Brian Arbic
!!    * Will Cooke
!!    * Anand Gnanadesikan
!!    * Matthew Harrison
!!    * Mehmet Ilicak
!!    * Laura Jackson
!!    * Jasmine John
!!    * John Krasting
!!    * Zhi Liang
!!    * Bonnie Samuels
!!    * Harper Simmons
!!    * Laurent White
!!    * Niki Zadeh
!!
!!  MOM ice-shelf code was developed by
!!  * Daniel Goldberg
!!  * Robert Hallberg
!!  * Chris Little
!!  * Olga Sergienko
!!
!!  \section section_overview Overview of MOM
!!
!!  This program (MOM) simulates the ocean by numerically solving
!!  the hydrostatic primitive equations in generalized Lagrangian
!!  vertical coordinates, typically tracking stretched pressure (p*)
!!  surfaces or following isopycnals in the ocean's interior, and
!!  general orthogonal horizontal coordinates. Unlike earlier versions
!!  of MOM, in MOM6 these equations are horizontally discretized on an
!!  Arakawa C-grid.  (It remains to be seen whether a B-grid dynamic
!!  core will be revived in MOM6 at a later date; for now applications
!!  requiring a B-grid discretization should use MOM5.1.)  MOM6 offers
!!  a range of options for the physical parameterizations, from those
!!  most appropriate to highly idealized models for geophysical fluid
!!  dynamics studies to a rich suite of processes appropriate for
!!  realistic ocean simulations.  The thermodynamic options typically
!!  use conservative temperature and preformed salinity as conservative
!!  state variables and a full nonlinear equation of state, but there
!!  are also idealized adiabatic configurations of the model that use
!!  fixed density layers.  Version 6.0 of MOM continues in the long
!!  tradition of a commitment to climate-quality ocean simulations
!!  embodied in previous versions of MOM, even as it draws extensively
!!  on the lessons learned in the development of the Generalized Ocean
!!  Layered Dynamics (GOLD) ocean model, which was also primarily
!!  developed at NOAA/GFDL.  MOM has also benefited tremendously from
!!  the FMS infrastructure, which it utilizes and shares with other
!!  component models developed at NOAA/GFDL.
!!
!!    When run is isopycnal-coordinate mode, the uppermost few layers
!!  are often used to describe a bulk mixed layer, including the
!!  effects of penetrating shortwave radiation.  Either a split-
!!  explicit time stepping scheme or a non-split scheme may be used
!!  for the dynamics, while the time stepping may be split (and use
!!  different numbers of steps to cover the same interval) for the
!!  forcing, the thermodynamics, and for the dynamics.  Most of the
!!  numerics are second order accurate in space.  MOM can run with an
!!  absurdly thin minimum layer thickness. A variety of non-isopycnal
!!  vertical coordinate options are under development, but all exploit
!!  the advantages of a Lagrangian vertical coordinate, as discussed
!!  in detail by Adcroft and Hallberg (Ocean Modelling, 2006).
!!
!!    Details of the numerics and physical parameterizations are
!!  provided in the appropriate source files.  All of the available
!!  options are selected at run-time by parsing the input files,
!!  usually MOM_input and MOM_override, and the options choices are
!!  then documented for each run in MOM_param_docs.
!!
!!    MOM6 integrates the equations forward in time in three distinct
!!  phases.  In one phase, the dynamic equations for the velocities
!!  and layer thicknesses are advanced, capturing the propagation of
!!  external and internal inertia-gravity waves, Rossby waves, and
!!  other strictly adiabatic processes, including lateral stresses,
!!  vertical viscosity and momentum forcing, and interface height
!!  diffusion (commonly called Gent-McWilliams diffusion in depth-
!!  coordinate models).  In the second phase, all tracers are advected
!!  and diffused along the layers.  The third phase applies diabatic
!!  processes, vertical mixing of water properties, and perhaps
!!  vertical remapping to cause the layers to track the desired
!!  vertical coordinate.
!!
!!    The present file (MOM.F90) orchestrates the main time stepping
!!  loops. One time integration option for the dynamics uses a split
!!  explicit time stepping scheme to rapidly step the barotropic
!!  pressure and velocity fields. The barotropic velocities are
!!  averaged over the baroclinic time step before they are used to
!!  advect thickness and determine the baroclinic accelerations.  As
!!  described in Hallberg and Adcroft (2009), a barotropic correction
!!  is applied to the time-mean layer velocities to ensure that the
!!  sum of the layer transports agrees with the time-mean barotropic
!!  transport, thereby ensuring that the estimates of the free surface
!!  from the sum of the layer thicknesses agrees with the final free
!!  surface height as calculated by the barotropic solver.  The
!!  barotropic and baroclinic velocities are kept consistent by
!!  recalculating the barotropic velocities from the baroclinic
!!  transports each time step. This scheme is described in Hallberg,
!!  1997, J. Comp. Phys. 135, 54-65 and in Hallberg and Adcroft, 2009,
!!  Ocean Modelling, 29, 15-26.
!!
!!    The other time integration options use non-split time stepping
!!  schemes based on the 3-step third order Runge-Kutta scheme
!!  described in Matsuno, 1966, J. Met. Soc. Japan, 44, 85-88, or on
!!  a two-step quasi-2nd order Runge-Kutta scheme.  These are much
!!  slower than the split time-stepping scheme, but they are useful
!!  for providing a more robust solution for debugging cases where the
!!  more complicated split time-stepping scheme may be giving suspect
!!  solutions.
!!
!!    There are a range of closure options available.  Horizontal
!!  velocities are subject to a combination of horizontal biharmonic
!!  and Laplacian friction (based on a stress tensor formalism) and a
!!  vertical Fickian viscosity (perhaps using the kinematic viscosity
!!  of water).  The horizontal viscosities may be constant, spatially
!!  varying or may be dynamically calculated using Smagorinsky's
!!  approach.  A diapycnal diffusion of density and thermodynamic
!!  quantities is also allowed, but not required, as is horizontal
!!  diffusion of interface heights (akin to the Gent-McWilliams
!!  closure of geopotential coordinate models).  The diapycnal mixing
!!  may use a fixed diffusivity or it may use the shear Richardson
!!  number dependent closure, like that described in Jackson et al.
!!  (JPO, 2008).  When there is diapycnal diffusion, it applies to
!!  momentum as well. As this is in addition to the vertical viscosity,
!!  the vertical Prandtl always exceeds 1.  A refined bulk-mixed layer
!!  is often used to describe the planetary boundary layer in realistic
!!  ocean simulations.
!!
!!    MOM has a number of noteworthy debugging capabilities.
!!  Excessively large velocities are truncated and MOM will stop
!!  itself after a number of such instances to keep the model from
!!  crashing altogether.  This is useful in diagnosing failures,
!!  or (by accepting some truncations) it may be useful for getting
!!  the model past the adjustment from an ill-balanced initial
!!  condition.  In addition, all of the accelerations in the columns
!!  with excessively large velocities may be directed to a text file.
!!  Parallelization errors may be diagnosed using the DEBUG option,
!!  which causes extensive checksums to be written out along with
!!  comments indicating where in the algorithm the sums originate and
!!  what variable is being summed.  The point where these checksums
!!  differ between runs is usually a good indication of where in the
!!  code the problem lies.  All of the test cases provided with MOM
!!  are routinely tested to ensure that they give bitwise identical
!!  results regardless of the domain decomposition, or whether they
!!  use static or dynamic memory allocation.
!!
!!  \section section_structure Structure of MOM
!!
!!  About 115 other files of source code and 4 header files comprise
!!  the MOM code, although there are several hundred more files that
!!  make up the FMS infrastructure upon which MOM is built.  Each of
!!  the MOM files contains comments documenting what it does, and
!!  most of the file names are fairly self-evident. In addition, all
!!  subroutines and data types are referenced via a module use, only
!!  statement, and the module names are consistent with the file names,
!!  so it is not too hard to find the source file for a subroutine.
!!
!!    The typical MOM directory tree is as follows:
!!
!! \verbatim
!!        ../MOM
!!        |-- config_src
!!        |   |-- coupled_driver
!!        |   |-- dynamic
!!        |   `-- solo_driver
!!        |-- examples
!!        |   |-- CM2G
!!        |   |-- ...
!!        |   `-- torus_advection_test
!!        `-- src
!!            |-- core
!!            |-- diagnostics
!!            |-- equation_of_state
!!            |-- framework
!!            |-- ice_shelf
!!            |-- initialization
!!            |-- parameterizations
!!            |   |-- lateral
!!            |   `-- vertical
!!            |-- tracer
!!            `-- user
!! \endverbatim
!!
!!  Rather than describing each file here, each directory contents
!!  will be described to give a broad overview of the MOM code
!!  structure.
!!
!!    The directories under config_src contain files that are used for
!!  configuring the code, for instance for coupled or ocean-only runs.
!!  Only one or two of these directories are used in compiling any,
!!  particular run.
!!
!!  * config_src/coupled_driver:
!!    The files here are used to couple MOM as a component in a larger
!!    run driven by the FMS coupler.  This includes code that converts
!!    various forcing fields into the code structures and flux and unit
!!    conventions used by MOM, and converts the MOM surface fields
!!    back to the forms used by other FMS components.
!!
!!  * config_src/dynamic:
!!    The only file here is the version of MOM_memory.h that is used
!!    for dynamic memory configurations of MOM.
!!
!!  * config_src/solo_driver:
!!    The files here are include the _main driver that is used when
!!    MOM is configured as an ocean-only model, as well as the files
!!    that specify the surface forcing in this configuration.
!!
!!    The directories under examples provide a large number of working
!!  configurations of MOM, along with reference solutions for several
!!  different compilers on GFDL's latest large computer.  The versions
!!  of MOM_memory.h in these directories need not be used if dynamic
!!  memory allocation is desired, and the answers should be unchanged.
!!
!!    The directories under src contain most of the MOM files.  These
!!  files are used in every configuration using MOM.
!!
!!  * src/core:
!!    The files here constitute the MOM dynamic core.  This directory
!!    also includes files with the types that describe the model's
!!    lateral grid and have defined types that are shared across
!!    various MOM modules to allow for more succinct and flexible
!!    subroutine argument lists.
!!
!!  * src/diagnostics:
!!    The files here calculate various diagnostics that are anciliary
!!    to the model itself.  While most of these diagnostics do not
!!    directly affect the model's solution, there are some, like the
!!    calculation of the deformation radius, that are used in some
!!    of the process parameterizations.
!!
!!  * src/equation_of_state:
!!    These files describe the physical properties of sea-water,
!!    including both the equation of state and when it freezes.
!!
!!  * src/framework:
!!    These files provide infrastructure utilities for MOM.  Many are
!!    simply wrappers for capabilities provided by FMS, although others
!!    provide capabilities (like the file_parser) that are unique to
!!    MOM. When MOM is adapted to use a modeling infrastructure
!!    distinct from FMS, most of the required changes are in this
!!    directory.
!!
!!  * src/initialization:
!!    These are the files that are used to initialize the MOM grid
!!    or provide the initial physical state for MOM.  These files are
!!    not intended to be modified, but provide a means for calling
!!    user-specific initialization code like the examples in src/user.
!!
!!  * src/parameterizations/lateral:
!!    These files implement a number of quasi-lateral (along-layer)
!!    process parameterizations, including lateral viscosities,
!!    parameterizations of eddy effects, and the calculation of tidal
!!    forcing.
!!
!!  * src/parameterizations/vertical:
!!    These files implement a number of vertical mixing or diabatic
!!    processes, including the effects of vertical viscosity and
!!    code to parameterize the planetary boundary layer.  There is a
!!    separate driver that orchestrates this portion of the algorithm,
!!    and there is a diversity of parameterizations to be found here.
!!
!!  * src/tracer:
!!    These files handle the lateral transport and diffusion of
!!    tracers, or are the code to implement various passive tracer
!!    packages.  Additional tracer packages are readily accomodated.
!!
!!  * src/user:
!!    These are either stub routines that a user could use to change
!!    the model's initial conditions or forcing, or are examples that
!!    implement specific test cases.  These files can easily  be hand
!!    edited to create new analytically specified configurations.
!!
!!
!!  Most simulations can be set up by modifying only the files
!!  MOM_input, and possibly one or two of the files in src/user.
!!  In addition, the diag_table (MOM_diag_table) will commonly be
!!  modified to tailor the output to the needs of the question at
!!  hand.  The FMS utility mkmf works with a file called path_names
!!  to build an appropriate makefile, and path_names should be edited
!!  to reflect the actual location of the desired source code.
!!
!!
!!  There are 3 publicly visible subroutines in this file (MOM.F90).
!!  * step_MOM steps MOM over a specified interval of time.
!!  * MOM_initialize calls initialize and does other initialization
!!    that does not warrant user modification.
!!  * calculate_surface_state determines the surface (bulk mixed layer
!!    if traditional isoycnal vertical coordinate) properties of the
!!    current model state and packages pointers to these fields into an
!!    exported structure.
!!
!!    The remaining subroutines in this file (src/core/MOM.F90) are:
!!  * find_total_transport determines the barotropic mass transport.
!!  * register_diags registers many diagnostic fields for the dynamic
!!    solver, or of the main model variables.
!!  * MOM_timing_init initializes various CPU time clocks.
!!  * write_static_fields writes out various time-invariant fields.
!!  * set_restart_fields is used to specify those fields that are
!!    written to and read from the restart file.
!!
!!  \section section_heat_budget Diagnosing MOM heat budget
!!
!!  Here are some example heat budgets for the ALE version of MOM6.
!!
!!  \subsection subsection_2d_heat_budget Depth integrated heat budget
!!
!!  Depth integrated heat budget diagnostic for MOM.
!!
!! * OPOTTEMPTEND_2d = T_ADVECTION_XY_2d + OPOTTEMPPMDIFF_2d + HFDS + HFGEOU
!!
!! * T_ADVECTION_XY_2d = horizontal advection
!! * OPOTTEMPPMDIFF_2d = neutral diffusion
!! * HFDS              = net surface boundary heat flux
!! * HFGEOU            = geothermal heat flux
!!
!! * HFDS = net surface boundary heat flux entering the ocean
!!        = rsntds + rlntds + hfls + hfss + heat_pme + hfsifrazil
!!
!! * More heat flux cross-checks
!!   * hfds     = net_heat_coupler + hfsifrazil + heat_pme
!!   * heat_pme = heat_content_surfwater
!!              = heat_content_massin + heat_content_massout
!!              = heat_content_fprec + heat_content_cond + heat_content_vprec
!!               + hfrunoffds + hfevapds + hfrainds
!!
!!  \subsection subsection_3d_heat_budget Depth integrated heat budget
!!
!!  Here is an example 3d heat budget diagnostic for MOM.
!!
!! * OPOTTEMPTEND = T_ADVECTION_XY + TH_TENDENCY_VERT_REMAP + OPOTTEMPDIFF + OPOTTEMPPMDIFF
!!                + BOUNDARY_FORCING_HEAT_TENDENCY + FRAZIL_HEAT_TENDENCY
!!
!! * OPOTTEMPTEND                   = net tendency of heat as diagnosed in MOM.F90
!! * T_ADVECTION_XY                 = heating of a cell from lateral advection
!! * TH_TENDENCY_VERT_REMAP         = heating of a cell from vertical remapping
!! * OPOTTEMPDIFF                   = heating of a cell from diabatic diffusion
!! * OPOTTEMPPMDIFF                 = heating of a cell from neutral diffusion
!! * BOUNDARY_FORCING_HEAT_TENDENCY = heating of cell from boundary fluxes
!! * FRAZIL_HEAT_TENDENCY           = heating of cell from frazil
!!
!! * TH_TENDENCY_VERT_REMAP has zero vertical sum, as it redistributes heat in vertical.
!!
!! * OPOTTEMPDIFF has zero vertical sum, as it redistributes heat in the vertical.
!!
!! * BOUNDARY_FORCING_HEAT_TENDENCY generally has 3d structure, with k > 1 contributions from
!!   penetrative shortwave, and from other fluxes for the case when layers are tiny, in which
!!   case MOM6 partitions tendencies into k > 1 layers.
!!
!! * FRAZIL_HEAT_TENDENCY generally has 3d structure, since MOM6 frazil calculation checks the
!!   full ocean column.
!!
!! * FRAZIL_HEAT_TENDENCY[k=\@sum] = HFSIFRAZIL = column integrated frazil heating.
!!
!! * HFDS = FRAZIL_HEAT_TENDENCY[k=\@sum] + BOUNDARY_FORCING_HEAT_TENDENCY[k=\@sum]
!!
!!  Here is an example 2d heat budget (depth summed) diagnostic for MOM.
!!
!! * OPOTTEMPTEND_2d = T_ADVECTION_XY_2d + OPOTTEMPPMDIFF_2d + HFDS
!!
!!
!!  Here is an example 3d salt budget diagnostic for MOM.
!!
!! * OSALTTEND = S_ADVECTION_XY + SH_TENDENCY_VERT_REMAP + OSALTDIFF + OSALTPMDIFF
!!                + BOUNDARY_FORCING_SALT_TENDENCY
!!
!! * OSALTTEND                      = net tendency of salt as diagnosed in MOM.F90
!! * S_ADVECTION_XY                 = salt convergence to cell from lateral advection
!! * SH_TENDENCY_VERT_REMAP         = salt convergence to cell from vertical remapping
!! * OSALTDIFF                      = salt convergence to cell from diabatic diffusion
!! * OSALTPMDIFF                    = salt convergence to cell from neutral diffusion
!! * BOUNDARY_FORCING_SALT_TENDENCY = salt convergence to cell from boundary fluxes
!!
!! * SH_TENDENCY_VERT_REMAP has zero vertical sum, as it redistributes salt in vertical.
!!
!! * OSALTDIFF has zero vertical sum, as it redistributes salt in the vertical.
!!
!! * BOUNDARY_FORCING_SALT_TENDENCY generally has 3d structure, with k > 1 contributions from
!!   the case when layers are tiny, in which case MOM6 partitions tendencies into k > 1 layers.
!!
!! * SFDSI = BOUNDARY_FORCING_SALT_TENDENCY[k=\@sum]
!!
!!  Here is an example 2d salt budget (depth summed) diagnostic for MOM.
!!
!! * OSALTTEND_2d = S_ADVECTION_XY_2d + OSALTPMDIFF_2d + SFDSI (+ SALT_FLUX_RESTORE)
!!
!!
!!
<<<<<<< HEAD


=======
>>>>>>> 3d60b91a
end module MOM<|MERGE_RESOLUTION|>--- conflicted
+++ resolved
@@ -1007,13 +1007,9 @@
         call enable_averaging(CS%t_dyn_rel_thermo, Time_local, CS%diag)
 
         ! Apply diabatic forcing, do mixing, and regrid.
-<<<<<<< HEAD
         call step_MOM_thermo(CS, G, GV, u, v, h, CS%tv, fluxes, dtdia, &
                              WAVES=CS%Wave_Parameter_CSp)
-=======
-        call step_MOM_thermo(CS, G, GV, u, v, h, CS%tv, fluxes, dtdia)
         do_pass_kv_turb = associated(CS%visc%Kv_turb)
->>>>>>> 3d60b91a
 
         call disable_averaging(CS%diag)
 
@@ -4252,9 +4248,4 @@
 !!
 !!
 !!
-<<<<<<< HEAD
-
-
-=======
->>>>>>> 3d60b91a
 end module MOM