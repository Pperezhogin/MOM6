!> This is the main routine for MOM
module MOM

! This file is part of MOM6. See LICENSE.md for the license.

use MOM_variables, only : vertvisc_type
use MOM_open_boundary, only : ocean_OBC_type

! A Structure with pointers to forcing fields to drive MOM;
! all fluxes are positive downward.
use MOM_forcing_type, only : forcing

use MOM_variables, only: accel_diag_ptrs, cont_diag_ptrs, ocean_internal_state

! A structure containing pointers to various fields
! to describe surface state, and will be returned
! to the calling program.
use MOM_variables, only : surface

! A structure containing pointers to an assortment of
! thermodynamic fields, including potential/Conservative
! temperature, salinity and mixed layer density.
use MOM_variables, only: thermo_var_ptrs

! Infrastructure modules
use MOM_debugging,            only : MOM_debugging_init, hchksum, uvchksum
use MOM_checksum_packages,    only : MOM_thermo_chksum, MOM_state_chksum, MOM_accel_chksum
use MOM_cpu_clock,            only : cpu_clock_id, cpu_clock_begin, cpu_clock_end
use MOM_cpu_clock,            only : CLOCK_COMPONENT, CLOCK_SUBCOMPONENT
use MOM_cpu_clock,            only : CLOCK_MODULE_DRIVER, CLOCK_MODULE, CLOCK_ROUTINE
use MOM_coms,                 only : reproducing_sum
use MOM_coord_initialization, only : MOM_initialize_coord
use MOM_diag_mediator,        only : diag_mediator_init, enable_averaging
use MOM_diag_mediator,        only : diag_mediator_infrastructure_init
use MOM_diag_mediator,        only : diag_register_area_ids
use MOM_diag_mediator,        only : diag_set_state_ptrs, diag_update_remap_grids
use MOM_diag_mediator,        only : disable_averaging, post_data, safe_alloc_ptr
use MOM_diag_mediator,        only : register_diag_field, register_static_field
use MOM_diag_mediator,        only : register_scalar_field
use MOM_diag_mediator,        only : set_axes_info, diag_ctrl, diag_masks_set
use MOM_domains,              only : MOM_domains_init, clone_MOM_domain
use MOM_domains,              only : sum_across_PEs, pass_var, pass_vector
use MOM_domains,              only : To_North, To_East, To_South, To_West
use MOM_domains,              only : To_All, Omit_corners, CGRID_NE, SCALAR_PAIR
use MOM_domains,              only : create_group_pass, do_group_pass, group_pass_type
use MOM_domains,              only : start_group_pass, complete_group_pass, Omit_Corners
use MOM_error_handler,        only : MOM_error, FATAL, WARNING, is_root_pe
use MOM_error_handler,        only : MOM_set_verbosity, callTree_showQuery
use MOM_error_handler,        only : callTree_enter, callTree_leave, callTree_waypoint
use MOM_file_parser,          only : read_param, get_param, log_version, param_file_type
use MOM_fixed_initialization, only : MOM_initialize_fixed
use MOM_forcing_type,         only : MOM_forcing_chksum
use MOM_get_input,            only : Get_MOM_Input, directories
use MOM_io,                   only : MOM_io_init, vardesc, var_desc
use MOM_io,                   only : slasher, file_exists, read_data
use MOM_obsolete_params,      only : find_obsolete_params
use MOM_restart,              only : register_restart_field, query_initialized, save_restart
use MOM_restart,              only : restart_init, MOM_restart_CS
use MOM_spatial_means,        only : global_area_mean, global_area_integral
use MOM_state_initialization, only : MOM_initialize_state
use MOM_time_manager,         only : time_type, set_time, time_type_to_real, operator(+)
use MOM_time_manager,         only : operator(-), operator(>), operator(*), operator(/)
use MOM_time_manager,         only : increment_date
use MOM_unit_tests,           only : unit_tests

! MOM core modules
use MOM_ALE,                   only : ALE_init, ALE_end, ALE_main, ALE_CS, adjustGridForIntegrity
use MOM_ALE,                   only : ALE_getCoordinate, ALE_getCoordinateUnits, ALE_writeCoordinateFile
use MOM_ALE,                   only : ALE_updateVerticalGridType, ALE_remap_init_conds, ALE_register_diags
use MOM_boundary_update,       only : call_OBC_register, OBC_register_end, update_OBC_CS
use MOM_continuity,            only : continuity, continuity_init, continuity_CS, continuity_stencil
use MOM_CoriolisAdv,           only : CorAdCalc, CoriolisAdv_init, CoriolisAdv_CS
use MOM_diabatic_driver,       only : diabatic, diabatic_driver_init, diabatic_CS
use MOM_diabatic_driver,       only : adiabatic, adiabatic_driver_init, diabatic_driver_end
use MOM_diagnostics,           only : calculate_diagnostic_fields, MOM_diagnostics_init
use MOM_diagnostics,           only : diagnostics_CS
use MOM_diag_to_Z,             only : calculate_Z_diag_fields, calculate_Z_transport
use MOM_diag_to_Z,             only : MOM_diag_to_Z_init, register_Z_tracer, diag_to_Z_CS
use MOM_diag_to_Z,             only : MOM_diag_to_Z_end
use MOM_dynamics_unsplit,      only : step_MOM_dyn_unsplit, register_restarts_dyn_unsplit
use MOM_dynamics_unsplit,      only : initialize_dyn_unsplit, end_dyn_unsplit
use MOM_dynamics_unsplit,      only : MOM_dyn_unsplit_CS
use MOM_dynamics_split_RK2,    only : step_MOM_dyn_split_RK2, register_restarts_dyn_split_RK2
use MOM_dynamics_split_RK2,    only : initialize_dyn_split_RK2, end_dyn_split_RK2
use MOM_dynamics_split_RK2,    only : MOM_dyn_split_RK2_CS
use MOM_dynamics_unsplit_RK2,  only : step_MOM_dyn_unsplit_RK2, register_restarts_dyn_unsplit_RK2
use MOM_dynamics_unsplit_RK2,  only : initialize_dyn_unsplit_RK2, end_dyn_unsplit_RK2
use MOM_dynamics_unsplit_RK2,  only : MOM_dyn_unsplit_RK2_CS
use MOM_dynamics_legacy_split, only : step_MOM_dyn_legacy_split, register_restarts_dyn_legacy_split
use MOM_dynamics_legacy_split, only : initialize_dyn_legacy_split, end_dyn_legacy_split
use MOM_dynamics_legacy_split, only : adjustments_dyn_legacy_split, MOM_dyn_legacy_split_CS
use MOM_dyn_horgrid,           only : dyn_horgrid_type, create_dyn_horgrid, destroy_dyn_horgrid
use MOM_EOS,                   only : EOS_init
use MOM_EOS,                   only : gsw_sp_from_sr, gsw_pt_from_ct
use MOM_EOS,                   only : calculate_density
use MOM_debugging,             only : check_redundant
use MOM_grid,                  only : ocean_grid_type, set_first_direction
use MOM_grid,                  only : MOM_grid_init, MOM_grid_end
use MOM_hor_index,             only : hor_index_type, hor_index_init
use MOM_hor_visc,              only : horizontal_viscosity, hor_visc_init
use MOM_interface_heights,     only : find_eta
use MOM_lateral_mixing_coeffs, only : calc_slope_functions, VarMix_init
use MOM_lateral_mixing_coeffs, only : calc_resoln_function, VarMix_CS
use MOM_MEKE,                  only : MEKE_init, MEKE_alloc_register_restart, step_forward_MEKE, MEKE_CS
use MOM_MEKE_types,            only : MEKE_type
use MOM_mixed_layer_restrat,   only : mixedlayer_restrat, mixedlayer_restrat_init, mixedlayer_restrat_CS
use MOM_mixed_layer_restrat,   only : mixedlayer_restrat_register_restarts
use MOM_neutral_diffusion,     only : neutral_diffusion_CS, neutral_diffusion_diag_init
use MOM_obsolete_diagnostics,  only : register_obsolete_diagnostics
use MOM_open_boundary,         only : OBC_registry_type
use MOM_PressureForce,         only : PressureForce, PressureForce_init, PressureForce_CS
use MOM_set_visc,              only : set_viscous_BBL, set_viscous_ML, set_visc_init
use MOM_set_visc,              only : set_visc_register_restarts, set_visc_CS
use MOM_sponge,                only : init_sponge_diags, sponge_CS
use MOM_ALE_sponge,            only : init_ALE_sponge_diags, ALE_sponge_CS
use MOM_thickness_diffuse,     only : thickness_diffuse, thickness_diffuse_init, thickness_diffuse_CS
use MOM_tidal_forcing,         only : tidal_forcing_init, tidal_forcing_CS
use MOM_tracer_advect,         only : advect_tracer, tracer_advect_init
use MOM_tracer_advect,         only : tracer_advect_end, tracer_advect_CS
use MOM_tracer_hor_diff,       only : tracer_hordiff, tracer_hor_diff_init
use MOM_tracer_hor_diff,       only : tracer_hor_diff_end, tracer_hor_diff_CS
use MOM_tracer_registry,       only : register_tracer, tracer_registry_init
use MOM_tracer_registry,       only : add_tracer_diagnostics, tracer_registry_type
use MOM_tracer_registry,       only : lock_tracer_registry, tracer_registry_end
use MOM_tracer_flow_control,   only : call_tracer_register, tracer_flow_control_CS
use MOM_tracer_flow_control,   only : tracer_flow_control_init, call_tracer_surface_state
use MOM_tracer_flow_control,   only : tracer_flow_control_end
use MOM_transcribe_grid,       only : copy_dyngrid_to_MOM_grid, copy_MOM_grid_to_dyngrid
use MOM_vert_friction,         only : vertvisc, vertvisc_remnant
use MOM_vert_friction,         only : vertvisc_limit_vel, vertvisc_init
use MOM_verticalGrid,          only : verticalGrid_type, verticalGridInit, verticalGridEnd
use MOM_verticalGrid,          only : get_thickness_units, get_flux_units, get_tr_flux_units
use MOM_wave_interface,        only : wave_parameters_CS, waves_end
! Offline modules
use MOM_offline_main,          only : offline_transport_CS, offline_transport_init, update_offline_fields
use MOM_offline_main,          only : insert_offline_main, extract_offline_main, post_offline_convergence_diags
use MOM_offline_main,          only : register_diags_offline_transport, offline_advection_ale
use MOM_offline_main,          only : offline_redistribute_residual, offline_diabatic_ale
use MOM_offline_main,          only : offline_fw_fluxes_into_ocean, offline_fw_fluxes_out_ocean
use MOM_offline_main,          only : offline_advection_layer, offline_transport_end
use MOM_ALE,                   only : ale_offline_tracer_final, ALE_main_offline


implicit none ; private

#include <MOM_memory.h>

!> Control structure for this module
type, public :: MOM_control_struct
  real ALLOCABLE_, dimension(NIMEM_,NJMEM_,NKMEM_) :: &
    h, &      !< layer thickness (m or kg/m2 (H))
    T, &      !< potential temperature (degrees C)
    S         !< salinity (ppt)
  real ALLOCABLE_, dimension(NIMEMB_PTR_,NJMEM_,NKMEM_) :: &
    u,  &     !< zonal velocity component (m/s)
    uh, &     !< uh = u * h * dy at u grid points (m3/s or kg/s)
    uhtr      !< accumulated zonal thickness fluxes to advect tracers (m3 or kg)
  real ALLOCABLE_, dimension(NIMEM_,NJMEMB_PTR_,NKMEM_) :: &
    v,  &     !< meridional velocity (m/s)
    vh, &     !< vh = v * h * dx at v grid points (m3/s or kg/s)
    vhtr      !< accumulated meridional thickness fluxes to advect tracers (m3 or kg)
  real ALLOCABLE_, dimension(NIMEM_,NJMEM_) :: &
    ave_ssh   !< time-averaged (ave over baroclinic time steps) sea surface height (meter)
  real, pointer, dimension(:,:)   :: Hml => NULL() !< active mixed layer depth, in m
  real, pointer, dimension(:,:,:) :: &
    u_prev => NULL(), &  !< previous value of u stored for diagnostics
    v_prev => NULL()     !< previous value of v stored for diagnostics

  type(ocean_grid_type) :: G       !< structure containing metrics and grid info
  type(verticalGrid_type), pointer :: GV => NULL() !< structure containing vertical grid info
  type(thermo_var_ptrs) :: tv      !< structure containing pointers to available
                                   !! thermodynamic fields
  type(diag_ctrl)       :: diag    !< structure to regulate diagnostic output timing
  type(vertvisc_type)   :: visc    !< structure containing vertical viscosities,
                                   !! bottom drag viscosities, and related fields
  type(MEKE_type), pointer :: MEKE => NULL()  !<  structure containing fields
                                   !! related to the Mesoscale Eddy Kinetic Energy
  type(accel_diag_ptrs) :: ADp     !< structure containing pointers to accelerations,
                                   !! for derived diagnostics (e.g., energy budgets)
  type(cont_diag_ptrs)  :: CDp     !< structure containing pointers continuity equation
                                   !! terms, for derived diagnostics (e.g., energy budgets)

  logical :: split                   !< If true, use the split time stepping scheme.
  logical :: legacy_split            !< If true, use the legacy split time stepping
                                     !! code with all the options that were available in
                                     !! the predecessor isopycnal model "GOLD".
  logical :: use_RK2                 !< If true, use RK2 instead of RK3 in unsplit mode
                                     !! (i.e., no split between barotropic and baroclinic).
  logical :: adiabatic               !< If true, then no diapycnal mass fluxes, with no calls
                                     !! to routines to calculate or apply diapycnal fluxes.
  logical :: use_temperature         !< If true, temp and saln used as state variables.
  logical :: calc_rho_for_sea_lev    !< If true, calculate rho to convert pressure to sea level
  logical :: use_frazil              !< If true, liquid seawater freezes if temp below freezing,
                                     !! with accumulated heat deficit returned to surface ocean.
  logical :: bound_salinity          !< If true, salt is added to keep salinity above
                                     !! a minimum value, and the deficit is reported.
  logical :: bulkmixedlayer          !< If true, a refined bulk mixed layer scheme is used
                                     !! with nkml sublayers and nkbl buffer layer.
  logical :: diabatic_first          !< If true, apply diabatic and thermodynamic
                                     !! processes before time stepping the dynamics.
  logical :: use_conT_absS           !< If true, , the prognostics T&S are the conservative temperature
                                     !! and absolute salinity. Care should be taken to convert them
                                     !! to potential temperature and practical salinity before
                                     !! exchanging them with the coupler and/or reporting T&S diagnostics.
  logical :: thickness_diffuse       !< If true, diffuse interface height w/ a diffusivity KHTH.
  logical :: thickness_diffuse_first !< If true, diffuse thickness before dynamics.
  logical :: mixedlayer_restrat      !< If true, use submesoscale mixed layer restratifying scheme.
  logical :: useMEKE                 !< If true, call the MEKE parameterization.
  logical :: debug                   !< If true, write verbose checksums for debugging purposes.
  logical :: debug_truncations       !< If true, turn on diagnostics useful for debugging truncations.
  logical :: use_ALE_algorithm       !< If true, use the ALE algorithm rather than layered
                                     !! isopycnal/stacked shallow water mode. This logical is
                                     !! set by calling the function useRegridding() from the
                                     !! MOM_regridding module.
  logical :: do_dynamics             !< If false, does not call step_MOM_dyn_*. This is an
                                     !! undocumented run-time flag that is fragile.
  logical :: offline_tracer_mode = .false.
                                     !< If true, step_offline() is called instead of step_MOM().
                                     !! This is intended for running MOM6 in offline tracer mode
  logical :: advect_TS               !< If false, then no horizontal advection of temperature
                                     !! and salnity is performed
  real    :: dt                      !< (baroclinic) dynamics time step (seconds)
  real    :: dt_therm                !< thermodynamics time step (seconds)
  logical :: thermo_spans_coupling   !< If true, thermodynamic and tracer time
                                     !! steps can span multiple coupled time steps.
  real    :: t_dyn_rel_adv           !< The time of the dynamics relative to tracer
                                     !! advection and lateral mixing (in seconds), or
                                     !! equivalently the elapsed time since advectively
                                     !! updating the tracers.  t_dyn_rel_adv is invariably
                                     !! positive and may span multiple coupling timesteps.
  real    :: t_dyn_rel_thermo        !< The time of the dynamics relative to diabatic
                                     !! processes and remapping (in seconds).  t_dyn_rel_thermo
                                     !! can be negative or positive depending on whether
                                     !! the diabatic processes are applied before or after
                                     !! the dynamics and may span multiple coupling timesteps.
  real    :: t_dyn_rel_diag          !< The time of the diagnostics relative to diabatic
                                     !! processes and remapping (in seconds).  t_dyn_rel_diag
                                     !! is always positive, since the diagnostics must lag.
  type(time_type) :: Z_diag_interval !< amount of time between calculating Z-space diagnostics
  type(time_type) :: Z_diag_time     !< next time to compute Z-space diagnostics
  type(time_type), pointer :: Time   !< pointer to ocean clock
  real :: rel_time = 0.0             !< relative time (sec) since start of current execution
  real :: dtbt_reset_period          !< The time interval in seconds between dynamic
                                     !! recalculation of the barotropic time step.  If
                                     !! this is negative, it is never calculated, and
                                     !! if it is 0, it is calculated every step.

  logical :: interp_p_surf           !< If true, linearly interpolate surface pressure
                                     !! over the coupling time step, using specified value
                                     !! at the end of the coupling step. False by default.
  logical :: p_surf_prev_set         !< If true, p_surf_prev has been properly set from
                                     !! a previous time-step or the ocean restart file.
                                     !! This is only valid when interp_p_surf is true.

  real :: Hmix                       !< Diagnostic mixed layer thickness (meter) when
                                     !! bulk mixed layer is not used.
  real :: Hmix_UV                    !< Depth scale over which to average surface flow to
                                     !! feedback to the coupler/driver (m).
                                     !! bulk mixed layer is not used.
  real :: missing=-1.0e34            !< missing data value for masked fields

  ! Flags needed to reach between start and finish phases of initialization
  logical :: write_IC                !< If true, then the initial conditions will be written to file
  character(len=120) :: IC_file      !< A file into which the initial conditions are
                                     !! written in a new run if SAVE_INITIAL_CONDS is true.

  integer :: ntrunc                  !< number u,v truncations since last call to write_energy
  logical :: check_bad_surface_vals  !< If true, scan surface state for ridiculous values.
  real    :: bad_val_ssh_max         !< Maximum SSH before triggering bad value message
  real    :: bad_val_sst_max         !< Maximum SST before triggering bad value message
  real    :: bad_val_sst_min         !< Minimum SST before triggering bad value message
  real    :: bad_val_sss_max         !< Maximum SSS before triggering bad value message
  real    :: bad_val_column_thickness!< Minimum column thickness before triggering bad value message

  real, pointer, dimension(:,:) :: &
    p_surf_prev  => NULL(), & !< surface pressure (Pa) at end  previous call to step_MOM
    p_surf_begin => NULL(), & !< surface pressure (Pa) at start of step_MOM_dyn_...
    p_surf_end   => NULL()    !< surface pressure (Pa) at end   of step_MOM_dyn_...

  type(vardesc) :: &
    vd_T, &   !< vardesc array describing potential temperature
    vd_S      !< vardesc array describing salinity

  real, pointer, dimension(:,:,:) :: &  !< diagnostic arrays of advective/diffusive tracer fluxes
    T_adx => NULL(), T_ady => NULL(), T_diffx => NULL(), T_diffy => NULL(), &
    S_adx => NULL(), S_ady => NULL(), S_diffx => NULL(), S_diffy => NULL()

  real, pointer, dimension(:,:) :: & !< diagnostic arrays of vertically integrated advective/diffusive fluxes
    T_adx_2d => NULL(), T_ady_2d => NULL(), T_diffx_2d => NULL(), T_diffy_2d => NULL(), &
    S_adx_2d => NULL(), S_ady_2d => NULL(), S_diffx_2d => NULL(), S_diffy_2d => NULL()

  real, pointer, dimension(:,:,:) :: &  !< diagnostic arrays for advection tendencies and total tendencies
    T_advection_xy => NULL(), S_advection_xy => NULL(),  &
    T_prev         => NULL(), S_prev         => NULL(),  &
    Th_prev        => NULL(), Sh_prev        => NULL()

  real, pointer, dimension(:,:,:) :: & !< diagnostic arrays for variance decay through ALE
    T_squared => NULL(), S_squared => NULL()

  logical :: tendency_diagnostics = .false.

  ! diagnostic ids

  ! 3-d state fields
  integer :: id_u  = -1
  integer :: id_v  = -1
  integer :: id_h  = -1
  integer :: id_T  = -1
  integer :: id_S  = -1
  integer :: id_Tcon  = -1
  integer :: id_Sabs  = -1

  ! 3-d waves fields
  integer :: id_StokesDrift_x, id_StokesDrift_y

  ! 2-d surface and bottom fields
  integer :: id_zos      = -1
  integer :: id_zossq    = -1
  integer :: id_volo     = -1
  integer :: id_ssh      = -1
  integer :: id_ssh_ga   = -1
  integer :: id_sst      = -1
  integer :: id_sst_sq   = -1
  integer :: id_sss      = -1
  integer :: id_sss_sq   = -1
  integer :: id_ssu      = -1
  integer :: id_ssv      = -1
  integer :: id_speed    = -1
  integer :: id_ssh_inst = -1
  integer :: id_tob      = -1
  integer :: id_sob      = -1
  integer :: id_sstcon   = -1
  integer :: id_sssabs   = -1

  ! heat and salt flux fields
  integer :: id_fraz         = -1
  integer :: id_salt_deficit = -1
  integer :: id_Heat_PmE     = -1
  integer :: id_intern_heat  = -1

  ! transport of temperature and salinity
  integer :: id_Tadx      = -1
  integer :: id_Tady      = -1
  integer :: id_Tdiffx    = -1
  integer :: id_Tdiffy    = -1
  integer :: id_Sadx      = -1
  integer :: id_Sady      = -1
  integer :: id_Sdiffx    = -1
  integer :: id_Sdiffy    = -1
  integer :: id_Tadx_2d   = -1
  integer :: id_Tady_2d   = -1
  integer :: id_Tdiffx_2d = -1
  integer :: id_Tdiffy_2d = -1
  integer :: id_Sadx_2d   = -1
  integer :: id_Sady_2d   = -1
  integer :: id_Sdiffx_2d = -1
  integer :: id_Sdiffy_2d = -1

  ! tendencies for temp/heat and saln/salt
  integer :: id_T_advection_xy    = -1
  integer :: id_T_advection_xy_2d = -1
  integer :: id_T_tendency        = -1
  integer :: id_Th_tendency       = -1
  integer :: id_Th_tendency_2d    = -1
  integer :: id_S_advection_xy    = -1
  integer :: id_S_advection_xy_2d = -1
  integer :: id_S_tendency        = -1
  integer :: id_Sh_tendency       = -1
  integer :: id_Sh_tendency_2d    = -1

  ! variance decay for temp and heat
  integer :: id_T_vardec = -1
  integer :: id_S_vardec = -1

  ! fields prior to doing dynamics
  integer :: id_h_pre_dyn = -1

  ! diagnostic for fields prior to applying diapycnal physics
  integer :: id_u_predia = -1
  integer :: id_v_predia = -1
  integer :: id_h_predia = -1
  integer :: id_T_predia = -1
  integer :: id_S_predia = -1
  integer :: id_e_predia = -1
  integer :: id_u_preale = -1
  integer :: id_v_preale = -1
  integer :: id_h_preale = -1
  integer :: id_T_preale = -1
  integer :: id_S_preale = -1
  integer :: id_e_preale = -1

  ! Diagnostics for tracer horizontal transport
  integer :: id_uhtr = -1, id_umo = -1, id_umo_2d = 1
  integer :: id_vhtr = -1, id_vmo = -1, id_vmo_2d = 1

  ! The remainder provides pointers to child module control structures.
  type(MOM_dyn_unsplit_CS),      pointer :: dyn_unsplit_CSp      => NULL()
  type(MOM_dyn_unsplit_RK2_CS),  pointer :: dyn_unsplit_RK2_CSp  => NULL()
  type(MOM_dyn_split_RK2_CS),    pointer :: dyn_split_RK2_CSp    => NULL()
  type(MOM_dyn_legacy_split_CS), pointer :: dyn_legacy_split_CSp => NULL()

  type(set_visc_CS),             pointer :: set_visc_CSp           => NULL()
  type(diabatic_CS),             pointer :: diabatic_CSp           => NULL()
  type(thickness_diffuse_CS),    pointer :: thickness_diffuse_CSp  => NULL()
  type(mixedlayer_restrat_CS),   pointer :: mixedlayer_restrat_CSp => NULL()
  type(MEKE_CS),                 pointer :: MEKE_CSp               => NULL()
  type(VarMix_CS),               pointer :: VarMix                 => NULL()
  type(tracer_registry_type),    pointer :: tracer_Reg             => NULL()
  type(tracer_advect_CS),        pointer :: tracer_adv_CSp         => NULL()
  type(tracer_hor_diff_CS),      pointer :: tracer_diff_CSp        => NULL()
  type(neutral_diffusion_CS),    pointer :: neutral_diffusion_CSp  => NULL()
  type(tracer_flow_control_CS),  pointer :: tracer_flow_CSp        => NULL()
  type(diagnostics_CS),          pointer :: diagnostics_CSp        => NULL()
  type(diag_to_Z_CS),            pointer :: diag_to_Z_CSp          => NULL()
  type(MOM_restart_CS),          pointer :: restart_CSp            => NULL()
  type(update_OBC_CS),           pointer :: update_OBC_CSp         => NULL()
  type(ocean_OBC_type),          pointer :: OBC                    => NULL()
  type(sponge_CS),               pointer :: sponge_CSp             => NULL()
  type(ALE_sponge_CS),           pointer :: ALE_sponge_CSp         => NULL()
  type(ALE_CS),                  pointer :: ALE_CSp                => NULL()
<<<<<<< HEAD
  type(wave_parameters_CS),      pointer :: wave_parameter_CSp     => NULL()
  type(offline_transport_CS),    pointer :: offline_CSp             => NULL()
=======
  type(offline_transport_CS),    pointer :: offline_CSp            => NULL()
>>>>>>> d00bca57

  ! These are used for group halo updates.
  type(group_pass_type) :: pass_tau_ustar_psurf
  type(group_pass_type) :: pass_ray
  type(group_pass_type) :: pass_bbl_thick_kv_bbl
  type(group_pass_type) :: pass_T_S_h
  type(group_pass_type) :: pass_T_S
  type(group_pass_type) :: pass_kv_turb
  type(group_pass_type) :: pass_uv_T_S_h
  type(group_pass_type) :: pass_ssh

end type MOM_control_struct

public initialize_MOM
public finish_MOM_initialization
public step_MOM
public step_offline
public MOM_end
public calculate_surface_state

integer :: id_clock_ocean
integer :: id_clock_dynamics
integer :: id_clock_thermo
integer :: id_clock_tracer
integer :: id_clock_diabatic
integer :: id_clock_continuity  ! also in dynamics s/r
integer :: id_clock_thick_diff
integer :: id_clock_BBL_visc
integer :: id_clock_ml_restrat
integer :: id_clock_diagnostics
integer :: id_clock_Z_diag
integer :: id_clock_init
integer :: id_clock_MOM_init
integer :: id_clock_pass       ! also in dynamics d/r
integer :: id_clock_pass_init  ! also in dynamics d/r
integer :: id_clock_ALE
integer :: id_clock_other
integer :: id_clock_offline_tracer

contains


!> This subroutine orchestrates the time stepping of MOM.  The adiabatic
!! dynamics are stepped by calls to one of the step_MOM_dyn_...routines.
!! The action of lateral processes on tracers occur in calls to
!! advect_tracer and tracer_hordiff.  Vertical mixing and possibly remapping
!! occur inside of diabatic.
subroutine step_MOM(fluxes, state, Time_start, time_interval, CS)
  type(forcing),    intent(inout)    :: fluxes        !< pointers to forcing fields
  type(surface),    intent(inout)    :: state         !< surface ocean state
  type(time_type),  intent(in)       :: Time_start    !< starting time of a segment, as a time type
  real,             intent(in)       :: time_interval !< time interval covered by this run segment, in s.
  type(MOM_control_struct), pointer  :: CS            !< control structure from initialize_MOM

  ! local
  type(ocean_grid_type), pointer :: G ! pointer to a structure containing
                                      ! metrics and related information
  type(verticalGrid_type),  pointer :: GV => NULL()
  integer, save :: nt_debug = 1 ! running number of iterations, for debugging only.
  integer       :: ntstep ! time steps between tracer updates or diabatic forcing
  integer       :: n_max  ! number of steps to take in this call

  integer :: i, j, k, is, ie, js, je, Isq, Ieq, Jsq, Jeq, nz, n
  integer :: isd, ied, jsd, jed, IsdB, IedB, JsdB, JedB

  real :: dt              ! baroclinic time step (sec)
  real :: dtth            ! time step for thickness diffusion (sec)
  real :: dtdia           ! time step for diabatic processes (sec)
  real :: dt_therm        ! a limited and quantized version of CS%dt_therm (sec)
  real :: dtbt_reset_time ! value of CS%rel_time when DTBT was last calculated (sec)

  real :: mass_src_time   ! The amount of time for the surface mass source from
                          ! precipitation-evaporation, rivers, etc., that should
                          ! be applied to the start of the barotropic solver to
                          ! avoid generating tsunamis, in s.  This is negative
                          ! if the precipation has already been applied to the
                          ! layers, and positive if it will be applied later.

  real :: wt_end, wt_beg
  real :: bbl_time_int    ! The amount of time over which the calculated BBL
                          ! properties will apply, for use in diagnostics.

  logical :: calc_dtbt                 ! Indicates whether the dynamically adjusted
                                       ! barotropic time step needs to be updated.
  logical :: do_advection              ! If true, it is time to advect tracers.
  logical :: do_calc_bbl               ! If true, calculate the boundary layer properties.
  logical :: thermo_does_span_coupling ! If true, thermodynamic forcing spans
                                       ! multiple dynamic timesteps.
  real, dimension(SZI_(CS%G),SZJ_(CS%G)) :: &
    eta_av, &   ! average sea surface height or column mass over a timestep (meter or kg/m2)
    ssh         ! sea surface height based on eta_av (meter or kg/m2)

  real, pointer, dimension(:,:,:) :: &
    u, & ! u : zonal velocity component (m/s)
    v, & ! v : meridional velocity component (m/s)
    h    ! h : layer thickness (meter (Bouss) or kg/m2 (non-Bouss))

  ! Store the layer thicknesses before any changes by the dynamics. This is necessary for remapped
  ! mass transport diagnostics
  real, dimension(SZI_(CS%G),SZJ_(CS%G),SZK_(CS%G)) :: h_pre_dyn
  real :: tot_wt_ssh, Itot_wt_ssh

  type(time_type) :: Time_local
  logical :: showCallTree
  ! These are used for group halo passes.
  logical :: do_pass_kv_turb, do_pass_Ray, do_pass_kv_bbl_thick

  G => CS%G ; GV => CS%GV
  is   = G%isc  ; ie   = G%iec  ; js   = G%jsc  ; je   = G%jec ; nz = G%ke
  Isq  = G%IscB ; Ieq  = G%IecB ; Jsq  = G%JscB ; Jeq  = G%JecB
  isd  = G%isd  ; ied  = G%ied  ; jsd  = G%jsd  ; jed  = G%jed
  IsdB = G%IsdB ; IedB = G%IedB ; JsdB = G%JsdB ; JedB = G%JedB
  u => CS%u ; v => CS%v ; h => CS%h

  call cpu_clock_begin(id_clock_ocean)
  call cpu_clock_begin(id_clock_other)

  if (CS%debug) then
    call MOM_state_chksum("Beginning of step_MOM ", u, v, h, CS%uh, CS%vh, G, GV)
    call hchksum(CS%h,"CS%h beginning of step_MOM",G%HI, scale=GV%H_to_m)
  endif

  showCallTree = callTree_showQuery()
  if (showCallTree) call callTree_enter("step_MOM(), MOM.F90")

  ! First determine the time step that is consistent with this call.
  ! It is anticipated that the time step will almost always coincide
  ! with dt. In addition, ntstep is determined, subject to the constraint
  ! that ntstep cannot exceed n_max.
  if (time_interval <= CS%dt) then
    n_max = 1
  else
    n_max = ceiling(time_interval/CS%dt - 0.001)
  endif

  dt    = time_interval / real(n_max)
  dtdia = 0.0
  thermo_does_span_coupling = (CS%thermo_spans_coupling .and. &
                              (CS%dt_therm > 1.5*time_interval))
  if (thermo_does_span_coupling) then
    ! Set dt_therm to be an integer multiple of the coupling time step.
    dt_therm = time_interval * floor(CS%dt_therm / time_interval + 0.001)
    ntstep = floor(dt_therm/dt + 0.001)
  else
    ntstep = MAX(1,MIN(n_max,floor(CS%dt_therm/dt + 0.001)))
    dt_therm = dt*ntstep
  endif

  if (.not.ASSOCIATED(fluxes%p_surf)) CS%interp_p_surf = .false.

  !---------- Begin setup for group halo pass

  call cpu_clock_begin(id_clock_pass)
  call create_group_pass(CS%pass_tau_ustar_psurf, fluxes%taux, fluxes%tauy, G%Domain)
  if (ASSOCIATED(fluxes%ustar)) &
    call create_group_pass(CS%pass_tau_ustar_psurf, fluxes%ustar(:,:), G%Domain)
  if (ASSOCIATED(fluxes%p_surf)) &
    call create_group_pass(CS%pass_tau_ustar_psurf, fluxes%p_surf(:,:), G%Domain)

  do_pass_Ray = .FALSE.
  if ((.not.G%Domain%symmetric) .and. &
      associated(CS%visc%Ray_u) .and. associated(CS%visc%Ray_v)) then
    call create_group_pass(CS%pass_ray, CS%visc%Ray_u, CS%visc%Ray_v, G%Domain, &
                           To_North+To_East+SCALAR_PAIR+Omit_corners, CGRID_NE, halo=1)
    do_pass_Ray = .TRUE.
  endif
  do_pass_kv_bbl_thick = .FALSE.
  if (associated(CS%visc%bbl_thick_u) .and. associated(CS%visc%bbl_thick_v)) then
    call create_group_pass(CS%pass_bbl_thick_kv_bbl, CS%visc%bbl_thick_u, &
                           CS%visc%bbl_thick_v, G%Domain, &
                           To_North+To_East+SCALAR_PAIR+Omit_corners, CGRID_NE, halo=1)
    do_pass_kv_bbl_thick = .TRUE.
  endif
  if (associated(CS%visc%kv_bbl_u) .and. associated(CS%visc%kv_bbl_v)) then
    call create_group_pass(CS%pass_bbl_thick_kv_bbl, CS%visc%kv_bbl_u, &
                           CS%visc%kv_bbl_v, G%Domain, &
                           To_North+To_East+SCALAR_PAIR+Omit_corners, CGRID_NE, halo=1)
    do_pass_kv_bbl_thick = .TRUE.
  endif
  do_pass_kv_turb = associated(CS%visc%Kv_turb)
  if (associated(CS%visc%Kv_turb)) &
    call create_group_pass(CS%pass_kv_turb, CS%visc%Kv_turb, G%Domain, To_All+Omit_Corners, halo=1)

  if (.not.CS%adiabatic .AND. CS%use_ALE_algorithm ) then
    if (CS%use_temperature) then
      call create_group_pass(CS%pass_T_S_h, CS%tv%T, G%Domain, To_All+Omit_Corners, halo=1)
      call create_group_pass(CS%pass_T_S_h, CS%tv%S, G%Domain, To_All+Omit_Corners, halo=1)
    endif
    call create_group_pass(CS%pass_T_S_h, h, G%Domain, To_All+Omit_Corners, halo=1)
  endif

  if ((CS%adiabatic .OR. CS%diabatic_first) .AND. CS%use_temperature) then
    call create_group_pass(CS%pass_T_S, CS%tv%T, G%Domain, halo=1) ! Could also omit corners?
    call create_group_pass(CS%pass_T_S, CS%tv%S, G%Domain, halo=1)
  endif

  !---------- End setup for group halo pass


  if (G%nonblocking_updates) then
    call start_group_pass(CS%pass_tau_ustar_psurf, G%Domain)
  else
    call do_group_pass(CS%pass_tau_ustar_psurf, G%Domain)
  endif
  call cpu_clock_end(id_clock_pass)

  if (ASSOCIATED(CS%tv%frazil))        CS%tv%frazil(:,:)        = 0.0
  if (ASSOCIATED(CS%tv%salt_deficit))  CS%tv%salt_deficit(:,:)  = 0.0
  if (ASSOCIATED(CS%tv%TempxPmE))      CS%tv%TempxPmE(:,:)      = 0.0
  if (ASSOCIATED(CS%tv%internal_heat)) CS%tv%internal_heat(:,:) = 0.0

  CS%rel_time = 0.0

  tot_wt_ssh = 0.0
  do j=js,je ; do i=is,ie ; CS%ave_ssh(i,j) = 0.0 ; ssh(i,j) = CS%missing; enddo ; enddo

  if (associated(CS%VarMix)) then
    call enable_averaging(time_interval, Time_start+set_time(int(time_interval)), &
                          CS%diag)
    call calc_resoln_function(h, CS%tv, G, GV, CS%VarMix)
    call disable_averaging(CS%diag)
  endif

  if (G%nonblocking_updates) then
    call cpu_clock_begin(id_clock_pass)
    call complete_group_pass(CS%pass_tau_ustar_psurf, G%Domain)
    call cpu_clock_end(id_clock_pass)
  endif

  if (CS%interp_p_surf) then
    if (.not.ASSOCIATED(CS%p_surf_end))   allocate(CS%p_surf_end(isd:ied,jsd:jed))
    if (.not.ASSOCIATED(CS%p_surf_begin)) allocate(CS%p_surf_begin(isd:ied,jsd:jed))
    if (.not.CS%p_surf_prev_set) then
      do j=jsd,jed ; do i=isd,ied
        CS%p_surf_prev(i,j) = fluxes%p_surf(i,j)
      enddo ; enddo
      CS%p_surf_prev_set = .true.
    endif
  else
    CS%p_surf_end  => fluxes%p_surf
  endif

  if (CS%debug) then
    call MOM_state_chksum("Before steps ", u, v, h, CS%uh, CS%vh, G, GV)
    call MOM_forcing_chksum("Before steps", fluxes, G, haloshift=0)
    call check_redundant("Before steps ", u, v, G)
    call check_redundant("Before steps ", fluxes%taux, fluxes%tauy, G)
  endif
  call cpu_clock_end(id_clock_other)

  do n=1,n_max

    nt_debug = nt_debug + 1

    ! Set the universally visible time to the middle of the time step
    CS%Time = Time_start + set_time(int(floor(CS%rel_time+0.5*dt+0.5)))
    CS%rel_time = CS%rel_time + dt

    ! Set the local time to the end of the time step.
    Time_local = Time_start + set_time(int(floor(CS%rel_time+0.5)))
    if (showCallTree) call callTree_enter("DT cycles (step_MOM) n=",n)

    !===========================================================================
    ! This is the first place where the diabatic processes and remapping could occur.
    if (CS%diabatic_first .and. (CS%t_dyn_rel_adv==0.0)) then ! do thermodynamics.

      if (thermo_does_span_coupling) then
        dtdia = dt_therm
        if ((fluxes%dt_buoy_accum > 0.0) .and. (dtdia > time_interval) .and. &
            (abs(fluxes%dt_buoy_accum - dtdia) > 1e-6*dtdia)) then
          call MOM_error(FATAL, "step_MOM: Mismatch between long thermodynamic "//&
            "timestep and time over which buoyancy fluxes have been accumulated.")
        endif
        call MOM_error(FATAL, "MOM is not yet set up to have restarts that work "//&
          "with THERMO_SPANS_COUPLING and DIABATIC_FIRST.")
      else
        dtdia = dt*min(ntstep,n_max-(n-1))
      endif

      ! The end-time of the diagnostic interval needs to be set ahead if there
      ! are multiple dynamic time steps worth of thermodynamics applied here.
      call enable_averaging(dtdia, Time_local + &
                                   set_time(int(floor(dtdia-dt+0.5))), CS%diag)

      if (CS%debug) then
        call uvchksum("Pre set_viscous_BBL [uv]", u, v, G%HI, haloshift=1)
        call hchksum(h,"Pre set_viscous_BBL h", G%HI, haloshift=1, scale=GV%H_to_m)
        if (associated(CS%tv%T)) call hchksum(CS%tv%T, "Pre set_viscous_BBL T", G%HI, haloshift=1)
        if (associated(CS%tv%S)) call hchksum(CS%tv%S, "Pre set_viscous_BBL S", G%HI, haloshift=1)
      endif

      !   Calculate the BBL properties and store them inside visc (u,h).
      ! This is here so that CS%visc is updated before diabatic() when
      ! DIABATIC_FIRST=True. Otherwise diabatic() is called after the dynamics
      ! and set_viscous_BBL is called as a part of the dynamic stepping.
      call cpu_clock_begin(id_clock_BBL_visc)
      call set_viscous_BBL(u, v, h, CS%tv, CS%visc, G, GV, CS%set_visc_CSp)
      call cpu_clock_end(id_clock_BBL_visc)

      call cpu_clock_begin(id_clock_pass)
      if (do_pass_Ray) call do_group_pass(CS%pass_ray, G%Domain )
      if (do_pass_kv_bbl_thick) call do_group_pass(CS%pass_bbl_thick_kv_bbl, G%Domain)
      call cpu_clock_end(id_clock_pass)
      if (showCallTree) call callTree_wayPoint("done with set_viscous_BBL (diabatic_first)")

      call cpu_clock_begin(id_clock_thermo)

<<<<<<< HEAD
      if (.not.CS%adiabatic) then

        if (CS%debug) then
          call MOM_state_chksum("Pre-dia first ", u, v, h, CS%uhtr, CS%vhtr, G, GV)
          call MOM_thermo_chksum("Pre-dia first ", CS%tv, G, haloshift=0)
          call check_redundant("Pre-dia first ", u, v, G)
        endif

        if (CS%split .and. CS%legacy_split) then
          call adjustments_dyn_legacy_split(u, v, h, dt, G, GV, CS%dyn_legacy_split_CSp)
        endif

        call cpu_clock_begin(id_clock_diabatic)
        call diabatic(u, v, h, CS%tv, fluxes, CS%visc, CS%ADp, CS%CDp, &
                      dtdia, G, GV, CS%diabatic_CSp,Waves=CS%Wave_Parameter_CSp)
        fluxes%fluxes_used = .true.
        call cpu_clock_end(id_clock_diabatic)

        if (CS%id_u_preale > 0) call post_data(CS%id_u_preale, u,       CS%diag)
        if (CS%id_v_preale > 0) call post_data(CS%id_v_preale, v,       CS%diag)
        if (CS%id_h_preale > 0) call post_data(CS%id_h_preale, h,       CS%diag)
        if (CS%id_T_preale > 0) call post_data(CS%id_T_preale, CS%tv%T, CS%diag)
        if (CS%id_S_preale > 0) call post_data(CS%id_S_preale, CS%tv%S, CS%diag)
        if (CS%id_e_preale > 0) then
            call find_eta(h, CS%tv, GV%g_Earth, G, GV, eta_preale)
            call post_data(CS%id_e_preale, eta_preale, CS%diag)
        endif

        ! Regridding/remapping is done here, at end of thermodynamics time step
        ! (that may comprise several dynamical time steps)
        ! The routine 'ALE_main' can be found in 'MOM_ALE.F90'.
        if ( CS%use_ALE_algorithm ) then
!         call pass_vector(u, v, G%Domain)
          call do_group_pass(CS%pass_T_S_h, G%Domain)

          ! update squared quantities
          if (associated(CS%S_squared)) &
            CS%S_squared(:,:,:) = CS%tv%S(:,:,:) ** 2
          if (associated(CS%T_squared)) &
            CS%T_squared(:,:,:) = CS%tv%T(:,:,:) ** 2

          if (CS%debug) then
            call MOM_state_chksum("Pre-ALE 1 ", u, v, h, CS%uh, CS%vh, G, GV)
            call hchksum(CS%tv%T,"Pre-ALE 1 T", G%HI, haloshift=1)
            call hchksum(CS%tv%S,"Pre-ALE 1 S", G%HI, haloshift=1)
            call check_redundant("Pre-ALE 1 ", u, v, G)
          endif
          call cpu_clock_begin(id_clock_ALE)
          if (use_ice_shelf) then

             call ALE_main(G, GV, h, u, v, CS%tv, CS%tracer_Reg, CS%ALE_CSp, dtdia, &
                          fluxes%frac_shelf_h)
          else
             call ALE_main(G, GV, h, u, v, CS%tv, CS%tracer_Reg, CS%ALE_CSp, dtdia)
          endif

          call cpu_clock_end(id_clock_ALE)
        endif   ! endif for the block "if ( CS%use_ALE_algorithm )"

        call cpu_clock_begin(id_clock_pass)
        call do_group_pass(CS%pass_uv_T_S_h, G%Domain)
        call cpu_clock_end(id_clock_pass)

        if (CS%debug .and. CS%use_ALE_algorithm) then
          call MOM_state_chksum("Post-ALE 1 ", u, v, h, CS%uh, CS%vh, G, GV)
          call hchksum(CS%tv%T,"Post-ALE 1 T", G%HI, haloshift=1)
          call hchksum(CS%tv%S,"Post-ALE 1 S", G%HI, haloshift=1)
          call check_redundant("Post-ALE 1 ", u, v, G)
        endif

        ! Whenever thickness changes let the diag manager know, target grids
        ! for vertical remapping may need to be regenerated.
        call diag_update_remap_grids(CS%diag)

        call post_diags_TS_vardec(G, CS, dtdia)

        if (CS%debug) then
          call uchksum(u,"Post-dia first u", G%HI, haloshift=2)
          call vchksum(v,"Post-dia first v", G%HI, haloshift=2)
          call hchksum(h,"Post-dia first h", G%HI, haloshift=1)
          call uchksum(CS%uhtr,"Post-dia first uh", G%HI, haloshift=0)
          call vchksum(CS%vhtr,"Post-dia first vh", G%HI, haloshift=0)
        ! call MOM_state_chksum("Post-dia first ", u, v, &
        !                       h, CS%uhtr, CS%vhtr, G, GV, haloshift=1)
          if (associated(CS%tv%T)) call hchksum(CS%tv%T, "Post-dia first T", G%HI, haloshift=1)
          if (associated(CS%tv%S)) call hchksum(CS%tv%S, "Post-dia first S", G%HI, haloshift=1)
          if (associated(CS%tv%frazil)) call hchksum(CS%tv%frazil, &
                                  "Post-dia first frazil", G%HI, haloshift=0)
          if (associated(CS%tv%salt_deficit)) call hchksum(CS%tv%salt_deficit, &
                                  "Post-dia first salt deficit", G%HI, haloshift=0)
        ! call MOM_thermo_chksum("Post-dia first ", CS%tv, G)
          call check_redundant("Post-dia first ", u, v, G)
        endif

      else   ! else for block "if (.not.CS%adiabatic)"
=======
      ! These adjustments are a part of an archaic time stepping algorithm.
      if (CS%split .and. CS%legacy_split .and. .not.CS%adiabatic) then
        call adjustments_dyn_legacy_split(u, v, h, dt, G, GV, CS%dyn_legacy_split_CSp)
      endif
>>>>>>> d00bca57

      ! Apply diabatic forcing, do mixing, and regrid.
      call step_MOM_thermo(CS, G, GV, u, v, h, CS%tv, fluxes, dtdia)

      ! The diabatic processes are now ahead of the dynamics by dtdia.
      CS%t_dyn_rel_thermo = -dtdia
      if (showCallTree) call callTree_waypoint("finished diabatic_first (step_MOM)")

      call disable_averaging(CS%diag)
      call cpu_clock_end(id_clock_thermo)

    endif ! end of block "(CS%diabatic_first .and. (CS%t_dyn_rel_adv==0.0))"

    !===========================================================================
    ! This is the start of the dynamics stepping part of the algorithm.

    call cpu_clock_begin(id_clock_dynamics)
    call disable_averaging(CS%diag)

    if (CS%thickness_diffuse .and. CS%thickness_diffuse_first) then
      if (CS%t_dyn_rel_adv == 0.0) then
        if (thermo_does_span_coupling) then
          dtth = dt_therm
        else
          dtth = dt*min(ntstep,n_max-n+1)
        endif

        call enable_averaging(dtth,Time_local+set_time(int(floor(dtth-dt+0.5))), CS%diag)
        call cpu_clock_begin(id_clock_thick_diff)
        if (associated(CS%VarMix)) &
          call calc_slope_functions(h, CS%tv, dt, G, GV, CS%VarMix)
        call thickness_diffuse(h, CS%uhtr, CS%vhtr, CS%tv, dtth, G, GV, &
                               CS%MEKE, CS%VarMix, CS%CDp, CS%thickness_diffuse_CSp)
        call cpu_clock_end(id_clock_thick_diff)
        call cpu_clock_begin(id_clock_pass)
        call pass_var(h, G%Domain) !###, halo=max(2,cont_stensil))
        call cpu_clock_end(id_clock_pass)
        call disable_averaging(CS%diag)
        if (showCallTree) call callTree_waypoint("finished thickness_diffuse_first (step_MOM)")

        ! Whenever thickness changes let the diag manager know, target grids
        ! for vertical remapping may need to be regenerated.
        call diag_update_remap_grids(CS%diag)

      endif
    endif

    ! The bottom boundary layer properties are out-of-date and need to be
    ! recalculated.  This always occurs at the start of a coupling time
    ! step because the externally prescribed stresses may have changed.
    do_calc_bbl = ((CS%t_dyn_rel_adv == 0.0) .or. (n==1))
    if (do_calc_bbl) then
      ! Calculate the BBL properties and store them inside visc (u,h).
      call cpu_clock_begin(id_clock_BBL_visc)
      bbl_time_int = max(dt, min(dt_therm - CS%t_dyn_rel_adv, dt*(1+n_max-n)) )
      call enable_averaging(bbl_time_int, &
                Time_local+set_time(int(bbl_time_int-dt+0.5)), CS%diag)
      call set_viscous_BBL(u, v, h, CS%tv, CS%visc, G, GV, CS%set_visc_CSp)
      call disable_averaging(CS%diag)
      call cpu_clock_end(id_clock_BBL_visc)
      if (showCallTree) call callTree_wayPoint("done with set_viscous_BBL (step_MOM)")
    endif

    call cpu_clock_begin(id_clock_pass)
    if (do_pass_kv_turb) call do_group_pass(CS%pass_kv_turb, G%Domain)
    call cpu_clock_end(id_clock_pass)

    if (do_calc_bbl) then
      call cpu_clock_begin(id_clock_pass)
      if (G%nonblocking_updates) then
        if (do_pass_Ray) call start_group_pass(CS%pass_Ray, G%Domain)
        if (do_pass_kv_bbl_thick) call start_group_pass(CS%pass_bbl_thick_kv_bbl, G%Domain)
        ! do_calc_bbl will be set to .false. when the message passing is complete.
      else
        if (do_pass_Ray) call do_group_pass(CS%pass_Ray, G%Domain)
        if (do_pass_kv_bbl_thick) call do_group_pass(CS%pass_bbl_thick_kv_bbl, G%Domain)
      endif
      call cpu_clock_end(id_clock_pass)
    endif

    if (CS%interp_p_surf) then
      wt_end = real(n) / real(n_max)
      wt_beg = real(n-1) / real(n_max)
      do j=jsd,jed ; do i=isd,ied
        CS%p_surf_end(i,j) = wt_end * fluxes%p_surf(i,j) + &
                        (1.0-wt_end) * CS%p_surf_prev(i,j)
        CS%p_surf_begin(i,j) = wt_beg * fluxes%p_surf(i,j) + &
                        (1.0-wt_beg) * CS%p_surf_prev(i,j)
      enddo ; enddo
    endif

    if (associated(CS%u_prev) .and. associated(CS%v_prev)) then
      do k=1,nz ; do j=jsd,jed ; do I=IsdB,IedB
        CS%u_prev(I,j,k) = u(I,j,k)
      enddo ; enddo ; enddo
      do k=1,nz ; do J=JsdB,JedB ; do i=isd,ied
        CS%v_prev(I,j,k) = u(I,j,k)
      enddo ; enddo ; enddo
    endif

    ! Store pre-dynamics layer thicknesses so that mass fluxes are remapped correctly
    do k=1,nz ; do j=jsd,jed ; do i=isd,ied
      h_pre_dyn(i,j,k) = h(i,j,k)
    enddo ; enddo ; enddo

    if (G%nonblocking_updates) then ; if (do_calc_bbl) then
      call cpu_clock_begin(id_clock_pass)
        if (do_pass_Ray) call complete_group_pass(CS%pass_Ray, G%Domain)
        if (do_pass_kv_bbl_thick) call complete_group_pass(CS%pass_bbl_thick_kv_bbl, G%Domain)
      call cpu_clock_end(id_clock_pass)
    endif ; endif

    if (CS%do_dynamics .and. CS%split) then !--------------------------- start SPLIT
      ! This section uses a split time stepping scheme for the dynamic equations,
      ! basically the stacked shallow water equations with viscosity.

      calc_dtbt = .false.
      if ((CS%dtbt_reset_period >= 0.0) .and. &
          ((n==1) .or. (CS%dtbt_reset_period == 0.0) .or. &
           (CS%rel_time >= dtbt_reset_time + 0.999*CS%dtbt_reset_period))) then
        calc_dtbt = .true.
        dtbt_reset_time = CS%rel_time
      endif

      mass_src_time = CS%t_dyn_rel_thermo
      if (CS%legacy_split) then
        call step_MOM_dyn_legacy_split(u, v, h, CS%tv, CS%visc, &
                    Time_local, dt, fluxes, CS%p_surf_begin, CS%p_surf_end, &
                    mass_src_time, dt_therm, CS%uh, CS%vh, CS%uhtr, CS%vhtr, &
                    eta_av, G, GV, CS%dyn_legacy_split_CSp, calc_dtbt, CS%VarMix, CS%MEKE)
      else
        call step_MOM_dyn_split_RK2(u, v, h, CS%tv, CS%visc, &
                    Time_local, dt, fluxes, CS%p_surf_begin, CS%p_surf_end, &
                    mass_src_time, dt_therm, CS%uh, CS%vh, CS%uhtr, CS%vhtr, &
                    eta_av, G, GV, CS%dyn_split_RK2_CSp, calc_dtbt, CS%VarMix, CS%MEKE)
      endif
      if (showCallTree) call callTree_waypoint("finished step_MOM_dyn_split (step_MOM)")


    elseif (CS%do_dynamics) then ! --------------------------------------------------- not SPLIT
      !   This section uses an unsplit stepping scheme for the dynamic
      ! equations; basically the stacked shallow water equations with viscosity.
      ! Because the time step is limited by CFL restrictions on the external
      ! gravity waves, the unsplit is usually much less efficient that the split
      ! approaches. But because of its simplicity, the unsplit method is very
      ! useful for debugging purposes.

      if (CS%use_RK2) then
        call step_MOM_dyn_unsplit_RK2(u, v, h, CS%tv, CS%visc, Time_local, dt, fluxes, &
                 CS%p_surf_begin, CS%p_surf_end, CS%uh, CS%vh, CS%uhtr, CS%vhtr, &
                 eta_av, G, GV, CS%dyn_unsplit_RK2_CSp, CS%VarMix, CS%MEKE)
      else
        call step_MOM_dyn_unsplit(u, v, h, CS%tv, CS%visc, Time_local, dt, fluxes, &
                 CS%p_surf_begin, CS%p_surf_end, CS%uh, CS%vh, CS%uhtr, CS%vhtr, &
                 eta_av, G, GV, CS%dyn_unsplit_CSp, CS%VarMix, CS%MEKE, &
                 CS%Wave_Parameter_CSp)
      endif
      if (showCallTree) call callTree_waypoint("finished step_MOM_dyn_unsplit (step_MOM)")

    endif ! -------------------------------------------------- end SPLIT



    if (CS%thickness_diffuse .and. .not.CS%thickness_diffuse_first) then
      call cpu_clock_begin(id_clock_thick_diff)

      if (CS%debug) call hchksum(h,"Pre-thickness_diffuse h", G%HI, haloshift=0, scale=GV%H_to_m)

      if (associated(CS%VarMix)) &
        call calc_slope_functions(h, CS%tv, dt, G, GV, CS%VarMix)
      call thickness_diffuse(h, CS%uhtr, CS%vhtr, CS%tv, dt, G, GV, &
                             CS%MEKE, CS%VarMix, CS%CDp, CS%thickness_diffuse_CSp)

      if (CS%debug) call hchksum(h,"Post-thickness_diffuse h", G%HI, haloshift=1, scale=GV%H_to_m)
      call cpu_clock_end(id_clock_thick_diff)
      call cpu_clock_begin(id_clock_pass)
      call pass_var(h, G%Domain) !###, halo=max(2,cont_stensil))
      call cpu_clock_end(id_clock_pass)
      if (showCallTree) call callTree_waypoint("finished thickness_diffuse (step_MOM)")
    endif

    ! apply the submesoscale mixed layer restratification parameterization
    if (CS%mixedlayer_restrat) then
      if (CS%debug) then
        call hchksum(h,"Pre-mixedlayer_restrat h", G%HI, haloshift=1, scale=GV%H_to_m)
        call uvchksum("Pre-mixedlayer_restrat uhtr", &
                      CS%uhtr, CS%vhtr, G%HI, haloshift=0)
      endif
      call cpu_clock_begin(id_clock_ml_restrat)
      call mixedlayer_restrat(h, CS%uhtr ,CS%vhtr, CS%tv, fluxes, dt, CS%visc%MLD, &
                              CS%VarMix, G, GV, CS%mixedlayer_restrat_CSp)
      call cpu_clock_end(id_clock_ml_restrat)
      call cpu_clock_begin(id_clock_pass)
      call pass_var(h, G%Domain) !###, halo=max(2,cont_stensil))
      call cpu_clock_end(id_clock_pass)
      if (CS%debug) then
        call hchksum(h,"Post-mixedlayer_restrat h", G%HI, haloshift=1, scale=GV%H_to_m)
        call uvchksum("Post-mixedlayer_restrat [uv]htr", &
                      CS%uhtr, CS%vhtr, G%HI, haloshift=0)
      endif
    endif

    ! Whenever thickness changes let the diag manager know, target grids
    ! for vertical remapping may need to be regenerated.
    call diag_update_remap_grids(CS%diag)

    if (CS%useMEKE) call step_forward_MEKE(CS%MEKE, h, CS%VarMix%SN_u, CS%VarMix%SN_v, &
                                           CS%visc, dt, G, GV, CS%MEKE_CSp, CS%uhtr, CS%vhtr)
    call disable_averaging(CS%diag)

    ! Advance the dynamics time by dt.
    CS%t_dyn_rel_adv = CS%t_dyn_rel_adv + dt
    CS%t_dyn_rel_thermo = CS%t_dyn_rel_thermo + dt
    CS%t_dyn_rel_diag = CS%t_dyn_rel_diag + dt

    call cpu_clock_end(id_clock_dynamics)

    !===========================================================================
    ! This is the start of the tracer advection part of the algorithm.

    if (thermo_does_span_coupling) then
      do_advection = (CS%t_dyn_rel_adv + 0.5*dt > dt_therm)
    else
      do_advection = ((MOD(n,ntstep) == 0) .or. (n==n_max))
    endif

    if (do_advection) then ! Do advective transport and lateral tracer mixing.

      if (CS%debug) then
        call cpu_clock_begin(id_clock_other)
        call uvchksum("Pre-advection [uv]", u, v, G%HI, haloshift=2)
        call hchksum(h,"Pre-advection h", G%HI, haloshift=1, scale=GV%H_to_m)
        call uvchksum("Pre-advection uhtr", CS%uhtr, CS%vhtr, G%HI, &
                      haloshift=0, scale=GV%H_to_m)
      ! call MOM_state_chksum("Pre-advection ", u, v, &
      !                       h, CS%uhtr, CS%vhtr, G, GV, haloshift=1)
          if (associated(CS%tv%T)) call hchksum(CS%tv%T, "Pre-advection T", G%HI, haloshift=1)
          if (associated(CS%tv%S)) call hchksum(CS%tv%S, "Pre-advection S", G%HI, haloshift=1)
          if (associated(CS%tv%frazil)) call hchksum(CS%tv%frazil, &
                         "Pre-advection frazil", G%HI, haloshift=0)
          if (associated(CS%tv%salt_deficit)) call hchksum(CS%tv%salt_deficit, &
                         "Pre-advection salt deficit", G%HI, haloshift=0)
      ! call MOM_thermo_chksum("Pre-advection ", CS%tv, G)
        call check_redundant("Pre-advection ", u, v, G)
        call cpu_clock_end(id_clock_other)
      endif

      call cpu_clock_begin(id_clock_thermo) ; call cpu_clock_begin(id_clock_tracer)
      call enable_averaging(CS%t_dyn_rel_adv, Time_local, CS%diag)

      call advect_tracer(h, CS%uhtr, CS%vhtr, CS%OBC, CS%t_dyn_rel_adv, G, GV, &
                         CS%tracer_adv_CSp, CS%tracer_Reg)
      call tracer_hordiff(h, CS%t_dyn_rel_adv, CS%MEKE, CS%VarMix, G, GV, &
                          CS%tracer_diff_CSp, CS%tracer_Reg, CS%tv)
      if (showCallTree) call callTree_waypoint("finished tracer advection/diffusion (step_MOM)")
      call cpu_clock_end(id_clock_tracer) ; call cpu_clock_end(id_clock_thermo)

      call cpu_clock_begin(id_clock_other) ; call cpu_clock_begin(id_clock_diagnostics)
      call post_transport_diagnostics(G, GV, CS, CS%diag, CS%t_dyn_rel_adv, h, h_pre_dyn)
      ! Rebuild the remap grids now that we've posted the fields which rely on thicknesses
      ! from before the dynamics calls
      call diag_update_remap_grids(CS%diag)

<<<<<<< HEAD
        if (CS%split .and. CS%legacy_split) then  ! The dt here is correct. -RWH
          call adjustments_dyn_legacy_split(u, v, h, dt, G, GV, CS%dyn_legacy_split_CSp)
        endif
        call cpu_clock_begin(id_clock_diabatic)
        call diabatic(u, v, h, CS%tv, fluxes, CS%visc, CS%ADp, CS%CDp, &
                      CS%dt_trans, G, GV, CS%diabatic_CSp,Waves=CS%Wave_Parameter_CSp)
        fluxes%fluxes_used = .true.
        call cpu_clock_end(id_clock_diabatic)

        ! Regridding/remapping is done here, at the end of the thermodynamics time step
        ! (that may comprise several dynamical time steps)
        ! The routine 'ALE_main' can be found in 'MOM_ALE.F90'.
        if (CS%id_u_preale > 0) call post_data(CS%id_u_preale, u,       CS%diag)
        if (CS%id_v_preale > 0) call post_data(CS%id_v_preale, v,       CS%diag)
        if (CS%id_h_preale > 0) call post_data(CS%id_h_preale, h,       CS%diag)
        if (CS%id_T_preale > 0) call post_data(CS%id_T_preale, CS%tv%T, CS%diag)
        if (CS%id_S_preale > 0) call post_data(CS%id_S_preale, CS%tv%S, CS%diag)
        if (CS%id_e_preale > 0) then
            call find_eta(h, CS%tv, G%g_Earth, G, GV, eta_preale)
            call post_data(CS%id_e_preale, eta_preale, CS%diag)
        endif
=======
      call disable_averaging(CS%diag)
      call cpu_clock_end(id_clock_diagnostics) ; call cpu_clock_end(id_clock_other)
>>>>>>> d00bca57

      ! Reset the accumulated transports to 0 and record that the dynamics
      ! and advective times now agree.
      call cpu_clock_begin(id_clock_thermo) ; call cpu_clock_begin(id_clock_tracer)
      CS%uhtr(:,:,:) = 0.0
      CS%vhtr(:,:,:) = 0.0
      CS%t_dyn_rel_adv = 0.0
      call cpu_clock_end(id_clock_tracer) ; call cpu_clock_end(id_clock_thermo)

    endif

    !===========================================================================
    ! This is the second place where the diabatic processes and remapping could occur.
    if (CS%t_dyn_rel_adv == 0.0) then
      call cpu_clock_begin(id_clock_thermo)

      if (.not.CS%diabatic_first) then
        dtdia = CS%t_dyn_rel_thermo
        if (thermo_does_span_coupling .and. (abs(dt_therm - dtdia) > 1e-6*dt_therm)) then
          call MOM_error(FATAL, "step_MOM: Mismatch between dt_therm and dtdia "//&
                         "before call to diabatic.")
        endif

        call enable_averaging(CS%t_dyn_rel_thermo, Time_local, CS%diag)

        ! These adjustments are a part of an archaic time stepping algorithm.
        if (CS%split .and. CS%legacy_split .and. .not.CS%adiabatic) then
          call adjustments_dyn_legacy_split(u, v, h, dt, G, GV, CS%dyn_legacy_split_CSp)
        endif

        ! Apply diabatic forcing, do mixing, and regrid.
        call step_MOM_thermo(CS, G, GV, u, v, h, CS%tv, fluxes, dtdia)

        call disable_averaging(CS%diag)

      else  !  "else branch for if (.not.CS%diabatic_first) then"
        if (abs(CS%t_dyn_rel_thermo) > 1e-6*dt) call MOM_error(FATAL, &
              "step_MOM: Mismatch between the dynamics and diabatic times "//&
              "with DIABATIC_FIRST.")

        ! Tracers have been advected and diffused, and need halo updates.
        if (CS%use_temperature) then
          call cpu_clock_begin(id_clock_pass)
          call do_group_pass(CS%pass_T_S, G%Domain)
          call cpu_clock_end(id_clock_pass)
        endif
      endif ! close of "if (.not.CS%diabatic_first) then ; if (.not.CS%adiabatic)"

      ! Record that the dynamics and diabatic processes are synchronized.
      CS%t_dyn_rel_thermo = 0.0
      call cpu_clock_end(id_clock_thermo)
    endif

    call cpu_clock_begin(id_clock_dynamics)

    ! Determining the time-average sea surface height is part of the algorithm.
    ! This may be eta_av if Boussinesq, or need to be diagnosed if not.
    tot_wt_ssh = tot_wt_ssh + dt
    call find_eta(h, CS%tv, GV%g_Earth, G, GV, ssh, eta_av)
    do j=js,je ; do i=is,ie
      CS%ave_ssh(i,j) = CS%ave_ssh(i,j) + dt*ssh(i,j)
    enddo ; enddo
    call cpu_clock_end(id_clock_dynamics)

    !===========================================================================
    ! Calculate diagnostics at the end of the time step.
    call cpu_clock_begin(id_clock_other) ; call cpu_clock_begin(id_clock_diagnostics)

    call enable_averaging(dt,Time_local, CS%diag)
    ! These diagnostics are available every time step.
    if (CS%id_u > 0) call post_data(CS%id_u, u, CS%diag)
    if (CS%id_v > 0) call post_data(CS%id_v, v, CS%diag)
    if (CS%id_h > 0) call post_data(CS%id_h, h, CS%diag)
<<<<<<< HEAD

    !Output Waves Here?
    if (associated(CS%Wave_Parameter_CSp)) then
       if (CS%id_StokesDrift_x > 0) then
          call post_data(CS%id_StokesDrift_x,CS%Wave_Parameter_CSp%US_x,CS%\
          diag)
       endif
       if (CS%id_StokesDrift_y > 0) then
          call post_data(CS%id_StokesDrift_y,CS%Wave_Parameter_CSp%US_y,CS%\
          diag)
       endif
    endif

    ! compute ssh, which is either eta_av for Bouss, or
    ! diagnosed ssh for non-Bouss; call "find_eta" for this
    ! purpose.
    tot_wt_ssh = tot_wt_ssh + dt
    call find_eta(h, CS%tv, GV%g_Earth, G, GV, ssh, eta_av)
    do j=js,je ; do i=is,ie
      CS%ave_ssh(i,j) = CS%ave_ssh(i,j) + dt*ssh(i,j)
    enddo ; enddo
=======
>>>>>>> d00bca57
    if (CS%id_ssh_inst > 0) call post_data(CS%id_ssh_inst, ssh, CS%diag)
    call disable_averaging(CS%diag)

    if (CS%t_dyn_rel_adv == 0.0) then
      ! Diagnostics that require the complete state to be up-to-date can be calculated.

      call enable_averaging(CS%t_dyn_rel_diag, Time_local, CS%diag)
      call calculate_diagnostic_fields(u, v, h, CS%uh, CS%vh, CS%tv, CS%ADp, &
                          CS%CDp, fluxes, CS%t_dyn_rel_diag, G, GV, CS%diagnostics_CSp)
      call post_TS_diagnostics(CS, G, GV, CS%tv, CS%diag, CS%t_dyn_rel_diag)
      if (showCallTree) call callTree_waypoint("finished calculate_diagnostic_fields (step_MOM)")
      call disable_averaging(CS%diag)
      CS%t_dyn_rel_diag = 0.0

      call cpu_clock_begin(id_clock_Z_diag)
      if (Time_local + set_time(int(0.5*dt_therm)) > CS%Z_diag_time) then
        call enable_averaging(real(time_type_to_real(CS%Z_diag_interval)), &
                              CS%Z_diag_time, CS%diag)
        call calculate_Z_diag_fields(u, v, h, ssh, fluxes%frac_shelf_h, &
                                     G, GV, CS%diag_to_Z_CSp)
        CS%Z_diag_time = CS%Z_diag_time + CS%Z_diag_interval
        call disable_averaging(CS%diag)
        if (showCallTree) call callTree_waypoint("finished calculate_Z_diag_fields (step_MOM)")
      endif
      call cpu_clock_end(id_clock_Z_diag)
    endif
    call cpu_clock_end(id_clock_diagnostics) ; call cpu_clock_end(id_clock_other)

    if (showCallTree) call callTree_leave("DT cycles (step_MOM)")

  enddo ! complete the n loop

  call cpu_clock_begin(id_clock_other)

  Itot_wt_ssh = 1.0/tot_wt_ssh
  do j=js,je ; do i=is,ie
    CS%ave_ssh(i,j) = CS%ave_ssh(i,j)*Itot_wt_ssh
  enddo ; enddo

  call enable_averaging(dt*n_max, Time_local, CS%diag)
  call post_integrated_diagnostics(CS, G, GV, CS%diag, dt*n_max, CS%tv, fluxes)
  call disable_averaging(CS%diag)

  if (showCallTree) call callTree_waypoint("calling calculate_surface_state (step_MOM)")
  call adjust_ssh_for_p_atm(CS, G, GV, CS%ave_ssh, fluxes%p_surf_SSH)
  call calculate_surface_state(state, u, v, h, CS%ave_ssh, G, GV, CS)

  call enable_averaging(dt*n_max, Time_local, CS%diag)
  call post_surface_diagnostics(CS, G, CS%diag, state)
  call disable_averaging(CS%diag)

  if (CS%interp_p_surf) then ; do j=jsd,jed ; do i=isd,ied
    CS%p_surf_prev(i,j) = fluxes%p_surf(i,j)
  enddo ; enddo ; endif

  call cpu_clock_end(id_clock_other)

  if (showCallTree) call callTree_leave("step_MOM()")
  call cpu_clock_end(id_clock_ocean)

end subroutine step_MOM

!> MOM_step_thermo orchestrates the thermodynamic time stepping and vertical
!! remapping, via calls to diabatic (or adiabatic) and ALE_main.
subroutine step_MOM_thermo(CS, G, GV, u, v, h, tv, fluxes, dtdia)
  type(MOM_control_struct), intent(inout) :: CS     !< control structure
  type(ocean_grid_type),    intent(inout) :: G      !< ocean grid structure
  type(verticalGrid_type),  intent(inout) :: GV     !< ocean vertical grid structure
  real, dimension(SZIB_(G),SZJ_(G),SZK_(G)), &
                            intent(inout) :: u      !< zonal velocity (m/s)
  real, dimension(SZI_(G),SZJB_(G),SZK_(G)), &
                            intent(inout) :: v      !< meridional velocity (m/s)
  real, dimension(SZI_(G),SZJ_(G),SZK_(G)),  &
                            intent(inout) :: h      !< layer thickness (m or kg/m2)
  type(thermo_var_ptrs),    intent(inout) :: tv     !< A structure pointing to various thermodynamic variables
  type(forcing),            intent(inout) :: fluxes !< pointers to forcing fields
  real,                     intent(in)    :: dtdia  !< The time interval over which to advance, in s

  real, dimension(SZI_(G),SZJ_(G),SZK_(G)+1) :: eta_predia, eta_preale
  integer :: i, j, k, is, ie, js, je, nz! , Isq, Ieq, Jsq, Jeq, n
  logical :: use_ice_shelf ! Needed for selecting the right ALE interface.
  logical :: showCallTree

  is   = G%isc  ; ie   = G%iec  ; js   = G%jsc  ; je   = G%jec ; nz = G%ke
  showCallTree = callTree_showQuery()
  if (showCallTree) call callTree_enter("step_MOM_thermo(), MOM.F90")

  use_ice_shelf = .false.
  if (associated(fluxes%frac_shelf_h)) use_ice_shelf = .true.

  if (.not.CS%adiabatic) then

    if (CS%debug) then
      call uvchksum("Pre-diabatic [uv]", u, v, G%HI, haloshift=2)
      call hchksum(h,"Pre-diabatic h", G%HI, haloshift=1, scale=GV%H_to_m)
      call uvchksum("Pre-diabatic [uv]h", CS%uhtr, CS%vhtr, G%HI, &
                    haloshift=0, scale=GV%H_to_m)
    ! call MOM_state_chksum("Pre-diabatic ",u, v, h, CS%uhtr, CS%vhtr, G, GV)
      call MOM_thermo_chksum("Pre-diabatic ", CS%tv, G,haloshift=0)
      call check_redundant("Pre-diabatic ", u, v, G)
      call MOM_forcing_chksum("Pre-diabatic", fluxes, G, haloshift=0)
    endif

    if (CS%id_u_predia > 0) call post_data(CS%id_u_predia, u, CS%diag)
    if (CS%id_v_predia > 0) call post_data(CS%id_v_predia, v, CS%diag)
    if (CS%id_h_predia > 0) call post_data(CS%id_h_predia, h, CS%diag)
    if (CS%id_T_predia > 0) call post_data(CS%id_T_predia, CS%tv%T, CS%diag)
    if (CS%id_S_predia > 0) call post_data(CS%id_S_predia, CS%tv%S, CS%diag)
    if (CS%id_e_predia > 0) then
      call find_eta(h, CS%tv, GV%g_Earth, G, GV, eta_predia)
      call post_data(CS%id_e_predia, eta_predia, CS%diag)
    endif

    call cpu_clock_begin(id_clock_diabatic)
    call diabatic(u, v, h, tv, CS%Hml, fluxes, CS%visc, CS%ADp, CS%CDp, &
                  dtdia, G, GV, CS%diabatic_CSp)
    fluxes%fluxes_used = .true.
    call cpu_clock_end(id_clock_diabatic)

    if (CS%id_u_preale > 0) call post_data(CS%id_u_preale, u,    CS%diag)
    if (CS%id_v_preale > 0) call post_data(CS%id_v_preale, v,    CS%diag)
    if (CS%id_h_preale > 0) call post_data(CS%id_h_preale, h,    CS%diag)
    if (CS%id_T_preale > 0) call post_data(CS%id_T_preale, tv%T, CS%diag)
    if (CS%id_S_preale > 0) call post_data(CS%id_S_preale, tv%S, CS%diag)
    if (CS%id_e_preale > 0) then
      call find_eta(h, tv, GV%g_Earth, G, GV, eta_preale)
      call post_data(CS%id_e_preale, eta_preale, CS%diag)
    endif

    if (showCallTree) call callTree_waypoint("finished diabatic (step_MOM_thermo)")

    ! Regridding/remapping is done here, at end of thermodynamics time step
    ! (that may comprise several dynamical time steps)
    ! The routine 'ALE_main' can be found in 'MOM_ALE.F90'.
    if ( CS%use_ALE_algorithm ) then
!         call pass_vector(u, v, G%Domain)
      call do_group_pass(CS%pass_T_S_h, G%Domain)

      ! update squared quantities
      if (associated(CS%S_squared)) then ; do k=1,nz ; do j=js,je ; do i=is,ie
        CS%S_squared(i,j,k) = tv%S(i,j,k)**2
      enddo ; enddo ; enddo ; endif
      if (associated(CS%T_squared)) then ; do k=1,nz ; do j=js,je ; do i=is,ie
        CS%T_squared(i,j,k) = tv%T(i,j,k)**2
      enddo ; enddo ; enddo ; endif

      if (CS%debug) then
        call MOM_state_chksum("Pre-ALE ", u, v, h, CS%uh, CS%vh, G, GV)
        call hchksum(tv%T,"Pre-ALE T", G%HI, haloshift=1)
        call hchksum(tv%S,"Pre-ALE S", G%HI, haloshift=1)
        call check_redundant("Pre-ALE ", u, v, G)
      endif
      call cpu_clock_begin(id_clock_ALE)
      if (use_ice_shelf) then
        call ALE_main(G, GV, h, u, v, tv, CS%tracer_Reg, CS%ALE_CSp, dtdia, &
                      fluxes%frac_shelf_h)
      else
        call ALE_main(G, GV, h, u, v, tv, CS%tracer_Reg, CS%ALE_CSp, dtdia)
      endif

      if (showCallTree) call callTree_waypoint("finished ALE_main (step_MOM_thermo)")
      call cpu_clock_end(id_clock_ALE)
    endif   ! endif for the block "if ( CS%use_ALE_algorithm )"

    call cpu_clock_begin(id_clock_pass)
    call do_group_pass(CS%pass_uv_T_S_h, G%Domain)
    call cpu_clock_end(id_clock_pass)

    if (CS%debug .and. CS%use_ALE_algorithm) then
      call MOM_state_chksum("Post-ALE ", u, v, h, CS%uh, CS%vh, G, GV)
      call hchksum(tv%T, "Post-ALE T", G%HI, haloshift=1)
      call hchksum(tv%S, "Post-ALE S", G%HI, haloshift=1)
      call check_redundant("Post-ALE ", u, v, G)
    endif

    ! Whenever thickness changes let the diag manager know, target grids
    ! for vertical remapping may need to be regenerated. This needs to
    ! happen after the H update and before the next post_data.
    call diag_update_remap_grids(CS%diag)

    call post_diags_TS_vardec(G, CS, dtdia)

    if (CS%debug) then
      call uvchksum("Post-diabatic u", u, v, G%HI, haloshift=2)
      call hchksum(h, "Post-diabatic h", G%HI, haloshift=1, scale=GV%H_to_m)
      call uvchksum("Post-diabatic [uv]h", CS%uhtr, CS%vhtr, G%HI, &
                    haloshift=0, scale=GV%H_to_m)
    ! call MOM_state_chksum("Post-diabatic ", u, v, &
    !                       h, CS%uhtr, CS%vhtr, G, GV, haloshift=1)
      if (associated(tv%T)) call hchksum(tv%T, "Post-diabatic T", G%HI, haloshift=1)
      if (associated(tv%S)) call hchksum(tv%S, "Post-diabatic S", G%HI, haloshift=1)
      if (associated(tv%frazil)) call hchksum(tv%frazil, &
                               "Post-diabatic frazil", G%HI, haloshift=0)
      if (associated(tv%salt_deficit)) call hchksum(tv%salt_deficit, &
                               "Post-diabatic salt deficit", G%HI, haloshift=0)
    ! call MOM_thermo_chksum("Post-diabatic ", tv, G)
      call check_redundant("Post-diabatic ", u, v, G)
    endif

  else   ! complement of "if (.not.CS%adiabatic)"

    call cpu_clock_begin(id_clock_diabatic)
    call adiabatic(h, tv, fluxes, dtdia, G, GV, CS%diabatic_CSp)
    fluxes%fluxes_used = .true.
    call cpu_clock_end(id_clock_diabatic)

    if (CS%use_temperature) then
      call cpu_clock_begin(id_clock_pass)
      call do_group_pass(CS%pass_T_S, G%Domain)
      call cpu_clock_end(id_clock_pass)
      if (CS%debug) then
        if (associated(tv%T)) call hchksum(tv%T, "Post-diabatic T", G%HI, haloshift=1)
        if (associated(tv%S)) call hchksum(tv%S, "Post-diabatic S", G%HI, haloshift=1)
      endif
    endif

  endif   ! endif for the block "if (.not.CS%adiabatic)"

  if (showCallTree) call callTree_leave("step_MOM_thermo(), MOM.F90")

end subroutine step_MOM_thermo


!> step_offline is the main driver for running tracers offline in MOM6. This has been primarily
!! developed with ALE configurations in mind. Some work has been done in isopycnal configuration, but
!! the work is very preliminary. Some more detail about this capability along with some of the subroutines
!! called here can be found in tracers/MOM_offline_control.F90
subroutine step_offline(fluxes, state, Time_start, time_interval, CS)
  type(forcing),    intent(inout)    :: fluxes        !< pointers to forcing fields
  type(surface),    intent(inout)    :: state         !< surface ocean state
  type(time_type),  intent(in)       :: Time_start    !< starting time of a segment, as a time type
  real,             intent(in)       :: time_interval !< time interval
  type(MOM_control_struct), pointer  :: CS            !< control structure from initialize_MOM

  ! Local pointers
  type(ocean_grid_type),      pointer :: G  => NULL() ! Pointer to a structure containing
                                                      ! metrics and related information
  type(verticalGrid_type),    pointer :: GV => NULL() ! Pointer to structure containing information
                                                      ! about the vertical grid

  logical :: first_iter    !< True if this is the first time step_offline has been called in a given interval
  logical :: last_iter     !< True if this is the last time step_tracer is to be called in an offline interval
  logical :: do_vertical   !< If enough time has elapsed, do the diabatic tracer sources/sinks
  logical :: adv_converged !< True if all the horizontal fluxes have been used

  integer :: dt_offline, dt_offline_vertical
  logical :: skip_diffusion
  integer :: id_eta_diff_end

  integer, pointer :: accumulated_time
  integer :: i,j,k
  integer :: is, ie, js, je, isd, ied, jsd, jed

  ! 3D pointers
  real, dimension(:,:,:), pointer   :: &
    uhtr, vhtr, &
    eatr, ebtr, &
    h_end

  ! 2D Array for diagnostics
  real, dimension(SZI_(CS%G),SZJ_(CS%G)) :: eta_pre, eta_end
  type(time_type) :: Time_end    ! End time of a segment, as a time type

  ! Grid-related pointer assignments
  G => CS%G
  GV => CS%GV

  is  = G%isc  ; ie  = G%iec  ; js  = G%jsc  ; je  = G%jec
  isd = G%isd  ; ied = G%ied  ; jsd = G%jsd  ; jed = G%jed

  call cpu_clock_begin(id_clock_offline_tracer)
  call extract_offline_main(CS%offline_CSp, uhtr, vhtr, eatr, ebtr, h_end, accumulated_time, &
                            dt_offline, dt_offline_vertical, skip_diffusion)
  Time_end = increment_date(Time_start, seconds=floor(time_interval+0.001))
  call enable_averaging(time_interval, Time_end, CS%diag)

  ! Check to see if this is the first iteration of the offline interval
  if(accumulated_time==0) then
    first_iter = .true.
  else ! This is probably unnecessary but is used to guard against unwanted behavior
    first_iter = .false.
  endif

  ! Check to see if vertical tracer functions should  be done
  if ( mod(accumulated_time, dt_offline_vertical) == 0 ) then
    do_vertical = .true.
  else
    do_vertical = .false.
  endif

  ! Increment the amount of time elapsed since last read and check if it's time to roll around
  accumulated_time = mod(accumulated_time + int(time_interval), dt_offline)
  if(accumulated_time==0) then
    last_iter = .true.
  else
    last_iter = .false.
  endif

  if(CS%use_ALE_algorithm) then
    ! If this is the first iteration in the offline timestep, then we need to read in fields and
    ! perform the main advection.
    if (first_iter) then
      if(is_root_pe()) print *, "Reading in new offline fields"
      ! Read in new transport and other fields
      ! call update_transport_from_files(G, GV, CS%offline_CSp, h_end, eatr, ebtr, uhtr, vhtr, &
      !     CS%tv%T, CS%tv%S, fluxes, CS%use_ALE_algorithm)
      ! call update_transport_from_arrays(CS%offline_CSp)
      call update_offline_fields(CS%offline_CSp, CS%h, fluxes, CS%use_ALE_algorithm)

      ! Apply any fluxes into the ocean
      call offline_fw_fluxes_into_ocean(G, GV, CS%offline_CSp, fluxes, CS%h)

      if (.not.CS%diabatic_first) then
        call offline_advection_ale(fluxes, Time_start, time_interval, CS%offline_CSp, id_clock_ALE, &
            CS%h, uhtr, vhtr, converged=adv_converged)

        ! Redistribute any remaining transport
        call offline_redistribute_residual(CS%offline_CSp, CS%h, uhtr, vhtr, adv_converged)

        ! Perform offline diffusion if requested
        if (.not. skip_diffusion) then
          if (associated(CS%VarMix)) then
            call pass_var(CS%h,G%Domain)
            call calc_resoln_function(CS%h, CS%tv, G, GV, CS%VarMix)
            call calc_slope_functions(CS%h, CS%tv, REAL(dt_offline), G, GV, CS%VarMix)
          endif
          call tracer_hordiff(CS%h, REAL(dt_offline), CS%MEKE, CS%VarMix, G, GV, &
              CS%tracer_diff_CSp, CS%tracer_Reg, CS%tv)
        endif
      endif
    endif
    ! The functions related to column physics of tracers is performed separately in ALE mode
    if (do_vertical) then
      call offline_diabatic_ale(fluxes, Time_start, Time_end, CS%offline_CSp, CS%h, eatr, ebtr)
    endif

    ! Last thing that needs to be done is the final ALE remapping
    if(last_iter) then
      if (CS%diabatic_first) then
        call offline_advection_ale(fluxes, Time_start, time_interval, CS%offline_CSp, id_clock_ALE, &
            CS%h, uhtr, vhtr, converged=adv_converged)

        ! Redistribute any remaining transport and perform the remaining advection
        call offline_redistribute_residual(CS%offline_CSp, CS%h, uhtr, vhtr, adv_converged)
                ! Perform offline diffusion if requested
        if (.not. skip_diffusion) then
          if (associated(CS%VarMix)) then
            call pass_var(CS%h,G%Domain)
            call calc_resoln_function(CS%h, CS%tv, G, GV, CS%VarMix)
            call calc_slope_functions(CS%h, CS%tv, REAL(dt_offline), G, GV, CS%VarMix)
          endif
          call tracer_hordiff(CS%h, REAL(dt_offline), CS%MEKE, CS%VarMix, G, GV, &
              CS%tracer_diff_CSp, CS%tracer_Reg, CS%tv)
        endif
      endif

      if(is_root_pe()) print *, "Last iteration of offline interval"

      ! Apply freshwater fluxes out of the ocean
      call offline_fw_fluxes_out_ocean(G, GV, CS%offline_CSp, fluxes, CS%h)
      ! These diagnostic can be used to identify which grid points did not converge within
      ! the specified number of advection sub iterations
      call post_offline_convergence_diags(CS%offline_CSp, CS%h, h_end, uhtr, vhtr)

      ! Call ALE one last time to make sure that tracers are remapped onto the layer thicknesses
      ! stored from the forward run
      call cpu_clock_begin(id_clock_ALE)
      call ALE_offline_tracer_final( G, GV, CS%h, CS%tv, h_end, CS%tracer_Reg, CS%ALE_CSp)
      call cpu_clock_end(id_clock_ALE)
      call pass_var(CS%h, G%Domain)
    endif
  else ! NON-ALE MODE...NOT WELL TESTED
    call MOM_error(WARNING, &
        "Offline tracer mode in non-ALE configuration has not been thoroughly tested")
    ! Note that for the layer mode case, the calls to tracer sources and sinks is embedded in
    ! main_offline_advection_layer. Warning: this may not be appropriate for tracers that
    ! exchange with the atmosphere
    if(time_interval .NE. dt_offline) then
      call MOM_error(FATAL, &
          "For offline tracer mode in a non-ALE configuration, dt_offline must equal time_interval")
    endif
    call update_offline_fields(CS%offline_CSp, CS%h, fluxes, CS%use_ALE_algorithm)
    call offline_advection_layer(fluxes, Time_start, time_interval, CS%offline_CSp, &
        CS%h, eatr, ebtr, uhtr, vhtr)
    ! Perform offline diffusion if requested
    if (.not. skip_diffusion) then
      call tracer_hordiff(h_end, REAL(dt_offline), CS%MEKE, CS%VarMix, G, GV, &
        CS%tracer_diff_CSp, CS%tracer_Reg, CS%tv)
    endif

    CS%h = h_end

    call pass_var(CS%tv%T, G%Domain)
    call pass_var(CS%tv%S, G%Domain)
    call pass_var(CS%h, G%Domain)

  endif

  call adjust_ssh_for_p_atm(CS, G, GV, CS%ave_ssh, fluxes%p_surf_SSH)
  call calculate_surface_state(state, CS%u, CS%v, CS%h, CS%ave_ssh, G, GV, CS)

  call disable_averaging(CS%diag)
  call pass_var(CS%tv%T,G%Domain)
  call pass_var(CS%tv%S,G%Domain)
  call pass_var(CS%h,G%Domain)

  fluxes%fluxes_used = .true.

  call cpu_clock_end(id_clock_offline_tracer)

end subroutine step_offline

!> This subroutine initializes MOM.
subroutine initialize_MOM(Time, param_file, dirs, CS, Time_in, offline_tracer_mode)
  type(time_type), target,   intent(inout) :: Time        !< model time, set in this routine
  type(param_file_type),     intent(out)   :: param_file  !< structure indicating paramater file to parse
  type(directories),         intent(out)   :: dirs        !< structure with directory paths
  type(MOM_control_struct),  pointer       :: CS          !< pointer set in this routine to MOM control structure
  type(time_type), optional, intent(in)    :: Time_in     !< time passed to MOM_initialize_state when
                                                          !! model is not being started from a restart file
  logical,         optional, intent(out)   :: offline_tracer_mode !< True if tracers are being run offline

  ! local
  type(ocean_grid_type),  pointer :: G => NULL() ! A pointer to a structure with metrics and related
  type(hor_index_type)            :: HI  !  A hor_index_type for array extents
  type(verticalGrid_type), pointer :: GV => NULL()
  type(dyn_horgrid_type), pointer :: dG => NULL()
  type(diag_ctrl),        pointer :: diag

  character(len=4), parameter :: vers_num = 'v2.0'

! This include declares and sets the variable "version".
#include "version_variable.h"

  integer :: i, j, k, is, ie, js, je, isd, ied, jsd, jed, nz
  integer :: IsdB, IedB, JsdB, JedB
  real    :: dtbt
  real    :: Z_diag_int  ! minimum interval between calc depth-space diagnostics (sec)

  real, allocatable, dimension(:,:,:) :: e   ! interface heights (meter)
  real, allocatable, dimension(:,:)   :: eta ! free surface height (m) or bottom press (Pa)
  real, allocatable, dimension(:,:)   :: area_shelf_h ! area occupied by ice shelf
  real, dimension(:,:), allocatable, target  :: frac_shelf_h ! fraction of total area occupied by ice shelf
  real, dimension(:,:), pointer :: shelf_area
  type(MOM_restart_CS),  pointer      :: restart_CSp_tmp => NULL()
  type(group_pass_type) :: tmp_pass_uv_T_S_h

  real    :: default_val       ! default value for a parameter
  logical :: write_geom_files  ! If true, write out the grid geometry files.
  logical :: new_sim
  logical :: use_geothermal    ! If true, apply geothermal heating.
  logical :: use_EOS           ! If true, density calculated from T & S using an equation of state.
  logical :: symmetric         ! If true, use symmetric memory allocation.
  logical :: save_IC           ! If true, save the initial conditions.
  logical :: do_unit_tests     ! If true, call unit tests.
  logical :: test_grid_copy = .false.
  logical :: use_ice_shelf     ! Needed for ALE
  logical :: global_indexing   ! If true use global horizontal index values instead
                               ! of having the data domain on each processor start at 1.
  logical :: bathy_at_vel      ! If true, also define bathymetric fields at the
                               ! the velocity points.
  integer :: first_direction   ! An integer that indicates which direction is to be
                               ! updated first in directionally split parts of the
                               ! calculation.  This can be altered during the course
                               ! of the run via calls to set_first_direction.
  integer :: nkml, nkbl, verbosity, write_geom
  integer :: dynamics_stencil  ! The computational stencil for the calculations
                               ! in the dynamic core.

  type(time_type)                 :: Start_time
  type(ocean_internal_state)      :: MOM_internal_state
  character(len=200) :: area_varname, ice_shelf_file, inputdir, filename

  if (associated(CS)) then
    call MOM_error(WARNING, "initialize_MOM called with an associated "// &
                            "control structure.")
    return
  endif
  allocate(CS)

  if (test_grid_copy) then ; allocate(G)
  else ; G => CS%G ; endif

  CS%Time => Time

  id_clock_init = cpu_clock_id('Ocean Initialization', grain=CLOCK_SUBCOMPONENT)
  call cpu_clock_begin(id_clock_init)

  Start_time = Time ; if (present(Time_in)) Start_time = Time_in

  call Get_MOM_Input(param_file, dirs)

  verbosity = 2 ; call read_param(param_file, "VERBOSITY", verbosity)
  call MOM_set_verbosity(verbosity)
  call callTree_enter("initialize_MOM(), MOM.F90")

  call find_obsolete_params(param_file)

  ! Read relevant parameters and write them to the model log.
  call log_version(param_file, "MOM", version, "")
  call get_param(param_file, "MOM", "VERBOSITY", verbosity,  &
                 "Integer controlling level of messaging\n" // &
                 "\t0 = Only FATAL messages\n" // &
                 "\t2 = Only FATAL, WARNING, NOTE [default]\n" // &
                 "\t9 = All)", default=2)
  call get_param(param_file, "MOM", "DO_UNIT_TESTS", do_unit_tests, &
                 "If True, exercises unit tests at model start up.", &
                 default=.false.)
  if (do_unit_tests) then
    call unit_tests(verbosity)
  endif

  call get_param(param_file, "MOM", "SPLIT", CS%split, &
                 "Use the split time stepping if true.", default=.true.)
  if (CS%split) then
    call get_param(param_file, "MOM", "USE_LEGACY_SPLIT", CS%legacy_split, &
                 "If true, use the full range of options available from \n"//&
                 "the older GOLD-derived split time stepping code.", &
                 default=.false.)
    CS%use_RK2 = .false.
  else
    call get_param(param_file, "MOM", "USE_RK2", CS%use_RK2, &
                 "If true, use RK2 instead of RK3 in the unsplit time stepping.", &
                 default=.false.)
    CS%legacy_split = .false.
  endif

  call get_param(param_file, "MOM", "CALC_RHO_FOR_SEA_LEVEL", CS%calc_rho_for_sea_lev, &
                 "If true, the in-situ density is used to calculate the\n"//&
                 "effective sea level that is returned to the coupler. If false,\n"//&
                 "the Boussinesq parameter RHO_0 is used.", default=.false.)
  call get_param(param_file, "MOM", "ENABLE_THERMODYNAMICS", CS%use_temperature, &
                 "If true, Temperature and salinity are used as state \n"//&
                 "variables.", default=.true.)
  call get_param(param_file, "MOM", "USE_EOS", use_EOS, &
                 "If true,  density is calculated from temperature and \n"//&
                 "salinity with an equation of state.  If USE_EOS is \n"//&
                 "true, ENABLE_THERMODYNAMICS must be true as well.", &
                 default=CS%use_temperature)
  call get_param(param_file, "MOM", "DIABATIC_FIRST", CS%diabatic_first, &
                 "If true, apply diabatic and thermodynamic processes, \n"//&
                 "including buoyancy forcing and mass gain or loss, \n"//&
                 "before stepping the dynamics forward.", default=.false.)
  call get_param(param_file, "MOM", "USE_CONTEMP_ABSSAL", CS%use_conT_absS, &
                 "If true, , the prognostics T&S are the conservative temperature \n"//&
                 "and absolute salinity. Care should be taken to convert them \n"//&
                 "to potential temperature and practical salinity before  \n"//&
                 "exchanging them with the coupler and/or reporting T&S diagnostics. \n"&
                 , default=.false.)
  call get_param(param_file, "MOM", "ADIABATIC", CS%adiabatic, &
                 "There are no diapycnal mass fluxes if ADIABATIC is \n"//&
                 "true. This assumes that KD = KDML = 0.0 and that \n"//&
                 "there is no buoyancy forcing, but makes the model \n"//&
                 "faster by eliminating subroutine calls.", default=.false.)
  call get_param(param_file, "MOM", "DO_DYNAMICS", CS%do_dynamics, &
                 "If False, skips the dynamics calls that update u & v, as well as\n"//&
                 "the gravity wave adjustment to h. This is a fragile feature and\n"//&
                 "thus undocumented.", default=.true., do_not_log=.true. )
  call get_param(param_file, "MOM", "ADVECT_TS", CS%advect_TS , &
                 "If True, advect temperature and salinity horizontally\n"//&
                 "If False, T/S are registered for advection.\n"//&
                 "This is intended only to be used in offline tracer mode.", &
                 "and is by default false in that case", &
                 do_not_log = .true., default=.true. )
  if (present(offline_tracer_mode)) then ! Only read this parameter in solo mode
    call get_param(param_file, "MOM", "OFFLINE_TRACER_MODE", CS%offline_tracer_mode, &
                 "If true, barotropic and baroclinic dynamics, thermodynamics\n"//&
                 "are all bypassed with all the fields necessary to integrate\n"//&
                 "the tracer advection and diffusion equation are read in from\n"//&
                 "files stored from a previous integration of the prognostic model.\n"//&
                 "NOTE: This option only used in the ocean_solo_driver.", default=.false.)
    if(CS%offline_tracer_mode) then
      call get_param(param_file, "MOM", "ADVECT_TS", CS%advect_TS , &
                   "If True, advect temperature and salinity horizontally\n"//&
                   "If False, T/S are registered for advection.\n"//&
                   "This is intended only to be used in offline tracer mode."//&
                   "and is by default false in that case", &
                   default=.false. )
    endif
  endif
  call get_param(param_file, "MOM", "USE_REGRIDDING", CS%use_ALE_algorithm , &
                 "If True, use the ALE algorithm (regridding/remapping).\n"//&
                 "If False, use the layered isopycnal algorithm.", default=.false. )
  call get_param(param_file, "MOM", "BULKMIXEDLAYER", CS%bulkmixedlayer, &
                 "If true, use a Kraus-Turner-like bulk mixed layer \n"//&
                 "with transitional buffer layers.  Layers 1 through  \n"//&
                 "NKML+NKBL have variable densities. There must be at \n"//&
                 "least NKML+NKBL+1 layers if BULKMIXEDLAYER is true. \n"//&
                 "BULKMIXEDLAYER can not be used with USE_REGRIDDING. \n"//&
                 "The default is influenced by ENABLE_THERMODYNAMICS.", &
                 default=CS%use_temperature .and. .not.CS%use_ALE_algorithm)
  call get_param(param_file, "MOM", "THICKNESSDIFFUSE", CS%thickness_diffuse, &
                 "If true, interface heights are diffused with a \n"//&
                 "coefficient of KHTH.", default=.false.)
  call get_param(param_file, "MOM",  "THICKNESSDIFFUSE_FIRST", &
                                      CS%thickness_diffuse_first, &
                 "If true, do thickness diffusion before dynamics.\n"//&
                 "This is only used if THICKNESSDIFFUSE is true.", &
                 default=.false.)
  call get_param(param_file, "MOM", "BATHYMETRY_AT_VEL", bathy_at_vel, &
                 "If true, there are separate values for the basin depths \n"//&
                 "at velocity points.  Otherwise the effects of topography \n"//&
                 "are entirely determined from thickness points.", &
                 default=.false.)

  call get_param(param_file, "MOM", "DEBUG", CS%debug, &
                 "If true, write out verbose debugging data.", default=.false.)
  call get_param(param_file, "MOM", "DEBUG_TRUNCATIONS", CS%debug_truncations, &
                 "If true, calculate all diagnostics that are useful for \n"//&
                 "debugging truncations.", default=.false.)

  call get_param(param_file, "MOM", "DT", CS%dt, &
                 "The (baroclinic) dynamics time step.  The time-step that \n"//&
                 "is actually used will be an integer fraction of the \n"//&
                 "forcing time-step (DT_FORCING in ocean-only mode or the \n"//&
                 "coupling timestep in coupled mode.)", units="s", &
                 fail_if_missing=.true.)
  call get_param(param_file, "MOM", "DT_THERM", CS%dt_therm, &
                 "The thermodynamic and tracer advection time step. \n"//&
                 "Ideally DT_THERM should be an integer multiple of DT \n"//&
                 "and less than the forcing or coupling time-step, unless \n"//&
                 "THERMO_SPANS_COUPLING is true, in which case DT_THERM \n"//&
                 "can be an integer multiple of the coupling timestep.  By \n"//&
                 "default DT_THERM is set to DT.", units="s", default=CS%dt)
  call get_param(param_file, "MOM", "THERMO_SPANS_COUPLING", CS%thermo_spans_coupling, &
                 "If true, the MOM will take thermodynamic and tracer \n"//&
                 "timesteps that can be longer than the coupling timestep. \n"//&
                 "The actual thermodynamic timestep that is used in this \n"//&
                 "case is the largest integer multiple of the coupling \n"//&
                 "timestep that is less than or equal to DT_THERM.", default=.false.)

  if (.not.CS%bulkmixedlayer) then
    call get_param(param_file, "MOM", "HMIX_SFC_PROP", CS%Hmix, &
                 "If BULKMIXEDLAYER is false, HMIX_SFC_PROP is the depth \n"//&
                 "over which to average to find surface properties like \n"//&
                 "SST and SSS or density (but not surface velocities).", &
                 units="m", default=1.0)
    call get_param(param_file, "MOM", "HMIX_UV_SFC_PROP", CS%Hmix_UV, &
                 "If BULKMIXEDLAYER is false, HMIX_UV_SFC_PROP is the depth\n"//&
                 "over which to average to find surface flow properties,\n"//&
                 "SSU, SSV. A non-positive value indicates no averaging.", &
                 units="m", default=0.)
  endif
  call get_param(param_file, "MOM", "MIN_Z_DIAG_INTERVAL", Z_diag_int, &
                 "The minimum amount of time in seconds between \n"//&
                 "calculations of depth-space diagnostics. Making this \n"//&
                 "larger than DT_THERM reduces the  performance penalty \n"//&
                 "of regridding to depth online.", units="s", default=0.0)
  call get_param(param_file, "MOM", "INTERPOLATE_P_SURF", CS%interp_p_surf, &
                 "If true, linearly interpolate the surface pressure \n"//&
                 "over the coupling time step, using the specified value \n"//&
                 "at the end of the step.", default=.false.)

  if (CS%split) then
    call get_param(param_file, "MOM", "DTBT", dtbt, default=-0.98)
    default_val = CS%dt_therm ; if (dtbt > 0.0) default_val = -1.0
    CS%dtbt_reset_period = -1.0
    call get_param(param_file, "MOM", "DTBT_RESET_PERIOD", CS%dtbt_reset_period, &
                 "The period between recalculations of DTBT (if DTBT <= 0). \n"//&
                 "If DTBT_RESET_PERIOD is negative, DTBT is set based \n"//&
                 "only on information available at initialization.  If \n"//&
                 "dynamic, DTBT will be set at least every forcing time \n"//&
                 "step, and if 0, every dynamics time step.  The default is \n"//&
                 "set by DT_THERM.  This is only used if SPLIT is true.", &
                 units="s", default=default_val, do_not_read=(dtbt > 0.0))
  endif

  ! This is here in case these values are used inappropriately.
  CS%use_frazil = .false. ; CS%bound_salinity = .false. ; CS%tv%P_Ref = 2.0e7
  if (CS%use_temperature) then
    call get_param(param_file, "MOM", "FRAZIL", CS%use_frazil, &
                 "If true, water freezes if it gets too cold, and the \n"//&
                 "the accumulated heat deficit is returned in the \n"//&
                 "surface state.  FRAZIL is only used if \n"//&
                 "ENABLE_THERMODYNAMICS is true.", default=.false.)
    call get_param(param_file, "MOM", "DO_GEOTHERMAL", use_geothermal, &
                 "If true, apply geothermal heating.", default=.false.)
    call get_param(param_file, "MOM", "BOUND_SALINITY", CS%bound_salinity, &
                 "If true, limit salinity to being positive. (The sea-ice \n"//&
                 "model may ask for more salt than is available and \n"//&
                 "drive the salinity negative otherwise.)", default=.false.)
    call get_param(param_file, "MOM", "C_P", CS%tv%C_p, &
                 "The heat capacity of sea water, approximated as a \n"//&
                 "constant. This is only used if ENABLE_THERMODYNAMICS is \n"//&
                 "true. The default value is from the TEOS-10 definition \n"//&
                 "of conservative temperature.", units="J kg-1 K-1", &
                 default=3991.86795711963)
  endif
  if (use_EOS) call get_param(param_file, "MOM", "P_REF", CS%tv%P_Ref, &
                 "The pressure that is used for calculating the coordinate \n"//&
                 "density.  (1 Pa = 1e4 dbar, so 2e7 is commonly used.) \n"//&
                 "This is only used if USE_EOS and ENABLE_THERMODYNAMICS \n"//&
                 "are true.", units="Pa", default=2.0e7)

  if (CS%bulkmixedlayer) then
    call get_param(param_file, "MOM", "NKML", nkml, &
                 "The number of sublayers within the mixed layer if \n"//&
                 "BULKMIXEDLAYER is true.", units="nondim", default=2)
    call get_param(param_file, "MOM", "NKBL", nkbl, &
                 "The number of layers that are used as variable density \n"//&
                 "buffer layers if BULKMIXEDLAYER is true.", units="nondim", &
                 default=2)
  endif

  call get_param(param_file, "MOM", "GLOBAL_INDEXING", global_indexing, &
                 "If true, use a global lateral indexing convention, so \n"//&
                 "that corresponding points on different processors have \n"//&
                 "the same index. This does not work with static memory.", &
                 default=.false., layoutParam=.true.)
#ifdef STATIC_MEMORY_
  if (global_indexing) call MOM_error(FATAL, "initialize_MOM: "//&
       "GLOBAL_INDEXING can not be true with STATIC_MEMORY.")
#endif
  call get_param(param_file, "MOM", "FIRST_DIRECTION", first_direction, &
                 "An integer that indicates which direction goes first \n"//&
                 "in parts of the code that use directionally split \n"//&
                 "updates, with even numbers (or 0) used for x- first \n"//&
                 "and odd numbers used for y-first.", default=0)

  call get_param(param_file, "MOM", "CHECK_BAD_SURFACE_VALS", &
                                     CS%check_bad_surface_vals, &
                 "If true, check the surface state for ridiculous values.", &
                 default=.false.)
  if (CS%check_bad_surface_vals) then
    call get_param(param_file, "MOM", "BAD_VAL_SSH_MAX", CS%bad_val_ssh_max, &
                 "The value of SSH above which a bad value message is \n"//&
                 "triggered, if CHECK_BAD_SURFACE_VALS is true.", units="m", &
                 default=20.0)
    call get_param(param_file, "MOM", "BAD_VAL_SSS_MAX", CS%bad_val_sss_max, &
                 "The value of SSS above which a bad value message is \n"//&
                 "triggered, if CHECK_BAD_SURFACE_VALS is true.", units="PPT", &
                 default=45.0)
    call get_param(param_file, "MOM", "BAD_VAL_SST_MAX", CS%bad_val_sst_max, &
                 "The value of SST above which a bad value message is \n"//&
                 "triggered, if CHECK_BAD_SURFACE_VALS is true.", &
                 units="deg C", default=45.0)
    call get_param(param_file, "MOM", "BAD_VAL_SST_MIN", CS%bad_val_sst_min, &
                 "The value of SST below which a bad value message is \n"//&
                 "triggered, if CHECK_BAD_SURFACE_VALS is true.", &
                 units="deg C", default=-2.1)
    call get_param(param_file, "MOM", "BAD_VAL_COLUMN_THICKNESS", CS%bad_val_column_thickness, &
         "The value of column thickness below which a bad value message is \n"//&
         "triggered, if CHECK_BAD_SURFACE_VALS is true.", units="m", &
                          default=0.0)
  endif

  call get_param(param_file, "MOM", "SAVE_INITIAL_CONDS", save_IC, &
                 "If true, write the initial conditions to a file given \n"//&
                 "by IC_OUTPUT_FILE.", default=.false.)
  call get_param(param_file, "MOM", "IC_OUTPUT_FILE", CS%IC_file, &
                 "The file into which to write the initial conditions.", &
                 default="MOM_IC")
  call get_param(param_file, "MOM", "WRITE_GEOM", write_geom, &
                 "If =0, never write the geometry and vertical grid files.\n"//&
                 "If =1, write the geometry and vertical grid files only for\n"//&
                 "a new simulation. If =2, always write the geometry and\n"//&
                 "vertical grid files. Other values are invalid.", default=1)
  if (write_geom<0 .or. write_geom>2) call MOM_error(FATAL,"MOM: "//&
         "WRITE_GEOM must be equal to 0, 1 or 2.")
  write_geom_files = ((write_geom==2) .or. ((write_geom==1) .and. &
     ((dirs%input_filename(1:1)=='n') .and. (LEN_TRIM(dirs%input_filename)==1))))

  ! Check for inconsistent parameter settings.
  if (CS%use_ALE_algorithm .and. CS%bulkmixedlayer) call MOM_error(FATAL, &
    "MOM: BULKMIXEDLAYER can not currently be used with the ALE algorithm.")
  if (CS%use_ALE_algorithm .and. .not.CS%use_temperature) call MOM_error(FATAL, &
     "MOM: At this time, USE_EOS should be True when using the ALE algorithm.")
  if (CS%adiabatic .and. CS%use_temperature) call MOM_error(WARNING, &
    "MOM: ADIABATIC and ENABLE_THERMODYNAMICS both defined is usually unwise.")
  if (use_EOS .and. .not.CS%use_temperature) call MOM_error(FATAL, &
    "MOM: ENABLE_THERMODYNAMICS must be defined to use USE_EOS.")
  if (CS%adiabatic .and. CS%bulkmixedlayer) call MOM_error(FATAL, &
    "MOM: ADIABATIC and BULKMIXEDLAYER can not both be defined.")
  if (CS%bulkmixedlayer .and. .not.use_EOS) call MOM_error(FATAL, &
      "initialize_MOM: A bulk mixed layer can only be used with T & S as "//&
      "state variables. Add USE_EOS = True to MOM_input.")

  call get_param(param_file, 'MOM', "ICE_SHELF", use_ice_shelf, default=.false., do_not_log=.true.)
  if (use_ice_shelf) then
     inputdir = "." ;  call get_param(param_file, 'MOM', "INPUTDIR", inputdir)
     inputdir = slasher(inputdir)
     call get_param(param_file, 'MOM', "ICE_THICKNESS_FILE", ice_shelf_file, &
                    "The file from which the ice bathymetry and area are read.", &
                    fail_if_missing=.true.)
     call get_param(param_file, 'MOM', "ICE_AREA_VARNAME", area_varname, &
                    "The name of the area variable in ICE_THICKNESS_FILE.", &
                    fail_if_missing=.true.)
  endif


  call callTree_waypoint("MOM parameters read (initialize_MOM)")

  ! Set up the model domain and grids.
#ifdef SYMMETRIC_MEMORY_
  symmetric = .true.
#else
  symmetric = .false.
#endif
#ifdef STATIC_MEMORY_
  call MOM_domains_init(G%domain, param_file, symmetric=symmetric, &
            static_memory=.true., NIHALO=NIHALO_, NJHALO=NJHALO_, &
            NIGLOBAL=NIGLOBAL_, NJGLOBAL=NJGLOBAL_, NIPROC=NIPROC_, &
            NJPROC=NJPROC_)
#else
  call MOM_domains_init(G%domain, param_file, symmetric=symmetric)
#endif
  call callTree_waypoint("domains initialized (initialize_MOM)")

  call MOM_debugging_init(param_file)
  call diag_mediator_infrastructure_init()
  call MOM_io_init(param_file)

  call hor_index_init(G%Domain, HI, param_file, &
                      local_indexing=.not.global_indexing)

  call create_dyn_horgrid(dG, HI, bathymetry_at_vel=bathy_at_vel)
  call clone_MOM_domain(G%Domain, dG%Domain)

  call verticalGridInit( param_file, CS%GV )
  GV => CS%GV
!  dG%g_Earth = GV%g_Earth

  ! Allocate the auxiliary non-symmetric domain for debugging or I/O purposes.
  if (CS%debug .or. dG%symmetric) &
    call clone_MOM_domain(dG%Domain, dG%Domain_aux, symmetric=.false.)

  call callTree_waypoint("grids initialized (initialize_MOM)")


  call MOM_timing_init(CS)

  call tracer_registry_init(param_file, CS%tracer_Reg)

  is   = dG%isc   ; ie   = dG%iec  ; js   = dG%jsc  ; je   = dG%jec ; nz = GV%ke
  isd  = dG%isd   ; ied  = dG%ied  ; jsd  = dG%jsd  ; jed  = dG%jed
  IsdB = dG%IsdB  ; IedB = dG%IedB ; JsdB = dG%JsdB ; JedB = dG%JedB

  ! Allocate and initialize space for primary MOM variables.
  ALLOC_(CS%u(IsdB:IedB,jsd:jed,nz))   ; CS%u(:,:,:) = 0.0
  ALLOC_(CS%v(isd:ied,JsdB:JedB,nz))   ; CS%v(:,:,:) = 0.0
  ALLOC_(CS%h(isd:ied,jsd:jed,nz))     ; CS%h(:,:,:) = GV%Angstrom
  ALLOC_(CS%uh(IsdB:IedB,jsd:jed,nz))  ; CS%uh(:,:,:) = 0.0
  ALLOC_(CS%vh(isd:ied,JsdB:JedB,nz))  ; CS%vh(:,:,:) = 0.0
  if (CS%use_temperature) then
    ALLOC_(CS%T(isd:ied,jsd:jed,nz))   ; CS%T(:,:,:) = 0.0
    ALLOC_(CS%S(isd:ied,jsd:jed,nz))   ; CS%S(:,:,:) = 0.0
    CS%tv%T => CS%T ; CS%tv%S => CS%S
    CS%vd_T = var_desc(name="T",units="degC",longname="Potential Temperature", &
                       cmor_field_name="thetao",cmor_units="C",                &
                       conversion=CS%tv%C_p)
    CS%vd_S = var_desc(name="S",units="PPT",longname="Salinity",&
                       cmor_field_name="so",cmor_units="ppt",   &
                       conversion=0.001)
    if(CS%advect_TS) then
      call register_tracer(CS%tv%T, CS%vd_T, param_file, dG%HI, GV, CS%tracer_Reg, CS%vd_T)
      call register_tracer(CS%tv%S, CS%vd_S, param_file, dG%HI, GV, CS%tracer_Reg, CS%vd_S)
    endif
  endif
  if (CS%use_frazil) then
    allocate(CS%tv%frazil(isd:ied,jsd:jed)) ; CS%tv%frazil(:,:) = 0.0
  endif
  if (CS%bound_salinity) then
    allocate(CS%tv%salt_deficit(isd:ied,jsd:jed)) ; CS%tv%salt_deficit(:,:)=0.0
  endif

  if (CS%bulkmixedlayer .or. CS%use_temperature) then
     allocate(CS%Hml(isd:ied,jsd:jed)) ; CS%Hml(:,:) = 0.0
  endif

  if (CS%bulkmixedlayer) then
    GV%nkml = nkml ; GV%nk_rho_varies = nkml + nkbl
  else
    GV%nkml = 0 ; GV%nk_rho_varies = 0
  endif
  if (CS%use_ALE_algorithm) then
    call get_param(param_file, "MOM", "NK_RHO_VARIES", GV%nk_rho_varies, default=0) ! Will default to nz later... -AJA
  endif

  ALLOC_(CS%uhtr(IsdB:IedB,jsd:jed,nz)) ; CS%uhtr(:,:,:) = 0.0
  ALLOC_(CS%vhtr(isd:ied,JsdB:JedB,nz)) ; CS%vhtr(:,:,:) = 0.0
  CS%t_dyn_rel_adv = 0.0 ; CS%t_dyn_rel_thermo = 0.0 ; CS%t_dyn_rel_diag = 0.0

  if (CS%debug_truncations) then
    allocate(CS%u_prev(IsdB:IedB,jsd:jed,nz)) ; CS%u_prev(:,:,:) = 0.0
    allocate(CS%v_prev(isd:ied,JsdB:JedB,nz)) ; CS%u_prev(:,:,:) = 0.0
  endif

  MOM_internal_state%u => CS%u ; MOM_internal_state%v => CS%v
  MOM_internal_state%h => CS%h
  MOM_internal_state%uh => CS%uh ; MOM_internal_state%vh => CS%vh
  if (CS%use_temperature) then
    MOM_internal_state%T => CS%T ; MOM_internal_state%S => CS%S
  endif

  CS%CDp%uh => CS%uh ; CS%CDp%vh => CS%vh

  if (CS%interp_p_surf) then
    allocate(CS%p_surf_prev(isd:ied,jsd:jed)) ; CS%p_surf_prev(:,:) = 0.0
  endif

  ALLOC_(CS%ave_ssh(isd:ied,jsd:jed)) ; CS%ave_ssh(:,:) = 0.0

  ! Use the Wright equation of state by default, unless otherwise specified
  ! Note: this line and the following block ought to be in a separate
  ! initialization routine for tv.
  if (use_EOS) call EOS_init(param_file, CS%tv%eqn_of_state)
  if (CS%use_temperature) then
    allocate(CS%tv%TempxPmE(isd:ied,jsd:jed))
    CS%tv%TempxPmE(:,:) = 0.0
    if (use_geothermal) then
      allocate(CS%tv%internal_heat(isd:ied,jsd:jed))
      CS%tv%internal_heat(:,:) = 0.0
    endif
  endif
  call callTree_waypoint("state variables allocated (initialize_MOM)")

  ! Set the fields that are needed for bitwise identical restarting
  ! the time stepping scheme.
  call restart_init(param_file, CS%restart_CSp)
  call set_restart_fields(GV, param_file, CS)
  if (CS%split) then
    if (CS%legacy_split) then
      call register_restarts_dyn_legacy_split(dG%HI, GV, param_file, &
               CS%dyn_legacy_split_CSp, CS%restart_CSp, CS%uh, CS%vh)
    else
      call register_restarts_dyn_split_RK2(dG%HI, GV, param_file, &
               CS%dyn_split_RK2_CSp, CS%restart_CSp, CS%uh, CS%vh)
    endif
  else
    if (CS%use_RK2) then
      call register_restarts_dyn_unsplit_RK2(dG%HI, GV, param_file, &
             CS%dyn_unsplit_RK2_CSp, CS%restart_CSp)
    else
      call register_restarts_dyn_unsplit(dG%HI, GV, param_file, &
             CS%dyn_unsplit_CSp, CS%restart_CSp)
    endif
  endif

  ! This subroutine calls user-specified tracer registration routines.
  ! Additional calls can be added to MOM_tracer_flow_control.F90.
  call call_tracer_register(dG%HI, GV, param_file, CS%tracer_flow_CSp, &
                            CS%tracer_Reg, CS%restart_CSp)

  call MEKE_alloc_register_restart(dG%HI, param_file, CS%MEKE, CS%restart_CSp)
  call set_visc_register_restarts(dG%HI, GV, param_file, CS%visc, CS%restart_CSp)
  call mixedlayer_restrat_register_restarts(dG%HI, param_file, CS%mixedlayer_restrat_CSp, CS%restart_CSp)

  ! Initialize fields
  call callTree_waypoint("restart registration complete (initialize_MOM)")

  call cpu_clock_begin(id_clock_MOM_init)
  call MOM_initialize_fixed(dG, CS%OBC, param_file, write_geom_files, dirs%output_directory)
  call callTree_waypoint("returned from MOM_initialize_fixed() (initialize_MOM)")

  if (associated(CS%OBC)) call call_OBC_register(param_file, CS%update_OBC_CSp, CS%OBC)

  call MOM_initialize_coord(GV, param_file, write_geom_files, &
                            dirs%output_directory, CS%tv, dG%max_depth)
  call callTree_waypoint("returned from MOM_initialize_coord() (initialize_MOM)")

  if (CS%use_ALE_algorithm) then
    call ALE_init(param_file, GV, dG%max_depth, CS%ALE_CSp)
    call callTree_waypoint("returned from ALE_init() (initialize_MOM)")
  endif

  !   Shift from using the temporary dynamic grid type to using the final
  ! (potentially static) ocean-specific grid type.
  !   The next line would be needed if G%Domain had not already been init'd above:
  !     call clone_MOM_domain(dG%Domain, G%Domain)
  call MOM_grid_init(G, param_file, HI, bathymetry_at_vel=bathy_at_vel)
  call copy_dyngrid_to_MOM_grid(dG, G)
  call destroy_dyn_horgrid(dG)

  ! Set a few remaining fields that are specific to the ocean grid type.
  call set_first_direction(G, first_direction)
  ! Allocate the auxiliary non-symmetric domain for debugging or I/O purposes.
  if (CS%debug .or. G%symmetric) &
    call clone_MOM_domain(G%Domain, G%Domain_aux, symmetric=.false.)
  ! Copy common variables from the vertical grid to the horizontal grid.
  ! Consider removing this later?
  G%ke = GV%ke ; G%g_Earth = GV%g_Earth

  call MOM_initialize_state(CS%u, CS%v, CS%h, CS%tv, Time, G, GV, param_file, &
                            dirs, CS%restart_CSp, CS%ALE_CSp, CS%tracer_Reg, &
                            CS%sponge_CSp, CS%ALE_sponge_CSp, CS%OBC, Time_in)
  call cpu_clock_end(id_clock_MOM_init)
  call callTree_waypoint("returned from MOM_initialize_state() (initialize_MOM)")

  ! From this point, there may be pointers being set, so the final grid type
  ! that will persist throughout the run has to be used.

  if (test_grid_copy) then
    !  Copy the data from the temporary grid to the dyn_hor_grid to CS%G.
    call create_dyn_horgrid(dG, G%HI)
    call clone_MOM_domain(G%Domain, dG%Domain)

    call clone_MOM_domain(G%Domain, CS%G%Domain)
    call MOM_grid_init(CS%G, param_file)

    call copy_MOM_grid_to_dyngrid(G, dg)
    call copy_dyngrid_to_MOM_grid(dg, CS%G)

    call destroy_dyn_horgrid(dG)
    call MOM_grid_end(G) ; deallocate(G)

    G => CS%G
    if (CS%debug .or. CS%G%symmetric) &
      call clone_MOM_domain(CS%G%Domain, CS%G%Domain_aux, symmetric=.false.)
    G%ke = GV%ke ; G%g_Earth = GV%g_Earth
  endif


  ! At this point, all user-modified initialization code has been called.  The
  ! remainder of this subroutine is controlled by the parameters that have
  ! have already been set.

  if (ALE_remap_init_conds(CS%ALE_CSp) .and. .not. query_initialized(CS%h,"h",CS%restart_CSp)) then
    ! This block is controlled by the ALE parameter REMAP_AFTER_INITIALIZATION.
    ! \todo This block exists for legacy reasons and we should phase it out of
    ! all examples.
    if (CS%debug) then
      call uvchksum("Pre ALE adjust init cond [uv]", &
                    CS%u, CS%v, G%HI, haloshift=1)
      call hchksum(CS%h,"Pre ALE adjust init cond h", G%HI, haloshift=1, scale=GV%H_to_m)
    endif
    call callTree_waypoint("Calling adjustGridForIntegrity() to remap initial conditions (initialize_MOM)")
    call adjustGridForIntegrity(CS%ALE_CSp, G, GV, CS%h )
    call callTree_waypoint("Calling ALE_main() to remap initial conditions (initialize_MOM)")
    if (use_ice_shelf) then
      filename = trim(inputdir)//trim(ice_shelf_file)
      if (.not.file_exists(filename, G%Domain)) call MOM_error(FATAL, &
        "MOM: Unable to open "//trim(filename))

      allocate(area_shelf_h(isd:ied,jsd:jed))
      allocate(frac_shelf_h(isd:ied,jsd:jed))
      call read_data(filename,trim(area_varname),area_shelf_h,domain=G%Domain%mpp_domain)
      ! initialize frac_shelf_h with zeros (open water everywhere)
      frac_shelf_h(:,:) = 0.0
      ! compute fractional ice shelf coverage of h
      do j=jsd,jed ; do i=isd,ied
        if (G%areaT(i,j) > 0.0) &
          frac_shelf_h(i,j) = area_shelf_h(i,j) / G%areaT(i,j)
      enddo ; enddo
      ! pass to the pointer
      shelf_area => frac_shelf_h
      call ALE_main(G, GV, CS%h, CS%u, CS%v, CS%tv, CS%tracer_Reg, CS%ALE_CSp, &
                    frac_shelf_h = shelf_area)
    else
      call ALE_main( G, GV, CS%h, CS%u, CS%v, CS%tv, CS%tracer_Reg, CS%ALE_CSp )
    endif
    call cpu_clock_begin(id_clock_pass_init)
    call create_group_pass(tmp_pass_uv_T_S_h, CS%u, CS%v, G%Domain)
    if (CS%use_temperature) then
      call create_group_pass(tmp_pass_uv_T_S_h, CS%tv%T, G%Domain, halo=1)
      call create_group_pass(tmp_pass_uv_T_S_h, CS%tv%S, G%Domain, halo=1)
    endif
    call create_group_pass(tmp_pass_uv_T_S_h, CS%h, G%Domain, halo=1)
    call do_group_pass(tmp_pass_uv_T_S_h, G%Domain)
    call cpu_clock_end(id_clock_pass_init)

    if (CS%debug) then
      call uvchksum("Post ALE adjust init cond [uv]", CS%u, CS%v, G%HI, haloshift=1)
      call hchksum(CS%h, "Post ALE adjust init cond h", G%HI, haloshift=1, scale=GV%H_to_m)
    endif
  endif
  if ( CS%use_ALE_algorithm ) call ALE_updateVerticalGridType( CS%ALE_CSp, GV )

   diag    => CS%diag
  ! Initialize the diag mediator.
  call diag_mediator_init(G, GV%ke, param_file, diag, doc_file_dir=dirs%output_directory)

  ! Initialize the diagnostics mask arrays.
  ! This step has to be done after call to MOM_initialize_state
  ! and before MOM_diagnostics_init
  call diag_masks_set(G, GV%ke, CS%missing, diag)

  ! Set up pointers within diag mediator control structure,
  ! this needs to occur _after_ CS%h etc. have been allocated.
  call diag_set_state_ptrs(CS%h, CS%T, CS%S, CS%tv%eqn_of_state, diag)

  ! This call sets up the diagnostic axes. These are needed,
  ! e.g. to generate the target grids below.
  call set_axes_info(G, GV, param_file, diag)

  ! Whenever thickness/T/S changes let the diag manager know, target grids
  ! for vertical remapping may need to be regenerated.
  ! FIXME: are h, T, S updated at the same time? Review these for T, S updates.
  call diag_update_remap_grids(diag)

  ! Diagnose static fields AND associate areas/volumes with axes
  call write_static_fields(G, CS%diag)
  call callTree_waypoint("static fields written (initialize_MOM)")

  call cpu_clock_begin(id_clock_MOM_init)
  if (CS%use_ALE_algorithm) then
    call ALE_writeCoordinateFile( CS%ALE_CSp, GV, dirs%output_directory )
  endif
  call cpu_clock_end(id_clock_MOM_init)
  call callTree_waypoint("ALE initialized (initialize_MOM)")

  CS%useMEKE = MEKE_init(Time, G, param_file, diag, CS%MEKE_CSp, CS%MEKE, CS%restart_CSp)

  call VarMix_init(Time, G, param_file, diag, CS%VarMix)
  call set_visc_init(Time, G, GV, param_file, diag, CS%visc, CS%set_visc_CSp,CS%OBC)
  if (CS%split) then
    allocate(eta(SZI_(G),SZJ_(G))) ; eta(:,:) = 0.0
    if (CS%legacy_split) then
      call initialize_dyn_legacy_split(CS%u, CS%v, CS%h, CS%uh, CS%vh, eta, Time,   &
                  G, GV, param_file, diag, CS%dyn_legacy_split_CSp, CS%restart_CSp, &
                  CS%dt, CS%ADp, CS%CDp, MOM_internal_state, CS%VarMix, CS%MEKE,    &
                  CS%OBC, CS%update_OBC_CSp, CS%ALE_CSp, CS%set_visc_CSp, CS%visc,  &
                  dirs, CS%ntrunc)
    else
      call initialize_dyn_split_RK2(CS%u, CS%v, CS%h, CS%uh, CS%vh, eta, Time,   &
                  G, GV, param_file, diag, CS%dyn_split_RK2_CSp, CS%restart_CSp, &
                  CS%dt, CS%ADp, CS%CDp, MOM_internal_state, CS%VarMix, CS%MEKE, &
                  CS%OBC, CS%update_OBC_CSp, CS%ALE_CSp, CS%set_visc_CSp,        &
                  CS%visc, dirs, CS%ntrunc)
    endif
  else
    if (CS%use_RK2) then
      call initialize_dyn_unsplit_RK2(CS%u, CS%v, CS%h, Time, G, GV,         &
              param_file, diag, CS%dyn_unsplit_RK2_CSp, CS%restart_CSp,      &
              CS%ADp, CS%CDp, MOM_internal_state, CS%OBC, CS%update_OBC_CSp, &
              CS%ALE_CSp, CS%set_visc_CSp, CS%visc, dirs, CS%ntrunc)
    else
      call initialize_dyn_unsplit(CS%u, CS%v, CS%h, Time, G, GV,             &
              param_file, diag, CS%dyn_unsplit_CSp, CS%restart_CSp,          &
              CS%ADp, CS%CDp, MOM_internal_state, CS%OBC, CS%update_OBC_CSp, &
              CS%ALE_CSp, CS%set_visc_CSp, CS%visc, dirs, CS%ntrunc)
    endif
  endif
  call callTree_waypoint("dynamics initialized (initialize_MOM)")

  call thickness_diffuse_init(Time, G, GV, param_file, diag, CS%CDp, CS%thickness_diffuse_CSp)
  CS%mixedlayer_restrat = mixedlayer_restrat_init(Time, G, GV, param_file, diag, &
                                                  CS%mixedlayer_restrat_CSp)
  if (CS%mixedlayer_restrat) then
    if (.not.(CS%bulkmixedlayer .or. CS%use_ALE_algorithm)) &
      call MOM_error(FATAL, "MOM: MIXEDLAYER_RESTRAT true requires a boundary layer scheme.")
    ! When DIABATIC_FIRST=False and using CS%visc%ML in mixedlayer_restrat we need to update after a restart
    if (.not. CS%diabatic_first .and. associated(CS%visc%MLD)) &
      call pass_var(CS%visc%MLD, G%domain, halo=1)
  endif

  call MOM_diagnostics_init(MOM_internal_state, CS%ADp, CS%CDp, Time, G, GV, &
                            param_file, diag, CS%diagnostics_CSp)

  CS%Z_diag_interval = set_time(int((CS%dt_therm) * &
       max(1,floor(0.01 + Z_diag_int/(CS%dt_therm)))))
  call MOM_diag_to_Z_init(Time, G, GV, param_file, diag, CS%diag_to_Z_CSp)
  CS%Z_diag_time = Start_time + CS%Z_diag_interval * (1 + &
    ((Time + set_time(int(CS%dt_therm))) - Start_time) / CS%Z_diag_interval)

  if (associated(CS%sponge_CSp)) &
    call init_sponge_diags(Time, G, diag, CS%sponge_CSp)

  if (associated(CS%ALE_sponge_CSp)) &
    call init_ALE_sponge_diags(Time, G, diag, CS%ALE_sponge_CSp)

  if (CS%adiabatic) then
    call adiabatic_driver_init(Time, G, param_file, diag, CS%diabatic_CSp, &
                               CS%tracer_flow_CSp, CS%diag_to_Z_CSp)
  else
    call diabatic_driver_init(Time, G, GV, param_file, CS%use_ALE_algorithm, diag,     &
                              CS%ADp, CS%CDp, CS%diabatic_CSp, CS%tracer_flow_CSp, &
                              CS%sponge_CSp, CS%ALE_sponge_CSp, CS%diag_to_Z_CSp)
  endif

  call tracer_advect_init(Time, G, param_file, diag, CS%tracer_adv_CSp)
  call tracer_hor_diff_init(Time, G, param_file, diag, CS%tracer_diff_CSp, CS%neutral_diffusion_CSp)

  if (CS%use_ALE_algorithm) &
    call register_diags_TS_vardec(Time, G%HI, GV, param_file, CS)

  call lock_tracer_registry(CS%tracer_Reg)
  call callTree_waypoint("tracer registry now locked (initialize_MOM)")

  ! now register some diagnostics since tracer registry is locked
  call register_diags(Time, G, GV, CS, CS%ADp,WAVES=CS%Wave_Parameter_CSp)
  call register_diags_TS_tendency(Time, G, CS)
  if (CS%use_ALE_algorithm) then
    call ALE_register_diags(Time, G, diag, CS%tv%C_p, CS%tracer_Reg, CS%ALE_CSp)
  endif



  ! If need a diagnostic field, then would have been allocated in register_diags.
  if (CS%use_temperature) then
    if(CS%advect_TS) then
      call add_tracer_diagnostics("T", CS%tracer_Reg, CS%T_adx, CS%T_ady, &
                        CS%T_diffx, CS%T_diffy, CS%T_adx_2d, CS%T_ady_2d, &
                        CS%T_diffx_2d, CS%T_diffy_2d, CS%T_advection_xy)
      call add_tracer_diagnostics("S", CS%tracer_Reg, CS%S_adx, CS%S_ady, &
                        CS%S_diffx, CS%S_diffy, CS%S_adx_2d, CS%S_ady_2d, &
                        CS%S_diffx_2d, CS%S_diffy_2d, CS%S_advection_xy)
    endif
    call register_Z_tracer(CS%tv%T, "temp", "Potential Temperature", "degC", Time,   &
                      G, CS%diag_to_Z_CSp, cmor_field_name="thetao", cmor_units="C", &
                      cmor_standard_name="sea_water_potential_temperature",          &
                      cmor_long_name ="Sea Water Potential Temperature")
    call register_Z_tracer(CS%tv%S, "salt", "Salinity", "PPT", Time,               &
                      G, CS%diag_to_Z_CSp, cmor_field_name="so", cmor_units="ppt", &
                      cmor_standard_name="sea_water_salinity",                     &
                      cmor_long_name ="Sea Water Salinity")
  endif

  ! This subroutine initializes any tracer packages.
  new_sim = ((dirs%input_filename(1:1) == 'n') .and. &
             (LEN_TRIM(dirs%input_filename) == 1))
  call tracer_flow_control_init(.not.new_sim, Time, G, GV, CS%h, param_file, &
             CS%diag, CS%OBC, CS%tracer_flow_CSp, CS%sponge_CSp, &
             CS%ALE_sponge_CSp, CS%diag_to_Z_CSp, CS%tv)


  ! If running in offline tracer mode, initialize the necessary control structure and
  ! parameters
  if(present(offline_tracer_mode)) offline_tracer_mode=CS%offline_tracer_mode

  if(CS%offline_tracer_mode) then
    ! Setup some initial parameterizations and also assign some of the subtypes
    call offline_transport_init(param_file, CS%offline_CSp, CS%diabatic_CSp, G, GV)
    call insert_offline_main( CS=CS%offline_CSp, ALE_CSp=CS%ALE_CSp, diabatic_CSp=CS%diabatic_CSp, &
                              diag=CS%diag, OBC=CS%OBC, tracer_adv_CSp=CS%tracer_adv_CSp,              &
                              tracer_flow_CSp=CS%tracer_flow_CSp, tracer_Reg=CS%tracer_Reg,            &
                              tv=CS%tv, x_before_y = (MOD(first_direction,2)==0), debug=CS%debug )
    call register_diags_offline_transport(Time, CS%diag, CS%offline_CSp)
  endif

  call cpu_clock_begin(id_clock_pass_init)
  !--- set up group pass for u,v,T,S and h. pass_uv_T_S_h also is used in step_MOM

  dynamics_stencil = min(3, G%Domain%nihalo, G%Domain%njhalo)
  call create_group_pass(CS%pass_uv_T_S_h, CS%u, CS%v, G%Domain, halo=dynamics_stencil)
  if (CS%use_temperature) then
    call create_group_pass(CS%pass_uv_T_S_h, CS%tv%T, G%Domain, halo=dynamics_stencil)
    call create_group_pass(CS%pass_uv_T_S_h, CS%tv%S, G%Domain, halo=dynamics_stencil)
  endif
  call create_group_pass(CS%pass_uv_T_S_h, CS%h, G%Domain, halo=dynamics_stencil)

  call do_group_pass(CS%pass_uv_T_S_h, G%Domain)
  call cpu_clock_end(id_clock_pass_init)

  call register_obsolete_diagnostics(param_file, CS%diag)
  call neutral_diffusion_diag_init(Time, G, diag, CS%tv%C_p, CS%tracer_Reg, CS%neutral_diffusion_CSp)

  if (CS%use_frazil) then
    if (.not.query_initialized(CS%tv%frazil,"frazil",CS%restart_CSp)) &
      CS%tv%frazil(:,:) = 0.0
  endif

  if (CS%interp_p_surf) then
    CS%p_surf_prev_set = &
      query_initialized(CS%p_surf_prev,"p_surf_prev",CS%restart_CSp)

    if (CS%p_surf_prev_set) call pass_var(CS%p_surf_prev, G%domain)
  endif

  if (.not.query_initialized(CS%ave_ssh,"ave_ssh",CS%restart_CSp)) then
    if (CS%split) then
      call find_eta(CS%h, CS%tv, GV%g_Earth, G, GV, CS%ave_ssh, eta)
    else
      call find_eta(CS%h, CS%tv, GV%g_Earth, G, GV, CS%ave_ssh)
    endif
  endif
  if (CS%split) deallocate(eta)

  ! Flag whether to save initial conditions in finish_MOM_initialization() or not.
  CS%write_IC = save_IC .and. &
                .not.((dirs%input_filename(1:1) == 'r') .and. &
                      (LEN_TRIM(dirs%input_filename) == 1))

  call callTree_leave("initialize_MOM()")
  call cpu_clock_end(id_clock_init)

end subroutine initialize_MOM

!> This subroutine finishes initializing MOM and writes out the initial conditions.
subroutine finish_MOM_initialization(Time, dirs, CS, fluxes)
  type(time_type),           intent(in)    :: Time        !< model time, used in this routine
  type(directories),         intent(in)    :: dirs        !< structure with directory paths
  type(MOM_control_struct),  pointer       :: CS          !< pointer set in this routine to MOM control structure
  type(forcing),             intent(inout) :: fluxes      !< pointers to forcing fields
  ! Local variables
  type(ocean_grid_type), pointer :: G => NULL()
  type(verticalGrid_type), pointer :: GV => NULL()
  type(MOM_restart_CS), pointer :: restart_CSp_tmp => NULL()
  real, allocatable :: z_interface(:,:,:) ! Interface heights (meter)
  real, allocatable :: eta(:,:) ! Interface heights (meter)
  type(vardesc) :: vd

  call cpu_clock_begin(id_clock_init)
  call callTree_enter("finish_MOM_initialization()")

  ! Pointers for convenience
  G => CS%G ; GV => CS%GV

  ! Write initial conditions
  if (CS%write_IC) then
    allocate(restart_CSp_tmp)
    restart_CSp_tmp = CS%restart_CSp
    allocate(z_interface(SZI_(G),SZJ_(G),SZK_(G)+1))
    call find_eta(CS%h, CS%tv, GV%g_Earth, G, GV, z_interface)
    vd = var_desc("eta","meter","Interface heights",z_grid='i')
    call register_restart_field(z_interface, vd, .true., restart_CSp_tmp)

    call save_restart(dirs%output_directory, Time, G, &
                      restart_CSp_tmp, filename=CS%IC_file, GV=GV)
    deallocate(z_interface)
    deallocate(restart_CSp_tmp)
  endif

  call callTree_leave("finish_MOM_initialization()")
  call cpu_clock_end(id_clock_init)

end subroutine finish_MOM_initialization

!> Register the diagnostics
subroutine register_diags(Time, G, GV, CS, ADp,waves)
  type(time_type),           intent(in)    :: Time  !< current model time
  type(ocean_grid_type),     intent(inout) :: G     !< ocean grid structu
  type(verticalGrid_type),   intent(inout) :: GV    !< ocean vertical grid structure
  type(MOM_control_struct),  pointer       :: CS    !< control structure set up by initialize_MOM
  type(accel_diag_ptrs),     intent(inout) :: ADp   !< structure pointing to accelerations in momentum equation
  type(wave_parameters_CS), pointer, optional       :: WAVES !< structure pointing to wave data
  character(len=48) :: thickness_units, flux_units, T_flux_units, S_flux_units
  type(diag_ctrl), pointer :: diag
  integer :: isd, ied, jsd, jed, IsdB, IedB, JsdB, JedB, nz
  isd  = G%isd  ; ied  = G%ied  ; jsd  = G%jsd  ; jed  = G%jed ; nz = G%ke
  IsdB = G%IsdB ; IedB = G%IedB ; JsdB = G%JsdB ; JedB = G%JedB

  diag => CS%diag

  thickness_units = get_thickness_units(GV)
  flux_units      = get_flux_units(GV)
  T_flux_units    = get_tr_flux_units(GV, "Celsius")
  S_flux_units    = get_tr_flux_units(GV, "PPT")

  !Initialize the diagnostics mask arrays.
  !This has to be done after MOM_initialize_state call.
  !call diag_masks_set(G, CS%missing)

  CS%id_u = register_diag_field('ocean_model', 'u', diag%axesCuL, Time,              &
      'Zonal velocity', 'meter  second-1', cmor_field_name='uo', cmor_units='m s-1', &
      cmor_standard_name='sea_water_x_velocity', cmor_long_name='Sea Water X Velocity')
  CS%id_v = register_diag_field('ocean_model', 'v', diag%axesCvL, Time,                  &
      'Meridional velocity', 'meter second-1', cmor_field_name='vo', cmor_units='m s-1', &
      cmor_standard_name='sea_water_y_velocity', cmor_long_name='Sea Water Y Velocity')
  CS%id_h = register_diag_field('ocean_model', 'h', diag%axesTL, Time, &
      'Layer Thickness', thickness_units, v_extensive=.true.)

  CS%id_volo = register_scalar_field('ocean_model', 'volo', Time, diag,&
      long_name='Total volume of liquid ocean', units='m3',            &
      standard_name='sea_water_volume')
  CS%id_zos = register_diag_field('ocean_model', 'zos', diag%axesT1, Time,&
      standard_name = 'sea_surface_height_above_geoid',                   &
      long_name= 'Sea surface height above geoid', units='meter', missing_value=CS%missing)
  CS%id_zossq = register_diag_field('ocean_model', 'zossq', diag%axesT1, Time,&
      standard_name='square_of_sea_surface_height_above_geoid',             &
      long_name='Square of sea surface height above geoid', units='m2', missing_value=CS%missing)
  CS%id_ssh = register_diag_field('ocean_model', 'SSH', diag%axesT1, Time, &
      'Sea Surface Height', 'meter', CS%missing)
  CS%id_ssh_ga = register_scalar_field('ocean_model', 'ssh_ga', Time, diag,&
      long_name='Area averaged sea surface height', units='m',            &
      standard_name='area_averaged_sea_surface_height')
  CS%id_ssh_inst = register_diag_field('ocean_model', 'SSH_inst', diag%axesT1, Time, &
      'Instantaneous Sea Surface Height', 'meter', CS%missing)
  CS%id_ssu = register_diag_field('ocean_model', 'SSU', diag%axesCu1, Time, &
      'Sea Surface Zonal Velocity', 'meter second-1', CS%missing)
  CS%id_ssv = register_diag_field('ocean_model', 'SSV', diag%axesCv1, Time, &
      'Sea Surface Meridional Velocity', 'meter second-1', CS%missing)
  CS%id_speed = register_diag_field('ocean_model', 'speed', diag%axesT1, Time, &
      'Sea Surface Speed', 'meter second-1', CS%missing)

  if (CS%use_temperature) then
    CS%id_T = register_diag_field('ocean_model', 'temp', diag%axesTL, Time, &
        'Potential Temperature', 'Celsius',                                 &
         cmor_field_name="thetao", cmor_units="C",                          &
         cmor_standard_name="sea_water_potential_temperature",              &
         cmor_long_name ="Sea Water Potential Temperature")
    CS%id_S = register_diag_field('ocean_model', 'salt', diag%axesTL, Time, &
        long_name='Salinity', units='PPT', cmor_field_name='so',            &
        cmor_long_name='Sea Water Salinity', cmor_units='ppt',              &
        cmor_standard_name='sea_water_salinity')
    CS%id_tob = register_diag_field('ocean_model','tob', diag%axesT1, Time,          &
        long_name='Sea Water Potential Temperature at Sea Floor',                    &
        standard_name='sea_water_potential_temperature_at_sea_floor', units='degC')
    CS%id_sob = register_diag_field('ocean_model','sob',diag%axesT1, Time,           &
        long_name='Sea Water Salinity at Sea Floor',                                 &
        standard_name='sea_water_salinity_at_sea_floor', units='ppt')
    CS%id_sst = register_diag_field('ocean_model', 'SST', diag%axesT1, Time,     &
        'Sea Surface Temperature', 'Celsius', CS%missing, cmor_field_name='tos', &
        cmor_long_name='Sea Surface Temperature', cmor_units='degC',             &
        cmor_standard_name='sea_surface_temperature')
    CS%id_sst_sq = register_diag_field('ocean_model', 'SST_sq', diag%axesT1, Time, &
        'Sea Surface Temperature Squared', 'Celsius**2', CS%missing, cmor_field_name='tossq', &
        cmor_long_name='Square of Sea Surface Temperature ', cmor_units='degC^2', &
        cmor_standard_name='square_of_sea_surface_temperature')
    CS%id_sss = register_diag_field('ocean_model', 'SSS', diag%axesT1, Time, &
        'Sea Surface Salinity', 'PPT', CS%missing, cmor_field_name='sos', &
        cmor_long_name='Sea Surface Salinity', cmor_units='ppt',          &
        cmor_standard_name='sea_surface_salinity')
    CS%id_sss_sq = register_diag_field('ocean_model', 'SSS_sq', diag%axesT1, Time, &
        'Sea Surface Salinity Squared', 'ppt**2', CS%missing, cmor_field_name='sossq', &
        cmor_long_name='Square of Sea Surface Salinity ', cmor_units='ppt^2', &
        cmor_standard_name='square_of_sea_surface_salinity')
    CS%id_Tcon = register_diag_field('ocean_model', 'contemp', diag%axesTL, Time, &
        'Conservative Temperature', 'Celsius')
    CS%id_Sabs = register_diag_field('ocean_model', 'abssalt', diag%axesTL, Time, &
        long_name='Absolute Salinity', units='g/Kg')
    CS%id_sstcon = register_diag_field('ocean_model', 'conSST', diag%axesT1, Time,     &
        'Sea Surface Conservative Temperature', 'Celsius', CS%missing)
    CS%id_sssabs = register_diag_field('ocean_model', 'absSSS', diag%axesT1, Time,     &
        'Sea Surface Absolute Salinity', 'g/Kg', CS%missing)

  endif

  if (CS%use_temperature .and. CS%use_frazil) then
    CS%id_fraz = register_diag_field('ocean_model', 'frazil', diag%axesT1, Time,                         &
          'Heat from frazil formation', 'Watt meter-2', cmor_field_name='hfsifrazil',                    &
          cmor_units='W m-2', cmor_standard_name='heat_flux_into_sea_water_due_to_frazil_ice_formation', &
          cmor_long_name='Heat Flux into Sea Water due to Frazil Ice Formation')
  endif

  CS%id_salt_deficit = register_diag_field('ocean_model', 'salt_deficit', diag%axesT1, Time, &
         'Salt sink in ocean due to ice flux', 'g Salt meter-2 s-1')
  CS%id_Heat_PmE = register_diag_field('ocean_model', 'Heat_PmE', diag%axesT1, Time, &
         'Heat flux into ocean from mass flux into ocean', 'Watt meter-2')
  CS%id_intern_heat = register_diag_field('ocean_model', 'internal_heat', diag%axesT1, Time,&
         'Heat flux into ocean from geothermal or other internal sources', 'Watt meter-2')


  ! lateral heat advective and diffusive fluxes
  CS%id_Tadx = register_diag_field('ocean_model', 'T_adx', diag%axesCuL, Time, &
      'Advective (by residual mean) Zonal Flux of Potential Temperature', T_flux_units)
  CS%id_Tady = register_diag_field('ocean_model', 'T_ady', diag%axesCvL, Time, &
      'Advective (by residual mean) Meridional Flux of Potential Temperature', T_flux_units)
  CS%id_Tdiffx = register_diag_field('ocean_model', 'T_diffx', diag%axesCuL, Time, &
      'Diffusive Zonal Flux of Potential Temperature', T_flux_units)
  CS%id_Tdiffy = register_diag_field('ocean_model', 'T_diffy', diag%axesCvL, Time, &
      'Diffusive Meridional Flux of Potential Temperature', T_flux_units)
  if (CS%id_Tadx   > 0) call safe_alloc_ptr(CS%T_adx,IsdB,IedB,jsd,jed,nz)
  if (CS%id_Tady   > 0) call safe_alloc_ptr(CS%T_ady,isd,ied,JsdB,JedB,nz)
  if (CS%id_Tdiffx > 0) call safe_alloc_ptr(CS%T_diffx,IsdB,IedB,jsd,jed,nz)
  if (CS%id_Tdiffy > 0) call safe_alloc_ptr(CS%T_diffy,isd,ied,JsdB,JedB,nz)


  ! lateral salt advective and diffusive fluxes
  CS%id_Sadx = register_diag_field('ocean_model', 'S_adx', diag%axesCuL, Time, &
      'Advective (by residual mean) Zonal Flux of Salinity', S_flux_units)
  CS%id_Sady = register_diag_field('ocean_model', 'S_ady', diag%axesCvL, Time, &
      'Advective (by residual mean) Meridional Flux of Salinity', S_flux_units)
  CS%id_Sdiffx = register_diag_field('ocean_model', 'S_diffx', diag%axesCuL, Time, &
      'Diffusive Zonal Flux of Salinity', S_flux_units)
  CS%id_Sdiffy = register_diag_field('ocean_model', 'S_diffy', diag%axesCvL, Time, &
      'Diffusive Meridional Flux of Salinity', S_flux_units)
  if (CS%id_Sadx   > 0) call safe_alloc_ptr(CS%S_adx,IsdB,IedB,jsd,jed,nz)
  if (CS%id_Sady   > 0) call safe_alloc_ptr(CS%S_ady,isd,ied,JsdB,JedB,nz)
  if (CS%id_Sdiffx > 0) call safe_alloc_ptr(CS%S_diffx,IsdB,IedB,jsd,jed,nz)
  if (CS%id_Sdiffy > 0) call safe_alloc_ptr(CS%S_diffy,isd,ied,JsdB,JedB,nz)


  ! vertically integrated lateral heat advective and diffusive fluxes
  CS%id_Tadx_2d = register_diag_field('ocean_model', 'T_adx_2d', diag%axesCu1, Time, &
      'Vertically Integrated Advective Zonal Flux of Potential Temperature', T_flux_units)
  CS%id_Tady_2d = register_diag_field('ocean_model', 'T_ady_2d', diag%axesCv1, Time, &
      'Vertically Integrated Advective Meridional Flux of Potential Temperature', T_flux_units)
  CS%id_Tdiffx_2d = register_diag_field('ocean_model', 'T_diffx_2d', diag%axesCu1, Time, &
      'Vertically Integrated Diffusive Zonal Flux of Potential Temperature', T_flux_units)
  CS%id_Tdiffy_2d = register_diag_field('ocean_model', 'T_diffy_2d', diag%axesCv1, Time, &
      'Vertically Integrated Diffusive Meridional Flux of Potential Temperature', T_flux_units)
  if (CS%id_Tadx_2d   > 0) call safe_alloc_ptr(CS%T_adx_2d,IsdB,IedB,jsd,jed)
  if (CS%id_Tady_2d   > 0) call safe_alloc_ptr(CS%T_ady_2d,isd,ied,JsdB,JedB)
  if (CS%id_Tdiffx_2d > 0) call safe_alloc_ptr(CS%T_diffx_2d,IsdB,IedB,jsd,jed)
  if (CS%id_Tdiffy_2d > 0) call safe_alloc_ptr(CS%T_diffy_2d,isd,ied,JsdB,JedB)

  ! vertically integrated lateral salt advective and diffusive fluxes
  CS%id_Sadx_2d = register_diag_field('ocean_model', 'S_adx_2d', diag%axesCu1, Time, &
      'Vertically Integrated Advective Zonal Flux of Salinity', S_flux_units)
  CS%id_Sady_2d = register_diag_field('ocean_model', 'S_ady_2d', diag%axesCv1, Time, &
      'Vertically Integrated Advective Meridional Flux of Salinity', S_flux_units)
  CS%id_Sdiffx_2d = register_diag_field('ocean_model', 'S_diffx_2d', diag%axesCu1, Time, &
      'Vertically Integrated Diffusive Zonal Flux of Salinity', S_flux_units)
  CS%id_Sdiffy_2d = register_diag_field('ocean_model', 'S_diffy_2d', diag%axesCv1, Time, &
      'Vertically Integrated Diffusive Meridional Flux of Salinity', S_flux_units)
  if (CS%id_Sadx_2d   > 0) call safe_alloc_ptr(CS%S_adx_2d,IsdB,IedB,jsd,jed)
  if (CS%id_Sady_2d   > 0) call safe_alloc_ptr(CS%S_ady_2d,isd,ied,JsdB,JedB)
  if (CS%id_Sdiffx_2d > 0) call safe_alloc_ptr(CS%S_diffx_2d,IsdB,IedB,jsd,jed)
  if (CS%id_Sdiffy_2d > 0) call safe_alloc_ptr(CS%S_diffy_2d,isd,ied,JsdB,JedB)


  if (CS%debug_truncations) then
    call safe_alloc_ptr(ADp%du_dt_visc,IsdB,IedB,jsd,jed,nz)
    call safe_alloc_ptr(ADp%dv_dt_visc,isd,ied,JsdB,JedB,nz)
    if (.not.CS%adiabatic) then
      call safe_alloc_ptr(ADp%du_dt_dia,IsdB,IedB,jsd,jed,nz)
      call safe_alloc_ptr(ADp%dv_dt_dia,isd,ied,JsdB,JedB,nz)
    endif
  endif

  ! fields posted prior to dynamics step
  CS%id_h_pre_dyn = register_diag_field('ocean_model', 'h_pre_dyn', diag%axesTL, Time, &
      'Layer Thickness before dynamics step', thickness_units)

  ! diagnostics for values prior to diabatic and prior to ALE
  CS%id_u_predia = register_diag_field('ocean_model', 'u_predia', diag%axesCuL, Time, &
      'Zonal velocity before diabatic forcing', 'meter second-1')
  CS%id_v_predia = register_diag_field('ocean_model', 'v_predia', diag%axesCvL, Time, &
      'Meridional velocity before diabatic forcing', 'meter second-1')
  CS%id_h_predia = register_diag_field('ocean_model', 'h_predia', diag%axesTL, Time, &
      'Layer Thickness before diabatic forcing', thickness_units, v_extensive=.true.)
  CS%id_e_predia = register_diag_field('ocean_model', 'e_predia', diag%axesTi, Time, &
      'Interface Heights before diabatic forcing', 'meter')
  if (.not. CS%adiabatic) then
    CS%id_u_preale = register_diag_field('ocean_model', 'u_preale', diag%axesCuL, Time, &
        'Zonal velocity before remapping', 'meter second-1')
    CS%id_v_preale = register_diag_field('ocean_model', 'v_preale', diag%axesCvL, Time, &
        'Meridional velocity before remapping', 'meter second-1')
    CS%id_h_preale = register_diag_field('ocean_model', 'h_preale', diag%axesTL, Time, &
        'Layer Thickness before remapping', thickness_units, v_extensive=.true.)
    CS%id_T_preale = register_diag_field('ocean_model', 'T_preale', diag%axesTL, Time, &
        'Temperature before remapping', 'degC')
    CS%id_S_preale = register_diag_field('ocean_model', 'S_preale', diag%axesTL, Time, &
        'Salinity before remapping', 'ppt')
    CS%id_e_preale = register_diag_field('ocean_model', 'e_preale', diag%axesTi, Time, &
        'Interface Heights before remapping', 'meter')
  endif

  if (CS%use_temperature) then
    CS%id_T_predia = register_diag_field('ocean_model', 'temp_predia', diag%axesTL, Time, &
        'Potential Temperature', 'Celsius')
    CS%id_S_predia = register_diag_field('ocean_model', 'salt_predia', diag%axesTL, Time, &
        'Salinity', 'PPT')
  endif
  
  CS%id_StokesDrift_x = register_diag_field('ocean_model', 'Stokes_Drift_x', diag%axesCuL, &
       Time, 'Stokes Drift in x-direction', 'meter second-1')                   
  CS%id_StokesDrift_y = register_diag_field('ocean_model', 'Stokes_Drift_y', diag%axesCvL, &
       Time, 'Stokes Drift in y-direction', 'meter second-1')

  ! Diagnostics related to tracer transport
  CS%id_uhtr = register_diag_field('ocean_model', 'uhtr', diag%axesCuL, Time, &
      'Accumulated zonal thickness fluxes to advect tracers', 'kg', &
      y_cell_method='sum', v_extensive=.true.)
  CS%id_vhtr = register_diag_field('ocean_model', 'vhtr', diag%axesCvL, Time, &
      'Accumulated meridional thickness fluxes to advect tracers', 'kg', &
      x_cell_method='sum', v_extensive=.true.)
  CS%id_umo = register_diag_field('ocean_model', 'umo', &
      diag%axesCuL, Time, 'Ocean Mass X Transport', 'kg/s', &
      standard_name='ocean_mass_x_transport', y_cell_method='sum', v_extensive=.true.)
  CS%id_vmo = register_diag_field('ocean_model', 'vmo', &
      diag%axesCvL, Time, 'Ocean Mass Y Transport', 'kg/s', &
      standard_name='ocean_mass_y_transport', x_cell_method='sum', v_extensive=.true.)
  CS%id_umo_2d = register_diag_field('ocean_model', 'umo_2d', &
      diag%axesCu1, Time, 'Ocean Mass X Transport Vertical Sum', 'kg/s', &
      standard_name='ocean_mass_x_transport_vertical_sum', y_cell_method='sum')
  CS%id_vmo_2d = register_diag_field('ocean_model', 'vmo_2d', &
      diag%axesCv1, Time, 'Ocean Mass Y Transport Vertical Sum', 'kg/s', &
      standard_name='ocean_mass_y_transport_vertical_sum', x_cell_method='sum')

end subroutine register_diags


!> Initialize diagnostics for temp/heat and saln/salt tendencies.
subroutine register_diags_TS_tendency(Time, G, CS)
  type(time_type),           intent(in)    :: Time  !< current model time
  type(ocean_grid_type),     intent(inout) :: G     !< ocean grid structure
  type(MOM_control_struct),  pointer       :: CS    !< control structure set up by initialize_MOM

  type(diag_ctrl), pointer :: diag
  integer :: i, j, k
  integer :: isd, ied, jsd, jed, nz
  integer :: is, ie, js, je

  diag => CS%diag
  isd  = G%isd  ; ied  = G%ied  ; jsd  = G%jsd  ; jed  = G%jed ; nz = G%ke
  is   = G%isc  ; ie   = G%iec  ; js   = G%jsc  ; je   = G%jec


  ! heat tendencies from lateral advection
  CS%id_T_advection_xy = register_diag_field('ocean_model', 'T_advection_xy', diag%axesTL, Time, &
      'Horizontal convergence of residual mean heat advective fluxes', 'W/m2',v_extensive=.true.)
  CS%id_T_advection_xy_2d = register_diag_field('ocean_model', 'T_advection_xy_2d', diag%axesT1, Time,&
      'Vertical sum of horizontal convergence of residual mean heat advective fluxes', 'W/m2')
  if (CS%id_T_advection_xy > 0 .or. CS%id_T_advection_xy_2d > 0) then
    call safe_alloc_ptr(CS%T_advection_xy,isd,ied,jsd,jed,nz)
    CS%tendency_diagnostics = .true.
  endif

  ! net temperature and heat tendencies
  CS%id_T_tendency = register_diag_field('ocean_model', 'T_tendency', diag%axesTL, Time, &
      'Net time tendency for temperature', 'degC/s')
  CS%id_Th_tendency = register_diag_field('ocean_model', 'Th_tendency', diag%axesTL, Time,        &
      'Net time tendency for heat', 'W/m2',                                                       &
      cmor_field_name="opottemptend", cmor_units="W m-2",                                         &
      cmor_standard_name="tendency_of_sea_water_potential_temperature_expressed_as_heat_content", &
      cmor_long_name ="Tendency of Sea Water Potential Temperature Expressed as Heat Content",    &
      v_extensive=.true.)
  CS%id_Th_tendency_2d = register_diag_field('ocean_model', 'Th_tendency_2d', diag%axesT1, Time,              &
      'Vertical sum of net time tendency for heat', 'W/m2',                                                   &
      cmor_field_name="opottemptend_2d", cmor_units="W m-2",                                                   &
      cmor_standard_name="tendency_of_sea_water_potential_temperature_expressed_as_heat_content_vertical_sum",&
      cmor_long_name ="Tendency of Sea Water Potential Temperature Expressed as Heat Content Vertical Sum")
  if (CS%id_T_tendency > 0) then
    CS%tendency_diagnostics = .true.
    call safe_alloc_ptr(CS%T_prev,isd,ied,jsd,jed,nz)
    do k=1,nz ; do j=js,je ; do i=is,ie
      CS%T_prev(i,j,k) = CS%tv%T(i,j,k)
    enddo ; enddo ; enddo
  endif
  if (CS%id_Th_tendency > 0 .or. CS%id_Th_tendency_2d > 0) then
    CS%tendency_diagnostics = .true.
    call safe_alloc_ptr(CS%Th_prev,isd,ied,jsd,jed,nz)
    do k=1,nz ; do j=js,je ; do i=is,ie
      CS%Th_prev(i,j,k) = CS%tv%T(i,j,k) * CS%h(i,j,k)
    enddo ; enddo ; enddo
  endif


  ! salt tendencies from lateral advection
  CS%id_S_advection_xy = register_diag_field('ocean_model', 'S_advection_xy', diag%axesTL, Time, &
      'Horizontal convergence of residual mean salt advective fluxes', 'kg/(m2 * s)', v_extensive=.true.)
  CS%id_S_advection_xy_2d = register_diag_field('ocean_model', 'S_advection_xy_2d', diag%axesT1, Time,&
      'Vertical sum of horizontal convergence of residual mean salt advective fluxes', 'kg/(m2 * s)')
  if (CS%id_S_advection_xy > 0 .or. CS%id_S_advection_xy_2d > 0) then
    call safe_alloc_ptr(CS%S_advection_xy,isd,ied,jsd,jed,nz)
    CS%tendency_diagnostics = .true.
  endif

  ! net salinity and salt tendencies
  CS%id_S_tendency = register_diag_field('ocean_model', 'S_tendency', diag%axesTL, Time, &
      'Net time tendency for salinity', 'PPT/s')
  CS%id_Sh_tendency = register_diag_field('ocean_model', 'Sh_tendency', diag%axesTL, Time,&
      'Net time tendency for salt', 'kg/(m2 * s)',                                        &
      cmor_field_name="osalttend", cmor_units="kg m-2 s-1",                               &
      cmor_standard_name="tendency_of_sea_water_salinity_expressed_as_salt_content",      &
      cmor_long_name ="Tendency of Sea Water Salinity Expressed as Salt Content",         &
      v_extensive=.true.)
  CS%id_Sh_tendency_2d = register_diag_field('ocean_model', 'Sh_tendency_2d', diag%axesT1, Time, &
      'Vertical sum of net time tendency for salt', 'kg/(m2 * s)',                               &
      cmor_field_name="osalttend_2d", cmor_units="kg m-2 s-1",                                   &
      cmor_standard_name="tendency_of_sea_water_salinity_expressed_as_salt_content_vertical_sum",&
      cmor_long_name ="Tendency of Sea Water Salinity Expressed as Salt Content Vertical Sum")
  if (CS%id_S_tendency > 0) then
    CS%tendency_diagnostics = .true.
    call safe_alloc_ptr(CS%S_prev,isd,ied,jsd,jed,nz)
    do k=1,nz ; do j=js,je ; do i=is,ie
      CS%S_prev(i,j,k) = CS%tv%S(i,j,k)
    enddo ; enddo ; enddo
  endif
  if (CS%id_Sh_tendency > 0 .or. CS%id_Sh_tendency_2d > 0) then
    CS%tendency_diagnostics = .true.
    call safe_alloc_ptr(CS%Sh_prev,isd,ied,jsd,jed,nz)
    do k=1,nz ; do j=js,je ; do i=is,ie
      CS%Sh_prev(i,j,k) = CS%tv%S(i,j,k) * CS%h(i,j,k)
    enddo ; enddo ; enddo
  endif

end subroutine register_diags_TS_tendency


!> Initialize diagnostics for the variance decay of temp/salt
!! across regridding/remapping
subroutine register_diags_TS_vardec(Time, HI, GV, param_file, CS)
  type(time_type),         intent(in) :: Time     !< current model time
  type(hor_index_type),    intent(in) :: HI       !< horizontal index type
  type(verticalGrid_type), intent(in) :: GV       !< ocean vertical grid structure
  type(param_file_type),   intent(in) :: param_file !< parameter file
  type(MOM_control_struct), pointer :: CS   !< control structure for MOM

  integer :: isd, ied, jsd, jed, nz
  type(vardesc) :: vd_tmp
  type(diag_ctrl), pointer :: diag

  diag => CS%diag
  isd  = HI%isd  ; ied  = HI%ied  ; jsd  = HI%jsd  ; jed  = HI%jed ; nz = GV%ke

  ! variancy decay through ALE operation
  CS%id_T_vardec = register_diag_field('ocean_model', 'T_vardec', diag%axesTL, Time, &
      'ALE variance decay for temperature', 'degC2 s-1')
  if (CS%id_T_vardec > 0) then
    call safe_alloc_ptr(CS%T_squared,isd,ied,jsd,jed,nz)
    CS%T_squared(:,:,:) = 0.

    vd_tmp = var_desc(name="T2", units="degC2", longname="Squared Potential Temperature")
    call register_tracer(CS%T_squared, vd_tmp, param_file, HI, GV, CS%tracer_reg)
  endif

  CS%id_S_vardec = register_diag_field('ocean_model', 'S_vardec', diag%axesTL, Time, &
      'ALE variance decay for salinity', 'PPT2 s-1')
  if (CS%id_S_vardec > 0) then
    call safe_alloc_ptr(CS%S_squared,isd,ied,jsd,jed,nz)
    CS%S_squared(:,:,:) = 0.

    vd_tmp = var_desc(name="S2", units="PPT2", longname="Squared Salinity")
    call register_tracer(CS%S_squared, vd_tmp, param_file, HI, GV, CS%tracer_reg)
  endif

end subroutine register_diags_TS_vardec

!> This subroutine sets up clock IDs for timing various subroutines.
subroutine MOM_timing_init(CS)
  type(MOM_control_struct), intent(in) :: CS  !< control structure set up by initialize_MOM.

 id_clock_ocean    = cpu_clock_id('Ocean', grain=CLOCK_COMPONENT)
 id_clock_dynamics = cpu_clock_id('Ocean dynamics', grain=CLOCK_SUBCOMPONENT)
 id_clock_thermo   = cpu_clock_id('Ocean thermodynamics and tracers', grain=CLOCK_SUBCOMPONENT)
 id_clock_other    = cpu_clock_id('Ocean Other', grain=CLOCK_SUBCOMPONENT)
 id_clock_tracer   = cpu_clock_id('(Ocean tracer advection)', grain=CLOCK_MODULE_DRIVER)
 if (.not.CS%adiabatic) &
   id_clock_diabatic = cpu_clock_id('(Ocean diabatic driver)', grain=CLOCK_MODULE_DRIVER)

 id_clock_continuity = cpu_clock_id('(Ocean continuity equation *)', grain=CLOCK_MODULE)
 id_clock_BBL_visc = cpu_clock_id('(Ocean set BBL viscosity)', grain=CLOCK_MODULE)
 id_clock_pass       = cpu_clock_id('(Ocean message passing *)', grain=CLOCK_MODULE)
 id_clock_MOM_init   = cpu_clock_id('(Ocean MOM_initialize_state)', grain=CLOCK_MODULE)
 id_clock_pass_init  = cpu_clock_id('(Ocean init message passing *)', grain=CLOCK_ROUTINE)
 if (CS%thickness_diffuse) &
   id_clock_thick_diff = cpu_clock_id('(Ocean thickness diffusion *)', grain=CLOCK_MODULE)
!if (CS%mixedlayer_restrat) &
   id_clock_ml_restrat = cpu_clock_id('(Ocean mixed layer restrat)', grain=CLOCK_MODULE)
 id_clock_diagnostics  = cpu_clock_id('(Ocean collective diagnostics)', grain=CLOCK_MODULE)
 id_clock_Z_diag       = cpu_clock_id('(Ocean Z-space diagnostics)', grain=CLOCK_MODULE)
 id_clock_ALE          = cpu_clock_id('(Ocean ALE)', grain=CLOCK_MODULE)
 if(CS%offline_tracer_mode) then
  id_clock_offline_tracer = cpu_clock_id('Ocean offline tracers', grain=CLOCK_SUBCOMPONENT)
 endif

end subroutine MOM_timing_init

!> This routine posts diagnostics of the transports, including the subgridscale
!! contributions.
subroutine post_transport_diagnostics(G, GV, CS, diag, dt_trans, h, h_pre_dyn)
  type(ocean_grid_type),    intent(inout) :: G   !< ocean grid structure
  type(verticalGrid_type),  intent(in)    :: GV  !< ocean vertical grid structure
  type(MOM_control_struct), intent(in)    :: CS  !< control structure
  type(diag_ctrl),          intent(inout) :: diag !< regulates diagnostic output
  real                    , intent(in)    :: dt_trans !< total time step associated with the transports, in s.
  real, dimension(SZI_(G),SZJ_(G),SZK_(G)), &
                            intent(in)    :: h   !< The updated layer thicknesses, in H
  real, dimension(SZI_(G),SZJ_(G),SZK_(G)), &
                            intent(in)    :: h_pre_dyn !< The thickness before the transports, in H.

  real, dimension(SZIB_(G), SZJ_(G)) :: umo2d ! Diagnostics of integrated mass transport, in kg s-1
  real, dimension(SZI_(G), SZJB_(G)) :: vmo2d ! Diagnostics of integrated mass transport, in kg s-1
  real, dimension(SZIB_(G), SZJ_(G), SZK_(G)) :: umo ! Diagnostics of layer mass transport, in kg s-1
  real, dimension(SZI_(G), SZJB_(G), SZK_(G)) :: vmo ! Diagnostics of layer mass transport, in kg s-1
  real :: H_to_kg_m2_dt   ! A conversion factor from accumulated transports to fluxes, in kg m-2 H-1 s-1.
  integer :: i, j, k, is, ie, js, je, nz
  is = G%isc ; ie = G%iec ; js = G%jsc ; je = G%jec ; nz = G%ke

  call cpu_clock_begin(id_clock_Z_diag)
  call calculate_Z_transport(CS%uhtr, CS%vhtr, h, dt_trans, G, GV, &
                             CS%diag_to_Z_CSp)
  call cpu_clock_end(id_clock_Z_diag)

  ! Post mass transports, including SGS
  ! Build the remap grids using the layer thicknesses from before the dynamics
  call diag_update_remap_grids(diag, alt_h = h_pre_dyn)

  H_to_kg_m2_dt = GV%H_to_kg_m2 / dt_trans
  if (CS%id_umo_2d > 0) then
    umo2d(:,:) = 0.0
    do k=1,nz ; do j=js,je ; do I=is-1,ie
      umo2d(I,j) = umo2d(I,j) + CS%uhtr(I,j,k) * H_to_kg_m2_dt
    enddo ; enddo ; enddo
    call post_data(CS%id_umo_2d, umo2d, diag)
  endif
  if (CS%id_umo > 0) then
    ! Convert to kg/s. Modifying the array for diagnostics is allowed here since it is set to zero immediately below
    do k=1,nz ; do j=js,je ; do I=is-1,ie
      umo(I,j,k) =  CS%uhtr(I,j,k) * H_to_kg_m2_dt
    enddo ; enddo ; enddo
    call post_data(CS%id_umo, umo, diag, alt_h = h_pre_dyn)
  endif
  if (CS%id_vmo_2d > 0) then
    vmo2d(:,:) = 0.0
    do k=1,nz ; do J=js-1,je ; do i=is,ie
      vmo2d(i,J) = vmo2d(i,J) + CS%vhtr(i,J,k) * H_to_kg_m2_dt
    enddo ; enddo ; enddo
    call post_data(CS%id_vmo_2d, vmo2d, diag)
  endif
  if (CS%id_vmo > 0) then
    ! Convert to kg/s. Modifying the array for diagnostics is allowed here since it is set to zero immediately below
    do k=1,nz ; do J=js-1,je ; do i=is,ie
      vmo(i,J,k) = CS%vhtr(i,J,k) * H_to_kg_m2_dt
    enddo ; enddo ; enddo
    call post_data(CS%id_vmo, vmo, diag, alt_h = h_pre_dyn)
  endif

  if (CS%id_uhtr > 0) call post_data(CS%id_uhtr, CS%uhtr, diag, alt_h = h_pre_dyn)
  if (CS%id_vhtr > 0) call post_data(CS%id_vhtr, CS%vhtr, diag, alt_h = h_pre_dyn)

end subroutine post_transport_diagnostics

!> Post diagnostics of temperatures and salinities, their fluxes, and tendencies.
subroutine post_TS_diagnostics(CS, G, GV, tv, diag, dt)
  type(MOM_control_struct), intent(inout) :: CS  !< control structure
  type(ocean_grid_type),    intent(in)    :: G   !< ocean grid structure
  type(verticalGrid_type),  intent(in)    :: GV  !< ocean vertical grid structure
  type(thermo_var_ptrs),    intent(in)    :: tv  !< A structure pointing to various thermodynamic variables  type(forcing),                             intent(inout) :: fluxes !< pointers to forcing fields
  type(diag_ctrl),          intent(in)    :: diag !< regulates diagnostic output
  real,                     intent(in)    :: dt  !< total time step for T,S update

  real, dimension(SZI_(G),SZJ_(G),SZK_(G)) :: potTemp, pracSal !TEOS10 Diagnostics
  real    :: work3d(SZI_(G),SZJ_(G),SZK_(G))
  real    :: work2d(SZI_(G),SZJ_(G))
  real    :: Idt, ppt2mks
  integer :: i, j, k, is, ie, js, je, nz
  is = G%isc ; ie = G%iec ; js = G%jsc ; je = G%jec ; nz = G%ke

  if (.NOT. CS%use_conT_absS) then
    !Internal T&S variables are assumed to be potential&practical
    if (CS%id_T > 0) call post_data(CS%id_T, tv%T, diag)
    if (CS%id_S > 0) call post_data(CS%id_S, tv%S, diag)

    if (CS%id_tob > 0) call post_data(CS%id_tob, tv%T(:,:,G%ke), diag, mask=G%mask2dT)
    if (CS%id_sob > 0) call post_data(CS%id_sob, tv%S(:,:,G%ke), diag, mask=G%mask2dT)
  else
    !Internal T&S variables are assumed to be conservative&absolute
    if (CS%id_Tcon > 0) call post_data(CS%id_Tcon, tv%T, diag)
    if (CS%id_Sabs > 0) call post_data(CS%id_Sabs, tv%S, diag)
    !Using TEOS-10 function calls convert T&S diagnostics
    !from conservative temp to potential temp and
    !from absolute salinity to practical salinity
    do k=1,nz ; do j=js,je ; do i=is,ie
      pracSal(i,j,k) = gsw_sp_from_sr(tv%S(i,j,k))
      potTemp(i,j,k) = gsw_pt_from_ct(tv%S(i,j,k),tv%T(i,j,k))
    enddo; enddo ; enddo
    if (CS%id_T > 0) call post_data(CS%id_T, potTemp, diag)
    if (CS%id_S > 0) call post_data(CS%id_S, pracSal, diag)
    if (CS%id_tob > 0) call post_data(CS%id_tob, potTemp(:,:,G%ke), diag, mask=G%mask2dT)
    if (CS%id_sob > 0) call post_data(CS%id_sob, pracSal(:,:,G%ke), diag, mask=G%mask2dT)
  endif

  if (CS%id_Tadx   > 0) call post_data(CS%id_Tadx,   CS%T_adx,   diag)
  if (CS%id_Tady   > 0) call post_data(CS%id_Tady,   CS%T_ady,   diag)
  if (CS%id_Tdiffx > 0) call post_data(CS%id_Tdiffx, CS%T_diffx, diag)
  if (CS%id_Tdiffy > 0) call post_data(CS%id_Tdiffy, CS%T_diffy, diag)

  if (CS%id_Sadx   > 0) call post_data(CS%id_Sadx,   CS%S_adx,   diag)
  if (CS%id_Sady   > 0) call post_data(CS%id_Sady,   CS%S_ady,   diag)
  if (CS%id_Sdiffx > 0) call post_data(CS%id_Sdiffx, CS%S_diffx, diag)
  if (CS%id_Sdiffy > 0) call post_data(CS%id_Sdiffy, CS%S_diffy, diag)

  if (CS%id_Tadx_2d   > 0) call post_data(CS%id_Tadx_2d,   CS%T_adx_2d,   diag)
  if (CS%id_Tady_2d   > 0) call post_data(CS%id_Tady_2d,   CS%T_ady_2d,   diag)
  if (CS%id_Tdiffx_2d > 0) call post_data(CS%id_Tdiffx_2d, CS%T_diffx_2d, diag)
  if (CS%id_Tdiffy_2d > 0) call post_data(CS%id_Tdiffy_2d, CS%T_diffy_2d, diag)

  if (CS%id_Sadx_2d   > 0) call post_data(CS%id_Sadx_2d,   CS%S_adx_2d,   diag)
  if (CS%id_Sady_2d   > 0) call post_data(CS%id_Sady_2d,   CS%S_ady_2d,   diag)
  if (CS%id_Sdiffx_2d > 0) call post_data(CS%id_Sdiffx_2d, CS%S_diffx_2d, diag)
  if (CS%id_Sdiffy_2d > 0) call post_data(CS%id_Sdiffy_2d, CS%S_diffy_2d, diag)

  if(.not. CS%tendency_diagnostics) return

  Idt = 0.; if (dt/=0.) Idt = 1.0 / dt ! The "if" is in case the diagnostic is called for a zero length interval
  ppt2mks       = 0.001
  work3d(:,:,:) = 0.0
  work2d(:,:)   = 0.0

  ! Diagnose tendency of heat from convergence of lateral advective,
  ! fluxes, where advective transport arises from residual mean velocity.
  if (CS%id_T_advection_xy > 0 .or. CS%id_T_advection_xy_2d > 0) then
    do k=1,nz ; do j=js,je ; do i=is,ie
      work3d(i,j,k) = CS%T_advection_xy(i,j,k) * GV%H_to_kg_m2 * tv%C_p
    enddo ; enddo ; enddo
    if (CS%id_T_advection_xy    > 0) call post_data(CS%id_T_advection_xy, work3d, diag)
    if (CS%id_T_advection_xy_2d > 0) then
      do j=js,je ; do i=is,ie
        work2d(i,j) = 0.0
        do k=1,nz
          work2d(i,j) = work2d(i,j) + work3d(i,j,k)
        enddo
      enddo ; enddo
      call post_data(CS%id_T_advection_xy_2d, work2d, diag)
    endif
  endif

  ! Diagnose tendency of salt from convergence of lateral advective
  ! fluxes, where advective transport arises from residual mean velocity.
  if (CS%id_S_advection_xy > 0 .or. CS%id_S_advection_xy_2d > 0) then
    do k=1,nz ; do j=js,je ; do i=is,ie
      work3d(i,j,k) = CS%S_advection_xy(i,j,k) * GV%H_to_kg_m2 * ppt2mks
    enddo ; enddo ; enddo
    if (CS%id_S_advection_xy    > 0) call post_data(CS%id_S_advection_xy, work3d, diag)
    if (CS%id_S_advection_xy_2d > 0) then
      do j=js,je ; do i=is,ie
        work2d(i,j) = 0.0
        do k=1,nz
          work2d(i,j) = work2d(i,j) + work3d(i,j,k)
        enddo
      enddo ; enddo
      call post_data(CS%id_S_advection_xy_2d, work2d, diag)
    endif
  endif

  ! diagnose net tendency for temperature over a time step and update T_prev
  if (CS%id_T_tendency > 0) then
    do k=1,nz ; do j=js,je ; do i=is,ie
      work3d(i,j,k)    = (tv%T(i,j,k) - CS%T_prev(i,j,k))*Idt
      CS%T_prev(i,j,k) =  tv%T(i,j,k)
    enddo ; enddo ; enddo
    call post_data(CS%id_T_tendency, work3d, diag)
  endif

  ! diagnose net tendency for salinity over a time step and update S_prev
  if (CS%id_S_tendency > 0) then
    do k=1,nz ; do j=js,je ; do i=is,ie
      work3d(i,j,k)    = (tv%S(i,j,k) - CS%S_prev(i,j,k))*Idt
      CS%S_prev(i,j,k) =  tv%S(i,j,k)
    enddo ; enddo ; enddo
    call post_data(CS%id_S_tendency, work3d, diag)
  endif

  ! diagnose net tendency for heat content of a grid cell over a time step and update Th_prev
  if (CS%id_Th_tendency > 0 .or. CS%id_Th_tendency_2d > 0) then
    do k=1,nz ; do j=js,je ; do i=is,ie
      work3d(i,j,k)     = (tv%T(i,j,k)*CS%h(i,j,k) - CS%Th_prev(i,j,k)) * Idt * GV%H_to_kg_m2 * tv%C_p
      CS%Th_prev(i,j,k) =  tv%T(i,j,k)*CS%h(i,j,k)
    enddo ; enddo ; enddo
    if (CS%id_Th_tendency    > 0) call post_data(CS%id_Th_tendency, work3d, diag)
    if (CS%id_Th_tendency_2d > 0) then
      do j=js,je ; do i=is,ie
        work2d(i,j) = 0.0
        do k=1,nz
          work2d(i,j) = work2d(i,j) + work3d(i,j,k)
        enddo
      enddo ; enddo
      call post_data(CS%id_Th_tendency_2d, work2d, diag)
    endif
  endif

  ! diagnose net tendency for salt content of a grid cell over a time step and update Sh_prev
  if (CS%id_Sh_tendency > 0 .or. CS%id_Sh_tendency_2d > 0) then
    do k=1,nz ; do j=js,je ; do i=is,ie
      work3d(i,j,k)     = (tv%S(i,j,k)*CS%h(i,j,k) - CS%Sh_prev(i,j,k)) * Idt * GV%H_to_kg_m2 * ppt2mks
      CS%Sh_prev(i,j,k) =  tv%S(i,j,k)*CS%h(i,j,k)
    enddo ; enddo ; enddo
    if (CS%id_Sh_tendency    > 0) call post_data(CS%id_Sh_tendency, work3d, diag)
    if (CS%id_Sh_tendency_2d > 0) then
      do j=js,je ; do i=is,ie
        work2d(i,j) = 0.0
        do k=1,nz
          work2d(i,j) = work2d(i,j) + work3d(i,j,k)
        enddo
      enddo ; enddo
      call post_data(CS%id_Sh_tendency_2d, work2d, diag)
    endif
  endif

end subroutine post_TS_diagnostics

!> Calculate and post variance decay diagnostics for temp/salt
subroutine post_diags_TS_vardec(G, CS, dt)
  type(ocean_grid_type),    intent(in) :: G    !< ocean grid structure
  type(MOM_control_struct), intent(in) :: CS   !< control structure
  real, intent(in) :: dt                       !< total time step

  real :: work(SZI_(G),SZJ_(G),SZK_(G))
  real :: Idt
  integer :: i, j, k, is, ie, js, je, nz
  is = G%isc ; ie = G%iec ; js = G%jsc ; je = G%jec ; nz = G%ke

  Idt = 0.; if (dt/=0.) Idt = 1.0 / dt ! The "if" is in case the diagnostic is called for a zero length interval

  if (CS%id_T_vardec > 0) then
    do k=1,nz ; do j=js,je ; do i=is,ie
      work(i,j,k) = (CS%T_squared(i,j,k) - CS%tv%T(i,j,k)**2) * Idt
    enddo ; enddo ; enddo
    call post_data(CS%id_T_vardec, work, CS%diag)
  endif

  if (CS%id_S_vardec > 0) then
    do k=1,nz ; do j=js,je ; do i=is,ie
      work(i,j,k) = (CS%S_squared(i,j,k) - CS%tv%S(i,j,k)**2) * Idt
    enddo ; enddo ; enddo
    call post_data(CS%id_S_vardec, work, CS%diag)
  endif
end subroutine post_diags_TS_vardec

!> This routine posts diagnostics of various integrated quantities.
subroutine post_integrated_diagnostics(CS, G, GV, diag, dt_int, tv, fluxes)
  type(MOM_control_struct), intent(in)    :: CS  !< control structure
  type(ocean_grid_type),    intent(in)    :: G   !< ocean grid structure
  type(verticalGrid_type),  intent(in)    :: GV  !< ocean vertical grid structure
  type(diag_ctrl),          intent(in)    :: diag  !< regulates diagnostic output
  real,                     intent(in)    :: dt_int  !< total time step associated with these diagnostics, in s.
  type(thermo_var_ptrs),    intent(in)    :: tv  !< A structure pointing to various thermodynamic variables  type(forcing),                             intent(inout) :: fluxes !< pointers to forcing fields
  type(forcing),            intent(in)    :: fluxes  !< pointers to forcing fields

  real, allocatable, dimension(:,:) :: &
    tmp,              & ! temporary 2d field
    zos,              & ! dynamic sea lev (zero area mean) from inverse-barometer adjusted ssh (meter)
    zossq,            & ! square of zos (m^2)
    sfc_speed,        & ! sea surface speed at h-points (m/s)
    frazil_ave,       & ! average frazil heat flux required to keep temp above freezing (W/m2)
    salt_deficit_ave, & ! average salt flux required to keep salinity above 0.01ppt (gSalt m-2 s-1)
    Heat_PmE_ave,     & ! average effective heat flux into the ocean due to
                        ! the exchange of water with other components, times the
                        ! heat capacity of water, in W m-2.
    intern_heat_ave     ! avg heat flux into ocean from geothermal or
                        ! other internal heat sources (W/m2)
  real :: I_time_int    ! The inverse of the time interval in s-1.
  real :: zos_area_mean, volo, ssh_ga
  integer :: i, j, k, is, ie, js, je, nz! , Isq, Ieq, Jsq, Jeq

  is = G%isc ; ie = G%iec ; js = G%jsc ; je = G%jec ; nz = G%ke

  ! area mean SSH
  if (CS%id_ssh_ga > 0) then
    ssh_ga = global_area_mean(CS%ave_ssh, G)
    call post_data(CS%id_ssh_ga, ssh_ga, diag)
  endif

  I_time_int = 1.0 / dt_int
  if (CS%id_ssh > 0) &
    call post_data(CS%id_ssh, CS%ave_ssh, diag, mask=G%mask2dT)

  ! post the dynamic sea level, zos, and zossq.
  ! zos is ave_ssh with sea ice inverse barometer removed,
  ! and with zero global area mean.
  if(CS%id_zos > 0 .or. CS%id_zossq > 0) then
     allocate(zos(G%isd:G%ied,G%jsd:G%jed))
     zos(:,:) = 0.0
     do j=js,je ; do i=is,ie
       zos(i,j) = CS%ave_ssh(i,j)
     enddo ; enddo
     if (ASSOCIATED(fluxes%p_surf)) then
       do j=js,je ; do i=is,ie
         zos(i,j) = zos(i,j) + G%mask2dT(i,j)*fluxes%p_surf(i,j) / &
                              (GV%Rho0 * GV%g_Earth)
       enddo ; enddo
     endif
     zos_area_mean = global_area_mean(zos, G)
     do j=js,je ; do i=is,ie
       zos(i,j) = zos(i,j) - G%mask2dT(i,j)*zos_area_mean
     enddo ; enddo
     if(CS%id_zos > 0) then
       call post_data(CS%id_zos, zos, diag, mask=G%mask2dT)
     endif
     if(CS%id_zossq > 0) then
       allocate(zossq(G%isd:G%ied,G%jsd:G%jed))
       zossq(:,:) = 0.0
       do j=js,je ; do i=is,ie
         zossq(i,j) = zos(i,j)*zos(i,j)
       enddo ; enddo
       call post_data(CS%id_zossq, zossq, diag, mask=G%mask2dT)
       deallocate(zossq)
     endif
     deallocate(zos)
  endif

  ! post total volume of the liquid ocean
  if(CS%id_volo > 0) then
    allocate(tmp(G%isd:G%ied,G%jsd:G%jed))
    do j=js,je ; do i=is,ie
      tmp(i,j) = G%mask2dT(i,j)*(CS%ave_ssh(i,j) + G%bathyT(i,j))
    enddo ; enddo
    volo = global_area_integral(tmp, G)
    call post_data(CS%id_volo, volo, diag)
    deallocate(tmp)
  endif

  ! post frazil
  if (ASSOCIATED(tv%frazil) .and. (CS%id_fraz > 0)) then
    allocate(frazil_ave(G%isd:G%ied,G%jsd:G%jed))
    do j=js,je ; do i=is,ie
      frazil_ave(i,j) = tv%frazil(i,j) * I_time_int
    enddo ; enddo
    call post_data(CS%id_fraz, frazil_ave, diag, mask=G%mask2dT)
    deallocate(frazil_ave)
  endif

  ! post the salt deficit
  if (ASSOCIATED(tv%salt_deficit) .and. (CS%id_salt_deficit > 0)) then
    allocate(salt_deficit_ave(G%isd:G%ied,G%jsd:G%jed))
    do j=js,je ; do i=is,ie
      salt_deficit_ave(i,j) = tv%salt_deficit(i,j) * I_time_int
    enddo ; enddo
    call post_data(CS%id_salt_deficit, salt_deficit_ave, diag, mask=G%mask2dT)
    deallocate(salt_deficit_ave)
  endif

  ! post temperature of P-E+R
  if (ASSOCIATED(tv%TempxPmE) .and. (CS%id_Heat_PmE > 0)) then
    allocate(Heat_PmE_ave(G%isd:G%ied,G%jsd:G%jed))
    do j=js,je ; do i=is,ie
      Heat_PmE_ave(i,j) = tv%TempxPmE(i,j) * (tv%C_p * I_time_int)
    enddo ; enddo
    call post_data(CS%id_Heat_PmE, Heat_PmE_ave, diag, mask=G%mask2dT)
    deallocate(Heat_PmE_ave)
  endif

  ! post geothermal heating or internal heat source/sinks
  if (ASSOCIATED(tv%internal_heat) .and. (CS%id_intern_heat > 0)) then
    allocate(intern_heat_ave(G%isd:G%ied,G%jsd:G%jed))
    do j=js,je ; do i=is,ie
      intern_heat_ave(i,j) = tv%internal_heat(i,j) * (tv%C_p * I_time_int)
    enddo ; enddo
    call post_data(CS%id_intern_heat, intern_heat_ave, diag, mask=G%mask2dT)
    deallocate(intern_heat_ave)
  endif

end subroutine post_integrated_diagnostics

!> This routine posts diagnostics of various ocean surface quantities.
subroutine post_surface_diagnostics(CS, G, diag, state)
  type(MOM_control_struct), intent(in)    :: CS  !< control structure
  type(ocean_grid_type),    intent(in)    :: G   !< ocean grid structure
  type(diag_ctrl),          intent(in)    :: diag  !< regulates diagnostic output
  type(surface),            intent(in)    :: state !< ocean surface state

  real, dimension(SZI_(G),SZJ_(G)) :: &
    potTemp, &  ! TEOS10 potential temperature (deg C)
    pracSal, &  ! TEOS10 practical salinity
    SST_sq, &   ! Surface temperature squared, in degC^2
    SSS_sq, &   ! Surface salinity squared, in salnity units^2
    sfc_speed   ! sea surface speed at h-points (m/s)

  integer :: i, j, is, ie, js, je

  is = G%isc ; ie = G%iec ; js = G%jsc ; je = G%jec

  if (.NOT.CS%use_conT_absS) then
    !Internal T&S variables are assumed to be potential&practical
    if (CS%id_sst > 0) call post_data(CS%id_sst, state%SST, diag, mask=G%mask2dT)
    if (CS%id_sss > 0) call post_data(CS%id_sss, state%SSS, diag, mask=G%mask2dT)
  else
    !Internal T&S variables are assumed to be conservative&absolute
    if (CS%id_sstcon > 0) call post_data(CS%id_sstcon, state%SST, diag, mask=G%mask2dT)
    if (CS%id_sssabs > 0) call post_data(CS%id_sssabs, state%SSS, diag, mask=G%mask2dT)
    !Using TEOS-10 function calls convert T&S diagnostics
    !from conservative temp to potential temp and
    !from absolute salinity to practical salinity
    do j=js,je ; do i=is,ie
      pracSal(i,j) = gsw_sp_from_sr(state%SSS(i,j))
      potTemp(i,j) = gsw_pt_from_ct(state%SSS(i,j),state%SST(i,j))
    enddo ; enddo
    if (CS%id_sst > 0) call post_data(CS%id_sst, potTemp, diag, mask=G%mask2dT)
    if (CS%id_sss > 0) call post_data(CS%id_sss, pracSal, diag, mask=G%mask2dT)
  endif

  if (CS%id_sst_sq > 0) then
    do j=js,je ; do i=is,ie
      SST_sq(i,j) = state%SST(i,j)*state%SST(i,j)
    enddo ; enddo
    call post_data(CS%id_sst_sq, SST_sq, diag, mask=G%mask2dT)
  endif
  if (CS%id_sss_sq > 0) then
    do j=js,je ; do i=is,ie
      SSS_sq(i,j) = state%SSS(i,j)*state%SSS(i,j)
    enddo ; enddo
    call post_data(CS%id_sss_sq, SSS_sq, diag, mask=G%mask2dT)
  endif

  if (CS%id_ssu > 0) &
    call post_data(CS%id_ssu, state%u, diag, mask=G%mask2dCu)
  if (CS%id_ssv > 0) &
    call post_data(CS%id_ssv, state%v, diag, mask=G%mask2dCv)

  if (CS%id_speed > 0) then
    do j=js,je ; do i=is,ie
      sfc_speed(i,j) = sqrt(0.5*(state%u(I-1,j)**2 + state%u(I,j)**2) + &
                            0.5*(state%v(i,J-1)**2 + state%v(i,J)**2))
    enddo ; enddo
    call post_data(CS%id_speed, sfc_speed, diag, mask=G%mask2dT)
  endif

end subroutine post_surface_diagnostics

!> Offers the static fields in the ocean grid type
!! for output via the diag_manager.
subroutine write_static_fields(G, diag)
  type(ocean_grid_type),   intent(in)    :: G      !< ocean grid structure
  type(diag_ctrl), target, intent(inout) :: diag   !< regulates diagnostic output

  ! The out_X arrays are needed because some of the elements of the grid
  ! type may be reduced rank macros.
  real    :: out_h(SZI_(G),SZJ_(G))
  integer :: id, i, j, is, ie, js, je
  is = G%isc ; ie = G%iec ; js = G%jsc ; je = G%jec

  out_h(:,:) = 0.0

  id = register_static_field('ocean_model', 'geolat', diag%axesT1, &
        'Latitude of tracer (T) points', 'degrees_N')
  if (id > 0) call post_data(id, G%geoLatT, diag, .true.)

  id = register_static_field('ocean_model', 'geolon', diag%axesT1, &
        'Longitude of tracer (T) points', 'degrees_E')
  if (id > 0) call post_data(id, G%geoLonT, diag, .true.)

  id = register_static_field('ocean_model', 'geolat_c', diag%axesB1, &
        'Latitude of corner (Bu) points', 'degrees_N', interp_method='none')
  if (id > 0) call post_data(id, G%geoLatBu, diag, .true.)

  id = register_static_field('ocean_model', 'geolon_c', diag%axesB1, &
        'Longitude of corner (Bu) points', 'degrees_E', interp_method='none')
  if (id > 0) call post_data(id, G%geoLonBu, diag, .true.)

  id = register_static_field('ocean_model', 'geolat_v', diag%axesCv1, &
        'Latitude of meridional velocity (Cv) points', 'degrees_N', interp_method='none')
  if (id > 0) call post_data(id, G%geoLatCv, diag, .true.)

  id = register_static_field('ocean_model', 'geolon_v', diag%axesCv1, &
        'Longitude of meridional velocity (Cv) points', 'degrees_E', interp_method='none')
  if (id > 0) call post_data(id, G%geoLonCv, diag, .true.)

  id = register_static_field('ocean_model', 'geolat_u', diag%axesCu1, &
        'Latitude of zonal velocity (Cu) points', 'degrees_N', interp_method='none')
  if (id > 0) call post_data(id, G%geoLatCu, diag, .true.)

  id = register_static_field('ocean_model', 'geolon_u', diag%axesCu1, &
        'Longitude of zonal velocity (Cu) points', 'degrees_E', interp_method='none')
  if (id > 0) call post_data(id, G%geoLonCu, diag, .true.)

  id = register_static_field('ocean_model', 'area_t', diag%axesT1,   &
        'Surface area of tracer (T) cells', 'm2',                    &
        cmor_field_name='areacello', cmor_standard_name='cell_area', &
        cmor_units='m2', cmor_long_name='Ocean Grid-Cell Area')
  if (id > 0) then
    do j=js,je ; do i=is,ie ; out_h(i,j) = G%areaT(i,j) ; enddo ; enddo
    call post_data(id, out_h, diag, .true.)
    call diag_register_area_ids(diag, id_area_t=id)
  endif

  id = register_static_field('ocean_model', 'depth_ocean', diag%axesT1,  &
        'Depth of the ocean at tracer points', 'm',                      &
        standard_name='sea_floor_depth_below_geoid',                     &
        cmor_field_name='deptho', cmor_long_name='Sea Floor Depth',      &
        cmor_units='m', cmor_standard_name='sea_floor_depth_below_geoid',&
        area=diag%axesT1%id_area)
  if (id > 0) call post_data(id, G%bathyT, diag, .true., mask=G%mask2dT)

  id = register_static_field('ocean_model', 'wet', diag%axesT1, &
        '0 if land, 1 if ocean at tracer points', 'none', area=diag%axesT1%id_area)
  if (id > 0) call post_data(id, G%mask2dT, diag, .true.)

  id = register_static_field('ocean_model', 'wet_c', diag%axesB1, &
        '0 if land, 1 if ocean at corner (Bu) points', 'none', interp_method='none')
  if (id > 0) call post_data(id, G%mask2dBu, diag, .true.)

  id = register_static_field('ocean_model', 'wet_u', diag%axesCu1, &
        '0 if land, 1 if ocean at zonal velocity (Cu) points', 'none', interp_method='none')
  if (id > 0) call post_data(id, G%mask2dCu, diag, .true.)

  id = register_static_field('ocean_model', 'wet_v', diag%axesCv1, &
        '0 if land, 1 if ocean at meridional velocity (Cv) points', 'none', interp_method='none')
  if (id > 0) call post_data(id, G%mask2dCv, diag, .true.)

  id = register_static_field('ocean_model', 'Coriolis', diag%axesB1, &
        'Coriolis parameter at corner (Bu) points', 's-1', interp_method='none')
  if (id > 0) call post_data(id, G%CoriolisBu, diag, .true.)

  id = register_static_field('ocean_model', 'dxt', diag%axesT1, &
        'Delta(x) at thickness/tracer points (meter)', 'm', interp_method='none')
  if (id > 0) call post_data(id, G%dxt, diag, .true.)

  id = register_static_field('ocean_model', 'dyt', diag%axesT1, &
        'Delta(y) at thickness/tracer points (meter)', 'm', interp_method='none')
  if (id > 0) call post_data(id, G%dyt, diag, .true.)

  id = register_static_field('ocean_model', 'dxCu', diag%axesCu1, &
        'Delta(x) at u points (meter)', 'm', interp_method='none')
  if (id > 0) call post_data(id, G%dxCu, diag, .true.)

  id = register_static_field('ocean_model', 'dyCu', diag%axesCu1, &
        'Delta(y) at u points (meter)', 'm', interp_method='none')
  if (id > 0) call post_data(id, G%dyCu, diag, .true.)

  id = register_static_field('ocean_model', 'dxCv', diag%axesCv1, &
        'Delta(x) at v points (meter)', 'm', interp_method='none')
  if (id > 0) call post_data(id, G%dxCv, diag, .true.)

  id = register_static_field('ocean_model', 'dyCv', diag%axesCv1, &
        'Delta(y) at v points (meter)', 'm', interp_method='none')
  if (id > 0) call post_data(id, G%dyCv, diag, .true.)

end subroutine write_static_fields


!> Set the fields that are needed for bitwise identical restarting
!! the time stepping scheme.  In addition to those specified here
!! directly, there may be fields related to the forcing or to the
!! barotropic solver that are needed; these are specified in sub-
!! routines that are called from this one.
!!
!! This routine should be altered if there are any changes to the
!! time stepping scheme.  The CHECK_RESTART facility may be used to
!! confirm that all needed restart fields have been included.
subroutine set_restart_fields(GV, param_file, CS)
  type(verticalGrid_type),  intent(inout) :: GV         !< ocean vertical grid structure
  type(param_file_type),    intent(in) :: param_file    !< opened file for parsing to get parameters
  type(MOM_control_struct), intent(in) :: CS            !< control structure set up by inialize_MOM
  ! Local variables
  logical :: use_ice_shelf ! Needed to determine whether to add CS%Hml to restarts
  type(vardesc) :: vd
  character(len=48) :: thickness_units, flux_units

  call get_param(param_file, '', "ICE_SHELF", use_ice_shelf, default=.false., do_not_log=.true.)

  thickness_units = get_thickness_units(GV)
  flux_units = get_flux_units(GV)

  if (CS%use_temperature) then
    vd = var_desc("Temp","degC","Potential Temperature")
    call register_restart_field(CS%tv%T, vd, .true., CS%restart_CSp)

    vd = var_desc("Salt","PPT","Salinity")
    call register_restart_field(CS%tv%S, vd, .true., CS%restart_CSp)
  endif

  vd = var_desc("h",thickness_units,"Layer Thickness")
  call register_restart_field(CS%h, vd, .true., CS%restart_CSp)

  vd = var_desc("u","meter second-1","Zonal velocity",'u','L')
  call register_restart_field(CS%u, vd, .true., CS%restart_CSp)

  vd = var_desc("v","meter second-1","Meridional velocity",'v','L')
  call register_restart_field(CS%v, vd, .true., CS%restart_CSp)

  if (CS%use_frazil) then
    vd = var_desc("frazil","J m-2","Frazil heat flux into ocean",'h','1')
    call register_restart_field(CS%tv%frazil, vd, .false., CS%restart_CSp)
  endif

  if (CS%interp_p_surf) then
    vd = var_desc("p_surf_prev","Pa","Previous ocean surface pressure",'h','1')
    call register_restart_field(CS%p_surf_prev, vd, .false., CS%restart_CSp)
  endif

  vd = var_desc("ave_ssh","meter","Time average sea surface height",'h','1')
  call register_restart_field(CS%ave_ssh, vd, .false., CS%restart_CSp)

  ! hML is needed when using the ice shelf module
  if (use_ice_shelf .and. associated(CS%Hml)) then
     vd = var_desc("hML","meter","Mixed layer thickness",'h','1')
     call register_restart_field(CS%Hml, vd, .false., CS%restart_CSp)
  endif

end subroutine set_restart_fields

!> This subroutine applies a correction to the sea surface height to compensate
!! for the atmospheric pressure (the inverse barometer).
subroutine adjust_ssh_for_p_atm(CS, G, GV, ssh, p_atm)
  type(MOM_control_struct),          intent(in)    :: CS     !< control structure
  type(ocean_grid_type),             intent(in)    :: G      !< ocean grid structure
  type(verticalGrid_type),           intent(in)    :: GV     !< ocean vertical grid structure
  real, dimension(SZI_(G),SZJ_(G)),  intent(inout) :: ssh    !< time mean surface height (m)
  real, dimension(:,:),    optional, pointer       :: p_atm  !< atmospheric pressure (Pascal)

  real :: Rho_conv    ! The density used to convert surface pressure to
                      ! a corrected effective SSH, in kg m-3.
  real :: IgR0        ! The SSH conversion factor from Pa to m.
  integer :: i, j, is, ie, js, je

  is  = G%isc ; ie  = G%iec ; js  = G%jsc ; je  = G%jec
  if (ASSOCIATED(p_atm)) then
    ! Correct the output sea surface height for the contribution from the
    ! atmospheric pressure
    do j=js,je ; do i=is,ie
      if ((ASSOCIATED(CS%tv%eqn_of_state)) .and. (CS%calc_rho_for_sea_lev)) then
        call calculate_density(CS%tv%T(i,j,1), CS%tv%S(i,j,1), p_atm(i,j)/2.0, &
                               Rho_conv, CS%tv%eqn_of_state)
      else
        Rho_conv=GV%Rho0
      endif
      IgR0 = 1.0 / (Rho_conv * GV%g_Earth)
      ssh(i,j) = ssh(i,j) + p_atm(i,j) * IgR0
    enddo ; enddo
  endif

end subroutine adjust_ssh_for_p_atm

!> This subroutine sets the surface (return) properties of the ocean
!! model by setting the appropriate fields in state.  Unused fields
!! are set to NULL or are unallocated.
subroutine calculate_surface_state(state, u, v, h, ssh, G, GV, CS)
  type(ocean_grid_type),                     intent(inout) :: G      !< ocean grid structure
  type(verticalGrid_type),                   intent(inout) :: GV     !< ocean vertical grid structure
  type(surface),                             intent(inout) :: state  !< ocean surface state
  real, dimension(SZIB_(G),SZJ_(G),SZK_(G)), intent(in)    :: u      !< zonal velocity (m/s)
  real, dimension(SZI_(G),SZJB_(G),SZK_(G)), intent(in)    :: v      !< meridional velocity (m/s)
  real, dimension(SZI_(G),SZJ_(G),SZK_(G)),  intent(in)    :: h      !< layer thickness (m or kg/m2)
  real, dimension(SZI_(G),SZJ_(G)),          intent(in)    :: ssh    !< time mean surface height (m)
  type(MOM_control_struct),                  intent(inout) :: CS     !< control structure

  ! local
  real :: depth(SZI_(G))              ! distance from the surface (meter)
  real :: depth_ml                    ! depth over which to average to
                                      ! determine mixed layer properties (meter)
  real :: dh                          ! thickness of a layer within mixed layer (meter)
  real :: mass                        ! mass per unit area of a layer (kg/m2)

  real :: hu, hv
  integer :: i, j, k, is, ie, js, je, nz, numberOfErrors
  integer :: isd, ied, jsd, jed
  integer :: iscB, iecB, jscB, jecB, isdB, iedB, jsdB, jedB
  logical :: localError
  character(240) :: msg

  call callTree_enter("calculate_surface_state(), MOM.F90")
  is  = G%isc ; ie  = G%iec ; js  = G%jsc ; je  = G%jec ; nz = G%ke
  isd = G%isd ; ied = G%ied ; jsd = G%jsd ; jed = G%jed
  iscB = G%iscB ; iecB = G%iecB; jscB = G%jscB ; jecB = G%jecB
  isdB = G%isdB ; iedB = G%iedB; jsdB = G%jsdB ; jedB = G%jedB

  if (.not.state%arrays_allocated) then
    if (CS%use_temperature) then
      allocate(state%SST(isd:ied,jsd:jed)) ; state%SST(:,:) = 0.0
      allocate(state%SSS(isd:ied,jsd:jed)) ; state%SSS(:,:) = 0.0
    else
      allocate(state%sfc_density(isd:ied,jsd:jed)) ; state%sfc_density(:,:) = 0.0
    endif
    allocate(state%sea_lev(isd:ied,jsd:jed)) ; state%sea_lev(:,:) = 0.0
    allocate(state%Hml(isd:ied,jsd:jed)) ; state%Hml(:,:) = 0.0
    allocate(state%u(IsdB:IedB,jsd:jed)) ; state%u(:,:) = 0.0
    allocate(state%v(isd:ied,JsdB:JedB)) ; state%v(:,:) = 0.0

  ! Allocate structures for ocean_mass, ocean_heat, and ocean_salt.  This could
  ! be wrapped in a run-time flag to disable it for economy, since the 3-d
  ! sums are not negligible.
    allocate(state%ocean_mass(isd:ied,jsd:jed)) ; state%ocean_mass(:,:) = 0.0
    if (CS%use_temperature) then
      allocate(state%ocean_heat(isd:ied,jsd:jed)) ; state%ocean_heat(:,:) = 0.0
      allocate(state%ocean_salt(isd:ied,jsd:jed)) ; state%ocean_salt(:,:) = 0.0
    endif
    allocate(state%salt_deficit(isd:ied,jsd:jed)) ; state%salt_deficit(:,:) = 0.0

    state%arrays_allocated = .true.
  endif
  state%frazil => CS%tv%frazil
  state%TempxPmE => CS%tv%TempxPmE
  state%internal_heat => CS%tv%internal_heat
  if (associated(CS%visc%taux_shelf)) state%taux_shelf => CS%visc%taux_shelf
  if (associated(CS%visc%tauy_shelf)) state%tauy_shelf => CS%visc%tauy_shelf

  do j=js,je ; do i=is,ie
    state%sea_lev(i,j) = ssh(i,j)
  enddo ; enddo

  if (CS%bulkmixedlayer) then
    if (CS%use_temperature) then ; do j=js,je ; do i=is,ie
      state%SST(i,j) = CS%tv%T(i,j,1)
      state%SSS(i,j) = CS%tv%S(i,j,1)
    enddo ; enddo ; endif
    do j=js,je ; do I=IscB,IecB
      state%u(I,j) = u(I,j,1)
    enddo ; enddo
    do J=JscB,JecB ; do i=is,ie
      state%v(i,J) = v(i,J,1)
    enddo ; enddo

    if (associated(CS%Hml)) then ; do j=js,je ; do i=is,ie
      state%Hml(i,j) = CS%Hml(i,j)
    enddo ; enddo ; endif
  else

    depth_ml = CS%Hmix
  !   Determine the mean tracer properties of the uppermost depth_ml fluid.
    !$OMP parallel do default(shared) private(depth,dh)
    do j=js,je
      do i=is,ie
        depth(i) = 0.0
        if (CS%use_temperature) then
          state%SST(i,j) = 0.0 ; state%SSS(i,j) = 0.0
        else
          state%sfc_density(i,j) = 0.0
        endif
      enddo

      do k=1,nz ; do i=is,ie
        if (depth(i) + h(i,j,k)*GV%H_to_m < depth_ml) then
          dh = h(i,j,k)*GV%H_to_m
        elseif (depth(i) < depth_ml) then
          dh = depth_ml - depth(i)
        else
          dh = 0.0
        endif
        if (CS%use_temperature) then
          state%SST(i,j) = state%SST(i,j) + dh * CS%tv%T(i,j,k)
          state%SSS(i,j) = state%SSS(i,j) + dh * CS%tv%S(i,j,k)
        else
          state%sfc_density(i,j) = state%sfc_density(i,j) + dh * GV%Rlay(k)
        endif
        depth(i) = depth(i) + dh
      enddo ; enddo
  ! Calculate the average properties of the mixed layer depth.
      do i=is,ie
        if (depth(i) < GV%H_subroundoff*GV%H_to_m) &
            depth(i) = GV%H_subroundoff*GV%H_to_m
        if (CS%use_temperature) then
          state%SST(i,j) = state%SST(i,j) / depth(i)
          state%SSS(i,j) = state%SSS(i,j) / depth(i)
        else
          state%sfc_density(i,j) = state%sfc_density(i,j) / depth(i)
        endif
        state%Hml(i,j) = depth(i)
      enddo
    enddo ! end of j loop

!   Determine the mean velocities in the uppermost depth_ml fluid.
    if (CS%Hmix_UV>0.) then
      depth_ml = CS%Hmix_UV
      !$OMP parallel do default(shared) private(depth,dh,hv)
      do J=jscB,jecB
        do i=is,ie
          depth(i) = 0.0
          state%v(i,J) = 0.0
        enddo
        do k=1,nz ; do i=is,ie
          hv = 0.5 * (h(i,j,k) + h(i,j+1,k)) * GV%H_to_m
          if (depth(i) + hv < depth_ml) then
            dh = hv
          elseif (depth(i) < depth_ml) then
            dh = depth_ml - depth(i)
          else
            dh = 0.0
          endif
          state%v(i,J) = state%v(i,J) + dh * v(i,J,k)
          depth(i) = depth(i) + dh
        enddo ; enddo
        ! Calculate the average properties of the mixed layer depth.
        do i=is,ie
          if (depth(i) < GV%H_subroundoff*GV%H_to_m) &
              depth(i) = GV%H_subroundoff*GV%H_to_m
          state%v(i,J) = state%v(i,J) / depth(i)
        enddo
      enddo ! end of j loop

      !$OMP parallel do default(shared) private(depth,dh,hu)
      do j=js,je
        do I=iscB,iecB
          depth(I) = 0.0
          state%u(I,j) = 0.0
        enddo
        do k=1,nz ; do I=iscB,iecB
          hu = 0.5 * (h(i,j,k) + h(i+1,j,k)) * GV%H_to_m
          if (depth(i) + hu < depth_ml) then
            dh = hu
          elseif (depth(I) < depth_ml) then
            dh = depth_ml - depth(I)
          else
            dh = 0.0
          endif
          state%u(I,j) = state%u(I,j) + dh * u(I,j,k)
          depth(I) = depth(I) + dh
        enddo ; enddo
        ! Calculate the average properties of the mixed layer depth.
        do I=iscB,iecB
          if (depth(I) < GV%H_subroundoff*GV%H_to_m) &
              depth(I) = GV%H_subroundoff*GV%H_to_m
          state%u(I,j) = state%u(I,j) / depth(I)
        enddo
      enddo ! end of j loop
    else ! Hmix_UV<=0.
      do j=js,je ; do I=IscB,IecB
        state%u(I,j) = u(I,j,1)
      enddo ; enddo
      do J=JscB,JecB ; do i=is,ie
        state%v(i,J) = v(i,J,1)
      enddo ; enddo
    endif
  endif                                              ! end BULKMIXEDLAYER

  if (allocated(state%salt_deficit) .and. associated(CS%tv%salt_deficit)) then
    !$OMP parallel do default(shared)
    do j=js,je ; do i=is,ie
      ! Convert from gSalt to kgSalt
      state%salt_deficit(i,j) = 1000.0 * CS%tv%salt_deficit(i,j)
    enddo ; enddo
  endif

  if (allocated(state%ocean_mass) .and. allocated(state%ocean_heat) .and. &
      allocated(state%ocean_salt)) then
    !$OMP parallel do default(shared)
    do j=js,je ; do i=is,ie
      state%ocean_mass(i,j) = 0.0
      state%ocean_heat(i,j) = 0.0 ; state%ocean_salt(i,j) = 0.0
    enddo ; enddo
    !$OMP parallel do default(shared) private(mass)
    do j=js,je ; do k=1,nz; do i=is,ie
      mass = GV%H_to_kg_m2*h(i,j,k)
      state%ocean_mass(i,j) = state%ocean_mass(i,j) + mass
      state%ocean_heat(i,j) = state%ocean_heat(i,j) + mass*CS%tv%T(i,j,k)
      state%ocean_salt(i,j) = state%ocean_salt(i,j) + &
                              mass * (1.0e-3*CS%tv%S(i,j,k))
    enddo ; enddo ; enddo
  else
    if (allocated(state%ocean_mass)) then
      !$OMP parallel do default(shared)
      do j=js,je ; do i=is,ie ; state%ocean_mass(i,j) = 0.0 ; enddo ; enddo
      !$OMP parallel do default(shared)
      do j=js,je ; do k=1,nz ; do i=is,ie
        state%ocean_mass(i,j) = state%ocean_mass(i,j) + GV%H_to_kg_m2*h(i,j,k)
      enddo ; enddo ; enddo
    endif
    if (allocated(state%ocean_heat)) then
      !$OMP parallel do default(shared)
      do j=js,je ; do i=is,ie ; state%ocean_heat(i,j) = 0.0 ; enddo ; enddo
      !$OMP parallel do default(shared) private(mass)
      do j=js,je ; do k=1,nz ; do i=is,ie
        mass = GV%H_to_kg_m2*h(i,j,k)
        state%ocean_heat(i,j) = state%ocean_heat(i,j) + mass*CS%tv%T(i,j,k)
      enddo ; enddo ; enddo
    endif
    if (allocated(state%ocean_salt)) then
      !$OMP parallel do default(shared)
      do j=js,je ; do i=is,ie ; state%ocean_salt(i,j) = 0.0 ; enddo ; enddo
      !$OMP parallel do default(shared) private(mass)
      do j=js,je ; do k=1,nz ; do i=is,ie
        mass = GV%H_to_kg_m2*h(i,j,k)
        state%ocean_salt(i,j) = state%ocean_salt(i,j) + &
                                mass * (1.0e-3*CS%tv%S(i,j,k))
      enddo ; enddo ; enddo
    endif
  endif

  if (associated(CS%tracer_flow_CSp)) then
    call call_tracer_surface_state(state, h, G, CS%tracer_flow_CSp)
  endif

  if (CS%check_bad_surface_vals) then
    numberOfErrors=0 ! count number of errors
    do j=js,je; do i=is,ie
      if (G%mask2dT(i,j)>0.) then
        localError = state%sea_lev(i,j)<=-G%bathyT(i,j)       &
                .or. state%sea_lev(i,j)>= CS%bad_val_ssh_max  &
                .or. state%sea_lev(i,j)<=-CS%bad_val_ssh_max  &
                .or. state%sea_lev(i,j)+G%bathyT(i,j) < CS%bad_val_column_thickness
        if (CS%use_temperature) localError = localError &
                .or. state%SSS(i,j)<0.                        &
                .or. state%SSS(i,j)>=CS%bad_val_sss_max       &
                .or. state%SST(i,j)< CS%bad_val_sst_min       &
                .or. state%SST(i,j)>=CS%bad_val_sst_max
        if (localError) then
          numberOfErrors=numberOfErrors+1
          if (numberOfErrors<9) then ! Only report details for the first few errors
            if (CS%use_temperature) then
              write(msg(1:240),'(2(a,i4,x),2(a,f8.3,x),8(a,es11.4,x))') &
                'Extreme surface state detected: i=',i,'j=',j, &
                'x=',G%geoLonT(i,j),'y=',G%geoLatT(i,j), &
                'D=',G%bathyT(i,j),                      &
                'SSH=',state%sea_lev(i,j),               &
                'SST=',state%SST(i,j),                   &
                'SSS=',state%SSS(i,j),                   &
                'U-=',state%u(I-1,j),                    &
                'U+=',state%u(I,j),                      &
                'V-=',state%v(i,J-1),                    &
                'V+=',state%v(i,J)
            else
              write(msg(1:240),'(2(a,i4,x),2(a,f8.3,x),6(a,es11.4))') &
                'Extreme surface state detected: i=',i,'j=',j, &
                'x=',G%geoLonT(i,j),'y=',G%geoLatT(i,j), &
                'D=',G%bathyT(i,j),                      &
                'SSH=',state%sea_lev(i,j),               &
                'U-=',state%u(I-1,j),                    &
                'U+=',state%u(I,j),                      &
                'V-=',state%v(i,J-1),                    &
                'V+=',state%v(i,J)
            endif
            call MOM_error(WARNING, trim(msg), all_print=.true.)
          elseif (numberOfErrors==9) then ! Indicate once that there are more errors
            call MOM_error(WARNING, 'There were more unreported extreme events!', all_print=.true.)
          endif ! numberOfErrors
        endif ! localError
      endif ! mask2dT
    enddo; enddo
    call sum_across_PEs(numberOfErrors)
    if (numberOfErrors>0) then
      write(msg(1:240),'(3(a,i9,x))') 'There were a total of ',numberOfErrors, &
          'locations detected with extreme surface values!'
      call MOM_error(FATAL, trim(msg))
    endif
  endif

  call callTree_leave("calculate_surface_state()")
end subroutine calculate_surface_state


!> End of model
subroutine MOM_end(CS)
  type(MOM_control_struct), pointer :: CS   !< MOM control structure

  if (CS%use_ALE_algorithm) then
    call ALE_end(CS%ALE_CSp)
  endif

  DEALLOC_(CS%u) ; DEALLOC_(CS%v) ; DEALLOC_(CS%h)
  DEALLOC_(CS%uh) ; DEALLOC_(CS%vh)

  if (associated(CS%Wave_Parameter_CSp)) then
     call waves_end(CS%Wave_Parameter_CSp)
  endif

  if (CS%use_temperature) then
    DEALLOC_(CS%T) ; CS%tv%T => NULL() ; DEALLOC_(CS%S) ; CS%tv%S => NULL()
  endif
  if (associated(CS%tv%frazil)) deallocate(CS%tv%frazil)
  if (associated(CS%tv%salt_deficit)) deallocate(CS%tv%salt_deficit)
  if (associated(CS%Hml)) deallocate(CS%Hml)

  call tracer_advect_end(CS%tracer_adv_CSp)
  call tracer_hor_diff_end(CS%tracer_diff_CSp)
  call tracer_registry_end(CS%tracer_Reg)
  call tracer_flow_control_end(CS%tracer_flow_CSp)

  if(CS%offline_tracer_mode) then
    call offline_transport_end(CS%offline_CSp)
  endif

  DEALLOC_(CS%uhtr) ; DEALLOC_(CS%vhtr)
  if (CS%split) then ; if (CS%legacy_split) then
      call end_dyn_legacy_split(CS%dyn_legacy_split_CSp)
    else
      call end_dyn_split_RK2(CS%dyn_split_RK2_CSp)
  endif ; else ; if (CS%use_RK2) then
      call end_dyn_unsplit_RK2(CS%dyn_unsplit_RK2_CSp)
    else
      call end_dyn_unsplit(CS%dyn_unsplit_CSp)
  endif ; endif
  DEALLOC_(CS%ave_ssh)
  if (associated(CS%update_OBC_CSp)) call OBC_register_end(CS%update_OBC_CSp)

  call verticalGridEnd(CS%GV)
  call MOM_grid_end(CS%G)

  deallocate(CS)

end subroutine MOM_end

!> \namespace mom
!!
!! Modular Ocean Model (MOM) Version 6.0 (MOM6)
!!
!! \authors Alistair Adcroft, Robert Hallberg, and Stephen Griffies
!!
!!  Additional contributions from:
!!    * Whit Anderson
!!    * Brian Arbic
!!    * Will Cooke
!!    * Anand Gnanadesikan
!!    * Matthew Harrison
!!    * Mehmet Ilicak
!!    * Laura Jackson
!!    * Jasmine John
!!    * John Krasting
!!    * Zhi Liang
!!    * Bonnie Samuels
!!    * Harper Simmons
!!    * Laurent White
!!    * Niki Zadeh
!!
!!  MOM ice-shelf code was developed by
!!  * Daniel Goldberg
!!  * Robert Hallberg
!!  * Chris Little
!!  * Olga Sergienko
!!
!!  \section section_overview Overview of MOM
!!
!!  This program (MOM) simulates the ocean by numerically solving
!!  the hydrostatic primitive equations in generalized Lagrangian
!!  vertical coordinates, typically tracking stretched pressure (p*)
!!  surfaces or following isopycnals in the ocean's interior, and
!!  general orthogonal horizontal coordinates. Unlike earlier versions
!!  of MOM, in MOM6 these equations are horizontally discretized on an
!!  Arakawa C-grid.  (It remains to be seen whether a B-grid dynamic
!!  core will be revived in MOM6 at a later date; for now applications
!!  requiring a B-grid discretization should use MOM5.1.)  MOM6 offers
!!  a range of options for the physical parameterizations, from those
!!  most appropriate to highly idealized models for geophysical fluid
!!  dynamics studies to a rich suite of processes appropriate for
!!  realistic ocean simulations.  The thermodynamic options typically
!!  use conservative temperature and preformed salinity as conservative
!!  state variables and a full nonlinear equation of state, but there
!!  are also idealized adiabatic configurations of the model that use
!!  fixed density layers.  Version 6.0 of MOM continues in the long
!!  tradition of a commitment to climate-quality ocean simulations
!!  embodied in previous versions of MOM, even as it draws extensively
!!  on the lessons learned in the development of the Generalized Ocean
!!  Layered Dynamics (GOLD) ocean model, which was also primarily
!!  developed at NOAA/GFDL.  MOM has also benefited tremendously from
!!  the FMS infrastructure, which it utilizes and shares with other
!!  component models developed at NOAA/GFDL.
!!
!!    When run is isopycnal-coordinate mode, the uppermost few layers
!!  are often used to describe a bulk mixed layer, including the
!!  effects of penetrating shortwave radiation.  Either a split-
!!  explicit time stepping scheme or a non-split scheme may be used
!!  for the dynamics, while the time stepping may be split (and use
!!  different numbers of steps to cover the same interval) for the
!!  forcing, the thermodynamics, and for the dynamics.  Most of the
!!  numerics are second order accurate in space.  MOM can run with an
!!  absurdly thin minimum layer thickness. A variety of non-isopycnal
!!  vertical coordinate options are under development, but all exploit
!!  the advantages of a Lagrangian vertical coordinate, as discussed
!!  in detail by Adcroft and Hallberg (Ocean Modelling, 2006).
!!
!!    Details of the numerics and physical parameterizations are
!!  provided in the appropriate source files.  All of the available
!!  options are selected at run-time by parsing the input files,
!!  usually MOM_input and MOM_override, and the options choices are
!!  then documented for each run in MOM_param_docs.
!!
!!    MOM6 integrates the equations forward in time in three distinct
!!  phases.  In one phase, the dynamic equations for the velocities
!!  and layer thicknesses are advanced, capturing the propagation of
!!  external and internal inertia-gravity waves, Rossby waves, and
!!  other strictly adiabatic processes, including lateral stresses,
!!  vertical viscosity and momentum forcing, and interface height
!!  diffusion (commonly called Gent-McWilliams diffusion in depth-
!!  coordinate models).  In the second phase, all tracers are advected
!!  and diffused along the layers.  The third phase applies diabatic
!!  processes, vertical mixing of water properties, and perhaps
!!  vertical remapping to cause the layers to track the desired
!!  vertical coordinate.
!!
!!    The present file (MOM.F90) orchestrates the main time stepping
!!  loops. One time integration option for the dynamics uses a split
!!  explicit time stepping scheme to rapidly step the barotropic
!!  pressure and velocity fields. The barotropic velocities are
!!  averaged over the baroclinic time step before they are used to
!!  advect thickness and determine the baroclinic accelerations.  As
!!  described in Hallberg and Adcroft (2009), a barotropic correction
!!  is applied to the time-mean layer velocities to ensure that the
!!  sum of the layer transports agrees with the time-mean barotropic
!!  transport, thereby ensuring that the estimates of the free surface
!!  from the sum of the layer thicknesses agrees with the final free
!!  surface height as calculated by the barotropic solver.  The
!!  barotropic and baroclinic velocities are kept consistent by
!!  recalculating the barotropic velocities from the baroclinic
!!  transports each time step. This scheme is described in Hallberg,
!!  1997, J. Comp. Phys. 135, 54-65 and in Hallberg and Adcroft, 2009,
!!  Ocean Modelling, 29, 15-26.
!!
!!    The other time integration options use non-split time stepping
!!  schemes based on the 3-step third order Runge-Kutta scheme
!!  described in Matsuno, 1966, J. Met. Soc. Japan, 44, 85-88, or on
!!  a two-step quasi-2nd order Runge-Kutta scheme.  These are much
!!  slower than the split time-stepping scheme, but they are useful
!!  for providing a more robust solution for debugging cases where the
!!  more complicated split time-stepping scheme may be giving suspect
!!  solutions.
!!
!!    There are a range of closure options available.  Horizontal
!!  velocities are subject to a combination of horizontal biharmonic
!!  and Laplacian friction (based on a stress tensor formalism) and a
!!  vertical Fickian viscosity (perhaps using the kinematic viscosity
!!  of water).  The horizontal viscosities may be constant, spatially
!!  varying or may be dynamically calculated using Smagorinsky's
!!  approach.  A diapycnal diffusion of density and thermodynamic
!!  quantities is also allowed, but not required, as is horizontal
!!  diffusion of interface heights (akin to the Gent-McWilliams
!!  closure of geopotential coordinate models).  The diapycnal mixing
!!  may use a fixed diffusivity or it may use the shear Richardson
!!  number dependent closure, like that described in Jackson et al.
!!  (JPO, 2008).  When there is diapycnal diffusion, it applies to
!!  momentum as well. As this is in addition to the vertical viscosity,
!!  the vertical Prandtl always exceeds 1.  A refined bulk-mixed layer
!!  is often used to describe the planetary boundary layer in realistic
!!  ocean simulations.
!!
!!    MOM has a number of noteworthy debugging capabilities.
!!  Excessively large velocities are truncated and MOM will stop
!!  itself after a number of such instances to keep the model from
!!  crashing altogether.  This is useful in diagnosing failures,
!!  or (by accepting some truncations) it may be useful for getting
!!  the model past the adjustment from an ill-balanced initial
!!  condition.  In addition, all of the accelerations in the columns
!!  with excessively large velocities may be directed to a text file.
!!  Parallelization errors may be diagnosed using the DEBUG option,
!!  which causes extensive checksums to be written out along with
!!  comments indicating where in the algorithm the sums originate and
!!  what variable is being summed.  The point where these checksums
!!  differ between runs is usually a good indication of where in the
!!  code the problem lies.  All of the test cases provided with MOM
!!  are routinely tested to ensure that they give bitwise identical
!!  results regardless of the domain decomposition, or whether they
!!  use static or dynamic memory allocation.
!!
!!  \section section_structure Structure of MOM
!!
!!  About 115 other files of source code and 4 header files comprise
!!  the MOM code, although there are several hundred more files that
!!  make up the FMS infrastructure upon which MOM is built.  Each of
!!  the MOM files contains comments documenting what it does, and
!!  most of the file names are fairly self-evident. In addition, all
!!  subroutines and data types are referenced via a module use, only
!!  statement, and the module names are consistent with the file names,
!!  so it is not too hard to find the source file for a subroutine.
!!
!!    The typical MOM directory tree is as follows:
!!
!! \verbatim
!!        ../MOM
!!        |-- config_src
!!        |   |-- coupled_driver
!!        |   |-- dynamic
!!        |   `-- solo_driver
!!        |-- examples
!!        |   |-- CM2G
!!        |   |-- ...
!!        |   `-- torus_advection_test
!!        `-- src
!!            |-- core
!!            |-- diagnostics
!!            |-- equation_of_state
!!            |-- framework
!!            |-- ice_shelf
!!            |-- initialization
!!            |-- parameterizations
!!            |   |-- lateral
!!            |   `-- vertical
!!            |-- tracer
!!            `-- user
!! \endverbatim
!!
!!  Rather than describing each file here, each directory contents
!!  will be described to give a broad overview of the MOM code
!!  structure.
!!
!!    The directories under config_src contain files that are used for
!!  configuring the code, for instance for coupled or ocean-only runs.
!!  Only one or two of these directories are used in compiling any,
!!  particular run.
!!
!!  * config_src/coupled_driver:
!!    The files here are used to couple MOM as a component in a larger
!!    run driven by the FMS coupler.  This includes code that converts
!!    various forcing fields into the code structures and flux and unit
!!    conventions used by MOM, and converts the MOM surface fields
!!    back to the forms used by other FMS components.
!!
!!  * config_src/dynamic:
!!    The only file here is the version of MOM_memory.h that is used
!!    for dynamic memory configurations of MOM.
!!
!!  * config_src/solo_driver:
!!    The files here are include the _main driver that is used when
!!    MOM is configured as an ocean-only model, as well as the files
!!    that specify the surface forcing in this configuration.
!!
!!    The directories under examples provide a large number of working
!!  configurations of MOM, along with reference solutions for several
!!  different compilers on GFDL's latest large computer.  The versions
!!  of MOM_memory.h in these directories need not be used if dynamic
!!  memory allocation is desired, and the answers should be unchanged.
!!
!!    The directories under src contain most of the MOM files.  These
!!  files are used in every configuration using MOM.
!!
!!  * src/core:
!!    The files here constitute the MOM dynamic core.  This directory
!!    also includes files with the types that describe the model's
!!    lateral grid and have defined types that are shared across
!!    various MOM modules to allow for more succinct and flexible
!!    subroutine argument lists.
!!
!!  * src/diagnostics:
!!    The files here calculate various diagnostics that are anciliary
!!    to the model itself.  While most of these diagnostics do not
!!    directly affect the model's solution, there are some, like the
!!    calculation of the deformation radius, that are used in some
!!    of the process parameterizations.
!!
!!  * src/equation_of_state:
!!    These files describe the physical properties of sea-water,
!!    including both the equation of state and when it freezes.
!!
!!  * src/framework:
!!    These files provide infrastructure utilities for MOM.  Many are
!!    simply wrappers for capabilities provided by FMS, although others
!!    provide capabilities (like the file_parser) that are unique to
!!    MOM. When MOM is adapted to use a modeling infrastructure
!!    distinct from FMS, most of the required changes are in this
!!    directory.
!!
!!  * src/initialization:
!!    These are the files that are used to initialize the MOM grid
!!    or provide the initial physical state for MOM.  These files are
!!    not intended to be modified, but provide a means for calling
!!    user-specific initialization code like the examples in src/user.
!!
!!  * src/parameterizations/lateral:
!!    These files implement a number of quasi-lateral (along-layer)
!!    process parameterizations, including lateral viscosities,
!!    parameterizations of eddy effects, and the calculation of tidal
!!    forcing.
!!
!!  * src/parameterizations/vertical:
!!    These files implement a number of vertical mixing or diabatic
!!    processes, including the effects of vertical viscosity and
!!    code to parameterize the planetary boundary layer.  There is a
!!    separate driver that orchestrates this portion of the algorithm,
!!    and there is a diversity of parameterizations to be found here.
!!
!!  * src/tracer:
!!    These files handle the lateral transport and diffusion of
!!    tracers, or are the code to implement various passive tracer
!!    packages.  Additional tracer packages are readily accomodated.
!!
!!  * src/user:
!!    These are either stub routines that a user could use to change
!!    the model's initial conditions or forcing, or are examples that
!!    implement specific test cases.  These files can easily  be hand
!!    edited to create new analytically specified configurations.
!!
!!
!!  Most simulations can be set up by modifying only the files
!!  MOM_input, and possibly one or two of the files in src/user.
!!  In addition, the diag_table (MOM_diag_table) will commonly be
!!  modified to tailor the output to the needs of the question at
!!  hand.  The FMS utility mkmf works with a file called path_names
!!  to build an appropriate makefile, and path_names should be edited
!!  to reflect the actual location of the desired source code.
!!
!!
!!  There are 3 publicly visible subroutines in this file (MOM.F90).
!!  * step_MOM steps MOM over a specified interval of time.
!!  * MOM_initialize calls initialize and does other initialization
!!    that does not warrant user modification.
!!  * calculate_surface_state determines the surface (bulk mixed layer
!!    if traditional isoycnal vertical coordinate) properties of the
!!    current model state and packages pointers to these fields into an
!!    exported structure.
!!
!!    The remaining subroutines in this file (src/core/MOM.F90) are:
!!  * find_total_transport determines the barotropic mass transport.
!!  * register_diags registers many diagnostic fields for the dynamic
!!    solver, or of the main model variables.
!!  * MOM_timing_init initializes various CPU time clocks.
!!  * write_static_fields writes out various time-invariant fields.
!!  * set_restart_fields is used to specify those fields that are
!!    written to and read from the restart file.
!!
!!  \section section_heat_budget Diagnosing MOM heat budget
!!
!!  Here are some example heat budgets for the ALE version of MOM6.
!!
!!  \subsection subsection_2d_heat_budget Depth integrated heat budget
!!
!!  Depth integrated heat budget diagnostic for MOM.
!!
!! * OPOTTEMPTEND_2d = T_ADVECTION_XY_2d + OPOTTEMPPMDIFF_2d + HFDS + HFGEOU
!!
!! * T_ADVECTION_XY_2d = horizontal advection
!! * OPOTTEMPPMDIFF_2d = neutral diffusion
!! * HFDS              = net surface boundary heat flux
!! * HFGEOU            = geothermal heat flux
!!
!! * HFDS = net surface boundary heat flux entering the ocean
!!        = rsntds + rlntds + hfls + hfss + heat_pme + hfsifrazil
!!
!! * More heat flux cross-checks
!!   * hfds     = net_heat_coupler + hfsifrazil + heat_pme
!!   * heat_pme = heat_content_surfwater
!!              = heat_content_massin + heat_content_massout
!!              = heat_content_fprec + heat_content_cond + heat_content_vprec
!!               + hfrunoffds + hfevapds + hfrainds
!!
!!  \subsection subsection_3d_heat_budget Depth integrated heat budget
!!
!!  Here is an example 3d heat budget diagnostic for MOM.
!!
!! * OPOTTEMPTEND = T_ADVECTION_XY + TH_TENDENCY_VERT_REMAP + OPOTTEMPDIFF + OPOTTEMPPMDIFF
!!                + BOUNDARY_FORCING_HEAT_TENDENCY + FRAZIL_HEAT_TENDENCY
!!
!! * OPOTTEMPTEND                   = net tendency of heat as diagnosed in MOM.F90
!! * T_ADVECTION_XY                 = heating of a cell from lateral advection
!! * TH_TENDENCY_VERT_REMAP         = heating of a cell from vertical remapping
!! * OPOTTEMPDIFF                   = heating of a cell from diabatic diffusion
!! * OPOTTEMPPMDIFF                 = heating of a cell from neutral diffusion
!! * BOUNDARY_FORCING_HEAT_TENDENCY = heating of cell from boundary fluxes
!! * FRAZIL_HEAT_TENDENCY           = heating of cell from frazil
!!
!! * TH_TENDENCY_VERT_REMAP has zero vertical sum, as it redistributes heat in vertical.
!!
!! * OPOTTEMPDIFF has zero vertical sum, as it redistributes heat in the vertical.
!!
!! * BOUNDARY_FORCING_HEAT_TENDENCY generally has 3d structure, with k > 1 contributions from
!!   penetrative shortwave, and from other fluxes for the case when layers are tiny, in which
!!   case MOM6 partitions tendencies into k > 1 layers.
!!
!! * FRAZIL_HEAT_TENDENCY generally has 3d structure, since MOM6 frazil calculation checks the
!!   full ocean column.
!!
!! * FRAZIL_HEAT_TENDENCY[k=\@sum] = HFSIFRAZIL = column integrated frazil heating.
!!
!! * HFDS = FRAZIL_HEAT_TENDENCY[k=\@sum] + BOUNDARY_FORCING_HEAT_TENDENCY[k=\@sum]
!!
!!  Here is an example 2d heat budget (depth summed) diagnostic for MOM.
!!
!! * OPOTTEMPTEND_2d = T_ADVECTION_XY_2d + OPOTTEMPPMDIFF_2d + HFDS
!!
!!
!!  Here is an example 3d salt budget diagnostic for MOM.
!!
!! * OSALTTEND = S_ADVECTION_XY + SH_TENDENCY_VERT_REMAP + OSALTDIFF + OSALTPMDIFF
!!                + BOUNDARY_FORCING_SALT_TENDENCY
!!
!! * OSALTTEND                      = net tendency of salt as diagnosed in MOM.F90
!! * S_ADVECTION_XY                 = salt convergence to cell from lateral advection
!! * SH_TENDENCY_VERT_REMAP         = salt convergence to cell from vertical remapping
!! * OSALTDIFF                      = salt convergence to cell from diabatic diffusion
!! * OSALTPMDIFF                    = salt convergence to cell from neutral diffusion
!! * BOUNDARY_FORCING_SALT_TENDENCY = salt convergence to cell from boundary fluxes
!!
!! * SH_TENDENCY_VERT_REMAP has zero vertical sum, as it redistributes salt in vertical.
!!
!! * OSALTDIFF has zero vertical sum, as it redistributes salt in the vertical.
!!
!! * BOUNDARY_FORCING_SALT_TENDENCY generally has 3d structure, with k > 1 contributions from
!!   the case when layers are tiny, in which case MOM6 partitions tendencies into k > 1 layers.
!!
!! * SFDSI = BOUNDARY_FORCING_SALT_TENDENCY[k=\@sum]
!!
!!  Here is an example 2d salt budget (depth summed) diagnostic for MOM.
!!
!! * OSALTTEND_2d = S_ADVECTION_XY_2d + OSALTPMDIFF_2d + SFDSI (+ SALT_FLUX_RESTORE)
!!
!!
!!


end module MOM
<|MERGE_RESOLUTION|>--- conflicted
+++ resolved
@@ -418,12 +418,8 @@
   type(sponge_CS),               pointer :: sponge_CSp             => NULL()
   type(ALE_sponge_CS),           pointer :: ALE_sponge_CSp         => NULL()
   type(ALE_CS),                  pointer :: ALE_CSp                => NULL()
-<<<<<<< HEAD
   type(wave_parameters_CS),      pointer :: wave_parameter_CSp     => NULL()
-  type(offline_transport_CS),    pointer :: offline_CSp             => NULL()
-=======
   type(offline_transport_CS),    pointer :: offline_CSp            => NULL()
->>>>>>> d00bca57
 
   ! These are used for group halo updates.
   type(group_pass_type) :: pass_tau_ustar_psurf
@@ -731,108 +727,10 @@
 
       call cpu_clock_begin(id_clock_thermo)
 
-<<<<<<< HEAD
-      if (.not.CS%adiabatic) then
-
-        if (CS%debug) then
-          call MOM_state_chksum("Pre-dia first ", u, v, h, CS%uhtr, CS%vhtr, G, GV)
-          call MOM_thermo_chksum("Pre-dia first ", CS%tv, G, haloshift=0)
-          call check_redundant("Pre-dia first ", u, v, G)
-        endif
-
-        if (CS%split .and. CS%legacy_split) then
-          call adjustments_dyn_legacy_split(u, v, h, dt, G, GV, CS%dyn_legacy_split_CSp)
-        endif
-
-        call cpu_clock_begin(id_clock_diabatic)
-        call diabatic(u, v, h, CS%tv, fluxes, CS%visc, CS%ADp, CS%CDp, &
-                      dtdia, G, GV, CS%diabatic_CSp,Waves=CS%Wave_Parameter_CSp)
-        fluxes%fluxes_used = .true.
-        call cpu_clock_end(id_clock_diabatic)
-
-        if (CS%id_u_preale > 0) call post_data(CS%id_u_preale, u,       CS%diag)
-        if (CS%id_v_preale > 0) call post_data(CS%id_v_preale, v,       CS%diag)
-        if (CS%id_h_preale > 0) call post_data(CS%id_h_preale, h,       CS%diag)
-        if (CS%id_T_preale > 0) call post_data(CS%id_T_preale, CS%tv%T, CS%diag)
-        if (CS%id_S_preale > 0) call post_data(CS%id_S_preale, CS%tv%S, CS%diag)
-        if (CS%id_e_preale > 0) then
-            call find_eta(h, CS%tv, GV%g_Earth, G, GV, eta_preale)
-            call post_data(CS%id_e_preale, eta_preale, CS%diag)
-        endif
-
-        ! Regridding/remapping is done here, at end of thermodynamics time step
-        ! (that may comprise several dynamical time steps)
-        ! The routine 'ALE_main' can be found in 'MOM_ALE.F90'.
-        if ( CS%use_ALE_algorithm ) then
-!         call pass_vector(u, v, G%Domain)
-          call do_group_pass(CS%pass_T_S_h, G%Domain)
-
-          ! update squared quantities
-          if (associated(CS%S_squared)) &
-            CS%S_squared(:,:,:) = CS%tv%S(:,:,:) ** 2
-          if (associated(CS%T_squared)) &
-            CS%T_squared(:,:,:) = CS%tv%T(:,:,:) ** 2
-
-          if (CS%debug) then
-            call MOM_state_chksum("Pre-ALE 1 ", u, v, h, CS%uh, CS%vh, G, GV)
-            call hchksum(CS%tv%T,"Pre-ALE 1 T", G%HI, haloshift=1)
-            call hchksum(CS%tv%S,"Pre-ALE 1 S", G%HI, haloshift=1)
-            call check_redundant("Pre-ALE 1 ", u, v, G)
-          endif
-          call cpu_clock_begin(id_clock_ALE)
-          if (use_ice_shelf) then
-
-             call ALE_main(G, GV, h, u, v, CS%tv, CS%tracer_Reg, CS%ALE_CSp, dtdia, &
-                          fluxes%frac_shelf_h)
-          else
-             call ALE_main(G, GV, h, u, v, CS%tv, CS%tracer_Reg, CS%ALE_CSp, dtdia)
-          endif
-
-          call cpu_clock_end(id_clock_ALE)
-        endif   ! endif for the block "if ( CS%use_ALE_algorithm )"
-
-        call cpu_clock_begin(id_clock_pass)
-        call do_group_pass(CS%pass_uv_T_S_h, G%Domain)
-        call cpu_clock_end(id_clock_pass)
-
-        if (CS%debug .and. CS%use_ALE_algorithm) then
-          call MOM_state_chksum("Post-ALE 1 ", u, v, h, CS%uh, CS%vh, G, GV)
-          call hchksum(CS%tv%T,"Post-ALE 1 T", G%HI, haloshift=1)
-          call hchksum(CS%tv%S,"Post-ALE 1 S", G%HI, haloshift=1)
-          call check_redundant("Post-ALE 1 ", u, v, G)
-        endif
-
-        ! Whenever thickness changes let the diag manager know, target grids
-        ! for vertical remapping may need to be regenerated.
-        call diag_update_remap_grids(CS%diag)
-
-        call post_diags_TS_vardec(G, CS, dtdia)
-
-        if (CS%debug) then
-          call uchksum(u,"Post-dia first u", G%HI, haloshift=2)
-          call vchksum(v,"Post-dia first v", G%HI, haloshift=2)
-          call hchksum(h,"Post-dia first h", G%HI, haloshift=1)
-          call uchksum(CS%uhtr,"Post-dia first uh", G%HI, haloshift=0)
-          call vchksum(CS%vhtr,"Post-dia first vh", G%HI, haloshift=0)
-        ! call MOM_state_chksum("Post-dia first ", u, v, &
-        !                       h, CS%uhtr, CS%vhtr, G, GV, haloshift=1)
-          if (associated(CS%tv%T)) call hchksum(CS%tv%T, "Post-dia first T", G%HI, haloshift=1)
-          if (associated(CS%tv%S)) call hchksum(CS%tv%S, "Post-dia first S", G%HI, haloshift=1)
-          if (associated(CS%tv%frazil)) call hchksum(CS%tv%frazil, &
-                                  "Post-dia first frazil", G%HI, haloshift=0)
-          if (associated(CS%tv%salt_deficit)) call hchksum(CS%tv%salt_deficit, &
-                                  "Post-dia first salt deficit", G%HI, haloshift=0)
-        ! call MOM_thermo_chksum("Post-dia first ", CS%tv, G)
-          call check_redundant("Post-dia first ", u, v, G)
-        endif
-
-      else   ! else for block "if (.not.CS%adiabatic)"
-=======
       ! These adjustments are a part of an archaic time stepping algorithm.
       if (CS%split .and. CS%legacy_split .and. .not.CS%adiabatic) then
         call adjustments_dyn_legacy_split(u, v, h, dt, G, GV, CS%dyn_legacy_split_CSp)
       endif
->>>>>>> d00bca57
 
       ! Apply diabatic forcing, do mixing, and regrid.
       call step_MOM_thermo(CS, G, GV, u, v, h, CS%tv, fluxes, dtdia)
@@ -1096,32 +994,8 @@
       ! from before the dynamics calls
       call diag_update_remap_grids(CS%diag)
 
-<<<<<<< HEAD
-        if (CS%split .and. CS%legacy_split) then  ! The dt here is correct. -RWH
-          call adjustments_dyn_legacy_split(u, v, h, dt, G, GV, CS%dyn_legacy_split_CSp)
-        endif
-        call cpu_clock_begin(id_clock_diabatic)
-        call diabatic(u, v, h, CS%tv, fluxes, CS%visc, CS%ADp, CS%CDp, &
-                      CS%dt_trans, G, GV, CS%diabatic_CSp,Waves=CS%Wave_Parameter_CSp)
-        fluxes%fluxes_used = .true.
-        call cpu_clock_end(id_clock_diabatic)
-
-        ! Regridding/remapping is done here, at the end of the thermodynamics time step
-        ! (that may comprise several dynamical time steps)
-        ! The routine 'ALE_main' can be found in 'MOM_ALE.F90'.
-        if (CS%id_u_preale > 0) call post_data(CS%id_u_preale, u,       CS%diag)
-        if (CS%id_v_preale > 0) call post_data(CS%id_v_preale, v,       CS%diag)
-        if (CS%id_h_preale > 0) call post_data(CS%id_h_preale, h,       CS%diag)
-        if (CS%id_T_preale > 0) call post_data(CS%id_T_preale, CS%tv%T, CS%diag)
-        if (CS%id_S_preale > 0) call post_data(CS%id_S_preale, CS%tv%S, CS%diag)
-        if (CS%id_e_preale > 0) then
-            call find_eta(h, CS%tv, G%g_Earth, G, GV, eta_preale)
-            call post_data(CS%id_e_preale, eta_preale, CS%diag)
-        endif
-=======
       call disable_averaging(CS%diag)
       call cpu_clock_end(id_clock_diagnostics) ; call cpu_clock_end(id_clock_other)
->>>>>>> d00bca57
 
       ! Reset the accumulated transports to 0 and record that the dynamics
       ! and advective times now agree.
@@ -1195,7 +1069,6 @@
     if (CS%id_u > 0) call post_data(CS%id_u, u, CS%diag)
     if (CS%id_v > 0) call post_data(CS%id_v, v, CS%diag)
     if (CS%id_h > 0) call post_data(CS%id_h, h, CS%diag)
-<<<<<<< HEAD
 
     !Output Waves Here?
     if (associated(CS%Wave_Parameter_CSp)) then
@@ -1209,16 +1082,6 @@
        endif
     endif
 
-    ! compute ssh, which is either eta_av for Bouss, or
-    ! diagnosed ssh for non-Bouss; call "find_eta" for this
-    ! purpose.
-    tot_wt_ssh = tot_wt_ssh + dt
-    call find_eta(h, CS%tv, GV%g_Earth, G, GV, ssh, eta_av)
-    do j=js,je ; do i=is,ie
-      CS%ave_ssh(i,j) = CS%ave_ssh(i,j) + dt*ssh(i,j)
-    enddo ; enddo
-=======
->>>>>>> d00bca57
     if (CS%id_ssh_inst > 0) call post_data(CS%id_ssh_inst, ssh, CS%diag)
     call disable_averaging(CS%diag)
 
