!> This is the main routine for MOM
module MOM

! This file is part of MOM6. See LICENSE.md for the license.

use MOM_variables, only : vertvisc_type
use MOM_open_boundary, only : ocean_OBC_type

! A Structure with pointers to forcing fields to drive MOM;
! all fluxes are positive downward.
use MOM_forcing_type, only : forcing

use MOM_variables, only: accel_diag_ptrs, cont_diag_ptrs, ocean_internal_state

! A structure containing pointers to various fields
! to describe surface state, and will be returned
! to the calling program.
use MOM_variables, only : surface

! A structure containing pointers to an assortment of
! thermodynamic fields, including potential/Conservative
! temperature, salinity and mixed layer density.
use MOM_variables, only: thermo_var_ptrs

! Infrastructure modules
use MOM_checksums,            only : MOM_checksums_init, hchksum, uchksum, vchksum
use MOM_checksum_packages,    only : MOM_thermo_chksum, MOM_state_chksum, MOM_accel_chksum
use MOM_cpu_clock,            only : cpu_clock_id, cpu_clock_begin, cpu_clock_end
use MOM_cpu_clock,            only : CLOCK_COMPONENT, CLOCK_SUBCOMPONENT
use MOM_cpu_clock,            only : CLOCK_MODULE_DRIVER, CLOCK_MODULE, CLOCK_ROUTINE
use MOM_coms,                 only : reproducing_sum
use MOM_coord_initialization, only : MOM_initialize_coord
use MOM_diag_mediator,        only : diag_mediator_init, enable_averaging
use MOM_diag_mediator,        only : diag_mediator_infrastructure_init
use MOM_diag_mediator,        only : diag_register_area_ids
use MOM_diag_mediator,        only : diag_set_thickness_ptr, diag_update_target_grids
use MOM_diag_mediator,        only : disable_averaging, post_data, safe_alloc_ptr
use MOM_diag_mediator,        only : register_diag_field, register_static_field
use MOM_diag_mediator,        only : register_scalar_field
use MOM_diag_mediator,        only : set_axes_info, diag_ctrl, diag_masks_set
use MOM_domains,              only : MOM_domains_init, clone_MOM_domain
use MOM_domains,              only : sum_across_PEs, pass_var
use MOM_domains,              only : To_South, To_West, To_All, CGRID_NE, SCALAR_PAIR
use MOM_domains,              only : create_group_pass, do_group_pass, group_pass_type
use MOM_domains,              only : start_group_pass, complete_group_pass
use MOM_error_handler,        only : MOM_error, FATAL, WARNING, is_root_pe
use MOM_error_handler,        only : MOM_set_verbosity, callTree_showQuery
use MOM_error_handler,        only : callTree_enter, callTree_leave, callTree_waypoint
use MOM_file_parser,          only : read_param, get_param, log_version, param_file_type
use MOM_fixed_initialization, only : MOM_initialize_fixed
use MOM_forcing_type,         only : MOM_forcing_chksum
use MOM_get_input,            only : Get_MOM_Input, directories
use MOM_io,                   only : MOM_io_init, vardesc, var_desc
use MOM_obsolete_params,      only : find_obsolete_params
use MOM_restart,              only : register_restart_field, query_initialized, save_restart
use MOM_restart,              only : restart_init, MOM_restart_CS
use MOM_spatial_means,        only : global_area_mean, global_area_integral
use MOM_state_initialization, only : MOM_initialize_state
use MOM_time_manager,         only : time_type, set_time, time_type_to_real, operator(+)
use MOM_time_manager,         only : operator(-), operator(>), operator(*), operator(/)

! MOM core modules
use MOM_ALE,                   only : ALE_init, ALE_end, ALE_main, ALE_CS, adjustGridForIntegrity
use MOM_ALE,                   only : ALE_getCoordinate, ALE_getCoordinateUnits, ALE_writeCoordinateFile
use MOM_ALE,                   only : ALE_updateVerticalGridType, ALE_remap_init_conds, ALE_register_diags
use MOM_continuity,            only : continuity, continuity_init, continuity_CS
use MOM_CoriolisAdv,           only : CorAdCalc, CoriolisAdv_init, CoriolisAdv_CS
use MOM_diabatic_driver,       only : diabatic, diabatic_driver_init, diabatic_CS
use MOM_diabatic_driver,       only : adiabatic, adiabatic_driver_init, diabatic_driver_end
use MOM_diagnostics,           only : calculate_diagnostic_fields, MOM_diagnostics_init
use MOM_diagnostics,           only : diagnostics_CS
use MOM_diag_to_Z,             only : calculate_Z_diag_fields, calculate_Z_transport
use MOM_diag_to_Z,             only : MOM_diag_to_Z_init, register_Z_tracer, diag_to_Z_CS
use MOM_diag_to_Z,             only : MOM_diag_to_Z_end
use MOM_dynamics_unsplit,      only : step_MOM_dyn_unsplit, register_restarts_dyn_unsplit
use MOM_dynamics_unsplit,      only : initialize_dyn_unsplit, end_dyn_unsplit
use MOM_dynamics_unsplit,      only : MOM_dyn_unsplit_CS
use MOM_dynamics_split_RK2,    only : step_MOM_dyn_split_RK2, register_restarts_dyn_split_RK2
use MOM_dynamics_split_RK2,    only : initialize_dyn_split_RK2, end_dyn_split_RK2
use MOM_dynamics_split_RK2,    only : MOM_dyn_split_RK2_CS
use MOM_dynamics_unsplit_RK2,  only : step_MOM_dyn_unsplit_RK2, register_restarts_dyn_unsplit_RK2
use MOM_dynamics_unsplit_RK2,  only : initialize_dyn_unsplit_RK2, end_dyn_unsplit_RK2
use MOM_dynamics_unsplit_RK2,  only : MOM_dyn_unsplit_RK2_CS
use MOM_dynamics_legacy_split, only : step_MOM_dyn_legacy_split, register_restarts_dyn_legacy_split
use MOM_dynamics_legacy_split, only : initialize_dyn_legacy_split, end_dyn_legacy_split
use MOM_dynamics_legacy_split, only : adjustments_dyn_legacy_split, MOM_dyn_legacy_split_CS
use MOM_dyn_horgrid,           only : dyn_horgrid_type, create_dyn_horgrid, destroy_dyn_horgrid
use MOM_EOS,                   only : EOS_init
use MOM_error_checking,        only : check_redundant
use MOM_grid,                  only : ocean_grid_type, set_first_direction
use MOM_grid,                  only : MOM_grid_init, MOM_grid_end
use MOM_hor_index,             only : hor_index_type, hor_index_init
use MOM_hor_visc,              only : horizontal_viscosity, hor_visc_init
use MOM_interface_heights,     only : find_eta
use MOM_lateral_mixing_coeffs, only : calc_slope_functions, VarMix_init
use MOM_lateral_mixing_coeffs, only : calc_resoln_function, VarMix_CS
use MOM_MEKE,                  only : MEKE_init, MEKE_alloc_register_restart, step_forward_MEKE, MEKE_CS
use MOM_MEKE_types,            only : MEKE_type
use MOM_mixed_layer_restrat,   only : mixedlayer_restrat, mixedlayer_restrat_init, mixedlayer_restrat_CS
use MOM_mixed_layer_restrat,   only : mixedlayer_restrat_register_restarts
use MOM_neutral_diffusion,     only : neutral_diffusion_CS, neutral_diffusion_diag_init
use MOM_obsolete_diagnostics,  only : register_obsolete_diagnostics
use MOM_open_boundary,         only : Radiation_Open_Bdry_Conds
use MOM_PressureForce,         only : PressureForce, PressureForce_init, PressureForce_CS
use MOM_set_visc,              only : set_viscous_BBL, set_viscous_ML, set_visc_init
use MOM_set_visc,              only : set_visc_register_restarts, set_visc_CS
use MOM_sponge,                only : init_sponge_diags, sponge_CS
use MOM_ALE_sponge,            only : init_ALE_sponge_diags, ALE_sponge_CS
use MOM_thickness_diffuse,     only : thickness_diffuse, thickness_diffuse_init, thickness_diffuse_CS
use MOM_tidal_forcing,         only : tidal_forcing_init, tidal_forcing_CS
use MOM_tracer_advect,         only : advect_tracer, tracer_advect_init
use MOM_tracer_advect,         only : tracer_advect_end, tracer_advect_CS
use MOM_tracer_hor_diff,       only : tracer_hordiff, tracer_hor_diff_init
use MOM_tracer_hor_diff,       only : tracer_hor_diff_end, tracer_hor_diff_CS
use MOM_tracer_registry,       only : register_tracer, tracer_registry_init
use MOM_tracer_registry,       only : add_tracer_diagnostics, tracer_registry_type
use MOM_tracer_registry,       only : lock_tracer_registry, tracer_registry_end
use MOM_tracer_flow_control,   only : call_tracer_register, tracer_flow_control_CS
use MOM_tracer_flow_control,   only : tracer_flow_control_init, call_tracer_surface_state
use MOM_transcribe_grid,       only : copy_dyngrid_to_MOM_grid, copy_MOM_grid_to_dyngrid
use MOM_vert_friction,         only : vertvisc, vertvisc_remnant
use MOM_vert_friction,         only : vertvisc_limit_vel, vertvisc_init
use MOM_verticalGrid,          only : verticalGrid_type, verticalGridInit, verticalGridEnd
use MOM_verticalGrid,          only : get_thickness_units, get_flux_units, get_tr_flux_units
use MOM_wave_speed,            only : wave_speed_init, wave_speed_CS

implicit none ; private

#include <MOM_memory.h>

!> Control structure for this module
type, public :: MOM_control_struct
  real ALLOCABLE_, dimension(NIMEM_,NJMEM_,NKMEM_) :: &
    h, &      !< layer thickness (m or kg/m2 (H))
    T, &      !< potential temperature (degrees C)
    S         !< salinity (ppt)
  real ALLOCABLE_, dimension(NIMEMB_PTR_,NJMEM_,NKMEM_) :: &
    u,  &     !< zonal velocity component (m/s)
    uh, &     !< uh = u * h * dy at u grid points (m3/s or kg/s)
    uhtr      !< accumulated zonal thickness fluxes to advect tracers (m3 or kg)
  real ALLOCABLE_, dimension(NIMEM_,NJMEMB_PTR_,NKMEM_) :: &
    v,  &     !< meridional velocity (m/s)
    vh, &     !< vh = v * h * dx at v grid points (m3/s or kg/s)
    vhtr      !< accumulated meridional thickness fluxes to advect tracers (m3 or kg)
  real ALLOCABLE_, dimension(NIMEM_,NJMEM_) :: &
    ave_ssh   !< time-averaged (ave over baroclinic time steps) sea surface height (meter)

  real, pointer, dimension(:,:,:) :: &
    u_prev => NULL(), &  !< previous value of u stored for diagnostics
    v_prev => NULL()     !< previous value of v stored for diagnostics

  type(ocean_grid_type) :: G       !< structure containing metrics and grid info
  type(verticalGrid_type), pointer :: GV => NULL() !< structure containing vertical grid info
  type(thermo_var_ptrs) :: tv      !< structure containing pointers to available
                                   !! thermodynamic fields
  type(diag_ctrl)       :: diag    !< structure to regulate diagnostic output timing
  type(vertvisc_type)   :: visc    !< structure containing vertical viscosities,
                                   !! bottom drag viscosities, and related fields
  type(MEKE_type), pointer :: MEKE => NULL()  !<  structure containing fields
                                   !! related to the Mesoscale Eddy Kinetic Energy
  type(accel_diag_ptrs) :: ADp     !< structure containing pointers to accelerations,
                                   !! for derived diagnostics (e.g., energy budgets)
  type(cont_diag_ptrs)  :: CDp     !< structure containing pointers continuity equation
                                   !! terms, for derived diagnostics (e.g., energy budgets)

  logical :: split                   !< If true, use the split time stepping scheme.
  logical :: legacy_split            !< If true, use the legacy split time stepping
                                     !! code with all the options that were available in
                                     !! the predecessor isopycnal model "GOLD".
  logical :: use_RK2                 !< If true, use RK2 instead of RK3 in unsplit mode
                                     !! (i.e., no split between barotropic and baroclinic).
  logical :: adiabatic               !< If true, then no diapycnal mass fluxes, with no calls
                                     !! to routines to calculate or apply diapycnal fluxes.
  logical :: use_temperature         !< If true, temp and saln used as state variables.
  logical :: use_frazil              !< If true, liquid seawater freezes if temp below freezing,
                                     !! with accumulated heat deficit returned to surface ocean.
  logical :: bound_salinity          !< If true, salt is added to keep salinity above
                                     !! a minimum value, and the deficit is reported.
  logical :: bulkmixedlayer          !< If true, a refined bulk mixed layer scheme is used
                                     !! with nkml sublayers and nkbl buffer layer.
  logical :: diabatic_first          !< If true, apply diabatic and thermodynamic
                                     !! processes before time stepping the dynamics.
  logical :: thickness_diffuse       !< If true, diffuse interface height w/ a diffusivity KHTH.
  logical :: thickness_diffuse_first !< If true, diffuse thickness before dynamics.
  logical :: mixedlayer_restrat      !< If true, use submesoscale mixed layer restratifying scheme.
  logical :: useMEKE                 !< If true, call the MEKE parameterization.
  logical :: debug                   !< If true, write verbose checksums for debugging purposes.
  logical :: debug_truncations       !< If true, turn on diagnostics useful for debugging truncations.
  logical :: use_ALE_algorithm       !< If true, use the ALE algorithm rather than layered
                                     !! isopycnal/stacked shallow water mode. This logical is
                                     !! set by calling the function useRegridding() from the
                                     !! MOM_regridding module.
  logical :: do_dynamics             !< If false, does not call step_MOM_dyn_*. This is an
                                     !! undocumented run-time flag that is fragile.

  real    :: dt                      !< (baroclinic) dynamics time step (seconds)
  real    :: dt_therm                !< thermodynamics time step (seconds)
  logical :: thermo_spans_coupling   !< If true, thermodynamic and tracer time
                                     !! steps can span multiple coupled time steps.
  real    :: dt_trans                !< The elapsed time since updating the tracers and
                                     !! applying diabatic processes (sec); may
                                     !! span multiple timesteps.
  type(time_type) :: Z_diag_interval !< amount of time between calculating Z-space diagnostics
  type(time_type) :: Z_diag_time     !< next time to compute Z-space diagnostics
  type(time_type), pointer :: Time   !< pointer to ocean clock
  real :: rel_time = 0.0             !< relative time (sec) since start of current execution
  real :: dtbt_reset_period          !< The time interval in seconds between dynamic
                                     !! recalculation of the barotropic time step.  If
                                     !! this is negative, it is never calculated, and
                                     !! if it is 0, it is calculated every step.

  logical :: interp_p_surf           !< If true, linearly interpolate surface pressure
                                     !! over the coupling time step, using specified value
                                     !! at the end of the coupling step. False by default.
  logical :: p_surf_prev_set         !< If true, p_surf_prev has been properly set from
                                     !! a previous time-step or the ocean restart file.
                                     !! This is only valid when interp_p_surf is true.

  real :: Hmix                       !< Diagnostic mixed layer thickness (meter) when
                                     !! bulk mixed layer is not used.
  real :: Hmix_UV                    !< Depth scale over which to average surface flow to
                                     !! feedback to the coupler/driver (m).
                                     !! bulk mixed layer is not used.
  logical :: usehmix                 !< If true, surface properties (e.g., SST) are averaged
                                     !! over a distance given by HMIX_SFC_PROP. This parameter
                                     !! is valid just when BULKMIXLAYER is defined.
  real :: missing=-1.0e34            !< missing data value for masked fields

  ! Flags needed to reach between start and finish phases of initialization
  logical :: write_IC                !< If true, then the initial conditions will be written to file
  character(len=120) :: IC_file      !< A file into which the initial conditions are
                                     !! written in a new run if SAVE_INITIAL_CONDS is true.

  integer :: ntrunc                  !< number u,v truncations since last call to write_energy
  logical :: check_bad_surface_vals  !< If true, scan surface state for ridiculous values.
  real    :: bad_val_ssh_max         !< Maximum SSH before triggering bad value message
  real    :: bad_val_sst_max         !< Maximum SST before triggering bad value message
  real    :: bad_val_sst_min         !< Minimum SST before triggering bad value message
  real    :: bad_val_sss_max         !< Maximum SSS before triggering bad value message

  real, pointer, dimension(:,:) :: &
    p_surf_prev  => NULL(), & !< surface pressure (Pa) at end  previous call to step_MOM
    p_surf_begin => NULL(), & !< surface pressure (Pa) at start of step_MOM_dyn_...
    p_surf_end   => NULL()    !< surface pressure (Pa) at end   of step_MOM_dyn_...

  type(vardesc) :: &
    vd_T, &   !< vardesc array describing potential temperature
    vd_S      !< vardesc array describing salinity

  real, pointer, dimension(:,:,:) :: &  !< diagnostic arrays of advective/diffusive tracer fluxes
    T_adx => NULL(), T_ady => NULL(), T_diffx => NULL(), T_diffy => NULL(), &
    S_adx => NULL(), S_ady => NULL(), S_diffx => NULL(), S_diffy => NULL()

  real, pointer, dimension(:,:) :: & !< diagnostic arrays of vertically integrated advective/diffusive fluxes
    T_adx_2d => NULL(), T_ady_2d => NULL(), T_diffx_2d => NULL(), T_diffy_2d => NULL(), &
    S_adx_2d => NULL(), S_ady_2d => NULL(), S_diffx_2d => NULL(), S_diffy_2d => NULL(), &
    SST_sq   => NULL(), SSS_sq   => NULL()

  real, pointer, dimension(:,:,:) :: &  !< diagnostic arrays for advection tendencies and total tendencies
    T_advection_xy => NULL(), S_advection_xy => NULL(),  &
    T_prev         => NULL(), S_prev         => NULL(),  &
    Th_prev        => NULL(), Sh_prev        => NULL()

  real, pointer, dimension(:,:,:) :: & !< diagnostic arrays for variance decay through ALE
    T_squared => NULL(), S_squared => NULL()

  logical :: tendency_diagnostics = .false.

  ! diagnostic ids

  ! 3-d state fields
  integer :: id_u  = -1
  integer :: id_v  = -1
  integer :: id_h  = -1
  integer :: id_T  = -1
  integer :: id_S  = -1

  ! 2-d surface and bottom fields
  integer :: id_zos      = -1
  integer :: id_zossq    = -1
  integer :: id_volo     = -1
  integer :: id_ssh      = -1
  integer :: id_ssh_ga   = -1
  integer :: id_sst      = -1
  integer :: id_sst_sq   = -1
  integer :: id_sss      = -1
  integer :: id_sss_sq   = -1
  integer :: id_ssu      = -1
  integer :: id_ssv      = -1
  integer :: id_speed    = -1
  integer :: id_ssh_inst = -1
  integer :: id_tob      = -1
  integer :: id_sob      = -1

  ! heat and salt flux fields
  integer :: id_fraz         = -1
  integer :: id_salt_deficit = -1
  integer :: id_Heat_PmE     = -1
  integer :: id_intern_heat  = -1

  ! transport of temperature and salinity
  integer :: id_Tadx      = -1
  integer :: id_Tady      = -1
  integer :: id_Tdiffx    = -1
  integer :: id_Tdiffy    = -1
  integer :: id_Sadx      = -1
  integer :: id_Sady      = -1
  integer :: id_Sdiffx    = -1
  integer :: id_Sdiffy    = -1
  integer :: id_Tadx_2d   = -1
  integer :: id_Tady_2d   = -1
  integer :: id_Tdiffx_2d = -1
  integer :: id_Tdiffy_2d = -1
  integer :: id_Sadx_2d   = -1
  integer :: id_Sady_2d   = -1
  integer :: id_Sdiffx_2d = -1
  integer :: id_Sdiffy_2d = -1

  ! tendencies for temp/heat and saln/salt
  integer :: id_T_advection_xy    = -1
  integer :: id_T_advection_xy_2d = -1
  integer :: id_T_tendency        = -1
  integer :: id_Th_tendency       = -1
  integer :: id_Th_tendency_2d    = -1
  integer :: id_S_advection_xy    = -1
  integer :: id_S_advection_xy_2d = -1
  integer :: id_S_tendency        = -1
  integer :: id_Sh_tendency       = -1
  integer :: id_Sh_tendency_2d    = -1

  ! variance decay for temp and heat
  integer :: id_T_vardec = -1
  integer :: id_S_vardec = -1

  ! diagnostic for fields prior to applying diapycnal physics
  integer :: id_u_predia = -1
  integer :: id_v_predia = -1
  integer :: id_h_predia = -1
  integer :: id_T_predia = -1
  integer :: id_S_predia = -1
  integer :: id_e_predia = -1
  integer :: id_u_preale = -1
  integer :: id_v_preale = -1
  integer :: id_h_preale = -1
  integer :: id_T_preale = -1
  integer :: id_S_preale = -1
  integer :: id_e_preale = -1

  ! The remainder provides pointers to child module control structures.
  type(MOM_dyn_unsplit_CS),      pointer :: dyn_unsplit_CSp      => NULL()
  type(MOM_dyn_unsplit_RK2_CS),  pointer :: dyn_unsplit_RK2_CSp  => NULL()
  type(MOM_dyn_split_RK2_CS),    pointer :: dyn_split_RK2_CSp    => NULL()
  type(MOM_dyn_legacy_split_CS), pointer :: dyn_legacy_split_CSp => NULL()

  type(set_visc_CS),             pointer :: set_visc_CSp           => NULL()
  type(diabatic_CS),             pointer :: diabatic_CSp           => NULL()
  type(thickness_diffuse_CS),    pointer :: thickness_diffuse_CSp  => NULL()
  type(mixedlayer_restrat_CS),   pointer :: mixedlayer_restrat_CSp => NULL()
  type(MEKE_CS),                 pointer :: MEKE_CSp               => NULL()
  type(VarMix_CS),               pointer :: VarMix                 => NULL()
  type(wave_speed_CS),           pointer :: wave_speed_CSp         => NULL()
  type(tracer_registry_type),    pointer :: tracer_Reg             => NULL()
  type(tracer_advect_CS),        pointer :: tracer_adv_CSp         => NULL()
  type(tracer_hor_diff_CS),      pointer :: tracer_diff_CSp        => NULL()
  type(neutral_diffusion_CS),    pointer :: neutral_diffusion_CSp  => NULL()
  type(tracer_flow_control_CS),  pointer :: tracer_flow_CSp        => NULL()
  type(diagnostics_CS),          pointer :: diagnostics_CSp        => NULL()
  type(diag_to_Z_CS),            pointer :: diag_to_Z_CSp          => NULL()
  type(MOM_restart_CS),          pointer :: restart_CSp            => NULL()
  type(ocean_OBC_type),          pointer :: OBC                    => NULL()
  type(sponge_CS),               pointer :: sponge_CSp             => NULL()
  type(ALE_sponge_CS),           pointer :: ALE_sponge_CSp         => NULL()
  type(ALE_CS),                  pointer :: ALE_CSp                => NULL()

  ! These are used for group halo updates.
  type(group_pass_type) :: pass_tau_ustar_psurf
  type(group_pass_type) :: pass_h
  type(group_pass_type) :: pass_ray
  type(group_pass_type) :: pass_bbl_thick_kv_bbl
  type(group_pass_type) :: pass_T_S_h
  type(group_pass_type) :: pass_T_S
  type(group_pass_type) :: pass_kd_kv_turb
  type(group_pass_type) :: pass_uv_T_S_h
  type(group_pass_type) :: pass_ssh

end type MOM_control_struct

public initialize_MOM
public finish_MOM_initialization
public step_MOM
public MOM_end
public calculate_surface_state

integer :: id_clock_ocean
integer :: id_clock_dynamics
integer :: id_clock_thermo
integer :: id_clock_tracer
integer :: id_clock_diabatic
integer :: id_clock_continuity  ! also in dynamics s/r
integer :: id_clock_thick_diff
integer :: id_clock_ml_restrat
integer :: id_clock_diagnostics
integer :: id_clock_Z_diag
integer :: id_clock_init
integer :: id_clock_MOM_init
integer :: id_clock_pass       ! also in dynamics d/r
integer :: id_clock_pass_init  ! also in dynamics d/r
integer :: id_clock_ALE
integer :: id_clock_other

contains


!> This subroutine orchestrates the time stepping of MOM.  The adiabatic
!! dynamics are stepped by calls to one of the step_MOM_dyn_...routines.
!! The action of lateral processes on tracers occur in calls to
!! advect_tracer and tracer_hordiff.  Vertical mixing and possibly remapping
!! occur inside of diabatic.
subroutine step_MOM(fluxes, state, Time_start, time_interval, CS)
  type(forcing),    intent(inout)    :: fluxes        !< pointers to forcing fields
  type(surface),    intent(inout)    :: state         !< surface ocean state
  type(time_type),  intent(in)       :: Time_start    !< starting time of a segment, as a time type
  real,             intent(in)       :: time_interval !< time interval
  type(MOM_control_struct), pointer  :: CS            !< control structure from initialize_MOM

  ! local
  type(ocean_grid_type), pointer :: G ! pointer to a structure containing
                                      ! metrics and related information
  type(verticalGrid_type),  pointer :: GV => NULL()
  integer, save :: nt = 1 ! running number of iterations
  integer       :: ntstep ! time steps between tracer updates or diabatic forcing
  integer       :: n_max  ! number of steps to take in this call

  integer :: i, j, k, is, ie, js, je, Isq, Ieq, Jsq, Jeq, nz, n
  integer :: isd, ied, jsd, jed, IsdB, IedB, JsdB, JedB

  real :: dt              ! baroclinic time step (sec)
  real :: dtth            ! time step for thickness diffusion (sec)
  real :: dtdia           ! time step for diabatic processes (sec)
  real :: dt_therm        ! a limited and quantized version of CS%dt_therm (sec)
  real :: dtbt_reset_time ! value of CS%rel_time when DTBT was last calculated (sec)

  real :: wt_end, wt_beg

  logical :: calc_dtbt                 ! Indicates whether the dynamically adjusted
                                       ! barotropic time step needs to be updated.
  logical :: do_advection              ! If true, it is time to advect tracers.
  logical :: thermo_does_span_coupling ! If true, thermodynamic forcing spans
                                       ! multiple dynamic timesteps.

  real, dimension(SZI_(CS%G),SZJ_(CS%G)) :: &
    eta_av, &   ! average sea surface height or column mass over a timestep (meter or kg/m2)
    ssh         ! sea surface height based on eta_av (meter or kg/m2)

  real, allocatable, dimension(:,:) :: &
    tmp,              & ! temporary 2d field
    zos,              & ! dynamic sea lev (zero area mean) from inverse-barometer adjusted ssh (meter)
    zossq,            & ! square of zos (m^2)
    sfc_speed,        & ! sea surface speed at h-points (m/s)
    frazil_ave,       & ! average frazil heat flux required to keep temp above freezing (W/m2)
    salt_deficit_ave, & ! average salt flux required to keep salinity above 0.01ppt (gSalt m-2 s-1)
    Heat_PmE_ave,     & ! average effective heat flux into the ocean due to
                        ! the exchange of water with other components, times the
                        ! heat capacity of water, in W m-2.
    intern_heat_ave     ! avg heat flux into ocean from geothermal or
                        ! other internal heat sources (W/m2)

  real, pointer, dimension(:,:,:) :: &
    u, & ! u : zonal velocity component (m/s)
    v, & ! v : meridional velocity component (m/s)
    h    ! h : layer thickness (meter (Bouss) or kg/m2 (non-Bouss))

  real, dimension(SZI_(CS%G),SZJ_(CS%G),SZK_(CS%G)+1) :: eta_predia, eta_preale

  real :: tot_wt_ssh, Itot_wt_ssh, I_time_int
  real :: zos_area_mean, volo, ssh_ga
  type(time_type) :: Time_local
  logical :: showCallTree
  logical :: do_pass_kd_kv_turb ! This is used for a group halo pass.

  G => CS%G ; GV => CS%GV
  is   = G%isc  ; ie   = G%iec  ; js   = G%jsc  ; je   = G%jec ; nz = G%ke
  Isq  = G%IscB ; Ieq  = G%IecB ; Jsq  = G%JscB ; Jeq  = G%JecB
  isd  = G%isd  ; ied  = G%ied  ; jsd  = G%jsd  ; jed  = G%jed
  IsdB = G%IsdB ; IedB = G%IedB ; JsdB = G%JsdB ; JedB = G%JedB
  u => CS%u ; v => CS%v ; h => CS%h

  call cpu_clock_begin(id_clock_ocean)
  call cpu_clock_begin(id_clock_other)

  showCallTree = callTree_showQuery()
  if (showCallTree) call callTree_enter("step_MOM(), MOM.F90")

  ! First determine the time step that is consistent with this call.
  ! It is anticipated that the time step will almost always coincide
  ! with dt. In addition, ntstep is determined, subject to the constraint
  ! that ntstep cannot exceed n_max.
  if (time_interval <= CS%dt) then
    n_max = 1
  else
    n_max = ceiling(time_interval/CS%dt - 0.001)
  endif

  dt    = time_interval / real(n_max)
  dtdia = 0.0
  thermo_does_span_coupling = (CS%thermo_spans_coupling .and. &
                              (CS%dt_therm > 1.5*time_interval))
  if (thermo_does_span_coupling) then
    ! Set dt_therm to be an integer multiple of the coupling time step.
    dt_therm = time_interval * floor(CS%dt_therm / time_interval + 0.001)
    ntstep = floor(dt_therm/dt + 0.001)
  else
    ntstep = MAX(1,MIN(n_max,floor(CS%dt_therm/dt + 0.001)))
    dt_therm = dt*ntstep
  endif

  CS%visc%calc_bbl = .true.

  if (.not.ASSOCIATED(fluxes%p_surf)) CS%interp_p_surf = .false.

  !---------- Begin setup for group halo pass

  call cpu_clock_begin(id_clock_pass)
  call create_group_pass(CS%pass_tau_ustar_psurf, fluxes%taux, fluxes%tauy, G%Domain)
  if (ASSOCIATED(fluxes%ustar)) &
    call create_group_pass(CS%pass_tau_ustar_psurf, fluxes%ustar(:,:), G%Domain)
  if (ASSOCIATED(fluxes%p_surf)) &
    call create_group_pass(CS%pass_tau_ustar_psurf, fluxes%p_surf(:,:), G%Domain)
  if (CS%thickness_diffuse .OR. CS%mixedlayer_restrat) &
    call create_group_pass(CS%pass_h, h, G%Domain)
  if (CS%diabatic_first) then
    if (associated(CS%visc%Ray_u) .and. associated(CS%visc%Ray_v)) &
      call create_group_pass(CS%pass_ray, CS%visc%Ray_u, CS%visc%Ray_v, G%Domain, &
                             To_All+SCALAR_PAIR, CGRID_NE)
    if (associated(CS%visc%kv_bbl_u) .and. associated(CS%visc%kv_bbl_v)) then
      call create_group_pass(CS%pass_bbl_thick_kv_bbl, CS%visc%bbl_thick_u, &
                             CS%visc%bbl_thick_v, G%Domain, To_All+SCALAR_PAIR, CGRID_NE)
      call create_group_pass(CS%pass_bbl_thick_kv_bbl, CS%visc%kv_bbl_u, &
                             CS%visc%kv_bbl_v, G%Domain, To_All+SCALAR_PAIR, CGRID_NE)
    endif
  endif

  if (.not.CS%adiabatic .AND. CS%use_ALE_algorithm ) then
    if (CS%use_temperature) then
      call create_group_pass(CS%pass_T_S_h, CS%tv%T, G%Domain)
      call create_group_pass(CS%pass_T_S_h, CS%tv%S, G%Domain)
    endif
    call create_group_pass(CS%pass_T_S_h, h, G%Domain)
  endif

  if ((CS%adiabatic .OR. CS%diabatic_first) .AND. CS%use_temperature) then
    call create_group_pass(CS%pass_T_S, CS%tv%T, G%Domain)
    call create_group_pass(CS%pass_T_S, CS%tv%S, G%Domain)
  endif

  if ((CS%visc%Prandtl_turb > 0) .and. associated(CS%visc%Kd_turb)) &
    call create_group_pass(CS%pass_kd_kv_turb, CS%visc%Kd_turb, G%Domain)
  if (associated(CS%visc%Kv_turb)) &
    call create_group_pass(CS%pass_kd_kv_turb, CS%visc%Kv_turb, G%Domain)

  !---------- End setup for group halo pass


  do_pass_kd_kv_turb = ((CS%visc%Prandtl_turb > 0) .and. associated(CS%visc%Kd_turb)) &
                       .OR. associated(CS%visc%Kv_turb)

  if (G%nonblocking_updates) then
    call start_group_pass(CS%pass_tau_ustar_psurf, G%Domain)
  else
    call do_group_pass(CS%pass_tau_ustar_psurf, G%Domain)
  endif
  call cpu_clock_end(id_clock_pass)

  if (ASSOCIATED(CS%tv%frazil))        CS%tv%frazil(:,:)        = 0.0
  if (ASSOCIATED(CS%tv%salt_deficit))  CS%tv%salt_deficit(:,:)  = 0.0
  if (ASSOCIATED(CS%tv%TempxPmE))      CS%tv%TempxPmE(:,:)      = 0.0
  if (ASSOCIATED(CS%tv%internal_heat)) CS%tv%internal_heat(:,:) = 0.0

  CS%rel_time = 0.0

  tot_wt_ssh = 0.0
  do j=js,je ; do i=is,ie ; CS%ave_ssh(i,j) = 0.0 ; enddo ; enddo

  if (associated(CS%VarMix)) then
    call enable_averaging(time_interval, Time_start+set_time(int(time_interval)), &
                          CS%diag)
    call calc_resoln_function(h, CS%tv, G, GV, CS%VarMix)
    call disable_averaging(CS%diag)
  endif

  if (G%nonblocking_updates) then
    call cpu_clock_begin(id_clock_pass)
    call complete_group_pass(CS%pass_tau_ustar_psurf, G%Domain)
    call cpu_clock_end(id_clock_pass)
  endif

  if (CS%interp_p_surf) then
    if (.not.ASSOCIATED(CS%p_surf_end))   allocate(CS%p_surf_end(isd:ied,jsd:jed))
    if (.not.ASSOCIATED(CS%p_surf_begin)) allocate(CS%p_surf_begin(isd:ied,jsd:jed))
    if (.not.CS%p_surf_prev_set) then
      do j=jsd,jed ; do i=isd,ied
        CS%p_surf_prev(i,j) = fluxes%p_surf(i,j)
      enddo ; enddo
      CS%p_surf_prev_set = .true.
    endif
  else
    CS%p_surf_end  => fluxes%p_surf
  endif

  if (CS%debug) then
    call MOM_state_chksum("Before steps ", u, v, h, CS%uh, CS%vh, G, GV)
    call MOM_forcing_chksum("Before steps", fluxes, G, haloshift=0)
    call check_redundant("Before steps ", u, v, G)
    call check_redundant("Before steps ", fluxes%taux, fluxes%tauy, G)
  endif
  call cpu_clock_end(id_clock_other)

  do n=1,n_max

    nt = nt + 1
    call cpu_clock_begin(id_clock_other)

    ! Set the universally visible time to the middle of the time step
    CS%Time = Time_start + set_time(int(floor(CS%rel_time+0.5*dt+0.5)))
    CS%rel_time = CS%rel_time + dt

    ! Set the local time to the end of the time step.
    Time_local = Time_start + set_time(int(floor(CS%rel_time+0.5)))
    if (showCallTree) call callTree_enter("DT cycles (step_MOM) n=",n)
    call cpu_clock_end(id_clock_other)

    if (CS%diabatic_first .and. (CS%dt_trans==0.0)) then ! do thermodynamics.

      if (thermo_does_span_coupling) then
        dtdia = dt_therm
        if ((fluxes%dt_buoy_accum > 0.0) .and. (dtdia > time_interval) .and. &
            (abs(fluxes%dt_buoy_accum - dtdia) > 1e-6*dtdia)) then
          call MOM_error(FATAL, "step_MOM: Mismatch between long thermodynamic "//&
            "timestep and time over which buoyancy fluxes have been accumulated.")
        endif
        call MOM_error(FATAL, "MOM is not yet set up to have restarts that work "//&
          "with THERMO_SPANS_COUPLING and DIABATIC_FIRST.")
      else
        dtdia = dt*min(ntstep,n_max-(n-1))
      endif
      ! The end-time of the diagnostic interval needs to be set ahead if there
      ! are multiple dynamic time steps worth of dynamics applied here.
      call enable_averaging(dtdia, Time_local + &
                                   set_time(int(floor(dtdia-dt+0.5))), CS%diag)

      !   Calculate the BBL properties and store them inside visc (u,h).
      ! This is here so that CS%visc is updated before diabatic() when
      ! DIABATIC_FIRST=True. Otherwise diabatic() is called after the dynamics
      ! and set_viscous_BBL is called as a part of the dynamic stepping.

      if (CS%debug) then
        call uchksum(u,"Pre set_viscous_BBL u", G%HI, haloshift=1)
        call vchksum(v,"Pre set_viscous_BBL v", G%HI, haloshift=1)
        call hchksum(h*GV%H_to_m,"Pre set_viscous_BBL h", G%HI, haloshift=1)
        if (associated(CS%tv%T)) call hchksum(CS%tv%T, "Pre set_viscous_BBL T", G%HI, haloshift=1)
        if (associated(CS%tv%S)) call hchksum(CS%tv%S, "Pre set_viscous_BBL S", G%HI, haloshift=1)
      endif

      !call cpu_clock_begin(id_clock_vertvisc)
      call set_viscous_BBL(u, v, h, CS%tv, CS%visc, G, GV, CS%set_visc_CSp)
      !call cpu_clock_end(id_clock_vertvisc)

      call cpu_clock_begin(id_clock_pass)
      if(associated(CS%visc%Ray_u) .and. associated(CS%visc%Ray_v)) &
        call do_group_pass(CS%pass_ray, G%Domain )
      if(associated(CS%visc%kv_bbl_u) .and. associated(CS%visc%kv_bbl_v))  &
        call do_group_pass(CS%pass_bbl_thick_kv_bbl, G%Domain )
      call cpu_clock_end(id_clock_pass)
      if (showCallTree) call callTree_wayPoint("done with set_viscous_BBL (step_MOM_dyn_split_RK2)")

      call cpu_clock_begin(id_clock_thermo)

      if (.not.CS%adiabatic) then

        if (CS%debug) then
          call MOM_state_chksum("Pre-dia first ", u, v, h, CS%uhtr, CS%vhtr, G, GV)
          call MOM_thermo_chksum("Pre-dia first ", CS%tv, G, haloshift=0)
          call check_redundant("Pre-dia first ", u, v, G)
        endif

        if (CS%split .and. CS%legacy_split) then
          call adjustments_dyn_legacy_split(u, v, h, dt, G, GV, CS%dyn_legacy_split_CSp)
        endif

        call cpu_clock_begin(id_clock_diabatic)
        call diabatic(u, v, h, CS%tv, fluxes, CS%visc, CS%ADp, CS%CDp, &
                      dtdia, G, GV, CS%diabatic_CSp)
        fluxes%fluxes_used = .true.
        call cpu_clock_end(id_clock_diabatic)

        if (CS%id_u_preale > 0) call post_data(CS%id_u_preale, u,       CS%diag)
        if (CS%id_v_preale > 0) call post_data(CS%id_v_preale, v,       CS%diag)
        if (CS%id_h_preale > 0) call post_data(CS%id_h_preale, h,       CS%diag)
        if (CS%id_T_preale > 0) call post_data(CS%id_T_preale, CS%tv%T, CS%diag)
        if (CS%id_S_preale > 0) call post_data(CS%id_S_preale, CS%tv%S, CS%diag)
        if (CS%id_e_preale > 0) then
            call find_eta(h, CS%tv, GV%g_Earth, G, GV, eta_preale)
            call post_data(CS%id_e_preale, eta_preale, CS%diag)
        endif

        ! Regridding/remapping is done here, at end of thermodynamics time step
        ! (that may comprise several dynamical time steps)
        ! The routine 'ALE_main' can be found in 'MOM_ALE.F90'.
        if ( CS%use_ALE_algorithm ) then
!         call pass_vector(u, v, G%Domain)
          call do_group_pass(CS%pass_T_S_h, G%Domain)

          ! update squared quantities
          if (associated(CS%S_squared)) &
            CS%S_squared(:,:,:) = CS%tv%S(:,:,:) ** 2
          if (associated(CS%T_squared)) &
            CS%T_squared(:,:,:) = CS%tv%T(:,:,:) ** 2

          if (CS%debug) then
            call MOM_state_chksum("Pre-ALE 1 ", u, v, h, CS%uh, CS%vh, G, GV)
            call hchksum(CS%tv%T,"Pre-ALE 1 T", G%HI, haloshift=1)
            call hchksum(CS%tv%S,"Pre-ALE 1 S", G%HI, haloshift=1)
            call check_redundant("Pre-ALE 1 ", u, v, G)
          endif
          call cpu_clock_begin(id_clock_ALE)
          call ALE_main(G, GV, h, u, v, CS%tv, CS%tracer_Reg, CS%ALE_CSp, dtdia)
          call cpu_clock_end(id_clock_ALE)
        endif   ! endif for the block "if ( CS%use_ALE_algorithm )"

        call cpu_clock_begin(id_clock_pass)
        call do_group_pass(CS%pass_uv_T_S_h, G%Domain)
        call cpu_clock_end(id_clock_pass)

        if (CS%debug .and. CS%use_ALE_algorithm) then
          call MOM_state_chksum("Post-ALE 1 ", u, v, h, CS%uh, CS%vh, G, GV)
          call hchksum(CS%tv%T,"Post-ALE 1 T", G%HI, haloshift=1)
          call hchksum(CS%tv%S,"Post-ALE 1 S", G%HI, haloshift=1)
          call check_redundant("Post-ALE 1 ", u, v, G)
        endif

        ! Whenever thickness changes let the diag manager know, target grids
        ! for vertical remapping may need to be regenerated.
        call diag_update_target_grids(CS%diag)

        call post_diags_TS_vardec(G, CS, dtdia)

        if (CS%debug) then
          call uchksum(u,"Post-dia first u", G%HI, haloshift=2)
          call vchksum(v,"Post-dia first v", G%HI, haloshift=2)
          call hchksum(h,"Post-dia first h", G%HI, haloshift=1)
          call uchksum(CS%uhtr,"Post-dia first uh", G%HI, haloshift=0)
          call vchksum(CS%vhtr,"Post-dia first vh", G%HI, haloshift=0)
        ! call MOM_state_chksum("Post-dia first ", u, v, &
        !                       h, CS%uhtr, CS%vhtr, G, GV, haloshift=1)
          if (associated(CS%tv%T)) call hchksum(CS%tv%T, "Post-dia first T", G%HI, haloshift=1)
          if (associated(CS%tv%S)) call hchksum(CS%tv%S, "Post-dia first S", G%HI, haloshift=1)
          if (associated(CS%tv%frazil)) call hchksum(CS%tv%frazil, &
                                  "Post-dia first frazil", G%HI, haloshift=0)
          if (associated(CS%tv%salt_deficit)) call hchksum(CS%tv%salt_deficit, &
                                  "Post-dia first salt deficit", G%HI, haloshift=0)
        ! call MOM_thermo_chksum("Post-dia first ", CS%tv, G)
          call check_redundant("Post-dia first ", u, v, G)
        endif

      else   ! else for block "if (.not.CS%adiabatic)"

        call cpu_clock_begin(id_clock_diabatic)
        call adiabatic(h, CS%tv, fluxes, dtdia, G, GV, CS%diabatic_CSp)
        fluxes%fluxes_used = .true.
        call cpu_clock_end(id_clock_diabatic)

        if (CS%use_temperature) then
          call cpu_clock_begin(id_clock_pass)
          call do_group_pass(CS%pass_T_S, G%Domain)
          call cpu_clock_end(id_clock_pass)
          if (CS%debug) then
            if (associated(CS%tv%T)) call hchksum(CS%tv%T, "Post-dia first T", G%HI, haloshift=1)
            if (associated(CS%tv%S)) call hchksum(CS%tv%S, "Post-dia first S", G%HI, haloshift=1)
          endif
        endif

      endif   ! endif for the block "if (.not.CS%adiabatic)"

      call disable_averaging(CS%diag)
      call cpu_clock_end(id_clock_thermo)
      if (showCallTree) call callTree_waypoint("finished diabatic_first (step_MOM)")

    endif ! end of block "(CS%diabatic_first .and. (CS%dt_trans==0.0))"

    call cpu_clock_begin(id_clock_other)

    call cpu_clock_begin(id_clock_pass)
    if (do_pass_kd_kv_turb) call do_group_pass(CS%pass_kd_kv_turb, G%Domain)
    call cpu_clock_end(id_clock_pass)

    call cpu_clock_end(id_clock_other)


    call cpu_clock_begin(id_clock_dynamics)
    call disable_averaging(CS%diag)

    if (CS%thickness_diffuse .and. CS%thickness_diffuse_first) then
      if (CS%dt_trans == 0.0) then
        if (thermo_does_span_coupling) then
          dtth = dt_therm
        else
          dtth = dt*min(ntstep,n_max-n+1)
        endif

        call enable_averaging(dtth,Time_local+set_time(int(floor(dtth-dt+0.5))), CS%diag)
        call cpu_clock_begin(id_clock_thick_diff)
        if (associated(CS%VarMix)) &
          call calc_slope_functions(h, CS%tv, dt, G, GV, CS%VarMix)
        call thickness_diffuse(h, CS%uhtr, CS%vhtr, CS%tv, dtth, G, GV, &
                               CS%MEKE, CS%VarMix, CS%CDp, CS%thickness_diffuse_CSp)
        call cpu_clock_end(id_clock_thick_diff)
        call cpu_clock_begin(id_clock_pass)
        call do_group_pass(CS%pass_h, G%Domain)
        call cpu_clock_end(id_clock_pass)
        call disable_averaging(CS%diag)
        if (showCallTree) call callTree_waypoint("finished thickness_diffuse_first (step_MOM)")

        ! Whenever thickness changes let the diag manager know, target grids
        ! for vertical remapping may need to be regenerated.
        call diag_update_target_grids(CS%diag)

      endif
    endif

    if (CS%interp_p_surf) then
      wt_end = real(n) / real(n_max)
      wt_beg = real(n-1) / real(n_max)
      do j=jsd,jed ; do i=isd,ied
        CS%p_surf_end(i,j) = wt_end * fluxes%p_surf(i,j) + &
                        (1.0-wt_end) * CS%p_surf_prev(i,j)
        CS%p_surf_begin(i,j) = wt_beg * fluxes%p_surf(i,j) + &
                        (1.0-wt_beg) * CS%p_surf_prev(i,j)
      enddo ; enddo
    endif

    if (CS%visc%calc_bbl) then ; if (thermo_does_span_coupling) then
      CS%visc%bbl_calc_time_interval = dt_therm
    else
      CS%visc%bbl_calc_time_interval = dt*real(1+MIN(ntstep-MOD(n,ntstep),n_max-n))
    endif ; endif

    if (associated(CS%u_prev) .and. associated(CS%v_prev)) then
      do k=1,nz ; do j=jsd,jed ; do I=IsdB,IedB
        CS%u_prev(I,j,k) = u(I,j,k)
      enddo ; enddo ; enddo
      do k=1,nz ; do J=JsdB,JedB ; do i=isd,ied
        CS%v_prev(I,j,k) = u(I,j,k)
      enddo ; enddo ; enddo
    endif

    if (CS%do_dynamics .and. CS%split) then !--------------------------- start SPLIT
      ! This section uses a split time stepping scheme for the dynamic equations,
      ! basically the stacked shallow water equations with viscosity.

      calc_dtbt = .false.
      if ((CS%dtbt_reset_period >= 0.0) .and. &
          ((n==1) .or. (CS%dtbt_reset_period == 0.0) .or. &
           (CS%rel_time >= dtbt_reset_time + 0.999*CS%dtbt_reset_period))) then
        calc_dtbt = .true.
        dtbt_reset_time = CS%rel_time
      endif

      if (CS%legacy_split) then
        call step_MOM_dyn_legacy_split(u, v, h, CS%tv, CS%visc, &
                    Time_local, dt, fluxes, CS%p_surf_begin, CS%p_surf_end, &
                    CS%dt_trans, dt_therm, CS%uh, CS%vh, CS%uhtr, CS%vhtr, &
                    eta_av, G, GV, CS%dyn_legacy_split_CSp, calc_dtbt, CS%VarMix, CS%MEKE)
      else
        call step_MOM_dyn_split_RK2(u, v, h, CS%tv, CS%visc, &
                    Time_local, dt, fluxes, CS%p_surf_begin, CS%p_surf_end, &
                    CS%dt_trans, dt_therm, CS%uh, CS%vh, CS%uhtr, CS%vhtr, &
                    eta_av, G, GV, CS%dyn_split_RK2_CSp, calc_dtbt, CS%VarMix, CS%MEKE)
      endif
      if (showCallTree) call callTree_waypoint("finished step_MOM_dyn_split (step_MOM)")


    elseif (CS%do_dynamics) then ! --------------------------------------------------- not SPLIT
      !   This section uses an unsplit stepping scheme for the dynamic
      ! equations; basically the stacked shallow water equations with viscosity.
      ! Because the time step is limited by CFL restrictions on the external
      ! gravity waves, the unsplit is usually much less efficient that the split
      ! approaches. But because of its simplicity, the unsplit method is very
      ! useful for debugging purposes.

      if (CS%use_RK2) then
        call step_MOM_dyn_unsplit_RK2(u, v, h, CS%tv, CS%visc, Time_local, dt, fluxes, &
                 CS%p_surf_begin, CS%p_surf_end, CS%uh, CS%vh, CS%uhtr, CS%vhtr, &
                 eta_av, G, GV, CS%dyn_unsplit_RK2_CSp, CS%VarMix, CS%MEKE)
      else
        call step_MOM_dyn_unsplit(u, v, h, CS%tv, CS%visc, Time_local, dt, fluxes, &
                 CS%p_surf_begin, CS%p_surf_end, CS%uh, CS%vh, CS%uhtr, CS%vhtr, &
                 eta_av, G, GV, CS%dyn_unsplit_CSp, CS%VarMix, CS%MEKE)
      endif
      if (showCallTree) call callTree_waypoint("finished step_MOM_dyn_unsplit (step_MOM)")

    endif ! -------------------------------------------------- end SPLIT

    if (CS%thickness_diffuse .and. .not.CS%thickness_diffuse_first) then
      call cpu_clock_begin(id_clock_thick_diff)
      if (associated(CS%VarMix)) &
        call calc_slope_functions(h, CS%tv, dt, G, GV, CS%VarMix)
      call thickness_diffuse(h, CS%uhtr, CS%vhtr, CS%tv, dt, G, GV, &
                             CS%MEKE, CS%VarMix, CS%CDp, CS%thickness_diffuse_CSp)
      call cpu_clock_end(id_clock_thick_diff)
      call cpu_clock_begin(id_clock_pass)
      call do_group_pass(CS%pass_h, G%Domain)
      call cpu_clock_end(id_clock_pass)
      if (showCallTree) call callTree_waypoint("finished thickness_diffuse (step_MOM)")
    endif

    ! apply the submesoscale mixed layer restratification parameterization
    if (CS%mixedlayer_restrat) then
      if (CS%debug) then
        call hchksum(h,"Pre-mixedlayer_restrat h", G%HI, haloshift=1)
        call uchksum(CS%uhtr,"Pre-mixedlayer_restrat uhtr", G%HI, haloshift=0)
        call vchksum(CS%vhtr,"Pre-mixedlayer_restrat vhtr", G%HI, haloshift=0)
      endif
      call cpu_clock_begin(id_clock_ml_restrat)
      call mixedlayer_restrat(h, CS%uhtr ,CS%vhtr, CS%tv, fluxes, dt, CS%visc%MLD, &
                              G, GV, CS%mixedlayer_restrat_CSp)
      call cpu_clock_end(id_clock_ml_restrat)
      call cpu_clock_begin(id_clock_pass)
      call do_group_pass(CS%pass_h, G%Domain)
      call cpu_clock_end(id_clock_pass)
      if (CS%debug) then
        call hchksum(h,"Post-mixedlayer_restrat h", G%HI, haloshift=1)
        call uchksum(CS%uhtr,"Post-mixedlayer_restrat uhtr", G%HI, haloshift=0)
        call vchksum(CS%vhtr,"Post-mixedlayer_restrat vhtr", G%HI, haloshift=0)
      endif
    endif
 
    ! Whenever thickness changes let the diag manager know, target grids
    ! for vertical remapping may need to be regenerated.
    call diag_update_target_grids(CS%diag)

    if (CS%useMEKE) call step_forward_MEKE(CS%MEKE, h, CS%VarMix%SN_u, CS%VarMix%SN_v, &
                                           CS%visc, dt, G, GV, CS%MEKE_CSp, CS%uhtr, CS%vhtr)
    call disable_averaging(CS%diag)
    call cpu_clock_end(id_clock_dynamics)

    CS%dt_trans = CS%dt_trans + dt
    if (thermo_does_span_coupling) then
      do_advection = (CS%dt_trans + 0.5*dt > dt_therm)
    else
      do_advection = ((MOD(n,ntstep) == 0) .or. (n==n_max))
    endif

    ! do advection and (perhaps) thermodynamics
    if (do_advection) then

      call cpu_clock_begin(id_clock_other)

      if (CS%debug) then
        call uchksum(u,"Pre-advection u", G%HI, haloshift=2)
        call vchksum(v,"Pre-advection v", G%HI, haloshift=2)
        call hchksum(h*GV%H_to_m,"Pre-advection h", G%HI, haloshift=1)
        call uchksum(CS%uhtr*GV%H_to_m,"Pre-advection uhtr", G%HI, haloshift=0)
        call vchksum(CS%vhtr*GV%H_to_m,"Pre-advection vhtr", G%HI, haloshift=0)
      ! call MOM_state_chksum("Pre-advection ", u, v, &
      !                       h, CS%uhtr, CS%vhtr, G, GV, haloshift=1)
          if (associated(CS%tv%T)) call hchksum(CS%tv%T, "Pre-advection T", G%HI, haloshift=1)
          if (associated(CS%tv%S)) call hchksum(CS%tv%S, "Pre-advection S", G%HI, haloshift=1)
          if (associated(CS%tv%frazil)) call hchksum(CS%tv%frazil, &
                         "Pre-advection frazil", G%HI, haloshift=0)
          if (associated(CS%tv%salt_deficit)) call hchksum(CS%tv%salt_deficit, &
                         "Pre-advection salt deficit", G%HI, haloshift=0)
      ! call MOM_thermo_chksum("Pre-advection ", CS%tv, G)
        call check_redundant("Pre-advection ", u, v, G)
      endif

      call cpu_clock_end(id_clock_other)

      call cpu_clock_begin(id_clock_thermo)
      call enable_averaging(CS%dt_trans, Time_local, CS%diag)

      call cpu_clock_begin(id_clock_tracer)
      call advect_tracer(h, CS%uhtr, CS%vhtr, CS%OBC, CS%dt_trans, G, GV, &
                         CS%tracer_adv_CSp, CS%tracer_Reg)
      call tracer_hordiff(h, CS%dt_trans, CS%MEKE, CS%VarMix, G, GV, &
                          CS%tracer_diff_CSp, CS%tracer_Reg, CS%tv)
      call cpu_clock_end(id_clock_tracer)
      if (showCallTree) call callTree_waypoint("finished tracer advection/diffusion (step_MOM)")

      call cpu_clock_begin(id_clock_Z_diag)
      call calculate_Z_transport(CS%uhtr, CS%vhtr, h, CS%dt_trans, G, GV, &
                                 CS%diag_to_Z_CSp)
      call cpu_clock_end(id_clock_Z_diag)

      if (CS%id_u_predia > 0) call post_data(CS%id_u_predia, u, CS%diag)
      if (CS%id_v_predia > 0) call post_data(CS%id_v_predia, v, CS%diag)
      if (CS%id_h_predia > 0) call post_data(CS%id_h_predia, h, CS%diag)
      if (CS%id_T_predia > 0) call post_data(CS%id_T_predia, CS%tv%T, CS%diag)
      if (CS%id_S_predia > 0) call post_data(CS%id_S_predia, CS%tv%S, CS%diag)
      if (CS%id_e_predia > 0) then
        call find_eta(h, CS%tv, GV%g_Earth, G, GV, eta_predia)
        call post_data(CS%id_e_predia, eta_predia, CS%diag)
      endif

      if (thermo_does_span_coupling .and. (abs(dt_therm - CS%dt_trans) > 1e-6*dt_therm)) then
        call MOM_error(FATAL, "step_MOM: Mismatch between dt_therm and CS%dt_trans "//&
                       "before call to diabatic.")
      endif

      if (.not.CS%diabatic_first) then ; if (.not.CS%adiabatic) then

        if (CS%debug) then
          call uchksum(u,"Pre-diabatic u", G%HI, haloshift=2)
          call vchksum(v,"Pre-diabatic v", G%HI, haloshift=2)
          call hchksum(h*GV%H_to_m,"Pre-diabatic h", G%HI, haloshift=1)
          call uchksum(CS%uhtr*GV%H_to_m,"Pre-diabatic uh", G%HI, haloshift=0)
          call vchksum(CS%vhtr*GV%H_to_m,"Pre-diabatic vh", G%HI, haloshift=0)
        ! call MOM_state_chksum("Pre-diabatic ",u, v, h, CS%uhtr, CS%vhtr, G, GV)
          call MOM_thermo_chksum("Pre-diabatic ", CS%tv, G,haloshift=0)
          call check_redundant("Pre-diabatic ", u, v, G)
          call MOM_forcing_chksum("Pre-diabatic", fluxes, G, haloshift=0)
        endif

        if (CS%split .and. CS%legacy_split) then  ! The dt here is correct. -RWH
          call adjustments_dyn_legacy_split(u, v, h, dt, G, GV, CS%dyn_legacy_split_CSp)
        endif
        call cpu_clock_begin(id_clock_diabatic)
        call diabatic(u, v, h, CS%tv, fluxes, CS%visc, CS%ADp, CS%CDp, &
                      CS%dt_trans, G, GV, CS%diabatic_CSp)
        fluxes%fluxes_used = .true.
        call cpu_clock_end(id_clock_diabatic)

        ! Regridding/remapping is done here, at the end of the thermodynamics time step
        ! (that may comprise several dynamical time steps)
        ! The routine 'ALE_main' can be found in 'MOM_ALE.F90'.
        if ( CS%use_ALE_algorithm ) then
!         call pass_vector(u, v, G%Domain)
          call do_group_pass(CS%pass_T_S_h, G%Domain)

          ! update squared quantities
          if (associated(CS%S_squared)) &
            CS%S_squared(:,:,:) = CS%tv%S(:,:,:) ** 2
          if (associated(CS%T_squared)) &
            CS%T_squared(:,:,:) = CS%tv%T(:,:,:) ** 2

          if (CS%debug) then
            call MOM_state_chksum("Pre-ALE ", u, v, h, CS%uh, CS%vh, G, GV)
            call hchksum(CS%tv%T,"Pre-ALE T", G%HI, haloshift=1)
            call hchksum(CS%tv%S,"Pre-ALE S", G%HI, haloshift=1)
            call check_redundant("Pre-ALE ", u, v, G)
          endif
          call cpu_clock_begin(id_clock_ALE)
          call ALE_main(G, GV, h, u, v, CS%tv, CS%tracer_Reg, CS%ALE_CSp, CS%dt_trans)
          call cpu_clock_end(id_clock_ALE)
        endif

        call cpu_clock_begin(id_clock_pass)
        call do_group_pass(CS%pass_uv_T_S_h, G%Domain)
        call cpu_clock_end(id_clock_pass)

        if (CS%debug .and.  CS%use_ALE_algorithm) then
          call MOM_state_chksum("Post-ALE ", u, v, h, CS%uh, CS%vh, G, GV)
          call hchksum(CS%tv%T,"Post-ALE 1 T", G%HI, haloshift=1)
          call hchksum(CS%tv%S,"Post-ALE 1 S", G%HI, haloshift=1)
          call check_redundant("Post-ALE ", u, v, G)
        endif

        ! Whenever thickness changes let the diag manager know, target grids
        ! for vertical remapping may need to be regenerated. This needs to
        ! happen after the H update and before the next post_data.
        call diag_update_target_grids(CS%diag)

        call post_diags_TS_vardec(G, CS, CS%dt_trans)

        if (CS%debug) then
          call uchksum(u,"Post-diabatic u", G%HI, haloshift=2)
          call vchksum(v,"Post-diabatic v", G%HI, haloshift=2)
          call hchksum(h*GV%H_to_m,"Post-diabatic h", G%HI, haloshift=1)
          call uchksum(CS%uhtr*GV%H_to_m,"Post-diabatic uh", G%HI, haloshift=0)
          call vchksum(CS%vhtr*GV%H_to_m,"Post-diabatic vh", G%HI, haloshift=0)
        ! call MOM_state_chksum("Post-diabatic ", u, v, &
        !                       h, CS%uhtr, CS%vhtr, G, GV, haloshift=1)
          if (associated(CS%tv%T)) call hchksum(CS%tv%T, "Post-diabatic T", G%HI, haloshift=1)
          if (associated(CS%tv%S)) call hchksum(CS%tv%S, "Post-diabatic S", G%HI, haloshift=1)
          if (associated(CS%tv%frazil)) call hchksum(CS%tv%frazil, &
                                   "Post-diabatic frazil", G%HI, haloshift=0)
          if (associated(CS%tv%salt_deficit)) call hchksum(CS%tv%salt_deficit, &
                                   "Post-diabatic salt deficit", G%HI, haloshift=0)
        ! call MOM_thermo_chksum("Post-diabatic ", CS%tv, G)
          call check_redundant("Post-diabatic ", u, v, G)
        endif
        if (showCallTree) call callTree_waypoint("finished diabatic (step_MOM)")

      else   ! complement of "if (.not.CS%adiabatic)"

        call cpu_clock_begin(id_clock_diabatic)
        call adiabatic(h, CS%tv, fluxes, CS%dt_trans, G, GV, CS%diabatic_CSp)
        fluxes%fluxes_used = .true.
        call cpu_clock_end(id_clock_diabatic)

        if (CS%use_temperature) then
          call cpu_clock_begin(id_clock_pass)
          call do_group_pass(CS%pass_T_S, G%Domain)
          call cpu_clock_end(id_clock_pass)
          if (CS%debug) then
            if (associated(CS%tv%T)) call hchksum(CS%tv%T, "Post-diabatic T", G%HI, haloshift=1)
            if (associated(CS%tv%S)) call hchksum(CS%tv%S, "Post-diabatic S", G%HI, haloshift=1)
          endif
        endif

        if (showCallTree) call callTree_waypoint("finished adiabatic (step_MOM)")

      endif ; else  !  "else branch for if (.not.CS%diabatic_first) then"
        ! Tracers have been advected and diffused, and need halo updates.
        if (CS%use_temperature) then
          call cpu_clock_begin(id_clock_pass)
          call do_group_pass(CS%pass_T_S, G%Domain)
          call cpu_clock_end(id_clock_pass)
        endif
      endif ! close of "if (.not.CS%diabatic_first) then ; if (.not.CS%adiabatic)"

      call cpu_clock_end(id_clock_thermo)


      call cpu_clock_begin(id_clock_other)

      call cpu_clock_begin(id_clock_diagnostics)
      call calculate_diagnostic_fields(u, v, h, CS%uh, CS%vh, CS%tv, &
                          CS%ADp, CS%CDp, fluxes, CS%dt_trans, G, GV, CS%diagnostics_CSp)
      if (showCallTree) call callTree_waypoint("finished calculate_diagnostic_fields (step_MOM)")
      call cpu_clock_end(id_clock_diagnostics)


      ! post some diagnostics
      if (CS%id_T > 0) call post_data(CS%id_T, CS%tv%T, CS%diag)
      if (CS%id_S > 0) call post_data(CS%id_S, CS%tv%S, CS%diag)

      if (CS%id_tob > 0) call post_data(CS%id_tob, CS%tv%T(:,:,G%ke), CS%diag, mask=G%mask2dT)
      if (CS%id_sob > 0) call post_data(CS%id_sob, CS%tv%S(:,:,G%ke), CS%diag, mask=G%mask2dT)

      if (CS%id_Tadx   > 0) call post_data(CS%id_Tadx,   CS%T_adx,   CS%diag)
      if (CS%id_Tady   > 0) call post_data(CS%id_Tady,   CS%T_ady,   CS%diag)
      if (CS%id_Tdiffx > 0) call post_data(CS%id_Tdiffx, CS%T_diffx, CS%diag)
      if (CS%id_Tdiffy > 0) call post_data(CS%id_Tdiffy, CS%T_diffy, CS%diag)

      if (CS%id_Sadx   > 0) call post_data(CS%id_Sadx,   CS%S_adx,   CS%diag)
      if (CS%id_Sady   > 0) call post_data(CS%id_Sady,   CS%S_ady,   CS%diag)
      if (CS%id_Sdiffx > 0) call post_data(CS%id_Sdiffx, CS%S_diffx, CS%diag)
      if (CS%id_Sdiffy > 0) call post_data(CS%id_Sdiffy, CS%S_diffy, CS%diag)

      if (CS%id_Tadx_2d   > 0) call post_data(CS%id_Tadx_2d,   CS%T_adx_2d,   CS%diag)
      if (CS%id_Tady_2d   > 0) call post_data(CS%id_Tady_2d,   CS%T_ady_2d,   CS%diag)
      if (CS%id_Tdiffx_2d > 0) call post_data(CS%id_Tdiffx_2d, CS%T_diffx_2d, CS%diag)
      if (CS%id_Tdiffy_2d > 0) call post_data(CS%id_Tdiffy_2d, CS%T_diffy_2d, CS%diag)

      if (CS%id_Sadx_2d   > 0) call post_data(CS%id_Sadx_2d,   CS%S_adx_2d,   CS%diag)
      if (CS%id_Sady_2d   > 0) call post_data(CS%id_Sady_2d,   CS%S_ady_2d,   CS%diag)
      if (CS%id_Sdiffx_2d > 0) call post_data(CS%id_Sdiffx_2d, CS%S_diffx_2d, CS%diag)
      if (CS%id_Sdiffy_2d > 0) call post_data(CS%id_Sdiffy_2d, CS%S_diffy_2d, CS%diag)

      call post_diags_TS_tendency(G,GV,CS,dtdia)

      call disable_averaging(CS%diag)

      call cpu_clock_begin(id_clock_Z_diag)
      if (Time_local + set_time(int(0.5*dt_therm)) > CS%Z_diag_time) then
        call enable_averaging(real(time_type_to_real(CS%Z_diag_interval)), &
                              CS%Z_diag_time, CS%diag)
<<<<<<< HEAD
        call calculate_Z_diag_fields(u, v, h, ssh,CS%dt_trans, &
=======
        call calculate_Z_diag_fields(u, v, h, ssh, CS%dt_trans, &
>>>>>>> 31e0d74a
                                     G, GV, CS%diag_to_Z_CSp)
        CS%Z_diag_time = CS%Z_diag_time + CS%Z_diag_interval
        call disable_averaging(CS%diag)
        if (showCallTree) call callTree_waypoint("finished calculate_Z_diag_fields (step_MOM)")
      endif
      call cpu_clock_end(id_clock_Z_diag)

      call cpu_clock_end(id_clock_other)

      call cpu_clock_begin(id_clock_thermo)
      ! Reset the accumulated transports to 0.
      CS%uhtr(:,:,:) = 0.0
      CS%vhtr(:,:,:) = 0.0
      CS%dt_trans = 0.0
      call cpu_clock_end(id_clock_thermo)

      CS%visc%calc_bbl = .true.

    endif  ! enddo for advection and thermo

    call cpu_clock_begin(id_clock_other)

    call enable_averaging(dt,Time_local, CS%diag)
    if (CS%id_u > 0) call post_data(CS%id_u, u, CS%diag)
    if (CS%id_v > 0) call post_data(CS%id_v, v, CS%diag)
    if (CS%id_h > 0) call post_data(CS%id_h, h, CS%diag)

    ! compute ssh, which is either eta_av for Bouss, or
    ! diagnosed ssh for non-Bouss; call "find_eta" for this
    ! purpose.
    tot_wt_ssh = tot_wt_ssh + dt
    call find_eta(h, CS%tv, GV%g_Earth, G, GV, ssh, eta_av)
    do j=js,je ; do i=is,ie
      CS%ave_ssh(i,j) = CS%ave_ssh(i,j) + dt*ssh(i,j)
    enddo ; enddo
    if (CS%id_ssh_inst > 0) call post_data(CS%id_ssh_inst, ssh, CS%diag)
    call disable_averaging(CS%diag)

    if (showCallTree) call callTree_leave("DT cycles (step_MOM)")

    call cpu_clock_end(id_clock_other)

  enddo ! complete the n loop


  call cpu_clock_begin(id_clock_other)

  Itot_wt_ssh = 1.0/tot_wt_ssh
  do j=js,je ; do i=is,ie
    CS%ave_ssh(i,j) = CS%ave_ssh(i,j)*Itot_wt_ssh
  enddo ; enddo

  call enable_averaging(dt*n_max,Time_local, CS%diag)
  ! area mean SSH
  if (CS%id_ssh_ga > 0) then
    ssh_ga = global_area_mean(CS%ave_ssh, G)
    call post_data(CS%id_ssh_ga, ssh_ga, CS%diag)
  endif

  I_time_int = 1.0/(dt*n_max)
  if (CS%id_ssh > 0) &
    call post_data(CS%id_ssh, CS%ave_ssh, CS%diag, mask=G%mask2dT)

  ! post the dynamic sea level, zos, and zossq.
  ! zos is ave_ssh with sea ice inverse barometer removed,
  ! and with zero global area mean.
  if(CS%id_zos > 0 .or. CS%id_zossq > 0) then
     allocate(zos(G%isd:G%ied,G%jsd:G%jed))
     zos(:,:) = 0.0
     do j=js,je ; do i=is,ie
       zos(i,j) = CS%ave_ssh(i,j)
     enddo ; enddo
     if (ASSOCIATED(fluxes%p_surf)) then
       do j=js,je ; do i=is,ie
         zos(i,j) = zos(i,j)+G%mask2dT(i,j)*fluxes%p_surf(i,j)/(GV%Rho0 * GV%g_Earth)
       enddo ; enddo
     endif
     zos_area_mean = global_area_mean(zos, G)
     do j=js,je ; do i=is,ie
       zos(i,j) = zos(i,j)-G%mask2dT(i,j)*zos_area_mean
     enddo ; enddo
     if(CS%id_zos > 0) then
       call post_data(CS%id_zos, zos, CS%diag, mask=G%mask2dT)
     endif
     if(CS%id_zossq > 0) then
       allocate(zossq(G%isd:G%ied,G%jsd:G%jed))
       zossq(:,:) = 0.0
       do j=js,je ; do i=is,ie
         zossq(i,j) = zos(i,j)*zos(i,j)
       enddo ; enddo
       call post_data(CS%id_zossq, zossq, CS%diag, mask=G%mask2dT)
       deallocate(zossq)
     endif
     deallocate(zos)
  endif

  ! post total volume of the liquid ocean
  if(CS%id_volo > 0) then
    allocate(tmp(G%isd:G%ied,G%jsd:G%jed))
    do j=js,je ; do i=is,ie
      tmp(i,j) = G%mask2dT(i,j)*(CS%ave_ssh(i,j) + G%bathyT(i,j))
    enddo ; enddo
    volo = global_area_integral(tmp, G)
    call post_data(CS%id_volo, volo, CS%diag)
    deallocate(tmp)
  endif

  ! post frazil
  if (ASSOCIATED(CS%tv%frazil) .and. (CS%id_fraz > 0)) then
    allocate(frazil_ave(G%isd:G%ied,G%jsd:G%jed))
    do j=js,je ; do i=is,ie
      frazil_ave(i,j) = CS%tv%frazil(i,j) * I_time_int
    enddo ; enddo
    call post_data(CS%id_fraz, frazil_ave, CS%diag, mask=G%mask2dT)
    deallocate(frazil_ave)
  endif

  ! post the salt deficit
  if (ASSOCIATED(CS%tv%salt_deficit) .and. (CS%id_salt_deficit > 0)) then
    allocate(salt_deficit_ave(G%isd:G%ied,G%jsd:G%jed))
    do j=js,je ; do i=is,ie
      salt_deficit_ave(i,j) = CS%tv%salt_deficit(i,j) * I_time_int
    enddo ; enddo
    call post_data(CS%id_salt_deficit, salt_deficit_ave, CS%diag, mask=G%mask2dT)
    deallocate(salt_deficit_ave)
  endif

  ! post temperature of P-E+R
  if (ASSOCIATED(CS%tv%TempxPmE) .and. (CS%id_Heat_PmE > 0)) then
    allocate(Heat_PmE_ave(G%isd:G%ied,G%jsd:G%jed))
    do j=js,je ; do i=is,ie
      Heat_PmE_ave(i,j) = CS%tv%TempxPmE(i,j) * (CS%tv%C_p * I_time_int)
    enddo ; enddo
    call post_data(CS%id_Heat_PmE, Heat_PmE_ave, CS%diag, mask=G%mask2dT)
    deallocate(Heat_PmE_ave)
  endif

  ! post geothermal heating or internal heat source/sinks
  if (ASSOCIATED(CS%tv%internal_heat) .and. (CS%id_intern_heat > 0)) then
    allocate(intern_heat_ave(G%isd:G%ied,G%jsd:G%jed))
    do j=js,je ; do i=is,ie
      intern_heat_ave(i,j) = CS%tv%internal_heat(i,j) * (CS%tv%C_p * I_time_int)
    enddo ; enddo
    call post_data(CS%id_intern_heat, intern_heat_ave, CS%diag, mask=G%mask2dT)
    deallocate(intern_heat_ave)
  endif

  call disable_averaging(CS%diag)
  if (showCallTree) call callTree_waypoint("calling calculate_surface_state (step_MOM)")
  call calculate_surface_state(state, u, v, h, CS%ave_ssh, G, GV, CS, &
                               fluxes%p_surf_SSH)

  call enable_averaging(dt*n_max,Time_local, CS%diag)

  if (CS%id_sst > 0) &
    call post_data(CS%id_sst, state%SST, CS%diag, mask=G%mask2dT)
  if (CS%id_sst_sq > 0) then
    do j=js,je ; do i=is,ie
      CS%SST_sq(i,j) = state%SST(i,j)*state%SST(i,j)
    enddo ; enddo
    call post_data(CS%id_sst_sq, CS%SST_sq, CS%diag, mask=G%mask2dT)
  endif

  if (CS%id_sss > 0) &
    call post_data(CS%id_sss, state%SSS, CS%diag, mask=G%mask2dT)
  if (CS%id_sss_sq > 0) then
    do j=js,je ; do i=is,ie
      CS%SSS_sq(i,j) = state%SSS(i,j)*state%SSS(i,j)
    enddo ; enddo
    call post_data(CS%id_sss_sq, CS%SSS_sq, CS%diag, mask=G%mask2dT)
  endif 

  if (CS%id_ssu > 0) &
    call post_data(CS%id_ssu, state%u, CS%diag, mask=G%mask2dCu)
  if (CS%id_ssv > 0) &
    call post_data(CS%id_ssv, state%v, CS%diag, mask=G%mask2dCv)

  if (CS%id_speed > 0) then
    allocate(sfc_speed(G%isd:G%ied,G%jsd:G%jed))
    do j=js,je ; do i=is,ie
      sfc_speed(i,j) = sqrt(0.5*(state%u(I-1,j)**2 + state%u(I,j)**2) + &
                            0.5*(state%v(i,J-1)**2 + state%v(i,J)**2))
    enddo ; enddo
    call post_data(CS%id_speed, sfc_speed, CS%diag, mask=G%mask2dT)
    deallocate(sfc_speed)
  endif

  call disable_averaging(CS%diag)

  call cpu_clock_end(id_clock_other)

  if (CS%interp_p_surf) then ; do j=jsd,jed ; do i=isd,ied
    CS%p_surf_prev(i,j) = fluxes%p_surf(i,j)
  enddo ; enddo ; endif

  if (showCallTree) call callTree_leave("step_MOM()")
  call cpu_clock_end(id_clock_ocean)

end subroutine step_MOM



!> This subroutine initializes MOM.
subroutine initialize_MOM(Time, param_file, dirs, CS, Time_in)
  type(time_type), target,   intent(inout) :: Time        !< model time, set in this routine
  type(param_file_type),     intent(out)   :: param_file  !< structure indicating paramater file to parse
  type(directories),         intent(out)   :: dirs        !< structure with directory paths
  type(MOM_control_struct),  pointer       :: CS          !< pointer set in this routine to MOM control structure
  type(time_type), optional, intent(in)    :: Time_in     !< time passed to MOM_initialize_state when
                                                          !! model is not being started from a restart file

  ! local
  type(ocean_grid_type),  pointer :: G => NULL() ! A pointer to a structure with metrics and related
  type(hor_index_type)            :: HI  !  A hor_index_type for array extents
  type(verticalGrid_type), pointer :: GV => NULL()
  type(dyn_horgrid_type), pointer :: dG => NULL()
  type(diag_ctrl),        pointer :: diag

  character(len=4), parameter :: vers_num = 'v2.0'

! This include declares and sets the variable "version".
#include "version_variable.h"

  integer :: i, j, k, is, ie, js, je, isd, ied, jsd, jed, nz
  integer :: IsdB, IedB, JsdB, JedB
  real    :: dtbt
  real    :: Z_diag_int  ! minimum interval between calc depth-space diagnostics (sec)

  real, allocatable, dimension(:,:,:) :: e   ! interface heights (meter)
  real, allocatable, dimension(:,:)   :: eta ! free surface height (m) or bottom press (Pa)
  type(MOM_restart_CS),  pointer      :: restart_CSp_tmp => NULL()

  real    :: default_val       ! default value for a parameter
  logical :: write_geom_files  ! If true, write out the grid geometry files.
  logical :: new_sim
  logical :: use_geothermal    ! If true, apply geothermal heating.
  logical :: use_EOS           ! If true, density calculated from T & S using an equation of state.
  logical :: symmetric         ! If true, use symmetric memory allocation.
  logical :: save_IC           ! If true, save the initial conditions.
  logical :: do_unit_tests     ! If true, call unit tests.
  logical :: test_grid_copy = .false.
  logical :: global_indexing   ! If true use global horizontal index values instead
                               ! of having the data domain on each processor start at 1.
  logical :: bathy_at_vel      ! If true, also define bathymetric fields at the
                               ! the velocity points.
  integer :: first_direction   ! An integer that indicates which direction is to be
                               ! updated first in directionally split parts of the
                               ! calculation.  This can be altered during the course
                               ! of the run via calls to set_first_direction.
  integer :: nkml, nkbl, verbosity, write_geom

  type(time_type)                 :: Start_time
  type(ocean_internal_state)      :: MOM_internal_state

  if (associated(CS)) then
    call MOM_error(WARNING, "initialize_MOM called with an associated "// &
                            "control structure.")
    return
  endif
  allocate(CS)

  if (test_grid_copy) then ; allocate(G)
  else ; G => CS%G ; endif

  CS%Time => Time

  id_clock_init = cpu_clock_id('Ocean Initialization', grain=CLOCK_SUBCOMPONENT)
  call cpu_clock_begin(id_clock_init)

  Start_time = Time ; if (present(Time_in)) Start_time = Time_in

  call Get_MOM_Input(param_file, dirs)

  verbosity = 2 ; call read_param(param_file, "VERBOSITY", verbosity)
  call MOM_set_verbosity(verbosity)
  call callTree_enter("initialize_MOM(), MOM.F90")

  call find_obsolete_params(param_file)

  ! Read relevant parameters and write them to the model log.
  call log_version(param_file, "MOM", version, "")
  call get_param(param_file, "MOM", "VERBOSITY", verbosity,  &
                 "Integer controlling level of messaging\n" // &
                 "\t0 = Only FATAL messages\n" // &
                 "\t2 = Only FATAL, WARNING, NOTE [default]\n" // &
                 "\t9 = All)", default=2)
  call get_param(param_file, "MOM", "SPLIT", CS%split, &
                 "Use the split time stepping if true.", default=.true.)
  if (CS%split) then
    call get_param(param_file, "MOM", "USE_LEGACY_SPLIT", CS%legacy_split, &
                 "If true, use the full range of options available from \n"//&
                 "the older GOLD-derived split time stepping code.", &
                 default=.false.)
    CS%use_RK2 = .false.
  else
    call get_param(param_file, "MOM", "USE_RK2", CS%use_RK2, &
                 "If true, use RK2 instead of RK3 in the unsplit time stepping.", &
                 default=.false.)
    CS%legacy_split = .false.
  endif

  call get_param(param_file, "MOM", "ENABLE_THERMODYNAMICS", CS%use_temperature, &
                 "If true, Temperature and salinity are used as state \n"//&
                 "variables.", default=.true.)
  call get_param(param_file, "MOM", "USE_EOS", use_EOS, &
                 "If true,  density is calculated from temperature and \n"//&
                 "salinity with an equation of state.  If USE_EOS is \n"//&
                 "true, ENABLE_THERMODYNAMICS must be true as well.", &
                 default=CS%use_temperature)
  call get_param(param_file, "MOM", "DIABATIC_FIRST", CS%diabatic_first, &
                 "If true, apply diabatic and thermodynamic processes, \n"//&
                 "including buoyancy forcing and mass gain or loss, \n"//&
                 "before stepping the dynamics forward.", default=.false.)
  call get_param(param_file, "MOM", "ADIABATIC", CS%adiabatic, &
                 "There are no diapycnal mass fluxes if ADIABATIC is \n"//&
                 "true. This assumes that KD = KDML = 0.0 and that \n"//&
                 "there is no buoyancy forcing, but makes the model \n"//&
                 "faster by eliminating subroutine calls.", default=.false.)
  call get_param(param_file, "MOM", "DO_DYNAMICS", CS%do_dynamics, &
                 "If False, skips the dynamics calls that update u & v, as well as\n"//&
                 "the gravity wave adjustment to h. This is a fragile feature and\n"//&
                 "thus undocumented.", default=.true., do_not_log=.true. )

  call get_param(param_file, "MOM", "USE_REGRIDDING", CS%use_ALE_algorithm , &
                 "If True, use the ALE algorithm (regridding/remapping).\n"//&
                 "If False, use the layered isopycnal algorithm.", default=.false. )
  call get_param(param_file, "MOM", "BULKMIXEDLAYER", CS%bulkmixedlayer, &
                 "If true, use a Kraus-Turner-like bulk mixed layer \n"//&
                 "with transitional buffer layers.  Layers 1 through  \n"//&
                 "NKML+NKBL have variable densities. There must be at \n"//&
                 "least NKML+NKBL+1 layers if BULKMIXEDLAYER is true. \n"//&
                 "BULKMIXEDLAYER can not be used with USE_REGRIDDING. \n"//&
                 "The default is influenced by ENABLE_THERMODYNAMICS.", &
                 default=CS%use_temperature .and. .not.CS%use_ALE_algorithm)
  call get_param(param_file, "MOM", "THICKNESSDIFFUSE", CS%thickness_diffuse, &
                 "If true, interface heights are diffused with a \n"//&
                 "coefficient of KHTH.", default=.false.)
  call get_param(param_file, "MOM", "THICKNESSDIFFUSE_FIRST", &
                                     CS%thickness_diffuse_first, &
                 "If true, do thickness diffusion before dynamics.\n"//&
                 "This is only used if THICKNESSDIFFUSE is true.", &
                 default=.false.)
  call get_param(param_file, "MOM", "BATHYMETRY_AT_VEL", bathy_at_vel, &
                 "If true, there are separate values for the basin depths \n"//&
                 "at velocity points.  Otherwise the effects of topography \n"//&
                 "are entirely determined from thickness points.", &
                 default=.false.)

  call get_param(param_file, "MOM", "DEBUG", CS%debug, &
                 "If true, write out verbose debugging data.", default=.false.)
  call get_param(param_file, "MOM", "DEBUG_TRUNCATIONS", CS%debug_truncations, &
                 "If true, calculate all diagnostics that are useful for \n"//&
                 "debugging truncations.", default=.false.)

  call get_param(param_file, "MOM", "DT", CS%dt, &
                 "The (baroclinic) dynamics time step.  The time-step that \n"//&
                 "is actually used will be an integer fraction of the \n"//&
                 "forcing time-step (DT_FORCING in ocean-only mode or the \n"//&
                 "coupling timestep in coupled mode.)", units="s", &
                 fail_if_missing=.true.)
  call get_param(param_file, "MOM", "DT_THERM", CS%dt_therm, &
                 "The thermodynamic and tracer advection time step. \n"//&
                 "Ideally DT_THERM should be an integer multiple of DT \n"//&
                 "and less than the forcing or coupling time-step, unless \n"//&
                 "THERMO_SPANS_COUPLING is true, in which case DT_THERM \n"//&
                 "can be an integer multiple of the coupling timestep.  By \n"//&
                 "default DT_THERM is set to DT.", units="s", default=CS%dt)
  call get_param(param_file, "MOM", "THERMO_SPANS_COUPLING", CS%thermo_spans_coupling, &
                 "If true, the MOM will take thermodynamic and tracer \n"//&
                 "timesteps that can be longer than the coupling timestep. \n"//&
                 "The actual thermodynamic timestep that is used in this \n"//&
                 "case is the largest integer multiple of the coupling \n"//&
                 "timestep that is less than or equal to DT_THERM.", default=.false.)

  if (CS%bulkmixedlayer) then
     call get_param(param_file, "MOM", "USE_HMIX_SFC_PROP", CS%usehmix, &
                 "Applied only if BULKMIXLAYER is used. If TRUE, surface properties \n"//& 
                 "like SST, SSS, density and velocities are averaged over \n"//&
                 "a distance given by HMIX_SFC_PROP. These averaged fields are \n"//&
                 "passed to the surface state structure, which is then used \n"//&
                 "to, for example, compute melting under an ice shelf.", default=.false.)
     if(CS%usehmix) then
        call get_param(param_file, "MOM", "HMIX_SFC_PROP", CS%Hmix, &
                 "If USE_HMIX_SFC_PROP is true, HMIX_SFC_PROP is the depth \n"//&
                 "over which to average to find surface properties like \n"//&
                 "SST, SSS,  density are surface velocities.", &
                 units="m", default=1.0)
     endif

  endif

  if (.not.CS%bulkmixedlayer) then
    call get_param(param_file, "MOM", "HMIX_SFC_PROP", CS%Hmix, &
                 "If BULKMIXEDLAYER is false, HMIX_SFC_PROP is the depth \n"//&
                 "over which to average to find surface properties like \n"//&
                 "SST and SSS or density (but not surface velocities).", &
                 units="m", default=1.0)
    call get_param(param_file, "MOM", "HMIX_UV_SFC_PROP", CS%Hmix_UV, &
                 "If BULKMIXEDLAYER is false, HMIX_UV_SFC_PROP is the depth\n"//&
                 "over which to average to find surface flow properties,\n"//&
                 "SSU, SSV. A non-positive value indicates no averaging.", &
                 units="m", default=0.)
  endif
  call get_param(param_file, "MOM", "MIN_Z_DIAG_INTERVAL", Z_diag_int, &
                 "The minimum amount of time in seconds between \n"//&
                 "calculations of depth-space diagnostics. Making this \n"//&
                 "larger than DT_THERM reduces the  performance penalty \n"//&
                 "of regridding to depth online.", units="s", default=0.0)
  call get_param(param_file, "MOM", "INTERPOLATE_P_SURF", CS%interp_p_surf, &
                 "If true, linearly interpolate the surface pressure \n"//&
                 "over the coupling time step, using the specified value \n"//&
                 "at the end of the step.", default=.false.)

  if (CS%split) then
    call get_param(param_file, "MOM", "DTBT", dtbt, default=-0.98)
    default_val = CS%dt_therm ; if (dtbt > 0.0) default_val = -1.0
    CS%dtbt_reset_period = -1.0
    call get_param(param_file, "MOM", "DTBT_RESET_PERIOD", CS%dtbt_reset_period, &
                 "The period between recalculations of DTBT (if DTBT <= 0). \n"//&
                 "If DTBT_RESET_PERIOD is negative, DTBT is set based \n"//&
                 "only on information available at initialization.  If \n"//&
                 "dynamic, DTBT will be set at least every forcing time \n"//&
                 "step, and if 0, every dynamics time step.  The default is \n"//&
                 "set by DT_THERM.  This is only used if SPLIT is true.", &
                 units="s", default=default_val, do_not_read=(dtbt > 0.0))
  endif

  ! This is here in case these values are used inappropriately.
  CS%use_frazil = .false. ; CS%bound_salinity = .false. ; CS%tv%P_Ref = 2.0e7
  if (CS%use_temperature) then
    call get_param(param_file, "MOM", "FRAZIL", CS%use_frazil, &
                 "If true, water freezes if it gets too cold, and the \n"//&
                 "the accumulated heat deficit is returned in the \n"//&
                 "surface state.  FRAZIL is only used if \n"//&
                 "ENABLE_THERMODYNAMICS is true.", default=.false.)
    call get_param(param_file, "MOM", "DO_GEOTHERMAL", use_geothermal, &
                 "If true, apply geothermal heating.", default=.false.)
    call get_param(param_file, "MOM", "BOUND_SALINITY", CS%bound_salinity, &
                 "If true, limit salinity to being positive. (The sea-ice \n"//&
                 "model may ask for more salt than is available and \n"//&
                 "drive the salinity negative otherwise.)", default=.false.)
    call get_param(param_file, "MOM", "C_P", CS%tv%C_p, &
                 "The heat capacity of sea water, approximated as a \n"//&
                 "constant. This is only used if ENABLE_THERMODYNAMICS is \n"//&
                 "true. The default value is from the TEOS-10 definition \n"//&
                 "of conservative temperature.", units="J kg-1 K-1", &
                 default=3991.86795711963)
  endif
  if (use_EOS) call get_param(param_file, "MOM", "P_REF", CS%tv%P_Ref, &
                 "The pressure that is used for calculating the coordinate \n"//&
                 "density.  (1 Pa = 1e4 dbar, so 2e7 is commonly used.) \n"//&
                 "This is only used if USE_EOS and ENABLE_THERMODYNAMICS \n"//&
                 "are true.", units="Pa", default=2.0e7)

  if (CS%bulkmixedlayer) then
    call get_param(param_file, "MOM", "NKML", nkml, &
                 "The number of sublayers within the mixed layer if \n"//&
                 "BULKMIXEDLAYER is true.", units="nondim", default=2)
    call get_param(param_file, "MOM", "NKBL", nkbl, &
                 "The number of layers that are used as variable density \n"//&
                 "buffer layers if BULKMIXEDLAYER is true.", units="nondim", &
                 default=2)
  endif

  call get_param(param_file, "MOM", "GLOBAL_INDEXING", global_indexing, &
                 "If true, use a global lateral indexing convention, so \n"//&
                 "that corresponding points on different processors have \n"//&
                 "the same index. This does not work with static memory.", &
                 default=.false., layoutParam=.true.)
#ifdef STATIC_MEMORY_
  if (global_indexing) call MOM_error(FATAL, "initialize_MOM: "//&
       "GLOBAL_INDEXING can not be true with STATIC_MEMORY.")
#endif
  call get_param(param_file, "MOM", "FIRST_DIRECTION", first_direction, &
                 "An integer that indicates which direction goes first \n"//&
                 "in parts of the code that use directionally split \n"//&
                 "updates, with even numbers (or 0) used for x- first \n"//&
                 "and odd numbers used for y-first.", default=0)

  call get_param(param_file, "MOM", "CHECK_BAD_SURFACE_VALS", &
                                     CS%check_bad_surface_vals, &
                 "If true, check the surface state for ridiculous values.", &
                 default=.false.)
  if (CS%check_bad_surface_vals) then
    call get_param(param_file, "MOM", "BAD_VAL_SSH_MAX", CS%bad_val_ssh_max, &
                 "The value of SSH above which a bad value message is \n"//&
                 "triggered, if CHECK_BAD_SURFACE_VALS is true.", units="m", &
                 default=20.0)
    call get_param(param_file, "MOM", "BAD_VAL_SSS_MAX", CS%bad_val_sss_max, &
                 "The value of SSS above which a bad value message is \n"//&
                 "triggered, if CHECK_BAD_SURFACE_VALS is true.", units="PPT", &
                 default=45.0)
    call get_param(param_file, "MOM", "BAD_VAL_SST_MAX", CS%bad_val_sst_max, &
                 "The value of SST above which a bad value message is \n"//&
                 "triggered, if CHECK_BAD_SURFACE_VALS is true.", &
                 units="deg C", default=45.0)
    call get_param(param_file, "MOM", "BAD_VAL_SST_MIN", CS%bad_val_sst_min, &
                 "The value of SST below which a bad value message is \n"//&
                 "triggered, if CHECK_BAD_SURFACE_VALS is true.", &
                 units="deg C", default=-2.1)
  endif

  call get_param(param_file, "MOM", "SAVE_INITIAL_CONDS", save_IC, &
                 "If true, write the initial conditions to a file given \n"//&
                 "by IC_OUTPUT_FILE.", default=.false.)
  call get_param(param_file, "MOM", "IC_OUTPUT_FILE", CS%IC_file, &
                 "The file into which to write the initial conditions.", &
                 default="MOM_IC")
  call get_param(param_file, "MOM", "WRITE_GEOM", write_geom, &
                 "If =0, never write the geometry and vertical grid files.\n"//&
                 "If =1, write the geometry and vertical grid files only for\n"//&
                 "a new simulation. If =2, always write the geometry and\n"//&
                 "vertical grid files. Other values are invalid.", default=1)
  if (write_geom<0 .or. write_geom>2) call MOM_error(FATAL,"MOM: "//&
         "WRITE_GEOM must be equal to 0, 1 or 2.")
  write_geom_files = ((write_geom==2) .or. ((write_geom==1) .and. &
     ((dirs%input_filename(1:1)=='n') .and. (LEN_TRIM(dirs%input_filename)==1))))

  ! Check for inconsistent parameter settings.
  if (CS%use_ALE_algorithm .and. CS%bulkmixedlayer) call MOM_error(FATAL, &
    "MOM: BULKMIXEDLAYER can not currently be used with the ALE algorithm.")
  if (CS%use_ALE_algorithm .and. .not.CS%use_temperature) call MOM_error(FATAL, &
     "MOM: At this time, USE_EOS should be True when using the ALE algorithm.")
  if (CS%adiabatic .and. CS%use_temperature) call MOM_error(WARNING, &
    "MOM: ADIABATIC and ENABLE_THERMODYNAMICS both defined is usually unwise.")
  if (use_EOS .and. .not.CS%use_temperature) call MOM_error(FATAL, &
    "MOM: ENABLE_THERMODYNAMICS must be defined to use USE_EOS.")
  if (CS%adiabatic .and. CS%bulkmixedlayer) call MOM_error(FATAL, &
    "MOM: ADIABATIC and BULKMIXEDLAYER can not both be defined.")
  if (CS%bulkmixedlayer .and. .not.use_EOS) call MOM_error(FATAL, &
      "initialize_MOM: A bulk mixed layer can only be used with T & S as "//&
      "state variables. Add USE_EOS = True to MOM_input.")

  call callTree_waypoint("MOM parameters read (initialize_MOM)")

  ! Set up the model domain and grids.
#ifdef SYMMETRIC_MEMORY_
  symmetric = .true.
#else
  symmetric = .false.
#endif
#ifdef STATIC_MEMORY_
  call MOM_domains_init(G%domain, param_file, symmetric=symmetric, &
            static_memory=.true., NIHALO=NIHALO_, NJHALO=NJHALO_, &
            NIGLOBAL=NIGLOBAL_, NJGLOBAL=NJGLOBAL_, NIPROC=NIPROC_, &
            NJPROC=NJPROC_)
#else
  call MOM_domains_init(G%domain, param_file, symmetric=symmetric)
#endif
  call callTree_waypoint("domains initialized (initialize_MOM)")

  call MOM_checksums_init(param_file)
  call diag_mediator_infrastructure_init()
  call MOM_io_init(param_file)

  call hor_index_init(G%Domain, HI, param_file, &
                      local_indexing=.not.global_indexing)

  call create_dyn_horgrid(dG, HI, bathymetry_at_vel=bathy_at_vel)
  call clone_MOM_domain(G%Domain, dG%Domain)

  call verticalGridInit( param_file, CS%GV )
  GV => CS%GV
!  dG%g_Earth = GV%g_Earth

  ! Allocate the auxiliary non-symmetric domain for debugging or I/O purposes.
  if (CS%debug .or. dG%symmetric) &
    call clone_MOM_domain(dG%Domain, dG%Domain_aux, symmetric=.false.)

  call callTree_waypoint("grids initialized (initialize_MOM)")


  call MOM_timing_init(CS)

  call tracer_registry_init(param_file, CS%tracer_Reg)

  is   = dG%isc   ; ie   = dG%iec  ; js   = dG%jsc  ; je   = dG%jec ; nz = GV%ke
  isd  = dG%isd   ; ied  = dG%ied  ; jsd  = dG%jsd  ; jed  = dG%jed
  IsdB = dG%IsdB  ; IedB = dG%IedB ; JsdB = dG%JsdB ; JedB = dG%JedB

  ! Allocate and initialize space for primary MOM variables.
  ALLOC_(CS%u(IsdB:IedB,jsd:jed,nz))   ; CS%u(:,:,:) = 0.0
  ALLOC_(CS%v(isd:ied,JsdB:JedB,nz))   ; CS%v(:,:,:) = 0.0
  ALLOC_(CS%h(isd:ied,jsd:jed,nz))     ; CS%h(:,:,:) = GV%Angstrom
  ALLOC_(CS%uh(IsdB:IedB,jsd:jed,nz))  ; CS%uh(:,:,:) = 0.0
  ALLOC_(CS%vh(isd:ied,JsdB:JedB,nz))  ; CS%vh(:,:,:) = 0.0
  if (CS%use_temperature) then
    ALLOC_(CS%T(isd:ied,jsd:jed,nz))   ; CS%T(:,:,:) = 0.0
    ALLOC_(CS%S(isd:ied,jsd:jed,nz))   ; CS%S(:,:,:) = 0.0
    CS%tv%T => CS%T ; CS%tv%S => CS%S
    CS%vd_T = var_desc(name="T",units="degC",longname="Potential Temperature", &
                       cmor_field_name="thetao",cmor_units="C",                &
                       conversion=CS%tv%C_p)
    CS%vd_S = var_desc(name="S",units="PPT",longname="Salinity",&
                       cmor_field_name="so",cmor_units="ppt",   &
                       conversion=0.001)
    call register_tracer(CS%tv%T, CS%vd_T, param_file, dG%HI, GV, CS%tracer_Reg, CS%vd_T)
    call register_tracer(CS%tv%S, CS%vd_S, param_file, dG%HI, GV, CS%tracer_Reg, CS%vd_S)
  endif
  if (CS%use_frazil) then
    allocate(CS%tv%frazil(isd:ied,jsd:jed)) ; CS%tv%frazil(:,:) = 0.0
  endif
  if (CS%bound_salinity) then
    allocate(CS%tv%salt_deficit(isd:ied,jsd:jed)) ; CS%tv%salt_deficit(:,:)=0.0
  endif

  if (CS%bulkmixedlayer) then
    GV%nkml = nkml ; GV%nk_rho_varies = nkml + nkbl
    allocate(CS%tv%Hml(isd:ied,jsd:jed)) ; CS%tv%Hml(:,:) = 0.0
  else
    GV%nkml = 0 ; GV%nk_rho_varies = 0
  endif
  if (CS%use_ALE_algorithm) then
    call get_param(param_file, "MOM", "NK_RHO_VARIES", GV%nk_rho_varies, default=0) ! Will default to nz later... -AJA
  endif

  ALLOC_(CS%uhtr(IsdB:IedB,jsd:jed,nz)) ; CS%uhtr(:,:,:) = 0.0
  ALLOC_(CS%vhtr(isd:ied,JsdB:JedB,nz)) ; CS%vhtr(:,:,:) = 0.0
  CS%dt_trans = 0.0

  if (CS%debug_truncations) then
    allocate(CS%u_prev(IsdB:IedB,jsd:jed,nz)) ; CS%u_prev(:,:,:) = 0.0
    allocate(CS%v_prev(isd:ied,JsdB:JedB,nz)) ; CS%u_prev(:,:,:) = 0.0
  endif

  MOM_internal_state%u => CS%u ; MOM_internal_state%v => CS%v
  MOM_internal_state%h => CS%h
  MOM_internal_state%uh => CS%uh ; MOM_internal_state%vh => CS%vh
  if (CS%use_temperature) then
    MOM_internal_state%T => CS%T ; MOM_internal_state%S => CS%S
  endif

  CS%CDp%uh => CS%uh ; CS%CDp%vh => CS%vh

  if (CS%interp_p_surf) then
    allocate(CS%p_surf_prev(isd:ied,jsd:jed)) ; CS%p_surf_prev(:,:) = 0.0
  endif

  ALLOC_(CS%ave_ssh(isd:ied,jsd:jed)) ; CS%ave_ssh(:,:) = 0.0

  ! Use the Wright equation of state by default, unless otherwise specified
  ! Note: this line and the following block ought to be in a separate
  ! initialization routine for tv.
  if (use_EOS) call EOS_init(param_file,CS%tv%eqn_of_state)
  if (CS%use_temperature) then
    allocate(CS%tv%TempxPmE(isd:ied,jsd:jed))
    CS%tv%TempxPmE(:,:) = 0.0
    if (use_geothermal) then
      allocate(CS%tv%internal_heat(isd:ied,jsd:jed))
      CS%tv%internal_heat(:,:) = 0.0
    endif
  endif
  call callTree_waypoint("state variables allocated (initialize_MOM)")

  ! Set the fields that are needed for bitwise identical restarting
  ! the time stepping scheme.
  call restart_init(param_file, CS%restart_CSp)
  call set_restart_fields(GV, param_file, CS)
  if (CS%split) then
    if (CS%legacy_split) then
      call register_restarts_dyn_legacy_split(dG%HI, GV, param_file, &
               CS%dyn_legacy_split_CSp, CS%restart_CSp, CS%uh, CS%vh)
    else
      call register_restarts_dyn_split_RK2(dG%HI, GV, param_file, &
               CS%dyn_split_RK2_CSp, CS%restart_CSp, CS%uh, CS%vh)
    endif
  else
    if (CS%use_RK2) then
      call register_restarts_dyn_unsplit_RK2(dG%HI, GV, param_file, &
             CS%dyn_unsplit_RK2_CSp, CS%restart_CSp)
    else
      call register_restarts_dyn_unsplit(dG%HI, GV, param_file, &
             CS%dyn_unsplit_CSp, CS%restart_CSp)
    endif
  endif

  ! This subroutine calls user-specified tracer registration routines.
  ! Additional calls can be added to MOM_tracer_flow_control.F90.
  call call_tracer_register(dG%HI, GV, param_file, CS%tracer_flow_CSp, &
                            CS%tracer_Reg, CS%restart_CSp)

  call MEKE_alloc_register_restart(dG%HI, param_file, CS%MEKE, CS%restart_CSp)
  call set_visc_register_restarts(dG%HI, GV, param_file, CS%visc, CS%restart_CSp)
  call mixedlayer_restrat_register_restarts(dG%HI, param_file, CS%mixedlayer_restrat_CSp, CS%restart_CSp)

  ! Initialize fields
  call callTree_waypoint("restart registration complete (initialize_MOM)")

  call cpu_clock_begin(id_clock_MOM_init)
  call MOM_initialize_fixed(dG, CS%OBC, param_file, write_geom_files, dirs%output_directory)
  call callTree_waypoint("returned from MOM_initialize_fixed() (initialize_MOM)")
  call MOM_initialize_coord(GV, param_file, write_geom_files, &
                            dirs%output_directory, CS%tv, dG%max_depth)
  call callTree_waypoint("returned from MOM_initialize_coord() (initialize_MOM)")

  if (CS%use_ALE_algorithm) then
    call ALE_init(param_file, GV, dG%max_depth, CS%ALE_CSp)
    call callTree_waypoint("returned from ALE_init() (initialize_MOM)")
  endif

  !   Shift from using the temporary dynamic grid type to using the final
  ! (potentially static) ocean-specific grid type.
  !   The next line would be needed if G%Domain had not already been init'd above:
  !     call clone_MOM_domain(dG%Domain, G%Domain)
  call MOM_grid_init(G, param_file, HI, bathymetry_at_vel=bathy_at_vel)
  call copy_dyngrid_to_MOM_grid(dG, G)
  call destroy_dyn_horgrid(dG)

  ! Set a few remaining fields that are specific to the ocean grid type.
  call set_first_direction(G, first_direction)
  ! Allocate the auxiliary non-symmetric domain for debugging or I/O purposes.
  if (CS%debug .or. G%symmetric) &
    call clone_MOM_domain(G%Domain, G%Domain_aux, symmetric=.false.)
  ! Copy common variables from the vertical grid to the horizontal grid.
  ! Consider removing this later?
  G%ke = GV%ke ; G%g_Earth = GV%g_Earth

  call MOM_initialize_state(CS%u, CS%v, CS%h, CS%tv, Time, G, GV, param_file, &
                            dirs, CS%restart_CSp, CS%ALE_CSp, CS%tracer_Reg, &
                            CS%sponge_CSp, CS%ALE_sponge_CSp, CS%OBC, Time_in)
  call cpu_clock_end(id_clock_MOM_init)
  call callTree_waypoint("returned from MOM_initialize_state() (initialize_MOM)")

  ! From this point, there may be pointers being set, so the final grid type
  ! that will persist throughout the run has to be used.
 
  if (test_grid_copy) then
    !  Copy the data from the temporary grid to the dyn_hor_grid to CS%G.
    call create_dyn_horgrid(dG, G%HI)
    call clone_MOM_domain(G%Domain, dG%Domain)

    call clone_MOM_domain(G%Domain, CS%G%Domain)
    call MOM_grid_init(CS%G, param_file)

    call copy_MOM_grid_to_dyngrid(G, dg)
    call copy_dyngrid_to_MOM_grid(dg, CS%G)

    call destroy_dyn_horgrid(dG)
    call MOM_grid_end(G) ; deallocate(G)

    G => CS%G
    if (CS%debug .or. CS%G%symmetric) &
      call clone_MOM_domain(CS%G%Domain, CS%G%Domain_aux, symmetric=.false.)
    G%ke = GV%ke ; G%g_Earth = GV%g_Earth
  endif


  ! At this point, all user-modified initialization code has been called.  The
  ! remainder of this subroutine is controlled by the parameters that have
  ! have already been set.


  call cpu_clock_begin(id_clock_pass_init)
  !--- set up group pass for u,v,T,S and h. pass_uv_T_S_h also is used in step_MOM
  call create_group_pass(CS%pass_uv_T_S_h, CS%u, CS%v, G%Domain)
  if (CS%use_temperature) then
    call create_group_pass(CS%pass_uv_T_S_h, CS%tv%T, G%Domain)
    call create_group_pass(CS%pass_uv_T_S_h, CS%tv%S, G%Domain)
  endif
  call create_group_pass(CS%pass_uv_T_S_h, CS%h, G%Domain)
  call cpu_clock_end(id_clock_pass_init)

  if (ALE_remap_init_conds(CS%ALE_CSp) .and. .not. query_initialized(CS%h,"h",CS%restart_CSp)) then
    ! This block is controlled by the ALE parameter REMAP_AFTER_INITIALIZATION.
    ! \todo This block exists for legacy reasons and we should phase it out of
    ! all examples.
    if (CS%debug) then
      call uchksum(CS%u,"Pre ALE adjust init cond u", G%HI, haloshift=1)
      call vchksum(CS%v,"Pre ALE adjust init cond v", G%HI, haloshift=1)
      call hchksum(CS%h*GV%H_to_m,"Pre ALE adjust init cond h", G%HI, haloshift=1)
    endif
    call callTree_waypoint("Calling adjustGridForIntegrity() to remap initial conditions (initialize_MOM)")
    call adjustGridForIntegrity(CS%ALE_CSp, G, GV, CS%h )
    call callTree_waypoint("Calling ALE_main() to remap initial conditions (initialize_MOM)")
    call ALE_main( G, GV, CS%h, CS%u, CS%v, CS%tv, CS%tracer_Reg, CS%ALE_CSp )
    call cpu_clock_begin(id_clock_pass_init)
    call do_group_pass(CS%pass_uv_T_S_h, G%Domain)
    call cpu_clock_end(id_clock_pass_init)

    if (CS%debug) then
      call uchksum(CS%u,"Post ALE adjust init cond u", G%HI, haloshift=1)
      call vchksum(CS%v,"Post ALE adjust init cond v", G%HI, haloshift=1)
      call hchksum(CS%h*GV%H_to_m, "Post ALE adjust init cond h", G%HI, haloshift=1)
    endif
  endif
  if ( CS%use_ALE_algorithm ) call ALE_updateVerticalGridType( CS%ALE_CSp, GV )

   diag    => CS%diag
  ! Initialize the diag mediator.
  call diag_mediator_init(G, GV%ke, param_file, diag, doc_file_dir=dirs%output_directory)

  ! Initialize the diagnostics mask arrays.
  ! This step has to be done after call to MOM_initialize_state
  ! and before MOM_diagnostics_init
  call diag_masks_set(G, GV%ke, CS%missing, diag)

  ! Set up a pointers h within diag mediator control structure,
  ! this needs to occur _after_ CS%h has been allocated.
  call diag_set_thickness_ptr(CS%h, diag)

  ! This call sets up the diagnostic axes. These are needed,
  ! e.g. to generate the target grids below.
  call set_axes_info(G, GV, param_file, diag)

  ! Whenever thickness changes let the diag manager know, target grids
  ! for vertical remapping may need to be regenerated. 
  call diag_update_target_grids(diag)

  ! Diagnose static fields AND associate areas/volumes with axes
  call write_static_fields(G, CS%diag)
  call callTree_waypoint("static fields written (initialize_MOM)")

  call cpu_clock_begin(id_clock_MOM_init)
  if (CS%use_ALE_algorithm) then
    call ALE_writeCoordinateFile( CS%ALE_CSp, GV, dirs%output_directory )
  endif
  call cpu_clock_end(id_clock_MOM_init)
  call callTree_waypoint("ALE initialized (initialize_MOM)")

  CS%useMEKE = MEKE_init(Time, G, param_file, diag, CS%MEKE_CSp, CS%MEKE, CS%restart_CSp)

  call wave_speed_init(Time, G, param_file, diag, CS%wave_speed_CSp)
  call VarMix_init(Time, G, param_file, diag, CS%VarMix, CS%wave_speed_CSp)
  call set_visc_init(Time, G, GV, param_file, diag, CS%visc, CS%set_visc_CSp)
  if (CS%split) then
    allocate(eta(SZI_(G),SZJ_(G))) ; eta(:,:) = 0.0
    if (CS%legacy_split) then
      call initialize_dyn_legacy_split(CS%u, CS%v, CS%h, CS%uh, CS%vh, eta, Time, &
                  G, GV, param_file, diag, CS%dyn_legacy_split_CSp, CS%restart_CSp, &
                  CS%dt, CS%ADp, CS%CDp, MOM_internal_state, CS%VarMix, CS%MEKE,  &
                  CS%OBC, CS%ALE_CSp, CS%set_visc_CSp, CS%visc, dirs, CS%ntrunc)
    else
      call initialize_dyn_split_RK2(CS%u, CS%v, CS%h, CS%uh, CS%vh, eta, Time,   &
                  G, GV, param_file, diag, CS%dyn_split_RK2_CSp, CS%restart_CSp, &
                  CS%dt, CS%ADp, CS%CDp, MOM_internal_state, CS%VarMix, CS%MEKE, &
                  CS%OBC, CS%ALE_CSp, CS%set_visc_CSp, CS%visc, dirs, CS%ntrunc)
    endif
  else
    if (CS%use_RK2) then
      call initialize_dyn_unsplit_RK2(CS%u, CS%v, CS%h, Time, G, GV,       &
              param_file, diag, CS%dyn_unsplit_RK2_CSp, CS%restart_CSp,    &
              CS%ADp, CS%CDp, MOM_internal_state, CS%OBC, CS%ALE_CSp, &
              CS%set_visc_CSp, CS%visc, dirs, CS%ntrunc)
    else
      call initialize_dyn_unsplit(CS%u, CS%v, CS%h, Time, G, GV,           &
              param_file, diag, CS%dyn_unsplit_CSp, CS%restart_CSp,        &
              CS%ADp, CS%CDp, MOM_internal_state, CS%OBC, CS%ALE_CSp, &
              CS%set_visc_CSp, CS%visc, dirs, CS%ntrunc)
    endif
  endif
  call callTree_waypoint("dynamics initialized (initialize_MOM)")

  call thickness_diffuse_init(Time, G, GV, param_file, diag, CS%CDp, CS%thickness_diffuse_CSp)
  CS%mixedlayer_restrat = mixedlayer_restrat_init(Time, G, GV, param_file, diag, &
                                                  CS%mixedlayer_restrat_CSp)
  if (CS%mixedlayer_restrat) then
    if (.not.(CS%bulkmixedlayer .or. CS%use_ALE_algorithm)) &
      call MOM_error(FATAL, "MOM: MIXEDLAYER_RESTRAT true requires a boundary layer scheme.")
    ! When DIABATIC_FIRST=False and using CS%visc%ML in mixedlayer_restrat we need to update after a restart
    if (.not. CS%diabatic_first .and. associated(CS%visc%MLD)) call pass_var(CS%visc%MLD, G%domain)
  endif

  call MOM_diagnostics_init(MOM_internal_state, CS%ADp, CS%CDp, Time, G, GV, &
              param_file, diag, CS%diagnostics_CSp, CS%wave_speed_CSp)

  CS%Z_diag_interval = set_time(int((CS%dt_therm) * &
       max(1,floor(0.01 + Z_diag_int/(CS%dt_therm)))))
  call MOM_diag_to_Z_init(Time, G, GV, param_file, diag, CS%diag_to_Z_CSp)
  CS%Z_diag_time = Start_time + CS%Z_diag_interval * (1 + &
    ((Time + set_time(int(CS%dt_therm))) - Start_time) / CS%Z_diag_interval)

  if (associated(CS%sponge_CSp)) &
    call init_sponge_diags(Time, G, diag, CS%sponge_CSp)

  if (associated(CS%ALE_sponge_CSp)) &
    call init_ALE_sponge_diags(Time, G, diag, CS%ALE_sponge_CSp)

  if (CS%adiabatic) then
    call adiabatic_driver_init(Time, G, param_file, diag, CS%diabatic_CSp, &
                               CS%tracer_flow_CSp, CS%diag_to_Z_CSp)
  else
    call diabatic_driver_init(Time, G, GV, param_file, CS%use_ALE_algorithm, diag,     &
                              CS%ADp, CS%CDp, CS%diabatic_CSp, CS%tracer_flow_CSp, &
                              CS%sponge_CSp, CS%ALE_sponge_CSp, CS%diag_to_Z_CSp)
  endif

  call tracer_advect_init(Time, G, param_file, diag, CS%tracer_adv_CSp)
  call tracer_hor_diff_init(Time, G, param_file, diag, CS%tracer_diff_CSp, CS%neutral_diffusion_CSp)

  if (CS%use_ALE_algorithm) &
    call register_diags_TS_vardec(Time, G%HI, GV, param_file, CS)

  call lock_tracer_registry(CS%tracer_Reg)
  call callTree_waypoint("tracer registry now locked (initialize_MOM)")

  ! now register some diagnostics since tracer registry is locked
  call register_diags(Time, G, GV, CS, CS%ADp)
  call register_diags_TS_tendency(Time, G, CS)
  if (CS%use_ALE_algorithm) then
    call ALE_register_diags(Time, G, diag, CS%tv%C_p, CS%tracer_Reg, CS%ALE_CSp)
  endif


  ! If need a diagnostic field, then would have been allocated in register_diags.
  if (CS%use_temperature) then
    call add_tracer_diagnostics("T", CS%tracer_Reg, CS%T_adx, CS%T_ady, &
                      CS%T_diffx, CS%T_diffy, CS%T_adx_2d, CS%T_ady_2d, &
                      CS%T_diffx_2d, CS%T_diffy_2d, CS%T_advection_xy)
    call add_tracer_diagnostics("S", CS%tracer_Reg, CS%S_adx, CS%S_ady, &
                      CS%S_diffx, CS%S_diffy, CS%S_adx_2d, CS%S_ady_2d, &
                      CS%S_diffx_2d, CS%S_diffy_2d, CS%S_advection_xy)
    call register_Z_tracer(CS%tv%T, "temp", "Potential Temperature", "degC", Time,   &
                      G, CS%diag_to_Z_CSp, cmor_field_name="thetao", cmor_units="C", &
                      cmor_standard_name="sea_water_potential_temperature",          &
                      cmor_long_name ="Sea Water Potential Temperature")
    call register_Z_tracer(CS%tv%S, "salt", "Salinity", "PPT", Time,               &
                      G, CS%diag_to_Z_CSp, cmor_field_name="so", cmor_units="ppt", &
                      cmor_standard_name="sea_water_salinity",                     &
                      cmor_long_name ="Sea Water Salinity")
  endif


  ! This subroutine initializes any tracer packages.
  new_sim = ((dirs%input_filename(1:1) == 'n') .and. &
             (LEN_TRIM(dirs%input_filename) == 1))
  call tracer_flow_control_init(.not.new_sim, Time, G, GV, CS%h, param_file, &
             CS%diag, CS%OBC, CS%tracer_flow_CSp, CS%sponge_CSp, &
             CS%ALE_sponge_CSp, CS%diag_to_Z_CSp)

  call cpu_clock_begin(id_clock_pass_init)
  call do_group_pass(CS%pass_uv_T_S_h, G%Domain)
  call cpu_clock_end(id_clock_pass_init)

  call register_obsolete_diagnostics(param_file, CS%diag)
  call neutral_diffusion_diag_init(Time, G, diag, CS%tv%C_p, CS%tracer_Reg, CS%neutral_diffusion_CSp)

  if (CS%use_frazil) then
    if (.not.query_initialized(CS%tv%frazil,"frazil",CS%restart_CSp)) &
      CS%tv%frazil(:,:) = 0.0
  endif

  if (CS%interp_p_surf) then
    CS%p_surf_prev_set = &
      query_initialized(CS%p_surf_prev,"p_surf_prev",CS%restart_CSp)

    if (CS%p_surf_prev_set) call pass_var(CS%p_surf_prev, G%domain)
  endif

  if (.not.query_initialized(CS%ave_ssh,"ave_ssh",CS%restart_CSp)) then
    if (CS%split) then
      call find_eta(CS%h, CS%tv, GV%g_Earth, G, GV, CS%ave_ssh, eta)
    else
      call find_eta(CS%h, CS%tv, GV%g_Earth, G, GV, CS%ave_ssh)
    endif
  endif
  if (CS%split) deallocate(eta)

  ! Flag whether to save initial conditions in finish_MOM_initialization() or not.
  CS%write_IC = save_IC .and. &
                .not.((dirs%input_filename(1:1) == 'r') .and. &
                      (LEN_TRIM(dirs%input_filename) == 1))

  ! Undocumented parameter: set DO_UNIT_TESTS=True to invoke unit_tests s/r
  ! which calls unit tests provided by some modules.
  call get_param(param_file, "MOM", "DO_UNIT_TESTS", do_unit_tests, default=.false.)
  if (do_unit_tests) call unit_tests

  call callTree_leave("initialize_MOM()")
  call cpu_clock_end(id_clock_init)

end subroutine initialize_MOM

!> This subroutine finishes initializing MOM and writes out the initial conditions.
subroutine finish_MOM_initialization(Time, dirs, CS, fluxes)
  type(time_type),           intent(in)    :: Time        !< model time, used in this routine
  type(directories),         intent(in)    :: dirs        !< structure with directory paths
  type(MOM_control_struct),  pointer       :: CS          !< pointer set in this routine to MOM control structure
  type(forcing),             intent(inout) :: fluxes      !< pointers to forcing fields
  ! Local variables
  type(ocean_grid_type), pointer :: G => NULL()
  type(verticalGrid_type), pointer :: GV => NULL()
  type(MOM_restart_CS), pointer :: restart_CSp_tmp => NULL()
  real, allocatable :: z_interface(:,:,:) ! Interface heights (meter)
  real, allocatable :: eta(:,:) ! Interface heights (meter)
  type(vardesc) :: vd

  call cpu_clock_begin(id_clock_init)
  call callTree_enter("finish_MOM_initialization()")

  ! Pointers for convenience
  G => CS%G ; GV => CS%GV

  ! Write initial conditions
  if (CS%write_IC) then
    allocate(restart_CSp_tmp)
    restart_CSp_tmp = CS%restart_CSp
    allocate(z_interface(SZI_(G),SZJ_(G),SZK_(G)+1))
    call find_eta(CS%h, CS%tv, GV%g_Earth, G, GV, z_interface)
    vd = var_desc("eta","meter","Interface heights",z_grid='i')
    call register_restart_field(z_interface, vd, .true., restart_CSp_tmp)

    call save_restart(dirs%output_directory, Time, G, &
                      restart_CSp_tmp, filename=CS%IC_file, GV=GV)
    deallocate(z_interface)
    deallocate(restart_CSp_tmp)
  endif

  call callTree_leave("finish_MOM_initialization()")
  call cpu_clock_end(id_clock_init)

end subroutine finish_MOM_initialization


!> Calls unit tests for other modules. These are NOT normally invoked
!! and so we provide the module use statements here rather than in the module
!! header. This is an exception to our usual coding standards.
!! Note that if a unit test returns true, a FATAL error is triggered.
subroutine unit_tests
  use MOM_string_functions,  only : string_functions_unit_tests
  use MOM_remapping,         only : remapping_unit_tests
  use MOM_neutral_diffusion, only : neutral_diffusion_unit_tests
  use MOM_diag_vkernels,     only : diag_vkernels_unit_tests

  if (is_root_pe()) then ! The following need only be tested on 1 PE
    if (string_functions_unit_tests()) call MOM_error(FATAL, &
       "MOM/initialize_MOM/unit_tests: string_functions_unit_tests FAILED")
    if (remapping_unit_tests()) call MOM_error(FATAL, &
       "MOM/initialize_MOM/unit_tests: remapping_unit_tests FAILED")
    if (neutral_diffusion_unit_tests()) call MOM_error(FATAL, &
       "MOM/initialize_MOM/unit_tests: neutralDiffusionUnitTests FAILED")
    if (diag_vkernels_unit_tests()) call MOM_error(FATAL, &
       "MOM/initialize_MOM/unit_tests: diag_vkernels_unit_tests FAILED")

  endif

end subroutine unit_tests


!> Register the diagnostics
subroutine register_diags(Time, G, GV, CS, ADp)
  type(time_type),           intent(in)    :: Time  !< current model time
  type(ocean_grid_type),     intent(inout) :: G     !< ocean grid structu
  type(verticalGrid_type),   intent(inout) :: GV    !< ocean vertical grid structure
  type(MOM_control_struct),  pointer       :: CS    !< control structure set up by initialize_MOM
  type(accel_diag_ptrs),     intent(inout) :: ADp   !< structure pointing to accelerations in momentum equation

  character(len=48) :: thickness_units, flux_units, T_flux_units, S_flux_units
  type(diag_ctrl), pointer :: diag
  integer :: isd, ied, jsd, jed, IsdB, IedB, JsdB, JedB, nz
  isd  = G%isd  ; ied  = G%ied  ; jsd  = G%jsd  ; jed  = G%jed ; nz = G%ke
  IsdB = G%IsdB ; IedB = G%IedB ; JsdB = G%JsdB ; JedB = G%JedB

  diag => CS%diag

  thickness_units = get_thickness_units(GV)
  flux_units      = get_flux_units(GV)
  T_flux_units    = get_tr_flux_units(GV, "Celsius")
  S_flux_units    = get_tr_flux_units(GV, "PPT")

  !Initialize the diagnostics mask arrays.
  !This has to be done after MOM_initialize_state call.
  !call diag_masks_set(G, CS%missing)

  CS%id_u = register_diag_field('ocean_model', 'u', diag%axesCuL, Time,              &
      'Zonal velocity', 'meter  second-1', cmor_field_name='uo', cmor_units='m s-1', &
      cmor_standard_name='sea_water_x_velocity', cmor_long_name='Sea Water X Velocity')
  CS%id_v = register_diag_field('ocean_model', 'v', diag%axesCvL, Time,                  &
      'Meridional velocity', 'meter second-1', cmor_field_name='vo', cmor_units='m s-1', &
      cmor_standard_name='sea_water_y_velocity', cmor_long_name='Sea Water Y Velocity')
  CS%id_h = register_diag_field('ocean_model', 'h', diag%axesTL, Time, &
      'Layer Thickness', thickness_units, v_cell_method='sum')

  CS%id_volo = register_scalar_field('ocean_model', 'volo', Time, diag,&
      long_name='Total volume of liquid ocean', units='m3',            &
      standard_name='sea_water_volume')
  CS%id_zos = register_diag_field('ocean_model', 'zos', diag%axesT1, Time,&
      standard_name = 'sea_surface_height_above_geoid',                   &
      long_name= 'Sea surface height above geoid', units='meter', missing_value=CS%missing)
  CS%id_zossq = register_diag_field('ocean_model', 'zossq', diag%axesT1, Time,&
      standard_name='square_of_sea_surface_height_above_geoid',             &
      long_name='Square of sea surface height above geoid', units='m2', missing_value=CS%missing)
  CS%id_ssh = register_diag_field('ocean_model', 'SSH', diag%axesT1, Time, &
      'Sea Surface Height', 'meter', CS%missing)
  CS%id_ssh_ga = register_scalar_field('ocean_model', 'ssh_ga', Time, diag,&
      long_name='Area averaged sea surface height', units='m',            &
      standard_name='area_averaged_sea_surface_height')
  CS%id_ssh_inst = register_diag_field('ocean_model', 'SSH_inst', diag%axesT1, Time, &
      'Instantaneous Sea Surface Height', 'meter', CS%missing)
  CS%id_ssu = register_diag_field('ocean_model', 'SSU', diag%axesCu1, Time, &
      'Sea Surface Zonal Velocity', 'meter second-1', CS%missing)
  CS%id_ssv = register_diag_field('ocean_model', 'SSV', diag%axesCv1, Time, &
      'Sea Surface Meridional Velocity', 'meter second-1', CS%missing)
  CS%id_speed = register_diag_field('ocean_model', 'speed', diag%axesT1, Time, &
      'Sea Surface Speed', 'meter second-1', CS%missing)

  if (CS%use_temperature) then
    CS%id_T = register_diag_field('ocean_model', 'temp', diag%axesTL, Time, &
        'Potential Temperature', 'Celsius',                                 &
         cmor_field_name="thetao", cmor_units="C",                          &
         cmor_standard_name="sea_water_potential_temperature",              &
         cmor_long_name ="Sea Water Potential Temperature")
    CS%id_S = register_diag_field('ocean_model', 'salt', diag%axesTL, Time, &
        long_name='Salinity', units='PPT', cmor_field_name='so',            &
        cmor_long_name='Sea Water Salinity', cmor_units='ppt',              &
        cmor_standard_name='sea_water_salinity')
    CS%id_tob = register_diag_field('ocean_model','tob', diag%axesT1, Time,          &
        long_name='Sea Water Potential Temperature at Sea Floor',                    &
        standard_name='sea_water_potential_temperature_at_sea_floor', units='degC')
    CS%id_sob = register_diag_field('ocean_model','sob',diag%axesT1, Time,           &
        long_name='Sea Water Salinity at Sea Floor',                                 &
        standard_name='sea_water_salinity_at_sea_floor', units='ppt')
    CS%id_sst = register_diag_field('ocean_model', 'SST', diag%axesT1, Time,     &
        'Sea Surface Temperature', 'Celsius', CS%missing, cmor_field_name='tos', &
        cmor_long_name='Sea Surface Temperature', cmor_units='degC',             &
        cmor_standard_name='sea_surface_temperature')
    CS%id_sst_sq = register_diag_field('ocean_model', 'SST_sq', diag%axesT1, Time, &
        'Sea Surface Temperature Squared', 'Celsius**2', CS%missing, cmor_field_name='tossq', &
        cmor_long_name='Square of Sea Surface Temperature ', cmor_units='degC^2', &
        cmor_standard_name='square_of_sea_surface_temperature')
    if (CS%id_sst_sq > 0) call safe_alloc_ptr(CS%SST_sq,isd,ied,jsd,jed)
    CS%id_sss = register_diag_field('ocean_model', 'SSS', diag%axesT1, Time, &
        'Sea Surface Salinity', 'PPT', CS%missing, cmor_field_name='sos', &
        cmor_long_name='Sea Surface Salinity', cmor_units='ppt',          &
        cmor_standard_name='sea_surface_salinity')
    CS%id_sss_sq = register_diag_field('ocean_model', 'SSS_sq', diag%axesT1, Time, &
        'Sea Surface Salinity Squared', 'ppt**2', CS%missing, cmor_field_name='sossq', &
        cmor_long_name='Square of Sea Surface Salinity ', cmor_units='ppt^2', &
        cmor_standard_name='square_of_sea_surface_salinity')
    if (CS%id_sss_sq > 0) call safe_alloc_ptr(CS%SSS_sq,isd,ied,jsd,jed)
  endif

  if (CS%use_temperature .and. CS%use_frazil) then
    CS%id_fraz = register_diag_field('ocean_model', 'frazil', diag%axesT1, Time,                         &
          'Heat from frazil formation', 'Watt meter-2', cmor_field_name='hfsifrazil',                    &
          cmor_units='W m-2', cmor_standard_name='heat_flux_into_sea_water_due_to_frazil_ice_formation', &
          cmor_long_name='Heat Flux into Sea Water due to Frazil Ice Formation')
  endif

  CS%id_salt_deficit = register_diag_field('ocean_model', 'salt_deficit', diag%axesT1, Time, &
         'Salt sink in ocean due to ice flux', 'g Salt meter-2 s-1')
  CS%id_Heat_PmE = register_diag_field('ocean_model', 'Heat_PmE', diag%axesT1, Time, &
         'Heat flux into ocean from mass flux into ocean', 'Watt meter-2')
  CS%id_intern_heat = register_diag_field('ocean_model', 'internal_heat', diag%axesT1, Time,&
         'Heat flux into ocean from geothermal or other internal sources', 'Watt meter-2')


  ! lateral heat advective and diffusive fluxes
  CS%id_Tadx = register_diag_field('ocean_model', 'T_adx', diag%axesCuL, Time, &
      'Advective (by residual mean) Zonal Flux of Potential Temperature', T_flux_units)
  CS%id_Tady = register_diag_field('ocean_model', 'T_ady', diag%axesCvL, Time, &
      'Advective (by residual mean) Meridional Flux of Potential Temperature', T_flux_units)
  CS%id_Tdiffx = register_diag_field('ocean_model', 'T_diffx', diag%axesCuL, Time, &
      'Diffusive Zonal Flux of Potential Temperature', T_flux_units)
  CS%id_Tdiffy = register_diag_field('ocean_model', 'T_diffy', diag%axesCvL, Time, &
      'Diffusive Meridional Flux of Potential Temperature', T_flux_units)
  if (CS%id_Tadx   > 0) call safe_alloc_ptr(CS%T_adx,IsdB,IedB,jsd,jed,nz)
  if (CS%id_Tady   > 0) call safe_alloc_ptr(CS%T_ady,isd,ied,JsdB,JedB,nz)
  if (CS%id_Tdiffx > 0) call safe_alloc_ptr(CS%T_diffx,IsdB,IedB,jsd,jed,nz)
  if (CS%id_Tdiffy > 0) call safe_alloc_ptr(CS%T_diffy,isd,ied,JsdB,JedB,nz)


  ! lateral salt advective and diffusive fluxes
  CS%id_Sadx = register_diag_field('ocean_model', 'S_adx', diag%axesCuL, Time, &
      'Advective (by residual mean) Zonal Flux of Salinity', S_flux_units)
  CS%id_Sady = register_diag_field('ocean_model', 'S_ady', diag%axesCvL, Time, &
      'Advective (by residual mean) Meridional Flux of Salinity', S_flux_units)
  CS%id_Sdiffx = register_diag_field('ocean_model', 'S_diffx', diag%axesCuL, Time, &
      'Diffusive Zonal Flux of Salinity', S_flux_units)
  CS%id_Sdiffy = register_diag_field('ocean_model', 'S_diffy', diag%axesCvL, Time, &
      'Diffusive Meridional Flux of Salinity', S_flux_units)
  if (CS%id_Sadx   > 0) call safe_alloc_ptr(CS%S_adx,IsdB,IedB,jsd,jed,nz)
  if (CS%id_Sady   > 0) call safe_alloc_ptr(CS%S_ady,isd,ied,JsdB,JedB,nz)
  if (CS%id_Sdiffx > 0) call safe_alloc_ptr(CS%S_diffx,IsdB,IedB,jsd,jed,nz)
  if (CS%id_Sdiffy > 0) call safe_alloc_ptr(CS%S_diffy,isd,ied,JsdB,JedB,nz)


  ! vertically integrated lateral heat advective and diffusive fluxes
  CS%id_Tadx_2d = register_diag_field('ocean_model', 'T_adx_2d', diag%axesCu1, Time, &
      'Vertically Integrated Advective Zonal Flux of Potential Temperature', T_flux_units)
  CS%id_Tady_2d = register_diag_field('ocean_model', 'T_ady_2d', diag%axesCv1, Time, &
      'Vertically Integrated Advective Meridional Flux of Potential Temperature', T_flux_units)
  CS%id_Tdiffx_2d = register_diag_field('ocean_model', 'T_diffx_2d', diag%axesCu1, Time, &
      'Vertically Integrated Diffusive Zonal Flux of Potential Temperature', T_flux_units)
  CS%id_Tdiffy_2d = register_diag_field('ocean_model', 'T_diffy_2d', diag%axesCv1, Time, &
      'Vertically Integrated Diffusive Meridional Flux of Potential Temperature', T_flux_units)
  if (CS%id_Tadx_2d   > 0) call safe_alloc_ptr(CS%T_adx_2d,IsdB,IedB,jsd,jed)
  if (CS%id_Tady_2d   > 0) call safe_alloc_ptr(CS%T_ady_2d,isd,ied,JsdB,JedB)
  if (CS%id_Tdiffx_2d > 0) call safe_alloc_ptr(CS%T_diffx_2d,IsdB,IedB,jsd,jed)
  if (CS%id_Tdiffy_2d > 0) call safe_alloc_ptr(CS%T_diffy_2d,isd,ied,JsdB,JedB)

  ! vertically integrated lateral salt advective and diffusive fluxes
  CS%id_Sadx_2d = register_diag_field('ocean_model', 'S_adx_2d', diag%axesCu1, Time, &
      'Vertically Integrated Advective Zonal Flux of Salinity', S_flux_units)
  CS%id_Sady_2d = register_diag_field('ocean_model', 'S_ady_2d', diag%axesCv1, Time, &
      'Vertically Integrated Advective Meridional Flux of Salinity', S_flux_units)
  CS%id_Sdiffx_2d = register_diag_field('ocean_model', 'S_diffx_2d', diag%axesCu1, Time, &
      'Vertically Integrated Diffusive Zonal Flux of Salinity', S_flux_units)
  CS%id_Sdiffy_2d = register_diag_field('ocean_model', 'S_diffy_2d', diag%axesCv1, Time, &
      'Vertically Integrated Diffusive Meridional Flux of Salinity', S_flux_units)
  if (CS%id_Sadx_2d   > 0) call safe_alloc_ptr(CS%S_adx_2d,IsdB,IedB,jsd,jed)
  if (CS%id_Sady_2d   > 0) call safe_alloc_ptr(CS%S_ady_2d,isd,ied,JsdB,JedB)
  if (CS%id_Sdiffx_2d > 0) call safe_alloc_ptr(CS%S_diffx_2d,IsdB,IedB,jsd,jed)
  if (CS%id_Sdiffy_2d > 0) call safe_alloc_ptr(CS%S_diffy_2d,isd,ied,JsdB,JedB)


  if (CS%debug_truncations) then
    call safe_alloc_ptr(ADp%du_dt_visc,IsdB,IedB,jsd,jed,nz)
    call safe_alloc_ptr(ADp%dv_dt_visc,isd,ied,JsdB,JedB,nz)
    if (.not.CS%adiabatic) then
      call safe_alloc_ptr(ADp%du_dt_dia,IsdB,IedB,jsd,jed,nz)
      call safe_alloc_ptr(ADp%dv_dt_dia,isd,ied,JsdB,JedB,nz)
    endif
  endif

  ! diagnostics for values prior to diabatic and prior to ALE
  CS%id_u_predia = register_diag_field('ocean_model', 'u_predia', diag%axesCuL, Time, &
      'Zonal velocity before diabatic forcing', 'meter second-1')
  CS%id_v_predia = register_diag_field('ocean_model', 'v_predia', diag%axesCvL, Time, &
      'Meridional velocity before diabatic forcing', 'meter second-1')
  CS%id_h_predia = register_diag_field('ocean_model', 'h_predia', diag%axesTL, Time, &
      'Layer Thickness before diabatic forcing', thickness_units, v_cell_method='sum')
  CS%id_e_predia = register_diag_field('ocean_model', 'e_predia', diag%axesTi, Time, &
      'Interface Heights before diabatic forcing', 'meter')
  if (CS%diabatic_first .and. (.not. CS%adiabatic)) then
    CS%id_u_preale = register_diag_field('ocean_model', 'u_preale', diag%axesCuL, Time, &
        'Zonal velocity before remapping', 'meter second-1')
    CS%id_v_preale = register_diag_field('ocean_model', 'v_preale', diag%axesCvL, Time, &
        'Meridional velocity before remapping', 'meter second-1')
    CS%id_h_preale = register_diag_field('ocean_model', 'h_preale', diag%axesTL, Time, &
        'Layer Thickness before remapping', thickness_units, v_cell_method='sum')
    CS%id_T_preale = register_diag_field('ocean_model', 'T_preale', diag%axesTL, Time, &
        'Temperature before remapping', 'degC')
    CS%id_S_preale = register_diag_field('ocean_model', 'S_preale', diag%axesTL, Time, &
        'Salinity before remapping', 'ppt')
    CS%id_e_preale = register_diag_field('ocean_model', 'e_preale', diag%axesTi, Time, &
        'Interface Heights before remapping', 'meter')
  endif

  if (CS%use_temperature) then
    CS%id_T_predia = register_diag_field('ocean_model', 'temp_predia', diag%axesTL, Time, &
        'Potential Temperature', 'Celsius')
    CS%id_S_predia = register_diag_field('ocean_model', 'salt_predia', diag%axesTL, Time, &
        'Salinity', 'PPT')
  endif

end subroutine register_diags


!> Initialize diagnostics for temp/heat and saln/salt tendencies.
subroutine register_diags_TS_tendency(Time, G, CS)
  type(time_type),           intent(in)    :: Time  !< current model time
  type(ocean_grid_type),     intent(inout) :: G     !< ocean grid structure
  type(MOM_control_struct),  pointer       :: CS    !< control structure set up by initialize_MOM

  type(diag_ctrl), pointer :: diag
  integer :: i, j, k
  integer :: isd, ied, jsd, jed, nz
  integer :: is, ie, js, je

  diag => CS%diag
  isd  = G%isd  ; ied  = G%ied  ; jsd  = G%jsd  ; jed  = G%jed ; nz = G%ke
  is   = G%isc  ; ie   = G%iec  ; js   = G%jsc  ; je   = G%jec


  ! heat tendencies from lateral advection
  CS%id_T_advection_xy = register_diag_field('ocean_model', 'T_advection_xy', diag%axesTL, Time, &
      'Horizontal convergence of residual mean heat advective fluxes', 'W/m2')
  CS%id_T_advection_xy_2d = register_diag_field('ocean_model', 'T_advection_xy_2d', diag%axesT1, Time,&
      'Vertical sum of horizontal convergence of residual mean heat advective fluxes', 'W/m2')
  if (CS%id_T_advection_xy > 0 .or. CS%id_T_advection_xy_2d > 0) then
    call safe_alloc_ptr(CS%T_advection_xy,isd,ied,jsd,jed,nz)
    CS%tendency_diagnostics = .true.
  endif

  ! net temperature and heat tendencies
  CS%id_T_tendency = register_diag_field('ocean_model', 'T_tendency', diag%axesTL, Time, &
      'Net time tendency for temperature', 'degC/s')
  CS%id_Th_tendency = register_diag_field('ocean_model', 'Th_tendency', diag%axesTL, Time,        &
      'Net time tendency for heat', 'W/m2',                                                       &
      cmor_field_name="opottemptend", cmor_units="W m-2",                                         &
      cmor_standard_name="tendency_of_sea_water_potential_temperature_expressed_as_heat_content", &
      cmor_long_name ="Tendency of Sea Water Potential Temperature Expressed as Heat Content",    &
      v_cell_method='sum')
  CS%id_Th_tendency_2d = register_diag_field('ocean_model', 'Th_tendency_2d', diag%axesT1, Time,              &
      'Vertical sum of net time tendency for heat', 'W/m2',                                                   &
      cmor_field_name="opottemptend_2d", cmor_units="W m-2",                                                   &
      cmor_standard_name="tendency_of_sea_water_potential_temperature_expressed_as_heat_content_vertical_sum",&
      cmor_long_name ="Tendency of Sea Water Potential Temperature Expressed as Heat Content Vertical Sum")
  if (CS%id_T_tendency > 0) then
    CS%tendency_diagnostics = .true.
    call safe_alloc_ptr(CS%T_prev,isd,ied,jsd,jed,nz)
    do k=1,nz ; do j=js,je ; do i=is,ie
      CS%T_prev(i,j,k) = CS%tv%T(i,j,k)
    enddo ; enddo ; enddo
  endif
  if (CS%id_Th_tendency > 0 .or. CS%id_Th_tendency_2d > 0) then
    CS%tendency_diagnostics = .true.
    call safe_alloc_ptr(CS%Th_prev,isd,ied,jsd,jed,nz)
    do k=1,nz ; do j=js,je ; do i=is,ie
      CS%Th_prev(i,j,k) = CS%tv%T(i,j,k) * CS%h(i,j,k)
    enddo ; enddo ; enddo
  endif


  ! salt tendencies from lateral advection
  CS%id_S_advection_xy = register_diag_field('ocean_model', 'S_advection_xy', diag%axesTL, Time, &
      'Horizontal convergence of residual mean salt advective fluxes', 'kg/(m2 * s)')
  CS%id_S_advection_xy_2d = register_diag_field('ocean_model', 'S_advection_xy_2d', diag%axesT1, Time,&
      'Vertical sum of horizontal convergence of residual mean salt advective fluxes', 'kg/(m2 * s)')
  if (CS%id_S_advection_xy > 0 .or. CS%id_S_advection_xy_2d > 0) then
    call safe_alloc_ptr(CS%S_advection_xy,isd,ied,jsd,jed,nz)
    CS%tendency_diagnostics = .true.
  endif

  ! net salinity and salt tendencies
  CS%id_S_tendency = register_diag_field('ocean_model', 'S_tendency', diag%axesTL, Time, &
      'Net time tendency for salinity', 'PPT/s')
  CS%id_Sh_tendency = register_diag_field('ocean_model', 'Sh_tendency', diag%axesTL, Time,&
      'Net time tendency for salt', 'kg/(m2 * s)',                                        &
      cmor_field_name="osalttend", cmor_units="kg m-2 s-1",                               &
      cmor_standard_name="tendency_of_sea_water_salinity_expressed_as_salt_content",      &
      cmor_long_name ="Tendency of Sea Water Salinity Expressed as Salt Content",         &
      v_cell_method='sum')
  CS%id_Sh_tendency_2d = register_diag_field('ocean_model', 'Sh_tendency_2d', diag%axesT1, Time, &
      'Vertical sum of net time tendency for salt', 'kg/(m2 * s)',                               &
      cmor_field_name="osalttend_2d", cmor_units="kg m-2 s-1",                                   &
      cmor_standard_name="tendency_of_sea_water_salinity_expressed_as_salt_content_vertical_sum",&
      cmor_long_name ="Tendency of Sea Water Salinity Expressed as Salt Content Vertical Sum")
  if (CS%id_S_tendency > 0) then
    CS%tendency_diagnostics = .true.
    call safe_alloc_ptr(CS%S_prev,isd,ied,jsd,jed,nz)
    do k=1,nz ; do j=js,je ; do i=is,ie
      CS%S_prev(i,j,k) = CS%tv%S(i,j,k)
    enddo ; enddo ; enddo
  endif
  if (CS%id_Sh_tendency > 0 .or. CS%id_Sh_tendency_2d > 0) then
    CS%tendency_diagnostics = .true.
    call safe_alloc_ptr(CS%Sh_prev,isd,ied,jsd,jed,nz)
    do k=1,nz ; do j=js,je ; do i=is,ie
      CS%Sh_prev(i,j,k) = CS%tv%S(i,j,k) * CS%h(i,j,k)
    enddo ; enddo ; enddo
  endif

end subroutine register_diags_TS_tendency


!> Initialize diagnostics for the variance decay of temp/salt
!! across regridding/remapping
subroutine register_diags_TS_vardec(Time, HI, GV, param_file, CS)
  type(time_type),         intent(in) :: Time     !< current model time
  type(hor_index_type),    intent(in) :: HI       !< horizontal index type 
  type(verticalGrid_type), intent(in) :: GV       !< ocean vertical grid structure
  type(param_file_type),   intent(in) :: param_file !< parameter file
  type(MOM_control_struct), pointer :: CS   !< control structure for MOM

  integer :: isd, ied, jsd, jed, nz
  type(vardesc) :: vd_tmp
  type(diag_ctrl), pointer :: diag

  diag => CS%diag
  isd  = HI%isd  ; ied  = HI%ied  ; jsd  = HI%jsd  ; jed  = HI%jed ; nz = GV%ke

  ! variancy decay through ALE operation
  CS%id_T_vardec = register_diag_field('ocean_model', 'T_vardec', diag%axesTL, Time, &
      'ALE variance decay for temperature', 'degC2 s-1')
  if (CS%id_T_vardec > 0) then
    call safe_alloc_ptr(CS%T_squared,isd,ied,jsd,jed,nz)
    CS%T_squared(:,:,:) = 0.

    vd_tmp = var_desc(name="T2", units="degC2", longname="Squared Potential Temperature")
    call register_tracer(CS%T_squared, vd_tmp, param_file, HI, GV, CS%tracer_reg)
  endif

  CS%id_S_vardec = register_diag_field('ocean_model', 'S_vardec', diag%axesTL, Time, &
      'ALE variance decay for salinity', 'PPT2 s-1')
  if (CS%id_S_vardec > 0) then
    call safe_alloc_ptr(CS%S_squared,isd,ied,jsd,jed,nz)
    CS%S_squared(:,:,:) = 0.

    vd_tmp = var_desc(name="S2", units="PPT2", longname="Squared Salinity")
    call register_tracer(CS%S_squared, vd_tmp, param_file, HI, GV, CS%tracer_reg)
  endif

end subroutine register_diags_TS_vardec

!> This subroutine sets up clock IDs for timing various subroutines.
subroutine MOM_timing_init(CS)
  type(MOM_control_struct), intent(in) :: CS  !< control structure set up by initialize_MOM.

 id_clock_ocean    = cpu_clock_id('Ocean', grain=CLOCK_COMPONENT)
 id_clock_dynamics = cpu_clock_id('Ocean dynamics', grain=CLOCK_SUBCOMPONENT)
 id_clock_thermo   = cpu_clock_id('Ocean thermodynamics and tracers', grain=CLOCK_SUBCOMPONENT)
 id_clock_other    = cpu_clock_id('Ocean Other', grain=CLOCK_SUBCOMPONENT)
 id_clock_tracer   = cpu_clock_id('(Ocean tracer advection)', grain=CLOCK_MODULE_DRIVER)
 if (.not.CS%adiabatic) &
   id_clock_diabatic = cpu_clock_id('(Ocean diabatic driver)', grain=CLOCK_MODULE_DRIVER)

 id_clock_continuity = cpu_clock_id('(Ocean continuity equation *)', grain=CLOCK_MODULE)
 id_clock_pass       = cpu_clock_id('(Ocean message passing *)', grain=CLOCK_MODULE)
 id_clock_MOM_init   = cpu_clock_id('(Ocean MOM_initialize_state)', grain=CLOCK_MODULE)
 id_clock_pass_init  = cpu_clock_id('(Ocean init message passing *)', grain=CLOCK_ROUTINE)
 if (CS%thickness_diffuse) &
   id_clock_thick_diff = cpu_clock_id('(Ocean thickness diffusion *)', grain=CLOCK_MODULE)
!if (CS%mixedlayer_restrat) &
   id_clock_ml_restrat = cpu_clock_id('(Ocean mixed layer restrat)', grain=CLOCK_MODULE)
 id_clock_diagnostics  = cpu_clock_id('(Ocean collective diagnostics)', grain=CLOCK_MODULE)
 id_clock_Z_diag       = cpu_clock_id('(Ocean Z-space diagnostics)', grain=CLOCK_MODULE)
 id_clock_ALE          = cpu_clock_id('(Ocean ALE)', grain=CLOCK_MODULE)

end subroutine MOM_timing_init


!> Post diagnostics for temp/heat and saln/salt tendencies.
subroutine post_diags_TS_tendency(G, GV, CS, dt)
  type(ocean_grid_type),    intent(in)    :: G   !< ocean grid structure
  type(verticalGrid_type),  intent(inout) :: GV  !< ocean vertical grid structure
  type(MOM_control_struct), intent(inout) :: CS  !< control structure
  real                    , intent(in)    :: dt  !< total time step for T,S update

  real    :: work3d(SZI_(G),SZJ_(G),SZK_(G))
  real    :: work2d(SZI_(G),SZJ_(G))
  real    :: Idt, ppt2mks
  integer :: i, j, k, is, ie, js, je, nz
  is = G%isc ; ie = G%iec ; js = G%jsc ; je = G%jec ; nz = G%ke

  if(.not. CS%tendency_diagnostics) return

  Idt = 0.; if (dt/=0.) Idt = 1.0 / dt ! The "if" is in case the diagnostic is called for a zero length interval
  ppt2mks       = 0.001
  work3d(:,:,:) = 0.0
  work2d(:,:)   = 0.0


  ! Diagnose tendency of heat from convergence of lateral advective,
  ! fluxes, where advective transport arises from residual mean velocity.
  if (CS%id_T_advection_xy > 0 .or. CS%id_T_advection_xy_2d > 0) then
    do k=1,nz ; do j=js,je ; do i=is,ie
      work3d(i,j,k) = CS%T_advection_xy(i,j,k) * GV%H_to_kg_m2 * CS%tv%C_p
    enddo ; enddo ; enddo
    if (CS%id_T_advection_xy    > 0) call post_data(CS%id_T_advection_xy, work3d, CS%diag)
    if (CS%id_T_advection_xy_2d > 0) then
      do j=js,je ; do i=is,ie
        work2d(i,j) = 0.0
        do k=1,nz
          work2d(i,j) = work2d(i,j) + work3d(i,j,k)
        enddo
      enddo ; enddo
      call post_data(CS%id_T_advection_xy_2d, work2d, CS%diag)
    endif
  endif

  ! Diagnose tendency of salt from convergence of lateral advective
  ! fluxes, where advective transport arises from residual mean velocity.
  if (CS%id_S_advection_xy > 0 .or. CS%id_S_advection_xy_2d > 0) then
    do k=1,nz ; do j=js,je ; do i=is,ie
      work3d(i,j,k) = CS%S_advection_xy(i,j,k) * GV%H_to_kg_m2 * ppt2mks
    enddo ; enddo ; enddo
    if (CS%id_S_advection_xy    > 0) call post_data(CS%id_S_advection_xy, work3d, CS%diag)
    if (CS%id_S_advection_xy_2d > 0) then
      do j=js,je ; do i=is,ie
        work2d(i,j) = 0.0
        do k=1,nz
          work2d(i,j) = work2d(i,j) + work3d(i,j,k)
        enddo
      enddo ; enddo
      call post_data(CS%id_S_advection_xy_2d, work2d, CS%diag)
    endif
  endif

  ! diagnose net tendency for temperature over a time step and update T_prev
  if (CS%id_T_tendency > 0) then
    do k=1,nz ; do j=js,je ; do i=is,ie
      work3d(i,j,k)    = (CS%tv%T(i,j,k) - CS%T_prev(i,j,k))*Idt
      CS%T_prev(i,j,k) =  CS%tv%T(i,j,k)
    enddo ; enddo ; enddo
    call post_data(CS%id_T_tendency, work3d, CS%diag)
  endif

  ! diagnose net tendency for salinity over a time step and update S_prev
  if (CS%id_S_tendency > 0) then
    do k=1,nz ; do j=js,je ; do i=is,ie
      work3d(i,j,k)    = (CS%tv%S(i,j,k) - CS%S_prev(i,j,k))*Idt
      CS%S_prev(i,j,k) =  CS%tv%S(i,j,k)
    enddo ; enddo ; enddo
    call post_data(CS%id_S_tendency, work3d, CS%diag)
  endif

  ! diagnose net tendency for heat content of a grid cell over a time step and update Th_prev
  if (CS%id_Th_tendency > 0 .or. CS%id_Th_tendency_2d > 0) then
    do k=1,nz ; do j=js,je ; do i=is,ie
      work3d(i,j,k)     = (CS%tv%T(i,j,k)*CS%h(i,j,k) - CS%Th_prev(i,j,k)) * Idt * GV%H_to_kg_m2 * CS%tv%C_p
      CS%Th_prev(i,j,k) =  CS%tv%T(i,j,k)*CS%h(i,j,k)
    enddo ; enddo ; enddo
    if (CS%id_Th_tendency    > 0) call post_data(CS%id_Th_tendency, work3d, CS%diag)
    if (CS%id_Th_tendency_2d > 0) then
      do j=js,je ; do i=is,ie
        work2d(i,j) = 0.0
        do k=1,nz
          work2d(i,j) = work2d(i,j) + work3d(i,j,k)
        enddo
      enddo ; enddo
      call post_data(CS%id_Th_tendency_2d, work2d, CS%diag)
    endif
  endif

  ! diagnose net tendency for salt content of a grid cell over a time step and update Sh_prev
  if (CS%id_Sh_tendency > 0 .or. CS%id_Sh_tendency_2d > 0) then
    do k=1,nz ; do j=js,je ; do i=is,ie
      work3d(i,j,k)     = (CS%tv%S(i,j,k)*CS%h(i,j,k) - CS%Sh_prev(i,j,k)) * Idt * GV%H_to_kg_m2 * ppt2mks
      CS%Sh_prev(i,j,k) =  CS%tv%S(i,j,k)*CS%h(i,j,k)
    enddo ; enddo ; enddo
    if (CS%id_Sh_tendency    > 0) call post_data(CS%id_Sh_tendency, work3d, CS%diag)
    if (CS%id_Sh_tendency_2d > 0) then
      do j=js,je ; do i=is,ie
        work2d(i,j) = 0.0
        do k=1,nz
          work2d(i,j) = work2d(i,j) + work3d(i,j,k)
        enddo
      enddo ; enddo
      call post_data(CS%id_Sh_tendency_2d, work2d, CS%diag)
    endif
  endif


end subroutine post_diags_TS_tendency

!> Calculate and post variance decay diagnostics for temp/salt
subroutine post_diags_TS_vardec(G, CS, dt)
  type(ocean_grid_type), intent(in) :: G        !< ocean grid structure
  type(MOM_control_struct), intent(inout) :: CS !< control structure
  real, intent(in) :: dt                        !< total time step

  real :: work(SZI_(G),SZJ_(G),SZK_(G))
  real :: Idt

  Idt = 0.; if (dt/=0.) Idt = 1.0 / dt ! The "if" is in case the diagnostic is called for a zero length interval

  if (CS%id_T_vardec > 0) then
    work(:,:,:) = (CS%T_squared(:,:,:) - CS%tv%T(:,:,:) ** 2) * Idt
    call post_data(CS%id_T_vardec, work, CS%diag)
  endif

  if (CS%id_S_vardec > 0) then
    work(:,:,:) = (CS%S_squared(:,:,:) - CS%tv%S(:,:,:) ** 2) * Idt
    call post_data(CS%id_S_vardec, work, CS%diag)
  endif
end subroutine post_diags_TS_vardec


!> Offers the static fields in the ocean grid type
!! for output via the diag_manager.
subroutine write_static_fields(G, diag)
  type(ocean_grid_type),   intent(in)    :: G      !< ocean grid structure
  type(diag_ctrl), target, intent(inout) :: diag   !< regulates diagnostic output

  ! The out_X arrays are needed because some of the elements of the grid
  ! type may be reduced rank macros.
  real    :: out_h(SZI_(G),SZJ_(G))
  integer :: id, i, j, is, ie, js, je
  is = G%isc ; ie = G%iec ; js = G%jsc ; je = G%jec

  out_h(:,:) = 0.0

  id = register_static_field('ocean_model', 'geolat', diag%axesT1, &
        'Latitude of tracer (T) points', 'degrees_N')
  if (id > 0) call post_data(id, G%geoLatT, diag, .true.)

  id = register_static_field('ocean_model', 'geolon', diag%axesT1, &
        'Longitude of tracer (T) points', 'degrees_E')
  if (id > 0) call post_data(id, G%geoLonT, diag, .true.)

  id = register_static_field('ocean_model', 'geolat_c', diag%axesB1, &
        'Latitude of corner (Bu) points', 'degrees_N')
  if (id > 0) call post_data(id, G%geoLatBu, diag, .true.)

  id = register_static_field('ocean_model', 'geolon_c', diag%axesB1, &
        'Longitude of corner (Bu) points', 'degrees_E')
  if (id > 0) call post_data(id, G%geoLonBu, diag, .true.)

  id = register_static_field('ocean_model', 'geolat_v', diag%axesCv1, &
        'Latitude of meridional velocity (Cv) points', 'degrees_N')
  if (id > 0) call post_data(id, G%geoLatCv, diag, .true.)

  id = register_static_field('ocean_model', 'geolon_v', diag%axesCv1, &
        'Longitude of meridional velocity (Cv) points', 'degrees_E')
  if (id > 0) call post_data(id, G%geoLonCv, diag, .true.)

  id = register_static_field('ocean_model', 'geolat_u', diag%axesCu1, &
        'Latitude of zonal velocity (Cu) points', 'degrees_N')
  if (id > 0) call post_data(id, G%geoLatCu, diag, .true.)

  id = register_static_field('ocean_model', 'geolon_u', diag%axesCu1, &
        'Longitude of zonal velocity (Cu) points', 'degrees_E')
  if (id > 0) call post_data(id, G%geoLonCu, diag, .true.)

  id = register_static_field('ocean_model', 'area_t', diag%axesT1,   &
        'Surface area of tracer (T) cells', 'm2',                    &
        cmor_field_name='areacello', cmor_standard_name='cell_area', &
        cmor_units='m2', cmor_long_name='Ocean Grid-Cell Area')
  if (id > 0) then
    do j=js,je ; do i=is,ie ; out_h(i,j) = G%areaT(i,j) ; enddo ; enddo
    call post_data(id, out_h, diag, .true.)
    call diag_register_area_ids(diag, id_area_t=id)
  endif

  id = register_static_field('ocean_model', 'depth_ocean', diag%axesT1,  &
        'Depth of the ocean at tracer points', 'm',                      &
        standard_name='sea_floor_depth_below_geoid',                     &
        cmor_field_name='deptho', cmor_long_name='Sea Floor Depth',      &
        cmor_units='m', cmor_standard_name='sea_floor_depth_below_geoid',&
        area=diag%axesT1%id_area)
  if (id > 0) call post_data(id, G%bathyT, diag, .true., mask=G%mask2dT)

  id = register_static_field('ocean_model', 'wet', diag%axesT1, &
        '0 if land, 1 if ocean at tracer points', 'none', area=diag%axesT1%id_area)
  if (id > 0) call post_data(id, G%mask2dT, diag, .true.)

  id = register_static_field('ocean_model', 'wet_c', diag%axesB1, &
        '0 if land, 1 if ocean at corner (Bu) points', 'none', interp_method='none')
  if (id > 0) call post_data(id, G%mask2dBu, diag, .true.)

  id = register_static_field('ocean_model', 'wet_u', diag%axesCu1, &
        '0 if land, 1 if ocean at zonal velocity (Cu) points', 'none', interp_method='none')
  if (id > 0) call post_data(id, G%mask2dCu, diag, .true.)

  id = register_static_field('ocean_model', 'wet_v', diag%axesCv1, &
        '0 if land, 1 if ocean at meridional velocity (Cv) points', 'none', interp_method='none')
  if (id > 0) call post_data(id, G%mask2dCv, diag, .true.)

  id = register_static_field('ocean_model', 'Coriolis', diag%axesB1, &
        'Coriolis parameter at corner (Bu) points', 's-1', interp_method='none')
  if (id > 0) call post_data(id, G%CoriolisBu, diag, .true.)

  id = register_static_field('ocean_model', 'dxt', diag%axesT1, &
        'Delta(x) at thickness/tracer points (meter)', 'm', interp_method='none')
  if (id > 0) call post_data(id, G%dxt, diag, .true.)

  id = register_static_field('ocean_model', 'dyt', diag%axesT1, &
        'Delta(y) at thickness/tracer points (meter)', 'm', interp_method='none')
  if (id > 0) call post_data(id, G%dyt, diag, .true.)

  id = register_static_field('ocean_model', 'dxCu', diag%axesCu1, &
        'Delta(x) at u points (meter)', 'm', interp_method='none')
  if (id > 0) call post_data(id, G%dxCu, diag, .true.)

  id = register_static_field('ocean_model', 'dyCu', diag%axesCu1, &
        'Delta(y) at u points (meter)', 'm', interp_method='none')
  if (id > 0) call post_data(id, G%dyCu, diag, .true.)

  id = register_static_field('ocean_model', 'dxCv', diag%axesCv1, &
        'Delta(x) at v points (meter)', 'm', interp_method='none')
  if (id > 0) call post_data(id, G%dxCv, diag, .true.)

  id = register_static_field('ocean_model', 'dyCv', diag%axesCv1, &
        'Delta(y) at v points (meter)', 'm', interp_method='none')
  if (id > 0) call post_data(id, G%dyCv, diag, .true.)


end subroutine write_static_fields


!> Set the fields that are needed for bitwise identical restarting
!! the time stepping scheme.  In addition to those specified here
!! directly, there may be fields related to the forcing or to the
!! barotropic solver that are needed; these are specified in sub-
!! routines that are called from this one.
!!
!! This routine should be altered if there are any changes to the
!! time stepping scheme.  The CHECK_RESTART facility may be used to
!! confirm that all needed restart fields have been included.
subroutine set_restart_fields(GV, param_file, CS)
  type(verticalGrid_type),  intent(inout) :: GV         !< ocean vertical grid structure
  type(param_file_type),    intent(in) :: param_file    !< opened file for parsing to get parameters
  type(MOM_control_struct), intent(in) :: CS            !< control structure set up by inialize_MOM

  type(vardesc) :: vd
  character(len=48) :: thickness_units, flux_units

  thickness_units = get_thickness_units(GV)
  flux_units = get_flux_units(GV)

  if (CS%use_temperature) then
    vd = var_desc("Temp","degC","Potential Temperature")
    call register_restart_field(CS%tv%T, vd, .true., CS%restart_CSp)

    vd = var_desc("Salt","PPT","Salinity")
    call register_restart_field(CS%tv%S, vd, .true., CS%restart_CSp)
  endif

  vd = var_desc("h",thickness_units,"Layer Thickness")
  call register_restart_field(CS%h, vd, .true., CS%restart_CSp)

  vd = var_desc("u","meter second-1","Zonal velocity",'u','L')
  call register_restart_field(CS%u, vd, .true., CS%restart_CSp)

  vd = var_desc("v","meter second-1","Meridional velocity",'v','L')
  call register_restart_field(CS%v, vd, .true., CS%restart_CSp)

  if (CS%use_frazil) then
    vd = var_desc("frazil","J m-2","Frazil heat flux into ocean",'h','1')
    call register_restart_field(CS%tv%frazil, vd, .false., CS%restart_CSp)
  endif

  if (CS%interp_p_surf) then
    vd = var_desc("p_surf_prev","Pa","Previous ocean surface pressure",'h','1')
    call register_restart_field(CS%p_surf_prev, vd, .false., CS%restart_CSp)
  endif

  vd = var_desc("ave_ssh","meter","Time average sea surface height",'h','1')
  call register_restart_field(CS%ave_ssh, vd, .false., CS%restart_CSp)

  ! GM, hML is needed when using the ice shelf module 
  if (associated(CS%tv%Hml)) then
     vd = var_desc("hML","meter","Mixed layer thickness",'h','1')
     call register_restart_field(CS%tv%Hml, vd, .false., CS%restart_CSp)
  endif

end subroutine set_restart_fields


!> This subroutine sets the surface (return) properties of the ocean
!! model by setting the appropriate pointers in state.  Unused fields
!! are set to NULL.
subroutine calculate_surface_state(state, u, v, h, ssh, G, GV, CS, p_atm)
  type(ocean_grid_type),                          intent(inout) :: G      !< ocean grid structure
  type(verticalGrid_type),                        intent(inout) :: GV     !< ocean vertical grid structure
  type(surface),                                  intent(inout) :: state  !< ocean surface state
  real, target, dimension(SZIB_(G),SZJ_(G),SZK_(G)), intent(in) :: u      !< zonal velocity (m/s)
  real, target, dimension(SZI_(G),SZJB_(G),SZK_(G)), intent(in) :: v      !< meridional velocity (m/s)
  real, target, dimension(SZI_(G),SZJ_(G),SZK_(G)),  intent(in) :: h      !< layer thickness (m or kg/m2)
  real, target, dimension(SZI_(G),SZJ_(G)),       intent(inout) :: ssh    !< time mean surface height (m)
  type(MOM_control_struct),                       intent(inout) :: CS     !< control structure
  real, optional, pointer, dimension(:,:)                       :: p_atm  !< atmospheric pressure (Pascal)

  ! local
  real :: depth(SZI_(G))              ! distance from the surface (meter)
  real :: depth_ml                    ! depth over which to average to
                                      ! determine mixed layer properties (meter)
  real :: dh                          ! thickness of a layer within mixed layer (meter)
  real :: mass                        ! mass per unit area of a layer (kg/m2)

  real :: IgR0, hu, hv
  integer :: i, j, k, is, ie, js, je, nz, numberOfErrors
  integer :: isd, ied, jsd, jed 
  integer :: iscB, iecB, jscB, jecB, isdB, iedB, jsdB, jedB
  logical :: localError
  character(240) :: msg

  call callTree_enter("calculate_surface_state(), MOM.F90")
  is  = G%isc ; ie  = G%iec ; js  = G%jsc ; je  = G%jec ; nz = G%ke
  isd = G%isd ; ied = G%ied ; jsd = G%jsd ; jed = G%jed
  iscB = G%iscB ; iecB = G%iecB; jscB = G%jscB ; jecB = G%jecB
  isdB = G%isdB ; iedB = G%iedB; jsdB = G%jsdB ; jedB = G%jedB

  state%sea_lev => ssh

  if (present(p_atm)) then ; if (ASSOCIATED(p_atm)) then
    IgR0 = 1.0 / (GV%Rho0 * GV%g_Earth)
    do j=js,je ; do i=is,ie
      ssh(i,j) = ssh(i,j) + p_atm(i,j) * IgR0
    enddo ; enddo
  endif ; endif

  if (CS%bulkmixedlayer .and. .not. CS%usehmix) then
    state%SST => CS%tv%T(:,:,1)
    state%SSS => CS%tv%S(:,:,1)
    state%u => u(:,:,1)
    state%v => v(:,:,1)
    nullify(state%sfc_density)
    if (associated(CS%tv%Hml)) state%Hml => CS%tv%Hml
  else
    if (CS%use_temperature) then
      if (.not.associated(state%SST)) then
        allocate(state%SST(isd:ied,jsd:jed)) ; state%SST(:,:) = 0.0
      endif
      if (.not.associated(state%SSS)) then
        allocate(state%SSS(isd:ied,jsd:jed)) ; state%SSS(:,:) = 0.0
      endif
      nullify(state%sfc_density)
    else
      if (.not.associated(state%sfc_density)) then
        allocate(state%sfc_density(isd:ied,jsd:jed)) ; state%sfc_density(:,:) = 0.0
      endif
      nullify(state%SST) ; nullify(state%SSS)
    endif
    if (.not.associated(state%u)) then
       allocate(state%u(isdB:iedB,jsd:jed)) ; state%u(:,:) = 0.0
    endif
    if (.not.associated(state%v)) then
       allocate(state%v(isd:ied,jsdB:jedB)) ; state%v(:,:) = 0.0
    endif

    if (.not.associated(state%Hml)) allocate(state%Hml(isd:ied,jsd:jed))

    depth_ml = CS%Hmix
  !   Determine the mean tracer properties of the uppermost depth_ml fluid.
!$OMP parallel do default(none) shared(is,ie,js,je,nz,CS,state,h,depth_ml,GV) private(depth,dh)
    do j=js,je
      do i=is,ie
        depth(i) = 0.0
        if (CS%use_temperature) then
          state%SST(i,j) = 0.0 ; state%SSS(i,j) = 0.0
        else
          state%sfc_density(i,j) = 0.0
        endif
      enddo

      do k=1,nz ; do i=is,ie
        if (depth(i) + h(i,j,k)*GV%H_to_m < depth_ml) then
          dh = h(i,j,k)*GV%H_to_m
        elseif (depth(i) < depth_ml) then
          dh = depth_ml - depth(i)
        else
          dh = 0.0
        endif
        if (CS%use_temperature) then
          state%SST(i,j) = state%SST(i,j) + dh * CS%tv%T(i,j,k)
          state%SSS(i,j) = state%SSS(i,j) + dh * CS%tv%S(i,j,k)
        else
          state%sfc_density(i,j) = state%sfc_density(i,j) + dh * GV%Rlay(k)
        endif
        depth(i) = depth(i) + dh
      enddo ; enddo
  ! Calculate the average properties of the mixed layer depth.
      do i=is,ie
        if (depth(i) < GV%H_subroundoff*GV%H_to_m) &
            depth(i) = GV%H_subroundoff*GV%H_to_m
        if (CS%use_temperature) then
          state%SST(i,j) = state%SST(i,j) / depth(i)
          state%SSS(i,j) = state%SSS(i,j) / depth(i)
        else
          state%sfc_density(i,j) = state%sfc_density(i,j) / depth(i)
        endif
        state%Hml(i,j) = depth(i)
      enddo
    enddo ! end of j loop

!   Determine the mean velocities in the uppermost depth_ml fluid.
    if (CS%Hmix_UV>0.) then
      depth_ml = CS%Hmix_UV
!$OMP parallel do default(none) shared(is,ie,js,je,nz,iscB,iecB,jscB,jecB,CS,state,h,v,depth_ml,GV) private(depth,dh,hv)
      do J=jscB,jecB
        do i=is,ie
          depth(i) = 0.0
          state%v(i,J) = 0.0
        enddo
        do k=1,nz ; do i=is,ie
          hv = 0.5 * (h(i,j,k) + h(i,j+1,k)) * GV%H_to_m
          if (depth(i) + hv < depth_ml) then
            dh = hv
          elseif (depth(i) < depth_ml) then
            dh = depth_ml - depth(i)
          else
            dh = 0.0
          endif
          state%v(i,J) = state%v(i,J) + dh * v(i,J,k)
          depth(i) = depth(i) + dh
        enddo ; enddo
        ! Calculate the average properties of the mixed layer depth.
        do i=is,ie
          if (depth(i) < GV%H_subroundoff*GV%H_to_m) &
              depth(i) = GV%H_subroundoff*GV%H_to_m
          state%v(i,j) = state%v(i,j) / depth(i)
        enddo
      enddo ! end of j loop

!$OMP parallel do default(none) shared(is,ie,js,je,nz,iscB,iecB,jscB,jecB,CS,state,h,u,depth_ml,GV) private(depth,dh,hu)
      do j=js,je
        do I=iscB,iecB
          depth(I) = 0.0
          state%u(I,j) = 0.0
        enddo
        do k=1,nz ; do I=iscB,iecB
          hu = 0.5 * (h(i,j,k) + h(i+1,j,k)) * GV%H_to_m
          if (depth(i) + hu < depth_ml) then
            dh = hu
          elseif (depth(I) < depth_ml) then
            dh = depth_ml - depth(I)
          else
            dh = 0.0
          endif
          state%u(I,j) = state%u(I,j) + dh * u(I,j,k)
          depth(I) = depth(I) + dh
        enddo ; enddo
        ! Calculate the average properties of the mixed layer depth.
        do I=iscB,iecB
          if (depth(I) < GV%H_subroundoff*GV%H_to_m) &
              depth(I) = GV%H_subroundoff*GV%H_to_m
          state%u(I,j) = state%u(I,j) / depth(I)
        enddo
      enddo ! end of j loop
    else ! Hmix_UV<=0.
      state%u => u(:,:,1)
      state%v => v(:,:,1)
    endif
  endif                                              ! end BULKMIXEDLAYER

<<<<<<< HEAD
  !state%u => u(:,:,1)
  !state%v => v(:,:,1)
=======
>>>>>>> 31e0d74a
  state%frazil => CS%tv%frazil
  state%TempxPmE => CS%tv%TempxPmE
  state%internal_heat => CS%tv%internal_heat

  ! Allocate structures for ocean_mass, ocean_heat, and ocean_salt.  This could
  ! be wrapped in a run-time flag to disable it for economy, since the 3-d
  ! sums are not negligible.
  if (.not.associated(state%ocean_mass)) then
    allocate(state%ocean_mass(isd:ied,jsd:jed)) ; state%ocean_mass(:,:) = 0.0
  endif
  if (CS%use_temperature) then
    if (.not.associated(state%ocean_heat)) then
      allocate(state%ocean_heat(isd:ied,jsd:jed)) ; state%ocean_heat(:,:) = 0.0
    endif
    if (.not.associated(state%ocean_salt)) then
      allocate(state%ocean_salt(isd:ied,jsd:jed)) ; state%ocean_salt(:,:) = 0.0
    endif
  endif

!$OMP parallel default(none) shared(is,ie,js,je,nz,GV,h,state,CS) private(mass)
  if (associated(state%salt_deficit) .and. associated(CS%tv%salt_deficit)) then
!$OMP do
    do j=js,je ; do i=is,ie
      ! Convert from gSalt to kgSalt
      state%salt_deficit(i,j) = 1000.0 * CS%tv%salt_deficit(i,j)
    enddo ; enddo
  endif

  if (associated(state%ocean_mass) .and. associated(state%ocean_heat) .and. &
      associated(state%ocean_salt)) then
!$OMP do
    do j=js,je ; do i=is,ie
      state%ocean_mass(i,j) = 0.0
      state%ocean_heat(i,j) = 0.0 ; state%ocean_salt(i,j) = 0.0
    enddo ; enddo
!$OMP do
    do j=js,je ; do k=1,nz; do i=is,ie
      mass = GV%H_to_kg_m2*h(i,j,k)
      state%ocean_mass(i,j) = state%ocean_mass(i,j) + mass
      state%ocean_heat(i,j) = state%ocean_heat(i,j) + mass*CS%tv%T(i,j,k)
      state%ocean_salt(i,j) = state%ocean_salt(i,j) + &
                              mass * (1.0e-3*CS%tv%S(i,j,k))
    enddo ; enddo ; enddo
  else
    if (associated(state%ocean_mass)) then
!$OMP do
      do j=js,je ; do i=is,ie ; state%ocean_mass(i,j) = 0.0 ; enddo ; enddo
!$OMP do
      do j=js,je ; do k=1,nz ; do i=is,ie
        state%ocean_mass(i,j) = state%ocean_mass(i,j) + GV%H_to_kg_m2*h(i,j,k)
      enddo ; enddo ; enddo
    endif
    if (associated(state%ocean_heat)) then
!$OMP do
      do j=js,je ; do i=is,ie ; state%ocean_heat(i,j) = 0.0 ; enddo ; enddo
!$OMP do
      do j=js,je ; do k=1,nz ; do i=is,ie
        mass = GV%H_to_kg_m2*h(i,j,k)
        state%ocean_heat(i,j) = state%ocean_heat(i,j) + mass*CS%tv%T(i,j,k)
      enddo ; enddo ; enddo
    endif
    if (associated(state%ocean_salt)) then
!$OMP do
      do j=js,je ; do i=is,ie ; state%ocean_salt(i,j) = 0.0 ; enddo ; enddo
!$OMP do
      do j=js,je ; do k=1,nz ; do i=is,ie
        mass = GV%H_to_kg_m2*h(i,j,k)
        state%ocean_salt(i,j) = state%ocean_salt(i,j) + &
                                mass * (1.0e-3*CS%tv%S(i,j,k))
      enddo ; enddo ; enddo
    endif
  endif
!$OMP end parallel

  if (associated(CS%visc%taux_shelf)) state%taux_shelf => CS%visc%taux_shelf
  if (associated(CS%visc%tauy_shelf)) state%tauy_shelf => CS%visc%tauy_shelf

  if (associated(CS%tracer_flow_CSp)) then
    if (.not.associated(state%tr_fields)) allocate(state%tr_fields)
    call call_tracer_surface_state(state, h, G, CS%tracer_flow_CSp)
  endif

  if (CS%check_bad_surface_vals) then
    numberOfErrors=0 ! count number of errors
    do j=js,je; do i=is,ie
      if (G%mask2dT(i,j)>0.) then
        localError = state%sea_lev(i,j)<=-G%bathyT(i,j)       &
                .or. state%sea_lev(i,j)>= CS%bad_val_ssh_max  &
                .or. state%sea_lev(i,j)<=-CS%bad_val_ssh_max
        if (CS%use_temperature) localError = localError &
                .or. state%SSS(i,j)<0.                        &
                .or. state%SSS(i,j)>=CS%bad_val_sss_max       &
                .or. state%SST(i,j)< CS%bad_val_sst_min       &
                .or. state%SST(i,j)>=CS%bad_val_sst_max
        if (localError) then
          numberOfErrors=numberOfErrors+1
          if (numberOfErrors<9) then ! Only report details for the first few errors
            if (CS%use_temperature) then
              write(msg(1:240),'(2(a,i4,x),2(a,f8.3,x),8(a,es11.4,x))') &
                'Extreme surface state detected: i=',i,'j=',j, &
                'x=',G%geoLonT(i,j),'y=',G%geoLatT(i,j), &
                'D=',G%bathyT(i,j),                      &
                'SSH=',state%sea_lev(i,j),               &
                'SST=',state%SST(i,j),                   &
                'SSS=',state%SSS(i,j),                   &
                'U-=',state%u(i-1,j),                    &
                'U+=',state%u(i,j),                      &
                'V-=',state%v(i,j-1),                    &
                'V+=',state%v(i,j)
            else
              write(msg(1:240),'(2(a,i4,x),2(a,f8.3,x),6(a,es11.4))') &
                'Extreme surface state detected: i=',i,'j=',j, &
                'x=',G%geoLonT(i,j),'y=',G%geoLatT(i,j), &
                'D=',G%bathyT(i,j),                      &
                'SSH=',state%sea_lev(i,j),               &
                'U-=',state%u(i-1,j),                    &
                'U+=',state%u(i,j),                      &
                'V-=',state%v(i,j-1),                    &
                'V+=',state%v(i,j)
            endif
            call MOM_error(WARNING, trim(msg), all_print=.true.)
          elseif (numberOfErrors==9) then ! Indicate once that there are more errors
            call MOM_error(WARNING, 'There were more unreported extreme events!', all_print=.true.)
          endif ! numberOfErrors
        endif ! localError
      endif ! mask2dT
    enddo; enddo
    call sum_across_PEs(numberOfErrors)
    if (numberOfErrors>0) then
      write(msg(1:240),'(3(a,i9,x))') 'There were a total of ',numberOfErrors, &
          'locations detected with extreme surface values!'
      call MOM_error(FATAL, trim(msg))
    endif
  endif

  call callTree_leave("calculate_surface_state()")
end subroutine calculate_surface_state


!> End of model
subroutine MOM_end(CS)
  type(MOM_control_struct), pointer :: CS   !< MOM control structure

  if (CS%use_ALE_algorithm) then
    call ALE_end(CS%ALE_CSp)
  endif

  DEALLOC_(CS%u) ; DEALLOC_(CS%v) ; DEALLOC_(CS%h)
  DEALLOC_(CS%uh) ; DEALLOC_(CS%vh)

  if (CS%use_temperature) then
    DEALLOC_(CS%T) ; CS%tv%T => NULL() ; DEALLOC_(CS%S) ; CS%tv%S => NULL()
  endif
  if (associated(CS%tv%frazil)) deallocate(CS%tv%frazil)
  if (associated(CS%tv%salt_deficit)) deallocate(CS%tv%salt_deficit)
  if (associated(CS%tv%Hml)) deallocate(CS%tv%Hml)

  call tracer_advect_end(CS%tracer_adv_CSp)
  call tracer_hor_diff_end(CS%tracer_diff_CSp)
  call tracer_registry_end(CS%tracer_Reg)

  DEALLOC_(CS%uhtr) ; DEALLOC_(CS%vhtr)
  if (CS%split) then ; if (CS%legacy_split) then
      call end_dyn_legacy_split(CS%dyn_legacy_split_CSp)
    else
      call end_dyn_split_RK2(CS%dyn_split_RK2_CSp)
  endif ; else ; if (CS%use_RK2) then
      call end_dyn_unsplit_RK2(CS%dyn_unsplit_RK2_CSp)
    else
      call end_dyn_unsplit(CS%dyn_unsplit_CSp)
  endif ; endif
  DEALLOC_(CS%ave_ssh)

  call verticalGridEnd(CS%GV)
  call MOM_grid_end(CS%G)

  deallocate(CS)

end subroutine MOM_end

!> \namespace mom
!!
!! Modular Ocean Model (MOM) Version 6.0 (MOM6)
!!
!! \authors Alistair Adcroft, Robert Hallberg, and Stephen Griffies
!!
!!  Additional contributions from:
!!    * Whit Anderson
!!    * Brian Arbic
!!    * Will Cooke
!!    * Anand Gnanadesikan
!!    * Matthew Harrison
!!    * Mehmet Ilicak
!!    * Laura Jackson
!!    * Jasmine John
!!    * John Krasting
!!    * Zhi Liang
!!    * Bonnie Samuels
!!    * Harper Simmons
!!    * Laurent White
!!    * Niki Zadeh
!!
!!  MOM ice-shelf code was developed by
!!  * Daniel Goldberg
!!  * Robert Hallberg
!!  * Chris Little
!!  * Olga Sergienko
!!
!!  \section section_overview Overview of MOM
!!
!!  This program (MOM) simulates the ocean by numerically solving
!!  the hydrostatic primitive equations in generalized Lagrangian
!!  vertical coordinates, typically tracking stretched pressure (p*)
!!  surfaces or following isopycnals in the ocean's interior, and
!!  general orthogonal horizontal coordinates. Unlike earlier versions
!!  of MOM, in MOM6 these equations are horizontally discretized on an
!!  Arakawa C-grid.  (It remains to be seen whether a B-grid dynamic
!!  core will be revived in MOM6 at a later date; for now applications
!!  requiring a B-grid discretization should use MOM5.1.)  MOM6 offers
!!  a range of options for the physical parameterizations, from those
!!  most appropriate to highly idealized models for geophysical fluid
!!  dynamics studies to a rich suite of processes appropriate for
!!  realistic ocean simulations.  The thermodynamic options typically
!!  use conservative temperature and preformed salinity as conservative
!!  state variables and a full nonlinear equation of state, but there
!!  are also idealized adiabatic configurations of the model that use
!!  fixed density layers.  Version 6.0 of MOM continues in the long
!!  tradition of a commitment to climate-quality ocean simulations
!!  embodied in previous versions of MOM, even as it draws extensively
!!  on the lessons learned in the development of the Generalized Ocean
!!  Layered Dynamics (GOLD) ocean model, which was also primarily
!!  developed at NOAA/GFDL.  MOM has also benefited tremendously from
!!  the FMS infrastructure, which it utilizes and shares with other
!!  component models developed at NOAA/GFDL.
!!
!!    When run is isopycnal-coordinate mode, the uppermost few layers
!!  are often used to describe a bulk mixed layer, including the
!!  effects of penetrating shortwave radiation.  Either a split-
!!  explicit time stepping scheme or a non-split scheme may be used
!!  for the dynamics, while the time stepping may be split (and use
!!  different numbers of steps to cover the same interval) for the
!!  forcing, the thermodynamics, and for the dynamics.  Most of the
!!  numerics are second order accurate in space.  MOM can run with an
!!  absurdly thin minimum layer thickness. A variety of non-isopycnal
!!  vertical coordinate options are under development, but all exploit
!!  the advantages of a Lagrangian vertical coordinate, as discussed
!!  in detail by Adcroft and Hallberg (Ocean Modelling, 2006).
!!
!!    Details of the numerics and physical parameterizations are
!!  provided in the appropriate source files.  All of the available
!!  options are selected at run-time by parsing the input files,
!!  usually MOM_input and MOM_override, and the options choices are
!!  then documented for each run in MOM_param_docs.
!!
!!    MOM6 integrates the equations forward in time in three distinct
!!  phases.  In one phase, the dynamic equations for the velocities
!!  and layer thicknesses are advanced, capturing the propagation of
!!  external and internal inertia-gravity waves, Rossby waves, and
!!  other strictly adiabatic processes, including lateral stresses,
!!  vertical viscosity and momentum forcing, and interface height
!!  diffusion (commonly called Gent-McWilliams diffusion in depth-
!!  coordinate models).  In the second phase, all tracers are advected
!!  and diffused along the layers.  The third phase applies diabatic
!!  processes, vertical mixing of water properties, and perhaps
!!  vertical remapping to cause the layers to track the desired
!!  vertical coordinate.
!!
!!    The present file (MOM.F90) orchestrates the main time stepping
!!  loops. One time integration option for the dynamics uses a split
!!  explicit time stepping scheme to rapidly step the barotropic
!!  pressure and velocity fields. The barotropic velocities are
!!  averaged over the baroclinic time step before they are used to
!!  advect thickness and determine the baroclinic accelerations.  As
!!  described in Hallberg and Adcroft (2009), a barotropic correction
!!  is applied to the time-mean layer velocities to ensure that the
!!  sum of the layer transports agrees with the time-mean barotropic
!!  transport, thereby ensuring that the estimates of the free surface
!!  from the sum of the layer thicknesses agrees with the final free
!!  surface height as calculated by the barotropic solver.  The
!!  barotropic and baroclinic velocities are kept consistent by
!!  recalculating the barotropic velocities from the baroclinic
!!  transports each time step. This scheme is described in Hallberg,
!!  1997, J. Comp. Phys. 135, 54-65 and in Hallberg and Adcroft, 2009,
!!  Ocean Modelling, 29, 15-26.
!!
!!    The other time integration options use non-split time stepping
!!  schemes based on the 3-step third order Runge-Kutta scheme
!!  described in Matsuno, 1966, J. Met. Soc. Japan, 44, 85-88, or on
!!  a two-step quasi-2nd order Runge-Kutta scheme.  These are much
!!  slower than the split time-stepping scheme, but they are useful
!!  for providing a more robust solution for debugging cases where the
!!  more complicated split time-stepping scheme may be giving suspect
!!  solutions.
!!
!!    There are a range of closure options available.  Horizontal
!!  velocities are subject to a combination of horizontal biharmonic
!!  and Laplacian friction (based on a stress tensor formalism) and a
!!  vertical Fickian viscosity (perhaps using the kinematic viscosity
!!  of water).  The horizontal viscosities may be constant, spatially
!!  varying or may be dynamically calculated using Smagorinsky's
!!  approach.  A diapycnal diffusion of density and thermodynamic
!!  quantities is also allowed, but not required, as is horizontal
!!  diffusion of interface heights (akin to the Gent-McWilliams
!!  closure of geopotential coordinate models).  The diapycnal mixing
!!  may use a fixed diffusivity or it may use the shear Richardson
!!  number dependent closure, like that described in Jackson et al.
!!  (JPO, 2008).  When there is diapycnal diffusion, it applies to
!!  momentum as well. As this is in addition to the vertical viscosity,
!!  the vertical Prandtl always exceeds 1.  A refined bulk-mixed layer
!!  is often used to describe the planetary boundary layer in realistic
!!  ocean simulations.
!!
!!    MOM has a number of noteworthy debugging capabilities.
!!  Excessively large velocities are truncated and MOM will stop
!!  itself after a number of such instances to keep the model from
!!  crashing altogether.  This is useful in diagnosing failures,
!!  or (by accepting some truncations) it may be useful for getting
!!  the model past the adjustment from an ill-balanced initial
!!  condition.  In addition, all of the accelerations in the columns
!!  with excessively large velocities may be directed to a text file.
!!  Parallelization errors may be diagnosed using the DEBUG option,
!!  which causes extensive checksums to be written out along with
!!  comments indicating where in the algorithm the sums originate and
!!  what variable is being summed.  The point where these checksums
!!  differ between runs is usually a good indication of where in the
!!  code the problem lies.  All of the test cases provided with MOM
!!  are routinely tested to ensure that they give bitwise identical
!!  results regardless of the domain decomposition, or whether they
!!  use static or dynamic memory allocation.
!!
!!  \section section_structure Structure of MOM
!!
!!  About 115 other files of source code and 4 header files comprise
!!  the MOM code, although there are several hundred more files that
!!  make up the FMS infrastructure upon which MOM is built.  Each of
!!  the MOM files contains comments documenting what it does, and
!!  most of the file names are fairly self-evident. In addition, all
!!  subroutines and data types are referenced via a module use, only
!!  statement, and the module names are consistent with the file names,
!!  so it is not too hard to find the source file for a subroutine.
!!
!!    The typical MOM directory tree is as follows:
!!
!! \verbatim
!!        ../MOM
!!        |-- config_src
!!        |   |-- coupled_driver
!!        |   |-- dynamic
!!        |   `-- solo_driver
!!        |-- examples
!!        |   |-- CM2G
!!        |   |-- ...
!!        |   `-- torus_advection_test
!!        `-- src
!!            |-- core
!!            |-- diagnostics
!!            |-- equation_of_state
!!            |-- framework
!!            |-- ice_shelf
!!            |-- initialization
!!            |-- parameterizations
!!            |   |-- lateral
!!            |   `-- vertical
!!            |-- tracer
!!            `-- user
!! \endverbatim
!!
!!  Rather than describing each file here, each directory contents
!!  will be described to give a broad overview of the MOM code
!!  structure.
!!
!!    The directories under config_src contain files that are used for
!!  configuring the code, for instance for coupled or ocean-only runs.
!!  Only one or two of these directories are used in compiling any,
!!  particular run.
!!
!!  * config_src/coupled_driver:
!!    The files here are used to couple MOM as a component in a larger
!!    run driven by the FMS coupler.  This includes code that converts
!!    various forcing fields into the code structures and flux and unit
!!    conventions used by MOM, and converts the MOM surface fields
!!    back to the forms used by other FMS components.
!!
!!  * config_src/dynamic:
!!    The only file here is the version of MOM_memory.h that is used
!!    for dynamic memory configurations of MOM.
!!
!!  * config_src/solo_driver:
!!    The files here are include the _main driver that is used when
!!    MOM is configured as an ocean-only model, as well as the files
!!    that specify the surface forcing in this configuration.
!!
!!    The directories under examples provide a large number of working
!!  configurations of MOM, along with reference solutions for several
!!  different compilers on GFDL's latest large computer.  The versions
!!  of MOM_memory.h in these directories need not be used if dynamic
!!  memory allocation is desired, and the answers should be unchanged.
!!
!!    The directories under src contain most of the MOM files.  These
!!  files are used in every configuration using MOM.
!!
!!  * src/core:
!!    The files here constitute the MOM dynamic core.  This directory
!!    also includes files with the types that describe the model's
!!    lateral grid and have defined types that are shared across
!!    various MOM modules to allow for more succinct and flexible
!!    subroutine argument lists.
!!
!!  * src/diagnostics:
!!    The files here calculate various diagnostics that are anciliary
!!    to the model itself.  While most of these diagnostics do not
!!    directly affect the model's solution, there are some, like the
!!    calculation of the deformation radius, that are used in some
!!    of the process parameterizations.
!!
!!  * src/equation_of_state:
!!    These files describe the physical properties of sea-water,
!!    including both the equation of state and when it freezes.
!!
!!  * src/framework:
!!    These files provide infrastructure utilities for MOM.  Many are
!!    simply wrappers for capabilities provided by FMS, although others
!!    provide capabilities (like the file_parser) that are unique to
!!    MOM. When MOM is adapted to use a modeling infrastructure
!!    distinct from FMS, most of the required changes are in this
!!    directory.
!!
!!  * src/initialization:
!!    These are the files that are used to initialize the MOM grid
!!    or provide the initial physical state for MOM.  These files are
!!    not intended to be modified, but provide a means for calling
!!    user-specific initialization code like the examples in src/user.
!!
!!  * src/parameterizations/lateral:
!!    These files implement a number of quasi-lateral (along-layer)
!!    process parameterizations, including lateral viscosities,
!!    parameterizations of eddy effects, and the calculation of tidal
!!    forcing.
!!
!!  * src/parameterizations/vertical:
!!    These files implement a number of vertical mixing or diabatic
!!    processes, including the effects of vertical viscosity and
!!    code to parameterize the planetary boundary layer.  There is a
!!    separate driver that orchestrates this portion of the algorithm,
!!    and there is a diversity of parameterizations to be found here.
!!
!!  * src/tracer:
!!    These files handle the lateral transport and diffusion of
!!    tracers, or are the code to implement various passive tracer
!!    packages.  Additional tracer packages are readily accomodated.
!!
!!  * src/user:
!!    These are either stub routines that a user could use to change
!!    the model's initial conditions or forcing, or are examples that
!!    implement specific test cases.  These files can easily  be hand
!!    edited to create new analytically specified configurations.
!!
!!
!!  Most simulations can be set up by modifying only the files
!!  MOM_input, and possibly one or two of the files in src/user.
!!  In addition, the diag_table (MOM_diag_table) will commonly be
!!  modified to tailor the output to the needs of the question at
!!  hand.  The FMS utility mkmf works with a file called path_names
!!  to build an appropriate makefile, and path_names should be edited
!!  to reflect the actual location of the desired source code.
!!
!!
!!  There are 3 publicly visible subroutines in this file (MOM.F90).
!!  * step_MOM steps MOM over a specified interval of time.
!!  * MOM_initialize calls initialize and does other initialization
!!    that does not warrant user modification.
!!  * calculate_surface_state determines the surface (bulk mixed layer
!!    if traditional isoycnal vertical coordinate) properties of the
!!    current model state and packages pointers to these fields into an
!!    exported structure.
!!
!!    The remaining subroutines in this file (src/core/MOM.F90) are:
!!  * find_total_transport determines the barotropic mass transport.
!!  * register_diags registers many diagnostic fields for the dynamic
!!    solver, or of the main model variables.
!!  * MOM_timing_init initializes various CPU time clocks.
!!  * write_static_fields writes out various time-invariant fields.
!!  * set_restart_fields is used to specify those fields that are
!!    written to and read from the restart file.
!!
!!  Macros written all in capital letters are defined in MOM_memory.h.
!!
!!  \section section_gridlayout MOM grid layout
!!
!!  A small fragment of the grid is shown below:
!!
!! \verbatim
!!    j+1  x ^ x ^ x
!!
!!    j+1  > o > o >
!!
!!    j    x ^ x ^ x
!!
!!    j    > o > o >
!!
!!    j-1  x ^ x ^ x
!!
!!        i-1  i  i+1
!!
!!           i  i+1
!!
!! \endverbatim
!!
!!  Fields at each point
!!  * x =  q, CoriolisBu
!!  * ^ =  v, PFv, CAv, vh, diffv, tauy, vbt, vhtr
!!  * > =  u, PFu, CAu, uh, diffu, taux, ubt, uhtr
!!  * o =  h, bathyT, eta, T, S, tr
!!
!!  The boundaries always run through q grid points (x).
!!
!!  \section section_heat_budget Diagnosing MOM heat budget
!!
!!  Here are some example heat budgets for the ALE version of MOM6.
!!
!!  \subsection subsection_2d_heat_budget Depth integrated heat budget
!!
!!  Depth integrated heat budget diagnostic for MOM.
!!
!! * OPOTTEMPTEND_2d = T_ADVECTION_XY_2d + OPOTTEMPPMDIFF_2d + HFDS + HFGEOU
!!
!! * T_ADVECTION_XY_2d = horizontal advection
!! * OPOTTEMPPMDIFF_2d = neutral diffusion
!! * HFDS              = net surface boundary heat flux
!! * HFGEOU            = geothermal heat flux
!!
!! * HFDS = net surface boundary heat flux entering the ocean
!!        = rsntds + rlntds + hfls + hfss + heat_pme + hfsifrazil
!!
!! * More heat flux cross-checks
!!   * hfds     = net_heat_coupler + hfsifrazil + heat_pme
!!   * heat_pme = heat_content_surfwater
!!              = heat_content_massin + heat_content_massout
!!              = heat_content_fprec + heat_content_cond + heat_content_vprec
!!               + hfrunoffds + hfevapds + hfrainds
!!
!!  \subsection subsection_3d_heat_budget Depth integrated heat budget
!!
!!  Here is an example 3d heat budget diagnostic for MOM.
!!
!! * OPOTTEMPTEND = T_ADVECTION_XY + TH_TENDENCY_VERT_REMAP + OPOTTEMPDIFF + OPOTTEMPPMDIFF
!!                + BOUNDARY_FORCING_HEAT_TENDENCY + FRAZIL_HEAT_TENDENCY
!!
!! * OPOTTEMPTEND                   = net tendency of heat as diagnosed in MOM.F90
!! * T_ADVECTION_XY                 = heating of a cell from lateral advection
!! * TH_TENDENCY_VERT_REMAP         = heating of a cell from vertical remapping
!! * OPOTTEMPDIFF                   = heating of a cell from diabatic diffusion
!! * OPOTTEMPPMDIFF                 = heating of a cell from neutral diffusion
!! * BOUNDARY_FORCING_HEAT_TENDENCY = heating of cell from boundary fluxes
!! * FRAZIL_HEAT_TENDENCY           = heating of cell from frazil
!!
!! * TH_TENDENCY_VERT_REMAP has zero vertical sum, as it redistributes heat in vertical.
!!
!! * OPOTTEMPDIFF has zero vertical sum, as it redistributes heat in the vertical.
!!
!! * BOUNDARY_FORCING_HEAT_TENDENCY generally has 3d structure, with k > 1 contributions from
!!   penetrative shortwave, and from other fluxes for the case when layers are tiny, in which
!!   case MOM6 partitions tendencies into k > 1 layers.
!!
!! * FRAZIL_HEAT_TENDENCY generally has 3d structure, since MOM6 frazil calculation checks the
!!   full ocean column.
!!
!! * FRAZIL_HEAT_TENDENCY[k=@sum] = HFSIFRAZIL = column integrated frazil heating.
!!
!! * HFDS = FRAZIL_HEAT_TENDENCY[k=@sum] + BOUNDARY_FORCING_HEAT_TENDENCY[k=@sum]
!!
!!  Here is an example 2d heat budget (depth summed) diagnostic for MOM.
!!
!! * OPOTTEMPTEND_2d = T_ADVECTION_XY_2d + OPOTTEMPPMDIFF_2d + HFDS 
!!
!!
!!  Here is an example 3d salt budget diagnostic for MOM.
!!
!! * OSALTTEND = S_ADVECTION_XY + SH_TENDENCY_VERT_REMAP + OSALTDIFF + OSALTPMDIFF
!!                + BOUNDARY_FORCING_SALT_TENDENCY 
!!
!! * OSALTTEND                      = net tendency of salt as diagnosed in MOM.F90
!! * S_ADVECTION_XY                 = salt convergence to cell from lateral advection
!! * SH_TENDENCY_VERT_REMAP         = salt convergence to cell from vertical remapping
!! * OSALTDIFF                      = salt convergence to cell from diabatic diffusion
!! * OSALTPMDIFF                    = salt convergence to cell from neutral diffusion
!! * BOUNDARY_FORCING_SALT_TENDENCY = salt convergence to cell from boundary fluxes
!!
!! * SH_TENDENCY_VERT_REMAP has zero vertical sum, as it redistributes salt in vertical.
!!
!! * OSALTDIFF has zero vertical sum, as it redistributes salt in the vertical.
!!
!! * BOUNDARY_FORCING_SALT_TENDENCY generally has 3d structure, with k > 1 contributions from
!!   the case when layers are tiny, in which case MOM6 partitions tendencies into k > 1 layers.
!!
!! * SFDSI = BOUNDARY_FORCING_SALT_TENDENCY[k=@sum] 
!!
!!  Here is an example 2d salt budget (depth summed) diagnostic for MOM.
!!
!! * OSALTTEND_2d = S_ADVECTION_XY_2d + OSALTPMDIFF_2d + SFDSI (+ SALT_FLUX_RESTORE) 
!!
!!
!!


end module MOM<|MERGE_RESOLUTION|>--- conflicted
+++ resolved
@@ -1165,11 +1165,7 @@
       if (Time_local + set_time(int(0.5*dt_therm)) > CS%Z_diag_time) then
         call enable_averaging(real(time_type_to_real(CS%Z_diag_interval)), &
                               CS%Z_diag_time, CS%diag)
-<<<<<<< HEAD
-        call calculate_Z_diag_fields(u, v, h, ssh,CS%dt_trans, &
-=======
         call calculate_Z_diag_fields(u, v, h, ssh, CS%dt_trans, &
->>>>>>> 31e0d74a
                                      G, GV, CS%diag_to_Z_CSp)
         CS%Z_diag_time = CS%Z_diag_time + CS%Z_diag_interval
         call disable_averaging(CS%diag)
@@ -3067,11 +3063,6 @@
     endif
   endif                                              ! end BULKMIXEDLAYER
 
-<<<<<<< HEAD
-  !state%u => u(:,:,1)
-  !state%v => v(:,:,1)
-=======
->>>>>>> 31e0d74a
   state%frazil => CS%tv%frazil
   state%TempxPmE => CS%tv%TempxPmE
   state%internal_heat => CS%tv%internal_heat
