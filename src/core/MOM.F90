--- conflicted
+++ resolved
@@ -2687,11 +2687,7 @@
   call register_obsolete_diagnostics(param_file, CS%diag)
 
   if (use_frazil) then
-<<<<<<< HEAD
-    if (query_initialized(CS%tv%frazil,"frazil",restart_CSp)) then
-=======
     if (query_initialized(CS%tv%frazil, "frazil", restart_CSp)) then
->>>>>>> ced41b51
       ! Test whether the dimensional rescaling has changed for heat content.
       if ((US%kg_m3_to_R_restart*US%m_to_Z_restart*US%J_kg_to_Q_restart /= 0.0) .and. &
           ((US%J_kg_to_Q*US%kg_m3_to_R*US%m_to_Z) /= &
