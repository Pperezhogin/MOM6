!> The central module of the MOM6 ocean model
module MOM

! This file is part of MOM6. See LICENSE.md for the license.

! Infrastructure modules
use MOM_array_transform,      only : rotate_array, rotate_vector
use MOM_debugging,            only : MOM_debugging_init, hchksum, uvchksum
use MOM_debugging,            only : check_redundant
use MOM_checksum_packages,    only : MOM_thermo_chksum, MOM_state_chksum
use MOM_checksum_packages,    only : MOM_accel_chksum, MOM_surface_chksum
use MOM_coms,                 only : num_PEs
use MOM_cpu_clock,            only : cpu_clock_id, cpu_clock_begin, cpu_clock_end
use MOM_cpu_clock,            only : CLOCK_COMPONENT, CLOCK_SUBCOMPONENT
use MOM_cpu_clock,            only : CLOCK_MODULE_DRIVER, CLOCK_MODULE, CLOCK_ROUTINE
use MOM_diag_mediator,        only : diag_mediator_init, enable_averaging, enable_averages
use MOM_diag_mediator,        only : diag_mediator_infrastructure_init
use MOM_diag_mediator,        only : diag_set_state_ptrs, diag_update_remap_grids
use MOM_diag_mediator,        only : disable_averaging, post_data, safe_alloc_ptr
use MOM_diag_mediator,        only : register_diag_field, register_cell_measure
use MOM_diag_mediator,        only : set_axes_info, diag_ctrl, diag_masks_set
use MOM_diag_mediator,        only : set_masks_for_axes
use MOM_diag_mediator,        only : diag_grid_storage, diag_grid_storage_init
use MOM_diag_mediator,        only : diag_save_grids, diag_restore_grids
use MOM_diag_mediator,        only : diag_copy_storage_to_diag, diag_copy_diag_to_storage
use MOM_domains,              only : MOM_domains_init
use MOM_domains,              only : sum_across_PEs, pass_var, pass_vector
use MOM_domains,              only : clone_MOM_domain, deallocate_MOM_domain
use MOM_domains,              only : To_North, To_East, To_South, To_West
use MOM_domains,              only : To_All, Omit_corners, CGRID_NE, SCALAR_PAIR
use MOM_domains,              only : create_group_pass, do_group_pass, group_pass_type
use MOM_domains,              only : start_group_pass, complete_group_pass, Omit_Corners
use MOM_error_handler,        only : MOM_error, MOM_mesg, FATAL, WARNING, is_root_pe
use MOM_error_handler,        only : MOM_set_verbosity, callTree_showQuery
use MOM_error_handler,        only : callTree_enter, callTree_leave, callTree_waypoint
use MOM_file_parser,          only : read_param, get_param, log_version, param_file_type
use MOM_forcing_type,         only : forcing, mech_forcing
use MOM_forcing_type,         only : MOM_forcing_chksum, MOM_mech_forcing_chksum
use MOM_get_input,            only : Get_MOM_Input, directories
use MOM_io,                   only : MOM_io_init, vardesc, var_desc
use MOM_io,                   only : slasher, file_exists, MOM_read_data
use MOM_obsolete_params,      only : find_obsolete_params
use MOM_restart,              only : register_restart_field, register_restart_pair
use MOM_restart,              only : query_initialized, save_restart, restart_registry_lock
use MOM_restart,              only : restart_init, is_new_run, determine_is_new_run, MOM_restart_CS
use MOM_spatial_means,        only : global_mass_integral
use MOM_time_manager,         only : time_type, real_to_time, time_type_to_real, operator(+)
use MOM_time_manager,         only : operator(-), operator(>), operator(*), operator(/)
use MOM_time_manager,         only : operator(>=), operator(==), increment_date
use MOM_unit_tests,           only : unit_tests

! MOM core modules
use MOM_ALE,                   only : ALE_init, ALE_end, ALE_main, ALE_CS, adjustGridForIntegrity
use MOM_ALE,                   only : ALE_getCoordinate, ALE_getCoordinateUnits, ALE_writeCoordinateFile
use MOM_ALE,                   only : ALE_updateVerticalGridType, ALE_remap_init_conds, ALE_register_diags
use MOM_ALE_sponge,            only : rotate_ALE_sponge, update_ALE_sponge_field
use MOM_barotropic,            only : Barotropic_CS
use MOM_boundary_update,       only : call_OBC_register, OBC_register_end, update_OBC_CS
use MOM_coord_initialization,  only : MOM_initialize_coord
use MOM_diabatic_driver,       only : diabatic, diabatic_driver_init, diabatic_CS, extract_diabatic_member
use MOM_diabatic_driver,       only : adiabatic, adiabatic_driver_init, diabatic_driver_end
use MOM_stochastics,           only : stochastics_init, update_stochastics, stochastic_CS
use MOM_diagnostics,           only : calculate_diagnostic_fields, MOM_diagnostics_init
use MOM_diagnostics,           only : register_transport_diags, post_transport_diagnostics
use MOM_diagnostics,           only : register_surface_diags, write_static_fields
use MOM_diagnostics,           only : post_surface_dyn_diags, post_surface_thermo_diags
use MOM_diagnostics,           only : diagnostics_CS, surface_diag_IDs, transport_diag_IDs
use MOM_diagnostics,           only : MOM_diagnostics_end
use MOM_dynamics_unsplit,      only : step_MOM_dyn_unsplit, register_restarts_dyn_unsplit
use MOM_dynamics_unsplit,      only : initialize_dyn_unsplit, end_dyn_unsplit
use MOM_dynamics_unsplit,      only : MOM_dyn_unsplit_CS
use MOM_dynamics_split_RK2,    only : step_MOM_dyn_split_RK2, register_restarts_dyn_split_RK2
use MOM_dynamics_split_RK2,    only : initialize_dyn_split_RK2, end_dyn_split_RK2
use MOM_dynamics_split_RK2,    only : MOM_dyn_split_RK2_CS
use MOM_dynamics_unsplit_RK2,  only : step_MOM_dyn_unsplit_RK2, register_restarts_dyn_unsplit_RK2
use MOM_dynamics_unsplit_RK2,  only : initialize_dyn_unsplit_RK2, end_dyn_unsplit_RK2
use MOM_dynamics_unsplit_RK2,  only : MOM_dyn_unsplit_RK2_CS
use MOM_dyn_horgrid,           only : dyn_horgrid_type, create_dyn_horgrid, destroy_dyn_horgrid
use MOM_dyn_horgrid,           only : rotate_dyn_horgrid
use MOM_EOS,                   only : EOS_init, calculate_density, calculate_TFreeze, EOS_domain
use MOM_fixed_initialization,  only : MOM_initialize_fixed
use MOM_forcing_type,          only : allocate_forcing_type, allocate_mech_forcing
use MOM_forcing_type,          only : deallocate_mech_forcing, deallocate_forcing_type
use MOM_forcing_type,          only : rotate_forcing, rotate_mech_forcing
use MOM_grid,                  only : ocean_grid_type, MOM_grid_init, MOM_grid_end
use MOM_grid,                  only : set_first_direction, rescale_grid_bathymetry
use MOM_hor_index,             only : hor_index_type, hor_index_init
use MOM_hor_index,             only : rotate_hor_index
use MOM_interface_heights,     only : find_eta
use MOM_lateral_mixing_coeffs, only : calc_slope_functions, VarMix_init, VarMix_end
use MOM_lateral_mixing_coeffs, only : calc_resoln_function, calc_depth_function, VarMix_CS
use MOM_MEKE,                  only : MEKE_alloc_register_restart, step_forward_MEKE
use MOM_MEKE,                  only : MEKE_CS, MEKE_init, MEKE_end
use MOM_MEKE_types,            only : MEKE_type
use MOM_mixed_layer_restrat,   only : mixedlayer_restrat, mixedlayer_restrat_init, mixedlayer_restrat_CS
use MOM_mixed_layer_restrat,   only : mixedlayer_restrat_register_restarts
use MOM_obsolete_diagnostics,  only : register_obsolete_diagnostics
use MOM_open_boundary,         only : ocean_OBC_type, OBC_registry_type
use MOM_open_boundary,         only : register_temp_salt_segments
use MOM_open_boundary,         only : open_boundary_register_restarts
use MOM_open_boundary,         only : update_segment_tracer_reservoirs
use MOM_open_boundary,         only : rotate_OBC_config, rotate_OBC_init
use MOM_set_visc,              only : set_viscous_BBL, set_viscous_ML
use MOM_set_visc,              only : set_visc_register_restarts, set_visc_CS
use MOM_set_visc,              only : set_visc_init, set_visc_end
use MOM_shared_initialization, only : write_ocean_geometry_file
use MOM_sponge,                only : init_sponge_diags, sponge_CS
use MOM_state_initialization,  only : MOM_initialize_state
use MOM_sum_output,            only : write_energy, accumulate_net_input
use MOM_sum_output,            only : MOM_sum_output_init, MOM_sum_output_end
use MOM_sum_output,            only : sum_output_CS
use MOM_ALE_sponge,            only : init_ALE_sponge_diags, ALE_sponge_CS
use MOM_thickness_diffuse,     only : thickness_diffuse, thickness_diffuse_init
use MOM_thickness_diffuse,     only : thickness_diffuse_end, thickness_diffuse_CS
use MOM_tracer_advect,         only : advect_tracer, tracer_advect_init
use MOM_tracer_advect,         only : tracer_advect_end, tracer_advect_CS
use MOM_tracer_hor_diff,       only : tracer_hordiff, tracer_hor_diff_init
use MOM_tracer_hor_diff,       only : tracer_hor_diff_end, tracer_hor_diff_CS
use MOM_tracer_registry,       only : tracer_registry_type, register_tracer, tracer_registry_init
use MOM_tracer_registry,       only : register_tracer_diagnostics, post_tracer_diagnostics_at_sync
use MOM_tracer_registry,       only : post_tracer_transport_diagnostics
use MOM_tracer_registry,       only : preALE_tracer_diagnostics, postALE_tracer_diagnostics
use MOM_tracer_registry,       only : lock_tracer_registry, tracer_registry_end
use MOM_tracer_flow_control,   only : call_tracer_register, tracer_flow_control_CS
use MOM_tracer_flow_control,   only : tracer_flow_control_init, call_tracer_surface_state
use MOM_tracer_flow_control,   only : tracer_flow_control_end
use MOM_transcribe_grid,       only : copy_dyngrid_to_MOM_grid, copy_MOM_grid_to_dyngrid
use MOM_unit_scaling,          only : unit_scale_type, unit_scaling_init
use MOM_unit_scaling,          only : unit_scaling_end, fix_restart_unit_scaling
use MOM_variables,             only : surface, allocate_surface_state, deallocate_surface_state
use MOM_variables,             only : thermo_var_ptrs, vertvisc_type, porous_barrier_ptrs
use MOM_variables,             only : accel_diag_ptrs, cont_diag_ptrs, ocean_internal_state
use MOM_variables,             only : rotate_surface_state
use MOM_verticalGrid,          only : verticalGrid_type, verticalGridInit, verticalGridEnd
use MOM_verticalGrid,          only : fix_restart_scaling
use MOM_verticalGrid,          only : get_thickness_units, get_flux_units, get_tr_flux_units
use MOM_wave_interface,        only : wave_parameters_CS, waves_end
use MOM_wave_interface,        only : Update_Stokes_Drift

use MOM_porous_barriers,      only : porous_widths

! ODA modules
use MOM_oda_driver_mod,        only : ODA_CS, oda, init_oda, oda_end
use MOM_oda_driver_mod,        only : set_prior_tracer, set_analysis_time, apply_oda_tracer_increments
use MOM_oda_incupd,            only : oda_incupd_CS, init_oda_incupd_diags

! Offline modules
use MOM_offline_main,          only : offline_transport_CS, offline_transport_init, update_offline_fields
use MOM_offline_main,          only : insert_offline_main, extract_offline_main, post_offline_convergence_diags
use MOM_offline_main,          only : register_diags_offline_transport, offline_advection_ale
use MOM_offline_main,          only : offline_redistribute_residual, offline_diabatic_ale
use MOM_offline_main,          only : offline_fw_fluxes_into_ocean, offline_fw_fluxes_out_ocean
use MOM_offline_main,          only : offline_advection_layer, offline_transport_end
use MOM_ALE,                   only : ale_offline_tracer_final, ALE_main_offline
use MOM_ice_shelf,             only : ice_shelf_CS, ice_shelf_query, initialize_ice_shelf
use MOM_particles_mod,         only : particles, particles_init, particles_run, particles_save_restart, particles_end

implicit none ; private

#include <MOM_memory.h>

! A note on unit descriptions in comments: MOM6 uses units that can be rescaled for dimensional
! consistency testing. These are noted in comments with units like Z, H, L, and T, along with
! their mks counterparts with notation like "a velocity [Z T-1 ~> m s-1]".  If the units
! vary with the Boussinesq approximation, the Boussinesq variant is given first.

!> A structure with diagnostic IDs of the state variables
type MOM_diag_IDs
  !>@{ 3-d state field diagnostic IDs
  integer :: id_u  = -1, id_v  = -1, id_h  = -1
  !>@}
  !> 2-d state field diagnostic ID
  integer :: id_ssh_inst = -1
end type MOM_diag_IDs

!> Control structure for the MOM module, including the variables that describe
!! the state of the ocean.
type, public :: MOM_control_struct ; private
  real ALLOCABLE_, dimension(NIMEM_,NJMEM_,NKMEM_) :: &
    h, &            !< layer thickness [H ~> m or kg m-2]
    T, &            !< potential temperature [degC]
    S               !< salinity [ppt]
  real ALLOCABLE_, dimension(NIMEMB_PTR_,NJMEM_,NKMEM_) :: &
    u,  &           !< zonal velocity component [L T-1 ~> m s-1]
    uh, &           !< uh = u * h * dy at u grid points [H L2 T-1 ~> m3 s-1 or kg s-1]
    uhtr            !< accumulated zonal thickness fluxes to advect tracers [H L2 ~> m3 or kg]
  real ALLOCABLE_, dimension(NIMEM_,NJMEMB_PTR_,NKMEM_) :: &
    v,  &           !< meridional velocity [L T-1 ~> m s-1]
    vh, &           !< vh = v * h * dx at v grid points [H L2 T-1 ~> m3 s-1 or kg s-1]
    vhtr            !< accumulated meridional thickness fluxes to advect tracers [H L2 ~> m3 or kg]
  real ALLOCABLE_, dimension(NIMEM_,NJMEM_) :: ssh_rint
                    !< A running time integral of the sea surface height [T Z ~> s m].
  real ALLOCABLE_, dimension(NIMEM_,NJMEM_) :: ave_ssh_ibc
                    !< time-averaged (over a forcing time step) sea surface height
                    !! with a correction for the inverse barometer [Z ~> m]
  real ALLOCABLE_, dimension(NIMEM_,NJMEM_) :: eta_av_bc
                    !< free surface height or column mass time averaged over the last
                    !! baroclinic dynamics time step [H ~> m or kg m-2]
  real, dimension(:,:), pointer :: &
    Hml => NULL()   !< active mixed layer depth [Z ~> m]
  real :: time_in_cycle !< The running time of the current time-stepping cycle
                    !! in calls that step the dynamics, and also the length of
                    !! the time integral of ssh_rint [T ~> s].
  real :: time_in_thermo_cycle !< The running time of the current time-stepping
                    !! cycle in calls that step the thermodynamics [T ~> s].

  type(ocean_grid_type) :: G_in                   !< Input grid metric
  type(ocean_grid_type), pointer :: G => NULL()   !< Model grid metric
  logical :: rotate_index = .false.   !< True if index map is rotated

  type(verticalGrid_type), pointer :: &
    GV => NULL()    !< structure containing vertical grid info
  type(unit_scale_type), pointer :: &
    US => NULL()    !< structure containing various unit conversion factors
  type(thermo_var_ptrs) :: tv !< structure containing pointers to available thermodynamic fields
  real :: t_dyn_rel_adv !< The time of the dynamics relative to tracer advection and lateral mixing
                    !! [T ~> s], or equivalently the elapsed time since advectively updating the
                    !! tracers.  t_dyn_rel_adv is invariably positive and may span multiple coupling timesteps.
  integer :: n_dyn_steps_in_adv !< The number of dynamics time steps that contributed to uhtr
                    !! and vhtr since the last time tracer advection occured.
  real :: t_dyn_rel_thermo  !< The time of the dynamics relative to diabatic  processes and remapping
                    !! [T ~> s].  t_dyn_rel_thermo can be negative or positive depending on whether
                    !! the diabatic processes are applied before or after the dynamics and may span
                    !! multiple coupling timesteps.
  real :: t_dyn_rel_diag !< The time of the diagnostics relative to diabatic processes and remapping
                    !!  [T ~> s].  t_dyn_rel_diag is always positive, since the diagnostics must lag.
  logical :: preadv_h_stored = .false. !< If true, the thicknesses from before the advective cycle
                    !! have been stored for use in diagnostics.

  type(diag_ctrl)     :: diag !< structure to regulate diagnostic output timing
  type(vertvisc_type) :: visc !< structure containing vertical viscosities,
                    !! bottom drag viscosities, and related fields
  type(MEKE_type) :: MEKE   !< Fields related to the Mesoscale Eddy Kinetic Energy
  logical :: adiabatic !< If true, there are no diapycnal mass fluxes, and no calls
                    !! to routines to calculate or apply diapycnal fluxes.
  logical :: diabatic_first !< If true, apply diabatic and thermodynamic processes before time
                    !! stepping the dynamics.
  logical :: use_ALE_algorithm  !< If true, use the ALE algorithm rather than layered
                    !! isopycnal/stacked shallow water mode. This logical is set by calling the
                    !! function useRegridding() from the MOM_regridding module.
  logical :: alternate_first_direction !< If true, alternate whether the x- or y-direction
                    !! updates occur first in directionally split parts of the calculation.
  real    :: first_dir_restart = -1.0 !< A real copy of G%first_direction for use in restart files
  logical :: offline_tracer_mode = .false.
                    !< If true, step_offline() is called instead of step_MOM().
                    !! This is intended for running MOM6 in offline tracer mode

  type(time_type), pointer :: Time   !< pointer to the ocean clock
  real    :: dt                      !< (baroclinic) dynamics time step [T ~> s]
  real    :: dt_therm                !< thermodynamics time step [T ~> s]
  logical :: thermo_spans_coupling   !< If true, thermodynamic and tracer time
                                     !! steps can span multiple coupled time steps.
  integer :: nstep_tot = 0           !< The total number of dynamic timesteps taken
                                     !! so far in this run segment
  logical :: count_calls = .false.   !< If true, count the calls to step_MOM, rather than the
                                     !! number of dynamics steps in nstep_tot
  logical :: debug                   !< If true, write verbose checksums for debugging purposes.
  integer :: ntrunc                  !< number u,v truncations since last call to write_energy

  integer :: cont_stencil            !< The stencil for thickness from the continuity solver.
  ! These elements are used to control the dynamics updates.
  logical :: do_dynamics             !< If false, does not call step_MOM_dyn_*. This is an
                                     !! undocumented run-time flag that is fragile.
  logical :: split                   !< If true, use the split time stepping scheme.
  logical :: use_RK2                 !< If true, use RK2 instead of RK3 in unsplit mode
                                     !! (i.e., no split between barotropic and baroclinic).
  logical :: thickness_diffuse       !< If true, diffuse interface height w/ a diffusivity KHTH.
  logical :: thickness_diffuse_first !< If true, diffuse thickness before dynamics.
  logical :: mixedlayer_restrat      !< If true, use submesoscale mixed layer restratifying scheme.
  logical :: useMEKE                 !< If true, call the MEKE parameterization.
  logical :: useWaves                !< If true, update Stokes drift
  logical :: use_p_surf_in_EOS       !< If true, always include the surface pressure contributions
                                     !! in equation of state calculations.
  logical :: use_diabatic_time_bug   !< If true, uses the wrong calendar time for diabatic processes,
                                     !! as was done in MOM6 versions prior to February 2018.
  real :: dtbt_reset_period          !< The time interval between dynamic recalculation of the
                                     !! barotropic time step [s]. If this is negative dtbt is never
                                     !! calculated, and if it is 0, dtbt is calculated every step.
  type(time_type) :: dtbt_reset_interval !< A time_time representation of dtbt_reset_period.
  type(time_type) :: dtbt_reset_time !< The next time DTBT should be calculated.
  real, dimension(:,:), pointer :: frac_shelf_h => NULL() !< fraction of total area occupied
                                     !! by ice shelf [nondim]
  real, dimension(:,:,:), pointer :: &
    h_pre_dyn => NULL(), &      !< The thickness before the transports [H ~> m or kg m-2].
    T_pre_dyn => NULL(), &      !< Temperature before the transports [degC].
    S_pre_dyn => NULL()         !< Salinity before the transports [ppt].
  type(accel_diag_ptrs) :: ADp  !< structure containing pointers to accelerations,
                                !! for derived diagnostics (e.g., energy budgets)
  type(cont_diag_ptrs)  :: CDp  !< structure containing pointers to continuity equation
                                !! terms, for derived diagnostics (e.g., energy budgets)
  real, dimension(:,:,:), pointer :: &
    u_prev => NULL(), &         !< previous value of u stored for diagnostics [L T-1 ~> m s-1]
    v_prev => NULL()            !< previous value of v stored for diagnostics [L T-1 ~> m s-1]

  logical :: interp_p_surf      !< If true, linearly interpolate surface pressure
                                !! over the coupling time step, using specified value
                                !! at the end of the coupling step. False by default.
  logical :: p_surf_prev_set    !< If true, p_surf_prev has been properly set from
                                !! a previous time-step or the ocean restart file.
                                !! This is only valid when interp_p_surf is true.
  real, dimension(:,:), pointer :: &
    p_surf_prev  => NULL(), &   !< surface pressure [R L2 T-2 ~> Pa] at end  previous call to step_MOM
    p_surf_begin => NULL(), &   !< surface pressure [R L2 T-2 ~> Pa] at start of step_MOM_dyn_...
    p_surf_end   => NULL()      !< surface pressure [R L2 T-2 ~> Pa] at end   of step_MOM_dyn_...

  ! Variables needed to reach between start and finish phases of initialization
  logical :: write_IC           !< If true, then the initial conditions will be written to file
  character(len=120) :: IC_file !< A file into which the initial conditions are
                                !! written in a new run if SAVE_INITIAL_CONDS is true.

  logical :: calc_rho_for_sea_lev !< If true, calculate rho to convert pressure to sea level

  ! These elements are used to control the calculation and error checking of the surface state
  real :: Hmix                  !< Diagnostic mixed layer thickness over which to
                                !! average surface tracer properties when a bulk
                                !! mixed layer is not used [Z ~> m], or a negative value
                                !! if a bulk mixed layer is being used.
  real :: HFrz                  !< If HFrz > 0, the nominal depth over which melt potential is
                                !! computed [Z ~> m]. The actual depth over which melt potential is
                                !! computed is min(HFrz, OBLD), where OBLD is the boundary layer depth.
                                !! If HFrz <= 0 (default), melt potential will not be computed.
  real :: Hmix_UV               !< Depth scale over which to average surface flow to
                                !! feedback to the coupler/driver [Z ~> m] when
                                !! bulk mixed layer is not used, or a negative value
                                !! if a bulk mixed layer is being used.
  logical :: check_bad_sfc_vals !< If true, scan surface state for ridiculous values.
  real    :: bad_val_ssh_max    !< Maximum SSH before triggering bad value message [Z ~> m]
  real    :: bad_val_sst_max    !< Maximum SST before triggering bad value message [degC]
  real    :: bad_val_sst_min    !< Minimum SST before triggering bad value message [degC]
  real    :: bad_val_sss_max    !< Maximum SSS before triggering bad value message [ppt]
  real    :: bad_val_col_thick  !< Minimum column thickness before triggering bad value message [Z ~> m]
  logical :: answers_2018       !< If true, use expressions for the surface properties that recover
                                !! the answers from the end of 2018. Otherwise, use more appropriate
                                !! expressions that differ at roundoff for non-Boussinesq cases.
  logical :: use_particles      !< Turns on the particles package
  character(len=10) :: particle_type !< Particle types include: surface(default), profiling and sail drone.

  type(MOM_diag_IDs)       :: IDs      !<  Handles used for diagnostics.
  type(transport_diag_IDs) :: transport_IDs  !< Handles used for transport diagnostics.
  type(surface_diag_IDs)   :: sfc_IDs  !< Handles used for surface diagnostics.
  type(diag_grid_storage)  :: diag_pre_sync !< The grid (thicknesses) before remapping
  type(diag_grid_storage)  :: diag_pre_dyn  !< The grid (thicknesses) before dynamics

  ! The remainder of this type provides pointers to child module control structures.

  type(MOM_dyn_unsplit_CS),      pointer :: dyn_unsplit_CSp => NULL()
    !< Pointer to the control structure used for the unsplit dynamics
  type(MOM_dyn_unsplit_RK2_CS),  pointer :: dyn_unsplit_RK2_CSp => NULL()
    !< Pointer to the control structure used for the unsplit RK2 dynamics
  type(MOM_dyn_split_RK2_CS),    pointer :: dyn_split_RK2_CSp => NULL()
    !< Pointer to the control structure used for the mode-split RK2 dynamics
  type(thickness_diffuse_CS) :: thickness_diffuse_CSp
    !< Pointer to the control structure used for the isopycnal height diffusive transport.
    !! This is also common referred to as Gent-McWilliams diffusion
  type(mixedlayer_restrat_CS) :: mixedlayer_restrat_CSp
    !< Pointer to the control structure used for the mixed layer restratification
  type(set_visc_CS)           :: set_visc_CSp
    !< Pointer to the control structure used to set viscosities
  type(diabatic_CS),             pointer :: diabatic_CSp => NULL()
    !< Pointer to the control structure for the diabatic driver
  type(MEKE_CS) :: MEKE_CSp
    !< Pointer to the control structure for the MEKE updates
  type(VarMix_CS) :: VarMix
    !< Control structure for the variable mixing module
  type(tracer_registry_type),    pointer :: tracer_Reg => NULL()
    !< Pointer to the MOM tracer registry
  type(tracer_advect_CS),        pointer :: tracer_adv_CSp => NULL()
    !< Pointer to the MOM tracer advection control structure
  type(tracer_hor_diff_CS),      pointer :: tracer_diff_CSp => NULL()
    !< Pointer to the MOM along-isopycnal tracer diffusion control structure
  type(tracer_flow_control_CS),  pointer :: tracer_flow_CSp => NULL()
    !< Pointer to the control structure that orchestrates the calling of tracer packages
    ! Although update_OBC_CS is not used directly outside of initialization, other modules
    ! set pointers to this type, so it should be kept for the duration of the run.
  type(update_OBC_CS),           pointer :: update_OBC_CSp => NULL()
    !< Pointer to the control structure for updating open boundary condition properties
  type(ocean_OBC_type),          pointer :: OBC => NULL()
    !< Pointer to the MOM open boundary condition type
  type(sponge_CS),               pointer :: sponge_CSp => NULL()
    !< Pointer to the layered-mode sponge control structure
  type(ALE_sponge_CS),           pointer :: ALE_sponge_CSp => NULL()
    !< Pointer to the oda incremental update control structure
  type(oda_incupd_CS),           pointer :: oda_incupd_CSp => NULL()
    !< Pointer to the ALE-mode sponge control structure
  type(ALE_CS),                  pointer :: ALE_CSp => NULL()
    !< Pointer to the Arbitrary Lagrangian Eulerian (ALE) vertical coordinate control structure

  ! Pointers to control structures used for diagnostics
  type(sum_output_CS),           pointer :: sum_output_CSp => NULL()
    !< Pointer to the globally summed output control structure
  type(diagnostics_CS) :: diagnostics_CSp
    !< Pointer to the MOM diagnostics control structure
  type(offline_transport_CS),    pointer :: offline_CSp => NULL()
    !< Pointer to the offline tracer transport control structure

  logical               :: ensemble_ocean !< if true, this run is part of a
                                !! larger ensemble for the purpose of data assimilation
                                !! or statistical analysis.
  type(ODA_CS), pointer :: odaCS => NULL() !< a pointer to the control structure for handling
                                !! ensemble model state vectors and data assimilation
                                !! increments and priors
<<<<<<< HEAD
  type(porous_barrier_ptrs) :: pbv !< porous barrier fractional cell metrics
  real ALLOCABLE_, dimension(NIMEMB_PTR_,NJMEM_,NKMEM_) &
                            :: por_face_areaU !< fractional open area of U-faces [nondim]
  real ALLOCABLE_, dimension(NIMEM_,NJMEMB_PTR_,NKMEM_) &
                            :: por_face_areaV !< fractional open area of V-faces [nondim]
  real ALLOCABLE_, dimension(NIMEMB_PTR_,NJMEM_,NK_INTERFACE_) &
                            :: por_layer_widthU !< fractional open width of U-faces [nondim]
  real ALLOCABLE_, dimension(NIMEM_,NJMEMB_PTR_,NK_INTERFACE_) &
                            :: por_layer_widthV !< fractional open width of V-faces [nondim]
  type(particles), pointer :: particles => NULL() !<Lagrangian particles
=======
  type(stochastic_CS), pointer :: stoch_CS => NULL() !< a pointer to the stochastics control structure
>>>>>>> 9cb93044
end type MOM_control_struct

public initialize_MOM, finish_MOM_initialization, MOM_end
public step_MOM, step_offline
public extract_surface_state, get_ocean_stocks
public get_MOM_state_elements, MOM_state_is_synchronized
public allocate_surface_state, deallocate_surface_state

!>@{ CPU time clock IDs
integer :: id_clock_ocean
integer :: id_clock_dynamics
integer :: id_clock_thermo
integer :: id_clock_tracer
integer :: id_clock_diabatic
integer :: id_clock_adiabatic
integer :: id_clock_continuity  ! also in dynamics s/r
integer :: id_clock_thick_diff
integer :: id_clock_BBL_visc
integer :: id_clock_ml_restrat
integer :: id_clock_diagnostics
integer :: id_clock_Z_diag
integer :: id_clock_init
integer :: id_clock_MOM_init
integer :: id_clock_pass       ! also in dynamics d/r
integer :: id_clock_pass_init  ! also in dynamics d/r
integer :: id_clock_ALE
integer :: id_clock_other
integer :: id_clock_offline_tracer
integer :: id_clock_unit_tests
!>@}

contains

!> This subroutine orchestrates the time stepping of MOM.  The adiabatic
!! dynamics are stepped by calls to one of the step_MOM_dyn_...routines.
!! The action of lateral processes on tracers occur in calls to
!! advect_tracer and tracer_hordiff.  Vertical mixing and possibly remapping
!! occur inside of diabatic.
subroutine step_MOM(forces_in, fluxes_in, sfc_state, Time_start, time_int_in, CS, &
                    Waves, do_dynamics, do_thermodynamics, start_cycle, &
                    end_cycle, cycle_length, reset_therm)
  type(mech_forcing), target, intent(inout) :: forces_in !< A structure with the driving mechanical forces
  type(forcing), target, intent(inout) :: fluxes_in  !< A structure with pointers to themodynamic,
                                                     !! tracer and mass exchange forcing fields
  type(surface), target, intent(inout) :: sfc_state  !< surface ocean state
  type(time_type),    intent(in)    :: Time_start    !< starting time of a segment, as a time type
  real,               intent(in)    :: time_int_in   !< time interval covered by this run segment [s].
  type(MOM_control_struct), intent(inout), target :: CS   !< control structure from initialize_MOM
  type(Wave_parameters_CS), &
            optional, pointer       :: Waves         !< An optional pointer to a wave property CS
  logical,  optional, intent(in)    :: do_dynamics   !< Present and false, do not do updates due
                                                     !! to the dynamics.
  logical,  optional, intent(in)    :: do_thermodynamics  !< Present and false, do not do updates due
                                                     !! to the thermodynamics or remapping.
  logical,  optional, intent(in)    :: start_cycle   !< This indicates whether this call is to be
                                                     !! treated as the first call to step_MOM in a
                                                     !! time-stepping cycle; missing is like true.
  logical,  optional, intent(in)    :: end_cycle     !< This indicates whether this call is to be
                                                     !! treated as the last call to step_MOM in a
                                                     !! time-stepping cycle; missing is like true.
  real,     optional, intent(in)    :: cycle_length  !< The amount of time in a coupled time
                                                     !! stepping cycle [s].
  logical,  optional, intent(in)    :: reset_therm   !< This indicates whether the running sums of
                                                     !! thermodynamic quantities should be reset.
                                                     !! If missing, this is like start_cycle.

  ! local variables
  type(ocean_grid_type),   pointer :: G => NULL()  ! pointer to a structure containing
                                                   ! metrics and related information
  type(ocean_grid_type),   pointer :: G_in => NULL()  ! Input grid metric
  type(verticalGrid_type), pointer :: GV => NULL() ! Pointer to the vertical grid structure
  type(unit_scale_type),   pointer :: US => NULL() ! Pointer to a structure containing
                                                   ! various unit conversion factors
  integer       :: ntstep ! time steps between tracer updates or diabatic forcing
  integer       :: n_max  ! number of steps to take in this call

  integer :: i, j, k, is, ie, js, je, Isq, Ieq, Jsq, Jeq, nz, n
  integer :: isd, ied, jsd, jed, IsdB, IedB, JsdB, JedB

  real :: time_interval   ! time interval covered by this run segment [T ~> s].
  real :: dt              ! baroclinic time step [T ~> s]
  real :: dtdia           ! time step for diabatic processes [T ~> s]
  real :: dt_therm        ! a limited and quantized version of CS%dt_therm [T ~> s]
  real :: dt_therm_here   ! a further limited value of dt_therm [T ~> s]

  real :: wt_end, wt_beg  ! Fractional weights of the future pressure at the end
                          ! and beginning of the current time step [nondim]
  real :: bbl_time_int    ! The amount of time over which the calculated BBL
                          ! properties will apply, for use in diagnostics, or 0
                          ! if it is not to be calculated anew [T ~> s].
  real :: rel_time = 0.0  ! relative time since start of this call [T ~> s].

  logical :: calc_dtbt                 ! Indicates whether the dynamically adjusted
                                       ! barotropic time step needs to be updated.
  logical :: do_advection              ! If true, it is time to advect tracers.
  logical :: do_calc_bbl               ! If true, calculate the boundary layer properties.
  logical :: thermo_does_span_coupling ! If true, thermodynamic forcing spans
                                       ! multiple dynamic timesteps.
  logical :: do_dyn     ! If true, dynamics are updated with this call.
  logical :: do_thermo  ! If true, thermodynamics and remapping may be applied with this call.
  logical :: cycle_start ! If true, do calculations that are only done at the start of
                        ! a stepping cycle (whatever that may mean).
  logical :: cycle_end  ! If true, do calculations and diagnostics that are only done at
                        ! the end of a stepping cycle (whatever that may mean).
  logical :: therm_reset ! If true, reset running sums of thermodynamic quantities.
  real :: cycle_time    ! The length of the coupled time-stepping cycle [T ~> s].
  real, dimension(SZI_(CS%G),SZJ_(CS%G)) :: &
    ssh         ! sea surface height, which may be based on eta_av [Z ~> m]

  real, dimension(:,:,:), pointer :: &
    u => NULL(), & ! u : zonal velocity component [L T-1 ~> m s-1]
    v => NULL(), & ! v : meridional velocity component [L T-1 ~> m s-1]
    h => NULL()    ! h : layer thickness [H ~> m or kg m-2]
  real, dimension(:,:), pointer :: &
    p_surf => NULL() ! A pointer to the ocean surface pressure [R L2 T-2 ~> Pa].
  real :: I_wt_ssh  ! The inverse of the time weights [T-1 ~> s-1]

  type(time_type) :: Time_local, end_time_thermo, Time_temp
  type(group_pass_type) :: pass_tau_ustar_psurf
  logical :: showCallTree

  ! External forcing fields on the model index map
  type(mech_forcing), pointer :: forces     ! Mechanical forcing
  type(forcing), pointer :: fluxes          ! Boundary fluxes
  type(surface), pointer :: sfc_state_diag  ! Surface boundary fields
  integer :: turns  ! Number of quarter turns from input to model indexing

  G => CS%G ; G_in => CS%G_in ; GV => CS%GV ; US => CS%US
  is   = G%isc  ; ie   = G%iec  ; js   = G%jsc  ; je   = G%jec ; nz = GV%ke
  Isq  = G%IscB ; Ieq  = G%IecB ; Jsq  = G%JscB ; Jeq  = G%JecB
  isd  = G%isd  ; ied  = G%ied  ; jsd  = G%jsd  ; jed  = G%jed
  IsdB = G%IsdB ; IedB = G%IedB ; JsdB = G%JsdB ; JedB = G%JedB
  u => CS%u ; v => CS%v ; h => CS%h

  time_interval = US%s_to_T*time_int_in
  do_dyn = .true. ; if (present(do_dynamics)) do_dyn = do_dynamics
  do_thermo = .true. ; if (present(do_thermodynamics)) do_thermo = do_thermodynamics
  if (.not.(do_dyn .or. do_thermo)) call MOM_error(FATAL,"Step_MOM: "//&
    "Both do_dynamics and do_thermodynamics are false, which makes no sense.")
  cycle_start = .true. ; if (present(start_cycle)) cycle_start = start_cycle
  cycle_end = .true. ; if (present(end_cycle)) cycle_end = end_cycle
  cycle_time = time_interval ; if (present(cycle_length)) cycle_time = US%s_to_T*cycle_length
  therm_reset = cycle_start ; if (present(reset_therm)) therm_reset = reset_therm

  call cpu_clock_begin(id_clock_ocean)
  call cpu_clock_begin(id_clock_other)

  if (CS%debug) then
    call MOM_state_chksum("Beginning of step_MOM ", u, v, h, CS%uh, CS%vh, G, GV, US)
  endif

  showCallTree = callTree_showQuery()
  if (showCallTree) call callTree_enter("step_MOM(), MOM.F90")

  ! Rotate the forces from G_in to G
  if (CS%rotate_index) then
    turns = G%HI%turns
    allocate(forces)
    call allocate_mech_forcing(forces_in, G, forces)
    call rotate_mech_forcing(forces_in, turns, forces)

    allocate(fluxes)
    call allocate_forcing_type(fluxes_in, G, fluxes)
    call rotate_forcing(fluxes_in, fluxes, turns)
  else
    forces => forces_in
    fluxes => fluxes_in
  endif

  ! First determine the time step that is consistent with this call and an
  ! integer fraction of time_interval.
  if (do_dyn) then
    n_max = 1
    if (time_interval > CS%dt) n_max = ceiling(time_interval/CS%dt - 0.001)
    dt = time_interval / real(n_max)
    thermo_does_span_coupling = (CS%thermo_spans_coupling .and. &
                                (CS%dt_therm > 1.5*cycle_time))
    if (thermo_does_span_coupling) then
      ! Set dt_therm to be an integer multiple of the coupling time step.
      dt_therm = cycle_time * floor(CS%dt_therm / cycle_time + 0.001)
      ntstep = floor(dt_therm/dt + 0.001)
    elseif (.not.do_thermo) then
      dt_therm = CS%dt_therm
      if (present(cycle_length)) dt_therm = min(CS%dt_therm, US%s_to_T*cycle_length)
      ! ntstep is not used.
    else
      ntstep = MAX(1, MIN(n_max, floor(CS%dt_therm/dt + 0.001)))
      dt_therm = dt*ntstep
    endif

    if (associated(forces%p_surf)) p_surf => forces%p_surf
    if (.not.associated(forces%p_surf)) CS%interp_p_surf = .false.
    CS%tv%p_surf => NULL()
    if (CS%use_p_surf_in_EOS .and. associated(forces%p_surf)) CS%tv%p_surf => forces%p_surf

    !---------- Initiate group halo pass of the forcing fields
    call cpu_clock_begin(id_clock_pass)
    if (.not.associated(forces%taux) .or. .not.associated(forces%tauy)) &
         call MOM_error(FATAL,'step_MOM:forces%taux,tauy not associated')
    call create_group_pass(pass_tau_ustar_psurf, forces%taux, forces%tauy, G%Domain)
    if (associated(forces%ustar)) &
      call create_group_pass(pass_tau_ustar_psurf, forces%ustar, G%Domain)
    if (associated(forces%p_surf)) &
      call create_group_pass(pass_tau_ustar_psurf, forces%p_surf, G%Domain)
    if (G%nonblocking_updates) then
      call start_group_pass(pass_tau_ustar_psurf, G%Domain)
    else
      call do_group_pass(pass_tau_ustar_psurf, G%Domain)
    endif
    call cpu_clock_end(id_clock_pass)
  else
    ! This step only updates the thermodynamics so setting timesteps is simpler.
    n_max = 1
    if ((time_interval > CS%dt_therm) .and. (CS%dt_therm > 0.0)) &
      n_max = ceiling(time_interval/CS%dt_therm - 0.001)

    dt = time_interval / real(n_max)
    dt_therm = dt ; ntstep = 1
    if (associated(fluxes%p_surf)) p_surf => fluxes%p_surf
    CS%tv%p_surf => NULL()
    if (associated(fluxes%p_surf)) then
      if (CS%use_p_surf_in_EOS) CS%tv%p_surf => fluxes%p_surf
    endif
    if (CS%UseWaves) call pass_var(fluxes%ustar, G%Domain, clock=id_clock_pass)
  endif

  if (therm_reset) then
    CS%time_in_thermo_cycle = 0.0
    if (associated(CS%tv%frazil))        CS%tv%frazil(:,:)        = 0.0
    if (associated(CS%tv%salt_deficit))  CS%tv%salt_deficit(:,:)  = 0.0
    if (associated(CS%tv%TempxPmE))      CS%tv%TempxPmE(:,:)      = 0.0
    if (associated(CS%tv%internal_heat)) CS%tv%internal_heat(:,:) = 0.0
  endif

  if (cycle_start) then
    CS%time_in_cycle = 0.0
    do j=js,je ; do i=is,ie ; CS%ssh_rint(i,j) = 0.0 ; enddo ; enddo

    if (CS%VarMix%use_variable_mixing) then
      call enable_averages(cycle_time, Time_start + real_to_time(US%T_to_s*cycle_time), CS%diag)
      call calc_resoln_function(h, CS%tv, G, GV, US, CS%VarMix)
      call calc_depth_function(G, CS%VarMix)
      call disable_averaging(CS%diag)
    endif
  endif
  ! advance the random pattern if stochastic physics is active
  if (CS%stoch_CS%do_sppt .OR. CS%stoch_CS%pert_epbl) call update_stochastics(CS%stoch_CS)

  if (do_dyn) then
    if (G%nonblocking_updates) &
      call complete_group_pass(pass_tau_ustar_psurf, G%Domain, clock=id_clock_pass)

    if (CS%interp_p_surf) then
      if (.not.associated(CS%p_surf_end))   allocate(CS%p_surf_end(isd:ied,jsd:jed))
      if (.not.associated(CS%p_surf_begin)) allocate(CS%p_surf_begin(isd:ied,jsd:jed))
      if (.not.CS%p_surf_prev_set) then
        do j=jsd,jed ; do i=isd,ied
          CS%p_surf_prev(i,j) = forces%p_surf(i,j)
        enddo ; enddo
        CS%p_surf_prev_set = .true.
      endif
    else
      CS%p_surf_end  => forces%p_surf
    endif

    if (CS%UseWaves) then
      ! Update wave information, which is presently kept static over each call to step_mom
      call enable_averages(time_interval, Time_start + real_to_time(US%T_to_s*time_interval), CS%diag)
      call Update_Stokes_Drift(G, GV, US, Waves, h, forces%ustar)
      call disable_averaging(CS%diag)
    endif
  else ! not do_dyn.
    if (CS%UseWaves) & ! Diagnostics are not enabled in this call.
      call Update_Stokes_Drift(G, GV, US, Waves, h, fluxes%ustar)
  endif

  if (CS%debug) then
    if (cycle_start) &
      call MOM_state_chksum("Before steps ", u, v, h, CS%uh, CS%vh, G, GV, US)
    if (cycle_start) call check_redundant("Before steps ", u, v, G)
    if (do_dyn) call MOM_mech_forcing_chksum("Before steps", forces, G, US, haloshift=0)
    if (do_dyn) call check_redundant("Before steps ", forces%taux, forces%tauy, G)
  endif
  call cpu_clock_end(id_clock_other)

  rel_time = 0.0
  do n=1,n_max
    if (CS%use_diabatic_time_bug) then
      ! This wrong form of update was used until Feb 2018, recovered with CS%use_diabatic_time_bug=T.
      CS%Time = Time_start + real_to_time(US%T_to_s*int(floor(rel_time+0.5*dt+0.5)))
      rel_time = rel_time + dt
    else
      rel_time = rel_time + dt ! The relative time at the end of the step.
      ! Set the universally visible time to the middle of the time step.
      CS%Time = Time_start + real_to_time(US%T_to_s*(rel_time - 0.5*dt))
    endif
    ! Set the local time to the end of the time step.
    Time_local = Time_start + real_to_time(US%T_to_s*rel_time)

    if (showCallTree) call callTree_enter("DT cycles (step_MOM) n=",n)

    ! Update the vertically extensive diagnostic grids so that they are
    ! referenced to the beginning timestep
    call diag_update_remap_grids(CS%diag, update_intensive = .false., update_extensive = .true. )

    !===========================================================================
    ! This is the first place where the diabatic processes and remapping could occur.
    if (CS%diabatic_first .and. (CS%t_dyn_rel_adv==0.0) .and. do_thermo) then ! do thermodynamics.

      if (.not.do_dyn) then
        dtdia = dt
      elseif (thermo_does_span_coupling) then
        dtdia = dt_therm
        if ((fluxes%dt_buoy_accum > 0.0) .and. (dtdia > time_interval) .and. &
            (abs(fluxes%dt_buoy_accum - dtdia) > 1e-6*dtdia)) then
          call MOM_error(FATAL, "step_MOM: Mismatch between long thermodynamic "//&
            "timestep and time over which buoyancy fluxes have been accumulated.")
        endif
        call MOM_error(FATAL, "MOM is not yet set up to have restarts that work "//&
          "with THERMO_SPANS_COUPLING and DIABATIC_FIRST.")
      else
        dtdia = dt*min(ntstep,n_max-(n-1))
      endif

      end_time_thermo = Time_local
      if (dtdia > dt .and. .not. CS%use_diabatic_time_bug) then
        ! If necessary, temporarily reset CS%Time to the center of the period covered
        ! by the call to step_MOM_thermo, noting that they begin at the same time.
        ! This step was missing prior to Feb 2018, and is skipped with CS%use_diabatic_time_bug=T.
        CS%Time = CS%Time + real_to_time(0.5*US%T_to_s*(dtdia-dt))
      endif
      if (dtdia > dt .or. CS%use_diabatic_time_bug) then
        ! The end-time of the diagnostic interval needs to be set ahead if there
        ! are multiple dynamic time steps worth of thermodynamics applied here.
        ! This line was not conditional prior to Feb 2018, recovered with CS%use_diabatic_time_bug=T.
        end_time_thermo = Time_local + real_to_time(US%T_to_s*(dtdia-dt))
      endif

      ! Apply diabatic forcing, do mixing, and regrid.
      call step_MOM_thermo(CS, G, GV, US, u, v, h, CS%tv, fluxes, dtdia, &
                           end_time_thermo, .true., Waves=Waves)
      CS%time_in_thermo_cycle = CS%time_in_thermo_cycle + dtdia

      ! The diabatic processes are now ahead of the dynamics by dtdia.
      CS%t_dyn_rel_thermo = -dtdia
      if (showCallTree) call callTree_waypoint("finished diabatic_first (step_MOM)")

      if (dtdia > dt .and. .not. CS%use_diabatic_time_bug) & ! Reset CS%Time to its previous value.
        ! This step was missing prior to Feb 2018, recovered with CS%use_diabatic_time_bug=T.
        CS%Time = Time_start + real_to_time(US%T_to_s*(rel_time - 0.5*dt))
    endif ! end of block "(CS%diabatic_first .and. (CS%t_dyn_rel_adv==0.0))"

    if (do_dyn) then
      ! Store pre-dynamics thicknesses for proper diagnostic remapping for transports or
      ! advective tendencies.  If there are more than one dynamics steps per advective
      ! step (i.e DT_THERM > DT), this needs to be stored at the first dynamics call.
      if (.not.CS%preadv_h_stored .and. (CS%t_dyn_rel_adv == 0.)) then
        call diag_copy_diag_to_storage(CS%diag_pre_dyn, h, CS%diag)
        CS%preadv_h_stored = .true.
      endif

      ! The pre-dynamics velocities might be stored for debugging truncations.
      if (associated(CS%u_prev) .and. associated(CS%v_prev)) then
        do k=1,nz ; do j=jsd,jed ; do I=IsdB,IedB
          CS%u_prev(I,j,k) = u(I,j,k)
        enddo ; enddo ; enddo
        do k=1,nz ; do J=JsdB,JedB ; do i=isd,ied
          CS%v_prev(I,j,k) = v(i,J,k)
        enddo ; enddo ; enddo
      endif

      dt_therm_here = dt_therm
      if (do_thermo .and. do_dyn .and. .not.thermo_does_span_coupling) &
        dt_therm_here = dt*min(ntstep, n_max-n+1)

      ! Indicate whether the bottom boundary layer properties need to be
      ! recalculated, and if so for how long an interval they are valid.
      bbl_time_int = 0.0
      if (do_thermo) then
        if ((CS%t_dyn_rel_adv == 0.0) .or. (n==1)) &
          bbl_time_int = max(dt, min(dt_therm - CS%t_dyn_rel_adv, dt*(1+n_max-n)) )
      else
        if ((CS%t_dyn_rel_adv == 0.0) .or. ((n==1) .and. cycle_start)) &
          bbl_time_int = min(dt_therm, cycle_time)
      endif

      if (CS%interp_p_surf) then
        wt_end = real(n) / real(n_max)
        wt_beg = real(n-1) / real(n_max)
        do j=jsd,jed ; do i=isd,ied
          CS%p_surf_end(i,j) = wt_end * forces%p_surf(i,j) + &
                          (1.0-wt_end) * CS%p_surf_prev(i,j)
          CS%p_surf_begin(i,j) = wt_beg * forces%p_surf(i,j) + &
                          (1.0-wt_beg) * CS%p_surf_prev(i,j)
        enddo ; enddo
      endif


      call step_MOM_dynamics(forces, CS%p_surf_begin, CS%p_surf_end, dt, &
                             dt_therm_here, bbl_time_int, CS, &
                             Time_local, Waves=Waves)

      !===========================================================================
      ! This is the start of the tracer advection part of the algorithm.

      if (thermo_does_span_coupling .or. .not.do_thermo) then
        do_advection = (CS%t_dyn_rel_adv + 0.5*dt > dt_therm)
      else
        do_advection = ((MOD(n,ntstep) == 0) .or. (n==n_max))
      endif

      if (do_advection) then ! Do advective transport and lateral tracer mixing.
        call step_MOM_tracer_dyn(CS, G, GV, US, h, Time_local)
        if (CS%diabatic_first .and. abs(CS%t_dyn_rel_thermo) > 1e-6*dt) call MOM_error(FATAL, &
                "step_MOM: Mismatch between the dynamics and diabatic times "//&
                "with DIABATIC_FIRST.")
      endif
    endif ! end of (do_dyn)

    !===========================================================================
    ! This is the second place where the diabatic processes and remapping could occur.
    if ((CS%t_dyn_rel_adv==0.0) .and. do_thermo .and. (.not.CS%diabatic_first)) then

      dtdia = CS%t_dyn_rel_thermo
      ! If the MOM6 dynamic and thermodynamic time stepping is being orchestrated
      ! by the coupler, the value of diabatic_first does not matter.
      if ((CS%t_dyn_rel_thermo==0.0) .and. .not.do_dyn) dtdia = dt

      if (CS%thermo_spans_coupling .and. (CS%dt_therm > 1.5*cycle_time) .and. &
          (abs(dt_therm - dtdia) > 1e-6*dt_therm)) then
        call MOM_error(FATAL, "step_MOM: Mismatch between dt_therm and dtdia "//&
                       "before call to diabatic.")
      endif

      ! If necessary, temporarily reset CS%Time to the center of the period covered
      ! by the call to step_MOM_thermo, noting that they end at the same time.
      ! This step was missing prior to Feb 2018, and is skipped with CS%use_diabatic_time_bug=T.
      if (dtdia > dt .and. .not. CS%use_diabatic_time_bug) &
        CS%Time = CS%Time - real_to_time(0.5*US%T_to_s*(dtdia-dt))

      ! Apply diabatic forcing, do mixing, and regrid.
      call step_MOM_thermo(CS, G, GV, US, u, v, h, CS%tv, fluxes, dtdia, &
                           Time_local, .false., Waves=Waves)
      CS%time_in_thermo_cycle = CS%time_in_thermo_cycle + dtdia

      if ((CS%t_dyn_rel_thermo==0.0) .and. .not.do_dyn) then
        ! The diabatic processes are now ahead of the dynamics by dtdia.
        CS%t_dyn_rel_thermo = -dtdia
      else ! The diabatic processes and the dynamics are synchronized.
        CS%t_dyn_rel_thermo = 0.0
      endif

      ! Reset CS%Time to its previous value.
      ! This step was missing prior to Feb 2018, and is skipped with CS%use_diabatic_time_bug=T.
      if (dtdia > dt .and. .not. CS%use_diabatic_time_bug) &
        CS%Time = Time_start + real_to_time(US%T_to_s*(rel_time - 0.5*dt))
    endif

    if (do_dyn) then
      call cpu_clock_begin(id_clock_dynamics)
      ! Determining the time-average sea surface height is part of the algorithm.
      ! This may be eta_av if Boussinesq, or need to be diagnosed if not.
      CS%time_in_cycle = CS%time_in_cycle + dt
      call find_eta(h, CS%tv, G, GV, US, ssh, CS%eta_av_bc, dZref=G%Z_ref)
      do j=js,je ; do i=is,ie
        CS%ssh_rint(i,j) = CS%ssh_rint(i,j) + dt*ssh(i,j)
      enddo ; enddo
      if (CS%IDs%id_ssh_inst > 0) call post_data(CS%IDs%id_ssh_inst, ssh, CS%diag)
      call cpu_clock_end(id_clock_dynamics)
    endif

    !===========================================================================
    ! Calculate diagnostics at the end of the time step if the state is self-consistent.
    if (MOM_state_is_synchronized(CS)) then
    !### Perhaps this should be if (CS%t_dyn_rel_thermo == 0.0)
      call cpu_clock_begin(id_clock_other) ; call cpu_clock_begin(id_clock_diagnostics)
      ! Diagnostics that require the complete state to be up-to-date can be calculated.

      call enable_averages(CS%t_dyn_rel_diag, Time_local, CS%diag)
      call calculate_diagnostic_fields(u, v, h, CS%uh, CS%vh, CS%tv, CS%ADp,  &
                          CS%CDp, p_surf, CS%t_dyn_rel_diag, CS%diag_pre_sync,&
                          G, GV, US, CS%diagnostics_CSp)
      call post_tracer_diagnostics_at_sync(CS%Tracer_reg, h, CS%diag_pre_sync, CS%diag, G, GV, CS%t_dyn_rel_diag)
      call diag_copy_diag_to_storage(CS%diag_pre_sync, h, CS%diag)
      if (showCallTree) call callTree_waypoint("finished calculate_diagnostic_fields (step_MOM)")
      call disable_averaging(CS%diag)
      CS%t_dyn_rel_diag = 0.0

      call cpu_clock_end(id_clock_diagnostics) ; call cpu_clock_end(id_clock_other)
    endif

    if (do_dyn .and. .not.CS%count_calls) CS%nstep_tot = CS%nstep_tot + 1
    if (showCallTree) call callTree_leave("DT cycles (step_MOM)")

  enddo ! complete the n loop

  if (CS%count_calls .and. cycle_start) CS%nstep_tot = CS%nstep_tot + 1

  call cpu_clock_begin(id_clock_other)

  if (CS%time_in_cycle > 0.0) then
    I_wt_ssh = 1.0/CS%time_in_cycle
    do j=js,je ; do i=is,ie
      ssh(i,j) = CS%ssh_rint(i,j)*I_wt_ssh
      CS%ave_ssh_ibc(i,j) = ssh(i,j)
    enddo ; enddo
    if (do_dyn) then
      call adjust_ssh_for_p_atm(CS%tv, G, GV, US, CS%ave_ssh_ibc, forces%p_surf_SSH, &
                                CS%calc_rho_for_sea_lev)
    elseif (do_thermo) then
      call adjust_ssh_for_p_atm(CS%tv, G, GV, US, CS%ave_ssh_ibc, fluxes%p_surf_SSH, &
                                CS%calc_rho_for_sea_lev)
    endif
  endif

  if (do_dyn .and. CS%interp_p_surf) then ; do j=jsd,jed ; do i=isd,ied
    CS%p_surf_prev(i,j) = forces%p_surf(i,j)
  enddo ; enddo ; endif

  if (CS%ensemble_ocean) then
    ! store ensemble vector in odaCS
    call set_prior_tracer(CS%Time, G, GV, CS%h, CS%tv, CS%odaCS)
    ! call DA interface
    call oda(CS%Time,CS%odaCS)
    ! update the time for the next analysis step if needed
    call set_analysis_time(CS%Time,CS%odaCS)
  endif

  if (showCallTree) call callTree_waypoint("calling extract_surface_state (step_MOM)")
  ! NOTE: sfc_state uses input indexing, since it is also used by drivers.
  call extract_surface_state(CS, sfc_state)

  ! Do diagnostics that only occur at the end of a complete forcing step.
  if (cycle_end) then
    if (CS%rotate_index) then
      allocate(sfc_state_diag)
      call rotate_surface_state(sfc_state, G_in, sfc_state_diag, G, turns)
    else
      sfc_state_diag => sfc_state
    endif

    call cpu_clock_begin(id_clock_diagnostics)
    if (CS%time_in_cycle > 0.0) then
      call enable_averages(CS%time_in_cycle, Time_local, CS%diag)
      call post_surface_dyn_diags(CS%sfc_IDs, G, CS%diag, sfc_state_diag, ssh)
    endif
    if (CS%time_in_thermo_cycle > 0.0) then
      call enable_averages(CS%time_in_thermo_cycle, Time_local, CS%diag)
      call post_surface_thermo_diags(CS%sfc_IDs, G, GV, US, CS%diag, CS%time_in_thermo_cycle, &
                                     sfc_state_diag, CS%tv, ssh, CS%ave_ssh_ibc)
    endif
    call disable_averaging(CS%diag)
    call cpu_clock_end(id_clock_diagnostics)
  endif

  ! Accumulate the surface fluxes for assessing conservation
  if (do_thermo .and. fluxes%fluxes_used) &
    call accumulate_net_input(fluxes, sfc_state, CS%tv, fluxes%dt_buoy_accum, &
                              G, US, CS%sum_output_CSp)

  if (MOM_state_is_synchronized(CS)) &
    call write_energy(CS%u, CS%v, CS%h, CS%tv, Time_local, CS%nstep_tot, &
                      G, GV, US, CS%sum_output_CSp, CS%tracer_flow_CSp, &
                      dt_forcing=real_to_time(US%T_to_s*time_interval) )

  call cpu_clock_end(id_clock_other)

  ! De-rotate fluxes and copy back to the input, since they can be changed.
  if (CS%rotate_index) then
    call rotate_forcing(fluxes, fluxes_in, -turns)
    call rotate_mech_forcing(forces, -turns, forces_in)
    call deallocate_mech_forcing(forces)
    deallocate(forces)
    call deallocate_forcing_type(fluxes)
    deallocate(fluxes)
  endif

  if (showCallTree) call callTree_leave("step_MOM()")
  call cpu_clock_end(id_clock_ocean)

end subroutine step_MOM

!> Time step the ocean dynamics, including the momentum and continuity equations
subroutine step_MOM_dynamics(forces, p_surf_begin, p_surf_end, dt, dt_thermo, &
                             bbl_time_int, CS, Time_local, Waves)
  type(mech_forcing), intent(in)    :: forces     !< A structure with the driving mechanical forces
  real, dimension(:,:), pointer     :: p_surf_begin !< A pointer (perhaps NULL) to the surface
                                                  !! pressure at the beginning of this dynamic
                                                  !! step, intent in [R L2 T-2 ~> Pa].
  real, dimension(:,:), pointer     :: p_surf_end !< A pointer (perhaps NULL) to the surface
                                                  !! pressure at the end of this dynamic step,
                                                  !! intent in [R L2 T-2 ~> Pa].
  real,               intent(in)    :: dt         !< time interval covered by this call [T ~> s].
  real,               intent(in)    :: dt_thermo  !< time interval covered by any updates that may
                                                  !! span multiple dynamics steps [T ~> s].
  real,               intent(in)    :: bbl_time_int !< time interval over which updates to the
                                                  !! bottom boundary layer properties will apply [T ~> s],
                                                  !! or zero not to update the properties.
  type(MOM_control_struct), intent(inout), target :: CS   !< control structure from initialize_MOM
  type(time_type),    intent(in)    :: Time_local !< End time of a segment, as a time type
  type(wave_parameters_CS), &
            optional, pointer       :: Waves      !< Container for wave related parameters; the
                                                  !! fields in Waves are intent in here.

  ! local variables
  type(ocean_grid_type),   pointer :: G => NULL()  ! pointer to a structure containing
                                                   ! metrics and related information
  type(verticalGrid_type), pointer :: GV => NULL() ! Pointer to the vertical grid structure
  type(unit_scale_type),   pointer :: US => NULL() ! Pointer to a structure containing
                                                   ! various unit conversion factors
  type(MOM_diag_IDs), pointer :: IDs => NULL() ! A structure with the diagnostic IDs.
  real, dimension(:,:,:), pointer :: &
    u => NULL(), & ! u : zonal velocity component [L T-1 ~> m s-1]
    v => NULL(), & ! v : meridional velocity component [L T-1 ~> m s-1]
    h => NULL()    ! h : layer thickness [H ~> m or kg m-2]

  logical :: calc_dtbt  ! Indicates whether the dynamically adjusted
                        ! barotropic time step needs to be updated.
  logical :: showCallTree

  integer :: i, j, k, is, ie, js, je, Isq, Ieq, Jsq, Jeq, nz
  integer :: isd, ied, jsd, jed, IsdB, IedB, JsdB, JedB

  real, dimension(SZI_(CS%G),SZJ_(CS%G),SZK_(CS%G)+1) :: eta_por ! layer interface heights
                                                    !! for porous topo. [Z ~> m or 1/eta_to_m]
  G => CS%G ; GV => CS%GV ; US => CS%US ; IDs => CS%IDs
  is   = G%isc  ; ie   = G%iec  ; js   = G%jsc  ; je   = G%jec ; nz = GV%ke
  Isq  = G%IscB ; Ieq  = G%IecB ; Jsq  = G%JscB ; Jeq  = G%JecB
  isd  = G%isd  ; ied  = G%ied  ; jsd  = G%jsd  ; jed  = G%jed
  IsdB = G%IsdB ; IedB = G%IedB ; JsdB = G%JsdB ; JedB = G%JedB
  u => CS%u ; v => CS%v ; h => CS%h
  showCallTree = callTree_showQuery()

  call cpu_clock_begin(id_clock_dynamics)

  if ((CS%t_dyn_rel_adv == 0.0) .and. CS%thickness_diffuse .and. CS%thickness_diffuse_first) then

    call enable_averages(dt_thermo, Time_local+real_to_time(US%T_to_s*(dt_thermo-dt)), CS%diag)
    call cpu_clock_begin(id_clock_thick_diff)
    if (CS%VarMix%use_variable_mixing) &
      call calc_slope_functions(h, CS%tv, dt, G, GV, US, CS%VarMix, OBC=CS%OBC)
    call thickness_diffuse(h, CS%uhtr, CS%vhtr, CS%tv, dt_thermo, G, GV, US, &
                           CS%MEKE, CS%VarMix, CS%CDp, CS%thickness_diffuse_CSp)
    call cpu_clock_end(id_clock_thick_diff)
    call pass_var(h, G%Domain, clock=id_clock_pass, halo=max(2,CS%cont_stencil))
    call disable_averaging(CS%diag)
    if (showCallTree) call callTree_waypoint("finished thickness_diffuse_first (step_MOM)")

    ! Whenever thickness changes let the diag manager know, target grids
    ! for vertical remapping may need to be regenerated.
    call diag_update_remap_grids(CS%diag)
  endif

  !update porous barrier fractional cell metrics
  call porous_widths(h, CS%tv, G, GV, US, eta_por, CS%pbv)

  ! The bottom boundary layer properties need to be recalculated.
  if (bbl_time_int > 0.0) then
    call enable_averages(bbl_time_int, &
              Time_local + real_to_time(US%T_to_s*(bbl_time_int-dt)), CS%diag)
    ! Calculate the BBL properties and store them inside visc (u,h).
    call cpu_clock_begin(id_clock_BBL_visc)
    call set_viscous_BBL(CS%u, CS%v, CS%h, CS%tv, CS%visc, G, GV, US, CS%set_visc_CSp, CS%pbv)
    call cpu_clock_end(id_clock_BBL_visc)
    if (showCallTree) call callTree_wayPoint("done with set_viscous_BBL (step_MOM)")
    call disable_averaging(CS%diag)
  endif


  if (CS%do_dynamics .and. CS%split) then !--------------------------- start SPLIT
    ! This section uses a split time stepping scheme for the dynamic equations,
    ! basically the stacked shallow water equations with viscosity.

    calc_dtbt = .false.
    if (CS%dtbt_reset_period == 0.0) calc_dtbt = .true.
    if (CS%dtbt_reset_period > 0.0) then
      if (Time_local >= CS%dtbt_reset_time) then  !### Change >= to > here.
        calc_dtbt = .true.
        CS%dtbt_reset_time = CS%dtbt_reset_time + CS%dtbt_reset_interval
      endif
    endif

    call step_MOM_dyn_split_RK2(u, v, h, CS%tv, CS%visc, Time_local, dt, forces, &
                p_surf_begin, p_surf_end, CS%uh, CS%vh, CS%uhtr, CS%vhtr, &
                CS%eta_av_bc, G, GV, US, CS%dyn_split_RK2_CSp, calc_dtbt, CS%VarMix, &
                CS%MEKE, CS%thickness_diffuse_CSp, CS%pbv, waves=waves)
    if (showCallTree) call callTree_waypoint("finished step_MOM_dyn_split (step_MOM)")

  elseif (CS%do_dynamics) then ! ------------------------------------ not SPLIT
    !   This section uses an unsplit stepping scheme for the dynamic
    ! equations; basically the stacked shallow water equations with viscosity.
    ! Because the time step is limited by CFL restrictions on the external
    ! gravity waves, the unsplit is usually much less efficient that the split
    ! approaches. But because of its simplicity, the unsplit method is very
    ! useful for debugging purposes.

    if (CS%use_RK2) then
      call step_MOM_dyn_unsplit_RK2(u, v, h, CS%tv, CS%visc, Time_local, dt, forces, &
               p_surf_begin, p_surf_end, CS%uh, CS%vh, CS%uhtr, CS%vhtr, &
               CS%eta_av_bc, G, GV, US, CS%dyn_unsplit_RK2_CSp, CS%VarMix, CS%MEKE, CS%pbv)
    else
      call step_MOM_dyn_unsplit(u, v, h, CS%tv, CS%visc, Time_local, dt, forces, &
               p_surf_begin, p_surf_end, CS%uh, CS%vh, CS%uhtr, CS%vhtr, &
               CS%eta_av_bc, G, GV, US, CS%dyn_unsplit_CSp, CS%VarMix, CS%MEKE, CS%pbv, Waves=Waves)
    endif
    if (showCallTree) call callTree_waypoint("finished step_MOM_dyn_unsplit (step_MOM)")

  endif ! -------------------------------------------------- end SPLIT

   if (CS%do_dynamics) then!run particles whether or not stepping is split
     if (CS%use_particles) then
       call particles_run(CS%particles, Time_local, CS%u, CS%v, CS%h, CS%tv) ! Run the particles model
     endif
   endif


  if (CS%thickness_diffuse .and. .not.CS%thickness_diffuse_first) then
    call cpu_clock_begin(id_clock_thick_diff)

    if (CS%debug) call hchksum(h,"Pre-thickness_diffuse h", G%HI, haloshift=0, scale=GV%H_to_m)

    if (CS%VarMix%use_variable_mixing) &
      call calc_slope_functions(h, CS%tv, dt, G, GV, US, CS%VarMix, OBC=CS%OBC)
    call thickness_diffuse(h, CS%uhtr, CS%vhtr, CS%tv, dt, G, GV, US, &
                           CS%MEKE, CS%VarMix, CS%CDp, CS%thickness_diffuse_CSp)

    if (CS%debug) call hchksum(h,"Post-thickness_diffuse h", G%HI, haloshift=1, scale=GV%H_to_m)
    call cpu_clock_end(id_clock_thick_diff)
    call pass_var(h, G%Domain, clock=id_clock_pass, halo=max(2,CS%cont_stencil))
    if (showCallTree) call callTree_waypoint("finished thickness_diffuse (step_MOM)")
  endif

  ! apply the submesoscale mixed layer restratification parameterization
  if (CS%mixedlayer_restrat) then
    if (CS%debug) then
      call hchksum(h,"Pre-mixedlayer_restrat h", G%HI, haloshift=1, scale=GV%H_to_m)
      call uvchksum("Pre-mixedlayer_restrat uhtr", &
                    CS%uhtr, CS%vhtr, G%HI, haloshift=0, scale=GV%H_to_m*US%L_to_m**2)
    endif
    call cpu_clock_begin(id_clock_ml_restrat)
    call mixedlayer_restrat(h, CS%uhtr, CS%vhtr, CS%tv, forces, dt, CS%visc%MLD, &
                            CS%VarMix, G, GV, US, CS%mixedlayer_restrat_CSp)
    call cpu_clock_end(id_clock_ml_restrat)
    call pass_var(h, G%Domain, clock=id_clock_pass, halo=max(2,CS%cont_stencil))
    if (CS%debug) then
      call hchksum(h,"Post-mixedlayer_restrat h", G%HI, haloshift=1, scale=GV%H_to_m)
      call uvchksum("Post-mixedlayer_restrat [uv]htr", &
                    CS%uhtr, CS%vhtr, G%HI, haloshift=0, scale=GV%H_to_m*US%L_to_m**2)
    endif
  endif

  ! Whenever thickness changes let the diag manager know, target grids
  ! for vertical remapping may need to be regenerated.
  call diag_update_remap_grids(CS%diag)

  if (CS%useMEKE) call step_forward_MEKE(CS%MEKE, h, CS%VarMix%SN_u, CS%VarMix%SN_v, &
                                         CS%visc, dt, G, GV, US, CS%MEKE_CSp, CS%uhtr, CS%vhtr)
  call disable_averaging(CS%diag)

  ! Advance the dynamics time by dt.
  CS%t_dyn_rel_adv = CS%t_dyn_rel_adv + dt
  CS%n_dyn_steps_in_adv = CS%n_dyn_steps_in_adv + 1
  if (CS%alternate_first_direction) then
    call set_first_direction(G, MODULO(G%first_direction+1,2))
    CS%first_dir_restart = real(G%first_direction)
  endif
  CS%t_dyn_rel_thermo = CS%t_dyn_rel_thermo + dt
  if (abs(CS%t_dyn_rel_thermo) < 1e-6*dt) CS%t_dyn_rel_thermo = 0.0
  CS%t_dyn_rel_diag = CS%t_dyn_rel_diag + dt

  call cpu_clock_end(id_clock_dynamics)

  call cpu_clock_begin(id_clock_other) ; call cpu_clock_begin(id_clock_diagnostics)
  call enable_averages(dt, Time_local, CS%diag)
  ! These diagnostics are available after every time dynamics step.
  if (IDs%id_u > 0) call post_data(IDs%id_u, u, CS%diag)
  if (IDs%id_v > 0) call post_data(IDs%id_v, v, CS%diag)
  if (IDs%id_h > 0) call post_data(IDs%id_h, h, CS%diag)
  call disable_averaging(CS%diag)
  call cpu_clock_end(id_clock_diagnostics) ; call cpu_clock_end(id_clock_other)

end subroutine step_MOM_dynamics

!> step_MOM_tracer_dyn does tracer advection and lateral diffusion, bringing the
!! tracers up to date with the changes in state due to the dynamics.  Surface
!! sources and sinks and remapping are handled via step_MOM_thermo.
subroutine step_MOM_tracer_dyn(CS, G, GV, US, h, Time_local)
  type(MOM_control_struct), intent(inout) :: CS     !< control structure
  type(ocean_grid_type),    intent(inout) :: G      !< ocean grid structure
  type(verticalGrid_type),  intent(in)    :: GV     !< ocean vertical grid structure
  type(unit_scale_type),    intent(in)    :: US     !< A dimensional unit scaling type
  real, dimension(SZI_(G),SZJ_(G),SZK_(GV)), &
                            intent(in)    :: h      !< layer thicknesses after the transports [H ~> m or kg m-2]
  type(time_type),          intent(in)    :: Time_local !< The model time at the end
                                                    !! of the time step.
  type(group_pass_type) :: pass_T_S
  integer :: halo_sz ! The size of a halo where data must be valid.
  logical :: x_first ! If true, advect tracers first in the x-direction, then y.
  logical :: showCallTree
  showCallTree = callTree_showQuery()

  if (CS%debug) then
    call cpu_clock_begin(id_clock_other)
    call hchksum(h,"Pre-advection h", G%HI, haloshift=1, scale=GV%H_to_m)
    call uvchksum("Pre-advection uhtr", CS%uhtr, CS%vhtr, G%HI, &
                  haloshift=0, scale=GV%H_to_m*US%L_to_m**2)
    if (associated(CS%tv%T)) call hchksum(CS%tv%T, "Pre-advection T", G%HI, haloshift=1)
    if (associated(CS%tv%S)) call hchksum(CS%tv%S, "Pre-advection S", G%HI, haloshift=1)
    if (associated(CS%tv%frazil)) call hchksum(CS%tv%frazil, "Pre-advection frazil", G%HI, haloshift=0, &
                                               scale=US%Q_to_J_kg*US%RZ_to_kg_m2)
    if (associated(CS%tv%salt_deficit)) call hchksum(CS%tv%salt_deficit, &
                   "Pre-advection salt deficit", G%HI, haloshift=0, scale=US%RZ_to_kg_m2)
  ! call MOM_thermo_chksum("Pre-advection ", CS%tv, G, US)
    call cpu_clock_end(id_clock_other)
  endif

  call cpu_clock_begin(id_clock_thermo) ; call cpu_clock_begin(id_clock_tracer)
  call enable_averages(CS%t_dyn_rel_adv, Time_local, CS%diag)

  if (CS%alternate_first_direction) then
    ! This calculation of the value of G%first_direction from the start of the accumulation of
    ! mass transports for use by the tracers is the equivalent to adding 2*n_dyn_steps before
    ! subtracting n_dyn_steps so that the mod will be taken of a non-negative number.
    x_first = (MODULO(G%first_direction+CS%n_dyn_steps_in_adv,2) == 0)
  else
    x_first = (MODULO(G%first_direction,2) == 0)
  endif
  call advect_tracer(h, CS%uhtr, CS%vhtr, CS%OBC, CS%t_dyn_rel_adv, G, GV, US, &
                     CS%tracer_adv_CSp, CS%tracer_Reg, x_first_in=x_first)
  call tracer_hordiff(h, CS%t_dyn_rel_adv, CS%MEKE, CS%VarMix, G, GV, US, &
                      CS%tracer_diff_CSp, CS%tracer_Reg, CS%tv)
  if (showCallTree) call callTree_waypoint("finished tracer advection/diffusion (step_MOM)")
  call update_segment_tracer_reservoirs(G, GV, CS%uhtr, CS%vhtr, h, CS%OBC, &
                     CS%t_dyn_rel_adv, CS%tracer_Reg)
  call cpu_clock_end(id_clock_tracer) ; call cpu_clock_end(id_clock_thermo)

  call cpu_clock_begin(id_clock_other) ; call cpu_clock_begin(id_clock_diagnostics)
  call post_transport_diagnostics(G, GV, US, CS%uhtr, CS%vhtr, h, CS%transport_IDs, &
           CS%diag_pre_dyn, CS%diag, CS%t_dyn_rel_adv, CS%tracer_reg)
  ! Rebuild the remap grids now that we've posted the fields which rely on thicknesses
  ! from before the dynamics calls
  call diag_update_remap_grids(CS%diag)

  call disable_averaging(CS%diag)
  call cpu_clock_end(id_clock_diagnostics) ; call cpu_clock_end(id_clock_other)

  ! Reset the accumulated transports to 0 and record that the dynamics
  ! and advective times now agree.
  call cpu_clock_begin(id_clock_thermo) ; call cpu_clock_begin(id_clock_tracer)
  CS%uhtr(:,:,:) = 0.0
  CS%vhtr(:,:,:) = 0.0
  CS%n_dyn_steps_in_adv = 0
  CS%t_dyn_rel_adv = 0.0
  call cpu_clock_end(id_clock_tracer) ; call cpu_clock_end(id_clock_thermo)

  if (associated(CS%tv%T)) then
    call extract_diabatic_member(CS%diabatic_CSp, diabatic_halo=halo_sz)
    if (halo_sz > 0) then
      call create_group_pass(pass_T_S, CS%tv%T, G%Domain, To_All, halo=halo_sz)
      call create_group_pass(pass_T_S, CS%tv%S, G%Domain, To_All, halo=halo_sz)
      call do_group_pass(pass_T_S, G%Domain, clock=id_clock_pass)
    elseif (CS%diabatic_first) then
      ! Temperature and salinity need halo updates because they will be used
      ! in the dynamics before they are changed again.
      call create_group_pass(pass_T_S, CS%tv%T, G%Domain, To_All+Omit_Corners, halo=1)
      call create_group_pass(pass_T_S, CS%tv%S, G%Domain, To_All+Omit_Corners, halo=1)
      call do_group_pass(pass_T_S, G%Domain, clock=id_clock_pass)
    endif
  endif

  CS%preadv_h_stored = .false.

end subroutine step_MOM_tracer_dyn

!> MOM_step_thermo orchestrates the thermodynamic time stepping and vertical
!! remapping, via calls to diabatic (or adiabatic) and ALE_main.
subroutine step_MOM_thermo(CS, G, GV, US, u, v, h, tv, fluxes, dtdia, &
                           Time_end_thermo, update_BBL, Waves)
  type(MOM_control_struct), intent(inout) :: CS     !< Master MOM control structure
  type(ocean_grid_type),    intent(inout) :: G      !< ocean grid structure
  type(verticalGrid_type),  intent(inout) :: GV     !< ocean vertical grid structure
  type(unit_scale_type),    intent(in)    :: US     !< A dimensional unit scaling type
  real, dimension(SZIB_(G),SZJ_(G),SZK_(GV)), &
                            intent(inout) :: u      !< zonal velocity [L T-1 ~> m s-1]
  real, dimension(SZI_(G),SZJB_(G),SZK_(GV)), &
                            intent(inout) :: v      !< meridional velocity [L T-1 ~> m s-1]
  real, dimension(SZI_(G),SZJ_(G),SZK_(GV)), &
                            intent(inout) :: h      !< layer thickness [H ~> m or kg m-2]
  type(thermo_var_ptrs),    intent(inout) :: tv     !< A structure pointing to various thermodynamic variables
  type(forcing),            intent(inout) :: fluxes !< pointers to forcing fields
  real,                     intent(in)    :: dtdia  !< The time interval over which to advance [T ~> s]
  type(time_type),          intent(in)    :: Time_end_thermo !< End of averaging interval for thermo diags
  logical,                  intent(in)    :: update_BBL !< If true, calculate the bottom boundary layer properties.
  type(wave_parameters_CS), &
                  optional, pointer       :: Waves  !< Container for wave related parameters
                                                    !! the fields in Waves are intent in here.

  logical :: use_ice_shelf ! Needed for selecting the right ALE interface.
  logical :: showCallTree
  type(group_pass_type) :: pass_T_S, pass_T_S_h, pass_uv_T_S_h
  integer :: dynamics_stencil  ! The computational stencil for the calculations
                               ! in the dynamic core.
  integer :: halo_sz ! The size of a halo where data must be valid.
  integer :: i, j, k, is, ie, js, je, nz

  real, dimension(SZI_(CS%G),SZJ_(CS%G),SZK_(CS%G)+1) :: eta_por ! layer interface heights
                                                    !! for porous topo. [Z ~> m or 1/eta_to_m]

  is = G%isc ; ie = G%iec ; js = G%jsc ; je = G%jec ; nz = GV%ke
  showCallTree = callTree_showQuery()
  if (showCallTree) call callTree_enter("step_MOM_thermo(), MOM.F90")

  use_ice_shelf = .false.
  if (associated(CS%frac_shelf_h)) use_ice_shelf = .true.

  call enable_averages(dtdia, Time_end_thermo, CS%diag)

  if (associated(CS%odaCS)) then
    if (CS%debug) then
      call MOM_thermo_chksum("Pre-oda ", tv, G, US, haloshift=0)
    endif
    call apply_oda_tracer_increments(US%T_to_s*dtdia, Time_end_thermo, G, GV, tv, h, CS%odaCS)
    if (CS%debug) then
      call MOM_thermo_chksum("Post-oda ", tv, G, US, haloshift=0)
    endif
  endif

  if (associated(fluxes%p_surf) .or. associated(fluxes%p_surf_full)) then
    call extract_diabatic_member(CS%diabatic_CSp, diabatic_halo=halo_sz)
    if (halo_sz > 0) then
      if (associated(fluxes%p_surf_full)) &
        call pass_var(fluxes%p_surf_full, G%Domain, &
                      clock=id_clock_pass, halo=halo_sz, complete=.not.associated(fluxes%p_surf))
      call pass_var(fluxes%p_surf, G%Domain, clock=id_clock_pass, halo=halo_sz, complete=.true.)
    endif
  endif

  if (update_BBL) then
    !   Calculate the BBL properties and store them inside visc (u,h).
    ! This is here so that CS%visc is updated before diabatic() when
    ! DIABATIC_FIRST=True. Otherwise diabatic() is called after the dynamics
    ! and set_viscous_BBL is called as a part of the dynamic stepping.
    call cpu_clock_begin(id_clock_BBL_visc)
    !update porous barrier fractional cell metrics
    call porous_widths(h, CS%tv, G, GV, US, eta_por, CS%pbv)
    call set_viscous_BBL(u, v, h, tv, CS%visc, G, GV, US, CS%set_visc_CSp, CS%pbv)
    call cpu_clock_end(id_clock_BBL_visc)
    if (showCallTree) call callTree_wayPoint("done with set_viscous_BBL (step_MOM_thermo)")
  endif

  call cpu_clock_begin(id_clock_thermo)
  if (.not.CS%adiabatic) then
    if (CS%debug) then
      call uvchksum("Pre-diabatic [uv]", u, v, G%HI, haloshift=2, scale=US%L_T_to_m_s)
      call hchksum(h,"Pre-diabatic h", G%HI, haloshift=1, scale=GV%H_to_m)
      call uvchksum("Pre-diabatic [uv]h", CS%uhtr, CS%vhtr, G%HI, &
                    haloshift=0, scale=GV%H_to_m*US%L_to_m**2)
    ! call MOM_state_chksum("Pre-diabatic ", u, v, h, CS%uhtr, CS%vhtr, G, GV, vel_scale=1.0)
      call MOM_thermo_chksum("Pre-diabatic ", tv, G, US, haloshift=0)
      call check_redundant("Pre-diabatic ", u, v, G)
      call MOM_forcing_chksum("Pre-diabatic", fluxes, G, US, haloshift=0)
    endif

    call cpu_clock_begin(id_clock_diabatic)

    call diabatic(u, v, h, tv, CS%Hml, fluxes, CS%visc, CS%ADp, CS%CDp, dtdia, &
<<<<<<< HEAD
                  Time_end_thermo, G, GV, US, CS%diabatic_CSp, CS%OBC, Waves)
=======
                  Time_end_thermo, G, GV, US, CS%diabatic_CSp, CS%stoch_CS,OBC=CS%OBC, Waves=Waves)
>>>>>>> 9cb93044
    fluxes%fluxes_used = .true.

    if (showCallTree) call callTree_waypoint("finished diabatic (step_MOM_thermo)")

    ! Regridding/remapping is done here, at end of thermodynamics time step
    ! (that may comprise several dynamical time steps)
    ! The routine 'ALE_main' can be found in 'MOM_ALE.F90'.
    if ( CS%use_ALE_algorithm ) then
      call enable_averages(dtdia, Time_end_thermo, CS%diag)
!         call pass_vector(u, v, G%Domain)
      call cpu_clock_begin(id_clock_pass)
      if (associated(tv%T)) &
        call create_group_pass(pass_T_S_h, tv%T, G%Domain, To_All+Omit_Corners, halo=1)
      if (associated(tv%S)) &
        call create_group_pass(pass_T_S_h, tv%S, G%Domain, To_All+Omit_Corners, halo=1)
      call create_group_pass(pass_T_S_h, h, G%Domain, To_All+Omit_Corners, halo=1)
      call do_group_pass(pass_T_S_h, G%Domain)
      call cpu_clock_end(id_clock_pass)

      call preAle_tracer_diagnostics(CS%tracer_Reg, G, GV)

      if (CS%debug) then
        call MOM_state_chksum("Pre-ALE ", u, v, h, CS%uh, CS%vh, G, GV, US)
        call hchksum(tv%T,"Pre-ALE T", G%HI, haloshift=1)
        call hchksum(tv%S,"Pre-ALE S", G%HI, haloshift=1)
        call check_redundant("Pre-ALE ", u, v, G)
      endif
      call cpu_clock_begin(id_clock_ALE)
      if (use_ice_shelf) then
        call ALE_main(G, GV, US, h, u, v, tv, CS%tracer_Reg, CS%ALE_CSp, CS%OBC, &
                      dtdia, CS%frac_shelf_h)
      else
        call ALE_main(G, GV, US, h, u, v, tv, CS%tracer_Reg, CS%ALE_CSp, CS%OBC, dtdia)
      endif

      if (showCallTree) call callTree_waypoint("finished ALE_main (step_MOM_thermo)")
      call cpu_clock_end(id_clock_ALE)
    endif   ! endif for the block "if ( CS%use_ALE_algorithm )"

    dynamics_stencil = min(3, G%Domain%nihalo, G%Domain%njhalo)
    call create_group_pass(pass_uv_T_S_h, u, v, G%Domain, halo=dynamics_stencil)
    if (associated(tv%T)) &
      call create_group_pass(pass_uv_T_S_h, tv%T, G%Domain, halo=dynamics_stencil)
    if (associated(tv%S)) &
      call create_group_pass(pass_uv_T_S_h, tv%S, G%Domain, halo=dynamics_stencil)
    call create_group_pass(pass_uv_T_S_h, h, G%Domain, halo=dynamics_stencil)
    call do_group_pass(pass_uv_T_S_h, G%Domain, clock=id_clock_pass)

    if (CS%debug .and. CS%use_ALE_algorithm) then
      call MOM_state_chksum("Post-ALE ", u, v, h, CS%uh, CS%vh, G, GV, US)
      call hchksum(tv%T, "Post-ALE T", G%HI, haloshift=1)
      call hchksum(tv%S, "Post-ALE S", G%HI, haloshift=1)
      call check_redundant("Post-ALE ", u, v, G)
    endif

    ! Whenever thickness changes let the diag manager know, target grids
    ! for vertical remapping may need to be regenerated. This needs to
    ! happen after the H update and before the next post_data.
    call diag_update_remap_grids(CS%diag)

    !### Consider moving this up into the if ALE block.
    call postALE_tracer_diagnostics(CS%tracer_Reg, G, GV, CS%diag, dtdia)

    if (CS%debug) then
      call uvchksum("Post-diabatic u", u, v, G%HI, haloshift=2, scale=US%L_T_to_m_s)
      call hchksum(h, "Post-diabatic h", G%HI, haloshift=1, scale=GV%H_to_m)
      call uvchksum("Post-diabatic [uv]h", CS%uhtr, CS%vhtr, G%HI, &
                    haloshift=0, scale=GV%H_to_m*US%L_to_m**2)
    ! call MOM_state_chksum("Post-diabatic ", u, v, &
    !                       h, CS%uhtr, CS%vhtr, G, GV, haloshift=1)
      if (associated(tv%T)) call hchksum(tv%T, "Post-diabatic T", G%HI, haloshift=1)
      if (associated(tv%S)) call hchksum(tv%S, "Post-diabatic S", G%HI, haloshift=1)
      if (associated(tv%frazil)) call hchksum(tv%frazil, "Post-diabatic frazil", G%HI, haloshift=0, &
                                              scale=US%Q_to_J_kg*US%RZ_to_kg_m2)
      if (associated(tv%salt_deficit)) call hchksum(tv%salt_deficit, &
                               "Post-diabatic salt deficit", G%HI, haloshift=0, scale=US%RZ_to_kg_m2)
    ! call MOM_thermo_chksum("Post-diabatic ", tv, G, US)
      call check_redundant("Post-diabatic ", u, v, G)
    endif
    call disable_averaging(CS%diag)

    call cpu_clock_end(id_clock_diabatic)
  else   ! complement of "if (.not.CS%adiabatic)"

    call cpu_clock_begin(id_clock_adiabatic)
    call adiabatic(h, tv, fluxes, dtdia, G, GV, US, CS%diabatic_CSp)
    fluxes%fluxes_used = .true.
    call cpu_clock_end(id_clock_adiabatic)

    if (associated(tv%T)) then
      call create_group_pass(pass_T_S, tv%T, G%Domain, To_All+Omit_Corners, halo=1)
      call create_group_pass(pass_T_S, tv%S, G%Domain, To_All+Omit_Corners, halo=1)
      call do_group_pass(pass_T_S, G%Domain, clock=id_clock_pass)
      if (CS%debug) then
        if (associated(tv%T)) call hchksum(tv%T, "Post-diabatic T", G%HI, haloshift=1)
        if (associated(tv%S)) call hchksum(tv%S, "Post-diabatic S", G%HI, haloshift=1)
      endif
    endif

  endif   ! endif for the block "if (.not.CS%adiabatic)"
  call cpu_clock_end(id_clock_thermo)

  call disable_averaging(CS%diag)

  if (showCallTree) call callTree_leave("step_MOM_thermo(), MOM.F90")

end subroutine step_MOM_thermo


!> step_offline is the main driver for running tracers offline in MOM6. This has been primarily
!! developed with ALE configurations in mind. Some work has been done in isopycnal configuration, but
!! the work is very preliminary. Some more detail about this capability along with some of the subroutines
!! called here can be found in tracers/MOM_offline_control.F90
subroutine step_offline(forces, fluxes, sfc_state, Time_start, time_interval, CS)
  type(mech_forcing), intent(in)    :: forces        !< A structure with the driving mechanical forces
  type(forcing),      intent(inout) :: fluxes        !< pointers to forcing fields
  type(surface),      intent(inout) :: sfc_state     !< surface ocean state
  type(time_type),    intent(in)    :: Time_start    !< starting time of a segment, as a time type
  real,               intent(in)    :: time_interval !< time interval
  type(MOM_control_struct), intent(inout) :: CS      !< control structure from initialize_MOM

  ! Local pointers
  type(ocean_grid_type),      pointer :: G  => NULL() ! Pointer to a structure containing
                                                      ! metrics and related information
  type(verticalGrid_type),    pointer :: GV => NULL() ! Pointer to structure containing information
                                                      ! about the vertical grid
  type(unit_scale_type),      pointer :: US => NULL() ! Pointer to a structure containing
                                                      ! various unit conversion factors

  logical :: first_iter    !< True if this is the first time step_offline has been called in a given interval
  logical :: last_iter     !< True if this is the last time step_tracer is to be called in an offline interval
  logical :: do_vertical   !< If enough time has elapsed, do the diabatic tracer sources/sinks
  logical :: adv_converged !< True if all the horizontal fluxes have been used

  real :: dt_offline          ! The offline timestep for advection [T ~> s]
  real :: dt_offline_vertical ! The offline timestep for vertical fluxes and remapping [T ~> s]
  logical :: skip_diffusion
  integer :: id_eta_diff_end

  type(time_type), pointer :: accumulated_time => NULL()
  type(time_type), pointer :: vertical_time => NULL()
  integer :: i,j,k
  integer :: is, ie, js, je, isd, ied, jsd, jed

  ! 3D pointers
  real, dimension(:,:,:), pointer :: &
    uhtr => NULL(), &  ! Accumulated zonal thickness fluxes to advect tracers [H L2 ~> m3 or kg]
    vhtr => NULL(), &  ! Accumulated meridional thickness fluxes to advect tracers [H L2 ~> m3 or kg]
    eatr => NULL(), &  ! Layer entrainment rates across the interface above [H ~> m or kg m-2]
    ebtr => NULL(), &  ! Layer entrainment rates across the interface below [H ~> m or kg m-2]
    h_end => NULL()    ! Layer thicknesses at the end of a step [H ~> m or kg m-2]

  type(time_type) :: Time_end    ! End time of a segment, as a time type

  ! Grid-related pointer assignments
  G => CS%G ; GV => CS%GV ; US => CS%US

  is  = G%isc  ; ie  = G%iec  ; js  = G%jsc  ; je  = G%jec
  isd = G%isd  ; ied = G%ied  ; jsd = G%jsd  ; jed = G%jed

  call cpu_clock_begin(id_clock_offline_tracer)
  call extract_offline_main(CS%offline_CSp, uhtr, vhtr, eatr, ebtr, h_end, accumulated_time, &
                            vertical_time, dt_offline, dt_offline_vertical, skip_diffusion)
  Time_end = increment_date(Time_start, seconds=floor(time_interval+0.001))

  call enable_averaging(time_interval, Time_end, CS%diag)

  ! Check to see if this is the first iteration of the offline interval
  if (accumulated_time == real_to_time(0.0)) then
    first_iter = .true.
  else ! This is probably unnecessary but is used to guard against unwanted behavior
    first_iter = .false.
  endif

  ! Check to see if vertical tracer functions should be done
  if (first_iter .or. (accumulated_time >= vertical_time)) then
    do_vertical = .true.
    vertical_time = accumulated_time + real_to_time(US%T_to_s*dt_offline_vertical)
  else
    do_vertical = .false.
  endif

  ! Increment the amount of time elapsed since last read and check if it's time to roll around
  accumulated_time = accumulated_time + real_to_time(time_interval)

  last_iter = (accumulated_time >= real_to_time(US%T_to_s*dt_offline))

  if (CS%use_ALE_algorithm) then
    ! If this is the first iteration in the offline timestep, then we need to read in fields and
    ! perform the main advection.
    if (first_iter) then
      call MOM_mesg("Reading in new offline fields")
      ! Read in new transport and other fields
      ! call update_transport_from_files(G, GV, CS%offline_CSp, h_end, eatr, ebtr, uhtr, vhtr, &
      !     CS%tv%T, CS%tv%S, fluxes, CS%use_ALE_algorithm)
      ! call update_transport_from_arrays(CS%offline_CSp)
      call update_offline_fields(CS%offline_CSp, CS%h, fluxes, CS%use_ALE_algorithm)

      ! Apply any fluxes into the ocean
      call offline_fw_fluxes_into_ocean(G, GV, CS%offline_CSp, fluxes, CS%h)

      if (.not.CS%diabatic_first) then
        call offline_advection_ale(fluxes, Time_start, time_interval, CS%offline_CSp, id_clock_ALE, &
            CS%h, uhtr, vhtr, converged=adv_converged)

        ! Redistribute any remaining transport
        call offline_redistribute_residual(CS%offline_CSp, CS%h, uhtr, vhtr, adv_converged)

        ! Perform offline diffusion if requested
        if (.not. skip_diffusion) then
          if (CS%VarMix%use_variable_mixing) then
            call pass_var(CS%h, G%Domain)
            call calc_resoln_function(CS%h, CS%tv, G, GV, US, CS%VarMix)
            call calc_depth_function(G, CS%VarMix)
            call calc_slope_functions(CS%h, CS%tv, dt_offline, G, GV, US, CS%VarMix, OBC=CS%OBC)
          endif
          call tracer_hordiff(CS%h, dt_offline, CS%MEKE, CS%VarMix, G, GV, US, &
              CS%tracer_diff_CSp, CS%tracer_Reg, CS%tv)
        endif
      endif
    endif
    ! The functions related to column physics of tracers is performed separately in ALE mode
    if (do_vertical) then
      call offline_diabatic_ale(fluxes, Time_start, Time_end, CS%offline_CSp, CS%h, eatr, ebtr)
    endif

    ! Last thing that needs to be done is the final ALE remapping
    if (last_iter) then
      if (CS%diabatic_first) then
        call offline_advection_ale(fluxes, Time_start, time_interval, CS%offline_CSp, id_clock_ALE, &
            CS%h, uhtr, vhtr, converged=adv_converged)

        ! Redistribute any remaining transport and perform the remaining advection
        call offline_redistribute_residual(CS%offline_CSp, CS%h, uhtr, vhtr, adv_converged)
                ! Perform offline diffusion if requested
        if (.not. skip_diffusion) then
          if (CS%VarMix%use_variable_mixing) then
            call pass_var(CS%h, G%Domain)
            call calc_resoln_function(CS%h, CS%tv, G, GV, US, CS%VarMix)
            call calc_depth_function(G, CS%VarMix)
            call calc_slope_functions(CS%h, CS%tv, dt_offline, G, GV, US, CS%VarMix, OBC=CS%OBC)
          endif
          call tracer_hordiff(CS%h, dt_offline, CS%MEKE, CS%VarMix, G, GV, US, &
              CS%tracer_diff_CSp, CS%tracer_Reg, CS%tv)
        endif
      endif

      call MOM_mesg("Last iteration of offline interval")

      ! Apply freshwater fluxes out of the ocean
      call offline_fw_fluxes_out_ocean(G, GV, CS%offline_CSp, fluxes, CS%h)
      ! These diagnostic can be used to identify which grid points did not converge within
      ! the specified number of advection sub iterations
      call post_offline_convergence_diags(CS%offline_CSp, CS%h, h_end, uhtr, vhtr)

      ! Call ALE one last time to make sure that tracers are remapped onto the layer thicknesses
      ! stored from the forward run
      call cpu_clock_begin(id_clock_ALE)
      call ALE_offline_tracer_final( G, GV, CS%h, CS%tv, h_end, CS%tracer_Reg, CS%ALE_CSp, CS%OBC)
      call cpu_clock_end(id_clock_ALE)
      call pass_var(CS%h, G%Domain)
    endif
  else ! NON-ALE MODE...NOT WELL TESTED
    call MOM_error(WARNING, &
        "Offline tracer mode in non-ALE configuration has not been thoroughly tested")
    ! Note that for the layer mode case, the calls to tracer sources and sinks is embedded in
    ! main_offline_advection_layer. Warning: this may not be appropriate for tracers that
    ! exchange with the atmosphere
    if (abs(time_interval - US%T_to_s*dt_offline) > 1.0e-6) then
      call MOM_error(FATAL, &
          "For offline tracer mode in a non-ALE configuration, dt_offline must equal time_interval")
    endif
    call update_offline_fields(CS%offline_CSp, CS%h, fluxes, CS%use_ALE_algorithm)
    call offline_advection_layer(fluxes, Time_start, time_interval, CS%offline_CSp, &
        CS%h, eatr, ebtr, uhtr, vhtr)
    ! Perform offline diffusion if requested
    if (.not. skip_diffusion) then
      call tracer_hordiff(h_end, dt_offline, CS%MEKE, CS%VarMix, G, GV, US, &
                          CS%tracer_diff_CSp, CS%tracer_Reg, CS%tv)
    endif

    CS%h = h_end

    call pass_var(CS%tv%T, G%Domain)
    call pass_var(CS%tv%S, G%Domain)
    call pass_var(CS%h, G%Domain)

  endif

  call adjust_ssh_for_p_atm(CS%tv, G, GV, US, CS%ave_ssh_ibc, forces%p_surf_SSH, &
                            CS%calc_rho_for_sea_lev)
  call extract_surface_state(CS, sfc_state)

  call disable_averaging(CS%diag)
  call pass_var(CS%tv%T, G%Domain)
  call pass_var(CS%tv%S, G%Domain)
  call pass_var(CS%h, G%Domain)

  fluxes%fluxes_used = .true.

  if (last_iter) then
    accumulated_time = real_to_time(0.0)
  endif

  call cpu_clock_end(id_clock_offline_tracer)

end subroutine step_offline

!> Initialize MOM, including memory allocation, setting up parameters and diagnostics,
!! initializing the ocean state variables, and initializing subsidiary modules
subroutine initialize_MOM(Time, Time_init, param_file, dirs, CS, restart_CSp, &
                          Time_in, offline_tracer_mode, input_restart_file, diag_ptr, &
                          count_calls, tracer_flow_CSp,  ice_shelf_CSp)
  type(time_type), target,   intent(inout) :: Time        !< model time, set in this routine
  type(time_type),           intent(in)    :: Time_init   !< The start time for the coupled model's calendar
  type(param_file_type),     intent(out)   :: param_file  !< structure indicating parameter file to parse
  type(directories),         intent(out)   :: dirs        !< structure with directory paths
  type(MOM_control_struct),  intent(inout), target :: CS  !< pointer set in this routine to MOM control structure
  type(MOM_restart_CS),      pointer       :: restart_CSp !< pointer set in this routine to the
                                                          !! restart control structure that will
                                                          !! be used for MOM.
  type(time_type), optional, intent(in)    :: Time_in     !< time passed to MOM_initialize_state when
                                                          !! model is not being started from a restart file
  logical,         optional, intent(out)   :: offline_tracer_mode !< True is returned if tracers are being run offline
  character(len=*),optional, intent(in)    :: input_restart_file !< If present, name of restart file to read
  type(diag_ctrl), optional, pointer       :: diag_ptr    !< A pointer set in this routine to the diagnostic
                                                          !! regulatory structure
  type(tracer_flow_control_CS), &
                   optional, pointer       :: tracer_flow_CSp !< A pointer set in this routine to
                                                          !! the tracer flow control structure.
  logical,         optional, intent(in)    :: count_calls !< If true, nstep_tot counts the number of
                                                          !! calls to step_MOM instead of the number of
                                                          !! dynamics timesteps.
  type(ice_shelf_CS), optional,     pointer :: ice_shelf_CSp !< A pointer to an ice shelf control structure
  ! local variables
  type(ocean_grid_type),  pointer :: G => NULL()    ! A pointer to the metric grid use for the run
  type(ocean_grid_type),  pointer :: G_in => NULL() ! Pointer to the input grid
  type(hor_index_type),   pointer :: HI => NULL()   ! A hor_index_type for array extents
  type(hor_index_type),   target  :: HI_in          ! HI on the input grid
  type(verticalGrid_type), pointer :: GV => NULL()
  type(dyn_horgrid_type), pointer :: dG => NULL(), test_dG => NULL()
  type(dyn_horgrid_type), pointer :: dG_in => NULL()
  type(diag_ctrl),        pointer :: diag => NULL()
  type(unit_scale_type),  pointer :: US => NULL()
  character(len=4), parameter :: vers_num = 'v2.0'
  integer :: turns   ! Number of grid quarter-turns

  ! Initial state on the input index map
  real, allocatable         :: u_in(:,:,:) ! Initial zonal velocities [L T-1 ~> m s-1]
  real, allocatable         :: v_in(:,:,:) ! Initial meridional velocities [L T-1 ~> m s-1]
  real, allocatable         :: h_in(:,:,:) ! Initial layer thicknesses [H ~> m or kg m-2]
  real, allocatable, target :: frac_shelf_in(:,:) ! Initial fraction of the total cell area occupied
                                           ! by an ice shelf [nondim]
  real, allocatable, target :: T_in(:,:,:) ! Initial temperatures [degC]
  real, allocatable, target :: S_in(:,:,:) ! Initial salinities [ppt]
  type(ocean_OBC_type), pointer :: OBC_in => NULL()
  type(sponge_CS), pointer :: sponge_in_CSp => NULL()
  type(ALE_sponge_CS), pointer :: ALE_sponge_in_CSp => NULL()
  type(oda_incupd_CS),pointer :: oda_incupd_in_CSp => NULL()

  ! This include declares and sets the variable "version".
# include "version_variable.h"

  integer :: i, j, k, is, ie, js, je, isd, ied, jsd, jed, nz
  integer :: IsdB, IedB, JsdB, JedB
  real    :: dtbt              ! If negative, this specifies the barotropic timestep as a fraction
                               ! of the maximum stable value [nondim].

  real, allocatable, dimension(:,:)   :: eta ! free surface height or column mass [H ~> m or kg m-2]
  real, allocatable, dimension(:,:)   :: area_shelf_in ! area occupied by ice shelf [L2 ~> m2]
!  real, dimension(:,:), pointer :: shelf_area => NULL()
  type(MOM_restart_CS),  pointer      :: restart_CSp_tmp => NULL()
  type(group_pass_type) :: tmp_pass_uv_T_S_h, pass_uv_T_S_h

  real    :: default_val       ! default value for a parameter
  logical :: write_geom_files  ! If true, write out the grid geometry files.
  logical :: ensemble_ocean    ! If true, perform an ensemble gather at the end of step_MOM
  logical :: new_sim           ! If true, this has been determined to be a new simulation
  logical :: use_geothermal    ! If true, apply geothermal heating.
  logical :: use_EOS           ! If true, density calculated from T & S using an equation of state.
  logical :: symmetric         ! If true, use symmetric memory allocation.
  logical :: save_IC           ! If true, save the initial conditions.
  logical :: do_unit_tests     ! If true, call unit tests.
  logical :: test_grid_copy = .false.

  logical :: bulkmixedlayer    ! If true, a refined bulk mixed layer scheme is used
                               ! with nkml sublayers and nkbl buffer layer.
  logical :: use_temperature   ! If true, temperature and salinity used as state variables.
  logical :: use_frazil        ! If true, liquid seawater freezes if temp below freezing,
                               ! with accumulated heat deficit returned to surface ocean.
  logical :: bound_salinity    ! If true, salt is added to keep salinity above
                               ! a minimum value, and the deficit is reported.
  logical :: default_2018_answers ! The default setting for the various 2018_ANSWERS flags.
  logical :: use_conT_absS     ! If true, the prognostics T & S are conservative temperature
                               ! and absolute salinity. Care should be taken to convert them
                               ! to potential temperature and practical salinity before
                               ! exchanging them with the coupler and/or reporting T&S diagnostics.
  logical :: advect_TS         ! If false, then no horizontal advection of temperature
                               ! and salnity is performed
  logical :: use_ice_shelf     ! Needed for ALE
  logical :: global_indexing   ! If true use global horizontal index values instead
                               ! of having the data domain on each processor start at 1.
  logical :: bathy_at_vel      ! If true, also define bathymetric fields at the
                               ! the velocity points.
  logical :: calc_dtbt         ! Indicates whether the dynamically adjusted barotropic
                               ! time step needs to be updated before it is used.
  logical :: debug_truncations ! If true, turn on diagnostics useful for debugging truncations.
  integer :: first_direction   ! An integer that indicates which direction is to be
                               ! updated first in directionally split parts of the
                               ! calculation.
  integer :: nkml, nkbl, verbosity, write_geom
  integer :: dynamics_stencil  ! The computational stencil for the calculations
                               ! in the dynamic core.
  real :: conv2watt            ! A conversion factor from temperature fluxes to heat
                               ! fluxes [J m-2 H-1 degC-1 ~> J m-3 degC-1 or J kg-1 degC-1]
  real :: conv2salt            ! A conversion factor for salt fluxes [m H-1 ~> 1] or [kg m-2 H-1 ~> 1]
  real :: RL2_T2_rescale, Z_rescale, QRZ_rescale ! Unit conversion factors
  character(len=48) :: flux_units, S_flux_units

  type(vardesc) :: vd_T, vd_S  ! Structures describing temperature and salinity variables.
  type(time_type)                 :: Start_time
  type(ocean_internal_state)      :: MOM_internal_state
  character(len=200) :: area_varname, ice_shelf_file, inputdir, filename

  CS%Time => Time

  id_clock_init = cpu_clock_id('Ocean Initialization', grain=CLOCK_SUBCOMPONENT)
  call cpu_clock_begin(id_clock_init)

  Start_time = Time ; if (present(Time_in)) Start_time = Time_in

  ! Read paths and filenames from namelist and store in "dirs".
  ! Also open the parsed input parameter file(s) and setup param_file.
  call get_MOM_input(param_file, dirs, default_input_filename=input_restart_file)

  verbosity = 2 ; call read_param(param_file, "VERBOSITY", verbosity)
  call MOM_set_verbosity(verbosity)
  call callTree_enter("initialize_MOM(), MOM.F90")

  call find_obsolete_params(param_file)

  ! Determining the internal unit scaling factors for this run.
  call unit_scaling_init(param_file, CS%US)
  US => CS%US

  ! Read relevant parameters and write them to the model log.
  call log_version(param_file, "MOM", version, "", log_to_all=.true., layout=.true., debugging=.true.)
  call get_param(param_file, "MOM", "VERBOSITY", verbosity,  &
                 "Integer controlling level of messaging\n" // &
                 "\t0 = Only FATAL messages\n" // &
                 "\t2 = Only FATAL, WARNING, NOTE [default]\n" // &
                 "\t9 = All)", default=2, debuggingParam=.true.)
  call get_param(param_file, "MOM", "DO_UNIT_TESTS", do_unit_tests, &
                 "If True, exercises unit tests at model start up.", &
                 default=.false., debuggingParam=.true.)
  if (do_unit_tests) then
    id_clock_unit_tests = cpu_clock_id('(Ocean unit tests)', grain=CLOCK_MODULE)
    call cpu_clock_begin(id_clock_unit_tests)
    call unit_tests(verbosity)
    call cpu_clock_end(id_clock_unit_tests)
  endif

  call get_param(param_file, "MOM", "SPLIT", CS%split, &
                 "Use the split time stepping if true.", default=.true.)
  if (CS%split) then
    CS%use_RK2 = .false.
  else
    call get_param(param_file, "MOM", "USE_RK2", CS%use_RK2, &
                 "If true, use RK2 instead of RK3 in the unsplit time stepping.", &
                 default=.false.)
  endif

  call get_param(param_file, "MOM", "CALC_RHO_FOR_SEA_LEVEL", CS%calc_rho_for_sea_lev, &
                 "If true, the in-situ density is used to calculate the "//&
                 "effective sea level that is returned to the coupler. If false, "//&
                 "the Boussinesq parameter RHO_0 is used.", default=.false.)
  call get_param(param_file, "MOM", "ENABLE_THERMODYNAMICS", use_temperature, &
                 "If true, Temperature and salinity are used as state "//&
                 "variables.", default=.true.)
  call get_param(param_file, "MOM", "USE_EOS", use_EOS, &
                 "If true,  density is calculated from temperature and "//&
                 "salinity with an equation of state.  If USE_EOS is "//&
                 "true, ENABLE_THERMODYNAMICS must be true as well.", &
                 default=use_temperature)
  call get_param(param_file, "MOM", "DIABATIC_FIRST", CS%diabatic_first, &
                 "If true, apply diabatic and thermodynamic processes, "//&
                 "including buoyancy forcing and mass gain or loss, "//&
                 "before stepping the dynamics forward.", default=.false.)
  call get_param(param_file, "MOM", "USE_CONTEMP_ABSSAL", use_conT_absS, &
                 "If true, the prognostics T&S are the conservative temperature "//&
                 "and absolute salinity. Care should be taken to convert them "//&
                 "to potential temperature and practical salinity before "//&
                 "exchanging them with the coupler and/or reporting T&S diagnostics.", &
                 default=.false.)
  CS%tv%T_is_conT = use_conT_absS ; CS%tv%S_is_absS = use_conT_absS
  call get_param(param_file, "MOM", "ADIABATIC", CS%adiabatic, &
                 "There are no diapycnal mass fluxes if ADIABATIC is "//&
                 "true. This assumes that KD = KDML = 0.0 and that "//&
                 "there is no buoyancy forcing, but makes the model "//&
                 "faster by eliminating subroutine calls.", default=.false.)
  call get_param(param_file, "MOM", "DO_DYNAMICS", CS%do_dynamics, &
                 "If False, skips the dynamics calls that update u & v, as well as "//&
                 "the gravity wave adjustment to h. This may be a fragile feature, "//&
                 "but can be useful during development", default=.true.)
  call get_param(param_file, "MOM", "ADVECT_TS", advect_TS, &
                 "If True, advect temperature and salinity horizontally "//&
                 "If False, T/S are registered for advection. "//&
                 "This is intended only to be used in offline tracer mode "//&
                 "and is by default false in that case.", &
                 do_not_log = .true., default=.true. )
  if (present(offline_tracer_mode)) then ! Only read this parameter in enabled modes
    call get_param(param_file, "MOM", "OFFLINE_TRACER_MODE", CS%offline_tracer_mode, &
                 "If true, barotropic and baroclinic dynamics, thermodynamics "//&
                 "are all bypassed with all the fields necessary to integrate "//&
                 "the tracer advection and diffusion equation are read in from "//&
                 "files stored from a previous integration of the prognostic model. "//&
                 "NOTE: This option only used in the ocean_solo_driver.", default=.false.)
    if (CS%offline_tracer_mode) then
      call get_param(param_file, "MOM", "ADVECT_TS", advect_TS, &
                   "If True, advect temperature and salinity horizontally "//&
                   "If False, T/S are registered for advection. "//&
                   "This is intended only to be used in offline tracer mode."//&
                   "and is by default false in that case", &
                   default=.false. )
    endif
  endif
  call get_param(param_file, "MOM", "USE_REGRIDDING", CS%use_ALE_algorithm, &
                 "If True, use the ALE algorithm (regridding/remapping). "//&
                 "If False, use the layered isopycnal algorithm.", default=.false. )
  call get_param(param_file, "MOM", "BULKMIXEDLAYER", bulkmixedlayer, &
                 "If true, use a Kraus-Turner-like bulk mixed layer "//&
                 "with transitional buffer layers.  Layers 1 through "//&
                 "NKML+NKBL have variable densities. There must be at "//&
                 "least NKML+NKBL+1 layers if BULKMIXEDLAYER is true. "//&
                 "BULKMIXEDLAYER can not be used with USE_REGRIDDING. "//&
                 "The default is influenced by ENABLE_THERMODYNAMICS.", &
                 default=use_temperature .and. .not.CS%use_ALE_algorithm)
  call get_param(param_file, "MOM", "THICKNESSDIFFUSE", CS%thickness_diffuse, &
                 "If true, interface heights are diffused with a "//&
                 "coefficient of KHTH.", default=.false.)
  call get_param(param_file, "MOM",  "THICKNESSDIFFUSE_FIRST", &
                                      CS%thickness_diffuse_first, &
                 "If true, do thickness diffusion before dynamics. "//&
                 "This is only used if THICKNESSDIFFUSE is true.", &
                 default=.false.)
  if (.not.CS%thickness_diffuse) CS%thickness_diffuse_first = .false.
  call get_param(param_file, "MOM", "BATHYMETRY_AT_VEL", bathy_at_vel, &
                 "If true, there are separate values for the basin depths "//&
                 "at velocity points.  Otherwise the effects of topography "//&
                 "are entirely determined from thickness points.", &
                 default=.false.)
  call get_param(param_file, "MOM", "USE_WAVES", CS%UseWaves, default=.false., &
                 do_not_log=.true.)

  call get_param(param_file, "MOM", "DEBUG", CS%debug, &
                 "If true, write out verbose debugging data.", &
                 default=.false., debuggingParam=.true.)
  call get_param(param_file, "MOM", "DEBUG_TRUNCATIONS", debug_truncations, &
                 "If true, calculate all diagnostics that are useful for "//&
                 "debugging truncations.", default=.false., debuggingParam=.true.)

  call get_param(param_file, "MOM", "DT", CS%dt, &
                 "The (baroclinic) dynamics time step.  The time-step that "//&
                 "is actually used will be an integer fraction of the "//&
                 "forcing time-step (DT_FORCING in ocean-only mode or the "//&
                 "coupling timestep in coupled mode.)", units="s", scale=US%s_to_T, &
                 fail_if_missing=.true.)
  call get_param(param_file, "MOM", "DT_THERM", CS%dt_therm, &
                 "The thermodynamic and tracer advection time step. "//&
                 "Ideally DT_THERM should be an integer multiple of DT "//&
                 "and less than the forcing or coupling time-step, unless "//&
                 "THERMO_SPANS_COUPLING is true, in which case DT_THERM "//&
                 "can be an integer multiple of the coupling timestep.  By "//&
                 "default DT_THERM is set to DT.", &
                 units="s", scale=US%s_to_T, default=US%T_to_s*CS%dt)
  call get_param(param_file, "MOM", "THERMO_SPANS_COUPLING", CS%thermo_spans_coupling, &
                 "If true, the MOM will take thermodynamic and tracer "//&
                 "timesteps that can be longer than the coupling timestep. "//&
                 "The actual thermodynamic timestep that is used in this "//&
                 "case is the largest integer multiple of the coupling "//&
                 "timestep that is less than or equal to DT_THERM.", default=.false.)

  if (bulkmixedlayer) then
    CS%Hmix = -1.0 ; CS%Hmix_UV = -1.0
  else
    call get_param(param_file, "MOM", "HMIX_SFC_PROP", CS%Hmix, &
                 "If BULKMIXEDLAYER is false, HMIX_SFC_PROP is the depth "//&
                 "over which to average to find surface properties like "//&
                 "SST and SSS or density (but not surface velocities).", &
                 units="m", default=1.0, scale=US%m_to_Z)
    call get_param(param_file, "MOM", "HMIX_UV_SFC_PROP", CS%Hmix_UV, &
                 "If BULKMIXEDLAYER is false, HMIX_UV_SFC_PROP is the depth "//&
                 "over which to average to find surface flow properties, "//&
                 "SSU, SSV. A non-positive value indicates no averaging.", &
                 units="m", default=0.0, scale=US%m_to_Z)
  endif
  call get_param(param_file, "MOM", "HFREEZE", CS%HFrz, &
                 "If HFREEZE > 0, melt potential will be computed. The actual depth "//&
                 "over which melt potential is computed will be min(HFREEZE, OBLD), "//&
                 "where OBLD is the boundary layer depth. If HFREEZE <= 0 (default), "//&
                 "melt potential will not be computed.", units="m", default=-1.0, scale=US%m_to_Z)
  call get_param(param_file, "MOM", "INTERPOLATE_P_SURF", CS%interp_p_surf, &
                 "If true, linearly interpolate the surface pressure "//&
                 "over the coupling time step, using the specified value "//&
                 "at the end of the step.", default=.false.)

  if (CS%split) then
    call get_param(param_file, "MOM", "DTBT", dtbt, default=-0.98)
    default_val = US%T_to_s*CS%dt_therm ; if (dtbt > 0.0) default_val = -1.0
    CS%dtbt_reset_period = -1.0
    call get_param(param_file, "MOM", "DTBT_RESET_PERIOD", CS%dtbt_reset_period, &
                 "The period between recalculations of DTBT (if DTBT <= 0). "//&
                 "If DTBT_RESET_PERIOD is negative, DTBT is set based "//&
                 "only on information available at initialization.  If 0, "//&
                 "DTBT will be set every dynamics time step. The default "//&
                 "is set by DT_THERM.  This is only used if SPLIT is true.", &
                 units="s", default=default_val, do_not_read=(dtbt > 0.0))
  endif

  ! This is here in case these values are used inappropriately.
  use_frazil = .false. ; bound_salinity = .false.
  CS%tv%P_Ref = 2.0e7*US%kg_m3_to_R*US%m_s_to_L_T**2
  if (use_temperature) then
    call get_param(param_file, "MOM", "FRAZIL", use_frazil, &
                 "If true, water freezes if it gets too cold, and the "//&
                 "accumulated heat deficit is returned in the "//&
                 "surface state.  FRAZIL is only used if "//&
                 "ENABLE_THERMODYNAMICS is true.", default=.false.)
    call get_param(param_file, "MOM", "DO_GEOTHERMAL", use_geothermal, &
                 "If true, apply geothermal heating.", default=.false.)
    call get_param(param_file, "MOM", "BOUND_SALINITY", bound_salinity, &
                 "If true, limit salinity to being positive. (The sea-ice "//&
                 "model may ask for more salt than is available and "//&
                 "drive the salinity negative otherwise.)", default=.false.)
    call get_param(param_file, "MOM", "MIN_SALINITY", CS%tv%min_salinity, &
                 "The minimum value of salinity when BOUND_SALINITY=True.", &
                 units="PPT", default=0.0, do_not_log=.not.bound_salinity)
    call get_param(param_file, "MOM", "C_P", CS%tv%C_p, &
                 "The heat capacity of sea water, approximated as a "//&
                 "constant. This is only used if ENABLE_THERMODYNAMICS is "//&
                 "true. The default value is from the TEOS-10 definition "//&
                 "of conservative temperature.", units="J kg-1 K-1", &
                 default=3991.86795711963, scale=US%J_kg_to_Q)
    call get_param(param_file, "MOM", "USE_PSURF_IN_EOS", CS%use_p_surf_in_EOS, &
                 "If true, always include the surface pressure contributions "//&
                 "in equation of state calculations.", default=.true.)
  endif
  if (use_EOS) call get_param(param_file, "MOM", "P_REF", CS%tv%P_Ref, &
                 "The pressure that is used for calculating the coordinate "//&
                 "density.  (1 Pa = 1e4 dbar, so 2e7 is commonly used.) "//&
                 "This is only used if USE_EOS and ENABLE_THERMODYNAMICS are true.", &
                 units="Pa", default=2.0e7, scale=US%kg_m3_to_R*US%m_s_to_L_T**2)

  if (bulkmixedlayer) then
    call get_param(param_file, "MOM", "NKML", nkml, &
                 "The number of sublayers within the mixed layer if "//&
                 "BULKMIXEDLAYER is true.", units="nondim", default=2)
    call get_param(param_file, "MOM", "NKBL", nkbl, &
                 "The number of layers that are used as variable density "//&
                 "buffer layers if BULKMIXEDLAYER is true.", units="nondim", &
                 default=2)
  endif

  call get_param(param_file, "MOM", "GLOBAL_INDEXING", global_indexing, &
                 "If true, use a global lateral indexing convention, so "//&
                 "that corresponding points on different processors have "//&
                 "the same index. This does not work with static memory.", &
                 default=.false., layoutParam=.true.)
#ifdef STATIC_MEMORY_
  if (global_indexing) call MOM_error(FATAL, "initialize_MOM: "//&
       "GLOBAL_INDEXING can not be true with STATIC_MEMORY.")
#endif
  call get_param(param_file, "MOM", "FIRST_DIRECTION", first_direction, &
                 "An integer that indicates which direction goes first "//&
                 "in parts of the code that use directionally split "//&
                 "updates, with even numbers (or 0) used for x- first "//&
                 "and odd numbers used for y-first.", default=0)
  call get_param(param_file, "MOM", "ALTERNATE_FIRST_DIRECTION", CS%alternate_first_direction, &
                 "If true, after every dynamic timestep alternate whether the x- or y- "//&
                 "direction updates occur first in directionally split parts of the calculation. "//&
                 "If this is true, FIRST_DIRECTION applies at the start of a new run or if "//&
                 "the next first direction can not be found in the restart file.", default=.false.)
  call get_param(param_file, "MOM", "CHECK_BAD_SURFACE_VALS", CS%check_bad_sfc_vals, &
                 "If true, check the surface state for ridiculous values.", &
                 default=.false.)
  if (CS%check_bad_sfc_vals) then
    call get_param(param_file, "MOM", "BAD_VAL_SSH_MAX", CS%bad_val_ssh_max, &
                 "The value of SSH above which a bad value message is "//&
                 "triggered, if CHECK_BAD_SURFACE_VALS is true.", &
                 units="m", default=20.0, scale=US%m_to_Z)
    call get_param(param_file, "MOM", "BAD_VAL_SSS_MAX", CS%bad_val_sss_max, &
                 "The value of SSS above which a bad value message is "//&
                 "triggered, if CHECK_BAD_SURFACE_VALS is true.", units="PPT", &
                 default=45.0)
    call get_param(param_file, "MOM", "BAD_VAL_SST_MAX", CS%bad_val_sst_max, &
                 "The value of SST above which a bad value message is "//&
                 "triggered, if CHECK_BAD_SURFACE_VALS is true.", &
                 units="deg C", default=45.0)
    call get_param(param_file, "MOM", "BAD_VAL_SST_MIN", CS%bad_val_sst_min, &
                 "The value of SST below which a bad value message is "//&
                 "triggered, if CHECK_BAD_SURFACE_VALS is true.", &
                 units="deg C", default=-2.1)
    call get_param(param_file, "MOM", "BAD_VAL_COLUMN_THICKNESS", CS%bad_val_col_thick, &
                 "The value of column thickness below which a bad value message is "//&
                 "triggered, if CHECK_BAD_SURFACE_VALS is true.", &
                 units="m", default=0.0, scale=US%m_to_Z)
  endif
  call get_param(param_file, "MOM", "DEFAULT_2018_ANSWERS", default_2018_answers, &
                 "This sets the default value for the various _2018_ANSWERS parameters.", &
                 default=.false.)
  call get_param(param_file, "MOM", "SURFACE_2018_ANSWERS", CS%answers_2018, &
                 "If true, use expressions for the surface properties that recover the answers "//&
                 "from the end of 2018. Otherwise, use more appropriate expressions that differ "//&
                 "at roundoff for non-Boussinesq cases.", default=default_2018_answers)
  call get_param(param_file, "MOM", "USE_DIABATIC_TIME_BUG", CS%use_diabatic_time_bug, &
                 "If true, uses the wrong calendar time for diabatic processes, as was "//&
                 "done in MOM6 versions prior to February 2018. This is not recommended.", &
                 default=.false.)

  call get_param(param_file, "MOM", "SAVE_INITIAL_CONDS", save_IC, &
                 "If true, write the initial conditions to a file given "//&
                 "by IC_OUTPUT_FILE.", default=.false.)
  call get_param(param_file, "MOM", "IC_OUTPUT_FILE", CS%IC_file, &
                 "The file into which to write the initial conditions.", &
                 default="MOM_IC")
  call get_param(param_file, "MOM", "WRITE_GEOM", write_geom, &
                 "If =0, never write the geometry and vertical grid files. "//&
                 "If =1, write the geometry and vertical grid files only for "//&
                 "a new simulation. If =2, always write the geometry and "//&
                 "vertical grid files. Other values are invalid.", default=1)
  if (write_geom<0 .or. write_geom>2) call MOM_error(FATAL,"MOM: "//&
         "WRITE_GEOM must be equal to 0, 1 or 2.")

  ! Check for inconsistent parameter settings.
  if (CS%use_ALE_algorithm .and. bulkmixedlayer) call MOM_error(FATAL, &
    "MOM: BULKMIXEDLAYER can not currently be used with the ALE algorithm.")
  if (CS%use_ALE_algorithm .and. .not.use_temperature) call MOM_error(FATAL, &
     "MOM: At this time, USE_EOS should be True when using the ALE algorithm.")
  if (CS%adiabatic .and. use_temperature) call MOM_error(WARNING, &
    "MOM: ADIABATIC and ENABLE_THERMODYNAMICS both defined is usually unwise.")
  if (use_EOS .and. .not.use_temperature) call MOM_error(FATAL, &
    "MOM: ENABLE_THERMODYNAMICS must be defined to use USE_EOS.")
  if (CS%adiabatic .and. bulkmixedlayer) call MOM_error(FATAL, &
    "MOM: ADIABATIC and BULKMIXEDLAYER can not both be defined.")
  if (bulkmixedlayer .and. .not.use_EOS) call MOM_error(FATAL, &
      "initialize_MOM: A bulk mixed layer can only be used with T & S as "//&
      "state variables. Add USE_EOS = True to MOM_input.")

  use_ice_shelf = .false.
  if (present(ice_shelf_CSp)) then
    call get_param(param_file, "MOM", "ICE_SHELF", use_ice_shelf, &
       "If true, enables the ice shelf model.", default=.false.)
  endif

  call get_param(param_file, "MOM", "USE_PARTICLES", CS%use_particles, &
                 "If true, use the particles package.", default=.false.)

  CS%ensemble_ocean=.false.
  call get_param(param_file, "MOM", "ENSEMBLE_OCEAN", CS%ensemble_ocean, &
                 "If False, The model is being run in serial mode as a single realization. "//&
                 "If True, The current model realization is part of a larger ensemble "//&
                 "and at the end of step MOM, we will perform a gather of the ensemble "//&
                 "members for statistical evaluation and/or data assimilation.", default=.false.)

  call callTree_waypoint("MOM parameters read (initialize_MOM)")

  ! Grid rotation test
  call get_param(param_file, "MOM", "ROTATE_INDEX", CS%rotate_index, &
      "Enable rotation of the horizontal indices.", default=.false., &
      debuggingParam=.true.)
  if (CS%rotate_index) then
    ! TODO: Index rotation currently only works when index rotation does not
    !   change the MPI rank of each domain.  Resolving this will require a
    !   modification to FMS PE assignment.
    !   For now, we only permit single-core runs.

    if (num_PEs() /= 1) &
      call MOM_error(FATAL, "Index rotation is only supported on one PE.")

    ! Alternate_first_direction is not permitted with index rotation.
    !   This feature can be added later in the future if needed.
    if (CS%alternate_first_direction) &
      call MOM_error(FATAL, "Alternating_first_direction is not compatible with index rotation.")

    call get_param(param_file, "MOM", "INDEX_TURNS", turns, &
        "Number of counterclockwise quarter-turn index rotations.", &
        default=1, debuggingParam=.true.)
  endif

  ! Set up the model domain and grids.
#ifdef SYMMETRIC_MEMORY_
  symmetric = .true.
#else
  symmetric = .false.
#endif
  G_in => CS%G_in
#ifdef STATIC_MEMORY_
  call MOM_domains_init(G_in%domain, param_file, symmetric=symmetric, &
            static_memory=.true., NIHALO=NIHALO_, NJHALO=NJHALO_, &
            NIGLOBAL=NIGLOBAL_, NJGLOBAL=NJGLOBAL_, NIPROC=NIPROC_, &
            NJPROC=NJPROC_)
#else
  call MOM_domains_init(G_in%domain, param_file, symmetric=symmetric, &
                        domain_name="MOM_in")
#endif

  ! Copy input grid (G_in) domain to active grid G
  ! Swap axes for quarter and 3-quarter turns
  if (CS%rotate_index) then
    allocate(CS%G)
    call clone_MOM_domain(G_in%Domain, CS%G%Domain, turns=turns, domain_name="MOM_rot")
  else
    CS%G => G_in
  endif

  ! TODO: It is unlikely that test_grid_copy and rotate_index would work at the
  !   same time.  It may be possible to enable both but for now we prevent it.
  if (test_grid_copy .and. CS%rotate_index) &
    call MOM_error(FATAL, "Grid cannot be copied during index rotation.")

  if (test_grid_copy) then ; allocate(G)
  else ; G => CS%G ; endif

  call callTree_waypoint("domains initialized (initialize_MOM)")

  call MOM_debugging_init(param_file)
  call diag_mediator_infrastructure_init()
  call MOM_io_init(param_file)

  ! Create HI and dG on the input index map.
  call hor_index_init(G_in%Domain, HI_in, param_file, &
                      local_indexing=.not.global_indexing)
  call create_dyn_horgrid(dG_in, HI_in, bathymetry_at_vel=bathy_at_vel)
  call clone_MOM_domain(G_in%Domain, dG_in%Domain)
  ! Also allocate the input ocean_grid_type type at this point based on the same information.
  call MOM_grid_init(G_in, param_file, US, HI_in, bathymetry_at_vel=bathy_at_vel)

  ! Allocate initialize time-invariant MOM variables.
  call MOM_initialize_fixed(dG_in, US, OBC_in, param_file, .false., dirs%output_directory)

  ! Copy the grid metrics and bathymetry to the ocean_grid_type
  call copy_dyngrid_to_MOM_grid(dG_in, G_in, US)

  call callTree_waypoint("returned from MOM_initialize_fixed() (initialize_MOM)")

  call verticalGridInit( param_file, CS%GV, US )
  GV => CS%GV

  !   Shift from using the temporary dynamic grid type to using the final (potentially static)
  ! and properly rotated ocean-specific grid type and horizontal index type.
  if (CS%rotate_index) then
    allocate(HI)
    call rotate_hor_index(HI_in, turns, HI)
    ! NOTE: If indices are rotated, then G and G_in must both be initialized separately, and
    ! the dynamic grid must be created to handle the grid rotation. G%domain has already been
    ! initialized above.
    call MOM_grid_init(G, param_file, US, HI, bathymetry_at_vel=bathy_at_vel)
    call create_dyn_horgrid(dG, HI, bathymetry_at_vel=bathy_at_vel)
    call clone_MOM_domain(G%Domain, dG%Domain)
    call rotate_dyn_horgrid(dG_in, dG, US, turns)
    call copy_dyngrid_to_MOM_grid(dG, G, US)

    if (associated(OBC_in)) then
      ! TODO: General OBC index rotations is not yet supported.
      if (modulo(turns, 4) /= 1) &
        call MOM_error(FATAL, "OBC index rotation of 180 and 270 degrees is not yet supported.")
      allocate(CS%OBC)
      call rotate_OBC_config(OBC_in, dG_in, CS%OBC, dG, turns)
    endif

    call destroy_dyn_horgrid(dG)
  else
    ! If not rotated, then G_in and G are the same grid.
    HI => HI_in
    G => G_in
    CS%OBC => OBC_in
  endif
  ! dG_in is retained for now so that it can be used with write_ocean_geometry_file() below.

  call callTree_waypoint("grids initialized (initialize_MOM)")

  call MOM_timing_init(CS)

  call tracer_registry_init(param_file, CS%tracer_Reg)

  ! Allocate and initialize space for the primary time-varying MOM variables.
  is   = HI%isc   ; ie   = HI%iec  ; js   = HI%jsc  ; je   = HI%jec ; nz = GV%ke
  isd  = HI%isd   ; ied  = HI%ied  ; jsd  = HI%jsd  ; jed  = HI%jed
  IsdB = HI%IsdB  ; IedB = HI%IedB ; JsdB = HI%JsdB ; JedB = HI%JedB
  ALLOC_(CS%u(IsdB:IedB,jsd:jed,nz))   ; CS%u(:,:,:) = 0.0
  ALLOC_(CS%v(isd:ied,JsdB:JedB,nz))   ; CS%v(:,:,:) = 0.0
  ALLOC_(CS%h(isd:ied,jsd:jed,nz))     ; CS%h(:,:,:) = GV%Angstrom_H
  ALLOC_(CS%uh(IsdB:IedB,jsd:jed,nz))  ; CS%uh(:,:,:) = 0.0
  ALLOC_(CS%vh(isd:ied,JsdB:JedB,nz))  ; CS%vh(:,:,:) = 0.0
  if (use_temperature) then
    ALLOC_(CS%T(isd:ied,jsd:jed,nz))   ; CS%T(:,:,:) = 0.0
    ALLOC_(CS%S(isd:ied,jsd:jed,nz))   ; CS%S(:,:,:) = 0.0
    CS%tv%T => CS%T ; CS%tv%S => CS%S
    if (CS%tv%T_is_conT) then
      vd_T = var_desc(name="contemp", units="Celsius", longname="Conservative Temperature", &
                      cmor_field_name="thetao", cmor_longname="Sea Water Potential Temperature", &
                      conversion=US%Q_to_J_kg*CS%tv%C_p)
    else
      vd_T = var_desc(name="temp", units="degC", longname="Potential Temperature", &
                      cmor_field_name="thetao", cmor_longname="Sea Water Potential Temperature", &
                      conversion=US%Q_to_J_kg*CS%tv%C_p)
    endif
    if (CS%tv%S_is_absS) then
      vd_S = var_desc(name="abssalt", units="g kg-1", longname="Absolute Salinity", &
                      cmor_field_name="so", cmor_longname="Sea Water Salinity", &
                      conversion=0.001)
    else
      vd_S = var_desc(name="salt", units="psu", longname="Salinity", &
                      cmor_field_name="so", cmor_longname="Sea Water Salinity", &
                      conversion=0.001)
    endif

    if (advect_TS) then
      S_flux_units = get_tr_flux_units(GV, "psu") ! Could change to "kg m-2 s-1"?
      conv2watt    = GV%H_to_kg_m2 * US%Q_to_J_kg*CS%tv%C_p
      if (GV%Boussinesq) then
        conv2salt = GV%H_to_m ! Could change to GV%H_to_kg_m2 * 0.001?
      else
        conv2salt = GV%H_to_kg_m2
      endif
      call register_tracer(CS%tv%T, CS%tracer_Reg, param_file, HI, GV, &
                           tr_desc=vd_T, registry_diags=.true., flux_nameroot='T', &
                           flux_units='W', flux_longname='Heat', &
                           flux_scale=conv2watt, convergence_units='W m-2', &
                           convergence_scale=conv2watt, CMOR_tendprefix="opottemp", diag_form=2)
      call register_tracer(CS%tv%S, CS%tracer_Reg, param_file, HI, GV, &
                           tr_desc=vd_S, registry_diags=.true., flux_nameroot='S', &
                           flux_units=S_flux_units, flux_longname='Salt', &
                           flux_scale=conv2salt, convergence_units='kg m-2 s-1', &
                           convergence_scale=0.001*GV%H_to_kg_m2, CMOR_tendprefix="osalt", diag_form=2)
    endif
  endif

  if (use_frazil) allocate(CS%tv%frazil(isd:ied,jsd:jed), source=0.0)
  if (bound_salinity) allocate(CS%tv%salt_deficit(isd:ied,jsd:jed), source=0.0)

  if (bulkmixedlayer .or. use_temperature) allocate(CS%Hml(isd:ied,jsd:jed), source=0.0)

  if (bulkmixedlayer) then
    GV%nkml = nkml ; GV%nk_rho_varies = nkml + nkbl
  else
    GV%nkml = 0 ; GV%nk_rho_varies = 0
  endif
  if (CS%use_ALE_algorithm) then
    call get_param(param_file, "MOM", "NK_RHO_VARIES", GV%nk_rho_varies, default=0) ! Will default to nz later... -AJA
  endif

  ALLOC_(CS%uhtr(IsdB:IedB,jsd:jed,nz)) ; CS%uhtr(:,:,:) = 0.0
  ALLOC_(CS%vhtr(isd:ied,JsdB:JedB,nz)) ; CS%vhtr(:,:,:) = 0.0
  CS%t_dyn_rel_adv = 0.0 ; CS%t_dyn_rel_thermo = 0.0 ; CS%t_dyn_rel_diag = 0.0
  CS%n_dyn_steps_in_adv = 0

  if (debug_truncations) then
    allocate(CS%u_prev(IsdB:IedB,jsd:jed,nz), source=0.0)
    allocate(CS%v_prev(isd:ied,JsdB:JedB,nz), source=0.0)
    MOM_internal_state%u_prev => CS%u_prev
    MOM_internal_state%v_prev => CS%v_prev
    call safe_alloc_ptr(CS%ADp%du_dt_visc,IsdB,IedB,jsd,jed,nz)
    call safe_alloc_ptr(CS%ADp%dv_dt_visc,isd,ied,JsdB,JedB,nz)
    if (.not.CS%adiabatic) then
      call safe_alloc_ptr(CS%ADp%du_dt_dia,IsdB,IedB,jsd,jed,nz)
      call safe_alloc_ptr(CS%ADp%dv_dt_dia,isd,ied,JsdB,JedB,nz)
    endif
  endif

  MOM_internal_state%u => CS%u ; MOM_internal_state%v => CS%v
  MOM_internal_state%h => CS%h
  MOM_internal_state%uh => CS%uh ; MOM_internal_state%vh => CS%vh
  if (use_temperature) then
    MOM_internal_state%T => CS%T ; MOM_internal_state%S => CS%S
  endif

  CS%CDp%uh => CS%uh ; CS%CDp%vh => CS%vh

  if (CS%interp_p_surf) allocate(CS%p_surf_prev(isd:ied,jsd:jed), source=0.0)

  ALLOC_(CS%ssh_rint(isd:ied,jsd:jed)) ; CS%ssh_rint(:,:) = 0.0
  ALLOC_(CS%ave_ssh_ibc(isd:ied,jsd:jed)) ; CS%ave_ssh_ibc(:,:) = 0.0
  ALLOC_(CS%eta_av_bc(isd:ied,jsd:jed)) ; CS%eta_av_bc(:,:) = 0.0 ! -G%Z_ref
  CS%time_in_cycle = 0.0 ; CS%time_in_thermo_cycle = 0.0

  !allocate porous topography variables
  ALLOC_(CS%por_face_areaU(IsdB:IedB,jsd:jed,nz)) ; CS%por_face_areaU(:,:,:) = 1.0
  ALLOC_(CS%por_face_areaV(isd:ied,JsdB:JedB,nz)) ; CS%por_face_areaV(:,:,:) = 1.0
  ALLOC_(CS%por_layer_widthU(IsdB:IedB,jsd:jed,nz+1)) ; CS%por_layer_widthU(:,:,:) = 1.0
  ALLOC_(CS%por_layer_widthV(isd:ied,JsdB:JedB,nz+1)) ; CS%por_layer_widthV(:,:,:) = 1.0
  CS%pbv%por_face_areaU => CS%por_face_areaU; CS%pbv%por_face_areaV=> CS%por_face_areaV
  CS%pbv%por_layer_widthU => CS%por_layer_widthU; CS%pbv%por_layer_widthV => CS%por_layer_widthV
  ! Use the Wright equation of state by default, unless otherwise specified
  ! Note: this line and the following block ought to be in a separate
  ! initialization routine for tv.
  if (use_EOS) then
    allocate(CS%tv%eqn_of_state)
    call EOS_init(param_file, CS%tv%eqn_of_state, US)
  endif
  if (use_temperature) then
    allocate(CS%tv%TempxPmE(isd:ied,jsd:jed), source=0.0)
    if (use_geothermal) then
      allocate(CS%tv%internal_heat(isd:ied,jsd:jed), source=0.0)
    endif
  endif
  call callTree_waypoint("state variables allocated (initialize_MOM)")

  ! Set the fields that are needed for bitwise identical restarting
  ! the time stepping scheme.
  call restart_init(param_file, restart_CSp)
  call set_restart_fields(GV, US, param_file, CS, restart_CSp)
  if (CS%split) then
    call register_restarts_dyn_split_RK2(HI, GV, param_file, &
             CS%dyn_split_RK2_CSp, restart_CSp, CS%uh, CS%vh)
  elseif (CS%use_RK2) then
    call register_restarts_dyn_unsplit_RK2(HI, GV, param_file, &
           CS%dyn_unsplit_RK2_CSp)
  else
    call register_restarts_dyn_unsplit(HI, GV, param_file, &
           CS%dyn_unsplit_CSp)
  endif

  ! This subroutine calls user-specified tracer registration routines.
  ! Additional calls can be added to MOM_tracer_flow_control.F90.
  call call_tracer_register(HI, GV, US, param_file, CS%tracer_flow_CSp, &
                            CS%tracer_Reg, restart_CSp)

  call MEKE_alloc_register_restart(HI, param_file, CS%MEKE, restart_CSp)
  call set_visc_register_restarts(HI, GV, param_file, CS%visc, restart_CSp)
  call mixedlayer_restrat_register_restarts(HI, param_file, &
           CS%mixedlayer_restrat_CSp, restart_CSp)

  if (CS%rotate_index .and. associated(OBC_in) .and. use_temperature) then
    ! NOTE: register_temp_salt_segments includes allocation of tracer fields
    !   along segments.  Bit reproducibility requires that MOM_initialize_state
    !   be called on the input index map, so we must setup both OBC and OBC_in.
    !
    ! XXX: This call on OBC_in allocates the tracer fields on the unrotated
    !   grid, but also incorrectly stores a pointer to a tracer_type for the
    !   rotated registry (e.g. segment%tr_reg%Tr(n)%Tr) from CS%tracer_reg.
    !
    !   While incorrect and potentially dangerous, it does not seem that this
    !   pointer is used during initialization, so we leave it for now.
    call register_temp_salt_segments(GV, OBC_in, CS%tracer_Reg, param_file)
  endif

  if (associated(CS%OBC)) then
    ! Set up remaining information about open boundary conditions that is needed for OBCs.
    call call_OBC_register(param_file, CS%update_OBC_CSp, US, CS%OBC, CS%tracer_Reg)
  !### Package specific changes to OBCs need to go here?

    ! This is the equivalent to 2 calls to register_segment_tracer (per segment), which
    ! could occur with the call to update_OBC_data or after the main initialization.
    if (use_temperature) &
      call register_temp_salt_segments(GV, CS%OBC, CS%tracer_Reg, param_file)

    ! This needs the number of tracers and to have called any code that sets whether
    ! reservoirs are used.
    call open_boundary_register_restarts(HI, GV, CS%OBC, CS%tracer_Reg, &
                          param_file, restart_CSp, use_temperature)
  endif

  call callTree_waypoint("restart registration complete (initialize_MOM)")
  call restart_registry_lock(restart_CSp)

  ! Write out all of the grid data used by this run.
  new_sim = determine_is_new_run(dirs%input_filename, dirs%restart_input_dir, G_in, restart_CSp)
  write_geom_files = ((write_geom==2) .or. ((write_geom==1) .and. new_sim))
  if (write_geom_files) call write_ocean_geometry_file(dG_in, param_file, dirs%output_directory, US=US)

  call destroy_dyn_horgrid(dG_in)

  ! Initialize dynamically evolving fields, perhaps from restart files.
  call cpu_clock_begin(id_clock_MOM_init)
  call MOM_initialize_coord(GV, US, param_file, write_geom_files, &
                            dirs%output_directory, CS%tv, G%max_depth)
  call callTree_waypoint("returned from MOM_initialize_coord() (initialize_MOM)")

  if (CS%use_ALE_algorithm) then
    call ALE_init(param_file, GV, US, G%max_depth, CS%ALE_CSp)
    call callTree_waypoint("returned from ALE_init() (initialize_MOM)")
  endif

  ! Set a few remaining fields that are specific to the ocean grid type.
  if (CS%rotate_index) then
    call set_first_direction(G, modulo(first_direction + turns, 2))
  else
    call set_first_direction(G, modulo(first_direction, 2))
  endif
  ! Allocate the auxiliary non-symmetric domain for debugging or I/O purposes.
  if (CS%debug .or. G%symmetric) then
    call clone_MOM_domain(G%Domain, G%Domain_aux, symmetric=.false.)
  else ; G%Domain_aux => G%Domain ; endif
  ! Copy common variables from the vertical grid to the horizontal grid.
  ! Consider removing this later?
  G%ke = GV%ke

  if (CS%rotate_index) then
    G_in%ke = GV%ke

    allocate(u_in(G_in%IsdB:G_in%IedB, G_in%jsd:G_in%jed, nz), source=0.0)
    allocate(v_in(G_in%isd:G_in%ied, G_in%JsdB:G_in%JedB, nz), source=0.0)
    allocate(h_in(G_in%isd:G_in%ied, G_in%jsd:G_in%jed, nz), source=GV%Angstrom_H)

    if (use_temperature) then
      allocate(T_in(G_in%isd:G_in%ied, G_in%jsd:G_in%jed, nz), source=0.0)
      allocate(S_in(G_in%isd:G_in%ied, G_in%jsd:G_in%jed, nz), source=0.0)

      CS%tv%T => T_in
      CS%tv%S => S_in
    endif

    if (use_ice_shelf) then
      ! These arrays are not initialized in most solo cases, but are needed
      ! when using an ice shelf. Passing the ice shelf diagnostics CS from MOM
      ! for legacy reasons. The actual ice shelf diag CS is internal to the ice shelf
      call initialize_ice_shelf(param_file, G_in, Time, ice_shelf_CSp, diag_ptr)
      allocate(frac_shelf_in(G_in%isd:G_in%ied, G_in%jsd:G_in%jed), source=0.0)
      allocate(CS%frac_shelf_h(isd:ied, jsd:jed), source=0.0)
      call ice_shelf_query(ice_shelf_CSp,G,CS%frac_shelf_h)
      ! MOM_initialize_state is using the  unrotated metric
      call rotate_array(CS%frac_shelf_h, -turns, frac_shelf_in)
      call MOM_initialize_state(u_in, v_in, h_in, CS%tv, Time, G_in, GV, US, &
          param_file, dirs, restart_CSp, CS%ALE_CSp, CS%tracer_Reg, &
          sponge_in_CSp, ALE_sponge_in_CSp, oda_incupd_in_CSp, OBC_in, Time_in, &
          frac_shelf_h=frac_shelf_in)
    else
      call MOM_initialize_state(u_in, v_in, h_in, CS%tv, Time, G_in, GV, US, &
          param_file, dirs, restart_CSp, CS%ALE_CSp, CS%tracer_Reg, &
          sponge_in_CSp, ALE_sponge_in_CSp, oda_incupd_in_CSp, OBC_in, Time_in)
    endif

    if (use_temperature) then
      CS%tv%T => CS%T
      CS%tv%S => CS%S
    endif

    ! Reset the first direction if it was found in a restart file
    if (CS%first_dir_restart > -1.0) then
      call set_first_direction(G, modulo(NINT(CS%first_dir_restart) + turns, 2))
    else
      CS%first_dir_restart = real(modulo(first_direction, 2))
    endif

    call rotate_initial_state(u_in, v_in, h_in, T_in, S_in, use_temperature, &
        turns, CS%u, CS%v, CS%h, CS%T, CS%S)

    if (associated(sponge_in_CSp)) then
      ! TODO: Implementation and testing of non-ALE sponge rotation
      call MOM_error(FATAL, "Index rotation of non-ALE sponge is not yet implemented.")
    endif

    if (associated(ALE_sponge_in_CSp)) then
      call rotate_ALE_sponge(ALE_sponge_in_CSp, G_in, CS%ALE_sponge_CSp, G, GV, turns, param_file)
      call update_ALE_sponge_field(CS%ALE_sponge_CSp, T_in, G, GV, CS%T)
      call update_ALE_sponge_field(CS%ALE_sponge_CSp, S_in, G, GV, CS%S)
    endif

    if (associated(OBC_in)) &
      call rotate_OBC_init(OBC_in, G, GV, US, param_file, CS%tv, restart_CSp, CS%OBC)

    deallocate(u_in)
    deallocate(v_in)
    deallocate(h_in)
    if (use_temperature) then
      deallocate(T_in)
      deallocate(S_in)
    endif
    if (use_ice_shelf) &
      deallocate(frac_shelf_in)
  else
    if (use_ice_shelf) then
      call initialize_ice_shelf(param_file, G, Time, ice_shelf_CSp, diag_ptr)
      allocate(CS%frac_shelf_h(isd:ied, jsd:jed), source=0.0)
      call ice_shelf_query(ice_shelf_CSp,G,CS%frac_shelf_h)
      call MOM_initialize_state(CS%u, CS%v, CS%h, CS%tv, Time, G, GV, US, &
          param_file, dirs, restart_CSp, CS%ALE_CSp, CS%tracer_Reg, &
          CS%sponge_CSp, CS%ALE_sponge_CSp,CS%oda_incupd_CSp, CS%OBC, Time_in, &
          frac_shelf_h=CS%frac_shelf_h)
    else
      call MOM_initialize_state(CS%u, CS%v, CS%h, CS%tv, Time, G, GV, US, &
          param_file, dirs, restart_CSp, CS%ALE_CSp, CS%tracer_Reg, &
          CS%sponge_CSp, CS%ALE_sponge_CSp, CS%oda_incupd_CSp, CS%OBC, Time_in)
    endif

    ! Reset the first direction if it was found in a restart file.
    if (CS%first_dir_restart > -1.0) then
      call set_first_direction(G, NINT(CS%first_dir_restart))
    else
      CS%first_dir_restart = real(modulo(first_direction, 2))
    endif
  endif

  if (use_ice_shelf .and. CS%debug) &
    call hchksum(CS%frac_shelf_h, "MOM:frac_shelf_h", G%HI, haloshift=0)

  call cpu_clock_end(id_clock_MOM_init)
  call callTree_waypoint("returned from MOM_initialize_state() (initialize_MOM)")

  ! From this point, there may be pointers being set, so the final grid type
  ! that will persist throughout the run has to be used.

  if (test_grid_copy) then
    !  Copy the data from the temporary grid to the dyn_hor_grid to CS%G.
    call create_dyn_horgrid(test_dG, G%HI)
    call clone_MOM_domain(G%Domain, test_dG%Domain)

    call clone_MOM_domain(G%Domain, CS%G%Domain)
    call MOM_grid_init(CS%G, param_file, US)

    call copy_MOM_grid_to_dyngrid(G, test_dG, US)
    call copy_dyngrid_to_MOM_grid(test_dG, CS%G, US)

    call destroy_dyn_horgrid(test_dG)
    call MOM_grid_end(G) ; deallocate(G)

    G => CS%G
    if (CS%debug .or. CS%G%symmetric) then
      call clone_MOM_domain(CS%G%Domain, CS%G%Domain_aux, symmetric=.false.)
    else ; CS%G%Domain_aux => CS%G%Domain ; endif
    G%ke = GV%ke
  endif

  ! At this point, all user-modified initialization code has been called.  The
  ! remainder of this subroutine is controlled by the parameters that have
  ! have already been set.

  if (ALE_remap_init_conds(CS%ALE_CSp) .and. .not. query_initialized(CS%h,"h",restart_CSp)) then
    ! This block is controlled by the ALE parameter REMAP_AFTER_INITIALIZATION.
    ! \todo This block exists for legacy reasons and we should phase it out of
    ! all examples. !###
    if (CS%debug) then
      call uvchksum("Pre ALE adjust init cond [uv]", &
                    CS%u, CS%v, G%HI, haloshift=1)
      call hchksum(CS%h,"Pre ALE adjust init cond h", G%HI, haloshift=1, scale=GV%H_to_m)
    endif
    call callTree_waypoint("Calling adjustGridForIntegrity() to remap initial conditions (initialize_MOM)")
    call adjustGridForIntegrity(CS%ALE_CSp, G, GV, CS%h )
    call callTree_waypoint("Calling ALE_main() to remap initial conditions (initialize_MOM)")
    if (use_ice_shelf) then
      call ALE_main(G, GV, US, CS%h, CS%u, CS%v, CS%tv, CS%tracer_Reg, CS%ALE_CSp, &
                    CS%OBC, frac_shelf_h=CS%frac_shelf_h)
    else
      call ALE_main( G, GV, US, CS%h, CS%u, CS%v, CS%tv, CS%tracer_Reg, CS%ALE_CSp, CS%OBC)
    endif

    call cpu_clock_begin(id_clock_pass_init)
    call create_group_pass(tmp_pass_uv_T_S_h, CS%u, CS%v, G%Domain)
    if (use_temperature) then
      call create_group_pass(tmp_pass_uv_T_S_h, CS%tv%T, G%Domain, halo=1)
      call create_group_pass(tmp_pass_uv_T_S_h, CS%tv%S, G%Domain, halo=1)
    endif
    call create_group_pass(tmp_pass_uv_T_S_h, CS%h, G%Domain, halo=1)
    call do_group_pass(tmp_pass_uv_T_S_h, G%Domain)
    call cpu_clock_end(id_clock_pass_init)

    if (CS%debug) then
      call uvchksum("Post ALE adjust init cond [uv]", CS%u, CS%v, G%HI, haloshift=1)
      call hchksum(CS%h, "Post ALE adjust init cond h", G%HI, haloshift=1, scale=GV%H_to_m)
    endif
  endif
  if ( CS%use_ALE_algorithm ) call ALE_updateVerticalGridType( CS%ALE_CSp, GV )

  diag => CS%diag
  ! Initialize the diag mediator.
  call diag_mediator_init(G, GV, US, GV%ke, param_file, diag, doc_file_dir=dirs%output_directory)
  if (present(diag_ptr)) diag_ptr => CS%diag

  ! Initialize the diagnostics masks for native arrays.
  ! This step has to be done after call to MOM_initialize_state
  ! and before MOM_diagnostics_init
  call diag_masks_set(G, GV%ke, diag)

  ! Set up pointers within diag mediator control structure,
  ! this needs to occur _after_ CS%h etc. have been allocated.
  call diag_set_state_ptrs(CS%h, CS%T, CS%S, CS%tv%eqn_of_state, diag)

  ! This call sets up the diagnostic axes. These are needed,
  ! e.g. to generate the target grids below.
  call set_axes_info(G, GV, US, param_file, diag)

  ! Whenever thickness/T/S changes let the diag manager know, target grids
  ! for vertical remapping may need to be regenerated.
  ! FIXME: are h, T, S updated at the same time? Review these for T, S updates.
  call diag_update_remap_grids(diag)

  ! Setup the diagnostic grid storage types
  call diag_grid_storage_init(CS%diag_pre_sync, G, GV, diag)
  call diag_grid_storage_init(CS%diag_pre_dyn, G, GV, diag)

  ! Calculate masks for diagnostics arrays in non-native coordinates
  ! This step has to be done after set_axes_info() because the axes needed
  ! to be configured, and after diag_update_remap_grids() because the grids
  ! must be defined.
  call set_masks_for_axes(G, diag)

  ! Diagnose static fields AND associate areas/volumes with axes
  call write_static_fields(G, GV, US, CS%tv, CS%diag)
  call callTree_waypoint("static fields written (initialize_MOM)")

  ! Register the volume cell measure (must be one of first diagnostics)
  call register_cell_measure(G, CS%diag, Time)

  call cpu_clock_begin(id_clock_MOM_init)
  if (CS%use_ALE_algorithm) then
    call ALE_writeCoordinateFile( CS%ALE_CSp, GV, dirs%output_directory )
  endif
  call cpu_clock_end(id_clock_MOM_init)
  call callTree_waypoint("ALE initialized (initialize_MOM)")

  CS%useMEKE = MEKE_init(Time, G, US, param_file, diag, CS%MEKE_CSp, CS%MEKE, restart_CSp)

  call VarMix_init(Time, G, GV, US, param_file, diag, CS%VarMix)
  call set_visc_init(Time, G, GV, US, param_file, diag, CS%visc, CS%set_visc_CSp, restart_CSp, CS%OBC)
  call thickness_diffuse_init(Time, G, GV, US, param_file, diag, CS%CDp, CS%thickness_diffuse_CSp)

  if (CS%split) then
    allocate(eta(SZI_(G),SZJ_(G)), source=0.0)
    call initialize_dyn_split_RK2(CS%u, CS%v, CS%h, CS%uh, CS%vh, eta, Time, &
              G, GV, US, param_file, diag, CS%dyn_split_RK2_CSp, restart_CSp, &
              CS%dt, CS%ADp, CS%CDp, MOM_internal_state, CS%VarMix, CS%MEKE, &
              CS%thickness_diffuse_CSp,                                      &
              CS%OBC, CS%update_OBC_CSp, CS%ALE_CSp, CS%set_visc_CSp,        &
              CS%visc, dirs, CS%ntrunc, CS%pbv, calc_dtbt=calc_dtbt, cont_stencil=CS%cont_stencil)
    if (CS%dtbt_reset_period > 0.0) then
      CS%dtbt_reset_interval = real_to_time(CS%dtbt_reset_period)
      ! Set dtbt_reset_time to be the next even multiple of dtbt_reset_interval.
      CS%dtbt_reset_time = Time_init + CS%dtbt_reset_interval * &
                                 ((Time - Time_init) / CS%dtbt_reset_interval)
      if ((CS%dtbt_reset_time > Time) .and. calc_dtbt) then
        ! Back up dtbt_reset_time one interval to force dtbt to be calculated,
        ! because the restart was not aligned with the interval to recalculate
        ! dtbt, and dtbt was not read from a restart file.
        CS%dtbt_reset_time = CS%dtbt_reset_time - CS%dtbt_reset_interval
      endif
    endif
  elseif (CS%use_RK2) then
    call initialize_dyn_unsplit_RK2(CS%u, CS%v, CS%h, Time, G, GV, US,     &
            param_file, diag, CS%dyn_unsplit_RK2_CSp,                      &
            CS%ADp, CS%CDp, MOM_internal_state, CS%OBC,                    &
            CS%update_OBC_CSp, CS%ALE_CSp, CS%set_visc_CSp, CS%visc, dirs, &
            CS%ntrunc, cont_stencil=CS%cont_stencil)
  else
    call initialize_dyn_unsplit(CS%u, CS%v, CS%h, Time, G, GV, US,         &
            param_file, diag, CS%dyn_unsplit_CSp,                          &
            CS%ADp, CS%CDp, MOM_internal_state, CS%OBC,                    &
            CS%update_OBC_CSp, CS%ALE_CSp, CS%set_visc_CSp, CS%visc, dirs, &
            CS%ntrunc, cont_stencil=CS%cont_stencil)
  endif

  call callTree_waypoint("dynamics initialized (initialize_MOM)")

  CS%mixedlayer_restrat = mixedlayer_restrat_init(Time, G, GV, US, param_file, diag, &
                                                  CS%mixedlayer_restrat_CSp, restart_CSp)
  if (CS%mixedlayer_restrat) then
    if (.not.(bulkmixedlayer .or. CS%use_ALE_algorithm)) &
      call MOM_error(FATAL, "MOM: MIXEDLAYER_RESTRAT true requires a boundary layer scheme.")
    ! When DIABATIC_FIRST=False and using CS%visc%ML in mixedlayer_restrat we need to update after a restart
    if (.not. CS%diabatic_first .and. associated(CS%visc%MLD)) &
      call pass_var(CS%visc%MLD, G%domain, halo=1)
  endif

  call MOM_diagnostics_init(MOM_internal_state, CS%ADp, CS%CDp, Time, G, GV, US, &
                            param_file, diag, CS%diagnostics_CSp, CS%tv)
  call diag_copy_diag_to_storage(CS%diag_pre_sync, CS%h, CS%diag)


  if (CS%adiabatic) then
    call adiabatic_driver_init(Time, G, param_file, diag, CS%diabatic_CSp, &
                               CS%tracer_flow_CSp)
  else
    call diabatic_driver_init(Time, G, GV, US, param_file, CS%use_ALE_algorithm, diag, &
                              CS%ADp, CS%CDp, CS%diabatic_CSp, CS%tracer_flow_CSp, &
                              CS%sponge_CSp, CS%ALE_sponge_CSp, CS%oda_incupd_CSp)
  endif

  if (associated(CS%sponge_CSp)) &
    call init_sponge_diags(Time, G, GV, US, diag, CS%sponge_CSp)

  if (associated(CS%ALE_sponge_CSp)) &
    call init_ALE_sponge_diags(Time, G, diag, CS%ALE_sponge_CSp, US)

  if (associated(CS%oda_incupd_CSp)) &
    call init_oda_incupd_diags(Time, G, GV, diag, CS%oda_incupd_CSp, US)


  call tracer_advect_init(Time, G, US, param_file, diag, CS%tracer_adv_CSp)
  call tracer_hor_diff_init(Time, G, GV, US, param_file, diag, CS%tv%eqn_of_state, CS%diabatic_CSp, &
                            CS%tracer_diff_CSp)

  call lock_tracer_registry(CS%tracer_Reg)
  call callTree_waypoint("tracer registry now locked (initialize_MOM)")

  ! now register some diagnostics since the tracer registry is now locked
  call register_surface_diags(Time, G, US, CS%sfc_IDs, CS%diag, CS%tv)
  call register_diags(Time, G, GV, US, CS%IDs, CS%diag)
  call register_transport_diags(Time, G, GV, US, CS%transport_IDs, CS%diag)
  call register_tracer_diagnostics(CS%tracer_Reg, CS%h, Time, diag, G, GV, US, &
                                   CS%use_ALE_algorithm)
  if (CS%use_ALE_algorithm) then
    call ALE_register_diags(Time, G, GV, US, diag, CS%ALE_CSp)
  endif

  ! This subroutine initializes any tracer packages.
  new_sim = is_new_run(restart_CSp)
  call tracer_flow_control_init(.not.new_sim, Time, G, GV, US, CS%h, param_file, &
             CS%diag, CS%OBC, CS%tracer_flow_CSp, CS%sponge_CSp, &
             CS%ALE_sponge_CSp, CS%tv)
  if (present(tracer_flow_CSp)) tracer_flow_CSp => CS%tracer_flow_CSp

  ! If running in offline tracer mode, initialize the necessary control structure and
  ! parameters
  if (present(offline_tracer_mode)) offline_tracer_mode=CS%offline_tracer_mode

  if (CS%offline_tracer_mode) then
    ! Setup some initial parameterizations and also assign some of the subtypes
    call offline_transport_init(param_file, CS%offline_CSp, CS%diabatic_CSp, G, GV, US)
    call insert_offline_main( CS=CS%offline_CSp, ALE_CSp=CS%ALE_CSp, diabatic_CSp=CS%diabatic_CSp, &
                              diag=CS%diag, OBC=CS%OBC, tracer_adv_CSp=CS%tracer_adv_CSp,              &
                              tracer_flow_CSp=CS%tracer_flow_CSp, tracer_Reg=CS%tracer_Reg,            &
                              tv=CS%tv, x_before_y=(MODULO(first_direction,2)==0), debug=CS%debug )
    call register_diags_offline_transport(Time, CS%diag, CS%offline_CSp)
  endif

  !--- set up group pass for u,v,T,S and h. pass_uv_T_S_h also is used in step_MOM
  call cpu_clock_begin(id_clock_pass_init)
  dynamics_stencil = min(3, G%Domain%nihalo, G%Domain%njhalo)
  call create_group_pass(pass_uv_T_S_h, CS%u, CS%v, G%Domain, halo=dynamics_stencil)
  if (use_temperature) then
    call create_group_pass(pass_uv_T_S_h, CS%tv%T, G%Domain, halo=dynamics_stencil)
    call create_group_pass(pass_uv_T_S_h, CS%tv%S, G%Domain, halo=dynamics_stencil)
  endif
  call create_group_pass(pass_uv_T_S_h, CS%h, G%Domain, halo=dynamics_stencil)

  call do_group_pass(pass_uv_T_S_h, G%Domain)

  if (associated(CS%visc%Kv_shear)) &
    call pass_var(CS%visc%Kv_shear, G%Domain, To_All+Omit_Corners, halo=1)

  if (associated(CS%visc%Kv_slow)) &
    call pass_var(CS%visc%Kv_slow, G%Domain, To_All+Omit_Corners, halo=1)

  call cpu_clock_end(id_clock_pass_init)

  call register_obsolete_diagnostics(param_file, CS%diag)

  if (use_frazil) then
    if (query_initialized(CS%tv%frazil, "frazil", restart_CSp)) then
      ! Test whether the dimensional rescaling has changed for heat content.
      if ((US%kg_m3_to_R_restart*US%m_to_Z_restart*US%J_kg_to_Q_restart /= 0.0) .and. &
          ((US%J_kg_to_Q*US%kg_m3_to_R*US%m_to_Z) /= &
           (US%J_kg_to_Q_restart*US%kg_m3_to_R_restart*US%m_to_Z_restart)) ) then
        QRZ_rescale = (US%J_kg_to_Q*US%kg_m3_to_R*US%m_to_Z) / &
                      (US%J_kg_to_Q_restart*US%kg_m3_to_R_restart*US%m_to_Z_restart)
        do j=js,je ; do i=is,ie
          CS%tv%frazil(i,j) = QRZ_rescale * CS%tv%frazil(i,j)
        enddo ; enddo
      endif
    else
      CS%tv%frazil(:,:) = 0.0
    endif
  endif

  if (CS%interp_p_surf) then
    CS%p_surf_prev_set = query_initialized(CS%p_surf_prev,"p_surf_prev",restart_CSp)

    if (CS%p_surf_prev_set) then
      ! Test whether the dimensional rescaling has changed for pressure.
      if ((US%kg_m3_to_R_restart*US%s_to_T_restart*US%m_to_L_restart /= 0.0) .and. &
          ((US%kg_m3_to_R*(US%m_to_L*US%s_to_T_restart)**2) /= &
           (US%kg_m3_to_R_restart*(US%m_to_L_restart*US%s_to_T)**2)) ) then
        RL2_T2_rescale = (US%kg_m3_to_R*(US%m_to_L*US%s_to_T_restart)**2) / &
                         (US%kg_m3_to_R_restart*(US%m_to_L_restart*US%s_to_T)**2)
        do j=js,je ; do i=is,ie
          CS%p_surf_prev(i,j) = RL2_T2_rescale * CS%p_surf_prev(i,j)
        enddo ; enddo
      endif

      call pass_var(CS%p_surf_prev, G%domain)
    endif
  endif

  if (use_ice_shelf .and. associated(CS%Hml)) then
    if (query_initialized(CS%Hml, "hML", restart_CSp)) then
      ! Test whether the dimensional rescaling has changed for depths.
      if ((US%m_to_Z_restart /= 0.0) .and. (US%m_to_Z /= US%m_to_Z_restart) ) then
        Z_rescale = US%m_to_Z / US%m_to_Z_restart
        do j=js,je ; do i=is,ie
          CS%Hml(i,j) = Z_rescale * CS%Hml(i,j)
        enddo ; enddo
      endif
    endif
  endif

  if (query_initialized(CS%ave_ssh_ibc,"ave_ssh",restart_CSp)) then
    if ((US%m_to_Z_restart /= 0.0) .and. (US%m_to_Z /= US%m_to_Z_restart) ) then
      Z_rescale = US%m_to_Z / US%m_to_Z_restart
      do j=js,je ; do i=is,ie
        CS%ave_ssh_ibc(i,j) = Z_rescale * CS%ave_ssh_ibc(i,j)
      enddo ; enddo
    endif
  else
    if (CS%split) then
      call find_eta(CS%h, CS%tv, G, GV, US, CS%ave_ssh_ibc, eta, dZref=G%Z_ref)
    else
      call find_eta(CS%h, CS%tv, G, GV, US, CS%ave_ssh_ibc, dZref=G%Z_ref)
    endif
  endif
  if (CS%split) deallocate(eta)

  CS%nstep_tot = 0
  if (present(count_calls)) CS%count_calls = count_calls
  call MOM_sum_output_init(G_in, GV, US, param_file, dirs%output_directory, &
                           CS%ntrunc, Time_init, CS%sum_output_CSp)

  ! Flag whether to save initial conditions in finish_MOM_initialization() or not.
  CS%write_IC = save_IC .and. &
                .not.((dirs%input_filename(1:1) == 'r') .and. &
                      (LEN_TRIM(dirs%input_filename) == 1))

  if (CS%ensemble_ocean) then
    call init_oda(Time, G, GV, CS%diag, CS%odaCS)
  endif

  ! initialize stochastic physics
  call stochastics_init(CS%dt_therm, CS%G, CS%GV, CS%stoch_CS, param_file, diag, Time)

  !### This could perhaps go here instead of in finish_MOM_initialization?
  ! call fix_restart_scaling(GV)
  ! call fix_restart_unit_scaling(US)

  call callTree_leave("initialize_MOM()")
  call cpu_clock_end(id_clock_init)

end subroutine initialize_MOM

!> Finishes initializing MOM and writes out the initial conditions.
subroutine finish_MOM_initialization(Time, dirs, CS, restart_CSp)
  type(time_type),          intent(in)    :: Time        !< model time, used in this routine
  type(directories),        intent(in)    :: dirs        !< structure with directory paths
  type(MOM_control_struct), intent(inout) :: CS          !< MOM control structure
  type(MOM_restart_CS),     pointer       :: restart_CSp !< pointer to the restart control
                                                         !! structure that will be used for MOM.
  ! Local variables
  type(ocean_grid_type),   pointer :: G => NULL()  ! pointer to a structure containing
                                                   ! metrics and related information
  type(verticalGrid_type), pointer :: GV => NULL() ! Pointer to the vertical grid structure
  type(unit_scale_type),   pointer :: US => NULL() ! Pointer to a structure containing
                                                   ! various unit conversion factors
  type(MOM_restart_CS),    pointer :: restart_CSp_tmp => NULL()
  real, allocatable :: z_interface(:,:,:) ! Interface heights [m]
  type(vardesc) :: vd

  call cpu_clock_begin(id_clock_init)
  call callTree_enter("finish_MOM_initialization()")

  ! Pointers for convenience
  G => CS%G ; GV => CS%GV ; US => CS%US

  !### Move to initialize_MOM?
  call fix_restart_scaling(GV)
  call fix_restart_unit_scaling(US)


  if (CS%use_particles) then
    call particles_init(CS%particles, G, CS%Time, CS%dt_therm, CS%u, CS%v)
  endif

  ! Write initial conditions
  if (CS%write_IC) then
    allocate(restart_CSp_tmp)
    restart_CSp_tmp = restart_CSp
    call restart_registry_lock(restart_CSp_tmp, unlocked=.true.)
    allocate(z_interface(SZI_(G),SZJ_(G),SZK_(GV)+1))
    call find_eta(CS%h, CS%tv, G, GV, US, z_interface, eta_to_m=1.0, dZref=G%Z_ref)
    call register_restart_field(z_interface, "eta", .true., restart_CSp_tmp, &
                                "Interface heights", "meter", z_grid='i')
    ! NOTE: write_ic=.true. routes routine to fms2 IO write_initial_conditions interface
    call save_restart(dirs%output_directory, Time, CS%G_in, &
                      restart_CSp_tmp, filename=CS%IC_file, GV=GV, write_ic=.true.)
    deallocate(z_interface)
    deallocate(restart_CSp_tmp)
  endif

  call write_energy(CS%u, CS%v, CS%h, CS%tv, Time, 0, G, GV, US, &
                    CS%sum_output_CSp, CS%tracer_flow_CSp)

  call callTree_leave("finish_MOM_initialization()")
  call cpu_clock_end(id_clock_init)

end subroutine finish_MOM_initialization

!> Register certain diagnostics
subroutine register_diags(Time, G, GV, US, IDs, diag)
  type(time_type),         intent(in)    :: Time  !< current model time
  type(ocean_grid_type),   intent(in)    :: G     !< ocean grid structure
  type(verticalGrid_type), intent(in)    :: GV    !< ocean vertical grid structure
  type(unit_scale_type),   intent(inout) :: US    !< A dimensional unit scaling type
  type(MOM_diag_IDs),      intent(inout) :: IDs   !< A structure with the diagnostic IDs.
  type(diag_ctrl),         intent(inout) :: diag  !< regulates diagnostic output

  character(len=48) :: thickness_units

  thickness_units = get_thickness_units(GV)

  ! Diagnostics of the rapidly varying dynamic state
  IDs%id_u = register_diag_field('ocean_model', 'u_dyn', diag%axesCuL, Time, &
      'Zonal velocity after the dynamics update', 'm s-1', conversion=US%L_T_to_m_s)
  IDs%id_v = register_diag_field('ocean_model', 'v_dyn', diag%axesCvL, Time, &
      'Meridional velocity after the dynamics update', 'm s-1', conversion=US%L_T_to_m_s)
  IDs%id_h = register_diag_field('ocean_model', 'h_dyn', diag%axesTL, Time, &
      'Layer Thickness after the dynamics update', thickness_units, conversion=GV%H_to_MKS, &
      v_extensive=.true.)
  IDs%id_ssh_inst = register_diag_field('ocean_model', 'SSH_inst', diag%axesT1, &
      Time, 'Instantaneous Sea Surface Height', 'm', conversion=US%Z_to_m)
end subroutine register_diags

!> Set up CPU clock IDs for timing various subroutines.
subroutine MOM_timing_init(CS)
  type(MOM_control_struct), intent(in) :: CS  !< control structure set up by initialize_MOM.

  id_clock_ocean    = cpu_clock_id('Ocean', grain=CLOCK_COMPONENT)
  id_clock_dynamics = cpu_clock_id('Ocean dynamics', grain=CLOCK_SUBCOMPONENT)
  id_clock_thermo   = cpu_clock_id('Ocean thermodynamics and tracers', grain=CLOCK_SUBCOMPONENT)
  id_clock_other    = cpu_clock_id('Ocean Other', grain=CLOCK_SUBCOMPONENT)
  id_clock_tracer   = cpu_clock_id('(Ocean tracer advection)', grain=CLOCK_MODULE_DRIVER)
  if (.not.CS%adiabatic) then
    id_clock_diabatic = cpu_clock_id('(Ocean diabatic driver)', grain=CLOCK_MODULE_DRIVER)
  else
    id_clock_adiabatic = cpu_clock_id('(Ocean adiabatic driver)', grain=CLOCK_MODULE_DRIVER)
  endif

  id_clock_continuity = cpu_clock_id('(Ocean continuity equation *)', grain=CLOCK_MODULE)
  id_clock_BBL_visc   = cpu_clock_id('(Ocean set BBL viscosity)', grain=CLOCK_MODULE)
  id_clock_pass       = cpu_clock_id('(Ocean message passing *)', grain=CLOCK_MODULE)
  id_clock_MOM_init   = cpu_clock_id('(Ocean MOM_initialize_state)', grain=CLOCK_MODULE)
  id_clock_pass_init  = cpu_clock_id('(Ocean init message passing *)', grain=CLOCK_ROUTINE)
  if (CS%thickness_diffuse) &
    id_clock_thick_diff = cpu_clock_id('(Ocean thickness diffusion *)', grain=CLOCK_MODULE)
 !if (CS%mixedlayer_restrat) &
    id_clock_ml_restrat = cpu_clock_id('(Ocean mixed layer restrat)', grain=CLOCK_MODULE)
  id_clock_diagnostics  = cpu_clock_id('(Ocean collective diagnostics)', grain=CLOCK_MODULE)
  id_clock_Z_diag       = cpu_clock_id('(Ocean Z-space diagnostics)', grain=CLOCK_MODULE)
  id_clock_ALE          = cpu_clock_id('(Ocean ALE)', grain=CLOCK_MODULE)
  if (CS%offline_tracer_mode) then
    id_clock_offline_tracer = cpu_clock_id('Ocean offline tracers', grain=CLOCK_SUBCOMPONENT)
  endif

end subroutine MOM_timing_init

!> Set the fields that are needed for bitwise identical restarting
!! the time stepping scheme.  In addition to those specified here
!! directly, there may be fields related to the forcing or to the
!! barotropic solver that are needed; these are specified in sub-
!! routines that are called from this one.
!!
!! This routine should be altered if there are any changes to the
!! time stepping scheme.  The CHECK_RESTART facility may be used to
!! confirm that all needed restart fields have been included.
subroutine set_restart_fields(GV, US, param_file, CS, restart_CSp)
  type(verticalGrid_type),  intent(inout) :: GV         !< ocean vertical grid structure
  type(unit_scale_type),    intent(inout) :: US         !< A dimensional unit scaling type
  type(param_file_type),    intent(in) :: param_file    !< opened file for parsing to get parameters
  type(MOM_control_struct), intent(in) :: CS            !< control structure set up by initialize_MOM
  type(MOM_restart_CS),     pointer    :: restart_CSp   !< pointer to the restart control
                                                        !! structure that will be used for MOM.
  ! Local variables
  logical :: use_ice_shelf ! Needed to determine whether to add CS%Hml to restarts
  character(len=48) :: thickness_units, flux_units
  type(vardesc) :: u_desc, v_desc

  thickness_units = get_thickness_units(GV)
  flux_units = get_flux_units(GV)

  u_desc = var_desc("u", "m s-1", "Zonal velocity", hor_grid='Cu')
  v_desc = var_desc("v", "m s-1", "Meridional velocity", hor_grid='Cv')

  if (associated(CS%tv%T)) &
    call register_restart_field(CS%tv%T, "Temp", .true., restart_CSp, &
                                "Potential Temperature", "degC")
  if (associated(CS%tv%S)) &
    call register_restart_field(CS%tv%S, "Salt", .true., restart_CSp, &
                                "Salinity", "PPT")

  call register_restart_field(CS%h, "h", .true., restart_CSp, &
                              "Layer Thickness", thickness_units)

  call register_restart_pair(CS%u, CS%v, u_desc, v_desc, .true., restart_CSp)

  if (associated(CS%tv%frazil)) &
    call register_restart_field(CS%tv%frazil, "frazil", .false., restart_CSp, &
                                "Frazil heat flux into ocean", "J m-2")

  if (CS%interp_p_surf) then
    call register_restart_field(CS%p_surf_prev, "p_surf_prev", .false., restart_CSp, &
                                "Previous ocean surface pressure", "Pa")
  endif

  call register_restart_field(CS%ave_ssh_ibc, "ave_ssh", .false., restart_CSp, &
                              "Time average sea surface height", "meter")

  ! hML is needed when using the ice shelf module
  call get_param(param_file, '', "ICE_SHELF", use_ice_shelf, default=.false., &
                 do_not_log=.true.)
  if (use_ice_shelf .and. associated(CS%Hml)) then
    call register_restart_field(CS%Hml, "hML", .false., restart_CSp, &
                                "Mixed layer thickness", "meter")
  endif

  ! Register scalar unit conversion factors.
  call register_restart_field(US%m_to_Z_restart, "m_to_Z", .false., restart_CSp, &
                              "Height unit conversion factor", "Z meter-1")
  call register_restart_field(GV%m_to_H_restart, "m_to_H", .false., restart_CSp, &
                              "Thickness unit conversion factor", "H meter-1")
  call register_restart_field(US%m_to_L_restart, "m_to_L", .false., restart_CSp, &
                              "Length unit conversion factor", "L meter-1")
  call register_restart_field(US%s_to_T_restart, "s_to_T", .false., restart_CSp, &
                              "Time unit conversion factor", "T second-1")
  call register_restart_field(US%kg_m3_to_R_restart, "kg_m3_to_R", .false., restart_CSp, &
                              "Density unit conversion factor", "R m3 kg-1")
  call register_restart_field(US%J_kg_to_Q_restart, "J_kg_to_Q", .false., restart_CSp, &
                              "Heat content unit conversion factor.", units="Q kg J-1")
  call register_restart_field(CS%first_dir_restart, "First_direction", .false., restart_CSp, &
                              "Indicator of the first direction in split calculations.", "nondim")

end subroutine set_restart_fields

!> Apply a correction to the sea surface height to compensate
!! for the atmospheric pressure (the inverse barometer).
subroutine adjust_ssh_for_p_atm(tv, G, GV, US, ssh, p_atm, use_EOS)
  type(thermo_var_ptrs),             intent(in)    :: tv  !< A structure pointing to various thermodynamic variables
  type(ocean_grid_type),             intent(in)    :: G   !< ocean grid structure
  type(verticalGrid_type),           intent(in)    :: GV  !< ocean vertical grid structure
  type(unit_scale_type),             intent(in)    :: US  !< A dimensional unit scaling type
  real, dimension(SZI_(G),SZJ_(G)),  intent(inout) :: ssh !< time mean surface height [Z ~> m]
  real, dimension(:,:),              pointer       :: p_atm !< Ocean surface pressure [R L2 T-2 ~> Pa]
  logical,                           intent(in)    :: use_EOS !< If true, calculate the density for
                                                       !! the SSH correction using the equation of state.

  real :: Rho_conv(SZI_(G))  ! The density used to convert surface pressure to
                      ! a corrected effective SSH [R ~> kg m-3].
  real :: IgR0        ! The SSH conversion factor from R L2 T-2 to Z [Z T2 R-1 L-2 ~> m Pa-1].
  logical :: calc_rho
  integer, dimension(2) :: EOSdom ! The i-computational domain for the equation of state
  integer :: i, j, is, ie, js, je

  is = G%isc ; ie = G%iec ; js = G%jsc ; je = G%jec
  EOSdom(:) = EOS_domain(G%HI)
  if (associated(p_atm)) then
    calc_rho = use_EOS .and. associated(tv%eqn_of_state)
    ! Correct the output sea surface height for the contribution from the ice pressure.
    do j=js,je
      if (calc_rho) then
        call calculate_density(tv%T(:,j,1), tv%S(:,j,1), 0.5*p_atm(:,j), Rho_conv, &
                               tv%eqn_of_state, EOSdom)
        do i=is,ie
          IgR0 = 1.0 / (Rho_conv(i) * GV%g_Earth)
          ssh(i,j) = ssh(i,j) + p_atm(i,j) * IgR0
        enddo
      else
        IgR0 = 1.0 / (GV%Rho0 * GV%g_Earth)
        do i=is,ie
          ssh(i,j) = ssh(i,j) + p_atm(i,j) * IgR0
        enddo
      endif
    enddo
  endif

end subroutine adjust_ssh_for_p_atm

!> Set the surface (return) properties of the ocean model by
!! setting the appropriate fields in sfc_state.  Unused fields
!! are set to NULL or are unallocated.
subroutine extract_surface_state(CS, sfc_state_in)
  type(MOM_control_struct), intent(inout), target :: CS   !< Master MOM control structure
  type(surface), target, intent(inout) :: sfc_state_in !< transparent ocean surface state
                                             !! structure shared with the calling routine
                                             !! data in this structure is intent out.

  ! Local variables
  real :: hu, hv  ! Thicknesses interpolated to velocity points [H ~> m or kg m-2]
  type(ocean_grid_type),   pointer :: G => NULL() !< pointer to a structure containing
                                                  !! metrics and related information
  type(ocean_grid_type),   pointer :: G_in => NULL() !< Input grid metric
  type(verticalGrid_type), pointer :: GV => NULL() !< structure containing vertical grid info
  type(unit_scale_type),   pointer :: US => NULL() !< structure containing various unit conversion factors
  type(surface),           pointer :: sfc_state => NULL()  ! surface state on the model grid
  real, dimension(:,:,:),  pointer :: h => NULL()    !< h : layer thickness [H ~> m or kg m-2]
  real :: depth(SZI_(CS%G))  !< Distance from the surface in depth units [Z ~> m] or [H ~> m or kg m-2]
  real :: depth_ml           !< Depth over which to average to determine mixed
                             !! layer properties [Z ~> m] or [H ~> m or kg m-2]
  real :: dh                 !< Thickness of a layer within the mixed layer [Z ~> m] or [H ~> m or kg m-2]
  real :: mass               !< Mass per unit area of a layer [R Z ~> kg m-2]
  real :: T_freeze           !< freezing temperature [degC]
  real :: I_depth            !< The inverse of depth [Z-1 ~> m-1] or [H-1 ~> m-1 or m2 kg-1]
  real :: missing_depth      !< The portion of depth_ml that can not be found in a column [H ~> m or kg m-2]
  real :: H_rescale          !< A conversion factor from thickness units to the units used in the
                             !! calculation of properties of the uppermost ocean [nondim] or [Z H-1 ~> 1 or m3 kg-1]
                             !  After the ANSWERS_2018 flag has been obsoleted, H_rescale will be 1.
  real :: delT(SZI_(CS%G))   !< Depth integral of T-T_freeze [Z degC ~> m degC]
  logical :: use_temperature !< If true, temperature and salinity are used as state variables.
  integer :: i, j, k, is, ie, js, je, nz, numberOfErrors, ig, jg
  integer :: isd, ied, jsd, jed
  integer :: iscB, iecB, jscB, jecB, isdB, iedB, jsdB, jedB
  logical :: localError
  logical :: use_iceshelves
  character(240) :: msg
  integer :: turns    ! Number of quarter turns

  call callTree_enter("extract_surface_state(), MOM.F90")
  G => CS%G ; G_in => CS%G_in ; GV => CS%GV ; US => CS%US
  is  = G%isc ; ie  = G%iec ; js  = G%jsc ; je  = G%jec ; nz = GV%ke
  isd = G%isd ; ied = G%ied ; jsd = G%jsd ; jed = G%jed
  iscB = G%iscB ; iecB = G%iecB; jscB = G%jscB ; jecB = G%jecB
  isdB = G%isdB ; iedB = G%iedB; jsdB = G%jsdB ; jedB = G%jedB
  h => CS%h

  use_temperature = associated(CS%tv%T)

  use_iceshelves=.false.
  if (associated(CS%frac_shelf_h)) use_iceshelves = .true.

  turns = 0
  if (CS%rotate_index) &
    turns = G%HI%turns

  if (.not.sfc_state_in%arrays_allocated)  then
    !  Consider using a run-time flag to determine whether to do the vertical
    ! integrals, since the 3-d sums are not negligible in cost.
    call allocate_surface_state(sfc_state_in, G_in, use_temperature, &
          do_integrals=.true., omit_frazil=.not.associated(CS%tv%frazil),&
          use_iceshelves=use_iceshelves)
  endif

  if (CS%rotate_index) then
    allocate(sfc_state)
    call allocate_surface_state(sfc_state, G, use_temperature, &
         do_integrals=.true., omit_frazil=.not.associated(CS%tv%frazil),&
         use_iceshelves=use_iceshelves)
  else
    sfc_state => sfc_state_in
  endif

  sfc_state%T_is_conT = CS%tv%T_is_conT
  sfc_state%S_is_absS = CS%tv%S_is_absS

  do j=js,je ; do i=is,ie
    sfc_state%sea_lev(i,j) = CS%ave_ssh_ibc(i,j)
  enddo ; enddo

  if (allocated(sfc_state%frazil) .and. associated(CS%tv%frazil)) then ; do j=js,je ; do i=is,ie
    sfc_state%frazil(i,j) = CS%tv%frazil(i,j)
  enddo ; enddo ; endif

  ! copy Hml into sfc_state, so that caps can access it
  if (associated(CS%Hml)) then
    do j=js,je ; do i=is,ie
      sfc_state%Hml(i,j) = CS%Hml(i,j)
    enddo ; enddo
  endif

  if (CS%Hmix < 0.0) then  ! A bulk mixed layer is in use, so layer 1 has the properties
    if (use_temperature) then ; do j=js,je ; do i=is,ie
      sfc_state%SST(i,j) = CS%tv%T(i,j,1)
      sfc_state%SSS(i,j) = CS%tv%S(i,j,1)
    enddo ; enddo ; endif
    do j=js,je ; do I=is-1,ie
      sfc_state%u(I,j) = CS%u(I,j,1)
    enddo ; enddo
    do J=js-1,je ; do i=is,ie
      sfc_state%v(i,J) = CS%v(i,J,1)
    enddo ; enddo

  else  ! (CS%Hmix >= 0.0)
    H_rescale = 1.0 ; if (CS%answers_2018) H_rescale = GV%H_to_Z
    depth_ml = CS%Hmix
    if (.not.CS%answers_2018) depth_ml = CS%Hmix*GV%Z_to_H
    ! Determine the mean tracer properties of the uppermost depth_ml fluid.

    !$OMP parallel do default(shared) private(depth,dh)
    do j=js,je
      do i=is,ie
        depth(i) = 0.0
        if (use_temperature) then
          sfc_state%SST(i,j) = 0.0 ; sfc_state%SSS(i,j) = 0.0
        else
          sfc_state%sfc_density(i,j) = 0.0
        endif
      enddo

      do k=1,nz ; do i=is,ie
        if (depth(i) + h(i,j,k)*H_rescale < depth_ml) then
          dh = h(i,j,k)*H_rescale
        elseif (depth(i) < depth_ml) then
          dh = depth_ml - depth(i)
        else
          dh = 0.0
        endif
        if (use_temperature) then
          sfc_state%SST(i,j) = sfc_state%SST(i,j) + dh * CS%tv%T(i,j,k)
          sfc_state%SSS(i,j) = sfc_state%SSS(i,j) + dh * CS%tv%S(i,j,k)
        else
          sfc_state%sfc_density(i,j) = sfc_state%sfc_density(i,j) + dh * GV%Rlay(k)
        endif
        depth(i) = depth(i) + dh
      enddo ; enddo
  ! Calculate the average properties of the mixed layer depth.
      do i=is,ie
        if (CS%answers_2018) then
          if (depth(i) < GV%H_subroundoff*H_rescale) &
              depth(i) = GV%H_subroundoff*H_rescale
          if (use_temperature) then
            sfc_state%SST(i,j) = sfc_state%SST(i,j) / depth(i)
            sfc_state%SSS(i,j) = sfc_state%SSS(i,j) / depth(i)
          else
            sfc_state%sfc_density(i,j) = sfc_state%sfc_density(i,j) / depth(i)
          endif
        else
          if (depth(i) < GV%H_subroundoff*H_rescale) then
            I_depth = 1.0 / (GV%H_subroundoff*H_rescale)
            missing_depth = GV%H_subroundoff*H_rescale - depth(i)
            if (use_temperature) then
              sfc_state%SST(i,j) = (sfc_state%SST(i,j) + missing_depth*CS%tv%T(i,j,1)) * I_depth
              sfc_state%SSS(i,j) = (sfc_state%SSS(i,j) + missing_depth*CS%tv%S(i,j,1)) * I_depth
            else
              sfc_state%sfc_density(i,j) = (sfc_state%sfc_density(i,j) + &
                                            missing_depth*GV%Rlay(1)) * I_depth
            endif
          else
            I_depth = 1.0 / depth(i)
            if (use_temperature) then
              sfc_state%SST(i,j) = sfc_state%SST(i,j) * I_depth
              sfc_state%SSS(i,j) = sfc_state%SSS(i,j) * I_depth
            else
              sfc_state%sfc_density(i,j) = sfc_state%sfc_density(i,j) * I_depth
            endif
          endif
        endif
      enddo
    enddo ! end of j loop

!   Determine the mean velocities in the uppermost depth_ml fluid.
    ! NOTE: Velocity loops start on `[ij]s-1` in order to update halo values
    !       required by the speed diagnostic on the non-symmetric grid.
    !       This assumes that u and v halos have already been updated.
    if (CS%Hmix_UV>0.) then
      depth_ml = CS%Hmix_UV
      if (.not.CS%answers_2018) depth_ml = CS%Hmix_UV*GV%Z_to_H
      !$OMP parallel do default(shared) private(depth,dh,hv)
      do J=js-1,ie
        do i=is,ie
          depth(i) = 0.0
          sfc_state%v(i,J) = 0.0
        enddo
        do k=1,nz ; do i=is,ie
          hv = 0.5 * (h(i,j,k) + h(i,j+1,k)) * H_rescale
          if (depth(i) + hv < depth_ml) then
            dh = hv
          elseif (depth(i) < depth_ml) then
            dh = depth_ml - depth(i)
          else
            dh = 0.0
          endif
          sfc_state%v(i,J) = sfc_state%v(i,J) + dh * CS%v(i,J,k)
          depth(i) = depth(i) + dh
        enddo ; enddo
        ! Calculate the average properties of the mixed layer depth.
        do i=is,ie
          sfc_state%v(i,J) = sfc_state%v(i,J) / max(depth(i), GV%H_subroundoff*H_rescale)
        enddo
      enddo ! end of j loop

      !$OMP parallel do default(shared) private(depth,dh,hu)
      do j=js,je
        do I=is-1,ie
          depth(I) = 0.0
          sfc_state%u(I,j) = 0.0
        enddo
        do k=1,nz ; do I=is-1,ie
          hu = 0.5 * (h(i,j,k) + h(i+1,j,k)) * H_rescale
          if (depth(i) + hu < depth_ml) then
            dh = hu
          elseif (depth(I) < depth_ml) then
            dh = depth_ml - depth(I)
          else
            dh = 0.0
          endif
          sfc_state%u(I,j) = sfc_state%u(I,j) + dh * CS%u(I,j,k)
          depth(I) = depth(I) + dh
        enddo ; enddo
        ! Calculate the average properties of the mixed layer depth.
        do I=is-1,ie
          sfc_state%u(I,j) = sfc_state%u(I,j) / max(depth(I), GV%H_subroundoff*H_rescale)
        enddo
      enddo ! end of j loop
    else ! Hmix_UV<=0.
      do j=js,je ; do I=is-1,ie
        sfc_state%u(I,j) = CS%u(I,j,1)
      enddo ; enddo
      do J=js-1,je ; do i=is,ie
        sfc_state%v(i,J) = CS%v(i,J,1)
      enddo ; enddo
    endif
  endif  ! (CS%Hmix >= 0.0)


  if (allocated(sfc_state%melt_potential)) then
    !$OMP parallel do default(shared) private(depth_ml, dh, T_freeze, depth, delT)
    do j=js,je
      do i=is,ie
        depth(i) = 0.0
        delT(i) = 0.0
      enddo

      do k=1,nz ; do i=is,ie
        depth_ml = min(CS%HFrz, CS%visc%MLD(i,j))
        if (depth(i) + h(i,j,k)*GV%H_to_Z < depth_ml) then
          dh = h(i,j,k)*GV%H_to_Z
        elseif (depth(i) < depth_ml) then
          dh = depth_ml - depth(i)
        else
          dh = 0.0
        endif

        ! p=0 OK, HFrz ~ 10 to 20m
        call calculate_TFreeze(CS%tv%S(i,j,k), 0.0, T_freeze, CS%tv%eqn_of_state)
        depth(i) = depth(i) + dh
        delT(i) =  delT(i) + dh * (CS%tv%T(i,j,k) - T_freeze)
      enddo ; enddo

      do i=is,ie
        ! set melt_potential to zero to avoid passing previous values
        sfc_state%melt_potential(i,j) = 0.0

        if (G%mask2dT(i,j)>0.) then
          ! instantaneous melt_potential [Q R Z ~> J m-2]
          sfc_state%melt_potential(i,j) = CS%tv%C_p * GV%Rho0 * delT(i)
        endif
      enddo
    enddo ! end of j loop
  endif   ! melt_potential

  if (allocated(sfc_state%salt_deficit) .and. associated(CS%tv%salt_deficit)) then
    !$OMP parallel do default(shared)
    do j=js,je ; do i=is,ie
      ! Convert from gSalt to kgSalt
      sfc_state%salt_deficit(i,j) = 0.001 * CS%tv%salt_deficit(i,j)
    enddo ; enddo
  endif
  if (allocated(sfc_state%TempxPmE) .and. associated(CS%tv%TempxPmE)) then
    !$OMP parallel do default(shared)
    do j=js,je ; do i=is,ie
      sfc_state%TempxPmE(i,j) = CS%tv%TempxPmE(i,j)
    enddo ; enddo
  endif
  if (allocated(sfc_state%internal_heat) .and. associated(CS%tv%internal_heat)) then
    !$OMP parallel do default(shared)
    do j=js,je ; do i=is,ie
      sfc_state%internal_heat(i,j) = CS%tv%internal_heat(i,j)
    enddo ; enddo
  endif
  if (allocated(sfc_state%taux_shelf) .and. associated(CS%visc%taux_shelf)) then
    !$OMP parallel do default(shared)
    do j=js,je ; do I=is-1,ie
      sfc_state%taux_shelf(I,j) = CS%visc%taux_shelf(I,j)
    enddo ; enddo
  endif
  if (allocated(sfc_state%tauy_shelf) .and. associated(CS%visc%tauy_shelf)) then
    !$OMP parallel do default(shared)
    do J=js-1,je ; do i=is,ie
      sfc_state%tauy_shelf(i,J) = CS%visc%tauy_shelf(i,J)
    enddo ; enddo
  endif

  if (allocated(sfc_state%ocean_mass) .and. allocated(sfc_state%ocean_heat) .and. &
      allocated(sfc_state%ocean_salt)) then
    !$OMP parallel do default(shared)
    do j=js,je ; do i=is,ie
      sfc_state%ocean_mass(i,j) = 0.0
      sfc_state%ocean_heat(i,j) = 0.0 ; sfc_state%ocean_salt(i,j) = 0.0
    enddo ; enddo
    !$OMP parallel do default(shared) private(mass)
    do j=js,je ; do k=1,nz ; do i=is,ie
      mass = GV%H_to_RZ*h(i,j,k)
      sfc_state%ocean_mass(i,j) = sfc_state%ocean_mass(i,j) + mass
      sfc_state%ocean_heat(i,j) = sfc_state%ocean_heat(i,j) + mass * CS%tv%T(i,j,k)
      sfc_state%ocean_salt(i,j) = sfc_state%ocean_salt(i,j) + mass * (1.0e-3*CS%tv%S(i,j,k))
    enddo ; enddo ; enddo
  else
    if (allocated(sfc_state%ocean_mass)) then
      !$OMP parallel do default(shared)
      do j=js,je ; do i=is,ie ; sfc_state%ocean_mass(i,j) = 0.0 ; enddo ; enddo
      !$OMP parallel do default(shared)
      do j=js,je ; do k=1,nz ; do i=is,ie
        sfc_state%ocean_mass(i,j) = sfc_state%ocean_mass(i,j) + GV%H_to_RZ*h(i,j,k)
      enddo ; enddo ; enddo
    endif
    if (allocated(sfc_state%ocean_heat)) then
      !$OMP parallel do default(shared)
      do j=js,je ; do i=is,ie ; sfc_state%ocean_heat(i,j) = 0.0 ; enddo ; enddo
      !$OMP parallel do default(shared) private(mass)
      do j=js,je ; do k=1,nz ; do i=is,ie
        mass = GV%H_to_RZ*h(i,j,k)
        sfc_state%ocean_heat(i,j) = sfc_state%ocean_heat(i,j) + mass*CS%tv%T(i,j,k)
      enddo ; enddo ; enddo
    endif
    if (allocated(sfc_state%ocean_salt)) then
      !$OMP parallel do default(shared)
      do j=js,je ; do i=is,ie ; sfc_state%ocean_salt(i,j) = 0.0 ; enddo ; enddo
      !$OMP parallel do default(shared) private(mass)
      do j=js,je ; do k=1,nz ; do i=is,ie
        mass = GV%H_to_RZ*h(i,j,k)
        sfc_state%ocean_salt(i,j) = sfc_state%ocean_salt(i,j) + mass * (1.0e-3*CS%tv%S(i,j,k))
      enddo ; enddo ; enddo
    endif
  endif

  if (associated(CS%tracer_flow_CSp)) then
    call call_tracer_surface_state(sfc_state, h, G, GV, CS%tracer_flow_CSp)
  endif

  if (CS%check_bad_sfc_vals) then
    numberOfErrors=0 ! count number of errors
    do j=js,je ; do i=is,ie
      if (G%mask2dT(i,j)>0.) then
        localError = sfc_state%sea_lev(i,j) <= -G%bathyT(i,j) - G%Z_ref &
                .or. sfc_state%sea_lev(i,j) >=  CS%bad_val_ssh_max  &
                .or. sfc_state%sea_lev(i,j) <= -CS%bad_val_ssh_max  &
                .or. sfc_state%sea_lev(i,j) + G%bathyT(i,j) + G%Z_ref < CS%bad_val_col_thick
        if (use_temperature) localError = localError &
                .or. sfc_state%SSS(i,j)<0.                        &
                .or. sfc_state%SSS(i,j)>=CS%bad_val_sss_max       &
                .or. sfc_state%SST(i,j)< CS%bad_val_sst_min       &
                .or. sfc_state%SST(i,j)>=CS%bad_val_sst_max
        if (localError) then
          numberOfErrors=numberOfErrors+1
          if (numberOfErrors<9) then ! Only report details for the first few errors
            ig = i + G%HI%idg_offset ! Global i-index
            jg = j + G%HI%jdg_offset ! Global j-index
            if (use_temperature) then
              write(msg(1:240),'(2(a,i4,x),4(a,f8.3,x),8(a,es11.4,x))') &
                'Extreme surface sfc_state detected: i=',ig,'j=',jg, &
                'lon=',G%geoLonT(i,j), 'lat=',G%geoLatT(i,j), &
                'x=',G%gridLonT(ig), 'y=',G%gridLatT(jg), &
                'D=',US%Z_to_m*(G%bathyT(i,j)+G%Z_ref),  'SSH=',US%Z_to_m*sfc_state%sea_lev(i,j), &
                'SST=',sfc_state%SST(i,j), 'SSS=',sfc_state%SSS(i,j), &
                'U-=',US%L_T_to_m_s*sfc_state%u(I-1,j), 'U+=',US%L_T_to_m_s*sfc_state%u(I,j), &
                'V-=',US%L_T_to_m_s*sfc_state%v(i,J-1), 'V+=',US%L_T_to_m_s*sfc_state%v(i,J)
            else
              write(msg(1:240),'(2(a,i4,x),4(a,f8.3,x),6(a,es11.4))') &
                'Extreme surface sfc_state detected: i=',ig,'j=',jg, &
                'lon=',G%geoLonT(i,j), 'lat=',G%geoLatT(i,j), &
                'x=',G%gridLonT(i), 'y=',G%gridLatT(j), &
                'D=',US%Z_to_m*(G%bathyT(i,j)+G%Z_ref),  'SSH=',US%Z_to_m*sfc_state%sea_lev(i,j), &
                'U-=',US%L_T_to_m_s*sfc_state%u(I-1,j), 'U+=',US%L_T_to_m_s*sfc_state%u(I,j), &
                'V-=',US%L_T_to_m_s*sfc_state%v(i,J-1), 'V+=',US%L_T_to_m_s*sfc_state%v(i,J)
            endif
            call MOM_error(WARNING, trim(msg), all_print=.true.)
          elseif (numberOfErrors==9) then ! Indicate once that there are more errors
            call MOM_error(WARNING, 'There were more unreported extreme events!', all_print=.true.)
          endif ! numberOfErrors
        endif ! localError
      endif ! mask2dT
    enddo ; enddo
    call sum_across_PEs(numberOfErrors)
    if (numberOfErrors>0) then
      write(msg(1:240),'(3(a,i9,x))') 'There were a total of ',numberOfErrors, &
          'locations detected with extreme surface values!'
      call MOM_error(FATAL, trim(msg))
    endif
  endif

  if (CS%debug) call MOM_surface_chksum("Post extract_sfc", sfc_state, G, US, haloshift=0)

  ! Rotate sfc_state back onto the input grid, sfc_state_in
  if (CS%rotate_index) then
    call rotate_surface_state(sfc_state, G, sfc_state_in, G_in, -turns)
    call deallocate_surface_state(sfc_state)
  endif

  call callTree_leave("extract_surface_sfc_state()")
end subroutine extract_surface_state

!> Rotate initialization fields from input to rotated arrays.
subroutine rotate_initial_state(u_in, v_in, h_in, T_in, S_in, &
    use_temperature, turns, u, v, h, T, S)
  real, dimension(:,:,:), intent(in)  :: u_in  !< Zonal velocity on the initial grid [L T-1 ~> m s-1]
  real, dimension(:,:,:), intent(in)  :: v_in  !< Meridional velocity on the initial grid [L T-1 ~> m s-1]
  real, dimension(:,:,:), intent(in)  :: h_in  !< Layer thickness on the initial grid [H ~> m or kg m-2]
  real, dimension(:,:,:), intent(in)  :: T_in  !< Temperature on the initial grid [degC]
  real, dimension(:,:,:), intent(in)  :: S_in  !< Salinity on the initial grid [ppt]
  logical,                intent(in)  :: use_temperature !< If true, temperature and salinity are active
  integer,                intent(in)  :: turns !< The number quarter-turns to apply
  real, dimension(:,:,:), intent(out) :: u     !< Zonal velocity on the rotated grid [L T-1 ~> m s-1]
  real, dimension(:,:,:), intent(out) :: v     !< Meridional velocity on the rotated grid [L T-1 ~> m s-1]
  real, dimension(:,:,:), intent(out) :: h     !< Layer thickness on the rotated grid [H ~> m or kg m-2]
  real, dimension(:,:,:), intent(out) :: T     !< Temperature on the rotated grid [degC]
  real, dimension(:,:,:), intent(out) :: S     !< Salinity on the rotated grid [ppt]

  call rotate_vector(u_in, v_in, turns, u, v)
  call rotate_array(h_in, turns, h)
  if (use_temperature) then
    call rotate_array(T_in, turns, T)
    call rotate_array(S_in, turns, S)
  endif
end subroutine rotate_initial_state

!> Return true if all phases of step_MOM are at the same point in time.
function MOM_state_is_synchronized(CS, adv_dyn) result(in_synch)
  type(MOM_control_struct), intent(inout) :: CS !< MOM control structure
  logical,        optional, intent(in) :: adv_dyn  !< If present and true, only check
                                          !! whether the advection is up-to-date with
                                          !! the dynamics.
  logical :: in_synch !< True if all phases of the update are synchronized.

  logical :: adv_only

  adv_only = .false. ; if (present(adv_dyn)) adv_only = adv_dyn

  if (adv_only) then
    in_synch = (CS%t_dyn_rel_adv == 0.0)
  else
    in_synch = ((CS%t_dyn_rel_adv == 0.0) .and. (CS%t_dyn_rel_thermo == 0.0))
  endif

end function MOM_state_is_synchronized

!> This subroutine offers access to values or pointers to other types from within
!! the MOM_control_struct, allowing the MOM_control_struct to be opaque.
subroutine get_MOM_state_elements(CS, G, GV, US, C_p, C_p_scaled, use_temp)
  type(MOM_control_struct), intent(inout), target :: CS  !< MOM control structure
  type(ocean_grid_type),   optional, pointer     :: G    !< structure containing metrics and grid info
  type(verticalGrid_type), optional, pointer     :: GV   !< structure containing vertical grid info
  type(unit_scale_type),   optional, pointer     :: US   !< A dimensional unit scaling type
  real,                    optional, intent(out) :: C_p  !< The heat capacity [J kg degC-1]
  real,                    optional, intent(out) :: C_p_scaled !< The heat capacity in scaled
                                                         !! units [Q degC-1 ~> J kg-1 degC-1]
  logical,                 optional, intent(out) :: use_temp !< True if temperature is a state variable

  if (present(G)) G => CS%G_in
  if (present(GV)) GV => CS%GV
  if (present(US)) US => CS%US
  if (present(C_p)) C_p = CS%US%Q_to_J_kg * CS%tv%C_p
  if (present(C_p_scaled)) C_p_scaled = CS%tv%C_p
  if (present(use_temp)) use_temp = associated(CS%tv%T)
end subroutine get_MOM_state_elements

!> Find the global integrals of various quantities.
subroutine get_ocean_stocks(CS, mass, heat, salt, on_PE_only)
  type(MOM_control_struct), intent(inout) :: CS !< MOM control structure
  real,    optional, intent(out) :: heat  !< The globally integrated integrated ocean heat [J].
  real,    optional, intent(out) :: salt  !< The globally integrated integrated ocean salt [kg].
  real,    optional, intent(out) :: mass  !< The globally integrated integrated ocean mass [kg].
  logical, optional, intent(in)  :: on_PE_only !< If present and true, only sum on the local PE.

  if (present(mass)) &
    mass = global_mass_integral(CS%h, CS%G, CS%GV, on_PE_only=on_PE_only)
  if (present(heat)) &
    heat = CS%US%Q_to_J_kg*CS%tv%C_p * global_mass_integral(CS%h, CS%G, CS%GV, CS%tv%T, on_PE_only=on_PE_only)
  if (present(salt)) &
    salt = 1.0e-3 * global_mass_integral(CS%h, CS%G, CS%GV, CS%tv%S, on_PE_only=on_PE_only)

end subroutine get_ocean_stocks

!> End of ocean model, including memory deallocation
subroutine MOM_end(CS)
  type(MOM_control_struct), intent(inout) :: CS   !< MOM control structure

  if (CS%use_particles) then
    call particles_save_restart(CS%particles)
  endif

  call MOM_sum_output_end(CS%sum_output_CSp)

  if (CS%use_ALE_algorithm) call ALE_end(CS%ALE_CSp)

  !deallocate porous topography variables
  DEALLOC_(CS%por_face_areaU) ; DEALLOC_(CS%por_face_areaV)
  DEALLOC_(CS%por_layer_widthU) ; DEALLOC_(CS%por_layer_widthV)

  ! NOTE: Allocated in PressureForce_FV_Bouss
  if (associated(CS%tv%varT)) deallocate(CS%tv%varT)

  call tracer_advect_end(CS%tracer_adv_CSp)
  call tracer_hor_diff_end(CS%tracer_diff_CSp)
  call tracer_registry_end(CS%tracer_Reg)
  call tracer_flow_control_end(CS%tracer_flow_CSp)

  if (.not. CS%adiabatic) then
    call diabatic_driver_end(CS%diabatic_CSp)
    deallocate(CS%diabatic_CSp)
  endif

  call MOM_diagnostics_end(CS%diagnostics_CSp, CS%ADp, CS%CDp)

  if (CS%offline_tracer_mode) call offline_transport_end(CS%offline_CSp)

  if (CS%split) then
    call end_dyn_split_RK2(CS%dyn_split_RK2_CSp)
  elseif (CS%use_RK2) then
    call end_dyn_unsplit_RK2(CS%dyn_unsplit_RK2_CSp)
  else
    call end_dyn_unsplit(CS%dyn_unsplit_CSp)
  endif

  if (CS%use_particles) then
     call particles_end(CS%particles)
     deallocate(CS%particles)
  endif

  call thickness_diffuse_end(CS%thickness_diffuse_CSp, CS%CDp)
  call VarMix_end(CS%VarMix)
  call set_visc_end(CS%visc, CS%set_visc_CSp)
  call MEKE_end(CS%MEKE)

  if (associated(CS%tv%internal_heat)) deallocate(CS%tv%internal_heat)
  if (associated(CS%tv%TempxPmE)) deallocate(CS%tv%TempxPmE)

  DEALLOC_(CS%ave_ssh_ibc) ; DEALLOC_(CS%ssh_rint)

  ! TODO: debug_truncations deallocation

  DEALLOC_(CS%uhtr) ; DEALLOC_(CS%vhtr)

  if (associated(CS%Hml)) deallocate(CS%Hml)
  if (associated(CS%tv%salt_deficit)) deallocate(CS%tv%salt_deficit)
  if (associated(CS%tv%frazil)) deallocate(CS%tv%frazil)

  if (associated(CS%tv%T)) then
    DEALLOC_(CS%T) ; CS%tv%T => NULL() ; DEALLOC_(CS%S) ; CS%tv%S => NULL()
  endif

  DEALLOC_(CS%u) ; DEALLOC_(CS%v) ; DEALLOC_(CS%h)
  DEALLOC_(CS%uh) ; DEALLOC_(CS%vh)

  if (associated(CS%update_OBC_CSp)) call OBC_register_end(CS%update_OBC_CSp)

  call verticalGridEnd(CS%GV)
  call MOM_grid_end(CS%G)

  if (CS%debug .or. CS%G%symmetric) &
    call deallocate_MOM_domain(CS%G%Domain_aux)

  if (CS%rotate_index) &
    call deallocate_MOM_domain(CS%G%Domain)

  ! The MPP domains may be needed by an external coupler, so use `cursory`.
  ! TODO: This may create a domain memory leak, and needs investigation.
  call deallocate_MOM_domain(CS%G_in%domain, cursory=.true.)

  call unit_scaling_end(CS%US)
end subroutine MOM_end

!> \namespace mom
!!
!! Modular Ocean Model (MOM) Version 6.0 (MOM6)
!!
!! \authors Alistair Adcroft, Robert Hallberg, and Stephen Griffies
!!
!!  Additional contributions from:
!!    * Whit Anderson
!!    * Brian Arbic
!!    * Will Cooke
!!    * Anand Gnanadesikan
!!    * Matthew Harrison
!!    * Mehmet Ilicak
!!    * Laura Jackson
!!    * Jasmine John
!!    * John Krasting
!!    * Zhi Liang
!!    * Bonnie Samuels
!!    * Harper Simmons
!!    * Laurent White
!!    * Niki Zadeh
!!
!!  MOM ice-shelf code was developed by
!!  * Daniel Goldberg
!!  * Robert Hallberg
!!  * Chris Little
!!  * Olga Sergienko
!!
!!  \section section_overview Overview of MOM
!!
!!  This program (MOM) simulates the ocean by numerically solving
!!  the hydrostatic primitive equations in generalized Lagrangian
!!  vertical coordinates, typically tracking stretched pressure (p*)
!!  surfaces or following isopycnals in the ocean's interior, and
!!  general orthogonal horizontal coordinates. Unlike earlier versions
!!  of MOM, in MOM6 these equations are horizontally discretized on an
!!  Arakawa C-grid.  (It remains to be seen whether a B-grid dynamic
!!  core will be revived in MOM6 at a later date; for now applications
!!  requiring a B-grid discretization should use MOM5.1.)  MOM6 offers
!!  a range of options for the physical parameterizations, from those
!!  most appropriate to highly idealized models for geophysical fluid
!!  dynamics studies to a rich suite of processes appropriate for
!!  realistic ocean simulations.  The thermodynamic options typically
!!  use conservative temperature and preformed salinity as conservative
!!  state variables and a full nonlinear equation of state, but there
!!  are also idealized adiabatic configurations of the model that use
!!  fixed density layers.  Version 6.0 of MOM continues in the long
!!  tradition of a commitment to climate-quality ocean simulations
!!  embodied in previous versions of MOM, even as it draws extensively
!!  on the lessons learned in the development of the Generalized Ocean
!!  Layered Dynamics (GOLD) ocean model, which was also primarily
!!  developed at NOAA/GFDL.  MOM has also benefited tremendously from
!!  the FMS infrastructure, which it utilizes and shares with other
!!  component models developed at NOAA/GFDL.
!!
!!    When run is isopycnal-coordinate mode, the uppermost few layers
!!  are often used to describe a bulk mixed layer, including the
!!  effects of penetrating shortwave radiation.  Either a split-
!!  explicit time stepping scheme or a non-split scheme may be used
!!  for the dynamics, while the time stepping may be split (and use
!!  different numbers of steps to cover the same interval) for the
!!  forcing, the thermodynamics, and for the dynamics.  Most of the
!!  numerics are second order accurate in space.  MOM can run with an
!!  absurdly thin minimum layer thickness. A variety of non-isopycnal
!!  vertical coordinate options are under development, but all exploit
!!  the advantages of a Lagrangian vertical coordinate, as discussed
!!  in detail by Adcroft and Hallberg (Ocean Modelling, 2006).
!!
!!    Details of the numerics and physical parameterizations are
!!  provided in the appropriate source files.  All of the available
!!  options are selected at run-time by parsing the input files,
!!  usually MOM_input and MOM_override, and the options choices are
!!  then documented for each run in MOM_param_docs.
!!
!!    MOM6 integrates the equations forward in time in three distinct
!!  phases.  In one phase, the dynamic equations for the velocities
!!  and layer thicknesses are advanced, capturing the propagation of
!!  external and internal inertia-gravity waves, Rossby waves, and
!!  other strictly adiabatic processes, including lateral stresses,
!!  vertical viscosity and momentum forcing, and interface height
!!  diffusion (commonly called Gent-McWilliams diffusion in depth-
!!  coordinate models).  In the second phase, all tracers are advected
!!  and diffused along the layers.  The third phase applies diabatic
!!  processes, vertical mixing of water properties, and perhaps
!!  vertical remapping to cause the layers to track the desired
!!  vertical coordinate.
!!
!!    The present file (MOM.F90) orchestrates the main time stepping
!!  loops. One time integration option for the dynamics uses a split
!!  explicit time stepping scheme to rapidly step the barotropic
!!  pressure and velocity fields. The barotropic velocities are
!!  averaged over the baroclinic time step before they are used to
!!  advect thickness and determine the baroclinic accelerations.  As
!!  described in Hallberg and Adcroft (2009), a barotropic correction
!!  is applied to the time-mean layer velocities to ensure that the
!!  sum of the layer transports agrees with the time-mean barotropic
!!  transport, thereby ensuring that the estimates of the free surface
!!  from the sum of the layer thicknesses agrees with the final free
!!  surface height as calculated by the barotropic solver.  The
!!  barotropic and baroclinic velocities are kept consistent by
!!  recalculating the barotropic velocities from the baroclinic
!!  transports each time step. This scheme is described in Hallberg,
!!  1997, J. Comp. Phys. 135, 54-65 and in Hallberg and Adcroft, 2009,
!!  Ocean Modelling, 29, 15-26.
!!
!!    The other time integration options use non-split time stepping
!!  schemes based on the 3-step third order Runge-Kutta scheme
!!  described in Matsuno, 1966, J. Met. Soc. Japan, 44, 85-88, or on
!!  a two-step quasi-2nd order Runge-Kutta scheme.  These are much
!!  slower than the split time-stepping scheme, but they are useful
!!  for providing a more robust solution for debugging cases where the
!!  more complicated split time-stepping scheme may be giving suspect
!!  solutions.
!!
!!    There are a range of closure options available.  Horizontal
!!  velocities are subject to a combination of horizontal biharmonic
!!  and Laplacian friction (based on a stress tensor formalism) and a
!!  vertical Fickian viscosity (perhaps using the kinematic viscosity
!!  of water).  The horizontal viscosities may be constant, spatially
!!  varying or may be dynamically calculated using Smagorinsky's
!!  approach.  A diapycnal diffusion of density and thermodynamic
!!  quantities is also allowed, but not required, as is horizontal
!!  diffusion of interface heights (akin to the Gent-McWilliams
!!  closure of geopotential coordinate models).  The diapycnal mixing
!!  may use a fixed diffusivity or it may use the shear Richardson
!!  number dependent closure, like that described in Jackson et al.
!!  (JPO, 2008).  When there is diapycnal diffusion, it applies to
!!  momentum as well. As this is in addition to the vertical viscosity,
!!  the vertical Prandtl always exceeds 1.  A refined bulk-mixed layer
!!  is often used to describe the planetary boundary layer in realistic
!!  ocean simulations.
!!
!!    MOM has a number of noteworthy debugging capabilities.
!!  Excessively large velocities are truncated and MOM will stop
!!  itself after a number of such instances to keep the model from
!!  crashing altogether.  This is useful in diagnosing failures,
!!  or (by accepting some truncations) it may be useful for getting
!!  the model past the adjustment from an ill-balanced initial
!!  condition.  In addition, all of the accelerations in the columns
!!  with excessively large velocities may be directed to a text file.
!!  Parallelization errors may be diagnosed using the DEBUG option,
!!  which causes extensive checksums to be written out along with
!!  comments indicating where in the algorithm the sums originate and
!!  what variable is being summed.  The point where these checksums
!!  differ between runs is usually a good indication of where in the
!!  code the problem lies.  All of the test cases provided with MOM
!!  are routinely tested to ensure that they give bitwise identical
!!  results regardless of the domain decomposition, or whether they
!!  use static or dynamic memory allocation.
!!
!!  \section section_structure Structure of MOM
!!
!!  About 115 other files of source code and 4 header files comprise
!!  the MOM code, although there are several hundred more files that
!!  make up the FMS infrastructure upon which MOM is built.  Each of
!!  the MOM files contains comments documenting what it does, and
!!  most of the file names are fairly self-evident. In addition, all
!!  subroutines and data types are referenced via a module use, only
!!  statement, and the module names are consistent with the file names,
!!  so it is not too hard to find the source file for a subroutine.
!!
!!    The typical MOM directory tree is as follows:
!!
!! \verbatim
!!        ../MOM
!!        |-- ac
!!        |-- config_src
!!        |   |-- drivers
!!        |   !   |-- FMS_cap
!!        |   !   |-- ice_solo_driver
!!        |   !   |-- mct_cap
!!        |   !   |-- nuopc_cap
!!        |   !   |-- solo_driver
!!        |   !   `-- unit_drivers
!!        |   |-- external
!!        |   !   |-- drifters
!!        |   !   |-- GFDL_ocean_BGC
!!        |   !   `-- ODA_hooks
!!        |   |-- infra
!!        |   !   |-- FMS1
!!        |   !   `-- FMS2
!!        |   `-- memory
!!        |   !   |-- dynamic_nonsymmetric
!!        |   !   `-- dynamic_symmetric
!!        |-- docs
!!        |-- pkg
!!        |   |-- CVMix-src
!!        |   |-- ...
!!        |   `-- MOM6_DA_hooks
!!        `-- src
!!            |-- ALE
!!            |-- core
!!            |-- diagnostics
!!            |-- equation_of_state
!!            |-- framework
!!            |-- ice_shelf
!!            |-- initialization
!!            |-- ocean_data_assim
!!            |-- parameterizations
!!            |   |-- CVMix
!!            |   |-- lateral
!!            |   `-- vertical
!!            |-- tracer
!!            `-- user
!! \endverbatim
!!
!!  Rather than describing each file here, selected directory contents
!!  will be described to give a broad overview of the MOM code
!!  structure.
!!
!!    The directories under config_src contain files that are used for
!!  configuring the code, for instance for coupled or ocean-only runs.
!!  Only one or two of these directories are used in compiling any,
!!  particular run.
!!
!!  * config_src/drivers/FMS-cap:
!!    The files here are used to couple MOM as a component in a larger
!!    run driven by the FMS coupler.  This includes code that converts
!!    various forcing fields into the code structures and flux and unit
!!    conventions used by MOM, and converts the MOM surface fields
!!    back to the forms used by other FMS components.
!!
!!  * config_src/drivers/nuopc-cap:
!!    The files here are used to couple MOM as a component in a larger
!!    run driven by the NUOPC coupler.  This includes code that converts
!!    various forcing fields into the code structures and flux and unit
!!    conventions used by MOM, and converts the MOM surface fields
!!    back to the forms used by other NUOPC components.
!!
!!  * config_src/drivers/solo_driver:
!!    The files here are include the _main driver that is used when
!!    MOM is configured as an ocean-only model, as well as the files
!!    that specify the surface forcing in this configuration.
!!
!!  * config_src/external:
!!    The files here are mostly just stubs, so that MOM6 can compile
!!    with calls to the public interfaces external packages, but
!!    without actually requiring those packages themselves.  In more
!!    elaborate configurations, would be linked to the actual code for
!!    those external packages rather than these simple stubs.
!!
!!  * config_src/memory/dynamic-symmetric:
!!    The only file here is the version of MOM_memory.h that is used
!!    for dynamic memory configurations of MOM.
!!
!!    The directories under src contain most of the MOM files.  These
!!  files are used in every configuration using MOM.
!!
!!  * src/core:
!!    The files here constitute the MOM dynamic core.  This directory
!!    also includes files with the types that describe the model's
!!    lateral grid and have defined types that are shared across
!!    various MOM modules to allow for more succinct and flexible
!!    subroutine argument lists.
!!
!!  * src/diagnostics:
!!    The files here calculate various diagnostics that are ancilliary
!!    to the model itself.  While most of these diagnostics do not
!!    directly affect the model's solution, there are some, like the
!!    calculation of the deformation radius, that are used in some
!!    of the process parameterizations.
!!
!!  * src/equation_of_state:
!!    These files describe the physical properties of sea-water,
!!    including both the equation of state and when it freezes.
!!
!!  * src/framework:
!!    These files provide infrastructure utilities for MOM.  Many are
!!    simply wrappers for capabilities provided by FMS, although others
!!    provide capabilities (like the file_parser) that are unique to
!!    MOM. When MOM is adapted to use a modeling infrastructure
!!    distinct from FMS, most of the required changes are in this
!!    directory.
!!
!!  * src/initialization:
!!    These are the files that are used to initialize the MOM grid
!!    or provide the initial physical state for MOM.  These files are
!!    not intended to be modified, but provide a means for calling
!!    user-specific initialization code like the examples in src/user.
!!
!!  * src/parameterizations/lateral:
!!    These files implement a number of quasi-lateral (along-layer)
!!    process parameterizations, including lateral viscosities,
!!    parameterizations of eddy effects, and the calculation of tidal
!!    forcing.
!!
!!  * src/parameterizations/vertical:
!!    These files implement a number of vertical mixing or diabatic
!!    processes, including the effects of vertical viscosity and
!!    code to parameterize the planetary boundary layer.  There is a
!!    separate driver that orchestrates this portion of the algorithm,
!!    and there is a diversity of parameterizations to be found here.
!!
!!  * src/tracer:
!!    These files handle the lateral transport and diffusion of
!!    tracers, or are the code to implement various passive tracer
!!    packages.  Additional tracer packages are readily accommodated.
!!
!!  * src/user:
!!    These are either stub routines that a user could use to change
!!    the model's initial conditions or forcing, or are examples that
!!    implement specific test cases.  These files can easily  be hand
!!    edited to create new analytically specified configurations.
!!
!!
!!  Most simulations can be set up by modifying only the files
!!  MOM_input, and possibly one or two of the files in src/user.
!!  In addition, the diag_table (MOM_diag_table) will commonly be
!!  modified to tailor the output to the needs of the question at
!!  hand.  The FMS utility mkmf works with a file called path_names
!!  to build an appropriate makefile, and path_names should be edited
!!  to reflect the actual location of the desired source code.
!!
!!    The separate MOM-examples git repository provides a large number
!!  of working configurations of MOM, along with reference solutions for several
!!  different compilers on GFDL's latest large computer.  The versions
!!  of MOM_memory.h in these directories need not be used if dynamic
!!  memory allocation is desired, and the answers should be unchanged.
!!
!!
!!  There are 3 publicly visible subroutines in this file (MOM.F90).
!!  * step_MOM steps MOM over a specified interval of time.
!!  * MOM_initialize calls initialize and does other initialization
!!    that does not warrant user modification.
!!  * extract_surface_state determines the surface (bulk mixed layer
!!    if traditional isopycnal vertical coordinate) properties of the
!!    current model state and packages pointers to these fields into an
!!    exported structure.
!!
!!    The remaining subroutines in this file (src/core/MOM.F90) are:
!!  * find_total_transport determines the barotropic mass transport.
!!  * register_diags registers many diagnostic fields for the dynamic
!!    solver, or of the main model variables.
!!  * MOM_timing_init initializes various CPU time clocks.
!!  * write_static_fields writes out various time-invariant fields.
!!  * set_restart_fields is used to specify those fields that are
!!    written to and read from the restart file.
!!
!!  \section section_heat_budget Diagnosing MOM heat budget
!!
!!  Here are some example heat budgets for the ALE version of MOM6.
!!
!!  \subsection subsection_2d_heat_budget Depth integrated heat budget
!!
!!  Depth integrated heat budget diagnostic for MOM.
!!
!! * OPOTTEMPTEND_2d = T_ADVECTION_XY_2d + OPOTTEMPPMDIFF_2d + HFDS + HFGEOU
!!
!! * T_ADVECTION_XY_2d = horizontal advection
!! * OPOTTEMPPMDIFF_2d = neutral diffusion
!! * HFDS              = net surface boundary heat flux
!! * HFGEOU            = geothermal heat flux
!!
!! * HFDS = net surface boundary heat flux entering the ocean
!!        = rsntds + rlntds + hfls + hfss + heat_pme + hfsifrazil
!!
!! * More heat flux cross-checks
!!   * hfds     = net_heat_coupler + hfsifrazil + heat_pme
!!   * heat_pme = heat_content_surfwater
!!              = heat_content_massin + heat_content_massout
!!              = heat_content_fprec + heat_content_cond + heat_content_vprec
!!               + hfrunoffds + hfevapds + hfrainds
!!
!!  \subsection subsection_3d_heat_budget Depth integrated heat budget
!!
!!  Here is an example 3d heat budget diagnostic for MOM.
!!
!! * OPOTTEMPTEND = T_ADVECTION_XY + TH_TENDENCY_VERT_REMAP + OPOTTEMPDIFF + OPOTTEMPPMDIFF
!!                + BOUNDARY_FORCING_HEAT_TENDENCY + FRAZIL_HEAT_TENDENCY
!!
!! * OPOTTEMPTEND                   = net tendency of heat as diagnosed in MOM.F90
!! * T_ADVECTION_XY                 = heating of a cell from lateral advection
!! * TH_TENDENCY_VERT_REMAP         = heating of a cell from vertical remapping
!! * OPOTTEMPDIFF                   = heating of a cell from diabatic diffusion
!! * OPOTTEMPPMDIFF                 = heating of a cell from neutral diffusion
!! * BOUNDARY_FORCING_HEAT_TENDENCY = heating of cell from boundary fluxes
!! * FRAZIL_HEAT_TENDENCY           = heating of cell from frazil
!!
!! * TH_TENDENCY_VERT_REMAP has zero vertical sum, as it redistributes heat in vertical.
!!
!! * OPOTTEMPDIFF has zero vertical sum, as it redistributes heat in the vertical.
!!
!! * BOUNDARY_FORCING_HEAT_TENDENCY generally has 3d structure, with k > 1 contributions from
!!   penetrative shortwave, and from other fluxes for the case when layers are tiny, in which
!!   case MOM6 partitions tendencies into k > 1 layers.
!!
!! * FRAZIL_HEAT_TENDENCY generally has 3d structure, since MOM6 frazil calculation checks the
!!   full ocean column.
!!
!! * FRAZIL_HEAT_TENDENCY[k=\@sum] = HFSIFRAZIL = column integrated frazil heating.
!!
!! * HFDS = FRAZIL_HEAT_TENDENCY[k=\@sum] + BOUNDARY_FORCING_HEAT_TENDENCY[k=\@sum]
!!
!!  Here is an example 2d heat budget (depth summed) diagnostic for MOM.
!!
!! * OPOTTEMPTEND_2d = T_ADVECTION_XY_2d + OPOTTEMPPMDIFF_2d + HFDS
!!
!!
!!  Here is an example 3d salt budget diagnostic for MOM.
!!
!! * OSALTTEND = S_ADVECTION_XY + SH_TENDENCY_VERT_REMAP + OSALTDIFF + OSALTPMDIFF
!!                + BOUNDARY_FORCING_SALT_TENDENCY
!!
!! * OSALTTEND                      = net tendency of salt as diagnosed in MOM.F90
!! * S_ADVECTION_XY                 = salt convergence to cell from lateral advection
!! * SH_TENDENCY_VERT_REMAP         = salt convergence to cell from vertical remapping
!! * OSALTDIFF                      = salt convergence to cell from diabatic diffusion
!! * OSALTPMDIFF                    = salt convergence to cell from neutral diffusion
!! * BOUNDARY_FORCING_SALT_TENDENCY = salt convergence to cell from boundary fluxes
!!
!! * SH_TENDENCY_VERT_REMAP has zero vertical sum, as it redistributes salt in vertical.
!!
!! * OSALTDIFF has zero vertical sum, as it redistributes salt in the vertical.
!!
!! * BOUNDARY_FORCING_SALT_TENDENCY generally has 3d structure, with k > 1 contributions from
!!   the case when layers are tiny, in which case MOM6 partitions tendencies into k > 1 layers.
!!
!! * SFDSI = BOUNDARY_FORCING_SALT_TENDENCY[k=\@sum]
!!
!!  Here is an example 2d salt budget (depth summed) diagnostic for MOM.
!!
!! * OSALTTEND_2d = S_ADVECTION_XY_2d + OSALTPMDIFF_2d + SFDSI (+ SALT_FLUX_RESTORE)
!!
!!
!!
end module MOM<|MERGE_RESOLUTION|>--- conflicted
+++ resolved
@@ -399,7 +399,6 @@
   type(ODA_CS), pointer :: odaCS => NULL() !< a pointer to the control structure for handling
                                 !! ensemble model state vectors and data assimilation
                                 !! increments and priors
-<<<<<<< HEAD
   type(porous_barrier_ptrs) :: pbv !< porous barrier fractional cell metrics
   real ALLOCABLE_, dimension(NIMEMB_PTR_,NJMEM_,NKMEM_) &
                             :: por_face_areaU !< fractional open area of U-faces [nondim]
@@ -410,9 +409,7 @@
   real ALLOCABLE_, dimension(NIMEM_,NJMEMB_PTR_,NK_INTERFACE_) &
                             :: por_layer_widthV !< fractional open width of V-faces [nondim]
   type(particles), pointer :: particles => NULL() !<Lagrangian particles
-=======
   type(stochastic_CS), pointer :: stoch_CS => NULL() !< a pointer to the stochastics control structure
->>>>>>> 9cb93044
 end type MOM_control_struct
 
 public initialize_MOM, finish_MOM_initialization, MOM_end
@@ -1379,11 +1376,7 @@
     call cpu_clock_begin(id_clock_diabatic)
 
     call diabatic(u, v, h, tv, CS%Hml, fluxes, CS%visc, CS%ADp, CS%CDp, dtdia, &
-<<<<<<< HEAD
-                  Time_end_thermo, G, GV, US, CS%diabatic_CSp, CS%OBC, Waves)
-=======
-                  Time_end_thermo, G, GV, US, CS%diabatic_CSp, CS%stoch_CS,OBC=CS%OBC, Waves=Waves)
->>>>>>> 9cb93044
+                  Time_end_thermo, G, GV, US, CS%diabatic_CSp, CS%stoch_CS, CS%OBC, Waves)
     fluxes%fluxes_used = .true.
 
     if (showCallTree) call callTree_waypoint("finished diabatic (step_MOM_thermo)")
