!> The central module of the MOM6 ocean model
module MOM

! This file is part of MOM6. See LICENSE.md for the license.

! Infrastructure modules
use MOM_array_transform,      only : rotate_array, rotate_vector
use MOM_debugging,            only : MOM_debugging_init, hchksum, uvchksum
use MOM_debugging,            only : check_redundant
use MOM_checksum_packages,    only : MOM_thermo_chksum, MOM_state_chksum
use MOM_checksum_packages,    only : MOM_accel_chksum, MOM_surface_chksum
use MOM_coms,                 only : num_PEs
use MOM_cpu_clock,            only : cpu_clock_id, cpu_clock_begin, cpu_clock_end
use MOM_cpu_clock,            only : CLOCK_COMPONENT, CLOCK_SUBCOMPONENT
use MOM_cpu_clock,            only : CLOCK_MODULE_DRIVER, CLOCK_MODULE, CLOCK_ROUTINE
use MOM_diag_mediator,        only : diag_mediator_init, enable_averaging, enable_averages
use MOM_diag_mediator,        only : diag_mediator_infrastructure_init
use MOM_diag_mediator,        only : diag_set_state_ptrs, diag_update_remap_grids
use MOM_diag_mediator,        only : disable_averaging, post_data, safe_alloc_ptr
use MOM_diag_mediator,        only : register_diag_field, register_cell_measure
use MOM_diag_mediator,        only : set_axes_info, diag_ctrl, diag_masks_set
use MOM_diag_mediator,        only : set_masks_for_axes
use MOM_diag_mediator,        only : diag_grid_storage, diag_grid_storage_init
use MOM_diag_mediator,        only : diag_save_grids, diag_restore_grids
use MOM_diag_mediator,        only : diag_copy_storage_to_diag, diag_copy_diag_to_storage
use MOM_domains,              only : MOM_domains_init, clone_MOM_domain
use MOM_domains,              only : sum_across_PEs, pass_var, pass_vector
use MOM_domains,              only : To_North, To_East, To_South, To_West
use MOM_domains,              only : To_All, Omit_corners, CGRID_NE, SCALAR_PAIR
use MOM_domains,              only : create_group_pass, do_group_pass, group_pass_type
use MOM_domains,              only : start_group_pass, complete_group_pass, Omit_Corners
use MOM_domains,              only : root_PE,PE_here,Get_PElist,num_PEs
use MOM_error_handler,        only : MOM_error, MOM_mesg, FATAL, WARNING, is_root_pe
use MOM_error_handler,        only : MOM_set_verbosity, callTree_showQuery
use MOM_error_handler,        only : callTree_enter, callTree_leave, callTree_waypoint
use MOM_file_parser,          only : read_param, get_param, log_version, param_file_type
use MOM_forcing_type,         only : forcing, mech_forcing
use MOM_forcing_type,         only : MOM_forcing_chksum, MOM_mech_forcing_chksum
use MOM_get_input,            only : Get_MOM_Input, directories
use MOM_io,                   only : MOM_io_init, vardesc, var_desc
use MOM_io,                   only : slasher, file_exists, MOM_read_data
use MOM_obsolete_params,      only : find_obsolete_params
use MOM_restart,              only : register_restart_field, register_restart_pair
use MOM_restart,              only : query_initialized, save_restart
use MOM_restart,              only : restart_init, is_new_run, MOM_restart_CS
use MOM_spatial_means,        only : global_mass_integral
use MOM_time_manager,         only : time_type, real_to_time, time_type_to_real, operator(+)
use MOM_time_manager,         only : operator(-), operator(>), operator(*), operator(/)
use MOM_time_manager,         only : operator(>=), operator(==), increment_date
use MOM_unit_tests,           only : unit_tests
use coupler_types_mod,        only : coupler_type_send_data, coupler_1d_bc_type, coupler_type_spawn

! MOM core modules
use MOM_ALE,                   only : ALE_init, ALE_end, ALE_main, ALE_CS, adjustGridForIntegrity
use MOM_ALE,                   only : ALE_getCoordinate, ALE_getCoordinateUnits, ALE_writeCoordinateFile
use MOM_ALE,                   only : ALE_updateVerticalGridType, ALE_remap_init_conds, ALE_register_diags
use MOM_ALE_sponge,            only : rotate_ALE_sponge, update_ALE_sponge_field
use MOM_barotropic,            only : Barotropic_CS
use MOM_boundary_update,       only : call_OBC_register, OBC_register_end, update_OBC_CS
use MOM_coord_initialization,  only : MOM_initialize_coord
use MOM_diabatic_driver,       only : diabatic, diabatic_driver_init, diabatic_CS
use MOM_diabatic_driver,       only : adiabatic, adiabatic_driver_init, diabatic_driver_end
use MOM_diagnostics,           only : calculate_diagnostic_fields, MOM_diagnostics_init
use MOM_diagnostics,           only : register_transport_diags, post_transport_diagnostics
use MOM_diagnostics,           only : register_surface_diags, write_static_fields
use MOM_diagnostics,           only : post_surface_dyn_diags, post_surface_thermo_diags
use MOM_diagnostics,           only : diagnostics_CS, surface_diag_IDs, transport_diag_IDs
use MOM_dynamics_unsplit,      only : step_MOM_dyn_unsplit, register_restarts_dyn_unsplit
use MOM_dynamics_unsplit,      only : initialize_dyn_unsplit, end_dyn_unsplit
use MOM_dynamics_unsplit,      only : MOM_dyn_unsplit_CS
use MOM_dynamics_split_RK2,    only : step_MOM_dyn_split_RK2, register_restarts_dyn_split_RK2
use MOM_dynamics_split_RK2,    only : initialize_dyn_split_RK2, end_dyn_split_RK2
use MOM_dynamics_split_RK2,    only : MOM_dyn_split_RK2_CS
use MOM_dynamics_unsplit_RK2,  only : step_MOM_dyn_unsplit_RK2, register_restarts_dyn_unsplit_RK2
use MOM_dynamics_unsplit_RK2,  only : initialize_dyn_unsplit_RK2, end_dyn_unsplit_RK2
use MOM_dynamics_unsplit_RK2,  only : MOM_dyn_unsplit_RK2_CS
use MOM_dyn_horgrid,           only : dyn_horgrid_type, create_dyn_horgrid, destroy_dyn_horgrid
use MOM_EOS,                   only : EOS_init, calculate_density, calculate_TFreeze, EOS_domain
use MOM_fixed_initialization,  only : MOM_initialize_fixed
use MOM_forcing_type,          only : allocate_forcing_type, allocate_mech_forcing
use MOM_forcing_type,          only : deallocate_mech_forcing, deallocate_forcing_type
use MOM_forcing_type,          only : rotate_forcing, rotate_mech_forcing
use MOM_grid,                  only : ocean_grid_type, MOM_grid_init, MOM_grid_end
use MOM_grid,                  only : set_first_direction, rescale_grid_bathymetry
use MOM_hor_index,             only : hor_index_type, hor_index_init
use MOM_hor_index,             only : rotate_hor_index
use MOM_interface_heights,     only : find_eta
use MOM_lateral_mixing_coeffs, only : calc_slope_functions, VarMix_init
use MOM_lateral_mixing_coeffs, only : calc_resoln_function, calc_depth_function, VarMix_CS
use MOM_MEKE,                  only : MEKE_init, MEKE_alloc_register_restart, step_forward_MEKE, MEKE_CS
use MOM_MEKE_types,            only : MEKE_type
use MOM_mixed_layer_restrat,   only : mixedlayer_restrat, mixedlayer_restrat_init, mixedlayer_restrat_CS
use MOM_mixed_layer_restrat,   only : mixedlayer_restrat_register_restarts
use MOM_obsolete_diagnostics,  only : register_obsolete_diagnostics
use MOM_open_boundary,         only : ocean_OBC_type, OBC_registry_type
use MOM_open_boundary,         only : register_temp_salt_segments
use MOM_open_boundary,         only : open_boundary_register_restarts
use MOM_open_boundary,         only : update_segment_tracer_reservoirs
use MOM_open_boundary,         only : rotate_OBC_config, rotate_OBC_init
use MOM_set_visc,              only : set_viscous_BBL, set_viscous_ML, set_visc_init
use MOM_set_visc,              only : set_visc_register_restarts, set_visc_CS
use MOM_sponge,                only : init_sponge_diags, sponge_CS
use MOM_state_initialization,  only : MOM_initialize_state
use MOM_sum_output,            only : write_energy, accumulate_net_input
use MOM_sum_output,            only : MOM_sum_output_init, sum_output_CS
use MOM_ALE_sponge,            only : init_ALE_sponge_diags, ALE_sponge_CS
use MOM_thickness_diffuse,     only : thickness_diffuse, thickness_diffuse_init, thickness_diffuse_CS
use MOM_tracer_advect,         only : advect_tracer, tracer_advect_init
use MOM_tracer_advect,         only : tracer_advect_end, tracer_advect_CS
use MOM_tracer_hor_diff,       only : tracer_hordiff, tracer_hor_diff_init
use MOM_tracer_hor_diff,       only : tracer_hor_diff_end, tracer_hor_diff_CS
use MOM_tracer_registry,       only : tracer_registry_type, register_tracer, tracer_registry_init
use MOM_tracer_registry,       only : register_tracer_diagnostics, post_tracer_diagnostics
use MOM_tracer_registry,       only : post_tracer_transport_diagnostics
use MOM_tracer_registry,       only : preALE_tracer_diagnostics, postALE_tracer_diagnostics
use MOM_tracer_registry,       only : lock_tracer_registry, tracer_registry_end
use MOM_tracer_flow_control,   only : call_tracer_register, tracer_flow_control_CS
use MOM_tracer_flow_control,   only : tracer_flow_control_init, call_tracer_surface_state
use MOM_tracer_flow_control,   only : tracer_flow_control_end
use MOM_transcribe_grid,       only : copy_dyngrid_to_MOM_grid, copy_MOM_grid_to_dyngrid
use MOM_transcribe_grid,       only : rotate_dyngrid
use MOM_unit_scaling,          only : unit_scale_type, unit_scaling_init
use MOM_unit_scaling,          only : unit_scaling_end, fix_restart_unit_scaling
use MOM_variables,             only : surface, allocate_surface_state, deallocate_surface_state
use MOM_variables,             only : thermo_var_ptrs, vertvisc_type
use MOM_variables,             only : accel_diag_ptrs, cont_diag_ptrs, ocean_internal_state
use MOM_variables,             only : rotate_surface_state
use MOM_verticalGrid,          only : verticalGrid_type, verticalGridInit, verticalGridEnd
use MOM_verticalGrid,          only : fix_restart_scaling
use MOM_verticalGrid,          only : get_thickness_units, get_flux_units, get_tr_flux_units
use MOM_wave_interface,        only : wave_parameters_CS, waves_end
use MOM_wave_interface,        only : Update_Stokes_Drift

! ODA modules
use MOM_oda_driver_mod,        only : ODA_CS, oda, init_oda, oda_end
use MOM_oda_driver_mod,        only : set_prior_tracer, set_analysis_time, apply_oda_tracer_increments
! Offline modules
use MOM_offline_main,          only : offline_transport_CS, offline_transport_init, update_offline_fields
use MOM_offline_main,          only : insert_offline_main, extract_offline_main, post_offline_convergence_diags
use MOM_offline_main,          only : register_diags_offline_transport, offline_advection_ale
use MOM_offline_main,          only : offline_redistribute_residual, offline_diabatic_ale
use MOM_offline_main,          only : offline_fw_fluxes_into_ocean, offline_fw_fluxes_out_ocean
use MOM_offline_main,          only : offline_advection_layer, offline_transport_end
use MOM_ALE,                   only : ale_offline_tracer_final, ALE_main_offline
use stochastic_physics,        only : init_stochastic_physics_ocn,run_stochastic_physics_ocn

implicit none ; private

#include <MOM_memory.h>

! A note on unit descriptions in comments: MOM6 uses units that can be rescaled for dimensional
! consistency testing. These are noted in comments with units like Z, H, L, and T, along with
! their mks counterparts with notation like "a velocity [Z T-1 ~> m s-1]".  If the units
! vary with the Boussinesq approximation, the Boussinesq variant is given first.

!> A structure with diagnostic IDs of the state variables
type MOM_diag_IDs
  !>@{ 3-d state field diagnostic IDs
  integer :: id_u  = -1, id_v  = -1, id_h  = -1
  !>@}
  !> 2-d state field diagnotic ID
  integer :: id_ssh_inst = -1
end type MOM_diag_IDs

!> Control structure for the MOM module, including the variables that describe
!! the state of the ocean.
type, public :: MOM_control_struct ; private
  real ALLOCABLE_, dimension(NIMEM_,NJMEM_,NKMEM_) :: &
    h, &            !< layer thickness [H ~> m or kg m-2]
    T, &            !< potential temperature [degC]
    S               !< salinity [ppt]
  real ALLOCABLE_, dimension(NIMEMB_PTR_,NJMEM_,NKMEM_) :: &
    u,  &           !< zonal velocity component [L T-1 ~> m s-1]
    uh, &           !< uh = u * h * dy at u grid points [H L2 T-1 ~> m3 s-1 or kg s-1]
    uhtr            !< accumulated zonal thickness fluxes to advect tracers [H L2 ~> m3 or kg]
  real ALLOCABLE_, dimension(NIMEM_,NJMEMB_PTR_,NKMEM_) :: &
    v,  &           !< meridional velocity [L T-1 ~> m s-1]
    vh, &           !< vh = v * h * dx at v grid points [H L2 T-1 ~> m3 s-1 or kg s-1]
    vhtr            !< accumulated meridional thickness fluxes to advect tracers [H L2 ~> m3 or kg]
  real ALLOCABLE_, dimension(NIMEM_,NJMEM_) :: ssh_rint
                    !< A running time integral of the sea surface height [T m ~> s m].
  real ALLOCABLE_, dimension(NIMEM_,NJMEM_) :: ave_ssh_ibc
                    !< time-averaged (over a forcing time step) sea surface height
                    !! with a correction for the inverse barometer [m]
  real ALLOCABLE_, dimension(NIMEM_,NJMEM_) :: eta_av_bc
                    !< free surface height or column mass time averaged over the last
                    !! baroclinic dynamics time step [H ~> m or kg m-2]
  real, dimension(:,:), pointer :: &
    Hml => NULL()   !< active mixed layer depth [Z ~> m]
  real :: time_in_cycle !< The running time of the current time-stepping cycle
                    !! in calls that step the dynamics, and also the length of
                    !! the time integral of ssh_rint [T ~> s].
  real :: time_in_thermo_cycle !< The running time of the current time-stepping
                    !! cycle in calls that step the thermodynamics [T ~> s].

  type(ocean_grid_type) :: G_in                   !< Input grid metric
  type(ocean_grid_type), pointer :: G => NULL()   !< Model grid metric
  logical :: rotate_index = .false.   !< True if index map is rotated

  type(verticalGrid_type), pointer :: &
    GV => NULL()    !< structure containing vertical grid info
  type(unit_scale_type), pointer :: &
    US => NULL()    !< structure containing various unit conversion factors
  type(thermo_var_ptrs) :: tv !< structure containing pointers to available thermodynamic fields
  real :: t_dyn_rel_adv !< The time of the dynamics relative to tracer advection and lateral mixing
                    !! [T ~> s], or equivalently the elapsed time since advectively updating the
                    !! tracers.  t_dyn_rel_adv is invariably positive and may span multiple coupling timesteps.
  real :: t_dyn_rel_thermo  !< The time of the dynamics relative to diabatic  processes and remapping
                    !! [T ~> s].  t_dyn_rel_thermo can be negative or positive depending on whether
                    !! the diabatic processes are applied before or after the dynamics and may span
                    !! multiple coupling timesteps.
  real :: t_dyn_rel_diag !< The time of the diagnostics relative to diabatic processes and remapping
                    !!  [T ~> s].  t_dyn_rel_diag is always positive, since the diagnostics must lag.
  logical :: preadv_h_stored = .false. !< If true, the thicknesses from before the advective cycle
                    !! have been stored for use in diagnostics.

  type(diag_ctrl)     :: diag !< structure to regulate diagnostic output timing
  type(vertvisc_type) :: visc !< structure containing vertical viscosities,
                    !! bottom drag viscosities, and related fields
  type(MEKE_type), pointer :: MEKE => NULL() !<  structure containing fields
                    !! related to the Mesoscale Eddy Kinetic Energy
  logical :: adiabatic !< If true, there are no diapycnal mass fluxes, and no calls
                    !! to routines to calculate or apply diapycnal fluxes.
  logical :: diabatic_first !< If true, apply diabatic and thermodynamic processes before time
                    !! stepping the dynamics.
  logical :: use_ALE_algorithm  !< If true, use the ALE algorithm rather than layered
                    !! isopycnal/stacked shallow water mode. This logical is set by calling the
                    !! function useRegridding() from the MOM_regridding module.
  logical :: offline_tracer_mode = .false.
                    !< If true, step_offline() is called instead of step_MOM().
                    !! This is intended for running MOM6 in offline tracer mode
  logical :: do_stochy = .false.
                    !< If true, call stochastic physics pattern generator

  type(time_type), pointer :: Time   !< pointer to the ocean clock
  real    :: dt                      !< (baroclinic) dynamics time step [T ~> s]
  real    :: dt_therm                !< thermodynamics time step [T ~> s]
  logical :: thermo_spans_coupling   !< If true, thermodynamic and tracer time
                                     !! steps can span multiple coupled time steps.
  integer :: nstep_tot = 0           !< The total number of dynamic timesteps tcaaken
                                     !! so far in this run segment
  logical :: count_calls = .false.   !< If true, count the calls to step_MOM, rather than the
                                     !! number of dynamics steps in nstep_tot
  logical :: debug                   !< If true, write verbose checksums for debugging purposes.
  integer :: ntrunc                  !< number u,v truncations since last call to write_energy

  integer :: cont_stencil            !< The stencil for thickness from the continuity solver.
  ! These elements are used to control the dynamics updates.
  logical :: do_dynamics             !< If false, does not call step_MOM_dyn_*. This is an
                                     !! undocumented run-time flag that is fragile.
  logical :: split                   !< If true, use the split time stepping scheme.
  logical :: use_RK2                 !< If true, use RK2 instead of RK3 in unsplit mode
                                     !! (i.e., no split between barotropic and baroclinic).
  logical :: thickness_diffuse       !< If true, diffuse interface height w/ a diffusivity KHTH.
  logical :: thickness_diffuse_first !< If true, diffuse thickness before dynamics.
  logical :: mixedlayer_restrat      !< If true, use submesoscale mixed layer restratifying scheme.
  logical :: useMEKE                 !< If true, call the MEKE parameterization.
  logical :: useWaves                !< If true, update Stokes drift
  logical :: use_p_surf_in_EOS       !< If true, always include the surface pressure contributions
                                     !! in equation of state calculations.
  real :: dtbt_reset_period          !< The time interval between dynamic recalculation of the
                                     !! barotropic time step [s]. If this is negative dtbt is never
                                     !! calculated, and if it is 0, dtbt is calculated every step.
  type(time_type) :: dtbt_reset_interval !< A time_time representation of dtbt_reset_period.
  type(time_type) :: dtbt_reset_time !< The next time DTBT should be calculated.


  real, dimension(:,:,:), pointer :: &
    h_pre_dyn => NULL(), &      !< The thickness before the transports [H ~> m or kg m-2].
    T_pre_dyn => NULL(), &      !< Temperature before the transports [degC].
    S_pre_dyn => NULL()         !< Salinity before the transports [ppt].
  type(accel_diag_ptrs) :: ADp  !< structure containing pointers to accelerations,
                                !! for derived diagnostics (e.g., energy budgets)
  type(cont_diag_ptrs)  :: CDp  !< structure containing pointers to continuity equation
                                !! terms, for derived diagnostics (e.g., energy budgets)
  real, dimension(:,:,:), pointer :: &
    u_prev => NULL(), &         !< previous value of u stored for diagnostics [L T-1 ~> m s-1]
    v_prev => NULL()            !< previous value of v stored for diagnostics [L T-1 ~> m s-1]

  logical :: interp_p_surf      !< If true, linearly interpolate surface pressure
                                !! over the coupling time step, using specified value
                                !! at the end of the coupling step. False by default.
  logical :: p_surf_prev_set    !< If true, p_surf_prev has been properly set from
                                !! a previous time-step or the ocean restart file.
                                !! This is only valid when interp_p_surf is true.
  real, dimension(:,:), pointer :: &
    p_surf_prev  => NULL(), &   !< surface pressure [R L2 T-2 ~> Pa] at end  previous call to step_MOM
    p_surf_begin => NULL(), &   !< surface pressure [R L2 T-2 ~> Pa] at start of step_MOM_dyn_...
    p_surf_end   => NULL()      !< surface pressure [R L2 T-2 ~> Pa] at end   of step_MOM_dyn_...

  ! Variables needed to reach between start and finish phases of initialization
  logical :: write_IC           !< If true, then the initial conditions will be written to file
  character(len=120) :: IC_file !< A file into which the initial conditions are
                                !! written in a new run if SAVE_INITIAL_CONDS is true.

  logical :: calc_rho_for_sea_lev !< If true, calculate rho to convert pressure to sea level

  ! These elements are used to control the calculation and error checking of the surface state
  real :: Hmix                  !< Diagnostic mixed layer thickness over which to
                                !! average surface tracer properties when a bulk
                                !! mixed layer is not used [Z ~> m], or a negative value
                                !! if a bulk mixed layer is being used.
  real :: HFrz                  !< If HFrz > 0, the nominal depth over which melt potential is
                                !! computed [Z ~> m]. The actual depth over which melt potential is
                                !! computed is min(HFrz, OBLD), where OBLD is the boundary layer depth.
                                !! If HFrz <= 0 (default), melt potential will not be computed.
  real :: Hmix_UV               !< Depth scale over which to average surface flow to
                                !! feedback to the coupler/driver [Z ~> m] when
                                !! bulk mixed layer is not used, or a negative value
                                !! if a bulk mixed layer is being used.
  logical :: check_bad_sfc_vals !< If true, scan surface state for ridiculous values.
  real    :: bad_val_ssh_max    !< Maximum SSH before triggering bad value message [Z ~> m]
  real    :: bad_val_sst_max    !< Maximum SST before triggering bad value message [degC]
  real    :: bad_val_sst_min    !< Minimum SST before triggering bad value message [degC]
  real    :: bad_val_sss_max    !< Maximum SSS before triggering bad value message [ppt]
  real    :: bad_val_col_thick  !< Minimum column thickness before triggering bad value message [Z ~> m]
  logical :: answers_2018       !< If true, use expressions for the surface properties that recover
                                !! the answers from the end of 2018. Otherwise, use more appropriate
                                !! expressions that differ at roundoff for non-Boussinsq cases.

  type(MOM_diag_IDs)       :: IDs      !<  Handles used for diagnostics.
  type(transport_diag_IDs) :: transport_IDs  !< Handles used for transport diagnostics.
  type(surface_diag_IDs)   :: sfc_IDs  !< Handles used for surface diagnostics.
  type(diag_grid_storage)  :: diag_pre_sync !< The grid (thicknesses) before remapping
  type(diag_grid_storage)  :: diag_pre_dyn  !< The grid (thicknesses) before dynamics

  ! The remainder of this type provides pointers to child module control structures.

  type(MOM_dyn_unsplit_CS),      pointer :: dyn_unsplit_CSp => NULL()
    !< Pointer to the control structure used for the unsplit dynamics
  type(MOM_dyn_unsplit_RK2_CS),  pointer :: dyn_unsplit_RK2_CSp => NULL()
    !< Pointer to the control structure used for the unsplit RK2 dynamics
  type(MOM_dyn_split_RK2_CS),    pointer :: dyn_split_RK2_CSp => NULL()
    !< Pointer to the control structure used for the mode-split RK2 dynamics
  type(thickness_diffuse_CS),    pointer :: thickness_diffuse_CSp => NULL()
    !< Pointer to the control structure used for the isopycnal height diffusive transport.
    !! This is also common referred to as Gent-McWilliams diffusion
  type(mixedlayer_restrat_CS),   pointer :: mixedlayer_restrat_CSp => NULL()
    !< Pointer to the control structure used for the mixed layer restratification
  type(set_visc_CS),             pointer :: set_visc_CSp => NULL()
    !< Pointer to the control structure used to set viscosities
  type(diabatic_CS),             pointer :: diabatic_CSp => NULL()
    !< Pointer to the control structure for the diabatic driver
  type(MEKE_CS),                 pointer :: MEKE_CSp => NULL()
    !< Pointer to the control structure for the MEKE updates
  type(VarMix_CS),               pointer :: VarMix => NULL()
    !< Pointer to the control structure for the variable mixing module
  type(Barotropic_CS),           pointer :: Barotropic_CSp => NULL()
    !< Pointer to the control structure for the barotropic module
  type(tracer_registry_type),    pointer :: tracer_Reg => NULL()
    !< Pointer to the MOM tracer registry
  type(tracer_advect_CS),        pointer :: tracer_adv_CSp => NULL()
    !< Pointer to the MOM tracer advection control structure
  type(tracer_hor_diff_CS),      pointer :: tracer_diff_CSp => NULL()
    !< Pointer to the MOM along-isopycnal tracer diffusion control structure
  type(tracer_flow_control_CS),  pointer :: tracer_flow_CSp => NULL()
    !< Pointer to the control structure that orchestrates the calling of tracer packages
    ! Although update_OBC_CS is not used directly outside of initialization, other modules
    ! set pointers to this type, so it should be kept for the duration of the run.
  type(update_OBC_CS),           pointer :: update_OBC_CSp => NULL()
    !< Pointer to the control structure for updating open boundary condition properties
  type(ocean_OBC_type),          pointer :: OBC => NULL()
    !< Pointer to the MOM open boundary condition type
  type(sponge_CS),               pointer :: sponge_CSp => NULL()
    !< Pointer to the layered-mode sponge control structure
  type(ALE_sponge_CS),           pointer :: ALE_sponge_CSp => NULL()
    !< Pointer to the ALE-mode sponge control structure
  type(ALE_CS),                  pointer :: ALE_CSp => NULL()
    !< Pointer to the Arbitrary Lagrangian Eulerian (ALE) vertical coordinate control structure

  ! Pointers to control structures used for diagnostics
  type(sum_output_CS),           pointer :: sum_output_CSp => NULL()
    !< Pointer to the globally summed output control structure
  type(diagnostics_CS),          pointer :: diagnostics_CSp => NULL()
    !< Pointer to the MOM diagnostics control structure
  type(offline_transport_CS),    pointer :: offline_CSp => NULL()
    !< Pointer to the offline tracer transport control structure

  logical               :: ensemble_ocean !< if true, this run is part of a
                                !! larger ensemble for the purpose of data assimilation
                                !! or statistical analysis.
  type(ODA_CS), pointer :: odaCS => NULL() !< a pointer to the control structure for handling
                                !! ensemble model state vectors and data assimilation
                                !! increments and priors
end type MOM_control_struct

public initialize_MOM, finish_MOM_initialization, MOM_end
public step_MOM, step_offline
public extract_surface_state, get_ocean_stocks
public get_MOM_state_elements, MOM_state_is_synchronized
public allocate_surface_state, deallocate_surface_state

!>@{ CPU time clock IDs
integer :: id_clock_ocean
integer :: id_clock_dynamics
integer :: id_clock_thermo
integer :: id_clock_tracer
integer :: id_clock_diabatic
integer :: id_clock_adiabatic
integer :: id_clock_continuity  ! also in dynamics s/r
integer :: id_clock_thick_diff
integer :: id_clock_BBL_visc
integer :: id_clock_ml_restrat
integer :: id_clock_diagnostics
integer :: id_clock_Z_diag
integer :: id_clock_init
integer :: id_clock_MOM_init
integer :: id_clock_pass       ! also in dynamics d/r
integer :: id_clock_pass_init  ! also in dynamics d/r
integer :: id_clock_ALE
integer :: id_clock_other
integer :: id_clock_offline_tracer
!>@}

contains

!> This subroutine orchestrates the time stepping of MOM.  The adiabatic
!! dynamics are stepped by calls to one of the step_MOM_dyn_...routines.
!! The action of lateral processes on tracers occur in calls to
!! advect_tracer and tracer_hordiff.  Vertical mixing and possibly remapping
!! occur inside of diabatic.
subroutine step_MOM(forces_in, fluxes_in, sfc_state, Time_start, time_int_in, CS, &
                    Waves, do_dynamics, do_thermodynamics, start_cycle, &
                    end_cycle, cycle_length, reset_therm)
  type(mech_forcing), target, intent(inout) :: forces_in !< A structure with the driving mechanical forces
  type(forcing), target, intent(inout) :: fluxes_in  !< A structure with pointers to themodynamic,
                                                     !! tracer and mass exchange forcing fields
  type(surface), target, intent(inout) :: sfc_state  !< surface ocean state
  type(time_type),    intent(in)    :: Time_start    !< starting time of a segment, as a time type
  real,               intent(in)    :: time_int_in   !< time interval covered by this run segment [s].
  type(MOM_control_struct), pointer :: CS            !< control structure from initialize_MOM
  type(Wave_parameters_CS), &
            optional, pointer       :: Waves         !< An optional pointer to a wave property CS
  logical,  optional, intent(in)    :: do_dynamics   !< Present and false, do not do updates due
                                                     !! to the dynamics.
  logical,  optional, intent(in)    :: do_thermodynamics  !< Present and false, do not do updates due
                                                     !! to the thermodynamics or remapping.
  logical,  optional, intent(in)    :: start_cycle   !< This indicates whether this call is to be
                                                     !! treated as the first call to step_MOM in a
                                                     !! time-stepping cycle; missing is like true.
  logical,  optional, intent(in)    :: end_cycle     !< This indicates whether this call is to be
                                                     !! treated as the last call to step_MOM in a
                                                     !! time-stepping cycle; missing is like true.
  real,     optional, intent(in)    :: cycle_length  !< The amount of time in a coupled time
                                                     !! stepping cycle [s].
  logical,  optional, intent(in)    :: reset_therm   !< This indicates whether the running sums of
                                                     !! thermodynamic quantities should be reset.
                                                     !! If missing, this is like start_cycle.

  ! local variables
  type(ocean_grid_type),   pointer :: G => NULL()  ! pointer to a structure containing
                                                   ! metrics and related information
  type(ocean_grid_type),   pointer :: G_in => NULL()  ! Input grid metric
  type(verticalGrid_type), pointer :: GV => NULL() ! Pointer to the vertical grid structure
  type(unit_scale_type),   pointer :: US => NULL() ! Pointer to a structure containing
                                                   ! various unit conversion factors
  integer       :: ntstep ! time steps between tracer updates or diabatic forcing
  integer       :: n_max  ! number of steps to take in this call

  integer :: i, j, k, is, ie, js, je, Isq, Ieq, Jsq, Jeq, nz, n
  integer :: isd, ied, jsd, jed, IsdB, IedB, JsdB, JedB

  real :: time_interval   ! time interval covered by this run segment [T ~> s].
  real :: dt              ! baroclinic time step [T ~> s]
  real :: dtdia           ! time step for diabatic processes [T ~> s]
  real :: dt_therm        ! a limited and quantized version of CS%dt_therm [T ~> s]
  real :: dt_therm_here   ! a further limited value of dt_therm [T ~> s]

  real :: wt_end, wt_beg
  real :: bbl_time_int    ! The amount of time over which the calculated BBL
                          ! properties will apply, for use in diagnostics, or 0
                          ! if it is not to be calculated anew [T ~> s].
  real :: rel_time = 0.0  ! relative time since start of this call [T ~> s].

  logical :: calc_dtbt                 ! Indicates whether the dynamically adjusted
                                       ! barotropic time step needs to be updated.
  logical :: do_advection              ! If true, it is time to advect tracers.
  logical :: do_calc_bbl               ! If true, calculate the boundary layer properties.
  logical :: thermo_does_span_coupling ! If true, thermodynamic forcing spans
                                       ! multiple dynamic timesteps.
  logical :: do_dyn     ! If true, dynamics are updated with this call.
  logical :: do_thermo  ! If true, thermodynamics and remapping may be applied with this call.
  logical :: cycle_start ! If true, do calculations that are only done at the start of
                        ! a stepping cycle (whatever that may mean).
  logical :: cycle_end  ! If true, do calculations and diagnostics that are only done at
                        ! the end of a stepping cycle (whatever that may mean).
  logical :: therm_reset ! If true, reset running sums of thermodynamic quantities.
  real :: cycle_time    ! The length of the coupled time-stepping cycle [T ~> s].
  real, dimension(SZI_(CS%G),SZJ_(CS%G)) :: &
    ssh         ! sea surface height, which may be based on eta_av [m]

  real, dimension(:,:,:), pointer :: &
    u => NULL(), & ! u : zonal velocity component [L T-1 ~> m s-1]
    v => NULL(), & ! v : meridional velocity component [L T-1 ~> m s-1]
    h => NULL()    ! h : layer thickness [H ~> m or kg m-2]
  real, dimension(:,:), pointer :: &
    p_surf => NULL() ! A pointer to the ocean surface pressure [R L2 T-2 ~> Pa].
  real :: I_wt_ssh  ! The inverse of the time weights [T-1 ~> s-1]

  type(time_type) :: Time_local, end_time_thermo, Time_temp
  type(group_pass_type) :: pass_tau_ustar_psurf
  logical :: showCallTree

  ! External forcing fields on the model index map
  type(mech_forcing), pointer :: forces     ! Mechanical forcing
  type(forcing), pointer :: fluxes          ! Boundary fluxes
  type(surface), pointer :: sfc_state_diag  ! Surface boundary fields
  integer :: turns  ! Number of quarter turns from input to model indexing

  G => CS%G ; G_in => CS%G_in ; GV => CS%GV ; US => CS%US
  is   = G%isc  ; ie   = G%iec  ; js   = G%jsc  ; je   = G%jec ; nz = G%ke
  Isq  = G%IscB ; Ieq  = G%IecB ; Jsq  = G%JscB ; Jeq  = G%JecB
  isd  = G%isd  ; ied  = G%ied  ; jsd  = G%jsd  ; jed  = G%jed
  IsdB = G%IsdB ; IedB = G%IedB ; JsdB = G%JsdB ; JedB = G%JedB
  u => CS%u ; v => CS%v ; h => CS%h

  time_interval = US%s_to_T*time_int_in
  do_dyn = .true. ; if (present(do_dynamics)) do_dyn = do_dynamics
  do_thermo = .true. ; if (present(do_thermodynamics)) do_thermo = do_thermodynamics
  if (.not.(do_dyn .or. do_thermo)) call MOM_error(FATAL,"Step_MOM: "//&
    "Both do_dynamics and do_thermodynamics are false, which makes no sense.")
  cycle_start = .true. ; if (present(start_cycle)) cycle_start = start_cycle
  cycle_end = .true. ; if (present(end_cycle)) cycle_end = end_cycle
  cycle_time = time_interval ; if (present(cycle_length)) cycle_time = US%s_to_T*cycle_length
  therm_reset = cycle_start ; if (present(reset_therm)) therm_reset = reset_therm

  call cpu_clock_begin(id_clock_ocean)
  call cpu_clock_begin(id_clock_other)

  if (CS%debug) then
    call MOM_state_chksum("Beginning of step_MOM ", u, v, h, CS%uh, CS%vh, G, GV, US)
  endif

  showCallTree = callTree_showQuery()
  if (showCallTree) call callTree_enter("step_MOM(), MOM.F90")

  ! Rotate the forces from G_in to G
  if (CS%rotate_index) then
    turns = G%HI%turns
    allocate(forces)
    call allocate_mech_forcing(forces_in, G, forces)
    call rotate_mech_forcing(forces_in, turns, forces)

    allocate(fluxes)
    call allocate_forcing_type(fluxes_in, G, fluxes)
    call rotate_forcing(fluxes_in, fluxes, turns)
  else
    forces => forces_in
    fluxes => fluxes_in
  endif

  ! First determine the time step that is consistent with this call and an
  ! integer fraction of time_interval.
  if (do_dyn) then
    n_max = 1
    if (time_interval > CS%dt) n_max = ceiling(time_interval/CS%dt - 0.001)
    dt = time_interval / real(n_max)
    thermo_does_span_coupling = (CS%thermo_spans_coupling .and. &
                                (CS%dt_therm > 1.5*cycle_time))
    if (thermo_does_span_coupling) then
      ! Set dt_therm to be an integer multiple of the coupling time step.
      dt_therm = cycle_time * floor(CS%dt_therm / cycle_time + 0.001)
      ntstep = floor(dt_therm/dt + 0.001)
    elseif (.not.do_thermo) then
      dt_therm = CS%dt_therm
      if (present(cycle_length)) dt_therm = min(CS%dt_therm, US%s_to_T*cycle_length)
      ! ntstep is not used.
    else
      ntstep = MAX(1, MIN(n_max, floor(CS%dt_therm/dt + 0.001)))
      dt_therm = dt*ntstep
    endif

    if (associated(forces%p_surf)) p_surf => forces%p_surf
    if (.not.associated(forces%p_surf)) CS%interp_p_surf = .false.
    CS%tv%p_surf => NULL()
    if (CS%use_p_surf_in_EOS .and. associated(forces%p_surf)) CS%tv%p_surf => forces%p_surf

    !---------- Initiate group halo pass of the forcing fields
    call cpu_clock_begin(id_clock_pass)
    call create_group_pass(pass_tau_ustar_psurf, forces%taux, forces%tauy, G%Domain)
    if (associated(forces%ustar)) &
      call create_group_pass(pass_tau_ustar_psurf, forces%ustar, G%Domain)
    if (associated(forces%p_surf)) &
      call create_group_pass(pass_tau_ustar_psurf, forces%p_surf, G%Domain)
    if (G%nonblocking_updates) then
      call start_group_pass(pass_tau_ustar_psurf, G%Domain)
    else
      call do_group_pass(pass_tau_ustar_psurf, G%Domain)
    endif
    call cpu_clock_end(id_clock_pass)
  else
    ! This step only updates the thermodynamics so setting timesteps is simpler.
    n_max = 1
    if ((time_interval > CS%dt_therm) .and. (CS%dt_therm > 0.0)) &
      n_max = ceiling(time_interval/CS%dt_therm - 0.001)

    dt = time_interval / real(n_max)
    dt_therm = dt ; ntstep = 1
    if (associated(fluxes%p_surf)) p_surf => fluxes%p_surf
    CS%tv%p_surf => NULL()
    if (CS%use_p_surf_in_EOS .and. associated(forces%p_surf)) CS%tv%p_surf => fluxes%p_surf

    if (CS%UseWaves) call pass_var(fluxes%ustar, G%Domain, clock=id_clock_pass)
  endif

  if (therm_reset) then
    CS%time_in_thermo_cycle = 0.0
    if (associated(CS%tv%frazil))        CS%tv%frazil(:,:)        = 0.0
    if (associated(CS%tv%salt_deficit))  CS%tv%salt_deficit(:,:)  = 0.0
    if (associated(CS%tv%TempxPmE))      CS%tv%TempxPmE(:,:)      = 0.0
    if (associated(CS%tv%internal_heat)) CS%tv%internal_heat(:,:) = 0.0
  endif

  if (cycle_start) then
    CS%time_in_cycle = 0.0
    do j=js,je ; do i=is,ie ; CS%ssh_rint(i,j) = 0.0 ; enddo ; enddo

    if (associated(CS%VarMix)) then
      call enable_averages(cycle_time, Time_start + real_to_time(US%T_to_s*cycle_time), CS%diag)
      call calc_resoln_function(h, CS%tv, G, GV, US, CS%VarMix)
      call calc_depth_function(G, CS%VarMix)
      call disable_averaging(CS%diag)
    endif
  endif

  if (do_dyn) then
    if (G%nonblocking_updates) &
      call complete_group_pass(pass_tau_ustar_psurf, G%Domain, clock=id_clock_pass)

    if (CS%interp_p_surf) then
      if (.not.associated(CS%p_surf_end))   allocate(CS%p_surf_end(isd:ied,jsd:jed))
      if (.not.associated(CS%p_surf_begin)) allocate(CS%p_surf_begin(isd:ied,jsd:jed))
      if (.not.CS%p_surf_prev_set) then
        do j=jsd,jed ; do i=isd,ied
          CS%p_surf_prev(i,j) = forces%p_surf(i,j)
        enddo ; enddo
        CS%p_surf_prev_set = .true.
      endif
    else
      CS%p_surf_end  => forces%p_surf
    endif

    if (CS%UseWaves) then
      ! Update wave information, which is presently kept static over each call to step_mom
      call enable_averages(time_interval, Time_start + real_to_time(US%T_to_s*time_interval), CS%diag)
      call Update_Stokes_Drift(G, GV, US, Waves, h, forces%ustar)
      call disable_averaging(CS%diag)
    endif
  else ! not do_dyn.
    if (CS%UseWaves) & ! Diagnostics are not enabled in this call.
      call Update_Stokes_Drift(G, GV, US, Waves, h, fluxes%ustar)
  endif

  if (CS%debug) then
    if (cycle_start) &
      call MOM_state_chksum("Before steps ", u, v, h, CS%uh, CS%vh, G, GV, US)
    if (cycle_start) call check_redundant("Before steps ", u, v, G)
    if (do_dyn) call MOM_mech_forcing_chksum("Before steps", forces, G, US, haloshift=0)
    if (do_dyn) call check_redundant("Before steps ", forces%taux, forces%tauy, G)
  endif
  call cpu_clock_end(id_clock_other)

  rel_time = 0.0
  do n=1,n_max
    rel_time = rel_time + dt ! The relative time at the end of the step.
    ! Set the universally visible time to the middle of the time step.
    CS%Time = Time_start + real_to_time(US%T_to_s*(rel_time - 0.5*dt))
    ! Set the local time to the end of the time step.
    Time_local = Time_start + real_to_time(US%T_to_s*rel_time)

    if (showCallTree) call callTree_enter("DT cycles (step_MOM) n=",n)

    ! Update the vertically extensive diagnostic grids so that they are
    ! referenced to the beginning timestep
    call diag_update_remap_grids(CS%diag, update_intensive = .false., update_extensive = .true. )

    !===========================================================================
    ! This is the first place where the diabatic processes and remapping could occur.
    if (CS%diabatic_first .and. (CS%t_dyn_rel_adv==0.0) .and. do_thermo) then ! do thermodynamics.

      if (.not.do_dyn) then
        dtdia = dt
      elseif (thermo_does_span_coupling) then
        dtdia = dt_therm
        if ((fluxes%dt_buoy_accum > 0.0) .and. (dtdia > time_interval) .and. &
            (abs(fluxes%dt_buoy_accum - dtdia) > 1e-6*dtdia)) then
          call MOM_error(FATAL, "step_MOM: Mismatch between long thermodynamic "//&
            "timestep and time over which buoyancy fluxes have been accumulated.")
        endif
        call MOM_error(FATAL, "MOM is not yet set up to have restarts that work "//&
          "with THERMO_SPANS_COUPLING and DIABATIC_FIRST.")
      else
        dtdia = dt*min(ntstep,n_max-(n-1))
      endif

      end_time_thermo = Time_local
      if (dtdia > dt) then
        ! If necessary, temporarily reset CS%Time to the center of the period covered
        ! by the call to step_MOM_thermo, noting that they begin at the same time.
        CS%Time = CS%Time + real_to_time(0.5*US%T_to_s*(dtdia-dt))
        ! The end-time of the diagnostic interval needs to be set ahead if there
        ! are multiple dynamic time steps worth of thermodynamics applied here.
        end_time_thermo = Time_local + real_to_time(US%T_to_s*(dtdia-dt))
      endif

      ! Apply diabatic forcing, do mixing, and regrid.
      call step_MOM_thermo(CS, G, GV, US, u, v, h, CS%tv, fluxes, dtdia, &
                           end_time_thermo, .true., Waves=Waves)
      CS%time_in_thermo_cycle = CS%time_in_thermo_cycle + dtdia

      ! The diabatic processes are now ahead of the dynamics by dtdia.
      CS%t_dyn_rel_thermo = -dtdia
      if (showCallTree) call callTree_waypoint("finished diabatic_first (step_MOM)")

      if (dtdia > dt) & ! Reset CS%Time to its previous value.
        CS%Time = Time_start + real_to_time(US%T_to_s*(rel_time - 0.5*dt))
    endif ! end of block "(CS%diabatic_first .and. (CS%t_dyn_rel_adv==0.0))"

    if (do_dyn) then
      ! Store pre-dynamics thicknesses for proper diagnostic remapping for transports or
      ! advective tendencies.  If there are more than one dynamics steps per advective
      ! step (i.e DT_THERM > DT), this needs to be stored at the first dynamics call.
      if (.not.CS%preadv_h_stored .and. (CS%t_dyn_rel_adv == 0.)) then
        call diag_copy_diag_to_storage(CS%diag_pre_dyn, h, CS%diag)
        CS%preadv_h_stored = .true.
      endif

      ! The pre-dynamics velocities might be stored for debugging truncations.
      if (associated(CS%u_prev) .and. associated(CS%v_prev)) then
        do k=1,nz ; do j=jsd,jed ; do I=IsdB,IedB
          CS%u_prev(I,j,k) = u(I,j,k)
        enddo ; enddo ; enddo
        do k=1,nz ; do J=JsdB,JedB ; do i=isd,ied
          CS%v_prev(I,j,k) = v(i,J,k)
        enddo ; enddo ; enddo
      endif

      dt_therm_here = dt_therm
      if (do_thermo .and. do_dyn .and. .not.thermo_does_span_coupling) &
        dt_therm_here = dt*min(ntstep, n_max-n+1)

      ! Indicate whether the bottom boundary layer properties need to be
      ! recalculated, and if so for how long an interval they are valid.
      bbl_time_int = 0.0
      if (do_thermo) then
        if ((CS%t_dyn_rel_adv == 0.0) .or. (n==1)) &
          bbl_time_int = max(dt, min(dt_therm - CS%t_dyn_rel_adv, dt*(1+n_max-n)) )
      else
        if ((CS%t_dyn_rel_adv == 0.0) .or. ((n==1) .and. cycle_start)) &
          bbl_time_int = min(dt_therm, cycle_time)
      endif

      if (CS%interp_p_surf) then
        wt_end = real(n) / real(n_max)
        wt_beg = real(n-1) / real(n_max)
        do j=jsd,jed ; do i=isd,ied
          CS%p_surf_end(i,j) = wt_end * forces%p_surf(i,j) + &
                          (1.0-wt_end) * CS%p_surf_prev(i,j)
          CS%p_surf_begin(i,j) = wt_beg * forces%p_surf(i,j) + &
                          (1.0-wt_beg) * CS%p_surf_prev(i,j)
        enddo ; enddo
      endif

      print*,'calling run_stochastic_physics_ocn',CS%do_stochy
      if (CS%do_stochy) call run_stochastic_physics_ocn(forces%t_rp)

      call step_MOM_dynamics(forces, CS%p_surf_begin, CS%p_surf_end, dt, &
                             dt_therm_here, bbl_time_int, CS, &
                             Time_local, Waves=Waves)

      !===========================================================================
      ! This is the start of the tracer advection part of the algorithm.

      if (thermo_does_span_coupling .or. .not.do_thermo) then
        do_advection = (CS%t_dyn_rel_adv + 0.5*dt > dt_therm)
      else
        do_advection = ((MOD(n,ntstep) == 0) .or. (n==n_max))
      endif

      if (do_advection) then ! Do advective transport and lateral tracer mixing.
        call step_MOM_tracer_dyn(CS, G, GV, US, h, Time_local)
        if (CS%diabatic_first .and. abs(CS%t_dyn_rel_thermo) > 1e-6*dt) call MOM_error(FATAL, &
                "step_MOM: Mismatch between the dynamics and diabatic times "//&
                "with DIABATIC_FIRST.")
      endif
    endif ! end of (do_dyn)

    !===========================================================================
    ! This is the second place where the diabatic processes and remapping could occur.
    if ((CS%t_dyn_rel_adv==0.0) .and. do_thermo .and. (.not.CS%diabatic_first)) then

      dtdia = CS%t_dyn_rel_thermo
      ! If the MOM6 dynamic and thermodynamic time stepping is being orchestrated
      ! by the coupler, the value of diabatic_first does not matter.
      if ((CS%t_dyn_rel_thermo==0.0) .and. .not.do_dyn) dtdia = dt

      if (CS%thermo_spans_coupling .and. (CS%dt_therm > 1.5*cycle_time) .and. &
          (abs(dt_therm - dtdia) > 1e-6*dt_therm)) then
        call MOM_error(FATAL, "step_MOM: Mismatch between dt_therm and dtdia "//&
                       "before call to diabatic.")
      endif

      ! If necessary, temporarily reset CS%Time to the center of the period covered
      ! by the call to step_MOM_thermo, noting that they end at the same time.
      if (dtdia > dt) CS%Time = CS%Time - real_to_time(0.5*US%T_to_s*(dtdia-dt))

      ! Apply diabatic forcing, do mixing, and regrid.
      call step_MOM_thermo(CS, G, GV, US, u, v, h, CS%tv, fluxes, dtdia, &
                           Time_local, .false., Waves=Waves)
      CS%time_in_thermo_cycle = CS%time_in_thermo_cycle + dtdia

      if ((CS%t_dyn_rel_thermo==0.0) .and. .not.do_dyn) then
        ! The diabatic processes are now ahead of the dynamics by dtdia.
        CS%t_dyn_rel_thermo = -dtdia
      else ! The diabatic processes and the dynamics are synchronized.
        CS%t_dyn_rel_thermo = 0.0
      endif

      if (dtdia > dt) & ! Reset CS%Time to its previous value.
        CS%Time = Time_start + real_to_time(US%T_to_s*(rel_time - 0.5*dt))
    endif

    if (do_dyn) then
      call cpu_clock_begin(id_clock_dynamics)
      ! Determining the time-average sea surface height is part of the algorithm.
      ! This may be eta_av if Boussinesq, or need to be diagnosed if not.
      CS%time_in_cycle = CS%time_in_cycle + dt
      call find_eta(h, CS%tv, G, GV, US, ssh, CS%eta_av_bc, eta_to_m=1.0)
      do j=js,je ; do i=is,ie
        CS%ssh_rint(i,j) = CS%ssh_rint(i,j) + dt*ssh(i,j)
      enddo ; enddo
      if (CS%IDs%id_ssh_inst > 0) call post_data(CS%IDs%id_ssh_inst, ssh, CS%diag)
      call cpu_clock_end(id_clock_dynamics)
    endif

    !===========================================================================
    ! Calculate diagnostics at the end of the time step if the state is self-consistent.
    if (MOM_state_is_synchronized(CS)) then
    !### Perhaps this should be if (CS%t_dyn_rel_thermo == 0.0)
      call cpu_clock_begin(id_clock_other) ; call cpu_clock_begin(id_clock_diagnostics)
      ! Diagnostics that require the complete state to be up-to-date can be calculated.

      call enable_averages(CS%t_dyn_rel_diag, Time_local, CS%diag)
      call calculate_diagnostic_fields(u, v, h, CS%uh, CS%vh, CS%tv, CS%ADp,  &
                          CS%CDp, p_surf, CS%t_dyn_rel_diag, CS%diag_pre_sync,&
                          G, GV, US, CS%diagnostics_CSp)
      call post_tracer_diagnostics(CS%Tracer_reg, h, CS%diag_pre_sync, CS%diag, G, GV, CS%t_dyn_rel_diag)
      call diag_copy_diag_to_storage(CS%diag_pre_sync, h, CS%diag)
      if (showCallTree) call callTree_waypoint("finished calculate_diagnostic_fields (step_MOM)")
      call disable_averaging(CS%diag)
      CS%t_dyn_rel_diag = 0.0

      call cpu_clock_end(id_clock_diagnostics) ; call cpu_clock_end(id_clock_other)
    endif

    if (do_dyn .and. .not.CS%count_calls) CS%nstep_tot = CS%nstep_tot + 1
    if (showCallTree) call callTree_leave("DT cycles (step_MOM)")

  enddo ! complete the n loop

  if (CS%count_calls .and. cycle_start) CS%nstep_tot = CS%nstep_tot + 1

  call cpu_clock_begin(id_clock_other)

  if (CS%time_in_cycle > 0.0) then
    I_wt_ssh = 1.0/CS%time_in_cycle
    do j=js,je ; do i=is,ie
      ssh(i,j) = CS%ssh_rint(i,j)*I_wt_ssh
      CS%ave_ssh_ibc(i,j) = ssh(i,j)
    enddo ; enddo
    if (do_dyn) then
      call adjust_ssh_for_p_atm(CS%tv, G, GV, US, CS%ave_ssh_ibc, forces%p_surf_SSH, &
                                CS%calc_rho_for_sea_lev)
    elseif (do_thermo) then
      call adjust_ssh_for_p_atm(CS%tv, G, GV, US, CS%ave_ssh_ibc, fluxes%p_surf_SSH, &
                                CS%calc_rho_for_sea_lev)
    endif
  endif

  if (do_dyn .and. CS%interp_p_surf) then ; do j=jsd,jed ; do i=isd,ied
    CS%p_surf_prev(i,j) = forces%p_surf(i,j)
  enddo ; enddo ; endif

  if (CS%ensemble_ocean) then
    ! update the time for the next analysis step if needed
    call set_analysis_time(CS%Time,CS%odaCS)
    ! store ensemble vector in odaCS
    call set_prior_tracer(CS%Time, G, GV, CS%h, CS%tv, CS%odaCS)
    ! call DA interface
    call oda(CS%Time,CS%odaCS)
  endif

  if (showCallTree) call callTree_waypoint("calling extract_surface_state (step_MOM)")
  ! NOTE: sfc_state uses input indexing, since it is also used by drivers.
  call extract_surface_state(CS, sfc_state)

  ! Do diagnostics that only occur at the end of a complete forcing step.
  if (cycle_end) then
    if (CS%rotate_index) then
      allocate(sfc_state_diag)
      call rotate_surface_state(sfc_state, G_in, sfc_state_diag, G, turns)
    else
      sfc_state_diag => sfc_state
    endif

    call cpu_clock_begin(id_clock_diagnostics)
    if (CS%time_in_cycle > 0.0) then
      call enable_averages(CS%time_in_cycle, Time_local, CS%diag)
      call post_surface_dyn_diags(CS%sfc_IDs, G, CS%diag, sfc_state_diag, ssh)
    endif
    if (CS%time_in_thermo_cycle > 0.0) then
      call enable_averages(CS%time_in_thermo_cycle, Time_local, CS%diag)
      call post_surface_thermo_diags(CS%sfc_IDs, G, GV, US, CS%diag, CS%time_in_thermo_cycle, &
<<<<<<< HEAD
                                     sfc_state_diag, CS%tv, ssh, CS%ave_ssh_ibc)
=======
                                    sfc_state, CS%tv, ssh, fluxes%t_rp, CS%ave_ssh_ibc)
>>>>>>> c2aa2a84
    endif
    call disable_averaging(CS%diag)
    call cpu_clock_end(id_clock_diagnostics)
  endif

  ! Accumulate the surface fluxes for assessing conservation
  if (do_thermo .and. fluxes%fluxes_used) &
    call accumulate_net_input(fluxes, sfc_state, CS%tv, fluxes%dt_buoy_accum, &
                              G, US, CS%sum_output_CSp)

  if (MOM_state_is_synchronized(CS)) &
    call write_energy(CS%u, CS%v, CS%h, CS%tv, Time_local, CS%nstep_tot, &
                      G, GV, US, CS%sum_output_CSp, CS%tracer_flow_CSp, &
                      dt_forcing=real_to_time(US%T_to_s*time_interval) )

  call cpu_clock_end(id_clock_other)

  ! De-rotate fluxes and copy back to the input, since they can be changed.
  if (CS%rotate_index) then
    call rotate_forcing(fluxes, fluxes_in, -turns)

    call deallocate_mech_forcing(forces)
    deallocate(forces)

    call deallocate_forcing_type(fluxes)
    deallocate(fluxes)
  endif

  if (showCallTree) call callTree_leave("step_MOM()")
  call cpu_clock_end(id_clock_ocean)

end subroutine step_MOM

!> Time step the ocean dynamics, including the momentum and continuity equations
subroutine step_MOM_dynamics(forces, p_surf_begin, p_surf_end, dt, dt_thermo, &
                             bbl_time_int, CS, Time_local, Waves)
  type(mech_forcing), intent(in)    :: forces     !< A structure with the driving mechanical forces
  real, dimension(:,:), pointer     :: p_surf_begin !< A pointer (perhaps NULL) to the surface
                                                  !! pressure at the beginning of this dynamic
                                                  !! step, intent in [R L2 T-2 ~> Pa].
  real, dimension(:,:), pointer     :: p_surf_end !< A pointer (perhaps NULL) to the surface
                                                  !! pressure at the end of this dynamic step,
                                                  !! intent in [R L2 T-2 ~> Pa].
  real,               intent(in)    :: dt         !< time interval covered by this call [T ~> s].
  real,               intent(in)    :: dt_thermo  !< time interval covered by any updates that may
                                                  !! span multiple dynamics steps [T ~> s].
  real,               intent(in)    :: bbl_time_int !< time interval over which updates to the
                                                  !! bottom boundary layer properties will apply [T ~> s],
                                                  !! or zero not to update the properties.
  type(MOM_control_struct), pointer :: CS         !< control structure from initialize_MOM
  type(time_type),    intent(in)    :: Time_local !< End time of a segment, as a time type
  type(wave_parameters_CS), &
            optional, pointer       :: Waves      !< Container for wave related parameters; the
                                                  !! fields in Waves are intent in here.

  ! local variables
  type(ocean_grid_type),   pointer :: G => NULL()  ! pointer to a structure containing
                                                   ! metrics and related information
  type(verticalGrid_type), pointer :: GV => NULL() ! Pointer to the vertical grid structure
  type(unit_scale_type),   pointer :: US => NULL() ! Pointer to a structure containing
                                                   ! various unit conversion factors
  type(MOM_diag_IDs), pointer :: IDs => NULL() ! A structure with the diagnostic IDs.
  real, dimension(:,:,:), pointer :: &
    u => NULL(), & ! u : zonal velocity component [L T-1 ~> m s-1]
    v => NULL(), & ! v : meridional velocity component [L T-1 ~> m s-1]
    h => NULL()    ! h : layer thickness [H ~> m or kg m-2]

  logical :: calc_dtbt  ! Indicates whether the dynamically adjusted
                        ! barotropic time step needs to be updated.
  logical :: showCallTree

  integer :: i, j, k, is, ie, js, je, Isq, Ieq, Jsq, Jeq, nz
  integer :: isd, ied, jsd, jed, IsdB, IedB, JsdB, JedB

  G => CS%G ; GV => CS%GV ; US => CS%US ; IDs => CS%IDs
  is   = G%isc  ; ie   = G%iec  ; js   = G%jsc  ; je   = G%jec ; nz = G%ke
  Isq  = G%IscB ; Ieq  = G%IecB ; Jsq  = G%JscB ; Jeq  = G%JecB
  isd  = G%isd  ; ied  = G%ied  ; jsd  = G%jsd  ; jed  = G%jed
  IsdB = G%IsdB ; IedB = G%IedB ; JsdB = G%JsdB ; JedB = G%JedB
  u => CS%u ; v => CS%v ; h => CS%h
  showCallTree = callTree_showQuery()

  call cpu_clock_begin(id_clock_dynamics)

  if ((CS%t_dyn_rel_adv == 0.0) .and. CS%thickness_diffuse .and. CS%thickness_diffuse_first) then

    call enable_averages(dt_thermo, Time_local+real_to_time(US%T_to_s*(dt_thermo-dt)), CS%diag)
    call cpu_clock_begin(id_clock_thick_diff)
    if (associated(CS%VarMix)) &
      call calc_slope_functions(h, CS%tv, dt, G, GV, US, CS%VarMix)
    call thickness_diffuse(h, CS%uhtr, CS%vhtr, CS%tv, dt_thermo, G, GV, US, &
                           CS%MEKE, CS%VarMix, CS%CDp, CS%thickness_diffuse_CSp)
    call cpu_clock_end(id_clock_thick_diff)
    call pass_var(h, G%Domain, clock=id_clock_pass, halo=max(2,CS%cont_stencil))
    call disable_averaging(CS%diag)
    if (showCallTree) call callTree_waypoint("finished thickness_diffuse_first (step_MOM)")

    ! Whenever thickness changes let the diag manager know, target grids
    ! for vertical remapping may need to be regenerated.
    call diag_update_remap_grids(CS%diag)
  endif

  ! The bottom boundary layer properties need to be recalculated.
  if (bbl_time_int > 0.0) then
    call enable_averages(bbl_time_int, &
              Time_local + real_to_time(US%T_to_s*(bbl_time_int-dt)), CS%diag)
    ! Calculate the BBL properties and store them inside visc (u,h).
    call cpu_clock_begin(id_clock_BBL_visc)
    call set_viscous_BBL(CS%u, CS%v, CS%h, CS%tv, CS%visc, G, GV, US, &
                         CS%set_visc_CSp, symmetrize=.true.)
    call cpu_clock_end(id_clock_BBL_visc)
    if (showCallTree) call callTree_wayPoint("done with set_viscous_BBL (step_MOM)")
    call disable_averaging(CS%diag)
  endif


  if (CS%do_dynamics .and. CS%split) then !--------------------------- start SPLIT
    ! This section uses a split time stepping scheme for the dynamic equations,
    ! basically the stacked shallow water equations with viscosity.

    calc_dtbt = .false.
    if (CS%dtbt_reset_period == 0.0) calc_dtbt = .true.
    if (CS%dtbt_reset_period > 0.0) then
      if (Time_local >= CS%dtbt_reset_time) then  !### Change >= to > here.
        calc_dtbt = .true.
        CS%dtbt_reset_time = CS%dtbt_reset_time + CS%dtbt_reset_interval
      endif
    endif

    call step_MOM_dyn_split_RK2(u, v, h, CS%tv, CS%visc, Time_local, dt, forces, &
                p_surf_begin, p_surf_end, CS%uh, CS%vh, CS%uhtr, CS%vhtr, &
                CS%eta_av_bc, G, GV, US, CS%dyn_split_RK2_CSp, calc_dtbt, CS%VarMix, &
                CS%MEKE, CS%thickness_diffuse_CSp, waves=waves)
    if (showCallTree) call callTree_waypoint("finished step_MOM_dyn_split (step_MOM)")

  elseif (CS%do_dynamics) then ! ------------------------------------ not SPLIT
    !   This section uses an unsplit stepping scheme for the dynamic
    ! equations; basically the stacked shallow water equations with viscosity.
    ! Because the time step is limited by CFL restrictions on the external
    ! gravity waves, the unsplit is usually much less efficient that the split
    ! approaches. But because of its simplicity, the unsplit method is very
    ! useful for debugging purposes.

    if (CS%use_RK2) then
      call step_MOM_dyn_unsplit_RK2(u, v, h, CS%tv, CS%visc, Time_local, dt, forces, &
               p_surf_begin, p_surf_end, CS%uh, CS%vh, CS%uhtr, CS%vhtr, &
               CS%eta_av_bc, G, GV, US, CS%dyn_unsplit_RK2_CSp, CS%VarMix, CS%MEKE)
    else
      call step_MOM_dyn_unsplit(u, v, h, CS%tv, CS%visc, Time_local, dt, forces, &
               p_surf_begin, p_surf_end, CS%uh, CS%vh, CS%uhtr, CS%vhtr, &
               CS%eta_av_bc, G, GV, US, CS%dyn_unsplit_CSp, CS%VarMix, CS%MEKE, Waves=Waves)
    endif
    if (showCallTree) call callTree_waypoint("finished step_MOM_dyn_unsplit (step_MOM)")

  endif ! -------------------------------------------------- end SPLIT

  if (CS%thickness_diffuse .and. .not.CS%thickness_diffuse_first) then
    call cpu_clock_begin(id_clock_thick_diff)

    if (CS%debug) call hchksum(h,"Pre-thickness_diffuse h", G%HI, haloshift=0, scale=GV%H_to_m)

    if (associated(CS%VarMix)) &
      call calc_slope_functions(h, CS%tv, dt, G, GV, US, CS%VarMix)
    call thickness_diffuse(h, CS%uhtr, CS%vhtr, CS%tv, dt, G, GV, US, &
                           CS%MEKE, CS%VarMix, CS%CDp, CS%thickness_diffuse_CSp)

    if (CS%debug) call hchksum(h,"Post-thickness_diffuse h", G%HI, haloshift=1, scale=GV%H_to_m)
    call cpu_clock_end(id_clock_thick_diff)
    call pass_var(h, G%Domain, clock=id_clock_pass, halo=max(2,CS%cont_stencil))
    if (showCallTree) call callTree_waypoint("finished thickness_diffuse (step_MOM)")
  endif

  ! apply the submesoscale mixed layer restratification parameterization
  if (CS%mixedlayer_restrat) then
    if (CS%debug) then
      call hchksum(h,"Pre-mixedlayer_restrat h", G%HI, haloshift=1, scale=GV%H_to_m)
      call uvchksum("Pre-mixedlayer_restrat uhtr", &
                    CS%uhtr, CS%vhtr, G%HI, haloshift=0, scale=GV%H_to_m*US%L_to_m**2)
    endif
    call cpu_clock_begin(id_clock_ml_restrat)
    call mixedlayer_restrat(h, CS%uhtr, CS%vhtr, CS%tv, forces, dt, CS%visc%MLD, &
                            CS%VarMix, G, GV, US, CS%mixedlayer_restrat_CSp)
    call cpu_clock_end(id_clock_ml_restrat)
    call pass_var(h, G%Domain, clock=id_clock_pass, halo=max(2,CS%cont_stencil))
    if (CS%debug) then
      call hchksum(h,"Post-mixedlayer_restrat h", G%HI, haloshift=1, scale=GV%H_to_m)
      call uvchksum("Post-mixedlayer_restrat [uv]htr", &
                    CS%uhtr, CS%vhtr, G%HI, haloshift=0, scale=GV%H_to_m*US%L_to_m**2)
    endif
  endif

  ! Whenever thickness changes let the diag manager know, target grids
  ! for vertical remapping may need to be regenerated.
  call diag_update_remap_grids(CS%diag)

  if (CS%useMEKE) call step_forward_MEKE(CS%MEKE, h, CS%VarMix%SN_u, CS%VarMix%SN_v, &
                                         CS%visc, dt, G, GV, US, CS%MEKE_CSp, CS%uhtr, CS%vhtr)
  call disable_averaging(CS%diag)

  ! Advance the dynamics time by dt.
  CS%t_dyn_rel_adv = CS%t_dyn_rel_adv + dt
  CS%t_dyn_rel_thermo = CS%t_dyn_rel_thermo + dt
  if (abs(CS%t_dyn_rel_thermo) < 1e-6*dt) CS%t_dyn_rel_thermo = 0.0
  CS%t_dyn_rel_diag = CS%t_dyn_rel_diag + dt

  call cpu_clock_end(id_clock_dynamics)

  call cpu_clock_begin(id_clock_other) ; call cpu_clock_begin(id_clock_diagnostics)
  call enable_averages(dt, Time_local, CS%diag)
  ! These diagnostics are available after every time dynamics step.
  if (IDs%id_u > 0) call post_data(IDs%id_u, u, CS%diag)
  if (IDs%id_v > 0) call post_data(IDs%id_v, v, CS%diag)
  if (IDs%id_h > 0) call post_data(IDs%id_h, h, CS%diag)
  call disable_averaging(CS%diag)
  call cpu_clock_end(id_clock_diagnostics) ; call cpu_clock_end(id_clock_other)

end subroutine step_MOM_dynamics

!> step_MOM_tracer_dyn does tracer advection and lateral diffusion, bringing the
!! tracers up to date with the changes in state due to the dynamics.  Surface
!! sources and sinks and remapping are handled via step_MOM_thermo.
subroutine step_MOM_tracer_dyn(CS, G, GV, US, h, Time_local)
  type(MOM_control_struct), intent(inout) :: CS     !< control structure
  type(ocean_grid_type),    intent(inout) :: G      !< ocean grid structure
  type(verticalGrid_type),  intent(in)    :: GV     !< ocean vertical grid structure
  type(unit_scale_type),    intent(in)    :: US     !< A dimensional unit scaling type
  real, dimension(SZI_(G),SZJ_(G),SZK_(G)),  &
                            intent(in)    :: h      !< layer thicknesses after the transports [H ~> m or kg m-2]
  type(time_type),          intent(in)    :: Time_local !< The model time at the end
                                                    !! of the time step.
  type(group_pass_type) :: pass_T_S
  logical :: showCallTree
  showCallTree = callTree_showQuery()

  if (CS%debug) then
    call cpu_clock_begin(id_clock_other)
    call hchksum(h,"Pre-advection h", G%HI, haloshift=1, scale=GV%H_to_m)
    call uvchksum("Pre-advection uhtr", CS%uhtr, CS%vhtr, G%HI, &
                  haloshift=0, scale=GV%H_to_m*US%L_to_m**2)
    if (associated(CS%tv%T)) call hchksum(CS%tv%T, "Pre-advection T", G%HI, haloshift=1)
    if (associated(CS%tv%S)) call hchksum(CS%tv%S, "Pre-advection S", G%HI, haloshift=1)
    if (associated(CS%tv%frazil)) call hchksum(CS%tv%frazil, "Pre-advection frazil", G%HI, haloshift=0, &
                                               scale=G%US%Q_to_J_kg*G%US%RZ_to_kg_m2)
    if (associated(CS%tv%salt_deficit)) call hchksum(CS%tv%salt_deficit, &
                   "Pre-advection salt deficit", G%HI, haloshift=0, scale=US%RZ_to_kg_m2)
  ! call MOM_thermo_chksum("Pre-advection ", CS%tv, G, US)
    call cpu_clock_end(id_clock_other)
  endif

  call cpu_clock_begin(id_clock_thermo) ; call cpu_clock_begin(id_clock_tracer)
  call enable_averages(CS%t_dyn_rel_adv, Time_local, CS%diag)

  call advect_tracer(h, CS%uhtr, CS%vhtr, CS%OBC, CS%t_dyn_rel_adv, G, GV, US, &
                     CS%tracer_adv_CSp, CS%tracer_Reg)
  call tracer_hordiff(h, CS%t_dyn_rel_adv, CS%MEKE, CS%VarMix, G, GV, US, &
                      CS%tracer_diff_CSp, CS%tracer_Reg, CS%tv)
  if (showCallTree) call callTree_waypoint("finished tracer advection/diffusion (step_MOM)")
  call update_segment_tracer_reservoirs(G, GV, CS%uhtr, CS%vhtr, h, CS%OBC, &
                     CS%t_dyn_rel_adv, CS%tracer_Reg)
  call cpu_clock_end(id_clock_tracer) ; call cpu_clock_end(id_clock_thermo)

  call cpu_clock_begin(id_clock_other) ; call cpu_clock_begin(id_clock_diagnostics)
  call post_transport_diagnostics(G, GV, US, CS%uhtr, CS%vhtr, h, CS%transport_IDs, &
           CS%diag_pre_dyn, CS%diag, CS%t_dyn_rel_adv, CS%tracer_reg)
  ! Rebuild the remap grids now that we've posted the fields which rely on thicknesses
  ! from before the dynamics calls
  call diag_update_remap_grids(CS%diag)

  call disable_averaging(CS%diag)
  call cpu_clock_end(id_clock_diagnostics) ; call cpu_clock_end(id_clock_other)

  ! Reset the accumulated transports to 0 and record that the dynamics
  ! and advective times now agree.
  call cpu_clock_begin(id_clock_thermo) ; call cpu_clock_begin(id_clock_tracer)
  CS%uhtr(:,:,:) = 0.0
  CS%vhtr(:,:,:) = 0.0
  CS%t_dyn_rel_adv = 0.0
  call cpu_clock_end(id_clock_tracer) ; call cpu_clock_end(id_clock_thermo)

  if (CS%diabatic_first .and. associated(CS%tv%T)) then
    ! Temperature and salinity need halo updates because they will be used
    ! in the dynamics before they are changed again.
    call create_group_pass(pass_T_S, CS%tv%T, G%Domain, To_All+Omit_Corners, halo=1)
    call create_group_pass(pass_T_S, CS%tv%S, G%Domain, To_All+Omit_Corners, halo=1)
    call do_group_pass(pass_T_S, G%Domain, clock=id_clock_pass)
  endif

  CS%preadv_h_stored = .false.

end subroutine step_MOM_tracer_dyn

!> MOM_step_thermo orchestrates the thermodynamic time stepping and vertical
!! remapping, via calls to diabatic (or adiabatic) and ALE_main.
subroutine step_MOM_thermo(CS, G, GV, US, u, v, h, tv, fluxes, dtdia, &
                           Time_end_thermo, update_BBL, Waves)
  type(MOM_control_struct), intent(inout) :: CS     !< Master MOM control structure
  type(ocean_grid_type),    intent(inout) :: G      !< ocean grid structure
  type(verticalGrid_type),  intent(inout) :: GV     !< ocean vertical grid structure
  type(unit_scale_type),    intent(in)    :: US     !< A dimensional unit scaling type
  real, dimension(SZIB_(G),SZJ_(G),SZK_(G)), &
                            intent(inout) :: u      !< zonal velocity [L T-1 ~> m s-1]
  real, dimension(SZI_(G),SZJB_(G),SZK_(G)), &
                            intent(inout) :: v      !< meridional velocity [L T-1 ~> m s-1]
  real, dimension(SZI_(G),SZJ_(G),SZK_(G)),  &
                            intent(inout) :: h      !< layer thickness [H ~> m or kg m-2]
  type(thermo_var_ptrs),    intent(inout) :: tv     !< A structure pointing to various thermodynamic variables
  type(forcing),            intent(inout) :: fluxes !< pointers to forcing fields
  real,                     intent(in)    :: dtdia  !< The time interval over which to advance [T ~> s]
  type(time_type),          intent(in)    :: Time_end_thermo !< End of averaging interval for thermo diags
  logical,                  intent(in)    :: update_BBL !< If true, calculate the bottom boundary layer properties.
  type(wave_parameters_CS), &
                  optional, pointer       :: Waves  !< Container for wave related parameters
                                                    !! the fields in Waves are intent in here.

  logical :: use_ice_shelf ! Needed for selecting the right ALE interface.
  logical :: showCallTree
  type(group_pass_type) :: pass_T_S, pass_T_S_h, pass_uv_T_S_h
  integer :: dynamics_stencil  ! The computational stencil for the calculations
                               ! in the dynamic core.
  integer :: i, j, k, is, ie, js, je, nz! , Isq, Ieq, Jsq, Jeq, n

  is = G%isc ; ie = G%iec ; js = G%jsc ; je = G%jec ; nz = G%ke
  showCallTree = callTree_showQuery()
  if (showCallTree) call callTree_enter("step_MOM_thermo(), MOM.F90")

  use_ice_shelf = .false.
  if (associated(fluxes%frac_shelf_h)) use_ice_shelf = .true.

  call enable_averages(dtdia, Time_end_thermo, CS%diag)

  if (associated(CS%odaCS)) then
    call apply_oda_tracer_increments(US%T_to_s*dtdia,G,tv,h,CS%odaCS)
  endif

  if (update_BBL) then
    !   Calculate the BBL properties and store them inside visc (u,h).
    ! This is here so that CS%visc is updated before diabatic() when
    ! DIABATIC_FIRST=True. Otherwise diabatic() is called after the dynamics
    ! and set_viscous_BBL is called as a part of the dynamic stepping.
    call cpu_clock_begin(id_clock_BBL_visc)
    call set_viscous_BBL(u, v, h, tv, CS%visc, G, GV, US, CS%set_visc_CSp, symmetrize=.true.)
    call cpu_clock_end(id_clock_BBL_visc)
    if (showCallTree) call callTree_wayPoint("done with set_viscous_BBL (step_MOM_thermo)")
  endif

  call cpu_clock_begin(id_clock_thermo)
  if (.not.CS%adiabatic) then
    if (CS%debug) then
      call uvchksum("Pre-diabatic [uv]", u, v, G%HI, haloshift=2, scale=US%L_T_to_m_s)
      call hchksum(h,"Pre-diabatic h", G%HI, haloshift=1, scale=GV%H_to_m)
      call uvchksum("Pre-diabatic [uv]h", CS%uhtr, CS%vhtr, G%HI, &
                    haloshift=0, scale=GV%H_to_m*US%L_to_m**2)
    ! call MOM_state_chksum("Pre-diabatic ", u, v, h, CS%uhtr, CS%vhtr, G, GV, vel_scale=1.0)
      call MOM_thermo_chksum("Pre-diabatic ", tv, G, US, haloshift=0)
      call check_redundant("Pre-diabatic ", u, v, G)
      call MOM_forcing_chksum("Pre-diabatic", fluxes, G, US, haloshift=0)
    endif

    call cpu_clock_begin(id_clock_diabatic)

    call diabatic(u, v, h, tv, CS%Hml, fluxes, CS%visc, CS%ADp, CS%CDp, &
                  dtdia, Time_end_thermo, G, GV, US, CS%diabatic_CSp, Waves=Waves)
    fluxes%fluxes_used = .true.

    if (showCallTree) call callTree_waypoint("finished diabatic (step_MOM_thermo)")

    ! Regridding/remapping is done here, at end of thermodynamics time step
    ! (that may comprise several dynamical time steps)
    ! The routine 'ALE_main' can be found in 'MOM_ALE.F90'.
    if ( CS%use_ALE_algorithm ) then
      call enable_averages(dtdia, Time_end_thermo, CS%diag)
!         call pass_vector(u, v, G%Domain)
      if (associated(tv%T)) &
        call create_group_pass(pass_T_S_h, tv%T, G%Domain, To_All+Omit_Corners, halo=1)
      if (associated(tv%S)) &
        call create_group_pass(pass_T_S_h, tv%S, G%Domain, To_All+Omit_Corners, halo=1)
      call create_group_pass(pass_T_S_h, h, G%Domain, To_All+Omit_Corners, halo=1)
      call do_group_pass(pass_T_S_h, G%Domain)

      call preAle_tracer_diagnostics(CS%tracer_Reg, G, GV)

      if (CS%debug) then
        call MOM_state_chksum("Pre-ALE ", u, v, h, CS%uh, CS%vh, G, GV, US)
        call hchksum(tv%T,"Pre-ALE T", G%HI, haloshift=1)
        call hchksum(tv%S,"Pre-ALE S", G%HI, haloshift=1)
        call check_redundant("Pre-ALE ", u, v, G)
      endif
      call cpu_clock_begin(id_clock_ALE)
      if (use_ice_shelf) then
        call ALE_main(G, GV, US, h, u, v, tv, CS%tracer_Reg, CS%ALE_CSp, CS%OBC, &
                      dtdia, fluxes%frac_shelf_h)
      else
        call ALE_main(G, GV, US, h, u, v, tv, CS%tracer_Reg, CS%ALE_CSp, CS%OBC, dtdia)
      endif

      if (showCallTree) call callTree_waypoint("finished ALE_main (step_MOM_thermo)")
      call cpu_clock_end(id_clock_ALE)
    endif   ! endif for the block "if ( CS%use_ALE_algorithm )"

    dynamics_stencil = min(3, G%Domain%nihalo, G%Domain%njhalo)
    call create_group_pass(pass_uv_T_S_h, u, v, G%Domain, halo=dynamics_stencil)
    if (associated(tv%T)) &
      call create_group_pass(pass_uv_T_S_h, tv%T, G%Domain, halo=dynamics_stencil)
    if (associated(tv%S)) &
      call create_group_pass(pass_uv_T_S_h, tv%S, G%Domain, halo=dynamics_stencil)
    call create_group_pass(pass_uv_T_S_h, h, G%Domain, halo=dynamics_stencil)
    call do_group_pass(pass_uv_T_S_h, G%Domain, clock=id_clock_pass)

    if (CS%debug .and. CS%use_ALE_algorithm) then
      call MOM_state_chksum("Post-ALE ", u, v, h, CS%uh, CS%vh, G, GV, US)
      call hchksum(tv%T, "Post-ALE T", G%HI, haloshift=1)
      call hchksum(tv%S, "Post-ALE S", G%HI, haloshift=1)
      call check_redundant("Post-ALE ", u, v, G)
    endif

    ! Whenever thickness changes let the diag manager know, target grids
    ! for vertical remapping may need to be regenerated. This needs to
    ! happen after the H update and before the next post_data.
    call diag_update_remap_grids(CS%diag)

    !### Consider moving this up into the if ALE block.
    call postALE_tracer_diagnostics(CS%tracer_Reg, G, GV, CS%diag, dtdia)

    if (CS%debug) then
      call uvchksum("Post-diabatic u", u, v, G%HI, haloshift=2, scale=US%L_T_to_m_s)
      call hchksum(h, "Post-diabatic h", G%HI, haloshift=1, scale=GV%H_to_m)
      call uvchksum("Post-diabatic [uv]h", CS%uhtr, CS%vhtr, G%HI, &
                    haloshift=0, scale=GV%H_to_m*US%L_to_m**2)
    ! call MOM_state_chksum("Post-diabatic ", u, v, &
    !                       h, CS%uhtr, CS%vhtr, G, GV, haloshift=1)
      if (associated(tv%T)) call hchksum(tv%T, "Post-diabatic T", G%HI, haloshift=1)
      if (associated(tv%S)) call hchksum(tv%S, "Post-diabatic S", G%HI, haloshift=1)
      if (associated(tv%frazil)) call hchksum(tv%frazil, "Post-diabatic frazil", G%HI, haloshift=0, &
                                              scale=G%US%Q_to_J_kg*G%US%RZ_to_kg_m2)
      if (associated(tv%salt_deficit)) call hchksum(tv%salt_deficit, &
                               "Post-diabatic salt deficit", G%HI, haloshift=0, scale=US%RZ_to_kg_m2)
    ! call MOM_thermo_chksum("Post-diabatic ", tv, G, US)
      call check_redundant("Post-diabatic ", u, v, G)
    endif
    call disable_averaging(CS%diag)

    call cpu_clock_end(id_clock_diabatic)
  else   ! complement of "if (.not.CS%adiabatic)"

    call cpu_clock_begin(id_clock_adiabatic)
    call adiabatic(h, tv, fluxes, dtdia, G, GV, US, CS%diabatic_CSp)
    fluxes%fluxes_used = .true.
    call cpu_clock_end(id_clock_adiabatic)

    if (associated(tv%T)) then
      call create_group_pass(pass_T_S, tv%T, G%Domain, To_All+Omit_Corners, halo=1)
      call create_group_pass(pass_T_S, tv%S, G%Domain, To_All+Omit_Corners, halo=1)
      call do_group_pass(pass_T_S, G%Domain, clock=id_clock_pass)
      if (CS%debug) then
        if (associated(tv%T)) call hchksum(tv%T, "Post-diabatic T", G%HI, haloshift=1)
        if (associated(tv%S)) call hchksum(tv%S, "Post-diabatic S", G%HI, haloshift=1)
      endif
    endif

  endif   ! endif for the block "if (.not.CS%adiabatic)"
  call cpu_clock_end(id_clock_thermo)

  call disable_averaging(CS%diag)

  if (showCallTree) call callTree_leave("step_MOM_thermo(), MOM.F90")

end subroutine step_MOM_thermo


!> step_offline is the main driver for running tracers offline in MOM6. This has been primarily
!! developed with ALE configurations in mind. Some work has been done in isopycnal configuration, but
!! the work is very preliminary. Some more detail about this capability along with some of the subroutines
!! called here can be found in tracers/MOM_offline_control.F90
subroutine step_offline(forces, fluxes, sfc_state, Time_start, time_interval, CS)
  type(mech_forcing), intent(in)    :: forces        !< A structure with the driving mechanical forces
  type(forcing),      intent(inout) :: fluxes        !< pointers to forcing fields
  type(surface),      intent(inout) :: sfc_state     !< surface ocean state
  type(time_type),    intent(in)    :: Time_start    !< starting time of a segment, as a time type
  real,               intent(in)    :: time_interval !< time interval
  type(MOM_control_struct), pointer :: CS            !< control structure from initialize_MOM

  ! Local pointers
  type(ocean_grid_type),      pointer :: G  => NULL() ! Pointer to a structure containing
                                                      ! metrics and related information
  type(verticalGrid_type),    pointer :: GV => NULL() ! Pointer to structure containing information
                                                      ! about the vertical grid
  type(unit_scale_type),      pointer :: US => NULL() ! Pointer to a structure containing
                                                      ! various unit conversion factors

  logical :: first_iter    !< True if this is the first time step_offline has been called in a given interval
  logical :: last_iter     !< True if this is the last time step_tracer is to be called in an offline interval
  logical :: do_vertical   !< If enough time has elapsed, do the diabatic tracer sources/sinks
  logical :: adv_converged !< True if all the horizontal fluxes have been used

  real :: dt_offline          ! The offline timestep for advection [T ~> s]
  real :: dt_offline_vertical ! The offline timestep for vertical fluxes and remapping [T ~> s]
  logical :: skip_diffusion
  integer :: id_eta_diff_end

  type(time_type), pointer :: accumulated_time => NULL()
  type(time_type), pointer :: vertical_time => NULL()
  integer :: i,j,k
  integer :: is, ie, js, je, isd, ied, jsd, jed

  ! 3D pointers
  real, dimension(:,:,:), pointer :: &
    uhtr => NULL(), vhtr => NULL(), &
    eatr => NULL(), ebtr => NULL(), &
    h_end => NULL()

  ! 2D Array for diagnostics
  real, dimension(SZI_(CS%G),SZJ_(CS%G)) :: eta_pre, eta_end
  type(time_type) :: Time_end    ! End time of a segment, as a time type

  ! Grid-related pointer assignments
  G => CS%G ; GV => CS%GV ; US => CS%US

  is  = G%isc  ; ie  = G%iec  ; js  = G%jsc  ; je  = G%jec
  isd = G%isd  ; ied = G%ied  ; jsd = G%jsd  ; jed = G%jed

  call cpu_clock_begin(id_clock_offline_tracer)
  call extract_offline_main(CS%offline_CSp, uhtr, vhtr, eatr, ebtr, h_end, accumulated_time, &
                            vertical_time, dt_offline, dt_offline_vertical, skip_diffusion)
  Time_end = increment_date(Time_start, seconds=floor(time_interval+0.001))

  call enable_averaging(time_interval, Time_end, CS%diag)

  ! Check to see if this is the first iteration of the offline interval
  if (accumulated_time == real_to_time(0.0)) then
    first_iter = .true.
  else ! This is probably unnecessary but is used to guard against unwanted behavior
    first_iter = .false.
  endif

  ! Check to see if vertical tracer functions should be done
  if (first_iter .or. (accumulated_time >= vertical_time)) then
    do_vertical = .true.
    vertical_time = accumulated_time + real_to_time(US%T_to_s*dt_offline_vertical)
  else
    do_vertical = .false.
  endif

  ! Increment the amount of time elapsed since last read and check if it's time to roll around
  accumulated_time = accumulated_time + real_to_time(time_interval)

  last_iter = (accumulated_time >= real_to_time(US%T_to_s*dt_offline))

  if (CS%use_ALE_algorithm) then
    ! If this is the first iteration in the offline timestep, then we need to read in fields and
    ! perform the main advection.
    if (first_iter) then
      call MOM_mesg("Reading in new offline fields")
      ! Read in new transport and other fields
      ! call update_transport_from_files(G, GV, CS%offline_CSp, h_end, eatr, ebtr, uhtr, vhtr, &
      !     CS%tv%T, CS%tv%S, fluxes, CS%use_ALE_algorithm)
      ! call update_transport_from_arrays(CS%offline_CSp)
      call update_offline_fields(CS%offline_CSp, CS%h, fluxes, CS%use_ALE_algorithm)

      ! Apply any fluxes into the ocean
      call offline_fw_fluxes_into_ocean(G, GV, CS%offline_CSp, fluxes, CS%h)

      if (.not.CS%diabatic_first) then
        call offline_advection_ale(fluxes, Time_start, time_interval, CS%offline_CSp, id_clock_ALE, &
            CS%h, uhtr, vhtr, converged=adv_converged)

        ! Redistribute any remaining transport
        call offline_redistribute_residual(CS%offline_CSp, CS%h, uhtr, vhtr, adv_converged)

        ! Perform offline diffusion if requested
        if (.not. skip_diffusion) then
          if (associated(CS%VarMix)) then
            call pass_var(CS%h, G%Domain)
            call calc_resoln_function(CS%h, CS%tv, G, GV, US, CS%VarMix)
            call calc_depth_function(G, CS%VarMix)
            call calc_slope_functions(CS%h, CS%tv, dt_offline, G, GV, US, CS%VarMix)
          endif
          call tracer_hordiff(CS%h, dt_offline, CS%MEKE, CS%VarMix, G, GV, US, &
              CS%tracer_diff_CSp, CS%tracer_Reg, CS%tv)
        endif
      endif
    endif
    ! The functions related to column physics of tracers is performed separately in ALE mode
    if (do_vertical) then
      call offline_diabatic_ale(fluxes, Time_start, Time_end, CS%offline_CSp, CS%h, eatr, ebtr)
    endif

    ! Last thing that needs to be done is the final ALE remapping
    if (last_iter) then
      if (CS%diabatic_first) then
        call offline_advection_ale(fluxes, Time_start, time_interval, CS%offline_CSp, id_clock_ALE, &
            CS%h, uhtr, vhtr, converged=adv_converged)

        ! Redistribute any remaining transport and perform the remaining advection
        call offline_redistribute_residual(CS%offline_CSp, CS%h, uhtr, vhtr, adv_converged)
                ! Perform offline diffusion if requested
        if (.not. skip_diffusion) then
          if (associated(CS%VarMix)) then
            call pass_var(CS%h, G%Domain)
            call calc_resoln_function(CS%h, CS%tv, G, GV, US, CS%VarMix)
            call calc_depth_function(G, CS%VarMix)
            call calc_slope_functions(CS%h, CS%tv, dt_offline, G, GV, US, CS%VarMix)
          endif
          call tracer_hordiff(CS%h, dt_offline, CS%MEKE, CS%VarMix, G, GV, US, &
              CS%tracer_diff_CSp, CS%tracer_Reg, CS%tv)
        endif
      endif

      call MOM_mesg("Last iteration of offline interval")

      ! Apply freshwater fluxes out of the ocean
      call offline_fw_fluxes_out_ocean(G, GV, CS%offline_CSp, fluxes, CS%h)
      ! These diagnostic can be used to identify which grid points did not converge within
      ! the specified number of advection sub iterations
      call post_offline_convergence_diags(CS%offline_CSp, CS%h, h_end, uhtr, vhtr)

      ! Call ALE one last time to make sure that tracers are remapped onto the layer thicknesses
      ! stored from the forward run
      call cpu_clock_begin(id_clock_ALE)
      call ALE_offline_tracer_final( G, GV, CS%h, CS%tv, h_end, CS%tracer_Reg, CS%ALE_CSp, CS%OBC)
      call cpu_clock_end(id_clock_ALE)
      call pass_var(CS%h, G%Domain)
    endif
  else ! NON-ALE MODE...NOT WELL TESTED
    call MOM_error(WARNING, &
        "Offline tracer mode in non-ALE configuration has not been thoroughly tested")
    ! Note that for the layer mode case, the calls to tracer sources and sinks is embedded in
    ! main_offline_advection_layer. Warning: this may not be appropriate for tracers that
    ! exchange with the atmosphere
    if (abs(time_interval - US%T_to_s*dt_offline) > 1.0e-6) then
      call MOM_error(FATAL, &
          "For offline tracer mode in a non-ALE configuration, dt_offline must equal time_interval")
    endif
    call update_offline_fields(CS%offline_CSp, CS%h, fluxes, CS%use_ALE_algorithm)
    call offline_advection_layer(fluxes, Time_start, time_interval, CS%offline_CSp, &
        CS%h, eatr, ebtr, uhtr, vhtr)
    ! Perform offline diffusion if requested
    if (.not. skip_diffusion) then
      call tracer_hordiff(h_end, dt_offline, CS%MEKE, CS%VarMix, G, GV, US, &
                          CS%tracer_diff_CSp, CS%tracer_Reg, CS%tv)
    endif

    CS%h = h_end

    call pass_var(CS%tv%T, G%Domain)
    call pass_var(CS%tv%S, G%Domain)
    call pass_var(CS%h, G%Domain)

  endif

  call adjust_ssh_for_p_atm(CS%tv, G, GV, US, CS%ave_ssh_ibc, forces%p_surf_SSH, &
                            CS%calc_rho_for_sea_lev)
  call extract_surface_state(CS, sfc_state)

  call disable_averaging(CS%diag)
  call pass_var(CS%tv%T, G%Domain)
  call pass_var(CS%tv%S, G%Domain)
  call pass_var(CS%h, G%Domain)

  fluxes%fluxes_used = .true.

  if (last_iter) then
    accumulated_time = real_to_time(0.0)
  endif

  call cpu_clock_end(id_clock_offline_tracer)

end subroutine step_offline

!> Initialize MOM, including memory allocation, setting up parameters and diagnostics,
!! initializing the ocean state variables, and initializing subsidiary modules
subroutine initialize_MOM(Time, Time_init, param_file, dirs, CS, restart_CSp, &
                          Time_in, offline_tracer_mode, input_restart_file, diag_ptr, &
                          count_calls, tracer_flow_CSp)
  type(time_type), target,   intent(inout) :: Time        !< model time, set in this routine
  type(time_type),           intent(in)    :: Time_init   !< The start time for the coupled model's calendar
  type(param_file_type),     intent(out)   :: param_file  !< structure indicating parameter file to parse
  type(directories),         intent(out)   :: dirs        !< structure with directory paths
  type(MOM_control_struct),  pointer       :: CS          !< pointer set in this routine to MOM control structure
  type(MOM_restart_CS),      pointer       :: restart_CSp !< pointer set in this routine to the
                                                          !! restart control structure that will
                                                          !! be used for MOM.
  type(time_type), optional, intent(in)    :: Time_in     !< time passed to MOM_initialize_state when
                                                          !! model is not being started from a restart file
  logical,         optional, intent(out)   :: offline_tracer_mode !< True is returned if tracers are being run offline
  character(len=*),optional, intent(in)    :: input_restart_file !< If present, name of restart file to read
  type(diag_ctrl), optional, pointer       :: diag_ptr    !< A pointer set in this routine to the diagnostic
                                                          !! regulatory structure
  type(tracer_flow_control_CS), &
                   optional, pointer       :: tracer_flow_CSp !< A pointer set in this routine to
                                                          !! the tracer flow control structure.
  logical,         optional, intent(in)    :: count_calls !< If true, nstep_tot counts the number of
                                                          !! calls to step_MOM instead of the number of
                                                          !! dynamics timesteps.
  ! local variables
  type(ocean_grid_type),  pointer :: G => NULL()    ! A pointer to the metric grid use for the run
  type(ocean_grid_type),  pointer :: G_in => NULL() ! Pointer to the input grid
  type(hor_index_type),   pointer :: HI => NULL()   ! A hor_index_type for array extents
  type(hor_index_type),   target  :: HI_in          ! HI on the input grid
  type(verticalGrid_type), pointer :: GV => NULL()
  type(dyn_horgrid_type), pointer :: dG => NULL()
  type(dyn_horgrid_type), pointer :: dG_in => NULL()
  type(diag_ctrl),        pointer :: diag => NULL()
  type(unit_scale_type),  pointer :: US => NULL()
  character(len=4), parameter :: vers_num = 'v2.0'
  integer :: turns   ! Number of grid quarter-turns

  ! Initial state on the input index map
  real, allocatable, dimension(:,:,:) :: u_in, v_in, h_in
  real, allocatable, dimension(:,:,:), target :: T_in, S_in
  type(ocean_OBC_type), pointer :: OBC_in => NULL()
  type(sponge_CS), pointer :: sponge_in_CSp => NULL()
  type(ALE_sponge_CS), pointer :: ALE_sponge_in_CSp => NULL()

  ! This include declares and sets the variable "version".
# include "version_variable.h"

  integer :: i, j, k, is, ie, js, je, isd, ied, jsd, jed, nz
  integer :: IsdB, IedB, JsdB, JedB
  real    :: dtbt        ! The barotropic timestep [s]

  real, allocatable, dimension(:,:)   :: eta ! free surface height or column mass [H ~> m or kg m-2]
  real, allocatable, dimension(:,:)   :: area_shelf_h ! area occupied by ice shelf [L2 ~> m2]
  real, dimension(:,:), allocatable, target  :: frac_shelf_h ! fraction of total area occupied by ice shelf [nondim]
  real, dimension(:,:), pointer :: shelf_area => NULL()
  type(MOM_restart_CS),  pointer      :: restart_CSp_tmp => NULL()
  type(group_pass_type) :: tmp_pass_uv_T_S_h, pass_uv_T_S_h

  real    :: default_val       ! default value for a parameter
  logical :: write_geom_files  ! If true, write out the grid geometry files.
  logical :: ensemble_ocean    ! If true, perform an ensemble gather at the end of step_MOM
  logical :: new_sim
  logical :: use_geothermal    ! If true, apply geothermal heating.
  logical :: use_EOS           ! If true, density calculated from T & S using an equation of state.
  logical :: symmetric         ! If true, use symmetric memory allocation.
  logical :: save_IC           ! If true, save the initial conditions.
  logical :: do_unit_tests     ! If true, call unit tests.
  logical :: test_grid_copy = .false.

  logical :: bulkmixedlayer    ! If true, a refined bulk mixed layer scheme is used
                               ! with nkml sublayers and nkbl buffer layer.
  logical :: use_temperature   ! If true, temp and saln used as state variables.
  logical :: use_frazil        ! If true, liquid seawater freezes if temp below freezing,
                               ! with accumulated heat deficit returned to surface ocean.
  logical :: bound_salinity    ! If true, salt is added to keep salinity above
                               ! a minimum value, and the deficit is reported.
  logical :: default_2018_answers ! The default setting for the various 2018_ANSWERS flags.
  logical :: use_conT_absS     ! If true, the prognostics T & S are conservative temperature
                               ! and absolute salinity. Care should be taken to convert them
                               ! to potential temperature and practical salinity before
                               ! exchanging them with the coupler and/or reporting T&S diagnostics.
  logical :: advect_TS         ! If false, then no horizontal advection of temperature
                               ! and salnity is performed
  logical :: use_ice_shelf     ! Needed for ALE
  logical :: global_indexing   ! If true use global horizontal index values instead
                               ! of having the data domain on each processor start at 1.
  logical :: bathy_at_vel      ! If true, also define bathymetric fields at the
                               ! the velocity points.
  logical :: calc_dtbt         ! Indicates whether the dynamically adjusted barotropic
                               ! time step needs to be updated before it is used.
  logical :: debug_truncations ! If true, turn on diagnostics useful for debugging truncations.
  integer :: first_direction   ! An integer that indicates which direction is to be
                               ! updated first in directionally split parts of the
                               ! calculation.  This can be altered during the course
                               ! of the run via calls to set_first_direction.
  integer :: nkml, nkbl, verbosity, write_geom
  integer :: dynamics_stencil  ! The computational stencil for the calculations
                               ! in the dynamic core.
  integer,allocatable :: pelist(:) ! list of pes for this instance of the ocean
  integer             :: num_procs
!  model
  integer :: me                !  my pe
  integer :: master            !  root pe
  real :: conv2watt, conv2salt
  real :: RL2_T2_rescale, Z_rescale, QRZ_rescale ! Unit conversion factors
  character(len=48) :: flux_units, S_flux_units

  type(vardesc) :: vd_T, vd_S  ! Structures describing temperature and salinity variables.
  type(time_type)                 :: Start_time
  type(ocean_internal_state)      :: MOM_internal_state
  character(len=200) :: area_varname, ice_shelf_file, inputdir, filename

  if (associated(CS)) then
    call MOM_error(WARNING, "initialize_MOM called with an associated "// &
                            "control structure.")
    return
  endif
  allocate(CS)

  CS%Time => Time

  id_clock_init = cpu_clock_id('Ocean Initialization', grain=CLOCK_SUBCOMPONENT)
  call cpu_clock_begin(id_clock_init)

  Start_time = Time ; if (present(Time_in)) Start_time = Time_in

  ! Read paths and filenames from namelist and store in "dirs".
  ! Also open the parsed input parameter file(s) and setup param_file.
  call get_MOM_input(param_file, dirs, default_input_filename=input_restart_file)

  verbosity = 2 ; call read_param(param_file, "VERBOSITY", verbosity)
  call MOM_set_verbosity(verbosity)
  call callTree_enter("initialize_MOM(), MOM.F90")

  call find_obsolete_params(param_file)

  ! Read relevant parameters and write them to the model log.
  call log_version(param_file, "MOM", version, "")
  call get_param(param_file, "MOM", "VERBOSITY", verbosity,  &
                 "Integer controlling level of messaging\n" // &
                 "\t0 = Only FATAL messages\n" // &
                 "\t2 = Only FATAL, WARNING, NOTE [default]\n" // &
                 "\t9 = All)", default=2, debuggingParam=.true.)
  call get_param(param_file, "MOM", "DO_UNIT_TESTS", do_unit_tests, &
                 "If True, exercises unit tests at model start up.", &
                 default=.false., debuggingParam=.true.)
  if (do_unit_tests) then
    call unit_tests(verbosity)
  endif

  ! Determining the internal unit scaling factors for this run.
  call unit_scaling_init(param_file, CS%US)

  US => CS%US

  call get_param(param_file, "MOM", "SPLIT", CS%split, &
                 "Use the split time stepping if true.", default=.true.)
  if (CS%split) then
    CS%use_RK2 = .false.
  else
    call get_param(param_file, "MOM", "USE_RK2", CS%use_RK2, &
                 "If true, use RK2 instead of RK3 in the unsplit time stepping.", &
                 default=.false.)
  endif

  call get_param(param_file, "MOM", "CALC_RHO_FOR_SEA_LEVEL", CS%calc_rho_for_sea_lev, &
                 "If true, the in-situ density is used to calculate the "//&
                 "effective sea level that is returned to the coupler. If false, "//&
                 "the Boussinesq parameter RHO_0 is used.", default=.false.)
  call get_param(param_file, "MOM", "ENABLE_THERMODYNAMICS", use_temperature, &
                 "If true, Temperature and salinity are used as state "//&
                 "variables.", default=.true.)
  call get_param(param_file, "MOM", "USE_EOS", use_EOS, &
                 "If true,  density is calculated from temperature and "//&
                 "salinity with an equation of state.  If USE_EOS is "//&
                 "true, ENABLE_THERMODYNAMICS must be true as well.", &
                 default=use_temperature)
  call get_param(param_file, "MOM", "DIABATIC_FIRST", CS%diabatic_first, &
                 "If true, apply diabatic and thermodynamic processes, "//&
                 "including buoyancy forcing and mass gain or loss, "//&
                 "before stepping the dynamics forward.", default=.false.)
  call get_param(param_file, "MOM", "USE_CONTEMP_ABSSAL", use_conT_absS, &
                 "If true, the prognostics T&S are the conservative temperature "//&
                 "and absolute salinity. Care should be taken to convert them "//&
                 "to potential temperature and practical salinity before "//&
                 "exchanging them with the coupler and/or reporting T&S diagnostics.", &
                 default=.false.)
  CS%tv%T_is_conT = use_conT_absS ; CS%tv%S_is_absS = use_conT_absS
  call get_param(param_file, "MOM", "ADIABATIC", CS%adiabatic, &
                 "There are no diapycnal mass fluxes if ADIABATIC is "//&
                 "true. This assumes that KD = KDML = 0.0 and that "//&
                 "there is no buoyancy forcing, but makes the model "//&
                 "faster by eliminating subroutine calls.", default=.false.)
  call get_param(param_file, "MOM", "DO_DYNAMICS", CS%do_dynamics, &
                 "If False, skips the dynamics calls that update u & v, as well as "//&
                 "the gravity wave adjustment to h. This may be a fragile feature, "//&
                 "but can be useful during development", default=.true.)
  call get_param(param_file, "MOM", "ADVECT_TS", advect_TS, &
                 "If True, advect temperature and salinity horizontally "//&
                 "If False, T/S are registered for advection. "//&
                 "This is intended only to be used in offline tracer mode "//&
                 "and is by default false in that case.", &
                 do_not_log = .true., default=.true. )
  if (present(offline_tracer_mode)) then ! Only read this parameter in enabled modes
    call get_param(param_file, "MOM", "OFFLINE_TRACER_MODE", CS%offline_tracer_mode, &
                 "If true, barotropic and baroclinic dynamics, thermodynamics "//&
                 "are all bypassed with all the fields necessary to integrate "//&
                 "the tracer advection and diffusion equation are read in from "//&
                 "files stored from a previous integration of the prognostic model. "//&
                 "NOTE: This option only used in the ocean_solo_driver.", default=.false.)
    if (CS%offline_tracer_mode) then
      call get_param(param_file, "MOM", "ADVECT_TS", advect_TS, &
                   "If True, advect temperature and salinity horizontally "//&
                   "If False, T/S are registered for advection. "//&
                   "This is intended only to be used in offline tracer mode."//&
                   "and is by default false in that case", &
                   default=.false. )
    endif
  endif
  call get_param(param_file, "MOM", "USE_REGRIDDING", CS%use_ALE_algorithm, &
                 "If True, use the ALE algorithm (regridding/remapping). "//&
                 "If False, use the layered isopycnal algorithm.", default=.false. )
  call get_param(param_file, "MOM", "BULKMIXEDLAYER", bulkmixedlayer, &
                 "If true, use a Kraus-Turner-like bulk mixed layer "//&
                 "with transitional buffer layers.  Layers 1 through "//&
                 "NKML+NKBL have variable densities. There must be at "//&
                 "least NKML+NKBL+1 layers if BULKMIXEDLAYER is true. "//&
                 "BULKMIXEDLAYER can not be used with USE_REGRIDDING. "//&
                 "The default is influenced by ENABLE_THERMODYNAMICS.", &
                 default=use_temperature .and. .not.CS%use_ALE_algorithm)
  call get_param(param_file, "MOM", "THICKNESSDIFFUSE", CS%thickness_diffuse, &
                 "If true, interface heights are diffused with a "//&
                 "coefficient of KHTH.", default=.false.)
  call get_param(param_file, "MOM",  "THICKNESSDIFFUSE_FIRST", &
                                      CS%thickness_diffuse_first, &
                 "If true, do thickness diffusion before dynamics. "//&
                 "This is only used if THICKNESSDIFFUSE is true.", &
                 default=.false.)
  if (.not.CS%thickness_diffuse) CS%thickness_diffuse_first = .false.
  call get_param(param_file, "MOM", "BATHYMETRY_AT_VEL", bathy_at_vel, &
                 "If true, there are separate values for the basin depths "//&
                 "at velocity points.  Otherwise the effects of topography "//&
                 "are entirely determined from thickness points.", &
                 default=.false.)
  call get_param(param_file, "MOM", "USE_WAVES", CS%UseWaves, default=.false., &
                 do_not_log=.true.)

  call get_param(param_file, "MOM", "DEBUG", CS%debug, &
                 "If true, write out verbose debugging data.", &
                 default=.false., debuggingParam=.true.)
  call get_param(param_file, "MOM", "DEBUG_TRUNCATIONS", debug_truncations, &
                 "If true, calculate all diagnostics that are useful for "//&
                 "debugging truncations.", default=.false., debuggingParam=.true.)

  call get_param(param_file, "MOM", "DT", CS%dt, &
                 "The (baroclinic) dynamics time step.  The time-step that "//&
                 "is actually used will be an integer fraction of the "//&
                 "forcing time-step (DT_FORCING in ocean-only mode or the "//&
                 "coupling timestep in coupled mode.)", units="s", scale=US%s_to_T, &
                 fail_if_missing=.true.)
  call get_param(param_file, "MOM", "DT_THERM", CS%dt_therm, &
                 "The thermodynamic and tracer advection time step. "//&
                 "Ideally DT_THERM should be an integer multiple of DT "//&
                 "and less than the forcing or coupling time-step, unless "//&
                 "THERMO_SPANS_COUPLING is true, in which case DT_THERM "//&
                 "can be an integer multiple of the coupling timestep.  By "//&
                 "default DT_THERM is set to DT.", &
                 units="s", scale=US%s_to_T, default=US%T_to_s*CS%dt)
  call get_param(param_file, "MOM", "THERMO_SPANS_COUPLING", CS%thermo_spans_coupling, &
                 "If true, the MOM will take thermodynamic and tracer "//&
                 "timesteps that can be longer than the coupling timestep. "//&
                 "The actual thermodynamic timestep that is used in this "//&
                 "case is the largest integer multiple of the coupling "//&
                 "timestep that is less than or equal to DT_THERM.", default=.false.)

  if (bulkmixedlayer) then
    CS%Hmix = -1.0 ; CS%Hmix_UV = -1.0
  else
    call get_param(param_file, "MOM", "HMIX_SFC_PROP", CS%Hmix, &
                 "If BULKMIXEDLAYER is false, HMIX_SFC_PROP is the depth "//&
                 "over which to average to find surface properties like "//&
                 "SST and SSS or density (but not surface velocities).", &
                 units="m", default=1.0, scale=US%m_to_Z)
    call get_param(param_file, "MOM", "HMIX_UV_SFC_PROP", CS%Hmix_UV, &
                 "If BULKMIXEDLAYER is false, HMIX_UV_SFC_PROP is the depth "//&
                 "over which to average to find surface flow properties, "//&
                 "SSU, SSV. A non-positive value indicates no averaging.", &
                 units="m", default=0.0, scale=US%m_to_Z)
  endif
  call get_param(param_file, "MOM", "HFREEZE", CS%HFrz, &
                 "If HFREEZE > 0, melt potential will be computed. The actual depth "//&
                 "over which melt potential is computed will be min(HFREEZE, OBLD), "//&
                 "where OBLD is the boundary layer depth. If HFREEZE <= 0 (default), "//&
                 "melt potential will not be computed.", units="m", default=-1.0, scale=US%m_to_Z)
  call get_param(param_file, "MOM", "INTERPOLATE_P_SURF", CS%interp_p_surf, &
                 "If true, linearly interpolate the surface pressure "//&
                 "over the coupling time step, using the specified value "//&
                 "at the end of the step.", default=.false.)

  if (CS%split) then
    call get_param(param_file, "MOM", "DTBT", dtbt, default=-0.98)
    default_val = US%T_to_s*CS%dt_therm ; if (dtbt > 0.0) default_val = -1.0
    CS%dtbt_reset_period = -1.0
    call get_param(param_file, "MOM", "DTBT_RESET_PERIOD", CS%dtbt_reset_period, &
                 "The period between recalculations of DTBT (if DTBT <= 0). "//&
                 "If DTBT_RESET_PERIOD is negative, DTBT is set based "//&
                 "only on information available at initialization.  If 0, "//&
                 "DTBT will be set every dynamics time step. The default "//&
                 "is set by DT_THERM.  This is only used if SPLIT is true.", &
                 units="s", default=default_val, do_not_read=(dtbt > 0.0))
  endif

  ! This is here in case these values are used inappropriately.
  use_frazil = .false. ; bound_salinity = .false.
  CS%tv%P_Ref = 2.0e7*US%kg_m3_to_R*US%m_s_to_L_T**2
  if (use_temperature) then
    call get_param(param_file, "MOM", "FRAZIL", use_frazil, &
                 "If true, water freezes if it gets too cold, and the "//&
                 "accumulated heat deficit is returned in the "//&
                 "surface state.  FRAZIL is only used if "//&
                 "ENABLE_THERMODYNAMICS is true.", default=.false.)
    call get_param(param_file, "MOM", "DO_GEOTHERMAL", use_geothermal, &
                 "If true, apply geothermal heating.", default=.false.)
    call get_param(param_file, "MOM", "BOUND_SALINITY", bound_salinity, &
                 "If true, limit salinity to being positive. (The sea-ice "//&
                 "model may ask for more salt than is available and "//&
                 "drive the salinity negative otherwise.)", default=.false.)
    call get_param(param_file, "MOM", "MIN_SALINITY", CS%tv%min_salinity, &
                 "The minimum value of salinity when BOUND_SALINITY=True. "//&
                 "The default is 0.01 for backward compatibility but ideally should be 0.", &
                 units="PPT", default=0.01, do_not_log=.not.bound_salinity)
    call get_param(param_file, "MOM", "C_P", CS%tv%C_p, &
                 "The heat capacity of sea water, approximated as a "//&
                 "constant. This is only used if ENABLE_THERMODYNAMICS is "//&
                 "true. The default value is from the TEOS-10 definition "//&
                 "of conservative temperature.", units="J kg-1 K-1", &
                 default=3991.86795711963, scale=US%J_kg_to_Q)
    call get_param(param_file, "MOM", "USE_PSURF_IN_EOS", CS%use_p_surf_in_EOS, &
                 "If true, always include the surface pressure contributions "//&
                 "in equation of state calculations.", default=.false.) !### Change the default.
  endif
  if (use_EOS) call get_param(param_file, "MOM", "P_REF", CS%tv%P_Ref, &
                 "The pressure that is used for calculating the coordinate "//&
                 "density.  (1 Pa = 1e4 dbar, so 2e7 is commonly used.) "//&
                 "This is only used if USE_EOS and ENABLE_THERMODYNAMICS are true.", &
                 units="Pa", default=2.0e7, scale=US%kg_m3_to_R*US%m_s_to_L_T**2)

  if (bulkmixedlayer) then
    call get_param(param_file, "MOM", "NKML", nkml, &
                 "The number of sublayers within the mixed layer if "//&
                 "BULKMIXEDLAYER is true.", units="nondim", default=2)
    call get_param(param_file, "MOM", "NKBL", nkbl, &
                 "The number of layers that are used as variable density "//&
                 "buffer layers if BULKMIXEDLAYER is true.", units="nondim", &
                 default=2)
  endif

  call get_param(param_file, "MOM", "GLOBAL_INDEXING", global_indexing, &
                 "If true, use a global lateral indexing convention, so "//&
                 "that corresponding points on different processors have "//&
                 "the same index. This does not work with static memory.", &
                 default=.false., layoutParam=.true.)
#ifdef STATIC_MEMORY_
  if (global_indexing) call MOM_error(FATAL, "initialize_MOM: "//&
       "GLOBAL_INDEXING can not be true with STATIC_MEMORY.")
#endif
  call get_param(param_file, "MOM", "FIRST_DIRECTION", first_direction, &
                 "An integer that indicates which direction goes first "//&
                 "in parts of the code that use directionally split "//&
                 "updates, with even numbers (or 0) used for x- first "//&
                 "and odd numbers used for y-first.", default=0)

  call get_param(param_file, "MOM", "CHECK_BAD_SURFACE_VALS", CS%check_bad_sfc_vals, &
                 "If true, check the surface state for ridiculous values.", &
                 default=.false.)
  if (CS%check_bad_sfc_vals) then
    call get_param(param_file, "MOM", "BAD_VAL_SSH_MAX", CS%bad_val_ssh_max, &
                 "The value of SSH above which a bad value message is "//&
                 "triggered, if CHECK_BAD_SURFACE_VALS is true.", &
                 units="m", default=20.0, scale=US%m_to_Z)
    call get_param(param_file, "MOM", "BAD_VAL_SSS_MAX", CS%bad_val_sss_max, &
                 "The value of SSS above which a bad value message is "//&
                 "triggered, if CHECK_BAD_SURFACE_VALS is true.", units="PPT", &
                 default=45.0)
    call get_param(param_file, "MOM", "BAD_VAL_SST_MAX", CS%bad_val_sst_max, &
                 "The value of SST above which a bad value message is "//&
                 "triggered, if CHECK_BAD_SURFACE_VALS is true.", &
                 units="deg C", default=45.0)
    call get_param(param_file, "MOM", "BAD_VAL_SST_MIN", CS%bad_val_sst_min, &
                 "The value of SST below which a bad value message is "//&
                 "triggered, if CHECK_BAD_SURFACE_VALS is true.", &
                 units="deg C", default=-2.1)
    call get_param(param_file, "MOM", "BAD_VAL_COLUMN_THICKNESS", CS%bad_val_col_thick, &
                 "The value of column thickness below which a bad value message is "//&
                 "triggered, if CHECK_BAD_SURFACE_VALS is true.", &
                 units="m", default=0.0, scale=US%m_to_Z)
  endif
  call get_param(param_file, "MOM", "DEFAULT_2018_ANSWERS", default_2018_answers, &
                 "This sets the default value for the various _2018_ANSWERS parameters.", &
                 default=.true.)
  call get_param(param_file, "MOM", "SURFACE_2018_ANSWERS", CS%answers_2018, &
                 "If true, use expressions for the surface properties that recover the answers "//&
                 "from the end of 2018. Otherwise, use more appropriate expressions that differ "//&
                 "at roundoff for non-Boussinesq cases.", default=default_2018_answers)

  call get_param(param_file, "MOM", "SAVE_INITIAL_CONDS", save_IC, &
                 "If true, write the initial conditions to a file given "//&
                 "by IC_OUTPUT_FILE.", default=.false.)
  call get_param(param_file, "MOM", "IC_OUTPUT_FILE", CS%IC_file, &
                 "The file into which to write the initial conditions.", &
                 default="MOM_IC")
  call get_param(param_file, "MOM", "WRITE_GEOM", write_geom, &
                 "If =0, never write the geometry and vertical grid files. "//&
                 "If =1, write the geometry and vertical grid files only for "//&
                 "a new simulation. If =2, always write the geometry and "//&
                 "vertical grid files. Other values are invalid.", default=1)
  if (write_geom<0 .or. write_geom>2) call MOM_error(FATAL,"MOM: "//&
         "WRITE_GEOM must be equal to 0, 1 or 2.")
  write_geom_files = ((write_geom==2) .or. ((write_geom==1) .and. &
     ((dirs%input_filename(1:1)=='n') .and. (LEN_TRIM(dirs%input_filename)==1))))
! If the restart file type had been initialized, this could become:
!  write_geom_files = ((write_geom==2) .or. &
!                      ((write_geom==1) .and. is_new_run(restart_CSp)))

  ! Check for inconsistent parameter settings.
  if (CS%use_ALE_algorithm .and. bulkmixedlayer) call MOM_error(FATAL, &
    "MOM: BULKMIXEDLAYER can not currently be used with the ALE algorithm.")
  if (CS%use_ALE_algorithm .and. .not.use_temperature) call MOM_error(FATAL, &
     "MOM: At this time, USE_EOS should be True when using the ALE algorithm.")
  if (CS%adiabatic .and. use_temperature) call MOM_error(WARNING, &
    "MOM: ADIABATIC and ENABLE_THERMODYNAMICS both defined is usually unwise.")
  if (use_EOS .and. .not.use_temperature) call MOM_error(FATAL, &
    "MOM: ENABLE_THERMODYNAMICS must be defined to use USE_EOS.")
  if (CS%adiabatic .and. bulkmixedlayer) call MOM_error(FATAL, &
    "MOM: ADIABATIC and BULKMIXEDLAYER can not both be defined.")
  if (bulkmixedlayer .and. .not.use_EOS) call MOM_error(FATAL, &
      "initialize_MOM: A bulk mixed layer can only be used with T & S as "//&
      "state variables. Add USE_EOS = True to MOM_input.")

  call get_param(param_file, 'MOM', "ICE_SHELF", use_ice_shelf, default=.false., do_not_log=.true.)
  if (use_ice_shelf) then
     inputdir = "." ;  call get_param(param_file, 'MOM', "INPUTDIR", inputdir)
     inputdir = slasher(inputdir)
     call get_param(param_file, 'MOM', "ICE_THICKNESS_FILE", ice_shelf_file, &
                    "The file from which the ice bathymetry and area are read.", &
                    fail_if_missing=.true.)
     call get_param(param_file, 'MOM', "ICE_AREA_VARNAME", area_varname, &
                    "The name of the area variable in ICE_THICKNESS_FILE.", &
                    fail_if_missing=.true.)
  endif


  CS%ensemble_ocean=.false.
  call get_param(param_file, "MOM", "ENSEMBLE_OCEAN", CS%ensemble_ocean, &
                 "If False, The model is being run in serial mode as a single realization. "//&
                 "If True, The current model realization is part of a larger ensemble "//&
                 "and at the end of step MOM, we will perform a gather of the ensemble "//&
                 "members for statistical evaluation and/or data assimilation.", default=.false.)

  call callTree_waypoint("MOM parameters read (initialize_MOM)")

  ! Grid rotation test
  call get_param(param_file, "MOM", "ROTATE_INDEX", CS%rotate_index, &
      "Enable rotation of the horizontal indices.", default=.false., &
      debuggingParam=.true.)
  if (CS%rotate_index) then
    ! TODO: Index rotation currently only works when index rotation does not
    !   change the MPI rank of each domain.  Resolving this will require a
    !   modification to FMS PE assignment.
    !   For now, we only permit single-core runs.

    if (num_PEs() /= 1) &
      call MOM_error(FATAL, "Index rotation is only supported on one PE.")

    call get_param(param_file, "MOM", "INDEX_TURNS", turns, &
        "Number of counterclockwise quarter-turn index rotations.", &
        default=1, debuggingParam=.true.)
  endif

  ! Set up the model domain and grids.
#ifdef SYMMETRIC_MEMORY_
  symmetric = .true.
#else
  symmetric = .false.
#endif
  G_in => CS%G_in
#ifdef STATIC_MEMORY_
  call MOM_domains_init(G_in%domain, param_file, symmetric=symmetric, &
            static_memory=.true., NIHALO=NIHALO_, NJHALO=NJHALO_, &
            NIGLOBAL=NIGLOBAL_, NJGLOBAL=NJGLOBAL_, NIPROC=NIPROC_, &
            NJPROC=NJPROC_)
#else
  call MOM_domains_init(G_in%domain, param_file, symmetric=symmetric, &
                        domain_name="MOM_in")
#endif

  ! Copy input grid (G_in) domain to active grid G
  ! Swap axes for quarter and 3-quarter turns
  if (CS%rotate_index) then
    allocate(CS%G)
    call clone_MOM_domain(G_in%Domain, CS%G%Domain, turns=turns)
    first_direction = modulo(first_direction + turns, 2)
  else
    CS%G => G_in
  endif

  ! TODO: It is unlikey that test_grid_copy and rotate_index would work at the
  !   same time.  It may be possible to enable both but for now we prevent it.
  if (test_grid_copy .and. CS%rotate_index) &
    call MOM_error(FATAL, "Grid cannot be copied during index rotation.")

  if (test_grid_copy) then ; allocate(G)
  else ; G => CS%G ; endif

  call callTree_waypoint("domains initialized (initialize_MOM)")

  call MOM_debugging_init(param_file)
  call diag_mediator_infrastructure_init()
  call MOM_io_init(param_file)

  ! Create HI and dG on the input index map.
  call hor_index_init(G_in%Domain, HI_in, param_file, &
                      local_indexing=.not.global_indexing)
  call create_dyn_horgrid(dG_in, HI_in, bathymetry_at_vel=bathy_at_vel)
  call clone_MOM_domain(G_in%Domain, dG_in%Domain)

  ! Allocate initialize time-invariant MOM variables.
  call MOM_initialize_fixed(dG_in, US, OBC_in, param_file, write_geom_files, &
                            dirs%output_directory)

  call callTree_waypoint("returned from MOM_initialize_fixed() (initialize_MOM)")

  ! Determine HI and dG for the model index map.
  if (CS%rotate_index) then
    allocate(HI)
    call rotate_hor_index(HI_in, turns, HI)
    call create_dyn_horgrid(dG, HI, bathymetry_at_vel=bathy_at_vel)
    call clone_MOM_domain(G%Domain, dG%Domain)
    call rotate_dyngrid(dG_in, dG, US, turns)
    if (associated(OBC_in)) then
      ! TODO: General OBC index rotations is not yet supported.
      if (modulo(turns, 4) /= 1) &
        call MOM_error(FATAL, "OBC index rotation of 180 and 270 degrees is " &
          // "not yet unsupported.")
      allocate(CS%OBC)
      call rotate_OBC_config(OBC_in, dG_in, CS%OBC, dG, turns)
    endif
  else
    HI => HI_in
    dG => dG_in
    CS%OBC => OBC_in
  endif

  call verticalGridInit( param_file, CS%GV, US )
  GV => CS%GV

  ! Allocate the auxiliary non-symmetric domain for debugging or I/O purposes.
  if (CS%debug .or. dG%symmetric) &
    call clone_MOM_domain(dG%Domain, dG%Domain_aux, symmetric=.false.)

  call callTree_waypoint("grids initialized (initialize_MOM)")

  call MOM_timing_init(CS)

  if (associated(CS%OBC)) call call_OBC_register(param_file, CS%update_OBC_CSp, CS%OBC)

  call tracer_registry_init(param_file, CS%tracer_Reg)

  ! Allocate and initialize space for the primary time-varying MOM variables.
  is   = dG%isc   ; ie   = dG%iec  ; js   = dG%jsc  ; je   = dG%jec ; nz = GV%ke
  isd  = dG%isd   ; ied  = dG%ied  ; jsd  = dG%jsd  ; jed  = dG%jed
  IsdB = dG%IsdB  ; IedB = dG%IedB ; JsdB = dG%JsdB ; JedB = dG%JedB
  ALLOC_(CS%u(IsdB:IedB,jsd:jed,nz))   ; CS%u(:,:,:) = 0.0
  ALLOC_(CS%v(isd:ied,JsdB:JedB,nz))   ; CS%v(:,:,:) = 0.0
  ALLOC_(CS%h(isd:ied,jsd:jed,nz))     ; CS%h(:,:,:) = GV%Angstrom_H
  ALLOC_(CS%uh(IsdB:IedB,jsd:jed,nz))  ; CS%uh(:,:,:) = 0.0
  ALLOC_(CS%vh(isd:ied,JsdB:JedB,nz))  ; CS%vh(:,:,:) = 0.0
  if (use_temperature) then
    ALLOC_(CS%T(isd:ied,jsd:jed,nz))   ; CS%T(:,:,:) = 0.0
    ALLOC_(CS%S(isd:ied,jsd:jed,nz))   ; CS%S(:,:,:) = 0.0
    CS%tv%T => CS%T ; CS%tv%S => CS%S
    if (CS%tv%T_is_conT) then
      vd_T = var_desc(name="contemp", units="Celsius", longname="Conservative Temperature", &
                      cmor_field_name="thetao", cmor_longname="Sea Water Potential Temperature", &
                      conversion=US%Q_to_J_kg*CS%tv%C_p)
    else
      vd_T = var_desc(name="temp", units="degC", longname="Potential Temperature", &
                      cmor_field_name="thetao", cmor_longname="Sea Water Potential Temperature", &
                      conversion=US%Q_to_J_kg*CS%tv%C_p)
    endif
    if (CS%tv%S_is_absS) then
      vd_S = var_desc(name="abssalt",units="g kg-1",longname="Absolute Salinity", &
                      cmor_field_name="so", cmor_longname="Sea Water Salinity", &
                      conversion=0.001)
    else
      vd_S = var_desc(name="salt",units="psu",longname="Salinity", &
                      cmor_field_name="so", cmor_longname="Sea Water Salinity", &
                      conversion=0.001)
    endif

    if (advect_TS) then
      S_flux_units = get_tr_flux_units(GV, "psu") ! Could change to "kg m-2 s-1"?
      conv2watt    = GV%H_to_kg_m2 * US%Q_to_J_kg*CS%tv%C_p
      if (GV%Boussinesq) then
        conv2salt = GV%H_to_m ! Could change to GV%H_to_kg_m2 * 0.001?
      else
        conv2salt = GV%H_to_kg_m2
      endif
      call register_tracer(CS%tv%T, CS%tracer_Reg, param_file, dG%HI, GV, &
                           tr_desc=vd_T, registry_diags=.true., flux_nameroot='T', &
                           flux_units='W', flux_longname='Heat', &
                           flux_scale=conv2watt, convergence_units='W m-2', &
                           convergence_scale=conv2watt, CMOR_tendprefix="opottemp", diag_form=2)
      call register_tracer(CS%tv%S, CS%tracer_Reg, param_file, dG%HI, GV, &
                           tr_desc=vd_S, registry_diags=.true., flux_nameroot='S', &
                           flux_units=S_flux_units, flux_longname='Salt', &
                           flux_scale=conv2salt, convergence_units='kg m-2 s-1', &
                           convergence_scale=0.001*GV%H_to_kg_m2, CMOR_tendprefix="osalt", diag_form=2)
    endif
    ! NOTE: register_temp_salt_segments includes allocation of tracer fields
    !   along segments.  Bit reproducibility requires that MOM_initialize_state
    !   be called on the input index map, so we must setup both OBC and OBC_in.
    !
    ! XXX: This call on OBC_in allocates the tracer fields on the unrotated
    !   grid, but also incorrectly stores a pointer to a tracer_type for the
    !   rotated registry (e.g. segment%tr_reg%Tr(n)%Tr) from CS%tracer_reg.
    !
    !   While incorrect and potentially dangerous, it does not seem that this
    !   pointer is used during initialization, so we leave it for now.
    if (CS%rotate_index .and. associated(OBC_in)) &
      call register_temp_salt_segments(GV, OBC_in, CS%tracer_Reg, param_file)
    if (associated(CS%OBC)) &
      call register_temp_salt_segments(GV, CS%OBC, CS%tracer_Reg, param_file)
  endif
  if (use_frazil) then
    allocate(CS%tv%frazil(isd:ied,jsd:jed)) ; CS%tv%frazil(:,:) = 0.0
  endif
  if (bound_salinity) then
    allocate(CS%tv%salt_deficit(isd:ied,jsd:jed)) ; CS%tv%salt_deficit(:,:) = 0.0
  endif

  if (bulkmixedlayer .or. use_temperature) then
    allocate(CS%Hml(isd:ied,jsd:jed)) ; CS%Hml(:,:) = 0.0
  endif

  if (bulkmixedlayer) then
    GV%nkml = nkml ; GV%nk_rho_varies = nkml + nkbl
  else
    GV%nkml = 0 ; GV%nk_rho_varies = 0
  endif
  if (CS%use_ALE_algorithm) then
    call get_param(param_file, "MOM", "NK_RHO_VARIES", GV%nk_rho_varies, default=0) ! Will default to nz later... -AJA
  endif

  ALLOC_(CS%uhtr(IsdB:IedB,jsd:jed,nz)) ; CS%uhtr(:,:,:) = 0.0
  ALLOC_(CS%vhtr(isd:ied,JsdB:JedB,nz)) ; CS%vhtr(:,:,:) = 0.0
  CS%t_dyn_rel_adv = 0.0 ; CS%t_dyn_rel_thermo = 0.0 ; CS%t_dyn_rel_diag = 0.0

  if (debug_truncations) then
    allocate(CS%u_prev(IsdB:IedB,jsd:jed,nz)) ; CS%u_prev(:,:,:) = 0.0
    allocate(CS%v_prev(isd:ied,JsdB:JedB,nz)) ; CS%v_prev(:,:,:) = 0.0
    MOM_internal_state%u_prev => CS%u_prev
    MOM_internal_state%v_prev => CS%v_prev
    call safe_alloc_ptr(CS%ADp%du_dt_visc,IsdB,IedB,jsd,jed,nz)
    call safe_alloc_ptr(CS%ADp%dv_dt_visc,isd,ied,JsdB,JedB,nz)
    if (.not.CS%adiabatic) then
      call safe_alloc_ptr(CS%ADp%du_dt_dia,IsdB,IedB,jsd,jed,nz)
      call safe_alloc_ptr(CS%ADp%dv_dt_dia,isd,ied,JsdB,JedB,nz)
    endif
  endif

  MOM_internal_state%u => CS%u ; MOM_internal_state%v => CS%v
  MOM_internal_state%h => CS%h
  MOM_internal_state%uh => CS%uh ; MOM_internal_state%vh => CS%vh
  if (use_temperature) then
    MOM_internal_state%T => CS%T ; MOM_internal_state%S => CS%S
  endif

  CS%CDp%uh => CS%uh ; CS%CDp%vh => CS%vh

  if (CS%interp_p_surf) then
    allocate(CS%p_surf_prev(isd:ied,jsd:jed)) ; CS%p_surf_prev(:,:) = 0.0
  endif

  ALLOC_(CS%ssh_rint(isd:ied,jsd:jed)) ; CS%ssh_rint(:,:) = 0.0
  ALLOC_(CS%ave_ssh_ibc(isd:ied,jsd:jed)) ; CS%ave_ssh_ibc(:,:) = 0.0
  ALLOC_(CS%eta_av_bc(isd:ied,jsd:jed)) ; CS%eta_av_bc(:,:) = 0.0
  CS%time_in_cycle = 0.0 ; CS%time_in_thermo_cycle = 0.0

  ! Use the Wright equation of state by default, unless otherwise specified
  ! Note: this line and the following block ought to be in a separate
  ! initialization routine for tv.
  if (use_EOS) call EOS_init(param_file, CS%tv%eqn_of_state, US)
  if (use_temperature) then
    allocate(CS%tv%TempxPmE(isd:ied,jsd:jed)) ; CS%tv%TempxPmE(:,:) = 0.0
    if (use_geothermal) then
      allocate(CS%tv%internal_heat(isd:ied,jsd:jed)) ; CS%tv%internal_heat(:,:) = 0.0
    endif
  endif
  call callTree_waypoint("state variables allocated (initialize_MOM)")

  ! Set the fields that are needed for bitwise identical restarting
  ! the time stepping scheme.
  call restart_init(param_file, restart_CSp)
  call set_restart_fields(GV, US, param_file, CS, restart_CSp)
  if (CS%split) then
    call register_restarts_dyn_split_RK2(dG%HI, GV, param_file, &
             CS%dyn_split_RK2_CSp, restart_CSp, CS%uh, CS%vh)
  elseif (CS%use_RK2) then
    call register_restarts_dyn_unsplit_RK2(dG%HI, GV, param_file, &
           CS%dyn_unsplit_RK2_CSp, restart_CSp)
  else
    call register_restarts_dyn_unsplit(dG%HI, GV, param_file, &
           CS%dyn_unsplit_CSp, restart_CSp)
  endif

  ! This subroutine calls user-specified tracer registration routines.
  ! Additional calls can be added to MOM_tracer_flow_control.F90.
  call call_tracer_register(dG%HI, GV, US, param_file, CS%tracer_flow_CSp, &
                            CS%tracer_Reg, restart_CSp)

  call MEKE_alloc_register_restart(dG%HI, param_file, CS%MEKE, restart_CSp)
  call set_visc_register_restarts(dG%HI, GV, param_file, CS%visc, restart_CSp)
  call mixedlayer_restrat_register_restarts(dG%HI, param_file, &
           CS%mixedlayer_restrat_CSp, restart_CSp)

  if (associated(CS%OBC)) &
    call open_boundary_register_restarts(dg%HI, GV, CS%OBC, CS%tracer_Reg, &
                          param_file, restart_CSp, use_temperature)

  call callTree_waypoint("restart registration complete (initialize_MOM)")

  ! Initialize dynamically evolving fields, perhaps from restart files.
  call cpu_clock_begin(id_clock_MOM_init)
  call MOM_initialize_coord(GV, US, param_file, write_geom_files, &
                            dirs%output_directory, CS%tv, dG%max_depth)
  call callTree_waypoint("returned from MOM_initialize_coord() (initialize_MOM)")

  if (CS%use_ALE_algorithm) then
    call ALE_init(param_file, GV, US, dG%max_depth, CS%ALE_CSp)
    call callTree_waypoint("returned from ALE_init() (initialize_MOM)")
  endif

  !   Shift from using the temporary dynamic grid type to using the final
  ! (potentially static) ocean-specific grid type.
  !   The next line would be needed if G%Domain had not already been init'd above:
  !     call clone_MOM_domain(dG%Domain, G%Domain)

  ! NOTE: If indices are rotated, then G and G_in must both be initialized.
  !   If not rotated, then G_in and G are the same grid.
  if (CS%rotate_index) then
    call MOM_grid_init(G, param_file, US, HI, bathymetry_at_vel=bathy_at_vel)
    call copy_dyngrid_to_MOM_grid(dG, G, US)
    call destroy_dyn_horgrid(dG)
  endif
  call MOM_grid_init(G_in, param_file, US, HI_in, bathymetry_at_vel=bathy_at_vel)
  call copy_dyngrid_to_MOM_grid(dG_in, G_in, US)
  call destroy_dyn_horgrid(dG_in)

  num_procs=num_PEs()
  allocate(pelist(num_procs))
  call Get_PElist(pelist)
  me=PE_here()
  master=root_PE()

  !call init_stochastic_physics_ocn(CS%dt_therm,G,me,master,pelist,CS%do_stochy)
  print*,'callling init_stochastic_physics_ocn',maxval(G%geoLatT)
  call init_stochastic_physics_ocn(CS%dt_therm,G%geoLonT,G%geoLatT,G%ied-G%isd+1,G%jed-G%jsd+1,nz,CS%do_stochy)
  print*,'back from init_stochastic_physics_ocn',CS%do_stochy

  ! Set a few remaining fields that are specific to the ocean grid type.
  call set_first_direction(G, first_direction)
  ! Allocate the auxiliary non-symmetric domain for debugging or I/O purposes.
  if (CS%debug .or. G%symmetric) then
    call clone_MOM_domain(G%Domain, G%Domain_aux, symmetric=.false.)
  else ; G%Domain_aux => G%Domain ; endif
  ! Copy common variables from the vertical grid to the horizontal grid.
  ! Consider removing this later?
  G%ke = GV%ke

  if (CS%rotate_index) then
    G_in%ke = GV%ke

    allocate(u_in(G_in%IsdB:G_in%IedB, G_in%jsd:G_in%jed, nz))
    allocate(v_in(G_in%isd:G_in%ied, G_in%JsdB:G_in%JedB, nz))
    allocate(h_in(G_in%isd:G_in%ied, G_in%jsd:G_in%jed, nz))
    u_in(:,:,:) = 0.0
    v_in(:,:,:) = 0.0
    h_in(:,:,:) = GV%Angstrom_H

    if (use_temperature) then
      allocate(T_in(G_in%isd:G_in%ied, G_in%jsd:G_in%jed, nz))
      allocate(S_in(G_in%isd:G_in%ied, G_in%jsd:G_in%jed, nz))
      T_in(:,:,:) = 0.0
      S_in(:,:,:) = 0.0

      CS%tv%T => T_in
      CS%tv%S => S_in
    endif

    call MOM_initialize_state(u_in, v_in, h_in, CS%tv, Time, G_in, GV, US, &
        param_file, dirs, restart_CSp, CS%ALE_CSp, CS%tracer_Reg, &
        sponge_in_CSp, ALE_sponge_in_CSp, OBC_in, Time_in)

    if (use_temperature) then
      CS%tv%T => CS%T
      CS%tv%S => CS%S
    endif

    call rotate_initial_state(u_in, v_in, h_in, T_in, S_in, use_temperature, &
        turns, CS%u, CS%v, CS%h, CS%T, CS%S)

    if (associated(sponge_in_CSp)) then
      ! TODO: Implementation and testing of non-ALE spong rotation
      call MOM_error(FATAL, "Index rotation of non-ALE sponge is not yet implemented.")
    endif

    if (associated(ALE_sponge_in_CSp)) then
      call rotate_ALE_sponge(ALE_sponge_in_CSp, G_in, CS%ALE_sponge_CSp, G, turns, param_file)
      call update_ALE_sponge_field(CS%ALE_sponge_CSp, T_in, G, GV, CS%T)
      call update_ALE_sponge_field(CS%ALE_sponge_CSp, S_in, G, GV, CS%S)
    endif

    if (associated(OBC_in)) &
      call rotate_OBC_init(OBC_in, G, GV, US, param_file, CS%tv, restart_CSp, CS%OBC)

    deallocate(u_in)
    deallocate(v_in)
    deallocate(h_in)
    if (use_temperature) then
      deallocate(T_in)
      deallocate(S_in)
    endif
  else
    call MOM_initialize_state(CS%u, CS%v, CS%h, CS%tv, Time, G, GV, US, &
        param_file, dirs, restart_CSp, CS%ALE_CSp, CS%tracer_Reg, &
        CS%sponge_CSp, CS%ALE_sponge_CSp, CS%OBC, Time_in)
  endif

  call cpu_clock_end(id_clock_MOM_init)
  call callTree_waypoint("returned from MOM_initialize_state() (initialize_MOM)")

! ! Need this after MOM_initialize_state for DOME OBC stuff.
! if (associated(CS%OBC)) &
!   call open_boundary_register_restarts(G%HI, GV, CS%OBC, CS%tracer_Reg, &
!                         param_file, restart_CSp, use_temperature)

! call callTree_waypoint("restart registration complete (initialize_MOM)")

  ! From this point, there may be pointers being set, so the final grid type
  ! that will persist throughout the run has to be used.

  if (test_grid_copy) then
    !  Copy the data from the temporary grid to the dyn_hor_grid to CS%G.
    call create_dyn_horgrid(dG, G%HI)
    call clone_MOM_domain(G%Domain, dG%Domain)

    call clone_MOM_domain(G%Domain, CS%G%Domain)
    call MOM_grid_init(CS%G, param_file, US)

    call copy_MOM_grid_to_dyngrid(G, dg, US)
    call copy_dyngrid_to_MOM_grid(dg, CS%G, US)

    call destroy_dyn_horgrid(dG)
    call MOM_grid_end(G) ; deallocate(G)

    G => CS%G
    if (CS%debug .or. CS%G%symmetric) then
      call clone_MOM_domain(CS%G%Domain, CS%G%Domain_aux, symmetric=.false.)
    else ; CS%G%Domain_aux => CS%G%Domain ; endif
    G%ke = GV%ke
  endif

  ! At this point, all user-modified initialization code has been called.  The
  ! remainder of this subroutine is controlled by the parameters that have
  ! have already been set.

  if (ALE_remap_init_conds(CS%ALE_CSp) .and. .not. query_initialized(CS%h,"h",restart_CSp)) then
    ! This block is controlled by the ALE parameter REMAP_AFTER_INITIALIZATION.
    ! \todo This block exists for legacy reasons and we should phase it out of
    ! all examples. !###
    if (CS%debug) then
      call uvchksum("Pre ALE adjust init cond [uv]", &
                    CS%u, CS%v, G%HI, haloshift=1)
      call hchksum(CS%h,"Pre ALE adjust init cond h", G%HI, haloshift=1, scale=GV%H_to_m)
    endif
    call callTree_waypoint("Calling adjustGridForIntegrity() to remap initial conditions (initialize_MOM)")
    call adjustGridForIntegrity(CS%ALE_CSp, G, GV, CS%h )
    call callTree_waypoint("Calling ALE_main() to remap initial conditions (initialize_MOM)")
    if (use_ice_shelf) then
      filename = trim(inputdir)//trim(ice_shelf_file)
      if (.not.file_exists(filename, G%Domain)) call MOM_error(FATAL, &
        "MOM: Unable to open "//trim(filename))

      allocate(area_shelf_h(isd:ied,jsd:jed))
      allocate(frac_shelf_h(isd:ied,jsd:jed))
      call MOM_read_data(filename, trim(area_varname), area_shelf_h, G%Domain, scale=US%m_to_L**2)
      ! initialize frac_shelf_h with zeros (open water everywhere)
      frac_shelf_h(:,:) = 0.0
      ! compute fractional ice shelf coverage of h
      do j=jsd,jed ; do i=isd,ied
        if (G%areaT(i,j) > 0.0) &
          frac_shelf_h(i,j) = area_shelf_h(i,j) / G%areaT(i,j)
      enddo ; enddo
      ! pass to the pointer
      shelf_area => frac_shelf_h
      call ALE_main(G, GV, US, CS%h, CS%u, CS%v, CS%tv, CS%tracer_Reg, CS%ALE_CSp, &
                    CS%OBC, frac_shelf_h=shelf_area)
    else
      call ALE_main( G, GV, US, CS%h, CS%u, CS%v, CS%tv, CS%tracer_Reg, CS%ALE_CSp, CS%OBC)
    endif

    call cpu_clock_begin(id_clock_pass_init)
    call create_group_pass(tmp_pass_uv_T_S_h, CS%u, CS%v, G%Domain)
    if (use_temperature) then
      call create_group_pass(tmp_pass_uv_T_S_h, CS%tv%T, G%Domain, halo=1)
      call create_group_pass(tmp_pass_uv_T_S_h, CS%tv%S, G%Domain, halo=1)
    endif
    call create_group_pass(tmp_pass_uv_T_S_h, CS%h, G%Domain, halo=1)
    call do_group_pass(tmp_pass_uv_T_S_h, G%Domain)
    call cpu_clock_end(id_clock_pass_init)

    if (CS%debug) then
      call uvchksum("Post ALE adjust init cond [uv]", CS%u, CS%v, G%HI, haloshift=1)
      call hchksum(CS%h, "Post ALE adjust init cond h", G%HI, haloshift=1, scale=GV%H_to_m)
    endif
  endif
  if ( CS%use_ALE_algorithm ) call ALE_updateVerticalGridType( CS%ALE_CSp, GV )

  diag => CS%diag
  ! Initialize the diag mediator.
  call diag_mediator_init(G, GV, US, GV%ke, param_file, diag, doc_file_dir=dirs%output_directory)
  if (present(diag_ptr)) diag_ptr => CS%diag

  ! Initialize the diagnostics masks for native arrays.
  ! This step has to be done after call to MOM_initialize_state
  ! and before MOM_diagnostics_init
  call diag_masks_set(G, GV%ke, diag)

  ! Set up pointers within diag mediator control structure,
  ! this needs to occur _after_ CS%h etc. have been allocated.
  call diag_set_state_ptrs(CS%h, CS%T, CS%S, CS%tv%eqn_of_state, diag)

  ! This call sets up the diagnostic axes. These are needed,
  ! e.g. to generate the target grids below.
  call set_axes_info(G, GV, US, param_file, diag)

  ! Whenever thickness/T/S changes let the diag manager know, target grids
  ! for vertical remapping may need to be regenerated.
  ! FIXME: are h, T, S updated at the same time? Review these for T, S updates.
  call diag_update_remap_grids(diag)

  ! Setup the diagnostic grid storage types
  call diag_grid_storage_init(CS%diag_pre_sync, G, diag)
  call diag_grid_storage_init(CS%diag_pre_dyn, G, diag)

  ! Calculate masks for diagnostics arrays in non-native coordinates
  ! This step has to be done after set_axes_info() because the axes needed
  ! to be configured, and after diag_update_remap_grids() because the grids
  ! must be defined.
  call set_masks_for_axes(G, diag)

  ! Diagnose static fields AND associate areas/volumes with axes
  call write_static_fields(G, GV, US, CS%tv, CS%diag)
  call callTree_waypoint("static fields written (initialize_MOM)")

  ! Register the volume cell measure (must be one of first diagnostics)
  call register_cell_measure(G, CS%diag, Time)

  call cpu_clock_begin(id_clock_MOM_init)
  if (CS%use_ALE_algorithm) then
    call ALE_writeCoordinateFile( CS%ALE_CSp, GV, dirs%output_directory )
  endif
  call cpu_clock_end(id_clock_MOM_init)
  call callTree_waypoint("ALE initialized (initialize_MOM)")

  CS%useMEKE = MEKE_init(Time, G, US, param_file, diag, CS%MEKE_CSp, CS%MEKE, restart_CSp)

  call VarMix_init(Time, G, GV, US, param_file, diag, CS%VarMix)
  call set_visc_init(Time, G, GV, US, param_file, diag, CS%visc, CS%set_visc_CSp, restart_CSp, CS%OBC)
  call thickness_diffuse_init(Time, G, GV, US, param_file, diag, CS%CDp, CS%thickness_diffuse_CSp)

  if (CS%split) then
    allocate(eta(SZI_(G),SZJ_(G))) ; eta(:,:) = 0.0
    call initialize_dyn_split_RK2(CS%u, CS%v, CS%h, CS%uh, CS%vh, eta, Time, &
              G, GV, US, param_file, diag, CS%dyn_split_RK2_CSp, restart_CSp, &
              CS%dt, CS%ADp, CS%CDp, MOM_internal_state, CS%VarMix, CS%MEKE, &
              CS%thickness_diffuse_CSp,                                      &
              CS%OBC, CS%update_OBC_CSp, CS%ALE_CSp, CS%set_visc_CSp,        &
              CS%visc, dirs, CS%ntrunc, calc_dtbt=calc_dtbt, cont_stencil=CS%cont_stencil)
    if (CS%dtbt_reset_period > 0.0) then
      CS%dtbt_reset_interval = real_to_time(CS%dtbt_reset_period)
      ! Set dtbt_reset_time to be the next even multiple of dtbt_reset_interval.
      CS%dtbt_reset_time = Time_init + CS%dtbt_reset_interval * &
                                 ((Time - Time_init) / CS%dtbt_reset_interval)
      if ((CS%dtbt_reset_time > Time) .and. calc_dtbt) then
        ! Back up dtbt_reset_time one interval to force dtbt to be calculated,
        ! because the restart was not aligned with the interval to recalculate
        ! dtbt, and dtbt was not read from a restart file.
        CS%dtbt_reset_time = CS%dtbt_reset_time - CS%dtbt_reset_interval
      endif
    endif
  elseif (CS%use_RK2) then
    call initialize_dyn_unsplit_RK2(CS%u, CS%v, CS%h, Time, G, GV, US,     &
            param_file, diag, CS%dyn_unsplit_RK2_CSp, restart_CSp,         &
            CS%ADp, CS%CDp, MOM_internal_state, CS%MEKE, CS%OBC,           &
            CS%update_OBC_CSp, CS%ALE_CSp, CS%set_visc_CSp, CS%visc, dirs, &
            CS%ntrunc, cont_stencil=CS%cont_stencil)
  else
    call initialize_dyn_unsplit(CS%u, CS%v, CS%h, Time, G, GV, US,         &
            param_file, diag, CS%dyn_unsplit_CSp, restart_CSp,             &
            CS%ADp, CS%CDp, MOM_internal_state, CS%MEKE, CS%OBC,           &
            CS%update_OBC_CSp, CS%ALE_CSp, CS%set_visc_CSp, CS%visc, dirs, &
            CS%ntrunc, cont_stencil=CS%cont_stencil)
  endif

  call callTree_waypoint("dynamics initialized (initialize_MOM)")

  CS%mixedlayer_restrat = mixedlayer_restrat_init(Time, G, GV, US, param_file, diag, &
                                                  CS%mixedlayer_restrat_CSp, restart_CSp)
  if (CS%mixedlayer_restrat) then
    if (.not.(bulkmixedlayer .or. CS%use_ALE_algorithm)) &
      call MOM_error(FATAL, "MOM: MIXEDLAYER_RESTRAT true requires a boundary layer scheme.")
    ! When DIABATIC_FIRST=False and using CS%visc%ML in mixedlayer_restrat we need to update after a restart
    if (.not. CS%diabatic_first .and. associated(CS%visc%MLD)) &
      call pass_var(CS%visc%MLD, G%domain, halo=1)
  endif

  call MOM_diagnostics_init(MOM_internal_state, CS%ADp, CS%CDp, Time, G, GV, US, &
                            param_file, diag, CS%diagnostics_CSp, CS%tv)
  call diag_copy_diag_to_storage(CS%diag_pre_sync, CS%h, CS%diag)

  if (associated(CS%sponge_CSp)) &
    call init_sponge_diags(Time, G, GV, US, diag, CS%sponge_CSp)

  if (associated(CS%ALE_sponge_CSp)) &
    call init_ALE_sponge_diags(Time, G, diag, CS%ALE_sponge_CSp)

  if (CS%adiabatic) then
    call adiabatic_driver_init(Time, G, param_file, diag, CS%diabatic_CSp, &
                               CS%tracer_flow_CSp)
  else
    call diabatic_driver_init(Time, G, GV, US, param_file, CS%use_ALE_algorithm, diag, &
                              CS%ADp, CS%CDp, CS%diabatic_CSp, CS%tracer_flow_CSp, &
                              CS%sponge_CSp, CS%ALE_sponge_CSp)
  endif

  call tracer_advect_init(Time, G, US, param_file, diag, CS%tracer_adv_CSp)
  call tracer_hor_diff_init(Time, G, US, param_file, diag, CS%tv%eqn_of_state, CS%diabatic_CSp, &
                            CS%tracer_diff_CSp)

  call lock_tracer_registry(CS%tracer_Reg)
  call callTree_waypoint("tracer registry now locked (initialize_MOM)")

  ! now register some diagnostics since the tracer registry is now locked
  call register_surface_diags(Time, G, US, CS%sfc_IDs, CS%diag, CS%tv)
  call register_diags(Time, G, GV, US, CS%IDs, CS%diag)
  call register_transport_diags(Time, G, GV, US, CS%transport_IDs, CS%diag)
  call register_tracer_diagnostics(CS%tracer_Reg, CS%h, Time, diag, G, GV, US, &
                                   CS%use_ALE_algorithm)
  if (CS%use_ALE_algorithm) then
    call ALE_register_diags(Time, G, GV, US, diag, CS%ALE_CSp)
  endif

  ! This subroutine initializes any tracer packages.
  new_sim = is_new_run(restart_CSp)
  call tracer_flow_control_init(.not.new_sim, Time, G, GV, US, CS%h, param_file, &
             CS%diag, CS%OBC, CS%tracer_flow_CSp, CS%sponge_CSp, &
             CS%ALE_sponge_CSp, CS%tv)
  if (present(tracer_flow_CSp)) tracer_flow_CSp => CS%tracer_flow_CSp

  ! If running in offline tracer mode, initialize the necessary control structure and
  ! parameters
  if (present(offline_tracer_mode)) offline_tracer_mode=CS%offline_tracer_mode

  if (CS%offline_tracer_mode) then
    ! Setup some initial parameterizations and also assign some of the subtypes
    call offline_transport_init(param_file, CS%offline_CSp, CS%diabatic_CSp, G, GV, US)
    call insert_offline_main( CS=CS%offline_CSp, ALE_CSp=CS%ALE_CSp, diabatic_CSp=CS%diabatic_CSp, &
                              diag=CS%diag, OBC=CS%OBC, tracer_adv_CSp=CS%tracer_adv_CSp,              &
                              tracer_flow_CSp=CS%tracer_flow_CSp, tracer_Reg=CS%tracer_Reg,            &
                              tv=CS%tv, x_before_y = (MOD(first_direction,2)==0), debug=CS%debug )
    call register_diags_offline_transport(Time, CS%diag, CS%offline_CSp)
  endif

  !--- set up group pass for u,v,T,S and h. pass_uv_T_S_h also is used in step_MOM
  call cpu_clock_begin(id_clock_pass_init)
  dynamics_stencil = min(3, G%Domain%nihalo, G%Domain%njhalo)
  call create_group_pass(pass_uv_T_S_h, CS%u, CS%v, G%Domain, halo=dynamics_stencil)
  if (use_temperature) then
    call create_group_pass(pass_uv_T_S_h, CS%tv%T, G%Domain, halo=dynamics_stencil)
    call create_group_pass(pass_uv_T_S_h, CS%tv%S, G%Domain, halo=dynamics_stencil)
  endif
  call create_group_pass(pass_uv_T_S_h, CS%h, G%Domain, halo=dynamics_stencil)

  call do_group_pass(pass_uv_T_S_h, G%Domain)

  if (associated(CS%visc%Kv_shear)) &
    call pass_var(CS%visc%Kv_shear, G%Domain, To_All+Omit_Corners, halo=1)

  if (associated(CS%visc%Kv_slow)) &
    call pass_var(CS%visc%Kv_slow, G%Domain, To_All+Omit_Corners, halo=1)

  call cpu_clock_end(id_clock_pass_init)

  call register_obsolete_diagnostics(param_file, CS%diag)

  if (use_frazil) then
    if (query_initialized(CS%tv%frazil,"frazil",restart_CSp)) then
      ! Test whether the dimensional rescaling has changed for heat content.
      if ((US%kg_m3_to_R_restart*US%m_to_Z_restart*US%J_kg_to_Q_restart /= 0.0) .and. &
          ((US%J_kg_to_Q*US%kg_m3_to_R*US%m_to_Z) /= &
           (US%J_kg_to_Q_restart*US%kg_m3_to_R_restart*US%m_to_Z_restart)) ) then
        QRZ_rescale = (US%J_kg_to_Q*US%kg_m3_to_R*US%m_to_Z) / &
                      (US%J_kg_to_Q_restart*US%kg_m3_to_R_restart*US%m_to_Z_restart)
        do j=js,je ; do i=is,ie
          CS%tv%frazil(i,j) = QRZ_rescale * CS%tv%frazil(i,j)
        enddo ; enddo
      endif
    else
      CS%tv%frazil(:,:) = 0.0
    endif
  endif

  if (CS%interp_p_surf) then
    CS%p_surf_prev_set = query_initialized(CS%p_surf_prev,"p_surf_prev",restart_CSp)

    if (CS%p_surf_prev_set) then
      ! Test whether the dimensional rescaling has changed for pressure.
      if ((US%kg_m3_to_R_restart*US%s_to_T_restart*US%m_to_L_restart /= 0.0) .and. &
          ((US%kg_m3_to_R*(US%m_to_L*US%s_to_T_restart)**2) /= &
           (US%kg_m3_to_R_restart*(US%m_to_L_restart*US%s_to_T)**2)) ) then
        RL2_T2_rescale = (US%kg_m3_to_R*(US%m_to_L*US%s_to_T_restart)**2) / &
                         (US%kg_m3_to_R_restart*(US%m_to_L_restart*US%s_to_T)**2)
        do j=js,je ; do i=is,ie
          CS%p_surf_prev(i,j) = RL2_T2_rescale * CS%p_surf_prev(i,j)
        enddo ; enddo
      endif

      call pass_var(CS%p_surf_prev, G%domain)
    endif
  endif

  if (use_ice_shelf .and. associated(CS%Hml)) then
    if (query_initialized(CS%Hml, "hML", restart_CSp)) then
      ! Test whether the dimensional rescaling has changed for depths.
      if ((US%m_to_Z_restart /= 0.0) .and. (US%m_to_Z /= US%m_to_Z_restart) ) then
        Z_rescale = US%m_to_Z / US%m_to_Z_restart
        do j=js,je ; do i=is,ie
          CS%Hml(i,j) = Z_rescale * CS%Hml(i,j)
        enddo ; enddo
      endif
    endif
  endif

  if (.not.query_initialized(CS%ave_ssh_ibc,"ave_ssh",restart_CSp)) then
    if (CS%split) then
      call find_eta(CS%h, CS%tv, G, GV, US, CS%ave_ssh_ibc, eta, eta_to_m=1.0)
    else
      call find_eta(CS%h, CS%tv, G, GV, US, CS%ave_ssh_ibc, eta_to_m=1.0)
    endif
  endif
  if (CS%split) deallocate(eta)

  CS%nstep_tot = 0
  if (present(count_calls)) CS%count_calls = count_calls
  call MOM_sum_output_init(G_in, US, param_file, dirs%output_directory, &
                           CS%ntrunc, Time_init, CS%sum_output_CSp)

  ! Flag whether to save initial conditions in finish_MOM_initialization() or not.
  CS%write_IC = save_IC .and. &
                .not.((dirs%input_filename(1:1) == 'r') .and. &
                      (LEN_TRIM(dirs%input_filename) == 1))

  if (CS%ensemble_ocean) then
    call init_oda(Time, G, GV, CS%odaCS)
  endif

  !### This could perhaps go here instead of in finish_MOM_initialization?
  ! call fix_restart_scaling(GV)
  ! call fix_restart_unit_scaling(US)

  call callTree_leave("initialize_MOM()")
  call cpu_clock_end(id_clock_init)

end subroutine initialize_MOM

!> Finishes initializing MOM and writes out the initial conditions.
subroutine finish_MOM_initialization(Time, dirs, CS, restart_CSp)
  type(time_type),          intent(in)    :: Time        !< model time, used in this routine
  type(directories),        intent(in)    :: dirs        !< structure with directory paths
  type(MOM_control_struct), pointer       :: CS          !< pointer to MOM control structure
  type(MOM_restart_CS),     pointer       :: restart_CSp !< pointer to the restart control
                                                         !! structure that will be used for MOM.
  ! Local variables
  type(ocean_grid_type),   pointer :: G => NULL()  ! pointer to a structure containing
                                                   ! metrics and related information
  type(verticalGrid_type), pointer :: GV => NULL() ! Pointer to the vertical grid structure
  type(unit_scale_type),   pointer :: US => NULL() ! Pointer to a structure containing
                                                   ! various unit conversion factors
  type(MOM_restart_CS),    pointer :: restart_CSp_tmp => NULL()
  real, allocatable :: z_interface(:,:,:) ! Interface heights [m]
  type(vardesc) :: vd

  call cpu_clock_begin(id_clock_init)
  call callTree_enter("finish_MOM_initialization()")

  ! Pointers for convenience
  G => CS%G ; GV => CS%GV ; US => CS%US

  !### Move to initialize_MOM?
  call fix_restart_scaling(GV)
  call fix_restart_unit_scaling(US)

  ! Write initial conditions
  if (CS%write_IC) then
    allocate(restart_CSp_tmp)
    restart_CSp_tmp = restart_CSp
    allocate(z_interface(SZI_(G),SZJ_(G),SZK_(G)+1))
    call find_eta(CS%h, CS%tv, G, GV, US, z_interface, eta_to_m=1.0)
    call register_restart_field(z_interface, "eta", .true., restart_CSp_tmp, &
                                "Interface heights", "meter", z_grid='i')

    call save_restart(dirs%output_directory, Time, CS%G_in, &
                      restart_CSp_tmp, filename=CS%IC_file, GV=GV)
    deallocate(z_interface)
    deallocate(restart_CSp_tmp)
  endif

  call write_energy(CS%u, CS%v, CS%h, CS%tv, Time, 0, G, GV, US, &
                    CS%sum_output_CSp, CS%tracer_flow_CSp)

  call callTree_leave("finish_MOM_initialization()")
  call cpu_clock_end(id_clock_init)

end subroutine finish_MOM_initialization

!> Register certain diagnostics
subroutine register_diags(Time, G, GV, US, IDs, diag)
  type(time_type),         intent(in)    :: Time  !< current model time
  type(ocean_grid_type),   intent(in)    :: G     !< ocean grid structure
  type(verticalGrid_type), intent(in)    :: GV    !< ocean vertical grid structure
  type(unit_scale_type),   intent(inout) :: US    !< A dimensional unit scaling type
  type(MOM_diag_IDs),      intent(inout) :: IDs   !< A structure with the diagnostic IDs.
  type(diag_ctrl),         intent(inout) :: diag  !< regulates diagnostic output

  real :: H_convert
  character(len=48) :: thickness_units

  thickness_units = get_thickness_units(GV)
  if (GV%Boussinesq) then
    H_convert = GV%H_to_m
  else
    H_convert = GV%H_to_kg_m2
  endif

  ! Diagnostics of the rapidly varying dynamic state
  IDs%id_u = register_diag_field('ocean_model', 'u_dyn', diag%axesCuL, Time, &
      'Zonal velocity after the dynamics update', 'm s-1', conversion=US%L_T_to_m_s)
  IDs%id_v = register_diag_field('ocean_model', 'v_dyn', diag%axesCvL, Time, &
      'Meridional velocity after the dynamics update', 'm s-1', conversion=US%L_T_to_m_s)
  IDs%id_h = register_diag_field('ocean_model', 'h_dyn', diag%axesTL, Time, &
      'Layer Thickness after the dynamics update', thickness_units, &
      v_extensive=.true., conversion=H_convert)
  IDs%id_ssh_inst = register_diag_field('ocean_model', 'SSH_inst', diag%axesT1, &
      Time, 'Instantaneous Sea Surface Height', 'm')
end subroutine register_diags

!> Set up CPU clock IDs for timing various subroutines.
subroutine MOM_timing_init(CS)
  type(MOM_control_struct), intent(in) :: CS  !< control structure set up by initialize_MOM.

 id_clock_ocean    = cpu_clock_id('Ocean', grain=CLOCK_COMPONENT)
 id_clock_dynamics = cpu_clock_id('Ocean dynamics', grain=CLOCK_SUBCOMPONENT)
 id_clock_thermo   = cpu_clock_id('Ocean thermodynamics and tracers', grain=CLOCK_SUBCOMPONENT)
 id_clock_other    = cpu_clock_id('Ocean Other', grain=CLOCK_SUBCOMPONENT)
 id_clock_tracer   = cpu_clock_id('(Ocean tracer advection)', grain=CLOCK_MODULE_DRIVER)
 if (.not.CS%adiabatic) then
   id_clock_diabatic = cpu_clock_id('(Ocean diabatic driver)', grain=CLOCK_MODULE_DRIVER)
 else
   id_clock_adiabatic = cpu_clock_id('(Ocean adiabatic driver)', grain=CLOCK_MODULE_DRIVER)
 endif

 id_clock_continuity = cpu_clock_id('(Ocean continuity equation *)', grain=CLOCK_MODULE)
 id_clock_BBL_visc   = cpu_clock_id('(Ocean set BBL viscosity)', grain=CLOCK_MODULE)
 id_clock_pass       = cpu_clock_id('(Ocean message passing *)', grain=CLOCK_MODULE)
 id_clock_MOM_init   = cpu_clock_id('(Ocean MOM_initialize_state)', grain=CLOCK_MODULE)
 id_clock_pass_init  = cpu_clock_id('(Ocean init message passing *)', grain=CLOCK_ROUTINE)
 if (CS%thickness_diffuse) &
   id_clock_thick_diff = cpu_clock_id('(Ocean thickness diffusion *)', grain=CLOCK_MODULE)
!if (CS%mixedlayer_restrat) &
   id_clock_ml_restrat = cpu_clock_id('(Ocean mixed layer restrat)', grain=CLOCK_MODULE)
 id_clock_diagnostics  = cpu_clock_id('(Ocean collective diagnostics)', grain=CLOCK_MODULE)
 id_clock_Z_diag       = cpu_clock_id('(Ocean Z-space diagnostics)', grain=CLOCK_MODULE)
 id_clock_ALE          = cpu_clock_id('(Ocean ALE)', grain=CLOCK_MODULE)
 if (CS%offline_tracer_mode) then
  id_clock_offline_tracer = cpu_clock_id('Ocean offline tracers', grain=CLOCK_SUBCOMPONENT)
 endif

end subroutine MOM_timing_init

!> Set the fields that are needed for bitwise identical restarting
!! the time stepping scheme.  In addition to those specified here
!! directly, there may be fields related to the forcing or to the
!! barotropic solver that are needed; these are specified in sub-
!! routines that are called from this one.
!!
!! This routine should be altered if there are any changes to the
!! time stepping scheme.  The CHECK_RESTART facility may be used to
!! confirm that all needed restart fields have been included.
subroutine set_restart_fields(GV, US, param_file, CS, restart_CSp)
  type(verticalGrid_type),  intent(inout) :: GV         !< ocean vertical grid structure
  type(unit_scale_type),    intent(inout) :: US         !< A dimensional unit scaling type
  type(param_file_type),    intent(in) :: param_file    !< opened file for parsing to get parameters
  type(MOM_control_struct), intent(in) :: CS            !< control structure set up by initialize_MOM
  type(MOM_restart_CS),     pointer    :: restart_CSp   !< pointer to the restart control
                                                        !! structure that will be used for MOM.
  ! Local variables
  logical :: use_ice_shelf ! Needed to determine whether to add CS%Hml to restarts
  character(len=48) :: thickness_units, flux_units
  type(vardesc) :: u_desc, v_desc

  thickness_units = get_thickness_units(GV)
  flux_units = get_flux_units(GV)

  u_desc = var_desc("u", "m s-1", "Zonal velocity", hor_grid='Cu')
  v_desc = var_desc("v", "m s-1", "Meridional velocity", hor_grid='Cv')

  if (associated(CS%tv%T)) &
    call register_restart_field(CS%tv%T, "Temp", .true., restart_CSp, &
                                "Potential Temperature", "degC")
  if (associated(CS%tv%S)) &
    call register_restart_field(CS%tv%S, "Salt", .true., restart_CSp, &
                                "Salinity", "PPT")

  call register_restart_field(CS%h, "h", .true., restart_CSp, &
                              "Layer Thickness", thickness_units)

  call register_restart_pair(CS%u, CS%v, u_desc, v_desc, .true., restart_CSp)

  if (associated(CS%tv%frazil)) &
    call register_restart_field(CS%tv%frazil, "frazil", .false., restart_CSp, &
                                "Frazil heat flux into ocean", "J m-2")

  if (CS%interp_p_surf) then
    call register_restart_field(CS%p_surf_prev, "p_surf_prev", .false., restart_CSp, &
                                "Previous ocean surface pressure", "Pa")
  endif

  call register_restart_field(CS%ave_ssh_ibc, "ave_ssh", .false., restart_CSp, &
                              "Time average sea surface height", "meter")

  ! hML is needed when using the ice shelf module
  call get_param(param_file, '', "ICE_SHELF", use_ice_shelf, default=.false., &
                 do_not_log=.true.)
  if (use_ice_shelf .and. associated(CS%Hml)) then
    call register_restart_field(CS%Hml, "hML", .false., restart_CSp, &
                                "Mixed layer thickness", "meter")
  endif

  ! Register scalar unit conversion factors.
  call register_restart_field(US%m_to_Z_restart, "m_to_Z", .false., restart_CSp, &
                              "Height unit conversion factor", "Z meter-1")
  call register_restart_field(GV%m_to_H_restart, "m_to_H", .false., restart_CSp, &
                              "Thickness unit conversion factor", "H meter-1")
  call register_restart_field(US%m_to_L_restart, "m_to_L", .false., restart_CSp, &
                              "Length unit conversion factor", "L meter-1")
  call register_restart_field(US%s_to_T_restart, "s_to_T", .false., restart_CSp, &
                              "Time unit conversion factor", "T second-1")
  call register_restart_field(US%kg_m3_to_R_restart, "kg_m3_to_R", .false., restart_CSp, &
                              "Density unit conversion factor", "R m3 kg-1")
  call register_restart_field(US%J_kg_to_Q_restart, "J_kg_to_Q", .false., restart_CSp, &
                              "Heat content unit conversion factor.", units="Q kg J-1")

end subroutine set_restart_fields

!> Apply a correction to the sea surface height to compensate
!! for the atmospheric pressure (the inverse barometer).
subroutine adjust_ssh_for_p_atm(tv, G, GV, US, ssh, p_atm, use_EOS)
  type(thermo_var_ptrs),             intent(in)    :: tv  !< A structure pointing to various thermodynamic variables
  type(ocean_grid_type),             intent(in)    :: G   !< ocean grid structure
  type(verticalGrid_type),           intent(in)    :: GV  !< ocean vertical grid structure
  type(unit_scale_type),             intent(in)    :: US  !< A dimensional unit scaling type
  real, dimension(SZI_(G),SZJ_(G)),  intent(inout) :: ssh !< time mean surface height [m]
  real, dimension(:,:),    optional, pointer       :: p_atm !< Ocean surface pressure [R L2 T-2 ~> Pa]
  logical,                 optional, intent(in)    :: use_EOS !< If true, calculate the density for
                                                       !! the SSH correction using the equation of state.

  real :: Rho_conv(SZI_(G))  ! The density used to convert surface pressure to
                      ! a corrected effective SSH [R ~> kg m-3].
  real :: IgR0        ! The SSH conversion factor from R L2 T-2 to m [m T2 R-1 L-2 ~> m Pa-1].
  logical :: calc_rho
  integer, dimension(2) :: EOSdom ! The i-computational domain for the equation of state
  integer :: i, j, is, ie, js, je

  is = G%isc ; ie = G%iec ; js = G%jsc ; je = G%jec
  EOSdom(:) = EOS_domain(G%HI)
  if (present(p_atm)) then ; if (associated(p_atm)) then
    calc_rho = associated(tv%eqn_of_state)
    if (present(use_EOS) .and. calc_rho) calc_rho = use_EOS
    ! Correct the output sea surface height for the contribution from the ice pressure.
    do j=js,je
      if (calc_rho) then
        call calculate_density(tv%T(:,j,1), tv%S(:,j,1), 0.5*p_atm(:,j), Rho_conv, &
                               tv%eqn_of_state, EOSdom)
        do i=is,ie
          IgR0 = US%Z_to_m / (Rho_conv(i) * GV%g_Earth)
          ssh(i,j) = ssh(i,j) + p_atm(i,j) * IgR0
        enddo
      else
        do i=is,ie
          ssh(i,j) = ssh(i,j) + p_atm(i,j) * (US%Z_to_m / (GV%Rho0 * GV%g_Earth))
        enddo
      endif
    enddo
  endif ; endif

end subroutine adjust_ssh_for_p_atm

!> Set the surface (return) properties of the ocean model by
!! setting the appropriate fields in sfc_state.  Unused fields
!! are set to NULL or are unallocated.
subroutine extract_surface_state(CS, sfc_state_in)
  type(MOM_control_struct), pointer    :: CS !< Master MOM control structure
  type(surface), target, intent(inout) :: sfc_state_in !< transparent ocean surface state
                                             !! structure shared with the calling routine
                                             !! data in this structure is intent out.

  ! Local variables
  real :: hu, hv  ! Thicknesses interpolated to velocity points [H ~> m or kg m-2]
  type(ocean_grid_type),   pointer :: G => NULL() !< pointer to a structure containing
                                                  !! metrics and related information
  type(ocean_grid_type),   pointer :: G_in => NULL() !< Input grid metric
  type(verticalGrid_type), pointer :: GV => NULL() !< structure containing vertical grid info
  type(unit_scale_type),   pointer :: US => NULL() !< structure containing various unit conversion factors
  type(surface),           pointer :: sfc_state => NULL()  ! surface state on the model grid
  real, dimension(:,:,:),  pointer :: &
    h => NULL()    !< h : layer thickness [H ~> m or kg m-2]
  real :: depth(SZI_(CS%G))  !< Distance from the surface in depth units [Z ~> m] or [H ~> m or kg m-2]
  real :: depth_ml           !< Depth over which to average to determine mixed
                             !! layer properties [Z ~> m] or [H ~> m or kg m-2]
  real :: dh                 !< Thickness of a layer within the mixed layer [Z ~> m] or [H ~> m or kg m-2]
  real :: mass               !< Mass per unit area of a layer [R Z ~> kg m-2]
  real :: T_freeze           !< freezing temperature [degC]
  real :: I_depth            !< The inverse of depth [Z-1 ~> m-1] or [H-1 ~> m-1 or m2 kg-1]
  real :: missing_depth      !< The portion of depth_ml that can not be found in a column [H ~> m or kg m-2]
  real :: H_rescale          !< A conversion factor from thickness units to the units used in the
                             !! calculation of properties of the uppermost ocean [nondim] or [Z H-1 ~> 1 or m3 kg-1]
                             !  After the ANSWERS_2018 flag has been obsoleted, H_rescale will be 1.
  real :: delT(SZI_(CS%G))   !< Depth integral of T-T_freeze [Z degC ~> m degC]
  logical :: use_temperature !< If true, temp and saln used as state variables.
  integer :: i, j, k, is, ie, js, je, nz, numberOfErrors, ig, jg
  integer :: isd, ied, jsd, jed
  integer :: iscB, iecB, jscB, jecB, isdB, iedB, jsdB, jedB
  logical :: localError
  character(240) :: msg
  integer :: turns    ! Number of quarter turns

  call callTree_enter("extract_surface_state(), MOM.F90")
  G => CS%G ; G_in => CS%G_in ; GV => CS%GV ; US => CS%US
  is  = G%isc ; ie  = G%iec ; js  = G%jsc ; je  = G%jec ; nz = GV%ke
  isd = G%isd ; ied = G%ied ; jsd = G%jsd ; jed = G%jed
  iscB = G%iscB ; iecB = G%iecB; jscB = G%jscB ; jecB = G%jecB
  isdB = G%isdB ; iedB = G%iedB; jsdB = G%jsdB ; jedB = G%jedB
  h => CS%h

  use_temperature = associated(CS%tv%T)

  turns = 0
  if (CS%rotate_index) &
    turns = G%HI%turns

  if (.not.sfc_state_in%arrays_allocated) &
    !  Consider using a run-time flag to determine whether to do the vertical
    ! integrals, since the 3-d sums are not negligible in cost.
    call allocate_surface_state(sfc_state_in, G_in, use_temperature, &
        do_integrals=.true., omit_frazil=.not.associated(CS%tv%frazil))

  if (CS%rotate_index) then
    allocate(sfc_state)
    call allocate_surface_state(sfc_state, G, use_temperature, &
        do_integrals=.true., omit_frazil=.not.associated(CS%tv%frazil))
  else
    sfc_state => sfc_state_in
  endif

  sfc_state%T_is_conT = CS%tv%T_is_conT
  sfc_state%S_is_absS = CS%tv%S_is_absS

  do j=js,je ; do i=is,ie
    sfc_state%sea_lev(i,j) = US%m_to_Z*CS%ave_ssh_ibc(i,j)
  enddo ; enddo

  if (allocated(sfc_state%frazil) .and. associated(CS%tv%frazil)) then ; do j=js,je ; do i=is,ie
    sfc_state%frazil(i,j) = CS%tv%frazil(i,j)
  enddo ; enddo ; endif

  ! copy Hml into sfc_state, so that caps can access it
  if (associated(CS%Hml)) then
    do j=js,je ; do i=is,ie
      sfc_state%Hml(i,j) = CS%Hml(i,j)
    enddo ; enddo
  endif

  if (CS%Hmix < 0.0) then  ! A bulk mixed layer is in use, so layer 1 has the properties
    if (use_temperature) then ; do j=js,je ; do i=is,ie
      sfc_state%SST(i,j) = CS%tv%T(i,j,1)
      sfc_state%SSS(i,j) = CS%tv%S(i,j,1)
    enddo ; enddo ; endif
    do j=js,je ; do I=is-1,ie
      sfc_state%u(I,j) = CS%u(I,j,1)
    enddo ; enddo
    do J=js-1,je ; do i=is,ie
      sfc_state%v(i,J) = CS%v(i,J,1)
    enddo ; enddo

  else  ! (CS%Hmix >= 0.0)
    H_rescale = 1.0 ; if (CS%answers_2018) H_rescale = GV%H_to_Z
    depth_ml = CS%Hmix
    if (.not.CS%answers_2018) depth_ml = CS%Hmix*GV%Z_to_H
    ! Determine the mean tracer properties of the uppermost depth_ml fluid.

    !$OMP parallel do default(shared) private(depth,dh)
    do j=js,je
      do i=is,ie
        depth(i) = 0.0
        if (use_temperature) then
          sfc_state%SST(i,j) = 0.0 ; sfc_state%SSS(i,j) = 0.0
        else
          sfc_state%sfc_density(i,j) = 0.0
        endif
      enddo

      do k=1,nz ; do i=is,ie
        if (depth(i) + h(i,j,k)*H_rescale < depth_ml) then
          dh = h(i,j,k)*H_rescale
        elseif (depth(i) < depth_ml) then
          dh = depth_ml - depth(i)
        else
          dh = 0.0
        endif
        if (use_temperature) then
          sfc_state%SST(i,j) = sfc_state%SST(i,j) + dh * CS%tv%T(i,j,k)
          sfc_state%SSS(i,j) = sfc_state%SSS(i,j) + dh * CS%tv%S(i,j,k)
        else
          sfc_state%sfc_density(i,j) = sfc_state%sfc_density(i,j) + dh * GV%Rlay(k)
        endif
        depth(i) = depth(i) + dh
      enddo ; enddo
  ! Calculate the average properties of the mixed layer depth.
      do i=is,ie
        if (CS%answers_2018) then
          if (depth(i) < GV%H_subroundoff*H_rescale) &
              depth(i) = GV%H_subroundoff*H_rescale
          if (use_temperature) then
            sfc_state%SST(i,j) = sfc_state%SST(i,j) / depth(i)
            sfc_state%SSS(i,j) = sfc_state%SSS(i,j) / depth(i)
          else
            sfc_state%sfc_density(i,j) = sfc_state%sfc_density(i,j) / depth(i)
          endif
        else
          if (depth(i) < GV%H_subroundoff*H_rescale) then
            I_depth = 1.0 / (GV%H_subroundoff*H_rescale)
            missing_depth = GV%H_subroundoff*H_rescale - depth(i)
            if (use_temperature) then
              sfc_state%SST(i,j) = (sfc_state%SST(i,j) + missing_depth*CS%tv%T(i,j,1)) * I_depth
              sfc_state%SSS(i,j) = (sfc_state%SSS(i,j) + missing_depth*CS%tv%S(i,j,1)) * I_depth
            else
              sfc_state%sfc_density(i,j) = (sfc_state%sfc_density(i,j) + &
                                            missing_depth*GV%Rlay(1)) * I_depth
            endif
          else
            I_depth = 1.0 / depth(i)
            if (use_temperature) then
              sfc_state%SST(i,j) = sfc_state%SST(i,j) * I_depth
              sfc_state%SSS(i,j) = sfc_state%SSS(i,j) * I_depth
            else
              sfc_state%sfc_density(i,j) = sfc_state%sfc_density(i,j) * I_depth
            endif
          endif
        endif
      enddo
    enddo ! end of j loop

!   Determine the mean velocities in the uppermost depth_ml fluid.
    ! NOTE: Velocity loops start on `[ij]s-1` in order to update halo values
    !       required by the speed diagnostic on the non-symmetric grid.
    !       This assumes that u and v halos have already been updated.
    if (CS%Hmix_UV>0.) then
      depth_ml = CS%Hmix_UV
      if (.not.CS%answers_2018) depth_ml = CS%Hmix_UV*GV%Z_to_H
      !$OMP parallel do default(shared) private(depth,dh,hv)
      do J=js-1,ie
        do i=is,ie
          depth(i) = 0.0
          sfc_state%v(i,J) = 0.0
        enddo
        do k=1,nz ; do i=is,ie
          hv = 0.5 * (h(i,j,k) + h(i,j+1,k)) * H_rescale
          if (depth(i) + hv < depth_ml) then
            dh = hv
          elseif (depth(i) < depth_ml) then
            dh = depth_ml - depth(i)
          else
            dh = 0.0
          endif
          sfc_state%v(i,J) = sfc_state%v(i,J) + dh * CS%v(i,J,k)
          depth(i) = depth(i) + dh
        enddo ; enddo
        ! Calculate the average properties of the mixed layer depth.
        do i=is,ie
          sfc_state%v(i,J) = sfc_state%v(i,J) / max(depth(i), GV%H_subroundoff*H_rescale)
        enddo
      enddo ! end of j loop

      !$OMP parallel do default(shared) private(depth,dh,hu)
      do j=js,je
        do I=is-1,ie
          depth(I) = 0.0
          sfc_state%u(I,j) = 0.0
        enddo
        do k=1,nz ; do I=is-1,ie
          hu = 0.5 * (h(i,j,k) + h(i+1,j,k)) * H_rescale
          if (depth(i) + hu < depth_ml) then
            dh = hu
          elseif (depth(I) < depth_ml) then
            dh = depth_ml - depth(I)
          else
            dh = 0.0
          endif
          sfc_state%u(I,j) = sfc_state%u(I,j) + dh * CS%u(I,j,k)
          depth(I) = depth(I) + dh
        enddo ; enddo
        ! Calculate the average properties of the mixed layer depth.
        do I=is-1,ie
          sfc_state%u(I,j) = sfc_state%u(I,j) / max(depth(I), GV%H_subroundoff*H_rescale)
        enddo
      enddo ! end of j loop
    else ! Hmix_UV<=0.
      do j=js,je ; do I=is-1,ie
        sfc_state%u(I,j) = CS%u(I,j,1)
      enddo ; enddo
      do J=js-1,je ; do i=is,ie
        sfc_state%v(i,J) = CS%v(i,J,1)
      enddo ; enddo
    endif
  endif  ! (CS%Hmix >= 0.0)


  if (allocated(sfc_state%melt_potential)) then
    !$OMP parallel do default(shared) private(depth_ml, dh, T_freeze, depth, delT)
    do j=js,je
      do i=is,ie
        depth(i) = 0.0
        delT(i) = 0.0
      enddo

      do k=1,nz ; do i=is,ie
        depth_ml = min(CS%HFrz, CS%visc%MLD(i,j))
        if (depth(i) + h(i,j,k)*GV%H_to_Z < depth_ml) then
          dh = h(i,j,k)*GV%H_to_Z
        elseif (depth(i) < depth_ml) then
          dh = depth_ml - depth(i)
        else
          dh = 0.0
        endif

        ! p=0 OK, HFrz ~ 10 to 20m
        call calculate_TFreeze(CS%tv%S(i,j,k), 0.0, T_freeze, CS%tv%eqn_of_state)
        depth(i) = depth(i) + dh
        delT(i) =  delT(i) + dh * (CS%tv%T(i,j,k) - T_freeze)
      enddo ; enddo

      do i=is,ie
       ! set melt_potential to zero to avoid passing previous values
       sfc_state%melt_potential(i,j) = 0.0

       if (G%mask2dT(i,j)>0.) then
         ! instantaneous melt_potential [Q R Z ~> J m-2]
         sfc_state%melt_potential(i,j) = CS%tv%C_p * GV%Rho0 * delT(i)
       endif
      enddo
    enddo ! end of j loop
  endif   ! melt_potential

  if (allocated(sfc_state%salt_deficit) .and. associated(CS%tv%salt_deficit)) then
    !$OMP parallel do default(shared)
    do j=js,je ; do i=is,ie
      ! Convert from gSalt to kgSalt
      sfc_state%salt_deficit(i,j) = 0.001 * CS%tv%salt_deficit(i,j)
    enddo ; enddo
  endif
  if (allocated(sfc_state%TempxPmE) .and. associated(CS%tv%TempxPmE)) then
    !$OMP parallel do default(shared)
    do j=js,je ; do i=is,ie
      sfc_state%TempxPmE(i,j) = CS%tv%TempxPmE(i,j)
    enddo ; enddo
  endif
  if (allocated(sfc_state%internal_heat) .and. associated(CS%tv%internal_heat)) then
    !$OMP parallel do default(shared)
    do j=js,je ; do i=is,ie
      sfc_state%internal_heat(i,j) = CS%tv%internal_heat(i,j)
    enddo ; enddo
  endif
  if (allocated(sfc_state%taux_shelf) .and. associated(CS%visc%taux_shelf)) then
    !$OMP parallel do default(shared)
    do j=js,je ; do I=is-1,ie
      sfc_state%taux_shelf(I,j) = CS%visc%taux_shelf(I,j)
    enddo ; enddo
  endif
  if (allocated(sfc_state%tauy_shelf) .and. associated(CS%visc%tauy_shelf)) then
    !$OMP parallel do default(shared)
    do J=js-1,je ; do i=is,ie
      sfc_state%tauy_shelf(i,J) = CS%visc%tauy_shelf(i,J)
    enddo ; enddo
  endif

  if (allocated(sfc_state%ocean_mass) .and. allocated(sfc_state%ocean_heat) .and. &
      allocated(sfc_state%ocean_salt)) then
    !$OMP parallel do default(shared)
    do j=js,je ; do i=is,ie
      sfc_state%ocean_mass(i,j) = 0.0
      sfc_state%ocean_heat(i,j) = 0.0 ; sfc_state%ocean_salt(i,j) = 0.0
    enddo ; enddo
    !$OMP parallel do default(shared) private(mass)
    do j=js,je ; do k=1,nz; do i=is,ie
      mass = GV%H_to_RZ*h(i,j,k)
      sfc_state%ocean_mass(i,j) = sfc_state%ocean_mass(i,j) + mass
      sfc_state%ocean_heat(i,j) = sfc_state%ocean_heat(i,j) + mass * CS%tv%T(i,j,k)
      sfc_state%ocean_salt(i,j) = sfc_state%ocean_salt(i,j) + mass * (1.0e-3*CS%tv%S(i,j,k))
    enddo ; enddo ; enddo
  else
    if (allocated(sfc_state%ocean_mass)) then
      !$OMP parallel do default(shared)
      do j=js,je ; do i=is,ie ; sfc_state%ocean_mass(i,j) = 0.0 ; enddo ; enddo
      !$OMP parallel do default(shared)
      do j=js,je ; do k=1,nz ; do i=is,ie
        sfc_state%ocean_mass(i,j) = sfc_state%ocean_mass(i,j) + GV%H_to_RZ*h(i,j,k)
      enddo ; enddo ; enddo
    endif
    if (allocated(sfc_state%ocean_heat)) then
      !$OMP parallel do default(shared)
      do j=js,je ; do i=is,ie ; sfc_state%ocean_heat(i,j) = 0.0 ; enddo ; enddo
      !$OMP parallel do default(shared) private(mass)
      do j=js,je ; do k=1,nz ; do i=is,ie
        mass = GV%H_to_RZ*h(i,j,k)
        sfc_state%ocean_heat(i,j) = sfc_state%ocean_heat(i,j) + mass*CS%tv%T(i,j,k)
      enddo ; enddo ; enddo
    endif
    if (allocated(sfc_state%ocean_salt)) then
      !$OMP parallel do default(shared)
      do j=js,je ; do i=is,ie ; sfc_state%ocean_salt(i,j) = 0.0 ; enddo ; enddo
      !$OMP parallel do default(shared) private(mass)
      do j=js,je ; do k=1,nz ; do i=is,ie
        mass = GV%H_to_RZ*h(i,j,k)
        sfc_state%ocean_salt(i,j) = sfc_state%ocean_salt(i,j) + mass * (1.0e-3*CS%tv%S(i,j,k))
      enddo ; enddo ; enddo
    endif
  endif

  if (associated(CS%tracer_flow_CSp)) then
    call call_tracer_surface_state(sfc_state, h, G, CS%tracer_flow_CSp)
  endif

  if (CS%check_bad_sfc_vals) then
    numberOfErrors=0 ! count number of errors
    do j=js,je; do i=is,ie
      if (G%mask2dT(i,j)>0.) then
        localError = sfc_state%sea_lev(i,j) <= -G%bathyT(i,j) &
                .or. sfc_state%sea_lev(i,j) >=  CS%bad_val_ssh_max  &
                .or. sfc_state%sea_lev(i,j) <= -CS%bad_val_ssh_max  &
                .or. sfc_state%sea_lev(i,j) + G%bathyT(i,j) < CS%bad_val_col_thick
        if (use_temperature) localError = localError &
                .or. sfc_state%SSS(i,j)<0.                        &
                .or. sfc_state%SSS(i,j)>=CS%bad_val_sss_max       &
                .or. sfc_state%SST(i,j)< CS%bad_val_sst_min       &
                .or. sfc_state%SST(i,j)>=CS%bad_val_sst_max
        if (localError) then
          numberOfErrors=numberOfErrors+1
          if (numberOfErrors<9) then ! Only report details for the first few errors
            ig = i + G%HI%idg_offset ! Global i-index
            jg = j + G%HI%jdg_offset ! Global j-index
            if (use_temperature) then
              write(msg(1:240),'(2(a,i4,x),4(a,f8.3,x),8(a,es11.4,x))') &
                'Extreme surface sfc_state detected: i=',ig,'j=',jg, &
                'lon=',G%geoLonT(i,j), 'lat=',G%geoLatT(i,j), &
                'x=',G%gridLonT(ig), 'y=',G%gridLatT(jg), &
                'D=',CS%US%Z_to_m*G%bathyT(i,j),  'SSH=',CS%US%Z_to_m*sfc_state%sea_lev(i,j), &
                'SST=',sfc_state%SST(i,j), 'SSS=',sfc_state%SSS(i,j), &
                'U-=',US%L_T_to_m_s*sfc_state%u(I-1,j), 'U+=',US%L_T_to_m_s*sfc_state%u(I,j), &
                'V-=',US%L_T_to_m_s*sfc_state%v(i,J-1), 'V+=',US%L_T_to_m_s*sfc_state%v(i,J)
            else
              write(msg(1:240),'(2(a,i4,x),4(a,f8.3,x),6(a,es11.4))') &
                'Extreme surface sfc_state detected: i=',ig,'j=',jg, &
                'lon=',G%geoLonT(i,j), 'lat=',G%geoLatT(i,j), &
                'x=',G%gridLonT(i), 'y=',G%gridLatT(j), &
                'D=',CS%US%Z_to_m*G%bathyT(i,j),  'SSH=',CS%US%Z_to_m*sfc_state%sea_lev(i,j), &
                'U-=',US%L_T_to_m_s*sfc_state%u(I-1,j), 'U+=',US%L_T_to_m_s*sfc_state%u(I,j), &
                'V-=',US%L_T_to_m_s*sfc_state%v(i,J-1), 'V+=',US%L_T_to_m_s*sfc_state%v(i,J)
            endif
            call MOM_error(WARNING, trim(msg), all_print=.true.)
          elseif (numberOfErrors==9) then ! Indicate once that there are more errors
            call MOM_error(WARNING, 'There were more unreported extreme events!', all_print=.true.)
          endif ! numberOfErrors
        endif ! localError
      endif ! mask2dT
    enddo ; enddo
    call sum_across_PEs(numberOfErrors)
    if (numberOfErrors>0) then
      write(msg(1:240),'(3(a,i9,x))') 'There were a total of ',numberOfErrors, &
          'locations detected with extreme surface values!'
      call MOM_error(FATAL, trim(msg))
    endif
  endif

  if (CS%debug) call MOM_surface_chksum("Post extract_sfc", sfc_state, G, US)

  ! Rotate sfc_state back onto the input grid, sfc_state_in
  if (CS%rotate_index) then
    call rotate_surface_state(sfc_state, G, sfc_state_in, G_in, -turns)
    call deallocate_surface_state(sfc_state)
  endif

  call callTree_leave("extract_surface_sfc_state()")
end subroutine extract_surface_state

!> Rotate initialization fields from input to rotated arrays.
subroutine rotate_initial_state(u_in, v_in, h_in, T_in, S_in, &
    use_temperature, turns, u, v, h, T, S)
  real, dimension(:,:,:), intent(in) :: u_in, v_in, h_in, T_in, S_in
  logical, intent(in) :: use_temperature
  integer, intent(in) :: turns
  real, dimension(:,:,:), intent(out) :: u, v, h, T, S

  call rotate_vector(u_in, v_in, turns, u, v)
  call rotate_array(h_in, turns, h)
  if (use_temperature) then
    call rotate_array(T_in, turns, T)
    call rotate_array(S_in, turns, S)
  endif
end subroutine rotate_initial_state

!> Return true if all phases of step_MOM are at the same point in time.
function MOM_state_is_synchronized(CS, adv_dyn) result(in_synch)
  type(MOM_control_struct), pointer :: CS !< MOM control structure
  logical,        optional, intent(in) :: adv_dyn  !< If present and true, only check
                                          !! whether the advection is up-to-date with
                                          !! the dynamics.
  logical :: in_synch !< True if all phases of the update are synchronized.

  logical :: adv_only

  adv_only = .false. ; if (present(adv_dyn)) adv_only = adv_dyn

  if (adv_only) then
    in_synch = (CS%t_dyn_rel_adv == 0.0)
  else
    in_synch = ((CS%t_dyn_rel_adv == 0.0) .and. (CS%t_dyn_rel_thermo == 0.0))
  endif

end function MOM_state_is_synchronized

!> This subroutine offers access to values or pointers to other types from within
!! the MOM_control_struct, allowing the MOM_control_struct to be opaque.
subroutine get_MOM_state_elements(CS, G, GV, US, C_p, C_p_scaled, use_temp)
  type(MOM_control_struct),          pointer     :: CS !< MOM control structure
  type(ocean_grid_type),   optional, pointer     :: G    !< structure containing metrics and grid info
  type(verticalGrid_type), optional, pointer     :: GV   !< structure containing vertical grid info
  type(unit_scale_type),   optional, pointer     :: US   !< A dimensional unit scaling type
  real,                    optional, intent(out) :: C_p  !< The heat capacity [J kg degC-1]
  real,                    optional, intent(out) :: C_p_scaled !< The heat capacity in scaled
                                                         !! units [Q degC-1 ~> J kg degC-1]
  logical,                 optional, intent(out) :: use_temp !< True if temperature is a state variable

  if (present(G)) G => CS%G_in
  if (present(GV)) GV => CS%GV
  if (present(US)) US => CS%US
  if (present(C_p)) C_p = CS%US%Q_to_J_kg * CS%tv%C_p
  if (present(C_p_scaled)) C_p_scaled = CS%tv%C_p
  if (present(use_temp)) use_temp = associated(CS%tv%T)
end subroutine get_MOM_state_elements

!> Find the global integrals of various quantities.
subroutine get_ocean_stocks(CS, mass, heat, salt, on_PE_only)
  type(MOM_control_struct), pointer :: CS !< MOM control structure
  real,    optional, intent(out) :: heat  !< The globally integrated integrated ocean heat [J].
  real,    optional, intent(out) :: salt  !< The globally integrated integrated ocean salt [kg].
  real,    optional, intent(out) :: mass  !< The globally integrated integrated ocean mass [kg].
  logical, optional, intent(in)  :: on_PE_only !< If present and true, only sum on the local PE.

  if (present(mass)) &
    mass = global_mass_integral(CS%h, CS%G, CS%GV, on_PE_only=on_PE_only)
  if (present(heat)) &
    heat = CS%US%Q_to_J_kg*CS%tv%C_p * global_mass_integral(CS%h, CS%G, CS%GV, CS%tv%T, on_PE_only=on_PE_only)
  if (present(salt)) &
    salt = 1.0e-3 * global_mass_integral(CS%h, CS%G, CS%GV, CS%tv%S, on_PE_only=on_PE_only)

end subroutine get_ocean_stocks

!> End of ocean model, including memory deallocation
subroutine MOM_end(CS)
  type(MOM_control_struct), pointer :: CS   !< MOM control structure

  if (CS%use_ALE_algorithm) call ALE_end(CS%ALE_CSp)

  DEALLOC_(CS%u) ; DEALLOC_(CS%v) ; DEALLOC_(CS%h)
  DEALLOC_(CS%uh) ; DEALLOC_(CS%vh)

  if (associated(CS%tv%T)) then
    DEALLOC_(CS%T) ; CS%tv%T => NULL() ; DEALLOC_(CS%S) ; CS%tv%S => NULL()
  endif
  if (associated(CS%tv%frazil)) deallocate(CS%tv%frazil)
  if (associated(CS%tv%salt_deficit)) deallocate(CS%tv%salt_deficit)
  if (associated(CS%Hml)) deallocate(CS%Hml)

  call tracer_advect_end(CS%tracer_adv_CSp)
  call tracer_hor_diff_end(CS%tracer_diff_CSp)
  call tracer_registry_end(CS%tracer_Reg)
  call tracer_flow_control_end(CS%tracer_flow_CSp)

  call diabatic_driver_end(CS%diabatic_CSp)

  if (CS%offline_tracer_mode) call offline_transport_end(CS%offline_CSp)

  DEALLOC_(CS%uhtr) ; DEALLOC_(CS%vhtr)
  if (CS%split) then
    call end_dyn_split_RK2(CS%dyn_split_RK2_CSp)
  elseif (CS%use_RK2) then
    call end_dyn_unsplit_RK2(CS%dyn_unsplit_RK2_CSp)
  else
    call end_dyn_unsplit(CS%dyn_unsplit_CSp)
  endif
  DEALLOC_(CS%ave_ssh_ibc) ; DEALLOC_(CS%ssh_rint)
  if (associated(CS%update_OBC_CSp)) call OBC_register_end(CS%update_OBC_CSp)

  call verticalGridEnd(CS%GV)
  call unit_scaling_end(CS%US)
  call MOM_grid_end(CS%G)

  deallocate(CS)

end subroutine MOM_end

!> \namespace mom
!!
!! Modular Ocean Model (MOM) Version 6.0 (MOM6)
!!
!! \authors Alistair Adcroft, Robert Hallberg, and Stephen Griffies
!!
!!  Additional contributions from:
!!    * Whit Anderson
!!    * Brian Arbic
!!    * Will Cooke
!!    * Anand Gnanadesikan
!!    * Matthew Harrison
!!    * Mehmet Ilicak
!!    * Laura Jackson
!!    * Jasmine John
!!    * John Krasting
!!    * Zhi Liang
!!    * Bonnie Samuels
!!    * Harper Simmons
!!    * Laurent White
!!    * Niki Zadeh
!!
!!  MOM ice-shelf code was developed by
!!  * Daniel Goldberg
!!  * Robert Hallberg
!!  * Chris Little
!!  * Olga Sergienko
!!
!!  \section section_overview Overview of MOM
!!
!!  This program (MOM) simulates the ocean by numerically solving
!!  the hydrostatic primitive equations in generalized Lagrangian
!!  vertical coordinates, typically tracking stretched pressure (p*)
!!  surfaces or following isopycnals in the ocean's interior, and
!!  general orthogonal horizontal coordinates. Unlike earlier versions
!!  of MOM, in MOM6 these equations are horizontally discretized on an
!!  Arakawa C-grid.  (It remains to be seen whether a B-grid dynamic
!!  core will be revived in MOM6 at a later date; for now applications
!!  requiring a B-grid discretization should use MOM5.1.)  MOM6 offers
!!  a range of options for the physical parameterizations, from those
!!  most appropriate to highly idealized models for geophysical fluid
!!  dynamics studies to a rich suite of processes appropriate for
!!  realistic ocean simulations.  The thermodynamic options typically
!!  use conservative temperature and preformed salinity as conservative
!!  state variables and a full nonlinear equation of state, but there
!!  are also idealized adiabatic configurations of the model that use
!!  fixed density layers.  Version 6.0 of MOM continues in the long
!!  tradition of a commitment to climate-quality ocean simulations
!!  embodied in previous versions of MOM, even as it draws extensively
!!  on the lessons learned in the development of the Generalized Ocean
!!  Layered Dynamics (GOLD) ocean model, which was also primarily
!!  developed at NOAA/GFDL.  MOM has also benefited tremendously from
!!  the FMS infrastructure, which it utilizes and shares with other
!!  component models developed at NOAA/GFDL.
!!
!!    When run is isopycnal-coordinate mode, the uppermost few layers
!!  are often used to describe a bulk mixed layer, including the
!!  effects of penetrating shortwave radiation.  Either a split-
!!  explicit time stepping scheme or a non-split scheme may be used
!!  for the dynamics, while the time stepping may be split (and use
!!  different numbers of steps to cover the same interval) for the
!!  forcing, the thermodynamics, and for the dynamics.  Most of the
!!  numerics are second order accurate in space.  MOM can run with an
!!  absurdly thin minimum layer thickness. A variety of non-isopycnal
!!  vertical coordinate options are under development, but all exploit
!!  the advantages of a Lagrangian vertical coordinate, as discussed
!!  in detail by Adcroft and Hallberg (Ocean Modelling, 2006).
!!
!!    Details of the numerics and physical parameterizations are
!!  provided in the appropriate source files.  All of the available
!!  options are selected at run-time by parsing the input files,
!!  usually MOM_input and MOM_override, and the options choices are
!!  then documented for each run in MOM_param_docs.
!!
!!    MOM6 integrates the equations forward in time in three distinct
!!  phases.  In one phase, the dynamic equations for the velocities
!!  and layer thicknesses are advanced, capturing the propagation of
!!  external and internal inertia-gravity waves, Rossby waves, and
!!  other strictly adiabatic processes, including lateral stresses,
!!  vertical viscosity and momentum forcing, and interface height
!!  diffusion (commonly called Gent-McWilliams diffusion in depth-
!!  coordinate models).  In the second phase, all tracers are advected
!!  and diffused along the layers.  The third phase applies diabatic
!!  processes, vertical mixing of water properties, and perhaps
!!  vertical remapping to cause the layers to track the desired
!!  vertical coordinate.
!!
!!    The present file (MOM.F90) orchestrates the main time stepping
!!  loops. One time integration option for the dynamics uses a split
!!  explicit time stepping scheme to rapidly step the barotropic
!!  pressure and velocity fields. The barotropic velocities are
!!  averaged over the baroclinic time step before they are used to
!!  advect thickness and determine the baroclinic accelerations.  As
!!  described in Hallberg and Adcroft (2009), a barotropic correction
!!  is applied to the time-mean layer velocities to ensure that the
!!  sum of the layer transports agrees with the time-mean barotropic
!!  transport, thereby ensuring that the estimates of the free surface
!!  from the sum of the layer thicknesses agrees with the final free
!!  surface height as calculated by the barotropic solver.  The
!!  barotropic and baroclinic velocities are kept consistent by
!!  recalculating the barotropic velocities from the baroclinic
!!  transports each time step. This scheme is described in Hallberg,
!!  1997, J. Comp. Phys. 135, 54-65 and in Hallberg and Adcroft, 2009,
!!  Ocean Modelling, 29, 15-26.
!!
!!    The other time integration options use non-split time stepping
!!  schemes based on the 3-step third order Runge-Kutta scheme
!!  described in Matsuno, 1966, J. Met. Soc. Japan, 44, 85-88, or on
!!  a two-step quasi-2nd order Runge-Kutta scheme.  These are much
!!  slower than the split time-stepping scheme, but they are useful
!!  for providing a more robust solution for debugging cases where the
!!  more complicated split time-stepping scheme may be giving suspect
!!  solutions.
!!
!!    There are a range of closure options available.  Horizontal
!!  velocities are subject to a combination of horizontal biharmonic
!!  and Laplacian friction (based on a stress tensor formalism) and a
!!  vertical Fickian viscosity (perhaps using the kinematic viscosity
!!  of water).  The horizontal viscosities may be constant, spatially
!!  varying or may be dynamically calculated using Smagorinsky's
!!  approach.  A diapycnal diffusion of density and thermodynamic
!!  quantities is also allowed, but not required, as is horizontal
!!  diffusion of interface heights (akin to the Gent-McWilliams
!!  closure of geopotential coordinate models).  The diapycnal mixing
!!  may use a fixed diffusivity or it may use the shear Richardson
!!  number dependent closure, like that described in Jackson et al.
!!  (JPO, 2008).  When there is diapycnal diffusion, it applies to
!!  momentum as well. As this is in addition to the vertical viscosity,
!!  the vertical Prandtl always exceeds 1.  A refined bulk-mixed layer
!!  is often used to describe the planetary boundary layer in realistic
!!  ocean simulations.
!!
!!    MOM has a number of noteworthy debugging capabilities.
!!  Excessively large velocities are truncated and MOM will stop
!!  itself after a number of such instances to keep the model from
!!  crashing altogether.  This is useful in diagnosing failures,
!!  or (by accepting some truncations) it may be useful for getting
!!  the model past the adjustment from an ill-balanced initial
!!  condition.  In addition, all of the accelerations in the columns
!!  with excessively large velocities may be directed to a text file.
!!  Parallelization errors may be diagnosed using the DEBUG option,
!!  which causes extensive checksums to be written out along with
!!  comments indicating where in the algorithm the sums originate and
!!  what variable is being summed.  The point where these checksums
!!  differ between runs is usually a good indication of where in the
!!  code the problem lies.  All of the test cases provided with MOM
!!  are routinely tested to ensure that they give bitwise identical
!!  results regardless of the domain decomposition, or whether they
!!  use static or dynamic memory allocation.
!!
!!  \section section_structure Structure of MOM
!!
!!  About 115 other files of source code and 4 header files comprise
!!  the MOM code, although there are several hundred more files that
!!  make up the FMS infrastructure upon which MOM is built.  Each of
!!  the MOM files contains comments documenting what it does, and
!!  most of the file names are fairly self-evident. In addition, all
!!  subroutines and data types are referenced via a module use, only
!!  statement, and the module names are consistent with the file names,
!!  so it is not too hard to find the source file for a subroutine.
!!
!!    The typical MOM directory tree is as follows:
!!
!! \verbatim
!!        ../MOM
!!        |-- config_src
!!        |   |-- coupled_driver
!!        |   |-- dynamic
!!        |   `-- solo_driver
!!        |-- examples
!!        |   |-- CM2G
!!        |   |-- ...
!!        |   `-- torus_advection_test
!!        `-- src
!!            |-- core
!!            |-- diagnostics
!!            |-- equation_of_state
!!            |-- framework
!!            |-- ice_shelf
!!            |-- initialization
!!            |-- parameterizations
!!            |   |-- lateral
!!            |   `-- vertical
!!            |-- tracer
!!            `-- user
!! \endverbatim
!!
!!  Rather than describing each file here, each directory contents
!!  will be described to give a broad overview of the MOM code
!!  structure.
!!
!!    The directories under config_src contain files that are used for
!!  configuring the code, for instance for coupled or ocean-only runs.
!!  Only one or two of these directories are used in compiling any,
!!  particular run.
!!
!!  * config_src/coupled_driver:
!!    The files here are used to couple MOM as a component in a larger
!!    run driven by the FMS coupler.  This includes code that converts
!!    various forcing fields into the code structures and flux and unit
!!    conventions used by MOM, and converts the MOM surface fields
!!    back to the forms used by other FMS components.
!!
!!  * config_src/dynamic:
!!    The only file here is the version of MOM_memory.h that is used
!!    for dynamic memory configurations of MOM.
!!
!!  * config_src/solo_driver:
!!    The files here are include the _main driver that is used when
!!    MOM is configured as an ocean-only model, as well as the files
!!    that specify the surface forcing in this configuration.
!!
!!    The directories under examples provide a large number of working
!!  configurations of MOM, along with reference solutions for several
!!  different compilers on GFDL's latest large computer.  The versions
!!  of MOM_memory.h in these directories need not be used if dynamic
!!  memory allocation is desired, and the answers should be unchanged.
!!
!!    The directories under src contain most of the MOM files.  These
!!  files are used in every configuration using MOM.
!!
!!  * src/core:
!!    The files here constitute the MOM dynamic core.  This directory
!!    also includes files with the types that describe the model's
!!    lateral grid and have defined types that are shared across
!!    various MOM modules to allow for more succinct and flexible
!!    subroutine argument lists.
!!
!!  * src/diagnostics:
!!    The files here calculate various diagnostics that are anciliary
!!    to the model itself.  While most of these diagnostics do not
!!    directly affect the model's solution, there are some, like the
!!    calculation of the deformation radius, that are used in some
!!    of the process parameterizations.
!!
!!  * src/equation_of_state:
!!    These files describe the physical properties of sea-water,
!!    including both the equation of state and when it freezes.
!!
!!  * src/framework:
!!    These files provide infrastructure utilities for MOM.  Many are
!!    simply wrappers for capabilities provided by FMS, although others
!!    provide capabilities (like the file_parser) that are unique to
!!    MOM. When MOM is adapted to use a modeling infrastructure
!!    distinct from FMS, most of the required changes are in this
!!    directory.
!!
!!  * src/initialization:
!!    These are the files that are used to initialize the MOM grid
!!    or provide the initial physical state for MOM.  These files are
!!    not intended to be modified, but provide a means for calling
!!    user-specific initialization code like the examples in src/user.
!!
!!  * src/parameterizations/lateral:
!!    These files implement a number of quasi-lateral (along-layer)
!!    process parameterizations, including lateral viscosities,
!!    parameterizations of eddy effects, and the calculation of tidal
!!    forcing.
!!
!!  * src/parameterizations/vertical:
!!    These files implement a number of vertical mixing or diabatic
!!    processes, including the effects of vertical viscosity and
!!    code to parameterize the planetary boundary layer.  There is a
!!    separate driver that orchestrates this portion of the algorithm,
!!    and there is a diversity of parameterizations to be found here.
!!
!!  * src/tracer:
!!    These files handle the lateral transport and diffusion of
!!    tracers, or are the code to implement various passive tracer
!!    packages.  Additional tracer packages are readily accommodated.
!!
!!  * src/user:
!!    These are either stub routines that a user could use to change
!!    the model's initial conditions or forcing, or are examples that
!!    implement specific test cases.  These files can easily  be hand
!!    edited to create new analytically specified configurations.
!!
!!
!!  Most simulations can be set up by modifying only the files
!!  MOM_input, and possibly one or two of the files in src/user.
!!  In addition, the diag_table (MOM_diag_table) will commonly be
!!  modified to tailor the output to the needs of the question at
!!  hand.  The FMS utility mkmf works with a file called path_names
!!  to build an appropriate makefile, and path_names should be edited
!!  to reflect the actual location of the desired source code.
!!
!!
!!  There are 3 publicly visible subroutines in this file (MOM.F90).
!!  * step_MOM steps MOM over a specified interval of time.
!!  * MOM_initialize calls initialize and does other initialization
!!    that does not warrant user modification.
!!  * extract_surface_state determines the surface (bulk mixed layer
!!    if traditional isoycnal vertical coordinate) properties of the
!!    current model state and packages pointers to these fields into an
!!    exported structure.
!!
!!    The remaining subroutines in this file (src/core/MOM.F90) are:
!!  * find_total_transport determines the barotropic mass transport.
!!  * register_diags registers many diagnostic fields for the dynamic
!!    solver, or of the main model variables.
!!  * MOM_timing_init initializes various CPU time clocks.
!!  * write_static_fields writes out various time-invariant fields.
!!  * set_restart_fields is used to specify those fields that are
!!    written to and read from the restart file.
!!
!!  \section section_heat_budget Diagnosing MOM heat budget
!!
!!  Here are some example heat budgets for the ALE version of MOM6.
!!
!!  \subsection subsection_2d_heat_budget Depth integrated heat budget
!!
!!  Depth integrated heat budget diagnostic for MOM.
!!
!! * OPOTTEMPTEND_2d = T_ADVECTION_XY_2d + OPOTTEMPPMDIFF_2d + HFDS + HFGEOU
!!
!! * T_ADVECTION_XY_2d = horizontal advection
!! * OPOTTEMPPMDIFF_2d = neutral diffusion
!! * HFDS              = net surface boundary heat flux
!! * HFGEOU            = geothermal heat flux
!!
!! * HFDS = net surface boundary heat flux entering the ocean
!!        = rsntds + rlntds + hfls + hfss + heat_pme + hfsifrazil
!!
!! * More heat flux cross-checks
!!   * hfds     = net_heat_coupler + hfsifrazil + heat_pme
!!   * heat_pme = heat_content_surfwater
!!              = heat_content_massin + heat_content_massout
!!              = heat_content_fprec + heat_content_cond + heat_content_vprec
!!               + hfrunoffds + hfevapds + hfrainds
!!
!!  \subsection subsection_3d_heat_budget Depth integrated heat budget
!!
!!  Here is an example 3d heat budget diagnostic for MOM.
!!
!! * OPOTTEMPTEND = T_ADVECTION_XY + TH_TENDENCY_VERT_REMAP + OPOTTEMPDIFF + OPOTTEMPPMDIFF
!!                + BOUNDARY_FORCING_HEAT_TENDENCY + FRAZIL_HEAT_TENDENCY
!!
!! * OPOTTEMPTEND                   = net tendency of heat as diagnosed in MOM.F90
!! * T_ADVECTION_XY                 = heating of a cell from lateral advection
!! * TH_TENDENCY_VERT_REMAP         = heating of a cell from vertical remapping
!! * OPOTTEMPDIFF                   = heating of a cell from diabatic diffusion
!! * OPOTTEMPPMDIFF                 = heating of a cell from neutral diffusion
!! * BOUNDARY_FORCING_HEAT_TENDENCY = heating of cell from boundary fluxes
!! * FRAZIL_HEAT_TENDENCY           = heating of cell from frazil
!!
!! * TH_TENDENCY_VERT_REMAP has zero vertical sum, as it redistributes heat in vertical.
!!
!! * OPOTTEMPDIFF has zero vertical sum, as it redistributes heat in the vertical.
!!
!! * BOUNDARY_FORCING_HEAT_TENDENCY generally has 3d structure, with k > 1 contributions from
!!   penetrative shortwave, and from other fluxes for the case when layers are tiny, in which
!!   case MOM6 partitions tendencies into k > 1 layers.
!!
!! * FRAZIL_HEAT_TENDENCY generally has 3d structure, since MOM6 frazil calculation checks the
!!   full ocean column.
!!
!! * FRAZIL_HEAT_TENDENCY[k=\@sum] = HFSIFRAZIL = column integrated frazil heating.
!!
!! * HFDS = FRAZIL_HEAT_TENDENCY[k=\@sum] + BOUNDARY_FORCING_HEAT_TENDENCY[k=\@sum]
!!
!!  Here is an example 2d heat budget (depth summed) diagnostic for MOM.
!!
!! * OPOTTEMPTEND_2d = T_ADVECTION_XY_2d + OPOTTEMPPMDIFF_2d + HFDS
!!
!!
!!  Here is an example 3d salt budget diagnostic for MOM.
!!
!! * OSALTTEND = S_ADVECTION_XY + SH_TENDENCY_VERT_REMAP + OSALTDIFF + OSALTPMDIFF
!!                + BOUNDARY_FORCING_SALT_TENDENCY
!!
!! * OSALTTEND                      = net tendency of salt as diagnosed in MOM.F90
!! * S_ADVECTION_XY                 = salt convergence to cell from lateral advection
!! * SH_TENDENCY_VERT_REMAP         = salt convergence to cell from vertical remapping
!! * OSALTDIFF                      = salt convergence to cell from diabatic diffusion
!! * OSALTPMDIFF                    = salt convergence to cell from neutral diffusion
!! * BOUNDARY_FORCING_SALT_TENDENCY = salt convergence to cell from boundary fluxes
!!
!! * SH_TENDENCY_VERT_REMAP has zero vertical sum, as it redistributes salt in vertical.
!!
!! * OSALTDIFF has zero vertical sum, as it redistributes salt in the vertical.
!!
!! * BOUNDARY_FORCING_SALT_TENDENCY generally has 3d structure, with k > 1 contributions from
!!   the case when layers are tiny, in which case MOM6 partitions tendencies into k > 1 layers.
!!
!! * SFDSI = BOUNDARY_FORCING_SALT_TENDENCY[k=\@sum]
!!
!!  Here is an example 2d salt budget (depth summed) diagnostic for MOM.
!!
!! * OSALTTEND_2d = S_ADVECTION_XY_2d + OSALTPMDIFF_2d + SFDSI (+ SALT_FLUX_RESTORE)
!!
!!
!!
end module MOM<|MERGE_RESOLUTION|>--- conflicted
+++ resolved
@@ -911,11 +911,7 @@
     if (CS%time_in_thermo_cycle > 0.0) then
       call enable_averages(CS%time_in_thermo_cycle, Time_local, CS%diag)
       call post_surface_thermo_diags(CS%sfc_IDs, G, GV, US, CS%diag, CS%time_in_thermo_cycle, &
-<<<<<<< HEAD
-                                     sfc_state_diag, CS%tv, ssh, CS%ave_ssh_ibc)
-=======
-                                    sfc_state, CS%tv, ssh, fluxes%t_rp, CS%ave_ssh_ibc)
->>>>>>> c2aa2a84
+                                     sfc_state_diag, CS%tv, ssh,fluxes%t_rp, CS%ave_ssh_ibc)
     endif
     call disable_averaging(CS%diag)
     call cpu_clock_end(id_clock_diagnostics)
