--- conflicted
+++ resolved
@@ -1792,11 +1792,7 @@
   call callTree_waypoint("restart registration complete (initialize_MOM)")
 
   call cpu_clock_begin(id_clock_MOM_init)
-<<<<<<< HEAD
-  call MOM_initialize_fixed(G, CS%OBC, param_file, write_geom_files, dirs%output_directory)
-=======
-  call MOM_initialize_fixed(dG, param_file, write_geom_files, dirs%output_directory)
->>>>>>> f9613a8a
+  call MOM_initialize_fixed(dG, CS%OBC, param_file, write_geom_files, dirs%output_directory)
   call callTree_waypoint("returned from MOM_initialize_fixed() (initialize_MOM)")
   call MOM_initialize_coord(GV, param_file, write_geom_files, &
                             dirs%output_directory, CS%tv, dG%max_depth)
