--- conflicted
+++ resolved
@@ -2382,11 +2382,10 @@
     ! reservoirs are used.
     call open_boundary_register_restarts(dg%HI, GV, CS%OBC, CS%tracer_Reg, &
                           param_file, restart_CSp, use_temperature)
-<<<<<<< HEAD
+  endif
+
   if (present(waves_CSp)) then
     call waves_register_restarts(waves_CSp, dG%HI, GV, param_file, restart_CSp)
-=======
->>>>>>> 3d86e716
   endif
 
   call callTree_waypoint("restart registration complete (initialize_MOM)")
