module MOM

! This file is part of MOM6. See LICENSE.md for the license.


! Infrastructure modules
use MOM_debugging,            only : MOM_debugging_init, hchksum, uvchksum
use MOM_checksum_packages,    only : MOM_thermo_chksum, MOM_state_chksum
use MOM_checksum_packages,    only : MOM_accel_chksum, MOM_surface_chksum
use MOM_cpu_clock,            only : cpu_clock_id, cpu_clock_begin, cpu_clock_end
use MOM_cpu_clock,            only : CLOCK_COMPONENT, CLOCK_SUBCOMPONENT
use MOM_cpu_clock,            only : CLOCK_MODULE_DRIVER, CLOCK_MODULE, CLOCK_ROUTINE
use MOM_coms,                 only : reproducing_sum
use MOM_coord_initialization, only : MOM_initialize_coord
use MOM_diag_mediator,        only : diag_mediator_init, enable_averaging
use MOM_diag_mediator,        only : diag_mediator_infrastructure_init
use MOM_diag_mediator,        only : diag_set_state_ptrs, diag_update_remap_grids
use MOM_diag_mediator,        only : disable_averaging, post_data, safe_alloc_ptr
use MOM_diag_mediator,        only : register_diag_field, register_cell_measure
use MOM_diag_mediator,        only : set_axes_info, diag_ctrl, diag_masks_set
use MOM_diag_mediator,        only : set_masks_for_axes
use MOM_diag_mediator,        only : diag_grid_storage, diag_grid_storage_init
use MOM_diag_mediator,        only : diag_save_grids, diag_restore_grids
use MOM_diag_mediator,        only : diag_copy_storage_to_diag, diag_copy_diag_to_storage
use MOM_domains,              only : MOM_domains_init, clone_MOM_domain
use MOM_domains,              only : sum_across_PEs, pass_var, pass_vector
use MOM_domains,              only : To_North, To_East, To_South, To_West
use MOM_domains,              only : To_All, Omit_corners, CGRID_NE, SCALAR_PAIR
use MOM_domains,              only : create_group_pass, do_group_pass, group_pass_type
use MOM_domains,              only : start_group_pass, complete_group_pass, Omit_Corners
use MOM_error_handler,        only : MOM_error, FATAL, WARNING, is_root_pe
use MOM_error_handler,        only : MOM_set_verbosity, callTree_showQuery
use MOM_error_handler,        only : callTree_enter, callTree_leave, callTree_waypoint
use MOM_file_parser,          only : read_param, get_param, log_version, param_file_type
use MOM_fixed_initialization, only : MOM_initialize_fixed
use MOM_forcing_type,         only : forcing, mech_forcing
use MOM_forcing_type,         only : MOM_forcing_chksum, MOM_mech_forcing_chksum
use MOM_get_input,            only : Get_MOM_Input, directories
use MOM_io,                   only : MOM_io_init, vardesc, var_desc
use MOM_io,                   only : slasher, file_exists, MOM_read_data
use MOM_obsolete_params,      only : find_obsolete_params
use MOM_restart,              only : register_restart_field, query_initialized, save_restart
use MOM_restart,              only : restart_init, is_new_run, MOM_restart_CS
use MOM_spatial_means,        only : global_area_mean, global_area_integral, global_mass_integral
use MOM_state_initialization, only : MOM_initialize_state
use MOM_time_manager,         only : time_type, set_time, time_type_to_real, operator(+)
use MOM_time_manager,         only : operator(-), operator(>), operator(*), operator(/)
use MOM_time_manager,         only : increment_date
use MOM_unit_tests,           only : unit_tests
use coupler_types_mod,        only : coupler_type_send_data, coupler_1d_bc_type, coupler_type_spawn

! MOM core modules
use MOM_ALE,                   only : ALE_init, ALE_end, ALE_main, ALE_CS, adjustGridForIntegrity
use MOM_ALE,                   only : ALE_getCoordinate, ALE_getCoordinateUnits, ALE_writeCoordinateFile
use MOM_ALE,                   only : ALE_updateVerticalGridType, ALE_remap_init_conds, ALE_register_diags
use MOM_boundary_update,       only : call_OBC_register, OBC_register_end, update_OBC_CS
use MOM_continuity,            only : continuity, continuity_init, continuity_CS, continuity_stencil
use MOM_CoriolisAdv,           only : CorAdCalc, CoriolisAdv_init, CoriolisAdv_CS
use MOM_diabatic_driver,       only : diabatic, diabatic_driver_init, diabatic_CS
use MOM_diabatic_driver,       only : adiabatic, adiabatic_driver_init, diabatic_driver_end
use MOM_diagnostics,           only : calculate_diagnostic_fields, MOM_diagnostics_init
use MOM_diagnostics,           only : register_transport_diags, post_transport_diagnostics
use MOM_diagnostics,           only : register_surface_diags, post_surface_diagnostics
use MOM_diagnostics,           only : write_static_fields
use MOM_diagnostics,           only : diagnostics_CS, surface_diag_IDs, transport_diag_IDs
use MOM_diag_to_Z,             only : calculate_Z_diag_fields, register_Z_tracer
use MOM_diag_to_Z,             only : MOM_diag_to_Z_init, MOM_diag_to_Z_end, diag_to_Z_CS
use MOM_dynamics_unsplit,      only : step_MOM_dyn_unsplit, register_restarts_dyn_unsplit
use MOM_dynamics_unsplit,      only : initialize_dyn_unsplit, end_dyn_unsplit
use MOM_dynamics_unsplit,      only : MOM_dyn_unsplit_CS
use MOM_dynamics_split_RK2,    only : step_MOM_dyn_split_RK2, register_restarts_dyn_split_RK2
use MOM_dynamics_split_RK2,    only : initialize_dyn_split_RK2, end_dyn_split_RK2
use MOM_dynamics_split_RK2,    only : MOM_dyn_split_RK2_CS
use MOM_dynamics_unsplit_RK2,  only : step_MOM_dyn_unsplit_RK2, register_restarts_dyn_unsplit_RK2
use MOM_dynamics_unsplit_RK2,  only : initialize_dyn_unsplit_RK2, end_dyn_unsplit_RK2
use MOM_dynamics_unsplit_RK2,  only : MOM_dyn_unsplit_RK2_CS
use MOM_dyn_horgrid,           only : dyn_horgrid_type, create_dyn_horgrid, destroy_dyn_horgrid
use MOM_EOS,                   only : EOS_init, calculate_density
use MOM_EOS,                   only : gsw_sp_from_sr, gsw_pt_from_ct
use MOM_debugging,             only : check_redundant
use MOM_grid,                  only : ocean_grid_type, set_first_direction
use MOM_grid,                  only : MOM_grid_init, MOM_grid_end
use MOM_hor_index,             only : hor_index_type, hor_index_init
use MOM_hor_visc,              only : horizontal_viscosity, hor_visc_init
use MOM_interface_heights,     only : find_eta
use MOM_lateral_mixing_coeffs, only : calc_slope_functions, VarMix_init
use MOM_lateral_mixing_coeffs, only : calc_resoln_function, VarMix_CS
use MOM_MEKE,                  only : MEKE_init, MEKE_alloc_register_restart, step_forward_MEKE, MEKE_CS
use MOM_MEKE_types,            only : MEKE_type
use MOM_mixed_layer_restrat,   only : mixedlayer_restrat, mixedlayer_restrat_init, mixedlayer_restrat_CS
use MOM_mixed_layer_restrat,   only : mixedlayer_restrat_register_restarts
use MOM_neutral_diffusion,     only : neutral_diffusion_CS
use MOM_obsolete_diagnostics,  only : register_obsolete_diagnostics
use MOM_open_boundary,         only : ocean_OBC_type, OBC_registry_type
use MOM_open_boundary,         only : register_temp_salt_segments
use MOM_open_boundary,         only : open_boundary_register_restarts
use MOM_PressureForce,         only : PressureForce, PressureForce_init, PressureForce_CS
use MOM_set_visc,              only : set_viscous_BBL, set_viscous_ML, set_visc_init
use MOM_set_visc,              only : set_visc_register_restarts, set_visc_CS
use MOM_sponge,                only : init_sponge_diags, sponge_CS
use MOM_sum_output,            only : write_energy, accumulate_net_input
use MOM_sum_output,            only : MOM_sum_output_init, sum_output_CS
use MOM_ALE_sponge,            only : init_ALE_sponge_diags, ALE_sponge_CS
use MOM_thickness_diffuse,     only : thickness_diffuse, thickness_diffuse_init, thickness_diffuse_CS
use MOM_tidal_forcing,         only : tidal_forcing_init, tidal_forcing_CS
use MOM_tracer_advect,         only : advect_tracer, tracer_advect_init
use MOM_tracer_advect,         only : tracer_advect_end, tracer_advect_CS
use MOM_tracer_hor_diff,       only : tracer_hordiff, tracer_hor_diff_init
use MOM_tracer_hor_diff,       only : tracer_hor_diff_end, tracer_hor_diff_CS
use MOM_tracer_registry,       only : tracer_registry_type, register_tracer, tracer_registry_init
use MOM_tracer_registry,       only : register_tracer_diagnostics, post_tracer_diagnostics
use MOM_tracer_registry,       only : post_tracer_transport_diagnostics
use MOM_tracer_registry,       only : preALE_tracer_diagnostics, postALE_tracer_diagnostics
use MOM_tracer_registry,       only : lock_tracer_registry, tracer_registry_end
use MOM_tracer_flow_control,   only : call_tracer_register, tracer_flow_control_CS
use MOM_tracer_flow_control,   only : tracer_flow_control_init, call_tracer_surface_state
use MOM_tracer_flow_control,   only : tracer_flow_control_end
use MOM_transcribe_grid,       only : copy_dyngrid_to_MOM_grid, copy_MOM_grid_to_dyngrid
use MOM_variables,             only : surface, allocate_surface_state, deallocate_surface_state
use MOM_variables,             only : thermo_var_ptrs, vertvisc_type
use MOM_variables,             only : accel_diag_ptrs, cont_diag_ptrs, ocean_internal_state
use MOM_vert_friction,         only : vertvisc, vertvisc_remnant
use MOM_vert_friction,         only : vertvisc_limit_vel, vertvisc_init
use MOM_verticalGrid,          only : verticalGrid_type, verticalGridInit, verticalGridEnd
use MOM_verticalGrid,          only : get_thickness_units, get_flux_units, get_tr_flux_units

! Offline modules
use MOM_offline_main,          only : offline_transport_CS, offline_transport_init, update_offline_fields
use MOM_offline_main,          only : insert_offline_main, extract_offline_main, post_offline_convergence_diags
use MOM_offline_main,          only : register_diags_offline_transport, offline_advection_ale
use MOM_offline_main,          only : offline_redistribute_residual, offline_diabatic_ale
use MOM_offline_main,          only : offline_fw_fluxes_into_ocean, offline_fw_fluxes_out_ocean
use MOM_offline_main,          only : offline_advection_layer, offline_transport_end
use MOM_ALE,                   only : ale_offline_tracer_final, ALE_main_offline


implicit none ; private

#include <MOM_memory.h>

!> A structure with diagnostic IDs of the state variables
type MOM_diag_IDs
  ! 3-d state fields
  integer :: id_u  = -1, id_v  = -1, id_h  = -1
  ! 2-d state field
  integer :: id_ssh_inst = -1
end type MOM_diag_IDs

!> Control structure for the MOM module, including the variables that describe
!! the state of the ocean.
type, public :: MOM_control_struct ; private
  real ALLOCABLE_, dimension(NIMEM_,NJMEM_,NKMEM_) :: &
    h, &      !< layer thickness (m or kg/m2 (H))
    T, &      !< potential temperature (degrees C)
    S         !< salinity (ppt)
  real ALLOCABLE_, dimension(NIMEMB_PTR_,NJMEM_,NKMEM_) :: &
    u,  &     !< zonal velocity component (m/s)
    uh, &     !< uh = u * h * dy at u grid points (m3/s or kg/s)
    uhtr      !< accumulated zonal thickness fluxes to advect tracers (m3 or kg)
  real ALLOCABLE_, dimension(NIMEM_,NJMEMB_PTR_,NKMEM_) :: &
    v,  &     !< meridional velocity (m/s)
    vh, &     !< vh = v * h * dx at v grid points (m3/s or kg/s)
    vhtr      !< accumulated meridional thickness fluxes to advect tracers (m3 or kg)
  real ALLOCABLE_, dimension(NIMEM_,NJMEM_) :: &
    ssh_rint, &    !< A running time integral of the sea surface height, in s m.
    ave_ssh_ibc, & !< time-averaged (over a forcing time step) sea surface height
              !! with a correction for the inverse barometer (meter)
    eta_av_bc !< free surface height or column mass time averaged over the last
              !! baroclinic dynamics time step (m or kg/m2)
  real, pointer, dimension(:,:) :: &
    Hml => NULL() !< active mixed layer depth, in m
  real :: time_in_cycle !< The running time of the current time-stepping cycle
              !! in calls that step the dynamics, and also the length of the
              !! time integral of ssh_rint, in s.

  type(ocean_grid_type) :: G  !< structure containing metrics and grid info
  type(verticalGrid_type), pointer :: &
    GV => NULL()              !< structure containing vertical grid info
  type(thermo_var_ptrs) :: tv !< structure containing pointers to available
                              !! thermodynamic fields
  real :: t_dyn_rel_adv       !< The time of the dynamics relative to tracer
                              !! advection and lateral mixing (in seconds), or
                              !! equivalently the elapsed time since advectively
                              !! updating the tracers.  t_dyn_rel_adv is invariably
                              !! positive and may span multiple coupling timesteps.
  real :: t_dyn_rel_thermo    !< The time of the dynamics relative to diabatic
                              !! processes and remapping (in seconds).  t_dyn_rel_thermo
                              !! can be negative or positive depending on whether
                              !! the diabatic processes are applied before or after
                              !! the dynamics and may span multiple coupling timesteps.
  real :: t_dyn_rel_diag      !< The time of the diagnostics relative to diabatic
                              !! processes and remapping (in seconds).  t_dyn_rel_diag
                              !! is always positive, since the diagnostics must lag.
<<<<<<< HEAD
  integer :: ndyn_per_adv = 0 !< Number of calls to dynamics since the last call to advection
                              !! Must be saved if thermo spans coupling?
end type MOM_state_type

=======
>>>>>>> 783259bd

  type(diag_ctrl)       :: diag    !< structure to regulate diagnostic output timing
  type(vertvisc_type)   :: visc    !< structure containing vertical viscosities,
                                   !! bottom drag viscosities, and related fields
  type(MEKE_type), pointer :: MEKE => NULL()  !<  structure containing fields
                                   !! related to the Mesoscale Eddy Kinetic Energy

  logical :: adiabatic               !< If true, there are no diapycnal mass fluxes, and no calls
                                     !! to routines to calculate or apply diapycnal fluxes.
  logical :: diabatic_first          !< If true, apply diabatic and thermodynamic
                                     !! processes before time stepping the dynamics.
  logical :: use_ALE_algorithm       !< If true, use the ALE algorithm rather than layered
                                     !! isopycnal/stacked shallow water mode. This logical is
                                     !! set by calling the function useRegridding() from the
                                     !! MOM_regridding module.
  logical :: offline_tracer_mode = .false.
                                     !< If true, step_offline() is called instead of step_MOM().
                                     !! This is intended for running MOM6 in offline tracer mode

  type(time_type), pointer :: Time   !< pointer to ocean clock
  real    :: rel_time = 0.0          !< relative time (sec) since start of current execution
  real    :: dt                      !< (baroclinic) dynamics time step (seconds)
  real    :: dt_therm                !< thermodynamics time step (seconds)
  logical :: thermo_spans_coupling   !< If true, thermodynamic and tracer time
                                     !! steps can span multiple coupled time steps.
  integer :: nstep_tot = 0           !< The total number of dynamic timesteps tcaaken
                                     !! so far in this run segment
  logical :: count_calls = .false.   !< If true, count the calls to step_MOM, rather than the
                                     !! number of dynamics steps in nstep_tot
  logical :: debug                   !< If true, write verbose checksums for debugging purposes.
  integer :: ntrunc                  !< number u,v truncations since last call to write_energy

  ! These elements are used to control the dynamics updates.
  logical :: do_dynamics             !< If false, does not call step_MOM_dyn_*. This is an
                                     !! undocumented run-time flag that is fragile.
  logical :: split                   !< If true, use the split time stepping scheme.
  logical :: use_RK2                 !< If true, use RK2 instead of RK3 in unsplit mode
                                     !! (i.e., no split between barotropic and baroclinic).
  logical :: thickness_diffuse       !< If true, diffuse interface height w/ a diffusivity KHTH.
  logical :: thickness_diffuse_first !< If true, diffuse thickness before dynamics.
  logical :: mixedlayer_restrat      !< If true, use submesoscale mixed layer restratifying scheme.
  logical :: useMEKE                 !< If true, call the MEKE parameterization.
  real :: dtbt_reset_period          !< The time interval in seconds between dynamic
                                     !! recalculation of the barotropic time step.  If
                                     !! this is negative, it is never calculated, and
                                     !! if it is 0, it is calculated every step.
  real :: dtbt_reset_time            !< The last time (as indicated by CS%rel_time) when
                                     !! DTBT was last calculated (sec)


  type(time_type) :: Z_diag_interval !< amount of time between calculating Z-space diagnostics
  type(time_type) :: Z_diag_time     !< next time to compute Z-space diagnostics

  real, pointer, dimension(:,:,:) :: &
    h_pre_dyn => NULL(), & !< The thickness before the transports, in H.
    T_pre_dyn => NULL(), & !< Temperature before the transports, in degC.
    S_pre_dyn => NULL()    !< Salinity before the transports, in psu.
  type(accel_diag_ptrs) :: ADp     !< structure containing pointers to accelerations,
                                   !! for derived diagnostics (e.g., energy budgets)
  type(cont_diag_ptrs)  :: CDp     !< structure containing pointers to continuity equation
                                   !! terms, for derived diagnostics (e.g., energy budgets)
  real, pointer, dimension(:,:,:) :: &
    u_prev => NULL(), &  !< previous value of u stored for diagnostics
    v_prev => NULL()     !< previous value of v stored for diagnostics

  logical :: interp_p_surf           !< If true, linearly interpolate surface pressure
                                     !! over the coupling time step, using specified value
                                     !! at the end of the coupling step. False by default.
  logical :: p_surf_prev_set         !< If true, p_surf_prev has been properly set from
                                     !! a previous time-step or the ocean restart file.
                                     !! This is only valid when interp_p_surf is true.
  real, pointer, dimension(:,:) :: &
    p_surf_prev  => NULL(), & !< surface pressure (Pa) at end  previous call to step_MOM
    p_surf_begin => NULL(), & !< surface pressure (Pa) at start of step_MOM_dyn_...
    p_surf_end   => NULL()    !< surface pressure (Pa) at end   of step_MOM_dyn_...

  ! Not needed in CS?
  real :: missing=-1.0e34            !< missing data value for masked fields

  ! Variables needed to reach between start and finish phases of initialization
  logical :: write_IC                !< If true, then the initial conditions will be written to file
  character(len=120) :: IC_file      !< A file into which the initial conditions are
                                     !! written in a new run if SAVE_INITIAL_CONDS is true.

  logical :: calc_rho_for_sea_lev    !< If true, calculate rho to convert pressure to sea level

  ! These elements are used to control the calculation and error checking of the surface state
  real :: Hmix                       !< Diagnostic mixed layer thickness over which to
                                     !! average surface tracer properties (in meter) when
                                     !! bulk mixed layer is not used, or a negative value
                                     !! if a bulk mixed layer is being used.
  real :: Hmix_UV                    !< Depth scale over which to average surface flow to
                                     !! feedback to the coupler/driver (m) when
                                     !! bulk mixed layer is not used, or a negative value
                                     !! if a bulk mixed layer is being used.
  logical :: check_bad_surface_vals  !< If true, scan surface state for ridiculous values.
  real    :: bad_val_ssh_max         !< Maximum SSH before triggering bad value message
  real    :: bad_val_sst_max         !< Maximum SST before triggering bad value message
  real    :: bad_val_sst_min         !< Minimum SST before triggering bad value message
  real    :: bad_val_sss_max         !< Maximum SSS before triggering bad value message
  real    :: bad_val_column_thickness!< Minimum column thickness before triggering bad value message

  type(MOM_diag_IDs) :: IDs
  type(transport_diag_IDs) :: transport_IDs
  type(surface_diag_IDs) :: sfc_IDs
  type(diag_grid_storage) :: diag_pre_sync, diag_pre_dyn

  ! The remainder of this type provides pointers to child module control structures.

  ! These are used for the dynamics updates
  type(MOM_dyn_unsplit_CS),      pointer :: dyn_unsplit_CSp      => NULL()
  type(MOM_dyn_unsplit_RK2_CS),  pointer :: dyn_unsplit_RK2_CSp  => NULL()
  type(MOM_dyn_split_RK2_CS),    pointer :: dyn_split_RK2_CSp    => NULL()
  type(thickness_diffuse_CS),    pointer :: thickness_diffuse_CSp  => NULL()
  type(mixedlayer_restrat_CS),   pointer :: mixedlayer_restrat_CSp => NULL()

  type(set_visc_CS),             pointer :: set_visc_CSp           => NULL()
  type(diabatic_CS),             pointer :: diabatic_CSp           => NULL()
  type(MEKE_CS),                 pointer :: MEKE_CSp               => NULL()
  type(VarMix_CS),               pointer :: VarMix                 => NULL()

  ! These are used for tracer advection, diffusion, and remapping
  type(tracer_registry_type),    pointer :: tracer_Reg             => NULL()
  type(tracer_advect_CS),        pointer :: tracer_adv_CSp         => NULL()
  type(tracer_hor_diff_CS),      pointer :: tracer_diff_CSp        => NULL()
  type(tracer_flow_control_CS),  pointer :: tracer_flow_CSp        => NULL()
  ! This might not be needed outside of initialization?
  type(update_OBC_CS),           pointer :: update_OBC_CSp         => NULL()
  type(ocean_OBC_type),          pointer :: OBC                    => NULL()
  type(sponge_CS),               pointer :: sponge_CSp             => NULL()
  type(ALE_sponge_CS),           pointer :: ALE_sponge_CSp         => NULL()
  type(ALE_CS),                  pointer :: ALE_CSp                => NULL()

  type(sum_output_CS),           pointer :: sum_output_CSp         => NULL()
  type(diagnostics_CS),          pointer :: diagnostics_CSp        => NULL()
  type(diag_to_Z_CS),            pointer :: diag_to_Z_CSp          => NULL()
  type(offline_transport_CS),    pointer :: offline_CSp            => NULL()

end type MOM_control_struct

public initialize_MOM, finish_MOM_initialization, MOM_end
public step_MOM, step_offline
public extract_surface_state, get_ocean_stocks
public get_MOM_state_elements, MOM_state_is_synchronized
public allocate_surface_state, deallocate_surface_state

integer :: id_clock_ocean
integer :: id_clock_dynamics
integer :: id_clock_thermo
integer :: id_clock_tracer
integer :: id_clock_diabatic
integer :: id_clock_continuity  ! also in dynamics s/r
integer :: id_clock_thick_diff
integer :: id_clock_BBL_visc
integer :: id_clock_ml_restrat
integer :: id_clock_diagnostics
integer :: id_clock_Z_diag
integer :: id_clock_init
integer :: id_clock_MOM_init
integer :: id_clock_pass       ! also in dynamics d/r
integer :: id_clock_pass_init  ! also in dynamics d/r
integer :: id_clock_ALE
integer :: id_clock_other
integer :: id_clock_offline_tracer

contains


!> This subroutine orchestrates the time stepping of MOM.  The adiabatic
!! dynamics are stepped by calls to one of the step_MOM_dyn_...routines.
!! The action of lateral processes on tracers occur in calls to
!! advect_tracer and tracer_hordiff.  Vertical mixing and possibly remapping
!! occur inside of diabatic.
subroutine step_MOM(forces, fluxes, sfc_state, Time_start, time_interval, CS, &
                    do_dynamics, do_thermodynamics, start_cycle, end_cycle, cycle_length)
  type(mech_forcing), intent(inout)  :: forces        !< A structure with the driving mechanical forces
  type(forcing),      intent(inout)  :: fluxes        !< pointers to forcing fields
  type(surface),      intent(inout)  :: sfc_state     !< surface ocean state
  type(time_type),    intent(in)     :: Time_start    !< starting time of a segment, as a time type
  real,               intent(in)     :: time_interval !< time interval covered by this run segment, in s.
  type(MOM_control_struct), pointer  :: CS            !< control structure from initialize_MOM
  logical,  optional, intent(in)     :: do_dynamics   !< Present and false, do not do updates due
                                                      !! to the dynamics.
  logical,  optional, intent(in)     :: do_thermodynamics  !< Present and false, do not do updates due
                                                      !! to the thermodynamics or remapping.
  logical,  optional, intent(in)     :: start_cycle   !< This indicates whether this call is to be
                                                      !! treated as the first call to step_MOM in a
                                                      !! time-stepping cycle; missing is like true.
  logical,  optional, intent(in)     :: end_cycle     !< This indicates whether this call is to be
                                                      !! treated as the last call to step_MOM in a
                                                      !! time-stepping cycle; missing is like true.
  real,     optional, intent(in)     :: cycle_length  !< The amount of time in a coupled time
                                                      !! stepping cycle, in s.

  ! local
  type(ocean_grid_type), pointer :: G ! pointer to a structure containing
                                      ! metrics and related information
  type(verticalGrid_type),  pointer :: GV => NULL()

  integer       :: ntstep ! time steps between tracer updates or diabatic forcing
  integer       :: n_max  ! number of steps to take in this call

  integer :: i, j, k, is, ie, js, je, Isq, Ieq, Jsq, Jeq, nz, n
  integer :: isd, ied, jsd, jed, IsdB, IedB, JsdB, JedB

  real :: dt              ! baroclinic time step (sec)
  real :: dtth            ! time step for thickness diffusion (sec)
  real :: dtdia           ! time step for diabatic processes (sec)
  real :: dt_therm        ! a limited and quantized version of CS%dt_therm (sec)
  real :: dt_therm_here   ! a further limited value of dt_therm (sec)

  real :: wt_end, wt_beg
  real :: bbl_time_int    ! The amount of time over which the calculated BBL
                          ! properties will apply, for use in diagnostics, or 0
                          ! if it is not to be calculated anew (sec).

  logical :: calc_dtbt                 ! Indicates whether the dynamically adjusted
                                       ! barotropic time step needs to be updated.
  logical :: do_advection              ! If true, it is time to advect tracers.
  logical :: do_calc_bbl               ! If true, calculate the boundary layer properties.
  logical :: thermo_does_span_coupling ! If true, thermodynamic forcing spans
                                       ! multiple dynamic timesteps.
  logical :: do_dyn     ! If true, dynamics are updated with this call.
  logical :: do_thermo  ! If true, thermodynamics and remapping may be applied with this call.
  logical :: cycle_start ! If true, do calculations that are only done at the start of
                        ! a stepping cycle (whatever that may mean).
  logical :: cycle_end  ! If true, do calculations and diagnostics that are only done at
                        ! the end of a stepping cycle (whatever that may mean).
  real :: cycle_time    ! The length of the coupled time-stepping cycle, in s.
  real, dimension(SZI_(CS%G),SZJ_(CS%G)) :: &
    ssh         ! sea surface height, which may be based on eta_av (meter)

  real, pointer, dimension(:,:,:) :: &
    u, & ! u : zonal velocity component (m/s)
    v, & ! v : meridional velocity component (m/s)
    h    ! h : layer thickness (meter (Bouss) or kg/m2 (non-Bouss))
  real :: I_wt_ssh

<<<<<<< HEAD
=======
  ! Store the layer thicknesses, temperature, and salinity before any changes by the dynamics.
  ! This is necessary for remapped mass transport diagnostics
!  real, dimension(SZI_(CS%G),SZJ_(CS%G),SZK_(CS%G)) :: h_pre_dyn
!  real, dimension(SZI_(CS%G),SZJ_(CS%G),SZK_(CS%G)) :: T_pre_dyn
!  real, dimension(SZI_(CS%G),SZJ_(CS%G),SZK_(CS%G)) :: S_pre_dyn

>>>>>>> 783259bd
  type(time_type) :: Time_local, end_time_thermo, Time_temp
  type(group_pass_type) :: pass_tau_ustar_psurf
  logical :: showCallTree

  G => CS%G ; GV => CS%GV
  is   = G%isc  ; ie   = G%iec  ; js   = G%jsc  ; je   = G%jec ; nz = G%ke
  Isq  = G%IscB ; Ieq  = G%IecB ; Jsq  = G%JscB ; Jeq  = G%JecB
  isd  = G%isd  ; ied  = G%ied  ; jsd  = G%jsd  ; jed  = G%jed
  IsdB = G%IsdB ; IedB = G%IedB ; JsdB = G%JsdB ; JedB = G%JedB
  u => CS%u ; v => CS%v ; h => CS%h

  do_dyn = .true. ; if (present(do_dynamics)) do_dyn = do_dynamics
  do_thermo = .true. ; if (present(do_thermodynamics)) do_thermo = do_thermodynamics
  if (.not.(do_dyn .or. do_thermo)) call MOM_error(FATAL,"Step_MOM: "//&
    "Both do_dynamics and do_thermodynamics are false, which makes no sense.")
  cycle_start = .true. ; if (present(start_cycle)) cycle_start = start_cycle
  cycle_end = .true. ; if (present(end_cycle)) cycle_end = end_cycle
  cycle_time = time_interval ; if (present(cycle_length)) cycle_time = cycle_length

  call cpu_clock_begin(id_clock_ocean)
  call cpu_clock_begin(id_clock_other)

  if (CS%debug) then
    call MOM_state_chksum("Beginning of step_MOM ", u, v, h, CS%uh, CS%vh, G, GV)
  endif

  showCallTree = callTree_showQuery()
  if (showCallTree) call callTree_enter("step_MOM(), MOM.F90")

  ! First determine the time step that is consistent with this call and an
  ! integer fraction of time_interval.

  if (do_dyn) then
    n_max = 1
    if (time_interval > CS%dt) n_max = ceiling(time_interval/CS%dt - 0.001)

    dt = time_interval / real(n_max)
    thermo_does_span_coupling = (CS%thermo_spans_coupling .and. &
                                (CS%dt_therm > 1.5*cycle_time))
    if (thermo_does_span_coupling) then
      ! Set dt_therm to be an integer multiple of the coupling time step.
      dt_therm = cycle_time * floor(CS%dt_therm / cycle_time + 0.001)
      ntstep = floor(dt_therm/dt + 0.001)
    elseif (.not.do_thermo) then
      dt_therm = CS%dt_therm
      if (present(cycle_length)) dt_therm = min(CS%dt_therm, cycle_length)
      ! ntstep is not used.
    else
      ntstep = MAX(1,MIN(n_max,floor(CS%dt_therm/dt + 0.001)))
      dt_therm = dt*ntstep
    endif
  else
    n_max = 1
    if ((time_interval > CS%dt_therm) .and. (CS%dt_therm > 0.0)) &
      n_max = ceiling(time_interval/CS%dt_therm - 0.001)

    dt = time_interval / real(n_max)
    dt_therm = dt ; ntstep = 1
    thermo_does_span_coupling = .true. ! This is never used in this case?
  endif

  if (do_dyn) then
    if (.not.ASSOCIATED(forces%p_surf)) CS%interp_p_surf = .false.

    !---------- Initiate group halo pass
    call cpu_clock_begin(id_clock_pass)
    call create_group_pass(pass_tau_ustar_psurf, forces%taux, forces%tauy, G%Domain)
    if (ASSOCIATED(forces%ustar)) &
      call create_group_pass(pass_tau_ustar_psurf, forces%ustar, G%Domain)
    if (ASSOCIATED(forces%p_surf)) &
      call create_group_pass(pass_tau_ustar_psurf, forces%p_surf, G%Domain)
    if (G%nonblocking_updates) then
      call start_group_pass(pass_tau_ustar_psurf, G%Domain)
    else
      call do_group_pass(pass_tau_ustar_psurf, G%Domain)
    endif
    call cpu_clock_end(id_clock_pass)
  endif

  CS%rel_time = 0.0

  if (cycle_start) then
    if (ASSOCIATED(CS%tv%frazil))        CS%tv%frazil(:,:)        = 0.0
    if (ASSOCIATED(CS%tv%salt_deficit))  CS%tv%salt_deficit(:,:)  = 0.0
    if (ASSOCIATED(CS%tv%TempxPmE))      CS%tv%TempxPmE(:,:)      = 0.0
    if (ASSOCIATED(CS%tv%internal_heat)) CS%tv%internal_heat(:,:) = 0.0

    CS%time_in_cycle = 0.0
    do j=js,je ; do i=is,ie ; CS%ssh_rint(i,j) = 0.0 ; enddo ; enddo

    if (associated(CS%VarMix)) then
      call enable_averaging(cycle_time, Time_start+set_time(int(cycle_time)), &
                            CS%diag)
      call calc_resoln_function(h, CS%tv, G, GV, CS%VarMix)
      call disable_averaging(CS%diag)
    endif
  endif

  if (do_dyn) then
    if (G%nonblocking_updates) &
      call complete_group_pass(pass_tau_ustar_psurf, G%Domain, clock=id_clock_pass)

    if (CS%interp_p_surf) then
      if (.not.ASSOCIATED(CS%p_surf_end))   allocate(CS%p_surf_end(isd:ied,jsd:jed))
      if (.not.ASSOCIATED(CS%p_surf_begin)) allocate(CS%p_surf_begin(isd:ied,jsd:jed))
      if (.not.CS%p_surf_prev_set) then
        do j=jsd,jed ; do i=isd,ied
          CS%p_surf_prev(i,j) = forces%p_surf(i,j)
        enddo ; enddo
        CS%p_surf_prev_set = .true.
      endif
    else
      CS%p_surf_end  => forces%p_surf
    endif
  endif

  if (CS%debug) then
    if (cycle_start) &
      call MOM_state_chksum("Before steps ", u, v, h, CS%uh, CS%vh, G, GV)
    if (cycle_start) call check_redundant("Before steps ", u, v, G)
    if (do_dyn) call MOM_mech_forcing_chksum("Before steps", forces, G, haloshift=0)
    if (do_dyn) call check_redundant("Before steps ", forces%taux, forces%tauy, G)
  endif
  call cpu_clock_end(id_clock_other)

  do n=1,n_max
    CS%rel_time = CS%rel_time + dt ! The relative time at the end of the step.
    ! Set the universally visible time to the middle of the time step.
    CS%Time = Time_start + set_time(int(floor(0.5 + CS%rel_time - 0.5*dt)))
    ! Set the local time to the end of the time step.
    Time_local = Time_start + set_time(int(floor(CS%rel_time+0.5)))

    if (showCallTree) call callTree_enter("DT cycles (step_MOM) n=",n)

    !===========================================================================
    ! This is the first place where the diabatic processes and remapping could occur.
    if (CS%diabatic_first .and. (CS%t_dyn_rel_adv==0.0) .and. do_thermo) then ! do thermodynamics.

      if (.not.do_dyn) then
        dtdia = dt
      elseif (thermo_does_span_coupling) then
        dtdia = dt_therm
        if ((fluxes%dt_buoy_accum > 0.0) .and. (dtdia > time_interval) .and. &
            (abs(fluxes%dt_buoy_accum - dtdia) > 1e-6*dtdia)) then
          call MOM_error(FATAL, "step_MOM: Mismatch between long thermodynamic "//&
            "timestep and time over which buoyancy fluxes have been accumulated.")
        endif
        call MOM_error(FATAL, "MOM is not yet set up to have restarts that work "//&
          "with THERMO_SPANS_COUPLING and DIABATIC_FIRST.")
      else
        dtdia = dt*min(ntstep,n_max-(n-1))
      endif

      ! If necessary, temporarily reset CS%Time to the center of the period covered
      ! by the call to step_MOM_thermo, noting that they begin at the same time.
      if (dtdia > dt) CS%Time = CS%Time + set_time(int(floor(0.5*(dtdia-dt) + 0.5)))

      ! The end-time of the diagnostic interval needs to be set ahead if there
      ! are multiple dynamic time steps worth of thermodynamics applied here.
      end_time_thermo = Time_local + set_time(int(floor(dtdia-dt+0.5)))

      ! Apply diabatic forcing, do mixing, and regrid.
      call step_MOM_thermo(CS, G, GV, u, v, h, CS%tv, fluxes, dtdia, end_time_thermo, .true.)

      ! The diabatic processes are now ahead of the dynamics by dtdia.
      CS%t_dyn_rel_thermo = -dtdia
      if (showCallTree) call callTree_waypoint("finished diabatic_first (step_MOM)")

      if (dtdia > dt) & ! Reset CS%Time to its previous value.
        CS%Time = Time_start + set_time(int(floor(0.5 + CS%rel_time - 0.5*dt)))
    endif ! end of block "(CS%diabatic_first .and. (CS%t_dyn_rel_adv==0.0))"

    if (do_dyn) then
<<<<<<< HEAD
      ! Store pre-dynamics grids for proper diagnostic remapping for transports or advective tendencies
      ! If there are more dynamics steps per advective steps (i.e DT_THERM /= DT), this needs to be the
      ! stored at the first call
      if (MS%ndyn_per_adv == 0 .and. MS%t_dyn_rel_adv == 0.) then
        call diag_copy_diag_to_storage(CS%diag_pre_dyn, h, CS%diag)
        MS%ndyn_per_adv = MS%ndyn_per_adv + 1
      endif
=======
      ! Store pre-dynamics state for proper diagnostic remapping if mass transports requested
      if (CS%t_dyn_rel_adv==0.0) then ; if (transport_remap_grid_needed(CS%transport_IDs)) then
        do k=1,nz ; do j=jsd,jed ; do i=isd,ied
          CS%h_pre_dyn(i,j,k) = h(i,j,k)
          if (associated(CS%tv%T)) CS%T_pre_dyn(i,j,k) = CS%tv%T(i,j,k)
          if (associated(CS%tv%S)) CS%S_pre_dyn(i,j,k) = CS%tv%S(i,j,k)
        enddo ; enddo ; enddo
      endif ; endif
>>>>>>> 783259bd

      ! The pre-dynamics velocities might be stored for debugging truncations.
      if (associated(CS%u_prev) .and. associated(CS%v_prev)) then
        do k=1,nz ; do j=jsd,jed ; do I=IsdB,IedB
          CS%u_prev(I,j,k) = u(I,j,k)
        enddo ; enddo ; enddo
        do k=1,nz ; do J=JsdB,JedB ; do i=isd,ied
          CS%v_prev(I,j,k) = v(i,J,k)
        enddo ; enddo ; enddo
      endif

      dt_therm_here = dt_therm
      if (do_thermo .and. do_dyn .and. .not.thermo_does_span_coupling) &
        dt_therm_here = dt*min(ntstep, n_max-n+1)

      ! Indicate whether the bottom boundary layer properties need to be
      ! recalculated, and if so for how long an interval they are valid.
      bbl_time_int = 0.0
      if (do_thermo) then
        if ((CS%t_dyn_rel_adv == 0.0) .or. (n==1)) &
          bbl_time_int = max(dt, min(dt_therm - CS%t_dyn_rel_adv, dt*(1+n_max-n)) )
      else
        if ((CS%t_dyn_rel_adv == 0.0) .or. ((n==1) .and. cycle_start)) &
          bbl_time_int = min(dt_therm, cycle_time)
      endif

      if (CS%interp_p_surf) then
        wt_end = real(n) / real(n_max)
        wt_beg = real(n-1) / real(n_max)
        do j=jsd,jed ; do i=isd,ied
          CS%p_surf_end(i,j) = wt_end * forces%p_surf(i,j) + &
                          (1.0-wt_end) * CS%p_surf_prev(i,j)
          CS%p_surf_begin(i,j) = wt_beg * forces%p_surf(i,j) + &
                          (1.0-wt_beg) * CS%p_surf_prev(i,j)
        enddo ; enddo
      endif

      call step_MOM_dynamics(forces, CS%p_surf_begin, CS%p_surf_end, dt, &
                             dt_therm_here, bbl_time_int, CS, &
                             Time_local, CS%rel_time, n)

      !===========================================================================
      ! This is the start of the tracer advection part of the algorithm.

      if (thermo_does_span_coupling .or. .not.do_thermo) then
        do_advection = (CS%t_dyn_rel_adv + 0.5*dt > dt_therm)
      else
        do_advection = ((MOD(n,ntstep) == 0) .or. (n==n_max))
      endif

<<<<<<< HEAD
      if (do_advection) then ! Do advective transdtport and lateral tracer mixing.
        call step_MOM_tracer_dyn(MS, CS, G, GV, h, Time_local)
        MS%ndyn_per_adv = 0
        if (CS%diabatic_first .and. abs(MS%t_dyn_rel_thermo) > 1e-6*dt) call MOM_error(FATAL, &
=======
      if (do_advection) then ! Do advective transport and lateral tracer mixing.
        call step_MOM_tracer_dyn(CS, G, GV, h, CS%h_pre_dyn, CS%T_pre_dyn, CS%S_pre_dyn, &
                                 Time_local)
        if (CS%diabatic_first .and. abs(CS%t_dyn_rel_thermo) > 1e-6*dt) call MOM_error(FATAL, &
>>>>>>> 783259bd
                "step_MOM: Mismatch between the dynamics and diabatic times "//&
                "with DIABATIC_FIRST.")
      endif
    endif ! end of (do_dyn)

    !===========================================================================
    ! This is the second place where the diabatic processes and remapping could occur.
    if (CS%t_dyn_rel_adv == 0.0 .and. do_thermo .and. .not.CS%diabatic_first) then
      dtdia = CS%t_dyn_rel_thermo
      if (CS%thermo_spans_coupling .and. (CS%dt_therm > 1.5*cycle_time) .and. &
          (abs(dt_therm - dtdia) > 1e-6*dt_therm)) then
        call MOM_error(FATAL, "step_MOM: Mismatch between dt_therm and dtdia "//&
                       "before call to diabatic.")
      endif

      ! If necessary, temporarily reset CS%Time to the center of the period covered
      ! by the call to step_MOM_thermo, noting that they end at the same time.
      if (dtdia > dt) CS%Time = CS%Time - set_time(int(floor(0.5*(dtdia-dt) + 0.5)))

      ! Apply diabatic forcing, do mixing, and regrid.
      call step_MOM_thermo(CS, G, GV, u, v, h, CS%tv, fluxes, dtdia, Time_local, .false.)
      CS%t_dyn_rel_thermo = 0.0

      if (dtdia > dt) & ! Reset CS%Time to its previous value.
        CS%Time = Time_start + set_time(int(floor(0.5 + CS%rel_time - 0.5*dt)))
    endif

    if (do_dyn) then
      call cpu_clock_begin(id_clock_dynamics)
      ! Determining the time-average sea surface height is part of the algorithm.
      ! This may be eta_av if Boussinesq, or need to be diagnosed if not.
      CS%time_in_cycle = CS%time_in_cycle + dt
      call find_eta(h, CS%tv, GV%g_Earth, G, GV, ssh, CS%eta_av_bc)
      do j=js,je ; do i=is,ie
        CS%ssh_rint(i,j) = CS%ssh_rint(i,j) + dt*ssh(i,j)
      enddo ; enddo
      if (CS%IDs%id_ssh_inst > 0) call post_data(CS%IDs%id_ssh_inst, ssh, CS%diag)
      call cpu_clock_end(id_clock_dynamics)
    endif

    !===========================================================================
    ! Calculate diagnostics at the end of the time step if the state is self-consistent.
    if (MOM_state_is_synchronized(CS)) then
    !### Perhaps this should be if (CS%t_dyn_rel_thermo == 0.0)
      call cpu_clock_begin(id_clock_other) ; call cpu_clock_begin(id_clock_diagnostics)
      ! Diagnostics that require the complete state to be up-to-date can be calculated.

<<<<<<< HEAD
      call enable_averaging(MS%t_dyn_rel_diag, Time_local, CS%diag)
      call calculate_diagnostic_fields(u, v, h, MS%uh, MS%vh, MS%tv, CS%ADp,  &
                          CS%CDp, fluxes, MS%t_dyn_rel_diag, CS%diag_pre_sync,&
                          G, GV, CS%diagnostics_CSp)
      call post_tracer_diagnostics(CS%Tracer_reg, h, CS%diag_pre_sync, CS%diag, G, GV, MS%t_dyn_rel_diag)
      call diag_copy_diag_to_storage(CS%diag_pre_sync, h, CS%diag)
=======
      call enable_averaging(CS%t_dyn_rel_diag, Time_local, CS%diag)
      call calculate_diagnostic_fields(u, v, h, CS%uh, CS%vh, CS%tv, CS%ADp, &
                          CS%CDp, fluxes, CS%t_dyn_rel_diag, G, GV, CS%diagnostics_CSp)
      call post_tracer_diagnostics(CS%Tracer_reg, h, CS%diag, G, GV, CS%t_dyn_rel_diag)
>>>>>>> 783259bd
      if (showCallTree) call callTree_waypoint("finished calculate_diagnostic_fields (step_MOM)")
      call disable_averaging(CS%diag)
      CS%t_dyn_rel_diag = 0.0

      call cpu_clock_begin(id_clock_Z_diag)
      if (Time_local + set_time(int(0.5*dt_therm)) > CS%Z_diag_time) then
        call enable_averaging(real(time_type_to_real(CS%Z_diag_interval)), &
                              CS%Z_diag_time, CS%diag)
        call calculate_Z_diag_fields(u, v, h, ssh, fluxes%frac_shelf_h, &
                                     G, GV, CS%diag_to_Z_CSp)
        CS%Z_diag_time = CS%Z_diag_time + CS%Z_diag_interval
        call disable_averaging(CS%diag)
        if (showCallTree) call callTree_waypoint("finished calculate_Z_diag_fields (step_MOM)")
      endif
      call cpu_clock_end(id_clock_Z_diag)
      call cpu_clock_end(id_clock_diagnostics) ; call cpu_clock_end(id_clock_other)
    endif

    if (do_dyn .and. .not.CS%count_calls) CS%nstep_tot = CS%nstep_tot + 1
    if (showCallTree) call callTree_leave("DT cycles (step_MOM)")

  enddo ! complete the n loop

  if (CS%count_calls .and. cycle_start) CS%nstep_tot = CS%nstep_tot + 1

  call cpu_clock_begin(id_clock_other)

  if (CS%time_in_cycle > 0.0) then
    I_wt_ssh = 1.0/CS%time_in_cycle
    do j=js,je ; do i=is,ie
      ssh(i,j) = CS%ssh_rint(i,j)*I_wt_ssh
      CS%ave_ssh_ibc(i,j) = ssh(i,j)
    enddo ; enddo
    if (do_dyn) then
      call adjust_ssh_for_p_atm(CS%tv, G, GV, CS%ave_ssh_ibc, forces%p_surf_SSH, &
                                CS%calc_rho_for_sea_lev)
    elseif (do_thermo) then
      call adjust_ssh_for_p_atm(CS%tv, G, GV, CS%ave_ssh_ibc, fluxes%p_surf_SSH, &
                                CS%calc_rho_for_sea_lev)
    endif
  endif

  if (do_dyn .and. CS%interp_p_surf) then ; do j=jsd,jed ; do i=isd,ied
    CS%p_surf_prev(i,j) = forces%p_surf(i,j)
  enddo ; enddo ; endif

  if (showCallTree) call callTree_waypoint("calling extract_surface_state (step_MOM)")
  call extract_surface_state(CS, sfc_state)

  ! Do diagnostics that only occur at the end of a complete forcing step.
  if (cycle_end) then
    call cpu_clock_begin(id_clock_diagnostics)
    call enable_averaging(CS%time_in_cycle, Time_local, CS%diag)
    call post_surface_diagnostics(CS%sfc_IDs, G, GV, CS%diag, CS%time_in_cycle, &
                                  sfc_state, CS%tv, ssh, CS%ave_ssh_ibc)
    call disable_averaging(CS%diag)
    call cpu_clock_end(id_clock_diagnostics)
  endif

  ! Accumulate the surface fluxes for assessing conservation
  if (do_thermo .and. fluxes%fluxes_used) &
    call accumulate_net_input(fluxes, sfc_state, fluxes%dt_buoy_accum, &
                              G, CS%sum_output_CSp)

  if (MOM_state_is_synchronized(CS)) &
    call write_energy(CS%u, CS%v, CS%h, CS%tv, Time_local, CS%nstep_tot, &
                      G, GV, CS%sum_output_CSp, CS%tracer_flow_CSp, &
                      dt_forcing=set_time(int(floor(time_interval+0.5))) )

  call cpu_clock_end(id_clock_other)

  if (showCallTree) call callTree_leave("step_MOM()")
  call cpu_clock_end(id_clock_ocean)

end subroutine step_MOM

subroutine step_MOM_dynamics(forces, p_surf_begin, p_surf_end, dt, dt_thermo, &
                             bbl_time_int, CS, Time_local, rel_time, dyn_call)
  type(mech_forcing), intent(in)    :: forces     !< A structure with the driving mechanical forces
  real, dimension(:,:), pointer     :: p_surf_begin !< A pointer (perhaps NULL) to the surface
                                                  !! pressure at the beginning of this dynamic
                                                  !! step, intent in, in Pa.
  real, dimension(:,:), pointer     :: p_surf_end !< A pointer (perhaps NULL) to the surface
                                                  !! pressure at the end of this dynamic step,
                                                  !! intent in, in Pa.
  real,               intent(in)    :: dt         !< time interval covered by this call, in s.
  real,               intent(in)    :: dt_thermo  !< time interval covered by any updates that may
                                                  !! span multiple dynamics steps, in s.
  real,               intent(in)    :: bbl_time_int !< time interval over which updates to the
                                                  !! bottom boundary layer properties will apply,
                                                  !! in s, or zero not to update the properties.
  type(MOM_control_struct), pointer :: CS         !< control structure from initialize_MOM
  type(time_type),    intent(in)    :: Time_local !< Starting time of a segment, as a time type
  real,               intent(in)    :: rel_time   !< Relative time since the start of the current
                                                  !! time-stepping cycle, in s.
  integer,            intent(in)    :: dyn_call   !< A count of the calls to step_MOM_dynamics
                                                  !! within this forcing timestep.
  ! local
  type(ocean_grid_type), pointer :: G ! pointer to a structure containing
                                      ! metrics and related information
  type(verticalGrid_type),  pointer :: GV => NULL()
  type(MOM_diag_IDs), pointer :: IDs => NULL() ! A structure with the diagnostic IDs.
  real, pointer, dimension(:,:,:) :: &
    u, & ! u : zonal velocity component (m/s)
    v, & ! v : meridional velocity component (m/s)
    h    ! h : layer thickness (meter (Bouss) or kg/m2 (non-Bouss))

  logical :: calc_dtbt                 ! Indicates whether the dynamically adjusted
                                       ! barotropic time step needs to be updated.
  logical :: showCallTree

  integer :: i, j, k, is, ie, js, je, Isq, Ieq, Jsq, Jeq, nz
  integer :: isd, ied, jsd, jed, IsdB, IedB, JsdB, JedB

  G => CS%G ; GV => CS%GV ; IDs => CS%IDs
  is   = G%isc  ; ie   = G%iec  ; js   = G%jsc  ; je   = G%jec ; nz = G%ke
  Isq  = G%IscB ; Ieq  = G%IecB ; Jsq  = G%JscB ; Jeq  = G%JecB
  isd  = G%isd  ; ied  = G%ied  ; jsd  = G%jsd  ; jed  = G%jed
  IsdB = G%IsdB ; IedB = G%IedB ; JsdB = G%JsdB ; JedB = G%JedB
  u => CS%u ; v => CS%v ; h => CS%h
  showCallTree = callTree_showQuery()

  call cpu_clock_begin(id_clock_dynamics)

  if ((CS%t_dyn_rel_adv == 0.0) .and. CS%thickness_diffuse .and. CS%thickness_diffuse_first) then

    call enable_averaging(dt_thermo,Time_local+set_time(int(floor(dt_thermo-dt+0.5))), CS%diag)
    call cpu_clock_begin(id_clock_thick_diff)
    if (associated(CS%VarMix)) &
      call calc_slope_functions(h, CS%tv, dt, G, GV, CS%VarMix)
    call thickness_diffuse(h, CS%uhtr, CS%vhtr, CS%tv, dt_thermo, G, GV, &
                           CS%MEKE, CS%VarMix, CS%CDp, CS%thickness_diffuse_CSp)
    call cpu_clock_end(id_clock_thick_diff)
    call pass_var(h, G%Domain, clock=id_clock_pass) !###, halo=max(2,cont_stensil))
    call disable_averaging(CS%diag)
    if (showCallTree) call callTree_waypoint("finished thickness_diffuse_first (step_MOM)")

    ! Whenever thickness changes let the diag manager know, target grids
    ! for vertical remapping may need to be regenerated.
    call diag_update_remap_grids(CS%diag)
  endif

  ! The bottom boundary layer properties need to be recalculated.
  if (bbl_time_int > 0.0) then
    call enable_averaging(bbl_time_int, &
              Time_local+set_time(int(bbl_time_int-dt+0.5)), CS%diag)
    ! Calculate the BBL properties and store them inside visc (u,h).
    call cpu_clock_begin(id_clock_BBL_visc)
    call set_viscous_BBL(CS%u, CS%v, CS%h, CS%tv, CS%visc, G, GV, &
                         CS%set_visc_CSp, symmetrize=.true.)
    call cpu_clock_end(id_clock_BBL_visc)
    if (showCallTree) call callTree_wayPoint("done with set_viscous_BBL (step_MOM)")
    call disable_averaging(CS%diag)
  endif

  if (CS%do_dynamics .and. CS%split) then !--------------------------- start SPLIT
    ! This section uses a split time stepping scheme for the dynamic equations,
    ! basically the stacked shallow water equations with viscosity.

    calc_dtbt = .false.
    if ((CS%dtbt_reset_period >= 0.0) .and. &
        ((dyn_call==1) .or. (CS%dtbt_reset_period == 0.0) .or. &
         (rel_time >= CS%dtbt_reset_time + 0.999*CS%dtbt_reset_period))) then
      calc_dtbt = .true.
      CS%dtbt_reset_time = rel_time
    endif

    call step_MOM_dyn_split_RK2(u, v, h, CS%tv, CS%visc, Time_local, dt, forces, &
                p_surf_begin, p_surf_end, CS%uh, CS%vh, CS%uhtr, CS%vhtr, &
                CS%eta_av_bc, G, GV, CS%dyn_split_RK2_CSp, calc_dtbt, CS%VarMix, CS%MEKE)
    if (showCallTree) call callTree_waypoint("finished step_MOM_dyn_split (step_MOM)")

  elseif (CS%do_dynamics) then ! ------------------------------------ not SPLIT
    !   This section uses an unsplit stepping scheme for the dynamic
    ! equations; basically the stacked shallow water equations with viscosity.
    ! Because the time step is limited by CFL restrictions on the external
    ! gravity waves, the unsplit is usually much less efficient that the split
    ! approaches. But because of its simplicity, the unsplit method is very
    ! useful for debugging purposes.

    if (CS%use_RK2) then
      call step_MOM_dyn_unsplit_RK2(u, v, h, CS%tv, CS%visc, Time_local, dt, forces, &
               p_surf_begin, p_surf_end, CS%uh, CS%vh, CS%uhtr, CS%vhtr, &
               CS%eta_av_bc, G, GV, CS%dyn_unsplit_RK2_CSp, CS%VarMix, CS%MEKE)
    else
      call step_MOM_dyn_unsplit(u, v, h, CS%tv, CS%visc, Time_local, dt, forces, &
               p_surf_begin, p_surf_end, CS%uh, CS%vh, CS%uhtr, CS%vhtr, &
               CS%eta_av_bc, G, GV, CS%dyn_unsplit_CSp, CS%VarMix, CS%MEKE)
    endif
    if (showCallTree) call callTree_waypoint("finished step_MOM_dyn_unsplit (step_MOM)")

  endif ! -------------------------------------------------- end SPLIT


  if (CS%thickness_diffuse .and. .not.CS%thickness_diffuse_first) then
    call cpu_clock_begin(id_clock_thick_diff)

    if (CS%debug) call hchksum(h,"Pre-thickness_diffuse h", G%HI, haloshift=0, scale=GV%H_to_m)

    if (associated(CS%VarMix)) &
      call calc_slope_functions(h, CS%tv, dt, G, GV, CS%VarMix)
    call thickness_diffuse(h, CS%uhtr, CS%vhtr, CS%tv, dt, G, GV, &
                           CS%MEKE, CS%VarMix, CS%CDp, CS%thickness_diffuse_CSp)

    if (CS%debug) call hchksum(h,"Post-thickness_diffuse h", G%HI, haloshift=1, scale=GV%H_to_m)
    call cpu_clock_end(id_clock_thick_diff)
    call pass_var(h, G%Domain, clock=id_clock_pass) !###, halo=max(2,cont_stensil))
    if (showCallTree) call callTree_waypoint("finished thickness_diffuse (step_MOM)")
  endif

  ! apply the submesoscale mixed layer restratification parameterization
  if (CS%mixedlayer_restrat) then
    if (CS%debug) then
      call hchksum(h,"Pre-mixedlayer_restrat h", G%HI, haloshift=1, scale=GV%H_to_m)
      call uvchksum("Pre-mixedlayer_restrat uhtr", &
                    CS%uhtr, CS%vhtr, G%HI, haloshift=0, scale=GV%H_to_m)
    endif
    call cpu_clock_begin(id_clock_ml_restrat)
    call mixedlayer_restrat(h, CS%uhtr, CS%vhtr, CS%tv, forces, dt, CS%visc%MLD, &
                            CS%VarMix, G, GV, CS%mixedlayer_restrat_CSp)
    call cpu_clock_end(id_clock_ml_restrat)
    call pass_var(h, G%Domain, clock=id_clock_pass) !###, halo=max(2,cont_stensil))
    if (CS%debug) then
      call hchksum(h,"Post-mixedlayer_restrat h", G%HI, haloshift=1, scale=GV%H_to_m)
      call uvchksum("Post-mixedlayer_restrat [uv]htr", &
                    CS%uhtr, CS%vhtr, G%HI, haloshift=0, scale=GV%H_to_m)
    endif
  endif

  ! Whenever thickness changes let the diag manager know, target grids
  ! for vertical remapping may need to be regenerated.
  call diag_update_remap_grids(CS%diag)

  if (CS%useMEKE) call step_forward_MEKE(CS%MEKE, h, CS%VarMix%SN_u, CS%VarMix%SN_v, &
                                         CS%visc, dt, G, GV, CS%MEKE_CSp, CS%uhtr, CS%vhtr)
  call disable_averaging(CS%diag)

  ! Advance the dynamics time by dt.
  CS%t_dyn_rel_adv = CS%t_dyn_rel_adv + dt
  CS%t_dyn_rel_thermo = CS%t_dyn_rel_thermo + dt
  if (abs(CS%t_dyn_rel_thermo) < 1e-6*dt) CS%t_dyn_rel_thermo = 0.0
  CS%t_dyn_rel_diag = CS%t_dyn_rel_diag + dt

  call cpu_clock_end(id_clock_dynamics)

  call cpu_clock_begin(id_clock_other) ; call cpu_clock_begin(id_clock_diagnostics)
  call enable_averaging(dt, Time_local, CS%diag)
  ! These diagnostics are available after every time dynamics step.
  if (IDs%id_u > 0) call post_data(IDs%id_u, u, CS%diag)
  if (IDs%id_v > 0) call post_data(IDs%id_v, v, CS%diag)
  if (IDs%id_h > 0) call post_data(IDs%id_h, h, CS%diag)
  call disable_averaging(CS%diag)
  call cpu_clock_end(id_clock_diagnostics) ; call cpu_clock_end(id_clock_other)

end subroutine step_MOM_dynamics

!> step_MOM_tracer_dyn does tracer advection and lateral diffusion, bringing the
!! tracers up to date with the changes in state due to the dynamics.  Surface
!! sources and sinks and remapping are handled via step_MOM_thermo.
<<<<<<< HEAD
subroutine step_MOM_tracer_dyn(MS, CS, G, GV, h, Time_local)
  type(MOM_state_type),     intent(inout) :: MS     !< structure describing the MOM state
  type(MOM_control_struct), intent(inout) :: CS     !< control structure
=======
subroutine step_MOM_tracer_dyn(CS, G, GV, h, h_pre_dyn, T_pre_dyn, S_pre_dyn, &
                               Time_local)
  type(MOM_control_struct), intent(inout) :: CS     !< MOM6 master control structure
>>>>>>> 783259bd
  type(ocean_grid_type),    intent(inout) :: G      !< ocean grid structure
  type(verticalGrid_type),  intent(in)    :: GV     !< ocean vertical grid structure
  real, dimension(SZI_(G),SZJ_(G),SZK_(G)),  &
                            intent(in)    :: h      !< layer thicknesses after the transports (m or kg/m2)
  type(time_type),          intent(in)    :: Time_local !< The model time at the end
                                                    !! of the time step.
  type(group_pass_type) :: pass_T_S
  logical :: showCallTree
  showCallTree = callTree_showQuery()

  if (CS%debug) then
    call cpu_clock_begin(id_clock_other)
    call hchksum(h,"Pre-advection h", G%HI, haloshift=1, scale=GV%H_to_m)
    call uvchksum("Pre-advection uhtr", CS%uhtr, CS%vhtr, G%HI, &
                  haloshift=0, scale=GV%H_to_m)
    if (associated(CS%tv%T)) call hchksum(CS%tv%T, "Pre-advection T", G%HI, haloshift=1)
    if (associated(CS%tv%S)) call hchksum(CS%tv%S, "Pre-advection S", G%HI, haloshift=1)
    if (associated(CS%tv%frazil)) call hchksum(CS%tv%frazil, &
                   "Pre-advection frazil", G%HI, haloshift=0)
    if (associated(CS%tv%salt_deficit)) call hchksum(CS%tv%salt_deficit, &
                   "Pre-advection salt deficit", G%HI, haloshift=0)
  ! call MOM_thermo_chksum("Pre-advection ", CS%tv, G)
    call cpu_clock_end(id_clock_other)
  endif

  call cpu_clock_begin(id_clock_thermo) ; call cpu_clock_begin(id_clock_tracer)
  call enable_averaging(CS%t_dyn_rel_adv, Time_local, CS%diag)

  call advect_tracer(h, CS%uhtr, CS%vhtr, CS%OBC, CS%t_dyn_rel_adv, G, GV, &
                     CS%tracer_adv_CSp, CS%tracer_Reg)
  call tracer_hordiff(h, CS%t_dyn_rel_adv, CS%MEKE, CS%VarMix, G, GV, &
                      CS%tracer_diff_CSp, CS%tracer_Reg, CS%tv)
  if (showCallTree) call callTree_waypoint("finished tracer advection/diffusion (step_MOM)")
  call cpu_clock_end(id_clock_tracer) ; call cpu_clock_end(id_clock_thermo)

  call cpu_clock_begin(id_clock_other) ; call cpu_clock_begin(id_clock_diagnostics)
<<<<<<< HEAD
  call post_transport_diagnostics(G, GV, MS%uhtr, MS%vhtr, h, CS%transport_IDs, &
           CS%diag_pre_dyn, CS%diag, MS%t_dyn_rel_adv, CS%diag_to_Z_CSp, CS%tracer_reg)
=======
  call post_transport_diagnostics(G, GV, CS%uhtr, CS%vhtr, h, CS%transport_IDs, &
           CS%diag, CS%t_dyn_rel_adv, CS%diag_to_Z_CSp, h_pre_dyn, T_pre_dyn, S_pre_dyn)
>>>>>>> 783259bd
  ! Rebuild the remap grids now that we've posted the fields which rely on thicknesses
  ! from before the dynamics calls
  call diag_update_remap_grids(CS%diag)

  call disable_averaging(CS%diag)
  call cpu_clock_end(id_clock_diagnostics) ; call cpu_clock_end(id_clock_other)

  ! Reset the accumulated transports to 0 and record that the dynamics
  ! and advective times now agree.
  call cpu_clock_begin(id_clock_thermo) ; call cpu_clock_begin(id_clock_tracer)
  CS%uhtr(:,:,:) = 0.0
  CS%vhtr(:,:,:) = 0.0
  CS%t_dyn_rel_adv = 0.0
  call cpu_clock_end(id_clock_tracer) ; call cpu_clock_end(id_clock_thermo)

  if (CS%diabatic_first .and. associated(CS%tv%T)) then
    ! Temperature and salinity need halo updates because they will be used
    ! in the dynamics before they are changed again.
    call create_group_pass(pass_T_S, CS%tv%T, G%Domain, To_All+Omit_Corners, halo=1)
    call create_group_pass(pass_T_S, CS%tv%S, G%Domain, To_All+Omit_Corners, halo=1)
    call do_group_pass(pass_T_S, G%Domain, clock=id_clock_pass)
  endif

end subroutine step_MOM_tracer_dyn

!> MOM_step_thermo orchestrates the thermodynamic time stepping and vertical
!! remapping, via calls to diabatic (or adiabatic) and ALE_main.
subroutine step_MOM_thermo(CS, G, GV, u, v, h, tv, fluxes, dtdia, Time_end_thermo, update_BBL)
  type(MOM_control_struct), intent(inout) :: CS     !< Master MOM control structure
  type(ocean_grid_type),    intent(inout) :: G      !< ocean grid structure
  type(verticalGrid_type),  intent(inout) :: GV     !< ocean vertical grid structure
  real, dimension(SZIB_(G),SZJ_(G),SZK_(G)), &
                            intent(inout) :: u      !< zonal velocity (m/s)
  real, dimension(SZI_(G),SZJB_(G),SZK_(G)), &
                            intent(inout) :: v      !< meridional velocity (m/s)
  real, dimension(SZI_(G),SZJ_(G),SZK_(G)),  &
                            intent(inout) :: h      !< layer thickness (m or kg/m2)
  type(thermo_var_ptrs),    intent(inout) :: tv     !< A structure pointing to various thermodynamic variables
  type(forcing),            intent(inout) :: fluxes !< pointers to forcing fields
  real,                     intent(in)    :: dtdia  !< The time interval over which to advance, in s
  type(time_type),          intent(in)    :: Time_end_thermo !< End of averaging interval for thermo diags
  logical,                  intent(in)    :: update_BBL !< If true, calculate the bottom boundary layer properties.

  logical :: use_ice_shelf ! Needed for selecting the right ALE interface.
  logical :: showCallTree
  type(group_pass_type) :: pass_T_S, pass_T_S_h, pass_uv_T_S_h
  integer :: dynamics_stencil  ! The computational stencil for the calculations
                               ! in the dynamic core.
  integer :: i, j, k, is, ie, js, je, nz! , Isq, Ieq, Jsq, Jeq, n

  is = G%isc ; ie = G%iec ; js = G%jsc ; je = G%jec ; nz = G%ke
  showCallTree = callTree_showQuery()
  if (showCallTree) call callTree_enter("step_MOM_thermo(), MOM.F90")

  use_ice_shelf = .false.
  if (associated(fluxes%frac_shelf_h)) use_ice_shelf = .true.

  call enable_averaging(dtdia, Time_end_thermo, CS%diag)

  if (update_BBL) then
    !   Calculate the BBL properties and store them inside visc (u,h).
    ! This is here so that CS%visc is updated before diabatic() when
    ! DIABATIC_FIRST=True. Otherwise diabatic() is called after the dynamics
    ! and set_viscous_BBL is called as a part of the dynamic stepping.
    call cpu_clock_begin(id_clock_BBL_visc)
    call set_viscous_BBL(u, v, h, tv, CS%visc, G, GV, CS%set_visc_CSp, symmetrize=.true.)
    call cpu_clock_end(id_clock_BBL_visc)
    if (showCallTree) call callTree_wayPoint("done with set_viscous_BBL (step_MOM_thermo)")
  endif

  call cpu_clock_begin(id_clock_thermo)
  if (.not.CS%adiabatic) then
    if (CS%debug) then
      call uvchksum("Pre-diabatic [uv]", u, v, G%HI, haloshift=2)
      call hchksum(h,"Pre-diabatic h", G%HI, haloshift=1, scale=GV%H_to_m)
      call uvchksum("Pre-diabatic [uv]h", CS%uhtr, CS%vhtr, G%HI, &
                    haloshift=0, scale=GV%H_to_m)
    ! call MOM_state_chksum("Pre-diabatic ",u, v, h, CS%uhtr, CS%vhtr, G, GV)
      call MOM_thermo_chksum("Pre-diabatic ", tv, G,haloshift=0)
      call check_redundant("Pre-diabatic ", u, v, G)
      call MOM_forcing_chksum("Pre-diabatic", fluxes, G, haloshift=0)
    endif

    call cpu_clock_begin(id_clock_diabatic)
    call diabatic(u, v, h, tv, CS%Hml, fluxes, CS%visc, CS%ADp, CS%CDp, &
                  dtdia, Time_end_thermo, G, GV, CS%diabatic_CSp)
    fluxes%fluxes_used = .true.
    call cpu_clock_end(id_clock_diabatic)

    if (showCallTree) call callTree_waypoint("finished diabatic (step_MOM_thermo)")

    ! Regridding/remapping is done here, at end of thermodynamics time step
    ! (that may comprise several dynamical time steps)
    ! The routine 'ALE_main' can be found in 'MOM_ALE.F90'.
    if ( CS%use_ALE_algorithm ) then
      call enable_averaging(dtdia, Time_end_thermo, CS%diag)
!         call pass_vector(u, v, G%Domain)
      if (associated(tv%T)) &
        call create_group_pass(pass_T_S_h, tv%T, G%Domain, To_All+Omit_Corners, halo=1)
      if (associated(tv%S)) &
        call create_group_pass(pass_T_S_h, tv%S, G%Domain, To_All+Omit_Corners, halo=1)
      call create_group_pass(pass_T_S_h, h, G%Domain, To_All+Omit_Corners, halo=1)
      call do_group_pass(pass_T_S_h, G%Domain)

      call preAle_tracer_diagnostics(CS%tracer_Reg, G, GV)

      if (CS%debug) then
        call MOM_state_chksum("Pre-ALE ", u, v, h, CS%uh, CS%vh, G, GV)
        call hchksum(tv%T,"Pre-ALE T", G%HI, haloshift=1)
        call hchksum(tv%S,"Pre-ALE S", G%HI, haloshift=1)
        call check_redundant("Pre-ALE ", u, v, G)
      endif
      call cpu_clock_begin(id_clock_ALE)
      if (use_ice_shelf) then
        call ALE_main(G, GV, h, u, v, tv, CS%tracer_Reg, CS%ALE_CSp, dtdia, &
                      fluxes%frac_shelf_h)
      else
        call ALE_main(G, GV, h, u, v, tv, CS%tracer_Reg, CS%ALE_CSp, dtdia)
      endif

      if (showCallTree) call callTree_waypoint("finished ALE_main (step_MOM_thermo)")
      call cpu_clock_end(id_clock_ALE)
    endif   ! endif for the block "if ( CS%use_ALE_algorithm )"

    dynamics_stencil = min(3, G%Domain%nihalo, G%Domain%njhalo)
    call create_group_pass(pass_uv_T_S_h, u, v, G%Domain, halo=dynamics_stencil)
    if (associated(tv%T)) &
      call create_group_pass(pass_uv_T_S_h, tv%T, G%Domain, halo=dynamics_stencil)
    if (associated(tv%S)) &
      call create_group_pass(pass_uv_T_S_h, tv%S, G%Domain, halo=dynamics_stencil)
    call create_group_pass(pass_uv_T_S_h, h, G%Domain, halo=dynamics_stencil)
    call do_group_pass(pass_uv_T_S_h, G%Domain, clock=id_clock_pass)

    if (CS%debug .and. CS%use_ALE_algorithm) then
      call MOM_state_chksum("Post-ALE ", u, v, h, CS%uh, CS%vh, G, GV)
      call hchksum(tv%T, "Post-ALE T", G%HI, haloshift=1)
      call hchksum(tv%S, "Post-ALE S", G%HI, haloshift=1)
      call check_redundant("Post-ALE ", u, v, G)
    endif

    ! Whenever thickness changes let the diag manager know, target grids
    ! for vertical remapping may need to be regenerated. This needs to
    ! happen after the H update and before the next post_data.
    call diag_update_remap_grids(CS%diag)

    !### Consider moving this up into the if ALE block.
    call postALE_tracer_diagnostics(CS%tracer_Reg, G, GV, CS%diag, dtdia)

    if (CS%debug) then
      call uvchksum("Post-diabatic u", u, v, G%HI, haloshift=2)
      call hchksum(h, "Post-diabatic h", G%HI, haloshift=1, scale=GV%H_to_m)
      call uvchksum("Post-diabatic [uv]h", CS%uhtr, CS%vhtr, G%HI, &
                    haloshift=0, scale=GV%H_to_m)
    ! call MOM_state_chksum("Post-diabatic ", u, v, &
    !                       h, CS%uhtr, CS%vhtr, G, GV, haloshift=1)
      if (associated(tv%T)) call hchksum(tv%T, "Post-diabatic T", G%HI, haloshift=1)
      if (associated(tv%S)) call hchksum(tv%S, "Post-diabatic S", G%HI, haloshift=1)
      if (associated(tv%frazil)) call hchksum(tv%frazil, &
                               "Post-diabatic frazil", G%HI, haloshift=0)
      if (associated(tv%salt_deficit)) call hchksum(tv%salt_deficit, &
                               "Post-diabatic salt deficit", G%HI, haloshift=0)
    ! call MOM_thermo_chksum("Post-diabatic ", tv, G)
      call check_redundant("Post-diabatic ", u, v, G)
    endif
    call disable_averaging(CS%diag)
  else   ! complement of "if (.not.CS%adiabatic)"

    call cpu_clock_begin(id_clock_diabatic)
    call adiabatic(h, tv, fluxes, dtdia, G, GV, CS%diabatic_CSp)
    fluxes%fluxes_used = .true.
    call cpu_clock_end(id_clock_diabatic)

    if (associated(tv%T)) then
      call create_group_pass(pass_T_S, tv%T, G%Domain, To_All+Omit_Corners, halo=1)
      call create_group_pass(pass_T_S, tv%S, G%Domain, To_All+Omit_Corners, halo=1)
      call do_group_pass(pass_T_S, G%Domain, clock=id_clock_pass)
      if (CS%debug) then
        if (associated(tv%T)) call hchksum(tv%T, "Post-diabatic T", G%HI, haloshift=1)
        if (associated(tv%S)) call hchksum(tv%S, "Post-diabatic S", G%HI, haloshift=1)
      endif
    endif

  endif   ! endif for the block "if (.not.CS%adiabatic)"
  call cpu_clock_end(id_clock_thermo)

  call disable_averaging(CS%diag)

  if (showCallTree) call callTree_leave("step_MOM_thermo(), MOM.F90")

end subroutine step_MOM_thermo


!> step_offline is the main driver for running tracers offline in MOM6. This has been primarily
!! developed with ALE configurations in mind. Some work has been done in isopycnal configuration, but
!! the work is very preliminary. Some more detail about this capability along with some of the subroutines
!! called here can be found in tracers/MOM_offline_control.F90
subroutine step_offline(forces, fluxes, sfc_state, Time_start, time_interval, CS)
  type(mech_forcing), intent(in)     :: forces        !< A structure with the driving mechanical forces
  type(forcing),    intent(inout)    :: fluxes        !< pointers to forcing fields
  type(surface),    intent(inout)    :: sfc_state     !< surface ocean state
  type(time_type),  intent(in)       :: Time_start    !< starting time of a segment, as a time type
  real,             intent(in)       :: time_interval !< time interval
  type(MOM_control_struct), pointer  :: CS            !< control structure from initialize_MOM

  ! Local pointers
  type(ocean_grid_type),      pointer :: G  => NULL() ! Pointer to a structure containing
                                                      ! metrics and related information
  type(verticalGrid_type),    pointer :: GV => NULL() ! Pointer to structure containing information
                                                      ! about the vertical grid

  logical :: first_iter    !< True if this is the first time step_offline has been called in a given interval
  logical :: last_iter     !< True if this is the last time step_tracer is to be called in an offline interval
  logical :: do_vertical   !< If enough time has elapsed, do the diabatic tracer sources/sinks
  logical :: adv_converged !< True if all the horizontal fluxes have been used

  integer :: dt_offline, dt_offline_vertical
  logical :: skip_diffusion
  integer :: id_eta_diff_end

  integer, pointer :: accumulated_time
  integer :: i,j,k
  integer :: is, ie, js, je, isd, ied, jsd, jed

  ! 3D pointers
  real, dimension(:,:,:), pointer   :: &
    uhtr, vhtr, &
    eatr, ebtr, &
    h_end

  ! 2D Array for diagnostics
  real, dimension(SZI_(CS%G),SZJ_(CS%G)) :: eta_pre, eta_end
  type(time_type) :: Time_end    ! End time of a segment, as a time type

  ! Grid-related pointer assignments
  G => CS%G
  GV => CS%GV

  is  = G%isc  ; ie  = G%iec  ; js  = G%jsc  ; je  = G%jec
  isd = G%isd  ; ied = G%ied  ; jsd = G%jsd  ; jed = G%jed

  call cpu_clock_begin(id_clock_offline_tracer)
  call extract_offline_main(CS%offline_CSp, uhtr, vhtr, eatr, ebtr, h_end, accumulated_time, &
                            dt_offline, dt_offline_vertical, skip_diffusion)
  Time_end = increment_date(Time_start, seconds=floor(time_interval+0.001))
  call enable_averaging(time_interval, Time_end, CS%diag)

  ! Check to see if this is the first iteration of the offline interval
  if(accumulated_time==0) then
    first_iter = .true.
  else ! This is probably unnecessary but is used to guard against unwanted behavior
    first_iter = .false.
  endif

  ! Check to see if vertical tracer functions should  be done
  if ( mod(accumulated_time, dt_offline_vertical) == 0 ) then
    do_vertical = .true.
  else
    do_vertical = .false.
  endif

  ! Increment the amount of time elapsed since last read and check if it's time to roll around
  accumulated_time = mod(accumulated_time + int(time_interval), dt_offline)
  if(accumulated_time==0) then
    last_iter = .true.
  else
    last_iter = .false.
  endif

  if(CS%use_ALE_algorithm) then
    ! If this is the first iteration in the offline timestep, then we need to read in fields and
    ! perform the main advection.
    if (first_iter) then
      if(is_root_pe()) print *, "Reading in new offline fields"
      ! Read in new transport and other fields
      ! call update_transport_from_files(G, GV, CS%offline_CSp, h_end, eatr, ebtr, uhtr, vhtr, &
      !     CS%tv%T, CS%tv%S, fluxes, CS%use_ALE_algorithm)
      ! call update_transport_from_arrays(CS%offline_CSp)
      call update_offline_fields(CS%offline_CSp, CS%h, fluxes, CS%use_ALE_algorithm)

      ! Apply any fluxes into the ocean
      call offline_fw_fluxes_into_ocean(G, GV, CS%offline_CSp, fluxes, CS%h)

      if (.not.CS%diabatic_first) then
        call offline_advection_ale(fluxes, Time_start, time_interval, CS%offline_CSp, id_clock_ALE, &
            CS%h, uhtr, vhtr, converged=adv_converged)

        ! Redistribute any remaining transport
        call offline_redistribute_residual(CS%offline_CSp, CS%h, uhtr, vhtr, adv_converged)

        ! Perform offline diffusion if requested
        if (.not. skip_diffusion) then
          if (associated(CS%VarMix)) then
            call pass_var(CS%h,G%Domain)
            call calc_resoln_function(CS%h, CS%tv, G, GV, CS%VarMix)
            call calc_slope_functions(CS%h, CS%tv, REAL(dt_offline), G, GV, CS%VarMix)
          endif
          call tracer_hordiff(CS%h, REAL(dt_offline), CS%MEKE, CS%VarMix, G, GV, &
              CS%tracer_diff_CSp, CS%tracer_Reg, CS%tv)
        endif
      endif
    endif
    ! The functions related to column physics of tracers is performed separately in ALE mode
    if (do_vertical) then
      call offline_diabatic_ale(fluxes, Time_start, Time_end, CS%offline_CSp, CS%h, eatr, ebtr)
    endif

    ! Last thing that needs to be done is the final ALE remapping
    if(last_iter) then
      if (CS%diabatic_first) then
        call offline_advection_ale(fluxes, Time_start, time_interval, CS%offline_CSp, id_clock_ALE, &
            CS%h, uhtr, vhtr, converged=adv_converged)

        ! Redistribute any remaining transport and perform the remaining advection
        call offline_redistribute_residual(CS%offline_CSp, CS%h, uhtr, vhtr, adv_converged)
                ! Perform offline diffusion if requested
        if (.not. skip_diffusion) then
          if (associated(CS%VarMix)) then
            call pass_var(CS%h,G%Domain)
            call calc_resoln_function(CS%h, CS%tv, G, GV, CS%VarMix)
            call calc_slope_functions(CS%h, CS%tv, REAL(dt_offline), G, GV, CS%VarMix)
          endif
          call tracer_hordiff(CS%h, REAL(dt_offline), CS%MEKE, CS%VarMix, G, GV, &
              CS%tracer_diff_CSp, CS%tracer_Reg, CS%tv)
        endif
      endif

      if(is_root_pe()) print *, "Last iteration of offline interval"

      ! Apply freshwater fluxes out of the ocean
      call offline_fw_fluxes_out_ocean(G, GV, CS%offline_CSp, fluxes, CS%h)
      ! These diagnostic can be used to identify which grid points did not converge within
      ! the specified number of advection sub iterations
      call post_offline_convergence_diags(CS%offline_CSp, CS%h, h_end, uhtr, vhtr)

      ! Call ALE one last time to make sure that tracers are remapped onto the layer thicknesses
      ! stored from the forward run
      call cpu_clock_begin(id_clock_ALE)
      call ALE_offline_tracer_final( G, GV, CS%h, CS%tv, h_end, CS%tracer_Reg, CS%ALE_CSp)
      call cpu_clock_end(id_clock_ALE)
      call pass_var(CS%h, G%Domain)
    endif
  else ! NON-ALE MODE...NOT WELL TESTED
    call MOM_error(WARNING, &
        "Offline tracer mode in non-ALE configuration has not been thoroughly tested")
    ! Note that for the layer mode case, the calls to tracer sources and sinks is embedded in
    ! main_offline_advection_layer. Warning: this may not be appropriate for tracers that
    ! exchange with the atmosphere
    if(time_interval .NE. dt_offline) then
      call MOM_error(FATAL, &
          "For offline tracer mode in a non-ALE configuration, dt_offline must equal time_interval")
    endif
    call update_offline_fields(CS%offline_CSp, CS%h, fluxes, CS%use_ALE_algorithm)
    call offline_advection_layer(fluxes, Time_start, time_interval, CS%offline_CSp, &
        CS%h, eatr, ebtr, uhtr, vhtr)
    ! Perform offline diffusion if requested
    if (.not. skip_diffusion) then
      call tracer_hordiff(h_end, REAL(dt_offline), CS%MEKE, CS%VarMix, G, GV, &
        CS%tracer_diff_CSp, CS%tracer_Reg, CS%tv)
    endif

    CS%h = h_end

    call pass_var(CS%tv%T, G%Domain)
    call pass_var(CS%tv%S, G%Domain)
    call pass_var(CS%h, G%Domain)

  endif

  call adjust_ssh_for_p_atm(CS%tv, G, GV, CS%ave_ssh_ibc, forces%p_surf_SSH, &
                            CS%calc_rho_for_sea_lev)
  call extract_surface_state(CS, sfc_state)

  call disable_averaging(CS%diag)
  call pass_var(CS%tv%T,G%Domain)
  call pass_var(CS%tv%S,G%Domain)
  call pass_var(CS%h,G%Domain)

  fluxes%fluxes_used = .true.

  call cpu_clock_end(id_clock_offline_tracer)

end subroutine step_offline

!> This subroutine initializes MOM.
subroutine initialize_MOM(Time, Time_init, param_file, dirs, CS, restart_CSp, &
                          Time_in, offline_tracer_mode, input_restart_file, diag_ptr, &
                          count_calls, tracer_flow_CSp)
  type(time_type), target,   intent(inout) :: Time        !< model time, set in this routine
  type(time_type),           intent(in)    :: Time_init   !< The start time for the coupled model's calendar
  type(param_file_type),     intent(out)   :: param_file  !< structure indicating paramater file to parse
  type(directories),         intent(out)   :: dirs        !< structure with directory paths
  type(MOM_control_struct),  pointer       :: CS          !< pointer set in this routine to MOM control structure
  type(MOM_restart_CS),      pointer       :: restart_CSp !< pointer set in this routine to the
                                                          !! restart control structure that will
                                                          !! be used for MOM.
  type(time_type), optional, intent(in)    :: Time_in     !< time passed to MOM_initialize_state when
                                                          !! model is not being started from a restart file
  logical,         optional, intent(out)   :: offline_tracer_mode !< True is returned if tracers are being run offline
  character(len=*),optional, intent(in)    :: input_restart_file !< If present, name of restart file to read
  type(diag_ctrl), optional, pointer       :: diag_ptr    !< A pointer set in this routine to the diagnostic
                                                          !! regulatory structure
  type(tracer_flow_control_CS), &
                   optional, pointer       :: tracer_flow_CSp !< A pointer set in this routine to
                                                          !! the tracer flow control structure.
  logical,         optional, intent(in)    :: count_calls !< If true, nstep_tot counts the number of
                                                          !! calls to step_MOM instead of the number of
                                                          !! dynamics timesteps.
  ! local
  type(ocean_grid_type),  pointer :: G => NULL() ! A pointer to a structure with metrics and related
  type(hor_index_type)            :: HI  !  A hor_index_type for array extents
  type(verticalGrid_type), pointer :: GV => NULL()
  type(dyn_horgrid_type), pointer :: dG => NULL()
  type(diag_ctrl),        pointer :: diag

  character(len=4), parameter :: vers_num = 'v2.0'

! This include declares and sets the variable "version".
#include "version_variable.h"

  integer :: i, j, k, is, ie, js, je, isd, ied, jsd, jed, nz
  integer :: IsdB, IedB, JsdB, JedB
  real    :: dtbt
  real    :: Z_diag_int  ! minimum interval between calc depth-space diagnostics (sec)

  real, allocatable, dimension(:,:,:) :: e   ! interface heights (meter)
  real, allocatable, dimension(:,:)   :: eta ! free surface height (m) or bottom press (Pa)
  real, allocatable, dimension(:,:)   :: area_shelf_h ! area occupied by ice shelf
  real, dimension(:,:), allocatable, target  :: frac_shelf_h ! fraction of total area occupied by ice shelf
  real, dimension(:,:), pointer :: shelf_area
  type(MOM_restart_CS),  pointer      :: restart_CSp_tmp => NULL()
  type(group_pass_type) :: tmp_pass_uv_T_S_h, pass_uv_T_S_h
  type(group_pass_type) :: tmp_pass_Kv_turb

  real    :: default_val       ! default value for a parameter
  logical :: write_geom_files  ! If true, write out the grid geometry files.
  logical :: new_sim
  logical :: use_geothermal    ! If true, apply geothermal heating.
  logical :: use_EOS           ! If true, density calculated from T & S using an equation of state.
  logical :: symmetric         ! If true, use symmetric memory allocation.
  logical :: save_IC           ! If true, save the initial conditions.
  logical :: do_unit_tests     ! If true, call unit tests.
  logical :: test_grid_copy = .false.

  logical :: bulkmixedlayer    ! If true, a refined bulk mixed layer scheme is used
                               ! with nkml sublayers and nkbl buffer layer.
  logical :: use_temperature   ! If true, temp and saln used as state variables.
  logical :: use_frazil        ! If true, liquid seawater freezes if temp below freezing,
                               ! with accumulated heat deficit returned to surface ocean.
  logical :: bound_salinity    ! If true, salt is added to keep salinity above
                               ! a minimum value, and the deficit is reported.
  logical :: use_conT_absS     ! If true, the prognostics T & S are conservative temperature
                               ! and absolute salinity. Care should be taken to convert them
                               ! to potential temperature and practical salinity before
                               ! exchanging them with the coupler and/or reporting T&S diagnostics.
  logical :: advect_TS         ! If false, then no horizontal advection of temperature
                               ! and salnity is performed
  logical :: use_ice_shelf     ! Needed for ALE
  logical :: global_indexing   ! If true use global horizontal index values instead
                               ! of having the data domain on each processor start at 1.
  logical :: bathy_at_vel      ! If true, also define bathymetric fields at the
                               ! the velocity points.
  logical :: debug_truncations ! If true, turn on diagnostics useful for debugging truncations.
  integer :: first_direction   ! An integer that indicates which direction is to be
                               ! updated first in directionally split parts of the
                               ! calculation.  This can be altered during the course
                               ! of the run via calls to set_first_direction.
  integer :: nkml, nkbl, verbosity, write_geom
  integer :: dynamics_stencil  ! The computational stencil for the calculations
                               ! in the dynamic core.
  real :: conv2watt, conv2salt, H_convert
  character(len=48) :: flux_units, S_flux_units

  type(vardesc) :: vd_T, vd_S  ! Structures describing temperature and salinity variables.
  type(time_type)                 :: Start_time
  type(ocean_internal_state)      :: MOM_internal_state
  character(len=200) :: area_varname, ice_shelf_file, inputdir, filename

  if (associated(CS)) then
    call MOM_error(WARNING, "initialize_MOM called with an associated "// &
                            "control structure.")
    return
  endif
  allocate(CS)

  if (test_grid_copy) then ; allocate(G)
  else ; G => CS%G ; endif

  CS%Time => Time

  id_clock_init = cpu_clock_id('Ocean Initialization', grain=CLOCK_SUBCOMPONENT)
  call cpu_clock_begin(id_clock_init)

  Start_time = Time ; if (present(Time_in)) Start_time = Time_in

  ! Read paths and filenames from namelist and store in "dirs".
  ! Also open the parsed input parameter file(s) and setup param_file.
  call get_MOM_input(param_file, dirs, default_input_filename=input_restart_file)

  verbosity = 2 ; call read_param(param_file, "VERBOSITY", verbosity)
  call MOM_set_verbosity(verbosity)
  call callTree_enter("initialize_MOM(), MOM.F90")

  call find_obsolete_params(param_file)

  ! Read relevant parameters and write them to the model log.
  call log_version(param_file, "MOM", version, "")
  call get_param(param_file, "MOM", "VERBOSITY", verbosity,  &
                 "Integer controlling level of messaging\n" // &
                 "\t0 = Only FATAL messages\n" // &
                 "\t2 = Only FATAL, WARNING, NOTE [default]\n" // &
                 "\t9 = All)", default=2)
  call get_param(param_file, "MOM", "DO_UNIT_TESTS", do_unit_tests, &
                 "If True, exercises unit tests at model start up.", &
                 default=.false.)
  call get_param(param_file, "MOM", "MODEL_MISVAL", CS%missing, &
                 "Sets a missing value to be used internally within the model.", &
                 default=-1.e34)
  if (do_unit_tests) then
    call unit_tests(verbosity)
  endif

  call get_param(param_file, "MOM", "SPLIT", CS%split, &
                 "Use the split time stepping if true.", default=.true.)
  if (CS%split) then
    CS%use_RK2 = .false.
  else
    call get_param(param_file, "MOM", "USE_RK2", CS%use_RK2, &
                 "If true, use RK2 instead of RK3 in the unsplit time stepping.", &
                 default=.false.)
  endif

  call get_param(param_file, "MOM", "CALC_RHO_FOR_SEA_LEVEL", CS%calc_rho_for_sea_lev, &
                 "If true, the in-situ density is used to calculate the\n"//&
                 "effective sea level that is returned to the coupler. If false,\n"//&
                 "the Boussinesq parameter RHO_0 is used.", default=.false.)
  call get_param(param_file, "MOM", "ENABLE_THERMODYNAMICS", use_temperature, &
                 "If true, Temperature and salinity are used as state \n"//&
                 "variables.", default=.true.)
  call get_param(param_file, "MOM", "USE_EOS", use_EOS, &
                 "If true,  density is calculated from temperature and \n"//&
                 "salinity with an equation of state.  If USE_EOS is \n"//&
                 "true, ENABLE_THERMODYNAMICS must be true as well.", &
                 default=use_temperature)
  call get_param(param_file, "MOM", "DIABATIC_FIRST", CS%diabatic_first, &
                 "If true, apply diabatic and thermodynamic processes, \n"//&
                 "including buoyancy forcing and mass gain or loss, \n"//&
                 "before stepping the dynamics forward.", default=.false.)
  call get_param(param_file, "MOM", "USE_CONTEMP_ABSSAL", use_conT_absS, &
                 "If true, the prognostics T&S are the conservative temperature \n"//&
                 "and absolute salinity. Care should be taken to convert them \n"//&
                 "to potential temperature and practical salinity before \n"//&
                 "exchanging them with the coupler and/or reporting T&S diagnostics.\n", &
                 default=.false.)
  CS%tv%T_is_conT = use_conT_absS ; CS%tv%S_is_absS = use_conT_absS
  call get_param(param_file, "MOM", "ADIABATIC", CS%adiabatic, &
                 "There are no diapycnal mass fluxes if ADIABATIC is \n"//&
                 "true. This assumes that KD = KDML = 0.0 and that \n"//&
                 "there is no buoyancy forcing, but makes the model \n"//&
                 "faster by eliminating subroutine calls.", default=.false.)
  call get_param(param_file, "MOM", "DO_DYNAMICS", CS%do_dynamics, &
                 "If False, skips the dynamics calls that update u & v, as well as \n"//&
                 "the gravity wave adjustment to h. This is a fragile feature and \n"//&
                 "thus undocumented.", default=.true., do_not_log=.true. )
  call get_param(param_file, "MOM", "ADVECT_TS", advect_TS, &
                 "If True, advect temperature and salinity horizontally \n"//&
                 "If False, T/S are registered for advection.\n"//&
                 "This is intended only to be used in offline tracer mode \n"//&
                 "and is by default false in that case.", &
                 do_not_log = .true., default=.true. )
  if (present(offline_tracer_mode)) then ! Only read this parameter in enabled modes
    call get_param(param_file, "MOM", "OFFLINE_TRACER_MODE", CS%offline_tracer_mode, &
                 "If true, barotropic and baroclinic dynamics, thermodynamics\n"//&
                 "are all bypassed with all the fields necessary to integrate\n"//&
                 "the tracer advection and diffusion equation are read in from\n"//&
                 "files stored from a previous integration of the prognostic model.\n"//&
                 "NOTE: This option only used in the ocean_solo_driver.", default=.false.)
    if (CS%offline_tracer_mode) then
      call get_param(param_file, "MOM", "ADVECT_TS", advect_TS, &
                   "If True, advect temperature and salinity horizontally\n"//&
                   "If False, T/S are registered for advection.\n"//&
                   "This is intended only to be used in offline tracer mode."//&
                   "and is by default false in that case", &
                   default=.false. )
    endif
  endif
  call get_param(param_file, "MOM", "USE_REGRIDDING", CS%use_ALE_algorithm, &
                 "If True, use the ALE algorithm (regridding/remapping).\n"//&
                 "If False, use the layered isopycnal algorithm.", default=.false. )
  call get_param(param_file, "MOM", "BULKMIXEDLAYER", bulkmixedlayer, &
                 "If true, use a Kraus-Turner-like bulk mixed layer \n"//&
                 "with transitional buffer layers.  Layers 1 through  \n"//&
                 "NKML+NKBL have variable densities. There must be at \n"//&
                 "least NKML+NKBL+1 layers if BULKMIXEDLAYER is true. \n"//&
                 "BULKMIXEDLAYER can not be used with USE_REGRIDDING. \n"//&
                 "The default is influenced by ENABLE_THERMODYNAMICS.", &
                 default=use_temperature .and. .not.CS%use_ALE_algorithm)
  call get_param(param_file, "MOM", "THICKNESSDIFFUSE", CS%thickness_diffuse, &
                 "If true, interface heights are diffused with a \n"//&
                 "coefficient of KHTH.", default=.false.)
  call get_param(param_file, "MOM",  "THICKNESSDIFFUSE_FIRST", &
                                      CS%thickness_diffuse_first, &
                 "If true, do thickness diffusion before dynamics.\n"//&
                 "This is only used if THICKNESSDIFFUSE is true.", &
                 default=.false.)
  if (.not.CS%thickness_diffuse) CS%thickness_diffuse_first = .false.
  call get_param(param_file, "MOM", "BATHYMETRY_AT_VEL", bathy_at_vel, &
                 "If true, there are separate values for the basin depths \n"//&
                 "at velocity points.  Otherwise the effects of topography \n"//&
                 "are entirely determined from thickness points.", &
                 default=.false.)

  call get_param(param_file, "MOM", "DEBUG", CS%debug, &
                 "If true, write out verbose debugging data.", default=.false.)
  call get_param(param_file, "MOM", "DEBUG_TRUNCATIONS", debug_truncations, &
                 "If true, calculate all diagnostics that are useful for \n"//&
                 "debugging truncations.", default=.false.)

  call get_param(param_file, "MOM", "DT", CS%dt, &
                 "The (baroclinic) dynamics time step.  The time-step that \n"//&
                 "is actually used will be an integer fraction of the \n"//&
                 "forcing time-step (DT_FORCING in ocean-only mode or the \n"//&
                 "coupling timestep in coupled mode.)", units="s", &
                 fail_if_missing=.true.)
  call get_param(param_file, "MOM", "DT_THERM", CS%dt_therm, &
                 "The thermodynamic and tracer advection time step. \n"//&
                 "Ideally DT_THERM should be an integer multiple of DT \n"//&
                 "and less than the forcing or coupling time-step, unless \n"//&
                 "THERMO_SPANS_COUPLING is true, in which case DT_THERM \n"//&
                 "can be an integer multiple of the coupling timestep.  By \n"//&
                 "default DT_THERM is set to DT.", units="s", default=CS%dt)
  call get_param(param_file, "MOM", "THERMO_SPANS_COUPLING", CS%thermo_spans_coupling, &
                 "If true, the MOM will take thermodynamic and tracer \n"//&
                 "timesteps that can be longer than the coupling timestep. \n"//&
                 "The actual thermodynamic timestep that is used in this \n"//&
                 "case is the largest integer multiple of the coupling \n"//&
                 "timestep that is less than or equal to DT_THERM.", default=.false.)

  if (bulkmixedlayer) then
    CS%Hmix = -1.0 ; CS%Hmix_UV = -1.0
  else
    call get_param(param_file, "MOM", "HMIX_SFC_PROP", CS%Hmix, &
                 "If BULKMIXEDLAYER is false, HMIX_SFC_PROP is the depth \n"//&
                 "over which to average to find surface properties like \n"//&
                 "SST and SSS or density (but not surface velocities).", &
                 units="m", default=1.0)
    call get_param(param_file, "MOM", "HMIX_UV_SFC_PROP", CS%Hmix_UV, &
                 "If BULKMIXEDLAYER is false, HMIX_UV_SFC_PROP is the depth\n"//&
                 "over which to average to find surface flow properties,\n"//&
                 "SSU, SSV. A non-positive value indicates no averaging.", &
                 units="m", default=0.)
  endif
  call get_param(param_file, "MOM", "MIN_Z_DIAG_INTERVAL", Z_diag_int, &
                 "The minimum amount of time in seconds between \n"//&
                 "calculations of depth-space diagnostics. Making this \n"//&
                 "larger than DT_THERM reduces the  performance penalty \n"//&
                 "of regridding to depth online.", units="s", default=0.0)
  call get_param(param_file, "MOM", "INTERPOLATE_P_SURF", CS%interp_p_surf, &
                 "If true, linearly interpolate the surface pressure \n"//&
                 "over the coupling time step, using the specified value \n"//&
                 "at the end of the step.", default=.false.)

  if (CS%split) then
    call get_param(param_file, "MOM", "DTBT", dtbt, default=-0.98)
    default_val = CS%dt_therm ; if (dtbt > 0.0) default_val = -1.0
    CS%dtbt_reset_period = -1.0 ; CS%dtbt_reset_time = 0.0
    call get_param(param_file, "MOM", "DTBT_RESET_PERIOD", CS%dtbt_reset_period, &
                 "The period between recalculations of DTBT (if DTBT <= 0). \n"//&
                 "If DTBT_RESET_PERIOD is negative, DTBT is set based \n"//&
                 "only on information available at initialization.  If \n"//&
                 "dynamic, DTBT will be set at least every forcing time \n"//&
                 "step, and if 0, every dynamics time step.  The default is \n"//&
                 "set by DT_THERM.  This is only used if SPLIT is true.", &
                 units="s", default=default_val, do_not_read=(dtbt > 0.0))
  endif

  ! This is here in case these values are used inappropriately.
  use_frazil = .false. ; bound_salinity = .false. ; CS%tv%P_Ref = 2.0e7
  if (use_temperature) then
    call get_param(param_file, "MOM", "FRAZIL", use_frazil, &
                 "If true, water freezes if it gets too cold, and the \n"//&
                 "the accumulated heat deficit is returned in the \n"//&
                 "surface state.  FRAZIL is only used if \n"//&
                 "ENABLE_THERMODYNAMICS is true.", default=.false.)
    call get_param(param_file, "MOM", "DO_GEOTHERMAL", use_geothermal, &
                 "If true, apply geothermal heating.", default=.false.)
    call get_param(param_file, "MOM", "BOUND_SALINITY", bound_salinity, &
                 "If true, limit salinity to being positive. (The sea-ice \n"//&
                 "model may ask for more salt than is available and \n"//&
                 "drive the salinity negative otherwise.)", default=.false.)
    call get_param(param_file, "MOM", "C_P", CS%tv%C_p, &
                 "The heat capacity of sea water, approximated as a \n"//&
                 "constant. This is only used if ENABLE_THERMODYNAMICS is \n"//&
                 "true. The default value is from the TEOS-10 definition \n"//&
                 "of conservative temperature.", units="J kg-1 K-1", &
                 default=3991.86795711963)
  endif
  if (use_EOS) call get_param(param_file, "MOM", "P_REF", CS%tv%P_Ref, &
                 "The pressure that is used for calculating the coordinate \n"//&
                 "density.  (1 Pa = 1e4 dbar, so 2e7 is commonly used.) \n"//&
                 "This is only used if USE_EOS and ENABLE_THERMODYNAMICS \n"//&
                 "are true.", units="Pa", default=2.0e7)

  if (bulkmixedlayer) then
    call get_param(param_file, "MOM", "NKML", nkml, &
                 "The number of sublayers within the mixed layer if \n"//&
                 "BULKMIXEDLAYER is true.", units="nondim", default=2)
    call get_param(param_file, "MOM", "NKBL", nkbl, &
                 "The number of layers that are used as variable density \n"//&
                 "buffer layers if BULKMIXEDLAYER is true.", units="nondim", &
                 default=2)
  endif

  call get_param(param_file, "MOM", "GLOBAL_INDEXING", global_indexing, &
                 "If true, use a global lateral indexing convention, so \n"//&
                 "that corresponding points on different processors have \n"//&
                 "the same index. This does not work with static memory.", &
                 default=.false., layoutParam=.true.)
#ifdef STATIC_MEMORY_
  if (global_indexing) call MOM_error(FATAL, "initialize_MOM: "//&
       "GLOBAL_INDEXING can not be true with STATIC_MEMORY.")
#endif
  call get_param(param_file, "MOM", "FIRST_DIRECTION", first_direction, &
                 "An integer that indicates which direction goes first \n"//&
                 "in parts of the code that use directionally split \n"//&
                 "updates, with even numbers (or 0) used for x- first \n"//&
                 "and odd numbers used for y-first.", default=0)

  call get_param(param_file, "MOM", "CHECK_BAD_SURFACE_VALS", &
                 CS%check_bad_surface_vals, &
                 "If true, check the surface state for ridiculous values.", &
                 default=.false.)
  if (CS%check_bad_surface_vals) then
    call get_param(param_file, "MOM", "BAD_VAL_SSH_MAX", CS%bad_val_ssh_max, &
                 "The value of SSH above which a bad value message is \n"//&
                 "triggered, if CHECK_BAD_SURFACE_VALS is true.", units="m", &
                 default=20.0)
    call get_param(param_file, "MOM", "BAD_VAL_SSS_MAX", CS%bad_val_sss_max, &
                 "The value of SSS above which a bad value message is \n"//&
                 "triggered, if CHECK_BAD_SURFACE_VALS is true.", units="PPT", &
                 default=45.0)
    call get_param(param_file, "MOM", "BAD_VAL_SST_MAX", CS%bad_val_sst_max, &
                 "The value of SST above which a bad value message is \n"//&
                 "triggered, if CHECK_BAD_SURFACE_VALS is true.", &
                 units="deg C", default=45.0)
    call get_param(param_file, "MOM", "BAD_VAL_SST_MIN", CS%bad_val_sst_min, &
                 "The value of SST below which a bad value message is \n"//&
                 "triggered, if CHECK_BAD_SURFACE_VALS is true.", &
                 units="deg C", default=-2.1)
    call get_param(param_file, "MOM", "BAD_VAL_COLUMN_THICKNESS", CS%bad_val_column_thickness, &
         "The value of column thickness below which a bad value message is \n"//&
         "triggered, if CHECK_BAD_SURFACE_VALS is true.", units="m", &
                          default=0.0)
  endif

  call get_param(param_file, "MOM", "SAVE_INITIAL_CONDS", save_IC, &
                 "If true, write the initial conditions to a file given \n"//&
                 "by IC_OUTPUT_FILE.", default=.false.)
  call get_param(param_file, "MOM", "IC_OUTPUT_FILE", CS%IC_file, &
                 "The file into which to write the initial conditions.", &
                 default="MOM_IC")
  call get_param(param_file, "MOM", "WRITE_GEOM", write_geom, &
                 "If =0, never write the geometry and vertical grid files.\n"//&
                 "If =1, write the geometry and vertical grid files only for\n"//&
                 "a new simulation. If =2, always write the geometry and\n"//&
                 "vertical grid files. Other values are invalid.", default=1)
  if (write_geom<0 .or. write_geom>2) call MOM_error(FATAL,"MOM: "//&
         "WRITE_GEOM must be equal to 0, 1 or 2.")
  write_geom_files = ((write_geom==2) .or. ((write_geom==1) .and. &
     ((dirs%input_filename(1:1)=='n') .and. (LEN_TRIM(dirs%input_filename)==1))))
! If the restart file type had been initialized, this could become:
!  write_geom_files = ((write_geom==2) .or. &
!                      ((write_geom==1) .and. is_new_run(restart_CSp)))

  ! Check for inconsistent parameter settings.
  if (CS%use_ALE_algorithm .and. bulkmixedlayer) call MOM_error(FATAL, &
    "MOM: BULKMIXEDLAYER can not currently be used with the ALE algorithm.")
  if (CS%use_ALE_algorithm .and. .not.use_temperature) call MOM_error(FATAL, &
     "MOM: At this time, USE_EOS should be True when using the ALE algorithm.")
  if (CS%adiabatic .and. use_temperature) call MOM_error(WARNING, &
    "MOM: ADIABATIC and ENABLE_THERMODYNAMICS both defined is usually unwise.")
  if (use_EOS .and. .not.use_temperature) call MOM_error(FATAL, &
    "MOM: ENABLE_THERMODYNAMICS must be defined to use USE_EOS.")
  if (CS%adiabatic .and. bulkmixedlayer) call MOM_error(FATAL, &
    "MOM: ADIABATIC and BULKMIXEDLAYER can not both be defined.")
  if (bulkmixedlayer .and. .not.use_EOS) call MOM_error(FATAL, &
      "initialize_MOM: A bulk mixed layer can only be used with T & S as "//&
      "state variables. Add USE_EOS = True to MOM_input.")

  call get_param(param_file, 'MOM', "ICE_SHELF", use_ice_shelf, default=.false., do_not_log=.true.)
  if (use_ice_shelf) then
     inputdir = "." ;  call get_param(param_file, 'MOM', "INPUTDIR", inputdir)
     inputdir = slasher(inputdir)
     call get_param(param_file, 'MOM', "ICE_THICKNESS_FILE", ice_shelf_file, &
                    "The file from which the ice bathymetry and area are read.", &
                    fail_if_missing=.true.)
     call get_param(param_file, 'MOM', "ICE_AREA_VARNAME", area_varname, &
                    "The name of the area variable in ICE_THICKNESS_FILE.", &
                    fail_if_missing=.true.)
  endif


  call callTree_waypoint("MOM parameters read (initialize_MOM)")

  ! Set up the model domain and grids.
#ifdef SYMMETRIC_MEMORY_
  symmetric = .true.
#else
  symmetric = .false.
#endif
#ifdef STATIC_MEMORY_
  call MOM_domains_init(G%domain, param_file, symmetric=symmetric, &
            static_memory=.true., NIHALO=NIHALO_, NJHALO=NJHALO_, &
            NIGLOBAL=NIGLOBAL_, NJGLOBAL=NJGLOBAL_, NIPROC=NIPROC_, &
            NJPROC=NJPROC_)
#else
  call MOM_domains_init(G%domain, param_file, symmetric=symmetric)
#endif
  call callTree_waypoint("domains initialized (initialize_MOM)")

  call MOM_debugging_init(param_file)
  call diag_mediator_infrastructure_init()
  call MOM_io_init(param_file)

  call hor_index_init(G%Domain, HI, param_file, &
                      local_indexing=.not.global_indexing)

  call create_dyn_horgrid(dG, HI, bathymetry_at_vel=bathy_at_vel)
  call clone_MOM_domain(G%Domain, dG%Domain)

  call verticalGridInit( param_file, CS%GV )
  GV => CS%GV
!  dG%g_Earth = GV%g_Earth

  ! Allocate the auxiliary non-symmetric domain for debugging or I/O purposes.
  if (CS%debug .or. dG%symmetric) &
    call clone_MOM_domain(dG%Domain, dG%Domain_aux, symmetric=.false.)

  call callTree_waypoint("grids initialized (initialize_MOM)")


  call MOM_timing_init(CS)

  ! Allocate initialize time-invariant MOM variables.
  call MOM_initialize_fixed(dG, CS%OBC, param_file, write_geom_files, dirs%output_directory)
  call callTree_waypoint("returned from MOM_initialize_fixed() (initialize_MOM)")
  if (associated(CS%OBC)) call call_OBC_register(param_file, CS%update_OBC_CSp, CS%OBC)

  call tracer_registry_init(param_file, CS%tracer_Reg)

  ! Allocate and initialize space for the primary time-varying MOM variables.
  is   = dG%isc   ; ie   = dG%iec  ; js   = dG%jsc  ; je   = dG%jec ; nz = GV%ke
  isd  = dG%isd   ; ied  = dG%ied  ; jsd  = dG%jsd  ; jed  = dG%jed
  IsdB = dG%IsdB  ; IedB = dG%IedB ; JsdB = dG%JsdB ; JedB = dG%JedB
  ALLOC_(CS%u(IsdB:IedB,jsd:jed,nz))   ; CS%u(:,:,:) = 0.0
  ALLOC_(CS%v(isd:ied,JsdB:JedB,nz))   ; CS%v(:,:,:) = 0.0
  ALLOC_(CS%h(isd:ied,jsd:jed,nz))     ; CS%h(:,:,:) = GV%Angstrom
  ALLOC_(CS%uh(IsdB:IedB,jsd:jed,nz))  ; CS%uh(:,:,:) = 0.0
  ALLOC_(CS%vh(isd:ied,JsdB:JedB,nz))  ; CS%vh(:,:,:) = 0.0
  if (use_temperature) then
    ALLOC_(CS%T(isd:ied,jsd:jed,nz))   ; CS%T(:,:,:) = 0.0
    ALLOC_(CS%S(isd:ied,jsd:jed,nz))   ; CS%S(:,:,:) = 0.0
    CS%tv%T => CS%T ; CS%tv%S => CS%S
    if (CS%tv%T_is_conT) then
      vd_T = var_desc(name="contemp", units="Celsius", longname="Conservative Temperature", &
                      cmor_field_name="thetao", cmor_longname="Sea Water Potential Temperature", &
                      conversion=CS%tv%C_p)
    else
      vd_T = var_desc(name="temp", units="degC", longname="Potential Temperature", &
                      cmor_field_name="thetao", cmor_longname="Sea Water Potential Temperature", &
                      conversion=CS%tv%C_p)
    endif
    if (CS%tv%S_is_absS) then
      vd_S = var_desc(name="abssalt",units="g kg-1",longname="Absolute Salinity", &
                      cmor_field_name="so", cmor_longname="Sea Water Salinity", &
                      conversion=0.001)
    else
      vd_S = var_desc(name="salt",units="psu",longname="Salinity", &
                      cmor_field_name="so", cmor_longname="Sea Water Salinity", &
                      conversion=0.001)
    endif

    if (advect_TS) then
      S_flux_units = get_tr_flux_units(GV, "psu") ! Could change to "kg m-2 s-1"?
      conv2watt    = GV%H_to_kg_m2 * CS%tv%C_p
      if (GV%Boussinesq) then
        conv2salt = GV%H_to_m ! Could change to GV%H_to_kg_m2 * 0.001?
        H_convert = GV%H_to_m
      else
        conv2salt = GV%H_to_kg_m2
        H_convert = GV%H_to_kg_m2
      endif
      call register_tracer(CS%tv%T, CS%tracer_Reg, param_file, dG%HI, GV, &
                           tr_desc=vd_T, registry_diags=.true., flux_nameroot='T', &
                           flux_units='W m-2', flux_longname='Heat', &
                           flux_scale=conv2watt, convergence_units='W m-2', &
<<<<<<< HEAD
                           convergence_scale=conv2watt, CMOR_tendprefix="opottemp", diag_form=2)
      call register_tracer(MS%tv%S, CS%tracer_Reg, param_file, dG%HI, GV, &
=======
                           convergence_scale=conv2watt, CMOR_tendname="opottemptend", diag_form=2)
      call register_tracer(CS%tv%S, CS%tracer_Reg, param_file, dG%HI, GV, &
>>>>>>> 783259bd
                           tr_desc=vd_S, registry_diags=.true., flux_nameroot='S', &
                           flux_units=S_flux_units, flux_longname='Salt', &
                           flux_scale=conv2salt, convergence_units='kg m-2 s-1', &
                           convergence_scale=0.001*GV%H_to_kg_m2, CMOR_tendprefix="osalt", diag_form=2)
    endif
    if (associated(CS%OBC)) &
      call register_temp_salt_segments(GV, CS%OBC, CS%tv, vd_T, vd_S, param_file)
  endif
  if (use_frazil) then
    allocate(CS%tv%frazil(isd:ied,jsd:jed)) ; CS%tv%frazil(:,:) = 0.0
  endif
  if (bound_salinity) then
    allocate(CS%tv%salt_deficit(isd:ied,jsd:jed)) ; CS%tv%salt_deficit(:,:)=0.0
  endif

  if (bulkmixedlayer .or. use_temperature) then
    allocate(CS%Hml(isd:ied,jsd:jed)) ; CS%Hml(:,:) = 0.0
  endif

  if (bulkmixedlayer) then
    GV%nkml = nkml ; GV%nk_rho_varies = nkml + nkbl
  else
    GV%nkml = 0 ; GV%nk_rho_varies = 0
  endif
  if (CS%use_ALE_algorithm) then
    call get_param(param_file, "MOM", "NK_RHO_VARIES", GV%nk_rho_varies, default=0) ! Will default to nz later... -AJA
  endif

  ALLOC_(CS%uhtr(IsdB:IedB,jsd:jed,nz)) ; CS%uhtr(:,:,:) = 0.0
  ALLOC_(CS%vhtr(isd:ied,JsdB:JedB,nz)) ; CS%vhtr(:,:,:) = 0.0
  CS%t_dyn_rel_adv = 0.0 ; CS%t_dyn_rel_thermo = 0.0 ; CS%t_dyn_rel_diag = 0.0

  if (debug_truncations) then
    allocate(CS%u_prev(IsdB:IedB,jsd:jed,nz)) ; CS%u_prev(:,:,:) = 0.0
    allocate(CS%v_prev(isd:ied,JsdB:JedB,nz)) ; CS%v_prev(:,:,:) = 0.0
    call safe_alloc_ptr(CS%ADp%du_dt_visc,IsdB,IedB,jsd,jed,nz)
    call safe_alloc_ptr(CS%ADp%dv_dt_visc,isd,ied,JsdB,JedB,nz)
    if (.not.CS%adiabatic) then
      call safe_alloc_ptr(CS%ADp%du_dt_dia,IsdB,IedB,jsd,jed,nz)
      call safe_alloc_ptr(CS%ADp%dv_dt_dia,isd,ied,JsdB,JedB,nz)
    endif
  endif

  MOM_internal_state%u => CS%u ; MOM_internal_state%v => CS%v
  MOM_internal_state%h => CS%h
  MOM_internal_state%uh => CS%uh ; MOM_internal_state%vh => CS%vh
  if (use_temperature) then
    MOM_internal_state%T => CS%T ; MOM_internal_state%S => CS%S
  endif

  CS%CDp%uh => CS%uh ; CS%CDp%vh => CS%vh

  if (CS%interp_p_surf) then
    allocate(CS%p_surf_prev(isd:ied,jsd:jed)) ; CS%p_surf_prev(:,:) = 0.0
  endif

  ALLOC_(CS%ssh_rint(isd:ied,jsd:jed)) ; CS%ssh_rint(:,:) = 0.0
  ALLOC_(CS%ave_ssh_ibc(isd:ied,jsd:jed)) ; CS%ave_ssh_ibc(:,:) = 0.0
  ALLOC_(CS%eta_av_bc(isd:ied,jsd:jed)) ; CS%eta_av_bc(:,:) = 0.0
  CS%time_in_cycle = 0.0

  ! Use the Wright equation of state by default, unless otherwise specified
  ! Note: this line and the following block ought to be in a separate
  ! initialization routine for tv.
  if (use_EOS) call EOS_init(param_file, CS%tv%eqn_of_state)
  if (use_temperature) then
    allocate(CS%tv%TempxPmE(isd:ied,jsd:jed))
    CS%tv%TempxPmE(:,:) = 0.0
    if (use_geothermal) then
      allocate(CS%tv%internal_heat(isd:ied,jsd:jed))
      CS%tv%internal_heat(:,:) = 0.0
    endif
  endif
  call callTree_waypoint("state variables allocated (initialize_MOM)")

  ! Set the fields that are needed for bitwise identical restarting
  ! the time stepping scheme.
  call restart_init(param_file, restart_CSp)
  call set_restart_fields(GV, param_file, CS, restart_CSp)
  if (CS%split) then
    call register_restarts_dyn_split_RK2(dG%HI, GV, param_file, &
             CS%dyn_split_RK2_CSp, restart_CSp, CS%uh, CS%vh)
  elseif (CS%use_RK2) then
    call register_restarts_dyn_unsplit_RK2(dG%HI, GV, param_file, &
           CS%dyn_unsplit_RK2_CSp, restart_CSp)
  else
    call register_restarts_dyn_unsplit(dG%HI, GV, param_file, &
           CS%dyn_unsplit_CSp, restart_CSp)
  endif

  ! This subroutine calls user-specified tracer registration routines.
  ! Additional calls can be added to MOM_tracer_flow_control.F90.
  call call_tracer_register(dG%HI, GV, param_file, CS%tracer_flow_CSp, &
                            CS%tracer_Reg, restart_CSp)

  call MEKE_alloc_register_restart(dG%HI, param_file, CS%MEKE, restart_CSp)
  call set_visc_register_restarts(dG%HI, GV, param_file, CS%visc, restart_CSp)
  call mixedlayer_restrat_register_restarts(dG%HI, param_file, &
           CS%mixedlayer_restrat_CSp, restart_CSp)

  if (associated(CS%OBC)) &
    call open_boundary_register_restarts(dg%HI, GV, CS%OBC, restart_CSp)

  call callTree_waypoint("restart registration complete (initialize_MOM)")

  ! Initialize dynamically evolving fields, perhaps from restart files.
  call cpu_clock_begin(id_clock_MOM_init)
  call MOM_initialize_coord(GV, param_file, write_geom_files, &
                            dirs%output_directory, CS%tv, dG%max_depth)
  call callTree_waypoint("returned from MOM_initialize_coord() (initialize_MOM)")

  if (CS%use_ALE_algorithm) then
    call ALE_init(param_file, GV, dG%max_depth, CS%ALE_CSp)
    call callTree_waypoint("returned from ALE_init() (initialize_MOM)")
  endif

  !   Shift from using the temporary dynamic grid type to using the final
  ! (potentially static) ocean-specific grid type.
  !   The next line would be needed if G%Domain had not already been init'd above:
  !     call clone_MOM_domain(dG%Domain, G%Domain)
  call MOM_grid_init(G, param_file, HI, bathymetry_at_vel=bathy_at_vel)
  call copy_dyngrid_to_MOM_grid(dG, G)
  call destroy_dyn_horgrid(dG)

  ! Set a few remaining fields that are specific to the ocean grid type.
  call set_first_direction(G, first_direction)
  ! Allocate the auxiliary non-symmetric domain for debugging or I/O purposes.
  if (CS%debug .or. G%symmetric) &
    call clone_MOM_domain(G%Domain, G%Domain_aux, symmetric=.false.)
  ! Copy common variables from the vertical grid to the horizontal grid.
  ! Consider removing this later?
  G%ke = GV%ke ; G%g_Earth = GV%g_Earth

  call MOM_initialize_state(CS%u, CS%v, CS%h, CS%tv, Time, G, GV, param_file, &
                            dirs, restart_CSp, CS%ALE_CSp, CS%tracer_Reg, &
                            CS%sponge_CSp, CS%ALE_sponge_CSp, CS%OBC, Time_in)
  call cpu_clock_end(id_clock_MOM_init)
  call callTree_waypoint("returned from MOM_initialize_state() (initialize_MOM)")

  ! From this point, there may be pointers being set, so the final grid type
  ! that will persist throughout the run has to be used.

  if (test_grid_copy) then
    !  Copy the data from the temporary grid to the dyn_hor_grid to CS%G.
    call create_dyn_horgrid(dG, G%HI)
    call clone_MOM_domain(G%Domain, dG%Domain)

    call clone_MOM_domain(G%Domain, CS%G%Domain)
    call MOM_grid_init(CS%G, param_file)

    call copy_MOM_grid_to_dyngrid(G, dg)
    call copy_dyngrid_to_MOM_grid(dg, CS%G)

    call destroy_dyn_horgrid(dG)
    call MOM_grid_end(G) ; deallocate(G)

    G => CS%G
    if (CS%debug .or. CS%G%symmetric) &
      call clone_MOM_domain(CS%G%Domain, CS%G%Domain_aux, symmetric=.false.)
    G%ke = GV%ke ; G%g_Earth = GV%g_Earth
  endif


  ! At this point, all user-modified initialization code has been called.  The
  ! remainder of this subroutine is controlled by the parameters that have
  ! have already been set.

  if (ALE_remap_init_conds(CS%ALE_CSp) .and. .not. query_initialized(CS%h,"h",restart_CSp)) then
    ! This block is controlled by the ALE parameter REMAP_AFTER_INITIALIZATION.
    ! \todo This block exists for legacy reasons and we should phase it out of
    ! all examples. !###
    if (CS%debug) then
      call uvchksum("Pre ALE adjust init cond [uv]", &
                    CS%u, CS%v, G%HI, haloshift=1)
      call hchksum(CS%h,"Pre ALE adjust init cond h", G%HI, haloshift=1, scale=GV%H_to_m)
    endif
    call callTree_waypoint("Calling adjustGridForIntegrity() to remap initial conditions (initialize_MOM)")
    call adjustGridForIntegrity(CS%ALE_CSp, G, GV, CS%h )
    call callTree_waypoint("Calling ALE_main() to remap initial conditions (initialize_MOM)")
    if (use_ice_shelf) then
      filename = trim(inputdir)//trim(ice_shelf_file)
      if (.not.file_exists(filename, G%Domain)) call MOM_error(FATAL, &
        "MOM: Unable to open "//trim(filename))

      allocate(area_shelf_h(isd:ied,jsd:jed))
      allocate(frac_shelf_h(isd:ied,jsd:jed))
      call MOM_read_data(filename, trim(area_varname), area_shelf_h, G%Domain)
      ! initialize frac_shelf_h with zeros (open water everywhere)
      frac_shelf_h(:,:) = 0.0
      ! compute fractional ice shelf coverage of h
      do j=jsd,jed ; do i=isd,ied
        if (G%areaT(i,j) > 0.0) &
          frac_shelf_h(i,j) = area_shelf_h(i,j) / G%areaT(i,j)
      enddo ; enddo
      ! pass to the pointer
      shelf_area => frac_shelf_h
      call ALE_main(G, GV, CS%h, CS%u, CS%v, CS%tv, CS%tracer_Reg, CS%ALE_CSp, &
                    frac_shelf_h = shelf_area)
    else
      call ALE_main( G, GV, CS%h, CS%u, CS%v, CS%tv, CS%tracer_Reg, CS%ALE_CSp )
    endif

    call cpu_clock_begin(id_clock_pass_init)
    call create_group_pass(tmp_pass_uv_T_S_h, CS%u, CS%v, G%Domain)
    if (use_temperature) then
      call create_group_pass(tmp_pass_uv_T_S_h, CS%tv%T, G%Domain, halo=1)
      call create_group_pass(tmp_pass_uv_T_S_h, CS%tv%S, G%Domain, halo=1)
    endif
    call create_group_pass(tmp_pass_uv_T_S_h, CS%h, G%Domain, halo=1)
    call do_group_pass(tmp_pass_uv_T_S_h, G%Domain)
    call cpu_clock_end(id_clock_pass_init)

    if (CS%debug) then
      call uvchksum("Post ALE adjust init cond [uv]", CS%u, CS%v, G%HI, haloshift=1)
      call hchksum(CS%h, "Post ALE adjust init cond h", G%HI, haloshift=1, scale=GV%H_to_m)
    endif
  endif
  if ( CS%use_ALE_algorithm ) call ALE_updateVerticalGridType( CS%ALE_CSp, GV )

  diag => CS%diag
  ! Initialize the diag mediator.
  call diag_mediator_init(G, GV, GV%ke, param_file, diag, doc_file_dir=dirs%output_directory)
  if (present(diag_ptr)) diag_ptr => CS%diag

  ! Initialize the diagnostics masks for native arrays.
  ! This step has to be done after call to MOM_initialize_state
  ! and before MOM_diagnostics_init
  call diag_masks_set(G, GV%ke, diag)

  ! Set up pointers within diag mediator control structure,
  ! this needs to occur _after_ CS%h etc. have been allocated.
  call diag_set_state_ptrs(CS%h, CS%T, CS%S, CS%tv%eqn_of_state, diag)

  ! This call sets up the diagnostic axes. These are needed,
  ! e.g. to generate the target grids below.
  call set_axes_info(G, GV, param_file, diag)

  ! Whenever thickness/T/S changes let the diag manager know, target grids
  ! for vertical remapping may need to be regenerated.
  ! FIXME: are h, T, S updated at the same time? Review these for T, S updates.
  call diag_update_remap_grids(diag)

  ! Setup the diagnostic grid storage types
  call diag_grid_storage_init(CS%diag_pre_sync, G, diag)
  call diag_grid_storage_init(CS%diag_pre_dyn, G, diag)

  ! Calculate masks for diagnostics arrays in non-native coordinates
  ! This step has to be done after set_axes_info() because the axes needed
  ! to be configured, and after diag_update_remap_grids() because the grids
  ! must be defined.
  call set_masks_for_axes(G, diag)

  ! Diagnose static fields AND associate areas/volumes with axes
  call write_static_fields(G, GV, CS%tv, CS%diag)
  call callTree_waypoint("static fields written (initialize_MOM)")

  ! Register the volume cell measure (must be one of first diagnostics)
  call register_cell_measure(G, CS%diag, Time)

  call cpu_clock_begin(id_clock_MOM_init)
  if (CS%use_ALE_algorithm) then
    call ALE_writeCoordinateFile( CS%ALE_CSp, GV, dirs%output_directory )
  endif
  call cpu_clock_end(id_clock_MOM_init)
  call callTree_waypoint("ALE initialized (initialize_MOM)")

  CS%useMEKE = MEKE_init(Time, G, param_file, diag, CS%MEKE_CSp, CS%MEKE, restart_CSp)

  call VarMix_init(Time, G, param_file, diag, CS%VarMix)
  call set_visc_init(Time, G, GV, param_file, diag, CS%visc, CS%set_visc_CSp, CS%OBC)
  if (CS%split) then
    allocate(eta(SZI_(G),SZJ_(G))) ; eta(:,:) = 0.0
    call initialize_dyn_split_RK2(CS%u, CS%v, CS%h, CS%uh, CS%vh, eta, Time, &
              G, GV, param_file, diag, CS%dyn_split_RK2_CSp, restart_CSp,    &
              CS%dt, CS%ADp, CS%CDp, MOM_internal_state, CS%VarMix, CS%MEKE, &
              CS%OBC, CS%update_OBC_CSp, CS%ALE_CSp, CS%set_visc_CSp,        &
              CS%visc, dirs, CS%ntrunc)
  elseif (CS%use_RK2) then
    call initialize_dyn_unsplit_RK2(CS%u, CS%v, CS%h, Time, G, GV,         &
            param_file, diag, CS%dyn_unsplit_RK2_CSp, restart_CSp,         &
            CS%ADp, CS%CDp, MOM_internal_state, CS%OBC, CS%update_OBC_CSp, &
            CS%ALE_CSp, CS%set_visc_CSp, CS%visc, dirs, CS%ntrunc)
  else
    call initialize_dyn_unsplit(CS%u, CS%v, CS%h, Time, G, GV,             &
            param_file, diag, CS%dyn_unsplit_CSp, restart_CSp,             &
            CS%ADp, CS%CDp, MOM_internal_state, CS%OBC, CS%update_OBC_CSp, &
            CS%ALE_CSp, CS%set_visc_CSp, CS%visc, dirs, CS%ntrunc)
  endif
  call callTree_waypoint("dynamics initialized (initialize_MOM)")

  call thickness_diffuse_init(Time, G, GV, param_file, diag, CS%CDp, CS%thickness_diffuse_CSp)
  CS%mixedlayer_restrat = mixedlayer_restrat_init(Time, G, GV, param_file, diag, &
                                                  CS%mixedlayer_restrat_CSp)
  if (CS%mixedlayer_restrat) then
    if (.not.(bulkmixedlayer .or. CS%use_ALE_algorithm)) &
      call MOM_error(FATAL, "MOM: MIXEDLAYER_RESTRAT true requires a boundary layer scheme.")
    ! When DIABATIC_FIRST=False and using CS%visc%ML in mixedlayer_restrat we need to update after a restart
    if (.not. CS%diabatic_first .and. associated(CS%visc%MLD)) &
      call pass_var(CS%visc%MLD, G%domain, halo=1)
  endif

  call MOM_diagnostics_init(MOM_internal_state, CS%ADp, CS%CDp, Time, G, GV, &
<<<<<<< HEAD
                            param_file, diag, CS%diagnostics_CSp, MS%tv)
  call diag_copy_diag_to_storage(CS%diag_pre_sync, MS%h, CS%diag)
=======
                            param_file, diag, CS%diagnostics_CSp, CS%tv)
>>>>>>> 783259bd

  CS%Z_diag_interval = set_time(int((CS%dt_therm) * &
       max(1,floor(0.01 + Z_diag_int/(CS%dt_therm)))))
  call MOM_diag_to_Z_init(Time, G, GV, param_file, diag, CS%diag_to_Z_CSp)
  CS%Z_diag_time = Start_time + CS%Z_diag_interval * (1 + &
    ((Time + set_time(int(CS%dt_therm))) - Start_time) / CS%Z_diag_interval)

  if (associated(CS%sponge_CSp)) &
    call init_sponge_diags(Time, G, diag, CS%sponge_CSp)

  if (associated(CS%ALE_sponge_CSp)) &
    call init_ALE_sponge_diags(Time, G, diag, CS%ALE_sponge_CSp)

  if (CS%adiabatic) then
    call adiabatic_driver_init(Time, G, param_file, diag, CS%diabatic_CSp, &
                               CS%tracer_flow_CSp, CS%diag_to_Z_CSp)
  else
    call diabatic_driver_init(Time, G, GV, param_file, CS%use_ALE_algorithm, diag, &
                              CS%ADp, CS%CDp, CS%diabatic_CSp, CS%tracer_flow_CSp, &
                              CS%sponge_CSp, CS%ALE_sponge_CSp, CS%diag_to_Z_CSp)
  endif

  call tracer_advect_init(Time, G, param_file, diag, CS%tracer_adv_CSp)
  call tracer_hor_diff_init(Time, G, param_file, diag, CS%tv%eqn_of_state, &
                            CS%tracer_diff_CSp)

  call lock_tracer_registry(CS%tracer_Reg)
  call callTree_waypoint("tracer registry now locked (initialize_MOM)")


  ! now register some diagnostics since the tracer registry is now locked
  call register_surface_diags(Time, G, CS%sfc_IDs, CS%diag, CS%missing, CS%tv)
  call register_diags(Time, G, GV, CS%IDs, CS%diag, CS%missing)
  call register_transport_diags(Time, G, GV, CS%transport_IDs, CS%diag, CS%missing)
<<<<<<< HEAD
  call register_tracer_diagnostics(CS%tracer_Reg, MS%h, Time, diag, G, GV, &
=======
  if (transport_remap_grid_needed(CS%transport_IDs)) then
    allocate(CS%h_pre_dyn(isd:ied,jsd:jed,nz)) ; CS%h_pre_dyn(:,:,:) = 0.0
    if (associated(CS%tv%T)) then
      allocate(CS%T_pre_dyn(isd:ied,jsd:jed,nz)) ; CS%T_pre_dyn(:,:,:) = 0.0
    endif
    if (associated(CS%tv%S)) then
      allocate(CS%S_pre_dyn(isd:ied,jsd:jed,nz)) ; CS%S_pre_dyn(:,:,:) = 0.0
    endif
  endif
  call register_tracer_diagnostics(CS%tracer_Reg, CS%h, Time, diag, G, GV, &
>>>>>>> 783259bd
                                   CS%use_ALE_algorithm, CS%diag_to_Z_CSp)
  if (CS%use_ALE_algorithm) then
    call ALE_register_diags(Time, G, GV, diag, CS%ALE_CSp)
  endif

  ! This subroutine initializes any tracer packages.
  new_sim = is_new_run(restart_CSp)
  call tracer_flow_control_init(.not.new_sim, Time, G, GV, CS%h, param_file, &
             CS%diag, CS%OBC, CS%tracer_flow_CSp, CS%sponge_CSp, &
             CS%ALE_sponge_CSp, CS%diag_to_Z_CSp, CS%tv)
  if (present(tracer_flow_CSp)) tracer_flow_CSp => CS%tracer_flow_CSp

  ! If running in offline tracer mode, initialize the necessary control structure and
  ! parameters
  if (present(offline_tracer_mode)) offline_tracer_mode=CS%offline_tracer_mode

  if (CS%offline_tracer_mode) then
    ! Setup some initial parameterizations and also assign some of the subtypes
    call offline_transport_init(param_file, CS%offline_CSp, CS%diabatic_CSp, G, GV)
    call insert_offline_main( CS=CS%offline_CSp, ALE_CSp=CS%ALE_CSp, diabatic_CSp=CS%diabatic_CSp, &
                              diag=CS%diag, OBC=CS%OBC, tracer_adv_CSp=CS%tracer_adv_CSp,              &
                              tracer_flow_CSp=CS%tracer_flow_CSp, tracer_Reg=CS%tracer_Reg,            &
                              tv=CS%tv, x_before_y = (MOD(first_direction,2)==0), debug=CS%debug )
    call register_diags_offline_transport(Time, CS%diag, CS%offline_CSp)
  endif

  !--- set up group pass for u,v,T,S and h. pass_uv_T_S_h also is used in step_MOM
  call cpu_clock_begin(id_clock_pass_init)
  dynamics_stencil = min(3, G%Domain%nihalo, G%Domain%njhalo)
  call create_group_pass(pass_uv_T_S_h, CS%u, CS%v, G%Domain, halo=dynamics_stencil)
  if (use_temperature) then
    call create_group_pass(pass_uv_T_S_h, CS%tv%T, G%Domain, halo=dynamics_stencil)
    call create_group_pass(pass_uv_T_S_h, CS%tv%S, G%Domain, halo=dynamics_stencil)
  endif
  call create_group_pass(pass_uv_T_S_h, CS%h, G%Domain, halo=dynamics_stencil)

  call do_group_pass(pass_uv_T_S_h, G%Domain)

  if (associated(CS%visc%Kv_turb)) &
    call pass_var(CS%visc%Kv_turb, G%Domain, To_All+Omit_Corners, halo=1)

  call cpu_clock_end(id_clock_pass_init)

  call register_obsolete_diagnostics(param_file, CS%diag)

  if (use_frazil) then
    if (.not.query_initialized(CS%tv%frazil,"frazil",restart_CSp)) &
      CS%tv%frazil(:,:) = 0.0
  endif

  if (CS%interp_p_surf) then
    CS%p_surf_prev_set = &
      query_initialized(CS%p_surf_prev,"p_surf_prev",restart_CSp)

    if (CS%p_surf_prev_set) call pass_var(CS%p_surf_prev, G%domain)
  endif

  if (.not.query_initialized(CS%ave_ssh_ibc,"ave_ssh",restart_CSp)) then
    if (CS%split) then
      call find_eta(CS%h, CS%tv, GV%g_Earth, G, GV, CS%ave_ssh_ibc, eta)
    else
      call find_eta(CS%h, CS%tv, GV%g_Earth, G, GV, CS%ave_ssh_ibc)
    endif
  endif
  if (CS%split) deallocate(eta)

  CS%nstep_tot = 0
  if (present(count_calls)) CS%count_calls = count_calls
  call MOM_sum_output_init(G, param_file, dirs%output_directory, &
                           CS%ntrunc, Time_init, CS%sum_output_CSp)

  ! Flag whether to save initial conditions in finish_MOM_initialization() or not.
  CS%write_IC = save_IC .and. &
                .not.((dirs%input_filename(1:1) == 'r') .and. &
                      (LEN_TRIM(dirs%input_filename) == 1))

  call callTree_leave("initialize_MOM()")
  call cpu_clock_end(id_clock_init)

end subroutine initialize_MOM

!> This subroutine finishes initializing MOM and writes out the initial conditions.
subroutine finish_MOM_initialization(Time, dirs, CS, fluxes, restart_CSp)
  type(time_type),          intent(in)    :: Time        !< model time, used in this routine
  type(directories),        intent(in)    :: dirs        !< structure with directory paths
  type(MOM_control_struct), pointer       :: CS          !< pointer to MOM control structure
  type(forcing),            intent(inout) :: fluxes      !< pointers to forcing fields
  type(MOM_restart_CS),     pointer       :: restart_CSp !< pointer to the restart control
                                                         !! structure that will be used for MOM.
  ! Local variables
  type(ocean_grid_type), pointer :: G => NULL()
  type(verticalGrid_type), pointer :: GV => NULL()
  type(MOM_restart_CS), pointer :: restart_CSp_tmp => NULL()
  real, allocatable :: z_interface(:,:,:) ! Interface heights (meter)
  real, allocatable :: eta(:,:) ! Interface heights (meter)
  type(vardesc) :: vd

  call cpu_clock_begin(id_clock_init)
  call callTree_enter("finish_MOM_initialization()")

  ! Pointers for convenience
  G => CS%G ; GV => CS%GV

  ! Write initial conditions
  if (CS%write_IC) then
    allocate(restart_CSp_tmp)
    restart_CSp_tmp = restart_CSp
    allocate(z_interface(SZI_(G),SZJ_(G),SZK_(G)+1))
    call find_eta(CS%h, CS%tv, GV%g_Earth, G, GV, z_interface)
    call register_restart_field(z_interface, "eta", .true., restart_CSp_tmp, &
                                "Interface heights", "meter", z_grid='i')

    call save_restart(dirs%output_directory, Time, G, &
                      restart_CSp_tmp, filename=CS%IC_file, GV=GV)
    deallocate(z_interface)
    deallocate(restart_CSp_tmp)
  endif

  call write_energy(CS%u, CS%v, CS%h, CS%tv, Time, 0, G, GV, &
                    CS%sum_output_CSp, CS%tracer_flow_CSp)

  call callTree_leave("finish_MOM_initialization()")
  call cpu_clock_end(id_clock_init)

end subroutine finish_MOM_initialization

!> Register certain diagnostics
subroutine register_diags(Time, G, GV, IDs, diag, missing)
  type(time_type),         intent(in)    :: Time  !< current model time
  type(ocean_grid_type),   intent(in)    :: G     !< ocean grid structure
  type(verticalGrid_type), intent(in)    :: GV    !< ocean vertical grid structure
  type(MOM_diag_IDs),      intent(inout) :: IDs   !< A structure with the diagnostic IDs.
  type(diag_ctrl),         intent(inout) :: diag  !< regulates diagnostic output
  real,                    intent(in)    :: missing !< The value to use to fill in missing data

  real :: H_convert
  character(len=48) :: thickness_units

  thickness_units = get_thickness_units(GV)
  if (GV%Boussinesq) then
    H_convert = GV%H_to_m
  else
    H_convert = GV%H_to_kg_m2
  endif

  ! Diagnostics of the rapidly varying dynamic state
  IDs%id_u = register_diag_field('ocean_model', 'u_dyn', diag%axesCuL, Time, &
      'Zonal velocity after the dynamics update', 'm s-1')
  IDs%id_v = register_diag_field('ocean_model', 'v_dyn', diag%axesCvL, Time, &
      'Meridional velocity after the dynamics update', 'm s-1')
  IDs%id_h = register_diag_field('ocean_model', 'h_dyn', diag%axesTL, Time, &
      'Layer Thickness after the dynamics update', thickness_units, &
      v_extensive=.true., conversion=H_convert)
  IDs%id_ssh_inst = register_diag_field('ocean_model', 'SSH_inst', diag%axesT1, &
      Time, 'Instantaneous Sea Surface Height', 'm', missing)
end subroutine register_diags

!> This subroutine sets up clock IDs for timing various subroutines.
subroutine MOM_timing_init(CS)
  type(MOM_control_struct), intent(in) :: CS  !< control structure set up by initialize_MOM.

 id_clock_ocean    = cpu_clock_id('Ocean', grain=CLOCK_COMPONENT)
 id_clock_dynamics = cpu_clock_id('Ocean dynamics', grain=CLOCK_SUBCOMPONENT)
 id_clock_thermo   = cpu_clock_id('Ocean thermodynamics and tracers', grain=CLOCK_SUBCOMPONENT)
 id_clock_other    = cpu_clock_id('Ocean Other', grain=CLOCK_SUBCOMPONENT)
 id_clock_tracer   = cpu_clock_id('(Ocean tracer advection)', grain=CLOCK_MODULE_DRIVER)
 if (.not.CS%adiabatic) &
   id_clock_diabatic = cpu_clock_id('(Ocean diabatic driver)', grain=CLOCK_MODULE_DRIVER)

 id_clock_continuity = cpu_clock_id('(Ocean continuity equation *)', grain=CLOCK_MODULE)
 id_clock_BBL_visc = cpu_clock_id('(Ocean set BBL viscosity)', grain=CLOCK_MODULE)
 id_clock_pass       = cpu_clock_id('(Ocean message passing *)', grain=CLOCK_MODULE)
 id_clock_MOM_init   = cpu_clock_id('(Ocean MOM_initialize_state)', grain=CLOCK_MODULE)
 id_clock_pass_init  = cpu_clock_id('(Ocean init message passing *)', grain=CLOCK_ROUTINE)
 if (CS%thickness_diffuse) &
   id_clock_thick_diff = cpu_clock_id('(Ocean thickness diffusion *)', grain=CLOCK_MODULE)
!if (CS%mixedlayer_restrat) &
   id_clock_ml_restrat = cpu_clock_id('(Ocean mixed layer restrat)', grain=CLOCK_MODULE)
 id_clock_diagnostics  = cpu_clock_id('(Ocean collective diagnostics)', grain=CLOCK_MODULE)
 id_clock_Z_diag       = cpu_clock_id('(Ocean Z-space diagnostics)', grain=CLOCK_MODULE)
 id_clock_ALE          = cpu_clock_id('(Ocean ALE)', grain=CLOCK_MODULE)
 if (CS%offline_tracer_mode) then
  id_clock_offline_tracer = cpu_clock_id('Ocean offline tracers', grain=CLOCK_SUBCOMPONENT)
 endif

end subroutine MOM_timing_init

!> Set the fields that are needed for bitwise identical restarting
!! the time stepping scheme.  In addition to those specified here
!! directly, there may be fields related to the forcing or to the
!! barotropic solver that are needed; these are specified in sub-
!! routines that are called from this one.
!!
!! This routine should be altered if there are any changes to the
!! time stepping scheme.  The CHECK_RESTART facility may be used to
!! confirm that all needed restart fields have been included.
subroutine set_restart_fields(GV, param_file, CS, restart_CSp)
  type(verticalGrid_type),  intent(inout) :: GV         !< ocean vertical grid structure
  type(param_file_type),    intent(in) :: param_file    !< opened file for parsing to get parameters
  type(MOM_control_struct), intent(in) :: CS            !< control structure set up by inialize_MOM
  type(MOM_restart_CS),     pointer    :: restart_CSp   !< pointer to the restart control
                                                        !! structure that will be used for MOM.
  ! Local variables
  logical :: use_ice_shelf ! Needed to determine whether to add CS%Hml to restarts
  character(len=48) :: thickness_units, flux_units


  thickness_units = get_thickness_units(GV)
  flux_units = get_flux_units(GV)

  if (associated(CS%tv%T)) &
    call register_restart_field(CS%tv%T, "Temp", .true., restart_CSp, &
                                "Potential Temperature", "degC")
  if (associated(CS%tv%S)) &
    call register_restart_field(CS%tv%S, "Salt", .true., restart_CSp, &
                                "Salinity", "PPT")

  call register_restart_field(CS%h, "h", .true., restart_CSp, &
                              "Layer Thickness", thickness_units)

  call register_restart_field(CS%u, "u", .true., restart_CSp, &
                              "Zonal velocity", "m s-1", hor_grid='Cu')

  call register_restart_field(CS%v, "v", .true., restart_CSp, &
                              "Meridional velocity", "m s-1", hor_grid='Cv')

  if (associated(CS%tv%frazil)) &
    call register_restart_field(CS%tv%frazil, "frazil", .false., restart_CSp, &
                                "Frazil heat flux into ocean", "J m-2")

  if (CS%interp_p_surf) then
    call register_restart_field(CS%p_surf_prev, "p_surf_prev", .false., restart_CSp, &
                                "Previous ocean surface pressure", "Pa")
  endif

  call register_restart_field(CS%ave_ssh_ibc, "ave_ssh", .false., restart_CSp, &
                              "Time average sea surface height", "meter")

  ! hML is needed when using the ice shelf module
  call get_param(param_file, '', "ICE_SHELF", use_ice_shelf, default=.false., &
                 do_not_log=.true.)
  if (use_ice_shelf .and. associated(CS%Hml)) then
     call register_restart_field(CS%Hml, "hML", .false., restart_CSp, &
                                 "Mixed layer thickness", "meter")
  endif

end subroutine set_restart_fields

!> This subroutine applies a correction to the sea surface height to compensate
!! for the atmospheric pressure (the inverse barometer).
subroutine adjust_ssh_for_p_atm(tv, G, GV, ssh, p_atm, use_EOS)
  type(thermo_var_ptrs),             intent(in)    :: tv  !< A structure pointing to various thermodynamic variables
  type(ocean_grid_type),             intent(in)    :: G      !< ocean grid structure
  type(verticalGrid_type),           intent(in)    :: GV     !< ocean vertical grid structure
  real, dimension(SZI_(G),SZJ_(G)),  intent(inout) :: ssh    !< time mean surface height (m)
  real, dimension(:,:),    optional, pointer       :: p_atm  !< atmospheric pressure (Pascal)
  logical,                 optional, intent(in)    :: use_EOS !< If true, calculate the density for
                                                       !! the SSH correction using the equation of state.

  real :: Rho_conv    ! The density used to convert surface pressure to
                      ! a corrected effective SSH, in kg m-3.
  real :: IgR0        ! The SSH conversion factor from Pa to m.
  logical :: calc_rho
  integer :: i, j, is, ie, js, je

  is  = G%isc ; ie  = G%iec ; js  = G%jsc ; je  = G%jec
  if (present(p_atm)) then ; if (ASSOCIATED(p_atm)) then
    calc_rho = ASSOCIATED(tv%eqn_of_state)
    if (present(use_EOS) .and. calc_rho) calc_rho = use_EOS
    ! Correct the output sea surface height for the contribution from the
    ! atmospheric pressure
    do j=js,je ; do i=is,ie
      if (calc_rho) then
        call calculate_density(tv%T(i,j,1), tv%S(i,j,1), p_atm(i,j)/2.0, &
                               Rho_conv, tv%eqn_of_state)
      else
        Rho_conv=GV%Rho0
      endif
      IgR0 = 1.0 / (Rho_conv * GV%g_Earth)
      ssh(i,j) = ssh(i,j) + p_atm(i,j) * IgR0
    enddo ; enddo
  endif ; endif

end subroutine adjust_ssh_for_p_atm

!> This subroutine sets the surface (return) properties of the ocean
!! model by setting the appropriate fields in sfc_state.  Unused fields
!! are set to NULL or are unallocated.
subroutine extract_surface_state(CS, sfc_state)
  type(MOM_control_struct), pointer       :: CS !< Master MOM control structure
  type(surface),            intent(inout) :: sfc_state !< transparent ocean surface state
                                                !! structure shared with the calling routine;
                                                !! data in this structure is intent out.

  ! local
  real :: hu, hv
  type(ocean_grid_type), pointer :: G => NULL() ! pointer to a structure containing
                                      ! metrics and related information
  type(verticalGrid_type),  pointer :: GV => NULL()
  real, pointer, dimension(:,:,:) :: &
    u, & ! u : zonal velocity component (m/s)
    v, & ! v : meridional velocity component (m/s)
    h    ! h : layer thickness (meter (Bouss) or kg/m2 (non-Bouss))
  real :: depth(SZI_(CS%G))           ! distance from the surface (meter)
  real :: depth_ml                    ! depth over which to average to
                                      ! determine mixed layer properties (meter)
  real :: dh                          ! thickness of a layer within mixed layer (meter)
  real :: mass                        ! mass per unit area of a layer (kg/m2)

  logical :: use_temperature   ! If true, temp and saln used as state variables.
  integer :: i, j, k, is, ie, js, je, nz, numberOfErrors
  integer :: isd, ied, jsd, jed
  integer :: iscB, iecB, jscB, jecB, isdB, iedB, jsdB, jedB
  logical :: localError
  character(240) :: msg

  call callTree_enter("extract_surface_state(), MOM.F90")
  G => CS%G ; GV => CS%GV
  is  = G%isc ; ie  = G%iec ; js  = G%jsc ; je  = G%jec ; nz = GV%ke
  isd = G%isd ; ied = G%ied ; jsd = G%jsd ; jed = G%jed
  iscB = G%iscB ; iecB = G%iecB; jscB = G%jscB ; jecB = G%jecB
  isdB = G%isdB ; iedB = G%iedB; jsdB = G%jsdB ; jedB = G%jedB
  u => CS%u ; v => CS%v ; h => CS%h

  use_temperature = associated(CS%tv%T)

  if (.not.sfc_state%arrays_allocated) then
    !  Consider using a run-time flag to determine whether to do the vertical
    ! integrals, since the 3-d sums are not negligible in cost.
    call allocate_surface_state(sfc_state, G, use_temperature, do_integrals=.true.)
  endif
  sfc_state%frazil => CS%tv%frazil
  sfc_state%TempxPmE => CS%tv%TempxPmE
  sfc_state%internal_heat => CS%tv%internal_heat
  sfc_state%T_is_conT = CS%tv%T_is_conT
  sfc_state%S_is_absS = CS%tv%S_is_absS
  if (associated(CS%visc%taux_shelf)) sfc_state%taux_shelf => CS%visc%taux_shelf
  if (associated(CS%visc%tauy_shelf)) sfc_state%tauy_shelf => CS%visc%tauy_shelf

  do j=js,je ; do i=is,ie
    sfc_state%sea_lev(i,j) = CS%ave_ssh_ibc(i,j)
  enddo ; enddo

  if (CS%Hmix < 0.0) then  ! A bulk mixed layer is in use, so layer 1 has the properties
    if (use_temperature) then ; do j=js,je ; do i=is,ie
      sfc_state%SST(i,j) = CS%tv%T(i,j,1)
      sfc_state%SSS(i,j) = CS%tv%S(i,j,1)
    enddo ; enddo ; endif
    do j=js,je ; do I=IscB,IecB
      sfc_state%u(I,j) = u(I,j,1)
    enddo ; enddo
    do J=JscB,JecB ; do i=is,ie
      sfc_state%v(i,J) = v(i,J,1)
    enddo ; enddo

    if (associated(CS%Hml)) then ; do j=js,je ; do i=is,ie
      sfc_state%Hml(i,j) = CS%Hml(i,j)
    enddo ; enddo ; endif
  else  ! (CS%Hmix >= 0.0)

    depth_ml = CS%Hmix
  !   Determine the mean tracer properties of the uppermost depth_ml fluid.
    !$OMP parallel do default(shared) private(depth,dh)
    do j=js,je
      do i=is,ie
        depth(i) = 0.0
        if (use_temperature) then
          sfc_state%SST(i,j) = 0.0 ; sfc_state%SSS(i,j) = 0.0
        else
          sfc_state%sfc_density(i,j) = 0.0
        endif
      enddo

      do k=1,nz ; do i=is,ie
        if (depth(i) + h(i,j,k)*GV%H_to_m < depth_ml) then
          dh = h(i,j,k)*GV%H_to_m
        elseif (depth(i) < depth_ml) then
          dh = depth_ml - depth(i)
        else
          dh = 0.0
        endif
        if (use_temperature) then
          sfc_state%SST(i,j) = sfc_state%SST(i,j) + dh * CS%tv%T(i,j,k)
          sfc_state%SSS(i,j) = sfc_state%SSS(i,j) + dh * CS%tv%S(i,j,k)
        else
          sfc_state%sfc_density(i,j) = sfc_state%sfc_density(i,j) + dh * GV%Rlay(k)
        endif
        depth(i) = depth(i) + dh
      enddo ; enddo
  ! Calculate the average properties of the mixed layer depth.
      do i=is,ie
        if (depth(i) < GV%H_subroundoff*GV%H_to_m) &
            depth(i) = GV%H_subroundoff*GV%H_to_m
        if (use_temperature) then
          sfc_state%SST(i,j) = sfc_state%SST(i,j) / depth(i)
          sfc_state%SSS(i,j) = sfc_state%SSS(i,j) / depth(i)
        else
          sfc_state%sfc_density(i,j) = sfc_state%sfc_density(i,j) / depth(i)
        endif
        sfc_state%Hml(i,j) = depth(i)
      enddo
    enddo ! end of j loop

!   Determine the mean velocities in the uppermost depth_ml fluid.
    if (CS%Hmix_UV>0.) then
      depth_ml = CS%Hmix_UV
      !$OMP parallel do default(shared) private(depth,dh,hv)
      do J=jscB,jecB
        do i=is,ie
          depth(i) = 0.0
          sfc_state%v(i,J) = 0.0
        enddo
        do k=1,nz ; do i=is,ie
          hv = 0.5 * (h(i,j,k) + h(i,j+1,k)) * GV%H_to_m
          if (depth(i) + hv < depth_ml) then
            dh = hv
          elseif (depth(i) < depth_ml) then
            dh = depth_ml - depth(i)
          else
            dh = 0.0
          endif
          sfc_state%v(i,J) = sfc_state%v(i,J) + dh * v(i,J,k)
          depth(i) = depth(i) + dh
        enddo ; enddo
        ! Calculate the average properties of the mixed layer depth.
        do i=is,ie
          if (depth(i) < GV%H_subroundoff*GV%H_to_m) &
              depth(i) = GV%H_subroundoff*GV%H_to_m
          sfc_state%v(i,J) = sfc_state%v(i,J) / depth(i)
        enddo
      enddo ! end of j loop

      !$OMP parallel do default(shared) private(depth,dh,hu)
      do j=js,je
        do I=iscB,iecB
          depth(I) = 0.0
          sfc_state%u(I,j) = 0.0
        enddo
        do k=1,nz ; do I=iscB,iecB
          hu = 0.5 * (h(i,j,k) + h(i+1,j,k)) * GV%H_to_m
          if (depth(i) + hu < depth_ml) then
            dh = hu
          elseif (depth(I) < depth_ml) then
            dh = depth_ml - depth(I)
          else
            dh = 0.0
          endif
          sfc_state%u(I,j) = sfc_state%u(I,j) + dh * u(I,j,k)
          depth(I) = depth(I) + dh
        enddo ; enddo
        ! Calculate the average properties of the mixed layer depth.
        do I=iscB,iecB
          if (depth(I) < GV%H_subroundoff*GV%H_to_m) &
              depth(I) = GV%H_subroundoff*GV%H_to_m
          sfc_state%u(I,j) = sfc_state%u(I,j) / depth(I)
        enddo
      enddo ! end of j loop
    else ! Hmix_UV<=0.
      do j=js,je ; do I=IscB,IecB
        sfc_state%u(I,j) = u(I,j,1)
      enddo ; enddo
      do J=JscB,JecB ; do i=is,ie
        sfc_state%v(i,J) = v(i,J,1)
      enddo ; enddo
    endif
  endif  ! (CS%Hmix >= 0.0)

  if (allocated(sfc_state%salt_deficit) .and. associated(CS%tv%salt_deficit)) then
    !$OMP parallel do default(shared)
    do j=js,je ; do i=is,ie
      ! Convert from gSalt to kgSalt
      sfc_state%salt_deficit(i,j) = 1000.0 * CS%tv%salt_deficit(i,j)
    enddo ; enddo
  endif

  if (allocated(sfc_state%ocean_mass) .and. allocated(sfc_state%ocean_heat) .and. &
      allocated(sfc_state%ocean_salt)) then
    !$OMP parallel do default(shared)
    do j=js,je ; do i=is,ie
      sfc_state%ocean_mass(i,j) = 0.0
      sfc_state%ocean_heat(i,j) = 0.0 ; sfc_state%ocean_salt(i,j) = 0.0
    enddo ; enddo
    !$OMP parallel do default(shared) private(mass)
    do j=js,je ; do k=1,nz; do i=is,ie
      mass = GV%H_to_kg_m2*h(i,j,k)
      sfc_state%ocean_mass(i,j) = sfc_state%ocean_mass(i,j) + mass
      sfc_state%ocean_heat(i,j) = sfc_state%ocean_heat(i,j) + mass*CS%tv%T(i,j,k)
      sfc_state%ocean_salt(i,j) = sfc_state%ocean_salt(i,j) + &
                              mass * (1.0e-3*CS%tv%S(i,j,k))
    enddo ; enddo ; enddo
  else
    if (allocated(sfc_state%ocean_mass)) then
      !$OMP parallel do default(shared)
      do j=js,je ; do i=is,ie ; sfc_state%ocean_mass(i,j) = 0.0 ; enddo ; enddo
      !$OMP parallel do default(shared)
      do j=js,je ; do k=1,nz ; do i=is,ie
        sfc_state%ocean_mass(i,j) = sfc_state%ocean_mass(i,j) + GV%H_to_kg_m2*h(i,j,k)
      enddo ; enddo ; enddo
    endif
    if (allocated(sfc_state%ocean_heat)) then
      !$OMP parallel do default(shared)
      do j=js,je ; do i=is,ie ; sfc_state%ocean_heat(i,j) = 0.0 ; enddo ; enddo
      !$OMP parallel do default(shared) private(mass)
      do j=js,je ; do k=1,nz ; do i=is,ie
        mass = GV%H_to_kg_m2*h(i,j,k)
        sfc_state%ocean_heat(i,j) = sfc_state%ocean_heat(i,j) + mass*CS%tv%T(i,j,k)
      enddo ; enddo ; enddo
    endif
    if (allocated(sfc_state%ocean_salt)) then
      !$OMP parallel do default(shared)
      do j=js,je ; do i=is,ie ; sfc_state%ocean_salt(i,j) = 0.0 ; enddo ; enddo
      !$OMP parallel do default(shared) private(mass)
      do j=js,je ; do k=1,nz ; do i=is,ie
        mass = GV%H_to_kg_m2*h(i,j,k)
        sfc_state%ocean_salt(i,j) = sfc_state%ocean_salt(i,j) + &
                                mass * (1.0e-3*CS%tv%S(i,j,k))
      enddo ; enddo ; enddo
    endif
  endif

  if (associated(CS%tracer_flow_CSp)) then
    call call_tracer_surface_state(sfc_state, h, G, CS%tracer_flow_CSp)
  endif

  if (CS%check_bad_surface_vals) then
    numberOfErrors=0 ! count number of errors
    do j=js,je; do i=is,ie
      if (G%mask2dT(i,j)>0.) then
        localError = sfc_state%sea_lev(i,j)<=-G%bathyT(i,j)       &
                .or. sfc_state%sea_lev(i,j)>= CS%bad_val_ssh_max  &
                .or. sfc_state%sea_lev(i,j)<=-CS%bad_val_ssh_max  &
                .or. sfc_state%sea_lev(i,j)+G%bathyT(i,j) < CS%bad_val_column_thickness
        if (use_temperature) localError = localError &
                .or. sfc_state%SSS(i,j)<0.                        &
                .or. sfc_state%SSS(i,j)>=CS%bad_val_sss_max       &
                .or. sfc_state%SST(i,j)< CS%bad_val_sst_min       &
                .or. sfc_state%SST(i,j)>=CS%bad_val_sst_max
        if (localError) then
          numberOfErrors=numberOfErrors+1
          if (numberOfErrors<9) then ! Only report details for the first few errors
            if (use_temperature) then
              write(msg(1:240),'(2(a,i4,x),2(a,f8.3,x),8(a,es11.4,x))') &
                'Extreme surface sfc_state detected: i=',i,'j=',j, &
                'x=',G%geoLonT(i,j), 'y=',G%geoLatT(i,j), &
                'D=',G%bathyT(i,j),  'SSH=',sfc_state%sea_lev(i,j), &
                'SST=',sfc_state%SST(i,j), 'SSS=',sfc_state%SSS(i,j), &
                'U-=',sfc_state%u(I-1,j), 'U+=',sfc_state%u(I,j), &
                'V-=',sfc_state%v(i,J-1), 'V+=',sfc_state%v(i,J)
            else
              write(msg(1:240),'(2(a,i4,x),2(a,f8.3,x),6(a,es11.4))') &
                'Extreme surface sfc_state detected: i=',i,'j=',j, &
                'x=',G%geoLonT(i,j), 'y=',G%geoLatT(i,j), &
                'D=',G%bathyT(i,j),  'SSH=',sfc_state%sea_lev(i,j), &
                'U-=',sfc_state%u(I-1,j), 'U+=',sfc_state%u(I,j), &
                'V-=',sfc_state%v(i,J-1), 'V+=',sfc_state%v(i,J)
            endif
            call MOM_error(WARNING, trim(msg), all_print=.true.)
          elseif (numberOfErrors==9) then ! Indicate once that there are more errors
            call MOM_error(WARNING, 'There were more unreported extreme events!', all_print=.true.)
          endif ! numberOfErrors
        endif ! localError
      endif ! mask2dT
    enddo; enddo
    call sum_across_PEs(numberOfErrors)
    if (numberOfErrors>0) then
      write(msg(1:240),'(3(a,i9,x))') 'There were a total of ',numberOfErrors, &
          'locations detected with extreme surface values!'
      call MOM_error(FATAL, trim(msg))
    endif
  endif

  if (CS%debug) call MOM_surface_chksum("Post extract_sfc", sfc_state, G)

  call callTree_leave("extract_surface_sfc_state()")
end subroutine extract_surface_state

!> Return true if all phases of step_MOM are at the same point in time.
function MOM_state_is_synchronized(CS, adv_dyn) result(in_synch)
  type(MOM_control_struct), pointer :: CS !< MOM control structure
  logical,        optional, intent(in) :: adv_dyn  !< If present and true, only check
                                          !! whether the advection is up-to-date with
                                          !! the dynamics.
  logical :: in_synch !< True if all phases of the update are synchronized.

  logical :: adv_only

  adv_only = .false. ; if (present(adv_dyn)) adv_only = adv_dyn

  if (adv_only) then
    in_synch = (CS%t_dyn_rel_adv == 0.0)
  else
    in_synch = ((CS%t_dyn_rel_adv == 0.0) .and. (CS%t_dyn_rel_thermo == 0.0))
  endif

end function MOM_state_is_synchronized

!> This subroutine offers access to values or pointers to other types from within
!! the MOM_control_struct, allowing the MOM_control_struct to be opaque.
subroutine get_MOM_state_elements(CS, G, GV, C_p, use_temp)
  type(MOM_control_struct), pointer :: CS !< MOM control structure
  type(ocean_grid_type), &
               optional, pointer :: G    !< structure containing metrics and grid info
  type(verticalGrid_type), &
               optional, pointer :: GV   !< structure containing vertical grid info
  real,    optional, intent(out) :: C_p  !< The heat capacity
  logical, optional, intent(out) :: use_temp !< Indicates whether temperature is a state variable

  if (present(G)) G => CS%G
  if (present(GV)) GV => CS%GV
  if (present(C_p)) C_p = CS%tv%C_p
  if (present(use_temp)) use_temp = associated(CS%tv%T)
end subroutine get_MOM_state_elements

!> Find the global integrals of various quantities.
subroutine get_ocean_stocks(CS, mass, heat, salt, on_PE_only)
  type(MOM_control_struct), pointer :: CS !< MOM control structure
  real,    optional, intent(out) :: heat  !< The globally integrated integrated ocean heat, in J.
  real,    optional, intent(out) :: salt  !< The globally integrated integrated ocean salt, in kg.
  real,    optional, intent(out) :: mass  !< The globally integrated integrated ocean mass, in kg.
  logical, optional, intent(in)  :: on_PE_only !< If present and true, only sum on the local PE.

  if (present(mass)) &
    mass = global_mass_integral(CS%h, CS%G, CS%GV, on_PE_only=on_PE_only)
  if (present(heat)) &
    heat = CS%tv%C_p * global_mass_integral(CS%h, CS%G, CS%GV, CS%tv%T, on_PE_only=on_PE_only)
  if (present(salt)) &
    salt = 1.0e-3 * global_mass_integral(CS%h, CS%G, CS%GV, CS%tv%S, on_PE_only=on_PE_only)

end subroutine get_ocean_stocks

!> End of model
subroutine MOM_end(CS)
  type(MOM_control_struct), pointer :: CS   !< MOM control structure

  if (CS%use_ALE_algorithm) call ALE_end(CS%ALE_CSp)

  DEALLOC_(CS%u) ; DEALLOC_(CS%v) ; DEALLOC_(CS%h)
  DEALLOC_(CS%uh) ; DEALLOC_(CS%vh)

  if (associated(CS%tv%T)) then
    DEALLOC_(CS%T) ; CS%tv%T => NULL() ; DEALLOC_(CS%S) ; CS%tv%S => NULL()
  endif
  if (associated(CS%tv%frazil)) deallocate(CS%tv%frazil)
  if (associated(CS%tv%salt_deficit)) deallocate(CS%tv%salt_deficit)
  if (associated(CS%Hml)) deallocate(CS%Hml)

  call tracer_advect_end(CS%tracer_adv_CSp)
  call tracer_hor_diff_end(CS%tracer_diff_CSp)
  call tracer_registry_end(CS%tracer_Reg)
  call tracer_flow_control_end(CS%tracer_flow_CSp)

  if (CS%offline_tracer_mode) call offline_transport_end(CS%offline_CSp)

  DEALLOC_(CS%uhtr) ; DEALLOC_(CS%vhtr)
  if (CS%split) then
    call end_dyn_split_RK2(CS%dyn_split_RK2_CSp)
  elseif (CS%use_RK2) then
    call end_dyn_unsplit_RK2(CS%dyn_unsplit_RK2_CSp)
  else
    call end_dyn_unsplit(CS%dyn_unsplit_CSp)
  endif
  DEALLOC_(CS%ave_ssh_ibc) ; DEALLOC_(CS%ssh_rint)
  if (associated(CS%update_OBC_CSp)) call OBC_register_end(CS%update_OBC_CSp)

  call verticalGridEnd(CS%GV)
  call MOM_grid_end(CS%G)

  deallocate(CS)

end subroutine MOM_end

!> \namespace mom
!!
!! Modular Ocean Model (MOM) Version 6.0 (MOM6)
!!
!! \authors Alistair Adcroft, Robert Hallberg, and Stephen Griffies
!!
!!  Additional contributions from:
!!    * Whit Anderson
!!    * Brian Arbic
!!    * Will Cooke
!!    * Anand Gnanadesikan
!!    * Matthew Harrison
!!    * Mehmet Ilicak
!!    * Laura Jackson
!!    * Jasmine John
!!    * John Krasting
!!    * Zhi Liang
!!    * Bonnie Samuels
!!    * Harper Simmons
!!    * Laurent White
!!    * Niki Zadeh
!!
!!  MOM ice-shelf code was developed by
!!  * Daniel Goldberg
!!  * Robert Hallberg
!!  * Chris Little
!!  * Olga Sergienko
!!
!!  \section section_overview Overview of MOM
!!
!!  This program (MOM) simulates the ocean by numerically solving
!!  the hydrostatic primitive equations in generalized Lagrangian
!!  vertical coordinates, typically tracking stretched pressure (p*)
!!  surfaces or following isopycnals in the ocean's interior, and
!!  general orthogonal horizontal coordinates. Unlike earlier versions
!!  of MOM, in MOM6 these equations are horizontally discretized on an
!!  Arakawa C-grid.  (It remains to be seen whether a B-grid dynamic
!!  core will be revived in MOM6 at a later date; for now applications
!!  requiring a B-grid discretization should use MOM5.1.)  MOM6 offers
!!  a range of options for the physical parameterizations, from those
!!  most appropriate to highly idealized models for geophysical fluid
!!  dynamics studies to a rich suite of processes appropriate for
!!  realistic ocean simulations.  The thermodynamic options typically
!!  use conservative temperature and preformed salinity as conservative
!!  state variables and a full nonlinear equation of state, but there
!!  are also idealized adiabatic configurations of the model that use
!!  fixed density layers.  Version 6.0 of MOM continues in the long
!!  tradition of a commitment to climate-quality ocean simulations
!!  embodied in previous versions of MOM, even as it draws extensively
!!  on the lessons learned in the development of the Generalized Ocean
!!  Layered Dynamics (GOLD) ocean model, which was also primarily
!!  developed at NOAA/GFDL.  MOM has also benefited tremendously from
!!  the FMS infrastructure, which it utilizes and shares with other
!!  component models developed at NOAA/GFDL.
!!
!!    When run is isopycnal-coordinate mode, the uppermost few layers
!!  are often used to describe a bulk mixed layer, including the
!!  effects of penetrating shortwave radiation.  Either a split-
!!  explicit time stepping scheme or a non-split scheme may be used
!!  for the dynamics, while the time stepping may be split (and use
!!  different numbers of steps to cover the same interval) for the
!!  forcing, the thermodynamics, and for the dynamics.  Most of the
!!  numerics are second order accurate in space.  MOM can run with an
!!  absurdly thin minimum layer thickness. A variety of non-isopycnal
!!  vertical coordinate options are under development, but all exploit
!!  the advantages of a Lagrangian vertical coordinate, as discussed
!!  in detail by Adcroft and Hallberg (Ocean Modelling, 2006).
!!
!!    Details of the numerics and physical parameterizations are
!!  provided in the appropriate source files.  All of the available
!!  options are selected at run-time by parsing the input files,
!!  usually MOM_input and MOM_override, and the options choices are
!!  then documented for each run in MOM_param_docs.
!!
!!    MOM6 integrates the equations forward in time in three distinct
!!  phases.  In one phase, the dynamic equations for the velocities
!!  and layer thicknesses are advanced, capturing the propagation of
!!  external and internal inertia-gravity waves, Rossby waves, and
!!  other strictly adiabatic processes, including lateral stresses,
!!  vertical viscosity and momentum forcing, and interface height
!!  diffusion (commonly called Gent-McWilliams diffusion in depth-
!!  coordinate models).  In the second phase, all tracers are advected
!!  and diffused along the layers.  The third phase applies diabatic
!!  processes, vertical mixing of water properties, and perhaps
!!  vertical remapping to cause the layers to track the desired
!!  vertical coordinate.
!!
!!    The present file (MOM.F90) orchestrates the main time stepping
!!  loops. One time integration option for the dynamics uses a split
!!  explicit time stepping scheme to rapidly step the barotropic
!!  pressure and velocity fields. The barotropic velocities are
!!  averaged over the baroclinic time step before they are used to
!!  advect thickness and determine the baroclinic accelerations.  As
!!  described in Hallberg and Adcroft (2009), a barotropic correction
!!  is applied to the time-mean layer velocities to ensure that the
!!  sum of the layer transports agrees with the time-mean barotropic
!!  transport, thereby ensuring that the estimates of the free surface
!!  from the sum of the layer thicknesses agrees with the final free
!!  surface height as calculated by the barotropic solver.  The
!!  barotropic and baroclinic velocities are kept consistent by
!!  recalculating the barotropic velocities from the baroclinic
!!  transports each time step. This scheme is described in Hallberg,
!!  1997, J. Comp. Phys. 135, 54-65 and in Hallberg and Adcroft, 2009,
!!  Ocean Modelling, 29, 15-26.
!!
!!    The other time integration options use non-split time stepping
!!  schemes based on the 3-step third order Runge-Kutta scheme
!!  described in Matsuno, 1966, J. Met. Soc. Japan, 44, 85-88, or on
!!  a two-step quasi-2nd order Runge-Kutta scheme.  These are much
!!  slower than the split time-stepping scheme, but they are useful
!!  for providing a more robust solution for debugging cases where the
!!  more complicated split time-stepping scheme may be giving suspect
!!  solutions.
!!
!!    There are a range of closure options available.  Horizontal
!!  velocities are subject to a combination of horizontal biharmonic
!!  and Laplacian friction (based on a stress tensor formalism) and a
!!  vertical Fickian viscosity (perhaps using the kinematic viscosity
!!  of water).  The horizontal viscosities may be constant, spatially
!!  varying or may be dynamically calculated using Smagorinsky's
!!  approach.  A diapycnal diffusion of density and thermodynamic
!!  quantities is also allowed, but not required, as is horizontal
!!  diffusion of interface heights (akin to the Gent-McWilliams
!!  closure of geopotential coordinate models).  The diapycnal mixing
!!  may use a fixed diffusivity or it may use the shear Richardson
!!  number dependent closure, like that described in Jackson et al.
!!  (JPO, 2008).  When there is diapycnal diffusion, it applies to
!!  momentum as well. As this is in addition to the vertical viscosity,
!!  the vertical Prandtl always exceeds 1.  A refined bulk-mixed layer
!!  is often used to describe the planetary boundary layer in realistic
!!  ocean simulations.
!!
!!    MOM has a number of noteworthy debugging capabilities.
!!  Excessively large velocities are truncated and MOM will stop
!!  itself after a number of such instances to keep the model from
!!  crashing altogether.  This is useful in diagnosing failures,
!!  or (by accepting some truncations) it may be useful for getting
!!  the model past the adjustment from an ill-balanced initial
!!  condition.  In addition, all of the accelerations in the columns
!!  with excessively large velocities may be directed to a text file.
!!  Parallelization errors may be diagnosed using the DEBUG option,
!!  which causes extensive checksums to be written out along with
!!  comments indicating where in the algorithm the sums originate and
!!  what variable is being summed.  The point where these checksums
!!  differ between runs is usually a good indication of where in the
!!  code the problem lies.  All of the test cases provided with MOM
!!  are routinely tested to ensure that they give bitwise identical
!!  results regardless of the domain decomposition, or whether they
!!  use static or dynamic memory allocation.
!!
!!  \section section_structure Structure of MOM
!!
!!  About 115 other files of source code and 4 header files comprise
!!  the MOM code, although there are several hundred more files that
!!  make up the FMS infrastructure upon which MOM is built.  Each of
!!  the MOM files contains comments documenting what it does, and
!!  most of the file names are fairly self-evident. In addition, all
!!  subroutines and data types are referenced via a module use, only
!!  statement, and the module names are consistent with the file names,
!!  so it is not too hard to find the source file for a subroutine.
!!
!!    The typical MOM directory tree is as follows:
!!
!! \verbatim
!!        ../MOM
!!        |-- config_src
!!        |   |-- coupled_driver
!!        |   |-- dynamic
!!        |   `-- solo_driver
!!        |-- examples
!!        |   |-- CM2G
!!        |   |-- ...
!!        |   `-- torus_advection_test
!!        `-- src
!!            |-- core
!!            |-- diagnostics
!!            |-- equation_of_state
!!            |-- framework
!!            |-- ice_shelf
!!            |-- initialization
!!            |-- parameterizations
!!            |   |-- lateral
!!            |   `-- vertical
!!            |-- tracer
!!            `-- user
!! \endverbatim
!!
!!  Rather than describing each file here, each directory contents
!!  will be described to give a broad overview of the MOM code
!!  structure.
!!
!!    The directories under config_src contain files that are used for
!!  configuring the code, for instance for coupled or ocean-only runs.
!!  Only one or two of these directories are used in compiling any,
!!  particular run.
!!
!!  * config_src/coupled_driver:
!!    The files here are used to couple MOM as a component in a larger
!!    run driven by the FMS coupler.  This includes code that converts
!!    various forcing fields into the code structures and flux and unit
!!    conventions used by MOM, and converts the MOM surface fields
!!    back to the forms used by other FMS components.
!!
!!  * config_src/dynamic:
!!    The only file here is the version of MOM_memory.h that is used
!!    for dynamic memory configurations of MOM.
!!
!!  * config_src/solo_driver:
!!    The files here are include the _main driver that is used when
!!    MOM is configured as an ocean-only model, as well as the files
!!    that specify the surface forcing in this configuration.
!!
!!    The directories under examples provide a large number of working
!!  configurations of MOM, along with reference solutions for several
!!  different compilers on GFDL's latest large computer.  The versions
!!  of MOM_memory.h in these directories need not be used if dynamic
!!  memory allocation is desired, and the answers should be unchanged.
!!
!!    The directories under src contain most of the MOM files.  These
!!  files are used in every configuration using MOM.
!!
!!  * src/core:
!!    The files here constitute the MOM dynamic core.  This directory
!!    also includes files with the types that describe the model's
!!    lateral grid and have defined types that are shared across
!!    various MOM modules to allow for more succinct and flexible
!!    subroutine argument lists.
!!
!!  * src/diagnostics:
!!    The files here calculate various diagnostics that are anciliary
!!    to the model itself.  While most of these diagnostics do not
!!    directly affect the model's solution, there are some, like the
!!    calculation of the deformation radius, that are used in some
!!    of the process parameterizations.
!!
!!  * src/equation_of_state:
!!    These files describe the physical properties of sea-water,
!!    including both the equation of state and when it freezes.
!!
!!  * src/framework:
!!    These files provide infrastructure utilities for MOM.  Many are
!!    simply wrappers for capabilities provided by FMS, although others
!!    provide capabilities (like the file_parser) that are unique to
!!    MOM. When MOM is adapted to use a modeling infrastructure
!!    distinct from FMS, most of the required changes are in this
!!    directory.
!!
!!  * src/initialization:
!!    These are the files that are used to initialize the MOM grid
!!    or provide the initial physical state for MOM.  These files are
!!    not intended to be modified, but provide a means for calling
!!    user-specific initialization code like the examples in src/user.
!!
!!  * src/parameterizations/lateral:
!!    These files implement a number of quasi-lateral (along-layer)
!!    process parameterizations, including lateral viscosities,
!!    parameterizations of eddy effects, and the calculation of tidal
!!    forcing.
!!
!!  * src/parameterizations/vertical:
!!    These files implement a number of vertical mixing or diabatic
!!    processes, including the effects of vertical viscosity and
!!    code to parameterize the planetary boundary layer.  There is a
!!    separate driver that orchestrates this portion of the algorithm,
!!    and there is a diversity of parameterizations to be found here.
!!
!!  * src/tracer:
!!    These files handle the lateral transport and diffusion of
!!    tracers, or are the code to implement various passive tracer
!!    packages.  Additional tracer packages are readily accomodated.
!!
!!  * src/user:
!!    These are either stub routines that a user could use to change
!!    the model's initial conditions or forcing, or are examples that
!!    implement specific test cases.  These files can easily  be hand
!!    edited to create new analytically specified configurations.
!!
!!
!!  Most simulations can be set up by modifying only the files
!!  MOM_input, and possibly one or two of the files in src/user.
!!  In addition, the diag_table (MOM_diag_table) will commonly be
!!  modified to tailor the output to the needs of the question at
!!  hand.  The FMS utility mkmf works with a file called path_names
!!  to build an appropriate makefile, and path_names should be edited
!!  to reflect the actual location of the desired source code.
!!
!!
!!  There are 3 publicly visible subroutines in this file (MOM.F90).
!!  * step_MOM steps MOM over a specified interval of time.
!!  * MOM_initialize calls initialize and does other initialization
!!    that does not warrant user modification.
!!  * extract_surface_state determines the surface (bulk mixed layer
!!    if traditional isoycnal vertical coordinate) properties of the
!!    current model state and packages pointers to these fields into an
!!    exported structure.
!!
!!    The remaining subroutines in this file (src/core/MOM.F90) are:
!!  * find_total_transport determines the barotropic mass transport.
!!  * register_diags registers many diagnostic fields for the dynamic
!!    solver, or of the main model variables.
!!  * MOM_timing_init initializes various CPU time clocks.
!!  * write_static_fields writes out various time-invariant fields.
!!  * set_restart_fields is used to specify those fields that are
!!    written to and read from the restart file.
!!
!!  \section section_heat_budget Diagnosing MOM heat budget
!!
!!  Here are some example heat budgets for the ALE version of MOM6.
!!
!!  \subsection subsection_2d_heat_budget Depth integrated heat budget
!!
!!  Depth integrated heat budget diagnostic for MOM.
!!
!! * OPOTTEMPTEND_2d = T_ADVECTION_XY_2d + OPOTTEMPPMDIFF_2d + HFDS + HFGEOU
!!
!! * T_ADVECTION_XY_2d = horizontal advection
!! * OPOTTEMPPMDIFF_2d = neutral diffusion
!! * HFDS              = net surface boundary heat flux
!! * HFGEOU            = geothermal heat flux
!!
!! * HFDS = net surface boundary heat flux entering the ocean
!!        = rsntds + rlntds + hfls + hfss + heat_pme + hfsifrazil
!!
!! * More heat flux cross-checks
!!   * hfds     = net_heat_coupler + hfsifrazil + heat_pme
!!   * heat_pme = heat_content_surfwater
!!              = heat_content_massin + heat_content_massout
!!              = heat_content_fprec + heat_content_cond + heat_content_vprec
!!               + hfrunoffds + hfevapds + hfrainds
!!
!!  \subsection subsection_3d_heat_budget Depth integrated heat budget
!!
!!  Here is an example 3d heat budget diagnostic for MOM.
!!
!! * OPOTTEMPTEND = T_ADVECTION_XY + TH_TENDENCY_VERT_REMAP + OPOTTEMPDIFF + OPOTTEMPPMDIFF
!!                + BOUNDARY_FORCING_HEAT_TENDENCY + FRAZIL_HEAT_TENDENCY
!!
!! * OPOTTEMPTEND                   = net tendency of heat as diagnosed in MOM.F90
!! * T_ADVECTION_XY                 = heating of a cell from lateral advection
!! * TH_TENDENCY_VERT_REMAP         = heating of a cell from vertical remapping
!! * OPOTTEMPDIFF                   = heating of a cell from diabatic diffusion
!! * OPOTTEMPPMDIFF                 = heating of a cell from neutral diffusion
!! * BOUNDARY_FORCING_HEAT_TENDENCY = heating of cell from boundary fluxes
!! * FRAZIL_HEAT_TENDENCY           = heating of cell from frazil
!!
!! * TH_TENDENCY_VERT_REMAP has zero vertical sum, as it redistributes heat in vertical.
!!
!! * OPOTTEMPDIFF has zero vertical sum, as it redistributes heat in the vertical.
!!
!! * BOUNDARY_FORCING_HEAT_TENDENCY generally has 3d structure, with k > 1 contributions from
!!   penetrative shortwave, and from other fluxes for the case when layers are tiny, in which
!!   case MOM6 partitions tendencies into k > 1 layers.
!!
!! * FRAZIL_HEAT_TENDENCY generally has 3d structure, since MOM6 frazil calculation checks the
!!   full ocean column.
!!
!! * FRAZIL_HEAT_TENDENCY[k=\@sum] = HFSIFRAZIL = column integrated frazil heating.
!!
!! * HFDS = FRAZIL_HEAT_TENDENCY[k=\@sum] + BOUNDARY_FORCING_HEAT_TENDENCY[k=\@sum]
!!
!!  Here is an example 2d heat budget (depth summed) diagnostic for MOM.
!!
!! * OPOTTEMPTEND_2d = T_ADVECTION_XY_2d + OPOTTEMPPMDIFF_2d + HFDS
!!
!!
!!  Here is an example 3d salt budget diagnostic for MOM.
!!
!! * OSALTTEND = S_ADVECTION_XY + SH_TENDENCY_VERT_REMAP + OSALTDIFF + OSALTPMDIFF
!!                + BOUNDARY_FORCING_SALT_TENDENCY
!!
!! * OSALTTEND                      = net tendency of salt as diagnosed in MOM.F90
!! * S_ADVECTION_XY                 = salt convergence to cell from lateral advection
!! * SH_TENDENCY_VERT_REMAP         = salt convergence to cell from vertical remapping
!! * OSALTDIFF                      = salt convergence to cell from diabatic diffusion
!! * OSALTPMDIFF                    = salt convergence to cell from neutral diffusion
!! * BOUNDARY_FORCING_SALT_TENDENCY = salt convergence to cell from boundary fluxes
!!
!! * SH_TENDENCY_VERT_REMAP has zero vertical sum, as it redistributes salt in vertical.
!!
!! * OSALTDIFF has zero vertical sum, as it redistributes salt in the vertical.
!!
!! * BOUNDARY_FORCING_SALT_TENDENCY generally has 3d structure, with k > 1 contributions from
!!   the case when layers are tiny, in which case MOM6 partitions tendencies into k > 1 layers.
!!
!! * SFDSI = BOUNDARY_FORCING_SALT_TENDENCY[k=\@sum]
!!
!!  Here is an example 2d salt budget (depth summed) diagnostic for MOM.
!!
!! * OSALTTEND_2d = S_ADVECTION_XY_2d + OSALTPMDIFF_2d + SFDSI (+ SALT_FLUX_RESTORE)
!!
!!
!!
end module MOM<|MERGE_RESOLUTION|>--- conflicted
+++ resolved
@@ -191,13 +191,8 @@
   real :: t_dyn_rel_diag      !< The time of the diagnostics relative to diabatic
                               !! processes and remapping (in seconds).  t_dyn_rel_diag
                               !! is always positive, since the diagnostics must lag.
-<<<<<<< HEAD
   integer :: ndyn_per_adv = 0 !< Number of calls to dynamics since the last call to advection
                               !! Must be saved if thermo spans coupling?
-end type MOM_state_type
-
-=======
->>>>>>> 783259bd
 
   type(diag_ctrl)       :: diag    !< structure to regulate diagnostic output timing
   type(vertvisc_type)   :: visc    !< structure containing vertical viscosities,
@@ -436,15 +431,6 @@
     h    ! h : layer thickness (meter (Bouss) or kg/m2 (non-Bouss))
   real :: I_wt_ssh
 
-<<<<<<< HEAD
-=======
-  ! Store the layer thicknesses, temperature, and salinity before any changes by the dynamics.
-  ! This is necessary for remapped mass transport diagnostics
-!  real, dimension(SZI_(CS%G),SZJ_(CS%G),SZK_(CS%G)) :: h_pre_dyn
-!  real, dimension(SZI_(CS%G),SZJ_(CS%G),SZK_(CS%G)) :: T_pre_dyn
-!  real, dimension(SZI_(CS%G),SZJ_(CS%G),SZK_(CS%G)) :: S_pre_dyn
-
->>>>>>> 783259bd
   type(time_type) :: Time_local, end_time_thermo, Time_temp
   type(group_pass_type) :: pass_tau_ustar_psurf
   logical :: showCallTree
@@ -618,24 +604,13 @@
     endif ! end of block "(CS%diabatic_first .and. (CS%t_dyn_rel_adv==0.0))"
 
     if (do_dyn) then
-<<<<<<< HEAD
       ! Store pre-dynamics grids for proper diagnostic remapping for transports or advective tendencies
       ! If there are more dynamics steps per advective steps (i.e DT_THERM /= DT), this needs to be the
       ! stored at the first call
-      if (MS%ndyn_per_adv == 0 .and. MS%t_dyn_rel_adv == 0.) then
+      if (CS%ndyn_per_adv == 0 .and. CS%t_dyn_rel_adv == 0.) then
         call diag_copy_diag_to_storage(CS%diag_pre_dyn, h, CS%diag)
-        MS%ndyn_per_adv = MS%ndyn_per_adv + 1
+        CS%ndyn_per_adv = CS%ndyn_per_adv + 1
       endif
-=======
-      ! Store pre-dynamics state for proper diagnostic remapping if mass transports requested
-      if (CS%t_dyn_rel_adv==0.0) then ; if (transport_remap_grid_needed(CS%transport_IDs)) then
-        do k=1,nz ; do j=jsd,jed ; do i=isd,ied
-          CS%h_pre_dyn(i,j,k) = h(i,j,k)
-          if (associated(CS%tv%T)) CS%T_pre_dyn(i,j,k) = CS%tv%T(i,j,k)
-          if (associated(CS%tv%S)) CS%S_pre_dyn(i,j,k) = CS%tv%S(i,j,k)
-        enddo ; enddo ; enddo
-      endif ; endif
->>>>>>> 783259bd
 
       ! The pre-dynamics velocities might be stored for debugging truncations.
       if (associated(CS%u_prev) .and. associated(CS%v_prev)) then
@@ -686,17 +661,10 @@
         do_advection = ((MOD(n,ntstep) == 0) .or. (n==n_max))
       endif
 
-<<<<<<< HEAD
-      if (do_advection) then ! Do advective transdtport and lateral tracer mixing.
-        call step_MOM_tracer_dyn(MS, CS, G, GV, h, Time_local)
-        MS%ndyn_per_adv = 0
-        if (CS%diabatic_first .and. abs(MS%t_dyn_rel_thermo) > 1e-6*dt) call MOM_error(FATAL, &
-=======
       if (do_advection) then ! Do advective transport and lateral tracer mixing.
-        call step_MOM_tracer_dyn(CS, G, GV, h, CS%h_pre_dyn, CS%T_pre_dyn, CS%S_pre_dyn, &
-                                 Time_local)
+        call step_MOM_tracer_dyn(CS, G, GV, h, Time_local)
+        CS%ndyn_per_adv = 0
         if (CS%diabatic_first .and. abs(CS%t_dyn_rel_thermo) > 1e-6*dt) call MOM_error(FATAL, &
->>>>>>> 783259bd
                 "step_MOM: Mismatch between the dynamics and diabatic times "//&
                 "with DIABATIC_FIRST.")
       endif
@@ -744,19 +712,12 @@
       call cpu_clock_begin(id_clock_other) ; call cpu_clock_begin(id_clock_diagnostics)
       ! Diagnostics that require the complete state to be up-to-date can be calculated.
 
-<<<<<<< HEAD
-      call enable_averaging(MS%t_dyn_rel_diag, Time_local, CS%diag)
-      call calculate_diagnostic_fields(u, v, h, MS%uh, MS%vh, MS%tv, CS%ADp,  &
-                          CS%CDp, fluxes, MS%t_dyn_rel_diag, CS%diag_pre_sync,&
+      call enable_averaging(CS%t_dyn_rel_diag, Time_local, CS%diag)
+      call calculate_diagnostic_fields(u, v, h, CS%uh, CS%vh, CS%tv, CS%ADp,  &
+                          CS%CDp, fluxes, CS%t_dyn_rel_diag, CS%diag_pre_sync,&
                           G, GV, CS%diagnostics_CSp)
-      call post_tracer_diagnostics(CS%Tracer_reg, h, CS%diag_pre_sync, CS%diag, G, GV, MS%t_dyn_rel_diag)
+      call post_tracer_diagnostics(CS%Tracer_reg, h, CS%diag_pre_sync, CS%diag, G, GV, CS%t_dyn_rel_diag)
       call diag_copy_diag_to_storage(CS%diag_pre_sync, h, CS%diag)
-=======
-      call enable_averaging(CS%t_dyn_rel_diag, Time_local, CS%diag)
-      call calculate_diagnostic_fields(u, v, h, CS%uh, CS%vh, CS%tv, CS%ADp, &
-                          CS%CDp, fluxes, CS%t_dyn_rel_diag, G, GV, CS%diagnostics_CSp)
-      call post_tracer_diagnostics(CS%Tracer_reg, h, CS%diag, G, GV, CS%t_dyn_rel_diag)
->>>>>>> 783259bd
       if (showCallTree) call callTree_waypoint("finished calculate_diagnostic_fields (step_MOM)")
       call disable_averaging(CS%diag)
       CS%t_dyn_rel_diag = 0.0
@@ -1016,15 +977,8 @@
 !> step_MOM_tracer_dyn does tracer advection and lateral diffusion, bringing the
 !! tracers up to date with the changes in state due to the dynamics.  Surface
 !! sources and sinks and remapping are handled via step_MOM_thermo.
-<<<<<<< HEAD
-subroutine step_MOM_tracer_dyn(MS, CS, G, GV, h, Time_local)
-  type(MOM_state_type),     intent(inout) :: MS     !< structure describing the MOM state
+subroutine step_MOM_tracer_dyn(CS, G, GV, h, Time_local)
   type(MOM_control_struct), intent(inout) :: CS     !< control structure
-=======
-subroutine step_MOM_tracer_dyn(CS, G, GV, h, h_pre_dyn, T_pre_dyn, S_pre_dyn, &
-                               Time_local)
-  type(MOM_control_struct), intent(inout) :: CS     !< MOM6 master control structure
->>>>>>> 783259bd
   type(ocean_grid_type),    intent(inout) :: G      !< ocean grid structure
   type(verticalGrid_type),  intent(in)    :: GV     !< ocean vertical grid structure
   real, dimension(SZI_(G),SZJ_(G),SZK_(G)),  &
@@ -1061,13 +1015,8 @@
   call cpu_clock_end(id_clock_tracer) ; call cpu_clock_end(id_clock_thermo)
 
   call cpu_clock_begin(id_clock_other) ; call cpu_clock_begin(id_clock_diagnostics)
-<<<<<<< HEAD
-  call post_transport_diagnostics(G, GV, MS%uhtr, MS%vhtr, h, CS%transport_IDs, &
-           CS%diag_pre_dyn, CS%diag, MS%t_dyn_rel_adv, CS%diag_to_Z_CSp, CS%tracer_reg)
-=======
   call post_transport_diagnostics(G, GV, CS%uhtr, CS%vhtr, h, CS%transport_IDs, &
-           CS%diag, CS%t_dyn_rel_adv, CS%diag_to_Z_CSp, h_pre_dyn, T_pre_dyn, S_pre_dyn)
->>>>>>> 783259bd
+           CS%diag_pre_dyn, CS%diag, CS%t_dyn_rel_adv, CS%diag_to_Z_CSp, CS%tracer_reg)
   ! Rebuild the remap grids now that we've posted the fields which rely on thicknesses
   ! from before the dynamics calls
   call diag_update_remap_grids(CS%diag)
@@ -1963,13 +1912,8 @@
                            tr_desc=vd_T, registry_diags=.true., flux_nameroot='T', &
                            flux_units='W m-2', flux_longname='Heat', &
                            flux_scale=conv2watt, convergence_units='W m-2', &
-<<<<<<< HEAD
                            convergence_scale=conv2watt, CMOR_tendprefix="opottemp", diag_form=2)
-      call register_tracer(MS%tv%S, CS%tracer_Reg, param_file, dG%HI, GV, &
-=======
-                           convergence_scale=conv2watt, CMOR_tendname="opottemptend", diag_form=2)
       call register_tracer(CS%tv%S, CS%tracer_Reg, param_file, dG%HI, GV, &
->>>>>>> 783259bd
                            tr_desc=vd_S, registry_diags=.true., flux_nameroot='S', &
                            flux_units=S_flux_units, flux_longname='Salt', &
                            flux_scale=conv2salt, convergence_units='kg m-2 s-1', &
@@ -2272,12 +2216,8 @@
   endif
 
   call MOM_diagnostics_init(MOM_internal_state, CS%ADp, CS%CDp, Time, G, GV, &
-<<<<<<< HEAD
-                            param_file, diag, CS%diagnostics_CSp, MS%tv)
-  call diag_copy_diag_to_storage(CS%diag_pre_sync, MS%h, CS%diag)
-=======
                             param_file, diag, CS%diagnostics_CSp, CS%tv)
->>>>>>> 783259bd
+  call diag_copy_diag_to_storage(CS%diag_pre_sync, CS%h, CS%diag)
 
   CS%Z_diag_interval = set_time(int((CS%dt_therm) * &
        max(1,floor(0.01 + Z_diag_int/(CS%dt_therm)))))
@@ -2312,20 +2252,7 @@
   call register_surface_diags(Time, G, CS%sfc_IDs, CS%diag, CS%missing, CS%tv)
   call register_diags(Time, G, GV, CS%IDs, CS%diag, CS%missing)
   call register_transport_diags(Time, G, GV, CS%transport_IDs, CS%diag, CS%missing)
-<<<<<<< HEAD
-  call register_tracer_diagnostics(CS%tracer_Reg, MS%h, Time, diag, G, GV, &
-=======
-  if (transport_remap_grid_needed(CS%transport_IDs)) then
-    allocate(CS%h_pre_dyn(isd:ied,jsd:jed,nz)) ; CS%h_pre_dyn(:,:,:) = 0.0
-    if (associated(CS%tv%T)) then
-      allocate(CS%T_pre_dyn(isd:ied,jsd:jed,nz)) ; CS%T_pre_dyn(:,:,:) = 0.0
-    endif
-    if (associated(CS%tv%S)) then
-      allocate(CS%S_pre_dyn(isd:ied,jsd:jed,nz)) ; CS%S_pre_dyn(:,:,:) = 0.0
-    endif
-  endif
   call register_tracer_diagnostics(CS%tracer_Reg, CS%h, Time, diag, G, GV, &
->>>>>>> 783259bd
                                    CS%use_ALE_algorithm, CS%diag_to_Z_CSp)
   if (CS%use_ALE_algorithm) then
     call ALE_register_diags(Time, G, GV, diag, CS%ALE_CSp)
