--- conflicted
+++ resolved
@@ -72,13 +72,8 @@
 use MOM_dynamics_unsplit_RK2,  only : initialize_dyn_unsplit_RK2, end_dyn_unsplit_RK2
 use MOM_dynamics_unsplit_RK2,  only : MOM_dyn_unsplit_RK2_CS
 use MOM_dyn_horgrid,           only : dyn_horgrid_type, create_dyn_horgrid, destroy_dyn_horgrid
-<<<<<<< HEAD
 use MOM_dyn_horgrid,           only : rescale_dyn_horgrid_bathymetry
-use MOM_debugging,             only : check_redundant
-use MOM_EOS,                   only : EOS_init, calculate_density
-=======
 use MOM_EOS,                   only : EOS_init, calculate_density, calculate_TFreeze
->>>>>>> 587c9b7a
 use MOM_fixed_initialization,  only : MOM_initialize_fixed
 use MOM_grid,                  only : ocean_grid_type, MOM_grid_init, MOM_grid_end
 use MOM_grid,                  only : set_first_direction, rescale_grid_bathymetry
@@ -2699,31 +2694,18 @@
                                       !! metrics and related information
   type(verticalGrid_type), pointer :: GV => NULL()
   real, dimension(:,:,:), pointer :: &
-<<<<<<< HEAD
-    u => NULL(), & ! u : zonal velocity component (m/s)
-    v => NULL(), & ! v : meridional velocity component (m/s)
-    h => NULL()    ! h : layer thickness (meter (Bouss) or kg/m2 (non-Bouss))
-  real :: depth(SZI_(CS%G))  ! Distance from the surface in depth units (Z)
-  real :: depth_ml           ! Depth over which to average to determine mixed
-                             ! layer properties (Z)
-  real :: dh                 ! Thickness of a layer within the mixed layer (Z)
-  real :: mass               ! Mass per unit area of a layer (kg/m2)
-  real :: bathy_m            ! The depth of bathymetry in m (not Z), used for error checking.
-
-  logical :: use_temperature   ! If true, temp and saln used as state variables.
-=======
     u => NULL(), & !< u : zonal velocity component (m/s)
     v => NULL(), & !< v : meridional velocity component (m/s)
     h => NULL()    !< h : layer thickness (meter (Bouss) or kg/m2 (non-Bouss))
-  real :: depth(SZI_(CS%G))           !< distance from the surface (meter)
-  real :: depth_ml                    !< depth over which to average to
-                                      !< determine mixed layer properties (meter)
-  real :: dh                          !< thickness of a layer within mixed layer (meter)
-  real :: mass                        !< mass per unit area of a layer (kg/m2)
-  real :: T_freeze                    !< freezing temperature (oC)
-  real :: delT(SZI_(CS%G))            !< T-T_freeze (oC)
-  logical :: use_temperature   !< If true, temp and saln used as state variables.
->>>>>>> 587c9b7a
+  real :: depth(SZI_(CS%G))  !< Distance from the surface in depth units (Z)
+  real :: depth_ml           !< Depth over which to average to determine mixed
+                             !! layer properties (Z)
+  real :: dh                 !< Thickness of a layer within the mixed layer (Z)
+  real :: mass               !< Mass per unit area of a layer (kg/m2)
+  real :: bathy_m            !< The depth of bathymetry in m (not Z), used for error checking.
+  real :: T_freeze           !< freezing temperature (oC)
+  real :: delT(SZI_(CS%G))   !< T-T_freeze (oC)
+  logical :: use_temperature !< If true, temp and saln used as state variables.
   integer :: i, j, k, is, ie, js, je, nz, numberOfErrors
   integer :: isd, ied, jsd, jed
   integer :: iscB, iecB, jscB, jecB, isdB, iedB, jsdB, jedB
@@ -2818,10 +2800,8 @@
         else
           sfc_state%sfc_density(i,j) = sfc_state%sfc_density(i,j) / depth(i)
         endif
-<<<<<<< HEAD
-        sfc_state%Hml(i,j) = GV%Z_to_m * depth(i)
-=======
->>>>>>> 587c9b7a
+        !### Verify that this is no longer needed.
+        ! sfc_state%Hml(i,j) = GV%Z_to_m * depth(i)
       enddo
     enddo ! end of j loop
 
