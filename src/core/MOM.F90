!> This is the main routine for MOM
module MOM

! This file is part of MOM6. See LICENSE.md for the license.


! Infrastructure modules
use MOM_debugging,            only : MOM_debugging_init, hchksum, uvchksum
use MOM_checksum_packages,    only : MOM_thermo_chksum, MOM_state_chksum, MOM_accel_chksum
use MOM_cpu_clock,            only : cpu_clock_id, cpu_clock_begin, cpu_clock_end
use MOM_cpu_clock,            only : CLOCK_COMPONENT, CLOCK_SUBCOMPONENT
use MOM_cpu_clock,            only : CLOCK_MODULE_DRIVER, CLOCK_MODULE, CLOCK_ROUTINE
use MOM_coms,                 only : reproducing_sum
use MOM_coord_initialization, only : MOM_initialize_coord
use MOM_diag_mediator,        only : diag_mediator_init, enable_averaging
use MOM_diag_mediator,        only : diag_mediator_infrastructure_init
use MOM_diag_mediator,        only : diag_set_state_ptrs, diag_update_remap_grids
use MOM_diag_mediator,        only : disable_averaging, post_data, safe_alloc_ptr
use MOM_diag_mediator,        only : register_diag_field, register_cell_measure
use MOM_diag_mediator,        only : set_axes_info, diag_ctrl, diag_masks_set
use MOM_diag_mediator,        only : set_masks_for_axes
use MOM_diag_mediator,        only : diag_grid_storage, diag_grid_storage_init
use MOM_diag_mediator,        only : diag_save_grids, diag_restore_grids
use MOM_diag_mediator,        only : diag_copy_storage_to_diag, diag_copy_diag_to_storage
use MOM_domains,              only : MOM_domains_init, clone_MOM_domain
use MOM_domains,              only : sum_across_PEs, pass_var, pass_vector
use MOM_domains,              only : To_North, To_East, To_South, To_West
use MOM_domains,              only : To_All, Omit_corners, CGRID_NE, SCALAR_PAIR
use MOM_domains,              only : create_group_pass, do_group_pass, group_pass_type
use MOM_domains,              only : start_group_pass, complete_group_pass, Omit_Corners
use MOM_error_handler,        only : MOM_error, FATAL, WARNING, is_root_pe
use MOM_error_handler,        only : MOM_set_verbosity, callTree_showQuery
use MOM_error_handler,        only : callTree_enter, callTree_leave, callTree_waypoint
use MOM_file_parser,          only : read_param, get_param, log_version, param_file_type
use MOM_fixed_initialization, only : MOM_initialize_fixed
use MOM_forcing_type,         only : forcing, mech_forcing
use MOM_forcing_type,         only : MOM_forcing_chksum, MOM_mech_forcing_chksum
use MOM_get_input,            only : Get_MOM_Input, directories
use MOM_io,                   only : MOM_io_init, vardesc, var_desc
use MOM_io,                   only : slasher, file_exists, MOM_read_data
use MOM_obsolete_params,      only : find_obsolete_params
use MOM_restart,              only : register_restart_field, query_initialized, save_restart
use MOM_restart,              only : restart_init, is_new_run, MOM_restart_CS
use MOM_spatial_means,        only : global_area_mean, global_area_integral, global_mass_integral
use MOM_state_initialization, only : MOM_initialize_state
use MOM_time_manager,         only : time_type, set_time, time_type_to_real, operator(+)
use MOM_time_manager,         only : operator(-), operator(>), operator(*), operator(/)
use MOM_time_manager,         only : increment_date
use MOM_unit_tests,           only : unit_tests
use coupler_types_mod,        only : coupler_type_send_data, coupler_1d_bc_type, coupler_type_spawn

! MOM core modules
use MOM_ALE,                   only : ALE_init, ALE_end, ALE_main, ALE_CS, adjustGridForIntegrity
use MOM_ALE,                   only : ALE_getCoordinate, ALE_getCoordinateUnits, ALE_writeCoordinateFile
use MOM_ALE,                   only : ALE_updateVerticalGridType, ALE_remap_init_conds, ALE_register_diags
use MOM_boundary_update,       only : call_OBC_register, OBC_register_end, update_OBC_CS
use MOM_continuity,            only : continuity, continuity_init, continuity_CS, continuity_stencil
use MOM_CoriolisAdv,           only : CorAdCalc, CoriolisAdv_init, CoriolisAdv_CS
use MOM_diabatic_driver,       only : diabatic, diabatic_driver_init, diabatic_CS
use MOM_diabatic_driver,       only : adiabatic, adiabatic_driver_init, diabatic_driver_end
use MOM_diagnostics,           only : calculate_diagnostic_fields, MOM_diagnostics_init
use MOM_diagnostics,           only : register_transport_diags, post_transport_diagnostics
use MOM_diagnostics,           only : register_surface_diags, post_surface_diagnostics
use MOM_diagnostics,           only : write_static_fields, transport_remap_grid_needed
use MOM_diagnostics,           only : diagnostics_CS, surface_diag_IDs, transport_diag_IDs
use MOM_diag_to_Z,             only : calculate_Z_diag_fields, register_Z_tracer
use MOM_diag_to_Z,             only : MOM_diag_to_Z_init, MOM_diag_to_Z_end, diag_to_Z_CS
use MOM_dynamics_unsplit,      only : step_MOM_dyn_unsplit, register_restarts_dyn_unsplit
use MOM_dynamics_unsplit,      only : initialize_dyn_unsplit, end_dyn_unsplit
use MOM_dynamics_unsplit,      only : MOM_dyn_unsplit_CS
use MOM_dynamics_split_RK2,    only : step_MOM_dyn_split_RK2, register_restarts_dyn_split_RK2
use MOM_dynamics_split_RK2,    only : initialize_dyn_split_RK2, end_dyn_split_RK2
use MOM_dynamics_split_RK2,    only : MOM_dyn_split_RK2_CS
use MOM_dynamics_unsplit_RK2,  only : step_MOM_dyn_unsplit_RK2, register_restarts_dyn_unsplit_RK2
use MOM_dynamics_unsplit_RK2,  only : initialize_dyn_unsplit_RK2, end_dyn_unsplit_RK2
use MOM_dynamics_unsplit_RK2,  only : MOM_dyn_unsplit_RK2_CS
use MOM_dyn_horgrid,           only : dyn_horgrid_type, create_dyn_horgrid, destroy_dyn_horgrid
use MOM_EOS,                   only : EOS_init, calculate_density
use MOM_EOS,                   only : gsw_sp_from_sr, gsw_pt_from_ct
use MOM_debugging,             only : check_redundant
use MOM_grid,                  only : ocean_grid_type, set_first_direction
use MOM_grid,                  only : MOM_grid_init, MOM_grid_end
use MOM_hor_index,             only : hor_index_type, hor_index_init
use MOM_hor_visc,              only : horizontal_viscosity, hor_visc_init
use MOM_interface_heights,     only : find_eta
use MOM_lateral_mixing_coeffs, only : calc_slope_functions, VarMix_init
use MOM_lateral_mixing_coeffs, only : calc_resoln_function, VarMix_CS
use MOM_MEKE,                  only : MEKE_init, MEKE_alloc_register_restart, step_forward_MEKE, MEKE_CS
use MOM_MEKE_types,            only : MEKE_type
use MOM_mixed_layer_restrat,   only : mixedlayer_restrat, mixedlayer_restrat_init, mixedlayer_restrat_CS
use MOM_mixed_layer_restrat,   only : mixedlayer_restrat_register_restarts
use MOM_neutral_diffusion,     only : neutral_diffusion_CS
use MOM_obsolete_diagnostics,  only : register_obsolete_diagnostics
use MOM_open_boundary,         only : ocean_OBC_type, OBC_registry_type
use MOM_open_boundary,         only : register_temp_salt_segments
use MOM_open_boundary,         only : open_boundary_register_restarts
use MOM_PressureForce,         only : PressureForce, PressureForce_init, PressureForce_CS
use MOM_set_visc,              only : set_viscous_BBL, set_viscous_ML, set_visc_init
use MOM_set_visc,              only : set_visc_register_restarts, set_visc_CS
use MOM_sponge,                only : init_sponge_diags, sponge_CS
use MOM_sum_output,            only : write_energy, accumulate_net_input
use MOM_sum_output,            only : MOM_sum_output_init, sum_output_CS
use MOM_ALE_sponge,            only : init_ALE_sponge_diags, ALE_sponge_CS
use MOM_thickness_diffuse,     only : thickness_diffuse, thickness_diffuse_init, thickness_diffuse_CS
use MOM_tidal_forcing,         only : tidal_forcing_init, tidal_forcing_CS
use MOM_tracer_advect,         only : advect_tracer, tracer_advect_init
use MOM_tracer_advect,         only : tracer_advect_end, tracer_advect_CS
use MOM_tracer_hor_diff,       only : tracer_hordiff, tracer_hor_diff_init
use MOM_tracer_hor_diff,       only : tracer_hor_diff_end, tracer_hor_diff_CS
use MOM_tracer_registry,       only : tracer_registry_type, register_tracer, tracer_registry_init
use MOM_tracer_registry,       only : register_tracer_diagnostics, post_tracer_diagnostics
use MOM_tracer_registry,       only : post_tracer_transport_diagnostics
use MOM_tracer_registry,       only : preALE_tracer_diagnostics, postALE_tracer_diagnostics
use MOM_tracer_registry,       only : lock_tracer_registry, tracer_registry_end
use MOM_tracer_flow_control,   only : call_tracer_register, tracer_flow_control_CS
use MOM_tracer_flow_control,   only : tracer_flow_control_init, call_tracer_surface_state
use MOM_tracer_flow_control,   only : tracer_flow_control_end
use MOM_transcribe_grid,       only : copy_dyngrid_to_MOM_grid, copy_MOM_grid_to_dyngrid
use MOM_variables,             only : surface, allocate_surface_state, deallocate_surface_state
use MOM_variables,             only : thermo_var_ptrs, vertvisc_type
use MOM_variables,             only : accel_diag_ptrs, cont_diag_ptrs, ocean_internal_state
use MOM_vert_friction,         only : vertvisc, vertvisc_remnant
use MOM_vert_friction,         only : vertvisc_limit_vel, vertvisc_init
use MOM_verticalGrid,          only : verticalGrid_type, verticalGridInit, verticalGridEnd
use MOM_verticalGrid,          only : get_thickness_units, get_flux_units, get_tr_flux_units

! Offline modules
use MOM_offline_main,          only : offline_transport_CS, offline_transport_init, update_offline_fields
use MOM_offline_main,          only : insert_offline_main, extract_offline_main, post_offline_convergence_diags
use MOM_offline_main,          only : register_diags_offline_transport, offline_advection_ale
use MOM_offline_main,          only : offline_redistribute_residual, offline_diabatic_ale
use MOM_offline_main,          only : offline_fw_fluxes_into_ocean, offline_fw_fluxes_out_ocean
use MOM_offline_main,          only : offline_advection_layer, offline_transport_end
use MOM_ALE,                   only : ale_offline_tracer_final, ALE_main_offline


implicit none ; private

#include <MOM_memory.h>

!> A structure with diagnostic IDs of the state variables
type MOM_diag_IDs
  ! 3-d state fields
  integer :: id_u  = -1, id_v  = -1, id_h  = -1
  ! 2-d state field
  integer :: id_ssh_inst = -1
end type MOM_diag_IDs

<<<<<<< HEAD
!> A structure with diagnostic IDs of mass transport related diagnostics
type transport_diag_IDs
  ! Diagnostics for tracer horizontal transport
  integer :: id_uhtr = -1, id_umo = -1, id_umo_2d = -1
  integer :: id_vhtr = -1, id_vmo = -1, id_vmo_2d = -1
  integer :: id_dynamics_h_tendency = -1
  integer :: id_dynamics_h = -1

end type transport_diag_IDs

!> Control structure for this module
type, public :: MOM_control_struct
=======
!> Structure describing the state of the ocean.
type, public :: MOM_state_type ; private
>>>>>>> 133e5b57
  real ALLOCABLE_, dimension(NIMEM_,NJMEM_,NKMEM_) :: &
    h, &      !< layer thickness (m or kg/m2 (H))
    T, &      !< potential temperature (degrees C)
    S         !< salinity (ppt)
  real ALLOCABLE_, dimension(NIMEMB_PTR_,NJMEM_,NKMEM_) :: &
    u,  &     !< zonal velocity component (m/s)
    uh, &     !< uh = u * h * dy at u grid points (m3/s or kg/s)
    uhtr      !< accumulated zonal thickness fluxes to advect tracers (m3 or kg)
  real ALLOCABLE_, dimension(NIMEM_,NJMEMB_PTR_,NKMEM_) :: &
    v,  &     !< meridional velocity (m/s)
    vh, &     !< vh = v * h * dx at v grid points (m3/s or kg/s)
    vhtr      !< accumulated meridional thickness fluxes to advect tracers (m3 or kg)
  real ALLOCABLE_, dimension(NIMEM_,NJMEM_) :: &
    ssh_rint, &    !< A running time integral of the sea surface height, in s m.
    ave_ssh_ibc, & !< time-averaged (over a forcing time step) sea surface height
              !! with a correction for the inverse barometer (meter)
    eta_av_bc !< free surface height or column mass time averaged over the last
              !! baroclinic dynamics time step (m or kg/m2)
  real, pointer, dimension(:,:) :: &
    Hml => NULL() !< active mixed layer depth, in m
  real :: cycle_time !< The running time of the current time-stepping cycle in
                     !! calls that step the dynamics, and also the length of
                     !! the length of the time integral of ssh_rint, in s.

  type(ocean_grid_type) :: G  !< structure containing metrics and grid info
  type(verticalGrid_type), pointer :: &
    GV => NULL()              !< structure containing vertical grid info
  type(thermo_var_ptrs) :: tv !< structure containing pointers to available
                              !! thermodynamic fields
  real :: t_dyn_rel_adv       !< The time of the dynamics relative to tracer
                              !! advection and lateral mixing (in seconds), or
                              !! equivalently the elapsed time since advectively
                              !! updating the tracers.  t_dyn_rel_adv is invariably
                              !! positive and may span multiple coupling timesteps.
  real :: t_dyn_rel_thermo    !< The time of the dynamics relative to diabatic
                              !! processes and remapping (in seconds).  t_dyn_rel_thermo
                              !! can be negative or positive depending on whether
                              !! the diabatic processes are applied before or after
                              !! the dynamics and may span multiple coupling timesteps.
  real :: t_dyn_rel_diag      !< The time of the diagnostics relative to diabatic
                              !! processes and remapping (in seconds).  t_dyn_rel_diag
                              !! is always positive, since the diagnostics must lag.
end type MOM_state_type


!> Control structure for this module
type, public :: MOM_control_struct ; private
  type(diag_ctrl)       :: diag    !< structure to regulate diagnostic output timing
  type(vertvisc_type)   :: visc    !< structure containing vertical viscosities,
                                   !! bottom drag viscosities, and related fields
  type(MEKE_type), pointer :: MEKE => NULL()  !<  structure containing fields
                                   !! related to the Mesoscale Eddy Kinetic Energy

  logical :: adiabatic               !< If true, there are no diapycnal mass fluxes, and no calls
                                     !! to routines to calculate or apply diapycnal fluxes.
  logical :: diabatic_first          !< If true, apply diabatic and thermodynamic
                                     !! processes before time stepping the dynamics.
  logical :: use_ALE_algorithm       !< If true, use the ALE algorithm rather than layered
                                     !! isopycnal/stacked shallow water mode. This logical is
                                     !! set by calling the function useRegridding() from the
                                     !! MOM_regridding module.
  logical :: offline_tracer_mode = .false.
                                     !< If true, step_offline() is called instead of step_MOM().
                                     !! This is intended for running MOM6 in offline tracer mode

  type(time_type), pointer :: Time   !< pointer to ocean clock
  real    :: rel_time = 0.0          !< relative time (sec) since start of current execution
  real    :: dt                      !< (baroclinic) dynamics time step (seconds)
  real    :: dt_therm                !< thermodynamics time step (seconds)
  logical :: thermo_spans_coupling   !< If true, thermodynamic and tracer time
                                     !! steps can span multiple coupled time steps.
  integer :: nstep_tot = 0           !< The total number of dynamic timesteps tcaaken
                                     !! so far in this run segment
  logical :: count_calls = .false.   !< If true, count the calls to step_MOM, rather than the
                                     !! number of dynamics steps in nstep_tot
  logical :: debug                   !< If true, write verbose checksums for debugging purposes.
  integer :: ntrunc                  !< number u,v truncations since last call to write_energy

  ! These elements are used to control the dynamics updates.
  logical :: do_dynamics             !< If false, does not call step_MOM_dyn_*. This is an
                                     !! undocumented run-time flag that is fragile.
  logical :: split                   !< If true, use the split time stepping scheme.
  logical :: use_RK2                 !< If true, use RK2 instead of RK3 in unsplit mode
                                     !! (i.e., no split between barotropic and baroclinic).
  logical :: thickness_diffuse       !< If true, diffuse interface height w/ a diffusivity KHTH.
  logical :: thickness_diffuse_first !< If true, diffuse thickness before dynamics.
  logical :: mixedlayer_restrat      !< If true, use submesoscale mixed layer restratifying scheme.
  logical :: useMEKE                 !< If true, call the MEKE parameterization.
  real :: dtbt_reset_period          !< The time interval in seconds between dynamic
                                     !! recalculation of the barotropic time step.  If
                                     !! this is negative, it is never calculated, and
                                     !! if it is 0, it is calculated every step.
  real :: dtbt_reset_time            !< The last time (as indicated by CS%rel_time) when
                                     !! DTBT was last calculated (sec)


  type(time_type) :: Z_diag_interval !< amount of time between calculating Z-space diagnostics
  type(time_type) :: Z_diag_time     !< next time to compute Z-space diagnostics

  real, pointer, dimension(:,:,:) :: &
    h_pre_dyn => NULL(), & !< The thickness before the transports, in H.
    T_pre_dyn => NULL(), & !< Temperature before the transports, in degC.
    S_pre_dyn => NULL()    !< Salinity before the transports, in psu.
  type(accel_diag_ptrs) :: ADp     !< structure containing pointers to accelerations,
                                   !! for derived diagnostics (e.g., energy budgets)
  type(cont_diag_ptrs)  :: CDp     !< structure containing pointers to continuity equation
                                   !! terms, for derived diagnostics (e.g., energy budgets)
  real, pointer, dimension(:,:,:) :: &
    u_prev => NULL(), &  !< previous value of u stored for diagnostics
    v_prev => NULL()     !< previous value of v stored for diagnostics

  logical :: interp_p_surf           !< If true, linearly interpolate surface pressure
                                     !! over the coupling time step, using specified value
                                     !! at the end of the coupling step. False by default.
  logical :: p_surf_prev_set         !< If true, p_surf_prev has been properly set from
                                     !! a previous time-step or the ocean restart file.
                                     !! This is only valid when interp_p_surf is true.
  real, pointer, dimension(:,:) :: &
    p_surf_prev  => NULL(), & !< surface pressure (Pa) at end  previous call to step_MOM
    p_surf_begin => NULL(), & !< surface pressure (Pa) at start of step_MOM_dyn_...
    p_surf_end   => NULL()    !< surface pressure (Pa) at end   of step_MOM_dyn_...

  ! Not needed in CS?
  real :: missing=-1.0e34            !< missing data value for masked fields

  ! Variables needed to reach between start and finish phases of initialization
  logical :: write_IC                !< If true, then the initial conditions will be written to file
  character(len=120) :: IC_file      !< A file into which the initial conditions are
                                     !! written in a new run if SAVE_INITIAL_CONDS is true.

  logical :: calc_rho_for_sea_lev    !< If true, calculate rho to convert pressure to sea level

  ! These elements are used to control the calculation and error checking of the surface state
  real :: Hmix                       !< Diagnostic mixed layer thickness over which to
                                     !! average surface tracer properties (in meter) when
                                     !! bulk mixed layer is not used, or a negative value
                                     !! if a bulk mixed layer is being used.
  real :: Hmix_UV                    !< Depth scale over which to average surface flow to
                                     !! feedback to the coupler/driver (m) when
                                     !! bulk mixed layer is not used, or a negative value
                                     !! if a bulk mixed layer is being used.
  logical :: check_bad_surface_vals  !< If true, scan surface state for ridiculous values.
  real    :: bad_val_ssh_max         !< Maximum SSH before triggering bad value message
  real    :: bad_val_sst_max         !< Maximum SST before triggering bad value message
  real    :: bad_val_sst_min         !< Minimum SST before triggering bad value message
  real    :: bad_val_sss_max         !< Maximum SSS before triggering bad value message
  real    :: bad_val_column_thickness!< Minimum column thickness before triggering bad value message

  type(MOM_diag_IDs) :: IDs
  type(transport_diag_IDs) :: transport_IDs
  type(surface_diag_IDs) :: sfc_IDs
  type(diag_grid_storage) :: diag_pre_sync, diag_pre_dyn

  ! The remainder of this type provides pointers to child module control structures.

  ! These are used for the dynamics updates
  type(MOM_dyn_unsplit_CS),      pointer :: dyn_unsplit_CSp      => NULL()
  type(MOM_dyn_unsplit_RK2_CS),  pointer :: dyn_unsplit_RK2_CSp  => NULL()
  type(MOM_dyn_split_RK2_CS),    pointer :: dyn_split_RK2_CSp    => NULL()
  type(thickness_diffuse_CS),    pointer :: thickness_diffuse_CSp  => NULL()
  type(mixedlayer_restrat_CS),   pointer :: mixedlayer_restrat_CSp => NULL()

  type(set_visc_CS),             pointer :: set_visc_CSp           => NULL()
  type(diabatic_CS),             pointer :: diabatic_CSp           => NULL()
  type(MEKE_CS),                 pointer :: MEKE_CSp               => NULL()
  type(VarMix_CS),               pointer :: VarMix                 => NULL()

  ! These are used for tracer advection, diffusion, and remapping
  type(tracer_registry_type),    pointer :: tracer_Reg             => NULL()
  type(tracer_advect_CS),        pointer :: tracer_adv_CSp         => NULL()
  type(tracer_hor_diff_CS),      pointer :: tracer_diff_CSp        => NULL()
  type(tracer_flow_control_CS),  pointer :: tracer_flow_CSp        => NULL()
  ! This might not be needed outside of initialization?
  type(update_OBC_CS),           pointer :: update_OBC_CSp         => NULL()
  type(ocean_OBC_type),          pointer :: OBC                    => NULL()
  type(sponge_CS),               pointer :: sponge_CSp             => NULL()
  type(ALE_sponge_CS),           pointer :: ALE_sponge_CSp         => NULL()
  type(ALE_CS),                  pointer :: ALE_CSp                => NULL()

  type(sum_output_CS),           pointer :: sum_output_CSp         => NULL()
  type(diagnostics_CS),          pointer :: diagnostics_CSp        => NULL()
  type(diag_to_Z_CS),            pointer :: diag_to_Z_CSp          => NULL()
  type(offline_transport_CS),    pointer :: offline_CSp            => NULL()

end type MOM_control_struct

public initialize_MOM, finish_MOM_initialization, MOM_end
public step_MOM, step_offline
public extract_surface_state, get_ocean_stocks
public get_MOM_state_elements, MOM_state_is_synchronized
public allocate_surface_state, deallocate_surface_state

integer :: id_clock_ocean
integer :: id_clock_dynamics
integer :: id_clock_thermo
integer :: id_clock_tracer
integer :: id_clock_diabatic
integer :: id_clock_continuity  ! also in dynamics s/r
integer :: id_clock_thick_diff
integer :: id_clock_BBL_visc
integer :: id_clock_ml_restrat
integer :: id_clock_diagnostics
integer :: id_clock_Z_diag
integer :: id_clock_init
integer :: id_clock_MOM_init
integer :: id_clock_pass       ! also in dynamics d/r
integer :: id_clock_pass_init  ! also in dynamics d/r
integer :: id_clock_ALE
integer :: id_clock_other
integer :: id_clock_offline_tracer

contains


!> This subroutine orchestrates the time stepping of MOM.  The adiabatic
!! dynamics are stepped by calls to one of the step_MOM_dyn_...routines.
!! The action of lateral processes on tracers occur in calls to
!! advect_tracer and tracer_hordiff.  Vertical mixing and possibly remapping
!! occur inside of diabatic.
subroutine step_MOM(forces, fluxes, sfc_state, Time_start, time_interval, MS, CS, &
                    do_dynamics, do_thermodynamics, start_cycle, end_cycle)
  type(mech_forcing), intent(inout)  :: forces        !< A structure with the driving mechanical forces
  type(forcing),      intent(inout)  :: fluxes        !< pointers to forcing fields
  type(surface),      intent(inout)  :: sfc_state     !< surface ocean state
  type(time_type),    intent(in)     :: Time_start    !< starting time of a segment, as a time type
  real,               intent(in)     :: time_interval !< time interval covered by this run segment, in s.
  type(MOM_state_type),     pointer  :: MS            !< structure describing the MOM state
  type(MOM_control_struct), pointer  :: CS            !< control structure from initialize_MOM
  logical,  optional, intent(in)     :: do_dynamics   !< Present and false, do not do updates due
                                                      !! to the dynamics.
  logical,  optional, intent(in)     :: do_thermodynamics  !< Present and false, do not do updates due
                                                      !! to the thermodynamics or remapping.
  logical,  optional, intent(in)     :: start_cycle   !< This indicates whether this call is to be
                                                      !! treated as the first call to step_MOM in a
                                                      !! time-stepping cycle; missing is like true.
  logical,  optional, intent(in)     :: end_cycle     !< This indicates whether this call is to be
                                                      !! treated as the last call to step_MOM in a
                                                      !! time-stepping cycle; missing is like true.

  ! local
  type(ocean_grid_type), pointer :: G ! pointer to a structure containing
                                      ! metrics and related information
  type(verticalGrid_type),  pointer :: GV => NULL()

  integer       :: ntstep ! time steps between tracer updates or diabatic forcing
  integer       :: n_max  ! number of steps to take in this call
  integer, save :: ndyn_per_adv = 0 ! Number of calls to dynamics since the last call to advection
                                    ! I think this has to have the save attribute if thermo_spans coupling

  integer :: i, j, k, is, ie, js, je, Isq, Ieq, Jsq, Jeq, nz, n
  integer :: isd, ied, jsd, jed, IsdB, IedB, JsdB, JedB

  real :: dt              ! baroclinic time step (sec)
  real :: dtth            ! time step for thickness diffusion (sec)
  real :: dtdia           ! time step for diabatic processes (sec)
  real :: dt_therm        ! a limited and quantized version of CS%dt_therm (sec)
  real :: dt_therm_here   ! a further limited value of dt_therm (sec)

  real :: wt_end, wt_beg
  real :: bbl_time_int    ! The amount of time over which the calculated BBL
                          ! properties will apply, for use in diagnostics, or 0
                          ! if it is not to be calculated anew (sec).

  logical :: calc_dtbt                 ! Indicates whether the dynamically adjusted
                                       ! barotropic time step needs to be updated.
  logical :: do_advection              ! If true, it is time to advect tracers.
  logical :: do_calc_bbl               ! If true, calculate the boundary layer properties.
  logical :: thermo_does_span_coupling ! If true, thermodynamic forcing spans
                                       ! multiple dynamic timesteps.
  logical :: do_dyn     ! If true, dynamics are updated with this call.
  logical :: do_thermo  ! If true, thermodynamics and remapping may be applied with this call.
  logical :: cycle_start ! If true, do calculations that are only done at the start of
                        ! a stepping cycle (whatever that may mean).
  logical :: cycle_end  ! If true, do calculations and diagnostics that are only done at
                        ! the end of a stepping cycle (whatever that may mean).
  real, dimension(SZI_(MS%G),SZJ_(MS%G)) :: &
    ssh         ! sea surface height, which may be based on eta_av (meter)

  real, pointer, dimension(:,:,:) :: &
    u, & ! u : zonal velocity component (m/s)
    v, & ! v : meridional velocity component (m/s)
    h    ! h : layer thickness (meter (Bouss) or kg/m2 (non-Bouss))
  real :: I_wt_ssh

<<<<<<< HEAD
  real :: tot_wt_ssh, Itot_wt_ssh
=======
  ! Store the layer thicknesses, temperature, and salinity before any changes by the dynamics.
  ! This is necessary for remapped mass transport diagnostics
!  real, dimension(SZI_(MS%G),SZJ_(MS%G),SZK_(MS%G)) :: h_pre_dyn
!  real, dimension(SZI_(MS%G),SZJ_(MS%G),SZK_(MS%G)) :: T_pre_dyn
!  real, dimension(SZI_(MS%G),SZJ_(MS%G),SZK_(MS%G)) :: S_pre_dyn
>>>>>>> 133e5b57

  type(time_type) :: Time_local, end_time_thermo, Time_temp
  type(group_pass_type) :: pass_tau_ustar_psurf
  logical :: showCallTree

  G => MS%G ; GV => MS%GV
  is   = G%isc  ; ie   = G%iec  ; js   = G%jsc  ; je   = G%jec ; nz = G%ke
  Isq  = G%IscB ; Ieq  = G%IecB ; Jsq  = G%JscB ; Jeq  = G%JecB
  isd  = G%isd  ; ied  = G%ied  ; jsd  = G%jsd  ; jed  = G%jed
  IsdB = G%IsdB ; IedB = G%IedB ; JsdB = G%JsdB ; JedB = G%JedB
  u => MS%u ; v => MS%v ; h => MS%h

  do_dyn = .true. ; if (present(do_dynamics)) do_dyn = do_dynamics
  do_thermo = .true. ; if (present(do_thermodynamics)) do_thermo = do_thermodynamics
  if (.not.(do_dyn .or. do_thermo)) call MOM_error(FATAL,"Step_MOM: "//&
    "Both do_dynamics and do_thermodynamics are false, which makes no sense.")
  cycle_start = .true. ; if (present(start_cycle)) cycle_start = start_cycle
  cycle_end = .true. ; if (present(end_cycle)) cycle_end = end_cycle

  call cpu_clock_begin(id_clock_ocean)
  call cpu_clock_begin(id_clock_other)

  if (CS%debug) then
    call MOM_state_chksum("Beginning of step_MOM ", u, v, h, MS%uh, MS%vh, G, GV)
  endif

  showCallTree = callTree_showQuery()
  if (showCallTree) call callTree_enter("step_MOM(), MOM.F90")

  ! First determine the time step that is consistent with this call and an
  ! integer fraction of time_interval.

  if (do_dyn) then
    n_max = 1
    if (time_interval > CS%dt) n_max = ceiling(time_interval/CS%dt - 0.001)

    dt = time_interval / real(n_max)
    thermo_does_span_coupling = (CS%thermo_spans_coupling .and. &
                                (CS%dt_therm > 1.5*time_interval))
    if (.not.do_thermo) then
      dt_therm = CS%dt_therm
      ! ntstep is not used.
    elseif (thermo_does_span_coupling) then
      ! Set dt_therm to be an integer multiple of the coupling time step.
      dt_therm = time_interval * floor(CS%dt_therm / time_interval + 0.001)
      ntstep = floor(dt_therm/dt + 0.001)
    else
      ntstep = MAX(1,MIN(n_max,floor(CS%dt_therm/dt + 0.001)))
      dt_therm = dt*ntstep
    endif
  else
    n_max = 1
    if ((time_interval > CS%dt_therm) .and. (CS%dt_therm > 0.0)) &
      n_max = ceiling(time_interval/CS%dt_therm - 0.001)

    dt = time_interval / real(n_max)
    dt_therm = dt ; ntstep = 1
    thermo_does_span_coupling = .true. ! This appears to be right?
  endif

  if (do_dyn) then
    if (.not.ASSOCIATED(forces%p_surf)) CS%interp_p_surf = .false.

    !---------- Initiate group halo pass
    call cpu_clock_begin(id_clock_pass)
    call create_group_pass(pass_tau_ustar_psurf, forces%taux, forces%tauy, G%Domain)
    if (ASSOCIATED(forces%ustar)) &
      call create_group_pass(pass_tau_ustar_psurf, forces%ustar, G%Domain)
    if (ASSOCIATED(forces%p_surf)) &
      call create_group_pass(pass_tau_ustar_psurf, forces%p_surf, G%Domain)
    if (G%nonblocking_updates) then
      call start_group_pass(pass_tau_ustar_psurf, G%Domain)
    else
      call do_group_pass(pass_tau_ustar_psurf, G%Domain)
    endif
    call cpu_clock_end(id_clock_pass)
  endif

  if (do_thermo) then
    if (ASSOCIATED(MS%tv%frazil))        MS%tv%frazil(:,:)        = 0.0
    if (ASSOCIATED(MS%tv%salt_deficit))  MS%tv%salt_deficit(:,:)  = 0.0
    if (ASSOCIATED(MS%tv%TempxPmE))      MS%tv%TempxPmE(:,:)      = 0.0
    if (ASSOCIATED(MS%tv%internal_heat)) MS%tv%internal_heat(:,:) = 0.0
  endif

  CS%rel_time = 0.0

  if (cycle_start) then
    MS%cycle_time = 0.0
    do j=js,je ; do i=is,ie ; MS%ssh_rint(i,j) = 0.0 ; enddo ; enddo

    if (associated(CS%VarMix)) then
      call enable_averaging(time_interval, Time_start+set_time(int(time_interval)), &
                            CS%diag)
      call calc_resoln_function(h, MS%tv, G, GV, CS%VarMix)
      call disable_averaging(CS%diag)
    endif
  endif

  if (do_dyn) then
    if (G%nonblocking_updates) &
      call complete_group_pass(pass_tau_ustar_psurf, G%Domain, clock=id_clock_pass)

    if (CS%interp_p_surf) then
      if (.not.ASSOCIATED(CS%p_surf_end))   allocate(CS%p_surf_end(isd:ied,jsd:jed))
      if (.not.ASSOCIATED(CS%p_surf_begin)) allocate(CS%p_surf_begin(isd:ied,jsd:jed))
      if (.not.CS%p_surf_prev_set) then
        do j=jsd,jed ; do i=isd,ied
          CS%p_surf_prev(i,j) = forces%p_surf(i,j)
        enddo ; enddo
        CS%p_surf_prev_set = .true.
      endif
    else
      CS%p_surf_end  => forces%p_surf
    endif
  endif

  if (CS%debug) then
    if (cycle_start) &
      call MOM_state_chksum("Before steps ", u, v, h, MS%uh, MS%vh, G, GV)
    if (cycle_start) call check_redundant("Before steps ", u, v, G)
    if (do_thermo) call MOM_forcing_chksum("Before steps", fluxes, G, haloshift=0)
    if (do_dyn) call MOM_mech_forcing_chksum("Before steps", forces, G, haloshift=0)
    if (do_dyn) call check_redundant("Before steps ", forces%taux, forces%tauy, G)
  endif
  call cpu_clock_end(id_clock_other)

  do n=1,n_max
<<<<<<< HEAD
    nt_debug = nt_debug + 1

    ! Set the universally visible time to the middle of the time step
    CS%Time = Time_start + set_time(int(floor(CS%rel_time+0.5*dt+0.5)))
    CS%rel_time = CS%rel_time + dt

=======
    CS%rel_time = CS%rel_time + dt ! The relative time at the end of the step.
    ! Set the universally visible time to the middle of the time step.
    CS%Time = Time_start + set_time(int(floor(0.5 + CS%rel_time - 0.5*dt)))
>>>>>>> 133e5b57
    ! Set the local time to the end of the time step.
    Time_local = Time_start + set_time(int(floor(CS%rel_time+0.5)))

    if (showCallTree) call callTree_enter("DT cycles (step_MOM) n=",n)

    !===========================================================================
    ! This is the first place where the diabatic processes and remapping could occur.
    if (CS%diabatic_first .and. (MS%t_dyn_rel_adv==0.0) .and. do_thermo) then ! do thermodynamics.

      if (.not.do_dyn) then
        dtdia = dt
      elseif (thermo_does_span_coupling) then
        dtdia = dt_therm
        if ((fluxes%dt_buoy_accum > 0.0) .and. (dtdia > time_interval) .and. &
            (abs(fluxes%dt_buoy_accum - dtdia) > 1e-6*dtdia)) then
          call MOM_error(FATAL, "step_MOM: Mismatch between long thermodynamic "//&
            "timestep and time over which buoyancy fluxes have been accumulated.")
        endif
        call MOM_error(FATAL, "MOM is not yet set up to have restarts that work "//&
          "with THERMO_SPANS_COUPLING and DIABATIC_FIRST.")
      else
        dtdia = dt*min(ntstep,n_max-(n-1))
      endif

      ! If necessary, temporarily reset CS%Time to the center of the period covered
      ! by the call to step_MOM_thermo, noting that they begin at the same time.
      if (dtdia > dt) CS%Time = CS%Time + set_time(int(floor(0.5*(dtdia-dt) + 0.5)))

      ! The end-time of the diagnostic interval needs to be set ahead if there
      ! are multiple dynamic time steps worth of thermodynamics applied here.
      end_time_thermo = Time_local + set_time(int(floor(dtdia-dt+0.5)))

      ! Apply diabatic forcing, do mixing, and regrid.
      call step_MOM_thermo(MS, CS, G, GV, u, v, h, MS%tv, fluxes, dtdia, end_time_thermo, .true.)

      ! The diabatic processes are now ahead of the dynamics by dtdia.
      MS%t_dyn_rel_thermo = -dtdia
      if (showCallTree) call callTree_waypoint("finished diabatic_first (step_MOM)")

<<<<<<< HEAD
    endif ! end of block "(CS%diabatic_first .and. (CS%t_dyn_rel_adv==0.0))"

    !===========================================================================
    ! This is the start of the dynamics stepping part of the algorithm.

    call cpu_clock_begin(id_clock_dynamics)
    call disable_averaging(CS%diag)

    ! Store pre-dynamics grids for proper diagnostic remapping for transports or advective tendencies
    ! If there are more dynamics steps per advective steps (i.e DT_THERM /= DT), this needs to be the
    ! stored at the first call
    if (ndyn_per_adv == 0 .and. CS%t_dyn_rel_adv == 0.) then
      call diag_copy_diag_to_storage(CS%diag_pre_dyn, h, CS%diag)
      ndyn_per_adv = ndyn_per_adv + 1
    endif

    if ((CS%t_dyn_rel_adv == 0.0) .and. CS%thickness_diffuse .and. CS%thickness_diffuse_first) then
      if (thermo_does_span_coupling) then
        dtth = dt_therm
      else
        dtth = dt*min(ntstep,n_max-n+1)
=======
      if (dtdia > dt) & ! Reset CS%Time to its previous value.
        CS%Time = Time_start + set_time(int(floor(0.5 + CS%rel_time - 0.5*dt)))
    endif ! end of block "(CS%diabatic_first .and. (MS%t_dyn_rel_adv==0.0))"

    if (do_dyn) then
      ! Store pre-dynamics state for proper diagnostic remapping if mass transports requested
      if (MS%t_dyn_rel_adv==0.0) then ; if (transport_remap_grid_needed(CS%transport_IDs)) then
        do k=1,nz ; do j=jsd,jed ; do i=isd,ied
          CS%h_pre_dyn(i,j,k) = h(i,j,k)
          if (associated(MS%tv%T)) CS%T_pre_dyn(i,j,k) = MS%tv%T(i,j,k)
          if (associated(MS%tv%S)) CS%S_pre_dyn(i,j,k) = MS%tv%S(i,j,k)
        enddo ; enddo ; enddo
      endif ; endif

      ! The pre-dynamics velocities might be stored for debugging truncations.
      if (associated(CS%u_prev) .and. associated(CS%v_prev)) then
        do k=1,nz ; do j=jsd,jed ; do I=IsdB,IedB
          CS%u_prev(I,j,k) = u(I,j,k)
        enddo ; enddo ; enddo
        do k=1,nz ; do J=JsdB,JedB ; do i=isd,ied
          CS%v_prev(I,j,k) = v(i,J,k)
        enddo ; enddo ; enddo
>>>>>>> 133e5b57
      endif

      dt_therm_here = dt_therm
      if (do_thermo .and. .not.thermo_does_span_coupling) &
        dt_therm_here = dt*min(ntstep,n_max-n+1)

      ! Indicate whether the bottom boundary layer properties need to be
      ! recalculated, and if so for how long an interval they are valid.
      bbl_time_int = 0.0
      if (do_thermo) then
        if ((MS%t_dyn_rel_adv == 0.0) .or. (n==1)) &
          bbl_time_int = max(dt, min(dt_therm - MS%t_dyn_rel_adv, dt*(1+n_max-n)) )
      else
        if (MS%t_dyn_rel_adv == 0.0) bbl_time_int = dt_therm
      endif

      if (CS%interp_p_surf) then
        wt_end = real(n) / real(n_max)
        wt_beg = real(n-1) / real(n_max)
        do j=jsd,jed ; do i=isd,ied
          CS%p_surf_end(i,j) = wt_end * forces%p_surf(i,j) + &
                          (1.0-wt_end) * CS%p_surf_prev(i,j)
          CS%p_surf_begin(i,j) = wt_beg * forces%p_surf(i,j) + &
                          (1.0-wt_beg) * CS%p_surf_prev(i,j)
        enddo ; enddo
      endif

<<<<<<< HEAD
    if (G%nonblocking_updates) then ; if (do_calc_bbl) then
      if (do_pass_Ray) &
        call complete_group_pass(CS%pass_Ray, G%Domain, clock=id_clock_pass)
      if (do_pass_kv_bbl_thick) &
        call complete_group_pass(CS%pass_bbl_thick_kv_bbl, G%Domain, clock=id_clock_pass)
    endif ; endif

    if (CS%do_dynamics .and. CS%split) then !--------------------------- start SPLIT
      ! This section uses a split time stepping scheme for the dynamic equations,
      ! basically the stacked shallow water equations with viscosity.

      calc_dtbt = .false.
      if ((CS%dtbt_reset_period >= 0.0) .and. &
          ((n==1) .or. (CS%dtbt_reset_period == 0.0) .or. &
           (CS%rel_time >= dtbt_reset_time + 0.999*CS%dtbt_reset_period))) then
        calc_dtbt = .true.
        dtbt_reset_time = CS%rel_time
      endif
=======
      call step_MOM_dynamics(MS, forces, CS%p_surf_begin, CS%p_surf_end, dt, &
                             dt_therm_here, bbl_time_int, CS, &
                             Time_local, CS%rel_time, n)

      !===========================================================================
      ! This is the start of the tracer advection part of the algorithm.
>>>>>>> 133e5b57

      if (thermo_does_span_coupling .or. .not.do_thermo) then
        do_advection = (MS%t_dyn_rel_adv + 0.5*dt > dt_therm)
      else
        do_advection = ((MOD(n,ntstep) == 0) .or. (n==n_max))
      endif
<<<<<<< HEAD
      if (showCallTree) call callTree_waypoint("finished step_MOM_dyn_unsplit (step_MOM)")

    endif ! -------------------------------------------------- end SPLIT

    if (CS%thickness_diffuse .and. .not.CS%thickness_diffuse_first) then
      call cpu_clock_begin(id_clock_thick_diff)

      if (CS%debug) call hchksum(h,"Pre-thickness_diffuse h", G%HI, haloshift=0, scale=GV%H_to_m)
=======
>>>>>>> 133e5b57

      if (do_advection) then ! Do advective transdtport and lateral tracer mixing.
        call step_MOM_tracer_dyn(MS, CS, G, GV, h, CS%h_pre_dyn, CS%T_pre_dyn, CS%S_pre_dyn, &
                                 Time_local)
        if (CS%diabatic_first .and. abs(MS%t_dyn_rel_thermo) > 1e-6*dt) call MOM_error(FATAL, &
                "step_MOM: Mismatch between the dynamics and diabatic times "//&
                "with DIABATIC_FIRST.")
      endif
<<<<<<< HEAD
    endif

    ! Whenever thickness changes let the diag manager know, target grids
    ! for vertical remapping may need to be regenerated.
    call diag_update_remap_grids(CS%diag)

    if (CS%useMEKE) call step_forward_MEKE(CS%MEKE, h, CS%VarMix%SN_u, CS%VarMix%SN_v, &
                                           CS%visc, dt, G, GV, CS%MEKE_CSp, CS%uhtr, CS%vhtr)
    call disable_averaging(CS%diag)

    ! Advance the dynamics time by dt.
    CS%t_dyn_rel_adv = CS%t_dyn_rel_adv + dt
    CS%t_dyn_rel_thermo = CS%t_dyn_rel_thermo + dt
    CS%t_dyn_rel_diag = CS%t_dyn_rel_diag + dt

    call cpu_clock_end(id_clock_dynamics)

    !===========================================================================
    ! This is the start of the tracer advection part of the algorithm.

    if (thermo_does_span_coupling) then
      do_advection = (CS%t_dyn_rel_adv + 0.5*dt > dt_therm)
    else
      do_advection = ((MOD(n,ntstep) == 0) .or. (n==n_max))
    endif

    if (do_advection) then ! Do advective transport and lateral tracer mixing.
      call step_MOM_tracer_dyn(CS, G, GV, h, CS%tv, Time_local)
      ndyn_per_adv = 0
    endif
=======
    endif ! end of (do_dyn)
>>>>>>> 133e5b57

    !===========================================================================
    ! This is the second place where the diabatic processes and remapping could occur.
    if (MS%t_dyn_rel_adv == 0.0 .and. do_thermo .and. .not.CS%diabatic_first) then
      dtdia = MS%t_dyn_rel_thermo
      if (thermo_does_span_coupling .and. (abs(dt_therm - dtdia) > 1e-6*dt_therm)) then
        call MOM_error(FATAL, "step_MOM: Mismatch between dt_therm and dtdia "//&
                       "before call to diabatic.")
      endif

      ! If necessary, temporarily reset CS%Time to the center of the period covered
      ! by the call to step_MOM_thermo, noting that they end at the same time.
      if (dtdia > dt) CS%Time = CS%Time - set_time(int(floor(0.5*(dtdia-dt) + 0.5)))

      ! Apply diabatic forcing, do mixing, and regrid.
      call step_MOM_thermo(MS, CS, G, GV, u, v, h, MS%tv, fluxes, dtdia, Time_local, .false.)
      MS%t_dyn_rel_thermo = 0.0

      if (dtdia > dt) & ! Reset CS%Time to its previous value.
        CS%Time = Time_start + set_time(int(floor(0.5 + CS%rel_time - 0.5*dt)))
    endif

<<<<<<< HEAD
    !===========================================================================
    ! Calculate diagnostics at the end of the time step.
    call cpu_clock_begin(id_clock_other) ; call cpu_clock_begin(id_clock_diagnostics)

    call enable_averaging(dt, Time_local, CS%diag)
    ! These diagnostics are available every time step.
    call diag_update_remap_grids(CS%diag)
    if (IDs%id_u > 0) call post_data(IDs%id_u, u, CS%diag)
    if (IDs%id_v > 0) call post_data(IDs%id_v, v, CS%diag)
    if (IDs%id_h > 0) call post_data(IDs%id_h, h, CS%diag)
    if (IDs%id_ssh_inst > 0) call post_data(IDs%id_ssh_inst, ssh, CS%diag)
    call disable_averaging(CS%diag)
=======
    if (do_dyn) then
      call cpu_clock_begin(id_clock_dynamics)
      ! Determining the time-average sea surface height is part of the algorithm.
      ! This may be eta_av if Boussinesq, or need to be diagnosed if not.
      MS%cycle_time = MS%cycle_time + dt
      call find_eta(h, MS%tv, GV%g_Earth, G, GV, ssh, MS%eta_av_bc)
      do j=js,je ; do i=is,ie
        MS%ssh_rint(i,j) = MS%ssh_rint(i,j) + dt*ssh(i,j)
      enddo ; enddo
      if (CS%IDs%id_ssh_inst > 0) call post_data(CS%IDs%id_ssh_inst, ssh, CS%diag)
      call cpu_clock_end(id_clock_dynamics)
    endif
>>>>>>> 133e5b57

    !===========================================================================
    ! Calculate diagnostics at the end of the time step if the state is self-consistent.
    if (MOM_state_is_synchronized(MS)) then
    !### Perhaps this should be if (MS%t_dyn_rel_thermo == 0.0)
      call cpu_clock_begin(id_clock_other) ; call cpu_clock_begin(id_clock_diagnostics)
      ! Diagnostics that require the complete state to be up-to-date can be calculated.

<<<<<<< HEAD
      call enable_averaging(CS%t_dyn_rel_diag, Time_local, CS%diag)
      call calculate_diagnostic_fields(u, v, h, CS%uh, CS%vh, CS%tv, CS%ADp,              &
                          CS%CDp, fluxes, CS%t_dyn_rel_diag, CS%diag_pre_sync,            &
                          G, GV, CS%diagnostics_CSp)
      call post_tracer_diagnostics(CS%Tracer_reg, CS%h, CS%diag_pre_sync, CS%diag, G, GV, CS%t_dyn_rel_diag)
      call diag_copy_diag_to_storage(CS%diag_pre_sync, CS%h, CS%diag)
=======
      call enable_averaging(MS%t_dyn_rel_diag, Time_local, CS%diag)
      call calculate_diagnostic_fields(u, v, h, MS%uh, MS%vh, MS%tv, CS%ADp, &
                          CS%CDp, fluxes, MS%t_dyn_rel_diag, G, GV, CS%diagnostics_CSp)
      call post_tracer_diagnostics(CS%Tracer_reg, h, CS%diag, G, GV, MS%t_dyn_rel_diag)
>>>>>>> 133e5b57
      if (showCallTree) call callTree_waypoint("finished calculate_diagnostic_fields (step_MOM)")
      call disable_averaging(CS%diag)
      MS%t_dyn_rel_diag = 0.0

      call cpu_clock_begin(id_clock_Z_diag)
      if (Time_local + set_time(int(0.5*dt_therm)) > CS%Z_diag_time) then
        call enable_averaging(real(time_type_to_real(CS%Z_diag_interval)), &
                              CS%Z_diag_time, CS%diag)
        call calculate_Z_diag_fields(u, v, h, ssh, fluxes%frac_shelf_h, &
                                     G, GV, CS%diag_to_Z_CSp)
        CS%Z_diag_time = CS%Z_diag_time + CS%Z_diag_interval
        call disable_averaging(CS%diag)
        if (showCallTree) call callTree_waypoint("finished calculate_Z_diag_fields (step_MOM)")
      endif
      call cpu_clock_end(id_clock_Z_diag)
      call cpu_clock_end(id_clock_diagnostics) ; call cpu_clock_end(id_clock_other)
    endif

    if (do_dyn .and. .not.CS%count_calls) CS%nstep_tot = CS%nstep_tot + 1
    if (showCallTree) call callTree_leave("DT cycles (step_MOM)")

  enddo ! complete the n loop

  if (do_dyn .and. CS%count_calls) CS%nstep_tot = CS%nstep_tot + 1

  call cpu_clock_begin(id_clock_other)

  if (MS%cycle_time > 0.0) then
    I_wt_ssh = 1.0/MS%cycle_time
    do j=js,je ; do i=is,ie
      ssh(i,j) = MS%ssh_rint(i,j)*I_wt_ssh
      MS%ave_ssh_ibc(i,j) = ssh(i,j)
    enddo ; enddo
    if (do_dyn) then
      call adjust_ssh_for_p_atm(MS%tv, G, GV, MS%ave_ssh_ibc, forces%p_surf_SSH, &
                                CS%calc_rho_for_sea_lev)
    elseif (do_thermo) then
      call adjust_ssh_for_p_atm(MS%tv, G, GV, MS%ave_ssh_ibc, fluxes%p_surf_SSH, &
                                CS%calc_rho_for_sea_lev)
    endif
  endif

  if (do_dyn .and. CS%interp_p_surf) then ; do j=jsd,jed ; do i=isd,ied
    CS%p_surf_prev(i,j) = forces%p_surf(i,j)
  enddo ; enddo ; endif

  if (showCallTree) call callTree_waypoint("calling extract_surface_state (step_MOM)")
  call extract_surface_state(MS, sfc_state, CS)

  ! Do diagnostics that only occur at the end of a complete forcing step.
  if (cycle_end) then
    call cpu_clock_begin(id_clock_diagnostics)
    call enable_averaging(MS%cycle_time, Time_local, CS%diag)
    call post_surface_diagnostics(CS%sfc_IDs, G, GV, CS%diag, MS%cycle_time, &
                                  sfc_state, MS%tv, ssh, MS%ave_ssh_ibc)
    call disable_averaging(CS%diag)
    call cpu_clock_end(id_clock_diagnostics)
  endif

  ! Accumulate the surface fluxes for assessing conservation
  if (do_thermo .and. fluxes%fluxes_used) &
    call accumulate_net_input(fluxes, sfc_state, fluxes%dt_buoy_accum, &
                              G, CS%sum_output_CSp)

  if (MOM_state_is_synchronized(MS)) &
    call write_energy(MS%u, MS%v, MS%h, MS%tv, Time_local, CS%nstep_tot, &
                      G, GV, CS%sum_output_CSp, CS%tracer_flow_CSp, &
                      dt_forcing=set_time(int(floor(time_interval+0.5))) )

  call cpu_clock_end(id_clock_other)

  if (showCallTree) call callTree_leave("step_MOM()")
  call cpu_clock_end(id_clock_ocean)

end subroutine step_MOM

subroutine step_MOM_dynamics(MS, forces, p_surf_begin, p_surf_end, dt, dt_thermo, &
                             bbl_time_int, CS, Time_local, rel_time, dyn_call)
  type(MOM_state_type), pointer     :: MS         !< structure describing the MOM state, intent inout.
  type(mech_forcing), intent(in)    :: forces     !< A structure with the driving mechanical forces
  real, dimension(:,:), pointer     :: p_surf_begin !< A pointer (perhaps NULL) to the surface
                                                  !! pressure at the beginning of this dynamic
                                                  !! step, intent in, in Pa.
  real, dimension(:,:), pointer     :: p_surf_end !< A pointer (perhaps NULL) to the surface
                                                  !! pressure at the end of this dynamic step,
                                                  !! intent in, in Pa.
  real,               intent(in)    :: dt         !< time interval covered by this call, in s.
  real,               intent(in)    :: dt_thermo  !< time interval covered by any updates that may
                                                  !! span multiple dynamics steps, in s.
  real,               intent(in)    :: bbl_time_int !< time interval over which updates to the
                                                  !! bottom boundary layer properties will apply,
                                                  !! in s, or zero not to update the properties.
  type(MOM_control_struct), pointer :: CS         !< control structure from initialize_MOM
  type(time_type),    intent(in)    :: Time_local !< Starting time of a segment, as a time type
  real,               intent(in)    :: rel_time   !< Relative time since the start of the current
                                                  !! time-stepping cycle, in s.
  integer,            intent(in)    :: dyn_call   !< A count of the calls to step_MOM_dynamics
                                                  !! within this forcing timestep.
  ! local
  type(ocean_grid_type), pointer :: G ! pointer to a structure containing
                                      ! metrics and related information
  type(verticalGrid_type),  pointer :: GV => NULL()
  type(MOM_diag_IDs), pointer :: IDs => NULL() ! A structure with the diagnostic IDs.
  real, pointer, dimension(:,:,:) :: &
    u, & ! u : zonal velocity component (m/s)
    v, & ! v : meridional velocity component (m/s)
    h    ! h : layer thickness (meter (Bouss) or kg/m2 (non-Bouss))

  logical :: calc_dtbt                 ! Indicates whether the dynamically adjusted
                                       ! barotropic time step needs to be updated.
  logical :: showCallTree

  integer :: i, j, k, is, ie, js, je, Isq, Ieq, Jsq, Jeq, nz
  integer :: isd, ied, jsd, jed, IsdB, IedB, JsdB, JedB

  G => MS%G ; GV => MS%GV ; IDs => CS%IDs
  is   = G%isc  ; ie   = G%iec  ; js   = G%jsc  ; je   = G%jec ; nz = G%ke
  Isq  = G%IscB ; Ieq  = G%IecB ; Jsq  = G%JscB ; Jeq  = G%JecB
  isd  = G%isd  ; ied  = G%ied  ; jsd  = G%jsd  ; jed  = G%jed
  IsdB = G%IsdB ; IedB = G%IedB ; JsdB = G%JsdB ; JedB = G%JedB
  u => MS%u ; v => MS%v ; h => MS%h
  showCallTree = callTree_showQuery()

  call cpu_clock_begin(id_clock_dynamics)

  if ((MS%t_dyn_rel_adv == 0.0) .and. CS%thickness_diffuse .and. CS%thickness_diffuse_first) then

    call enable_averaging(dt_thermo,Time_local+set_time(int(floor(dt_thermo-dt+0.5))), CS%diag)
    call cpu_clock_begin(id_clock_thick_diff)
    if (associated(CS%VarMix)) &
      call calc_slope_functions(h, MS%tv, dt, G, GV, CS%VarMix)
    call thickness_diffuse(h, MS%uhtr, MS%vhtr, MS%tv, dt_thermo, G, GV, &
                           CS%MEKE, CS%VarMix, CS%CDp, CS%thickness_diffuse_CSp)
    call cpu_clock_end(id_clock_thick_diff)
    call pass_var(h, G%Domain, clock=id_clock_pass) !###, halo=max(2,cont_stensil))
    call disable_averaging(CS%diag)
    if (showCallTree) call callTree_waypoint("finished thickness_diffuse_first (step_MOM)")

    ! Whenever thickness changes let the diag manager know, target grids
    ! for vertical remapping may need to be regenerated.
    call diag_update_remap_grids(CS%diag)
  endif

  ! The bottom boundary layer properties need to be recalculated.
  if (bbl_time_int > 0.0) then
    call enable_averaging(bbl_time_int, &
              Time_local+set_time(int(bbl_time_int-dt+0.5)), CS%diag)
    ! Calculate the BBL properties and store them inside visc (u,h).
    call cpu_clock_begin(id_clock_BBL_visc)
    call set_viscous_BBL(MS%u, MS%v, MS%h, MS%tv, CS%visc, G, GV, &
                         CS%set_visc_CSp, symmetrize=.true.)
    call cpu_clock_end(id_clock_BBL_visc)
    if (showCallTree) call callTree_wayPoint("done with set_viscous_BBL (step_MOM)")
    call disable_averaging(CS%diag)
  endif

  if (CS%do_dynamics .and. CS%split) then !--------------------------- start SPLIT
    ! This section uses a split time stepping scheme for the dynamic equations,
    ! basically the stacked shallow water equations with viscosity.

    calc_dtbt = .false.
    if ((CS%dtbt_reset_period >= 0.0) .and. &
        ((dyn_call==1) .or. (CS%dtbt_reset_period == 0.0) .or. &
         (rel_time >= CS%dtbt_reset_time + 0.999*CS%dtbt_reset_period))) then
      calc_dtbt = .true.
      CS%dtbt_reset_time = rel_time
    endif

    call step_MOM_dyn_split_RK2(u, v, h, MS%tv, CS%visc, Time_local, dt, forces, &
                p_surf_begin, p_surf_end, MS%uh, MS%vh, MS%uhtr, MS%vhtr, &
                MS%eta_av_bc, G, GV, CS%dyn_split_RK2_CSp, calc_dtbt, CS%VarMix, CS%MEKE)
    if (showCallTree) call callTree_waypoint("finished step_MOM_dyn_split (step_MOM)")

  elseif (CS%do_dynamics) then ! ------------------------------------ not SPLIT
    !   This section uses an unsplit stepping scheme for the dynamic
    ! equations; basically the stacked shallow water equations with viscosity.
    ! Because the time step is limited by CFL restrictions on the external
    ! gravity waves, the unsplit is usually much less efficient that the split
    ! approaches. But because of its simplicity, the unsplit method is very
    ! useful for debugging purposes.

    if (CS%use_RK2) then
      call step_MOM_dyn_unsplit_RK2(u, v, h, MS%tv, CS%visc, Time_local, dt, forces, &
               p_surf_begin, p_surf_end, MS%uh, MS%vh, MS%uhtr, MS%vhtr, &
               MS%eta_av_bc, G, GV, CS%dyn_unsplit_RK2_CSp, CS%VarMix, CS%MEKE)
    else
      call step_MOM_dyn_unsplit(u, v, h, MS%tv, CS%visc, Time_local, dt, forces, &
               p_surf_begin, p_surf_end, MS%uh, MS%vh, MS%uhtr, MS%vhtr, &
               MS%eta_av_bc, G, GV, CS%dyn_unsplit_CSp, CS%VarMix, CS%MEKE)
    endif
    if (showCallTree) call callTree_waypoint("finished step_MOM_dyn_unsplit (step_MOM)")

  endif ! -------------------------------------------------- end SPLIT


  if (CS%thickness_diffuse .and. .not.CS%thickness_diffuse_first) then
    call cpu_clock_begin(id_clock_thick_diff)

    if (CS%debug) call hchksum(h,"Pre-thickness_diffuse h", G%HI, haloshift=0, scale=GV%H_to_m)

    if (associated(CS%VarMix)) &
      call calc_slope_functions(h, MS%tv, dt, G, GV, CS%VarMix)
    call thickness_diffuse(h, MS%uhtr, MS%vhtr, MS%tv, dt, G, GV, &
                           CS%MEKE, CS%VarMix, CS%CDp, CS%thickness_diffuse_CSp)

    if (CS%debug) call hchksum(h,"Post-thickness_diffuse h", G%HI, haloshift=1, scale=GV%H_to_m)
    call cpu_clock_end(id_clock_thick_diff)
    call pass_var(h, G%Domain, clock=id_clock_pass) !###, halo=max(2,cont_stensil))
    if (showCallTree) call callTree_waypoint("finished thickness_diffuse (step_MOM)")
  endif

  ! apply the submesoscale mixed layer restratification parameterization
  if (CS%mixedlayer_restrat) then
    if (CS%debug) then
      call hchksum(h,"Pre-mixedlayer_restrat h", G%HI, haloshift=1, scale=GV%H_to_m)
      call uvchksum("Pre-mixedlayer_restrat uhtr", &
                    MS%uhtr, MS%vhtr, G%HI, haloshift=0, scale=GV%H_to_m)
    endif
    call cpu_clock_begin(id_clock_ml_restrat)
    call mixedlayer_restrat(h, MS%uhtr, MS%vhtr, MS%tv, forces, dt, CS%visc%MLD, &
                            CS%VarMix, G, GV, CS%mixedlayer_restrat_CSp)
    call cpu_clock_end(id_clock_ml_restrat)
    call pass_var(h, G%Domain, clock=id_clock_pass) !###, halo=max(2,cont_stensil))
    if (CS%debug) then
      call hchksum(h,"Post-mixedlayer_restrat h", G%HI, haloshift=1, scale=GV%H_to_m)
      call uvchksum("Post-mixedlayer_restrat [uv]htr", &
                    MS%uhtr, MS%vhtr, G%HI, haloshift=0, scale=GV%H_to_m)
    endif
  endif

  ! Whenever thickness changes let the diag manager know, target grids
  ! for vertical remapping may need to be regenerated.
  call diag_update_remap_grids(CS%diag)

  if (CS%useMEKE) call step_forward_MEKE(CS%MEKE, h, CS%VarMix%SN_u, CS%VarMix%SN_v, &
                                         CS%visc, dt, G, GV, CS%MEKE_CSp, MS%uhtr, MS%vhtr)
  call disable_averaging(CS%diag)

  ! Advance the dynamics time by dt.
  MS%t_dyn_rel_adv = MS%t_dyn_rel_adv + dt
  MS%t_dyn_rel_thermo = MS%t_dyn_rel_thermo + dt
  if (abs(MS%t_dyn_rel_thermo) < 1e-6*dt) MS%t_dyn_rel_thermo = 0.0
  MS%t_dyn_rel_diag = MS%t_dyn_rel_diag + dt

  call cpu_clock_end(id_clock_dynamics)

  call cpu_clock_begin(id_clock_other) ; call cpu_clock_begin(id_clock_diagnostics)
  call enable_averaging(dt, Time_local, CS%diag)
  ! These diagnostics are available after every time dynamics step.
  if (IDs%id_u > 0) call post_data(IDs%id_u, u, CS%diag)
  if (IDs%id_v > 0) call post_data(IDs%id_v, v, CS%diag)
  if (IDs%id_h > 0) call post_data(IDs%id_h, h, CS%diag)
  call disable_averaging(CS%diag)
  call cpu_clock_end(id_clock_diagnostics) ; call cpu_clock_end(id_clock_other)

end subroutine step_MOM_dynamics

!> step_MOM_tracer_dyn does tracer advection and lateral diffusion, bringing the
!! tracers up to date with the changes in state due to the dynamics.  Surface
!! sources and sinks and remapping are handled via step_MOM_thermo.
<<<<<<< HEAD
subroutine step_MOM_tracer_dyn(CS, G, GV, h, tv, Time_local)
=======
subroutine step_MOM_tracer_dyn(MS, CS, G, GV, h, h_pre_dyn, T_pre_dyn, S_pre_dyn, &
                               Time_local)
  type(MOM_state_type),     intent(inout) :: MS     !< structure describing the MOM state
>>>>>>> 133e5b57
  type(MOM_control_struct), intent(inout) :: CS     !< control structure
  type(ocean_grid_type),    intent(inout) :: G      !< ocean grid structure
  type(verticalGrid_type),  intent(in)    :: GV     !< ocean vertical grid structure
  real, dimension(SZI_(G),SZJ_(G),SZK_(G)),  &
                            intent(in)    :: h      !< layer thicknesses after the transports (m or kg/m2)
<<<<<<< HEAD
  type(thermo_var_ptrs),    intent(inout) :: tv     !< A structure pointing to various thermodynamic variables
=======
  real, dimension(SZI_(G),SZJ_(G),SZK_(G)), &
                            intent(in)    :: h_pre_dyn !< The thickness before the transports, in H.
  real, dimension(SZI_(G),SZJ_(G),SZK_(G)), &
                            intent(in)    :: T_pre_dyn !< The temperatures before the transports, in deg C.
  real, dimension(SZI_(G),SZJ_(G),SZK_(G)), &
                            intent(in)    :: S_pre_dyn !< The salinities before the transports, in psu.
>>>>>>> 133e5b57
  type(time_type),          intent(in)    :: Time_local !< The model time at the end
                                                    !! of the time step.
  type(group_pass_type) :: pass_T_S
  logical :: showCallTree
  showCallTree = callTree_showQuery()

  if (CS%debug) then
    call cpu_clock_begin(id_clock_other)
    call hchksum(h,"Pre-advection h", G%HI, haloshift=1, scale=GV%H_to_m)
    call uvchksum("Pre-advection uhtr", MS%uhtr, MS%vhtr, G%HI, &
                  haloshift=0, scale=GV%H_to_m)
    if (associated(MS%tv%T)) call hchksum(MS%tv%T, "Pre-advection T", G%HI, haloshift=1)
    if (associated(MS%tv%S)) call hchksum(MS%tv%S, "Pre-advection S", G%HI, haloshift=1)
    if (associated(MS%tv%frazil)) call hchksum(MS%tv%frazil, &
                   "Pre-advection frazil", G%HI, haloshift=0)
    if (associated(MS%tv%salt_deficit)) call hchksum(MS%tv%salt_deficit, &
                   "Pre-advection salt deficit", G%HI, haloshift=0)
  ! call MOM_thermo_chksum("Pre-advection ", MS%tv, G)
    call cpu_clock_end(id_clock_other)
  endif

  call cpu_clock_begin(id_clock_thermo) ; call cpu_clock_begin(id_clock_tracer)
  call enable_averaging(MS%t_dyn_rel_adv, Time_local, CS%diag)

  call advect_tracer(h, MS%uhtr, MS%vhtr, CS%OBC, MS%t_dyn_rel_adv, G, GV, &
                     CS%tracer_adv_CSp, CS%tracer_Reg)
  call tracer_hordiff(h, MS%t_dyn_rel_adv, CS%MEKE, CS%VarMix, G, GV, &
                      CS%tracer_diff_CSp, CS%tracer_Reg, MS%tv)
  if (showCallTree) call callTree_waypoint("finished tracer advection/diffusion (step_MOM)")
  call cpu_clock_end(id_clock_tracer) ; call cpu_clock_end(id_clock_thermo)

  call cpu_clock_begin(id_clock_other) ; call cpu_clock_begin(id_clock_diagnostics)
<<<<<<< HEAD
  call post_transport_diagnostics(G, GV, CS%uhtr, CS%vhtr, h, CS%transport_IDs, &
           CS%diag_pre_dyn, CS%diag, CS%t_dyn_rel_adv, CS%diag_to_Z_CSp, CS%tracer_Reg)

=======
  call post_transport_diagnostics(G, GV, MS%uhtr, MS%vhtr, h, CS%transport_IDs, &
           CS%diag, MS%t_dyn_rel_adv, CS%diag_to_Z_CSp, h_pre_dyn, T_pre_dyn, S_pre_dyn)
>>>>>>> 133e5b57
  ! Rebuild the remap grids now that we've posted the fields which rely on thicknesses
  ! from before the dynamics calls
  call diag_update_remap_grids(CS%diag)

  call disable_averaging(CS%diag)
  call cpu_clock_end(id_clock_diagnostics) ; call cpu_clock_end(id_clock_other)

  ! Reset the accumulated transports to 0 and record that the dynamics
  ! and advective times now agree.
  call cpu_clock_begin(id_clock_thermo) ; call cpu_clock_begin(id_clock_tracer)
  MS%uhtr(:,:,:) = 0.0
  MS%vhtr(:,:,:) = 0.0
  MS%t_dyn_rel_adv = 0.0
  call cpu_clock_end(id_clock_tracer) ; call cpu_clock_end(id_clock_thermo)

  if (CS%diabatic_first .and. associated(MS%tv%T)) then
    ! Temperature and salinity need halo updates because they will be used
    ! in the dynamics before they are changed again.
    call create_group_pass(pass_T_S, MS%tv%T, G%Domain, To_All+Omit_Corners, halo=1)
    call create_group_pass(pass_T_S, MS%tv%S, G%Domain, To_All+Omit_Corners, halo=1)
    call do_group_pass(pass_T_S, G%Domain, clock=id_clock_pass)
  endif

end subroutine step_MOM_tracer_dyn

!> MOM_step_thermo orchestrates the thermodynamic time stepping and vertical
!! remapping, via calls to diabatic (or adiabatic) and ALE_main.
subroutine step_MOM_thermo(MS, CS, G, GV, u, v, h, tv, fluxes, dtdia, Time_end_thermo, update_BBL)
  type(MOM_state_type),     intent(inout) :: MS     !< structure describing the MOM state
  type(MOM_control_struct), intent(inout) :: CS     !< Master MOM control structure
  type(ocean_grid_type),    intent(inout) :: G      !< ocean grid structure
  type(verticalGrid_type),  intent(inout) :: GV     !< ocean vertical grid structure
  real, dimension(SZIB_(G),SZJ_(G),SZK_(G)), &
                            intent(inout) :: u      !< zonal velocity (m/s)
  real, dimension(SZI_(G),SZJB_(G),SZK_(G)), &
                            intent(inout) :: v      !< meridional velocity (m/s)
  real, dimension(SZI_(G),SZJ_(G),SZK_(G)),  &
                            intent(inout) :: h      !< layer thickness (m or kg/m2)
  type(thermo_var_ptrs),    intent(inout) :: tv     !< A structure pointing to various thermodynamic variables
  type(forcing),            intent(inout) :: fluxes !< pointers to forcing fields
  real,                     intent(in)    :: dtdia  !< The time interval over which to advance, in s
  type(time_type),          intent(in)    :: Time_end_thermo !< End of averaging interval for thermo diags
  logical,                  intent(in)    :: update_BBL !< If true, calculate the bottom boundary layer properties.

  logical :: use_ice_shelf ! Needed for selecting the right ALE interface.
  logical :: showCallTree
  type(group_pass_type) :: pass_T_S, pass_T_S_h, pass_uv_T_S_h
  integer :: dynamics_stencil  ! The computational stencil for the calculations
                               ! in the dynamic core.
  integer :: i, j, k, is, ie, js, je, nz! , Isq, Ieq, Jsq, Jeq, n

  is = G%isc ; ie = G%iec ; js = G%jsc ; je = G%jec ; nz = G%ke
  showCallTree = callTree_showQuery()
  if (showCallTree) call callTree_enter("step_MOM_thermo(), MOM.F90")

  use_ice_shelf = .false.
  if (associated(fluxes%frac_shelf_h)) use_ice_shelf = .true.

  call enable_averaging(dtdia, Time_end_thermo, CS%diag)

  if (update_BBL) then
    !   Calculate the BBL properties and store them inside visc (u,h).
    ! This is here so that CS%visc is updated before diabatic() when
    ! DIABATIC_FIRST=True. Otherwise diabatic() is called after the dynamics
    ! and set_viscous_BBL is called as a part of the dynamic stepping.
    call cpu_clock_begin(id_clock_BBL_visc)
    call set_viscous_BBL(u, v, h, tv, CS%visc, G, GV, CS%set_visc_CSp, symmetrize=.true.)
    call cpu_clock_end(id_clock_BBL_visc)
    if (showCallTree) call callTree_wayPoint("done with set_viscous_BBL (step_MOM_thermo)")
  endif

  call cpu_clock_begin(id_clock_thermo)
  if (.not.CS%adiabatic) then
    if (CS%debug) then
      call uvchksum("Pre-diabatic [uv]", u, v, G%HI, haloshift=2)
      call hchksum(h,"Pre-diabatic h", G%HI, haloshift=1, scale=GV%H_to_m)
      call uvchksum("Pre-diabatic [uv]h", MS%uhtr, MS%vhtr, G%HI, &
                    haloshift=0, scale=GV%H_to_m)
    ! call MOM_state_chksum("Pre-diabatic ",u, v, h, MS%uhtr, MS%vhtr, G, GV)
      call MOM_thermo_chksum("Pre-diabatic ", tv, G,haloshift=0)
      call check_redundant("Pre-diabatic ", u, v, G)
      call MOM_forcing_chksum("Pre-diabatic", fluxes, G, haloshift=0)
    endif

    call cpu_clock_begin(id_clock_diabatic)
    call diabatic(u, v, h, tv, MS%Hml, fluxes, CS%visc, CS%ADp, CS%CDp, &
                  dtdia, Time_end_thermo, G, GV, CS%diabatic_CSp)
    fluxes%fluxes_used = .true.
    call cpu_clock_end(id_clock_diabatic)

    if (showCallTree) call callTree_waypoint("finished diabatic (step_MOM_thermo)")

    ! Regridding/remapping is done here, at end of thermodynamics time step
    ! (that may comprise several dynamical time steps)
    ! The routine 'ALE_main' can be found in 'MOM_ALE.F90'.
    if ( CS%use_ALE_algorithm ) then
      call enable_averaging(dtdia, Time_end_thermo, CS%diag)
!         call pass_vector(u, v, G%Domain)
      if (associated(tv%T)) &
        call create_group_pass(pass_T_S_h, tv%T, G%Domain, To_All+Omit_Corners, halo=1)
      if (associated(tv%S)) &
        call create_group_pass(pass_T_S_h, tv%S, G%Domain, To_All+Omit_Corners, halo=1)
      call create_group_pass(pass_T_S_h, h, G%Domain, To_All+Omit_Corners, halo=1)
      call do_group_pass(pass_T_S_h, G%Domain)

      call preAle_tracer_diagnostics(CS%tracer_Reg, G, GV)

      if (CS%debug) then
        call MOM_state_chksum("Pre-ALE ", u, v, h, MS%uh, MS%vh, G, GV)
        call hchksum(tv%T,"Pre-ALE T", G%HI, haloshift=1)
        call hchksum(tv%S,"Pre-ALE S", G%HI, haloshift=1)
        call check_redundant("Pre-ALE ", u, v, G)
      endif
      call cpu_clock_begin(id_clock_ALE)
      if (use_ice_shelf) then
        call ALE_main(G, GV, h, u, v, tv, CS%tracer_Reg, CS%ALE_CSp, dtdia, &
                      fluxes%frac_shelf_h)
      else
        call ALE_main(G, GV, h, u, v, tv, CS%tracer_Reg, CS%ALE_CSp, dtdia)
      endif

      if (showCallTree) call callTree_waypoint("finished ALE_main (step_MOM_thermo)")
      call cpu_clock_end(id_clock_ALE)
    endif   ! endif for the block "if ( CS%use_ALE_algorithm )"

    dynamics_stencil = min(3, G%Domain%nihalo, G%Domain%njhalo)
    call create_group_pass(pass_uv_T_S_h, u, v, G%Domain, halo=dynamics_stencil)
    if (associated(tv%T)) &
      call create_group_pass(pass_uv_T_S_h, tv%T, G%Domain, halo=dynamics_stencil)
    if (associated(tv%S)) &
      call create_group_pass(pass_uv_T_S_h, tv%S, G%Domain, halo=dynamics_stencil)
    call create_group_pass(pass_uv_T_S_h, h, G%Domain, halo=dynamics_stencil)
    call do_group_pass(pass_uv_T_S_h, G%Domain, clock=id_clock_pass)

    if (CS%debug .and. CS%use_ALE_algorithm) then
      call MOM_state_chksum("Post-ALE ", u, v, h, MS%uh, MS%vh, G, GV)
      call hchksum(tv%T, "Post-ALE T", G%HI, haloshift=1)
      call hchksum(tv%S, "Post-ALE S", G%HI, haloshift=1)
      call check_redundant("Post-ALE ", u, v, G)
    endif

    ! Whenever thickness changes let the diag manager know, target grids
    ! for vertical remapping may need to be regenerated. This needs to
    ! happen after the H update and before the next post_data.
    call diag_update_remap_grids(CS%diag)

    !### Consider moving this up into the if ALE block.
    call postALE_tracer_diagnostics(CS%tracer_Reg, G, GV, CS%diag, dtdia)

    if (CS%debug) then
      call uvchksum("Post-diabatic u", u, v, G%HI, haloshift=2)
      call hchksum(h, "Post-diabatic h", G%HI, haloshift=1, scale=GV%H_to_m)
      call uvchksum("Post-diabatic [uv]h", MS%uhtr, MS%vhtr, G%HI, &
                    haloshift=0, scale=GV%H_to_m)
    ! call MOM_state_chksum("Post-diabatic ", u, v, &
    !                       h, MS%uhtr, MS%vhtr, G, GV, haloshift=1)
      if (associated(tv%T)) call hchksum(tv%T, "Post-diabatic T", G%HI, haloshift=1)
      if (associated(tv%S)) call hchksum(tv%S, "Post-diabatic S", G%HI, haloshift=1)
      if (associated(tv%frazil)) call hchksum(tv%frazil, &
                               "Post-diabatic frazil", G%HI, haloshift=0)
      if (associated(tv%salt_deficit)) call hchksum(tv%salt_deficit, &
                               "Post-diabatic salt deficit", G%HI, haloshift=0)
    ! call MOM_thermo_chksum("Post-diabatic ", tv, G)
      call check_redundant("Post-diabatic ", u, v, G)
    endif
    call disable_averaging(CS%diag)
  else   ! complement of "if (.not.CS%adiabatic)"

    call cpu_clock_begin(id_clock_diabatic)
    call adiabatic(h, tv, fluxes, dtdia, G, GV, CS%diabatic_CSp)
    fluxes%fluxes_used = .true.
    call cpu_clock_end(id_clock_diabatic)

    if (associated(tv%T)) then
      call create_group_pass(pass_T_S, tv%T, G%Domain, To_All+Omit_Corners, halo=1)
      call create_group_pass(pass_T_S, tv%S, G%Domain, To_All+Omit_Corners, halo=1)
      call do_group_pass(pass_T_S, G%Domain, clock=id_clock_pass)
      if (CS%debug) then
        if (associated(tv%T)) call hchksum(tv%T, "Post-diabatic T", G%HI, haloshift=1)
        if (associated(tv%S)) call hchksum(tv%S, "Post-diabatic S", G%HI, haloshift=1)
      endif
    endif

  endif   ! endif for the block "if (.not.CS%adiabatic)"
  call cpu_clock_end(id_clock_thermo)

  call disable_averaging(CS%diag)

  if (showCallTree) call callTree_leave("step_MOM_thermo(), MOM.F90")

end subroutine step_MOM_thermo


!> step_offline is the main driver for running tracers offline in MOM6. This has been primarily
!! developed with ALE configurations in mind. Some work has been done in isopycnal configuration, but
!! the work is very preliminary. Some more detail about this capability along with some of the subroutines
!! called here can be found in tracers/MOM_offline_control.F90
subroutine step_offline(forces, fluxes, sfc_state, Time_start, time_interval, MS, CS)
  type(mech_forcing), intent(in)     :: forces        !< A structure with the driving mechanical forces
  type(forcing),    intent(inout)    :: fluxes        !< pointers to forcing fields
  type(surface),    intent(inout)    :: sfc_state     !< surface ocean state
  type(time_type),  intent(in)       :: Time_start    !< starting time of a segment, as a time type
  real,             intent(in)       :: time_interval !< time interval
  type(MOM_state_type),     pointer  :: MS     !< structure describing the MOM state
  type(MOM_control_struct), pointer  :: CS            !< control structure from initialize_MOM

  ! Local pointers
  type(ocean_grid_type),      pointer :: G  => NULL() ! Pointer to a structure containing
                                                      ! metrics and related information
  type(verticalGrid_type),    pointer :: GV => NULL() ! Pointer to structure containing information
                                                      ! about the vertical grid

  logical :: first_iter    !< True if this is the first time step_offline has been called in a given interval
  logical :: last_iter     !< True if this is the last time step_tracer is to be called in an offline interval
  logical :: do_vertical   !< If enough time has elapsed, do the diabatic tracer sources/sinks
  logical :: adv_converged !< True if all the horizontal fluxes have been used

  integer :: dt_offline, dt_offline_vertical
  logical :: skip_diffusion
  integer :: id_eta_diff_end

  integer, pointer :: accumulated_time
  integer :: i,j,k
  integer :: is, ie, js, je, isd, ied, jsd, jed

  ! 3D pointers
  real, dimension(:,:,:), pointer   :: &
    uhtr, vhtr, &
    eatr, ebtr, &
    h_end

  ! 2D Array for diagnostics
  real, dimension(SZI_(MS%G),SZJ_(MS%G)) :: eta_pre, eta_end
  type(time_type) :: Time_end    ! End time of a segment, as a time type

  ! Grid-related pointer assignments
  G => MS%G
  GV => MS%GV

  is  = G%isc  ; ie  = G%iec  ; js  = G%jsc  ; je  = G%jec
  isd = G%isd  ; ied = G%ied  ; jsd = G%jsd  ; jed = G%jed

  call cpu_clock_begin(id_clock_offline_tracer)
  call extract_offline_main(CS%offline_CSp, uhtr, vhtr, eatr, ebtr, h_end, accumulated_time, &
                            dt_offline, dt_offline_vertical, skip_diffusion)
  Time_end = increment_date(Time_start, seconds=floor(time_interval+0.001))
  call enable_averaging(time_interval, Time_end, CS%diag)

  ! Check to see if this is the first iteration of the offline interval
  if(accumulated_time==0) then
    first_iter = .true.
  else ! This is probably unnecessary but is used to guard against unwanted behavior
    first_iter = .false.
  endif

  ! Check to see if vertical tracer functions should  be done
  if ( mod(accumulated_time, dt_offline_vertical) == 0 ) then
    do_vertical = .true.
  else
    do_vertical = .false.
  endif

  ! Increment the amount of time elapsed since last read and check if it's time to roll around
  accumulated_time = mod(accumulated_time + int(time_interval), dt_offline)
  if(accumulated_time==0) then
    last_iter = .true.
  else
    last_iter = .false.
  endif

  if(CS%use_ALE_algorithm) then
    ! If this is the first iteration in the offline timestep, then we need to read in fields and
    ! perform the main advection.
    if (first_iter) then
      if(is_root_pe()) print *, "Reading in new offline fields"
      ! Read in new transport and other fields
      ! call update_transport_from_files(G, GV, CS%offline_CSp, h_end, eatr, ebtr, uhtr, vhtr, &
      !     MS%tv%T, MS%tv%S, fluxes, CS%use_ALE_algorithm)
      ! call update_transport_from_arrays(CS%offline_CSp)
      call update_offline_fields(CS%offline_CSp, MS%h, fluxes, CS%use_ALE_algorithm)

      ! Apply any fluxes into the ocean
      call offline_fw_fluxes_into_ocean(G, GV, CS%offline_CSp, fluxes, MS%h)

      if (.not.CS%diabatic_first) then
        call offline_advection_ale(fluxes, Time_start, time_interval, CS%offline_CSp, id_clock_ALE, &
            MS%h, uhtr, vhtr, converged=adv_converged)

        ! Redistribute any remaining transport
        call offline_redistribute_residual(CS%offline_CSp, MS%h, uhtr, vhtr, adv_converged)

        ! Perform offline diffusion if requested
        if (.not. skip_diffusion) then
          if (associated(CS%VarMix)) then
            call pass_var(MS%h,G%Domain)
            call calc_resoln_function(MS%h, MS%tv, G, GV, CS%VarMix)
            call calc_slope_functions(MS%h, MS%tv, REAL(dt_offline), G, GV, CS%VarMix)
          endif
          call tracer_hordiff(MS%h, REAL(dt_offline), CS%MEKE, CS%VarMix, G, GV, &
              CS%tracer_diff_CSp, CS%tracer_Reg, MS%tv)
        endif
      endif
    endif
    ! The functions related to column physics of tracers is performed separately in ALE mode
    if (do_vertical) then
      call offline_diabatic_ale(fluxes, Time_start, Time_end, CS%offline_CSp, MS%h, eatr, ebtr)
    endif

    ! Last thing that needs to be done is the final ALE remapping
    if(last_iter) then
      if (CS%diabatic_first) then
        call offline_advection_ale(fluxes, Time_start, time_interval, CS%offline_CSp, id_clock_ALE, &
            MS%h, uhtr, vhtr, converged=adv_converged)

        ! Redistribute any remaining transport and perform the remaining advection
        call offline_redistribute_residual(CS%offline_CSp, MS%h, uhtr, vhtr, adv_converged)
                ! Perform offline diffusion if requested
        if (.not. skip_diffusion) then
          if (associated(CS%VarMix)) then
            call pass_var(MS%h,G%Domain)
            call calc_resoln_function(MS%h, MS%tv, G, GV, CS%VarMix)
            call calc_slope_functions(MS%h, MS%tv, REAL(dt_offline), G, GV, CS%VarMix)
          endif
          call tracer_hordiff(MS%h, REAL(dt_offline), CS%MEKE, CS%VarMix, G, GV, &
              CS%tracer_diff_CSp, CS%tracer_Reg, MS%tv)
        endif
      endif

      if(is_root_pe()) print *, "Last iteration of offline interval"

      ! Apply freshwater fluxes out of the ocean
      call offline_fw_fluxes_out_ocean(G, GV, CS%offline_CSp, fluxes, MS%h)
      ! These diagnostic can be used to identify which grid points did not converge within
      ! the specified number of advection sub iterations
      call post_offline_convergence_diags(CS%offline_CSp, MS%h, h_end, uhtr, vhtr)

      ! Call ALE one last time to make sure that tracers are remapped onto the layer thicknesses
      ! stored from the forward run
      call cpu_clock_begin(id_clock_ALE)
      call ALE_offline_tracer_final( G, GV, MS%h, MS%tv, h_end, CS%tracer_Reg, CS%ALE_CSp)
      call cpu_clock_end(id_clock_ALE)
      call pass_var(MS%h, G%Domain)
    endif
  else ! NON-ALE MODE...NOT WELL TESTED
    call MOM_error(WARNING, &
        "Offline tracer mode in non-ALE configuration has not been thoroughly tested")
    ! Note that for the layer mode case, the calls to tracer sources and sinks is embedded in
    ! main_offline_advection_layer. Warning: this may not be appropriate for tracers that
    ! exchange with the atmosphere
    if(time_interval .NE. dt_offline) then
      call MOM_error(FATAL, &
          "For offline tracer mode in a non-ALE configuration, dt_offline must equal time_interval")
    endif
    call update_offline_fields(CS%offline_CSp, MS%h, fluxes, CS%use_ALE_algorithm)
    call offline_advection_layer(fluxes, Time_start, time_interval, CS%offline_CSp, &
        MS%h, eatr, ebtr, uhtr, vhtr)
    ! Perform offline diffusion if requested
    if (.not. skip_diffusion) then
      call tracer_hordiff(h_end, REAL(dt_offline), CS%MEKE, CS%VarMix, G, GV, &
        CS%tracer_diff_CSp, CS%tracer_Reg, MS%tv)
    endif

    MS%h = h_end

    call pass_var(MS%tv%T, G%Domain)
    call pass_var(MS%tv%S, G%Domain)
    call pass_var(MS%h, G%Domain)

  endif

  call adjust_ssh_for_p_atm(MS%tv, G, GV, MS%ave_ssh_ibc, forces%p_surf_SSH, &
                            CS%calc_rho_for_sea_lev)
  call extract_surface_state(MS, sfc_state, CS)

  call disable_averaging(CS%diag)
  call pass_var(MS%tv%T,G%Domain)
  call pass_var(MS%tv%S,G%Domain)
  call pass_var(MS%h,G%Domain)

  fluxes%fluxes_used = .true.

  call cpu_clock_end(id_clock_offline_tracer)

end subroutine step_offline

!> This subroutine initializes MOM.
subroutine initialize_MOM(Time, Time_init, param_file, dirs, MS, CS, restart_CSp, &
                          Time_in, offline_tracer_mode, input_restart_file, diag_ptr, &
                          count_calls, tracer_flow_CSp)
  type(time_type), target,   intent(inout) :: Time        !< model time, set in this routine
  type(time_type),           intent(in)    :: Time_init   !< The start time for the coupled model's calendar
  type(param_file_type),     intent(out)   :: param_file  !< structure indicating paramater file to parse
  type(directories),         intent(out)   :: dirs        !< structure with directory paths
  type(MOM_state_type),      pointer       :: MS          !< pointer set in this routine to structure describing the MOM state
  type(MOM_control_struct),  pointer       :: CS          !< pointer set in this routine to MOM control structure
  type(MOM_restart_CS),      pointer       :: restart_CSp !< pointer set in this routine to the
                                                          !! restart control structure that will
                                                          !! be used for MOM.
  type(time_type), optional, intent(in)    :: Time_in     !< time passed to MOM_initialize_state when
                                                          !! model is not being started from a restart file
  logical,         optional, intent(out)   :: offline_tracer_mode !< True is returned if tracers are being run offline
  character(len=*),optional, intent(in)    :: input_restart_file !< If present, name of restart file to read
  type(diag_ctrl), optional, pointer       :: diag_ptr    !< A pointer set in this routine to the diagnostic
                                                          !! regulatory structure
  type(tracer_flow_control_CS), &
                   optional, pointer       :: tracer_flow_CSp !< A pointer set in this routine to
                                                          !! the tracer flow control structure.
  logical,         optional, intent(in)    :: count_calls !< If true, nstep_tot counts the number of
                                                          !! calls to step_MOM instead of the number of
                                                          !! dynamics timesteps.
  ! local
  type(ocean_grid_type),  pointer :: G => NULL() ! A pointer to a structure with metrics and related
  type(hor_index_type)            :: HI  !  A hor_index_type for array extents
  type(verticalGrid_type), pointer :: GV => NULL()
  type(dyn_horgrid_type), pointer :: dG => NULL()
  type(diag_ctrl),        pointer :: diag

  character(len=4), parameter :: vers_num = 'v2.0'

! This include declares and sets the variable "version".
#include "version_variable.h"

  integer :: i, j, k, is, ie, js, je, isd, ied, jsd, jed, nz
  integer :: IsdB, IedB, JsdB, JedB
  real    :: dtbt
  real    :: Z_diag_int  ! minimum interval between calc depth-space diagnostics (sec)

  real, allocatable, dimension(:,:,:) :: e   ! interface heights (meter)
  real, allocatable, dimension(:,:)   :: eta ! free surface height (m) or bottom press (Pa)
  real, allocatable, dimension(:,:)   :: area_shelf_h ! area occupied by ice shelf
  real, dimension(:,:), allocatable, target  :: frac_shelf_h ! fraction of total area occupied by ice shelf
  real, dimension(:,:), pointer :: shelf_area
  type(MOM_restart_CS),  pointer      :: restart_CSp_tmp => NULL()
  type(group_pass_type) :: tmp_pass_uv_T_S_h, pass_uv_T_S_h
  type(group_pass_type) :: tmp_pass_Kv_turb

  real    :: default_val       ! default value for a parameter
  logical :: write_geom_files  ! If true, write out the grid geometry files.
  logical :: new_sim
  logical :: use_geothermal    ! If true, apply geothermal heating.
  logical :: use_EOS           ! If true, density calculated from T & S using an equation of state.
  logical :: symmetric         ! If true, use symmetric memory allocation.
  logical :: save_IC           ! If true, save the initial conditions.
  logical :: do_unit_tests     ! If true, call unit tests.
  logical :: test_grid_copy = .false.

  logical :: bulkmixedlayer    ! If true, a refined bulk mixed layer scheme is used
                               ! with nkml sublayers and nkbl buffer layer.
  logical :: use_temperature   ! If true, temp and saln used as state variables.
  logical :: use_frazil        ! If true, liquid seawater freezes if temp below freezing,
                               ! with accumulated heat deficit returned to surface ocean.
  logical :: bound_salinity    ! If true, salt is added to keep salinity above
                               ! a minimum value, and the deficit is reported.
  logical :: use_conT_absS     ! If true, the prognostics T & S are conservative temperature
                               ! and absolute salinity. Care should be taken to convert them
                               ! to potential temperature and practical salinity before
                               ! exchanging them with the coupler and/or reporting T&S diagnostics.
  logical :: advect_TS         ! If false, then no horizontal advection of temperature
                               ! and salnity is performed
  logical :: use_ice_shelf     ! Needed for ALE
  logical :: global_indexing   ! If true use global horizontal index values instead
                               ! of having the data domain on each processor start at 1.
  logical :: bathy_at_vel      ! If true, also define bathymetric fields at the
                               ! the velocity points.
  logical :: debug_truncations ! If true, turn on diagnostics useful for debugging truncations.
  integer :: first_direction   ! An integer that indicates which direction is to be
                               ! updated first in directionally split parts of the
                               ! calculation.  This can be altered during the course
                               ! of the run via calls to set_first_direction.
  integer :: nkml, nkbl, verbosity, write_geom
  integer :: dynamics_stencil  ! The computational stencil for the calculations
                               ! in the dynamic core.
  real :: conv2watt, conv2salt, H_convert
  character(len=48) :: flux_units, S_flux_units

  type(vardesc) :: vd_T, vd_S  ! Structures describing temperature and salinity variables.
  type(time_type)                 :: Start_time
  type(ocean_internal_state)      :: MOM_internal_state
  character(len=200) :: area_varname, ice_shelf_file, inputdir, filename

  if (associated(CS)) then
    call MOM_error(WARNING, "initialize_MOM called with an associated "// &
                            "control structure.")
    return
  endif
  allocate(CS)

  if (associated(MS)) then
    call MOM_error(WARNING, "initialize_MOM called with an MOM state structure.")
    return
  endif
  allocate(MS)

  if (test_grid_copy) then ; allocate(G)
  else ; G => MS%G ; endif

  CS%Time => Time

  id_clock_init = cpu_clock_id('Ocean Initialization', grain=CLOCK_SUBCOMPONENT)
  call cpu_clock_begin(id_clock_init)

  Start_time = Time ; if (present(Time_in)) Start_time = Time_in

  ! Read paths and filenames from namelist and store in "dirs".
  ! Also open the parsed input parameter file(s) and setup param_file.
  call get_MOM_input(param_file, dirs, default_input_filename=input_restart_file)

  verbosity = 2 ; call read_param(param_file, "VERBOSITY", verbosity)
  call MOM_set_verbosity(verbosity)
  call callTree_enter("initialize_MOM(), MOM.F90")

  call find_obsolete_params(param_file)

  ! Read relevant parameters and write them to the model log.
  call log_version(param_file, "MOM", version, "")
  call get_param(param_file, "MOM", "VERBOSITY", verbosity,  &
                 "Integer controlling level of messaging\n" // &
                 "\t0 = Only FATAL messages\n" // &
                 "\t2 = Only FATAL, WARNING, NOTE [default]\n" // &
                 "\t9 = All)", default=2)
  call get_param(param_file, "MOM", "DO_UNIT_TESTS", do_unit_tests, &
                 "If True, exercises unit tests at model start up.", &
                 default=.false.)
  call get_param(param_file, "MOM", "MODEL_MISVAL", CS%missing, &
                 "Sets a missing value to be used internally within the model.", &
                 default=-1.e34)
  if (do_unit_tests) then
    call unit_tests(verbosity)
  endif

  call get_param(param_file, "MOM", "SPLIT", CS%split, &
                 "Use the split time stepping if true.", default=.true.)
  if (CS%split) then
    CS%use_RK2 = .false.
  else
    call get_param(param_file, "MOM", "USE_RK2", CS%use_RK2, &
                 "If true, use RK2 instead of RK3 in the unsplit time stepping.", &
                 default=.false.)
  endif

  call get_param(param_file, "MOM", "CALC_RHO_FOR_SEA_LEVEL", CS%calc_rho_for_sea_lev, &
                 "If true, the in-situ density is used to calculate the\n"//&
                 "effective sea level that is returned to the coupler. If false,\n"//&
                 "the Boussinesq parameter RHO_0 is used.", default=.false.)
  call get_param(param_file, "MOM", "ENABLE_THERMODYNAMICS", use_temperature, &
                 "If true, Temperature and salinity are used as state \n"//&
                 "variables.", default=.true.)
  call get_param(param_file, "MOM", "USE_EOS", use_EOS, &
                 "If true,  density is calculated from temperature and \n"//&
                 "salinity with an equation of state.  If USE_EOS is \n"//&
                 "true, ENABLE_THERMODYNAMICS must be true as well.", &
                 default=use_temperature)
  call get_param(param_file, "MOM", "DIABATIC_FIRST", CS%diabatic_first, &
                 "If true, apply diabatic and thermodynamic processes, \n"//&
                 "including buoyancy forcing and mass gain or loss, \n"//&
                 "before stepping the dynamics forward.", default=.false.)
  call get_param(param_file, "MOM", "USE_CONTEMP_ABSSAL", use_conT_absS, &
                 "If true, the prognostics T&S are the conservative temperature \n"//&
                 "and absolute salinity. Care should be taken to convert them \n"//&
                 "to potential temperature and practical salinity before \n"//&
                 "exchanging them with the coupler and/or reporting T&S diagnostics.\n", &
                 default=.false.)
  MS%tv%T_is_conT = use_conT_absS ; MS%tv%S_is_absS = use_conT_absS
  call get_param(param_file, "MOM", "ADIABATIC", CS%adiabatic, &
                 "There are no diapycnal mass fluxes if ADIABATIC is \n"//&
                 "true. This assumes that KD = KDML = 0.0 and that \n"//&
                 "there is no buoyancy forcing, but makes the model \n"//&
                 "faster by eliminating subroutine calls.", default=.false.)
  call get_param(param_file, "MOM", "DO_DYNAMICS", CS%do_dynamics, &
                 "If False, skips the dynamics calls that update u & v, as well as \n"//&
                 "the gravity wave adjustment to h. This is a fragile feature and \n"//&
                 "thus undocumented.", default=.true., do_not_log=.true. )
  call get_param(param_file, "MOM", "ADVECT_TS", advect_TS, &
                 "If True, advect temperature and salinity horizontally \n"//&
                 "If False, T/S are registered for advection.\n"//&
                 "This is intended only to be used in offline tracer mode \n"//&
                 "and is by default false in that case.", &
                 do_not_log = .true., default=.true. )
  if (present(offline_tracer_mode)) then ! Only read this parameter in enabled modes
    call get_param(param_file, "MOM", "OFFLINE_TRACER_MODE", CS%offline_tracer_mode, &
                 "If true, barotropic and baroclinic dynamics, thermodynamics\n"//&
                 "are all bypassed with all the fields necessary to integrate\n"//&
                 "the tracer advection and diffusion equation are read in from\n"//&
                 "files stored from a previous integration of the prognostic model.\n"//&
                 "NOTE: This option only used in the ocean_solo_driver.", default=.false.)
    if (CS%offline_tracer_mode) then
      call get_param(param_file, "MOM", "ADVECT_TS", advect_TS, &
                   "If True, advect temperature and salinity horizontally\n"//&
                   "If False, T/S are registered for advection.\n"//&
                   "This is intended only to be used in offline tracer mode."//&
                   "and is by default false in that case", &
                   default=.false. )
    endif
  endif
  call get_param(param_file, "MOM", "USE_REGRIDDING", CS%use_ALE_algorithm, &
                 "If True, use the ALE algorithm (regridding/remapping).\n"//&
                 "If False, use the layered isopycnal algorithm.", default=.false. )
  call get_param(param_file, "MOM", "BULKMIXEDLAYER", bulkmixedlayer, &
                 "If true, use a Kraus-Turner-like bulk mixed layer \n"//&
                 "with transitional buffer layers.  Layers 1 through  \n"//&
                 "NKML+NKBL have variable densities. There must be at \n"//&
                 "least NKML+NKBL+1 layers if BULKMIXEDLAYER is true. \n"//&
                 "BULKMIXEDLAYER can not be used with USE_REGRIDDING. \n"//&
                 "The default is influenced by ENABLE_THERMODYNAMICS.", &
                 default=use_temperature .and. .not.CS%use_ALE_algorithm)
  call get_param(param_file, "MOM", "THICKNESSDIFFUSE", CS%thickness_diffuse, &
                 "If true, interface heights are diffused with a \n"//&
                 "coefficient of KHTH.", default=.false.)
  call get_param(param_file, "MOM",  "THICKNESSDIFFUSE_FIRST", &
                                      CS%thickness_diffuse_first, &
                 "If true, do thickness diffusion before dynamics.\n"//&
                 "This is only used if THICKNESSDIFFUSE is true.", &
                 default=.false.)
  if (.not.CS%thickness_diffuse) CS%thickness_diffuse_first = .false.
  call get_param(param_file, "MOM", "BATHYMETRY_AT_VEL", bathy_at_vel, &
                 "If true, there are separate values for the basin depths \n"//&
                 "at velocity points.  Otherwise the effects of topography \n"//&
                 "are entirely determined from thickness points.", &
                 default=.false.)

  call get_param(param_file, "MOM", "DEBUG", CS%debug, &
                 "If true, write out verbose debugging data.", default=.false.)
  call get_param(param_file, "MOM", "DEBUG_TRUNCATIONS", debug_truncations, &
                 "If true, calculate all diagnostics that are useful for \n"//&
                 "debugging truncations.", default=.false.)

  call get_param(param_file, "MOM", "DT", CS%dt, &
                 "The (baroclinic) dynamics time step.  The time-step that \n"//&
                 "is actually used will be an integer fraction of the \n"//&
                 "forcing time-step (DT_FORCING in ocean-only mode or the \n"//&
                 "coupling timestep in coupled mode.)", units="s", &
                 fail_if_missing=.true.)
  call get_param(param_file, "MOM", "DT_THERM", CS%dt_therm, &
                 "The thermodynamic and tracer advection time step. \n"//&
                 "Ideally DT_THERM should be an integer multiple of DT \n"//&
                 "and less than the forcing or coupling time-step, unless \n"//&
                 "THERMO_SPANS_COUPLING is true, in which case DT_THERM \n"//&
                 "can be an integer multiple of the coupling timestep.  By \n"//&
                 "default DT_THERM is set to DT.", units="s", default=CS%dt)
  call get_param(param_file, "MOM", "THERMO_SPANS_COUPLING", CS%thermo_spans_coupling, &
                 "If true, the MOM will take thermodynamic and tracer \n"//&
                 "timesteps that can be longer than the coupling timestep. \n"//&
                 "The actual thermodynamic timestep that is used in this \n"//&
                 "case is the largest integer multiple of the coupling \n"//&
                 "timestep that is less than or equal to DT_THERM.", default=.false.)

  if (bulkmixedlayer) then
    CS%Hmix = -1.0 ; CS%Hmix_UV = -1.0
  else
    call get_param(param_file, "MOM", "HMIX_SFC_PROP", CS%Hmix, &
                 "If BULKMIXEDLAYER is false, HMIX_SFC_PROP is the depth \n"//&
                 "over which to average to find surface properties like \n"//&
                 "SST and SSS or density (but not surface velocities).", &
                 units="m", default=1.0)
    call get_param(param_file, "MOM", "HMIX_UV_SFC_PROP", CS%Hmix_UV, &
                 "If BULKMIXEDLAYER is false, HMIX_UV_SFC_PROP is the depth\n"//&
                 "over which to average to find surface flow properties,\n"//&
                 "SSU, SSV. A non-positive value indicates no averaging.", &
                 units="m", default=0.)
  endif
  call get_param(param_file, "MOM", "MIN_Z_DIAG_INTERVAL", Z_diag_int, &
                 "The minimum amount of time in seconds between \n"//&
                 "calculations of depth-space diagnostics. Making this \n"//&
                 "larger than DT_THERM reduces the  performance penalty \n"//&
                 "of regridding to depth online.", units="s", default=0.0)
  call get_param(param_file, "MOM", "INTERPOLATE_P_SURF", CS%interp_p_surf, &
                 "If true, linearly interpolate the surface pressure \n"//&
                 "over the coupling time step, using the specified value \n"//&
                 "at the end of the step.", default=.false.)

  if (CS%split) then
    call get_param(param_file, "MOM", "DTBT", dtbt, default=-0.98)
    default_val = CS%dt_therm ; if (dtbt > 0.0) default_val = -1.0
    CS%dtbt_reset_period = -1.0 ; CS%dtbt_reset_time = 0.0
    call get_param(param_file, "MOM", "DTBT_RESET_PERIOD", CS%dtbt_reset_period, &
                 "The period between recalculations of DTBT (if DTBT <= 0). \n"//&
                 "If DTBT_RESET_PERIOD is negative, DTBT is set based \n"//&
                 "only on information available at initialization.  If \n"//&
                 "dynamic, DTBT will be set at least every forcing time \n"//&
                 "step, and if 0, every dynamics time step.  The default is \n"//&
                 "set by DT_THERM.  This is only used if SPLIT is true.", &
                 units="s", default=default_val, do_not_read=(dtbt > 0.0))
  endif

  ! This is here in case these values are used inappropriately.
  use_frazil = .false. ; bound_salinity = .false. ; MS%tv%P_Ref = 2.0e7
  if (use_temperature) then
    call get_param(param_file, "MOM", "FRAZIL", use_frazil, &
                 "If true, water freezes if it gets too cold, and the \n"//&
                 "the accumulated heat deficit is returned in the \n"//&
                 "surface state.  FRAZIL is only used if \n"//&
                 "ENABLE_THERMODYNAMICS is true.", default=.false.)
    call get_param(param_file, "MOM", "DO_GEOTHERMAL", use_geothermal, &
                 "If true, apply geothermal heating.", default=.false.)
    call get_param(param_file, "MOM", "BOUND_SALINITY", bound_salinity, &
                 "If true, limit salinity to being positive. (The sea-ice \n"//&
                 "model may ask for more salt than is available and \n"//&
                 "drive the salinity negative otherwise.)", default=.false.)
    call get_param(param_file, "MOM", "C_P", MS%tv%C_p, &
                 "The heat capacity of sea water, approximated as a \n"//&
                 "constant. This is only used if ENABLE_THERMODYNAMICS is \n"//&
                 "true. The default value is from the TEOS-10 definition \n"//&
                 "of conservative temperature.", units="J kg-1 K-1", &
                 default=3991.86795711963)
  endif
  if (use_EOS) call get_param(param_file, "MOM", "P_REF", MS%tv%P_Ref, &
                 "The pressure that is used for calculating the coordinate \n"//&
                 "density.  (1 Pa = 1e4 dbar, so 2e7 is commonly used.) \n"//&
                 "This is only used if USE_EOS and ENABLE_THERMODYNAMICS \n"//&
                 "are true.", units="Pa", default=2.0e7)

  if (bulkmixedlayer) then
    call get_param(param_file, "MOM", "NKML", nkml, &
                 "The number of sublayers within the mixed layer if \n"//&
                 "BULKMIXEDLAYER is true.", units="nondim", default=2)
    call get_param(param_file, "MOM", "NKBL", nkbl, &
                 "The number of layers that are used as variable density \n"//&
                 "buffer layers if BULKMIXEDLAYER is true.", units="nondim", &
                 default=2)
  endif

  call get_param(param_file, "MOM", "GLOBAL_INDEXING", global_indexing, &
                 "If true, use a global lateral indexing convention, so \n"//&
                 "that corresponding points on different processors have \n"//&
                 "the same index. This does not work with static memory.", &
                 default=.false., layoutParam=.true.)
#ifdef STATIC_MEMORY_
  if (global_indexing) call MOM_error(FATAL, "initialize_MOM: "//&
       "GLOBAL_INDEXING can not be true with STATIC_MEMORY.")
#endif
  call get_param(param_file, "MOM", "FIRST_DIRECTION", first_direction, &
                 "An integer that indicates which direction goes first \n"//&
                 "in parts of the code that use directionally split \n"//&
                 "updates, with even numbers (or 0) used for x- first \n"//&
                 "and odd numbers used for y-first.", default=0)

  call get_param(param_file, "MOM", "CHECK_BAD_SURFACE_VALS", &
                 CS%check_bad_surface_vals, &
                 "If true, check the surface state for ridiculous values.", &
                 default=.false.)
  if (CS%check_bad_surface_vals) then
    call get_param(param_file, "MOM", "BAD_VAL_SSH_MAX", CS%bad_val_ssh_max, &
                 "The value of SSH above which a bad value message is \n"//&
                 "triggered, if CHECK_BAD_SURFACE_VALS is true.", units="m", &
                 default=20.0)
    call get_param(param_file, "MOM", "BAD_VAL_SSS_MAX", CS%bad_val_sss_max, &
                 "The value of SSS above which a bad value message is \n"//&
                 "triggered, if CHECK_BAD_SURFACE_VALS is true.", units="PPT", &
                 default=45.0)
    call get_param(param_file, "MOM", "BAD_VAL_SST_MAX", CS%bad_val_sst_max, &
                 "The value of SST above which a bad value message is \n"//&
                 "triggered, if CHECK_BAD_SURFACE_VALS is true.", &
                 units="deg C", default=45.0)
    call get_param(param_file, "MOM", "BAD_VAL_SST_MIN", CS%bad_val_sst_min, &
                 "The value of SST below which a bad value message is \n"//&
                 "triggered, if CHECK_BAD_SURFACE_VALS is true.", &
                 units="deg C", default=-2.1)
    call get_param(param_file, "MOM", "BAD_VAL_COLUMN_THICKNESS", CS%bad_val_column_thickness, &
         "The value of column thickness below which a bad value message is \n"//&
         "triggered, if CHECK_BAD_SURFACE_VALS is true.", units="m", &
                          default=0.0)
  endif

  call get_param(param_file, "MOM", "SAVE_INITIAL_CONDS", save_IC, &
                 "If true, write the initial conditions to a file given \n"//&
                 "by IC_OUTPUT_FILE.", default=.false.)
  call get_param(param_file, "MOM", "IC_OUTPUT_FILE", CS%IC_file, &
                 "The file into which to write the initial conditions.", &
                 default="MOM_IC")
  call get_param(param_file, "MOM", "WRITE_GEOM", write_geom, &
                 "If =0, never write the geometry and vertical grid files.\n"//&
                 "If =1, write the geometry and vertical grid files only for\n"//&
                 "a new simulation. If =2, always write the geometry and\n"//&
                 "vertical grid files. Other values are invalid.", default=1)
  if (write_geom<0 .or. write_geom>2) call MOM_error(FATAL,"MOM: "//&
         "WRITE_GEOM must be equal to 0, 1 or 2.")
  write_geom_files = ((write_geom==2) .or. ((write_geom==1) .and. &
     ((dirs%input_filename(1:1)=='n') .and. (LEN_TRIM(dirs%input_filename)==1))))
! If the restart file type had been initialized, this could become:
!  write_geom_files = ((write_geom==2) .or. &
!                      ((write_geom==1) .and. is_new_run(restart_CSp)))

  ! Check for inconsistent parameter settings.
  if (CS%use_ALE_algorithm .and. bulkmixedlayer) call MOM_error(FATAL, &
    "MOM: BULKMIXEDLAYER can not currently be used with the ALE algorithm.")
  if (CS%use_ALE_algorithm .and. .not.use_temperature) call MOM_error(FATAL, &
     "MOM: At this time, USE_EOS should be True when using the ALE algorithm.")
  if (CS%adiabatic .and. use_temperature) call MOM_error(WARNING, &
    "MOM: ADIABATIC and ENABLE_THERMODYNAMICS both defined is usually unwise.")
  if (use_EOS .and. .not.use_temperature) call MOM_error(FATAL, &
    "MOM: ENABLE_THERMODYNAMICS must be defined to use USE_EOS.")
  if (CS%adiabatic .and. bulkmixedlayer) call MOM_error(FATAL, &
    "MOM: ADIABATIC and BULKMIXEDLAYER can not both be defined.")
  if (bulkmixedlayer .and. .not.use_EOS) call MOM_error(FATAL, &
      "initialize_MOM: A bulk mixed layer can only be used with T & S as "//&
      "state variables. Add USE_EOS = True to MOM_input.")

  call get_param(param_file, 'MOM', "ICE_SHELF", use_ice_shelf, default=.false., do_not_log=.true.)
  if (use_ice_shelf) then
     inputdir = "." ;  call get_param(param_file, 'MOM', "INPUTDIR", inputdir)
     inputdir = slasher(inputdir)
     call get_param(param_file, 'MOM', "ICE_THICKNESS_FILE", ice_shelf_file, &
                    "The file from which the ice bathymetry and area are read.", &
                    fail_if_missing=.true.)
     call get_param(param_file, 'MOM', "ICE_AREA_VARNAME", area_varname, &
                    "The name of the area variable in ICE_THICKNESS_FILE.", &
                    fail_if_missing=.true.)
  endif


  call callTree_waypoint("MOM parameters read (initialize_MOM)")

  ! Set up the model domain and grids.
#ifdef SYMMETRIC_MEMORY_
  symmetric = .true.
#else
  symmetric = .false.
#endif
#ifdef STATIC_MEMORY_
  call MOM_domains_init(G%domain, param_file, symmetric=symmetric, &
            static_memory=.true., NIHALO=NIHALO_, NJHALO=NJHALO_, &
            NIGLOBAL=NIGLOBAL_, NJGLOBAL=NJGLOBAL_, NIPROC=NIPROC_, &
            NJPROC=NJPROC_)
#else
  call MOM_domains_init(G%domain, param_file, symmetric=symmetric)
#endif
  call callTree_waypoint("domains initialized (initialize_MOM)")

  call MOM_debugging_init(param_file)
  call diag_mediator_infrastructure_init()
  call MOM_io_init(param_file)

  call hor_index_init(G%Domain, HI, param_file, &
                      local_indexing=.not.global_indexing)

  call create_dyn_horgrid(dG, HI, bathymetry_at_vel=bathy_at_vel)
  call clone_MOM_domain(G%Domain, dG%Domain)

  call verticalGridInit( param_file, MS%GV )
  GV => MS%GV
!  dG%g_Earth = GV%g_Earth

  ! Allocate the auxiliary non-symmetric domain for debugging or I/O purposes.
  if (CS%debug .or. dG%symmetric) &
    call clone_MOM_domain(dG%Domain, dG%Domain_aux, symmetric=.false.)

  call callTree_waypoint("grids initialized (initialize_MOM)")


  call MOM_timing_init(CS)

  ! Allocate initialize time-invariant MOM variables.
  call MOM_initialize_fixed(dG, CS%OBC, param_file, write_geom_files, dirs%output_directory)
  call callTree_waypoint("returned from MOM_initialize_fixed() (initialize_MOM)")
  if (associated(CS%OBC)) call call_OBC_register(param_file, CS%update_OBC_CSp, CS%OBC)

  call tracer_registry_init(param_file, CS%tracer_Reg)

  ! Allocate and initialize space for the primary time-varying MOM variables.
  is   = dG%isc   ; ie   = dG%iec  ; js   = dG%jsc  ; je   = dG%jec ; nz = GV%ke
  isd  = dG%isd   ; ied  = dG%ied  ; jsd  = dG%jsd  ; jed  = dG%jed
  IsdB = dG%IsdB  ; IedB = dG%IedB ; JsdB = dG%JsdB ; JedB = dG%JedB
  ALLOC_(MS%u(IsdB:IedB,jsd:jed,nz))   ; MS%u(:,:,:) = 0.0
  ALLOC_(MS%v(isd:ied,JsdB:JedB,nz))   ; MS%v(:,:,:) = 0.0
  ALLOC_(MS%h(isd:ied,jsd:jed,nz))     ; MS%h(:,:,:) = GV%Angstrom
  ALLOC_(MS%uh(IsdB:IedB,jsd:jed,nz))  ; MS%uh(:,:,:) = 0.0
  ALLOC_(MS%vh(isd:ied,JsdB:JedB,nz))  ; MS%vh(:,:,:) = 0.0
  if (use_temperature) then
    ALLOC_(MS%T(isd:ied,jsd:jed,nz))   ; MS%T(:,:,:) = 0.0
    ALLOC_(MS%S(isd:ied,jsd:jed,nz))   ; MS%S(:,:,:) = 0.0
    MS%tv%T => MS%T ; MS%tv%S => MS%S
    if (MS%tv%T_is_conT) then
      vd_T = var_desc(name="contemp", units="Celsius", longname="Conservative Temperature", &
                      cmor_field_name="thetao", cmor_longname="Sea Water Potential Temperature", &
                      conversion=MS%tv%C_p)
    else
      vd_T = var_desc(name="temp", units="degC", longname="Potential Temperature", &
                      cmor_field_name="thetao", cmor_longname="Sea Water Potential Temperature", &
                      conversion=MS%tv%C_p)
    endif
    if (MS%tv%S_is_absS) then
      vd_S = var_desc(name="abssalt",units="g kg-1",longname="Absolute Salinity", &
                      cmor_field_name="so", cmor_longname="Sea Water Salinity", &
                      conversion=0.001)
    else
      vd_S = var_desc(name="salt",units="psu",longname="Salinity", &
                      cmor_field_name="so", cmor_longname="Sea Water Salinity", &
                      conversion=0.001)
    endif

    if (advect_TS) then
      S_flux_units = get_tr_flux_units(GV, "psu") ! Could change to "kg m-2 s-1"?
      conv2watt    = GV%H_to_kg_m2 * MS%tv%C_p
      if (GV%Boussinesq) then
        conv2salt = GV%H_to_m ! Could change to GV%H_to_kg_m2 * 0.001?
        H_convert = GV%H_to_m
      else
        conv2salt = GV%H_to_kg_m2
        H_convert = GV%H_to_kg_m2
      endif
      call register_tracer(MS%tv%T, CS%tracer_Reg, param_file, dG%HI, GV, &
                           tr_desc=vd_T, registry_diags=.true., flux_nameroot='T', &
                           flux_units='W m-2', flux_longname='Heat', &
                           flux_scale=conv2watt, convergence_units='W m-2', &
                           convergence_scale=conv2watt, CMOR_tendname="opottemptend", diag_form=2)
      call register_tracer(MS%tv%S, CS%tracer_Reg, param_file, dG%HI, GV, &
                           tr_desc=vd_S, registry_diags=.true., flux_nameroot='S', &
                           flux_units=S_flux_units, flux_longname='Salt', &
                           flux_scale=conv2salt, convergence_units='kg m-2 s-1', &
                           convergence_scale=0.001*GV%H_to_kg_m2, CMOR_tendname="osalttend", diag_form=2)
    endif
    if (associated(CS%OBC)) &
      call register_temp_salt_segments(GV, CS%OBC, MS%tv, vd_T, vd_S, param_file)
  endif
  if (use_frazil) then
    allocate(MS%tv%frazil(isd:ied,jsd:jed)) ; MS%tv%frazil(:,:) = 0.0
  endif
  if (bound_salinity) then
    allocate(MS%tv%salt_deficit(isd:ied,jsd:jed)) ; MS%tv%salt_deficit(:,:)=0.0
  endif

  if (bulkmixedlayer .or. use_temperature) then
    allocate(MS%Hml(isd:ied,jsd:jed)) ; MS%Hml(:,:) = 0.0
  endif

  if (bulkmixedlayer) then
    GV%nkml = nkml ; GV%nk_rho_varies = nkml + nkbl
  else
    GV%nkml = 0 ; GV%nk_rho_varies = 0
  endif
  if (CS%use_ALE_algorithm) then
    call get_param(param_file, "MOM", "NK_RHO_VARIES", GV%nk_rho_varies, default=0) ! Will default to nz later... -AJA
  endif

  ALLOC_(MS%uhtr(IsdB:IedB,jsd:jed,nz)) ; MS%uhtr(:,:,:) = 0.0
  ALLOC_(MS%vhtr(isd:ied,JsdB:JedB,nz)) ; MS%vhtr(:,:,:) = 0.0
  MS%t_dyn_rel_adv = 0.0 ; MS%t_dyn_rel_thermo = 0.0 ; MS%t_dyn_rel_diag = 0.0

  if (debug_truncations) then
    allocate(CS%u_prev(IsdB:IedB,jsd:jed,nz)) ; CS%u_prev(:,:,:) = 0.0
    allocate(CS%v_prev(isd:ied,JsdB:JedB,nz)) ; CS%v_prev(:,:,:) = 0.0
    call safe_alloc_ptr(CS%ADp%du_dt_visc,IsdB,IedB,jsd,jed,nz)
    call safe_alloc_ptr(CS%ADp%dv_dt_visc,isd,ied,JsdB,JedB,nz)
    if (.not.CS%adiabatic) then
      call safe_alloc_ptr(CS%ADp%du_dt_dia,IsdB,IedB,jsd,jed,nz)
      call safe_alloc_ptr(CS%ADp%dv_dt_dia,isd,ied,JsdB,JedB,nz)
    endif
  endif

  MOM_internal_state%u => MS%u ; MOM_internal_state%v => MS%v
  MOM_internal_state%h => MS%h
  MOM_internal_state%uh => MS%uh ; MOM_internal_state%vh => MS%vh
  if (use_temperature) then
    MOM_internal_state%T => MS%T ; MOM_internal_state%S => MS%S
  endif

  CS%CDp%uh => MS%uh ; CS%CDp%vh => MS%vh

  if (CS%interp_p_surf) then
    allocate(CS%p_surf_prev(isd:ied,jsd:jed)) ; CS%p_surf_prev(:,:) = 0.0
  endif

  ALLOC_(MS%ssh_rint(isd:ied,jsd:jed)) ; MS%ssh_rint(:,:) = 0.0
  ALLOC_(MS%ave_ssh_ibc(isd:ied,jsd:jed)) ; MS%ave_ssh_ibc(:,:) = 0.0
  ALLOC_(MS%eta_av_bc(isd:ied,jsd:jed)) ; MS%eta_av_bc(:,:) = 0.0
  MS%cycle_time = 0.0

  ! Use the Wright equation of state by default, unless otherwise specified
  ! Note: this line and the following block ought to be in a separate
  ! initialization routine for tv.
  if (use_EOS) call EOS_init(param_file, MS%tv%eqn_of_state)
  if (use_temperature) then
    allocate(MS%tv%TempxPmE(isd:ied,jsd:jed))
    MS%tv%TempxPmE(:,:) = 0.0
    if (use_geothermal) then
      allocate(MS%tv%internal_heat(isd:ied,jsd:jed))
      MS%tv%internal_heat(:,:) = 0.0
    endif
  endif
  call callTree_waypoint("state variables allocated (initialize_MOM)")

  ! Set the fields that are needed for bitwise identical restarting
  ! the time stepping scheme.
  call restart_init(param_file, restart_CSp)
  call set_restart_fields(GV, param_file, MS, CS, restart_CSp)
  if (CS%split) then
    call register_restarts_dyn_split_RK2(dG%HI, GV, param_file, &
             CS%dyn_split_RK2_CSp, restart_CSp, MS%uh, MS%vh)
  elseif (CS%use_RK2) then
    call register_restarts_dyn_unsplit_RK2(dG%HI, GV, param_file, &
           CS%dyn_unsplit_RK2_CSp, restart_CSp)
  else
    call register_restarts_dyn_unsplit(dG%HI, GV, param_file, &
           CS%dyn_unsplit_CSp, restart_CSp)
  endif

  ! This subroutine calls user-specified tracer registration routines.
  ! Additional calls can be added to MOM_tracer_flow_control.F90.
  call call_tracer_register(dG%HI, GV, param_file, CS%tracer_flow_CSp, &
                            CS%tracer_Reg, restart_CSp)

  call MEKE_alloc_register_restart(dG%HI, param_file, CS%MEKE, restart_CSp)
  call set_visc_register_restarts(dG%HI, GV, param_file, CS%visc, restart_CSp)
  call mixedlayer_restrat_register_restarts(dG%HI, param_file, &
           CS%mixedlayer_restrat_CSp, restart_CSp)

  if (associated(CS%OBC)) &
    call open_boundary_register_restarts(dg%HI, GV, CS%OBC, restart_CSp)

  call callTree_waypoint("restart registration complete (initialize_MOM)")

  ! Initialize dynamically evolving fields, perhaps from restart files.
  call cpu_clock_begin(id_clock_MOM_init)
  call MOM_initialize_coord(GV, param_file, write_geom_files, &
                            dirs%output_directory, MS%tv, dG%max_depth)
  call callTree_waypoint("returned from MOM_initialize_coord() (initialize_MOM)")

  if (CS%use_ALE_algorithm) then
    call ALE_init(param_file, GV, dG%max_depth, CS%ALE_CSp)
    call callTree_waypoint("returned from ALE_init() (initialize_MOM)")
  endif

  !   Shift from using the temporary dynamic grid type to using the final
  ! (potentially static) ocean-specific grid type.
  !   The next line would be needed if G%Domain had not already been init'd above:
  !     call clone_MOM_domain(dG%Domain, G%Domain)
  call MOM_grid_init(G, param_file, HI, bathymetry_at_vel=bathy_at_vel)
  call copy_dyngrid_to_MOM_grid(dG, G)
  call destroy_dyn_horgrid(dG)

  ! Set a few remaining fields that are specific to the ocean grid type.
  call set_first_direction(G, first_direction)
  ! Allocate the auxiliary non-symmetric domain for debugging or I/O purposes.
  if (CS%debug .or. G%symmetric) &
    call clone_MOM_domain(G%Domain, G%Domain_aux, symmetric=.false.)
  ! Copy common variables from the vertical grid to the horizontal grid.
  ! Consider removing this later?
  G%ke = GV%ke ; G%g_Earth = GV%g_Earth

  call MOM_initialize_state(MS%u, MS%v, MS%h, MS%tv, Time, G, GV, param_file, &
                            dirs, restart_CSp, CS%ALE_CSp, CS%tracer_Reg, &
                            CS%sponge_CSp, CS%ALE_sponge_CSp, CS%OBC, Time_in)
  call cpu_clock_end(id_clock_MOM_init)
  call callTree_waypoint("returned from MOM_initialize_state() (initialize_MOM)")

  ! From this point, there may be pointers being set, so the final grid type
  ! that will persist throughout the run has to be used.

  if (test_grid_copy) then
    !  Copy the data from the temporary grid to the dyn_hor_grid to MS%G.
    call create_dyn_horgrid(dG, G%HI)
    call clone_MOM_domain(G%Domain, dG%Domain)

    call clone_MOM_domain(G%Domain, MS%G%Domain)
    call MOM_grid_init(MS%G, param_file)

    call copy_MOM_grid_to_dyngrid(G, dg)
    call copy_dyngrid_to_MOM_grid(dg, MS%G)

    call destroy_dyn_horgrid(dG)
    call MOM_grid_end(G) ; deallocate(G)

    G => MS%G
    if (CS%debug .or. MS%G%symmetric) &
      call clone_MOM_domain(MS%G%Domain, MS%G%Domain_aux, symmetric=.false.)
    G%ke = GV%ke ; G%g_Earth = GV%g_Earth
  endif


  ! At this point, all user-modified initialization code has been called.  The
  ! remainder of this subroutine is controlled by the parameters that have
  ! have already been set.

  if (ALE_remap_init_conds(CS%ALE_CSp) .and. .not. query_initialized(MS%h,"h",restart_CSp)) then
    ! This block is controlled by the ALE parameter REMAP_AFTER_INITIALIZATION.
    ! \todo This block exists for legacy reasons and we should phase it out of
    ! all examples. !###
    if (CS%debug) then
      call uvchksum("Pre ALE adjust init cond [uv]", &
                    MS%u, MS%v, G%HI, haloshift=1)
      call hchksum(MS%h,"Pre ALE adjust init cond h", G%HI, haloshift=1, scale=GV%H_to_m)
    endif
    call callTree_waypoint("Calling adjustGridForIntegrity() to remap initial conditions (initialize_MOM)")
    call adjustGridForIntegrity(CS%ALE_CSp, G, GV, MS%h )
    call callTree_waypoint("Calling ALE_main() to remap initial conditions (initialize_MOM)")
    if (use_ice_shelf) then
      filename = trim(inputdir)//trim(ice_shelf_file)
      if (.not.file_exists(filename, G%Domain)) call MOM_error(FATAL, &
        "MOM: Unable to open "//trim(filename))

      allocate(area_shelf_h(isd:ied,jsd:jed))
      allocate(frac_shelf_h(isd:ied,jsd:jed))
      call MOM_read_data(filename, trim(area_varname), area_shelf_h, G%Domain)
      ! initialize frac_shelf_h with zeros (open water everywhere)
      frac_shelf_h(:,:) = 0.0
      ! compute fractional ice shelf coverage of h
      do j=jsd,jed ; do i=isd,ied
        if (G%areaT(i,j) > 0.0) &
          frac_shelf_h(i,j) = area_shelf_h(i,j) / G%areaT(i,j)
      enddo ; enddo
      ! pass to the pointer
      shelf_area => frac_shelf_h
      call ALE_main(G, GV, MS%h, MS%u, MS%v, MS%tv, CS%tracer_Reg, CS%ALE_CSp, &
                    frac_shelf_h = shelf_area)
    else
      call ALE_main( G, GV, MS%h, MS%u, MS%v, MS%tv, CS%tracer_Reg, CS%ALE_CSp )
    endif

    call cpu_clock_begin(id_clock_pass_init)
    call create_group_pass(tmp_pass_uv_T_S_h, MS%u, MS%v, G%Domain)
    if (use_temperature) then
      call create_group_pass(tmp_pass_uv_T_S_h, MS%tv%T, G%Domain, halo=1)
      call create_group_pass(tmp_pass_uv_T_S_h, MS%tv%S, G%Domain, halo=1)
    endif
    call create_group_pass(tmp_pass_uv_T_S_h, MS%h, G%Domain, halo=1)
    call do_group_pass(tmp_pass_uv_T_S_h, G%Domain)
    call cpu_clock_end(id_clock_pass_init)

    if (CS%debug) then
      call uvchksum("Post ALE adjust init cond [uv]", MS%u, MS%v, G%HI, haloshift=1)
      call hchksum(MS%h, "Post ALE adjust init cond h", G%HI, haloshift=1, scale=GV%H_to_m)
    endif
  endif
  if ( CS%use_ALE_algorithm ) call ALE_updateVerticalGridType( CS%ALE_CSp, GV )

  diag => CS%diag
  ! Initialize the diag mediator.
  call diag_mediator_init(G, GV, GV%ke, param_file, diag, doc_file_dir=dirs%output_directory)
  if (present(diag_ptr)) diag_ptr => CS%diag

  ! Initialize the diagnostics masks for native arrays.
  ! This step has to be done after call to MOM_initialize_state
  ! and before MOM_diagnostics_init
  call diag_masks_set(G, GV%ke, diag)

  ! Set up pointers within diag mediator control structure,
  ! this needs to occur _after_ MS%h etc. have been allocated.
  call diag_set_state_ptrs(MS%h, MS%T, MS%S, MS%tv%eqn_of_state, diag)

  ! This call sets up the diagnostic axes. These are needed,
  ! e.g. to generate the target grids below.
  call set_axes_info(G, GV, param_file, diag)

  ! Whenever thickness/T/S changes let the diag manager know, target grids
  ! for vertical remapping may need to be regenerated.
  ! FIXME: are h, T, S updated at the same time? Review these for T, S updates.
  call diag_update_remap_grids(diag)

  ! Setup the diagnostic grid storage types
  call diag_grid_storage_init(CS%diag_pre_sync, G, diag)
  call diag_grid_storage_init(CS%diag_pre_dyn, G, diag)

  ! Calculate masks for diagnostics arrays in non-native coordinates
  ! This step has to be done after set_axes_info() because the axes needed
  ! to be configured, and after diag_update_remap_grids() because the grids
  ! must be defined.
  call set_masks_for_axes(G, diag)

  ! Diagnose static fields AND associate areas/volumes with axes
  call write_static_fields(G, GV, MS%tv, CS%diag)
  call callTree_waypoint("static fields written (initialize_MOM)")

  ! Register the volume cell measure (must be one of first diagnostics)
  call register_cell_measure(G, CS%diag, Time)

  call cpu_clock_begin(id_clock_MOM_init)
  if (CS%use_ALE_algorithm) then
    call ALE_writeCoordinateFile( CS%ALE_CSp, GV, dirs%output_directory )
  endif
  call cpu_clock_end(id_clock_MOM_init)
  call callTree_waypoint("ALE initialized (initialize_MOM)")

  CS%useMEKE = MEKE_init(Time, G, param_file, diag, CS%MEKE_CSp, CS%MEKE, restart_CSp)

  call VarMix_init(Time, G, param_file, diag, CS%VarMix)
  call set_visc_init(Time, G, GV, param_file, diag, CS%visc, CS%set_visc_CSp, CS%OBC)
  if (CS%split) then
    allocate(eta(SZI_(G),SZJ_(G))) ; eta(:,:) = 0.0
    call initialize_dyn_split_RK2(MS%u, MS%v, MS%h, MS%uh, MS%vh, eta, Time, &
              G, GV, param_file, diag, CS%dyn_split_RK2_CSp, restart_CSp,    &
              CS%dt, CS%ADp, CS%CDp, MOM_internal_state, CS%VarMix, CS%MEKE, &
              CS%OBC, CS%update_OBC_CSp, CS%ALE_CSp, CS%set_visc_CSp,        &
              CS%visc, dirs, CS%ntrunc)
  elseif (CS%use_RK2) then
    call initialize_dyn_unsplit_RK2(MS%u, MS%v, MS%h, Time, G, GV,         &
            param_file, diag, CS%dyn_unsplit_RK2_CSp, restart_CSp,         &
            CS%ADp, CS%CDp, MOM_internal_state, CS%OBC, CS%update_OBC_CSp, &
            CS%ALE_CSp, CS%set_visc_CSp, CS%visc, dirs, CS%ntrunc)
  else
    call initialize_dyn_unsplit(MS%u, MS%v, MS%h, Time, G, GV,             &
            param_file, diag, CS%dyn_unsplit_CSp, restart_CSp,             &
            CS%ADp, CS%CDp, MOM_internal_state, CS%OBC, CS%update_OBC_CSp, &
            CS%ALE_CSp, CS%set_visc_CSp, CS%visc, dirs, CS%ntrunc)
  endif
  call callTree_waypoint("dynamics initialized (initialize_MOM)")

  call thickness_diffuse_init(Time, G, GV, param_file, diag, CS%CDp, CS%thickness_diffuse_CSp)
  CS%mixedlayer_restrat = mixedlayer_restrat_init(Time, G, GV, param_file, diag, &
                                                  CS%mixedlayer_restrat_CSp)
  if (CS%mixedlayer_restrat) then
    if (.not.(bulkmixedlayer .or. CS%use_ALE_algorithm)) &
      call MOM_error(FATAL, "MOM: MIXEDLAYER_RESTRAT true requires a boundary layer scheme.")
    ! When DIABATIC_FIRST=False and using CS%visc%ML in mixedlayer_restrat we need to update after a restart
    if (.not. CS%diabatic_first .and. associated(CS%visc%MLD)) &
      call pass_var(CS%visc%MLD, G%domain, halo=1)
  endif

  call MOM_diagnostics_init(MOM_internal_state, CS%ADp, CS%CDp, Time, G, GV, &
<<<<<<< HEAD
                            param_file, diag, CS%diagnostics_CSp, CS%tv)
  call diag_copy_diag_to_storage(CS%diag_pre_sync, CS%h, CS%diag)
=======
                            param_file, diag, CS%diagnostics_CSp, MS%tv)
>>>>>>> 133e5b57

  CS%Z_diag_interval = set_time(int((CS%dt_therm) * &
       max(1,floor(0.01 + Z_diag_int/(CS%dt_therm)))))
  call MOM_diag_to_Z_init(Time, G, GV, param_file, diag, CS%diag_to_Z_CSp)
  CS%Z_diag_time = Start_time + CS%Z_diag_interval * (1 + &
    ((Time + set_time(int(CS%dt_therm))) - Start_time) / CS%Z_diag_interval)

  if (associated(CS%sponge_CSp)) &
    call init_sponge_diags(Time, G, diag, CS%sponge_CSp)

  if (associated(CS%ALE_sponge_CSp)) &
    call init_ALE_sponge_diags(Time, G, diag, CS%ALE_sponge_CSp)

  if (CS%adiabatic) then
    call adiabatic_driver_init(Time, G, param_file, diag, CS%diabatic_CSp, &
                               CS%tracer_flow_CSp, CS%diag_to_Z_CSp)
  else
    call diabatic_driver_init(Time, G, GV, param_file, CS%use_ALE_algorithm, diag, &
                              CS%ADp, CS%CDp, CS%diabatic_CSp, CS%tracer_flow_CSp, &
                              CS%sponge_CSp, CS%ALE_sponge_CSp, CS%diag_to_Z_CSp)
  endif

  call tracer_advect_init(Time, G, param_file, diag, CS%tracer_adv_CSp)
  call tracer_hor_diff_init(Time, G, param_file, diag, MS%tv%eqn_of_state, &
                            CS%tracer_diff_CSp)

  call lock_tracer_registry(CS%tracer_Reg)
  call callTree_waypoint("tracer registry now locked (initialize_MOM)")


  ! now register some diagnostics since the tracer registry is now locked
  call register_surface_diags(Time, G, CS%sfc_IDs, CS%diag, CS%missing, MS%tv)
  call register_diags(Time, G, GV, CS%IDs, CS%diag, CS%missing)
  call register_transport_diags(Time, G, GV, CS%transport_IDs, CS%diag, CS%missing)
  if (transport_remap_grid_needed(CS%transport_IDs)) then
    allocate(CS%h_pre_dyn(isd:ied,jsd:jed,nz)) ; CS%h_pre_dyn(:,:,:) = 0.0
    if (associated(MS%tv%T)) then
      allocate(CS%T_pre_dyn(isd:ied,jsd:jed,nz)) ; CS%T_pre_dyn(:,:,:) = 0.0
    endif
    if (associated(MS%tv%S)) then
      allocate(CS%S_pre_dyn(isd:ied,jsd:jed,nz)) ; CS%S_pre_dyn(:,:,:) = 0.0
    endif
  endif
  call register_tracer_diagnostics(CS%tracer_Reg, MS%h, Time, diag, G, GV, &
                                   CS%use_ALE_algorithm, CS%diag_to_Z_CSp)
  if (CS%use_ALE_algorithm) then
    call ALE_register_diags(Time, G, GV, diag, CS%ALE_CSp)
  endif

  ! This subroutine initializes any tracer packages.
  new_sim = is_new_run(restart_CSp)
  call tracer_flow_control_init(.not.new_sim, Time, G, GV, MS%h, param_file, &
             CS%diag, CS%OBC, CS%tracer_flow_CSp, CS%sponge_CSp, &
             CS%ALE_sponge_CSp, CS%diag_to_Z_CSp, MS%tv)
  if (present(tracer_flow_CSp)) tracer_flow_CSp => CS%tracer_flow_CSp

  ! If running in offline tracer mode, initialize the necessary control structure and
  ! parameters
  if (present(offline_tracer_mode)) offline_tracer_mode=CS%offline_tracer_mode

  if (CS%offline_tracer_mode) then
    ! Setup some initial parameterizations and also assign some of the subtypes
    call offline_transport_init(param_file, CS%offline_CSp, CS%diabatic_CSp, G, GV)
    call insert_offline_main( CS=CS%offline_CSp, ALE_CSp=CS%ALE_CSp, diabatic_CSp=CS%diabatic_CSp, &
                              diag=CS%diag, OBC=CS%OBC, tracer_adv_CSp=CS%tracer_adv_CSp,              &
                              tracer_flow_CSp=CS%tracer_flow_CSp, tracer_Reg=CS%tracer_Reg,            &
                              tv=MS%tv, x_before_y = (MOD(first_direction,2)==0), debug=CS%debug )
    call register_diags_offline_transport(Time, CS%diag, CS%offline_CSp)
  endif

  !--- set up group pass for u,v,T,S and h. pass_uv_T_S_h also is used in step_MOM
  call cpu_clock_begin(id_clock_pass_init)
  dynamics_stencil = min(3, G%Domain%nihalo, G%Domain%njhalo)
  call create_group_pass(pass_uv_T_S_h, MS%u, MS%v, G%Domain, halo=dynamics_stencil)
  if (use_temperature) then
    call create_group_pass(pass_uv_T_S_h, MS%tv%T, G%Domain, halo=dynamics_stencil)
    call create_group_pass(pass_uv_T_S_h, MS%tv%S, G%Domain, halo=dynamics_stencil)
  endif
  call create_group_pass(pass_uv_T_S_h, MS%h, G%Domain, halo=dynamics_stencil)

  call do_group_pass(pass_uv_T_S_h, G%Domain)

  if (associated(CS%visc%Kv_turb)) &
    call pass_var(CS%visc%Kv_turb, G%Domain, To_All+Omit_Corners, halo=1)

  call cpu_clock_end(id_clock_pass_init)

  call register_obsolete_diagnostics(param_file, CS%diag)

  if (use_frazil) then
    if (.not.query_initialized(MS%tv%frazil,"frazil",restart_CSp)) &
      MS%tv%frazil(:,:) = 0.0
  endif

  if (CS%interp_p_surf) then
    CS%p_surf_prev_set = &
      query_initialized(CS%p_surf_prev,"p_surf_prev",restart_CSp)

    if (CS%p_surf_prev_set) call pass_var(CS%p_surf_prev, G%domain)
  endif

  if (.not.query_initialized(MS%ave_ssh_ibc,"ave_ssh",restart_CSp)) then
    if (CS%split) then
      call find_eta(MS%h, MS%tv, GV%g_Earth, G, GV, MS%ave_ssh_ibc, eta)
    else
      call find_eta(MS%h, MS%tv, GV%g_Earth, G, GV, MS%ave_ssh_ibc)
    endif
  endif
  if (CS%split) deallocate(eta)

  CS%nstep_tot = 0
  if (present(count_calls)) CS%count_calls = count_calls
  call MOM_sum_output_init(G, param_file, dirs%output_directory, &
                           CS%ntrunc, Time_init, CS%sum_output_CSp)

  ! Flag whether to save initial conditions in finish_MOM_initialization() or not.
  CS%write_IC = save_IC .and. &
                .not.((dirs%input_filename(1:1) == 'r') .and. &
                      (LEN_TRIM(dirs%input_filename) == 1))

  call callTree_leave("initialize_MOM()")
  call cpu_clock_end(id_clock_init)

end subroutine initialize_MOM

!> This subroutine finishes initializing MOM and writes out the initial conditions.
subroutine finish_MOM_initialization(Time, dirs, MS, CS, fluxes, restart_CSp)
  type(time_type),          intent(in)    :: Time        !< model time, used in this routine
  type(directories),        intent(in)    :: dirs        !< structure with directory paths
  type(MOM_state_type),     pointer       :: MS          !< pointer to structure describing the MOM state
  type(MOM_control_struct), pointer       :: CS          !< pointer to MOM control structure
  type(forcing),            intent(inout) :: fluxes      !< pointers to forcing fields
  type(MOM_restart_CS),     pointer       :: restart_CSp !< pointer to the restart control
                                                         !! structure that will be used for MOM.
  ! Local variables
  type(ocean_grid_type), pointer :: G => NULL()
  type(verticalGrid_type), pointer :: GV => NULL()
  type(MOM_restart_CS), pointer :: restart_CSp_tmp => NULL()
  real, allocatable :: z_interface(:,:,:) ! Interface heights (meter)
  real, allocatable :: eta(:,:) ! Interface heights (meter)
  type(vardesc) :: vd

  call cpu_clock_begin(id_clock_init)
  call callTree_enter("finish_MOM_initialization()")

  ! Pointers for convenience
  G => MS%G ; GV => MS%GV

  ! Write initial conditions
  if (CS%write_IC) then
    allocate(restart_CSp_tmp)
    restart_CSp_tmp = restart_CSp
    allocate(z_interface(SZI_(G),SZJ_(G),SZK_(G)+1))
    call find_eta(MS%h, MS%tv, GV%g_Earth, G, GV, z_interface)
    call register_restart_field(z_interface, "eta", .true., restart_CSp_tmp, &
                                "Interface heights", "meter", z_grid='i')

    call save_restart(dirs%output_directory, Time, G, &
                      restart_CSp_tmp, filename=CS%IC_file, GV=GV)
    deallocate(z_interface)
    deallocate(restart_CSp_tmp)
  endif

  call write_energy(MS%u, MS%v, MS%h, MS%tv, Time, 0, G, GV, &
                    CS%sum_output_CSp, CS%tracer_flow_CSp)

  call callTree_leave("finish_MOM_initialization()")
  call cpu_clock_end(id_clock_init)

end subroutine finish_MOM_initialization

!> Register certain diagnostics
subroutine register_diags(Time, G, GV, IDs, diag, missing)
  type(time_type),         intent(in)    :: Time  !< current model time
  type(ocean_grid_type),   intent(in)    :: G     !< ocean grid structure
  type(verticalGrid_type), intent(in)    :: GV    !< ocean vertical grid structure
  type(MOM_diag_IDs),      intent(inout) :: IDs   !< A structure with the diagnostic IDs.
  type(diag_ctrl),         intent(inout) :: diag  !< regulates diagnostic output
  real,                    intent(in)    :: missing !< The value to use to fill in missing data

  real :: H_convert
  character(len=48) :: thickness_units

  thickness_units = get_thickness_units(GV)
  if (GV%Boussinesq) then
    H_convert = GV%H_to_m
  else
    H_convert = GV%H_to_kg_m2
  endif

  ! Diagnostics of the rapidly varying dynamic state
  IDs%id_u = register_diag_field('ocean_model', 'u_dyn', diag%axesCuL, Time, &
      'Zonal velocity after the dynamics update', 'm s-1')
  IDs%id_v = register_diag_field('ocean_model', 'v_dyn', diag%axesCvL, Time, &
      'Meridional velocity after the dynamics update', 'm s-1')
  IDs%id_h = register_diag_field('ocean_model', 'h_dyn', diag%axesTL, Time, &
      'Layer Thickness after the dynamics update', thickness_units, &
      v_extensive=.true., conversion=H_convert)
  IDs%id_ssh_inst = register_diag_field('ocean_model', 'SSH_inst', diag%axesT1, &
      Time, 'Instantaneous Sea Surface Height', 'm', missing)
end subroutine register_diags

<<<<<<< HEAD
!> Register certain diagnostics related to transports
subroutine register_transport_diags(Time, G, GV, IDs, diag, missing)
  type(time_type),          intent(in)    :: Time  !< current model time
  type(ocean_grid_type),    intent(in)    :: G     !< ocean grid structure
  type(verticalGrid_type),  intent(in)    :: GV    !< ocean vertical grid structure
  type(transport_diag_IDs), intent(inout) :: IDs   !< A structure with the diagnostic IDs.
  type(diag_ctrl),          intent(inout) :: diag  !< regulates diagnostic output
  real,                     intent(in)    :: missing !< The value to use to fill in missing data

  real :: H_convert
  character(len=48) :: thickness_units

  thickness_units = get_thickness_units(GV)
  if (GV%Boussinesq) then
    H_convert = GV%H_to_m
  else
    H_convert = GV%H_to_kg_m2
  endif

  ! Diagnostics related to tracer and mass transport
  IDs%id_uhtr = register_diag_field('ocean_model', 'uhtr', diag%axesCuL, Time, &
      'Accumulated zonal thickness fluxes to advect tracers', 'kg', &
      y_cell_method='sum', v_extensive=.true., conversion=H_convert)
  IDs%id_vhtr = register_diag_field('ocean_model', 'vhtr', diag%axesCvL, Time, &
      'Accumulated meridional thickness fluxes to advect tracers', 'kg', &
      x_cell_method='sum', v_extensive=.true., conversion=H_convert)
  IDs%id_umo = register_diag_field('ocean_model', 'umo', &
      diag%axesCuL, Time, 'Ocean Mass X Transport', 'kg s-1', &
      standard_name='ocean_mass_x_transport', y_cell_method='sum', v_extensive=.true.)
  IDs%id_vmo = register_diag_field('ocean_model', 'vmo', &
      diag%axesCvL, Time, 'Ocean Mass Y Transport', 'kg s-1', &
      standard_name='ocean_mass_y_transport', x_cell_method='sum', v_extensive=.true.)
  IDs%id_umo_2d = register_diag_field('ocean_model', 'umo_2d', &
      diag%axesCu1, Time, 'Ocean Mass X Transport Vertical Sum', 'kg s-1', &
      standard_name='ocean_mass_x_transport_vertical_sum', y_cell_method='sum')
  IDs%id_vmo_2d = register_diag_field('ocean_model', 'vmo_2d', &
      diag%axesCv1, Time, 'Ocean Mass Y Transport Vertical Sum', 'kg s-1', &
      standard_name='ocean_mass_y_transport_vertical_sum', x_cell_method='sum')
  IDs%id_dynamics_h = register_diag_field('ocean_model','dynamics_h',  &
      diag%axesTl, Time, 'Change in layer thicknesses due to horizontal dynamics', &
      'm s-1', v_extensive = .true.)
  IDs%id_dynamics_h_tendency = register_diag_field('ocean_model','dynamics_h_tendency',  &
      diag%axesTl, Time, 'Change in layer thicknesses due to horizontal dynamics', &
      'm s-1', v_extensive = .true.)

end subroutine register_transport_diags

=======
>>>>>>> 133e5b57
!> This subroutine sets up clock IDs for timing various subroutines.
subroutine MOM_timing_init(CS)
  type(MOM_control_struct), intent(in) :: CS  !< control structure set up by initialize_MOM.

 id_clock_ocean    = cpu_clock_id('Ocean', grain=CLOCK_COMPONENT)
 id_clock_dynamics = cpu_clock_id('Ocean dynamics', grain=CLOCK_SUBCOMPONENT)
 id_clock_thermo   = cpu_clock_id('Ocean thermodynamics and tracers', grain=CLOCK_SUBCOMPONENT)
 id_clock_other    = cpu_clock_id('Ocean Other', grain=CLOCK_SUBCOMPONENT)
 id_clock_tracer   = cpu_clock_id('(Ocean tracer advection)', grain=CLOCK_MODULE_DRIVER)
 if (.not.CS%adiabatic) &
   id_clock_diabatic = cpu_clock_id('(Ocean diabatic driver)', grain=CLOCK_MODULE_DRIVER)

 id_clock_continuity = cpu_clock_id('(Ocean continuity equation *)', grain=CLOCK_MODULE)
 id_clock_BBL_visc = cpu_clock_id('(Ocean set BBL viscosity)', grain=CLOCK_MODULE)
 id_clock_pass       = cpu_clock_id('(Ocean message passing *)', grain=CLOCK_MODULE)
 id_clock_MOM_init   = cpu_clock_id('(Ocean MOM_initialize_state)', grain=CLOCK_MODULE)
 id_clock_pass_init  = cpu_clock_id('(Ocean init message passing *)', grain=CLOCK_ROUTINE)
 if (CS%thickness_diffuse) &
   id_clock_thick_diff = cpu_clock_id('(Ocean thickness diffusion *)', grain=CLOCK_MODULE)
!if (CS%mixedlayer_restrat) &
   id_clock_ml_restrat = cpu_clock_id('(Ocean mixed layer restrat)', grain=CLOCK_MODULE)
 id_clock_diagnostics  = cpu_clock_id('(Ocean collective diagnostics)', grain=CLOCK_MODULE)
 id_clock_Z_diag       = cpu_clock_id('(Ocean Z-space diagnostics)', grain=CLOCK_MODULE)
 id_clock_ALE          = cpu_clock_id('(Ocean ALE)', grain=CLOCK_MODULE)
 if (CS%offline_tracer_mode) then
  id_clock_offline_tracer = cpu_clock_id('Ocean offline tracers', grain=CLOCK_SUBCOMPONENT)
 endif

end subroutine MOM_timing_init

<<<<<<< HEAD
!> This routine posts diagnostics of the transports, including the subgridscale
!! contributions.
subroutine post_transport_diagnostics(G, GV, uhtr, vhtr, h, IDs, diag_pre_dyn, diag, dt_trans, diag_to_Z_CSp, Reg)
  type(ocean_grid_type),    intent(inout) :: G   !< ocean grid structure
  type(verticalGrid_type),  intent(in)    :: GV  !< ocean vertical grid structure
  real, dimension(SZIB_(G),SZJ_(G),SZK_(G)), &
                            intent(in)    :: uhtr !< Accumulated zonal thickness fluxes used
                                                  !! to advect tracers (m3 or kg)
  real, dimension(SZI_(G),SZJB_(G),SZK_(G)), &
                            intent(in)    :: vhtr !< Accumulated meridional thickness fluxes
                                                  !! used to advect tracers (m3 or kg)
  real, dimension(SZI_(G),SZJ_(G),SZK_(G)), &
                            intent(in)    :: h   !< The updated layer thicknesses, in H
  type(transport_diag_IDs), intent(in)    :: IDs !< A structure with the diagnostic IDs.
  type(diag_grid_storage),  intent(inout) :: diag_pre_dyn !< Stored grids from before dynamics
  type(diag_ctrl),          intent(inout) :: diag !< regulates diagnostic output
  real,                     intent(in)    :: dt_trans !< total time step associated with the transports, in s.
  type(diag_to_Z_CS),       pointer       :: diag_to_Z_CSp !< A control structure for remapping
                                                 !! the transports to depth space
  type(tracer_registry_type), pointer     :: Reg !< Tracer registry

  real, dimension(SZIB_(G), SZJ_(G)) :: umo2d ! Diagnostics of integrated mass transport, in kg s-1
  real, dimension(SZI_(G), SZJB_(G)) :: vmo2d ! Diagnostics of integrated mass transport, in kg s-1
  real, dimension(SZIB_(G), SZJ_(G), SZK_(G)) :: umo ! Diagnostics of layer mass transport, in kg s-1
  real, dimension(SZI_(G), SZJB_(G), SZK_(G)) :: vmo ! Diagnostics of layer mass transport, in kg s-1
  real, dimension(SZI_(G),SZJ_(G),SZK_(G))    :: h_tend ! Change in layer thickness due to dynamics m s-1
  real :: Idt
  real :: H_to_kg_m2_dt   ! A conversion factor from accumulated transports to fluxes, in kg m-2 H-1 s-1.
  integer :: i, j, k, is, ie, js, je, nz
  is = G%isc ; ie = G%iec ; js = G%jsc ; je = G%jec ; nz = G%ke

  Idt = 1. / dt_trans
  H_to_kg_m2_dt = GV%H_to_kg_m2 * Idt

  call cpu_clock_begin(id_clock_Z_diag)
  call calculate_Z_transport(uhtr, vhtr, h, dt_trans, G, GV, diag_to_Z_CSp)
  call cpu_clock_end(id_clock_Z_diag)

  call diag_save_grids(diag)
  call diag_copy_storage_to_diag(diag, diag_pre_dyn)

  if (IDs%id_umo_2d > 0) then
    umo2d(:,:) = 0.0
    do k=1,nz ; do j=js,je ; do I=is-1,ie
      umo2d(I,j) = umo2d(I,j) + uhtr(I,j,k) * H_to_kg_m2_dt
    enddo ; enddo ; enddo
    call post_data(IDs%id_umo_2d, umo2d, diag)
  endif
  if (IDs%id_umo > 0) then
    ! Convert to kg/s. Modifying the array for diagnostics is allowed here since it is set to zero immediately below
    do k=1,nz ; do j=js,je ; do I=is-1,ie
      umo(I,j,k) = uhtr(I,j,k) * H_to_kg_m2_dt
    enddo ; enddo ; enddo
    call post_data(IDs%id_umo, umo, diag, alt_h = diag_pre_dyn%h_state)
  endif
  if (IDs%id_vmo_2d > 0) then
    vmo2d(:,:) = 0.0
    do k=1,nz ; do J=js-1,je ; do i=is,ie
      vmo2d(i,J) = vmo2d(i,J) + vhtr(i,J,k) * H_to_kg_m2_dt
    enddo ; enddo ; enddo
    call post_data(IDs%id_vmo_2d, vmo2d, diag)
  endif
  if (IDs%id_vmo > 0) then
    ! Convert to kg/s. Modifying the array for diagnostics is allowed here since it is set to zero immediately below
    do k=1,nz ; do J=js-1,je ; do i=is,ie
      vmo(i,J,k) = vhtr(i,J,k) * H_to_kg_m2_dt
    enddo ; enddo ; enddo
    call post_data(IDs%id_vmo, vmo, diag, alt_h = diag_pre_dyn%h_state)
  endif

  if (IDs%id_uhtr > 0) call post_data(IDs%id_uhtr, uhtr, diag, alt_h = diag_pre_dyn%h_state)
  if (IDs%id_vhtr > 0) call post_data(IDs%id_vhtr, vhtr, diag, alt_h = diag_pre_dyn%h_state)
  if (IDs%id_dynamics_h > 0 ) call post_data(IDs%id_dynamics_h, diag_pre_dyn%h_state, diag, alt_h = diag_pre_dyn%h_state)
  ! Post the change in thicknesses
  if (IDs%id_dynamics_h_tendency > 0) then
    h_tend(:,:,:) = 0.
    do k=1,nz ; do j=js,je ; do i=is,ie
      h_tend(i,j,k) = (h(i,j,k) - diag_pre_dyn%h_state(i,j,k))*Idt
    enddo ; enddo ; enddo
    call post_data(IDs%id_dynamics_h_tendency, h_tend, diag, alt_h = diag_pre_dyn%h_state)
  endif

  call post_tracer_transport_diagnostics(G, GV, Reg, diag_pre_dyn%h_state, diag)

  call diag_restore_grids(diag)

end subroutine post_transport_diagnostics

!> Indicate whether it is necessary to save and recalculate the grid for finding
!! remapped transports.
function transport_remap_grid_needed(IDs) result(needed)
  type(transport_diag_IDs), intent(in)    :: IDs !< A structure with transport-related diagnostic IDs
  logical :: needed

  needed = .false.
  needed = needed .or. (IDs%id_uhtr > 0) .or. (IDs%id_vhtr > 0)
  needed = needed .or. (IDs%id_umo > 0)  .or. (IDs%id_vmo > 0)
end function transport_remap_grid_needed


!> Offers the static fields in the ocean grid type
!! for output via the diag_manager.
subroutine write_static_fields(G, GV, tv, diag)
  type(ocean_grid_type),   intent(in)    :: G    !< ocean grid structure
  type(verticalGrid_type), intent(in)    :: GV   !< ocean vertical grid structure
  type(thermo_var_ptrs),   intent(in)    :: tv   !< A structure pointing to various thermodynamic variables
  type(diag_ctrl), target, intent(inout) :: diag !< regulates diagnostic output
  ! Local variables
  real    :: tmp_h(SZI_(G),SZJ_(G))
  integer :: id, i, j

  id = register_static_field('ocean_model', 'geolat', diag%axesT1, &
        'Latitude of tracer (T) points', 'degrees_north')
  if (id > 0) call post_data(id, G%geoLatT, diag, .true.)

  id = register_static_field('ocean_model', 'geolon', diag%axesT1, &
        'Longitude of tracer (T) points', 'degrees_east')
  if (id > 0) call post_data(id, G%geoLonT, diag, .true.)

  id = register_static_field('ocean_model', 'geolat_c', diag%axesB1, &
        'Latitude of corner (Bu) points', 'degrees_north', interp_method='none')
  if (id > 0) call post_data(id, G%geoLatBu, diag, .true.)

  id = register_static_field('ocean_model', 'geolon_c', diag%axesB1, &
        'Longitude of corner (Bu) points', 'degrees_east', interp_method='none')
  if (id > 0) call post_data(id, G%geoLonBu, diag, .true.)

  id = register_static_field('ocean_model', 'geolat_v', diag%axesCv1, &
        'Latitude of meridional velocity (Cv) points', 'degrees_north', interp_method='none')
  if (id > 0) call post_data(id, G%geoLatCv, diag, .true.)

  id = register_static_field('ocean_model', 'geolon_v', diag%axesCv1, &
        'Longitude of meridional velocity (Cv) points', 'degrees_east', interp_method='none')
  if (id > 0) call post_data(id, G%geoLonCv, diag, .true.)

  id = register_static_field('ocean_model', 'geolat_u', diag%axesCu1, &
        'Latitude of zonal velocity (Cu) points', 'degrees_north', interp_method='none')
  if (id > 0) call post_data(id, G%geoLatCu, diag, .true.)

  id = register_static_field('ocean_model', 'geolon_u', diag%axesCu1, &
        'Longitude of zonal velocity (Cu) points', 'degrees_east', interp_method='none')
  if (id > 0) call post_data(id, G%geoLonCu, diag, .true.)

  id = register_static_field('ocean_model', 'area_t', diag%axesT1,   &
        'Surface area of tracer (T) cells', 'm2',                    &
        cmor_field_name='areacello', cmor_standard_name='cell_area', &
        cmor_long_name='Ocean Grid-Cell Area',      &
        x_cell_method='sum', y_cell_method='sum', area_cell_method='sum')
  if (id > 0) then
    call post_data(id, G%areaT, diag, .true.)
    call diag_register_area_ids(diag, id_area_t=id)
  endif

  id = register_static_field('ocean_model', 'area_u', diag%axesCu1,     &
        'Surface area of x-direction flow (U) cells', 'm2',             &
        cmor_field_name='areacello_cu', cmor_standard_name='cell_area', &
        cmor_long_name='Ocean Grid-Cell Area',         &
        x_cell_method='sum', y_cell_method='sum', area_cell_method='sum')
  if (id > 0) then
    call post_data(id, G%areaCu, diag, .true.)
  endif

  id = register_static_field('ocean_model', 'area_v', diag%axesCv1,     &
        'Surface area of y-direction flow (V) cells', 'm2',             &
        cmor_field_name='areacello_cv', cmor_standard_name='cell_area', &
        cmor_long_name='Ocean Grid-Cell Area',         &
        x_cell_method='sum', y_cell_method='sum', area_cell_method='sum')
  if (id > 0) then
    call post_data(id, G%areaCv, diag, .true.)
  endif

  id = register_static_field('ocean_model', 'area_q', diag%axesB1,      &
        'Surface area of B-grid flow (Q) cells', 'm2',                  &
        cmor_field_name='areacello_bu', cmor_standard_name='cell_area', &
        cmor_long_name='Ocean Grid-Cell Area',         &
        x_cell_method='sum', y_cell_method='sum', area_cell_method='sum')
  if (id > 0) then
    call post_data(id, G%areaBu, diag, .true.)
  endif

  id = register_static_field('ocean_model', 'depth_ocean', diag%axesT1,  &
        'Depth of the ocean at tracer points', 'm',                      &
        standard_name='sea_floor_depth_below_geoid',                     &
        cmor_field_name='deptho', cmor_long_name='Sea Floor Depth',      &
        cmor_standard_name='sea_floor_depth_below_geoid',&
        area=diag%axesT1%id_area, &
        x_cell_method='mean', y_cell_method='mean', area_cell_method='mean')
  if (id > 0) call post_data(id, G%bathyT, diag, .true., mask=G%mask2dT)

  id = register_static_field('ocean_model', 'wet', diag%axesT1, &
        '0 if land, 1 if ocean at tracer points', 'none', area=diag%axesT1%id_area)
  if (id > 0) call post_data(id, G%mask2dT, diag, .true.)

  id = register_static_field('ocean_model', 'wet_c', diag%axesB1, &
        '0 if land, 1 if ocean at corner (Bu) points', 'none', interp_method='none')
  if (id > 0) call post_data(id, G%mask2dBu, diag, .true.)

  id = register_static_field('ocean_model', 'wet_u', diag%axesCu1, &
        '0 if land, 1 if ocean at zonal velocity (Cu) points', 'none', interp_method='none')
  if (id > 0) call post_data(id, G%mask2dCu, diag, .true.)

  id = register_static_field('ocean_model', 'wet_v', diag%axesCv1, &
        '0 if land, 1 if ocean at meridional velocity (Cv) points', 'none', interp_method='none')
  if (id > 0) call post_data(id, G%mask2dCv, diag, .true.)

  id = register_static_field('ocean_model', 'Coriolis', diag%axesB1, &
        'Coriolis parameter at corner (Bu) points', 's-1', interp_method='none')
  if (id > 0) call post_data(id, G%CoriolisBu, diag, .true.)

  id = register_static_field('ocean_model', 'dxt', diag%axesT1, &
        'Delta(x) at thickness/tracer points (meter)', 'm', interp_method='none')
  if (id > 0) call post_data(id, G%dxt, diag, .true.)

  id = register_static_field('ocean_model', 'dyt', diag%axesT1, &
        'Delta(y) at thickness/tracer points (meter)', 'm', interp_method='none')
  if (id > 0) call post_data(id, G%dyt, diag, .true.)

  id = register_static_field('ocean_model', 'dxCu', diag%axesCu1, &
        'Delta(x) at u points (meter)', 'm', interp_method='none')
  if (id > 0) call post_data(id, G%dxCu, diag, .true.)

  id = register_static_field('ocean_model', 'dyCu', diag%axesCu1, &
        'Delta(y) at u points (meter)', 'm', interp_method='none')
  if (id > 0) call post_data(id, G%dyCu, diag, .true.)

  id = register_static_field('ocean_model', 'dxCv', diag%axesCv1, &
        'Delta(x) at v points (meter)', 'm', interp_method='none')
  if (id > 0) call post_data(id, G%dxCv, diag, .true.)

  id = register_static_field('ocean_model', 'dyCv', diag%axesCv1, &
        'Delta(y) at v points (meter)', 'm', interp_method='none')
  if (id > 0) call post_data(id, G%dyCv, diag, .true.)

  id = register_static_field('ocean_model', 'dyCuo', diag%axesCu1, &
        'Open meridional grid spacing at u points (meter)', 'm', interp_method='none')
  if (id > 0) call post_data(id, G%dy_Cu, diag, .true.)

  id = register_static_field('ocean_model', 'dxCvo', diag%axesCv1, &
        'Open zonal grid spacing at v points (meter)', 'm', interp_method='none')
  if (id > 0) call post_data(id, G%dx_Cv, diag, .true.)


  ! This static diagnostic is from CF 1.8, and is the fraction of a cell
  ! covered by ocean, given as a percentage (poorly named).
  id = register_static_field('ocean_model', 'area_t_percent', diag%axesT1, &
        'Percentage of cell area covered by ocean', '%', &
        cmor_field_name='sftof', cmor_standard_name='SeaAreaFraction', &
        cmor_long_name='Sea Area Fraction', &
        x_cell_method='mean', y_cell_method='mean', area_cell_method='mean')
  if (id > 0) then
    tmp_h(:,:) = 0.
    tmp_h(G%isc:G%iec,G%jsc:G%jec) = 100. * G%mask2dT(G%isc:G%iec,G%jsc:G%jec)
    call post_data(id, tmp_h, diag, .true.)
  endif

  id = register_static_field('ocean_model','Rho_0', diag%axesNull, &
       'mean ocean density used with the Boussinesq approximation', &
       'kg m-3', cmor_field_name='rhozero', &
       cmor_standard_name='reference_sea_water_density_for_boussinesq_approximation', &
       cmor_long_name='reference sea water density for boussinesq approximation')
  if (id > 0) call post_data(id, GV%Rho0, diag, .true.)

  id = register_static_field('ocean_model','C_p', diag%axesNull, &
       'heat capacity of sea water', 'J kg-1 K-1', cmor_field_name='cpocean', &
       cmor_standard_name='specific_heat_capacity_of_sea_water', &
       cmor_long_name='specific_heat_capacity_of_sea_water')
  if (id > 0) call post_data(id, tv%C_p, diag, .true.)

end subroutine write_static_fields
=======
>>>>>>> 133e5b57

!> Set the fields that are needed for bitwise identical restarting
!! the time stepping scheme.  In addition to those specified here
!! directly, there may be fields related to the forcing or to the
!! barotropic solver that are needed; these are specified in sub-
!! routines that are called from this one.
!!
!! This routine should be altered if there are any changes to the
!! time stepping scheme.  The CHECK_RESTART facility may be used to
!! confirm that all needed restart fields have been included.
subroutine set_restart_fields(GV, param_file, MS, CS, restart_CSp)
  type(verticalGrid_type),  intent(inout) :: GV         !< ocean vertical grid structure
  type(param_file_type),    intent(in) :: param_file    !< opened file for parsing to get parameters
  type(MOM_state_type),     intent(in) :: MS            !< structure describing the MOM state
  type(MOM_control_struct), intent(in) :: CS            !< control structure set up by inialize_MOM
  type(MOM_restart_CS),     pointer    :: restart_CSp   !< pointer to the restart control
                                                        !! structure that will be used for MOM.
  ! Local variables
  logical :: use_ice_shelf ! Needed to determine whether to add MS%Hml to restarts
  character(len=48) :: thickness_units, flux_units


  thickness_units = get_thickness_units(GV)
  flux_units = get_flux_units(GV)

  if (associated(MS%tv%T)) &
    call register_restart_field(MS%tv%T, "Temp", .true., restart_CSp, &
                                "Potential Temperature", "degC")
  if (associated(MS%tv%S)) &
    call register_restart_field(MS%tv%S, "Salt", .true., restart_CSp, &
                                "Salinity", "PPT")

  call register_restart_field(MS%h, "h", .true., restart_CSp, &
                              "Layer Thickness", thickness_units)

  call register_restart_field(MS%u, "u", .true., restart_CSp, &
                              "Zonal velocity", "m s-1", hor_grid='Cu')

  call register_restart_field(MS%v, "v", .true., restart_CSp, &
                              "Meridional velocity", "m s-1", hor_grid='Cv')

  if (associated(MS%tv%frazil)) &
    call register_restart_field(MS%tv%frazil, "frazil", .false., restart_CSp, &
                                "Frazil heat flux into ocean", "J m-2")

  if (CS%interp_p_surf) then
    call register_restart_field(CS%p_surf_prev, "p_surf_prev", .false., restart_CSp, &
                                "Previous ocean surface pressure", "Pa")
  endif

  call register_restart_field(MS%ave_ssh_ibc, "ave_ssh", .false., restart_CSp, &
                              "Time average sea surface height", "meter")

  ! hML is needed when using the ice shelf module
  call get_param(param_file, '', "ICE_SHELF", use_ice_shelf, default=.false., &
                 do_not_log=.true.)
  if (use_ice_shelf .and. associated(MS%Hml)) then
     call register_restart_field(MS%Hml, "hML", .false., restart_CSp, &
                                 "Mixed layer thickness", "meter")
  endif

end subroutine set_restart_fields

!> This subroutine applies a correction to the sea surface height to compensate
!! for the atmospheric pressure (the inverse barometer).
subroutine adjust_ssh_for_p_atm(tv, G, GV, ssh, p_atm, use_EOS)
  type(thermo_var_ptrs),             intent(in)    :: tv  !< A structure pointing to various thermodynamic variables
  type(ocean_grid_type),             intent(in)    :: G      !< ocean grid structure
  type(verticalGrid_type),           intent(in)    :: GV     !< ocean vertical grid structure
  real, dimension(SZI_(G),SZJ_(G)),  intent(inout) :: ssh    !< time mean surface height (m)
  real, dimension(:,:),    optional, pointer       :: p_atm  !< atmospheric pressure (Pascal)
  logical,                 optional, intent(in)    :: use_EOS !< If true, calculate the density for
                                                       !! the SSH correction using the equation of state.

  real :: Rho_conv    ! The density used to convert surface pressure to
                      ! a corrected effective SSH, in kg m-3.
  real :: IgR0        ! The SSH conversion factor from Pa to m.
  logical :: calc_rho
  integer :: i, j, is, ie, js, je

  is  = G%isc ; ie  = G%iec ; js  = G%jsc ; je  = G%jec
  if (present(p_atm)) then ; if (ASSOCIATED(p_atm)) then
    calc_rho = ASSOCIATED(tv%eqn_of_state)
    if (present(use_EOS) .and. calc_rho) calc_rho = use_EOS
    ! Correct the output sea surface height for the contribution from the
    ! atmospheric pressure
    do j=js,je ; do i=is,ie
      if (calc_rho) then
        call calculate_density(tv%T(i,j,1), tv%S(i,j,1), p_atm(i,j)/2.0, &
                               Rho_conv, tv%eqn_of_state)
      else
        Rho_conv=GV%Rho0
      endif
      IgR0 = 1.0 / (Rho_conv * GV%g_Earth)
      ssh(i,j) = ssh(i,j) + p_atm(i,j) * IgR0
    enddo ; enddo
  endif ; endif

end subroutine adjust_ssh_for_p_atm

!> This subroutine sets the surface (return) properties of the ocean
!! model by setting the appropriate fields in sfc_state.  Unused fields
!! are set to NULL or are unallocated.
subroutine extract_surface_state(MS, sfc_state, CS)
  type(MOM_state_type),     pointer       :: MS !< structure describing the MOM state (intent in)
  type(surface),            intent(inout) :: sfc_state !< transparent ocean surface state
                                                !! structure shared with the calling routine;
                                                !! data in this structure is intent out.
  type(MOM_control_struct), intent(in)    :: CS !< Master MOM control structure

  ! local
  real :: hu, hv
  type(ocean_grid_type), pointer :: G => NULL() ! pointer to a structure containing
                                      ! metrics and related information
  type(verticalGrid_type),  pointer :: GV => NULL()
  real, pointer, dimension(:,:,:) :: &
    u, & ! u : zonal velocity component (m/s)
    v, & ! v : meridional velocity component (m/s)
    h    ! h : layer thickness (meter (Bouss) or kg/m2 (non-Bouss))
  real :: depth(SZI_(MS%G))           ! distance from the surface (meter)
  real :: depth_ml                    ! depth over which to average to
                                      ! determine mixed layer properties (meter)
  real :: dh                          ! thickness of a layer within mixed layer (meter)
  real :: mass                        ! mass per unit area of a layer (kg/m2)

  logical :: use_temperature   ! If true, temp and saln used as state variables.
  integer :: i, j, k, is, ie, js, je, nz, numberOfErrors
  integer :: isd, ied, jsd, jed
  integer :: iscB, iecB, jscB, jecB, isdB, iedB, jsdB, jedB
  logical :: localError
  character(240) :: msg

  call callTree_enter("extract_surface_state(), MOM.F90")
  G => MS%G ; GV => MS%GV
  is  = G%isc ; ie  = G%iec ; js  = G%jsc ; je  = G%jec ; nz = GV%ke
  isd = G%isd ; ied = G%ied ; jsd = G%jsd ; jed = G%jed
  iscB = G%iscB ; iecB = G%iecB; jscB = G%jscB ; jecB = G%jecB
  isdB = G%isdB ; iedB = G%iedB; jsdB = G%jsdB ; jedB = G%jedB
  u => MS%u ; v => MS%v ; h => MS%h

  use_temperature = associated(MS%tv%T)

  if (.not.sfc_state%arrays_allocated) then
    !  Consider using a run-time flag to determine whether to do the vertical
    ! integrals, since the 3-d sums are not negligible in cost.
    call allocate_surface_state(sfc_state, G, use_temperature, do_integrals=.true.)
  endif
  sfc_state%frazil => MS%tv%frazil
  sfc_state%TempxPmE => MS%tv%TempxPmE
  sfc_state%internal_heat => MS%tv%internal_heat
  sfc_state%T_is_conT = MS%tv%T_is_conT
  sfc_state%S_is_absS = MS%tv%S_is_absS
  if (associated(CS%visc%taux_shelf)) sfc_state%taux_shelf => CS%visc%taux_shelf
  if (associated(CS%visc%tauy_shelf)) sfc_state%tauy_shelf => CS%visc%tauy_shelf

  do j=js,je ; do i=is,ie
    sfc_state%sea_lev(i,j) = MS%ave_ssh_ibc(i,j)
  enddo ; enddo

  if (CS%Hmix < 0.0) then  ! A bulk mixed layer is in use, so layer 1 has the properties
    if (use_temperature) then ; do j=js,je ; do i=is,ie
      sfc_state%SST(i,j) = MS%tv%T(i,j,1)
      sfc_state%SSS(i,j) = MS%tv%S(i,j,1)
    enddo ; enddo ; endif
    do j=js,je ; do I=IscB,IecB
      sfc_state%u(I,j) = u(I,j,1)
    enddo ; enddo
    do J=JscB,JecB ; do i=is,ie
      sfc_state%v(i,J) = v(i,J,1)
    enddo ; enddo

    if (associated(MS%Hml)) then ; do j=js,je ; do i=is,ie
      sfc_state%Hml(i,j) = MS%Hml(i,j)
    enddo ; enddo ; endif
  else  ! (CS%Hmix >= 0.0)

    depth_ml = CS%Hmix
  !   Determine the mean tracer properties of the uppermost depth_ml fluid.
    !$OMP parallel do default(shared) private(depth,dh)
    do j=js,je
      do i=is,ie
        depth(i) = 0.0
        if (use_temperature) then
          sfc_state%SST(i,j) = 0.0 ; sfc_state%SSS(i,j) = 0.0
        else
          sfc_state%sfc_density(i,j) = 0.0
        endif
      enddo

      do k=1,nz ; do i=is,ie
        if (depth(i) + h(i,j,k)*GV%H_to_m < depth_ml) then
          dh = h(i,j,k)*GV%H_to_m
        elseif (depth(i) < depth_ml) then
          dh = depth_ml - depth(i)
        else
          dh = 0.0
        endif
        if (use_temperature) then
          sfc_state%SST(i,j) = sfc_state%SST(i,j) + dh * MS%tv%T(i,j,k)
          sfc_state%SSS(i,j) = sfc_state%SSS(i,j) + dh * MS%tv%S(i,j,k)
        else
          sfc_state%sfc_density(i,j) = sfc_state%sfc_density(i,j) + dh * GV%Rlay(k)
        endif
        depth(i) = depth(i) + dh
      enddo ; enddo
  ! Calculate the average properties of the mixed layer depth.
      do i=is,ie
        if (depth(i) < GV%H_subroundoff*GV%H_to_m) &
            depth(i) = GV%H_subroundoff*GV%H_to_m
        if (use_temperature) then
          sfc_state%SST(i,j) = sfc_state%SST(i,j) / depth(i)
          sfc_state%SSS(i,j) = sfc_state%SSS(i,j) / depth(i)
        else
          sfc_state%sfc_density(i,j) = sfc_state%sfc_density(i,j) / depth(i)
        endif
        sfc_state%Hml(i,j) = depth(i)
      enddo
    enddo ! end of j loop

!   Determine the mean velocities in the uppermost depth_ml fluid.
    if (CS%Hmix_UV>0.) then
      depth_ml = CS%Hmix_UV
      !$OMP parallel do default(shared) private(depth,dh,hv)
      do J=jscB,jecB
        do i=is,ie
          depth(i) = 0.0
          sfc_state%v(i,J) = 0.0
        enddo
        do k=1,nz ; do i=is,ie
          hv = 0.5 * (h(i,j,k) + h(i,j+1,k)) * GV%H_to_m
          if (depth(i) + hv < depth_ml) then
            dh = hv
          elseif (depth(i) < depth_ml) then
            dh = depth_ml - depth(i)
          else
            dh = 0.0
          endif
          sfc_state%v(i,J) = sfc_state%v(i,J) + dh * v(i,J,k)
          depth(i) = depth(i) + dh
        enddo ; enddo
        ! Calculate the average properties of the mixed layer depth.
        do i=is,ie
          if (depth(i) < GV%H_subroundoff*GV%H_to_m) &
              depth(i) = GV%H_subroundoff*GV%H_to_m
          sfc_state%v(i,J) = sfc_state%v(i,J) / depth(i)
        enddo
      enddo ! end of j loop

      !$OMP parallel do default(shared) private(depth,dh,hu)
      do j=js,je
        do I=iscB,iecB
          depth(I) = 0.0
          sfc_state%u(I,j) = 0.0
        enddo
        do k=1,nz ; do I=iscB,iecB
          hu = 0.5 * (h(i,j,k) + h(i+1,j,k)) * GV%H_to_m
          if (depth(i) + hu < depth_ml) then
            dh = hu
          elseif (depth(I) < depth_ml) then
            dh = depth_ml - depth(I)
          else
            dh = 0.0
          endif
          sfc_state%u(I,j) = sfc_state%u(I,j) + dh * u(I,j,k)
          depth(I) = depth(I) + dh
        enddo ; enddo
        ! Calculate the average properties of the mixed layer depth.
        do I=iscB,iecB
          if (depth(I) < GV%H_subroundoff*GV%H_to_m) &
              depth(I) = GV%H_subroundoff*GV%H_to_m
          sfc_state%u(I,j) = sfc_state%u(I,j) / depth(I)
        enddo
      enddo ! end of j loop
    else ! Hmix_UV<=0.
      do j=js,je ; do I=IscB,IecB
        sfc_state%u(I,j) = u(I,j,1)
      enddo ; enddo
      do J=JscB,JecB ; do i=is,ie
        sfc_state%v(i,J) = v(i,J,1)
      enddo ; enddo
    endif
  endif  ! (CS%Hmix >= 0.0)

  if (allocated(sfc_state%salt_deficit) .and. associated(MS%tv%salt_deficit)) then
    !$OMP parallel do default(shared)
    do j=js,je ; do i=is,ie
      ! Convert from gSalt to kgSalt
      sfc_state%salt_deficit(i,j) = 1000.0 * MS%tv%salt_deficit(i,j)
    enddo ; enddo
  endif

  if (allocated(sfc_state%ocean_mass) .and. allocated(sfc_state%ocean_heat) .and. &
      allocated(sfc_state%ocean_salt)) then
    !$OMP parallel do default(shared)
    do j=js,je ; do i=is,ie
      sfc_state%ocean_mass(i,j) = 0.0
      sfc_state%ocean_heat(i,j) = 0.0 ; sfc_state%ocean_salt(i,j) = 0.0
    enddo ; enddo
    !$OMP parallel do default(shared) private(mass)
    do j=js,je ; do k=1,nz; do i=is,ie
      mass = GV%H_to_kg_m2*h(i,j,k)
      sfc_state%ocean_mass(i,j) = sfc_state%ocean_mass(i,j) + mass
      sfc_state%ocean_heat(i,j) = sfc_state%ocean_heat(i,j) + mass*MS%tv%T(i,j,k)
      sfc_state%ocean_salt(i,j) = sfc_state%ocean_salt(i,j) + &
                              mass * (1.0e-3*MS%tv%S(i,j,k))
    enddo ; enddo ; enddo
  else
    if (allocated(sfc_state%ocean_mass)) then
      !$OMP parallel do default(shared)
      do j=js,je ; do i=is,ie ; sfc_state%ocean_mass(i,j) = 0.0 ; enddo ; enddo
      !$OMP parallel do default(shared)
      do j=js,je ; do k=1,nz ; do i=is,ie
        sfc_state%ocean_mass(i,j) = sfc_state%ocean_mass(i,j) + GV%H_to_kg_m2*h(i,j,k)
      enddo ; enddo ; enddo
    endif
    if (allocated(sfc_state%ocean_heat)) then
      !$OMP parallel do default(shared)
      do j=js,je ; do i=is,ie ; sfc_state%ocean_heat(i,j) = 0.0 ; enddo ; enddo
      !$OMP parallel do default(shared) private(mass)
      do j=js,je ; do k=1,nz ; do i=is,ie
        mass = GV%H_to_kg_m2*h(i,j,k)
        sfc_state%ocean_heat(i,j) = sfc_state%ocean_heat(i,j) + mass*MS%tv%T(i,j,k)
      enddo ; enddo ; enddo
    endif
    if (allocated(sfc_state%ocean_salt)) then
      !$OMP parallel do default(shared)
      do j=js,je ; do i=is,ie ; sfc_state%ocean_salt(i,j) = 0.0 ; enddo ; enddo
      !$OMP parallel do default(shared) private(mass)
      do j=js,je ; do k=1,nz ; do i=is,ie
        mass = GV%H_to_kg_m2*h(i,j,k)
        sfc_state%ocean_salt(i,j) = sfc_state%ocean_salt(i,j) + &
                                mass * (1.0e-3*MS%tv%S(i,j,k))
      enddo ; enddo ; enddo
    endif
  endif

  if (associated(CS%tracer_flow_CSp)) then
    call call_tracer_surface_state(sfc_state, h, G, CS%tracer_flow_CSp)
  endif

  if (CS%check_bad_surface_vals) then
    numberOfErrors=0 ! count number of errors
    do j=js,je; do i=is,ie
      if (G%mask2dT(i,j)>0.) then
        localError = sfc_state%sea_lev(i,j)<=-G%bathyT(i,j)       &
                .or. sfc_state%sea_lev(i,j)>= CS%bad_val_ssh_max  &
                .or. sfc_state%sea_lev(i,j)<=-CS%bad_val_ssh_max  &
                .or. sfc_state%sea_lev(i,j)+G%bathyT(i,j) < CS%bad_val_column_thickness
        if (use_temperature) localError = localError &
                .or. sfc_state%SSS(i,j)<0.                        &
                .or. sfc_state%SSS(i,j)>=CS%bad_val_sss_max       &
                .or. sfc_state%SST(i,j)< CS%bad_val_sst_min       &
                .or. sfc_state%SST(i,j)>=CS%bad_val_sst_max
        if (localError) then
          numberOfErrors=numberOfErrors+1
          if (numberOfErrors<9) then ! Only report details for the first few errors
            if (use_temperature) then
              write(msg(1:240),'(2(a,i4,x),2(a,f8.3,x),8(a,es11.4,x))') &
                'Extreme surface sfc_state detected: i=',i,'j=',j, &
                'x=',G%geoLonT(i,j), 'y=',G%geoLatT(i,j), &
                'D=',G%bathyT(i,j),  'SSH=',sfc_state%sea_lev(i,j), &
                'SST=',sfc_state%SST(i,j), 'SSS=',sfc_state%SSS(i,j), &
                'U-=',sfc_state%u(I-1,j), 'U+=',sfc_state%u(I,j), &
                'V-=',sfc_state%v(i,J-1), 'V+=',sfc_state%v(i,J)
            else
              write(msg(1:240),'(2(a,i4,x),2(a,f8.3,x),6(a,es11.4))') &
                'Extreme surface sfc_state detected: i=',i,'j=',j, &
                'x=',G%geoLonT(i,j), 'y=',G%geoLatT(i,j), &
                'D=',G%bathyT(i,j),  'SSH=',sfc_state%sea_lev(i,j), &
                'U-=',sfc_state%u(I-1,j), 'U+=',sfc_state%u(I,j), &
                'V-=',sfc_state%v(i,J-1), 'V+=',sfc_state%v(i,J)
            endif
            call MOM_error(WARNING, trim(msg), all_print=.true.)
          elseif (numberOfErrors==9) then ! Indicate once that there are more errors
            call MOM_error(WARNING, 'There were more unreported extreme events!', all_print=.true.)
          endif ! numberOfErrors
        endif ! localError
      endif ! mask2dT
    enddo; enddo
    call sum_across_PEs(numberOfErrors)
    if (numberOfErrors>0) then
      write(msg(1:240),'(3(a,i9,x))') 'There were a total of ',numberOfErrors, &
          'locations detected with extreme surface values!'
      call MOM_error(FATAL, trim(msg))
    endif
  endif

  call callTree_leave("extract_surface_sfc_state()")
end subroutine extract_surface_state

!> Return true if all phases of step_MOM are at the same point in time.
function MOM_state_is_synchronized(MS) result(in_synch)
  type(MOM_state_type),  pointer :: MS   !< structure describing the MOM state
  logical :: in_synch !< True if all phases of the update are synchronized.

  in_synch = ((MS%t_dyn_rel_adv == 0.0) .and. (MS%t_dyn_rel_thermo == 0.0))

end function MOM_state_is_synchronized

!> This subroutine offers access to values or pointers to other types from within
!! the MOM_state_type, allowing the MOM_state_type to be opaque.
subroutine get_MOM_state_elements(MS, G, GV, C_p, use_temp)
  type(MOM_state_type),  pointer :: MS   !< structure describing the MOM state
  type(ocean_grid_type), &
               optional, pointer :: G    !< structure containing metrics and grid info
  type(verticalGrid_type), &
               optional, pointer :: GV   !< structure containing vertical grid info
  real,    optional, intent(out) :: C_p  !< The heat capacity
  logical, optional, intent(out) :: use_temp !< Indicates whether temperature is a state variable

  if (present(G)) G => MS%G
  if (present(GV)) GV => MS%GV
  if (present(C_p)) C_p = MS%tv%C_p
  if (present(use_temp)) use_temp = associated(MS%tv%T)
end subroutine get_MOM_state_elements

!> Find the global integrals of various quantities.
subroutine get_ocean_stocks(MS, mass, heat, salt, on_PE_only)
  type(MOM_state_type),  pointer :: MS   !< structure describing the MOM state
  real,    optional, intent(out) :: heat  !< The globally integrated integrated ocean heat, in J.
  real,    optional, intent(out) :: salt  !< The globally integrated integrated ocean salt, in kg.
  real,    optional, intent(out) :: mass  !< The globally integrated integrated ocean mass, in kg.
  logical, optional, intent(in)  :: on_PE_only !< If present and true, only sum on the local PE.

  if (present(mass)) &
    mass = global_mass_integral(MS%h, MS%G, MS%GV, on_PE_only=on_PE_only)
  if (present(heat)) &
    heat = MS%tv%C_p * global_mass_integral(MS%h, MS%G, MS%GV, MS%tv%T, on_PE_only=on_PE_only)
  if (present(salt)) &
    salt = 1.0e-3 * global_mass_integral(MS%h, MS%G, MS%GV, MS%tv%S, on_PE_only=on_PE_only)

end subroutine get_ocean_stocks

!> End of model
subroutine MOM_end(MS, CS)
  type(MOM_state_type),     pointer :: MS   !< structure describing the MOM state
  type(MOM_control_struct), pointer :: CS   !< MOM control structure

  if (CS%use_ALE_algorithm) call ALE_end(CS%ALE_CSp)

  DEALLOC_(MS%u) ; DEALLOC_(MS%v) ; DEALLOC_(MS%h)
  DEALLOC_(MS%uh) ; DEALLOC_(MS%vh)

  if (associated(MS%tv%T)) then
    DEALLOC_(MS%T) ; MS%tv%T => NULL() ; DEALLOC_(MS%S) ; MS%tv%S => NULL()
  endif
  if (associated(MS%tv%frazil)) deallocate(MS%tv%frazil)
  if (associated(MS%tv%salt_deficit)) deallocate(MS%tv%salt_deficit)
  if (associated(MS%Hml)) deallocate(MS%Hml)

  call tracer_advect_end(CS%tracer_adv_CSp)
  call tracer_hor_diff_end(CS%tracer_diff_CSp)
  call tracer_registry_end(CS%tracer_Reg)
  call tracer_flow_control_end(CS%tracer_flow_CSp)

  if (CS%offline_tracer_mode) call offline_transport_end(CS%offline_CSp)

  DEALLOC_(MS%uhtr) ; DEALLOC_(MS%vhtr)
  if (CS%split) then
    call end_dyn_split_RK2(CS%dyn_split_RK2_CSp)
  elseif (CS%use_RK2) then
    call end_dyn_unsplit_RK2(CS%dyn_unsplit_RK2_CSp)
  else
    call end_dyn_unsplit(CS%dyn_unsplit_CSp)
  endif
  DEALLOC_(MS%ave_ssh_ibc) ; DEALLOC_(MS%ssh_rint)
  if (associated(CS%update_OBC_CSp)) call OBC_register_end(CS%update_OBC_CSp)

  call verticalGridEnd(MS%GV)
  call MOM_grid_end(MS%G)

  deallocate(MS)
  deallocate(CS)

end subroutine MOM_end

!> \namespace mom
!!
!! Modular Ocean Model (MOM) Version 6.0 (MOM6)
!!
!! \authors Alistair Adcroft, Robert Hallberg, and Stephen Griffies
!!
!!  Additional contributions from:
!!    * Whit Anderson
!!    * Brian Arbic
!!    * Will Cooke
!!    * Anand Gnanadesikan
!!    * Matthew Harrison
!!    * Mehmet Ilicak
!!    * Laura Jackson
!!    * Jasmine John
!!    * John Krasting
!!    * Zhi Liang
!!    * Bonnie Samuels
!!    * Harper Simmons
!!    * Laurent White
!!    * Niki Zadeh
!!
!!  MOM ice-shelf code was developed by
!!  * Daniel Goldberg
!!  * Robert Hallberg
!!  * Chris Little
!!  * Olga Sergienko
!!
!!  \section section_overview Overview of MOM
!!
!!  This program (MOM) simulates the ocean by numerically solving
!!  the hydrostatic primitive equations in generalized Lagrangian
!!  vertical coordinates, typically tracking stretched pressure (p*)
!!  surfaces or following isopycnals in the ocean's interior, and
!!  general orthogonal horizontal coordinates. Unlike earlier versions
!!  of MOM, in MOM6 these equations are horizontally discretized on an
!!  Arakawa C-grid.  (It remains to be seen whether a B-grid dynamic
!!  core will be revived in MOM6 at a later date; for now applications
!!  requiring a B-grid discretization should use MOM5.1.)  MOM6 offers
!!  a range of options for the physical parameterizations, from those
!!  most appropriate to highly idealized models for geophysical fluid
!!  dynamics studies to a rich suite of processes appropriate for
!!  realistic ocean simulations.  The thermodynamic options typically
!!  use conservative temperature and preformed salinity as conservative
!!  state variables and a full nonlinear equation of state, but there
!!  are also idealized adiabatic configurations of the model that use
!!  fixed density layers.  Version 6.0 of MOM continues in the long
!!  tradition of a commitment to climate-quality ocean simulations
!!  embodied in previous versions of MOM, even as it draws extensively
!!  on the lessons learned in the development of the Generalized Ocean
!!  Layered Dynamics (GOLD) ocean model, which was also primarily
!!  developed at NOAA/GFDL.  MOM has also benefited tremendously from
!!  the FMS infrastructure, which it utilizes and shares with other
!!  component models developed at NOAA/GFDL.
!!
!!    When run is isopycnal-coordinate mode, the uppermost few layers
!!  are often used to describe a bulk mixed layer, including the
!!  effects of penetrating shortwave radiation.  Either a split-
!!  explicit time stepping scheme or a non-split scheme may be used
!!  for the dynamics, while the time stepping may be split (and use
!!  different numbers of steps to cover the same interval) for the
!!  forcing, the thermodynamics, and for the dynamics.  Most of the
!!  numerics are second order accurate in space.  MOM can run with an
!!  absurdly thin minimum layer thickness. A variety of non-isopycnal
!!  vertical coordinate options are under development, but all exploit
!!  the advantages of a Lagrangian vertical coordinate, as discussed
!!  in detail by Adcroft and Hallberg (Ocean Modelling, 2006).
!!
!!    Details of the numerics and physical parameterizations are
!!  provided in the appropriate source files.  All of the available
!!  options are selected at run-time by parsing the input files,
!!  usually MOM_input and MOM_override, and the options choices are
!!  then documented for each run in MOM_param_docs.
!!
!!    MOM6 integrates the equations forward in time in three distinct
!!  phases.  In one phase, the dynamic equations for the velocities
!!  and layer thicknesses are advanced, capturing the propagation of
!!  external and internal inertia-gravity waves, Rossby waves, and
!!  other strictly adiabatic processes, including lateral stresses,
!!  vertical viscosity and momentum forcing, and interface height
!!  diffusion (commonly called Gent-McWilliams diffusion in depth-
!!  coordinate models).  In the second phase, all tracers are advected
!!  and diffused along the layers.  The third phase applies diabatic
!!  processes, vertical mixing of water properties, and perhaps
!!  vertical remapping to cause the layers to track the desired
!!  vertical coordinate.
!!
!!    The present file (MOM.F90) orchestrates the main time stepping
!!  loops. One time integration option for the dynamics uses a split
!!  explicit time stepping scheme to rapidly step the barotropic
!!  pressure and velocity fields. The barotropic velocities are
!!  averaged over the baroclinic time step before they are used to
!!  advect thickness and determine the baroclinic accelerations.  As
!!  described in Hallberg and Adcroft (2009), a barotropic correction
!!  is applied to the time-mean layer velocities to ensure that the
!!  sum of the layer transports agrees with the time-mean barotropic
!!  transport, thereby ensuring that the estimates of the free surface
!!  from the sum of the layer thicknesses agrees with the final free
!!  surface height as calculated by the barotropic solver.  The
!!  barotropic and baroclinic velocities are kept consistent by
!!  recalculating the barotropic velocities from the baroclinic
!!  transports each time step. This scheme is described in Hallberg,
!!  1997, J. Comp. Phys. 135, 54-65 and in Hallberg and Adcroft, 2009,
!!  Ocean Modelling, 29, 15-26.
!!
!!    The other time integration options use non-split time stepping
!!  schemes based on the 3-step third order Runge-Kutta scheme
!!  described in Matsuno, 1966, J. Met. Soc. Japan, 44, 85-88, or on
!!  a two-step quasi-2nd order Runge-Kutta scheme.  These are much
!!  slower than the split time-stepping scheme, but they are useful
!!  for providing a more robust solution for debugging cases where the
!!  more complicated split time-stepping scheme may be giving suspect
!!  solutions.
!!
!!    There are a range of closure options available.  Horizontal
!!  velocities are subject to a combination of horizontal biharmonic
!!  and Laplacian friction (based on a stress tensor formalism) and a
!!  vertical Fickian viscosity (perhaps using the kinematic viscosity
!!  of water).  The horizontal viscosities may be constant, spatially
!!  varying or may be dynamically calculated using Smagorinsky's
!!  approach.  A diapycnal diffusion of density and thermodynamic
!!  quantities is also allowed, but not required, as is horizontal
!!  diffusion of interface heights (akin to the Gent-McWilliams
!!  closure of geopotential coordinate models).  The diapycnal mixing
!!  may use a fixed diffusivity or it may use the shear Richardson
!!  number dependent closure, like that described in Jackson et al.
!!  (JPO, 2008).  When there is diapycnal diffusion, it applies to
!!  momentum as well. As this is in addition to the vertical viscosity,
!!  the vertical Prandtl always exceeds 1.  A refined bulk-mixed layer
!!  is often used to describe the planetary boundary layer in realistic
!!  ocean simulations.
!!
!!    MOM has a number of noteworthy debugging capabilities.
!!  Excessively large velocities are truncated and MOM will stop
!!  itself after a number of such instances to keep the model from
!!  crashing altogether.  This is useful in diagnosing failures,
!!  or (by accepting some truncations) it may be useful for getting
!!  the model past the adjustment from an ill-balanced initial
!!  condition.  In addition, all of the accelerations in the columns
!!  with excessively large velocities may be directed to a text file.
!!  Parallelization errors may be diagnosed using the DEBUG option,
!!  which causes extensive checksums to be written out along with
!!  comments indicating where in the algorithm the sums originate and
!!  what variable is being summed.  The point where these checksums
!!  differ between runs is usually a good indication of where in the
!!  code the problem lies.  All of the test cases provided with MOM
!!  are routinely tested to ensure that they give bitwise identical
!!  results regardless of the domain decomposition, or whether they
!!  use static or dynamic memory allocation.
!!
!!  \section section_structure Structure of MOM
!!
!!  About 115 other files of source code and 4 header files comprise
!!  the MOM code, although there are several hundred more files that
!!  make up the FMS infrastructure upon which MOM is built.  Each of
!!  the MOM files contains comments documenting what it does, and
!!  most of the file names are fairly self-evident. In addition, all
!!  subroutines and data types are referenced via a module use, only
!!  statement, and the module names are consistent with the file names,
!!  so it is not too hard to find the source file for a subroutine.
!!
!!    The typical MOM directory tree is as follows:
!!
!! \verbatim
!!        ../MOM
!!        |-- config_src
!!        |   |-- coupled_driver
!!        |   |-- dynamic
!!        |   `-- solo_driver
!!        |-- examples
!!        |   |-- CM2G
!!        |   |-- ...
!!        |   `-- torus_advection_test
!!        `-- src
!!            |-- core
!!            |-- diagnostics
!!            |-- equation_of_state
!!            |-- framework
!!            |-- ice_shelf
!!            |-- initialization
!!            |-- parameterizations
!!            |   |-- lateral
!!            |   `-- vertical
!!            |-- tracer
!!            `-- user
!! \endverbatim
!!
!!  Rather than describing each file here, each directory contents
!!  will be described to give a broad overview of the MOM code
!!  structure.
!!
!!    The directories under config_src contain files that are used for
!!  configuring the code, for instance for coupled or ocean-only runs.
!!  Only one or two of these directories are used in compiling any,
!!  particular run.
!!
!!  * config_src/coupled_driver:
!!    The files here are used to couple MOM as a component in a larger
!!    run driven by the FMS coupler.  This includes code that converts
!!    various forcing fields into the code structures and flux and unit
!!    conventions used by MOM, and converts the MOM surface fields
!!    back to the forms used by other FMS components.
!!
!!  * config_src/dynamic:
!!    The only file here is the version of MOM_memory.h that is used
!!    for dynamic memory configurations of MOM.
!!
!!  * config_src/solo_driver:
!!    The files here are include the _main driver that is used when
!!    MOM is configured as an ocean-only model, as well as the files
!!    that specify the surface forcing in this configuration.
!!
!!    The directories under examples provide a large number of working
!!  configurations of MOM, along with reference solutions for several
!!  different compilers on GFDL's latest large computer.  The versions
!!  of MOM_memory.h in these directories need not be used if dynamic
!!  memory allocation is desired, and the answers should be unchanged.
!!
!!    The directories under src contain most of the MOM files.  These
!!  files are used in every configuration using MOM.
!!
!!  * src/core:
!!    The files here constitute the MOM dynamic core.  This directory
!!    also includes files with the types that describe the model's
!!    lateral grid and have defined types that are shared across
!!    various MOM modules to allow for more succinct and flexible
!!    subroutine argument lists.
!!
!!  * src/diagnostics:
!!    The files here calculate various diagnostics that are anciliary
!!    to the model itself.  While most of these diagnostics do not
!!    directly affect the model's solution, there are some, like the
!!    calculation of the deformation radius, that are used in some
!!    of the process parameterizations.
!!
!!  * src/equation_of_state:
!!    These files describe the physical properties of sea-water,
!!    including both the equation of state and when it freezes.
!!
!!  * src/framework:
!!    These files provide infrastructure utilities for MOM.  Many are
!!    simply wrappers for capabilities provided by FMS, although others
!!    provide capabilities (like the file_parser) that are unique to
!!    MOM. When MOM is adapted to use a modeling infrastructure
!!    distinct from FMS, most of the required changes are in this
!!    directory.
!!
!!  * src/initialization:
!!    These are the files that are used to initialize the MOM grid
!!    or provide the initial physical state for MOM.  These files are
!!    not intended to be modified, but provide a means for calling
!!    user-specific initialization code like the examples in src/user.
!!
!!  * src/parameterizations/lateral:
!!    These files implement a number of quasi-lateral (along-layer)
!!    process parameterizations, including lateral viscosities,
!!    parameterizations of eddy effects, and the calculation of tidal
!!    forcing.
!!
!!  * src/parameterizations/vertical:
!!    These files implement a number of vertical mixing or diabatic
!!    processes, including the effects of vertical viscosity and
!!    code to parameterize the planetary boundary layer.  There is a
!!    separate driver that orchestrates this portion of the algorithm,
!!    and there is a diversity of parameterizations to be found here.
!!
!!  * src/tracer:
!!    These files handle the lateral transport and diffusion of
!!    tracers, or are the code to implement various passive tracer
!!    packages.  Additional tracer packages are readily accomodated.
!!
!!  * src/user:
!!    These are either stub routines that a user could use to change
!!    the model's initial conditions or forcing, or are examples that
!!    implement specific test cases.  These files can easily  be hand
!!    edited to create new analytically specified configurations.
!!
!!
!!  Most simulations can be set up by modifying only the files
!!  MOM_input, and possibly one or two of the files in src/user.
!!  In addition, the diag_table (MOM_diag_table) will commonly be
!!  modified to tailor the output to the needs of the question at
!!  hand.  The FMS utility mkmf works with a file called path_names
!!  to build an appropriate makefile, and path_names should be edited
!!  to reflect the actual location of the desired source code.
!!
!!
!!  There are 3 publicly visible subroutines in this file (MOM.F90).
!!  * step_MOM steps MOM over a specified interval of time.
!!  * MOM_initialize calls initialize and does other initialization
!!    that does not warrant user modification.
!!  * extract_surface_state determines the surface (bulk mixed layer
!!    if traditional isoycnal vertical coordinate) properties of the
!!    current model state and packages pointers to these fields into an
!!    exported structure.
!!
!!    The remaining subroutines in this file (src/core/MOM.F90) are:
!!  * find_total_transport determines the barotropic mass transport.
!!  * register_diags registers many diagnostic fields for the dynamic
!!    solver, or of the main model variables.
!!  * MOM_timing_init initializes various CPU time clocks.
!!  * write_static_fields writes out various time-invariant fields.
!!  * set_restart_fields is used to specify those fields that are
!!    written to and read from the restart file.
!!
!!  \section section_heat_budget Diagnosing MOM heat budget
!!
!!  Here are some example heat budgets for the ALE version of MOM6.
!!
!!  \subsection subsection_2d_heat_budget Depth integrated heat budget
!!
!!  Depth integrated heat budget diagnostic for MOM.
!!
!! * OPOTTEMPTEND_2d = T_ADVECTION_XY_2d + OPOTTEMPPMDIFF_2d + HFDS + HFGEOU
!!
!! * T_ADVECTION_XY_2d = horizontal advection
!! * OPOTTEMPPMDIFF_2d = neutral diffusion
!! * HFDS              = net surface boundary heat flux
!! * HFGEOU            = geothermal heat flux
!!
!! * HFDS = net surface boundary heat flux entering the ocean
!!        = rsntds + rlntds + hfls + hfss + heat_pme + hfsifrazil
!!
!! * More heat flux cross-checks
!!   * hfds     = net_heat_coupler + hfsifrazil + heat_pme
!!   * heat_pme = heat_content_surfwater
!!              = heat_content_massin + heat_content_massout
!!              = heat_content_fprec + heat_content_cond + heat_content_vprec
!!               + hfrunoffds + hfevapds + hfrainds
!!
!!  \subsection subsection_3d_heat_budget Depth integrated heat budget
!!
!!  Here is an example 3d heat budget diagnostic for MOM.
!!
!! * OPOTTEMPTEND = T_ADVECTION_XY + TH_TENDENCY_VERT_REMAP + OPOTTEMPDIFF + OPOTTEMPPMDIFF
!!                + BOUNDARY_FORCING_HEAT_TENDENCY + FRAZIL_HEAT_TENDENCY
!!
!! * OPOTTEMPTEND                   = net tendency of heat as diagnosed in MOM.F90
!! * T_ADVECTION_XY                 = heating of a cell from lateral advection
!! * TH_TENDENCY_VERT_REMAP         = heating of a cell from vertical remapping
!! * OPOTTEMPDIFF                   = heating of a cell from diabatic diffusion
!! * OPOTTEMPPMDIFF                 = heating of a cell from neutral diffusion
!! * BOUNDARY_FORCING_HEAT_TENDENCY = heating of cell from boundary fluxes
!! * FRAZIL_HEAT_TENDENCY           = heating of cell from frazil
!!
!! * TH_TENDENCY_VERT_REMAP has zero vertical sum, as it redistributes heat in vertical.
!!
!! * OPOTTEMPDIFF has zero vertical sum, as it redistributes heat in the vertical.
!!
!! * BOUNDARY_FORCING_HEAT_TENDENCY generally has 3d structure, with k > 1 contributions from
!!   penetrative shortwave, and from other fluxes for the case when layers are tiny, in which
!!   case MOM6 partitions tendencies into k > 1 layers.
!!
!! * FRAZIL_HEAT_TENDENCY generally has 3d structure, since MOM6 frazil calculation checks the
!!   full ocean column.
!!
!! * FRAZIL_HEAT_TENDENCY[k=\@sum] = HFSIFRAZIL = column integrated frazil heating.
!!
!! * HFDS = FRAZIL_HEAT_TENDENCY[k=\@sum] + BOUNDARY_FORCING_HEAT_TENDENCY[k=\@sum]
!!
!!  Here is an example 2d heat budget (depth summed) diagnostic for MOM.
!!
!! * OPOTTEMPTEND_2d = T_ADVECTION_XY_2d + OPOTTEMPPMDIFF_2d + HFDS
!!
!!
!!  Here is an example 3d salt budget diagnostic for MOM.
!!
!! * OSALTTEND = S_ADVECTION_XY + SH_TENDENCY_VERT_REMAP + OSALTDIFF + OSALTPMDIFF
!!                + BOUNDARY_FORCING_SALT_TENDENCY
!!
!! * OSALTTEND                      = net tendency of salt as diagnosed in MOM.F90
!! * S_ADVECTION_XY                 = salt convergence to cell from lateral advection
!! * SH_TENDENCY_VERT_REMAP         = salt convergence to cell from vertical remapping
!! * OSALTDIFF                      = salt convergence to cell from diabatic diffusion
!! * OSALTPMDIFF                    = salt convergence to cell from neutral diffusion
!! * BOUNDARY_FORCING_SALT_TENDENCY = salt convergence to cell from boundary fluxes
!!
!! * SH_TENDENCY_VERT_REMAP has zero vertical sum, as it redistributes salt in vertical.
!!
!! * OSALTDIFF has zero vertical sum, as it redistributes salt in the vertical.
!!
!! * BOUNDARY_FORCING_SALT_TENDENCY generally has 3d structure, with k > 1 contributions from
!!   the case when layers are tiny, in which case MOM6 partitions tendencies into k > 1 layers.
!!
!! * SFDSI = BOUNDARY_FORCING_SALT_TENDENCY[k=\@sum]
!!
!!  Here is an example 2d salt budget (depth summed) diagnostic for MOM.
!!
!! * OSALTTEND_2d = S_ADVECTION_XY_2d + OSALTPMDIFF_2d + SFDSI (+ SALT_FLUX_RESTORE)
!!
!!
!!
end module MOM<|MERGE_RESOLUTION|>--- conflicted
+++ resolved
@@ -1,4 +1,3 @@
-!> This is the main routine for MOM
 module MOM
 
 ! This file is part of MOM6. See LICENSE.md for the license.
@@ -61,7 +60,7 @@
 use MOM_diagnostics,           only : calculate_diagnostic_fields, MOM_diagnostics_init
 use MOM_diagnostics,           only : register_transport_diags, post_transport_diagnostics
 use MOM_diagnostics,           only : register_surface_diags, post_surface_diagnostics
-use MOM_diagnostics,           only : write_static_fields, transport_remap_grid_needed
+use MOM_diagnostics,           only : write_static_fields
 use MOM_diagnostics,           only : diagnostics_CS, surface_diag_IDs, transport_diag_IDs
 use MOM_diag_to_Z,             only : calculate_Z_diag_fields, register_Z_tracer
 use MOM_diag_to_Z,             only : MOM_diag_to_Z_init, MOM_diag_to_Z_end, diag_to_Z_CS
@@ -146,23 +145,8 @@
   integer :: id_ssh_inst = -1
 end type MOM_diag_IDs
 
-<<<<<<< HEAD
-!> A structure with diagnostic IDs of mass transport related diagnostics
-type transport_diag_IDs
-  ! Diagnostics for tracer horizontal transport
-  integer :: id_uhtr = -1, id_umo = -1, id_umo_2d = -1
-  integer :: id_vhtr = -1, id_vmo = -1, id_vmo_2d = -1
-  integer :: id_dynamics_h_tendency = -1
-  integer :: id_dynamics_h = -1
-
-end type transport_diag_IDs
-
-!> Control structure for this module
-type, public :: MOM_control_struct
-=======
 !> Structure describing the state of the ocean.
 type, public :: MOM_state_type ; private
->>>>>>> 133e5b57
   real ALLOCABLE_, dimension(NIMEM_,NJMEM_,NKMEM_) :: &
     h, &      !< layer thickness (m or kg/m2 (H))
     T, &      !< potential temperature (degrees C)
@@ -447,16 +431,6 @@
     h    ! h : layer thickness (meter (Bouss) or kg/m2 (non-Bouss))
   real :: I_wt_ssh
 
-<<<<<<< HEAD
-  real :: tot_wt_ssh, Itot_wt_ssh
-=======
-  ! Store the layer thicknesses, temperature, and salinity before any changes by the dynamics.
-  ! This is necessary for remapped mass transport diagnostics
-!  real, dimension(SZI_(MS%G),SZJ_(MS%G),SZK_(MS%G)) :: h_pre_dyn
-!  real, dimension(SZI_(MS%G),SZJ_(MS%G),SZK_(MS%G)) :: T_pre_dyn
-!  real, dimension(SZI_(MS%G),SZJ_(MS%G),SZK_(MS%G)) :: S_pre_dyn
->>>>>>> 133e5b57
-
   type(time_type) :: Time_local, end_time_thermo, Time_temp
   type(group_pass_type) :: pass_tau_ustar_psurf
   logical :: showCallTree
@@ -584,18 +558,9 @@
   call cpu_clock_end(id_clock_other)
 
   do n=1,n_max
-<<<<<<< HEAD
-    nt_debug = nt_debug + 1
-
-    ! Set the universally visible time to the middle of the time step
-    CS%Time = Time_start + set_time(int(floor(CS%rel_time+0.5*dt+0.5)))
-    CS%rel_time = CS%rel_time + dt
-
-=======
     CS%rel_time = CS%rel_time + dt ! The relative time at the end of the step.
     ! Set the universally visible time to the middle of the time step.
     CS%Time = Time_start + set_time(int(floor(0.5 + CS%rel_time - 0.5*dt)))
->>>>>>> 133e5b57
     ! Set the local time to the end of the time step.
     Time_local = Time_start + set_time(int(floor(CS%rel_time+0.5)))
 
@@ -635,42 +600,18 @@
       MS%t_dyn_rel_thermo = -dtdia
       if (showCallTree) call callTree_waypoint("finished diabatic_first (step_MOM)")
 
-<<<<<<< HEAD
-    endif ! end of block "(CS%diabatic_first .and. (CS%t_dyn_rel_adv==0.0))"
-
-    !===========================================================================
-    ! This is the start of the dynamics stepping part of the algorithm.
-
-    call cpu_clock_begin(id_clock_dynamics)
-    call disable_averaging(CS%diag)
-
-    ! Store pre-dynamics grids for proper diagnostic remapping for transports or advective tendencies
-    ! If there are more dynamics steps per advective steps (i.e DT_THERM /= DT), this needs to be the
-    ! stored at the first call
-    if (ndyn_per_adv == 0 .and. CS%t_dyn_rel_adv == 0.) then
-      call diag_copy_diag_to_storage(CS%diag_pre_dyn, h, CS%diag)
-      ndyn_per_adv = ndyn_per_adv + 1
-    endif
-
-    if ((CS%t_dyn_rel_adv == 0.0) .and. CS%thickness_diffuse .and. CS%thickness_diffuse_first) then
-      if (thermo_does_span_coupling) then
-        dtth = dt_therm
-      else
-        dtth = dt*min(ntstep,n_max-n+1)
-=======
       if (dtdia > dt) & ! Reset CS%Time to its previous value.
         CS%Time = Time_start + set_time(int(floor(0.5 + CS%rel_time - 0.5*dt)))
     endif ! end of block "(CS%diabatic_first .and. (MS%t_dyn_rel_adv==0.0))"
 
     if (do_dyn) then
-      ! Store pre-dynamics state for proper diagnostic remapping if mass transports requested
-      if (MS%t_dyn_rel_adv==0.0) then ; if (transport_remap_grid_needed(CS%transport_IDs)) then
-        do k=1,nz ; do j=jsd,jed ; do i=isd,ied
-          CS%h_pre_dyn(i,j,k) = h(i,j,k)
-          if (associated(MS%tv%T)) CS%T_pre_dyn(i,j,k) = MS%tv%T(i,j,k)
-          if (associated(MS%tv%S)) CS%S_pre_dyn(i,j,k) = MS%tv%S(i,j,k)
-        enddo ; enddo ; enddo
-      endif ; endif
+      ! Store pre-dynamics grids for proper diagnostic remapping for transports or advective tendencies
+      ! If there are more dynamics steps per advective steps (i.e DT_THERM /= DT), this needs to be the
+      ! stored at the first call
+      if (ndyn_per_adv == 0 .and. MS%t_dyn_rel_adv == 0.) then
+        call diag_copy_diag_to_storage(CS%diag_pre_dyn, h, CS%diag)
+        ndyn_per_adv = ndyn_per_adv + 1
+      endif
 
       ! The pre-dynamics velocities might be stored for debugging truncations.
       if (associated(CS%u_prev) .and. associated(CS%v_prev)) then
@@ -680,7 +621,6 @@
         do k=1,nz ; do J=JsdB,JedB ; do i=isd,ied
           CS%v_prev(I,j,k) = v(i,J,k)
         enddo ; enddo ; enddo
->>>>>>> 133e5b57
       endif
 
       dt_therm_here = dt_therm
@@ -708,92 +648,27 @@
         enddo ; enddo
       endif
 
-<<<<<<< HEAD
-    if (G%nonblocking_updates) then ; if (do_calc_bbl) then
-      if (do_pass_Ray) &
-        call complete_group_pass(CS%pass_Ray, G%Domain, clock=id_clock_pass)
-      if (do_pass_kv_bbl_thick) &
-        call complete_group_pass(CS%pass_bbl_thick_kv_bbl, G%Domain, clock=id_clock_pass)
-    endif ; endif
-
-    if (CS%do_dynamics .and. CS%split) then !--------------------------- start SPLIT
-      ! This section uses a split time stepping scheme for the dynamic equations,
-      ! basically the stacked shallow water equations with viscosity.
-
-      calc_dtbt = .false.
-      if ((CS%dtbt_reset_period >= 0.0) .and. &
-          ((n==1) .or. (CS%dtbt_reset_period == 0.0) .or. &
-           (CS%rel_time >= dtbt_reset_time + 0.999*CS%dtbt_reset_period))) then
-        calc_dtbt = .true.
-        dtbt_reset_time = CS%rel_time
-      endif
-=======
       call step_MOM_dynamics(MS, forces, CS%p_surf_begin, CS%p_surf_end, dt, &
                              dt_therm_here, bbl_time_int, CS, &
                              Time_local, CS%rel_time, n)
 
       !===========================================================================
       ! This is the start of the tracer advection part of the algorithm.
->>>>>>> 133e5b57
 
       if (thermo_does_span_coupling .or. .not.do_thermo) then
         do_advection = (MS%t_dyn_rel_adv + 0.5*dt > dt_therm)
       else
         do_advection = ((MOD(n,ntstep) == 0) .or. (n==n_max))
       endif
-<<<<<<< HEAD
-      if (showCallTree) call callTree_waypoint("finished step_MOM_dyn_unsplit (step_MOM)")
-
-    endif ! -------------------------------------------------- end SPLIT
-
-    if (CS%thickness_diffuse .and. .not.CS%thickness_diffuse_first) then
-      call cpu_clock_begin(id_clock_thick_diff)
-
-      if (CS%debug) call hchksum(h,"Pre-thickness_diffuse h", G%HI, haloshift=0, scale=GV%H_to_m)
-=======
->>>>>>> 133e5b57
 
       if (do_advection) then ! Do advective transdtport and lateral tracer mixing.
-        call step_MOM_tracer_dyn(MS, CS, G, GV, h, CS%h_pre_dyn, CS%T_pre_dyn, CS%S_pre_dyn, &
-                                 Time_local)
+        call step_MOM_tracer_dyn(MS, CS, G, GV, h, Time_local)
+        ndyn_per_adv = 0
         if (CS%diabatic_first .and. abs(MS%t_dyn_rel_thermo) > 1e-6*dt) call MOM_error(FATAL, &
                 "step_MOM: Mismatch between the dynamics and diabatic times "//&
                 "with DIABATIC_FIRST.")
       endif
-<<<<<<< HEAD
-    endif
-
-    ! Whenever thickness changes let the diag manager know, target grids
-    ! for vertical remapping may need to be regenerated.
-    call diag_update_remap_grids(CS%diag)
-
-    if (CS%useMEKE) call step_forward_MEKE(CS%MEKE, h, CS%VarMix%SN_u, CS%VarMix%SN_v, &
-                                           CS%visc, dt, G, GV, CS%MEKE_CSp, CS%uhtr, CS%vhtr)
-    call disable_averaging(CS%diag)
-
-    ! Advance the dynamics time by dt.
-    CS%t_dyn_rel_adv = CS%t_dyn_rel_adv + dt
-    CS%t_dyn_rel_thermo = CS%t_dyn_rel_thermo + dt
-    CS%t_dyn_rel_diag = CS%t_dyn_rel_diag + dt
-
-    call cpu_clock_end(id_clock_dynamics)
-
-    !===========================================================================
-    ! This is the start of the tracer advection part of the algorithm.
-
-    if (thermo_does_span_coupling) then
-      do_advection = (CS%t_dyn_rel_adv + 0.5*dt > dt_therm)
-    else
-      do_advection = ((MOD(n,ntstep) == 0) .or. (n==n_max))
-    endif
-
-    if (do_advection) then ! Do advective transport and lateral tracer mixing.
-      call step_MOM_tracer_dyn(CS, G, GV, h, CS%tv, Time_local)
-      ndyn_per_adv = 0
-    endif
-=======
     endif ! end of (do_dyn)
->>>>>>> 133e5b57
 
     !===========================================================================
     ! This is the second place where the diabatic processes and remapping could occur.
@@ -816,20 +691,6 @@
         CS%Time = Time_start + set_time(int(floor(0.5 + CS%rel_time - 0.5*dt)))
     endif
 
-<<<<<<< HEAD
-    !===========================================================================
-    ! Calculate diagnostics at the end of the time step.
-    call cpu_clock_begin(id_clock_other) ; call cpu_clock_begin(id_clock_diagnostics)
-
-    call enable_averaging(dt, Time_local, CS%diag)
-    ! These diagnostics are available every time step.
-    call diag_update_remap_grids(CS%diag)
-    if (IDs%id_u > 0) call post_data(IDs%id_u, u, CS%diag)
-    if (IDs%id_v > 0) call post_data(IDs%id_v, v, CS%diag)
-    if (IDs%id_h > 0) call post_data(IDs%id_h, h, CS%diag)
-    if (IDs%id_ssh_inst > 0) call post_data(IDs%id_ssh_inst, ssh, CS%diag)
-    call disable_averaging(CS%diag)
-=======
     if (do_dyn) then
       call cpu_clock_begin(id_clock_dynamics)
       ! Determining the time-average sea surface height is part of the algorithm.
@@ -842,7 +703,6 @@
       if (CS%IDs%id_ssh_inst > 0) call post_data(CS%IDs%id_ssh_inst, ssh, CS%diag)
       call cpu_clock_end(id_clock_dynamics)
     endif
->>>>>>> 133e5b57
 
     !===========================================================================
     ! Calculate diagnostics at the end of the time step if the state is self-consistent.
@@ -851,19 +711,12 @@
       call cpu_clock_begin(id_clock_other) ; call cpu_clock_begin(id_clock_diagnostics)
       ! Diagnostics that require the complete state to be up-to-date can be calculated.
 
-<<<<<<< HEAD
-      call enable_averaging(CS%t_dyn_rel_diag, Time_local, CS%diag)
-      call calculate_diagnostic_fields(u, v, h, CS%uh, CS%vh, CS%tv, CS%ADp,              &
-                          CS%CDp, fluxes, CS%t_dyn_rel_diag, CS%diag_pre_sync,            &
+      call enable_averaging(MS%t_dyn_rel_diag, Time_local, CS%diag)
+      call calculate_diagnostic_fields(u, v, h, MS%uh, MS%vh, MS%tv, CS%ADp,  &
+                          CS%CDp, fluxes, MS%t_dyn_rel_diag, CS%diag_pre_sync,&
                           G, GV, CS%diagnostics_CSp)
-      call post_tracer_diagnostics(CS%Tracer_reg, CS%h, CS%diag_pre_sync, CS%diag, G, GV, CS%t_dyn_rel_diag)
-      call diag_copy_diag_to_storage(CS%diag_pre_sync, CS%h, CS%diag)
-=======
-      call enable_averaging(MS%t_dyn_rel_diag, Time_local, CS%diag)
-      call calculate_diagnostic_fields(u, v, h, MS%uh, MS%vh, MS%tv, CS%ADp, &
-                          CS%CDp, fluxes, MS%t_dyn_rel_diag, G, GV, CS%diagnostics_CSp)
-      call post_tracer_diagnostics(CS%Tracer_reg, h, CS%diag, G, GV, MS%t_dyn_rel_diag)
->>>>>>> 133e5b57
+      call post_tracer_diagnostics(CS%Tracer_reg, h, CS%diag_pre_sync, CS%diag, G, GV, MS%t_dyn_rel_diag)
+      call diag_copy_diag_to_storage(CS%diag_pre_sync, h, CS%diag)
       if (showCallTree) call callTree_waypoint("finished calculate_diagnostic_fields (step_MOM)")
       call disable_averaging(CS%diag)
       MS%t_dyn_rel_diag = 0.0
@@ -1124,28 +977,13 @@
 !> step_MOM_tracer_dyn does tracer advection and lateral diffusion, bringing the
 !! tracers up to date with the changes in state due to the dynamics.  Surface
 !! sources and sinks and remapping are handled via step_MOM_thermo.
-<<<<<<< HEAD
-subroutine step_MOM_tracer_dyn(CS, G, GV, h, tv, Time_local)
-=======
-subroutine step_MOM_tracer_dyn(MS, CS, G, GV, h, h_pre_dyn, T_pre_dyn, S_pre_dyn, &
-                               Time_local)
+subroutine step_MOM_tracer_dyn(MS, CS, G, GV, h, Time_local)
   type(MOM_state_type),     intent(inout) :: MS     !< structure describing the MOM state
->>>>>>> 133e5b57
   type(MOM_control_struct), intent(inout) :: CS     !< control structure
   type(ocean_grid_type),    intent(inout) :: G      !< ocean grid structure
   type(verticalGrid_type),  intent(in)    :: GV     !< ocean vertical grid structure
   real, dimension(SZI_(G),SZJ_(G),SZK_(G)),  &
                             intent(in)    :: h      !< layer thicknesses after the transports (m or kg/m2)
-<<<<<<< HEAD
-  type(thermo_var_ptrs),    intent(inout) :: tv     !< A structure pointing to various thermodynamic variables
-=======
-  real, dimension(SZI_(G),SZJ_(G),SZK_(G)), &
-                            intent(in)    :: h_pre_dyn !< The thickness before the transports, in H.
-  real, dimension(SZI_(G),SZJ_(G),SZK_(G)), &
-                            intent(in)    :: T_pre_dyn !< The temperatures before the transports, in deg C.
-  real, dimension(SZI_(G),SZJ_(G),SZK_(G)), &
-                            intent(in)    :: S_pre_dyn !< The salinities before the transports, in psu.
->>>>>>> 133e5b57
   type(time_type),          intent(in)    :: Time_local !< The model time at the end
                                                     !! of the time step.
   type(group_pass_type) :: pass_T_S
@@ -1178,14 +1016,8 @@
   call cpu_clock_end(id_clock_tracer) ; call cpu_clock_end(id_clock_thermo)
 
   call cpu_clock_begin(id_clock_other) ; call cpu_clock_begin(id_clock_diagnostics)
-<<<<<<< HEAD
-  call post_transport_diagnostics(G, GV, CS%uhtr, CS%vhtr, h, CS%transport_IDs, &
-           CS%diag_pre_dyn, CS%diag, CS%t_dyn_rel_adv, CS%diag_to_Z_CSp, CS%tracer_Reg)
-
-=======
   call post_transport_diagnostics(G, GV, MS%uhtr, MS%vhtr, h, CS%transport_IDs, &
-           CS%diag, MS%t_dyn_rel_adv, CS%diag_to_Z_CSp, h_pre_dyn, T_pre_dyn, S_pre_dyn)
->>>>>>> 133e5b57
+           CS%diag_pre_dyn, CS%diag, MS%t_dyn_rel_adv, CS%diag_to_Z_CSp, CS%tracer_reg)
   ! Rebuild the remap grids now that we've posted the fields which rely on thicknesses
   ! from before the dynamics calls
   call diag_update_remap_grids(CS%diag)
@@ -2394,12 +2226,8 @@
   endif
 
   call MOM_diagnostics_init(MOM_internal_state, CS%ADp, CS%CDp, Time, G, GV, &
-<<<<<<< HEAD
-                            param_file, diag, CS%diagnostics_CSp, CS%tv)
-  call diag_copy_diag_to_storage(CS%diag_pre_sync, CS%h, CS%diag)
-=======
                             param_file, diag, CS%diagnostics_CSp, MS%tv)
->>>>>>> 133e5b57
+  call diag_copy_diag_to_storage(CS%diag_pre_sync, MS%h, CS%diag)
 
   CS%Z_diag_interval = set_time(int((CS%dt_therm) * &
        max(1,floor(0.01 + Z_diag_int/(CS%dt_therm)))))
@@ -2434,15 +2262,6 @@
   call register_surface_diags(Time, G, CS%sfc_IDs, CS%diag, CS%missing, MS%tv)
   call register_diags(Time, G, GV, CS%IDs, CS%diag, CS%missing)
   call register_transport_diags(Time, G, GV, CS%transport_IDs, CS%diag, CS%missing)
-  if (transport_remap_grid_needed(CS%transport_IDs)) then
-    allocate(CS%h_pre_dyn(isd:ied,jsd:jed,nz)) ; CS%h_pre_dyn(:,:,:) = 0.0
-    if (associated(MS%tv%T)) then
-      allocate(CS%T_pre_dyn(isd:ied,jsd:jed,nz)) ; CS%T_pre_dyn(:,:,:) = 0.0
-    endif
-    if (associated(MS%tv%S)) then
-      allocate(CS%S_pre_dyn(isd:ied,jsd:jed,nz)) ; CS%S_pre_dyn(:,:,:) = 0.0
-    endif
-  endif
   call register_tracer_diagnostics(CS%tracer_Reg, MS%h, Time, diag, G, GV, &
                                    CS%use_ALE_algorithm, CS%diag_to_Z_CSp)
   if (CS%use_ALE_algorithm) then
@@ -2602,56 +2421,6 @@
       Time, 'Instantaneous Sea Surface Height', 'm', missing)
 end subroutine register_diags
 
-<<<<<<< HEAD
-!> Register certain diagnostics related to transports
-subroutine register_transport_diags(Time, G, GV, IDs, diag, missing)
-  type(time_type),          intent(in)    :: Time  !< current model time
-  type(ocean_grid_type),    intent(in)    :: G     !< ocean grid structure
-  type(verticalGrid_type),  intent(in)    :: GV    !< ocean vertical grid structure
-  type(transport_diag_IDs), intent(inout) :: IDs   !< A structure with the diagnostic IDs.
-  type(diag_ctrl),          intent(inout) :: diag  !< regulates diagnostic output
-  real,                     intent(in)    :: missing !< The value to use to fill in missing data
-
-  real :: H_convert
-  character(len=48) :: thickness_units
-
-  thickness_units = get_thickness_units(GV)
-  if (GV%Boussinesq) then
-    H_convert = GV%H_to_m
-  else
-    H_convert = GV%H_to_kg_m2
-  endif
-
-  ! Diagnostics related to tracer and mass transport
-  IDs%id_uhtr = register_diag_field('ocean_model', 'uhtr', diag%axesCuL, Time, &
-      'Accumulated zonal thickness fluxes to advect tracers', 'kg', &
-      y_cell_method='sum', v_extensive=.true., conversion=H_convert)
-  IDs%id_vhtr = register_diag_field('ocean_model', 'vhtr', diag%axesCvL, Time, &
-      'Accumulated meridional thickness fluxes to advect tracers', 'kg', &
-      x_cell_method='sum', v_extensive=.true., conversion=H_convert)
-  IDs%id_umo = register_diag_field('ocean_model', 'umo', &
-      diag%axesCuL, Time, 'Ocean Mass X Transport', 'kg s-1', &
-      standard_name='ocean_mass_x_transport', y_cell_method='sum', v_extensive=.true.)
-  IDs%id_vmo = register_diag_field('ocean_model', 'vmo', &
-      diag%axesCvL, Time, 'Ocean Mass Y Transport', 'kg s-1', &
-      standard_name='ocean_mass_y_transport', x_cell_method='sum', v_extensive=.true.)
-  IDs%id_umo_2d = register_diag_field('ocean_model', 'umo_2d', &
-      diag%axesCu1, Time, 'Ocean Mass X Transport Vertical Sum', 'kg s-1', &
-      standard_name='ocean_mass_x_transport_vertical_sum', y_cell_method='sum')
-  IDs%id_vmo_2d = register_diag_field('ocean_model', 'vmo_2d', &
-      diag%axesCv1, Time, 'Ocean Mass Y Transport Vertical Sum', 'kg s-1', &
-      standard_name='ocean_mass_y_transport_vertical_sum', x_cell_method='sum')
-  IDs%id_dynamics_h = register_diag_field('ocean_model','dynamics_h',  &
-      diag%axesTl, Time, 'Change in layer thicknesses due to horizontal dynamics', &
-      'm s-1', v_extensive = .true.)
-  IDs%id_dynamics_h_tendency = register_diag_field('ocean_model','dynamics_h_tendency',  &
-      diag%axesTl, Time, 'Change in layer thicknesses due to horizontal dynamics', &
-      'm s-1', v_extensive = .true.)
-
-end subroutine register_transport_diags
-
-=======
->>>>>>> 133e5b57
 !> This subroutine sets up clock IDs for timing various subroutines.
 subroutine MOM_timing_init(CS)
   type(MOM_control_struct), intent(in) :: CS  !< control structure set up by initialize_MOM.
@@ -2681,279 +2450,6 @@
  endif
 
 end subroutine MOM_timing_init
-
-<<<<<<< HEAD
-!> This routine posts diagnostics of the transports, including the subgridscale
-!! contributions.
-subroutine post_transport_diagnostics(G, GV, uhtr, vhtr, h, IDs, diag_pre_dyn, diag, dt_trans, diag_to_Z_CSp, Reg)
-  type(ocean_grid_type),    intent(inout) :: G   !< ocean grid structure
-  type(verticalGrid_type),  intent(in)    :: GV  !< ocean vertical grid structure
-  real, dimension(SZIB_(G),SZJ_(G),SZK_(G)), &
-                            intent(in)    :: uhtr !< Accumulated zonal thickness fluxes used
-                                                  !! to advect tracers (m3 or kg)
-  real, dimension(SZI_(G),SZJB_(G),SZK_(G)), &
-                            intent(in)    :: vhtr !< Accumulated meridional thickness fluxes
-                                                  !! used to advect tracers (m3 or kg)
-  real, dimension(SZI_(G),SZJ_(G),SZK_(G)), &
-                            intent(in)    :: h   !< The updated layer thicknesses, in H
-  type(transport_diag_IDs), intent(in)    :: IDs !< A structure with the diagnostic IDs.
-  type(diag_grid_storage),  intent(inout) :: diag_pre_dyn !< Stored grids from before dynamics
-  type(diag_ctrl),          intent(inout) :: diag !< regulates diagnostic output
-  real,                     intent(in)    :: dt_trans !< total time step associated with the transports, in s.
-  type(diag_to_Z_CS),       pointer       :: diag_to_Z_CSp !< A control structure for remapping
-                                                 !! the transports to depth space
-  type(tracer_registry_type), pointer     :: Reg !< Tracer registry
-
-  real, dimension(SZIB_(G), SZJ_(G)) :: umo2d ! Diagnostics of integrated mass transport, in kg s-1
-  real, dimension(SZI_(G), SZJB_(G)) :: vmo2d ! Diagnostics of integrated mass transport, in kg s-1
-  real, dimension(SZIB_(G), SZJ_(G), SZK_(G)) :: umo ! Diagnostics of layer mass transport, in kg s-1
-  real, dimension(SZI_(G), SZJB_(G), SZK_(G)) :: vmo ! Diagnostics of layer mass transport, in kg s-1
-  real, dimension(SZI_(G),SZJ_(G),SZK_(G))    :: h_tend ! Change in layer thickness due to dynamics m s-1
-  real :: Idt
-  real :: H_to_kg_m2_dt   ! A conversion factor from accumulated transports to fluxes, in kg m-2 H-1 s-1.
-  integer :: i, j, k, is, ie, js, je, nz
-  is = G%isc ; ie = G%iec ; js = G%jsc ; je = G%jec ; nz = G%ke
-
-  Idt = 1. / dt_trans
-  H_to_kg_m2_dt = GV%H_to_kg_m2 * Idt
-
-  call cpu_clock_begin(id_clock_Z_diag)
-  call calculate_Z_transport(uhtr, vhtr, h, dt_trans, G, GV, diag_to_Z_CSp)
-  call cpu_clock_end(id_clock_Z_diag)
-
-  call diag_save_grids(diag)
-  call diag_copy_storage_to_diag(diag, diag_pre_dyn)
-
-  if (IDs%id_umo_2d > 0) then
-    umo2d(:,:) = 0.0
-    do k=1,nz ; do j=js,je ; do I=is-1,ie
-      umo2d(I,j) = umo2d(I,j) + uhtr(I,j,k) * H_to_kg_m2_dt
-    enddo ; enddo ; enddo
-    call post_data(IDs%id_umo_2d, umo2d, diag)
-  endif
-  if (IDs%id_umo > 0) then
-    ! Convert to kg/s. Modifying the array for diagnostics is allowed here since it is set to zero immediately below
-    do k=1,nz ; do j=js,je ; do I=is-1,ie
-      umo(I,j,k) = uhtr(I,j,k) * H_to_kg_m2_dt
-    enddo ; enddo ; enddo
-    call post_data(IDs%id_umo, umo, diag, alt_h = diag_pre_dyn%h_state)
-  endif
-  if (IDs%id_vmo_2d > 0) then
-    vmo2d(:,:) = 0.0
-    do k=1,nz ; do J=js-1,je ; do i=is,ie
-      vmo2d(i,J) = vmo2d(i,J) + vhtr(i,J,k) * H_to_kg_m2_dt
-    enddo ; enddo ; enddo
-    call post_data(IDs%id_vmo_2d, vmo2d, diag)
-  endif
-  if (IDs%id_vmo > 0) then
-    ! Convert to kg/s. Modifying the array for diagnostics is allowed here since it is set to zero immediately below
-    do k=1,nz ; do J=js-1,je ; do i=is,ie
-      vmo(i,J,k) = vhtr(i,J,k) * H_to_kg_m2_dt
-    enddo ; enddo ; enddo
-    call post_data(IDs%id_vmo, vmo, diag, alt_h = diag_pre_dyn%h_state)
-  endif
-
-  if (IDs%id_uhtr > 0) call post_data(IDs%id_uhtr, uhtr, diag, alt_h = diag_pre_dyn%h_state)
-  if (IDs%id_vhtr > 0) call post_data(IDs%id_vhtr, vhtr, diag, alt_h = diag_pre_dyn%h_state)
-  if (IDs%id_dynamics_h > 0 ) call post_data(IDs%id_dynamics_h, diag_pre_dyn%h_state, diag, alt_h = diag_pre_dyn%h_state)
-  ! Post the change in thicknesses
-  if (IDs%id_dynamics_h_tendency > 0) then
-    h_tend(:,:,:) = 0.
-    do k=1,nz ; do j=js,je ; do i=is,ie
-      h_tend(i,j,k) = (h(i,j,k) - diag_pre_dyn%h_state(i,j,k))*Idt
-    enddo ; enddo ; enddo
-    call post_data(IDs%id_dynamics_h_tendency, h_tend, diag, alt_h = diag_pre_dyn%h_state)
-  endif
-
-  call post_tracer_transport_diagnostics(G, GV, Reg, diag_pre_dyn%h_state, diag)
-
-  call diag_restore_grids(diag)
-
-end subroutine post_transport_diagnostics
-
-!> Indicate whether it is necessary to save and recalculate the grid for finding
-!! remapped transports.
-function transport_remap_grid_needed(IDs) result(needed)
-  type(transport_diag_IDs), intent(in)    :: IDs !< A structure with transport-related diagnostic IDs
-  logical :: needed
-
-  needed = .false.
-  needed = needed .or. (IDs%id_uhtr > 0) .or. (IDs%id_vhtr > 0)
-  needed = needed .or. (IDs%id_umo > 0)  .or. (IDs%id_vmo > 0)
-end function transport_remap_grid_needed
-
-
-!> Offers the static fields in the ocean grid type
-!! for output via the diag_manager.
-subroutine write_static_fields(G, GV, tv, diag)
-  type(ocean_grid_type),   intent(in)    :: G    !< ocean grid structure
-  type(verticalGrid_type), intent(in)    :: GV   !< ocean vertical grid structure
-  type(thermo_var_ptrs),   intent(in)    :: tv   !< A structure pointing to various thermodynamic variables
-  type(diag_ctrl), target, intent(inout) :: diag !< regulates diagnostic output
-  ! Local variables
-  real    :: tmp_h(SZI_(G),SZJ_(G))
-  integer :: id, i, j
-
-  id = register_static_field('ocean_model', 'geolat', diag%axesT1, &
-        'Latitude of tracer (T) points', 'degrees_north')
-  if (id > 0) call post_data(id, G%geoLatT, diag, .true.)
-
-  id = register_static_field('ocean_model', 'geolon', diag%axesT1, &
-        'Longitude of tracer (T) points', 'degrees_east')
-  if (id > 0) call post_data(id, G%geoLonT, diag, .true.)
-
-  id = register_static_field('ocean_model', 'geolat_c', diag%axesB1, &
-        'Latitude of corner (Bu) points', 'degrees_north', interp_method='none')
-  if (id > 0) call post_data(id, G%geoLatBu, diag, .true.)
-
-  id = register_static_field('ocean_model', 'geolon_c', diag%axesB1, &
-        'Longitude of corner (Bu) points', 'degrees_east', interp_method='none')
-  if (id > 0) call post_data(id, G%geoLonBu, diag, .true.)
-
-  id = register_static_field('ocean_model', 'geolat_v', diag%axesCv1, &
-        'Latitude of meridional velocity (Cv) points', 'degrees_north', interp_method='none')
-  if (id > 0) call post_data(id, G%geoLatCv, diag, .true.)
-
-  id = register_static_field('ocean_model', 'geolon_v', diag%axesCv1, &
-        'Longitude of meridional velocity (Cv) points', 'degrees_east', interp_method='none')
-  if (id > 0) call post_data(id, G%geoLonCv, diag, .true.)
-
-  id = register_static_field('ocean_model', 'geolat_u', diag%axesCu1, &
-        'Latitude of zonal velocity (Cu) points', 'degrees_north', interp_method='none')
-  if (id > 0) call post_data(id, G%geoLatCu, diag, .true.)
-
-  id = register_static_field('ocean_model', 'geolon_u', diag%axesCu1, &
-        'Longitude of zonal velocity (Cu) points', 'degrees_east', interp_method='none')
-  if (id > 0) call post_data(id, G%geoLonCu, diag, .true.)
-
-  id = register_static_field('ocean_model', 'area_t', diag%axesT1,   &
-        'Surface area of tracer (T) cells', 'm2',                    &
-        cmor_field_name='areacello', cmor_standard_name='cell_area', &
-        cmor_long_name='Ocean Grid-Cell Area',      &
-        x_cell_method='sum', y_cell_method='sum', area_cell_method='sum')
-  if (id > 0) then
-    call post_data(id, G%areaT, diag, .true.)
-    call diag_register_area_ids(diag, id_area_t=id)
-  endif
-
-  id = register_static_field('ocean_model', 'area_u', diag%axesCu1,     &
-        'Surface area of x-direction flow (U) cells', 'm2',             &
-        cmor_field_name='areacello_cu', cmor_standard_name='cell_area', &
-        cmor_long_name='Ocean Grid-Cell Area',         &
-        x_cell_method='sum', y_cell_method='sum', area_cell_method='sum')
-  if (id > 0) then
-    call post_data(id, G%areaCu, diag, .true.)
-  endif
-
-  id = register_static_field('ocean_model', 'area_v', diag%axesCv1,     &
-        'Surface area of y-direction flow (V) cells', 'm2',             &
-        cmor_field_name='areacello_cv', cmor_standard_name='cell_area', &
-        cmor_long_name='Ocean Grid-Cell Area',         &
-        x_cell_method='sum', y_cell_method='sum', area_cell_method='sum')
-  if (id > 0) then
-    call post_data(id, G%areaCv, diag, .true.)
-  endif
-
-  id = register_static_field('ocean_model', 'area_q', diag%axesB1,      &
-        'Surface area of B-grid flow (Q) cells', 'm2',                  &
-        cmor_field_name='areacello_bu', cmor_standard_name='cell_area', &
-        cmor_long_name='Ocean Grid-Cell Area',         &
-        x_cell_method='sum', y_cell_method='sum', area_cell_method='sum')
-  if (id > 0) then
-    call post_data(id, G%areaBu, diag, .true.)
-  endif
-
-  id = register_static_field('ocean_model', 'depth_ocean', diag%axesT1,  &
-        'Depth of the ocean at tracer points', 'm',                      &
-        standard_name='sea_floor_depth_below_geoid',                     &
-        cmor_field_name='deptho', cmor_long_name='Sea Floor Depth',      &
-        cmor_standard_name='sea_floor_depth_below_geoid',&
-        area=diag%axesT1%id_area, &
-        x_cell_method='mean', y_cell_method='mean', area_cell_method='mean')
-  if (id > 0) call post_data(id, G%bathyT, diag, .true., mask=G%mask2dT)
-
-  id = register_static_field('ocean_model', 'wet', diag%axesT1, &
-        '0 if land, 1 if ocean at tracer points', 'none', area=diag%axesT1%id_area)
-  if (id > 0) call post_data(id, G%mask2dT, diag, .true.)
-
-  id = register_static_field('ocean_model', 'wet_c', diag%axesB1, &
-        '0 if land, 1 if ocean at corner (Bu) points', 'none', interp_method='none')
-  if (id > 0) call post_data(id, G%mask2dBu, diag, .true.)
-
-  id = register_static_field('ocean_model', 'wet_u', diag%axesCu1, &
-        '0 if land, 1 if ocean at zonal velocity (Cu) points', 'none', interp_method='none')
-  if (id > 0) call post_data(id, G%mask2dCu, diag, .true.)
-
-  id = register_static_field('ocean_model', 'wet_v', diag%axesCv1, &
-        '0 if land, 1 if ocean at meridional velocity (Cv) points', 'none', interp_method='none')
-  if (id > 0) call post_data(id, G%mask2dCv, diag, .true.)
-
-  id = register_static_field('ocean_model', 'Coriolis', diag%axesB1, &
-        'Coriolis parameter at corner (Bu) points', 's-1', interp_method='none')
-  if (id > 0) call post_data(id, G%CoriolisBu, diag, .true.)
-
-  id = register_static_field('ocean_model', 'dxt', diag%axesT1, &
-        'Delta(x) at thickness/tracer points (meter)', 'm', interp_method='none')
-  if (id > 0) call post_data(id, G%dxt, diag, .true.)
-
-  id = register_static_field('ocean_model', 'dyt', diag%axesT1, &
-        'Delta(y) at thickness/tracer points (meter)', 'm', interp_method='none')
-  if (id > 0) call post_data(id, G%dyt, diag, .true.)
-
-  id = register_static_field('ocean_model', 'dxCu', diag%axesCu1, &
-        'Delta(x) at u points (meter)', 'm', interp_method='none')
-  if (id > 0) call post_data(id, G%dxCu, diag, .true.)
-
-  id = register_static_field('ocean_model', 'dyCu', diag%axesCu1, &
-        'Delta(y) at u points (meter)', 'm', interp_method='none')
-  if (id > 0) call post_data(id, G%dyCu, diag, .true.)
-
-  id = register_static_field('ocean_model', 'dxCv', diag%axesCv1, &
-        'Delta(x) at v points (meter)', 'm', interp_method='none')
-  if (id > 0) call post_data(id, G%dxCv, diag, .true.)
-
-  id = register_static_field('ocean_model', 'dyCv', diag%axesCv1, &
-        'Delta(y) at v points (meter)', 'm', interp_method='none')
-  if (id > 0) call post_data(id, G%dyCv, diag, .true.)
-
-  id = register_static_field('ocean_model', 'dyCuo', diag%axesCu1, &
-        'Open meridional grid spacing at u points (meter)', 'm', interp_method='none')
-  if (id > 0) call post_data(id, G%dy_Cu, diag, .true.)
-
-  id = register_static_field('ocean_model', 'dxCvo', diag%axesCv1, &
-        'Open zonal grid spacing at v points (meter)', 'm', interp_method='none')
-  if (id > 0) call post_data(id, G%dx_Cv, diag, .true.)
-
-
-  ! This static diagnostic is from CF 1.8, and is the fraction of a cell
-  ! covered by ocean, given as a percentage (poorly named).
-  id = register_static_field('ocean_model', 'area_t_percent', diag%axesT1, &
-        'Percentage of cell area covered by ocean', '%', &
-        cmor_field_name='sftof', cmor_standard_name='SeaAreaFraction', &
-        cmor_long_name='Sea Area Fraction', &
-        x_cell_method='mean', y_cell_method='mean', area_cell_method='mean')
-  if (id > 0) then
-    tmp_h(:,:) = 0.
-    tmp_h(G%isc:G%iec,G%jsc:G%jec) = 100. * G%mask2dT(G%isc:G%iec,G%jsc:G%jec)
-    call post_data(id, tmp_h, diag, .true.)
-  endif
-
-  id = register_static_field('ocean_model','Rho_0', diag%axesNull, &
-       'mean ocean density used with the Boussinesq approximation', &
-       'kg m-3', cmor_field_name='rhozero', &
-       cmor_standard_name='reference_sea_water_density_for_boussinesq_approximation', &
-       cmor_long_name='reference sea water density for boussinesq approximation')
-  if (id > 0) call post_data(id, GV%Rho0, diag, .true.)
-
-  id = register_static_field('ocean_model','C_p', diag%axesNull, &
-       'heat capacity of sea water', 'J kg-1 K-1', cmor_field_name='cpocean', &
-       cmor_standard_name='specific_heat_capacity_of_sea_water', &
-       cmor_long_name='specific_heat_capacity_of_sea_water')
-  if (id > 0) call post_data(id, tv%C_p, diag, .true.)
-
-end subroutine write_static_fields
-=======
->>>>>>> 133e5b57
 
 !> Set the fields that are needed for bitwise identical restarting
 !! the time stepping scheme.  In addition to those specified here
