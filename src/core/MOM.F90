--- conflicted
+++ resolved
@@ -1774,14 +1774,6 @@
                  "over which melt potential is computed will be min(HFREEZE, OBLD), "//&
                  "where OBLD is the boundary layer depth. If HFREEZE <= 0 (default), "//&
                  "melt potential will not be computed.", units="m", default=-1.0)
-<<<<<<< HEAD
-=======
-  call get_param(param_file, "MOM", "MIN_Z_DIAG_INTERVAL", Z_diag_int, &
-                 "The minimum amount of time in seconds between "//&
-                 "calculations of depth-space diagnostics. Making this "//&
-                 "larger than DT_THERM reduces the  performance penalty "//&
-                 "of regridding to depth online.", units="s", default=0.0)
->>>>>>> 404f5910
   call get_param(param_file, "MOM", "INTERPOLATE_P_SURF", CS%interp_p_surf, &
                  "If true, linearly interpolate the surface pressure "//&
                  "over the coupling time step, using the specified value "//&
