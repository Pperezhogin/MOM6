--- conflicted
+++ resolved
@@ -1276,13 +1276,8 @@
     call cpu_clock_end(id_clock_diabatic)
   else   ! complement of "if (.not.CS%adiabatic)"
 
-<<<<<<< HEAD
-    call cpu_clock_begin(id_clock_adiabatic)
-    call adiabatic(h, tv, fluxes, US%T_to_s*dtdia, G, GV, CS%diabatic_CSp)
-=======
     call cpu_clock_begin(id_clock_diabatic)
-    call adiabatic(h, tv, fluxes, dtdia, G, GV, US, CS%diabatic_CSp)
->>>>>>> be50409e
+    call adiabatic(h, tv, fluxes, US%T_to_s*dtdia, G, GV, US, CS%diabatic_CSp)
     fluxes%fluxes_used = .true.
     call cpu_clock_end(id_clock_adiabatic)
 
