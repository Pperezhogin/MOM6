--- conflicted
+++ resolved
@@ -3523,11 +3523,7 @@
                 'Extreme surface sfc_state detected: i=',ig,'j=',jg, &
                 'lon=',G%geoLonT(i,j), 'lat=',G%geoLatT(i,j), &
                 'x=',G%gridLonT(ig), 'y=',G%gridLatT(jg), &
-<<<<<<< HEAD
                 'D=',US%Z_to_m*(G%bathyT(i,j)+G%Z_ref), 'SSH=',US%Z_to_m*sfc_state%sea_lev(i,j), &
-=======
-                'D=',US%Z_to_m*(G%bathyT(i,j)+G%Z_ref),  'SSH=',US%Z_to_m*sfc_state%sea_lev(i,j), &
->>>>>>> bf43fd82
                 'SST=',sfc_state%SST(i,j), 'SSS=',sfc_state%SSS(i,j), &
                 'U-=',US%L_T_to_m_s*sfc_state%u(I-1,j), 'U+=',US%L_T_to_m_s*sfc_state%u(I,j), &
                 'V-=',US%L_T_to_m_s*sfc_state%v(i,J-1), 'V+=',US%L_T_to_m_s*sfc_state%v(i,J)
@@ -3536,11 +3532,7 @@
                 'Extreme surface sfc_state detected: i=',ig,'j=',jg, &
                 'lon=',G%geoLonT(i,j), 'lat=',G%geoLatT(i,j), &
                 'x=',G%gridLonT(i), 'y=',G%gridLatT(j), &
-<<<<<<< HEAD
                 'D=',US%Z_to_m*(G%bathyT(i,j)+G%Z_ref), 'SSH=',US%Z_to_m*sfc_state%sea_lev(i,j), &
-=======
-                'D=',US%Z_to_m*(G%bathyT(i,j)+G%Z_ref),  'SSH=',US%Z_to_m*sfc_state%sea_lev(i,j), &
->>>>>>> bf43fd82
                 'U-=',US%L_T_to_m_s*sfc_state%u(I-1,j), 'U+=',US%L_T_to_m_s*sfc_state%u(I,j), &
                 'V-=',US%L_T_to_m_s*sfc_state%v(i,J-1), 'V+=',US%L_T_to_m_s*sfc_state%v(i,J)
             endif
