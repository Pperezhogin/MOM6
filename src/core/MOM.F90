--- conflicted
+++ resolved
@@ -984,13 +984,8 @@
 
     call step_MOM_dyn_split_RK2(u, v, h, CS%tv, CS%visc, Time_local, dt, forces, &
                 p_surf_begin, p_surf_end, CS%uh, CS%vh, CS%uhtr, CS%vhtr, &
-<<<<<<< HEAD
-                CS%eta_av_bc, G, GV, CS%dyn_split_RK2_CSp, calc_dtbt, CS%VarMix, &
-                CS%MEKE, CS%thickness_diffuse_CSp)
-=======
-                CS%eta_av_bc, G, GV, US, CS%dyn_split_RK2_CSp, calc_dtbt, CS%VarMix, CS%MEKE,&
-                waves=waves)
->>>>>>> 4d02387f
+                CS%eta_av_bc, G, GV, US, CS%dyn_split_RK2_CSp, calc_dtbt, CS%VarMix, &
+                CS%MEKE, CS%thickness_diffuse_CSpi, waves=waves)
     if (showCallTree) call callTree_waypoint("finished step_MOM_dyn_split (step_MOM)")
 
   elseif (CS%do_dynamics) then ! ------------------------------------ not SPLIT
@@ -1004,21 +999,13 @@
     if (CS%use_RK2) then
       call step_MOM_dyn_unsplit_RK2(u, v, h, CS%tv, CS%visc, Time_local, dt, forces, &
                p_surf_begin, p_surf_end, CS%uh, CS%vh, CS%uhtr, CS%vhtr, &
-<<<<<<< HEAD
-               CS%eta_av_bc, G, GV, CS%dyn_unsplit_RK2_CSp, CS%VarMix, CS%MEKE, &
+               CS%eta_av_bc, G, GV, US, CS%dyn_unsplit_RK2_CSp, CS%VarMix, CS%MEKE, &
                CS%Barotropic_CSp, CS%thickness_diffuse_CSp)
     else
       call step_MOM_dyn_unsplit(u, v, h, CS%tv, CS%visc, Time_local, dt, forces, &
                p_surf_begin, p_surf_end, CS%uh, CS%vh, CS%uhtr, CS%vhtr, &
-               CS%eta_av_bc, G, GV, CS%dyn_unsplit_CSp, CS%VarMix, CS%MEKE, &
+               CS%eta_av_bc, G, GV, US, CS%dyn_unsplit_CSp, CS%VarMix, CS%MEKE, &
                CS%Barotropic_CSp, CS%thickness_diffuse_CSp,  Waves=Waves)
-=======
-               CS%eta_av_bc, G, GV, US, CS%dyn_unsplit_RK2_CSp, CS%VarMix, CS%MEKE)
-    else
-      call step_MOM_dyn_unsplit(u, v, h, CS%tv, CS%visc, Time_local, dt, forces, &
-               p_surf_begin, p_surf_end, CS%uh, CS%vh, CS%uhtr, CS%vhtr, &
-               CS%eta_av_bc, G, GV, US, CS%dyn_unsplit_CSp, CS%VarMix, CS%MEKE, Waves=Waves)
->>>>>>> 4d02387f
     endif
     if (showCallTree) call callTree_waypoint("finished step_MOM_dyn_unsplit (step_MOM)")
 
@@ -2331,14 +2318,9 @@
 
   CS%useMEKE = MEKE_init(Time, G, param_file, diag, CS%MEKE_CSp, CS%MEKE, restart_CSp)
 
-<<<<<<< HEAD
-  call VarMix_init(Time, G, GV, param_file, diag, CS%VarMix)
-  call set_visc_init(Time, G, GV, param_file, diag, CS%visc, CS%set_visc_CSp, restart_CSp, CS%OBC)
-  call thickness_diffuse_init(Time, G, GV, param_file, diag, CS%CDp, CS%thickness_diffuse_CSp)
-=======
   call VarMix_init(Time, G, GV, US, param_file, diag, CS%VarMix)
   call set_visc_init(Time, G, GV, US, param_file, diag, CS%visc, CS%set_visc_CSp, restart_CSp, CS%OBC)
->>>>>>> 4d02387f
+  call thickness_diffuse_init(Time, G, GV, US, param_file, diag, CS%CDp, CS%thickness_diffuse_CSp)
   if (CS%split) then
     allocate(eta(SZI_(G),SZJ_(G))) ; eta(:,:) = 0.0
     call initialize_dyn_split_RK2(CS%u, CS%v, CS%h, CS%uh, CS%vh, eta, Time, &
@@ -2372,12 +2354,7 @@
   endif
   call callTree_waypoint("dynamics initialized (initialize_MOM)")
 
-<<<<<<< HEAD
-  CS%mixedlayer_restrat = mixedlayer_restrat_init(Time, G, GV, param_file, diag, &
-=======
-  call thickness_diffuse_init(Time, G, GV, US, param_file, diag, CS%CDp, CS%thickness_diffuse_CSp)
   CS%mixedlayer_restrat = mixedlayer_restrat_init(Time, G, GV, US, param_file, diag, &
->>>>>>> 4d02387f
                                                   CS%mixedlayer_restrat_CSp, restart_CSp)
   if (CS%mixedlayer_restrat) then
     if (.not.(bulkmixedlayer .or. CS%use_ALE_algorithm)) &
