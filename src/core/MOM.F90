!> This is the main routine for MOM
module MOM

! This file is part of MOM6. See LICENSE.md for the license.

use MOM_variables, only : vertvisc_type
use MOM_open_boundary, only : ocean_OBC_type

! A Structure with pointers to forcing fields to drive MOM;
! all fluxes are positive downward.
use MOM_forcing_type, only : forcing

use MOM_variables, only: accel_diag_ptrs, cont_diag_ptrs, ocean_internal_state

! A structure containing pointers to various fields
! to describe surface state, and will be returned
! to the calling program.
use MOM_variables, only : surface

! A structure containing pointers to an assortment of
! thermodynamic fields, including potential/Conservative
! temperature, salinity and mixed layer density.
use MOM_variables, only: thermo_var_ptrs

! Infrastructure modules
use MOM_checksums,            only : MOM_checksums_init, hchksum, uchksum, vchksum
use MOM_checksum_packages,    only : MOM_thermo_chksum, MOM_state_chksum, MOM_accel_chksum
use MOM_cpu_clock,            only : cpu_clock_id, cpu_clock_begin, cpu_clock_end
use MOM_cpu_clock,            only : CLOCK_COMPONENT, CLOCK_SUBCOMPONENT
use MOM_cpu_clock,            only : CLOCK_MODULE_DRIVER, CLOCK_MODULE, CLOCK_ROUTINE
use MOM_coms,                 only : reproducing_sum
use MOM_coord_initialization, only : MOM_initialize_coord
use MOM_diag_mediator,        only : diag_mediator_init, enable_averaging
use MOM_diag_mediator,        only : diag_mediator_infrastructure_init
use MOM_diag_mediator,        only : diag_register_area_ids
use MOM_diag_mediator,        only : diag_set_state_ptrs, diag_update_remap_grids
use MOM_diag_mediator,        only : disable_averaging, post_data, safe_alloc_ptr
use MOM_diag_mediator,        only : register_diag_field, register_static_field
use MOM_diag_mediator,        only : register_scalar_field
use MOM_diag_mediator,        only : set_axes_info, diag_ctrl, diag_masks_set
use MOM_domains,              only : MOM_domains_init, clone_MOM_domain
use MOM_domains,              only : sum_across_PEs, pass_var, pass_vector
use MOM_domains,              only : To_South, To_West, To_All, CGRID_NE, SCALAR_PAIR
use MOM_domains,              only : create_group_pass, do_group_pass, group_pass_type
use MOM_domains,              only : start_group_pass, complete_group_pass
use MOM_error_handler,        only : MOM_error, FATAL, WARNING, is_root_pe
use MOM_error_handler,        only : MOM_set_verbosity, callTree_showQuery
use MOM_error_handler,        only : callTree_enter, callTree_leave, callTree_waypoint
use MOM_file_parser,          only : read_param, get_param, log_version, param_file_type
use MOM_fixed_initialization, only : MOM_initialize_fixed
use MOM_forcing_type,         only : MOM_forcing_chksum
use MOM_get_input,            only : Get_MOM_Input, directories
use MOM_io,                   only : MOM_io_init, vardesc, var_desc
use MOM_io,                   only : slasher, file_exists, read_data
use MOM_obsolete_params,      only : find_obsolete_params
use MOM_restart,              only : register_restart_field, query_initialized, save_restart
use MOM_restart,              only : restart_init, MOM_restart_CS
use MOM_spatial_means,        only : global_area_mean, global_area_integral
use MOM_state_initialization, only : MOM_initialize_state
use MOM_time_manager,         only : time_type, set_time, time_type_to_real, operator(+)
use MOM_time_manager,         only : operator(-), operator(>), operator(*), operator(/)
use MOM_time_manager,         only : increment_date

! MOM core modules
use MOM_ALE,                   only : ALE_init, ALE_end, ALE_main, ALE_CS, adjustGridForIntegrity
use MOM_ALE,                   only : ALE_getCoordinate, ALE_getCoordinateUnits, ALE_writeCoordinateFile
use MOM_ALE,                   only : ALE_updateVerticalGridType, ALE_remap_init_conds, ALE_register_diags
use MOM_continuity,            only : continuity, continuity_init, continuity_CS
use MOM_CoriolisAdv,           only : CorAdCalc, CoriolisAdv_init, CoriolisAdv_CS
use MOM_diabatic_driver,       only : diabatic, diabatic_driver_init, diabatic_CS
use MOM_diabatic_driver,       only : adiabatic, adiabatic_driver_init, diabatic_driver_end
use MOM_diagnostics,           only : calculate_diagnostic_fields, MOM_diagnostics_init
use MOM_diagnostics,           only : diagnostics_CS
use MOM_diag_to_Z,             only : calculate_Z_diag_fields, calculate_Z_transport
use MOM_diag_to_Z,             only : MOM_diag_to_Z_init, register_Z_tracer, diag_to_Z_CS
use MOM_diag_to_Z,             only : MOM_diag_to_Z_end
use MOM_dynamics_unsplit,      only : step_MOM_dyn_unsplit, register_restarts_dyn_unsplit
use MOM_dynamics_unsplit,      only : initialize_dyn_unsplit, end_dyn_unsplit
use MOM_dynamics_unsplit,      only : MOM_dyn_unsplit_CS
use MOM_dynamics_split_RK2,    only : step_MOM_dyn_split_RK2, register_restarts_dyn_split_RK2
use MOM_dynamics_split_RK2,    only : initialize_dyn_split_RK2, end_dyn_split_RK2
use MOM_dynamics_split_RK2,    only : MOM_dyn_split_RK2_CS
use MOM_dynamics_unsplit_RK2,  only : step_MOM_dyn_unsplit_RK2, register_restarts_dyn_unsplit_RK2
use MOM_dynamics_unsplit_RK2,  only : initialize_dyn_unsplit_RK2, end_dyn_unsplit_RK2
use MOM_dynamics_unsplit_RK2,  only : MOM_dyn_unsplit_RK2_CS
use MOM_dynamics_legacy_split, only : step_MOM_dyn_legacy_split, register_restarts_dyn_legacy_split
use MOM_dynamics_legacy_split, only : initialize_dyn_legacy_split, end_dyn_legacy_split
use MOM_dynamics_legacy_split, only : adjustments_dyn_legacy_split, MOM_dyn_legacy_split_CS
use MOM_dyn_horgrid,           only : dyn_horgrid_type, create_dyn_horgrid, destroy_dyn_horgrid
use MOM_EOS,                   only : EOS_init
use MOM_EOS,                   only : gsw_sp_from_sr, gsw_pt_from_ct
use MOM_EOS,                   only : calculate_density
use MOM_error_checking,        only : check_redundant
use MOM_grid,                  only : ocean_grid_type, set_first_direction
use MOM_grid,                  only : MOM_grid_init, MOM_grid_end
use MOM_hor_index,             only : hor_index_type, hor_index_init
use MOM_hor_visc,              only : horizontal_viscosity, hor_visc_init
use MOM_interface_heights,     only : find_eta
use MOM_lateral_mixing_coeffs, only : calc_slope_functions, VarMix_init
use MOM_lateral_mixing_coeffs, only : calc_resoln_function, VarMix_CS
use MOM_MEKE,                  only : MEKE_init, MEKE_alloc_register_restart, step_forward_MEKE, MEKE_CS
use MOM_MEKE_types,            only : MEKE_type
use MOM_mixed_layer_restrat,   only : mixedlayer_restrat, mixedlayer_restrat_init, mixedlayer_restrat_CS
use MOM_mixed_layer_restrat,   only : mixedlayer_restrat_register_restarts
use MOM_neutral_diffusion,     only : neutral_diffusion_CS, neutral_diffusion_diag_init
use MOM_obsolete_diagnostics,  only : register_obsolete_diagnostics
use MOM_PressureForce,         only : PressureForce, PressureForce_init, PressureForce_CS
use MOM_set_visc,              only : set_viscous_BBL, set_viscous_ML, set_visc_init
use MOM_set_visc,              only : set_visc_register_restarts, set_visc_CS
use MOM_sponge,                only : init_sponge_diags, sponge_CS
use MOM_ALE_sponge,            only : init_ALE_sponge_diags, ALE_sponge_CS
use MOM_thickness_diffuse,     only : thickness_diffuse, thickness_diffuse_init, thickness_diffuse_CS
use MOM_tidal_forcing,         only : tidal_forcing_init, tidal_forcing_CS
use MOM_tracer_advect,         only : advect_tracer, tracer_advect_init
use MOM_tracer_advect,         only : tracer_advect_end, tracer_advect_CS
use MOM_tracer_hor_diff,       only : tracer_hordiff, tracer_hor_diff_init
use MOM_tracer_hor_diff,       only : tracer_hor_diff_end, tracer_hor_diff_CS
use MOM_tracer_registry,       only : register_tracer, tracer_registry_init
use MOM_tracer_registry,       only : add_tracer_diagnostics, tracer_registry_type
use MOM_tracer_registry,       only : lock_tracer_registry, tracer_registry_end
use MOM_tracer_flow_control,   only : call_tracer_register, tracer_flow_control_CS
use MOM_tracer_flow_control,   only : tracer_flow_control_init, call_tracer_surface_state
use MOM_transcribe_grid,       only : copy_dyngrid_to_MOM_grid, copy_MOM_grid_to_dyngrid
use MOM_vert_friction,         only : vertvisc, vertvisc_remnant
use MOM_vert_friction,         only : vertvisc_limit_vel, vertvisc_init
use MOM_verticalGrid,          only : verticalGrid_type, verticalGridInit, verticalGridEnd
use MOM_verticalGrid,          only : get_thickness_units, get_flux_units, get_tr_flux_units
! Offline modules
use MOM_offline_main,          only : offline_transport_CS, offline_transport_init, transport_by_files
use MOM_offline_main,          only : register_diags_offline_transport, offline_advection_ale
use MOM_offline_main,          only : offline_redistribute_residual, offline_diabatic_ale
use MOM_offline_main,          only : offline_advection_layer
use MOM_ALE,                   only : ale_offline_tracer_final, ALE_main_offline


implicit none ; private

#include <MOM_memory.h>

!> Control structure for this module
type, public :: MOM_control_struct
  real ALLOCABLE_, dimension(NIMEM_,NJMEM_,NKMEM_) :: &
    h, &      !< layer thickness (m or kg/m2 (H))
    T, &      !< potential temperature (degrees C)
    S         !< salinity (ppt)
  real ALLOCABLE_, dimension(NIMEMB_PTR_,NJMEM_,NKMEM_) :: &
    u,  &     !< zonal velocity component (m/s)
    uh, &     !< uh = u * h * dy at u grid points (m3/s or kg/s)
    uhtr      !< accumulated zonal thickness fluxes to advect tracers (m3 or kg)
  real ALLOCABLE_, dimension(NIMEM_,NJMEMB_PTR_,NKMEM_) :: &
    v,  &     !< meridional velocity (m/s)
    vh, &     !< vh = v * h * dx at v grid points (m3/s or kg/s)
    vhtr      !< accumulated meridional thickness fluxes to advect tracers (m3 or kg)
  real ALLOCABLE_, dimension(NIMEM_,NJMEM_) :: &
    ave_ssh   !< time-averaged (ave over baroclinic time steps) sea surface height (meter)

  real, pointer, dimension(:,:,:) :: &
    u_prev => NULL(), &  !< previous value of u stored for diagnostics
    v_prev => NULL()     !< previous value of v stored for diagnostics

  type(ocean_grid_type) :: G       !< structure containing metrics and grid info
  type(verticalGrid_type), pointer :: GV => NULL() !< structure containing vertical grid info
  type(thermo_var_ptrs) :: tv      !< structure containing pointers to available
                                   !! thermodynamic fields
  type(diag_ctrl)       :: diag    !< structure to regulate diagnostic output timing
  type(vertvisc_type)   :: visc    !< structure containing vertical viscosities,
                                   !! bottom drag viscosities, and related fields
  type(MEKE_type), pointer :: MEKE => NULL()  !<  structure containing fields
                                   !! related to the Mesoscale Eddy Kinetic Energy
  type(accel_diag_ptrs) :: ADp     !< structure containing pointers to accelerations,
                                   !! for derived diagnostics (e.g., energy budgets)
  type(cont_diag_ptrs)  :: CDp     !< structure containing pointers continuity equation
                                   !! terms, for derived diagnostics (e.g., energy budgets)

  logical :: split                   !< If true, use the split time stepping scheme.
  logical :: legacy_split            !< If true, use the legacy split time stepping
                                     !! code with all the options that were available in
                                     !! the predecessor isopycnal model "GOLD".
  logical :: use_RK2                 !< If true, use RK2 instead of RK3 in unsplit mode
                                     !! (i.e., no split between barotropic and baroclinic).
  logical :: adiabatic               !< If true, then no diapycnal mass fluxes, with no calls
                                     !! to routines to calculate or apply diapycnal fluxes.
  logical :: use_temperature         !< If true, temp and saln used as state variables.
  logical :: calc_rho_for_sea_lev   !< If true, calculate rho to convert pressure to sea level
  logical :: use_frazil              !< If true, liquid seawater freezes if temp below freezing,
                                     !! with accumulated heat deficit returned to surface ocean.
  logical :: bound_salinity          !< If true, salt is added to keep salinity above
                                     !! a minimum value, and the deficit is reported.
  logical :: bulkmixedlayer          !< If true, a refined bulk mixed layer scheme is used
                                     !! with nkml sublayers and nkbl buffer layer.
  logical :: diabatic_first          !< If true, apply diabatic and thermodynamic
                                     !! processes before time stepping the dynamics.
  logical :: use_conT_absS           !< If true, , the prognostics T&S are the conservative temperature
                                     !! and absolute salinity. Care should be taken to convert them
                                     !! to potential temperature and practical salinity before
                                     !! exchanging them with the coupler and/or reporting T&S diagnostics.
  logical :: thickness_diffuse       !< If true, diffuse interface height w/ a diffusivity KHTH.
  logical :: thickness_diffuse_first !< If true, diffuse thickness before dynamics.
  logical :: mixedlayer_restrat      !< If true, use submesoscale mixed layer restratifying scheme.
  logical :: useMEKE                 !< If true, call the MEKE parameterization.
  logical :: debug                   !< If true, write verbose checksums for debugging purposes.
  logical :: debug_truncations       !< If true, turn on diagnostics useful for debugging truncations.
  logical :: use_ALE_algorithm       !< If true, use the ALE algorithm rather than layered
                                     !! isopycnal/stacked shallow water mode. This logical is
                                     !! set by calling the function useRegridding() from the
                                     !! MOM_regridding module.
  logical :: do_dynamics             !< If false, does not call step_MOM_dyn_*. This is an
                                     !! undocumented run-time flag that is fragile.
  logical :: offline_tracer_mode = .false.
                                     !< If true, step_tracers() is called instead of step_MOM().
                                     !! This is intended for running MOM6 in offline tracer mode
  logical :: advect_TS               !< If false, then no horizontal advection of temperature
                                     !! and salnity is performed
  real    :: dt                      !< (baroclinic) dynamics time step (seconds)
  real    :: dt_therm                !< thermodynamics time step (seconds)
  logical :: thermo_spans_coupling   !< If true, thermodynamic and tracer time
                                     !! steps can span multiple coupled time steps.
  real    :: dt_trans                !< The elapsed time since updating the tracers and
                                     !! applying diabatic processes (sec); may
                                     !! span multiple timesteps.
  type(time_type) :: Z_diag_interval !< amount of time between calculating Z-space diagnostics
  type(time_type) :: Z_diag_time     !< next time to compute Z-space diagnostics
  type(time_type), pointer :: Time   !< pointer to ocean clock
  real :: rel_time = 0.0             !< relative time (sec) since start of current execution
  real :: dtbt_reset_period          !< The time interval in seconds between dynamic
                                     !! recalculation of the barotropic time step.  If
                                     !! this is negative, it is never calculated, and
                                     !! if it is 0, it is calculated every step.

  logical :: interp_p_surf           !< If true, linearly interpolate surface pressure
                                     !! over the coupling time step, using specified value
                                     !! at the end of the coupling step. False by default.
  logical :: p_surf_prev_set         !< If true, p_surf_prev has been properly set from
                                     !! a previous time-step or the ocean restart file.
                                     !! This is only valid when interp_p_surf is true.

  real :: Hmix                       !< Diagnostic mixed layer thickness (meter) when
                                     !! bulk mixed layer is not used.
  real :: Hmix_UV                    !< Depth scale over which to average surface flow to
                                     !! feedback to the coupler/driver (m).
                                     !! bulk mixed layer is not used.
  real :: missing=-1.0e34            !< missing data value for masked fields

  ! Flags needed to reach between start and finish phases of initialization
  logical :: write_IC                !< If true, then the initial conditions will be written to file
  character(len=120) :: IC_file      !< A file into which the initial conditions are
                                     !! written in a new run if SAVE_INITIAL_CONDS is true.

  integer :: ntrunc                  !< number u,v truncations since last call to write_energy
  logical :: check_bad_surface_vals  !< If true, scan surface state for ridiculous values.
  real    :: bad_val_ssh_max         !< Maximum SSH before triggering bad value message
  real    :: bad_val_sst_max         !< Maximum SST before triggering bad value message
  real    :: bad_val_sst_min         !< Minimum SST before triggering bad value message
  real    :: bad_val_sss_max         !< Maximum SSS before triggering bad value message

  real, pointer, dimension(:,:) :: &
    p_surf_prev  => NULL(), & !< surface pressure (Pa) at end  previous call to step_MOM
    p_surf_begin => NULL(), & !< surface pressure (Pa) at start of step_MOM_dyn_...
    p_surf_end   => NULL()    !< surface pressure (Pa) at end   of step_MOM_dyn_...

  type(vardesc) :: &
    vd_T, &   !< vardesc array describing potential temperature
    vd_S      !< vardesc array describing salinity

  real, pointer, dimension(:,:,:) :: &  !< diagnostic arrays of advective/diffusive tracer fluxes
    T_adx => NULL(), T_ady => NULL(), T_diffx => NULL(), T_diffy => NULL(), &
    S_adx => NULL(), S_ady => NULL(), S_diffx => NULL(), S_diffy => NULL()

  real, pointer, dimension(:,:) :: & !< diagnostic arrays of vertically integrated advective/diffusive fluxes
    T_adx_2d => NULL(), T_ady_2d => NULL(), T_diffx_2d => NULL(), T_diffy_2d => NULL(), &
    S_adx_2d => NULL(), S_ady_2d => NULL(), S_diffx_2d => NULL(), S_diffy_2d => NULL(), &
    SST_sq   => NULL(), SSS_sq   => NULL()

  real, pointer, dimension(:,:,:) :: &  !< diagnostic arrays for advection tendencies and total tendencies
    T_advection_xy => NULL(), S_advection_xy => NULL(),  &
    T_prev         => NULL(), S_prev         => NULL(),  &
    Th_prev        => NULL(), Sh_prev        => NULL()

  real, pointer, dimension(:,:,:) :: & !< diagnostic arrays for variance decay through ALE
    T_squared => NULL(), S_squared => NULL()

  logical :: tendency_diagnostics = .false.

  ! diagnostic ids

  ! 3-d state fields
  integer :: id_u  = -1
  integer :: id_v  = -1
  integer :: id_h  = -1
  integer :: id_T  = -1
  integer :: id_S  = -1
  integer :: id_Tcon  = -1
  integer :: id_Sabs  = -1

  ! 2-d surface and bottom fields
  integer :: id_zos      = -1
  integer :: id_zossq    = -1
  integer :: id_volo     = -1
  integer :: id_ssh      = -1
  integer :: id_ssh_ga   = -1
  integer :: id_sst      = -1
  integer :: id_sst_sq   = -1
  integer :: id_sss      = -1
  integer :: id_sss_sq   = -1
  integer :: id_ssu      = -1
  integer :: id_ssv      = -1
  integer :: id_speed    = -1
  integer :: id_ssh_inst = -1
  integer :: id_tob      = -1
  integer :: id_sob      = -1
  integer :: id_sstcon   = -1
  integer :: id_sssabs   = -1

  ! heat and salt flux fields
  integer :: id_fraz         = -1
  integer :: id_salt_deficit = -1
  integer :: id_Heat_PmE     = -1
  integer :: id_intern_heat  = -1

  ! transport of temperature and salinity
  integer :: id_Tadx      = -1
  integer :: id_Tady      = -1
  integer :: id_Tdiffx    = -1
  integer :: id_Tdiffy    = -1
  integer :: id_Sadx      = -1
  integer :: id_Sady      = -1
  integer :: id_Sdiffx    = -1
  integer :: id_Sdiffy    = -1
  integer :: id_Tadx_2d   = -1
  integer :: id_Tady_2d   = -1
  integer :: id_Tdiffx_2d = -1
  integer :: id_Tdiffy_2d = -1
  integer :: id_Sadx_2d   = -1
  integer :: id_Sady_2d   = -1
  integer :: id_Sdiffx_2d = -1
  integer :: id_Sdiffy_2d = -1

  ! tendencies for temp/heat and saln/salt
  integer :: id_T_advection_xy    = -1
  integer :: id_T_advection_xy_2d = -1
  integer :: id_T_tendency        = -1
  integer :: id_Th_tendency       = -1
  integer :: id_Th_tendency_2d    = -1
  integer :: id_S_advection_xy    = -1
  integer :: id_S_advection_xy_2d = -1
  integer :: id_S_tendency        = -1
  integer :: id_Sh_tendency       = -1
  integer :: id_Sh_tendency_2d    = -1

  ! variance decay for temp and heat
  integer :: id_T_vardec = -1
  integer :: id_S_vardec = -1

  ! diagnostic for fields prior to applying diapycnal physics
  integer :: id_u_predia = -1
  integer :: id_v_predia = -1
  integer :: id_h_predia = -1
  integer :: id_T_predia = -1
  integer :: id_S_predia = -1
  integer :: id_e_predia = -1
  integer :: id_u_preale = -1
  integer :: id_v_preale = -1
  integer :: id_h_preale = -1
  integer :: id_T_preale = -1
  integer :: id_S_preale = -1
  integer :: id_e_preale = -1

  ! Diagnostics for tracer horizontal transport
  integer :: id_uhtr = -1, id_umo = -1, id_umo_2d = 1
  integer :: id_vhtr = -1, id_vmo = -1, id_vmo_2d = 1

  ! The remainder provides pointers to child module control structures.
  type(MOM_dyn_unsplit_CS),      pointer :: dyn_unsplit_CSp      => NULL()
  type(MOM_dyn_unsplit_RK2_CS),  pointer :: dyn_unsplit_RK2_CSp  => NULL()
  type(MOM_dyn_split_RK2_CS),    pointer :: dyn_split_RK2_CSp    => NULL()
  type(MOM_dyn_legacy_split_CS), pointer :: dyn_legacy_split_CSp => NULL()

  type(set_visc_CS),             pointer :: set_visc_CSp           => NULL()
  type(diabatic_CS),             pointer :: diabatic_CSp           => NULL()
  type(thickness_diffuse_CS),    pointer :: thickness_diffuse_CSp  => NULL()
  type(mixedlayer_restrat_CS),   pointer :: mixedlayer_restrat_CSp => NULL()
  type(MEKE_CS),                 pointer :: MEKE_CSp               => NULL()
  type(VarMix_CS),               pointer :: VarMix                 => NULL()
  type(tracer_registry_type),    pointer :: tracer_Reg             => NULL()
  type(tracer_advect_CS),        pointer :: tracer_adv_CSp         => NULL()
  type(tracer_hor_diff_CS),      pointer :: tracer_diff_CSp        => NULL()
  type(neutral_diffusion_CS),    pointer :: neutral_diffusion_CSp  => NULL()
  type(tracer_flow_control_CS),  pointer :: tracer_flow_CSp        => NULL()
  type(diagnostics_CS),          pointer :: diagnostics_CSp        => NULL()
  type(diag_to_Z_CS),            pointer :: diag_to_Z_CSp          => NULL()
  type(MOM_restart_CS),          pointer :: restart_CSp            => NULL()
  type(ocean_OBC_type),          pointer :: OBC                    => NULL()
  type(sponge_CS),               pointer :: sponge_CSp             => NULL()
  type(ALE_sponge_CS),           pointer :: ALE_sponge_CSp         => NULL()
  type(ALE_CS),                  pointer :: ALE_CSp                => NULL()
  type(offline_transport_CS),    pointer :: offline_CSp             => NULL()

  ! These are used for group halo updates.
  type(group_pass_type) :: pass_tau_ustar_psurf
  type(group_pass_type) :: pass_h
  type(group_pass_type) :: pass_ray
  type(group_pass_type) :: pass_bbl_thick_kv_bbl
  type(group_pass_type) :: pass_T_S_h
  type(group_pass_type) :: pass_T_S
  type(group_pass_type) :: pass_kd_kv_turb
  type(group_pass_type) :: pass_uv_T_S_h
  type(group_pass_type) :: pass_ssh

end type MOM_control_struct

public initialize_MOM
public finish_MOM_initialization
public step_MOM
public step_tracers
public MOM_end
public calculate_surface_state

integer :: id_clock_ocean
integer :: id_clock_dynamics
integer :: id_clock_thermo
integer :: id_clock_tracer
integer :: id_clock_diabatic
integer :: id_clock_continuity  ! also in dynamics s/r
integer :: id_clock_thick_diff
integer :: id_clock_ml_restrat
integer :: id_clock_diagnostics
integer :: id_clock_Z_diag
integer :: id_clock_init
integer :: id_clock_MOM_init
integer :: id_clock_pass       ! also in dynamics d/r
integer :: id_clock_pass_init  ! also in dynamics d/r
integer :: id_clock_ALE
integer :: id_clock_other

contains


!> This subroutine orchestrates the time stepping of MOM.  The adiabatic
!! dynamics are stepped by calls to one of the step_MOM_dyn_...routines.
!! The action of lateral processes on tracers occur in calls to
!! advect_tracer and tracer_hordiff.  Vertical mixing and possibly remapping
!! occur inside of diabatic.
subroutine step_MOM(fluxes, state, Time_start, time_interval, CS)
  type(forcing),    intent(inout)    :: fluxes        !< pointers to forcing fields
  type(surface),    intent(inout)    :: state         !< surface ocean state
  type(time_type),  intent(in)       :: Time_start    !< starting time of a segment, as a time type
  real,             intent(in)       :: time_interval !< time interval
  type(MOM_control_struct), pointer  :: CS            !< control structure from initialize_MOM

  ! local
  type(ocean_grid_type), pointer :: G ! pointer to a structure containing
                                      ! metrics and related information
  type(verticalGrid_type),  pointer :: GV => NULL()
  integer, save :: nt = 1 ! running number of iterations
  integer       :: ntstep ! time steps between tracer updates or diabatic forcing
  integer       :: n_max  ! number of steps to take in this call

  integer :: i, j, k, is, ie, js, je, Isq, Ieq, Jsq, Jeq, nz, n
  integer :: isd, ied, jsd, jed, IsdB, IedB, JsdB, JedB

  real :: dt              ! baroclinic time step (sec)
  real :: dtth            ! time step for thickness diffusion (sec)
  real :: dtdia           ! time step for diabatic processes (sec)
  real :: dt_therm        ! a limited and quantized version of CS%dt_therm (sec)
  real :: dtbt_reset_time ! value of CS%rel_time when DTBT was last calculated (sec)

  real :: wt_end, wt_beg

  logical :: calc_dtbt                 ! Indicates whether the dynamically adjusted
                                       ! barotropic time step needs to be updated.
  logical :: do_advection              ! If true, it is time to advect tracers.
  logical :: thermo_does_span_coupling ! If true, thermodynamic forcing spans
                                       ! multiple dynamic timesteps.

  real, dimension(SZI_(CS%G),SZJ_(CS%G)) :: &
    eta_av, &   ! average sea surface height or column mass over a timestep (meter or kg/m2)
    ssh         ! sea surface height based on eta_av (meter or kg/m2)

  real, allocatable, dimension(:,:) :: &
    tmp,              & ! temporary 2d field
    zos,              & ! dynamic sea lev (zero area mean) from inverse-barometer adjusted ssh (meter)
    zossq,            & ! square of zos (m^2)
    sfc_speed,        & ! sea surface speed at h-points (m/s)
    frazil_ave,       & ! average frazil heat flux required to keep temp above freezing (W/m2)
    salt_deficit_ave, & ! average salt flux required to keep salinity above 0.01ppt (gSalt m-2 s-1)
    Heat_PmE_ave,     & ! average effective heat flux into the ocean due to
                        ! the exchange of water with other components, times the
                        ! heat capacity of water, in W m-2.
    intern_heat_ave     ! avg heat flux into ocean from geothermal or
                        ! other internal heat sources (W/m2)

  real, pointer, dimension(:,:,:) :: &
    u, & ! u : zonal velocity component (m/s)
    v, & ! v : meridional velocity component (m/s)
    h    ! h : layer thickness (meter (Bouss) or kg/m2 (non-Bouss))

  real, dimension(SZI_(CS%G),SZJ_(CS%G),SZK_(CS%G)+1) :: eta_predia, eta_preale
  real, dimension(SZI_(CS%G),SZJ_(CS%G),SZK_(CS%G)) :: potTemp, pracSal !TEOS10 Diagnostics
  real, dimension(SZIB_(CS%G), SZJ_(CS%G)) :: umo2d ! Diagnostics
  real, dimension(SZI_(CS%G), SZJB_(CS%G)) :: vmo2d ! Diagnostics
  real, dimension(SZIB_(CS%G), SZJ_(CS%G), SZK_(CS%G)) :: umo ! Diagnostics
  real, dimension(SZI_(CS%G), SZJB_(CS%G), SZK_(CS%G)) :: vmo ! Diagnostics

  real :: tot_wt_ssh, Itot_wt_ssh, I_time_int
  real :: zos_area_mean, volo, ssh_ga
  type(time_type) :: Time_local
  logical :: showCallTree
  logical :: do_pass_kd_kv_turb ! This is used for a group halo pass.
  logical :: use_ice_shelf ! Needed for ALE
  G => CS%G ; GV => CS%GV
  is   = G%isc  ; ie   = G%iec  ; js   = G%jsc  ; je   = G%jec ; nz = G%ke
  Isq  = G%IscB ; Ieq  = G%IecB ; Jsq  = G%JscB ; Jeq  = G%JecB
  isd  = G%isd  ; ied  = G%ied  ; jsd  = G%jsd  ; jed  = G%jed
  IsdB = G%IsdB ; IedB = G%IedB ; JsdB = G%JsdB ; JedB = G%JedB
  u => CS%u ; v => CS%v ; h => CS%h

  call cpu_clock_begin(id_clock_ocean)
  call cpu_clock_begin(id_clock_other)

  if (CS%debug) then
    call MOM_state_chksum("Beginning of step_MOM ", u, v, h, CS%uh, CS%vh, G, GV)
    call hchksum(CS%h,"CS%h beginning of step_MOM",G%HI)
  endif
  
  showCallTree = callTree_showQuery()
  if (showCallTree) call callTree_enter("step_MOM(), MOM.F90")

  use_ice_shelf = .false.
  if (associated(fluxes%frac_shelf_h)) use_ice_shelf = .true.

  ! First determine the time step that is consistent with this call.
  ! It is anticipated that the time step will almost always coincide
  ! with dt. In addition, ntstep is determined, subject to the constraint
  ! that ntstep cannot exceed n_max.
  if (time_interval <= CS%dt) then
    n_max = 1
  else
    n_max = ceiling(time_interval/CS%dt - 0.001)
  endif

  dt    = time_interval / real(n_max)
  dtdia = 0.0
  thermo_does_span_coupling = (CS%thermo_spans_coupling .and. &
                              (CS%dt_therm > 1.5*time_interval))
  if (thermo_does_span_coupling) then
    ! Set dt_therm to be an integer multiple of the coupling time step.
    dt_therm = time_interval * floor(CS%dt_therm / time_interval + 0.001)
    ntstep = floor(dt_therm/dt + 0.001)
  else
    ntstep = MAX(1,MIN(n_max,floor(CS%dt_therm/dt + 0.001)))
    dt_therm = dt*ntstep
  endif

  CS%visc%calc_bbl = .true.

  if (.not.ASSOCIATED(fluxes%p_surf)) CS%interp_p_surf = .false.

  !---------- Begin setup for group halo pass

  call cpu_clock_begin(id_clock_pass)
  call create_group_pass(CS%pass_tau_ustar_psurf, fluxes%taux, fluxes%tauy, G%Domain)
  if (ASSOCIATED(fluxes%ustar)) &
    call create_group_pass(CS%pass_tau_ustar_psurf, fluxes%ustar(:,:), G%Domain)
  if (ASSOCIATED(fluxes%p_surf)) &
    call create_group_pass(CS%pass_tau_ustar_psurf, fluxes%p_surf(:,:), G%Domain)
  if ((CS%thickness_diffuse  .and. (.not.CS%thickness_diffuse_first .or. CS%dt_trans == 0) )  .OR. CS%mixedlayer_restrat) &
    call create_group_pass(CS%pass_h, h, G%Domain)

  if (CS%diabatic_first) then
    if (associated(CS%visc%Ray_u) .and. associated(CS%visc%Ray_v)) &
      call create_group_pass(CS%pass_ray, CS%visc%Ray_u, CS%visc%Ray_v, G%Domain, &
                             To_All+SCALAR_PAIR, CGRID_NE)
    if (associated(CS%visc%kv_bbl_u) .and. associated(CS%visc%kv_bbl_v)) then
      call create_group_pass(CS%pass_bbl_thick_kv_bbl, CS%visc%bbl_thick_u, &
                             CS%visc%bbl_thick_v, G%Domain, To_All+SCALAR_PAIR, CGRID_NE)
      call create_group_pass(CS%pass_bbl_thick_kv_bbl, CS%visc%kv_bbl_u, &
                             CS%visc%kv_bbl_v, G%Domain, To_All+SCALAR_PAIR, CGRID_NE)
    endif
  endif

  if (.not.CS%adiabatic .AND. CS%use_ALE_algorithm ) then
    if (CS%use_temperature) then
      call create_group_pass(CS%pass_T_S_h, CS%tv%T, G%Domain)
      call create_group_pass(CS%pass_T_S_h, CS%tv%S, G%Domain)
    endif
    call create_group_pass(CS%pass_T_S_h, h, G%Domain)
  endif

  if ((CS%adiabatic .OR. CS%diabatic_first) .AND. CS%use_temperature) then
    call create_group_pass(CS%pass_T_S, CS%tv%T, G%Domain)
    call create_group_pass(CS%pass_T_S, CS%tv%S, G%Domain)
  endif

  if ((CS%visc%Prandtl_turb > 0) .and. associated(CS%visc%Kd_turb)) &
    call create_group_pass(CS%pass_kd_kv_turb, CS%visc%Kd_turb, G%Domain)
  if (associated(CS%visc%Kv_turb)) &
    call create_group_pass(CS%pass_kd_kv_turb, CS%visc%Kv_turb, G%Domain)

  !---------- End setup for group halo pass


  do_pass_kd_kv_turb = ((CS%visc%Prandtl_turb > 0) .and. associated(CS%visc%Kd_turb)) &
                       .OR. associated(CS%visc%Kv_turb)

  if (G%nonblocking_updates) then
    call start_group_pass(CS%pass_tau_ustar_psurf, G%Domain)
  else
    call do_group_pass(CS%pass_tau_ustar_psurf, G%Domain)
  endif
  call cpu_clock_end(id_clock_pass)

  if (ASSOCIATED(CS%tv%frazil))        CS%tv%frazil(:,:)        = 0.0
  if (ASSOCIATED(CS%tv%salt_deficit))  CS%tv%salt_deficit(:,:)  = 0.0
  if (ASSOCIATED(CS%tv%TempxPmE))      CS%tv%TempxPmE(:,:)      = 0.0
  if (ASSOCIATED(CS%tv%internal_heat)) CS%tv%internal_heat(:,:) = 0.0

  CS%rel_time = 0.0

  tot_wt_ssh = 0.0
  do j=js,je ; do i=is,ie ; CS%ave_ssh(i,j) = 0.0 ; ssh(i,j) = CS%missing; enddo ; enddo

  if (associated(CS%VarMix)) then
    call enable_averaging(time_interval, Time_start+set_time(int(time_interval)), &
                          CS%diag)
    call calc_resoln_function(h, CS%tv, G, GV, CS%VarMix)
    call disable_averaging(CS%diag)
  endif

  if (G%nonblocking_updates) then
    call cpu_clock_begin(id_clock_pass)
    call complete_group_pass(CS%pass_tau_ustar_psurf, G%Domain)
    call cpu_clock_end(id_clock_pass)
  endif

  if (CS%interp_p_surf) then
    if (.not.ASSOCIATED(CS%p_surf_end))   allocate(CS%p_surf_end(isd:ied,jsd:jed))
    if (.not.ASSOCIATED(CS%p_surf_begin)) allocate(CS%p_surf_begin(isd:ied,jsd:jed))
    if (.not.CS%p_surf_prev_set) then
      do j=jsd,jed ; do i=isd,ied
        CS%p_surf_prev(i,j) = fluxes%p_surf(i,j)
      enddo ; enddo
      CS%p_surf_prev_set = .true.
    endif
  else
    CS%p_surf_end  => fluxes%p_surf
  endif

  if (CS%debug) then
    call MOM_state_chksum("Before steps ", u, v, h, CS%uh, CS%vh, G, GV)
    call MOM_forcing_chksum("Before steps", fluxes, G, haloshift=0)
    call check_redundant("Before steps ", u, v, G)
    call check_redundant("Before steps ", fluxes%taux, fluxes%tauy, G)
  endif
  call cpu_clock_end(id_clock_other)

  do n=1,n_max

    nt = nt + 1
    call cpu_clock_begin(id_clock_other)

    ! Set the universally visible time to the middle of the time step
    CS%Time = Time_start + set_time(int(floor(CS%rel_time+0.5*dt+0.5)))
    CS%rel_time = CS%rel_time + dt

    ! Set the local time to the end of the time step.
    Time_local = Time_start + set_time(int(floor(CS%rel_time+0.5)))
    if (showCallTree) call callTree_enter("DT cycles (step_MOM) n=",n)
    call cpu_clock_end(id_clock_other)

    if (CS%diabatic_first .and. (CS%dt_trans==0.0)) then ! do thermodynamics.

      if (thermo_does_span_coupling) then
        dtdia = dt_therm
        if ((fluxes%dt_buoy_accum > 0.0) .and. (dtdia > time_interval) .and. &
            (abs(fluxes%dt_buoy_accum - dtdia) > 1e-6*dtdia)) then
          call MOM_error(FATAL, "step_MOM: Mismatch between long thermodynamic "//&
            "timestep and time over which buoyancy fluxes have been accumulated.")
        endif
        call MOM_error(FATAL, "MOM is not yet set up to have restarts that work "//&
          "with THERMO_SPANS_COUPLING and DIABATIC_FIRST.")
      else
        dtdia = dt*min(ntstep,n_max-(n-1))
      endif
      ! The end-time of the diagnostic interval needs to be set ahead if there
      ! are multiple dynamic time steps worth of dynamics applied here.
      call enable_averaging(dtdia, Time_local + &
                                   set_time(int(floor(dtdia-dt+0.5))), CS%diag)

      !   Calculate the BBL properties and store them inside visc (u,h).
      ! This is here so that CS%visc is updated before diabatic() when
      ! DIABATIC_FIRST=True. Otherwise diabatic() is called after the dynamics
      ! and set_viscous_BBL is called as a part of the dynamic stepping.

      if (CS%debug) then
        call uchksum(u,"Pre set_viscous_BBL u", G%HI, haloshift=1)
        call vchksum(v,"Pre set_viscous_BBL v", G%HI, haloshift=1)
        call hchksum(h*GV%H_to_m,"Pre set_viscous_BBL h", G%HI, haloshift=1)
        if (associated(CS%tv%T)) call hchksum(CS%tv%T, "Pre set_viscous_BBL T", G%HI, haloshift=1)
        if (associated(CS%tv%S)) call hchksum(CS%tv%S, "Pre set_viscous_BBL S", G%HI, haloshift=1)
      endif

      !call cpu_clock_begin(id_clock_vertvisc)
      call set_viscous_BBL(u, v, h, CS%tv, CS%visc, G, GV, CS%set_visc_CSp)
      !call cpu_clock_end(id_clock_vertvisc)

      call cpu_clock_begin(id_clock_pass)
      if(associated(CS%visc%Ray_u) .and. associated(CS%visc%Ray_v)) &
        call do_group_pass(CS%pass_ray, G%Domain )
      if(associated(CS%visc%kv_bbl_u) .and. associated(CS%visc%kv_bbl_v))  &
        call do_group_pass(CS%pass_bbl_thick_kv_bbl, G%Domain )
      call cpu_clock_end(id_clock_pass)
      if (showCallTree) call callTree_wayPoint("done with set_viscous_BBL (step_MOM_dyn_split_RK2)")

      call cpu_clock_begin(id_clock_thermo)

      if (.not.CS%adiabatic) then

        if (CS%debug) then
          call MOM_state_chksum("Pre-dia first ", u, v, h, CS%uhtr, CS%vhtr, G, GV)
          call MOM_thermo_chksum("Pre-dia first ", CS%tv, G, haloshift=0)
          call check_redundant("Pre-dia first ", u, v, G)
        endif

        if (CS%split .and. CS%legacy_split) then
          call adjustments_dyn_legacy_split(u, v, h, dt, G, GV, CS%dyn_legacy_split_CSp)
        endif

        call cpu_clock_begin(id_clock_diabatic)
        call diabatic(u, v, h, CS%tv, fluxes, CS%visc, CS%ADp, CS%CDp, &
                      dtdia, G, GV, CS%diabatic_CSp)
        fluxes%fluxes_used = .true.
        call cpu_clock_end(id_clock_diabatic)

        if (CS%id_u_preale > 0) call post_data(CS%id_u_preale, u,       CS%diag)
        if (CS%id_v_preale > 0) call post_data(CS%id_v_preale, v,       CS%diag)
        if (CS%id_h_preale > 0) call post_data(CS%id_h_preale, h,       CS%diag)
        if (CS%id_T_preale > 0) call post_data(CS%id_T_preale, CS%tv%T, CS%diag)
        if (CS%id_S_preale > 0) call post_data(CS%id_S_preale, CS%tv%S, CS%diag)
        if (CS%id_e_preale > 0) then
            call find_eta(h, CS%tv, GV%g_Earth, G, GV, eta_preale)
            call post_data(CS%id_e_preale, eta_preale, CS%diag)
        endif

        ! Regridding/remapping is done here, at end of thermodynamics time step
        ! (that may comprise several dynamical time steps)
        ! The routine 'ALE_main' can be found in 'MOM_ALE.F90'.
        if ( CS%use_ALE_algorithm ) then
!         call pass_vector(u, v, G%Domain)
          call do_group_pass(CS%pass_T_S_h, G%Domain)

          ! update squared quantities
          if (associated(CS%S_squared)) &
            CS%S_squared(:,:,:) = CS%tv%S(:,:,:) ** 2
          if (associated(CS%T_squared)) &
            CS%T_squared(:,:,:) = CS%tv%T(:,:,:) ** 2

          if (CS%debug) then
            call MOM_state_chksum("Pre-ALE 1 ", u, v, h, CS%uh, CS%vh, G, GV)
            call hchksum(CS%tv%T,"Pre-ALE 1 T", G%HI, haloshift=1)
            call hchksum(CS%tv%S,"Pre-ALE 1 S", G%HI, haloshift=1)
            call check_redundant("Pre-ALE 1 ", u, v, G)
          endif
          call cpu_clock_begin(id_clock_ALE)
          if (use_ice_shelf) then

             call ALE_main(G, GV, h, u, v, CS%tv, CS%tracer_Reg, CS%ALE_CSp, dtdia, &
                          fluxes%frac_shelf_h)
          else
             call ALE_main(G, GV, h, u, v, CS%tv, CS%tracer_Reg, CS%ALE_CSp, dtdia)
          endif

          call cpu_clock_end(id_clock_ALE)
        endif   ! endif for the block "if ( CS%use_ALE_algorithm )"

        call cpu_clock_begin(id_clock_pass)
        call do_group_pass(CS%pass_uv_T_S_h, G%Domain)
        call cpu_clock_end(id_clock_pass)

        if (CS%debug .and. CS%use_ALE_algorithm) then
          call MOM_state_chksum("Post-ALE 1 ", u, v, h, CS%uh, CS%vh, G, GV)
          call hchksum(CS%tv%T,"Post-ALE 1 T", G%HI, haloshift=1)
          call hchksum(CS%tv%S,"Post-ALE 1 S", G%HI, haloshift=1)
          call check_redundant("Post-ALE 1 ", u, v, G)
        endif

        ! Whenever thickness changes let the diag manager know, target grids
        ! for vertical remapping may need to be regenerated.
        call diag_update_remap_grids(CS%diag)

        call post_diags_TS_vardec(G, CS, dtdia)

        if (CS%debug) then
          call uchksum(u,"Post-dia first u", G%HI, haloshift=2)
          call vchksum(v,"Post-dia first v", G%HI, haloshift=2)
          call hchksum(h,"Post-dia first h", G%HI, haloshift=1)
          call uchksum(CS%uhtr,"Post-dia first uh", G%HI, haloshift=0)
          call vchksum(CS%vhtr,"Post-dia first vh", G%HI, haloshift=0)
        ! call MOM_state_chksum("Post-dia first ", u, v, &
        !                       h, CS%uhtr, CS%vhtr, G, GV, haloshift=1)
          if (associated(CS%tv%T)) call hchksum(CS%tv%T, "Post-dia first T", G%HI, haloshift=1)
          if (associated(CS%tv%S)) call hchksum(CS%tv%S, "Post-dia first S", G%HI, haloshift=1)
          if (associated(CS%tv%frazil)) call hchksum(CS%tv%frazil, &
                                  "Post-dia first frazil", G%HI, haloshift=0)
          if (associated(CS%tv%salt_deficit)) call hchksum(CS%tv%salt_deficit, &
                                  "Post-dia first salt deficit", G%HI, haloshift=0)
        ! call MOM_thermo_chksum("Post-dia first ", CS%tv, G)
          call check_redundant("Post-dia first ", u, v, G)
        endif

      else   ! else for block "if (.not.CS%adiabatic)"

        call cpu_clock_begin(id_clock_diabatic)
        call adiabatic(h, CS%tv, fluxes, dtdia, G, GV, CS%diabatic_CSp)
        fluxes%fluxes_used = .true.
        call cpu_clock_end(id_clock_diabatic)

        if (CS%use_temperature) then
          call cpu_clock_begin(id_clock_pass)
          call do_group_pass(CS%pass_T_S, G%Domain)
          call cpu_clock_end(id_clock_pass)
          if (CS%debug) then
            if (associated(CS%tv%T)) call hchksum(CS%tv%T, "Post-dia first T", G%HI, haloshift=1)
            if (associated(CS%tv%S)) call hchksum(CS%tv%S, "Post-dia first S", G%HI, haloshift=1)
          endif
        endif

      endif   ! endif for the block "if (.not.CS%adiabatic)"

      call disable_averaging(CS%diag)
      call cpu_clock_end(id_clock_thermo)
      if (showCallTree) call callTree_waypoint("finished diabatic_first (step_MOM)")

    endif ! end of block "(CS%diabatic_first .and. (CS%dt_trans==0.0))"

    call cpu_clock_begin(id_clock_other)

    call cpu_clock_begin(id_clock_pass)
    if (do_pass_kd_kv_turb) call do_group_pass(CS%pass_kd_kv_turb, G%Domain)
    call cpu_clock_end(id_clock_pass)

    call cpu_clock_end(id_clock_other)


    call cpu_clock_begin(id_clock_dynamics)
    call disable_averaging(CS%diag)

    if (CS%thickness_diffuse .and. CS%thickness_diffuse_first) then
      if (CS%dt_trans == 0.0) then
        if (thermo_does_span_coupling) then
          dtth = dt_therm
        else
          dtth = dt*min(ntstep,n_max-n+1)
        endif

        call enable_averaging(dtth,Time_local+set_time(int(floor(dtth-dt+0.5))), CS%diag)
        call cpu_clock_begin(id_clock_thick_diff)
        if (associated(CS%VarMix)) &
          call calc_slope_functions(h, CS%tv, dt, G, GV, CS%VarMix)
        call thickness_diffuse(h, CS%uhtr, CS%vhtr, CS%tv, dtth, G, GV, &
                               CS%MEKE, CS%VarMix, CS%CDp, CS%thickness_diffuse_CSp)
        call cpu_clock_end(id_clock_thick_diff)
        call cpu_clock_begin(id_clock_pass)
        call do_group_pass(CS%pass_h, G%Domain)
        call cpu_clock_end(id_clock_pass)
        call disable_averaging(CS%diag)
        if (showCallTree) call callTree_waypoint("finished thickness_diffuse_first (step_MOM)")

        ! Whenever thickness changes let the diag manager know, target grids
        ! for vertical remapping may need to be regenerated.
        call diag_update_remap_grids(CS%diag)

      endif
    endif

    if (CS%interp_p_surf) then
      wt_end = real(n) / real(n_max)
      wt_beg = real(n-1) / real(n_max)
      do j=jsd,jed ; do i=isd,ied
        CS%p_surf_end(i,j) = wt_end * fluxes%p_surf(i,j) + &
                        (1.0-wt_end) * CS%p_surf_prev(i,j)
        CS%p_surf_begin(i,j) = wt_beg * fluxes%p_surf(i,j) + &
                        (1.0-wt_beg) * CS%p_surf_prev(i,j)
      enddo ; enddo
    endif

    if (CS%visc%calc_bbl) then ; if (thermo_does_span_coupling) then
      CS%visc%bbl_calc_time_interval = dt_therm
    else
      CS%visc%bbl_calc_time_interval = dt*real(1+MIN(ntstep-MOD(n,ntstep),n_max-n))
    endif ; endif

    if (associated(CS%u_prev) .and. associated(CS%v_prev)) then
      do k=1,nz ; do j=jsd,jed ; do I=IsdB,IedB
        CS%u_prev(I,j,k) = u(I,j,k)
      enddo ; enddo ; enddo
      do k=1,nz ; do J=JsdB,JedB ; do i=isd,ied
        CS%v_prev(I,j,k) = u(I,j,k)
      enddo ; enddo ; enddo
    endif

    if (CS%do_dynamics .and. CS%split) then !--------------------------- start SPLIT
      ! This section uses a split time stepping scheme for the dynamic equations,
      ! basically the stacked shallow water equations with viscosity.

      calc_dtbt = .false.
      if ((CS%dtbt_reset_period >= 0.0) .and. &
          ((n==1) .or. (CS%dtbt_reset_period == 0.0) .or. &
           (CS%rel_time >= dtbt_reset_time + 0.999*CS%dtbt_reset_period))) then
        calc_dtbt = .true.
        dtbt_reset_time = CS%rel_time
      endif

      if (CS%legacy_split) then
        call step_MOM_dyn_legacy_split(u, v, h, CS%tv, CS%visc, &
                    Time_local, dt, fluxes, CS%p_surf_begin, CS%p_surf_end, &
                    CS%dt_trans, dt_therm, CS%uh, CS%vh, CS%uhtr, CS%vhtr, &
                    eta_av, G, GV, CS%dyn_legacy_split_CSp, calc_dtbt, CS%VarMix, CS%MEKE)
      else
        call step_MOM_dyn_split_RK2(u, v, h, CS%tv, CS%visc, &
                    Time_local, dt, fluxes, CS%p_surf_begin, CS%p_surf_end, &
                    CS%dt_trans, dt_therm, CS%uh, CS%vh, CS%uhtr, CS%vhtr, &
                    eta_av, G, GV, CS%dyn_split_RK2_CSp, calc_dtbt, CS%VarMix, CS%MEKE)
      endif
      if (showCallTree) call callTree_waypoint("finished step_MOM_dyn_split (step_MOM)")


    elseif (CS%do_dynamics) then ! --------------------------------------------------- not SPLIT
      !   This section uses an unsplit stepping scheme for the dynamic
      ! equations; basically the stacked shallow water equations with viscosity.
      ! Because the time step is limited by CFL restrictions on the external
      ! gravity waves, the unsplit is usually much less efficient that the split
      ! approaches. But because of its simplicity, the unsplit method is very
      ! useful for debugging purposes.

      if (CS%use_RK2) then
        call step_MOM_dyn_unsplit_RK2(u, v, h, CS%tv, CS%visc, Time_local, dt, fluxes, &
                 CS%p_surf_begin, CS%p_surf_end, CS%uh, CS%vh, CS%uhtr, CS%vhtr, &
                 eta_av, G, GV, CS%dyn_unsplit_RK2_CSp, CS%VarMix, CS%MEKE)
      else
        call step_MOM_dyn_unsplit(u, v, h, CS%tv, CS%visc, Time_local, dt, fluxes, &
                 CS%p_surf_begin, CS%p_surf_end, CS%uh, CS%vh, CS%uhtr, CS%vhtr, &
                 eta_av, G, GV, CS%dyn_unsplit_CSp, CS%VarMix, CS%MEKE)
      endif
      if (showCallTree) call callTree_waypoint("finished step_MOM_dyn_unsplit (step_MOM)")

    endif ! -------------------------------------------------- end SPLIT



    if (CS%thickness_diffuse .and. .not.CS%thickness_diffuse_first) then
      call cpu_clock_begin(id_clock_thick_diff)

      if (CS%debug) call hchksum(h,"Pre-thickness_diffuse h", G%HI, haloshift=0)

      if (associated(CS%VarMix)) &
        call calc_slope_functions(h, CS%tv, dt, G, GV, CS%VarMix)
      call thickness_diffuse(h, CS%uhtr, CS%vhtr, CS%tv, dt, G, GV, &
                             CS%MEKE, CS%VarMix, CS%CDp, CS%thickness_diffuse_CSp)

      if (CS%debug) call hchksum(h,"Post-thickness_diffuse h", G%HI, haloshift=1)
      call cpu_clock_end(id_clock_thick_diff)
      call cpu_clock_begin(id_clock_pass)
      call do_group_pass(CS%pass_h, G%Domain)
      call cpu_clock_end(id_clock_pass)
      if (showCallTree) call callTree_waypoint("finished thickness_diffuse (step_MOM)")
    endif

    ! apply the submesoscale mixed layer restratification parameterization
    if (CS%mixedlayer_restrat) then
      if (CS%debug) then
        call hchksum(h,"Pre-mixedlayer_restrat h", G%HI, haloshift=1)
        call uchksum(CS%uhtr,"Pre-mixedlayer_restrat uhtr", G%HI, haloshift=0)
        call vchksum(CS%vhtr,"Pre-mixedlayer_restrat vhtr", G%HI, haloshift=0)
      endif
      call cpu_clock_begin(id_clock_ml_restrat)
      call mixedlayer_restrat(h, CS%uhtr ,CS%vhtr, CS%tv, fluxes, dt, CS%visc%MLD, &
                              G, GV, CS%mixedlayer_restrat_CSp)
      call cpu_clock_end(id_clock_ml_restrat)
      call cpu_clock_begin(id_clock_pass)
      call do_group_pass(CS%pass_h, G%Domain)
      call cpu_clock_end(id_clock_pass)
      if (CS%debug) then
        call hchksum(h,"Post-mixedlayer_restrat h", G%HI, haloshift=1)
        call uchksum(CS%uhtr,"Post-mixedlayer_restrat uhtr", G%HI, haloshift=0)
        call vchksum(CS%vhtr,"Post-mixedlayer_restrat vhtr", G%HI, haloshift=0)
      endif
    endif

    ! Whenever thickness changes let the diag manager know, target grids
    ! for vertical remapping may need to be regenerated.
    call diag_update_remap_grids(CS%diag)

    if (CS%useMEKE) call step_forward_MEKE(CS%MEKE, h, CS%VarMix%SN_u, CS%VarMix%SN_v, &
                                           CS%visc, dt, G, GV, CS%MEKE_CSp, CS%uhtr, CS%vhtr)
    call disable_averaging(CS%diag)
    call cpu_clock_end(id_clock_dynamics)

    CS%dt_trans = CS%dt_trans + dt
    if (thermo_does_span_coupling) then
      do_advection = (CS%dt_trans + 0.5*dt > dt_therm)
    else
      do_advection = ((MOD(n,ntstep) == 0) .or. (n==n_max))
    endif

    ! do advection and (perhaps) thermodynamics
    if (do_advection) then

      call cpu_clock_begin(id_clock_other)

      if (CS%debug) then
        call uchksum(u,"Pre-advection u", G%HI, haloshift=2)
        call vchksum(v,"Pre-advection v", G%HI, haloshift=2)
        call hchksum(h*GV%H_to_m,"Pre-advection h", G%HI, haloshift=1)
        call uchksum(CS%uhtr*GV%H_to_m,"Pre-advection uhtr", G%HI, haloshift=0)
        call vchksum(CS%vhtr*GV%H_to_m,"Pre-advection vhtr", G%HI, haloshift=0)
      ! call MOM_state_chksum("Pre-advection ", u, v, &
      !                       h, CS%uhtr, CS%vhtr, G, GV, haloshift=1)
          if (associated(CS%tv%T)) call hchksum(CS%tv%T, "Pre-advection T", G%HI, haloshift=1)
          if (associated(CS%tv%S)) call hchksum(CS%tv%S, "Pre-advection S", G%HI, haloshift=1)
          if (associated(CS%tv%frazil)) call hchksum(CS%tv%frazil, &
                         "Pre-advection frazil", G%HI, haloshift=0)
          if (associated(CS%tv%salt_deficit)) call hchksum(CS%tv%salt_deficit, &
                         "Pre-advection salt deficit", G%HI, haloshift=0)
      ! call MOM_thermo_chksum("Pre-advection ", CS%tv, G)
        call check_redundant("Pre-advection ", u, v, G)
      endif

      call cpu_clock_end(id_clock_other)

      call cpu_clock_begin(id_clock_thermo)
      call enable_averaging(CS%dt_trans, Time_local, CS%diag)

      call cpu_clock_begin(id_clock_tracer)

      call advect_tracer(h, CS%uhtr, CS%vhtr, CS%OBC, CS%dt_trans, G, GV, &
                         CS%tracer_adv_CSp, CS%tracer_Reg)
      call tracer_hordiff(h, CS%dt_trans, CS%MEKE, CS%VarMix, G, GV, &
                          CS%tracer_diff_CSp, CS%tracer_Reg, CS%tv)
      call cpu_clock_end(id_clock_tracer)
      if (showCallTree) call callTree_waypoint("finished tracer advection/diffusion (step_MOM)")

      call cpu_clock_begin(id_clock_Z_diag)
      call calculate_Z_transport(CS%uhtr, CS%vhtr, h, CS%dt_trans, G, GV, &
                                 CS%diag_to_Z_CSp)
      call cpu_clock_end(id_clock_Z_diag)
      ! Post mass transports, including SGS
      if (CS%id_umo_2d > 0) then
        umo2d(:,:) = CS%uhtr(:,:,1)
        do k = 2, nz
          umo2d(:,:) = umo2d(:,:) + CS%uhtr(:,:,k)
        enddo
        umo2d(:,:) = umo2d(:,:) * ( GV%H_to_kg_m2 / CS%dt_trans )
        call post_data(CS%id_umo_2d, umo2d, CS%diag)
      endif
      if (CS%id_umo > 0) then
        ! Convert to kg/s. Modifying the array for diagnostics is allowed here since it is set to zero immediately below
        umo(:,:,:) =  CS%uhtr(:,:,:) * ( GV%H_to_kg_m2 / CS%dt_trans )
        call post_data(CS%id_umo, umo, CS%diag)
      endif
      if (CS%id_vmo_2d > 0) then
        vmo2d(:,:) = CS%vhtr(:,:,1)
        do k = 2, nz
          vmo2d(:,:) = vmo2d(:,:) + CS%vhtr(:,:,k)
        enddo
        vmo2d(:,:) = vmo2d(:,:) * ( GV%H_to_kg_m2 / CS%dt_trans )
        call post_data(CS%id_vmo_2d, vmo2d, CS%diag)
      endif
      if (CS%id_vmo > 0) then
        ! Convert to kg/s. Modifying the array for diagnostics is allowed here since it is set to zero immediately below
        vmo(:,:,:) =  CS%vhtr(:,:,:) * ( GV%H_to_kg_m2 / CS%dt_trans )
        call post_data(CS%id_vmo, vmo, CS%diag)
      endif

      if (CS%id_u_predia > 0) call post_data(CS%id_u_predia, u, CS%diag)
      if (CS%id_v_predia > 0) call post_data(CS%id_v_predia, v, CS%diag)
      if (CS%id_h_predia > 0) call post_data(CS%id_h_predia, h, CS%diag)
      if (CS%id_T_predia > 0) call post_data(CS%id_T_predia, CS%tv%T, CS%diag)
      if (CS%id_S_predia > 0) call post_data(CS%id_S_predia, CS%tv%S, CS%diag)
      if (CS%id_e_predia > 0) then
        call find_eta(h, CS%tv, GV%g_Earth, G, GV, eta_predia)
        call post_data(CS%id_e_predia, eta_predia, CS%diag)
      endif

      if (thermo_does_span_coupling .and. (abs(dt_therm - CS%dt_trans) > 1e-6*dt_therm)) then
        call MOM_error(FATAL, "step_MOM: Mismatch between dt_therm and CS%dt_trans "//&
                       "before call to diabatic.")
      endif

      if (.not.CS%diabatic_first) then ; if (.not.CS%adiabatic) then

        if (CS%debug) then
          call uchksum(u,"Pre-diabatic u", G%HI, haloshift=2)
          call vchksum(v,"Pre-diabatic v", G%HI, haloshift=2)
          call hchksum(h*GV%H_to_m,"Pre-diabatic h", G%HI, haloshift=1)
          call uchksum(CS%uhtr*GV%H_to_m,"Pre-diabatic uh", G%HI, haloshift=0)
          call vchksum(CS%vhtr*GV%H_to_m,"Pre-diabatic vh", G%HI, haloshift=0)
        ! call MOM_state_chksum("Pre-diabatic ",u, v, h, CS%uhtr, CS%vhtr, G, GV)
          call MOM_thermo_chksum("Pre-diabatic ", CS%tv, G,haloshift=0)
          call check_redundant("Pre-diabatic ", u, v, G)
          call MOM_forcing_chksum("Pre-diabatic", fluxes, G, haloshift=0)
        endif

        if (CS%split .and. CS%legacy_split) then  ! The dt here is correct. -RWH
          call adjustments_dyn_legacy_split(u, v, h, dt, G, GV, CS%dyn_legacy_split_CSp)
        endif
        call cpu_clock_begin(id_clock_diabatic)
        call diabatic(u, v, h, CS%tv, fluxes, CS%visc, CS%ADp, CS%CDp, &
                      CS%dt_trans, G, GV, CS%diabatic_CSp)
        fluxes%fluxes_used = .true.
        call cpu_clock_end(id_clock_diabatic)

        ! Regridding/remapping is done here, at the end of the thermodynamics time step
        ! (that may comprise several dynamical time steps)
        ! The routine 'ALE_main' can be found in 'MOM_ALE.F90'.
        if (CS%id_u_preale > 0) call post_data(CS%id_u_preale, u,       CS%diag)
        if (CS%id_v_preale > 0) call post_data(CS%id_v_preale, v,       CS%diag)
        if (CS%id_h_preale > 0) call post_data(CS%id_h_preale, h,       CS%diag)
        if (CS%id_T_preale > 0) call post_data(CS%id_T_preale, CS%tv%T, CS%diag)
        if (CS%id_S_preale > 0) call post_data(CS%id_S_preale, CS%tv%S, CS%diag)
        if (CS%id_e_preale > 0) then
            call find_eta(h, CS%tv, G%g_Earth, G, GV, eta_preale)
            call post_data(CS%id_e_preale, eta_preale, CS%diag)
        endif

        if ( CS%use_ALE_algorithm ) then
!         call pass_vector(u, v, G%Domain)
          call do_group_pass(CS%pass_T_S_h, G%Domain)
          ! update squared quantities
          if (associated(CS%S_squared)) &
            CS%S_squared(:,:,:) = CS%tv%S(:,:,:) ** 2
          if (associated(CS%T_squared)) &
            CS%T_squared(:,:,:) = CS%tv%T(:,:,:) ** 2

          if (CS%debug) then
            call MOM_state_chksum("Pre-ALE ", u, v, h, CS%uh, CS%vh, G, GV)
            call hchksum(CS%tv%T,"Pre-ALE T", G%HI, haloshift=1)
            call hchksum(CS%tv%S,"Pre-ALE S", G%HI, haloshift=1)
            call check_redundant("Pre-ALE ", u, v, G)
          endif
          call cpu_clock_begin(id_clock_ALE)
          if (use_ice_shelf) then

             call ALE_main(G, GV, h, u, v, CS%tv, CS%tracer_Reg, CS%ALE_CSp, CS%dt_trans, &
                           fluxes%frac_shelf_h)
          else
             call ALE_main(G, GV, h, u, v, CS%tv, CS%tracer_Reg, CS%ALE_CSp, CS%dt_trans)
          endif
          call cpu_clock_end(id_clock_ALE)
        endif

        call cpu_clock_begin(id_clock_pass)
        call do_group_pass(CS%pass_uv_T_S_h, G%Domain)
        call cpu_clock_end(id_clock_pass)

        if (CS%debug .and.  CS%use_ALE_algorithm) then
          call MOM_state_chksum("Post-ALE ", u, v, h, CS%uh, CS%vh, G, GV)
          call hchksum(CS%tv%T,"Post-ALE 1 T", G%HI, haloshift=1)
          call hchksum(CS%tv%S,"Post-ALE 1 S", G%HI, haloshift=1)
          call check_redundant("Post-ALE ", u, v, G)
        endif

        ! Whenever thickness changes let the diag manager know, target grids
        ! for vertical remapping may need to be regenerated. This needs to
        ! happen after the H update and before the next post_data.
        call diag_update_remap_grids(CS%diag)

        call post_diags_TS_vardec(G, CS, CS%dt_trans)

        if (CS%debug) then
          call uchksum(u,"Post-diabatic u", G%HI, haloshift=2)
          call vchksum(v,"Post-diabatic v", G%HI, haloshift=2)
          call hchksum(h*GV%H_to_m,"Post-diabatic h", G%HI, haloshift=1)
          call uchksum(CS%uhtr*GV%H_to_m,"Post-diabatic uh", G%HI, haloshift=0)
          call vchksum(CS%vhtr*GV%H_to_m,"Post-diabatic vh", G%HI, haloshift=0)
        ! call MOM_state_chksum("Post-diabatic ", u, v, &
        !                       h, CS%uhtr, CS%vhtr, G, GV, haloshift=1)
          if (associated(CS%tv%T)) call hchksum(CS%tv%T, "Post-diabatic T", G%HI, haloshift=1)
          if (associated(CS%tv%S)) call hchksum(CS%tv%S, "Post-diabatic S", G%HI, haloshift=1)
          if (associated(CS%tv%frazil)) call hchksum(CS%tv%frazil, &
                                   "Post-diabatic frazil", G%HI, haloshift=0)
          if (associated(CS%tv%salt_deficit)) call hchksum(CS%tv%salt_deficit, &
                                   "Post-diabatic salt deficit", G%HI, haloshift=0)
        ! call MOM_thermo_chksum("Post-diabatic ", CS%tv, G)
          call check_redundant("Post-diabatic ", u, v, G)
        endif
        if (showCallTree) call callTree_waypoint("finished diabatic (step_MOM)")

      else   ! complement of "if (.not.CS%adiabatic)"

        call cpu_clock_begin(id_clock_diabatic)
        call adiabatic(h, CS%tv, fluxes, CS%dt_trans, G, GV, CS%diabatic_CSp)
        fluxes%fluxes_used = .true.
        call cpu_clock_end(id_clock_diabatic)

        if (CS%use_temperature) then
          call cpu_clock_begin(id_clock_pass)
          call do_group_pass(CS%pass_T_S, G%Domain)
          call cpu_clock_end(id_clock_pass)
          if (CS%debug) then
            if (associated(CS%tv%T)) call hchksum(CS%tv%T, "Post-diabatic T", G%HI, haloshift=1)
            if (associated(CS%tv%S)) call hchksum(CS%tv%S, "Post-diabatic S", G%HI, haloshift=1)
          endif
        endif

        if (showCallTree) call callTree_waypoint("finished adiabatic (step_MOM)")

      endif ; else  !  "else branch for if (.not.CS%diabatic_first) then"
        ! Tracers have been advected and diffused, and need halo updates.
        if (CS%use_temperature) then
          call cpu_clock_begin(id_clock_pass)
          call do_group_pass(CS%pass_T_S, G%Domain)
          call cpu_clock_end(id_clock_pass)
        endif
      endif ! close of "if (.not.CS%diabatic_first) then ; if (.not.CS%adiabatic)"

      call cpu_clock_end(id_clock_thermo)


      call cpu_clock_begin(id_clock_other)

      call cpu_clock_begin(id_clock_diagnostics)
      call calculate_diagnostic_fields(u, v, h, CS%uh, CS%vh, CS%tv, &
                          CS%ADp, CS%CDp, fluxes, CS%dt_trans, G, GV, CS%diagnostics_CSp)
      if (showCallTree) call callTree_waypoint("finished calculate_diagnostic_fields (step_MOM)")
      call cpu_clock_end(id_clock_diagnostics)


      ! post some diagnostics
      if(.NOT. CS%use_conT_absS) then
         !Internal T&S variables are assumed to be potential&practical
         if (CS%id_T > 0) call post_data(CS%id_T, CS%tv%T, CS%diag)
         if (CS%id_S > 0) call post_data(CS%id_S, CS%tv%S, CS%diag)

         if (CS%id_tob > 0) call post_data(CS%id_tob, CS%tv%T(:,:,G%ke), CS%diag, mask=G%mask2dT)
         if (CS%id_sob > 0) call post_data(CS%id_sob, CS%tv%S(:,:,G%ke), CS%diag, mask=G%mask2dT)
      else
         !Internal T&S variables are assumed to be conservative&absolute
         if (CS%id_Tcon > 0) call post_data(CS%id_Tcon, CS%tv%T, CS%diag)
         if (CS%id_Sabs > 0) call post_data(CS%id_Sabs, CS%tv%S, CS%diag)
         !Using TEOS-10 function calls convert T&S diagnostics
         !from conservative temp to potential temp and
         !from absolute salinity to practical salinity
         do k=1,nz ; do j=js,je ; do i=is,ie
            pracSal(i,j,k) = gsw_sp_from_sr(CS%tv%S(i,j,k))
            potTemp(i,j,k) = gsw_pt_from_ct(CS%tv%S(i,j,k),CS%tv%T(i,j,k))
         enddo; enddo ; enddo
         if (CS%id_T > 0) call post_data(CS%id_T, potTemp, CS%diag)
         if (CS%id_S > 0) call post_data(CS%id_S, pracSal, CS%diag)
         if (CS%id_tob > 0) call post_data(CS%id_tob, potTemp(:,:,G%ke), CS%diag, mask=G%mask2dT)
         if (CS%id_sob > 0) call post_data(CS%id_sob, pracSal(:,:,G%ke), CS%diag, mask=G%mask2dT)
      endif

      if (CS%id_Tadx   > 0) call post_data(CS%id_Tadx,   CS%T_adx,   CS%diag)
      if (CS%id_Tady   > 0) call post_data(CS%id_Tady,   CS%T_ady,   CS%diag)
      if (CS%id_Tdiffx > 0) call post_data(CS%id_Tdiffx, CS%T_diffx, CS%diag)
      if (CS%id_Tdiffy > 0) call post_data(CS%id_Tdiffy, CS%T_diffy, CS%diag)

      if (CS%id_Sadx   > 0) call post_data(CS%id_Sadx,   CS%S_adx,   CS%diag)
      if (CS%id_Sady   > 0) call post_data(CS%id_Sady,   CS%S_ady,   CS%diag)
      if (CS%id_Sdiffx > 0) call post_data(CS%id_Sdiffx, CS%S_diffx, CS%diag)
      if (CS%id_Sdiffy > 0) call post_data(CS%id_Sdiffy, CS%S_diffy, CS%diag)

      if (CS%id_Tadx_2d   > 0) call post_data(CS%id_Tadx_2d,   CS%T_adx_2d,   CS%diag)
      if (CS%id_Tady_2d   > 0) call post_data(CS%id_Tady_2d,   CS%T_ady_2d,   CS%diag)
      if (CS%id_Tdiffx_2d > 0) call post_data(CS%id_Tdiffx_2d, CS%T_diffx_2d, CS%diag)
      if (CS%id_Tdiffy_2d > 0) call post_data(CS%id_Tdiffy_2d, CS%T_diffy_2d, CS%diag)

      if (CS%id_Sadx_2d   > 0) call post_data(CS%id_Sadx_2d,   CS%S_adx_2d,   CS%diag)
      if (CS%id_Sady_2d   > 0) call post_data(CS%id_Sady_2d,   CS%S_ady_2d,   CS%diag)
      if (CS%id_Sdiffx_2d > 0) call post_data(CS%id_Sdiffx_2d, CS%S_diffx_2d, CS%diag)
      if (CS%id_Sdiffy_2d > 0) call post_data(CS%id_Sdiffy_2d, CS%S_diffy_2d, CS%diag)
      
      if (CS%id_uhtr > 0) call post_data(CS%id_uhtr, CS%uhtr, CS%diag)
      if (CS%id_vhtr > 0) call post_data(CS%id_vhtr, CS%vhtr, CS%diag)

      call post_diags_TS_tendency(G,GV,CS,dtdia)

      call disable_averaging(CS%diag)

      call cpu_clock_end(id_clock_other)

      call cpu_clock_begin(id_clock_thermo)
      ! Reset the accumulated transports to 0.
      CS%uhtr(:,:,:) = 0.0
      CS%vhtr(:,:,:) = 0.0
      CS%dt_trans = 0.0
      call cpu_clock_end(id_clock_thermo)

      CS%visc%calc_bbl = .true.

    endif  ! endif for advection and thermo

    call cpu_clock_begin(id_clock_other)

    call enable_averaging(dt,Time_local, CS%diag)
    if (CS%id_u > 0) call post_data(CS%id_u, u, CS%diag)
    if (CS%id_v > 0) call post_data(CS%id_v, v, CS%diag)
    if (CS%id_h > 0) call post_data(CS%id_h, h, CS%diag)

    ! compute ssh, which is either eta_av for Bouss, or
    ! diagnosed ssh for non-Bouss; call "find_eta" for this
    ! purpose.
    tot_wt_ssh = tot_wt_ssh + dt
    call find_eta(h, CS%tv, GV%g_Earth, G, GV, ssh, eta_av)
    do j=js,je ; do i=is,ie
      CS%ave_ssh(i,j) = CS%ave_ssh(i,j) + dt*ssh(i,j)
    enddo ; enddo
    if (CS%id_ssh_inst > 0) call post_data(CS%id_ssh_inst, ssh, CS%diag)
    call disable_averaging(CS%diag)

    if (do_advection) then
      call cpu_clock_begin(id_clock_Z_diag)
      if (Time_local + set_time(int(0.5*dt_therm)) > CS%Z_diag_time) then
        call enable_averaging(real(time_type_to_real(CS%Z_diag_interval)), &
                              CS%Z_diag_time, CS%diag)
        call calculate_Z_diag_fields(u, v, h, ssh, fluxes%frac_shelf_h, CS%dt_trans, &
                                     G, GV, CS%diag_to_Z_CSp)
        CS%Z_diag_time = CS%Z_diag_time + CS%Z_diag_interval
        call disable_averaging(CS%diag)
        if (showCallTree) call callTree_waypoint("finished calculate_Z_diag_fields (step_MOM)")
      endif
      call cpu_clock_end(id_clock_Z_diag)
    endif

    if (showCallTree) call callTree_leave("DT cycles (step_MOM)")

    call cpu_clock_end(id_clock_other)

  enddo ! complete the n loop


  call cpu_clock_begin(id_clock_other)

  Itot_wt_ssh = 1.0/tot_wt_ssh
  do j=js,je ; do i=is,ie
    CS%ave_ssh(i,j) = CS%ave_ssh(i,j)*Itot_wt_ssh
  enddo ; enddo

  call enable_averaging(dt*n_max,Time_local, CS%diag)
  ! area mean SSH
  if (CS%id_ssh_ga > 0) then
    ssh_ga = global_area_mean(CS%ave_ssh, G)
    call post_data(CS%id_ssh_ga, ssh_ga, CS%diag)
  endif

  I_time_int = 1.0/(dt*n_max)
  if (CS%id_ssh > 0) &
    call post_data(CS%id_ssh, CS%ave_ssh, CS%diag, mask=G%mask2dT)

  ! post the dynamic sea level, zos, and zossq.
  ! zos is ave_ssh with sea ice inverse barometer removed,
  ! and with zero global area mean.
  if(CS%id_zos > 0 .or. CS%id_zossq > 0) then
     allocate(zos(G%isd:G%ied,G%jsd:G%jed))
     zos(:,:) = 0.0
     do j=js,je ; do i=is,ie
       zos(i,j) = CS%ave_ssh(i,j)
     enddo ; enddo
     if (ASSOCIATED(fluxes%p_surf)) then
       do j=js,je ; do i=is,ie
         zos(i,j) = zos(i,j)+G%mask2dT(i,j)*fluxes%p_surf(i,j)/(GV%Rho0 * GV%g_Earth)
       enddo ; enddo
     endif
     zos_area_mean = global_area_mean(zos, G)
     do j=js,je ; do i=is,ie
       zos(i,j) = zos(i,j)-G%mask2dT(i,j)*zos_area_mean
     enddo ; enddo
     if(CS%id_zos > 0) then
       call post_data(CS%id_zos, zos, CS%diag, mask=G%mask2dT)
     endif
     if(CS%id_zossq > 0) then
       allocate(zossq(G%isd:G%ied,G%jsd:G%jed))
       zossq(:,:) = 0.0
       do j=js,je ; do i=is,ie
         zossq(i,j) = zos(i,j)*zos(i,j)
       enddo ; enddo
       call post_data(CS%id_zossq, zossq, CS%diag, mask=G%mask2dT)
       deallocate(zossq)
     endif
     deallocate(zos)
  endif

  ! post total volume of the liquid ocean
  if(CS%id_volo > 0) then
    allocate(tmp(G%isd:G%ied,G%jsd:G%jed))
    do j=js,je ; do i=is,ie
      tmp(i,j) = G%mask2dT(i,j)*(CS%ave_ssh(i,j) + G%bathyT(i,j))
    enddo ; enddo
    volo = global_area_integral(tmp, G)
    call post_data(CS%id_volo, volo, CS%diag)
    deallocate(tmp)
  endif

  ! post frazil
  if (ASSOCIATED(CS%tv%frazil) .and. (CS%id_fraz > 0)) then
    allocate(frazil_ave(G%isd:G%ied,G%jsd:G%jed))
    do j=js,je ; do i=is,ie
      frazil_ave(i,j) = CS%tv%frazil(i,j) * I_time_int
    enddo ; enddo
    call post_data(CS%id_fraz, frazil_ave, CS%diag, mask=G%mask2dT)
    deallocate(frazil_ave)
  endif

  ! post the salt deficit
  if (ASSOCIATED(CS%tv%salt_deficit) .and. (CS%id_salt_deficit > 0)) then
    allocate(salt_deficit_ave(G%isd:G%ied,G%jsd:G%jed))
    do j=js,je ; do i=is,ie
      salt_deficit_ave(i,j) = CS%tv%salt_deficit(i,j) * I_time_int
    enddo ; enddo
    call post_data(CS%id_salt_deficit, salt_deficit_ave, CS%diag, mask=G%mask2dT)
    deallocate(salt_deficit_ave)
  endif

  ! post temperature of P-E+R
  if (ASSOCIATED(CS%tv%TempxPmE) .and. (CS%id_Heat_PmE > 0)) then
    allocate(Heat_PmE_ave(G%isd:G%ied,G%jsd:G%jed))
    do j=js,je ; do i=is,ie
      Heat_PmE_ave(i,j) = CS%tv%TempxPmE(i,j) * (CS%tv%C_p * I_time_int)
    enddo ; enddo
    call post_data(CS%id_Heat_PmE, Heat_PmE_ave, CS%diag, mask=G%mask2dT)
    deallocate(Heat_PmE_ave)
  endif

  ! post geothermal heating or internal heat source/sinks
  if (ASSOCIATED(CS%tv%internal_heat) .and. (CS%id_intern_heat > 0)) then
    allocate(intern_heat_ave(G%isd:G%ied,G%jsd:G%jed))
    do j=js,je ; do i=is,ie
      intern_heat_ave(i,j) = CS%tv%internal_heat(i,j) * (CS%tv%C_p * I_time_int)
    enddo ; enddo
    call post_data(CS%id_intern_heat, intern_heat_ave, CS%diag, mask=G%mask2dT)
    deallocate(intern_heat_ave)
  endif

  call disable_averaging(CS%diag)
  if (showCallTree) call callTree_waypoint("calling calculate_surface_state (step_MOM)")
  call calculate_surface_state(state, u, v, h, CS%ave_ssh, G, GV, CS, &
                               fluxes%p_surf_SSH)

  call enable_averaging(dt*n_max,Time_local, CS%diag)

  if(.NOT. CS%use_conT_absS) then
    !Internal T&S variables are assumed to be potential&practical
    if (CS%id_sst > 0) call post_data(CS%id_sst, state%SST, CS%diag, mask=G%mask2dT)
    if (CS%id_sss > 0) call post_data(CS%id_sss, state%SSS, CS%diag, mask=G%mask2dT)
  else
    !Internal T&S variables are assumed to be conservative&absolute
    if (CS%id_sstcon > 0) call post_data(CS%id_sstcon, state%SST, CS%diag, mask=G%mask2dT)
    if (CS%id_sssabs > 0) call post_data(CS%id_sssabs, state%SSS, CS%diag, mask=G%mask2dT)
    !Using TEOS-10 function calls convert T&S diagnostics
    !from conservative temp to potential temp and
    !from absolute salinity to practical salinity
    do j=js,je ; do i=is,ie
       pracSal(i,j,1) = gsw_sp_from_sr(state%SSS(i,j))
       potTemp(i,j,1) = gsw_pt_from_ct(state%SSS(i,j),state%SST(i,j))
    enddo ; enddo
    if (CS%id_sst > 0) call post_data(CS%id_sst, potTemp(:,:,1), CS%diag, mask=G%mask2dT)
    if (CS%id_sss > 0) call post_data(CS%id_sss, pracSal(:,:,1), CS%diag, mask=G%mask2dT)
  endif

  if (CS%id_sst_sq > 0) then
    do j=js,je ; do i=is,ie
      CS%SST_sq(i,j) = state%SST(i,j)*state%SST(i,j)
    enddo ; enddo
    call post_data(CS%id_sst_sq, CS%SST_sq, CS%diag, mask=G%mask2dT)
  endif
  if (CS%id_sss_sq > 0) then
    do j=js,je ; do i=is,ie
      CS%SSS_sq(i,j) = state%SSS(i,j)*state%SSS(i,j)
    enddo ; enddo
    call post_data(CS%id_sss_sq, CS%SSS_sq, CS%diag, mask=G%mask2dT)
  endif

  if (CS%id_ssu > 0) &
    call post_data(CS%id_ssu, state%u, CS%diag, mask=G%mask2dCu)
  if (CS%id_ssv > 0) &
    call post_data(CS%id_ssv, state%v, CS%diag, mask=G%mask2dCv)

  if (CS%id_speed > 0) then
    allocate(sfc_speed(G%isd:G%ied,G%jsd:G%jed))
    do j=js,je ; do i=is,ie
      sfc_speed(i,j) = sqrt(0.5*(state%u(I-1,j)**2 + state%u(I,j)**2) + &
                            0.5*(state%v(i,J-1)**2 + state%v(i,J)**2))
    enddo ; enddo
    call post_data(CS%id_speed, sfc_speed, CS%diag, mask=G%mask2dT)
    deallocate(sfc_speed)
  endif

  call disable_averaging(CS%diag)

  call cpu_clock_end(id_clock_other)

  if (CS%interp_p_surf) then ; do j=jsd,jed ; do i=isd,ied
    CS%p_surf_prev(i,j) = fluxes%p_surf(i,j)
  enddo ; enddo ; endif

  if (showCallTree) call callTree_leave("step_MOM()")
  call cpu_clock_end(id_clock_ocean)

end subroutine step_MOM

!> step_tracers is the main driver for running tracers offline in MOM6. This has been primarily
!! developed with ALE configurations in mind. Some work has been done in isopycnal configuration, but
!! the work is very preliminary. Some more detail about this capability along with some of the subroutines
!! called here can be found in tracers/MOM_offline_control.F90
subroutine step_tracers(fluxes, state, Time_start, time_interval, CS)
<<<<<<< HEAD
  type(forcing),    intent(inout)    :: fluxes        !< pointers to forcing fields
  type(surface),    intent(inout)    :: state         !< surface ocean state
  type(time_type),  intent(in)       :: Time_start    !< starting time of a segment, as a time type
  real,             intent(in)       :: time_interval !< time interval
  type(MOM_control_struct), pointer  :: CS            !< control structure from initialize_MOM
  
  ! Local pointers
  type(ocean_grid_type),      pointer :: G  => NULL() ! Pointer to a structure containing
                                                      ! metrics and related information
  type(verticalGrid_type),    pointer :: GV => NULL() ! Pointer to structure containing information
                                                      ! about the vertical grid
  
  logical :: first_iter ! True if this is the first time step_tracers has been called in a given interval
  logical :: last_iter  ! True if this is the last time step_tracer is to be called in an offline interval
  logical :: adv_converged ! True if all the horizontal fluxes have been used
  
  integer, pointer :: accumulated_time

  ! 3D pointers
  real, dimension(:,:,:), pointer   :: &
    uhtr, vhtr, &
    eatr, ebtr, &
    temp_mean, &
    salt_mean, &
    h_end
    
  type(time_type) :: Time_end    ! End time of a segment, as a time type
  integer :: num_iter_vert
  real    :: Initer_vert
  
  num_iter_vert = floor((CS%offline_CSp%dt_offline+0.0001)/time_interval)
  Initer_vert = 1./num_iter_vert
  
  ! Grid-related pointer assignments
  G => CS%G
  GV => CS%GV
  
  ! Pointer assignments to necessary fields from main MOM CS
  CS%offline_CSp%ALE_CSp          => CS%ALE_CSp
  CS%offline_CSp%diabatic_CSp     => CS%diabatic_CSp
  CS%offline_CSp%diag             => CS%diag
  CS%offline_CSp%OBC              => CS%OBC
  CS%offline_CSp%tracer_adv_CSp   => CS%tracer_adv_CSp
  CS%offline_CSp%tracer_flow_CSp  => CS%tracer_flow_CSp
  CS%offline_CSp%tracer_Reg       => CS%tracer_Reg
  CS%offline_CSp%tv               => CS%tv
  
  ! Assignments for fields stored in offline CS
  uhtr => CS%offline_CSp%uhtr
  vhtr => CS%offline_CSp%vhtr
  eatr => CS%offline_CSp%eatr
  ebtr => CS%offline_CSp%ebtr
  temp_mean => CS%offline_CSp%temp_mean
  salt_mean => CS%offline_CSp%salt_mean
  h_end => CS%offline_CSp%h_end 
  accumulated_time => CS%offline_CSp%accumulated_time
 
  call cpu_clock_begin(id_clock_tracer)
  Time_end = increment_date(Time_start, seconds=floor(time_interval+0.001))
  call enable_averaging(time_interval, Time_end, CS%diag)
      
  if(accumulated_time==0) then
    first_iter = .true.
  else ! This is probably unnecessary but is used to guard against unwanted behavior
    first_iter = .false.
  endif 
  
  ! Increment the amount of time elapsed since last read and check if it's time to roll around
  accumulated_time = mod(accumulated_time + int(time_interval), int(CS%offline_CSp%dt_offline))
  if(accumulated_time==0) then
    last_iter = .true.
  else
    last_iter = .false.
  endif

  if(CS%debug) call hchksum(CS%h,"h at the start of new offline interval",G%HI)
  
  if(CS%use_ALE_algorithm) then
    ! If this is the first iteration in the offline timestep, then we need to read in fields and
    ! perform the main advection.
    if (first_iter) then
      if(is_root_pe()) print *, "Reading in new offline fields"      
      ! Read in new transport and other fields
      call transport_by_files(G, GV, CS%offline_CSp, h_end, eatr, ebtr, uhtr, vhtr, &
          temp_mean, salt_mean, fluxes, &
          CS%use_ALE_algorithm)
      ! Scale fields by the number of vertical iterations between reading fields
      CS%offline_CSp%netMassIn = CS%offline_CSp%netMassIn*Initer_vert
      CS%offline_CSp%netMassOut = CS%offline_CSp%netMassOut*Initer_vert
      eatr = eatr*Initer_vert
      ebtr = ebtr*Initer_vert
      CS%offline_CSp%iter_no = 0    
      
      CS%tv%T(:,:,:) = temp_mean(:,:,:)
      CS%tv%S(:,:,:) = salt_mean(:,:,:)
      
    ! Perform offline diffusion if requested
      if (.not. CS%offline_CSp%skip_diffusion) then
        call tracer_hordiff(CS%h, CS%offline_CSp%dt_offline, CS%MEKE, CS%VarMix, G, GV, &
            CS%tracer_diff_CSp, CS%tracer_Reg, CS%tv)
      endif    
    endif
    CS%offline_CSp%iter_no = CS%offline_CSp%iter_no + 1
    ! The functions related to column physics of tracers is performed separately in ALE mode 
    fluxes%netMassIn = CS%offline_CSp%netMassIn
    fluxes%netMassOut = CS%offline_CSp%netMassOut
    call offline_diabatic_ale(fluxes, Time_start, Time_end, time_interval, CS%offline_CSp, &
        CS%h, eatr, ebtr)
    call pass_var(CS%h,G%Domain)    
        
    ! Do the transport, the final ALE remappings,  horizontal diffusion if it is
    ! the last iteration
    if(last_iter) then
      if(is_root_pe()) print *, "Last iteration of offline interval"
      call ALE_main_offline(G, GV, CS%h, CS%tv,  CS%tracer_Reg, CS%ALE_CSp, CS%offline_CSp%dt_offline)

      call offline_advection_ale(fluxes, Time_start, time_interval, CS%offline_CSp, id_clock_ALE, &
          CS%h, uhtr, vhtr, converged=adv_converged)
      
      ! Redistribute any remaining transport
      call offline_redistribute_residual(CS%offline_CSp, CS%h, h_end, uhtr, vhtr, adv_converged)
      
      ! Call ALE one last time to make sure that tracers are remapped onto the layer thicknesses
      ! stored from the forward run
      call cpu_clock_begin(id_clock_ALE)
      call ALE_offline_tracer_final( G, GV, CS%h, h_end, CS%tracer_Reg, CS%ALE_CSp)
      call cpu_clock_end(id_clock_ALE)        
      call pass_var(CS%h,G%Domain)
      

    endif
    
  else ! NON-ALE MODE...NOT WELL TESTED
    
    call MOM_error(WARNING, &
        "Offline tracer mode in non-ALE configuration has not been thoroughly tested")
    ! Note that for the layer mode case, the calls to tracer sources and sinks is embedded in 
    ! main_offline_advection_layer. Warning: this may not be appropriate for tracers that
    ! exchange with the atmosphere
    if(time_interval .NE. CS%offline_CSp%dt_offline) then
      call MOM_error(FATAL, &
          "For offline tracer mode in a non-ALE configuration, dt_offline must equal time_interval")
    endif
    call transport_by_files(G, GV, CS%offline_CSp, h_end, eatr, ebtr, uhtr, vhtr, &
        temp_mean, salt_mean, fluxes)
    call offline_advection_layer(fluxes, Time_start, time_interval, CS%offline_CSp, &
        CS%h, eatr, ebtr, uhtr, vhtr)
    ! Perform offline diffusion if requested
    if (.not. CS%offline_CSp%skip_diffusion) then
      call tracer_hordiff(h_end, CS%offline_CSp%dt_offline, CS%MEKE, CS%VarMix, G, GV, &
        CS%tracer_diff_CSp, CS%tracer_Reg, CS%tv)
    endif    
    
    CS%tv%T = temp_mean
    CS%tv%S = salt_mean
    CS%h = h_end
    
    call pass_var(CS%tv%T,G%Domain)
    call pass_var(CS%tv%S,G%Domain)
    call pass_var(CS%h,G%Domain)

        
  endif
  
  call calculate_surface_state(state, CS%u, CS%v, CS%h, CS%ave_ssh, G, GV, CS, &
                               fluxes%p_surf_SSH)
  
  call cpu_clock_end(id_clock_tracer)
=======
    type(forcing),    intent(inout)    :: fluxes        !< pointers to forcing fields
    type(surface),    intent(inout)    :: state         !< surface ocean state
    type(time_type),  intent(in)       :: Time_start    !< starting time of a segment, as a time type
    real,             intent(in)       :: time_interval !< time interval
    type(MOM_control_struct), pointer  :: CS            !< control structure from initialize_MOM

    ! Local pointers
    type(ocean_grid_type),      pointer :: G  => NULL() ! Pointer to a structure containing
                                                        ! metrics and related information
    type(verticalGrid_type),    pointer :: GV => NULL() ! Pointer to structure containing information
                                                        ! about the vertical grid
    ! Zonal mass transports
    real, dimension(SZIB_(CS%G),SZJ_(CS%G),SZK_(CS%G))   :: uhtr, uhtr_sub
    ! Zonal diffusive transport
    real, dimension(SZIB_(CS%G),SZJ_(CS%G))              :: khdt_x
    ! Meridional mass transports
    real, dimension(SZI_(CS%G),SZJB_(CS%G),SZK_(CS%G))   :: vhtr, vhtr_sub
    ! Meridional diffusive transports
    real, dimension(SZI_(CS%G),SZJB_(CS%G))              :: khdt_y

    real, dimension(SZI_(CS%G),SZJ_(CS%G))               :: eta_pre, eta_end

    real :: sum_abs_fluxes, sum_u, sum_v  ! Used to keep track of how close to convergence we are
    real :: dt_offline, minimum_forcing_depth, evap_CFL_limit ! Shorthand variables from offline CS

    ! Local variables
    ! Vertical diffusion related variables
    real, dimension(SZI_(CS%G),SZJ_(CS%G),SZK_(CS%G)) :: &
        eatr,     &  ! Amount of fluid entrained from the layer above within
                     ! one time step  (m for Bouss, kg/m^2 for non-Bouss)
        ebtr,     &  ! Amount of fluid entrained from the layer below within
                     ! one time step  (m for Bouss, kg/m^2 for non-Bouss)
        eatr_sub, &
        ebtr_sub
    ! Variables used to keep track of layer thicknesses at various points in the code
    real, dimension(SZI_(CS%G),SZJ_(CS%G),SZK_(CS%G)) :: &
        h_new, &
        h_end, &
        h_vol, &
        h_pre, &
        h_temp
    ! Work arrays for temperature and salinity
    real, dimension(SZI_(CS%G),SZJ_(CS%G),SZK_(CS%G)) :: &
        temp_old, salt_old, &
        zero_3dh     !
    integer                                        :: niter, iter
    real                                           :: Inum_iter, dt_iter
    logical                                        :: converged
    integer :: i, j, k, m, is, ie, js, je, isd, ied, jsd, jed, nz
    integer :: isv, iev, jsv, jev ! The valid range of the indices.
    integer :: IsdB, IedB, JsdB, JedB
    logical :: z_first, x_before_y

    ! Fail out if offline_tracer_mode is not true
    if (.not.CS%offline_tracer_mode) call MOM_error(FATAL,"OFFLINE_TRACER_MODE=False when calling step_tracers")

    ! Grid-related pointer assignments
    G => CS%G
    GV => CS%GV

    ! Initialize some shorthand variables from other structures
    is  = G%isc ; ie  = G%iec ; js  = G%jsc ; je  = G%jec ; nz = GV%ke
    isd = G%isd ; ied = G%ied ; jsd = G%jsd ; jed = G%jed
    IsdB = G%IsdB ; IedB = G%IedB ; JsdB = G%JsdB ; JedB = G%JedB

    dt_offline = CS%offline_CSp%dt_offline
    evap_CFL_limit = CS%offline_CSp%evap_CFL_limit
    minimum_forcing_depth = CS%offline_CSp%minimum_forcing_depth

    niter = CS%offline_CSp%num_off_iter
    Inum_iter = 1./real(niter)
    dt_iter = dt_offline*Inum_iter

    ! Initialize working arrays
    uhtr(:,:,:) = 0.0
    vhtr(:,:,:) = 0.0
    khdt_x(:,:) = 0.0
    khdt_y(:,:) = 0.0
    eatr(:,:,:) = 0.0
    ebtr(:,:,:) = 0.0
    h_pre(:,:,:) = GV%Angstrom
    h_new(:,:,:) = GV%Angstrom
    h_end(:,:,:) = GV%Angstrom
    temp_old(:,:,:) = 0.0
    salt_old(:,:,:) = 0.0
    uhtr_sub(:,:,:) = 0.0
    vhtr_sub(:,:,:) = 0.0
    eatr_sub(:,:,:) = 0.0
    ebtr_sub(:,:,:) = 0.0

    ! Initialize logicals
    converged = .false.

    call cpu_clock_begin(id_clock_tracer)
    call enable_averaging(time_interval, Time_start+set_time(int(time_interval)), CS%diag)

    ! Read in all fields that might be used this timestep
    call transport_by_files(G, GV, CS%offline_CSp, h_end, eatr, ebtr, uhtr, vhtr, &
        khdt_x, khdt_y, temp_old, salt_old, fluxes, CS%use_ALE_algorithm)

    ! Set the starting layer thicknesses to those from the previous timestep
    do k=1,nz ; do j=jsd,jed ; do i=isd,ied
      h_pre(i,j,k) = CS%h(i,j,k)
    enddo ; enddo; enddo
    call pass_var(h_pre,G%Domain)

    x_before_y = (MOD(G%first_direction,2) == 0)
    z_first = CS%diabatic_first

    if(CS%use_ALE_algorithm) then

      ! Tracers are transported using the stored mass fluxes. Where possible, operators are Strang-split around
      ! the call to
      ! 1)  Using the layer thicknesses and tracer concentrations from the previous timestep,
      !     half of the accumulated vertical mixing (eatr and ebtr) is applied in the call to tracer_column_fns.
      !     For tracers whose source/sink terms need dt, this value is set to 1/2 dt_offline
      ! 2)  Half of the accumulated surface freshwater fluxes are applied
      !! START ITERATION
      ! 3)  Accumulated mass fluxes are used to do horizontal transport. The number of iterations used in
      !     advect_tracer is limited to 2 (e.g x->y->x->y). The remaining mass fluxes are stored for later use
      !     and resulting layer thicknesses fed into the next step
      ! 4)  Tracers and the h-grid are regridded and remapped in a call to ALE. This allows for layers which might
      !     'vanish' because of horizontal mass transport to be 'reinflated'
      ! 5)  Check that transport is done if the remaining mass fluxes equals 0 or if the max number of iterations
      !     has been reached
      !! END ITERATION
      ! 6)  Repeat steps 1 and 2
      ! 7)  Force a remapping to the stored layer thicknesses that correspond to the snapshot of the online model
      ! 8)  Reset T/S and h to their stored snapshotted values to prevent model drift

      ! Convert flux rates into explicit mass/height of freshwater flux. Also note, that
      ! fluxes are halved because diabatic processes are split before and after advection

      ! Do horizontal diffusion first (but only half of it), remainder will be applied after advection
      call tracer_hordiff(h_pre, CS%offline_CSp%dt_offline*0.5, CS%MEKE, CS%VarMix, G, GV, &
        CS%tracer_diff_CSp, CS%tracer_Reg, CS%tv, do_online_flag=.not.CS%offline_tracer_mode, &
        read_khdt_x=khdt_x*0.5, read_khdt_y=khdt_y*0.5)

      do j=jsd,jed ; do i=isd,ied
          fluxes%netMassOut(i,j) = 0.5*fluxes%netMassOut(i,j)
          fluxes%netMassIn(i,j) =  0.5*fluxes%netMassIn(i,j)
      enddo ; enddo

      zero_3dh(:,:,:)=0.0

      ! Copy over the horizontal mass fluxes from the remaining total mass fluxes
      do k=1,nz ; do j=jsd,jed ; do i=isdB,iedB
        uhtr_sub(i,j,k) = uhtr(i,j,k)
      enddo ; enddo ; enddo
      do k=1,nz ; do j=jsdB,jedB ; do i=isd,ied
        vhtr_sub(i,j,k) = vhtr(i,j,k)
      enddo ; enddo ; enddo

      if(CS%debug) then
        call uchksum(uhtr_sub,"uhtr_sub before transport",G%HI)
        call vchksum(vhtr_sub,"vhtr_sub before transport",G%HI)
        call hchksum(h_pre,"h_pre before transport",G%HI)
      endif

      ! Note that here, h_new does nto represent any physical, should double check that any individual
      ! tracer does not use h_new
      call call_tracer_column_fns(h_pre, h_new, eatr*0.5, ebtr*0.5, &
              fluxes, CS%offline_CSp%dt_offline*0.5, G, GV, CS%tv, &
              CS%diabatic_CSp%optics, CS%tracer_flow_CSp, CS%debug, &
              evap_CFL_limit=evap_CFL_limit, &
              minimum_forcing_depth=minimum_forcing_depth)
      ! Add half of the total freshwater fluxes
      call applyTracerBoundaryFluxesInOut(G, GV, zero_3dh, 0.5*dt_offline, fluxes, h_pre, &
                                    evap_CFL_limit, minimum_forcing_depth)

      if(CS%debug) then
        call hchksum(h_pre,"h_pre after 1st diabatic",G%HI)
      endif

      ! This loop does essentially a flux-limited, nonlinear advection scheme until all mass fluxes
      ! are used. ALE is done after the horizontal advection.
      do iter=1,CS%offline_CSp%num_off_iter

        do k=1,nz ; do j=jsd,jed ; do i=isd,ied
          h_vol(i,j,k) = h_pre(i,j,k)*G%areaT(i,j)
        enddo ; enddo ; enddo

        call advect_tracer(h_pre, uhtr_sub, vhtr_sub, CS%OBC, dt_iter, G, GV, &
            CS%tracer_adv_CSp, CS%tracer_Reg, h_vol, max_iter_in=1, &
            uhr_out=uhtr, vhr_out=vhtr, h_out=h_new, x_first_in=x_before_y)
        ! Switch the direction every iteration? Maybe not useful
        ! x_before_y = .not. x_before_y

        do k=1,nz ; do j=jsd,jed ; do i=isd,ied
          h_pre(i,j,k) = h_new(i,j,k)/G%areaT(i,j)
        enddo ; enddo ; enddo

        if(CS%debug) then
          call hchksum(h_pre,"h_pre after advect_tracer",G%HI)
        endif

        call cpu_clock_begin(id_clock_ALE)
        call ALE_main_offline(G, GV, h_pre, CS%tv, &
            CS%tracer_Reg, CS%ALE_CSp, CS%offline_CSp%dt_offline)
        call cpu_clock_end(id_clock_ALE)

        if(CS%debug) then
          call hchksum(h_pre,"h_pre after ALE",G%HI)
        endif

        do k=1,nz ; do j=jsd,jed ; do i=isdB,iedB
          uhtr_sub(i,j,k) = uhtr(i,j,k)
        enddo ; enddo ; enddo
        do k=1,nz ; do j=jsdB,jedB ; do i=isd,ied
          vhtr_sub(i,j,k) = vhtr(i,j,k)
        enddo ; enddo ; enddo

        call pass_vector(uhtr_sub,vhtr_sub,G%Domain)
        call pass_var(h_pre, G%Domain)

        if(CS%debug) then
          call uchksum(uhtr_sub,"uhtr_sub after adv iteration",G%HI)
          call vchksum(vhtr_sub,"vhtr_sub after adv iteration",G%HI)
          call hchksum(h_pre,"h_pre after adv iteration",G%HI)
        endif

        sum_u = 0.0
        do k=1,nz; do j=js,je ; do i=is-1,ie
          sum_u = sum_u + abs(uhtr_sub(i,j,k))
        enddo; enddo; enddo
        sum_v = 0.0
        do k=1,nz; do j=js-1,je; do i=is,ie
          sum_v = sum_v + abs(vhtr_sub(i,j,k))
        enddo; enddo ; enddo

        call sum_across_PEs(sum_u)
        call sum_across_PEs(sum_v)

        if(sum_u+sum_v==0.0) then
          if(is_root_pe()) print *, "Converged after iteration", iter
          converged = .true.
          exit
!        print *, "Remaining uflux, vflux:", sum(abs(uhtr)), sum(abs(vhtr))
        else
          converged=.false.
        endif
      enddo

      ! Now do the other half of the vertical mixing and tracer source/sink functions
      call call_tracer_column_fns(h_pre, h_new, eatr*0.5, ebtr*0.5, &
              fluxes, CS%offline_CSp%dt_offline*0.5, G, GV, CS%tv, &
              CS%diabatic_CSp%optics, CS%tracer_flow_CSp, CS%debug, &
              evap_CFL_limit=evap_CFL_limit, &
              minimum_forcing_depth=minimum_forcing_depth)
      call applyTracerBoundaryFluxesInOut(G, GV, zero_3dh, 0.5*dt_offline, fluxes, h_pre, &
          evap_CFL_limit, minimum_forcing_depth)

      if(CS%debug) then
        call hchksum(h_pre,"h_pre after 2nd diabatic",G%HI)
      endif

      if(CS%offline_CSp%id_eta_diff>0) then
        eta_pre(:,:) = 0.0
        eta_end(:,:) = 0.0
        do k=1,nz ; do j=jsd,jed ; do i=isd,ied
          if(h_pre(i,j,k)>GV%Angstrom) eta_pre(i,j) = eta_pre(i,j)+h_pre(i,j,k)
          if(h_end(i,j,k)>GV%Angstrom) eta_end(i,j) = eta_end(i,j)+h_end(i,j,k)
        enddo ; enddo; enddo

        call post_data(CS%offline_CSp%id_eta_diff,eta_pre-eta_end,CS%diag)

      endif

      if (.not. converged) then

        do k=1,nz ; do j=jsd,jed ; do i=isd,ied
          h_vol(i,j,k) = h_pre(i,j,k)*G%areaT(i,j)
        enddo ; enddo ; enddo

        if (CS%debug) then
          call hchksum(h_pre,"h_pre after before redistribute",G%HI)
          call uchksum(uhtr_sub,"uhtr_sub before redistribute",G%HI)
          call vchksum(vhtr_sub,"vhtr_sub before redistribute",G%HI)
        endif

        if (CS%offline_CSp%id_h_redist>0) call post_data(CS%offline_CSp%id_h_redist, h_pre, CS%diag)
        if (CS%offline_CSp%id_uhr_redist>0) call post_data(CS%offline_CSp%id_uhr_redist, uhtr, CS%diag)
        if (CS%offline_CSp%id_vhr_redist>0) call post_data(CS%offline_CSp%id_vhr_redist, vhtr, CS%diag)

        select case (CS%offline_CSp%redistribute_method)
          case ('barotropic')
            if (x_before_y) then
              call distribute_residual_uh_barotropic(G, GV, h_pre, uhtr_sub)
              call distribute_residual_vh_barotropic(G, GV, h_pre, vhtr_sub)
            else
              call distribute_residual_vh_barotropic(G, GV, h_pre, vhtr_sub)
              call distribute_residual_uh_barotropic(G, GV, h_pre, uhtr_sub)
            endif
            call advect_tracer(h_pre, uhtr_sub, vhtr_sub, CS%OBC, dt_iter, G, GV, &
                CS%tracer_adv_CSp, CS%tracer_Reg, h_vol, max_iter_in=1, &
                uhr_out=uhtr, vhr_out=vhtr, h_out=h_new, x_first_in=x_before_y)

          case ('upwards')
            if (x_before_y) then
              call distribute_residual_uh_upwards(G, GV, h_pre, uhtr_sub)
              call distribute_residual_vh_upwards(G, GV, h_pre, vhtr_sub)
            else
              call distribute_residual_vh_upwards(G, GV, h_pre, vhtr_sub)
              call distribute_residual_uh_upwards(G, GV, h_pre, uhtr_sub)
            endif
            call advect_tracer(h_pre, uhtr_sub, vhtr_sub, CS%OBC, dt_iter, G, GV, &
                  CS%tracer_adv_CSp, CS%tracer_Reg, h_vol, max_iter_in=1, &
                  uhr_out=uhtr, vhr_out=vhtr, h_out=h_new, x_first_in=x_before_y)
          case ('none')
            call MOM_error(WARNING,"Offline advection did not converge")

          case default
            call MOM_error(FATAL,"Unrecognized REDISTRIBUTE_METHOD")
        end select

        if (CS%debug) then
          call hchksum(h_pre,"h_pre after after redistribute",G%HI)
          call uchksum(uhtr_sub,"uhtr_sub after redistribute",G%HI)
          call vchksum(vhtr_sub,"vhtr_sub after redistribute",G%HI)
        endif

        do k=1,nz ; do j=jsd,jed ; do i=isd,ied
          h_pre(i,j,k) = h_new(i,j,k)/G%areaT(i,j)
        enddo ; enddo ; enddo

      endif

      ! Call ALE one last time to make sure that tracers are remapped onto the layer thicknesses
      ! stored from the forward run
      call cpu_clock_begin(id_clock_ALE)
      call ALE_offline_tracer_final( G, GV, h_pre, h_end, CS%tracer_Reg, CS%ALE_CSp)
      call cpu_clock_end(id_clock_ALE)

      ! Finish with the other half of the tracer horizontal diffusion
      call tracer_hordiff(h_pre, CS%offline_CSp%dt_offline*0.5, CS%MEKE, CS%VarMix, G, GV, &
        CS%tracer_diff_CSp, CS%tracer_Reg, CS%tv, do_online_flag=.false., read_khdt_x=khdt_x*0.5, &
        read_khdt_y=khdt_y*0.5)

    elseif (.not. CS%use_ALE_algorithm) then
      do iter=1,CS%offline_CSp%num_off_iter

        do k = 1, nz ; do j=js-1,je+1 ; do i=is-1,ie+1
          eatr_sub(i,j,k) = eatr(i,j,k)
          ebtr_sub(i,j,k) = ebtr(i,j,k)
        enddo; enddo ; enddo

        do k = 1, nz ; do j=js-1,je+1 ; do i=is-2,ie+1
          uhtr_sub(I,j,k) = uhtr(I,j,k)
        enddo; enddo ; enddo

        do k = 1, nz ; do j=js-2,je+1 ; do i=is-1,ie+1
          vhtr_sub(i,J,k) = vhtr(i,J,k)
        enddo; enddo ; enddo


        ! Calculate 3d mass transports to be used in this iteration
        call limit_mass_flux_3d(G, GV, uhtr_sub, vhtr_sub, eatr_sub, ebtr_sub, h_pre, &
            CS%offline_CSp%max_off_cfl)

        if (z_first) then
          ! First do vertical advection
          call update_h_vertical_flux(G, GV, eatr_sub, ebtr_sub, h_pre, h_new)
          call call_tracer_column_fns(h_pre, h_new, eatr_sub, ebtr_sub, &
              fluxes, dt_iter, G, GV, CS%tv, CS%diabatic_CSp%optics, CS%tracer_flow_CSp, CS%debug)
          ! We are now done with the vertical mass transports, so now h_new is h_sub
          do k = 1, nz ; do j=js-1,je+1 ; do i=is-1,ie+1
            h_pre(i,j,k) = h_new(i,j,k)
          enddo ; enddo ; enddo
          call pass_var(h_pre,G%Domain)

          ! Second zonal and meridional advection
          call update_h_horizontal_flux(G, GV, uhtr_sub, vhtr_sub, h_pre, h_new)
          do k = 1, nz ; do i = is-1, ie+1 ; do j=js-1, je+1
            h_vol(i,j,k) = h_pre(i,j,k)*G%areaT(i,j)
          enddo; enddo; enddo
          call advect_tracer(h_pre, uhtr_sub, vhtr_sub, CS%OBC, dt_iter, G, GV, &
              CS%tracer_adv_CSp, CS%tracer_Reg, h_vol, max_iter_in=30, x_first_in=x_before_y)

          ! Done with horizontal so now h_pre should be h_new
          do k = 1, nz ; do i=is-1,ie+1 ; do j=js-1,je+1
              h_pre(i,j,k) = h_new(i,j,k)
          enddo ; enddo ; enddo

        endif

        if (.not. z_first) then

          ! First zonal and meridional advection
          call update_h_horizontal_flux(G, GV, uhtr_sub, vhtr_sub, h_pre, h_new)
          do k = 1, nz ; do i = is-1, ie+1 ; do j=js-1, je+1
            h_vol(i,j,k) = h_pre(i,j,k)*G%areaT(i,j)
          enddo; enddo; enddo
          call advect_tracer(h_pre, uhtr_sub, vhtr_sub, CS%OBC, dt_iter, G, GV, &
              CS%tracer_adv_CSp, CS%tracer_Reg, h_vol, max_iter_in=30, x_first_in=x_before_y)

          ! Done with horizontal so now h_pre should be h_new
          do k = 1, nz ; do i=is-1,ie+1 ; do j=js-1,je+1
              h_pre(i,j,k) = h_new(i,j,k)
          enddo ; enddo ; enddo

          ! Second vertical advection
          call update_h_vertical_flux(G, GV, eatr_sub, ebtr_sub, h_pre, h_new)
          call call_tracer_column_fns(h_pre, h_new, eatr_sub, ebtr_sub, &
              fluxes, dt_iter, G, GV, CS%tv, CS%diabatic_CSp%optics, CS%tracer_flow_CSp, CS%debug)
          ! We are now done with the vertical mass transports, so now h_new is h_sub
          do k = 1, nz ; do i=is-1,ie+1 ; do j=js-1,je+1
            h_pre(i,j,k) = h_new(i,j,k)
          enddo ; enddo ; enddo


        endif

        ! Update remaining transports
        do k = 1, nz ; do j=js-1,je+1 ; do i=is-1,ie+1
          eatr(i,j,k) = eatr(i,j,k) - eatr_sub(i,j,k)
          ebtr(i,j,k) = ebtr(i,j,k) - ebtr_sub(i,j,k)
        enddo; enddo ; enddo

        do k = 1, nz ; do j=js-1,je+1 ; do i=is-2,ie+1
          uhtr(I,j,k) = uhtr(I,j,k) - uhtr_sub(I,j,k)
        enddo; enddo ; enddo

        do k = 1, nz ; do j=js-2,je+1 ; do i=is-1,ie+1
          vhtr(i,J,k) = vhtr(i,J,k) - vhtr_sub(i,J,k)
        enddo; enddo ; enddo

        call pass_var(eatr,G%Domain)
        call pass_var(ebtr,G%Domain)
        call pass_var(h_pre,G%Domain)
        call pass_vector(uhtr,vhtr,G%Domain)
  !
        ! Calculate how close we are to converging by summing the remaining fluxes at each point
        sum_abs_fluxes = 0.0
        sum_u = 0.0
        sum_v = 0.0
        do k=1,nz; do j=js,je; do i=is,ie
          sum_u = sum_u + abs(uhtr(I-1,j,k))+abs(uhtr(I,j,k))
          sum_v = sum_v + abs(vhtr(i,J-1,k))+abs(vhtr(I,J,k))
          sum_abs_fluxes = sum_abs_fluxes + abs(eatr(i,j,k)) + abs(ebtr(i,j,k)) + abs(uhtr(I-1,j,k)) + &
              abs(uhtr(I,j,k)) + abs(vhtr(i,J-1,k)) + abs(vhtr(i,J,k))
        enddo; enddo; enddo
        call sum_across_PEs(sum_abs_fluxes)

        print *, "Remaining u-flux, v-flux:", sum_u, sum_v
        if (sum_abs_fluxes==0) then
          print *, 'Converged after iteration', iter
          exit
        endif

        ! Switch order of Strang split every iteration
        z_first = .not. z_first
        x_before_y = .not. x_before_y

      end do
      call tracer_hordiff(h_end, CS%offline_CSp%dt_offline*0.5, CS%MEKE, CS%VarMix, G, GV, &
        CS%tracer_diff_CSp, CS%tracer_Reg, CS%tv, do_online_flag=.false., read_khdt_x=khdt_x*0.5, &
        read_khdt_y=khdt_y*0.5)
    endif

    h_temp = h_end-h_pre

    if (CS%offline_CSp%id_hr>0) call post_data(CS%offline_CSp%id_hr, h_temp, CS%diag)
    if (CS%offline_CSp%id_uhr>0) call post_data(CS%offline_CSp%id_uhr, uhtr, CS%diag)
    if (CS%offline_CSp%id_vhr>0) call post_data(CS%offline_CSp%id_vhr, vhtr, CS%diag)
    if (CS%offline_CSp%id_ear>0) call post_data(CS%offline_CSp%id_ear, eatr, CS%diag)
    if (CS%offline_CSp%id_ebr>0) call post_data(CS%offline_CSp%id_ebr, ebtr, CS%diag)

    call cpu_clock_end(id_clock_tracer)

    call disable_averaging(CS%diag)

    ! Note here T/S are reset to the stored snap shot to ensure that the offline model
    ! densities, used in the neutral diffusion code don't drift too far from the online
    ! model
    do i = is, ie ; do j = js, je ; do k=1,nz
      CS%T(i,j,k) = temp_old(i,j,k)
      CS%S(i,j,k) = salt_old(i,j,k)
      CS%h(i,j,k) = h_end(i,j,k)
    enddo ;  enddo; enddo
>>>>>>> 55499389

  call disable_averaging(CS%diag)

  call pass_var(CS%tv%T,G%Domain)
  call pass_var(CS%tv%S,G%Domain)
  call pass_var(CS%h,G%Domain)

  fluxes%fluxes_used = .true.

end subroutine step_tracers


!> This subroutine initializes MOM.
subroutine initialize_MOM(Time, param_file, dirs, CS, Time_in, offline_tracer_mode)
  type(time_type), target,   intent(inout) :: Time        !< model time, set in this routine
  type(param_file_type),     intent(out)   :: param_file  !< structure indicating paramater file to parse
  type(directories),         intent(out)   :: dirs        !< structure with directory paths
  type(MOM_control_struct),  pointer       :: CS          !< pointer set in this routine to MOM control structure
  type(time_type), optional, intent(in)    :: Time_in     !< time passed to MOM_initialize_state when
                                                          !! model is not being started from a restart file
  logical,         optional, intent(out)   :: offline_tracer_mode !< True if tracers are being run offline

  ! local
  type(ocean_grid_type),  pointer :: G => NULL() ! A pointer to a structure with metrics and related
  type(hor_index_type)            :: HI  !  A hor_index_type for array extents
  type(verticalGrid_type), pointer :: GV => NULL()
  type(dyn_horgrid_type), pointer :: dG => NULL()
  type(diag_ctrl),        pointer :: diag
  
  character(len=4), parameter :: vers_num = 'v2.0'

! This include declares and sets the variable "version".
#include "version_variable.h"

  integer :: i, j, k, is, ie, js, je, isd, ied, jsd, jed, nz
  integer :: IsdB, IedB, JsdB, JedB
  real    :: dtbt
  real    :: Z_diag_int  ! minimum interval between calc depth-space diagnostics (sec)

  real, allocatable, dimension(:,:,:) :: e   ! interface heights (meter)
  real, allocatable, dimension(:,:)   :: eta ! free surface height (m) or bottom press (Pa)
  real, allocatable, dimension(:,:)   :: area_shelf_h ! area occupied by ice shelf
  real, dimension(:,:), allocatable, target  :: frac_shelf_h ! fraction of total area occupied by ice shelf
  real, dimension(:,:), pointer :: shelf_area
  type(MOM_restart_CS),  pointer      :: restart_CSp_tmp => NULL()

  real    :: default_val       ! default value for a parameter
  logical :: write_geom_files  ! If true, write out the grid geometry files.
  logical :: new_sim
  logical :: use_geothermal    ! If true, apply geothermal heating.
  logical :: use_EOS           ! If true, density calculated from T & S using an equation of state.
  logical :: symmetric         ! If true, use symmetric memory allocation.
  logical :: save_IC           ! If true, save the initial conditions.
  logical :: do_unit_tests     ! If true, call unit tests.
  logical :: test_grid_copy = .false.
  logical :: use_ice_shelf     ! Needed for ALE
  logical :: global_indexing   ! If true use global horizontal index values instead
                               ! of having the data domain on each processor start at 1.
  logical :: bathy_at_vel      ! If true, also define bathymetric fields at the
                               ! the velocity points.
  integer :: first_direction   ! An integer that indicates which direction is to be
                               ! updated first in directionally split parts of the
                               ! calculation.  This can be altered during the course
                               ! of the run via calls to set_first_direction.
  integer :: nkml, nkbl, verbosity, write_geom

  type(time_type)                 :: Start_time
  type(ocean_internal_state)      :: MOM_internal_state
  character(len=200) :: area_varname, ice_shelf_file, inputdir, filename

  if (associated(CS)) then
    call MOM_error(WARNING, "initialize_MOM called with an associated "// &
                            "control structure.")
    return
  endif
  allocate(CS)

  if (test_grid_copy) then ; allocate(G)
  else ; G => CS%G ; endif

  CS%Time => Time

  id_clock_init = cpu_clock_id('Ocean Initialization', grain=CLOCK_SUBCOMPONENT)
  call cpu_clock_begin(id_clock_init)

  Start_time = Time ; if (present(Time_in)) Start_time = Time_in

  call Get_MOM_Input(param_file, dirs)

  verbosity = 2 ; call read_param(param_file, "VERBOSITY", verbosity)
  call MOM_set_verbosity(verbosity)
  call callTree_enter("initialize_MOM(), MOM.F90")

  call find_obsolete_params(param_file)

  ! Read relevant parameters and write them to the model log.
  call log_version(param_file, "MOM", version, "")
  call get_param(param_file, "MOM", "VERBOSITY", verbosity,  &
                 "Integer controlling level of messaging\n" // &
                 "\t0 = Only FATAL messages\n" // &
                 "\t2 = Only FATAL, WARNING, NOTE [default]\n" // &
                 "\t9 = All)", default=2)
  call get_param(param_file, "MOM", "SPLIT", CS%split, &
                 "Use the split time stepping if true.", default=.true.)
  if (CS%split) then
    call get_param(param_file, "MOM", "USE_LEGACY_SPLIT", CS%legacy_split, &
                 "If true, use the full range of options available from \n"//&
                 "the older GOLD-derived split time stepping code.", &
                 default=.false.)
    CS%use_RK2 = .false.
  else
    call get_param(param_file, "MOM", "USE_RK2", CS%use_RK2, &
                 "If true, use RK2 instead of RK3 in the unsplit time stepping.", &
                 default=.false.)
    CS%legacy_split = .false.
  endif

  call get_param(param_file, "MOM", "CALC_RHO_FOR_SEA_LEVEL", CS%calc_rho_for_sea_lev, &
                 "If true, the in-situ density is used to calculate the\n"//&
                 "effective sea level that is returned to the coupler. If false,\n"//&
                 "the Boussinesq parameter RHO_0 is used.", default=.false.)
  call get_param(param_file, "MOM", "ENABLE_THERMODYNAMICS", CS%use_temperature, &
                 "If true, Temperature and salinity are used as state \n"//&
                 "variables.", default=.true.)
  call get_param(param_file, "MOM", "USE_EOS", use_EOS, &
                 "If true,  density is calculated from temperature and \n"//&
                 "salinity with an equation of state.  If USE_EOS is \n"//&
                 "true, ENABLE_THERMODYNAMICS must be true as well.", &
                 default=CS%use_temperature)
  call get_param(param_file, "MOM", "DIABATIC_FIRST", CS%diabatic_first, &
                 "If true, apply diabatic and thermodynamic processes, \n"//&
                 "including buoyancy forcing and mass gain or loss, \n"//&
                 "before stepping the dynamics forward.", default=.false.)
  call get_param(param_file, "MOM", "USE_CONTEMP_ABSSAL", CS%use_conT_absS, &
                 "If true, , the prognostics T&S are the conservative temperature \n"//&
                 "and absolute salinity. Care should be taken to convert them \n"//&
                 "to potential temperature and practical salinity before  \n"//&
                 "exchanging them with the coupler and/or reporting T&S diagnostics. \n"&
                 , default=.false.)
  call get_param(param_file, "MOM", "ADIABATIC", CS%adiabatic, &
                 "There are no diapycnal mass fluxes if ADIABATIC is \n"//&
                 "true. This assumes that KD = KDML = 0.0 and that \n"//&
                 "there is no buoyancy forcing, but makes the model \n"//&
                 "faster by eliminating subroutine calls.", default=.false.)
  call get_param(param_file, "MOM", "DO_DYNAMICS", CS%do_dynamics, &
                 "If False, skips the dynamics calls that update u & v, as well as\n"//&
                 "the gravity wave adjustment to h. This is a fragile feature and\n"//&
                 "thus undocumented.", default=.true., do_not_log=.true. )
  call get_param(param_file, "MOM", "ADVECT_TS", CS%advect_TS , &
                 "If True, advect temperature and salinity horizontally\n"//&
                 "If False, T/S are registered for advection.\n"//&
                 "This is intended only to be used in offline tracer mode.", & 
                 "and is by default false in that case", &
                 do_not_log = .true., default=.true. )               
  if (present(offline_tracer_mode)) then ! Only read this parameter in solo mode
    call get_param(param_file, "MOM", "OFFLINE_TRACER_MODE", CS%offline_tracer_mode, &
                 "If true, barotropic and baroclinic dynamics, thermodynamics\n"//&
                 "are all bypassed with all the fields necessary to integrate\n"//&
                 "the tracer advection and diffusion equation are read in from\n"//&
                 "files stored from a previous integration of the prognostic model.\n"//&
                 "NOTE: This option only used in the ocean_solo_driver.", default=.false.)
    if(CS%offline_tracer_mode) then
      call get_param(param_file, "MOM", "ADVECT_TS", CS%advect_TS , &
                   "If True, advect temperature and salinity horizontally\n"//&
                   "If False, T/S are registered for advection.\n"//&
                   "This is intended only to be used in offline tracer mode."//&
                   "and is by default false in that case", & 
                   default=.false. )
    endif
  endif
  call get_param(param_file, "MOM", "USE_REGRIDDING", CS%use_ALE_algorithm , &
                 "If True, use the ALE algorithm (regridding/remapping).\n"//&
                 "If False, use the layered isopycnal algorithm.", default=.false. )
  call get_param(param_file, "MOM", "BULKMIXEDLAYER", CS%bulkmixedlayer, &
                 "If true, use a Kraus-Turner-like bulk mixed layer \n"//&
                 "with transitional buffer layers.  Layers 1 through  \n"//&
                 "NKML+NKBL have variable densities. There must be at \n"//&
                 "least NKML+NKBL+1 layers if BULKMIXEDLAYER is true. \n"//&
                 "BULKMIXEDLAYER can not be used with USE_REGRIDDING. \n"//&
                 "The default is influenced by ENABLE_THERMODYNAMICS.", &
                 default=CS%use_temperature .and. .not.CS%use_ALE_algorithm)
  call get_param(param_file, "MOM", "THICKNESSDIFFUSE", CS%thickness_diffuse, &
                 "If true, interface heights are diffused with a \n"//&
                 "coefficient of KHTH.", default=.false.)
  call get_param(param_file, "MOM",  "THICKNESSDIFFUSE_FIRST", &
                                      CS%thickness_diffuse_first, &
                 "If true, do thickness diffusion before dynamics.\n"//&
                 "This is only used if THICKNESSDIFFUSE is true.", &
                 default=.false.)
  call get_param(param_file, "MOM", "BATHYMETRY_AT_VEL", bathy_at_vel, &
                 "If true, there are separate values for the basin depths \n"//&
                 "at velocity points.  Otherwise the effects of topography \n"//&
                 "are entirely determined from thickness points.", &
                 default=.false.)

  call get_param(param_file, "MOM", "DEBUG", CS%debug, &
                 "If true, write out verbose debugging data.", default=.false.)
  call get_param(param_file, "MOM", "DEBUG_TRUNCATIONS", CS%debug_truncations, &
                 "If true, calculate all diagnostics that are useful for \n"//&
                 "debugging truncations.", default=.false.)

  call get_param(param_file, "MOM", "DT", CS%dt, &
                 "The (baroclinic) dynamics time step.  The time-step that \n"//&
                 "is actually used will be an integer fraction of the \n"//&
                 "forcing time-step (DT_FORCING in ocean-only mode or the \n"//&
                 "coupling timestep in coupled mode.)", units="s", &
                 fail_if_missing=.true.)
  call get_param(param_file, "MOM", "DT_THERM", CS%dt_therm, &
                 "The thermodynamic and tracer advection time step. \n"//&
                 "Ideally DT_THERM should be an integer multiple of DT \n"//&
                 "and less than the forcing or coupling time-step, unless \n"//&
                 "THERMO_SPANS_COUPLING is true, in which case DT_THERM \n"//&
                 "can be an integer multiple of the coupling timestep.  By \n"//&
                 "default DT_THERM is set to DT.", units="s", default=CS%dt)
  call get_param(param_file, "MOM", "THERMO_SPANS_COUPLING", CS%thermo_spans_coupling, &
                 "If true, the MOM will take thermodynamic and tracer \n"//&
                 "timesteps that can be longer than the coupling timestep. \n"//&
                 "The actual thermodynamic timestep that is used in this \n"//&
                 "case is the largest integer multiple of the coupling \n"//&
                 "timestep that is less than or equal to DT_THERM.", default=.false.)

  if (.not.CS%bulkmixedlayer) then
    call get_param(param_file, "MOM", "HMIX_SFC_PROP", CS%Hmix, &
                 "If BULKMIXEDLAYER is false, HMIX_SFC_PROP is the depth \n"//&
                 "over which to average to find surface properties like \n"//&
                 "SST and SSS or density (but not surface velocities).", &
                 units="m", default=1.0)
    call get_param(param_file, "MOM", "HMIX_UV_SFC_PROP", CS%Hmix_UV, &
                 "If BULKMIXEDLAYER is false, HMIX_UV_SFC_PROP is the depth\n"//&
                 "over which to average to find surface flow properties,\n"//&
                 "SSU, SSV. A non-positive value indicates no averaging.", &
                 units="m", default=0.)
  endif
  call get_param(param_file, "MOM", "MIN_Z_DIAG_INTERVAL", Z_diag_int, &
                 "The minimum amount of time in seconds between \n"//&
                 "calculations of depth-space diagnostics. Making this \n"//&
                 "larger than DT_THERM reduces the  performance penalty \n"//&
                 "of regridding to depth online.", units="s", default=0.0)
  call get_param(param_file, "MOM", "INTERPOLATE_P_SURF", CS%interp_p_surf, &
                 "If true, linearly interpolate the surface pressure \n"//&
                 "over the coupling time step, using the specified value \n"//&
                 "at the end of the step.", default=.false.)

  if (CS%split) then
    call get_param(param_file, "MOM", "DTBT", dtbt, default=-0.98)
    default_val = CS%dt_therm ; if (dtbt > 0.0) default_val = -1.0
    CS%dtbt_reset_period = -1.0
    call get_param(param_file, "MOM", "DTBT_RESET_PERIOD", CS%dtbt_reset_period, &
                 "The period between recalculations of DTBT (if DTBT <= 0). \n"//&
                 "If DTBT_RESET_PERIOD is negative, DTBT is set based \n"//&
                 "only on information available at initialization.  If \n"//&
                 "dynamic, DTBT will be set at least every forcing time \n"//&
                 "step, and if 0, every dynamics time step.  The default is \n"//&
                 "set by DT_THERM.  This is only used if SPLIT is true.", &
                 units="s", default=default_val, do_not_read=(dtbt > 0.0))
  endif

  ! This is here in case these values are used inappropriately.
  CS%use_frazil = .false. ; CS%bound_salinity = .false. ; CS%tv%P_Ref = 2.0e7
  if (CS%use_temperature) then
    call get_param(param_file, "MOM", "FRAZIL", CS%use_frazil, &
                 "If true, water freezes if it gets too cold, and the \n"//&
                 "the accumulated heat deficit is returned in the \n"//&
                 "surface state.  FRAZIL is only used if \n"//&
                 "ENABLE_THERMODYNAMICS is true.", default=.false.)
    call get_param(param_file, "MOM", "DO_GEOTHERMAL", use_geothermal, &
                 "If true, apply geothermal heating.", default=.false.)
    call get_param(param_file, "MOM", "BOUND_SALINITY", CS%bound_salinity, &
                 "If true, limit salinity to being positive. (The sea-ice \n"//&
                 "model may ask for more salt than is available and \n"//&
                 "drive the salinity negative otherwise.)", default=.false.)
    call get_param(param_file, "MOM", "C_P", CS%tv%C_p, &
                 "The heat capacity of sea water, approximated as a \n"//&
                 "constant. This is only used if ENABLE_THERMODYNAMICS is \n"//&
                 "true. The default value is from the TEOS-10 definition \n"//&
                 "of conservative temperature.", units="J kg-1 K-1", &
                 default=3991.86795711963)
  endif
  if (use_EOS) call get_param(param_file, "MOM", "P_REF", CS%tv%P_Ref, &
                 "The pressure that is used for calculating the coordinate \n"//&
                 "density.  (1 Pa = 1e4 dbar, so 2e7 is commonly used.) \n"//&
                 "This is only used if USE_EOS and ENABLE_THERMODYNAMICS \n"//&
                 "are true.", units="Pa", default=2.0e7)

  if (CS%bulkmixedlayer) then
    call get_param(param_file, "MOM", "NKML", nkml, &
                 "The number of sublayers within the mixed layer if \n"//&
                 "BULKMIXEDLAYER is true.", units="nondim", default=2)
    call get_param(param_file, "MOM", "NKBL", nkbl, &
                 "The number of layers that are used as variable density \n"//&
                 "buffer layers if BULKMIXEDLAYER is true.", units="nondim", &
                 default=2)
  endif

  call get_param(param_file, "MOM", "GLOBAL_INDEXING", global_indexing, &
                 "If true, use a global lateral indexing convention, so \n"//&
                 "that corresponding points on different processors have \n"//&
                 "the same index. This does not work with static memory.", &
                 default=.false., layoutParam=.true.)
#ifdef STATIC_MEMORY_
  if (global_indexing) call MOM_error(FATAL, "initialize_MOM: "//&
       "GLOBAL_INDEXING can not be true with STATIC_MEMORY.")
#endif
  call get_param(param_file, "MOM", "FIRST_DIRECTION", first_direction, &
                 "An integer that indicates which direction goes first \n"//&
                 "in parts of the code that use directionally split \n"//&
                 "updates, with even numbers (or 0) used for x- first \n"//&
                 "and odd numbers used for y-first.", default=0)

  call get_param(param_file, "MOM", "CHECK_BAD_SURFACE_VALS", &
                                     CS%check_bad_surface_vals, &
                 "If true, check the surface state for ridiculous values.", &
                 default=.false.)
  if (CS%check_bad_surface_vals) then
    call get_param(param_file, "MOM", "BAD_VAL_SSH_MAX", CS%bad_val_ssh_max, &
                 "The value of SSH above which a bad value message is \n"//&
                 "triggered, if CHECK_BAD_SURFACE_VALS is true.", units="m", &
                 default=20.0)
    call get_param(param_file, "MOM", "BAD_VAL_SSS_MAX", CS%bad_val_sss_max, &
                 "The value of SSS above which a bad value message is \n"//&
                 "triggered, if CHECK_BAD_SURFACE_VALS is true.", units="PPT", &
                 default=45.0)
    call get_param(param_file, "MOM", "BAD_VAL_SST_MAX", CS%bad_val_sst_max, &
                 "The value of SST above which a bad value message is \n"//&
                 "triggered, if CHECK_BAD_SURFACE_VALS is true.", &
                 units="deg C", default=45.0)
    call get_param(param_file, "MOM", "BAD_VAL_SST_MIN", CS%bad_val_sst_min, &
                 "The value of SST below which a bad value message is \n"//&
                 "triggered, if CHECK_BAD_SURFACE_VALS is true.", &
                 units="deg C", default=-2.1)
  endif

  call get_param(param_file, "MOM", "SAVE_INITIAL_CONDS", save_IC, &
                 "If true, write the initial conditions to a file given \n"//&
                 "by IC_OUTPUT_FILE.", default=.false.)
  call get_param(param_file, "MOM", "IC_OUTPUT_FILE", CS%IC_file, &
                 "The file into which to write the initial conditions.", &
                 default="MOM_IC")
  call get_param(param_file, "MOM", "WRITE_GEOM", write_geom, &
                 "If =0, never write the geometry and vertical grid files.\n"//&
                 "If =1, write the geometry and vertical grid files only for\n"//&
                 "a new simulation. If =2, always write the geometry and\n"//&
                 "vertical grid files. Other values are invalid.", default=1)
  if (write_geom<0 .or. write_geom>2) call MOM_error(FATAL,"MOM: "//&
         "WRITE_GEOM must be equal to 0, 1 or 2.")
  write_geom_files = ((write_geom==2) .or. ((write_geom==1) .and. &
     ((dirs%input_filename(1:1)=='n') .and. (LEN_TRIM(dirs%input_filename)==1))))

  ! Check for inconsistent parameter settings.
  if (CS%use_ALE_algorithm .and. CS%bulkmixedlayer) call MOM_error(FATAL, &
    "MOM: BULKMIXEDLAYER can not currently be used with the ALE algorithm.")
  if (CS%use_ALE_algorithm .and. .not.CS%use_temperature) call MOM_error(FATAL, &
     "MOM: At this time, USE_EOS should be True when using the ALE algorithm.")
  if (CS%adiabatic .and. CS%use_temperature) call MOM_error(WARNING, &
    "MOM: ADIABATIC and ENABLE_THERMODYNAMICS both defined is usually unwise.")
  if (use_EOS .and. .not.CS%use_temperature) call MOM_error(FATAL, &
    "MOM: ENABLE_THERMODYNAMICS must be defined to use USE_EOS.")
  if (CS%adiabatic .and. CS%bulkmixedlayer) call MOM_error(FATAL, &
    "MOM: ADIABATIC and BULKMIXEDLAYER can not both be defined.")
  if (CS%bulkmixedlayer .and. .not.use_EOS) call MOM_error(FATAL, &
      "initialize_MOM: A bulk mixed layer can only be used with T & S as "//&
      "state variables. Add USE_EOS = True to MOM_input.")

  call get_param(param_file, 'MOM', "ICE_SHELF", use_ice_shelf, default=.false., do_not_log=.true.)
  if (use_ice_shelf) then
     inputdir = "." ;  call get_param(param_file, 'MOM', "INPUTDIR", inputdir)
     inputdir = slasher(inputdir)
     call get_param(param_file, 'MOM', "ICE_THICKNESS_FILE", ice_shelf_file, &
                    "The file from which the ice bathymetry and area are read.", &
                    fail_if_missing=.true.)
     call get_param(param_file, 'MOM', "ICE_AREA_VARNAME", area_varname, &
                    "The name of the area variable in ICE_THICKNESS_FILE.", &
                    fail_if_missing=.true.)
  endif


  call callTree_waypoint("MOM parameters read (initialize_MOM)")

  ! Set up the model domain and grids.
#ifdef SYMMETRIC_MEMORY_
  symmetric = .true.
#else
  symmetric = .false.
#endif
#ifdef STATIC_MEMORY_
  call MOM_domains_init(G%domain, param_file, symmetric=symmetric, &
            static_memory=.true., NIHALO=NIHALO_, NJHALO=NJHALO_, &
            NIGLOBAL=NIGLOBAL_, NJGLOBAL=NJGLOBAL_, NIPROC=NIPROC_, &
            NJPROC=NJPROC_)
#else
  call MOM_domains_init(G%domain, param_file, symmetric=symmetric)
#endif
  call callTree_waypoint("domains initialized (initialize_MOM)")

  call MOM_checksums_init(param_file)
  call diag_mediator_infrastructure_init()
  call MOM_io_init(param_file)

  call hor_index_init(G%Domain, HI, param_file, &
                      local_indexing=.not.global_indexing)

  call create_dyn_horgrid(dG, HI, bathymetry_at_vel=bathy_at_vel)
  call clone_MOM_domain(G%Domain, dG%Domain)

  call verticalGridInit( param_file, CS%GV )
  GV => CS%GV
!  dG%g_Earth = GV%g_Earth

  ! Allocate the auxiliary non-symmetric domain for debugging or I/O purposes.
  if (CS%debug .or. dG%symmetric) &
    call clone_MOM_domain(dG%Domain, dG%Domain_aux, symmetric=.false.)

  call callTree_waypoint("grids initialized (initialize_MOM)")


  call MOM_timing_init(CS)

  call tracer_registry_init(param_file, CS%tracer_Reg)

  is   = dG%isc   ; ie   = dG%iec  ; js   = dG%jsc  ; je   = dG%jec ; nz = GV%ke
  isd  = dG%isd   ; ied  = dG%ied  ; jsd  = dG%jsd  ; jed  = dG%jed
  IsdB = dG%IsdB  ; IedB = dG%IedB ; JsdB = dG%JsdB ; JedB = dG%JedB

  ! Allocate and initialize space for primary MOM variables.
  ALLOC_(CS%u(IsdB:IedB,jsd:jed,nz))   ; CS%u(:,:,:) = 0.0
  ALLOC_(CS%v(isd:ied,JsdB:JedB,nz))   ; CS%v(:,:,:) = 0.0
  ALLOC_(CS%h(isd:ied,jsd:jed,nz))     ; CS%h(:,:,:) = GV%Angstrom
  ALLOC_(CS%uh(IsdB:IedB,jsd:jed,nz))  ; CS%uh(:,:,:) = 0.0
  ALLOC_(CS%vh(isd:ied,JsdB:JedB,nz))  ; CS%vh(:,:,:) = 0.0
  if (CS%use_temperature) then
    ALLOC_(CS%T(isd:ied,jsd:jed,nz))   ; CS%T(:,:,:) = 0.0
    ALLOC_(CS%S(isd:ied,jsd:jed,nz))   ; CS%S(:,:,:) = 0.0
    CS%tv%T => CS%T ; CS%tv%S => CS%S
    CS%vd_T = var_desc(name="T",units="degC",longname="Potential Temperature", &
                       cmor_field_name="thetao",cmor_units="C",                &
                       conversion=CS%tv%C_p)
    CS%vd_S = var_desc(name="S",units="PPT",longname="Salinity",&
                       cmor_field_name="so",cmor_units="ppt",   &
                       conversion=0.001)
    if(CS%advect_TS) then
      call register_tracer(CS%tv%T, CS%vd_T, param_file, dG%HI, GV, CS%tracer_Reg, CS%vd_T)
      call register_tracer(CS%tv%S, CS%vd_S, param_file, dG%HI, GV, CS%tracer_Reg, CS%vd_S)
    endif
  endif
  if (CS%use_frazil) then
    allocate(CS%tv%frazil(isd:ied,jsd:jed)) ; CS%tv%frazil(:,:) = 0.0
  endif
  if (CS%bound_salinity) then
    allocate(CS%tv%salt_deficit(isd:ied,jsd:jed)) ; CS%tv%salt_deficit(:,:)=0.0
  endif

  if (CS%bulkmixedlayer) then
    GV%nkml = nkml ; GV%nk_rho_varies = nkml + nkbl
    allocate(CS%tv%Hml(isd:ied,jsd:jed)) ; CS%tv%Hml(:,:) = 0.0
  else
    GV%nkml = 0 ; GV%nk_rho_varies = 0
  endif
  if (CS%use_ALE_algorithm) then
    call get_param(param_file, "MOM", "NK_RHO_VARIES", GV%nk_rho_varies, default=0) ! Will default to nz later... -AJA
  endif

  ALLOC_(CS%uhtr(IsdB:IedB,jsd:jed,nz)) ; CS%uhtr(:,:,:) = 0.0
  ALLOC_(CS%vhtr(isd:ied,JsdB:JedB,nz)) ; CS%vhtr(:,:,:) = 0.0
  CS%dt_trans = 0.0

  if (CS%debug_truncations) then
    allocate(CS%u_prev(IsdB:IedB,jsd:jed,nz)) ; CS%u_prev(:,:,:) = 0.0
    allocate(CS%v_prev(isd:ied,JsdB:JedB,nz)) ; CS%u_prev(:,:,:) = 0.0
  endif

  MOM_internal_state%u => CS%u ; MOM_internal_state%v => CS%v
  MOM_internal_state%h => CS%h
  MOM_internal_state%uh => CS%uh ; MOM_internal_state%vh => CS%vh
  if (CS%use_temperature) then
    MOM_internal_state%T => CS%T ; MOM_internal_state%S => CS%S
  endif

  CS%CDp%uh => CS%uh ; CS%CDp%vh => CS%vh

  if (CS%interp_p_surf) then
    allocate(CS%p_surf_prev(isd:ied,jsd:jed)) ; CS%p_surf_prev(:,:) = 0.0
  endif

  ALLOC_(CS%ave_ssh(isd:ied,jsd:jed)) ; CS%ave_ssh(:,:) = 0.0

  ! Use the Wright equation of state by default, unless otherwise specified
  ! Note: this line and the following block ought to be in a separate
  ! initialization routine for tv.
  if (use_EOS) call EOS_init(param_file,CS%tv%eqn_of_state)
  if (CS%use_temperature) then
    allocate(CS%tv%TempxPmE(isd:ied,jsd:jed))
    CS%tv%TempxPmE(:,:) = 0.0
    if (use_geothermal) then
      allocate(CS%tv%internal_heat(isd:ied,jsd:jed))
      CS%tv%internal_heat(:,:) = 0.0
    endif
  endif
  call callTree_waypoint("state variables allocated (initialize_MOM)")

  ! Set the fields that are needed for bitwise identical restarting
  ! the time stepping scheme.
  call restart_init(param_file, CS%restart_CSp)
  call set_restart_fields(GV, param_file, CS)
  if (CS%split) then
    if (CS%legacy_split) then
      call register_restarts_dyn_legacy_split(dG%HI, GV, param_file, &
               CS%dyn_legacy_split_CSp, CS%restart_CSp, CS%uh, CS%vh)
    else
      call register_restarts_dyn_split_RK2(dG%HI, GV, param_file, &
               CS%dyn_split_RK2_CSp, CS%restart_CSp, CS%uh, CS%vh)
    endif
  else
    if (CS%use_RK2) then
      call register_restarts_dyn_unsplit_RK2(dG%HI, GV, param_file, &
             CS%dyn_unsplit_RK2_CSp, CS%restart_CSp)
    else
      call register_restarts_dyn_unsplit(dG%HI, GV, param_file, &
             CS%dyn_unsplit_CSp, CS%restart_CSp)
    endif
  endif

  ! This subroutine calls user-specified tracer registration routines.
  ! Additional calls can be added to MOM_tracer_flow_control.F90.
  call call_tracer_register(dG%HI, GV, param_file, CS%tracer_flow_CSp, &
                            CS%tracer_Reg, CS%restart_CSp)

  call MEKE_alloc_register_restart(dG%HI, param_file, CS%MEKE, CS%restart_CSp)
  call set_visc_register_restarts(dG%HI, GV, param_file, CS%visc, CS%restart_CSp)
  call mixedlayer_restrat_register_restarts(dG%HI, param_file, CS%mixedlayer_restrat_CSp, CS%restart_CSp)

  ! Initialize fields
  call callTree_waypoint("restart registration complete (initialize_MOM)")

  call cpu_clock_begin(id_clock_MOM_init)
  call MOM_initialize_fixed(dG, CS%OBC, param_file, write_geom_files, dirs%output_directory)
  call callTree_waypoint("returned from MOM_initialize_fixed() (initialize_MOM)")
  call MOM_initialize_coord(GV, param_file, write_geom_files, &
                            dirs%output_directory, CS%tv, dG%max_depth)
  call callTree_waypoint("returned from MOM_initialize_coord() (initialize_MOM)")

  if (CS%use_ALE_algorithm) then
    call ALE_init(param_file, GV, dG%max_depth, CS%ALE_CSp)
    call callTree_waypoint("returned from ALE_init() (initialize_MOM)")
  endif

  !   Shift from using the temporary dynamic grid type to using the final
  ! (potentially static) ocean-specific grid type.
  !   The next line would be needed if G%Domain had not already been init'd above:
  !     call clone_MOM_domain(dG%Domain, G%Domain)
  call MOM_grid_init(G, param_file, HI, bathymetry_at_vel=bathy_at_vel)
  call copy_dyngrid_to_MOM_grid(dG, G)
  call destroy_dyn_horgrid(dG)

  ! Set a few remaining fields that are specific to the ocean grid type.
  call set_first_direction(G, first_direction)
  ! Allocate the auxiliary non-symmetric domain for debugging or I/O purposes.
  if (CS%debug .or. G%symmetric) &
    call clone_MOM_domain(G%Domain, G%Domain_aux, symmetric=.false.)
  ! Copy common variables from the vertical grid to the horizontal grid.
  ! Consider removing this later?
  G%ke = GV%ke ; G%g_Earth = GV%g_Earth

  call MOM_initialize_state(CS%u, CS%v, CS%h, CS%tv, Time, G, GV, param_file, &
                            dirs, CS%restart_CSp, CS%ALE_CSp, CS%tracer_Reg, &
                            CS%sponge_CSp, CS%ALE_sponge_CSp, CS%OBC, Time_in)
  call cpu_clock_end(id_clock_MOM_init)
  call callTree_waypoint("returned from MOM_initialize_state() (initialize_MOM)")

  ! From this point, there may be pointers being set, so the final grid type
  ! that will persist throughout the run has to be used.

  if (test_grid_copy) then
    !  Copy the data from the temporary grid to the dyn_hor_grid to CS%G.
    call create_dyn_horgrid(dG, G%HI)
    call clone_MOM_domain(G%Domain, dG%Domain)

    call clone_MOM_domain(G%Domain, CS%G%Domain)
    call MOM_grid_init(CS%G, param_file)

    call copy_MOM_grid_to_dyngrid(G, dg)
    call copy_dyngrid_to_MOM_grid(dg, CS%G)

    call destroy_dyn_horgrid(dG)
    call MOM_grid_end(G) ; deallocate(G)

    G => CS%G
    if (CS%debug .or. CS%G%symmetric) &
      call clone_MOM_domain(CS%G%Domain, CS%G%Domain_aux, symmetric=.false.)
    G%ke = GV%ke ; G%g_Earth = GV%g_Earth
  endif


  ! At this point, all user-modified initialization code has been called.  The
  ! remainder of this subroutine is controlled by the parameters that have
  ! have already been set.


  call cpu_clock_begin(id_clock_pass_init)
  !--- set up group pass for u,v,T,S and h. pass_uv_T_S_h also is used in step_MOM
  call create_group_pass(CS%pass_uv_T_S_h, CS%u, CS%v, G%Domain)
  if (CS%use_temperature) then
    call create_group_pass(CS%pass_uv_T_S_h, CS%tv%T, G%Domain)
    call create_group_pass(CS%pass_uv_T_S_h, CS%tv%S, G%Domain)
  endif
  call create_group_pass(CS%pass_uv_T_S_h, CS%h, G%Domain)
  call cpu_clock_end(id_clock_pass_init)

  if (ALE_remap_init_conds(CS%ALE_CSp) .and. .not. query_initialized(CS%h,"h",CS%restart_CSp)) then
    ! This block is controlled by the ALE parameter REMAP_AFTER_INITIALIZATION.
    ! \todo This block exists for legacy reasons and we should phase it out of
    ! all examples.
    if (CS%debug) then
      call uchksum(CS%u,"Pre ALE adjust init cond u", G%HI, haloshift=1)
      call vchksum(CS%v,"Pre ALE adjust init cond v", G%HI, haloshift=1)
      call hchksum(CS%h*GV%H_to_m,"Pre ALE adjust init cond h", G%HI, haloshift=1)
    endif
    call callTree_waypoint("Calling adjustGridForIntegrity() to remap initial conditions (initialize_MOM)")
    call adjustGridForIntegrity(CS%ALE_CSp, G, GV, CS%h )
    call callTree_waypoint("Calling ALE_main() to remap initial conditions (initialize_MOM)")
    if (use_ice_shelf) then
        filename = trim(inputdir)//trim(ice_shelf_file)
        if (.not.file_exists(filename, G%Domain)) call MOM_error(FATAL, &
          "MOM: Unable to open "//trim(filename))

        allocate(area_shelf_h(isd:ied,jsd:jed))
        allocate(frac_shelf_h(isd:ied,jsd:jed))
        call read_data(filename,trim(area_varname),area_shelf_h,domain=G%Domain%mpp_domain)
        ! initialize frac_shelf_h with zeros (open water everywhere)
        frac_shelf_h(:,:) = 0.0
        ! compute fractional ice shelf coverage of h
        do j=jsd,jed ; do i=isd,ied
            if (G%areaT(i,j) > 0.0) &
              frac_shelf_h(i,j) = area_shelf_h(i,j) / G%areaT(i,j)
        enddo ; enddo
        ! pass to the pointer
        shelf_area => frac_shelf_h
        call ALE_main(G, GV, CS%h, CS%u, CS%v, CS%tv, CS%tracer_Reg, CS%ALE_CSp, &
                      frac_shelf_h = shelf_area)
    else
        call ALE_main( G, GV, CS%h, CS%u, CS%v, CS%tv, CS%tracer_Reg, CS%ALE_CSp )
    endif
    call cpu_clock_begin(id_clock_pass_init)
    call do_group_pass(CS%pass_uv_T_S_h, G%Domain)
    call cpu_clock_end(id_clock_pass_init)

    if (CS%debug) then
      call uchksum(CS%u,"Post ALE adjust init cond u", G%HI, haloshift=1)
      call vchksum(CS%v,"Post ALE adjust init cond v", G%HI, haloshift=1)
      call hchksum(CS%h*GV%H_to_m, "Post ALE adjust init cond h", G%HI, haloshift=1)
    endif
  endif
  if ( CS%use_ALE_algorithm ) call ALE_updateVerticalGridType( CS%ALE_CSp, GV )

   diag    => CS%diag
  ! Initialize the diag mediator.
  call diag_mediator_init(G, GV%ke, param_file, diag, doc_file_dir=dirs%output_directory)

  ! Initialize the diagnostics mask arrays.
  ! This step has to be done after call to MOM_initialize_state
  ! and before MOM_diagnostics_init
  call diag_masks_set(G, GV%ke, CS%missing, diag)

  ! Set up pointers within diag mediator control structure,
  ! this needs to occur _after_ CS%h etc. have been allocated.
  call diag_set_state_ptrs(CS%h, CS%T, CS%S, CS%tv%eqn_of_state, diag)

  ! This call sets up the diagnostic axes. These are needed,
  ! e.g. to generate the target grids below.
  call set_axes_info(G, GV, param_file, diag)

  ! Whenever thickness/T/S changes let the diag manager know, target grids
  ! for vertical remapping may need to be regenerated.
  ! FIXME: are h, T, S updated at the same time? Review these for T, S updates.
  call diag_update_remap_grids(diag)

  ! Diagnose static fields AND associate areas/volumes with axes
  call write_static_fields(G, CS%diag)
  call callTree_waypoint("static fields written (initialize_MOM)")

  call cpu_clock_begin(id_clock_MOM_init)
  if (CS%use_ALE_algorithm) then
    call ALE_writeCoordinateFile( CS%ALE_CSp, GV, dirs%output_directory )
  endif
  call cpu_clock_end(id_clock_MOM_init)
  call callTree_waypoint("ALE initialized (initialize_MOM)")

  CS%useMEKE = MEKE_init(Time, G, param_file, diag, CS%MEKE_CSp, CS%MEKE, CS%restart_CSp)

  call VarMix_init(Time, G, param_file, diag, CS%VarMix)
  call set_visc_init(Time, G, GV, param_file, diag, CS%visc, CS%set_visc_CSp)
  if (CS%split) then
    allocate(eta(SZI_(G),SZJ_(G))) ; eta(:,:) = 0.0
    if (CS%legacy_split) then
      call initialize_dyn_legacy_split(CS%u, CS%v, CS%h, CS%uh, CS%vh, eta, Time, &
                  G, GV, param_file, diag, CS%dyn_legacy_split_CSp, CS%restart_CSp, &
                  CS%dt, CS%ADp, CS%CDp, MOM_internal_state, CS%VarMix, CS%MEKE,  &
                  CS%OBC, CS%ALE_CSp, CS%set_visc_CSp, CS%visc, dirs, CS%ntrunc)
    else
      call initialize_dyn_split_RK2(CS%u, CS%v, CS%h, CS%uh, CS%vh, eta, Time,   &
                  G, GV, param_file, diag, CS%dyn_split_RK2_CSp, CS%restart_CSp, &
                  CS%dt, CS%ADp, CS%CDp, MOM_internal_state, CS%VarMix, CS%MEKE, &
                  CS%OBC, CS%ALE_CSp, CS%set_visc_CSp, CS%visc, dirs, CS%ntrunc)
    endif
  else
    if (CS%use_RK2) then
      call initialize_dyn_unsplit_RK2(CS%u, CS%v, CS%h, Time, G, GV,       &
              param_file, diag, CS%dyn_unsplit_RK2_CSp, CS%restart_CSp,    &
              CS%ADp, CS%CDp, MOM_internal_state, CS%OBC, CS%ALE_CSp, &
              CS%set_visc_CSp, CS%visc, dirs, CS%ntrunc)
    else
      call initialize_dyn_unsplit(CS%u, CS%v, CS%h, Time, G, GV,           &
              param_file, diag, CS%dyn_unsplit_CSp, CS%restart_CSp,        &
              CS%ADp, CS%CDp, MOM_internal_state, CS%OBC, CS%ALE_CSp, &
              CS%set_visc_CSp, CS%visc, dirs, CS%ntrunc)
    endif
  endif
  call callTree_waypoint("dynamics initialized (initialize_MOM)")

  call thickness_diffuse_init(Time, G, GV, param_file, diag, CS%CDp, CS%thickness_diffuse_CSp)
  CS%mixedlayer_restrat = mixedlayer_restrat_init(Time, G, GV, param_file, diag, &
                                                  CS%mixedlayer_restrat_CSp)
  if (CS%mixedlayer_restrat) then
    if (.not.(CS%bulkmixedlayer .or. CS%use_ALE_algorithm)) &
      call MOM_error(FATAL, "MOM: MIXEDLAYER_RESTRAT true requires a boundary layer scheme.")
    ! When DIABATIC_FIRST=False and using CS%visc%ML in mixedlayer_restrat we need to update after a restart
    if (.not. CS%diabatic_first .and. associated(CS%visc%MLD)) call pass_var(CS%visc%MLD, G%domain)
  endif

  call MOM_diagnostics_init(MOM_internal_state, CS%ADp, CS%CDp, Time, G, GV, &
                            param_file, diag, CS%diagnostics_CSp)

  CS%Z_diag_interval = set_time(int((CS%dt_therm) * &
       max(1,floor(0.01 + Z_diag_int/(CS%dt_therm)))))
  call MOM_diag_to_Z_init(Time, G, GV, param_file, diag, CS%diag_to_Z_CSp)
  CS%Z_diag_time = Start_time + CS%Z_diag_interval * (1 + &
    ((Time + set_time(int(CS%dt_therm))) - Start_time) / CS%Z_diag_interval)

  if (associated(CS%sponge_CSp)) &
    call init_sponge_diags(Time, G, diag, CS%sponge_CSp)

  if (associated(CS%ALE_sponge_CSp)) &
    call init_ALE_sponge_diags(Time, G, diag, CS%ALE_sponge_CSp)

  if (CS%adiabatic) then
    call adiabatic_driver_init(Time, G, param_file, diag, CS%diabatic_CSp, &
                               CS%tracer_flow_CSp, CS%diag_to_Z_CSp)
  else
    call diabatic_driver_init(Time, G, GV, param_file, CS%use_ALE_algorithm, diag,     &
                              CS%ADp, CS%CDp, CS%diabatic_CSp, CS%tracer_flow_CSp, &
                              CS%sponge_CSp, CS%ALE_sponge_CSp, CS%diag_to_Z_CSp)
  endif

  call tracer_advect_init(Time, G, param_file, diag, CS%tracer_adv_CSp)
  call tracer_hor_diff_init(Time, G, param_file, diag, CS%tracer_diff_CSp, CS%neutral_diffusion_CSp)

  if (CS%use_ALE_algorithm) &
    call register_diags_TS_vardec(Time, G%HI, GV, param_file, CS)

  call lock_tracer_registry(CS%tracer_Reg)
  call callTree_waypoint("tracer registry now locked (initialize_MOM)")

  ! now register some diagnostics since tracer registry is locked
  call register_diags(Time, G, GV, CS, CS%ADp)
  call register_diags_TS_tendency(Time, G, CS)
  if (CS%use_ALE_algorithm) then
    call ALE_register_diags(Time, G, diag, CS%tv%C_p, CS%tracer_Reg, CS%ALE_CSp)
  endif



  ! If need a diagnostic field, then would have been allocated in register_diags.
  if (CS%use_temperature) then
    if(CS%advect_TS) then
      call add_tracer_diagnostics("T", CS%tracer_Reg, CS%T_adx, CS%T_ady, &
                        CS%T_diffx, CS%T_diffy, CS%T_adx_2d, CS%T_ady_2d, &
                        CS%T_diffx_2d, CS%T_diffy_2d, CS%T_advection_xy)
      call add_tracer_diagnostics("S", CS%tracer_Reg, CS%S_adx, CS%S_ady, &
                        CS%S_diffx, CS%S_diffy, CS%S_adx_2d, CS%S_ady_2d, &
                        CS%S_diffx_2d, CS%S_diffy_2d, CS%S_advection_xy)
    endif
    call register_Z_tracer(CS%tv%T, "temp", "Potential Temperature", "degC", Time,   &
                      G, CS%diag_to_Z_CSp, cmor_field_name="thetao", cmor_units="C", &
                      cmor_standard_name="sea_water_potential_temperature",          &
                      cmor_long_name ="Sea Water Potential Temperature")
    call register_Z_tracer(CS%tv%S, "salt", "Salinity", "PPT", Time,               &
                      G, CS%diag_to_Z_CSp, cmor_field_name="so", cmor_units="ppt", &
                      cmor_standard_name="sea_water_salinity",                     &
                      cmor_long_name ="Sea Water Salinity")
  endif

  ! If running in offline tracer mode, initialize the necessary control structure and
  ! parameters
  if(present(offline_tracer_mode)) offline_tracer_mode=CS%offline_tracer_mode

  if(CS%offline_tracer_mode) then
    call offline_transport_init(param_file, CS%offline_CSp, CS%diabatic_CSp%diabatic_aux_CSp, G, GV)
    CS%offline_CSp%debug = CS%debug
    if (mod(first_direction,2)==0) then
      CS%offline_CSp%x_before_y = .true.
    else
      CS%offline_CSp%x_before_y = .false.
    endif
    call register_diags_offline_transport(Time, CS%diag, CS%offline_CSp)
  endif

  ! This subroutine initializes any tracer packages.
  new_sim = ((dirs%input_filename(1:1) == 'n') .and. &
             (LEN_TRIM(dirs%input_filename) == 1))
  call tracer_flow_control_init(.not.new_sim, Time, G, GV, CS%h, param_file, &
             CS%diag, CS%OBC, CS%tracer_flow_CSp, CS%sponge_CSp, &
             CS%ALE_sponge_CSp, CS%diag_to_Z_CSp, CS%tv)

  call cpu_clock_begin(id_clock_pass_init)
  call do_group_pass(CS%pass_uv_T_S_h, G%Domain)
  call cpu_clock_end(id_clock_pass_init)

  call register_obsolete_diagnostics(param_file, CS%diag)
  call neutral_diffusion_diag_init(Time, G, diag, CS%tv%C_p, CS%tracer_Reg, CS%neutral_diffusion_CSp)

  if (CS%use_frazil) then
    if (.not.query_initialized(CS%tv%frazil,"frazil",CS%restart_CSp)) &
      CS%tv%frazil(:,:) = 0.0
  endif

  if (CS%interp_p_surf) then
    CS%p_surf_prev_set = &
      query_initialized(CS%p_surf_prev,"p_surf_prev",CS%restart_CSp)

    if (CS%p_surf_prev_set) call pass_var(CS%p_surf_prev, G%domain)
  endif

  if (.not.query_initialized(CS%ave_ssh,"ave_ssh",CS%restart_CSp)) then
    if (CS%split) then
      call find_eta(CS%h, CS%tv, GV%g_Earth, G, GV, CS%ave_ssh, eta)
    else
      call find_eta(CS%h, CS%tv, GV%g_Earth, G, GV, CS%ave_ssh)
    endif
  endif
  if (CS%split) deallocate(eta)

  ! Flag whether to save initial conditions in finish_MOM_initialization() or not.
  CS%write_IC = save_IC .and. &
                .not.((dirs%input_filename(1:1) == 'r') .and. &
                      (LEN_TRIM(dirs%input_filename) == 1))

  ! Undocumented parameter: set DO_UNIT_TESTS=True to invoke unit_tests s/r
  ! which calls unit tests provided by some modules.
  call get_param(param_file, "MOM", "DO_UNIT_TESTS", do_unit_tests, default=.false.)
  if (do_unit_tests) call unit_tests

  call callTree_leave("initialize_MOM()")
  call cpu_clock_end(id_clock_init)

end subroutine initialize_MOM

!> This subroutine finishes initializing MOM and writes out the initial conditions.
subroutine finish_MOM_initialization(Time, dirs, CS, fluxes)
  type(time_type),           intent(in)    :: Time        !< model time, used in this routine
  type(directories),         intent(in)    :: dirs        !< structure with directory paths
  type(MOM_control_struct),  pointer       :: CS          !< pointer set in this routine to MOM control structure
  type(forcing),             intent(inout) :: fluxes      !< pointers to forcing fields
  ! Local variables
  type(ocean_grid_type), pointer :: G => NULL()
  type(verticalGrid_type), pointer :: GV => NULL()
  type(MOM_restart_CS), pointer :: restart_CSp_tmp => NULL()
  real, allocatable :: z_interface(:,:,:) ! Interface heights (meter)
  real, allocatable :: eta(:,:) ! Interface heights (meter)
  type(vardesc) :: vd

  call cpu_clock_begin(id_clock_init)
  call callTree_enter("finish_MOM_initialization()")

  ! Pointers for convenience
  G => CS%G ; GV => CS%GV

  ! Write initial conditions
  if (CS%write_IC) then
    allocate(restart_CSp_tmp)
    restart_CSp_tmp = CS%restart_CSp
    allocate(z_interface(SZI_(G),SZJ_(G),SZK_(G)+1))
    call find_eta(CS%h, CS%tv, GV%g_Earth, G, GV, z_interface)
    vd = var_desc("eta","meter","Interface heights",z_grid='i')
    call register_restart_field(z_interface, vd, .true., restart_CSp_tmp)

    call save_restart(dirs%output_directory, Time, G, &
                      restart_CSp_tmp, filename=CS%IC_file, GV=GV)
    deallocate(z_interface)
    deallocate(restart_CSp_tmp)
  endif

  call callTree_leave("finish_MOM_initialization()")
  call cpu_clock_end(id_clock_init)

end subroutine finish_MOM_initialization


!> Calls unit tests for other modules. These are NOT normally invoked
!! and so we provide the module use statements here rather than in the module
!! header. This is an exception to our usual coding standards.
!! Note that if a unit test returns true, a FATAL error is triggered.
subroutine unit_tests
  use MOM_string_functions,  only : string_functions_unit_tests
  use MOM_remapping,         only : remapping_unit_tests
  use MOM_neutral_diffusion, only : neutral_diffusion_unit_tests
  use MOM_diag_vkernels,     only : diag_vkernels_unit_tests

  if (is_root_pe()) then ! The following need only be tested on 1 PE
    if (string_functions_unit_tests()) call MOM_error(FATAL, &
       "MOM/initialize_MOM/unit_tests: string_functions_unit_tests FAILED")
    if (remapping_unit_tests()) call MOM_error(FATAL, &
       "MOM/initialize_MOM/unit_tests: remapping_unit_tests FAILED")
    if (neutral_diffusion_unit_tests()) call MOM_error(FATAL, &
       "MOM/initialize_MOM/unit_tests: neutralDiffusionUnitTests FAILED")
    if (diag_vkernels_unit_tests()) call MOM_error(FATAL, &
       "MOM/initialize_MOM/unit_tests: diag_vkernels_unit_tests FAILED")

  endif

end subroutine unit_tests


!> Register the diagnostics
subroutine register_diags(Time, G, GV, CS, ADp)
  type(time_type),           intent(in)    :: Time  !< current model time
  type(ocean_grid_type),     intent(inout) :: G     !< ocean grid structu
  type(verticalGrid_type),   intent(inout) :: GV    !< ocean vertical grid structure
  type(MOM_control_struct),  pointer       :: CS    !< control structure set up by initialize_MOM
  type(accel_diag_ptrs),     intent(inout) :: ADp   !< structure pointing to accelerations in momentum equation

  character(len=48) :: thickness_units, flux_units, T_flux_units, S_flux_units
  type(diag_ctrl), pointer :: diag
  integer :: isd, ied, jsd, jed, IsdB, IedB, JsdB, JedB, nz
  isd  = G%isd  ; ied  = G%ied  ; jsd  = G%jsd  ; jed  = G%jed ; nz = G%ke
  IsdB = G%IsdB ; IedB = G%IedB ; JsdB = G%JsdB ; JedB = G%JedB

  diag => CS%diag

  thickness_units = get_thickness_units(GV)
  flux_units      = get_flux_units(GV)
  T_flux_units    = get_tr_flux_units(GV, "Celsius")
  S_flux_units    = get_tr_flux_units(GV, "PPT")

  !Initialize the diagnostics mask arrays.
  !This has to be done after MOM_initialize_state call.
  !call diag_masks_set(G, CS%missing)

  CS%id_u = register_diag_field('ocean_model', 'u', diag%axesCuL, Time,              &
      'Zonal velocity', 'meter  second-1', cmor_field_name='uo', cmor_units='m s-1', &
      cmor_standard_name='sea_water_x_velocity', cmor_long_name='Sea Water X Velocity')
  CS%id_v = register_diag_field('ocean_model', 'v', diag%axesCvL, Time,                  &
      'Meridional velocity', 'meter second-1', cmor_field_name='vo', cmor_units='m s-1', &
      cmor_standard_name='sea_water_y_velocity', cmor_long_name='Sea Water Y Velocity')
  CS%id_h = register_diag_field('ocean_model', 'h', diag%axesTL, Time, &
      'Layer Thickness', thickness_units, v_extensive=.true.)

  CS%id_volo = register_scalar_field('ocean_model', 'volo', Time, diag,&
      long_name='Total volume of liquid ocean', units='m3',            &
      standard_name='sea_water_volume')
  CS%id_zos = register_diag_field('ocean_model', 'zos', diag%axesT1, Time,&
      standard_name = 'sea_surface_height_above_geoid',                   &
      long_name= 'Sea surface height above geoid', units='meter', missing_value=CS%missing)
  CS%id_zossq = register_diag_field('ocean_model', 'zossq', diag%axesT1, Time,&
      standard_name='square_of_sea_surface_height_above_geoid',             &
      long_name='Square of sea surface height above geoid', units='m2', missing_value=CS%missing)
  CS%id_ssh = register_diag_field('ocean_model', 'SSH', diag%axesT1, Time, &
      'Sea Surface Height', 'meter', CS%missing)
  CS%id_ssh_ga = register_scalar_field('ocean_model', 'ssh_ga', Time, diag,&
      long_name='Area averaged sea surface height', units='m',            &
      standard_name='area_averaged_sea_surface_height')
  CS%id_ssh_inst = register_diag_field('ocean_model', 'SSH_inst', diag%axesT1, Time, &
      'Instantaneous Sea Surface Height', 'meter', CS%missing)
  CS%id_ssu = register_diag_field('ocean_model', 'SSU', diag%axesCu1, Time, &
      'Sea Surface Zonal Velocity', 'meter second-1', CS%missing)
  CS%id_ssv = register_diag_field('ocean_model', 'SSV', diag%axesCv1, Time, &
      'Sea Surface Meridional Velocity', 'meter second-1', CS%missing)
  CS%id_speed = register_diag_field('ocean_model', 'speed', diag%axesT1, Time, &
      'Sea Surface Speed', 'meter second-1', CS%missing)

  if (CS%use_temperature) then
    CS%id_T = register_diag_field('ocean_model', 'temp', diag%axesTL, Time, &
        'Potential Temperature', 'Celsius',                                 &
         cmor_field_name="thetao", cmor_units="C",                          &
         cmor_standard_name="sea_water_potential_temperature",              &
         cmor_long_name ="Sea Water Potential Temperature")
    CS%id_S = register_diag_field('ocean_model', 'salt', diag%axesTL, Time, &
        long_name='Salinity', units='PPT', cmor_field_name='so',            &
        cmor_long_name='Sea Water Salinity', cmor_units='ppt',              &
        cmor_standard_name='sea_water_salinity')
    CS%id_tob = register_diag_field('ocean_model','tob', diag%axesT1, Time,          &
        long_name='Sea Water Potential Temperature at Sea Floor',                    &
        standard_name='sea_water_potential_temperature_at_sea_floor', units='degC')
    CS%id_sob = register_diag_field('ocean_model','sob',diag%axesT1, Time,           &
        long_name='Sea Water Salinity at Sea Floor',                                 &
        standard_name='sea_water_salinity_at_sea_floor', units='ppt')
    CS%id_sst = register_diag_field('ocean_model', 'SST', diag%axesT1, Time,     &
        'Sea Surface Temperature', 'Celsius', CS%missing, cmor_field_name='tos', &
        cmor_long_name='Sea Surface Temperature', cmor_units='degC',             &
        cmor_standard_name='sea_surface_temperature')
    CS%id_sst_sq = register_diag_field('ocean_model', 'SST_sq', diag%axesT1, Time, &
        'Sea Surface Temperature Squared', 'Celsius**2', CS%missing, cmor_field_name='tossq', &
        cmor_long_name='Square of Sea Surface Temperature ', cmor_units='degC^2', &
        cmor_standard_name='square_of_sea_surface_temperature')
    if (CS%id_sst_sq > 0) call safe_alloc_ptr(CS%SST_sq,isd,ied,jsd,jed)
    CS%id_sss = register_diag_field('ocean_model', 'SSS', diag%axesT1, Time, &
        'Sea Surface Salinity', 'PPT', CS%missing, cmor_field_name='sos', &
        cmor_long_name='Sea Surface Salinity', cmor_units='ppt',          &
        cmor_standard_name='sea_surface_salinity')
    CS%id_sss_sq = register_diag_field('ocean_model', 'SSS_sq', diag%axesT1, Time, &
        'Sea Surface Salinity Squared', 'ppt**2', CS%missing, cmor_field_name='sossq', &
        cmor_long_name='Square of Sea Surface Salinity ', cmor_units='ppt^2', &
        cmor_standard_name='square_of_sea_surface_salinity')
    if (CS%id_sss_sq > 0) call safe_alloc_ptr(CS%SSS_sq,isd,ied,jsd,jed)
    CS%id_Tcon = register_diag_field('ocean_model', 'contemp', diag%axesTL, Time, &
        'Conservative Temperature', 'Celsius')
    CS%id_Sabs = register_diag_field('ocean_model', 'abssalt', diag%axesTL, Time, &
        long_name='Absolute Salinity', units='g/Kg')
    CS%id_sstcon = register_diag_field('ocean_model', 'conSST', diag%axesT1, Time,     &
        'Sea Surface Conservative Temperature', 'Celsius', CS%missing)
    CS%id_sssabs = register_diag_field('ocean_model', 'absSSS', diag%axesT1, Time,     &
        'Sea Surface Absolute Salinity', 'g/Kg', CS%missing)

  endif

  if (CS%use_temperature .and. CS%use_frazil) then
    CS%id_fraz = register_diag_field('ocean_model', 'frazil', diag%axesT1, Time,                         &
          'Heat from frazil formation', 'Watt meter-2', cmor_field_name='hfsifrazil',                    &
          cmor_units='W m-2', cmor_standard_name='heat_flux_into_sea_water_due_to_frazil_ice_formation', &
          cmor_long_name='Heat Flux into Sea Water due to Frazil Ice Formation')
  endif

  CS%id_salt_deficit = register_diag_field('ocean_model', 'salt_deficit', diag%axesT1, Time, &
         'Salt sink in ocean due to ice flux', 'g Salt meter-2 s-1')
  CS%id_Heat_PmE = register_diag_field('ocean_model', 'Heat_PmE', diag%axesT1, Time, &
         'Heat flux into ocean from mass flux into ocean', 'Watt meter-2')
  CS%id_intern_heat = register_diag_field('ocean_model', 'internal_heat', diag%axesT1, Time,&
         'Heat flux into ocean from geothermal or other internal sources', 'Watt meter-2')


  ! lateral heat advective and diffusive fluxes
  CS%id_Tadx = register_diag_field('ocean_model', 'T_adx', diag%axesCuL, Time, &
      'Advective (by residual mean) Zonal Flux of Potential Temperature', T_flux_units)
  CS%id_Tady = register_diag_field('ocean_model', 'T_ady', diag%axesCvL, Time, &
      'Advective (by residual mean) Meridional Flux of Potential Temperature', T_flux_units)
  CS%id_Tdiffx = register_diag_field('ocean_model', 'T_diffx', diag%axesCuL, Time, &
      'Diffusive Zonal Flux of Potential Temperature', T_flux_units)
  CS%id_Tdiffy = register_diag_field('ocean_model', 'T_diffy', diag%axesCvL, Time, &
      'Diffusive Meridional Flux of Potential Temperature', T_flux_units)
  if (CS%id_Tadx   > 0) call safe_alloc_ptr(CS%T_adx,IsdB,IedB,jsd,jed,nz)
  if (CS%id_Tady   > 0) call safe_alloc_ptr(CS%T_ady,isd,ied,JsdB,JedB,nz)
  if (CS%id_Tdiffx > 0) call safe_alloc_ptr(CS%T_diffx,IsdB,IedB,jsd,jed,nz)
  if (CS%id_Tdiffy > 0) call safe_alloc_ptr(CS%T_diffy,isd,ied,JsdB,JedB,nz)


  ! lateral salt advective and diffusive fluxes
  CS%id_Sadx = register_diag_field('ocean_model', 'S_adx', diag%axesCuL, Time, &
      'Advective (by residual mean) Zonal Flux of Salinity', S_flux_units)
  CS%id_Sady = register_diag_field('ocean_model', 'S_ady', diag%axesCvL, Time, &
      'Advective (by residual mean) Meridional Flux of Salinity', S_flux_units)
  CS%id_Sdiffx = register_diag_field('ocean_model', 'S_diffx', diag%axesCuL, Time, &
      'Diffusive Zonal Flux of Salinity', S_flux_units)
  CS%id_Sdiffy = register_diag_field('ocean_model', 'S_diffy', diag%axesCvL, Time, &
      'Diffusive Meridional Flux of Salinity', S_flux_units)
  if (CS%id_Sadx   > 0) call safe_alloc_ptr(CS%S_adx,IsdB,IedB,jsd,jed,nz)
  if (CS%id_Sady   > 0) call safe_alloc_ptr(CS%S_ady,isd,ied,JsdB,JedB,nz)
  if (CS%id_Sdiffx > 0) call safe_alloc_ptr(CS%S_diffx,IsdB,IedB,jsd,jed,nz)
  if (CS%id_Sdiffy > 0) call safe_alloc_ptr(CS%S_diffy,isd,ied,JsdB,JedB,nz)


  ! vertically integrated lateral heat advective and diffusive fluxes
  CS%id_Tadx_2d = register_diag_field('ocean_model', 'T_adx_2d', diag%axesCu1, Time, &
      'Vertically Integrated Advective Zonal Flux of Potential Temperature', T_flux_units)
  CS%id_Tady_2d = register_diag_field('ocean_model', 'T_ady_2d', diag%axesCv1, Time, &
      'Vertically Integrated Advective Meridional Flux of Potential Temperature', T_flux_units)
  CS%id_Tdiffx_2d = register_diag_field('ocean_model', 'T_diffx_2d', diag%axesCu1, Time, &
      'Vertically Integrated Diffusive Zonal Flux of Potential Temperature', T_flux_units)
  CS%id_Tdiffy_2d = register_diag_field('ocean_model', 'T_diffy_2d', diag%axesCv1, Time, &
      'Vertically Integrated Diffusive Meridional Flux of Potential Temperature', T_flux_units)
  if (CS%id_Tadx_2d   > 0) call safe_alloc_ptr(CS%T_adx_2d,IsdB,IedB,jsd,jed)
  if (CS%id_Tady_2d   > 0) call safe_alloc_ptr(CS%T_ady_2d,isd,ied,JsdB,JedB)
  if (CS%id_Tdiffx_2d > 0) call safe_alloc_ptr(CS%T_diffx_2d,IsdB,IedB,jsd,jed)
  if (CS%id_Tdiffy_2d > 0) call safe_alloc_ptr(CS%T_diffy_2d,isd,ied,JsdB,JedB)

  ! vertically integrated lateral salt advective and diffusive fluxes
  CS%id_Sadx_2d = register_diag_field('ocean_model', 'S_adx_2d', diag%axesCu1, Time, &
      'Vertically Integrated Advective Zonal Flux of Salinity', S_flux_units)
  CS%id_Sady_2d = register_diag_field('ocean_model', 'S_ady_2d', diag%axesCv1, Time, &
      'Vertically Integrated Advective Meridional Flux of Salinity', S_flux_units)
  CS%id_Sdiffx_2d = register_diag_field('ocean_model', 'S_diffx_2d', diag%axesCu1, Time, &
      'Vertically Integrated Diffusive Zonal Flux of Salinity', S_flux_units)
  CS%id_Sdiffy_2d = register_diag_field('ocean_model', 'S_diffy_2d', diag%axesCv1, Time, &
      'Vertically Integrated Diffusive Meridional Flux of Salinity', S_flux_units)
  if (CS%id_Sadx_2d   > 0) call safe_alloc_ptr(CS%S_adx_2d,IsdB,IedB,jsd,jed)
  if (CS%id_Sady_2d   > 0) call safe_alloc_ptr(CS%S_ady_2d,isd,ied,JsdB,JedB)
  if (CS%id_Sdiffx_2d > 0) call safe_alloc_ptr(CS%S_diffx_2d,IsdB,IedB,jsd,jed)
  if (CS%id_Sdiffy_2d > 0) call safe_alloc_ptr(CS%S_diffy_2d,isd,ied,JsdB,JedB)


  if (CS%debug_truncations) then
    call safe_alloc_ptr(ADp%du_dt_visc,IsdB,IedB,jsd,jed,nz)
    call safe_alloc_ptr(ADp%dv_dt_visc,isd,ied,JsdB,JedB,nz)
    if (.not.CS%adiabatic) then
      call safe_alloc_ptr(ADp%du_dt_dia,IsdB,IedB,jsd,jed,nz)
      call safe_alloc_ptr(ADp%dv_dt_dia,isd,ied,JsdB,JedB,nz)
    endif
  endif

  ! diagnostics for values prior to diabatic and prior to ALE
  CS%id_u_predia = register_diag_field('ocean_model', 'u_predia', diag%axesCuL, Time, &
      'Zonal velocity before diabatic forcing', 'meter second-1')
  CS%id_v_predia = register_diag_field('ocean_model', 'v_predia', diag%axesCvL, Time, &
      'Meridional velocity before diabatic forcing', 'meter second-1')
  CS%id_h_predia = register_diag_field('ocean_model', 'h_predia', diag%axesTL, Time, &
      'Layer Thickness before diabatic forcing', thickness_units, v_extensive=.true.)
  CS%id_e_predia = register_diag_field('ocean_model', 'e_predia', diag%axesTi, Time, &
      'Interface Heights before diabatic forcing', 'meter')
  if (CS%diabatic_first .and. (.not. CS%adiabatic)) then
    CS%id_u_preale = register_diag_field('ocean_model', 'u_preale', diag%axesCuL, Time, &
        'Zonal velocity before remapping', 'meter second-1')
    CS%id_v_preale = register_diag_field('ocean_model', 'v_preale', diag%axesCvL, Time, &
        'Meridional velocity before remapping', 'meter second-1')
    CS%id_h_preale = register_diag_field('ocean_model', 'h_preale', diag%axesTL, Time, &
        'Layer Thickness before remapping', thickness_units, v_extensive=.true.)
    CS%id_T_preale = register_diag_field('ocean_model', 'T_preale', diag%axesTL, Time, &
        'Temperature before remapping', 'degC')
    CS%id_S_preale = register_diag_field('ocean_model', 'S_preale', diag%axesTL, Time, &
        'Salinity before remapping', 'ppt')
    CS%id_e_preale = register_diag_field('ocean_model', 'e_preale', diag%axesTi, Time, &
        'Interface Heights before remapping', 'meter')
  endif

  if (CS%use_temperature) then
    CS%id_T_predia = register_diag_field('ocean_model', 'temp_predia', diag%axesTL, Time, &
        'Potential Temperature', 'Celsius')
    CS%id_S_predia = register_diag_field('ocean_model', 'salt_predia', diag%axesTL, Time, &
        'Salinity', 'PPT')
  endif

  ! Diagnostics related to tracer transport
  CS%id_uhtr = register_diag_field('ocean_model', 'uhtr', diag%axesCuL, Time, &
      'Accumulated zonal thickness fluxes to advect tracers', 'kg', &
      y_cell_method='sum', v_extensive=.true.)
  CS%id_vhtr = register_diag_field('ocean_model', 'vhtr', diag%axesCvL, Time, &
      'Accumulated meridional thickness fluxes to advect tracers', 'kg', &
      x_cell_method='sum', v_extensive=.true.)
  CS%id_umo = register_diag_field('ocean_model', 'umo', &
      diag%axesCuL, Time, 'Ocean Mass X Transport', 'kg/s', &
      standard_name='ocean_mass_x_transport', y_cell_method='sum', v_extensive=.true.)
  CS%id_vmo = register_diag_field('ocean_model', 'vmo', &
      diag%axesCvL, Time, 'Ocean Mass Y Transport', 'kg/s', &
      standard_name='ocean_mass_y_transport', x_cell_method='sum', v_extensive=.true.)
  CS%id_umo_2d = register_diag_field('ocean_model', 'umo_2d', &
      diag%axesCu1, Time, 'Ocean Mass X Transport Vertical Sum', 'kg/s', &
      standard_name='ocean_mass_x_transport_vertical_sum', y_cell_method='sum')
  CS%id_vmo_2d = register_diag_field('ocean_model', 'vmo_2d', &
      diag%axesCv1, Time, 'Ocean Mass Y Transport Vertical Sum', 'kg/s', &
      standard_name='ocean_mass_y_transport_vertical_sum', x_cell_method='sum')

end subroutine register_diags


!> Initialize diagnostics for temp/heat and saln/salt tendencies.
subroutine register_diags_TS_tendency(Time, G, CS)
  type(time_type),           intent(in)    :: Time  !< current model time
  type(ocean_grid_type),     intent(inout) :: G     !< ocean grid structure
  type(MOM_control_struct),  pointer       :: CS    !< control structure set up by initialize_MOM

  type(diag_ctrl), pointer :: diag
  integer :: i, j, k
  integer :: isd, ied, jsd, jed, nz
  integer :: is, ie, js, je

  diag => CS%diag
  isd  = G%isd  ; ied  = G%ied  ; jsd  = G%jsd  ; jed  = G%jed ; nz = G%ke
  is   = G%isc  ; ie   = G%iec  ; js   = G%jsc  ; je   = G%jec


  ! heat tendencies from lateral advection
  CS%id_T_advection_xy = register_diag_field('ocean_model', 'T_advection_xy', diag%axesTL, Time, &
      'Horizontal convergence of residual mean heat advective fluxes', 'W/m2')
  CS%id_T_advection_xy_2d = register_diag_field('ocean_model', 'T_advection_xy_2d', diag%axesT1, Time,&
      'Vertical sum of horizontal convergence of residual mean heat advective fluxes', 'W/m2')
  if (CS%id_T_advection_xy > 0 .or. CS%id_T_advection_xy_2d > 0) then
    call safe_alloc_ptr(CS%T_advection_xy,isd,ied,jsd,jed,nz)
    CS%tendency_diagnostics = .true.
  endif

  ! net temperature and heat tendencies
  CS%id_T_tendency = register_diag_field('ocean_model', 'T_tendency', diag%axesTL, Time, &
      'Net time tendency for temperature', 'degC/s')
  CS%id_Th_tendency = register_diag_field('ocean_model', 'Th_tendency', diag%axesTL, Time,        &
      'Net time tendency for heat', 'W/m2',                                                       &
      cmor_field_name="opottemptend", cmor_units="W m-2",                                         &
      cmor_standard_name="tendency_of_sea_water_potential_temperature_expressed_as_heat_content", &
      cmor_long_name ="Tendency of Sea Water Potential Temperature Expressed as Heat Content",    &
      v_extensive=.true.)
  CS%id_Th_tendency_2d = register_diag_field('ocean_model', 'Th_tendency_2d', diag%axesT1, Time,              &
      'Vertical sum of net time tendency for heat', 'W/m2',                                                   &
      cmor_field_name="opottemptend_2d", cmor_units="W m-2",                                                   &
      cmor_standard_name="tendency_of_sea_water_potential_temperature_expressed_as_heat_content_vertical_sum",&
      cmor_long_name ="Tendency of Sea Water Potential Temperature Expressed as Heat Content Vertical Sum")
  if (CS%id_T_tendency > 0) then
    CS%tendency_diagnostics = .true.
    call safe_alloc_ptr(CS%T_prev,isd,ied,jsd,jed,nz)
    do k=1,nz ; do j=js,je ; do i=is,ie
      CS%T_prev(i,j,k) = CS%tv%T(i,j,k)
    enddo ; enddo ; enddo
  endif
  if (CS%id_Th_tendency > 0 .or. CS%id_Th_tendency_2d > 0) then
    CS%tendency_diagnostics = .true.
    call safe_alloc_ptr(CS%Th_prev,isd,ied,jsd,jed,nz)
    do k=1,nz ; do j=js,je ; do i=is,ie
      CS%Th_prev(i,j,k) = CS%tv%T(i,j,k) * CS%h(i,j,k)
    enddo ; enddo ; enddo
  endif


  ! salt tendencies from lateral advection
  CS%id_S_advection_xy = register_diag_field('ocean_model', 'S_advection_xy', diag%axesTL, Time, &
      'Horizontal convergence of residual mean salt advective fluxes', 'kg/(m2 * s)')
  CS%id_S_advection_xy_2d = register_diag_field('ocean_model', 'S_advection_xy_2d', diag%axesT1, Time,&
      'Vertical sum of horizontal convergence of residual mean salt advective fluxes', 'kg/(m2 * s)')
  if (CS%id_S_advection_xy > 0 .or. CS%id_S_advection_xy_2d > 0) then
    call safe_alloc_ptr(CS%S_advection_xy,isd,ied,jsd,jed,nz)
    CS%tendency_diagnostics = .true.
  endif

  ! net salinity and salt tendencies
  CS%id_S_tendency = register_diag_field('ocean_model', 'S_tendency', diag%axesTL, Time, &
      'Net time tendency for salinity', 'PPT/s')
  CS%id_Sh_tendency = register_diag_field('ocean_model', 'Sh_tendency', diag%axesTL, Time,&
      'Net time tendency for salt', 'kg/(m2 * s)',                                        &
      cmor_field_name="osalttend", cmor_units="kg m-2 s-1",                               &
      cmor_standard_name="tendency_of_sea_water_salinity_expressed_as_salt_content",      &
      cmor_long_name ="Tendency of Sea Water Salinity Expressed as Salt Content",         &
      v_extensive=.true.)
  CS%id_Sh_tendency_2d = register_diag_field('ocean_model', 'Sh_tendency_2d', diag%axesT1, Time, &
      'Vertical sum of net time tendency for salt', 'kg/(m2 * s)',                               &
      cmor_field_name="osalttend_2d", cmor_units="kg m-2 s-1",                                   &
      cmor_standard_name="tendency_of_sea_water_salinity_expressed_as_salt_content_vertical_sum",&
      cmor_long_name ="Tendency of Sea Water Salinity Expressed as Salt Content Vertical Sum")
  if (CS%id_S_tendency > 0) then
    CS%tendency_diagnostics = .true.
    call safe_alloc_ptr(CS%S_prev,isd,ied,jsd,jed,nz)
    do k=1,nz ; do j=js,je ; do i=is,ie
      CS%S_prev(i,j,k) = CS%tv%S(i,j,k)
    enddo ; enddo ; enddo
  endif
  if (CS%id_Sh_tendency > 0 .or. CS%id_Sh_tendency_2d > 0) then
    CS%tendency_diagnostics = .true.
    call safe_alloc_ptr(CS%Sh_prev,isd,ied,jsd,jed,nz)
    do k=1,nz ; do j=js,je ; do i=is,ie
      CS%Sh_prev(i,j,k) = CS%tv%S(i,j,k) * CS%h(i,j,k)
    enddo ; enddo ; enddo
  endif

end subroutine register_diags_TS_tendency


!> Initialize diagnostics for the variance decay of temp/salt
!! across regridding/remapping
subroutine register_diags_TS_vardec(Time, HI, GV, param_file, CS)
  type(time_type),         intent(in) :: Time     !< current model time
  type(hor_index_type),    intent(in) :: HI       !< horizontal index type
  type(verticalGrid_type), intent(in) :: GV       !< ocean vertical grid structure
  type(param_file_type),   intent(in) :: param_file !< parameter file
  type(MOM_control_struct), pointer :: CS   !< control structure for MOM

  integer :: isd, ied, jsd, jed, nz
  type(vardesc) :: vd_tmp
  type(diag_ctrl), pointer :: diag

  diag => CS%diag
  isd  = HI%isd  ; ied  = HI%ied  ; jsd  = HI%jsd  ; jed  = HI%jed ; nz = GV%ke

  ! variancy decay through ALE operation
  CS%id_T_vardec = register_diag_field('ocean_model', 'T_vardec', diag%axesTL, Time, &
      'ALE variance decay for temperature', 'degC2 s-1')
  if (CS%id_T_vardec > 0) then
    call safe_alloc_ptr(CS%T_squared,isd,ied,jsd,jed,nz)
    CS%T_squared(:,:,:) = 0.

    vd_tmp = var_desc(name="T2", units="degC2", longname="Squared Potential Temperature")
    call register_tracer(CS%T_squared, vd_tmp, param_file, HI, GV, CS%tracer_reg)
  endif

  CS%id_S_vardec = register_diag_field('ocean_model', 'S_vardec', diag%axesTL, Time, &
      'ALE variance decay for salinity', 'PPT2 s-1')
  if (CS%id_S_vardec > 0) then
    call safe_alloc_ptr(CS%S_squared,isd,ied,jsd,jed,nz)
    CS%S_squared(:,:,:) = 0.

    vd_tmp = var_desc(name="S2", units="PPT2", longname="Squared Salinity")
    call register_tracer(CS%S_squared, vd_tmp, param_file, HI, GV, CS%tracer_reg)
  endif

end subroutine register_diags_TS_vardec

!> This subroutine sets up clock IDs for timing various subroutines.
subroutine MOM_timing_init(CS)
  type(MOM_control_struct), intent(in) :: CS  !< control structure set up by initialize_MOM.

 id_clock_ocean    = cpu_clock_id('Ocean', grain=CLOCK_COMPONENT)
 id_clock_dynamics = cpu_clock_id('Ocean dynamics', grain=CLOCK_SUBCOMPONENT)
 id_clock_thermo   = cpu_clock_id('Ocean thermodynamics and tracers', grain=CLOCK_SUBCOMPONENT)
 id_clock_other    = cpu_clock_id('Ocean Other', grain=CLOCK_SUBCOMPONENT)
 id_clock_tracer   = cpu_clock_id('(Ocean tracer advection)', grain=CLOCK_MODULE_DRIVER)
 if (.not.CS%adiabatic) &
   id_clock_diabatic = cpu_clock_id('(Ocean diabatic driver)', grain=CLOCK_MODULE_DRIVER)

 id_clock_continuity = cpu_clock_id('(Ocean continuity equation *)', grain=CLOCK_MODULE)
 id_clock_pass       = cpu_clock_id('(Ocean message passing *)', grain=CLOCK_MODULE)
 id_clock_MOM_init   = cpu_clock_id('(Ocean MOM_initialize_state)', grain=CLOCK_MODULE)
 id_clock_pass_init  = cpu_clock_id('(Ocean init message passing *)', grain=CLOCK_ROUTINE)
 if (CS%thickness_diffuse) &
   id_clock_thick_diff = cpu_clock_id('(Ocean thickness diffusion *)', grain=CLOCK_MODULE)
!if (CS%mixedlayer_restrat) &
   id_clock_ml_restrat = cpu_clock_id('(Ocean mixed layer restrat)', grain=CLOCK_MODULE)
 id_clock_diagnostics  = cpu_clock_id('(Ocean collective diagnostics)', grain=CLOCK_MODULE)
 id_clock_Z_diag       = cpu_clock_id('(Ocean Z-space diagnostics)', grain=CLOCK_MODULE)
 id_clock_ALE          = cpu_clock_id('(Ocean ALE)', grain=CLOCK_MODULE)

end subroutine MOM_timing_init


!> Post diagnostics for temp/heat and saln/salt tendencies.
subroutine post_diags_TS_tendency(G, GV, CS, dt)
  type(ocean_grid_type),    intent(in)    :: G   !< ocean grid structure
  type(verticalGrid_type),  intent(inout) :: GV  !< ocean vertical grid structure
  type(MOM_control_struct), intent(inout) :: CS  !< control structure
  real                    , intent(in)    :: dt  !< total time step for T,S update

  real    :: work3d(SZI_(G),SZJ_(G),SZK_(G))
  real    :: work2d(SZI_(G),SZJ_(G))
  real    :: Idt, ppt2mks
  integer :: i, j, k, is, ie, js, je, nz
  is = G%isc ; ie = G%iec ; js = G%jsc ; je = G%jec ; nz = G%ke

  if(.not. CS%tendency_diagnostics) return

  Idt = 0.; if (dt/=0.) Idt = 1.0 / dt ! The "if" is in case the diagnostic is called for a zero length interval
  ppt2mks       = 0.001
  work3d(:,:,:) = 0.0
  work2d(:,:)   = 0.0


  ! Diagnose tendency of heat from convergence of lateral advective,
  ! fluxes, where advective transport arises from residual mean velocity.
  if (CS%id_T_advection_xy > 0 .or. CS%id_T_advection_xy_2d > 0) then
    do k=1,nz ; do j=js,je ; do i=is,ie
      work3d(i,j,k) = CS%T_advection_xy(i,j,k) * GV%H_to_kg_m2 * CS%tv%C_p
    enddo ; enddo ; enddo
    if (CS%id_T_advection_xy    > 0) call post_data(CS%id_T_advection_xy, work3d, CS%diag)
    if (CS%id_T_advection_xy_2d > 0) then
      do j=js,je ; do i=is,ie
        work2d(i,j) = 0.0
        do k=1,nz
          work2d(i,j) = work2d(i,j) + work3d(i,j,k)
        enddo
      enddo ; enddo
      call post_data(CS%id_T_advection_xy_2d, work2d, CS%diag)
    endif
  endif

  ! Diagnose tendency of salt from convergence of lateral advective
  ! fluxes, where advective transport arises from residual mean velocity.
  if (CS%id_S_advection_xy > 0 .or. CS%id_S_advection_xy_2d > 0) then
    do k=1,nz ; do j=js,je ; do i=is,ie
      work3d(i,j,k) = CS%S_advection_xy(i,j,k) * GV%H_to_kg_m2 * ppt2mks
    enddo ; enddo ; enddo
    if (CS%id_S_advection_xy    > 0) call post_data(CS%id_S_advection_xy, work3d, CS%diag)
    if (CS%id_S_advection_xy_2d > 0) then
      do j=js,je ; do i=is,ie
        work2d(i,j) = 0.0
        do k=1,nz
          work2d(i,j) = work2d(i,j) + work3d(i,j,k)
        enddo
      enddo ; enddo
      call post_data(CS%id_S_advection_xy_2d, work2d, CS%diag)
    endif
  endif

  ! diagnose net tendency for temperature over a time step and update T_prev
  if (CS%id_T_tendency > 0) then
    do k=1,nz ; do j=js,je ; do i=is,ie
      work3d(i,j,k)    = (CS%tv%T(i,j,k) - CS%T_prev(i,j,k))*Idt
      CS%T_prev(i,j,k) =  CS%tv%T(i,j,k)
    enddo ; enddo ; enddo
    call post_data(CS%id_T_tendency, work3d, CS%diag)
  endif

  ! diagnose net tendency for salinity over a time step and update S_prev
  if (CS%id_S_tendency > 0) then
    do k=1,nz ; do j=js,je ; do i=is,ie
      work3d(i,j,k)    = (CS%tv%S(i,j,k) - CS%S_prev(i,j,k))*Idt
      CS%S_prev(i,j,k) =  CS%tv%S(i,j,k)
    enddo ; enddo ; enddo
    call post_data(CS%id_S_tendency, work3d, CS%diag)
  endif

  ! diagnose net tendency for heat content of a grid cell over a time step and update Th_prev
  if (CS%id_Th_tendency > 0 .or. CS%id_Th_tendency_2d > 0) then
    do k=1,nz ; do j=js,je ; do i=is,ie
      work3d(i,j,k)     = (CS%tv%T(i,j,k)*CS%h(i,j,k) - CS%Th_prev(i,j,k)) * Idt * GV%H_to_kg_m2 * CS%tv%C_p
      CS%Th_prev(i,j,k) =  CS%tv%T(i,j,k)*CS%h(i,j,k)
    enddo ; enddo ; enddo
    if (CS%id_Th_tendency    > 0) call post_data(CS%id_Th_tendency, work3d, CS%diag)
    if (CS%id_Th_tendency_2d > 0) then
      do j=js,je ; do i=is,ie
        work2d(i,j) = 0.0
        do k=1,nz
          work2d(i,j) = work2d(i,j) + work3d(i,j,k)
        enddo
      enddo ; enddo
      call post_data(CS%id_Th_tendency_2d, work2d, CS%diag)
    endif
  endif

  ! diagnose net tendency for salt content of a grid cell over a time step and update Sh_prev
  if (CS%id_Sh_tendency > 0 .or. CS%id_Sh_tendency_2d > 0) then
    do k=1,nz ; do j=js,je ; do i=is,ie
      work3d(i,j,k)     = (CS%tv%S(i,j,k)*CS%h(i,j,k) - CS%Sh_prev(i,j,k)) * Idt * GV%H_to_kg_m2 * ppt2mks
      CS%Sh_prev(i,j,k) =  CS%tv%S(i,j,k)*CS%h(i,j,k)
    enddo ; enddo ; enddo
    if (CS%id_Sh_tendency    > 0) call post_data(CS%id_Sh_tendency, work3d, CS%diag)
    if (CS%id_Sh_tendency_2d > 0) then
      do j=js,je ; do i=is,ie
        work2d(i,j) = 0.0
        do k=1,nz
          work2d(i,j) = work2d(i,j) + work3d(i,j,k)
        enddo
      enddo ; enddo
      call post_data(CS%id_Sh_tendency_2d, work2d, CS%diag)
    endif
  endif


end subroutine post_diags_TS_tendency

!> Calculate and post variance decay diagnostics for temp/salt
subroutine post_diags_TS_vardec(G, CS, dt)
  type(ocean_grid_type), intent(in) :: G        !< ocean grid structure
  type(MOM_control_struct), intent(inout) :: CS !< control structure
  real, intent(in) :: dt                        !< total time step

  real :: work(SZI_(G),SZJ_(G),SZK_(G))
  real :: Idt

  Idt = 0.; if (dt/=0.) Idt = 1.0 / dt ! The "if" is in case the diagnostic is called for a zero length interval

  if (CS%id_T_vardec > 0) then
    work(:,:,:) = (CS%T_squared(:,:,:) - CS%tv%T(:,:,:) ** 2) * Idt
    call post_data(CS%id_T_vardec, work, CS%diag)
  endif

  if (CS%id_S_vardec > 0) then
    work(:,:,:) = (CS%S_squared(:,:,:) - CS%tv%S(:,:,:) ** 2) * Idt
    call post_data(CS%id_S_vardec, work, CS%diag)
  endif
end subroutine post_diags_TS_vardec


!> Offers the static fields in the ocean grid type
!! for output via the diag_manager.
subroutine write_static_fields(G, diag)
  type(ocean_grid_type),   intent(in)    :: G      !< ocean grid structure
  type(diag_ctrl), target, intent(inout) :: diag   !< regulates diagnostic output

  ! The out_X arrays are needed because some of the elements of the grid
  ! type may be reduced rank macros.
  real    :: out_h(SZI_(G),SZJ_(G))
  integer :: id, i, j, is, ie, js, je
  is = G%isc ; ie = G%iec ; js = G%jsc ; je = G%jec

  out_h(:,:) = 0.0

  id = register_static_field('ocean_model', 'geolat', diag%axesT1, &
        'Latitude of tracer (T) points', 'degrees_N')
  if (id > 0) call post_data(id, G%geoLatT, diag, .true.)

  id = register_static_field('ocean_model', 'geolon', diag%axesT1, &
        'Longitude of tracer (T) points', 'degrees_E')
  if (id > 0) call post_data(id, G%geoLonT, diag, .true.)

  id = register_static_field('ocean_model', 'geolat_c', diag%axesB1, &
        'Latitude of corner (Bu) points', 'degrees_N', interp_method='none')
  if (id > 0) call post_data(id, G%geoLatBu, diag, .true.)

  id = register_static_field('ocean_model', 'geolon_c', diag%axesB1, &
        'Longitude of corner (Bu) points', 'degrees_E', interp_method='none')
  if (id > 0) call post_data(id, G%geoLonBu, diag, .true.)

  id = register_static_field('ocean_model', 'geolat_v', diag%axesCv1, &
        'Latitude of meridional velocity (Cv) points', 'degrees_N', interp_method='none')
  if (id > 0) call post_data(id, G%geoLatCv, diag, .true.)

  id = register_static_field('ocean_model', 'geolon_v', diag%axesCv1, &
        'Longitude of meridional velocity (Cv) points', 'degrees_E', interp_method='none')
  if (id > 0) call post_data(id, G%geoLonCv, diag, .true.)

  id = register_static_field('ocean_model', 'geolat_u', diag%axesCu1, &
        'Latitude of zonal velocity (Cu) points', 'degrees_N', interp_method='none')
  if (id > 0) call post_data(id, G%geoLatCu, diag, .true.)

  id = register_static_field('ocean_model', 'geolon_u', diag%axesCu1, &
        'Longitude of zonal velocity (Cu) points', 'degrees_E', interp_method='none')
  if (id > 0) call post_data(id, G%geoLonCu, diag, .true.)

  id = register_static_field('ocean_model', 'area_t', diag%axesT1,   &
        'Surface area of tracer (T) cells', 'm2',                    &
        cmor_field_name='areacello', cmor_standard_name='cell_area', &
        cmor_units='m2', cmor_long_name='Ocean Grid-Cell Area')
  if (id > 0) then
    do j=js,je ; do i=is,ie ; out_h(i,j) = G%areaT(i,j) ; enddo ; enddo
    call post_data(id, out_h, diag, .true.)
    call diag_register_area_ids(diag, id_area_t=id)
  endif

  id = register_static_field('ocean_model', 'depth_ocean', diag%axesT1,  &
        'Depth of the ocean at tracer points', 'm',                      &
        standard_name='sea_floor_depth_below_geoid',                     &
        cmor_field_name='deptho', cmor_long_name='Sea Floor Depth',      &
        cmor_units='m', cmor_standard_name='sea_floor_depth_below_geoid',&
        area=diag%axesT1%id_area)
  if (id > 0) call post_data(id, G%bathyT, diag, .true., mask=G%mask2dT)

  id = register_static_field('ocean_model', 'wet', diag%axesT1, &
        '0 if land, 1 if ocean at tracer points', 'none', area=diag%axesT1%id_area)
  if (id > 0) call post_data(id, G%mask2dT, diag, .true.)

  id = register_static_field('ocean_model', 'wet_c', diag%axesB1, &
        '0 if land, 1 if ocean at corner (Bu) points', 'none', interp_method='none')
  if (id > 0) call post_data(id, G%mask2dBu, diag, .true.)

  id = register_static_field('ocean_model', 'wet_u', diag%axesCu1, &
        '0 if land, 1 if ocean at zonal velocity (Cu) points', 'none', interp_method='none')
  if (id > 0) call post_data(id, G%mask2dCu, diag, .true.)

  id = register_static_field('ocean_model', 'wet_v', diag%axesCv1, &
        '0 if land, 1 if ocean at meridional velocity (Cv) points', 'none', interp_method='none')
  if (id > 0) call post_data(id, G%mask2dCv, diag, .true.)

  id = register_static_field('ocean_model', 'Coriolis', diag%axesB1, &
        'Coriolis parameter at corner (Bu) points', 's-1', interp_method='none')
  if (id > 0) call post_data(id, G%CoriolisBu, diag, .true.)

  id = register_static_field('ocean_model', 'dxt', diag%axesT1, &
        'Delta(x) at thickness/tracer points (meter)', 'm', interp_method='none')
  if (id > 0) call post_data(id, G%dxt, diag, .true.)

  id = register_static_field('ocean_model', 'dyt', diag%axesT1, &
        'Delta(y) at thickness/tracer points (meter)', 'm', interp_method='none')
  if (id > 0) call post_data(id, G%dyt, diag, .true.)

  id = register_static_field('ocean_model', 'dxCu', diag%axesCu1, &
        'Delta(x) at u points (meter)', 'm', interp_method='none')
  if (id > 0) call post_data(id, G%dxCu, diag, .true.)

  id = register_static_field('ocean_model', 'dyCu', diag%axesCu1, &
        'Delta(y) at u points (meter)', 'm', interp_method='none')
  if (id > 0) call post_data(id, G%dyCu, diag, .true.)

  id = register_static_field('ocean_model', 'dxCv', diag%axesCv1, &
        'Delta(x) at v points (meter)', 'm', interp_method='none')
  if (id > 0) call post_data(id, G%dxCv, diag, .true.)

  id = register_static_field('ocean_model', 'dyCv', diag%axesCv1, &
        'Delta(y) at v points (meter)', 'm', interp_method='none')
  if (id > 0) call post_data(id, G%dyCv, diag, .true.)


end subroutine write_static_fields


!> Set the fields that are needed for bitwise identical restarting
!! the time stepping scheme.  In addition to those specified here
!! directly, there may be fields related to the forcing or to the
!! barotropic solver that are needed; these are specified in sub-
!! routines that are called from this one.
!!
!! This routine should be altered if there are any changes to the
!! time stepping scheme.  The CHECK_RESTART facility may be used to
!! confirm that all needed restart fields have been included.
subroutine set_restart_fields(GV, param_file, CS)
  type(verticalGrid_type),  intent(inout) :: GV         !< ocean vertical grid structure
  type(param_file_type),    intent(in) :: param_file    !< opened file for parsing to get parameters
  type(MOM_control_struct), intent(in) :: CS            !< control structure set up by inialize_MOM
  ! Local variables
  logical :: use_ice_shelf ! Needed to determine whether to add tv%Hml to restarts
  type(vardesc) :: vd
  character(len=48) :: thickness_units, flux_units

  call get_param(param_file, '', "ICE_SHELF", use_ice_shelf, default=.false., do_not_log=.true.)

  thickness_units = get_thickness_units(GV)
  flux_units = get_flux_units(GV)

  if (CS%use_temperature) then
    vd = var_desc("Temp","degC","Potential Temperature")
    call register_restart_field(CS%tv%T, vd, .true., CS%restart_CSp)

    vd = var_desc("Salt","PPT","Salinity")
    call register_restart_field(CS%tv%S, vd, .true., CS%restart_CSp)
  endif

  vd = var_desc("h",thickness_units,"Layer Thickness")
  call register_restart_field(CS%h, vd, .true., CS%restart_CSp)

  vd = var_desc("u","meter second-1","Zonal velocity",'u','L')
  call register_restart_field(CS%u, vd, .true., CS%restart_CSp)

  vd = var_desc("v","meter second-1","Meridional velocity",'v','L')
  call register_restart_field(CS%v, vd, .true., CS%restart_CSp)

  if (CS%use_frazil) then
    vd = var_desc("frazil","J m-2","Frazil heat flux into ocean",'h','1')
    call register_restart_field(CS%tv%frazil, vd, .false., CS%restart_CSp)
  endif

  if (CS%interp_p_surf) then
    vd = var_desc("p_surf_prev","Pa","Previous ocean surface pressure",'h','1')
    call register_restart_field(CS%p_surf_prev, vd, .false., CS%restart_CSp)
  endif

  vd = var_desc("ave_ssh","meter","Time average sea surface height",'h','1')
  call register_restart_field(CS%ave_ssh, vd, .false., CS%restart_CSp)

  ! hML is needed when using the ice shelf module
  if (use_ice_shelf .and. associated(CS%tv%Hml)) then
     vd = var_desc("hML","meter","Mixed layer thickness",'h','1')
     call register_restart_field(CS%tv%Hml, vd, .false., CS%restart_CSp)
  endif

end subroutine set_restart_fields


!> This subroutine sets the surface (return) properties of the ocean
!! model by setting the appropriate pointers in state.  Unused fields
!! are set to NULL.
subroutine calculate_surface_state(state, u, v, h, ssh, G, GV, CS, p_atm)
  type(ocean_grid_type),                          intent(inout) :: G      !< ocean grid structure
  type(verticalGrid_type),                        intent(inout) :: GV     !< ocean vertical grid structure
  type(surface),                                  intent(inout) :: state  !< ocean surface state
  real, target, dimension(SZIB_(G),SZJ_(G),SZK_(G)), intent(in) :: u      !< zonal velocity (m/s)
  real, target, dimension(SZI_(G),SZJB_(G),SZK_(G)), intent(in) :: v      !< meridional velocity (m/s)
  real, target, dimension(SZI_(G),SZJ_(G),SZK_(G)),  intent(in) :: h      !< layer thickness (m or kg/m2)
  real, target, dimension(SZI_(G),SZJ_(G)),       intent(inout) :: ssh    !< time mean surface height (m)
  type(MOM_control_struct),                       intent(inout) :: CS     !< control structure
  real, optional, pointer, dimension(:,:)                       :: p_atm  !< atmospheric pressure (Pascal)

  ! local
  real :: depth(SZI_(G))              ! distance from the surface (meter)
  real :: depth_ml                    ! depth over which to average to
                                      ! determine mixed layer properties (meter)
  real :: dh                          ! thickness of a layer within mixed layer (meter)
  real :: mass                        ! mass per unit area of a layer (kg/m2)
  real :: Rho_conv                    ! density used to convert surface pressure to effectic SSH (Pa)

  real :: IgR0, hu, hv
  integer :: i, j, k, is, ie, js, je, nz, numberOfErrors
  integer :: isd, ied, jsd, jed
  integer :: iscB, iecB, jscB, jecB, isdB, iedB, jsdB, jedB
  logical :: localError
  character(240) :: msg

  call callTree_enter("calculate_surface_state(), MOM.F90")
  is  = G%isc ; ie  = G%iec ; js  = G%jsc ; je  = G%jec ; nz = G%ke
  isd = G%isd ; ied = G%ied ; jsd = G%jsd ; jed = G%jed
  iscB = G%iscB ; iecB = G%iecB; jscB = G%jscB ; jecB = G%jecB
  isdB = G%isdB ; iedB = G%iedB; jsdB = G%jsdB ; jedB = G%jedB

  state%sea_lev => ssh

  if (present(p_atm)) then ; if (ASSOCIATED(p_atm)) then

    do j=js,je ; do i=is,ie
      if ((ASSOCIATED(CS%tv%eqn_of_state))  .and.  (CS%calc_rho_for_sea_lev)) then
        call calculate_density(CS%tv%T(i,j,1),CS%tv%S(i,j,1) , p_atm(i,j)/2.0 , Rho_conv, CS%tv%eqn_of_state)
      else
        Rho_conv=GV%Rho0
      endif
      IgR0 = 1.0 / (Rho_conv * GV%g_Earth)
      ssh(i,j) = ssh(i,j) + p_atm(i,j) * IgR0
    enddo ; enddo
  endif ; endif

  if (CS%bulkmixedlayer) then
    state%SST => CS%tv%T(:,:,1)
    state%SSS => CS%tv%S(:,:,1)
    state%u => u(:,:,1)
    state%v => v(:,:,1)
    nullify(state%sfc_density)
    if (associated(CS%tv%Hml)) state%Hml => CS%tv%Hml
  else
    if (CS%use_temperature) then
      if (.not.associated(state%SST)) then
        allocate(state%SST(isd:ied,jsd:jed)) ; state%SST(:,:) = 0.0
      endif
      if (.not.associated(state%SSS)) then
        allocate(state%SSS(isd:ied,jsd:jed)) ; state%SSS(:,:) = 0.0
      endif
      nullify(state%sfc_density)
    else
      if (.not.associated(state%sfc_density)) then
        allocate(state%sfc_density(isd:ied,jsd:jed)) ; state%sfc_density(:,:) = 0.0
      endif
      nullify(state%SST) ; nullify(state%SSS)
    endif
    if (.not.associated(state%u)) then
       allocate(state%u(isdB:iedB,jsd:jed)) ; state%u(:,:) = 0.0
    endif
    if (.not.associated(state%v)) then
       allocate(state%v(isd:ied,jsdB:jedB)) ; state%v(:,:) = 0.0
    endif

    if (.not.associated(state%Hml)) allocate(state%Hml(isd:ied,jsd:jed))

    depth_ml = CS%Hmix
  !   Determine the mean tracer properties of the uppermost depth_ml fluid.
!$OMP parallel do default(none) shared(is,ie,js,je,nz,CS,state,h,depth_ml,GV) private(depth,dh)
    do j=js,je
      do i=is,ie
        depth(i) = 0.0
        if (CS%use_temperature) then
          state%SST(i,j) = 0.0 ; state%SSS(i,j) = 0.0
        else
          state%sfc_density(i,j) = 0.0
        endif
      enddo

      do k=1,nz ; do i=is,ie
        if (depth(i) + h(i,j,k)*GV%H_to_m < depth_ml) then
          dh = h(i,j,k)*GV%H_to_m
        elseif (depth(i) < depth_ml) then
          dh = depth_ml - depth(i)
        else
          dh = 0.0
        endif
        if (CS%use_temperature) then
          state%SST(i,j) = state%SST(i,j) + dh * CS%tv%T(i,j,k)
          state%SSS(i,j) = state%SSS(i,j) + dh * CS%tv%S(i,j,k)
        else
          state%sfc_density(i,j) = state%sfc_density(i,j) + dh * GV%Rlay(k)
        endif
        depth(i) = depth(i) + dh
      enddo ; enddo
  ! Calculate the average properties of the mixed layer depth.
      do i=is,ie
        if (depth(i) < GV%H_subroundoff*GV%H_to_m) &
            depth(i) = GV%H_subroundoff*GV%H_to_m
        if (CS%use_temperature) then
          state%SST(i,j) = state%SST(i,j) / depth(i)
          state%SSS(i,j) = state%SSS(i,j) / depth(i)
        else
          state%sfc_density(i,j) = state%sfc_density(i,j) / depth(i)
        endif
        state%Hml(i,j) = depth(i)
      enddo
    enddo ! end of j loop

!   Determine the mean velocities in the uppermost depth_ml fluid.
    if (CS%Hmix_UV>0.) then
      depth_ml = CS%Hmix_UV
!$OMP parallel do default(none) shared(is,ie,js,je,nz,iscB,iecB,jscB,jecB,CS,state,h,v,depth_ml,GV) private(depth,dh,hv)
      do J=jscB,jecB
        do i=is,ie
          depth(i) = 0.0
          state%v(i,J) = 0.0
        enddo
        do k=1,nz ; do i=is,ie
          hv = 0.5 * (h(i,j,k) + h(i,j+1,k)) * GV%H_to_m
          if (depth(i) + hv < depth_ml) then
            dh = hv
          elseif (depth(i) < depth_ml) then
            dh = depth_ml - depth(i)
          else
            dh = 0.0
          endif
          state%v(i,J) = state%v(i,J) + dh * v(i,J,k)
          depth(i) = depth(i) + dh
        enddo ; enddo
        ! Calculate the average properties of the mixed layer depth.
        do i=is,ie
          if (depth(i) < GV%H_subroundoff*GV%H_to_m) &
              depth(i) = GV%H_subroundoff*GV%H_to_m
          state%v(i,j) = state%v(i,j) / depth(i)
        enddo
      enddo ! end of j loop

!$OMP parallel do default(none) shared(is,ie,js,je,nz,iscB,iecB,jscB,jecB,CS,state,h,u,depth_ml,GV) private(depth,dh,hu)
      do j=js,je
        do I=iscB,iecB
          depth(I) = 0.0
          state%u(I,j) = 0.0
        enddo
        do k=1,nz ; do I=iscB,iecB
          hu = 0.5 * (h(i,j,k) + h(i+1,j,k)) * GV%H_to_m
          if (depth(i) + hu < depth_ml) then
            dh = hu
          elseif (depth(I) < depth_ml) then
            dh = depth_ml - depth(I)
          else
            dh = 0.0
          endif
          state%u(I,j) = state%u(I,j) + dh * u(I,j,k)
          depth(I) = depth(I) + dh
        enddo ; enddo
        ! Calculate the average properties of the mixed layer depth.
        do I=iscB,iecB
          if (depth(I) < GV%H_subroundoff*GV%H_to_m) &
              depth(I) = GV%H_subroundoff*GV%H_to_m
          state%u(I,j) = state%u(I,j) / depth(I)
        enddo
      enddo ! end of j loop
    else ! Hmix_UV<=0.
      state%u => u(:,:,1)
      state%v => v(:,:,1)
    endif
  endif                                              ! end BULKMIXEDLAYER

  state%frazil => CS%tv%frazil
  state%TempxPmE => CS%tv%TempxPmE
  state%internal_heat => CS%tv%internal_heat

  ! Allocate structures for ocean_mass, ocean_heat, and ocean_salt.  This could
  ! be wrapped in a run-time flag to disable it for economy, since the 3-d
  ! sums are not negligible.
  if (.not.associated(state%ocean_mass)) then
    allocate(state%ocean_mass(isd:ied,jsd:jed)) ; state%ocean_mass(:,:) = 0.0
  endif
  if (CS%use_temperature) then
    if (.not.associated(state%ocean_heat)) then
      allocate(state%ocean_heat(isd:ied,jsd:jed)) ; state%ocean_heat(:,:) = 0.0
    endif
    if (.not.associated(state%ocean_salt)) then
      allocate(state%ocean_salt(isd:ied,jsd:jed)) ; state%ocean_salt(:,:) = 0.0
    endif
  endif

!$OMP parallel default(none) shared(is,ie,js,je,nz,GV,h,state,CS) private(mass)
  if (associated(state%salt_deficit) .and. associated(CS%tv%salt_deficit)) then
!$OMP do
    do j=js,je ; do i=is,ie
      ! Convert from gSalt to kgSalt
      state%salt_deficit(i,j) = 1000.0 * CS%tv%salt_deficit(i,j)
    enddo ; enddo
  endif

  if (associated(state%ocean_mass) .and. associated(state%ocean_heat) .and. &
      associated(state%ocean_salt)) then
!$OMP do
    do j=js,je ; do i=is,ie
      state%ocean_mass(i,j) = 0.0
      state%ocean_heat(i,j) = 0.0 ; state%ocean_salt(i,j) = 0.0
    enddo ; enddo
!$OMP do
    do j=js,je ; do k=1,nz; do i=is,ie
      mass = GV%H_to_kg_m2*h(i,j,k)
      state%ocean_mass(i,j) = state%ocean_mass(i,j) + mass
      state%ocean_heat(i,j) = state%ocean_heat(i,j) + mass*CS%tv%T(i,j,k)
      state%ocean_salt(i,j) = state%ocean_salt(i,j) + &
                              mass * (1.0e-3*CS%tv%S(i,j,k))
    enddo ; enddo ; enddo
  else
    if (associated(state%ocean_mass)) then
!$OMP do
      do j=js,je ; do i=is,ie ; state%ocean_mass(i,j) = 0.0 ; enddo ; enddo
!$OMP do
      do j=js,je ; do k=1,nz ; do i=is,ie
        state%ocean_mass(i,j) = state%ocean_mass(i,j) + GV%H_to_kg_m2*h(i,j,k)
      enddo ; enddo ; enddo
    endif
    if (associated(state%ocean_heat)) then
!$OMP do
      do j=js,je ; do i=is,ie ; state%ocean_heat(i,j) = 0.0 ; enddo ; enddo
!$OMP do
      do j=js,je ; do k=1,nz ; do i=is,ie
        mass = GV%H_to_kg_m2*h(i,j,k)
        state%ocean_heat(i,j) = state%ocean_heat(i,j) + mass*CS%tv%T(i,j,k)
      enddo ; enddo ; enddo
    endif
    if (associated(state%ocean_salt)) then
!$OMP do
      do j=js,je ; do i=is,ie ; state%ocean_salt(i,j) = 0.0 ; enddo ; enddo
!$OMP do
      do j=js,je ; do k=1,nz ; do i=is,ie
        mass = GV%H_to_kg_m2*h(i,j,k)
        state%ocean_salt(i,j) = state%ocean_salt(i,j) + &
                                mass * (1.0e-3*CS%tv%S(i,j,k))
      enddo ; enddo ; enddo
    endif
  endif
!$OMP end parallel

  if (associated(CS%visc%taux_shelf)) state%taux_shelf => CS%visc%taux_shelf
  if (associated(CS%visc%tauy_shelf)) state%tauy_shelf => CS%visc%tauy_shelf

  if (associated(CS%tracer_flow_CSp)) then
    if (.not.associated(state%tr_fields)) allocate(state%tr_fields)
    call call_tracer_surface_state(state, h, G, CS%tracer_flow_CSp)
  endif

  if (CS%check_bad_surface_vals) then
    numberOfErrors=0 ! count number of errors
    do j=js,je; do i=is,ie
      if (G%mask2dT(i,j)>0.) then
        localError = state%sea_lev(i,j)<=-G%bathyT(i,j)       &
                .or. state%sea_lev(i,j)>= CS%bad_val_ssh_max  &
                .or. state%sea_lev(i,j)<=-CS%bad_val_ssh_max
        if (CS%use_temperature) localError = localError &
                .or. state%SSS(i,j)<0.                        &
                .or. state%SSS(i,j)>=CS%bad_val_sss_max       &
                .or. state%SST(i,j)< CS%bad_val_sst_min       &
                .or. state%SST(i,j)>=CS%bad_val_sst_max
        if (localError) then
          numberOfErrors=numberOfErrors+1
          if (numberOfErrors<9) then ! Only report details for the first few errors
            if (CS%use_temperature) then
              write(msg(1:240),'(2(a,i4,x),2(a,f8.3,x),8(a,es11.4,x))') &
                'Extreme surface state detected: i=',i,'j=',j, &
                'x=',G%geoLonT(i,j),'y=',G%geoLatT(i,j), &
                'D=',G%bathyT(i,j),                      &
                'SSH=',state%sea_lev(i,j),               &
                'SST=',state%SST(i,j),                   &
                'SSS=',state%SSS(i,j),                   &
                'U-=',state%u(i-1,j),                    &
                'U+=',state%u(i,j),                      &
                'V-=',state%v(i,j-1),                    &
                'V+=',state%v(i,j)
            else
              write(msg(1:240),'(2(a,i4,x),2(a,f8.3,x),6(a,es11.4))') &
                'Extreme surface state detected: i=',i,'j=',j, &
                'x=',G%geoLonT(i,j),'y=',G%geoLatT(i,j), &
                'D=',G%bathyT(i,j),                      &
                'SSH=',state%sea_lev(i,j),               &
                'U-=',state%u(i-1,j),                    &
                'U+=',state%u(i,j),                      &
                'V-=',state%v(i,j-1),                    &
                'V+=',state%v(i,j)
            endif
            call MOM_error(WARNING, trim(msg), all_print=.true.)
          elseif (numberOfErrors==9) then ! Indicate once that there are more errors
            call MOM_error(WARNING, 'There were more unreported extreme events!', all_print=.true.)
          endif ! numberOfErrors
        endif ! localError
      endif ! mask2dT
    enddo; enddo
    call sum_across_PEs(numberOfErrors)
    if (numberOfErrors>0) then
      write(msg(1:240),'(3(a,i9,x))') 'There were a total of ',numberOfErrors, &
          'locations detected with extreme surface values!'
      call MOM_error(FATAL, trim(msg))
    endif
  endif

  call callTree_leave("calculate_surface_state()")
end subroutine calculate_surface_state


!> End of model
subroutine MOM_end(CS)
  type(MOM_control_struct), pointer :: CS   !< MOM control structure

  if (CS%use_ALE_algorithm) then
    call ALE_end(CS%ALE_CSp)
  endif

  DEALLOC_(CS%u) ; DEALLOC_(CS%v) ; DEALLOC_(CS%h)
  DEALLOC_(CS%uh) ; DEALLOC_(CS%vh)

  if (CS%use_temperature) then
    DEALLOC_(CS%T) ; CS%tv%T => NULL() ; DEALLOC_(CS%S) ; CS%tv%S => NULL()
  endif
  if (associated(CS%tv%frazil)) deallocate(CS%tv%frazil)
  if (associated(CS%tv%salt_deficit)) deallocate(CS%tv%salt_deficit)
  if (associated(CS%tv%Hml)) deallocate(CS%tv%Hml)

  call tracer_advect_end(CS%tracer_adv_CSp)
  call tracer_hor_diff_end(CS%tracer_diff_CSp)
  call tracer_registry_end(CS%tracer_Reg)

  DEALLOC_(CS%uhtr) ; DEALLOC_(CS%vhtr)
  if (CS%split) then ; if (CS%legacy_split) then
      call end_dyn_legacy_split(CS%dyn_legacy_split_CSp)
    else
      call end_dyn_split_RK2(CS%dyn_split_RK2_CSp)
  endif ; else ; if (CS%use_RK2) then
      call end_dyn_unsplit_RK2(CS%dyn_unsplit_RK2_CSp)
    else
      call end_dyn_unsplit(CS%dyn_unsplit_CSp)
  endif ; endif
  DEALLOC_(CS%ave_ssh)

  call verticalGridEnd(CS%GV)
  call MOM_grid_end(CS%G)

  deallocate(CS)

end subroutine MOM_end

!> \namespace mom
!!
!! Modular Ocean Model (MOM) Version 6.0 (MOM6)
!!
!! \authors Alistair Adcroft, Robert Hallberg, and Stephen Griffies
!!
!!  Additional contributions from:
!!    * Whit Anderson
!!    * Brian Arbic
!!    * Will Cooke
!!    * Anand Gnanadesikan
!!    * Matthew Harrison
!!    * Mehmet Ilicak
!!    * Laura Jackson
!!    * Jasmine John
!!    * John Krasting
!!    * Zhi Liang
!!    * Bonnie Samuels
!!    * Harper Simmons
!!    * Laurent White
!!    * Niki Zadeh
!!
!!  MOM ice-shelf code was developed by
!!  * Daniel Goldberg
!!  * Robert Hallberg
!!  * Chris Little
!!  * Olga Sergienko
!!
!!  \section section_overview Overview of MOM
!!
!!  This program (MOM) simulates the ocean by numerically solving
!!  the hydrostatic primitive equations in generalized Lagrangian
!!  vertical coordinates, typically tracking stretched pressure (p*)
!!  surfaces or following isopycnals in the ocean's interior, and
!!  general orthogonal horizontal coordinates. Unlike earlier versions
!!  of MOM, in MOM6 these equations are horizontally discretized on an
!!  Arakawa C-grid.  (It remains to be seen whether a B-grid dynamic
!!  core will be revived in MOM6 at a later date; for now applications
!!  requiring a B-grid discretization should use MOM5.1.)  MOM6 offers
!!  a range of options for the physical parameterizations, from those
!!  most appropriate to highly idealized models for geophysical fluid
!!  dynamics studies to a rich suite of processes appropriate for
!!  realistic ocean simulations.  The thermodynamic options typically
!!  use conservative temperature and preformed salinity as conservative
!!  state variables and a full nonlinear equation of state, but there
!!  are also idealized adiabatic configurations of the model that use
!!  fixed density layers.  Version 6.0 of MOM continues in the long
!!  tradition of a commitment to climate-quality ocean simulations
!!  embodied in previous versions of MOM, even as it draws extensively
!!  on the lessons learned in the development of the Generalized Ocean
!!  Layered Dynamics (GOLD) ocean model, which was also primarily
!!  developed at NOAA/GFDL.  MOM has also benefited tremendously from
!!  the FMS infrastructure, which it utilizes and shares with other
!!  component models developed at NOAA/GFDL.
!!
!!    When run is isopycnal-coordinate mode, the uppermost few layers
!!  are often used to describe a bulk mixed layer, including the
!!  effects of penetrating shortwave radiation.  Either a split-
!!  explicit time stepping scheme or a non-split scheme may be used
!!  for the dynamics, while the time stepping may be split (and use
!!  different numbers of steps to cover the same interval) for the
!!  forcing, the thermodynamics, and for the dynamics.  Most of the
!!  numerics are second order accurate in space.  MOM can run with an
!!  absurdly thin minimum layer thickness. A variety of non-isopycnal
!!  vertical coordinate options are under development, but all exploit
!!  the advantages of a Lagrangian vertical coordinate, as discussed
!!  in detail by Adcroft and Hallberg (Ocean Modelling, 2006).
!!
!!    Details of the numerics and physical parameterizations are
!!  provided in the appropriate source files.  All of the available
!!  options are selected at run-time by parsing the input files,
!!  usually MOM_input and MOM_override, and the options choices are
!!  then documented for each run in MOM_param_docs.
!!
!!    MOM6 integrates the equations forward in time in three distinct
!!  phases.  In one phase, the dynamic equations for the velocities
!!  and layer thicknesses are advanced, capturing the propagation of
!!  external and internal inertia-gravity waves, Rossby waves, and
!!  other strictly adiabatic processes, including lateral stresses,
!!  vertical viscosity and momentum forcing, and interface height
!!  diffusion (commonly called Gent-McWilliams diffusion in depth-
!!  coordinate models).  In the second phase, all tracers are advected
!!  and diffused along the layers.  The third phase applies diabatic
!!  processes, vertical mixing of water properties, and perhaps
!!  vertical remapping to cause the layers to track the desired
!!  vertical coordinate.
!!
!!    The present file (MOM.F90) orchestrates the main time stepping
!!  loops. One time integration option for the dynamics uses a split
!!  explicit time stepping scheme to rapidly step the barotropic
!!  pressure and velocity fields. The barotropic velocities are
!!  averaged over the baroclinic time step before they are used to
!!  advect thickness and determine the baroclinic accelerations.  As
!!  described in Hallberg and Adcroft (2009), a barotropic correction
!!  is applied to the time-mean layer velocities to ensure that the
!!  sum of the layer transports agrees with the time-mean barotropic
!!  transport, thereby ensuring that the estimates of the free surface
!!  from the sum of the layer thicknesses agrees with the final free
!!  surface height as calculated by the barotropic solver.  The
!!  barotropic and baroclinic velocities are kept consistent by
!!  recalculating the barotropic velocities from the baroclinic
!!  transports each time step. This scheme is described in Hallberg,
!!  1997, J. Comp. Phys. 135, 54-65 and in Hallberg and Adcroft, 2009,
!!  Ocean Modelling, 29, 15-26.
!!
!!    The other time integration options use non-split time stepping
!!  schemes based on the 3-step third order Runge-Kutta scheme
!!  described in Matsuno, 1966, J. Met. Soc. Japan, 44, 85-88, or on
!!  a two-step quasi-2nd order Runge-Kutta scheme.  These are much
!!  slower than the split time-stepping scheme, but they are useful
!!  for providing a more robust solution for debugging cases where the
!!  more complicated split time-stepping scheme may be giving suspect
!!  solutions.
!!
!!    There are a range of closure options available.  Horizontal
!!  velocities are subject to a combination of horizontal biharmonic
!!  and Laplacian friction (based on a stress tensor formalism) and a
!!  vertical Fickian viscosity (perhaps using the kinematic viscosity
!!  of water).  The horizontal viscosities may be constant, spatially
!!  varying or may be dynamically calculated using Smagorinsky's
!!  approach.  A diapycnal diffusion of density and thermodynamic
!!  quantities is also allowed, but not required, as is horizontal
!!  diffusion of interface heights (akin to the Gent-McWilliams
!!  closure of geopotential coordinate models).  The diapycnal mixing
!!  may use a fixed diffusivity or it may use the shear Richardson
!!  number dependent closure, like that described in Jackson et al.
!!  (JPO, 2008).  When there is diapycnal diffusion, it applies to
!!  momentum as well. As this is in addition to the vertical viscosity,
!!  the vertical Prandtl always exceeds 1.  A refined bulk-mixed layer
!!  is often used to describe the planetary boundary layer in realistic
!!  ocean simulations.
!!
!!    MOM has a number of noteworthy debugging capabilities.
!!  Excessively large velocities are truncated and MOM will stop
!!  itself after a number of such instances to keep the model from
!!  crashing altogether.  This is useful in diagnosing failures,
!!  or (by accepting some truncations) it may be useful for getting
!!  the model past the adjustment from an ill-balanced initial
!!  condition.  In addition, all of the accelerations in the columns
!!  with excessively large velocities may be directed to a text file.
!!  Parallelization errors may be diagnosed using the DEBUG option,
!!  which causes extensive checksums to be written out along with
!!  comments indicating where in the algorithm the sums originate and
!!  what variable is being summed.  The point where these checksums
!!  differ between runs is usually a good indication of where in the
!!  code the problem lies.  All of the test cases provided with MOM
!!  are routinely tested to ensure that they give bitwise identical
!!  results regardless of the domain decomposition, or whether they
!!  use static or dynamic memory allocation.
!!
!!  \section section_structure Structure of MOM
!!
!!  About 115 other files of source code and 4 header files comprise
!!  the MOM code, although there are several hundred more files that
!!  make up the FMS infrastructure upon which MOM is built.  Each of
!!  the MOM files contains comments documenting what it does, and
!!  most of the file names are fairly self-evident. In addition, all
!!  subroutines and data types are referenced via a module use, only
!!  statement, and the module names are consistent with the file names,
!!  so it is not too hard to find the source file for a subroutine.
!!
!!    The typical MOM directory tree is as follows:
!!
!! \verbatim
!!        ../MOM
!!        |-- config_src
!!        |   |-- coupled_driver
!!        |   |-- dynamic
!!        |   `-- solo_driver
!!        |-- examples
!!        |   |-- CM2G
!!        |   |-- ...
!!        |   `-- torus_advection_test
!!        `-- src
!!            |-- core
!!            |-- diagnostics
!!            |-- equation_of_state
!!            |-- framework
!!            |-- ice_shelf
!!            |-- initialization
!!            |-- parameterizations
!!            |   |-- lateral
!!            |   `-- vertical
!!            |-- tracer
!!            `-- user
!! \endverbatim
!!
!!  Rather than describing each file here, each directory contents
!!  will be described to give a broad overview of the MOM code
!!  structure.
!!
!!    The directories under config_src contain files that are used for
!!  configuring the code, for instance for coupled or ocean-only runs.
!!  Only one or two of these directories are used in compiling any,
!!  particular run.
!!
!!  * config_src/coupled_driver:
!!    The files here are used to couple MOM as a component in a larger
!!    run driven by the FMS coupler.  This includes code that converts
!!    various forcing fields into the code structures and flux and unit
!!    conventions used by MOM, and converts the MOM surface fields
!!    back to the forms used by other FMS components.
!!
!!  * config_src/dynamic:
!!    The only file here is the version of MOM_memory.h that is used
!!    for dynamic memory configurations of MOM.
!!
!!  * config_src/solo_driver:
!!    The files here are include the _main driver that is used when
!!    MOM is configured as an ocean-only model, as well as the files
!!    that specify the surface forcing in this configuration.
!!
!!    The directories under examples provide a large number of working
!!  configurations of MOM, along with reference solutions for several
!!  different compilers on GFDL's latest large computer.  The versions
!!  of MOM_memory.h in these directories need not be used if dynamic
!!  memory allocation is desired, and the answers should be unchanged.
!!
!!    The directories under src contain most of the MOM files.  These
!!  files are used in every configuration using MOM.
!!
!!  * src/core:
!!    The files here constitute the MOM dynamic core.  This directory
!!    also includes files with the types that describe the model's
!!    lateral grid and have defined types that are shared across
!!    various MOM modules to allow for more succinct and flexible
!!    subroutine argument lists.
!!
!!  * src/diagnostics:
!!    The files here calculate various diagnostics that are anciliary
!!    to the model itself.  While most of these diagnostics do not
!!    directly affect the model's solution, there are some, like the
!!    calculation of the deformation radius, that are used in some
!!    of the process parameterizations.
!!
!!  * src/equation_of_state:
!!    These files describe the physical properties of sea-water,
!!    including both the equation of state and when it freezes.
!!
!!  * src/framework:
!!    These files provide infrastructure utilities for MOM.  Many are
!!    simply wrappers for capabilities provided by FMS, although others
!!    provide capabilities (like the file_parser) that are unique to
!!    MOM. When MOM is adapted to use a modeling infrastructure
!!    distinct from FMS, most of the required changes are in this
!!    directory.
!!
!!  * src/initialization:
!!    These are the files that are used to initialize the MOM grid
!!    or provide the initial physical state for MOM.  These files are
!!    not intended to be modified, but provide a means for calling
!!    user-specific initialization code like the examples in src/user.
!!
!!  * src/parameterizations/lateral:
!!    These files implement a number of quasi-lateral (along-layer)
!!    process parameterizations, including lateral viscosities,
!!    parameterizations of eddy effects, and the calculation of tidal
!!    forcing.
!!
!!  * src/parameterizations/vertical:
!!    These files implement a number of vertical mixing or diabatic
!!    processes, including the effects of vertical viscosity and
!!    code to parameterize the planetary boundary layer.  There is a
!!    separate driver that orchestrates this portion of the algorithm,
!!    and there is a diversity of parameterizations to be found here.
!!
!!  * src/tracer:
!!    These files handle the lateral transport and diffusion of
!!    tracers, or are the code to implement various passive tracer
!!    packages.  Additional tracer packages are readily accomodated.
!!
!!  * src/user:
!!    These are either stub routines that a user could use to change
!!    the model's initial conditions or forcing, or are examples that
!!    implement specific test cases.  These files can easily  be hand
!!    edited to create new analytically specified configurations.
!!
!!
!!  Most simulations can be set up by modifying only the files
!!  MOM_input, and possibly one or two of the files in src/user.
!!  In addition, the diag_table (MOM_diag_table) will commonly be
!!  modified to tailor the output to the needs of the question at
!!  hand.  The FMS utility mkmf works with a file called path_names
!!  to build an appropriate makefile, and path_names should be edited
!!  to reflect the actual location of the desired source code.
!!
!!
!!  There are 3 publicly visible subroutines in this file (MOM.F90).
!!  * step_MOM steps MOM over a specified interval of time.
!!  * MOM_initialize calls initialize and does other initialization
!!    that does not warrant user modification.
!!  * calculate_surface_state determines the surface (bulk mixed layer
!!    if traditional isoycnal vertical coordinate) properties of the
!!    current model state and packages pointers to these fields into an
!!    exported structure.
!!
!!    The remaining subroutines in this file (src/core/MOM.F90) are:
!!  * find_total_transport determines the barotropic mass transport.
!!  * register_diags registers many diagnostic fields for the dynamic
!!    solver, or of the main model variables.
!!  * MOM_timing_init initializes various CPU time clocks.
!!  * write_static_fields writes out various time-invariant fields.
!!  * set_restart_fields is used to specify those fields that are
!!    written to and read from the restart file.
!!
!!  Macros written all in capital letters are defined in MOM_memory.h.
!!
!!  \section section_gridlayout MOM grid layout
!!
!!  A small fragment of the grid is shown below:
!!
!! \verbatim
!!    j+1  x ^ x ^ x
!!
!!    j+1  > o > o >
!!
!!    j    x ^ x ^ x
!!
!!    j    > o > o >
!!
!!    j-1  x ^ x ^ x
!!
!!        i-1  i  i+1
!!
!!           i  i+1
!!
!! \endverbatim
!!
!!  Fields at each point
!!  * x =  q, CoriolisBu
!!  * ^ =  v, PFv, CAv, vh, diffv, tauy, vbt, vhtr
!!  * > =  u, PFu, CAu, uh, diffu, taux, ubt, uhtr
!!  * o =  h, bathyT, eta, T, S, tr
!!
!!  The boundaries always run through q grid points (x).
!!
!!  \section section_heat_budget Diagnosing MOM heat budget
!!
!!  Here are some example heat budgets for the ALE version of MOM6.
!!
!!  \subsection subsection_2d_heat_budget Depth integrated heat budget
!!
!!  Depth integrated heat budget diagnostic for MOM.
!!
!! * OPOTTEMPTEND_2d = T_ADVECTION_XY_2d + OPOTTEMPPMDIFF_2d + HFDS + HFGEOU
!!
!! * T_ADVECTION_XY_2d = horizontal advection
!! * OPOTTEMPPMDIFF_2d = neutral diffusion
!! * HFDS              = net surface boundary heat flux
!! * HFGEOU            = geothermal heat flux
!!
!! * HFDS = net surface boundary heat flux entering the ocean
!!        = rsntds + rlntds + hfls + hfss + heat_pme + hfsifrazil
!!
!! * More heat flux cross-checks
!!   * hfds     = net_heat_coupler + hfsifrazil + heat_pme
!!   * heat_pme = heat_content_surfwater
!!              = heat_content_massin + heat_content_massout
!!              = heat_content_fprec + heat_content_cond + heat_content_vprec
!!               + hfrunoffds + hfevapds + hfrainds
!!
!!  \subsection subsection_3d_heat_budget Depth integrated heat budget
!!
!!  Here is an example 3d heat budget diagnostic for MOM.
!!
!! * OPOTTEMPTEND = T_ADVECTION_XY + TH_TENDENCY_VERT_REMAP + OPOTTEMPDIFF + OPOTTEMPPMDIFF
!!                + BOUNDARY_FORCING_HEAT_TENDENCY + FRAZIL_HEAT_TENDENCY
!!
!! * OPOTTEMPTEND                   = net tendency of heat as diagnosed in MOM.F90
!! * T_ADVECTION_XY                 = heating of a cell from lateral advection
!! * TH_TENDENCY_VERT_REMAP         = heating of a cell from vertical remapping
!! * OPOTTEMPDIFF                   = heating of a cell from diabatic diffusion
!! * OPOTTEMPPMDIFF                 = heating of a cell from neutral diffusion
!! * BOUNDARY_FORCING_HEAT_TENDENCY = heating of cell from boundary fluxes
!! * FRAZIL_HEAT_TENDENCY           = heating of cell from frazil
!!
!! * TH_TENDENCY_VERT_REMAP has zero vertical sum, as it redistributes heat in vertical.
!!
!! * OPOTTEMPDIFF has zero vertical sum, as it redistributes heat in the vertical.
!!
!! * BOUNDARY_FORCING_HEAT_TENDENCY generally has 3d structure, with k > 1 contributions from
!!   penetrative shortwave, and from other fluxes for the case when layers are tiny, in which
!!   case MOM6 partitions tendencies into k > 1 layers.
!!
!! * FRAZIL_HEAT_TENDENCY generally has 3d structure, since MOM6 frazil calculation checks the
!!   full ocean column.
!!
!! * FRAZIL_HEAT_TENDENCY[k=\@sum] = HFSIFRAZIL = column integrated frazil heating.
!!
!! * HFDS = FRAZIL_HEAT_TENDENCY[k=\@sum] + BOUNDARY_FORCING_HEAT_TENDENCY[k=\@sum]
!!
!!  Here is an example 2d heat budget (depth summed) diagnostic for MOM.
!!
!! * OPOTTEMPTEND_2d = T_ADVECTION_XY_2d + OPOTTEMPPMDIFF_2d + HFDS
!!
!!
!!  Here is an example 3d salt budget diagnostic for MOM.
!!
!! * OSALTTEND = S_ADVECTION_XY + SH_TENDENCY_VERT_REMAP + OSALTDIFF + OSALTPMDIFF
!!                + BOUNDARY_FORCING_SALT_TENDENCY
!!
!! * OSALTTEND                      = net tendency of salt as diagnosed in MOM.F90
!! * S_ADVECTION_XY                 = salt convergence to cell from lateral advection
!! * SH_TENDENCY_VERT_REMAP         = salt convergence to cell from vertical remapping
!! * OSALTDIFF                      = salt convergence to cell from diabatic diffusion
!! * OSALTPMDIFF                    = salt convergence to cell from neutral diffusion
!! * BOUNDARY_FORCING_SALT_TENDENCY = salt convergence to cell from boundary fluxes
!!
!! * SH_TENDENCY_VERT_REMAP has zero vertical sum, as it redistributes salt in vertical.
!!
!! * OSALTDIFF has zero vertical sum, as it redistributes salt in the vertical.
!!
!! * BOUNDARY_FORCING_SALT_TENDENCY generally has 3d structure, with k > 1 contributions from
!!   the case when layers are tiny, in which case MOM6 partitions tendencies into k > 1 layers.
!!
!! * SFDSI = BOUNDARY_FORCING_SALT_TENDENCY[k=\@sum]
!!
!!  Here is an example 2d salt budget (depth summed) diagnostic for MOM.
!!
!! * OSALTTEND_2d = S_ADVECTION_XY_2d + OSALTPMDIFF_2d + SFDSI (+ SALT_FLUX_RESTORE)
!!
!!
!!


end module MOM<|MERGE_RESOLUTION|>--- conflicted
+++ resolved
@@ -521,7 +521,7 @@
     call MOM_state_chksum("Beginning of step_MOM ", u, v, h, CS%uh, CS%vh, G, GV)
     call hchksum(CS%h,"CS%h beginning of step_MOM",G%HI)
   endif
-  
+
   showCallTree = callTree_showQuery()
   if (showCallTree) call callTree_enter("step_MOM(), MOM.F90")
 
@@ -1269,7 +1269,7 @@
       if (CS%id_Sady_2d   > 0) call post_data(CS%id_Sady_2d,   CS%S_ady_2d,   CS%diag)
       if (CS%id_Sdiffx_2d > 0) call post_data(CS%id_Sdiffx_2d, CS%S_diffx_2d, CS%diag)
       if (CS%id_Sdiffy_2d > 0) call post_data(CS%id_Sdiffy_2d, CS%S_diffy_2d, CS%diag)
-      
+
       if (CS%id_uhtr > 0) call post_data(CS%id_uhtr, CS%uhtr, CS%diag)
       if (CS%id_vhtr > 0) call post_data(CS%id_vhtr, CS%vhtr, CS%diag)
 
@@ -1503,23 +1503,22 @@
 !! the work is very preliminary. Some more detail about this capability along with some of the subroutines
 !! called here can be found in tracers/MOM_offline_control.F90
 subroutine step_tracers(fluxes, state, Time_start, time_interval, CS)
-<<<<<<< HEAD
   type(forcing),    intent(inout)    :: fluxes        !< pointers to forcing fields
   type(surface),    intent(inout)    :: state         !< surface ocean state
   type(time_type),  intent(in)       :: Time_start    !< starting time of a segment, as a time type
   real,             intent(in)       :: time_interval !< time interval
   type(MOM_control_struct), pointer  :: CS            !< control structure from initialize_MOM
-  
+
   ! Local pointers
   type(ocean_grid_type),      pointer :: G  => NULL() ! Pointer to a structure containing
                                                       ! metrics and related information
   type(verticalGrid_type),    pointer :: GV => NULL() ! Pointer to structure containing information
                                                       ! about the vertical grid
-  
+
   logical :: first_iter ! True if this is the first time step_tracers has been called in a given interval
   logical :: last_iter  ! True if this is the last time step_tracer is to be called in an offline interval
   logical :: adv_converged ! True if all the horizontal fluxes have been used
-  
+
   integer, pointer :: accumulated_time
 
   ! 3D pointers
@@ -1529,18 +1528,18 @@
     temp_mean, &
     salt_mean, &
     h_end
-    
+
   type(time_type) :: Time_end    ! End time of a segment, as a time type
   integer :: num_iter_vert
   real    :: Initer_vert
-  
+
   num_iter_vert = floor((CS%offline_CSp%dt_offline+0.0001)/time_interval)
   Initer_vert = 1./num_iter_vert
-  
+
   ! Grid-related pointer assignments
   G => CS%G
   GV => CS%GV
-  
+
   ! Pointer assignments to necessary fields from main MOM CS
   CS%offline_CSp%ALE_CSp          => CS%ALE_CSp
   CS%offline_CSp%diabatic_CSp     => CS%diabatic_CSp
@@ -1550,7 +1549,7 @@
   CS%offline_CSp%tracer_flow_CSp  => CS%tracer_flow_CSp
   CS%offline_CSp%tracer_Reg       => CS%tracer_Reg
   CS%offline_CSp%tv               => CS%tv
-  
+
   ! Assignments for fields stored in offline CS
   uhtr => CS%offline_CSp%uhtr
   vhtr => CS%offline_CSp%vhtr
@@ -1558,19 +1557,19 @@
   ebtr => CS%offline_CSp%ebtr
   temp_mean => CS%offline_CSp%temp_mean
   salt_mean => CS%offline_CSp%salt_mean
-  h_end => CS%offline_CSp%h_end 
+  h_end => CS%offline_CSp%h_end
   accumulated_time => CS%offline_CSp%accumulated_time
- 
+
   call cpu_clock_begin(id_clock_tracer)
   Time_end = increment_date(Time_start, seconds=floor(time_interval+0.001))
   call enable_averaging(time_interval, Time_end, CS%diag)
-      
+
   if(accumulated_time==0) then
     first_iter = .true.
   else ! This is probably unnecessary but is used to guard against unwanted behavior
     first_iter = .false.
-  endif 
-  
+  endif
+
   ! Increment the amount of time elapsed since last read and check if it's time to roll around
   accumulated_time = mod(accumulated_time + int(time_interval), int(CS%offline_CSp%dt_offline))
   if(accumulated_time==0) then
@@ -1580,12 +1579,12 @@
   endif
 
   if(CS%debug) call hchksum(CS%h,"h at the start of new offline interval",G%HI)
-  
+
   if(CS%use_ALE_algorithm) then
     ! If this is the first iteration in the offline timestep, then we need to read in fields and
     ! perform the main advection.
     if (first_iter) then
-      if(is_root_pe()) print *, "Reading in new offline fields"      
+      if(is_root_pe()) print *, "Reading in new offline fields"
       ! Read in new transport and other fields
       call transport_by_files(G, GV, CS%offline_CSp, h_end, eatr, ebtr, uhtr, vhtr, &
           temp_mean, salt_mean, fluxes, &
@@ -1595,25 +1594,25 @@
       CS%offline_CSp%netMassOut = CS%offline_CSp%netMassOut*Initer_vert
       eatr = eatr*Initer_vert
       ebtr = ebtr*Initer_vert
-      CS%offline_CSp%iter_no = 0    
-      
+      CS%offline_CSp%iter_no = 0
+
       CS%tv%T(:,:,:) = temp_mean(:,:,:)
       CS%tv%S(:,:,:) = salt_mean(:,:,:)
-      
+
     ! Perform offline diffusion if requested
       if (.not. CS%offline_CSp%skip_diffusion) then
         call tracer_hordiff(CS%h, CS%offline_CSp%dt_offline, CS%MEKE, CS%VarMix, G, GV, &
             CS%tracer_diff_CSp, CS%tracer_Reg, CS%tv)
-      endif    
+      endif
     endif
     CS%offline_CSp%iter_no = CS%offline_CSp%iter_no + 1
-    ! The functions related to column physics of tracers is performed separately in ALE mode 
+    ! The functions related to column physics of tracers is performed separately in ALE mode
     fluxes%netMassIn = CS%offline_CSp%netMassIn
     fluxes%netMassOut = CS%offline_CSp%netMassOut
     call offline_diabatic_ale(fluxes, Time_start, Time_end, time_interval, CS%offline_CSp, &
         CS%h, eatr, ebtr)
-    call pass_var(CS%h,G%Domain)    
-        
+    call pass_var(CS%h,G%Domain)
+
     ! Do the transport, the final ALE remappings,  horizontal diffusion if it is
     ! the last iteration
     if(last_iter) then
@@ -1622,25 +1621,25 @@
 
       call offline_advection_ale(fluxes, Time_start, time_interval, CS%offline_CSp, id_clock_ALE, &
           CS%h, uhtr, vhtr, converged=adv_converged)
-      
+
       ! Redistribute any remaining transport
       call offline_redistribute_residual(CS%offline_CSp, CS%h, h_end, uhtr, vhtr, adv_converged)
-      
+
       ! Call ALE one last time to make sure that tracers are remapped onto the layer thicknesses
       ! stored from the forward run
       call cpu_clock_begin(id_clock_ALE)
       call ALE_offline_tracer_final( G, GV, CS%h, h_end, CS%tracer_Reg, CS%ALE_CSp)
-      call cpu_clock_end(id_clock_ALE)        
+      call cpu_clock_end(id_clock_ALE)
       call pass_var(CS%h,G%Domain)
-      
-
-    endif
-    
+
+
+    endif
+
   else ! NON-ALE MODE...NOT WELL TESTED
-    
+
     call MOM_error(WARNING, &
         "Offline tracer mode in non-ALE configuration has not been thoroughly tested")
-    ! Note that for the layer mode case, the calls to tracer sources and sinks is embedded in 
+    ! Note that for the layer mode case, the calls to tracer sources and sinks is embedded in
     ! main_offline_advection_layer. Warning: this may not be appropriate for tracers that
     ! exchange with the atmosphere
     if(time_interval .NE. CS%offline_CSp%dt_offline) then
@@ -1655,504 +1654,23 @@
     if (.not. CS%offline_CSp%skip_diffusion) then
       call tracer_hordiff(h_end, CS%offline_CSp%dt_offline, CS%MEKE, CS%VarMix, G, GV, &
         CS%tracer_diff_CSp, CS%tracer_Reg, CS%tv)
-    endif    
-    
+    endif
+
     CS%tv%T = temp_mean
     CS%tv%S = salt_mean
     CS%h = h_end
-    
+
     call pass_var(CS%tv%T,G%Domain)
     call pass_var(CS%tv%S,G%Domain)
     call pass_var(CS%h,G%Domain)
 
-        
-  endif
-  
+
+  endif
+
   call calculate_surface_state(state, CS%u, CS%v, CS%h, CS%ave_ssh, G, GV, CS, &
                                fluxes%p_surf_SSH)
-  
+
   call cpu_clock_end(id_clock_tracer)
-=======
-    type(forcing),    intent(inout)    :: fluxes        !< pointers to forcing fields
-    type(surface),    intent(inout)    :: state         !< surface ocean state
-    type(time_type),  intent(in)       :: Time_start    !< starting time of a segment, as a time type
-    real,             intent(in)       :: time_interval !< time interval
-    type(MOM_control_struct), pointer  :: CS            !< control structure from initialize_MOM
-
-    ! Local pointers
-    type(ocean_grid_type),      pointer :: G  => NULL() ! Pointer to a structure containing
-                                                        ! metrics and related information
-    type(verticalGrid_type),    pointer :: GV => NULL() ! Pointer to structure containing information
-                                                        ! about the vertical grid
-    ! Zonal mass transports
-    real, dimension(SZIB_(CS%G),SZJ_(CS%G),SZK_(CS%G))   :: uhtr, uhtr_sub
-    ! Zonal diffusive transport
-    real, dimension(SZIB_(CS%G),SZJ_(CS%G))              :: khdt_x
-    ! Meridional mass transports
-    real, dimension(SZI_(CS%G),SZJB_(CS%G),SZK_(CS%G))   :: vhtr, vhtr_sub
-    ! Meridional diffusive transports
-    real, dimension(SZI_(CS%G),SZJB_(CS%G))              :: khdt_y
-
-    real, dimension(SZI_(CS%G),SZJ_(CS%G))               :: eta_pre, eta_end
-
-    real :: sum_abs_fluxes, sum_u, sum_v  ! Used to keep track of how close to convergence we are
-    real :: dt_offline, minimum_forcing_depth, evap_CFL_limit ! Shorthand variables from offline CS
-
-    ! Local variables
-    ! Vertical diffusion related variables
-    real, dimension(SZI_(CS%G),SZJ_(CS%G),SZK_(CS%G)) :: &
-        eatr,     &  ! Amount of fluid entrained from the layer above within
-                     ! one time step  (m for Bouss, kg/m^2 for non-Bouss)
-        ebtr,     &  ! Amount of fluid entrained from the layer below within
-                     ! one time step  (m for Bouss, kg/m^2 for non-Bouss)
-        eatr_sub, &
-        ebtr_sub
-    ! Variables used to keep track of layer thicknesses at various points in the code
-    real, dimension(SZI_(CS%G),SZJ_(CS%G),SZK_(CS%G)) :: &
-        h_new, &
-        h_end, &
-        h_vol, &
-        h_pre, &
-        h_temp
-    ! Work arrays for temperature and salinity
-    real, dimension(SZI_(CS%G),SZJ_(CS%G),SZK_(CS%G)) :: &
-        temp_old, salt_old, &
-        zero_3dh     !
-    integer                                        :: niter, iter
-    real                                           :: Inum_iter, dt_iter
-    logical                                        :: converged
-    integer :: i, j, k, m, is, ie, js, je, isd, ied, jsd, jed, nz
-    integer :: isv, iev, jsv, jev ! The valid range of the indices.
-    integer :: IsdB, IedB, JsdB, JedB
-    logical :: z_first, x_before_y
-
-    ! Fail out if offline_tracer_mode is not true
-    if (.not.CS%offline_tracer_mode) call MOM_error(FATAL,"OFFLINE_TRACER_MODE=False when calling step_tracers")
-
-    ! Grid-related pointer assignments
-    G => CS%G
-    GV => CS%GV
-
-    ! Initialize some shorthand variables from other structures
-    is  = G%isc ; ie  = G%iec ; js  = G%jsc ; je  = G%jec ; nz = GV%ke
-    isd = G%isd ; ied = G%ied ; jsd = G%jsd ; jed = G%jed
-    IsdB = G%IsdB ; IedB = G%IedB ; JsdB = G%JsdB ; JedB = G%JedB
-
-    dt_offline = CS%offline_CSp%dt_offline
-    evap_CFL_limit = CS%offline_CSp%evap_CFL_limit
-    minimum_forcing_depth = CS%offline_CSp%minimum_forcing_depth
-
-    niter = CS%offline_CSp%num_off_iter
-    Inum_iter = 1./real(niter)
-    dt_iter = dt_offline*Inum_iter
-
-    ! Initialize working arrays
-    uhtr(:,:,:) = 0.0
-    vhtr(:,:,:) = 0.0
-    khdt_x(:,:) = 0.0
-    khdt_y(:,:) = 0.0
-    eatr(:,:,:) = 0.0
-    ebtr(:,:,:) = 0.0
-    h_pre(:,:,:) = GV%Angstrom
-    h_new(:,:,:) = GV%Angstrom
-    h_end(:,:,:) = GV%Angstrom
-    temp_old(:,:,:) = 0.0
-    salt_old(:,:,:) = 0.0
-    uhtr_sub(:,:,:) = 0.0
-    vhtr_sub(:,:,:) = 0.0
-    eatr_sub(:,:,:) = 0.0
-    ebtr_sub(:,:,:) = 0.0
-
-    ! Initialize logicals
-    converged = .false.
-
-    call cpu_clock_begin(id_clock_tracer)
-    call enable_averaging(time_interval, Time_start+set_time(int(time_interval)), CS%diag)
-
-    ! Read in all fields that might be used this timestep
-    call transport_by_files(G, GV, CS%offline_CSp, h_end, eatr, ebtr, uhtr, vhtr, &
-        khdt_x, khdt_y, temp_old, salt_old, fluxes, CS%use_ALE_algorithm)
-
-    ! Set the starting layer thicknesses to those from the previous timestep
-    do k=1,nz ; do j=jsd,jed ; do i=isd,ied
-      h_pre(i,j,k) = CS%h(i,j,k)
-    enddo ; enddo; enddo
-    call pass_var(h_pre,G%Domain)
-
-    x_before_y = (MOD(G%first_direction,2) == 0)
-    z_first = CS%diabatic_first
-
-    if(CS%use_ALE_algorithm) then
-
-      ! Tracers are transported using the stored mass fluxes. Where possible, operators are Strang-split around
-      ! the call to
-      ! 1)  Using the layer thicknesses and tracer concentrations from the previous timestep,
-      !     half of the accumulated vertical mixing (eatr and ebtr) is applied in the call to tracer_column_fns.
-      !     For tracers whose source/sink terms need dt, this value is set to 1/2 dt_offline
-      ! 2)  Half of the accumulated surface freshwater fluxes are applied
-      !! START ITERATION
-      ! 3)  Accumulated mass fluxes are used to do horizontal transport. The number of iterations used in
-      !     advect_tracer is limited to 2 (e.g x->y->x->y). The remaining mass fluxes are stored for later use
-      !     and resulting layer thicknesses fed into the next step
-      ! 4)  Tracers and the h-grid are regridded and remapped in a call to ALE. This allows for layers which might
-      !     'vanish' because of horizontal mass transport to be 'reinflated'
-      ! 5)  Check that transport is done if the remaining mass fluxes equals 0 or if the max number of iterations
-      !     has been reached
-      !! END ITERATION
-      ! 6)  Repeat steps 1 and 2
-      ! 7)  Force a remapping to the stored layer thicknesses that correspond to the snapshot of the online model
-      ! 8)  Reset T/S and h to their stored snapshotted values to prevent model drift
-
-      ! Convert flux rates into explicit mass/height of freshwater flux. Also note, that
-      ! fluxes are halved because diabatic processes are split before and after advection
-
-      ! Do horizontal diffusion first (but only half of it), remainder will be applied after advection
-      call tracer_hordiff(h_pre, CS%offline_CSp%dt_offline*0.5, CS%MEKE, CS%VarMix, G, GV, &
-        CS%tracer_diff_CSp, CS%tracer_Reg, CS%tv, do_online_flag=.not.CS%offline_tracer_mode, &
-        read_khdt_x=khdt_x*0.5, read_khdt_y=khdt_y*0.5)
-
-      do j=jsd,jed ; do i=isd,ied
-          fluxes%netMassOut(i,j) = 0.5*fluxes%netMassOut(i,j)
-          fluxes%netMassIn(i,j) =  0.5*fluxes%netMassIn(i,j)
-      enddo ; enddo
-
-      zero_3dh(:,:,:)=0.0
-
-      ! Copy over the horizontal mass fluxes from the remaining total mass fluxes
-      do k=1,nz ; do j=jsd,jed ; do i=isdB,iedB
-        uhtr_sub(i,j,k) = uhtr(i,j,k)
-      enddo ; enddo ; enddo
-      do k=1,nz ; do j=jsdB,jedB ; do i=isd,ied
-        vhtr_sub(i,j,k) = vhtr(i,j,k)
-      enddo ; enddo ; enddo
-
-      if(CS%debug) then
-        call uchksum(uhtr_sub,"uhtr_sub before transport",G%HI)
-        call vchksum(vhtr_sub,"vhtr_sub before transport",G%HI)
-        call hchksum(h_pre,"h_pre before transport",G%HI)
-      endif
-
-      ! Note that here, h_new does nto represent any physical, should double check that any individual
-      ! tracer does not use h_new
-      call call_tracer_column_fns(h_pre, h_new, eatr*0.5, ebtr*0.5, &
-              fluxes, CS%offline_CSp%dt_offline*0.5, G, GV, CS%tv, &
-              CS%diabatic_CSp%optics, CS%tracer_flow_CSp, CS%debug, &
-              evap_CFL_limit=evap_CFL_limit, &
-              minimum_forcing_depth=minimum_forcing_depth)
-      ! Add half of the total freshwater fluxes
-      call applyTracerBoundaryFluxesInOut(G, GV, zero_3dh, 0.5*dt_offline, fluxes, h_pre, &
-                                    evap_CFL_limit, minimum_forcing_depth)
-
-      if(CS%debug) then
-        call hchksum(h_pre,"h_pre after 1st diabatic",G%HI)
-      endif
-
-      ! This loop does essentially a flux-limited, nonlinear advection scheme until all mass fluxes
-      ! are used. ALE is done after the horizontal advection.
-      do iter=1,CS%offline_CSp%num_off_iter
-
-        do k=1,nz ; do j=jsd,jed ; do i=isd,ied
-          h_vol(i,j,k) = h_pre(i,j,k)*G%areaT(i,j)
-        enddo ; enddo ; enddo
-
-        call advect_tracer(h_pre, uhtr_sub, vhtr_sub, CS%OBC, dt_iter, G, GV, &
-            CS%tracer_adv_CSp, CS%tracer_Reg, h_vol, max_iter_in=1, &
-            uhr_out=uhtr, vhr_out=vhtr, h_out=h_new, x_first_in=x_before_y)
-        ! Switch the direction every iteration? Maybe not useful
-        ! x_before_y = .not. x_before_y
-
-        do k=1,nz ; do j=jsd,jed ; do i=isd,ied
-          h_pre(i,j,k) = h_new(i,j,k)/G%areaT(i,j)
-        enddo ; enddo ; enddo
-
-        if(CS%debug) then
-          call hchksum(h_pre,"h_pre after advect_tracer",G%HI)
-        endif
-
-        call cpu_clock_begin(id_clock_ALE)
-        call ALE_main_offline(G, GV, h_pre, CS%tv, &
-            CS%tracer_Reg, CS%ALE_CSp, CS%offline_CSp%dt_offline)
-        call cpu_clock_end(id_clock_ALE)
-
-        if(CS%debug) then
-          call hchksum(h_pre,"h_pre after ALE",G%HI)
-        endif
-
-        do k=1,nz ; do j=jsd,jed ; do i=isdB,iedB
-          uhtr_sub(i,j,k) = uhtr(i,j,k)
-        enddo ; enddo ; enddo
-        do k=1,nz ; do j=jsdB,jedB ; do i=isd,ied
-          vhtr_sub(i,j,k) = vhtr(i,j,k)
-        enddo ; enddo ; enddo
-
-        call pass_vector(uhtr_sub,vhtr_sub,G%Domain)
-        call pass_var(h_pre, G%Domain)
-
-        if(CS%debug) then
-          call uchksum(uhtr_sub,"uhtr_sub after adv iteration",G%HI)
-          call vchksum(vhtr_sub,"vhtr_sub after adv iteration",G%HI)
-          call hchksum(h_pre,"h_pre after adv iteration",G%HI)
-        endif
-
-        sum_u = 0.0
-        do k=1,nz; do j=js,je ; do i=is-1,ie
-          sum_u = sum_u + abs(uhtr_sub(i,j,k))
-        enddo; enddo; enddo
-        sum_v = 0.0
-        do k=1,nz; do j=js-1,je; do i=is,ie
-          sum_v = sum_v + abs(vhtr_sub(i,j,k))
-        enddo; enddo ; enddo
-
-        call sum_across_PEs(sum_u)
-        call sum_across_PEs(sum_v)
-
-        if(sum_u+sum_v==0.0) then
-          if(is_root_pe()) print *, "Converged after iteration", iter
-          converged = .true.
-          exit
-!        print *, "Remaining uflux, vflux:", sum(abs(uhtr)), sum(abs(vhtr))
-        else
-          converged=.false.
-        endif
-      enddo
-
-      ! Now do the other half of the vertical mixing and tracer source/sink functions
-      call call_tracer_column_fns(h_pre, h_new, eatr*0.5, ebtr*0.5, &
-              fluxes, CS%offline_CSp%dt_offline*0.5, G, GV, CS%tv, &
-              CS%diabatic_CSp%optics, CS%tracer_flow_CSp, CS%debug, &
-              evap_CFL_limit=evap_CFL_limit, &
-              minimum_forcing_depth=minimum_forcing_depth)
-      call applyTracerBoundaryFluxesInOut(G, GV, zero_3dh, 0.5*dt_offline, fluxes, h_pre, &
-          evap_CFL_limit, minimum_forcing_depth)
-
-      if(CS%debug) then
-        call hchksum(h_pre,"h_pre after 2nd diabatic",G%HI)
-      endif
-
-      if(CS%offline_CSp%id_eta_diff>0) then
-        eta_pre(:,:) = 0.0
-        eta_end(:,:) = 0.0
-        do k=1,nz ; do j=jsd,jed ; do i=isd,ied
-          if(h_pre(i,j,k)>GV%Angstrom) eta_pre(i,j) = eta_pre(i,j)+h_pre(i,j,k)
-          if(h_end(i,j,k)>GV%Angstrom) eta_end(i,j) = eta_end(i,j)+h_end(i,j,k)
-        enddo ; enddo; enddo
-
-        call post_data(CS%offline_CSp%id_eta_diff,eta_pre-eta_end,CS%diag)
-
-      endif
-
-      if (.not. converged) then
-
-        do k=1,nz ; do j=jsd,jed ; do i=isd,ied
-          h_vol(i,j,k) = h_pre(i,j,k)*G%areaT(i,j)
-        enddo ; enddo ; enddo
-
-        if (CS%debug) then
-          call hchksum(h_pre,"h_pre after before redistribute",G%HI)
-          call uchksum(uhtr_sub,"uhtr_sub before redistribute",G%HI)
-          call vchksum(vhtr_sub,"vhtr_sub before redistribute",G%HI)
-        endif
-
-        if (CS%offline_CSp%id_h_redist>0) call post_data(CS%offline_CSp%id_h_redist, h_pre, CS%diag)
-        if (CS%offline_CSp%id_uhr_redist>0) call post_data(CS%offline_CSp%id_uhr_redist, uhtr, CS%diag)
-        if (CS%offline_CSp%id_vhr_redist>0) call post_data(CS%offline_CSp%id_vhr_redist, vhtr, CS%diag)
-
-        select case (CS%offline_CSp%redistribute_method)
-          case ('barotropic')
-            if (x_before_y) then
-              call distribute_residual_uh_barotropic(G, GV, h_pre, uhtr_sub)
-              call distribute_residual_vh_barotropic(G, GV, h_pre, vhtr_sub)
-            else
-              call distribute_residual_vh_barotropic(G, GV, h_pre, vhtr_sub)
-              call distribute_residual_uh_barotropic(G, GV, h_pre, uhtr_sub)
-            endif
-            call advect_tracer(h_pre, uhtr_sub, vhtr_sub, CS%OBC, dt_iter, G, GV, &
-                CS%tracer_adv_CSp, CS%tracer_Reg, h_vol, max_iter_in=1, &
-                uhr_out=uhtr, vhr_out=vhtr, h_out=h_new, x_first_in=x_before_y)
-
-          case ('upwards')
-            if (x_before_y) then
-              call distribute_residual_uh_upwards(G, GV, h_pre, uhtr_sub)
-              call distribute_residual_vh_upwards(G, GV, h_pre, vhtr_sub)
-            else
-              call distribute_residual_vh_upwards(G, GV, h_pre, vhtr_sub)
-              call distribute_residual_uh_upwards(G, GV, h_pre, uhtr_sub)
-            endif
-            call advect_tracer(h_pre, uhtr_sub, vhtr_sub, CS%OBC, dt_iter, G, GV, &
-                  CS%tracer_adv_CSp, CS%tracer_Reg, h_vol, max_iter_in=1, &
-                  uhr_out=uhtr, vhr_out=vhtr, h_out=h_new, x_first_in=x_before_y)
-          case ('none')
-            call MOM_error(WARNING,"Offline advection did not converge")
-
-          case default
-            call MOM_error(FATAL,"Unrecognized REDISTRIBUTE_METHOD")
-        end select
-
-        if (CS%debug) then
-          call hchksum(h_pre,"h_pre after after redistribute",G%HI)
-          call uchksum(uhtr_sub,"uhtr_sub after redistribute",G%HI)
-          call vchksum(vhtr_sub,"vhtr_sub after redistribute",G%HI)
-        endif
-
-        do k=1,nz ; do j=jsd,jed ; do i=isd,ied
-          h_pre(i,j,k) = h_new(i,j,k)/G%areaT(i,j)
-        enddo ; enddo ; enddo
-
-      endif
-
-      ! Call ALE one last time to make sure that tracers are remapped onto the layer thicknesses
-      ! stored from the forward run
-      call cpu_clock_begin(id_clock_ALE)
-      call ALE_offline_tracer_final( G, GV, h_pre, h_end, CS%tracer_Reg, CS%ALE_CSp)
-      call cpu_clock_end(id_clock_ALE)
-
-      ! Finish with the other half of the tracer horizontal diffusion
-      call tracer_hordiff(h_pre, CS%offline_CSp%dt_offline*0.5, CS%MEKE, CS%VarMix, G, GV, &
-        CS%tracer_diff_CSp, CS%tracer_Reg, CS%tv, do_online_flag=.false., read_khdt_x=khdt_x*0.5, &
-        read_khdt_y=khdt_y*0.5)
-
-    elseif (.not. CS%use_ALE_algorithm) then
-      do iter=1,CS%offline_CSp%num_off_iter
-
-        do k = 1, nz ; do j=js-1,je+1 ; do i=is-1,ie+1
-          eatr_sub(i,j,k) = eatr(i,j,k)
-          ebtr_sub(i,j,k) = ebtr(i,j,k)
-        enddo; enddo ; enddo
-
-        do k = 1, nz ; do j=js-1,je+1 ; do i=is-2,ie+1
-          uhtr_sub(I,j,k) = uhtr(I,j,k)
-        enddo; enddo ; enddo
-
-        do k = 1, nz ; do j=js-2,je+1 ; do i=is-1,ie+1
-          vhtr_sub(i,J,k) = vhtr(i,J,k)
-        enddo; enddo ; enddo
-
-
-        ! Calculate 3d mass transports to be used in this iteration
-        call limit_mass_flux_3d(G, GV, uhtr_sub, vhtr_sub, eatr_sub, ebtr_sub, h_pre, &
-            CS%offline_CSp%max_off_cfl)
-
-        if (z_first) then
-          ! First do vertical advection
-          call update_h_vertical_flux(G, GV, eatr_sub, ebtr_sub, h_pre, h_new)
-          call call_tracer_column_fns(h_pre, h_new, eatr_sub, ebtr_sub, &
-              fluxes, dt_iter, G, GV, CS%tv, CS%diabatic_CSp%optics, CS%tracer_flow_CSp, CS%debug)
-          ! We are now done with the vertical mass transports, so now h_new is h_sub
-          do k = 1, nz ; do j=js-1,je+1 ; do i=is-1,ie+1
-            h_pre(i,j,k) = h_new(i,j,k)
-          enddo ; enddo ; enddo
-          call pass_var(h_pre,G%Domain)
-
-          ! Second zonal and meridional advection
-          call update_h_horizontal_flux(G, GV, uhtr_sub, vhtr_sub, h_pre, h_new)
-          do k = 1, nz ; do i = is-1, ie+1 ; do j=js-1, je+1
-            h_vol(i,j,k) = h_pre(i,j,k)*G%areaT(i,j)
-          enddo; enddo; enddo
-          call advect_tracer(h_pre, uhtr_sub, vhtr_sub, CS%OBC, dt_iter, G, GV, &
-              CS%tracer_adv_CSp, CS%tracer_Reg, h_vol, max_iter_in=30, x_first_in=x_before_y)
-
-          ! Done with horizontal so now h_pre should be h_new
-          do k = 1, nz ; do i=is-1,ie+1 ; do j=js-1,je+1
-              h_pre(i,j,k) = h_new(i,j,k)
-          enddo ; enddo ; enddo
-
-        endif
-
-        if (.not. z_first) then
-
-          ! First zonal and meridional advection
-          call update_h_horizontal_flux(G, GV, uhtr_sub, vhtr_sub, h_pre, h_new)
-          do k = 1, nz ; do i = is-1, ie+1 ; do j=js-1, je+1
-            h_vol(i,j,k) = h_pre(i,j,k)*G%areaT(i,j)
-          enddo; enddo; enddo
-          call advect_tracer(h_pre, uhtr_sub, vhtr_sub, CS%OBC, dt_iter, G, GV, &
-              CS%tracer_adv_CSp, CS%tracer_Reg, h_vol, max_iter_in=30, x_first_in=x_before_y)
-
-          ! Done with horizontal so now h_pre should be h_new
-          do k = 1, nz ; do i=is-1,ie+1 ; do j=js-1,je+1
-              h_pre(i,j,k) = h_new(i,j,k)
-          enddo ; enddo ; enddo
-
-          ! Second vertical advection
-          call update_h_vertical_flux(G, GV, eatr_sub, ebtr_sub, h_pre, h_new)
-          call call_tracer_column_fns(h_pre, h_new, eatr_sub, ebtr_sub, &
-              fluxes, dt_iter, G, GV, CS%tv, CS%diabatic_CSp%optics, CS%tracer_flow_CSp, CS%debug)
-          ! We are now done with the vertical mass transports, so now h_new is h_sub
-          do k = 1, nz ; do i=is-1,ie+1 ; do j=js-1,je+1
-            h_pre(i,j,k) = h_new(i,j,k)
-          enddo ; enddo ; enddo
-
-
-        endif
-
-        ! Update remaining transports
-        do k = 1, nz ; do j=js-1,je+1 ; do i=is-1,ie+1
-          eatr(i,j,k) = eatr(i,j,k) - eatr_sub(i,j,k)
-          ebtr(i,j,k) = ebtr(i,j,k) - ebtr_sub(i,j,k)
-        enddo; enddo ; enddo
-
-        do k = 1, nz ; do j=js-1,je+1 ; do i=is-2,ie+1
-          uhtr(I,j,k) = uhtr(I,j,k) - uhtr_sub(I,j,k)
-        enddo; enddo ; enddo
-
-        do k = 1, nz ; do j=js-2,je+1 ; do i=is-1,ie+1
-          vhtr(i,J,k) = vhtr(i,J,k) - vhtr_sub(i,J,k)
-        enddo; enddo ; enddo
-
-        call pass_var(eatr,G%Domain)
-        call pass_var(ebtr,G%Domain)
-        call pass_var(h_pre,G%Domain)
-        call pass_vector(uhtr,vhtr,G%Domain)
-  !
-        ! Calculate how close we are to converging by summing the remaining fluxes at each point
-        sum_abs_fluxes = 0.0
-        sum_u = 0.0
-        sum_v = 0.0
-        do k=1,nz; do j=js,je; do i=is,ie
-          sum_u = sum_u + abs(uhtr(I-1,j,k))+abs(uhtr(I,j,k))
-          sum_v = sum_v + abs(vhtr(i,J-1,k))+abs(vhtr(I,J,k))
-          sum_abs_fluxes = sum_abs_fluxes + abs(eatr(i,j,k)) + abs(ebtr(i,j,k)) + abs(uhtr(I-1,j,k)) + &
-              abs(uhtr(I,j,k)) + abs(vhtr(i,J-1,k)) + abs(vhtr(i,J,k))
-        enddo; enddo; enddo
-        call sum_across_PEs(sum_abs_fluxes)
-
-        print *, "Remaining u-flux, v-flux:", sum_u, sum_v
-        if (sum_abs_fluxes==0) then
-          print *, 'Converged after iteration', iter
-          exit
-        endif
-
-        ! Switch order of Strang split every iteration
-        z_first = .not. z_first
-        x_before_y = .not. x_before_y
-
-      end do
-      call tracer_hordiff(h_end, CS%offline_CSp%dt_offline*0.5, CS%MEKE, CS%VarMix, G, GV, &
-        CS%tracer_diff_CSp, CS%tracer_Reg, CS%tv, do_online_flag=.false., read_khdt_x=khdt_x*0.5, &
-        read_khdt_y=khdt_y*0.5)
-    endif
-
-    h_temp = h_end-h_pre
-
-    if (CS%offline_CSp%id_hr>0) call post_data(CS%offline_CSp%id_hr, h_temp, CS%diag)
-    if (CS%offline_CSp%id_uhr>0) call post_data(CS%offline_CSp%id_uhr, uhtr, CS%diag)
-    if (CS%offline_CSp%id_vhr>0) call post_data(CS%offline_CSp%id_vhr, vhtr, CS%diag)
-    if (CS%offline_CSp%id_ear>0) call post_data(CS%offline_CSp%id_ear, eatr, CS%diag)
-    if (CS%offline_CSp%id_ebr>0) call post_data(CS%offline_CSp%id_ebr, ebtr, CS%diag)
-
-    call cpu_clock_end(id_clock_tracer)
-
-    call disable_averaging(CS%diag)
-
-    ! Note here T/S are reset to the stored snap shot to ensure that the offline model
-    ! densities, used in the neutral diffusion code don't drift too far from the online
-    ! model
-    do i = is, ie ; do j = js, je ; do k=1,nz
-      CS%T(i,j,k) = temp_old(i,j,k)
-      CS%S(i,j,k) = salt_old(i,j,k)
-      CS%h(i,j,k) = h_end(i,j,k)
-    enddo ;  enddo; enddo
->>>>>>> 55499389
 
   call disable_averaging(CS%diag)
 
@@ -2181,7 +1699,7 @@
   type(verticalGrid_type), pointer :: GV => NULL()
   type(dyn_horgrid_type), pointer :: dG => NULL()
   type(diag_ctrl),        pointer :: diag
-  
+
   character(len=4), parameter :: vers_num = 'v2.0'
 
 ! This include declares and sets the variable "version".
@@ -2304,9 +1822,9 @@
   call get_param(param_file, "MOM", "ADVECT_TS", CS%advect_TS , &
                  "If True, advect temperature and salinity horizontally\n"//&
                  "If False, T/S are registered for advection.\n"//&
-                 "This is intended only to be used in offline tracer mode.", & 
+                 "This is intended only to be used in offline tracer mode.", &
                  "and is by default false in that case", &
-                 do_not_log = .true., default=.true. )               
+                 do_not_log = .true., default=.true. )
   if (present(offline_tracer_mode)) then ! Only read this parameter in solo mode
     call get_param(param_file, "MOM", "OFFLINE_TRACER_MODE", CS%offline_tracer_mode, &
                  "If true, barotropic and baroclinic dynamics, thermodynamics\n"//&
@@ -2319,7 +1837,7 @@
                    "If True, advect temperature and salinity horizontally\n"//&
                    "If False, T/S are registered for advection.\n"//&
                    "This is intended only to be used in offline tracer mode."//&
-                   "and is by default false in that case", & 
+                   "and is by default false in that case", &
                    default=.false. )
     endif
   endif
