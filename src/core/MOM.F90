--- conflicted
+++ resolved
@@ -2341,7 +2341,6 @@
 
   thickness_units = get_thickness_units(GV)
   flux_units      = get_flux_units(GV)
-<<<<<<< HEAD
   T_flux_units    = trim("Watts/m2")
   S_flux_units    = get_tr_flux_units(GV, "PPT")
   if (.not. GV%Boussinesq) then
@@ -2349,10 +2348,6 @@
                             "and diffusive fluxes is done using a Boussinesq approximation")
   endif
   conv2watt       = GV%H_to_kg_m2 * C_p
-=======
-  T_flux_units    = get_tr_flux_units(GV, "degC")
-  S_flux_units    = get_tr_flux_units(GV, "psu")
->>>>>>> 56f21007
 
   !Initialize the diagnostics mask arrays.
   !This has to be done after MOM_initialize_state call.
