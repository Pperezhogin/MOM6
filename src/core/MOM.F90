--- conflicted
+++ resolved
@@ -1087,11 +1087,7 @@
 
   call advect_tracer(h, CS%uhtr, CS%vhtr, CS%OBC, CS%t_dyn_rel_adv, G, GV, US, &
                      CS%tracer_adv_CSp, CS%tracer_Reg)
-<<<<<<< HEAD
-  call tracer_hordiff(h, CS%t_dyn_rel_adv, CS%MEKE, CS%VarMix, G, GV, CS%US, &
-=======
   call tracer_hordiff(h, CS%t_dyn_rel_adv, CS%MEKE, CS%VarMix, G, GV, US, &
->>>>>>> 3513c684
                       CS%tracer_diff_CSp, CS%tracer_Reg, CS%tv)
   if (showCallTree) call callTree_waypoint("finished tracer advection/diffusion (step_MOM)")
   call update_segment_tracer_reservoirs(G, GV, CS%uhtr, CS%vhtr, h, CS%OBC, &
@@ -2365,11 +2361,7 @@
   endif
 
   call tracer_advect_init(Time, G, param_file, diag, CS%tracer_adv_CSp)
-<<<<<<< HEAD
-  call tracer_hor_diff_init(Time, G, param_file, diag, CS%tv%eqn_of_state, CS%diabatic_CSp, &
-=======
-  call tracer_hor_diff_init(Time, G, US, param_file, diag, CS%tv%eqn_of_state, &
->>>>>>> 3513c684
+  call tracer_hor_diff_init(Time, G, US, param_file, diag, CS%tv%eqn_of_state, CS%diabatic_CSp, &
                             CS%tracer_diff_CSp)
 
   call lock_tracer_registry(CS%tracer_Reg)
