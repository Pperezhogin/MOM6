--- conflicted
+++ resolved
@@ -2904,13 +2904,8 @@
     ! Correct the output sea surface height for the contribution from the ice pressure.
     do j=js,je
       if (calc_rho) then
-<<<<<<< HEAD
-        call calculate_density(tv%T(:,j,1), tv%S(:,j,1), 0.5*p_atm(:,j), Rho_conv, G%HI, &
-                               tv%eqn_of_state)
-=======
         call calculate_density(tv%T(:,j,1), tv%S(:,j,1), 0.5*p_atm(:,j), Rho_conv, &
-                               tv%eqn_of_state, US, dom=EOS_domain(G%HI))
->>>>>>> acf23a41
+                               tv%eqn_of_state, dom=EOS_domain(G%HI))
         do i=is,ie
           IgR0 = US%Z_to_m / (Rho_conv(i) * GV%g_Earth)
           ssh(i,j) = ssh(i,j) + p_atm(i,j) * IgR0
