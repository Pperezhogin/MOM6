!> The central module of the MOM6 ocean model
module MOM

! This file is part of MOM6. See LICENSE.md for the license.

! Infrastructure modules
use MOM_array_transform,      only : rotate_array, rotate_vector
use MOM_debugging,            only : MOM_debugging_init, hchksum, uvchksum
use MOM_debugging,            only : check_redundant
use MOM_checksum_packages,    only : MOM_thermo_chksum, MOM_state_chksum
use MOM_checksum_packages,    only : MOM_accel_chksum, MOM_surface_chksum
use MOM_coms,                 only : num_PEs
use MOM_cpu_clock,            only : cpu_clock_id, cpu_clock_begin, cpu_clock_end
use MOM_cpu_clock,            only : CLOCK_COMPONENT, CLOCK_SUBCOMPONENT
use MOM_cpu_clock,            only : CLOCK_MODULE_DRIVER, CLOCK_MODULE, CLOCK_ROUTINE
use MOM_diag_mediator,        only : diag_mediator_init, enable_averaging, enable_averages
use MOM_diag_mediator,        only : diag_mediator_infrastructure_init
use MOM_diag_mediator,        only : diag_set_state_ptrs, diag_update_remap_grids
use MOM_diag_mediator,        only : disable_averaging, post_data, safe_alloc_ptr
use MOM_diag_mediator,        only : register_diag_field, register_cell_measure
use MOM_diag_mediator,        only : set_axes_info, diag_ctrl, diag_masks_set
use MOM_diag_mediator,        only : set_masks_for_axes
use MOM_diag_mediator,        only : diag_grid_storage, diag_grid_storage_init
use MOM_diag_mediator,        only : diag_save_grids, diag_restore_grids
use MOM_diag_mediator,        only : diag_copy_storage_to_diag, diag_copy_diag_to_storage
use MOM_domains,              only : MOM_domains_init
use MOM_domains,              only : sum_across_PEs, pass_var, pass_vector
use MOM_domains,              only : clone_MOM_domain, deallocate_MOM_domain
use MOM_domains,              only : To_North, To_East, To_South, To_West
use MOM_domains,              only : To_All, Omit_corners, CGRID_NE, SCALAR_PAIR
use MOM_domains,              only : create_group_pass, do_group_pass, group_pass_type
use MOM_domains,              only : start_group_pass, complete_group_pass, Omit_Corners
use MOM_error_handler,        only : MOM_error, MOM_mesg, FATAL, WARNING, is_root_pe
use MOM_error_handler,        only : MOM_set_verbosity, callTree_showQuery
use MOM_error_handler,        only : callTree_enter, callTree_leave, callTree_waypoint
use MOM_file_parser,          only : read_param, get_param, log_version, param_file_type
use MOM_forcing_type,         only : forcing, mech_forcing
use MOM_forcing_type,         only : MOM_forcing_chksum, MOM_mech_forcing_chksum
use MOM_get_input,            only : Get_MOM_Input, directories
use MOM_io,                   only : MOM_io_init, vardesc, var_desc
use MOM_io,                   only : slasher, file_exists, MOM_read_data
use MOM_obsolete_params,      only : find_obsolete_params
use MOM_restart,              only : register_restart_field, register_restart_pair
use MOM_restart,              only : query_initialized, save_restart, restart_registry_lock
use MOM_restart,              only : restart_init, is_new_run, determine_is_new_run, MOM_restart_CS
use MOM_spatial_means,        only : global_mass_integral
use MOM_time_manager,         only : time_type, real_to_time, time_type_to_real, operator(+)
use MOM_time_manager,         only : operator(-), operator(>), operator(*), operator(/)
use MOM_time_manager,         only : operator(>=), operator(==), increment_date
use MOM_unit_tests,           only : unit_tests

! MOM core modules
use MOM_ALE,                   only : ALE_init, ALE_end, ALE_main, ALE_CS, adjustGridForIntegrity
use MOM_ALE,                   only : ALE_getCoordinate, ALE_getCoordinateUnits, ALE_writeCoordinateFile
use MOM_ALE,                   only : ALE_updateVerticalGridType, ALE_remap_init_conds, ALE_register_diags
use MOM_ALE_sponge,            only : rotate_ALE_sponge, update_ALE_sponge_field
use MOM_barotropic,            only : Barotropic_CS
use MOM_boundary_update,       only : call_OBC_register, OBC_register_end, update_OBC_CS
use MOM_coord_initialization,  only : MOM_initialize_coord
use MOM_diabatic_driver,       only : diabatic, diabatic_driver_init, diabatic_CS, extract_diabatic_member
use MOM_diabatic_driver,       only : adiabatic, adiabatic_driver_init, diabatic_driver_end
use MOM_stochastics,           only : stochastics_init, update_stochastics, stochastic_CS
use MOM_diagnostics,           only : calculate_diagnostic_fields, MOM_diagnostics_init
use MOM_diagnostics,           only : register_transport_diags, post_transport_diagnostics
use MOM_diagnostics,           only : register_surface_diags, write_static_fields
use MOM_diagnostics,           only : post_surface_dyn_diags, post_surface_thermo_diags
use MOM_diagnostics,           only : diagnostics_CS, surface_diag_IDs, transport_diag_IDs
use MOM_diagnostics,           only : MOM_diagnostics_end
use MOM_dynamics_unsplit,      only : step_MOM_dyn_unsplit, register_restarts_dyn_unsplit
use MOM_dynamics_unsplit,      only : initialize_dyn_unsplit, end_dyn_unsplit
use MOM_dynamics_unsplit,      only : MOM_dyn_unsplit_CS
use MOM_dynamics_split_RK2,    only : step_MOM_dyn_split_RK2, register_restarts_dyn_split_RK2
use MOM_dynamics_split_RK2,    only : initialize_dyn_split_RK2, end_dyn_split_RK2
use MOM_dynamics_split_RK2,    only : MOM_dyn_split_RK2_CS
use MOM_dynamics_unsplit_RK2,  only : step_MOM_dyn_unsplit_RK2, register_restarts_dyn_unsplit_RK2
use MOM_dynamics_unsplit_RK2,  only : initialize_dyn_unsplit_RK2, end_dyn_unsplit_RK2
use MOM_dynamics_unsplit_RK2,  only : MOM_dyn_unsplit_RK2_CS
use MOM_dyn_horgrid,           only : dyn_horgrid_type, create_dyn_horgrid, destroy_dyn_horgrid
use MOM_dyn_horgrid,           only : rotate_dyn_horgrid
use MOM_EOS,                   only : EOS_init, calculate_density, calculate_TFreeze, EOS_domain
use MOM_fixed_initialization,  only : MOM_initialize_fixed
use MOM_forcing_type,          only : allocate_forcing_type, allocate_mech_forcing
use MOM_forcing_type,          only : deallocate_mech_forcing, deallocate_forcing_type
use MOM_forcing_type,          only : rotate_forcing, rotate_mech_forcing
use MOM_forcing_type,          only : copy_common_forcing_fields, set_derived_forcing_fields
use MOM_forcing_type,          only : homogenize_forcing, homogenize_mech_forcing
use MOM_grid,                  only : ocean_grid_type, MOM_grid_init, MOM_grid_end
use MOM_grid,                  only : set_first_direction, rescale_grid_bathymetry
use MOM_hor_index,             only : hor_index_type, hor_index_init
use MOM_hor_index,             only : rotate_hor_index
use MOM_interface_heights,     only : find_eta
use MOM_lateral_mixing_coeffs, only : calc_slope_functions, VarMix_init, VarMix_end
use MOM_lateral_mixing_coeffs, only : calc_resoln_function, calc_depth_function, VarMix_CS
use MOM_MEKE,                  only : MEKE_alloc_register_restart, step_forward_MEKE
use MOM_MEKE,                  only : MEKE_CS, MEKE_init, MEKE_end
use MOM_MEKE_types,            only : MEKE_type
use MOM_mixed_layer_restrat,   only : mixedlayer_restrat, mixedlayer_restrat_init, mixedlayer_restrat_CS
use MOM_mixed_layer_restrat,   only : mixedlayer_restrat_register_restarts
use MOM_obsolete_diagnostics,  only : register_obsolete_diagnostics
use MOM_open_boundary,         only : ocean_OBC_type, OBC_registry_type
use MOM_open_boundary,         only : register_temp_salt_segments
use MOM_open_boundary,         only : open_boundary_register_restarts
use MOM_open_boundary,         only : update_segment_tracer_reservoirs
use MOM_open_boundary,         only : rotate_OBC_config, rotate_OBC_init
use MOM_set_visc,              only : set_viscous_BBL, set_viscous_ML
use MOM_set_visc,              only : set_visc_register_restarts, set_visc_CS
use MOM_set_visc,              only : set_visc_init, set_visc_end
use MOM_shared_initialization, only : write_ocean_geometry_file
use MOM_sponge,                only : init_sponge_diags, sponge_CS
use MOM_state_initialization,  only : MOM_initialize_state
use MOM_sum_output,            only : write_energy, accumulate_net_input
use MOM_sum_output,            only : MOM_sum_output_init, MOM_sum_output_end
use MOM_sum_output,            only : sum_output_CS
use MOM_ALE_sponge,            only : init_ALE_sponge_diags, ALE_sponge_CS
use MOM_thickness_diffuse,     only : thickness_diffuse, thickness_diffuse_init
use MOM_thickness_diffuse,     only : thickness_diffuse_end, thickness_diffuse_CS
use MOM_tracer_advect,         only : advect_tracer, tracer_advect_init
use MOM_tracer_advect,         only : tracer_advect_end, tracer_advect_CS
use MOM_tracer_hor_diff,       only : tracer_hordiff, tracer_hor_diff_init
use MOM_tracer_hor_diff,       only : tracer_hor_diff_end, tracer_hor_diff_CS
use MOM_tracer_registry,       only : tracer_registry_type, register_tracer, tracer_registry_init
use MOM_tracer_registry,       only : register_tracer_diagnostics, post_tracer_diagnostics_at_sync
use MOM_tracer_registry,       only : post_tracer_transport_diagnostics
use MOM_tracer_registry,       only : preALE_tracer_diagnostics, postALE_tracer_diagnostics
use MOM_tracer_registry,       only : lock_tracer_registry, tracer_registry_end
use MOM_tracer_flow_control,   only : call_tracer_register, tracer_flow_control_CS
use MOM_tracer_flow_control,   only : tracer_flow_control_init, call_tracer_surface_state
use MOM_tracer_flow_control,   only : tracer_flow_control_end
use MOM_transcribe_grid,       only : copy_dyngrid_to_MOM_grid, copy_MOM_grid_to_dyngrid
use MOM_unit_scaling,          only : unit_scale_type, unit_scaling_init
use MOM_unit_scaling,          only : unit_scaling_end, fix_restart_unit_scaling
use MOM_variables,             only : surface, allocate_surface_state, deallocate_surface_state
use MOM_variables,             only : thermo_var_ptrs, vertvisc_type, porous_barrier_ptrs
use MOM_variables,             only : accel_diag_ptrs, cont_diag_ptrs, ocean_internal_state
use MOM_variables,             only : rotate_surface_state
use MOM_verticalGrid,          only : verticalGrid_type, verticalGridInit, verticalGridEnd
use MOM_verticalGrid,          only : fix_restart_scaling
use MOM_verticalGrid,          only : get_thickness_units, get_flux_units, get_tr_flux_units
use MOM_wave_interface,        only : wave_parameters_CS, waves_end, waves_register_restarts
use MOM_wave_interface,        only : Update_Stokes_Drift

use MOM_porous_barriers,      only : porous_widths

! ODA modules
use MOM_oda_driver_mod,        only : ODA_CS, oda, init_oda, oda_end
use MOM_oda_driver_mod,        only : set_prior_tracer, set_analysis_time, apply_oda_tracer_increments
use MOM_oda_incupd,            only : oda_incupd_CS, init_oda_incupd_diags

! Offline modules
use MOM_offline_main,          only : offline_transport_CS, offline_transport_init, update_offline_fields
use MOM_offline_main,          only : insert_offline_main, extract_offline_main, post_offline_convergence_diags
use MOM_offline_main,          only : register_diags_offline_transport, offline_advection_ale
use MOM_offline_main,          only : offline_redistribute_residual, offline_diabatic_ale
use MOM_offline_main,          only : offline_fw_fluxes_into_ocean, offline_fw_fluxes_out_ocean
use MOM_offline_main,          only : offline_advection_layer, offline_transport_end
use MOM_ALE,                   only : ale_offline_tracer_final, ALE_main_offline
use MOM_ice_shelf,             only : ice_shelf_CS, ice_shelf_query, initialize_ice_shelf
use MOM_particles_mod,         only : particles, particles_init, particles_run, particles_save_restart, particles_end

implicit none ; private

#include <MOM_memory.h>

! A note on unit descriptions in comments: MOM6 uses units that can be rescaled for dimensional
! consistency testing. These are noted in comments with units like Z, H, L, and T, along with
! their mks counterparts with notation like "a velocity [Z T-1 ~> m s-1]".  If the units
! vary with the Boussinesq approximation, the Boussinesq variant is given first.

!> A structure with diagnostic IDs of the state variables
type MOM_diag_IDs
  !>@{ 3-d state field diagnostic IDs
  integer :: id_u  = -1, id_v  = -1, id_h  = -1
  !>@}
  !> 2-d state field diagnostic ID
  integer :: id_ssh_inst = -1
end type MOM_diag_IDs

!> Control structure for the MOM module, including the variables that describe
!! the state of the ocean.
type, public :: MOM_control_struct ; private
  real ALLOCABLE_, dimension(NIMEM_,NJMEM_,NKMEM_) :: &
    h, &            !< layer thickness [H ~> m or kg m-2]
    T, &            !< potential temperature [degC]
    S               !< salinity [ppt]
  real ALLOCABLE_, dimension(NIMEMB_PTR_,NJMEM_,NKMEM_) :: &
    u,  &           !< zonal velocity component [L T-1 ~> m s-1]
    uh, &           !< uh = u * h * dy at u grid points [H L2 T-1 ~> m3 s-1 or kg s-1]
    uhtr            !< accumulated zonal thickness fluxes to advect tracers [H L2 ~> m3 or kg]
  real ALLOCABLE_, dimension(NIMEM_,NJMEMB_PTR_,NKMEM_) :: &
    v,  &           !< meridional velocity [L T-1 ~> m s-1]
    vh, &           !< vh = v * h * dx at v grid points [H L2 T-1 ~> m3 s-1 or kg s-1]
    vhtr            !< accumulated meridional thickness fluxes to advect tracers [H L2 ~> m3 or kg]
  real ALLOCABLE_, dimension(NIMEM_,NJMEM_) :: ssh_rint
                    !< A running time integral of the sea surface height [T Z ~> s m].
  real ALLOCABLE_, dimension(NIMEM_,NJMEM_) :: ave_ssh_ibc
                    !< time-averaged (over a forcing time step) sea surface height
                    !! with a correction for the inverse barometer [Z ~> m]
  real ALLOCABLE_, dimension(NIMEM_,NJMEM_) :: eta_av_bc
                    !< free surface height or column mass time averaged over the last
                    !! baroclinic dynamics time step [H ~> m or kg m-2]
  real, dimension(:,:), pointer :: &
    Hml => NULL()   !< active mixed layer depth [Z ~> m]
  real :: time_in_cycle !< The running time of the current time-stepping cycle
                    !! in calls that step the dynamics, and also the length of
                    !! the time integral of ssh_rint [T ~> s].
  real :: time_in_thermo_cycle !< The running time of the current time-stepping
                    !! cycle in calls that step the thermodynamics [T ~> s].

  type(ocean_grid_type) :: G_in                   !< Input grid metric
  type(ocean_grid_type), pointer :: G => NULL()   !< Model grid metric
  logical :: rotate_index = .false.   !< True if index map is rotated
  logical :: homogenize_forcings = .false. !< True if all inputs are homogenized
  logical :: update_ustar = .false.   !< True to update ustar from homogenized tau

  type(verticalGrid_type), pointer :: &
    GV => NULL()    !< structure containing vertical grid info
  type(unit_scale_type), pointer :: &
    US => NULL()    !< structure containing various unit conversion factors
  type(thermo_var_ptrs) :: tv !< structure containing pointers to available thermodynamic fields
  real :: t_dyn_rel_adv !< The time of the dynamics relative to tracer advection and lateral mixing
                    !! [T ~> s], or equivalently the elapsed time since advectively updating the
                    !! tracers.  t_dyn_rel_adv is invariably positive and may span multiple coupling timesteps.
  integer :: n_dyn_steps_in_adv !< The number of dynamics time steps that contributed to uhtr
                    !! and vhtr since the last time tracer advection occured.
  real :: t_dyn_rel_thermo  !< The time of the dynamics relative to diabatic  processes and remapping
                    !! [T ~> s].  t_dyn_rel_thermo can be negative or positive depending on whether
                    !! the diabatic processes are applied before or after the dynamics and may span
                    !! multiple coupling timesteps.
  real :: t_dyn_rel_diag !< The time of the diagnostics relative to diabatic processes and remapping
                    !!  [T ~> s].  t_dyn_rel_diag is always positive, since the diagnostics must lag.
  logical :: preadv_h_stored = .false. !< If true, the thicknesses from before the advective cycle
                    !! have been stored for use in diagnostics.

  type(diag_ctrl)     :: diag !< structure to regulate diagnostic output timing
  type(vertvisc_type) :: visc !< structure containing vertical viscosities,
                    !! bottom drag viscosities, and related fields
  type(MEKE_type) :: MEKE   !< Fields related to the Mesoscale Eddy Kinetic Energy
  logical :: adiabatic !< If true, there are no diapycnal mass fluxes, and no calls
                    !! to routines to calculate or apply diapycnal fluxes.
  logical :: diabatic_first !< If true, apply diabatic and thermodynamic processes before time
                    !! stepping the dynamics.
  logical :: use_ALE_algorithm  !< If true, use the ALE algorithm rather than layered
                    !! isopycnal/stacked shallow water mode. This logical is set by calling the
                    !! function useRegridding() from the MOM_regridding module.
  logical :: alternate_first_direction !< If true, alternate whether the x- or y-direction
                    !! updates occur first in directionally split parts of the calculation.
  real    :: first_dir_restart = -1.0 !< A real copy of G%first_direction for use in restart files
  logical :: offline_tracer_mode = .false.
                    !< If true, step_offline() is called instead of step_MOM().
                    !! This is intended for running MOM6 in offline tracer mode

  type(time_type), pointer :: Time   !< pointer to the ocean clock
  real    :: dt                      !< (baroclinic) dynamics time step [T ~> s]
  real    :: dt_therm                !< thermodynamics time step [T ~> s]
  logical :: thermo_spans_coupling   !< If true, thermodynamic and tracer time
                                     !! steps can span multiple coupled time steps.
  integer :: nstep_tot = 0           !< The total number of dynamic timesteps taken
                                     !! so far in this run segment
  logical :: count_calls = .false.   !< If true, count the calls to step_MOM, rather than the
                                     !! number of dynamics steps in nstep_tot
  logical :: debug                   !< If true, write verbose checksums for debugging purposes.
  integer :: ntrunc                  !< number u,v truncations since last call to write_energy

  integer :: cont_stencil            !< The stencil for thickness from the continuity solver.
  ! These elements are used to control the dynamics updates.
  logical :: do_dynamics             !< If false, does not call step_MOM_dyn_*. This is an
                                     !! undocumented run-time flag that is fragile.
  logical :: split                   !< If true, use the split time stepping scheme.
  logical :: use_RK2                 !< If true, use RK2 instead of RK3 in unsplit mode
                                     !! (i.e., no split between barotropic and baroclinic).
  logical :: thickness_diffuse       !< If true, diffuse interface height w/ a diffusivity KHTH.
  logical :: thickness_diffuse_first !< If true, diffuse thickness before dynamics.
  logical :: mixedlayer_restrat      !< If true, use submesoscale mixed layer restratifying scheme.
  logical :: useMEKE                 !< If true, call the MEKE parameterization.
  logical :: useWaves                !< If true, update Stokes drift
  logical :: use_p_surf_in_EOS       !< If true, always include the surface pressure contributions
                                     !! in equation of state calculations.
  logical :: use_diabatic_time_bug   !< If true, uses the wrong calendar time for diabatic processes,
                                     !! as was done in MOM6 versions prior to February 2018.
  real :: dtbt_reset_period          !< The time interval between dynamic recalculation of the
                                     !! barotropic time step [s]. If this is negative dtbt is never
                                     !! calculated, and if it is 0, dtbt is calculated every step.
  type(time_type) :: dtbt_reset_interval !< A time_time representation of dtbt_reset_period.
  type(time_type) :: dtbt_reset_time !< The next time DTBT should be calculated.
  real, dimension(:,:), pointer :: frac_shelf_h => NULL() !< fraction of total area occupied
  !! by ice shelf [nondim]
  real, dimension(:,:), pointer :: mass_shelf => NULL() !< Mass of ice shelf [R Z ~> kg m-2]
  real, dimension(:,:,:), pointer :: &
    h_pre_dyn => NULL(), &      !< The thickness before the transports [H ~> m or kg m-2].
    T_pre_dyn => NULL(), &      !< Temperature before the transports [degC].
    S_pre_dyn => NULL()         !< Salinity before the transports [ppt].
  type(accel_diag_ptrs) :: ADp  !< structure containing pointers to accelerations,
                                !! for derived diagnostics (e.g., energy budgets)
  type(cont_diag_ptrs)  :: CDp  !< structure containing pointers to continuity equation
                                !! terms, for derived diagnostics (e.g., energy budgets)
  real, dimension(:,:,:), pointer :: &
    u_prev => NULL(), &         !< previous value of u stored for diagnostics [L T-1 ~> m s-1]
    v_prev => NULL()            !< previous value of v stored for diagnostics [L T-1 ~> m s-1]

  logical :: interp_p_surf      !< If true, linearly interpolate surface pressure
                                !! over the coupling time step, using specified value
                                !! at the end of the coupling step. False by default.
  logical :: p_surf_prev_set    !< If true, p_surf_prev has been properly set from
                                !! a previous time-step or the ocean restart file.
                                !! This is only valid when interp_p_surf is true.
  real, dimension(:,:), pointer :: &
    p_surf_prev  => NULL(), &   !< surface pressure [R L2 T-2 ~> Pa] at end  previous call to step_MOM
    p_surf_begin => NULL(), &   !< surface pressure [R L2 T-2 ~> Pa] at start of step_MOM_dyn_...
    p_surf_end   => NULL()      !< surface pressure [R L2 T-2 ~> Pa] at end   of step_MOM_dyn_...

  ! Variables needed to reach between start and finish phases of initialization
  logical :: write_IC           !< If true, then the initial conditions will be written to file
  character(len=120) :: IC_file !< A file into which the initial conditions are
                                !! written in a new run if SAVE_INITIAL_CONDS is true.

  logical :: calc_rho_for_sea_lev !< If true, calculate rho to convert pressure to sea level

  ! These elements are used to control the calculation and error checking of the surface state
  real :: Hmix                  !< Diagnostic mixed layer thickness over which to
                                !! average surface tracer properties when a bulk
                                !! mixed layer is not used [Z ~> m], or a negative value
                                !! if a bulk mixed layer is being used.
  real :: HFrz                  !< If HFrz > 0, the nominal depth over which melt potential is
                                !! computed [Z ~> m]. The actual depth over which melt potential is
                                !! computed is min(HFrz, OBLD), where OBLD is the boundary layer depth.
                                !! If HFrz <= 0 (default), melt potential will not be computed.
  real :: Hmix_UV               !< Depth scale over which to average surface flow to
                                !! feedback to the coupler/driver [Z ~> m] when
                                !! bulk mixed layer is not used, or a negative value
                                !! if a bulk mixed layer is being used.
  logical :: check_bad_sfc_vals !< If true, scan surface state for ridiculous values.
  real    :: bad_val_ssh_max    !< Maximum SSH before triggering bad value message [Z ~> m]
  real    :: bad_val_sst_max    !< Maximum SST before triggering bad value message [degC]
  real    :: bad_val_sst_min    !< Minimum SST before triggering bad value message [degC]
  real    :: bad_val_sss_max    !< Maximum SSS before triggering bad value message [ppt]
  real    :: bad_val_col_thick  !< Minimum column thickness before triggering bad value message [Z ~> m]
  logical :: answers_2018       !< If true, use expressions for the surface properties that recover
                                !! the answers from the end of 2018. Otherwise, use more appropriate
                                !! expressions that differ at roundoff for non-Boussinesq cases.
  logical :: use_particles      !< Turns on the particles package
  character(len=10) :: particle_type !< Particle types include: surface(default), profiling and sail drone.

  type(MOM_diag_IDs)       :: IDs      !<  Handles used for diagnostics.
  type(transport_diag_IDs) :: transport_IDs  !< Handles used for transport diagnostics.
  type(surface_diag_IDs)   :: sfc_IDs  !< Handles used for surface diagnostics.
  type(diag_grid_storage)  :: diag_pre_sync !< The grid (thicknesses) before remapping
  type(diag_grid_storage)  :: diag_pre_dyn  !< The grid (thicknesses) before dynamics

  ! The remainder of this type provides pointers to child module control structures.

  type(MOM_dyn_unsplit_CS),      pointer :: dyn_unsplit_CSp => NULL()
    !< Pointer to the control structure used for the unsplit dynamics
  type(MOM_dyn_unsplit_RK2_CS),  pointer :: dyn_unsplit_RK2_CSp => NULL()
    !< Pointer to the control structure used for the unsplit RK2 dynamics
  type(MOM_dyn_split_RK2_CS),    pointer :: dyn_split_RK2_CSp => NULL()
    !< Pointer to the control structure used for the mode-split RK2 dynamics
  type(thickness_diffuse_CS) :: thickness_diffuse_CSp
    !< Pointer to the control structure used for the isopycnal height diffusive transport.
    !! This is also common referred to as Gent-McWilliams diffusion
  type(mixedlayer_restrat_CS) :: mixedlayer_restrat_CSp
    !< Pointer to the control structure used for the mixed layer restratification
  type(set_visc_CS)           :: set_visc_CSp
    !< Pointer to the control structure used to set viscosities
  type(diabatic_CS),             pointer :: diabatic_CSp => NULL()
    !< Pointer to the control structure for the diabatic driver
  type(MEKE_CS) :: MEKE_CSp
    !< Pointer to the control structure for the MEKE updates
  type(VarMix_CS) :: VarMix
    !< Control structure for the variable mixing module
  type(tracer_registry_type),    pointer :: tracer_Reg => NULL()
    !< Pointer to the MOM tracer registry
  type(tracer_advect_CS),        pointer :: tracer_adv_CSp => NULL()
    !< Pointer to the MOM tracer advection control structure
  type(tracer_hor_diff_CS),      pointer :: tracer_diff_CSp => NULL()
    !< Pointer to the MOM along-isopycnal tracer diffusion control structure
  type(tracer_flow_control_CS),  pointer :: tracer_flow_CSp => NULL()
    !< Pointer to the control structure that orchestrates the calling of tracer packages
    ! Although update_OBC_CS is not used directly outside of initialization, other modules
    ! set pointers to this type, so it should be kept for the duration of the run.
  type(update_OBC_CS),           pointer :: update_OBC_CSp => NULL()
    !< Pointer to the control structure for updating open boundary condition properties
  type(ocean_OBC_type),          pointer :: OBC => NULL()
    !< Pointer to the MOM open boundary condition type
  type(sponge_CS),               pointer :: sponge_CSp => NULL()
    !< Pointer to the layered-mode sponge control structure
  type(ALE_sponge_CS),           pointer :: ALE_sponge_CSp => NULL()
    !< Pointer to the oda incremental update control structure
  type(oda_incupd_CS),           pointer :: oda_incupd_CSp => NULL()
    !< Pointer to the ALE-mode sponge control structure
  type(ALE_CS),                  pointer :: ALE_CSp => NULL()
    !< Pointer to the Arbitrary Lagrangian Eulerian (ALE) vertical coordinate control structure

  ! Pointers to control structures used for diagnostics
  type(sum_output_CS),           pointer :: sum_output_CSp => NULL()
    !< Pointer to the globally summed output control structure
  type(diagnostics_CS) :: diagnostics_CSp
    !< Pointer to the MOM diagnostics control structure
  type(offline_transport_CS),    pointer :: offline_CSp => NULL()
    !< Pointer to the offline tracer transport control structure

  logical               :: ensemble_ocean !< if true, this run is part of a
                                !! larger ensemble for the purpose of data assimilation
                                !! or statistical analysis.
  type(ODA_CS), pointer :: odaCS => NULL() !< a pointer to the control structure for handling
                                !! ensemble model state vectors and data assimilation
                                !! increments and priors
  type(porous_barrier_ptrs) :: pbv !< porous barrier fractional cell metrics
  real ALLOCABLE_, dimension(NIMEMB_PTR_,NJMEM_,NKMEM_) &
                            :: por_face_areaU !< fractional open area of U-faces [nondim]
  real ALLOCABLE_, dimension(NIMEM_,NJMEMB_PTR_,NKMEM_) &
                            :: por_face_areaV !< fractional open area of V-faces [nondim]
  real ALLOCABLE_, dimension(NIMEMB_PTR_,NJMEM_,NK_INTERFACE_) &
                            :: por_layer_widthU !< fractional open width of U-faces [nondim]
  real ALLOCABLE_, dimension(NIMEM_,NJMEMB_PTR_,NK_INTERFACE_) &
                            :: por_layer_widthV !< fractional open width of V-faces [nondim]
  type(particles), pointer :: particles => NULL() !<Lagrangian particles
  type(stochastic_CS), pointer :: stoch_CS => NULL() !< a pointer to the stochastics control structure
end type MOM_control_struct

public initialize_MOM, finish_MOM_initialization, MOM_end
public step_MOM, step_offline
public extract_surface_state, get_ocean_stocks
public get_MOM_state_elements, MOM_state_is_synchronized
public allocate_surface_state, deallocate_surface_state

!>@{ CPU time clock IDs
integer :: id_clock_ocean
integer :: id_clock_dynamics
integer :: id_clock_thermo
integer :: id_clock_tracer
integer :: id_clock_diabatic
integer :: id_clock_adiabatic
integer :: id_clock_continuity  ! also in dynamics s/r
integer :: id_clock_thick_diff
integer :: id_clock_BBL_visc
integer :: id_clock_ml_restrat
integer :: id_clock_diagnostics
integer :: id_clock_Z_diag
integer :: id_clock_init
integer :: id_clock_MOM_init
integer :: id_clock_pass       ! also in dynamics d/r
integer :: id_clock_pass_init  ! also in dynamics d/r
integer :: id_clock_ALE
integer :: id_clock_other
integer :: id_clock_offline_tracer
integer :: id_clock_unit_tests
!>@}

contains

!> This subroutine orchestrates the time stepping of MOM.  The adiabatic
!! dynamics are stepped by calls to one of the step_MOM_dyn_...routines.
!! The action of lateral processes on tracers occur in calls to
!! advect_tracer and tracer_hordiff.  Vertical mixing and possibly remapping
!! occur inside of diabatic.
subroutine step_MOM(forces_in, fluxes_in, sfc_state, Time_start, time_int_in, CS, &
                    Waves, do_dynamics, do_thermodynamics, start_cycle, &
                    end_cycle, cycle_length, reset_therm)
  type(mech_forcing), target, intent(inout) :: forces_in !< A structure with the driving mechanical forces
  type(forcing), target, intent(inout) :: fluxes_in  !< A structure with pointers to themodynamic,
                                                     !! tracer and mass exchange forcing fields
  type(surface), target, intent(inout) :: sfc_state  !< surface ocean state
  type(time_type),    intent(in)    :: Time_start    !< starting time of a segment, as a time type
  real,               intent(in)    :: time_int_in   !< time interval covered by this run segment [s].
  type(MOM_control_struct), intent(inout), target :: CS   !< control structure from initialize_MOM
  type(Wave_parameters_CS), &
            optional, pointer       :: Waves         !< An optional pointer to a wave property CS
  logical,  optional, intent(in)    :: do_dynamics   !< Present and false, do not do updates due
                                                     !! to the dynamics.
  logical,  optional, intent(in)    :: do_thermodynamics  !< Present and false, do not do updates due
                                                     !! to the thermodynamics or remapping.
  logical,  optional, intent(in)    :: start_cycle   !< This indicates whether this call is to be
                                                     !! treated as the first call to step_MOM in a
                                                     !! time-stepping cycle; missing is like true.
  logical,  optional, intent(in)    :: end_cycle     !< This indicates whether this call is to be
                                                     !! treated as the last call to step_MOM in a
                                                     !! time-stepping cycle; missing is like true.
  real,     optional, intent(in)    :: cycle_length  !< The amount of time in a coupled time
                                                     !! stepping cycle [s].
  logical,  optional, intent(in)    :: reset_therm   !< This indicates whether the running sums of
                                                     !! thermodynamic quantities should be reset.
                                                     !! If missing, this is like start_cycle.

  ! local variables
  type(ocean_grid_type),   pointer :: G => NULL()  ! pointer to a structure containing
                                                   ! metrics and related information
  type(ocean_grid_type),   pointer :: G_in => NULL()  ! Input grid metric
  type(verticalGrid_type), pointer :: GV => NULL() ! Pointer to the vertical grid structure
  type(unit_scale_type),   pointer :: US => NULL() ! Pointer to a structure containing
                                                   ! various unit conversion factors
  integer       :: ntstep ! time steps between tracer updates or diabatic forcing
  integer       :: n_max  ! number of steps to take in this call

  integer :: i, j, k, is, ie, js, je, Isq, Ieq, Jsq, Jeq, nz, n
  integer :: isd, ied, jsd, jed, IsdB, IedB, JsdB, JedB

  real :: time_interval   ! time interval covered by this run segment [T ~> s].
  real :: dt              ! baroclinic time step [T ~> s]
  real :: dtdia           ! time step for diabatic processes [T ~> s]
  real :: dt_therm        ! a limited and quantized version of CS%dt_therm [T ~> s]
  real :: dt_therm_here   ! a further limited value of dt_therm [T ~> s]

  real :: wt_end, wt_beg  ! Fractional weights of the future pressure at the end
                          ! and beginning of the current time step [nondim]
  real :: bbl_time_int    ! The amount of time over which the calculated BBL
                          ! properties will apply, for use in diagnostics, or 0
                          ! if it is not to be calculated anew [T ~> s].
  real :: rel_time = 0.0  ! relative time since start of this call [T ~> s].

  logical :: calc_dtbt                 ! Indicates whether the dynamically adjusted
                                       ! barotropic time step needs to be updated.
  logical :: do_advection              ! If true, it is time to advect tracers.
  logical :: do_calc_bbl               ! If true, calculate the boundary layer properties.
  logical :: thermo_does_span_coupling ! If true, thermodynamic forcing spans
                                       ! multiple dynamic timesteps.
  logical :: do_dyn     ! If true, dynamics are updated with this call.
  logical :: do_thermo  ! If true, thermodynamics and remapping may be applied with this call.
  logical :: cycle_start ! If true, do calculations that are only done at the start of
                        ! a stepping cycle (whatever that may mean).
  logical :: cycle_end  ! If true, do calculations and diagnostics that are only done at
                        ! the end of a stepping cycle (whatever that may mean).
  logical :: therm_reset ! If true, reset running sums of thermodynamic quantities.
  real :: cycle_time    ! The length of the coupled time-stepping cycle [T ~> s].
  real, dimension(SZI_(CS%G),SZJ_(CS%G)) :: &
    ssh         ! sea surface height, which may be based on eta_av [Z ~> m]

  real, dimension(:,:,:), pointer :: &
    u => NULL(), & ! u : zonal velocity component [L T-1 ~> m s-1]
    v => NULL(), & ! v : meridional velocity component [L T-1 ~> m s-1]
    h => NULL()    ! h : layer thickness [H ~> m or kg m-2]
  real, dimension(:,:), pointer :: &
    p_surf => NULL() ! A pointer to the ocean surface pressure [R L2 T-2 ~> Pa].
  real :: I_wt_ssh  ! The inverse of the time weights [T-1 ~> s-1]

  type(time_type) :: Time_local, end_time_thermo, Time_temp
  type(group_pass_type) :: pass_tau_ustar_psurf
  logical :: showCallTree

  ! External forcing fields on the model index map
  type(mech_forcing), pointer :: forces     ! Mechanical forcing
  type(forcing), pointer :: fluxes          ! Boundary fluxes
  type(surface), pointer :: sfc_state_diag  ! Surface boundary fields
  integer :: turns  ! Number of quarter turns from input to model indexing

  G => CS%G ; G_in => CS%G_in ; GV => CS%GV ; US => CS%US
  is   = G%isc  ; ie   = G%iec  ; js   = G%jsc  ; je   = G%jec ; nz = GV%ke
  Isq  = G%IscB ; Ieq  = G%IecB ; Jsq  = G%JscB ; Jeq  = G%JecB
  isd  = G%isd  ; ied  = G%ied  ; jsd  = G%jsd  ; jed  = G%jed
  IsdB = G%IsdB ; IedB = G%IedB ; JsdB = G%JsdB ; JedB = G%JedB
  u => CS%u ; v => CS%v ; h => CS%h

  time_interval = US%s_to_T*time_int_in
  do_dyn = .true. ; if (present(do_dynamics)) do_dyn = do_dynamics
  do_thermo = .true. ; if (present(do_thermodynamics)) do_thermo = do_thermodynamics
  if (.not.(do_dyn .or. do_thermo)) call MOM_error(FATAL,"Step_MOM: "//&
    "Both do_dynamics and do_thermodynamics are false, which makes no sense.")
  cycle_start = .true. ; if (present(start_cycle)) cycle_start = start_cycle
  cycle_end = .true. ; if (present(end_cycle)) cycle_end = end_cycle
  cycle_time = time_interval ; if (present(cycle_length)) cycle_time = US%s_to_T*cycle_length
  therm_reset = cycle_start ; if (present(reset_therm)) therm_reset = reset_therm

  call cpu_clock_begin(id_clock_ocean)
  call cpu_clock_begin(id_clock_other)

  if (CS%debug) then
    call MOM_state_chksum("Beginning of step_MOM ", u, v, h, CS%uh, CS%vh, G, GV, US)
  endif

  showCallTree = callTree_showQuery()
  if (showCallTree) call callTree_enter("step_MOM(), MOM.F90")

  ! Rotate the forces from G_in to G
  if (CS%rotate_index) then
    turns = G%HI%turns
    allocate(forces)
    call allocate_mech_forcing(forces_in, G, forces)
    call rotate_mech_forcing(forces_in, turns, forces)

    allocate(fluxes)
    call allocate_forcing_type(fluxes_in, G, fluxes)
    call rotate_forcing(fluxes_in, fluxes, turns)
  else
    forces => forces_in
    fluxes => fluxes_in
  endif

  ! Homogenize the forces
  if (CS%homogenize_forcings) then
    ! Homogenize all forcing and fluxes fields.
    call homogenize_mech_forcing(forces, G, US, GV%Rho0, CS%update_ustar)
    ! Note the following computes the mean ustar as the mean of ustar rather than
    !  ustar of the mean of tau.
    call homogenize_forcing(fluxes, G)
    if (CS%update_ustar) then
      ! These calls corrects the ustar values
      call copy_common_forcing_fields(forces, fluxes, G)
      call set_derived_forcing_fields(forces, fluxes, G, US, GV%Rho0)
    endif
  endif

  ! First determine the time step that is consistent with this call and an
  ! integer fraction of time_interval.
  if (do_dyn) then
    n_max = 1
    if (time_interval > CS%dt) n_max = ceiling(time_interval/CS%dt - 0.001)
    dt = time_interval / real(n_max)
    thermo_does_span_coupling = (CS%thermo_spans_coupling .and. &
                                (CS%dt_therm > 1.5*cycle_time))
    if (thermo_does_span_coupling) then
      ! Set dt_therm to be an integer multiple of the coupling time step.
      dt_therm = cycle_time * floor(CS%dt_therm / cycle_time + 0.001)
      ntstep = floor(dt_therm/dt + 0.001)
    elseif (.not.do_thermo) then
      dt_therm = CS%dt_therm
      if (present(cycle_length)) dt_therm = min(CS%dt_therm, US%s_to_T*cycle_length)
      ! ntstep is not used.
    else
      ntstep = MAX(1, MIN(n_max, floor(CS%dt_therm/dt + 0.001)))
      dt_therm = dt*ntstep
    endif

    if (associated(forces%p_surf)) p_surf => forces%p_surf
    if (.not.associated(forces%p_surf)) CS%interp_p_surf = .false.
    CS%tv%p_surf => NULL()
    if (CS%use_p_surf_in_EOS .and. associated(forces%p_surf)) CS%tv%p_surf => forces%p_surf

    !---------- Initiate group halo pass of the forcing fields
    call cpu_clock_begin(id_clock_pass)
    if (.not.associated(forces%taux) .or. .not.associated(forces%tauy)) &
         call MOM_error(FATAL,'step_MOM:forces%taux,tauy not associated')
    call create_group_pass(pass_tau_ustar_psurf, forces%taux, forces%tauy, G%Domain)
    if (associated(forces%ustar)) &
      call create_group_pass(pass_tau_ustar_psurf, forces%ustar, G%Domain)
    if (associated(forces%p_surf)) &
      call create_group_pass(pass_tau_ustar_psurf, forces%p_surf, G%Domain)
    if (G%nonblocking_updates) then
      call start_group_pass(pass_tau_ustar_psurf, G%Domain)
    else
      call do_group_pass(pass_tau_ustar_psurf, G%Domain)
    endif
    call cpu_clock_end(id_clock_pass)
  else
    ! This step only updates the thermodynamics so setting timesteps is simpler.
    n_max = 1
    if ((time_interval > CS%dt_therm) .and. (CS%dt_therm > 0.0)) &
      n_max = ceiling(time_interval/CS%dt_therm - 0.001)

    dt = time_interval / real(n_max)
    dt_therm = dt ; ntstep = 1
    if (associated(fluxes%p_surf)) p_surf => fluxes%p_surf
    CS%tv%p_surf => NULL()
    if (associated(fluxes%p_surf)) then
      if (CS%use_p_surf_in_EOS) CS%tv%p_surf => fluxes%p_surf
    endif
    if (CS%UseWaves) call pass_var(fluxes%ustar, G%Domain, clock=id_clock_pass)
  endif

  if (therm_reset) then
    CS%time_in_thermo_cycle = 0.0
    if (associated(CS%tv%frazil))        CS%tv%frazil(:,:)        = 0.0
    if (associated(CS%tv%salt_deficit))  CS%tv%salt_deficit(:,:)  = 0.0
    if (associated(CS%tv%TempxPmE))      CS%tv%TempxPmE(:,:)      = 0.0
    if (associated(CS%tv%internal_heat)) CS%tv%internal_heat(:,:) = 0.0
  endif

  if (cycle_start) then
    CS%time_in_cycle = 0.0
    do j=js,je ; do i=is,ie ; CS%ssh_rint(i,j) = 0.0 ; enddo ; enddo

    if (CS%VarMix%use_variable_mixing) then
      call enable_averages(cycle_time, Time_start + real_to_time(US%T_to_s*cycle_time), CS%diag)
      call calc_resoln_function(h, CS%tv, G, GV, US, CS%VarMix)
      call calc_depth_function(G, CS%VarMix)
      call disable_averaging(CS%diag)
    endif
  endif
  ! advance the random pattern if stochastic physics is active
  if (CS%stoch_CS%do_sppt .OR. CS%stoch_CS%pert_epbl) call update_stochastics(CS%stoch_CS)

  if (do_dyn) then
    if (G%nonblocking_updates) &
      call complete_group_pass(pass_tau_ustar_psurf, G%Domain, clock=id_clock_pass)

    if (CS%interp_p_surf) then
      if (.not.associated(CS%p_surf_end))   allocate(CS%p_surf_end(isd:ied,jsd:jed))
      if (.not.associated(CS%p_surf_begin)) allocate(CS%p_surf_begin(isd:ied,jsd:jed))
      if (.not.CS%p_surf_prev_set) then
        do j=jsd,jed ; do i=isd,ied
          CS%p_surf_prev(i,j) = forces%p_surf(i,j)
        enddo ; enddo
        CS%p_surf_prev_set = .true.
      endif
    else
      CS%p_surf_end  => forces%p_surf
    endif
    if (CS%UseWaves) then
      ! Update wave information, which is presently kept static over each call to step_mom
      call enable_averages(time_interval, Time_start + real_to_time(US%T_to_s*time_interval), CS%diag)
      call Update_Stokes_Drift(G, GV, US, Waves, h, forces%ustar, time_interval, do_dyn)
      call disable_averaging(CS%diag)
    endif
  else ! not do_dyn.
    if (CS%UseWaves) then ! Diagnostics are not enabled in this call.
      call Update_Stokes_Drift(G, GV, US, Waves, h, fluxes%ustar, time_interval, do_dyn)
    endif
  endif

  if (CS%debug) then
    if (cycle_start) &
      call MOM_state_chksum("Before steps ", u, v, h, CS%uh, CS%vh, G, GV, US)
    if (cycle_start) call check_redundant("Before steps ", u, v, G)
    if (do_dyn) call MOM_mech_forcing_chksum("Before steps", forces, G, US, haloshift=0)
    if (do_dyn) call check_redundant("Before steps ", forces%taux, forces%tauy, G)
  endif
  call cpu_clock_end(id_clock_other)

  rel_time = 0.0
  do n=1,n_max
    if (CS%use_diabatic_time_bug) then
      ! This wrong form of update was used until Feb 2018, recovered with CS%use_diabatic_time_bug=T.
      CS%Time = Time_start + real_to_time(US%T_to_s*int(floor(rel_time+0.5*dt+0.5)))
      rel_time = rel_time + dt
    else
      rel_time = rel_time + dt ! The relative time at the end of the step.
      ! Set the universally visible time to the middle of the time step.
      CS%Time = Time_start + real_to_time(US%T_to_s*(rel_time - 0.5*dt))
    endif
    ! Set the local time to the end of the time step.
    Time_local = Time_start + real_to_time(US%T_to_s*rel_time)

    if (showCallTree) call callTree_enter("DT cycles (step_MOM) n=",n)

    ! Update the vertically extensive diagnostic grids so that they are
    ! referenced to the beginning timestep
    call diag_update_remap_grids(CS%diag, update_intensive = .false., update_extensive = .true. )

    !===========================================================================
    ! This is the first place where the diabatic processes and remapping could occur.
    if (CS%diabatic_first .and. (CS%t_dyn_rel_adv==0.0) .and. do_thermo) then ! do thermodynamics.

      if (.not.do_dyn) then
        dtdia = dt
      elseif (thermo_does_span_coupling) then
        dtdia = dt_therm
        if ((fluxes%dt_buoy_accum > 0.0) .and. (dtdia > time_interval) .and. &
            (abs(fluxes%dt_buoy_accum - dtdia) > 1e-6*dtdia)) then
          call MOM_error(FATAL, "step_MOM: Mismatch between long thermodynamic "//&
            "timestep and time over which buoyancy fluxes have been accumulated.")
        endif
        call MOM_error(FATAL, "MOM is not yet set up to have restarts that work "//&
          "with THERMO_SPANS_COUPLING and DIABATIC_FIRST.")
      else
        dtdia = dt*min(ntstep,n_max-(n-1))
      endif

      end_time_thermo = Time_local
      if (dtdia > dt .and. .not. CS%use_diabatic_time_bug) then
        ! If necessary, temporarily reset CS%Time to the center of the period covered
        ! by the call to step_MOM_thermo, noting that they begin at the same time.
        ! This step was missing prior to Feb 2018, and is skipped with CS%use_diabatic_time_bug=T.
        CS%Time = CS%Time + real_to_time(0.5*US%T_to_s*(dtdia-dt))
      endif
      if (dtdia > dt .or. CS%use_diabatic_time_bug) then
        ! The end-time of the diagnostic interval needs to be set ahead if there
        ! are multiple dynamic time steps worth of thermodynamics applied here.
        ! This line was not conditional prior to Feb 2018, recovered with CS%use_diabatic_time_bug=T.
        end_time_thermo = Time_local + real_to_time(US%T_to_s*(dtdia-dt))
      endif

      ! Apply diabatic forcing, do mixing, and regrid.
      call step_MOM_thermo(CS, G, GV, US, u, v, h, CS%tv, fluxes, dtdia, &
                           end_time_thermo, .true., Waves=Waves)
      CS%time_in_thermo_cycle = CS%time_in_thermo_cycle + dtdia

      ! The diabatic processes are now ahead of the dynamics by dtdia.
      CS%t_dyn_rel_thermo = -dtdia
      if (showCallTree) call callTree_waypoint("finished diabatic_first (step_MOM)")

      if (dtdia > dt .and. .not. CS%use_diabatic_time_bug) & ! Reset CS%Time to its previous value.
        ! This step was missing prior to Feb 2018, recovered with CS%use_diabatic_time_bug=T.
        CS%Time = Time_start + real_to_time(US%T_to_s*(rel_time - 0.5*dt))
    endif ! end of block "(CS%diabatic_first .and. (CS%t_dyn_rel_adv==0.0))"

    if (do_dyn) then
      ! Store pre-dynamics thicknesses for proper diagnostic remapping for transports or
      ! advective tendencies.  If there are more than one dynamics steps per advective
      ! step (i.e DT_THERM > DT), this needs to be stored at the first dynamics call.
      if (.not.CS%preadv_h_stored .and. (CS%t_dyn_rel_adv == 0.)) then
        call diag_copy_diag_to_storage(CS%diag_pre_dyn, h, CS%diag)
        CS%preadv_h_stored = .true.
      endif

      ! The pre-dynamics velocities might be stored for debugging truncations.
      if (associated(CS%u_prev) .and. associated(CS%v_prev)) then
        do k=1,nz ; do j=jsd,jed ; do I=IsdB,IedB
          CS%u_prev(I,j,k) = u(I,j,k)
        enddo ; enddo ; enddo
        do k=1,nz ; do J=JsdB,JedB ; do i=isd,ied
          CS%v_prev(I,j,k) = v(i,J,k)
        enddo ; enddo ; enddo
      endif

      dt_therm_here = dt_therm
      if (do_thermo .and. do_dyn .and. .not.thermo_does_span_coupling) &
        dt_therm_here = dt*min(ntstep, n_max-n+1)

      ! Indicate whether the bottom boundary layer properties need to be
      ! recalculated, and if so for how long an interval they are valid.
      bbl_time_int = 0.0
      if (do_thermo) then
        if ((CS%t_dyn_rel_adv == 0.0) .or. (n==1)) &
          bbl_time_int = max(dt, min(dt_therm - CS%t_dyn_rel_adv, dt*(1+n_max-n)) )
      else
        if ((CS%t_dyn_rel_adv == 0.0) .or. ((n==1) .and. cycle_start)) &
          bbl_time_int = min(dt_therm, cycle_time)
      endif

      if (CS%interp_p_surf) then
        wt_end = real(n) / real(n_max)
        wt_beg = real(n-1) / real(n_max)
        do j=jsd,jed ; do i=isd,ied
          CS%p_surf_end(i,j) = wt_end * forces%p_surf(i,j) + &
                          (1.0-wt_end) * CS%p_surf_prev(i,j)
          CS%p_surf_begin(i,j) = wt_beg * forces%p_surf(i,j) + &
                          (1.0-wt_beg) * CS%p_surf_prev(i,j)
        enddo ; enddo
      endif


      call step_MOM_dynamics(forces, CS%p_surf_begin, CS%p_surf_end, dt, &
                             dt_therm_here, bbl_time_int, CS, &
                             Time_local, Waves=Waves)

      !===========================================================================
      ! This is the start of the tracer advection part of the algorithm.

      if (thermo_does_span_coupling .or. .not.do_thermo) then
        do_advection = (CS%t_dyn_rel_adv + 0.5*dt > dt_therm)
      else
        do_advection = ((MOD(n,ntstep) == 0) .or. (n==n_max))
      endif

      if (do_advection) then ! Do advective transport and lateral tracer mixing.
        call step_MOM_tracer_dyn(CS, G, GV, US, h, Time_local)
        if (CS%diabatic_first .and. abs(CS%t_dyn_rel_thermo) > 1e-6*dt) call MOM_error(FATAL, &
                "step_MOM: Mismatch between the dynamics and diabatic times "//&
                "with DIABATIC_FIRST.")
      endif
    endif ! end of (do_dyn)

    !===========================================================================
    ! This is the second place where the diabatic processes and remapping could occur.
    if ((CS%t_dyn_rel_adv==0.0) .and. do_thermo .and. (.not.CS%diabatic_first)) then

      dtdia = CS%t_dyn_rel_thermo
      ! If the MOM6 dynamic and thermodynamic time stepping is being orchestrated
      ! by the coupler, the value of diabatic_first does not matter.
      if ((CS%t_dyn_rel_thermo==0.0) .and. .not.do_dyn) dtdia = dt

      if (CS%thermo_spans_coupling .and. (CS%dt_therm > 1.5*cycle_time) .and. &
          (abs(dt_therm - dtdia) > 1e-6*dt_therm)) then
        call MOM_error(FATAL, "step_MOM: Mismatch between dt_therm and dtdia "//&
                       "before call to diabatic.")
      endif

      ! If necessary, temporarily reset CS%Time to the center of the period covered
      ! by the call to step_MOM_thermo, noting that they end at the same time.
      ! This step was missing prior to Feb 2018, and is skipped with CS%use_diabatic_time_bug=T.
      if (dtdia > dt .and. .not. CS%use_diabatic_time_bug) &
        CS%Time = CS%Time - real_to_time(0.5*US%T_to_s*(dtdia-dt))

      ! Apply diabatic forcing, do mixing, and regrid.
      call step_MOM_thermo(CS, G, GV, US, u, v, h, CS%tv, fluxes, dtdia, &
                           Time_local, .false., Waves=Waves)
      CS%time_in_thermo_cycle = CS%time_in_thermo_cycle + dtdia

      if ((CS%t_dyn_rel_thermo==0.0) .and. .not.do_dyn) then
        ! The diabatic processes are now ahead of the dynamics by dtdia.
        CS%t_dyn_rel_thermo = -dtdia
      else ! The diabatic processes and the dynamics are synchronized.
        CS%t_dyn_rel_thermo = 0.0
      endif

      ! Reset CS%Time to its previous value.
      ! This step was missing prior to Feb 2018, and is skipped with CS%use_diabatic_time_bug=T.
      if (dtdia > dt .and. .not. CS%use_diabatic_time_bug) &
        CS%Time = Time_start + real_to_time(US%T_to_s*(rel_time - 0.5*dt))
    endif

    if (do_dyn) then
      call cpu_clock_begin(id_clock_dynamics)
      ! Determining the time-average sea surface height is part of the algorithm.
      ! This may be eta_av if Boussinesq, or need to be diagnosed if not.
      CS%time_in_cycle = CS%time_in_cycle + dt
      call find_eta(h, CS%tv, G, GV, US, ssh, CS%eta_av_bc, dZref=G%Z_ref)
      do j=js,je ; do i=is,ie
        CS%ssh_rint(i,j) = CS%ssh_rint(i,j) + dt*ssh(i,j)
      enddo ; enddo
      if (CS%IDs%id_ssh_inst > 0) call post_data(CS%IDs%id_ssh_inst, ssh, CS%diag)
      call cpu_clock_end(id_clock_dynamics)
    endif

    !===========================================================================
    ! Calculate diagnostics at the end of the time step if the state is self-consistent.
    if (MOM_state_is_synchronized(CS)) then
    !### Perhaps this should be if (CS%t_dyn_rel_thermo == 0.0)
      call cpu_clock_begin(id_clock_other) ; call cpu_clock_begin(id_clock_diagnostics)
      ! Diagnostics that require the complete state to be up-to-date can be calculated.

      call enable_averages(CS%t_dyn_rel_diag, Time_local, CS%diag)
      call calculate_diagnostic_fields(u, v, h, CS%uh, CS%vh, CS%tv, CS%ADp,  &
                          CS%CDp, p_surf, CS%t_dyn_rel_diag, CS%diag_pre_sync,&
                          G, GV, US, CS%diagnostics_CSp)
      call post_tracer_diagnostics_at_sync(CS%Tracer_reg, h, CS%diag_pre_sync, CS%diag, G, GV, CS%t_dyn_rel_diag)
      call diag_copy_diag_to_storage(CS%diag_pre_sync, h, CS%diag)
      if (showCallTree) call callTree_waypoint("finished calculate_diagnostic_fields (step_MOM)")
      call disable_averaging(CS%diag)
      CS%t_dyn_rel_diag = 0.0

      call cpu_clock_end(id_clock_diagnostics) ; call cpu_clock_end(id_clock_other)
    endif

    if (do_dyn .and. .not.CS%count_calls) CS%nstep_tot = CS%nstep_tot + 1
    if (showCallTree) call callTree_leave("DT cycles (step_MOM)")

  enddo ! complete the n loop

  if (CS%count_calls .and. cycle_start) CS%nstep_tot = CS%nstep_tot + 1

  call cpu_clock_begin(id_clock_other)

  if (CS%time_in_cycle > 0.0) then
    I_wt_ssh = 1.0/CS%time_in_cycle
    do j=js,je ; do i=is,ie
      ssh(i,j) = CS%ssh_rint(i,j)*I_wt_ssh
      CS%ave_ssh_ibc(i,j) = ssh(i,j)
    enddo ; enddo
    if (do_dyn) then
      call adjust_ssh_for_p_atm(CS%tv, G, GV, US, CS%ave_ssh_ibc, forces%p_surf_SSH, &
                                CS%calc_rho_for_sea_lev)
    elseif (do_thermo) then
      call adjust_ssh_for_p_atm(CS%tv, G, GV, US, CS%ave_ssh_ibc, fluxes%p_surf_SSH, &
                                CS%calc_rho_for_sea_lev)
    endif
  endif

  if (do_dyn .and. CS%interp_p_surf) then ; do j=jsd,jed ; do i=isd,ied
    CS%p_surf_prev(i,j) = forces%p_surf(i,j)
  enddo ; enddo ; endif

  if (CS%ensemble_ocean) then
    ! store ensemble vector in odaCS
    call set_prior_tracer(CS%Time, G, GV, CS%h, CS%tv, CS%odaCS)
    ! call DA interface
    call oda(CS%Time,CS%odaCS)
    ! update the time for the next analysis step if needed
    call set_analysis_time(CS%Time,CS%odaCS)
  endif

  if (showCallTree) call callTree_waypoint("calling extract_surface_state (step_MOM)")
  ! NOTE: sfc_state uses input indexing, since it is also used by drivers.
  call extract_surface_state(CS, sfc_state)

  ! Do diagnostics that only occur at the end of a complete forcing step.
  if (cycle_end) then
    if (CS%rotate_index) then
      allocate(sfc_state_diag)
      call rotate_surface_state(sfc_state, G_in, sfc_state_diag, G, turns)
    else
      sfc_state_diag => sfc_state
    endif

    call cpu_clock_begin(id_clock_diagnostics)
    if (CS%time_in_cycle > 0.0) then
      call enable_averages(CS%time_in_cycle, Time_local, CS%diag)
      call post_surface_dyn_diags(CS%sfc_IDs, G, CS%diag, sfc_state_diag, ssh)
    endif
    if (CS%time_in_thermo_cycle > 0.0) then
      call enable_averages(CS%time_in_thermo_cycle, Time_local, CS%diag)
      call post_surface_thermo_diags(CS%sfc_IDs, G, GV, US, CS%diag, CS%time_in_thermo_cycle, &
                                     sfc_state_diag, CS%tv, ssh, CS%ave_ssh_ibc)
    endif
    call disable_averaging(CS%diag)
    call cpu_clock_end(id_clock_diagnostics)
  endif

  ! Accumulate the surface fluxes for assessing conservation
  if (do_thermo .and. fluxes%fluxes_used) &
    call accumulate_net_input(fluxes, sfc_state, CS%tv, fluxes%dt_buoy_accum, &
                              G, US, CS%sum_output_CSp)

  if (MOM_state_is_synchronized(CS)) &
    call write_energy(CS%u, CS%v, CS%h, CS%tv, Time_local, CS%nstep_tot, &
                      G, GV, US, CS%sum_output_CSp, CS%tracer_flow_CSp, &
                      dt_forcing=real_to_time(US%T_to_s*time_interval) )

  call cpu_clock_end(id_clock_other)

  ! De-rotate fluxes and copy back to the input, since they can be changed.
  if (CS%rotate_index) then
    call rotate_forcing(fluxes, fluxes_in, -turns)
    call rotate_mech_forcing(forces, -turns, forces_in)
    call deallocate_mech_forcing(forces)
    deallocate(forces)
    call deallocate_forcing_type(fluxes)
    deallocate(fluxes)
  endif

  if (showCallTree) call callTree_leave("step_MOM()")
  call cpu_clock_end(id_clock_ocean)

end subroutine step_MOM

!> Time step the ocean dynamics, including the momentum and continuity equations
subroutine step_MOM_dynamics(forces, p_surf_begin, p_surf_end, dt, dt_thermo, &
                             bbl_time_int, CS, Time_local, Waves)
  type(mech_forcing), intent(in)    :: forces     !< A structure with the driving mechanical forces
  real, dimension(:,:), pointer     :: p_surf_begin !< A pointer (perhaps NULL) to the surface
                                                  !! pressure at the beginning of this dynamic
                                                  !! step, intent in [R L2 T-2 ~> Pa].
  real, dimension(:,:), pointer     :: p_surf_end !< A pointer (perhaps NULL) to the surface
                                                  !! pressure at the end of this dynamic step,
                                                  !! intent in [R L2 T-2 ~> Pa].
  real,               intent(in)    :: dt         !< time interval covered by this call [T ~> s].
  real,               intent(in)    :: dt_thermo  !< time interval covered by any updates that may
                                                  !! span multiple dynamics steps [T ~> s].
  real,               intent(in)    :: bbl_time_int !< time interval over which updates to the
                                                  !! bottom boundary layer properties will apply [T ~> s],
                                                  !! or zero not to update the properties.
  type(MOM_control_struct), intent(inout), target :: CS   !< control structure from initialize_MOM
  type(time_type),    intent(in)    :: Time_local !< End time of a segment, as a time type
  type(wave_parameters_CS), &
            optional, pointer       :: Waves      !< Container for wave related parameters; the
                                                  !! fields in Waves are intent in here.

  ! local variables
  type(ocean_grid_type),   pointer :: G => NULL()  ! pointer to a structure containing
                                                   ! metrics and related information
  type(verticalGrid_type), pointer :: GV => NULL() ! Pointer to the vertical grid structure
  type(unit_scale_type),   pointer :: US => NULL() ! Pointer to a structure containing
                                                   ! various unit conversion factors
  type(MOM_diag_IDs), pointer :: IDs => NULL() ! A structure with the diagnostic IDs.
  real, dimension(:,:,:), pointer :: &
    u => NULL(), & ! u : zonal velocity component [L T-1 ~> m s-1]
    v => NULL(), & ! v : meridional velocity component [L T-1 ~> m s-1]
    h => NULL()    ! h : layer thickness [H ~> m or kg m-2]

  logical :: calc_dtbt  ! Indicates whether the dynamically adjusted
                        ! barotropic time step needs to be updated.
  logical :: showCallTree

  integer :: i, j, k, is, ie, js, je, Isq, Ieq, Jsq, Jeq, nz
  integer :: isd, ied, jsd, jed, IsdB, IedB, JsdB, JedB

  real, dimension(SZI_(CS%G),SZJ_(CS%G),SZK_(CS%G)+1) :: eta_por ! layer interface heights
                                                    !! for porous topo. [Z ~> m or 1/eta_to_m]
  G => CS%G ; GV => CS%GV ; US => CS%US ; IDs => CS%IDs
  is   = G%isc  ; ie   = G%iec  ; js   = G%jsc  ; je   = G%jec ; nz = GV%ke
  Isq  = G%IscB ; Ieq  = G%IecB ; Jsq  = G%JscB ; Jeq  = G%JecB
  isd  = G%isd  ; ied  = G%ied  ; jsd  = G%jsd  ; jed  = G%jed
  IsdB = G%IsdB ; IedB = G%IedB ; JsdB = G%JsdB ; JedB = G%JedB
  u => CS%u ; v => CS%v ; h => CS%h
  showCallTree = callTree_showQuery()

  call cpu_clock_begin(id_clock_dynamics)

  if ((CS%t_dyn_rel_adv == 0.0) .and. CS%thickness_diffuse .and. CS%thickness_diffuse_first) then

    call enable_averages(dt_thermo, Time_local+real_to_time(US%T_to_s*(dt_thermo-dt)), CS%diag)
    call cpu_clock_begin(id_clock_thick_diff)
    if (CS%VarMix%use_variable_mixing) &
      call calc_slope_functions(h, CS%tv, dt, G, GV, US, CS%VarMix, OBC=CS%OBC)
    call thickness_diffuse(h, CS%uhtr, CS%vhtr, CS%tv, dt_thermo, G, GV, US, &
                           CS%MEKE, CS%VarMix, CS%CDp, CS%thickness_diffuse_CSp)
    call cpu_clock_end(id_clock_thick_diff)
    call pass_var(h, G%Domain, clock=id_clock_pass, halo=max(2,CS%cont_stencil))
    call disable_averaging(CS%diag)
    if (showCallTree) call callTree_waypoint("finished thickness_diffuse_first (step_MOM)")

    ! Whenever thickness changes let the diag manager know, target grids
    ! for vertical remapping may need to be regenerated.
    call diag_update_remap_grids(CS%diag)
  endif

  !update porous barrier fractional cell metrics
  call porous_widths(h, CS%tv, G, GV, US, eta_por, CS%pbv)

  ! The bottom boundary layer properties need to be recalculated.
  if (bbl_time_int > 0.0) then
    call enable_averages(bbl_time_int, &
              Time_local + real_to_time(US%T_to_s*(bbl_time_int-dt)), CS%diag)
    ! Calculate the BBL properties and store them inside visc (u,h).
    call cpu_clock_begin(id_clock_BBL_visc)
    call set_viscous_BBL(CS%u, CS%v, CS%h, CS%tv, CS%visc, G, GV, US, CS%set_visc_CSp, CS%pbv)
    call cpu_clock_end(id_clock_BBL_visc)
    if (showCallTree) call callTree_wayPoint("done with set_viscous_BBL (step_MOM)")
    call disable_averaging(CS%diag)
  endif


  if (CS%do_dynamics .and. CS%split) then !--------------------------- start SPLIT
    ! This section uses a split time stepping scheme for the dynamic equations,
    ! basically the stacked shallow water equations with viscosity.

    calc_dtbt = .false.
    if (CS%dtbt_reset_period == 0.0) calc_dtbt = .true.
    if (CS%dtbt_reset_period > 0.0) then
      if (Time_local >= CS%dtbt_reset_time) then  !### Change >= to > here.
        calc_dtbt = .true.
        CS%dtbt_reset_time = CS%dtbt_reset_time + CS%dtbt_reset_interval
      endif
    endif

    call step_MOM_dyn_split_RK2(u, v, h, CS%tv, CS%visc, Time_local, dt, forces, &
                p_surf_begin, p_surf_end, CS%uh, CS%vh, CS%uhtr, CS%vhtr, &
                CS%eta_av_bc, G, GV, US, CS%dyn_split_RK2_CSp, calc_dtbt, CS%VarMix, &
                CS%MEKE, CS%thickness_diffuse_CSp, CS%pbv, waves=waves)
    if (showCallTree) call callTree_waypoint("finished step_MOM_dyn_split (step_MOM)")

  elseif (CS%do_dynamics) then ! ------------------------------------ not SPLIT
    !   This section uses an unsplit stepping scheme for the dynamic
    ! equations; basically the stacked shallow water equations with viscosity.
    ! Because the time step is limited by CFL restrictions on the external
    ! gravity waves, the unsplit is usually much less efficient that the split
    ! approaches. But because of its simplicity, the unsplit method is very
    ! useful for debugging purposes.

    if (CS%use_RK2) then
      call step_MOM_dyn_unsplit_RK2(u, v, h, CS%tv, CS%visc, Time_local, dt, forces, &
               p_surf_begin, p_surf_end, CS%uh, CS%vh, CS%uhtr, CS%vhtr, &
               CS%eta_av_bc, G, GV, US, CS%dyn_unsplit_RK2_CSp, CS%VarMix, CS%MEKE, CS%pbv)
    else
      call step_MOM_dyn_unsplit(u, v, h, CS%tv, CS%visc, Time_local, dt, forces, &
               p_surf_begin, p_surf_end, CS%uh, CS%vh, CS%uhtr, CS%vhtr, &
               CS%eta_av_bc, G, GV, US, CS%dyn_unsplit_CSp, CS%VarMix, CS%MEKE, CS%pbv, Waves=Waves)
    endif
    if (showCallTree) call callTree_waypoint("finished step_MOM_dyn_unsplit (step_MOM)")

  endif ! -------------------------------------------------- end SPLIT

<<<<<<< HEAD
  ! Update the model's current to reflect wind-wave growth
  if (Waves%Stokes_DDT .and. (.not.Waves%Passive_Stokes_DDT)) then
    do J=jsq,jeq ; do i=is,ie
      v(i,J,:) = v(i,J,:) + Waves%ddt_us_y(i,J,:)*dt
    enddo; enddo
    do j=js,je ; do I=isq,ieq
      u(I,j,:) = u(I,j,:) + Waves%ddt_us_x(I,j,:)*dt
    enddo; enddo
    call pass_vector(u,v,G%Domain)
  endif
  ! Added an additional output to track Stokes drift time tendency.
  ! It is mostly for debugging, and perhaps doesn't need to hang
  ! around permanently.
  if (Waves%Stokes_DDT .and. (Waves%id_3dstokes_y_from_ddt>0)) then
    do J=jsq,jeq ; do i=is,ie
      Waves%us_y_from_ddt(i,J,:) = Waves%us_y_from_ddt(i,J,:) + Waves%ddt_us_y(i,J,:)*dt
    enddo; enddo
  endif
  if (Waves%Stokes_DDT .and. (Waves%id_3dstokes_x_from_ddt>0)) then
    do j=js,je ; do I=isq,ieq
      Waves%us_x_from_ddt(I,j,:) = Waves%us_x_from_ddt(I,j,:) + Waves%ddt_us_x(I,j,:)*dt
    enddo; enddo
  endif

=======
  if (CS%use_particles .and. CS%do_dynamics) then ! Run particles whether or not stepping is split
    call particles_run(CS%particles, Time_local, CS%u, CS%v, CS%h, CS%tv) ! Run the particles model
  endif


>>>>>>> 6f6d4d61
  if (CS%thickness_diffuse .and. .not.CS%thickness_diffuse_first) then
    call cpu_clock_begin(id_clock_thick_diff)

    if (CS%debug) call hchksum(h,"Pre-thickness_diffuse h", G%HI, haloshift=0, scale=GV%H_to_m)

    if (CS%VarMix%use_variable_mixing) &
      call calc_slope_functions(h, CS%tv, dt, G, GV, US, CS%VarMix, OBC=CS%OBC)
    call thickness_diffuse(h, CS%uhtr, CS%vhtr, CS%tv, dt, G, GV, US, &
                           CS%MEKE, CS%VarMix, CS%CDp, CS%thickness_diffuse_CSp)

    if (CS%debug) call hchksum(h,"Post-thickness_diffuse h", G%HI, haloshift=1, scale=GV%H_to_m)
    call cpu_clock_end(id_clock_thick_diff)
    call pass_var(h, G%Domain, clock=id_clock_pass, halo=max(2,CS%cont_stencil))
    if (showCallTree) call callTree_waypoint("finished thickness_diffuse (step_MOM)")
  endif

  ! apply the submesoscale mixed layer restratification parameterization
  if (CS%mixedlayer_restrat) then
    if (CS%debug) then
      call hchksum(h,"Pre-mixedlayer_restrat h", G%HI, haloshift=1, scale=GV%H_to_m)
      call uvchksum("Pre-mixedlayer_restrat uhtr", &
                    CS%uhtr, CS%vhtr, G%HI, haloshift=0, scale=GV%H_to_m*US%L_to_m**2)
    endif
    call cpu_clock_begin(id_clock_ml_restrat)
    call mixedlayer_restrat(h, CS%uhtr, CS%vhtr, CS%tv, forces, dt, CS%visc%MLD, &
                            CS%VarMix, G, GV, US, CS%mixedlayer_restrat_CSp)
    call cpu_clock_end(id_clock_ml_restrat)
    call pass_var(h, G%Domain, clock=id_clock_pass, halo=max(2,CS%cont_stencil))
    if (CS%debug) then
      call hchksum(h,"Post-mixedlayer_restrat h", G%HI, haloshift=1, scale=GV%H_to_m)
      call uvchksum("Post-mixedlayer_restrat [uv]htr", &
                    CS%uhtr, CS%vhtr, G%HI, haloshift=0, scale=GV%H_to_m*US%L_to_m**2)
    endif
  endif

  ! Whenever thickness changes let the diag manager know, target grids
  ! for vertical remapping may need to be regenerated.
  call diag_update_remap_grids(CS%diag)

  if (CS%useMEKE) call step_forward_MEKE(CS%MEKE, h, CS%VarMix%SN_u, CS%VarMix%SN_v, &
                                         CS%visc, dt, G, GV, US, CS%MEKE_CSp, CS%uhtr, CS%vhtr)
  call disable_averaging(CS%diag)

  ! Advance the dynamics time by dt.
  CS%t_dyn_rel_adv = CS%t_dyn_rel_adv + dt
  CS%n_dyn_steps_in_adv = CS%n_dyn_steps_in_adv + 1
  if (CS%alternate_first_direction) then
    call set_first_direction(G, MODULO(G%first_direction+1,2))
    CS%first_dir_restart = real(G%first_direction)
  endif
  CS%t_dyn_rel_thermo = CS%t_dyn_rel_thermo + dt
  if (abs(CS%t_dyn_rel_thermo) < 1e-6*dt) CS%t_dyn_rel_thermo = 0.0
  CS%t_dyn_rel_diag = CS%t_dyn_rel_diag + dt

  call cpu_clock_end(id_clock_dynamics)

  call cpu_clock_begin(id_clock_other) ; call cpu_clock_begin(id_clock_diagnostics)
  call enable_averages(dt, Time_local, CS%diag)
  ! These diagnostics are available after every time dynamics step.
  if (IDs%id_u > 0) call post_data(IDs%id_u, u, CS%diag)
  if (IDs%id_v > 0) call post_data(IDs%id_v, v, CS%diag)
  if (IDs%id_h > 0) call post_data(IDs%id_h, h, CS%diag)
  call disable_averaging(CS%diag)
  call cpu_clock_end(id_clock_diagnostics) ; call cpu_clock_end(id_clock_other)

end subroutine step_MOM_dynamics

!> step_MOM_tracer_dyn does tracer advection and lateral diffusion, bringing the
!! tracers up to date with the changes in state due to the dynamics.  Surface
!! sources and sinks and remapping are handled via step_MOM_thermo.
subroutine step_MOM_tracer_dyn(CS, G, GV, US, h, Time_local)
  type(MOM_control_struct), intent(inout) :: CS     !< control structure
  type(ocean_grid_type),    intent(inout) :: G      !< ocean grid structure
  type(verticalGrid_type),  intent(in)    :: GV     !< ocean vertical grid structure
  type(unit_scale_type),    intent(in)    :: US     !< A dimensional unit scaling type
  real, dimension(SZI_(G),SZJ_(G),SZK_(GV)), &
                            intent(in)    :: h      !< layer thicknesses after the transports [H ~> m or kg m-2]
  type(time_type),          intent(in)    :: Time_local !< The model time at the end
                                                    !! of the time step.
  type(group_pass_type) :: pass_T_S
  integer :: halo_sz ! The size of a halo where data must be valid.
  logical :: x_first ! If true, advect tracers first in the x-direction, then y.
  logical :: showCallTree
  showCallTree = callTree_showQuery()

  if (CS%debug) then
    call cpu_clock_begin(id_clock_other)
    call hchksum(h,"Pre-advection h", G%HI, haloshift=1, scale=GV%H_to_m)
    call uvchksum("Pre-advection uhtr", CS%uhtr, CS%vhtr, G%HI, &
                  haloshift=0, scale=GV%H_to_m*US%L_to_m**2)
    if (associated(CS%tv%T)) call hchksum(CS%tv%T, "Pre-advection T", G%HI, haloshift=1)
    if (associated(CS%tv%S)) call hchksum(CS%tv%S, "Pre-advection S", G%HI, haloshift=1)
    if (associated(CS%tv%frazil)) call hchksum(CS%tv%frazil, "Pre-advection frazil", G%HI, haloshift=0, &
                                               scale=US%Q_to_J_kg*US%RZ_to_kg_m2)
    if (associated(CS%tv%salt_deficit)) call hchksum(CS%tv%salt_deficit, &
                   "Pre-advection salt deficit", G%HI, haloshift=0, scale=US%RZ_to_kg_m2)
  ! call MOM_thermo_chksum("Pre-advection ", CS%tv, G, US)
    call cpu_clock_end(id_clock_other)
  endif

  call cpu_clock_begin(id_clock_thermo) ; call cpu_clock_begin(id_clock_tracer)
  call enable_averages(CS%t_dyn_rel_adv, Time_local, CS%diag)

  if (CS%alternate_first_direction) then
    ! This calculation of the value of G%first_direction from the start of the accumulation of
    ! mass transports for use by the tracers is the equivalent to adding 2*n_dyn_steps before
    ! subtracting n_dyn_steps so that the mod will be taken of a non-negative number.
    x_first = (MODULO(G%first_direction+CS%n_dyn_steps_in_adv,2) == 0)
  else
    x_first = (MODULO(G%first_direction,2) == 0)
  endif
  call advect_tracer(h, CS%uhtr, CS%vhtr, CS%OBC, CS%t_dyn_rel_adv, G, GV, US, &
                     CS%tracer_adv_CSp, CS%tracer_Reg, x_first_in=x_first)
  call tracer_hordiff(h, CS%t_dyn_rel_adv, CS%MEKE, CS%VarMix, G, GV, US, &
                      CS%tracer_diff_CSp, CS%tracer_Reg, CS%tv)
  if (showCallTree) call callTree_waypoint("finished tracer advection/diffusion (step_MOM)")
  call update_segment_tracer_reservoirs(G, GV, CS%uhtr, CS%vhtr, h, CS%OBC, &
                     CS%t_dyn_rel_adv, CS%tracer_Reg)
  call cpu_clock_end(id_clock_tracer) ; call cpu_clock_end(id_clock_thermo)

  call cpu_clock_begin(id_clock_other) ; call cpu_clock_begin(id_clock_diagnostics)
  call post_transport_diagnostics(G, GV, US, CS%uhtr, CS%vhtr, h, CS%transport_IDs, &
           CS%diag_pre_dyn, CS%diag, CS%t_dyn_rel_adv, CS%tracer_reg)
  ! Rebuild the remap grids now that we've posted the fields which rely on thicknesses
  ! from before the dynamics calls
  call diag_update_remap_grids(CS%diag)

  call disable_averaging(CS%diag)
  call cpu_clock_end(id_clock_diagnostics) ; call cpu_clock_end(id_clock_other)

  ! Reset the accumulated transports to 0 and record that the dynamics
  ! and advective times now agree.
  call cpu_clock_begin(id_clock_thermo) ; call cpu_clock_begin(id_clock_tracer)
  CS%uhtr(:,:,:) = 0.0
  CS%vhtr(:,:,:) = 0.0
  CS%n_dyn_steps_in_adv = 0
  CS%t_dyn_rel_adv = 0.0
  call cpu_clock_end(id_clock_tracer) ; call cpu_clock_end(id_clock_thermo)

  if (associated(CS%tv%T)) then
    call extract_diabatic_member(CS%diabatic_CSp, diabatic_halo=halo_sz)
    if (halo_sz > 0) then
      call create_group_pass(pass_T_S, CS%tv%T, G%Domain, To_All, halo=halo_sz)
      call create_group_pass(pass_T_S, CS%tv%S, G%Domain, To_All, halo=halo_sz)
      call do_group_pass(pass_T_S, G%Domain, clock=id_clock_pass)
    elseif (CS%diabatic_first) then
      ! Temperature and salinity need halo updates because they will be used
      ! in the dynamics before they are changed again.
      call create_group_pass(pass_T_S, CS%tv%T, G%Domain, To_All+Omit_Corners, halo=1)
      call create_group_pass(pass_T_S, CS%tv%S, G%Domain, To_All+Omit_Corners, halo=1)
      call do_group_pass(pass_T_S, G%Domain, clock=id_clock_pass)
    endif
  endif

  CS%preadv_h_stored = .false.

end subroutine step_MOM_tracer_dyn

!> MOM_step_thermo orchestrates the thermodynamic time stepping and vertical
!! remapping, via calls to diabatic (or adiabatic) and ALE_main.
subroutine step_MOM_thermo(CS, G, GV, US, u, v, h, tv, fluxes, dtdia, &
                           Time_end_thermo, update_BBL, Waves)
  type(MOM_control_struct), intent(inout) :: CS     !< Master MOM control structure
  type(ocean_grid_type),    intent(inout) :: G      !< ocean grid structure
  type(verticalGrid_type),  intent(inout) :: GV     !< ocean vertical grid structure
  type(unit_scale_type),    intent(in)    :: US     !< A dimensional unit scaling type
  real, dimension(SZIB_(G),SZJ_(G),SZK_(GV)), &
                            intent(inout) :: u      !< zonal velocity [L T-1 ~> m s-1]
  real, dimension(SZI_(G),SZJB_(G),SZK_(GV)), &
                            intent(inout) :: v      !< meridional velocity [L T-1 ~> m s-1]
  real, dimension(SZI_(G),SZJ_(G),SZK_(GV)), &
                            intent(inout) :: h      !< layer thickness [H ~> m or kg m-2]
  type(thermo_var_ptrs),    intent(inout) :: tv     !< A structure pointing to various thermodynamic variables
  type(forcing),            intent(inout) :: fluxes !< pointers to forcing fields
  real,                     intent(in)    :: dtdia  !< The time interval over which to advance [T ~> s]
  type(time_type),          intent(in)    :: Time_end_thermo !< End of averaging interval for thermo diags
  logical,                  intent(in)    :: update_BBL !< If true, calculate the bottom boundary layer properties.
  type(wave_parameters_CS), &
                  optional, pointer       :: Waves  !< Container for wave related parameters
                                                    !! the fields in Waves are intent in here.

  logical :: use_ice_shelf ! Needed for selecting the right ALE interface.
  logical :: showCallTree
  type(group_pass_type) :: pass_T_S, pass_T_S_h, pass_uv_T_S_h
  integer :: dynamics_stencil  ! The computational stencil for the calculations
                               ! in the dynamic core.
  integer :: halo_sz ! The size of a halo where data must be valid.
  integer :: i, j, k, is, ie, js, je, nz

  real, dimension(SZI_(CS%G),SZJ_(CS%G),SZK_(CS%G)+1) :: eta_por ! layer interface heights
                                                    !! for porous topo. [Z ~> m or 1/eta_to_m]

  is = G%isc ; ie = G%iec ; js = G%jsc ; je = G%jec ; nz = GV%ke
  showCallTree = callTree_showQuery()
  if (showCallTree) call callTree_enter("step_MOM_thermo(), MOM.F90")

  use_ice_shelf = .false.
  if (associated(CS%frac_shelf_h)) use_ice_shelf = .true.

  call enable_averages(dtdia, Time_end_thermo, CS%diag)

  if (associated(CS%odaCS)) then
    if (CS%debug) then
      call MOM_thermo_chksum("Pre-oda ", tv, G, US, haloshift=0)
    endif
    call apply_oda_tracer_increments(US%T_to_s*dtdia, Time_end_thermo, G, GV, tv, h, CS%odaCS)
    if (CS%debug) then
      call MOM_thermo_chksum("Post-oda ", tv, G, US, haloshift=0)
    endif
  endif

  if (associated(fluxes%p_surf) .or. associated(fluxes%p_surf_full)) then
    call extract_diabatic_member(CS%diabatic_CSp, diabatic_halo=halo_sz)
    if (halo_sz > 0) then
      if (associated(fluxes%p_surf_full)) &
        call pass_var(fluxes%p_surf_full, G%Domain, &
                      clock=id_clock_pass, halo=halo_sz, complete=.not.associated(fluxes%p_surf))
      call pass_var(fluxes%p_surf, G%Domain, clock=id_clock_pass, halo=halo_sz, complete=.true.)
    endif
  endif

  if (update_BBL) then
    !   Calculate the BBL properties and store them inside visc (u,h).
    ! This is here so that CS%visc is updated before diabatic() when
    ! DIABATIC_FIRST=True. Otherwise diabatic() is called after the dynamics
    ! and set_viscous_BBL is called as a part of the dynamic stepping.
    call cpu_clock_begin(id_clock_BBL_visc)
    !update porous barrier fractional cell metrics
    call porous_widths(h, CS%tv, G, GV, US, eta_por, CS%pbv)
    call set_viscous_BBL(u, v, h, tv, CS%visc, G, GV, US, CS%set_visc_CSp, CS%pbv)
    call cpu_clock_end(id_clock_BBL_visc)
    if (showCallTree) call callTree_wayPoint("done with set_viscous_BBL (step_MOM_thermo)")
  endif

  call cpu_clock_begin(id_clock_thermo)
  if (.not.CS%adiabatic) then
    if (CS%debug) then
      call uvchksum("Pre-diabatic [uv]", u, v, G%HI, haloshift=2, scale=US%L_T_to_m_s)
      call hchksum(h,"Pre-diabatic h", G%HI, haloshift=1, scale=GV%H_to_m)
      call uvchksum("Pre-diabatic [uv]h", CS%uhtr, CS%vhtr, G%HI, &
                    haloshift=0, scale=GV%H_to_m*US%L_to_m**2)
    ! call MOM_state_chksum("Pre-diabatic ", u, v, h, CS%uhtr, CS%vhtr, G, GV, vel_scale=1.0)
      call MOM_thermo_chksum("Pre-diabatic ", tv, G, US, haloshift=0)
      call check_redundant("Pre-diabatic ", u, v, G)
      call MOM_forcing_chksum("Pre-diabatic", fluxes, G, US, haloshift=0)
    endif

    call cpu_clock_begin(id_clock_diabatic)

    call diabatic(u, v, h, tv, CS%Hml, fluxes, CS%visc, CS%ADp, CS%CDp, dtdia, &
                  Time_end_thermo, G, GV, US, CS%diabatic_CSp, CS%stoch_CS, CS%OBC, Waves)
    fluxes%fluxes_used = .true.

    if (showCallTree) call callTree_waypoint("finished diabatic (step_MOM_thermo)")

    ! Regridding/remapping is done here, at end of thermodynamics time step
    ! (that may comprise several dynamical time steps)
    ! The routine 'ALE_main' can be found in 'MOM_ALE.F90'.
    if ( CS%use_ALE_algorithm ) then
      call enable_averages(dtdia, Time_end_thermo, CS%diag)
!         call pass_vector(u, v, G%Domain)
      call cpu_clock_begin(id_clock_pass)
      if (associated(tv%T)) &
        call create_group_pass(pass_T_S_h, tv%T, G%Domain, To_All+Omit_Corners, halo=1)
      if (associated(tv%S)) &
        call create_group_pass(pass_T_S_h, tv%S, G%Domain, To_All+Omit_Corners, halo=1)
      call create_group_pass(pass_T_S_h, h, G%Domain, To_All+Omit_Corners, halo=1)
      call do_group_pass(pass_T_S_h, G%Domain)
      call cpu_clock_end(id_clock_pass)

      call preAle_tracer_diagnostics(CS%tracer_Reg, G, GV)

      if (CS%debug) then
        call MOM_state_chksum("Pre-ALE ", u, v, h, CS%uh, CS%vh, G, GV, US)
        call hchksum(tv%T,"Pre-ALE T", G%HI, haloshift=1)
        call hchksum(tv%S,"Pre-ALE S", G%HI, haloshift=1)
        call check_redundant("Pre-ALE ", u, v, G)
      endif
      call cpu_clock_begin(id_clock_ALE)
      if (use_ice_shelf) then
        call ALE_main(G, GV, US, h, u, v, tv, CS%tracer_Reg, CS%ALE_CSp, CS%OBC, &
                      dtdia, CS%frac_shelf_h)
      else
        call ALE_main(G, GV, US, h, u, v, tv, CS%tracer_Reg, CS%ALE_CSp, CS%OBC, dtdia)
      endif

      if (showCallTree) call callTree_waypoint("finished ALE_main (step_MOM_thermo)")
      call cpu_clock_end(id_clock_ALE)
    endif   ! endif for the block "if ( CS%use_ALE_algorithm )"

    dynamics_stencil = min(3, G%Domain%nihalo, G%Domain%njhalo)
    call create_group_pass(pass_uv_T_S_h, u, v, G%Domain, halo=dynamics_stencil)
    if (associated(tv%T)) &
      call create_group_pass(pass_uv_T_S_h, tv%T, G%Domain, halo=dynamics_stencil)
    if (associated(tv%S)) &
      call create_group_pass(pass_uv_T_S_h, tv%S, G%Domain, halo=dynamics_stencil)
    call create_group_pass(pass_uv_T_S_h, h, G%Domain, halo=dynamics_stencil)
    call do_group_pass(pass_uv_T_S_h, G%Domain, clock=id_clock_pass)

    if (CS%debug .and. CS%use_ALE_algorithm) then
      call MOM_state_chksum("Post-ALE ", u, v, h, CS%uh, CS%vh, G, GV, US)
      call hchksum(tv%T, "Post-ALE T", G%HI, haloshift=1)
      call hchksum(tv%S, "Post-ALE S", G%HI, haloshift=1)
      call check_redundant("Post-ALE ", u, v, G)
    endif

    ! Whenever thickness changes let the diag manager know, target grids
    ! for vertical remapping may need to be regenerated. This needs to
    ! happen after the H update and before the next post_data.
    call diag_update_remap_grids(CS%diag)

    !### Consider moving this up into the if ALE block.
    call postALE_tracer_diagnostics(CS%tracer_Reg, G, GV, CS%diag, dtdia)

    if (CS%debug) then
      call uvchksum("Post-diabatic u", u, v, G%HI, haloshift=2, scale=US%L_T_to_m_s)
      call hchksum(h, "Post-diabatic h", G%HI, haloshift=1, scale=GV%H_to_m)
      call uvchksum("Post-diabatic [uv]h", CS%uhtr, CS%vhtr, G%HI, &
                    haloshift=0, scale=GV%H_to_m*US%L_to_m**2)
    ! call MOM_state_chksum("Post-diabatic ", u, v, &
    !                       h, CS%uhtr, CS%vhtr, G, GV, haloshift=1)
      if (associated(tv%T)) call hchksum(tv%T, "Post-diabatic T", G%HI, haloshift=1)
      if (associated(tv%S)) call hchksum(tv%S, "Post-diabatic S", G%HI, haloshift=1)
      if (associated(tv%frazil)) call hchksum(tv%frazil, "Post-diabatic frazil", G%HI, haloshift=0, &
                                              scale=US%Q_to_J_kg*US%RZ_to_kg_m2)
      if (associated(tv%salt_deficit)) call hchksum(tv%salt_deficit, &
                               "Post-diabatic salt deficit", G%HI, haloshift=0, scale=US%RZ_to_kg_m2)
    ! call MOM_thermo_chksum("Post-diabatic ", tv, G, US)
      call check_redundant("Post-diabatic ", u, v, G)
    endif
    call disable_averaging(CS%diag)

    call cpu_clock_end(id_clock_diabatic)
  else   ! complement of "if (.not.CS%adiabatic)"

    call cpu_clock_begin(id_clock_adiabatic)
    call adiabatic(h, tv, fluxes, dtdia, G, GV, US, CS%diabatic_CSp)
    fluxes%fluxes_used = .true.
    call cpu_clock_end(id_clock_adiabatic)

    if (associated(tv%T)) then
      call create_group_pass(pass_T_S, tv%T, G%Domain, To_All+Omit_Corners, halo=1)
      call create_group_pass(pass_T_S, tv%S, G%Domain, To_All+Omit_Corners, halo=1)
      call do_group_pass(pass_T_S, G%Domain, clock=id_clock_pass)
      if (CS%debug) then
        if (associated(tv%T)) call hchksum(tv%T, "Post-diabatic T", G%HI, haloshift=1)
        if (associated(tv%S)) call hchksum(tv%S, "Post-diabatic S", G%HI, haloshift=1)
      endif
    endif

  endif   ! endif for the block "if (.not.CS%adiabatic)"
  call cpu_clock_end(id_clock_thermo)

  call disable_averaging(CS%diag)

  if (showCallTree) call callTree_leave("step_MOM_thermo(), MOM.F90")

end subroutine step_MOM_thermo


!> step_offline is the main driver for running tracers offline in MOM6. This has been primarily
!! developed with ALE configurations in mind. Some work has been done in isopycnal configuration, but
!! the work is very preliminary. Some more detail about this capability along with some of the subroutines
!! called here can be found in tracers/MOM_offline_control.F90
subroutine step_offline(forces, fluxes, sfc_state, Time_start, time_interval, CS)
  type(mech_forcing), intent(in)    :: forces        !< A structure with the driving mechanical forces
  type(forcing),      intent(inout) :: fluxes        !< pointers to forcing fields
  type(surface),      intent(inout) :: sfc_state     !< surface ocean state
  type(time_type),    intent(in)    :: Time_start    !< starting time of a segment, as a time type
  real,               intent(in)    :: time_interval !< time interval [s]
  type(MOM_control_struct), intent(inout) :: CS      !< control structure from initialize_MOM

  ! Local pointers
  type(ocean_grid_type),      pointer :: G  => NULL() ! Pointer to a structure containing
                                                      ! metrics and related information
  type(verticalGrid_type),    pointer :: GV => NULL() ! Pointer to structure containing information
                                                      ! about the vertical grid
  type(unit_scale_type),      pointer :: US => NULL() ! Pointer to a structure containing
                                                      ! various unit conversion factors

  logical :: first_iter    !< True if this is the first time step_offline has been called in a given interval
  logical :: last_iter     !< True if this is the last time step_tracer is to be called in an offline interval
  logical :: do_vertical   !< If enough time has elapsed, do the diabatic tracer sources/sinks
  logical :: adv_converged !< True if all the horizontal fluxes have been used

  real :: dt_offline          ! The offline timestep for advection [T ~> s]
  real :: dt_offline_vertical ! The offline timestep for vertical fluxes and remapping [T ~> s]
  logical :: skip_diffusion
  integer :: id_eta_diff_end

  type(time_type), pointer :: accumulated_time => NULL()
  type(time_type), pointer :: vertical_time => NULL()
  integer :: i,j,k
  integer :: is, ie, js, je, isd, ied, jsd, jed

  ! 3D pointers
  real, dimension(:,:,:), pointer :: &
    uhtr => NULL(), &  ! Accumulated zonal thickness fluxes to advect tracers [H L2 ~> m3 or kg]
    vhtr => NULL(), &  ! Accumulated meridional thickness fluxes to advect tracers [H L2 ~> m3 or kg]
    eatr => NULL(), &  ! Layer entrainment rates across the interface above [H ~> m or kg m-2]
    ebtr => NULL(), &  ! Layer entrainment rates across the interface below [H ~> m or kg m-2]
    h_end => NULL()    ! Layer thicknesses at the end of a step [H ~> m or kg m-2]

  type(time_type) :: Time_end    ! End time of a segment, as a time type

  ! Grid-related pointer assignments
  G => CS%G ; GV => CS%GV ; US => CS%US

  is  = G%isc  ; ie  = G%iec  ; js  = G%jsc  ; je  = G%jec
  isd = G%isd  ; ied = G%ied  ; jsd = G%jsd  ; jed = G%jed

  call cpu_clock_begin(id_clock_offline_tracer)
  call extract_offline_main(CS%offline_CSp, uhtr, vhtr, eatr, ebtr, h_end, accumulated_time, &
                            vertical_time, dt_offline, dt_offline_vertical, skip_diffusion)
  Time_end = increment_date(Time_start, seconds=floor(time_interval+0.001))

  call enable_averaging(time_interval, Time_end, CS%diag)

  ! Check to see if this is the first iteration of the offline interval
  if (accumulated_time == real_to_time(0.0)) then
    first_iter = .true.
  else ! This is probably unnecessary but is used to guard against unwanted behavior
    first_iter = .false.
  endif

  ! Check to see if vertical tracer functions should be done
  if (first_iter .or. (accumulated_time >= vertical_time)) then
    do_vertical = .true.
    vertical_time = accumulated_time + real_to_time(US%T_to_s*dt_offline_vertical)
  else
    do_vertical = .false.
  endif

  ! Increment the amount of time elapsed since last read and check if it's time to roll around
  accumulated_time = accumulated_time + real_to_time(time_interval)

  last_iter = (accumulated_time >= real_to_time(US%T_to_s*dt_offline))

  if (CS%use_ALE_algorithm) then
    ! If this is the first iteration in the offline timestep, then we need to read in fields and
    ! perform the main advection.
    if (first_iter) then
      call MOM_mesg("Reading in new offline fields")
      ! Read in new transport and other fields
      ! call update_transport_from_files(G, GV, CS%offline_CSp, h_end, eatr, ebtr, uhtr, vhtr, &
      !     CS%tv%T, CS%tv%S, fluxes, CS%use_ALE_algorithm)
      ! call update_transport_from_arrays(CS%offline_CSp)
      call update_offline_fields(CS%offline_CSp, G, GV, US, CS%h, fluxes, CS%use_ALE_algorithm)

      ! Apply any fluxes into the ocean
      call offline_fw_fluxes_into_ocean(G, GV, CS%offline_CSp, fluxes, CS%h)

      if (.not.CS%diabatic_first) then
        call offline_advection_ale(fluxes, Time_start, time_interval, G, GV, US, CS%offline_CSp, &
                                   id_clock_ALE, CS%h, uhtr, vhtr, converged=adv_converged)

        ! Redistribute any remaining transport
        call offline_redistribute_residual(CS%offline_CSp, G, GV, US, CS%h, uhtr, vhtr, adv_converged)

        ! Perform offline diffusion if requested
        if (.not. skip_diffusion) then
          if (CS%VarMix%use_variable_mixing) then
            call pass_var(CS%h, G%Domain)
            call calc_resoln_function(CS%h, CS%tv, G, GV, US, CS%VarMix)
            call calc_depth_function(G, CS%VarMix)
            call calc_slope_functions(CS%h, CS%tv, dt_offline, G, GV, US, CS%VarMix, OBC=CS%OBC)
          endif
          call tracer_hordiff(CS%h, dt_offline, CS%MEKE, CS%VarMix, G, GV, US, &
                              CS%tracer_diff_CSp, CS%tracer_Reg, CS%tv)
        endif
      endif
    endif
    ! The functions related to column physics of tracers is performed separately in ALE mode
    if (do_vertical) then
      call offline_diabatic_ale(fluxes, Time_start, Time_end, G, GV, US, CS%offline_CSp, &
                                CS%h, eatr, ebtr)
    endif

    ! Last thing that needs to be done is the final ALE remapping
    if (last_iter) then
      if (CS%diabatic_first) then
        call offline_advection_ale(fluxes, Time_start, time_interval, G, GV, US, CS%offline_CSp, &
                                   id_clock_ALE, CS%h, uhtr, vhtr, converged=adv_converged)

        ! Redistribute any remaining transport and perform the remaining advection
        call offline_redistribute_residual(CS%offline_CSp, G, GV, US, CS%h, uhtr, vhtr, adv_converged)
                ! Perform offline diffusion if requested
        if (.not. skip_diffusion) then
          if (CS%VarMix%use_variable_mixing) then
            call pass_var(CS%h, G%Domain)
            call calc_resoln_function(CS%h, CS%tv, G, GV, US, CS%VarMix)
            call calc_depth_function(G, CS%VarMix)
            call calc_slope_functions(CS%h, CS%tv, dt_offline, G, GV, US, CS%VarMix, OBC=CS%OBC)
          endif
          call tracer_hordiff(CS%h, dt_offline, CS%MEKE, CS%VarMix, G, GV, US, &
              CS%tracer_diff_CSp, CS%tracer_Reg, CS%tv)
        endif
      endif

      call MOM_mesg("Last iteration of offline interval")

      ! Apply freshwater fluxes out of the ocean
      call offline_fw_fluxes_out_ocean(G, GV, CS%offline_CSp, fluxes, CS%h)
      ! These diagnostic can be used to identify which grid points did not converge within
      ! the specified number of advection sub iterations
      call post_offline_convergence_diags(G, GV, CS%offline_CSp, CS%h, h_end, uhtr, vhtr)

      ! Call ALE one last time to make sure that tracers are remapped onto the layer thicknesses
      ! stored from the forward run
      call cpu_clock_begin(id_clock_ALE)
      call ALE_offline_tracer_final( G, GV, CS%h, CS%tv, h_end, CS%tracer_Reg, CS%ALE_CSp, CS%OBC)
      call cpu_clock_end(id_clock_ALE)
      call pass_var(CS%h, G%Domain)
    endif
  else ! NON-ALE MODE...NOT WELL TESTED
    call MOM_error(WARNING, &
        "Offline tracer mode in non-ALE configuration has not been thoroughly tested")
    ! Note that for the layer mode case, the calls to tracer sources and sinks is embedded in
    ! main_offline_advection_layer. Warning: this may not be appropriate for tracers that
    ! exchange with the atmosphere
    if (abs(time_interval - US%T_to_s*dt_offline) > 1.0e-6) then
      call MOM_error(FATAL, &
          "For offline tracer mode in a non-ALE configuration, dt_offline must equal time_interval")
    endif
    call update_offline_fields(CS%offline_CSp, G, GV, US, CS%h, fluxes, CS%use_ALE_algorithm)
    call offline_advection_layer(fluxes, Time_start, time_interval, G, GV, US, CS%offline_CSp, &
                                 CS%h, eatr, ebtr, uhtr, vhtr)
    ! Perform offline diffusion if requested
    if (.not. skip_diffusion) then
      call tracer_hordiff(h_end, dt_offline, CS%MEKE, CS%VarMix, G, GV, US, &
                          CS%tracer_diff_CSp, CS%tracer_Reg, CS%tv)
    endif

    CS%h = h_end

    call pass_var(CS%tv%T, G%Domain)
    call pass_var(CS%tv%S, G%Domain)
    call pass_var(CS%h, G%Domain)

  endif

  call adjust_ssh_for_p_atm(CS%tv, G, GV, US, CS%ave_ssh_ibc, forces%p_surf_SSH, &
                            CS%calc_rho_for_sea_lev)
  call extract_surface_state(CS, sfc_state)

  call disable_averaging(CS%diag)
  call pass_var(CS%tv%T, G%Domain)
  call pass_var(CS%tv%S, G%Domain)
  call pass_var(CS%h, G%Domain)

  fluxes%fluxes_used = .true.

  if (last_iter) then
    accumulated_time = real_to_time(0.0)
  endif

  call cpu_clock_end(id_clock_offline_tracer)

end subroutine step_offline

!> Initialize MOM, including memory allocation, setting up parameters and diagnostics,
!! initializing the ocean state variables, and initializing subsidiary modules
subroutine initialize_MOM(Time, Time_init, param_file, dirs, CS, restart_CSp, &
                          Time_in, offline_tracer_mode, input_restart_file, diag_ptr, &
                          count_calls, tracer_flow_CSp,  ice_shelf_CSp, waves_CSp)
  type(time_type), target,   intent(inout) :: Time        !< model time, set in this routine
  type(time_type),           intent(in)    :: Time_init   !< The start time for the coupled model's calendar
  type(param_file_type),     intent(out)   :: param_file  !< structure indicating parameter file to parse
  type(directories),         intent(out)   :: dirs        !< structure with directory paths
  type(MOM_control_struct),  intent(inout), target :: CS  !< pointer set in this routine to MOM control structure
  type(MOM_restart_CS),      pointer       :: restart_CSp !< pointer set in this routine to the
                                                          !! restart control structure that will
                                                          !! be used for MOM.
  type(time_type), optional, intent(in)    :: Time_in     !< time passed to MOM_initialize_state when
                                                          !! model is not being started from a restart file
  logical,         optional, intent(out)   :: offline_tracer_mode !< True is returned if tracers are being run offline
  character(len=*),optional, intent(in)    :: input_restart_file !< If present, name of restart file to read
  type(diag_ctrl), optional, pointer       :: diag_ptr    !< A pointer set in this routine to the diagnostic
                                                          !! regulatory structure
  type(tracer_flow_control_CS), &
                   optional, pointer       :: tracer_flow_CSp !< A pointer set in this routine to
                                                          !! the tracer flow control structure.
  logical,         optional, intent(in)    :: count_calls !< If true, nstep_tot counts the number of
                                                          !! calls to step_MOM instead of the number of
                                                          !! dynamics timesteps.
  type(ice_shelf_CS), optional,     pointer :: ice_shelf_CSp !< A pointer to an ice shelf control structure
  type(Wave_parameters_CS), &
                   optional, pointer       :: Waves_CSp       !< An optional pointer to a wave property CS
  ! local variables
  type(ocean_grid_type),  pointer :: G => NULL()    ! A pointer to the metric grid use for the run
  type(ocean_grid_type),  pointer :: G_in => NULL() ! Pointer to the input grid
  type(hor_index_type),   pointer :: HI => NULL()   ! A hor_index_type for array extents
  type(hor_index_type),   target  :: HI_in          ! HI on the input grid
  type(verticalGrid_type), pointer :: GV => NULL()
  type(dyn_horgrid_type), pointer :: dG => NULL(), test_dG => NULL()
  type(dyn_horgrid_type), pointer :: dG_in => NULL()
  type(diag_ctrl),        pointer :: diag => NULL()
  type(unit_scale_type),  pointer :: US => NULL()
  character(len=4), parameter :: vers_num = 'v2.0'
  integer :: turns   ! Number of grid quarter-turns

  ! Initial state on the input index map
  real, allocatable         :: u_in(:,:,:) ! Initial zonal velocities [L T-1 ~> m s-1]
  real, allocatable         :: v_in(:,:,:) ! Initial meridional velocities [L T-1 ~> m s-1]
  real, allocatable         :: h_in(:,:,:) ! Initial layer thicknesses [H ~> m or kg m-2]
  real, allocatable, target :: frac_shelf_in(:,:) ! Initial fraction of the total cell area occupied
                                                  ! by an ice shelf [nondim]
  real, allocatable, target :: mass_shelf_in(:,:) ! Initial mass of ice shelf contained within a grid cell
                                                  ! [R Z ~> kg m-2]
  real, allocatable, target :: T_in(:,:,:) ! Initial temperatures [degC]
  real, allocatable, target :: S_in(:,:,:) ! Initial salinities [ppt]

  type(ocean_OBC_type), pointer :: OBC_in => NULL()
  type(sponge_CS), pointer :: sponge_in_CSp => NULL()
  type(ALE_sponge_CS), pointer :: ALE_sponge_in_CSp => NULL()
  type(oda_incupd_CS),pointer :: oda_incupd_in_CSp => NULL()

  ! This include declares and sets the variable "version".
# include "version_variable.h"

  integer :: i, j, k, is, ie, js, je, isd, ied, jsd, jed, nz
  integer :: IsdB, IedB, JsdB, JedB
  real    :: dtbt              ! If negative, this specifies the barotropic timestep as a fraction
                               ! of the maximum stable value [nondim].

  real, allocatable, dimension(:,:)   :: eta ! free surface height or column mass [H ~> m or kg m-2]
  real, allocatable, dimension(:,:)   :: area_shelf_in ! area occupied by ice shelf [L2 ~> m2]
!  real, dimension(:,:), pointer :: shelf_area => NULL()
  type(MOM_restart_CS),  pointer      :: restart_CSp_tmp => NULL()
  type(group_pass_type) :: tmp_pass_uv_T_S_h, pass_uv_T_S_h

  real    :: default_val       ! default value for a parameter
  logical :: write_geom_files  ! If true, write out the grid geometry files.
  logical :: ensemble_ocean    ! If true, perform an ensemble gather at the end of step_MOM
  logical :: new_sim           ! If true, this has been determined to be a new simulation
  logical :: use_geothermal    ! If true, apply geothermal heating.
  logical :: use_EOS           ! If true, density calculated from T & S using an equation of state.
  logical :: symmetric         ! If true, use symmetric memory allocation.
  logical :: save_IC           ! If true, save the initial conditions.
  logical :: do_unit_tests     ! If true, call unit tests.
  logical :: test_grid_copy = .false.

  logical :: bulkmixedlayer    ! If true, a refined bulk mixed layer scheme is used
                               ! with nkml sublayers and nkbl buffer layer.
  logical :: use_temperature   ! If true, temperature and salinity used as state variables.
  logical :: use_frazil        ! If true, liquid seawater freezes if temp below freezing,
                               ! with accumulated heat deficit returned to surface ocean.
  logical :: bound_salinity    ! If true, salt is added to keep salinity above
                               ! a minimum value, and the deficit is reported.
  logical :: default_2018_answers ! The default setting for the various 2018_ANSWERS flags.
  logical :: use_conT_absS     ! If true, the prognostics T & S are conservative temperature
                               ! and absolute salinity. Care should be taken to convert them
                               ! to potential temperature and practical salinity before
                               ! exchanging them with the coupler and/or reporting T&S diagnostics.
  logical :: advect_TS         ! If false, then no horizontal advection of temperature
                               ! and salnity is performed
  logical :: use_ice_shelf     ! Needed for ALE
  logical :: global_indexing   ! If true use global horizontal index values instead
                               ! of having the data domain on each processor start at 1.
  logical :: bathy_at_vel      ! If true, also define bathymetric fields at the
                               ! the velocity points.
  logical :: calc_dtbt         ! Indicates whether the dynamically adjusted barotropic
                               ! time step needs to be updated before it is used.
  logical :: debug_truncations ! If true, turn on diagnostics useful for debugging truncations.
  integer :: first_direction   ! An integer that indicates which direction is to be
                               ! updated first in directionally split parts of the
                               ! calculation.
  integer :: nkml, nkbl, verbosity, write_geom
  integer :: dynamics_stencil  ! The computational stencil for the calculations
                               ! in the dynamic core.
  real :: conv2watt            ! A conversion factor from temperature fluxes to heat
                               ! fluxes [J m-2 H-1 degC-1 ~> J m-3 degC-1 or J kg-1 degC-1]
  real :: conv2salt            ! A conversion factor for salt fluxes [m H-1 ~> 1] or [kg m-2 H-1 ~> 1]
  real :: RL2_T2_rescale, Z_rescale, QRZ_rescale ! Unit conversion factors
  character(len=48) :: flux_units, S_flux_units

  type(vardesc) :: vd_T, vd_S  ! Structures describing temperature and salinity variables.
  type(time_type)                 :: Start_time
  type(ocean_internal_state)      :: MOM_internal_state
  character(len=200) :: area_varname, ice_shelf_file, inputdir, filename

  CS%Time => Time

  id_clock_init = cpu_clock_id('Ocean Initialization', grain=CLOCK_SUBCOMPONENT)
  call cpu_clock_begin(id_clock_init)

  Start_time = Time ; if (present(Time_in)) Start_time = Time_in

  ! Read paths and filenames from namelist and store in "dirs".
  ! Also open the parsed input parameter file(s) and setup param_file.
  call get_MOM_input(param_file, dirs, default_input_filename=input_restart_file)

  verbosity = 2 ; call read_param(param_file, "VERBOSITY", verbosity)
  call MOM_set_verbosity(verbosity)
  call callTree_enter("initialize_MOM(), MOM.F90")

  call find_obsolete_params(param_file)

  ! Determining the internal unit scaling factors for this run.
  call unit_scaling_init(param_file, CS%US)
  US => CS%US

  ! Read relevant parameters and write them to the model log.
  call log_version(param_file, "MOM", version, "", log_to_all=.true., layout=.true., debugging=.true.)
  call get_param(param_file, "MOM", "VERBOSITY", verbosity,  &
                 "Integer controlling level of messaging\n" // &
                 "\t0 = Only FATAL messages\n" // &
                 "\t2 = Only FATAL, WARNING, NOTE [default]\n" // &
                 "\t9 = All)", default=2, debuggingParam=.true.)
  call get_param(param_file, "MOM", "DO_UNIT_TESTS", do_unit_tests, &
                 "If True, exercises unit tests at model start up.", &
                 default=.false., debuggingParam=.true.)
  if (do_unit_tests) then
    id_clock_unit_tests = cpu_clock_id('(Ocean unit tests)', grain=CLOCK_MODULE)
    call cpu_clock_begin(id_clock_unit_tests)
    call unit_tests(verbosity)
    call cpu_clock_end(id_clock_unit_tests)
  endif

  call get_param(param_file, "MOM", "SPLIT", CS%split, &
                 "Use the split time stepping if true.", default=.true.)
  if (CS%split) then
    CS%use_RK2 = .false.
  else
    call get_param(param_file, "MOM", "USE_RK2", CS%use_RK2, &
                 "If true, use RK2 instead of RK3 in the unsplit time stepping.", &
                 default=.false.)
  endif

  call get_param(param_file, "MOM", "CALC_RHO_FOR_SEA_LEVEL", CS%calc_rho_for_sea_lev, &
                 "If true, the in-situ density is used to calculate the "//&
                 "effective sea level that is returned to the coupler. If false, "//&
                 "the Boussinesq parameter RHO_0 is used.", default=.false.)
  call get_param(param_file, "MOM", "ENABLE_THERMODYNAMICS", use_temperature, &
                 "If true, Temperature and salinity are used as state "//&
                 "variables.", default=.true.)
  call get_param(param_file, "MOM", "USE_EOS", use_EOS, &
                 "If true,  density is calculated from temperature and "//&
                 "salinity with an equation of state.  If USE_EOS is "//&
                 "true, ENABLE_THERMODYNAMICS must be true as well.", &
                 default=use_temperature)
  call get_param(param_file, "MOM", "DIABATIC_FIRST", CS%diabatic_first, &
                 "If true, apply diabatic and thermodynamic processes, "//&
                 "including buoyancy forcing and mass gain or loss, "//&
                 "before stepping the dynamics forward.", default=.false.)
  call get_param(param_file, "MOM", "USE_CONTEMP_ABSSAL", use_conT_absS, &
                 "If true, the prognostics T&S are the conservative temperature "//&
                 "and absolute salinity. Care should be taken to convert them "//&
                 "to potential temperature and practical salinity before "//&
                 "exchanging them with the coupler and/or reporting T&S diagnostics.", &
                 default=.false.)
  CS%tv%T_is_conT = use_conT_absS ; CS%tv%S_is_absS = use_conT_absS
  call get_param(param_file, "MOM", "ADIABATIC", CS%adiabatic, &
                 "There are no diapycnal mass fluxes if ADIABATIC is "//&
                 "true. This assumes that KD = KDML = 0.0 and that "//&
                 "there is no buoyancy forcing, but makes the model "//&
                 "faster by eliminating subroutine calls.", default=.false.)
  call get_param(param_file, "MOM", "DO_DYNAMICS", CS%do_dynamics, &
                 "If False, skips the dynamics calls that update u & v, as well as "//&
                 "the gravity wave adjustment to h. This may be a fragile feature, "//&
                 "but can be useful during development", default=.true.)
  call get_param(param_file, "MOM", "ADVECT_TS", advect_TS, &
                 "If True, advect temperature and salinity horizontally "//&
                 "If False, T/S are registered for advection. "//&
                 "This is intended only to be used in offline tracer mode "//&
                 "and is by default false in that case.", &
                 do_not_log = .true., default=.true. )
  if (present(offline_tracer_mode)) then ! Only read this parameter in enabled modes
    call get_param(param_file, "MOM", "OFFLINE_TRACER_MODE", CS%offline_tracer_mode, &
                 "If true, barotropic and baroclinic dynamics, thermodynamics "//&
                 "are all bypassed with all the fields necessary to integrate "//&
                 "the tracer advection and diffusion equation are read in from "//&
                 "files stored from a previous integration of the prognostic model. "//&
                 "NOTE: This option only used in the ocean_solo_driver.", default=.false.)
    if (CS%offline_tracer_mode) then
      call get_param(param_file, "MOM", "ADVECT_TS", advect_TS, &
                   "If True, advect temperature and salinity horizontally "//&
                   "If False, T/S are registered for advection. "//&
                   "This is intended only to be used in offline tracer mode."//&
                   "and is by default false in that case", &
                   default=.false. )
    endif
  endif
  call get_param(param_file, "MOM", "USE_REGRIDDING", CS%use_ALE_algorithm, &
                 "If True, use the ALE algorithm (regridding/remapping). "//&
                 "If False, use the layered isopycnal algorithm.", default=.false. )
  call get_param(param_file, "MOM", "BULKMIXEDLAYER", bulkmixedlayer, &
                 "If true, use a Kraus-Turner-like bulk mixed layer "//&
                 "with transitional buffer layers.  Layers 1 through "//&
                 "NKML+NKBL have variable densities. There must be at "//&
                 "least NKML+NKBL+1 layers if BULKMIXEDLAYER is true. "//&
                 "BULKMIXEDLAYER can not be used with USE_REGRIDDING. "//&
                 "The default is influenced by ENABLE_THERMODYNAMICS.", &
                 default=use_temperature .and. .not.CS%use_ALE_algorithm)
  call get_param(param_file, "MOM", "THICKNESSDIFFUSE", CS%thickness_diffuse, &
                 "If true, interface heights are diffused with a "//&
                 "coefficient of KHTH.", default=.false.)
  call get_param(param_file, "MOM",  "THICKNESSDIFFUSE_FIRST", &
                                      CS%thickness_diffuse_first, &
                 "If true, do thickness diffusion before dynamics. "//&
                 "This is only used if THICKNESSDIFFUSE is true.", &
                 default=.false.)
  if (.not.CS%thickness_diffuse) CS%thickness_diffuse_first = .false.
  call get_param(param_file, "MOM", "BATHYMETRY_AT_VEL", bathy_at_vel, &
                 "If true, there are separate values for the basin depths "//&
                 "at velocity points.  Otherwise the effects of topography "//&
                 "are entirely determined from thickness points.", &
                 default=.false.)
  call get_param(param_file, "MOM", "USE_WAVES", CS%UseWaves, default=.false., &
                 do_not_log=.true.)

  call get_param(param_file, "MOM", "DEBUG", CS%debug, &
                 "If true, write out verbose debugging data.", &
                 default=.false., debuggingParam=.true.)
  call get_param(param_file, "MOM", "DEBUG_TRUNCATIONS", debug_truncations, &
                 "If true, calculate all diagnostics that are useful for "//&
                 "debugging truncations.", default=.false., debuggingParam=.true.)

  call get_param(param_file, "MOM", "DT", CS%dt, &
                 "The (baroclinic) dynamics time step.  The time-step that "//&
                 "is actually used will be an integer fraction of the "//&
                 "forcing time-step (DT_FORCING in ocean-only mode or the "//&
                 "coupling timestep in coupled mode.)", units="s", scale=US%s_to_T, &
                 fail_if_missing=.true.)
  call get_param(param_file, "MOM", "DT_THERM", CS%dt_therm, &
                 "The thermodynamic and tracer advection time step. "//&
                 "Ideally DT_THERM should be an integer multiple of DT "//&
                 "and less than the forcing or coupling time-step, unless "//&
                 "THERMO_SPANS_COUPLING is true, in which case DT_THERM "//&
                 "can be an integer multiple of the coupling timestep.  By "//&
                 "default DT_THERM is set to DT.", &
                 units="s", scale=US%s_to_T, default=US%T_to_s*CS%dt)
  call get_param(param_file, "MOM", "THERMO_SPANS_COUPLING", CS%thermo_spans_coupling, &
                 "If true, the MOM will take thermodynamic and tracer "//&
                 "timesteps that can be longer than the coupling timestep. "//&
                 "The actual thermodynamic timestep that is used in this "//&
                 "case is the largest integer multiple of the coupling "//&
                 "timestep that is less than or equal to DT_THERM.", default=.false.)

  if (bulkmixedlayer) then
    CS%Hmix = -1.0 ; CS%Hmix_UV = -1.0
  else
    call get_param(param_file, "MOM", "HMIX_SFC_PROP", CS%Hmix, &
                 "If BULKMIXEDLAYER is false, HMIX_SFC_PROP is the depth "//&
                 "over which to average to find surface properties like "//&
                 "SST and SSS or density (but not surface velocities).", &
                 units="m", default=1.0, scale=US%m_to_Z)
    call get_param(param_file, "MOM", "HMIX_UV_SFC_PROP", CS%Hmix_UV, &
                 "If BULKMIXEDLAYER is false, HMIX_UV_SFC_PROP is the depth "//&
                 "over which to average to find surface flow properties, "//&
                 "SSU, SSV. A non-positive value indicates no averaging.", &
                 units="m", default=0.0, scale=US%m_to_Z)
  endif
  call get_param(param_file, "MOM", "HFREEZE", CS%HFrz, &
                 "If HFREEZE > 0, melt potential will be computed. The actual depth "//&
                 "over which melt potential is computed will be min(HFREEZE, OBLD), "//&
                 "where OBLD is the boundary layer depth. If HFREEZE <= 0 (default), "//&
                 "melt potential will not be computed.", units="m", default=-1.0, scale=US%m_to_Z)
  call get_param(param_file, "MOM", "INTERPOLATE_P_SURF", CS%interp_p_surf, &
                 "If true, linearly interpolate the surface pressure "//&
                 "over the coupling time step, using the specified value "//&
                 "at the end of the step.", default=.false.)

  if (CS%split) then
    call get_param(param_file, "MOM", "DTBT", dtbt, default=-0.98)
    default_val = US%T_to_s*CS%dt_therm ; if (dtbt > 0.0) default_val = -1.0
    CS%dtbt_reset_period = -1.0
    call get_param(param_file, "MOM", "DTBT_RESET_PERIOD", CS%dtbt_reset_period, &
                 "The period between recalculations of DTBT (if DTBT <= 0). "//&
                 "If DTBT_RESET_PERIOD is negative, DTBT is set based "//&
                 "only on information available at initialization.  If 0, "//&
                 "DTBT will be set every dynamics time step. The default "//&
                 "is set by DT_THERM.  This is only used if SPLIT is true.", &
                 units="s", default=default_val, do_not_read=(dtbt > 0.0))
  endif

  ! This is here in case these values are used inappropriately.
  use_frazil = .false. ; bound_salinity = .false.
  CS%tv%P_Ref = 2.0e7*US%kg_m3_to_R*US%m_s_to_L_T**2
  if (use_temperature) then
    call get_param(param_file, "MOM", "FRAZIL", use_frazil, &
                 "If true, water freezes if it gets too cold, and the "//&
                 "accumulated heat deficit is returned in the "//&
                 "surface state.  FRAZIL is only used if "//&
                 "ENABLE_THERMODYNAMICS is true.", default=.false.)
    call get_param(param_file, "MOM", "DO_GEOTHERMAL", use_geothermal, &
                 "If true, apply geothermal heating.", default=.false.)
    call get_param(param_file, "MOM", "BOUND_SALINITY", bound_salinity, &
                 "If true, limit salinity to being positive. (The sea-ice "//&
                 "model may ask for more salt than is available and "//&
                 "drive the salinity negative otherwise.)", default=.false.)
    call get_param(param_file, "MOM", "MIN_SALINITY", CS%tv%min_salinity, &
                 "The minimum value of salinity when BOUND_SALINITY=True.", &
                 units="PPT", default=0.0, do_not_log=.not.bound_salinity)
    call get_param(param_file, "MOM", "C_P", CS%tv%C_p, &
                 "The heat capacity of sea water, approximated as a "//&
                 "constant. This is only used if ENABLE_THERMODYNAMICS is "//&
                 "true. The default value is from the TEOS-10 definition "//&
                 "of conservative temperature.", units="J kg-1 K-1", &
                 default=3991.86795711963, scale=US%J_kg_to_Q)
    call get_param(param_file, "MOM", "USE_PSURF_IN_EOS", CS%use_p_surf_in_EOS, &
                 "If true, always include the surface pressure contributions "//&
                 "in equation of state calculations.", default=.true.)
  endif
  if (use_EOS) call get_param(param_file, "MOM", "P_REF", CS%tv%P_Ref, &
                 "The pressure that is used for calculating the coordinate "//&
                 "density.  (1 Pa = 1e4 dbar, so 2e7 is commonly used.) "//&
                 "This is only used if USE_EOS and ENABLE_THERMODYNAMICS are true.", &
                 units="Pa", default=2.0e7, scale=US%kg_m3_to_R*US%m_s_to_L_T**2)

  if (bulkmixedlayer) then
    call get_param(param_file, "MOM", "NKML", nkml, &
                 "The number of sublayers within the mixed layer if "//&
                 "BULKMIXEDLAYER is true.", units="nondim", default=2)
    call get_param(param_file, "MOM", "NKBL", nkbl, &
                 "The number of layers that are used as variable density "//&
                 "buffer layers if BULKMIXEDLAYER is true.", units="nondim", &
                 default=2)
  endif

  call get_param(param_file, "MOM", "GLOBAL_INDEXING", global_indexing, &
                 "If true, use a global lateral indexing convention, so "//&
                 "that corresponding points on different processors have "//&
                 "the same index. This does not work with static memory.", &
                 default=.false., layoutParam=.true.)
#ifdef STATIC_MEMORY_
  if (global_indexing) call MOM_error(FATAL, "initialize_MOM: "//&
       "GLOBAL_INDEXING can not be true with STATIC_MEMORY.")
#endif
  call get_param(param_file, "MOM", "FIRST_DIRECTION", first_direction, &
                 "An integer that indicates which direction goes first "//&
                 "in parts of the code that use directionally split "//&
                 "updates, with even numbers (or 0) used for x- first "//&
                 "and odd numbers used for y-first.", default=0)
  call get_param(param_file, "MOM", "ALTERNATE_FIRST_DIRECTION", CS%alternate_first_direction, &
                 "If true, after every dynamic timestep alternate whether the x- or y- "//&
                 "direction updates occur first in directionally split parts of the calculation. "//&
                 "If this is true, FIRST_DIRECTION applies at the start of a new run or if "//&
                 "the next first direction can not be found in the restart file.", default=.false.)
  call get_param(param_file, "MOM", "CHECK_BAD_SURFACE_VALS", CS%check_bad_sfc_vals, &
                 "If true, check the surface state for ridiculous values.", &
                 default=.false.)
  if (CS%check_bad_sfc_vals) then
    call get_param(param_file, "MOM", "BAD_VAL_SSH_MAX", CS%bad_val_ssh_max, &
                 "The value of SSH above which a bad value message is "//&
                 "triggered, if CHECK_BAD_SURFACE_VALS is true.", &
                 units="m", default=20.0, scale=US%m_to_Z)
    call get_param(param_file, "MOM", "BAD_VAL_SSS_MAX", CS%bad_val_sss_max, &
                 "The value of SSS above which a bad value message is "//&
                 "triggered, if CHECK_BAD_SURFACE_VALS is true.", units="PPT", &
                 default=45.0)
    call get_param(param_file, "MOM", "BAD_VAL_SST_MAX", CS%bad_val_sst_max, &
                 "The value of SST above which a bad value message is "//&
                 "triggered, if CHECK_BAD_SURFACE_VALS is true.", &
                 units="deg C", default=45.0)
    call get_param(param_file, "MOM", "BAD_VAL_SST_MIN", CS%bad_val_sst_min, &
                 "The value of SST below which a bad value message is "//&
                 "triggered, if CHECK_BAD_SURFACE_VALS is true.", &
                 units="deg C", default=-2.1)
    call get_param(param_file, "MOM", "BAD_VAL_COLUMN_THICKNESS", CS%bad_val_col_thick, &
                 "The value of column thickness below which a bad value message is "//&
                 "triggered, if CHECK_BAD_SURFACE_VALS is true.", &
                 units="m", default=0.0, scale=US%m_to_Z)
  endif
  call get_param(param_file, "MOM", "DEFAULT_2018_ANSWERS", default_2018_answers, &
                 "This sets the default value for the various _2018_ANSWERS parameters.", &
                 default=.false.)
  call get_param(param_file, "MOM", "SURFACE_2018_ANSWERS", CS%answers_2018, &
                 "If true, use expressions for the surface properties that recover the answers "//&
                 "from the end of 2018. Otherwise, use more appropriate expressions that differ "//&
                 "at roundoff for non-Boussinesq cases.", default=default_2018_answers)
  call get_param(param_file, "MOM", "USE_DIABATIC_TIME_BUG", CS%use_diabatic_time_bug, &
                 "If true, uses the wrong calendar time for diabatic processes, as was "//&
                 "done in MOM6 versions prior to February 2018. This is not recommended.", &
                 default=.false.)

  call get_param(param_file, "MOM", "SAVE_INITIAL_CONDS", save_IC, &
                 "If true, write the initial conditions to a file given "//&
                 "by IC_OUTPUT_FILE.", default=.false.)
  call get_param(param_file, "MOM", "IC_OUTPUT_FILE", CS%IC_file, &
                 "The file into which to write the initial conditions.", &
                 default="MOM_IC")
  call get_param(param_file, "MOM", "WRITE_GEOM", write_geom, &
                 "If =0, never write the geometry and vertical grid files. "//&
                 "If =1, write the geometry and vertical grid files only for "//&
                 "a new simulation. If =2, always write the geometry and "//&
                 "vertical grid files. Other values are invalid.", default=1)
  if (write_geom<0 .or. write_geom>2) call MOM_error(FATAL,"MOM: "//&
         "WRITE_GEOM must be equal to 0, 1 or 2.")

  ! Check for inconsistent parameter settings.
  if (CS%use_ALE_algorithm .and. bulkmixedlayer) call MOM_error(FATAL, &
    "MOM: BULKMIXEDLAYER can not currently be used with the ALE algorithm.")
  if (CS%use_ALE_algorithm .and. .not.use_temperature) call MOM_error(FATAL, &
     "MOM: At this time, USE_EOS should be True when using the ALE algorithm.")
  if (CS%adiabatic .and. use_temperature) call MOM_error(WARNING, &
    "MOM: ADIABATIC and ENABLE_THERMODYNAMICS both defined is usually unwise.")
  if (use_EOS .and. .not.use_temperature) call MOM_error(FATAL, &
    "MOM: ENABLE_THERMODYNAMICS must be defined to use USE_EOS.")
  if (CS%adiabatic .and. bulkmixedlayer) call MOM_error(FATAL, &
    "MOM: ADIABATIC and BULKMIXEDLAYER can not both be defined.")
  if (bulkmixedlayer .and. .not.use_EOS) call MOM_error(FATAL, &
      "initialize_MOM: A bulk mixed layer can only be used with T & S as "//&
      "state variables. Add USE_EOS = True to MOM_input.")

  use_ice_shelf = .false.
  if (present(ice_shelf_CSp)) then
    call get_param(param_file, "MOM", "ICE_SHELF", use_ice_shelf, &
       "If true, enables the ice shelf model.", default=.false.)
  endif

  call get_param(param_file, "MOM", "USE_PARTICLES", CS%use_particles, &
                 "If true, use the particles package.", default=.false.)

  CS%ensemble_ocean=.false.
  call get_param(param_file, "MOM", "ENSEMBLE_OCEAN", CS%ensemble_ocean, &
                 "If False, The model is being run in serial mode as a single realization. "//&
                 "If True, The current model realization is part of a larger ensemble "//&
                 "and at the end of step MOM, we will perform a gather of the ensemble "//&
                 "members for statistical evaluation and/or data assimilation.", default=.false.)

  call callTree_waypoint("MOM parameters read (initialize_MOM)")

  call get_param(param_file, "MOM", "HOMOGENIZE_FORCINGS", CS%homogenize_forcings, &
                 "If True, homogenize the forces and fluxes.", default=.false.)
  call get_param(param_file, "MOM", "UPDATE_USTAR",CS%update_ustar, &
                 "If True, update ustar from homogenized tau when using the "//&
                 "HOMOGENIZE_FORCINGS option.  Note that this will not work "//&
                 "with a non-zero gustiness factor.", default=.false., &
                 do_not_log=.not.CS%homogenize_forcings)

  ! Grid rotation test
  call get_param(param_file, "MOM", "ROTATE_INDEX", CS%rotate_index, &
      "Enable rotation of the horizontal indices.", default=.false., &
      debuggingParam=.true.)
  if (CS%rotate_index) then
    ! TODO: Index rotation currently only works when index rotation does not
    !   change the MPI rank of each domain.  Resolving this will require a
    !   modification to FMS PE assignment.
    !   For now, we only permit single-core runs.

    if (num_PEs() /= 1) &
      call MOM_error(FATAL, "Index rotation is only supported on one PE.")

    ! Alternate_first_direction is not permitted with index rotation.
    !   This feature can be added later in the future if needed.
    if (CS%alternate_first_direction) &
      call MOM_error(FATAL, "Alternating_first_direction is not compatible with index rotation.")

    call get_param(param_file, "MOM", "INDEX_TURNS", turns, &
        "Number of counterclockwise quarter-turn index rotations.", &
        default=1, debuggingParam=.true.)
  endif

  ! Set up the model domain and grids.
#ifdef SYMMETRIC_MEMORY_
  symmetric = .true.
#else
  symmetric = .false.
#endif
  G_in => CS%G_in
#ifdef STATIC_MEMORY_
  call MOM_domains_init(G_in%domain, param_file, symmetric=symmetric, &
            static_memory=.true., NIHALO=NIHALO_, NJHALO=NJHALO_, &
            NIGLOBAL=NIGLOBAL_, NJGLOBAL=NJGLOBAL_, NIPROC=NIPROC_, &
            NJPROC=NJPROC_)
#else
  call MOM_domains_init(G_in%domain, param_file, symmetric=symmetric, &
                        domain_name="MOM_in")
#endif

  ! Copy input grid (G_in) domain to active grid G
  ! Swap axes for quarter and 3-quarter turns
  if (CS%rotate_index) then
    allocate(CS%G)
    call clone_MOM_domain(G_in%Domain, CS%G%Domain, turns=turns, domain_name="MOM_rot")
  else
    CS%G => G_in
  endif

  ! TODO: It is unlikely that test_grid_copy and rotate_index would work at the
  !   same time.  It may be possible to enable both but for now we prevent it.
  if (test_grid_copy .and. CS%rotate_index) &
    call MOM_error(FATAL, "Grid cannot be copied during index rotation.")

  if (test_grid_copy) then ; allocate(G)
  else ; G => CS%G ; endif

  call callTree_waypoint("domains initialized (initialize_MOM)")

  call MOM_debugging_init(param_file)
  call diag_mediator_infrastructure_init()
  call MOM_io_init(param_file)

  ! Create HI and dG on the input index map.
  call hor_index_init(G_in%Domain, HI_in, param_file, &
                      local_indexing=.not.global_indexing)
  call create_dyn_horgrid(dG_in, HI_in, bathymetry_at_vel=bathy_at_vel)
  call clone_MOM_domain(G_in%Domain, dG_in%Domain)
  ! Also allocate the input ocean_grid_type type at this point based on the same information.
  call MOM_grid_init(G_in, param_file, US, HI_in, bathymetry_at_vel=bathy_at_vel)

  ! Allocate initialize time-invariant MOM variables.
  call MOM_initialize_fixed(dG_in, US, OBC_in, param_file, .false., dirs%output_directory)

  ! Copy the grid metrics and bathymetry to the ocean_grid_type
  call copy_dyngrid_to_MOM_grid(dG_in, G_in, US)

  call callTree_waypoint("returned from MOM_initialize_fixed() (initialize_MOM)")

  call verticalGridInit( param_file, CS%GV, US )
  GV => CS%GV

  !   Shift from using the temporary dynamic grid type to using the final (potentially static)
  ! and properly rotated ocean-specific grid type and horizontal index type.
  if (CS%rotate_index) then
    allocate(HI)
    call rotate_hor_index(HI_in, turns, HI)
    ! NOTE: If indices are rotated, then G and G_in must both be initialized separately, and
    ! the dynamic grid must be created to handle the grid rotation. G%domain has already been
    ! initialized above.
    call MOM_grid_init(G, param_file, US, HI, bathymetry_at_vel=bathy_at_vel)
    call create_dyn_horgrid(dG, HI, bathymetry_at_vel=bathy_at_vel)
    call clone_MOM_domain(G%Domain, dG%Domain)
    call rotate_dyn_horgrid(dG_in, dG, US, turns)
    call copy_dyngrid_to_MOM_grid(dG, G, US)

    if (associated(OBC_in)) then
      ! TODO: General OBC index rotations is not yet supported.
      if (modulo(turns, 4) /= 1) &
        call MOM_error(FATAL, "OBC index rotation of 180 and 270 degrees is not yet supported.")
      allocate(CS%OBC)
      call rotate_OBC_config(OBC_in, dG_in, CS%OBC, dG, turns)
    endif

    call destroy_dyn_horgrid(dG)
  else
    ! If not rotated, then G_in and G are the same grid.
    HI => HI_in
    G => G_in
    CS%OBC => OBC_in
  endif
  ! dG_in is retained for now so that it can be used with write_ocean_geometry_file() below.

  call callTree_waypoint("grids initialized (initialize_MOM)")

  call MOM_timing_init(CS)

  call tracer_registry_init(param_file, CS%tracer_Reg)

  ! Allocate and initialize space for the primary time-varying MOM variables.
  is   = HI%isc   ; ie   = HI%iec  ; js   = HI%jsc  ; je   = HI%jec ; nz = GV%ke
  isd  = HI%isd   ; ied  = HI%ied  ; jsd  = HI%jsd  ; jed  = HI%jed
  IsdB = HI%IsdB  ; IedB = HI%IedB ; JsdB = HI%JsdB ; JedB = HI%JedB
  ALLOC_(CS%u(IsdB:IedB,jsd:jed,nz))   ; CS%u(:,:,:) = 0.0
  ALLOC_(CS%v(isd:ied,JsdB:JedB,nz))   ; CS%v(:,:,:) = 0.0
  ALLOC_(CS%h(isd:ied,jsd:jed,nz))     ; CS%h(:,:,:) = GV%Angstrom_H
  ALLOC_(CS%uh(IsdB:IedB,jsd:jed,nz))  ; CS%uh(:,:,:) = 0.0
  ALLOC_(CS%vh(isd:ied,JsdB:JedB,nz))  ; CS%vh(:,:,:) = 0.0
  if (use_temperature) then
    ALLOC_(CS%T(isd:ied,jsd:jed,nz))   ; CS%T(:,:,:) = 0.0
    ALLOC_(CS%S(isd:ied,jsd:jed,nz))   ; CS%S(:,:,:) = 0.0
    CS%tv%T => CS%T ; CS%tv%S => CS%S
    if (CS%tv%T_is_conT) then
      vd_T = var_desc(name="contemp", units="Celsius", longname="Conservative Temperature", &
                      cmor_field_name="thetao", cmor_longname="Sea Water Potential Temperature", &
                      conversion=US%Q_to_J_kg*CS%tv%C_p)
    else
      vd_T = var_desc(name="temp", units="degC", longname="Potential Temperature", &
                      cmor_field_name="thetao", cmor_longname="Sea Water Potential Temperature", &
                      conversion=US%Q_to_J_kg*CS%tv%C_p)
    endif
    if (CS%tv%S_is_absS) then
      vd_S = var_desc(name="abssalt", units="g kg-1", longname="Absolute Salinity", &
                      cmor_field_name="so", cmor_longname="Sea Water Salinity", &
                      conversion=0.001)
    else
      vd_S = var_desc(name="salt", units="psu", longname="Salinity", &
                      cmor_field_name="so", cmor_longname="Sea Water Salinity", &
                      conversion=0.001)
    endif

    if (advect_TS) then
      S_flux_units = get_tr_flux_units(GV, "psu") ! Could change to "kg m-2 s-1"?
      conv2watt    = GV%H_to_kg_m2 * US%Q_to_J_kg*CS%tv%C_p
      if (GV%Boussinesq) then
        conv2salt = GV%H_to_m ! Could change to GV%H_to_kg_m2 * 0.001?
      else
        conv2salt = GV%H_to_kg_m2
      endif
      call register_tracer(CS%tv%T, CS%tracer_Reg, param_file, HI, GV, &
                           tr_desc=vd_T, registry_diags=.true., flux_nameroot='T', &
                           flux_units='W', flux_longname='Heat', &
                           flux_scale=conv2watt, convergence_units='W m-2', &
                           convergence_scale=conv2watt, CMOR_tendprefix="opottemp", diag_form=2)
      call register_tracer(CS%tv%S, CS%tracer_Reg, param_file, HI, GV, &
                           tr_desc=vd_S, registry_diags=.true., flux_nameroot='S', &
                           flux_units=S_flux_units, flux_longname='Salt', &
                           flux_scale=conv2salt, convergence_units='kg m-2 s-1', &
                           convergence_scale=0.001*GV%H_to_kg_m2, CMOR_tendprefix="osalt", diag_form=2)
    endif
  endif

  if (use_frazil) allocate(CS%tv%frazil(isd:ied,jsd:jed), source=0.0)
  if (bound_salinity) allocate(CS%tv%salt_deficit(isd:ied,jsd:jed), source=0.0)

  if (bulkmixedlayer .or. use_temperature) allocate(CS%Hml(isd:ied,jsd:jed), source=0.0)

  if (bulkmixedlayer) then
    GV%nkml = nkml ; GV%nk_rho_varies = nkml + nkbl
  else
    GV%nkml = 0 ; GV%nk_rho_varies = 0
  endif
  if (CS%use_ALE_algorithm) then
    call get_param(param_file, "MOM", "NK_RHO_VARIES", GV%nk_rho_varies, default=0) ! Will default to nz later... -AJA
  endif

  ALLOC_(CS%uhtr(IsdB:IedB,jsd:jed,nz)) ; CS%uhtr(:,:,:) = 0.0
  ALLOC_(CS%vhtr(isd:ied,JsdB:JedB,nz)) ; CS%vhtr(:,:,:) = 0.0
  CS%t_dyn_rel_adv = 0.0 ; CS%t_dyn_rel_thermo = 0.0 ; CS%t_dyn_rel_diag = 0.0
  CS%n_dyn_steps_in_adv = 0

  if (debug_truncations) then
    allocate(CS%u_prev(IsdB:IedB,jsd:jed,nz), source=0.0)
    allocate(CS%v_prev(isd:ied,JsdB:JedB,nz), source=0.0)
    MOM_internal_state%u_prev => CS%u_prev
    MOM_internal_state%v_prev => CS%v_prev
    call safe_alloc_ptr(CS%ADp%du_dt_visc,IsdB,IedB,jsd,jed,nz)
    call safe_alloc_ptr(CS%ADp%dv_dt_visc,isd,ied,JsdB,JedB,nz)
    if (.not.CS%adiabatic) then
      call safe_alloc_ptr(CS%ADp%du_dt_dia,IsdB,IedB,jsd,jed,nz)
      call safe_alloc_ptr(CS%ADp%dv_dt_dia,isd,ied,JsdB,JedB,nz)
    endif
  endif

  MOM_internal_state%u => CS%u ; MOM_internal_state%v => CS%v
  MOM_internal_state%h => CS%h
  MOM_internal_state%uh => CS%uh ; MOM_internal_state%vh => CS%vh
  if (use_temperature) then
    MOM_internal_state%T => CS%T ; MOM_internal_state%S => CS%S
  endif

  CS%CDp%uh => CS%uh ; CS%CDp%vh => CS%vh

  if (CS%interp_p_surf) allocate(CS%p_surf_prev(isd:ied,jsd:jed), source=0.0)

  ALLOC_(CS%ssh_rint(isd:ied,jsd:jed)) ; CS%ssh_rint(:,:) = 0.0
  ALLOC_(CS%ave_ssh_ibc(isd:ied,jsd:jed)) ; CS%ave_ssh_ibc(:,:) = 0.0
  ALLOC_(CS%eta_av_bc(isd:ied,jsd:jed)) ; CS%eta_av_bc(:,:) = 0.0 ! -G%Z_ref
  CS%time_in_cycle = 0.0 ; CS%time_in_thermo_cycle = 0.0

  !allocate porous topography variables
  ALLOC_(CS%por_face_areaU(IsdB:IedB,jsd:jed,nz)) ; CS%por_face_areaU(:,:,:) = 1.0
  ALLOC_(CS%por_face_areaV(isd:ied,JsdB:JedB,nz)) ; CS%por_face_areaV(:,:,:) = 1.0
  ALLOC_(CS%por_layer_widthU(IsdB:IedB,jsd:jed,nz+1)) ; CS%por_layer_widthU(:,:,:) = 1.0
  ALLOC_(CS%por_layer_widthV(isd:ied,JsdB:JedB,nz+1)) ; CS%por_layer_widthV(:,:,:) = 1.0
  CS%pbv%por_face_areaU => CS%por_face_areaU; CS%pbv%por_face_areaV=> CS%por_face_areaV
  CS%pbv%por_layer_widthU => CS%por_layer_widthU; CS%pbv%por_layer_widthV => CS%por_layer_widthV
  ! Use the Wright equation of state by default, unless otherwise specified
  ! Note: this line and the following block ought to be in a separate
  ! initialization routine for tv.
  if (use_EOS) then
    allocate(CS%tv%eqn_of_state)
    call EOS_init(param_file, CS%tv%eqn_of_state, US)
  endif
  if (use_temperature) then
    allocate(CS%tv%TempxPmE(isd:ied,jsd:jed), source=0.0)
    if (use_geothermal) then
      allocate(CS%tv%internal_heat(isd:ied,jsd:jed), source=0.0)
    endif
  endif
  call callTree_waypoint("state variables allocated (initialize_MOM)")

  ! Set the fields that are needed for bitwise identical restarting
  ! the time stepping scheme.
  call restart_init(param_file, restart_CSp)
  call set_restart_fields(GV, US, param_file, CS, restart_CSp)
  if (CS%split) then
    call register_restarts_dyn_split_RK2(HI, GV, param_file, &
             CS%dyn_split_RK2_CSp, restart_CSp, CS%uh, CS%vh)
  elseif (CS%use_RK2) then
    call register_restarts_dyn_unsplit_RK2(HI, GV, param_file, &
           CS%dyn_unsplit_RK2_CSp)
  else
    call register_restarts_dyn_unsplit(HI, GV, param_file, &
           CS%dyn_unsplit_CSp)
  endif

  ! This subroutine calls user-specified tracer registration routines.
  ! Additional calls can be added to MOM_tracer_flow_control.F90.
  call call_tracer_register(HI, GV, US, param_file, CS%tracer_flow_CSp, &
                            CS%tracer_Reg, restart_CSp)

  call MEKE_alloc_register_restart(HI, param_file, CS%MEKE, restart_CSp)
  call set_visc_register_restarts(HI, GV, param_file, CS%visc, restart_CSp)
  call mixedlayer_restrat_register_restarts(HI, param_file, &
           CS%mixedlayer_restrat_CSp, restart_CSp)

  if (CS%rotate_index .and. associated(OBC_in) .and. use_temperature) then
    ! NOTE: register_temp_salt_segments includes allocation of tracer fields
    !   along segments.  Bit reproducibility requires that MOM_initialize_state
    !   be called on the input index map, so we must setup both OBC and OBC_in.
    !
    ! XXX: This call on OBC_in allocates the tracer fields on the unrotated
    !   grid, but also incorrectly stores a pointer to a tracer_type for the
    !   rotated registry (e.g. segment%tr_reg%Tr(n)%Tr) from CS%tracer_reg.
    !
    !   While incorrect and potentially dangerous, it does not seem that this
    !   pointer is used during initialization, so we leave it for now.
    call register_temp_salt_segments(GV, OBC_in, CS%tracer_Reg, param_file)
  endif

  if (associated(CS%OBC)) then
    ! Set up remaining information about open boundary conditions that is needed for OBCs.
    call call_OBC_register(param_file, CS%update_OBC_CSp, US, CS%OBC, CS%tracer_Reg)
  !### Package specific changes to OBCs need to go here?

    ! This is the equivalent to 2 calls to register_segment_tracer (per segment), which
    ! could occur with the call to update_OBC_data or after the main initialization.
    if (use_temperature) &
      call register_temp_salt_segments(GV, CS%OBC, CS%tracer_Reg, param_file)

    ! This needs the number of tracers and to have called any code that sets whether
    ! reservoirs are used.
    call open_boundary_register_restarts(HI, GV, CS%OBC, CS%tracer_Reg, &
                          param_file, restart_CSp, use_temperature)
  endif

  if (present(waves_CSp)) then
    call waves_register_restarts(waves_CSp, dG%HI, GV, param_file, restart_CSp)
  endif

  call callTree_waypoint("restart registration complete (initialize_MOM)")
  call restart_registry_lock(restart_CSp)

  ! Write out all of the grid data used by this run.
  new_sim = determine_is_new_run(dirs%input_filename, dirs%restart_input_dir, G_in, restart_CSp)
  write_geom_files = ((write_geom==2) .or. ((write_geom==1) .and. new_sim))
  if (write_geom_files) call write_ocean_geometry_file(dG_in, param_file, dirs%output_directory, US=US)

  call destroy_dyn_horgrid(dG_in)

  ! Initialize dynamically evolving fields, perhaps from restart files.
  call cpu_clock_begin(id_clock_MOM_init)
  call MOM_initialize_coord(GV, US, param_file, write_geom_files, &
                            dirs%output_directory, CS%tv, G%max_depth)
  call callTree_waypoint("returned from MOM_initialize_coord() (initialize_MOM)")

  if (CS%use_ALE_algorithm) then
    call ALE_init(param_file, GV, US, G%max_depth, CS%ALE_CSp)
    call callTree_waypoint("returned from ALE_init() (initialize_MOM)")
  endif

  ! Set a few remaining fields that are specific to the ocean grid type.
  if (CS%rotate_index) then
    call set_first_direction(G, modulo(first_direction + turns, 2))
  else
    call set_first_direction(G, modulo(first_direction, 2))
  endif
  ! Allocate the auxiliary non-symmetric domain for debugging or I/O purposes.
  if (CS%debug .or. G%symmetric) then
    call clone_MOM_domain(G%Domain, G%Domain_aux, symmetric=.false.)
  else ; G%Domain_aux => G%Domain ; endif
  ! Copy common variables from the vertical grid to the horizontal grid.
  ! Consider removing this later?
  G%ke = GV%ke

  if (CS%rotate_index) then
    G_in%ke = GV%ke

    allocate(u_in(G_in%IsdB:G_in%IedB, G_in%jsd:G_in%jed, nz), source=0.0)
    allocate(v_in(G_in%isd:G_in%ied, G_in%JsdB:G_in%JedB, nz), source=0.0)
    allocate(h_in(G_in%isd:G_in%ied, G_in%jsd:G_in%jed, nz), source=GV%Angstrom_H)

    if (use_temperature) then
      allocate(T_in(G_in%isd:G_in%ied, G_in%jsd:G_in%jed, nz), source=0.0)
      allocate(S_in(G_in%isd:G_in%ied, G_in%jsd:G_in%jed, nz), source=0.0)

      CS%tv%T => T_in
      CS%tv%S => S_in
    endif

    if (use_ice_shelf) then
      ! These arrays are not initialized in most solo cases, but are needed
      ! when using an ice shelf. Passing the ice shelf diagnostics CS from MOM
      ! for legacy reasons. The actual ice shelf diag CS is internal to the ice shelf
      call initialize_ice_shelf(param_file, G_in, Time, ice_shelf_CSp, diag_ptr)
      allocate(frac_shelf_in(G_in%isd:G_in%ied, G_in%jsd:G_in%jed), source=0.0)
      allocate(mass_shelf_in(G_in%isd:G_in%ied, G_in%jsd:G_in%jed), source=0.0)
      allocate(CS%frac_shelf_h(isd:ied, jsd:jed), source=0.0)
      allocate(CS%mass_shelf(isd:ied, jsd:jed), source=0.0)
      call ice_shelf_query(ice_shelf_CSp,G,CS%frac_shelf_h, CS%mass_shelf)
      ! MOM_initialize_state is using the  unrotated metric
      call rotate_array(CS%frac_shelf_h, -turns, frac_shelf_in)
      call rotate_array(CS%mass_shelf, -turns, mass_shelf_in)
      call MOM_initialize_state(u_in, v_in, h_in, CS%tv, Time, G_in, GV, US, &
          param_file, dirs, restart_CSp, CS%ALE_CSp, CS%tracer_Reg, &
          sponge_in_CSp, ALE_sponge_in_CSp, oda_incupd_in_CSp, OBC_in, Time_in, &
          frac_shelf_h=frac_shelf_in, mass_shelf = mass_shelf_in)
    else
      call MOM_initialize_state(u_in, v_in, h_in, CS%tv, Time, G_in, GV, US, &
          param_file, dirs, restart_CSp, CS%ALE_CSp, CS%tracer_Reg, &
          sponge_in_CSp, ALE_sponge_in_CSp, oda_incupd_in_CSp, OBC_in, Time_in)
    endif

    if (use_temperature) then
      CS%tv%T => CS%T
      CS%tv%S => CS%S
    endif

    ! Reset the first direction if it was found in a restart file
    if (CS%first_dir_restart > -1.0) then
      call set_first_direction(G, modulo(NINT(CS%first_dir_restart) + turns, 2))
    else
      CS%first_dir_restart = real(modulo(first_direction, 2))
    endif

    call rotate_initial_state(u_in, v_in, h_in, T_in, S_in, use_temperature, &
        turns, CS%u, CS%v, CS%h, CS%T, CS%S)

    if (associated(sponge_in_CSp)) then
      ! TODO: Implementation and testing of non-ALE sponge rotation
      call MOM_error(FATAL, "Index rotation of non-ALE sponge is not yet implemented.")
    endif

    if (associated(ALE_sponge_in_CSp)) then
      call rotate_ALE_sponge(ALE_sponge_in_CSp, G_in, CS%ALE_sponge_CSp, G, GV, turns, param_file)
      call update_ALE_sponge_field(CS%ALE_sponge_CSp, T_in, G, GV, CS%T)
      call update_ALE_sponge_field(CS%ALE_sponge_CSp, S_in, G, GV, CS%S)
    endif

    if (associated(OBC_in)) &
      call rotate_OBC_init(OBC_in, G, GV, US, param_file, CS%tv, restart_CSp, CS%OBC)

    deallocate(u_in)
    deallocate(v_in)
    deallocate(h_in)
    if (use_temperature) then
      deallocate(T_in)
      deallocate(S_in)
    endif
    if (use_ice_shelf) &
      deallocate(frac_shelf_in,mass_shelf_in)
  else
    if (use_ice_shelf) then
      call initialize_ice_shelf(param_file, G, Time, ice_shelf_CSp, diag_ptr)
      allocate(CS%frac_shelf_h(isd:ied, jsd:jed), source=0.0)
      allocate(CS%mass_shelf(isd:ied, jsd:jed), source=0.0)
      call ice_shelf_query(ice_shelf_CSp,G,CS%frac_shelf_h, CS%mass_shelf)
      call MOM_initialize_state(CS%u, CS%v, CS%h, CS%tv, Time, G, GV, US, &
          param_file, dirs, restart_CSp, CS%ALE_CSp, CS%tracer_Reg, &
          CS%sponge_CSp, CS%ALE_sponge_CSp,CS%oda_incupd_CSp, CS%OBC, Time_in, &
          frac_shelf_h=CS%frac_shelf_h, mass_shelf=CS%mass_shelf)
    else
      call MOM_initialize_state(CS%u, CS%v, CS%h, CS%tv, Time, G, GV, US, &
          param_file, dirs, restart_CSp, CS%ALE_CSp, CS%tracer_Reg, &
          CS%sponge_CSp, CS%ALE_sponge_CSp, CS%oda_incupd_CSp, CS%OBC, Time_in)
    endif

    ! Reset the first direction if it was found in a restart file.
    if (CS%first_dir_restart > -1.0) then
      call set_first_direction(G, NINT(CS%first_dir_restart))
    else
      CS%first_dir_restart = real(modulo(first_direction, 2))
    endif
  endif

  if (use_ice_shelf .and. CS%debug) then
    call hchksum(CS%frac_shelf_h, "MOM:frac_shelf_h", G%HI, haloshift=0)
    call hchksum(CS%mass_shelf, "MOM:mass_shelf", G%HI, haloshift=0,scale=US%RZ_to_kg_m2)
  endif

  call cpu_clock_end(id_clock_MOM_init)
  call callTree_waypoint("returned from MOM_initialize_state() (initialize_MOM)")

  ! From this point, there may be pointers being set, so the final grid type
  ! that will persist throughout the run has to be used.

  if (test_grid_copy) then
    !  Copy the data from the temporary grid to the dyn_hor_grid to CS%G.
    call create_dyn_horgrid(test_dG, G%HI)
    call clone_MOM_domain(G%Domain, test_dG%Domain)

    call clone_MOM_domain(G%Domain, CS%G%Domain)
    call MOM_grid_init(CS%G, param_file, US)

    call copy_MOM_grid_to_dyngrid(G, test_dG, US)
    call copy_dyngrid_to_MOM_grid(test_dG, CS%G, US)

    call destroy_dyn_horgrid(test_dG)
    call MOM_grid_end(G) ; deallocate(G)

    G => CS%G
    if (CS%debug .or. CS%G%symmetric) then
      call clone_MOM_domain(CS%G%Domain, CS%G%Domain_aux, symmetric=.false.)
    else ; CS%G%Domain_aux => CS%G%Domain ; endif
    G%ke = GV%ke
  endif

  ! At this point, all user-modified initialization code has been called.  The
  ! remainder of this subroutine is controlled by the parameters that have
  ! have already been set.

  if (ALE_remap_init_conds(CS%ALE_CSp) .and. .not. query_initialized(CS%h,"h",restart_CSp)) then
    ! This block is controlled by the ALE parameter REMAP_AFTER_INITIALIZATION.
    ! \todo This block exists for legacy reasons and we should phase it out of
    ! all examples. !###
    if (CS%debug) then
      call uvchksum("Pre ALE adjust init cond [uv]", &
                    CS%u, CS%v, G%HI, haloshift=1)
      call hchksum(CS%h,"Pre ALE adjust init cond h", G%HI, haloshift=1, scale=GV%H_to_m)
    endif
    call callTree_waypoint("Calling adjustGridForIntegrity() to remap initial conditions (initialize_MOM)")
    call adjustGridForIntegrity(CS%ALE_CSp, G, GV, CS%h )
    call callTree_waypoint("Calling ALE_main() to remap initial conditions (initialize_MOM)")
    if (use_ice_shelf) then
      call ALE_main(G, GV, US, CS%h, CS%u, CS%v, CS%tv, CS%tracer_Reg, CS%ALE_CSp, &
                    CS%OBC, frac_shelf_h=CS%frac_shelf_h)
    else
      call ALE_main( G, GV, US, CS%h, CS%u, CS%v, CS%tv, CS%tracer_Reg, CS%ALE_CSp, CS%OBC)
    endif

    call cpu_clock_begin(id_clock_pass_init)
    call create_group_pass(tmp_pass_uv_T_S_h, CS%u, CS%v, G%Domain)
    if (use_temperature) then
      call create_group_pass(tmp_pass_uv_T_S_h, CS%tv%T, G%Domain, halo=1)
      call create_group_pass(tmp_pass_uv_T_S_h, CS%tv%S, G%Domain, halo=1)
    endif
    call create_group_pass(tmp_pass_uv_T_S_h, CS%h, G%Domain, halo=1)
    call do_group_pass(tmp_pass_uv_T_S_h, G%Domain)
    call cpu_clock_end(id_clock_pass_init)

    if (CS%debug) then
      call uvchksum("Post ALE adjust init cond [uv]", CS%u, CS%v, G%HI, haloshift=1)
      call hchksum(CS%h, "Post ALE adjust init cond h", G%HI, haloshift=1, scale=GV%H_to_m)
    endif
  endif
  if ( CS%use_ALE_algorithm ) call ALE_updateVerticalGridType( CS%ALE_CSp, GV )

  diag => CS%diag
  ! Initialize the diag mediator.
  call diag_mediator_init(G, GV, US, GV%ke, param_file, diag, doc_file_dir=dirs%output_directory)
  if (present(diag_ptr)) diag_ptr => CS%diag

  ! Initialize the diagnostics masks for native arrays.
  ! This step has to be done after call to MOM_initialize_state
  ! and before MOM_diagnostics_init
  call diag_masks_set(G, GV%ke, diag)

  ! Set up pointers within diag mediator control structure,
  ! this needs to occur _after_ CS%h etc. have been allocated.
  call diag_set_state_ptrs(CS%h, CS%T, CS%S, CS%tv%eqn_of_state, diag)

  ! This call sets up the diagnostic axes. These are needed,
  ! e.g. to generate the target grids below.
  call set_axes_info(G, GV, US, param_file, diag)

  ! Whenever thickness/T/S changes let the diag manager know, target grids
  ! for vertical remapping may need to be regenerated.
  ! FIXME: are h, T, S updated at the same time? Review these for T, S updates.
  call diag_update_remap_grids(diag)

  ! Setup the diagnostic grid storage types
  call diag_grid_storage_init(CS%diag_pre_sync, G, GV, diag)
  call diag_grid_storage_init(CS%diag_pre_dyn, G, GV, diag)

  ! Calculate masks for diagnostics arrays in non-native coordinates
  ! This step has to be done after set_axes_info() because the axes needed
  ! to be configured, and after diag_update_remap_grids() because the grids
  ! must be defined.
  call set_masks_for_axes(G, diag)

  ! Diagnose static fields AND associate areas/volumes with axes
  call write_static_fields(G, GV, US, CS%tv, CS%diag)
  call callTree_waypoint("static fields written (initialize_MOM)")

  ! Register the volume cell measure (must be one of first diagnostics)
  call register_cell_measure(G, CS%diag, Time)

  call cpu_clock_begin(id_clock_MOM_init)
  if (CS%use_ALE_algorithm) then
    call ALE_writeCoordinateFile( CS%ALE_CSp, GV, dirs%output_directory )
  endif
  call cpu_clock_end(id_clock_MOM_init)
  call callTree_waypoint("ALE initialized (initialize_MOM)")

  CS%useMEKE = MEKE_init(Time, G, US, param_file, diag, CS%MEKE_CSp, CS%MEKE, restart_CSp)

  call VarMix_init(Time, G, GV, US, param_file, diag, CS%VarMix)
  call set_visc_init(Time, G, GV, US, param_file, diag, CS%visc, CS%set_visc_CSp, restart_CSp, CS%OBC)
  call thickness_diffuse_init(Time, G, GV, US, param_file, diag, CS%CDp, CS%thickness_diffuse_CSp)

  if (CS%split) then
    allocate(eta(SZI_(G),SZJ_(G)), source=0.0)
    call initialize_dyn_split_RK2(CS%u, CS%v, CS%h, CS%uh, CS%vh, eta, Time, &
              G, GV, US, param_file, diag, CS%dyn_split_RK2_CSp, restart_CSp, &
              CS%dt, CS%ADp, CS%CDp, MOM_internal_state, CS%VarMix, CS%MEKE, &
              CS%thickness_diffuse_CSp,                                      &
              CS%OBC, CS%update_OBC_CSp, CS%ALE_CSp, CS%set_visc_CSp,        &
              CS%visc, dirs, CS%ntrunc, CS%pbv, calc_dtbt=calc_dtbt, cont_stencil=CS%cont_stencil)
    if (CS%dtbt_reset_period > 0.0) then
      CS%dtbt_reset_interval = real_to_time(CS%dtbt_reset_period)
      ! Set dtbt_reset_time to be the next even multiple of dtbt_reset_interval.
      CS%dtbt_reset_time = Time_init + CS%dtbt_reset_interval * &
                                 ((Time - Time_init) / CS%dtbt_reset_interval)
      if ((CS%dtbt_reset_time > Time) .and. calc_dtbt) then
        ! Back up dtbt_reset_time one interval to force dtbt to be calculated,
        ! because the restart was not aligned with the interval to recalculate
        ! dtbt, and dtbt was not read from a restart file.
        CS%dtbt_reset_time = CS%dtbt_reset_time - CS%dtbt_reset_interval
      endif
    endif
  elseif (CS%use_RK2) then
    call initialize_dyn_unsplit_RK2(CS%u, CS%v, CS%h, Time, G, GV, US,     &
            param_file, diag, CS%dyn_unsplit_RK2_CSp,                      &
            CS%ADp, CS%CDp, MOM_internal_state, CS%OBC,                    &
            CS%update_OBC_CSp, CS%ALE_CSp, CS%set_visc_CSp, CS%visc, dirs, &
            CS%ntrunc, cont_stencil=CS%cont_stencil)
  else
    call initialize_dyn_unsplit(CS%u, CS%v, CS%h, Time, G, GV, US,         &
            param_file, diag, CS%dyn_unsplit_CSp,                          &
            CS%ADp, CS%CDp, MOM_internal_state, CS%OBC,                    &
            CS%update_OBC_CSp, CS%ALE_CSp, CS%set_visc_CSp, CS%visc, dirs, &
            CS%ntrunc, cont_stencil=CS%cont_stencil)
  endif

  call callTree_waypoint("dynamics initialized (initialize_MOM)")

  CS%mixedlayer_restrat = mixedlayer_restrat_init(Time, G, GV, US, param_file, diag, &
                                                  CS%mixedlayer_restrat_CSp, restart_CSp)
  if (CS%mixedlayer_restrat) then
    if (.not.(bulkmixedlayer .or. CS%use_ALE_algorithm)) &
      call MOM_error(FATAL, "MOM: MIXEDLAYER_RESTRAT true requires a boundary layer scheme.")
    ! When DIABATIC_FIRST=False and using CS%visc%ML in mixedlayer_restrat we need to update after a restart
    if (.not. CS%diabatic_first .and. associated(CS%visc%MLD)) &
      call pass_var(CS%visc%MLD, G%domain, halo=1)
  endif

  call MOM_diagnostics_init(MOM_internal_state, CS%ADp, CS%CDp, Time, G, GV, US, &
                            param_file, diag, CS%diagnostics_CSp, CS%tv)
  call diag_copy_diag_to_storage(CS%diag_pre_sync, CS%h, CS%diag)


  if (CS%adiabatic) then
    call adiabatic_driver_init(Time, G, param_file, diag, CS%diabatic_CSp, &
                               CS%tracer_flow_CSp)
  else
    call diabatic_driver_init(Time, G, GV, US, param_file, CS%use_ALE_algorithm, diag, &
                              CS%ADp, CS%CDp, CS%diabatic_CSp, CS%tracer_flow_CSp, &
                              CS%sponge_CSp, CS%ALE_sponge_CSp, CS%oda_incupd_CSp)
  endif

  if (associated(CS%sponge_CSp)) &
    call init_sponge_diags(Time, G, GV, US, diag, CS%sponge_CSp)

  if (associated(CS%ALE_sponge_CSp)) &
    call init_ALE_sponge_diags(Time, G, diag, CS%ALE_sponge_CSp, US)

  if (associated(CS%oda_incupd_CSp)) &
    call init_oda_incupd_diags(Time, G, GV, diag, CS%oda_incupd_CSp, US)


  call tracer_advect_init(Time, G, US, param_file, diag, CS%tracer_adv_CSp)
  call tracer_hor_diff_init(Time, G, GV, US, param_file, diag, CS%tv%eqn_of_state, CS%diabatic_CSp, &
                            CS%tracer_diff_CSp)

  call lock_tracer_registry(CS%tracer_Reg)
  call callTree_waypoint("tracer registry now locked (initialize_MOM)")

  ! now register some diagnostics since the tracer registry is now locked
  call register_surface_diags(Time, G, US, CS%sfc_IDs, CS%diag, CS%tv)
  call register_diags(Time, G, GV, US, CS%IDs, CS%diag)
  call register_transport_diags(Time, G, GV, US, CS%transport_IDs, CS%diag)
  call register_tracer_diagnostics(CS%tracer_Reg, CS%h, Time, diag, G, GV, US, &
                                   CS%use_ALE_algorithm)
  if (CS%use_ALE_algorithm) then
    call ALE_register_diags(Time, G, GV, US, diag, CS%ALE_CSp)
  endif

  ! This subroutine initializes any tracer packages.
  new_sim = is_new_run(restart_CSp)
  call tracer_flow_control_init(.not.new_sim, Time, G, GV, US, CS%h, param_file, &
             CS%diag, CS%OBC, CS%tracer_flow_CSp, CS%sponge_CSp, &
             CS%ALE_sponge_CSp, CS%tv)
  if (present(tracer_flow_CSp)) tracer_flow_CSp => CS%tracer_flow_CSp

  ! If running in offline tracer mode, initialize the necessary control structure and
  ! parameters
  if (present(offline_tracer_mode)) offline_tracer_mode=CS%offline_tracer_mode

  if (CS%offline_tracer_mode) then
    ! Setup some initial parameterizations and also assign some of the subtypes
    call offline_transport_init(param_file, CS%offline_CSp, CS%diabatic_CSp, G, GV, US)
    call insert_offline_main( CS=CS%offline_CSp, ALE_CSp=CS%ALE_CSp, diabatic_CSp=CS%diabatic_CSp, &
                              diag=CS%diag, OBC=CS%OBC, tracer_adv_CSp=CS%tracer_adv_CSp, &
                              tracer_flow_CSp=CS%tracer_flow_CSp, tracer_Reg=CS%tracer_Reg, &
                              tv=CS%tv, x_before_y=(MODULO(first_direction,2)==0), debug=CS%debug )
    call register_diags_offline_transport(Time, CS%diag, CS%offline_CSp, GV, US)
  endif

  !--- set up group pass for u,v,T,S and h. pass_uv_T_S_h also is used in step_MOM
  call cpu_clock_begin(id_clock_pass_init)
  dynamics_stencil = min(3, G%Domain%nihalo, G%Domain%njhalo)
  call create_group_pass(pass_uv_T_S_h, CS%u, CS%v, G%Domain, halo=dynamics_stencil)
  if (use_temperature) then
    call create_group_pass(pass_uv_T_S_h, CS%tv%T, G%Domain, halo=dynamics_stencil)
    call create_group_pass(pass_uv_T_S_h, CS%tv%S, G%Domain, halo=dynamics_stencil)
  endif
  call create_group_pass(pass_uv_T_S_h, CS%h, G%Domain, halo=dynamics_stencil)

  call do_group_pass(pass_uv_T_S_h, G%Domain)

  if (associated(CS%visc%Kv_shear)) &
    call pass_var(CS%visc%Kv_shear, G%Domain, To_All+Omit_Corners, halo=1)

  if (associated(CS%visc%Kv_slow)) &
    call pass_var(CS%visc%Kv_slow, G%Domain, To_All+Omit_Corners, halo=1)

  call cpu_clock_end(id_clock_pass_init)

  call register_obsolete_diagnostics(param_file, CS%diag)

  if (use_frazil) then
    if (query_initialized(CS%tv%frazil, "frazil", restart_CSp)) then
      ! Test whether the dimensional rescaling has changed for heat content.
      if ((US%kg_m3_to_R_restart*US%m_to_Z_restart*US%J_kg_to_Q_restart /= 0.0) .and. &
          ((US%J_kg_to_Q*US%kg_m3_to_R*US%m_to_Z) /= &
           (US%J_kg_to_Q_restart*US%kg_m3_to_R_restart*US%m_to_Z_restart)) ) then
        QRZ_rescale = (US%J_kg_to_Q*US%kg_m3_to_R*US%m_to_Z) / &
                      (US%J_kg_to_Q_restart*US%kg_m3_to_R_restart*US%m_to_Z_restart)
        do j=js,je ; do i=is,ie
          CS%tv%frazil(i,j) = QRZ_rescale * CS%tv%frazil(i,j)
        enddo ; enddo
      endif
    else
      CS%tv%frazil(:,:) = 0.0
    endif
  endif

  if (CS%interp_p_surf) then
    CS%p_surf_prev_set = query_initialized(CS%p_surf_prev,"p_surf_prev",restart_CSp)

    if (CS%p_surf_prev_set) then
      ! Test whether the dimensional rescaling has changed for pressure.
      if ((US%kg_m3_to_R_restart*US%s_to_T_restart*US%m_to_L_restart /= 0.0) .and. &
          ((US%kg_m3_to_R*(US%m_to_L*US%s_to_T_restart)**2) /= &
           (US%kg_m3_to_R_restart*(US%m_to_L_restart*US%s_to_T)**2)) ) then
        RL2_T2_rescale = (US%kg_m3_to_R*(US%m_to_L*US%s_to_T_restart)**2) / &
                         (US%kg_m3_to_R_restart*(US%m_to_L_restart*US%s_to_T)**2)
        do j=js,je ; do i=is,ie
          CS%p_surf_prev(i,j) = RL2_T2_rescale * CS%p_surf_prev(i,j)
        enddo ; enddo
      endif

      call pass_var(CS%p_surf_prev, G%domain)
    endif
  endif

  if (use_ice_shelf .and. associated(CS%Hml)) then
    if (query_initialized(CS%Hml, "hML", restart_CSp)) then
      ! Test whether the dimensional rescaling has changed for depths.
      if ((US%m_to_Z_restart /= 0.0) .and. (US%m_to_Z /= US%m_to_Z_restart) ) then
        Z_rescale = US%m_to_Z / US%m_to_Z_restart
        do j=js,je ; do i=is,ie
          CS%Hml(i,j) = Z_rescale * CS%Hml(i,j)
        enddo ; enddo
      endif
    endif
  endif

  if (query_initialized(CS%ave_ssh_ibc,"ave_ssh",restart_CSp)) then
    if ((US%m_to_Z_restart /= 0.0) .and. (US%m_to_Z /= US%m_to_Z_restart) ) then
      Z_rescale = US%m_to_Z / US%m_to_Z_restart
      do j=js,je ; do i=is,ie
        CS%ave_ssh_ibc(i,j) = Z_rescale * CS%ave_ssh_ibc(i,j)
      enddo ; enddo
    endif
  else
    if (CS%split) then
      call find_eta(CS%h, CS%tv, G, GV, US, CS%ave_ssh_ibc, eta, dZref=G%Z_ref)
    else
      call find_eta(CS%h, CS%tv, G, GV, US, CS%ave_ssh_ibc, dZref=G%Z_ref)
    endif
  endif
  if (CS%split) deallocate(eta)

  CS%nstep_tot = 0
  if (present(count_calls)) CS%count_calls = count_calls
  call MOM_sum_output_init(G_in, GV, US, param_file, dirs%output_directory, &
                           CS%ntrunc, Time_init, CS%sum_output_CSp)

  ! Flag whether to save initial conditions in finish_MOM_initialization() or not.
  CS%write_IC = save_IC .and. &
                .not.((dirs%input_filename(1:1) == 'r') .and. &
                      (LEN_TRIM(dirs%input_filename) == 1))

  if (CS%ensemble_ocean) then
    call init_oda(Time, G, GV, CS%diag, CS%odaCS)
  endif

  ! initialize stochastic physics
  call stochastics_init(CS%dt_therm, CS%G, CS%GV, CS%stoch_CS, param_file, diag, Time)

  !### This could perhaps go here instead of in finish_MOM_initialization?
  ! call fix_restart_scaling(GV)
  ! call fix_restart_unit_scaling(US)

  call callTree_leave("initialize_MOM()")
  call cpu_clock_end(id_clock_init)

end subroutine initialize_MOM

!> Finishes initializing MOM and writes out the initial conditions.
subroutine finish_MOM_initialization(Time, dirs, CS, restart_CSp)
  type(time_type),          intent(in)    :: Time        !< model time, used in this routine
  type(directories),        intent(in)    :: dirs        !< structure with directory paths
  type(MOM_control_struct), intent(inout) :: CS          !< MOM control structure
  type(MOM_restart_CS),     pointer       :: restart_CSp !< pointer to the restart control
                                                         !! structure that will be used for MOM.
  ! Local variables
  type(ocean_grid_type),   pointer :: G => NULL()  ! pointer to a structure containing
                                                   ! metrics and related information
  type(verticalGrid_type), pointer :: GV => NULL() ! Pointer to the vertical grid structure
  type(unit_scale_type),   pointer :: US => NULL() ! Pointer to a structure containing
                                                   ! various unit conversion factors
  type(MOM_restart_CS),    pointer :: restart_CSp_tmp => NULL()
  real, allocatable :: z_interface(:,:,:) ! Interface heights [m]
  type(vardesc) :: vd

  call cpu_clock_begin(id_clock_init)
  call callTree_enter("finish_MOM_initialization()")

  ! Pointers for convenience
  G => CS%G ; GV => CS%GV ; US => CS%US

  !### Move to initialize_MOM?
  call fix_restart_scaling(GV)
  call fix_restart_unit_scaling(US)


  if (CS%use_particles) then
    call particles_init(CS%particles, G, CS%Time, CS%dt_therm, CS%u, CS%v)
  endif

  ! Write initial conditions
  if (CS%write_IC) then
    allocate(restart_CSp_tmp)
    restart_CSp_tmp = restart_CSp
    call restart_registry_lock(restart_CSp_tmp, unlocked=.true.)
    allocate(z_interface(SZI_(G),SZJ_(G),SZK_(GV)+1))
    call find_eta(CS%h, CS%tv, G, GV, US, z_interface, eta_to_m=1.0, dZref=G%Z_ref)
    call register_restart_field(z_interface, "eta", .true., restart_CSp_tmp, &
                                "Interface heights", "meter", z_grid='i')
    ! NOTE: write_ic=.true. routes routine to fms2 IO write_initial_conditions interface
    call save_restart(dirs%output_directory, Time, CS%G_in, &
                      restart_CSp_tmp, filename=CS%IC_file, GV=GV, write_ic=.true.)
    deallocate(z_interface)
    deallocate(restart_CSp_tmp)
  endif

  call write_energy(CS%u, CS%v, CS%h, CS%tv, Time, 0, G, GV, US, &
                    CS%sum_output_CSp, CS%tracer_flow_CSp)

  call callTree_leave("finish_MOM_initialization()")
  call cpu_clock_end(id_clock_init)

end subroutine finish_MOM_initialization

!> Register certain diagnostics
subroutine register_diags(Time, G, GV, US, IDs, diag)
  type(time_type),         intent(in)    :: Time  !< current model time
  type(ocean_grid_type),   intent(in)    :: G     !< ocean grid structure
  type(verticalGrid_type), intent(in)    :: GV    !< ocean vertical grid structure
  type(unit_scale_type),   intent(inout) :: US    !< A dimensional unit scaling type
  type(MOM_diag_IDs),      intent(inout) :: IDs   !< A structure with the diagnostic IDs.
  type(diag_ctrl),         intent(inout) :: diag  !< regulates diagnostic output

  character(len=48) :: thickness_units

  thickness_units = get_thickness_units(GV)

  ! Diagnostics of the rapidly varying dynamic state
  IDs%id_u = register_diag_field('ocean_model', 'u_dyn', diag%axesCuL, Time, &
      'Zonal velocity after the dynamics update', 'm s-1', conversion=US%L_T_to_m_s)
  IDs%id_v = register_diag_field('ocean_model', 'v_dyn', diag%axesCvL, Time, &
      'Meridional velocity after the dynamics update', 'm s-1', conversion=US%L_T_to_m_s)
  IDs%id_h = register_diag_field('ocean_model', 'h_dyn', diag%axesTL, Time, &
      'Layer Thickness after the dynamics update', thickness_units, conversion=GV%H_to_MKS, &
      v_extensive=.true.)
  IDs%id_ssh_inst = register_diag_field('ocean_model', 'SSH_inst', diag%axesT1, &
      Time, 'Instantaneous Sea Surface Height', 'm', conversion=US%Z_to_m)
end subroutine register_diags

!> Set up CPU clock IDs for timing various subroutines.
subroutine MOM_timing_init(CS)
  type(MOM_control_struct), intent(in) :: CS  !< control structure set up by initialize_MOM.

  id_clock_ocean    = cpu_clock_id('Ocean', grain=CLOCK_COMPONENT)
  id_clock_dynamics = cpu_clock_id('Ocean dynamics', grain=CLOCK_SUBCOMPONENT)
  id_clock_thermo   = cpu_clock_id('Ocean thermodynamics and tracers', grain=CLOCK_SUBCOMPONENT)
  id_clock_other    = cpu_clock_id('Ocean Other', grain=CLOCK_SUBCOMPONENT)
  id_clock_tracer   = cpu_clock_id('(Ocean tracer advection)', grain=CLOCK_MODULE_DRIVER)
  if (.not.CS%adiabatic) then
    id_clock_diabatic = cpu_clock_id('(Ocean diabatic driver)', grain=CLOCK_MODULE_DRIVER)
  else
    id_clock_adiabatic = cpu_clock_id('(Ocean adiabatic driver)', grain=CLOCK_MODULE_DRIVER)
  endif

  id_clock_continuity = cpu_clock_id('(Ocean continuity equation *)', grain=CLOCK_MODULE)
  id_clock_BBL_visc   = cpu_clock_id('(Ocean set BBL viscosity)', grain=CLOCK_MODULE)
  id_clock_pass       = cpu_clock_id('(Ocean message passing *)', grain=CLOCK_MODULE)
  id_clock_MOM_init   = cpu_clock_id('(Ocean MOM_initialize_state)', grain=CLOCK_MODULE)
  id_clock_pass_init  = cpu_clock_id('(Ocean init message passing *)', grain=CLOCK_ROUTINE)
  if (CS%thickness_diffuse) &
    id_clock_thick_diff = cpu_clock_id('(Ocean thickness diffusion *)', grain=CLOCK_MODULE)
 !if (CS%mixedlayer_restrat) &
    id_clock_ml_restrat = cpu_clock_id('(Ocean mixed layer restrat)', grain=CLOCK_MODULE)
  id_clock_diagnostics  = cpu_clock_id('(Ocean collective diagnostics)', grain=CLOCK_MODULE)
  id_clock_Z_diag       = cpu_clock_id('(Ocean Z-space diagnostics)', grain=CLOCK_MODULE)
  id_clock_ALE          = cpu_clock_id('(Ocean ALE)', grain=CLOCK_MODULE)
  if (CS%offline_tracer_mode) then
    id_clock_offline_tracer = cpu_clock_id('Ocean offline tracers', grain=CLOCK_SUBCOMPONENT)
  endif

end subroutine MOM_timing_init

!> Set the fields that are needed for bitwise identical restarting
!! the time stepping scheme.  In addition to those specified here
!! directly, there may be fields related to the forcing or to the
!! barotropic solver that are needed; these are specified in sub-
!! routines that are called from this one.
!!
!! This routine should be altered if there are any changes to the
!! time stepping scheme.  The CHECK_RESTART facility may be used to
!! confirm that all needed restart fields have been included.
subroutine set_restart_fields(GV, US, param_file, CS, restart_CSp)
  type(verticalGrid_type),  intent(inout) :: GV         !< ocean vertical grid structure
  type(unit_scale_type),    intent(inout) :: US         !< A dimensional unit scaling type
  type(param_file_type),    intent(in) :: param_file    !< opened file for parsing to get parameters
  type(MOM_control_struct), intent(in) :: CS            !< control structure set up by initialize_MOM
  type(MOM_restart_CS),     pointer    :: restart_CSp   !< pointer to the restart control
                                                        !! structure that will be used for MOM.
  ! Local variables
  logical :: use_ice_shelf ! Needed to determine whether to add CS%Hml to restarts
  character(len=48) :: thickness_units, flux_units
  type(vardesc) :: u_desc, v_desc

  thickness_units = get_thickness_units(GV)
  flux_units = get_flux_units(GV)

  u_desc = var_desc("u", "m s-1", "Zonal velocity", hor_grid='Cu')
  v_desc = var_desc("v", "m s-1", "Meridional velocity", hor_grid='Cv')

  if (associated(CS%tv%T)) &
    call register_restart_field(CS%tv%T, "Temp", .true., restart_CSp, &
                                "Potential Temperature", "degC")
  if (associated(CS%tv%S)) &
    call register_restart_field(CS%tv%S, "Salt", .true., restart_CSp, &
                                "Salinity", "PPT")

  call register_restart_field(CS%h, "h", .true., restart_CSp, &
                              "Layer Thickness", thickness_units)

  call register_restart_pair(CS%u, CS%v, u_desc, v_desc, .true., restart_CSp)

  if (associated(CS%tv%frazil)) &
    call register_restart_field(CS%tv%frazil, "frazil", .false., restart_CSp, &
                                "Frazil heat flux into ocean", "J m-2")

  if (CS%interp_p_surf) then
    call register_restart_field(CS%p_surf_prev, "p_surf_prev", .false., restart_CSp, &
                                "Previous ocean surface pressure", "Pa")
  endif

  call register_restart_field(CS%ave_ssh_ibc, "ave_ssh", .false., restart_CSp, &
                              "Time average sea surface height", "meter")

  ! hML is needed when using the ice shelf module
  call get_param(param_file, '', "ICE_SHELF", use_ice_shelf, default=.false., &
                 do_not_log=.true.)
  if (use_ice_shelf .and. associated(CS%Hml)) then
    call register_restart_field(CS%Hml, "hML", .false., restart_CSp, &
                                "Mixed layer thickness", "meter")
  endif

  ! Register scalar unit conversion factors.
  call register_restart_field(US%m_to_Z_restart, "m_to_Z", .false., restart_CSp, &
                              "Height unit conversion factor", "Z meter-1")
  call register_restart_field(GV%m_to_H_restart, "m_to_H", .false., restart_CSp, &
                              "Thickness unit conversion factor", "H meter-1")
  call register_restart_field(US%m_to_L_restart, "m_to_L", .false., restart_CSp, &
                              "Length unit conversion factor", "L meter-1")
  call register_restart_field(US%s_to_T_restart, "s_to_T", .false., restart_CSp, &
                              "Time unit conversion factor", "T second-1")
  call register_restart_field(US%kg_m3_to_R_restart, "kg_m3_to_R", .false., restart_CSp, &
                              "Density unit conversion factor", "R m3 kg-1")
  call register_restart_field(US%J_kg_to_Q_restart, "J_kg_to_Q", .false., restart_CSp, &
                              "Heat content unit conversion factor.", units="Q kg J-1")
  call register_restart_field(CS%first_dir_restart, "First_direction", .false., restart_CSp, &
                              "Indicator of the first direction in split calculations.", "nondim")

end subroutine set_restart_fields

!> Apply a correction to the sea surface height to compensate
!! for the atmospheric pressure (the inverse barometer).
subroutine adjust_ssh_for_p_atm(tv, G, GV, US, ssh, p_atm, use_EOS)
  type(thermo_var_ptrs),             intent(in)    :: tv  !< A structure pointing to various thermodynamic variables
  type(ocean_grid_type),             intent(in)    :: G   !< ocean grid structure
  type(verticalGrid_type),           intent(in)    :: GV  !< ocean vertical grid structure
  type(unit_scale_type),             intent(in)    :: US  !< A dimensional unit scaling type
  real, dimension(SZI_(G),SZJ_(G)),  intent(inout) :: ssh !< time mean surface height [Z ~> m]
  real, dimension(:,:),              pointer       :: p_atm !< Ocean surface pressure [R L2 T-2 ~> Pa]
  logical,                           intent(in)    :: use_EOS !< If true, calculate the density for
                                                       !! the SSH correction using the equation of state.

  real :: Rho_conv(SZI_(G))  ! The density used to convert surface pressure to
                      ! a corrected effective SSH [R ~> kg m-3].
  real :: IgR0        ! The SSH conversion factor from R L2 T-2 to Z [Z T2 R-1 L-2 ~> m Pa-1].
  logical :: calc_rho
  integer, dimension(2) :: EOSdom ! The i-computational domain for the equation of state
  integer :: i, j, is, ie, js, je

  is = G%isc ; ie = G%iec ; js = G%jsc ; je = G%jec
  EOSdom(:) = EOS_domain(G%HI)
  if (associated(p_atm)) then
    calc_rho = use_EOS .and. associated(tv%eqn_of_state)
    ! Correct the output sea surface height for the contribution from the ice pressure.
    do j=js,je
      if (calc_rho) then
        call calculate_density(tv%T(:,j,1), tv%S(:,j,1), 0.5*p_atm(:,j), Rho_conv, &
                               tv%eqn_of_state, EOSdom)
        do i=is,ie
          IgR0 = 1.0 / (Rho_conv(i) * GV%g_Earth)
          ssh(i,j) = ssh(i,j) + p_atm(i,j) * IgR0
        enddo
      else
        IgR0 = 1.0 / (GV%Rho0 * GV%g_Earth)
        do i=is,ie
          ssh(i,j) = ssh(i,j) + p_atm(i,j) * IgR0
        enddo
      endif
    enddo
  endif

end subroutine adjust_ssh_for_p_atm

!> Set the surface (return) properties of the ocean model by
!! setting the appropriate fields in sfc_state.  Unused fields
!! are set to NULL or are unallocated.
subroutine extract_surface_state(CS, sfc_state_in)
  type(MOM_control_struct), intent(inout), target :: CS   !< Master MOM control structure
  type(surface), target, intent(inout) :: sfc_state_in !< transparent ocean surface state
                                             !! structure shared with the calling routine
                                             !! data in this structure is intent out.

  ! Local variables
  real :: hu, hv  ! Thicknesses interpolated to velocity points [H ~> m or kg m-2]
  type(ocean_grid_type),   pointer :: G => NULL() !< pointer to a structure containing
                                                  !! metrics and related information
  type(ocean_grid_type),   pointer :: G_in => NULL() !< Input grid metric
  type(verticalGrid_type), pointer :: GV => NULL() !< structure containing vertical grid info
  type(unit_scale_type),   pointer :: US => NULL() !< structure containing various unit conversion factors
  type(surface),           pointer :: sfc_state => NULL()  ! surface state on the model grid
  real, dimension(:,:,:),  pointer :: h => NULL()    !< h : layer thickness [H ~> m or kg m-2]
  real :: depth(SZI_(CS%G))  !< Distance from the surface in depth units [Z ~> m] or [H ~> m or kg m-2]
  real :: depth_ml           !< Depth over which to average to determine mixed
                             !! layer properties [Z ~> m] or [H ~> m or kg m-2]
  real :: dh                 !< Thickness of a layer within the mixed layer [Z ~> m] or [H ~> m or kg m-2]
  real :: mass               !< Mass per unit area of a layer [R Z ~> kg m-2]
  real :: T_freeze           !< freezing temperature [degC]
  real :: I_depth            !< The inverse of depth [Z-1 ~> m-1] or [H-1 ~> m-1 or m2 kg-1]
  real :: missing_depth      !< The portion of depth_ml that can not be found in a column [H ~> m or kg m-2]
  real :: H_rescale          !< A conversion factor from thickness units to the units used in the
                             !! calculation of properties of the uppermost ocean [nondim] or [Z H-1 ~> 1 or m3 kg-1]
                             !  After the ANSWERS_2018 flag has been obsoleted, H_rescale will be 1.
  real :: delT(SZI_(CS%G))   !< Depth integral of T-T_freeze [Z degC ~> m degC]
  logical :: use_temperature !< If true, temperature and salinity are used as state variables.
  integer :: i, j, k, is, ie, js, je, nz, numberOfErrors, ig, jg
  integer :: isd, ied, jsd, jed
  integer :: iscB, iecB, jscB, jecB, isdB, iedB, jsdB, jedB
  logical :: localError
  logical :: use_iceshelves
  character(240) :: msg
  integer :: turns    ! Number of quarter turns

  call callTree_enter("extract_surface_state(), MOM.F90")
  G => CS%G ; G_in => CS%G_in ; GV => CS%GV ; US => CS%US
  is  = G%isc ; ie  = G%iec ; js  = G%jsc ; je  = G%jec ; nz = GV%ke
  isd = G%isd ; ied = G%ied ; jsd = G%jsd ; jed = G%jed
  iscB = G%iscB ; iecB = G%iecB; jscB = G%jscB ; jecB = G%jecB
  isdB = G%isdB ; iedB = G%iedB; jsdB = G%jsdB ; jedB = G%jedB
  h => CS%h

  use_temperature = associated(CS%tv%T)

  use_iceshelves=.false.
  if (associated(CS%frac_shelf_h)) use_iceshelves = .true.

  turns = 0
  if (CS%rotate_index) &
    turns = G%HI%turns

  if (.not.sfc_state_in%arrays_allocated)  then
    !  Consider using a run-time flag to determine whether to do the vertical
    ! integrals, since the 3-d sums are not negligible in cost.
    call allocate_surface_state(sfc_state_in, G_in, use_temperature, &
          do_integrals=.true., omit_frazil=.not.associated(CS%tv%frazil),&
          use_iceshelves=use_iceshelves)
  endif

  if (CS%rotate_index) then
    allocate(sfc_state)
    call allocate_surface_state(sfc_state, G, use_temperature, &
         do_integrals=.true., omit_frazil=.not.associated(CS%tv%frazil),&
         use_iceshelves=use_iceshelves)
  else
    sfc_state => sfc_state_in
  endif

  sfc_state%T_is_conT = CS%tv%T_is_conT
  sfc_state%S_is_absS = CS%tv%S_is_absS

  do j=js,je ; do i=is,ie
    sfc_state%sea_lev(i,j) = CS%ave_ssh_ibc(i,j)
  enddo ; enddo

  if (allocated(sfc_state%frazil) .and. associated(CS%tv%frazil)) then ; do j=js,je ; do i=is,ie
    sfc_state%frazil(i,j) = CS%tv%frazil(i,j)
  enddo ; enddo ; endif

  ! copy Hml into sfc_state, so that caps can access it
  if (associated(CS%Hml)) then
    do j=js,je ; do i=is,ie
      sfc_state%Hml(i,j) = CS%Hml(i,j)
    enddo ; enddo
  endif

  if (CS%Hmix < 0.0) then  ! A bulk mixed layer is in use, so layer 1 has the properties
    if (use_temperature) then ; do j=js,je ; do i=is,ie
      sfc_state%SST(i,j) = CS%tv%T(i,j,1)
      sfc_state%SSS(i,j) = CS%tv%S(i,j,1)
    enddo ; enddo ; endif
    do j=js,je ; do I=is-1,ie
      sfc_state%u(I,j) = CS%u(I,j,1)
    enddo ; enddo
    do J=js-1,je ; do i=is,ie
      sfc_state%v(i,J) = CS%v(i,J,1)
    enddo ; enddo

  else  ! (CS%Hmix >= 0.0)
    H_rescale = 1.0 ; if (CS%answers_2018) H_rescale = GV%H_to_Z
    depth_ml = CS%Hmix
    if (.not.CS%answers_2018) depth_ml = CS%Hmix*GV%Z_to_H
    ! Determine the mean tracer properties of the uppermost depth_ml fluid.

    !$OMP parallel do default(shared) private(depth,dh)
    do j=js,je
      do i=is,ie
        depth(i) = 0.0
        if (use_temperature) then
          sfc_state%SST(i,j) = 0.0 ; sfc_state%SSS(i,j) = 0.0
        else
          sfc_state%sfc_density(i,j) = 0.0
        endif
      enddo

      do k=1,nz ; do i=is,ie
        if (depth(i) + h(i,j,k)*H_rescale < depth_ml) then
          dh = h(i,j,k)*H_rescale
        elseif (depth(i) < depth_ml) then
          dh = depth_ml - depth(i)
        else
          dh = 0.0
        endif
        if (use_temperature) then
          sfc_state%SST(i,j) = sfc_state%SST(i,j) + dh * CS%tv%T(i,j,k)
          sfc_state%SSS(i,j) = sfc_state%SSS(i,j) + dh * CS%tv%S(i,j,k)
        else
          sfc_state%sfc_density(i,j) = sfc_state%sfc_density(i,j) + dh * GV%Rlay(k)
        endif
        depth(i) = depth(i) + dh
      enddo ; enddo
  ! Calculate the average properties of the mixed layer depth.
      do i=is,ie
        if (CS%answers_2018) then
          if (depth(i) < GV%H_subroundoff*H_rescale) &
              depth(i) = GV%H_subroundoff*H_rescale
          if (use_temperature) then
            sfc_state%SST(i,j) = sfc_state%SST(i,j) / depth(i)
            sfc_state%SSS(i,j) = sfc_state%SSS(i,j) / depth(i)
          else
            sfc_state%sfc_density(i,j) = sfc_state%sfc_density(i,j) / depth(i)
          endif
        else
          if (depth(i) < GV%H_subroundoff*H_rescale) then
            I_depth = 1.0 / (GV%H_subroundoff*H_rescale)
            missing_depth = GV%H_subroundoff*H_rescale - depth(i)
            if (use_temperature) then
              sfc_state%SST(i,j) = (sfc_state%SST(i,j) + missing_depth*CS%tv%T(i,j,1)) * I_depth
              sfc_state%SSS(i,j) = (sfc_state%SSS(i,j) + missing_depth*CS%tv%S(i,j,1)) * I_depth
            else
              sfc_state%sfc_density(i,j) = (sfc_state%sfc_density(i,j) + &
                                            missing_depth*GV%Rlay(1)) * I_depth
            endif
          else
            I_depth = 1.0 / depth(i)
            if (use_temperature) then
              sfc_state%SST(i,j) = sfc_state%SST(i,j) * I_depth
              sfc_state%SSS(i,j) = sfc_state%SSS(i,j) * I_depth
            else
              sfc_state%sfc_density(i,j) = sfc_state%sfc_density(i,j) * I_depth
            endif
          endif
        endif
      enddo
    enddo ! end of j loop

!   Determine the mean velocities in the uppermost depth_ml fluid.
    ! NOTE: Velocity loops start on `[ij]s-1` in order to update halo values
    !       required by the speed diagnostic on the non-symmetric grid.
    !       This assumes that u and v halos have already been updated.
    if (CS%Hmix_UV>0.) then
      depth_ml = CS%Hmix_UV
      if (.not.CS%answers_2018) depth_ml = CS%Hmix_UV*GV%Z_to_H
      !$OMP parallel do default(shared) private(depth,dh,hv)
      do J=js-1,ie
        do i=is,ie
          depth(i) = 0.0
          sfc_state%v(i,J) = 0.0
        enddo
        do k=1,nz ; do i=is,ie
          hv = 0.5 * (h(i,j,k) + h(i,j+1,k)) * H_rescale
          if (depth(i) + hv < depth_ml) then
            dh = hv
          elseif (depth(i) < depth_ml) then
            dh = depth_ml - depth(i)
          else
            dh = 0.0
          endif
          sfc_state%v(i,J) = sfc_state%v(i,J) + dh * CS%v(i,J,k)
          depth(i) = depth(i) + dh
        enddo ; enddo
        ! Calculate the average properties of the mixed layer depth.
        do i=is,ie
          sfc_state%v(i,J) = sfc_state%v(i,J) / max(depth(i), GV%H_subroundoff*H_rescale)
        enddo
      enddo ! end of j loop

      !$OMP parallel do default(shared) private(depth,dh,hu)
      do j=js,je
        do I=is-1,ie
          depth(I) = 0.0
          sfc_state%u(I,j) = 0.0
        enddo
        do k=1,nz ; do I=is-1,ie
          hu = 0.5 * (h(i,j,k) + h(i+1,j,k)) * H_rescale
          if (depth(i) + hu < depth_ml) then
            dh = hu
          elseif (depth(I) < depth_ml) then
            dh = depth_ml - depth(I)
          else
            dh = 0.0
          endif
          sfc_state%u(I,j) = sfc_state%u(I,j) + dh * CS%u(I,j,k)
          depth(I) = depth(I) + dh
        enddo ; enddo
        ! Calculate the average properties of the mixed layer depth.
        do I=is-1,ie
          sfc_state%u(I,j) = sfc_state%u(I,j) / max(depth(I), GV%H_subroundoff*H_rescale)
        enddo
      enddo ! end of j loop
    else ! Hmix_UV<=0.
      do j=js,je ; do I=is-1,ie
        sfc_state%u(I,j) = CS%u(I,j,1)
      enddo ; enddo
      do J=js-1,je ; do i=is,ie
        sfc_state%v(i,J) = CS%v(i,J,1)
      enddo ; enddo
    endif
  endif  ! (CS%Hmix >= 0.0)


  if (allocated(sfc_state%melt_potential)) then
    !$OMP parallel do default(shared) private(depth_ml, dh, T_freeze, depth, delT)
    do j=js,je
      do i=is,ie
        depth(i) = 0.0
        delT(i) = 0.0
      enddo

      do k=1,nz ; do i=is,ie
        depth_ml = min(CS%HFrz, CS%visc%MLD(i,j))
        if (depth(i) + h(i,j,k)*GV%H_to_Z < depth_ml) then
          dh = h(i,j,k)*GV%H_to_Z
        elseif (depth(i) < depth_ml) then
          dh = depth_ml - depth(i)
        else
          dh = 0.0
        endif

        ! p=0 OK, HFrz ~ 10 to 20m
        call calculate_TFreeze(CS%tv%S(i,j,k), 0.0, T_freeze, CS%tv%eqn_of_state)
        depth(i) = depth(i) + dh
        delT(i) =  delT(i) + dh * (CS%tv%T(i,j,k) - T_freeze)
      enddo ; enddo

      do i=is,ie
        ! set melt_potential to zero to avoid passing previous values
        sfc_state%melt_potential(i,j) = 0.0

        if (G%mask2dT(i,j)>0.) then
          ! instantaneous melt_potential [Q R Z ~> J m-2]
          sfc_state%melt_potential(i,j) = CS%tv%C_p * GV%Rho0 * delT(i)
        endif
      enddo
    enddo ! end of j loop
  endif   ! melt_potential

  if (allocated(sfc_state%salt_deficit) .and. associated(CS%tv%salt_deficit)) then
    !$OMP parallel do default(shared)
    do j=js,je ; do i=is,ie
      ! Convert from gSalt to kgSalt
      sfc_state%salt_deficit(i,j) = 0.001 * CS%tv%salt_deficit(i,j)
    enddo ; enddo
  endif
  if (allocated(sfc_state%TempxPmE) .and. associated(CS%tv%TempxPmE)) then
    !$OMP parallel do default(shared)
    do j=js,je ; do i=is,ie
      sfc_state%TempxPmE(i,j) = CS%tv%TempxPmE(i,j)
    enddo ; enddo
  endif
  if (allocated(sfc_state%internal_heat) .and. associated(CS%tv%internal_heat)) then
    !$OMP parallel do default(shared)
    do j=js,je ; do i=is,ie
      sfc_state%internal_heat(i,j) = CS%tv%internal_heat(i,j)
    enddo ; enddo
  endif
  if (allocated(sfc_state%taux_shelf) .and. associated(CS%visc%taux_shelf)) then
    !$OMP parallel do default(shared)
    do j=js,je ; do I=is-1,ie
      sfc_state%taux_shelf(I,j) = CS%visc%taux_shelf(I,j)
    enddo ; enddo
  endif
  if (allocated(sfc_state%tauy_shelf) .and. associated(CS%visc%tauy_shelf)) then
    !$OMP parallel do default(shared)
    do J=js-1,je ; do i=is,ie
      sfc_state%tauy_shelf(i,J) = CS%visc%tauy_shelf(i,J)
    enddo ; enddo
  endif

  if (allocated(sfc_state%ocean_mass) .and. allocated(sfc_state%ocean_heat) .and. &
      allocated(sfc_state%ocean_salt)) then
    !$OMP parallel do default(shared)
    do j=js,je ; do i=is,ie
      sfc_state%ocean_mass(i,j) = 0.0
      sfc_state%ocean_heat(i,j) = 0.0 ; sfc_state%ocean_salt(i,j) = 0.0
    enddo ; enddo
    !$OMP parallel do default(shared) private(mass)
    do j=js,je ; do k=1,nz ; do i=is,ie
      mass = GV%H_to_RZ*h(i,j,k)
      sfc_state%ocean_mass(i,j) = sfc_state%ocean_mass(i,j) + mass
      sfc_state%ocean_heat(i,j) = sfc_state%ocean_heat(i,j) + mass * CS%tv%T(i,j,k)
      sfc_state%ocean_salt(i,j) = sfc_state%ocean_salt(i,j) + mass * (1.0e-3*CS%tv%S(i,j,k))
    enddo ; enddo ; enddo
  else
    if (allocated(sfc_state%ocean_mass)) then
      !$OMP parallel do default(shared)
      do j=js,je ; do i=is,ie ; sfc_state%ocean_mass(i,j) = 0.0 ; enddo ; enddo
      !$OMP parallel do default(shared)
      do j=js,je ; do k=1,nz ; do i=is,ie
        sfc_state%ocean_mass(i,j) = sfc_state%ocean_mass(i,j) + GV%H_to_RZ*h(i,j,k)
      enddo ; enddo ; enddo
    endif
    if (allocated(sfc_state%ocean_heat)) then
      !$OMP parallel do default(shared)
      do j=js,je ; do i=is,ie ; sfc_state%ocean_heat(i,j) = 0.0 ; enddo ; enddo
      !$OMP parallel do default(shared) private(mass)
      do j=js,je ; do k=1,nz ; do i=is,ie
        mass = GV%H_to_RZ*h(i,j,k)
        sfc_state%ocean_heat(i,j) = sfc_state%ocean_heat(i,j) + mass*CS%tv%T(i,j,k)
      enddo ; enddo ; enddo
    endif
    if (allocated(sfc_state%ocean_salt)) then
      !$OMP parallel do default(shared)
      do j=js,je ; do i=is,ie ; sfc_state%ocean_salt(i,j) = 0.0 ; enddo ; enddo
      !$OMP parallel do default(shared) private(mass)
      do j=js,je ; do k=1,nz ; do i=is,ie
        mass = GV%H_to_RZ*h(i,j,k)
        sfc_state%ocean_salt(i,j) = sfc_state%ocean_salt(i,j) + mass * (1.0e-3*CS%tv%S(i,j,k))
      enddo ; enddo ; enddo
    endif
  endif

  if (associated(CS%tracer_flow_CSp)) then
    call call_tracer_surface_state(sfc_state, h, G, GV, CS%tracer_flow_CSp)
  endif

  if (CS%check_bad_sfc_vals) then
    numberOfErrors=0 ! count number of errors
    do j=js,je ; do i=is,ie
      if (G%mask2dT(i,j)>0.) then
        localError = sfc_state%sea_lev(i,j) <= -G%bathyT(i,j) - G%Z_ref &
                .or. sfc_state%sea_lev(i,j) >=  CS%bad_val_ssh_max  &
                .or. sfc_state%sea_lev(i,j) <= -CS%bad_val_ssh_max  &
                .or. sfc_state%sea_lev(i,j) + G%bathyT(i,j) + G%Z_ref < CS%bad_val_col_thick
        if (use_temperature) localError = localError &
                .or. sfc_state%SSS(i,j)<0.                        &
                .or. sfc_state%SSS(i,j)>=CS%bad_val_sss_max       &
                .or. sfc_state%SST(i,j)< CS%bad_val_sst_min       &
                .or. sfc_state%SST(i,j)>=CS%bad_val_sst_max
        if (localError) then
          numberOfErrors=numberOfErrors+1
          if (numberOfErrors<9) then ! Only report details for the first few errors
            ig = i + G%HI%idg_offset ! Global i-index
            jg = j + G%HI%jdg_offset ! Global j-index
            if (use_temperature) then
              write(msg(1:240),'(2(a,i4,x),4(a,f8.3,x),8(a,es11.4,x))') &
                'Extreme surface sfc_state detected: i=',ig,'j=',jg, &
                'lon=',G%geoLonT(i,j), 'lat=',G%geoLatT(i,j), &
                'x=',G%gridLonT(ig), 'y=',G%gridLatT(jg), &
                'D=',US%Z_to_m*(G%bathyT(i,j)+G%Z_ref), 'SSH=',US%Z_to_m*sfc_state%sea_lev(i,j), &
                'SST=',sfc_state%SST(i,j), 'SSS=',sfc_state%SSS(i,j), &
                'U-=',US%L_T_to_m_s*sfc_state%u(I-1,j), 'U+=',US%L_T_to_m_s*sfc_state%u(I,j), &
                'V-=',US%L_T_to_m_s*sfc_state%v(i,J-1), 'V+=',US%L_T_to_m_s*sfc_state%v(i,J)
            else
              write(msg(1:240),'(2(a,i4,x),4(a,f8.3,x),6(a,es11.4))') &
                'Extreme surface sfc_state detected: i=',ig,'j=',jg, &
                'lon=',G%geoLonT(i,j), 'lat=',G%geoLatT(i,j), &
                'x=',G%gridLonT(i), 'y=',G%gridLatT(j), &
                'D=',US%Z_to_m*(G%bathyT(i,j)+G%Z_ref), 'SSH=',US%Z_to_m*sfc_state%sea_lev(i,j), &
                'U-=',US%L_T_to_m_s*sfc_state%u(I-1,j), 'U+=',US%L_T_to_m_s*sfc_state%u(I,j), &
                'V-=',US%L_T_to_m_s*sfc_state%v(i,J-1), 'V+=',US%L_T_to_m_s*sfc_state%v(i,J)
            endif
            call MOM_error(WARNING, trim(msg), all_print=.true.)
          elseif (numberOfErrors==9) then ! Indicate once that there are more errors
            call MOM_error(WARNING, 'There were more unreported extreme events!', all_print=.true.)
          endif ! numberOfErrors
        endif ! localError
      endif ! mask2dT
    enddo ; enddo
    call sum_across_PEs(numberOfErrors)
    if (numberOfErrors>0) then
      write(msg(1:240),'(3(a,i9,x))') 'There were a total of ',numberOfErrors, &
          'locations detected with extreme surface values!'
      call MOM_error(FATAL, trim(msg))
    endif
  endif

  if (CS%debug) call MOM_surface_chksum("Post extract_sfc", sfc_state, G, US, haloshift=0)

  ! Rotate sfc_state back onto the input grid, sfc_state_in
  if (CS%rotate_index) then
    call rotate_surface_state(sfc_state, G, sfc_state_in, G_in, -turns)
    call deallocate_surface_state(sfc_state)
  endif

  call callTree_leave("extract_surface_sfc_state()")
end subroutine extract_surface_state

!> Rotate initialization fields from input to rotated arrays.
subroutine rotate_initial_state(u_in, v_in, h_in, T_in, S_in, &
    use_temperature, turns, u, v, h, T, S)
  real, dimension(:,:,:), intent(in)  :: u_in  !< Zonal velocity on the initial grid [L T-1 ~> m s-1]
  real, dimension(:,:,:), intent(in)  :: v_in  !< Meridional velocity on the initial grid [L T-1 ~> m s-1]
  real, dimension(:,:,:), intent(in)  :: h_in  !< Layer thickness on the initial grid [H ~> m or kg m-2]
  real, dimension(:,:,:), intent(in)  :: T_in  !< Temperature on the initial grid [degC]
  real, dimension(:,:,:), intent(in)  :: S_in  !< Salinity on the initial grid [ppt]
  logical,                intent(in)  :: use_temperature !< If true, temperature and salinity are active
  integer,                intent(in)  :: turns !< The number quarter-turns to apply
  real, dimension(:,:,:), intent(out) :: u     !< Zonal velocity on the rotated grid [L T-1 ~> m s-1]
  real, dimension(:,:,:), intent(out) :: v     !< Meridional velocity on the rotated grid [L T-1 ~> m s-1]
  real, dimension(:,:,:), intent(out) :: h     !< Layer thickness on the rotated grid [H ~> m or kg m-2]
  real, dimension(:,:,:), intent(out) :: T     !< Temperature on the rotated grid [degC]
  real, dimension(:,:,:), intent(out) :: S     !< Salinity on the rotated grid [ppt]

  call rotate_vector(u_in, v_in, turns, u, v)
  call rotate_array(h_in, turns, h)
  if (use_temperature) then
    call rotate_array(T_in, turns, T)
    call rotate_array(S_in, turns, S)
  endif
end subroutine rotate_initial_state

!> Return true if all phases of step_MOM are at the same point in time.
function MOM_state_is_synchronized(CS, adv_dyn) result(in_synch)
  type(MOM_control_struct), intent(inout) :: CS !< MOM control structure
  logical,        optional, intent(in) :: adv_dyn  !< If present and true, only check
                                          !! whether the advection is up-to-date with
                                          !! the dynamics.
  logical :: in_synch !< True if all phases of the update are synchronized.

  logical :: adv_only

  adv_only = .false. ; if (present(adv_dyn)) adv_only = adv_dyn

  if (adv_only) then
    in_synch = (CS%t_dyn_rel_adv == 0.0)
  else
    in_synch = ((CS%t_dyn_rel_adv == 0.0) .and. (CS%t_dyn_rel_thermo == 0.0))
  endif

end function MOM_state_is_synchronized

!> This subroutine offers access to values or pointers to other types from within
!! the MOM_control_struct, allowing the MOM_control_struct to be opaque.
subroutine get_MOM_state_elements(CS, G, GV, US, C_p, C_p_scaled, use_temp)
  type(MOM_control_struct), intent(inout), target :: CS  !< MOM control structure
  type(ocean_grid_type),   optional, pointer     :: G    !< structure containing metrics and grid info
  type(verticalGrid_type), optional, pointer     :: GV   !< structure containing vertical grid info
  type(unit_scale_type),   optional, pointer     :: US   !< A dimensional unit scaling type
  real,                    optional, intent(out) :: C_p  !< The heat capacity [J kg degC-1]
  real,                    optional, intent(out) :: C_p_scaled !< The heat capacity in scaled
                                                         !! units [Q degC-1 ~> J kg-1 degC-1]
  logical,                 optional, intent(out) :: use_temp !< True if temperature is a state variable

  if (present(G)) G => CS%G_in
  if (present(GV)) GV => CS%GV
  if (present(US)) US => CS%US
  if (present(C_p)) C_p = CS%US%Q_to_J_kg * CS%tv%C_p
  if (present(C_p_scaled)) C_p_scaled = CS%tv%C_p
  if (present(use_temp)) use_temp = associated(CS%tv%T)
end subroutine get_MOM_state_elements

!> Find the global integrals of various quantities.
subroutine get_ocean_stocks(CS, mass, heat, salt, on_PE_only)
  type(MOM_control_struct), intent(inout) :: CS !< MOM control structure
  real,    optional, intent(out) :: heat  !< The globally integrated integrated ocean heat [J].
  real,    optional, intent(out) :: salt  !< The globally integrated integrated ocean salt [kg].
  real,    optional, intent(out) :: mass  !< The globally integrated integrated ocean mass [kg].
  logical, optional, intent(in)  :: on_PE_only !< If present and true, only sum on the local PE.

  if (present(mass)) &
    mass = global_mass_integral(CS%h, CS%G, CS%GV, on_PE_only=on_PE_only)
  if (present(heat)) &
    heat = CS%US%Q_to_J_kg*CS%tv%C_p * global_mass_integral(CS%h, CS%G, CS%GV, CS%tv%T, on_PE_only=on_PE_only)
  if (present(salt)) &
    salt = 1.0e-3 * global_mass_integral(CS%h, CS%G, CS%GV, CS%tv%S, on_PE_only=on_PE_only)

end subroutine get_ocean_stocks

!> End of ocean model, including memory deallocation
subroutine MOM_end(CS)
  type(MOM_control_struct), intent(inout) :: CS   !< MOM control structure

  if (CS%use_particles) then
    call particles_save_restart(CS%particles)
  endif

  call MOM_sum_output_end(CS%sum_output_CSp)

  if (CS%use_ALE_algorithm) call ALE_end(CS%ALE_CSp)

  !deallocate porous topography variables
  DEALLOC_(CS%por_face_areaU) ; DEALLOC_(CS%por_face_areaV)
  DEALLOC_(CS%por_layer_widthU) ; DEALLOC_(CS%por_layer_widthV)

  ! NOTE: Allocated in PressureForce_FV_Bouss
  if (associated(CS%tv%varT)) deallocate(CS%tv%varT)

  call tracer_advect_end(CS%tracer_adv_CSp)
  call tracer_hor_diff_end(CS%tracer_diff_CSp)
  call tracer_registry_end(CS%tracer_Reg)
  call tracer_flow_control_end(CS%tracer_flow_CSp)

  if (.not. CS%adiabatic) then
    call diabatic_driver_end(CS%diabatic_CSp)
    deallocate(CS%diabatic_CSp)
  endif

  call MOM_diagnostics_end(CS%diagnostics_CSp, CS%ADp, CS%CDp)

  if (CS%offline_tracer_mode) call offline_transport_end(CS%offline_CSp)

  if (CS%split) then
    call end_dyn_split_RK2(CS%dyn_split_RK2_CSp)
  elseif (CS%use_RK2) then
    call end_dyn_unsplit_RK2(CS%dyn_unsplit_RK2_CSp)
  else
    call end_dyn_unsplit(CS%dyn_unsplit_CSp)
  endif

  if (CS%use_particles) then
    call particles_end(CS%particles)
    deallocate(CS%particles)
  endif

  call thickness_diffuse_end(CS%thickness_diffuse_CSp, CS%CDp)
  call VarMix_end(CS%VarMix)
  call set_visc_end(CS%visc, CS%set_visc_CSp)
  call MEKE_end(CS%MEKE)

  if (associated(CS%tv%internal_heat)) deallocate(CS%tv%internal_heat)
  if (associated(CS%tv%TempxPmE)) deallocate(CS%tv%TempxPmE)

  DEALLOC_(CS%ave_ssh_ibc) ; DEALLOC_(CS%ssh_rint)

  ! TODO: debug_truncations deallocation

  DEALLOC_(CS%uhtr) ; DEALLOC_(CS%vhtr)

  if (associated(CS%Hml)) deallocate(CS%Hml)
  if (associated(CS%tv%salt_deficit)) deallocate(CS%tv%salt_deficit)
  if (associated(CS%tv%frazil)) deallocate(CS%tv%frazil)

  if (associated(CS%tv%T)) then
    DEALLOC_(CS%T) ; CS%tv%T => NULL() ; DEALLOC_(CS%S) ; CS%tv%S => NULL()
  endif

  DEALLOC_(CS%u) ; DEALLOC_(CS%v) ; DEALLOC_(CS%h)
  DEALLOC_(CS%uh) ; DEALLOC_(CS%vh)

  if (associated(CS%update_OBC_CSp)) call OBC_register_end(CS%update_OBC_CSp)

  call verticalGridEnd(CS%GV)
  call MOM_grid_end(CS%G)

  if (CS%debug .or. CS%G%symmetric) &
    call deallocate_MOM_domain(CS%G%Domain_aux)

  if (CS%rotate_index) &
    call deallocate_MOM_domain(CS%G%Domain)

  ! The MPP domains may be needed by an external coupler, so use `cursory`.
  ! TODO: This may create a domain memory leak, and needs investigation.
  call deallocate_MOM_domain(CS%G_in%domain, cursory=.true.)

  call unit_scaling_end(CS%US)
end subroutine MOM_end

!> \namespace mom
!!
!! Modular Ocean Model (MOM) Version 6.0 (MOM6)
!!
!! \authors Alistair Adcroft, Robert Hallberg, and Stephen Griffies
!!
!!  Additional contributions from:
!!    * Whit Anderson
!!    * Brian Arbic
!!    * Will Cooke
!!    * Anand Gnanadesikan
!!    * Matthew Harrison
!!    * Mehmet Ilicak
!!    * Laura Jackson
!!    * Jasmine John
!!    * John Krasting
!!    * Zhi Liang
!!    * Bonnie Samuels
!!    * Harper Simmons
!!    * Laurent White
!!    * Niki Zadeh
!!
!!  MOM ice-shelf code was developed by
!!  * Daniel Goldberg
!!  * Robert Hallberg
!!  * Chris Little
!!  * Olga Sergienko
!!
!!  \section section_overview Overview of MOM
!!
!!  This program (MOM) simulates the ocean by numerically solving
!!  the hydrostatic primitive equations in generalized Lagrangian
!!  vertical coordinates, typically tracking stretched pressure (p*)
!!  surfaces or following isopycnals in the ocean's interior, and
!!  general orthogonal horizontal coordinates. Unlike earlier versions
!!  of MOM, in MOM6 these equations are horizontally discretized on an
!!  Arakawa C-grid.  (It remains to be seen whether a B-grid dynamic
!!  core will be revived in MOM6 at a later date; for now applications
!!  requiring a B-grid discretization should use MOM5.1.)  MOM6 offers
!!  a range of options for the physical parameterizations, from those
!!  most appropriate to highly idealized models for geophysical fluid
!!  dynamics studies to a rich suite of processes appropriate for
!!  realistic ocean simulations.  The thermodynamic options typically
!!  use conservative temperature and preformed salinity as conservative
!!  state variables and a full nonlinear equation of state, but there
!!  are also idealized adiabatic configurations of the model that use
!!  fixed density layers.  Version 6.0 of MOM continues in the long
!!  tradition of a commitment to climate-quality ocean simulations
!!  embodied in previous versions of MOM, even as it draws extensively
!!  on the lessons learned in the development of the Generalized Ocean
!!  Layered Dynamics (GOLD) ocean model, which was also primarily
!!  developed at NOAA/GFDL.  MOM has also benefited tremendously from
!!  the FMS infrastructure, which it utilizes and shares with other
!!  component models developed at NOAA/GFDL.
!!
!!    When run is isopycnal-coordinate mode, the uppermost few layers
!!  are often used to describe a bulk mixed layer, including the
!!  effects of penetrating shortwave radiation.  Either a split-
!!  explicit time stepping scheme or a non-split scheme may be used
!!  for the dynamics, while the time stepping may be split (and use
!!  different numbers of steps to cover the same interval) for the
!!  forcing, the thermodynamics, and for the dynamics.  Most of the
!!  numerics are second order accurate in space.  MOM can run with an
!!  absurdly thin minimum layer thickness. A variety of non-isopycnal
!!  vertical coordinate options are under development, but all exploit
!!  the advantages of a Lagrangian vertical coordinate, as discussed
!!  in detail by Adcroft and Hallberg (Ocean Modelling, 2006).
!!
!!    Details of the numerics and physical parameterizations are
!!  provided in the appropriate source files.  All of the available
!!  options are selected at run-time by parsing the input files,
!!  usually MOM_input and MOM_override, and the options choices are
!!  then documented for each run in MOM_param_docs.
!!
!!    MOM6 integrates the equations forward in time in three distinct
!!  phases.  In one phase, the dynamic equations for the velocities
!!  and layer thicknesses are advanced, capturing the propagation of
!!  external and internal inertia-gravity waves, Rossby waves, and
!!  other strictly adiabatic processes, including lateral stresses,
!!  vertical viscosity and momentum forcing, and interface height
!!  diffusion (commonly called Gent-McWilliams diffusion in depth-
!!  coordinate models).  In the second phase, all tracers are advected
!!  and diffused along the layers.  The third phase applies diabatic
!!  processes, vertical mixing of water properties, and perhaps
!!  vertical remapping to cause the layers to track the desired
!!  vertical coordinate.
!!
!!    The present file (MOM.F90) orchestrates the main time stepping
!!  loops. One time integration option for the dynamics uses a split
!!  explicit time stepping scheme to rapidly step the barotropic
!!  pressure and velocity fields. The barotropic velocities are
!!  averaged over the baroclinic time step before they are used to
!!  advect thickness and determine the baroclinic accelerations.  As
!!  described in Hallberg and Adcroft (2009), a barotropic correction
!!  is applied to the time-mean layer velocities to ensure that the
!!  sum of the layer transports agrees with the time-mean barotropic
!!  transport, thereby ensuring that the estimates of the free surface
!!  from the sum of the layer thicknesses agrees with the final free
!!  surface height as calculated by the barotropic solver.  The
!!  barotropic and baroclinic velocities are kept consistent by
!!  recalculating the barotropic velocities from the baroclinic
!!  transports each time step. This scheme is described in Hallberg,
!!  1997, J. Comp. Phys. 135, 54-65 and in Hallberg and Adcroft, 2009,
!!  Ocean Modelling, 29, 15-26.
!!
!!    The other time integration options use non-split time stepping
!!  schemes based on the 3-step third order Runge-Kutta scheme
!!  described in Matsuno, 1966, J. Met. Soc. Japan, 44, 85-88, or on
!!  a two-step quasi-2nd order Runge-Kutta scheme.  These are much
!!  slower than the split time-stepping scheme, but they are useful
!!  for providing a more robust solution for debugging cases where the
!!  more complicated split time-stepping scheme may be giving suspect
!!  solutions.
!!
!!    There are a range of closure options available.  Horizontal
!!  velocities are subject to a combination of horizontal biharmonic
!!  and Laplacian friction (based on a stress tensor formalism) and a
!!  vertical Fickian viscosity (perhaps using the kinematic viscosity
!!  of water).  The horizontal viscosities may be constant, spatially
!!  varying or may be dynamically calculated using Smagorinsky's
!!  approach.  A diapycnal diffusion of density and thermodynamic
!!  quantities is also allowed, but not required, as is horizontal
!!  diffusion of interface heights (akin to the Gent-McWilliams
!!  closure of geopotential coordinate models).  The diapycnal mixing
!!  may use a fixed diffusivity or it may use the shear Richardson
!!  number dependent closure, like that described in Jackson et al.
!!  (JPO, 2008).  When there is diapycnal diffusion, it applies to
!!  momentum as well. As this is in addition to the vertical viscosity,
!!  the vertical Prandtl always exceeds 1.  A refined bulk-mixed layer
!!  is often used to describe the planetary boundary layer in realistic
!!  ocean simulations.
!!
!!    MOM has a number of noteworthy debugging capabilities.
!!  Excessively large velocities are truncated and MOM will stop
!!  itself after a number of such instances to keep the model from
!!  crashing altogether.  This is useful in diagnosing failures,
!!  or (by accepting some truncations) it may be useful for getting
!!  the model past the adjustment from an ill-balanced initial
!!  condition.  In addition, all of the accelerations in the columns
!!  with excessively large velocities may be directed to a text file.
!!  Parallelization errors may be diagnosed using the DEBUG option,
!!  which causes extensive checksums to be written out along with
!!  comments indicating where in the algorithm the sums originate and
!!  what variable is being summed.  The point where these checksums
!!  differ between runs is usually a good indication of where in the
!!  code the problem lies.  All of the test cases provided with MOM
!!  are routinely tested to ensure that they give bitwise identical
!!  results regardless of the domain decomposition, or whether they
!!  use static or dynamic memory allocation.
!!
!!  \section section_structure Structure of MOM
!!
!!  About 115 other files of source code and 4 header files comprise
!!  the MOM code, although there are several hundred more files that
!!  make up the FMS infrastructure upon which MOM is built.  Each of
!!  the MOM files contains comments documenting what it does, and
!!  most of the file names are fairly self-evident. In addition, all
!!  subroutines and data types are referenced via a module use, only
!!  statement, and the module names are consistent with the file names,
!!  so it is not too hard to find the source file for a subroutine.
!!
!!    The typical MOM directory tree is as follows:
!!
!! \verbatim
!!        ../MOM
!!        |-- ac
!!        |-- config_src
!!        |   |-- drivers
!!        |   !   |-- FMS_cap
!!        |   !   |-- ice_solo_driver
!!        |   !   |-- mct_cap
!!        |   !   |-- nuopc_cap
!!        |   !   |-- solo_driver
!!        |   !   `-- unit_drivers
!!        |   |-- external
!!        |   !   |-- drifters
!!        |   !   |-- GFDL_ocean_BGC
!!        |   !   `-- ODA_hooks
!!        |   |-- infra
!!        |   !   |-- FMS1
!!        |   !   `-- FMS2
!!        |   `-- memory
!!        |   !   |-- dynamic_nonsymmetric
!!        |   !   `-- dynamic_symmetric
!!        |-- docs
!!        |-- pkg
!!        |   |-- CVMix-src
!!        |   |-- ...
!!        |   `-- MOM6_DA_hooks
!!        `-- src
!!            |-- ALE
!!            |-- core
!!            |-- diagnostics
!!            |-- equation_of_state
!!            |-- framework
!!            |-- ice_shelf
!!            |-- initialization
!!            |-- ocean_data_assim
!!            |-- parameterizations
!!            |   |-- CVMix
!!            |   |-- lateral
!!            |   `-- vertical
!!            |-- tracer
!!            `-- user
!! \endverbatim
!!
!!  Rather than describing each file here, selected directory contents
!!  will be described to give a broad overview of the MOM code
!!  structure.
!!
!!    The directories under config_src contain files that are used for
!!  configuring the code, for instance for coupled or ocean-only runs.
!!  Only one or two of these directories are used in compiling any,
!!  particular run.
!!
!!  * config_src/drivers/FMS-cap:
!!    The files here are used to couple MOM as a component in a larger
!!    run driven by the FMS coupler.  This includes code that converts
!!    various forcing fields into the code structures and flux and unit
!!    conventions used by MOM, and converts the MOM surface fields
!!    back to the forms used by other FMS components.
!!
!!  * config_src/drivers/nuopc-cap:
!!    The files here are used to couple MOM as a component in a larger
!!    run driven by the NUOPC coupler.  This includes code that converts
!!    various forcing fields into the code structures and flux and unit
!!    conventions used by MOM, and converts the MOM surface fields
!!    back to the forms used by other NUOPC components.
!!
!!  * config_src/drivers/solo_driver:
!!    The files here are include the _main driver that is used when
!!    MOM is configured as an ocean-only model, as well as the files
!!    that specify the surface forcing in this configuration.
!!
!!  * config_src/external:
!!    The files here are mostly just stubs, so that MOM6 can compile
!!    with calls to the public interfaces external packages, but
!!    without actually requiring those packages themselves.  In more
!!    elaborate configurations, would be linked to the actual code for
!!    those external packages rather than these simple stubs.
!!
!!  * config_src/memory/dynamic-symmetric:
!!    The only file here is the version of MOM_memory.h that is used
!!    for dynamic memory configurations of MOM.
!!
!!    The directories under src contain most of the MOM files.  These
!!  files are used in every configuration using MOM.
!!
!!  * src/core:
!!    The files here constitute the MOM dynamic core.  This directory
!!    also includes files with the types that describe the model's
!!    lateral grid and have defined types that are shared across
!!    various MOM modules to allow for more succinct and flexible
!!    subroutine argument lists.
!!
!!  * src/diagnostics:
!!    The files here calculate various diagnostics that are ancilliary
!!    to the model itself.  While most of these diagnostics do not
!!    directly affect the model's solution, there are some, like the
!!    calculation of the deformation radius, that are used in some
!!    of the process parameterizations.
!!
!!  * src/equation_of_state:
!!    These files describe the physical properties of sea-water,
!!    including both the equation of state and when it freezes.
!!
!!  * src/framework:
!!    These files provide infrastructure utilities for MOM.  Many are
!!    simply wrappers for capabilities provided by FMS, although others
!!    provide capabilities (like the file_parser) that are unique to
!!    MOM. When MOM is adapted to use a modeling infrastructure
!!    distinct from FMS, most of the required changes are in this
!!    directory.
!!
!!  * src/initialization:
!!    These are the files that are used to initialize the MOM grid
!!    or provide the initial physical state for MOM.  These files are
!!    not intended to be modified, but provide a means for calling
!!    user-specific initialization code like the examples in src/user.
!!
!!  * src/parameterizations/lateral:
!!    These files implement a number of quasi-lateral (along-layer)
!!    process parameterizations, including lateral viscosities,
!!    parameterizations of eddy effects, and the calculation of tidal
!!    forcing.
!!
!!  * src/parameterizations/vertical:
!!    These files implement a number of vertical mixing or diabatic
!!    processes, including the effects of vertical viscosity and
!!    code to parameterize the planetary boundary layer.  There is a
!!    separate driver that orchestrates this portion of the algorithm,
!!    and there is a diversity of parameterizations to be found here.
!!
!!  * src/tracer:
!!    These files handle the lateral transport and diffusion of
!!    tracers, or are the code to implement various passive tracer
!!    packages.  Additional tracer packages are readily accommodated.
!!
!!  * src/user:
!!    These are either stub routines that a user could use to change
!!    the model's initial conditions or forcing, or are examples that
!!    implement specific test cases.  These files can easily  be hand
!!    edited to create new analytically specified configurations.
!!
!!
!!  Most simulations can be set up by modifying only the files
!!  MOM_input, and possibly one or two of the files in src/user.
!!  In addition, the diag_table (MOM_diag_table) will commonly be
!!  modified to tailor the output to the needs of the question at
!!  hand.  The FMS utility mkmf works with a file called path_names
!!  to build an appropriate makefile, and path_names should be edited
!!  to reflect the actual location of the desired source code.
!!
!!    The separate MOM-examples git repository provides a large number
!!  of working configurations of MOM, along with reference solutions for several
!!  different compilers on GFDL's latest large computer.  The versions
!!  of MOM_memory.h in these directories need not be used if dynamic
!!  memory allocation is desired, and the answers should be unchanged.
!!
!!
!!  There are 3 publicly visible subroutines in this file (MOM.F90).
!!  * step_MOM steps MOM over a specified interval of time.
!!  * MOM_initialize calls initialize and does other initialization
!!    that does not warrant user modification.
!!  * extract_surface_state determines the surface (bulk mixed layer
!!    if traditional isopycnal vertical coordinate) properties of the
!!    current model state and packages pointers to these fields into an
!!    exported structure.
!!
!!    The remaining subroutines in this file (src/core/MOM.F90) are:
!!  * find_total_transport determines the barotropic mass transport.
!!  * register_diags registers many diagnostic fields for the dynamic
!!    solver, or of the main model variables.
!!  * MOM_timing_init initializes various CPU time clocks.
!!  * write_static_fields writes out various time-invariant fields.
!!  * set_restart_fields is used to specify those fields that are
!!    written to and read from the restart file.
!!
!!  \section section_heat_budget Diagnosing MOM heat budget
!!
!!  Here are some example heat budgets for the ALE version of MOM6.
!!
!!  \subsection subsection_2d_heat_budget Depth integrated heat budget
!!
!!  Depth integrated heat budget diagnostic for MOM.
!!
!! * OPOTTEMPTEND_2d = T_ADVECTION_XY_2d + OPOTTEMPPMDIFF_2d + HFDS + HFGEOU
!!
!! * T_ADVECTION_XY_2d = horizontal advection
!! * OPOTTEMPPMDIFF_2d = neutral diffusion
!! * HFDS              = net surface boundary heat flux
!! * HFGEOU            = geothermal heat flux
!!
!! * HFDS = net surface boundary heat flux entering the ocean
!!        = rsntds + rlntds + hfls + hfss + heat_pme + hfsifrazil
!!
!! * More heat flux cross-checks
!!   * hfds     = net_heat_coupler + hfsifrazil + heat_pme
!!   * heat_pme = heat_content_surfwater
!!              = heat_content_massin + heat_content_massout
!!              = heat_content_fprec + heat_content_cond + heat_content_vprec
!!               + hfrunoffds + hfevapds + hfrainds
!!
!!  \subsection subsection_3d_heat_budget Depth integrated heat budget
!!
!!  Here is an example 3d heat budget diagnostic for MOM.
!!
!! * OPOTTEMPTEND = T_ADVECTION_XY + TH_TENDENCY_VERT_REMAP + OPOTTEMPDIFF + OPOTTEMPPMDIFF
!!                + BOUNDARY_FORCING_HEAT_TENDENCY + FRAZIL_HEAT_TENDENCY
!!
!! * OPOTTEMPTEND                   = net tendency of heat as diagnosed in MOM.F90
!! * T_ADVECTION_XY                 = heating of a cell from lateral advection
!! * TH_TENDENCY_VERT_REMAP         = heating of a cell from vertical remapping
!! * OPOTTEMPDIFF                   = heating of a cell from diabatic diffusion
!! * OPOTTEMPPMDIFF                 = heating of a cell from neutral diffusion
!! * BOUNDARY_FORCING_HEAT_TENDENCY = heating of cell from boundary fluxes
!! * FRAZIL_HEAT_TENDENCY           = heating of cell from frazil
!!
!! * TH_TENDENCY_VERT_REMAP has zero vertical sum, as it redistributes heat in vertical.
!!
!! * OPOTTEMPDIFF has zero vertical sum, as it redistributes heat in the vertical.
!!
!! * BOUNDARY_FORCING_HEAT_TENDENCY generally has 3d structure, with k > 1 contributions from
!!   penetrative shortwave, and from other fluxes for the case when layers are tiny, in which
!!   case MOM6 partitions tendencies into k > 1 layers.
!!
!! * FRAZIL_HEAT_TENDENCY generally has 3d structure, since MOM6 frazil calculation checks the
!!   full ocean column.
!!
!! * FRAZIL_HEAT_TENDENCY[k=\@sum] = HFSIFRAZIL = column integrated frazil heating.
!!
!! * HFDS = FRAZIL_HEAT_TENDENCY[k=\@sum] + BOUNDARY_FORCING_HEAT_TENDENCY[k=\@sum]
!!
!!  Here is an example 2d heat budget (depth summed) diagnostic for MOM.
!!
!! * OPOTTEMPTEND_2d = T_ADVECTION_XY_2d + OPOTTEMPPMDIFF_2d + HFDS
!!
!!
!!  Here is an example 3d salt budget diagnostic for MOM.
!!
!! * OSALTTEND = S_ADVECTION_XY + SH_TENDENCY_VERT_REMAP + OSALTDIFF + OSALTPMDIFF
!!                + BOUNDARY_FORCING_SALT_TENDENCY
!!
!! * OSALTTEND                      = net tendency of salt as diagnosed in MOM.F90
!! * S_ADVECTION_XY                 = salt convergence to cell from lateral advection
!! * SH_TENDENCY_VERT_REMAP         = salt convergence to cell from vertical remapping
!! * OSALTDIFF                      = salt convergence to cell from diabatic diffusion
!! * OSALTPMDIFF                    = salt convergence to cell from neutral diffusion
!! * BOUNDARY_FORCING_SALT_TENDENCY = salt convergence to cell from boundary fluxes
!!
!! * SH_TENDENCY_VERT_REMAP has zero vertical sum, as it redistributes salt in vertical.
!!
!! * OSALTDIFF has zero vertical sum, as it redistributes salt in the vertical.
!!
!! * BOUNDARY_FORCING_SALT_TENDENCY generally has 3d structure, with k > 1 contributions from
!!   the case when layers are tiny, in which case MOM6 partitions tendencies into k > 1 layers.
!!
!! * SFDSI = BOUNDARY_FORCING_SALT_TENDENCY[k=\@sum]
!!
!!  Here is an example 2d salt budget (depth summed) diagnostic for MOM.
!!
!! * OSALTTEND_2d = S_ADVECTION_XY_2d + OSALTPMDIFF_2d + SFDSI (+ SALT_FLUX_RESTORE)
!!
!!
!!
end module MOM<|MERGE_RESOLUTION|>--- conflicted
+++ resolved
@@ -1138,7 +1138,6 @@
 
   endif ! -------------------------------------------------- end SPLIT
 
-<<<<<<< HEAD
   ! Update the model's current to reflect wind-wave growth
   if (Waves%Stokes_DDT .and. (.not.Waves%Passive_Stokes_DDT)) then
     do J=jsq,jeq ; do i=is,ie
@@ -1163,13 +1162,11 @@
     enddo; enddo
   endif
 
-=======
   if (CS%use_particles .and. CS%do_dynamics) then ! Run particles whether or not stepping is split
     call particles_run(CS%particles, Time_local, CS%u, CS%v, CS%h, CS%tv) ! Run the particles model
   endif
 
 
->>>>>>> 6f6d4d61
   if (CS%thickness_diffuse .and. .not.CS%thickness_diffuse_first) then
     call cpu_clock_begin(id_clock_thick_diff)
 
@@ -2499,7 +2496,7 @@
   endif
 
   if (present(waves_CSp)) then
-    call waves_register_restarts(waves_CSp, dG%HI, GV, param_file, restart_CSp)
+    call waves_register_restarts(waves_CSp, HI, GV, param_file, restart_CSp)
   endif
 
   call callTree_waypoint("restart registration complete (initialize_MOM)")
