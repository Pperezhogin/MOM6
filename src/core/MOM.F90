--- conflicted
+++ resolved
@@ -2035,16 +2035,8 @@
       "initialize_MOM: A bulk mixed layer can only be used with T & S as "//&
       "state variables. Add USE_EOS = True to MOM_input.")
 
-<<<<<<< HEAD
   use_ice_shelf = .false.
   if (present(ice_shelf_CSp)) use_ice_shelf = associated(ice_shelf_CSp)
-=======
-  use_ice_shelf=.false.
-  if (present(ice_shelf_CSp)) then
-    call get_param(param_file, "MOM", "ICE_SHELF", use_ice_shelf, &
-       "If true, enables the ice shelf model.", default=.false.)
-  endif
->>>>>>> d819ccf3
 
   CS%ensemble_ocean=.false.
   call get_param(param_file, "MOM", "ENSEMBLE_OCEAN", CS%ensemble_ocean, &
