--- conflicted
+++ resolved
@@ -3515,30 +3515,7 @@
     enddo ! end of j loop
   endif   ! melt_potential
 
-<<<<<<< HEAD
-  if (allocated(sfc_state%salt_deficit) .and. associated(CS%tv%salt_deficit)) then
-    !$OMP parallel do default(shared)
-    do j=js,je ; do i=is,ie
-      ! Convert from gSalt to kgSalt
-      sfc_state%salt_deficit(i,j) = 0.001 * US%S_to_ppt*CS%tv%salt_deficit(i,j)
-    enddo ; enddo
-  endif
-  if (allocated(sfc_state%TempxPmE) .and. associated(CS%tv%TempxPmE)) then
-    !$OMP parallel do default(shared)
-    do j=js,je ; do i=is,ie
-      sfc_state%TempxPmE(i,j) = US%C_to_degC*CS%tv%TempxPmE(i,j)
-    enddo ; enddo
-  endif
-  if (allocated(sfc_state%internal_heat) .and. associated(CS%tv%internal_heat)) then
-    !$OMP parallel do default(shared)
-    do j=js,je ; do i=is,ie
-      sfc_state%internal_heat(i,j) = US%C_to_degC*CS%tv%internal_heat(i,j)
-    enddo ; enddo
-  endif
   if (allocated(sfc_state%taux_shelf) .and. allocated(CS%visc%taux_shelf)) then
-=======
-  if (allocated(sfc_state%taux_shelf) .and. associated(CS%visc%taux_shelf)) then
->>>>>>> 1c0e1f87
     !$OMP parallel do default(shared)
     do j=js,je ; do I=is-1,ie
       sfc_state%taux_shelf(I,j) = CS%visc%taux_shelf(I,j)
