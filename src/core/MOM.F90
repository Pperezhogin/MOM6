!> This is the main routine for MOM
module MOM

! This file is part of MOM6. See LICENSE.md for the license.

use MOM_variables, only : vertvisc_type
use MOM_open_boundary, only : ocean_OBC_type

! A Structure with pointers to forcing fields to drive MOM;
! all fluxes are positive downward.
use MOM_forcing_type, only : forcing

use MOM_variables, only: accel_diag_ptrs, cont_diag_ptrs, ocean_internal_state

! A structure containing pointers to various fields
! to describe surface state, and will be returned
! to the calling program.
use MOM_variables, only : surface

! A structure containing pointers to an assortment of
! thermodynamic fields, including potential/Conservative
! temperature, salinity and mixed layer density.
use MOM_variables, only: thermo_var_ptrs

! Infrastructure modules
use MOM_checksums,            only : MOM_checksums_init, hchksum, uchksum, vchksum
use MOM_checksum_packages,    only : MOM_thermo_chksum, MOM_state_chksum, MOM_accel_chksum
use MOM_cpu_clock,            only : cpu_clock_id, cpu_clock_begin, cpu_clock_end
use MOM_cpu_clock,            only : CLOCK_COMPONENT, CLOCK_SUBCOMPONENT
use MOM_cpu_clock,            only : CLOCK_MODULE_DRIVER, CLOCK_MODULE, CLOCK_ROUTINE
use MOM_coms,                 only : reproducing_sum
use MOM_coord_initialization, only : MOM_initialize_coord
use MOM_diag_mediator,        only : diag_mediator_init, enable_averaging
use MOM_diag_mediator,        only : diag_mediator_infrastructure_init
use MOM_diag_mediator,        only : diag_register_area_ids
use MOM_diag_mediator,        only : diag_set_thickness_ptr, diag_update_target_grids
use MOM_diag_mediator,        only : disable_averaging, post_data, safe_alloc_ptr
use MOM_diag_mediator,        only : register_diag_field, register_static_field
use MOM_diag_mediator,        only : register_scalar_field
use MOM_diag_mediator,        only : set_axes_info, diag_ctrl, diag_masks_set
use MOM_domains,              only : MOM_domains_init, clone_MOM_domain
use MOM_domains,              only : sum_across_PEs, pass_var, pass_vector
use MOM_domains,              only : To_South, To_West, To_All, CGRID_NE, SCALAR_PAIR
use MOM_domains,              only : create_group_pass, do_group_pass, group_pass_type
use MOM_domains,              only : start_group_pass, complete_group_pass
use MOM_error_handler,        only : MOM_error, FATAL, WARNING, is_root_pe
use MOM_error_handler,        only : MOM_set_verbosity, callTree_showQuery
use MOM_error_handler,        only : callTree_enter, callTree_leave, callTree_waypoint
use MOM_file_parser,          only : read_param, get_param, log_version, param_file_type
use MOM_fixed_initialization, only : MOM_initialize_fixed
use MOM_forcing_type,         only : MOM_forcing_chksum
use MOM_get_input,            only : Get_MOM_Input, directories
use MOM_io,                   only : MOM_io_init, vardesc, var_desc
use MOM_obsolete_params,      only : find_obsolete_params
use MOM_restart,              only : register_restart_field, query_initialized, save_restart
use MOM_restart,              only : restart_init, MOM_restart_CS
use MOM_spatial_means,        only : global_area_mean, global_area_integral
use MOM_state_initialization, only : MOM_initialize_state
use MOM_time_manager,         only : time_type, set_time, time_type_to_real, operator(+)
use MOM_time_manager,         only : operator(-), operator(>), operator(*), operator(/)

! MOM core modules
use MOM_ALE,                   only : ALE_init, ALE_end, ALE_main, ALE_CS, adjustGridForIntegrity
use MOM_ALE,                   only : ALE_getCoordinate, ALE_getCoordinateUnits, ALE_writeCoordinateFile
use MOM_ALE,                   only : ALE_updateVerticalGridType, ALE_remap_init_conds, ALE_register_diags
use MOM_ALE,                   only : ALE_main_offline, ALE_offline_tracer_final
use MOM_continuity,            only : continuity, continuity_init, continuity_CS
use MOM_CoriolisAdv,           only : CorAdCalc, CoriolisAdv_init, CoriolisAdv_CS
use MOM_diabatic_driver,       only : diabatic, diabatic_driver_init, diabatic_CS
use MOM_diabatic_driver,       only : adiabatic, adiabatic_driver_init, diabatic_driver_end
use MOM_diagnostics,           only : calculate_diagnostic_fields, MOM_diagnostics_init
use MOM_diagnostics,           only : diagnostics_CS
use MOM_diag_to_Z,             only : calculate_Z_diag_fields, calculate_Z_transport
use MOM_diag_to_Z,             only : MOM_diag_to_Z_init, register_Z_tracer, diag_to_Z_CS
use MOM_diag_to_Z,             only : MOM_diag_to_Z_end
use MOM_dynamics_unsplit,      only : step_MOM_dyn_unsplit, register_restarts_dyn_unsplit
use MOM_dynamics_unsplit,      only : initialize_dyn_unsplit, end_dyn_unsplit
use MOM_dynamics_unsplit,      only : MOM_dyn_unsplit_CS
use MOM_dynamics_split_RK2,    only : step_MOM_dyn_split_RK2, register_restarts_dyn_split_RK2
use MOM_dynamics_split_RK2,    only : initialize_dyn_split_RK2, end_dyn_split_RK2
use MOM_dynamics_split_RK2,    only : MOM_dyn_split_RK2_CS
use MOM_dynamics_unsplit_RK2,  only : step_MOM_dyn_unsplit_RK2, register_restarts_dyn_unsplit_RK2
use MOM_dynamics_unsplit_RK2,  only : initialize_dyn_unsplit_RK2, end_dyn_unsplit_RK2
use MOM_dynamics_unsplit_RK2,  only : MOM_dyn_unsplit_RK2_CS
use MOM_dynamics_legacy_split, only : step_MOM_dyn_legacy_split, register_restarts_dyn_legacy_split
use MOM_dynamics_legacy_split, only : initialize_dyn_legacy_split, end_dyn_legacy_split
use MOM_dynamics_legacy_split, only : adjustments_dyn_legacy_split, MOM_dyn_legacy_split_CS
use MOM_dyn_horgrid,           only : dyn_horgrid_type, create_dyn_horgrid, destroy_dyn_horgrid
use MOM_EOS,                   only : EOS_init
use MOM_error_checking,        only : check_redundant
use MOM_grid,                  only : ocean_grid_type, set_first_direction
use MOM_grid,                  only : MOM_grid_init, MOM_grid_end
use MOM_hor_index,             only : hor_index_type, hor_index_init
use MOM_hor_visc,              only : horizontal_viscosity, hor_visc_init
use MOM_interface_heights,     only : find_eta
use MOM_lateral_mixing_coeffs, only : calc_slope_functions, VarMix_init
use MOM_lateral_mixing_coeffs, only : calc_resoln_function, VarMix_CS
use MOM_MEKE,                  only : MEKE_init, MEKE_alloc_register_restart, step_forward_MEKE, MEKE_CS
use MOM_MEKE_types,            only : MEKE_type
use MOM_mixed_layer_restrat,   only : mixedlayer_restrat, mixedlayer_restrat_init, mixedlayer_restrat_CS
use MOM_mixed_layer_restrat,   only : mixedlayer_restrat_register_restarts
use MOM_neutral_diffusion,     only : neutral_diffusion_CS, neutral_diffusion_diag_init
use MOM_obsolete_diagnostics,  only : register_obsolete_diagnostics
use MOM_open_boundary,         only : Radiation_Open_Bdry_Conds
use MOM_PressureForce,         only : PressureForce, PressureForce_init, PressureForce_CS
use MOM_set_visc,              only : set_viscous_BBL, set_viscous_ML, set_visc_init
use MOM_set_visc,              only : set_visc_register_restarts, set_visc_CS
use MOM_sponge,                only : init_sponge_diags, sponge_CS
use MOM_ALE_sponge,            only : init_ALE_sponge_diags, ALE_sponge_CS
use MOM_thickness_diffuse,     only : thickness_diffuse, thickness_diffuse_init, thickness_diffuse_CS
use MOM_tidal_forcing,         only : tidal_forcing_init, tidal_forcing_CS
use MOM_tracer_advect,         only : advect_tracer, tracer_advect_init
use MOM_tracer_advect,         only : tracer_advect_end, tracer_advect_CS
use MOM_tracer_hor_diff,       only : tracer_hordiff, tracer_hor_diff_init
use MOM_tracer_hor_diff,       only : tracer_hor_diff_end, tracer_hor_diff_CS
use MOM_tracer_registry,       only : register_tracer, tracer_registry_init
use MOM_tracer_registry,       only : add_tracer_diagnostics, tracer_registry_type
use MOM_tracer_registry,       only : lock_tracer_registry, tracer_registry_end
use MOM_tracer_flow_control,   only : call_tracer_register, tracer_flow_control_CS
use MOM_tracer_flow_control,   only : tracer_flow_control_init, call_tracer_surface_state
use MOM_tracer_flow_control,   only : call_tracer_column_fns
use MOM_transcribe_grid,       only : copy_dyngrid_to_MOM_grid, copy_MOM_grid_to_dyngrid
use MOM_vert_friction,         only : vertvisc, vertvisc_remnant
use MOM_vert_friction,         only : vertvisc_limit_vel, vertvisc_init
use MOM_verticalGrid,          only : verticalGrid_type, verticalGridInit, verticalGridEnd
use MOM_verticalGrid,          only : get_thickness_units, get_flux_units, get_tr_flux_units
use MOM_wave_speed,            only : wave_speed_init, wave_speed_CS

! Offline modules
use MOM_offline_transport,         only : offline_transport_CS
use MOM_offline_transport,         only : transport_by_files, next_modulo_time
use MOM_offline_transport,         only : offline_transport_init, register_diags_offline_transport
use MOM_offline_transport,         only : limit_mass_flux_3d, update_h_horizontal_flux, update_h_vertical_flux
use MOM_tracer_diabatic,           only : applyTracerBoundaryFluxesInOut

implicit none ; private

#include <MOM_memory.h>

!> Control structure for this module
type, public :: MOM_control_struct
  real ALLOCABLE_, dimension(NIMEM_,NJMEM_,NKMEM_) :: &
    h, &      !< layer thickness (m or kg/m2 (H))
    T, &      !< potential temperature (degrees C)
    S         !< salinity (ppt)
  real ALLOCABLE_, dimension(NIMEMB_PTR_,NJMEM_,NKMEM_) :: &
    u,  &     !< zonal velocity component (m/s)
    uh, &     !< uh = u * h * dy at u grid points (m3/s or kg/s)
    uhtr      !< accumulated zonal thickness fluxes to advect tracers (m3 or kg)
  real ALLOCABLE_, dimension(NIMEM_,NJMEMB_PTR_,NKMEM_) :: &
    v,  &     !< meridional velocity (m/s)
    vh, &     !< vh = v * h * dx at v grid points (m3/s or kg/s)
    vhtr      !< accumulated meridional thickness fluxes to advect tracers (m3 or kg)
  real ALLOCABLE_, dimension(NIMEM_,NJMEM_) :: &
    ave_ssh   !< time-averaged (ave over baroclinic time steps) sea surface height (meter)

  real, pointer, dimension(:,:,:) :: &
    u_prev => NULL(), &  !< previous value of u stored for diagnostics
    v_prev => NULL()     !< previous value of v stored for diagnostics

  type(ocean_grid_type) :: G       !< structure containing metrics and grid info
  type(verticalGrid_type), pointer :: GV => NULL() !< structure containing vertical grid info
  type(thermo_var_ptrs) :: tv      !< structure containing pointers to available
                                   !! thermodynamic fields
  type(diag_ctrl)       :: diag    !< structure to regulate diagnostic output timing
  type(vertvisc_type)   :: visc    !< structure containing vertical viscosities,
                                   !! bottom drag viscosities, and related fields
  type(MEKE_type), pointer :: MEKE => NULL()  !<  structure containing fields
                                   !! related to the Mesoscale Eddy Kinetic Energy
  type(accel_diag_ptrs) :: ADp     !< structure containing pointers to accelerations,
                                   !! for derived diagnostics (e.g., energy budgets)
  type(cont_diag_ptrs)  :: CDp     !< structure containing pointers continuity equation
                                   !! terms, for derived diagnostics (e.g., energy budgets)

  logical :: split                   !< If true, use the split time stepping scheme.
  logical :: legacy_split            !< If true, use the legacy split time stepping
                                     !! code with all the options that were available in
                                     !! the predecessor isopycnal model "GOLD".
  logical :: use_RK2                 !< If true, use RK2 instead of RK3 in unsplit mode
                                     !! (i.e., no split between barotropic and baroclinic).
  logical :: adiabatic               !< If true, then no diapycnal mass fluxes, with no calls
                                     !! to routines to calculate or apply diapycnal fluxes.
  logical :: use_temperature         !< If true, temp and saln used as state variables.
  logical :: use_frazil              !< If true, liquid seawater freezes if temp below freezing,
                                     !! with accumulated heat deficit returned to surface ocean.
  logical :: bound_salinity          !< If true, salt is added to keep salinity above
                                     !! a minimum value, and the deficit is reported.
  logical :: bulkmixedlayer          !< If true, a refined bulk mixed layer scheme is used
                                     !! with nkml sublayers and nkbl buffer layer.
  logical :: diabatic_first          !< If true, apply diabatic and thermodynamic
                                     !! processes before time stepping the dynamics.
  logical :: thickness_diffuse       !< If true, diffuse interface height w/ a diffusivity KHTH.
  logical :: thickness_diffuse_first !< If true, diffuse thickness before dynamics.
  logical :: mixedlayer_restrat      !< If true, use submesoscale mixed layer restratifying scheme.
  logical :: useMEKE                 !< If true, call the MEKE parameterization.
  logical :: debug                   !< If true, write verbose checksums for debugging purposes.
  logical :: debug_truncations       !< If true, turn on diagnostics useful for debugging truncations.
  logical :: use_ALE_algorithm       !< If true, use the ALE algorithm rather than layered
                                     !! isopycnal/stacked shallow water mode. This logical is
                                     !! set by calling the function useRegridding() from the
                                     !! MOM_regridding module.
  logical :: do_dynamics             !< If false, does not call step_MOM_dyn_*. This is an
                                     !! undocumented run-time flag that is fragile.
  logical :: do_online               !< If false, step_tracers is called instead of step_MOM.
                                     !! This is intended for running MOM6 in offline tracer mode
  real    :: dt                      !< (baroclinic) dynamics time step (seconds)
  real    :: dt_therm                !< thermodynamics time step (seconds)
  logical :: thermo_spans_coupling   !< If true, thermodynamic and tracer time
                                     !! steps can span multiple coupled time steps.
  real    :: dt_trans                !< The elapsed time since updating the tracers and
                                     !! applying diabatic processes (sec); may
                                     !! span multiple timesteps.
  type(time_type) :: Z_diag_interval !< amount of time between calculating Z-space diagnostics
  type(time_type) :: Z_diag_time     !< next time to compute Z-space diagnostics
  type(time_type), pointer :: Time   !< pointer to ocean clock
  real :: rel_time = 0.0             !< relative time (sec) sinc.e start of current execution
  real :: dtbt_reset_period          !< The time interval in seconds between dynamic
                                     !! recalculation of the barotropic time step.  If
                                     !! this is negative, it is never calculated, and
                                     !! if it is 0, it is calculated every step.

  logical :: interp_p_surf           !< If true, linearly interpolate surface pressure
                                     !! over the coupling time step, using specified value
                                     !! at the end of the coupling step. False by default.
  logical :: p_surf_prev_set         !< If true, p_surf_prev has been properly set from
                                     !! a previous time-step or the ocean restart file.
                                     !! This is only valid when interp_p_surf is true.

  real :: Hmix                       !< Diagnostic mixed layer thickness (meter) when
                                     !! bulk mixed layer is not used.
  real :: Hmix_UV                    !< Depth scale over which to average surface flow to
                                     !! feedback to the coupler/driver (m).
                                     !! bulk mixed layer is not used.
  real :: missing=-1.0e34            !< missing data value for masked fields

  ! Flags needed to reach between start and finish phases of initialization
  logical :: write_IC                !< If true, then the initial conditions will be written to file
  character(len=120) :: IC_file      !< A file into which the initial conditions are
                                     !! written in a new run if SAVE_INITIAL_CONDS is true.

  integer :: ntrunc                  !< number u,v truncations since last call to write_energy
  logical :: check_bad_surface_vals  !< If true, scan surface state for ridiculous values.
  real    :: bad_val_ssh_max         !< Maximum SSH before triggering bad value message
  real    :: bad_val_sst_max         !< Maximum SST before triggering bad value message
  real    :: bad_val_sst_min         !< Minimum SST before triggering bad value message
  real    :: bad_val_sss_max         !< Maximum SSS before triggering bad value message

  real, pointer, dimension(:,:) :: &
    p_surf_prev  => NULL(), & !< surface pressure (Pa) at end  previous call to step_MOM
    p_surf_begin => NULL(), & !< surface pressure (Pa) at start of step_MOM_dyn_...
    p_surf_end   => NULL()    !< surface pressure (Pa) at end   of step_MOM_dyn_...

  type(vardesc) :: &
    vd_T, &   !< vardesc array describing potential temperature
    vd_S      !< vardesc array describing salinity

  real, pointer, dimension(:,:,:) :: &  !< diagnostic arrays of advective/diffusive tracer fluxes
    T_adx => NULL(), T_ady => NULL(), T_diffx => NULL(), T_diffy => NULL(), &
    S_adx => NULL(), S_ady => NULL(), S_diffx => NULL(), S_diffy => NULL()

  real, pointer, dimension(:,:) :: & !< diagnostic arrays of vertically integrated advective/diffusive fluxes
    T_adx_2d => NULL(), T_ady_2d => NULL(), T_diffx_2d => NULL(), T_diffy_2d => NULL(), &
    S_adx_2d => NULL(), S_ady_2d => NULL(), S_diffx_2d => NULL(), S_diffy_2d => NULL(), &
    SST_sq   => NULL(), SSS_sq   => NULL()

  real, pointer, dimension(:,:,:) :: &  !< diagnostic arrays for advection tendencies and total tendencies
    T_advection_xy => NULL(), S_advection_xy => NULL(),  &
    T_prev         => NULL(), S_prev         => NULL(),  &
    Th_prev        => NULL(), Sh_prev        => NULL()

  real, pointer, dimension(:,:,:) :: & !< diagnostic arrays for variance decay through ALE
    T_squared => NULL(), S_squared => NULL()

  logical :: tendency_diagnostics = .false.

  ! diagnostic ids

  ! 3-d state fields
  integer :: id_u  = -1
  integer :: id_v  = -1
  integer :: id_h  = -1
  integer :: id_T  = -1
  integer :: id_S  = -1

  ! 2-d surface and bottom fields
  integer :: id_zos      = -1
  integer :: id_zossq    = -1
  integer :: id_volo     = -1
  integer :: id_ssh      = -1
  integer :: id_ssh_ga   = -1
  integer :: id_sst      = -1
  integer :: id_sst_sq   = -1
  integer :: id_sss      = -1
  integer :: id_sss_sq   = -1
  integer :: id_ssu      = -1
  integer :: id_ssv      = -1
  integer :: id_speed    = -1
  integer :: id_ssh_inst = -1
  integer :: id_tob      = -1
  integer :: id_sob      = -1

  ! heat and salt flux fields
  integer :: id_fraz         = -1
  integer :: id_salt_deficit = -1
  integer :: id_Heat_PmE     = -1
  integer :: id_intern_heat  = -1

  ! transport of temperature and salinity
  integer :: id_Tadx      = -1
  integer :: id_Tady      = -1
  integer :: id_Tdiffx    = -1
  integer :: id_Tdiffy    = -1
  integer :: id_Sadx      = -1
  integer :: id_Sady      = -1
  integer :: id_Sdiffx    = -1
  integer :: id_Sdiffy    = -1
  integer :: id_Tadx_2d   = -1
  integer :: id_Tady_2d   = -1
  integer :: id_Tdiffx_2d = -1
  integer :: id_Tdiffy_2d = -1
  integer :: id_Sadx_2d   = -1
  integer :: id_Sady_2d   = -1
  integer :: id_Sdiffx_2d = -1
  integer :: id_Sdiffy_2d = -1

  ! tendencies for temp/heat and saln/salt
  integer :: id_T_advection_xy    = -1
  integer :: id_T_advection_xy_2d = -1
  integer :: id_T_tendency        = -1
  integer :: id_Th_tendency       = -1
  integer :: id_Th_tendency_2d    = -1
  integer :: id_S_advection_xy    = -1
  integer :: id_S_advection_xy_2d = -1
  integer :: id_S_tendency        = -1
  integer :: id_Sh_tendency       = -1
  integer :: id_Sh_tendency_2d    = -1

  ! variance decay for temp and heat
  integer :: id_T_vardec = -1
  integer :: id_S_vardec = -1

  ! diagnostic for fields prior to applying diapycnal physics
  integer :: id_u_predia = -1
  integer :: id_v_predia = -1
  integer :: id_h_predia = -1
  integer :: id_T_predia = -1
  integer :: id_S_predia = -1
  integer :: id_e_predia = -1
  integer :: id_u_preale = -1
  integer :: id_v_preale = -1
  integer :: id_h_preale = -1
  integer :: id_T_preale = -1
  integer :: id_S_preale = -1
  integer :: id_e_preale = -1

  ! Diagnostics for tracer horizontal transport
  integer :: id_uhtr = -1
  integer :: id_vhtr = -1
  
  ! The remainder provides pointers to child module control structures.
  type(MOM_dyn_unsplit_CS),      pointer :: dyn_unsplit_CSp      => NULL()
  type(MOM_dyn_unsplit_RK2_CS),  pointer :: dyn_unsplit_RK2_CSp  => NULL()
  type(MOM_dyn_split_RK2_CS),    pointer :: dyn_split_RK2_CSp    => NULL()
  type(MOM_dyn_legacy_split_CS), pointer :: dyn_legacy_split_CSp => NULL()

  type(set_visc_CS),             pointer :: set_visc_CSp           => NULL()
  type(diabatic_CS),             pointer :: diabatic_CSp           => NULL()
  type(thickness_diffuse_CS),    pointer :: thickness_diffuse_CSp  => NULL()
  type(mixedlayer_restrat_CS),   pointer :: mixedlayer_restrat_CSp => NULL()
  type(MEKE_CS),                 pointer :: MEKE_CSp               => NULL()
  type(VarMix_CS),               pointer :: VarMix                 => NULL()
  type(wave_speed_CS),           pointer :: wave_speed_CSp         => NULL()
  type(tracer_registry_type),    pointer :: tracer_Reg             => NULL()
  type(tracer_advect_CS),        pointer :: tracer_adv_CSp         => NULL()
  type(tracer_hor_diff_CS),      pointer :: tracer_diff_CSp        => NULL()
  type(neutral_diffusion_CS),    pointer :: neutral_diffusion_CSp  => NULL()
  type(tracer_flow_control_CS),  pointer :: tracer_flow_CSp        => NULL()
  type(diagnostics_CS),          pointer :: diagnostics_CSp        => NULL()
  type(diag_to_Z_CS),            pointer :: diag_to_Z_CSp          => NULL()
  type(MOM_restart_CS),          pointer :: restart_CSp            => NULL()
  type(ocean_OBC_type),          pointer :: OBC                    => NULL()
  type(sponge_CS),               pointer :: sponge_CSp             => NULL()
  type(ALE_sponge_CS),           pointer :: ALE_sponge_CSp         => NULL()
  type(ALE_CS),                  pointer :: ALE_CSp                => NULL()
  type(offline_transport_CS),    pointer :: offline_CSp             => NULL()

  ! These are used for group halo updates.
  type(group_pass_type) :: pass_tau_ustar_psurf
  type(group_pass_type) :: pass_h
  type(group_pass_type) :: pass_ray
  type(group_pass_type) :: pass_bbl_thick_kv_bbl
  type(group_pass_type) :: pass_T_S_h
  type(group_pass_type) :: pass_T_S
  type(group_pass_type) :: pass_kd_kv_turb
  type(group_pass_type) :: pass_uv_T_S_h
  type(group_pass_type) :: pass_ssh

end type MOM_control_struct

public initialize_MOM
public finish_MOM_initialization
public step_MOM
public step_tracers
public MOM_end
public calculate_surface_state

integer :: id_clock_ocean
integer :: id_clock_dynamics
integer :: id_clock_thermo
integer :: id_clock_tracer
integer :: id_clock_diabatic
integer :: id_clock_continuity  ! also in dynamics s/r
integer :: id_clock_thick_diff
integer :: id_clock_ml_restrat
integer :: id_clock_diagnostics
integer :: id_clock_Z_diag
integer :: id_clock_init
integer :: id_clock_MOM_init
integer :: id_clock_pass       ! also in dynamics d/r
integer :: id_clock_pass_init  ! also in dynamics d/r
integer :: id_clock_ALE
integer :: id_clock_other

contains


!> This subroutine orchestrates the time stepping of MOM.  The adiabatic
!! dynamics are stepped by calls to one of the step_MOM_dyn_...routines.
!! The action of lateral processes on tracers occur in calls to
!! advect_tracer and tracer_hordiff.  Vertical mixing and possibly remapping
!! occur inside of diabatic.
subroutine step_MOM(fluxes, state, Time_start, time_interval, CS)
  type(forcing),    intent(inout)    :: fluxes        !< pointers to forcing fields
  type(surface),    intent(inout)    :: state         !< surface ocean state
  type(time_type),  intent(in)       :: Time_start    !< starting time of a segment, as a time type
  real,             intent(in)       :: time_interval !< time interval
  type(MOM_control_struct), pointer  :: CS            !< control structure from initialize_MOM

  ! local
  type(ocean_grid_type), pointer :: G ! pointer to a structure containing
                                      ! metrics and related information
  type(verticalGrid_type),  pointer :: GV => NULL()
  integer, save :: nt = 1 ! running number of iterations
  integer       :: ntstep ! time steps between tracer updates or diabatic forcing
  integer       :: n_max  ! number of steps to take in this call

  integer :: i, j, k, is, ie, js, je, Isq, Ieq, Jsq, Jeq, nz, n
  integer :: isd, ied, jsd, jed, IsdB, IedB, JsdB, JedB

  real :: dt              ! baroclinic time step (sec)
  real :: dtth            ! time step for thickness diffusion (sec)
  real :: dtdia           ! time step for diabatic processes (sec)
  real :: dt_therm        ! a limited and quantized version of CS%dt_therm (sec)
  real :: dtbt_reset_time ! value of CS%rel_time when DTBT was last calculated (sec)

  real :: wt_end, wt_beg

  logical :: calc_dtbt                 ! Indicates whether the dynamically adjusted
                                       ! barotropic time step needs to be updated.
  logical :: do_advection              ! If true, it is time to advect tracers.
  logical :: thermo_does_span_coupling ! If true, thermodynamic forcing spans
                                       ! multiple dynamic timesteps.

  real, dimension(SZI_(CS%G),SZJ_(CS%G)) :: &
    eta_av, &   ! average sea surface height or column mass over a timestep (meter or kg/m2)
    ssh         ! sea surface height based on eta_av (meter or kg/m2)

  real, allocatable, dimension(:,:) :: &
    tmp,              & ! temporary 2d field
    zos,              & ! dynamic sea lev (zero area mean) from inverse-barometer adjusted ssh (meter)
    zossq,            & ! square of zos (m^2)
    sfc_speed,        & ! sea surface speed at h-points (m/s)
    frazil_ave,       & ! average frazil heat flux required to keep temp above freezing (W/m2)
    salt_deficit_ave, & ! average salt flux required to keep salinity above 0.01ppt (gSalt m-2 s-1)
    Heat_PmE_ave,     & ! average effective heat flux into the ocean due to
                        ! the exchange of water with other components, times the
                        ! heat capacity of water, in W m-2.
    intern_heat_ave     ! avg heat flux into ocean from geothermal or
                        ! other internal heat sources (W/m2)

  real, pointer, dimension(:,:,:) :: &
    u, & ! u : zonal velocity component (m/s)
    v, & ! v : meridional velocity component (m/s)
    h    ! h : layer thickness (meter (Bouss) or kg/m2 (non-Bouss))

  real, dimension(SZI_(CS%G),SZJ_(CS%G),SZK_(CS%G)+1) :: eta_predia, eta_preale


  real :: tot_wt_ssh, Itot_wt_ssh, I_time_int
  real :: zos_area_mean, volo, ssh_ga
  type(time_type) :: Time_local
  logical :: showCallTree
  logical :: do_pass_kd_kv_turb ! This is used for a group halo pass.

  G => CS%G ; GV => CS%GV
  is   = G%isc  ; ie   = G%iec  ; js   = G%jsc  ; je   = G%jec ; nz = G%ke
  Isq  = G%IscB ; Ieq  = G%IecB ; Jsq  = G%JscB ; Jeq  = G%JecB
  isd  = G%isd  ; ied  = G%ied  ; jsd  = G%jsd  ; jed  = G%jed
  IsdB = G%IsdB ; IedB = G%IedB ; JsdB = G%JsdB ; JedB = G%JedB
  u => CS%u ; v => CS%v ; h => CS%h

  call cpu_clock_begin(id_clock_ocean)
  call cpu_clock_begin(id_clock_other)

  showCallTree = callTree_showQuery()
  if (showCallTree) call callTree_enter("step_MOM(), MOM.F90")

  ! First determine the time step that is consistent with this call.
  ! It is anticipated that the time step will almost always coincide
  ! with dt. In addition, ntstep is determined, subject to the constraint
  ! that ntstep cannot exceed n_max.
  if (time_interval <= CS%dt) then
    n_max = 1
  else
    n_max = ceiling(time_interval/CS%dt - 0.001)
  endif

  dt    = time_interval / real(n_max)
  dtdia = 0.0
  thermo_does_span_coupling = (CS%thermo_spans_coupling .and. &
                              (CS%dt_therm > 1.5*time_interval))
  if (thermo_does_span_coupling) then
    ! Set dt_therm to be an integer multiple of the coupling time step.
    dt_therm = time_interval * floor(CS%dt_therm / time_interval + 0.001)
    ntstep = floor(dt_therm/dt + 0.001)
  else
    ntstep = MAX(1,MIN(n_max,floor(CS%dt_therm/dt + 0.001)))
    dt_therm = dt*ntstep
  endif

  CS%visc%calc_bbl = .true.

  if (.not.ASSOCIATED(fluxes%p_surf)) CS%interp_p_surf = .false.

  !---------- Begin setup for group halo pass

  call cpu_clock_begin(id_clock_pass)
  call create_group_pass(CS%pass_tau_ustar_psurf, fluxes%taux, fluxes%tauy, G%Domain)
  if (ASSOCIATED(fluxes%ustar)) &
    call create_group_pass(CS%pass_tau_ustar_psurf, fluxes%ustar(:,:), G%Domain)
  if (ASSOCIATED(fluxes%p_surf)) &
    call create_group_pass(CS%pass_tau_ustar_psurf, fluxes%p_surf(:,:), G%Domain)
  if ((CS%thickness_diffuse  .and. (.not.CS%thickness_diffuse_first .or. CS%dt_trans == 0) )  .OR. CS%mixedlayer_restrat) &
    call create_group_pass(CS%pass_h, h, G%Domain)

  if (CS%diabatic_first) then
    if (associated(CS%visc%Ray_u) .and. associated(CS%visc%Ray_v)) &
      call create_group_pass(CS%pass_ray, CS%visc%Ray_u, CS%visc%Ray_v, G%Domain, &
                             To_All+SCALAR_PAIR, CGRID_NE)
    if (associated(CS%visc%kv_bbl_u) .and. associated(CS%visc%kv_bbl_v)) then
      call create_group_pass(CS%pass_bbl_thick_kv_bbl, CS%visc%bbl_thick_u, &
                             CS%visc%bbl_thick_v, G%Domain, To_All+SCALAR_PAIR, CGRID_NE)
      call create_group_pass(CS%pass_bbl_thick_kv_bbl, CS%visc%kv_bbl_u, &
                             CS%visc%kv_bbl_v, G%Domain, To_All+SCALAR_PAIR, CGRID_NE)
    endif
  endif

  if (.not.CS%adiabatic .AND. CS%use_ALE_algorithm ) then
    if (CS%use_temperature) then
      call create_group_pass(CS%pass_T_S_h, CS%tv%T, G%Domain)
      call create_group_pass(CS%pass_T_S_h, CS%tv%S, G%Domain)
    endif
    call create_group_pass(CS%pass_T_S_h, h, G%Domain)
  endif

  if ((CS%adiabatic .OR. CS%diabatic_first) .AND. CS%use_temperature) then
    call create_group_pass(CS%pass_T_S, CS%tv%T, G%Domain)
    call create_group_pass(CS%pass_T_S, CS%tv%S, G%Domain)
  endif

  if ((CS%visc%Prandtl_turb > 0) .and. associated(CS%visc%Kd_turb)) &
    call create_group_pass(CS%pass_kd_kv_turb, CS%visc%Kd_turb, G%Domain)
  if (associated(CS%visc%Kv_turb)) &
    call create_group_pass(CS%pass_kd_kv_turb, CS%visc%Kv_turb, G%Domain)

  !---------- End setup for group halo pass


  do_pass_kd_kv_turb = ((CS%visc%Prandtl_turb > 0) .and. associated(CS%visc%Kd_turb)) &
                       .OR. associated(CS%visc%Kv_turb)

  if (G%nonblocking_updates) then
    call start_group_pass(CS%pass_tau_ustar_psurf, G%Domain)
  else
    call do_group_pass(CS%pass_tau_ustar_psurf, G%Domain)
  endif
  call cpu_clock_end(id_clock_pass)

  if (ASSOCIATED(CS%tv%frazil))        CS%tv%frazil(:,:)        = 0.0
  if (ASSOCIATED(CS%tv%salt_deficit))  CS%tv%salt_deficit(:,:)  = 0.0
  if (ASSOCIATED(CS%tv%TempxPmE))      CS%tv%TempxPmE(:,:)      = 0.0
  if (ASSOCIATED(CS%tv%internal_heat)) CS%tv%internal_heat(:,:) = 0.0

  CS%rel_time = 0.0

  tot_wt_ssh = 0.0
  do j=js,je ; do i=is,ie ; CS%ave_ssh(i,j) = 0.0 ; enddo ; enddo

  if (associated(CS%VarMix)) then
    call enable_averaging(time_interval, Time_start+set_time(int(time_interval)), &
                          CS%diag)
    call calc_resoln_function(h, CS%tv, G, GV, CS%VarMix)
    call disable_averaging(CS%diag)
  endif

  if (G%nonblocking_updates) then
    call cpu_clock_begin(id_clock_pass)
    call complete_group_pass(CS%pass_tau_ustar_psurf, G%Domain)
    call cpu_clock_end(id_clock_pass)
  endif

  if (CS%interp_p_surf) then
    if (.not.ASSOCIATED(CS%p_surf_end))   allocate(CS%p_surf_end(isd:ied,jsd:jed))
    if (.not.ASSOCIATED(CS%p_surf_begin)) allocate(CS%p_surf_begin(isd:ied,jsd:jed))
    if (.not.CS%p_surf_prev_set) then
      do j=jsd,jed ; do i=isd,ied
        CS%p_surf_prev(i,j) = fluxes%p_surf(i,j)
      enddo ; enddo
      CS%p_surf_prev_set = .true.
    endif
  else
    CS%p_surf_end  => fluxes%p_surf
  endif

  if (CS%debug) then
    call MOM_state_chksum("Before steps ", u, v, h, CS%uh, CS%vh, G, GV)
    call MOM_forcing_chksum("Before steps", fluxes, G, haloshift=0)
    call check_redundant("Before steps ", u, v, G)
    call check_redundant("Before steps ", fluxes%taux, fluxes%tauy, G)
  endif
  call cpu_clock_end(id_clock_other)

  do n=1,n_max

    nt = nt + 1
    call cpu_clock_begin(id_clock_other)

    ! Set the universally visible time to the middle of the time step
    CS%Time = Time_start + set_time(int(floor(CS%rel_time+0.5*dt+0.5)))
    CS%rel_time = CS%rel_time + dt

    ! Set the local time to the end of the time step.
    Time_local = Time_start + set_time(int(floor(CS%rel_time+0.5)))
    if (showCallTree) call callTree_enter("DT cycles (step_MOM) n=",n)
    call cpu_clock_end(id_clock_other)

    if (CS%diabatic_first .and. (CS%dt_trans==0.0)) then ! do thermodynamics.

      if (thermo_does_span_coupling) then
        dtdia = dt_therm
        if ((fluxes%dt_buoy_accum > 0.0) .and. (dtdia > time_interval) .and. &
            (abs(fluxes%dt_buoy_accum - dtdia) > 1e-6*dtdia)) then
          call MOM_error(FATAL, "step_MOM: Mismatch between long thermodynamic "//&
            "timestep and time over which buoyancy fluxes have been accumulated.")
        endif
        call MOM_error(FATAL, "MOM is not yet set up to have restarts that work "//&
          "with THERMO_SPANS_COUPLING and DIABATIC_FIRST.")
      else
        dtdia = dt*min(ntstep,n_max-(n-1))
      endif
      ! The end-time of the diagnostic interval needs to be set ahead if there
      ! are multiple dynamic time steps worth of dynamics applied here.
      call enable_averaging(dtdia, Time_local + &
                                   set_time(int(floor(dtdia-dt+0.5))), CS%diag)

      !   Calculate the BBL properties and store them inside visc (u,h).
      ! This is here so that CS%visc is updated before diabatic() when
      ! DIABATIC_FIRST=True. Otherwise diabatic() is called after the dynamics
      ! and set_viscous_BBL is called as a part of the dynamic stepping.

      if (CS%debug) then
        call uchksum(u,"Pre set_viscous_BBL u", G%HI, haloshift=1)
        call vchksum(v,"Pre set_viscous_BBL v", G%HI, haloshift=1)
        call hchksum(h*GV%H_to_m,"Pre set_viscous_BBL h", G%HI, haloshift=1)
        if (associated(CS%tv%T)) call hchksum(CS%tv%T, "Pre set_viscous_BBL T", G%HI, haloshift=1)
        if (associated(CS%tv%S)) call hchksum(CS%tv%S, "Pre set_viscous_BBL S", G%HI, haloshift=1)
      endif

      !call cpu_clock_begin(id_clock_vertvisc)
      call set_viscous_BBL(u, v, h, CS%tv, CS%visc, G, GV, CS%set_visc_CSp)
      !call cpu_clock_end(id_clock_vertvisc)

      call cpu_clock_begin(id_clock_pass)
      if(associated(CS%visc%Ray_u) .and. associated(CS%visc%Ray_v)) &
        call do_group_pass(CS%pass_ray, G%Domain )
      if(associated(CS%visc%kv_bbl_u) .and. associated(CS%visc%kv_bbl_v))  &
        call do_group_pass(CS%pass_bbl_thick_kv_bbl, G%Domain )
      call cpu_clock_end(id_clock_pass)
      if (showCallTree) call callTree_wayPoint("done with set_viscous_BBL (step_MOM_dyn_split_RK2)")

      call cpu_clock_begin(id_clock_thermo)

      if (.not.CS%adiabatic) then

        if (CS%debug) then
          call MOM_state_chksum("Pre-dia first ", u, v, h, CS%uhtr, CS%vhtr, G, GV)
          call MOM_thermo_chksum("Pre-dia first ", CS%tv, G, haloshift=0)
          call check_redundant("Pre-dia first ", u, v, G)
        endif

        if (CS%split .and. CS%legacy_split) then
          call adjustments_dyn_legacy_split(u, v, h, dt, G, GV, CS%dyn_legacy_split_CSp)
        endif

        call cpu_clock_begin(id_clock_diabatic)
        call diabatic(u, v, h, CS%tv, fluxes, CS%visc, CS%ADp, CS%CDp, &
                      dtdia, G, GV, CS%diabatic_CSp)
        fluxes%fluxes_used = .true.
        call cpu_clock_end(id_clock_diabatic)

        if (CS%id_u_preale > 0) call post_data(CS%id_u_preale, u,       CS%diag)
        if (CS%id_v_preale > 0) call post_data(CS%id_v_preale, v,       CS%diag)
        if (CS%id_h_preale > 0) call post_data(CS%id_h_preale, h,       CS%diag)
        if (CS%id_T_preale > 0) call post_data(CS%id_T_preale, CS%tv%T, CS%diag)
        if (CS%id_S_preale > 0) call post_data(CS%id_S_preale, CS%tv%S, CS%diag)
        if (CS%id_e_preale > 0) then
            call find_eta(h, CS%tv, GV%g_Earth, G, GV, eta_preale)
            call post_data(CS%id_e_preale, eta_preale, CS%diag)
        endif

        ! Regridding/remapping is done here, at end of thermodynamics time step
        ! (that may comprise several dynamical time steps)
        ! The routine 'ALE_main' can be found in 'MOM_ALE.F90'.
        if ( CS%use_ALE_algorithm ) then
!         call pass_vector(u, v, G%Domain)
          call do_group_pass(CS%pass_T_S_h, G%Domain)

          ! update squared quantities
          if (associated(CS%S_squared)) &
            CS%S_squared(:,:,:) = CS%tv%S(:,:,:) ** 2
          if (associated(CS%T_squared)) &
            CS%T_squared(:,:,:) = CS%tv%T(:,:,:) ** 2

          if (CS%debug) then
            call MOM_state_chksum("Pre-ALE 1 ", u, v, h, CS%uh, CS%vh, G, GV)
            call hchksum(CS%tv%T,"Pre-ALE 1 T", G%HI, haloshift=1)
            call hchksum(CS%tv%S,"Pre-ALE 1 S", G%HI, haloshift=1)
            call check_redundant("Pre-ALE 1 ", u, v, G)
          endif
          call cpu_clock_begin(id_clock_ALE)
          call ALE_main(G, GV, h, u, v, CS%tv, CS%tracer_Reg, CS%ALE_CSp, dtdia)
          call cpu_clock_end(id_clock_ALE)
        endif   ! endif for the block "if ( CS%use_ALE_algorithm )"

        call cpu_clock_begin(id_clock_pass)
        call do_group_pass(CS%pass_uv_T_S_h, G%Domain)
        call cpu_clock_end(id_clock_pass)

        if (CS%debug .and. CS%use_ALE_algorithm) then
          call MOM_state_chksum("Post-ALE 1 ", u, v, h, CS%uh, CS%vh, G, GV)
          call hchksum(CS%tv%T,"Post-ALE 1 T", G%HI, haloshift=1)
          call hchksum(CS%tv%S,"Post-ALE 1 S", G%HI, haloshift=1)
          call check_redundant("Post-ALE 1 ", u, v, G)
        endif

        ! Whenever thickness changes let the diag manager know, target grids
        ! for vertical remapping may need to be regenerated.
        call diag_update_target_grids(CS%diag)

        call post_diags_TS_vardec(G, CS, dtdia)

        if (CS%debug) then
          call uchksum(u,"Post-dia first u", G%HI, haloshift=2)
          call vchksum(v,"Post-dia first v", G%HI, haloshift=2)
          call hchksum(h,"Post-dia first h", G%HI, haloshift=1)
          call uchksum(CS%uhtr,"Post-dia first uh", G%HI, haloshift=0)
          call vchksum(CS%vhtr,"Post-dia first vh", G%HI, haloshift=0)
        ! call MOM_state_chksum("Post-dia first ", u, v, &
        !                       h, CS%uhtr, CS%vhtr, G, GV, haloshift=1)
          if (associated(CS%tv%T)) call hchksum(CS%tv%T, "Post-dia first T", G%HI, haloshift=1)
          if (associated(CS%tv%S)) call hchksum(CS%tv%S, "Post-dia first S", G%HI, haloshift=1)
          if (associated(CS%tv%frazil)) call hchksum(CS%tv%frazil, &
                                  "Post-dia first frazil", G%HI, haloshift=0)
          if (associated(CS%tv%salt_deficit)) call hchksum(CS%tv%salt_deficit, &
                                  "Post-dia first salt deficit", G%HI, haloshift=0)
        ! call MOM_thermo_chksum("Post-dia first ", CS%tv, G)
          call check_redundant("Post-dia first ", u, v, G)
        endif

      else   ! else for block "if (.not.CS%adiabatic)"

        call cpu_clock_begin(id_clock_diabatic)
        call adiabatic(h, CS%tv, fluxes, dtdia, G, GV, CS%diabatic_CSp)
        fluxes%fluxes_used = .true.
        call cpu_clock_end(id_clock_diabatic)

        if (CS%use_temperature) then
          call cpu_clock_begin(id_clock_pass)
          call do_group_pass(CS%pass_T_S, G%Domain)
          call cpu_clock_end(id_clock_pass)
          if (CS%debug) then
            if (associated(CS%tv%T)) call hchksum(CS%tv%T, "Post-dia first T", G%HI, haloshift=1)
            if (associated(CS%tv%S)) call hchksum(CS%tv%S, "Post-dia first S", G%HI, haloshift=1)
          endif
        endif

      endif   ! endif for the block "if (.not.CS%adiabatic)"

      call disable_averaging(CS%diag)
      call cpu_clock_end(id_clock_thermo)
      if (showCallTree) call callTree_waypoint("finished diabatic_first (step_MOM)")

    endif ! end of block "(CS%diabatic_first .and. (CS%dt_trans==0.0))"

    call cpu_clock_begin(id_clock_other)

    call cpu_clock_begin(id_clock_pass)
    if (do_pass_kd_kv_turb) call do_group_pass(CS%pass_kd_kv_turb, G%Domain)
    call cpu_clock_end(id_clock_pass)

    call cpu_clock_end(id_clock_other)


    call cpu_clock_begin(id_clock_dynamics)
    call disable_averaging(CS%diag)

    if (CS%thickness_diffuse .and. CS%thickness_diffuse_first) then
      if (CS%dt_trans == 0.0) then
        if (thermo_does_span_coupling) then
          dtth = dt_therm
        else
          dtth = dt*min(ntstep,n_max-n+1)
        endif

        call enable_averaging(dtth,Time_local+set_time(int(floor(dtth-dt+0.5))), CS%diag)
        call cpu_clock_begin(id_clock_thick_diff)
        if (associated(CS%VarMix)) &
          call calc_slope_functions(h, CS%tv, dt, G, GV, CS%VarMix)
        call thickness_diffuse(h, CS%uhtr, CS%vhtr, CS%tv, dtth, G, GV, &
                               CS%MEKE, CS%VarMix, CS%CDp, CS%thickness_diffuse_CSp)
        call cpu_clock_end(id_clock_thick_diff)
        call cpu_clock_begin(id_clock_pass)
        call do_group_pass(CS%pass_h, G%Domain)
        call cpu_clock_end(id_clock_pass)
        call disable_averaging(CS%diag)
        if (showCallTree) call callTree_waypoint("finished thickness_diffuse_first (step_MOM)")

        ! Whenever thickness changes let the diag manager know, target grids
        ! for vertical remapping may need to be regenerated.
        call diag_update_target_grids(CS%diag)

      endif
    endif

    if (CS%interp_p_surf) then
      wt_end = real(n) / real(n_max)
      wt_beg = real(n-1) / real(n_max)
      do j=jsd,jed ; do i=isd,ied
        CS%p_surf_end(i,j) = wt_end * fluxes%p_surf(i,j) + &
                        (1.0-wt_end) * CS%p_surf_prev(i,j)
        CS%p_surf_begin(i,j) = wt_beg * fluxes%p_surf(i,j) + &
                        (1.0-wt_beg) * CS%p_surf_prev(i,j)
      enddo ; enddo
    endif

    if (CS%visc%calc_bbl) then ; if (thermo_does_span_coupling) then
      CS%visc%bbl_calc_time_interval = dt_therm
    else
      CS%visc%bbl_calc_time_interval = dt*real(1+MIN(ntstep-MOD(n,ntstep),n_max-n))
    endif ; endif

    if (associated(CS%u_prev) .and. associated(CS%v_prev)) then
      do k=1,nz ; do j=jsd,jed ; do I=IsdB,IedB
        CS%u_prev(I,j,k) = u(I,j,k)
      enddo ; enddo ; enddo
      do k=1,nz ; do J=JsdB,JedB ; do i=isd,ied
        CS%v_prev(I,j,k) = u(I,j,k)
      enddo ; enddo ; enddo
    endif

    if (CS%do_dynamics .and. CS%split) then !--------------------------- start SPLIT
      ! This section uses a split time stepping scheme for the dynamic equations,
      ! basically the stacked shallow water equations with viscosity.

      calc_dtbt = .false.
      if ((CS%dtbt_reset_period >= 0.0) .and. &
          ((n==1) .or. (CS%dtbt_reset_period == 0.0) .or. &
           (CS%rel_time >= dtbt_reset_time + 0.999*CS%dtbt_reset_period))) then
        calc_dtbt = .true.
        dtbt_reset_time = CS%rel_time
      endif

      if (CS%legacy_split) then
        call step_MOM_dyn_legacy_split(u, v, h, CS%tv, CS%visc, &
                    Time_local, dt, fluxes, CS%p_surf_begin, CS%p_surf_end, &
                    CS%dt_trans, dt_therm, CS%uh, CS%vh, CS%uhtr, CS%vhtr, &
                    eta_av, G, GV, CS%dyn_legacy_split_CSp, calc_dtbt, CS%VarMix, CS%MEKE)
      else
        call step_MOM_dyn_split_RK2(u, v, h, CS%tv, CS%visc, &
                    Time_local, dt, fluxes, CS%p_surf_begin, CS%p_surf_end, &
                    CS%dt_trans, dt_therm, CS%uh, CS%vh, CS%uhtr, CS%vhtr, &
                    eta_av, G, GV, CS%dyn_split_RK2_CSp, calc_dtbt, CS%VarMix, CS%MEKE)
      endif
      if (showCallTree) call callTree_waypoint("finished step_MOM_dyn_split (step_MOM)")


    elseif (CS%do_dynamics) then ! --------------------------------------------------- not SPLIT
      !   This section uses an unsplit stepping scheme for the dynamic
      ! equations; basically the stacked shallow water equations with viscosity.
      ! Because the time step is limited by CFL restrictions on the external
      ! gravity waves, the unsplit is usually much less efficient that the split
      ! approaches. But because of its simplicity, the unsplit method is very
      ! useful for debugging purposes.

      if (CS%use_RK2) then
        call step_MOM_dyn_unsplit_RK2(u, v, h, CS%tv, CS%visc, Time_local, dt, fluxes, &
                 CS%p_surf_begin, CS%p_surf_end, CS%uh, CS%vh, CS%uhtr, CS%vhtr, &
                 eta_av, G, GV, CS%dyn_unsplit_RK2_CSp, CS%VarMix, CS%MEKE)
      else
        call step_MOM_dyn_unsplit(u, v, h, CS%tv, CS%visc, Time_local, dt, fluxes, &
                 CS%p_surf_begin, CS%p_surf_end, CS%uh, CS%vh, CS%uhtr, CS%vhtr, &
                 eta_av, G, GV, CS%dyn_unsplit_CSp, CS%VarMix, CS%MEKE)
      endif
      if (showCallTree) call callTree_waypoint("finished step_MOM_dyn_unsplit (step_MOM)")

    endif ! -------------------------------------------------- end SPLIT



    if (CS%thickness_diffuse .and. .not.CS%thickness_diffuse_first) then
      call cpu_clock_begin(id_clock_thick_diff)

      if (CS%debug) call hchksum(h,"Pre-thickness_diffuse h", G%HI, haloshift=0)

      if (associated(CS%VarMix)) &
        call calc_slope_functions(h, CS%tv, dt, G, GV, CS%VarMix)
      call thickness_diffuse(h, CS%uhtr, CS%vhtr, CS%tv, dt, G, GV, &
                             CS%MEKE, CS%VarMix, CS%CDp, CS%thickness_diffuse_CSp)

      if (CS%debug) call hchksum(h,"Post-thickness_diffuse h", G%HI, haloshift=1)
      call cpu_clock_end(id_clock_thick_diff)
      call cpu_clock_begin(id_clock_pass)
      call do_group_pass(CS%pass_h, G%Domain)
      call cpu_clock_end(id_clock_pass)
      if (showCallTree) call callTree_waypoint("finished thickness_diffuse (step_MOM)")
    endif

    ! apply the submesoscale mixed layer restratification parameterization
    if (CS%mixedlayer_restrat) then
      if (CS%debug) then
        call hchksum(h,"Pre-mixedlayer_restrat h", G%HI, haloshift=1)
        call uchksum(CS%uhtr,"Pre-mixedlayer_restrat uhtr", G%HI, haloshift=0)
        call vchksum(CS%vhtr,"Pre-mixedlayer_restrat vhtr", G%HI, haloshift=0)
      endif
      call cpu_clock_begin(id_clock_ml_restrat)
      call mixedlayer_restrat(h, CS%uhtr ,CS%vhtr, CS%tv, fluxes, dt, CS%visc%MLD, &
                              G, GV, CS%mixedlayer_restrat_CSp)
      call cpu_clock_end(id_clock_ml_restrat)
      call cpu_clock_begin(id_clock_pass)
      call do_group_pass(CS%pass_h, G%Domain)
      call cpu_clock_end(id_clock_pass)
      if (CS%debug) then
        call hchksum(h,"Post-mixedlayer_restrat h", G%HI, haloshift=1)
        call uchksum(CS%uhtr,"Post-mixedlayer_restrat uhtr", G%HI, haloshift=0)
        call vchksum(CS%vhtr,"Post-mixedlayer_restrat vhtr", G%HI, haloshift=0)
      endif
    endif
 
    ! Whenever thickness changes let the diag manager know, target grids
    ! for vertical remapping may need to be regenerated.
    call diag_update_target_grids(CS%diag)

    if (CS%useMEKE) call step_forward_MEKE(CS%MEKE, h, CS%VarMix%SN_u, CS%VarMix%SN_v, &
                                           CS%visc, dt, G, GV, CS%MEKE_CSp, CS%uhtr, CS%vhtr)
    call disable_averaging(CS%diag)
    call cpu_clock_end(id_clock_dynamics)

    CS%dt_trans = CS%dt_trans + dt
    if (thermo_does_span_coupling) then
      do_advection = (CS%dt_trans + 0.5*dt > dt_therm)
    else
      do_advection = ((MOD(n,ntstep) == 0) .or. (n==n_max))
    endif

    ! do advection and (perhaps) thermodynamics
    if (do_advection) then

      call cpu_clock_begin(id_clock_other)

      if (CS%debug) then
        call uchksum(u,"Pre-advection u", G%HI, haloshift=2)
        call vchksum(v,"Pre-advection v", G%HI, haloshift=2)
        call hchksum(h*GV%H_to_m,"Pre-advection h", G%HI, haloshift=1)
        call uchksum(CS%uhtr*GV%H_to_m,"Pre-advection uhtr", G%HI, haloshift=0)
        call vchksum(CS%vhtr*GV%H_to_m,"Pre-advection vhtr", G%HI, haloshift=0)
      ! call MOM_state_chksum("Pre-advection ", u, v, &
      !                       h, CS%uhtr, CS%vhtr, G, GV, haloshift=1)
          if (associated(CS%tv%T)) call hchksum(CS%tv%T, "Pre-advection T", G%HI, haloshift=1)
          if (associated(CS%tv%S)) call hchksum(CS%tv%S, "Pre-advection S", G%HI, haloshift=1)
          if (associated(CS%tv%frazil)) call hchksum(CS%tv%frazil, &
                         "Pre-advection frazil", G%HI, haloshift=0)
          if (associated(CS%tv%salt_deficit)) call hchksum(CS%tv%salt_deficit, &
                         "Pre-advection salt deficit", G%HI, haloshift=0)
      ! call MOM_thermo_chksum("Pre-advection ", CS%tv, G)
        call check_redundant("Pre-advection ", u, v, G)
      endif

      call cpu_clock_end(id_clock_other)

      call cpu_clock_begin(id_clock_thermo)
      call enable_averaging(CS%dt_trans, Time_local, CS%diag)

      call cpu_clock_begin(id_clock_tracer)

      ! Post fields used for offline tracer model
      call advect_tracer(h, CS%uhtr, CS%vhtr, CS%OBC, CS%dt_trans, G, GV, &
                         CS%tracer_adv_CSp, CS%tracer_Reg)
      call tracer_hordiff(h, CS%dt_trans, CS%MEKE, CS%VarMix, G, GV, &
                          CS%tracer_diff_CSp, CS%tracer_Reg, CS%tv)
      call cpu_clock_end(id_clock_tracer)
      if (showCallTree) call callTree_waypoint("finished tracer advection/diffusion (step_MOM)")

      call cpu_clock_begin(id_clock_Z_diag)
      call calculate_Z_transport(CS%uhtr, CS%vhtr, h, CS%dt_trans, G, GV, &
                                 CS%diag_to_Z_CSp)
      call cpu_clock_end(id_clock_Z_diag)

      if (CS%id_u_predia > 0) call post_data(CS%id_u_predia, u, CS%diag)
      if (CS%id_v_predia > 0) call post_data(CS%id_v_predia, v, CS%diag)
      if (CS%id_h_predia > 0) call post_data(CS%id_h_predia, h, CS%diag)
      if (CS%id_T_predia > 0) call post_data(CS%id_T_predia, CS%tv%T, CS%diag)
      if (CS%id_S_predia > 0) call post_data(CS%id_S_predia, CS%tv%S, CS%diag)
      if (CS%id_e_predia > 0) then
        call find_eta(h, CS%tv, GV%g_Earth, G, GV, eta_predia)
        call post_data(CS%id_e_predia, eta_predia, CS%diag)
      endif

      if (thermo_does_span_coupling .and. (abs(dt_therm - CS%dt_trans) > 1e-6*dt_therm)) then
        call MOM_error(FATAL, "step_MOM: Mismatch between dt_therm and CS%dt_trans "//&
                       "before call to diabatic.")
      endif

      if (.not.CS%diabatic_first) then ; if (.not.CS%adiabatic) then

        if (CS%debug) then
          call uchksum(u,"Pre-diabatic u", G%HI, haloshift=2)
          call vchksum(v,"Pre-diabatic v", G%HI, haloshift=2)
          call hchksum(h*GV%H_to_m,"Pre-diabatic h", G%HI, haloshift=1)
          call uchksum(CS%uhtr*GV%H_to_m,"Pre-diabatic uh", G%HI, haloshift=0)
          call vchksum(CS%vhtr*GV%H_to_m,"Pre-diabatic vh", G%HI, haloshift=0)
        ! call MOM_state_chksum("Pre-diabatic ",u, v, h, CS%uhtr, CS%vhtr, G, GV)
          call MOM_thermo_chksum("Pre-diabatic ", CS%tv, G,haloshift=0)
          call check_redundant("Pre-diabatic ", u, v, G)
          call MOM_forcing_chksum("Pre-diabatic", fluxes, G, haloshift=0)
        endif

        if (CS%split .and. CS%legacy_split) then  ! The dt here is correct. -RWH
          call adjustments_dyn_legacy_split(u, v, h, dt, G, GV, CS%dyn_legacy_split_CSp)
        endif
        call cpu_clock_begin(id_clock_diabatic)
        call diabatic(u, v, h, CS%tv, fluxes, CS%visc, CS%ADp, CS%CDp, &
                      CS%dt_trans, G, GV, CS%diabatic_CSp)
        fluxes%fluxes_used = .true.
        call cpu_clock_end(id_clock_diabatic)

        ! Regridding/remapping is done here, at the end of the thermodynamics time step
        ! (that may comprise several dynamical time steps)
        ! The routine 'ALE_main' can be found in 'MOM_ALE.F90'.
        if (CS%id_u_preale > 0) call post_data(CS%id_u_preale, u,       CS%diag)
        if (CS%id_v_preale > 0) call post_data(CS%id_v_preale, v,       CS%diag)
        if (CS%id_h_preale > 0) call post_data(CS%id_h_preale, h,       CS%diag)
        if (CS%id_T_preale > 0) call post_data(CS%id_T_preale, CS%tv%T, CS%diag)
        if (CS%id_S_preale > 0) call post_data(CS%id_S_preale, CS%tv%S, CS%diag)
        if (CS%id_e_preale > 0) then
            call find_eta(h, CS%tv, G%g_Earth, G, GV, eta_preale)
            call post_data(CS%id_e_preale, eta_preale, CS%diag)
        endif

        if ( CS%use_ALE_algorithm ) then
!         call pass_vector(u, v, G%Domain)
          call do_group_pass(CS%pass_T_S_h, G%Domain)
          ! update squared quantities
          if (associated(CS%S_squared)) &
            CS%S_squared(:,:,:) = CS%tv%S(:,:,:) ** 2
          if (associated(CS%T_squared)) &
            CS%T_squared(:,:,:) = CS%tv%T(:,:,:) ** 2

          if (CS%debug) then
            call MOM_state_chksum("Pre-ALE ", u, v, h, CS%uh, CS%vh, G, GV)
            call hchksum(CS%tv%T,"Pre-ALE T", G%HI, haloshift=1)
            call hchksum(CS%tv%S,"Pre-ALE S", G%HI, haloshift=1)
            call check_redundant("Pre-ALE ", u, v, G)
          endif
          call cpu_clock_begin(id_clock_ALE)
          call ALE_main(G, GV, h, u, v, CS%tv, CS%tracer_Reg, CS%ALE_CSp, CS%dt_trans)
          call cpu_clock_end(id_clock_ALE)
        endif

        call cpu_clock_begin(id_clock_pass)
        call do_group_pass(CS%pass_uv_T_S_h, G%Domain)
        call cpu_clock_end(id_clock_pass)

        if (CS%debug .and.  CS%use_ALE_algorithm) then
          call MOM_state_chksum("Post-ALE ", u, v, h, CS%uh, CS%vh, G, GV)
          call hchksum(CS%tv%T,"Post-ALE 1 T", G%HI, haloshift=1)
          call hchksum(CS%tv%S,"Post-ALE 1 S", G%HI, haloshift=1)
          call check_redundant("Post-ALE ", u, v, G)
        endif

        ! Whenever thickness changes let the diag manager know, target grids
        ! for vertical remapping may need to be regenerated. This needs to
        ! happen after the H update and before the next post_data.
        call diag_update_target_grids(CS%diag)

        call post_diags_TS_vardec(G, CS, CS%dt_trans)

        if (CS%debug) then
          call uchksum(u,"Post-diabatic u", G%HI, haloshift=2)
          call vchksum(v,"Post-diabatic v", G%HI, haloshift=2)
          call hchksum(h*GV%H_to_m,"Post-diabatic h", G%HI, haloshift=1)
          call uchksum(CS%uhtr*GV%H_to_m,"Post-diabatic uh", G%HI, haloshift=0)
          call vchksum(CS%vhtr*GV%H_to_m,"Post-diabatic vh", G%HI, haloshift=0)
        ! call MOM_state_chksum("Post-diabatic ", u, v, &
        !                       h, CS%uhtr, CS%vhtr, G, GV, haloshift=1)
          if (associated(CS%tv%T)) call hchksum(CS%tv%T, "Post-diabatic T", G%HI, haloshift=1)
          if (associated(CS%tv%S)) call hchksum(CS%tv%S, "Post-diabatic S", G%HI, haloshift=1)
          if (associated(CS%tv%frazil)) call hchksum(CS%tv%frazil, &
                                   "Post-diabatic frazil", G%HI, haloshift=0)
          if (associated(CS%tv%salt_deficit)) call hchksum(CS%tv%salt_deficit, &
                                   "Post-diabatic salt deficit", G%HI, haloshift=0)
        ! call MOM_thermo_chksum("Post-diabatic ", CS%tv, G)
          call check_redundant("Post-diabatic ", u, v, G)
        endif
        if (showCallTree) call callTree_waypoint("finished diabatic (step_MOM)")

      else   ! complement of "if (.not.CS%adiabatic)"

        call cpu_clock_begin(id_clock_diabatic)
        call adiabatic(h, CS%tv, fluxes, CS%dt_trans, G, GV, CS%diabatic_CSp)
        fluxes%fluxes_used = .true.
        call cpu_clock_end(id_clock_diabatic)

        if (CS%use_temperature) then
          call cpu_clock_begin(id_clock_pass)
          call do_group_pass(CS%pass_T_S, G%Domain)
          call cpu_clock_end(id_clock_pass)
          if (CS%debug) then
            if (associated(CS%tv%T)) call hchksum(CS%tv%T, "Post-diabatic T", G%HI, haloshift=1)
            if (associated(CS%tv%S)) call hchksum(CS%tv%S, "Post-diabatic S", G%HI, haloshift=1)
          endif
        endif

        if (showCallTree) call callTree_waypoint("finished adiabatic (step_MOM)")

      endif ; else  !  "else branch for if (.not.CS%diabatic_first) then"
        ! Tracers have been advected and diffused, and need halo updates.
        if (CS%use_temperature) then
          call cpu_clock_begin(id_clock_pass)
          call do_group_pass(CS%pass_T_S, G%Domain)
          call cpu_clock_end(id_clock_pass)
        endif
      endif ! close of "if (.not.CS%diabatic_first) then ; if (.not.CS%adiabatic)"

      call cpu_clock_end(id_clock_thermo)


      call cpu_clock_begin(id_clock_other)

      call cpu_clock_begin(id_clock_diagnostics)
      call calculate_diagnostic_fields(u, v, h, CS%uh, CS%vh, CS%tv, &
                          CS%ADp, CS%CDp, fluxes, CS%dt_trans, G, GV, CS%diagnostics_CSp)
      if (showCallTree) call callTree_waypoint("finished calculate_diagnostic_fields (step_MOM)")
      call cpu_clock_end(id_clock_diagnostics)


      ! post some diagnostics
      if (CS%id_T > 0) call post_data(CS%id_T, CS%tv%T, CS%diag)
      if (CS%id_S > 0) call post_data(CS%id_S, CS%tv%S, CS%diag)

      if (CS%id_tob > 0) call post_data(CS%id_tob, CS%tv%T(:,:,G%ke), CS%diag, mask=G%mask2dT)
      if (CS%id_sob > 0) call post_data(CS%id_sob, CS%tv%S(:,:,G%ke), CS%diag, mask=G%mask2dT)

      if (CS%id_Tadx   > 0) call post_data(CS%id_Tadx,   CS%T_adx,   CS%diag)
      if (CS%id_Tady   > 0) call post_data(CS%id_Tady,   CS%T_ady,   CS%diag)
      if (CS%id_Tdiffx > 0) call post_data(CS%id_Tdiffx, CS%T_diffx, CS%diag)
      if (CS%id_Tdiffy > 0) call post_data(CS%id_Tdiffy, CS%T_diffy, CS%diag)

      if (CS%id_Sadx   > 0) call post_data(CS%id_Sadx,   CS%S_adx,   CS%diag)
      if (CS%id_Sady   > 0) call post_data(CS%id_Sady,   CS%S_ady,   CS%diag)
      if (CS%id_Sdiffx > 0) call post_data(CS%id_Sdiffx, CS%S_diffx, CS%diag)
      if (CS%id_Sdiffy > 0) call post_data(CS%id_Sdiffy, CS%S_diffy, CS%diag)

      if (CS%id_Tadx_2d   > 0) call post_data(CS%id_Tadx_2d,   CS%T_adx_2d,   CS%diag)
      if (CS%id_Tady_2d   > 0) call post_data(CS%id_Tady_2d,   CS%T_ady_2d,   CS%diag)
      if (CS%id_Tdiffx_2d > 0) call post_data(CS%id_Tdiffx_2d, CS%T_diffx_2d, CS%diag)
      if (CS%id_Tdiffy_2d > 0) call post_data(CS%id_Tdiffy_2d, CS%T_diffy_2d, CS%diag)

      if (CS%id_Sadx_2d   > 0) call post_data(CS%id_Sadx_2d,   CS%S_adx_2d,   CS%diag)
      if (CS%id_Sady_2d   > 0) call post_data(CS%id_Sady_2d,   CS%S_ady_2d,   CS%diag)
      if (CS%id_Sdiffx_2d > 0) call post_data(CS%id_Sdiffx_2d, CS%S_diffx_2d, CS%diag)
      if (CS%id_Sdiffy_2d > 0) call post_data(CS%id_Sdiffy_2d, CS%S_diffy_2d, CS%diag)

      if (CS%id_uhtr > 0) call post_data(CS%id_uhtr, CS%uhtr, CS%diag)
      if (CS%id_vhtr > 0) call post_data(CS%id_vhtr, CS%vhtr, CS%diag)
      
      call post_diags_TS_tendency(G,GV,CS,dtdia)

      call disable_averaging(CS%diag)

      call cpu_clock_begin(id_clock_Z_diag)
      if (Time_local + set_time(int(0.5*dt_therm)) > CS%Z_diag_time) then
        call enable_averaging(real(time_type_to_real(CS%Z_diag_interval)), &
                              CS%Z_diag_time, CS%diag)
        call calculate_Z_diag_fields(u, v, h, ssh, fluxes%frac_shelf_h, CS%dt_trans, &
                                     G, GV, CS%diag_to_Z_CSp)
        CS%Z_diag_time = CS%Z_diag_time + CS%Z_diag_interval
        call disable_averaging(CS%diag)
        if (showCallTree) call callTree_waypoint("finished calculate_Z_diag_fields (step_MOM)")
      endif
      call cpu_clock_end(id_clock_Z_diag)

      call cpu_clock_end(id_clock_other)

      call cpu_clock_begin(id_clock_thermo)
      
      
      
      ! Reset the accumulated transports to 0.
      CS%uhtr(:,:,:) = 0.0
      CS%vhtr(:,:,:) = 0.0
      CS%dt_trans = 0.0
      call cpu_clock_end(id_clock_thermo)

      CS%visc%calc_bbl = .true.

    endif  ! enddo for advection and thermo

    call cpu_clock_begin(id_clock_other)

    call enable_averaging(dt,Time_local, CS%diag)
    if (CS%id_u > 0) call post_data(CS%id_u, u, CS%diag)
    if (CS%id_v > 0) call post_data(CS%id_v, v, CS%diag)
    if (CS%id_h > 0) call post_data(CS%id_h, h, CS%diag)

    ! compute ssh, which is either eta_av for Bouss, or
    ! diagnosed ssh for non-Bouss; call "find_eta" for this
    ! purpose.
    tot_wt_ssh = tot_wt_ssh + dt
    call find_eta(h, CS%tv, GV%g_Earth, G, GV, ssh, eta_av)
    do j=js,je ; do i=is,ie
      CS%ave_ssh(i,j) = CS%ave_ssh(i,j) + dt*ssh(i,j)
    enddo ; enddo
    if (CS%id_ssh_inst > 0) call post_data(CS%id_ssh_inst, ssh, CS%diag)
    call disable_averaging(CS%diag)

    if (showCallTree) call callTree_leave("DT cycles (step_MOM)")

    call cpu_clock_end(id_clock_other)

  enddo ! complete the n loop


  call cpu_clock_begin(id_clock_other)

  Itot_wt_ssh = 1.0/tot_wt_ssh
  do j=js,je ; do i=is,ie
    CS%ave_ssh(i,j) = CS%ave_ssh(i,j)*Itot_wt_ssh
  enddo ; enddo

  call enable_averaging(dt*n_max,Time_local, CS%diag)
  ! area mean SSH
  if (CS%id_ssh_ga > 0) then
    ssh_ga = global_area_mean(CS%ave_ssh, G)
    call post_data(CS%id_ssh_ga, ssh_ga, CS%diag)
  endif

  I_time_int = 1.0/(dt*n_max)
  if (CS%id_ssh > 0) &
    call post_data(CS%id_ssh, CS%ave_ssh, CS%diag, mask=G%mask2dT)

  ! post the dynamic sea level, zos, and zossq.
  ! zos is ave_ssh with sea ice inverse barometer removed,
  ! and with zero global area mean.
  if(CS%id_zos > 0 .or. CS%id_zossq > 0) then
     allocate(zos(G%isd:G%ied,G%jsd:G%jed))
     zos(:,:) = 0.0
     do j=js,je ; do i=is,ie
       zos(i,j) = CS%ave_ssh(i,j)
     enddo ; enddo
     if (ASSOCIATED(fluxes%p_surf)) then
       do j=js,je ; do i=is,ie
         zos(i,j) = zos(i,j)+G%mask2dT(i,j)*fluxes%p_surf(i,j)/(GV%Rho0 * GV%g_Earth)
       enddo ; enddo
     endif
     zos_area_mean = global_area_mean(zos, G)
     do j=js,je ; do i=is,ie
       zos(i,j) = zos(i,j)-G%mask2dT(i,j)*zos_area_mean
     enddo ; enddo
     if(CS%id_zos > 0) then
       call post_data(CS%id_zos, zos, CS%diag, mask=G%mask2dT)
     endif
     if(CS%id_zossq > 0) then
       allocate(zossq(G%isd:G%ied,G%jsd:G%jed))
       zossq(:,:) = 0.0
       do j=js,je ; do i=is,ie
         zossq(i,j) = zos(i,j)*zos(i,j)
       enddo ; enddo
       call post_data(CS%id_zossq, zossq, CS%diag, mask=G%mask2dT)
       deallocate(zossq)
     endif
     deallocate(zos)
  endif

  ! post total volume of the liquid ocean
  if(CS%id_volo > 0) then
    allocate(tmp(G%isd:G%ied,G%jsd:G%jed))
    do j=js,je ; do i=is,ie
      tmp(i,j) = G%mask2dT(i,j)*(CS%ave_ssh(i,j) + G%bathyT(i,j))
    enddo ; enddo
    volo = global_area_integral(tmp, G)
    call post_data(CS%id_volo, volo, CS%diag)
    deallocate(tmp)
  endif

  ! post frazil
  if (ASSOCIATED(CS%tv%frazil) .and. (CS%id_fraz > 0)) then
    allocate(frazil_ave(G%isd:G%ied,G%jsd:G%jed))
    do j=js,je ; do i=is,ie
      frazil_ave(i,j) = CS%tv%frazil(i,j) * I_time_int
    enddo ; enddo
    call post_data(CS%id_fraz, frazil_ave, CS%diag, mask=G%mask2dT)
    deallocate(frazil_ave)
  endif

  ! post the salt deficit
  if (ASSOCIATED(CS%tv%salt_deficit) .and. (CS%id_salt_deficit > 0)) then
    allocate(salt_deficit_ave(G%isd:G%ied,G%jsd:G%jed))
    do j=js,je ; do i=is,ie
      salt_deficit_ave(i,j) = CS%tv%salt_deficit(i,j) * I_time_int
    enddo ; enddo
    call post_data(CS%id_salt_deficit, salt_deficit_ave, CS%diag, mask=G%mask2dT)
    deallocate(salt_deficit_ave)
  endif

  ! post temperature of P-E+R
  if (ASSOCIATED(CS%tv%TempxPmE) .and. (CS%id_Heat_PmE > 0)) then
    allocate(Heat_PmE_ave(G%isd:G%ied,G%jsd:G%jed))
    do j=js,je ; do i=is,ie
      Heat_PmE_ave(i,j) = CS%tv%TempxPmE(i,j) * (CS%tv%C_p * I_time_int)
    enddo ; enddo
    call post_data(CS%id_Heat_PmE, Heat_PmE_ave, CS%diag, mask=G%mask2dT)
    deallocate(Heat_PmE_ave)
  endif

  ! post geothermal heating or internal heat source/sinks
  if (ASSOCIATED(CS%tv%internal_heat) .and. (CS%id_intern_heat > 0)) then
    allocate(intern_heat_ave(G%isd:G%ied,G%jsd:G%jed))
    do j=js,je ; do i=is,ie
      intern_heat_ave(i,j) = CS%tv%internal_heat(i,j) * (CS%tv%C_p * I_time_int)
    enddo ; enddo
    call post_data(CS%id_intern_heat, intern_heat_ave, CS%diag, mask=G%mask2dT)
    deallocate(intern_heat_ave)
  endif

  call disable_averaging(CS%diag)
  if (showCallTree) call callTree_waypoint("calling calculate_surface_state (step_MOM)")
  call calculate_surface_state(state, u, v, h, CS%ave_ssh, G, GV, CS, &
                               fluxes%p_surf_SSH)

  call enable_averaging(dt*n_max,Time_local, CS%diag)

  if (CS%id_sst > 0) &
    call post_data(CS%id_sst, state%SST, CS%diag, mask=G%mask2dT)
  if (CS%id_sst_sq > 0) then
    do j=js,je ; do i=is,ie
      CS%SST_sq(i,j) = state%SST(i,j)*state%SST(i,j)
    enddo ; enddo
    call post_data(CS%id_sst_sq, CS%SST_sq, CS%diag, mask=G%mask2dT)
  endif

  if (CS%id_sss > 0) &
    call post_data(CS%id_sss, state%SSS, CS%diag, mask=G%mask2dT)
  if (CS%id_sss_sq > 0) then
    do j=js,je ; do i=is,ie
      CS%SSS_sq(i,j) = state%SSS(i,j)*state%SSS(i,j)
    enddo ; enddo
    call post_data(CS%id_sss_sq, CS%SSS_sq, CS%diag, mask=G%mask2dT)
  endif 

  if (CS%id_ssu > 0) &
    call post_data(CS%id_ssu, state%u, CS%diag, mask=G%mask2dCu)
  if (CS%id_ssv > 0) &
    call post_data(CS%id_ssv, state%v, CS%diag, mask=G%mask2dCv)

  if (CS%id_speed > 0) then
    allocate(sfc_speed(G%isd:G%ied,G%jsd:G%jed))
    do j=js,je ; do i=is,ie
      sfc_speed(i,j) = sqrt(0.5*(state%u(I-1,j)**2 + state%u(I,j)**2) + &
                            0.5*(state%v(i,J-1)**2 + state%v(i,J)**2))
    enddo ; enddo
    call post_data(CS%id_speed, sfc_speed, CS%diag, mask=G%mask2dT)
    deallocate(sfc_speed)
  endif

  call disable_averaging(CS%diag)

  call cpu_clock_end(id_clock_other)

  if (CS%interp_p_surf) then ; do j=jsd,jed ; do i=isd,ied
    CS%p_surf_prev(i,j) = fluxes%p_surf(i,j)
  enddo ; enddo ; endif

  if (showCallTree) call callTree_leave("step_MOM()")
  call cpu_clock_end(id_clock_ocean)

end subroutine step_MOM

!> step_tracers is the main driver for running tracers offline in MOM6. This has been primarily
!! developed with ALE configurations in mind. Some work has been done in isopycnal configuration, but
!! the work is very preliminary. Some more detail about this capability along with some of the subroutines
!! called here can be found in tracers/MOM_offline_control.F90
subroutine step_tracers(fluxes, state, Time_start, time_interval, CS)
    type(forcing),    intent(inout)    :: fluxes        !< pointers to forcing fields
    type(surface),    intent(inout)    :: state         !< surface ocean state
    type(time_type),  intent(in)       :: Time_start    !< starting time of a segment, as a time type
    real,             intent(in)       :: time_interval !< time interval
    type(MOM_control_struct), pointer  :: CS            !< control structure from initialize_MOM

    ! Local pointers
    type(ocean_grid_type),      pointer :: G  => NULL() ! Pointer to a structure containing
                                                        ! metrics and related information
    type(verticalGrid_type),    pointer :: GV => NULL() ! Pointer to structure containing information
                                                        ! about the vertical grid
    ! Zonal mass transports 
    real, dimension(SZIB_(CS%G),SZJ_(CS%G),SZK_(CS%G))   :: uhtr, uhtr_sub
    ! Zonal diffusive transport
    real, dimension(SZIB_(CS%G),SZJ_(CS%G))              :: khdt_x
    ! Meridional mass transports
    real, dimension(SZI_(CS%G),SZJB_(CS%G),SZK_(CS%G))   :: vhtr, vhtr_sub
    ! Meridional diffusive transports
    real, dimension(SZI_(CS%G),SZJB_(CS%G))              :: khdt_y

    real :: sum_abs_fluxes, sum_u, sum_v  ! Used to keep track of how close to convergence we are
    real :: dt_offline, minimum_forcing_depth, evap_CFL_limit ! Shorthand variables from offline CS

    ! Local variables
    ! Vertical diffusion related variables
    real, dimension(SZI_(CS%G),SZJ_(CS%G),SZK_(CS%G)) :: &
        eatr,     &  ! Amount of fluid entrained from the layer above within
                     ! one time step  (m for Bouss, kg/m^2 for non-Bouss)
        ebtr,     &  ! Amount of fluid entrained from the layer below within
                     ! one time step  (m for Bouss, kg/m^2 for non-Bouss)
        eatr_sub, &
        ebtr_sub
    ! Variables used to keep track of layer thicknesses at various points in the code    
    real, dimension(SZI_(CS%G),SZJ_(CS%G),SZK_(CS%G)) :: &    
        h_new, &        
        h_end, &
        h_vol, &
        h_pre, &
        h_temp
    ! Work arrays for temperature and salinity    
    real, dimension(SZI_(CS%G),SZJ_(CS%G),SZK_(CS%G)) :: &        
        temp_old, salt_old, &
        zero_3dh     !
    integer                                        :: niter, iter
    real                                           :: Inum_iter, dt_iter
    integer :: i, j, k, m, is, ie, js, je, isd, ied, jsd, jed, nz
    integer :: isv, iev, jsv, jev ! The valid range of the indices.
    integer :: IsdB, IedB, JsdB, JedB
    logical :: z_first, x_before_y

    ! Fail out if do_online is true
    if(CS%do_online) call MOM_error(FATAL,"DO_ONLINE=True when calling step_tracers")
    
    ! Grid-related pointer assignments
    G => CS%G
    GV => CS%GV
    
    ! Initialize some shorthand variables from other structures
    is  = G%isc ; ie  = G%iec ; js  = G%jsc ; je  = G%jec ; nz = GV%ke
    isd = G%isd ; ied = G%ied ; jsd = G%jsd ; jed = G%jed
    IsdB = G%IsdB ; IedB = G%IedB ; JsdB = G%JsdB ; JedB = G%JedB

    dt_offline = CS%offline_CSp%dt_offline
    evap_CFL_limit = CS%offline_CSp%evap_CFL_limit
    minimum_forcing_depth = CS%offline_CSp%minimum_forcing_depth

    niter = CS%offline_CSp%num_off_iter
    Inum_iter = 1./real(niter)
    dt_iter = dt_offline*Inum_iter

    ! Initialize working arrays
    uhtr(:,:,:) = 0.0
    vhtr(:,:,:) = 0.0
    khdt_x(:,:) = 0.0
    khdt_y(:,:) = 0.0
    eatr(:,:,:) = 0.0
    ebtr(:,:,:) = 0.0
    h_pre(:,:,:) = GV%Angstrom
    h_new(:,:,:) = GV%Angstrom
    h_end(:,:,:) = GV%Angstrom
    temp_old(:,:,:) = 0.0
    salt_old(:,:,:) = 0.0
    uhtr_sub(:,:,:) = 0.0
    vhtr_sub(:,:,:) = 0.0
    eatr_sub(:,:,:) = 0.0
    ebtr_sub(:,:,:) = 0.0

    call cpu_clock_begin(id_clock_tracer)
    call enable_averaging(time_interval, Time_start+set_time(int(time_interval)), CS%diag)

    ! Read in all fields that might be used this timestep
    call transport_by_files(G, GV, CS%offline_CSp, h_end, eatr, ebtr, uhtr, vhtr, &
        khdt_x, khdt_y, temp_old, salt_old, fluxes, CS%use_ALE_algorithm)

    ! Set the starting layer thicknesses to those from the previous timestep    
    do k=1,nz ; do j=jsd,jed ; do i=isd,ied
      h_pre(i,j,k) = CS%h(i,j,k)
    enddo ; enddo; enddo
    call pass_var(h_pre,G%Domain)    

    x_before_y = (MOD(G%first_direction,2) == 0)
    z_first = CS%diabatic_first

    if(CS%use_ALE_algorithm) then

      ! Tracers are transported using the stored mass fluxes. Where possible, operators are Strang-split around
      ! the call to 
      ! 1)  Using the layer thicknesses and tracer concentrations from the previous timestep, 
      !     half of the accumulated vertical mixing (eatr and ebtr) is applied in the call to tracer_column_fns.
      !     For tracers whose source/sink terms need dt, this value is set to 1/2 dt_offline
      ! 2)  Half of the accumulated surface freshwater fluxes are applied
      !! START ITERATION
      ! 3)  Accumulated mass fluxes are used to do horizontal transport. The number of iterations used in
      !     advect_tracer is limited to 2 (e.g x->y->x->y). The remaining mass fluxes are stored for later use
      !     and resulting layer thicknesses fed into the next step
      ! 4)  Tracers and the h-grid are regridded and remapped in a call to ALE. This allows for layers which might
      !     'vanish' because of horizontal mass transport to be 'reinflated'
      ! 5)  Check that transport is done if the remaining mass fluxes equals 0 or if the max number of iterations
      !     has been reached
      !! END ITERATION
      ! 6)  Repeat steps 1 and 2
      ! 7)  Force a remapping to the stored layer thicknesses that correspond to the snapshot of the online model
      ! 8)  Reset T/S and h to their stored snapshotted values to prevent model drift
      
      ! Convert flux rates into explicit mass/height of freshwater flux. Also note, that
      ! fluxes are halved because diabatic processes are split before and after advection
      
      ! Do horizontal diffusion first (but only half of it), remainder will be applied after advection
      call tracer_hordiff(h_pre, CS%offline_CSp%dt_offline*0.5, CS%MEKE, CS%VarMix, G, GV, &
        CS%tracer_diff_CSp, CS%tracer_Reg, CS%tv, do_online_flag=CS%do_online, read_khdt_x=khdt_x*0.5, &
        read_khdt_y=khdt_y*0.5)

      do j=jsd,jed ; do i=isd,ied
          fluxes%netMassOut(i,j) = 0.5*fluxes%netMassOut(i,j)
          fluxes%netMassIn(i,j) =  0.5*fluxes%netMassIn(i,j)
      enddo ; enddo
      
      zero_3dh(:,:,:)=0.0

      ! Copy over the horizontal mass fluxes from the remaining total mass fluxes
      do k=1,nz ; do j=jsd,jed ; do i=isdB,iedB
        uhtr_sub(i,j,k) = uhtr(i,j,k)
      enddo ; enddo ; enddo
      do k=1,nz ; do j=jsdB,jedB ; do i=isd,ied
        vhtr_sub(i,j,k) = vhtr(i,j,k)
      enddo ; enddo ; enddo
      
      if(CS%debug) then
        call uchksum(uhtr_sub,"uhtr_sub before transport",G%HI)
        call vchksum(vhtr_sub,"vhtr_sub before transport",G%HI)
        call hchksum(h_pre,"h_pre before transport",G%HI)
      endif
      
      ! Note that here, h_new does nto represent any physical, should double check that any individual
      ! tracer does not use h_new
      call call_tracer_column_fns(h_pre, h_new, eatr*0.5, ebtr*0.5, &
              fluxes, CS%offline_CSp%dt_offline*0.5, G, GV, CS%tv, &
              CS%diabatic_CSp%optics, CS%tracer_flow_CSp, CS%debug, &
              evap_CFL_limit=evap_CFL_limit, &
              minimum_forcing_depth=minimum_forcing_depth)
      ! Add half of the total freshwater fluxes 
      call applyTracerBoundaryFluxesInOut(G, GV, zero_3dh, 0.5*dt_offline, fluxes, h_pre, &
                                    evap_CFL_limit, minimum_forcing_depth)
                                    
      if(CS%debug) then
        call hchksum(h_pre,"h_pre after 1st diabatic",G%HI)
      endif
      
      ! This loop does essentially a flux-limited, nonlinear advection scheme until all mass fluxes
      ! are used. ALE is done after the horizontal advection.
      do iter=1,CS%offline_CSp%num_off_iter
        
        do k=1,nz ; do j=jsd,jed ; do i=isd,ied
          h_vol(i,j,k) = h_pre(i,j,k)*G%areaT(i,j)
        enddo ; enddo ; enddo
        
        call advect_tracer(h_pre, uhtr_sub, vhtr_sub, CS%OBC, dt_iter, G, GV, &
            CS%tracer_adv_CSp, CS%tracer_Reg, h_vol, max_iter_in=2, &
            uhr_out=uhtr, vhr_out=vhtr, h_out=h_new, x_first_in=x_before_y)
        ! Switch the direction every iteration? Maybe not useful
        ! x_before_y = .not. x_before_y
        
        do k=1,nz ; do j=jsd,jed ; do i=isd,ied
          h_pre(i,j,k) = h_new(i,j,k)/G%areaT(i,j)
        enddo ; enddo ; enddo

        
        if(CS%debug) then
          call hchksum(h_pre,"h_pre after advect_tracer",G%HI)
        endif
        
        call cpu_clock_begin(id_clock_ALE)
        call ALE_main_offline(G, GV, h_pre, CS%tv, &
            CS%tracer_Reg, CS%ALE_CSp, CS%offline_CSp%dt_offline)
        call cpu_clock_end(id_clock_ALE)
        
        if(CS%debug) then
          call hchksum(h_pre,"h_pre after ALE",G%HI)
        endif
        
        do k=1,nz ; do j=jsd,jed ; do i=isdB,iedB
          uhtr_sub(i,j,k) = uhtr(i,j,k)
        enddo ; enddo ; enddo
        do k=1,nz ; do j=jsdB,jedB ; do i=isd,ied
          vhtr_sub(i,j,k) = vhtr(i,j,k)
        enddo ; enddo ; enddo
        
        call pass_vector(uhtr_sub,vhtr_sub,G%Domain)
        call pass_var(h_pre, G%Domain)
      
        if(CS%debug) then
          call uchksum(uhtr_sub,"uhtr_sub after adv iteration",G%HI)
          call vchksum(vhtr_sub,"vhtr_sub after adv iteration",G%HI)
          call hchksum(h_pre,"h_pre after adv iteration",G%HI)
        endif
        
        sum_u = 0.0
        do k=1,nz; do j=js,je ; do i=is-1,ie
          sum_u = sum_u + abs(uhtr_sub(i,j,k))
        enddo; enddo; enddo
        sum_v = 0.0
        do k=1,nz; do j=js-1,je; do i=is,ie
          sum_v = sum_v + abs(vhtr_sub(i,j,k))
        enddo; enddo ; enddo
        
        call sum_across_PEs(sum_u)
        call sum_across_PEs(sum_v)
        
        if(sum_u+sum_v==0.0) then
          if(is_root_pe()) print *, "Converged after iteration", iter
          exit
!        print *, "Remaining uflux, vflux:", sum(abs(uhtr)), sum(abs(vhtr))
        endif
            
      enddo                  
      
      ! Now do the other half of the vertical mixing and tracer source/sink functions
      call call_tracer_column_fns(h_pre, h_new, eatr*0.5, ebtr*0.5, &
              fluxes, CS%offline_CSp%dt_offline*0.5, G, GV, CS%tv, &
              CS%diabatic_CSp%optics, CS%tracer_flow_CSp, CS%debug, &
              evap_CFL_limit=evap_CFL_limit, &
              minimum_forcing_depth=minimum_forcing_depth)
      call applyTracerBoundaryFluxesInOut(G, GV, zero_3dh, 0.5*dt_offline, fluxes, h_pre, &
          evap_CFL_limit, minimum_forcing_depth)
          
      if(CS%debug) then
        call hchksum(h_pre,"h_pre after 2nd diabatic",G%HI)
      endif    
      
      ! Call ALE one last time to make sure that tracers are remapped onto the layer thicknesses
      ! stored from the forward run
      call cpu_clock_begin(id_clock_ALE)
      call ALE_offline_tracer_final( G, GV, h_pre, h_end, CS%tracer_Reg, CS%ALE_CSp)
      call cpu_clock_end(id_clock_ALE)        
      
      ! Finish with the other half of the tracer horizontal diffusion
      call tracer_hordiff(h_pre, CS%offline_CSp%dt_offline*0.5, CS%MEKE, CS%VarMix, G, GV, &
        CS%tracer_diff_CSp, CS%tracer_Reg, CS%tv, do_online_flag=.false., read_khdt_x=khdt_x*0.5, &
        read_khdt_y=khdt_y*0.5)
    
    elseif (.not. CS%use_ALE_algorithm) then
      do iter=1,CS%offline_CSp%num_off_iter

        do k = 1, nz ; do j=js-1,je+1 ; do i=is-1,ie+1
          eatr_sub(i,j,k) = eatr(i,j,k)
          ebtr_sub(i,j,k) = ebtr(i,j,k)
        enddo; enddo ; enddo

        do k = 1, nz ; do j=js-1,je+1 ; do i=is-2,ie+1
          uhtr_sub(I,j,k) = uhtr(I,j,k)
        enddo; enddo ; enddo

        do k = 1, nz ; do j=js-2,je+1 ; do i=is-1,ie+1
          vhtr_sub(i,J,k) = vhtr(i,J,k)
        enddo; enddo ; enddo


        ! Calculate 3d mass transports to be used in this iteration
        call limit_mass_flux_3d(G, GV, uhtr_sub, vhtr_sub, eatr_sub, ebtr_sub, h_pre, &
            CS%offline_CSp%max_off_cfl)

        if (z_first) then
          ! First do vertical advection
          call update_h_vertical_flux(G, GV, eatr_sub, ebtr_sub, h_pre, h_new)
          call call_tracer_column_fns(h_pre, h_new, eatr_sub, ebtr_sub, &
              fluxes, dt_iter, G, GV, CS%tv, CS%diabatic_CSp%optics, CS%tracer_flow_CSp, CS%debug)
          ! We are now done with the vertical mass transports, so now h_new is h_sub
          do k = 1, nz ; do j=js-1,je+1 ; do i=is-1,ie+1
            h_pre(i,j,k) = h_new(i,j,k)
          enddo ; enddo ; enddo
          call pass_var(h_pre,G%Domain)

          ! Second zonal and meridional advection
          call update_h_horizontal_flux(G, GV, uhtr_sub, vhtr_sub, h_pre, h_new)
          do k = 1, nz ; do i = is-1, ie+1 ; do j=js-1, je+1
            h_vol(i,j,k) = h_pre(i,j,k)*G%areaT(i,j)
          enddo; enddo; enddo
          call advect_tracer(h_pre, uhtr_sub, vhtr_sub, CS%OBC, dt_iter, G, GV, &
              CS%tracer_adv_CSp, CS%tracer_Reg, h_vol, max_iter_in=30, x_first_in=x_before_y)

          ! Done with horizontal so now h_pre should be h_new
          do k = 1, nz ; do i=is-1,ie+1 ; do j=js-1,je+1
              h_pre(i,j,k) = h_new(i,j,k)
          enddo ; enddo ; enddo

        endif

        if (.not. z_first) then

          ! First zonal and meridional advection
          call update_h_horizontal_flux(G, GV, uhtr_sub, vhtr_sub, h_pre, h_new)
          do k = 1, nz ; do i = is-1, ie+1 ; do j=js-1, je+1
            h_vol(i,j,k) = h_pre(i,j,k)*G%areaT(i,j)
          enddo; enddo; enddo
          call advect_tracer(h_pre, uhtr_sub, vhtr_sub, CS%OBC, dt_iter, G, GV, &
              CS%tracer_adv_CSp, CS%tracer_Reg, h_vol, max_iter_in=30, x_first_in=x_before_y)

          ! Done with horizontal so now h_pre should be h_new
          do k = 1, nz ; do i=is-1,ie+1 ; do j=js-1,je+1
              h_pre(i,j,k) = h_new(i,j,k)
          enddo ; enddo ; enddo

          ! Second vertical advection
          call update_h_vertical_flux(G, GV, eatr_sub, ebtr_sub, h_pre, h_new)
          call call_tracer_column_fns(h_pre, h_new, eatr_sub, ebtr_sub, &
              fluxes, dt_iter, G, GV, CS%tv, CS%diabatic_CSp%optics, CS%tracer_flow_CSp, CS%debug)
          ! We are now done with the vertical mass transports, so now h_new is h_sub
          do k = 1, nz ; do i=is-1,ie+1 ; do j=js-1,je+1
            h_pre(i,j,k) = h_new(i,j,k)
          enddo ; enddo ; enddo


        endif

        ! Update remaining transports
        do k = 1, nz ; do j=js-1,je+1 ; do i=is-1,ie+1
          eatr(i,j,k) = eatr(i,j,k) - eatr_sub(i,j,k)
          ebtr(i,j,k) = ebtr(i,j,k) - ebtr_sub(i,j,k)
        enddo; enddo ; enddo

        do k = 1, nz ; do j=js-1,je+1 ; do i=is-2,ie+1
          uhtr(I,j,k) = uhtr(I,j,k) - uhtr_sub(I,j,k)
        enddo; enddo ; enddo

        do k = 1, nz ; do j=js-2,je+1 ; do i=is-1,ie+1
          vhtr(i,J,k) = vhtr(i,J,k) - vhtr_sub(i,J,k)
        enddo; enddo ; enddo

        call pass_var(eatr,G%Domain)
        call pass_var(ebtr,G%Domain)
        call pass_var(h_pre,G%Domain)
        call pass_vector(uhtr,vhtr,G%Domain)
  !
        ! Calculate how close we are to converging by summing the remaining fluxes at each point
        sum_abs_fluxes = 0.0
        sum_u = 0.0
        sum_v = 0.0
        do k=1,nz; do j=js,je; do i=is,ie
          sum_u = sum_u + abs(uhtr(I-1,j,k))+abs(uhtr(I,j,k))
          sum_v = sum_v + abs(vhtr(i,J-1,k))+abs(vhtr(I,J,k))
          sum_abs_fluxes = sum_abs_fluxes + abs(eatr(i,j,k)) + abs(ebtr(i,j,k)) + abs(uhtr(I-1,j,k)) + &
              abs(uhtr(I,j,k)) + abs(vhtr(i,J-1,k)) + abs(vhtr(i,J,k))
        enddo; enddo; enddo
        call sum_across_PEs(sum_abs_fluxes)
        
        print *, "Remaining u-flux, v-flux:", sum_u, sum_v
        if (sum_abs_fluxes==0) then
          print *, 'Converged after iteration', iter
          exit
        endif

        ! Switch order of Strang split every iteration
        z_first = .not. z_first
        x_before_y = .not. x_before_y

      end do
      call tracer_hordiff(h_end, CS%offline_CSp%dt_offline*0.5, CS%MEKE, CS%VarMix, G, GV, &
        CS%tracer_diff_CSp, CS%tracer_Reg, CS%tv, do_online_flag=.false., read_khdt_x=khdt_x*0.5, &
        read_khdt_y=khdt_y*0.5)
    endif
    
    h_temp = h_end-h_pre

    if (CS%offline_CSp%id_hr>0) call post_data(CS%offline_CSp%id_hr, h_temp, CS%diag)
    if (CS%offline_CSp%id_uhr>0) call post_data(CS%offline_CSp%id_uhr, uhtr, CS%diag)
    if (CS%offline_CSp%id_vhr>0) call post_data(CS%offline_CSp%id_vhr, vhtr, CS%diag)
    if (CS%offline_CSp%id_ear>0) call post_data(CS%offline_CSp%id_ear, eatr, CS%diag)
    if (CS%offline_CSp%id_ebr>0) call post_data(CS%offline_CSp%id_ebr, ebtr, CS%diag)

    call cpu_clock_end(id_clock_tracer)

    call disable_averaging(CS%diag)

    ! Note here T/S are reset to the stored snap shot to ensure that the offline model
    ! densities, used in the neutral diffusion code don't drift too far from the online
    ! model      
    do i = is, ie ; do j = js, je ; do k=1,nz
      CS%T(i,j,k) = temp_old(i,j,k)
      CS%S(i,j,k) = salt_old(i,j,k)
      CS%h(i,j,k) = h_end(i,j,k)
    enddo ;  enddo; enddo

    call pass_var(CS%h,G%Domain)
    call pass_var(CS%T,G%Domain)
    call pass_var(CS%S,G%Domain)



end subroutine step_tracers


!> This subroutine initializes MOM.
subroutine initialize_MOM(Time, param_file, dirs, CS, Time_in, do_online_out)
  type(time_type), target,   intent(inout) :: Time        !< model time, set in this routine
  type(param_file_type),     intent(out)   :: param_file  !< structure indicating paramater file to parse
  type(directories),         intent(out)   :: dirs        !< structure with directory paths
  type(MOM_control_struct),  pointer       :: CS          !< pointer set in this routine to MOM control structure
  type(time_type), optional, intent(in)    :: Time_in     !< time passed to MOM_initialize_state when
                                                          !! model is not being started from a restart file
  logical,         optional, intent(out) :: do_online_out !< .false. if tracers are being run offline

  ! local
  type(ocean_grid_type),  pointer :: G => NULL() ! A pointer to a structure with metrics and related
  type(hor_index_type)            :: HI  !  A hor_index_type for array extents
  type(verticalGrid_type), pointer :: GV => NULL()
  type(dyn_horgrid_type), pointer :: dG => NULL()
  type(diag_ctrl),        pointer :: diag

  character(len=4), parameter :: vers_num = 'v2.0'

! This include declares and sets the variable "version".
#include "version_variable.h"

  integer :: i, j, k, is, ie, js, je, isd, ied, jsd, jed, nz
  integer :: IsdB, IedB, JsdB, JedB
  real    :: dtbt
  real    :: Z_diag_int  ! minimum interval between calc depth-space diagnostics (sec)

  real, allocatable, dimension(:,:,:) :: e   ! interface heights (meter)
  real, allocatable, dimension(:,:)   :: eta ! free surface height (m) or bottom press (Pa)
  type(MOM_restart_CS),  pointer      :: restart_CSp_tmp => NULL()

  real    :: default_val       ! default value for a parameter
  logical :: write_geom_files  ! If true, write out the grid geometry files.
  logical :: new_sim
  logical :: use_geothermal    ! If true, apply geothermal heating.
  logical :: use_EOS           ! If true, density calculated from T & S using an equation of state.
  logical :: symmetric         ! If true, use symmetric memory allocation.
  logical :: save_IC           ! If true, save the initial conditions.
  logical :: do_unit_tests     ! If true, call unit tests.
  logical :: test_grid_copy = .false.
  logical :: global_indexing   ! If true use global horizontal index values instead
                               ! of having the data domain on each processor start at 1.
  logical :: bathy_at_vel      ! If true, also define bathymetric fields at the
                               ! the velocity points.
  integer :: first_direction   ! An integer that indicates which direction is to be
                               ! updated first in directionally split parts of the
                               ! calculation.  This can be altered during the course
                               ! of the run via calls to set_first_direction.
  integer :: nkml, nkbl, verbosity, write_geom

  type(time_type)                 :: Start_time
  type(ocean_internal_state)      :: MOM_internal_state

  if (associated(CS)) then
    call MOM_error(WARNING, "initialize_MOM called with an associated "// &
                            "control structure.")
    return
  endif
  allocate(CS)

  if (test_grid_copy) then ; allocate(G)
  else ; G => CS%G ; endif

  CS%Time => Time

  id_clock_init = cpu_clock_id('Ocean Initialization', grain=CLOCK_SUBCOMPONENT)
  call cpu_clock_begin(id_clock_init)

  Start_time = Time ; if (present(Time_in)) Start_time = Time_in

  call Get_MOM_Input(param_file, dirs)

  verbosity = 2 ; call read_param(param_file, "VERBOSITY", verbosity)
  call MOM_set_verbosity(verbosity)
  call callTree_enter("initialize_MOM(), MOM.F90")

  call find_obsolete_params(param_file)

  ! Read relevant parameters and write them to the model log.
  call log_version(param_file, "MOM", version, "")
  call get_param(param_file, "MOM", "VERBOSITY", verbosity,  &
                 "Integer controlling level of messaging\n" // &
                 "\t0 = Only FATAL messages\n" // &
                 "\t2 = Only FATAL, WARNING, NOTE [default]\n" // &
                 "\t9 = All)", default=2)
  call get_param(param_file, "MOM", "SPLIT", CS%split, &
                 "Use the split time stepping if true.", default=.true.)
  if (CS%split) then
    call get_param(param_file, "MOM", "USE_LEGACY_SPLIT", CS%legacy_split, &
                 "If true, use the full range of options available from \n"//&
                 "the older GOLD-derived split time stepping code.", &
                 default=.false.)
    CS%use_RK2 = .false.
  else
    call get_param(param_file, "MOM", "USE_RK2", CS%use_RK2, &
                 "If true, use RK2 instead of RK3 in the unsplit time stepping.", &
                 default=.false.)
    CS%legacy_split = .false.
  endif

  call get_param(param_file, "MOM", "ENABLE_THERMODYNAMICS", CS%use_temperature, &
                 "If true, Temperature and salinity are used as state \n"//&
                 "variables.", default=.true.)
  call get_param(param_file, "MOM", "USE_EOS", use_EOS, &
                 "If true,  density is calculated from temperature and \n"//&
                 "salinity with an equation of state.  If USE_EOS is \n"//&
                 "true, ENABLE_THERMODYNAMICS must be true as well.", &
                 default=CS%use_temperature)
  call get_param(param_file, "MOM", "DIABATIC_FIRST", CS%diabatic_first, &
                 "If true, apply diabatic and thermodynamic processes, \n"//&
                 "including buoyancy forcing and mass gain or loss, \n"//&
                 "before stepping the dynamics forward.", default=.false.)
  call get_param(param_file, "MOM", "ADIABATIC", CS%adiabatic, &
                 "There are no diapycnal mass fluxes if ADIABATIC is \n"//&
                 "true. This assumes that KD = KDML = 0.0 and that \n"//&
                 "there is no buoyancy forcing, but makes the model \n"//&
                 "faster by eliminating subroutine calls.", default=.false.)
  call get_param(param_file, "MOM", "DO_DYNAMICS", CS%do_dynamics, &
                 "If False, skips the dynamics calls that update u & v, as well as\n"//&
                 "the gravity wave adjustment to h. This is a fragile feature and\n"//&
                 "thus undocumented.", default=.true., do_not_log=.true. )
  call get_param(param_file, "MOM", "DO_ONLINE", CS%do_online, &
               "If false, use the model in prognostic mode where\n"//&
               "the barotropic and baroclinic dynamics, thermodynamics,\n"//&
               "etc. are stepped forward integrated in time.\n"//&
               "If true, the all of the above are bypassed with all\n"//&
               "fields necessary to integrate only the tracer advection\n"//&
               "and diffusion equation are read in from files stored from\n"//&
               "a previous integration of the prognostic model\n"//&
               "NOTE: This option only used in the ocean_solo_driver.", default=.true.)   
  call get_param(param_file, "MOM", "USE_REGRIDDING", CS%use_ALE_algorithm , &
                 "If True, use the ALE algorithm (regridding/remapping).\n"//&
                 "If False, use the layered isopycnal algorithm.", default=.false. )
  call get_param(param_file, "MOM", "BULKMIXEDLAYER", CS%bulkmixedlayer, &
                 "If true, use a Kraus-Turner-like bulk mixed layer \n"//&
                 "with transitional buffer layers.  Layers 1 through  \n"//&
                 "NKML+NKBL have variable densities. There must be at \n"//&
                 "least NKML+NKBL+1 layers if BULKMIXEDLAYER is true. \n"//&
                 "BULKMIXEDLAYER can not be used with USE_REGRIDDING. \n"//&
                 "The default is influenced by ENABLE_THERMODYNAMICS.", &
                 default=CS%use_temperature .and. .not.CS%use_ALE_algorithm)
  call get_param(param_file, "MOM", "THICKNESSDIFFUSE", CS%thickness_diffuse, &
                 "If true, interface heights are diffused with a \n"//&
                 "coefficient of KHTH.", default=.false.)
  call get_param(param_file, "MOM",  "THICKNESSDIFFUSE_FIRST", &
                                      CS%thickness_diffuse_first, &
                 "If true, do thickness diffusion before dynamics.\n"//&
                 "This is only used if THICKNESSDIFFUSE is true.", &
                 default=.false.)
  call get_param(param_file, "MOM", "BATHYMETRY_AT_VEL", bathy_at_vel, &
                 "If true, there are separate values for the basin depths \n"//&
                 "at velocity points.  Otherwise the effects of topography \n"//&
                 "are entirely determined from thickness points.", &
                 default=.false.)

  call get_param(param_file, "MOM", "DEBUG", CS%debug, &
                 "If true, write out verbose debugging data.", default=.false.)
  call get_param(param_file, "MOM", "DEBUG_TRUNCATIONS", CS%debug_truncations, &
                 "If true, calculate all diagnostics that are useful for \n"//&
                 "debugging truncations.", default=.false.)

  call get_param(param_file, "MOM", "DT", CS%dt, &
                 "The (baroclinic) dynamics time step.  The time-step that \n"//&
                 "is actually used will be an integer fraction of the \n"//&
                 "forcing time-step (DT_FORCING in ocean-only mode or the \n"//&
                 "coupling timestep in coupled mode.)", units="s", &
                 fail_if_missing=.true.)
  call get_param(param_file, "MOM", "DT_THERM", CS%dt_therm, &
                 "The thermodynamic and tracer advection time step. \n"//&
                 "Ideally DT_THERM should be an integer multiple of DT \n"//&
                 "and less than the forcing or coupling time-step, unless \n"//&
                 "THERMO_SPANS_COUPLING is true, in which case DT_THERM \n"//&
                 "can be an integer multiple of the coupling timestep.  By \n"//&
                 "default DT_THERM is set to DT.", units="s", default=CS%dt)
  call get_param(param_file, "MOM", "THERMO_SPANS_COUPLING", CS%thermo_spans_coupling, &
                 "If true, the MOM will take thermodynamic and tracer \n"//&
                 "timesteps that can be longer than the coupling timestep. \n"//&
                 "The actual thermodynamic timestep that is used in this \n"//&
                 "case is the largest integer multiple of the coupling \n"//&
                 "timestep that is less than or equal to DT_THERM.", default=.false.)

  if (.not.CS%bulkmixedlayer) then
    call get_param(param_file, "MOM", "HMIX_SFC_PROP", CS%Hmix, &
                 "If BULKMIXEDLAYER is false, HMIX_SFC_PROP is the depth \n"//&
                 "over which to average to find surface properties like \n"//&
                 "SST and SSS or density (but not surface velocities).", &
                 units="m", default=1.0)
    call get_param(param_file, "MOM", "HMIX_UV_SFC_PROP", CS%Hmix_UV, &
                 "If BULKMIXEDLAYER is false, HMIX_UV_SFC_PROP is the depth\n"//&
                 "over which to average to find surface flow properties,\n"//&
                 "SSU, SSV. A non-positive value indicates no averaging.", &
                 units="m", default=0.)
  endif
  call get_param(param_file, "MOM", "MIN_Z_DIAG_INTERVAL", Z_diag_int, &
                 "The minimum amount of time in seconds between \n"//&
                 "calculations of depth-space diagnostics. Making this \n"//&
                 "larger than DT_THERM reduces the  performance penalty \n"//&
                 "of regridding to depth online.", units="s", default=0.0)
  call get_param(param_file, "MOM", "INTERPOLATE_P_SURF", CS%interp_p_surf, &
                 "If true, linearly interpolate the surface pressure \n"//&
                 "over the coupling time step, using the specified value \n"//&
                 "at the end of the step.", default=.false.)

  if (CS%split) then
    call get_param(param_file, "MOM", "DTBT", dtbt, default=-0.98)
    default_val = CS%dt_therm ; if (dtbt > 0.0) default_val = -1.0
    CS%dtbt_reset_period = -1.0
    call get_param(param_file, "MOM", "DTBT_RESET_PERIOD", CS%dtbt_reset_period, &
                 "The period between recalculations of DTBT (if DTBT <= 0). \n"//&
                 "If DTBT_RESET_PERIOD is negative, DTBT is set based \n"//&
                 "only on information available at initialization.  If \n"//&
                 "dynamic, DTBT will be set at least every forcing time \n"//&
                 "step, and if 0, every dynamics time step.  The default is \n"//&
                 "set by DT_THERM.  This is only used if SPLIT is true.", &
                 units="s", default=default_val, do_not_read=(dtbt > 0.0))
  endif

  ! This is here in case these values are used inappropriately.
  CS%use_frazil = .false. ; CS%bound_salinity = .false. ; CS%tv%P_Ref = 2.0e7
  if (CS%use_temperature) then
    call get_param(param_file, "MOM", "FRAZIL", CS%use_frazil, &
                 "If true, water freezes if it gets too cold, and the \n"//&
                 "the accumulated heat deficit is returned in the \n"//&
                 "surface state.  FRAZIL is only used if \n"//&
                 "ENABLE_THERMODYNAMICS is true.", default=.false.)
    call get_param(param_file, "MOM", "DO_GEOTHERMAL", use_geothermal, &
                 "If true, apply geothermal heating.", default=.false.)
    call get_param(param_file, "MOM", "BOUND_SALINITY", CS%bound_salinity, &
                 "If true, limit salinity to being positive. (The sea-ice \n"//&
                 "model may ask for more salt than is available and \n"//&
                 "drive the salinity negative otherwise.)", default=.false.)
    call get_param(param_file, "MOM", "C_P", CS%tv%C_p, &
                 "The heat capacity of sea water, approximated as a \n"//&
                 "constant. This is only used if ENABLE_THERMODYNAMICS is \n"//&
                 "true. The default value is from the TEOS-10 definition \n"//&
                 "of conservative temperature.", units="J kg-1 K-1", &
                 default=3991.86795711963)
  endif
  if (use_EOS) call get_param(param_file, "MOM", "P_REF", CS%tv%P_Ref, &
                 "The pressure that is used for calculating the coordinate \n"//&
                 "density.  (1 Pa = 1e4 dbar, so 2e7 is commonly used.) \n"//&
                 "This is only used if USE_EOS and ENABLE_THERMODYNAMICS \n"//&
                 "are true.", units="Pa", default=2.0e7)

  if (CS%bulkmixedlayer) then
    call get_param(param_file, "MOM", "NKML", nkml, &
                 "The number of sublayers within the mixed layer if \n"//&
                 "BULKMIXEDLAYER is true.", units="nondim", default=2)
    call get_param(param_file, "MOM", "NKBL", nkbl, &
                 "The number of layers that are used as variable density \n"//&
                 "buffer layers if BULKMIXEDLAYER is true.", units="nondim", &
                 default=2)
  endif

  call get_param(param_file, "MOM", "GLOBAL_INDEXING", global_indexing, &
                 "If true, use a global lateral indexing convention, so \n"//&
                 "that corresponding points on different processors have \n"//&
                 "the same index. This does not work with static memory.", &
                 default=.false., layoutParam=.true.)
#ifdef STATIC_MEMORY_
  if (global_indexing) call MOM_error(FATAL, "initialize_MOM: "//&
       "GLOBAL_INDEXING can not be true with STATIC_MEMORY.")
#endif
  call get_param(param_file, "MOM", "FIRST_DIRECTION", first_direction, &
                 "An integer that indicates which direction goes first \n"//&
                 "in parts of the code that use directionally split \n"//&
                 "updates, with even numbers (or 0) used for x- first \n"//&
                 "and odd numbers used for y-first.", default=0)

  call get_param(param_file, "MOM", "CHECK_BAD_SURFACE_VALS", &
                                     CS%check_bad_surface_vals, &
                 "If true, check the surface state for ridiculous values.", &
                 default=.false.)
  if (CS%check_bad_surface_vals) then
    call get_param(param_file, "MOM", "BAD_VAL_SSH_MAX", CS%bad_val_ssh_max, &
                 "The value of SSH above which a bad value message is \n"//&
                 "triggered, if CHECK_BAD_SURFACE_VALS is true.", units="m", &
                 default=20.0)
    call get_param(param_file, "MOM", "BAD_VAL_SSS_MAX", CS%bad_val_sss_max, &
                 "The value of SSS above which a bad value message is \n"//&
                 "triggered, if CHECK_BAD_SURFACE_VALS is true.", units="PPT", &
                 default=45.0)
    call get_param(param_file, "MOM", "BAD_VAL_SST_MAX", CS%bad_val_sst_max, &
                 "The value of SST above which a bad value message is \n"//&
                 "triggered, if CHECK_BAD_SURFACE_VALS is true.", &
                 units="deg C", default=45.0)
    call get_param(param_file, "MOM", "BAD_VAL_SST_MIN", CS%bad_val_sst_min, &
                 "The value of SST below which a bad value message is \n"//&
                 "triggered, if CHECK_BAD_SURFACE_VALS is true.", &
                 units="deg C", default=-2.1)
  endif

  call get_param(param_file, "MOM", "SAVE_INITIAL_CONDS", save_IC, &
                 "If true, write the initial conditions to a file given \n"//&
                 "by IC_OUTPUT_FILE.", default=.false.)
  call get_param(param_file, "MOM", "IC_OUTPUT_FILE", CS%IC_file, &
                 "The file into which to write the initial conditions.", &
                 default="MOM_IC")
  call get_param(param_file, "MOM", "WRITE_GEOM", write_geom, &
                 "If =0, never write the geometry and vertical grid files.\n"//&
                 "If =1, write the geometry and vertical grid files only for\n"//&
                 "a new simulation. If =2, always write the geometry and\n"//&
                 "vertical grid files. Other values are invalid.", default=1)
  if (write_geom<0 .or. write_geom>2) call MOM_error(FATAL,"MOM: "//&
         "WRITE_GEOM must be equal to 0, 1 or 2.")
  write_geom_files = ((write_geom==2) .or. ((write_geom==1) .and. &
     ((dirs%input_filename(1:1)=='n') .and. (LEN_TRIM(dirs%input_filename)==1))))

  ! Check for inconsistent parameter settings.
  if (CS%use_ALE_algorithm .and. CS%bulkmixedlayer) call MOM_error(FATAL, &
    "MOM: BULKMIXEDLAYER can not currently be used with the ALE algorithm.")
  if (CS%use_ALE_algorithm .and. .not.CS%use_temperature) call MOM_error(FATAL, &
     "MOM: At this time, USE_EOS should be True when using the ALE algorithm.")
  if (CS%adiabatic .and. CS%use_temperature) call MOM_error(WARNING, &
    "MOM: ADIABATIC and ENABLE_THERMODYNAMICS both defined is usually unwise.")
  if (use_EOS .and. .not.CS%use_temperature) call MOM_error(FATAL, &
    "MOM: ENABLE_THERMODYNAMICS must be defined to use USE_EOS.")
  if (CS%adiabatic .and. CS%bulkmixedlayer) call MOM_error(FATAL, &
    "MOM: ADIABATIC and BULKMIXEDLAYER can not both be defined.")
  if (CS%bulkmixedlayer .and. .not.use_EOS) call MOM_error(FATAL, &
      "initialize_MOM: A bulk mixed layer can only be used with T & S as "//&
      "state variables. Add USE_EOS = True to MOM_input.")

  call callTree_waypoint("MOM parameters read (initialize_MOM)")

  ! Set up the model domain and grids.
#ifdef SYMMETRIC_MEMORY_
  symmetric = .true.
#else
  symmetric = .false.
#endif
#ifdef STATIC_MEMORY_
  call MOM_domains_init(G%domain, param_file, symmetric=symmetric, &
            static_memory=.true., NIHALO=NIHALO_, NJHALO=NJHALO_, &
            NIGLOBAL=NIGLOBAL_, NJGLOBAL=NJGLOBAL_, NIPROC=NIPROC_, &
            NJPROC=NJPROC_)
#else
  call MOM_domains_init(G%domain, param_file, symmetric=symmetric)
#endif
  call callTree_waypoint("domains initialized (initialize_MOM)")

  call MOM_checksums_init(param_file)
  call diag_mediator_infrastructure_init()
  call MOM_io_init(param_file)

  call hor_index_init(G%Domain, HI, param_file, &
                      local_indexing=.not.global_indexing)

  call create_dyn_horgrid(dG, HI, bathymetry_at_vel=bathy_at_vel)
  call clone_MOM_domain(G%Domain, dG%Domain)

  call verticalGridInit( param_file, CS%GV )
  GV => CS%GV
!  dG%g_Earth = GV%g_Earth

  ! Allocate the auxiliary non-symmetric domain for debugging or I/O purposes.
  if (CS%debug .or. dG%symmetric) &
    call clone_MOM_domain(dG%Domain, dG%Domain_aux, symmetric=.false.)

  call callTree_waypoint("grids initialized (initialize_MOM)")


  call MOM_timing_init(CS)

  call tracer_registry_init(param_file, CS%tracer_Reg)

  is   = dG%isc   ; ie   = dG%iec  ; js   = dG%jsc  ; je   = dG%jec ; nz = GV%ke
  isd  = dG%isd   ; ied  = dG%ied  ; jsd  = dG%jsd  ; jed  = dG%jed
  IsdB = dG%IsdB  ; IedB = dG%IedB ; JsdB = dG%JsdB ; JedB = dG%JedB

  ! Allocate and initialize space for primary MOM variables.
  ALLOC_(CS%u(IsdB:IedB,jsd:jed,nz))   ; CS%u(:,:,:) = 0.0
  ALLOC_(CS%v(isd:ied,JsdB:JedB,nz))   ; CS%v(:,:,:) = 0.0
  ALLOC_(CS%h(isd:ied,jsd:jed,nz))     ; CS%h(:,:,:) = GV%Angstrom
  ALLOC_(CS%uh(IsdB:IedB,jsd:jed,nz))  ; CS%uh(:,:,:) = 0.0
  ALLOC_(CS%vh(isd:ied,JsdB:JedB,nz))  ; CS%vh(:,:,:) = 0.0
  if (CS%use_temperature) then
    ALLOC_(CS%T(isd:ied,jsd:jed,nz))   ; CS%T(:,:,:) = 0.0
    ALLOC_(CS%S(isd:ied,jsd:jed,nz))   ; CS%S(:,:,:) = 0.0
    CS%tv%T => CS%T ; CS%tv%S => CS%S
    CS%vd_T = var_desc(name="T",units="degC",longname="Potential Temperature", &
                       cmor_field_name="thetao",cmor_units="C",                &
                       conversion=CS%tv%C_p)
    CS%vd_S = var_desc(name="S",units="PPT",longname="Salinity",&
                       cmor_field_name="so",cmor_units="ppt",   &
                       conversion=0.001)
    call register_tracer(CS%tv%T, CS%vd_T, param_file, dG%HI, GV, CS%tracer_Reg, CS%vd_T)
    call register_tracer(CS%tv%S, CS%vd_S, param_file, dG%HI, GV, CS%tracer_Reg, CS%vd_S)
  endif
  if (CS%use_frazil) then
    allocate(CS%tv%frazil(isd:ied,jsd:jed)) ; CS%tv%frazil(:,:) = 0.0
  endif
  if (CS%bound_salinity) then
    allocate(CS%tv%salt_deficit(isd:ied,jsd:jed)) ; CS%tv%salt_deficit(:,:)=0.0
  endif

  if (CS%bulkmixedlayer) then
    GV%nkml = nkml ; GV%nk_rho_varies = nkml + nkbl
    allocate(CS%tv%Hml(isd:ied,jsd:jed)) ; CS%tv%Hml(:,:) = 0.0
  else
    GV%nkml = 0 ; GV%nk_rho_varies = 0
  endif
  if (CS%use_ALE_algorithm) then
    call get_param(param_file, "MOM", "NK_RHO_VARIES", GV%nk_rho_varies, default=0) ! Will default to nz later... -AJA
  endif

  ALLOC_(CS%uhtr(IsdB:IedB,jsd:jed,nz)) ; CS%uhtr(:,:,:) = 0.0
  ALLOC_(CS%vhtr(isd:ied,JsdB:JedB,nz)) ; CS%vhtr(:,:,:) = 0.0
  CS%dt_trans = 0.0

  if (CS%debug_truncations) then
    allocate(CS%u_prev(IsdB:IedB,jsd:jed,nz)) ; CS%u_prev(:,:,:) = 0.0
    allocate(CS%v_prev(isd:ied,JsdB:JedB,nz)) ; CS%u_prev(:,:,:) = 0.0
  endif

  MOM_internal_state%u => CS%u ; MOM_internal_state%v => CS%v
  MOM_internal_state%h => CS%h
  MOM_internal_state%uh => CS%uh ; MOM_internal_state%vh => CS%vh
  if (CS%use_temperature) then
    MOM_internal_state%T => CS%T ; MOM_internal_state%S => CS%S
  endif

  CS%CDp%uh => CS%uh ; CS%CDp%vh => CS%vh

  if (CS%interp_p_surf) then
    allocate(CS%p_surf_prev(isd:ied,jsd:jed)) ; CS%p_surf_prev(:,:) = 0.0
  endif

  ALLOC_(CS%ave_ssh(isd:ied,jsd:jed)) ; CS%ave_ssh(:,:) = 0.0

  ! Use the Wright equation of state by default, unless otherwise specified
  ! Note: this line and the following block ought to be in a separate
  ! initialization routine for tv.
  if (use_EOS) call EOS_init(param_file,CS%tv%eqn_of_state)
  if (CS%use_temperature) then
    allocate(CS%tv%TempxPmE(isd:ied,jsd:jed))
    CS%tv%TempxPmE(:,:) = 0.0
    if (use_geothermal) then
      allocate(CS%tv%internal_heat(isd:ied,jsd:jed))
      CS%tv%internal_heat(:,:) = 0.0
    endif
  endif
  call callTree_waypoint("state variables allocated (initialize_MOM)")

  ! Set the fields that are needed for bitwise identical restarting
  ! the time stepping scheme.
  call restart_init(param_file, CS%restart_CSp)
  call set_restart_fields(GV, param_file, CS)
  if (CS%split) then
    if (CS%legacy_split) then
      call register_restarts_dyn_legacy_split(dG%HI, GV, param_file, &
               CS%dyn_legacy_split_CSp, CS%restart_CSp, CS%uh, CS%vh)
    else
      call register_restarts_dyn_split_RK2(dG%HI, GV, param_file, &
               CS%dyn_split_RK2_CSp, CS%restart_CSp, CS%uh, CS%vh)
    endif
  else
    if (CS%use_RK2) then
      call register_restarts_dyn_unsplit_RK2(dG%HI, GV, param_file, &
             CS%dyn_unsplit_RK2_CSp, CS%restart_CSp)
    else
      call register_restarts_dyn_unsplit(dG%HI, GV, param_file, &
             CS%dyn_unsplit_CSp, CS%restart_CSp)
    endif
  endif

  ! This subroutine calls user-specified tracer registration routines.
  ! Additional calls can be added to MOM_tracer_flow_control.F90.
  call call_tracer_register(dG%HI, GV, param_file, CS%tracer_flow_CSp, &
                            CS%tracer_Reg, CS%restart_CSp)

  call MEKE_alloc_register_restart(dG%HI, param_file, CS%MEKE, CS%restart_CSp)
  call set_visc_register_restarts(dG%HI, GV, param_file, CS%visc, CS%restart_CSp)
  call mixedlayer_restrat_register_restarts(dG%HI, param_file, CS%mixedlayer_restrat_CSp, CS%restart_CSp)

  ! Initialize fields
  call callTree_waypoint("restart registration complete (initialize_MOM)")

  call cpu_clock_begin(id_clock_MOM_init)
  call MOM_initialize_fixed(dG, CS%OBC, param_file, write_geom_files, dirs%output_directory)
  call callTree_waypoint("returned from MOM_initialize_fixed() (initialize_MOM)")
  call MOM_initialize_coord(GV, param_file, write_geom_files, &
                            dirs%output_directory, CS%tv, dG%max_depth)
  call callTree_waypoint("returned from MOM_initialize_coord() (initialize_MOM)")

  if (CS%use_ALE_algorithm) then
    call ALE_init(param_file, GV, dG%max_depth, CS%ALE_CSp)
    call callTree_waypoint("returned from ALE_init() (initialize_MOM)")
  endif

  !   Shift from using the temporary dynamic grid type to using the final
  ! (potentially static) ocean-specific grid type.
  !   The next line would be needed if G%Domain had not already been init'd above:
  !     call clone_MOM_domain(dG%Domain, G%Domain)
  call MOM_grid_init(G, param_file, HI, bathymetry_at_vel=bathy_at_vel)
  call copy_dyngrid_to_MOM_grid(dG, G)
  call destroy_dyn_horgrid(dG)

  ! Set a few remaining fields that are specific to the ocean grid type.
  call set_first_direction(G, first_direction)
  ! Allocate the auxiliary non-symmetric domain for debugging or I/O purposes.
  if (CS%debug .or. G%symmetric) &
    call clone_MOM_domain(G%Domain, G%Domain_aux, symmetric=.false.)
  ! Copy common variables from the vertical grid to the horizontal grid.
  ! Consider removing this later?
  G%ke = GV%ke ; G%g_Earth = GV%g_Earth

  call MOM_initialize_state(CS%u, CS%v, CS%h, CS%tv, Time, G, GV, param_file, &
                            dirs, CS%restart_CSp, CS%ALE_CSp, CS%tracer_Reg, &
                            CS%sponge_CSp, CS%ALE_sponge_CSp, CS%OBC, Time_in)
  call cpu_clock_end(id_clock_MOM_init)
  call callTree_waypoint("returned from MOM_initialize_state() (initialize_MOM)")

  ! From this point, there may be pointers being set, so the final grid type
  ! that will persist throughout the run has to be used.
 
  if (test_grid_copy) then
    !  Copy the data from the temporary grid to the dyn_hor_grid to CS%G.
    call create_dyn_horgrid(dG, G%HI)
    call clone_MOM_domain(G%Domain, dG%Domain)

    call clone_MOM_domain(G%Domain, CS%G%Domain)
    call MOM_grid_init(CS%G, param_file)

    call copy_MOM_grid_to_dyngrid(G, dg)
    call copy_dyngrid_to_MOM_grid(dg, CS%G)

    call destroy_dyn_horgrid(dG)
    call MOM_grid_end(G) ; deallocate(G)

    G => CS%G
    if (CS%debug .or. CS%G%symmetric) &
      call clone_MOM_domain(CS%G%Domain, CS%G%Domain_aux, symmetric=.false.)
    G%ke = GV%ke ; G%g_Earth = GV%g_Earth
  endif


  ! At this point, all user-modified initialization code has been called.  The
  ! remainder of this subroutine is controlled by the parameters that have
  ! have already been set.


  call cpu_clock_begin(id_clock_pass_init)
  !--- set up group pass for u,v,T,S and h. pass_uv_T_S_h also is used in step_MOM
  call create_group_pass(CS%pass_uv_T_S_h, CS%u, CS%v, G%Domain)
  if (CS%use_temperature) then
    call create_group_pass(CS%pass_uv_T_S_h, CS%tv%T, G%Domain)
    call create_group_pass(CS%pass_uv_T_S_h, CS%tv%S, G%Domain)
  endif
  call create_group_pass(CS%pass_uv_T_S_h, CS%h, G%Domain)
  call cpu_clock_end(id_clock_pass_init)

  if (ALE_remap_init_conds(CS%ALE_CSp) .and. .not. query_initialized(CS%h,"h",CS%restart_CSp)) then
    ! This block is controlled by the ALE parameter REMAP_AFTER_INITIALIZATION.
    ! \todo This block exists for legacy reasons and we should phase it out of
    ! all examples.
    if (CS%debug) then
      call uchksum(CS%u,"Pre ALE adjust init cond u", G%HI, haloshift=1)
      call vchksum(CS%v,"Pre ALE adjust init cond v", G%HI, haloshift=1)
      call hchksum(CS%h*GV%H_to_m,"Pre ALE adjust init cond h", G%HI, haloshift=1)
    endif
    call callTree_waypoint("Calling adjustGridForIntegrity() to remap initial conditions (initialize_MOM)")
    call adjustGridForIntegrity(CS%ALE_CSp, G, GV, CS%h )
    call callTree_waypoint("Calling ALE_main() to remap initial conditions (initialize_MOM)")
    call ALE_main( G, GV, CS%h, CS%u, CS%v, CS%tv, CS%tracer_Reg, CS%ALE_CSp )
    call cpu_clock_begin(id_clock_pass_init)
    call do_group_pass(CS%pass_uv_T_S_h, G%Domain)
    call cpu_clock_end(id_clock_pass_init)

    if (CS%debug) then
      call uchksum(CS%u,"Post ALE adjust init cond u", G%HI, haloshift=1)
      call vchksum(CS%v,"Post ALE adjust init cond v", G%HI, haloshift=1)
      call hchksum(CS%h*GV%H_to_m, "Post ALE adjust init cond h", G%HI, haloshift=1)
    endif
  endif
  if ( CS%use_ALE_algorithm ) call ALE_updateVerticalGridType( CS%ALE_CSp, GV )

   diag    => CS%diag
  ! Initialize the diag mediator.
  call diag_mediator_init(G, GV%ke, param_file, diag, doc_file_dir=dirs%output_directory)

  ! Initialize the diagnostics mask arrays.
  ! This step has to be done after call to MOM_initialize_state
  ! and before MOM_diagnostics_init
  call diag_masks_set(G, GV%ke, CS%missing, diag)

  ! Set up a pointers h within diag mediator control structure,
  ! this needs to occur _after_ CS%h has been allocated.
  call diag_set_thickness_ptr(CS%h, diag)

  ! This call sets up the diagnostic axes. These are needed,
  ! e.g. to generate the target grids below.
  call set_axes_info(G, GV, param_file, diag)

  ! Whenever thickness changes let the diag manager know, target grids
  ! for vertical remapping may need to be regenerated. 
  call diag_update_target_grids(diag)

  ! Diagnose static fields AND associate areas/volumes with axes
  call write_static_fields(G, CS%diag)
  call callTree_waypoint("static fields written (initialize_MOM)")

  call cpu_clock_begin(id_clock_MOM_init)
  if (CS%use_ALE_algorithm) then
    call ALE_writeCoordinateFile( CS%ALE_CSp, GV, dirs%output_directory )
  endif
  call cpu_clock_end(id_clock_MOM_init)
  call callTree_waypoint("ALE initialized (initialize_MOM)")

  CS%useMEKE = MEKE_init(Time, G, param_file, diag, CS%MEKE_CSp, CS%MEKE, CS%restart_CSp)

  call wave_speed_init(Time, G, param_file, diag, CS%wave_speed_CSp)
  call VarMix_init(Time, G, param_file, diag, CS%VarMix, CS%wave_speed_CSp)
  call set_visc_init(Time, G, GV, param_file, diag, CS%visc, CS%set_visc_CSp)
  if (CS%split) then
    allocate(eta(SZI_(G),SZJ_(G))) ; eta(:,:) = 0.0
    if (CS%legacy_split) then
      call initialize_dyn_legacy_split(CS%u, CS%v, CS%h, CS%uh, CS%vh, eta, Time, &
                  G, GV, param_file, diag, CS%dyn_legacy_split_CSp, CS%restart_CSp, &
                  CS%dt, CS%ADp, CS%CDp, MOM_internal_state, CS%VarMix, CS%MEKE,  &
                  CS%OBC, CS%ALE_CSp, CS%set_visc_CSp, CS%visc, dirs, CS%ntrunc)
    else
      call initialize_dyn_split_RK2(CS%u, CS%v, CS%h, CS%uh, CS%vh, eta, Time,   &
                  G, GV, param_file, diag, CS%dyn_split_RK2_CSp, CS%restart_CSp, &
                  CS%dt, CS%ADp, CS%CDp, MOM_internal_state, CS%VarMix, CS%MEKE, &
                  CS%OBC, CS%ALE_CSp, CS%set_visc_CSp, CS%visc, dirs, CS%ntrunc)
    endif
  else
    if (CS%use_RK2) then
      call initialize_dyn_unsplit_RK2(CS%u, CS%v, CS%h, Time, G, GV,       &
              param_file, diag, CS%dyn_unsplit_RK2_CSp, CS%restart_CSp,    &
              CS%ADp, CS%CDp, MOM_internal_state, CS%OBC, CS%ALE_CSp, &
              CS%set_visc_CSp, CS%visc, dirs, CS%ntrunc)
    else
      call initialize_dyn_unsplit(CS%u, CS%v, CS%h, Time, G, GV,           &
              param_file, diag, CS%dyn_unsplit_CSp, CS%restart_CSp,        &
              CS%ADp, CS%CDp, MOM_internal_state, CS%OBC, CS%ALE_CSp, &
              CS%set_visc_CSp, CS%visc, dirs, CS%ntrunc)
    endif
  endif
  call callTree_waypoint("dynamics initialized (initialize_MOM)")

  call thickness_diffuse_init(Time, G, GV, param_file, diag, CS%CDp, CS%thickness_diffuse_CSp)
  CS%mixedlayer_restrat = mixedlayer_restrat_init(Time, G, GV, param_file, diag, &
                                                  CS%mixedlayer_restrat_CSp)
  if (CS%mixedlayer_restrat) then
    if (.not.(CS%bulkmixedlayer .or. CS%use_ALE_algorithm)) &
      call MOM_error(FATAL, "MOM: MIXEDLAYER_RESTRAT true requires a boundary layer scheme.")
    ! When DIABATIC_FIRST=False and using CS%visc%ML in mixedlayer_restrat we need to update after a restart
    if (.not. CS%diabatic_first .and. associated(CS%visc%MLD)) call pass_var(CS%visc%MLD, G%domain)
  endif

  call MOM_diagnostics_init(MOM_internal_state, CS%ADp, CS%CDp, Time, G, GV, &
              param_file, diag, CS%diagnostics_CSp, CS%wave_speed_CSp)

  CS%Z_diag_interval = set_time(int((CS%dt_therm) * &
       max(1,floor(0.01 + Z_diag_int/(CS%dt_therm)))))
  call MOM_diag_to_Z_init(Time, G, GV, param_file, diag, CS%diag_to_Z_CSp)
  CS%Z_diag_time = Start_time + CS%Z_diag_interval * (1 + &
    ((Time + set_time(int(CS%dt_therm))) - Start_time) / CS%Z_diag_interval)

  if (associated(CS%sponge_CSp)) &
    call init_sponge_diags(Time, G, diag, CS%sponge_CSp)

  if (associated(CS%ALE_sponge_CSp)) &
    call init_ALE_sponge_diags(Time, G, diag, CS%ALE_sponge_CSp)

  if (CS%adiabatic) then
    call adiabatic_driver_init(Time, G, param_file, diag, CS%diabatic_CSp, &
                               CS%tracer_flow_CSp, CS%diag_to_Z_CSp)
  else
    call diabatic_driver_init(Time, G, GV, param_file, CS%use_ALE_algorithm, diag,     &
                              CS%ADp, CS%CDp, CS%diabatic_CSp, CS%tracer_flow_CSp, &
                              CS%sponge_CSp, CS%ALE_sponge_CSp, CS%diag_to_Z_CSp)
  endif

  call tracer_advect_init(Time, G, param_file, diag, CS%tracer_adv_CSp)
  call tracer_hor_diff_init(Time, G, param_file, diag, CS%tracer_diff_CSp, CS%neutral_diffusion_CSp)

  if (CS%use_ALE_algorithm) &
    call register_diags_TS_vardec(Time, G%HI, GV, param_file, CS)

  call lock_tracer_registry(CS%tracer_Reg)
  call callTree_waypoint("tracer registry now locked (initialize_MOM)")

  ! now register some diagnostics since tracer registry is locked
  call register_diags(Time, G, GV, CS, CS%ADp)
  call register_diags_TS_tendency(Time, G, CS)
  if (CS%use_ALE_algorithm) then
    call ALE_register_diags(Time, G, diag, CS%tv%C_p, CS%tracer_Reg, CS%ALE_CSp)
  endif


  
  ! If need a diagnostic field, then would have been allocated in register_diags.
  if (CS%use_temperature) then
    call add_tracer_diagnostics("T", CS%tracer_Reg, CS%T_adx, CS%T_ady, &
                      CS%T_diffx, CS%T_diffy, CS%T_adx_2d, CS%T_ady_2d, &
                      CS%T_diffx_2d, CS%T_diffy_2d, CS%T_advection_xy)
    call add_tracer_diagnostics("S", CS%tracer_Reg, CS%S_adx, CS%S_ady, &
                      CS%S_diffx, CS%S_diffy, CS%S_adx_2d, CS%S_ady_2d, &
                      CS%S_diffx_2d, CS%S_diffy_2d, CS%S_advection_xy)
    call register_Z_tracer(CS%tv%T, "temp", "Potential Temperature", "degC", Time,   &
                      G, CS%diag_to_Z_CSp, cmor_field_name="thetao", cmor_units="C", &
                      cmor_standard_name="sea_water_potential_temperature",          &
                      cmor_long_name ="Sea Water Potential Temperature")
    call register_Z_tracer(CS%tv%S, "salt", "Salinity", "PPT", Time,               &
                      G, CS%diag_to_Z_CSp, cmor_field_name="so", cmor_units="ppt", &
                      cmor_standard_name="sea_water_salinity",                     &
                      cmor_long_name ="Sea Water Salinity")
  endif

<<<<<<< HEAD
  call offline_transport_init(param_file, CS%offline_CSp, &
      CS%diabatic_CSp%diabatic_aux_CSp, G, GV)
  call register_diags_offline_transport(Time, CS%diag, CS%offline_CSp)

=======
  ! If running in offline tracer mode, initialize the necessary control structure and
  ! parameters
  if(present(do_online_out)) do_online_out=CS%do_online
  
  if(.not. CS%do_online) then
    call offline_transport_init(param_file, CS%offline_CSp, CS%diabatic_CSp, G, GV)
    call register_diags_offline_transport(Time, CS%diag, CS%offline_CSp)
  endif
>>>>>>> 7808bfd7

  ! This subroutine initializes any tracer packages.
  new_sim = ((dirs%input_filename(1:1) == 'n') .and. &
             (LEN_TRIM(dirs%input_filename) == 1))
  call tracer_flow_control_init(.not.new_sim, Time, G, GV, CS%h, param_file, &
             CS%diag, CS%OBC, CS%tracer_flow_CSp, CS%sponge_CSp, &
             CS%ALE_sponge_CSp, CS%diag_to_Z_CSp, CS%tv)

  call cpu_clock_begin(id_clock_pass_init)
  call do_group_pass(CS%pass_uv_T_S_h, G%Domain)
  call cpu_clock_end(id_clock_pass_init)

  call register_obsolete_diagnostics(param_file, CS%diag)
  call neutral_diffusion_diag_init(Time, G, diag, CS%tv%C_p, CS%tracer_Reg, CS%neutral_diffusion_CSp)

  if (CS%use_frazil) then
    if (.not.query_initialized(CS%tv%frazil,"frazil",CS%restart_CSp)) &
      CS%tv%frazil(:,:) = 0.0
  endif

  if (CS%interp_p_surf) then
    CS%p_surf_prev_set = &
      query_initialized(CS%p_surf_prev,"p_surf_prev",CS%restart_CSp)

    if (CS%p_surf_prev_set) call pass_var(CS%p_surf_prev, G%domain)
  endif

  if (.not.query_initialized(CS%ave_ssh,"ave_ssh",CS%restart_CSp)) then
    if (CS%split) then
      call find_eta(CS%h, CS%tv, GV%g_Earth, G, GV, CS%ave_ssh, eta)
    else
      call find_eta(CS%h, CS%tv, GV%g_Earth, G, GV, CS%ave_ssh)
    endif
  endif
  if (CS%split) deallocate(eta)

  ! Flag whether to save initial conditions in finish_MOM_initialization() or not.
  CS%write_IC = save_IC .and. &
                .not.((dirs%input_filename(1:1) == 'r') .and. &
                      (LEN_TRIM(dirs%input_filename) == 1))

  ! Undocumented parameter: set DO_UNIT_TESTS=True to invoke unit_tests s/r
  ! which calls unit tests provided by some modules.
  call get_param(param_file, "MOM", "DO_UNIT_TESTS", do_unit_tests, default=.false.)
  if (do_unit_tests) call unit_tests

  call callTree_leave("initialize_MOM()")
  call cpu_clock_end(id_clock_init)

end subroutine initialize_MOM

!> This subroutine finishes initializing MOM and writes out the initial conditions.
subroutine finish_MOM_initialization(Time, dirs, CS, fluxes)
  type(time_type),           intent(in)    :: Time        !< model time, used in this routine
  type(directories),         intent(in)    :: dirs        !< structure with directory paths
  type(MOM_control_struct),  pointer       :: CS          !< pointer set in this routine to MOM control structure
  type(forcing),             intent(inout) :: fluxes      !< pointers to forcing fields
  ! Local variables
  type(ocean_grid_type), pointer :: G => NULL()
  type(verticalGrid_type), pointer :: GV => NULL()
  type(MOM_restart_CS), pointer :: restart_CSp_tmp => NULL()
  real, allocatable :: z_interface(:,:,:) ! Interface heights (meter)
  real, allocatable :: eta(:,:) ! Interface heights (meter)
  type(vardesc) :: vd

  call cpu_clock_begin(id_clock_init)
  call callTree_enter("finish_MOM_initialization()")

  ! Pointers for convenience
  G => CS%G ; GV => CS%GV

  ! Write initial conditions
  if (CS%write_IC) then
    allocate(restart_CSp_tmp)
    restart_CSp_tmp = CS%restart_CSp
    allocate(z_interface(SZI_(G),SZJ_(G),SZK_(G)+1))
    call find_eta(CS%h, CS%tv, GV%g_Earth, G, GV, z_interface)
    vd = var_desc("eta","meter","Interface heights",z_grid='i')
    call register_restart_field(z_interface, vd, .true., restart_CSp_tmp)

    call save_restart(dirs%output_directory, Time, G, &
                      restart_CSp_tmp, filename=CS%IC_file, GV=GV)
    deallocate(z_interface)
    deallocate(restart_CSp_tmp)
  endif

  call callTree_leave("finish_MOM_initialization()")
  call cpu_clock_end(id_clock_init)

end subroutine finish_MOM_initialization


!> Calls unit tests for other modules. These are NOT normally invoked
!! and so we provide the module use statements here rather than in the module
!! header. This is an exception to our usual coding standards.
!! Note that if a unit test returns true, a FATAL error is triggered.
subroutine unit_tests
  use MOM_string_functions,  only : string_functions_unit_tests
  use MOM_remapping,         only : remapping_unit_tests
  use MOM_neutral_diffusion, only : neutral_diffusion_unit_tests
  use MOM_diag_vkernels,     only : diag_vkernels_unit_tests

  if (is_root_pe()) then ! The following need only be tested on 1 PE
    if (string_functions_unit_tests()) call MOM_error(FATAL, &
       "MOM/initialize_MOM/unit_tests: string_functions_unit_tests FAILED")
    if (remapping_unit_tests()) call MOM_error(FATAL, &
       "MOM/initialize_MOM/unit_tests: remapping_unit_tests FAILED")
    if (neutral_diffusion_unit_tests()) call MOM_error(FATAL, &
       "MOM/initialize_MOM/unit_tests: neutralDiffusionUnitTests FAILED")
    if (diag_vkernels_unit_tests()) call MOM_error(FATAL, &
       "MOM/initialize_MOM/unit_tests: diag_vkernels_unit_tests FAILED")

  endif

end subroutine unit_tests


!> Register the diagnostics
subroutine register_diags(Time, G, GV, CS, ADp)
  type(time_type),           intent(in)    :: Time  !< current model time
  type(ocean_grid_type),     intent(inout) :: G     !< ocean grid structu
  type(verticalGrid_type),   intent(inout) :: GV    !< ocean vertical grid structure
  type(MOM_control_struct),  pointer       :: CS    !< control structure set up by initialize_MOM
  type(accel_diag_ptrs),     intent(inout) :: ADp   !< structure pointing to accelerations in momentum equation

  character(len=48) :: thickness_units, flux_units, T_flux_units, S_flux_units
  type(diag_ctrl), pointer :: diag
  integer :: isd, ied, jsd, jed, IsdB, IedB, JsdB, JedB, nz
  isd  = G%isd  ; ied  = G%ied  ; jsd  = G%jsd  ; jed  = G%jed ; nz = G%ke
  IsdB = G%IsdB ; IedB = G%IedB ; JsdB = G%JsdB ; JedB = G%JedB

  diag => CS%diag

  thickness_units = get_thickness_units(GV)
  flux_units      = get_flux_units(GV)
  T_flux_units    = get_tr_flux_units(GV, "Celsius")
  S_flux_units    = get_tr_flux_units(GV, "PPT")

  !Initialize the diagnostics mask arrays.
  !This has to be done after MOM_initialize_state call.
  !call diag_masks_set(G, CS%missing)

  CS%id_u = register_diag_field('ocean_model', 'u', diag%axesCuL, Time,              &
      'Zonal velocity', 'meter  second-1', cmor_field_name='uo', cmor_units='m s-1', &
      cmor_standard_name='sea_water_x_velocity', cmor_long_name='Sea Water X Velocity')
  CS%id_v = register_diag_field('ocean_model', 'v', diag%axesCvL, Time,                  &
      'Meridional velocity', 'meter second-1', cmor_field_name='vo', cmor_units='m s-1', &
      cmor_standard_name='sea_water_y_velocity', cmor_long_name='Sea Water Y Velocity')
  CS%id_h = register_diag_field('ocean_model', 'h', diag%axesTL, Time, &
      'Layer Thickness', thickness_units, v_cell_method='sum')

  CS%id_volo = register_scalar_field('ocean_model', 'volo', Time, diag,&
      long_name='Total volume of liquid ocean', units='m3',            &
      standard_name='sea_water_volume')
  CS%id_zos = register_diag_field('ocean_model', 'zos', diag%axesT1, Time,&
      standard_name = 'sea_surface_height_above_geoid',                   &
      long_name= 'Sea surface height above geoid', units='meter', missing_value=CS%missing)
  CS%id_zossq = register_diag_field('ocean_model', 'zossq', diag%axesT1, Time,&
      standard_name='square_of_sea_surface_height_above_geoid',             &
      long_name='Square of sea surface height above geoid', units='m2', missing_value=CS%missing)
  CS%id_ssh = register_diag_field('ocean_model', 'SSH', diag%axesT1, Time, &
      'Sea Surface Height', 'meter', CS%missing)
  CS%id_ssh_ga = register_scalar_field('ocean_model', 'ssh_ga', Time, diag,&
      long_name='Area averaged sea surface height', units='m',            &
      standard_name='area_averaged_sea_surface_height')
  CS%id_ssh_inst = register_diag_field('ocean_model', 'SSH_inst', diag%axesT1, Time, &
      'Instantaneous Sea Surface Height', 'meter', CS%missing)
  CS%id_ssu = register_diag_field('ocean_model', 'SSU', diag%axesCu1, Time, &
      'Sea Surface Zonal Velocity', 'meter second-1', CS%missing)
  CS%id_ssv = register_diag_field('ocean_model', 'SSV', diag%axesCv1, Time, &
      'Sea Surface Meridional Velocity', 'meter second-1', CS%missing)
  CS%id_speed = register_diag_field('ocean_model', 'speed', diag%axesT1, Time, &
      'Sea Surface Speed', 'meter second-1', CS%missing)

  if (CS%use_temperature) then
    CS%id_T = register_diag_field('ocean_model', 'temp', diag%axesTL, Time, &
        'Potential Temperature', 'Celsius',                                 &
         cmor_field_name="thetao", cmor_units="C",                          &
         cmor_standard_name="sea_water_potential_temperature",              &
         cmor_long_name ="Sea Water Potential Temperature")
    CS%id_S = register_diag_field('ocean_model', 'salt', diag%axesTL, Time, &
        long_name='Salinity', units='PPT', cmor_field_name='so',            &
        cmor_long_name='Sea Water Salinity', cmor_units='ppt',              &
        cmor_standard_name='sea_water_salinity')
    CS%id_tob = register_diag_field('ocean_model','tob', diag%axesT1, Time,          &
        long_name='Sea Water Potential Temperature at Sea Floor',                    &
        standard_name='sea_water_potential_temperature_at_sea_floor', units='degC')
    CS%id_sob = register_diag_field('ocean_model','sob',diag%axesT1, Time,           &
        long_name='Sea Water Salinity at Sea Floor',                                 &
        standard_name='sea_water_salinity_at_sea_floor', units='ppt')
    CS%id_sst = register_diag_field('ocean_model', 'SST', diag%axesT1, Time,     &
        'Sea Surface Temperature', 'Celsius', CS%missing, cmor_field_name='tos', &
        cmor_long_name='Sea Surface Temperature', cmor_units='degC',             &
        cmor_standard_name='sea_surface_temperature')
    CS%id_sst_sq = register_diag_field('ocean_model', 'SST_sq', diag%axesT1, Time, &
        'Sea Surface Temperature Squared', 'Celsius**2', CS%missing, cmor_field_name='tossq', &
        cmor_long_name='Square of Sea Surface Temperature ', cmor_units='degC^2', &
        cmor_standard_name='square_of_sea_surface_temperature')
    if (CS%id_sst_sq > 0) call safe_alloc_ptr(CS%SST_sq,isd,ied,jsd,jed)
    CS%id_sss = register_diag_field('ocean_model', 'SSS', diag%axesT1, Time, &
        'Sea Surface Salinity', 'PPT', CS%missing, cmor_field_name='sos', &
        cmor_long_name='Sea Surface Salinity', cmor_units='ppt',          &
        cmor_standard_name='sea_surface_salinity')
    CS%id_sss_sq = register_diag_field('ocean_model', 'SSS_sq', diag%axesT1, Time, &
        'Sea Surface Salinity Squared', 'ppt**2', CS%missing, cmor_field_name='sossq', &
        cmor_long_name='Square of Sea Surface Salinity ', cmor_units='ppt^2', &
        cmor_standard_name='square_of_sea_surface_salinity')
    if (CS%id_sss_sq > 0) call safe_alloc_ptr(CS%SSS_sq,isd,ied,jsd,jed)
  endif

  if (CS%use_temperature .and. CS%use_frazil) then
    CS%id_fraz = register_diag_field('ocean_model', 'frazil', diag%axesT1, Time,                         &
          'Heat from frazil formation', 'Watt meter-2', cmor_field_name='hfsifrazil',                    &
          cmor_units='W m-2', cmor_standard_name='heat_flux_into_sea_water_due_to_frazil_ice_formation', &
          cmor_long_name='Heat Flux into Sea Water due to Frazil Ice Formation')
  endif

  CS%id_salt_deficit = register_diag_field('ocean_model', 'salt_deficit', diag%axesT1, Time, &
         'Salt sink in ocean due to ice flux', 'g Salt meter-2 s-1')
  CS%id_Heat_PmE = register_diag_field('ocean_model', 'Heat_PmE', diag%axesT1, Time, &
         'Heat flux into ocean from mass flux into ocean', 'Watt meter-2')
  CS%id_intern_heat = register_diag_field('ocean_model', 'internal_heat', diag%axesT1, Time,&
         'Heat flux into ocean from geothermal or other internal sources', 'Watt meter-2')


  ! lateral heat advective and diffusive fluxes
  CS%id_Tadx = register_diag_field('ocean_model', 'T_adx', diag%axesCuL, Time, &
      'Advective (by residual mean) Zonal Flux of Potential Temperature', T_flux_units)
  CS%id_Tady = register_diag_field('ocean_model', 'T_ady', diag%axesCvL, Time, &
      'Advective (by residual mean) Meridional Flux of Potential Temperature', T_flux_units)
  CS%id_Tdiffx = register_diag_field('ocean_model', 'T_diffx', diag%axesCuL, Time, &
      'Diffusive Zonal Flux of Potential Temperature', T_flux_units)
  CS%id_Tdiffy = register_diag_field('ocean_model', 'T_diffy', diag%axesCvL, Time, &
      'Diffusive Meridional Flux of Potential Temperature', T_flux_units)
  if (CS%id_Tadx   > 0) call safe_alloc_ptr(CS%T_adx,IsdB,IedB,jsd,jed,nz)
  if (CS%id_Tady   > 0) call safe_alloc_ptr(CS%T_ady,isd,ied,JsdB,JedB,nz)
  if (CS%id_Tdiffx > 0) call safe_alloc_ptr(CS%T_diffx,IsdB,IedB,jsd,jed,nz)
  if (CS%id_Tdiffy > 0) call safe_alloc_ptr(CS%T_diffy,isd,ied,JsdB,JedB,nz)


  ! lateral salt advective and diffusive fluxes
  CS%id_Sadx = register_diag_field('ocean_model', 'S_adx', diag%axesCuL, Time, &
      'Advective (by residual mean) Zonal Flux of Salinity', S_flux_units)
  CS%id_Sady = register_diag_field('ocean_model', 'S_ady', diag%axesCvL, Time, &
      'Advective (by residual mean) Meridional Flux of Salinity', S_flux_units)
  CS%id_Sdiffx = register_diag_field('ocean_model', 'S_diffx', diag%axesCuL, Time, &
      'Diffusive Zonal Flux of Salinity', S_flux_units)
  CS%id_Sdiffy = register_diag_field('ocean_model', 'S_diffy', diag%axesCvL, Time, &
      'Diffusive Meridional Flux of Salinity', S_flux_units)
  if (CS%id_Sadx   > 0) call safe_alloc_ptr(CS%S_adx,IsdB,IedB,jsd,jed,nz)
  if (CS%id_Sady   > 0) call safe_alloc_ptr(CS%S_ady,isd,ied,JsdB,JedB,nz)
  if (CS%id_Sdiffx > 0) call safe_alloc_ptr(CS%S_diffx,IsdB,IedB,jsd,jed,nz)
  if (CS%id_Sdiffy > 0) call safe_alloc_ptr(CS%S_diffy,isd,ied,JsdB,JedB,nz)


  ! vertically integrated lateral heat advective and diffusive fluxes
  CS%id_Tadx_2d = register_diag_field('ocean_model', 'T_adx_2d', diag%axesCu1, Time, &
      'Vertically Integrated Advective Zonal Flux of Potential Temperature', T_flux_units)
  CS%id_Tady_2d = register_diag_field('ocean_model', 'T_ady_2d', diag%axesCv1, Time, &
      'Vertically Integrated Advective Meridional Flux of Potential Temperature', T_flux_units)
  CS%id_Tdiffx_2d = register_diag_field('ocean_model', 'T_diffx_2d', diag%axesCu1, Time, &
      'Vertically Integrated Diffusive Zonal Flux of Potential Temperature', T_flux_units)
  CS%id_Tdiffy_2d = register_diag_field('ocean_model', 'T_diffy_2d', diag%axesCv1, Time, &
      'Vertically Integrated Diffusive Meridional Flux of Potential Temperature', T_flux_units)
  if (CS%id_Tadx_2d   > 0) call safe_alloc_ptr(CS%T_adx_2d,IsdB,IedB,jsd,jed)
  if (CS%id_Tady_2d   > 0) call safe_alloc_ptr(CS%T_ady_2d,isd,ied,JsdB,JedB)
  if (CS%id_Tdiffx_2d > 0) call safe_alloc_ptr(CS%T_diffx_2d,IsdB,IedB,jsd,jed)
  if (CS%id_Tdiffy_2d > 0) call safe_alloc_ptr(CS%T_diffy_2d,isd,ied,JsdB,JedB)

  ! vertically integrated lateral salt advective and diffusive fluxes
  CS%id_Sadx_2d = register_diag_field('ocean_model', 'S_adx_2d', diag%axesCu1, Time, &
      'Vertically Integrated Advective Zonal Flux of Salinity', S_flux_units)
  CS%id_Sady_2d = register_diag_field('ocean_model', 'S_ady_2d', diag%axesCv1, Time, &
      'Vertically Integrated Advective Meridional Flux of Salinity', S_flux_units)
  CS%id_Sdiffx_2d = register_diag_field('ocean_model', 'S_diffx_2d', diag%axesCu1, Time, &
      'Vertically Integrated Diffusive Zonal Flux of Salinity', S_flux_units)
  CS%id_Sdiffy_2d = register_diag_field('ocean_model', 'S_diffy_2d', diag%axesCv1, Time, &
      'Vertically Integrated Diffusive Meridional Flux of Salinity', S_flux_units)
  if (CS%id_Sadx_2d   > 0) call safe_alloc_ptr(CS%S_adx_2d,IsdB,IedB,jsd,jed)
  if (CS%id_Sady_2d   > 0) call safe_alloc_ptr(CS%S_ady_2d,isd,ied,JsdB,JedB)
  if (CS%id_Sdiffx_2d > 0) call safe_alloc_ptr(CS%S_diffx_2d,IsdB,IedB,jsd,jed)
  if (CS%id_Sdiffy_2d > 0) call safe_alloc_ptr(CS%S_diffy_2d,isd,ied,JsdB,JedB)


  if (CS%debug_truncations) then
    call safe_alloc_ptr(ADp%du_dt_visc,IsdB,IedB,jsd,jed,nz)
    call safe_alloc_ptr(ADp%dv_dt_visc,isd,ied,JsdB,JedB,nz)
    if (.not.CS%adiabatic) then
      call safe_alloc_ptr(ADp%du_dt_dia,IsdB,IedB,jsd,jed,nz)
      call safe_alloc_ptr(ADp%dv_dt_dia,isd,ied,JsdB,JedB,nz)
    endif
  endif

  ! diagnostics for values prior to diabatic and prior to ALE
  CS%id_u_predia = register_diag_field('ocean_model', 'u_predia', diag%axesCuL, Time, &
      'Zonal velocity before diabatic forcing', 'meter second-1')
  CS%id_v_predia = register_diag_field('ocean_model', 'v_predia', diag%axesCvL, Time, &
      'Meridional velocity before diabatic forcing', 'meter second-1')
  CS%id_h_predia = register_diag_field('ocean_model', 'h_predia', diag%axesTL, Time, &
      'Layer Thickness before diabatic forcing', thickness_units, v_cell_method='sum')
  CS%id_e_predia = register_diag_field('ocean_model', 'e_predia', diag%axesTi, Time, &
      'Interface Heights before diabatic forcing', 'meter')
  if (CS%diabatic_first .and. (.not. CS%adiabatic)) then
    CS%id_u_preale = register_diag_field('ocean_model', 'u_preale', diag%axesCuL, Time, &
        'Zonal velocity before remapping', 'meter second-1')
    CS%id_v_preale = register_diag_field('ocean_model', 'v_preale', diag%axesCvL, Time, &
        'Meridional velocity before remapping', 'meter second-1')
    CS%id_h_preale = register_diag_field('ocean_model', 'h_preale', diag%axesTL, Time, &
        'Layer Thickness before remapping', thickness_units)
    CS%id_T_preale = register_diag_field('ocean_model', 'T_preale', diag%axesTL, Time, &
        'Temperature before remapping', 'degC')
    CS%id_S_preale = register_diag_field('ocean_model', 'S_preale', diag%axesTL, Time, &
        'Salinity before remapping', 'ppt')
    CS%id_e_preale = register_diag_field('ocean_model', 'e_preale', diag%axesTi, Time, &
        'Interface Heights before remapping', 'meter')
  endif

  if (CS%use_temperature) then
    CS%id_T_predia = register_diag_field('ocean_model', 'temp_predia', diag%axesTL, Time, &
        'Potential Temperature', 'Celsius')
    CS%id_S_predia = register_diag_field('ocean_model', 'salt_predia', diag%axesTL, Time, &
        'Salinity', 'PPT')
  endif
  
  ! Diagnostics related to tracer transport
  CS%id_uhtr = register_diag_field('ocean_model', 'uhtr', diag%axesCuL, Time, &
      'Accumulated zonal thickness fluxes to advect tracers', 'kg')
  CS%id_vhtr = register_diag_field('ocean_model', 'vhtr', diag%axesCvL, Time, &
      'Accumulated meridional thickness fluxes to advect tracers', 'kg')
    
end subroutine register_diags


!> Initialize diagnostics for temp/heat and saln/salt tendencies.
subroutine register_diags_TS_tendency(Time, G, CS)
  type(time_type),           intent(in)    :: Time  !< current model time
  type(ocean_grid_type),     intent(inout) :: G     !< ocean grid structure
  type(MOM_control_struct),  pointer       :: CS    !< control structure set up by initialize_MOM

  type(diag_ctrl), pointer :: diag
  integer :: i, j, k
  integer :: isd, ied, jsd, jed, nz
  integer :: is, ie, js, je

  diag => CS%diag
  isd  = G%isd  ; ied  = G%ied  ; jsd  = G%jsd  ; jed  = G%jed ; nz = G%ke
  is   = G%isc  ; ie   = G%iec  ; js   = G%jsc  ; je   = G%jec


  ! heat tendencies from lateral advection
  CS%id_T_advection_xy = register_diag_field('ocean_model', 'T_advection_xy', diag%axesTL, Time, &
      'Horizontal convergence of residual mean heat advective fluxes', 'W/m2')
  CS%id_T_advection_xy_2d = register_diag_field('ocean_model', 'T_advection_xy_2d', diag%axesT1, Time,&
      'Vertical sum of horizontal convergence of residual mean heat advective fluxes', 'W/m2')
  if (CS%id_T_advection_xy > 0 .or. CS%id_T_advection_xy_2d > 0) then
    call safe_alloc_ptr(CS%T_advection_xy,isd,ied,jsd,jed,nz)
    CS%tendency_diagnostics = .true.
  endif

  ! net temperature and heat tendencies
  CS%id_T_tendency = register_diag_field('ocean_model', 'T_tendency', diag%axesTL, Time, &
      'Net time tendency for temperature', 'degC/s')
  CS%id_Th_tendency = register_diag_field('ocean_model', 'Th_tendency', diag%axesTL, Time,        &
      'Net time tendency for heat', 'W/m2',                                                       &
      cmor_field_name="opottemptend", cmor_units="W m-2",                                         &
      cmor_standard_name="tendency_of_sea_water_potential_temperature_expressed_as_heat_content", &
      cmor_long_name ="Tendency of Sea Water Potential Temperature Expressed as Heat Content",    &
      v_cell_method='sum')
  CS%id_Th_tendency_2d = register_diag_field('ocean_model', 'Th_tendency_2d', diag%axesT1, Time,              &
      'Vertical sum of net time tendency for heat', 'W/m2',                                                   &
      cmor_field_name="opottemptend_2d", cmor_units="W m-2",                                                   &
      cmor_standard_name="tendency_of_sea_water_potential_temperature_expressed_as_heat_content_vertical_sum",&
      cmor_long_name ="Tendency of Sea Water Potential Temperature Expressed as Heat Content Vertical Sum")
  if (CS%id_T_tendency > 0) then
    CS%tendency_diagnostics = .true.
    call safe_alloc_ptr(CS%T_prev,isd,ied,jsd,jed,nz)
    do k=1,nz ; do j=js,je ; do i=is,ie
      CS%T_prev(i,j,k) = CS%tv%T(i,j,k)
    enddo ; enddo ; enddo
  endif
  if (CS%id_Th_tendency > 0 .or. CS%id_Th_tendency_2d > 0) then
    CS%tendency_diagnostics = .true.
    call safe_alloc_ptr(CS%Th_prev,isd,ied,jsd,jed,nz)
    do k=1,nz ; do j=js,je ; do i=is,ie
      CS%Th_prev(i,j,k) = CS%tv%T(i,j,k) * CS%h(i,j,k)
    enddo ; enddo ; enddo
  endif


  ! salt tendencies from lateral advection
  CS%id_S_advection_xy = register_diag_field('ocean_model', 'S_advection_xy', diag%axesTL, Time, &
      'Horizontal convergence of residual mean salt advective fluxes', 'kg/(m2 * s)')
  CS%id_S_advection_xy_2d = register_diag_field('ocean_model', 'S_advection_xy_2d', diag%axesT1, Time,&
      'Vertical sum of horizontal convergence of residual mean salt advective fluxes', 'kg/(m2 * s)')
  if (CS%id_S_advection_xy > 0 .or. CS%id_S_advection_xy_2d > 0) then
    call safe_alloc_ptr(CS%S_advection_xy,isd,ied,jsd,jed,nz)
    CS%tendency_diagnostics = .true.
  endif

  ! net salinity and salt tendencies
  CS%id_S_tendency = register_diag_field('ocean_model', 'S_tendency', diag%axesTL, Time, &
      'Net time tendency for salinity', 'PPT/s')
  CS%id_Sh_tendency = register_diag_field('ocean_model', 'Sh_tendency', diag%axesTL, Time,&
      'Net time tendency for salt', 'kg/(m2 * s)',                                        &
      cmor_field_name="osalttend", cmor_units="kg m-2 s-1",                               &
      cmor_standard_name="tendency_of_sea_water_salinity_expressed_as_salt_content",      &
      cmor_long_name ="Tendency of Sea Water Salinity Expressed as Salt Content",         &
      v_cell_method='sum')
  CS%id_Sh_tendency_2d = register_diag_field('ocean_model', 'Sh_tendency_2d', diag%axesT1, Time, &
      'Vertical sum of net time tendency for salt', 'kg/(m2 * s)',                               &
      cmor_field_name="osalttend_2d", cmor_units="kg m-2 s-1",                                   &
      cmor_standard_name="tendency_of_sea_water_salinity_expressed_as_salt_content_vertical_sum",&
      cmor_long_name ="Tendency of Sea Water Salinity Expressed as Salt Content Vertical Sum")
  if (CS%id_S_tendency > 0) then
    CS%tendency_diagnostics = .true.
    call safe_alloc_ptr(CS%S_prev,isd,ied,jsd,jed,nz)
    do k=1,nz ; do j=js,je ; do i=is,ie
      CS%S_prev(i,j,k) = CS%tv%S(i,j,k)
    enddo ; enddo ; enddo
  endif
  if (CS%id_Sh_tendency > 0 .or. CS%id_Sh_tendency_2d > 0) then
    CS%tendency_diagnostics = .true.
    call safe_alloc_ptr(CS%Sh_prev,isd,ied,jsd,jed,nz)
    do k=1,nz ; do j=js,je ; do i=is,ie
      CS%Sh_prev(i,j,k) = CS%tv%S(i,j,k) * CS%h(i,j,k)
    enddo ; enddo ; enddo
  endif

end subroutine register_diags_TS_tendency


!> Initialize diagnostics for the variance decay of temp/salt
!! across regridding/remapping
subroutine register_diags_TS_vardec(Time, HI, GV, param_file, CS)
  type(time_type),         intent(in) :: Time     !< current model time
  type(hor_index_type),    intent(in) :: HI       !< horizontal index type 
  type(verticalGrid_type), intent(in) :: GV       !< ocean vertical grid structure
  type(param_file_type),   intent(in) :: param_file !< parameter file
  type(MOM_control_struct), pointer :: CS   !< control structure for MOM

  integer :: isd, ied, jsd, jed, nz
  type(vardesc) :: vd_tmp
  type(diag_ctrl), pointer :: diag

  diag => CS%diag
  isd  = HI%isd  ; ied  = HI%ied  ; jsd  = HI%jsd  ; jed  = HI%jed ; nz = GV%ke

  ! variancy decay through ALE operation
  CS%id_T_vardec = register_diag_field('ocean_model', 'T_vardec', diag%axesTL, Time, &
      'ALE variance decay for temperature', 'degC2 s-1')
  if (CS%id_T_vardec > 0) then
    call safe_alloc_ptr(CS%T_squared,isd,ied,jsd,jed,nz)
    CS%T_squared(:,:,:) = 0.

    vd_tmp = var_desc(name="T2", units="degC2", longname="Squared Potential Temperature")
    call register_tracer(CS%T_squared, vd_tmp, param_file, HI, GV, CS%tracer_reg)
  endif

  CS%id_S_vardec = register_diag_field('ocean_model', 'S_vardec', diag%axesTL, Time, &
      'ALE variance decay for salinity', 'PPT2 s-1')
  if (CS%id_S_vardec > 0) then
    call safe_alloc_ptr(CS%S_squared,isd,ied,jsd,jed,nz)
    CS%S_squared(:,:,:) = 0.

    vd_tmp = var_desc(name="S2", units="PPT2", longname="Squared Salinity")
    call register_tracer(CS%S_squared, vd_tmp, param_file, HI, GV, CS%tracer_reg)
  endif

end subroutine register_diags_TS_vardec

!> This subroutine sets up clock IDs for timing various subroutines.
subroutine MOM_timing_init(CS)
  type(MOM_control_struct), intent(in) :: CS  !< control structure set up by initialize_MOM.

 id_clock_ocean    = cpu_clock_id('Ocean', grain=CLOCK_COMPONENT)
 id_clock_dynamics = cpu_clock_id('Ocean dynamics', grain=CLOCK_SUBCOMPONENT)
 id_clock_thermo   = cpu_clock_id('Ocean thermodynamics and tracers', grain=CLOCK_SUBCOMPONENT)
 id_clock_other    = cpu_clock_id('Ocean Other', grain=CLOCK_SUBCOMPONENT)
 id_clock_tracer   = cpu_clock_id('(Ocean tracer advection)', grain=CLOCK_MODULE_DRIVER)
 if (.not.CS%adiabatic) &
   id_clock_diabatic = cpu_clock_id('(Ocean diabatic driver)', grain=CLOCK_MODULE_DRIVER)

 id_clock_continuity = cpu_clock_id('(Ocean continuity equation *)', grain=CLOCK_MODULE)
 id_clock_pass       = cpu_clock_id('(Ocean message passing *)', grain=CLOCK_MODULE)
 id_clock_MOM_init   = cpu_clock_id('(Ocean MOM_initialize_state)', grain=CLOCK_MODULE)
 id_clock_pass_init  = cpu_clock_id('(Ocean init message passing *)', grain=CLOCK_ROUTINE)
 if (CS%thickness_diffuse) &
   id_clock_thick_diff = cpu_clock_id('(Ocean thickness diffusion *)', grain=CLOCK_MODULE)
!if (CS%mixedlayer_restrat) &
   id_clock_ml_restrat = cpu_clock_id('(Ocean mixed layer restrat)', grain=CLOCK_MODULE)
 id_clock_diagnostics  = cpu_clock_id('(Ocean collective diagnostics)', grain=CLOCK_MODULE)
 id_clock_Z_diag       = cpu_clock_id('(Ocean Z-space diagnostics)', grain=CLOCK_MODULE)
 id_clock_ALE          = cpu_clock_id('(Ocean ALE)', grain=CLOCK_MODULE)

end subroutine MOM_timing_init


!> Post diagnostics for temp/heat and saln/salt tendencies.
subroutine post_diags_TS_tendency(G, GV, CS, dt)
  type(ocean_grid_type),    intent(in)    :: G   !< ocean grid structure
  type(verticalGrid_type),  intent(inout) :: GV  !< ocean vertical grid structure
  type(MOM_control_struct), intent(inout) :: CS  !< control structure
  real                    , intent(in)    :: dt  !< total time step for T,S update

  real    :: work3d(SZI_(G),SZJ_(G),SZK_(G))
  real    :: work2d(SZI_(G),SZJ_(G))
  real    :: Idt, ppt2mks
  integer :: i, j, k, is, ie, js, je, nz
  is = G%isc ; ie = G%iec ; js = G%jsc ; je = G%jec ; nz = G%ke

  if(.not. CS%tendency_diagnostics) return

  Idt = 0.; if (dt/=0.) Idt = 1.0 / dt ! The "if" is in case the diagnostic is called for a zero length interval
  ppt2mks       = 0.001
  work3d(:,:,:) = 0.0
  work2d(:,:)   = 0.0


  ! Diagnose tendency of heat from convergence of lateral advective,
  ! fluxes, where advective transport arises from residual mean velocity.
  if (CS%id_T_advection_xy > 0 .or. CS%id_T_advection_xy_2d > 0) then
    do k=1,nz ; do j=js,je ; do i=is,ie
      work3d(i,j,k) = CS%T_advection_xy(i,j,k) * GV%H_to_kg_m2 * CS%tv%C_p
    enddo ; enddo ; enddo
    if (CS%id_T_advection_xy    > 0) call post_data(CS%id_T_advection_xy, work3d, CS%diag)
    if (CS%id_T_advection_xy_2d > 0) then
      do j=js,je ; do i=is,ie
        work2d(i,j) = 0.0
        do k=1,nz
          work2d(i,j) = work2d(i,j) + work3d(i,j,k)
        enddo
      enddo ; enddo
      call post_data(CS%id_T_advection_xy_2d, work2d, CS%diag)
    endif
  endif

  ! Diagnose tendency of salt from convergence of lateral advective
  ! fluxes, where advective transport arises from residual mean velocity.
  if (CS%id_S_advection_xy > 0 .or. CS%id_S_advection_xy_2d > 0) then
    do k=1,nz ; do j=js,je ; do i=is,ie
      work3d(i,j,k) = CS%S_advection_xy(i,j,k) * GV%H_to_kg_m2 * ppt2mks
    enddo ; enddo ; enddo
    if (CS%id_S_advection_xy    > 0) call post_data(CS%id_S_advection_xy, work3d, CS%diag)
    if (CS%id_S_advection_xy_2d > 0) then
      do j=js,je ; do i=is,ie
        work2d(i,j) = 0.0
        do k=1,nz
          work2d(i,j) = work2d(i,j) + work3d(i,j,k)
        enddo
      enddo ; enddo
      call post_data(CS%id_S_advection_xy_2d, work2d, CS%diag)
    endif
  endif

  ! diagnose net tendency for temperature over a time step and update T_prev
  if (CS%id_T_tendency > 0) then
    do k=1,nz ; do j=js,je ; do i=is,ie
      work3d(i,j,k)    = (CS%tv%T(i,j,k) - CS%T_prev(i,j,k))*Idt
      CS%T_prev(i,j,k) =  CS%tv%T(i,j,k)
    enddo ; enddo ; enddo
    call post_data(CS%id_T_tendency, work3d, CS%diag)
  endif

  ! diagnose net tendency for salinity over a time step and update S_prev
  if (CS%id_S_tendency > 0) then
    do k=1,nz ; do j=js,je ; do i=is,ie
      work3d(i,j,k)    = (CS%tv%S(i,j,k) - CS%S_prev(i,j,k))*Idt
      CS%S_prev(i,j,k) =  CS%tv%S(i,j,k)
    enddo ; enddo ; enddo
    call post_data(CS%id_S_tendency, work3d, CS%diag)
  endif

  ! diagnose net tendency for heat content of a grid cell over a time step and update Th_prev
  if (CS%id_Th_tendency > 0 .or. CS%id_Th_tendency_2d > 0) then
    do k=1,nz ; do j=js,je ; do i=is,ie
      work3d(i,j,k)     = (CS%tv%T(i,j,k)*CS%h(i,j,k) - CS%Th_prev(i,j,k)) * Idt * GV%H_to_kg_m2 * CS%tv%C_p
      CS%Th_prev(i,j,k) =  CS%tv%T(i,j,k)*CS%h(i,j,k)
    enddo ; enddo ; enddo
    if (CS%id_Th_tendency    > 0) call post_data(CS%id_Th_tendency, work3d, CS%diag)
    if (CS%id_Th_tendency_2d > 0) then
      do j=js,je ; do i=is,ie
        work2d(i,j) = 0.0
        do k=1,nz
          work2d(i,j) = work2d(i,j) + work3d(i,j,k)
        enddo
      enddo ; enddo
      call post_data(CS%id_Th_tendency_2d, work2d, CS%diag)
    endif
  endif

  ! diagnose net tendency for salt content of a grid cell over a time step and update Sh_prev
  if (CS%id_Sh_tendency > 0 .or. CS%id_Sh_tendency_2d > 0) then
    do k=1,nz ; do j=js,je ; do i=is,ie
      work3d(i,j,k)     = (CS%tv%S(i,j,k)*CS%h(i,j,k) - CS%Sh_prev(i,j,k)) * Idt * GV%H_to_kg_m2 * ppt2mks
      CS%Sh_prev(i,j,k) =  CS%tv%S(i,j,k)*CS%h(i,j,k)
    enddo ; enddo ; enddo
    if (CS%id_Sh_tendency    > 0) call post_data(CS%id_Sh_tendency, work3d, CS%diag)
    if (CS%id_Sh_tendency_2d > 0) then
      do j=js,je ; do i=is,ie
        work2d(i,j) = 0.0
        do k=1,nz
          work2d(i,j) = work2d(i,j) + work3d(i,j,k)
        enddo
      enddo ; enddo
      call post_data(CS%id_Sh_tendency_2d, work2d, CS%diag)
    endif
  endif


end subroutine post_diags_TS_tendency

!> Calculate and post variance decay diagnostics for temp/salt
subroutine post_diags_TS_vardec(G, CS, dt)
  type(ocean_grid_type), intent(in) :: G        !< ocean grid structure
  type(MOM_control_struct), intent(inout) :: CS !< control structure
  real, intent(in) :: dt                        !< total time step

  real :: work(SZI_(G),SZJ_(G),SZK_(G))
  real :: Idt

  Idt = 0.; if (dt/=0.) Idt = 1.0 / dt ! The "if" is in case the diagnostic is called for a zero length interval

  if (CS%id_T_vardec > 0) then
    work(:,:,:) = (CS%T_squared(:,:,:) - CS%tv%T(:,:,:) ** 2) * Idt
    call post_data(CS%id_T_vardec, work, CS%diag)
  endif

  if (CS%id_S_vardec > 0) then
    work(:,:,:) = (CS%S_squared(:,:,:) - CS%tv%S(:,:,:) ** 2) * Idt
    call post_data(CS%id_S_vardec, work, CS%diag)
  endif
end subroutine post_diags_TS_vardec


!> Offers the static fields in the ocean grid type
!! for output via the diag_manager.
subroutine write_static_fields(G, diag)
  type(ocean_grid_type),   intent(in)    :: G      !< ocean grid structure
  type(diag_ctrl), target, intent(inout) :: diag   !< regulates diagnostic output

  ! The out_X arrays are needed because some of the elements of the grid
  ! type may be reduced rank macros.
  real    :: out_h(SZI_(G),SZJ_(G))
  integer :: id, i, j, is, ie, js, je
  is = G%isc ; ie = G%iec ; js = G%jsc ; je = G%jec

  out_h(:,:) = 0.0

  id = register_static_field('ocean_model', 'geolat', diag%axesT1, &
        'Latitude of tracer (T) points', 'degrees_N')
  if (id > 0) call post_data(id, G%geoLatT, diag, .true.)

  id = register_static_field('ocean_model', 'geolon', diag%axesT1, &
        'Longitude of tracer (T) points', 'degrees_E')
  if (id > 0) call post_data(id, G%geoLonT, diag, .true.)

  id = register_static_field('ocean_model', 'geolat_c', diag%axesB1, &
        'Latitude of corner (Bu) points', 'degrees_N')
  if (id > 0) call post_data(id, G%geoLatBu, diag, .true.)

  id = register_static_field('ocean_model', 'geolon_c', diag%axesB1, &
        'Longitude of corner (Bu) points', 'degrees_E')
  if (id > 0) call post_data(id, G%geoLonBu, diag, .true.)

  id = register_static_field('ocean_model', 'geolat_v', diag%axesCv1, &
        'Latitude of meridional velocity (Cv) points', 'degrees_N')
  if (id > 0) call post_data(id, G%geoLatCv, diag, .true.)

  id = register_static_field('ocean_model', 'geolon_v', diag%axesCv1, &
        'Longitude of meridional velocity (Cv) points', 'degrees_E')
  if (id > 0) call post_data(id, G%geoLonCv, diag, .true.)

  id = register_static_field('ocean_model', 'geolat_u', diag%axesCu1, &
        'Latitude of zonal velocity (Cu) points', 'degrees_N')
  if (id > 0) call post_data(id, G%geoLatCu, diag, .true.)

  id = register_static_field('ocean_model', 'geolon_u', diag%axesCu1, &
        'Longitude of zonal velocity (Cu) points', 'degrees_E')
  if (id > 0) call post_data(id, G%geoLonCu, diag, .true.)

  id = register_static_field('ocean_model', 'area_t', diag%axesT1,   &
        'Surface area of tracer (T) cells', 'm2',                    &
        cmor_field_name='areacello', cmor_standard_name='cell_area', &
        cmor_units='m2', cmor_long_name='Ocean Grid-Cell Area')
  if (id > 0) then
    do j=js,je ; do i=is,ie ; out_h(i,j) = G%areaT(i,j) ; enddo ; enddo
    call post_data(id, out_h, diag, .true.)
    call diag_register_area_ids(diag, id_area_t=id)
  endif

  id = register_static_field('ocean_model', 'depth_ocean', diag%axesT1,  &
        'Depth of the ocean at tracer points', 'm',                      &
        standard_name='sea_floor_depth_below_geoid',                     &
        cmor_field_name='deptho', cmor_long_name='Sea Floor Depth',      &
        cmor_units='m', cmor_standard_name='sea_floor_depth_below_geoid',&
        area=diag%axesT1%id_area)
  if (id > 0) call post_data(id, G%bathyT, diag, .true., mask=G%mask2dT)

  id = register_static_field('ocean_model', 'wet', diag%axesT1, &
        '0 if land, 1 if ocean at tracer points', 'none', area=diag%axesT1%id_area)
  if (id > 0) call post_data(id, G%mask2dT, diag, .true.)

  id = register_static_field('ocean_model', 'wet_c', diag%axesB1, &
        '0 if land, 1 if ocean at corner (Bu) points', 'none', interp_method='none')
  if (id > 0) call post_data(id, G%mask2dBu, diag, .true.)

  id = register_static_field('ocean_model', 'wet_u', diag%axesCu1, &
        '0 if land, 1 if ocean at zonal velocity (Cu) points', 'none', interp_method='none')
  if (id > 0) call post_data(id, G%mask2dCu, diag, .true.)

  id = register_static_field('ocean_model', 'wet_v', diag%axesCv1, &
        '0 if land, 1 if ocean at meridional velocity (Cv) points', 'none', interp_method='none')
  if (id > 0) call post_data(id, G%mask2dCv, diag, .true.)

  id = register_static_field('ocean_model', 'Coriolis', diag%axesB1, &
        'Coriolis parameter at corner (Bu) points', 's-1', interp_method='none')
  if (id > 0) call post_data(id, G%CoriolisBu, diag, .true.)

  id = register_static_field('ocean_model', 'dxt', diag%axesT1, &
        'Delta(x) at thickness/tracer points (meter)', 'm', interp_method='none')
  if (id > 0) call post_data(id, G%dxt, diag, .true.)

  id = register_static_field('ocean_model', 'dyt', diag%axesT1, &
        'Delta(y) at thickness/tracer points (meter)', 'm', interp_method='none')
  if (id > 0) call post_data(id, G%dyt, diag, .true.)

  id = register_static_field('ocean_model', 'dxCu', diag%axesCu1, &
        'Delta(x) at u points (meter)', 'm', interp_method='none')
  if (id > 0) call post_data(id, G%dxCu, diag, .true.)

  id = register_static_field('ocean_model', 'dyCu', diag%axesCu1, &
        'Delta(y) at u points (meter)', 'm', interp_method='none')
  if (id > 0) call post_data(id, G%dyCu, diag, .true.)

  id = register_static_field('ocean_model', 'dxCv', diag%axesCv1, &
        'Delta(x) at v points (meter)', 'm', interp_method='none')
  if (id > 0) call post_data(id, G%dxCv, diag, .true.)

  id = register_static_field('ocean_model', 'dyCv', diag%axesCv1, &
        'Delta(y) at v points (meter)', 'm', interp_method='none')
  if (id > 0) call post_data(id, G%dyCv, diag, .true.)


end subroutine write_static_fields


!> Set the fields that are needed for bitwise identical restarting
!! the time stepping scheme.  In addition to those specified here
!! directly, there may be fields related to the forcing or to the
!! barotropic solver that are needed; these are specified in sub-
!! routines that are called from this one.
!!
!! This routine should be altered if there are any changes to the
!! time stepping scheme.  The CHECK_RESTART facility may be used to
!! confirm that all needed restart fields have been included.
subroutine set_restart_fields(GV, param_file, CS)
  type(verticalGrid_type),  intent(inout) :: GV         !< ocean vertical grid structure
  type(param_file_type),    intent(in) :: param_file    !< opened file for parsing to get parameters
  type(MOM_control_struct), intent(in) :: CS            !< control structure set up by inialize_MOM
  ! Local variables
  logical :: use_ice_shelf ! Needed to determine whether to add tv%Hml to restarts
  type(vardesc) :: vd
  character(len=48) :: thickness_units, flux_units

  call get_param(param_file, '', "ICE_SHELF", use_ice_shelf, default=.false., do_not_log=.true.)

  thickness_units = get_thickness_units(GV)
  flux_units = get_flux_units(GV)

  if (CS%use_temperature) then
    vd = var_desc("Temp","degC","Potential Temperature")
    call register_restart_field(CS%tv%T, vd, .true., CS%restart_CSp)

    vd = var_desc("Salt","PPT","Salinity")
    call register_restart_field(CS%tv%S, vd, .true., CS%restart_CSp)
  endif

  vd = var_desc("h",thickness_units,"Layer Thickness")
  call register_restart_field(CS%h, vd, .true., CS%restart_CSp)

  vd = var_desc("u","meter second-1","Zonal velocity",'u','L')
  call register_restart_field(CS%u, vd, .true., CS%restart_CSp)

  vd = var_desc("v","meter second-1","Meridional velocity",'v','L')
  call register_restart_field(CS%v, vd, .true., CS%restart_CSp)

  if (CS%use_frazil) then
    vd = var_desc("frazil","J m-2","Frazil heat flux into ocean",'h','1')
    call register_restart_field(CS%tv%frazil, vd, .false., CS%restart_CSp)
  endif

  if (CS%interp_p_surf) then
    vd = var_desc("p_surf_prev","Pa","Previous ocean surface pressure",'h','1')
    call register_restart_field(CS%p_surf_prev, vd, .false., CS%restart_CSp)
  endif

  vd = var_desc("ave_ssh","meter","Time average sea surface height",'h','1')
  call register_restart_field(CS%ave_ssh, vd, .false., CS%restart_CSp)

  ! hML is needed when using the ice shelf module
  if (use_ice_shelf .and. associated(CS%tv%Hml)) then
     vd = var_desc("hML","meter","Mixed layer thickness",'h','1')
     call register_restart_field(CS%tv%Hml, vd, .false., CS%restart_CSp)
  endif

end subroutine set_restart_fields


!> This subroutine sets the surface (return) properties of the ocean
!! model by setting the appropriate pointers in state.  Unused fields
!! are set to NULL.
subroutine calculate_surface_state(state, u, v, h, ssh, G, GV, CS, p_atm)
  type(ocean_grid_type),                          intent(inout) :: G      !< ocean grid structure
  type(verticalGrid_type),                        intent(inout) :: GV     !< ocean vertical grid structure
  type(surface),                                  intent(inout) :: state  !< ocean surface state
  real, target, dimension(SZIB_(G),SZJ_(G),SZK_(G)), intent(in) :: u      !< zonal velocity (m/s)
  real, target, dimension(SZI_(G),SZJB_(G),SZK_(G)), intent(in) :: v      !< meridional velocity (m/s)
  real, target, dimension(SZI_(G),SZJ_(G),SZK_(G)),  intent(in) :: h      !< layer thickness (m or kg/m2)
  real, target, dimension(SZI_(G),SZJ_(G)),       intent(inout) :: ssh    !< time mean surface height (m)
  type(MOM_control_struct),                       intent(inout) :: CS     !< control structure
  real, optional, pointer, dimension(:,:)                       :: p_atm  !< atmospheric pressure (Pascal)

  ! local
  real :: depth(SZI_(G))              ! distance from the surface (meter)
  real :: depth_ml                    ! depth over which to average to
                                      ! determine mixed layer properties (meter)
  real :: dh                          ! thickness of a layer within mixed layer (meter)
  real :: mass                        ! mass per unit area of a layer (kg/m2)

  real :: IgR0, hu, hv
  integer :: i, j, k, is, ie, js, je, nz, numberOfErrors
  integer :: isd, ied, jsd, jed 
  integer :: iscB, iecB, jscB, jecB, isdB, iedB, jsdB, jedB
  logical :: localError
  character(240) :: msg

  call callTree_enter("calculate_surface_state(), MOM.F90")
  is  = G%isc ; ie  = G%iec ; js  = G%jsc ; je  = G%jec ; nz = G%ke
  isd = G%isd ; ied = G%ied ; jsd = G%jsd ; jed = G%jed
  iscB = G%iscB ; iecB = G%iecB; jscB = G%jscB ; jecB = G%jecB
  isdB = G%isdB ; iedB = G%iedB; jsdB = G%jsdB ; jedB = G%jedB

  !write(*,*)'iscB,iecB,jscB,jecB', iscB,iecB,jscB,jecB
  state%sea_lev => ssh

  if (present(p_atm)) then ; if (ASSOCIATED(p_atm)) then
    IgR0 = 1.0 / (GV%Rho0 * GV%g_Earth)
    do j=js,je ; do i=is,ie
      ssh(i,j) = ssh(i,j) + p_atm(i,j) * IgR0
    enddo ; enddo
  endif ; endif

  if (CS%bulkmixedlayer) then
    state%SST => CS%tv%T(:,:,1)
    state%SSS => CS%tv%S(:,:,1)
    state%u => u(:,:,1)
    state%v => v(:,:,1)
    nullify(state%sfc_density)
    if (associated(CS%tv%Hml)) state%Hml => CS%tv%Hml
  else
    if (CS%use_temperature) then
      if (.not.associated(state%SST)) then
        allocate(state%SST(isd:ied,jsd:jed)) ; state%SST(:,:) = 0.0
      endif
      if (.not.associated(state%SSS)) then
        allocate(state%SSS(isd:ied,jsd:jed)) ; state%SSS(:,:) = 0.0
      endif
      nullify(state%sfc_density)
    else
      if (.not.associated(state%sfc_density)) then
        allocate(state%sfc_density(isd:ied,jsd:jed)) ; state%sfc_density(:,:) = 0.0
      endif
      nullify(state%SST) ; nullify(state%SSS)
    endif
    if (.not.associated(state%u)) then
       allocate(state%u(isdB:iedB,jsd:jed)) ; state%u(:,:) = 0.0
    endif
    if (.not.associated(state%v)) then
       allocate(state%v(isd:ied,jsdB:jedB)) ; state%v(:,:) = 0.0
    endif

    if (.not.associated(state%Hml)) allocate(state%Hml(isd:ied,jsd:jed))

    depth_ml = CS%Hmix
  !   Determine the mean tracer properties of the uppermost depth_ml fluid.
!$OMP parallel do default(none) shared(is,ie,js,je,nz,CS,state,h,depth_ml,GV) private(depth,dh)
    do j=js,je
      do i=is,ie
        depth(i) = 0.0
        if (CS%use_temperature) then
          state%SST(i,j) = 0.0 ; state%SSS(i,j) = 0.0
        else
          state%sfc_density(i,j) = 0.0
        endif
      enddo

      do k=1,nz ; do i=is,ie
        if (depth(i) + h(i,j,k)*GV%H_to_m < depth_ml) then
          dh = h(i,j,k)*GV%H_to_m
        elseif (depth(i) < depth_ml) then
          dh = depth_ml - depth(i)
        else
          dh = 0.0
        endif
        if (CS%use_temperature) then
          state%SST(i,j) = state%SST(i,j) + dh * CS%tv%T(i,j,k)
          state%SSS(i,j) = state%SSS(i,j) + dh * CS%tv%S(i,j,k)
        else
          state%sfc_density(i,j) = state%sfc_density(i,j) + dh * GV%Rlay(k)
        endif
        depth(i) = depth(i) + dh
      enddo ; enddo
  ! Calculate the average properties of the mixed layer depth.
      do i=is,ie
        if (depth(i) < GV%H_subroundoff*GV%H_to_m) &
            depth(i) = GV%H_subroundoff*GV%H_to_m
        if (CS%use_temperature) then
          state%SST(i,j) = state%SST(i,j) / depth(i)
          state%SSS(i,j) = state%SSS(i,j) / depth(i)
        else
          state%sfc_density(i,j) = state%sfc_density(i,j) / depth(i)
        endif
        state%Hml(i,j) = depth(i)
      enddo
    enddo ! end of j loop

!   Determine the mean velocities in the uppermost depth_ml fluid.
    if (CS%Hmix_UV>0.) then
      depth_ml = CS%Hmix_UV
!$OMP parallel do default(none) shared(is,ie,js,je,nz,iscB,iecB,jscB,jecB,CS,state,h,v,depth_ml,GV) private(depth,dh,hv)
      do J=jscB,jecB
        do i=is,ie
          depth(i) = 0.0
          state%v(i,J) = 0.0
        enddo
        do k=1,nz ; do i=is,ie
          hv = 0.5 * (h(i,j,k) + h(i,j+1,k)) * GV%H_to_m
          if (depth(i) + hv < depth_ml) then
            dh = hv
          elseif (depth(i) < depth_ml) then
            dh = depth_ml - depth(i)
          else
            dh = 0.0
          endif
          state%v(i,J) = state%v(i,J) + dh * v(i,J,k)
          depth(i) = depth(i) + dh
        enddo ; enddo
        ! Calculate the average properties of the mixed layer depth.
        do i=is,ie
          if (depth(i) < GV%H_subroundoff*GV%H_to_m) &
              depth(i) = GV%H_subroundoff*GV%H_to_m
          state%v(i,j) = state%v(i,j) / depth(i)
        enddo
      enddo ! end of j loop

!$OMP parallel do default(none) shared(is,ie,js,je,nz,iscB,iecB,jscB,jecB,CS,state,h,u,depth_ml,GV) private(depth,dh,hu)
      do j=js,je
        do I=iscB,iecB
          depth(I) = 0.0
          state%u(I,j) = 0.0
        enddo
        do k=1,nz ; do I=iscB,iecB
          hu = 0.5 * (h(i,j,k) + h(i+1,j,k)) * GV%H_to_m
          if (depth(i) + hu < depth_ml) then
            dh = hu
          elseif (depth(I) < depth_ml) then
            dh = depth_ml - depth(I)
          else
            dh = 0.0
          endif
          state%u(I,j) = state%u(I,j) + dh * u(I,j,k)
          depth(I) = depth(I) + dh
        enddo ; enddo
        ! Calculate the average properties of the mixed layer depth.
        do I=iscB,iecB
          if (depth(I) < GV%H_subroundoff*GV%H_to_m) &
              depth(I) = GV%H_subroundoff*GV%H_to_m
          state%u(I,j) = state%u(I,j) / depth(I)
        enddo
      enddo ! end of j loop
    else ! Hmix_UV<=0.
      state%u => u(:,:,1)
      state%v => v(:,:,1)
    endif
  endif                                              ! end BULKMIXEDLAYER

  state%frazil => CS%tv%frazil
  state%TempxPmE => CS%tv%TempxPmE
  state%internal_heat => CS%tv%internal_heat

  ! Allocate structures for ocean_mass, ocean_heat, and ocean_salt.  This could
  ! be wrapped in a run-time flag to disable it for economy, since the 3-d
  ! sums are not negligible.
  if (.not.associated(state%ocean_mass)) then
    allocate(state%ocean_mass(isd:ied,jsd:jed)) ; state%ocean_mass(:,:) = 0.0
  endif
  if (CS%use_temperature) then
    if (.not.associated(state%ocean_heat)) then
      allocate(state%ocean_heat(isd:ied,jsd:jed)) ; state%ocean_heat(:,:) = 0.0
    endif
    if (.not.associated(state%ocean_salt)) then
      allocate(state%ocean_salt(isd:ied,jsd:jed)) ; state%ocean_salt(:,:) = 0.0
    endif
  endif

!$OMP parallel default(none) shared(is,ie,js,je,nz,GV,h,state,CS) private(mass)
  if (associated(state%salt_deficit) .and. associated(CS%tv%salt_deficit)) then
!$OMP do
    do j=js,je ; do i=is,ie
      ! Convert from gSalt to kgSalt
      state%salt_deficit(i,j) = 1000.0 * CS%tv%salt_deficit(i,j)
    enddo ; enddo
  endif

  if (associated(state%ocean_mass) .and. associated(state%ocean_heat) .and. &
      associated(state%ocean_salt)) then
!$OMP do
    do j=js,je ; do i=is,ie
      state%ocean_mass(i,j) = 0.0
      state%ocean_heat(i,j) = 0.0 ; state%ocean_salt(i,j) = 0.0
    enddo ; enddo
!$OMP do
    do j=js,je ; do k=1,nz; do i=is,ie
      mass = GV%H_to_kg_m2*h(i,j,k)
      state%ocean_mass(i,j) = state%ocean_mass(i,j) + mass
      state%ocean_heat(i,j) = state%ocean_heat(i,j) + mass*CS%tv%T(i,j,k)
      state%ocean_salt(i,j) = state%ocean_salt(i,j) + &
                              mass * (1.0e-3*CS%tv%S(i,j,k))
    enddo ; enddo ; enddo
  else
    if (associated(state%ocean_mass)) then
!$OMP do
      do j=js,je ; do i=is,ie ; state%ocean_mass(i,j) = 0.0 ; enddo ; enddo
!$OMP do
      do j=js,je ; do k=1,nz ; do i=is,ie
        state%ocean_mass(i,j) = state%ocean_mass(i,j) + GV%H_to_kg_m2*h(i,j,k)
      enddo ; enddo ; enddo
    endif
    if (associated(state%ocean_heat)) then
!$OMP do
      do j=js,je ; do i=is,ie ; state%ocean_heat(i,j) = 0.0 ; enddo ; enddo
!$OMP do
      do j=js,je ; do k=1,nz ; do i=is,ie
        mass = GV%H_to_kg_m2*h(i,j,k)
        state%ocean_heat(i,j) = state%ocean_heat(i,j) + mass*CS%tv%T(i,j,k)
      enddo ; enddo ; enddo
    endif
    if (associated(state%ocean_salt)) then
!$OMP do
      do j=js,je ; do i=is,ie ; state%ocean_salt(i,j) = 0.0 ; enddo ; enddo
!$OMP do
      do j=js,je ; do k=1,nz ; do i=is,ie
        mass = GV%H_to_kg_m2*h(i,j,k)
        state%ocean_salt(i,j) = state%ocean_salt(i,j) + &
                                mass * (1.0e-3*CS%tv%S(i,j,k))
      enddo ; enddo ; enddo
    endif
  endif
!$OMP end parallel

  if (associated(CS%visc%taux_shelf)) state%taux_shelf => CS%visc%taux_shelf
  if (associated(CS%visc%tauy_shelf)) state%tauy_shelf => CS%visc%tauy_shelf

  if (associated(CS%tracer_flow_CSp)) then
    if (.not.associated(state%tr_fields)) allocate(state%tr_fields)
    call call_tracer_surface_state(state, h, G, CS%tracer_flow_CSp)
  endif

  if (CS%check_bad_surface_vals) then
    numberOfErrors=0 ! count number of errors
    do j=js,je; do i=is,ie
      if (G%mask2dT(i,j)>0.) then
        localError = state%sea_lev(i,j)<=-G%bathyT(i,j)       &
                .or. state%sea_lev(i,j)>= CS%bad_val_ssh_max  &
                .or. state%sea_lev(i,j)<=-CS%bad_val_ssh_max
        if (CS%use_temperature) localError = localError &
                .or. state%SSS(i,j)<0.                        &
                .or. state%SSS(i,j)>=CS%bad_val_sss_max       &
                .or. state%SST(i,j)< CS%bad_val_sst_min       &
                .or. state%SST(i,j)>=CS%bad_val_sst_max
        if (localError) then
          numberOfErrors=numberOfErrors+1
          if (numberOfErrors<9) then ! Only report details for the first few errors
            if (CS%use_temperature) then
              write(msg(1:240),'(2(a,i4,x),2(a,f8.3,x),8(a,es11.4,x))') &
                'Extreme surface state detected: i=',i,'j=',j, &
                'x=',G%geoLonT(i,j),'y=',G%geoLatT(i,j), &
                'D=',G%bathyT(i,j),                      &
                'SSH=',state%sea_lev(i,j),               &
                'SST=',state%SST(i,j),                   &
                'SSS=',state%SSS(i,j),                   &
                'U-=',state%u(i-1,j),                    &
                'U+=',state%u(i,j),                      &
                'V-=',state%v(i,j-1),                    &
                'V+=',state%v(i,j)
            else
              write(msg(1:240),'(2(a,i4,x),2(a,f8.3,x),6(a,es11.4))') &
                'Extreme surface state detected: i=',i,'j=',j, &
                'x=',G%geoLonT(i,j),'y=',G%geoLatT(i,j), &
                'D=',G%bathyT(i,j),                      &
                'SSH=',state%sea_lev(i,j),               &
                'U-=',state%u(i-1,j),                    &
                'U+=',state%u(i,j),                      &
                'V-=',state%v(i,j-1),                    &
                'V+=',state%v(i,j)
            endif
            call MOM_error(WARNING, trim(msg), all_print=.true.)
          elseif (numberOfErrors==9) then ! Indicate once that there are more errors
            call MOM_error(WARNING, 'There were more unreported extreme events!', all_print=.true.)
          endif ! numberOfErrors
        endif ! localError
      endif ! mask2dT
    enddo; enddo
    call sum_across_PEs(numberOfErrors)
    if (numberOfErrors>0) then
      write(msg(1:240),'(3(a,i9,x))') 'There were a total of ',numberOfErrors, &
          'locations detected with extreme surface values!'
      call MOM_error(FATAL, trim(msg))
    endif
  endif

  call callTree_leave("calculate_surface_state()")
end subroutine calculate_surface_state


!> End of model
subroutine MOM_end(CS)
  type(MOM_control_struct), pointer :: CS   !< MOM control structure

  if (CS%use_ALE_algorithm) then
    call ALE_end(CS%ALE_CSp)
  endif

  DEALLOC_(CS%u) ; DEALLOC_(CS%v) ; DEALLOC_(CS%h)
  DEALLOC_(CS%uh) ; DEALLOC_(CS%vh)

  if (CS%use_temperature) then
    DEALLOC_(CS%T) ; CS%tv%T => NULL() ; DEALLOC_(CS%S) ; CS%tv%S => NULL()
  endif
  if (associated(CS%tv%frazil)) deallocate(CS%tv%frazil)
  if (associated(CS%tv%salt_deficit)) deallocate(CS%tv%salt_deficit)
  if (associated(CS%tv%Hml)) deallocate(CS%tv%Hml)

  call tracer_advect_end(CS%tracer_adv_CSp)
  call tracer_hor_diff_end(CS%tracer_diff_CSp)
  call tracer_registry_end(CS%tracer_Reg)

  DEALLOC_(CS%uhtr) ; DEALLOC_(CS%vhtr)
  if (CS%split) then ; if (CS%legacy_split) then
      call end_dyn_legacy_split(CS%dyn_legacy_split_CSp)
    else
      call end_dyn_split_RK2(CS%dyn_split_RK2_CSp)
  endif ; else ; if (CS%use_RK2) then
      call end_dyn_unsplit_RK2(CS%dyn_unsplit_RK2_CSp)
    else
      call end_dyn_unsplit(CS%dyn_unsplit_CSp)
  endif ; endif
  DEALLOC_(CS%ave_ssh)

  call verticalGridEnd(CS%GV)
  call MOM_grid_end(CS%G)

  deallocate(CS)

end subroutine MOM_end

!> \namespace mom
!!
!! Modular Ocean Model (MOM) Version 6.0 (MOM6)
!!
!! \authors Alistair Adcroft, Robert Hallberg, and Stephen Griffies
!!
!!  Additional contributions from:
!!    * Whit Anderson
!!    * Brian Arbic
!!    * Will Cooke
!!    * Anand Gnanadesikan
!!    * Matthew Harrison
!!    * Mehmet Ilicak
!!    * Laura Jackson
!!    * Jasmine John
!!    * John Krasting
!!    * Zhi Liang
!!    * Bonnie Samuels
!!    * Harper Simmons
!!    * Laurent White
!!    * Niki Zadeh
!!
!!  MOM ice-shelf code was developed by
!!  * Daniel Goldberg
!!  * Robert Hallberg
!!  * Chris Little
!!  * Olga Sergienko
!!
!!  \section section_overview Overview of MOM
!!
!!  This program (MOM) simulates the ocean by numerically solving
!!  the hydrostatic primitive equations in generalized Lagrangian
!!  vertical coordinates, typically tracking stretched pressure (p*)
!!  surfaces or following isopycnals in the ocean's interior, and
!!  general orthogonal horizontal coordinates. Unlike earlier versions
!!  of MOM, in MOM6 these equations are horizontally discretized on an
!!  Arakawa C-grid.  (It remains to be seen whether a B-grid dynamic
!!  core will be revived in MOM6 at a later date; for now applications
!!  requiring a B-grid discretization should use MOM5.1.)  MOM6 offers
!!  a range of options for the physical parameterizations, from those
!!  most appropriate to highly idealized models for geophysical fluid
!!  dynamics studies to a rich suite of processes appropriate for
!!  realistic ocean simulations.  The thermodynamic options typically
!!  use conservative temperature and preformed salinity as conservative
!!  state variables and a full nonlinear equation of state, but there
!!  are also idealized adiabatic configurations of the model that use
!!  fixed density layers.  Version 6.0 of MOM continues in the long
!!  tradition of a commitment to climate-quality ocean simulations
!!  embodied in previous versions of MOM, even as it draws extensively
!!  on the lessons learned in the development of the Generalized Ocean
!!  Layered Dynamics (GOLD) ocean model, which was also primarily
!!  developed at NOAA/GFDL.  MOM has also benefited tremendously from
!!  the FMS infrastructure, which it utilizes and shares with other
!!  component models developed at NOAA/GFDL.
!!
!!    When run is isopycnal-coordinate mode, the uppermost few layers
!!  are often used to describe a bulk mixed layer, including the
!!  effects of penetrating shortwave radiation.  Either a split-
!!  explicit time stepping scheme or a non-split scheme may be used
!!  for the dynamics, while the time stepping may be split (and use
!!  different numbers of steps to cover the same interval) for the
!!  forcing, the thermodynamics, and for the dynamics.  Most of the
!!  numerics are second order accurate in space.  MOM can run with an
!!  absurdly thin minimum layer thickness. A variety of non-isopycnal
!!  vertical coordinate options are under development, but all exploit
!!  the advantages of a Lagrangian vertical coordinate, as discussed
!!  in detail by Adcroft and Hallberg (Ocean Modelling, 2006).
!!
!!    Details of the numerics and physical parameterizations are
!!  provided in the appropriate source files.  All of the available
!!  options are selected at run-time by parsing the input files,
!!  usually MOM_input and MOM_override, and the options choices are
!!  then documented for each run in MOM_param_docs.
!!
!!    MOM6 integrates the equations forward in time in three distinct
!!  phases.  In one phase, the dynamic equations for the velocities
!!  and layer thicknesses are advanced, capturing the propagation of
!!  external and internal inertia-gravity waves, Rossby waves, and
!!  other strictly adiabatic processes, including lateral stresses,
!!  vertical viscosity and momentum forcing, and interface height
!!  diffusion (commonly called Gent-McWilliams diffusion in depth-
!!  coordinate models).  In the second phase, all tracers are advected
!!  and diffused along the layers.  The third phase applies diabatic
!!  processes, vertical mixing of water properties, and perhaps
!!  vertical remapping to cause the layers to track the desired
!!  vertical coordinate.
!!
!!    The present file (MOM.F90) orchestrates the main time stepping
!!  loops. One time integration option for the dynamics uses a split
!!  explicit time stepping scheme to rapidly step the barotropic
!!  pressure and velocity fields. The barotropic velocities are
!!  averaged over the baroclinic time step before they are used to
!!  advect thickness and determine the baroclinic accelerations.  As
!!  described in Hallberg and Adcroft (2009), a barotropic correction
!!  is applied to the time-mean layer velocities to ensure that the
!!  sum of the layer transports agrees with the time-mean barotropic
!!  transport, thereby ensuring that the estimates of the free surface
!!  from the sum of the layer thicknesses agrees with the final free
!!  surface height as calculated by the barotropic solver.  The
!!  barotropic and baroclinic velocities are kept consistent by
!!  recalculating the barotropic velocities from the baroclinic
!!  transports each time step. This scheme is described in Hallberg,
!!  1997, J. Comp. Phys. 135, 54-65 and in Hallberg and Adcroft, 2009,
!!  Ocean Modelling, 29, 15-26.
!!
!!    The other time integration options use non-split time stepping
!!  schemes based on the 3-step third order Runge-Kutta scheme
!!  described in Matsuno, 1966, J. Met. Soc. Japan, 44, 85-88, or on
!!  a two-step quasi-2nd order Runge-Kutta scheme.  These are much
!!  slower than the split time-stepping scheme, but they are useful
!!  for providing a more robust solution for debugging cases where the
!!  more complicated split time-stepping scheme may be giving suspect
!!  solutions.
!!
!!    There are a range of closure options available.  Horizontal
!!  velocities are subject to a combination of horizontal biharmonic
!!  and Laplacian friction (based on a stress tensor formalism) and a
!!  vertical Fickian viscosity (perhaps using the kinematic viscosity
!!  of water).  The horizontal viscosities may be constant, spatially
!!  varying or may be dynamically calculated using Smagorinsky's
!!  approach.  A diapycnal diffusion of density and thermodynamic
!!  quantities is also allowed, but not required, as is horizontal
!!  diffusion of interface heights (akin to the Gent-McWilliams
!!  closure of geopotential coordinate models).  The diapycnal mixing
!!  may use a fixed diffusivity or it may use the shear Richardson
!!  number dependent closure, like that described in Jackson et al.
!!  (JPO, 2008).  When there is diapycnal diffusion, it applies to
!!  momentum as well. As this is in addition to the vertical viscosity,
!!  the vertical Prandtl always exceeds 1.  A refined bulk-mixed layer
!!  is often used to describe the planetary boundary layer in realistic
!!  ocean simulations.
!!
!!    MOM has a number of noteworthy debugging capabilities.
!!  Excessively large velocities are truncated and MOM will stop
!!  itself after a number of such instances to keep the model from
!!  crashing altogether.  This is useful in diagnosing failures,
!!  or (by accepting some truncations) it may be useful for getting
!!  the model past the adjustment from an ill-balanced initial
!!  condition.  In addition, all of the accelerations in the columns
!!  with excessively large velocities may be directed to a text file.
!!  Parallelization errors may be diagnosed using the DEBUG option,
!!  which causes extensive checksums to be written out along with
!!  comments indicating where in the algorithm the sums originate and
!!  what variable is being summed.  The point where these checksums
!!  differ between runs is usually a good indication of where in the
!!  code the problem lies.  All of the test cases provided with MOM
!!  are routinely tested to ensure that they give bitwise identical
!!  results regardless of the domain decomposition, or whether they
!!  use static or dynamic memory allocation.
!!
!!  \section section_structure Structure of MOM
!!
!!  About 115 other files of source code and 4 header files comprise
!!  the MOM code, although there are several hundred more files that
!!  make up the FMS infrastructure upon which MOM is built.  Each of
!!  the MOM files contains comments documenting what it does, and
!!  most of the file names are fairly self-evident. In addition, all
!!  subroutines and data types are referenced via a module use, only
!!  statement, and the module names are consistent with the file names,
!!  so it is not too hard to find the source file for a subroutine.
!!
!!    The typical MOM directory tree is as follows:
!!
!! \verbatim
!!        ../MOM
!!        |-- config_src
!!        |   |-- coupled_driver
!!        |   |-- dynamic
!!        |   `-- solo_driver
!!        |-- examples
!!        |   |-- CM2G
!!        |   |-- ...
!!        |   `-- torus_advection_test
!!        `-- src
!!            |-- core
!!            |-- diagnostics
!!            |-- equation_of_state
!!            |-- framework
!!            |-- ice_shelf
!!            |-- initialization
!!            |-- parameterizations
!!            |   |-- lateral
!!            |   `-- vertical
!!            |-- tracer
!!            `-- user
!! \endverbatim
!!
!!  Rather than describing each file here, each directory contents
!!  will be described to give a broad overview of the MOM code
!!  structure.
!!
!!    The directories under config_src contain files that are used for
!!  configuring the code, for instance for coupled or ocean-only runs.
!!  Only one or two of these directories are used in compiling any,
!!  particular run.
!!
!!  * config_src/coupled_driver:
!!    The files here are used to couple MOM as a component in a larger
!!    run driven by the FMS coupler.  This includes code that converts
!!    various forcing fields into the code structures and flux and unit
!!    conventions used by MOM, and converts the MOM surface fields
!!    back to the forms used by other FMS components.
!!
!!  * config_src/dynamic:
!!    The only file here is the version of MOM_memory.h that is used
!!    for dynamic memory configurations of MOM.
!!
!!  * config_src/solo_driver:
!!    The files here are include the _main driver that is used when
!!    MOM is configured as an ocean-only model, as well as the files
!!    that specify the surface forcing in this configuration.
!!
!!    The directories under examples provide a large number of working
!!  configurations of MOM, along with reference solutions for several
!!  different compilers on GFDL's latest large computer.  The versions
!!  of MOM_memory.h in these directories need not be used if dynamic
!!  memory allocation is desired, and the answers should be unchanged.
!!
!!    The directories under src contain most of the MOM files.  These
!!  files are used in every configuration using MOM.
!!
!!  * src/core:
!!    The files here constitute the MOM dynamic core.  This directory
!!    also includes files with the types that describe the model's
!!    lateral grid and have defined types that are shared across
!!    various MOM modules to allow for more succinct and flexible
!!    subroutine argument lists.
!!
!!  * src/diagnostics:
!!    The files here calculate various diagnostics that are anciliary
!!    to the model itself.  While most of these diagnostics do not
!!    directly affect the model's solution, there are some, like the
!!    calculation of the deformation radius, that are used in some
!!    of the process parameterizations.
!!
!!  * src/equation_of_state:
!!    These files describe the physical properties of sea-water,
!!    including both the equation of state and when it freezes.
!!
!!  * src/framework:
!!    These files provide infrastructure utilities for MOM.  Many are
!!    simply wrappers for capabilities provided by FMS, although others
!!    provide capabilities (like the file_parser) that are unique to
!!    MOM. When MOM is adapted to use a modeling infrastructure
!!    distinct from FMS, most of the required changes are in this
!!    directory.
!!
!!  * src/initialization:
!!    These are the files that are used to initialize the MOM grid
!!    or provide the initial physical state for MOM.  These files are
!!    not intended to be modified, but provide a means for calling
!!    user-specific initialization code like the examples in src/user.
!!
!!  * src/parameterizations/lateral:
!!    These files implement a number of quasi-lateral (along-layer)
!!    process parameterizations, including lateral viscosities,
!!    parameterizations of eddy effects, and the calculation of tidal
!!    forcing.
!!
!!  * src/parameterizations/vertical:
!!    These files implement a number of vertical mixing or diabatic
!!    processes, including the effects of vertical viscosity and
!!    code to parameterize the planetary boundary layer.  There is a
!!    separate driver that orchestrates this portion of the algorithm,
!!    and there is a diversity of parameterizations to be found here.
!!
!!  * src/tracer:
!!    These files handle the lateral transport and diffusion of
!!    tracers, or are the code to implement various passive tracer
!!    packages.  Additional tracer packages are readily accomodated.
!!
!!  * src/user:
!!    These are either stub routines that a user could use to change
!!    the model's initial conditions or forcing, or are examples that
!!    implement specific test cases.  These files can easily  be hand
!!    edited to create new analytically specified configurations.
!!
!!
!!  Most simulations can be set up by modifying only the files
!!  MOM_input, and possibly one or two of the files in src/user.
!!  In addition, the diag_table (MOM_diag_table) will commonly be
!!  modified to tailor the output to the needs of the question at
!!  hand.  The FMS utility mkmf works with a file called path_names
!!  to build an appropriate makefile, and path_names should be edited
!!  to reflect the actual location of the desired source code.
!!
!!
!!  There are 3 publicly visible subroutines in this file (MOM.F90).
!!  * step_MOM steps MOM over a specified interval of time.
!!  * MOM_initialize calls initialize and does other initialization
!!    that does not warrant user modification.
!!  * calculate_surface_state determines the surface (bulk mixed layer
!!    if traditional isoycnal vertical coordinate) properties of the
!!    current model state and packages pointers to these fields into an
!!    exported structure.
!!
!!    The remaining subroutines in this file (src/core/MOM.F90) are:
!!  * find_total_transport determines the barotropic mass transport.
!!  * register_diags registers many diagnostic fields for the dynamic
!!    solver, or of the main model variables.
!!  * MOM_timing_init initializes various CPU time clocks.
!!  * write_static_fields writes out various time-invariant fields.
!!  * set_restart_fields is used to specify those fields that are
!!    written to and read from the restart file.
!!
!!  Macros written all in capital letters are defined in MOM_memory.h.
!!
!!  \section section_gridlayout MOM grid layout
!!
!!  A small fragment of the grid is shown below:
!!
!! \verbatim
!!    j+1  x ^ x ^ x
!!
!!    j+1  > o > o >
!!
!!    j    x ^ x ^ x
!!
!!    j    > o > o >
!!
!!    j-1  x ^ x ^ x
!!
!!        i-1  i  i+1
!!
!!           i  i+1
!!
!! \endverbatim
!!
!!  Fields at each point
!!  * x =  q, CoriolisBu
!!  * ^ =  v, PFv, CAv, vh, diffv, tauy, vbt, vhtr
!!  * > =  u, PFu, CAu, uh, diffu, taux, ubt, uhtr
!!  * o =  h, bathyT, eta, T, S, tr
!!
!!  The boundaries always run through q grid points (x).
!!
!!  \section section_heat_budget Diagnosing MOM heat budget
!!
!!  Here are some example heat budgets for the ALE version of MOM6.
!!
!!  \subsection subsection_2d_heat_budget Depth integrated heat budget
!!
!!  Depth integrated heat budget diagnostic for MOM.
!!
!! * OPOTTEMPTEND_2d = T_ADVECTION_XY_2d + OPOTTEMPPMDIFF_2d + HFDS + HFGEOU
!!
!! * T_ADVECTION_XY_2d = horizontal advection
!! * OPOTTEMPPMDIFF_2d = neutral diffusion
!! * HFDS              = net surface boundary heat flux
!! * HFGEOU            = geothermal heat flux
!!
!! * HFDS = net surface boundary heat flux entering the ocean
!!        = rsntds + rlntds + hfls + hfss + heat_pme + hfsifrazil
!!
!! * More heat flux cross-checks
!!   * hfds     = net_heat_coupler + hfsifrazil + heat_pme
!!   * heat_pme = heat_content_surfwater
!!              = heat_content_massin + heat_content_massout
!!              = heat_content_fprec + heat_content_cond + heat_content_vprec
!!               + hfrunoffds + hfevapds + hfrainds
!!
!!  \subsection subsection_3d_heat_budget Depth integrated heat budget
!!
!!  Here is an example 3d heat budget diagnostic for MOM.
!!
!! * OPOTTEMPTEND = T_ADVECTION_XY + TH_TENDENCY_VERT_REMAP + OPOTTEMPDIFF + OPOTTEMPPMDIFF
!!                + BOUNDARY_FORCING_HEAT_TENDENCY + FRAZIL_HEAT_TENDENCY
!!
!! * OPOTTEMPTEND                   = net tendency of heat as diagnosed in MOM.F90
!! * T_ADVECTION_XY                 = heating of a cell from lateral advection
!! * TH_TENDENCY_VERT_REMAP         = heating of a cell from vertical remapping
!! * OPOTTEMPDIFF                   = heating of a cell from diabatic diffusion
!! * OPOTTEMPPMDIFF                 = heating of a cell from neutral diffusion
!! * BOUNDARY_FORCING_HEAT_TENDENCY = heating of cell from boundary fluxes
!! * FRAZIL_HEAT_TENDENCY           = heating of cell from frazil
!!
!! * TH_TENDENCY_VERT_REMAP has zero vertical sum, as it redistributes heat in vertical.
!!
!! * OPOTTEMPDIFF has zero vertical sum, as it redistributes heat in the vertical.
!!
!! * BOUNDARY_FORCING_HEAT_TENDENCY generally has 3d structure, with k > 1 contributions from
!!   penetrative shortwave, and from other fluxes for the case when layers are tiny, in which
!!   case MOM6 partitions tendencies into k > 1 layers.
!!
!! * FRAZIL_HEAT_TENDENCY generally has 3d structure, since MOM6 frazil calculation checks the
!!   full ocean column.
!!
!! * FRAZIL_HEAT_TENDENCY[k=\@sum] = HFSIFRAZIL = column integrated frazil heating.
!!
!! * HFDS = FRAZIL_HEAT_TENDENCY[k=\@sum] + BOUNDARY_FORCING_HEAT_TENDENCY[k=\@sum]
!!
!!  Here is an example 2d heat budget (depth summed) diagnostic for MOM.
!!
!! * OPOTTEMPTEND_2d = T_ADVECTION_XY_2d + OPOTTEMPPMDIFF_2d + HFDS 
!!
!!
!!  Here is an example 3d salt budget diagnostic for MOM.
!!
!! * OSALTTEND = S_ADVECTION_XY + SH_TENDENCY_VERT_REMAP + OSALTDIFF + OSALTPMDIFF
!!                + BOUNDARY_FORCING_SALT_TENDENCY 
!!
!! * OSALTTEND                      = net tendency of salt as diagnosed in MOM.F90
!! * S_ADVECTION_XY                 = salt convergence to cell from lateral advection
!! * SH_TENDENCY_VERT_REMAP         = salt convergence to cell from vertical remapping
!! * OSALTDIFF                      = salt convergence to cell from diabatic diffusion
!! * OSALTPMDIFF                    = salt convergence to cell from neutral diffusion
!! * BOUNDARY_FORCING_SALT_TENDENCY = salt convergence to cell from boundary fluxes
!!
!! * SH_TENDENCY_VERT_REMAP has zero vertical sum, as it redistributes salt in vertical.
!!
!! * OSALTDIFF has zero vertical sum, as it redistributes salt in the vertical.
!!
!! * BOUNDARY_FORCING_SALT_TENDENCY generally has 3d structure, with k > 1 contributions from
!!   the case when layers are tiny, in which case MOM6 partitions tendencies into k > 1 layers.
!!
!! * SFDSI = BOUNDARY_FORCING_SALT_TENDENCY[k=\@sum] 
!!
!!  Here is an example 2d salt budget (depth summed) diagnostic for MOM.
!!
!! * OSALTTEND_2d = S_ADVECTION_XY_2d + OSALTPMDIFF_2d + SFDSI (+ SALT_FLUX_RESTORE) 
!!
!!
!!


end module MOM<|MERGE_RESOLUTION|>--- conflicted
+++ resolved
@@ -2533,12 +2533,6 @@
                       cmor_long_name ="Sea Water Salinity")
   endif
 
-<<<<<<< HEAD
-  call offline_transport_init(param_file, CS%offline_CSp, &
-      CS%diabatic_CSp%diabatic_aux_CSp, G, GV)
-  call register_diags_offline_transport(Time, CS%diag, CS%offline_CSp)
-
-=======
   ! If running in offline tracer mode, initialize the necessary control structure and
   ! parameters
   if(present(do_online_out)) do_online_out=CS%do_online
@@ -2547,7 +2541,6 @@
     call offline_transport_init(param_file, CS%offline_CSp, CS%diabatic_CSp, G, GV)
     call register_diags_offline_transport(Time, CS%diag, CS%offline_CSp)
   endif
->>>>>>> 7808bfd7
 
   ! This subroutine initializes any tracer packages.
   new_sim = ((dirs%input_filename(1:1) == 'n') .and. &
