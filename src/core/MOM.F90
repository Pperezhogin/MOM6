--- conflicted
+++ resolved
@@ -1581,14 +1581,8 @@
         call pass_var(h_pre,G%Domain)
 
         ! Second zonal and meridional advection
-<<<<<<< HEAD
-        call update_h_horizontal_flux(G, GV, uhtr_sub, vhtr_sub, h_pre, h_new, hmix_min)
-
+        call update_h_horizontal_flux(G, GV, uhtr_sub, vhtr_sub, h_pre, h_new)
         do k = 1, nz ; do i = is-1, ie+1 ; do j=js-1, je+1
-=======
-        call update_h_horizontal_flux(G, GV, uhtr_sub, vhtr_sub, h_pre, h_new)
-        do k = 1, nz ; do i = is, ie ; do j=js, je
->>>>>>> 0839324c
           h_vol(i,j,k) = h_pre(i,j,k)*G%areaT(i,j)
         enddo; enddo; enddo
         call advect_tracer(h_pre, uhtr_sub, vhtr_sub, CS%OBC, dt_iter, G, GV, &
@@ -1599,23 +1593,13 @@
             h_pre(i,j,k) = h_new(i,j,k)
         enddo ; enddo ; enddo
 
-<<<<<<< HEAD
-
-
-=======
->>>>>>> 0839324c
       endif
 
       if (.not. z_first) then
 
         ! First zonal and meridional advection
-<<<<<<< HEAD
-        call update_h_horizontal_flux(G, GV, uhtr_sub, vhtr_sub, h_pre, h_new, hmix_min)
+        call update_h_horizontal_flux(G, GV, uhtr_sub, vhtr_sub, h_pre, h_new)
         do k = 1, nz ; do i = is-1, ie+1 ; do j=js-1, je+1
-=======
-        call update_h_horizontal_flux(G, GV, uhtr_sub, vhtr_sub, h_pre, h_new)
-        do k = 1, nz ; do i = is, ie ; do j=js, je
->>>>>>> 0839324c
           h_vol(i,j,k) = h_pre(i,j,k)*G%areaT(i,j)
         enddo; enddo; enddo
         call advect_tracer(h_pre, uhtr_sub, vhtr_sub, CS%OBC, dt_iter, G, GV, &
@@ -1652,7 +1636,6 @@
       do k = 1, nz ; do j=js-2,je+1 ; do i=is-1,ie+1
         vhtr(i,J,k) = vhtr(i,J,k) - vhtr_sub(i,J,k)
       enddo; enddo ; enddo
-<<<<<<< HEAD
 
       call pass_var(eatr,G%Domain)
       call pass_var(ebtr,G%Domain)
@@ -1664,8 +1647,6 @@
       call sum_across_PEs(sum_abs_fluxes)
 
       if ( sum_abs_fluxes == 0.0) exit
-=======
->>>>>>> 0839324c
 
       ! Switch order of Strang split every iteration
       z_first = .not. z_first
