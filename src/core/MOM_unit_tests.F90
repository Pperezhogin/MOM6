--- conflicted
+++ resolved
@@ -3,21 +3,14 @@
 
 ! This file is part of MOM6. See LICENSE.md for the license.
 
-use MOM_error_handler,     only : MOM_error, FATAL, is_root_pe
+use MOM_error_handler,              only : MOM_error, FATAL, is_root_pe
 
-<<<<<<< HEAD
-use MOM_string_functions,  only : string_functions_unit_tests
-use MOM_remapping,         only : remapping_unit_tests
-use MOM_neutral_diffusion, only : neutral_diffusion_unit_tests
-use MOM_diag_vkernels,     only : diag_vkernels_unit_tests
-use MOM_random,            only : random_unit_tests
-=======
-use MOM_string_functions,          only : string_functions_unit_tests
-use MOM_remapping,                 only : remapping_unit_tests
-use MOM_neutral_diffusion,         only : neutral_diffusion_unit_tests
-use MOM_diag_vkernels,             only : diag_vkernels_unit_tests
-use MOM_lateral_boundary_diffusion,   only : near_boundary_unit_tests
->>>>>>> 010492e2
+use MOM_string_functions,           only : string_functions_unit_tests
+use MOM_remapping,                  only : remapping_unit_tests
+use MOM_neutral_diffusion,          only : neutral_diffusion_unit_tests
+use MOM_diag_vkernels,              only : diag_vkernels_unit_tests
+use MOM_random,                     only : random_unit_tests
+use MOM_lateral_boundary_diffusion, only : near_boundary_unit_tests
 
 implicit none ; private
 
@@ -44,14 +37,10 @@
        "MOM_unit_tests: neutralDiffusionUnitTests FAILED")
     if (diag_vkernels_unit_tests(verbose)) call MOM_error(FATAL, &
        "MOM_unit_tests: diag_vkernels_unit_tests FAILED")
-<<<<<<< HEAD
     if (random_unit_tests(verbose)) call MOM_error(FATAL, &
        "MOM_unit_tests: random_unit_tests FAILED")
-=======
     if (near_boundary_unit_tests(verbose)) call MOM_error(FATAL, &
        "MOM_unit_tests: near_boundary_unit_tests FAILED")
-
->>>>>>> 010492e2
   endif
 
 end subroutine unit_tests
