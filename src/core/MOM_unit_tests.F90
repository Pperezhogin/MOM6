--- conflicted
+++ resolved
@@ -11,11 +11,8 @@
 use MOM_random,                     only : random_unit_tests
 use MOM_lateral_boundary_diffusion, only : near_boundary_unit_tests
 use MOM_CFC_cap,                    only : CFC_cap_unit_tests
-<<<<<<< HEAD
 use MOM_EOS,                        only : EOS_unit_tests
-=======
 use MOM_mixed_layer_restrat,        only : mixedlayer_restrat_unit_tests
->>>>>>> 8c46575c
 implicit none ; private
 
 public unit_tests
