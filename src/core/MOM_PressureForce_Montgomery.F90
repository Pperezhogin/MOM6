!> Provides the Montgomery potential form of pressure gradient
module MOM_PressureForce_Mont

! This file is part of MOM6. See LICENSE.md for the license.

use MOM_density_integrals, only : int_specific_vol_dp
use MOM_diag_mediator, only : post_data, register_diag_field
use MOM_diag_mediator, only : safe_alloc_ptr, diag_ctrl, time_type
use MOM_error_handler, only : MOM_error, MOM_mesg, FATAL, WARNING, is_root_pe
use MOM_file_parser, only : get_param, log_param, log_version, param_file_type
use MOM_grid, only : ocean_grid_type
use MOM_tidal_forcing, only : calc_tidal_forcing, tidal_forcing_CS
use MOM_unit_scaling, only : unit_scale_type
use MOM_variables, only : thermo_var_ptrs
use MOM_verticalGrid, only : verticalGrid_type
use MOM_EOS, only : calculate_density, calculate_density_derivs
use MOM_EOS, only : query_compressible

implicit none ; private

#include <MOM_memory.h>

public PressureForce_Mont_Bouss, PressureForce_Mont_nonBouss, Set_pbce_Bouss
public Set_pbce_nonBouss, PressureForce_Mont_init

! A note on unit descriptions in comments: MOM6 uses units that can be rescaled for dimensional
! consistency testing. These are noted in comments with units like Z, H, L, and T, along with
! their mks counterparts with notation like "a velocity [Z T-1 ~> m s-1]".  If the units
! vary with the Boussinesq approximation, the Boussinesq variant is given first.

!> Control structure for the Montgomery potential form of pressure gradient
type, public :: PressureForce_Mont_CS ; private
  logical :: initialized = .false. !< True if this control structure has been initialized.
  logical :: tides          !< If true, apply tidal momentum forcing.
  real    :: Rho0           !< The density used in the Boussinesq
                            !! approximation [R ~> kg m-3].
  real    :: GFS_scale      !< Ratio between gravity applied to top interface and the
                            !! gravitational acceleration of the planet [nondim].
                            !! Usually this ratio is 1.
  type(time_type), pointer :: Time => NULL() !< A pointer to the ocean model's clock.
  type(diag_ctrl), pointer :: diag => NULL() !< A structure that is used to regulate
                            !! the timing of diagnostic output.
  real, allocatable :: PFu_bc(:,:,:) !< Zonal accelerations due to pressure gradients
                            !! deriving from density gradients within layers [L T-2 ~> m s-2].
  real, allocatable :: PFv_bc(:,:,:) !< Meridional accelerations due to pressure gradients
                            !! deriving from density gradients within layers [L T-2 ~> m s-2].
  !>@{ Diagnostic IDs
  integer :: id_PFu_bc = -1, id_PFv_bc = -1, id_e_tidal = -1
  !>@}
  type(tidal_forcing_CS), pointer :: tides_CSp => NULL() !< The tidal forcing control structure
end type PressureForce_Mont_CS

contains

!> \brief Non-Boussinesq Montgomery-potential form of pressure gradient
!!
!! Determines the acceleration due to pressure forces in a
!! non-Boussinesq fluid using the compressibility compensated (if appropriate)
!! Montgomery-potential form described in Hallberg (Ocean Mod., 2005).
!!
!! To work, the following fields must be set outside of the usual (is:ie,js:je)
!! range before this subroutine is called:
!!   h(isB:ie+1,jsB:je+1), T(isB:ie+1,jsB:je+1), and S(isB:ie+1,jsB:je+1).
subroutine PressureForce_Mont_nonBouss(h, tv, PFu, PFv, G, GV, US, CS, p_atm, pbce, eta)
  type(ocean_grid_type),                      intent(in)  :: G   !< Ocean grid structure.
  type(verticalGrid_type),                    intent(in)  :: GV  !< Vertical grid structure.
  type(unit_scale_type),                      intent(in)  :: US  !< A dimensional unit scaling type
  real, dimension(SZI_(G),SZJ_(G),SZK_(GV)),  intent(in)  :: h   !< Layer thickness, [H ~> kg m-2].
  type(thermo_var_ptrs),                      intent(in)  :: tv  !< Thermodynamic variables.
  real, dimension(SZIB_(G),SZJ_(G),SZK_(GV)), intent(out) :: PFu !< Zonal acceleration due to pressure gradients
                                                                 !! (equal to -dM/dx) [L T-2 ~> m s-2].
  real, dimension(SZI_(G),SZJB_(G),SZK_(GV)), intent(out) :: PFv !< Meridional acceleration due to pressure gradients
                                                                 !! (equal to -dM/dy) [L T-2 ~> m s-2].
  type(PressureForce_Mont_CS),                intent(inout) :: CS  !< Control structure for Montgomery potential PGF
  real, dimension(:,:),                       pointer     :: p_atm !< The pressure at the ice-ocean or
                                                                 !! atmosphere-ocean [R L2 T-2 ~> Pa].
  real, dimension(SZI_(G),SZJ_(G),SZK_(GV)), &
                                    optional, intent(out) :: pbce !< The baroclinic pressure anomaly in
                                                                 !! each layer due to free surface height anomalies,
                                                                 !! [L2 T-2 H-1 ~> m s-2 or m4 kg-1 s-2].
  real, dimension(SZI_(G),SZJ_(G)), optional, intent(out) :: eta !< The total column mass used to calculate
                                                                 !! PFu and PFv [H ~> kg m-2].
  ! Local variables
  real, dimension(SZI_(G),SZJ_(G),SZK_(GV)) :: &
    M, &          ! The Montgomery potential, M = (p/rho + gz)  [L2 T-2 ~> m2 s-2].
    alpha_star, & ! Compression adjusted specific volume [R-1 ~> m3 kg-1].
    dz_geo        !   The change in geopotential across a layer [L2 T-2 ~> m2 s-2].
  real, dimension(SZI_(G),SZJ_(G),SZK_(GV)+1) :: p ! Interface pressure [R L2 T-2 ~> Pa].
                ! p may be adjusted (with a nonlinear equation of state) so that
                ! its derivative compensates for the adiabatic compressibility
                ! in seawater, but p will still be close to the pressure.
  real, dimension(SZI_(G),SZJ_(G),SZK_(GV)), target :: &
    T_tmp, &    ! Temporary array of temperatures where layers that are lighter
                ! than the mixed layer have the mixed layer's properties [degC].
    S_tmp       ! Temporary array of salinities where layers that are lighter
                ! than the mixed layer have the mixed layer's properties [ppt].

  real, dimension(SZI_(G)) :: Rho_cv_BL  ! The coordinate potential density in the
                  ! deepest variable density near-surface layer [R ~> kg m-3].

  real, dimension(SZI_(G),SZJ_(G)) :: &
    dM, &         !   A barotropic correction to the Montgomery potentials to enable the use
                  ! of a reduced gravity form of the equations [L2 T-2 ~> m2 s-2].
    dp_star, &    ! Layer thickness after compensation for compressibility [R L2 T-2 ~> Pa].
    SSH, &        ! The sea surface height anomaly, in depth units [Z ~> m].
    e_tidal, &    !   Bottom geopotential anomaly due to tidal forces from
                  ! astronomical sources and self-attraction and loading [Z ~> m].
    geopot_bot    !   Bottom geopotential relative to a temporally fixed reference value,
                  ! including any tidal contributions [L2 T-2 ~> m2 s-2].
  real :: p_ref(SZI_(G))     !   The pressure used to calculate the coordinate
                             ! density [R L2 T-2 ~> Pa] (usually 2e7 Pa = 2000 dbar).
  real :: rho_in_situ(SZI_(G)) !In-situ density of a layer [R ~> kg m-3].
  real :: PFu_bc, PFv_bc     ! The pressure gradient force due to along-layer
                             ! compensated density gradients [L T-2 ~> m s-2]
  real :: dp_neglect         ! A thickness that is so small it is usually lost
                             ! in roundoff and can be neglected [R L2 T-2 ~> Pa].
  logical :: use_p_atm       ! If true, use the atmospheric pressure.
  logical :: use_EOS         ! If true, density is calculated from T & S using an equation of state.
  logical :: is_split        ! A flag indicating whether the pressure gradient terms are to be
                             ! split into barotropic and baroclinic pieces.
  type(thermo_var_ptrs) :: tv_tmp! A structure of temporary T & S.

  real :: I_gEarth           ! The inverse of g_Earth [T2 Z L-2 ~> s2 m-1]
!  real :: dalpha
  real :: Pa_to_H     ! A factor to convert from R L2 T-2 to the thickness units (H).
  real :: alpha_Lay(SZK_(GV)) ! The specific volume of each layer [R-1 ~> m3 kg-1].
  real :: dalpha_int(SZK_(GV)+1) ! The change in specific volume across each
                             ! interface [R-1 ~> m3 kg-1].
  integer, dimension(2) :: EOSdom ! The computational domain for the equation of state
  integer :: is, ie, js, je, Isq, Ieq, Jsq, Jeq, nz, nkmb
  integer :: i, j, k
  is = G%isc ; ie = G%iec ; js = G%jsc ; je = G%jec ; nz = GV%ke
  nkmb=GV%nk_rho_varies
  Isq = G%IscB ; Ieq = G%IecB ; Jsq = G%JscB ; Jeq = G%JecB
  EOSdom(1) = Isq - (G%isd-1) ;  EOSdom(2) = G%iec+1 - (G%isd-1)

  use_p_atm = associated(p_atm)
  is_split = present(pbce)
  use_EOS = associated(tv%eqn_of_state)

<<<<<<< HEAD
  if (.not.associated(CS)) call MOM_error(FATAL, &
      "MOM_PressureForce_Mont: Module must be initialized before it is used.")

  if (.not.CS%initialized) call MOM_error(FATAL, &
      "MOM_PressureForce_Mont: Module must be initialized before it is used.")

=======
>>>>>>> b2f6678f
  if (use_EOS) then
    if (query_compressible(tv%eqn_of_state)) call MOM_error(FATAL, &
      "PressureForce_Mont_nonBouss: The Montgomery form of the pressure force "//&
      "can no longer be used with a compressible EOS. Use #define ANALYTIC_FV_PGF.")
  endif

  I_gEarth = 1.0 / GV%g_Earth
  dp_neglect = GV%g_Earth * GV%H_to_RZ * GV%H_subroundoff
  do k=1,nz ; alpha_Lay(k) = 1.0 / (GV%Rlay(k)) ; enddo
  do k=2,nz ; dalpha_int(K) = alpha_Lay(k-1) - alpha_Lay(k) ; enddo

  if (use_p_atm) then
    !$OMP parallel do default(shared)
    do j=Jsq,Jeq+1 ; do i=Isq,Ieq+1 ; p(i,j,1) = p_atm(i,j) ; enddo ; enddo
  else
    !$OMP parallel do default(shared)
    do j=Jsq,Jeq+1 ; do i=Isq,Ieq+1 ; p(i,j,1) = 0.0 ; enddo ; enddo
  endif
  !$OMP parallel do default(shared)
  do j=Jsq,Jeq+1 ; do k=1,nz ; do i=Isq,Ieq+1
    p(i,j,K+1) = p(i,j,K) + GV%g_Earth * GV%H_to_RZ * h(i,j,k)
  enddo ; enddo ; enddo

  if (present(eta)) then
    Pa_to_H = 1.0 / (GV%g_Earth * GV%H_to_RZ)
    if (use_p_atm) then
      !$OMP parallel do default(shared)
      do j=Jsq,Jeq+1 ; do i=Isq,Ieq+1
        eta(i,j) = (p(i,j,nz+1) - p_atm(i,j)) * Pa_to_H ! eta has the same units as h.
      enddo ; enddo
    else
      !$OMP parallel do default(shared)
      do j=Jsq,Jeq+1 ; do i=Isq,Ieq+1
        eta(i,j) = p(i,j,nz+1) * Pa_to_H ! eta has the same units as h.
      enddo ; enddo
    endif
  endif

  if (CS%tides) then
    !   Determine the sea surface height anomalies, to enable the calculation
    ! of self-attraction and loading.
    !$OMP parallel do default(shared)
    do j=Jsq,Jeq+1 ; do i=Isq,Ieq+1
      SSH(i,j) = -G%bathyT(i,j) - G%Z_ref
    enddo ; enddo
    if (use_EOS) then
      !$OMP parallel do default(shared)
      do k=1,nz
        call int_specific_vol_dp(tv%T(:,:,k), tv%S(:,:,k), p(:,:,k), p(:,:,k+1), &
                                 0.0, G%HI, tv%eqn_of_state, US, dz_geo(:,:,k), halo_size=1)
      enddo
      !$OMP parallel do default(shared)
      do j=Jsq,Jeq+1 ; do k=1,nz ; do i=Isq,Ieq+1
        SSH(i,j) = SSH(i,j) + I_gEarth * dz_geo(i,j,k)
      enddo ; enddo ; enddo
    else
      !$OMP parallel do default(shared)
      do j=Jsq,Jeq+1 ; do k=1,nz ; do i=Isq,Ieq+1
        SSH(i,j) = SSH(i,j) + GV%H_to_RZ * h(i,j,k) * alpha_Lay(k)
      enddo ; enddo ; enddo
    endif

    call calc_tidal_forcing(CS%Time, SSH, e_tidal, G, CS%tides_CSp, m_to_Z=US%m_to_Z)
    !$OMP parallel do default(shared)
    do j=Jsq,Jeq+1 ; do i=Isq,Ieq+1
      geopot_bot(i,j) = -GV%g_Earth*(e_tidal(i,j) + G%bathyT(i,j))
    enddo ; enddo
  else
    !$OMP parallel do default(shared)
    do j=Jsq,Jeq+1 ; do i=Isq,Ieq+1
      geopot_bot(i,j) = -GV%g_Earth*G%bathyT(i,j)
    enddo ; enddo
  endif

  if (use_EOS) then
    !   Calculate in-situ specific volumes (alpha_star).

    !   With a bulk mixed layer, replace the T & S of any layers that are
    ! lighter than the the buffer layer with the properties of the buffer
    ! layer.  These layers will be massless anyway, and it avoids any
    ! formal calculations with hydrostatically unstable profiles.
    if (nkmb>0) then
      tv_tmp%T => T_tmp ; tv_tmp%S => S_tmp
      tv_tmp%eqn_of_state => tv%eqn_of_state
      do i=Isq,Ieq+1 ; p_ref(i) = tv%P_Ref ; enddo
      !$OMP parallel do default(shared) private(Rho_cv_BL)
      do j=Jsq,Jeq+1
        do k=1,nkmb ; do i=Isq,Ieq+1
          tv_tmp%T(i,j,k) = tv%T(i,j,k) ; tv_tmp%S(i,j,k) = tv%S(i,j,k)
        enddo ; enddo
        call calculate_density(tv%T(:,j,nkmb), tv%S(:,j,nkmb), p_ref, Rho_cv_BL(:), &
                               tv%eqn_of_state, EOSdom)
        do k=nkmb+1,nz ; do i=Isq,Ieq+1
          if (GV%Rlay(k) < Rho_cv_BL(i)) then
            tv_tmp%T(i,j,k) = tv%T(i,j,nkmb) ; tv_tmp%S(i,j,k) = tv%S(i,j,nkmb)
          else
            tv_tmp%T(i,j,k) = tv%T(i,j,k) ; tv_tmp%S(i,j,k) = tv%S(i,j,k)
          endif
        enddo ; enddo
      enddo
    else
      tv_tmp%T => tv%T ; tv_tmp%S => tv%S
      tv_tmp%eqn_of_state => tv%eqn_of_state
      do i=Isq,Ieq+1 ; p_ref(i) = 0 ; enddo
    endif
    !$OMP parallel do default(shared) private(rho_in_situ)
    do k=1,nz ; do j=Jsq,Jeq+1
      call calculate_density(tv_tmp%T(:,j,k), tv_tmp%S(:,j,k), p_ref, rho_in_situ, &
                             tv%eqn_of_state, EOSdom)
      do i=Isq,Ieq+1 ; alpha_star(i,j,k) = 1.0 / rho_in_situ(i) ; enddo
    enddo ; enddo
  endif                                               ! use_EOS

  if (use_EOS) then
    !$OMP parallel do default(shared)
    do j=Jsq,Jeq+1
      do i=Isq,Ieq+1
        M(i,j,nz) = geopot_bot(i,j) + p(i,j,nz+1) * alpha_star(i,j,nz)
      enddo
      do k=nz-1,1,-1 ; do i=Isq,Ieq+1
        M(i,j,k) = M(i,j,k+1) + p(i,j,K+1) * (alpha_star(i,j,k) - alpha_star(i,j,k+1))
      enddo ; enddo
    enddo
  else ! not use_EOS
    !$OMP parallel do default(shared)
    do j=Jsq,Jeq+1
      do i=Isq,Ieq+1
        M(i,j,nz) = geopot_bot(i,j) + p(i,j,nz+1) * alpha_Lay(nz)
      enddo
      do k=nz-1,1,-1 ; do i=Isq,Ieq+1
        M(i,j,k) = M(i,j,k+1) + p(i,j,K+1) * dalpha_int(K+1)
      enddo ; enddo
    enddo
  endif ! use_EOS

  if (CS%GFS_scale < 1.0) then
    ! Adjust the Montgomery potential to make this a reduced gravity model.
    !$OMP parallel do default(shared)
    do j=Jsq,Jeq+1 ; do i=Isq,Ieq+1
      dM(i,j) = (CS%GFS_scale - 1.0) * M(i,j,1)
    enddo ; enddo
    !$OMP parallel do default(shared)
    do k=1,nz ; do j=Jsq,Jeq+1 ; do i=Isq,Ieq+1
      M(i,j,k) = M(i,j,k) + dM(i,j)
    enddo ; enddo ; enddo

    !   Could instead do the following, to avoid taking small differences
    ! of large numbers...
!   do j=Jsq,Jeq+1 ; do i=Isq,Ieq+1
!     M(i,j,1) = CS%GFS_scale * M(i,j,1)
!   enddo ; enddo
!   if (use_EOS) then
!     do k=2,nz ; do j=Jsq,Jeq+1 ; do i=Isq,Ieq+1
!       M(i,j,k) = M(i,j,k-1) - p(i,j,K) * (alpha_star(i,j,k-1) - alpha_star(i,j,k))
!     enddo ; enddo ; enddo
!   else ! not use_EOS
!     do k=2,nz ; do j=Jsq,Jeq+1 ; do i=Isq,Ieq+1
!        M(i,j,k) = M(i,j,k-1) - p(i,j,K) * dalpha_int(K)
!     enddo ; enddo ; enddo
!   endif ! use_EOS

  endif

  ! Note that ddM/dPb = alpha_star(i,j,1)
  if (present(pbce)) then
    call Set_pbce_nonBouss(p, tv_tmp, G, GV, US, CS%GFS_scale, pbce, alpha_star)
  endif

!    Calculate the pressure force. On a Cartesian grid,
!      PFu = - dM/dx   and  PFv = - dM/dy.
  if (use_EOS) then
    !$OMP parallel do default(shared) private(dp_star,PFu_bc,PFv_bc)
    do k=1,nz
      do j=Jsq,Jeq+1 ; do i=Isq,Ieq+1
        dp_star(i,j) = (p(i,j,K+1) - p(i,j,K)) + dp_neglect
      enddo ; enddo
      do j=js,je ; do I=Isq,Ieq
        ! PFu_bc = p* grad alpha*
        PFu_bc = (alpha_star(i+1,j,k) - alpha_star(i,j,k)) * (G%IdxCu(I,j) * &
            ((dp_star(i,j)*dp_star(i+1,j) + (p(i,j,K)*dp_star(i+1,j) + p(i+1,j,K)*dp_star(i,j))) / &
             (dp_star(i,j) + dp_star(i+1,j))))
        PFu(I,j,k) = -(M(i+1,j,k) - M(i,j,k)) * G%IdxCu(I,j) + PFu_bc
        if (allocated(CS%PFu_bc)) CS%PFu_bc(i,j,k) = PFu_bc
      enddo ; enddo
      do J=Jsq,Jeq ; do i=is,ie
        PFv_bc = (alpha_star(i,j+1,k) - alpha_star(i,j,k)) * (G%IdyCv(i,J) * &
            ((dp_star(i,j)*dp_star(i,j+1) + (p(i,j,K)*dp_star(i,j+1) + p(i,j+1,K)*dp_star(i,j))) / &
             (dp_star(i,j) + dp_star(i,j+1))))
        PFv(i,J,k) = -(M(i,j+1,k) - M(i,j,k)) * G%IdyCv(i,J) + PFv_bc
        if (allocated(CS%PFv_bc)) CS%PFv_bc(i,j,k) = PFv_bc
      enddo ; enddo
    enddo ! k-loop
  else ! .not. use_EOS
    !$OMP parallel do default(shared)
    do k=1,nz
      do j=js,je ; do I=Isq,Ieq
        PFu(I,j,k) = -(M(i+1,j,k) - M(i,j,k)) * G%IdxCu(I,j)
      enddo ; enddo
      do J=Jsq,Jeq ; do i=is,ie
        PFv(i,J,k) = -(M(i,j+1,k) - M(i,j,k)) * G%IdyCv(i,J)
      enddo ; enddo
    enddo
  endif ! use_EOS

  if (CS%id_PFu_bc>0) call post_data(CS%id_PFu_bc, CS%PFu_bc, CS%diag)
  if (CS%id_PFv_bc>0) call post_data(CS%id_PFv_bc, CS%PFv_bc, CS%diag)
  if (CS%id_e_tidal>0) call post_data(CS%id_e_tidal, e_tidal, CS%diag)

end subroutine PressureForce_Mont_nonBouss

!> \brief Boussinesq Montgomery-potential form of pressure gradient
!!
!! Determines the acceleration due to pressure forces.
!!
!! To work, the following fields must be set outside of the usual (is:ie,js:je)
!! range before this subroutine is called:
!!   h(isB:ie+1,jsB:je+1), T(isB:ie+1,jsB:je+1), and S(isB:ie+1,jsB:je+1).
subroutine PressureForce_Mont_Bouss(h, tv, PFu, PFv, G, GV, US, CS, p_atm, pbce, eta)
  type(ocean_grid_type),                      intent(in)  :: G   !< Ocean grid structure.
  type(verticalGrid_type),                    intent(in)  :: GV  !< Vertical grid structure.
  type(unit_scale_type),                      intent(in)  :: US  !< A dimensional unit scaling type
  real, dimension(SZI_(G),SZJ_(G),SZK_(GV)),  intent(in)  :: h   !< Layer thickness [H ~> m].
  type(thermo_var_ptrs),                      intent(in)  :: tv  !< Thermodynamic variables.
  real, dimension(SZIB_(G),SZJ_(G),SZK_(GV)), intent(out) :: PFu !< Zonal acceleration due to pressure gradients
                                                                 !! (equal to -dM/dx) [L T-2 ~> m s-2].
  real, dimension(SZI_(G),SZJB_(G),SZK_(GV)), intent(out) :: PFv !< Meridional acceleration due to pressure gradients
                                                                 !! (equal to -dM/dy) [L T-2 ~> m s-2].
  type(PressureForce_Mont_CS),                intent(inout) :: CS  !< Control structure for Montgomery potential PGF
  real, dimension(:,:),                       pointer     :: p_atm !< The pressure at the ice-ocean or
                                                                !! atmosphere-ocean [R L2 T-2 ~> Pa].
  real, dimension(SZI_(G),SZJ_(G),SZK_(GV)), optional, intent(out) :: pbce !< The baroclinic pressure anomaly in
                                                                !! each layer due to free surface height anomalies
                                                                !! [L2 T-2 H-1 ~> m s-2].
  real, dimension(SZI_(G),SZJ_(G)),          optional, intent(out) :: eta !< Free surface height [H ~> m].
  ! Local variables
  real, dimension(SZI_(G),SZJ_(G),SZK_(GV)) :: &
    M, &        ! The Montgomery potential, M = (p/rho + gz) [L2 T-2 ~> m2 s-2].
    rho_star    ! In-situ density divided by the derivative with depth of the
                ! corrected e times (G_Earth/Rho0) [L2 Z-1 T-2 ~> m s-2].
  real, dimension(SZI_(G),SZJ_(G),SZK_(GV)+1) :: e ! Interface height in m.
                ! e may be adjusted (with a nonlinear equation of state) so that
                ! its derivative compensates for the adiabatic compressibility
                ! in seawater, but e will still be close to the interface depth.
  real, dimension(SZI_(G),SZJ_(G),SZK_(GV)), target :: &
    T_tmp, &    ! Temporary array of temperatures where layers that are lighter
                ! than the mixed layer have the mixed layer's properties [degC].
    S_tmp       ! Temporary array of salinities where layers that are lighter
                ! than the mixed layer have the mixed layer's properties [ppt].

  real :: Rho_cv_BL(SZI_(G)) !   The coordinate potential density in
                ! the deepest variable density near-surface layer [R ~> kg m-3].
  real :: h_star(SZI_(G),SZJ_(G)) ! Layer thickness after compensation
                             ! for compressibility [Z ~> m].
  real :: SSH(SZI_(G),SZJ_(G)) ! The sea surface height anomaly, in depth units [Z ~> m].
  real :: e_tidal(SZI_(G),SZJ_(G)) ! Bottom geopotential anomaly due to tidal
                             ! forces from astronomical sources and self-
                             ! attraction and loading, in depth units [Z ~> m].
  real :: p_ref(SZI_(G))     !   The pressure used to calculate the coordinate
                             ! density [R L2 T-2 ~> Pa] (usually 2e7 Pa = 2000 dbar).
  real :: I_Rho0             ! 1/Rho0 [R-1 ~> m3 kg-1].
  real :: G_Rho0             ! G_Earth / Rho0 [L2 Z-1 T-2 R-1 ~> m4 s-2 kg-1].
  real :: PFu_bc, PFv_bc     ! The pressure gradient force due to along-layer
                             ! compensated density gradients [L T-2 ~> m s-2]
  real :: h_neglect          ! A thickness that is so small it is usually lost
                             ! in roundoff and can be neglected [Z ~> m].
  logical :: use_p_atm       ! If true, use the atmospheric pressure.
  logical :: use_EOS         ! If true, density is calculated from T & S using
                             ! an equation of state.
  logical :: is_split        ! A flag indicating whether the pressure
                             ! gradient terms are to be split into
                             ! barotropic and baroclinic pieces.
  type(thermo_var_ptrs) :: tv_tmp! A structure of temporary T & S.
  integer, dimension(2) :: EOSdom ! The computational domain for the equation of state
  integer :: is, ie, js, je, Isq, Ieq, Jsq, Jeq, nz, nkmb
  integer :: i, j, k

  is = G%isc ; ie = G%iec ; js = G%jsc ; je = G%jec ; nz = GV%ke
  nkmb=GV%nk_rho_varies
  Isq = G%IscB ; Ieq = G%IecB ; Jsq = G%JscB ; Jeq = G%JecB
  EOSdom(1) = Isq - (G%isd-1) ;  EOSdom(2) = G%iec+1 - (G%isd-1)

  use_p_atm = associated(p_atm)
  is_split = present(pbce)
  use_EOS = associated(tv%eqn_of_state)

<<<<<<< HEAD
  if (.not.associated(CS)) call MOM_error(FATAL, &
       "MOM_PressureForce_Mont: Module must be initialized before it is used.")

  if (.not.CS%initialized) call MOM_error(FATAL, &
       "MOM_PressureForce_Mont: Module must be initialized before it is used.")

=======
>>>>>>> b2f6678f
  if (use_EOS) then
    if (query_compressible(tv%eqn_of_state)) call MOM_error(FATAL, &
      "PressureForce_Mont_Bouss: The Montgomery form of the pressure force "//&
      "can no longer be used with a compressible EOS. Use #define ANALYTIC_FV_PGF.")
  endif

  h_neglect = GV%H_subroundoff * GV%H_to_Z
  I_Rho0 = 1.0/CS%Rho0
  G_Rho0 = GV%g_Earth / GV%Rho0

  if (CS%tides) then
    !   Determine the surface height anomaly for calculating self attraction
    ! and loading.  This should really be based on bottom pressure anomalies,
    ! but that is not yet implemented, and the current form is correct for
    ! barotropic tides.
    !$OMP parallel do default(shared)
    do j=Jsq,Jeq+1
      do i=Isq,Ieq+1 ; SSH(i,j) = -G%bathyT(i,j) - G%Z_ref ; enddo
      do k=1,nz ; do i=Isq,Ieq+1
        SSH(i,j) = SSH(i,j) + h(i,j,k)*GV%H_to_Z
      enddo ; enddo
    enddo
    call calc_tidal_forcing(CS%Time, SSH, e_tidal, G, CS%tides_CSp, m_to_Z=US%m_to_Z)
  endif

!    Here layer interface heights, e, are calculated.
  if (CS%tides) then
    !$OMP parallel do default(shared)
    do j=Jsq,Jeq+1 ; do i=Isq,Ieq+1
      e(i,j,nz+1) = -(G%bathyT(i,j) + e_tidal(i,j))
    enddo ; enddo
  else
    !$OMP parallel do default(shared)
    do j=Jsq,Jeq+1 ; do i=Isq,Ieq+1
      e(i,j,nz+1) = -G%bathyT(i,j)
    enddo ; enddo
  endif
  !$OMP parallel do default(shared)
  do j=Jsq,Jeq+1 ; do k=nz,1,-1 ; do i=Isq,Ieq+1
    e(i,j,K) = e(i,j,K+1) + h(i,j,k)*GV%H_to_Z
  enddo ; enddo ; enddo

  if (use_EOS) then
!   Calculate in-situ densities (rho_star).

! With a bulk mixed layer, replace the T & S of any layers that are
! lighter than the the buffer layer with the properties of the buffer
! layer.  These layers will be massless anyway, and it avoids any
! formal calculations with hydrostatically unstable profiles.

    if (nkmb>0) then
      tv_tmp%T => T_tmp ; tv_tmp%S => S_tmp
      tv_tmp%eqn_of_state => tv%eqn_of_state

      do i=Isq,Ieq+1 ; p_ref(i) = tv%P_Ref ; enddo
      !$OMP parallel do default(shared) private(Rho_cv_BL)
      do j=Jsq,Jeq+1
        do k=1,nkmb ; do i=Isq,Ieq+1
          tv_tmp%T(i,j,k) = tv%T(i,j,k) ; tv_tmp%S(i,j,k) = tv%S(i,j,k)
        enddo ; enddo
        call calculate_density(tv%T(:,j,nkmb), tv%S(:,j,nkmb), p_ref, Rho_cv_BL(:), &
                               tv%eqn_of_state, EOSdom)

        do k=nkmb+1,nz ; do i=Isq,Ieq+1
          if (GV%Rlay(k) < Rho_cv_BL(i)) then
            tv_tmp%T(i,j,k) = tv%T(i,j,nkmb) ; tv_tmp%S(i,j,k) = tv%S(i,j,nkmb)
          else
            tv_tmp%T(i,j,k) = tv%T(i,j,k) ; tv_tmp%S(i,j,k) = tv%S(i,j,k)
          endif
        enddo ; enddo
      enddo
    else
      tv_tmp%T => tv%T ; tv_tmp%S => tv%S
      tv_tmp%eqn_of_state => tv%eqn_of_state
      do i=Isq,Ieq+1 ; p_ref(i) = 0.0 ; enddo
    endif

    ! This no longer includes any pressure dependency, since this routine
    ! will come down with a fatal error if there is any compressibility.
    !$OMP parallel do default(shared)
    do k=1,nz ; do j=Jsq,Jeq+1
      call calculate_density(tv_tmp%T(:,j,k), tv_tmp%S(:,j,k), p_ref, rho_star(:,j,k), &
                             tv%eqn_of_state, EOSdom)
      do i=Isq,Ieq+1 ; rho_star(i,j,k) = G_Rho0*rho_star(i,j,k) ; enddo
    enddo ; enddo
  endif                                               ! use_EOS

!    Here the layer Montgomery potentials, M, are calculated.
  if (use_EOS) then
    !$OMP parallel do default(shared)
    do j=Jsq,Jeq+1
      do i=Isq,Ieq+1
        M(i,j,1) = CS%GFS_scale * (rho_star(i,j,1) * e(i,j,1))
        if (use_p_atm) M(i,j,1) = M(i,j,1) + p_atm(i,j) * I_Rho0
      enddo
      do k=2,nz ; do i=Isq,Ieq+1
        M(i,j,k) = M(i,j,k-1) + (rho_star(i,j,k) - rho_star(i,j,k-1)) * e(i,j,K)
      enddo ; enddo
    enddo
  else ! not use_EOS
    !$OMP parallel do default(shared)
    do j=Jsq,Jeq+1
      do i=Isq,Ieq+1
        M(i,j,1) = GV%g_prime(1) * e(i,j,1)
        if (use_p_atm) M(i,j,1) = M(i,j,1) + p_atm(i,j) * I_Rho0
      enddo
      do k=2,nz ; do i=Isq,Ieq+1
        M(i,j,k) = M(i,j,k-1) + GV%g_prime(K) * e(i,j,K)
      enddo ; enddo
    enddo
  endif ! use_EOS

  if (present(pbce)) then
    call Set_pbce_Bouss(e, tv_tmp, G, GV, US, CS%Rho0, CS%GFS_scale, pbce, rho_star)
  endif

!    Calculate the pressure force. On a Cartesian grid,
!      PFu = - dM/dx   and  PFv = - dM/dy.
  if (use_EOS) then
    !$OMP parallel do default(shared) private(h_star,PFu_bc,PFv_bc)
    do k=1,nz
      do j=Jsq,Jeq+1 ; do i=Isq,Ieq+1
        h_star(i,j) = (e(i,j,K) - e(i,j,K+1)) + h_neglect
      enddo ; enddo
      do j=js,je ; do I=Isq,Ieq
        PFu_bc = -1.0*(rho_star(i+1,j,k) - rho_star(i,j,k)) * (G%IdxCu(I,j) * &
          ((h_star(i,j) * h_star(i+1,j) - (e(i,j,K) * h_star(i+1,j) + &
          e(i+1,j,K) * h_star(i,j))) / (h_star(i,j) + h_star(i+1,j))))
        PFu(I,j,k) = -(M(i+1,j,k) - M(i,j,k)) * G%IdxCu(I,j) + PFu_bc
        if (allocated(CS%PFu_bc)) CS%PFu_bc(i,j,k) = PFu_bc
      enddo ; enddo
      do J=Jsq,Jeq ; do i=is,ie
        PFv_bc = -1.0*(rho_star(i,j+1,k) - rho_star(i,j,k)) * (G%IdyCv(i,J) * &
          ((h_star(i,j) * h_star(i,j+1) - (e(i,j,K) * h_star(i,j+1) + &
          e(i,j+1,K) * h_star(i,j))) / (h_star(i,j) + h_star(i,j+1))))
        PFv(i,J,k) = -(M(i,j+1,k) - M(i,j,k)) * G%IdyCv(i,J) + PFv_bc
        if (allocated(CS%PFv_bc)) CS%PFv_bc(i,j,k) = PFv_bc
      enddo ; enddo
    enddo ! k-loop
  else ! .not. use_EOS
    !$OMP parallel do default(shared)
    do k=1,nz
      do j=js,je ; do I=Isq,Ieq
        PFu(I,j,k) = -(M(i+1,j,k) - M(i,j,k)) * G%IdxCu(I,j)
      enddo ; enddo
      do J=Jsq,Jeq ; do i=is,ie
        PFv(i,J,k) = -(M(i,j+1,k) - M(i,j,k)) * G%IdyCv(i,J)
      enddo ; enddo
    enddo
  endif ! use_EOS

  if (present(eta)) then
    if (CS%tides) then
    ! eta is the sea surface height relative to a time-invariant geoid, for
    ! comparison with what is used for eta in btstep.  See how e was calculated
    ! about 200 lines above.
      !$OMP parallel do default(shared)
      do j=Jsq,Jeq+1 ; do i=Isq,Ieq+1
        eta(i,j) = e(i,j,1)*GV%Z_to_H + e_tidal(i,j)*GV%Z_to_H
      enddo ; enddo
    else
      !$OMP parallel do default(shared)
      do j=Jsq,Jeq+1 ; do i=Isq,Ieq+1
        eta(i,j) = e(i,j,1)*GV%Z_to_H
      enddo ; enddo
    endif
  endif

  if (CS%id_PFu_bc>0) call post_data(CS%id_PFu_bc, CS%PFu_bc, CS%diag)
  if (CS%id_PFv_bc>0) call post_data(CS%id_PFv_bc, CS%PFv_bc, CS%diag)
  if (CS%id_e_tidal>0) call post_data(CS%id_e_tidal, e_tidal, CS%diag)

end subroutine PressureForce_Mont_Bouss

!> Determines the partial derivative of the acceleration due
!! to pressure forces with the free surface height.
subroutine Set_pbce_Bouss(e, tv, G, GV, US, Rho0, GFS_scale, pbce, rho_star)
  type(ocean_grid_type),                intent(in)  :: G    !< Ocean grid structure
  type(verticalGrid_type),              intent(in)  :: GV   !< Vertical grid structure
  real, dimension(SZI_(G),SZJ_(G),SZK_(GV)+1), intent(in) :: e !< Interface height [Z ~> m].
  type(thermo_var_ptrs),                intent(in)  :: tv   !< Thermodynamic variables
  type(unit_scale_type),                intent(in)  :: US   !< A dimensional unit scaling type
  real,                                 intent(in)  :: Rho0 !< The "Boussinesq" ocean density [R ~> kg m-3].
  real,                                 intent(in)  :: GFS_scale !< Ratio between gravity applied to top
                                                            !! interface and the gravitational acceleration of
                                                            !! the planet [nondim]. Usually this ratio is 1.
  real, dimension(SZI_(G),SZJ_(G),SZK_(GV)), &
                                        intent(out) :: pbce !< The baroclinic pressure anomaly in each layer due
                                                            !! to free surface height anomalies
                                                            !! [L2 T-2 H-1 ~> m s-2].
  real, dimension(SZI_(G),SZJ_(G),SZK_(GV)), &
                              optional, intent(in)  :: rho_star !< The layer densities (maybe compressibility
                                                            !! compensated), times g/rho_0 [L2 Z-1 T-2 ~> m s-2].

  ! Local variables
  real :: Ihtot(SZI_(G))     ! The inverse of the sum of the layer thicknesses [H-1 ~> m-1 or m2 kg-1].
  real :: press(SZI_(G))     ! Interface pressure [R L2 T-2 ~> Pa].
  real :: T_int(SZI_(G))     ! Interface temperature [degC].
  real :: S_int(SZI_(G))     ! Interface salinity [ppt].
  real :: dR_dT(SZI_(G))     ! Partial derivative of density with temperature [R degC-1 ~> kg m-3 degC-1].
  real :: dR_dS(SZI_(G))     ! Partial derivative of density with salinity [R ppt-1 ~> kg m-3 ppt-1].
  real :: rho_in_situ(SZI_(G)) ! In-situ density at the top of a layer [R ~> kg m-3].
  real :: G_Rho0             ! A scaled version of g_Earth / Rho0 [L2 Z-1 T-2 R-1 ~> m4 s-2 kg-1]
  real :: Rho0xG             ! g_Earth * Rho0 [R L2 Z-1 T-2 ~> kg s-2 m-2]
  logical :: use_EOS         ! If true, density is calculated from T & S using
                             ! an equation of state.
  real :: z_neglect          ! A thickness that is so small it is usually lost
                             ! in roundoff and can be neglected [Z ~> m].
  integer, dimension(2) :: EOSdom ! The computational domain for the equation of state
  integer :: Isq, Ieq, Jsq, Jeq, nz, i, j, k

  Isq = G%IscB ; Ieq = G%IecB ; Jsq = G%JscB ; Jeq = G%JecB ; nz = GV%ke
  EOSdom(1) = Isq - (G%isd-1) ;  EOSdom(2) = G%iec+1 - (G%isd-1)

  Rho0xG = Rho0 * GV%g_Earth
  G_Rho0 = GV%g_Earth / GV%Rho0
  use_EOS = associated(tv%eqn_of_state)
  z_neglect = GV%H_subroundoff*GV%H_to_Z

  if (use_EOS) then
    if (present(rho_star)) then
     !$OMP parallel do default(shared) private(Ihtot)
      do j=Jsq,Jeq+1
        do i=Isq,Ieq+1
          Ihtot(i) = GV%H_to_Z / ((e(i,j,1)-e(i,j,nz+1)) + z_neglect)
          pbce(i,j,1) = GFS_scale * rho_star(i,j,1) * GV%H_to_Z
        enddo
        do k=2,nz ; do i=Isq,Ieq+1
          pbce(i,j,k) = pbce(i,j,k-1) + (rho_star(i,j,k)-rho_star(i,j,k-1)) * &
                        ((e(i,j,K) - e(i,j,nz+1)) * Ihtot(i))
        enddo ; enddo
      enddo ! end of j loop
    else
      !$OMP parallel do default(shared) private(Ihtot,press,rho_in_situ,T_int,S_int,dR_dT,dR_dS)
      do j=Jsq,Jeq+1
        do i=Isq,Ieq+1
          Ihtot(i) = GV%H_to_Z / ((e(i,j,1)-e(i,j,nz+1)) + z_neglect)
          press(i) = -Rho0xG*(e(i,j,1) - G%Z_ref)
        enddo
        call calculate_density(tv%T(:,j,1), tv%S(:,j,1), press, rho_in_situ, &
                               tv%eqn_of_state, EOSdom)
        do i=Isq,Ieq+1
          pbce(i,j,1) = G_Rho0*(GFS_scale * rho_in_situ(i)) * GV%H_to_Z
        enddo
        do k=2,nz
          do i=Isq,Ieq+1
            press(i) = -Rho0xG*(e(i,j,K) - G%Z_ref)
            T_int(i) = 0.5*(tv%T(i,j,k-1)+tv%T(i,j,k))
            S_int(i) = 0.5*(tv%S(i,j,k-1)+tv%S(i,j,k))
          enddo
          call calculate_density_derivs(T_int, S_int, press, dR_dT, dR_dS, &
                                        tv%eqn_of_state, EOSdom)
          do i=Isq,Ieq+1
            pbce(i,j,k) = pbce(i,j,k-1) + G_Rho0 * &
               ((e(i,j,K) - e(i,j,nz+1)) * Ihtot(i)) * &
               (dR_dT(i)*(tv%T(i,j,k)-tv%T(i,j,k-1)) + &
                dR_dS(i)*(tv%S(i,j,k)-tv%S(i,j,k-1)))
          enddo
        enddo
      enddo ! end of j loop
    endif
  else ! not use_EOS
    !$OMP parallel do default(shared) private(Ihtot)
    do j=Jsq,Jeq+1
      do i=Isq,Ieq+1
        Ihtot(i) = 1.0 / ((e(i,j,1)-e(i,j,nz+1)) + z_neglect)
        pbce(i,j,1) = GV%g_prime(1) * GV%H_to_Z
      enddo
      do k=2,nz ; do i=Isq,Ieq+1
        pbce(i,j,k) = pbce(i,j,k-1) + &
                      (GV%g_prime(K)*GV%H_to_Z) * ((e(i,j,K) - e(i,j,nz+1)) * Ihtot(i))
      enddo ; enddo
    enddo ! end of j loop
  endif ! use_EOS

end subroutine Set_pbce_Bouss

!> Determines the partial derivative of the acceleration due
!! to pressure forces with the column mass.
subroutine Set_pbce_nonBouss(p, tv, G, GV, US, GFS_scale, pbce, alpha_star)
  type(ocean_grid_type),                intent(in)  :: G  !< Ocean grid structure
  type(verticalGrid_type),              intent(in)  :: GV !< Vertical grid structure
  real, dimension(SZI_(G),SZJ_(G),SZK_(GV)+1), intent(in) :: p !< Interface pressures [R L2 T-2 ~> Pa].
  type(thermo_var_ptrs),                intent(in)  :: tv !< Thermodynamic variables
  type(unit_scale_type),                intent(in)  :: US !< A dimensional unit scaling type
  real,                                 intent(in)  :: GFS_scale !< Ratio between gravity applied to top
                                                          !! interface and the gravitational acceleration of
                                                          !! the planet [nondim]. Usually this ratio is 1.
  real, dimension(SZI_(G),SZJ_(G),SZK_(GV)), intent(out) :: pbce !< The baroclinic pressure anomaly in each
                                                          !! layer due to free surface height anomalies
                                                          !! [L2 H-1 T-2 ~> m4 kg-1 s-2].
  real, dimension(SZI_(G),SZJ_(G),SZK_(GV)), optional, intent(in) :: alpha_star !< The layer specific volumes
                                                          !! (maybe compressibility compensated) [R-1 ~> m3 kg-1].
  ! Local variables
  real, dimension(SZI_(G),SZJ_(G)) :: &
    dpbce, &      !   A barotropic correction to the pbce to enable the use of
                  ! a reduced gravity form of the equations [L2 H-1 T-2 ~> m4 kg-1 s-2].
    C_htot        ! dP_dH divided by the total ocean pressure [H-1 ~> m2 kg-1].
  real :: T_int(SZI_(G))     ! Interface temperature [degC].
  real :: S_int(SZI_(G))     ! Interface salinity [ppt].
  real :: dR_dT(SZI_(G))     ! Partial derivative of density with temperature [R degC-1 ~> kg m-3 degC-1].
  real :: dR_dS(SZI_(G))     ! Partial derivative of density with salinity [R ppt-1 ~> kg m-3 ppt-1].
  real :: rho_in_situ(SZI_(G)) ! In-situ density at an interface [R ~> kg m-3].
  real :: alpha_Lay(SZK_(GV)) ! The specific volume of each layer [R-1 ~> m3 kg-1].
  real :: dalpha_int(SZK_(GV)+1) ! The change in specific volume across each interface [R-1 ~> m3 kg-1].
  real :: dP_dH              ! A factor that converts from thickness to pressure times other dimensional
                             ! conversion factors [R L2 T-2 H-1 ~> Pa m2 kg-1].
  real :: dp_neglect         ! A thickness that is so small it is usually lost
                             ! in roundoff and can be neglected [R L2 T-2 ~> Pa].
  logical :: use_EOS         ! If true, density is calculated from T & S using an equation of state.
  integer, dimension(2) :: EOSdom ! The computational domain for the equation of state
  integer :: Isq, Ieq, Jsq, Jeq, nz, i, j, k

  Isq = G%IscB ; Ieq = G%IecB ; Jsq = G%JscB ; Jeq = G%JecB ; nz = GV%ke
  EOSdom(1) = Isq - (G%isd-1) ;  EOSdom(2) = G%iec+1 - (G%isd-1)

  use_EOS = associated(tv%eqn_of_state)

  dP_dH = GV%g_Earth * GV%H_to_RZ
  dp_neglect = GV%g_Earth * GV%H_to_RZ * GV%H_subroundoff

  if (use_EOS) then
    if (present(alpha_star)) then
      !$OMP parallel do default(shared)
      do j=Jsq,Jeq+1
        do i=Isq,Ieq+1
          C_htot(i,j) = dP_dH / ((p(i,j,nz+1)-p(i,j,1)) + dp_neglect)
          pbce(i,j,nz) = dP_dH * alpha_star(i,j,nz)
        enddo
        do k=nz-1,1,-1 ; do i=Isq,Ieq+1
          pbce(i,j,k) = pbce(i,j,k+1) + ((p(i,j,K+1)-p(i,j,1)) * C_htot(i,j)) * &
              (alpha_star(i,j,k) - alpha_star(i,j,k+1))
        enddo ; enddo
      enddo
    else
      !$OMP parallel do default(shared) private(T_int,S_int,dR_dT,dR_dS,rho_in_situ)
      do j=Jsq,Jeq+1
        call calculate_density(tv%T(:,j,nz), tv%S(:,j,nz), p(:,j,nz+1), rho_in_situ, &
                               tv%eqn_of_state, EOSdom)
        do i=Isq,Ieq+1
          C_htot(i,j) = dP_dH / ((p(i,j,nz+1)-p(i,j,1)) + dp_neglect)
          pbce(i,j,nz) = dP_dH / (rho_in_situ(i))
        enddo
        do k=nz-1,1,-1
          do i=Isq,Ieq+1
            T_int(i) = 0.5*(tv%T(i,j,k)+tv%T(i,j,k+1))
            S_int(i) = 0.5*(tv%S(i,j,k)+tv%S(i,j,k+1))
          enddo
          call calculate_density(T_int, S_int, p(:,j,k+1), rho_in_situ, tv%eqn_of_state, EOSdom)
          call calculate_density_derivs(T_int, S_int, p(:,j,k+1), dR_dT, dR_dS, &
                                        tv%eqn_of_state, EOSdom)
          do i=Isq,Ieq+1
            pbce(i,j,k) = pbce(i,j,k+1) + ((p(i,j,K+1)-p(i,j,1))*C_htot(i,j)) *  &
                ((dR_dT(i)*(tv%T(i,j,k+1)-tv%T(i,j,k)) + &
                  dR_dS(i)*(tv%S(i,j,k+1)-tv%S(i,j,k))) / (rho_in_situ(i)**2))
          enddo
        enddo
      enddo
    endif
  else ! not use_EOS

    do k=1,nz ; alpha_Lay(k) = 1.0 / (GV%Rlay(k)) ; enddo
    do k=2,nz ; dalpha_int(K) = alpha_Lay(k-1) - alpha_Lay(k) ; enddo

    !$OMP parallel do default(shared)
    do j=Jsq,Jeq+1
      do i=Isq,Ieq+1
        C_htot(i,j) = dP_dH / ((p(i,j,nz+1)-p(i,j,1)) + dp_neglect)
        pbce(i,j,nz) = dP_dH * alpha_Lay(nz)
      enddo
      do k=nz-1,1,-1 ; do i=Isq,Ieq+1
        pbce(i,j,k) = pbce(i,j,k+1) + ((p(i,j,K+1)-p(i,j,1))*C_htot(i,j)) * dalpha_int(K+1)
      enddo ; enddo
    enddo
  endif ! use_EOS

  if (GFS_scale < 1.0) then
    ! Adjust the Montgomery potential to make this a reduced gravity model.
    !$OMP parallel do default(shared)
    do j=Jsq,Jeq+1 ; do i=Isq,Ieq+1
      dpbce(i,j) = (GFS_scale - 1.0) * pbce(i,j,1)
    enddo ; enddo
    !$OMP parallel do default(shared)
    do k=1,nz ; do j=Jsq,Jeq+1 ; do i=Isq,Ieq+1
      pbce(i,j,k) = pbce(i,j,k) + dpbce(i,j)
    enddo ; enddo ; enddo
  endif

end subroutine Set_pbce_nonBouss

!> Initialize the Montgomery-potential form of PGF control structure
subroutine PressureForce_Mont_init(Time, G, GV, US, param_file, diag, CS, tides_CSp)
  type(time_type), target, intent(in)    :: Time !< Current model time
  type(ocean_grid_type),   intent(in)    :: G  !< ocean grid structure
  type(verticalGrid_type), intent(in)    :: GV !< Vertical grid structure
  type(unit_scale_type),   intent(in)    :: US !< A dimensional unit scaling type
  type(param_file_type),   intent(in)    :: param_file !< Parameter file handles
  type(diag_ctrl), target, intent(inout) :: diag !< Diagnostics control structure
  type(PressureForce_Mont_CS), intent(inout) :: CS !< Montgomery PGF control structure
  type(tidal_forcing_CS), intent(in), target, optional :: tides_CSp !< Tides control structure

  ! Local variables
  logical :: use_temperature, use_EOS
  ! This include declares and sets the variable "version".
# include "version_variable.h"
  character(len=40)  :: mdl   ! This module's name.

<<<<<<< HEAD
  if (associated(CS)) then
    call MOM_error(WARNING, "PressureForce_init called with an associated "// &
                            "control structure.")
    return
  else ; allocate(CS) ; endif

  CS%initialized = .true.

=======
>>>>>>> b2f6678f
  CS%diag => diag ; CS%Time => Time
  if (present(tides_CSp)) &
    CS%tides_CSp => tides_CSp

  mdl = "MOM_PressureForce_Mont"
  call log_version(param_file, mdl, version, "")
  call get_param(param_file, mdl, "RHO_0", CS%Rho0, &
                 "The mean ocean density used with BOUSSINESQ true to "//&
                 "calculate accelerations and the mass for conservation "//&
                 "properties, or with BOUSSINSEQ false to convert some "//&
                 "parameters from vertical units of m to kg m-2.", &
                 units="kg m-3", default=1035.0, scale=US%R_to_kg_m3)
  call get_param(param_file, mdl, "TIDES", CS%tides, &
                 "If true, apply tidal momentum forcing.", default=.false.)
  call get_param(param_file, mdl, "USE_EOS", use_EOS, default=.true., &
                 do_not_log=.true.) ! Input for diagnostic use only.

  if (use_EOS) then
    CS%id_PFu_bc = register_diag_field('ocean_model', 'PFu_bc', diag%axesCuL, Time, &
         'Density Gradient Zonal Pressure Force Accel.', "meter second-2", conversion=US%L_T2_to_m_s2)
    CS%id_PFv_bc = register_diag_field('ocean_model', 'PFv_bc', diag%axesCvL, Time, &
         'Density Gradient Meridional Pressure Force Accel.', "meter second-2", conversion=US%L_T2_to_m_s2)
    if (CS%id_PFu_bc > 0) &
      allocate(CS%PFu_bc(G%IsdB:G%IedB,G%jsd:G%jed,GV%ke), source=0.)
    if (CS%id_PFv_bc > 0) &
      allocate(CS%PFv_bc(G%isd:G%ied,G%JsdB:G%JedB,GV%ke), source=0.)
  endif

  if (CS%tides) then
    CS%id_e_tidal = register_diag_field('ocean_model', 'e_tidal', diag%axesT1, &
        Time, 'Tidal Forcing Astronomical and SAL Height Anomaly', 'meter', conversion=US%Z_to_m)
  endif

  CS%GFS_scale = 1.0
  if (GV%g_prime(1) /= GV%g_Earth) CS%GFS_scale = GV%g_prime(1) / GV%g_Earth

  call log_param(param_file, mdl, "GFS / G_EARTH", CS%GFS_scale)

end subroutine PressureForce_Mont_init

!>\namespace mom_pressureforce_mont
!!
!! Provides the Boussunesq and non-Boussinesq forms of the horizontal
!! accelerations due to pressure gradients using the Montgomery potential. A
!! second-order accurate, centered scheme is used. If a split time stepping
!! scheme is used, the vertical decomposition into barotropic and baroclinic
!! contributions described by Hallberg (J Comp Phys 1997) is used.  With a
!! nonlinear equation of state, compressibility is added along the lines proposed
!! by Sun et al. (JPO 1999), but with compressibility coefficients based on a fit
!! to a user-provided reference profile.

end module MOM_PressureForce_Mont<|MERGE_RESOLUTION|>--- conflicted
+++ resolved
@@ -138,15 +138,9 @@
   is_split = present(pbce)
   use_EOS = associated(tv%eqn_of_state)
 
-<<<<<<< HEAD
-  if (.not.associated(CS)) call MOM_error(FATAL, &
-      "MOM_PressureForce_Mont: Module must be initialized before it is used.")
-
   if (.not.CS%initialized) call MOM_error(FATAL, &
       "MOM_PressureForce_Mont: Module must be initialized before it is used.")
 
-=======
->>>>>>> b2f6678f
   if (use_EOS) then
     if (query_compressible(tv%eqn_of_state)) call MOM_error(FATAL, &
       "PressureForce_Mont_nonBouss: The Montgomery form of the pressure force "//&
@@ -432,15 +426,9 @@
   is_split = present(pbce)
   use_EOS = associated(tv%eqn_of_state)
 
-<<<<<<< HEAD
-  if (.not.associated(CS)) call MOM_error(FATAL, &
-       "MOM_PressureForce_Mont: Module must be initialized before it is used.")
-
   if (.not.CS%initialized) call MOM_error(FATAL, &
        "MOM_PressureForce_Mont: Module must be initialized before it is used.")
 
-=======
->>>>>>> b2f6678f
   if (use_EOS) then
     if (query_compressible(tv%eqn_of_state)) call MOM_error(FATAL, &
       "PressureForce_Mont_Bouss: The Montgomery form of the pressure force "//&
@@ -848,17 +836,7 @@
 # include "version_variable.h"
   character(len=40)  :: mdl   ! This module's name.
 
-<<<<<<< HEAD
-  if (associated(CS)) then
-    call MOM_error(WARNING, "PressureForce_init called with an associated "// &
-                            "control structure.")
-    return
-  else ; allocate(CS) ; endif
-
   CS%initialized = .true.
-
-=======
->>>>>>> b2f6678f
   CS%diag => diag ; CS%Time => Time
   if (present(tides_CSp)) &
     CS%tides_CSp => tides_CSp
