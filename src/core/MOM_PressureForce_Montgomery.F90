!> Provides the Montgomery potential form of pressure gradient
module MOM_PressureForce_Mont

! This file is part of MOM6. See LICENSE.md for the license.

use MOM_diag_mediator, only : post_data, register_diag_field
use MOM_diag_mediator, only : safe_alloc_ptr, diag_ctrl, time_type
use MOM_error_handler, only : MOM_error, MOM_mesg, FATAL, WARNING, is_root_pe
use MOM_file_parser, only : get_param, log_param, log_version, param_file_type
use MOM_grid, only : ocean_grid_type
use MOM_tidal_forcing, only : calc_tidal_forcing, tidal_forcing_CS
use MOM_unit_scaling, only : unit_scale_type
use MOM_variables, only : thermo_var_ptrs
use MOM_verticalGrid, only : verticalGrid_type
use MOM_EOS, only : calculate_density, calculate_density_derivs
use MOM_EOS, only : int_specific_vol_dp, query_compressible

implicit none ; private

#include <MOM_memory.h>

public PressureForce_Mont_Bouss, PressureForce_Mont_nonBouss, Set_pbce_Bouss
public Set_pbce_nonBouss, PressureForce_Mont_init, PressureForce_Mont_end

! A note on unit descriptions in comments: MOM6 uses units that can be rescaled for dimensional
! consistency testing. These are noted in comments with units like Z, H, L, and T, along with
! their mks counterparts with notation like "a velocity [Z T-1 ~> m s-1]".  If the units
! vary with the Boussinesq approximation, the Boussinesq variant is given first.

!> Control structure for the Montgomery potential form of pressure gradient
type, public :: PressureForce_Mont_CS ; private
  logical :: tides          !< If true, apply tidal momentum forcing.
  real    :: Rho0           !< The density used in the Boussinesq
                            !! approximation [R ~> kg m-3].
  real    :: GFS_scale      !< Ratio between gravity applied to top interface and the
                            !! gravitational acceleration of the planet [nondim].
                            !! Usually this ratio is 1.
  type(time_type), pointer :: Time => NULL() !< A pointer to the ocean model's clock.
  type(diag_ctrl), pointer :: diag => NULL() !< A structure that is used to regulate
                            !! the timing of diagnostic output.
  real, pointer :: PFu_bc(:,:,:) => NULL() !< Zonal accelerations due to pressure gradients
                            !! deriving from density gradients within layers [L T-2 ~> m s-2].
  real, pointer :: PFv_bc(:,:,:) => NULL() !< Meridional accelerations due to pressure gradients
                            !! deriving from density gradients within layers [L T-2 ~> m s-2].
  !>@{ Diagnostic IDs
  integer :: id_PFu_bc = -1, id_PFv_bc = -1, id_e_tidal = -1
  !>@}
  type(tidal_forcing_CS), pointer :: tides_CSp => NULL() !< The tidal forcing control structure
end type PressureForce_Mont_CS

contains

!> \brief Non-Boussinesq Montgomery-potential form of pressure gradient
!!
!! Determines the acceleration due to pressure forces in a
!! non-Boussinesq fluid using the compressibility compensated (if appropriate)
!! Montgomery-potential form described in Hallberg (Ocean Mod., 2005).
!!
!! To work, the following fields must be set outside of the usual (is:ie,js:je)
!! range before this subroutine is called:
!!   h(isB:ie+1,jsB:je+1), T(isB:ie+1,jsB:je+1), and S(isB:ie+1,jsB:je+1).
subroutine PressureForce_Mont_nonBouss(h, tv, PFu, PFv, G, GV, US, CS, p_atm, pbce, eta)
  type(ocean_grid_type),                     intent(in)  :: G   !< Ocean grid structure.
  type(verticalGrid_type),                   intent(in)  :: GV  !< Vertical grid structure.
  type(unit_scale_type),                     intent(in)  :: US  !< A dimensional unit scaling type
  real, dimension(SZI_(G),SZJ_(G),SZK_(G)),  intent(in)  :: h   !< Layer thickness, [H ~> kg m-2].
  type(thermo_var_ptrs),                     intent(in)  :: tv  !< Thermodynamic variables.
  real, dimension(SZIB_(G),SZJ_(G),SZK_(G)), intent(out) :: PFu !< Zonal acceleration due to pressure gradients
                                                                !! (equal to -dM/dx) [L T-2 ~> m s-2].
  real, dimension(SZI_(G),SZJB_(G),SZK_(G)), intent(out) :: PFv !< Meridional acceleration due to pressure gradients
                                                                !! (equal to -dM/dy) [L T-2 ~> m s-2].
  type(PressureForce_Mont_CS),               pointer     :: CS  !< Control structure for Montgomery potential PGF
  real, dimension(:,:),            optional, pointer     :: p_atm !< The pressure at the ice-ocean or
                                                                !! atmosphere-ocean [R L2 T-2 ~> Pa].
  real, dimension(SZI_(G),SZJ_(G),SZK_(G)), &
                                   optional, intent(out) :: pbce !< The baroclinic pressure anomaly in
                                                                !! each layer due to free surface height anomalies,
                                                                !! [L2 T-2 H-1 ~> m s-2 or m4 kg-1 s-2].
  real, dimension(SZI_(G),SZJ_(G)), optional, intent(out) :: eta !< Free surface height [H ~> kg m-1].

  ! Local variables
  real, dimension(SZI_(G),SZJ_(G),SZK_(G)) :: &
    M, &          ! The Montgomery potential, M = (p/rho + gz)  [L2 T-2 ~> m2 s-2].
    alpha_star, & ! Compression adjusted specific volume [R-1 ~> m3 kg-1].
    dz_geo        !   The change in geopotential across a layer [L2 T-2 ~> m2 s-2].
  real, dimension(SZI_(G),SZJ_(G),SZK_(G)+1) :: p ! Interface pressure [R L2 T-2 ~> Pa].
                ! p may be adjusted (with a nonlinear equation of state) so that
                ! its derivative compensates for the adiabatic compressibility
                ! in seawater, but p will still be close to the pressure.
  real, dimension(SZI_(G),SZJ_(G),SZK_(G)), target :: &
    T_tmp, &    ! Temporary array of temperatures where layers that are lighter
                ! than the mixed layer have the mixed layer's properties [degC].
    S_tmp       ! Temporary array of salinities where layers that are lighter
                ! than the mixed layer have the mixed layer's properties [ppt].

  real, dimension(SZI_(G)) :: Rho_cv_BL  ! The coordinate potential density in the
                  ! deepest variable density near-surface layer [R ~> kg m-3].

  real, dimension(SZI_(G),SZJ_(G)) :: &
    dM, &         !   A barotropic correction to the Montgomery potentials to enable the use
                  ! of a reduced gravity form of the equations [L2 T-2 ~> m2 s-2].
    dp_star, &    ! Layer thickness after compensation for compressibility [R L2 T-2 ~> Pa].
    SSH, &        ! The sea surface height anomaly, in depth units [Z ~> m].
    e_tidal, &    !   Bottom geopotential anomaly due to tidal forces from
                  ! astronomical sources and self-attraction and loading [Z ~> m].
    geopot_bot    !   Bottom geopotential relative to time-mean sea level,
                  ! including any tidal contributions [L2 T-2 ~> m2 s-2].
  real :: p_ref(SZI_(G))     !   The pressure used to calculate the coordinate
                             ! density [R L2 T-2 ~> Pa] (usually 2e7 Pa = 2000 dbar).
  real :: rho_in_situ(SZI_(G)) !In-situ density of a layer [R ~> kg m-3].
  real :: PFu_bc, PFv_bc     ! The pressure gradient force due to along-layer
                             ! compensated density gradients [L T-2 ~> m s-2]
  real :: dp_neglect         ! A thickness that is so small it is usually lost
                             ! in roundoff and can be neglected [R L2 T-2 ~> Pa].
  logical :: use_p_atm       ! If true, use the atmospheric pressure.
  logical :: use_EOS         ! If true, density is calculated from T & S using an equation of state.
  logical :: is_split        ! A flag indicating whether the pressure gradient terms are to be
                             ! split into barotropic and baroclinic pieces.
  type(thermo_var_ptrs) :: tv_tmp! A structure of temporary T & S.

  real :: I_gEarth           ! The inverse of g_Earth [T2 Z L-2 ~> s2 m-1]
!  real :: dalpha
  real :: Pa_to_H     ! A factor to convert from R L2 T-2 to the thickness units (H).
  real :: alpha_Lay(SZK_(G)) ! The specific volume of each layer [R-1 ~> m3 kg-1].
  real :: dalpha_int(SZK_(G)+1) ! The change in specific volume across each
                             ! interface [R-1 ~> m3 kg-1].
  integer, dimension(2) :: EOSdom ! The computational domain for the equation of state
  integer :: is, ie, js, je, Isq, Ieq, Jsq, Jeq, nz, nkmb
  integer :: i, j, k
  is = G%isc ; ie = G%iec ; js = G%jsc ; je = G%jec ; nz = G%ke
  nkmb=GV%nk_rho_varies
  Isq = G%IscB ; Ieq = G%IecB ; Jsq = G%JscB ; Jeq = G%JecB
  EOSdom(1) = Isq - (G%isd-1) ;  EOSdom(2) = G%iec+1 - (G%isd-1)

  use_p_atm = .false.
  if (present(p_atm)) then ; if (associated(p_atm)) use_p_atm = .true. ; endif
  is_split = .false. ; if (present(pbce)) is_split = .true.
  use_EOS = associated(tv%eqn_of_state)

  if (.not.associated(CS)) call MOM_error(FATAL, &
      "MOM_PressureForce_Mont: Module must be initialized before it is used.")
  if (use_EOS) then
    if (query_compressible(tv%eqn_of_state)) call MOM_error(FATAL, &
      "PressureForce_Mont_nonBouss: The Montgomery form of the pressure force "//&
      "can no longer be used with a compressible EOS. Use #define ANALYTIC_FV_PGF.")
  endif

  I_gEarth = 1.0 / GV%g_Earth
  dp_neglect = GV%g_Earth * GV%H_to_RZ * GV%H_subroundoff
  do k=1,nz ; alpha_Lay(k) = 1.0 / (GV%Rlay(k)) ; enddo
  do k=2,nz ; dalpha_int(K) = alpha_Lay(k-1) - alpha_Lay(k) ; enddo

  if (use_p_atm) then
    !$OMP parallel do default(shared)
    do j=Jsq,Jeq+1 ; do i=Isq,Ieq+1 ; p(i,j,1) = p_atm(i,j) ; enddo ; enddo
  else
    !$OMP parallel do default(shared)
    do j=Jsq,Jeq+1 ; do i=Isq,Ieq+1 ; p(i,j,1) = 0.0 ; enddo ; enddo
  endif
  !$OMP parallel do default(shared)
  do j=Jsq,Jeq+1 ; do k=1,nz ; do i=Isq,Ieq+1
    p(i,j,K+1) = p(i,j,K) + GV%g_Earth * GV%H_to_RZ * h(i,j,k)
  enddo ; enddo ; enddo

  if (present(eta)) then
    Pa_to_H = 1.0 / (GV%g_Earth * GV%H_to_RZ)
    if (use_p_atm) then
      !$OMP parallel do default(shared)
      do j=Jsq,Jeq+1 ; do i=Isq,Ieq+1
        eta(i,j) = (p(i,j,nz+1) - p_atm(i,j)) * Pa_to_H ! eta has the same units as h.
      enddo ; enddo
    else
      !$OMP parallel do default(shared)
      do j=Jsq,Jeq+1 ; do i=Isq,Ieq+1
        eta(i,j) = p(i,j,nz+1) * Pa_to_H ! eta has the same units as h.
      enddo ; enddo
    endif
  endif

  if (CS%tides) then
    !   Determine the sea surface height anomalies, to enable the calculation
    ! of self-attraction and loading.
    !$OMP parallel do default(shared)
    do j=Jsq,Jeq+1 ; do i=Isq,Ieq+1
      SSH(i,j) = -G%bathyT(i,j)
    enddo ; enddo
    if (use_EOS) then
      !$OMP parallel do default(shared)
      do k=1,nz
        call int_specific_vol_dp(tv%T(:,:,k), tv%S(:,:,k), p(:,:,k), p(:,:,k+1), &
                                 0.0, G%HI, tv%eqn_of_state, dz_geo(:,:,k), halo_size=1)
      enddo
      !$OMP parallel do default(shared)
      do j=Jsq,Jeq+1 ; do k=1,nz ; do i=Isq,Ieq+1
        SSH(i,j) = SSH(i,j) + I_gEarth * dz_geo(i,j,k)
      enddo ; enddo ; enddo
    else
      !$OMP parallel do default(shared)
      do j=Jsq,Jeq+1 ; do k=1,nz ; do i=Isq,Ieq+1
        SSH(i,j) = SSH(i,j) + GV%H_to_RZ * h(i,j,k) * alpha_Lay(k)
      enddo ; enddo ; enddo
    endif

    call calc_tidal_forcing(CS%Time, SSH, e_tidal, G, CS%tides_CSp, m_to_Z=US%m_to_Z)
    !$OMP parallel do default(shared)
    do j=Jsq,Jeq+1 ; do i=Isq,Ieq+1
      geopot_bot(i,j) = -GV%g_Earth*(e_tidal(i,j) + G%bathyT(i,j))
    enddo ; enddo
  else
    !$OMP parallel do default(shared)
    do j=Jsq,Jeq+1 ; do i=Isq,Ieq+1
      geopot_bot(i,j) = -GV%g_Earth*G%bathyT(i,j)
    enddo ; enddo
  endif

  if (use_EOS) then
    !   Calculate in-situ specific volumes (alpha_star).

    !   With a bulk mixed layer, replace the T & S of any layers that are
    ! lighter than the the buffer layer with the properties of the buffer
    ! layer.  These layers will be massless anyway, and it avoids any
    ! formal calculations with hydrostatically unstable profiles.
    if (nkmb>0) then
      tv_tmp%T => T_tmp ; tv_tmp%S => S_tmp
      tv_tmp%eqn_of_state => tv%eqn_of_state
      do i=Isq,Ieq+1 ; p_ref(i) = tv%P_Ref ; enddo
      !$OMP parallel do default(shared) private(Rho_cv_BL)
      do j=Jsq,Jeq+1
        do k=1,nkmb ; do i=Isq,Ieq+1
          tv_tmp%T(i,j,k) = tv%T(i,j,k) ; tv_tmp%S(i,j,k) = tv%S(i,j,k)
        enddo ; enddo
<<<<<<< HEAD
        call calculate_density(tv%T(:,j,nkmb), tv%S(:,j,nkmb), p_ref, Rho_cv_BL(:), start, npts, &
                               tv%eqn_of_state)
=======
        call calculate_density(tv%T(:,j,nkmb), tv%S(:,j,nkmb), p_ref, Rho_cv_BL(:), &
                               tv%eqn_of_state, US=US, dom=EOSdom)
>>>>>>> acf23a41
        do k=nkmb+1,nz ; do i=Isq,Ieq+1
          if (GV%Rlay(k) < Rho_cv_BL(i)) then
            tv_tmp%T(i,j,k) = tv%T(i,j,nkmb) ; tv_tmp%S(i,j,k) = tv%S(i,j,nkmb)
          else
            tv_tmp%T(i,j,k) = tv%T(i,j,k) ; tv_tmp%S(i,j,k) = tv%S(i,j,k)
          endif
        enddo ; enddo
      enddo
    else
      tv_tmp%T => tv%T ; tv_tmp%S => tv%S
      tv_tmp%eqn_of_state => tv%eqn_of_state
      do i=Isq,Ieq+1 ; p_ref(i) = 0 ; enddo
    endif
    !$OMP parallel do default(shared) private(rho_in_situ)
    do k=1,nz ; do j=Jsq,Jeq+1
<<<<<<< HEAD
      call calculate_density(tv_tmp%T(:,j,k), tv_tmp%S(:,j,k), p_ref, rho_in_situ, start, npts, &
                             tv%eqn_of_state)
=======
      call calculate_density(tv_tmp%T(:,j,k), tv_tmp%S(:,j,k), p_ref, rho_in_situ, &
                             tv%eqn_of_state, US=US, dom=EOSdom)
>>>>>>> acf23a41
      do i=Isq,Ieq+1 ; alpha_star(i,j,k) = 1.0 / rho_in_situ(i) ; enddo
    enddo ; enddo
  endif                                               ! use_EOS

  if (use_EOS) then
    !$OMP parallel do default(shared)
    do j=Jsq,Jeq+1
      do i=Isq,Ieq+1
        M(i,j,nz) = geopot_bot(i,j) + p(i,j,nz+1) * alpha_star(i,j,nz)
      enddo
      do k=nz-1,1,-1 ; do i=Isq,Ieq+1
        M(i,j,k) = M(i,j,k+1) + p(i,j,K+1) * (alpha_star(i,j,k) - alpha_star(i,j,k+1))
      enddo ; enddo
    enddo
  else ! not use_EOS
    !$OMP parallel do default(shared)
    do j=Jsq,Jeq+1
      do i=Isq,Ieq+1
        M(i,j,nz) = geopot_bot(i,j) + p(i,j,nz+1) * alpha_Lay(nz)
      enddo
      do k=nz-1,1,-1 ; do i=Isq,Ieq+1
        M(i,j,k) = M(i,j,k+1) + p(i,j,K+1) * dalpha_int(K+1)
      enddo ; enddo
    enddo
  endif ! use_EOS

  if (CS%GFS_scale < 1.0) then
    ! Adjust the Montgomery potential to make this a reduced gravity model.
    !$OMP parallel do default(shared)
    do j=Jsq,Jeq+1 ; do i=Isq,Ieq+1
      dM(i,j) = (CS%GFS_scale - 1.0) * M(i,j,1)
    enddo ; enddo
    !$OMP parallel do default(shared)
    do k=1,nz ; do j=Jsq,Jeq+1 ; do i=Isq,Ieq+1
      M(i,j,k) = M(i,j,k) + dM(i,j)
    enddo ; enddo ; enddo

    !   Could instead do the following, to avoid taking small differences
    ! of large numbers...
!   do j=Jsq,Jeq+1 ; do i=Isq,Ieq+1
!     M(i,j,1) = CS%GFS_scale * M(i,j,1)
!   enddo ; enddo
!   if (use_EOS) then
!     do k=2,nz ; do j=Jsq,Jeq+1 ; do i=Isq,Ieq+1
!       M(i,j,k) = M(i,j,k-1) - p(i,j,K) * (alpha_star(i,j,k-1) - alpha_star(i,j,k))
!     enddo ; enddo ; enddo
!   else ! not use_EOS
!     do k=2,nz ; do j=Jsq,Jeq+1 ; do i=Isq,Ieq+1
!        M(i,j,k) = M(i,j,k-1) - p(i,j,K) * dalpha_int(K)
!     enddo ; enddo ; enddo
!   endif ! use_EOS

  endif

  ! Note that ddM/dPb = alpha_star(i,j,1)
  if (present(pbce)) then
    call Set_pbce_nonBouss(p, tv_tmp, G, GV, US, CS%GFS_scale, pbce, alpha_star)
  endif

!    Calculate the pressure force. On a Cartesian grid,
!      PFu = - dM/dx   and  PFv = - dM/dy.
  if (use_EOS) then
    !$OMP parallel do default(shared) private(dp_star,PFu_bc,PFv_bc)
    do k=1,nz
      do j=Jsq,Jeq+1 ; do i=Isq,Ieq+1
        dp_star(i,j) = (p(i,j,K+1) - p(i,j,K)) + dp_neglect
      enddo ; enddo
      do j=js,je ; do I=Isq,Ieq
        ! PFu_bc = p* grad alpha*
        PFu_bc = (alpha_star(i+1,j,k) - alpha_star(i,j,k)) * (G%IdxCu(I,j) * &
            ((dp_star(i,j)*dp_star(i+1,j) + (p(i,j,K)*dp_star(i+1,j) + p(i+1,j,K)*dp_star(i,j))) / &
             (dp_star(i,j) + dp_star(i+1,j))))
        PFu(I,j,k) = -(M(i+1,j,k) - M(i,j,k)) * G%IdxCu(I,j) + PFu_bc
        if (associated(CS%PFu_bc)) CS%PFu_bc(i,j,k) = PFu_bc
      enddo ; enddo
      do J=Jsq,Jeq ; do i=is,ie
        PFv_bc = (alpha_star(i,j+1,k) - alpha_star(i,j,k)) * (G%IdyCv(i,J) * &
            ((dp_star(i,j)*dp_star(i,j+1) + (p(i,j,K)*dp_star(i,j+1) + p(i,j+1,K)*dp_star(i,j))) / &
             (dp_star(i,j) + dp_star(i,j+1))))
        PFv(i,J,k) = -(M(i,j+1,k) - M(i,j,k)) * G%IdyCv(i,J) + PFv_bc
        if (associated(CS%PFv_bc)) CS%PFv_bc(i,j,k) = PFv_bc
      enddo ; enddo
    enddo ! k-loop
  else ! .not. use_EOS
    !$OMP parallel do default(shared)
    do k=1,nz
      do j=js,je ; do I=Isq,Ieq
        PFu(I,j,k) = -(M(i+1,j,k) - M(i,j,k)) * G%IdxCu(I,j)
      enddo ; enddo
      do J=Jsq,Jeq ; do i=is,ie
        PFv(i,J,k) = -(M(i,j+1,k) - M(i,j,k)) * G%IdyCv(i,J)
      enddo ; enddo
    enddo
  endif ! use_EOS

  if (CS%id_PFu_bc>0) call post_data(CS%id_PFu_bc, CS%PFu_bc, CS%diag)
  if (CS%id_PFv_bc>0) call post_data(CS%id_PFv_bc, CS%PFv_bc, CS%diag)
  if (CS%id_e_tidal>0) call post_data(CS%id_e_tidal, e_tidal, CS%diag)

end subroutine PressureForce_Mont_nonBouss

!> \brief Boussinesq Montgomery-potential form of pressure gradient
!!
!! Determines the acceleration due to pressure forces.
!!
!! To work, the following fields must be set outside of the usual (is:ie,js:je)
!! range before this subroutine is called:
!!   h(isB:ie+1,jsB:je+1), T(isB:ie+1,jsB:je+1), and S(isB:ie+1,jsB:je+1).
subroutine PressureForce_Mont_Bouss(h, tv, PFu, PFv, G, GV, US, CS, p_atm, pbce, eta)
  type(ocean_grid_type),                     intent(in)  :: G   !< Ocean grid structure.
  type(verticalGrid_type),                   intent(in)  :: GV  !< Vertical grid structure.
  type(unit_scale_type),                     intent(in)  :: US  !< A dimensional unit scaling type
  real, dimension(SZI_(G),SZJ_(G),SZK_(G)),  intent(in)  :: h   !< Layer thickness [H ~> m].
  type(thermo_var_ptrs),                     intent(in)  :: tv  !< Thermodynamic variables.
  real, dimension(SZIB_(G),SZJ_(G),SZK_(G)), intent(out) :: PFu !< Zonal acceleration due to pressure gradients
                                                                !! (equal to -dM/dx) [L T-2 ~> m s-2].
  real, dimension(SZI_(G),SZJB_(G),SZK_(G)), intent(out) :: PFv !< Meridional acceleration due to pressure gradients
                                                                !! (equal to -dM/dy) [L T-2 ~> m s2].
  type(PressureForce_Mont_CS),               pointer     :: CS  !< Control structure for Montgomery potential PGF
  real, dimension(:,:),                     optional, pointer     :: p_atm !< The pressure at the ice-ocean or
                                                                !! atmosphere-ocean [R L2 T-2 ~> Pa].
  real, dimension(SZI_(G),SZJ_(G),SZK_(G)), optional, intent(out) :: pbce !< The baroclinic pressure anomaly in
                                                                !! each layer due to free surface height anomalies
                                                                !! [L2 T-2 H-1 ~> m s-2].
  real, dimension(SZI_(G),SZJ_(G)),         optional, intent(out) :: eta !< Free surface height [H ~> m].
  ! Local variables
  real, dimension(SZI_(G),SZJ_(G),SZK_(G)) :: &
    M, &        ! The Montgomery potential, M = (p/rho + gz) [L2 T-2 ~> m2 s-2].
    rho_star    ! In-situ density divided by the derivative with depth of the
                ! corrected e times (G_Earth/Rho0) [m2 Z-1 s-2 ~> m s-2].
  real, dimension(SZI_(G),SZJ_(G),SZK_(G)+1) :: e ! Interface height in m.
                ! e may be adjusted (with a nonlinear equation of state) so that
                ! its derivative compensates for the adiabatic compressibility
                ! in seawater, but e will still be close to the interface depth.
  real, dimension(SZI_(G),SZJ_(G),SZK_(G)), target :: &
    T_tmp, &    ! Temporary array of temperatures where layers that are lighter
                ! than the mixed layer have the mixed layer's properties [degC].
    S_tmp       ! Temporary array of salinities where layers that are lighter
                ! than the mixed layer have the mixed layer's properties [ppt].

  real :: Rho_cv_BL(SZI_(G)) !   The coordinate potential density in
                ! the deepest variable density near-surface layer [R ~> kg m-3].
  real :: h_star(SZI_(G),SZJ_(G)) ! Layer thickness after compensation
                             ! for compressibility [Z ~> m].
  real :: e_tidal(SZI_(G),SZJ_(G)) ! Bottom geopotential anomaly due to tidal
                             ! forces from astronomical sources and self-
                             ! attraction and loading, in depth units [Z ~> m].
  real :: p_ref(SZI_(G))     !   The pressure used to calculate the coordinate
                             ! density [R L2 T-2 ~> Pa] (usually 2e7 Pa = 2000 dbar).
  real :: I_Rho0             ! 1/Rho0 [R-1 ~> m3 kg-1].
  real :: G_Rho0             ! G_Earth / Rho0 [L2 Z-1 T-2 R-1 ~> m4 s-2 kg-1].
  real :: PFu_bc, PFv_bc     ! The pressure gradient force due to along-layer
                             ! compensated density gradients [L T-2 ~> m s-2]
  real :: h_neglect          ! A thickness that is so small it is usually lost
                             ! in roundoff and can be neglected [Z ~> m].
  logical :: use_p_atm       ! If true, use the atmospheric pressure.
  logical :: use_EOS         ! If true, density is calculated from T & S using
                             ! an equation of state.
  logical :: is_split        ! A flag indicating whether the pressure
                             ! gradient terms are to be split into
                             ! barotropic and baroclinic pieces.
  type(thermo_var_ptrs) :: tv_tmp! A structure of temporary T & S.
  integer, dimension(2) :: EOSdom ! The computational domain for the equation of state
  integer :: is, ie, js, je, Isq, Ieq, Jsq, Jeq, nz, nkmb
  integer :: i, j, k

  is = G%isc ; ie = G%iec ; js = G%jsc ; je = G%jec ; nz = G%ke
  nkmb=GV%nk_rho_varies
  Isq = G%IscB ; Ieq = G%IecB ; Jsq = G%JscB ; Jeq = G%JecB
  EOSdom(1) = Isq - (G%isd-1) ;  EOSdom(2) = G%iec+1 - (G%isd-1)

  use_p_atm = .false.
  if (present(p_atm)) then ; if (associated(p_atm)) use_p_atm = .true. ; endif
  is_split = .false. ; if (present(pbce)) is_split = .true.
  use_EOS = associated(tv%eqn_of_state)

  if (.not.associated(CS)) call MOM_error(FATAL, &
       "MOM_PressureForce_Mont: Module must be initialized before it is used.")
  if (use_EOS) then
    if (query_compressible(tv%eqn_of_state)) call MOM_error(FATAL, &
      "PressureForce_Mont_Bouss: The Montgomery form of the pressure force "//&
      "can no longer be used with a compressible EOS. Use #define ANALYTIC_FV_PGF.")
  endif

  h_neglect = GV%H_subroundoff * GV%H_to_Z
  I_Rho0 = 1.0/CS%Rho0
  G_Rho0 = GV%g_Earth / GV%Rho0

  if (CS%tides) then
    !   Determine the surface height anomaly for calculating self attraction
    ! and loading.  This should really be based on bottom pressure anomalies,
    ! but that is not yet implemented, and the current form is correct for
    ! barotropic tides.
    !$OMP parallel do default(shared)
    do j=Jsq,Jeq+1
      do i=Isq,Ieq+1 ; e(i,j,1) = -G%bathyT(i,j) ; enddo
      do k=1,nz ; do i=Isq,Ieq+1
        e(i,j,1) = e(i,j,1) + h(i,j,k)*GV%H_to_Z
      enddo ; enddo
    enddo
    call calc_tidal_forcing(CS%Time, e(:,:,1), e_tidal, G, CS%tides_CSp, m_to_Z=US%m_to_Z)
  endif

!    Here layer interface heights, e, are calculated.
  if (CS%tides) then
    !$OMP parallel do default(shared)
    do j=Jsq,Jeq+1 ; do i=Isq,Ieq+1
      e(i,j,nz+1) = -(G%bathyT(i,j) + e_tidal(i,j))
    enddo ; enddo
  else
    !$OMP parallel do default(shared)
    do j=Jsq,Jeq+1 ; do i=Isq,Ieq+1
      e(i,j,nz+1) = -G%bathyT(i,j)
    enddo ; enddo
  endif
  !$OMP parallel do default(shared)
  do j=Jsq,Jeq+1 ; do k=nz,1,-1 ; do i=Isq,Ieq+1
    e(i,j,K) = e(i,j,K+1) + h(i,j,k)*GV%H_to_Z
  enddo ; enddo ; enddo

  if (use_EOS) then
!   Calculate in-situ densities (rho_star).

! With a bulk mixed layer, replace the T & S of any layers that are
! lighter than the the buffer layer with the properties of the buffer
! layer.  These layers will be massless anyway, and it avoids any
! formal calculations with hydrostatically unstable profiles.

    if (nkmb>0) then
      tv_tmp%T => T_tmp ; tv_tmp%S => S_tmp
      tv_tmp%eqn_of_state => tv%eqn_of_state

      do i=Isq,Ieq+1 ; p_ref(i) = tv%P_Ref ; enddo
      !$OMP parallel do default(shared) private(Rho_cv_BL)
      do j=Jsq,Jeq+1
        do k=1,nkmb ; do i=Isq,Ieq+1
          tv_tmp%T(i,j,k) = tv%T(i,j,k) ; tv_tmp%S(i,j,k) = tv%S(i,j,k)
        enddo ; enddo
<<<<<<< HEAD
        call calculate_density(tv%T(:,j,nkmb), tv%S(:,j,nkmb), p_ref, Rho_cv_BL(:), start, npts, &
                               tv%eqn_of_state)
=======
        call calculate_density(tv%T(:,j,nkmb), tv%S(:,j,nkmb), p_ref, Rho_cv_BL(:), &
                               tv%eqn_of_state, US=US, dom=EOSdom)
>>>>>>> acf23a41

        do k=nkmb+1,nz ; do i=Isq,Ieq+1
          if (GV%Rlay(k) < Rho_cv_BL(i)) then
            tv_tmp%T(i,j,k) = tv%T(i,j,nkmb) ; tv_tmp%S(i,j,k) = tv%S(i,j,nkmb)
          else
            tv_tmp%T(i,j,k) = tv%T(i,j,k) ; tv_tmp%S(i,j,k) = tv%S(i,j,k)
          endif
        enddo ; enddo
      enddo
    else
      tv_tmp%T => tv%T ; tv_tmp%S => tv%S
      tv_tmp%eqn_of_state => tv%eqn_of_state
      do i=Isq,Ieq+1 ; p_ref(i) = 0.0 ; enddo
    endif

    ! This no longer includes any pressure dependency, since this routine
    ! will come down with a fatal error if there is any compressibility.
    !$OMP parallel do default(shared)
    do k=1,nz+1 ; do j=Jsq,Jeq+1
<<<<<<< HEAD
      call calculate_density(tv_tmp%T(:,j,k), tv_tmp%S(:,j,k), p_ref, rho_star(:,j,k), start, npts, &
                             tv%eqn_of_state)
=======
      call calculate_density(tv_tmp%T(:,j,k), tv_tmp%S(:,j,k), p_ref, rho_star(:,j,k), &
                             tv%eqn_of_state, US=US, dom=EOSdom)
>>>>>>> acf23a41
      do i=Isq,Ieq+1 ; rho_star(i,j,k) = G_Rho0*rho_star(i,j,k) ; enddo
    enddo ; enddo
  endif                                               ! use_EOS

!    Here the layer Montgomery potentials, M, are calculated.
  if (use_EOS) then
    !$OMP parallel do default(shared)
    do j=Jsq,Jeq+1
      do i=Isq,Ieq+1
        M(i,j,1) = CS%GFS_scale * (rho_star(i,j,1) * e(i,j,1))
        if (use_p_atm) M(i,j,1) = M(i,j,1) + p_atm(i,j) * I_Rho0
      enddo
      do k=2,nz ; do i=Isq,Ieq+1
        M(i,j,k) = M(i,j,k-1) + (rho_star(i,j,k) - rho_star(i,j,k-1)) * e(i,j,K)
      enddo ; enddo
    enddo
  else ! not use_EOS
    !$OMP parallel do default(shared)
    do j=Jsq,Jeq+1
      do i=Isq,Ieq+1
        M(i,j,1) = GV%g_prime(1) * e(i,j,1)
        if (use_p_atm) M(i,j,1) = M(i,j,1) + p_atm(i,j) * I_Rho0
      enddo
      do k=2,nz ; do i=Isq,Ieq+1
        M(i,j,k) = M(i,j,k-1) + GV%g_prime(K) * e(i,j,K)
      enddo ; enddo
    enddo
  endif ! use_EOS

  if (present(pbce)) then
    call Set_pbce_Bouss(e, tv_tmp, G, GV, US, CS%Rho0, CS%GFS_scale, pbce, rho_star)
  endif

!    Calculate the pressure force. On a Cartesian grid,
!      PFu = - dM/dx   and  PFv = - dM/dy.
  if (use_EOS) then
    !$OMP parallel do default(shared) private(h_star,PFu_bc,PFv_bc)
    do k=1,nz
      do j=Jsq,Jeq+1 ; do i=Isq,Ieq+1
        h_star(i,j) = (e(i,j,K) - e(i,j,K+1)) + h_neglect
      enddo ; enddo
      do j=js,je ; do I=Isq,Ieq
        PFu_bc = -1.0*(rho_star(i+1,j,k) - rho_star(i,j,k)) * (G%IdxCu(I,j) * &
          ((h_star(i,j) * h_star(i+1,j) - (e(i,j,K) * h_star(i+1,j) + &
          e(i+1,j,K) * h_star(i,j))) / (h_star(i,j) + h_star(i+1,j))))
        PFu(I,j,k) = -(M(i+1,j,k) - M(i,j,k)) * G%IdxCu(I,j) + PFu_bc
        if (associated(CS%PFu_bc)) CS%PFu_bc(i,j,k) = PFu_bc
      enddo ; enddo
      do J=Jsq,Jeq ; do i=is,ie
        PFv_bc = -1.0*(rho_star(i,j+1,k) - rho_star(i,j,k)) * (G%IdyCv(i,J) * &
          ((h_star(i,j) * h_star(i,j+1) - (e(i,j,K) * h_star(i,j+1) + &
          e(i,j+1,K) * h_star(i,j))) / (h_star(i,j) + h_star(i,j+1))))
        PFv(i,J,k) = -(M(i,j+1,k) - M(i,j,k)) * G%IdyCv(i,J) + PFv_bc
        if (associated(CS%PFv_bc)) CS%PFv_bc(i,j,k) = PFv_bc
      enddo ; enddo
    enddo ! k-loop
  else ! .not. use_EOS
    !$OMP parallel do default(shared)
    do k=1,nz
      do j=js,je ; do I=Isq,Ieq
        PFu(I,j,k) = -(M(i+1,j,k) - M(i,j,k)) * G%IdxCu(I,j)
      enddo ; enddo
      do J=Jsq,Jeq ; do i=is,ie
        PFv(i,J,k) = -(M(i,j+1,k) - M(i,j,k)) * G%IdyCv(i,J)
      enddo ; enddo
    enddo
  endif ! use_EOS

  if (present(eta)) then
    if (CS%tides) then
    ! eta is the sea surface height relative to a time-invariant geoid, for
    ! comparison with what is used for eta in btstep.  See how e was calculated
    ! about 200 lines above.
      !$OMP parallel do default(shared)
      do j=Jsq,Jeq+1 ; do i=Isq,Ieq+1
        eta(i,j) = e(i,j,1)*GV%Z_to_H + e_tidal(i,j)*GV%Z_to_H
      enddo ; enddo
    else
      !$OMP parallel do default(shared)
      do j=Jsq,Jeq+1 ; do i=Isq,Ieq+1
        eta(i,j) = e(i,j,1)*GV%Z_to_H
      enddo ; enddo
    endif
  endif

  if (CS%id_PFu_bc>0) call post_data(CS%id_PFu_bc, CS%PFu_bc, CS%diag)
  if (CS%id_PFv_bc>0) call post_data(CS%id_PFv_bc, CS%PFv_bc, CS%diag)
  if (CS%id_e_tidal>0) call post_data(CS%id_e_tidal, e_tidal, CS%diag)

end subroutine PressureForce_Mont_Bouss

!> Determines the partial derivative of the acceleration due
!! to pressure forces with the free surface height.
subroutine Set_pbce_Bouss(e, tv, G, GV, US, Rho0, GFS_scale, pbce, rho_star)
  type(ocean_grid_type),                intent(in)  :: G    !< Ocean grid structure
  type(verticalGrid_type),              intent(in)  :: GV   !< Vertical grid structure
  real, dimension(SZI_(G),SZJ_(G),SZK_(G)+1), intent(in) :: e !< Interface height [Z ~> m].
  type(thermo_var_ptrs),                intent(in)  :: tv   !< Thermodynamic variables
  type(unit_scale_type),                intent(in)  :: US   !< A dimensional unit scaling type
  real,                                 intent(in)  :: Rho0 !< The "Boussinesq" ocean density [R ~> kg m-3].
  real,                                 intent(in)  :: GFS_scale !< Ratio between gravity applied to top
                                                            !! interface and the gravitational acceleration of
                                                            !! the planet [nondim]. Usually this ratio is 1.
  real, dimension(SZI_(G),SZJ_(G),SZK_(G)), &
                                        intent(out) :: pbce !< The baroclinic pressure anomaly in each layer due
                                                            !! to free surface height anomalies
                                                            !! [L2 T-2 H-1 ~> m s-2].
  real, dimension(SZI_(G),SZJ_(G),SZK_(G)), &
                              optional, intent(in)  :: rho_star !< The layer densities (maybe compressibility
                                                            !! compensated), times g/rho_0 [L2 Z-1 T-2 ~> m s-2].

  ! Local variables
  real :: Ihtot(SZI_(G))     ! The inverse of the sum of the layer thicknesses [H-1 ~> m-1 or m2 kg-1].
  real :: press(SZI_(G))     ! Interface pressure [R L2 T-2 ~> Pa].
  real :: T_int(SZI_(G))     ! Interface temperature [degC].
  real :: S_int(SZI_(G))     ! Interface salinity [ppt].
  real :: dR_dT(SZI_(G))     ! Partial derivative of density with temperature [R degC-1 ~> kg m-3 degC-1].
  real :: dR_dS(SZI_(G))     ! Partial derivative of density with salinity [R ppt-1 ~> kg m-3 ppt-1].
  real :: rho_in_situ(SZI_(G)) ! In-situ density at the top of a layer [R ~> kg m-3].
  real :: G_Rho0             ! A scaled version of g_Earth / Rho0 [L2 Z-1 T-2 R-1 ~> m4 s-2 kg-1]
  real :: Rho0xG             ! g_Earth * Rho0 [kg s-2 m-1 Z-1 ~> kg s-2 m-2]
  logical :: use_EOS         ! If true, density is calculated from T & S using
                             ! an equation of state.
  real :: z_neglect          ! A thickness that is so small it is usually lost
                             ! in roundoff and can be neglected [Z ~> m].
  integer, dimension(2) :: EOSdom ! The computational domain for the equation of state
  integer :: Isq, Ieq, Jsq, Jeq, nz, i, j, k

  Isq = G%IscB ; Ieq = G%IecB ; Jsq = G%JscB ; Jeq = G%JecB ; nz = G%ke
  EOSdom(1) = Isq - (G%isd-1) ;  EOSdom(2) = G%iec+1 - (G%isd-1)

  Rho0xG = Rho0 * GV%g_Earth
  G_Rho0 = GV%g_Earth / GV%Rho0
  use_EOS = associated(tv%eqn_of_state)
  z_neglect = GV%H_subroundoff*GV%H_to_Z

  if (use_EOS) then
    if (present(rho_star)) then
     !$OMP parallel do default(shared) private(Ihtot)
      do j=Jsq,Jeq+1
        do i=Isq,Ieq+1
          Ihtot(i) = GV%H_to_Z / ((e(i,j,1)-e(i,j,nz+1)) + z_neglect)
          pbce(i,j,1) = GFS_scale * rho_star(i,j,1) * GV%H_to_Z
        enddo
        do k=2,nz ; do i=Isq,Ieq+1
          pbce(i,j,k) = pbce(i,j,k-1) + (rho_star(i,j,k)-rho_star(i,j,k-1)) * &
                        ((e(i,j,K) - e(i,j,nz+1)) * Ihtot(i))
        enddo ; enddo
      enddo ! end of j loop
    else
      !$OMP parallel do default(shared) private(Ihtot,press,rho_in_situ,T_int,S_int,dR_dT,dR_dS)
      do j=Jsq,Jeq+1
        do i=Isq,Ieq+1
          Ihtot(i) = GV%H_to_Z / ((e(i,j,1)-e(i,j,nz+1)) + z_neglect)
          press(i) = -Rho0xG*e(i,j,1)
        enddo
<<<<<<< HEAD
        call calculate_density(tv%T(:,j,1), tv%S(:,j,1), press, rho_in_situ, start, npts, &
                               tv%eqn_of_state)
=======
        call calculate_density(tv%T(:,j,1), tv%S(:,j,1), press, rho_in_situ, &
                               tv%eqn_of_state, US=US, dom=EOSdom)
>>>>>>> acf23a41
        do i=Isq,Ieq+1
          pbce(i,j,1) = G_Rho0*(GFS_scale * rho_in_situ(i)) * GV%H_to_Z
        enddo
        do k=2,nz
          do i=Isq,Ieq+1
            press(i) = -Rho0xG*e(i,j,K)
            T_int(i) = 0.5*(tv%T(i,j,k-1)+tv%T(i,j,k))
            S_int(i) = 0.5*(tv%S(i,j,k-1)+tv%S(i,j,k))
          enddo
<<<<<<< HEAD
          call calculate_density_derivs(T_int, S_int, press, dR_dT, dR_dS, start, npts, &
                                        tv%eqn_of_state)
=======
          call calculate_density_derivs(T_int, S_int, press, dR_dT, dR_dS, &
                                        tv%eqn_of_state, US=US, dom=EOSdom)
>>>>>>> acf23a41
          do i=Isq,Ieq+1
            pbce(i,j,k) = pbce(i,j,k-1) + G_Rho0 * &
               ((e(i,j,K) - e(i,j,nz+1)) * Ihtot(i)) * &
               (dR_dT(i)*(tv%T(i,j,k)-tv%T(i,j,k-1)) + &
                dR_dS(i)*(tv%S(i,j,k)-tv%S(i,j,k-1)))
          enddo
        enddo
      enddo ! end of j loop
    endif
  else ! not use_EOS
    !$OMP parallel do default(shared) private(Ihtot)
    do j=Jsq,Jeq+1
      do i=Isq,Ieq+1
        Ihtot(i) = 1.0 / ((e(i,j,1)-e(i,j,nz+1)) + z_neglect)
        pbce(i,j,1) = GV%g_prime(1) * GV%H_to_Z
      enddo
      do k=2,nz ; do i=Isq,Ieq+1
        pbce(i,j,k) = pbce(i,j,k-1) + &
                      (GV%g_prime(K)*GV%H_to_Z) * ((e(i,j,K) - e(i,j,nz+1)) * Ihtot(i))
     enddo ; enddo
    enddo ! end of j loop
  endif ! use_EOS

end subroutine Set_pbce_Bouss

!> Determines the partial derivative of the acceleration due
!! to pressure forces with the column mass.
subroutine Set_pbce_nonBouss(p, tv, G, GV, US, GFS_scale, pbce, alpha_star)
  type(ocean_grid_type),                intent(in)  :: G  !< Ocean grid structure
  type(verticalGrid_type),              intent(in)  :: GV !< Vertical grid structure
  real, dimension(SZI_(G),SZJ_(G),SZK_(G)+1), intent(in) :: p !< Interface pressures [R L2 T-2 ~> Pa].
  type(thermo_var_ptrs),                intent(in)  :: tv !< Thermodynamic variables
  type(unit_scale_type),                intent(in)  :: US !< A dimensional unit scaling type
  real,                                 intent(in)  :: GFS_scale !< Ratio between gravity applied to top
                                                          !! interface and the gravitational acceleration of
                                                          !! the planet [nondim]. Usually this ratio is 1.
  real, dimension(SZI_(G),SZJ_(G),SZK_(G)), intent(out) :: pbce !< The baroclinic pressure anomaly in each
                                                          !! layer due to free surface height anomalies
                                                          !! [L2 H-1 T-2 ~> m4 kg-1 s-2].
  real, dimension(SZI_(G),SZJ_(G),SZK_(G)), optional, intent(in) :: alpha_star !< The layer specific volumes
                                                          !! (maybe compressibility compensated) [R-1 ~> m3 kg-1].
  ! Local variables
  real, dimension(SZI_(G),SZJ_(G)) :: &
    dpbce, &      !   A barotropic correction to the pbce to enable the use of
                  ! a reduced gravity form of the equations [L2 H-1 T-2 ~> m4 kg-1 s-2].
    C_htot        ! dP_dH divided by the total ocean pressure [H-1 ~> m2 kg-1].
  real :: T_int(SZI_(G))     ! Interface temperature [degC].
  real :: S_int(SZI_(G))     ! Interface salinity [ppt].
  real :: dR_dT(SZI_(G))     ! Partial derivative of density with temperature [R degC-1 ~> kg m-3 degC-1].
  real :: dR_dS(SZI_(G))     ! Partial derivative of density with salinity [R ppt-1 ~> kg m-3 ppt-1].
  real :: rho_in_situ(SZI_(G)) ! In-situ density at an interface [R ~> kg m-3].
  real :: alpha_Lay(SZK_(G)) ! The specific volume of each layer [R-1 ~> m3 kg-1].
  real :: dalpha_int(SZK_(G)+1) ! The change in specific volume across each interface [R-1 ~> m3 kg-1].
  real :: dP_dH              ! A factor that converts from thickness to pressure times other dimensional
                             ! conversion factors [R L2 T-2 H-1 ~> Pa m2 kg-1].
  real :: dp_neglect         ! A thickness that is so small it is usually lost
                             ! in roundoff and can be neglected [R L2 T-2 ~> Pa].
  logical :: use_EOS         ! If true, density is calculated from T & S using an equation of state.
  integer, dimension(2) :: EOSdom ! The computational domain for the equation of state
  integer :: Isq, Ieq, Jsq, Jeq, nz, i, j, k

  Isq = G%IscB ; Ieq = G%IecB ; Jsq = G%JscB ; Jeq = G%JecB ; nz = G%ke
  EOSdom(1) = Isq - (G%isd-1) ;  EOSdom(2) = G%iec+1 - (G%isd-1)

  use_EOS = associated(tv%eqn_of_state)

  dP_dH = GV%g_Earth * GV%H_to_RZ
  dp_neglect = GV%g_Earth * GV%H_to_RZ * GV%H_subroundoff

  if (use_EOS) then
    if (present(alpha_star)) then
      !$OMP parallel do default(shared)
      do j=Jsq,Jeq+1
        do i=Isq,Ieq+1
          C_htot(i,j) = dP_dH / ((p(i,j,nz+1)-p(i,j,1)) + dp_neglect)
          pbce(i,j,nz) = dP_dH * alpha_star(i,j,nz)
        enddo
        do k=nz-1,1,-1 ; do i=Isq,Ieq+1
          pbce(i,j,k) = pbce(i,j,k+1) + ((p(i,j,K+1)-p(i,j,1)) * C_htot(i,j)) * &
              (alpha_star(i,j,k) - alpha_star(i,j,k+1))
        enddo ; enddo
      enddo
    else
      !$OMP parallel do default(shared) private(T_int,S_int,dR_dT,dR_dS,rho_in_situ)
      do j=Jsq,Jeq+1
<<<<<<< HEAD
        call calculate_density(tv%T(:,j,nz), tv%S(:,j,nz), p(:,j,nz+1), rho_in_situ, start, npts, &
                               tv%eqn_of_state)
=======
        call calculate_density(tv%T(:,j,nz), tv%S(:,j,nz), p(:,j,nz+1), rho_in_situ, &
                               tv%eqn_of_state, US=US, dom=EOSdom)
>>>>>>> acf23a41
        do i=Isq,Ieq+1
          C_htot(i,j) = dP_dH / ((p(i,j,nz+1)-p(i,j,1)) + dp_neglect)
          pbce(i,j,nz) = dP_dH / (rho_in_situ(i))
        enddo
        do k=nz-1,1,-1
          do i=Isq,Ieq+1
            T_int(i) = 0.5*(tv%T(i,j,k)+tv%T(i,j,k+1))
            S_int(i) = 0.5*(tv%S(i,j,k)+tv%S(i,j,k+1))
          enddo
<<<<<<< HEAD
          call calculate_density(T_int, S_int, p(:,j,k+1), rho_in_situ, start, npts, tv%eqn_of_state)
          call calculate_density_derivs(T_int, S_int, p(:,j,k+1), dR_dT, dR_dS, start, npts, &
                                        tv%eqn_of_state)
=======
          call calculate_density(T_int, S_int, p(:,j,k+1), rho_in_situ, tv%eqn_of_state, US=US, dom=EOSdom)
          call calculate_density_derivs(T_int, S_int, p(:,j,k+1), dR_dT, dR_dS, &
                                        tv%eqn_of_state, US=US, dom=EOSdom)
>>>>>>> acf23a41
          do i=Isq,Ieq+1
            pbce(i,j,k) = pbce(i,j,k+1) + ((p(i,j,K+1)-p(i,j,1))*C_htot(i,j)) *  &
                ((dR_dT(i)*(tv%T(i,j,k+1)-tv%T(i,j,k)) + &
                  dR_dS(i)*(tv%S(i,j,k+1)-tv%S(i,j,k))) / (rho_in_situ(i)**2))
          enddo
        enddo
      enddo
    endif
  else ! not use_EOS

    do k=1,nz ; alpha_Lay(k) = 1.0 / (GV%Rlay(k)) ; enddo
    do k=2,nz ; dalpha_int(K) = alpha_Lay(k-1) - alpha_Lay(k) ; enddo

    !$OMP parallel do default(shared)
    do j=Jsq,Jeq+1
      do i=Isq,Ieq+1
        C_htot(i,j) = dP_dH / ((p(i,j,nz+1)-p(i,j,1)) + dp_neglect)
        pbce(i,j,nz) = dP_dH * alpha_Lay(nz)
      enddo
      do k=nz-1,1,-1 ; do i=Isq,Ieq+1
        pbce(i,j,k) = pbce(i,j,k+1) + ((p(i,j,K+1)-p(i,j,1))*C_htot(i,j)) * dalpha_int(K+1)
      enddo ; enddo
    enddo
  endif ! use_EOS

  if (GFS_scale < 1.0) then
    ! Adjust the Montgomery potential to make this a reduced gravity model.
    !$OMP parallel do default(shared)
    do j=Jsq,Jeq+1 ; do i=Isq,Ieq+1
      dpbce(i,j) = (GFS_scale - 1.0) * pbce(i,j,1)
    enddo ; enddo
    !$OMP parallel do default(shared)
    do k=1,nz ; do j=Jsq,Jeq+1 ; do i=Isq,Ieq+1
      pbce(i,j,k) = pbce(i,j,k) + dpbce(i,j)
    enddo ; enddo ; enddo
  endif

end subroutine Set_pbce_nonBouss

!> Initialize the Montgomery-potential form of PGF control structure
subroutine PressureForce_Mont_init(Time, G, GV, US, param_file, diag, CS, tides_CSp)
  type(time_type), target, intent(in)    :: Time !< Current model time
  type(ocean_grid_type),   intent(in)    :: G  !< ocean grid structure
  type(verticalGrid_type), intent(in)    :: GV !< Vertical grid structure
  type(unit_scale_type),   intent(in)    :: US !< A dimensional unit scaling type
  type(param_file_type),   intent(in)    :: param_file !< Parameter file handles
  type(diag_ctrl), target, intent(inout) :: diag !< Diagnostics control structure
  type(PressureForce_Mont_CS),  pointer  :: CS !< Montgomery PGF control structure
  type(tidal_forcing_CS), optional, pointer :: tides_CSp !< Tides control structure

  ! Local variables
  logical :: use_temperature, use_EOS
  ! This include declares and sets the variable "version".
# include "version_variable.h"
  character(len=40)  :: mdl   ! This module's name.

  if (associated(CS)) then
    call MOM_error(WARNING, "PressureForce_init called with an associated "// &
                            "control structure.")
    return
  else ; allocate(CS) ; endif

  CS%diag => diag ; CS%Time => Time
  if (present(tides_CSp)) then
    if (associated(tides_CSp)) CS%tides_CSp => tides_CSp
  endif

  mdl = "MOM_PressureForce_Mont"
  call log_version(param_file, mdl, version, "")
  call get_param(param_file, mdl, "RHO_0", CS%Rho0, &
                 "The mean ocean density used with BOUSSINESQ true to "//&
                 "calculate accelerations and the mass for conservation "//&
                 "properties, or with BOUSSINSEQ false to convert some "//&
                 "parameters from vertical units of m to kg m-2.", &
                 units="kg m-3", default=1035.0, scale=US%R_to_kg_m3)
  call get_param(param_file, mdl, "TIDES", CS%tides, &
                 "If true, apply tidal momentum forcing.", default=.false.)
  call get_param(param_file, mdl, "USE_EOS", use_EOS, default=.true., &
                 do_not_log=.true.) ! Input for diagnostic use only.

  if (use_EOS) then
    CS%id_PFu_bc = register_diag_field('ocean_model', 'PFu_bc', diag%axesCuL, Time, &
         'Density Gradient Zonal Pressure Force Accel.', "meter second-2", conversion=US%L_T2_to_m_s2)
    CS%id_PFv_bc = register_diag_field('ocean_model', 'PFv_bc', diag%axesCvL, Time, &
         'Density Gradient Meridional Pressure Force Accel.', "meter second-2", conversion=US%L_T2_to_m_s2)
    if (CS%id_PFu_bc > 0) then
      call safe_alloc_ptr(CS%PFu_bc,G%IsdB,G%IedB,G%jsd,G%jed,G%ke)
      CS%PFu_bc(:,:,:) = 0.0
    endif
    if (CS%id_PFv_bc > 0) then
      call safe_alloc_ptr(CS%PFv_bc,G%isd,G%ied,G%JsdB,G%JedB,G%ke)
      CS%PFv_bc(:,:,:) = 0.0
    endif
  endif

  if (CS%tides) then
    CS%id_e_tidal = register_diag_field('ocean_model', 'e_tidal', diag%axesT1, &
        Time, 'Tidal Forcing Astronomical and SAL Height Anomaly', 'meter', conversion=US%Z_to_m)
  endif

  CS%GFS_scale = 1.0
  if (GV%g_prime(1) /= GV%g_Earth) CS%GFS_scale = GV%g_prime(1) / GV%g_Earth

  call log_param(param_file, mdl, "GFS / G_EARTH", CS%GFS_scale)

end subroutine PressureForce_Mont_init

!> Deallocates the Montgomery-potential form of PGF control structure
subroutine PressureForce_Mont_end(CS)
  type(PressureForce_Mont_CS), pointer :: CS  !< Control structure for Montgomery potential PGF
  if (associated(CS)) deallocate(CS)
end subroutine PressureForce_Mont_end

!>\namespace mom_pressureforce_mont
!!
!! Provides the Boussunesq and non-Boussinesq forms of the horizontal
!! accelerations due to pressure gradients using the Montgomery potential. A
!! second-order accurate, centered scheme is used. If a split time stepping
!! scheme is used, the vertical decomposition into barotropic and baroclinic
!! contributions described by Hallberg (J Comp Phys 1997) is used.  With a
!! nonlinear equation of state, compressibility is added along the lines proposed
!! by Sun et al. (JPO 1999), but with compressibility coefficients based on a fit
!! to a user-provided reference profile.

end module MOM_PressureForce_Mont<|MERGE_RESOLUTION|>--- conflicted
+++ resolved
@@ -229,13 +229,8 @@
         do k=1,nkmb ; do i=Isq,Ieq+1
           tv_tmp%T(i,j,k) = tv%T(i,j,k) ; tv_tmp%S(i,j,k) = tv%S(i,j,k)
         enddo ; enddo
-<<<<<<< HEAD
-        call calculate_density(tv%T(:,j,nkmb), tv%S(:,j,nkmb), p_ref, Rho_cv_BL(:), start, npts, &
-                               tv%eqn_of_state)
-=======
         call calculate_density(tv%T(:,j,nkmb), tv%S(:,j,nkmb), p_ref, Rho_cv_BL(:), &
-                               tv%eqn_of_state, US=US, dom=EOSdom)
->>>>>>> acf23a41
+                               tv%eqn_of_state, dom=EOSdom)
         do k=nkmb+1,nz ; do i=Isq,Ieq+1
           if (GV%Rlay(k) < Rho_cv_BL(i)) then
             tv_tmp%T(i,j,k) = tv%T(i,j,nkmb) ; tv_tmp%S(i,j,k) = tv%S(i,j,nkmb)
@@ -251,13 +246,8 @@
     endif
     !$OMP parallel do default(shared) private(rho_in_situ)
     do k=1,nz ; do j=Jsq,Jeq+1
-<<<<<<< HEAD
-      call calculate_density(tv_tmp%T(:,j,k), tv_tmp%S(:,j,k), p_ref, rho_in_situ, start, npts, &
-                             tv%eqn_of_state)
-=======
       call calculate_density(tv_tmp%T(:,j,k), tv_tmp%S(:,j,k), p_ref, rho_in_situ, &
-                             tv%eqn_of_state, US=US, dom=EOSdom)
->>>>>>> acf23a41
+                             tv%eqn_of_state, dom=EOSdom)
       do i=Isq,Ieq+1 ; alpha_star(i,j,k) = 1.0 / rho_in_situ(i) ; enddo
     enddo ; enddo
   endif                                               ! use_EOS
@@ -496,13 +486,8 @@
         do k=1,nkmb ; do i=Isq,Ieq+1
           tv_tmp%T(i,j,k) = tv%T(i,j,k) ; tv_tmp%S(i,j,k) = tv%S(i,j,k)
         enddo ; enddo
-<<<<<<< HEAD
-        call calculate_density(tv%T(:,j,nkmb), tv%S(:,j,nkmb), p_ref, Rho_cv_BL(:), start, npts, &
-                               tv%eqn_of_state)
-=======
         call calculate_density(tv%T(:,j,nkmb), tv%S(:,j,nkmb), p_ref, Rho_cv_BL(:), &
-                               tv%eqn_of_state, US=US, dom=EOSdom)
->>>>>>> acf23a41
+                               tv%eqn_of_state, dom=EOSdom)
 
         do k=nkmb+1,nz ; do i=Isq,Ieq+1
           if (GV%Rlay(k) < Rho_cv_BL(i)) then
@@ -522,13 +507,8 @@
     ! will come down with a fatal error if there is any compressibility.
     !$OMP parallel do default(shared)
     do k=1,nz+1 ; do j=Jsq,Jeq+1
-<<<<<<< HEAD
-      call calculate_density(tv_tmp%T(:,j,k), tv_tmp%S(:,j,k), p_ref, rho_star(:,j,k), start, npts, &
-                             tv%eqn_of_state)
-=======
       call calculate_density(tv_tmp%T(:,j,k), tv_tmp%S(:,j,k), p_ref, rho_star(:,j,k), &
-                             tv%eqn_of_state, US=US, dom=EOSdom)
->>>>>>> acf23a41
+                             tv%eqn_of_state, dom=EOSdom)
       do i=Isq,Ieq+1 ; rho_star(i,j,k) = G_Rho0*rho_star(i,j,k) ; enddo
     enddo ; enddo
   endif                                               ! use_EOS
@@ -685,13 +665,8 @@
           Ihtot(i) = GV%H_to_Z / ((e(i,j,1)-e(i,j,nz+1)) + z_neglect)
           press(i) = -Rho0xG*e(i,j,1)
         enddo
-<<<<<<< HEAD
-        call calculate_density(tv%T(:,j,1), tv%S(:,j,1), press, rho_in_situ, start, npts, &
-                               tv%eqn_of_state)
-=======
         call calculate_density(tv%T(:,j,1), tv%S(:,j,1), press, rho_in_situ, &
-                               tv%eqn_of_state, US=US, dom=EOSdom)
->>>>>>> acf23a41
+                               tv%eqn_of_state, dom=EOSdom)
         do i=Isq,Ieq+1
           pbce(i,j,1) = G_Rho0*(GFS_scale * rho_in_situ(i)) * GV%H_to_Z
         enddo
@@ -701,13 +676,8 @@
             T_int(i) = 0.5*(tv%T(i,j,k-1)+tv%T(i,j,k))
             S_int(i) = 0.5*(tv%S(i,j,k-1)+tv%S(i,j,k))
           enddo
-<<<<<<< HEAD
-          call calculate_density_derivs(T_int, S_int, press, dR_dT, dR_dS, start, npts, &
-                                        tv%eqn_of_state)
-=======
           call calculate_density_derivs(T_int, S_int, press, dR_dT, dR_dS, &
-                                        tv%eqn_of_state, US=US, dom=EOSdom)
->>>>>>> acf23a41
+                                        tv%eqn_of_state, dom=EOSdom)
           do i=Isq,Ieq+1
             pbce(i,j,k) = pbce(i,j,k-1) + G_Rho0 * &
                ((e(i,j,K) - e(i,j,nz+1)) * Ihtot(i)) * &
@@ -793,13 +763,8 @@
     else
       !$OMP parallel do default(shared) private(T_int,S_int,dR_dT,dR_dS,rho_in_situ)
       do j=Jsq,Jeq+1
-<<<<<<< HEAD
-        call calculate_density(tv%T(:,j,nz), tv%S(:,j,nz), p(:,j,nz+1), rho_in_situ, start, npts, &
-                               tv%eqn_of_state)
-=======
         call calculate_density(tv%T(:,j,nz), tv%S(:,j,nz), p(:,j,nz+1), rho_in_situ, &
-                               tv%eqn_of_state, US=US, dom=EOSdom)
->>>>>>> acf23a41
+                               tv%eqn_of_state, dom=EOSdom)
         do i=Isq,Ieq+1
           C_htot(i,j) = dP_dH / ((p(i,j,nz+1)-p(i,j,1)) + dp_neglect)
           pbce(i,j,nz) = dP_dH / (rho_in_situ(i))
@@ -809,15 +774,9 @@
             T_int(i) = 0.5*(tv%T(i,j,k)+tv%T(i,j,k+1))
             S_int(i) = 0.5*(tv%S(i,j,k)+tv%S(i,j,k+1))
           enddo
-<<<<<<< HEAD
-          call calculate_density(T_int, S_int, p(:,j,k+1), rho_in_situ, start, npts, tv%eqn_of_state)
-          call calculate_density_derivs(T_int, S_int, p(:,j,k+1), dR_dT, dR_dS, start, npts, &
-                                        tv%eqn_of_state)
-=======
-          call calculate_density(T_int, S_int, p(:,j,k+1), rho_in_situ, tv%eqn_of_state, US=US, dom=EOSdom)
+          call calculate_density(T_int, S_int, p(:,j,k+1), rho_in_situ, tv%eqn_of_state, dom=EOSdom)
           call calculate_density_derivs(T_int, S_int, p(:,j,k+1), dR_dT, dR_dS, &
-                                        tv%eqn_of_state, US=US, dom=EOSdom)
->>>>>>> acf23a41
+                                        tv%eqn_of_state, dom=EOSdom)
           do i=Isq,Ieq+1
             pbce(i,j,k) = pbce(i,j,k+1) + ((p(i,j,K+1)-p(i,j,1))*C_htot(i,j)) *  &
                 ((dR_dT(i)*(tv%T(i,j,k+1)-tv%T(i,j,k)) + &
