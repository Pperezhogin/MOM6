!> Baropotric solver
module MOM_barotropic

! This file is part of MOM6. See LICENSE.md for the license.

use MOM_debugging, only : hchksum, uvchksum
use MOM_cpu_clock, only : cpu_clock_id, cpu_clock_begin, cpu_clock_end, CLOCK_ROUTINE
use MOM_diag_mediator, only : post_data, query_averaging_enabled, register_diag_field
use MOM_diag_mediator, only : safe_alloc_ptr, diag_ctrl, enable_averaging
use MOM_domains, only : min_across_PEs, clone_MOM_domain, pass_vector
use MOM_domains, only : To_All, Scalar_Pair, AGRID, CORNER, MOM_domain_type
use MOM_domains, only : create_group_pass, do_group_pass, group_pass_type
use MOM_domains, only : start_group_pass, complete_group_pass, pass_var
use MOM_error_handler, only : MOM_error, MOM_mesg, FATAL, WARNING, is_root_pe
use MOM_file_parser, only : get_param, log_param, log_version, param_file_type
use MOM_forcing_type, only : mech_forcing
use MOM_grid, only : ocean_grid_type
use MOM_hor_index, only : hor_index_type
use MOM_io, only : vardesc, var_desc, MOM_read_data, slasher
use MOM_open_boundary, only : ocean_OBC_type, OBC_SIMPLE, OBC_NONE, open_boundary_query
use MOM_open_boundary, only : OBC_DIRECTION_E, OBC_DIRECTION_W
use MOM_open_boundary, only : OBC_DIRECTION_N, OBC_DIRECTION_S, OBC_segment_type
use MOM_restart, only : register_restart_field, register_restart_pair
use MOM_restart, only : query_initialized, MOM_restart_CS
use MOM_tidal_forcing, only : tidal_forcing_sensitivity, tidal_forcing_CS
use MOM_time_manager, only : time_type, real_to_time, operator(+), operator(-)
use MOM_unit_scaling, only : unit_scale_type
use MOM_variables, only : BT_cont_type, alloc_bt_cont_type
use MOM_verticalGrid, only : verticalGrid_type
use MOM_variables, only : accel_diag_ptrs

implicit none ; private

#include <MOM_memory.h>
#ifdef STATIC_MEMORY_
#  ifndef BTHALO_
#    define BTHALO_ 0
#  endif
#  define WHALOI_ MAX(BTHALO_-NIHALO_,0)
#  define WHALOJ_ MAX(BTHALO_-NJHALO_,0)
#  define NIMEMW_   1-WHALOI_:NIMEM_+WHALOI_
#  define NJMEMW_   1-WHALOJ_:NJMEM_+WHALOJ_
#  define NIMEMBW_  -WHALOI_:NIMEM_+WHALOI_
#  define NJMEMBW_  -WHALOJ_:NJMEM_+WHALOJ_
#  define SZIW_(G)  NIMEMW_
#  define SZJW_(G)  NJMEMW_
#  define SZIBW_(G) NIMEMBW_
#  define SZJBW_(G) NJMEMBW_
#else
#  define NIMEMW_   :
#  define NJMEMW_   :
#  define NIMEMBW_  :
#  define NJMEMBW_  :
#  define SZIW_(G)  G%isdw:G%iedw
#  define SZJW_(G)  G%jsdw:G%jedw
#  define SZIBW_(G) G%isdw-1:G%iedw
#  define SZJBW_(G) G%jsdw-1:G%jedw
#endif

public btcalc, bt_mass_source, btstep, barotropic_init, barotropic_end
public register_barotropic_restarts, set_dtbt, barotropic_get_tav

! A note on unit descriptions in comments: MOM6 uses units that can be rescaled for dimensional
! consistency testing. These are noted in comments with units like Z, H, L, and T, along with
! their mks counterparts with notation like "a velocity [Z T-1 ~> m s-1]".  If the units
! vary with the Boussinesq approximation, the Boussinesq variant is given first.

!> The barotropic stepping open boundary condition type
type, private :: BT_OBC_type
  real, dimension(:,:), pointer :: Cg_u => NULL()  !< The external wave speed at u-points [L T-1 ~> m s-1].
  real, dimension(:,:), pointer :: Cg_v => NULL()  !< The external wave speed at u-points [L T-1 ~> m s-1].
  real, dimension(:,:), pointer :: H_u => NULL()   !< The total thickness at the u-points [H ~> m or kg m-2].
  real, dimension(:,:), pointer :: H_v => NULL()   !< The total thickness at the v-points [H ~> m or kg m-2].
  real, dimension(:,:), pointer :: uhbt => NULL()  !< The zonal barotropic thickness fluxes specified
                                     !! for open boundary conditions (if any) [H L2 T-1 ~> m3 s-1 or kg s-1].
  real, dimension(:,:), pointer :: vhbt => NULL()  !< The meridional barotropic thickness fluxes specified
                                     !! for open boundary conditions (if any) [H L2 T-1 ~> m3 s-1 or kg s-1].
  real, dimension(:,:), pointer :: ubt_outer => NULL() !< The zonal velocities just outside the domain,
                                     !! as set by the open boundary conditions [L T-1 ~> m s-1].
  real, dimension(:,:), pointer :: vbt_outer => NULL() !< The meridional velocities just outside the domain,
                                     !! as set by the open boundary conditions [L T-1 ~> m s-1].
  real, dimension(:,:), pointer :: eta_outer_u => NULL() !< The surface height outside of the domain
                                     !! at a u-point with an open boundary condition [H ~> m or kg m-2].
  real, dimension(:,:), pointer :: eta_outer_v => NULL() !< The surface height outside of the domain
                                     !! at a v-point with an open boundary condition [H ~> m or kg m-2].
  logical :: apply_u_OBCs !< True if this PE has an open boundary at a u-point.
  logical :: apply_v_OBCs !< True if this PE has an open boundary at a v-point.
  !>@{ Index ranges for the open boundary conditions
  integer :: is_u_obc, ie_u_obc, js_u_obc, je_u_obc
  integer :: is_v_obc, ie_v_obc, js_v_obc, je_v_obc
  !>@}
  logical :: is_alloced = .false. !< True if BT_OBC is in use and has been allocated

  type(group_pass_type) :: pass_uv   !< Structure for group halo pass
  type(group_pass_type) :: pass_uhvh !< Structure for group halo pass
  type(group_pass_type) :: pass_h    !< Structure for group halo pass
  type(group_pass_type) :: pass_cg   !< Structure for group halo pass
  type(group_pass_type) :: pass_eta_outer  !< Structure for group halo pass
end type BT_OBC_type

!> The barotropic stepping control stucture
type, public :: barotropic_CS ; private
  real ALLOCABLE_, dimension(NIMEMB_PTR_,NJMEM_,NKMEM_) :: frhatu
          !< The fraction of the total column thickness interpolated to u grid points in each layer [nondim].
  real ALLOCABLE_, dimension(NIMEM_,NJMEMB_PTR_,NKMEM_) :: frhatv
          !< The fraction of the total column thickness interpolated to v grid points in each layer [nondim].
  real ALLOCABLE_, dimension(NIMEMB_PTR_,NJMEM_) :: IDatu
          !< Inverse of the basin depth at u grid points [Z-1 ~> m-1].
  real ALLOCABLE_, dimension(NIMEMB_PTR_,NJMEM_) :: lin_drag_u
          !< A spatially varying linear drag coefficient acting on the zonal barotropic flow
          !! [H T-1 ~> m s-1 or kg m-2 s-1].
  real ALLOCABLE_, dimension(NIMEMB_PTR_,NJMEM_) :: ubt_IC
          !< The barotropic solvers estimate of the zonal velocity that will be the initial
          !! condition for the next call to btstep [L T-1 ~> m s-1].
  real ALLOCABLE_, dimension(NIMEMB_PTR_,NJMEM_) :: ubtav
          !< The barotropic zonal velocity averaged over the baroclinic time step [L T-1 ~> m s-1].
  real ALLOCABLE_, dimension(NIMEM_,NJMEMB_PTR_) :: IDatv
          !< Inverse of the basin depth at v grid points [Z-1 ~> m-1].
  real ALLOCABLE_, dimension(NIMEM_,NJMEMB_PTR_) :: lin_drag_v
          !< A spatially varying linear drag coefficient acting on the zonal barotropic flow
          !! [H T-1 ~> m s-1 or kg m-2 s-1].
  real ALLOCABLE_, dimension(NIMEM_,NJMEMB_PTR_) :: vbt_IC
          !< The barotropic solvers estimate of the zonal velocity that will be the initial
          !! condition for the next call to btstep [L T-1 ~> m s-1].
  real ALLOCABLE_, dimension(NIMEM_,NJMEMB_PTR_) :: vbtav
          !< The barotropic meridional velocity averaged over the  baroclinic time step [L T-1 ~> m s-1].
  real ALLOCABLE_, dimension(NIMEM_,NJMEM_) :: eta_cor
          !< The difference between the free surface height from the barotropic calculation and the sum
          !! of the layer thicknesses. This difference is imposed as a forcing term in the barotropic
          !! calculation over a baroclinic timestep [H ~> m or kg m-2].
  real ALLOCABLE_, dimension(NIMEM_,NJMEM_) :: eta_cor_bound
          !< A limit on the rate at which eta_cor can be applied while avoiding instability
          !! [H T-1 ~> m s-1 or kg m-2 s-1]. This is only used if CS%bound_BT_corr is true.
  real ALLOCABLE_, dimension(NIMEMW_,NJMEMW_) :: &
    ua_polarity, &  !< Test vector components for checking grid polarity.
    va_polarity, &  !< Test vector components for checking grid polarity.
    bathyT          !< A copy of bathyT (ocean bottom depth) with wide halos [Z ~> m]
  real ALLOCABLE_, dimension(NIMEMW_,NJMEMW_) :: IareaT
                    !<   This is a copy of G%IareaT with wide halos, but will
                    !! still utilize the macro IareaT when referenced, [L-2 ~> m-2].
  real ALLOCABLE_, dimension(NIMEMBW_,NJMEMW_) :: &
    D_u_Cor, &      !<   A simply averaged depth at u points [Z ~> m].
    dy_Cu, &        !<   A copy of G%dy_Cu with wide halos [L ~> m].
    IdxCu           !<   A copy of G%IdxCu with wide halos [L-1 ~> m-1].
  real ALLOCABLE_, dimension(NIMEMW_,NJMEMBW_) :: &
    D_v_Cor, &      !<   A simply averaged depth at v points [Z ~> m].
    dx_Cv, &        !<   A copy of G%dx_Cv with wide halos [L ~> m].
    IdyCv           !<   A copy of G%IdyCv with wide halos [L-1 ~> m-1].
  real ALLOCABLE_, dimension(NIMEMBW_,NJMEMBW_) :: &
    q_D             !< f / D at PV points [Z-1 T-1 ~> m-1 s-1].

  real, dimension(:,:,:), pointer :: frhatu1 => NULL() !< Predictor step values of frhatu stored for diagnostics.
  real, dimension(:,:,:), pointer :: frhatv1 => NULL() !< Predictor step values of frhatv stored for diagnostics.

  type(BT_OBC_type) :: BT_OBC !< A structure with all of this modules fields
                              !! for applying open boundary conditions.

  real    :: dtbt            !< The barotropic time step [T ~> s].
  real    :: dtbt_fraction   !<   The fraction of the maximum time-step that
                             !! should used.  The default is 0.98.
  real    :: dtbt_max        !<   The maximum stable barotropic time step [T ~> s].
  real    :: dt_bt_filter    !<   The time-scale over which the barotropic mode solutions are
                             !! filtered [T ~> s] if positive, or as a fraction of DT if
                             !! negative [nondim].  This can never be taken to be longer than 2*dt.
                             !! Set this to 0 to apply no filtering.
  integer :: nstep_last = 0  !< The number of barotropic timesteps per baroclinic
                             !! time step the last time btstep was called.
  real    :: bebt            !< A nondimensional number, from 0 to 1, that
                             !! determines the gravity wave time stepping scheme.
                             !! 0.0 gives a forward-backward scheme, while 1.0
                             !! give backward Euler. In practice, bebt should be
                             !! of order 0.2 or greater.
  logical :: split           !< If true, use the split time stepping scheme.
  logical :: bound_BT_corr   !< If true, the magnitude of the fake mass source
                             !! in the barotropic equation that drives the two
                             !! estimates of the free surface height toward each
                             !! other is bounded to avoid driving corrective
                             !! velocities that exceed MAXCFL_BT_CONT.
  logical :: gradual_BT_ICs  !< If true, adjust the initial conditions for the
                             !! barotropic solver to the values from the layered
                             !! solution over a whole timestep instead of
                             !! instantly.  This is a decent approximation to the
                             !! inclusion of sum(u dh_dt) while also correcting
                             !! for truncation errors.
  logical :: Sadourny        !< If true, the Coriolis terms are discretized
                             !! with Sadourny's energy conserving scheme,
                             !! otherwise the Arakawa & Hsu scheme is used.  If
                             !! the deformation radius is not resolved Sadourny's
                             !! scheme should probably be used.
  logical :: integral_bt_cont !< If true, use the time-integrated velocity over the barotropic steps
                             !! to determine the integrated transports used to update the continuity
                             !! equation.  Otherwise the transports are the sum of the transports
                             !! based on ]a series of instantaneous velocities and the BT_CONT_TYPE
                             !! for transports.  This is only valid if a BT_CONT_TYPE is used.
  logical :: Nonlinear_continuity !< If true, the barotropic continuity equation
                             !! uses the full ocean thickness for transport.
  integer :: Nonlin_cont_update_period !< The number of barotropic time steps
                             !! between updates to the face area, or 0 only to
                             !! update at the start of a call to btstep.  The
                             !! default is 1.
  logical :: BT_project_velocity !< If true, step the barotropic velocity first
                             !! and project out the velocity tendency by 1+BEBT
                             !! when calculating the transport.  The default
                             !! (false) is to use a predictor continuity step to
                             !! find the pressure field, and then do a corrector
                             !! continuity step using a weighted average of the
                             !! old and new velocities, with weights of (1-BEBT) and BEBT.
  logical :: nonlin_stress   !< If true, use the full depth of the ocean at the start of the
                             !! barotropic step when calculating the surface stress contribution to
                             !! the barotropic acclerations.  Otherwise use the depth based on bathyT.
  real    :: BT_Coriolis_scale !< A factor by which the barotropic Coriolis acceleration anomaly
                             !! terms are scaled.
  logical :: answers_2018    !< If true, use expressions for the barotropic solver that recover
                             !! the answers from the end of 2018.  Otherwise, use more efficient
                             !! or general expressions.

  logical :: dynamic_psurf   !< If true, add a dynamic pressure due to a viscous
                             !! ice shelf, for instance.
  real    :: Dmin_dyn_psurf  !< The minimum depth to use in limiting the size
                             !! of the dynamic surface pressure for stability [Z ~> m].
  real    :: ice_strength_length  !< The length scale at which the damping rate
                             !! due to the ice strength should be the same as if
                             !! a Laplacian were applied [L ~> m].
  real    :: const_dyn_psurf !< The constant that scales the dynamic surface
                             !! pressure [nondim].  Stable values are < ~1.0.
                             !! The default is 0.9.
  logical :: tides           !< If true, apply tidal momentum forcing.
  real    :: G_extra         !< A nondimensional factor by which gtot is enhanced.
  integer :: hvel_scheme     !< An integer indicating how the thicknesses at
                             !! velocity points are calculated. Valid values are
                             !! given by the parameters defined below:
                             !!   HARMONIC, ARITHMETIC, HYBRID, and FROM_BT_CONT
  logical :: strong_drag     !< If true, use a stronger estimate of the retarding
                             !! effects of strong bottom drag.
  logical :: linear_wave_drag  !< If true, apply a linear drag to the barotropic
                             !! velocities, using rates set by lin_drag_u & _v
                             !! divided by the depth of the ocean.
  logical :: linearized_BT_PV  !< If true, the PV and interface thicknesses used
                             !! in the barotropic Coriolis calculation is time
                             !! invariant and linearized.
  logical :: use_wide_halos  !< If true, use wide halos and march in during the
                             !! barotropic time stepping for efficiency.
  logical :: clip_velocity   !< If true, limit any velocity components that are
                             !! are large enough for a CFL number to exceed
                             !! CFL_trunc.  This should only be used as a
                             !! desperate debugging measure.
  logical :: debug           !< If true, write verbose checksums for debugging purposes.
  logical :: debug_bt        !< If true, write verbose checksums for debugging purposes.
  real    :: vel_underflow   !< Velocity components smaller than vel_underflow
                             !! are set to 0 [L T-1 ~> m s-1].
  real    :: maxvel          !< Velocity components greater than maxvel are
                             !! truncated to maxvel [L T-1 ~> m s-1].
  real    :: CFL_trunc       !< If clip_velocity is true, velocity components will
                             !! be truncated when they are large enough that the
                             !! corresponding CFL number exceeds this value, nondim.
  real    :: maxCFL_BT_cont  !< The maximum permitted CFL number associated with the
                             !! barotropic accelerations from the summed velocities
                             !! times the time-derivatives of thicknesses.  The
                             !! default is 0.1, and there will probably be real
                             !! problems if this were set close to 1.
  logical :: BT_cont_bounds  !< If true, use the BT_cont_type variables to set limits
                             !! on the magnitude of the corrective mass fluxes.
  logical :: visc_rem_u_uh0  !< If true, use the viscous remnants when estimating
                             !! the barotropic velocities that were used to
                             !! calculate uh0 and vh0.  False is probably the
                             !! better choice.
  logical :: adjust_BT_cont  !< If true, adjust the curve fit to the BT_cont type
                             !! that is used by the barotropic solver to match the
                             !! transport about which the flow is being linearized.
  logical :: use_old_coriolis_bracket_bug !< If True, use an order of operations
                             !! that is not bitwise rotationally symmetric in the
                             !! meridional Coriolis term of the barotropic solver.
  type(time_type), pointer :: Time  => NULL() !< A pointer to the ocean models clock.
  type(diag_ctrl), pointer :: diag => NULL()  !< A structure that is used to regulate
                             !! the timing of diagnostic output.
  type(MOM_domain_type), pointer :: BT_Domain => NULL()  !< Barotropic MOM domain
  type(hor_index_type), pointer :: debug_BT_HI => NULL() !< debugging copy of horizontal index_type
  type(tidal_forcing_CS), pointer :: tides_CSp => NULL() !< Control structure for tides
  logical :: module_is_initialized = .false.  !< If true, module has been initialized

  integer :: isdw !< The lower i-memory limit for the wide halo arrays.
  integer :: iedw !< The upper i-memory limit for the wide halo arrays.
  integer :: jsdw !< The lower j-memory limit for the wide halo arrays.
  integer :: jedw !< The upper j-memory limit for the wide halo arrays.

  type(group_pass_type) :: pass_q_DCor !< Handle for a group halo pass
  type(group_pass_type) :: pass_gtot !< Handle for a group halo pass
  type(group_pass_type) :: pass_tmp_uv !< Handle for a group halo pass
  type(group_pass_type) :: pass_eta_bt_rem !< Handle for a group halo pass
  type(group_pass_type) :: pass_force_hbt0_Cor_ref !< Handle for a group halo pass
  type(group_pass_type) :: pass_Dat_uv !< Handle for a group halo pass
  type(group_pass_type) :: pass_eta_ubt !< Handle for a group halo pass
  type(group_pass_type) :: pass_etaav !< Handle for a group halo pass
  type(group_pass_type) :: pass_ubt_Cor !< Handle for a group halo pass
  type(group_pass_type) :: pass_ubta_uhbta !< Handle for a group halo pass
  type(group_pass_type) :: pass_e_anom !< Handle for a group halo pass

  !>@{ Diagnostic IDs
  integer :: id_PFu_bt = -1, id_PFv_bt = -1, id_Coru_bt = -1, id_Corv_bt = -1
  integer :: id_ubtforce = -1, id_vbtforce = -1, id_uaccel = -1, id_vaccel = -1
  integer :: id_visc_rem_u = -1, id_visc_rem_v = -1, id_eta_cor = -1
  integer :: id_ubt = -1, id_vbt = -1, id_eta_bt = -1, id_ubtav = -1, id_vbtav = -1
  integer :: id_ubt_st = -1, id_vbt_st = -1, id_eta_st = -1
  integer :: id_ubtdt = -1, id_vbtdt = -1
  integer :: id_ubt_hifreq = -1, id_vbt_hifreq = -1, id_eta_hifreq = -1
  integer :: id_uhbt_hifreq = -1, id_vhbt_hifreq = -1, id_eta_pred_hifreq = -1
  integer :: id_gtotn = -1, id_gtots = -1, id_gtote = -1, id_gtotw = -1
  integer :: id_uhbt = -1, id_frhatu = -1, id_vhbt = -1, id_frhatv = -1
  integer :: id_frhatu1 = -1, id_frhatv1 = -1

  integer :: id_BTC_FA_u_EE = -1, id_BTC_FA_u_E0 = -1, id_BTC_FA_u_W0 = -1, id_BTC_FA_u_WW = -1
  integer :: id_BTC_ubt_EE = -1, id_BTC_ubt_WW = -1
  integer :: id_BTC_FA_v_NN = -1, id_BTC_FA_v_N0 = -1, id_BTC_FA_v_S0 = -1, id_BTC_FA_v_SS = -1
  integer :: id_BTC_vbt_NN = -1, id_BTC_vbt_SS = -1
  integer :: id_BTC_FA_u_rat0 = -1, id_BTC_FA_v_rat0 = -1, id_BTC_FA_h_rat0 = -1
  integer :: id_uhbt0 = -1, id_vhbt0 = -1
  !>@}

end type barotropic_CS

!> A desciption of the functional dependence of transport at a u-point
type, private :: local_BT_cont_u_type
  real :: FA_u_EE !< The effective open face area for zonal barotropic transport
                  !! drawing from locations far to the east [H L ~> m2 or kg m-1].
  real :: FA_u_E0 !< The effective open face area for zonal barotropic transport
                  !! drawing from nearby to the east [H L ~> m2 or kg m-1].
  real :: FA_u_W0 !< The effective open face area for zonal barotropic transport
                  !! drawing from nearby to the west [H L ~> m2 or kg m-1].
  real :: FA_u_WW !< The effective open face area for zonal barotropic transport
                  !! drawing from locations far to the west [H L ~> m2 or kg m-1].
  real :: uBT_WW  !< uBT_WW is the barotropic velocity [L T-1 ~> m s-1], or with INTEGRAL_BT_CONTINUITY
                  !! the time-integrated barotropic velocity [L ~> m], beyond which the marginal
                  !! open face area is FA_u_WW.  uBT_WW must be non-negative.
  real :: uBT_EE  !< uBT_EE is a barotropic velocity [L T-1 ~> m s-1], or with INTEGRAL_BT_CONTINUITY
                  !! the time-integrated barotropic velocity [L ~> m], beyond which the marginal
                  !! open face area is FA_u_EE. uBT_EE must be non-positive.
  real :: uh_crvW !< The curvature of face area with velocity for flow from the west [H T2 L-1 ~> s2 or kg s2 m-3]
                  !! or [H L-1 ~> 1 or kg m-3] with INTEGRAL_BT_CONTINUITY.
  real :: uh_crvE !< The curvature of face area with velocity for flow from the east [H T2 L-1 ~> s2 or kg s2 m-3]
                  !! or [H L-1 ~> 1 or kg m-3] with INTEGRAL_BT_CONTINUITY.
  real :: uh_WW   !< The zonal transport when ubt=ubt_WW [H L2 T-1 ~> m3 s-1 or kg s-1], or the equivalent
                  !! time-integrated transport with INTEGRAL_BT_CONTINUITY [H L2 ~> m3 or kg].
  real :: uh_EE   !< The zonal transport when ubt=ubt_EE [H L2 T-1 ~> m3 s-1 or kg s-1], or the equivalent
                  !! time-integrated transport with INTEGRAL_BT_CONTINUITY [H L2 ~> m3 or kg].
end type local_BT_cont_u_type

!> A desciption of the functional dependence of transport at a v-point
type, private :: local_BT_cont_v_type
  real :: FA_v_NN !< The effective open face area for meridional barotropic transport
                  !! drawing from locations far to the north [H L ~> m2 or kg m-1].
  real :: FA_v_N0 !< The effective open face area for meridional barotropic transport
                  !! drawing from nearby to the north [H L ~> m2 or kg m-1].
  real :: FA_v_S0 !< The effective open face area for meridional barotropic transport
                  !! drawing from nearby to the south [H L ~> m2 or kg m-1].
  real :: FA_v_SS !< The effective open face area for meridional barotropic transport
                  !! drawing from locations far to the south [H L ~> m2 or kg m-1].
  real :: vBT_SS  !< vBT_SS is the barotropic velocity [L T-1 ~> m s-1], or with INTEGRAL_BT_CONTINUITY
                  !! the time-integrated barotropic velocity [L ~> m], beyond which the marginal
                  !! open face area is FA_v_SS. vBT_SS must be non-negative.
  real :: vBT_NN  !< vBT_NN is the barotropic velocity [L T-1 ~> m s-1], or with INTEGRAL_BT_CONTINUITY
                  !! the time-integrated barotropic velocity [L ~> m], beyond which the marginal
                  !! open face area is FA_v_NN.  vBT_NN must be non-positive.
  real :: vh_crvS !< The curvature of face area with velocity for flow from the south [H T2 L-1 ~> s2 or kg s2 m-3]
                  !! or [H L-1 ~> 1 or kg m-3] with INTEGRAL_BT_CONTINUITY.
  real :: vh_crvN !< The curvature of face area with velocity for flow from the north [H T2 L-1 ~> s2 or kg s2 m-3]
                  !! or [H L-1 ~> 1 or kg m-3] with INTEGRAL_BT_CONTINUITY.
  real :: vh_SS   !< The meridional transport when vbt=vbt_SS [H L2 T-1 ~> m3 s-1 or kg s-1], or the equivalent
                  !! time-integrated transport with INTEGRAL_BT_CONTINUITY [H L2 ~> m3 or kg].
  real :: vh_NN   !< The meridional transport when vbt=vbt_NN [H L2 T-1 ~> m3 s-1 or kg s-1], or the equivalent
                  !! time-integrated transport with INTEGRAL_BT_CONTINUITY [H L2 ~> m3 or kg].
end type local_BT_cont_v_type

!> A container for passing around active tracer point memory limits
type, private :: memory_size_type
  !>@{ Currently active memory limits
  integer :: isdw, iedw, jsdw, jedw ! The memory limits of the wide halo arrays.
  !>@}
end type memory_size_type

!>@{ CPU time clock IDs
integer :: id_clock_sync=-1, id_clock_calc=-1
integer :: id_clock_calc_pre=-1, id_clock_calc_post=-1
integer :: id_clock_pass_step=-1, id_clock_pass_pre=-1, id_clock_pass_post=-1
!>@}

!>@{ Enumeration values for various schemes
integer, parameter :: HARMONIC        = 1
integer, parameter :: ARITHMETIC      = 2
integer, parameter :: HYBRID          = 3
integer, parameter :: FROM_BT_CONT    = 4
integer, parameter :: HYBRID_BT_CONT  = 5
character*(20), parameter :: HYBRID_STRING = "HYBRID"
character*(20), parameter :: HARMONIC_STRING = "HARMONIC"
character*(20), parameter :: ARITHMETIC_STRING = "ARITHMETIC"
character*(20), parameter :: BT_CONT_STRING = "FROM_BT_CONT"
!>@}

contains

!> This subroutine time steps the barotropic equations explicitly.
!! For gravity waves, anything between a forwards-backwards scheme
!! and a simulated backwards Euler scheme is used, with bebt between
!! 0.0 and 1.0 determining the scheme.  In practice, bebt must be of
!! order 0.2 or greater.  A forwards-backwards treatment of the
!! Coriolis terms is always used.
subroutine btstep(U_in, V_in, eta_in, dt, bc_accel_u, bc_accel_v, forces, pbce, &
                  eta_PF_in, U_Cor, V_Cor, accel_layer_u, accel_layer_v, &
                  eta_out, uhbtav, vhbtav, G, GV, US, CS, &
                  visc_rem_u, visc_rem_v, etaav, ADp, OBC, BT_cont, eta_PF_start, &
                  taux_bot, tauy_bot, uh0, vh0, u_uh0, v_vh0)
  type(ocean_grid_type),                   intent(inout) :: G       !< The ocean's grid structure.
  type(verticalGrid_type),                   intent(in)  :: GV      !< The ocean's vertical grid structure.
  type(unit_scale_type),                     intent(in)  :: US      !< A dimensional unit scaling type
  real, dimension(SZIB_(G),SZJ_(G),SZK_(G)), intent(in)  :: U_in    !< The initial (3-D) zonal
                                                                    !! velocity [L T-1 ~> m s-1].
  real, dimension(SZI_(G),SZJB_(G),SZK_(G)), intent(in)  :: V_in    !< The initial (3-D) meridional
                                                                    !! velocity [L T-1 ~> m s-1].
  real, dimension(SZI_(G),SZJ_(G)),          intent(in)  :: eta_in  !< The initial barotropic free surface height
                                                         !! anomaly or column mass anomaly [H ~> m or kg m-2].
  real,                                      intent(in)  :: dt      !< The time increment to integrate over [T ~> s].
  real, dimension(SZIB_(G),SZJ_(G),SZK_(G)), intent(in)  :: bc_accel_u !< The zonal baroclinic accelerations,
                                                                       !! [L T-2 ~> m s-2].
  real, dimension(SZI_(G),SZJB_(G),SZK_(G)), intent(in)  :: bc_accel_v !< The meridional baroclinic accelerations,
                                                                       !! [L T-2 ~> m s-2].
  type(mech_forcing),                        intent(in)  :: forces     !< A structure with the driving mechanical forces
  real, dimension(SZI_(G),SZJ_(G),SZK_(G)),  intent(in)  :: pbce       !< The baroclinic pressure anomaly in each layer
                                                         !! due to free surface height anomalies
                                                         !! [L2 H-1 T-2 ~> m s-2 or m4 kg-1 s-2].
  real, dimension(SZI_(G),SZJ_(G)),          intent(in)  :: eta_PF_in  !< The 2-D eta field (either SSH anomaly or
                                                         !! column mass anomaly) that was used to calculate the input
                                                         !! pressure gradient accelerations (or its final value if
                                                         !! eta_PF_start is provided [H ~> m or kg m-2].
                                                         !! Note: eta_in, pbce, and eta_PF_in must have up-to-date
                                                         !! values in the first point of their halos.
  real, dimension(SZIB_(G),SZJ_(G),SZK_(G)), intent(in)  :: U_Cor      !< The (3-D) zonal velocities used to
                                                         !! calculate the Coriolis terms in bc_accel_u [L T-1 ~> m s-1].
  real, dimension(SZI_(G),SZJB_(G),SZK_(G)), intent(in)  :: V_Cor      !< The (3-D) meridional velocities used to
                                                         !! calculate the Coriolis terms in bc_accel_u [L T-1 ~> m s-1].
  real, dimension(SZIB_(G),SZJ_(G),SZK_(G)), intent(out) :: accel_layer_u !< The zonal acceleration of each layer due
                                                         !! to the barotropic calculation [L T-2 ~> m s-2].
  real, dimension(SZI_(G),SZJB_(G),SZK_(G)), intent(out) :: accel_layer_v !< The meridional acceleration of each layer
                                                         !! due to the barotropic calculation [L T-2 ~> m s-2].
  real, dimension(SZI_(G),SZJ_(G)),          intent(out) :: eta_out       !< The final barotropic free surface
                                                         !! height anomaly or column mass anomaly [H ~> m or kg m-2].
  real, dimension(SZIB_(G),SZJ_(G)),         intent(out) :: uhbtav        !< the barotropic zonal volume or mass
                                                         !! fluxes averaged through the barotropic steps
                                                         !! [H L2 T-1 ~> m3 or kg s-1].
  real, dimension(SZI_(G),SZJB_(G)),         intent(out) :: vhbtav        !< the barotropic meridional volume or mass
                                                         !! fluxes averaged through the barotropic steps
                                                         !! [H L2 T-1 ~> m3 or kg s-1].
  type(barotropic_CS),                       pointer     :: CS            !< The control structure returned by a
                                                         !! previous call to barotropic_init.
  real, dimension(SZIB_(G),SZJ_(G),SZK_(G)), intent(in)  :: visc_rem_u    !< Both the fraction of the momentum
                                                         !! originally in a layer that remains after a time-step of
                                                         !! viscosity, and the fraction of a time-step's worth of a
                                                         !! barotropic acceleration that a layer experiences after
                                                         !! viscosity is applied, in the zonal direction. Nondimensional
                                                         !! between 0 (at the bottom) and 1 (far above the bottom).
  real, dimension(SZI_(G),SZJB_(G),SZK_(G)), intent(in)  :: visc_rem_v    !< Ditto for meridional direction [nondim].
  real, dimension(SZI_(G),SZJ_(G)), optional, intent(out) :: etaav        !< The free surface height or column mass
                                                         !! averaged over the barotropic integration [H ~> m or kg m-2].
  type(accel_diag_ptrs),               optional, pointer :: ADp          !< Acceleration diagnostic pointers
  type(ocean_OBC_type),                optional, pointer :: OBC          !< The open boundary condition structure.
  type(BT_cont_type),                  optional, pointer :: BT_cont      !< A structure with elements that describe
                                                         !! the effective open face areas as a function of barotropic
                                                         !! flow.
  real, dimension(:,:),                optional, pointer :: eta_PF_start !< The eta field consistent with the pressure
                                                         !! gradient at the start of the barotropic stepping
                                                         !! [H ~> m or kg m-2].
  real, dimension(:,:),                optional, pointer :: taux_bot     !< The zonal bottom frictional stress from
                                                         !! ocean to the seafloor [R L Z T-2 ~> Pa].
  real, dimension(:,:),                optional, pointer :: tauy_bot     !< The meridional bottom frictional stress
                                                         !! from ocean to the seafloor [R L Z T-2 ~> Pa].
  real, dimension(:,:,:),              optional, pointer :: uh0     !< The zonal layer transports at reference
                                                                    !! velocities [H L2 T-1 ~> m3 s-1 or kg s-1].
  real, dimension(:,:,:),              optional, pointer :: u_uh0   !< The velocities used to calculate
                                                                    !! uh0 [L T-1 ~> m s-1]
  real, dimension(:,:,:),              optional, pointer :: vh0     !< The zonal layer transports at reference
                                                                    !! velocities [H L2 T-1 ~> m3 s-1 or kg s-1].
  real, dimension(:,:,:),              optional, pointer :: v_vh0   !< The velocities used to calculate
                                                                    !! vh0 [L T-1 ~> m s-1]

  ! Local variables
  real :: ubt_Cor(SZIB_(G),SZJ_(G)) ! The barotropic velocities that had been
  real :: vbt_Cor(SZI_(G),SZJB_(G)) ! used to calculate the input Coriolis
                                    ! terms [L T-1 ~> m s-1].
  real :: wt_u(SZIB_(G),SZJ_(G),SZK_(G)) ! wt_u and wt_v are the
  real :: wt_v(SZI_(G),SZJB_(G),SZK_(G)) ! normalized weights to
                ! be used in calculating barotropic velocities, possibly with
                ! sums less than one due to viscous losses.  Nondimensional.
  real, dimension(SZIB_(G),SZJ_(G)) :: &
    av_rem_u, &   ! The weighted average of visc_rem_u, nondimensional.
    tmp_u, &      ! A temporary array at u points.
    ubt_st, &     ! The zonal barotropic velocity at the start of timestep [L T-1 ~> m s-1].
    ubt_dt        ! The zonal barotropic velocity tendency [L T-2 ~> m s-2].
  real, dimension(SZI_(G),SZJB_(G)) :: &
    av_rem_v, &   ! The weighted average of visc_rem_v, nondimensional.
    tmp_v, &      ! A temporary array at v points.
    vbt_st, &     ! The meridional barotropic velocity at the start of timestep [L T-1 ~> m s-1].
    vbt_dt        ! The meridional barotropic velocity tendency [L T-2 ~> m s-2].
  real, dimension(SZI_(G),SZJ_(G)) :: &
    tmp_h, &      ! A temporary array at h points.
    e_anom        ! The anomaly in the sea surface height or column mass
                  ! averaged between the beginning and end of the time step,
                  ! relative to eta_PF, with SAL effects included [H ~> m or kg m-2].

  ! These are always allocated with symmetric memory and wide halos.
  real :: q(SZIBW_(CS),SZJBW_(CS))  ! A pseudo potential vorticity [T-1 Z-1 ~> s-1 m-1]
                  ! or [T-1 H-1 ~> s-1 m-1 or m2 s-1 kg-1]
  real, dimension(SZIBW_(CS),SZJW_(CS)) :: &
    ubt, &        ! The zonal barotropic velocity [L T-1 ~> m s-1].
    bt_rem_u, &   ! The fraction of the barotropic zonal velocity that remains
                  ! after a time step, the remainder being lost to bottom drag.
                  ! bt_rem_u is a nondimensional number between 0 and 1.
    BT_force_u, & ! The vertical average of all of the u-accelerations that are
                  ! not explicitly included in the barotropic equation [L T-2 ~> m s-2].
    u_accel_bt, & ! The difference between the zonal acceleration from the
                  ! barotropic calculation and BT_force_u [L T-2 ~> m s-2].
    uhbt, &       ! The zonal barotropic thickness fluxes [H L2 T-1 ~> m3 s-1 or kg s-1].
    uhbt0, &      ! The difference between the sum of the layer zonal thickness
                  ! fluxes and the barotropic thickness flux using the same
                  ! velocity [H L2 T-1 ~> m3 s-1 or kg s-1].
    ubt_old, &    ! The starting value of ubt in a barotropic step [L T-1 ~> m s-1].
    ubt_first, &  ! The starting value of ubt in a series of barotropic steps [L T-1 ~> m s-1].
    ubt_sum, &    ! The sum of ubt over the time steps [L T-1 ~> m s-1].
    ubt_int, &    ! The running time integral of ubt over the time steps [L ~> m].
    uhbt_sum, &   ! The sum of uhbt over the time steps [H L2 T-1 ~> m3 s-1 or kg s-1].
    uhbt_int, &   ! The running time integral of uhbt over the time steps [H L2  ~> m3].
    ubt_wtd, &    ! A weighted sum used to find the filtered final ubt [L T-1 ~> m s-1].
    ubt_trans, &  ! The latest value of ubt used for a transport [L T-1 ~> m s-1].
    azon, bzon, & ! _zon & _mer are the values of the Coriolis force which
    czon, dzon, & ! are applied to the neighboring values of vbtav & ubtav,
    amer, bmer, & ! respectively to get the barotropic inertial rotation
    cmer, dmer, & ! [T-1 ~> s-1].
    Cor_u, &      ! The zonal Coriolis acceleration [L T-2 ~> m s-2].
    Cor_ref_u, &  ! The zonal barotropic Coriolis acceleration due
                  ! to the reference velocities [L T-2 ~> m s-2].
    PFu, &        ! The zonal pressure force acceleration [L T-2 ~> m s-2].
    Rayleigh_u, & ! A Rayleigh drag timescale operating at u-points [T-1 ~> s-1].
    PFu_bt_sum, & ! The summed zonal barotropic pressure gradient force [L T-2 ~> m s-2].
    Coru_bt_sum, & ! The summed zonal barotropic Coriolis acceleration [L T-2 ~> m s-2].
    DCor_u, &     ! An averaged depth or total thickness at u points [Z ~> m] or [H ~> m or kg m-2].
    Datu          ! Basin depth at u-velocity grid points times the y-grid
                  ! spacing [H L ~> m2 or kg m-1].
  real, dimension(SZIW_(CS),SZJBW_(CS)) :: &
    vbt, &        ! The meridional barotropic velocity [L T-1 ~> m s-1].
    bt_rem_v, &   ! The fraction of the barotropic meridional velocity that
                  ! remains after a time step, the rest being lost to bottom
                  ! drag.  bt_rem_v is a nondimensional number between 0 and 1.
    BT_force_v, & ! The vertical average of all of the v-accelerations that are
                  ! not explicitly included in the barotropic equation [L T-2 ~> m s-2].
    v_accel_bt, & ! The difference between the meridional acceleration from the
                  ! barotropic calculation and BT_force_v [L T-2 ~> m s-2].
    vhbt, &       ! The meridional barotropic thickness fluxes [H L2 T-1 ~> m3 s-1 or kg s-1].
    vhbt0, &      ! The difference between the sum of the layer meridional
                  ! thickness fluxes and the barotropic thickness flux using
                  ! the same velocities [H L2 T-1 ~> m3 s-1 or kg s-1].
    vbt_old, &    ! The starting value of vbt in a barotropic step [L T-1 ~> m s-1].
    vbt_first, &  ! The starting value of ubt in a series of barotropic steps [L T-1 ~> m s-1].
    vbt_sum, &    ! The sum of vbt over the time steps [L T-1 ~> m s-1].
    vbt_int, &    ! The running time integral of vbt over the time steps [L ~> m].
    vhbt_sum, &   ! The sum of vhbt over the time steps [H L2 T-1 ~> m3 s-1 or kg s-1].
    vhbt_int, &   ! The running time integral of vhbt over the time steps [H L2  ~> m3].
    vbt_wtd, &    ! A weighted sum used to find the filtered final vbt [L T-1 ~> m s-1].
    vbt_trans, &  ! The latest value of vbt used for a transport [L T-1 ~> m s-1].
    Cor_v, &      ! The meridional Coriolis acceleration [L T-2 ~> m s-2].
    Cor_ref_v, &  ! The meridional barotropic Coriolis acceleration due
                  ! to the reference velocities [L T-2 ~> m s-2].
    PFv, &        ! The meridional pressure force acceleration [L T-2 ~> m s-2].
    Rayleigh_v, & ! A Rayleigh drag timescale operating at v-points [T-1 ~> s-1].
    PFv_bt_sum, & ! The summed meridional barotropic pressure gradient force,
                  ! [L T-2 ~> m s-2].
    Corv_bt_sum, & ! The summed meridional barotropic Coriolis acceleration,
                  ! [L T-2 ~> m s-2].
    DCor_v, &     ! An averaged depth or total thickness at v points [Z ~> m] or [H ~> m or kg m-2].
    Datv          ! Basin depth at v-velocity grid points times the x-grid
                  ! spacing [H L ~> m2 or kg m-1].
  real, target, dimension(SZIW_(CS),SZJW_(CS)) :: &
    eta, &        ! The barotropic free surface height anomaly or column mass
                  ! anomaly [H ~> m or kg m-2]
    eta_pred      ! A predictor value of eta [H ~> m or kg m-2] like eta.
  real, dimension(:,:), pointer :: &
    eta_PF_BT     ! A pointer to the eta array (either eta or eta_pred) that
                  ! determines the barotropic pressure force [H ~> m or kg m-2]
  real, dimension(SZIW_(CS),SZJW_(CS)) :: &
    eta_sum, &    ! eta summed across the timesteps [H ~> m or kg m-2].
    eta_wtd, &    ! A weighted estimate used to calculate eta_out [H ~> m or kg m-2].
    eta_IC, &     ! A local copy of the initial 2-D eta field (eta_in) [H ~> m or kg m-2]
    eta_PF, &     ! A local copy of the 2-D eta field (either SSH anomaly or
                  ! column mass anomaly) that was used to calculate the input
                  ! pressure gradient accelerations [H ~> m or kg m-2].
    eta_PF_1, &   ! The initial value of eta_PF, when interp_eta_PF is
                  ! true [H ~> m or kg m-2].
    d_eta_PF, &   ! The change in eta_PF over the barotropic time stepping when
                  ! interp_eta_PF is true [H ~> m or kg m-2].
    gtot_E, &     ! gtot_X is the effective total reduced gravity used to relate
    gtot_W, &     ! free surface height deviations to pressure forces (including
    gtot_N, &     ! GFS and baroclinic  contributions) in the barotropic momentum
    gtot_S, &     ! equations half a grid-point in the X-direction (X is N, S, E, or W)
                  ! from the thickness point [L2 H-1 T-2 ~> m s-2 or m4 kg-1 s-2].
                  ! (See Hallberg, J Comp Phys 1997 for a discussion.)
    eta_src, &    ! The source of eta per barotropic timestep [H ~> m or kg m-2].
    dyn_coef_eta, & ! The coefficient relating the changes in eta to the
                  ! dynamic surface pressure under rigid ice
                  ! [L2 T-2 H-1 ~> m s-2 or m4 s-2 kg-1].
    p_surf_dyn    ! A dynamic surface pressure under rigid ice [L2 T-2 ~> m2 s-2].
  type(local_BT_cont_u_type), dimension(SZIBW_(CS),SZJW_(CS)) :: &
    BTCL_u        ! A repackaged version of the u-point information in BT_cont.
  type(local_BT_cont_v_type), dimension(SZIW_(CS),SZJBW_(CS)) :: &
    BTCL_v        ! A repackaged version of the v-point information in BT_cont.
  ! End of wide-sized variables.

  real, dimension(SZIBW_(CS),SZJW_(CS)) :: &
    ubt_prev, ubt_sum_prev, ubt_wtd_prev, & ! Previous velocities stored for OBCs [L T-1 ~> m s-1]
    uhbt_prev, uhbt_sum_prev, & ! Previous transports stored for OBCs [L2 H T-1 ~> m3 s-1]
    ubt_int_prev, & ! Previous value of time-integrated velocity stored for OBCs [L ~> m]
    uhbt_int_prev   ! Previous value of time-integrated transport stored for OBCs [L2 H ~> m3]
  real, dimension(SZIW_(CS),SZJBW_(CS)) :: &
    vbt_prev, vbt_sum_prev, vbt_wtd_prev, & ! Previous velocities stored for OBCs [L T-1 ~> m s-1]
    vhbt_prev, vhbt_sum_prev, & ! Previous transports stored for OBCs [L2 H T-1 ~> m3 s-1]
    vbt_int_prev, & ! Previous value of time-integrated velocity stored for OBCs [L ~> m]
    vhbt_int_prev   ! Previous value of time-integrated transport stored for OBCs [L2 H ~> m3]
  real :: mass_to_Z   ! The depth unit conversion divided by the mean density (Rho0) [Z m-1 R-1 ~> m3 kg-1].
  real :: mass_accel_to_Z ! The inverse of the mean density (Rho0) [R-1 ~> m3 kg-1].
  real :: visc_rem    ! A work variable that may equal visc_rem_[uv].  Nondim.
  real :: vel_prev    ! The previous velocity [L T-1 ~> m s-1].
  real :: dtbt        ! The barotropic time step [T ~> s].
  real :: bebt        ! A copy of CS%bebt [nondim].
  real :: be_proj     ! The fractional amount by which velocities are projected
                      ! when project_velocity is true. For now be_proj is set
                      ! to equal bebt, as they have similar roles and meanings.
  real :: Idt         ! The inverse of dt [T-1 ~> s-1].
  real :: det_de      ! The partial derivative due to self-attraction and loading
                      ! of the reference geopotential with the sea surface height.
                      ! This is typically ~0.09 or less.
  real :: dgeo_de     ! The constant of proportionality between geopotential and
                      ! sea surface height.  It is a nondimensional number of
                      ! order 1.  For stability, this may be made larger
                      ! than the physical problem would suggest.
  real :: Instep      ! The inverse of the number of barotropic time steps to take.
  real :: wt_end      ! The weighting of the final value of eta_PF [nondim]
  integer :: nstep    ! The number of barotropic time steps to take.
  type(time_type) :: &
    time_bt_start, &  ! The starting time of the barotropic steps.
    time_step_end, &  ! The end time of a barotropic step.
    time_end_in       ! The end time for diagnostics when this routine started.
  real :: time_int_in ! The diagnostics' time interval when this routine started.
  real :: Htot_avg    ! The average total thickness of the tracer columns adjacent to a
                      ! velocity point [H ~> m or kg m-2]
  logical :: do_hifreq_output  ! If true, output occurs every barotropic step.
  logical :: use_BT_cont, do_ave, find_etaav, find_PF, find_Cor
  logical :: integral_BT_cont ! If true, update the barotropic continuity equation directly
                      ! from the initial condition using the time-integrated barotropic velocity.
  logical :: ice_is_rigid, nonblock_setup, interp_eta_PF
  logical :: project_velocity, add_uh0

  real :: dyn_coef_max ! The maximum stable value of dyn_coef_eta
                      ! [L2 T-2 H-1 ~> m s-2 or m4 s-2 kg-1].
  real :: ice_strength = 0.0  ! The effective strength of the ice [L2 Z-1 T-2 ~> m s-2].
  real :: Idt_max2    ! The squared inverse of the local maximum stable
                      ! barotropic time step [T-2 ~> s-2].
  real :: H_min_dyn   ! The minimum depth to use in limiting the size of the
                      ! dynamic surface pressure for stability [H ~> m or kg m-2].
  real :: H_eff_dx2   ! The effective total thickness divided by the grid spacing
                      ! squared [H L-2 ~> m-1 or kg m-4].
  real :: u_max_cor, v_max_cor ! The maximum corrective velocities [L T-1 ~> m s-1].
  real :: uint_cor, vint_cor ! The maximum time-integrated corrective velocities [L ~> m].
  real :: Htot        ! The total thickness [H ~> m or kg m-2].
  real :: eta_cor_max ! The maximum fluid that can be added as a correction to eta [H ~> m or kg m-2].
  real :: accel_underflow ! An acceleration that is so small it should be zeroed out [L T-2 ~> m s-2].
  real :: h_neglect            ! A thickness that is so small it is usually lost
                               ! in roundoff and can be neglected [H ~> m or kg m-2].
  real :: Idtbt       ! The inverse of the barotropic time step [T-1 ~> s-1]

  real, allocatable, dimension(:) :: wt_vel, wt_eta, wt_accel, wt_trans, wt_accel2
  real :: sum_wt_vel, sum_wt_eta, sum_wt_accel, sum_wt_trans
  real :: I_sum_wt_vel, I_sum_wt_eta, I_sum_wt_accel, I_sum_wt_trans
  real :: dt_filt     ! The half-width of the barotropic filter [T ~> s].
  real :: trans_wt1, trans_wt2 ! The weights used to compute ubt_trans and vbt_trans
  integer :: nfilter

  logical :: apply_OBCs, apply_OBC_flather, apply_OBC_open
  type(memory_size_type) :: MS
  character(len=200) :: mesg
  integer :: isv, iev, jsv, jev ! The valid array size at the end of a step.
  integer :: stencil  ! The stencil size of the algorithm, often 1 or 2.
  integer :: isvf, ievf, jsvf, jevf, num_cycles
  integer :: i, j, k, n
  integer :: is, ie, js, je, nz, Isq, Ieq, Jsq, Jeq
  integer :: isd, ied, jsd, jed, IsdB, IedB, JsdB, JedB
  integer :: ioff, joff
  integer :: l_seg

  if (.not.associated(CS)) call MOM_error(FATAL, &
      "btstep: Module MOM_barotropic must be initialized before it is used.")
  if (.not.CS%split) return
  is = G%isc ; ie = G%iec ; js = G%jsc ; je = G%jec ; nz = G%ke
  Isq = G%IscB ; Ieq = G%IecB ; Jsq = G%JscB ; Jeq = G%JecB
  isd = G%isd ; ied = G%ied ; jsd = G%jsd ; jed = G%jed
  IsdB = G%IsdB ; IedB = G%IedB ; JsdB = G%JsdB ; JedB = G%JedB
  MS%isdw = CS%isdw ; MS%iedw = CS%iedw ; MS%jsdw = CS%jsdw ; MS%jedw = CS%jedw
  h_neglect = GV%H_subroundoff

  Idt = 1.0 / dt
  accel_underflow = CS%vel_underflow * Idt

  use_BT_cont = .false.
  if (present(BT_cont)) use_BT_cont = (associated(BT_cont))
  integral_BT_cont = use_BT_cont .and. CS%integral_BT_cont

  interp_eta_PF = .false.
  if (present(eta_PF_start)) interp_eta_PF = (associated(eta_PF_start))

  project_velocity = CS%BT_project_velocity

  ! Figure out the fullest arrays that could be updated.
  stencil = 1
  if ((.not.use_BT_cont) .and. CS%Nonlinear_continuity .and. &
      (CS%Nonlin_cont_update_period > 0)) stencil = 2

  do_ave = query_averaging_enabled(CS%diag)
  find_etaav = present(etaav)
  find_PF = (do_ave .and. ((CS%id_PFu_bt > 0) .or. (CS%id_PFv_bt > 0)))
  find_Cor = (do_ave .and. ((CS%id_Coru_bt > 0) .or. (CS%id_Corv_bt > 0)))

  add_uh0 = .false.
  if (present(uh0)) add_uh0 = associated(uh0)
  if (add_uh0 .and. .not.(present(vh0) .and. present(u_uh0) .and. &
                          present(v_vh0))) call MOM_error(FATAL, &
      "btstep: vh0, u_uh0, and v_vh0 must be present if uh0 is used.")
  if (add_uh0 .and. .not.(associated(vh0) .and. associated(u_uh0) .and. &
                          associated(v_vh0))) call MOM_error(FATAL, &
      "btstep: vh0, u_uh0, and v_vh0 must be associated if uh0 is used.")

  ! This can be changed to try to optimize the performance.
  nonblock_setup = G%nonblocking_updates

  if (id_clock_calc_pre > 0) call cpu_clock_begin(id_clock_calc_pre)

  apply_OBCs = .false. ; CS%BT_OBC%apply_u_OBCs = .false. ; CS%BT_OBC%apply_v_OBCs = .false.
  apply_OBC_open = .false.
  apply_OBC_flather = .false.
  if (present(OBC)) then ; if (associated(OBC)) then
    CS%BT_OBC%apply_u_OBCs = OBC%open_u_BCs_exist_globally .or. OBC%specified_u_BCs_exist_globally
    CS%BT_OBC%apply_v_OBCs = OBC%open_v_BCs_exist_globally .or. OBC%specified_v_BCs_exist_globally
    apply_OBC_flather = open_boundary_query(OBC, apply_Flather_OBC=.true.)
    apply_OBC_open = open_boundary_query(OBC, apply_open_OBC=.true.)
    apply_OBCs = open_boundary_query(OBC, apply_specified_OBC=.true.) .or. &
           apply_OBC_flather .or. apply_OBC_open

    if (apply_OBC_flather .and. .not.GV%Boussinesq) call MOM_error(FATAL, &
      "btstep: Flather open boundary conditions have not yet been "// &
      "implemented for a non-Boussinesq model.")
  endif ; endif

  num_cycles = 1
  if (CS%use_wide_halos) &
    num_cycles = min((is-CS%isdw) / stencil, (js-CS%jsdw) / stencil)
  isvf = is - (num_cycles-1)*stencil ; ievf = ie + (num_cycles-1)*stencil
  jsvf = js - (num_cycles-1)*stencil ; jevf = je + (num_cycles-1)*stencil

  nstep = CEILING(dt/CS%dtbt - 0.0001)
  if (is_root_PE() .and. (nstep /= CS%nstep_last)) then
    write(mesg,'("btstep is using a dynamic barotropic timestep of ", ES12.6, &
               & " seconds, max ", ES12.6, ".")') (US%T_to_s*dt/nstep), US%T_to_s*CS%dtbt_max
    call MOM_mesg(mesg, 3)
  endif
  CS%nstep_last = nstep

  ! Set the actual barotropic time step.
  Instep = 1.0 / real(nstep)
  dtbt = dt * Instep
  Idtbt = 1.0 / dtbt
  bebt = CS%bebt
  be_proj = CS%bebt
  mass_accel_to_Z = 1.0 / GV%Rho0
  mass_to_Z = US%m_to_Z / GV%Rho0

  !--- setup the weight when computing vbt_trans and ubt_trans
  if (project_velocity) then
    trans_wt1 = (1.0 + be_proj); trans_wt2 = -be_proj
  else
    trans_wt1 = bebt ;           trans_wt2 = (1.0-bebt)
  endif

  do_hifreq_output = .false.
  if ((CS%id_ubt_hifreq > 0) .or. (CS%id_vbt_hifreq > 0) .or. &
      (CS%id_eta_hifreq > 0) .or. (CS%id_eta_pred_hifreq > 0) .or. &
      (CS%id_uhbt_hifreq > 0) .or. (CS%id_vhbt_hifreq > 0)) then
    do_hifreq_output = query_averaging_enabled(CS%diag, time_int_in, time_end_in)
    if (do_hifreq_output) &
      time_bt_start = time_end_in - real_to_time(US%T_to_s*dt)
  endif

!--- begin setup for group halo update
  if (id_clock_pass_pre > 0) call cpu_clock_begin(id_clock_pass_pre)
  if (.not. CS%linearized_BT_PV) then
    call create_group_pass(CS%pass_q_DCor, q, CS%BT_Domain, To_All, position=CORNER)
    call create_group_pass(CS%pass_q_DCor, DCor_u, DCor_v, CS%BT_Domain, &
         To_All+Scalar_Pair)
  endif
  if ((Isq > is-1) .or. (Jsq > js-1)) &
    call create_group_pass(CS%pass_tmp_uv, tmp_u, tmp_v, G%Domain)
  call create_group_pass(CS%pass_gtot, gtot_E, gtot_N, CS%BT_Domain, &
       To_All+Scalar_Pair, AGRID)
  call create_group_pass(CS%pass_gtot, gtot_W, gtot_S, CS%BT_Domain, &
       To_All+Scalar_Pair, AGRID)

  if (CS%dynamic_psurf) &
    call create_group_pass(CS%pass_eta_bt_rem, dyn_coef_eta, CS%BT_Domain)
  if (interp_eta_PF) then
    call create_group_pass(CS%pass_eta_bt_rem, eta_PF_1, CS%BT_Domain)
    call create_group_pass(CS%pass_eta_bt_rem, d_eta_PF, CS%BT_Domain)
  else
    call create_group_pass(CS%pass_eta_bt_rem, eta_PF, CS%BT_Domain)
  endif
  if (integral_BT_cont) &
    call create_group_pass(CS%pass_eta_bt_rem, eta_IC, CS%BT_Domain)
  call create_group_pass(CS%pass_eta_bt_rem, eta_src, CS%BT_Domain)
  ! The following halo updates are not needed without wide halos.  RWH
  ! We do need them after all.
! if (ievf > ie) then
    call create_group_pass(CS%pass_eta_bt_rem, bt_rem_u, bt_rem_v, &
                      CS%BT_Domain, To_All+Scalar_Pair)
    if (CS%linear_wave_drag) &
      call create_group_pass(CS%pass_eta_bt_rem, Rayleigh_u, Rayleigh_v, &
                      CS%BT_Domain, To_All+Scalar_Pair)
! endif
  ! The following halo update is not needed without wide halos.  RWH
  if (((G%isd > CS%isdw) .or. (G%jsd > CS%jsdw)) .or. (Isq <= is-1) .or. (Jsq <= js-1)) &
    call create_group_pass(CS%pass_force_hbt0_Cor_ref, BT_force_u, BT_force_v, CS%BT_Domain)
  if (add_uh0) call create_group_pass(CS%pass_force_hbt0_Cor_ref, uhbt0, vhbt0, CS%BT_Domain)
  call create_group_pass(CS%pass_force_hbt0_Cor_ref, Cor_ref_u, Cor_ref_v, CS%BT_Domain)
  if (.not. use_BT_cont) then
    call create_group_pass(CS%pass_Dat_uv, Datu, Datv, CS%BT_Domain, To_All+Scalar_Pair)
  endif
  call create_group_pass(CS%pass_eta_ubt, eta, CS%BT_Domain)
  call create_group_pass(CS%pass_eta_ubt, ubt, vbt, CS%BT_Domain)
  if (integral_BT_cont) then
    call create_group_pass(CS%pass_eta_ubt, ubt_int, vbt_int, CS%BT_Domain)
    ! This is only needed with integral_BT_cont, OBCs and multiple barotropic steps between halo updates.
    if (apply_OBC_open) &
      call create_group_pass(CS%pass_eta_ubt, uhbt_int, vhbt_int, CS%BT_Domain)
  endif

  call create_group_pass(CS%pass_ubt_Cor, ubt_Cor, vbt_Cor, G%Domain)
  ! These passes occur at the end of the routine, as data is being readied to
  ! share with the main part of the MOM6 code.
  if (find_etaav) then
    call create_group_pass(CS%pass_etaav, etaav, G%Domain)
  endif
  call create_group_pass(CS%pass_e_anom, e_anom, G%Domain)
  call create_group_pass(CS%pass_ubta_uhbta, CS%ubtav, CS%vbtav, G%Domain)
  call create_group_pass(CS%pass_ubta_uhbta, uhbtav, vhbtav, G%Domain)

  if (id_clock_pass_pre > 0) call cpu_clock_end(id_clock_pass_pre)
!--- end setup for group halo update

!   Calculate the constant coefficients for the Coriolis force terms in the
! barotropic momentum equations.  This has to be done quite early to start
! the halo update that needs to be completed before the next calculations.
  if (CS%linearized_BT_PV) then
    !$OMP parallel do default(shared)
    do J=jsvf-2,jevf+1 ; do I=isvf-2,ievf+1
      q(I,J) = CS%q_D(I,j)
    enddo ; enddo
    !$OMP parallel do default(shared)
    do j=jsvf-1,jevf+1 ; do I=isvf-2,ievf+1
      DCor_u(I,j) = CS%D_u_Cor(I,j)
    enddo ; enddo
    !$OMP parallel do default(shared)
    do J=jsvf-2,jevf+1 ; do i=isvf-1,ievf+1
      DCor_v(i,J) = CS%D_v_Cor(i,J)
    enddo ; enddo
  else
    q(:,:) = 0.0 ; DCor_u(:,:) = 0.0 ; DCor_v(:,:) = 0.0
    if (GV%Boussinesq) then
      !$OMP parallel do default(shared)
      do j=js,je ; do I=is-1,ie
        DCor_u(I,j) = 0.5 * (max(GV%Z_to_H*G%bathyT(i+1,j) + eta_in(i+1,j), 0.0) + &
                             max(GV%Z_to_H*G%bathyT(i,j) + eta_in(i,j), 0.0) )
      enddo ; enddo
      !$OMP parallel do default(shared)
      do J=js-1,je ; do i=is,ie
        DCor_v(i,J) = 0.5 * (max(GV%Z_to_H*G%bathyT(i,j+1) + eta_in(i+1,j), 0.0) + &
                             max(GV%Z_to_H*G%bathyT(i,j) + eta_in(i,j), 0.0) )
      enddo ; enddo
      !$OMP parallel do default(shared)
      do J=js-1,je ; do I=is-1,ie
        q(I,J) = 0.25 * (CS%BT_Coriolis_scale * G%CoriolisBu(I,J)) * &
             ((G%areaT(i,j) + G%areaT(i+1,j+1)) + (G%areaT(i+1,j) + G%areaT(i,j+1))) / &
             (max((G%areaT(i,j) * max(GV%Z_to_H*G%bathyT(i,j) + eta_in(i,j), 0.0) + &
               G%areaT(i+1,j+1) * max(GV%Z_to_H*G%bathyT(i+1,j+1) + eta_in(i+1,j+1), 0.0)) + &
              (G%areaT(i+1,j) * max(GV%Z_to_H*G%bathyT(i+1,j) + eta_in(i+1,j), 0.0) + &
               G%areaT(i,j+1) * max(GV%Z_to_H*G%bathyT(i,j+1) + eta_in(i,j+1), 0.0)), h_neglect) )
      enddo ; enddo
    else
      !$OMP parallel do default(shared)
      do j=js,je ; do I=is-1,ie
        DCor_u(I,j) = 0.5 * (eta_in(i+1,j) + eta_in(i,j))
      enddo ; enddo
      !$OMP parallel do default(shared)
      do J=js-1,je ; do i=is,ie
        DCor_v(i,J) = 0.5 * (eta_in(i,j+1) + eta_in(i,j))
      enddo ; enddo
      !$OMP parallel do default(shared)
      do J=js-1,je ; do I=is-1,ie
        q(I,J) = 0.25 * (CS%BT_Coriolis_scale * G%CoriolisBu(I,J)) * &
             ((G%areaT(i,j) + G%areaT(i+1,j+1)) + (G%areaT(i+1,j) + G%areaT(i,j+1))) / &
             (max((G%areaT(i,j) * eta_in(i,j) + G%areaT(i+1,j+1) * eta_in(i+1,j+1)) + &
                  (G%areaT(i+1,j) * eta_in(i+1,j) + G%areaT(i,j+1) * eta_in(i,j+1)), h_neglect) )
      enddo ; enddo
    endif

    ! With very wide halos, q and D need to be calculated on the available data
    ! domain and then updated onto the full computational domain.
    ! These calculations can be done almost immediately, but the halo updates
    ! must be done before the [abcd]mer and [abcd]zon are calculated.
    if (id_clock_calc_pre > 0) call cpu_clock_end(id_clock_calc_pre)
    if (nonblock_setup) then
      call start_group_pass(CS%pass_q_DCor, CS%BT_Domain, clock=id_clock_pass_pre)
    else
      call do_group_pass(CS%pass_q_DCor, CS%BT_Domain, clock=id_clock_pass_pre)
    endif
    if (id_clock_calc_pre > 0) call cpu_clock_begin(id_clock_calc_pre)
  endif

  ! Zero out various wide-halo arrays.
  !$OMP parallel do default(shared)
  do j=CS%jsdw,CS%jedw ; do i=CS%isdw,CS%iedw
    gtot_E(i,j) = 0.0 ; gtot_W(i,j) = 0.0
    gtot_N(i,j) = 0.0 ; gtot_S(i,j) = 0.0
    eta(i,j) = 0.0
    eta_PF(i,j) = 0.0
    if (interp_eta_PF) then
      eta_PF_1(i,j) = 0.0 ; d_eta_PF(i,j) = 0.0
    endif
    if (integral_BT_cont) then
      eta_IC(i,j) = 0.0
    endif
    p_surf_dyn(i,j) = 0.0
    if (CS%dynamic_psurf) dyn_coef_eta(i,j) = 0.0
  enddo ; enddo
  !   The halo regions of various arrays need to be initialized to
  ! non-NaNs in case the neighboring domains are not part of the ocean.
  ! Otherwise a halo update later on fills in the correct values.
  !$OMP parallel do default(shared)
  do j=CS%jsdw,CS%jedw ; do I=CS%isdw-1,CS%iedw
    Cor_ref_u(I,j) = 0.0 ; BT_force_u(I,j) = 0.0 ; ubt(I,j) = 0.0
    Datu(I,j) = 0.0 ; bt_rem_u(I,j) = 0.0 ; uhbt0(I,j) = 0.0
  enddo ; enddo
  !$OMP parallel do default(shared)
  do J=CS%jsdw-1,CS%jedw ; do i=CS%isdw,CS%iedw
    Cor_ref_v(i,J) = 0.0 ; BT_force_v(i,J) = 0.0 ; vbt(i,J) = 0.0
    Datv(i,J) = 0.0 ; bt_rem_v(i,J) = 0.0 ; vhbt0(i,J) = 0.0
  enddo ; enddo

  ! Copy input arrays into their wide-halo counterparts.
  if (interp_eta_PF) then
    !$OMP parallel do default(shared)
    do j=G%jsd,G%jed ; do i=G%isd,G%ied ! Was "do j=Jsq,Jeq+1 ; do i=Isq,Ieq+1" but doing so breaks OBC. Not sure why?
      eta(i,j) = eta_in(i,j)
      eta_PF_1(i,j) = eta_PF_start(i,j)
      d_eta_PF(i,j) = eta_PF_in(i,j) - eta_PF_start(i,j)
    enddo ; enddo
  else
    !$OMP parallel do default(shared)
    do j=G%jsd,G%jed ; do i=G%isd,G%ied !: Was "do j=Jsq,Jeq+1 ; do i=Isq,Ieq+1" but doing so breaks OBC. Not sure why?
      eta(i,j) = eta_in(i,j)
      eta_PF(i,j) = eta_PF_in(i,j)
    enddo ; enddo
  endif
  if (integral_BT_cont) then
    !$OMP parallel do default(shared)
    do j=G%jsd,G%jed ; do i=G%isd,G%ied
      eta_IC(i,j) = eta_in(i,j)
    enddo ; enddo
  endif

  !$OMP parallel do default(shared) private(visc_rem)
  do k=1,nz ; do j=js,je ; do I=is-1,ie
    ! rem needs greater than visc_rem_u and 1-Instep/visc_rem_u.
    ! The 0.5 below is just for safety.
    if (visc_rem_u(I,j,k) <= 0.0) then ; visc_rem = 0.0
    elseif (visc_rem_u(I,j,k) >= 1.0) then ; visc_rem = 1.0
    elseif (visc_rem_u(I,j,k)**2 > visc_rem_u(I,j,k) - 0.5*Instep) then
      visc_rem = visc_rem_u(I,j,k)
    else ; visc_rem = 1.0 - 0.5*Instep/visc_rem_u(I,j,k) ; endif
    wt_u(I,j,k) = CS%frhatu(I,j,k) * visc_rem
  enddo ; enddo ; enddo
  !$OMP parallel do default(shared) private(visc_rem)
  do k=1,nz ; do J=js-1,je ; do i=is,ie
    ! rem needs greater than visc_rem_v and 1-Instep/visc_rem_v.
    if (visc_rem_v(i,J,k) <= 0.0) then ; visc_rem = 0.0
    elseif (visc_rem_v(i,J,k) >= 1.0) then ; visc_rem = 1.0
    elseif (visc_rem_v(i,J,k)**2 > visc_rem_v(i,J,k) - 0.5*Instep) then
      visc_rem = visc_rem_v(i,J,k)
    else ; visc_rem = 1.0 - 0.5*Instep/visc_rem_v(i,J,k) ; endif
    wt_v(i,J,k) = CS%frhatv(i,J,k) * visc_rem
  enddo ; enddo ; enddo

  !   Use u_Cor and v_Cor as the reference values for the Coriolis terms,
  ! including the viscous remnant.
  !$OMP parallel do default(shared)
  do j=js-1,je+1 ; do I=is-1,ie ; ubt_Cor(I,j) = 0.0 ; enddo ; enddo
  !$OMP parallel do default(shared)
  do J=js-1,je ; do i=is-1,ie+1 ; vbt_Cor(i,J) = 0.0 ; enddo ; enddo
  !$OMP parallel do default(shared)
  do j=js,je ; do k=1,nz ; do I=is-1,ie
    ubt_Cor(I,j) = ubt_Cor(I,j) + wt_u(I,j,k) * U_Cor(I,j,k)
  enddo ; enddo ; enddo
  !$OMP parallel do default(shared)
  do J=js-1,je ; do k=1,nz ; do i=is,ie
    vbt_Cor(i,J) = vbt_Cor(i,J) + wt_v(i,J,k) * V_Cor(i,J,k)
  enddo ; enddo ; enddo

  ! The gtot arrays are the effective layer-weighted reduced gravities for
  ! accelerations across the various faces, with names for the relative
  ! locations of the faces to the pressure point.  They will have their halos
  ! updated later on.
  !$OMP parallel do default(shared)
  do j=js,je
    do k=1,nz ; do I=is-1,ie
      gtot_E(i,j)   = gtot_E(i,j)   + pbce(i,j,k)   * wt_u(I,j,k)
      gtot_W(i+1,j) = gtot_W(i+1,j) + pbce(i+1,j,k) * wt_u(I,j,k)
    enddo ; enddo
  enddo
  !$OMP parallel do default(shared)
  do J=js-1,je
     do k=1,nz ; do i=is,ie
      gtot_N(i,j)   = gtot_N(i,j)   + pbce(i,j,k)   * wt_v(i,J,k)
      gtot_S(i,j+1) = gtot_S(i,j+1) + pbce(i,j+1,k) * wt_v(i,J,k)
    enddo ; enddo
  enddo

  if (CS%tides) then
    call tidal_forcing_sensitivity(G, CS%tides_CSp, det_de)
    dgeo_de = 1.0 + det_de + CS%G_extra
  else
    dgeo_de = 1.0 + CS%G_extra
  endif

  if (nonblock_setup .and. .not.CS%linearized_BT_PV) then
    if (id_clock_calc_pre > 0) call cpu_clock_end(id_clock_calc_pre)
    call complete_group_pass(CS%pass_q_DCor, CS%BT_Domain, clock=id_clock_pass_pre)
    if (id_clock_calc_pre > 0) call cpu_clock_begin(id_clock_calc_pre)
  endif

  ! Calculate the open areas at the velocity points.
  ! The halo updates are needed before Datu is first used, either in set_up_BT_OBC or ubt_Cor.
  if (integral_BT_cont) then
    call set_local_BT_cont_types(BT_cont, BTCL_u, BTCL_v, G, US, MS, CS%BT_Domain, 1+ievf-ie, dt_baroclinic=dt)
  elseif (use_BT_cont) then
    call set_local_BT_cont_types(BT_cont, BTCL_u, BTCL_v, G, US, MS, CS%BT_Domain, 1+ievf-ie)
  else
    if (CS%Nonlinear_continuity) then
      call find_face_areas(Datu, Datv, G, GV, US, CS, MS, eta, 1)
    else
      call find_face_areas(Datu, Datv, G, GV, US, CS, MS, halo=1)
    endif
  endif

  ! Set up fields related to the open boundary conditions.
  if (apply_OBCs) then
    call set_up_BT_OBC(OBC, eta, CS%BT_OBC, CS%BT_Domain, G, GV, US, MS, ievf-ie, use_BT_cont, &
                       integral_BT_cont, dt, Datu, Datv, BTCL_u, BTCL_v)
  endif

  ! Determine the difference between the sum of the layer fluxes and the
  ! barotropic fluxes found from the same input velocities.
  if (add_uh0) then
    !$OMP parallel do default(shared)
    do j=js,je ; do I=is-1,ie ; uhbt(I,j) = 0.0 ; ubt(I,j) = 0.0 ; enddo ; enddo
    !$OMP parallel do default(shared)
    do J=js-1,je ; do i=is,ie ; vhbt(i,J) = 0.0 ; vbt(i,J) = 0.0 ; enddo ; enddo
    if (CS%visc_rem_u_uh0) then
      !$OMP parallel do default(shared)
      do j=js,je ; do k=1,nz ; do I=is-1,ie
        uhbt(I,j) = uhbt(I,j) + uh0(I,j,k)
        ubt(I,j) = ubt(I,j) + wt_u(I,j,k) * u_uh0(I,j,k)
      enddo ; enddo ; enddo
      !$OMP parallel do default(shared)
      do J=js-1,je ; do k=1,nz ; do i=is,ie
        vhbt(i,J) = vhbt(i,J) + vh0(i,J,k)
        vbt(i,J) = vbt(i,J) + wt_v(i,J,k) * v_vh0(i,J,k)
      enddo ; enddo ; enddo
    else
      !$OMP parallel do default(shared)
      do j=js,je ; do k=1,nz ; do I=is-1,ie
        uhbt(I,j) = uhbt(I,j) + uh0(I,j,k)
        ubt(I,j) = ubt(I,j) + CS%frhatu(I,j,k) * u_uh0(I,j,k)
      enddo ; enddo ; enddo
      !$OMP parallel do default(shared)
      do J=js-1,je ; do k=1,nz ; do i=is,ie
        vhbt(i,J) = vhbt(i,J) + vh0(i,J,k)
        vbt(i,J) = vbt(i,J) + CS%frhatv(i,J,k) * v_vh0(i,J,k)
      enddo ; enddo ; enddo
    endif
    if ((use_BT_cont .or. integral_BT_cont) .and. CS%adjust_BT_cont) then
      ! Use the additional input transports to broaden the fits
      ! over which the bt_cont_type applies.

      ! Fill in the halo data for ubt, vbt, uhbt, and vhbt.
      if (id_clock_calc_pre > 0) call cpu_clock_end(id_clock_calc_pre)
      if (id_clock_pass_pre > 0) call cpu_clock_begin(id_clock_pass_pre)
      call pass_vector(ubt, vbt, CS%BT_Domain, complete=.false., halo=1+ievf-ie)
      call pass_vector(uhbt, vhbt, CS%BT_Domain, complete=.true., halo=1+ievf-ie)
      if (id_clock_pass_pre > 0) call cpu_clock_end(id_clock_pass_pre)
      if (id_clock_calc_pre > 0) call cpu_clock_begin(id_clock_calc_pre)

      if (integral_BT_cont) then
        call adjust_local_BT_cont_types(ubt, uhbt, vbt, vhbt, BTCL_u, BTCL_v, &
                                        G, US, MS, halo=1+ievf-ie, dt_baroclinic=dt)
      else
        call adjust_local_BT_cont_types(ubt, uhbt, vbt, vhbt, BTCL_u, BTCL_v, &
                                        G, US, MS, halo=1+ievf-ie)
      endif
    endif
    if (integral_BT_cont) then
      !$OMP parallel do default(shared)
      do j=js,je ; do I=is-1,ie
        uhbt0(I,j) = uhbt(I,j) - find_uhbt(dt*ubt(I,j), BTCL_u(I,j)) * Idt
      enddo ; enddo
      !$OMP parallel do default(shared)
      do J=js-1,je ; do i=is,ie
        vhbt0(i,J) = vhbt(i,J) - find_vhbt(dt*vbt(i,J), BTCL_v(i,J)) * Idt
      enddo ; enddo
    elseif (use_BT_cont) then
      !$OMP parallel do default(shared)
      do j=js,je ; do I=is-1,ie
        uhbt0(I,j) = uhbt(I,j) - find_uhbt(ubt(I,j), BTCL_u(I,j))
      enddo ; enddo
      !$OMP parallel do default(shared)
      do J=js-1,je ; do i=is,ie
        vhbt0(i,J) = vhbt(i,J) - find_vhbt(vbt(i,J), BTCL_v(i,J))
      enddo ; enddo
    else
      !$OMP parallel do default(shared)
      do j=js,je ; do I=is-1,ie
        uhbt0(I,j) = uhbt(I,j) - Datu(I,j)*ubt(I,j)
      enddo ; enddo
      !$OMP parallel do default(shared)
      do J=js-1,je ; do i=is,ie
        vhbt0(i,J) = vhbt(i,J) - Datv(i,J)*vbt(i,J)
      enddo ; enddo
    endif
    if (CS%BT_OBC%apply_u_OBCs) then  ! zero out pressure force across boundary
      !$OMP parallel do default(shared)
      do j=js,je ; do I=is-1,ie ; if (OBC%segnum_u(I,j) /= OBC_NONE) then
        uhbt0(I,j) = 0.0
      endif ; enddo ; enddo
    endif
    if (CS%BT_OBC%apply_v_OBCs) then  ! zero out PF across boundary
      !$OMP parallel do default(shared)
      do J=js-1,je ; do i=is,ie ; if (OBC%segnum_v(i,J) /= OBC_NONE) then
        vhbt0(i,J) = 0.0
      endif ; enddo ; enddo
    endif
  endif

! Calculate the initial barotropic velocities from the layer's velocities.
  if (integral_BT_cont) then
    !$OMP parallel do default(shared)
    do j=jsvf-1,jevf+1 ; do I=isvf-2,ievf+1
      ubt(I,j) = 0.0 ; uhbt(I,j) = 0.0 ; u_accel_bt(I,j) = 0.0
      ubt_int(I,j) = 0.0 ; uhbt_int(I,j) = 0.0
    enddo ; enddo
    !$OMP parallel do default(shared)
    do J=jsvf-2,jevf+1 ; do i=isvf-1,ievf+1
      vbt(i,J) = 0.0 ; vhbt(i,J) = 0.0 ; v_accel_bt(i,J) = 0.0
      vbt_int(i,J) = 0.0 ; vhbt_int(i,J) = 0.0
    enddo ; enddo
  else
    !$OMP parallel do default(shared)
    do j=jsvf-1,jevf+1 ; do I=isvf-2,ievf+1
      ubt(I,j) = 0.0 ; uhbt(I,j) = 0.0 ; u_accel_bt(I,j) = 0.0
    enddo ; enddo
    !$OMP parallel do default(shared)
    do J=jsvf-2,jevf+1 ; do i=isvf-1,ievf+1
      vbt(i,J) = 0.0 ; vhbt(i,J) = 0.0 ; v_accel_bt(i,J) = 0.0
    enddo ; enddo
  endif
  !$OMP parallel do default(shared)
  do j=js,je ; do k=1,nz ; do I=is-1,ie
    ubt(I,j) = ubt(I,j) + wt_u(I,j,k) * U_in(I,j,k)
  enddo ; enddo ; enddo
  !$OMP parallel do default(shared)
  do J=js-1,je ; do k=1,nz ; do i=is,ie
    vbt(i,J) = vbt(i,J) + wt_v(i,J,k) * V_in(i,J,k)
  enddo ; enddo ;  enddo
  !$OMP parallel do default(shared)
  do j=js,je ; do I=is-1,ie
    if (abs(ubt(I,j)) < CS%vel_underflow) ubt(I,j) = 0.0
  enddo ; enddo
  !$OMP parallel do default(shared)
  do J=js-1,je ; do i=is,ie
    if (abs(vbt(i,J)) < CS%vel_underflow) vbt(i,J) = 0.0
  enddo ; enddo

  if (apply_OBCs) then
    ubt_first(:,:) = ubt(:,:) ; vbt_first(:,:) = vbt(:,:)
  endif

!   Here the vertical average accelerations due to the Coriolis, advective,
! pressure gradient and horizontal viscous terms in the layer momentum
! equations are calculated.  These will be used to determine the difference
! between the accelerations due to the average of the layer equations and the
! barotropic calculation.

  !$OMP parallel do default(shared)
  do j=js,je ; do I=is-1,ie ; if (G%mask2dCu(I,j) > 0.0) then
    if (CS%nonlin_stress) then
      if (GV%Boussinesq) then
        Htot_avg = 0.5*(max(CS%bathyT(i,j)*GV%Z_to_H + eta(i,j), 0.0) + &
                        max(CS%bathyT(i+1,j)*GV%Z_to_H + eta(i+1,j), 0.0))
      else
        Htot_avg = 0.5*(eta(i,j) + eta(i+1,j))
      endif
      if (Htot_avg*CS%dy_Cu(I,j) <= 0.0) then
        CS%IDatu(I,j) = 0.0
      elseif (integral_BT_cont) then
        CS%IDatu(I,j) = CS%dy_Cu(I,j) / (max(find_duhbt_du(ubt(I,j)*dt, BTCL_u(I,j)), &
                                             CS%dy_Cu(I,j)*Htot_avg) )
      elseif (use_BT_cont) then ! Reconsider the max and whether there should be some scaling.
        CS%IDatu(I,j) = CS%dy_Cu(I,j) / (max(find_duhbt_du(ubt(I,j), BTCL_u(I,j)), &
                                             CS%dy_Cu(I,j)*Htot_avg) )
      else
        CS%IDatu(I,j) = 1.0 / Htot_avg
      endif
    endif

    BT_force_u(I,j) = forces%taux(I,j) * mass_accel_to_Z * CS%IDatu(I,j)*visc_rem_u(I,j,1)
  else
    BT_force_u(I,j) = 0.0
  endif ; enddo ; enddo
  !$OMP parallel do default(shared)
  do J=js-1,je ; do i=is,ie ; if (G%mask2dCv(i,J) > 0.0) then
    if (CS%nonlin_stress) then
      if (GV%Boussinesq) then
        Htot_avg = 0.5*(max(CS%bathyT(i,j)*GV%Z_to_H + eta(i,j), 0.0) + &
                        max(CS%bathyT(i,j+1)*GV%Z_to_H + eta(i,j+1), 0.0))
      else
        Htot_avg = 0.5*(eta(i,j) + eta(i,j+1))
      endif
      if (Htot_avg*CS%dx_Cv(i,J) <= 0.0) then
        CS%IDatv(i,J) = 0.0
      elseif (integral_BT_cont) then
        CS%IDatv(i,J) = CS%dx_Cv(i,J) / (max(find_dvhbt_dv(vbt(i,J)*dt, BTCL_v(i,J)), &
                                             CS%dx_Cv(i,J)*Htot_avg) )
      elseif (use_BT_cont) then ! Reconsider the max and whether there should be some scaling.
        CS%IDatv(i,J) = CS%dx_Cv(i,J) / (max(find_dvhbt_dv(vbt(i,J), BTCL_v(i,J)), &
                                             CS%dx_Cv(i,J)*Htot_avg) )
      else
        CS%IDatv(i,J) = 1.0 / Htot_avg
      endif
    endif

    BT_force_v(i,J) = forces%tauy(i,J) * mass_accel_to_Z * CS%IDatv(i,J)*visc_rem_v(i,J,1)
  else
    BT_force_v(i,J) = 0.0
  endif ; enddo ; enddo
  if (present(taux_bot) .and. present(tauy_bot)) then
    if (associated(taux_bot) .and. associated(tauy_bot)) then
      !$OMP parallel do default(shared)
      do j=js,je ; do I=is-1,ie ; if (G%mask2dCu(I,j) > 0.0) then
        BT_force_u(I,j) = BT_force_u(I,j) - taux_bot(I,j) * mass_to_Z  * CS%IDatu(I,j)
      endif ; enddo ; enddo
      !$OMP parallel do default(shared)
      do J=js-1,je ; do i=is,ie ; if (G%mask2dCv(i,J) > 0.0) then
        BT_force_v(i,J) = BT_force_v(i,J) - tauy_bot(i,J) * mass_to_Z  * CS%IDatv(i,J)
      endif ; enddo ; enddo
    endif
  endif

  ! bc_accel_u & bc_accel_v are only available on the potentially
  ! non-symmetric computational domain.
  !$OMP parallel do default(shared)
  do j=js,je ; do k=1,nz ; do I=Isq,Ieq
    BT_force_u(I,j) = BT_force_u(I,j) + wt_u(I,j,k) * bc_accel_u(I,j,k)
  enddo ; enddo ; enddo
  !$OMP parallel do default(shared)
  do J=Jsq,Jeq ; do k=1,nz ; do i=is,ie
    BT_force_v(i,J) = BT_force_v(i,J) + wt_v(i,J,k) * bc_accel_v(i,J,k)
  enddo ; enddo ; enddo

  if (CS%gradual_BT_ICs) then
    !$OMP parallel do default(shared)
    do j=js,je ; do I=is-1,ie
      BT_force_u(I,j) = BT_force_u(I,j) + (ubt(I,j) - CS%ubt_IC(I,j)) * Idt
      ubt(I,j) = CS%ubt_IC(I,j)
      if (abs(ubt(I,j)) < CS%vel_underflow) ubt(I,j) = 0.0
    enddo ; enddo
    !$OMP parallel do default(shared)
    do J=js-1,je ; do i=is,ie
      BT_force_v(i,J) = BT_force_v(i,J) + (vbt(i,J) - CS%vbt_IC(i,J)) * Idt
      vbt(i,J) = CS%vbt_IC(i,J)
      if (abs(vbt(i,J)) < CS%vel_underflow) vbt(i,J) = 0.0
    enddo ; enddo
  endif

  if ((Isq > is-1) .or. (Jsq > js-1)) then
    ! Non-symmetric memory is being used, so the edge values need to be
    ! filled in with a halo update of a non-symmetric array.
    if (id_clock_calc_pre > 0) call cpu_clock_end(id_clock_calc_pre)
    if (id_clock_pass_pre > 0) call cpu_clock_begin(id_clock_pass_pre)
    tmp_u(:,:) = 0.0 ; tmp_v(:,:) = 0.0
    do j=js,je ; do I=Isq,Ieq ; tmp_u(I,j) = BT_force_u(I,j) ; enddo ; enddo
    do J=Jsq,Jeq ; do i=is,ie ; tmp_v(i,J) = BT_force_v(i,J) ; enddo ; enddo
    if (nonblock_setup) then
      call start_group_pass(CS%pass_tmp_uv, G%Domain)
    else
      call do_group_pass(CS%pass_tmp_uv, G%Domain)
      do j=jsd,jed ; do I=IsdB,IedB ; BT_force_u(I,j) = tmp_u(I,j) ; enddo ; enddo
      do J=JsdB,JedB ; do i=isd,ied ; BT_force_v(i,J) = tmp_v(i,J) ; enddo ; enddo
    endif
    if (id_clock_pass_pre > 0) call cpu_clock_end(id_clock_pass_pre)
    if (id_clock_calc_pre > 0) call cpu_clock_begin(id_clock_calc_pre)
  endif

  if (nonblock_setup) then
    if (id_clock_calc_pre > 0) call cpu_clock_end(id_clock_calc_pre)
    if (id_clock_pass_pre > 0) call cpu_clock_begin(id_clock_pass_pre)
    call start_group_pass(CS%pass_gtot, CS%BT_Domain)
    call start_group_pass(CS%pass_ubt_Cor, G%Domain)
    if (id_clock_pass_pre > 0) call cpu_clock_end(id_clock_pass_pre)
    if (id_clock_calc_pre > 0) call cpu_clock_begin(id_clock_calc_pre)
  endif

  ! Determine the weighted Coriolis parameters for the neighboring velocities.
  !$OMP parallel do default(shared)
  do J=jsvf-1,jevf ; do i=isvf-1,ievf+1
    if (CS%Sadourny) then
      amer(I-1,j) = DCor_u(I-1,j) * q(I-1,J)
      bmer(I,j) = DCor_u(I,j) * q(I,J)
      cmer(I,j+1) = DCor_u(I,j+1) * q(I,J)
      dmer(I-1,j+1) = DCor_u(I-1,j+1) * q(I-1,J)
    else
      amer(I-1,j) = DCor_u(I-1,j) * &
                    ((q(I,J) + q(I-1,J-1)) + q(I-1,J)) / 3.0
      bmer(I,j) = DCor_u(I,j) * &
                  (q(I,J) + (q(I-1,J) + q(I,J-1))) / 3.0
      cmer(I,j+1) = DCor_u(I,j+1) * &
                    (q(I,J) + (q(I-1,J) + q(I,J+1))) / 3.0
      dmer(I-1,j+1) = DCor_u(I-1,j+1) * &
                      ((q(I,J) + q(I-1,J+1)) + q(I-1,J)) / 3.0
    endif
  enddo ; enddo

  !$OMP parallel do default(shared)
  do j=jsvf-1,jevf+1 ; do I=isvf-1,ievf
    if (CS%Sadourny) then
      azon(I,j) = DCor_v(i+1,J) * q(I,J)
      bzon(I,j) = DCor_v(i,J) * q(I,J)
      czon(I,j) = DCor_v(i,J-1) * q(I,J-1)
      dzon(I,j) = DCor_v(i+1,J-1) * q(I,J-1)
    else
      azon(I,j) = DCor_v(i+1,J) * &
                  (q(I,J) + (q(I+1,J) + q(I,J-1))) / 3.0
      bzon(I,j) = DCor_v(i,J) * &
                  (q(I,J) + (q(I-1,J) + q(I,J-1))) / 3.0
      czon(I,j) = DCor_v(i,J-1) * &
                  ((q(I,J) + q(I-1,J-1)) + q(I,J-1)) / 3.0
      dzon(I,j) = DCor_v(i+1,J-1) * &
                  ((q(I,J) + q(I+1,J-1)) + q(I,J-1)) / 3.0
    endif
  enddo ; enddo

! Complete the previously initiated message passing.
  if (id_clock_calc_pre > 0) call cpu_clock_end(id_clock_calc_pre)
  if (id_clock_pass_pre > 0) call cpu_clock_begin(id_clock_pass_pre)
  if (nonblock_setup) then
    if ((Isq > is-1) .or. (Jsq > js-1)) then
      call complete_group_pass(CS%pass_tmp_uv, G%Domain)
      do j=jsd,jed ; do I=IsdB,IedB ; BT_force_u(I,j) = tmp_u(I,j) ; enddo ; enddo
      do J=JsdB,JedB ; do i=isd,ied ; BT_force_v(i,J) = tmp_v(i,J) ; enddo ; enddo
    endif
    call complete_group_pass(CS%pass_gtot, CS%BT_Domain)
    call complete_group_pass(CS%pass_ubt_Cor, G%Domain)
  else
    call do_group_pass(CS%pass_gtot, CS%BT_Domain)
    call do_group_pass(CS%pass_ubt_Cor, G%Domain)
  endif
  ! The various elements of gtot are positive definite but directional, so use
  ! the polarity arrays to sort out when the directions have shifted.
  do j=jsvf-1,jevf+1 ; do i=isvf-1,ievf+1
    if (CS%ua_polarity(i,j) < 0.0) call swap(gtot_E(i,j), gtot_W(i,j))
    if (CS%va_polarity(i,j) < 0.0) call swap(gtot_N(i,j), gtot_S(i,j))
  enddo ; enddo

  !$OMP parallel do default(shared)
  do j=js,je ; do I=is-1,ie
    Cor_ref_u(I,j) =  &
        ((azon(I,j) * vbt_Cor(i+1,j) + czon(I,j) * vbt_Cor(i  ,j-1)) + &
         (bzon(I,j) * vbt_Cor(i  ,j) + dzon(I,j) * vbt_Cor(i+1,j-1)))
  enddo ; enddo
  !$OMP parallel do default(shared)
  do J=js-1,je ; do i=is,ie
    Cor_ref_v(i,J) = -1.0 * &
        ((amer(I-1,j) * ubt_Cor(I-1,j) + cmer(I  ,j+1) * ubt_Cor(I  ,j+1)) + &
         (bmer(I  ,j) * ubt_Cor(I  ,j) + dmer(I-1,j+1) * ubt_Cor(I-1,j+1)))
  enddo ; enddo

  ! Now start new halo updates.
  if (nonblock_setup) then
    if (.not.use_BT_cont) &
      call start_group_pass(CS%pass_Dat_uv, CS%BT_Domain)

    ! The following halo update is not needed without wide halos.  RWH
    call start_group_pass(CS%pass_force_hbt0_Cor_ref, CS%BT_Domain)
  endif
  if (id_clock_pass_pre > 0) call cpu_clock_end(id_clock_pass_pre)
  if (id_clock_calc_pre > 0) call cpu_clock_begin(id_clock_calc_pre)
  !$OMP parallel default(shared) private(u_max_cor,uint_cor,v_max_cor,vint_cor,eta_cor_max,Htot)
  !$OMP do
  do j=js-1,je+1 ; do I=is-1,ie ; av_rem_u(I,j) = 0.0 ; enddo ; enddo
  !$OMP do
  do J=js-1,je ; do i=is-1,ie+1 ; av_rem_v(i,J) = 0.0 ; enddo ; enddo
  !$OMP do
  do j=js,je ; do k=1,nz ; do I=is-1,ie
    av_rem_u(I,j) = av_rem_u(I,j) + CS%frhatu(I,j,k) * visc_rem_u(I,j,k)
  enddo ; enddo ; enddo
  !$OMP do
  do J=js-1,je ; do k=1,nz ; do i=is,ie
    av_rem_v(i,J) = av_rem_v(i,J) + CS%frhatv(i,J,k) * visc_rem_v(i,J,k)
  enddo ; enddo ; enddo
  if (CS%strong_drag) then
    !$OMP do
    do j=js,je ; do I=is-1,ie
      bt_rem_u(I,j) = G%mask2dCu(I,j) * &
         ((nstep * av_rem_u(I,j)) / (1.0 + (nstep-1)*av_rem_u(I,j)))
    enddo ; enddo
    !$OMP do
    do J=js-1,je ; do i=is,ie
      bt_rem_v(i,J) = G%mask2dCv(i,J) * &
         ((nstep * av_rem_v(i,J)) / (1.0 + (nstep-1)*av_rem_v(i,J)))
    enddo ; enddo
  else
    !$OMP do
    do j=js,je ; do I=is-1,ie
      bt_rem_u(I,j) = 0.0
      if (G%mask2dCu(I,j) * av_rem_u(I,j) > 0.0) &
        bt_rem_u(I,j) = G%mask2dCu(I,j) * (av_rem_u(I,j)**Instep)
    enddo ; enddo
    !$OMP do
    do J=js-1,je ; do i=is,ie
      bt_rem_v(i,J) = 0.0
      if (G%mask2dCv(i,J) * av_rem_v(i,J) > 0.0) &
        bt_rem_v(i,J) = G%mask2dCv(i,J) * (av_rem_v(i,J)**Instep)
    enddo ; enddo
  endif
  if (CS%linear_wave_drag) then
    !$OMP do
    do j=js,je ; do I=is-1,ie ; if (CS%lin_drag_u(I,j) > 0.0) then
      Htot = 0.5 * (eta(i,j) + eta(i+1,j))
      if (GV%Boussinesq) &
        Htot = Htot + 0.5*GV%Z_to_H * (CS%bathyT(i,j) + CS%bathyT(i+1,j))
      bt_rem_u(I,j) = bt_rem_u(I,j) * (Htot / (Htot + CS%lin_drag_u(I,j) * dtbt))

      Rayleigh_u(I,j) = CS%lin_drag_u(I,j) / Htot
    endif ; enddo ; enddo
    !$OMP do
    do J=js-1,je ; do i=is,ie ; if (CS%lin_drag_v(i,J) > 0.0) then
      Htot = 0.5 * (eta(i,j) + eta(i,j+1))
      if (GV%Boussinesq) &
        Htot = Htot + 0.5*GV%Z_to_H * (CS%bathyT(i,j) + CS%bathyT(i+1,j+1))
      bt_rem_v(i,J) = bt_rem_v(i,J) * (Htot / (Htot + CS%lin_drag_v(i,J) * dtbt))

      Rayleigh_v(i,J) = CS%lin_drag_v(i,J) / Htot
    endif ; enddo ; enddo
  endif

  ! Zero out the arrays for various time-averaged quantities.
  if (find_etaav) then
    !$OMP do
    do j=jsvf-1,jevf+1 ; do i=isvf-1,ievf+1
      eta_sum(i,j) = 0.0 ; eta_wtd(i,j) = 0.0
    enddo ; enddo
  else
    !$OMP do
    do j=jsvf-1,jevf+1 ; do i=isvf-1,ievf+1
      eta_wtd(i,j) = 0.0
    enddo ; enddo
  endif
  !$OMP do
  do j=jsvf-1,jevf+1 ; do I=isvf-1,ievf
    ubt_sum(I,j) = 0.0 ; uhbt_sum(I,j) = 0.0
    PFu_bt_sum(I,j) = 0.0 ; Coru_bt_sum(I,j) = 0.0
    ubt_wtd(I,j) = 0.0 ; ubt_trans(I,j) = 0.0
  enddo ; enddo
  !$OMP do
  do J=jsvf-1,jevf ; do i=isvf-1,ievf+1
    vbt_sum(i,J) = 0.0 ; vhbt_sum(i,J) = 0.0
    PFv_bt_sum(i,J) = 0.0 ; Corv_bt_sum(i,J) = 0.0
    vbt_wtd(i,J) = 0.0 ; vbt_trans(i,J) = 0.0
  enddo ; enddo

  ! Set the mass source, after first initializing the halos to 0.
  !$OMP do
  do j=jsvf-1,jevf+1; do i=isvf-1,ievf+1 ; eta_src(i,j) = 0.0 ; enddo ; enddo
  if (CS%bound_BT_corr) then ; if ((use_BT_Cont.or.integral_BT_cont) .and. CS%BT_cont_bounds) then
    do j=js,je ; do i=is,ie ; if (G%mask2dT(i,j) > 0.0) then
      if (CS%eta_cor(i,j) > 0.0) then
        !   Limit the source (outward) correction to be a fraction the mass that
        ! can be transported out of the cell by velocities with a CFL number of CFL_cor.
        if (integral_BT_cont) then
          uint_cor = G%dxT(i,j) * CS%maxCFL_BT_cont
          vint_cor = G%dyT(i,j) * CS%maxCFL_BT_cont
          eta_cor_max = (CS%IareaT(i,j) * &
                   (((find_uhbt(uint_cor, BTCL_u(I,j)) + dt*uhbt0(I,j)) - &
                     (find_uhbt(-uint_cor, BTCL_u(I-1,j)) + dt*uhbt0(I-1,j))) + &
                    ((find_vhbt(vint_cor, BTCL_v(i,J)) + dt*vhbt0(i,J)) - &
                     (find_vhbt(-vint_cor, BTCL_v(i,J-1)) + dt*vhbt0(i,J-1))) ))
        else ! (use_BT_Cont) then
          u_max_cor = G%dxT(i,j) * (CS%maxCFL_BT_cont*Idt)
          v_max_cor = G%dyT(i,j) * (CS%maxCFL_BT_cont*Idt)
          eta_cor_max = dt * (CS%IareaT(i,j) * &
                   (((find_uhbt(u_max_cor, BTCL_u(I,j)) + uhbt0(I,j)) - &
                     (find_uhbt(-u_max_cor, BTCL_u(I-1,j)) + uhbt0(I-1,j))) + &
                    ((find_vhbt(v_max_cor, BTCL_v(i,J)) + vhbt0(i,J)) - &
                     (find_vhbt(-v_max_cor, BTCL_v(i,J-1)) + vhbt0(i,J-1))) ))
        endif
        CS%eta_cor(i,j) = min(CS%eta_cor(i,j), max(0.0, eta_cor_max))
      else
        ! Limit the sink (inward) correction to the amount of mass that is already inside the cell.
        Htot = eta(i,j)
        if (GV%Boussinesq) Htot = CS%bathyT(i,j)*GV%Z_to_H + eta(i,j)

        CS%eta_cor(i,j) = max(CS%eta_cor(i,j), -max(0.0,Htot))
      endif
    endif ; enddo ; enddo
  else ; do j=js,je ; do i=is,ie
    if (abs(CS%eta_cor(i,j)) > dt*CS%eta_cor_bound(i,j)) &
      CS%eta_cor(i,j) = sign(dt*CS%eta_cor_bound(i,j), CS%eta_cor(i,j))
  enddo ; enddo ; endif ; endif
  !$OMP do
  do j=js,je ; do i=is,ie
    eta_src(i,j) = G%mask2dT(i,j) * (Instep * CS%eta_cor(i,j))
  enddo ; enddo
!$OMP end parallel

  if (CS%dynamic_psurf) then
    ice_is_rigid = (associated(forces%rigidity_ice_u) .and. &
                    associated(forces%rigidity_ice_v))
    H_min_dyn = GV%Z_to_H * CS%Dmin_dyn_psurf
    if (ice_is_rigid .and. use_BT_cont) &
      call BT_cont_to_face_areas(BT_cont, Datu, Datv, G, US, MS, 0, .true.)
    if (ice_is_rigid) then
      !$OMP parallel do default(shared) private(Idt_max2,H_eff_dx2,dyn_coef_max,ice_strength)
      do j=js,je ; do i=is,ie
      ! First determine the maximum stable value for dyn_coef_eta.

      !   This estimate of the maximum stable time step is pretty accurate for
      ! gravity waves, but it is a conservative estimate since it ignores the
      ! stabilizing effect of the bottom drag.
      Idt_max2 = 0.5 * (dgeo_de * (1.0 + 2.0*bebt)) * (G%IareaT(i,j) * &
            ((gtot_E(i,j) * (Datu(I,j)*G%IdxCu(I,j)) + &
              gtot_W(i,j) * (Datu(I-1,j)*G%IdxCu(I-1,j))) + &
             (gtot_N(i,j) * (Datv(i,J)*G%IdyCv(i,J)) + &
              gtot_S(i,j) * (Datv(i,J-1)*G%IdyCv(i,J-1)))) + &
            ((G%CoriolisBu(I,J)**2 + G%CoriolisBu(I-1,J-1)**2) + &
             (G%CoriolisBu(I-1,J)**2 + G%CoriolisBu(I,J-1)**2)) * CS%BT_Coriolis_scale**2 )
      H_eff_dx2 = max(H_min_dyn * ((G%IdxT(i,j))**2 + (G%IdyT(i,j))**2), &
                      G%IareaT(i,j) * &
                        ((Datu(I,j)*G%IdxCu(I,j) + Datu(I-1,j)*G%IdxCu(I-1,j)) + &
                         (Datv(i,J)*G%IdyCv(i,J) + Datv(i,J-1)*G%IdyCv(i,J-1)) ) )
      dyn_coef_max = CS%const_dyn_psurf * max(0.0, 1.0 - dtbt**2 * Idt_max2) / &
                     (dtbt**2 * H_eff_dx2)

      ! ice_strength has units of [L2 Z-1 T-2 ~> m s-2]. rigidity_ice_[uv] has units of [L4 Z-1 T-1 ~> m3 s-1].
      ice_strength = ((forces%rigidity_ice_u(I,j) + forces%rigidity_ice_u(I-1,j)) + &
                      (forces%rigidity_ice_v(i,J) + forces%rigidity_ice_v(i,J-1))) / &
                      (CS%ice_strength_length**2 * dtbt)

      ! Units of dyn_coef: [L2 T-2 H-1 ~> m s-2 or m4 s-2 kg-1]
      dyn_coef_eta(i,j) = min(dyn_coef_max, ice_strength * GV%H_to_Z)
    enddo ; enddo ; endif
  endif

  if (id_clock_calc_pre > 0) call cpu_clock_end(id_clock_calc_pre)
  if (id_clock_pass_pre > 0) call cpu_clock_begin(id_clock_pass_pre)
  if (nonblock_setup) then
    call start_group_pass(CS%pass_eta_bt_rem, CS%BT_Domain)
    ! The following halo update is not needed without wide halos.  RWH
  else
    call do_group_pass(CS%pass_eta_bt_rem, CS%BT_Domain)
    if (.not.use_BT_cont) &
      call do_group_pass(CS%pass_Dat_uv, CS%BT_Domain)
    call do_group_pass(CS%pass_force_hbt0_Cor_ref, CS%BT_Domain)
  endif
  if (id_clock_pass_pre > 0) call cpu_clock_end(id_clock_pass_pre)
  if (id_clock_calc_pre > 0) call cpu_clock_begin(id_clock_calc_pre)

  ! Complete all of the outstanding halo updates.
  if (nonblock_setup) then
    if (id_clock_calc_pre > 0) call cpu_clock_end(id_clock_calc_pre)
    if (id_clock_pass_pre > 0) call cpu_clock_begin(id_clock_pass_pre)

    if (.not.use_BT_cont) call complete_group_pass(CS%pass_Dat_uv, CS%BT_Domain)
    call complete_group_pass(CS%pass_force_hbt0_Cor_ref, CS%BT_Domain)
    call complete_group_pass(CS%pass_eta_bt_rem, CS%BT_Domain)

    if (id_clock_pass_pre > 0) call cpu_clock_end(id_clock_pass_pre)
    if (id_clock_calc_pre > 0) call cpu_clock_begin(id_clock_calc_pre)
  endif

  if (CS%debug) then
    call uvchksum("BT [uv]hbt", uhbt, vhbt, CS%debug_BT_HI, haloshift=0, &
                  scale=US%s_to_T*US%L_to_m**2*GV%H_to_m)
    call uvchksum("BT Initial [uv]bt", ubt, vbt, CS%debug_BT_HI, haloshift=0, scale=US%L_T_to_m_s)
    call hchksum(eta, "BT Initial eta", CS%debug_BT_HI, haloshift=0, scale=GV%H_to_m)
    call uvchksum("BT BT_force_[uv]", BT_force_u, BT_force_v, &
                  CS%debug_BT_HI, haloshift=0, scale=US%L_T2_to_m_s2)
    if (interp_eta_PF) then
      call hchksum(eta_PF_1, "BT eta_PF_1",CS%debug_BT_HI,haloshift=0, scale=GV%H_to_m)
      call hchksum(d_eta_PF, "BT d_eta_PF",CS%debug_BT_HI,haloshift=0, scale=GV%H_to_m)
    else
      call hchksum(eta_PF, "BT eta_PF",CS%debug_BT_HI,haloshift=0, scale=GV%H_to_m)
      call hchksum(eta_PF_in, "BT eta_PF_in",G%HI,haloshift=0, scale=GV%H_to_m)
    endif
    call uvchksum("BT Cor_ref_[uv]", Cor_ref_u, Cor_ref_v, CS%debug_BT_HI, haloshift=0, scale=US%L_T2_to_m_s2)
    call uvchksum("BT [uv]hbt0", uhbt0, vhbt0, CS%debug_BT_HI, haloshift=0, &
                  scale=US%L_to_m**2*US%s_to_T*GV%H_to_m)
    if (.not. use_BT_cont) then
      call uvchksum("BT Dat[uv]", Datu, Datv, CS%debug_BT_HI, haloshift=1, scale=US%L_to_m*GV%H_to_m)
    endif
    call uvchksum("BT wt_[uv]", wt_u, wt_v, G%HI, haloshift=0, &
                  symmetric=.true., omit_corners=.true., scalar_pair=.true.)
    call uvchksum("BT frhat[uv]", CS%frhatu, CS%frhatv, G%HI, haloshift=0, &
                  symmetric=.true., omit_corners=.true., scalar_pair=.true.)
    call uvchksum("BT bc_accel_[uv]", bc_accel_u, bc_accel_v, G%HI, haloshift=0, scale=US%L_T2_to_m_s2)
    call uvchksum("BT IDat[uv]", CS%IDatu, CS%IDatv, G%HI, haloshift=0, &
                  scale=US%m_to_Z, scalar_pair=.true.)
    call uvchksum("BT visc_rem_[uv]", visc_rem_u, visc_rem_v, G%HI, &
                  haloshift=1, scalar_pair=.true.)
  endif

  if (CS%id_ubtdt > 0) then
    do j=js-1,je+1 ; do I=is-1,ie
      ubt_st(I,j) = ubt(I,j)
    enddo ; enddo
  endif
  if (CS%id_vbtdt > 0) then
    do J=js-1,je ; do i=is-1,ie+1
      vbt_st(i,J) = vbt(i,J)
    enddo ; enddo
  endif

  if (query_averaging_enabled(CS%diag)) then
    if (CS%id_eta_st > 0) call post_data(CS%id_eta_st, eta(isd:ied,jsd:jed), CS%diag)
    if (CS%id_ubt_st > 0) call post_data(CS%id_ubt_st, ubt(IsdB:IedB,jsd:jed), CS%diag)
    if (CS%id_vbt_st > 0) call post_data(CS%id_vbt_st, vbt(isd:ied,JsdB:JedB), CS%diag)
  endif

  if (id_clock_calc_pre > 0) call cpu_clock_end(id_clock_calc_pre)
  if (id_clock_calc > 0) call cpu_clock_begin(id_clock_calc)

  if (project_velocity) then ; eta_PF_BT => eta ; else ; eta_PF_BT => eta_pred ; endif

  if (CS%dt_bt_filter >= 0.0) then
    dt_filt = 0.5 * max(0.0, min(CS%dt_bt_filter, 2.0*dt))
  else
    dt_filt = 0.5 * max(0.0, dt * min(-CS%dt_bt_filter, 2.0))
  endif
  nfilter = ceiling(dt_filt / dtbt)

  if (nstep+nfilter==0 ) call MOM_error(FATAL, &
      "btstep: number of barotropic step (nstep+nfilter) is 0")

  ! Set up the normalized weights for the filtered velocity.
  sum_wt_vel = 0.0 ; sum_wt_eta = 0.0 ; sum_wt_accel = 0.0 ; sum_wt_trans = 0.0
  allocate(wt_vel(nstep+nfilter)) ; allocate(wt_eta(nstep+nfilter))
  allocate(wt_trans(nstep+nfilter+1)) ; allocate(wt_accel(nstep+nfilter+1))
  allocate(wt_accel2(nstep+nfilter+1))
  do n=1,nstep+nfilter
    ! Modify this to use a different filter...

    ! This is a filter that ramps down linearly over a time dt_filt.
    if ( (n==nstep) .or. (dt_filt - abs(n-nstep)*dtbt >= 0.0)) then
      wt_vel(n) = 1.0  ; wt_eta(n) = 1.0
    elseif (dtbt + dt_filt - abs(n-nstep)*dtbt > 0.0) then
      wt_vel(n) = 1.0 + (dt_filt / dtbt) - abs(n-nstep) ; wt_eta(n) = wt_vel(n)
    else
      wt_vel(n) = 0.0  ; wt_eta(n) = 0.0
    endif
    ! This is a simple stepfunction filter.
    ! if (n < nstep-nfilter) then ; wt_vel(n) = 0.0 ; else ; wt_vel(n) = 1.0 ; endif
    ! wt_eta(n) = wt_vel(n)

    ! The rest should not be changed.
    sum_wt_vel = sum_wt_vel + wt_vel(n) ; sum_wt_eta = sum_wt_eta + wt_eta(n)
  enddo
  wt_trans(nstep+nfilter+1) = 0.0 ; wt_accel(nstep+nfilter+1) = 0.0
  do n=nstep+nfilter,1,-1
    wt_trans(n) = wt_trans(n+1) + wt_eta(n)
    wt_accel(n) = wt_accel(n+1) + wt_vel(n)
    sum_wt_accel = sum_wt_accel + wt_accel(n) ; sum_wt_trans = sum_wt_trans + wt_trans(n)
  enddo
  ! Normalize the weights.
  I_sum_wt_vel = 1.0 / sum_wt_vel ; I_sum_wt_accel = 1.0 / sum_wt_accel
  I_sum_wt_eta = 1.0 / sum_wt_eta ; I_sum_wt_trans = 1.0 / sum_wt_trans
  do n=1,nstep+nfilter
    wt_vel(n) = wt_vel(n) * I_sum_wt_vel
    if (CS%answers_2018) then
      wt_accel2(n) = wt_accel(n)
     ! wt_trans(n) = wt_trans(n) * I_sum_wt_trans
    else
      wt_accel2(n) = wt_accel(n) * I_sum_wt_accel
      wt_trans(n) = wt_trans(n) * I_sum_wt_trans
    endif
    wt_accel(n) = wt_accel(n) * I_sum_wt_accel
    wt_eta(n) = wt_eta(n) * I_sum_wt_eta
  enddo

  sum_wt_vel = 0.0 ; sum_wt_eta = 0.0 ; sum_wt_accel = 0.0 ; sum_wt_trans = 0.0

  ! The following loop contains all of the time steps.
  isv=is ; iev=ie ; jsv=js ; jev=je
  do n=1,nstep+nfilter

    sum_wt_vel = sum_wt_vel + wt_vel(n)
    sum_wt_eta = sum_wt_eta + wt_eta(n)
    sum_wt_accel = sum_wt_accel + wt_accel2(n)
    sum_wt_trans = sum_wt_trans + wt_trans(n)

    if (CS%clip_velocity) then
      do j=jsv,jev ; do I=isv-1,iev
        if ((ubt(I,j) * (dt * G%dy_Cu(I,j))) * G%IareaT(i+1,j) < -CS%CFL_trunc) then
          ! Add some error reporting later.
          ubt(I,j) = (-0.95*CS%CFL_trunc) * (G%areaT(i+1,j) / (dt * G%dy_Cu(I,j)))
        elseif ((ubt(I,j) * (dt * G%dy_Cu(I,j))) * G%IareaT(i,j) > CS%CFL_trunc) then
          ! Add some error reporting later.
          ubt(I,j) = (0.95*CS%CFL_trunc) * (G%areaT(i,j) / (dt * G%dy_Cu(I,j)))
        endif
      enddo ; enddo
      do J=jsv-1,jev ; do i=isv,iev
        if ((vbt(i,J) * (dt * G%dx_Cv(i,J))) * G%IareaT(i,j+1) < -CS%CFL_trunc) then
          ! Add some error reporting later.
          vbt(i,J) = (-0.9*CS%CFL_trunc) * (G%areaT(i,j+1) / (dt * G%dx_Cv(i,J)))
        elseif ((vbt(i,J) * (dt * G%dx_Cv(i,J))) * G%IareaT(i,j) > CS%CFL_trunc) then
          ! Add some error reporting later.
          vbt(i,J) = (0.9*CS%CFL_trunc) * (G%areaT(i,j) / (dt * G%dx_Cv(i,J)))
        endif
      enddo ; enddo
    endif

    if ((iev - stencil < ie) .or. (jev - stencil < je)) then
      if (id_clock_calc > 0) call cpu_clock_end(id_clock_calc)
      call do_group_pass(CS%pass_eta_ubt, CS%BT_Domain, clock=id_clock_pass_step)
      isv = isvf ; iev = ievf ; jsv = jsvf ; jev = jevf
      if (id_clock_calc > 0) call cpu_clock_begin(id_clock_calc)
    else
      isv = isv+stencil ; iev = iev-stencil
      jsv = jsv+stencil ; jev = jev-stencil
    endif

    if ((.not.use_BT_cont) .and. CS%Nonlinear_continuity .and. &
        (CS%Nonlin_cont_update_period > 0)) then
      if ((n>1) .and. (mod(n-1,CS%Nonlin_cont_update_period) == 0)) &
        call find_face_areas(Datu, Datv, G, GV, US, CS, MS, eta, 1+iev-ie)
    endif

<<<<<<< HEAD
    if (integral_BT_cont) then
      !GOMP parallel do default(shared)
      do j=jsv-1,jev+1 ; do I=isv-2,iev+1
        ubt_int_prev(I,j) = ubt_int(I,j) ; uhbt_int_prev(I,j) = uhbt_int(I,j)
      enddo ; enddo
      !GOMP parallel do default(shared)
      do J=jsv-2,jev+1 ; do i=isv-1,iev+1
        vbt_int_prev(i,J) = vbt_int(i,J) ; vhbt_int_prev(i,J) = vhbt_int(i,J)
      enddo ; enddo
    endif

    !GOMP parallel default(shared)
    if (CS%dynamic_psurf .or. .not.project_velocity) then
      if (integral_BT_cont) then
        !GOMP do
=======
    !$OMP parallel default(shared) private(vel_prev, ioff, joff)
    if (CS%dynamic_psurf .or. .not.project_velocity) then
      if (use_BT_cont) then
        !$OMP do
>>>>>>> eb57e51f
        do j=jsv-1,jev+1 ; do I=isv-2,iev+1
          uhbt_int(I,j) = find_uhbt(ubt_int(I,j) + dtbt*ubt(I,j), BTCL_u(I,j)) + n*dtbt*uhbt0(I,j)
        enddo ; enddo
        !$OMP end do nowait
        !$OMP do
        do J=jsv-2,jev+1 ; do i=isv-1,iev+1
          vhbt_int(i,J) = find_vhbt(vbt_int(i,J) + dtbt*vbt(i,J), BTCL_v(i,J)) + n*dtbt*vhbt0(i,J)
        enddo ; enddo
        !GOMP do
        do j=jsv-1,jev+1 ; do i=isv-1,iev+1
          eta_pred(i,j) = (eta_IC(i,j) + n*eta_src(i,j)) + CS%IareaT(i,j) * &
                     ((uhbt_int(I-1,j) - uhbt_int(I,j)) + (vhbt_int(i,J-1) - vhbt_int(i,J)))
        enddo ; enddo
      elseif (use_BT_cont) then
        !GOMP do
        do j=jsv-1,jev+1 ; do I=isv-2,iev+1
          uhbt(I,j) = find_uhbt(ubt(I,j), BTCL_u(I,j)) + uhbt0(I,j)
        enddo ; enddo
        !GOMP do
        do J=jsv-2,jev+1 ; do i=isv-1,iev+1
          vhbt(i,J) = find_vhbt(vbt(i,J), BTCL_v(i,J)) + vhbt0(i,J)
        enddo ; enddo
        !$OMP do
        do j=jsv-1,jev+1 ; do i=isv-1,iev+1
          eta_pred(i,j) = (eta(i,j) + eta_src(i,j)) + (dtbt * CS%IareaT(i,j)) * &
                     ((uhbt(I-1,j) - uhbt(I,j)) + (vhbt(i,J-1) - vhbt(i,J)))
        enddo ; enddo
      else
        !$OMP do
        do j=jsv-1,jev+1 ; do i=isv-1,iev+1
          eta_pred(i,j) = (eta(i,j) + eta_src(i,j)) + (dtbt * CS%IareaT(i,j)) * &
              (((Datu(I-1,j)*ubt(I-1,j) + uhbt0(I-1,j)) - &
                (Datu(I,j)*ubt(I,j) + uhbt0(I,j))) + &
               ((Datv(i,J-1)*vbt(i,J-1) + vhbt0(i,J-1)) - &
                (Datv(i,J)*vbt(i,J) + vhbt0(i,J))))
        enddo ; enddo
      endif

      if (CS%dynamic_psurf) then
        !$OMP do
        do j=jsv-1,jev+1 ; do i=isv-1,iev+1
          p_surf_dyn(i,j) = dyn_coef_eta(i,j) * (eta_pred(i,j) - eta(i,j))
        enddo ; enddo
      endif
    endif

    ! Recall that just outside the do n loop, there is code like...
    !  eta_PF_BT => eta_pred ; if (project_velocity) eta_PF_BT => eta

    if (find_etaav) then
      !$OMP do
      do j=js,je ; do i=is,ie
        eta_sum(i,j) = eta_sum(i,j) + wt_accel2(n) * eta_PF_BT(i,j)
      enddo ; enddo
      !$OMP end do nowait
    endif

    if (interp_eta_PF) then
      wt_end = n*Instep  ! This could be (n-0.5)*Instep.
      !$OMP do
      do j=jsv-1,jev+1 ; do i=isv-1,iev+1
        eta_PF(i,j) = eta_PF_1(i,j) + wt_end*d_eta_PF(i,j)
      enddo ; enddo
    endif

    if (apply_OBC_flather .or. apply_OBC_open) then
      !$OMP do
      do j=jsv,jev ; do I=isv-2,iev+1
        ubt_old(I,j) = ubt(I,j)
      enddo ; enddo
      !$OMP do
      do J=jsv-2,jev+1 ; do i=isv,iev
        vbt_old(i,J) = vbt(i,J)
      enddo ; enddo
    endif

    if (apply_OBCs) then
      if (MOD(n+G%first_direction,2)==1) then
        ioff = 1; joff = 0
      else
        ioff = 0; joff = 1
      endif

      if (CS%BT_OBC%apply_u_OBCs) then  ! save the old value of ubt and uhbt
<<<<<<< HEAD
        !GOMP parallel do default(shared)
        do j=jsv-joff,jev+joff ; do I=isv-1,iev
          ubt_prev(I,j) = ubt(I,j) ; uhbt_prev(I,j) = uhbt(I,j)
          ubt_sum_prev(I,j) = ubt_sum(I,j) ; uhbt_sum_prev(I,j) = uhbt_sum(I,j) ; ubt_wtd_prev(I,j) = ubt_wtd(I,j)
=======
        !$OMP do
        do J=jsv-joff,jev+joff ; do i=isv-1,iev
          ubt_prev(i,J) = ubt(i,J) ; uhbt_prev(i,J) = uhbt(i,J)
          ubt_sum_prev(i,J) = ubt_sum(i,J) ; uhbt_sum_prev(i,J) = uhbt_sum(i,J) ; ubt_wtd_prev(i,J) = ubt_wtd(i,J)
>>>>>>> eb57e51f
        enddo ; enddo
      endif

      if (CS%BT_OBC%apply_v_OBCs) then  ! save the old value of vbt and vhbt
        !$OMP do
        do J=jsv-1,jev ; do i=isv-ioff,iev+ioff
          vbt_prev(i,J) = vbt(i,J) ; vhbt_prev(i,J) = vhbt(i,J)
          vbt_sum_prev(i,J) = vbt_sum(i,J) ; vhbt_sum_prev(i,J) = vhbt_sum(i,J) ; vbt_wtd_prev(i,J) = vbt_wtd(i,J)
        enddo ; enddo
      endif
    endif

    if (MOD(n+G%first_direction,2)==1) then
      ! On odd-steps, update v first.
      !$OMP do schedule(static)
      do J=jsv-1,jev ; do i=isv-1,iev+1
        Cor_v(i,J) = -1.0*((amer(I-1,j) * ubt(I-1,j) + cmer(I,j+1) * ubt(I,j+1)) + &
               (bmer(I,j) * ubt(I,j) + dmer(I-1,j+1) * ubt(I-1,j+1))) - Cor_ref_v(i,J)
        PFv(i,J) = ((eta_PF_BT(i,j)-eta_PF(i,j))*gtot_N(i,j) - &
                     (eta_PF_BT(i,j+1)-eta_PF(i,j+1))*gtot_S(i,j+1)) * &
                   dgeo_de * CS%IdyCv(i,J)
      enddo ; enddo
      !$OMP end do nowait
      if (CS%dynamic_psurf) then
        !$OMP do schedule(static)
        do J=jsv-1,jev ; do i=isv-1,iev+1
          PFv(i,J) = PFv(i,J) + (p_surf_dyn(i,j) - p_surf_dyn(i,j+1)) * CS%IdyCv(i,J)
        enddo ; enddo
        !$OMP end do nowait
      endif

      if (CS%BT_OBC%apply_v_OBCs) then  ! zero out PF across boundary
        !$OMP do schedule(static)
        do J=jsv-1,jev ; do i=isv-1,iev+1 ; if (OBC%segnum_v(i,J) /= OBC_NONE) then
          PFv(i,J) = 0.0
        endif ; enddo ; enddo
        !$OMP end do nowait
      endif
      !$OMP do schedule(static)
      do J=jsv-1,jev ; do i=isv-1,iev+1
        vel_prev = vbt(i,J)
        vbt(i,J) = bt_rem_v(i,J) * (vbt(i,J) + &
                    dtbt * ((BT_force_v(i,J) + Cor_v(i,J)) + PFv(i,J)))
        vbt_trans(i,J) = trans_wt1*vbt(i,J) + trans_wt2*vel_prev

        if (CS%linear_wave_drag) then
          v_accel_bt(i,J) = v_accel_bt(i,J) + wt_accel(n) * &
              ((Cor_v(i,J) + PFv(i,J)) - vbt(i,J)*Rayleigh_v(i,J))
        else
          v_accel_bt(i,J) = v_accel_bt(i,J) + wt_accel(n) * (Cor_v(i,J) + PFv(i,J))
        endif
      enddo ; enddo

<<<<<<< HEAD
      if (integral_BT_cont) then
        !GOMP do
        do J=jsv-1,jev ; do i=isv-1,iev+1
          vbt_int(i,J) = vbt_int(i,J) + dtbt * vbt_trans(i,J)
          vhbt_int(i,J) = find_vhbt(vbt_int(i,J), BTCL_v(i,J)) + n*dtbt*vhbt0(i,J)
          ! Estimate the mass flux within a single timestep to take the filtered average.
          vhbt(i,J) = (vhbt_int(i,J) - vhbt_int_prev(i,J)) * Idtbt
        enddo ; enddo
      elseif (use_BT_cont) then
        !GOMP do
=======
      if (use_BT_cont) then
        !$OMP do schedule(static)
>>>>>>> eb57e51f
        do J=jsv-1,jev ; do i=isv-1,iev+1
          vhbt(i,J) = find_vhbt(vbt_trans(i,J), BTCL_v(i,J)) + vhbt0(i,J)
        enddo ; enddo
        !$OMP end do nowait
      else
        !$OMP do schedule(static)
        do J=jsv-1,jev ; do i=isv-1,iev+1
          vhbt(i,J) = Datv(i,J)*vbt_trans(i,J) + vhbt0(i,J)
        enddo ; enddo
        !$OMP end do nowait
      endif
      if (CS%BT_OBC%apply_v_OBCs) then  ! copy back the value for v-points on the boundary.
        !$OMP do schedule(static)
        do J=jsv-1,jev ; do i=isv-1,iev+1 ; if (OBC%segnum_v(i,J) /= OBC_NONE) then
          vbt(i,J) = vbt_prev(i,J) ; vhbt(i,J) = vhbt_prev(i,J)
        endif ; enddo ; enddo
      endif
      ! Now update the zonal velocity.
      !$OMP do schedule(static)
      do j=jsv,jev ; do I=isv-1,iev
        Cor_u(I,j) = ((azon(I,j) * vbt(i+1,J) + czon(I,j) * vbt(i,J-1)) + &
                      (bzon(I,j) * vbt(i,J) + dzon(I,j) * vbt(i+1,J-1))) - &
                     Cor_ref_u(I,j)
        PFu(I,j) = ((eta_PF_BT(i,j)-eta_PF(i,j))*gtot_E(i,j) - &
                     (eta_PF_BT(i+1,j)-eta_PF(i+1,j))*gtot_W(i+1,j)) * &
                    dgeo_de * CS%IdxCu(I,j)
      enddo ; enddo
      !$OMP end do nowait

      if (CS%dynamic_psurf) then
        !$OMP do schedule(static)
        do j=jsv,jev ; do I=isv-1,iev
          PFu(I,j) = PFu(I,j) + (p_surf_dyn(i,j) - p_surf_dyn(i+1,j)) * CS%IdxCu(I,j)
        enddo ; enddo
        !$OMP end do nowait
      endif

      if (CS%BT_OBC%apply_u_OBCs) then  ! zero out pressure force across boundary
        !$OMP do schedule(static)
        do j=jsv,jev ; do I=isv-1,iev ; if (OBC%segnum_u(I,j) /= OBC_NONE) then
          PFu(I,j) = 0.0
        endif ; enddo ; enddo
        !$OMP end do nowait
      endif
      !$OMP do schedule(static)
      do j=jsv,jev ; do I=isv-1,iev
        vel_prev = ubt(I,j)
        ubt(I,j) = bt_rem_u(I,j) * (ubt(I,j) + &
             dtbt * ((BT_force_u(I,j) + Cor_u(I,j)) + PFu(I,j)))
        if (abs(ubt(I,j)) < CS%vel_underflow) ubt(I,j) = 0.0
        ubt_trans(I,j) = trans_wt1*ubt(I,j) + trans_wt2*vel_prev

        if (CS%linear_wave_drag) then
          u_accel_bt(I,j) = u_accel_bt(I,j) + wt_accel(n) * &
              ((Cor_u(I,j) + PFu(I,j)) - ubt(I,j)*Rayleigh_u(I,j))
        else
          u_accel_bt(I,j) = u_accel_bt(I,j) + wt_accel(n) * (Cor_u(I,j) + PFu(I,j))
        endif
      enddo ; enddo
      !$OMP end do nowait

<<<<<<< HEAD
      if (integral_BT_cont) then
        !GOMP do
=======
      if (use_BT_cont) then
        !$OMP do schedule(static)
>>>>>>> eb57e51f
        do j=jsv,jev ; do I=isv-1,iev
          ubt_int(I,j) = ubt_int(I,j) + dtbt * ubt_trans(I,j)
          uhbt_int(I,j) = find_uhbt(ubt_int(I,j), BTCL_u(I,j)) + n*dtbt*uhbt0(I,j)
          ! Estimate the mass flux within a single timestep to take the filtered average.
          uhbt(I,j) = (uhbt_int(I,j) - uhbt_int_prev(I,j)) * Idtbt
        enddo ; enddo
      elseif (use_BT_cont) then
        !GOMP do
        do j=jsv,jev ; do I=isv-1,iev
          uhbt(I,j) = find_uhbt(ubt_trans(I,j), BTCL_u(I,j)) + uhbt0(I,j)
        enddo ; enddo
      else
        !$OMP do schedule(static)
        do j=jsv,jev ; do I=isv-1,iev
          uhbt(I,j) = Datu(I,j)*ubt_trans(I,j) + uhbt0(I,j)
        enddo ; enddo
      endif
<<<<<<< HEAD
      if (CS%BT_OBC%apply_u_OBCs) then  ! copy back the value for u-points on the boundary.
        !GOMP do
=======
     if (CS%BT_OBC%apply_u_OBCs) then  ! copy back the value for u-points on the boundary.
        !$OMP do schedule(static)
>>>>>>> eb57e51f
        do j=jsv,jev ; do I=isv-1,iev ; if (OBC%segnum_u(I,j) /= OBC_NONE) then
          ubt(I,j) = ubt_prev(I,j) ; uhbt(I,j) = uhbt_prev(I,j)
        endif ; enddo ; enddo
      endif
    else
      ! On even steps, update u first.
      !$OMP do schedule(static)
      do j=jsv-1,jev+1 ; do I=isv-1,iev
        Cor_u(I,j) = ((azon(I,j) * vbt(i+1,J) + czon(I,j) * vbt(i,J-1)) + &
                      (bzon(I,j) * vbt(i,J) +  dzon(I,j) * vbt(i+1,J-1))) - &
                     Cor_ref_u(I,j)
        PFu(I,j) = ((eta_PF_BT(i,j)-eta_PF(i,j))*gtot_E(i,j) - &
                     (eta_PF_BT(i+1,j)-eta_PF(i+1,j))*gtot_W(i+1,j)) * &
                     dgeo_de * CS%IdxCu(I,j)
      enddo ; enddo
      !$OMP end do nowait

      if (CS%dynamic_psurf) then
        !$OMP do schedule(static)
        do j=jsv-1,jev+1 ; do I=isv-1,iev
          PFu(I,j) = PFu(I,j) + (p_surf_dyn(i,j) - p_surf_dyn(i+1,j)) * CS%IdxCu(I,j)
        enddo ; enddo
        !$OMP end do nowait
      endif

      if (CS%BT_OBC%apply_u_OBCs) then  ! zero out pressure force across boundary
        !$OMP do schedule(static)
        do j=jsv,jev ; do I=isv-1,iev ; if (OBC%segnum_u(I,j) /= OBC_NONE) then
          PFu(I,j) = 0.0
        endif ; enddo ; enddo
      endif

      !$OMP do schedule(static)
      do j=jsv-1,jev+1 ; do I=isv-1,iev
        vel_prev = ubt(I,j)
        ubt(I,j) = bt_rem_u(I,j) * (ubt(I,j) + &
             dtbt * ((BT_force_u(I,j) + Cor_u(I,j)) + PFu(I,j)))
        if (abs(ubt(I,j)) < CS%vel_underflow) ubt(I,j) = 0.0
        ubt_trans(I,j) = trans_wt1*ubt(I,j) + trans_wt2*vel_prev

        if (CS%linear_wave_drag) then
          u_accel_bt(I,j) = u_accel_bt(I,j) + wt_accel(n) * &
              ((Cor_u(I,j) + PFu(I,j)) - ubt(I,j)*Rayleigh_u(I,j))
        else
          u_accel_bt(I,j) = u_accel_bt(I,j) + wt_accel(n) * (Cor_u(I,j) + PFu(I,j))
        endif
      enddo ; enddo

<<<<<<< HEAD
      if (integral_BT_cont) then
        !GOMP do
        do j=jsv-1,jev+1 ; do I=isv-1,iev
          ubt_int(I,j) = ubt_int(I,j) + dtbt * ubt_trans(I,j)
          uhbt_int(I,j) = find_uhbt(ubt_int(I,j), BTCL_u(I,j)) + n*dtbt*uhbt0(I,j)
          ! Estimate the mass flux within a single timestep to take the filtered average.
          uhbt(I,j) = (uhbt_int(I,j) - uhbt_int_prev(I,j)) * Idtbt
        enddo ; enddo
      elseif (use_BT_cont) then
        !GOMP do
=======
      if (use_BT_cont) then
        !$OMP do schedule(static)
>>>>>>> eb57e51f
        do j=jsv-1,jev+1 ; do I=isv-1,iev
          uhbt(I,j) = find_uhbt(ubt_trans(I,j), BTCL_u(I,j)) + uhbt0(I,j)
        enddo ; enddo
        !$OMP end do nowait
      else
        !$OMP do schedule(static)
        do j=jsv-1,jev+1 ; do I=isv-1,iev
          uhbt(I,j) = Datu(I,j)*ubt_trans(I,j) + uhbt0(I,j)
        enddo ; enddo
        !$OMP end do nowait
      endif
      if (CS%BT_OBC%apply_u_OBCs) then  ! copy back the value for u-points on the boundary.
        !$OMP do schedule(static)
        do j=jsv-1,jev+1 ; do I=isv-1,iev ; if (OBC%segnum_u(I,j) /= OBC_NONE) then
          ubt(I,j) = ubt_prev(I,j) ; uhbt(I,j) = uhbt_prev(I,j)
        endif ; enddo ; enddo
      endif

      ! Now update the meridional velocity.
      if (CS%use_old_coriolis_bracket_bug) then
        !$OMP do schedule(static)
        do J=jsv-1,jev ; do i=isv,iev
          Cor_v(i,J) = -1.0*((amer(I-1,j) * ubt(I-1,j) + bmer(I,j) * ubt(I,j)) + &
                  (cmer(I,j+1) * ubt(I,j+1) + dmer(I-1,j+1) * ubt(I-1,j+1))) - Cor_ref_v(i,J)
          PFv(i,J) = ((eta_PF_BT(i,j)-eta_PF(i,j))*gtot_N(i,j) - &
                       (eta_PF_BT(i,j+1)-eta_PF(i,j+1))*gtot_S(i,j+1)) * &
                      dgeo_de * CS%IdyCv(i,J)
        enddo ; enddo
        !$OMP end do nowait
      else
        !$OMP do schedule(static)
        do J=jsv-1,jev ; do i=isv,iev
          Cor_v(i,J) = -1.0*((amer(I-1,j) * ubt(I-1,j) + cmer(I,j+1) * ubt(I,j+1)) + &
                  (bmer(I,j) * ubt(I,j) + dmer(I-1,j+1) * ubt(I-1,j+1))) - Cor_ref_v(i,J)
          PFv(i,J) = ((eta_PF_BT(i,j)-eta_PF(i,j))*gtot_N(i,j) - &
                       (eta_PF_BT(i,j+1)-eta_PF(i,j+1))*gtot_S(i,j+1)) * &
                      dgeo_de * CS%IdyCv(i,J)
        enddo ; enddo
        !$OMP end do nowait
      endif

      if (CS%dynamic_psurf) then
        !$OMP do schedule(static)
        do J=jsv-1,jev ; do i=isv,iev
          PFv(i,J) = PFv(i,J) + (p_surf_dyn(i,j) - p_surf_dyn(i,j+1)) * CS%IdyCv(i,J)
        enddo ; enddo
        !$OMP end do nowait
      endif

      if (CS%BT_OBC%apply_v_OBCs) then  ! zero out PF across boundary
        !$OMP do schedule(static)
        do J=jsv-1,jev ; do i=isv-1,iev+1 ; if (OBC%segnum_v(i,J) /= OBC_NONE) then
          PFv(i,J) = 0.0
        endif ; enddo ; enddo
      endif

      !$OMP do schedule(static)
      do J=jsv-1,jev ; do i=isv,iev
        vel_prev = vbt(i,J)
        vbt(i,J) = bt_rem_v(i,J) * (vbt(i,J) + &
             dtbt * ((BT_force_v(i,J) + Cor_v(i,J)) + PFv(i,J)))
        if (abs(vbt(i,J)) < CS%vel_underflow) vbt(i,J) = 0.0
        vbt_trans(i,J) = trans_wt1*vbt(i,J) + trans_wt2*vel_prev

        if (CS%linear_wave_drag) then
          v_accel_bt(i,J) = v_accel_bt(i,J) + wt_accel(n) * &
              ((Cor_v(i,J) + PFv(i,J)) - vbt(i,J)*Rayleigh_v(i,J))
        else
          v_accel_bt(i,J) = v_accel_bt(i,J) + wt_accel(n) * (Cor_v(i,J) + PFv(i,J))
        endif
      enddo ; enddo
<<<<<<< HEAD
      if (integral_BT_cont) then
        !GOMP do
=======
      !$OMP end do nowait
      if (use_BT_cont) then
        !$OMP do schedule(static)
>>>>>>> eb57e51f
        do J=jsv-1,jev ; do i=isv,iev
          vbt_int(i,J) = vbt_int(i,J) + dtbt * vbt_trans(i,J)
          vhbt_int(i,J) = find_vhbt(vbt_int(i,J), BTCL_v(i,J)) + n*dtbt*vhbt0(i,J)
          ! Estimate the mass flux within a single timestep to take the filtered average.
          vhbt(i,J) = (vhbt_int(i,J) - vhbt_int_prev(i,J)) * Idtbt
        enddo ; enddo
      elseif (use_BT_cont) then
        !GOMP do
        do J=jsv-1,jev ; do i=isv,iev
          vhbt(i,J) = find_vhbt(vbt_trans(i,J), BTCL_v(i,J)) + vhbt0(i,J)
        enddo ; enddo
      else
        !$OMP do schedule(static)
        do J=jsv-1,jev ; do i=isv,iev
          vhbt(i,J) = Datv(i,J)*vbt_trans(i,J) + vhbt0(i,J)
        enddo ; enddo
      endif
      if (CS%BT_OBC%apply_v_OBCs) then  ! copy back the value for v-points on the boundary.
        !$OMP do schedule(static)
        do J=jsv-1,jev ; do i=isv,iev ; if (OBC%segnum_v(i,J) /= OBC_NONE) then
          vbt(i,J) = vbt_prev(i,J); vhbt(i,J) = vhbt_prev(i,J)
        endif ; enddo ; enddo
      endif
    endif

<<<<<<< HEAD
    if (CS%debug_bt) then
      write(mesg,'("BT vel update ",I4)') n
      call uvchksum(trim(mesg)//" PF[uv]", PFu, PFv, CS%debug_BT_HI, haloshift=iev-ie, &
                    scale=US%L_T_to_m_s*US%s_to_T)
      call uvchksum(trim(mesg)//" Cor_[uv]", Cor_u, Cor_v, CS%debug_BT_HI, haloshift=iev-ie, &
                    scale=US%L_T_to_m_s*US%s_to_T)
      call uvchksum(trim(mesg)//" BT_force_[uv]", BT_force_u, BT_force_v, CS%debug_BT_HI, haloshift=iev-ie, &
                    scale=US%L_T_to_m_s*US%s_to_T)
      call uvchksum(trim(mesg)//" BT_rem_[uv]", BT_rem_u, BT_rem_v, CS%debug_BT_HI, haloshift=iev-ie)
      call uvchksum(trim(mesg)//" [uv]bt", ubt, vbt, CS%debug_BT_HI, haloshift=iev-ie, &
                    scale=US%L_T_to_m_s)
      call uvchksum(trim(mesg)//" [uv]bt_trans", ubt_trans, vbt_trans, CS%debug_BT_HI, haloshift=iev-ie, &
                    scale=US%L_T_to_m_s)
      call uvchksum(trim(mesg)//" [uv]hbt", uhbt, vhbt, CS%debug_BT_HI, haloshift=iev-ie, &
                    scale=US%s_to_T*US%L_to_m**2*GV%H_to_m)
      if (integral_BT_cont) &
        call uvchksum(trim(mesg)//" [uv]hbt_int", uhbt_int, vhbt_int, CS%debug_BT_HI, haloshift=iev-ie, &
                      scale=US%L_to_m**2*GV%H_to_m)
    endif


    !GOMP parallel default(shared)
=======
>>>>>>> eb57e51f
    if (find_PF) then
      !$OMP do
      do j=js,je ; do I=is-1,ie
        PFu_bt_sum(I,j)  = PFu_bt_sum(I,j) + wt_accel2(n) * PFu(I,j)
      enddo ; enddo
      !$OMP end do nowait
      !$OMP do
      do J=js-1,je ; do i=is,ie
        PFv_bt_sum(i,J)  = PFv_bt_sum(i,J) + wt_accel2(n) * PFv(i,J)
      enddo ; enddo
      !$OMP end do nowait
    endif
    if (find_Cor) then
      !$OMP do
      do j=js,je ; do I=is-1,ie
        Coru_bt_sum(I,j) = Coru_bt_sum(I,j) + wt_accel2(n) * Cor_u(I,j)
      enddo ; enddo
      !$OMP end do nowait
      !$OMP do
      do J=js-1,je ; do i=is,ie
        Corv_bt_sum(i,J) = Corv_bt_sum(i,J) + wt_accel2(n) * Cor_v(i,J)
      enddo ; enddo
      !$OMP end do nowait
    endif

    !$OMP do
    do j=js,je ; do I=is-1,ie
      ubt_sum(I,j) = ubt_sum(I,j) + wt_trans(n) * ubt_trans(I,j)
      uhbt_sum(I,j) = uhbt_sum(I,j) + wt_trans(n) * uhbt(I,j)
      ubt_wtd(I,j) = ubt_wtd(I,j) + wt_vel(n) * ubt(I,j)
    enddo ; enddo
    !$OMP end do nowait
    !$OMP do
    do J=js-1,je ; do i=is,ie
      vbt_sum(i,J) = vbt_sum(i,J) + wt_trans(n) * vbt_trans(i,J)
      vhbt_sum(i,J) = vhbt_sum(i,J) + wt_trans(n) * vhbt(i,J)
      vbt_wtd(i,J) = vbt_wtd(i,J) + wt_vel(n) * vbt(i,J)
    enddo ; enddo
    !$OMP end do nowait

    if (apply_OBCs) then
<<<<<<< HEAD
=======
      if (CS%BT_OBC%apply_u_OBCs) then  ! copy back the value for u-points on the boundary.
        !$OMP do
        do j=js,je ; do I=is-1,ie
          if (OBC%segnum_u(I,j) /= OBC_NONE) then
            ubt_sum(I,j) = ubt_sum_prev(I,j) ; uhbt_sum(I,j) = uhbt_sum_prev(I,j)
            ubt_wtd(I,j) = ubt_wtd_prev(I,j)
          endif
        enddo ; enddo
      endif

      if (CS%BT_OBC%apply_v_OBCs) then  ! copy back the value for v-points on the boundary.
        !$OMP do
        do J=js-1,je ; do I=is,ie
          if (OBC%segnum_v(i,J) /= OBC_NONE) then
            vbt_sum(i,J) = vbt_sum_prev(i,J) ; vhbt_sum(i,J) = vhbt_sum_prev(i,J)
            vbt_wtd(i,J) = vbt_wtd_prev(i,J)
          endif
        enddo ; enddo
      endif
>>>>>>> eb57e51f

      !$OMP single
      call apply_velocity_OBCs(OBC, ubt, vbt, uhbt, vhbt, &
<<<<<<< HEAD
             ubt_trans, vbt_trans, eta, ubt_old, vbt_old, CS%BT_OBC, &
             G, MS, US, iev-ie, dtbt, bebt, use_BT_cont, integral_BT_cont, &
             n*dtbt, Datu, Datv, BTCL_u, BTCL_v, uhbt0, vhbt0, &
             ubt_int_prev, vbt_int_prev, uhbt_int_prev, vhbt_int_prev)

      if (CS%BT_OBC%apply_u_OBCs) then ; do j=js,je ; do I=is-1,ie
        if (OBC%segnum_u(I,j) /= OBC_NONE) then
          ! Update the summed and integrated quantities from the saved previous values.
          ubt_sum(I,j) = ubt_sum_prev(I,j) + wt_trans(n) * ubt_trans(I,j)
          uhbt_sum(I,j) = uhbt_sum_prev(I,j) + wt_trans(n) * uhbt(I,j)
          ubt_wtd(I,j) = ubt_wtd_prev(I,j) + wt_vel(n) * ubt(I,j)
          if (integral_BT_cont) then
            uhbt_int(I,j) = uhbt_int_prev(I,j) + dtbt * uhbt(I,j)
            ubt_int(I,j) = ubt_int_prev(I,j) + dtbt * ubt_trans(I,j)
          endif
        endif
      enddo ; enddo ; endif
      if (CS%BT_OBC%apply_v_OBCs) then ; do J=js-1,je ; do i=is,ie
        if (OBC%segnum_v(i,J) /= OBC_NONE) then
          ! Update the summed and integrated quantities from the saved previous values.
          vbt_sum(i,J) = vbt_sum_prev(i,J) + wt_trans(n) * vbt_trans(i,J)
          vhbt_sum(i,J) = vhbt_sum_prev(i,J) + wt_trans(n) * vhbt(i,J)
          vbt_wtd(i,J) = vbt_wtd_prev(i,J) + wt_vel(n) * vbt(i,J)
          if (integral_BT_cont) then
            vbt_int(i,J) = vbt_int_prev(i,J) + dtbt * vbt_trans(i,J)
            vhbt_int(i,J) = vhbt_int_prev(i,J) + dtbt * vhbt(i,J)
          endif
        endif
      enddo ; enddo ; endif
=======
           ubt_trans, vbt_trans, eta, ubt_old, vbt_old, CS%BT_OBC, &
           G, MS, US, iev-ie, dtbt, bebt, use_BT_cont, Datu, Datv, BTCL_u, BTCL_v, &
           uhbt0, vhbt0)
      !$OMP end single
      if (CS%BT_OBC%apply_u_OBCs) then
        !$OMP do
        do j=js,je ; do I=is-1,ie
          if (OBC%segnum_u(I,j) /= OBC_NONE) then
            ubt_sum(I,j) = ubt_sum(I,j) + wt_trans(n) * ubt_trans(I,j)
            uhbt_sum(I,j) = uhbt_sum(I,j) + wt_trans(n) * uhbt(I,j)
            ubt_wtd(I,j) = ubt_wtd(I,j) + wt_vel(n) * ubt(I,j)
          endif
        enddo ; enddo
      endif
      if (CS%BT_OBC%apply_v_OBCs) then
        !$OMP do
        do J=js-1,je ; do i=is,ie
          if (OBC%segnum_v(i,J) /= OBC_NONE) then
            vbt_sum(i,J) = vbt_sum(i,J) + wt_trans(n) * vbt_trans(i,J)
            vhbt_sum(i,J) = vhbt_sum(i,J) + wt_trans(n) * vhbt(i,J)
            vbt_wtd(i,J) = vbt_wtd(i,J) + wt_vel(n) * vbt(i,J)
          endif
        enddo ; enddo
      endif
>>>>>>> eb57e51f
    endif

    if (CS%debug_bt) then
      call uvchksum("BT [uv]hbt just after OBC", uhbt, vhbt, CS%debug_BT_HI, haloshift=iev-ie, &
                    scale=US%s_to_T*US%L_to_m**2*GV%H_to_m)
      if (integral_BT_cont) &
        call uvchksum("BT [uv]hbt_int just after OBC", uhbt_int, vhbt_int, CS%debug_BT_HI, &
                      haloshift=iev-ie, scale=US%L_to_m**2*GV%H_to_m)
    endif

<<<<<<< HEAD

    if (integral_BT_cont) then
      !$OMP parallel do default(shared)
      do j=jsv,jev ; do i=isv,iev
        eta(i,j) = (eta_IC(i,j) + n*eta_src(i,j)) + CS%IareaT(i,j) * &
                   ((uhbt_int(I-1,j) - uhbt_int(I,j)) + (vhbt_int(i,J-1) - vhbt_int(i,J)))
        eta_wtd(i,j) = eta_wtd(i,j) + eta(i,j) * wt_eta(n)
      enddo ; enddo
    else
      !$OMP parallel do default(shared)
      do j=jsv,jev ; do i=isv,iev
        eta(i,j) = (eta(i,j) + eta_src(i,j)) + (dtbt * CS%IareaT(i,j)) * &
                   ((uhbt(I-1,j) - uhbt(I,j)) + (vhbt(i,J-1) - vhbt(i,J)))
        eta_wtd(i,j) = eta_wtd(i,j) + eta(i,j) * wt_eta(n)
      enddo ; enddo
    endif
=======
    !$OMP do
    do j=jsv,jev ; do i=isv,iev
      eta(i,j) = (eta(i,j) + eta_src(i,j)) + (dtbt * CS%IareaT(i,j)) * &
                 ((uhbt(I-1,j) - uhbt(I,j)) + (vhbt(i,J-1) - vhbt(i,J)))
      eta_wtd(i,j) = eta_wtd(i,j) + eta(i,j) * wt_eta(n)
    enddo ; enddo
    !$OMP end parallel
>>>>>>> eb57e51f

    if (do_hifreq_output) then
      time_step_end = time_bt_start + real_to_time(n*US%T_to_s*dtbt)
      call enable_averaging(US%T_to_s*dtbt, time_step_end, CS%diag)
      if (CS%id_ubt_hifreq > 0) call post_data(CS%id_ubt_hifreq, ubt(IsdB:IedB,jsd:jed), CS%diag)
      if (CS%id_vbt_hifreq > 0) call post_data(CS%id_vbt_hifreq, vbt(isd:ied,JsdB:JedB), CS%diag)
      if (CS%id_eta_hifreq > 0) call post_data(CS%id_eta_hifreq, eta(isd:ied,jsd:jed), CS%diag)
      if (CS%id_uhbt_hifreq > 0) call post_data(CS%id_uhbt_hifreq, uhbt(IsdB:IedB,jsd:jed), CS%diag)
      if (CS%id_vhbt_hifreq > 0) call post_data(CS%id_vhbt_hifreq, vhbt(isd:ied,JsdB:JedB), CS%diag)
      if (CS%id_eta_pred_hifreq > 0) call post_data(CS%id_eta_pred_hifreq, eta_PF_BT(isd:ied,jsd:jed), CS%diag)
    endif

    if (CS%debug_bt) then
      write(mesg,'("BT step ",I4)') n
      call uvchksum(trim(mesg)//" [uv]bt", ubt, vbt, CS%debug_BT_HI, haloshift=iev-ie, &
                    scale=US%L_T_to_m_s)
      call hchksum(eta, trim(mesg)//" eta", CS%debug_BT_HI, haloshift=iev-ie, scale=GV%H_to_m)
    endif

    if (GV%Boussinesq) then
      do j=js,je ; do i=is,ie
        if (eta(i,j) < -GV%Z_to_H*G%bathyT(i,j)) &
          call MOM_error(WARNING, "btstep: eta has dropped below bathyT.")
      enddo ; enddo
    else
      do j=js,je ; do i=is,ie
        if (eta(i,j) < 0.0) &
          call MOM_error(WARNING, "btstep: negative eta in a non-Boussinesq barotropic solver.")
      enddo ; enddo
    endif

  enddo ! end of do n=1,ntimestep
  if (id_clock_calc > 0) call cpu_clock_end(id_clock_calc)
  if (id_clock_calc_post > 0) call cpu_clock_begin(id_clock_calc_post)

  ! Reset the time information in the diag type.
  if (do_hifreq_output) call enable_averaging(time_int_in, time_end_in, CS%diag)

  if (CS%answers_2018) then
    I_sum_wt_vel = 1.0 / sum_wt_vel ; I_sum_wt_eta = 1.0 / sum_wt_eta
    I_sum_wt_accel = 1.0 / sum_wt_accel ; I_sum_wt_trans = 1.0 / sum_wt_trans
  else
    I_sum_wt_vel = 1.0 ; I_sum_wt_eta = 1.0 ; I_sum_wt_accel = 1.0 ; I_sum_wt_trans = 1.0
  endif

  if (find_etaav) then ; do j=js,je ; do i=is,ie
    etaav(i,j) = eta_sum(i,j) * I_sum_wt_accel
  enddo ; enddo ; endif
  do j=js-1,je+1 ; do i=is-1,ie+1 ; e_anom(i,j) = 0.0 ; enddo ; enddo
  if (interp_eta_PF) then
    do j=js,je ; do i=is,ie
      e_anom(i,j) = dgeo_de * (0.5 * (eta(i,j) + eta_in(i,j)) - &
                               (eta_PF_1(i,j) + 0.5*d_eta_PF(i,j)))
    enddo ; enddo
  else
    do j=js,je ; do i=is,ie
      e_anom(i,j) = dgeo_de * (0.5 * (eta(i,j) + eta_in(i,j)) - eta_PF(i,j))
    enddo ; enddo
  endif
  if (apply_OBCs) then
    !!! Not safe for wide halos...
    if (CS%BT_OBC%apply_u_OBCs) then  ! copy back the value for u-points on the boundary.
      !GOMP parallel do default(shared)
      do j=js,je ; do I=is-1,ie
        l_seg = OBC%segnum_u(I,j)
        if (l_seg == OBC_NONE) cycle

        if (OBC%segment(l_seg)%direction == OBC_DIRECTION_E) then
          e_anom(i+1,j) = e_anom(i,j)
        elseif (OBC%segment(l_seg)%direction == OBC_DIRECTION_W) then
          e_anom(i,j) = e_anom(i+1,j)
        endif
      enddo ; enddo
    endif

    if (CS%BT_OBC%apply_v_OBCs) then  ! copy back the value for v-points on the boundary.
      !GOMP parallel do default(shared)
      do J=js-1,je ; do I=is,ie
        l_seg = OBC%segnum_v(i,J)
        if (l_seg == OBC_NONE) cycle

        if (OBC%segment(l_seg)%direction == OBC_DIRECTION_N) then
          e_anom(i,j+1) = e_anom(i,j)
        elseif (OBC%segment(l_seg)%direction == OBC_DIRECTION_S) then
          e_anom(i,j) = e_anom(i,j+1)
        endif
      enddo ; enddo
    endif
  endif

  ! It is possible that eta_out and eta_in are the same.
  do j=js,je ; do i=is,ie
    eta_out(i,j) = eta_wtd(i,j) * I_sum_wt_eta
  enddo ; enddo

  if (id_clock_calc_post > 0) call cpu_clock_end(id_clock_calc_post)
  if (id_clock_pass_post > 0) call cpu_clock_begin(id_clock_pass_post)
  if (G%nonblocking_updates) then
    call start_group_pass(CS%pass_e_anom, G%Domain)
  else
    if (find_etaav) call do_group_pass(CS%pass_etaav, G%Domain)
    call do_group_pass(CS%pass_e_anom, G%Domain)
  endif
  if (id_clock_pass_post > 0) call cpu_clock_end(id_clock_pass_post)
  if (id_clock_calc_post > 0) call cpu_clock_begin(id_clock_calc_post)

  if (CS%answers_2018) then
    do j=js,je ; do I=is-1,ie
      CS%ubtav(I,j) = ubt_sum(I,j) * I_sum_wt_trans
      uhbtav(I,j) = uhbt_sum(I,j) * I_sum_wt_trans
      ubt_wtd(I,j) = ubt_wtd(I,j) * I_sum_wt_vel
    enddo ; enddo

    do J=js-1,je ; do i=is,ie
      CS%vbtav(i,J) = vbt_sum(i,J) * I_sum_wt_trans
      vhbtav(i,J) = vhbt_sum(i,J) * I_sum_wt_trans
      vbt_wtd(i,J) = vbt_wtd(i,J) * I_sum_wt_vel
    enddo ; enddo
  else
    do j=js,je ; do I=is-1,ie
      CS%ubtav(I,j) = ubt_sum(I,j)
      uhbtav(I,j) = uhbt_sum(I,j)
    enddo ; enddo

    do J=js-1,je ; do i=is,ie
      CS%vbtav(i,J) = vbt_sum(i,J)
      vhbtav(i,J) = vhbt_sum(i,J)
    enddo ; enddo
  endif


  if (id_clock_calc_post > 0) call cpu_clock_end(id_clock_calc_post)
  if (id_clock_pass_post > 0) call cpu_clock_begin(id_clock_pass_post)
  if (G%nonblocking_updates) then
    call complete_group_pass(CS%pass_e_anom, G%Domain)
    if (find_etaav) call start_group_pass(CS%pass_etaav, G%Domain)
    call start_group_pass(CS%pass_ubta_uhbta, G%DoMain)
  else
    call do_group_pass(CS%pass_ubta_uhbta, G%Domain)
  endif
  if (id_clock_pass_post > 0) call cpu_clock_end(id_clock_pass_post)
  if (id_clock_calc_post > 0) call cpu_clock_begin(id_clock_calc_post)

  ! Now calculate each layer's accelerations.
  !$OMP parallel do default(shared)
  do k=1,nz
    do j=js,je ; do I=is-1,ie
      accel_layer_u(I,j,k) = (u_accel_bt(I,j) - &
           ((pbce(i+1,j,k) - gtot_W(i+1,j)) * e_anom(i+1,j) - &
            (pbce(i,j,k) - gtot_E(i,j)) * e_anom(i,j)) * CS%IdxCu(I,j) )
      if (abs(accel_layer_u(I,j,k)) < accel_underflow) accel_layer_u(I,j,k) = 0.0
    enddo ; enddo
    do J=js-1,je ; do i=is,ie
      accel_layer_v(i,J,k) = (v_accel_bt(i,J) - &
           ((pbce(i,j+1,k) - gtot_S(i,j+1)) * e_anom(i,j+1) - &
            (pbce(i,j,k) - gtot_N(i,j)) * e_anom(i,j)) * CS%IdyCv(i,J) )
      if (abs(accel_layer_v(i,J,k)) < accel_underflow) accel_layer_v(i,J,k) = 0.0
    enddo ; enddo
  enddo

  if (apply_OBCs) then
    ! Correct the accelerations at OBC velocity points, but only in the
    ! symmetric-memory computational domain, not in the wide halo regions.
    if (CS%BT_OBC%apply_u_OBCs) then ; do j=js,je ; do I=is-1,ie
      if (OBC%segnum_u(I,j) /= OBC_NONE) then
        u_accel_bt(I,j) = (ubt_wtd(I,j) - ubt_first(I,j)) / dt
        do k=1,nz ; accel_layer_u(I,j,k) = u_accel_bt(I,j) ; enddo
      endif
    enddo ; enddo ; endif
    if (CS%BT_OBC%apply_v_OBCs) then ; do J=js-1,je ; do i=is,ie
      if (OBC%segnum_v(i,J) /= OBC_NONE) then
        v_accel_bt(i,J) = (vbt_wtd(i,J) - vbt_first(i,J)) / dt
        do k=1,nz ; accel_layer_v(i,J,k) = v_accel_bt(i,J) ; enddo
      endif
    enddo ; enddo ; endif
  endif

  if (id_clock_calc_post > 0) call cpu_clock_end(id_clock_calc_post)

  ! Calculate diagnostic quantities.
  if (query_averaging_enabled(CS%diag)) then

    if (CS%gradual_BT_ICs) then
      do j=js,je ; do I=is-1,ie ; CS%ubt_IC(I,j) = ubt_wtd(I,j) ; enddo ; enddo
      do J=js-1,je ; do i=is,ie ; CS%vbt_IC(i,J) = vbt_wtd(i,J) ; enddo ; enddo
    endif

!  Offer various barotropic terms for averaging.
    if (CS%id_PFu_bt > 0) then
      do j=js,je ; do I=is-1,ie
        PFu_bt_sum(I,j) = PFu_bt_sum(I,j) * I_sum_wt_accel
      enddo ; enddo
      call post_data(CS%id_PFu_bt, PFu_bt_sum(IsdB:IedB,jsd:jed), CS%diag)
    endif
    if (CS%id_PFv_bt > 0) then
      do J=js-1,je ; do i=is,ie
        PFv_bt_sum(i,J) = PFv_bt_sum(i,J) * I_sum_wt_accel
      enddo ; enddo
      call post_data(CS%id_PFv_bt, PFv_bt_sum(isd:ied,JsdB:JedB), CS%diag)
    endif
    if (CS%id_Coru_bt > 0) then
      do j=js,je ; do I=is-1,ie
        Coru_bt_sum(I,j) = Coru_bt_sum(I,j) * I_sum_wt_accel
      enddo ; enddo
      call post_data(CS%id_Coru_bt, Coru_bt_sum(IsdB:IedB,jsd:jed), CS%diag)
    endif
    if (CS%id_Corv_bt > 0) then
      do J=js-1,je ; do i=is,ie
        Corv_bt_sum(i,J) = Corv_bt_sum(i,J) * I_sum_wt_accel
      enddo ; enddo
      call post_data(CS%id_Corv_bt, Corv_bt_sum(isd:ied,JsdB:JedB), CS%diag)
    endif
    if (CS%id_ubtdt > 0) then
      do j=js,je ; do I=is-1,ie
        ubt_dt(I,j) = (ubt_wtd(I,j) - ubt_st(I,j))*Idt
      enddo ; enddo
      call post_data(CS%id_ubtdt, ubt_dt(IsdB:IedB,jsd:jed), CS%diag)
    endif
    if (CS%id_vbtdt > 0) then
      do J=js-1,je ; do i=is,ie
        vbt_dt(i,J) = (vbt_wtd(i,J) - vbt_st(i,J))*Idt
      enddo ; enddo
      call post_data(CS%id_vbtdt, vbt_dt(isd:ied,JsdB:JedB), CS%diag)
    endif

    if (CS%id_ubtforce > 0) call post_data(CS%id_ubtforce, BT_force_u(IsdB:IedB,jsd:jed), CS%diag)
    if (CS%id_vbtforce > 0) call post_data(CS%id_vbtforce, BT_force_v(isd:ied,JsdB:JedB), CS%diag)
    if (CS%id_uaccel > 0) call post_data(CS%id_uaccel, u_accel_bt(IsdB:IedB,jsd:jed), CS%diag)
    if (CS%id_vaccel > 0) call post_data(CS%id_vaccel, v_accel_bt(isd:ied,JsdB:JedB), CS%diag)

    if (CS%id_eta_cor > 0) call post_data(CS%id_eta_cor, CS%eta_cor, CS%diag)
    if (CS%id_eta_bt > 0) call post_data(CS%id_eta_bt, eta_out, CS%diag)
    if (CS%id_gtotn > 0) call post_data(CS%id_gtotn, gtot_N(isd:ied,jsd:jed), CS%diag)
    if (CS%id_gtots > 0) call post_data(CS%id_gtots, gtot_S(isd:ied,jsd:jed), CS%diag)
    if (CS%id_gtote > 0) call post_data(CS%id_gtote, gtot_E(isd:ied,jsd:jed), CS%diag)
    if (CS%id_gtotw > 0) call post_data(CS%id_gtotw, gtot_W(isd:ied,jsd:jed), CS%diag)
    if (CS%id_ubt > 0) call post_data(CS%id_ubt, ubt_wtd(IsdB:IedB,jsd:jed), CS%diag)
    if (CS%id_vbt > 0) call post_data(CS%id_vbt, vbt_wtd(isd:ied,JsdB:JedB), CS%diag)
    if (CS%id_ubtav > 0) call post_data(CS%id_ubtav, CS%ubtav, CS%diag)
    if (CS%id_vbtav > 0) call post_data(CS%id_vbtav, CS%vbtav, CS%diag)
    if (CS%id_visc_rem_u > 0) call post_data(CS%id_visc_rem_u, visc_rem_u, CS%diag)
    if (CS%id_visc_rem_v > 0) call post_data(CS%id_visc_rem_v, visc_rem_v, CS%diag)

    if (CS%id_frhatu > 0) call post_data(CS%id_frhatu, CS%frhatu, CS%diag)
    if (CS%id_uhbt > 0) call post_data(CS%id_uhbt, uhbtav, CS%diag)
    if (CS%id_frhatv > 0) call post_data(CS%id_frhatv, CS%frhatv, CS%diag)
    if (CS%id_vhbt > 0) call post_data(CS%id_vhbt, vhbtav, CS%diag)
    if (CS%id_uhbt0 > 0) call post_data(CS%id_uhbt0, uhbt0(IsdB:IedB,jsd:jed), CS%diag)
    if (CS%id_vhbt0 > 0) call post_data(CS%id_vhbt0, vhbt0(isd:ied,JsdB:JedB), CS%diag)

    if (CS%id_frhatu1 > 0) call post_data(CS%id_frhatu1, CS%frhatu1, CS%diag)
    if (CS%id_frhatv1 > 0) call post_data(CS%id_frhatv1, CS%frhatv1, CS%diag)

    if (use_BT_cont) then
      if (CS%id_BTC_FA_u_EE > 0) call post_data(CS%id_BTC_FA_u_EE, BT_cont%FA_u_EE, CS%diag)
      if (CS%id_BTC_FA_u_E0 > 0) call post_data(CS%id_BTC_FA_u_E0, BT_cont%FA_u_E0, CS%diag)
      if (CS%id_BTC_FA_u_W0 > 0) call post_data(CS%id_BTC_FA_u_W0, BT_cont%FA_u_W0, CS%diag)
      if (CS%id_BTC_FA_u_WW > 0) call post_data(CS%id_BTC_FA_u_WW, BT_cont%FA_u_WW, CS%diag)
      if (CS%id_BTC_uBT_EE > 0) call post_data(CS%id_BTC_uBT_EE, BT_cont%uBT_EE, CS%diag)
      if (CS%id_BTC_uBT_WW > 0) call post_data(CS%id_BTC_uBT_WW, BT_cont%uBT_WW, CS%diag)
      if (CS%id_BTC_FA_u_rat0 > 0) then
        tmp_u(:,:) = 0.0
        do j=js,je ; do I=is-1,ie
          if ((G%mask2dCu(I,j) > 0.0) .and. (BT_cont%FA_u_W0(I,j) > 0.0)) then
            tmp_u(I,j) = (BT_cont%FA_u_E0(I,j)/ BT_cont%FA_u_W0(I,j))
          else
            tmp_u(I,j) = 1.0
          endif
        enddo ; enddo
        call post_data(CS%id_BTC_FA_u_rat0, tmp_u, CS%diag)
      endif
      if (CS%id_BTC_FA_v_NN > 0) call post_data(CS%id_BTC_FA_v_NN, BT_cont%FA_v_NN, CS%diag)
      if (CS%id_BTC_FA_v_N0 > 0) call post_data(CS%id_BTC_FA_v_N0, BT_cont%FA_v_N0, CS%diag)
      if (CS%id_BTC_FA_v_S0 > 0) call post_data(CS%id_BTC_FA_v_S0, BT_cont%FA_v_S0, CS%diag)
      if (CS%id_BTC_FA_v_SS > 0) call post_data(CS%id_BTC_FA_v_SS, BT_cont%FA_v_SS, CS%diag)
      if (CS%id_BTC_vBT_NN > 0) call post_data(CS%id_BTC_vBT_NN, BT_cont%vBT_NN, CS%diag)
      if (CS%id_BTC_vBT_SS > 0) call post_data(CS%id_BTC_vBT_SS, BT_cont%vBT_SS, CS%diag)
      if (CS%id_BTC_FA_v_rat0 > 0) then
        tmp_v(:,:) = 0.0
        do J=js-1,je ; do i=is,ie
          if ((G%mask2dCv(i,J) > 0.0) .and. (BT_cont%FA_v_S0(i,J) > 0.0)) then
            tmp_v(i,J) = (BT_cont%FA_v_N0(i,J)/ BT_cont%FA_v_S0(i,J))
          else
            tmp_v(i,J) = 1.0
          endif
        enddo ; enddo
        call post_data(CS%id_BTC_FA_v_rat0, tmp_v, CS%diag)
      endif
      if (CS%id_BTC_FA_h_rat0 > 0) then
        tmp_h(:,:) = 0.0
        do j=js,je ; do i=is,ie
          tmp_h(i,j) = 1.0
          if ((G%mask2dCu(I,j) > 0.0) .and. (BT_cont%FA_u_W0(I,j) > 0.0) .and. (BT_cont%FA_u_E0(I,j) > 0.0)) then
            if (BT_cont%FA_u_W0(I,j) > BT_cont%FA_u_E0(I,j)) then
              tmp_h(i,j) = max(tmp_h(i,j), (BT_cont%FA_u_W0(I,j)/ BT_cont%FA_u_E0(I,j)))
            else
              tmp_h(i,j) = max(tmp_h(i,j), (BT_cont%FA_u_E0(I,j)/ BT_cont%FA_u_W0(I,j)))
            endif
          endif
          if ((G%mask2dCu(I-1,j) > 0.0) .and. (BT_cont%FA_u_W0(I-1,j) > 0.0) .and. (BT_cont%FA_u_E0(I-1,j) > 0.0)) then
            if (BT_cont%FA_u_W0(I-1,j) > BT_cont%FA_u_E0(I-1,j)) then
              tmp_h(i,j) = max(tmp_h(i,j), (BT_cont%FA_u_W0(I-1,j)/ BT_cont%FA_u_E0(I-1,j)))
            else
              tmp_h(i,j) = max(tmp_h(i,j), (BT_cont%FA_u_E0(I-1,j)/ BT_cont%FA_u_W0(I-1,j)))
            endif
          endif
          if ((G%mask2dCv(i,J) > 0.0) .and. (BT_cont%FA_v_S0(i,J) > 0.0) .and. (BT_cont%FA_v_N0(i,J) > 0.0)) then
            if (BT_cont%FA_v_S0(i,J) > BT_cont%FA_v_N0(i,J)) then
              tmp_h(i,j) = max(tmp_h(i,j), (BT_cont%FA_v_S0(i,J)/ BT_cont%FA_v_N0(i,J)))
            else
              tmp_h(i,j) = max(tmp_h(i,j), (BT_cont%FA_v_N0(i,J)/ BT_cont%FA_v_S0(i,J)))
            endif
          endif
          if ((G%mask2dCv(i,J-1) > 0.0) .and. (BT_cont%FA_v_S0(i,J-1) > 0.0) .and. (BT_cont%FA_v_N0(i,J-1) > 0.0)) then
            if (BT_cont%FA_v_S0(i,J-1) > BT_cont%FA_v_N0(i,J-1)) then
              tmp_h(i,j) = max(tmp_h(i,j), (BT_cont%FA_v_S0(i,J-1)/ BT_cont%FA_v_N0(i,J-1)))
            else
              tmp_h(i,j) = max(tmp_h(i,j), (BT_cont%FA_v_N0(i,J-1)/ BT_cont%FA_v_S0(i,J-1)))
            endif
          endif
        enddo ; enddo
        call post_data(CS%id_BTC_FA_h_rat0, tmp_h, CS%diag)
      endif
    endif
  else
    if (CS%id_frhatu1 > 0) CS%frhatu1(:,:,:) = CS%frhatu(:,:,:)
    if (CS%id_frhatv1 > 0) CS%frhatv1(:,:,:) = CS%frhatv(:,:,:)
  endif

  if ((present(ADp)) .and. (associated(ADp%diag_hfrac_u))) then
    do k=1,nz ; do j=js,je ; do I=is-1,ie
      ADp%diag_hfrac_u(I,j,k) = CS%frhatu(I,j,k)
    enddo ; enddo ; enddo
  endif
  if ((present(ADp)) .and. (associated(ADp%diag_hfrac_v))) then
    do k=1,nz ; do J=js-1,je ; do i=is,ie
      ADp%diag_hfrac_v(i,J,k) = CS%frhatv(i,J,k)
    enddo ; enddo ; enddo
  endif

  if (G%nonblocking_updates) then
    if (find_etaav) call complete_group_pass(CS%pass_etaav, G%Domain)
    call complete_group_pass(CS%pass_ubta_uhbta, G%Domain)
  endif

end subroutine btstep

!> This subroutine automatically determines an optimal value for dtbt based
!! on some state of the ocean.
subroutine set_dtbt(G, GV, US, CS, eta, pbce, BT_cont, gtot_est, SSH_add)
  type(ocean_grid_type),        intent(inout) :: G    !< The ocean's grid structure.
  type(verticalGrid_type),      intent(in)    :: GV   !< The ocean's vertical grid structure.
  type(unit_scale_type),        intent(in)    :: US   !< A dimensional unit scaling type
  type(barotropic_CS),          pointer       :: CS   !< Barotropic control structure.
  real, dimension(SZI_(G),SZJ_(G)), optional, intent(in) :: eta  !< The barotropic free surface
                                                      !! height anomaly or column mass anomaly [H ~> m or kg m-2].
  real, dimension(SZI_(G),SZJ_(G),SZK_(G)), optional, intent(in) :: pbce  !< The baroclinic pressure
                                                      !! anomaly in each layer due to free surface
                                                      !! height anomalies [L2 H-1 T-2 ~> m s-2 or m4 kg-1 s-2].
  type(BT_cont_type), optional, pointer       :: BT_cont  !< A structure with elements that describe
                                                      !! the effective open face areas as a
                                                      !! function of barotropic flow.
  real,               optional, intent(in)    :: gtot_est !< An estimate of the total gravitational
                                                      !! acceleration [L2 Z-1 T-2 ~> m s-2].
  real,               optional, intent(in)    :: SSH_add  !< An additional contribution to SSH to
                                                      !! provide a margin of error when
                                                      !! calculating the external wave speed [Z ~> m].

  ! Local variables
  real, dimension(SZI_(G),SZJ_(G)) :: &
    gtot_E, &     ! gtot_X is the effective total reduced gravity used to relate
    gtot_W, &     ! free surface height deviations to pressure forces (including
    gtot_N, &     ! GFS and baroclinic  contributions) in the barotropic momentum
    gtot_S        ! equations half a grid-point in the X-direction (X is N, S, E, or W)
                  ! from the thickness point [L2 H-1 T-2 ~> m s-2 or m4 kg-1 s-2].
                  ! (See Hallberg, J Comp Phys 1997 for a discussion.)
  real, dimension(SZIBS_(G),SZJ_(G)) :: &
    Datu          ! Basin depth at u-velocity grid points times the y-grid
                  ! spacing [H L ~> m2 or kg m-1].
  real, dimension(SZI_(G),SZJBS_(G)) :: &
    Datv          ! Basin depth at v-velocity grid points times the x-grid
                  ! spacing [H L ~> m2 or kg m-1].
  real :: det_de  ! The partial derivative due to self-attraction and loading
                  ! of the reference geopotential with the sea surface height [nondim].
                  ! This is typically ~0.09 or less.
  real :: dgeo_de ! The constant of proportionality between geopotential and
                  ! sea surface height [nondim].  It is a nondimensional number of
                  ! order 1.  For stability, this may be made larger
                  ! than physical problem would suggest.
  real :: add_SSH ! An additional contribution to SSH to provide a margin of error
                  ! when calculating the external wave speed [Z ~> m].
  real :: min_max_dt2 ! The square of the minimum value of the largest stable barotropic
                      ! timesteps [T2 ~> s2]
  real :: dtbt_max    ! The maximum barotropic timestep [T ~> s]
  real :: Idt_max2    ! The squared inverse of the local maximum stable
                      ! barotropic time step [T-2 ~> s-2].
  logical :: use_BT_cont
  type(memory_size_type) :: MS

  character(len=200) :: mesg
  integer :: i, j, k, is, ie, js, je, nz

  if (.not.associated(CS)) call MOM_error(FATAL, &
      "set_dtbt: Module MOM_barotropic must be initialized before it is used.")
  if (.not.CS%split) return
  is = G%isc ; ie = G%iec ; js = G%jsc ; je = G%jec ; nz = G%ke
  MS%isdw = G%isd ; MS%iedw = G%ied ; MS%jsdw = G%jsd ; MS%jedw = G%jed

  if (.not.(present(pbce) .or. present(gtot_est))) call MOM_error(FATAL, &
      "set_dtbt: Either pbce or gtot_est must be present.")

  add_SSH = 0.0 ; if (present(SSH_add)) add_SSH = SSH_add

  use_BT_cont = .false.
  if (present(BT_cont)) use_BT_cont = (associated(BT_cont))

  if (use_BT_cont) then
    call BT_cont_to_face_areas(BT_cont, Datu, Datv, G, US, MS, 0, .true.)
  elseif (CS%Nonlinear_continuity .and. present(eta)) then
    call find_face_areas(Datu, Datv, G, GV, US, CS, MS, eta=eta, halo=0)
  else
    call find_face_areas(Datu, Datv, G, GV, US, CS, MS, halo=0, add_max=add_SSH)
  endif

  det_de = 0.0
  if (CS%tides) call tidal_forcing_sensitivity(G, CS%tides_CSp, det_de)
  dgeo_de = 1.0 + max(0.0, det_de + CS%G_extra)
  if (present(pbce)) then
    do j=js,je ; do i=is,ie
      gtot_E(i,j) = 0.0 ; gtot_W(i,j) = 0.0
      gtot_N(i,j) = 0.0 ; gtot_S(i,j) = 0.0
    enddo ; enddo
    do k=1,nz ; do j=js,je ; do i=is,ie
      gtot_E(i,j) = gtot_E(i,j) + pbce(i,j,k) * CS%frhatu(I,j,k)
      gtot_W(i,j) = gtot_W(i,j) + pbce(i,j,k) * CS%frhatu(I-1,j,k)
      gtot_N(i,j) = gtot_N(i,j) + pbce(i,j,k) * CS%frhatv(i,J,k)
      gtot_S(i,j) = gtot_S(i,j) + pbce(i,j,k) * CS%frhatv(i,J-1,k)
    enddo ; enddo ; enddo
  else
    do j=js,je ; do i=is,ie
      gtot_E(i,j) = gtot_est * GV%H_to_Z ; gtot_W(i,j) = gtot_est * GV%H_to_Z
      gtot_N(i,j) = gtot_est * GV%H_to_Z ; gtot_S(i,j) = gtot_est * GV%H_to_Z
    enddo ; enddo
  endif

  min_max_dt2 = 1.0e38*US%s_to_T**2  ! A huge value for the permissible timestep squared.
  do j=js,je ; do i=is,ie
    !   This is pretty accurate for gravity waves, but it is a conservative
    ! estimate since it ignores the stabilizing effect of the bottom drag.
    Idt_max2 = 0.5 * (1.0 + 2.0*CS%bebt) * (G%IareaT(i,j) * &
      ((gtot_E(i,j)*Datu(I,j)*G%IdxCu(I,j) + gtot_W(i,j)*Datu(I-1,j)*G%IdxCu(I-1,j)) + &
       (gtot_N(i,j)*Datv(i,J)*G%IdyCv(i,J) + gtot_S(i,j)*Datv(i,J-1)*G%IdyCv(i,J-1))) + &
      ((G%CoriolisBu(I,J)**2 + G%CoriolisBu(I-1,J-1)**2) + &
       (G%CoriolisBu(I-1,J)**2 + G%CoriolisBu(I,J-1)**2)) * CS%BT_Coriolis_scale**2 )
    if (Idt_max2 * min_max_dt2 > 1.0) min_max_dt2 = 1.0 / Idt_max2
  enddo ; enddo
  dtbt_max = sqrt(min_max_dt2 / dgeo_de)
  if (id_clock_sync > 0) call cpu_clock_begin(id_clock_sync)
  call min_across_PEs(dtbt_max)
  if (id_clock_sync > 0) call cpu_clock_end(id_clock_sync)

  CS%dtbt = CS%dtbt_fraction * dtbt_max
  CS%dtbt_max = dtbt_max
end subroutine set_dtbt

!> The following 4 subroutines apply the open boundary conditions.
!! This subroutine applies the open boundary conditions on barotropic
!! velocities and mass transports, as developed by Mehmet Ilicak.
subroutine apply_velocity_OBCs(OBC, ubt, vbt, uhbt, vhbt, ubt_trans, vbt_trans, eta, &
                               ubt_old, vbt_old, BT_OBC, G, MS, US, halo, dtbt, bebt, &
                               use_BT_cont, integral_BT_cont, dt_elapsed, Datu, Datv, &
                               BTCL_u, BTCL_v, uhbt0, vhbt0, ubt_int, vbt_int, uhbt_int, vhbt_int)
  type(ocean_OBC_type),                  pointer       :: OBC     !< An associated pointer to an OBC type.
  type(ocean_grid_type),                 intent(inout) :: G       !< The ocean's grid structure.
  type(memory_size_type),                intent(in)    :: MS      !< A type that describes the memory sizes of
                                                                  !! the argument arrays.
  real, dimension(SZIBW_(MS),SZJW_(MS)), intent(inout) :: ubt     !< the zonal barotropic velocity [L T-1 ~> m s-1].
  real, dimension(SZIBW_(MS),SZJW_(MS)), intent(inout) :: uhbt    !< the zonal barotropic transport
                                                                  !! [H L2 T-1 ~> m3 s-1 or kg s-1].
  real, dimension(SZIBW_(MS),SZJW_(MS)), intent(inout) :: ubt_trans !< The zonal barotropic velocity used in
                                                                  !! transport [L T-1 ~> m s-1].
  real, dimension(SZIW_(MS),SZJBW_(MS)), intent(inout) :: vbt     !< The meridional barotropic velocity
                                                                  !! [L T-1 ~> m s-1].
  real, dimension(SZIW_(MS),SZJBW_(MS)), intent(inout) :: vhbt    !< the meridional barotropic transport
                                                                  !! [H L2 T-1 ~> m3 s-1 or kg s-1].
  real, dimension(SZIW_(MS),SZJBW_(MS)), intent(inout) :: vbt_trans !< the meridional BT velocity used in
                                                                  !! transports [L T-1 ~> m s-1].
  real, dimension(SZIW_(MS),SZJW_(MS)),  intent(in)    :: eta     !< The barotropic free surface height anomaly or
                                                                  !! column mass anomaly [H ~> m or kg m-2].
  real, dimension(SZIBW_(MS),SZJW_(MS)), intent(in)    :: ubt_old !< The starting value of ubt in a barotropic
                                                                  !! step [L T-1 ~> m s-1].
  real, dimension(SZIW_(MS),SZJBW_(MS)), intent(in)    :: vbt_old !< The starting value of vbt in a barotropic
                                                                  !! step [L T-1 ~> m s-1].
  type(BT_OBC_type),                     intent(in)    :: BT_OBC  !< A structure with the private barotropic arrays
                                                                  !! related to the open boundary conditions,
                                                                  !! set by set_up_BT_OBC.
  type(unit_scale_type),                 intent(in)    :: US      !< A dimensional unit scaling type
  integer,                               intent(in)    :: halo    !< The extra halo size to use here.
  real,                                  intent(in)    :: dtbt    !< The time step [T ~> s].
  real,                                  intent(in)    :: bebt    !< The fractional weighting of the future velocity
                                                                  !! in determining the transport.
  logical,                               intent(in)    :: use_BT_cont !< If true, use the BT_cont_types to calculate
                                                                  !! transports.
  logical,                               intent(in)    :: integral_BT_cont !< If true, update the barotropic continuity
                                                                  !! equation directly from the initial condition
                                                                  !! using the time-integrated barotropic velocity.
  real,                                  intent(in)    :: dt_elapsed !< The amount of time in the barotropic stepping
                                                                  !! that will have elapsed [T ~> s].
  real, dimension(SZIBW_(MS),SZJW_(MS)), intent(in)    :: Datu    !< A fixed estimate of the face areas at u points
                                                                  !! [H L ~> m2 or kg m-1].
  real, dimension(SZIW_(MS),SZJBW_(MS)), intent(in)    :: Datv    !< A fixed estimate of the face areas at v points
                                                                  !! [H L ~> m2 or kg m-1].
  type(local_BT_cont_u_type), dimension(SZIBW_(MS),SZJW_(MS)), intent(in) :: BTCL_u !< Structure of information used
                                                                  !! for a dynamic estimate of the face areas at
                                                                  !! u-points.
  type(local_BT_cont_v_type), dimension(SZIW_(MS),SZJBW_(MS)), intent(in) :: BTCL_v !< Structure of information used
                                                                  !! for a dynamic estimate of the face areas at
                                                                  !! v-points.
  real, dimension(SZIBW_(MS),SZJW_(MS)), intent(in)    :: uhbt0   !< A correction to the zonal transport so that
                                                                  !! the barotropic functions agree with the sum
                                                                  !! of the layer transports
                                                                  !! [H L2 T-1 ~> m3 s-1 or kg s-1].
  real, dimension(SZIW_(MS),SZJBW_(MS)), intent(in)    :: vhbt0   !< A correction to the meridional transport so that
                                                                  !! the barotropic functions agree with the sum
                                                                  !! of the layer transports
                                                                  !! [H L2 T-1 ~> m3 s-1 or kg s-1].
  real, dimension(SZIBW_(MS),SZJW_(MS)), intent(in) :: ubt_int    !< The time-integrated zonal barotropic
                                                                  !! velocity before this update [L T-1 ~> m s-1].
  real, dimension(SZIBW_(MS),SZJW_(MS)), intent(in) :: uhbt_int   !< The time-integrated zonal barotropic
                                                                  !! transport [H L2 T-1 ~> m3 s-1 or kg s-1].
  real, dimension(SZIW_(MS),SZJBW_(MS)), intent(in) :: vbt_int    !< The time-integrated meridional barotropic
                                                                  !! velocity before this update [L T-1 ~> m s-1].
  real, dimension(SZIW_(MS),SZJBW_(MS)), intent(in) :: vhbt_int   !< The time-integrated meridional barotropic
                                                                  !! transport [H L2 T-1 ~> m3 s-1 or kg s-1].

  ! Local variables
  real :: vel_prev    ! The previous velocity [L T-1 ~> m s-1].
  real :: vel_trans   ! The combination of the previous and current velocity
                      ! that does the mass transport [L T-1 ~> m s-1].
  real :: H_u         ! The total thickness at the u-point [H ~> m or kg m-2].
  real :: H_v         ! The total thickness at the v-point [H ~> m or kg m-2].
  real :: cfl         ! The CFL number at the point in question [nondim]
  real :: u_inlet     ! The zonal inflow velocity [L T-1 ~> m s-1]
  real :: v_inlet     ! The meridional inflow velocity [L T-1 ~> m s-1]
  real :: uhbt_int_new ! The updated time-integrated zonal transport [H L2 ~> m3]
  real :: vhbt_int_new ! The updated time-integrated meridional transport [H L2 ~> m3]
  real :: h_in        ! The inflow thickess [H ~> m or kg m-2].
  real :: cff, Cx, Cy, tau
  real :: dhdt, dhdx, dhdy
  real :: Idtbt       ! The inverse of the barotropic time step [T-1 ~> s-1]
  integer :: i, j, is, ie, js, je
  real, dimension(SZIB_(G),SZJB_(G)) :: grad
  real, parameter :: eps = 1.0e-20
  is = G%isc-halo ; ie = G%iec+halo ; js = G%jsc-halo ; je = G%jec+halo

  if (.not.(BT_OBC%apply_u_OBCs .or. BT_OBC%apply_v_OBCs)) return

  Idtbt = 1.0 / dtbt

  if (BT_OBC%apply_u_OBCs) then
    do j=js,je ; do I=is-1,ie ; if (OBC%segnum_u(I,j) /= OBC_NONE) then
      if (OBC%segment(OBC%segnum_u(I,j))%specified) then
        uhbt(I,j) = BT_OBC%uhbt(I,j)
        ubt(I,j) = BT_OBC%ubt_outer(I,j)
        vel_trans = ubt(I,j)
      elseif (OBC%segment(OBC%segnum_u(I,j))%direction == OBC_DIRECTION_E) then
        if (OBC%segment(OBC%segnum_u(I,j))%Flather) then
          cfl = dtbt * BT_OBC%Cg_u(I,j) * G%IdxCu(I,j) ! CFL
          u_inlet = cfl*ubt_old(I-1,j) + (1.0-cfl)*ubt_old(I,j)  ! Valid for cfl<1
          h_in = eta(i,j) + (0.5-cfl)*(eta(i,j)-eta(i-1,j))      ! internal
          H_u = BT_OBC%H_u(I,j)
          vel_prev = ubt(I,j)
          ubt(I,j) = 0.5*((u_inlet + BT_OBC%ubt_outer(I,j)) + &
              (BT_OBC%Cg_u(I,j)/H_u) * (h_in-BT_OBC%eta_outer_u(I,j)))
          vel_trans = (1.0-bebt)*vel_prev + bebt*ubt(I,j)
        elseif (OBC%segment(OBC%segnum_u(I,j))%gradient) then
          ubt(I,j) = ubt(I-1,j)
          vel_trans = ubt(I,j)
        endif
      elseif (OBC%segment(OBC%segnum_u(I,j))%direction == OBC_DIRECTION_W) then
        if (OBC%segment(OBC%segnum_u(I,j))%Flather) then
          cfl = dtbt * BT_OBC%Cg_u(I,j) * G%IdxCu(I,j) ! CFL
          u_inlet = cfl*ubt_old(I+1,j) + (1.0-cfl)*ubt_old(I,j)  ! Valid for cfl<1
          h_in = eta(i+1,j) + (0.5-cfl)*(eta(i+1,j)-eta(i+2,j))  ! external

          H_u = BT_OBC%H_u(I,j)
          vel_prev = ubt(I,j)
          ubt(I,j) = 0.5*((u_inlet + BT_OBC%ubt_outer(I,j)) + &
              (BT_OBC%Cg_u(I,j)/H_u) * (BT_OBC%eta_outer_u(I,j)-h_in))

          vel_trans = (1.0-bebt)*vel_prev + bebt*ubt(I,j)
        elseif (OBC%segment(OBC%segnum_u(I,j))%gradient) then
          ubt(I,j) = ubt(I+1,j)
          vel_trans = ubt(I,j)
        endif
      endif

      if (.not. OBC%segment(OBC%segnum_u(I,j))%specified) then
        if (integral_BT_cont) then
          uhbt_int_new = find_uhbt(ubt_int(I,j) + dtbt*vel_trans, BTCL_u(I,j)) + &
                         dt_elapsed*uhbt0(I,j)
          uhbt(I,j) = (uhbt_int_new - uhbt_int(I,j)) * Idtbt
        elseif (use_BT_cont) then
          uhbt(I,j) = find_uhbt(vel_trans, BTCL_u(I,j)) + uhbt0(I,j)
        else
          uhbt(I,j) = Datu(I,j)*vel_trans + uhbt0(I,j)
        endif
      endif

      ubt_trans(I,j) = vel_trans
    endif ; enddo ; enddo
  endif

  if (BT_OBC%apply_v_OBCs) then
    do J=js-1,je ; do i=is,ie ; if (OBC%segnum_v(i,J) /= OBC_NONE) then
      if (OBC%segment(OBC%segnum_v(i,J))%specified) then
        vhbt(i,J) = BT_OBC%vhbt(i,J)
        vbt(i,J) = BT_OBC%vbt_outer(i,J)
        vel_trans = vbt(i,J)
      elseif (OBC%segment(OBC%segnum_v(i,J))%direction == OBC_DIRECTION_N) then
        if (OBC%segment(OBC%segnum_v(i,J))%Flather) then
          cfl = dtbt * BT_OBC%Cg_v(i,J) * G%IdyCv(i,J) ! CFL
          v_inlet = cfl*vbt_old(i,J-1) + (1.0-cfl)*vbt_old(i,J)  ! Valid for cfl<1
          h_in = eta(i,j) + (0.5-cfl)*(eta(i,j)-eta(i,j-1))      ! internal

          H_v = BT_OBC%H_v(i,J)
          vel_prev = vbt(i,J)
          vbt(i,J) = 0.5*((v_inlet + BT_OBC%vbt_outer(i,J)) + &
              (BT_OBC%Cg_v(i,J)/H_v) * (h_in-BT_OBC%eta_outer_v(i,J)))

          vel_trans = (1.0-bebt)*vel_prev + bebt*vbt(i,J)
        elseif (OBC%segment(OBC%segnum_v(i,J))%gradient) then
          vbt(i,J) = vbt(i,J-1)
          vel_trans = vbt(i,J)
        endif
      elseif (OBC%segment(OBC%segnum_v(i,J))%direction == OBC_DIRECTION_S) then
        if (OBC%segment(OBC%segnum_v(i,J))%Flather) then
          cfl = dtbt * BT_OBC%Cg_v(i,J) * G%IdyCv(i,J) ! CFL
          v_inlet = cfl*vbt_old(i,J+1) + (1.0-cfl)*vbt_old(i,J)  ! Valid for cfl <1
          h_in = eta(i,j+1) + (0.5-cfl)*(eta(i,j+1)-eta(i,j+2))  ! internal

          H_v = BT_OBC%H_v(i,J)
          vel_prev = vbt(i,J)
          vbt(i,J) = 0.5*((v_inlet + BT_OBC%vbt_outer(i,J)) + &
              (BT_OBC%Cg_v(i,J)/H_v) * (BT_OBC%eta_outer_v(i,J)-h_in))

          vel_trans = (1.0-bebt)*vel_prev + bebt*vbt(i,J)
        elseif (OBC%segment(OBC%segnum_v(i,J))%gradient) then
          vbt(i,J) = vbt(i,J+1)
          vel_trans = vbt(i,J)
        endif
      endif

      if (.not. OBC%segment(OBC%segnum_v(i,J))%specified) then
        if (integral_BT_cont) then
          vhbt_int_new = find_vhbt(vbt_int(i,J) + dtbt*vel_trans, BTCL_v(i,J)) + &
                         dt_elapsed*vhbt0(i,J)
          vhbt(i,J) = (vhbt_int_new - vhbt_int(i,J)) * Idtbt
        elseif (use_BT_cont) then
          vhbt(i,J) = find_vhbt(vel_trans, BTCL_v(i,J)) + vhbt0(i,J)
        else
          vhbt(i,J) = vel_trans*Datv(i,J) + vhbt0(i,J)
        endif
      endif

      vbt_trans(i,J) = vel_trans
    endif ; enddo ; enddo
  endif

end subroutine apply_velocity_OBCs

!> This subroutine sets up the private structure used to apply the open
!! boundary conditions, as developed by Mehmet Ilicak.
subroutine set_up_BT_OBC(OBC, eta, BT_OBC, BT_Domain, G, GV, US, MS, halo, use_BT_cont, &
                         integral_BT_cont, dt_baroclinic, Datu, Datv, BTCL_u, BTCL_v)
  type(ocean_OBC_type),                  pointer       :: OBC    !< An associated pointer to an OBC type.
  type(memory_size_type),                intent(in)    :: MS     !< A type that describes the memory sizes of the
                                                                 !! argument arrays.
  real, dimension(SZIW_(MS),SZJW_(MS)),  intent(in)    :: eta    !< The barotropic free surface height anomaly or
                                                                 !! column mass anomaly [H ~> m or kg m-2].
  type(BT_OBC_type),                     intent(inout) :: BT_OBC !< A structure with the private barotropic arrays
                                                                 !! related to the open boundary conditions,
                                                                 !! set by set_up_BT_OBC.
  type(MOM_domain_type),                 intent(inout) :: BT_Domain !< MOM_domain_type associated with wide arrays
  type(ocean_grid_type),                 intent(inout) :: G      !< The ocean's grid structure.
  type(verticalGrid_type),               intent(in)    :: GV     !< The ocean's vertical grid structure.
  type(unit_scale_type),                 intent(in)    :: US     !< A dimensional unit scaling type
  integer,                               intent(in)    :: halo   !< The extra halo size to use here.
  logical,                               intent(in)    :: use_BT_cont !< If true, use the BT_cont_types to calculate
                                                                 !! transports.
  logical,                               intent(in)    :: integral_BT_cont !< If true, update the barotropic continuity
                                                                 !! equation directly from the initial condition
                                                                 !! using the time-integrated barotropic velocity.
  real,                                  intent(in)    :: dt_baroclinic !< The baroclinic timestep for this cycle of
                                                                 !! updates to the barotropic solver [T ~> s]
  real, dimension(SZIBW_(MS),SZJW_(MS)), intent(in)    :: Datu   !< A fixed estimate of the face areas at u points
                                                                 !! [H L ~> m2 or kg m-1].
  real, dimension(SZIW_(MS),SZJBW_(MS)), intent(in)    :: Datv   !< A fixed estimate of the face areas at v points
                                                                 !! [H L ~> m2 or kg m-1].
  type(local_BT_cont_u_type), dimension(SZIBW_(MS),SZJW_(MS)), intent(in) :: BTCL_u !< Structure of information used
                                                                 !! for a dynamic estimate of the face areas at
                                                                 !! u-points.
  type(local_BT_cont_v_type), dimension(SZIW_(MS),SZJBW_(MS)), intent(in) :: BTCL_v !< Structure of information used
                                                                 !! for a dynamic estimate of the face areas at
                                                                 !! v-points.

  ! Local variables
  real :: I_dt      ! The inverse of the time interval of this call [T-1 ~> s-1].
  integer :: i, j, k, is, ie, js, je, n, nz, Isq, Ieq, Jsq, Jeq
  integer :: isd, ied, jsd, jed, IsdB, IedB, JsdB, JedB
  integer :: isdw, iedw, jsdw, jedw
  logical :: OBC_used
  type(OBC_segment_type), pointer  :: segment !< Open boundary segment

  is = G%isc-halo ; ie = G%iec+halo ; js = G%jsc-halo ; je = G%jec+halo
  isd = G%isd ; ied = G%ied ; jsd = G%jsd ; jed = G%jed ; nz = G%ke
  IsdB = G%IsdB ; IedB = G%IedB ; JsdB = G%JsdB ; JedB = G%JedB
  isdw = MS%isdw ; iedw = MS%iedw ; jsdw = MS%jsdw ; jedw = MS%jedw

  I_dt = 1.0 / dt_baroclinic

  if ((isdw < isd) .or. (jsdw < jsd)) then
    call MOM_error(FATAL, "set_up_BT_OBC: Open boundary conditions are not "//&
                           "yet fully implemented with wide barotropic halos.")
  endif

  if (.not. BT_OBC%is_alloced) then
    allocate(BT_OBC%Cg_u(isdw-1:iedw,jsdw:jedw))        ; BT_OBC%Cg_u(:,:) = 0.0
    allocate(BT_OBC%H_u(isdw-1:iedw,jsdw:jedw))         ; BT_OBC%H_u(:,:) = 0.0
    allocate(BT_OBC%uhbt(isdw-1:iedw,jsdw:jedw))        ; BT_OBC%uhbt(:,:) = 0.0
    allocate(BT_OBC%ubt_outer(isdw-1:iedw,jsdw:jedw))   ; BT_OBC%ubt_outer(:,:) = 0.0
    allocate(BT_OBC%eta_outer_u(isdw-1:iedw,jsdw:jedw)) ; BT_OBC%eta_outer_u(:,:) = 0.0

    allocate(BT_OBC%Cg_v(isdw:iedw,jsdw-1:jedw))        ; BT_OBC%Cg_v(:,:) = 0.0
    allocate(BT_OBC%H_v(isdw:iedw,jsdw-1:jedw))         ; BT_OBC%H_v(:,:) = 0.0
    allocate(BT_OBC%vhbt(isdw:iedw,jsdw-1:jedw))        ; BT_OBC%vhbt(:,:) = 0.0
    allocate(BT_OBC%vbt_outer(isdw:iedw,jsdw-1:jedw))   ; BT_OBC%vbt_outer(:,:) = 0.0
    allocate(BT_OBC%eta_outer_v(isdw:iedw,jsdw-1:jedw)) ; BT_OBC%eta_outer_v(:,:)=0.0
    BT_OBC%is_alloced = .true.
    call create_group_pass(BT_OBC%pass_uv, BT_OBC%ubt_outer, BT_OBC%vbt_outer, BT_Domain)
    call create_group_pass(BT_OBC%pass_uhvh, BT_OBC%uhbt, BT_OBC%vhbt, BT_Domain)
    call create_group_pass(BT_OBC%pass_eta_outer, BT_OBC%eta_outer_u, BT_OBC%eta_outer_v, BT_Domain,To_All+Scalar_Pair)
    call create_group_pass(BT_OBC%pass_h, BT_OBC%H_u, BT_OBC%H_v, BT_Domain,To_All+Scalar_Pair)
    call create_group_pass(BT_OBC%pass_cg, BT_OBC%Cg_u, BT_OBC%Cg_v, BT_Domain,To_All+Scalar_Pair)
  endif

  if (BT_OBC%apply_u_OBCs) then
    if (OBC%specified_u_BCs_exist_globally) then
      do n = 1, OBC%number_of_segments
        segment => OBC%segment(n)
        if (segment%is_E_or_W .and. segment%specified) then
          do j=segment%HI%jsd,segment%HI%jed ; do I=segment%HI%IsdB,segment%HI%IedB
            BT_OBC%uhbt(I,j) = 0.
          enddo ; enddo
          do k=1,nz ; do j=segment%HI%jsd,segment%HI%jed ; do I=segment%HI%IsdB,segment%HI%IedB
            BT_OBC%uhbt(I,j) = BT_OBC%uhbt(I,j) + segment%normal_trans(I,j,k)
          enddo ; enddo ; enddo
        endif
      enddo
    endif
    do j=js,je ; do I=is-1,ie ; if (OBC%segnum_u(I,j) /= OBC_NONE) then
      ! Can this go in segment loop above? Is loop above wrong for wide halos??
      if (OBC%segment(OBC%segnum_u(I,j))%specified) then
        if (integral_BT_cont) then
          BT_OBC%ubt_outer(I,j) = uhbt_to_ubt(BT_OBC%uhbt(I,j)*dt_baroclinic, BTCL_u(I,j)) * I_dt
        elseif (use_BT_cont) then
          BT_OBC%ubt_outer(I,j) = uhbt_to_ubt(BT_OBC%uhbt(I,j), BTCL_u(I,j))
        else
          if (Datu(I,j) > 0.0) BT_OBC%ubt_outer(I,j) = BT_OBC%uhbt(I,j) / Datu(I,j)
        endif
      else  ! This is assuming Flather as only other option
        if (GV%Boussinesq) then
          if (OBC%segment(OBC%segnum_u(I,j))%direction == OBC_DIRECTION_E) then
            BT_OBC%H_u(I,j) = G%bathyT(i,j)*GV%Z_to_H + eta(i,j)
          elseif (OBC%segment(OBC%segnum_u(I,j))%direction == OBC_DIRECTION_W) then
            BT_OBC%H_u(I,j) = G%bathyT(i+1,j)*GV%Z_to_H + eta(i+1,j)
          endif
        else
          if (OBC%segment(OBC%segnum_u(I,j))%direction == OBC_DIRECTION_E) then
            BT_OBC%H_u(I,j) = eta(i,j)
          elseif (OBC%segment(OBC%segnum_u(I,j))%direction == OBC_DIRECTION_W) then
            BT_OBC%H_u(I,j) = eta(i+1,j)
          endif
        endif
        BT_OBC%Cg_u(I,j) = SQRT(GV%g_prime(1) * GV%H_to_Z*BT_OBC%H_u(i,j))
      endif
    endif ; enddo ; enddo
    if (OBC%Flather_u_BCs_exist_globally) then
     do n = 1, OBC%number_of_segments
        segment => OBC%segment(n)
        if (segment%is_E_or_W .and. segment%Flather) then
          do j=segment%HI%jsd,segment%HI%jed ; do I=segment%HI%IsdB,segment%HI%IedB
            BT_OBC%ubt_outer(I,j) = segment%normal_vel_bt(I,j)
            BT_OBC%eta_outer_u(I,j) = segment%eta(I,j)
          enddo ; enddo
        endif
      enddo
    endif
  endif

  if (BT_OBC%apply_v_OBCs) then
    if (OBC%specified_v_BCs_exist_globally) then
      do n = 1, OBC%number_of_segments
        segment => OBC%segment(n)
        if (segment%is_N_or_S .and. segment%specified) then
          do J=segment%HI%JsdB,segment%HI%JedB ; do i=segment%HI%isd,segment%HI%ied
            BT_OBC%vhbt(i,J) = 0.
          enddo ; enddo
          do k=1,nz ; do J=segment%HI%JsdB,segment%HI%JedB ; do i=segment%HI%isd,segment%HI%ied
            BT_OBC%vhbt(i,J) = BT_OBC%vhbt(i,J) + segment%normal_trans(i,J,k)
          enddo ; enddo ; enddo
        endif
      enddo
    endif
    do J=js-1,je ; do i=is,ie ; if (OBC%segnum_v(i,J) /= OBC_NONE) then
      ! Can this go in segment loop above? Is loop above wrong for wide halos??
      if (OBC%segment(OBC%segnum_v(i,J))%specified) then
        if (integral_BT_cont) then
          BT_OBC%vbt_outer(i,J) = vhbt_to_vbt(BT_OBC%vhbt(i,J)*dt_baroclinic, BTCL_v(i,J)) * I_dt
        elseif (use_BT_cont) then
          BT_OBC%vbt_outer(i,J) = vhbt_to_vbt(BT_OBC%vhbt(i,J), BTCL_v(i,J))
        else
          if (Datv(i,J) > 0.0) BT_OBC%vbt_outer(i,J) = BT_OBC%vhbt(i,J) / Datv(i,J)
        endif
      else  ! This is assuming Flather as only other option
        if (GV%Boussinesq) then
          if (OBC%segment(OBC%segnum_v(i,J))%direction == OBC_DIRECTION_N) then
            BT_OBC%H_v(i,J) = G%bathyT(i,j)*GV%Z_to_H + eta(i,j)
          elseif (OBC%segment(OBC%segnum_v(i,J))%direction == OBC_DIRECTION_S) then
            BT_OBC%H_v(i,J) = G%bathyT(i,j+1)*GV%Z_to_H + eta(i,j+1)
          endif
        else
          if (OBC%segment(OBC%segnum_v(i,J))%direction == OBC_DIRECTION_N) then
            BT_OBC%H_v(i,J) = eta(i,j)
          elseif (OBC%segment(OBC%segnum_v(i,J))%direction == OBC_DIRECTION_S) then
            BT_OBC%H_v(i,J) = eta(i,j+1)
          endif
        endif
        BT_OBC%Cg_v(i,J) = SQRT(GV%g_prime(1) * GV%H_to_Z*BT_OBC%H_v(i,J))
      endif
    endif ; enddo ; enddo
    if (OBC%Flather_v_BCs_exist_globally) then
     do n = 1, OBC%number_of_segments
        segment => OBC%segment(n)
        if (segment%is_N_or_S .and. segment%Flather) then
          do J=segment%HI%JsdB,segment%HI%JedB ; do i=segment%HI%isd,segment%HI%ied
            BT_OBC%vbt_outer(i,J) = segment%normal_vel_bt(i,J)
            BT_OBC%eta_outer_v(i,J) = segment%eta(i,J)
          enddo ; enddo
        endif
      enddo
    endif
  endif

  call do_group_pass(BT_OBC%pass_uv, BT_Domain)
  call do_group_pass(BT_OBC%pass_uhvh, BT_Domain)
  call do_group_pass(BT_OBC%pass_eta_outer, BT_Domain)
  call do_group_pass(BT_OBC%pass_h, BT_Domain)
  call do_group_pass(BT_OBC%pass_cg, BT_Domain)

end subroutine set_up_BT_OBC

!> Clean up the BT_OBC memory.
subroutine destroy_BT_OBC(BT_OBC)
  type(BT_OBC_type), intent(inout) :: BT_OBC !< A structure with the private barotropic arrays
                                             !! related to the open boundary conditions,
                                             !! set by set_up_BT_OBC.

  if (BT_OBC%is_alloced) then
    deallocate(BT_OBC%Cg_u)
    deallocate(BT_OBC%H_u)
    deallocate(BT_OBC%uhbt)
    deallocate(BT_OBC%ubt_outer)
    deallocate(BT_OBC%eta_outer_u)

    deallocate(BT_OBC%Cg_v)
    deallocate(BT_OBC%H_v)
    deallocate(BT_OBC%vhbt)
    deallocate(BT_OBC%vbt_outer)
    deallocate(BT_OBC%eta_outer_v)
    BT_OBC%is_alloced = .false.
  endif
end subroutine destroy_BT_OBC

!> btcalc calculates the barotropic velocities from the full velocity and
!! thickness fields, determines the fraction of the total water column in each
!! layer at velocity points, and determines a corrective fictitious mass source
!! that will drive the barotropic estimate of the free surface height toward the
!! baroclinic estimate.
subroutine btcalc(h, G, GV, CS, h_u, h_v, may_use_default, OBC)
  type(ocean_grid_type),   intent(inout) :: G    !< The ocean's grid structure.
  type(verticalGrid_type), intent(in)    :: GV   !< The ocean's vertical grid structure.
  real, dimension(SZI_(G),SZJ_(G),SZK_(G)), &
                           intent(in)    :: h    !< Layer thicknesses [H ~> m or kg m-2].
  type(barotropic_CS),     pointer       :: CS   !< The control structure returned by a previous
                                                 !! call to barotropic_init.
  real, dimension(SZIB_(G),SZJ_(G),SZK_(G)), &
                 optional, intent(in)    :: h_u  !< The specified thicknesses at u-points [H ~> m or kg m-2].
  real, dimension(SZI_(G),SZJB_(G),SZK_(G)), &
                 optional, intent(in)    :: h_v  !< The specified thicknesses at v-points [H ~> m or kg m-2].
  logical,       optional, intent(in)    :: may_use_default !< An optional logical argument
                                                 !! to indicate that the default velocity point
                                                 !! thicknesses may be used for this particular
                                                 !! calculation, even though the setting of
                                                 !! CS%hvel_scheme would usually require that h_u
                                                 !! and h_v be passed in.
  type(ocean_OBC_type), optional, pointer :: OBC !< Open boundary control structure.

  ! Local variables
  real :: hatutot(SZIB_(G))    ! The sum of the layer thicknesses interpolated to u points [H ~> m or kg m-2].
  real :: hatvtot(SZI_(G))     ! The sum of the layer thicknesses interpolated to v points [H ~> m or kg m-2].
  real :: Ihatutot(SZIB_(G))   ! Ihatutot is the inverse of hatutot [H-1 ~> m-1 or m2 kg-1].
  real :: Ihatvtot(SZI_(G))    ! Ihatvtot is the inverse of hatvtot [H-1 ~> m-1 or m2 kg-1].
  real :: h_arith              ! The arithmetic mean thickness [H ~> m or kg m-2].
  real :: h_harm               ! The harmonic mean thicknesses [H ~> m or kg m-2].
  real :: h_neglect            ! A thickness that is so small it is usually lost
                               ! in roundoff and can be neglected [H ~> m or kg m-2].
  real :: wt_arith             ! The nondimensional weight for the arithmetic mean thickness.
                               ! The harmonic mean uses a weight of (1 - wt_arith).
  real :: Rh                   ! A ratio of summed thicknesses, nondim.
  real :: e_u(SZIB_(G),SZK_(G)+1) !   The interface heights at u-velocity and
  real :: e_v(SZI_(G),SZK_(G)+1)  ! v-velocity points [H ~> m or kg m-2].
  real :: D_shallow_u(SZI_(G)) ! The shallower of the adjacent depths [H ~> m or kg m-2].
  real :: D_shallow_v(SZIB_(G))! The shallower of the adjacent depths [H ~> m or kg m-2].
  real :: htot                 ! The sum of the layer thicknesses [H ~> m or kg m-2].
  real :: Ihtot                ! The inverse of htot [H-1 ~> m-1 or m2 kg-1].

  logical :: use_default, test_dflt, apply_OBCs
  integer :: is, ie, js, je, Isq, Ieq, Jsq, Jeq, nz, i, j, k
  integer :: iss, ies, n

!    This section interpolates thicknesses onto u & v grid points with the
! second order accurate estimate h = 2*(h+ * h-)/(h+ + h-).
  if (.not.associated(CS)) call MOM_error(FATAL, &
      "btcalc: Module MOM_barotropic must be initialized before it is used.")
  if (.not.CS%split) return

  use_default = .false.
  test_dflt = .false. ; if (present(may_use_default)) test_dflt = may_use_default

  if (test_dflt) then
    if (.not.((present(h_u) .and. present(h_v)) .or. &
              (CS%hvel_scheme == HARMONIC) .or. (CS%hvel_scheme == HYBRID) .or.&
              (CS%hvel_scheme == ARITHMETIC))) use_default = .true.
  else
    if (.not.((present(h_u) .and. present(h_v)) .or. &
              (CS%hvel_scheme == HARMONIC) .or. (CS%hvel_scheme == HYBRID) .or.&
              (CS%hvel_scheme == ARITHMETIC))) call MOM_error(FATAL, &
        "btcalc: Inconsistent settings of optional arguments and hvel_scheme.")
  endif

  apply_OBCs = .false.
  if (present(OBC)) then ; if (associated(OBC)) then ; if (OBC%OBC_pe) then
    ! Some open boundary condition points might be in this processor's symmetric
    ! computational domain.
    apply_OBCs = (OBC%number_of_segments > 0)
  endif ; endif ; endif

  is = G%isc ; ie = G%iec ; js = G%jsc ; je = G%jec ; nz = G%ke
  Isq = G%IscB ; Ieq = G%IecB ; Jsq = G%JscB ; Jeq = G%JecB
  h_neglect = GV%H_subroundoff

  !   This estimates the fractional thickness of each layer at the velocity
  ! points, using a harmonic mean estimate.
!$OMP parallel do default(none) shared(is,ie,js,je,nz,h_u,CS,h_neglect,h,use_default,G,GV) &
!$OMP                          private(hatutot,Ihatutot,e_u,D_shallow_u,h_arith,h_harm,wt_arith)

  do j=js,je
    if (present(h_u)) then
      do I=is-1,ie ; hatutot(I) = h_u(I,j,1) ; enddo
      do k=2,nz ; do I=is-1,ie
        hatutot(I) = hatutot(I) + h_u(I,j,k)
      enddo ; enddo
      do I=is-1,ie ; Ihatutot(I) = G%mask2dCu(I,j) / (hatutot(I) + h_neglect) ; enddo
      do k=1,nz ; do I=is-1,ie
        CS%frhatu(I,j,k) = h_u(I,j,k) * Ihatutot(I)
      enddo ; enddo
    else
      if (CS%hvel_scheme == ARITHMETIC) then
        do I=is-1,ie
          CS%frhatu(I,j,1) = 0.5 * (h(i+1,j,1) + h(i,j,1))
          hatutot(I) = CS%frhatu(I,j,1)
        enddo
        do k=2,nz ; do I=is-1,ie
          CS%frhatu(I,j,k) = 0.5 * (h(i+1,j,k) + h(i,j,k))
          hatutot(I) = hatutot(I) + CS%frhatu(I,j,k)
        enddo ; enddo
      elseif (CS%hvel_scheme == HYBRID .or. use_default) then
        do I=is-1,ie
          e_u(I,nz+1) = -0.5 * GV%Z_to_H * (G%bathyT(i+1,j) + G%bathyT(i,j))
          D_shallow_u(I) = -GV%Z_to_H * min(G%bathyT(i+1,j), G%bathyT(i,j))
          hatutot(I) = 0.0
        enddo
        do k=nz,1,-1 ; do I=is-1,ie
          e_u(I,K) = e_u(I,K+1) + 0.5 * (h(i+1,j,k) + h(i,j,k))
          h_arith = 0.5 * (h(i+1,j,k) + h(i,j,k))
          if (e_u(I,K+1) >= D_shallow_u(I)) then
            CS%frhatu(I,j,k) = h_arith
          else
            h_harm = (h(i+1,j,k) * h(i,j,k)) / (h_arith + h_neglect)
            if (e_u(I,K) <= D_shallow_u(I)) then
              CS%frhatu(I,j,k) = h_harm
            else
              wt_arith = (e_u(I,K) - D_shallow_u(I)) / (h_arith + h_neglect)
              CS%frhatu(I,j,k) = wt_arith*h_arith + (1.0-wt_arith)*h_harm
            endif
          endif
          hatutot(I) = hatutot(I) + CS%frhatu(I,j,k)
        enddo ; enddo
      elseif (CS%hvel_scheme == HARMONIC) then
        do I=is-1,ie
          CS%frhatu(I,j,1) = 2.0*(h(i+1,j,1) * h(i,j,1)) / &
                             ((h(i+1,j,1) + h(i,j,1)) + h_neglect)
          hatutot(I) = CS%frhatu(I,j,1)
        enddo
        do k=2,nz ; do I=is-1,ie
          CS%frhatu(I,j,k) = 2.0*(h(i+1,j,k) * h(i,j,k)) / &
                             ((h(i+1,j,k) + h(i,j,k)) + h_neglect)
          hatutot(I) = hatutot(I) + CS%frhatu(I,j,k)
        enddo ; enddo
      endif
      do I=is-1,ie ; Ihatutot(I) = G%mask2dCu(I,j) / (hatutot(I) + h_neglect) ; enddo
      do k=1,nz ; do I=is-1,ie
        CS%frhatu(I,j,k) = CS%frhatu(I,j,k) * Ihatutot(I)
      enddo ; enddo
    endif
  enddo

!$OMP parallel do default(none) shared(is,ie,js,je,nz,CS,G,GV,h_v,h_neglect,h,use_default) &
!$OMP                          private(hatvtot,Ihatvtot,e_v,D_shallow_v,h_arith,h_harm,wt_arith)
  do J=js-1,je
    if (present(h_v)) then
      do i=is,ie ; hatvtot(i) = h_v(i,J,1) ; enddo
      do k=2,nz ; do i=is,ie
        hatvtot(i) = hatvtot(i) + h_v(i,J,k)
      enddo ; enddo
      do i=is,ie ; Ihatvtot(i) = G%mask2dCv(i,J) / (hatvtot(i) + h_neglect) ; enddo
      do k=1,nz ; do i=is,ie
        CS%frhatv(i,J,k) = h_v(i,J,k) * Ihatvtot(i)
      enddo ; enddo
    else
      if (CS%hvel_scheme == ARITHMETIC) then
        do i=is,ie
          CS%frhatv(i,J,1) = 0.5 * (h(i,j+1,1) + h(i,j,1))
          hatvtot(i) = CS%frhatv(i,J,1)
        enddo
        do k=2,nz ; do i=is,ie
          CS%frhatv(i,J,k) = 0.5 * (h(i,j+1,k) + h(i,j,k))
          hatvtot(i) = hatvtot(i) + CS%frhatv(i,J,k)
        enddo ; enddo
      elseif (CS%hvel_scheme == HYBRID .or. use_default) then
        do i=is,ie
          e_v(i,nz+1) = -0.5 * GV%Z_to_H * (G%bathyT(i,j+1) + G%bathyT(i,j))
          D_shallow_v(I) = -GV%Z_to_H * min(G%bathyT(i,j+1), G%bathyT(i,j))
          hatvtot(I) = 0.0
        enddo
        do k=nz,1,-1 ; do i=is,ie
          e_v(i,K) = e_v(i,K+1) + 0.5 * (h(i,j+1,k) + h(i,j,k))
          h_arith = 0.5 * (h(i,j+1,k) + h(i,j,k))
          if (e_v(i,K+1) >= D_shallow_v(i)) then
            CS%frhatv(i,J,k) = h_arith
          else
            h_harm = (h(i,j+1,k) * h(i,j,k)) / (h_arith + h_neglect)
            if (e_v(i,K) <= D_shallow_v(i)) then
              CS%frhatv(i,J,k) = h_harm
            else
              wt_arith = (e_v(i,K) - D_shallow_v(i)) / (h_arith + h_neglect)
              CS%frhatv(i,J,k) = wt_arith*h_arith + (1.0-wt_arith)*h_harm
            endif
          endif
          hatvtot(i) = hatvtot(i) + CS%frhatv(i,J,k)
        enddo ; enddo
      elseif (CS%hvel_scheme == HARMONIC) then
        do i=is,ie
          CS%frhatv(i,J,1) = 2.0*(h(i,j+1,1) * h(i,j,1)) / &
                             ((h(i,j+1,1) + h(i,j,1)) + h_neglect)
          hatvtot(i) = CS%frhatv(i,J,1)
        enddo
        do k=2,nz ; do i=is,ie
          CS%frhatv(i,J,k) = 2.0*(h(i,j+1,k) * h(i,j,k)) / &
                             ((h(i,j+1,k) + h(i,j,k)) + h_neglect)
          hatvtot(i) = hatvtot(i) + CS%frhatv(i,J,k)
        enddo ; enddo
      endif
      do i=is,ie ; Ihatvtot(i) = G%mask2dCv(i,J) / (hatvtot(i) + h_neglect) ; enddo
      do k=1,nz ; do i=is,ie
        CS%frhatv(i,J,k) = CS%frhatv(i,J,k) * Ihatvtot(i)
      enddo ; enddo
    endif
  enddo

  if (apply_OBCs) then ; do n=1,OBC%number_of_segments ! Test for segment type?
    if (.not. OBC%segment(n)%on_pe) cycle
    if (OBC%segment(n)%direction == OBC_DIRECTION_N) then
      J = OBC%segment(n)%HI%JsdB
      if ((J >= js-1) .and. (J <= je)) then
        iss = max(is,OBC%segment(n)%HI%isd) ; ies = min(ie,OBC%segment(n)%HI%ied)
        do i=iss,ies ; hatvtot(i) = h(i,j,1) ; enddo
        do k=2,nz ; do i=iss,ies
          hatvtot(i) = hatvtot(i) + h(i,j,k)
        enddo ; enddo
        do i=iss,ies
          Ihatvtot(i) = G%mask2dCv(i,J) / (hatvtot(i) + h_neglect)
        enddo
        do k=1,nz ; do i=iss,ies
          CS%frhatv(i,J,k) = h(i,j,k) * Ihatvtot(i)
        enddo ; enddo
      endif
    elseif (OBC%segment(n)%direction == OBC_DIRECTION_S) then
      J = OBC%segment(n)%HI%JsdB
      if ((J >= js-1) .and. (J <= je)) then
        iss = max(is,OBC%segment(n)%HI%isd) ; ies = min(ie,OBC%segment(n)%HI%ied)
        do i=iss,ies ; hatvtot(i) = h(i,j+1,1) ; enddo
        do k=2,nz ; do i=iss,ies
          hatvtot(i) = hatvtot(i) + h(i,j+1,k)
        enddo ; enddo
        do i=iss,ies
          Ihatvtot(i) = G%mask2dCv(i,J) / (hatvtot(i) + h_neglect)
        enddo
        do k=1,nz ; do i=iss,ies
          CS%frhatv(i,J,k) = h(i,j+1,k) * Ihatvtot(i)
        enddo ; enddo
      endif
    elseif (OBC%segment(n)%direction == OBC_DIRECTION_E) then
      I = OBC%segment(n)%HI%IsdB
      if ((I >= is-1) .and. (I <= ie)) then
        do j = max(js,OBC%segment(n)%HI%jsd), min(je,OBC%segment(n)%HI%jed)
          htot = h(i,j,1)
          do k=2,nz ; htot = htot + h(i,j,k) ; enddo
          Ihtot = G%mask2dCu(I,j) / (htot + h_neglect)
          do k=1,nz ; CS%frhatu(I,j,k) = h(i,j,k) * Ihtot ; enddo
        enddo
      endif
    elseif (OBC%segment(n)%direction == OBC_DIRECTION_W) then
      I = OBC%segment(n)%HI%IsdB
      if ((I >= is-1) .and. (I <= ie)) then
        do j = max(js,OBC%segment(n)%HI%jsd), min(je,OBC%segment(n)%HI%jed)
          htot = h(i+1,j,1)
          do k=2,nz ; htot = htot + h(i+1,j,k) ; enddo
          Ihtot = G%mask2dCu(I,j) / (htot + h_neglect)
          do k=1,nz ; CS%frhatu(I,j,k) = h(i+1,j,k) * Ihtot ; enddo
        enddo
      endif
    else
      call MOM_error(fatal, "btcalc encountered and OBC segment of indeterminate direction.")
    endif
  enddo ; endif

  if (CS%debug) then
    call uvchksum("btcalc frhat[uv]", CS%frhatu, CS%frhatv, G%HI, &
                  haloshift=0, symmetric=.true., omit_corners=.true., &
                  scalar_pair=.true.)
    if (present(h_u) .and. present(h_v)) &
      call uvchksum("btcalc h_[uv]", h_u, h_v, G%HI, haloshift=0, &
                    symmetric=.true., omit_corners=.true., scale=GV%H_to_m, &
                    scalar_pair=.true.)
    call hchksum(h, "btcalc h",G%HI, haloshift=1, scale=GV%H_to_m)
  endif

end subroutine btcalc

!> The function find_uhbt determines the zonal transport for a given velocity, or with
!! INTEGRAL_BT_CONT=True it determines the time-integrated zonal transport for a given
!! time-integrated velocity.
function find_uhbt(u, BTC) result(uhbt)
  real, intent(in) :: u    !< The local zonal velocity [L T-1 ~> m s-1] or time integrated velocity [L ~> m]
  type(local_BT_cont_u_type), intent(in) :: BTC !< A structure containing various fields that
                           !! allow the barotropic transports to be calculated consistently
                           !! with the layers' continuity equations.  The dimensions of some
                           !! of the elements in this type vary depending on INTEGRAL_BT_CONT.

  real :: uhbt !< The zonal barotropic transport [L2 H T-1 ~> m3 s-1] or time integrated transport [L2 H ~> m3]

  if (u == 0.0) then
    uhbt = 0.0
  elseif (u < BTC%uBT_EE) then
    uhbt = (u - BTC%uBT_EE) * BTC%FA_u_EE + BTC%uh_EE
  elseif (u < 0.0) then
    uhbt = u * (BTC%FA_u_E0 + BTC%uh_crvE * u**2)
  elseif (u <= BTC%uBT_WW) then
    uhbt = u * (BTC%FA_u_W0 + BTC%uh_crvW * u**2)
  else ! (u > BTC%uBT_WW)
    uhbt = (u - BTC%uBT_WW) * BTC%FA_u_WW + BTC%uh_WW
  endif

end function find_uhbt

!> The function find_duhbt_du determines the marginal zonal face area for a given velocity, or
!! with INTEGRAL_BT_CONT=True for a given time-integrated velocity.
function find_duhbt_du(u, BTC) result(duhbt_du)
  real, intent(in) :: u    !< The local zonal velocity [L T-1 ~> m s-1] or time integrated velocity [L ~> m]
  type(local_BT_cont_u_type), intent(in) :: BTC !< A structure containing various fields that
                           !! allow the barotropic transports to be calculated consistently
                           !! with the layers' continuity equations.  The dimensions of some
                           !! of the elements in this type vary depending on INTEGRAL_BT_CONT.
  real :: duhbt_du !< The zonal barotropic face area [L H ~> m2]

  if (u == 0.0) then
    duhbt_du = 0.5*(BTC%FA_u_E0 + BTC%FA_u_W0)  ! Note the potential discontinuity here.
  elseif (u < BTC%uBT_EE) then
    duhbt_du = BTC%FA_u_EE
  elseif (u < 0.0) then
    duhbt_du = (BTC%FA_u_E0 + 3.0*BTC%uh_crvE * u**2)
  elseif (u <= BTC%uBT_WW) then
    duhbt_du = (BTC%FA_u_W0 + 3.0*BTC%uh_crvW * u**2)
  else ! (u > BTC%uBT_WW)
    duhbt_du = BTC%FA_u_WW
  endif

end function find_duhbt_du

!> This function inverts the transport function to determine the barotopic
!! velocity that is consistent with a given transport, or if INTEGRAL_BT_CONT=True
!! this finds the time-integrated velocity that is consistent with a time-integrated transport.
function uhbt_to_ubt(uhbt, BTC, guess) result(ubt)
  real, intent(in) :: uhbt                      !< The barotropic zonal transport that should be inverted for,
                                                !! [H L2 T-1 ~> m3 s-1 or kg s-1] or the time-integrated
                                                !! transport [H L2 ~> m3 or kg].
  type(local_BT_cont_u_type), intent(in) :: BTC !< A structure containing various fields that allow the
                                                !! barotropic transports to be calculated consistently with the
                                                !! layers' continuity equations.  The dimensions of some
                                                !! of the elements in this type vary depending on INTEGRAL_BT_CONT.
  real, optional, intent(in) :: guess           !< A guess at what ubt will be [L T-1 ~> m s-1] or [L ~> m].
                                                !! The result is not allowed to be dramatically larger than guess.
  real :: ubt                                   !< The result - The velocity that gives uhbt transport [L T-1 ~> m s-1]
                                                !! or the time-integrated velocity [L ~> m].

  ! Local variables
  real :: ubt_min, ubt_max       ! Bounding values of vbt [L T-1 ~> m s-1] or [L ~> m]
  real :: uhbt_err               ! The transport error [H L2 T-1 ~> m3 s-1 or kg s-1] or [H L2 ~> m3 or kg].
  real :: derr_du                ! The change in transport error with vbt, i.e. the face area [H L ~> m2 or kg m-1].
  real :: uherr_min, uherr_max   ! The bounding values of the transport error [H L2 T-1 ~> m3 s-1 or kg s-1]
                                 ! or [H L2 ~> m3 or kg].
  real, parameter :: tol = 1.0e-10 ! A fractional match tolerance [nondim]
  real :: dvel  ! Temporary variable used in the limiting the velocity [L T-1 ~> m s-1] or [L ~> m].
  real :: vsr   ! Temporary variable used in the limiting the velocity [nondim].
  real, parameter :: vs1 = 1.25  ! Nondimensional parameters used in limiting
  real, parameter :: vs2 = 2.0   ! the velocity, starting at vs1, with the
                                 ! maximum increase of vs2, both nondim.
  integer :: itt, max_itt = 20

  ! Find the value of ubt that gives uhbt.
  if (uhbt == 0.0) then
    ubt = 0.0
  elseif (uhbt < BTC%uh_EE) then
    ubt = BTC%uBT_EE + (uhbt - BTC%uh_EE) / BTC%FA_u_EE
  elseif (uhbt < 0.0) then
    ! Iterate to convergence with Newton's method (when bounded) and the
    ! false position method otherwise.  ubt will be negative.
    ubt_min = BTC%uBT_EE ; uherr_min = BTC%uh_EE - uhbt
    ubt_max = 0.0 ; uherr_max = -uhbt
    ! Use a false-position method first guess.
    ubt = BTC%uBT_EE * (uhbt / BTC%uh_EE)
    do itt = 1, max_itt
      uhbt_err = ubt * (BTC%FA_u_E0 + BTC%uh_crvE * ubt**2) - uhbt

      if (abs(uhbt_err) < tol*abs(uhbt)) exit
      if (uhbt_err > 0.0) then ; ubt_max = ubt ; uherr_max = uhbt_err ; endif
      if (uhbt_err < 0.0) then ; ubt_min = ubt ; uherr_min = uhbt_err ; endif

      derr_du = BTC%FA_u_E0 + 3.0 * BTC%uh_crvE * ubt**2
      if ((uhbt_err >= derr_du*(ubt - ubt_min)) .or. &
          (-uhbt_err >= derr_du*(ubt_max - ubt)) .or. (derr_du <= 0.0)) then
        ! Use a false-position method guess.
        ubt = ubt_max + (ubt_min-ubt_max) * (uherr_max / (uherr_max-uherr_min))
      else ! Use Newton's method.
        ubt = ubt - uhbt_err / derr_du
        if (abs(uhbt_err) < (0.01*tol)*abs(ubt_min*derr_du)) exit
      endif
    enddo
  elseif (uhbt <= BTC%uh_WW) then
    ! Iterate to convergence with Newton's method.  ubt will be positive.
    ubt_min = 0.0 ; uherr_min = -uhbt
    ubt_max = BTC%uBT_WW ; uherr_max = BTC%uh_WW - uhbt
    ! Use a false-position method first guess.
    ubt = BTC%uBT_WW * (uhbt / BTC%uh_WW)
    do itt = 1, max_itt
      uhbt_err = ubt * (BTC%FA_u_W0 + BTC%uh_crvW * ubt**2) - uhbt

      if (abs(uhbt_err) < tol*abs(uhbt)) exit
      if (uhbt_err > 0.0) then ; ubt_max = ubt ; uherr_max = uhbt_err ; endif
      if (uhbt_err < 0.0) then ; ubt_min = ubt ; uherr_min = uhbt_err ; endif

      derr_du = BTC%FA_u_W0 + 3.0 * BTC%uh_crvW * ubt**2
      if ((uhbt_err >= derr_du*(ubt - ubt_min)) .or. &
          (-uhbt_err >= derr_du*(ubt_max - ubt)) .or. (derr_du <= 0.0)) then
        ! Use a false-position method guess.
        ubt = ubt_min + (ubt_max-ubt_min) * (-uherr_min / (uherr_max-uherr_min))
      else ! Use Newton's method.
        ubt = ubt - uhbt_err / derr_du
        if (abs(uhbt_err) < (0.01*tol)*(ubt_max*derr_du)) exit
      endif
    enddo
  else ! (uhbt > BTC%uh_WW)
    ubt = BTC%uBT_WW + (uhbt - BTC%uh_WW) / BTC%FA_u_WW
  endif

  if (present(guess)) then
    dvel = abs(ubt) - vs1*abs(guess)
    if (dvel > 0.0) then ! Limit the velocity
      if (dvel < 40.0 * (abs(guess)*(vs2-vs1)) ) then
        vsr = vs2 - (vs2-vs1) * exp(-dvel / (abs(guess)*(vs2-vs1)))
      else  ! The exp is less than 4e-18 anyway in this case, so neglect it.
        vsr = vs2
      endif
      ubt = SIGN(vsr * guess, ubt)
    endif
  endif

end function uhbt_to_ubt

!> The function find_vhbt determines the meridional transport for a given velocity, or with
!! INTEGRAL_BT_CONT=True it determines the time-integrated meridional transport for a given
!! time-integrated velocity.
function find_vhbt(v, BTC) result(vhbt)
  real, intent(in) :: v    !< The local meridional velocity [L T-1 ~> m s-1] or time integrated velocity [L ~> m]
  type(local_BT_cont_v_type), intent(in) :: BTC !< A structure containing various fields that
                           !! allow the barotropic transports to be calculated consistently
                           !! with the layers' continuity equations.  The dimensions of some
                           !! of the elements in this type vary depending on INTEGRAL_BT_CONT.
  real :: vhbt !< The meridional barotropic transport [L2 H T-1 ~> m3 s-1] or time integrated transport [L2 H ~> m3]

  if (v == 0.0) then
    vhbt = 0.0
  elseif (v < BTC%vBT_NN) then
    vhbt = (v - BTC%vBT_NN) * BTC%FA_v_NN + BTC%vh_NN
  elseif (v < 0.0) then
    vhbt = v * (BTC%FA_v_N0 + BTC%vh_crvN * v**2)
  elseif (v <= BTC%vBT_SS) then
    vhbt = v * (BTC%FA_v_S0 + BTC%vh_crvS * v**2)
  else ! (v > BTC%vBT_SS)
    vhbt = (v - BTC%vBT_SS) * BTC%FA_v_SS + BTC%vh_SS
  endif

end function find_vhbt

!> The function find_dvhbt_dv determines the marginal meridional face area for a given velocity, or
!! with INTEGRAL_BT_CONT=True for a given time-integrated velocity.
function find_dvhbt_dv(v, BTC) result(dvhbt_dv)
  real, intent(in) :: v    !< The local meridional velocity [L T-1 ~> m s-1] or time integrated velocity [L ~> m]
  type(local_BT_cont_v_type), intent(in) :: BTC !< A structure containing various fields that
                           !! allow the barotropic transports to be calculated consistently
                           !! with the layers' continuity equations.  The dimensions of some
                           !! of the elements in this type vary depending on INTEGRAL_BT_CONT.
  real :: dvhbt_dv !< The meridional barotropic face area [L H ~> m2]

  if (v == 0.0) then
    dvhbt_dv = 0.5*(BTC%FA_v_N0 + BTC%FA_v_S0)  ! Note the potential discontinuity here.
  elseif (v < BTC%vBT_NN) then
    dvhbt_dv = BTC%FA_v_NN
  elseif (v < 0.0) then
    dvhbt_dv = BTC%FA_v_N0 + 3.0*BTC%vh_crvN * v**2
  elseif (v <= BTC%vBT_SS) then
    dvhbt_dv = BTC%FA_v_S0 + 3.0*BTC%vh_crvS * v**2
  else ! (v > BTC%vBT_SS)
    dvhbt_dv = BTC%FA_v_SS
  endif

end function find_dvhbt_dv

!> This function inverts the transport function to determine the barotopic
!! velocity that is consistent with a given transport, or if INTEGRAL_BT_CONT=True
!! this finds the time-integrated velocity that is consistent with a time-integrated transport.
function vhbt_to_vbt(vhbt, BTC, guess) result(vbt)
  real, intent(in) :: vhbt                      !< The barotropic meridional transport that should be
                                                !! inverted for [H L2 T-1 ~> m3 s-1 or kg s-1] or the
                                                !! time-integrated transport [H L2 ~> m3 or kg].
  type(local_BT_cont_v_type), intent(in) :: BTC !< A structure containing various fields that allow the
                                                !! barotropic transports to be calculated consistently
                                                !! with the layers' continuity equations.  The dimensions of some
                                                !! of the elements in this type vary depending on INTEGRAL_BT_CONT.
  real, optional, intent(in) :: guess           !< A guess at what vbt will be [L T-1 ~> m s-1] or [L ~> m].
                                                !! The result is not allowed to be dramatically larger than guess.
  real :: vbt                                   !< The result - The velocity that gives vhbt transport [L T-1 ~> m s-1]
                                                !! or the time-integrated velocity [L ~> m].

  ! Local variables
  real :: vbt_min, vbt_max       ! Bounding values of vbt [L T-1 ~> m s-1] or [L ~> m]
  real :: vhbt_err               ! The transport error [H L2 T-1 ~> m3 s-1 or kg s-1] or [H L2 ~> m3 or kg].
  real :: derr_dv                ! The change in transport error with vbt, i.e. the face area [H L ~> m2 or kg m-1].
  real :: vherr_min, vherr_max   ! The bounding values of the transport error [H L2 T-1 ~> m3 s-1 or kg s-1]
                                 ! or [H L2 ~> m3 or kg].
  real, parameter :: tol = 1.0e-10 ! A fractional match tolerance [nondim]
  real :: dvel  ! Temporary variable used in the limiting the velocity [L T-1 ~> m s-1] or [L ~> m].
  real :: vsr   ! Temporary variable used in the limiting the velocity [nondim].
  real, parameter :: vs1 = 1.25  ! Nondimensional parameters used in limiting
  real, parameter :: vs2 = 2.0   ! the velocity, starting at vs1, with the
                                 ! maximum increase of vs2, both nondim.
  integer :: itt, max_itt = 20

  ! Find the value of vbt that gives vhbt.
  if (vhbt == 0.0) then
    vbt = 0.0
  elseif (vhbt < BTC%vh_NN) then
    vbt = BTC%vBT_NN + (vhbt - BTC%vh_NN) / BTC%FA_v_NN
  elseif (vhbt < 0.0) then
    ! Iterate to convergence with Newton's method (when bounded) and the
    ! false position method otherwise.  vbt will be negative.
    vbt_min = BTC%vBT_NN ; vherr_min = BTC%vh_NN - vhbt
    vbt_max = 0.0 ; vherr_max = -vhbt
    ! Use a false-position method first guess.
    vbt = BTC%vBT_NN * (vhbt / BTC%vh_NN)
    do itt = 1, max_itt
      vhbt_err = vbt * (BTC%FA_v_N0 + BTC%vh_crvN * vbt**2) - vhbt

      if (abs(vhbt_err) < tol*abs(vhbt)) exit
      if (vhbt_err > 0.0) then ; vbt_max = vbt ; vherr_max = vhbt_err ; endif
      if (vhbt_err < 0.0) then ; vbt_min = vbt ; vherr_min = vhbt_err ; endif

      derr_dv = BTC%FA_v_N0 + 3.0 * BTC%vh_crvN * vbt**2
      if ((vhbt_err >= derr_dv*(vbt - vbt_min)) .or. &
          (-vhbt_err >= derr_dv*(vbt_max - vbt)) .or. (derr_dv <= 0.0)) then
        ! Use a false-position method guess.
        vbt = vbt_max + (vbt_min-vbt_max) * (vherr_max / (vherr_max-vherr_min))
      else ! Use Newton's method.
        vbt = vbt - vhbt_err / derr_dv
        if (abs(vhbt_err) < (0.01*tol)*abs(derr_dv*vbt_min)) exit
      endif
    enddo
  elseif (vhbt <= BTC%vh_SS) then
    ! Iterate to convergence with Newton's method.  vbt will be positive.
    vbt_min = 0.0 ; vherr_min = -vhbt
    vbt_max = BTC%vBT_SS ; vherr_max = BTC%vh_SS - vhbt
    ! Use a false-position method first guess.
    vbt = BTC%vBT_SS * (vhbt / BTC%vh_SS)
    do itt = 1, max_itt
      vhbt_err = vbt * (BTC%FA_v_S0 + BTC%vh_crvS * vbt**2) - vhbt

      if (abs(vhbt_err) < tol*abs(vhbt)) exit
      if (vhbt_err > 0.0) then ; vbt_max = vbt ; vherr_max = vhbt_err ; endif
      if (vhbt_err < 0.0) then ; vbt_min = vbt ; vherr_min = vhbt_err ; endif

      derr_dv = BTC%FA_v_S0 + 3.0 * BTC%vh_crvS * vbt**2
      if ((vhbt_err >= derr_dv*(vbt - vbt_min)) .or. &
          (-vhbt_err >= derr_dv*(vbt_max - vbt)) .or. (derr_dv <= 0.0)) then
        ! Use a false-position method guess.
        vbt = vbt_min + (vbt_max-vbt_min) * (-vherr_min / (vherr_max-vherr_min))
      else ! Use Newton's method.
        vbt = vbt - vhbt_err / derr_dv
        if (abs(vhbt_err) < (0.01*tol)*(vbt_max*derr_dv)) exit
      endif
    enddo
  else ! (vhbt > BTC%vh_SS)
    vbt = BTC%vBT_SS + (vhbt - BTC%vh_SS) / BTC%FA_v_SS
  endif

  if (present(guess)) then
    dvel = abs(vbt) - vs1*abs(guess)
    if (dvel > 0.0) then ! Limit the velocity
      if (dvel < 40.0 * (abs(guess)*(vs2-vs1)) ) then
        vsr = vs2 - (vs2-vs1) * exp(-dvel / (abs(guess)*(vs2-vs1)))
      else  ! The exp is less than 4e-18 anyway in this case, so neglect it.
        vsr = vs2
      endif
      vbt = SIGN(guess * vsr, vbt)
    endif
  endif

end function vhbt_to_vbt

!> This subroutine sets up reordered versions of the BT_cont type in the
!! local_BT_cont types, which have wide halos properly filled in.
subroutine set_local_BT_cont_types(BT_cont, BTCL_u, BTCL_v, G, US, MS, BT_Domain, halo, dt_baroclinic)
  type(BT_cont_type),                                    intent(inout) :: BT_cont    !< The BT_cont_type input to the
                                                                                     !! barotropic solver.
  type(memory_size_type),                                intent(in)    :: MS         !< A type that describes the
                                                                                     !! memory sizes of the argument
                                                                                     !! arrays.
  type(local_BT_cont_u_type), dimension(SZIBW_(MS),SZJW_(MS)), intent(out) :: BTCL_u !< A structure with the u
                                                                                     !! information from BT_cont.
  type(local_BT_cont_v_type), dimension(SZIW_(MS),SZJBW_(MS)), intent(out) :: BTCL_v !< A structure with the v
                                                                                     !! information from BT_cont.
  type(ocean_grid_type),                                 intent(in)    :: G          !< The ocean's grid structure.
  type(unit_scale_type),                                 intent(in)    :: US         !< A dimensional unit scaling type
  type(MOM_domain_type),                                 intent(inout) :: BT_Domain  !< The domain to use for updating
                                                                                     !! the halos of wide arrays.
  integer,                                     optional, intent(in)    :: halo       !< The extra halo size to use here.
  real,                                        optional, intent(in)    :: dt_baroclinic !< The baroclinic time step
                                                                                     !! [T ~> s], which is provided if
                                                                                     !! INTEGRAL_BT_CONTINUITY is true.

  ! Local variables
  real, dimension(SZIBW_(MS),SZJW_(MS)) :: &
    u_polarity, &      ! An array used to test for halo update polarity [nondim]
    uBT_EE, uBT_WW, &  ! Zonal velocities at which the form of the fit changes [L T-1 ~> m s-1]
    FA_u_EE, FA_u_E0, FA_u_W0, FA_u_WW ! Zonal face areas [H L ~> m2 or kg m-1]
  real, dimension(SZIW_(MS),SZJBW_(MS)) :: &
    v_polarity, &      ! An array used to test for halo update polarity [nondim]
    vBT_NN, vBT_SS, &  ! Meridional velocities at which the form of the fit changes [L T-1 ~> m s-1]
    FA_v_NN, FA_v_N0, FA_v_S0, FA_v_SS ! Meridional face areas [H L ~> m2 or kg m-1]
  real :: dt ! The baroclinic timestep [T ~> s] or 1.0 [nondim]
  real, parameter :: C1_3 = 1.0/3.0
  integer :: i, j, is, ie, js, je, hs

  is = G%isc ; ie = G%iec ; js = G%jsc ; je = G%jec
  hs = 1 ; if (present(halo)) hs = max(halo,0)
  dt = 1.0 ; if (present(dt_baroclinic)) dt = dt_baroclinic

  ! Copy the BT_cont arrays into symmetric, potentially wide haloed arrays.
!$OMP parallel default(none) shared(is,ie,js,je,hs,u_polarity,uBT_EE,uBT_WW,FA_u_EE, &
!$OMP                               FA_u_E0,FA_u_W0,FA_u_WW,v_polarity,vBT_NN,vBT_SS,&
!$OMP                               FA_v_NN,FA_v_N0,FA_v_S0,FA_v_SS,BT_cont )
!$OMP do
  do j=js-hs,je+hs ; do i=is-hs-1,ie+hs
    u_polarity(i,j) = 1.0
    uBT_EE(i,j) = 0.0 ; uBT_WW(i,j) = 0.0
    FA_u_EE(i,j) = 0.0 ; FA_u_E0(i,j) = 0.0 ; FA_u_W0(i,j) = 0.0 ; FA_u_WW(i,j) = 0.0
  enddo ; enddo
!$OMP do
  do j=js-hs-1,je+hs ; do i=is-hs,ie+hs
    v_polarity(i,j) = 1.0
    vBT_NN(i,j) = 0.0 ; vBT_SS(i,j) = 0.0
    FA_v_NN(i,j) = 0.0 ; FA_v_N0(i,j) = 0.0 ; FA_v_S0(i,j) = 0.0 ; FA_v_SS(i,j) = 0.0
  enddo ; enddo
!$OMP do
  do j=js,je; do I=is-1,ie
    uBT_EE(I,j) = BT_cont%uBT_EE(I,j) ; uBT_WW(I,j) = BT_cont%uBT_WW(I,j)
    FA_u_EE(I,j) = BT_cont%FA_u_EE(I,j) ; FA_u_E0(I,j) = BT_cont%FA_u_E0(I,j)
    FA_u_W0(I,j) = BT_cont%FA_u_W0(I,j) ; FA_u_WW(I,j) = BT_cont%FA_u_WW(I,j)
  enddo ; enddo
!$OMP do
  do J=js-1,je; do i=is,ie
    vBT_NN(i,J) = BT_cont%vBT_NN(i,J) ; vBT_SS(i,J) = BT_cont%vBT_SS(i,J)
    FA_v_NN(i,J) = BT_cont%FA_v_NN(i,J) ; FA_v_N0(i,J) = BT_cont%FA_v_N0(i,J)
    FA_v_S0(i,J) = BT_cont%FA_v_S0(i,J) ; FA_v_SS(i,J) = BT_cont%FA_v_SS(i,J)
  enddo ; enddo
!$OMP end parallel

  if (id_clock_calc_pre > 0) call cpu_clock_end(id_clock_calc_pre)
  if (id_clock_pass_pre > 0) call cpu_clock_begin(id_clock_pass_pre)
!--- begin setup for group halo update
  call create_group_pass(BT_cont%pass_polarity_BT, u_polarity, v_polarity, BT_Domain)
  call create_group_pass(BT_cont%pass_polarity_BT, uBT_EE, vBT_NN, BT_Domain)
  call create_group_pass(BT_cont%pass_polarity_BT, uBT_WW, vBT_SS, BT_Domain)

  call create_group_pass(BT_cont%pass_FA_uv, FA_u_EE, FA_v_NN, BT_Domain, To_All+Scalar_Pair)
  call create_group_pass(BT_cont%pass_FA_uv, FA_u_E0, FA_v_N0, BT_Domain, To_All+Scalar_Pair)
  call create_group_pass(BT_cont%pass_FA_uv, FA_u_W0, FA_v_S0, BT_Domain, To_All+Scalar_Pair)
  call create_group_pass(BT_cont%pass_FA_uv, FA_u_WW, FA_v_SS, BT_Domain, To_All+Scalar_Pair)
!--- end setup for group halo update
  ! Do halo updates on BT_cont.
  call do_group_pass(BT_cont%pass_polarity_BT, BT_Domain)
  call do_group_pass(BT_cont%pass_FA_uv, BT_Domain)
  if (id_clock_pass_pre > 0) call cpu_clock_end(id_clock_pass_pre)
  if (id_clock_calc_pre > 0) call cpu_clock_begin(id_clock_calc_pre)

  !$OMP parallel default(shared)
  !$OMP do
  do j=js-hs,je+hs ; do I=is-hs-1,ie+hs
    BTCL_u(I,j)%FA_u_EE = FA_u_EE(I,j) ; BTCL_u(I,j)%FA_u_E0 = FA_u_E0(I,j)
    BTCL_u(I,j)%FA_u_W0 = FA_u_W0(I,j) ; BTCL_u(I,j)%FA_u_WW = FA_u_WW(I,j)
    BTCL_u(I,j)%uBT_EE = dt*uBT_EE(I,j)   ; BTCL_u(I,j)%uBT_WW = dt*uBT_WW(I,j)
    ! Check for reversed polarity in the tripolar halo regions.
    if (u_polarity(I,j) < 0.0) then
      call swap(BTCL_u(I,j)%FA_u_EE, BTCL_u(I,j)%FA_u_WW)
      call swap(BTCL_u(I,j)%FA_u_E0, BTCL_u(I,j)%FA_u_W0)
      call swap(BTCL_u(I,j)%uBT_EE,  BTCL_u(I,j)%uBT_WW)
    endif

    BTCL_u(I,j)%uh_EE = BTCL_u(I,j)%uBT_EE * &
        (C1_3 * (2.0*BTCL_u(I,j)%FA_u_E0 + BTCL_u(I,j)%FA_u_EE))
    BTCL_u(I,j)%uh_WW = BTCL_u(I,j)%uBT_WW * &
        (C1_3 * (2.0*BTCL_u(I,j)%FA_u_W0 + BTCL_u(I,j)%FA_u_WW))

    BTCL_u(I,j)%uh_crvE = 0.0 ; BTCL_u(I,j)%uh_crvW = 0.0
    if (abs(BTCL_u(I,j)%uBT_WW) > 0.0) BTCL_u(I,j)%uh_crvW = &
      (C1_3 * (BTCL_u(I,j)%FA_u_WW - BTCL_u(I,j)%FA_u_W0)) / BTCL_u(I,j)%uBT_WW**2
    if (abs(BTCL_u(I,j)%uBT_EE) > 0.0) BTCL_u(I,j)%uh_crvE = &
      (C1_3 * (BTCL_u(I,j)%FA_u_EE - BTCL_u(I,j)%FA_u_E0)) / BTCL_u(I,j)%uBT_EE**2
  enddo ; enddo
  !$OMP do
  do J=js-hs-1,je+hs ; do i=is-hs,ie+hs
    BTCL_v(i,J)%FA_v_NN = FA_v_NN(i,J) ; BTCL_v(i,J)%FA_v_N0 = FA_v_N0(i,J)
    BTCL_v(i,J)%FA_v_S0 = FA_v_S0(i,J) ; BTCL_v(i,J)%FA_v_SS = FA_v_SS(i,J)
    BTCL_v(i,J)%vBT_NN = dt*vBT_NN(i,J)   ; BTCL_v(i,J)%vBT_SS = dt*vBT_SS(i,J)
    ! Check for reversed polarity in the tripolar halo regions.
    if (v_polarity(i,J) < 0.0) then
      call swap(BTCL_v(i,J)%FA_v_NN, BTCL_v(i,J)%FA_v_SS)
      call swap(BTCL_v(i,J)%FA_v_N0, BTCL_v(i,J)%FA_v_S0)
      call swap(BTCL_v(i,J)%vBT_NN,  BTCL_v(i,J)%vBT_SS)
    endif

    BTCL_v(i,J)%vh_NN = BTCL_v(i,J)%vBT_NN * &
        (C1_3 * (2.0*BTCL_v(i,J)%FA_v_N0 + BTCL_v(i,J)%FA_v_NN))
    BTCL_v(i,J)%vh_SS = BTCL_v(i,J)%vBT_SS * &
        (C1_3 * (2.0*BTCL_v(i,J)%FA_v_S0 + BTCL_v(i,J)%FA_v_SS))

    BTCL_v(i,J)%vh_crvN = 0.0 ; BTCL_v(i,J)%vh_crvS = 0.0
    if (abs(BTCL_v(i,J)%vBT_SS) > 0.0) BTCL_v(i,J)%vh_crvS = &
      (C1_3 * (BTCL_v(i,J)%FA_v_SS - BTCL_v(i,J)%FA_v_S0)) / BTCL_v(i,J)%vBT_SS**2
    if (abs(BTCL_v(i,J)%vBT_NN) > 0.0) BTCL_v(i,J)%vh_crvN = &
      (C1_3 * (BTCL_v(i,J)%FA_v_NN - BTCL_v(i,J)%FA_v_N0)) / BTCL_v(i,J)%vBT_NN**2
  enddo ; enddo
  !$OMP end parallel
end subroutine set_local_BT_cont_types


!> Adjust_local_BT_cont_types expands the range of velocities with a cubic curve
!! translating velocities into transports to match the inital values of velocities and
!! summed transports when the velocities are larger than the first guesses of the cubic
!! transition velocities used to set up the local_BT_cont types.
subroutine adjust_local_BT_cont_types(ubt, uhbt, vbt, vhbt, BTCL_u, BTCL_v, &
                                      G, US, MS, halo, dt_baroclinic)
  type(memory_size_type), intent(in)  :: MS   !< A type that describes the memory sizes of the argument arrays.
  real, dimension(SZIBW_(MS),SZJW_(MS)), &
                          intent(in)  :: ubt  !< The linearization zonal barotropic velocity [L T-1 ~> m s-1].
  real, dimension(SZIBW_(MS),SZJW_(MS)), &
                          intent(in)  :: uhbt !< The linearization zonal barotropic transport
                                              !! [H L2 T-1 ~> m3 s-1 or kg s-1].
  real, dimension(SZIW_(MS),SZJBW_(MS)), &
                          intent(in)  :: vbt  !< The linearization meridional barotropic velocity [L T-1 ~> m s-1].
  real, dimension(SZIW_(MS),SZJBW_(MS)), &
                          intent(in)  :: vhbt !< The linearization meridional barotropic transport
                                              !! [H L2 T-1 ~> m3 s-1 or kg s-1].
  type(local_BT_cont_u_type), dimension(SZIBW_(MS),SZJW_(MS)), &
                          intent(out) :: BTCL_u !< A structure with the u information from BT_cont.
  type(local_BT_cont_v_type), dimension(SZIW_(MS),SZJBW_(MS)), &
                          intent(out) :: BTCL_v !< A structure with the v information from BT_cont.
  type(ocean_grid_type),  intent(in)  :: G    !< The ocean's grid structure.
  type(unit_scale_type),  intent(in)  :: US   !< A dimensional unit scaling type
  integer,      optional, intent(in)  :: halo !< The extra halo size to use here.
  real,         optional, intent(in)  :: dt_baroclinic !< The baroclinic time step [T ~> s], which is
                                                       !! provided if INTEGRAL_BT_CONTINUITY is true.

  ! Local variables
  real, dimension(SZIBW_(MS),SZJW_(MS)) :: &
    u_polarity, uBT_EE, uBT_WW, FA_u_EE, FA_u_E0, FA_u_W0, FA_u_WW
  real, dimension(SZIW_(MS),SZJBW_(MS)) :: &
    v_polarity, vBT_NN, vBT_SS, FA_v_NN, FA_v_N0, FA_v_S0, FA_v_SS
  real :: dt ! The baroclinic timestep [T ~> s] or 1.0 [nondim]
  real, parameter :: C1_3 = 1.0/3.0
  integer :: i, j, is, ie, js, je, hs

  is = G%isc ; ie = G%iec ; js = G%jsc ; je = G%jec
  hs = 1 ; if (present(halo)) hs = max(halo,0)
  dt = 1.0 ; if (present(dt_baroclinic)) dt = dt_baroclinic

  !$OMP parallel do default(shared)
  do j=js-hs,je+hs ; do I=is-hs-1,ie+hs
    if ((dt*ubt(I,j) > BTCL_u(I,j)%uBT_WW) .and. (dt*uhbt(I,j) > BTCL_u(I,j)%uh_WW)) then
      ! Expand the cubic fit to use this new point.  ubt is negative.
      BTCL_u(I,j)%ubt_WW = dt * ubt(I,j)
      if (3.0*uhbt(I,j) < 2.0*ubt(I,j) * BTCL_u(I,j)%FA_u_W0) then
        ! No further bounding is needed.
        BTCL_u(I,j)%uh_crvW = (uhbt(I,j) - ubt(I,j) * BTCL_u(I,j)%FA_u_W0) / (dt**2 * ubt(I,j)**3)
      else ! This should not happen often!
        BTCL_u(I,j)%FA_u_W0 = 1.5*uhbt(I,j) / ubt(I,j)
        BTCL_u(I,j)%uh_crvW = -0.5*uhbt(I,j) / (dt**2 * ubt(I,j)**3)
      endif
      BTCL_u(I,j)%uh_WW = dt * uhbt(I,j)
      ! I don't know whether this is helpful.
!     BTCL_u(I,j)%FA_u_WW = min(BTCL_u(I,j)%FA_u_WW, uhbt(I,j) / ubt(I,j))
    elseif ((dt*ubt(I,j) < BTCL_u(I,j)%uBT_EE) .and. (dt*uhbt(I,j) < BTCL_u(I,j)%uh_EE)) then
      ! Expand the cubic fit to use this new point.  ubt is negative.
      BTCL_u(I,j)%ubt_EE = dt * ubt(I,j)
      if (3.0*uhbt(I,j) < 2.0*ubt(I,j) * BTCL_u(I,j)%FA_u_E0) then
        ! No further bounding is needed.
        BTCL_u(I,j)%uh_crvE = (uhbt(I,j) - ubt(I,j) * BTCL_u(I,j)%FA_u_E0) / (dt**2 * ubt(I,j)**3)
      else ! This should not happen often!
        BTCL_u(I,j)%FA_u_E0 = 1.5*uhbt(I,j) / ubt(I,j)
        BTCL_u(I,j)%uh_crvE = -0.5*uhbt(I,j) / (dt**2 * ubt(I,j)**3)
      endif
      BTCL_u(I,j)%uh_EE = dt * uhbt(I,j)
      ! I don't know whether this is helpful.
!     BTCL_u(I,j)%FA_u_EE = min(BTCL_u(I,j)%FA_u_EE, uhbt(I,j) / ubt(I,j))
    endif
  enddo ; enddo
  !$OMP parallel do default(shared)
  do J=js-hs-1,je+hs ; do i=is-hs,ie+hs
    if ((dt*vbt(i,J) > BTCL_v(i,J)%vBT_SS) .and. (dt*vhbt(i,J) > BTCL_v(i,J)%vh_SS)) then
      ! Expand the cubic fit to use this new point.  vbt is negative.
      BTCL_v(i,J)%vbt_SS = dt * vbt(i,J)
      if (3.0*vhbt(i,J) < 2.0*vbt(i,J) * BTCL_v(i,J)%FA_v_S0) then
        ! No further bounding is needed.
        BTCL_v(i,J)%vh_crvS = (vhbt(i,J) - vbt(i,J) * BTCL_v(i,J)%FA_v_S0) /  (dt**2 * vbt(i,J)**3)
      else ! This should not happen often!
        BTCL_v(i,J)%FA_v_S0 = 1.5*vhbt(i,J) / (vbt(i,J))
        BTCL_v(i,J)%vh_crvS = -0.5*vhbt(i,J) /  (dt**2 * vbt(i,J)**3)
      endif
      BTCL_v(i,J)%vh_SS = dt * vhbt(i,J)
      ! I don't know whether this is helpful.
!     BTCL_v(i,J)%FA_v_SS = min(BTCL_v(i,J)%FA_v_SS, vhbt(i,J) / vbt(i,J))
    elseif ((dt*vbt(i,J) < BTCL_v(i,J)%vBT_NN) .and. (dt*vhbt(i,J) < BTCL_v(i,J)%vh_NN)) then
      ! Expand the cubic fit to use this new point.  vbt is negative.
      BTCL_v(i,J)%vbt_NN = dt * vbt(i,J)
      if (3.0*vhbt(i,J) < 2.0*vbt(i,J) * BTCL_v(i,J)%FA_v_N0) then
        ! No further bounding is needed.
        BTCL_v(i,J)%vh_crvN = (vhbt(i,J) - vbt(i,J) * BTCL_v(i,J)%FA_v_N0) /  (dt**2 * vbt(i,J)**3)
      else ! This should not happen often!
        BTCL_v(i,J)%FA_v_N0 = 1.5*vhbt(i,J) / (vbt(i,J))
        BTCL_v(i,J)%vh_crvN = -0.5*vhbt(i,J) /  (dt**2 * vbt(i,J)**3)
      endif
      BTCL_v(i,J)%vh_NN = dt * vhbt(i,J)
      ! I don't know whether this is helpful.
!     BTCL_v(i,J)%FA_v_NN = min(BTCL_v(i,J)%FA_v_NN, vhbt(i,J) / vbt(i,J))
    endif
  enddo ; enddo

end subroutine adjust_local_BT_cont_types

!> This subroutine uses the BTCL types to find typical or maximum face
!! areas, which can then be used for finding wave speeds, etc.
subroutine BT_cont_to_face_areas(BT_cont, Datu, Datv, G, US, MS, halo, maximize)
  type(BT_cont_type),     intent(inout) :: BT_cont    !< The BT_cont_type input to the
                                                      !! barotropic solver.
  type(memory_size_type), intent(in)    :: MS         !< A type that describes the memory
                                                      !! sizes of the argument arrays.
  real, dimension(MS%isdw-1:MS%iedw,MS%jsdw:MS%jedw), &
                          intent(out)   :: Datu       !< The effective zonal face area [H L ~> m2 or kg m-1].
  real, dimension(MS%isdw:MS%iedw,MS%jsdw-1:MS%jedw), &
                          intent(out)   :: Datv       !< The effective meridional face area [H L ~> m2 or kg m-1].
  type(ocean_grid_type),  intent(in)    :: G          !< The ocean's grid structure.
  type(unit_scale_type),  intent(in)    :: US   !< A dimensional unit scaling type
  integer,      optional, intent(in)    :: halo       !< The extra halo size to use here.
  logical,      optional, intent(in)    :: maximize   !< If present and true, find the
                                                      !! maximum face area for any velocity.

  ! Local variables
  logical :: find_max
  integer :: i, j, is, ie, js, je, hs
  is = G%isc ; ie = G%iec ; js = G%jsc ; je = G%jec
  hs = 1 ; if (present(halo)) hs = max(halo,0)
  find_max = .false. ; if (present(maximize)) find_max = maximize

  if (find_max) then
    do j=js-hs,je+hs ; do I=is-1-hs,ie+hs
      Datu(I,j) = max(BT_cont%FA_u_EE(I,j), BT_cont%FA_u_E0(I,j), &
                      BT_cont%FA_u_W0(I,j), BT_cont%FA_u_WW(I,j))
    enddo ; enddo
    do J=js-1-hs,je+hs ; do i=is-hs,ie+hs
      Datv(i,J) = max(BT_cont%FA_v_NN(i,J), BT_cont%FA_v_N0(i,J), &
                      BT_cont%FA_v_S0(i,J), BT_cont%FA_v_SS(i,J))
    enddo ; enddo
  else
    do j=js-hs,je+hs ; do I=is-1-hs,ie+hs
      Datu(I,j) = 0.5 * (BT_cont%FA_u_E0(I,j) + BT_cont%FA_u_W0(I,j))
    enddo ; enddo
    do J=js-1-hs,je+hs ; do i=is-hs,ie+hs
      Datv(i,J) = 0.5 * (BT_cont%FA_v_N0(i,J) + BT_cont%FA_v_S0(i,J))
    enddo ; enddo
  endif

end subroutine BT_cont_to_face_areas

!> Swap the values of two real variables
subroutine swap(a,b)
  real, intent(inout) :: a !< The first variable to be swapped.
  real, intent(inout) :: b !< The second variable to be swapped.
  real :: tmp
  tmp = a ; a = b ; b = tmp
end subroutine swap

!> This subroutine determines the open face areas of cells for calculating
!! the barotropic transport.
subroutine find_face_areas(Datu, Datv, G, GV, US, CS, MS, eta, halo, add_max)
  type(memory_size_type),  intent(in) :: MS    !< A type that describes the memory sizes of the argument arrays.
  real, dimension(MS%isdw-1:MS%iedw,MS%jsdw:MS%jedw), &
                           intent(out) :: Datu !< The open zonal face area [H L ~> m2 or kg m-1].
  real, dimension(MS%isdw:MS%iedw,MS%jsdw-1:MS%jedw), &
                           intent(out) :: Datv !< The open meridional face area [H L ~> m2 or kg m-1].
  type(ocean_grid_type),   intent(in)  :: G    !< The ocean's grid structure.
  type(verticalGrid_type), intent(in)  :: GV   !< The ocean's vertical grid structure.
  type(unit_scale_type),   intent(in)  :: US   !< A dimensional unit scaling type
  type(barotropic_CS),     pointer     :: CS   !< The control structure returned by a previous
                                               !! call to barotropic_init.
  real, dimension(MS%isdw:MS%iedw,MS%jsdw:MS%jedw), &
                 optional, intent(in)  :: eta  !< The barotropic free surface height anomaly
                                               !! or column mass anomaly [H ~> m or kg m-2].
  integer,       optional, intent(in)  :: halo !< The halo size to use, default = 1.
  real,          optional, intent(in)  :: add_max !< A value to add to the maximum depth (used
                                               !! to overestimate the external wave speed) [Z ~> m].

  ! Local variables
  real :: H1, H2      ! Temporary total thicknesses [H ~> m or kg m-2].
  integer :: i, j, is, ie, js, je, hs
  is = G%isc ; ie = G%iec ; js = G%jsc ; je = G%jec
  hs = 1 ; if (present(halo)) hs = max(halo,0)

!$OMP parallel default(none) shared(is,ie,js,je,hs,eta,GV,CS,Datu,Datv,add_max) &
!$OMP                       private(H1,H2)
  if (present(eta)) then
    ! The use of harmonic mean thicknesses ensure positive definiteness.
    if (GV%Boussinesq) then
!$OMP do
      do j=js-hs,je+hs ; do I=is-1-hs,ie+hs
        H1 = CS%bathyT(i,j)*GV%Z_to_H + eta(i,j) ; H2 = CS%bathyT(i+1,j)*GV%Z_to_H + eta(i+1,j)
        Datu(I,j) = 0.0 ; if ((H1 > 0.0) .and. (H2 > 0.0)) &
        Datu(I,j) = CS%dy_Cu(I,j) * (2.0 * H1 * H2) / (H1 + H2)
!       Datu(I,j) = CS%dy_Cu(I,j) * 0.5 * (H1 + H2)
      enddo ; enddo
!$OMP do
      do J=js-1-hs,je+hs ; do i=is-hs,ie+hs
        H1 = CS%bathyT(i,j)*GV%Z_to_H + eta(i,j) ; H2 = CS%bathyT(i,j+1)*GV%Z_to_H + eta(i,j+1)
        Datv(i,J) = 0.0 ; if ((H1 > 0.0) .and. (H2 > 0.0)) &
        Datv(i,J) = CS%dx_Cv(i,J) * (2.0 * H1 * H2) / (H1 + H2)
!       Datv(i,J) = CS%dy_v(i,J) * 0.5 * (H1 + H2)
      enddo ; enddo
    else
!$OMP do
      do j=js-hs,je+hs ; do I=is-1-hs,ie+hs
        Datu(I,j) = 0.0 ; if ((eta(i,j) > 0.0) .and. (eta(i+1,j) > 0.0)) &
        Datu(I,j) = CS%dy_Cu(I,j) * (2.0 * eta(i,j) * eta(i+1,j)) / &
                                  (eta(i,j) + eta(i+1,j))
        ! Datu(I,j) = CS%dy_Cu(I,j) * 0.5 * (eta(i,j) + eta(i+1,j))
      enddo ; enddo
!$OMP do
      do J=js-1-hs,je+hs ; do i=is-hs,ie+hs
        Datv(i,J) = 0.0 ; if ((eta(i,j) > 0.0) .and. (eta(i,j+1) > 0.0)) &
        Datv(i,J) = CS%dx_Cv(i,J) * (2.0 * eta(i,j) * eta(i,j+1)) / &
                                  (eta(i,j) + eta(i,j+1))
        ! Datv(i,J) = CS%dy_v(i,J) * 0.5 * (eta(i,j) + eta(i,j+1))
      enddo ; enddo
    endif
  elseif (present(add_max)) then
!$OMP do
    do j=js-hs,je+hs ; do I=is-1-hs,ie+hs
      Datu(I,j) = CS%dy_Cu(I,j) * GV%Z_to_H * &
                 (max(CS%bathyT(i+1,j), CS%bathyT(i,j)) + add_max)
    enddo ; enddo
!$OMP do
    do J=js-1-hs,je+hs ; do i=is-hs,ie+hs
      Datv(i,J) = CS%dx_Cv(i,J) * GV%Z_to_H * &
                 (max(CS%bathyT(i,j+1), CS%bathyT(i,j)) + add_max)
    enddo ; enddo
  else
!$OMP do
    do j=js-hs,je+hs ; do I=is-1-hs,ie+hs
      Datu(I, j) = 0.0
      !Would be "if (G%mask2dCu(I,j)>0.) &" is G was valid on BT domain
      if (CS%bathyT(i+1,j)+CS%bathyT(i,j)>0.) &
        Datu(I,j) = 2.0*CS%dy_Cu(I,j) * GV%Z_to_H * &
                  (CS%bathyT(i+1,j) * CS%bathyT(i,j)) / &
                  (CS%bathyT(i+1,j) + CS%bathyT(i,j))
    enddo ; enddo
!$OMP do
    do J=js-1-hs,je+hs ; do i=is-hs,ie+hs
      Datv(i, J) = 0.0
      !Would be "if (G%mask2dCv(i,J)>0.) &" is G was valid on BT domain
      if (CS%bathyT(i,j+1)+CS%bathyT(i,j)>0.) &
        Datv(i,J) = 2.0*CS%dx_Cv(i,J) * GV%Z_to_H * &
                  (CS%bathyT(i,j+1) * CS%bathyT(i,j)) / &
                  (CS%bathyT(i,j+1) + CS%bathyT(i,j))
    enddo ; enddo
  endif
!$OMP end parallel

end subroutine find_face_areas

!> bt_mass_source determines the appropriately limited mass source for
!! the barotropic solver, along with a corrective fictitious mass source that
!! will drive the barotropic estimate of the free surface height toward the
!! baroclinic estimate.
subroutine bt_mass_source(h, eta, set_cor, G, GV, CS)
  type(ocean_grid_type),              intent(in) :: G        !< The ocean's grid structure.
  type(verticalGrid_type),            intent(in) :: GV       !< The ocean's vertical grid structure.
  real, dimension(SZI_(G),SZJ_(G),SZK_(G)), intent(in) :: h  !< Layer thicknesses [H ~> m or kg m-2].
  real, dimension(SZI_(G),SZJ_(G)),   intent(in) :: eta      !< The free surface height that is to be
                                                             !! corrected [H ~> m or kg m-2].
  logical,                            intent(in) :: set_cor  !< A flag to indicate whether to set the corrective
                                                             !! fluxes (and update the slowly varying part of eta_cor)
                                                             !! (.true.) or whether to incrementally update the
                                                             !! corrective fluxes.
  type(barotropic_CS),                pointer    :: CS       !< The control structure returned by a previous call
                                                             !! to barotropic_init.

  ! Local variables
  real :: h_tot(SZI_(G))      ! The sum of the layer thicknesses [H ~> m or kg m-2].
  real :: eta_h(SZI_(G))      ! The free surface height determined from
                              ! the sum of the layer thicknesses [H ~> m or kg m-2].
  real :: d_eta               ! The difference between estimates of the total
                              ! thicknesses [H ~> m or kg m-2].
  integer :: is, ie, js, je, nz, i, j, k

  if (.not.associated(CS)) call MOM_error(FATAL, "bt_mass_source: "// &
        "Module MOM_barotropic must be initialized before it is used.")
  if (.not.CS%split) return

  is = G%isc ; ie = G%iec ; js = G%jsc ; je = G%jec ; nz = G%ke

  !$OMP parallel do default(shared) private(eta_h,h_tot,d_eta)
  do j=js,je
    do i=is,ie ; h_tot(i) = h(i,j,1) ; enddo
    if (GV%Boussinesq) then
      do i=is,ie ; eta_h(i) = h(i,j,1) - G%bathyT(i,j)*GV%Z_to_H ; enddo
    else
      do i=is,ie ; eta_h(i) = h(i,j,1) ; enddo
    endif
    do k=2,nz ; do i=is,ie
      eta_h(i) = eta_h(i) + h(i,j,k)
      h_tot(i) = h_tot(i) + h(i,j,k)
    enddo ; enddo

    if (set_cor) then
      do i=is,ie
        d_eta = eta_h(i) - eta(i,j)
        CS%eta_cor(i,j) = d_eta
      enddo
    else
      do i=is,ie
        d_eta = eta_h(i) - eta(i,j)
        CS%eta_cor(i,j) = CS%eta_cor(i,j) + d_eta
      enddo
    endif
  enddo

end subroutine bt_mass_source

!> barotropic_init initializes a number of time-invariant fields used in the
!! barotropic calculation and initializes any barotropic fields that have not
!! already been initialized.
subroutine barotropic_init(u, v, h, eta, Time, G, GV, US, param_file, diag, CS, &
                           restart_CS, calc_dtbt, BT_cont, tides_CSp)
  type(ocean_grid_type),   intent(inout) :: G    !< The ocean's grid structure.
  type(verticalGrid_type), intent(in)    :: GV   !< The ocean's vertical grid structure.
  type(unit_scale_type),   intent(in)    :: US   !< A dimensional unit scaling type
  real, dimension(SZIB_(G),SZJ_(G),SZK_(G)), &
                           intent(in)    :: u    !< The zonal velocity [L T-1 ~> m s-1].
  real, dimension(SZI_(G),SZJB_(G),SZK_(G)), &
                           intent(in)    :: v    !< The meridional velocity [L T-1 ~> m s-1].
  real, dimension(SZI_(G),SZJ_(G),SZK_(G)), &
                           intent(in)    :: h    !< Layer thicknesses [H ~> m or kg m-2].
  real, dimension(SZI_(G),SZJ_(G)), &
                           intent(in)    :: eta  !< Free surface height or column mass anomaly
                                                 !! [Z ~> m] or [H ~> kg m-2].
  type(time_type), target, intent(in)    :: Time !< The current model time.
  type(param_file_type),   intent(in)    :: param_file !< A structure to parse for run-time parameters.
  type(diag_ctrl), target, intent(inout) :: diag !< A structure that is used to regulate diagnostic
                                                 !! output.
  type(barotropic_CS),     pointer       :: CS   !< A pointer to the control structure for this module
                                                 !! that is set in register_barotropic_restarts.
  type(MOM_restart_CS),    pointer       :: restart_CS !< A pointer to the restart control structure.
  logical,                 intent(out)   :: calc_dtbt  !< If true, the barotropic time step must
                                                 !! be recalculated before stepping.
  type(BT_cont_type), optional, &
                           pointer       :: BT_cont    !< A structure with elements that describe the
                                                 !! effective open face areas as a function of
                                                 !! barotropic flow.
  type(tidal_forcing_CS), optional, &
                           pointer       :: tides_CSp  !< A pointer to the control structure of the
                                                 !! tide module.

! This include declares and sets the variable "version".
#include "version_variable.h"
  ! Local variables
  character(len=40)  :: mdl = "MOM_barotropic"  ! This module's name.
  real :: Datu(SZIBS_(G),SZJ_(G))   ! Zonal open face area [H L ~> m2 or kg m-1].
  real :: Datv(SZI_(G),SZJBS_(G))   ! Meridional open face area [H L ~> m2 or kg m-1].
  real :: gtot_estimate ! Summed GV%g_prime [L2 Z-1 T-2 ~> m s-2], to give an upper-bound estimate for pbce.
  real :: SSH_extra     ! An estimate of how much higher SSH might get, for use
                        ! in calculating the safe external wave speed [Z ~> m].
  real :: dtbt_input    ! The input value of DTBT, [nondim] if negative or [s] if positive.
  real :: dtbt_tmp      ! A temporary copy of CS%dtbt read from a restart file [T ~> s]
  real :: wave_drag_scale ! A scaling factor for the barotropic linear wave drag
                          ! piston velocities.
  character(len=200) :: inputdir       ! The directory in which to find input files.
  character(len=200) :: wave_drag_file ! The file from which to read the wave
                                       ! drag piston velocity.
  character(len=80)  :: wave_drag_var  ! The wave drag piston velocity variable
                                       ! name in wave_drag_file.
  real :: vel_rescale ! A rescaling factor for horizontal velocity from the representation in
                      ! a restart file to the internal representation in this run.
  real :: uH_rescale  ! A rescaling factor for thickness transports from the representation in
                      ! a restart file to the internal representation in this run.
  real :: mean_SL     ! The mean sea level that is used along with the bathymetry to estimate the
                      ! geometry when LINEARIZED_BT_CORIOLIS is true or BT_NONLIN_STRESS is false [Z ~> m].
  real, allocatable, dimension(:,:) :: lin_drag_h
  type(memory_size_type) :: MS
  type(group_pass_type) :: pass_static_data, pass_q_D_Cor
  type(group_pass_type) :: pass_bt_hbt_btav, pass_a_polarity
  logical :: default_2018_answers ! The default setting for the various 2018_ANSWERS flags.
  logical :: apply_bt_drag, use_BT_cont_type
  character(len=48) :: thickness_units, flux_units
  character*(40) :: hvel_str
  integer :: is, ie, js, je, Isq, Ieq, Jsq, Jeq, nz
  integer :: isd, ied, jsd, jed, IsdB, IedB, JsdB, JedB
  integer :: isdw, iedw, jsdw, jedw
  integer :: i, j, k
  integer :: wd_halos(2), bt_halo_sz
  isd = G%isd ; ied = G%ied ; jsd = G%jsd ; jed = G%jed
  IsdB = G%IsdB ; IedB = G%IedB ; JsdB = G%JsdB ; JedB = G%JedB
  is = G%isc ; ie = G%iec ; js = G%jsc ; je = G%jec ; nz = G%ke
  Isq = G%IscB ; Ieq = G%IecB ; Jsq = G%JscB ; Jeq = G%JecB
  MS%isdw = G%isd ; MS%iedw = G%ied ; MS%jsdw = G%jsd ; MS%jedw = G%jed

  if (CS%module_is_initialized) then
    call MOM_error(WARNING, "barotropic_init called with a control structure "// &
                            "that has already been initialized.")
    return
  endif
  CS%module_is_initialized = .true.

  CS%diag => diag ; CS%Time => Time
  if (present(tides_CSp)) then
    if (associated(tides_CSp)) CS%tides_CSp => tides_CSp
  endif

  ! Read all relevant parameters and write them to the model log.
  call get_param(param_file, mdl, "SPLIT", CS%split, default=.true., do_not_log=.true.)
  call log_version(param_file, mdl, version, "", log_to_all=.true., layout=CS%split, &
                   debugging=CS%split, all_default=.not.CS%split)
  call get_param(param_file, mdl, "SPLIT", CS%split, &
                 "Use the split time stepping if true.", default=.true.)
  if (.not.CS%split) return

  call get_param(param_file, mdl, "USE_BT_CONT_TYPE", use_BT_cont_type, &
                 "If true, use a structure with elements that describe "//&
                 "effective face areas from the summed continuity solver "//&
                 "as a function the barotropic flow in coupling between "//&
                 "the barotropic and baroclinic flow.  This is only used "//&
                 "if SPLIT is true.", default=.true.)
  call get_param(param_file, mdl, "INTEGRAL_BT_CONTINUITY", CS%integral_bt_cont, &
                 "If true, use the time-integrated velocity over the barotropic steps "//&
                 "to determine the integrated transports used to update the continuity "//&
                 "equation.  Otherwise the transports are the sum of the transports based on "//&
                 "a series of instantaneous velocities and the BT_CONT_TYPE for transports.  "//&
                 "This is only valid if USE_BT_CONT_TYPE = True.", &
                 default=.false., do_not_log=.not.use_BT_cont_type)
  call get_param(param_file, mdl, "BOUND_BT_CORRECTION", CS%bound_BT_corr, &
                 "If true, the corrective pseudo mass-fluxes into the "//&
                 "barotropic solver are limited to values that require "//&
                 "less than maxCFL_BT_cont to be accommodated.",default=.false.)
  call get_param(param_file, mdl, "BT_CONT_CORR_BOUNDS", CS%BT_cont_bounds, &
                 "If true, and BOUND_BT_CORRECTION is true, use the "//&
                 "BT_cont_type variables to set limits determined by "//&
                 "MAXCFL_BT_CONT on the CFL number of the velocities "//&
                 "that are likely to be driven by the corrective mass fluxes.", &
                 default=.true., do_not_log=.not.CS%bound_BT_corr)
  call get_param(param_file, mdl, "ADJUST_BT_CONT", CS%adjust_BT_cont, &
                 "If true, adjust the curve fit to the BT_cont type "//&
                 "that is used by the barotropic solver to match the "//&
                 "transport about which the flow is being linearized.", &
                 default=.false., do_not_log=.not.use_BT_cont_type)
  call get_param(param_file, mdl, "GRADUAL_BT_ICS", CS%gradual_BT_ICs, &
                 "If true, adjust the initial conditions for the "//&
                 "barotropic solver to the values from the layered "//&
                 "solution over a whole timestep instead of instantly. "//&
                 "This is a decent approximation to the inclusion of "//&
                 "sum(u dh_dt) while also correcting for truncation errors.", &
                 default=.false.)
  call get_param(param_file, mdl, "BT_USE_VISC_REM_U_UH0", CS%visc_rem_u_uh0, &
                 "If true, use the viscous remnants when estimating the "//&
                 "barotropic velocities that were used to calculate uh0 "//&
                 "and vh0.  False is probably the better choice.", default=.false.)
  call get_param(param_file, mdl, "BT_USE_WIDE_HALOS", CS%use_wide_halos, &
                 "If true, use wide halos and march in during the "//&
                 "barotropic time stepping for efficiency.", default=.true., &
                 layoutParam=.true.)
  call get_param(param_file, mdl, "BTHALO", bt_halo_sz, &
                 "The minimum halo size for the barotropic solver.", default=0, &
                 layoutParam=.true.)
#ifdef STATIC_MEMORY_
  if ((bt_halo_sz > 0) .and. (bt_halo_sz /= BTHALO_)) call MOM_error(FATAL, &
      "barotropic_init: Run-time values of BTHALO must agree with the "//&
      "macro BTHALO_ with STATIC_MEMORY_.")
  wd_halos(1) = WHALOI_+NIHALO_ ; wd_halos(2) = WHALOJ_+NJHALO_
#else
  wd_halos(1) = bt_halo_sz; wd_halos(2) =  bt_halo_sz
#endif
  call log_param(param_file, mdl, "!BT x-halo", wd_halos(1), &
                 "The barotropic x-halo size that is actually used.", &
                 layoutParam=.true.)
  call log_param(param_file, mdl, "!BT y-halo", wd_halos(2), &
                 "The barotropic y-halo size that is actually used.", &
                 layoutParam=.true.)

  call get_param(param_file, mdl, "NONLINEAR_BT_CONTINUITY", CS%Nonlinear_continuity, &
                 "If true, use nonlinear transports in the barotropic "//&
                 "continuity equation.  This does not apply if "//&
                 "USE_BT_CONT_TYPE is true.", default=.false., do_not_log=use_BT_cont_type)
  call get_param(param_file, mdl, "NONLIN_BT_CONT_UPDATE_PERIOD", CS%Nonlin_cont_update_period, &
                 "If NONLINEAR_BT_CONTINUITY is true, this is the number "//&
                 "of barotropic time steps between updates to the face "//&
                 "areas, or 0 to update only before the barotropic stepping.", &
                 units="nondim", default=1, do_not_log=.not.CS%Nonlinear_continuity)

  call get_param(param_file, mdl, "BT_PROJECT_VELOCITY", CS%BT_project_velocity,&
                 "If true, step the barotropic velocity first and project "//&
                 "out the velocity tendency by 1+BEBT when calculating the "//&
                 "transport.  The default (false) is to use a predictor "//&
                 "continuity step to find the pressure field, and then "//&
                 "to do a corrector continuity step using a weighted "//&
                 "average of the old and new velocities, with weights "//&
                 "of (1-BEBT) and BEBT.", default=.false.)
  call get_param(param_file, mdl, "BT_NONLIN_STRESS", CS%nonlin_stress, &
                 "If true, use the full depth of the ocean at the start of the barotropic "//&
                 "step when calculating the surface stress contribution to the barotropic "//&
                 "acclerations.  Otherwise use the depth based on bathyT.", default=.false.)

  call get_param(param_file, mdl, "DYNAMIC_SURFACE_PRESSURE", CS%dynamic_psurf, &
                 "If true, add a dynamic pressure due to a viscous ice "//&
                 "shelf, for instance.", default=.false.)
  call get_param(param_file, mdl, "ICE_LENGTH_DYN_PSURF", CS%ice_strength_length, &
                 "The length scale at which the Rayleigh damping rate due "//&
                 "to the ice strength should be the same as if a Laplacian "//&
                 "were applied, if DYNAMIC_SURFACE_PRESSURE is true.", &
                 units="m", default=1.0e4, scale=US%m_to_L, do_not_log=.not.CS%dynamic_psurf)
  call get_param(param_file, mdl, "DEPTH_MIN_DYN_PSURF", CS%Dmin_dyn_psurf, &
                 "The minimum depth to use in limiting the size of the "//&
                 "dynamic surface pressure for stability, if "//&
                 "DYNAMIC_SURFACE_PRESSURE is true..", &
                 units="m", default=1.0e-6, scale=US%m_to_Z, do_not_log=.not.CS%dynamic_psurf)
  call get_param(param_file, mdl, "CONST_DYN_PSURF", CS%const_dyn_psurf, &
                 "The constant that scales the dynamic surface pressure, "//&
                 "if DYNAMIC_SURFACE_PRESSURE is true.  Stable values "//&
                 "are < ~1.0.", units="nondim", default=0.9, do_not_log=.not.CS%dynamic_psurf)

  call get_param(param_file, mdl, "BT_CORIOLIS_SCALE", CS%BT_Coriolis_scale, &
                 "A factor by which the barotropic Coriolis anomaly terms are scaled.", &
                 units="nondim", default=1.0)
  call get_param(param_file, mdl, "DEFAULT_2018_ANSWERS", default_2018_answers, &
                 "This sets the default value for the various _2018_ANSWERS parameters.", &
                 default=.false.)
  call get_param(param_file, mdl, "BAROTROPIC_2018_ANSWERS", CS%answers_2018, &
                 "If true, use expressions for the barotropic solver that recover the answers "//&
                 "from the end of 2018.  Otherwise, use more efficient or general expressions.", &
                 default=default_2018_answers)

  call get_param(param_file, mdl, "TIDES", CS%tides, &
                 "If true, apply tidal momentum forcing.", default=.false.)
  call get_param(param_file, mdl, "SADOURNY", CS%Sadourny, &
                 "If true, the Coriolis terms are discretized with the "//&
                 "Sadourny (1975) energy conserving scheme, otherwise "//&
                 "the Arakawa & Hsu scheme is used.  If the internal "//&
                 "deformation radius is not resolved, the Sadourny scheme "//&
                 "should probably be used.", default=.true.)

  call get_param(param_file, mdl, "BT_THICK_SCHEME", hvel_str, &
                 "A string describing the scheme that is used to set the "//&
                 "open face areas used for barotropic transport and the "//&
                 "relative weights of the accelerations. Valid values are:\n"//&
                 "\t ARITHMETIC - arithmetic mean layer thicknesses \n"//&
                 "\t HARMONIC - harmonic mean layer thicknesses \n"//&
                 "\t HYBRID (the default) - use arithmetic means for \n"//&
                 "\t    layers above the shallowest bottom, the harmonic \n"//&
                 "\t    mean for layers below, and a weighted average for \n"//&
                 "\t    layers that straddle that depth \n"//&
                 "\t FROM_BT_CONT - use the average thicknesses kept \n"//&
                 "\t    in the h_u and h_v fields of the BT_cont_type", &
                 default=BT_CONT_STRING)
  select case (hvel_str)
    case (HYBRID_STRING) ; CS%hvel_scheme = HYBRID
    case (HARMONIC_STRING) ; CS%hvel_scheme = HARMONIC
    case (ARITHMETIC_STRING) ; CS%hvel_scheme = ARITHMETIC
    case (BT_CONT_STRING) ; CS%hvel_scheme = FROM_BT_CONT
    case default
      call MOM_mesg('barotropic_init: BT_THICK_SCHEME ="'//trim(hvel_str)//'"', 0)
      call MOM_error(FATAL, "barotropic_init: Unrecognized setting "// &
            "#define BT_THICK_SCHEME "//trim(hvel_str)//" found in input file.")
  end select
  if ((CS%hvel_scheme == FROM_BT_CONT) .and. .not.use_BT_cont_type) &
    call MOM_error(FATAL, "barotropic_init: BT_THICK_SCHEME FROM_BT_CONT "//&
                           "can only be used if USE_BT_CONT_TYPE is defined.")

  call get_param(param_file, mdl, "BT_STRONG_DRAG", CS%strong_drag, &
                 "If true, use a stronger estimate of the retarding "//&
                 "effects of strong bottom drag, by making it implicit "//&
                 "with the barotropic time-step instead of implicit with "//&
                 "the baroclinic time-step and dividing by the number of "//&
                 "barotropic steps.", default=.false.)
  call get_param(param_file, mdl, "BT_LINEAR_WAVE_DRAG", CS%linear_wave_drag, &
                 "If true, apply a linear drag to the barotropic velocities, "//&
                 "using rates set by lin_drag_u & _v divided by the depth of "//&
                 "the ocean.  This was introduced to facilitate tide modeling.", &
                 default=.false.)
  call get_param(param_file, mdl, "BT_WAVE_DRAG_FILE", wave_drag_file, &
                 "The name of the file with the barotropic linear wave drag "//&
                 "piston velocities.", default="", do_not_log=.not.CS%linear_wave_drag)
  call get_param(param_file, mdl, "BT_WAVE_DRAG_VAR", wave_drag_var, &
                 "The name of the variable in BT_WAVE_DRAG_FILE with the "//&
                 "barotropic linear wave drag piston velocities at h points.", &
                 default="rH", do_not_log=.not.CS%linear_wave_drag)
  call get_param(param_file, mdl, "BT_WAVE_DRAG_SCALE", wave_drag_scale, &
                 "A scaling factor for the barotropic linear wave drag "//&
                 "piston velocities.", default=1.0, units="nondim", &
                 do_not_log=.not.CS%linear_wave_drag)

  call get_param(param_file, mdl, "CLIP_BT_VELOCITY", CS%clip_velocity, &
                 "If true, limit any velocity components that exceed "//&
                 "CFL_TRUNCATE.  This should only be used as a desperate "//&
                 "debugging measure.", default=.false.)
  call get_param(param_file, mdl, "CFL_TRUNCATE", CS%CFL_trunc, &
                 "The value of the CFL number that will cause velocity "//&
                 "components to be truncated; instability can occur past 0.5.", &
                 units="nondim", default=0.5, do_not_log=.not.CS%clip_velocity)
  call get_param(param_file, mdl, "MAXVEL", CS%maxvel, &
                 "The maximum velocity allowed before the velocity "//&
                 "components are truncated.", units="m s-1", default=3.0e8, scale=US%m_s_to_L_T, &
                 do_not_log=.not.CS%clip_velocity)
  call get_param(param_file, mdl, "MAXCFL_BT_CONT", CS%maxCFL_BT_cont, &
                 "The maximum permitted CFL number associated with the "//&
                 "barotropic accelerations from the summed velocities "//&
                 "times the time-derivatives of thicknesses.", units="nondim", &
                 default=0.25)
  call get_param(param_file, mdl, "VEL_UNDERFLOW", CS%vel_underflow, &
                 "A negligibly small velocity magnitude below which velocity "//&
                 "components are set to 0.  A reasonable value might be "//&
                 "1e-30 m/s, which is less than an Angstrom divided by "//&
                 "the age of the universe.", units="m s-1", default=0.0, scale=US%m_s_to_L_T)

  call get_param(param_file, mdl, "DT_BT_FILTER", CS%dt_bt_filter, &
                 "A time-scale over which the barotropic mode solutions "//&
                 "are filtered, in seconds if positive, or as a fraction "//&
                 "of DT if negative. When used this can never be taken to "//&
                 "be longer than 2*dt.  Set this to 0 to apply no filtering.", &
                 units="sec or nondim", default=-0.25)
  if (CS%dt_bt_filter > 0.0) CS%dt_bt_filter = US%s_to_T*CS%dt_bt_filter
  call get_param(param_file, mdl, "G_BT_EXTRA", CS%G_extra, &
                 "A nondimensional factor by which gtot is enhanced.", &
                 units="nondim", default=0.0)
  call get_param(param_file, mdl, "SSH_EXTRA", SSH_extra, &
                 "An estimate of how much higher SSH might get, for use "//&
                 "in calculating the safe external wave speed. The "//&
                 "default is the minimum of 10 m or 5% of MAXIMUM_DEPTH.", &
                 units="m", default=min(10.0,0.05*G%max_depth*US%Z_to_m), scale=US%m_to_Z)

  call get_param(param_file, mdl, "DEBUG", CS%debug, &
                 "If true, write out verbose debugging data.", &
                 default=.false., debuggingParam=.true.)
  call get_param(param_file, mdl, "DEBUG_BT", CS%debug_bt, &
                 "If true, write out verbose debugging data within the "//&
                 "barotropic time-stepping loop. The data volume can be "//&
                 "quite large if this is true.", default=CS%debug, &
                 debuggingParam=.true.)

  call get_param(param_file, mdl, "LINEARIZED_BT_CORIOLIS", CS%linearized_BT_PV, &
                 "If true use the bottom depth instead of the total water column thickness "//&
                 "in the barotropic Coriolis term calculations.", default=.true.)
  call get_param(param_file, mdl, "BEBT", CS%bebt, &
                 "BEBT determines whether the barotropic time stepping "//&
                 "uses the forward-backward time-stepping scheme or a "//&
                 "backward Euler scheme. BEBT is valid in the range from "//&
                 "0 (for a forward-backward treatment of nonrotating "//&
                 "gravity waves) to 1 (for a backward Euler treatment). "//&
                 "In practice, BEBT must be greater than about 0.05.", &
                 units="nondim", default=0.1)
  call get_param(param_file, mdl, "DTBT", dtbt_input, &
                 "The barotropic time step, in s. DTBT is only used with "//&
                 "the split explicit time stepping. To set the time step "//&
                 "automatically based the maximum stable value use 0, or "//&
                 "a negative value gives the fraction of the stable value. "//&
                 "Setting DTBT to 0 is the same as setting it to -0.98. "//&
                 "The value of DTBT that will actually be used is an "//&
                 "integer fraction of DT, rounding down.", units="s or nondim",&
                 default = -0.98)
  call get_param(param_file, mdl, "BT_USE_OLD_CORIOLIS_BRACKET_BUG", &
                 CS%use_old_coriolis_bracket_bug , &
                 "If True, use an order of operations that is not bitwise "//&
                 "rotationally symmetric in the meridional Coriolis term of "//&
                 "the barotropic solver.", default=.false.)

  ! Initialize a version of the MOM domain that is specific to the barotropic solver.
  call clone_MOM_domain(G%Domain, CS%BT_Domain, min_halo=wd_halos, symmetric=.true.)
#ifdef STATIC_MEMORY_
  if (wd_halos(1) /= WHALOI_+NIHALO_) call MOM_error(FATAL, "barotropic_init: "//&
          "Barotropic x-halo sizes are incorrectly resized with STATIC_MEMORY_.")
  if (wd_halos(2) /= WHALOJ_+NJHALO_) call MOM_error(FATAL, "barotropic_init: "//&
          "Barotropic y-halo sizes are incorrectly resized with STATIC_MEMORY_.")
#else
  if (bt_halo_sz > 0) then
    if (wd_halos(1) > bt_halo_sz) &
      call MOM_mesg("barotropic_init: barotropic x-halo size increased.", 3)
    if (wd_halos(2) > bt_halo_sz) &
      call MOM_mesg("barotropic_init: barotropic y-halo size increased.", 3)
  endif
#endif

  CS%isdw = G%isc-wd_halos(1) ; CS%iedw = G%iec+wd_halos(1)
  CS%jsdw = G%jsc-wd_halos(2) ; CS%jedw = G%jec+wd_halos(2)
  isdw = CS%isdw ; iedw = CS%iedw ; jsdw = CS%jsdw ; jedw = CS%jedw

  ALLOC_(CS%frhatu(IsdB:IedB,jsd:jed,nz)) ; ALLOC_(CS%frhatv(isd:ied,JsdB:JedB,nz))
  ALLOC_(CS%eta_cor(isd:ied,jsd:jed))
  if (CS%bound_BT_corr) then
    ALLOC_(CS%eta_cor_bound(isd:ied,jsd:jed)) ; CS%eta_cor_bound(:,:) = 0.0
  endif
  ALLOC_(CS%IDatu(IsdB:IedB,jsd:jed)) ; ALLOC_(CS%IDatv(isd:ied,JsdB:JedB))

  ALLOC_(CS%ua_polarity(isdw:iedw,jsdw:jedw))
  ALLOC_(CS%va_polarity(isdw:iedw,jsdw:jedw))

  CS%frhatu(:,:,:) = 0.0 ; CS%frhatv(:,:,:) = 0.0
  CS%eta_cor(:,:) = 0.0
  CS%IDatu(:,:) = 0.0 ; CS%IDatv(:,:) = 0.0

  CS%ua_polarity(:,:) = 1.0 ; CS%va_polarity(:,:) = 1.0
  call create_group_pass(pass_a_polarity, CS%ua_polarity, CS%va_polarity, CS%BT_domain, To_All, AGRID)
  call do_group_pass(pass_a_polarity, CS%BT_domain)

  if (use_BT_cont_type) &
    call alloc_BT_cont_type(BT_cont, G, (CS%hvel_scheme == FROM_BT_CONT))

  if (CS%debug) then ! Make a local copy of loop ranges for chksum calls
    allocate(CS%debug_BT_HI)
    CS%debug_BT_HI%isc=G%isc
    CS%debug_BT_HI%iec=G%iec
    CS%debug_BT_HI%jsc=G%jsc
    CS%debug_BT_HI%jec=G%jec
    CS%debug_BT_HI%IscB=G%isc-1
    CS%debug_BT_HI%IecB=G%iec
    CS%debug_BT_HI%JscB=G%jsc-1
    CS%debug_BT_HI%JecB=G%jec
    CS%debug_BT_HI%isd=CS%isdw
    CS%debug_BT_HI%ied=CS%iedw
    CS%debug_BT_HI%jsd=CS%jsdw
    CS%debug_BT_HI%jed=CS%jedw
    CS%debug_BT_HI%IsdB=CS%isdw-1
    CS%debug_BT_HI%IedB=CS%iedw
    CS%debug_BT_HI%JsdB=CS%jsdw-1
    CS%debug_BT_HI%JedB=CS%jedw
    CS%debug_BT_HI%turns = G%HI%turns
  endif

  ! IareaT, IdxCu, and IdyCv need to be allocated with wide halos.
  ALLOC_(CS%IareaT(CS%isdw:CS%iedw,CS%jsdw:CS%jedw)) ; CS%IareaT(:,:) = 0.0
  ALLOC_(CS%bathyT(CS%isdw:CS%iedw,CS%jsdw:CS%jedw)) ; CS%bathyT(:,:) = GV%Angstrom_m !### Change to 0.0?
  ALLOC_(CS%IdxCu(CS%isdw-1:CS%iedw,CS%jsdw:CS%jedw)) ; CS%IdxCu(:,:) = 0.0
  ALLOC_(CS%IdyCv(CS%isdw:CS%iedw,CS%jsdw-1:CS%jedw)) ; CS%IdyCv(:,:) = 0.0
  ALLOC_(CS%dy_Cu(CS%isdw-1:CS%iedw,CS%jsdw:CS%jedw)) ; CS%dy_Cu(:,:) = 0.0
  ALLOC_(CS%dx_Cv(CS%isdw:CS%iedw,CS%jsdw-1:CS%jedw)) ; CS%dx_Cv(:,:) = 0.0
  do j=G%jsd,G%jed ; do i=G%isd,G%ied
    CS%IareaT(i,j) = G%IareaT(i,j)
    CS%bathyT(i,j) = G%bathyT(i,j)
  enddo ; enddo

  ! Note: G%IdxCu & G%IdyCv may be valid for a smaller extent than CS%IdxCu & CS%IdyCv, even without
  !   wide halos.
  do j=G%jsd,G%jed ; do I=G%IsdB,G%IedB
    CS%IdxCu(I,j) = G%IdxCu(I,j) ; CS%dy_Cu(I,j) = G%dy_Cu(I,j)
  enddo ; enddo
  do J=G%JsdB,G%JedB ; do i=G%isd,G%ied
    CS%IdyCv(i,J) = G%IdyCv(i,J) ; CS%dx_Cv(i,J) = G%dx_Cv(i,J)
  enddo ; enddo
  call create_group_pass(pass_static_data, CS%IareaT, CS%BT_domain, To_All)
  call create_group_pass(pass_static_data, CS%bathyT, CS%BT_domain, To_All)
  call create_group_pass(pass_static_data, CS%IdxCu, CS%IdyCv, CS%BT_domain, To_All+Scalar_Pair)
  call create_group_pass(pass_static_data, CS%dy_Cu, CS%dx_Cv, CS%BT_domain, To_All+Scalar_Pair)
  call do_group_pass(pass_static_data, CS%BT_domain)

  if (CS%linearized_BT_PV) then
    ALLOC_(CS%q_D(CS%isdw-1:CS%iedw,CS%jsdw-1:CS%jedw))
    ALLOC_(CS%D_u_Cor(CS%isdw-1:CS%iedw,CS%jsdw:CS%jedw))
    ALLOC_(CS%D_v_Cor(CS%isdw:CS%iedw,CS%jsdw-1:CS%jedw))
    CS%q_D(:,:) = 0.0 ; CS%D_u_Cor(:,:) = 0.0 ; CS%D_v_Cor(:,:) = 0.0

    Mean_SL = G%Z_ref
    do j=js,je ; do I=is-1,ie
      CS%D_u_Cor(I,j) = 0.5 * (max(Mean_SL+G%bathyT(i+1,j),0.0) + max(Mean_SL+G%bathyT(i,j),0.0))
    enddo ; enddo
    do J=js-1,je ; do i=is,ie
      CS%D_v_Cor(i,J) = 0.5 * (max(Mean_SL+G%bathyT(i,j+1),0.0) + max(Mean_SL+G%bathyT(i,j),0.0))
    enddo ; enddo
    do J=js-1,je ; do I=is-1,ie
      if (G%mask2dT(i,j)+G%mask2dT(i,j+1)+G%mask2dT(i+1,j)+G%mask2dT(i+1,j+1)>0.) then
        CS%q_D(I,J) = 0.25 * (CS%BT_Coriolis_scale * G%CoriolisBu(I,J)) * &
           ((G%areaT(i,j) + G%areaT(i+1,j+1)) + (G%areaT(i+1,j) + G%areaT(i,j+1))) / &
           (max(((G%areaT(i,j) * max(Mean_SL+G%bathyT(i,j),0.0) + &
                  G%areaT(i+1,j+1) * max(Mean_SL+G%bathyT(i+1,j+1),0.0)) + &
                 (G%areaT(i+1,j) * max(Mean_SL+G%bathyT(i+1,j),0.0) + &
                  G%areaT(i,j+1) * max(Mean_SL+G%bathyT(i,j+1),0.0))), GV%H_to_Z*GV%H_subroundoff) )
      else ! All four h points are masked out so q_D(I,J) will is meaningless
        CS%q_D(I,J) = 0.
      endif
    enddo ; enddo
    ! With very wide halos, q and D need to be calculated on the available data
    ! domain and then updated onto the full computational domain.
    call create_group_pass(pass_q_D_Cor, CS%q_D, CS%BT_Domain, To_All, position=CORNER)
    call create_group_pass(pass_q_D_Cor, CS%D_u_Cor, CS%D_v_Cor, CS%BT_Domain, &
                           To_All+Scalar_Pair)
    call do_group_pass(pass_q_D_Cor, CS%BT_Domain)
  endif

  if (CS%linear_wave_drag) then
    ALLOC_(CS%lin_drag_u(IsdB:IedB,jsd:jed)) ; CS%lin_drag_u(:,:) = 0.0
    ALLOC_(CS%lin_drag_v(isd:ied,JsdB:JedB)) ; CS%lin_drag_v(:,:) = 0.0

    if (len_trim(wave_drag_file) > 0) then
      inputdir = "." ;  call get_param(param_file, mdl, "INPUTDIR", inputdir)
      wave_drag_file = trim(slasher(inputdir))//trim(wave_drag_file)
      call log_param(param_file, mdl, "INPUTDIR/BT_WAVE_DRAG_FILE", wave_drag_file)

      allocate(lin_drag_h(isd:ied,jsd:jed)) ; lin_drag_h(:,:) = 0.0

      call MOM_read_data(wave_drag_file, wave_drag_var, lin_drag_h, G%Domain, scale=US%m_to_Z*US%T_to_s)
      call pass_var(lin_drag_h, G%Domain)
      do j=js,je ; do I=is-1,ie
        CS%lin_drag_u(I,j) = (GV%Z_to_H * wave_drag_scale) * &
           0.5 * (lin_drag_h(i,j) + lin_drag_h(i+1,j))
      enddo ; enddo
      do J=js-1,je ; do i=is,ie
        CS%lin_drag_v(i,J) = (GV%Z_to_H * wave_drag_scale) * &
            0.5 * (lin_drag_h(i,j) + lin_drag_h(i,j+1))
      enddo ; enddo
      deallocate(lin_drag_h)
    endif
  endif

  CS%dtbt_fraction = 0.98 ; if (dtbt_input < 0.0) CS%dtbt_fraction = -dtbt_input

  dtbt_tmp = -1.0
  if (query_initialized(CS%dtbt, "DTBT", restart_CS)) then
    dtbt_tmp = CS%dtbt
    if ((US%s_to_T_restart /= 0.0) .and. (US%s_to_T_restart /= US%s_to_T)) &
      dtbt_tmp = (US%s_to_T / US%s_to_T_restart) * CS%dtbt
  endif

  ! Estimate the maximum stable barotropic time step.
  gtot_estimate = 0.0
  do k=1,G%ke ; gtot_estimate = gtot_estimate + GV%g_prime(K) ; enddo
  call set_dtbt(G, GV, US, CS, gtot_est=gtot_estimate, SSH_add=SSH_extra)

  if (dtbt_input > 0.0) then
    CS%dtbt = US%s_to_T * dtbt_input
  elseif (dtbt_tmp > 0.0) then
    CS%dtbt = dtbt_tmp
  endif
  if ((dtbt_tmp > 0.0) .and. (dtbt_input > 0.0)) calc_dtbt = .false.

  call log_param(param_file, mdl, "DTBT as used", CS%dtbt*US%T_to_s)
  call log_param(param_file, mdl, "estimated maximum DTBT", CS%dtbt_max*US%T_to_s)

  ! ubtav and vbtav, and perhaps ubt_IC and vbt_IC, are allocated and
  ! initialized in register_barotropic_restarts.

  if (GV%Boussinesq) then
    thickness_units = "m" ; flux_units = "m3 s-1"
  else
    thickness_units = "kg m-2" ; flux_units = "kg s-1"
  endif

  CS%id_PFu_bt = register_diag_field('ocean_model', 'PFuBT', diag%axesCu1, Time, &
      'Zonal Anomalous Barotropic Pressure Force Force Acceleration', 'm s-2', conversion=US%L_T2_to_m_s2)
  CS%id_PFv_bt = register_diag_field('ocean_model', 'PFvBT', diag%axesCv1, Time, &
      'Meridional Anomalous Barotropic Pressure Force Acceleration', 'm s-2', conversion=US%L_T2_to_m_s2)
  CS%id_Coru_bt = register_diag_field('ocean_model', 'CoruBT', diag%axesCu1, Time, &
      'Zonal Barotropic Coriolis Acceleration', 'm s-2', conversion=US%L_T2_to_m_s2)
  CS%id_Corv_bt = register_diag_field('ocean_model', 'CorvBT', diag%axesCv1, Time, &
      'Meridional Barotropic Coriolis Acceleration', 'm s-2', conversion=US%L_T2_to_m_s2)
  CS%id_uaccel = register_diag_field('ocean_model', 'u_accel_bt', diag%axesCu1, Time, &
      'Barotropic zonal acceleration', 'm s-2', conversion=US%L_T2_to_m_s2)
  CS%id_vaccel = register_diag_field('ocean_model', 'v_accel_bt', diag%axesCv1, Time, &
      'Barotropic meridional acceleration', 'm s-2', conversion=US%L_T2_to_m_s2)
  CS%id_ubtforce = register_diag_field('ocean_model', 'ubtforce', diag%axesCu1, Time, &
      'Barotropic zonal acceleration from baroclinic terms', 'm s-2', conversion=US%L_T2_to_m_s2)
  CS%id_vbtforce = register_diag_field('ocean_model', 'vbtforce', diag%axesCv1, Time, &
      'Barotropic meridional acceleration from baroclinic terms', 'm s-2', conversion=US%L_T2_to_m_s2)
  CS%id_ubtdt = register_diag_field('ocean_model', 'ubt_dt', diag%axesCu1, Time, &
      'Barotropic zonal acceleration', 'm s-2', conversion=US%L_T2_to_m_s2)
  CS%id_vbtdt = register_diag_field('ocean_model', 'vbt_dt', diag%axesCv1, Time, &
      'Barotropic meridional acceleration', 'm s-2', conversion=US%L_T2_to_m_s2)

  CS%id_eta_bt = register_diag_field('ocean_model', 'eta_bt', diag%axesT1, Time, &
      'Barotropic end SSH', thickness_units, conversion=GV%H_to_m)
  CS%id_ubt = register_diag_field('ocean_model', 'ubt', diag%axesCu1, Time, &
      'Barotropic end zonal velocity', 'm s-1', conversion=US%L_T_to_m_s)
  CS%id_vbt = register_diag_field('ocean_model', 'vbt', diag%axesCv1, Time, &
      'Barotropic end meridional velocity', 'm s-1', conversion=US%L_T_to_m_s)
  CS%id_eta_st = register_diag_field('ocean_model', 'eta_st', diag%axesT1, Time, &
      'Barotropic start SSH', thickness_units, conversion=GV%H_to_m)
  CS%id_ubt_st = register_diag_field('ocean_model', 'ubt_st', diag%axesCu1, Time, &
      'Barotropic start zonal velocity', 'm s-1', conversion=US%L_T_to_m_s)
  CS%id_vbt_st = register_diag_field('ocean_model', 'vbt_st', diag%axesCv1, Time, &
      'Barotropic start meridional velocity', 'm s-1', conversion=US%L_T_to_m_s)
  CS%id_ubtav = register_diag_field('ocean_model', 'ubtav', diag%axesCu1, Time, &
      'Barotropic time-average zonal velocity', 'm s-1', conversion=US%L_T_to_m_s)
  CS%id_vbtav = register_diag_field('ocean_model', 'vbtav', diag%axesCv1, Time, &
      'Barotropic time-average meridional velocity', 'm s-1', conversion=US%L_T_to_m_s)
  CS%id_eta_cor = register_diag_field('ocean_model', 'eta_cor', diag%axesT1, Time, &
      'Corrective mass flux', 'm s-1', conversion=GV%H_to_m)
  CS%id_visc_rem_u = register_diag_field('ocean_model', 'visc_rem_u', diag%axesCuL, Time, &
      'Viscous remnant at u', 'nondim')
  CS%id_visc_rem_v = register_diag_field('ocean_model', 'visc_rem_v', diag%axesCvL, Time, &
      'Viscous remnant at v', 'nondim')
  CS%id_gtotn = register_diag_field('ocean_model', 'gtot_n', diag%axesT1, Time, &
      'gtot to North', 'm s-2', conversion=GV%m_to_H*(US%L_T_to_m_s**2))
  CS%id_gtots = register_diag_field('ocean_model', 'gtot_s', diag%axesT1, Time, &
      'gtot to South', 'm s-2', conversion=GV%m_to_H*(US%L_T_to_m_s**2))
  CS%id_gtote = register_diag_field('ocean_model', 'gtot_e', diag%axesT1, Time, &
      'gtot to East', 'm s-2', conversion=GV%m_to_H*(US%L_T_to_m_s**2))
  CS%id_gtotw = register_diag_field('ocean_model', 'gtot_w', diag%axesT1, Time, &
      'gtot to West', 'm s-2', conversion=GV%m_to_H*(US%L_T_to_m_s**2))
  CS%id_eta_hifreq = register_diag_field('ocean_model', 'eta_hifreq', diag%axesT1, Time, &
      'High Frequency Barotropic SSH', thickness_units, conversion=GV%H_to_m)
  CS%id_ubt_hifreq = register_diag_field('ocean_model', 'ubt_hifreq', diag%axesCu1, Time, &
      'High Frequency Barotropic zonal velocity', 'm s-1', conversion=US%L_T_to_m_s)
  CS%id_vbt_hifreq = register_diag_field('ocean_model', 'vbt_hifreq', diag%axesCv1, Time, &
      'High Frequency Barotropic meridional velocity', 'm s-1', conversion=US%L_T_to_m_s)
  CS%id_eta_pred_hifreq = register_diag_field('ocean_model', 'eta_pred_hifreq', diag%axesT1, Time, &
      'High Frequency Predictor Barotropic SSH', thickness_units, &
      conversion=GV%H_to_m)
  CS%id_uhbt_hifreq = register_diag_field('ocean_model', 'uhbt_hifreq', diag%axesCu1, Time, &
      'High Frequency Barotropic zonal transport', 'm3 s-1', &
      conversion=GV%H_to_m*US%L_to_m*US%L_T_to_m_s)
  CS%id_vhbt_hifreq = register_diag_field('ocean_model', 'vhbt_hifreq', diag%axesCv1, Time, &
      'High Frequency Barotropic meridional transport', 'm3 s-1', &
      conversion=GV%H_to_m*US%L_to_m*US%L_T_to_m_s)
  CS%id_frhatu = register_diag_field('ocean_model', 'frhatu', diag%axesCuL, Time, &
      'Fractional thickness of layers in u-columns', 'nondim')
  CS%id_frhatv = register_diag_field('ocean_model', 'frhatv', diag%axesCvL, Time, &
      'Fractional thickness of layers in v-columns', 'nondim')
  CS%id_frhatu1 = register_diag_field('ocean_model', 'frhatu1', diag%axesCuL, Time, &
      'Predictor Fractional thickness of layers in u-columns', 'nondim')
  CS%id_frhatv1 = register_diag_field('ocean_model', 'frhatv1', diag%axesCvL, Time, &
      'Predictor Fractional thickness of layers in v-columns', 'nondim')
  CS%id_uhbt = register_diag_field('ocean_model', 'uhbt', diag%axesCu1, Time, &
      'Barotropic zonal transport averaged over a baroclinic step', 'm3 s-1', &
      conversion=GV%H_to_m*US%L_to_m*US%L_T_to_m_s)
  CS%id_vhbt = register_diag_field('ocean_model', 'vhbt', diag%axesCv1, Time, &
      'Barotropic meridional transport averaged over a baroclinic step', 'm3 s-1', &
      conversion=GV%H_to_m*US%L_to_m*US%L_T_to_m_s)

  if (use_BT_cont_type) then
    CS%id_BTC_FA_u_EE = register_diag_field('ocean_model', 'BTC_FA_u_EE', diag%axesCu1, Time, &
        'BTCont type far east face area', 'm2', conversion=US%L_to_m*GV%H_to_m)
    CS%id_BTC_FA_u_E0 = register_diag_field('ocean_model', 'BTC_FA_u_E0', diag%axesCu1, Time, &
        'BTCont type near east face area', 'm2', conversion=US%L_to_m*GV%H_to_m)
    CS%id_BTC_FA_u_WW = register_diag_field('ocean_model', 'BTC_FA_u_WW', diag%axesCu1, Time, &
        'BTCont type far west face area', 'm2', conversion=US%L_to_m*GV%H_to_m)
    CS%id_BTC_FA_u_W0 = register_diag_field('ocean_model', 'BTC_FA_u_W0', diag%axesCu1, Time, &
        'BTCont type near west face area', 'm2', conversion=US%L_to_m*GV%H_to_m)
    CS%id_BTC_ubt_EE = register_diag_field('ocean_model', 'BTC_ubt_EE', diag%axesCu1, Time, &
        'BTCont type far east velocity', 'm s-1', conversion=US%L_T_to_m_s)
    CS%id_BTC_ubt_WW = register_diag_field('ocean_model', 'BTC_ubt_WW', diag%axesCu1, Time, &
        'BTCont type far west velocity', 'm s-1', conversion=US%L_T_to_m_s)
    ! This is a specialized diagnostic that is not being made widely available (yet).
    ! CS%id_BTC_FA_u_rat0 = register_diag_field('ocean_model', 'BTC_FA_u_rat0', diag%axesCu1, Time, &
    !     'BTCont type ratio of near east and west face areas', 'nondim')
    CS%id_BTC_FA_v_NN = register_diag_field('ocean_model', 'BTC_FA_v_NN', diag%axesCv1, Time, &
        'BTCont type far north face area', 'm2', conversion=US%L_to_m*GV%H_to_m)
    CS%id_BTC_FA_v_N0 = register_diag_field('ocean_model', 'BTC_FA_v_N0', diag%axesCv1, Time, &
        'BTCont type near north face area', 'm2', conversion=US%L_to_m*GV%H_to_m)
    CS%id_BTC_FA_v_SS = register_diag_field('ocean_model', 'BTC_FA_v_SS', diag%axesCv1, Time, &
        'BTCont type far south face area', 'm2', conversion=US%L_to_m*GV%H_to_m)
    CS%id_BTC_FA_v_S0 = register_diag_field('ocean_model', 'BTC_FA_v_S0', diag%axesCv1, Time, &
        'BTCont type near south face area', 'm2', conversion=US%L_to_m*GV%H_to_m)
    CS%id_BTC_vbt_NN = register_diag_field('ocean_model', 'BTC_vbt_NN', diag%axesCv1, Time, &
        'BTCont type far north velocity', 'm s-1', conversion=US%L_T_to_m_s)
    CS%id_BTC_vbt_SS = register_diag_field('ocean_model', 'BTC_vbt_SS', diag%axesCv1, Time, &
        'BTCont type far south velocity', 'm s-1', conversion=US%L_T_to_m_s)
    ! This is a specialized diagnostic that is not being made widely available (yet).
    ! CS%id_BTC_FA_v_rat0 = register_diag_field('ocean_model', 'BTC_FA_v_rat0', diag%axesCv1, Time, &
    !     'BTCont type ratio of near north and south face areas', 'nondim')
    ! CS%id_BTC_FA_h_rat0 = register_diag_field('ocean_model', 'BTC_FA_h_rat0', diag%axesT1, Time, &
    !     'BTCont type maximum ratios of near face areas around cells', 'nondim')
  endif
  CS%id_uhbt0 = register_diag_field('ocean_model', 'uhbt0', diag%axesCu1, Time, &
      'Barotropic zonal transport difference', 'm3 s-1', conversion=GV%H_to_m*US%L_to_m**2*US%s_to_T)
  CS%id_vhbt0 = register_diag_field('ocean_model', 'vhbt0', diag%axesCv1, Time, &
      'Barotropic meridional transport difference', 'm3 s-1', conversion=GV%H_to_m*US%L_to_m**2*US%s_to_T)

  if (CS%id_frhatu1 > 0) call safe_alloc_ptr(CS%frhatu1, IsdB,IedB,jsd,jed,nz)
  if (CS%id_frhatv1 > 0) call safe_alloc_ptr(CS%frhatv1, isd,ied,JsdB,JedB,nz)

  if (.NOT.query_initialized(CS%ubtav,"ubtav",restart_CS) .or. &
      .NOT.query_initialized(CS%vbtav,"vbtav",restart_CS)) then
    call btcalc(h, G, GV, CS, may_use_default=.true.)
    CS%ubtav(:,:) = 0.0 ; CS%vbtav(:,:) = 0.0
    do k=1,nz ; do j=js,je ; do I=is-1,ie
      CS%ubtav(I,j) = CS%ubtav(I,j) + CS%frhatu(I,j,k) * u(I,j,k)
    enddo ; enddo ; enddo
    do k=1,nz ; do J=js-1,je ; do i=is,ie
      CS%vbtav(i,J) = CS%vbtav(i,J) + CS%frhatv(i,J,k) * v(i,J,k)
    enddo ; enddo ; enddo
  elseif ((US%s_to_T_restart*US%m_to_L_restart /= 0.0) .and. &
          (US%m_to_L*US%s_to_T_restart) /= (US%m_to_L_restart*US%s_to_T)) then
    vel_rescale = (US%m_to_L*US%s_to_T_restart) / (US%m_to_L_restart*US%s_to_T)
    do j=js,je ; do I=is-1,ie ; CS%ubtav(I,j) = vel_rescale * CS%ubtav(I,j) ; enddo ; enddo
    do J=js-1,je ; do i=is,ie ; CS%vbtav(i,J) = vel_rescale * CS%vbtav(i,J) ; enddo ; enddo
  endif

  if (CS%gradual_BT_ICs) then
    if (.NOT.query_initialized(CS%ubt_IC,"ubt_IC",restart_CS) .or. &
        .NOT.query_initialized(CS%vbt_IC,"vbt_IC",restart_CS)) then
      do j=js,je ; do I=is-1,ie ; CS%ubt_IC(I,j) = CS%ubtav(I,j) ; enddo ; enddo
      do J=js-1,je ; do i=is,ie ; CS%vbt_IC(i,J) = CS%vbtav(i,J) ; enddo ; enddo
    elseif ((US%s_to_T_restart*US%m_to_L_restart /= 0.0) .and. &
            (US%m_to_L*US%s_to_T_restart) /= (US%m_to_L_restart*US%s_to_T)) then
      vel_rescale = (US%m_to_L*US%s_to_T_restart) / (US%m_to_L_restart*US%s_to_T)
      do j=js,je ; do I=is-1,ie ; CS%ubt_IC(I,j) = vel_rescale * CS%ubt_IC(I,j) ; enddo ; enddo
      do J=js-1,je ; do i=is,ie ; CS%vbt_IC(i,J) = vel_rescale * CS%vbt_IC(i,J) ; enddo ; enddo
    endif
  endif
!   Calculate other constants which are used for btstep.

  if (.not.CS%nonlin_stress) then
    Mean_SL = G%Z_ref
    do j=js,je ; do I=is-1,ie
      if (G%mask2dCu(I,j)>0.) then
        CS%IDatu(I,j) = G%mask2dCu(I,j) * 2.0 / ((G%bathyT(i+1,j) + G%bathyT(i,j)) + 2.0*Mean_SL)
      else ! Both neighboring H points are masked out so IDatu(I,j) is meaningless
        CS%IDatu(I,j) = 0.
      endif
    enddo ; enddo
    do J=js-1,je ; do i=is,ie
      if (G%mask2dCv(i,J)>0.) then
        CS%IDatv(i,J) = G%mask2dCv(i,J) * 2.0 / ((G%bathyT(i,j+1) + G%bathyT(i,j)) + 2.0*Mean_SL)
      else ! Both neighboring H points are masked out so IDatv(i,J) is meaningless
        CS%IDatv(i,J) = 0.
      endif
    enddo ; enddo
  endif

  call find_face_areas(Datu, Datv, G, GV, US, CS, MS, halo=1)
  if ((CS%bound_BT_corr) .and. .not.(use_BT_Cont_type .and. CS%BT_cont_bounds)) then
    ! This is not used in most test cases.  Were it ever to become more widely used, consider
    ! replacing maxvel with min(G%dxT(i,j),G%dyT(i,j)) * (CS%maxCFL_BT_cont*Idt) .
    do j=js,je ; do i=is,ie
      CS%eta_cor_bound(i,j) = G%IareaT(i,j) * 0.1 * CS%maxvel * &
         ((Datu(I-1,j) + Datu(I,j)) + (Datv(i,J) + Datv(i,J-1)))
    enddo ; enddo
  endif

  if (CS%gradual_BT_ICs) &
    call create_group_pass(pass_bt_hbt_btav, CS%ubt_IC, CS%vbt_IC, G%Domain)
  call create_group_pass(pass_bt_hbt_btav, CS%ubtav, CS%vbtav, G%Domain)
  call do_group_pass(pass_bt_hbt_btav, G%Domain)

!  id_clock_pass = cpu_clock_id('(Ocean BT halo updates)', grain=CLOCK_ROUTINE)
  id_clock_calc_pre  = cpu_clock_id('(Ocean BT pre-calcs only)', grain=CLOCK_ROUTINE)
  id_clock_pass_pre = cpu_clock_id('(Ocean BT pre-step halo updates)', grain=CLOCK_ROUTINE)
  id_clock_calc = cpu_clock_id('(Ocean BT stepping calcs only)', grain=CLOCK_ROUTINE)
  id_clock_pass_step = cpu_clock_id('(Ocean BT stepping halo updates)', grain=CLOCK_ROUTINE)
  id_clock_calc_post = cpu_clock_id('(Ocean BT post-calcs only)', grain=CLOCK_ROUTINE)
  id_clock_pass_post = cpu_clock_id('(Ocean BT post-step halo updates)', grain=CLOCK_ROUTINE)
  if (dtbt_input <= 0.0) &
    id_clock_sync = cpu_clock_id('(Ocean BT global synch)', grain=CLOCK_ROUTINE)

end subroutine barotropic_init

!> Copies ubtav and vbtav from private type into arrays
subroutine barotropic_get_tav(CS, ubtav, vbtav, G, US)
  type(barotropic_CS),               pointer       :: CS    !< Control structure for this module
  type(ocean_grid_type),             intent(in)    :: G     !< Grid structure
  real, dimension(SZIB_(G),SZJ_(G)), intent(inout) :: ubtav !< Zonal barotropic velocity averaged
                                                            !! over a baroclinic timestep [L T-1 ~> m s-1]
  real, dimension(SZI_(G),SZJB_(G)), intent(inout) :: vbtav !< Meridional barotropic velocity averaged
                                                            !! over a baroclinic timestep [L T-1 ~> m s-1]
  type(unit_scale_type),             intent(in)    :: US    !< A dimensional unit scaling type
  ! Local variables
  integer :: i,j

  do j=G%jsc,G%jec ; do I=G%isc-1,G%iec
    ubtav(I,j) = CS%ubtav(I,j)
  enddo ; enddo

  do J=G%jsc-1,G%jec ; do i=G%isc,G%iec
    vbtav(i,J) = CS%vbtav(i,J)
  enddo ; enddo

end subroutine barotropic_get_tav


!> Clean up the barotropic control structure.
subroutine barotropic_end(CS)
  type(barotropic_CS), pointer :: CS  !< Control structure to clear out.
  DEALLOC_(CS%frhatu)   ; DEALLOC_(CS%frhatv)
  DEALLOC_(CS%IDatu)    ; DEALLOC_(CS%IDatv)
  DEALLOC_(CS%ubtav)    ; DEALLOC_(CS%vbtav)
  DEALLOC_(CS%eta_cor)
  DEALLOC_(CS%ua_polarity) ; DEALLOC_(CS%va_polarity)
  if (CS%bound_BT_corr) then
    DEALLOC_(CS%eta_cor_bound)
  endif

  call destroy_BT_OBC(CS%BT_OBC)

  deallocate(CS)
end subroutine barotropic_end

!> This subroutine is used to register any fields from MOM_barotropic.F90
!! that should be written to or read from the restart file.
subroutine register_barotropic_restarts(HI, GV, param_file, CS, restart_CS)
  type(hor_index_type),    intent(in) :: HI         !< A horizontal index type structure.
  type(param_file_type),   intent(in) :: param_file !< A structure to parse for run-time parameters.
  type(barotropic_CS),     pointer    :: CS         !< A pointer that is set to point to the control
                                                    !! structure for this module.
  type(verticalGrid_type), intent(in) :: GV         !< The ocean's vertical grid structure.
  type(MOM_restart_CS),    pointer    :: restart_CS !< A pointer to the restart control structure.

  ! Local variables
  type(vardesc) :: vd(3)
  character(len=40)  :: mdl = "MOM_barotropic"  ! This module's name.
  integer :: isd, ied, jsd, jed, IsdB, IedB, JsdB, JedB

  isd = HI%isd ; ied = HI%ied ; jsd = HI%jsd ; jed = HI%jed
  IsdB = HI%IsdB ; IedB = HI%IedB ; JsdB = HI%JsdB ; JedB = HI%JedB

  if (associated(CS)) then
    call MOM_error(WARNING, "register_barotropic_restarts called with an associated "// &
                            "control structure.")
    return
  endif
  allocate(CS)

  call get_param(param_file, mdl, "GRADUAL_BT_ICS", CS%gradual_BT_ICs, &
                 "If true, adjust the initial conditions for the "//&
                 "barotropic solver to the values from the layered "//&
                 "solution over a whole timestep instead of instantly. "//&
                 "This is a decent approximation to the inclusion of "//&
                 "sum(u dh_dt) while also correcting for truncation errors.", &
                 default=.false., do_not_log=.true.)

  ALLOC_(CS%ubtav(IsdB:IedB,jsd:jed))      ; CS%ubtav(:,:) = 0.0
  ALLOC_(CS%vbtav(isd:ied,JsdB:JedB))      ; CS%vbtav(:,:) = 0.0
  if (CS%gradual_BT_ICs) then
    ALLOC_(CS%ubt_IC(IsdB:IedB,jsd:jed))     ; CS%ubt_IC(:,:) = 0.0
    ALLOC_(CS%vbt_IC(isd:ied,JsdB:JedB))     ; CS%vbt_IC(:,:) = 0.0
  endif

  vd(2) = var_desc("ubtav","m s-1","Time mean barotropic zonal velocity", &
                hor_grid='u', z_grid='1')
  vd(3) = var_desc("vbtav","m s-1","Time mean barotropic meridional velocity",&
                hor_grid='v', z_grid='1')
  call register_restart_pair(CS%ubtav, CS%vbtav, vd(2), vd(3), .false., restart_CS)

  if (CS%gradual_BT_ICs) then
    vd(2) = var_desc("ubt_IC", "m s-1", &
                longname="Next initial condition for the barotropic zonal velocity", &
                hor_grid='u', z_grid='1')
    vd(3) = var_desc("vbt_IC", "m s-1", &
                longname="Next initial condition for the barotropic meridional velocity",&
                hor_grid='v', z_grid='1')
    call register_restart_pair(CS%ubt_IC, CS%vbt_IC, vd(2), vd(3), .false., restart_CS)
  endif


  call register_restart_field(CS%dtbt, "DTBT", .false., restart_CS, &
                              longname="Barotropic timestep", units="seconds")

end subroutine register_barotropic_restarts

!> \namespace mom_barotropic
!!
!!  By Robert Hallberg, April 1994 - January 2007
!!
!!    This program contains the subroutines that time steps the
!!  linearized barotropic equations.  btstep is used to actually
!!  time step the barotropic equations, and contains most of the
!!  substance of this module.
!!
!!    btstep uses a forwards-backwards based scheme to time step
!!  the barotropic equations, returning the layers' accelerations due
!!  to the barotropic changes in the ocean state, the final free
!!  surface height (or column mass), and the volume (or mass) fluxes
!!  summed through the layers and averaged over the baroclinic time
!!  step.  As input, btstep takes the initial 3-D velocities, the
!!  inital free surface height, the 3-D accelerations of the layers,
!!  and the external forcing.  Everything in btstep is cast in terms
!!  of anomalies, so if everything is in balance, there is explicitly
!!  no acceleration due to btstep.
!!
!!    The spatial discretization of the continuity equation is second
!!  order accurate.  A flux conservative form is used to guarantee
!!  global conservation of volume.  The spatial discretization of the
!!  momentum equation is second order accurate.  The Coriolis force
!!  is written in a form which does not contribute to the energy
!!  tendency and which conserves linearized potential vorticity, f/D.
!!  These terms are exactly removed from the baroclinic momentum
!!  equations, so the linearization of vorticity advection will not
!!  degrade the overall solution.
!!
!!    btcalc calculates the fractional thickness of each layer at the
!!  velocity points, for later use in calculating the barotropic
!!  velocities and the averaged accelerations.  Harmonic mean
!!  thicknesses (i.e. 2*h_L*h_R/(h_L + h_R)) are used to avoid overly
!!  strong weighting of overly thin layers.  This may later be relaxed
!!  to use thicknesses determined from the continuity equations.
!!
!!    bt_mass_source determines the real mass sources for the
!!  barotropic solver, along with the corrective pseudo-fluxes that
!!  keep the barotropic and baroclinic estimates of the free surface
!!  height close to each other.  Given the layer thicknesses and the
!!  free surface height that correspond to each other, it calculates
!!  a corrective mass source that is added to the barotropic continuity*
!!  equation, and optionally adjusts a slowly varying correction rate.
!!  Newer algorithmic changes have deemphasized the need for this, but
!!  it is still here to add net water sources to the barotropic solver.*
!!
!!    barotropic_init allocates and initializes any barotropic arrays
!!  that have not been read from a restart file, reads parameters from
!!  the inputfile, and sets up diagnostic fields.
!!
!!    barotropic_end deallocates anything allocated in barotropic_init
!!  or register_barotropic_restarts.
!!
!!    register_barotropic_restarts is used to indicate any fields that
!!  are private to the barotropic solver that need to be included in
!!  the restart files, and to ensure that they are read.

end module MOM_barotropic<|MERGE_RESOLUTION|>--- conflicted
+++ resolved
@@ -1759,28 +1759,21 @@
         call find_face_areas(Datu, Datv, G, GV, US, CS, MS, eta, 1+iev-ie)
     endif
 
-<<<<<<< HEAD
     if (integral_BT_cont) then
-      !GOMP parallel do default(shared)
+      !$OMP parallel do default(shared)
       do j=jsv-1,jev+1 ; do I=isv-2,iev+1
         ubt_int_prev(I,j) = ubt_int(I,j) ; uhbt_int_prev(I,j) = uhbt_int(I,j)
       enddo ; enddo
-      !GOMP parallel do default(shared)
+      !$OMP parallel do default(shared)
       do J=jsv-2,jev+1 ; do i=isv-1,iev+1
         vbt_int_prev(i,J) = vbt_int(i,J) ; vhbt_int_prev(i,J) = vhbt_int(i,J)
       enddo ; enddo
     endif
 
-    !GOMP parallel default(shared)
+    !$OMP parallel default(shared) private(vel_prev, ioff, joff)
     if (CS%dynamic_psurf .or. .not.project_velocity) then
       if (integral_BT_cont) then
-        !GOMP do
-=======
-    !$OMP parallel default(shared) private(vel_prev, ioff, joff)
-    if (CS%dynamic_psurf .or. .not.project_velocity) then
-      if (use_BT_cont) then
         !$OMP do
->>>>>>> eb57e51f
         do j=jsv-1,jev+1 ; do I=isv-2,iev+1
           uhbt_int(I,j) = find_uhbt(ubt_int(I,j) + dtbt*ubt(I,j), BTCL_u(I,j)) + n*dtbt*uhbt0(I,j)
         enddo ; enddo
@@ -1789,17 +1782,17 @@
         do J=jsv-2,jev+1 ; do i=isv-1,iev+1
           vhbt_int(i,J) = find_vhbt(vbt_int(i,J) + dtbt*vbt(i,J), BTCL_v(i,J)) + n*dtbt*vhbt0(i,J)
         enddo ; enddo
-        !GOMP do
+        !$OMP do
         do j=jsv-1,jev+1 ; do i=isv-1,iev+1
           eta_pred(i,j) = (eta_IC(i,j) + n*eta_src(i,j)) + CS%IareaT(i,j) * &
                      ((uhbt_int(I-1,j) - uhbt_int(I,j)) + (vhbt_int(i,J-1) - vhbt_int(i,J)))
         enddo ; enddo
       elseif (use_BT_cont) then
-        !GOMP do
+        !$OMP do
         do j=jsv-1,jev+1 ; do I=isv-2,iev+1
           uhbt(I,j) = find_uhbt(ubt(I,j), BTCL_u(I,j)) + uhbt0(I,j)
         enddo ; enddo
-        !GOMP do
+        !$OMP do
         do J=jsv-2,jev+1 ; do i=isv-1,iev+1
           vhbt(i,J) = find_vhbt(vbt(i,J), BTCL_v(i,J)) + vhbt0(i,J)
         enddo ; enddo
@@ -1865,17 +1858,10 @@
       endif
 
       if (CS%BT_OBC%apply_u_OBCs) then  ! save the old value of ubt and uhbt
-<<<<<<< HEAD
-        !GOMP parallel do default(shared)
+        !$OMP do
         do j=jsv-joff,jev+joff ; do I=isv-1,iev
           ubt_prev(I,j) = ubt(I,j) ; uhbt_prev(I,j) = uhbt(I,j)
           ubt_sum_prev(I,j) = ubt_sum(I,j) ; uhbt_sum_prev(I,j) = uhbt_sum(I,j) ; ubt_wtd_prev(I,j) = ubt_wtd(I,j)
-=======
-        !$OMP do
-        do J=jsv-joff,jev+joff ; do i=isv-1,iev
-          ubt_prev(i,J) = ubt(i,J) ; uhbt_prev(i,J) = uhbt(i,J)
-          ubt_sum_prev(i,J) = ubt_sum(i,J) ; uhbt_sum_prev(i,J) = uhbt_sum(i,J) ; ubt_wtd_prev(i,J) = ubt_wtd(i,J)
->>>>>>> eb57e51f
         enddo ; enddo
       endif
 
@@ -1929,9 +1915,8 @@
         endif
       enddo ; enddo
 
-<<<<<<< HEAD
       if (integral_BT_cont) then
-        !GOMP do
+        !$OMP do schedule(static)
         do J=jsv-1,jev ; do i=isv-1,iev+1
           vbt_int(i,J) = vbt_int(i,J) + dtbt * vbt_trans(i,J)
           vhbt_int(i,J) = find_vhbt(vbt_int(i,J), BTCL_v(i,J)) + n*dtbt*vhbt0(i,J)
@@ -1939,11 +1924,7 @@
           vhbt(i,J) = (vhbt_int(i,J) - vhbt_int_prev(i,J)) * Idtbt
         enddo ; enddo
       elseif (use_BT_cont) then
-        !GOMP do
-=======
-      if (use_BT_cont) then
         !$OMP do schedule(static)
->>>>>>> eb57e51f
         do J=jsv-1,jev ; do i=isv-1,iev+1
           vhbt(i,J) = find_vhbt(vbt_trans(i,J), BTCL_v(i,J)) + vhbt0(i,J)
         enddo ; enddo
@@ -2005,13 +1986,8 @@
       enddo ; enddo
       !$OMP end do nowait
 
-<<<<<<< HEAD
       if (integral_BT_cont) then
-        !GOMP do
-=======
-      if (use_BT_cont) then
         !$OMP do schedule(static)
->>>>>>> eb57e51f
         do j=jsv,jev ; do I=isv-1,iev
           ubt_int(I,j) = ubt_int(I,j) + dtbt * ubt_trans(I,j)
           uhbt_int(I,j) = find_uhbt(ubt_int(I,j), BTCL_u(I,j)) + n*dtbt*uhbt0(I,j)
@@ -2019,7 +1995,7 @@
           uhbt(I,j) = (uhbt_int(I,j) - uhbt_int_prev(I,j)) * Idtbt
         enddo ; enddo
       elseif (use_BT_cont) then
-        !GOMP do
+        !$OMP do schedule(static)
         do j=jsv,jev ; do I=isv-1,iev
           uhbt(I,j) = find_uhbt(ubt_trans(I,j), BTCL_u(I,j)) + uhbt0(I,j)
         enddo ; enddo
@@ -2029,13 +2005,8 @@
           uhbt(I,j) = Datu(I,j)*ubt_trans(I,j) + uhbt0(I,j)
         enddo ; enddo
       endif
-<<<<<<< HEAD
       if (CS%BT_OBC%apply_u_OBCs) then  ! copy back the value for u-points on the boundary.
-        !GOMP do
-=======
-     if (CS%BT_OBC%apply_u_OBCs) then  ! copy back the value for u-points on the boundary.
         !$OMP do schedule(static)
->>>>>>> eb57e51f
         do j=jsv,jev ; do I=isv-1,iev ; if (OBC%segnum_u(I,j) /= OBC_NONE) then
           ubt(I,j) = ubt_prev(I,j) ; uhbt(I,j) = uhbt_prev(I,j)
         endif ; enddo ; enddo
@@ -2084,9 +2055,8 @@
         endif
       enddo ; enddo
 
-<<<<<<< HEAD
       if (integral_BT_cont) then
-        !GOMP do
+        !$OMP do schedule(static)
         do j=jsv-1,jev+1 ; do I=isv-1,iev
           ubt_int(I,j) = ubt_int(I,j) + dtbt * ubt_trans(I,j)
           uhbt_int(I,j) = find_uhbt(ubt_int(I,j), BTCL_u(I,j)) + n*dtbt*uhbt0(I,j)
@@ -2094,11 +2064,7 @@
           uhbt(I,j) = (uhbt_int(I,j) - uhbt_int_prev(I,j)) * Idtbt
         enddo ; enddo
       elseif (use_BT_cont) then
-        !GOMP do
-=======
-      if (use_BT_cont) then
         !$OMP do schedule(static)
->>>>>>> eb57e51f
         do j=jsv-1,jev+1 ; do I=isv-1,iev
           uhbt(I,j) = find_uhbt(ubt_trans(I,j), BTCL_u(I,j)) + uhbt0(I,j)
         enddo ; enddo
@@ -2170,14 +2136,9 @@
           v_accel_bt(i,J) = v_accel_bt(i,J) + wt_accel(n) * (Cor_v(i,J) + PFv(i,J))
         endif
       enddo ; enddo
-<<<<<<< HEAD
+      !$OMP end do nowait
       if (integral_BT_cont) then
-        !GOMP do
-=======
-      !$OMP end do nowait
-      if (use_BT_cont) then
         !$OMP do schedule(static)
->>>>>>> eb57e51f
         do J=jsv-1,jev ; do i=isv,iev
           vbt_int(i,J) = vbt_int(i,J) + dtbt * vbt_trans(i,J)
           vhbt_int(i,J) = find_vhbt(vbt_int(i,J), BTCL_v(i,J)) + n*dtbt*vhbt0(i,J)
@@ -2185,7 +2146,7 @@
           vhbt(i,J) = (vhbt_int(i,J) - vhbt_int_prev(i,J)) * Idtbt
         enddo ; enddo
       elseif (use_BT_cont) then
-        !GOMP do
+        !$OMP do schedule(static)
         do J=jsv-1,jev ; do i=isv,iev
           vhbt(i,J) = find_vhbt(vbt_trans(i,J), BTCL_v(i,J)) + vhbt0(i,J)
         enddo ; enddo
@@ -2203,7 +2164,7 @@
       endif
     endif
 
-<<<<<<< HEAD
+    ! This might need to be moved outside of the OMP do loop directives.
     if (CS%debug_bt) then
       write(mesg,'("BT vel update ",I4)') n
       call uvchksum(trim(mesg)//" PF[uv]", PFu, PFv, CS%debug_BT_HI, haloshift=iev-ie, &
@@ -2224,10 +2185,6 @@
                       scale=US%L_to_m**2*GV%H_to_m)
     endif
 
-
-    !GOMP parallel default(shared)
-=======
->>>>>>> eb57e51f
     if (find_PF) then
       !$OMP do
       do j=js,je ; do I=is-1,ie
@@ -2269,73 +2226,27 @@
     !$OMP end do nowait
 
     if (apply_OBCs) then
-<<<<<<< HEAD
-=======
-      if (CS%BT_OBC%apply_u_OBCs) then  ! copy back the value for u-points on the boundary.
-        !$OMP do
-        do j=js,je ; do I=is-1,ie
-          if (OBC%segnum_u(I,j) /= OBC_NONE) then
-            ubt_sum(I,j) = ubt_sum_prev(I,j) ; uhbt_sum(I,j) = uhbt_sum_prev(I,j)
-            ubt_wtd(I,j) = ubt_wtd_prev(I,j)
-          endif
-        enddo ; enddo
-      endif
-
-      if (CS%BT_OBC%apply_v_OBCs) then  ! copy back the value for v-points on the boundary.
-        !$OMP do
-        do J=js-1,je ; do I=is,ie
-          if (OBC%segnum_v(i,J) /= OBC_NONE) then
-            vbt_sum(i,J) = vbt_sum_prev(i,J) ; vhbt_sum(i,J) = vhbt_sum_prev(i,J)
-            vbt_wtd(i,J) = vbt_wtd_prev(i,J)
-          endif
-        enddo ; enddo
-      endif
->>>>>>> eb57e51f
 
       !$OMP single
       call apply_velocity_OBCs(OBC, ubt, vbt, uhbt, vhbt, &
-<<<<<<< HEAD
              ubt_trans, vbt_trans, eta, ubt_old, vbt_old, CS%BT_OBC, &
              G, MS, US, iev-ie, dtbt, bebt, use_BT_cont, integral_BT_cont, &
              n*dtbt, Datu, Datv, BTCL_u, BTCL_v, uhbt0, vhbt0, &
              ubt_int_prev, vbt_int_prev, uhbt_int_prev, vhbt_int_prev)
-
-      if (CS%BT_OBC%apply_u_OBCs) then ; do j=js,je ; do I=is-1,ie
-        if (OBC%segnum_u(I,j) /= OBC_NONE) then
-          ! Update the summed and integrated quantities from the saved previous values.
-          ubt_sum(I,j) = ubt_sum_prev(I,j) + wt_trans(n) * ubt_trans(I,j)
-          uhbt_sum(I,j) = uhbt_sum_prev(I,j) + wt_trans(n) * uhbt(I,j)
-          ubt_wtd(I,j) = ubt_wtd_prev(I,j) + wt_vel(n) * ubt(I,j)
-          if (integral_BT_cont) then
-            uhbt_int(I,j) = uhbt_int_prev(I,j) + dtbt * uhbt(I,j)
-            ubt_int(I,j) = ubt_int_prev(I,j) + dtbt * ubt_trans(I,j)
-          endif
-        endif
-      enddo ; enddo ; endif
-      if (CS%BT_OBC%apply_v_OBCs) then ; do J=js-1,je ; do i=is,ie
-        if (OBC%segnum_v(i,J) /= OBC_NONE) then
-          ! Update the summed and integrated quantities from the saved previous values.
-          vbt_sum(i,J) = vbt_sum_prev(i,J) + wt_trans(n) * vbt_trans(i,J)
-          vhbt_sum(i,J) = vhbt_sum_prev(i,J) + wt_trans(n) * vhbt(i,J)
-          vbt_wtd(i,J) = vbt_wtd_prev(i,J) + wt_vel(n) * vbt(i,J)
-          if (integral_BT_cont) then
-            vbt_int(i,J) = vbt_int_prev(i,J) + dtbt * vbt_trans(i,J)
-            vhbt_int(i,J) = vhbt_int_prev(i,J) + dtbt * vhbt(i,J)
-          endif
-        endif
-      enddo ; enddo ; endif
-=======
-           ubt_trans, vbt_trans, eta, ubt_old, vbt_old, CS%BT_OBC, &
-           G, MS, US, iev-ie, dtbt, bebt, use_BT_cont, Datu, Datv, BTCL_u, BTCL_v, &
-           uhbt0, vhbt0)
       !$OMP end single
+
       if (CS%BT_OBC%apply_u_OBCs) then
         !$OMP do
         do j=js,je ; do I=is-1,ie
           if (OBC%segnum_u(I,j) /= OBC_NONE) then
-            ubt_sum(I,j) = ubt_sum(I,j) + wt_trans(n) * ubt_trans(I,j)
-            uhbt_sum(I,j) = uhbt_sum(I,j) + wt_trans(n) * uhbt(I,j)
-            ubt_wtd(I,j) = ubt_wtd(I,j) + wt_vel(n) * ubt(I,j)
+            ! Update the summed and integrated quantities from the saved previous values.
+            ubt_sum(I,j) = ubt_sum_prev(I,j) + wt_trans(n) * ubt_trans(I,j)
+            uhbt_sum(I,j) = uhbt_sum_prev(I,j) + wt_trans(n) * uhbt(I,j)
+            ubt_wtd(I,j) = ubt_wtd_prev(I,j) + wt_vel(n) * ubt(I,j)
+            if (integral_BT_cont) then
+              uhbt_int(I,j) = uhbt_int_prev(I,j) + dtbt * uhbt(I,j)
+              ubt_int(I,j) = ubt_int_prev(I,j) + dtbt * ubt_trans(I,j)
+            endif
           endif
         enddo ; enddo
       endif
@@ -2343,13 +2254,17 @@
         !$OMP do
         do J=js-1,je ; do i=is,ie
           if (OBC%segnum_v(i,J) /= OBC_NONE) then
-            vbt_sum(i,J) = vbt_sum(i,J) + wt_trans(n) * vbt_trans(i,J)
-            vhbt_sum(i,J) = vhbt_sum(i,J) + wt_trans(n) * vhbt(i,J)
-            vbt_wtd(i,J) = vbt_wtd(i,J) + wt_vel(n) * vbt(i,J)
+            ! Update the summed and integrated quantities from the saved previous values.
+            vbt_sum(i,J) = vbt_sum_prev(i,J) + wt_trans(n) * vbt_trans(i,J)
+            vhbt_sum(i,J) = vhbt_sum_prev(i,J) + wt_trans(n) * vhbt(i,J)
+            vbt_wtd(i,J) = vbt_wtd_prev(i,J) + wt_vel(n) * vbt(i,J)
+            if (integral_BT_cont) then
+              vbt_int(i,J) = vbt_int_prev(i,J) + dtbt * vbt_trans(i,J)
+              vhbt_int(i,J) = vhbt_int_prev(i,J) + dtbt * vhbt(i,J)
+            endif
           endif
         enddo ; enddo
       endif
->>>>>>> eb57e51f
     endif
 
     if (CS%debug_bt) then
@@ -2360,32 +2275,22 @@
                       haloshift=iev-ie, scale=US%L_to_m**2*GV%H_to_m)
     endif
 
-<<<<<<< HEAD
-
     if (integral_BT_cont) then
-      !$OMP parallel do default(shared)
+      !$OMP do
       do j=jsv,jev ; do i=isv,iev
         eta(i,j) = (eta_IC(i,j) + n*eta_src(i,j)) + CS%IareaT(i,j) * &
                    ((uhbt_int(I-1,j) - uhbt_int(I,j)) + (vhbt_int(i,J-1) - vhbt_int(i,J)))
         eta_wtd(i,j) = eta_wtd(i,j) + eta(i,j) * wt_eta(n)
       enddo ; enddo
     else
-      !$OMP parallel do default(shared)
+      !$OMP do
       do j=jsv,jev ; do i=isv,iev
         eta(i,j) = (eta(i,j) + eta_src(i,j)) + (dtbt * CS%IareaT(i,j)) * &
                    ((uhbt(I-1,j) - uhbt(I,j)) + (vhbt(i,J-1) - vhbt(i,J)))
         eta_wtd(i,j) = eta_wtd(i,j) + eta(i,j) * wt_eta(n)
       enddo ; enddo
     endif
-=======
-    !$OMP do
-    do j=jsv,jev ; do i=isv,iev
-      eta(i,j) = (eta(i,j) + eta_src(i,j)) + (dtbt * CS%IareaT(i,j)) * &
-                 ((uhbt(I-1,j) - uhbt(I,j)) + (vhbt(i,J-1) - vhbt(i,J)))
-      eta_wtd(i,j) = eta_wtd(i,j) + eta(i,j) * wt_eta(n)
-    enddo ; enddo
     !$OMP end parallel
->>>>>>> eb57e51f
 
     if (do_hifreq_output) then
       time_step_end = time_bt_start + real_to_time(n*US%T_to_s*dtbt)
