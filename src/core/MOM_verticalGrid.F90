--- conflicted
+++ resolved
@@ -61,13 +61,10 @@
   real :: H_to_Pa       !< A constant that translates the units of thickness to pressure [Pa].
   real :: H_to_Z        !< A constant that translates thickness units to the units of depth.
   real :: Z_to_H        !< A constant that translates depth units to thickness units.
-<<<<<<< HEAD
   real :: H_to_RZ       !< A constant that translates thickness units to the units of mass per unit area.
   real :: RZ_to_H       !< A constant that translates mass per unit area units to thickness units.
-=======
   real :: H_to_MKS      !< A constant that translates thickness units to its
                         !! MKS unit (m or kg m-2) based on GV%Boussinesq
->>>>>>> 9a014cbc
 
   real :: m_to_H_restart = 0.0 !< A copy of the m_to_H that is used in restart files.
 end type verticalGrid_type
