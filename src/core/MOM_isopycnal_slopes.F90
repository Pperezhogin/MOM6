!> Calculations of isoneutral slopes and stratification.
module MOM_isopycnal_slopes

! This file is part of MOM6. See LICENSE.md for the license.

use MOM_grid, only : ocean_grid_type
use MOM_variables, only : thermo_var_ptrs
use MOM_verticalGrid, only : verticalGrid_type
use MOM_EOS, only : int_specific_vol_dp, calculate_density_derivs

implicit none ; private

#include <MOM_memory.h>

public calc_isoneutral_slopes

contains

subroutine calc_isoneutral_slopes(G, GV, h, e, tv, dt_kappa_smooth, &
                                  slope_x, slope_y, N2_u, N2_v, halo)
  type(ocean_grid_type),                       intent(in)    :: G
  type(verticalGrid_type),                     intent(in)    :: GV
  real, dimension(SZI_(G),SZJ_(G),SZK_(G)),    intent(in)    :: h
  real, dimension(SZI_(G),SZJ_(G),SZK_(G)+1),  intent(in)    :: e
  type(thermo_var_ptrs),                       intent(in)    :: tv
  real,                                        intent(in)    :: dt_kappa_smooth
  real, dimension(SZIB_(G),SZJ_(G),SZK_(G)+1), intent(inout) :: slope_x
  real, dimension(SZI_(G),SZJB_(G),SZK_(G)+1), intent(inout) :: slope_y
  real, dimension(SZIB_(G),SZJ_(G),SZK_(G)+1), intent(inout) :: N2_u
  real, dimension(SZI_(G),SZJB_(G),SZK_(G)+1), intent(inout) :: N2_v
  optional                                                     :: N2_u, N2_v
  integer, optional,                             intent(in)    :: halo
  ! Local variables
  real, dimension(SZI_(G), SZJ_(G), SZK_(G)) :: &
    T, &          ! The temperature (or density) in C, with the values in
                  ! in massless layers filled vertically by diffusion.
    S, &          ! The filled salinity, in PSU, with the values in
                  ! in massless layers filled vertically by diffusion.
    Rho           ! Density itself, when a nonlinear equation of state is
                  ! not in use.
  real, dimension(SZI_(G), SZJ_(G), SZK_(G)+1) :: &
    pres          ! The pressure at an interface, in Pa.
  real, dimension(SZIB_(G)) :: &
    drho_dT_u, &  ! The derivatives of density with temperature and
    drho_dS_u     ! salinity at u points, in kg m-3 K-1 and kg m-3 psu-1.
  real, dimension(SZI_(G)) :: &
    drho_dT_v, &  ! The derivatives of density with temperature and
    drho_dS_v     ! salinity at v points, in kg m-3 K-1 and kg m-3 psu-1.
  real, dimension(SZIB_(G)) :: &
    T_u, S_u, &   ! Temperature, salinity, and pressure on the interface at
    pres_u        ! the u-point in the horizontal.
  real, dimension(SZI_(G)) :: &
    T_v, S_v, &   ! Temperature, salinity, and pressure on the interface at
    pres_v        ! the v-point in the horizontal.
  real :: drdiA, drdiB  ! Along layer zonal- and meridional- potential density
  real :: drdjA, drdjB  ! gradients in the layers above (A) and below(B) the
                        ! interface times the grid spacing, in kg m-3.
  real :: drdkL, drdkR  ! Vertical density differences across an interface,
                        ! in kg m-3.
  real :: hg2A, hg2B, hg2L, hg2R
  real :: haA, haB, haL, haR
  real :: dzaL, dzaR
  real :: wtA, wtB, wtL, wtR
  real :: drdx, drdy, drdz  ! Zonal, meridional, and vertical density gradients,
                            ! in units of kg m-4.
  real :: Slope         ! The slope of density surfaces, calculated in a way
                        ! that is always between -1 and 1.
  real :: mag_grad2     ! The squared magnitude of the 3-d density gradient, in kg2 m-8.
  real :: slope2_Ratio  ! The ratio of the slope squared to slope_max squared.
  real :: h_neglect     ! A thickness that is so small it is usually lost
                        ! in roundoff and can be neglected, in H.
  real :: h_neglect2    ! h_neglect^2, in H2.
  real :: dz_neglect    ! A thickness in m that is so small it is usually lost
                        ! in roundoff and can be neglected, in m.
  logical :: use_EOS    ! If true, density is calculated from T & S using an
                        ! equation of state.
  real :: G_Rho0, N2, dzN2,  H_x(SZIB_(G)), H_y(SZI_(G))

  logical :: present_N2_u, present_N2_v
  integer :: is, ie, js, je, nz, IsdB
  integer :: i, j, k

  if (present(halo)) then
    is = G%isc-halo ; ie = G%iec+halo ; js = G%jsc-halo ; je = G%jec+halo
  else
    is = G%isc ; ie = G%iec ; js = G%jsc ; je = G%jec
  endif
  nz = G%ke ; IsdB = G%IsdB

  h_neglect = GV%H_subroundoff ; h_neglect2 = h_neglect**2
  dz_neglect = GV%H_subroundoff*GV%H_to_m

  use_EOS = associated(tv%eqn_of_state)

  present_N2_u = PRESENT(N2_u)
  present_N2_v = PRESENT(N2_v)
  G_Rho0 = G%g_Earth / GV%Rho0
  if (present_N2_u) then
    do j=js,je ; do I=is-1,ie
      N2_u(I,j,1) = 0.
      N2_u(I,j,nz+1) = 0.
    enddo ; enddo
  endif
  if (present_N2_v) then
    do J=js-1,je ; do i=is,ie
      N2_v(i,J,1) = 0.
      N2_v(i,J,nz+1) = 0.
    enddo ; enddo
  endif

  if (use_EOS) then
<<<<<<< HEAD
    call vert_fill_TS(h, tv%T, tv%S, dt_kappa_smooth, 1.0, T, S, G, halo+1)
=======
    call vert_fill_TS(h, tv%T, tv%S, dt_kappa_smooth, 1.0, T, S, G, GV, 1)
>>>>>>> 84ca7dd0
  endif

  ! Find the maximum and minimum permitted streamfunction.
!$OMP parallel default(none) shared(is,ie,js,je,pres,GV,h,nz)
!$OMP do
  do j=js-1,je+1 ; do i=is-1,ie+1
    pres(i,j,1) = 0.0  ! ### This should be atmospheric pressure.
    pres(i,j,2) = pres(i,j,1) + GV%H_to_Pa*h(i,j,1)
  enddo ; enddo
!$OMP do
  do j=js-1,je+1
    do k=2,nz ; do i=is-1,ie+1
      pres(i,j,K+1) = pres(i,j,K) + GV%H_to_Pa*h(i,j,k)
    enddo ; enddo
  enddo
!$OMP end parallel

!$OMP parallel do default(none) shared(nz,is,ie,js,je,use_EOS,G,GV,pres,T,S, &
!$OMP                                  IsdB,tv,h,h_neglect,e,dz_neglect,  &
!$OMP                                  h_neglect2,present_N2_u,G_Rho0,N2_u) &
!$OMP                          private(drdiA,drdiB,drdkL,drdkR,pres_u,T_u,S_u,      &
!$OMP                                  drho_dT_u,drho_dS_u,hg2A,hg2B,hg2L,hg2R,haA, &
!$OMP                                  haB,haL,haR,dzaL,dzaR,wtA,wtB,wtL,wtR,drdz,  &
!$OMP                                  drdx,mag_grad2,Slope,slope2_Ratio,slope_x)
  do j=js,je ; do K=nz,2,-1
    if (.not.(use_EOS)) then
      drdiA = 0.0 ; drdiB = 0.0
      drdkL = GV%Rlay(k)-GV%Rlay(k-1) ; drdkR = GV%Rlay(k)-GV%Rlay(k-1)
    endif

    ! Calculate the zonal isopycnal slope.
    if (use_EOS) then
      do I=is-1,ie
        pres_u(I) = 0.5*(pres(i,j,K) + pres(i+1,j,K))
        T_u(I) = 0.25*((T(i,j,k) + T(i+1,j,k)) + (T(i,j,k-1) + T(i+1,j,k-1)))
        S_u(I) = 0.25*((S(i,j,k) + S(i+1,j,k)) + (S(i,j,k-1) + S(i+1,j,k-1)))
      enddo
      call calculate_density_derivs(T_u, S_u, pres_u, drho_dT_u, &
                   drho_dS_u, (is-IsdB+1)-1, ie-is+2, tv%eqn_of_state)
    endif

    do I=is-1,ie
      if (use_EOS) then
        ! Estimate the horizontal density gradients along layers.
        drdiA = drho_dT_u(I) * (T(i+1,j,k-1)-T(i,j,k-1)) + &
                drho_dS_u(I) * (S(i+1,j,k-1)-S(i,j,k-1))
        drdiB = drho_dT_u(I) * (T(i+1,j,k)-T(i,j,k)) + &
                drho_dS_u(I) * (S(i+1,j,k)-S(i,j,k))

        ! Estimate the vertical density gradients times the grid spacing.
        drdkL = (drho_dT_u(I) * (T(i,j,k)-T(i,j,k-1)) + &
                 drho_dS_u(I) * (S(i,j,k)-S(i,j,k-1)))
        drdkR = (drho_dT_u(I) * (T(i+1,j,k)-T(i+1,j,k-1)) + &
                 drho_dS_u(I) * (S(i+1,j,k)-S(i+1,j,k-1)))
      endif


      if (use_EOS) then
        hg2A = h(i,j,k-1)*h(i+1,j,k-1) + h_neglect2
        hg2B = h(i,j,k)*h(i+1,j,k) + h_neglect2
        hg2L = h(i,j,k-1)*h(i,j,k) + h_neglect2
        hg2R = h(i+1,j,k-1)*h(i+1,j,k) + h_neglect2
        haA = 0.5*(h(i,j,k-1) + h(i+1,j,k-1))
        haB = 0.5*(h(i,j,k) + h(i+1,j,k)) + h_neglect
        haL = 0.5*(h(i,j,k-1) + h(i,j,k)) + h_neglect
        haR = 0.5*(h(i+1,j,k-1) + h(i+1,j,k)) + h_neglect
        if (GV%Boussinesq) then
          dzaL = haL * GV%H_to_m ; dzaR = haR * GV%H_to_m
        else
          dzaL = 0.5*(e(i,j,K-1) - e(i,j,K+1)) + dz_neglect
          dzaR = 0.5*(e(i+1,j,K-1) - e(i+1,j,K+1)) + dz_neglect
        endif
        ! Use the harmonic mean thicknesses to weight the horizontal gradients.
        ! These unnormalized weights have been rearranged to minimize divisions.
        wtA = hg2A*haB ; wtB = hg2B*haA
        wtL = hg2L*(haR*dzaR) ; wtR = hg2R*(haL*dzaL)

        drdz = (wtL * drdkL + wtR * drdkR) / (dzaL*wtL + dzaR*wtR)
        ! The expression for drdz above is mathematically equivalent to:
        !   drdz = ((hg2L/haL) * drdkL/dzaL + (hg2R/haR) * drdkR/dzaR) / &
        !          ((hg2L/haL) + (hg2R/haR))
        ! This is the gradient of density along geopotentials.
        drdx = ((wtA * drdiA + wtB * drdiB) / (wtA + wtB) - &
                drdz * (e(i,j,K)-e(i+1,j,K))) * G%IdxCu(I,j)

        ! This estimate of slope is accurate for small slopes, but bounded
        ! to be between -1 and 1.
        mag_grad2 = drdx**2 + drdz**2
        if (mag_grad2 > 0.0) then
          slope_x(I,j,K) = drdx / sqrt(mag_grad2)
        else ! Just in case mag_grad2 = 0 ever.
          slope_x(I,j,K) = 0.0
        endif

        if (present_N2_u) N2_u(I,j,k) = G_Rho0 * drdz ! Square of Brunt-Vaisala frequency (s-2)

      else ! With .not.use_EOS, the layers are constant density.
        slope_x(I,j,K) = ((e(i,j,K)-e(i+1,j,K))*G%IdxCu(I,j)) * GV%m_to_H
      endif

    enddo ! I
  enddo ; enddo ! end of j-loop

    ! Calculate the meridional isopycnal slope.
!$OMP parallel do default(none) shared(nz,is,ie,js,je,use_EOS,G,GV,pres,T,S, &
!$OMP                                  IsdB,tv,h,h_neglect,e,dz_neglect,  &
!$OMP                                  h_neglect2,present_N2_v,G_Rho0,N2_v)         &
!$OMP                          private(drdjA,drdjB,drdkL,drdkR,pres_v,T_v,S_v,      &
!$OMP                                  drho_dT_v,drho_dS_v,hg2A,hg2B,hg2L,hg2R,haA, &
!$OMP                                  haB,haL,haR,dzaL,dzaR,wtA,wtB,wtL,wtR,drdz,  &
!$OMP                                  drdy,mag_grad2,Slope,slope2_Ratio,slope_y)
  do j=js-1,je ; do K=nz,2,-1
    if (.not.(use_EOS)) then
      drdjA = 0.0 ; drdjB = 0.0
      drdkL = GV%Rlay(k)-GV%Rlay(k-1) ; drdkR = GV%Rlay(k)-GV%Rlay(k-1)
    endif

    if (use_EOS) then
      do i=is,ie
        pres_v(i) = 0.5*(pres(i,j,K) + pres(i,j+1,K))
        T_v(i) = 0.25*((T(i,j,k) + T(i,j+1,k)) + (T(i,j,k-1) + T(i,j+1,k-1)))
        S_v(i) = 0.25*((S(i,j,k) + S(i,j+1,k)) + (S(i,j,k-1) + S(i,j+1,k-1)))
      enddo
      call calculate_density_derivs(T_v, S_v, pres_v, drho_dT_v, &
                   drho_dS_v, is, ie-is+1, tv%eqn_of_state)
    endif
    do i=is,ie
      if (use_EOS) then
        ! Estimate the horizontal density gradients along layers.
        drdjA = drho_dT_v(i) * (T(i,j+1,k-1)-T(i,j,k-1)) + &
                drho_dS_v(i) * (S(i,j+1,k-1)-S(i,j,k-1))
        drdjB = drho_dT_v(i) * (T(i,j+1,k)-T(i,j,k)) + &
                drho_dS_v(i) * (S(i,j+1,k)-S(i,j,k))

        ! Estimate the vertical density gradients times the grid spacing.
        drdkL = (drho_dT_v(i) * (T(i,j,k)-T(i,j,k-1)) + &
                 drho_dS_v(i) * (S(i,j,k)-S(i,j,k-1)))
        drdkR = (drho_dT_v(i) * (T(i,j+1,k)-T(i,j+1,k-1)) + &
                 drho_dS_v(i) * (S(i,j+1,k)-S(i,j+1,k-1)))
      endif

      if (use_EOS) then
        hg2A = h(i,j,k-1)*h(i,j+1,k-1) + h_neglect2
        hg2B = h(i,j,k)*h(i,j+1,k) + h_neglect2
        hg2L = h(i,j,k-1)*h(i,j,k) + h_neglect2
        hg2R = h(i,j+1,k-1)*h(i,j+1,k) + h_neglect2
        haA = 0.5*(h(i,j,k-1) + h(i,j+1,k-1)) + h_neglect
        haB = 0.5*(h(i,j,k) + h(i,j+1,k)) + h_neglect
        haL = 0.5*(h(i,j,k-1) + h(i,j,k)) + h_neglect
        haR = 0.5*(h(i,j+1,k-1) + h(i,j+1,k)) + h_neglect
        if (GV%Boussinesq) then
          dzaL = haL * GV%H_to_m ; dzaR = haR * GV%H_to_m
        else
          dzaL = 0.5*(e(i,j,K-1) - e(i,j,K+1)) + dz_neglect
          dzaR = 0.5*(e(i,j+1,K-1) - e(i,j+1,K+1)) + dz_neglect
        endif
        ! Use the harmonic mean thicknesses to weight the horizontal gradients.
        ! These unnormalized weights have been rearranged to minimize divisions.
        wtA = hg2A*haB ; wtB = hg2B*haA
        wtL = hg2L*(haR*dzaR) ; wtR = hg2R*(haL*dzaL)

        drdz = (wtL * drdkL + wtR * drdkR) / (dzaL*wtL + dzaR*wtR)
        ! The expression for drdz above is mathematically equivalent to:
        !   drdz = ((hg2L/haL) * drdkL/dzaL + (hg2R/haR) * drdkR/dzaR) / &
        !          ((hg2L/haL) + (hg2R/haR))
        ! This is the gradient of density along geopotentials.
        drdy = ((wtA * drdjA + wtB * drdjB) / (wtA + wtB) - &
                drdz * (e(i,j,K)-e(i,j+1,K))) * G%IdyCv(i,J)

        ! This estimate of slope is accurate for small slopes, but bounded
        ! to be between -1 and 1.
        mag_grad2 = drdy**2 + drdz**2
        if (mag_grad2 > 0.0) then
          slope_y(i,J,K) = drdy / sqrt(mag_grad2)
        else ! Just in case mag_grad2 = 0 ever.
          slope_y(i,J,K) = 0.0
        endif

        if (present_N2_v) N2_v(i,J,k) = G_Rho0 * drdz ! Square of Brunt-Vaisala frequency (s-2)

      else ! With .not.use_EOS, the layers are constant density.
        slope_y(i,J,K) = ((e(i,j,K)-e(i,j+1,K))*G%IdyCv(i,J)) * GV%m_to_H
      endif

    enddo ! i
  enddo ; enddo ! end of j-loop

end subroutine calc_isoneutral_slopes

subroutine vert_fill_TS(h, T_in, S_in, kappa, dt, T_f, S_f, G, GV, halo_here)
  type(ocean_grid_type),                    intent(in)    :: G
  type(verticalGrid_type),                  intent(in)    :: GV
  real, dimension(SZI_(G),SZJ_(G),SZK_(G)), intent(in)    :: h
  real, dimension(SZI_(G),SZJ_(G),SZK_(G)), intent(in)    :: T_in
  real, dimension(SZI_(G),SZJ_(G),SZK_(G)), intent(in)    :: S_in
  real,                                     intent(in)    :: kappa
  real,                                     intent(in)    :: dt
  real, dimension(SZI_(G),SZJ_(G),SZK_(G)), intent(out)   :: T_f
  real, dimension(SZI_(G),SZJ_(G),SZK_(G)), intent(out)   :: S_f
  integer,                        optional, intent(in)    :: halo_here
!    This subroutine fills massless layers with sensible values of two
!*  tracer arrays (nominally temperature and salinity) by diffusing
!*  vertically with a (small?) constant diffusivity.

! Arguments: h - Layer thickness, in m or kg m-2.
!  (in)      T_in - The input temperature, in K.
!  (in)      S_in - The input salinity, in psu.
!  (in)      kappa - The diapycnal diffusivity, in m2 s-1.
!  (in)      dt - Time increment in s.
!  (out)     T_f - The filled temperature, in K.
!  (out)     S_f - The filled salinity, in psu.
!  (in)      G - The ocean's grid structure.
!  (in)      GV - The ocean's vertical grid structure.
!  (in,opt)  halo_here - the number of halo points to work on, 0 by default.

  real :: ent(SZI_(G),SZK_(G)+1)   ! The diffusive entrainment (kappa*dt)/dz
                                   ! between layers in a timestep in m or kg m-2.
  real :: b1(SZI_(G)), d1(SZI_(G)) ! b1, c1, and d1 are variables used by the
  real :: c1(SZI_(G),SZK_(G))      ! tridiagonal solver.
  real :: kap_dt_x2                ! The product of 2*kappa*dt, converted to
                                   ! the same units as h, in m2 or kg2 m-4.
  real :: h_neglect                ! A negligible thickness, in m or kg m-2, to
                                   ! allow for zero thicknesses.
  integer :: i, j, k, is, ie, js, je, nz, halo

  halo=0 ; if (present(halo_here)) halo = max(halo_here,0)

  is = G%isc-halo ; ie = G%iec+halo ; js = G%jsc-halo ; je = G%jec+halo
  nz = G%ke

  kap_dt_x2 = (2.0*kappa*dt)*GV%m_to_H**2
  h_neglect = GV%H_subroundoff

  if (kap_dt_x2 <= 0.0) then
!$OMP parallel do default(none) shared(is,ie,js,je,nz,T_f,T_in,S_f,S_in)
    do k=1,nz ; do j=js,je ; do i=is,ie
      T_f(i,j,k) = T_in(i,j,k) ; S_f(i,j,k) = S_in(i,j,k)
    enddo ; enddo ; enddo
  else
!$OMP parallel do default(none) private(ent,b1,d1,c1)   &
!$OMP                            shared(is,ie,js,je,nz,kap_dt_x2,h,h_neglect,T_f,S_f,T_in,S_in)
    do j=js,je
      do i=is,ie
        ent(i,2) = kap_dt_x2 / ((h(i,j,1)+h(i,j,2)) + h_neglect)
        b1(i) = 1.0 / (h(i,j,1)+ent(i,2))
        d1(i) = b1(i) * h(i,j,1)
        T_f(i,j,1) = (b1(i)*h(i,j,1))*T_in(i,j,1)
        S_f(i,j,1) = (b1(i)*h(i,j,1))*S_in(i,j,1)
      enddo
      do k=2,nz-1 ; do i=is,ie
        ent(i,K+1) = kap_dt_x2 / ((h(i,j,k)+h(i,j,k+1)) + h_neglect)
        c1(i,k) = ent(i,K) * b1(i)
        b1(i) = 1.0 / ((h(i,j,k) + d1(i)*ent(i,K)) + ent(i,K+1))
        d1(i) = b1(i) * (h(i,j,k) + d1(i)*ent(i,K))
        T_f(i,j,k) = b1(i) * (h(i,j,k)*T_in(i,j,k) + ent(i,K)*T_f(i,j,k-1))
        S_f(i,j,k) = b1(i) * (h(i,j,k)*S_in(i,j,k) + ent(i,K)*S_f(i,j,k-1))
      enddo ; enddo
      do i=is,ie
        c1(i,nz) = ent(i,nz) * b1(i)
        b1(i) = 1.0 / (h(i,j,nz) + d1(i)*ent(i,nz) + h_neglect)
        T_f(i,j,nz) = b1(i) * (h(i,j,nz)*T_in(i,j,nz) + ent(i,nz)*T_f(i,j,nz-1))
        S_f(i,j,nz) = b1(i) * (h(i,j,nz)*S_in(i,j,nz) + ent(i,nz)*S_f(i,j,nz-1))
      enddo
      do k=nz-1,1,-1 ; do i=is,ie
        T_f(i,j,k) = T_f(i,j,k) + c1(i,k+1)*T_f(i,j,k+1)
        S_f(i,j,k) = S_f(i,j,k) + c1(i,k+1)*S_f(i,j,k+1)
      enddo ; enddo
    enddo
  endif

end subroutine vert_fill_TS

end module MOM_isopycnal_slopes<|MERGE_RESOLUTION|>--- conflicted
+++ resolved
@@ -109,11 +109,11 @@
   endif
 
   if (use_EOS) then
-<<<<<<< HEAD
-    call vert_fill_TS(h, tv%T, tv%S, dt_kappa_smooth, 1.0, T, S, G, halo+1)
-=======
-    call vert_fill_TS(h, tv%T, tv%S, dt_kappa_smooth, 1.0, T, S, G, GV, 1)
->>>>>>> 84ca7dd0
+    if (present(halo)) then
+      call vert_fill_TS(h, tv%T, tv%S, dt_kappa_smooth, 1.0, T, S, G, GV, halo+1)
+    else
+      call vert_fill_TS(h, tv%T, tv%S, dt_kappa_smooth, 1.0, T, S, G, GV, 1)
+    endif
   endif
 
   ! Find the maximum and minimum permitted streamfunction.
