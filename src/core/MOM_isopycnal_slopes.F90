--- conflicted
+++ resolved
@@ -37,19 +37,11 @@
                                                                      !! thermodynamic variables
   real,                                        intent(in)    :: dt_kappa_smooth !< A smoothing vertical diffusivity
                                                                      !! times a smoothing timescale [Z2 ~> m2].
-<<<<<<< HEAD
-  real, dimension(SZIB_(G),SZJ_(G),SZK_(GV)+1), intent(inout) :: slope_x !< Isopycnal slope in i-direction [nondim]
-  real, dimension(SZI_(G),SZJB_(G),SZK_(GV)+1), intent(inout) :: slope_y !< Isopycnal slope in j-direction [nondim]
-  real, dimension(SZIB_(G),SZJ_(G),SZK_(GV)+1), &
-                                     optional, intent(inout) :: N2_u !< Brunt-Vaisala frequency squared at
-                                                                     !! interfaces between u-points [T-2 ~> s-2]
-=======
   real, dimension(SZIB_(G),SZJ_(G),SZK_(GV)+1), intent(inout) :: slope_x !< Isopycnal slope in i-dir [Z L-1 ~> nondim]
   real, dimension(SZI_(G),SZJB_(G),SZK_(GV)+1), intent(inout) :: slope_y !< Isopycnal slope in j-dir [Z L-1 ~> nondim]
   real, dimension(SZIB_(G),SZJ_(G),SZK_(GV)+1), &
                                      optional, intent(inout) :: N2_u !< Brunt-Vaisala frequency squared at
                                                                      !! interfaces between u-points [L2 Z-2 T-2 ~> s-2]
->>>>>>> f4ba5a39
   real, dimension(SZI_(G),SZJB_(G),SZK_(GV)+1), &
                                      optional, intent(inout) :: N2_v !< Brunt-Vaisala frequency squared at
                                                                      !! interfaces between v-points [L2 Z-2 T-2 ~> s-2]
