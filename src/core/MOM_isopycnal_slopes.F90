--- conflicted
+++ resolved
@@ -77,15 +77,10 @@
     drho_dT_u, &  ! The derivative of density with temperature at u points [R C-1 ~> kg m-3 degC-1].
     drho_dS_u     ! The derivative of density with salinity at u points [R S-1 ~> kg m-3 ppt-1].
   real, dimension(SZI_(G)) :: &
-<<<<<<< HEAD
     drho_dT_v, &  ! The derivative of density with temperature at v points [R C-1 ~> kg m-3 degC-1].
-    drho_dS_v     ! The derivative of density with salinity at v points [R S-1 ~> kg m-3 ppt-1].
-=======
-    drho_dT_v, &  ! The derivative of density with temperature at v points [R degC-1 ~> kg m-3 degC-1].
-    drho_dS_v, &  ! The derivative of density with salinity at v points [R ppt-1 ~> kg m-3 ppt-1].
-    drho_dT_dT_h, & ! The second derivative of density with temperature at h points [R degC-2 ~> kg m-3 degC-2]
-    drho_dT_dT_hr ! The second derivative of density with temperature at h (+1) points [R degC-2 ~> kg m-3 degC-2]
->>>>>>> 4f6f9757
+    drho_dS_v, &  ! The derivative of density with salinity at v points [R S-1 ~> kg m-3 ppt-1].
+    drho_dT_dT_h, & ! The second derivative of density with temperature at h points [R C-2 ~> kg m-3 degC-2]
+    drho_dT_dT_hr ! The second derivative of density with temperature at h (+1) points [R C-2 ~> kg m-3 degC-2]
   real, dimension(SZIB_(G)) :: &
     T_u, &        ! Temperature on the interface at the u-point [C ~> degC].
     S_u, &        ! Salinity on the interface at the u-point [S ~> ppt].
@@ -264,7 +259,7 @@
       !            drho_dS_dS, drho_dS_dT, drho_dT_dT, drho_dS_dP, drho_dT_dP, &
       call calculate_density_second_derivs(T_h, S_h, pres_h, &
                    scrap, scrap, drho_dT_dT_h, scrap, scrap, &
-                   is-1, ie-is+3, tv%eqn_of_state)
+                   tv%eqn_of_state, dom=[is-1,ie-is+3])
     endif
 
     do I=is-1,ie
@@ -398,10 +393,10 @@
       !            drho_dS_dS, drho_dS_dT, drho_dT_dT, drho_dS_dP, drho_dT_dP, &
       call calculate_density_second_derivs(T_h, S_h, pres_h, &
                    scrap, scrap, drho_dT_dT_h, scrap, scrap, &
-                   is, ie-is+1, tv%eqn_of_state)
+                   tv%eqn_of_state, dom=[is,ie-is+1])
       call calculate_density_second_derivs(T_hr, S_hr, pres_hr, &
                    scrap, scrap, drho_dT_dT_hr, scrap, scrap, &
-                   is, ie-is+1, tv%eqn_of_state)
+                   tv%eqn_of_state, dom=[is,ie-is+1])
     endif
     do i=is,ie
       if (use_EOS) then
