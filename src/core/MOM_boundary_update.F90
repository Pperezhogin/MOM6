--- conflicted
+++ resolved
@@ -16,16 +16,12 @@
 use MOM_verticalGrid,          only : verticalGrid_type
 use MOM_tracer_registry,       only : add_tracer_OBC_values, tracer_registry_type
 use MOM_variables,             only : thermo_var_ptrs
-<<<<<<< HEAD
-use tidal_bay_initialization,  only : tidal_bay_set_OBC_data
-use Kelvin_initialization,     only : Kelvin_set_OBC_data
-use shelfwave_initialization,  only : shelfwave_set_OBC_data
-=======
 use tidal_bay_initialization,  only : tidal_bay_set_OBC_data, register_tidal_bay_OBC
 use tidal_bay_initialization,  only : tidal_bay_OBC_end, tidal_bay_OBC_CS
 use Kelvin_initialization,     only : Kelvin_set_OBC_data, register_Kelvin_OBC
 use Kelvin_initialization,     only : Kelvin_OBC_end, Kelvin_OBC_CS
->>>>>>> 0c475eea
+use shelfwave_initialization,  only : shelfwave_set_OBC_data, register_shelfwave_OBC
+use shelfwave_initialization,  only : shelfwave_OBC_end, shelfwave_OBC_CS
 
 implicit none ; private
 
@@ -38,9 +34,11 @@
   logical :: use_files = .false.
   logical :: use_Kelvin = .false.
   logical :: use_tidal_bay = .false.
+  logical :: use_shelfwave = .false.
   type(file_OBC_CS), pointer :: file_OBC_CSp => NULL()
   type(Kelvin_OBC_CS), pointer :: Kelvin_OBC_CSp => NULL()
   type(tidal_bay_OBC_CS), pointer :: tidal_bay_OBC_CSp => NULL()
+  type(shelfwave_OBC_CS), pointer :: shelfwave_OBC_CSp => NULL()
 end type update_OBC_CS
 
 integer :: id_clock_pass
@@ -77,6 +75,9 @@
   call get_param(param_file, mod, "USE_KELVIN_WAVE_OBC", CS%use_Kelvin, &
                  "If true, use the Kelvin wave open boundary.", &
                  default=.false.)
+  call get_param(param_file, mod, "USE_SHELFWAVE_OBC", CS%use_shelfwave, &
+                 "If true, use the shelfwave open boundary.", &
+                 default=.false.)
 
   if (CS%use_files) CS%use_files = &
     register_file_OBC(param_file, CS%file_OBC_CSp, &
@@ -86,6 +87,9 @@
                          OBC_Reg)
   if (CS%use_Kelvin) CS%use_Kelvin = &
     register_Kelvin_OBC(param_file, CS%Kelvin_OBC_CSp, &
+                         OBC_Reg)
+  if (CS%use_shelfwave) CS%use_shelfwave = &
+    register_shelfwave_OBC(param_file, CS%shelfwave_OBC_CSp, &
                          OBC_Reg)
 
 end subroutine call_OBC_register
@@ -113,17 +117,6 @@
   isd = G%isd ; ied = G%ied ; jsd = G%jsd ; jed = G%jed
   IsdB = G%IsdB ; IedB = G%IedB ; JsdB = G%JsdB ; JedB = G%JedB
 
-<<<<<<< HEAD
-  if (OBC%OBC_user_config == "tidal_bay") then
-    call tidal_bay_set_OBC_data(OBC, G, h, Time)
-  elseif (OBC%OBC_user_config == "Kelvin") then
-    call Kelvin_set_OBC_data(OBC, G, h, Time)
-  elseif (OBC%OBC_user_config == "shelfwave") then
-    call shelfwave_set_OBC_data(OBC, G, h, Time)
-  elseif (OBC%needs_IO_for_data) then
-    call update_OBC_segment_data(G, GV, OBC, tv, h, Time)
-  endif
-=======
 ! Something here... with CS%file_OBC_CSp?
 ! if (CS%use_files) &
 !     call update_OBC_segment_data(G, GV, OBC, tv, h, Time)
@@ -131,9 +124,10 @@
       call tidal_bay_set_OBC_data(OBC, CS%tidal_bay_OBC_CSp, G, h, Time)
   if (CS%use_Kelvin)  &
       call Kelvin_set_OBC_data(OBC, CS%Kelvin_OBC_CSp, G, h, Time)
+  if (CS%use_shelfwave) &
+      call shelfwave_set_OBC_data(OBC, CS%shelfwave_OBC_CSp, G, h, Time)
   if (OBC%needs_IO_for_data)  &
       call update_OBC_segment_data(G, GV, OBC, tv, h, Time)
->>>>>>> 0c475eea
 
 end subroutine update_OBC_data
 
