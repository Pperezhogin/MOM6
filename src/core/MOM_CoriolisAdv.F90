!> Accelerations due to the Coriolis force and momentum advection
module MOM_CoriolisAdv

! This file is part of MOM6. See LICENSE.md for the license.

!> \author Robert Hallberg, April 1994 - June 2002

use MOM_diag_mediator, only : post_data, query_averaging_enabled, diag_ctrl
use MOM_diag_mediator, only : register_diag_field, safe_alloc_ptr, time_type
use MOM_error_handler, only : MOM_error, MOM_mesg, FATAL, WARNING
use MOM_file_parser,   only : get_param, log_version, param_file_type
use MOM_grid,          only : ocean_grid_type
use MOM_open_boundary, only : ocean_OBC_type, OBC_DIRECTION_E, OBC_DIRECTION_W
use MOM_open_boundary, only : OBC_DIRECTION_N, OBC_DIRECTION_S
use MOM_string_functions, only : uppercase
use MOM_unit_scaling,  only : unit_scale_type
use MOM_variables,     only : accel_diag_ptrs, porous_barrier_ptrs
use MOM_verticalGrid,  only : verticalGrid_type

implicit none ; private

public CorAdCalc, CoriolisAdv_init, CoriolisAdv_end

#include <MOM_memory.h>

!> Control structure for mom_coriolisadv
type, public :: CoriolisAdv_CS ; private
  logical :: initialized = .false. !< True if this control structure has been initialized.
  integer :: Coriolis_Scheme !< Selects the discretization for the Coriolis terms.
                             !! Valid values are:
                             !! - SADOURNY75_ENERGY - Sadourny, 1975
                             !! - ARAKAWA_HSU90     - Arakawa & Hsu, 1990, Energy & non-div. Enstrophy
                             !! - ROBUST_ENSTRO     - Pseudo-enstrophy scheme
                             !! - SADOURNY75_ENSTRO - Sadourny, JAS 1975, Enstrophy
                             !! - ARAKAWA_LAMB81    - Arakawa & Lamb, MWR 1981, Energy & Enstrophy
                             !! - ARAKAWA_LAMB_BLEND - A blend of Arakawa & Lamb with Arakawa & Hsu and Sadourny energy.
                             !! The default, SADOURNY75_ENERGY, is the safest choice then the
                             !! deformation radius is poorly resolved.
  integer :: KE_Scheme       !< KE_SCHEME selects the discretization for
                             !! the kinetic energy. Valid values are:
                             !!  KE_ARAKAWA, KE_SIMPLE_GUDONOV, KE_GUDONOV
  integer :: PV_Adv_Scheme   !< PV_ADV_SCHEME selects the discretization for PV advection
                             !! Valid values are:
                             !! - PV_ADV_CENTERED - centered (aka Sadourny, 75)
                             !! - PV_ADV_UPWIND1  - upwind, first order
  real    :: F_eff_max_blend !< The factor by which the maximum effective Coriolis
                             !! acceleration from any point can be increased when
                             !! blending different discretizations with the
                             !! ARAKAWA_LAMB_BLEND Coriolis scheme.  This must be
                             !! greater than 2.0, and is 4.0 by default.
  real    :: wt_lin_blend    !< A weighting value beyond which the blending between
                             !! Sadourny and Arakawa & Hsu goes linearly to 0.
                             !! This must be between 1 and 1e-15, often 1/8.
  logical :: no_slip         !< If true, no slip boundary conditions are used.
                             !! Otherwise free slip boundary conditions are assumed.
                             !! The implementation of the free slip boundary
                             !! conditions on a C-grid is much cleaner than the
                             !! no slip boundary conditions. The use of free slip
                             !! b.c.s is strongly encouraged. The no slip b.c.s
                             !! are not implemented with the biharmonic viscosity.
  logical :: bound_Coriolis  !< If true, the Coriolis terms at u points are
                             !! bounded by the four estimates of (f+rv)v from the
                             !! four neighboring v points, and similarly at v
                             !! points.  This option would have no effect on the
                             !! SADOURNY75_ENERGY scheme if it were possible to
                             !! use centered difference thickness fluxes.
  logical :: Coriolis_En_Dis !< If CORIOLIS_EN_DIS is defined, two estimates of
                             !! the thickness fluxes are used to estimate the
                             !! Coriolis term, and the one that dissipates energy
                             !! relative to the other one is used.  This is only
                             !! available at present if Coriolis scheme is
                             !! SADOURNY75_ENERGY.
  type(time_type), pointer :: Time !< A pointer to the ocean model's clock.
  type(diag_ctrl), pointer :: diag !< A structure that is used to regulate the timing of diagnostic output.
  !>@{ Diagnostic IDs
  integer :: id_rv = -1, id_PV = -1, id_gKEu = -1, id_gKEv = -1
  integer :: id_rvxu = -1, id_rvxv = -1
  ! integer :: id_hf_gKEu    = -1, id_hf_gKEv    = -1
  integer :: id_hf_gKEu_2d = -1, id_hf_gKEv_2d = -1
  integer :: id_intz_gKEu_2d = -1, id_intz_gKEv_2d = -1
  ! integer :: id_hf_rvxu    = -1, id_hf_rvxv    = -1
  integer :: id_hf_rvxu_2d = -1, id_hf_rvxv_2d = -1
  integer :: id_h_gKEu = -1, id_h_gKEv = -1
  integer :: id_h_rvxu = -1, id_h_rvxv = -1
  integer :: id_intz_rvxu_2d = -1, id_intz_rvxv_2d = -1
  !>@}
end type CoriolisAdv_CS

!>@{ Enumeration values for Coriolis_Scheme
integer, parameter :: SADOURNY75_ENERGY = 1
integer, parameter :: ARAKAWA_HSU90     = 2
integer, parameter :: ROBUST_ENSTRO     = 3
integer, parameter :: SADOURNY75_ENSTRO = 4
integer, parameter :: ARAKAWA_LAMB81    = 5
integer, parameter :: AL_BLEND          = 6
character*(20), parameter :: SADOURNY75_ENERGY_STRING = "SADOURNY75_ENERGY"
character*(20), parameter :: ARAKAWA_HSU_STRING = "ARAKAWA_HSU90"
character*(20), parameter :: ROBUST_ENSTRO_STRING = "ROBUST_ENSTRO"
character*(20), parameter :: SADOURNY75_ENSTRO_STRING = "SADOURNY75_ENSTRO"
character*(20), parameter :: ARAKAWA_LAMB_STRING = "ARAKAWA_LAMB81"
character*(20), parameter :: AL_BLEND_STRING = "ARAKAWA_LAMB_BLEND"
!>@}
!>@{ Enumeration values for KE_Scheme
integer, parameter :: KE_ARAKAWA        = 10
integer, parameter :: KE_SIMPLE_GUDONOV = 11
integer, parameter :: KE_GUDONOV        = 12
character*(20), parameter :: KE_ARAKAWA_STRING = "KE_ARAKAWA"
character*(20), parameter :: KE_SIMPLE_GUDONOV_STRING = "KE_SIMPLE_GUDONOV"
character*(20), parameter :: KE_GUDONOV_STRING = "KE_GUDONOV"
!>@}
!>@{ Enumeration values for PV_Adv_Scheme
integer, parameter :: PV_ADV_CENTERED   = 21
integer, parameter :: PV_ADV_UPWIND1    = 22
character*(20), parameter :: PV_ADV_CENTERED_STRING = "PV_ADV_CENTERED"
character*(20), parameter :: PV_ADV_UPWIND1_STRING = "PV_ADV_UPWIND1"
!>@}

contains

!> Calculates the Coriolis and momentum advection contributions to the acceleration.
subroutine CorAdCalc(u, v, h, uh, vh, CAu, CAv, OBC, AD, G, GV, US, CS, pbv)
  type(ocean_grid_type),                      intent(in)    :: G  !< Ocen grid structure
  type(verticalGrid_type),                    intent(in)    :: GV !< Vertical grid structure
  real, dimension(SZIB_(G),SZJ_(G),SZK_(GV)), intent(in)    :: u  !< Zonal velocity [L T-1 ~> m s-1]
  real, dimension(SZI_(G),SZJB_(G),SZK_(GV)), intent(in)    :: v  !< Meridional velocity [L T-1 ~> m s-1]
  real, dimension(SZI_(G),SZJ_(G),SZK_(GV)),  intent(in)    :: h  !< Layer thickness [H ~> m or kg m-2]
  real, dimension(SZIB_(G),SZJ_(G),SZK_(GV)), intent(in)    :: uh !< Zonal transport u*h*dy
                                                                  !! [H L2 T-1 ~> m3 s-1 or kg s-1]
  real, dimension(SZI_(G),SZJB_(G),SZK_(GV)), intent(in)    :: vh !< Meridional transport v*h*dx
                                                                  !! [H L2 T-1 ~> m3 s-1 or kg s-1]
  real, dimension(SZIB_(G),SZJ_(G),SZK_(GV)), intent(out)   :: CAu !< Zonal acceleration due to Coriolis
                                                                  !! and momentum advection [L T-2 ~> m s-2].
  real, dimension(SZI_(G),SZJB_(G),SZK_(GV)), intent(out)   :: CAv !< Meridional acceleration due to Coriolis
                                                                  !! and momentum advection [L T-2 ~> m s-2].
  type(ocean_OBC_type),                       pointer       :: OBC !< Open boundary control structure
  type(accel_diag_ptrs),                      intent(inout) :: AD  !< Storage for acceleration diagnostics
  type(unit_scale_type),                      intent(in)    :: US  !< A dimensional unit scaling type
<<<<<<< HEAD
  type(CoriolisAdv_CS),                       pointer       :: CS  !< Control structure for MOM_CoriolisAdv
  type(porous_barrier_ptrs),                  intent(in)    :: pbv !< porous barrier fractional cell metrics
=======
  type(CoriolisAdv_CS),                       intent(in)    :: CS  !< Control structure for MOM_CoriolisAdv
>>>>>>> 32d0a4e6

  ! Local variables
  real, dimension(SZIB_(G),SZJB_(G)) :: &
    q, &        ! Layer potential vorticity [H-1 T-1 ~> m-1 s-1 or m2 kg-1 s-1].
    Ih_q, &     ! The inverse of thickness interpolated to q points [H-1 ~> m-1 or m2 kg-1].
    Area_q      ! The sum of the ocean areas at the 4 adjacent thickness points [L2 ~> m2].

  real, dimension(SZIB_(G),SZJ_(G)) :: &
    a, b, c, d  ! a, b, c, & d are combinations of the potential vorticities
                ! surrounding an h grid point.  At small scales, a = q/4,
                ! b = q/4, etc.  All are in [H-1 T-1 ~> m-1 s-1 or m2 kg-1 s-1],
                ! and use the indexing of the corresponding u point.

  real, dimension(SZI_(G),SZJ_(G)) :: &
    Area_h, &   ! The ocean area at h points [L2 ~> m2].  Area_h is used to find the
                ! average thickness in the denominator of q.  0 for land points.
    KE          ! Kinetic energy per unit mass [L2 T-2 ~> m2 s-2], KE = (u^2 + v^2)/2.
  real, dimension(SZIB_(G),SZJ_(G)) :: &
    hArea_u, &  ! The cell area weighted thickness interpolated to u points
                ! times the effective areas [H L2 ~> m3 or kg].
    KEx, &      ! The zonal gradient of Kinetic energy per unit mass [L T-2 ~> m s-2],
                ! KEx = d/dx KE.
    uh_center   ! Transport based on arithmetic mean h at u-points [H L2 T-1 ~> m3 s-1 or kg s-1]
  real, dimension(SZI_(G),SZJB_(G)) :: &
    hArea_v, &  ! The cell area weighted thickness interpolated to v points
                ! times the effective areas [H L2 ~> m3 or kg].
    KEy, &      ! The meridonal gradient of Kinetic energy per unit mass [L T-2 ~> m s-2],
                ! KEy = d/dy KE.
    vh_center   ! Transport based on arithmetic mean h at v-points [H L2 T-1 ~> m3 s-1 or kg s-1]
  real, dimension(SZI_(G),SZJ_(G)) :: &
    uh_min, uh_max, &   ! The smallest and largest estimates of the volume
    vh_min, vh_max, &   ! fluxes through the faces (i.e. u*h*dy & v*h*dx)
                        ! [H L2 T-1 ~> m3 s-1 or kg s-1].
    ep_u, ep_v  ! Additional pseudo-Coriolis terms in the Arakawa and Lamb
                ! discretization [H-1 T-1 ~> m-1 s-1 or m2 kg-1 s-1].
  real, dimension(SZIB_(G),SZJB_(G)) :: &
    dvdx, dudy, & ! Contributions to the circulation around q-points [L2 T-1 ~> m2 s-1]
    rel_vort, & ! Relative vorticity at q-points [T-1 ~> s-1].
    abs_vort, & ! Absolute vorticity at q-points [T-1 ~> s-1].
    q2, &       ! Relative vorticity over thickness [H-1 T-1 ~> m-1 s-1 or m2 kg-1 s-1].
    max_fvq, &  ! The maximum of the adjacent values of (-u) times absolute vorticity [L T-2 ~> m s-2].
    min_fvq, &  ! The minimum of the adjacent values of (-u) times absolute vorticity [L T-2 ~> m s-2].
    max_fuq, &  ! The maximum of the adjacent values of u times absolute vorticity [L T-2 ~> m s-2].
    min_fuq     ! The minimum of the adjacent values of u times absolute vorticity [L T-2 ~> m s-2].
  real, dimension(SZIB_(G),SZJB_(G),SZK_(GV)) :: &
    PV, &       ! A diagnostic array of the potential vorticities [H-1 T-1 ~> m-1 s-1 or m2 kg-1 s-1].
    RV          ! A diagnostic array of the relative vorticities [T-1 ~> s-1].
  real :: fv1, fv2, fv3, fv4   ! (f+rv)*v [L T-2 ~> m s-2].
  real :: fu1, fu2, fu3, fu4   ! -(f+rv)*u [L T-2 ~> m s-2].
  real :: max_fv, max_fu       ! The maximum or minimum of the neighboring Coriolis
  real :: min_fv, min_fu       ! accelerations [L T-2 ~> m s-2], i.e. max(min)_fu(v)q.

  real, parameter :: C1_12=1.0/12.0 ! C1_12 = 1/12
  real, parameter :: C1_24=1.0/24.0 ! C1_24 = 1/24
  real :: absolute_vorticity     ! Absolute vorticity [T-1 ~> s-1].
  real :: relative_vorticity     ! Relative vorticity [T-1 ~> s-1].
  real :: Ih                     ! Inverse of thickness [H-1 ~> m-1 or m2 kg-1].
  real :: max_Ihq, min_Ihq       ! The maximum and minimum of the nearby Ihq [H-1 ~> m-1 or m2 kg-1].
  real :: hArea_q                ! The sum of area times thickness of the cells
                                 ! surrounding a q point [H L2 ~> m3 or kg].
  real :: vol_neglect            ! A volume so small that is expected to be
                                 ! lost in roundoff [H L2 ~> m3 or kg].
  real :: temp1, temp2           ! Temporary variables [L2 T-2 ~> m2 s-2].
  real :: eps_vel                ! A tiny, positive velocity [L T-1 ~> m s-1].

  real :: uhc, vhc               ! Centered estimates of uh and vh [H L2 T-1 ~> m3 s-1 or kg s-1].
  real :: uhm, vhm               ! The input estimates of uh and vh [H L2 T-1 ~> m3 s-1 or kg s-1].
  real :: c1, c2, c3, slope      ! Nondimensional parameters for the Coriolis limiter scheme.

  real :: Fe_m2         ! Nondimensional temporary variables asssociated with
  real :: rat_lin       ! the ARAKAWA_LAMB_BLEND scheme.
  real :: rat_m1        ! The ratio of the maximum neighboring inverse thickness
                        ! to the minimum inverse thickness minus 1. rat_m1 >= 0.
  real :: AL_wt         ! The relative weight of the Arakawa & Lamb scheme to the
                        ! Arakawa & Hsu scheme, nondimensional between 0 and 1.
  real :: Sad_wt        ! The relative weight of the Sadourny energy scheme to
                        ! the other two with the ARAKAWA_LAMB_BLEND scheme,
                        ! nondimensional between 0 and 1.

  real :: Heff1, Heff2  ! Temporary effective H at U or V points [H ~> m or kg m-2].
  real :: Heff3, Heff4  ! Temporary effective H at U or V points [H ~> m or kg m-2].
  real :: h_tiny        ! A very small thickness [H ~> m or kg m-2].
  real :: UHeff, VHeff  ! More temporary variables [H L2 T-1 ~> m3 s-1 or kg s-1].
  real :: QUHeff,QVHeff ! More temporary variables [H L2 T-2 ~> m3 s-2 or kg s-2].
  integer :: i, j, k, n, is, ie, js, je, Isq, Ieq, Jsq, Jeq, nz

! Diagnostics for fractional thickness-weighted terms
  real, allocatable, dimension(:,:) :: &
    hf_gKEu_2d, hf_gKEv_2d, & ! Depth sum of hf_gKEu, hf_gKEv [L T-2 ~> m s-2].
    hf_rvxu_2d, hf_rvxv_2d    ! Depth sum of hf_rvxu, hf_rvxv [L T-2 ~> m s-2].

  !real, allocatable, dimension(:,:,:) :: &
  !  hf_gKEu, hf_gKEv, & ! accel. due to KE gradient x fract. thickness  [L T-2 ~> m s-2].
  !  hf_rvxu, hf_rvxv    ! accel. due to RV x fract. thickness [L T-2 ~> m s-2].
  ! 3D diagnostics hf_gKEu etc. are commented because there is no clarity on proper remapping grid option.
  ! The code is retained for degugging purposes in the future.

! Diagnostics for thickness multiplied momentum budget terms
  real, allocatable, dimension(:,:,:) :: h_gKEu, h_gKEv ! h x gKEu, h x gKEv [H L T-2 ~> m2 s-2].
  real, allocatable, dimension(:,:,:) :: h_rvxv, h_rvxu ! h x rvxv, h x rvxu [H L T-2 ~> m2 s-2].

! Diagnostics for depth-integrated momentum budget terms
  real, dimension(SZIB_(G),SZJ_(G)) :: intz_gKEu_2d, intz_rvxv_2d ! [H L T-2 ~> m2 s-2].
  real, dimension(SZI_(G),SZJB_(G)) :: intz_gKEv_2d, intz_rvxu_2d ! [H L T-2 ~> m2 s-2].

! To work, the following fields must be set outside of the usual
! is to ie range before this subroutine is called:
!   v(is-1:ie+2,js-1:je+1), u(is-1:ie+1,js-1:je+2), h(is-1:ie+2,js-1:je+2),
!   uh(is-1,ie,js:je+1) and vh(is:ie+1,js-1:je).

  if (.not.CS%initialized) call MOM_error(FATAL, &
         "MOM_CoriolisAdv: Module must be initialized before it is used.")

  is = G%isc ; ie = G%iec ; js = G%jsc ; je = G%jec
  Isq = G%IscB ; Ieq = G%IecB ; Jsq = G%JscB ; Jeq = G%JecB ; nz = GV%ke
  vol_neglect = GV%H_subroundoff * (1e-4 * US%m_to_L)**2
  eps_vel = 1.0e-10*US%m_s_to_L_T
  h_tiny = GV%Angstrom_H  ! Perhaps this should be set to h_neglect instead.

  !$OMP parallel do default(private) shared(Isq,Ieq,Jsq,Jeq,G,Area_h)
  do j=Jsq-1,Jeq+2 ; do I=Isq-1,Ieq+2
    Area_h(i,j) = G%mask2dT(i,j) * G%areaT(i,j)
  enddo ; enddo
  if (associated(OBC)) then ; do n=1,OBC%number_of_segments
    if (.not. OBC%segment(n)%on_pe) cycle
    I = OBC%segment(n)%HI%IsdB ; J = OBC%segment(n)%HI%JsdB
    if (OBC%segment(n)%is_N_or_S .and. (J >= Jsq-1) .and. (J <= Jeq+1)) then
      do i = max(Isq-1,OBC%segment(n)%HI%isd), min(Ieq+2,OBC%segment(n)%HI%ied)
        if (OBC%segment(n)%direction == OBC_DIRECTION_N) then
          Area_h(i,j+1) = Area_h(i,j)
        else ! (OBC%segment(n)%direction == OBC_DIRECTION_S)
          Area_h(i,j) = Area_h(i,j+1)
        endif
      enddo
    elseif (OBC%segment(n)%is_E_or_W .and. (I >= Isq-1) .and. (I <= Ieq+1)) then
      do j = max(Jsq-1,OBC%segment(n)%HI%jsd), min(Jeq+2,OBC%segment(n)%HI%jed)
        if (OBC%segment(n)%direction == OBC_DIRECTION_E) then
          Area_h(i+1,j) = Area_h(i,j)
        else ! (OBC%segment(n)%direction == OBC_DIRECTION_W)
          Area_h(i,j) = Area_h(i+1,j)
        endif
      enddo
    endif
  enddo ; endif
  !$OMP parallel do default(private) shared(Isq,Ieq,Jsq,Jeq,G,Area_h,Area_q)
  do J=Jsq-1,Jeq+1 ; do I=Isq-1,Ieq+1
    Area_q(i,j) = (Area_h(i,j) + Area_h(i+1,j+1)) + &
                  (Area_h(i+1,j) + Area_h(i,j+1))
  enddo ; enddo

  !$OMP parallel do default(private) shared(u,v,h,uh,vh,CAu,CAv,G,GV,CS,AD,Area_h,Area_q,&
  !$OMP                        RV,PV,is,ie,js,je,Isq,Ieq,Jsq,Jeq,nz,vol_neglect,h_tiny,OBC,eps_vel, &
  !$OMP                        pbv)
  do k=1,nz

    ! Here the second order accurate layer potential vorticities, q,
    ! are calculated.  hq is  second order accurate in space.  Relative
    ! vorticity is second order accurate everywhere with free slip b.c.s,
    ! but only first order accurate at boundaries with no slip b.c.s.
    ! First calculate the contributions to the circulation around the q-point.
    do J=Jsq-1,Jeq+1 ; do I=Isq-1,Ieq+1
      dvdx(I,J) = (v(i+1,J,k)*G%dyCv(i+1,J) - v(i,J,k)*G%dyCv(i,J))
      dudy(I,J) = (u(I,j+1,k)*G%dxCu(I,j+1) - u(I,j,k)*G%dxCu(I,j))
    enddo ; enddo
    do J=Jsq-1,Jeq+1 ; do i=Isq-1,Ieq+2
      hArea_v(i,J) = 0.5*(Area_h(i,j) * h(i,j,k) + Area_h(i,j+1) * h(i,j+1,k))
    enddo ; enddo
    do j=Jsq-1,Jeq+2 ; do I=Isq-1,Ieq+1
      hArea_u(I,j) = 0.5*(Area_h(i,j) * h(i,j,k) + Area_h(i+1,j) * h(i+1,j,k))
    enddo ; enddo

    if (CS%Coriolis_En_Dis) then
      do j=Jsq,Jeq+1 ; do I=is-1,ie
        uh_center(I,j) = 0.5 * ((G%dy_Cu(I,j)*pbv%por_face_areaU(I,j,k)) * u(I,j,k)) * (h(i,j,k) + h(i+1,j,k))
      enddo ; enddo
      do J=js-1,je ; do i=Isq,Ieq+1
        vh_center(i,J) = 0.5 * ((G%dx_Cv(i,J)*pbv%por_face_areaV(i,J,k)) * v(i,J,k)) * (h(i,j,k) + h(i,j+1,k))
      enddo ; enddo
    endif

    ! Adjust circulation components to relative vorticity and thickness projected onto
    ! velocity points on open boundaries.
    if (associated(OBC)) then ; do n=1,OBC%number_of_segments
      if (.not. OBC%segment(n)%on_pe) cycle
      I = OBC%segment(n)%HI%IsdB ; J = OBC%segment(n)%HI%JsdB
      if (OBC%segment(n)%is_N_or_S .and. (J >= Jsq-1) .and. (J <= Jeq+1)) then
        if (OBC%zero_vorticity) then ; do I=OBC%segment(n)%HI%IsdB,OBC%segment(n)%HI%IedB
          dvdx(I,J) = 0. ; dudy(I,J) = 0.
        enddo ; endif
        if (OBC%freeslip_vorticity) then ; do I=OBC%segment(n)%HI%IsdB,OBC%segment(n)%HI%IedB
          dudy(I,J) = 0.
        enddo ; endif
        if (OBC%computed_vorticity) then ; do I=OBC%segment(n)%HI%IsdB,OBC%segment(n)%HI%IedB
          if (OBC%segment(n)%direction == OBC_DIRECTION_N) then
            dudy(I,J) = 2.0*(OBC%segment(n)%tangential_vel(I,J,k) - u(I,j,k))*G%dxCu(I,j)
          else ! (OBC%segment(n)%direction == OBC_DIRECTION_S)
            dudy(I,J) = 2.0*(u(I,j+1,k) - OBC%segment(n)%tangential_vel(I,J,k))*G%dxCu(I,j+1)
          endif
        enddo ; endif
        if (OBC%specified_vorticity) then ; do I=OBC%segment(n)%HI%IsdB,OBC%segment(n)%HI%IedB
          if (OBC%segment(n)%direction == OBC_DIRECTION_N) then
            dudy(I,J) = OBC%segment(n)%tangential_grad(I,J,k)*G%dxCu(I,j)*G%dyBu(I,J)
          else ! (OBC%segment(n)%direction == OBC_DIRECTION_S)
            dudy(I,J) = OBC%segment(n)%tangential_grad(I,J,k)*G%dxCu(I,j+1)*G%dyBu(I,J)
          endif
        enddo ; endif

        ! Project thicknesses across OBC points with a no-gradient condition.
        do i = max(Isq-1,OBC%segment(n)%HI%isd), min(Ieq+2,OBC%segment(n)%HI%ied)
          if (OBC%segment(n)%direction == OBC_DIRECTION_N) then
            hArea_v(i,J) = 0.5 * (Area_h(i,j) + Area_h(i,j+1)) * h(i,j,k)
          else ! (OBC%segment(n)%direction == OBC_DIRECTION_S)
            hArea_v(i,J) = 0.5 * (Area_h(i,j) + Area_h(i,j+1)) * h(i,j+1,k)
          endif
        enddo

        if (CS%Coriolis_En_Dis) then
          do i = max(Isq-1,OBC%segment(n)%HI%isd), min(Ieq+2,OBC%segment(n)%HI%ied)
            if (OBC%segment(n)%direction == OBC_DIRECTION_N) then
              vh_center(i,J) = (G%dx_Cv(i,J)*pbv%por_face_areaV(i,J,k)) * v(i,J,k) * h(i,j,k)
            else ! (OBC%segment(n)%direction == OBC_DIRECTION_S)
              vh_center(i,J) = (G%dx_Cv(i,J)*pbv%por_face_areaV(i,J,k)) * v(i,J,k) * h(i,j+1,k)
            endif
          enddo
        endif
      elseif (OBC%segment(n)%is_E_or_W .and. (I >= Isq-1) .and. (I <= Ieq+1)) then
        if (OBC%zero_vorticity) then ; do J=OBC%segment(n)%HI%JsdB,OBC%segment(n)%HI%JedB
          dvdx(I,J) = 0. ; dudy(I,J) = 0.
        enddo ; endif
        if (OBC%freeslip_vorticity) then ; do J=OBC%segment(n)%HI%JsdB,OBC%segment(n)%HI%JedB
          dvdx(I,J) = 0.
        enddo ; endif
        if (OBC%computed_vorticity) then ; do J=OBC%segment(n)%HI%JsdB,OBC%segment(n)%HI%JedB
          if (OBC%segment(n)%direction == OBC_DIRECTION_E) then
            dvdx(I,J) = 2.0*(OBC%segment(n)%tangential_vel(I,J,k) - v(i,J,k))*G%dyCv(i,J)
          else ! (OBC%segment(n)%direction == OBC_DIRECTION_W)
            dvdx(I,J) = 2.0*(v(i+1,J,k) - OBC%segment(n)%tangential_vel(I,J,k))*G%dyCv(i+1,J)
          endif
        enddo ; endif
        if (OBC%specified_vorticity) then ; do J=OBC%segment(n)%HI%JsdB,OBC%segment(n)%HI%JedB
          if (OBC%segment(n)%direction == OBC_DIRECTION_E) then
            dvdx(I,J) = OBC%segment(n)%tangential_grad(I,J,k)*G%dyCv(i,J)*G%dxBu(I,J)
          else ! (OBC%segment(n)%direction == OBC_DIRECTION_W)
            dvdx(I,J) = OBC%segment(n)%tangential_grad(I,J,k)*G%dyCv(i+1,J)*G%dxBu(I,J)
          endif
        enddo ; endif

        ! Project thicknesses across OBC points with a no-gradient condition.
        do j = max(Jsq-1,OBC%segment(n)%HI%jsd), min(Jeq+2,OBC%segment(n)%HI%jed)
          if (OBC%segment(n)%direction == OBC_DIRECTION_E) then
            hArea_u(I,j) = 0.5*(Area_h(i,j) + Area_h(i+1,j)) * h(i,j,k)
          else ! (OBC%segment(n)%direction == OBC_DIRECTION_W)
            hArea_u(I,j) = 0.5*(Area_h(i,j) + Area_h(i+1,j)) * h(i+1,j,k)
          endif
        enddo
        if (CS%Coriolis_En_Dis) then
          do j = max(Jsq-1,OBC%segment(n)%HI%jsd), min(Jeq+2,OBC%segment(n)%HI%jed)
            if (OBC%segment(n)%direction == OBC_DIRECTION_E) then
              uh_center(I,j) = (G%dy_Cu(I,j)*pbv%por_face_areaU(I,j,k)) * u(I,j,k) * h(i,j,k)
            else ! (OBC%segment(n)%direction == OBC_DIRECTION_W)
              uh_center(I,j) = (G%dy_Cu(I,j)*pbv%por_face_areaU(I,j,k)) * u(I,j,k) * h(i+1,j,k)
            endif
          enddo
        endif
      endif
    enddo ; endif

    if (associated(OBC)) then ; do n=1,OBC%number_of_segments
      if (.not. OBC%segment(n)%on_pe) cycle
      ! Now project thicknesses across cell-corner points in the OBCs.  The two
      ! projections have to occur in sequence and can not be combined easily.
      I = OBC%segment(n)%HI%IsdB ; J = OBC%segment(n)%HI%JsdB
      if (OBC%segment(n)%is_N_or_S .and. (J >= Jsq-1) .and. (J <= Jeq+1)) then
        do I = max(Isq-1,OBC%segment(n)%HI%IsdB), min(Ieq+1,OBC%segment(n)%HI%IedB)
          if (OBC%segment(n)%direction == OBC_DIRECTION_N) then
            if (Area_h(i,j) + Area_h(i+1,j) > 0.0) then
              hArea_u(I,j+1) = hArea_u(I,j) * ((Area_h(i,j+1) + Area_h(i+1,j+1)) / &
                                               (Area_h(i,j) + Area_h(i+1,j)))
            else ; hArea_u(I,j+1) = 0.0 ; endif
          else ! (OBC%segment(n)%direction == OBC_DIRECTION_S)
            if (Area_h(i,j+1) + Area_h(i+1,j+1) > 0.0) then
              hArea_u(I,j) = hArea_u(I,j+1) * ((Area_h(i,j) + Area_h(i+1,j)) / &
                                               (Area_h(i,j+1) + Area_h(i+1,j+1)))
            else ; hArea_u(I,j) = 0.0 ; endif
          endif
        enddo
      elseif (OBC%segment(n)%is_E_or_W .and. (I >= Isq-1) .and. (I <= Ieq+1)) then
        do J = max(Jsq-1,OBC%segment(n)%HI%JsdB), min(Jeq+1,OBC%segment(n)%HI%JedB)
          if (OBC%segment(n)%direction == OBC_DIRECTION_E) then
            if (Area_h(i,j) + Area_h(i,j+1) > 0.0) then
              hArea_v(i+1,J) = hArea_v(i,J) * ((Area_h(i+1,j) + Area_h(i+1,j+1)) / &
                                               (Area_h(i,j) + Area_h(i,j+1)))
            else ; hArea_v(i+1,J) = 0.0 ; endif
          else ! (OBC%segment(n)%direction == OBC_DIRECTION_W)
            hArea_v(i,J) = 0.5 * (Area_h(i,j) + Area_h(i,j+1)) * h(i,j+1,k)
            if (Area_h(i+1,j) + Area_h(i+1,j+1) > 0.0) then
              hArea_v(i,J) = hArea_v(i+1,J) * ((Area_h(i,j) + Area_h(i,j+1)) / &
                                               (Area_h(i+1,j) + Area_h(i+1,j+1)))
            else ; hArea_v(i,J) = 0.0 ; endif
          endif
        enddo
      endif
    enddo ; endif

    if (CS%no_slip) then
      do J=Jsq-1,Jeq+1 ; do I=Isq-1,Ieq+1
        rel_vort(I,J) = (2.0 - G%mask2dBu(I,J)) * (dvdx(I,J) - dudy(I,J)) * G%IareaBu(I,J)
      enddo ; enddo
    else
      do J=Jsq-1,Jeq+1 ; do I=Isq-1,Ieq+1
        rel_vort(I,J) = G%mask2dBu(I,J) * (dvdx(I,J) - dudy(I,J)) * G%IareaBu(I,J)
      enddo ; enddo
    endif

    do J=Jsq-1,Jeq+1 ; do I=Isq-1,Ieq+1
      abs_vort(I,J) = G%CoriolisBu(I,J) + rel_vort(I,J)
    enddo ; enddo

    do J=Jsq-1,Jeq+1 ; do I=Isq-1,Ieq+1
      hArea_q = (hArea_u(I,j) + hArea_u(I,j+1)) + (hArea_v(i,J) + hArea_v(i+1,J))
      Ih_q(I,J) = Area_q(I,J) / (hArea_q + vol_neglect)
      q(I,J) = abs_vort(I,J) * Ih_q(I,J)
    enddo ; enddo

    if (CS%id_rv > 0) then
      do J=Jsq-1,Jeq+1 ; do I=Isq-1,Ieq+1
        RV(I,J,k) = rel_vort(I,J)
      enddo ; enddo
    endif

    if (CS%id_PV > 0) then
      do J=Jsq-1,Jeq+1 ; do I=Isq-1,Ieq+1
        PV(I,J,k) = q(I,J)
      enddo ; enddo
    endif

    if (associated(AD%rv_x_v) .or. associated(AD%rv_x_u)) then
      do J=Jsq-1,Jeq+1 ; do I=Isq-1,Ieq+1
        q2(I,J) = rel_vort(I,J) * Ih_q(I,J)
      enddo ; enddo
    endif

    !   a, b, c, and d are combinations of neighboring potential
    ! vorticities which form the Arakawa and Hsu vorticity advection
    ! scheme.  All are defined at u grid points.

    if (CS%Coriolis_Scheme == ARAKAWA_HSU90) then
      do j=Jsq,Jeq+1
        do I=is-1,Ieq
          a(I,j) = (q(I,J) + (q(I+1,J) + q(I,J-1))) * C1_12
          d(I,j) = ((q(I,J) + q(I+1,J-1)) + q(I,J-1)) * C1_12
        enddo
        do I=Isq,Ieq
          b(I,j) = (q(I,J) + (q(I-1,J) + q(I,J-1))) * C1_12
          c(I,j) = ((q(I,J) + q(I-1,J-1)) + q(I,J-1)) * C1_12
        enddo
      enddo
    elseif (CS%Coriolis_Scheme == ARAKAWA_LAMB81) then
      do j=Jsq,Jeq+1 ; do I=Isq,Ieq+1
        a(I-1,j) = (2.0*(q(I,J) + q(I-1,J-1)) + (q(I-1,J) + q(I,J-1))) * C1_24
        d(I-1,j) = ((q(I,j) + q(I-1,J-1)) + 2.0*(q(I-1,J) + q(I,J-1))) * C1_24
        b(I,j) =   ((q(I,J) + q(I-1,J-1)) + 2.0*(q(I-1,J) + q(I,J-1))) * C1_24
        c(I,j) =   (2.0*(q(I,J) + q(I-1,J-1)) + (q(I-1,J) + q(I,J-1))) * C1_24
        ep_u(i,j) = ((q(I,J) - q(I-1,J-1)) + (q(I-1,J) - q(I,J-1))) * C1_24
        ep_v(i,j) = (-(q(I,J) - q(I-1,J-1)) + (q(I-1,J) - q(I,J-1))) * C1_24
      enddo ; enddo
    elseif (CS%Coriolis_Scheme == AL_BLEND) then
      Fe_m2 = CS%F_eff_max_blend - 2.0
      rat_lin = 1.5 * Fe_m2 / max(CS%wt_lin_blend, 1.0e-16)

      ! This allows the code to always give Sadourny Energy
      if (CS%F_eff_max_blend <= 2.0) then ; Fe_m2 = -1. ; rat_lin = -1.0 ; endif

      do j=Jsq,Jeq+1 ; do I=Isq,Ieq+1
        min_Ihq = MIN(Ih_q(I-1,J-1), Ih_q(I,J-1), Ih_q(I-1,J), Ih_q(I,J))
        max_Ihq = MAX(Ih_q(I-1,J-1), Ih_q(I,J-1), Ih_q(I-1,J), Ih_q(I,J))
        rat_m1 = 1.0e15
        if (max_Ihq < 1.0e15*min_Ihq) rat_m1 = max_Ihq / min_Ihq - 1.0
        ! The weights used here are designed to keep the effective Coriolis
        ! acceleration from any one point on its neighbors within a factor
        ! of F_eff_max.  The minimum permitted value is 2 (the factor for
        ! Sadourny's energy conserving scheme).

        ! Determine the relative weights of Arakawa & Lamb vs. Arakawa and Hsu.
        if (rat_m1 <= Fe_m2) then ; AL_wt = 1.0
        elseif (rat_m1 < 1.5*Fe_m2) then ; AL_wt = 3.0*Fe_m2 / rat_m1 - 2.0
        else ; AL_wt = 0.0 ; endif

        ! Determine the relative weights of Sadourny Energy vs. the other two.
        if (rat_m1 <= 1.5*Fe_m2) then ; Sad_wt = 0.0
        elseif (rat_m1 <= rat_lin) then
          Sad_wt = 1.0 - (1.5*Fe_m2) / rat_m1
        elseif (rat_m1 < 2.0*rat_lin) then
          Sad_wt = 1.0 - (CS%wt_lin_blend / rat_lin) * (rat_m1 - 2.0*rat_lin)
        else ; Sad_wt = 1.0 ; endif

        a(I-1,j) = Sad_wt * 0.25 * q(I-1,J) + (1.0 - Sad_wt) * &
                   ( ((2.0-AL_wt)* q(I-1,J) + AL_wt*q(I,J-1)) + &
                      2.0 * (q(I,J) + q(I-1,J-1)) ) * C1_24
        d(I-1,j) = Sad_wt * 0.25 * q(I-1,J-1) + (1.0 - Sad_wt) * &
                   ( ((2.0-AL_wt)* q(I-1,J-1) + AL_wt*q(I,J)) + &
                      2.0 * (q(I-1,J) + q(I,J-1)) ) * C1_24
        b(I,j) =   Sad_wt * 0.25 * q(I,J) + (1.0 - Sad_wt) * &
                   ( ((2.0-AL_wt)* q(I,J) + AL_wt*q(I-1,J-1)) + &
                      2.0 * (q(I-1,J) + q(I,J-1)) ) * C1_24
        c(I,j) =   Sad_wt * 0.25 * q(I,J-1) + (1.0 - Sad_wt) * &
                   ( ((2.0-AL_wt)* q(I,J-1) + AL_wt*q(I-1,J)) + &
                      2.0 * (q(I,J) + q(I-1,J-1)) ) * C1_24
        ep_u(i,j) = AL_wt  * ((q(I,J) - q(I-1,J-1)) + (q(I-1,J) - q(I,J-1))) * C1_24
        ep_v(i,j) = AL_wt * (-(q(I,J) - q(I-1,J-1)) + (q(I-1,J) - q(I,J-1))) * C1_24
      enddo ; enddo
    endif

    if (CS%Coriolis_En_Dis) then
    !  c1 = 1.0-1.5*RANGE ; c2 = 1.0-RANGE ; c3 = 2.0 ; slope = 0.5
      c1 = 1.0-1.5*0.5 ; c2 = 1.0-0.5 ; c3 = 2.0 ; slope = 0.5

      do j=Jsq,Jeq+1 ; do I=is-1,ie
        uhc = uh_center(I,j)
        uhm = uh(I,j,k)
        ! This sometimes matters with some types of open boundary conditions.
        if (G%dy_Cu(I,j) == 0.0) uhc = uhm

        if (abs(uhc) < 0.1*abs(uhm)) then
          uhm = 10.0*uhc
        elseif (abs(uhc) > c1*abs(uhm)) then
          if (abs(uhc) < c2*abs(uhm)) then ; uhc = (3.0*uhc+(1.0-c2*3.0)*uhm)
          elseif (abs(uhc) <= c3*abs(uhm)) then ; uhc = uhm
          else ; uhc = slope*uhc+(1.0-c3*slope)*uhm
          endif
        endif

        if (uhc > uhm) then
          uh_min(I,j) = uhm ; uh_max(I,j) = uhc
        else
          uh_max(I,j) = uhm ; uh_min(I,j) = uhc
        endif
      enddo ; enddo
      do J=js-1,je ; do i=Isq,Ieq+1
        vhc = vh_center(i,J)
        vhm = vh(i,J,k)
        ! This sometimes matters with some types of open boundary conditions.
        if (G%dx_Cv(i,J) == 0.0) vhc = vhm

        if (abs(vhc) < 0.1*abs(vhm)) then
          vhm = 10.0*vhc
        elseif (abs(vhc) > c1*abs(vhm)) then
          if (abs(vhc) < c2*abs(vhm)) then ; vhc = (3.0*vhc+(1.0-c2*3.0)*vhm)
          elseif (abs(vhc) <= c3*abs(vhm)) then ; vhc = vhm
          else ; vhc = slope*vhc+(1.0-c3*slope)*vhm
          endif
        endif

        if (vhc > vhm) then
          vh_min(i,J) = vhm ; vh_max(i,J) = vhc
        else
          vh_max(i,J) = vhm ; vh_min(i,J) = vhc
        endif
      enddo ; enddo
    endif

    ! Calculate KE and the gradient of KE
    call gradKE(u, v, h, KE, KEx, KEy, k, OBC, G, GV, US, CS)

    ! Calculate the tendencies of zonal velocity due to the Coriolis
    ! force and momentum advection.  On a Cartesian grid, this is
    !     CAu =  q * vh - d(KE)/dx.
    if (CS%Coriolis_Scheme == SADOURNY75_ENERGY) then
      if (CS%Coriolis_En_Dis) then
        ! Energy dissipating biased scheme, Hallberg 200x
        do j=js,je ; do I=Isq,Ieq
          if (q(I,J)*u(I,j,k) == 0.0) then
            temp1 = q(I,J) * ( (vh_max(i,j)+vh_max(i+1,j)) &
                             + (vh_min(i,j)+vh_min(i+1,j)) )*0.5
          elseif (q(I,J)*u(I,j,k) < 0.0) then
            temp1 = q(I,J) * (vh_max(i,j)+vh_max(i+1,j))
          else
            temp1 = q(I,J) * (vh_min(i,j)+vh_min(i+1,j))
          endif
          if (q(I,J-1)*u(I,j,k) == 0.0) then
            temp2 = q(I,J-1) * ( (vh_max(i,j-1)+vh_max(i+1,j-1)) &
                               + (vh_min(i,j-1)+vh_min(i+1,j-1)) )*0.5
          elseif (q(I,J-1)*u(I,j,k) < 0.0) then
            temp2 = q(I,J-1) * (vh_max(i,j-1)+vh_max(i+1,j-1))
          else
            temp2 = q(I,J-1) * (vh_min(i,j-1)+vh_min(i+1,j-1))
          endif
          CAu(I,j,k) = 0.25 * G%IdxCu(I,j) * (temp1 + temp2)
        enddo ; enddo
      else
        ! Energy conserving scheme, Sadourny 1975
        do j=js,je ; do I=Isq,Ieq
          CAu(I,j,k) = 0.25 * &
            (q(I,J) * (vh(i+1,J,k) + vh(i,J,k)) + &
             q(I,J-1) * (vh(i,J-1,k) + vh(i+1,J-1,k))) * G%IdxCu(I,j)
        enddo ; enddo
      endif
    elseif (CS%Coriolis_Scheme == SADOURNY75_ENSTRO) then
      do j=js,je ; do I=Isq,Ieq
        CAu(I,j,k) = 0.125 * (G%IdxCu(I,j) * (q(I,J) + q(I,J-1))) * &
                     ((vh(i+1,J,k) + vh(i,J,k)) + (vh(i,J-1,k) + vh(i+1,J-1,k)))
      enddo ; enddo
    elseif ((CS%Coriolis_Scheme == ARAKAWA_HSU90) .or. &
            (CS%Coriolis_Scheme == ARAKAWA_LAMB81) .or. &
            (CS%Coriolis_Scheme == AL_BLEND)) then
      ! (Global) Energy and (Local) Enstrophy conserving, Arakawa & Hsu 1990
      do j=js,je ; do I=Isq,Ieq
        CAu(I,j,k) = ((a(I,j) * vh(i+1,J,k) +  c(I,j) * vh(i,J-1,k))  + &
                      (b(I,j) * vh(i,J,k) +  d(I,j) * vh(i+1,J-1,k))) * G%IdxCu(I,j)
      enddo ; enddo
    elseif (CS%Coriolis_Scheme == ROBUST_ENSTRO) then
      ! An enstrophy conserving scheme robust to vanishing layers
      ! Note: Heffs are in lieu of h_at_v that should be returned by the
      !       continuity solver. AJA
      do j=js,je ; do I=Isq,Ieq
        Heff1 = abs(vh(i,J,k) * G%IdxCv(i,J)) / (eps_vel+abs(v(i,J,k)))
        Heff1 = max(Heff1, min(h(i,j,k),h(i,j+1,k)))
        Heff1 = min(Heff1, max(h(i,j,k),h(i,j+1,k)))
        Heff2 = abs(vh(i,J-1,k) * G%IdxCv(i,J-1)) / (eps_vel+abs(v(i,J-1,k)))
        Heff2 = max(Heff2, min(h(i,j-1,k),h(i,j,k)))
        Heff2 = min(Heff2, max(h(i,j-1,k),h(i,j,k)))
        Heff3 = abs(vh(i+1,J,k) * G%IdxCv(i+1,J)) / (eps_vel+abs(v(i+1,J,k)))
        Heff3 = max(Heff3, min(h(i+1,j,k),h(i+1,j+1,k)))
        Heff3 = min(Heff3, max(h(i+1,j,k),h(i+1,j+1,k)))
        Heff4 = abs(vh(i+1,J-1,k) * G%IdxCv(i+1,J-1)) / (eps_vel+abs(v(i+1,J-1,k)))
        Heff4 = max(Heff4, min(h(i+1,j-1,k),h(i+1,j,k)))
        Heff4 = min(Heff4, max(h(i+1,j-1,k),h(i+1,j,k)))
        if (CS%PV_Adv_Scheme == PV_ADV_CENTERED) then
          CAu(I,j,k) = 0.5*(abs_vort(I,J)+abs_vort(I,J-1)) * &
                       ((vh(i,J,k) + vh(i+1,J-1,k)) + (vh(i,J-1,k) + vh(i+1,J,k)) ) /  &
                       (h_tiny + ((Heff1+Heff4) + (Heff2+Heff3)) ) * G%IdxCu(I,j)
        elseif (CS%PV_Adv_Scheme == PV_ADV_UPWIND1) then
          VHeff = ((vh(i,J,k) + vh(i+1,J-1,k)) + (vh(i,J-1,k) + vh(i+1,J,k)) )
          QVHeff = 0.5*( (abs_vort(I,J)+abs_vort(I,J-1))*VHeff &
                        -(abs_vort(I,J)-abs_vort(I,J-1))*abs(VHeff) )
          CAu(I,j,k) = (QVHeff / ( h_tiny + ((Heff1+Heff4) + (Heff2+Heff3)) ) ) * G%IdxCu(I,j)
        endif
      enddo ; enddo
    endif
    ! Add in the additonal terms with Arakawa & Lamb.
    if ((CS%Coriolis_Scheme == ARAKAWA_LAMB81) .or. &
        (CS%Coriolis_Scheme == AL_BLEND)) then ; do j=js,je ; do I=Isq,Ieq
      CAu(I,j,k) = CAu(I,j,k) + &
            (ep_u(i,j)*uh(I-1,j,k) - ep_u(i+1,j)*uh(I+1,j,k)) * G%IdxCu(I,j)
    enddo ; enddo ; endif

    if (CS%bound_Coriolis) then
      do j=js,je ; do I=Isq,Ieq
        fv1 = abs_vort(I,J) * v(i+1,J,k)
        fv2 = abs_vort(I,J) * v(i,J,k)
        fv3 = abs_vort(I,J-1) * v(i+1,J-1,k)
        fv4 = abs_vort(I,J-1) * v(i,J-1,k)

        max_fv = max(fv1, fv2, fv3, fv4)
        min_fv = min(fv1, fv2, fv3, fv4)

        CAu(I,j,k) = min(CAu(I,j,k), max_fv)
        CAu(I,j,k) = max(CAu(I,j,k), min_fv)
      enddo ; enddo
    endif

    ! Term - d(KE)/dx.
    do j=js,je ; do I=Isq,Ieq
      CAu(I,j,k) = CAu(I,j,k) - KEx(I,j)
    enddo ; enddo

    if (associated(AD%gradKEu)) then
      do j=js,je ; do I=Isq,Ieq
        AD%gradKEu(I,j,k) = -KEx(I,j)
      enddo ; enddo
    endif

    ! Calculate the tendencies of meridional velocity due to the Coriolis
    ! force and momentum advection.  On a Cartesian grid, this is
    !     CAv = - q * uh - d(KE)/dy.
    if (CS%Coriolis_Scheme == SADOURNY75_ENERGY) then
      if (CS%Coriolis_En_Dis) then
        ! Energy dissipating biased scheme, Hallberg 200x
        do J=Jsq,Jeq ; do i=is,ie
          if (q(I-1,J)*v(i,J,k) == 0.0) then
            temp1 = q(I-1,J) * ( (uh_max(i-1,j)+uh_max(i-1,j+1)) &
                               + (uh_min(i-1,j)+uh_min(i-1,j+1)) )*0.5
          elseif (q(I-1,J)*v(i,J,k) > 0.0) then
            temp1 = q(I-1,J) * (uh_max(i-1,j)+uh_max(i-1,j+1))
          else
            temp1 = q(I-1,J) * (uh_min(i-1,j)+uh_min(i-1,j+1))
          endif
          if (q(I,J)*v(i,J,k) == 0.0) then
            temp2 = q(I,J) * ( (uh_max(i,j)+uh_max(i,j+1)) &
                             + (uh_min(i,j)+uh_min(i,j+1)) )*0.5
          elseif (q(I,J)*v(i,J,k) > 0.0) then
            temp2 = q(I,J) * (uh_max(i,j)+uh_max(i,j+1))
          else
            temp2 = q(I,J) * (uh_min(i,j)+uh_min(i,j+1))
          endif
          CAv(i,J,k) = -0.25 * G%IdyCv(i,J) * (temp1 + temp2)
        enddo ; enddo
      else
        ! Energy conserving scheme, Sadourny 1975
        do J=Jsq,Jeq ; do i=is,ie
          CAv(i,J,k) = - 0.25* &
              (q(I-1,J)*(uh(I-1,j,k) + uh(I-1,j+1,k)) + &
               q(I,J)*(uh(I,j,k) + uh(I,j+1,k))) * G%IdyCv(i,J)
        enddo ; enddo
      endif
    elseif (CS%Coriolis_Scheme == SADOURNY75_ENSTRO) then
      do J=Jsq,Jeq ; do i=is,ie
        CAv(i,J,k) = -0.125 * (G%IdyCv(i,J) * (q(I-1,J) + q(I,J))) * &
                     ((uh(I-1,j,k) + uh(I-1,j+1,k)) + (uh(I,j,k) + uh(I,j+1,k)))
      enddo ; enddo
    elseif ((CS%Coriolis_Scheme == ARAKAWA_HSU90) .or. &
            (CS%Coriolis_Scheme == ARAKAWA_LAMB81) .or. &
            (CS%Coriolis_Scheme == AL_BLEND)) then
      ! (Global) Energy and (Local) Enstrophy conserving, Arakawa & Hsu 1990
      do J=Jsq,Jeq ; do i=is,ie
        CAv(i,J,k) = - ((a(I-1,j)   * uh(I-1,j,k) + &
                         c(I,j+1)   * uh(I,j+1,k))  &
                      + (b(I,j)     * uh(I,j,k) +   &
                         d(I-1,j+1) * uh(I-1,j+1,k))) * G%IdyCv(i,J)
      enddo ; enddo
    elseif (CS%Coriolis_Scheme == ROBUST_ENSTRO) then
      ! An enstrophy conserving scheme robust to vanishing layers
      ! Note: Heffs are in lieu of h_at_u that should be returned by the
      !       continuity solver. AJA
      do J=Jsq,Jeq ; do i=is,ie
        Heff1 = abs(uh(I,j,k) * G%IdyCu(I,j)) / (eps_vel+abs(u(I,j,k)))
        Heff1 = max(Heff1, min(h(i,j,k),h(i+1,j,k)))
        Heff1 = min(Heff1, max(h(i,j,k),h(i+1,j,k)))
        Heff2 = abs(uh(I-1,j,k) * G%IdyCu(I-1,j)) / (eps_vel+abs(u(I-1,j,k)))
        Heff2 = max(Heff2, min(h(i-1,j,k),h(i,j,k)))
        Heff2 = min(Heff2, max(h(i-1,j,k),h(i,j,k)))
        Heff3 = abs(uh(I,j+1,k) * G%IdyCu(I,j+1)) / (eps_vel+abs(u(I,j+1,k)))
        Heff3 = max(Heff3, min(h(i,j+1,k),h(i+1,j+1,k)))
        Heff3 = min(Heff3, max(h(i,j+1,k),h(i+1,j+1,k)))
        Heff4 = abs(uh(I-1,j+1,k) * G%IdyCu(I-1,j+1)) / (eps_vel+abs(u(I-1,j+1,k)))
        Heff4 = max(Heff4, min(h(i-1,j+1,k),h(i,j+1,k)))
        Heff4 = min(Heff4, max(h(i-1,j+1,k),h(i,j+1,k)))
        if (CS%PV_Adv_Scheme == PV_ADV_CENTERED) then
          CAv(i,J,k) = - 0.5*(abs_vort(I,J)+abs_vort(I-1,J)) * &
                         ((uh(I  ,j  ,k)+uh(I-1,j+1,k)) +      &
                          (uh(I-1,j  ,k)+uh(I  ,j+1,k)) ) /    &
                      (h_tiny + ((Heff1+Heff4) +(Heff2+Heff3)) ) * G%IdyCv(i,J)
        elseif (CS%PV_Adv_Scheme == PV_ADV_UPWIND1) then
          UHeff = ((uh(I  ,j  ,k)+uh(I-1,j+1,k)) +      &
                   (uh(I-1,j  ,k)+uh(I  ,j+1,k)) )
          QUHeff = 0.5*( (abs_vort(I,J)+abs_vort(I-1,J))*UHeff &
                        -(abs_vort(I,J)-abs_vort(I-1,J))*abs(UHeff) )
          CAv(i,J,k) = - QUHeff / &
                       (h_tiny + ((Heff1+Heff4) +(Heff2+Heff3)) ) * G%IdyCv(i,J)
        endif
      enddo ; enddo
    endif
    ! Add in the additonal terms with Arakawa & Lamb.
    if ((CS%Coriolis_Scheme == ARAKAWA_LAMB81) .or. &
        (CS%Coriolis_Scheme == AL_BLEND)) then ; do J=Jsq,Jeq ; do i=is,ie
      CAv(i,J,k) = CAv(i,J,k) + &
            (ep_v(i,j)*vh(i,J-1,k) - ep_v(i,j+1)*vh(i,J+1,k)) * G%IdyCv(i,J)
    enddo ; enddo ; endif

    if (CS%bound_Coriolis) then
      do J=Jsq,Jeq ; do i=is,ie
        fu1 = -abs_vort(I,J) * u(I,j+1,k)
        fu2 = -abs_vort(I,J) * u(I,j,k)
        fu3 = -abs_vort(I-1,J) * u(I-1,j+1,k)
        fu4 = -abs_vort(I-1,J) * u(I-1,j,k)

        max_fu = max(fu1, fu2, fu3, fu4)
        min_fu = min(fu1, fu2, fu3, fu4)

        CAv(I,j,k) = min(CAv(I,j,k), max_fu)
        CAv(I,j,k) = max(CAv(I,j,k), min_fu)
      enddo ; enddo
    endif

    ! Term - d(KE)/dy.
    do J=Jsq,Jeq ; do i=is,ie
      CAv(i,J,k) = CAv(i,J,k) - KEy(i,J)
    enddo ; enddo
    if (associated(AD%gradKEv)) then
      do J=Jsq,Jeq ; do i=is,ie
        AD%gradKEv(i,J,k) = -KEy(i,J)
      enddo ; enddo
    endif

    if (associated(AD%rv_x_u) .or. associated(AD%rv_x_v)) then
      ! Calculate the Coriolis-like acceleration due to relative vorticity.
      if (CS%Coriolis_Scheme == SADOURNY75_ENERGY) then
        if (associated(AD%rv_x_u)) then
          do J=Jsq,Jeq ; do i=is,ie
            AD%rv_x_u(i,J,k) = - 0.25* &
              (q2(I-1,j)*(uh(I-1,j,k) + uh(I-1,j+1,k)) + &
               q2(I,j)*(uh(I,j,k) + uh(I,j+1,k))) * G%IdyCv(i,J)
          enddo ; enddo
        endif

        if (associated(AD%rv_x_v)) then
          do j=js,je ; do I=Isq,Ieq
            AD%rv_x_v(I,j,k) = 0.25 * &
              (q2(I,j) * (vh(i+1,J,k) + vh(i,J,k)) + &
               q2(I,j-1) * (vh(i,J-1,k) + vh(i+1,J-1,k))) * G%IdxCu(I,j)
          enddo ; enddo
        endif
      else
        if (associated(AD%rv_x_u)) then
          do J=Jsq,Jeq ; do i=is,ie
            AD%rv_x_u(i,J,k) = -G%IdyCv(i,J) * C1_12 * &
              ((q2(I,J) + q2(I-1,J) + q2(I-1,J-1)) * uh(I-1,j,k) + &
               (q2(I-1,J) + q2(I,J) + q2(I,J-1)) * uh(I,j,k) + &
               (q2(I-1,J) + q2(I,J+1) + q2(I,J)) * uh(I,j+1,k) + &
               (q2(I,J) + q2(I-1,J+1) + q2(I-1,J)) * uh(I-1,j+1,k))
          enddo ; enddo
        endif

        if (associated(AD%rv_x_v)) then
          do j=js,je ; do I=Isq,Ieq
            AD%rv_x_v(I,j,k) = G%IdxCu(I,j) * C1_12 * &
              ((q2(I+1,J) + q2(I,J) + q2(I,J-1)) * vh(i+1,J,k) + &
               (q2(I-1,J) + q2(I,J) + q2(I,J-1)) * vh(i,J,k) + &
               (q2(I-1,J-1) + q2(I,J) + q2(I,J-1)) * vh(i,J-1,k) + &
               (q2(I+1,J-1) + q2(I,J) + q2(I,J-1)) * vh(i+1,J-1,k))
          enddo ; enddo
        endif
      endif
    endif

  enddo ! k-loop.

  ! Here the various Coriolis-related derived quantities are offered for averaging.
  if (query_averaging_enabled(CS%diag)) then
    if (CS%id_rv > 0) call post_data(CS%id_rv, RV, CS%diag)
    if (CS%id_PV > 0) call post_data(CS%id_PV, PV, CS%diag)
    if (CS%id_gKEu>0) call post_data(CS%id_gKEu, AD%gradKEu, CS%diag)
    if (CS%id_gKEv>0) call post_data(CS%id_gKEv, AD%gradKEv, CS%diag)
    if (CS%id_rvxu > 0) call post_data(CS%id_rvxu, AD%rv_x_u, CS%diag)
    if (CS%id_rvxv > 0) call post_data(CS%id_rvxv, AD%rv_x_v, CS%diag)

    ! Diagnostics for terms multiplied by fractional thicknesses

    ! 3D diagnostics hf_gKEu etc. are commented because there is no clarity on proper remapping grid option.
    ! The code is retained for degugging purposes in the future.
    !if (CS%id_hf_gKEu > 0) then
    !  allocate(hf_gKEu(G%IsdB:G%IedB,G%jsd:G%jed,GV%ke))
    !  do k=1,nz ; do j=js,je ; do I=Isq,Ieq
    !    hf_gKEu(I,j,k) = AD%gradKEu(I,j,k) * AD%diag_hfrac_u(I,j,k)
    !  enddo ; enddo ; enddo
    !  call post_data(CS%id_hf_gKEu, hf_gKEu, CS%diag)
    !endif

    !if (CS%id_hf_gKEv > 0) then
    !  allocate(hf_gKEv(G%isd:G%ied,G%JsdB:G%JedB,GV%ke))
    !  do k=1,nz ; do J=Jsq,Jeq ; do i=is,ie
    !    hf_gKEv(i,J,k) = AD%gradKEv(i,J,k) * AD%diag_hfrac_v(i,J,k)
    !  enddo ; enddo ; enddo
    !  call post_data(CS%id_hf_gKEv, hf_gKEv, CS%diag)
    !endif

    if (CS%id_hf_gKEu_2d > 0) then
      allocate(hf_gKEu_2d(G%IsdB:G%IedB,G%jsd:G%jed))
      hf_gKEu_2d(:,:) = 0.0
      do k=1,nz ; do j=js,je ; do I=Isq,Ieq
        hf_gKEu_2d(I,j) = hf_gKEu_2d(I,j) + AD%gradKEu(I,j,k) * AD%diag_hfrac_u(I,j,k)
      enddo ; enddo ; enddo
      call post_data(CS%id_hf_gKEu_2d, hf_gKEu_2d, CS%diag)
      deallocate(hf_gKEu_2d)
    endif

    if (CS%id_hf_gKEv_2d > 0) then
      allocate(hf_gKEv_2d(G%isd:G%ied,G%JsdB:G%JedB))
      hf_gKEv_2d(:,:) = 0.0
      do k=1,nz ; do J=Jsq,Jeq ; do i=is,ie
        hf_gKEv_2d(i,J) = hf_gKEv_2d(i,J) + AD%gradKEv(i,J,k) * AD%diag_hfrac_v(i,J,k)
      enddo ; enddo ; enddo
      call post_data(CS%id_hf_gKEv_2d, hf_gKEv_2d, CS%diag)
      deallocate(hf_gKEv_2d)
    endif

    if (CS%id_intz_gKEu_2d > 0) then
      intz_gKEu_2d(:,:) = 0.0
      do k=1,nz ; do j=js,je ; do I=Isq,Ieq
        intz_gKEu_2d(I,j) = intz_gKEu_2d(I,j) + AD%gradKEu(I,j,k) * AD%diag_hu(I,j,k)
      enddo ; enddo ; enddo
      call post_data(CS%id_intz_gKEu_2d, intz_gKEu_2d, CS%diag)
    endif

    if (CS%id_intz_gKEv_2d > 0) then
      intz_gKEv_2d(:,:) = 0.0
      do k=1,nz ; do J=Jsq,Jeq ; do i=is,ie
        intz_gKEv_2d(i,J) = intz_gKEv_2d(i,J) + AD%gradKEv(i,J,k) * AD%diag_hv(i,J,k)
      enddo ; enddo ; enddo
      call post_data(CS%id_intz_gKEv_2d, intz_gKEv_2d, CS%diag)
    endif

    !if (CS%id_hf_rvxv > 0) then
    !  allocate(hf_rvxv(G%IsdB:G%IedB,G%jsd:G%jed,GV%ke))
    !  do k=1,nz ; do j=js,je ; do I=Isq,Ieq
    !    hf_rvxv(I,j,k) = AD%rv_x_v(I,j,k) * AD%diag_hfrac_u(I,j,k)
    !  enddo ; enddo ; enddo
    !  call post_data(CS%id_hf_rvxv, hf_rvxv, CS%diag)
    !endif

    !if (CS%id_hf_rvxu > 0) then
    !  allocate(hf_rvxu(G%isd:G%ied,G%JsdB:G%JedB,GV%ke))
    !  do k=1,nz ; do J=Jsq,Jeq ; do i=is,ie
    !    hf_rvxu(i,J,k) = AD%rv_x_u(i,J,k) * AD%diag_hfrac_v(i,J,k)
    !  enddo ; enddo ; enddo
    !  call post_data(CS%id_hf_rvxu, hf_rvxu, CS%diag)
    !endif

    if (CS%id_hf_rvxv_2d > 0) then
      allocate(hf_rvxv_2d(G%IsdB:G%IedB,G%jsd:G%jed))
      hf_rvxv_2d(:,:) = 0.0
      do k=1,nz ; do j=js,je ; do I=Isq,Ieq
        hf_rvxv_2d(I,j) = hf_rvxv_2d(I,j) + AD%rv_x_v(I,j,k) * AD%diag_hfrac_u(I,j,k)
      enddo ; enddo ; enddo
      call post_data(CS%id_hf_rvxv_2d, hf_rvxv_2d, CS%diag)
      deallocate(hf_rvxv_2d)
    endif

    if (CS%id_hf_rvxu_2d > 0) then
      allocate(hf_rvxu_2d(G%isd:G%ied,G%JsdB:G%JedB))
      hf_rvxu_2d(:,:) = 0.0
      do k=1,nz ; do J=Jsq,Jeq ; do i=is,ie
        hf_rvxu_2d(i,J) = hf_rvxu_2d(i,J) + AD%rv_x_u(i,J,k) * AD%diag_hfrac_v(i,J,k)
      enddo ; enddo ; enddo
      call post_data(CS%id_hf_rvxu_2d, hf_rvxu_2d, CS%diag)
      deallocate(hf_rvxu_2d)
    endif

    if (CS%id_h_gKEu > 0) then
      allocate(h_gKEu(G%IsdB:G%IedB,G%jsd:G%jed,GV%ke))
      h_gKEu(:,:,:) = 0.0
      do k=1,nz ; do j=js,je ; do I=Isq,Ieq
        h_gKEu(I,j,k) = AD%gradKEu(I,j,k) * AD%diag_hu(I,j,k)
      enddo ; enddo ; enddo
      call post_data(CS%id_h_gKEu, h_gKEu, CS%diag)
      deallocate(h_gKEu)
    endif
    if (CS%id_h_gKEv > 0) then
      allocate(h_gKEv(G%isd:G%ied,G%JsdB:G%JedB,GV%ke))
      h_gKEv(:,:,:) = 0.0
      do k=1,nz ; do J=Jsq,Jeq ; do i=is,ie
        h_gKEv(i,J,k) = AD%gradKEv(i,J,k) * AD%diag_hv(i,J,k)
      enddo ; enddo ; enddo
      call post_data(CS%id_h_gKEv, h_gKEv, CS%diag)
      deallocate(h_gKEv)
    endif

    if (CS%id_h_rvxv > 0) then
      allocate(h_rvxv(G%IsdB:G%IedB,G%jsd:G%jed,GV%ke))
      h_rvxv(:,:,:) = 0.0
      do k=1,nz ; do j=js,je ; do I=Isq,Ieq
        h_rvxv(I,j,k) = AD%rv_x_v(I,j,k) * AD%diag_hu(I,j,k)
      enddo ; enddo ; enddo
      call post_data(CS%id_h_rvxv, h_rvxv, CS%diag)
      deallocate(h_rvxv)
    endif
    if (CS%id_h_rvxu > 0) then
      allocate(h_rvxu(G%isd:G%ied,G%JsdB:G%JedB,GV%ke))
      h_rvxu(:,:,:) = 0.0
      do k=1,nz ; do J=Jsq,Jeq ; do i=is,ie
        h_rvxu(i,J,k) = AD%rv_x_u(i,J,k) * AD%diag_hv(i,J,k)
      enddo ; enddo ; enddo
      call post_data(CS%id_h_rvxu, h_rvxu, CS%diag)
      deallocate(h_rvxu)
    endif

    if (CS%id_intz_rvxv_2d > 0) then
      intz_rvxv_2d(:,:) = 0.0
      do k=1,nz ; do j=js,je ; do I=Isq,Ieq
        intz_rvxv_2d(I,j) = intz_rvxv_2d(I,j) + AD%rv_x_v(I,j,k) * AD%diag_hu(I,j,k)
      enddo ; enddo ; enddo
      call post_data(CS%id_intz_rvxv_2d, intz_rvxv_2d, CS%diag)
    endif

    if (CS%id_intz_rvxu_2d > 0) then
      intz_rvxu_2d(:,:) = 0.0
      do k=1,nz ; do J=Jsq,Jeq ; do i=is,ie
        intz_rvxu_2d(i,J) = intz_rvxu_2d(i,J) + AD%rv_x_u(i,J,k) * AD%diag_hv(i,J,k)
      enddo ; enddo ; enddo
      call post_data(CS%id_intz_rvxu_2d, intz_rvxu_2d, CS%diag)
    endif
  endif

end subroutine CorAdCalc


!> Calculates the acceleration due to the gradient of kinetic energy.
subroutine gradKE(u, v, h, KE, KEx, KEy, k, OBC, G, GV, US, CS)
  type(ocean_grid_type),                      intent(in)  :: G   !< Ocen grid structure
  type(verticalGrid_type),                    intent(in)  :: GV  !< Vertical grid structure
  real, dimension(SZIB_(G),SZJ_(G),SZK_(GV)), intent(in)  :: u   !< Zonal velocity [L T-1 ~> m s-1]
  real, dimension(SZI_(G),SZJB_(G),SZK_(GV)), intent(in)  :: v   !< Meridional velocity [L T-1 ~> m s-1]
  real, dimension(SZI_(G),SZJ_(G),SZK_(GV)),  intent(in)  :: h   !< Layer thickness [H ~> m or kg m-2]
  real, dimension(SZI_(G) ,SZJ_(G) ),         intent(out) :: KE  !< Kinetic energy per unit mass [L2 T-2 ~> m2 s-2]
  real, dimension(SZIB_(G),SZJ_(G) ),         intent(out) :: KEx !< Zonal acceleration due to kinetic
                                                                 !! energy gradient [L T-2 ~> m s-2]
  real, dimension(SZI_(G) ,SZJB_(G)),         intent(out) :: KEy !< Meridional acceleration due to kinetic
                                                                 !! energy gradient [L T-2 ~> m s-2]
  integer,                                    intent(in)  :: k   !< Layer number to calculate for
  type(ocean_OBC_type),                       pointer     :: OBC !< Open boundary control structure
  type(unit_scale_type),                      intent(in)  :: US  !< A dimensional unit scaling type
  type(CoriolisAdv_CS),                       intent(in)  :: CS  !< Control structure for MOM_CoriolisAdv
  ! Local variables
  real :: um, up, vm, vp         ! Temporary variables [L T-1 ~> m s-1].
  real :: um2, up2, vm2, vp2     ! Temporary variables [L2 T-2 ~> m2 s-2].
  real :: um2a, up2a, vm2a, vp2a ! Temporary variables [L4 T-2 ~> m4 s-2].
  integer :: i, j, is, ie, js, je, Isq, Ieq, Jsq, Jeq, nz, n

  is = G%isc ; ie = G%iec ; js = G%jsc ; je = G%jec ; nz = GV%ke
  Isq = G%IscB ; Ieq = G%IecB ; Jsq = G%JscB ; Jeq = G%JecB


  ! Calculate KE (Kinetic energy for use in the -grad(KE) acceleration term).
  if (CS%KE_Scheme == KE_ARAKAWA) then
    ! The following calculation of Kinetic energy includes the metric terms
    ! identified in Arakawa & Lamb 1982 as important for KE conservation.  It
    ! also includes the possibility of partially-blocked tracer cell faces.
    do j=Jsq,Jeq+1 ; do i=Isq,Ieq+1
      KE(i,j) = ( ( G%areaCu( I ,j)*(u( I ,j,k)*u( I ,j,k)) + &
                    G%areaCu(I-1,j)*(u(I-1,j,k)*u(I-1,j,k)) ) + &
                  ( G%areaCv(i, J )*(v(i, J ,k)*v(i, J ,k)) + &
                    G%areaCv(i,J-1)*(v(i,J-1,k)*v(i,J-1,k)) ) )*0.25*G%IareaT(i,j)
    enddo ; enddo
  elseif (CS%KE_Scheme == KE_SIMPLE_GUDONOV) then
    ! The following discretization of KE is based on the one-dimensinal Gudonov
    ! scheme which does not take into account any geometric factors
    do j=Jsq,Jeq+1 ; do i=Isq,Ieq+1
      up = 0.5*( u(I-1,j,k) + ABS( u(I-1,j,k) ) ) ; up2 = up*up
      um = 0.5*( u( I ,j,k) - ABS( u( I ,j,k) ) ) ; um2 = um*um
      vp = 0.5*( v(i,J-1,k) + ABS( v(i,J-1,k) ) ) ; vp2 = vp*vp
      vm = 0.5*( v(i, J ,k) - ABS( v(i, J ,k) ) ) ; vm2 = vm*vm
      KE(i,j) = ( max(up2,um2) + max(vp2,vm2) ) *0.5
    enddo ; enddo
  elseif (CS%KE_Scheme == KE_GUDONOV) then
    ! The following discretization of KE is based on the one-dimensinal Gudonov
    ! scheme but has been adapted to take horizontal grid factors into account
    do j=Jsq,Jeq+1 ; do i=Isq,Ieq+1
      up = 0.5*( u(I-1,j,k) + ABS( u(I-1,j,k) ) ) ; up2a = up*up*G%areaCu(I-1,j)
      um = 0.5*( u( I ,j,k) - ABS( u( I ,j,k) ) ) ; um2a = um*um*G%areaCu( I ,j)
      vp = 0.5*( v(i,J-1,k) + ABS( v(i,J-1,k) ) ) ; vp2a = vp*vp*G%areaCv(i,J-1)
      vm = 0.5*( v(i, J ,k) - ABS( v(i, J ,k) ) ) ; vm2a = vm*vm*G%areaCv(i, J )
      KE(i,j) = ( max(um2a,up2a) + max(vm2a,vp2a) )*0.5*G%IareaT(i,j)
    enddo ; enddo
  endif

  ! Term - d(KE)/dx.
  do j=js,je ; do I=Isq,Ieq
    KEx(I,j) = (KE(i+1,j) - KE(i,j)) * G%IdxCu(I,j)
  enddo ; enddo

  ! Term - d(KE)/dy.
  do J=Jsq,Jeq ; do i=is,ie
    KEy(i,J) = (KE(i,j+1) - KE(i,j)) * G%IdyCv(i,J)
  enddo ; enddo

  if (associated(OBC)) then
    do n=1,OBC%number_of_segments
      if (OBC%segment(n)%is_N_or_S) then
        do i=OBC%segment(n)%HI%isd,OBC%segment(n)%HI%ied
          KEy(i,OBC%segment(n)%HI%JsdB) = 0.
        enddo
      elseif (OBC%segment(n)%is_E_or_W) then
        do j=OBC%segment(n)%HI%jsd,OBC%segment(n)%HI%jed
          KEx(OBC%segment(n)%HI%IsdB,j) = 0.
        enddo
      endif
    enddo
  endif

end subroutine gradKE

!> Initializes the control structure for coriolisadv_cs
subroutine CoriolisAdv_init(Time, G, GV, US, param_file, diag, AD, CS)
  type(time_type), target, intent(in)    :: Time !< Current model time
  type(ocean_grid_type),   intent(in)    :: G  !< Ocean grid structure
  type(verticalGrid_type), intent(in)    :: GV !< Vertical grid structure
  type(unit_scale_type),   intent(in)    :: US  !< A dimensional unit scaling type
  type(param_file_type),   intent(in)    :: param_file !< Runtime parameter handles
  type(diag_ctrl), target, intent(inout) :: diag !< Diagnostics control structure
  type(accel_diag_ptrs),   target, intent(inout) :: AD !< Strorage for acceleration diagnostics
  type(CoriolisAdv_CS),    intent(inout) :: CS !< Control structure fro MOM_CoriolisAdv
  ! Local variables
! This include declares and sets the variable "version".
#include "version_variable.h"
  character(len=40)  :: mdl = "MOM_CoriolisAdv" ! This module's name.
  character(len=20)  :: tmpstr
  character(len=400) :: mesg
  integer :: isd, ied, jsd, jed, IsdB, IedB, JsdB, JedB, nz

  isd = G%isd ; ied = G%ied ; jsd = G%jsd ; jed = G%jed ; nz = GV%ke
  IsdB = G%IsdB ; IedB = G%IedB ; JsdB = G%JsdB ; JedB = G%JedB

  CS%initialized = .true.
  CS%diag => diag ; CS%Time => Time

  ! Read all relevant parameters and write them to the model log.
  call log_version(param_file, mdl, version, "")
  call get_param(param_file, mdl, "NOSLIP", CS%no_slip, &
                 "If true, no slip boundary conditions are used; otherwise "//&
                 "free slip boundary conditions are assumed. The "//&
                 "implementation of the free slip BCs on a C-grid is much "//&
                 "cleaner than the no slip BCs. The use of free slip BCs "//&
                 "is strongly encouraged, and no slip BCs are not used with "//&
                 "the biharmonic viscosity.", default=.false.)

  call get_param(param_file, mdl, "CORIOLIS_EN_DIS", CS%Coriolis_En_Dis, &
                 "If true, two estimates of the thickness fluxes are used "//&
                 "to estimate the Coriolis term, and the one that "//&
                 "dissipates energy relative to the other one is used.", &
                 default=.false.)

  ! Set %Coriolis_Scheme
  ! (Select the baseline discretization for the Coriolis term)
  call get_param(param_file, mdl, "CORIOLIS_SCHEME", tmpstr, &
                 "CORIOLIS_SCHEME selects the discretization for the "//&
                 "Coriolis terms. Valid values are: \n"//&
                 "\t SADOURNY75_ENERGY - Sadourny, 1975; energy cons. \n"//&
                 "\t ARAKAWA_HSU90     - Arakawa & Hsu, 1990 \n"//&
                 "\t SADOURNY75_ENSTRO - Sadourny, 1975; enstrophy cons. \n"//&
                 "\t ARAKAWA_LAMB81    - Arakawa & Lamb, 1981; En. + Enst.\n"//&
                 "\t ARAKAWA_LAMB_BLEND - A blend of Arakawa & Lamb with \n"//&
                 "\t                      Arakawa & Hsu and Sadourny energy", &
                 default=SADOURNY75_ENERGY_STRING)
  tmpstr = uppercase(tmpstr)
  select case (tmpstr)
    case (SADOURNY75_ENERGY_STRING)
      CS%Coriolis_Scheme = SADOURNY75_ENERGY
    case (ARAKAWA_HSU_STRING)
      CS%Coriolis_Scheme = ARAKAWA_HSU90
    case (SADOURNY75_ENSTRO_STRING)
      CS%Coriolis_Scheme = SADOURNY75_ENSTRO
    case (ARAKAWA_LAMB_STRING)
      CS%Coriolis_Scheme = ARAKAWA_LAMB81
    case (AL_BLEND_STRING)
      CS%Coriolis_Scheme = AL_BLEND
    case (ROBUST_ENSTRO_STRING)
      CS%Coriolis_Scheme = ROBUST_ENSTRO
      CS%Coriolis_En_Dis = .false.
    case default
      call MOM_mesg('CoriolisAdv_init: Coriolis_Scheme ="'//trim(tmpstr)//'"', 0)
      call MOM_error(FATAL, "CoriolisAdv_init: Unrecognized setting "// &
            "#define CORIOLIS_SCHEME "//trim(tmpstr)//" found in input file.")
  end select
  if (CS%Coriolis_Scheme == AL_BLEND) then
    call get_param(param_file, mdl, "CORIOLIS_BLEND_WT_LIN", CS%wt_lin_blend, &
                 "A weighting value for the ratio of inverse thicknesses, "//&
                 "beyond which the blending between Sadourny Energy and "//&
                 "Arakawa & Hsu goes linearly to 0 when CORIOLIS_SCHEME "//&
                 "is ARAWAKA_LAMB_BLEND. This must be between 1 and 1e-16.", &
                 units="nondim", default=0.125)
    call get_param(param_file, mdl, "CORIOLIS_BLEND_F_EFF_MAX", CS%F_eff_max_blend, &
                 "The factor by which the maximum effective Coriolis "//&
                 "acceleration from any point can be increased when "//&
                 "blending different discretizations with the "//&
                 "ARAKAWA_LAMB_BLEND Coriolis scheme.  This must be "//&
                 "greater than 2.0 (the max value for Sadourny energy).", &
                 units="nondim", default=4.0)
    CS%wt_lin_blend = min(1.0, max(CS%wt_lin_blend,1e-16))
    if (CS%F_eff_max_blend < 2.0) call MOM_error(WARNING, "CoriolisAdv_init: "//&
           "CORIOLIS_BLEND_F_EFF_MAX should be at least 2.")
  endif

  mesg = "If true, the Coriolis terms at u-points are bounded by "//&
         "the four estimates of (f+rv)v from the four neighboring "//&
         "v-points, and similarly at v-points."
  if (CS%Coriolis_En_Dis .and. (CS%Coriolis_Scheme == SADOURNY75_ENERGY)) then
    mesg = trim(mesg)//"  This option is "//&
                 "always effectively false with CORIOLIS_EN_DIS defined and "//&
                 "CORIOLIS_SCHEME set to "//trim(SADOURNY75_ENERGY_STRING)//"."
  else
    mesg = trim(mesg)//"  This option would "//&
                 "have no effect on the SADOURNY Coriolis scheme if it "//&
                 "were possible to use centered difference thickness fluxes."
  endif
  call get_param(param_file, mdl, "BOUND_CORIOLIS", CS%bound_Coriolis, mesg, &
                 default=.false.)
  if ((CS%Coriolis_En_Dis .and. (CS%Coriolis_Scheme == SADOURNY75_ENERGY)) .or. &
      (CS%Coriolis_Scheme == ROBUST_ENSTRO)) CS%bound_Coriolis = .false.

  ! Set KE_Scheme (selects discretization of KE)
  call get_param(param_file, mdl, "KE_SCHEME", tmpstr, &
                 "KE_SCHEME selects the discretization for acceleration "//&
                 "due to the kinetic energy gradient. Valid values are: \n"//&
                 "\t KE_ARAKAWA, KE_SIMPLE_GUDONOV, KE_GUDONOV", &
                 default=KE_ARAKAWA_STRING)
  tmpstr = uppercase(tmpstr)
  select case (tmpstr)
    case (KE_ARAKAWA_STRING); CS%KE_Scheme = KE_ARAKAWA
    case (KE_SIMPLE_GUDONOV_STRING); CS%KE_Scheme = KE_SIMPLE_GUDONOV
    case (KE_GUDONOV_STRING); CS%KE_Scheme = KE_GUDONOV
    case default
      call MOM_mesg('CoriolisAdv_init: KE_Scheme ="'//trim(tmpstr)//'"', 0)
      call MOM_error(FATAL, "CoriolisAdv_init: "// &
               "#define KE_SCHEME "//trim(tmpstr)//" in input file is invalid.")
  end select

  ! Set PV_Adv_Scheme (selects discretization of PV advection)
  call get_param(param_file, mdl, "PV_ADV_SCHEME", tmpstr, &
                 "PV_ADV_SCHEME selects the discretization for PV "//&
                 "advection. Valid values are: \n"//&
                 "\t PV_ADV_CENTERED - centered (aka Sadourny, 75) \n"//&
                 "\t PV_ADV_UPWIND1  - upwind, first order", &
                 default=PV_ADV_CENTERED_STRING)
  select case (uppercase(tmpstr))
    case (PV_ADV_CENTERED_STRING)
      CS%PV_Adv_Scheme = PV_ADV_CENTERED
    case (PV_ADV_UPWIND1_STRING)
      CS%PV_Adv_Scheme = PV_ADV_UPWIND1
    case default
      call MOM_mesg('CoriolisAdv_init: PV_Adv_Scheme ="'//trim(tmpstr)//'"', 0)
      call MOM_error(FATAL, "CoriolisAdv_init: "// &
                     "#DEFINE PV_ADV_SCHEME in input file is invalid.")
  end select

  CS%id_rv = register_diag_field('ocean_model', 'RV', diag%axesBL, Time, &
     'Relative Vorticity', 's-1', conversion=US%s_to_T)

  CS%id_PV = register_diag_field('ocean_model', 'PV', diag%axesBL, Time, &
     'Potential Vorticity', 'm-1 s-1', conversion=GV%m_to_H*US%s_to_T)

  CS%id_gKEu = register_diag_field('ocean_model', 'gKEu', diag%axesCuL, Time, &
     'Zonal Acceleration from Grad. Kinetic Energy', 'm s-2', conversion=US%L_T2_to_m_s2)
  if (CS%id_gKEu > 0) call safe_alloc_ptr(AD%gradKEu,IsdB,IedB,jsd,jed,nz)

  CS%id_gKEv = register_diag_field('ocean_model', 'gKEv', diag%axesCvL, Time, &
     'Meridional Acceleration from Grad. Kinetic Energy', 'm s-2', conversion=US%L_T2_to_m_s2)
  if (CS%id_gKEv > 0) call safe_alloc_ptr(AD%gradKEv,isd,ied,JsdB,JedB,nz)

  CS%id_rvxu = register_diag_field('ocean_model', 'rvxu', diag%axesCvL, Time, &
     'Meridional Acceleration from Relative Vorticity', 'm s-2', conversion=US%L_T2_to_m_s2)
  if (CS%id_rvxu > 0) call safe_alloc_ptr(AD%rv_x_u,isd,ied,JsdB,JedB,nz)

  CS%id_rvxv = register_diag_field('ocean_model', 'rvxv', diag%axesCuL, Time, &
     'Zonal Acceleration from Relative Vorticity', 'm s-2', conversion=US%L_T2_to_m_s2)
  if (CS%id_rvxv > 0) call safe_alloc_ptr(AD%rv_x_v,IsdB,IedB,jsd,jed,nz)

  !CS%id_hf_gKEu = register_diag_field('ocean_model', 'hf_gKEu', diag%axesCuL, Time, &
  !   'Fractional Thickness-weighted Zonal Acceleration from Grad. Kinetic Energy', &
  !   'm s-2', v_extensive=.true., conversion=US%L_T2_to_m_s2)
  !if (CS%id_hf_gKEu > 0) then
  !  call safe_alloc_ptr(AD%gradKEu,IsdB,IedB,jsd,jed,nz)
  !  call safe_alloc_ptr(AD%diag_hfrac_u,IsdB,IedB,jsd,jed,nz)
  !endif

  !CS%id_hf_gKEv = register_diag_field('ocean_model', 'hf_gKEv', diag%axesCvL, Time, &
  !   'Fractional Thickness-weighted Meridional Acceleration from Grad. Kinetic Energy', &
  !   'm s-2', v_extensive=.true., conversion=US%L_T2_to_m_s2)
  !if (CS%id_hf_gKEv > 0) then
  !  call safe_alloc_ptr(AD%gradKEv,isd,ied,JsdB,JedB,nz)
  !  call safe_alloc_ptr(AD%diag_hfrac_v,isd,ied,JsdB,JedB,nz)
  !endif

  CS%id_hf_gKEu_2d = register_diag_field('ocean_model', 'hf_gKEu_2d', diag%axesCu1, Time, &
     'Depth-sum Fractional Thickness-weighted Zonal Acceleration from Grad. Kinetic Energy', &
     'm s-2', conversion=US%L_T2_to_m_s2)
  if (CS%id_hf_gKEu_2d > 0) then
    call safe_alloc_ptr(AD%gradKEu,IsdB,IedB,jsd,jed,nz)
    call safe_alloc_ptr(AD%diag_hfrac_u,IsdB,IedB,jsd,jed,nz)
  endif

  CS%id_hf_gKEv_2d = register_diag_field('ocean_model', 'hf_gKEv_2d', diag%axesCv1, Time, &
     'Depth-sum Fractional Thickness-weighted Meridional Acceleration from Grad. Kinetic Energy', &
     'm s-2', conversion=US%L_T2_to_m_s2)
  if (CS%id_hf_gKEv_2d > 0) then
    call safe_alloc_ptr(AD%gradKEv,isd,ied,JsdB,JedB,nz)
    call safe_alloc_ptr(AD%diag_hfrac_v,isd,ied,JsdB,JedB,nz)
  endif

  CS%id_h_gKEu = register_diag_field('ocean_model', 'h_gKEu', diag%axesCuL, Time, &
     'Thickness Multiplied Zonal Acceleration from Grad. Kinetic Energy', &
     'm2 s-2', conversion=GV%H_to_m*US%L_T2_to_m_s2)
  if (CS%id_h_gKEu > 0) then
    call safe_alloc_ptr(AD%gradKEu,IsdB,IedB,jsd,jed,nz)
    call safe_alloc_ptr(AD%diag_hu,IsdB,IedB,jsd,jed,nz)
  endif

  CS%id_intz_gKEu_2d = register_diag_field('ocean_model', 'intz_gKEu_2d', diag%axesCu1, Time, &
     'Depth-integral of Zonal Acceleration from Grad. Kinetic Energy', &
     'm2 s-2', conversion=GV%H_to_m*US%L_T2_to_m_s2)
  if (CS%id_intz_gKEu_2d > 0) then
    call safe_alloc_ptr(AD%gradKEu,IsdB,IedB,jsd,jed,nz)
    call safe_alloc_ptr(AD%diag_hu,IsdB,IedB,jsd,jed,nz)
  endif

  CS%id_h_gKEv = register_diag_field('ocean_model', 'h_gKEv', diag%axesCvL, Time, &
     'Thickness Multiplied Meridional Acceleration from Grad. Kinetic Energy', &
     'm2 s-2', conversion=GV%H_to_m*US%L_T2_to_m_s2)
  if (CS%id_h_gKEv > 0) then
    call safe_alloc_ptr(AD%gradKEv,isd,ied,JsdB,JedB,nz)
    call safe_alloc_ptr(AD%diag_hv,isd,ied,JsdB,JedB,nz)
  endif

  CS%id_intz_gKEv_2d = register_diag_field('ocean_model', 'intz_gKEv_2d', diag%axesCv1, Time, &
     'Depth-integral of Meridional Acceleration from Grad. Kinetic Energy', &
     'm2 s-2', conversion=GV%H_to_m*US%L_T2_to_m_s2)
  if (CS%id_intz_gKEv_2d > 0) then
    call safe_alloc_ptr(AD%gradKEv,isd,ied,JsdB,JedB,nz)
    call safe_alloc_ptr(AD%diag_hv,isd,ied,JsdB,JedB,nz)
  endif

  !CS%id_hf_rvxu = register_diag_field('ocean_model', 'hf_rvxu', diag%axesCvL, Time, &
  !   'Fractional Thickness-weighted Meridional Acceleration from Relative Vorticity', &
  !   'm-1 s-2', v_extensive=.true., conversion=US%L_T2_to_m_s2)
  !if (CS%id_hf_rvxu > 0) then
  !  call safe_alloc_ptr(AD%rv_x_u,isd,ied,JsdB,JedB,nz)
  !  call safe_alloc_ptr(AD%diag_hfrac_v,isd,ied,JsdB,JedB,nz)
  !endif

  !CS%id_hf_rvxv = register_diag_field('ocean_model', 'hf_rvxv', diag%axesCuL, Time, &
  !   'Fractional Thickness-weighted Zonal Acceleration from Relative Vorticity', &
  !   'm-1 s-2', v_extensive=.true., conversion=US%L_T2_to_m_s2)
  !if (CS%id_hf_rvxv > 0) then
  !  call safe_alloc_ptr(AD%rv_x_v,IsdB,IedB,jsd,jed,nz)
  !  call safe_alloc_ptr(AD%diag_hfrac_u,IsdB,IedB,jsd,jed,nz)
  !endif

  CS%id_hf_rvxu_2d = register_diag_field('ocean_model', 'hf_rvxu_2d', diag%axesCv1, Time, &
     'Depth-sum Fractional Thickness-weighted Meridional Acceleration from Relative Vorticity', &
     'm s-2', conversion=US%L_T2_to_m_s2)
  if (CS%id_hf_rvxu_2d > 0) then
    call safe_alloc_ptr(AD%rv_x_u,isd,ied,JsdB,JedB,nz)
    call safe_alloc_ptr(AD%diag_hfrac_v,isd,ied,JsdB,JedB,nz)
  endif

  CS%id_hf_rvxv_2d = register_diag_field('ocean_model', 'hf_rvxv_2d', diag%axesCu1, Time, &
     'Depth-sum Fractional Thickness-weighted Zonal Acceleration from Relative Vorticity', &
     'm s-2', conversion=US%L_T2_to_m_s2)
  if (CS%id_hf_rvxv_2d > 0) then
    call safe_alloc_ptr(AD%rv_x_v,IsdB,IedB,jsd,jed,nz)
    call safe_alloc_ptr(AD%diag_hfrac_u,IsdB,IedB,jsd,jed,nz)
  endif

  CS%id_h_rvxu = register_diag_field('ocean_model', 'h_rvxu', diag%axesCvL, Time, &
     'Thickness Multiplied Meridional Acceleration from Relative Vorticity', &
     'm2 s-2', conversion=GV%H_to_m*US%L_T2_to_m_s2)
  if (CS%id_h_rvxu > 0) then
    call safe_alloc_ptr(AD%rv_x_u,isd,ied,JsdB,JedB,nz)
    call safe_alloc_ptr(AD%diag_hv,isd,ied,JsdB,JedB,nz)
  endif

  CS%id_intz_rvxu_2d = register_diag_field('ocean_model', 'intz_rvxu_2d', diag%axesCv1, Time, &
     'Depth-integral of Meridional Acceleration from Relative Vorticity', &
     'm2 s-2', conversion=GV%H_to_m*US%L_T2_to_m_s2)
  if (CS%id_intz_rvxu_2d > 0) then
    call safe_alloc_ptr(AD%rv_x_u,isd,ied,JsdB,JedB,nz)
    call safe_alloc_ptr(AD%diag_hv,isd,ied,JsdB,JedB,nz)
  endif

  CS%id_h_rvxv = register_diag_field('ocean_model', 'h_rvxv', diag%axesCuL, Time, &
     'Thickness Multiplied Zonal Acceleration from Relative Vorticity', &
     'm2 s-2', conversion=GV%H_to_m*US%L_T2_to_m_s2)
  if (CS%id_h_rvxv > 0) then
    call safe_alloc_ptr(AD%rv_x_v,IsdB,IedB,jsd,jed,nz)
    call safe_alloc_ptr(AD%diag_hu,IsdB,IedB,jsd,jed,nz)
  endif

  CS%id_intz_rvxv_2d = register_diag_field('ocean_model', 'intz_rvxv_2d', diag%axesCu1, Time, &
     'Depth-integral of Fractional Thickness-weighted Zonal Acceleration from Relative Vorticity', &
     'm2 s-2', conversion=GV%H_to_m*US%L_T2_to_m_s2)
  if (CS%id_intz_rvxv_2d > 0) then
    call safe_alloc_ptr(AD%rv_x_v,IsdB,IedB,jsd,jed,nz)
    call safe_alloc_ptr(AD%diag_hu,IsdB,IedB,jsd,jed,nz)
  endif

end subroutine CoriolisAdv_init

!> Destructor for coriolisadv_cs
subroutine CoriolisAdv_end(CS)
  type(CoriolisAdv_CS), intent(inout) :: CS !< Control structure fro MOM_CoriolisAdv
end subroutine CoriolisAdv_end

!> \namespace mom_coriolisadv
!!
!! This file contains the subroutine that calculates the time
!! derivatives of the velocities due to Coriolis acceleration and
!! momentum advection.  This subroutine uses either a vorticity
!! advection scheme from Arakawa and Hsu, Mon. Wea. Rev. 1990, or
!! Sadourny's (JAS 1975) energy conserving scheme.  Both have been
!! modified to use general orthogonal coordinates as described in
!! Arakawa and Lamb, Mon. Wea. Rev. 1981.  Both schemes are second
!! order accurate, and allow for vanishingly small layer thicknesses.
!! The Arakawa and Hsu scheme globally conserves both total energy
!! and potential enstrophy in the limit of nondivergent flow.
!! Sadourny's energy conserving scheme conserves energy if the flow
!! is nondivergent or centered difference thickness fluxes are used.
!!
!! A small fragment of the grid is shown below:
!! \verbatim
!!
!!    j+1  x ^ x ^ x   At x:  q, CoriolisBu
!!    j+1  > o > o >   At ^:  v, CAv, vh
!!    j    x ^ x ^ x   At >:  u, CAu, uh, a, b, c, d
!!    j    > o > o >   At o:  h, KE
!!    j-1  x ^ x ^ x
!!        i-1  i  i+1  At x & ^:
!!           i  i+1    At > & o:
!! \endverbatim
!!
!! The boundaries always run through q grid points (x).

end module MOM_CoriolisAdv<|MERGE_RESOLUTION|>--- conflicted
+++ resolved
@@ -135,12 +135,8 @@
   type(ocean_OBC_type),                       pointer       :: OBC !< Open boundary control structure
   type(accel_diag_ptrs),                      intent(inout) :: AD  !< Storage for acceleration diagnostics
   type(unit_scale_type),                      intent(in)    :: US  !< A dimensional unit scaling type
-<<<<<<< HEAD
-  type(CoriolisAdv_CS),                       pointer       :: CS  !< Control structure for MOM_CoriolisAdv
+  type(CoriolisAdv_CS),                       intent(in)    :: CS  !< Control structure for MOM_CoriolisAdv
   type(porous_barrier_ptrs),                  intent(in)    :: pbv !< porous barrier fractional cell metrics
-=======
-  type(CoriolisAdv_CS),                       intent(in)    :: CS  !< Control structure for MOM_CoriolisAdv
->>>>>>> 32d0a4e6
 
   ! Local variables
   real, dimension(SZIB_(G),SZJB_(G)) :: &
