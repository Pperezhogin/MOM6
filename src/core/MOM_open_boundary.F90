!> Controls where open boundary conditions are applied
module MOM_open_boundary

! This file is part of MOM6. See LICENSE.md for the license.

use MOM_array_transform,      only : rotate_array, rotate_array_pair
use MOM_array_transform,      only : allocate_rotated_array
use MOM_coms,                 only : sum_across_PEs
use MOM_cpu_clock,            only : cpu_clock_id, cpu_clock_begin, cpu_clock_end, CLOCK_ROUTINE
use MOM_diag_mediator,        only : diag_ctrl, time_type
use MOM_domains,              only : pass_var, pass_vector
use MOM_domains,              only : To_All, SCALAR_PAIR, CGRID_NE, CORNER
use MOM_error_handler,        only : MOM_mesg, MOM_error, FATAL, WARNING, is_root_pe
use MOM_error_handler,        only : NOTE
use MOM_file_parser,          only : get_param, log_version, param_file_type, log_param
use MOM_grid,                 only : ocean_grid_type, hor_index_type
use MOM_dyn_horgrid,          only : dyn_horgrid_type
use MOM_io,                   only : EAST_FACE, NORTH_FACE
use MOM_io,                   only : slasher, read_data, field_size, SINGLE_FILE
use MOM_io,                   only : vardesc, query_vardesc, var_desc
use MOM_restart,              only : register_restart_field, register_restart_pair
use MOM_restart,              only : query_initialized, MOM_restart_CS
use MOM_obsolete_params,      only : obsolete_logical, obsolete_int, obsolete_real, obsolete_char
use MOM_string_functions,     only : extract_word, remove_spaces
use MOM_tidal_forcing,        only : astro_longitudes_init, eq_phase, nodal_fu, tidal_frequency
use MOM_time_manager,         only : set_date, time_type, time_type_to_real, operator(-)
use MOM_tracer_registry,      only : tracer_type, tracer_registry_type, tracer_name_lookup
use time_interp_external_mod, only : init_external_field, time_interp_external
use time_interp_external_mod, only : time_interp_external_init
use MOM_remapping,            only : remappingSchemesDoc, remappingDefaultScheme, remapping_CS
use MOM_remapping,            only : initialize_remapping, remapping_core_h, end_remapping
use MOM_regridding,           only : regridding_CS
use MOM_unit_scaling,         only : unit_scale_type
use MOM_variables,            only : thermo_var_ptrs
use MOM_verticalGrid,         only : verticalGrid_type

implicit none ; private

#include <MOM_memory.h>

public open_boundary_apply_normal_flow
public open_boundary_config
public open_boundary_init
public open_boundary_query
public open_boundary_end
public open_boundary_impose_normal_slope
public open_boundary_impose_land_mask
public radiation_open_bdry_conds
public set_tracer_data
public update_OBC_segment_data
public open_boundary_test_extern_uv
public open_boundary_test_extern_h
public open_boundary_zero_normal_flow
public register_OBC, OBC_registry_init
public register_file_OBC, file_OBC_end
public segment_tracer_registry_init
public segment_tracer_registry_end
public register_segment_tracer
public register_temp_salt_segments
public fill_temp_salt_segments
public open_boundary_register_restarts
public update_segment_tracer_reservoirs
public update_OBC_ramp
public rotate_OBC_config
public rotate_OBC_init
public initialize_segment_data

integer, parameter, public :: OBC_NONE = 0      !< Indicates the use of no open boundary
integer, parameter, public :: OBC_SIMPLE = 1    !< Indicates the use of a simple inflow open boundary
integer, parameter, public :: OBC_WALL = 2      !< Indicates the use of a closed wall
integer, parameter, public :: OBC_FLATHER =  3  !< Indicates the use of a Flather open boundary
integer, parameter, public :: OBC_RADIATION = 4 !< Indicates the use of a radiation open boundary
integer, parameter, public :: OBC_DIRECTION_N = 100 !< Indicates the boundary is an effective northern boundary
integer, parameter, public :: OBC_DIRECTION_S = 200 !< Indicates the boundary is an effective southern boundary
integer, parameter, public :: OBC_DIRECTION_E = 300 !< Indicates the boundary is an effective eastern boundary
integer, parameter, public :: OBC_DIRECTION_W = 400 !< Indicates the boundary is an effective western boundary
integer, parameter         :: MAX_OBC_FIELDS = 100  !< Maximum number of data fields needed for OBC segments

!> Open boundary segment data from files (mostly).
type, public :: OBC_segment_data_type
  integer :: fid                                !< handle from FMS associated with segment data on disk
  integer :: fid_dz                             !< handle from FMS associated with segment thicknesses on disk
  character(len=8)                :: name       !< a name identifier for the segment data
  real, dimension(:,:,:), allocatable :: buffer_src   !< buffer for segment data located at cell faces
                                                !! and on the original vertical grid
  integer                         :: nk_src     !< Number of vertical levels in the source data
  real, dimension(:,:,:), allocatable :: dz_src !< vertical grid cell spacing of the incoming segment
                                                !! data, set in [Z ~> m] then scaled to [H ~> m or kg m-2]
  real, dimension(:,:,:), pointer :: buffer_dst=>NULL() !< buffer src data remapped to the target vertical grid
  real, dimension(:,:), pointer   :: bt_vel=>NULL()     !< barotropic velocity [L T-1 ~> m s-1]
  real                            :: value              !< constant value if fid is equal to -1
end type OBC_segment_data_type

!> Tracer on OBC segment data structure, for putting into a segment tracer registry.
type, public :: OBC_segment_tracer_type
  real, dimension(:,:,:), pointer :: t          => NULL()  !< tracer concentration array
  real                            :: OBC_inflow_conc = 0.0 !< tracer concentration for generic inflows
  character(len=32)               :: name                  !< tracer name used for error messages
  type(tracer_type), pointer      :: Tr         => NULL()  !< metadata describing the tracer
  real, dimension(:,:,:), pointer :: tres       => NULL()  !< tracer reservoir array
  logical                         :: is_initialized        !< reservoir values have been set when True
end type OBC_segment_tracer_type

!> Registry type for tracers on segments
type, public :: segment_tracer_registry_type
  integer                       :: ntseg = 0         !< number of registered tracer segments
  type(OBC_segment_tracer_type) :: Tr(MAX_FIELDS_)   !< array of registered tracers
  logical                       :: locked = .false.  !< New tracers may be registered if locked=.false.
                                                     !! When locked=.true.,no more tracers can be registered.
                                                     !! Not sure who should lock it or when...
end type segment_tracer_registry_type

!> Open boundary segment data structure.
type, public :: OBC_segment_type
  logical :: Flather        !< If true, applies Flather + Chapman radiation of barotropic gravity waves.
  logical :: radiation      !< If true, 1D Orlanksi radiation boundary conditions are applied.
                            !! If False, a gradient condition is applied.
  logical :: radiation_tan  !< If true, 1D Orlanksi radiation boundary conditions are applied to
                            !! tangential flows.
  logical :: radiation_grad !< If true, 1D Orlanksi radiation boundary conditions are applied to
                            !! dudv and dvdx.
  logical :: oblique        !< Oblique waves supported at radiation boundary.
  logical :: oblique_tan    !< If true, 2D radiation boundary conditions are applied to
                            !! tangential flows.
  logical :: oblique_grad   !< If true, 2D radiation boundary conditions are applied to
                            !! dudv and dvdx.
  logical :: nudged         !< Optional supplement to radiation boundary.
  logical :: nudged_tan     !< Optional supplement to nudge tangential velocity.
  logical :: nudged_grad    !< Optional supplement to nudge normal gradient of tangential velocity.
  logical :: specified      !< Boundary normal velocity fixed to external value.
  logical :: specified_tan  !< Boundary tangential velocity fixed to external value.
  logical :: specified_grad !< Boundary gradient of tangential velocity fixed to external value.
  logical :: open           !< Boundary is open for continuity solver.
  logical :: gradient       !< Zero gradient at boundary.
  logical :: values_needed  !< Whether or not any external OBC fields are needed.
  logical :: u_values_needed      !< Whether or not external u OBC fields are needed.
  logical :: uamp_values_needed   !< Whether or not external u amplitude OBC fields are needed.
  logical :: uphase_values_needed !< Whether or not external u phase OBC fields are needed.
  logical :: v_values_needed      !< Whether or not external v OBC fields are needed.
  logical :: vamp_values_needed   !< Whether or not external v amplitude OBC fields are needed.
  logical :: vphase_values_needed !< Whether or not external v phase OBC fields are needed.
  logical :: t_values_needed!< Whether or not external T OBC fields are needed.
  logical :: s_values_needed!< Whether or not external S OBC fields are needed.
  logical :: z_values_needed!< Whether or not external zeta OBC fields are needed.
  logical :: zamp_values_needed   !< Whether or not external zeta amplitude OBC fields are needed.
  logical :: zphase_values_needed !< Whether or not external zeta phase OBC fields are needed.
  logical :: g_values_needed!< Whether or not external gradient OBC fields are needed.
  integer :: direction      !< Boundary faces one of the four directions.
  logical :: is_N_or_S      !< True if the OB is facing North or South and exists on this PE.
  logical :: is_E_or_W      !< True if the OB is facing East or West and exists on this PE.
  logical :: is_E_or_W_2    !< True if the OB is facing East or West anywhere.
  type(OBC_segment_data_type), pointer, dimension(:) :: field=>NULL()   !<  OBC data
  integer :: num_fields     !< number of OBC data fields (e.g. u_normal,u_parallel and eta for Flather)
  character(len=32), pointer, dimension(:) :: field_names=>NULL() !< field names for this segment
  integer :: Is_obc         !< i-indices of boundary segment.
  integer :: Ie_obc         !< i-indices of boundary segment.
  integer :: Js_obc         !< j-indices of boundary segment.
  integer :: Je_obc         !< j-indices of boundary segment.
  integer :: uamp_index     !< Save where uamp is in segment%field.
  integer :: uphase_index   !< Save where uphase is in segment%field.
  integer :: vamp_index     !< Save where vamp is in segment%field.
  integer :: vphase_index   !< Save where vphase is in segment%field.
  integer :: zamp_index     !< Save where zamp is in segment%field.
  integer :: zphase_index   !< Save where zphase is in segment%field.
  real :: Velocity_nudging_timescale_in  !< Nudging timescale on inflow [T ~> s].
  real :: Velocity_nudging_timescale_out !< Nudging timescale on outflow [T ~> s].
  logical :: on_pe          !< true if segment is located in the computational domain
  logical :: temp_segment_data_exists !< true if temperature data arrays are present
  logical :: salt_segment_data_exists !< true if salinity data arrays are present
  real, pointer, dimension(:,:)   :: Cg=>NULL()     !< The external gravity wave speed [L T-1 ~> m s-1]
                                                    !! at OBC-points.
  real, pointer, dimension(:,:)   :: Htot=>NULL()   !< The total column thickness [H ~> m or kg m-2] at OBC-points.
  real, pointer, dimension(:,:,:) :: h=>NULL()      !< The cell thickness [H ~> m or kg m-2] at OBC-points.
  real, pointer, dimension(:,:,:) :: normal_vel=>NULL()     !< The layer velocity normal to the OB
                                                            !! segment [L T-1 ~> m s-1].
  real, pointer, dimension(:,:,:) :: tangential_vel=>NULL() !< The layer velocity tangential to the
                                                            !! OB segment [L T-1 ~> m s-1].
  real, pointer, dimension(:,:,:) :: tangential_grad=>NULL() !< The gradient of the velocity tangential
                                                            !! to the OB segment [T-1 ~> s-1].
  real, pointer, dimension(:,:,:) :: normal_trans=>NULL()   !< The layer transport normal to the OB
                                                            !! segment [H L2 T-1 ~> m3 s-1].
  real, pointer, dimension(:,:)   :: normal_vel_bt=>NULL()  !< The barotropic velocity normal to
                                                            !! the OB segment [L T-1 ~> m s-1].
  real, pointer, dimension(:,:)   :: eta=>NULL()            !< The sea-surface elevation along the segment [m].
  real, pointer, dimension(:,:,:) :: grad_normal=>NULL()    !< The gradient of the normal flow along the
                                                            !! segment times the grid spacing [L T-1 ~> m s-1]
  real, pointer, dimension(:,:,:) :: grad_tan=>NULL()       !< The gradient of the tangential flow along the
                                                            !! segment times the grid spacing [L T-1 ~> m s-1]
  real, pointer, dimension(:,:,:) :: grad_gradient=>NULL()  !< The gradient of the gradient of tangential flow along
                                                            !! the segment times the grid spacing [T-1 ~> s-1]
  real, pointer, dimension(:,:,:) :: rx_norm_rad=>NULL()    !< The previous normal phase speed use for EW radiation
                                                            !! OBC, in grid points per timestep [nondim]
  real, pointer, dimension(:,:,:) :: ry_norm_rad=>NULL()    !< The previous normal phase speed use for NS radiation
                                                            !! OBC, in grid points per timestep [nondim]
  real, pointer, dimension(:,:,:) :: rx_norm_obl=>NULL()    !< The previous normal radiation coefficient for EW
                                                            !! oblique OBCs [L2 T-2 ~> m2 s-2]
  real, pointer, dimension(:,:,:) :: ry_norm_obl=>NULL()    !< The previous normal radiation coefficient for NS
                                                            !! oblique OBCs [L2 T-2 ~> m2 s-2]
  real, pointer, dimension(:,:,:) :: cff_normal=>NULL()     !< The denominator for oblique radiation
                                                            !! for normal velocity [L2 T-2 ~> m2 s-2]
  real, pointer, dimension(:,:,:) :: nudged_normal_vel=>NULL() !< The layer velocity normal to the OB segment
                                                            !! that values should be nudged towards [L T-1 ~> m s-1].
  real, pointer, dimension(:,:,:) :: nudged_tangential_vel=>NULL() !< The layer velocity tangential to the OB segment
                                                            !! that values should be nudged towards [L T-1 ~> m s-1].
  real, pointer, dimension(:,:,:) :: nudged_tangential_grad=>NULL() !< The layer dvdx or dudy towards which nudging
                                                            !! can occur [T-1 ~> s-1].
  type(segment_tracer_registry_type), pointer  :: tr_Reg=> NULL()!< A pointer to the tracer registry for the segment.
  type(hor_index_type) :: HI !< Horizontal index ranges
  real :: Tr_InvLscale_out                                  !< An effective inverse length scale for restoring
                                                            !! the tracer concentration in a ficticious
                                                            !! reservior towards interior values when flow
                                                            !! is exiting the domain [L-1 ~> m-1]
  real :: Tr_InvLscale_in                                   !< An effective inverse length scale for restoring
                                                            !! the tracer concentration towards an externally
                                                            !! imposed value when flow is entering [L-1 ~> m-1]
end type OBC_segment_type

!> Open-boundary data
type, public :: ocean_OBC_type
  integer :: number_of_segments = 0                   !< The number of open-boundary segments.
  integer :: ke = 0                                   !< The number of model layers
  logical :: open_u_BCs_exist_globally = .false.      !< True if any zonal velocity points
                                                      !! in the global domain use open BCs.
  logical :: open_v_BCs_exist_globally = .false.      !< True if any meridional velocity points
                                                      !! in the global domain use open BCs.
  logical :: Flather_u_BCs_exist_globally = .false.   !< True if any zonal velocity points
                                                      !! in the global domain use Flather BCs.
  logical :: Flather_v_BCs_exist_globally = .false.   !< True if any meridional velocity points
                                                      !! in the global domain use Flather BCs.
  logical :: oblique_BCs_exist_globally = .false.     !< True if any velocity points
                                                      !! in the global domain use oblique BCs.
  logical :: nudged_u_BCs_exist_globally = .false.    !< True if any velocity points in the
                                                      !! global domain use nudged BCs.
  logical :: nudged_v_BCs_exist_globally = .false.    !< True if any velocity points in the
                                                      !! global domain use nudged BCs.
  logical :: specified_u_BCs_exist_globally = .false. !< True if any zonal velocity points
                                                      !! in the global domain use specified BCs.
  logical :: specified_v_BCs_exist_globally = .false. !< True if any meridional velocity points
                                                      !! in the global domain use specified BCs.
  logical :: radiation_BCs_exist_globally = .false.   !< True if radiations BCs are in use anywhere.
  logical :: user_BCs_set_globally = .false.          !< True if any OBC_USER_CONFIG is set
                                                      !! for input from user directory.
  logical :: update_OBC = .false.                     !< Is OBC data time-dependent
  logical :: needs_IO_for_data = .false.              !< Is any i/o needed for OBCs
  logical :: zero_vorticity = .false.                 !< If True, sets relative vorticity to zero on open boundaries.
  logical :: freeslip_vorticity = .false.             !< If True, sets normal gradient of tangential velocity to zero
                                                      !! in the relative vorticity on open boundaries.
  logical :: computed_vorticity = .false.             !< If True, uses external data for tangential velocity
                                                      !! in the relative vorticity on open boundaries.
  logical :: specified_vorticity = .false.            !< If True, uses external data for tangential velocity
                                                      !! gradients in the relative vorticity on open boundaries.
  logical :: zero_strain = .false.                    !< If True, sets strain to zero on open boundaries.
  logical :: freeslip_strain = .false.                !< If True, sets normal gradient of tangential velocity to zero
                                                      !! in the strain on open boundaries.
  logical :: computed_strain = .false.                !< If True, uses external data for tangential velocity to compute
                                                      !! normal gradient in the strain on open boundaries.
  logical :: specified_strain = .false.               !< If True, uses external data for tangential velocity gradients
                                                      !! to compute strain on open boundaries.
  logical :: zero_biharmonic = .false.                !< If True, zeros the Laplacian of flow on open boundaries for
                                                      !! use in the biharmonic viscosity term.
  logical :: brushcutter_mode = .false.               !< If True, read data on supergrid.
  logical, pointer, dimension(:) :: &
                   tracer_x_reservoirs_used => NULL() !< Dimensioned by the number of tracers, set globally,
                                                      !! true for those with x reservoirs (needed for restarts).
  logical, pointer, dimension(:) :: &
                   tracer_y_reservoirs_used => NULL() !< Dimensioned by the number of tracers, set globally,
                                                      !! true for those with y reservoirs (needed for restarts).
  integer                       :: ntr = 0            !< number of tracers
  integer :: n_tide_constituents = 0                  !< Number of tidal constituents to add to the boundary.
  logical :: add_tide_constituents = .false.          !< If true, add tidal constituents to the boundary elevation and velocity.
                                                      !! Will be set to true if n_tide_constituents > 0.
  character(len=2), allocatable, dimension(:) :: tide_names  !< Names of tidal constituents to add.
  real, allocatable, dimension(:) :: tide_frequencies        !< Angular frequencies of tidal constituents.
  real, allocatable, dimension(:) :: tide_eq_phases, tide_fn, tide_un  !< Equilibrium phases and nodal modulation for tidal constituents.
  logical :: add_eq_phase = .false.                   !< If true, add the equilibrium phase argument to the specified boundary tidal phase.
  logical :: add_nodal_terms = .false.                !< If true, insert terms for the 18.6 year modulation when calculating tidal boundary conditions.
  real :: time_ref                                    !< Reference date (t = 0) for tidal forcing.
  real, dimension(4) :: astro_shpn                    ! Lunar and solar longitudes used to calculate tidal forcing.
  ! Properties of the segments used.
  type(OBC_segment_type), pointer, dimension(:) :: &
    segment => NULL()   !< List of segment objects.
  ! Which segment object describes the current point.
  integer, pointer, dimension(:,:) :: &
    segnum_u => NULL(), &   !< Segment number of u-points.
    segnum_v => NULL()      !< Segment number of v-points.

  ! The following parameters are used in the baroclinic radiation code:
  real :: gamma_uv !< The relative weighting for the baroclinic radiation
                   !! velocities (or speed of characteristics) at the
                   !! new time level (1) or the running mean (0) for velocities.
                   !! Valid values range from 0 to 1, with a default of 0.3.
  real :: rx_max   !< The maximum magnitude of the baroclinic radiation velocity (or speed of
                   !! characteristics) in units of grid points per timestep [nondim].
  logical :: OBC_pe !< Is there an open boundary on this tile?
  type(remapping_CS),      pointer :: remap_CS=> NULL()   !< ALE remapping control structure for segments only
  type(OBC_registry_type), pointer :: OBC_Reg => NULL()  !< Registry type for boundaries
  real, pointer, dimension(:,:,:) :: &
    rx_normal => NULL(), & !< Array storage for normal phase speed for EW radiation OBCs in units of
                           !! grid points per timestep [nondim]
    ry_normal => NULL(), & !< Array storage for normal phase speed for NS radiation OBCs in units of
                           !! grid points per timestep [nondim]
    rx_oblique => NULL(), & !< Array storage for oblique boundary condition restarts [L2 T-2 ~> m2 s-2]
    ry_oblique => NULL(), & !< Array storage for oblique boundary condition restarts [L2 T-2 ~> m2 s-2]
    cff_normal => NULL()   !< Array storage for oblique boundary condition restarts [L2 T-2 ~> m2 s-2]
  real, pointer, dimension(:,:,:,:) :: &
    tres_x => NULL(), & !< Array storage of tracer reservoirs for restarts [conc L ~> conc m]
    tres_y => NULL()    !< Array storage of tracer reservoirs for restarts [conc L ~> conc m]
  real :: silly_h  !< A silly value of thickness outside of the domain that can be used to test
                   !! the independence of the OBCs to this external data [H ~> m or kg m-2].
  real :: silly_u  !< A silly value of velocity outside of the domain that can be used to test
                   !! the independence of the OBCs to this external data [L T-1 ~> m s-1].
  logical :: ramp = .false.                 !< If True, ramp from zero to the external values
                                            !! for SSH.
  logical :: ramping_is_activated = .false. !< True if the ramping has been initialized
  real :: ramp_timescale                    !< If ramp is True, use this timescale for ramping.
  real :: trunc_ramp_time                   !< If ramp is True, time after which ramp is done.
  real :: ramp_value                        !< If ramp is True, where we are on the ramp from
                                            !! zero to one.
  type(time_type) :: ramp_start_time        !< Time when model was started.
end type ocean_OBC_type

!> Control structure for open boundaries that read from files.
!! Probably lots to update here.
type, public :: file_OBC_CS ; private
  real :: tide_flow = 3.0e6         !< Placeholder for now...
end type file_OBC_CS

!> Type to carry something (what??) for the OBC registry.
type, public :: OBC_struct_type
  character(len=32)               :: name             !< OBC name used for error messages
end type OBC_struct_type

!> Type to carry basic OBC information needed for updating values.
type, public :: OBC_registry_type
  integer               :: nobc = 0          !< number of registered open boundary types.
  type(OBC_struct_type) :: OB(MAX_FIELDS_)   !< array of registered boundary types.
  logical               :: locked = .false.  !< New OBC types may be registered if locked=.false.
                                             !! When locked=.true.,no more boundaries can be registered.
end type OBC_registry_type

integer :: id_clock_pass !< A CPU time clock

character(len=40)  :: mdl = "MOM_open_boundary" !< This module's name.
! This include declares and sets the variable "version".
#include "version_variable.h"

contains

!> Enables OBC module and reads configuration parameters
!> This routine is called from MOM_initialize_fixed which
!> occurs before the initialization of the vertical coordinate
!> and ALE_init.  Therefore segment data are not fully initialized
!> here. The remainder of the segment data are initialized in a
!> later call to update_open_boundary_data

subroutine open_boundary_config(G, US, param_file, OBC)
  type(dyn_horgrid_type),  intent(inout) :: G   !< Ocean grid structure
  type(unit_scale_type),   intent(in)    :: US  !< A dimensional unit scaling type
  type(param_file_type),   intent(in)    :: param_file !< Parameter file handle
  type(ocean_OBC_type),    pointer       :: OBC !< Open boundary control structure
  ! Local variables
  integer :: l ! For looping over segments
  logical :: debug_OBC, debug, mask_outside, reentrant_x, reentrant_y
  character(len=15) :: segment_param_str ! The run-time parameter name for each segment
  character(len=1024) :: segment_str      ! The contents (rhs) for parameter "segment_param_str"
  character(len=200) :: config1          ! String for OBC_USER_CONFIG
  real               :: Lscale_in, Lscale_out ! parameters controlling tracer values at the boundaries [L ~> m]
<<<<<<< HEAD
  integer, dimension(3) :: tide_ref_date, nodal_ref_date  !< Reference date (t = 0) for tidal forcing and fixed date for nodal modulation.
  character(len=50) :: tide_constituent_str  !< List of tidal constituents to add to boundary.
=======
  character(len=128) :: inputdir
  logical :: answers_2018, default_2018_answers
  logical :: check_reconstruction, check_remapping, force_bounds_in_subcell
  character(len=32)  :: remappingScheme

>>>>>>> 068c3cbe
  allocate(OBC)

  call get_param(param_file, mdl, "OBC_NUMBER_OF_SEGMENTS", OBC%number_of_segments, &
                 default=0, do_not_log=.true.)
  call log_version(param_file, mdl, version, &
                 "Controls where open boundaries are located, what kind of boundary condition "//&
                 "to impose, and what data to apply, if any.", &
                 all_default=(OBC%number_of_segments<=0))
  call get_param(param_file, mdl, "OBC_NUMBER_OF_SEGMENTS", OBC%number_of_segments, &
                 "The number of open boundary segments.", &
                 default=0)
  call get_param(param_file, mdl, "OBC_USER_CONFIG", config1, &
                 "A string that sets how the open boundary conditions are "//&
                 " configured: \n", default="none", do_not_log=.true.)
  call get_param(param_file, mdl, "NK", OBC%ke, &
                 "The number of model layers", default=0, do_not_log=.true.)

  if (config1 /= "none" .and. config1 /= "dyed_obcs") OBC%user_BCs_set_globally = .true.

  if (OBC%number_of_segments > 0) then
    call get_param(param_file, mdl, "OBC_ZERO_VORTICITY", OBC%zero_vorticity, &
         "If true, sets relative vorticity to zero on open boundaries.", &
         default=.false.)
    call get_param(param_file, mdl, "OBC_FREESLIP_VORTICITY", OBC%freeslip_vorticity, &
         "If true, sets the normal gradient of tangential velocity to "//&
         "zero in the relative vorticity on open boundaries. This cannot "//&
         "be true if another OBC_XXX_VORTICITY option is True.", default=.true.)
    call get_param(param_file, mdl, "OBC_COMPUTED_VORTICITY", OBC%computed_vorticity, &
         "If true, uses the external values of tangential velocity "//&
         "in the relative vorticity on open boundaries. This cannot "//&
         "be true if another OBC_XXX_VORTICITY option is True.", default=.false.)
    call get_param(param_file, mdl, "OBC_SPECIFIED_VORTICITY", OBC%specified_vorticity, &
         "If true, uses the external values of tangential velocity "//&
         "in the relative vorticity on open boundaries. This cannot "//&
         "be true if another OBC_XXX_VORTICITY option is True.", default=.false.)
    if ((OBC%zero_vorticity .and. OBC%freeslip_vorticity) .or.  &
        (OBC%zero_vorticity .and. OBC%computed_vorticity) .or.  &
        (OBC%zero_vorticity .and. OBC%specified_vorticity) .or.  &
        (OBC%freeslip_vorticity .and. OBC%computed_vorticity) .or.  &
        (OBC%freeslip_vorticity .and. OBC%specified_vorticity) .or.  &
        (OBC%computed_vorticity .and. OBC%specified_vorticity))  &
         call MOM_error(FATAL, "MOM_open_boundary.F90, open_boundary_config:\n"//&
         "Only one of OBC_ZERO_VORTICITY, OBC_FREESLIP_VORTICITY, OBC_COMPUTED_VORTICITY\n"//&
         "and OBC_IMPORTED_VORTICITY can be True at once.")
    call get_param(param_file, mdl, "OBC_ZERO_STRAIN", OBC%zero_strain, &
         "If true, sets the strain used in the stress tensor to zero on open boundaries.", &
         default=.false.)
    call get_param(param_file, mdl, "OBC_FREESLIP_STRAIN", OBC%freeslip_strain, &
         "If true, sets the normal gradient of tangential velocity to "//&
         "zero in the strain use in the stress tensor on open boundaries. This cannot "//&
         "be true if another OBC_XXX_STRAIN option is True.", default=.true.)
    call get_param(param_file, mdl, "OBC_COMPUTED_STRAIN", OBC%computed_strain, &
         "If true, sets the normal gradient of tangential velocity to "//&
         "zero in the strain use in the stress tensor on open boundaries. This cannot "//&
         "be true if another OBC_XXX_STRAIN option is True.", default=.false.)
    call get_param(param_file, mdl, "OBC_SPECIFIED_STRAIN", OBC%specified_strain, &
         "If true, sets the normal gradient of tangential velocity to "//&
         "zero in the strain use in the stress tensor on open boundaries. This cannot "//&
         "be true if another OBC_XXX_STRAIN option is True.", default=.false.)
    if ((OBC%zero_strain .and. OBC%freeslip_strain) .or.  &
        (OBC%zero_strain .and. OBC%computed_strain) .or.  &
        (OBC%zero_strain .and. OBC%specified_strain) .or.  &
        (OBC%freeslip_strain .and. OBC%computed_strain) .or.  &
        (OBC%freeslip_strain .and. OBC%specified_strain) .or.  &
        (OBC%computed_strain .and. OBC%specified_strain))  &
         call MOM_error(FATAL, "MOM_open_boundary.F90, open_boundary_config: \n"//&
         "Only one of OBC_ZERO_STRAIN, OBC_FREESLIP_STRAIN, OBC_COMPUTED_STRAIN \n"//&
         "and OBC_IMPORTED_STRAIN can be True at once.")
    call get_param(param_file, mdl, "OBC_ZERO_BIHARMONIC", OBC%zero_biharmonic, &
         "If true, zeros the Laplacian of flow on open boundaries in the biharmonic "//&
         "viscosity term.", default=.false.)
    call get_param(param_file, mdl, "MASK_OUTSIDE_OBCS", mask_outside, &
         "If true, set the areas outside open boundaries to be land.", &
         default=.false.)
    call get_param(param_file, mdl, "RAMP_OBCS", OBC%ramp, &
         "If true, ramps from zero to the external values over time, with"//&
         "a ramping timescale given by RAMP_TIMESCALE. Ramping SSH only so far", &
         default=.false.)
    call get_param(param_file, mdl, "OBC_RAMP_TIMESCALE", OBC%ramp_timescale, &
         "If RAMP_OBCS is true, this sets the ramping timescale.", &
         units="days", default=1.0, scale=86400.0*US%s_to_T)
    call get_param(param_file, mdl, "OBC_N_TIDE_CONSTITUENTS", OBC%n_tide_constituents, &
         "Number of tidal constituents being added to the open boundary.", &
         default=0)

    if(OBC%n_tide_constituents > 0) then
      OBC%add_tide_constituents = .true.
      call get_param(param_file, mdl, "OBC_TIDE_CONSTITUENTS", tide_constituent_str, &
          "Names of tidal constituents being added to the open boundaries.", &
          fail_if_missing=.true.)

      call get_param(param_file, mdl, "OBC_TIDE_ADD_EQ_PHASE", OBC%add_eq_phase, &
          "If true, add the equilibrium phase argument to the specified tidal phases.", &
          default=.false., fail_if_missing=.false.)

      call get_param(param_file, mdl, "OBC_TIDE_ADD_NODAL", OBC%add_nodal_terms, &
          "If true, include 18.6 year nodal modulation in the boundary tidal forcing.", &
          default=.false.)

      call get_param(param_file, mdl, "OBC_TIDE_REF_DATE", tide_ref_date, &
          "Reference date to use for tidal calculations and equilibrium phase.", &
          fail_if_missing=.true.)

      call get_param(param_file, mdl, "OBC_TIDE_NODAL_REF_DATE", nodal_ref_date, &
          "Fixed reference date to use for nodal modulation of boundary tides.", &
          fail_if_missing=.false., default=0)

      if(.not. OBC%add_eq_phase) then
        ! If equilibrium phase argument is not added, the input phases
        ! should already be relative to the reference time.
        call MOM_mesg('OBC tidal phases will *not* be corrected with equilibrium arguments.')
      endif

    else
      OBC%add_tide_constituents = .false.
    endif

    call get_param(param_file, mdl, "DEBUG", debug, default=.false.)
    call get_param(param_file, mdl, "DEBUG_OBC", debug_OBC, default=.false.)
    if (debug_OBC .or. debug) &
      call log_param(param_file, mdl, "DEBUG_OBC", debug_OBC, &
                 "If true, do additional calls to help debug the performance "//&
                 "of the open boundary condition code.", default=.false., &
                 debuggingParam=.true.)

    call get_param(param_file, mdl, "OBC_SILLY_THICK", OBC%silly_h, &
                 "A silly value of thicknesses used outside of open boundary "//&
                 "conditions for debugging.", units="m", default=0.0, scale=US%m_to_Z, &
                 do_not_log=.not.debug_OBC, debuggingParam=.true.)
    call get_param(param_file, mdl, "OBC_SILLY_VEL", OBC%silly_u, &
                 "A silly value of velocities used outside of open boundary "//&
                 "conditions for debugging.", units="m/s", default=0.0, scale=US%m_s_to_L_T, &
                 do_not_log=.not.debug_OBC, debuggingParam=.true.)
    reentrant_x = .false.
    call get_param(param_file, mdl, "REENTRANT_X", reentrant_x, default=.true.)
    reentrant_y = .false.
    call get_param(param_file, mdl, "REENTRANT_Y", reentrant_y, default=.false.)

    ! Allocate everything
    allocate(OBC%segment(1:OBC%number_of_segments))
    do l=1,OBC%number_of_segments
      OBC%segment(l)%Flather = .false.
      OBC%segment(l)%radiation = .false.
      OBC%segment(l)%radiation_tan = .false.
      OBC%segment(l)%radiation_grad = .false.
      OBC%segment(l)%oblique = .false.
      OBC%segment(l)%oblique_tan = .false.
      OBC%segment(l)%oblique_grad = .false.
      OBC%segment(l)%nudged = .false.
      OBC%segment(l)%nudged_tan = .false.
      OBC%segment(l)%nudged_grad = .false.
      OBC%segment(l)%specified = .false.
      OBC%segment(l)%specified_tan = .false.
      OBC%segment(l)%specified_grad = .false.
      OBC%segment(l)%open = .false.
      OBC%segment(l)%gradient = .false.
      OBC%segment(l)%values_needed = .false.
      OBC%segment(l)%u_values_needed = .false.
      OBC%segment(l)%uamp_values_needed = OBC%add_tide_constituents
      OBC%segment(l)%uphase_values_needed = OBC%add_tide_constituents
      OBC%segment(l)%v_values_needed = .false.
      OBC%segment(l)%vamp_values_needed = OBC%add_tide_constituents
      OBC%segment(l)%vphase_values_needed = OBC%add_tide_constituents
      OBC%segment(l)%t_values_needed = .false.
      OBC%segment(l)%s_values_needed = .false.
      OBC%segment(l)%z_values_needed = .false.
      OBC%segment(l)%zamp_values_needed = OBC%add_tide_constituents
      OBC%segment(l)%zphase_values_needed = OBC%add_tide_constituents
      OBC%segment(l)%g_values_needed = .false.
      OBC%segment(l)%direction = OBC_NONE
      OBC%segment(l)%is_N_or_S = .false.
      OBC%segment(l)%is_E_or_W = .false.
      OBC%segment(l)%is_E_or_W_2 = .false.
      OBC%segment(l)%Velocity_nudging_timescale_in = 0.0
      OBC%segment(l)%Velocity_nudging_timescale_out = 0.0
      OBC%segment(l)%num_fields = 0
    enddo
    allocate(OBC%segnum_u(G%IsdB:G%IedB,G%jsd:G%jed)) ; OBC%segnum_u(:,:) = OBC_NONE
    allocate(OBC%segnum_v(G%isd:G%ied,G%JsdB:G%JedB)) ; OBC%segnum_v(:,:) = OBC_NONE

    do l = 1, OBC%number_of_segments
      write(segment_param_str(1:15),"('OBC_SEGMENT_',i3.3)") l
      call get_param(param_file, mdl, segment_param_str, segment_str, &
           "Documentation needs to be dynamic?????", &
           fail_if_missing=.true.)
      segment_str = remove_spaces(segment_str)
      if (segment_str(1:2) == 'I=') then
        call setup_u_point_obc(OBC, G, US, segment_str, l, param_file, reentrant_y)
      elseif (segment_str(1:2) == 'J=') then
        call setup_v_point_obc(OBC, G, US, segment_str, l, param_file, reentrant_x)
      else
        call MOM_error(FATAL, "MOM_open_boundary.F90, open_boundary_config: "//&
             "Unable to interpret "//segment_param_str//" = "//trim(segment_str))
      endif
    enddo

    ! Moved this earlier because time_interp_external_init needs to be called
    ! before anything that uses time_interp_external (such as initialize_segment_data)
    if ((OBC%specified_u_BCs_exist_globally .or. OBC%specified_v_BCs_exist_globally .or. &
      OBC%open_u_BCs_exist_globally .or. OBC%open_v_BCs_exist_globally)) then
      ! Need this for ocean_only mode boundary interpolation.
      call time_interp_external_init()
    endif
    !    if (open_boundary_query(OBC, needs_ext_seg_data=.true.)) &
 !   call initialize_segment_data(G, OBC, param_file)

    if (open_boundary_query(OBC, apply_open_OBC=.true.)) then
      call get_param(param_file, mdl, "OBC_RADIATION_MAX", OBC%rx_max, &
                   "The maximum magnitude of the baroclinic radiation velocity (or speed of "//&
                   "characteristics), in gridpoints per timestep.  This is only "//&
                   "used if one of the open boundary segments is using Orlanski.", &
                   units="nondim", default=1.0)
      call get_param(param_file, mdl, "OBC_RAD_VEL_WT", OBC%gamma_uv, &
                   "The relative weighting for the baroclinic radiation "//&
                   "velocities (or speed of characteristics) at the new "//&
                   "time level (1) or the running mean (0) for velocities. "//&
                   "Valid values range from 0 to 1. This is only used if "//&
                   "one of the open boundary segments is using Orlanski.", &
                   units="nondim", default=0.3)
    endif

    Lscale_in = 0.
    Lscale_out = 0.
    if (open_boundary_query(OBC, apply_open_OBC=.true.)) then
      call get_param(param_file, mdl, "OBC_TRACER_RESERVOIR_LENGTH_SCALE_OUT ", Lscale_out, &
                 "An effective length scale for restoring the tracer concentration "//&
                 "at the boundaries to externally imposed values when the flow "//&
                 "is exiting the domain.", units="m", default=0.0, scale=US%m_to_L)

      call get_param(param_file, mdl, "OBC_TRACER_RESERVOIR_LENGTH_SCALE_IN ", Lscale_in, &
                 "An effective length scale for restoring the tracer concentration "//&
                 "at the boundaries to values from the interior when the flow "//&
                 "is entering the domain.", units="m", default=0.0, scale=US%m_to_L)
    endif

    if (mask_outside) call mask_outside_OBCs(G, US, param_file, OBC)

    ! All tracers are using the same restoring length scale for now, but we may want to make this
    ! tracer-specific in the future for example, in cases where certain tracers are poorly constrained
    ! by data while others are well constrained - MJH.
    do l = 1, OBC%number_of_segments
      OBC%segment(l)%Tr_InvLscale_in = 0.0
      if (Lscale_in>0.) OBC%segment(l)%Tr_InvLscale_in =  1.0/Lscale_in
      OBC%segment(l)%Tr_InvLscale_out = 0.0
      if (Lscale_out>0.) OBC%segment(l)%Tr_InvLscale_out =  1.0/Lscale_out
    enddo

    call get_param(param_file, mdl, "REMAPPING_SCHEME", remappingScheme, &
          "This sets the reconstruction scheme used "//&
          "for vertical remapping for all variables. "//&
          "It can be one of the following schemes: \n"//&
          trim(remappingSchemesDoc), default=remappingDefaultScheme,do_not_log=.true.)
    call get_param(param_file, mdl, "FATAL_CHECK_RECONSTRUCTIONS", check_reconstruction, &
          "If true, cell-by-cell reconstructions are checked for "//&
          "consistency and if non-monotonicity or an inconsistency is "//&
          "detected then a FATAL error is issued.", default=.false.,do_not_log=.true.)
    call get_param(param_file, mdl, "FATAL_CHECK_REMAPPING", check_remapping, &
          "If true, the results of remapping are checked for "//&
          "conservation and new extrema and if an inconsistency is "//&
          "detected then a FATAL error is issued.", default=.false.,do_not_log=.true.)
    call get_param(param_file, mdl, "BRUSHCUTTER_MODE", OBC%brushcutter_mode, &
         "If true, read external OBC data on the supergrid.", &
         default=.false.)
    call get_param(param_file, mdl, "REMAP_BOUND_INTERMEDIATE_VALUES", force_bounds_in_subcell, &
          "If true, the values on the intermediate grid used for remapping "//&
          "are forced to be bounded, which might not be the case due to "//&
          "round off.", default=.false.,do_not_log=.true.)
    call get_param(param_file, mdl, "DEFAULT_2018_ANSWERS", default_2018_answers, &
                 "This sets the default value for the various _2018_ANSWERS parameters.", &
                 default=.false.)
    call get_param(param_file, mdl, "REMAPPING_2018_ANSWERS", answers_2018, &
                 "If true, use the order of arithmetic and expressions that recover the "//&
                 "answers from the end of 2018.  Otherwise, use updated and more robust "//&
                 "forms of the same expressions.", default=default_2018_answers)

    allocate(OBC%remap_CS)
    call initialize_remapping(OBC%remap_CS, remappingScheme, boundary_extrapolation = .false., &
               check_reconstruction=check_reconstruction, check_remapping=check_remapping, &
               force_bounds_in_subcell=force_bounds_in_subcell, answers_2018=answers_2018)

  endif ! OBC%number_of_segments > 0

    ! Safety check
  if ((OBC%open_u_BCs_exist_globally .or. OBC%open_v_BCs_exist_globally) .and. &
       .not.G%symmetric ) call MOM_error(FATAL, &
       "MOM_open_boundary, open_boundary_config: "//&
       "Symmetric memory must be used when using Flather OBCs.")
  ! Need to do this last, because it depends on time_interp_external_init having already been called
  if (OBC%add_tide_constituents) then
    call initialize_obc_tides(OBC, tide_ref_date, nodal_ref_date, tide_constituent_str)
  endif

  if (.not.(OBC%specified_u_BCs_exist_globally .or. OBC%specified_v_BCs_exist_globally .or. &
              OBC%open_u_BCs_exist_globally .or. OBC%open_v_BCs_exist_globally)) then
    ! No open boundaries have been requested
    call open_boundary_dealloc(OBC)
  endif

end subroutine open_boundary_config

!> Allocate space for reading OBC data from files. It sets up the required vertical
!! remapping. In the process, it does funky stuff with the MPI processes.
subroutine initialize_segment_data(G, OBC, PF)
  use mpp_mod, only : mpp_pe, mpp_set_current_pelist, mpp_get_current_pelist,mpp_npes

  type(ocean_grid_type), intent(in)    :: G   !< Ocean grid structure
  type(ocean_OBC_type),   intent(inout) :: OBC !< Open boundary control structure
  type(param_file_type),  intent(in)    :: PF  !< Parameter file handle

  integer :: n,m,num_fields
  character(len=1024) :: segstr
  character(len=256) :: filename
  character(len=20)  :: segnam, suffix
  character(len=32)  :: varnam, fieldname
  real               :: value
  character(len=32), dimension(MAX_OBC_FIELDS) :: fields  ! segment field names
  character(len=128) :: inputdir
  type(OBC_segment_type), pointer :: segment => NULL() ! pointer to segment type list
  character(len=256) :: mesg    ! Message for error messages.
  integer, dimension(4) :: siz,siz2
  integer :: is, ie, js, je
  integer :: isd, ied, jsd, jed
  integer :: IsdB, IedB, JsdB, JedB
  integer, dimension(:), allocatable :: saved_pelist
  integer :: current_pe
  integer, dimension(1) :: single_pelist
  !will be able to dynamically switch between sub-sampling refined grid data or model grid

  is = G%isc ; ie = G%iec ; js = G%jsc ; je = G%jec

  ! There is a problem with the order of the OBC initialization
  ! with respect to ALE_init. Currently handling this by copying the
  ! param file so that I can use it later in step_MOM in order to finish
  ! initializing segments on the first step.

  call get_param(PF, mdl, "INPUTDIR", inputdir, default=".")
  inputdir = slasher(inputdir)

  if (OBC%user_BCs_set_globally) return

  ! Try this here just for the documentation. It is repeated below.
  do n=1, OBC%number_of_segments
    segment => OBC%segment(n)
    write(segnam,"('OBC_SEGMENT_',i3.3,'_DATA')") n
    call get_param(PF, mdl, segnam, segstr, 'OBC segment docs')
  enddo

  !< temporarily disable communication in order to read segment data independently

  allocate(saved_pelist(0:mpp_npes()-1))
  call mpp_get_current_pelist(saved_pelist)
  current_pe = mpp_pe()
  single_pelist(1) = current_pe
  call mpp_set_current_pelist(single_pelist)

  do n=1, OBC%number_of_segments
    segment => OBC%segment(n)
    if (.not. segment%values_needed) cycle

    write(segnam,"('OBC_SEGMENT_',i3.3,'_DATA')") n
    write(suffix,"('_segment_',i3.3)") n
    ! needs documentation !!  Yet, unsafe for now, causes grief for
    ! MOM_parameter_docs in circle_obcs on two processes.
!   call get_param(PF, mdl, segnam, segstr, 'xyz')
    ! Clear out any old values
    segstr = ''
    call get_param(PF, mdl, segnam, segstr)
    if (segstr == '') then
      write(mesg,'("No OBC_SEGMENT_XXX_DATA string for OBC segment ",I3)') n
      call MOM_error(FATAL, mesg)
    endif

    call parse_segment_data_str(trim(segstr), fields=fields, num_fields=num_fields)
    if (num_fields == 0) then
      call MOM_mesg('initialize_segment_data: num_fields = 0')
      cycle ! cycle to next segment
    endif

    allocate(segment%field(num_fields))
    segment%num_fields = num_fields

    segment%temp_segment_data_exists=.false.
    segment%salt_segment_data_exists=.false.
!!
! CODE HERE FOR OTHER OPTIONS (CLAMPED, NUDGED,..)
!!

    isd = segment%HI%isd ; ied = segment%HI%ied
    jsd = segment%HI%jsd ; jed = segment%HI%jed
    IsdB = segment%HI%IsdB ; IedB = segment%HI%IedB
    JsdB = segment%HI%JsdB ; JedB = segment%HI%JedB

    do m=1,num_fields
      call parse_segment_data_str(trim(segstr), var=trim(fields(m)), value=value, filenam=filename, fieldnam=fieldname)
      if (trim(filename) /= 'none') then
        OBC%update_OBC = .true. ! Data is assumed to be time-dependent if we are reading from file
        OBC%needs_IO_for_data = .true. ! At least one segment is using I/O for OBC data
!       segment%values_needed = .true. ! Indicates that i/o will be needed for this segment
        segment%field(m)%name = trim(fields(m))
        if (segment%field(m)%name == 'TEMP') then
           segment%temp_segment_data_exists=.true.
           segment%t_values_needed = .false.
        endif
        if (segment%field(m)%name == 'SALT') then
           segment%salt_segment_data_exists=.true.
           segment%s_values_needed = .false.
        endif
        filename = trim(inputdir)//trim(filename)
        fieldname = trim(fieldname)//trim(suffix)
        call field_size(filename,fieldname,siz,no_domain=.true.)
!       if (siz(4) == 1) segment%values_needed = .false.
        if (segment%on_pe) then
          if (OBC%brushcutter_mode .and. (modulo(siz(1),2) == 0 .or. modulo(siz(2),2) == 0)) then
            call MOM_error(FATAL,'segment data are not on the supergrid')
          endif
          siz2(1)=1

          if (siz(1)>1) then
            if (OBC%brushcutter_mode) then
              siz2(1)=(siz(1)-1)/2
            else
              siz2(1)=siz(1)
            endif
          endif
          siz2(2)=1
          if (siz(2)>1) then
            if (OBC%brushcutter_mode) then
              siz2(2)=(siz(2)-1)/2
            else
              siz2(2)=siz(2)
            endif
          endif
          siz2(3)=siz(3)

          if (segment%is_E_or_W) then
            if (segment%field(m)%name == 'V') then
              allocate(segment%field(m)%buffer_src(IsdB:IedB,JsdB:JedB,siz2(3)))
              segment%v_values_needed = .false.
            elseif (segment%field(m)%name == 'Vamp') then
              allocate(segment%field(m)%buffer_src(IsdB:IedB,JsdB:JedB,siz2(3)))
              segment%vamp_values_needed = .false.
              segment%vamp_index = m
            elseif (segment%field(m)%name == 'Vphase') then
              allocate(segment%field(m)%buffer_src(IsdB:IedB,JsdB:JedB,siz2(3)))
              segment%vphase_values_needed = .false.
              segment%vphase_index = m
            elseif (segment%field(m)%name == 'DVDX') then
              allocate(segment%field(m)%buffer_src(IsdB:IedB,JsdB:JedB,siz2(3)))
              segment%g_values_needed = .false.
            else
              allocate(segment%field(m)%buffer_src(IsdB:IedB,jsd:jed,siz2(3)))
              if (segment%field(m)%name == 'U') then
                segment%u_values_needed = .false.
              elseif (segment%field(m)%name == 'Uamp') then
                segment%uamp_values_needed = .false.
                segment%uamp_index = m
              elseif (segment%field(m)%name == 'Uphase') then
                segment%uphase_values_needed = .false.
                segment%uphase_index = m
              elseif (segment%field(m)%name == 'SSH') then
                segment%z_values_needed = .false.
              elseif (segment%field(m)%name == 'SSHamp') then
                segment%zamp_values_needed = .false.
                segment%zamp_index = m
              elseif (segment%field(m)%name == 'SSHphase') then
                segment%zphase_values_needed = .false.
                segment%zphase_index = m
              elseif (segment%field(m)%name == 'TEMP') then
                segment%t_values_needed = .false.
              elseif (segment%field(m)%name == 'SALT') then
                segment%s_values_needed = .false.
              endif
            endif
          else
            if (segment%field(m)%name == 'U') then
              allocate(segment%field(m)%buffer_src(IsdB:IedB,JsdB:JedB,siz2(3)))
              segment%u_values_needed = .false.
            elseif (segment%field(m)%name == 'DUDY') then
              allocate(segment%field(m)%buffer_src(IsdB:IedB,JsdB:JedB,siz2(3)))
              segment%g_values_needed = .false.
            elseif (segment%field(m)%name == 'Uamp') then
              allocate(segment%field(m)%buffer_src(IsdB:IedB,JsdB:JedB,siz2(3)))
              segment%uamp_values_needed = .false.
              segment%uamp_index = m
            elseif (segment%field(m)%name == 'Uphase') then
              allocate(segment%field(m)%buffer_src(IsdB:IedB,JsdB:JedB,siz2(3)))
              segment%uphase_values_needed = .false.
              segment%uphase_index = m
            else
              allocate(segment%field(m)%buffer_src(isd:ied,JsdB:JedB,siz2(3)))
              if (segment%field(m)%name == 'V') then
                segment%v_values_needed = .false.
              elseif (segment%field(m)%name == 'Vamp') then
                segment%vamp_values_needed = .false.
                segment%vamp_index = m
              elseif (segment%field(m)%name == 'Vphase') then
                segment%vphase_values_needed = .false.
                segment%vphase_index = m
              elseif (segment%field(m)%name == 'SSH') then
                segment%z_values_needed = .false.
              elseif (segment%field(m)%name == 'SSHamp') then
                segment%zamp_values_needed = .false.
                segment%zamp_index = m
              elseif (segment%field(m)%name == 'SSHphase') then
                segment%zphase_values_needed = .false.
                segment%zphase_index = m
              elseif (segment%field(m)%name == 'TEMP') then
                segment%t_values_needed = .false.
              elseif (segment%field(m)%name == 'SALT') then
                segment%s_values_needed = .false.
              endif
            endif
          endif
          segment%field(m)%buffer_src(:,:,:)=0.0
          segment%field(m)%fid = init_external_field(trim(filename),&
               trim(fieldname),ignore_axis_atts=.true.,threading=SINGLE_FILE)
          if (siz(3) > 1) then
            if ((index(segment%field(m)%name, 'phase') > 0) .or. (index(segment%field(m)%name, 'amp') > 0)) then
              ! siz(3) is constituent for tidal variables
              call field_size(filename, 'constituent', siz, no_domain=.true.)
              ! expect third dimension to be number of constituents in MOM_input
              if (siz(3) .ne. OBC%n_tide_constituents .and. OBC%add_tide_constituents) then
                call MOM_error(FATAL, 'Number of constituents in input data is not '//&
                    'the same as the number specified')
              endif
              segment%field(m)%nk_src=siz(3)
            else
              ! siz(3) is depth for everything else
              fieldname = 'dz_'//trim(fieldname)
              call field_size(filename,fieldname,siz,no_domain=.true.)
              if (segment%is_E_or_W) then
                if (segment%field(m)%name == 'V' .or. segment%field(m)%name == 'DVDX') then
                  allocate(segment%field(m)%dz_src(IsdB:IedB,JsdB:JedB,siz(3)))
                else
                  allocate(segment%field(m)%dz_src(IsdB:IedB,jsd:jed,siz(3)))
                endif
              else
                if (segment%field(m)%name == 'U' .or. segment%field(m)%name == 'DUDY') then
                  allocate(segment%field(m)%dz_src(IsdB:IedB,JsdB:JedB,siz(3)))
                else
                  allocate(segment%field(m)%dz_src(isd:ied,JsdB:JedB,siz(3)))
                endif
              endif
              segment%field(m)%dz_src(:,:,:)=0.0
              segment%field(m)%nk_src=siz(3)
              segment%field(m)%fid_dz = init_external_field(trim(filename),trim(fieldname),&
                        ignore_axis_atts=.true.,threading=SINGLE_FILE)
            endif
          else
            segment%field(m)%nk_src=1
          endif
        endif
      else
        segment%field(m)%fid = -1
        segment%field(m)%value = value
        segment%field(m)%name = trim(fields(m))
        if (segment%field(m)%name == 'U') then
          segment%u_values_needed = .false.
        elseif (segment%field(m)%name == 'Uamp') then
          segment%uamp_values_needed = .false.
        elseif (segment%field(m)%name == 'Uphase') then
          segment%uphase_values_needed = .false.
        elseif (segment%field(m)%name == 'V') then
          segment%v_values_needed = .false.
        elseif (segment%field(m)%name == 'Vamp') then
          segment%vamp_values_needed = .false.
        elseif (segment%field(m)%name == 'Vphase') then
          segment%vphase_values_needed = .false.
        elseif (segment%field(m)%name == 'SSH') then
          segment%z_values_needed = .false.
        elseif (segment%field(m)%name == 'SSHamp') then
          segment%zamp_values_needed = .false.
        elseif (segment%field(m)%name == 'SSHphase') then
          segment%zphase_values_needed = .false.
        elseif (segment%field(m)%name == 'TEMP') then
          segment%t_values_needed = .false.
        elseif (segment%field(m)%name == 'SALT') then
          segment%s_values_needed = .false.
        elseif (segment%field(m)%name == 'DVDX' .or. segment%field(m)%name == 'DUDY') then
          segment%g_values_needed = .false.
        endif
      endif
    enddo
    if (segment%u_values_needed .or. segment%uamp_values_needed .or. segment%uphase_values_needed .or. &
        segment%v_values_needed .or. segment%vamp_values_needed .or. segment%vphase_values_needed .or. &
        segment%t_values_needed .or. segment%s_values_needed .or. segment%g_values_needed .or. &
        segment%z_values_needed .or. segment%zamp_values_needed .or. segment%zphase_values_needed ) then
      write(mesg,'("Values needed for OBC segment ",I3)') n
      call MOM_error(FATAL, mesg)
    endif
  enddo

  call mpp_set_current_pelist(saved_pelist)

end subroutine initialize_segment_data

subroutine initialize_obc_tides(OBC, tide_ref_date, nodal_ref_date, tide_constituent_str)
  type(ocean_OBC_type), pointer       :: OBC !< Open boundary control structure
  integer, dimension(3), intent(in) :: tide_ref_date      !< Reference date (t = 0) for tidal forcing.
  integer, dimension(3), intent(in) :: nodal_ref_date     !< Date to calculate nodal modulation for.
  character(len=50), intent(in) :: tide_constituent_str  !< List of tidal constituents to include on boundary.
  real, dimension(4) :: nodal_shpn                        !< Solar and lunar longitudes for tidal forcing
  real :: nodal_time                                      !< Model time to calculate nodal modulation for.
  integer :: c                                            !< Index to tidal constituent.

  allocate(OBC%tide_names(OBC%n_tide_constituents))
  read(tide_constituent_str, *) OBC%tide_names

  ! Set reference time (t = 0) for boundary tidal forcing.
  OBC%time_ref = time_type_to_real(set_date(tide_ref_date(1), tide_ref_date(2), tide_ref_date(3)))

  ! Find relevant lunar and solar longitudes at the reference time
  if (OBC%add_eq_phase) call astro_longitudes_init(OBC%time_ref, OBC%astro_shpn)

  ! If the nodal correction is based on a different time, initialize that.
  ! Otherwise, it can use N from the time reference.
  if (OBC%add_nodal_terms) then
    if (sum(nodal_ref_date) .ne. 0) then
      nodal_time = time_type_to_real(set_date(nodal_ref_date(1), nodal_ref_date(2), nodal_ref_date(3)))
      call astro_longitudes_init(nodal_time, nodal_shpn)
    else
      nodal_shpn = OBC%astro_shpn
    endif
  endif

  allocate(OBC%tide_frequencies(OBC%n_tide_constituents))
  allocate(OBC%tide_eq_phases(OBC%n_tide_constituents))
  allocate(OBC%tide_fn(OBC%n_tide_constituents))
  allocate(OBC%tide_un(OBC%n_tide_constituents))

  do c=1,OBC%n_tide_constituents
    OBC%tide_frequencies(c) = tidal_frequency(trim(OBC%tide_names(c)))

    ! Find equilibrum phase if needed
    if (OBC%add_eq_phase) then
      OBC%tide_eq_phases(c) = eq_phase(trim(OBC%tide_names(c)), OBC%astro_shpn)
    else
      OBC%tide_eq_phases(c) = 0.0
    endif

    ! Find nodal corrections if needed
    if (OBC%add_nodal_terms) then
      call nodal_fu(trim(OBC%tide_names(c)), nodal_shpn(4), OBC%tide_fn(c), OBC%tide_un(c))
    else
      OBC%tide_fn(c) = 1.0
      OBC%tide_un(c) = 0.0
    endif
  enddo
end subroutine initialize_obc_tides

!> Define indices for segment and store in hor_index_type
!> using global segment bounds corresponding to q-points
subroutine setup_segment_indices(G, seg, Is_obc, Ie_obc, Js_obc, Je_obc)
  type(dyn_horgrid_type), intent(in) :: G !< grid type
  type(OBC_segment_type), intent(inout) :: seg  !< Open boundary segment
  integer, intent(in) :: Is_obc !< Q-point global i-index of start of segment
  integer, intent(in) :: Ie_obc !< Q-point global i-index of end of segment
  integer, intent(in) :: Js_obc !< Q-point global j-index of start of segment
  integer, intent(in) :: Je_obc !< Q-point global j-index of end of segment
  ! Local variables
  integer :: IsgB, IegB, JsgB, JegB
  integer :: isg, ieg, jsg, jeg

  ! Isg, Ieg will be I*_obc in global space
  if (Ie_obc < Is_obc) then
    IsgB = Ie_obc
    IegB = Is_obc
  else
    IsgB = Is_obc
    IegB = Ie_obc
  endif

  if (Je_obc < Js_obc) then
    JsgB = Je_obc
    JegB = Js_obc
  else
    JsgB = Js_obc
    JegB = Je_obc
  endif

  ! NOTE: h-points are defined along the interior of the segment q-points.
  !   For a given segment and its start and end index pairs, [IJ][se]gB, the
  !   h-cell corresponding to this pair are shown in the figure below.
  !
  ! x-x----------------x-x
  ! | |        N       | |
  ! x-x   W         E  x-x
  !   |        S         |
  ! x-x----------------x-x
  ! | |                | |
  ! x-x                x-x
  !
  ! For segment points on the west and south, h-point indices are incremented
  ! in order to move to the interior cell.

  if (Is_obc > Ie_obc) then
    ! Northern boundary
    isg = IsgB + 1
    jsg = JsgB
    ieg = IegB
    jeg = JegB
  endif

  if (Is_obc < Ie_obc) then
    ! Southern boundary
    isg = IsgB + 1
    jsg = JsgB + 1
    ieg = IegB
    jeg = JegB + 1
  endif

  if (Js_obc < Je_obc) then
    ! Eastern boundary
    isg = IsgB
    jsg = JsgB + 1
    ieg = IegB
    jeg = JegB
  endif

  if (Js_obc > Je_obc) then
    ! Western boundary
    isg = IsgB + 1
    jsg = JsgB + 1
    ieg = IegB + 1
    jeg = JegB
  endif

  ! Global space I*_obc but sorted
  seg%HI%IsgB = IsgB
  seg%HI%JegB = JegB
  seg%HI%IegB = IegB
  seg%HI%JsgB = JsgB

  seg%HI%isg = isg
  seg%HI%jsg = jsg
  seg%HI%ieg = ieg
  seg%HI%jeg = jeg

  ! Move into local index space
  IsgB = IsgB - G%idg_offset
  JsgB = JsgB - G%jdg_offset
  IegB = IegB - G%idg_offset
  JegB = JegB - G%jdg_offset

  isg = isg - G%idg_offset
  jsg = jsg - G%jdg_offset
  ieg = ieg - G%idg_offset
  jeg = jeg - G%jdg_offset

  ! This is the i-extent of the segment on this PE.
  ! The values are nonsense if the segment is not on this PE.
  seg%HI%IsdB = min(max(IsgB, G%HI%IsdB), G%HI%IedB)
  seg%HI%IedB = min(max(IegB, G%HI%IsdB), G%HI%IedB)
  seg%HI%isd = min(max(isg, G%HI%isd), G%HI%ied)
  seg%HI%ied = min(max(ieg, G%HI%isd), G%HI%ied)
  seg%HI%IscB = min(max(IsgB, G%HI%IscB), G%HI%IecB)
  seg%HI%IecB = min(max(IegB, G%HI%IscB), G%HI%IecB)
  seg%HI%isc = min(max(isg, G%HI%isc), G%HI%iec)
  seg%HI%iec = min(max(ieg, G%HI%isc), G%HI%iec)

  ! This is the j-extent of the segment on this PE.
  ! The values are nonsense if the segment is not on this PE.
  seg%HI%JsdB = min(max(JsgB, G%HI%JsdB), G%HI%JedB)
  seg%HI%JedB = min(max(JegB, G%HI%JsdB), G%HI%JedB)
  seg%HI%jsd = min(max(jsg, G%HI%jsd), G%HI%jed)
  seg%HI%jed = min(max(jeg, G%HI%jsd), G%HI%jed)
  seg%HI%JscB = min(max(JsgB, G%HI%JscB), G%HI%JecB)
  seg%HI%JecB = min(max(JegB, G%HI%JscB), G%HI%JecB)
  seg%HI%jsc = min(max(jsg, G%HI%jsc), G%HI%jec)
  seg%HI%jec = min(max(jeg, G%HI%jsc), G%HI%jec)

end subroutine setup_segment_indices

!> Parse an OBC_SEGMENT_%%% string starting with "I=" and configure placement and type of OBC accordingly
subroutine setup_u_point_obc(OBC, G, US, segment_str, l_seg, PF, reentrant_y)
  type(ocean_OBC_type),    pointer    :: OBC !< Open boundary control structure
  type(dyn_horgrid_type),  intent(in) :: G   !< Ocean grid structure
  type(unit_scale_type),   intent(in) :: US  !< A dimensional unit scaling type
  character(len=*),        intent(in) :: segment_str !< A string in form of "I=%,J=%:%,string"
  integer,                 intent(in) :: l_seg !< which segment is this?
  type(param_file_type), intent(in)   :: PF  !< Parameter file handle
  logical, intent(in)                 :: reentrant_y !< is the domain reentrant in y?
  ! Local variables
  integer :: I_obc, Js_obc, Je_obc ! Position of segment in global index space
  integer :: j, a_loop
  character(len=32) :: action_str(8)
  character(len=128) :: segment_param_str
  real, allocatable, dimension(:)  :: tnudge
  ! This returns the global indices for the segment
  call parse_segment_str(G%ieg, G%jeg, segment_str, I_obc, Js_obc, Je_obc, action_str, reentrant_y)

  call setup_segment_indices(G, OBC%segment(l_seg),I_obc,I_obc,Js_obc,Je_obc)

  I_obc = I_obc - G%idg_offset ! Convert to local tile indices on this tile
  Js_obc = Js_obc - G%jdg_offset ! Convert to local tile indices on this tile
  Je_obc = Je_obc - G%jdg_offset ! Convert to local tile indices on this tile

  if (Je_obc>Js_obc) then
    OBC%segment(l_seg)%direction = OBC_DIRECTION_E
  elseif (Je_obc<Js_obc) then
    OBC%segment(l_seg)%direction = OBC_DIRECTION_W
    j=js_obc;js_obc=je_obc;je_obc=j
  endif

  OBC%segment(l_seg)%on_pe = .false.

  do a_loop = 1,8 ! up to 8 options available
    if (len_trim(action_str(a_loop)) == 0) then
      cycle
    elseif (trim(action_str(a_loop)) == 'FLATHER') then
      OBC%segment(l_seg)%Flather = .true.
      OBC%segment(l_seg)%open = .true.
      OBC%Flather_u_BCs_exist_globally = .true.
      OBC%open_u_BCs_exist_globally = .true.
      OBC%segment(l_seg)%z_values_needed = .true.
      OBC%segment(l_seg)%u_values_needed = .true.
    elseif (trim(action_str(a_loop)) == 'ORLANSKI') then
      OBC%segment(l_seg)%radiation = .true.
      OBC%segment(l_seg)%open = .true.
      OBC%open_u_BCs_exist_globally = .true.
      OBC%radiation_BCs_exist_globally = .true.
    elseif (trim(action_str(a_loop)) == 'ORLANSKI_TAN') then
      OBC%segment(l_seg)%radiation = .true.
      OBC%segment(l_seg)%radiation_tan = .true.
      OBC%radiation_BCs_exist_globally = .true.
    elseif (trim(action_str(a_loop)) == 'ORLANSKI_GRAD') then
      OBC%segment(l_seg)%radiation = .true.
      OBC%segment(l_seg)%radiation_grad = .true.
    elseif (trim(action_str(a_loop)) == 'OBLIQUE') then
      OBC%segment(l_seg)%oblique = .true.
      OBC%segment(l_seg)%open = .true.
      OBC%oblique_BCs_exist_globally = .true.
      OBC%open_u_BCs_exist_globally = .true.
    elseif (trim(action_str(a_loop)) == 'OBLIQUE_TAN') then
      OBC%segment(l_seg)%oblique = .true.
      OBC%segment(l_seg)%oblique_tan = .true.
      OBC%oblique_BCs_exist_globally = .true.
    elseif (trim(action_str(a_loop)) == 'OBLIQUE_GRAD') then
      OBC%segment(l_seg)%oblique = .true.
      OBC%segment(l_seg)%oblique_grad = .true.
    elseif (trim(action_str(a_loop)) == 'NUDGED') then
      OBC%segment(l_seg)%nudged = .true.
      OBC%nudged_u_BCs_exist_globally = .true.
      OBC%segment(l_seg)%u_values_needed = .true.
    elseif (trim(action_str(a_loop)) == 'NUDGED_TAN') then
      OBC%segment(l_seg)%nudged_tan = .true.
      OBC%nudged_u_BCs_exist_globally = .true.
      OBC%segment(l_seg)%v_values_needed = .true.
    elseif (trim(action_str(a_loop)) == 'NUDGED_GRAD') then
      OBC%segment(l_seg)%nudged_grad = .true.
      OBC%segment(l_seg)%g_values_needed = .true.
    elseif (trim(action_str(a_loop)) == 'GRADIENT') then
      OBC%segment(l_seg)%gradient = .true.
      OBC%segment(l_seg)%open = .true.
      OBC%open_u_BCs_exist_globally = .true.
    elseif (trim(action_str(a_loop)) == 'SIMPLE') then
      OBC%segment(l_seg)%specified = .true.
      OBC%specified_u_BCs_exist_globally = .true. ! This avoids deallocation
      OBC%segment(l_seg)%u_values_needed = .true.
    elseif (trim(action_str(a_loop)) == 'SIMPLE_TAN') then
      OBC%segment(l_seg)%specified_tan = .true.
      OBC%segment(l_seg)%v_values_needed = .true.
    elseif (trim(action_str(a_loop)) == 'SIMPLE_GRAD') then
      OBC%segment(l_seg)%specified_grad = .true.
      OBC%segment(l_seg)%g_values_needed = .true.
    else
      call MOM_error(FATAL, "MOM_open_boundary.F90, setup_u_point_obc: "//&
                     "String '"//trim(action_str(a_loop))//"' not understood.")
    endif
    if (OBC%segment(l_seg)%nudged .or. OBC%segment(l_seg)%nudged_tan) then
      write(segment_param_str(1:43),"('OBC_SEGMENT_',i3.3,'_VELOCITY_NUDGING_TIMESCALES')") l_seg
      allocate(tnudge(2))
      call get_param(PF, mdl, segment_param_str(1:43), tnudge, &
                     "Timescales in days for nudging along a segment, "//&
                     "for inflow, then outflow. Setting both to zero should "//&
                     "behave like SIMPLE obcs for the baroclinic velocities.", &
                     fail_if_missing=.true., default=0., units="days", scale=86400.0*US%s_to_T)
      OBC%segment(l_seg)%Velocity_nudging_timescale_in = tnudge(1)
      OBC%segment(l_seg)%Velocity_nudging_timescale_out = tnudge(2)
      deallocate(tnudge)
    endif

  enddo ! a_loop

  OBC%segment(l_seg)%is_E_or_W_2 = .true.

  if (I_obc<=G%HI%IsdB+1 .or. I_obc>=G%HI%IedB-1) return ! Boundary is not on tile
  if (Je_obc<=G%HI%JsdB .or. Js_obc>=G%HI%JedB) return ! Segment is not on tile

  OBC%segment(l_seg)%on_pe = .true.
  OBC%segment(l_seg)%is_E_or_W = .true.

  do j=G%HI%jsd, G%HI%jed
    if (j>Js_obc .and. j<=Je_obc) then
      OBC%segnum_u(I_obc,j) = l_seg
    endif
  enddo
  OBC%segment(l_seg)%Is_obc = I_obc
  OBC%segment(l_seg)%Ie_obc = I_obc
  OBC%segment(l_seg)%Js_obc = Js_obc
  OBC%segment(l_seg)%Je_obc = Je_obc
  call allocate_OBC_segment_data(OBC, OBC%segment(l_seg))

  if (OBC%segment(l_seg)%oblique .and.  OBC%segment(l_seg)%radiation) &
         call MOM_error(FATAL, "MOM_open_boundary.F90, setup_u_point_obc: \n"//&
         "Orlanski and Oblique OBC options cannot be used together on one segment.")

  if (OBC%segment(l_seg)%u_values_needed .or. OBC%segment(l_seg)%v_values_needed .or. &
      OBC%segment(l_seg)%t_values_needed .or. OBC%segment(l_seg)%s_values_needed .or. &
      OBC%segment(l_seg)%z_values_needed .or. OBC%segment(l_seg)%g_values_needed) &
    OBC%segment(l_seg)%values_needed = .true.
end subroutine setup_u_point_obc

!> Parse an OBC_SEGMENT_%%% string starting with "J=" and configure placement and type of OBC accordingly
subroutine setup_v_point_obc(OBC, G, US, segment_str, l_seg, PF, reentrant_x)
  type(ocean_OBC_type),    pointer    :: OBC !< Open boundary control structure
  type(dyn_horgrid_type),  intent(in) :: G   !< Ocean grid structure
  type(unit_scale_type),   intent(in) :: US  !< A dimensional unit scaling type
  character(len=*),        intent(in) :: segment_str !< A string in form of "J=%,I=%:%,string"
  integer,                 intent(in) :: l_seg !< which segment is this?
  type(param_file_type),   intent(in) :: PF  !< Parameter file handle
  logical, intent(in)                 :: reentrant_x !< is the domain reentrant in x?
  ! Local variables
  integer :: J_obc, Is_obc, Ie_obc ! Position of segment in global index space
  integer :: i, a_loop
  character(len=32) :: action_str(8)
  character(len=128) :: segment_param_str
  real, allocatable, dimension(:)  :: tnudge

  ! This returns the global indices for the segment
  call parse_segment_str(G%ieg, G%jeg, segment_str, J_obc, Is_obc, Ie_obc, action_str, reentrant_x)

  call setup_segment_indices(G, OBC%segment(l_seg),Is_obc,Ie_obc,J_obc,J_obc)

  J_obc = J_obc - G%jdg_offset ! Convert to local tile indices on this tile
  Is_obc = Is_obc - G%idg_offset ! Convert to local tile indices on this tile
  Ie_obc = Ie_obc - G%idg_offset ! Convert to local tile indices on this tile

  if (Ie_obc>Is_obc) then
     OBC%segment(l_seg)%direction = OBC_DIRECTION_S
  elseif (Ie_obc<Is_obc) then
     OBC%segment(l_seg)%direction = OBC_DIRECTION_N
     i=Is_obc;Is_obc=Ie_obc;Ie_obc=i
  endif

  OBC%segment(l_seg)%on_pe = .false.

  do a_loop = 1,8
    if (len_trim(action_str(a_loop)) == 0) then
      cycle
    elseif (trim(action_str(a_loop)) == 'FLATHER') then
      OBC%segment(l_seg)%Flather = .true.
      OBC%segment(l_seg)%open = .true.
      OBC%Flather_v_BCs_exist_globally = .true.
      OBC%open_v_BCs_exist_globally = .true.
      OBC%segment(l_seg)%z_values_needed = .true.
      OBC%segment(l_seg)%v_values_needed = .true.
    elseif (trim(action_str(a_loop)) == 'ORLANSKI') then
      OBC%segment(l_seg)%radiation = .true.
      OBC%segment(l_seg)%open = .true.
      OBC%open_v_BCs_exist_globally = .true.
      OBC%radiation_BCs_exist_globally = .true.
    elseif (trim(action_str(a_loop)) == 'ORLANSKI_TAN') then
      OBC%segment(l_seg)%radiation = .true.
      OBC%segment(l_seg)%radiation_tan = .true.
      OBC%radiation_BCs_exist_globally = .true.
    elseif (trim(action_str(a_loop)) == 'ORLANSKI_GRAD') then
      OBC%segment(l_seg)%radiation = .true.
      OBC%segment(l_seg)%radiation_grad = .true.
    elseif (trim(action_str(a_loop)) == 'OBLIQUE') then
      OBC%segment(l_seg)%oblique = .true.
      OBC%segment(l_seg)%open = .true.
      OBC%oblique_BCs_exist_globally = .true.
      OBC%open_v_BCs_exist_globally = .true.
    elseif (trim(action_str(a_loop)) == 'OBLIQUE_TAN') then
      OBC%segment(l_seg)%oblique = .true.
      OBC%segment(l_seg)%oblique_tan = .true.
      OBC%oblique_BCs_exist_globally = .true.
    elseif (trim(action_str(a_loop)) == 'OBLIQUE_GRAD') then
      OBC%segment(l_seg)%oblique = .true.
      OBC%segment(l_seg)%oblique_grad = .true.
    elseif (trim(action_str(a_loop)) == 'NUDGED') then
      OBC%segment(l_seg)%nudged = .true.
      OBC%nudged_v_BCs_exist_globally = .true.
      OBC%segment(l_seg)%v_values_needed = .true.
    elseif (trim(action_str(a_loop)) == 'NUDGED_TAN') then
      OBC%segment(l_seg)%nudged_tan = .true.
      OBC%nudged_v_BCs_exist_globally = .true.
      OBC%segment(l_seg)%u_values_needed = .true.
    elseif (trim(action_str(a_loop)) == 'NUDGED_GRAD') then
      OBC%segment(l_seg)%nudged_grad = .true.
      OBC%segment(l_seg)%g_values_needed = .true.
    elseif (trim(action_str(a_loop)) == 'GRADIENT') then
      OBC%segment(l_seg)%gradient = .true.
      OBC%segment(l_seg)%open = .true.
      OBC%open_v_BCs_exist_globally = .true.
    elseif (trim(action_str(a_loop)) == 'SIMPLE') then
      OBC%segment(l_seg)%specified = .true.
      OBC%specified_v_BCs_exist_globally = .true. ! This avoids deallocation
      OBC%segment(l_seg)%v_values_needed = .true.
    elseif (trim(action_str(a_loop)) == 'SIMPLE_TAN') then
      OBC%segment(l_seg)%specified_tan = .true.
      OBC%segment(l_seg)%u_values_needed = .true.
    elseif (trim(action_str(a_loop)) == 'SIMPLE_GRAD') then
      OBC%segment(l_seg)%specified_grad = .true.
      OBC%segment(l_seg)%g_values_needed = .true.
    else
      call MOM_error(FATAL, "MOM_open_boundary.F90, setup_v_point_obc: "//&
                     "String '"//trim(action_str(a_loop))//"' not understood.")
    endif
    if (OBC%segment(l_seg)%nudged .or. OBC%segment(l_seg)%nudged_tan) then
      write(segment_param_str(1:43),"('OBC_SEGMENT_',i3.3,'_VELOCITY_NUDGING_TIMESCALES')") l_seg
      allocate(tnudge(2))
      call get_param(PF, mdl, segment_param_str(1:43), tnudge, &
                     "Timescales in days for nudging along a segment, "//&
                     "for inflow, then outflow. Setting both to zero should "//&
                     "behave like SIMPLE obcs for the baroclinic velocities.", &
                     fail_if_missing=.true., default=0., units="days", scale=86400.0*US%s_to_T)
      OBC%segment(l_seg)%Velocity_nudging_timescale_in = tnudge(1)
      OBC%segment(l_seg)%Velocity_nudging_timescale_out = tnudge(2)
      deallocate(tnudge)
    endif

  enddo ! a_loop

  if (J_obc<=G%HI%JsdB+1 .or. J_obc>=G%HI%JedB-1) return ! Boundary is not on tile
  if (Ie_obc<=G%HI%IsdB .or. Is_obc>=G%HI%IedB) return ! Segment is not on tile

  OBC%segment(l_seg)%on_pe = .true.
  OBC%segment(l_seg)%is_N_or_S = .true.

  do i=G%HI%isd, G%HI%ied
    if (i>Is_obc .and. i<=Ie_obc) then
      OBC%segnum_v(i,J_obc) = l_seg
    endif
  enddo
  OBC%segment(l_seg)%Is_obc = Is_obc
  OBC%segment(l_seg)%Ie_obc = Ie_obc
  OBC%segment(l_seg)%Js_obc = J_obc
  OBC%segment(l_seg)%Je_obc = J_obc
  call allocate_OBC_segment_data(OBC, OBC%segment(l_seg))

  if (OBC%segment(l_seg)%oblique .and.  OBC%segment(l_seg)%radiation) &
         call MOM_error(FATAL, "MOM_open_boundary.F90, setup_v_point_obc: \n"//&
         "Orlanski and Oblique OBC options cannot be used together on one segment.")

  if (OBC%segment(l_seg)%u_values_needed .or. OBC%segment(l_seg)%v_values_needed .or. &
      OBC%segment(l_seg)%t_values_needed .or. OBC%segment(l_seg)%s_values_needed .or. &
      OBC%segment(l_seg)%z_values_needed .or. OBC%segment(l_seg)%g_values_needed) &
    OBC%segment(l_seg)%values_needed = .true.
end subroutine setup_v_point_obc

!> Parse an OBC_SEGMENT_%%% string
subroutine parse_segment_str(ni_global, nj_global, segment_str, l, m, n, action_str, reentrant)
  integer,          intent(in)  :: ni_global !< Number of h-points in zonal direction
  integer,          intent(in)  :: nj_global !< Number of h-points in meridional direction
  character(len=*), intent(in)  :: segment_str !< A string in form of "I=l,J=m:n,string" or "J=l,I=m,n,string"
  integer,          intent(out) :: l !< The value of I=l, if segment_str begins with I=l, or the value of J=l
  integer,          intent(out) :: m !< The value of J=m, if segment_str begins with I=, or the value of I=m
  integer,          intent(out) :: n !< The value of J=n, if segment_str begins with I=, or the value of I=n
  character(len=*), intent(out) :: action_str(:) !< The "string" part of segment_str
  logical,          intent(in)  :: reentrant !< is domain reentrant in relevant direction?
  ! Local variables
  character(len=24) :: word1, word2, m_word, n_word !< Words delineated by commas in a string in form of
                                                    !! "I=%,J=%:%,string"
  integer :: l_max !< Either ni_global or nj_global, depending on whether segment_str begins with "I=" or "J="
  integer :: mn_max !< Either nj_global or ni_global, depending on whether segment_str begins with "I=" or "J="
  integer :: j
  integer, parameter :: halo = 10

  ! Process first word which will started with either 'I=' or 'J='
  word1 = extract_word(segment_str,',',1)
  word2 = extract_word(segment_str,',',2)
  if (word1(1:2)=='I=') then
    l_max = ni_global
    mn_max = nj_global
    if (.not. (word2(1:2)=='J=')) call MOM_error(FATAL, "MOM_open_boundary.F90, parse_segment_str: "//&
                     "Second word of string '"//trim(segment_str)//"' must start with 'J='.")
  elseif (word1(1:2)=='J=') then ! Note that the file_parser uniformaly expands "=" to " = "
    l_max = nj_global
    mn_max = ni_global
    if (.not. (word2(1:2)=='I=')) call MOM_error(FATAL, "MOM_open_boundary.F90, parse_segment_str: "//&
                     "Second word of string '"//trim(segment_str)//"' must start with 'I='.")
  else
    call MOM_error(FATAL, "MOM_open_boundary.F90, parse_segment_str"//&
                   "String '"//segment_str//"' must start with 'I=' or 'J='.")
  endif

  ! Read l
  l = interpret_int_expr( word1(3:24), l_max )
  if (l<0 .or. l>l_max) then
    call MOM_error(FATAL, "MOM_open_boundary.F90, parse_segment_str: "//&
                   "First value from string '"//trim(segment_str)//"' is outside of the physical domain.")
  endif

  ! Read m
  m_word = extract_word(word2(3:24),':',1)
  m = interpret_int_expr( m_word, mn_max )
  if (reentrant) then
    if (m<-halo .or. m>mn_max+halo) then
      call MOM_error(FATAL, "MOM_open_boundary.F90, parse_segment_str: "//&
                     "Beginning of range in string '"//trim(segment_str)//"' is outside of the physical domain.")
    endif
  else
    if (m<-1 .or. m>mn_max+1) then
      call MOM_error(FATAL, "MOM_open_boundary.F90, parse_segment_str: "//&
                     "Beginning of range in string '"//trim(segment_str)//"' is outside of the physical domain.")
    endif
  endif

  ! Read n
  n_word = extract_word(word2(3:24),':',2)
  n = interpret_int_expr( n_word, mn_max )
  if (reentrant) then
    if (n<-halo .or. n>mn_max+halo) then
      call MOM_error(FATAL, "MOM_open_boundary.F90, parse_segment_str: "//&
                     "End of range in string '"//trim(segment_str)//"' is outside of the physical domain.")
    endif
  else
    if (n<-1 .or. n>mn_max+1) then
      call MOM_error(FATAL, "MOM_open_boundary.F90, parse_segment_str: "//&
                     "End of range in string '"//trim(segment_str)//"' is outside of the physical domain.")
    endif
  endif

  if (abs(n-m)==0) then
    call MOM_error(FATAL, "MOM_open_boundary.F90, parse_segment_str: "//&
                   "Range in string '"//trim(segment_str)//"' must span one cell.")
  endif

  ! Type of open boundary condition
  do j = 1, size(action_str)
    action_str(j) = extract_word(segment_str,',',2+j)
  enddo

  contains

  ! Returns integer value interpreted from string in form of %I, N or N+-%I
  integer function interpret_int_expr(string, imax)
    character(len=*), intent(in) :: string !< Integer in form or %I, N or N-%I
    integer,          intent(in) :: imax !< Value to replace 'N' with
    ! Local variables
    integer slen

    slen = len_trim(string)
    if (slen==0) call MOM_error(FATAL, "MOM_open_boundary.F90, parse_segment_str"//&
                                "Parsed string was empty!")
    if (len_trim(string)==1 .and. string(1:1)=='N') then
      interpret_int_expr = imax
    elseif (string(1:1)=='N') then
      if (string(2:2)=='+') then
        read(string(3:slen),*,err=911) interpret_int_expr
        interpret_int_expr = imax + interpret_int_expr
      elseif (string(2:2)=='-') then
        read(string(3:slen),*,err=911) interpret_int_expr
        interpret_int_expr = imax - interpret_int_expr
      endif
    else
      read(string(1:slen),*,err=911) interpret_int_expr
    endif
    return
    911 call MOM_error(FATAL, "MOM_open_boundary.F90, parse_segment_str"//&
                       "Problem reading value from string '"//trim(string)//"'.")
  end function interpret_int_expr
end subroutine parse_segment_str

!> Parse an OBC_SEGMENT_%%%_DATA string
 subroutine parse_segment_data_str(segment_str, var, value, filenam, fieldnam, fields, num_fields, debug )
   character(len=*),           intent(in)   :: segment_str !< A string in form of
                                                          !! "VAR1=file:foo1.nc(varnam1),VAR2=file:foo2.nc(varnam2),..."
   character(len=*), optional, intent(in)   :: var        !< The name of the variable for which parameters are needed
   character(len=*), optional, intent(out)  :: filenam    !< The name of the input file if using "file" method
   character(len=*), optional, intent(out)  :: fieldnam   !< The name of the variable in the input file if using
                                                          !! "file" method
   real,             optional, intent(out)  :: value      !< A constant value if using the "value" method
   character(len=*), dimension(MAX_OBC_FIELDS), &
                     optional, intent(out)  :: fields     !< List of fieldnames for each segment
   integer, optional, intent(out)           :: num_fields !< The number of fields in the segment data
   logical, optional, intent(in)            :: debug      !< If present and true, write verbose debugging messages
   ! Local variables
   character(len=128) :: word1, word2, word3, method
   integer :: lword, nfields, n, m
   logical :: continue,dbg
   character(len=32), dimension(MAX_OBC_FIELDS) :: flds

   nfields=0
   continue=.true.
   dbg=.false.
   if (PRESENT(debug)) dbg=debug

   do while (continue)
      word1 = extract_word(segment_str,',',nfields+1)
      if (trim(word1) == '') exit
      nfields=nfields+1
      word2 = extract_word(word1,'=',1)
      flds(nfields) = trim(word2)
   enddo

   if (PRESENT(fields)) then
     do n=1,nfields
       fields(n) = flds(n)
     enddo
   endif

   if (PRESENT(num_fields)) then
      num_fields=nfields
      return
   endif

   m=0
   if (PRESENT(var)) then
     do n=1,nfields
       if (trim(var)==trim(flds(n))) then
          m=n
          exit
       endif
     enddo
     if (m==0) then
        call abort()
     endif

    ! Process first word which will start with the fieldname
     word3 = extract_word(segment_str,',',m)
     word1 = extract_word(word3,':',1)
!     if (trim(word1) == '') exit
     word2 = extract_word(word1,'=',1)
     if (trim(word2) == trim(var)) then
        method=trim(extract_word(word1,'=',2))
        lword=len_trim(method)
        if (method(lword-3:lword) == 'file') then
           ! raise an error id filename/fieldname not in argument list
           word1 = extract_word(word3,':',2)
           filenam = extract_word(word1,'(',1)
           fieldnam = extract_word(word1,'(',2)
           lword=len_trim(fieldnam)
           fieldnam = fieldnam(1:lword-1)  ! remove trailing parenth
           value=-999.
        elseif (method(lword-4:lword) == 'value') then
           filenam = 'none'
           fieldnam = 'none'
           word1 = extract_word(word3,':',2)
           lword=len_trim(word1)
           read(word1(1:lword),*,end=986,err=987) value
        endif
      endif
    endif

   return
 986 call MOM_error(FATAL,'End of record while parsing segment data specification! '//trim(segment_str))
 987 call MOM_error(FATAL,'Error while parsing segment data specification! '//trim(segment_str))

 end subroutine parse_segment_data_str


!> Parse all the OBC_SEGMENT_%%%_DATA strings again
!! to see which need tracer reservoirs (all pes need to know).
 subroutine parse_for_tracer_reservoirs(OBC, PF, use_temperature)
  type(ocean_OBC_type),   intent(inout) :: OBC !< Open boundary control structure
  type(param_file_type),  intent(in)    :: PF  !< Parameter file handle
  logical,                intent(in) :: use_temperature !< If true, T and S are used

  ! Local variables
  integer :: n,m,num_fields
  character(len=1024) :: segstr
  character(len=256) :: filename
  character(len=20)  :: segnam, suffix
  character(len=32)  :: varnam, fieldname
  real               :: value
  character(len=32), dimension(MAX_OBC_FIELDS) :: fields  ! segment field names
  type(OBC_segment_type), pointer :: segment => NULL() ! pointer to segment type list
  character(len=256) :: mesg    ! Message for error messages.

  do n=1, OBC%number_of_segments
    segment => OBC%segment(n)
    write(segnam,"('OBC_SEGMENT_',i3.3,'_DATA')") n
    write(suffix,"('_segment_',i3.3)") n
    ! Clear out any old values
    segstr = ''
    call get_param(PF, mdl, segnam, segstr)
    if (segstr == '') cycle

    call parse_segment_data_str(trim(segstr), fields=fields, num_fields=num_fields)
    if (num_fields == 0) cycle

    ! At this point, just search for TEMP and SALT as tracers 1 and 2.
    do m=1,num_fields
      call parse_segment_data_str(trim(segstr), var=trim(fields(m)), value=value, filenam=filename, fieldnam=fieldname)
      if (trim(filename) /= 'none') then
        if (fields(m) == 'TEMP') then
          if (segment%is_E_or_W_2) then
            OBC%tracer_x_reservoirs_used(1) = .true.
          else
            OBC%tracer_y_reservoirs_used(1) = .true.
          endif
        endif
        if (fields(m) == 'SALT') then
          if (segment%is_E_or_W_2) then
            OBC%tracer_x_reservoirs_used(2) = .true.
          else
            OBC%tracer_y_reservoirs_used(2) = .true.
          endif
        endif
      endif
    enddo
    ! Alternately, set first two to true if use_temperature is true
    if (use_temperature) then
      if (segment%is_E_or_W_2) then
        OBC%tracer_x_reservoirs_used(1) = .true.
        OBC%tracer_x_reservoirs_used(2) = .true.
      else
        OBC%tracer_y_reservoirs_used(1) = .true.
        OBC%tracer_y_reservoirs_used(2) = .true.
      endif
    endif
  enddo

  return

end subroutine parse_for_tracer_reservoirs

!> Parse an OBC_SEGMENT_%%%_PARAMS string
 subroutine parse_segment_param_real(segment_str, var, param_value, debug )
   character(len=*),  intent(in)  :: segment_str !< A string in form of
                                                 !! "VAR1=file:foo1.nc(varnam1),VAR2=file:foo2.nc(varnam2),..."
   character(len=*),  intent(in)  :: var         !< The name of the variable for which parameters are needed
   real,              intent(out) :: param_value !< The value of the parameter
   logical, optional, intent(in)  :: debug       !< If present and true, write verbose debugging messages
   ! Local variables
   character(len=128) :: word1, word2, word3, method
   integer :: lword, nfields, n, m
   logical :: continue,dbg
   character(len=32), dimension(MAX_OBC_FIELDS) :: flds

   nfields=0
   continue=.true.
   dbg=.false.
   if (PRESENT(debug)) dbg=debug

   do while (continue)
      word1 = extract_word(segment_str,',',nfields+1)
      if (trim(word1) == '') exit
      nfields=nfields+1
      word2 = extract_word(word1,'=',1)
      flds(nfields) = trim(word2)
   enddo

   ! if (PRESENT(fields)) then
   !   do n=1,nfields
   !     fields(n) = flds(n)
   !   enddo
   ! endif

   ! if (PRESENT(num_fields)) then
   !    num_fields=nfields
   !    return
   ! endif

   m=0
!   if (PRESENT(var)) then
     do n=1,nfields
       if (trim(var)==trim(flds(n))) then
          m=n
          exit
       endif
     enddo
     if (m==0) then
        call abort()
     endif

    ! Process first word which will start with the fieldname
     word3 = extract_word(segment_str,',',m)
!     word1 = extract_word(word3,':',1)
!     if (trim(word1) == '') exit
     word2 = extract_word(word1,'=',1)
     if (trim(word2) == trim(var)) then
        method=trim(extract_word(word1,'=',2))
        lword=len_trim(method)
        read(method(1:lword),*,err=987) param_value
        ! if (method(lword-3:lword) == 'file') then
        !    ! raise an error id filename/fieldname not in argument list
        !    word1 = extract_word(word3,':',2)
        !    filenam = extract_word(word1,'(',1)
        !    fieldnam = extract_word(word1,'(',2)
        !    lword=len_trim(fieldnam)
        !    fieldnam = fieldnam(1:lword-1)  ! remove trailing parenth
        !    value=-999.
        ! elseif (method(lword-4:lword) == 'value') then
        !    filenam = 'none'
        !    fieldnam = 'none'
        !    word1 = extract_word(word3,':',2)
        !    lword=len_trim(word1)
        !    read(word1(1:lword),*,end=986,err=987) value
        ! endif
      endif
!    endif

   return
 986 call MOM_error(FATAL,'End of record while parsing segment data specification! '//trim(segment_str))
 987 call MOM_error(FATAL,'Error while parsing segment parameter specification! '//trim(segment_str))

 end subroutine parse_segment_param_real

!> Initialize open boundary control structure and do any necessary rescaling of OBC
!! fields that have been read from a restart file.
subroutine open_boundary_init(G, GV, US, param_file, OBC, restart_CSp)
  type(ocean_grid_type),   intent(in) :: G   !< Ocean grid structure
  type(verticalGrid_type), intent(in) :: GV  !< Container for vertical grid information
  type(unit_scale_type),   intent(in) :: US  !< A dimensional unit scaling type
  type(param_file_type),   intent(in) :: param_file !< Parameter file handle
  type(ocean_OBC_type),    pointer    :: OBC !< Open boundary control structure
  type(MOM_restart_CS),    pointer    :: restart_CSp !< Restart structure, data intent(inout)

  ! Local variables
  real :: vel2_rescale ! A rescaling factor for squared velocities from the representation in
                       ! a restart file to the internal representation in this run.
  integer :: i, j, k, isd, ied, jsd, jed, nz, m
  integer :: IsdB, IedB, JsdB, JedB
  isd  = G%isd  ; ied  = G%ied  ; jsd  = G%jsd  ; jed  = G%jed ; nz = GV%ke
  IsdB = G%IsdB ; IedB = G%IedB ; JsdB = G%JsdB ; JedB = G%JedB

  if (.not.associated(OBC)) return

  id_clock_pass = cpu_clock_id('(Ocean OBC halo updates)', grain=CLOCK_ROUTINE)
  if (OBC%radiation_BCs_exist_globally) call pass_vector(OBC%rx_normal, OBC%ry_normal, G%Domain, &
                     To_All+Scalar_Pair)
  if (OBC%oblique_BCs_exist_globally) call pass_vector(OBC%rx_oblique, OBC%ry_oblique, G%Domain, &
                     To_All+Scalar_Pair)
  if (associated(OBC%cff_normal)) call pass_var(OBC%cff_normal, G%Domain, position=CORNER)
  if (associated(OBC%tres_x) .or. associated(OBC%tres_y)) then
    do m=1,OBC%ntr
      call pass_vector(OBC%tres_x(:,:,:,m), OBC%tres_y(:,:,:,m), G%Domain, To_All+Scalar_Pair)
    enddo
  endif

  ! The rx_normal and ry_normal arrays used with radiation OBCs are currently in units of grid
  ! points per timestep, but if this were to be corrected to [L T-1 ~> m s-1] or [T-1 ~> s-1] to
  ! permit timesteps to change between calls to the OBC code, the following would be needed:
!  if ( OBC%radiation_BCs_exist_globally .and. (US%s_to_T_restart * US%m_to_L_restart /= 0.0) .and. &
!       ((US%m_to_L * US%s_to_T_restart) /= (US%m_to_L_restart * US%s_to_T)) ) then
!    vel_rescale = (US%m_to_L * US%s_to_T_restart) /  (US%m_to_L_restart * US%s_to_T)
!    if (query_initialized(OBC%rx_normal, "rx_normal", restart_CSp)) then
!      do k=1,nz ; do j=jsd,jed ; do I=IsdB,IedB
!        OBC%rx_normal(I,j,k) = vel_rescale * OBC%rx_normal(I,j,k)
!      enddo ; enddo ; enddo
!    endif
!    if (query_initialized(OBC%ry_normal, "ry_normal", restart_CSp)) then
!      do k=1,nz ; do J=JsdB,JedB ; do i=isd,ied
!        OBC%ry_normal(i,J,k) = vel_rescale * OBC%ry_normal(i,J,k)
!      enddo ; enddo ; enddo
!    endif
!  endif

  ! The oblique boundary condition terms have units of [L2 T-2 ~> m2 s-2] and may need to be rescaled.
  if ( OBC%oblique_BCs_exist_globally .and. (US%s_to_T_restart * US%m_to_L_restart /= 0.0) .and. &
       ((US%m_to_L * US%s_to_T_restart) /= (US%m_to_L_restart * US%s_to_T)) ) then
    vel2_rescale = (US%m_to_L * US%s_to_T_restart)**2 /  (US%m_to_L_restart * US%s_to_T)**2
    if (query_initialized(OBC%rx_oblique, "rx_oblique", restart_CSp)) then
      do k=1,nz ; do j=jsd,jed ; do I=IsdB,IedB
        OBC%rx_oblique(I,j,k) = vel2_rescale * OBC%rx_oblique(I,j,k)
      enddo ; enddo ; enddo
    endif
    if (query_initialized(OBC%ry_oblique, "ry_oblique", restart_CSp)) then
      do k=1,nz ; do J=JsdB,JedB ; do i=isd,ied
        OBC%ry_oblique(i,J,k) = vel2_rescale * OBC%ry_oblique(i,J,k)
      enddo ; enddo ; enddo
    endif
    if (query_initialized(OBC%cff_normal, "cff_normal", restart_CSp)) then
      do k=1,nz ; do J=JsdB,JedB ; do I=IsdB,IedB
        OBC%cff_normal(I,J,k) = vel2_rescale * OBC%cff_normal(I,J,k)
      enddo ; enddo ; enddo
    endif
   endif

end subroutine open_boundary_init

logical function open_boundary_query(OBC, apply_open_OBC, apply_specified_OBC, apply_Flather_OBC, &
                                     apply_nudged_OBC, needs_ext_seg_data)
  type(ocean_OBC_type), pointer    :: OBC !< Open boundary control structure
  logical, optional,    intent(in) :: apply_open_OBC      !< Returns True if open_*_BCs_exist_globally is true
  logical, optional,    intent(in) :: apply_specified_OBC !< Returns True if specified_*_BCs_exist_globally is true
  logical, optional,    intent(in) :: apply_Flather_OBC   !< Returns True if Flather_*_BCs_exist_globally is true
  logical, optional,    intent(in) :: apply_nudged_OBC    !< Returns True if nudged_*_BCs_exist_globally is true
  logical, optional,    intent(in) :: needs_ext_seg_data  !< Returns True if external segment data needed
  open_boundary_query = .false.
  if (.not. associated(OBC)) return
  if (present(apply_open_OBC)) open_boundary_query = OBC%open_u_BCs_exist_globally .or. &
                                                     OBC%open_v_BCs_exist_globally
  if (present(apply_specified_OBC)) open_boundary_query = OBC%specified_u_BCs_exist_globally .or. &
                                                          OBC%specified_v_BCs_exist_globally
  if (present(apply_Flather_OBC)) open_boundary_query = OBC%Flather_u_BCs_exist_globally .or. &
                                                        OBC%Flather_v_BCs_exist_globally
  if (present(apply_nudged_OBC)) open_boundary_query = OBC%nudged_u_BCs_exist_globally .or. &
                                                       OBC%nudged_v_BCs_exist_globally
  if (present(needs_ext_seg_data)) open_boundary_query = OBC%needs_IO_for_data

end function open_boundary_query

!> Deallocate open boundary data
subroutine open_boundary_dealloc(OBC)
  type(ocean_OBC_type), pointer :: OBC !< Open boundary control structure
  type(OBC_segment_type), pointer :: segment => NULL()
  integer :: n

  if (.not. associated(OBC)) return

  do n=1, OBC%number_of_segments
    segment => OBC%segment(n)
    call deallocate_OBC_segment_data(OBC, segment)
  enddo
  if (associated(OBC%segment)) deallocate(OBC%segment)
  if (associated(OBC%segnum_u)) deallocate(OBC%segnum_u)
  if (associated(OBC%segnum_v)) deallocate(OBC%segnum_v)
  if (associated(OBC%rx_normal)) deallocate(OBC%rx_normal)
  if (associated(OBC%ry_normal)) deallocate(OBC%ry_normal)
  if (associated(OBC%rx_oblique)) deallocate(OBC%rx_oblique)
  if (associated(OBC%ry_oblique)) deallocate(OBC%ry_oblique)
  if (associated(OBC%cff_normal)) deallocate(OBC%cff_normal)
  if (associated(OBC%tres_x)) deallocate(OBC%tres_x)
  if (associated(OBC%tres_y)) deallocate(OBC%tres_y)
  deallocate(OBC)
end subroutine open_boundary_dealloc

!> Close open boundary data
subroutine open_boundary_end(OBC)
  type(ocean_OBC_type), pointer :: OBC !< Open boundary control structure
  call open_boundary_dealloc(OBC)
end subroutine open_boundary_end

!> Sets the slope of bathymetry normal to an open bounndary to zero.
subroutine open_boundary_impose_normal_slope(OBC, G, depth)
  type(ocean_OBC_type),             pointer       :: OBC !< Open boundary control structure
  type(dyn_horgrid_type),           intent(in)    :: G !< Ocean grid structure
  real, dimension(SZI_(G),SZJ_(G)), intent(inout) :: depth !< Bathymetry at h-points
  ! Local variables
  integer :: i, j, n
  type(OBC_segment_type), pointer :: segment => NULL()

  if (.not.associated(OBC)) return

  if (.not.(OBC%specified_u_BCs_exist_globally .or. OBC%specified_v_BCs_exist_globally .or. &
              OBC%open_u_BCs_exist_globally .or. OBC%open_v_BCs_exist_globally)) &
    return

  do n=1,OBC%number_of_segments
    segment=>OBC%segment(n)
    if (.not. segment%on_pe) cycle
    if (segment%direction == OBC_DIRECTION_E) then
      I=segment%HI%IsdB
      do j=segment%HI%jsd,segment%HI%jed
        depth(i+1,j) = depth(i,j)
      enddo
    elseif (segment%direction == OBC_DIRECTION_W) then
      I=segment%HI%IsdB
      do j=segment%HI%jsd,segment%HI%jed
        depth(i,j) = depth(i+1,j)
      enddo
    elseif (segment%direction == OBC_DIRECTION_N) then
      J=segment%HI%JsdB
      do i=segment%HI%isd,segment%HI%ied
        depth(i,j+1) = depth(i,j)
      enddo
    elseif (segment%direction == OBC_DIRECTION_S) then
      J=segment%HI%JsdB
      do i=segment%HI%isd,segment%HI%ied
        depth(i,j) = depth(i,j+1)
      enddo
    endif
  enddo

end subroutine open_boundary_impose_normal_slope

!> Reconcile masks and open boundaries, deallocate OBC on PEs where it is not needed.
!! Also adjust u- and v-point cell area on specified open boundaries and mask all
!! points outside open boundaries.
subroutine open_boundary_impose_land_mask(OBC, G, areaCu, areaCv, US)
  type(ocean_OBC_type),              pointer       :: OBC !< Open boundary control structure
  type(dyn_horgrid_type),            intent(inout) :: G   !< Ocean grid structure
  type(unit_scale_type),             intent(in)    :: US  !< A dimensional unit scaling type
  real, dimension(SZIB_(G),SZJ_(G)), intent(inout) :: areaCu !< Area of a u-cell [L2 ~> m2]
  real, dimension(SZI_(G),SZJB_(G)), intent(inout) :: areaCv !< Area of a u-cell [L2 ~> m2]
  ! Local variables
  integer :: i, j, n
  type(OBC_segment_type), pointer :: segment => NULL()
  logical :: any_U, any_V

  if (.not.associated(OBC)) return

  do n=1,OBC%number_of_segments
    segment=>OBC%segment(n)
    if (.not. segment%on_pe) cycle
    if (segment%is_E_or_W) then
      ! Sweep along u-segments and delete the OBC for blocked points.
      ! Also, mask all points outside.
      I=segment%HI%IsdB
      do j=segment%HI%jsd,segment%HI%jed
        if (G%mask2dCu(I,j) == 0) OBC%segnum_u(I,j) = OBC_NONE
        if (segment%direction == OBC_DIRECTION_W) then
          G%mask2dT(i,j) = 0
        else
          G%mask2dT(i+1,j) = 0
        endif
      enddo
      do J=segment%HI%JsdB+1,segment%HI%JedB-1
        if (segment%direction == OBC_DIRECTION_W) then
          G%mask2dCv(i,J) = 0
        else
          G%mask2dCv(i+1,J) = 0
        endif
      enddo
    else
      ! Sweep along v-segments and delete the OBC for blocked points.
      J=segment%HI%JsdB
      do i=segment%HI%isd,segment%HI%ied
        if (G%mask2dCv(i,J) == 0) OBC%segnum_v(i,J) = OBC_NONE
        if (segment%direction == OBC_DIRECTION_S) then
          G%mask2dT(i,j) = 0
        else
          G%mask2dT(i,j+1) = 0
        endif
      enddo
      do I=segment%HI%IsdB+1,segment%HI%IedB-1
        if (segment%direction == OBC_DIRECTION_S) then
          G%mask2dCu(I,j) = 0
        else
          G%mask2dCu(I,j+1) = 0
        endif
      enddo
    endif
  enddo

  do n=1,OBC%number_of_segments
    segment=>OBC%segment(n)
    if (.not. segment%on_pe .or. .not. segment%specified) cycle
    if (segment%is_E_or_W) then
      ! Sweep along u-segments and for %specified BC points reset the u-point area which was masked out
      I=segment%HI%IsdB
      do j=segment%HI%jsd,segment%HI%jed
        if (segment%direction == OBC_DIRECTION_E) then
          areaCu(I,j) = G%areaT(i,j)   ! Both of these are in [L2 ~> m2]
        else   ! West
          areaCu(I,j) = G%areaT(i+1,j) ! Both of these are in [L2 ~> m2]
        endif
      enddo
    else
      ! Sweep along v-segments and for %specified BC points reset the v-point area which was masked out
      J=segment%HI%JsdB
      do i=segment%HI%isd,segment%HI%ied
        if (segment%direction == OBC_DIRECTION_S) then
          areaCv(i,J) = G%areaT(i,j+1) ! Both of these are in [L2 ~> m2]
        else      ! North
          areaCu(i,J) = G%areaT(i,j)   ! Both of these are in [L2 ~> m2]
        endif
      enddo
    endif
  enddo

  ! G%mask2du will be open wherever bathymetry allows it.
  ! Bathymetry outside of the open boundary was adjusted to match
  ! the bathymetry inside so these points will be open unless the
  ! bathymetry inside the boundary was too shallow and flagged as land.
  any_U = .false.
  any_V = .false.
  do n=1,OBC%number_of_segments
    segment=>OBC%segment(n)
    if (.not. segment%on_pe) cycle
    if (segment%is_E_or_W) then
      I=segment%HI%IsdB
      do j=segment%HI%jsd,segment%HI%jed
        if (OBC%segnum_u(I,j) /= OBC_NONE) any_U = .true.
      enddo
    else
      J=segment%HI%JsdB
      do i=segment%HI%isd,segment%HI%ied
        if (OBC%segnum_v(i,J) /= OBC_NONE) any_V = .true.
      enddo
    endif
  enddo

  OBC%OBC_pe = .true.
  if (.not.(any_U .or. any_V)) OBC%OBC_pe = .false.

end subroutine open_boundary_impose_land_mask

!> Make sure the OBC tracer reservoirs are initialized.
subroutine setup_OBC_tracer_reservoirs(G, OBC)
  type(ocean_grid_type),      intent(in)    :: G          !< Ocean grid structure
  type(ocean_OBC_type),       pointer       :: OBC !< Open boundary control structure
  ! Local variables
  type(OBC_segment_type), pointer :: segment => NULL()
  integer :: i, j, k, m, n

  do n=1,OBC%number_of_segments
    segment=>OBC%segment(n)
    if (associated(segment%tr_Reg)) then
      if (segment%is_E_or_W) then
        I = segment%HI%IsdB
        do m=1,OBC%ntr
          if (associated(segment%tr_Reg%Tr(m)%tres)) then
            do k=1,G%ke
              do j=segment%HI%jsd,segment%HI%jed
                OBC%tres_x(I,j,k,m) = segment%tr_Reg%Tr(m)%t(i,j,k)
              enddo
            enddo
          endif
        enddo
      else
        J = segment%HI%JsdB
        do m=1,OBC%ntr
          if (associated(segment%tr_Reg%Tr(m)%tres)) then
            do k=1,G%ke
              do i=segment%HI%isd,segment%HI%ied
                OBC%tres_y(i,J,k,m) = segment%tr_Reg%Tr(m)%t(i,J,k)
              enddo
            enddo
          endif
        enddo
      endif
    endif
  enddo

end subroutine setup_OBC_tracer_reservoirs

!> Apply radiation conditions to 3D  u,v at open boundaries
subroutine radiation_open_bdry_conds(OBC, u_new, u_old, v_new, v_old, G, US, dt)
  type(ocean_grid_type),                     intent(inout) :: G !< Ocean grid structure
  type(ocean_OBC_type),                      pointer       :: OBC !< Open boundary control structure
  real, dimension(SZIB_(G),SZJ_(G),SZK_(G)), intent(inout) :: u_new !< On exit, new u values on open boundaries
                                                                    !! On entry, the old time-level v but including
                                                                    !! barotropic accelerations [L T-1 ~> m s-1].
  real, dimension(SZIB_(G),SZJ_(G),SZK_(G)), intent(in)    :: u_old !< Original unadjusted u [L T-1 ~> m s-1]
  real, dimension(SZI_(G),SZJB_(G),SZK_(G)), intent(inout) :: v_new !< On exit, new v values on open boundaries.
                                                                    !! On entry, the old time-level v but including
                                                                    !! barotropic accelerations [L T-1 ~> m s-1].
  real, dimension(SZI_(G),SZJB_(G),SZK_(G)), intent(in)    :: v_old !< Original unadjusted v  [L T-1 ~> m s-1]
  type(unit_scale_type),                     intent(in)    :: US    !< A dimensional unit scaling type
  real,                                      intent(in)    :: dt    !< Appropriate timestep [T ~> s]
  ! Local variables
  real :: dhdt, dhdx, dhdy  ! One-point differences in time or space [L T-1 ~> m s-1]
  real :: gamma_u, gamma_2  ! Fractional weightings of new values [nondim]
  real :: tau            ! A local nudging timescale [T ~> s]
  real :: rx_max, ry_max ! coefficients for radiation [nondim]
  real :: rx_new, rx_avg ! coefficients for radiation [nondim] or [L2 T-2 ~> m2 s-2]
  real :: ry_new, ry_avg ! coefficients for radiation [nondim] or [L2 T-2 ~> m2 s-2]
  real :: cff_new, cff_avg ! denominator in oblique [L2 T-2 ~> m2 s-2]
  real, allocatable, dimension(:,:,:) :: &
    rx_tang_rad, & ! The phase speed at u-points for tangential oblique OBCs
                   ! in units of grid points per timestep [nondim]
    ry_tang_rad, & ! The phase speed at v-points for tangential oblique OBCs
                   ! in units of grid points per timestep [nondim]
    rx_tang_obl, & ! The x-coefficient for tangential oblique OBCs [L2 T-2 ~> m2 s-2]
    ry_tang_obl, & ! The y-coefficient for tangential oblique OBCs [L2 T-2 ~> m2 s-2]
    cff_tangential ! The denominator for tangential oblique OBCs [L2 T-2 ~> m2 s-2]
  real :: eps      ! A small velocity squared [L2 T-2 ~> m2 s-2]
  type(OBC_segment_type), pointer :: segment => NULL()
  integer :: i, j, k, is, ie, js, je, m, nz, n
  integer :: is_obc, ie_obc, js_obc, je_obc

  is = G%isc ; ie = G%iec ; js = G%jsc ; je = G%jec ; nz = G%ke

  if (.not.associated(OBC)) return

  if (.not.(OBC%open_u_BCs_exist_globally .or. OBC%open_v_BCs_exist_globally)) &
    return

  eps = 1.0e-20*US%m_s_to_L_T**2

  !! Copy previously calculated phase velocity from global arrays into segments
  !! This is terribly inefficient and temporary solution for continuity across restarts
  !! and needs to be revisited in the future.
  if (OBC%gamma_uv < 1.0) then
    do n=1,OBC%number_of_segments
      segment=>OBC%segment(n)
      if (.not. segment%on_pe) cycle
      if (segment%is_E_or_W .and. segment%radiation) then
        do k=1,G%ke
          I=segment%HI%IsdB
          do j=segment%HI%jsd,segment%HI%jed
            segment%rx_norm_rad(I,j,k) = OBC%rx_normal(I,j,k)
          enddo
        enddo
      elseif (segment%is_N_or_S .and. segment%radiation) then
        do k=1,G%ke
          J=segment%HI%JsdB
          do i=segment%HI%isd,segment%HI%ied
            segment%ry_norm_rad(i,J,k) = OBC%ry_normal(i,J,k)
          enddo
        enddo
      endif
      if (segment%is_E_or_W .and. segment%oblique) then
        do k=1,G%ke
          I=segment%HI%IsdB
          do j=segment%HI%jsd,segment%HI%jed
            segment%rx_norm_obl(I,j,k) = OBC%rx_oblique(I,j,k)
            segment%ry_norm_obl(I,j,k) = OBC%ry_oblique(I,j,k)
            segment%cff_normal(I,j,k) = OBC%cff_normal(I,j,k)
          enddo
        enddo
      elseif (segment%is_N_or_S .and. segment%oblique) then
        do k=1,G%ke
          J=segment%HI%JsdB
          do i=segment%HI%isd,segment%HI%ied
            segment%rx_norm_obl(i,J,k) = OBC%rx_oblique(i,J,k)
            segment%ry_norm_obl(i,J,k) = OBC%ry_oblique(i,J,k)
            segment%cff_normal(i,J,k) = OBC%cff_normal(i,J,k)
          enddo
        enddo
      endif
    enddo
  endif

  ! Now tracers (if any)
  do n=1,OBC%number_of_segments
    segment=>OBC%segment(n)
    if (associated(segment%tr_Reg)) then
      if (segment%is_E_or_W) then
        I = segment%HI%IsdB
        do m=1,OBC%ntr
          if (associated(segment%tr_Reg%Tr(m)%tres)) then
            do k=1,G%ke
              do j=segment%HI%jsd,segment%HI%jed
                segment%tr_Reg%Tr(m)%tres(I,j,k) = OBC%tres_x(I,j,k,m)
              enddo
            enddo
          endif
        enddo
      else
        J = segment%HI%JsdB
        do m=1,OBC%ntr
          if (associated(segment%tr_Reg%Tr(m)%tres)) then
            do k=1,G%ke
              do i=segment%HI%isd,segment%HI%ied
                segment%tr_Reg%Tr(m)%tres(i,J,k) = OBC%tres_y(i,J,k,m)
              enddo
            enddo
          endif
        enddo
      endif
    endif
  enddo

  gamma_u = OBC%gamma_uv
  rx_max = OBC%rx_max ; ry_max = OBC%rx_max
  do n=1,OBC%number_of_segments
     segment=>OBC%segment(n)
     if (.not. segment%on_pe) cycle
     if (segment%oblique) call gradient_at_q_points(G, segment, u_new(:,:,:), v_new(:,:,:))
     if (segment%direction == OBC_DIRECTION_E) then
       I=segment%HI%IsdB
       if (I<G%HI%IscB) cycle
       do k=1,nz ;  do j=segment%HI%jsd,segment%HI%jed
         if (segment%radiation) then
           dhdt = (u_old(I-1,j,k) - u_new(I-1,j,k)) !old-new
           dhdx = (u_new(I-1,j,k) - u_new(I-2,j,k)) !in new time backward sasha for I-1
           rx_new = 0.0
           if (dhdt*dhdx > 0.0) rx_new = min( (dhdt/dhdx), rx_max) ! outward phase speed
           if (gamma_u < 1.0) then
             rx_avg = (1.0-gamma_u)*segment%rx_norm_rad(I,j,k) + gamma_u*rx_new
           else
             rx_avg = rx_new
           endif
           segment%rx_norm_rad(I,j,k) = rx_avg
           ! The new boundary value is interpolated between future interior
           ! value, u_new(I-1) and past boundary value but with barotropic
           ! accelerations, u_new(I).
           segment%normal_vel(I,j,k) = (u_new(I,j,k) + rx_avg*u_new(I-1,j,k)) / (1.0+rx_avg)
           ! Copy restart fields into 3-d arrays. This is an inefficient and temporary issues
           ! implemented as a work-around to limitations in restart capability
           if (gamma_u < 1.0) then
             OBC%rx_normal(I,j,k) = segment%rx_norm_rad(I,j,k)
           endif
         elseif (segment%oblique) then
           dhdt = (u_old(I-1,j,k) - u_new(I-1,j,k)) !old-new
           dhdx = (u_new(I-1,j,k) - u_new(I-2,j,k)) !in new time backward sasha for I-1
           if (dhdt*(segment%grad_normal(J,1,k) + segment%grad_normal(J-1,1,k)) > 0.0) then
             dhdy = segment%grad_normal(J-1,1,k)
           elseif (dhdt*(segment%grad_normal(J,1,k) + segment%grad_normal(J-1,1,k)) == 0.0) then
             dhdy = 0.0
           else
             dhdy = segment%grad_normal(J,1,k)
           endif
           if (dhdt*dhdx < 0.0) dhdt = 0.0
           cff_new = max(dhdx*dhdx + dhdy*dhdy, eps)
           rx_new = min(dhdt*dhdx, cff_new*rx_max)
           ry_new = min(cff_new,max(dhdt*dhdy,-cff_new))
           if (gamma_u < 1.0) then
             rx_avg = (1.0-gamma_u)*segment%rx_norm_obl(I,j,k) + gamma_u*rx_new
             ry_avg = (1.0-gamma_u)*segment%ry_norm_obl(i,J,k) + gamma_u*ry_new
             cff_avg = (1.0-gamma_u)*segment%cff_normal(i,J,k) + gamma_u*cff_new
           else
             rx_avg = rx_new
             ry_avg = ry_new
             cff_avg = cff_new
           endif
           segment%rx_norm_obl(I,j,k) = rx_avg
           segment%ry_norm_obl(i,J,k) = ry_avg
           segment%cff_normal(i,J,k) = cff_avg
           segment%normal_vel(I,j,k) = ((cff_avg*u_new(I,j,k) + rx_avg*u_new(I-1,j,k)) - &
                              (max(ry_avg,0.0)*segment%grad_normal(J-1,2,k) + &
                               min(ry_avg,0.0)*segment%grad_normal(J,2,k))) / &
                            (cff_avg + rx_avg)
           if (gamma_u < 1.0) then
             ! Copy restart fields into 3-d arrays. This is an inefficient and temporary
             ! implementation as a work-around to limitations in restart capability
             OBC%rx_oblique(I,j,k) = segment%rx_norm_obl(I,j,k)
             OBC%ry_oblique(i,J,k) = segment%ry_norm_obl(i,J,k)
             OBC%cff_normal(I,j,k) = segment%cff_normal(I,j,k)
           endif
         elseif (segment%gradient) then
           segment%normal_vel(I,j,k) = u_new(I-1,j,k)
         endif
         if ((segment%radiation .or. segment%oblique) .and. segment%nudged) then
           ! dhdt gets set to 0 on inflow in oblique case
           if (dhdt*dhdx <= 0.0) then
             tau = segment%Velocity_nudging_timescale_in
           else
             tau = segment%Velocity_nudging_timescale_out
           endif
           gamma_2 = dt / (tau + dt)
           segment%normal_vel(I,j,k) = (1.0 - gamma_2) * segment%normal_vel(I,j,k) + &
                                 gamma_2 * segment%nudged_normal_vel(I,j,k)
         endif
       enddo ; enddo
       if (segment%radiation_tan .or. segment%radiation_grad) then
         I=segment%HI%IsdB
         allocate(rx_tang_rad(segment%HI%IsdB:segment%HI%IedB,segment%HI%JsdB:segment%HI%JedB,nz))
         do k=1,nz
           if (gamma_u < 1.0) then
             rx_tang_rad(I,segment%HI%JsdB,k) = segment%rx_norm_rad(I,segment%HI%jsd,k)
             rx_tang_rad(I,segment%HI%JedB,k) = segment%rx_norm_rad(I,segment%HI%jed,k)
             do J=segment%HI%JsdB+1,segment%HI%JedB-1
               rx_tang_rad(I,J,k) = 0.5*(segment%rx_norm_rad(I,j,k) + segment%rx_norm_rad(I,j+1,k))
             enddo
           else
             do J=segment%HI%JsdB,segment%HI%JedB
               dhdt = v_old(i,J,k)-v_new(i,J,k)   !old-new
               dhdx = v_new(i,J,k)-v_new(i-1,J,k) !in new time backward sasha for I-1
               rx_tang_rad(I,J,k) = 0.0
               if (dhdt*dhdx > 0.0) rx_tang_rad(I,J,k) = min( (dhdt/dhdx), rx_max) ! outward phase speed
             enddo
           endif
         enddo
         if (segment%radiation_tan) then
           do k=1,nz ;  do J=segment%HI%JsdB,segment%HI%JedB
             rx_avg = rx_tang_rad(I,J,k)
             segment%tangential_vel(I,J,k) = (v_new(i,J,k) + rx_avg*v_new(i-1,J,k)) / (1.0+rx_avg)
           enddo ; enddo
         endif
         if (segment%nudged_tan) then
           do k=1,nz ; do J=segment%HI%JsdB,segment%HI%JedB
             ! dhdt gets set to 0 on inflow in oblique case
             if (rx_tang_rad(I,J,k) <= 0.0) then
               tau = segment%Velocity_nudging_timescale_in
             else
               tau = segment%Velocity_nudging_timescale_out
             endif
             gamma_2 = dt / (tau + dt)
             segment%tangential_vel(I,J,k) = (1.0 - gamma_2) * segment%tangential_vel(I,J,k) + &
                                 gamma_2 * segment%nudged_tangential_vel(I,J,k)
           enddo ; enddo
         endif
         if (segment%radiation_grad) then
           Js_obc = max(segment%HI%JsdB,G%jsd+1)
           Je_obc = min(segment%HI%JedB,G%jed-1)
           do k=1,nz ; do J=Js_obc,Je_obc
             rx_avg = rx_tang_rad(I,J,k)
!            if (G%mask2dCu(I-1,j) > 0.0 .and. G%mask2dCu(I-1,j+1) > 0.0) then
!              rx_avg = 0.5*(u_new(I-1,j,k) + u_new(I-1,j+1,k)) * dt * G%IdxBu(I-1,J)
!            elseif (G%mask2dCu(I-1,j) > 0.0) then
!              rx_avg = u_new(I-1,j,k) * dt * G%IdxBu(I-1,J)
!            elseif (G%mask2dCu(I-1,j+1) > 0.0) then
!              rx_avg = u_new(I-1,j+1,k) * dt * G%IdxBu(I-1,J)
!            else
!              rx_avg = 0.0
!            endif
             segment%tangential_grad(I,J,k) = ((v_new(i,J,k) - v_new(i-1,J,k))*G%IdxBu(I-1,J) + &
                               rx_avg*(v_new(i-1,J,k) - v_new(i-2,J,k))*G%IdxBu(I-2,J)) / (1.0+rx_avg)
           enddo ; enddo
         endif
         if (segment%nudged_grad) then
           do k=1,nz ; do J=segment%HI%JsdB,segment%HI%JedB
             ! dhdt gets set to 0 on inflow in oblique case
             if (rx_tang_rad(I,J,k) <= 0.0) then
               tau = segment%Velocity_nudging_timescale_in
             else
               tau = segment%Velocity_nudging_timescale_out
             endif
             gamma_2 = dt / (tau + dt)
             segment%tangential_grad(I,J,k) = (1.0 - gamma_2) * segment%tangential_grad(I,J,k) + &
                                 gamma_2 * segment%nudged_tangential_grad(I,J,k)
           enddo ; enddo
         endif
         deallocate(rx_tang_rad)
       endif
       if (segment%oblique_tan .or. segment%oblique_grad) then
         I=segment%HI%IsdB
         allocate(rx_tang_obl(segment%HI%IsdB:segment%HI%IedB,segment%HI%JsdB:segment%HI%JedB,nz))
         allocate(ry_tang_obl(segment%HI%IsdB:segment%HI%IedB,segment%HI%JsdB:segment%HI%JedB,nz))
         allocate(cff_tangential(segment%HI%IsdB:segment%HI%IedB,segment%HI%JsdB:segment%HI%JedB,nz))
         do k=1,nz
           if (gamma_u < 1.0) then
             rx_tang_obl(I,segment%HI%JsdB,k) = segment%rx_norm_obl(I,segment%HI%jsd,k)
             rx_tang_obl(I,segment%HI%JedB,k) = segment%rx_norm_obl(I,segment%HI%jed,k)
             ry_tang_obl(I,segment%HI%JsdB,k) = segment%ry_norm_obl(I,segment%HI%jsd,k)
             ry_tang_obl(I,segment%HI%JedB,k) = segment%ry_norm_obl(I,segment%HI%jed,k)
             cff_tangential(I,segment%HI%JsdB,k) = segment%cff_normal(I,segment%HI%jsd,k)
             cff_tangential(I,segment%HI%JedB,k) = segment%cff_normal(I,segment%HI%jed,k)
             do J=segment%HI%JsdB+1,segment%HI%JedB-1
               rx_tang_obl(I,J,k) = 0.5*(segment%rx_norm_obl(I,j,k) + segment%rx_norm_obl(I,j+1,k))
               ry_tang_obl(I,J,k) = 0.5*(segment%ry_norm_obl(I,j,k) + segment%ry_norm_obl(I,j+1,k))
               cff_tangential(I,J,k) = 0.5*(segment%cff_normal(I,j,k) + segment%cff_normal(I,j+1,k))
             enddo
           else
             do J=segment%HI%JsdB,segment%HI%JedB
               dhdt = v_old(i,J,k)-v_new(i,J,k)   !old-new
               dhdx = v_new(i,J,k)-v_new(i-1,J,k) !in new time backward sasha for I-1
               if (dhdt*(segment%grad_tan(j,1,k) + segment%grad_tan(j+1,1,k)) > 0.0) then
                 dhdy = segment%grad_tan(j,1,k)
               elseif (dhdt*(segment%grad_tan(j,1,k) + segment%grad_tan(j+1,1,k)) == 0.0) then
                 dhdy = 0.0
               else
                 dhdy = segment%grad_tan(j+1,1,k)
               endif
               if (dhdt*dhdx < 0.0) dhdt = 0.0
               cff_new = max(dhdx*dhdx + dhdy*dhdy, eps)
               rx_new = min(dhdt*dhdx, cff_new*rx_max)
               ry_new = min(cff_new,max(dhdt*dhdy,-cff_new))
               rx_tang_obl(I,j,k) = rx_new
               ry_tang_obl(i,J,k) = ry_new
               cff_tangential(i,J,k) = cff_new
             enddo
           endif
         enddo
         if (segment%oblique_tan) then
           do k=1,nz ;  do J=segment%HI%JsdB,segment%HI%JedB
             rx_avg = rx_tang_obl(I,J,k)
             ry_avg = ry_tang_obl(I,J,k)
             cff_avg = cff_tangential(I,J,k)
             segment%tangential_vel(I,J,k) = ((cff_avg*v_new(i,J,k) + rx_avg*v_new(i-1,J,k)) - &
                                              (max(ry_avg,0.0)*segment%grad_tan(j,2,k) + &
                                               min(ry_avg,0.0)*segment%grad_tan(j+1,2,k))) / &
                                             (cff_avg + rx_avg)
           enddo ; enddo
         endif
         if (segment%nudged_tan) then
           do k=1,nz ; do J=segment%HI%JsdB,segment%HI%JedB
             ! dhdt gets set to 0 on inflow in oblique case
             if (rx_tang_obl(I,J,k) <= 0.0) then
               tau = segment%Velocity_nudging_timescale_in
             else
               tau = segment%Velocity_nudging_timescale_out
             endif
             gamma_2 = dt / (tau + dt)
             segment%tangential_vel(I,J,k) = (1.0 - gamma_2) * segment%tangential_vel(I,J,k) + &
                                 gamma_2 * segment%nudged_tangential_vel(I,J,k)
           enddo ; enddo
         endif
         if (segment%oblique_grad) then
           Js_obc = max(segment%HI%JsdB,G%jsd+1)
           Je_obc = min(segment%HI%JedB,G%jed-1)
           do k=1,nz ;  do J=segment%HI%JsdB+1,segment%HI%JedB-1
             rx_avg = rx_tang_obl(I,J,k)
             ry_avg = ry_tang_obl(I,J,k)
             cff_avg = cff_tangential(I,J,k)
             segment%tangential_grad(I,J,k) =  &
                 ((cff_avg*(v_new(i,J,k)  - v_new(i-1,J,k))*G%IdxBu(I-1,J) + &
                   rx_avg*(v_new(i-1,J,k) - v_new(i-2,J,k))*G%IdxBu(I-2,J)) - &
                  (max(ry_avg,0.0)*segment%grad_gradient(J,2,k) + &
                   min(ry_avg,0.0)*segment%grad_gradient(J+1,2,k)) ) / &
                 (cff_avg + rx_avg)
           enddo ; enddo
         endif
         if (segment%nudged_grad) then
           do k=1,nz ; do J=segment%HI%JsdB,segment%HI%JedB
             ! dhdt gets set to 0 on inflow in oblique case
             if (rx_tang_obl(I,J,k) <= 0.0) then
               tau = segment%Velocity_nudging_timescale_in
             else
               tau = segment%Velocity_nudging_timescale_out
             endif
             gamma_2 = dt / (tau + dt)
             segment%tangential_grad(I,J,k) = (1.0 - gamma_2) * segment%tangential_grad(I,J,k) + &
                                 gamma_2 * segment%nudged_tangential_grad(I,J,k)
           enddo ; enddo
         endif
         deallocate(rx_tang_obl)
         deallocate(ry_tang_obl)
         deallocate(cff_tangential)
       endif
     endif

     if (segment%direction == OBC_DIRECTION_W) then
       I=segment%HI%IsdB
       if (I>G%HI%IecB) cycle
       do k=1,nz ; do j=segment%HI%jsd,segment%HI%jed
         if (segment%radiation) then
           dhdt = (u_old(I+1,j,k) - u_new(I+1,j,k)) !old-new
           dhdx = (u_new(I+1,j,k) - u_new(I+2,j,k)) !in new time forward sasha for I+1
           rx_new = 0.0
           if (dhdt*dhdx > 0.0) rx_new = min( (dhdt/dhdx), rx_max)
           if (gamma_u < 1.0) then
             rx_avg = (1.0-gamma_u)*segment%rx_norm_rad(I,j,k) + gamma_u*rx_new
           else
             rx_avg = rx_new
           endif
           segment%rx_norm_rad(I,j,k) = rx_avg
           ! The new boundary value is interpolated between future interior
           ! value, u_new(I+1) and past boundary value but with barotropic
           ! accelerations, u_new(I).
           segment%normal_vel(I,j,k) = (u_new(I,j,k) + rx_avg*u_new(I+1,j,k)) / (1.0+rx_avg)
           if (gamma_u < 1.0) then
             ! Copy restart fields into 3-d arrays. This is an inefficient and temporary issues
             ! implemented as a work-around to limitations in restart capability
             OBC%rx_normal(I,j,k) = segment%rx_norm_rad(I,j,k)
           endif
         elseif (segment%oblique) then
           dhdt = (u_old(I+1,j,k) - u_new(I+1,j,k)) !old-new
           dhdx = (u_new(I+1,j,k) - u_new(I+2,j,k)) !in new time forward sasha for I+1
           if (dhdt*(segment%grad_normal(J,1,k) + segment%grad_normal(J-1,1,k)) > 0.0) then
             dhdy = segment%grad_normal(J-1,1,k)
           elseif (dhdt*(segment%grad_normal(J,1,k) + segment%grad_normal(J-1,1,k)) == 0.0) then
             dhdy = 0.0
           else
             dhdy = segment%grad_normal(J,1,k)
           endif
           if (dhdt*dhdx < 0.0) dhdt = 0.0

           cff_new = max(dhdx*dhdx + dhdy*dhdy, eps)
           rx_new = min(dhdt*dhdx, cff_new*rx_max)
           ry_new = min(cff_new,max(dhdt*dhdy,-cff_new))
           if (gamma_u < 1.0) then
             rx_avg = (1.0-gamma_u)*segment%rx_norm_obl(I,j,k) + gamma_u*rx_new
             ry_avg = (1.0-gamma_u)*segment%ry_norm_obl(i,J,k) + gamma_u*ry_new
             cff_avg = (1.0-gamma_u)*segment%cff_normal(I,j,k) + gamma_u*cff_new
           else
             rx_avg = rx_new
             ry_avg = ry_new
             cff_avg = cff_new
           endif
           segment%rx_norm_obl(I,j,k) = rx_avg
           segment%ry_norm_obl(i,J,k) = ry_avg
           segment%cff_normal(i,J,k) = cff_avg
           segment%normal_vel(I,j,k) = ((cff_avg*u_new(I,j,k) + rx_avg*u_new(I+1,j,k)) - &
                                        (max(ry_avg,0.0)*segment%grad_normal(J-1,2,k) + &
                                         min(ry_avg,0.0)*segment%grad_normal(J,2,k))) / &
                                       (cff_avg + rx_avg)
           if (gamma_u < 1.0) then
             ! Copy restart fields into 3-d arrays. This is an inefficient and temporary issues
             ! implemented as a work-around to limitations in restart capability
             OBC%rx_oblique(I,j,k) = segment%rx_norm_obl(I,j,k)
             OBC%ry_oblique(i,J,k) = segment%ry_norm_obl(i,J,k)
             OBC%cff_normal(I,j,k) = segment%cff_normal(I,j,k)
           endif
         elseif (segment%gradient) then
           segment%normal_vel(I,j,k) = u_new(I+1,j,k)
         endif
         if ((segment%radiation .or. segment%oblique) .and. segment%nudged) then
           ! dhdt gets set to 0. on inflow in oblique case
           if (dhdt*dhdx <= 0.0) then
             tau = segment%Velocity_nudging_timescale_in
           else
             tau = segment%Velocity_nudging_timescale_out
           endif
           gamma_2 = dt / (tau + dt)
           segment%normal_vel(I,j,k) = (1.0 - gamma_2) * segment%normal_vel(I,j,k) + &
                                 gamma_2 * segment%nudged_normal_vel(I,j,k)
         endif
       enddo ; enddo
       if (segment%radiation_tan .or. segment%radiation_grad) then
         I=segment%HI%IsdB
         allocate(rx_tang_rad(segment%HI%IsdB:segment%HI%IedB,segment%HI%JsdB:segment%HI%JedB,nz))
         do k=1,nz
           if (gamma_u < 1.0) then
             rx_tang_rad(I,segment%HI%JsdB,k) = segment%rx_norm_rad(I,segment%HI%jsd,k)
             rx_tang_rad(I,segment%HI%JedB,k) = segment%rx_norm_rad(I,segment%HI%jed,k)
             do J=segment%HI%JsdB+1,segment%HI%JedB-1
               rx_tang_rad(I,J,k) = 0.5*(segment%rx_norm_rad(I,j,k) + segment%rx_norm_rad(I,j+1,k))
             enddo
           else
             do J=segment%HI%JsdB,segment%HI%JedB
               dhdt = v_old(i+1,J,k)-v_new(i+1,J,k)   !old-new
               dhdx = v_new(i+1,J,k)-v_new(i+2,J,k) !in new time backward sasha for I-1
               rx_tang_rad(I,J,k) = 0.0
               if (dhdt*dhdx > 0.0) rx_tang_rad(I,J,k) = min( (dhdt/dhdx), rx_max) ! outward phase speed
             enddo
           endif
         enddo
         if (segment%radiation_tan) then
           do k=1,nz ;  do J=segment%HI%JsdB,segment%HI%JedB
             rx_avg = rx_tang_rad(I,J,k)
             segment%tangential_vel(I,J,k) = (v_new(i+1,J,k) + rx_avg*v_new(i+2,J,k)) / (1.0+rx_avg)
           enddo ; enddo
         endif
         if (segment%nudged_tan) then
           do k=1,nz ; do J=segment%HI%JsdB,segment%HI%JedB
             ! dhdt gets set to 0 on inflow in oblique case
             if (rx_tang_rad(I,J,k) <= 0.0) then
               tau = segment%Velocity_nudging_timescale_in
             else
               tau = segment%Velocity_nudging_timescale_out
             endif
             gamma_2 = dt / (tau + dt)
             segment%tangential_vel(I,J,k) = (1.0 - gamma_2) * segment%tangential_vel(I,J,k) + &
                                 gamma_2 * segment%nudged_tangential_vel(I,J,k)
           enddo ; enddo
         endif
         if (segment%radiation_grad) then
           Js_obc = max(segment%HI%JsdB,G%jsd+1)
           Je_obc = min(segment%HI%JedB,G%jed-1)
           do k=1,nz ;  do J=Js_obc,Je_obc
             rx_avg = rx_tang_rad(I,J,k)
!            if (G%mask2dCu(I+1,j) > 0.0 .and. G%mask2dCu(I+1,j+1) > 0.0) then
!              rx_avg = 0.5*(u_new(I+1,j,k) + u_new(I+1,j+1,k)) * dt * G%IdxBu(I+1,J)
!            elseif (G%mask2dCu(I+1,j) > 0.0) then
!              rx_avg = u_new(I+1,j,k) * dt * G%IdxBu(I+1,J)
!            elseif (G%mask2dCu(I+1,j+1) > 0.0) then
!              rx_avg = u_new(I+1,j+1,k) * dt * G%IdxBu(I+1,J)
!            else
!              rx_avg = 0.0
!            endif
             segment%tangential_grad(I,J,k) = ((v_new(i+2,J,k) - v_new(i+1,J,k))*G%IdxBu(I+1,J) + &
                               rx_avg*(v_new(i+3,J,k) - v_new(i+2,J,k))*G%IdxBu(I+2,J)) / (1.0+rx_avg)
           enddo ; enddo
         endif
         if (segment%nudged_grad) then
           do k=1,nz ; do J=segment%HI%JsdB,segment%HI%JedB
             ! dhdt gets set to 0 on inflow in oblique case
             if (rx_tang_rad(I,J,k) <= 0.0) then
               tau = segment%Velocity_nudging_timescale_in
             else
               tau = segment%Velocity_nudging_timescale_out
             endif
             gamma_2 = dt / (tau + dt)
             segment%tangential_grad(I,J,k) = (1.0 - gamma_2) * segment%tangential_grad(I,J,k) + &
                                 gamma_2 * segment%nudged_tangential_grad(I,J,k)
           enddo ; enddo
         endif
         deallocate(rx_tang_rad)
       endif
       if (segment%oblique_tan .or. segment%oblique_grad) then
         I=segment%HI%IsdB
         allocate(rx_tang_obl(segment%HI%IsdB:segment%HI%IedB,segment%HI%JsdB:segment%HI%JedB,nz))
         allocate(ry_tang_obl(segment%HI%IsdB:segment%HI%IedB,segment%HI%JsdB:segment%HI%JedB,nz))
         allocate(cff_tangential(segment%HI%IsdB:segment%HI%IedB,segment%HI%JsdB:segment%HI%JedB,nz))
         do k=1,nz
           if (gamma_u < 1.0) then
             rx_tang_obl(I,segment%HI%JsdB,k) = segment%rx_norm_obl(I,segment%HI%jsd,k)
             rx_tang_obl(I,segment%HI%JedB,k) = segment%rx_norm_obl(I,segment%HI%jed,k)
             ry_tang_obl(I,segment%HI%JsdB,k) = segment%ry_norm_obl(I,segment%HI%jsd,k)
             ry_tang_obl(I,segment%HI%JedB,k) = segment%ry_norm_obl(I,segment%HI%jed,k)
             cff_tangential(I,segment%HI%JsdB,k) = segment%cff_normal(I,segment%HI%jsd,k)
             cff_tangential(I,segment%HI%JedB,k) = segment%cff_normal(I,segment%HI%jed,k)
             do J=segment%HI%JsdB+1,segment%HI%JedB-1
               rx_tang_obl(I,J,k) = 0.5*(segment%rx_norm_obl(I,j,k) + segment%rx_norm_obl(I,j+1,k))
               ry_tang_obl(I,J,k) = 0.5*(segment%ry_norm_obl(I,j,k) + segment%ry_norm_obl(I,j+1,k))
               cff_tangential(I,J,k) = 0.5*(segment%cff_normal(I,j,k) + segment%cff_normal(I,j+1,k))
             enddo
           else
             do J=segment%HI%JsdB,segment%HI%JedB
               dhdt = v_old(i+1,J,k)-v_new(i+1,J,k)   !old-new
               dhdx = v_new(i+1,J,k)-v_new(i+2,J,k) !in new time backward sasha for I-1
               if (dhdt*(segment%grad_tan(j,1,k) + segment%grad_tan(j+1,1,k)) > 0.0) then
                 dhdy = segment%grad_tan(j,1,k)
               elseif (dhdt*(segment%grad_tan(j,1,k) + segment%grad_tan(j+1,1,k)) == 0.0) then
                 dhdy = 0.0
               else
                 dhdy = segment%grad_tan(j+1,1,k)
               endif
               if (dhdt*dhdx < 0.0) dhdt = 0.0
               cff_new = max(dhdx*dhdx + dhdy*dhdy, eps)
               rx_new = min(dhdt*dhdx, cff_new*rx_max)
               ry_new = min(cff_new,max(dhdt*dhdy,-cff_new))
               rx_tang_obl(I,j,k) = rx_new
               ry_tang_obl(i,J,k) = ry_new
               cff_tangential(i,J,k) = cff_new
             enddo
           endif
         enddo
         if (segment%oblique_tan) then
           do k=1,nz ;  do J=segment%HI%JsdB,segment%HI%JedB
             rx_avg = rx_tang_obl(I,J,k)
             ry_avg = ry_tang_obl(I,J,k)
             cff_avg = cff_tangential(I,J,k)
             segment%tangential_vel(I,J,k) = ((cff_avg*v_new(i+1,J,k) + rx_avg*v_new(i+2,J,k)) - &
                                              (max(ry_avg,0.0)*segment%grad_tan(j,2,k) + &
                                               min(ry_avg,0.0)*segment%grad_tan(j+1,2,k))) / &
                                             (cff_avg + rx_avg)
           enddo ; enddo
         endif
         if (segment%nudged_tan) then
           do k=1,nz ; do J=segment%HI%JsdB,segment%HI%JedB
             ! dhdt gets set to 0 on inflow in oblique case
             if (rx_tang_obl(I,J,k) <= 0.0) then
               tau = segment%Velocity_nudging_timescale_in
             else
               tau = segment%Velocity_nudging_timescale_out
             endif
             gamma_2 = dt / (tau + dt)
             segment%tangential_vel(I,J,k) = (1.0 - gamma_2) * segment%tangential_vel(I,J,k) + &
                                 gamma_2 * segment%nudged_tangential_vel(I,J,k)
           enddo ; enddo
         endif
         if (segment%oblique_grad) then
           Js_obc = max(segment%HI%JsdB,G%jsd+1)
           Je_obc = min(segment%HI%JedB,G%jed-1)
           do k=1,nz ;  do J=segment%HI%JsdB+1,segment%HI%JedB-1
             rx_avg = rx_tang_obl(I,J,k)
             ry_avg = ry_tang_obl(I,J,k)
             cff_avg = cff_tangential(I,J,k)
             segment%tangential_grad(I,J,k) = &
                 ((cff_avg*(v_new(i+2,J,k) - v_new(i+1,J,k))*G%IdxBu(I+1,J) + &
                    rx_avg*(v_new(i+3,J,k) - v_new(i+2,J,k))*G%IdxBu(I+2,J)) - &
                  (max(ry_avg,0.0)*segment%grad_gradient(J,2,k) + &
                   min(ry_avg,0.0)*segment%grad_gradient(J+1,2,k))) / &
                 (cff_avg + rx_avg)
           enddo ; enddo
         endif
         if (segment%nudged_grad) then
           do k=1,nz ; do J=segment%HI%JsdB,segment%HI%JedB
             ! dhdt gets set to 0 on inflow in oblique case
             if (rx_tang_obl(I,J,k) <= 0.0) then
               tau = segment%Velocity_nudging_timescale_in
             else
               tau = segment%Velocity_nudging_timescale_out
             endif
             gamma_2 = dt / (tau + dt)
             segment%tangential_grad(I,J,k) = (1.0 - gamma_2) * segment%tangential_grad(I,J,k) + &
                                 gamma_2 * segment%nudged_tangential_grad(I,J,k)
           enddo ; enddo
         endif
         deallocate(rx_tang_obl)
         deallocate(ry_tang_obl)
         deallocate(cff_tangential)
       endif
     endif

     if (segment%direction == OBC_DIRECTION_N) then
       J=segment%HI%JsdB
       if (J<G%HI%JscB) cycle
       do k=1,nz ;  do i=segment%HI%isd,segment%HI%ied
         if (segment%radiation) then
           dhdt = (v_old(i,J-1,k) - v_new(i,J-1,k)) !old-new
           dhdy = (v_new(i,J-1,k) - v_new(i,J-2,k)) !in new time backward sasha for J-1
           ry_new = 0.0
           if (dhdt*dhdy > 0.0) ry_new = min( (dhdt/dhdy), ry_max)
           if (gamma_u < 1.0) then
             ry_avg = (1.0-gamma_u)*segment%ry_norm_rad(I,j,k) + gamma_u*ry_new
           else
             ry_avg = ry_new
           endif
           segment%ry_norm_rad(i,J,k) = ry_avg
           ! The new boundary value is interpolated between future interior
           ! value, v_new(J-1) and past boundary value but with barotropic
           ! accelerations, v_new(J).
           segment%normal_vel(i,J,k) = (v_new(i,J,k) + ry_avg*v_new(i,J-1,k)) / (1.0+ry_avg)
           if (gamma_u < 1.0) then
             ! Copy restart fields into 3-d arrays. This is an inefficient and temporary issues
             ! implemented as a work-around to limitations in restart capability
             OBC%ry_normal(i,J,k) = segment%ry_norm_rad(i,J,k)
           endif
         elseif (segment%oblique) then
           dhdt = (v_old(i,J-1,k) - v_new(i,J-1,k)) !old-new
           dhdy = (v_new(i,J-1,k) - v_new(i,J-2,k)) !in new time backward sasha for J-1
           if (dhdt*(segment%grad_normal(I,1,k) + segment%grad_normal(I-1,1,k)) > 0.0) then
             dhdx = segment%grad_normal(I-1,1,k)
           elseif (dhdt*(segment%grad_normal(I,1,k) + segment%grad_normal(I-1,1,k)) == 0.0) then
             dhdx = 0.0
           else
             dhdx = segment%grad_normal(I,1,k)
           endif
           if (dhdt*dhdy < 0.0) dhdt = 0.0
           cff_new = max(dhdx*dhdx + dhdy*dhdy, eps)
           ry_new = min(dhdt*dhdy, cff_new*ry_max)
           rx_new = min(cff_new,max(dhdt*dhdx,-cff_new))
           if (gamma_u < 1.0) then
             rx_avg = (1.0-gamma_u)*segment%rx_norm_obl(I,j,k) + gamma_u*rx_new
             ry_avg = (1.0-gamma_u)*segment%ry_norm_obl(i,J,k) + gamma_u*ry_new
             cff_avg = (1.0-gamma_u)*segment%cff_normal(i,J,k) + gamma_u*cff_new
           else
             rx_avg = rx_new
             ry_avg = ry_new
             cff_avg = cff_new
           endif
           segment%rx_norm_obl(I,j,k) = rx_avg
           segment%ry_norm_obl(i,J,k) = ry_avg
           segment%cff_normal(i,J,k) = cff_avg
           segment%normal_vel(i,J,k) = ((cff_avg*v_new(i,J,k) + ry_avg*v_new(i,J-1,k)) - &
                                        (max(rx_avg,0.0)*segment%grad_normal(I-1,2,k) +&
                                         min(rx_avg,0.0)*segment%grad_normal(I,2,k))) / &
                                       (cff_avg + ry_avg)
           if (gamma_u < 1.0) then
             ! Copy restart fields into 3-d arrays. This is an inefficient and temporary issues
             ! implemented as a work-around to limitations in restart capability
             OBC%rx_oblique(I,j,k) = segment%rx_norm_obl(I,j,k)
             OBC%ry_oblique(i,J,k) = segment%ry_norm_obl(i,J,k)
             OBC%cff_normal(i,J,k) = segment%cff_normal(i,J,k)
           endif
         elseif (segment%gradient) then
           segment%normal_vel(i,J,k) = v_new(i,J-1,k)
         endif
         if ((segment%radiation .or. segment%oblique) .and. segment%nudged) then
           ! dhdt gets set to 0 on inflow in oblique case
           if (dhdt*dhdy <= 0.0) then
             tau = segment%Velocity_nudging_timescale_in
           else
             tau = segment%Velocity_nudging_timescale_out
           endif
           gamma_2 = dt / (tau + dt)
           segment%normal_vel(i,J,k) = (1.0 - gamma_2) * segment%normal_vel(i,J,k) + &
                                 gamma_2 * segment%nudged_normal_vel(i,J,k)
         endif
       enddo ; enddo
       if (segment%radiation_tan .or. segment%radiation_grad) then
         J=segment%HI%JsdB
         allocate(ry_tang_rad(segment%HI%IsdB:segment%HI%IedB,segment%HI%JsdB:segment%HI%JedB,nz))
         do k=1,nz
           if (gamma_u < 1.0) then
             ry_tang_rad(segment%HI%IsdB,J,k) = segment%ry_norm_rad(segment%HI%isd,J,k)
             ry_tang_rad(segment%HI%IedB,J,k) = segment%ry_norm_rad(segment%HI%ied,J,k)
             do I=segment%HI%IsdB+1,segment%HI%IedB-1
               ry_tang_rad(I,J,k) = 0.5*(segment%ry_norm_rad(i,J,k) + segment%ry_norm_rad(i+1,J,k))
             enddo
           else
             do I=segment%HI%IsdB,segment%HI%IedB
               dhdt = u_old(I,j-1,k)-u_new(I,j-1,k)   !old-new
               dhdy = u_new(I,j-1,k)-u_new(I,j-2,k) !in new time backward sasha for I-1
               ry_tang_rad(I,J,k) = 0.0
               if (dhdt*dhdy > 0.0) ry_tang_rad(I,J,k) = min( (dhdt/dhdy), rx_max) ! outward phase speed
             enddo
           endif
         enddo
         if (segment%radiation_tan) then
           do k=1,nz ;  do I=segment%HI%IsdB,segment%HI%IedB
             ry_avg = ry_tang_rad(I,J,k)
             segment%tangential_vel(I,J,k) = (u_new(I,j,k) + ry_avg*u_new(I,j-1,k)) / (1.0+ry_avg)
           enddo ; enddo
         endif
         if (segment%nudged_tan) then
           do k=1,nz ; do I=segment%HI%IsdB,segment%HI%IedB
             ! dhdt gets set to 0 on inflow in oblique case
             if (ry_tang_rad(I,J,k) <= 0.0) then
               tau = segment%Velocity_nudging_timescale_in
             else
               tau = segment%Velocity_nudging_timescale_out
             endif
             gamma_2 = dt / (tau + dt)
             segment%tangential_vel(I,J,k) = (1.0 - gamma_2) * segment%tangential_vel(I,J,k) + &
                                 gamma_2 * segment%nudged_tangential_vel(I,J,k)
           enddo ; enddo
         endif
         if (segment%radiation_grad) then
           Is_obc = max(segment%HI%IsdB,G%isd+1)
           Ie_obc = min(segment%HI%IedB,G%ied-1)
           do k=1,nz ;  do I=Is_obc,Ie_obc
             ry_avg = ry_tang_rad(I,J,k)
!            if (G%mask2dCv(i,J-1) > 0.0 .and. G%mask2dCv(i+1,J-1) > 0.0) then
!              ry_avg = 0.5*(v_new(i,J-1,k) + v_new(i+1,J-1,k) * dt * G%IdyBu(I,J-1))
!            elseif (G%mask2dCv(i,J-1) > 0.0) then
!              ry_avg = v_new(i,J-1,k) * dt *G%IdyBu(I,J-1)
!            elseif (G%mask2dCv(i+1,J-1) > 0.0) then
!              ry_avg = v_new(i+1,J-1,k) * dt *G%IdyBu(I,J-1)
!            else
!              ry_avg = 0.0
!            endif
             segment%tangential_grad(I,J,k) = ((u_new(I,j,k) - u_new(I,j-1,k))*G%IdyBu(I,J-1) + &
                               ry_avg*(u_new(I,j-1,k) - u_new(I,j-2,k))*G%IdyBu(I,J-2)) / (1.0+ry_avg)
           enddo ; enddo
         endif
         if (segment%nudged_grad) then
           do k=1,nz ; do I=segment%HI%IsdB,segment%HI%IedB
             ! dhdt gets set to 0 on inflow in oblique case
             if (ry_tang_rad(I,J,k) <= 0.0) then
               tau = segment%Velocity_nudging_timescale_in
             else
               tau = segment%Velocity_nudging_timescale_out
             endif
             gamma_2 = dt / (tau + dt)
             segment%tangential_grad(I,J,k) = (1.0 - gamma_2) * segment%tangential_grad(I,J,k) + &
                                 gamma_2 * segment%nudged_tangential_grad(I,J,k)
           enddo ; enddo
         endif
         deallocate(ry_tang_rad)
       endif
       if (segment%oblique_tan .or. segment%oblique_grad) then
         J=segment%HI%JsdB
         allocate(rx_tang_obl(segment%HI%IsdB:segment%HI%IedB,segment%HI%JsdB:segment%HI%JedB,nz))
         allocate(ry_tang_obl(segment%HI%IsdB:segment%HI%IedB,segment%HI%JsdB:segment%HI%JedB,nz))
         allocate(cff_tangential(segment%HI%IsdB:segment%HI%IedB,segment%HI%JsdB:segment%HI%JedB,nz))
         do k=1,nz
           if (gamma_u < 1.0) then
             rx_tang_obl(segment%HI%IsdB,J,k) = segment%rx_norm_obl(segment%HI%isd,J,k)
             rx_tang_obl(segment%HI%IedB,J,k) = segment%rx_norm_obl(segment%HI%ied,J,k)
             ry_tang_obl(segment%HI%IsdB,J,k) = segment%ry_norm_obl(segment%HI%isd,J,k)
             ry_tang_obl(segment%HI%IedB,J,k) = segment%ry_norm_obl(segment%HI%ied,J,k)
             cff_tangential(segment%HI%IsdB,J,k) = segment%cff_normal(segment%HI%isd,J,k)
             cff_tangential(segment%HI%IedB,J,k) = segment%cff_normal(segment%HI%ied,J,k)
             do I=segment%HI%IsdB+1,segment%HI%IedB-1
               rx_tang_obl(I,J,k) = 0.5*(segment%rx_norm_obl(i,J,k) + segment%rx_norm_obl(i+1,J,k))
               ry_tang_obl(I,J,k) = 0.5*(segment%ry_norm_obl(i,J,k) + segment%ry_norm_obl(i+1,J,k))
               cff_tangential(I,J,k) = 0.5*(segment%cff_normal(i,J,k) + segment%cff_normal(i+1,J,k))
             enddo
           else
             do I=segment%HI%IsdB,segment%HI%IedB
               dhdt = u_old(I,j,k)-u_new(I,j,k)   !old-new
               dhdy = u_new(I,j,k)-u_new(I,j-1,k) !in new time backward sasha for I-1
               if (dhdt*(segment%grad_tan(i,1,k) + segment%grad_tan(i+1,1,k)) > 0.0) then
                 dhdx = segment%grad_tan(i,1,k)
               elseif (dhdt*(segment%grad_tan(i,1,k) + segment%grad_tan(i+1,1,k)) == 0.0) then
                 dhdx = 0.0
               else
                 dhdx = segment%grad_tan(i+1,1,k)
               endif
               if (dhdt*dhdy < 0.0) dhdt = 0.0
               cff_new = max(dhdx*dhdx + dhdy*dhdy, eps)
               ry_new = min(dhdt*dhdy, cff_new*ry_max)
               rx_new = min(cff_new,max(dhdt*dhdx,-cff_new))
               rx_tang_obl(I,j,k) = rx_new
               ry_tang_obl(i,J,k) = ry_new
               cff_tangential(i,J,k) = cff_new
             enddo
           endif
         enddo
         if (segment%oblique_tan) then
           do k=1,nz ;  do I=segment%HI%IsdB,segment%HI%IedB
             rx_avg = rx_tang_obl(I,J,k)
             ry_avg = ry_tang_obl(I,J,k)
             cff_avg = cff_tangential(I,J,k)
             segment%tangential_vel(I,J,k) = ((cff_avg*u_new(I,j,k) + ry_avg*u_new(I,j-1,k)) - &
                                              (max(rx_avg,0.0)*segment%grad_tan(i,2,k) + &
                                               min(rx_avg,0.0)*segment%grad_tan(i+1,2,k))) / &
                                             (cff_avg + ry_avg)
           enddo ; enddo
         endif
         if (segment%nudged_tan) then
           do k=1,nz ; do I=segment%HI%IsdB,segment%HI%IedB
             ! dhdt gets set to 0 on inflow in oblique case
             if (ry_tang_obl(I,J,k) <= 0.0) then
               tau = segment%Velocity_nudging_timescale_in
             else
               tau = segment%Velocity_nudging_timescale_out
             endif
             gamma_2 = dt / (tau + dt)
             segment%tangential_vel(I,J,k) = (1.0 - gamma_2) * segment%tangential_vel(I,J,k) + &
                                 gamma_2 * segment%nudged_tangential_vel(I,J,k)
           enddo ; enddo
         endif
         if (segment%oblique_grad) then
           Is_obc = max(segment%HI%IsdB,G%isd+1)
           Ie_obc = min(segment%HI%IedB,G%ied-1)
           do k=1,nz ;  do I=segment%HI%IsdB+1,segment%HI%IedB-1
             rx_avg = rx_tang_obl(I,J,k)
             ry_avg = ry_tang_obl(I,J,k)
             cff_avg = cff_tangential(I,J,k)
             segment%tangential_grad(I,J,k) =  &
                 ((cff_avg*(u_new(I,j,k)   - u_new(I,j-1,k))*G%IdyBu(I,J-1) + &
                    ry_avg*(u_new(I,j-1,k) - u_new(I,j-2,k))*G%IdyBu(I,J-2)) - &
                                  (max(rx_avg,0.0)*segment%grad_gradient(I,2,k) + &
                                   min(rx_avg,0.0)*segment%grad_gradient(I+1,2,k))) / &
                                 (cff_avg + ry_avg)
           enddo ; enddo
         endif
         if (segment%nudged_grad) then
           do k=1,nz ; do I=segment%HI%IsdB,segment%HI%IedB
             ! dhdt gets set to 0 on inflow in oblique case
             if (ry_tang_obl(I,J,k) <= 0.0) then
               tau = segment%Velocity_nudging_timescale_in
             else
               tau = segment%Velocity_nudging_timescale_out
             endif
             gamma_2 = dt / (tau + dt)
             segment%tangential_grad(I,J,k) = (1.0 - gamma_2) * segment%tangential_grad(I,J,k) + &
                                 gamma_2 * segment%nudged_tangential_grad(I,J,k)
           enddo ; enddo
         endif
         deallocate(rx_tang_obl)
         deallocate(ry_tang_obl)
         deallocate(cff_tangential)
       endif
     endif

     if (segment%direction == OBC_DIRECTION_S) then
       J=segment%HI%JsdB
       if (J>G%HI%JecB) cycle
       do k=1,nz ;  do i=segment%HI%isd,segment%HI%ied
         if (segment%radiation) then
           dhdt = (v_old(i,J+1,k) - v_new(i,J+1,k)) !old-new
           dhdy = (v_new(i,J+1,k) - v_new(i,J+2,k)) !in new time backward sasha for J-1
           ry_new = 0.0
           if (dhdt*dhdy > 0.0) ry_new = min( (dhdt/dhdy), ry_max)
           if (gamma_u < 1.0) then
             ry_avg = (1.0-gamma_u)*segment%ry_norm_rad(I,j,k) + gamma_u*ry_new
           else
             ry_avg = ry_new
           endif
           segment%ry_norm_rad(i,J,k) = ry_avg
           ! The new boundary value is interpolated between future interior
           ! value, v_new(J+1) and past boundary value but with barotropic
           ! accelerations, v_new(J).
           segment%normal_vel(i,J,k) = (v_new(i,J,k) + ry_avg*v_new(i,J+1,k)) / (1.0+ry_avg)
           if (gamma_u < 1.0) then
             ! Copy restart fields into 3-d arrays. This is an inefficient and temporary issues
             ! implemented as a work-around to limitations in restart capability
             OBC%ry_normal(i,J,k) = segment%ry_norm_rad(i,J,k)
           endif
         elseif (segment%oblique) then
           dhdt = (v_old(i,J+1,k) - v_new(i,J+1,k)) !old-new
           dhdy = (v_new(i,J+1,k) - v_new(i,J+2,k)) !in new time backward sasha for J-1
           if (dhdt*(segment%grad_normal(I,1,k) + segment%grad_normal(I-1,1,k)) > 0.0) then
             dhdx = segment%grad_normal(I-1,1,k)
           elseif (dhdt*(segment%grad_normal(I,1,k) + segment%grad_normal(I-1,1,k)) == 0.0) then
             dhdx = 0.0
           else
             dhdx = segment%grad_normal(I,1,k)
           endif
           if (dhdt*dhdy < 0.0) dhdt = 0.0

           cff_new = max(dhdx*dhdx + dhdy*dhdy, eps)
           ry_new = min(dhdt*dhdy, cff_new*ry_max)
           rx_new = min(cff_new,max(dhdt*dhdx,-cff_new))
           if (gamma_u < 1.0) then
             rx_avg = (1.0-gamma_u)*segment%rx_norm_obl(I,j,k) + gamma_u*rx_new
             ry_avg = (1.0-gamma_u)*segment%ry_norm_obl(i,J,k) + gamma_u*ry_new
             cff_avg = (1.0-gamma_u)*segment%cff_normal(i,J,k) + gamma_u*cff_new
           else
             rx_avg = rx_new
             ry_avg = ry_new
             cff_avg = cff_new
           endif
           segment%rx_norm_obl(I,j,k) = rx_avg
           segment%ry_norm_obl(i,J,k) = ry_avg
           segment%cff_normal(i,J,k) = cff_avg
           segment%normal_vel(i,J,k) = ((cff_avg*v_new(i,J,k) + ry_avg*v_new(i,J+1,k)) - &
                                        (max(rx_avg,0.0)*segment%grad_normal(I-1,2,k) + &
                                         min(rx_avg,0.0)*segment%grad_normal(I,2,k))) / &
                                       (cff_avg + ry_avg)
           if (gamma_u < 1.0) then
             ! Copy restart fields into 3-d arrays. This is an inefficient and temporary issues
             ! implemented as a work-around to limitations in restart capability
             OBC%rx_oblique(I,j,k) = segment%rx_norm_obl(I,j,k)
             OBC%ry_oblique(i,J,k) = segment%ry_norm_obl(i,J,k)
             OBC%cff_normal(i,J,k) = segment%cff_normal(i,J,k)
           endif
         elseif (segment%gradient) then
           segment%normal_vel(i,J,k) = v_new(i,J+1,k)
         endif
         if ((segment%radiation .or. segment%oblique) .and. segment%nudged) then
           ! dhdt gets set to 0 on inflow in oblique case
           if (dhdt*dhdy <= 0.0) then
             tau = segment%Velocity_nudging_timescale_in
           else
             tau = segment%Velocity_nudging_timescale_out
           endif
           gamma_2 = dt / (tau + dt)
           segment%normal_vel(i,J,k) = (1.0 - gamma_2) * segment%normal_vel(i,J,k) + &
                                 gamma_2 * segment%nudged_normal_vel(i,J,k)
         endif
       enddo ; enddo
       if (segment%radiation_tan .or. segment%radiation_grad) then
         J=segment%HI%JsdB
         allocate(ry_tang_rad(segment%HI%IsdB:segment%HI%IedB,segment%HI%JsdB:segment%HI%JedB,nz))
         do k=1,nz
           if (gamma_u < 1.0) then
             ry_tang_rad(segment%HI%IsdB,J,k) = segment%ry_norm_rad(segment%HI%isd,J,k)
             ry_tang_rad(segment%HI%IedB,J,k) = segment%ry_norm_rad(segment%HI%ied,J,k)
             do I=segment%HI%IsdB+1,segment%HI%IedB-1
               ry_tang_rad(I,J,k) = 0.5*(segment%ry_norm_rad(i,J,k) + segment%ry_norm_rad(i+1,J,k))
             enddo
           else
             do I=segment%HI%IsdB,segment%HI%IedB
               dhdt = u_old(I,j+1,k)-u_new(I,j+1,k)   !old-new
               dhdy = u_new(I,j+1,k)-u_new(I,j+2,k) !in new time backward sasha for I-1
               ry_tang_rad(I,J,k) = 0.0
               if (dhdt*dhdy > 0.0) ry_tang_rad(I,J,k) = min( (dhdt/dhdy), rx_max) ! outward phase speed
             enddo
           endif
         enddo
         if (segment%radiation_tan) then
           do k=1,nz ;  do I=segment%HI%IsdB,segment%HI%IedB
             ry_avg = ry_tang_rad(I,J,k)
             segment%tangential_vel(I,J,k) = (u_new(I,j+1,k) + ry_avg*u_new(I,j+2,k)) / (1.0+ry_avg)
           enddo ; enddo
         endif
         if (segment%nudged_tan) then
           do k=1,nz ; do I=segment%HI%IsdB,segment%HI%IedB
             ! dhdt gets set to 0 on inflow in oblique case
             if (ry_tang_rad(I,J,k) <= 0.0) then
               tau = segment%Velocity_nudging_timescale_in
             else
               tau = segment%Velocity_nudging_timescale_out
             endif
             gamma_2 = dt / (tau + dt)
             segment%tangential_vel(I,J,k) = (1.0 - gamma_2) * segment%tangential_vel(I,J,k) + &
                                 gamma_2 * segment%nudged_tangential_vel(I,J,k)
           enddo ; enddo
         endif
         if (segment%radiation_grad) then
           Is_obc = max(segment%HI%IsdB,G%isd+1)
           Ie_obc = min(segment%HI%IedB,G%ied-1)
           do k=1,nz ;  do I=Is_obc,Ie_obc
             ry_avg = ry_tang_rad(I,J,k)
!            if (G%mask2dCv(i,J+1) > 0.0 .and. G%mask2dCv(i+1,J+1) > 0.0) then
!              ry_avg = 0.5*(v_new(i,J+1,k) + v_new(i+1,J+1,k)) * dt * G%IdyBu(I,J+1)
!            elseif (G%mask2dCv(i,J+1) > 0.0) then
!              ry_avg = v_new(i,J+1,k) * dt * G%IdyBu(I,J+1)
!            elseif (G%mask2dCv(i+1,J+1) > 0.0) then
!              ry_avg = v_new(i+1,J+1,k) * dt * G%IdyBu(I,J+1)
!            else
!              ry_avg = 0.0
!            endif
             segment%tangential_grad(I,J,k) = ((u_new(I,j+2,k) - u_new(I,j+1,k))*G%IdyBu(I,J+1) + &
                               ry_avg*(u_new(I,j+3,k) - u_new(I,j+2,k))*G%IdyBu(I,J+2)) / (1.0+ry_avg)
           enddo ; enddo
         endif
         if (segment%nudged_grad) then
           do k=1,nz ; do I=segment%HI%IsdB,segment%HI%IedB
             ! dhdt gets set to 0 on inflow in oblique case
             if (ry_tang_rad(I,J,k) <= 0.0) then
               tau = segment%Velocity_nudging_timescale_in
             else
               tau = segment%Velocity_nudging_timescale_out
             endif
             gamma_2 = dt / (tau + dt)
             segment%tangential_grad(I,J,k) = (1.0 - gamma_2) * segment%tangential_grad(I,J,k) + &
                                 gamma_2 * segment%nudged_tangential_grad(I,J,k)
           enddo ; enddo
         endif
         deallocate(ry_tang_rad)
       endif
       if (segment%oblique_tan .or. segment%oblique_grad) then
         J=segment%HI%JsdB
         allocate(rx_tang_obl(segment%HI%IsdB:segment%HI%IedB,segment%HI%JsdB:segment%HI%JedB,nz))
         allocate(ry_tang_obl(segment%HI%IsdB:segment%HI%IedB,segment%HI%JsdB:segment%HI%JedB,nz))
         allocate(cff_tangential(segment%HI%IsdB:segment%HI%IedB,segment%HI%JsdB:segment%HI%JedB,nz))
         do k=1,nz
           if (gamma_u < 1.0) then
             rx_tang_obl(segment%HI%IsdB,J,k) = segment%rx_norm_obl(segment%HI%isd,J,k)
             rx_tang_obl(segment%HI%IedB,J,k) = segment%rx_norm_obl(segment%HI%ied,J,k)
             ry_tang_obl(segment%HI%IsdB,J,k) = segment%ry_norm_obl(segment%HI%isd,J,k)
             ry_tang_obl(segment%HI%IedB,J,k) = segment%ry_norm_obl(segment%HI%ied,J,k)
             cff_tangential(segment%HI%IsdB,J,k) = segment%cff_normal(segment%HI%isd,J,k)
             cff_tangential(segment%HI%IedB,J,k) = segment%cff_normal(segment%HI%ied,J,k)
             do I=segment%HI%IsdB+1,segment%HI%IedB-1
               rx_tang_obl(I,J,k) = 0.5*(segment%rx_norm_obl(i,J,k) + segment%rx_norm_obl(i+1,J,k))
               ry_tang_obl(I,J,k) = 0.5*(segment%ry_norm_obl(i,J,k) + segment%ry_norm_obl(i+1,J,k))
               cff_tangential(I,J,k) = 0.5*(segment%cff_normal(i,J,k) + segment%cff_normal(i+1,J,k))
             enddo
           else
             do I=segment%HI%IsdB,segment%HI%IedB
               dhdt = u_old(I,j+1,k)-u_new(I,j+1,k)   !old-new
               dhdy = u_new(I,j+1,k)-u_new(I,j+2,k) !in new time backward sasha for I-1
               if (dhdt*(segment%grad_tan(i,1,k) + segment%grad_tan(i+1,1,k)) > 0.0) then
                 dhdx = segment%grad_tan(i,1,k)
               elseif (dhdt*(segment%grad_tan(i,1,k) + segment%grad_tan(i+1,1,k)) == 0.0) then
                 dhdx = 0.0
               else
                 dhdx = segment%grad_tan(i+1,1,k)
               endif
               if (dhdt*dhdy < 0.0) dhdt = 0.0
               cff_new = max(dhdx*dhdx + dhdy*dhdy, eps)
               ry_new = min(dhdt*dhdy, cff_new*ry_max)
               rx_new = min(cff_new,max(dhdt*dhdx,-cff_new))
               rx_tang_obl(I,j,k) = rx_new
               ry_tang_obl(i,J,k) = ry_new
               cff_tangential(i,J,k) = cff_new
             enddo
           endif
         enddo
         if (segment%oblique_tan) then
           do k=1,nz ;  do I=segment%HI%IsdB,segment%HI%IedB
             rx_avg = rx_tang_obl(I,J,k)
             ry_avg = ry_tang_obl(I,J,k)
             cff_avg = cff_tangential(I,J,k)
             segment%tangential_vel(I,J,k) = ((cff_avg*u_new(I,j+1,k) + ry_avg*u_new(I,j+2,k)) - &
                                              (max(rx_avg,0.0)*segment%grad_tan(i,2,k) + &
                                               min(rx_avg,0.0)*segment%grad_tan(i+1,2,k)) ) / &
                                             (cff_avg + ry_avg)
           enddo ; enddo
         endif
         if (segment%nudged_tan) then
           do k=1,nz ; do I=segment%HI%IsdB,segment%HI%IedB
             ! dhdt gets set to 0 on inflow in oblique case
             if (ry_tang_obl(I,J,k) <= 0.0) then
               tau = segment%Velocity_nudging_timescale_in
             else
               tau = segment%Velocity_nudging_timescale_out
             endif
             gamma_2 = dt / (tau + dt)
             segment%tangential_vel(I,J,k) = (1.0 - gamma_2) * segment%tangential_vel(I,J,k) + &
                                             gamma_2 * segment%nudged_tangential_vel(I,J,k)
           enddo ; enddo
         endif
         if (segment%oblique_grad) then
           Is_obc = max(segment%HI%IsdB,G%isd+1)
           Ie_obc = min(segment%HI%IedB,G%ied-1)
           do k=1,nz ;  do I=segment%HI%IsdB+1,segment%HI%IedB-1
             rx_avg = rx_tang_obl(I,J,k)
             ry_avg = ry_tang_obl(I,J,k)
             cff_avg = cff_tangential(I,J,k)
             segment%tangential_grad(I,J,k) = &
                 ((cff_avg*(u_new(I,j+2,k) - u_new(I,j+1,k))*G%IdyBu(I,J+1) + &
                    ry_avg*(u_new(I,j+3,k) - u_new(I,j+2,k))*G%IdyBu(I,J+2)) - &
                                  (max(rx_avg,0.0)*segment%grad_gradient(i,2,k) + &
                                   min(rx_avg,0.0)*segment%grad_gradient(i+1,2,k))) / &
                                 (cff_avg + ry_avg)
           enddo ; enddo
         endif
         if (segment%nudged_grad) then
           do k=1,nz ; do J=segment%HI%JsdB,segment%HI%JedB
             ! dhdt gets set to 0 on inflow in oblique case
             if (ry_tang_obl(I,J,k) <= 0.0) then
               tau = segment%Velocity_nudging_timescale_in
             else
               tau = segment%Velocity_nudging_timescale_out
             endif
             gamma_2 = dt / (tau + dt)
             segment%tangential_grad(I,J,k) = (1.0 - gamma_2) * segment%tangential_grad(I,J,k) + &
                                 gamma_2 * segment%nudged_tangential_grad(I,J,k)
           enddo ; enddo
         endif
         deallocate(rx_tang_obl)
         deallocate(ry_tang_obl)
         deallocate(cff_tangential)
       endif
     endif
  enddo

  ! Actually update u_new, v_new
  call open_boundary_apply_normal_flow(OBC, G, u_new, v_new)

  call pass_vector(u_new, v_new, G%Domain, clock=id_clock_pass)

end subroutine radiation_open_bdry_conds

!> Applies OBC values stored in segments to 3d u,v fields
subroutine open_boundary_apply_normal_flow(OBC, G, u, v)
  ! Arguments
  type(ocean_OBC_type),                      pointer       :: OBC !< Open boundary control structure
  type(ocean_grid_type),                     intent(inout) :: G   !< Ocean grid structure
  real, dimension(SZIB_(G),SZJ_(G),SZK_(G)), intent(inout) :: u   !< u field to update on open
                                                                  !! boundaries [L T-1 ~> m s-1]
  real, dimension(SZI_(G),SZJB_(G),SZK_(G)), intent(inout) :: v   !< v field to update on open
                                                                  !! boundaries [L T-1 ~> m s-1]
  ! Local variables
  integer :: i, j, k, n
  type(OBC_segment_type), pointer :: segment => NULL()

  if (.not.associated(OBC)) return ! Bail out if OBC is not available

  do n=1,OBC%number_of_segments
    segment => OBC%segment(n)
    if (.not. segment%on_pe) then
      cycle
    elseif (segment%radiation .or. segment%oblique .or. segment%gradient) then
      if (segment%is_E_or_W) then
        I=segment%HI%IsdB
        do k=1,G%ke ;  do j=segment%HI%jsd,segment%HI%jed
          u(I,j,k) = segment%normal_vel(I,j,k)
        enddo ; enddo
      elseif (segment%is_N_or_S) then
        J=segment%HI%JsdB
        do k=1,G%ke ;  do i=segment%HI%isd,segment%HI%ied
          v(i,J,k) = segment%normal_vel(i,J,k)
        enddo ; enddo
      endif
    endif
  enddo

end subroutine open_boundary_apply_normal_flow

!> Applies zero values to 3d u,v fields on OBC segments
subroutine open_boundary_zero_normal_flow(OBC, G, u, v)
  ! Arguments
  type(ocean_OBC_type),                      pointer       :: OBC !< Open boundary control structure
  type(ocean_grid_type),                     intent(inout) :: G   !< Ocean grid structure
  real, dimension(SZIB_(G),SZJ_(G),SZK_(G)), intent(inout) :: u   !< u field to update on open boundaries
  real, dimension(SZI_(G),SZJB_(G),SZK_(G)), intent(inout) :: v   !< v field to update on open boundaries
  ! Local variables
  integer :: i, j, k, n
  type(OBC_segment_type), pointer :: segment => NULL()

  if (.not.associated(OBC)) return ! Bail out if OBC is not available

  do n=1,OBC%number_of_segments
    segment => OBC%segment(n)
    if (.not. segment%on_pe) then
      cycle
    elseif (segment%is_E_or_W) then
      I=segment%HI%IsdB
      do k=1,G%ke ;  do j=segment%HI%jsd,segment%HI%jed
        u(I,j,k) = 0.
      enddo ; enddo
    elseif (segment%is_N_or_S) then
      J=segment%HI%JsdB
      do k=1,G%ke ;  do i=segment%HI%isd,segment%HI%ied
        v(i,J,k) = 0.
      enddo ; enddo
    endif
  enddo

end subroutine open_boundary_zero_normal_flow

!> Calculate the tangential gradient of the normal flow at the boundary q-points.
subroutine gradient_at_q_points(G, segment, uvel, vvel)
  type(ocean_grid_type), intent(in) :: G !< Ocean grid structure
  type(OBC_segment_type), pointer :: segment !< OBC segment structure
  real, dimension(SZIB_(G),SZJ_(G),SZK_(G)), intent(in)    :: uvel !< zonal velocity [L T-1 ~> m s-1]
  real, dimension(SZI_(G),SZJB_(G),SZK_(G)), intent(in)    :: vvel !< meridional velocity [L T-1 ~> m s-1]
  integer :: i,j,k

  if (.not. segment%on_pe) return

  if (segment%is_E_or_W) then
    if (segment%direction == OBC_DIRECTION_E) then
      I=segment%HI%isdB
      do k=1,G%ke
        do J=max(segment%HI%JsdB, G%HI%JsdB+1),min(segment%HI%JedB, G%HI%JedB-1)
          segment%grad_normal(J,1,k) = (uvel(I-1,j+1,k)-uvel(I-1,j,k)) * G%mask2dBu(I-1,J)
          segment%grad_normal(J,2,k) = (uvel(I,j+1,k)-uvel(I,j,k)) * G%mask2dBu(I,J)
        enddo
      enddo
      if (segment%oblique_tan) then
        do k=1,G%ke
          do J=max(segment%HI%jsd-1, G%HI%jsd),min(segment%HI%jed+1, G%HI%jed)
            segment%grad_tan(j,1,k) = (vvel(i-1,J,k)-vvel(i-1,J-1,k)) * G%mask2dT(i-1,j)
            segment%grad_tan(j,2,k) = (vvel(i,J,k)-vvel(i,J-1,k)) * G%mask2dT(i,j)
          enddo
        enddo
      endif
      if (segment%oblique_grad) then
        do k=1,G%ke
          do J=max(segment%HI%jsd, G%HI%jsd+1),min(segment%HI%jed, G%HI%jed-1)
            segment%grad_gradient(j,1,k) = (((vvel(i-1,J,k) - vvel(i-2,J,k))*G%IdxBu(I-2,J)) - &
                 (vvel(i-1,J-1,k) - vvel(i-2,J-1,k))*G%IdxBu(I-2,J-1)) * G%mask2dCu(I-2,j)
            segment%grad_gradient(j,2,k) = (((vvel(i,J,k) - vvel(i-1,J,k))*G%IdxBu(I-1,J)) - &
                 (vvel(i,J-1,k) - vvel(i-1,J-1,k))*G%IdxBu(I-1,J-1)) * G%mask2dCu(I-1,j)
          enddo
        enddo
      endif
    else ! western segment
      I=segment%HI%isdB
      do k=1,G%ke
        do J=max(segment%HI%JsdB, G%HI%JsdB+1),min(segment%HI%JedB, G%HI%JedB-1)
          segment%grad_normal(J,1,k) = (uvel(I+1,j+1,k)-uvel(I+1,j,k)) * G%mask2dBu(I+1,J)
          segment%grad_normal(J,2,k) = (uvel(I,j+1,k)-uvel(I,j,k)) * G%mask2dBu(I,J)
        enddo
      enddo
      if (segment%oblique_tan) then
        do k=1,G%ke
          do J=max(segment%HI%jsd-1, G%HI%jsd),min(segment%HI%jed+1, G%HI%jed)
            segment%grad_tan(j,1,k) = (vvel(i+2,J,k)-vvel(i+2,J-1,k)) * G%mask2dT(i+2,j)
            segment%grad_tan(j,2,k) = (vvel(i+1,J,k)-vvel(i+1,J-1,k)) * G%mask2dT(i+1,j)
          enddo
        enddo
      endif
      if (segment%oblique_grad) then
        do k=1,G%ke
          do J=max(segment%HI%jsd, G%HI%jsd+1),min(segment%HI%jed, G%HI%jed-1)
            segment%grad_gradient(j,1,k) = (((vvel(i+3,J,k) - vvel(i+2,J,k))*G%IdxBu(I+2,J)) - &
                 (vvel(i+3,J-1,k) - vvel(i+2,J-1,k))*G%IdxBu(I+2,J-1)) * G%mask2dCu(I+2,j)
            segment%grad_gradient(j,2,k) = (((vvel(i+2,J,k) - vvel(i+1,J,k))*G%IdxBu(I+1,J)) - &
                 (vvel(i+2,J-1,k) - vvel(i+1,J-1,k))*G%IdxBu(I+1,J-1)) * G%mask2dCu(I+1,j)
          enddo
        enddo
      endif
    endif
  elseif (segment%is_N_or_S) then
    if (segment%direction == OBC_DIRECTION_N) then
      J=segment%HI%jsdB
      do k=1,G%ke
        do I=max(segment%HI%IsdB, G%HI%IsdB+1),min(segment%HI%IedB, G%HI%IedB-1)
          segment%grad_normal(I,1,k) = (vvel(i+1,J-1,k)-vvel(i,J-1,k)) * G%mask2dBu(I,J-1)
          segment%grad_normal(I,2,k) = (vvel(i+1,J,k)-vvel(i,J,k)) * G%mask2dBu(I,J)
        enddo
      enddo
      if (segment%oblique_tan) then
        do k=1,G%ke
          do I=max(segment%HI%isd-1, G%HI%isd),min(segment%HI%ied+1, G%HI%ied)
            segment%grad_tan(i,1,k) = (uvel(I,j-1,k)-uvel(I-1,j-1,k)) * G%mask2dT(i,j-1)
            segment%grad_tan(i,2,k) = (uvel(I,j,k)-uvel(I-1,j,k)) * G%mask2dT(i,j)
          enddo
        enddo
      endif
      if (segment%oblique_grad) then
        do k=1,G%ke
          do I=max(segment%HI%isd, G%HI%isd+1),min(segment%HI%ied, G%HI%ied-1)
            segment%grad_gradient(i,1,k) = (((uvel(I,j-1,k) - uvel(I,j-2,k))*G%IdyBu(I,J-2)) - &
                 (uvel(I-1,j-1,k) - uvel(I-1,j-2,k))*G%IdyBu(I-1,J-2)) * G%mask2dCv(i,J-2)
            segment%grad_gradient(i,2,k) = (((uvel(I,j,k) - uvel(I,j-1,k))*G%IdyBu(I,J-1)) - &
                 (uvel(I-1,j,k) - uvel(I-1,j-1,k))*G%IdyBu(I-1,J-1)) * G%mask2dCv(i,J-1)
          enddo
        enddo
      endif
    else ! south segment
      J=segment%HI%jsdB
      do k=1,G%ke
        do I=max(segment%HI%IsdB, G%HI%IsdB+1),min(segment%HI%IedB, G%HI%IedB-1)
          segment%grad_normal(I,1,k) = (vvel(i+1,J+1,k)-vvel(i,J+1,k)) * G%mask2dBu(I,J+1)
          segment%grad_normal(I,2,k) = (vvel(i+1,J,k)-vvel(i,J,k)) * G%mask2dBu(I,J)
        enddo
      enddo
      if (segment%oblique_tan) then
        do k=1,G%ke
          do I=max(segment%HI%isd-1, G%HI%isd),min(segment%HI%ied+1, G%HI%ied)
            segment%grad_tan(i,1,k) = (uvel(I,j+2,k)-uvel(I-1,j+2,k)) * G%mask2dT(i,j+2)
            segment%grad_tan(i,2,k) = (uvel(I,j+1,k)-uvel(I-1,j+1,k)) * G%mask2dT(i,j+1)
          enddo
        enddo
      endif
      if (segment%oblique_grad) then
        do k=1,G%ke
          do I=max(segment%HI%isd, G%HI%isd+1),min(segment%HI%ied, G%HI%ied-1)
            segment%grad_gradient(i,1,k) = (((uvel(I,j+3,k) - uvel(I,j+2,k))*G%IdyBu(I,J+2)) - &
                 (uvel(I-1,j+3,k) - uvel(I-1,j+2,k))*G%IdyBu(I-1,J+2)) * G%mask2dCv(i,J+2)
            segment%grad_gradient(i,2,k) = (((uvel(I,j+2,k) - uvel(I,j+1,k))*G%IdyBu(I,J+1)) - &
                 (uvel(I-1,j+2,k) - uvel(I-1,j+1,k))*G%IdyBu(I-1,J+1)) * G%mask2dCv(i,J+1)
          enddo
        enddo
      endif
    endif
  endif

end subroutine gradient_at_q_points


!> Sets the initial values of the tracer open boundary conditions.
!! Redoing this elsewhere.
subroutine set_tracer_data(OBC, tv, h, G, PF, tracer_Reg)
  type(ocean_grid_type),                     intent(inout) :: G !< Ocean grid structure
  type(ocean_OBC_type),                      pointer       :: OBC !< Open boundary structure
  type(thermo_var_ptrs),                     intent(inout) :: tv !< Thermodynamics structure
  real, dimension(SZI_(G),SZJ_(G), SZK_(G)), intent(inout) :: h !< Thickness
  type(param_file_type),                     intent(in)    :: PF !< Parameter file handle
  type(tracer_registry_type),                pointer       :: tracer_Reg !< Tracer registry
  ! Local variables
  integer :: i, j, k, itt, is, ie, js, je, isd, ied, jsd, jed, nz, n
  integer :: isd_off, jsd_off
  integer :: IsdB, IedB, JsdB, JedB
  type(OBC_segment_type), pointer :: segment  => NULL() ! pointer to segment type list
  character(len=40)  :: mdl = "set_tracer_data" ! This subroutine's name.
  character(len=200) :: filename, OBC_file, inputdir ! Strings for file/path

  real :: temp_u(G%domain%niglobal+1,G%domain%njglobal)
  real :: temp_v(G%domain%niglobal,G%domain%njglobal+1)

  is = G%isc ; ie = G%iec ; js = G%jsc ; je = G%jec ; nz = G%ke
  isd = G%isd ; ied = G%ied ; jsd = G%jsd ; jed = G%jed
  IsdB = G%IsdB ; IedB = G%IedB ; JsdB = G%JsdB ; JedB = G%JedB

  ! For now, there are no radiation conditions applied to the thicknesses, since
  ! the thicknesses might not be physically motivated.  Instead, sponges should be
  ! used to enforce the near-boundary layer structure.

  if (associated(tv%T)) then

    call pass_var(tv%T, G%Domain)
    call pass_var(tv%S, G%Domain)

    do n=1,OBC%number_of_segments
      segment => OBC%segment(n)
      if (.not. segment%on_pe) cycle

      if (segment%direction == OBC_DIRECTION_E) then
        I=segment%HI%IsdB
        do k=1,G%ke ;  do j=segment%HI%jsd,segment%HI%jed
          tv%T(i+1,j,k) = tv%T(i,j,k) ; tv%S(i+1,j,k) = tv%S(i,j,k)
        enddo ; enddo
      elseif (segment%direction == OBC_DIRECTION_W) then
        I=segment%HI%IsdB
        do k=1,G%ke ;  do j=segment%HI%jsd,segment%HI%jed
          tv%T(i,j,k) = tv%T(i+1,j,k) ; tv%S(i,j,k) = tv%S(i+1,j,k)
        enddo ; enddo
      elseif (segment%direction == OBC_DIRECTION_N) then
        J=segment%HI%JsdB
        do k=1,G%ke ;  do i=segment%HI%isd,segment%HI%ied
          tv%T(i,j+1,k) = tv%T(i,j,k) ; tv%S(i,j+1,k) = tv%S(i,j,k)
        enddo ; enddo
      elseif (segment%direction == OBC_DIRECTION_S) then
        J=segment%HI%JsdB
        do k=1,G%ke ;  do i=segment%HI%isd,segment%HI%ied
          tv%T(i,j,k) = tv%T(i,j+1,k) ; tv%S(i,j,k) = tv%S(i,j+1,k)
        enddo ; enddo
      endif
    enddo
  endif

end subroutine set_tracer_data

!> Needs documentation
function lookup_seg_field(OBC_seg,field)
  type(OBC_segment_type), pointer :: OBC_seg !< OBC segment
  character(len=32), intent(in) :: field !< The field name
  integer :: lookup_seg_field
  ! Local variables
  integer :: n

  lookup_seg_field=-1
  do n=1,OBC_seg%num_fields
   if (trim(field) == OBC_seg%field(n)%name) then
     lookup_seg_field=n
     return
   endif
  enddo

end function lookup_seg_field


!> Allocate segment data fields
subroutine allocate_OBC_segment_data(OBC, segment)
  type(ocean_OBC_type),   pointer       :: OBC     !< Open boundary structure
  type(OBC_segment_type), intent(inout) :: segment !< Open boundary segment
  ! Local variables
  integer :: isd, ied, jsd, jed
  integer :: IsdB, IedB, JsdB, JedB
  integer :: IscB, IecB, JscB, JecB
  character(len=40)  :: mdl = "allocate_OBC_segment_data" ! This subroutine's name.

  isd = segment%HI%isd ; ied = segment%HI%ied
  jsd = segment%HI%jsd ; jed = segment%HI%jed
  IsdB = segment%HI%IsdB ; IedB = segment%HI%IedB
  JsdB = segment%HI%JsdB ; JedB = segment%HI%JedB
  IscB = segment%HI%IscB ; IecB = segment%HI%IecB
  JscB = segment%HI%JscB ; JecB = segment%HI%JecB

  if (.not. segment%on_pe) return

  if (segment%is_E_or_W) then
    ! If these are just Flather, change update_OBC_segment_data accordingly
    allocate(segment%Cg(IsdB:IedB,jsd:jed));                  segment%Cg(:,:)=0.
    allocate(segment%Htot(IsdB:IedB,jsd:jed));                segment%Htot(:,:)=0.0
    allocate(segment%h(IsdB:IedB,jsd:jed,OBC%ke));            segment%h(:,:,:)=0.0
    allocate(segment%eta(IsdB:IedB,jsd:jed));                 segment%eta(:,:)=0.0
    if (segment%radiation) then
      allocate(segment%rx_norm_rad(IsdB:IedB,jsd:jed,OBC%ke));  segment%rx_norm_rad(:,:,:)=0.0
    endif
    allocate(segment%normal_vel(IsdB:IedB,jsd:jed,OBC%ke));   segment%normal_vel(:,:,:)=0.0
    allocate(segment%normal_vel_bt(IsdB:IedB,jsd:jed));       segment%normal_vel_bt(:,:)=0.0
    allocate(segment%normal_trans(IsdB:IedB,jsd:jed,OBC%ke)); segment%normal_trans(:,:,:)=0.0
    if (segment%nudged) then
      allocate(segment%nudged_normal_vel(IsdB:IedB,jsd:jed,OBC%ke)); segment%nudged_normal_vel(:,:,:)=0.0
    endif
    if (segment%radiation_tan .or. segment%nudged_tan .or. segment%specified_tan .or. &
        segment%oblique_tan .or. OBC%computed_vorticity .or. OBC%computed_strain) then
      allocate(segment%tangential_vel(IsdB:IedB,JsdB:JedB,OBC%ke)); segment%tangential_vel(:,:,:)=0.0
    endif
    if (segment%nudged_tan) then
      allocate(segment%nudged_tangential_vel(IsdB:IedB,JsdB:JedB,OBC%ke)); segment%nudged_tangential_vel(:,:,:)=0.0
    endif
    if (segment%nudged_grad) then
      allocate(segment%nudged_tangential_grad(IsdB:IedB,JsdB:JedB,OBC%ke)); segment%nudged_tangential_grad(:,:,:)=0.0
    endif
    if (OBC%specified_vorticity .or. OBC%specified_strain .or. segment%radiation_grad .or. &
              segment%oblique_grad .or. segment%specified_grad) then
      allocate(segment%tangential_grad(IsdB:IedB,JsdB:JedB,OBC%ke)); segment%tangential_grad(:,:,:)=0.0
    endif
    if (segment%oblique) then
      allocate(segment%grad_normal(JsdB:JedB,2,OBC%ke));      segment%grad_normal(:,:,:) = 0.0
      allocate(segment%rx_norm_obl(IsdB:IedB,jsd:jed,OBC%ke));  segment%rx_norm_obl(:,:,:)=0.0
      allocate(segment%ry_norm_obl(IsdB:IedB,jsd:jed,OBC%ke));  segment%ry_norm_obl(:,:,:)=0.0
      allocate(segment%cff_normal(IsdB:IedB,jsd:jed,OBC%ke)); segment%cff_normal(:,:,:)=0.0
    endif
    if (segment%oblique_tan) then
      allocate(segment%grad_tan(jsd-1:jed+1,2,OBC%ke));           segment%grad_tan(:,:,:) = 0.0
    endif
    if (segment%oblique_grad) then
      allocate(segment%grad_gradient(jsd:jed,2,OBC%ke));      segment%grad_gradient(:,:,:) = 0.0
    endif
  endif

  if (segment%is_N_or_S) then
    ! If these are just Flather, change update_OBC_segment_data accordingly
    allocate(segment%Cg(isd:ied,JsdB:JedB));                  segment%Cg(:,:)=0.
    allocate(segment%Htot(isd:ied,JsdB:JedB));                segment%Htot(:,:)=0.0
    allocate(segment%h(isd:ied,JsdB:JedB,OBC%ke));            segment%h(:,:,:)=0.0
    allocate(segment%eta(isd:ied,JsdB:JedB));                 segment%eta(:,:)=0.0
    if (segment%radiation) then
      allocate(segment%ry_norm_rad(isd:ied,JsdB:JedB,OBC%ke));  segment%ry_norm_rad(:,:,:)=0.0
    endif
    allocate(segment%normal_vel(isd:ied,JsdB:JedB,OBC%ke));   segment%normal_vel(:,:,:)=0.0
    allocate(segment%normal_vel_bt(isd:ied,JsdB:JedB));       segment%normal_vel_bt(:,:)=0.0
    allocate(segment%normal_trans(isd:ied,JsdB:JedB,OBC%ke)); segment%normal_trans(:,:,:)=0.0
    if (segment%nudged) then
      allocate(segment%nudged_normal_vel(isd:ied,JsdB:JedB,OBC%ke)); segment%nudged_normal_vel(:,:,:)=0.0
    endif
    if (segment%radiation_tan .or. segment%nudged_tan .or. segment%specified_tan .or. &
        segment%oblique_tan .or. OBC%computed_vorticity .or. OBC%computed_strain) then
      allocate(segment%tangential_vel(IsdB:IedB,JsdB:JedB,OBC%ke)); segment%tangential_vel(:,:,:)=0.0
    endif
    if (segment%nudged_tan) then
      allocate(segment%nudged_tangential_vel(IsdB:IedB,JsdB:JedB,OBC%ke)); segment%nudged_tangential_vel(:,:,:)=0.0
    endif
    if (segment%nudged_grad) then
      allocate(segment%nudged_tangential_grad(IsdB:IedB,JsdB:JedB,OBC%ke)); segment%nudged_tangential_grad(:,:,:)=0.0
    endif
    if (OBC%specified_vorticity .or. OBC%specified_strain .or. segment%radiation_grad .or. &
              segment%oblique_grad .or. segment%specified_grad) then
      allocate(segment%tangential_grad(IsdB:IedB,JsdB:JedB,OBC%ke)); segment%tangential_grad(:,:,:)=0.0
    endif
    if (segment%oblique) then
      allocate(segment%grad_normal(IsdB:IedB,2,OBC%ke));      segment%grad_normal(:,:,:) = 0.0
      allocate(segment%rx_norm_obl(isd:ied,JsdB:JedB,OBC%ke));  segment%rx_norm_obl(:,:,:)=0.0
      allocate(segment%ry_norm_obl(isd:ied,JsdB:JedB,OBC%ke));  segment%ry_norm_obl(:,:,:)=0.0
      allocate(segment%cff_normal(isd:ied,JsdB:JedB,OBC%ke)); segment%cff_normal(:,:,:)=0.0
    endif
    if (segment%oblique_tan) then
      allocate(segment%grad_tan(isd-1:ied+1,2,OBC%ke));           segment%grad_tan(:,:,:) = 0.0
    endif
    if (segment%oblique_grad) then
      allocate(segment%grad_gradient(isd:ied,2,OBC%ke));      segment%grad_gradient(:,:,:) = 0.0
    endif
  endif

end subroutine allocate_OBC_segment_data

!> Deallocate segment data fields
subroutine deallocate_OBC_segment_data(OBC, segment)
  type(ocean_OBC_type),   pointer       :: OBC     !< Open boundary structure
  type(OBC_segment_type), intent(inout) :: segment !< Open boundary segment
  ! Local variables
  character(len=40)  :: mdl = "deallocate_OBC_segment_data" ! This subroutine's name.

  if (.not. segment%on_pe) return

  if (associated (segment%Cg)) deallocate(segment%Cg)
  if (associated (segment%Htot)) deallocate(segment%Htot)
  if (associated (segment%h)) deallocate(segment%h)
  if (associated (segment%eta)) deallocate(segment%eta)
  if (associated (segment%rx_norm_rad)) deallocate(segment%rx_norm_rad)
  if (associated (segment%ry_norm_rad)) deallocate(segment%ry_norm_rad)
  if (associated (segment%rx_norm_obl)) deallocate(segment%rx_norm_obl)
  if (associated (segment%ry_norm_obl)) deallocate(segment%ry_norm_obl)
  if (associated (segment%cff_normal)) deallocate(segment%cff_normal)
  if (associated (segment%grad_normal)) deallocate(segment%grad_normal)
  if (associated (segment%grad_tan)) deallocate(segment%grad_tan)
  if (associated (segment%grad_gradient)) deallocate(segment%grad_gradient)
  if (associated (segment%normal_vel)) deallocate(segment%normal_vel)
  if (associated (segment%normal_vel_bt)) deallocate(segment%normal_vel_bt)
  if (associated (segment%normal_trans)) deallocate(segment%normal_trans)
  if (associated (segment%nudged_normal_vel)) deallocate(segment%nudged_normal_vel)
  if (associated (segment%tangential_vel)) deallocate(segment%tangential_vel)
  if (associated (segment%nudged_tangential_vel)) deallocate(segment%nudged_tangential_vel)
  if (associated (segment%nudged_tangential_grad)) deallocate(segment%nudged_tangential_grad)
  if (associated (segment%tangential_grad)) deallocate(segment%tangential_grad)
  if (associated (segment%tr_Reg)) call segment_tracer_registry_end(segment%tr_Reg)


end subroutine deallocate_OBC_segment_data

!> Set tangential velocities outside of open boundaries to silly values
!! (used for checking the interior state is independent of values outside
!! of the domain).
subroutine open_boundary_test_extern_uv(G, OBC, u, v)
  type(ocean_grid_type),                     intent(in)    :: G !< Ocean grid structure
  type(ocean_OBC_type),                      pointer       :: OBC !< Open boundary structure
  real, dimension(SZIB_(G),SZJ_(G), SZK_(G)),intent(inout) :: u !< Zonal velocity [L T-1 ~> m s-1]
  real, dimension(SZI_(G),SZJB_(G), SZK_(G)),intent(inout) :: v !< Meridional velocity [L T-1 ~> m s-1]
  ! Local variables
  integer :: i, j, k, n

  if (.not. associated(OBC)) return

  do n = 1, OBC%number_of_segments
    do k = 1, G%ke
      if (OBC%segment(n)%is_N_or_S) then
        J = OBC%segment(n)%HI%JsdB
        if (OBC%segment(n)%direction == OBC_DIRECTION_N) then
          do I = OBC%segment(n)%HI%IsdB, OBC%segment(n)%HI%IedB
            u(I,j+1,k) = OBC%silly_u
          enddo
        else
          do I = OBC%segment(n)%HI%IsdB, OBC%segment(n)%HI%IedB
            u(I,j,k) = OBC%silly_u
          enddo
        endif
      elseif (OBC%segment(n)%is_E_or_W) then
        I = OBC%segment(n)%HI%IsdB
        if (OBC%segment(n)%direction == OBC_DIRECTION_E) then
          do J = OBC%segment(n)%HI%JsdB, OBC%segment(n)%HI%JedB
            v(i+1,J,k) = OBC%silly_u
          enddo
        else
          do J = OBC%segment(n)%HI%JsdB, OBC%segment(n)%HI%JedB
            v(i,J,k) = OBC%silly_u
          enddo
        endif
      endif
    enddo
  enddo

end subroutine open_boundary_test_extern_uv

!> Set thicknesses outside of open boundaries to silly values
!! (used for checking the interior state is independent of values outside
!! of the domain).
subroutine open_boundary_test_extern_h(G, GV, OBC, h)
  type(ocean_grid_type),                     intent(in)    :: G   !< Ocean grid structure
  type(verticalGrid_type),                   intent(in)    :: GV  !<  Ocean vertical grid structure
  type(ocean_OBC_type),                      pointer       :: OBC !< Open boundary structure
  real, dimension(SZI_(G),SZJ_(G), SZK_(GV)),intent(inout) :: h   !< Layer thickness [H ~> m or kg m-2]
  ! Local variables
  real :: silly_h  ! A silly thickness for testing [H ~> m or kg m-2]
  integer :: i, j, k, n

  if (.not. associated(OBC)) return

  silly_h = GV%Z_to_H*OBC%silly_h

  do n = 1, OBC%number_of_segments
    do k = 1, GV%ke
      if (OBC%segment(n)%is_N_or_S) then
        J = OBC%segment(n)%HI%JsdB
        if (OBC%segment(n)%direction == OBC_DIRECTION_N) then
          do i = OBC%segment(n)%HI%isd, OBC%segment(n)%HI%ied
            h(i,j+1,k) = silly_h
          enddo
        else
          do i = OBC%segment(n)%HI%isd, OBC%segment(n)%HI%ied
            h(i,j,k) = silly_h
          enddo
        endif
      elseif (OBC%segment(n)%is_E_or_W) then
        I = OBC%segment(n)%HI%IsdB
        if (OBC%segment(n)%direction == OBC_DIRECTION_E) then
          do j = OBC%segment(n)%HI%jsd, OBC%segment(n)%HI%jed
            h(i+1,j,k) = silly_h
          enddo
        else
          do j = OBC%segment(n)%HI%jsd, OBC%segment(n)%HI%jed
            h(i,j,k) = silly_h
          enddo
        endif
      endif
    enddo
  enddo

end subroutine open_boundary_test_extern_h

!> Update the OBC values on the segments.
subroutine update_OBC_segment_data(G, GV, US, OBC, tv, h, Time)
  type(ocean_grid_type),                     intent(in)    :: G    !< Ocean grid structure
  type(verticalGrid_type),                   intent(in)    :: GV   !<  Ocean vertical grid structure
  type(unit_scale_type),                     intent(in)    :: US   !< A dimensional unit scaling type
  type(ocean_OBC_type),                      pointer       :: OBC  !< Open boundary structure
  type(thermo_var_ptrs),                     intent(in)    :: tv   !< Thermodynamics structure
  real, dimension(SZI_(G),SZJ_(G), SZK_(G)), intent(inout) :: h    !< Thickness [H ~> m or kg m-2]
  type(time_type),                           intent(in)    :: Time !< Model time
  ! Local variables
  integer :: c, i, j, k, is, ie, js, je, isd, ied, jsd, jed
  integer :: IsdB, IedB, JsdB, JedB, n, m, nz
  character(len=40)  :: mdl = "update_OBC_segment_data" ! This subroutine's name.
  character(len=200) :: filename, OBC_file, inputdir ! Strings for file/path
  type(OBC_segment_type), pointer :: segment => NULL()
  integer, dimension(4) :: siz
  real, dimension(:,:,:), pointer :: tmp_buffer_in => NULL()  ! Unrotated input
  integer :: ni_seg, nj_seg  ! number of src gridpoints along the segments
  integer :: ni_buf, nj_buf  ! Number of filled values in tmp_buffer
  integer :: i2, j2          ! indices for referencing local domain array
  integer :: is_obc, ie_obc, js_obc, je_obc  ! segment indices within local domain
  integer :: ishift, jshift  ! offsets for staggered locations
  real, dimension(:,:), pointer :: seg_vel => NULL()  ! pointer to segment velocity array
  real, dimension(:,:), pointer :: seg_trans => NULL()  ! pointer to segment transport array
  real, dimension(:,:,:), allocatable, target :: tmp_buffer
  real, dimension(:), allocatable :: h_stack
  integer :: is_obc2, js_obc2
  real :: net_H_src, net_H_int, scl_fac
  real :: tidal_vel, tidal_elev
  real, pointer, dimension(:,:)   :: normal_trans_bt=>NULL() ! barotropic transport
  integer :: turns      ! Number of index quarter turns

  is = G%isc ; ie = G%iec ; js = G%jsc ; je = G%jec
  isd = G%isd ; ied = G%ied ; jsd = G%jsd ; jed = G%jed
  IsdB = G%IsdB ; IedB = G%IedB ; JsdB = G%JsdB ; JedB = G%JedB
  nz=G%ke

  turns = G%HI%turns

  if (.not. associated(OBC)) return

  do n = 1, OBC%number_of_segments
    segment => OBC%segment(n)

    if (.not. segment%on_pe) cycle ! continue to next segment if not in computational domain

    ! NOTE: These are in segment%HI, but defined slightly differently
    ni_seg = segment%ie_obc-segment%is_obc+1
    nj_seg = segment%je_obc-segment%js_obc+1
    is_obc = max(segment%is_obc,isd-1)
    ie_obc = min(segment%ie_obc,ied)
    js_obc = max(segment%js_obc,jsd-1)
    je_obc = min(segment%je_obc,jed)

! Calculate auxiliary fields at staggered locations.
! Segment indices are on q points:
!
!       |-----------|------------|-----------|-----------|  J_obc
!     Is_obc                                          Ie_obc
!
! i2 has to start at Is_obc+1 and end at Ie_obc.
! j2 is J_obc and jshift has to be +1 at both the north and south.

     ! calculate auxiliary fields at staggered locations
    ishift=0;jshift=0
    if (segment%is_E_or_W) then
      allocate(normal_trans_bt(segment%HI%IsdB:segment%HI%IedB,segment%HI%jsd:segment%HI%jed))
      normal_trans_bt(:,:)=0.0
      if (segment%direction == OBC_DIRECTION_W) ishift=1
      I=segment%HI%IsdB
      do j=segment%HI%jsd,segment%HI%jed
        segment%Cg(I,j) = sqrt(GV%g_prime(1)*G%bathyT(i+ishift,j))
        segment%Htot(I,j)=0.0
        do k=1,G%ke
          segment%h(I,j,k) = h(i+ishift,j,k)
          segment%Htot(I,j)=segment%Htot(I,j)+segment%h(I,j,k)
        enddo
      enddo
    else! (segment%direction == OBC_DIRECTION_N .or. segment%direction == OBC_DIRECTION_S)
      allocate(normal_trans_bt(segment%HI%isd:segment%HI%ied,segment%HI%JsdB:segment%HI%JedB))
      normal_trans_bt(:,:)=0.0
      if (segment%direction == OBC_DIRECTION_S) jshift=1
      J=segment%HI%JsdB
      do i=segment%HI%isd,segment%HI%ied
        segment%Cg(i,J) = sqrt(GV%g_prime(1)*G%bathyT(i,j+jshift))
        segment%Htot(i,J)=0.0
        do k=1,G%ke
          segment%h(i,J,k) = h(i,j+jshift,k)
          segment%Htot(i,J)=segment%Htot(i,J)+segment%h(i,J,k)
        enddo
      enddo
    endif

    allocate(h_stack(G%ke))
    h_stack(:) = 0.0
    do m = 1,segment%num_fields
      if (segment%field(m)%fid > 0) then
        siz(1)=size(segment%field(m)%buffer_src,1)
        siz(2)=size(segment%field(m)%buffer_src,2)
        siz(3)=size(segment%field(m)%buffer_src,3)
        if (.not.associated(segment%field(m)%buffer_dst)) then
          if (siz(3) /= segment%field(m)%nk_src) call MOM_error(FATAL,'nk_src inconsistency')
          if (segment%field(m)%nk_src > 1) then
            if (segment%is_E_or_W) then
              if (segment%field(m)%name == 'V' .or. segment%field(m)%name == 'DVDX') then
                allocate(segment%field(m)%buffer_dst(is_obc:ie_obc,js_obc:je_obc,G%ke))
              elseif (segment%field(m)%name == 'Vamp' .or. segment%field(m)%name == 'Vphase') then
                allocate(segment%field(m)%buffer_dst(is_obc:ie_obc,js_obc:je_obc,siz(3))) ! 3rd dim is constituent
              elseif (segment%field(m)%name == 'Uamp' .or. segment%field(m)%name == 'Uphase' .or. &
                  segment%field(m)%name == 'SSHamp' .or. segment%field(m)%name == 'SSHphase') then
                allocate(segment%field(m)%buffer_dst(is_obc:ie_obc,js_obc+1:je_obc,siz(3)))  ! 3rd dim is constituent
              else
                allocate(segment%field(m)%buffer_dst(is_obc:ie_obc,js_obc+1:je_obc,G%ke))
              endif
              if (segment%field(m)%name == 'U') then
                allocate(segment%field(m)%bt_vel(is_obc:ie_obc,js_obc+1:je_obc))
                segment%field(m)%bt_vel(:,:)=0.0
              endif
            else
              if (segment%field(m)%name == 'U' .or. segment%field(m)%name == 'DUDY') then
                allocate(segment%field(m)%buffer_dst(is_obc:ie_obc,js_obc:je_obc,G%ke))
              elseif (segment%field(m)%name == 'Uamp' .or. segment%field(m)%name == 'Uphase') then
                allocate(segment%field(m)%buffer_dst(is_obc:ie_obc,js_obc:je_obc,siz(3))) ! 3rd dim is constituent
              elseif (segment%field(m)%name == 'Vamp' .or. segment%field(m)%name == 'Vphase' .or. &
                  segment%field(m)%name == 'SSHamp' .or. segment%field(m)%name == 'SSHphase') then
                allocate(segment%field(m)%buffer_dst(is_obc+1:ie_obc,js_obc:je_obc,siz(3))) ! 3rd dim is constituent
              else
                allocate(segment%field(m)%buffer_dst(is_obc+1:ie_obc,js_obc:je_obc,G%ke))
              endif
              if (segment%field(m)%name == 'V') then
                allocate(segment%field(m)%bt_vel(is_obc+1:ie_obc,js_obc:je_obc))
                segment%field(m)%bt_vel(:,:)=0.0
              endif
            endif
          else
            if (segment%is_E_or_W) then
              if (segment%field(m)%name == 'V' .or. segment%field(m)%name == 'DVDX' .or. &
                  segment%field(m)%name == 'Vamp' .or. segment%field(m)%name == 'Vphase') then
                allocate(segment%field(m)%buffer_dst(is_obc:ie_obc,js_obc:je_obc,siz(3)))
              else
                allocate(segment%field(m)%buffer_dst(is_obc:ie_obc,js_obc+1:je_obc,siz(3)))
              endif
              if (segment%field(m)%name == 'U') then
                allocate(segment%field(m)%bt_vel(is_obc:ie_obc,js_obc+1:je_obc))
                segment%field(m)%bt_vel(:,:)=0.0
              endif
            else
              if (segment%field(m)%name == 'U' .or. segment%field(m)%name == 'DUDY' .or. &
                segment%field(m)%name == 'Uamp' .or. segment%field(m)%name == 'Uphase') then
                allocate(segment%field(m)%buffer_dst(is_obc:ie_obc,js_obc:je_obc,siz(3)))
              else
                allocate(segment%field(m)%buffer_dst(is_obc+1:ie_obc,js_obc:je_obc,siz(3)))
              endif
              if (segment%field(m)%name == 'V') then
                allocate(segment%field(m)%bt_vel(is_obc+1:ie_obc,js_obc:je_obc))
                segment%field(m)%bt_vel(:,:)=0.0
              endif
            endif
          endif
          segment%field(m)%buffer_dst(:,:,:)=0.0
        endif
        ! read source data interpolated to the current model time
        ! NOTE: buffer is sized for vertex points, but may be used for faces
        if (siz(1)==1) then
          if (OBC%brushcutter_mode) then
            allocate(tmp_buffer(1,nj_seg*2-1,segment%field(m)%nk_src))  ! segment data is currrently on supergrid
          else
            allocate(tmp_buffer(1,nj_seg,segment%field(m)%nk_src))  ! segment data is currrently on supergrid
          endif
        else
          if (OBC%brushcutter_mode) then
            allocate(tmp_buffer(ni_seg*2-1,1,segment%field(m)%nk_src))  ! segment data is currrently on supergrid
          else
            allocate(tmp_buffer(ni_seg,1,segment%field(m)%nk_src))  ! segment data is currrently on supergrid
          endif
        endif

        ! TODO: Since we conditionally rotate a subset of tmp_buffer_in after
        !   reading the value, it is currently not possible to use the rotated
        !   implementation of time_interp_external.
        !   For now, we must explicitly allocate and rotate this array.
        if (turns /= 0) then
          if (modulo(turns, 2) /= 0) then
            allocate(tmp_buffer_in(size(tmp_buffer, 2), size(tmp_buffer, 1), size(tmp_buffer, 3)))
          else
            allocate(tmp_buffer_in(size(tmp_buffer, 1), size(tmp_buffer, 2), size(tmp_buffer, 3)))
          endif
        else
          tmp_buffer_in => tmp_buffer
        endif

        call time_interp_external(segment%field(m)%fid,Time, tmp_buffer_in)
        ! NOTE: Rotation of face-points require that we skip the final value
        if (turns /= 0) then
          ! TODO: This is hardcoded for 90 degrees, and needs to be generalized.
          if (segment%is_E_or_W &
              .and. .not. (segment%field(m)%name == 'V' .or. segment%field(m)%name == 'DVDX')) then
            nj_buf = size(tmp_buffer, 2) - 1
            call rotate_array(tmp_buffer_in(:nj_buf,:,:), turns, tmp_buffer(:,:nj_buf,:))
          elseif (segment%is_N_or_S &
              .and. .not. (segment%field(m)%name == 'U' .or. segment%field(m)%name == 'DUDY')) then
            ni_buf = size(tmp_buffer, 1) - 1
            call rotate_array(tmp_buffer_in(:,:ni_buf,:), turns, tmp_buffer(:ni_buf,:,:))
          else
            call rotate_array(tmp_buffer_in, turns, tmp_buffer)
          endif

          ! TODO: This is hardcoded for 90 degrees, and needs to be generalized.
          if (segment%field(m)%name == 'U' &
              .or. segment%field(m)%name == 'DVDX' &
              .or. segment%field(m)%name == 'DUDY') then
            tmp_buffer(:,:,:) = -tmp_buffer(:,:,:)
          endif
        endif

        if (OBC%brushcutter_mode) then
          if (segment%is_E_or_W) then
            if (segment%field(m)%name == 'V' .or. segment%field(m)%name == 'DVDX' .or. &
                segment%field(m)%name == 'Vamp' .or. segment%field(m)%name == 'Vphase') then
              segment%field(m)%buffer_src(is_obc,:,:) = &
                  tmp_buffer(1,2*(js_obc+G%jdg_offset)+1:2*(je_obc+G%jdg_offset)+1:2,:)
            else
              segment%field(m)%buffer_src(is_obc,:,:) = &
                  tmp_buffer(1,2*(js_obc+G%jdg_offset)+1:2*(je_obc+G%jdg_offset):2,:)
            endif
          else
            if (segment%field(m)%name == 'U' .or. segment%field(m)%name == 'DUDY' .or. &
                segment%field(m)%name == 'Uamp' .or. segment%field(m)%name == 'Uphase') then
              segment%field(m)%buffer_src(:,js_obc,:) = &
                  tmp_buffer(2*(is_obc+G%idg_offset)+1:2*(ie_obc+G%idg_offset)+1:2,1,:)
            else
              segment%field(m)%buffer_src(:,js_obc,:) = &
                  tmp_buffer(2*(is_obc+G%idg_offset)+1:2*(ie_obc+G%idg_offset):2,1,:)
            endif
          endif
        else
          if (segment%is_E_or_W) then
            if (segment%field(m)%name == 'V' .or. segment%field(m)%name == 'DVDX' .or. &
                segment%field(m)%name == 'Vamp' .or. segment%field(m)%name == 'Vphase') then
              segment%field(m)%buffer_src(is_obc,:,:)=tmp_buffer(1,js_obc+G%jdg_offset+1:je_obc+G%jdg_offset+1,:)
            else
              segment%field(m)%buffer_src(is_obc,:,:)=tmp_buffer(1,js_obc+G%jdg_offset+1:je_obc+G%jdg_offset,:)
            endif
          else
            if (segment%field(m)%name == 'U' .or. segment%field(m)%name == 'DUDY' .or. &
                segment%field(m)%name == 'Uamp' .or. segment%field(m)%name == 'Uphase') then
              segment%field(m)%buffer_src(:,js_obc,:)=tmp_buffer(is_obc+G%idg_offset+1:ie_obc+G%idg_offset+1,1,:)
            else
              segment%field(m)%buffer_src(:,js_obc,:)=tmp_buffer(is_obc+G%idg_offset+1:ie_obc+G%idg_offset,1,:)
            endif
          endif
        endif
        ! no dz for tidal variables
        if (segment%field(m)%nk_src > 1 .and.&
            (index(segment%field(m)%name, 'phase') .le. 0 .and. index(segment%field(m)%name, 'amp') .le. 0)) then
          call time_interp_external(segment%field(m)%fid_dz,Time, tmp_buffer_in)
          if (turns /= 0) then
            ! TODO: This is hardcoded for 90 degrees, and needs to be generalized.
            if (segment%is_E_or_W &
                .and. .not. (segment%field(m)%name == 'V' .or. segment%field(m)%name == 'DVDX')) then
              nj_buf = size(tmp_buffer, 2) - 1
              call rotate_array(tmp_buffer_in(:nj_buf,:,:), turns, tmp_buffer(:,:nj_buf,:))
            elseif (segment%is_N_or_S &
                .and. .not. (segment%field(m)%name == 'U' .or. segment%field(m)%name == 'DUDY')) then
              ni_buf = size(tmp_buffer, 1) - 1
              call rotate_array(tmp_buffer_in(:,:ni_buf,:), turns, tmp_buffer(:ni_buf,:,:))
            else
              call rotate_array(tmp_buffer_in, turns, tmp_buffer)
            endif
          endif
          if (OBC%brushcutter_mode) then
            if (segment%is_E_or_W) then
              if (segment%field(m)%name == 'V' .or. segment%field(m)%name == 'DVDX') then
                segment%field(m)%dz_src(is_obc,:,:) = &
                    tmp_buffer(1,2*(js_obc+G%jdg_offset)+1:2*(je_obc+G%jdg_offset)+1:2,:)
              else
                segment%field(m)%dz_src(is_obc,:,:) = &
                    tmp_buffer(1,2*(js_obc+G%jdg_offset)+1:2*(je_obc+G%jdg_offset):2,:)
              endif
            else
              if (segment%field(m)%name == 'U' .or. segment%field(m)%name == 'DUDY') then
                segment%field(m)%dz_src(:,js_obc,:) = &
                    tmp_buffer(2*(is_obc+G%idg_offset)+1:2*(ie_obc+G%idg_offset)+1:2,1,:)
              else
                segment%field(m)%dz_src(:,js_obc,:) = &
                    tmp_buffer(2*(is_obc+G%idg_offset)+1:2*(ie_obc+G%idg_offset):2,1,:)
              endif
            endif
          else
            if (segment%is_E_or_W) then
              if (segment%field(m)%name == 'V' .or. segment%field(m)%name == 'DVDX') then
                segment%field(m)%dz_src(is_obc,:,:)=tmp_buffer(1,js_obc+G%jdg_offset+1:je_obc+G%jdg_offset+1,:)
              else
                segment%field(m)%dz_src(is_obc,:,:)=tmp_buffer(1,js_obc+G%jdg_offset+1:je_obc+G%jdg_offset,:)
              endif
            else
              if (segment%field(m)%name == 'U' .or. segment%field(m)%name == 'DUDY') then
                segment%field(m)%dz_src(:,js_obc,:)=tmp_buffer(is_obc+G%idg_offset+1:ie_obc+G%idg_offset+1,1,:)
              else
                segment%field(m)%dz_src(:,js_obc,:)=tmp_buffer(is_obc+G%idg_offset+1:ie_obc+G%idg_offset,1,:)
              endif
            endif
          endif

          call adjustSegmentEtaToFitBathymetry(G,GV,US,segment,m)

          if (segment%is_E_or_W) then
            ishift=1
            if (segment%direction == OBC_DIRECTION_E) ishift=0
            I=is_obc
            if (segment%field(m)%name == 'V' .or. segment%field(m)%name == 'DVDX') then
              ! Do q points for the whole segment
              do J=max(js_obc,jsd),min(je_obc,jed-1)
                ! Using the h remapping approach
                ! Pretty sure we need to check for source/target grid consistency here
                segment%field(m)%buffer_dst(I,J,:)=0.0  ! initialize remap destination buffer
                if (G%mask2dCu(I,j)>0. .and. G%mask2dCu(I,j+1)>0.) then
                  h_stack(:) = 0.5*(h(i+ishift,j,:) + h(i+ishift,j+1,:))
                  call remapping_core_h(OBC%remap_CS, &
                       segment%field(m)%nk_src,segment%field(m)%dz_src(I,J,:), &
                       segment%field(m)%buffer_src(I,J,:), &
                       G%ke, h_stack, segment%field(m)%buffer_dst(I,J,:))
                elseif (G%mask2dCu(I,j)>0.) then
                  h_stack(:) = h(i+ishift,j,:)
                  call remapping_core_h(OBC%remap_CS, &
                       segment%field(m)%nk_src,segment%field(m)%dz_src(I,J,:), &
                       segment%field(m)%buffer_src(I,J,:), &
                       G%ke, h_stack, segment%field(m)%buffer_dst(I,J,:))
                elseif (G%mask2dCu(I,j+1)>0.) then
                  h_stack(:) = h(i+ishift,j+1,:)
                  call remapping_core_h(OBC%remap_CS, &
                       segment%field(m)%nk_src,segment%field(m)%dz_src(I,j,:), &
                       segment%field(m)%buffer_src(I,J,:), &
                       G%ke, h_stack, segment%field(m)%buffer_dst(I,J,:))
                endif
              enddo
            else
              do j=js_obc+1,je_obc
                ! Using the h remapping approach
                ! Pretty sure we need to check for source/target grid consistency here
                segment%field(m)%buffer_dst(I,j,:)=0.0  ! initialize remap destination buffer
                if (G%mask2dCu(I,j)>0.) then
                  net_H_src = sum( segment%field(m)%dz_src(I,j,:) )
                  net_H_int = sum( h(i+ishift,j,:) )
                  scl_fac = net_H_int / net_H_src
                  call remapping_core_h(OBC%remap_CS, &
                       segment%field(m)%nk_src, scl_fac*segment%field(m)%dz_src(I,j,:), &
                       segment%field(m)%buffer_src(I,j,:), &
                       G%ke, h(i+ishift,j,:), segment%field(m)%buffer_dst(I,j,:))
                endif
              enddo
            endif
          else
            jshift=1
            if (segment%direction == OBC_DIRECTION_N) jshift=0
            J=js_obc
            if (segment%field(m)%name == 'U' .or. segment%field(m)%name == 'DUDY') then
              ! Do q points for the whole segment
              do I=max(is_obc,isd),min(ie_obc,ied-1)
                segment%field(m)%buffer_dst(I,J,:)=0.0  ! initialize remap destination buffer
                if (G%mask2dCv(i,J)>0. .and. G%mask2dCv(i+1,J)>0.) then
              ! Using the h remapping approach
              ! Pretty sure we need to check for source/target grid consistency here
                  h_stack(:) = 0.5*(h(i,j+jshift,:) + h(i+1,j+jshift,:))
                  call remapping_core_h(OBC%remap_CS, &
                       segment%field(m)%nk_src,segment%field(m)%dz_src(I,J,:), &
                       segment%field(m)%buffer_src(I,J,:), &
                       G%ke, h_stack, segment%field(m)%buffer_dst(I,J,:))
                elseif (G%mask2dCv(i,J)>0.) then
                  h_stack(:) = h(i,j+jshift,:)
                  call remapping_core_h(OBC%remap_CS, &
                       segment%field(m)%nk_src,segment%field(m)%dz_src(I,J,:), &
                       segment%field(m)%buffer_src(I,J,:), &
                       G%ke, h_stack, segment%field(m)%buffer_dst(I,J,:))
                elseif (G%mask2dCv(i+1,J)>0.) then
                  h_stack(:) = h(i+1,j+jshift,:)
                  call remapping_core_h(OBC%remap_CS, &
                       segment%field(m)%nk_src,segment%field(m)%dz_src(I,J,:), &
                       segment%field(m)%buffer_src(I,J,:), &
                       G%ke, h_stack, segment%field(m)%buffer_dst(I,J,:))
                endif
              enddo
            else
              do i=is_obc+1,ie_obc
              ! Using the h remapping approach
              ! Pretty sure we need to check for source/target grid consistency here
                segment%field(m)%buffer_dst(i,J,:)=0.0  ! initialize remap destination buffer
                if (G%mask2dCv(i,J)>0.) then
                  net_H_src = sum( segment%field(m)%dz_src(i,J,:) )
                  net_H_int = sum( h(i,j+jshift,:) )
                  scl_fac = net_H_int / net_H_src
                  call remapping_core_h(OBC%remap_CS, &
                       segment%field(m)%nk_src, scl_fac*segment%field(m)%dz_src(i,J,:), &
                       segment%field(m)%buffer_src(i,J,:), &
                       G%ke, h(i,j+jshift,:), segment%field(m)%buffer_dst(i,J,:))
                endif
              enddo
            endif
          endif
        elseif (segment%field(m)%nk_src > 1 .and. &
            (index(segment%field(m)%name, 'phase') > 0 .or. index(segment%field(m)%name, 'amp') > 0)) then
          ! no dz for tidal variables
          segment%field(m)%buffer_dst(:,:,:) = segment%field(m)%buffer_src(:,:,:)
        else  ! 2d data
          segment%field(m)%buffer_dst(:,:,1) = segment%field(m)%buffer_src(:,:,1)  ! initialize remap destination buffer
        endif
        deallocate(tmp_buffer)
        if (turns /= 0) &
          deallocate(tmp_buffer_in)
      else ! fid <= 0 (Uniform value)
        if (.not. associated(segment%field(m)%buffer_dst)) then
          if (segment%is_E_or_W) then
            if (segment%field(m)%name == 'V') then
              allocate(segment%field(m)%buffer_dst(is_obc:ie_obc,js_obc:je_obc,G%ke))
              allocate(segment%field(m)%bt_vel(is_obc:ie_obc,js_obc:je_obc))
            else if (segment%field(m)%name == 'Vamp' .or. segment%field(m)%name == 'Vphase') then
              allocate(segment%field(m)%buffer_dst(is_obc:ie_obc,js_obc:je_obc,siz(3)))  ! <- ?
            elseif (segment%field(m)%name == 'U') then
              allocate(segment%field(m)%buffer_dst(is_obc:ie_obc,js_obc+1:je_obc,G%ke))
              allocate(segment%field(m)%bt_vel(is_obc:ie_obc,js_obc+1:je_obc))
            elseif (segment%field(m)%name == 'Uamp' .or. segment%field(m)%name == 'Uphase') then
              allocate(segment%field(m)%buffer_dst(is_obc:ie_obc,js_obc+1:je_obc,siz(3))) ! <- ?
            elseif (segment%field(m)%name == 'DVDX') then
              allocate(segment%field(m)%buffer_dst(is_obc:ie_obc,js_obc:je_obc,G%ke))
            elseif (segment%field(m)%name == 'SSH' .or. segment%field(m)%name == 'SSHamp' .or. segment%field(m)%name == 'SSHphase') then
              allocate(segment%field(m)%buffer_dst(is_obc:ie_obc,js_obc:je_obc,siz(3))) ! <- ?
            else
              allocate(segment%field(m)%buffer_dst(is_obc:ie_obc,js_obc+1:je_obc,G%ke))
            endif
          else
            if (segment%field(m)%name == 'U') then
              allocate(segment%field(m)%buffer_dst(is_obc:ie_obc,js_obc:je_obc,G%ke))
              allocate(segment%field(m)%bt_vel(is_obc:ie_obc,js_obc:je_obc))
            elseif (segment%field(m)%name == 'Uamp' .or. segment%field(m)%name == 'Uphase') then
              allocate(segment%field(m)%buffer_dst(is_obc:ie_obc,js_obc:je_obc,siz(3))) ! untested
            elseif (segment%field(m)%name == 'V') then
              allocate(segment%field(m)%buffer_dst(is_obc+1:ie_obc,js_obc:je_obc,G%ke))
              allocate(segment%field(m)%bt_vel(is_obc+1:ie_obc,js_obc:je_obc))
            elseif (segment%field(m)%name == 'Vamp' .or. segment%field(m)%name == 'Vphase') then
              allocate(segment%field(m)%buffer_dst(is_obc+1:ie_obc,js_obc:je_obc,siz(3))) ! untested
            elseif (segment%field(m)%name == 'DUDY') then
              allocate(segment%field(m)%buffer_dst(is_obc:ie_obc,js_obc:je_obc,G%ke))
            elseif (segment%field(m)%name == 'SSH' .or. segment%field(m)%name == 'SSHamp' .or. segment%field(m)%name == 'SSHphase') then
              allocate(segment%field(m)%buffer_dst(is_obc:ie_obc,js_obc:je_obc,siz(3)))  ! untested
            else
              allocate(segment%field(m)%buffer_dst(is_obc+1:ie_obc,js_obc:je_obc,G%ke))
            endif
          endif
          segment%field(m)%buffer_dst(:,:,:) = segment%field(m)%value
          if (trim(segment%field(m)%name) == 'U' .or. trim(segment%field(m)%name) == 'V') then
            segment%field(m)%bt_vel(:,:) = segment%field(m)%value
            ! TODO: tides?
          endif
        endif
      endif
    enddo
    ! Start second loop to update all fields now that data for all fields are available.
    ! (split because tides depend on multiple variables).
    do m = 1,segment%num_fields
      if (segment%field(m)%fid>0) then
        ! calculate external BT velocity and transport if needed
        if (trim(segment%field(m)%name) == 'U' .or. trim(segment%field(m)%name) == 'V') then
          if (trim(segment%field(m)%name) == 'U' .and. segment%is_E_or_W) then
            I=is_obc
            do j=js_obc+1,je_obc
              normal_trans_bt(I,j) = 0.0
              tidal_vel = 0.0
              if(OBC%add_tide_constituents) then
                do c=1,OBC%n_tide_constituents
                  tidal_vel = tidal_vel + OBC%tide_fn(c)*segment%field(segment%uamp_index)%buffer_dst(I,j,c) * &
                    cos((time_type_to_real(Time) - OBC%time_ref)*OBC%tide_frequencies(c) - segment%field(segment%uphase_index)%buffer_dst(I,j,c) + OBC%tide_eq_phases(c) + OBC%tide_un(c) )
                enddo
              endif
              do k=1,G%ke
                segment%normal_vel(I,j,k) = US%m_s_to_L_T*(segment%field(m)%buffer_dst(I,j,k) + tidal_vel)
                segment%normal_trans(I,j,k) = segment%normal_vel(I,j,k)*segment%h(I,j,k) * G%dyCu(I,j)
                normal_trans_bt(I,j) = normal_trans_bt(I,j) + segment%normal_trans(I,j,k)
              enddo
              segment%normal_vel_bt(I,j) = normal_trans_bt(I,j) &
                  / (max(segment%Htot(I,j), 1.e-12 * GV%m_to_H) * G%dyCu(I,j))
              if (associated(segment%nudged_normal_vel)) segment%nudged_normal_vel(I,j,:) = segment%normal_vel(I,j,:)
            enddo
          elseif (trim(segment%field(m)%name) == 'V' .and. segment%is_N_or_S) then
            J=js_obc
            do i=is_obc+1,ie_obc
              normal_trans_bt(i,J) = 0.0
              tidal_vel = 0.0
              if(OBC%add_tide_constituents) then
                do c=1,OBC%n_tide_constituents
                  tidal_vel = tidal_vel + OBC%tide_fn(c)*segment%field(segment%vamp_index)%buffer_dst(I,j,c) * &
                    cos((time_type_to_real(Time) - OBC%time_ref)*OBC%tide_frequencies(c) - segment%field(segment%vphase_index)%buffer_dst(I,j,c) + OBC%tide_eq_phases(c) + OBC%tide_un(c))
                enddo
              endif
              do k=1,G%ke
                segment%normal_vel(i,J,k) = US%m_s_to_L_T*(segment%field(m)%buffer_dst(i,J,k) + tidal_vel)
                segment%normal_trans(i,J,k) = segment%normal_vel(i,J,k)*segment%h(i,J,k) * &
                          G%dxCv(i,J)
                normal_trans_bt(i,J) = normal_trans_bt(i,J) + segment%normal_trans(i,J,k)
              enddo
              segment%normal_vel_bt(i,J) = normal_trans_bt(i,J) &
                  / (max(segment%Htot(i,J), 1.e-12 * GV%m_to_H) * G%dxCv(i,J))
              if (associated(segment%nudged_normal_vel)) segment%nudged_normal_vel(i,J,:) = segment%normal_vel(i,J,:)
            enddo
          elseif (trim(segment%field(m)%name) == 'V' .and. segment%is_E_or_W .and. &
                  associated(segment%tangential_vel)) then
            I=is_obc
            do J=js_obc,je_obc
              tidal_vel = 0.0
              if(OBC%add_tide_constituents) then
                do c=1,OBC%n_tide_constituents
                  tidal_vel = tidal_vel + OBC%tide_fn(c)*segment%field(segment%vamp_index)%buffer_dst(I,j,c) * &
                    cos((time_type_to_real(Time) - OBC%time_ref)*OBC%tide_frequencies(c) - segment%field(segment%vphase_index)%buffer_dst(I,j,c) + OBC%tide_eq_phases(c) + OBC%tide_un(c))
                enddo
              endif
              do k=1,G%ke
                segment%tangential_vel(I,J,k) = US%m_s_to_L_T*(segment%field(m)%buffer_dst(I,J,k) + tidal_vel)
              enddo
              if (associated(segment%nudged_tangential_vel)) &
                segment%nudged_tangential_vel(I,J,:) = segment%tangential_vel(I,J,:)
            enddo
          elseif (trim(segment%field(m)%name) == 'U' .and. segment%is_N_or_S .and. &
                  associated(segment%tangential_vel)) then
            J=js_obc
            tidal_vel = 0.0
            if(OBC%add_tide_constituents) then
              do c=1,OBC%n_tide_constituents
                tidal_vel = tidal_vel + OBC%tide_fn(c)*segment%field(segment%uamp_index)%buffer_dst(I,j,c) * &
                  cos((time_type_to_real(Time) - OBC%time_ref)*OBC%tide_frequencies(c) - segment%field(segment%uphase_index)%buffer_dst(I,j,c) + OBC%tide_eq_phases(c) + OBC%tide_un(c))
              enddo
            endif
            do I=is_obc,ie_obc
              do k=1,G%ke
                segment%tangential_vel(I,J,k) = US%m_s_to_L_T*(segment%field(m)%buffer_dst(I,J,k) + tidal_vel)
              enddo
              if (associated(segment%nudged_tangential_vel)) &
                segment%nudged_tangential_vel(I,J,:) = segment%tangential_vel(I,J,:)
            enddo
          endif
        elseif (trim(segment%field(m)%name) == 'DVDX' .and. segment%is_E_or_W .and. &
                associated(segment%tangential_grad)) then
          I=is_obc
          do J=js_obc,je_obc
            do k=1,G%ke
              segment%tangential_grad(I,J,k) = US%T_to_s*segment%field(m)%buffer_dst(I,J,k)
              if (associated(segment%nudged_tangential_grad)) &
                segment%nudged_tangential_grad(I,J,:) = segment%tangential_grad(I,J,:)
            enddo
          enddo
        elseif (trim(segment%field(m)%name) == 'DUDY' .and. segment%is_N_or_S .and. &
                associated(segment%tangential_grad)) then
          J=js_obc
          do I=is_obc,ie_obc
            do k=1,G%ke
              segment%tangential_grad(I,J,k) = US%T_to_s*segment%field(m)%buffer_dst(I,J,k)
              if (associated(segment%nudged_tangential_grad)) &
                segment%nudged_tangential_grad(I,J,:) = segment%tangential_grad(I,J,:)
            enddo
          enddo
        endif
      endif

      ! from this point on, data are entirely on segments - will
      ! write all segment loops as 2d loops.
      if (segment%is_E_or_W) then
        js_obc2 = js_obc+1
        is_obc2 = is_obc
      else
        js_obc2 = js_obc
        is_obc2 = is_obc+1
      endif
      if (segment%is_N_or_S) then
        is_obc2 = is_obc+1
        js_obc2 = js_obc
      else
        is_obc2 = is_obc
        js_obc2 = js_obc+1
      endif

      if (trim(segment%field(m)%name) == 'SSH') then
        if (OBC%ramp) then
          do j=js_obc2,je_obc
            do i=is_obc2,ie_obc
              tidal_elev = 0.0
              if(OBC%add_tide_constituents) then
                do c=1,OBC%n_tide_constituents
                  tidal_elev = tidal_elev + OBC%tide_fn(c)*segment%field(segment%zamp_index)%buffer_dst(i,j,c) * &
                    cos((time_type_to_real(Time) - OBC%time_ref)*OBC%tide_frequencies(c) - segment%field(segment%zphase_index)%buffer_dst(i,j,c) + OBC%tide_eq_phases(c) + OBC%tide_un(c))
                enddo
              endif
              segment%eta(i,j) = GV%m_to_H * OBC%ramp_value &
                * (segment%field(m)%buffer_dst(i,j,1) + tidal_elev)
            enddo
          enddo
        else
          do j=js_obc2,je_obc
            do i=is_obc2,ie_obc
              tidal_elev = 0.0
              if(OBC%add_tide_constituents) then
                do c=1,OBC%n_tide_constituents
                  tidal_elev = tidal_elev + OBC%tide_fn(c)*segment%field(segment%zamp_index)%buffer_dst(i,j,c) * &
                    cos((time_type_to_real(Time) - OBC%time_ref)*OBC%tide_frequencies(c) - segment%field(segment%zphase_index)%buffer_dst(i,j,c) + OBC%tide_eq_phases(c) + OBC%tide_un(c))
                enddo
              endif
              segment%eta(i,j) = GV%m_to_H * (segment%field(m)%buffer_dst(i,j,1) + tidal_elev)
            enddo
          enddo
        endif
      endif

      if (trim(segment%field(m)%name) == 'TEMP') then
        if (associated(segment%field(m)%buffer_dst)) then
          do k=1,nz; do j=js_obc2, je_obc; do i=is_obc2,ie_obc
            segment%tr_Reg%Tr(1)%t(i,j,k) = segment%field(m)%buffer_dst(i,j,k)
          enddo ; enddo ; enddo
          if (.not. segment%tr_Reg%Tr(1)%is_initialized) then
            ! if the tracer reservoir has not yet been initialized, then set to external value.
            do k=1,nz; do j=js_obc2, je_obc; do i=is_obc2,ie_obc
              segment%tr_Reg%Tr(1)%tres(i,j,k) = segment%tr_Reg%Tr(1)%t(i,j,k)
            enddo ; enddo ; enddo
            segment%tr_Reg%Tr(1)%is_initialized=.true.
          endif
        else
          segment%tr_Reg%Tr(1)%OBC_inflow_conc = segment%field(m)%value
        endif
      elseif (trim(segment%field(m)%name) == 'SALT') then
        if (associated(segment%field(m)%buffer_dst)) then
          do k=1,nz; do j=js_obc2, je_obc; do i=is_obc2,ie_obc
            segment%tr_Reg%Tr(2)%t(i,j,k) = segment%field(m)%buffer_dst(i,j,k)
          enddo ; enddo ; enddo
          if (.not. segment%tr_Reg%Tr(2)%is_initialized) then
            !if the tracer reservoir has not yet been initialized, then set to external value.
            do k=1,nz; do j=js_obc2, je_obc; do i=is_obc2,ie_obc
              segment%tr_Reg%Tr(2)%tres(i,j,k) = segment%tr_Reg%Tr(2)%t(i,j,k)
            enddo ; enddo ; enddo
            segment%tr_Reg%Tr(2)%is_initialized=.true.
          endif
        else
          segment%tr_Reg%Tr(2)%OBC_inflow_conc = segment%field(m)%value
        endif
      endif

    enddo ! end field loop
    deallocate(h_stack)
    deallocate(normal_trans_bt)

  enddo ! end segment loop

end subroutine update_OBC_segment_data

!> Update the OBC ramp value as a function of time.
!! If called with the optional argument activate=.true., record the
!! value of Time as the beginning of the ramp period.
subroutine update_OBC_ramp(Time, OBC, activate)
  type(time_type), target, intent(in)    :: Time     !< Current model time
  type(ocean_OBC_type),    pointer       :: OBC      !< Open boundary structure
  logical, optional,       intent(in)    :: activate !< Specifiy whether to record the value of
                                                     !! Time as the beginning of the ramp period

  ! Local variables
  real :: deltaTime, wghtA
  character(len=12) :: msg

  if (.not. OBC%ramp) return ! This indicates the ramping is turned off

  ! We use the optional argument to indicate this Time should be recorded as the
  ! beginning of the ramp-up period.
  if (present(activate)) then
    if (activate) then
      OBC%ramp_start_time = Time ! Record the current time
      OBC%ramping_is_activated = .true.
      OBC%trunc_ramp_time = OBC%ramp_timescale ! times 3.0 for tanh
    endif
  endif
  if (.not.OBC%ramping_is_activated) return
  deltaTime = max( 0., time_type_to_real( Time - OBC%ramp_start_time ) )
  if (deltaTime >= OBC%trunc_ramp_time) then
    OBC%ramp_value = 1.0
    OBC%ramp = .false. ! This turns off ramping after this call
  else
    wghtA = min( 1., deltaTime / OBC%ramp_timescale ) ! Linear profile in time
    !wghtA = wghtA*wghtA ! Convert linear profile to parabolic profile in time
    !wghtA = wghtA*wghtA*(3. - 2.*wghtA) ! Convert linear profile to cosine profile
    !wghtA = 1. - ( (1. - wghtA)**2 ) ! Convert linear profile to inverted parabolic profile
    !wghtA = tanh(wghtA)              ! Convert linear profile to tanh
    OBC%ramp_value = wghtA
  endif
  write(msg(1:12),'(es12.3)') OBC%ramp_value
  call MOM_error(NOTE, "MOM_open_boundary: update_OBC_ramp set OBC"// &
                       " ramp to "//trim(msg))
end subroutine update_OBC_ramp

!> register open boundary objects for boundary updates.
subroutine register_OBC(name, param_file, Reg)
  character(len=32),     intent(in)  :: name        !< OBC name used for error messages
  type(param_file_type), intent(in)  :: param_file  !< file to parse for  model parameter values
  type(OBC_registry_type), pointer   :: Reg         !< pointer to the tracer registry
  integer :: nobc
  character(len=256) :: mesg    ! Message for error messages.

  if (.not. associated(Reg)) call OBC_registry_init(param_file, Reg)

  if (Reg%nobc>=MAX_FIELDS_) then
    write(mesg,'("Increase MAX_FIELDS_ in MOM_memory.h to at least ",I3," to allow for &
        &all the open boundaries being registered via register_OBC.")') Reg%nobc+1
    call MOM_error(FATAL,"MOM register_tracer: "//mesg)
  endif
  Reg%nobc = Reg%nobc + 1
  nobc     = Reg%nobc

  Reg%OB(nobc)%name = name

  if (Reg%locked) call MOM_error(FATAL, &
      "MOM register_tracer was called for variable "//trim(Reg%OB(nobc)%name)//&
      " with a locked tracer registry.")

end subroutine register_OBC

!> This routine include declares and sets the variable "version".
subroutine OBC_registry_init(param_file, Reg)
  type(param_file_type),   intent(in) :: param_file !< open file to parse for model parameters
  type(OBC_registry_type), pointer    :: Reg        !< pointer to OBC registry

  integer, save :: init_calls = 0

#include "version_variable.h"
  character(len=40)  :: mdl = "MOM_open_boundary" ! This module's name.
  character(len=256) :: mesg    ! Message for error messages.

  if (.not.associated(Reg)) then ; allocate(Reg)
  else ; return ; endif

  ! Read all relevant parameters and write them to the model log.
! call log_version(param_file, mdl,s version, "")

  init_calls = init_calls + 1
  if (init_calls > 1) then
    write(mesg,'("OBC_registry_init called ",I3, &
      &" times with different registry pointers.")') init_calls
    if (is_root_pe()) call MOM_error(WARNING,"MOM_open_boundary"//mesg)
  endif

end subroutine OBC_registry_init

!> Add file to OBC registry.
function register_file_OBC(param_file, CS, OBC_Reg)
  type(param_file_type),    intent(in) :: param_file !< parameter file.
  type(file_OBC_CS),        pointer    :: CS         !< file control structure.
  type(OBC_registry_type),  pointer    :: OBC_Reg    !< OBC registry.
  logical                              :: register_file_OBC
  character(len=32)  :: casename = "OBC file"        !< This case's name.

  if (associated(CS)) then
    call MOM_error(WARNING, "register_file_OBC called with an "// &
                            "associated control structure.")
    return
  endif
  allocate(CS)

  ! Register the file for boundary updates.
  call register_OBC(casename, param_file, OBC_Reg)
  register_file_OBC = .true.

end function register_file_OBC

!> Clean up the file OBC from registry.
subroutine file_OBC_end(CS)
  type(file_OBC_CS), pointer    :: CS   !< OBC file control structure.

  if (associated(CS)) then
    deallocate(CS)
  endif
end subroutine file_OBC_end

!> Initialize the segment tracer registry.
subroutine segment_tracer_registry_init(param_file, segment)
  type(param_file_type),      intent(in)      :: param_file !< open file to parse for model parameters
  type(OBC_segment_type), intent(inout)       :: segment    !<  the segment

  integer, save :: init_calls = 0

! This include declares and sets the variable "version".
#include "version_variable.h"
  character(len=40)  :: mdl = "segment_tracer_registry_init" ! This routine's name.
  character(len=256) :: mesg    ! Message for error messages.

  if (.not.associated(segment%tr_Reg)) then
    allocate(segment%tr_Reg)
  else
    return
  endif

  init_calls = init_calls + 1

  ! Read all relevant parameters and write them to the model log.
  if (init_calls == 1) call log_version(param_file, mdl, version, "")

! Need to call once per segment with tracers...
! if (init_calls > 1) then
!   write(mesg,'("segment_tracer_registry_init called ",I3, &
!     &" times with different registry pointers.")') init_calls
!   if (is_root_pe()) call MOM_error(WARNING,"MOM_tracer"//mesg)
! endif

end subroutine segment_tracer_registry_init

subroutine register_segment_tracer(tr_ptr, param_file, GV, segment, &
                                   OBC_scalar, OBC_array)
  type(verticalGrid_type), intent(in)   :: GV         !< ocean vertical grid structure
  type(tracer_type), target             :: tr_ptr     !< A target that can be used to set a pointer to the
                                                      !! stored value of tr. This target must be
                                                      !! an enduring part of the control structure,
                                                      !! because the tracer registry will use this memory,
                                                      !! but it also means that any updates to this
                                                      !! structure in the calling module will be
                                                      !! available subsequently to the tracer registry.
  type(param_file_type), intent(in)     :: param_file !< file to parse for  model parameter values
  type(OBC_segment_type), intent(inout) :: segment    !< current segment data structure
  real, optional, intent(in)            :: OBC_scalar !< If present, use scalar value for segment tracer
                                                      !! inflow concentration.
  logical, optional, intent(in)         :: OBC_array  !< If true, use array values for segment tracer
                                                      !! inflow concentration.


! Local variables
  integer :: ntseg
  integer :: isd, ied, jsd, jed
  integer :: IsdB, IedB, JsdB, JedB
  character(len=256) :: mesg    ! Message for error messages.

  call segment_tracer_registry_init(param_file, segment)

  if (segment%tr_Reg%ntseg>=MAX_FIELDS_) then
    write(mesg,'("Increase MAX_FIELDS_ in MOM_memory.h to at least ",I3," to allow for &
        &all the tracers being registered via register_tracer.")') segment%tr_Reg%ntseg+1
    call MOM_error(FATAL,"MOM register_tracer: "//mesg)
  endif
  segment%tr_Reg%ntseg = segment%tr_Reg%ntseg + 1
  ntseg     = segment%tr_Reg%ntseg

  isd = segment%HI%isd ; ied = segment%HI%ied
  jsd = segment%HI%jsd ; jed = segment%HI%jed
  IsdB = segment%HI%IsdB ; IedB = segment%HI%IedB
  JsdB = segment%HI%JsdB ; JedB = segment%HI%JedB

  segment%tr_Reg%Tr(ntseg)%Tr => tr_ptr
  segment%tr_Reg%Tr(ntseg)%name = tr_ptr%name

  if (segment%tr_Reg%locked) call MOM_error(FATAL, &
      "MOM register_tracer was called for variable "//trim(segment%tr_Reg%Tr(ntseg)%name)//&
      " with a locked tracer registry.")

  if (present(OBC_scalar)) segment%tr_Reg%Tr(ntseg)%OBC_inflow_conc = OBC_scalar ! initialize tracer value later
  if (present(OBC_array)) then
    if (segment%is_E_or_W) then
      allocate(segment%tr_Reg%Tr(ntseg)%t(IsdB:IedB,jsd:jed,1:GV%ke));segment%tr_Reg%Tr(ntseg)%t(:,:,:)=0.0
      allocate(segment%tr_Reg%Tr(ntseg)%tres(IsdB:IedB,jsd:jed,1:GV%ke));segment%tr_Reg%Tr(ntseg)%tres(:,:,:)=0.0
      segment%tr_Reg%Tr(ntseg)%is_initialized=.false.
    elseif (segment%is_N_or_S) then
      allocate(segment%tr_Reg%Tr(ntseg)%t(isd:ied,JsdB:JedB,1:GV%ke));segment%tr_Reg%Tr(ntseg)%t(:,:,:)=0.0
      allocate(segment%tr_Reg%Tr(ntseg)%tres(isd:ied,JsdB:JedB,1:GV%ke));segment%tr_Reg%Tr(ntseg)%tres(:,:,:)=0.0
      segment%tr_Reg%Tr(ntseg)%is_initialized=.false.
    endif
  endif

end subroutine register_segment_tracer

!> Clean up the segment tracer registry.
subroutine segment_tracer_registry_end(Reg)
  type(segment_tracer_registry_type), pointer :: Reg        !< pointer to tracer registry

! Local variables
  integer n

  if (associated(Reg)) then
    do n = 1, Reg%ntseg
      if (associated(Reg%Tr(n)%t)) deallocate(Reg%Tr(n)%t)
    enddo
    deallocate(Reg)
  endif
end subroutine segment_tracer_registry_end

subroutine register_temp_salt_segments(GV, OBC, tr_Reg, param_file)
  type(verticalGrid_type),    intent(in)    :: GV         !< ocean vertical grid structure
  type(ocean_OBC_type),       pointer       :: OBC        !< Open boundary structure
  type(tracer_registry_type), pointer       :: tr_Reg     !< Tracer registry
  type(param_file_type),      intent(in)    :: param_file !< file to parse for  model parameter values

! Local variables
  integer :: isd, ied, IsdB, IedB, jsd, jed, JsdB, JedB, nz, nf
  integer :: i, j, k, n
  character(len=32)  :: name
  type(OBC_segment_type), pointer :: segment => NULL() ! pointer to segment type list
  type(tracer_type), pointer      :: tr_ptr => NULL()

  if (.not. associated(OBC)) return

  do n=1, OBC%number_of_segments
    segment=>OBC%segment(n)
    if (.not. segment%on_pe) cycle

    if (associated(segment%tr_Reg)) &
         call MOM_error(FATAL,"register_temp_salt_segments: tracer array was previously allocated")

    name = 'temp'
    call tracer_name_lookup(tr_Reg, tr_ptr, name)
    call register_segment_tracer(tr_ptr, param_file, GV, segment, &
                                 OBC_array=segment%temp_segment_data_exists)
    name = 'salt'
    call tracer_name_lookup(tr_Reg, tr_ptr, name)
    call register_segment_tracer(tr_ptr, param_file, GV, segment, &
                                 OBC_array=segment%salt_segment_data_exists)
  enddo

end subroutine register_temp_salt_segments

subroutine fill_temp_salt_segments(G, OBC, tv)
  type(ocean_grid_type),      intent(in)    :: G          !< Ocean grid structure
  type(ocean_OBC_type),       pointer       :: OBC        !< Open boundary structure
  type(thermo_var_ptrs),      intent(inout) :: tv         !< Thermodynamics structure

! Local variables
  integer :: isd, ied, IsdB, IedB, jsd, jed, JsdB, JedB, n, nz
  integer :: i, j, k
  type(OBC_segment_type), pointer :: segment => NULL() ! pointer to segment type list

  if (.not. associated(OBC)) return
  if (.not. associated(tv%T) .and. associated(tv%S)) return
  ! Both temperature and salinity fields

  call pass_var(tv%T, G%Domain)
  call pass_var(tv%S, G%Domain)

  nz = G%ke

  do n=1, OBC%number_of_segments
    segment => OBC%segment(n)
    if (.not. segment%on_pe) cycle

    isd = segment%HI%isd ; ied = segment%HI%ied
    jsd = segment%HI%jsd ; jed = segment%HI%jed
    IsdB = segment%HI%IsdB ; IedB = segment%HI%IedB
    JsdB = segment%HI%JsdB ; JedB = segment%HI%JedB

    ! Fill with T and S values
    if (segment%is_E_or_W) then
      I=segment%HI%IsdB
      do k=1,nz ; do j=segment%HI%jsd,segment%HI%jed
        if (segment%direction == OBC_DIRECTION_W) then
          segment%tr_Reg%Tr(1)%t(I,j,k) = tv%T(i+1,j,k)
          segment%tr_Reg%Tr(2)%t(I,j,k) = tv%S(i+1,j,k)
        else
          segment%tr_Reg%Tr(1)%t(I,j,k) = tv%T(i,j,k)
          segment%tr_Reg%Tr(2)%t(I,j,k) = tv%S(i,j,k)
        endif
      enddo ; enddo
    else
      J=segment%HI%JsdB
      do k=1,nz ; do i=segment%HI%isd,segment%HI%ied
        if (segment%direction == OBC_DIRECTION_S) then
          segment%tr_Reg%Tr(1)%t(i,J,k) = tv%T(i,j+1,k)
          segment%tr_Reg%Tr(2)%t(i,J,k) = tv%S(i,j+1,k)
        else
          segment%tr_Reg%Tr(1)%t(i,J,k) = tv%T(i,j,k)
          segment%tr_Reg%Tr(2)%t(i,J,k) = tv%S(i,j,k)
        endif
      enddo ; enddo
    endif
    segment%tr_Reg%Tr(1)%tres(:,:,:) = segment%tr_Reg%Tr(1)%t(:,:,:)
    segment%tr_Reg%Tr(2)%tres(:,:,:) = segment%tr_Reg%Tr(2)%t(:,:,:)
  enddo

  call setup_OBC_tracer_reservoirs(G, OBC)
end subroutine fill_temp_salt_segments

!> Find the region outside of all open boundary segments and
!! make sure it is set to land mask. Gonna need to know global land
!! mask as well to get it right...
subroutine mask_outside_OBCs(G, US, param_file, OBC)
  type(dyn_horgrid_type),       intent(inout) :: G          !< Ocean grid structure
  type(param_file_type),        intent(in)    :: param_file !< Parameter file handle
  type(ocean_OBC_type),         pointer       :: OBC        !< Open boundary structure
  type(unit_scale_type),        intent(in)    :: US         !< A dimensional unit scaling type

  ! Local variables
  integer :: isd, ied, IsdB, IedB, jsd, jed, JsdB, JedB, n
  integer :: i, j
  integer :: l_seg
  logical :: fatal_error = .False.
  real    :: min_depth
  integer, parameter :: cin = 3, cout = 4, cland = -1, cedge = -2
  character(len=256) :: mesg    ! Message for error messages.
  type(OBC_segment_type), pointer :: segment => NULL() ! pointer to segment type list
  real, allocatable, dimension(:,:) :: color, color2  ! For sorting inside from outside,
                                                      ! two different ways

  if (.not. associated(OBC)) return

  call get_param(param_file, mdl, "MINIMUM_DEPTH", min_depth, &
                 units="m", default=0.0, scale=US%m_to_Z, do_not_log=.true.)

  allocate(color(G%isd:G%ied, G%jsd:G%jed)) ; color = 0
  allocate(color2(G%isd:G%ied, G%jsd:G%jed)) ; color2 = 0


  ! Paint a frame around the outside.
  do j=G%jsd,G%jed
    color(G%isd,j) = cedge
    color(G%ied,j) = cedge
    color2(G%isd,j) = cedge
    color2(G%ied,j) = cedge
  enddo
  do i=G%isd,G%ied
    color(i,G%jsd) = cedge
    color(i,G%jed) = cedge
    color2(i,G%jsd) = cedge
    color2(i,G%jed) = cedge
  enddo

  ! Set color to cland in the land. Note that this is before the land
  ! mask has been initialized, set mask values based on depth.
  do j=G%jsd,G%jed
    do i=G%isd,G%ied
      if (G%bathyT(i,j) <= min_depth) color(i,j) = cland
      if (G%bathyT(i,j) <= min_depth) color2(i,j) = cland
    enddo
  enddo

  do j=G%jsd,G%jed ; do i=G%IsdB+1,G%IedB-1
    l_seg = OBC%segnum_u(I,j)
    if (l_seg == OBC_NONE) cycle

    if (OBC%segment(l_seg)%direction == OBC_DIRECTION_W) then
      if (color(i,j) == 0.0) color(i,j) = cout
      if (color(i+1,j) == 0.0) color(i+1,j) = cin
    elseif (OBC%segment(l_seg)%direction == OBC_DIRECTION_E) then
      if (color(i,j) == 0.0) color(i,j) = cin
      if (color(i+1,j) == 0.0) color(i+1,j) = cout
    endif
  enddo ; enddo
  do J=G%JsdB+1,G%JedB-1 ; do i=G%isd,G%ied
    l_seg = OBC%segnum_v(i,J)
    if (l_seg == OBC_NONE) cycle

    if (OBC%segment(l_seg)%direction == OBC_DIRECTION_S) then
      if (color(i,j) == 0.0) color(i,j) = cout
      if (color(i,j+1) == 0.0) color(i,j+1) = cin
    elseif (OBC%segment(l_seg)%direction == OBC_DIRECTION_N) then
      if (color(i,j) == 0.0) color(i,j) = cin
      if (color(i,j+1) == 0.0) color(i,j+1) = cout
    endif
  enddo ; enddo

  do J=G%JsdB+1,G%JedB-1 ; do i=G%isd,G%ied
    l_seg = OBC%segnum_v(i,J)
    if (l_seg == OBC_NONE) cycle

    if (OBC%segment(l_seg)%direction == OBC_DIRECTION_S) then
      if (color2(i,j) == 0.0) color2(i,j) = cout
      if (color2(i,j+1) == 0.0) color2(i,j+1) = cin
    elseif (OBC%segment(l_seg)%direction == OBC_DIRECTION_N) then
      if (color2(i,j) == 0.0) color2(i,j) = cin
      if (color2(i,j+1) == 0.0) color2(i,j+1) = cout
    endif
  enddo ; enddo
  do j=G%jsd,G%jed ; do i=G%IsdB+1,G%IedB-1
    l_seg = OBC%segnum_u(I,j)
    if (l_seg == OBC_NONE) cycle

    if (OBC%segment(l_seg)%direction == OBC_DIRECTION_W) then
      if (color2(i,j) == 0.0) color2(i,j) = cout
      if (color2(i+1,j) == 0.0) color2(i+1,j) = cin
    elseif (OBC%segment(l_seg)%direction == OBC_DIRECTION_E) then
      if (color2(i,j) == 0.0) color2(i,j) = cin
      if (color2(i+1,j) == 0.0) color2(i+1,j) = cout
    endif
  enddo ; enddo

  ! Do the flood fill until there are no more uncolored cells.
  call flood_fill(G, color, cin, cout, cland)
  call flood_fill2(G, color2, cin, cout, cland)

  ! Use the color to set outside to min_depth on this process.
  do j=G%jsd,G%jed ; do i=G%isd,G%ied
    if (color(i,j) /= color2(i,j)) then
      fatal_error = .True.
      write(mesg,'("MOM_open_boundary: problem with OBC segments specification at ",I5,",",I5," during\n", &
          "the masking of the outside grid points.")') i, j
      call MOM_error(WARNING,"MOM register_tracer: "//mesg, all_print=.true.)
    endif
    if (color(i,j) == cout) G%bathyT(i,j) = min_depth
  enddo ; enddo
  if (fatal_error) call MOM_error(FATAL, &
      "MOM_open_boundary: inconsistent OBC segments.")

  deallocate(color)
  deallocate(color2)
end subroutine mask_outside_OBCs

!> flood the cin, cout values
subroutine flood_fill(G, color, cin, cout, cland)
  type(dyn_horgrid_type), intent(inout) :: G      !< Ocean grid structure
  real, dimension(:,:),   intent(inout) :: color  !< For sorting inside from outside
  integer, intent(in) :: cin    !< color for inside the domain
  integer, intent(in) :: cout   !< color for outside the domain
  integer, intent(in) :: cland  !< color for inside the land mask

! Local variables
  integer :: i, j, ncount

  ncount = 1
  do while (ncount > 0)
    ncount = 0
    do j=G%jsd+1,G%jed-1
      do i=G%isd+1,G%ied-1
        if (color(i,j) == 0.0 .and. color(i-1,j) > 0.0) then
          color(i,j) = color(i-1,j)
          ncount = ncount + 1
        endif
        if (color(i,j) == 0.0 .and. color(i+1,j) > 0.0) then
          color(i,j) = color(i+1,j)
          ncount = ncount + 1
        endif
        if (color(i,j) == 0.0 .and. color(i,j-1) > 0.0) then
          color(i,j) = color(i,j-1)
          ncount = ncount + 1
        endif
        if (color(i,j) == 0.0 .and. color(i,j+1) > 0.0) then
          color(i,j) = color(i,j+1)
          ncount = ncount + 1
        endif
      enddo
    enddo
    do j=G%jed-1,G%jsd+1,-1
      do i=G%ied-1,G%isd+1,-1
        if (color(i,j) == 0.0 .and. color(i-1,j) > 0.0) then
          color(i,j) = color(i-1,j)
          ncount = ncount + 1
        endif
        if (color(i,j) == 0.0 .and. color(i+1,j) > 0.0) then
          color(i,j) = color(i+1,j)
          ncount = ncount + 1
        endif
        if (color(i,j) == 0.0 .and. color(i,j-1) > 0.0) then
          color(i,j) = color(i,j-1)
          ncount = ncount + 1
        endif
        if (color(i,j) == 0.0 .and. color(i,j+1) > 0.0) then
          color(i,j) = color(i,j+1)
          ncount = ncount + 1
        endif
      enddo
    enddo
    call pass_var(color, G%Domain)
    call sum_across_PEs(ncount)
  enddo

end subroutine flood_fill

!> flood the cin, cout values
subroutine flood_fill2(G, color, cin, cout, cland)
  type(dyn_horgrid_type), intent(inout) :: G       !< Ocean grid structure
  real, dimension(:,:),   intent(inout) :: color   !< For sorting inside from outside
  integer, intent(in) :: cin    !< color for inside the domain
  integer, intent(in) :: cout   !< color for outside the domain
  integer, intent(in) :: cland  !< color for inside the land mask

! Local variables
  integer :: i, j, ncount

  ncount = 1
  do while (ncount > 0)
    ncount = 0
    do i=G%isd+1,G%ied-1
      do j=G%jsd+1,G%jed-1
        if (color(i,j) == 0.0 .and. color(i-1,j) > 0.0) then
          color(i,j) = color(i-1,j)
          ncount = ncount + 1
        endif
        if (color(i,j) == 0.0 .and. color(i+1,j) > 0.0) then
          color(i,j) = color(i+1,j)
          ncount = ncount + 1
        endif
        if (color(i,j) == 0.0 .and. color(i,j-1) > 0.0) then
          color(i,j) = color(i,j-1)
          ncount = ncount + 1
        endif
        if (color(i,j) == 0.0 .and. color(i,j+1) > 0.0) then
          color(i,j) = color(i,j+1)
          ncount = ncount + 1
        endif
      enddo
    enddo
    do i=G%ied-1,G%isd+1,-1
      do j=G%jed-1,G%jsd+1,-1
        if (color(i,j) == 0.0 .and. color(i-1,j) > 0.0) then
          color(i,j) = color(i-1,j)
          ncount = ncount + 1
        endif
        if (color(i,j) == 0.0 .and. color(i+1,j) > 0.0) then
          color(i,j) = color(i+1,j)
          ncount = ncount + 1
        endif
        if (color(i,j) == 0.0 .and. color(i,j-1) > 0.0) then
          color(i,j) = color(i,j-1)
          ncount = ncount + 1
        endif
        if (color(i,j) == 0.0 .and. color(i,j+1) > 0.0) then
          color(i,j) = color(i,j+1)
          ncount = ncount + 1
        endif
      enddo
    enddo
    call pass_var(color, G%Domain)
    call sum_across_PEs(ncount)
  enddo

end subroutine flood_fill2

!> Register OBC segment data for restarts
subroutine open_boundary_register_restarts(HI, GV, OBC, Reg, param_file, restart_CSp, &
                                           use_temperature)
  type(hor_index_type),    intent(in) :: HI !< Horizontal indices
  type(verticalGrid_type), pointer    :: GV !< Container for vertical grid information
  type(ocean_OBC_type),    pointer    :: OBC !< OBC data structure, data intent(inout)
  type(tracer_registry_type), pointer :: Reg !< pointer to tracer registry
  type(param_file_type),   intent(in) :: param_file !< Parameter file handle
  type(MOM_restart_CS),    pointer    :: restart_CSp !< Restart structure, data intent(inout)
  logical,                 intent(in) :: use_temperature !< If true, T and S are used
  ! Local variables
  type(vardesc) :: vd(2)
  integer       :: m, n
  character(len=100) :: mesg
  type(OBC_segment_type), pointer :: segment=>NULL()

  if (.not. associated(OBC)) &
       call MOM_error(FATAL, "open_boundary_register_restarts: Called with "//&
                      "uninitialized OBC control structure")

  if (associated(OBC%rx_normal) .or. associated(OBC%ry_normal) .or. &
      associated(OBC%rx_oblique) .or. associated(OBC%ry_oblique) .or. associated(OBC%cff_normal)) &
       call MOM_error(FATAL, "open_boundary_register_restarts: Restart "//&
                      "arrays were previously allocated")

  if (associated(OBC%tres_x) .or. associated(OBC%tres_y)) &
       call MOM_error(FATAL, "open_boundary_register_restarts: Restart "//&
                      "arrays were previously allocated")

  ! *** This is a temporary work around for restarts with OBC segments.
  ! This implementation uses 3D arrays solely for restarts. We need
  ! to be able to add 2D ( x,z or y,z ) data to restarts to avoid using
  ! so much memory and disk space. ***
  if (OBC%radiation_BCs_exist_globally) then
    allocate(OBC%rx_normal(HI%isdB:HI%iedB,HI%jsd:HI%jed,GV%ke))
    allocate(OBC%ry_normal(HI%isd:HI%ied,HI%jsdB:HI%jedB,GV%ke))
    OBC%rx_normal(:,:,:) = 0.0
    OBC%ry_normal(:,:,:) = 0.0

    vd(1) = var_desc("rx_normal", "m s-1", "Normal Phase Speed for EW radiation OBCs", 'u', 'L')
    vd(2) = var_desc("ry_normal", "m s-1", "Normal Phase Speed for NS radiation OBCs", 'v', 'L')
    call register_restart_pair(OBC%rx_normal, OBC%ry_normal, vd(1), vd(2), &
        .false., restart_CSp)
  endif

  if (OBC%oblique_BCs_exist_globally) then
    allocate(OBC%rx_oblique(HI%isdB:HI%iedB,HI%jsd:HI%jed,GV%ke))
    allocate(OBC%ry_oblique(HI%isd:HI%ied,HI%jsdB:HI%jedB,GV%ke))
    OBC%rx_oblique(:,:,:) = 0.0
    OBC%ry_oblique(:,:,:) = 0.0

    vd(1) = var_desc("rx_oblique", "m2 s-2", "Radiation Speed Squared for EW oblique OBCs", 'u', 'L')
    vd(2) = var_desc("ry_oblique", "m2 s-2", "Radiation Speed Squared for NS oblique OBCs", 'v', 'L')
    call register_restart_pair(OBC%rx_oblique, OBC%ry_oblique, vd(1), vd(2), &
        .false., restart_CSp)

    allocate(OBC%cff_normal(HI%IsdB:HI%IedB,HI%jsdB:HI%jedB,GV%ke))
    OBC%cff_normal(:,:,:) = 0.0
    vd(1) = var_desc("cff_normal", "m2 s-2", "denominator for oblique OBCs", 'q', 'L')
    call register_restart_field(OBC%cff_normal, vd(1), .false., restart_CSp)
  endif

  if (Reg%ntr == 0) return
  if (.not. associated(OBC%tracer_x_reservoirs_used)) then
    OBC%ntr = Reg%ntr
    allocate(OBC%tracer_x_reservoirs_used(Reg%ntr))
    allocate(OBC%tracer_y_reservoirs_used(Reg%ntr))
    OBC%tracer_x_reservoirs_used(:) = .false.
    OBC%tracer_y_reservoirs_used(:) = .false.
    call parse_for_tracer_reservoirs(OBC, param_file, use_temperature)
  else
    ! This would be coming from user code such as DOME.
    if (OBC%ntr /= Reg%ntr) then
!        call MOM_error(FATAL, "open_boundary_regiser_restarts: Inconsistent value for ntr")
      write(mesg,'("Inconsistent values for ntr ", I8," and ",I8,".")') OBC%ntr, Reg%ntr
      call MOM_error(WARNING, 'open_boundary_register_restarts: '//mesg)
    endif
  endif

  ! Still painfully inefficient, now in four dimensions.
  ! Allocating both for now so that the pass_vector works.
  if (any(OBC%tracer_x_reservoirs_used) .or. any(OBC%tracer_y_reservoirs_used)) then
    allocate(OBC%tres_x(HI%isdB:HI%iedB,HI%jsd:HI%jed,GV%ke,OBC%ntr))
    OBC%tres_x(:,:,:,:) = 0.0
    do m=1,OBC%ntr
      if (OBC%tracer_x_reservoirs_used(m)) then
        if (modulo(HI%turns, 2) /= 0) then
          write(mesg,'("tres_y_",I3.3)') m
          vd(1) = var_desc(mesg,"Conc", "Tracer concentration for NS OBCs",'v','L')
          call register_restart_field(OBC%tres_x(:,:,:,m), vd(1), .false., restart_CSp)
        else
          write(mesg,'("tres_x_",I3.3)') m
          vd(1) = var_desc(mesg,"Conc", "Tracer concentration for EW OBCs",'u','L')
          call register_restart_field(OBC%tres_x(:,:,:,m), vd(1), .false., restart_CSp)
        endif
      endif
    enddo
! endif
! if (any(OBC%tracer_y_reservoirs_used)) then
    allocate(OBC%tres_y(HI%isd:HI%ied,HI%jsdB:HI%jedB,GV%ke,OBC%ntr))
    OBC%tres_y(:,:,:,:) = 0.0
    do m=1,OBC%ntr
      if (OBC%tracer_y_reservoirs_used(m)) then
        if (modulo(HI%turns, 2) /= 0) then
          write(mesg,'("tres_x_",I3.3)') m
          vd(1) = var_desc(mesg,"Conc", "Tracer concentration for EW OBCs",'u','L')
          call register_restart_field(OBC%tres_y(:,:,:,m), vd(1), .false., restart_CSp)
        else
          write(mesg,'("tres_y_",I3.3)') m
          vd(1) = var_desc(mesg,"Conc", "Tracer concentration for NS OBCs",'v','L')
          call register_restart_field(OBC%tres_y(:,:,:,m), vd(1), .false., restart_CSp)
        endif
      endif
    enddo
  endif
end subroutine open_boundary_register_restarts

!> Update the OBC tracer reservoirs after the tracers have been updated.
subroutine update_segment_tracer_reservoirs(G, GV, uhr, vhr, h, OBC, dt, Reg)
  type(ocean_grid_type),                     intent(in) :: G   !< The ocean's grid structure
  type(verticalGrid_type),                   intent(in) :: GV  !<  Ocean vertical grid structure
  real, dimension(SZIB_(G),SZJ_(G),SZK_(G)), intent(in) :: uhr !< accumulated volume/mass flux through
                                                               !! the zonal face [H L2 ~> m3 or kg]
  real, dimension(SZI_(G),SZJB_(G),SZK_(G)), intent(in) :: vhr !< accumulated volume/mass flux through
                                                               !! the meridional face [H L2 ~> m3 or kg]
  real, dimension(SZI_(G),SZJ_(G),SZK_(G)),  intent(in) :: h   !< layer thickness after advection
                                                               !! [H ~> m or kg m-2]
  type(ocean_OBC_type),                      pointer    :: OBC !< Open boundary structure
  real,                                      intent(in) :: dt  !< time increment [T ~> s]
  type(tracer_registry_type),                pointer    :: Reg !< pointer to tracer registry
  ! Local variables
  type(OBC_segment_type), pointer :: segment=>NULL()
  real :: u_L_in, u_L_out ! The zonal distance moved in or out of a cell [L ~> m]
  real :: v_L_in, v_L_out ! The meridional distance moved in or out of a cell [L ~> m]
  real :: fac1            ! The denominator of the expression for tracer updates [nondim]
  integer :: i, j, k, m, n, ntr, nz
  integer :: ishift, idir, jshift, jdir

  nz = GV%ke
  ntr = Reg%ntr
  if (associated(OBC)) then ; if (OBC%OBC_pe) then ; do n=1,OBC%number_of_segments
    segment=>OBC%segment(n)
    if (.not. associated(segment%tr_Reg)) cycle
    if (segment%is_E_or_W) then
      I = segment%HI%IsdB
      do j=segment%HI%jsd,segment%HI%jed
        ! ishift+I corresponds to the nearest interior tracer cell index
        ! idir switches the sign of the flow so that positive is into the reservoir
        if (segment%direction == OBC_DIRECTION_W) then
          ishift = 1 ; idir = -1
        else
          ishift = 0 ; idir = 1
        endif
        ! Can keep this or take it out, either way
        if (G%mask2dT(I+ishift,j) == 0.0) cycle
        ! Update the reservoir tracer concentration implicitly using a Backward-Euler timestep
        do m=1,ntr ; if (associated(segment%tr_Reg%Tr(m)%tres)) then ; do k=1,nz
          u_L_out = max(0.0, (idir*uhr(I,j,k))*segment%Tr_InvLscale_out / &
                    ((h(i+ishift,j,k) + GV%H_subroundoff)*G%dyCu(I,j)))
          u_L_in  = min(0.0, (idir*uhr(I,j,k))*segment%Tr_InvLscale_in  / &
                    ((h(i+ishift,j,k) + GV%H_subroundoff)*G%dyCu(I,j)))
          fac1 = 1.0 + (u_L_out-u_L_in)
          segment%tr_Reg%Tr(m)%tres(I,j,k) = (1.0/fac1)*(segment%tr_Reg%Tr(m)%tres(I,j,k) + &
                            (u_L_out*Reg%Tr(m)%t(I+ishift,j,k) - &
                             u_L_in*segment%tr_Reg%Tr(m)%t(I,j,k)))
          if (associated(OBC%tres_x)) OBC%tres_x(I,j,k,m) = segment%tr_Reg%Tr(m)%tres(I,j,k)
        enddo ; endif ; enddo
      enddo
    elseif (segment%is_N_or_S) then
      J = segment%HI%JsdB
      do i=segment%HI%isd,segment%HI%ied
        ! jshift+J corresponds to the nearest interior tracer cell index
        ! jdir switches the sign of the flow so that positive is into the reservoir
        if (segment%direction == OBC_DIRECTION_S) then
          jshift = 1 ; jdir = -1
        else
          jshift = 0 ; jdir = 1
        endif
        ! Can keep this or take it out, either way
        if (G%mask2dT(i,j+jshift) == 0.0) cycle
        ! Update the reservoir tracer concentration implicitly using a Backward-Euler timestep
        do m=1,ntr ; if (associated(segment%tr_Reg%Tr(m)%tres)) then ; do k=1,nz
          v_L_out = max(0.0, (jdir*vhr(i,J,k))*segment%Tr_InvLscale_out / &
                    ((h(i,j+jshift,k) + GV%H_subroundoff)*G%dxCv(i,J)))
          v_L_in  = min(0.0, (jdir*vhr(i,J,k))*segment%Tr_InvLscale_in  / &
                    ((h(i,j+jshift,k) + GV%H_subroundoff)*G%dxCv(i,J)))
          fac1 = 1.0 + (v_L_out-v_L_in)
          segment%tr_Reg%Tr(m)%tres(i,J,k) = (1.0/fac1)*(segment%tr_Reg%Tr(m)%tres(i,J,k) + &
                            (v_L_out*Reg%Tr(m)%t(i,J+jshift,k) - &
                             v_L_in*segment%tr_Reg%Tr(m)%t(i,J,k)))
          if (associated(OBC%tres_y)) OBC%tres_y(i,J,k,m) = segment%tr_Reg%Tr(m)%tres(i,J,k)
        enddo ; endif ; enddo
      enddo
    endif
  enddo ; endif ; endif

end subroutine update_segment_tracer_reservoirs

!> Adjust interface heights to fit the bathymetry and diagnose layer thickness.
!!
!! If the bottom most interface is below the topography then the bottom-most
!! layers are contracted to GV%Angstrom_m.
!! If the bottom most interface is above the topography then the entire column
!! is dilated (expanded) to fill the void.
!!   @remark{There is a (hard-wired) "tolerance" parameter such that the
!! criteria for adjustment must equal or exceed 10cm.}
subroutine adjustSegmentEtaToFitBathymetry(G, GV, US, segment,fld)
  type(ocean_grid_type),                      intent(in)    :: G   !< The ocean's grid structure
  type(verticalGrid_type),                    intent(in)    :: GV  !< The ocean's vertical grid structure
  type(unit_scale_type),                      intent(in)    :: US  !< A dimensional unit scaling type
  type(OBC_segment_type),                     intent(inout) :: segment !< pointer to segment type
  integer,                                    intent(in)    :: fld  !< field index to adjust thickness
  ! Local variables
  integer :: i, j, k, is, ie, js, je, nz, contractions, dilations
  integer :: n
  real, allocatable, dimension(:,:,:) :: eta ! Segment source data interface heights, [Z -> m]
  real :: hTolerance = 0.1 !<  Tolerance to exceed adjustment criteria [Z ~> m]
  real :: hTmp, eTmp, dilate
  character(len=100) :: mesg

  hTolerance = 0.1*US%m_to_Z

  nz = size(segment%field(fld)%dz_src,3)

  if (segment%is_E_or_W) then
     ! segment thicknesses are defined at cell face centers.
     is = segment%HI%isdB ; ie = segment%HI%iedB
     js = segment%HI%jsd ; je = segment%HI%jed
  else
     is = segment%HI%isd ; ie = segment%HI%ied
     js = segment%HI%jsdB ; je = segment%HI%jedB
  endif
  allocate(eta(is:ie,js:je,nz+1))
  contractions=0; dilations=0
  do j=js,je ; do i=is,ie
    eta(i,j,1)=0.0   ! segment data are assumed to be located on a static grid
    ! For remapping calls, the entire column will be dilated
    ! by a factor equal to the ratio of the sum of the geopotential referenced
    ! source data thicknesses, and the current model thicknesses. This could be
    ! an issue to be addressed, for instance if we are placing open boundaries
    ! under ice shelf cavities.
    do k=2,nz+1
      eta(i,j,k)=eta(i,j,k-1)-segment%field(fld)%dz_src(i,j,k-1)
    enddo
    ! The normal slope at the boundary is zero by a
    ! previous call to open_boundary_impose_normal_slope
    do k=nz+1,1,-1
      if (-eta(i,j,k) > segment%Htot(i,j)*GV%H_to_Z + hTolerance) then
         eta(i,j,k) = -segment%Htot(i,j)*GV%H_to_Z
         contractions = contractions + 1
      endif
    enddo

    do k=1,nz
      ! Collapse layers to thinnest possible if the thickness less than
      ! the thinnest possible (or negative).
      if (eta(i,j,K) < (eta(i,j,K+1) + GV%Angstrom_Z)) then
         eta(i,j,K) = eta(i,j,K+1) + GV%Angstrom_Z
         segment%field(fld)%dz_src(i,j,k) = GV%Angstrom_Z
      else
         segment%field(fld)%dz_src(i,j,k) = (eta(i,j,K) - eta(i,j,K+1))
      endif
    enddo

    !   The whole column is dilated to accommodate deeper topography than
    ! the bathymetry would indicate.
    if (-eta(i,j,nz+1) < (segment%Htot(i,j) * GV%H_to_Z) - hTolerance) then
       dilations = dilations + 1
       ! expand bottom-most cell only
       eta(i,j,nz+1) = -(segment%Htot(i,j) * GV%H_to_Z)
       segment%field(fld)%dz_src(i,j,nz)= eta(i,j,nz)-eta(i,j,nz+1)
       ! if (eta(i,j,1) <= eta(i,j,nz+1)) then
       !   do k=1,nz ; segment%field(fld)%dz_src(i,j,k) = (eta(i,j,1) + G%bathyT(i,j)) / real(nz) ; enddo
       ! else
       !   dilate = (eta(i,j,1) + G%bathyT(i,j)) / (eta(i,j,1) - eta(i,j,nz+1))
       !   do k=1,nz ; segment%field(fld)%dz_src(i,j,k) = segment%field(fld)%dz_src(i,j,k) * dilate ; enddo
       ! endif
       !do k=nz,2,-1 ; eta(i,j,K) = eta(i,j,K+1) + segment%field(fld)%dz_src(i,j,k) ; enddo
    endif
    ! Now convert thicknesses to units of H.
    do k=1,nz
      segment%field(fld)%dz_src(i,j,k) = segment%field(fld)%dz_src(i,j,k)*GV%Z_to_H
    enddo
  enddo; enddo

  ! can not do communication call here since only PEs on the current segment are here

  ! call sum_across_PEs(contractions)
  ! if ((contractions > 0) .and. (is_root_pe())) then
  !    write(mesg,'("Thickness OBCs were contracted ",'// &
  !         '"to fit topography in ",I8," places.")') contractions
  !    call MOM_error(WARNING, 'adjustEtaToFitBathymetry: '//mesg)
  ! endif
  ! call sum_across_PEs(dilations)
  ! if ((dilations > 0) .and. (is_root_pe())) then
  !    write(mesg,'("Thickness OBCs were dilated ",'// &
  !         '"to fit topography in ",I8," places.")') dilations
  !    call MOM_error(WARNING, 'adjustEtaToFitBathymetry: '//mesg)
  ! endif
  deallocate(eta)



end subroutine adjustSegmentEtaToFitBathymetry

!> This is more of a rotate initialization than an actual rotate
subroutine rotate_OBC_config(OBC_in, G_in, OBC, G, turns)
  type(ocean_OBC_type), pointer, intent(in) :: OBC_in   !< Input OBC
  type(dyn_horgrid_type),  intent(in) :: G_in           !< Input grid metric
  type(ocean_OBC_type), pointer, intent(inout) :: OBC   !< Rotated OBC
  type(dyn_horgrid_type),  intent(in) :: G              !< Rotated grid metric
  integer, intent(in) :: turns                      !< Number of quarter turns

  integer :: l

  if (OBC_in%number_of_segments==0) return

  ! Scalar and logical transfer
  OBC%number_of_segments = OBC_in%number_of_segments
  OBC%ke = OBC_in%ke
  OBC%user_BCs_set_globally = OBC_in%user_BCs_set_globally

  ! These are conditionally read and set if number_of_segments > 0
  OBC%zero_vorticity = OBC_in%zero_vorticity
  OBC%freeslip_vorticity = OBC_in%freeslip_vorticity
  OBC%computed_vorticity = OBC_in%computed_vorticity
  OBC%specified_vorticity = OBC_in%specified_vorticity
  OBC%zero_strain = OBC_in%zero_strain
  OBC%freeslip_strain = OBC_in%freeslip_strain
  OBC%computed_strain = OBC_in%computed_strain
  OBC%specified_strain = OBC_in%specified_strain
  OBC%zero_biharmonic = OBC_in%zero_biharmonic
  OBC%silly_h = OBC_in%silly_h
  OBC%silly_u = OBC_in%silly_u

  ! Segment rotation
  allocate(OBC%segment(0:OBC%number_of_segments))
  do l = 1, OBC%number_of_segments
    call rotate_OBC_segment_config(OBC_in%segment(l), G_in, OBC%segment(l), G, turns)
    ! Data up to setup_[uv]_point_obc is needed for allocate_obc_segment_data!
    call allocate_OBC_segment_data(OBC, OBC%segment(l))
    call rotate_OBC_segment_data(OBC_in%segment(l), OBC%segment(l), turns)
  enddo

  ! The horizontal segment map
  allocate(OBC%segnum_u(G%IsdB:G%IedB,G%jsd:G%jed))
  allocate(OBC%segnum_v(G%isd:G%ied,G%JsdB:G%JedB))
  call rotate_array_pair(OBC_in%segnum_u, OBC_in%segnum_v, turns, &
      OBC%segnum_u, OBC%segnum_v)

  ! These are conditionally enabled during segment configuration
  OBC%open_u_BCs_exist_globally = OBC_in%open_v_BCs_exist_globally
  OBC%open_v_BCs_exist_globally = OBC_in%open_u_BCs_exist_globally
  OBC%Flather_u_BCs_exist_globally = OBC_in%Flather_v_BCs_exist_globally
  OBC%Flather_v_BCs_exist_globally = OBC_in%Flather_u_BCs_exist_globally
  OBC%oblique_BCs_exist_globally = OBC_in%oblique_BCs_exist_globally
  OBC%nudged_u_BCs_exist_globally = OBC_in%nudged_v_BCs_exist_globally
  OBC%nudged_v_BCs_exist_globally = OBC_in%nudged_u_BCs_exist_globally
  OBC%specified_u_BCs_exist_globally= OBC_in%specified_v_BCs_exist_globally
  OBC%specified_v_BCs_exist_globally= OBC_in%specified_u_BCs_exist_globally
  OBC%radiation_BCs_exist_globally = OBC_in%radiation_BCs_exist_globally

  ! These are set by initialize_segment_data
  OBC%brushcutter_mode = OBC_in%brushcutter_mode
  OBC%update_OBC = OBC_in%update_OBC
  OBC%needs_IO_for_data = OBC_in%needs_IO_for_data

  OBC%ntr = OBC_in%ntr

  OBC%gamma_uv = OBC_in%gamma_uv
  OBC%rx_max = OBC_in%rx_max
  OBC%OBC_pe = OBC_in%OBC_pe

  ! remap_CS is set up by initialize_segment_data, so we copy the fields here.
  if (ASSOCIATED(OBC_in%remap_CS)) then
     allocate(OBC%remap_CS)
     OBC%remap_CS = OBC_in%remap_CS
  endif

  ! TODO: The OBC registry seems to be a list of "registered" OBC types.
  !   It does not appear to be used, so for now we skip this record.
  !OBC%OBC_Reg => OBC_in%OBC_Reg
end subroutine rotate_OBC_config

!> Rotate the OBC segment configuration data from the input to model index map.
subroutine rotate_OBC_segment_config(segment_in, G_in, segment, G, turns)
  type(OBC_segment_type), intent(in) :: segment_in  !< Input OBC segment
  type(dyn_horgrid_type),  intent(in) :: G_in       !< Input grid metric
  type(OBC_segment_type), intent(inout) :: segment  !< Rotated OBC segment
  type(dyn_horgrid_type),  intent(in) :: G          !< Rotated grid metric
  integer, intent(in) :: turns                      !< Number of quarter turns

  ! Global segment indices
  integer :: Is_obc_in, Ie_obc_in, Js_obc_in, Je_obc_in ! Input domain
  integer :: Is_obc, Ie_obc, Js_obc, Je_obc             ! Rotated domain

  ! NOTE: A "rotation" of the OBC segment string would allow us to use
  !   setup_[uv]_point_obc to set up most of this.  For now, we just copy/swap
  !   flags and manually rotate the indices.

  ! This is set if the segment is in the local grid
  segment%on_pe = segment_in%on_pe

  ! Transfer configuration flags
  segment%Flather = segment_in%Flather
  segment%radiation = segment_in%radiation
  segment%radiation_tan = segment_in%radiation_tan
  segment%radiation_grad = segment_in%radiation_grad
  segment%oblique = segment_in%oblique
  segment%oblique_tan = segment_in%oblique_tan
  segment%oblique_grad = segment_in%oblique_grad
  segment%nudged = segment_in%nudged
  segment%nudged_tan = segment_in%nudged_tan
  segment%nudged_grad = segment_in%nudged_grad
  segment%specified = segment_in%specified
  segment%specified_tan = segment_in%specified_tan
  segment%specified_grad = segment_in%specified_grad
  segment%open = segment_in%open
  segment%gradient = segment_in%gradient

  ! NOTE: [uv]_values_needed are swapped
  segment%u_values_needed = segment_in%v_values_needed
  segment%v_values_needed = segment_in%u_values_needed
  segment%z_values_needed = segment_in%z_values_needed
  segment%g_values_needed = segment_in%g_values_needed
  segment%t_values_needed = segment_in%t_values_needed
  segment%s_values_needed = segment_in%s_values_needed

  segment%values_needed = segment_in%values_needed

  ! These are conditionally set if nudged
  segment%Velocity_nudging_timescale_in = segment_in%Velocity_nudging_timescale_in
  segment%Velocity_nudging_timescale_out= segment_in%Velocity_nudging_timescale_out

  ! Rotate segment indices

  ! Reverse engineer the input [IJ][se]_obc segment indices
  ! NOTE: The values stored in the segment are always saved in ascending order,
  !   e.g. (is < ie).  In order to use setup_segment_indices, we reorder the
  !   indices here to indicate face direction.
  !   Segment indices are also indexed locally, so we remove the halo offset.
  if (segment_in%direction == OBC_DIRECTION_N) then
    Is_obc_in = segment_in%Ie_obc + G_in%idg_offset
    Ie_obc_in = segment_in%Is_obc + G_in%idg_offset
  else
    Is_obc_in = segment_in%Is_obc + G_in%idg_offset
    Ie_obc_in = segment_in%Ie_obc + G_in%idg_offset
  endif

  if (segment_in%direction == OBC_DIRECTION_W) then
    Js_obc_in = segment_in%Je_obc + G_in%jdg_offset
    Je_obc_in = segment_in%Js_obc + G_in%jdg_offset
  else
    Js_obc_in = segment_in%Js_obc + G_in%jdg_offset
    Je_obc_in = segment_in%Je_obc + G_in%jdg_offset
  endif

  ! TODO: This is hardcoded for 90 degrees, and needs to be generalized.
  Is_obc = G_in%jegB - Js_obc_in
  Ie_obc = G_in%JegB - Je_obc_in
  Js_obc = Is_obc_in
  Je_obc = Ie_obc_in

  ! Orientation is based on the index ordering, [IJ][se]_obc are re-ordered
  ! after the index is set.  So we now need to restore the original order

  call setup_segment_indices(G, segment, Is_obc, Ie_obc, Js_obc, Je_obc)

  ! Re-order [IJ][se]_obc back to ascending, and remove the halo offset.
  if (Is_obc > Ie_obc) then
    segment%Is_obc = Ie_obc - G%idg_offset
    segment%Ie_obc = Is_obc - G%idg_offset
  else
    segment%Is_obc = Is_obc - G%idg_offset
    segment%Ie_obc = Ie_obc - G%idg_offset
  endif

  if (Js_obc > Je_obc) then
    segment%Js_obc = Je_obc - G%jdg_offset
    segment%Je_obc = Js_obc - G%jdg_offset
  else
    segment%Js_obc = Js_obc - G%jdg_offset
    segment%Je_obc = Je_obc - G%jdg_offset
  endif

  ! Reconfigure the directional flags
  ! TODO: This is hardcoded for 90 degrees, and needs to be generalized.
  select case (segment_in%direction)
    case (OBC_DIRECTION_N)
      segment%direction = OBC_DIRECTION_W
      segment%is_E_or_W_2 = segment_in%is_N_or_S
      segment%is_E_or_W = segment_in%is_N_or_S .and. segment_in%on_pe
      segment%is_N_or_S = .false.
    case (OBC_DIRECTION_W)
      segment%direction = OBC_DIRECTION_S
      segment%is_N_or_S = segment_in%is_E_or_W
      segment%is_E_or_W = .false.
      segment%is_E_or_W_2 = .false.
    case (OBC_DIRECTION_S)
      segment%direction = OBC_DIRECTION_E
      segment%is_E_or_W_2 = segment_in%is_N_or_S
      segment%is_E_or_W = segment_in%is_N_or_S .and. segment_in%on_pe
      segment%is_N_or_S = .false.
    case (OBC_DIRECTION_E)
      segment%direction = OBC_DIRECTION_N
      segment%is_N_or_S = segment_in%is_E_or_W
      segment%is_E_or_W = .false.
      segment%is_E_or_W_2 = .false.
    case (OBC_NONE)
      segment%direction = OBC_NONE
  end select

  ! These are conditionally set if Lscale_{in,out} are present
  segment%Tr_InvLscale_in = segment_in%Tr_InvLscale_in
  segment%Tr_InvLscale_out = segment_in%Tr_InvLscale_out
end subroutine rotate_OBC_segment_config


!> Initialize the segments and field-related data of a rotated OBC.
subroutine rotate_OBC_init(OBC_in, G, GV, US, param_file, tv, restart_CSp, OBC)
  type(ocean_OBC_type), pointer, intent(in) :: OBC_in   !< OBC on input map
  type(ocean_grid_type), intent(in) :: G                !< Rotated grid metric
  type(verticalGrid_type), intent(in) :: GV             !< Vertical grid
  type(unit_scale_type), intent(in) :: US               !< Unit scaling
  type(param_file_type), intent(in) :: param_file       !< Input parameters
  type(thermo_var_ptrs), intent(inout) :: tv            !< Tracer fields
  type(MOM_restart_CS), pointer, intent(in) :: restart_CSp  !< Restart CS
  type(ocean_OBC_type), pointer, intent(inout) :: OBC   !< Rotated OBC

  logical :: use_temperature
  integer :: l

  call get_param(param_file, "MOM", "ENABLE_THERMODYNAMICS", use_temperature, &
                 "If true, Temperature and salinity are used as state "//&
                 "variables.", default=.true., do_not_log=.true.)

  do l = 1, OBC%number_of_segments
    call rotate_OBC_segment_data(OBC_in%segment(l), OBC%segment(l), G%HI%turns)
  enddo

  if (use_temperature) &
    call fill_temp_salt_segments(G, OBC, tv)

  call open_boundary_init(G, GV, US, param_file, OBC, restart_CSp)
end subroutine rotate_OBC_init


!> Rotate an OBC segment's fields from the input to the model index map.
subroutine rotate_OBC_segment_data(segment_in, segment, turns)
  type(OBC_segment_type), intent(in) :: segment_in
  type(OBC_segment_type), intent(inout) :: segment
  integer, intent(in) :: turns

  integer :: n
  integer :: is, ie, js, je, nk
  integer :: num_fields


  num_fields = segment_in%num_fields
  allocate(segment%field(num_fields))

  segment%num_fields = segment_in%num_fields
  do n = 1, num_fields
    segment%field(n)%fid = segment_in%field(n)%fid
    segment%field(n)%fid_dz = segment_in%field(n)%fid_dz

    if (modulo(turns, 2) /= 0) then
      select case (segment_in%field(n)%name)
        case ('U')
          segment%field(n)%name = 'V'
        case ('V')
          segment%field(n)%name = 'U'
        case ('DVDX')
          segment%field(n)%name = 'DUDY'
        case ('DUDY')
          segment%field(n)%name = 'DVDX'
        case default
          segment%field(n)%name = segment_in%field(n)%name
      end select
    else
      segment%field(n)%name = segment_in%field(n)%name
    endif

    if (allocated(segment_in%field(n)%buffer_src)) then
      call allocate_rotated_array(segment_in%field(n)%buffer_src, &
          lbound(segment_in%field(n)%buffer_src), turns, &
          segment%field(n)%buffer_src)
      call rotate_array(segment_in%field(n)%buffer_src, turns, &
          segment%field(n)%buffer_src)
    endif

    segment%field(n)%nk_src = segment_in%field(n)%nk_src

    if (allocated(segment_in%field(n)%dz_src)) then
      call allocate_rotated_array(segment_in%field(n)%dz_src, &
          lbound(segment_in%field(n)%dz_src), turns, &
          segment%field(n)%dz_src)
      call rotate_array(segment_in%field(n)%dz_src, turns, &
          segment%field(n)%dz_src)
    endif

    segment%field(n)%buffer_dst => NULL()
    segment%field(n)%bt_vel => NULL()

    segment%field(n)%value = segment_in%field(n)%value
  enddo

  segment%temp_segment_data_exists = segment_in%temp_segment_data_exists
  segment%salt_segment_data_exists = segment_in%salt_segment_data_exists
end subroutine rotate_OBC_segment_data

!> \namespace mom_open_boundary
!! This module implements some aspects of internal open boundary
!! conditions in MOM.
!!
!! A small fragment of the grid is shown below:
!!
!!    j+1  x ^ x ^ x   At x:  q, CoriolisBu
!!    j+1  > o > o >   At ^:  v, tauy
!!    j    x ^ x ^ x   At >:  u, taux
!!    j    > o > o >   At o:  h, bathyT, buoy, tr, T, S, Rml, ustar
!!    j-1  x ^ x ^ x
!!        i-1  i  i+1  At x & ^:
!!           i  i+1    At > & o:
!!
!! The boundaries always run through q grid points (x).

end module MOM_open_boundary<|MERGE_RESOLUTION|>--- conflicted
+++ resolved
@@ -365,16 +365,12 @@
   character(len=1024) :: segment_str      ! The contents (rhs) for parameter "segment_param_str"
   character(len=200) :: config1          ! String for OBC_USER_CONFIG
   real               :: Lscale_in, Lscale_out ! parameters controlling tracer values at the boundaries [L ~> m]
-<<<<<<< HEAD
   integer, dimension(3) :: tide_ref_date, nodal_ref_date  !< Reference date (t = 0) for tidal forcing and fixed date for nodal modulation.
   character(len=50) :: tide_constituent_str  !< List of tidal constituents to add to boundary.
-=======
   character(len=128) :: inputdir
   logical :: answers_2018, default_2018_answers
   logical :: check_reconstruction, check_remapping, force_bounds_in_subcell
   character(len=32)  :: remappingScheme
-
->>>>>>> 068c3cbe
   allocate(OBC)
 
   call get_param(param_file, mdl, "OBC_NUMBER_OF_SEGMENTS", OBC%number_of_segments, &
