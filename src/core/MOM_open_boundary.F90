--- conflicted
+++ resolved
@@ -2298,27 +2298,17 @@
         call time_interp_external(segment%field(m)%fid,Time, tmp_buffer)
         if (OBC%brushcutter_mode) then
           if (segment%is_E_or_W) then
-<<<<<<< HEAD
-            if (segment%field(m)%name == 'V') then
+            if (segment%field(m)%name == 'V' .or. segment%field(m)%name == 'DVDX') then
               segment%field(m)%buffer_src(is_obc,:,:) = &
                   tmp_buffer(1,2*(js_obc+G%jdg_offset)+1:2*(je_obc+G%jdg_offset)+1:2,:)
-=======
-            if (segment%field(m)%name == 'V' .or. segment%field(m)%name == 'DVDX') then
-              segment%field(m)%buffer_src(is_obc,:,:)=tmp_buffer(1,2*(js_obc+G%jdg_offset)+1:2*(je_obc+G%jdg_offset)+1:2,:)
->>>>>>> 426bf30d
             else
               segment%field(m)%buffer_src(is_obc,:,:) = &
                   tmp_buffer(1,2*(js_obc+G%jdg_offset)+1:2*(je_obc+G%jdg_offset):2,:)
             endif
           else
-<<<<<<< HEAD
-            if (segment%field(m)%name == 'U') then
+            if (segment%field(m)%name == 'U' .or. segment%field(m)%name == 'DUDY') then
               segment%field(m)%buffer_src(:,js_obc,:) = &
                   tmp_buffer(2*(is_obc+G%idg_offset)+1:2*(ie_obc+G%idg_offset)+1:2,1,:)
-=======
-            if (segment%field(m)%name == 'U' .or. segment%field(m)%name == 'DUDY') then
-              segment%field(m)%buffer_src(:,js_obc,:)=tmp_buffer(2*(is_obc+G%idg_offset)+1:2*(ie_obc+G%idg_offset)+1:2,1,:)
->>>>>>> 426bf30d
             else
               segment%field(m)%buffer_src(:,js_obc,:) = &
                   tmp_buffer(2*(is_obc+G%idg_offset)+1:2*(ie_obc+G%idg_offset):2,1,:)
@@ -2343,27 +2333,17 @@
           call time_interp_external(segment%field(m)%fid_dz,Time, tmp_buffer)
           if (OBC%brushcutter_mode) then
             if (segment%is_E_or_W) then
-<<<<<<< HEAD
-              if (segment%field(m)%name == 'V') then
+              if (segment%field(m)%name == 'V' .or. segment%field(m)%name == 'DVDX') then
                 segment%field(m)%dz_src(is_obc,:,:) = &
                     tmp_buffer(1,2*(js_obc+G%jdg_offset)+1:2*(je_obc+G%jdg_offset)+1:2,:)
-=======
-              if (segment%field(m)%name == 'V' .or. segment%field(m)%name == 'DVDX') then
-                segment%field(m)%dz_src(is_obc,:,:)=tmp_buffer(1,2*(js_obc+G%jdg_offset)+1:2*(je_obc+G%jdg_offset)+1:2,:)
->>>>>>> 426bf30d
               else
                 segment%field(m)%dz_src(is_obc,:,:) = &
                     tmp_buffer(1,2*(js_obc+G%jdg_offset)+1:2*(je_obc+G%jdg_offset):2,:)
               endif
             else
-<<<<<<< HEAD
-              if (segment%field(m)%name == 'U') then
+              if (segment%field(m)%name == 'U' .or. segment%field(m)%name == 'DUDY') then
                 segment%field(m)%dz_src(:,js_obc,:) = &
                     tmp_buffer(2*(is_obc+G%idg_offset)+1:2*(ie_obc+G%idg_offset)+1:2,1,:)
-=======
-              if (segment%field(m)%name == 'U' .or. segment%field(m)%name == 'DUDY') then
-                segment%field(m)%dz_src(:,js_obc,:)=tmp_buffer(2*(is_obc+G%idg_offset)+1:2*(ie_obc+G%idg_offset)+1:2,1,:)
->>>>>>> 426bf30d
               else
                 segment%field(m)%dz_src(:,js_obc,:) = &
                     tmp_buffer(2*(is_obc+G%idg_offset)+1:2*(ie_obc+G%idg_offset):2,1,:)
