!> Controls where open boundary conditions are applied
module MOM_open_boundary

! This file is part of MOM6. See LICENSE.md for the license.

use MOM_cpu_clock, only : cpu_clock_id, cpu_clock_begin, cpu_clock_end, CLOCK_ROUTINE
use MOM_diag_mediator, only : diag_ctrl, time_type
use MOM_domains, only : pass_var, pass_vector
use MOM_domains, only : To_All, SCALAR_PAIR, CGRID_NE
use MOM_error_handler, only : MOM_mesg, MOM_error, FATAL, WARNING
use MOM_file_parser, only : get_param, log_version, param_file_type, log_param
use MOM_grid, only : ocean_grid_type, hor_index_type
use MOM_dyn_horgrid, only : dyn_horgrid_type
use MOM_io, only : EAST_FACE, NORTH_FACE
use MOM_io, only : slasher, read_data, field_size
use MOM_obsolete_params, only : obsolete_logical, obsolete_int, obsolete_real, obsolete_char
use MOM_string_functions, only : extract_word, remove_spaces
use MOM_tracer_registry, only : add_tracer_OBC_values, tracer_registry_type
use MOM_variables, only : thermo_var_ptrs
use time_interp_external_mod, only : init_external_field, time_interp_external
use MOM_remapping, only : remappingSchemesDoc, remappingDefaultScheme, remapping_CS, initialize_remapping
use MOM_remapping, only : remapping_core_h, end_remapping
use MOM_regridding, only : regridding_CS
use MOM_verticalGrid, only : verticalGrid_type

implicit none ; private

#include <MOM_memory.h>

public open_boundary_config
public open_boundary_init
public open_boundary_query
public open_boundary_end
public open_boundary_impose_normal_slope
public open_boundary_impose_land_mask
public radiation_open_bdry_conds
public set_Flather_data
public update_obc_segment_data
public fill_OBC_halos
public open_boundary_test_extern_uv

integer, parameter, public :: OBC_NONE = 0, OBC_SIMPLE = 1, OBC_WALL = 2
integer, parameter, public :: OBC_FLATHER = 3
integer, parameter, public :: OBC_RADIATION = 4
integer, parameter, public :: OBC_DIRECTION_N = 100 !< Indicates the boundary is an effective northern boundary
integer, parameter, public :: OBC_DIRECTION_S = 200 !< Indicates the boundary is an effective southern boundary
integer, parameter, public :: OBC_DIRECTION_E = 300 !< Indicates the boundary is an effective eastern boundary
integer, parameter, public :: OBC_DIRECTION_W = 400 !< Indicates the boundary is an effective western boundary
integer, parameter         :: MAX_OBC_FIELDS = 100  !< Maximum number of data fields needed for OBC segments

type, public :: OBC_segment_data_type
  integer :: fid                                ! handle from FMS associated with segment data on disk
  integer :: fid_dz                             ! handle from FMS associated with segment thicknesses on disk
  character(len=8)                :: name       ! a name identifier for the segment data
  real, pointer, dimension(:,:,:) :: buffer_src=>NULL() ! buffer for segment data located at cell faces
                                                ! and on the original vertical grid
  integer                         :: nk_src     ! Number of vertical levels in the source data
  real, dimension(:,:,:), pointer :: dz_src=>NULL()     ! vertical grid cell spacing of the incoming segment data (m)
  real, dimension(:,:,:), pointer :: buffer_dst=>NULL() ! buffer src data remapped to the target vertical grid
  real, dimension(:,:), pointer   :: bt_vel=>NULL() ! barotropic velocity (m s-1)
  real                            :: value              ! constant value if fid is equal to -1
end type OBC_segment_data_type

type, public :: OBC_segment_type
  logical :: Flather        !< If true, applies Flather + Chapman radiation of barotropic gravity waves.
  logical :: radiation      !< If true, 1D Orlanksi radiation boundary conditions are applied.
                            !! If False, a gradient condition is applied.
  logical :: oblique        !< Oblique waves supported at radiation boundary.
  logical :: nudged         !< Optional supplement to radiation boundary.
  logical :: specified      !< Boundary fixed to external value.
  logical :: gradient       !< Zero gradient at boundary.
  logical :: values_needed  !< Whether or not external OBC fields are needed.
  logical :: legacy         !< Old code for tangential BT velocities.
  integer :: direction      !< Boundary faces one of the four directions.
  logical :: is_N_or_S      !< True is the OB is facing North or South and exists on this PE.
  logical :: is_E_or_W      !< True is the OB is facing East or West and exists on this PE.
  type(OBC_segment_data_type), pointer, dimension(:) :: field=>NULL()   !<  OBC data
  integer :: num_fields !< number of OBC data fields (e.g. u_normal,u_parallel and eta for Flather)
  character(len=32), pointer, dimension(:) :: field_names=>NULL() !< field names for this segment
  integer :: Is_obc         !< i-indices of boundary segment.
  integer :: Ie_obc         !< i-indices of boundary segment.
  integer :: Js_obc         !< j-indices of boundary segment.
  integer :: Je_obc         !< j-indices of boundary segment.
  real :: Tnudge_in         !< Inverse nudging timescale on inflow (1/s).
  real :: Tnudge_out        !< Inverse nudging timescale on outflow (1/s).
  logical :: on_pe          !< true if segment is located in the computational domain
  real, pointer, dimension(:,:)   :: Cg=>NULL()     !<The external gravity
                                                    !<wave speed (m -s) at OBC-points.
  real, pointer, dimension(:,:)   :: Htot=>NULL()   !<The total column thickness (m) at OBC-points.
  real, pointer, dimension(:,:,:) :: h=>NULL()      !<The cell thickness (m) at OBC-points.
  real, pointer, dimension(:,:,:) :: tangent_vel=>NULL()    !<The layer velocity tangential to the OB segment (m s-1).
  real, pointer, dimension(:,:,:) :: tangent_trans=>NULL()  !<The layer transport tangential to the OB segment (m3 s-1).
  real, pointer, dimension(:,:)   :: tangent_vel_bt=>NULL() !<The barotropic velocity tangential to the OB segment (m s-1).
  real, pointer, dimension(:,:,:) :: normal_vel=>NULL()     !<The layer velocity normal to the OB segment (m s-1).
  real, pointer, dimension(:,:,:) :: normal_trans=>NULL()   !<The layer transport normal to the OB segment (m3 s-1).
  real, pointer, dimension(:,:)   :: normal_vel_bt=>NULL()  !<The barotropic velocity normal to the OB segment (m s-1).
  real, pointer, dimension(:,:)   :: normal_trans_bt=>NULL()!<The barotropic transport normal to the OB segment (m3 s-1).
  real, pointer, dimension(:,:)   :: eta=>NULL()    !<The sea-surface elevation along the segment (m).
  type(hor_index_type) :: HI !< Horizontal index ranges
end type OBC_segment_type

!> Open-boundary data
type, public :: ocean_OBC_type
  integer :: number_of_segments = 0                   !< The number of open-boundary segments.
  integer :: ke = 0                                   !< The number of model layers
<<<<<<< HEAD
  logical :: open_u_BCs_exist_globally = .false.      !< True if any zonal velocity points
                                                      !! in the global domain use open BCs.
  logical :: open_v_BCs_exist_globally = .false.      !< True if any meridional velocity points
                                                      !! in the global domain use open BCs.
=======
>>>>>>> 7064cd89
  logical :: Flather_u_BCs_exist_globally = .false.   !< True if any zonal velocity points
                                                      !! in the global domain use Flather BCs.
  logical :: Flather_v_BCs_exist_globally = .false.   !< True if any meridional velocity points
                                                      !! in the global domain use Flather BCs.
  logical :: nudged_u_BCs_exist_globally = .false.    !< True if any velocity points in the
                                                      !! global domain use nudged BCs.
  logical :: nudged_v_BCs_exist_globally = .false.    !< True if any velocity points in the
                                                      !! global domain use nudged BCs.
  logical :: specified_u_BCs_exist_globally = .false. !< True if any zonal velocity points
                                                      !! in the global domain use specified BCs.
  logical :: specified_v_BCs_exist_globally = .false. !< True if any meridional velocity points
                                                      !! in the global domain use specified BCs.
  logical :: user_BCs_set_globally = .false.          !< True if any OBC_CONFIG or OBC_VALUES_CONFIG
                                                      !! set for input from user directory.
  logical :: update_OBC = .false. !< Is the open boundary info going to get updated?
  logical :: zero_vorticity = .false.                 !< If True, sets relative vorticity to zero on open boundaries.
  logical :: freeslip_vorticity = .false.             !< If True, sets normal gradient of tangential velocity to zero
                                                      !! in the relative vorticity on open boundaries.
  logical :: zero_strain = .false.                    !< If True, sets strain to zero on open boundaries.
  logical :: freeslip_strain = .false.                !< If True, sets normal gradient of tangential velocity to zero
                                                      !! in the strain on open boundaries.
  logical :: zero_biharmonic = .false.                !< If True, zeros the Laplacian of flow on open boundaries for
                                                      !! use in the biharmonic viscosity term.
  real :: g_Earth
  ! Properties of the segments used.
  type(OBC_segment_type), pointer, dimension(:) :: &
    OBC_segment_number => NULL()   !< List of segment objects.
  ! Which segment object describes the current point.
  integer, pointer, dimension(:,:) :: &
    OBC_segment_u => NULL(), &   !< Segment number of u-points.
    OBC_segment_v => NULL()      !< Segment number of v-points.
  ! The following apply at points with OBC_kind_[uv] = OBC_FLATHER.
  real, pointer, dimension(:,:,:) :: &
    rx_old_u => NULL(), &  !< The rx_old_u value for radiation coeff for u-velocity in x-direction
    ry_old_v => NULL(), &  !< The ry_old_v value for radiation coeff for v-velocity in y-direction
    rx_old_h => NULL(), &  !< The rx_old_h value for radiation coeff for layer thickness h in x-direction
    ry_old_h => NULL()     !< The ry_old_h value for radiation coeff for layer thickness h in y-direction

  !   The following can be used to specify the outer-domain values of the
  ! surface height and barotropic velocity.  If these are not allocated, the
  ! default with Flather boundary conditions is the same as if they were
  ! filled with zeros.  With simple OBCs, these should not be allocated.
  real, pointer, dimension(:,:) :: &
    ubt_outer => NULL(), &    !< The u-velocity in the outer domain, in m s-1.
    vbt_outer => NULL(), &    !< The v-velocity in the outer domain, in m s-1.
    eta_outer_u => NULL(), &  !< The SSH anomaly in the outer domain, in m or kg m-2.
    eta_outer_v => NULL()     !< The SSH anomaly in the outer domain, in m or kg m-2.

  ! The following apply at points with OBC_kind_[uv] = OBC_SIMPLE and/or
  ! if nudging is turned on.
  real, pointer, dimension(:,:,:) :: &
    u => NULL(), &  !< The prescribed values of the zonal velocity (u) at OBC points.
    v => NULL(), &  !< The prescribed values of the meridional velocity (v) at OBC points.
    uh => NULL(), & !< The prescribed values of the zonal volume transport (uh) at OBC points.
    vh => NULL()    !< The prescribed values of the meridional volume transport (vh) at OBC points.

  ! The following parameters are used in the baroclinic radiation code:
  real :: gamma_uv !< The relative weighting for the baroclinic radiation
                   !! velocities (or speed of characteristics) at the
                   !! new time level (1) or the running mean (0) for velocities.
                   !! Valid values range from 0 to 1, with a default of 0.3.
  real :: gamma_h  !< The relative weighting for the baroclinic radiation
                   !! velocities (or speed of characteristics) at the
                   !! new time level (1) or the running mean (0) for thicknesses.
                   !! Valid values range from 0 to 1, with a default of 0.2.
  real :: rx_max   !< The maximum magnitude of the baroclinic radiation
                   !! velocity (or speed of characteristics), in m s-1.  The
                   !! default value is 10 m s-1.
  logical :: OBC_pe !< Is there an open boundary on this tile?
<<<<<<< HEAD
  character(len=200) :: OBC_user_config
=======
  character(len=200) :: OBC_values_config
>>>>>>> 7064cd89
  type(remapping_CS), pointer         :: remap_CS   ! ALE remapping control structure for segments only
end type ocean_OBC_type

integer :: id_clock_pass

character(len=40)  :: mod = "MOM_open_boundary" ! This module's name.
! This include declares and sets the variable "version".
#include "version_variable.h"

contains

!> Enables OBC module and reads configuration parameters
!> This routine is called from MOM_initialize_fixed which
!> occurs before the initialization of the vertical coordinate
!> and ALE_init.  Therefore segment data are not fully initialized
!> here. The remainder of the segment data are initialized in a
!> later call to update_open_boundary_data

subroutine open_boundary_config(G, param_file, OBC)
  type(dyn_horgrid_type),  intent(in)    :: G !< Ocean grid structure
  type(param_file_type),   intent(in)    :: param_file !< Parameter file handle
  type(ocean_OBC_type),    pointer       :: OBC !< Open boundary control structure
  ! Local variables
  integer :: l ! For looping over segments
  character(len=15) :: segment_param_str ! The run-time parameter name for each segment
  character(len=100) :: segment_str      ! The contents (rhs) for parameter "segment_param_str"
  character(len=200) :: config1          ! String for OBC_CONFIG
  character(len=200) :: config2          ! String for OBC_VALUES_CONFIG

  allocate(OBC)

  call log_version(param_file, mod, version, "Controls where open boundaries are located, what "//&
                 "kind of boundary condition to impose, and what data to apply, if any.")
  call get_param(param_file, mod, "OBC_NUMBER_OF_SEGMENTS", OBC%number_of_segments, &
                 "The number of open boundary segments.", &
                 default=0)
  call get_param(param_file, mod, "G_EARTH", OBC%g_Earth, &
                 "The gravitational acceleration of the Earth.", &
                 units="m s-2", default = 9.80)
  call get_param(param_file, mod, "OBC_CONFIG", config1, &
                 "A string that sets how the open boundary conditions are \n"//&
                 " configured: \n", default="None", do_not_log=.true.)
  call get_param(param_file, mod, "OBC_VALUES_CONFIG", config2, &
                 "A string that sets how the open boundary values are \n"//&
                 " configured: \n", default="None", do_not_log=.true.)
<<<<<<< HEAD
  call get_param(param_file, mod, "NK", OBC%ke, &
=======
  call get_param(param_file, mod, "NZ", OBC%ke, &
>>>>>>> 7064cd89
                 "The number of model layers", default=0, do_not_log=.true.)

  if (config1 .ne. "None" .or. config2 .ne. "None") OBC%user_BCs_set_globally = .true.

  if (OBC%number_of_segments > 0) then
    call get_param(param_file, mod, "OBC_ZERO_VORTICITY", OBC%zero_vorticity, &
                   "If true, sets relative vorticity to zero on open boundaries.", &
                   default=.false.)
    call get_param(param_file, mod, "OBC_FREESLIP_VORTICITY", OBC%freeslip_vorticity, &
                   "If true, sets the normal gradient of tangential velocity to\n"// &
                   "zero in the relative vorticity on open boundaries. This cannot\n"// &
                   "be true if OBC_ZERO_VORTICITY is True.", default=.false.)
    if (OBC%zero_vorticity .and. OBC%freeslip_vorticity) call MOM_error(FATAL, &
                   "MOM_open_boundary.F90, open_boundary_config: "//&
                   "Only one of OBC_ZERO_VORTICITY and OBC_FREESLIP_VORTICITY can be True at once.")
    call get_param(param_file, mod, "OBC_ZERO_STRAIN", OBC%zero_strain, &
                   "If true, sets the strain used in the stress tensor to zero on open boundaries.", &
                   default=.false.)
    call get_param(param_file, mod, "OBC_FREESLIP_STRAIN", OBC%freeslip_strain, &
                   "If true, sets the normal gradient of tangential velocity to\n"// &
                   "zero in the strain use in the stress tensor on open boundaries. This cannot\n"// &
                   "be true if OBC_ZERO_STRAIN is True.", default=.false.)
    if (OBC%zero_strain .and. OBC%freeslip_strain) call MOM_error(FATAL, &
                   "MOM_open_boundary.F90, open_boundary_config: "//&
                   "Only one of OBC_ZERO_STRAIN and OBC_FREESLIP_STRAIN can be True at once.")
    call get_param(param_file, mod, "OBC_ZERO_BIHARMONIC", OBC%zero_biharmonic, &
                   "If true, zeros the Laplacian of flow on open boundaries in the biharmonic\n"//&
                   "viscosity term.", default=.false.)
    ! Allocate everything
    ! Note the 0-segment is needed when %OBC_segment_u/v(:,:) = 0
    allocate(OBC%OBC_segment_number(0:OBC%number_of_segments))
    do l=0,OBC%number_of_segments
      OBC%OBC_segment_number(l)%Flather = .false.
      OBC%OBC_segment_number(l)%radiation = .false.
      OBC%OBC_segment_number(l)%oblique = .false.
      OBC%OBC_segment_number(l)%nudged = .false.
      OBC%OBC_segment_number(l)%specified = .false.
      OBC%OBC_segment_number(l)%gradient = .false.
      OBC%OBC_segment_number(l)%values_needed = .false.
      OBC%OBC_segment_number(l)%legacy = .false.
      OBC%OBC_segment_number(l)%direction = OBC_NONE
      OBC%OBC_segment_number(l)%is_N_or_S = .false.
      OBC%OBC_segment_number(l)%is_E_or_W = .false.
      OBC%OBC_segment_number(l)%Tnudge_in = 0.0
      OBC%OBC_segment_number(l)%Tnudge_out = 0.0
    enddo
    allocate(OBC%OBC_segment_u(G%IsdB:G%IedB,G%jsd:G%jed)) ; OBC%OBC_segment_u(:,:) = OBC_NONE
    allocate(OBC%OBC_segment_v(G%isd:G%ied,G%JsdB:G%JedB)) ; OBC%OBC_segment_v(:,:) = OBC_NONE

    do l = 1, OBC%number_of_segments
      write(segment_param_str(1:15),"('OBC_SEGMENT_',i3.3)") l
      call get_param(param_file, mod, segment_param_str, segment_str, &
                   "Documentation needs to be dynamic?????", &
                   fail_if_missing=.true.)
      segment_str = remove_spaces(segment_str)
      if (segment_str(1:2) == 'I=') then
        call setup_u_point_obc(OBC, G, segment_str, l)
      elseif (segment_str(1:2) == 'J=') then
        call setup_v_point_obc(OBC, G, segment_str, l)
      else
        call MOM_error(FATAL, "MOM_open_boundary.F90, open_boundary_config: "//&
                       "Unable to interpret "//segment_param_str//" = "//trim(segment_str))
      endif
    enddo

!   if (open_boundary_query(OBC, needs_ext_seg_data=.true.) .and. .not. OBC%user_BCs_set_globally) &
!   if (open_boundary_query(OBC, needs_ext_seg_data=.true.)) &
!     call initialize_segment_data(G, OBC, param_file)
  endif

  ! Safety check
  if ((OBC%open_u_BCs_exist_globally .or. OBC%open_v_BCs_exist_globally) .and. &
      .not.G%symmetric ) call MOM_error(FATAL, &
                 "MOM_open_boundary, open_boundary_config: "//&
                 "Symmetric memory must be used when using Flather OBCs.")

  if (.not.(OBC%specified_u_BCs_exist_globally .or. OBC%specified_v_BCs_exist_globally .or. &
            OBC%open_u_BCs_exist_globally .or. OBC%open_v_BCs_exist_globally)) then
    ! No open boundaries have been requested
    call open_boundary_dealloc(OBC)
  endif

end subroutine open_boundary_config

subroutine initialize_segment_data(G, OBC, PF)
  type(dyn_horgrid_type),  intent(in)    :: G !< Ocean grid structure
  type(ocean_OBC_type), intent(inout) :: OBC !< Open boundary control structure
  type(param_file_type), intent(in)   :: PF  !< Parameter file handle

  integer :: num_segs,n,m,num_fields
  character(len=256) :: segstr, filename
  character(len=20)  :: segnam,suffix
  character(len=32)  :: varnam, fieldname
  real               :: value
  integer            :: orient
  character(len=32), dimension(MAX_OBC_FIELDS) :: fields  ! segment field names
  character(len=128) :: inputdir
  type(OBC_segment_type), pointer, dimension(:) :: OBC_segments ! pointer to segment type list
  character(len=32)  :: remappingScheme
  logical :: check_reconstruction, check_remapping, force_bounds_in_subcell
  integer, dimension(4) :: siz,siz2
  integer :: is_obc,ie_obc,js_obc,je_obc

  num_segs = OBC%number_of_segments

  ! There is a problem with the order of the OBC initialization
  ! with respect to ALE_init. Currently handling this by copying the
  ! param file so that I can use it later in step_MOM in order to finish
  ! initializing segments on the first step.

  call get_param(PF, mod, "INPUTDIR", inputdir, default=".")
  inputdir = slasher(inputdir)

  call get_param(PF, mod, "REMAPPING_SCHEME", remappingScheme, &
          "This sets the reconstruction scheme used\n"//&
          "for vertical remapping for all variables.\n"//&
          "It can be one of the following schemes:\n"//&
          trim(remappingSchemesDoc), default=remappingDefaultScheme)
  call get_param(PF, mod, "FATAL_CHECK_RECONSTRUCTIONS", check_reconstruction, &
          "If true, cell-by-cell reconstructions are checked for\n"//&
          "consistency and if non-monotonicty or an inconsistency is\n"//&
          "detected then a FATAL error is issued.", default=.false.)
  call get_param(PF, mod, "FATAL_CHECK_REMAPPING", check_remapping, &
          "If true, the results of remapping are checked for\n"//&
          "conservation and new extrema and if an inconsistency is\n"//&
          "detected then a FATAL error is issued.", default=.false.)
  call get_param(PF, mod, "REMAP_BOUND_INTERMEDIATE_VALUES", force_bounds_in_subcell, &
          "If true, the values on the intermediate grid used for remapping\n"//&
          "are forced to be bounded, which might not be the case due to\n"//&
          "round off.", default=.false.)

  allocate(OBC%remap_CS)
  call initialize_remapping(OBC%remap_CS, remappingScheme, boundary_extrapolation = .false., &
       check_reconstruction=check_reconstruction, &
       check_remapping=check_remapping, force_bounds_in_subcell=force_bounds_in_subcell)

  OBC_segments => OBC%OBC_segment_number(1:num_segs)

  do n=1, num_segs
     write(segnam,"('OBC_SEGMENT_',i3.3,'_DATA')") n
     write(suffix,"('_segment_',i3.3)") n
     call get_param(PF, mod, segnam, segstr)

     call parse_segment_data_str(trim(segstr),fields=fields, num_fields=num_fields)
     if (num_fields == 0) cycle ! cycle to next segment
     allocate(OBC_segments(n)%field(num_fields))

     if (OBC_segments(n)%Flather) then
        if (num_fields /= 3) call MOM_error(FATAL, &
                   "MOM_open_boundary, initialize_segment_data: "//&
                   "Need three inputs for Flather")
        OBC_segments(n)%num_fields = 3 ! these are the input fields required for the Flather option
                                       ! note that this is assuming that the inputs are coming in this order
                                       ! and independent of the input param string . Needs cleanup - mjh
        allocate(OBC_segments(n)%field_names(OBC_segments(n)%num_fields))
        OBC_segments(n)%field_names(:)='None'
        OBC_segments(n)%field_names(1)='UO'
        OBC_segments(n)%field_names(2)='VO'
        OBC_segments(n)%field_names(3)='ZOS'
     endif

!!
! CODE HERE FOR OTHER OPTIONS (CLAMPED, NUDGED,..)
!!

     do m=1,num_fields
        call parse_segment_data_str(segstr,var=trim(fields(m)), value=value, filenam=filename, fieldnam=fieldname)
        OBC_segments(n)%field(m)%name = trim(fields(m))
        if (trim(filename) /= 'none') then
          filename = trim(inputdir)//trim(filename)
          fieldname = trim(fieldname)//trim(suffix)
          call field_size(filename,fieldname,siz,no_domain=.true.)
         if (modulo(siz(1),2) == 0 .or. modulo(siz(2),2) == 0) then
            call MOM_error(FATAL,'segment data are not on the supergrid')
         endif

         siz2(1)=1
         if (siz(1)>1) then
            siz2(1)=(siz(1)-1)/2
         endif
         siz2(2)=1
         if (siz(2)>1) then
            siz2(2)=(siz(2)-1)/2
         endif
         siz2(3)=siz(3)

         allocate(OBC_segments(n)%field(m)%buffer_src(is_obc:ie_obc,js_obc:je_obc,siz2(3)))
         OBC_segments(n)%field(m)%buffer_src(:,:,:)=0.0
         OBC_segments(n)%field(m)%fid = init_external_field(trim(filename),trim(fieldname))
          if (siz(3) > 1) then
            fieldname = 'dz_'//trim(fieldname)
            call field_size(filename,fieldname,siz,no_domain=.true.)
            if (OBC_segments(n)%direction == OBC_DIRECTION_E .or. OBC_segments(n)%direction == OBC_DIRECTION_W) then
              allocate(OBC_segments(n)%field(m)%dz_src(is_obc:ie_obc,js_obc+1:je_obc,siz(3)))
            else
              allocate(OBC_segments(n)%field(m)%dz_src(is_obc+1:ie_obc,js_obc:je_obc,siz(3)))
            endif
            OBC_segments(n)%field(m)%dz_src(:,:,:)=0.0
            OBC_segments(n)%field(m)%nk_src=siz(3)
            OBC_segments(n)%field(m)%fid_dz = init_external_field(trim(filename),trim(fieldname))
          else
            OBC_segments(n)%field(m)%nk_src=1
          endif
       else
          OBC_segments(n)%field(m)%fid = -1
          OBC_segments(n)%field(m)%value = value
       endif
     enddo

  enddo

  return

end subroutine initialize_segment_data

!< Define indices for segment and store in hor_index_type
!< using global segment bounds corresponding to q-points
subroutine setup_segment_indices(G, seg, Is_obc, Ie_obc, Js_obc, Je_obc)
  type(dyn_horgrid_type), intent(in) :: G !< grid type
  type(OBC_segment_type), intent(inout) :: seg  !< Open boundary segment
  integer, intent(in) :: Is_obc !< Q-point global i-index of start of segment
  integer, intent(in) :: Ie_obc !< Q-point global i-index of end of segment
  integer, intent(in) :: Js_obc !< Q-point global j-index of start of segment
  integer, intent(in) :: Je_obc !< Q-point global j-index of end of segment
  ! Local variables
  integer :: Isg,Ieg,Jsg,Jeg

!  if (.not. G%Domain%symmetric) call MOM_error(FATAL, "MOM_open_boundary.F90, setup_segment_indices: "//&
!                       "Need to compile in symmetric mode")

  ! Isg, Ieg will be I*_obc in global space
  if (Ie_obc<Is_obc) then
    Isg=Ie_obc;Ieg=Is_obc
  else
    Isg=Is_obc;Ieg=Ie_obc
  endif
  if (Je_obc<Js_obc) then
    Jsg=Je_obc;Jeg=Js_obc
  else
    Jsg=Js_obc;Jeg=Je_obc
  endif

  ! Global space I*_obc but sorted
  seg%HI%IsgB = Isg ; seg%HI%IegB = Ieg
  seg%HI%isg = Isg+1 ; seg%HI%ieg = Ieg
  seg%HI%JsgB = Jsg ; seg%HI%JegB = Jeg
  seg%HI%jsg = Jsg+1 ; seg%HI%Jeg = Jeg

  ! Move into local index space
  Isg = Isg - G%idg_offset
  Jsg = Jsg - G%jdg_offset
  Ieg = Ieg - G%idg_offset
  Jeg = Jeg - G%jdg_offset

  ! This is the i-extent of the segment on this PE.
  ! The values are nonsence if the segment is not on this PE.
  seg%HI%IsdB = min( max(Isg, G%HI%IsdB), G%HI%IedB)
  seg%HI%IedB = min( max(Ieg, G%HI%IsdB), G%HI%IedB)
  seg%HI%isd = min( max(Isg+1, G%HI%isd), G%HI%ied)
  seg%HI%ied = min( max(Ieg, G%HI%isd), G%HI%ied)
  seg%HI%IscB = min( max(Isg, G%HI%IscB), G%HI%IecB)
  seg%HI%IecB = min( max(Ieg, G%HI%IscB), G%HI%IecB)
  seg%HI%isc = min( max(Isg+1, G%HI%isc), G%HI%iec)
  seg%HI%iec = min( max(Ieg, G%HI%isc), G%HI%iec)

  ! This is the j-extent of the segment on this PE.
  ! The values are nonsence if the segment is not on this PE.
  seg%HI%JsdB = min( max(Jsg, G%HI%JsdB), G%HI%JedB)
  seg%HI%JedB = min( max(Jeg, G%HI%JsdB), G%HI%JedB)
  seg%HI%jsd = min( max(Jsg+1, G%HI%jsd), G%HI%jed)
  seg%HI%jed = min( max(Jeg, G%HI%jsd), G%HI%jed)
  seg%HI%JscB = min( max(Jsg, G%HI%JscB), G%HI%JecB)
  seg%HI%JecB = min( max(Jeg, G%HI%JscB), G%HI%JecB)
  seg%HI%jsc = min( max(Jsg+1, G%HI%jsc), G%HI%jec)
  seg%HI%jec = min( max(Jeg, G%HI%jsc), G%HI%jec)

end subroutine setup_segment_indices

!> Parse an OBC_SEGMENT_%%% string starting with "I=" and configure placement and type of OBC accordingly
subroutine setup_u_point_obc(OBC, G, segment_str, l_seg)
  type(ocean_OBC_type),    pointer    :: OBC !< Open boundary control structure
  type(dyn_horgrid_type),  intent(in) :: G !< Ocean grid structure
  character(len=*),        intent(in) :: segment_str !< A string in form of "I=%,J=%:%,string"
  integer,                 intent(in) :: l_seg !< which segment is this?
  ! Local variables
  integer :: I_obc, Js_obc, Je_obc ! Position of segment in global index space
  integer :: j, this_kind, a_loop
  character(len=32) :: action_str(5)

  ! This returns the global indices for the segment
  call parse_segment_str(G%ieg, G%jeg, segment_str, I_obc, Js_obc, Je_obc, action_str )

  call setup_segment_indices(G, OBC%OBC_segment_number(l_seg),I_obc,I_obc,Js_obc,Je_obc)
  call allocate_OBC_segment_data(OBC, OBC%OBC_segment_number(l_seg))

  I_obc = I_obc - G%idg_offset ! Convert to local tile indices on this tile
  Js_obc = Js_obc - G%jdg_offset ! Convert to local tile indices on this tile
  Je_obc = Je_obc - G%jdg_offset ! Convert to local tile indices on this tile

  this_kind = OBC_NONE

  ! Hack to extend segment by one point
  if (Js_obc<Je_obc) then
    Js_obc = Js_obc - 1 ; Je_obc = Je_obc + 1
  else
    Js_obc = Js_obc + 1 ; Je_obc = Je_obc - 1
  endif

  if (Je_obc>Js_obc) then
     OBC%OBC_segment_number(l_seg)%direction = OBC_DIRECTION_E
  else if (Je_obc<Js_obc) then
     OBC%OBC_segment_number(l_seg)%direction = OBC_DIRECTION_W
     j=js_obc;js_obc=je_obc;je_obc=j
  endif

  OBC%OBC_segment_number(l_seg)%on_pe = .false.

  do a_loop = 1,5 ! up to 5 options available
    if (len_trim(action_str(a_loop)) == 0) then
      cycle
    elseif (trim(action_str(a_loop)) == 'FLATHER') then
      this_kind = OBC_FLATHER
      OBC%OBC_segment_number(l_seg)%Flather = .true.
      OBC%OBC_segment_number(l_seg)%values_needed = .true.
      OBC%update_OBC = .true.
      OBC%Flather_u_BCs_exist_globally = .true.
      OBC%open_u_BCs_exist_globally = .true.
    elseif (trim(action_str(a_loop)) == 'ORLANSKI') then
      OBC%OBC_segment_number(l_seg)%radiation = .true.
      OBC%Flather_u_BCs_exist_globally = .true.
      OBC%open_u_BCs_exist_globally = .true.
    elseif (trim(action_str(a_loop)) == 'OBLIQUE') then
      OBC%OBC_segment_number(l_seg)%radiation = .true.
      OBC%OBC_segment_number(l_seg)%oblique = .true.
      OBC%Flather_u_BCs_exist_globally = .true.
      OBC%open_u_BCs_exist_globally = .true.
    elseif (trim(action_str(a_loop)) == 'NUDGED') then
      OBC%OBC_segment_number(l_seg)%nudged = .true.
      OBC%OBC_segment_number(l_seg)%values_needed = .true.
      OBC%update_OBC = .true.
      OBC%OBC_segment_number(l_seg)%Tnudge_in = 1.0/(3*86400)
      OBC%OBC_segment_number(l_seg)%Tnudge_out = 1.0/(360*86400)
      OBC%nudged_u_BCs_exist_globally = .true.
    elseif (trim(action_str(a_loop)) == 'GRADIENT') then
      OBC%OBC_segment_number(l_seg)%gradient = .true.
      OBC%open_u_BCs_exist_globally = .true.
    elseif (trim(action_str(a_loop)) == 'LEGACY') then
      this_kind = OBC_FLATHER
      OBC%OBC_segment_number(l_seg)%legacy = .true.
      OBC%OBC_segment_number(l_seg)%Flather = .true.
      OBC%OBC_segment_number(l_seg)%radiation = .true.
      OBC%OBC_segment_number(l_seg)%gradient = .true.
      OBC%update_OBC = .true.
      OBC%Flather_u_BCs_exist_globally = .true.
      OBC%open_u_BCs_exist_globally = .true.
    elseif (trim(action_str(a_loop)) == 'SIMPLE') then
      OBC%OBC_segment_number(l_seg)%specified = .true.
      OBC%OBC_segment_number(l_seg)%values_needed = .true.
      OBC%update_OBC = .true.
      OBC%specified_u_BCs_exist_globally = .true. ! This avoids deallocation
      ! Hack to undo the hack above for SIMPLE BCs
      Js_obc = Js_obc + 1 ; Je_obc = Je_obc - 1
    else
      call MOM_error(FATAL, "MOM_open_boundary.F90, setup_u_point_obc: "//&
                     "String '"//trim(action_str(a_loop))//"' not understood.")
    endif

    if (I_obc<G%HI%IsdB .or. I_obc>G%HI%IedB) return ! Boundary is not on tile
<<<<<<< HEAD
!    if (max(Js_obc,Je_obc)<G%HI%JsdB .or. min(Js_obc,Je_obc)>G%HI%JedB) return ! Segment is not on tile
    if (Js_obc<G%HI%JsdB .and. Je_obc<G%HI%JsdB) return ! Segment is not on tile
    if (Js_obc>G%HI%JedB) return ! Segment is not on tile

    OBC%OBC_segment_number(l_seg)%on_pe = .true.
    OBC%OBC_segment_number(l_seg)%is_E_or_W = .true.

    do j=G%HI%jsd, G%HI%jed
      if (j>Js_obc .and. j<=Je_obc) then

        OBC%OBC_segment_u(I_obc,j) = l_seg
        if (OBC%OBC_segment_number(l_seg)%direction == OBC_DIRECTION_E) then ! East is outward
          if (this_kind == OBC_FLATHER) then
            ! Set v points outside segment
            if (OBC%OBC_segment_v(i_obc+1,J) == OBC_NONE) then
              OBC%OBC_segment_v(i_obc+1,J) = l_seg
            endif
            if (OBC%OBC_segment_v(i_obc+1,J-1) == OBC_NONE) then
              OBC%OBC_segment_v(i_obc+1,J-1) = l_seg
            endif
          endif
        else ! West is outward
          if (this_kind == OBC_FLATHER) then
            ! Set v points outside segment
            if (OBC%OBC_segment_v(i_obc,J) == OBC_NONE) then
              OBC%OBC_segment_v(i_obc,J) = l_seg
            endif
            if (OBC%OBC_segment_v(i_obc,J-1) == OBC_NONE) then
              OBC%OBC_segment_v(i_obc,J-1) = l_seg
            endif
          endif
        endif
      endif
    enddo
=======
    if (Js_obc<G%HI%JsdB .and. Je_obc<G%HI%JsdB) return ! Segment is not on tile
    if (Js_obc>G%HI%JedB) return ! Segment is not on tile
>>>>>>> 7064cd89
  enddo ! a_loop

  OBC%OBC_segment_number(l_seg)%on_pe = .true.
  OBC%OBC_segment_number(l_seg)%is_E_or_W = .true.

  do j=G%HI%jsd, G%HI%jed
    if (j>Js_obc .and. j<=Je_obc) then
      OBC%OBC_segment_u(I_obc,j) = l_seg
    endif
  enddo
  OBC%OBC_segment_number(l_seg)%Is_obc = I_obc
  OBC%OBC_segment_number(l_seg)%Ie_obc = I_obc
  OBC%OBC_segment_number(l_seg)%Js_obc = Js_obc
  OBC%OBC_segment_number(l_seg)%Je_obc = Je_obc

end subroutine setup_u_point_obc

!> Parse an OBC_SEGMENT_%%% string starting with "J=" and configure placement and type of OBC accordingly
subroutine setup_v_point_obc(OBC, G, segment_str, l_seg)
  type(ocean_OBC_type),    pointer    :: OBC !< Open boundary control structure
  type(dyn_horgrid_type),  intent(in) :: G !< Ocean grid structure
  character(len=*),        intent(in) :: segment_str !< A string in form of "J=%,I=%:%,string"
  integer,                 intent(in) :: l_seg !< which segment is this?
  ! Local variables
  integer :: J_obc, Is_obc, Ie_obc ! Position of segment in global index space
  integer :: i, this_kind, a_loop
  character(len=32) :: action_str(5)

  ! This returns the global indices for the segment
  call parse_segment_str(G%ieg, G%jeg, segment_str, J_obc, Is_obc, Ie_obc, action_str )

  call setup_segment_indices(G, OBC%OBC_segment_number(l_seg),Is_obc,Ie_obc,J_obc,J_obc)
  call allocate_OBC_segment_data(OBC, OBC%OBC_segment_number(l_seg))

  J_obc = J_obc - G%jdg_offset ! Convert to local tile indices on this tile
  Is_obc = Is_obc - G%idg_offset ! Convert to local tile indices on this tile
  Ie_obc = Ie_obc - G%idg_offset ! Convert to local tile indices on this tile
  this_kind = OBC_NONE

  ! Hack to extend segment by one point
  if (Is_obc<Ie_obc) then
    Is_obc = Is_obc - 1 ; Ie_obc = Ie_obc + 1
  else
    Is_obc = Is_obc + 1 ; Ie_obc = Ie_obc - 1
  endif

  if (Ie_obc>Is_obc) then
     OBC%OBC_segment_number(l_seg)%direction = OBC_DIRECTION_S
  else if (Ie_obc<Is_obc) then
     OBC%OBC_segment_number(l_seg)%direction = OBC_DIRECTION_N
     i=is_obc;is_obc=ie_obc;ie_obc=i
  endif

  OBC%OBC_segment_number(l_seg)%on_pe = .false.

!  if (Ie_obc>Is_obc) OBC%OBC_segment_number(l_seg)%direction = OBC_DIRECTION_S
!  if (Ie_obc<Is_obc) OBC%OBC_segment_number(l_seg)%direction = OBC_DIRECTION_N
  do a_loop = 1,5
    if (len_trim(action_str(a_loop)) == 0) then
      cycle
    elseif (trim(action_str(a_loop)) == 'FLATHER') then
      this_kind = OBC_FLATHER
      OBC%OBC_segment_number(l_seg)%Flather = .true.
      OBC%OBC_segment_number(l_seg)%values_needed = .true.
      OBC%update_OBC = .true.
      OBC%Flather_v_BCs_exist_globally = .true.
      OBC%open_v_BCs_exist_globally = .true.
    elseif (trim(action_str(a_loop)) == 'ORLANSKI') then
      OBC%OBC_segment_number(l_seg)%radiation = .true.
      OBC%Flather_v_BCs_exist_globally = .true.
      OBC%open_v_BCs_exist_globally = .true.
    elseif (trim(action_str(a_loop)) == 'OBLIQUE') then
      OBC%OBC_segment_number(l_seg)%radiation = .true.
      OBC%OBC_segment_number(l_seg)%oblique = .true.
      OBC%Flather_v_BCs_exist_globally = .true.
      OBC%open_v_BCs_exist_globally = .true.
    elseif (trim(action_str(a_loop)) == 'NUDGED') then
      OBC%OBC_segment_number(l_seg)%nudged = .true.
      OBC%OBC_segment_number(l_seg)%values_needed = .true.
      OBC%update_OBC = .true.
      OBC%OBC_segment_number(l_seg)%Tnudge_in = 1.0/(3*86400)
      OBC%OBC_segment_number(l_seg)%Tnudge_out = 1.0/(360*86400)
      OBC%nudged_v_BCs_exist_globally = .true.
    elseif (trim(action_str(a_loop)) == 'GRADIENT') then
      OBC%OBC_segment_number(l_seg)%gradient = .true.
      OBC%open_v_BCs_exist_globally = .true.
    elseif (trim(action_str(a_loop)) == 'LEGACY') then
      this_kind = OBC_FLATHER
      OBC%OBC_segment_number(l_seg)%legacy = .true.
      OBC%OBC_segment_number(l_seg)%gradient = .true.
      OBC%OBC_segment_number(l_seg)%radiation = .true.
      OBC%OBC_segment_number(l_seg)%Flather = .true.
      OBC%update_OBC = .true.
      OBC%Flather_v_BCs_exist_globally = .true.
      OBC%open_v_BCs_exist_globally = .true.
    elseif (trim(action_str(a_loop)) == 'SIMPLE') then
      OBC%OBC_segment_number(l_seg)%specified = .true.
      OBC%OBC_segment_number(l_seg)%values_needed = .true.
      OBC%update_OBC = .true.
      OBC%specified_v_BCs_exist_globally = .true. ! This avoids deallocation
      ! Hack to undo the hack above for SIMPLE BCs
      Is_obc = Is_obc + 1 ; Ie_obc = Ie_obc - 1
    else
      call MOM_error(FATAL, "MOM_open_boundary.F90, setup_v_point_obc: "//&
                     "String '"//trim(action_str(a_loop))//"' not understood.")
    endif

    if (J_obc<G%HI%JsdB .or. J_obc>G%HI%JedB) return ! Boundary is not on tile
    if (Is_obc<G%HI%IsdB .and. Ie_obc<G%HI%IsdB) return ! Segment is not on tile
    if (Is_obc>G%HI%IedB) return ! Segment is not on tile
<<<<<<< HEAD

    OBC%OBC_segment_number(l_seg)%on_pe = .true.
    OBC%OBC_segment_number(l_seg)%is_N_or_S = .true.

!    if (J_obc<G%HI%JsdB .or. J_obc>G%HI%JedB) return ! Boundary is not on tile
!    if (max(Is_obc,Ie_obc)<G%HI%IsdB .or. min(Is_obc,Ie_obc)>G%HI%IedB) return ! Segment is not on tile

    do i=G%HI%isd, G%HI%ied
      if (i>Is_obc .and. i<=Ie_obc) then
        OBC%OBC_segment_v(i,J_obc) = l_seg
        if (OBC%OBC_segment_number(l_seg)%direction == OBC_DIRECTION_N) then ! North is outward
          if (this_kind == OBC_FLATHER) then
            ! Set u points outside segment
            if (OBC%OBC_segment_u(I,j_obc+1) == OBC_NONE) then
              OBC%OBC_segment_u(I,j_obc+1) = l_seg
            endif
            if (OBC%OBC_segment_u(I-1,j_obc+1) == OBC_NONE) then
              OBC%OBC_segment_u(I-1,j_obc+1) = l_seg
            endif
          endif
        else ! South is outward
          if (this_kind == OBC_FLATHER) then
            ! Set u points outside segment
            if (OBC%OBC_segment_u(I,j_obc) == OBC_NONE) then
              OBC%OBC_segment_u(I,j_obc) = l_seg
            endif
            if (OBC%OBC_segment_u(I-1,j_obc) == OBC_NONE) then
              OBC%OBC_segment_u(I-1,j_obc) = l_seg
            endif
          endif
        endif
      endif
    enddo
=======
>>>>>>> 7064cd89
  enddo ! a_loop

  OBC%OBC_segment_number(l_seg)%on_pe = .true.
  OBC%OBC_segment_number(l_seg)%is_N_or_S = .true.

  do i=G%HI%isd, G%HI%ied
    if (i>Is_obc .and. i<=Ie_obc) then
      OBC%OBC_segment_v(i,J_obc) = l_seg
    endif
  enddo
  OBC%OBC_segment_number(l_seg)%Is_obc = Is_obc
  OBC%OBC_segment_number(l_seg)%Ie_obc = Ie_obc
  OBC%OBC_segment_number(l_seg)%Js_obc = J_obc
  OBC%OBC_segment_number(l_seg)%Je_obc = J_obc

end subroutine setup_v_point_obc

!> Parse an OBC_SEGMENT_%%% string
subroutine parse_segment_str(ni_global, nj_global, segment_str, l, m, n, action_str )
  integer,          intent(in)  :: ni_global !< Number of h-points in zonal direction
  integer,          intent(in)  :: nj_global !< Number of h-points in meridional direction
  character(len=*), intent(in)  :: segment_str !< A string in form of "I=l,J=m:n,string" or "J=l,I=m,n,string"
  integer,          intent(out) :: l !< The value of I=l, if segment_str begins with I=l, or the value of J=l
  integer,          intent(out) :: m !< The value of J=m, if segment_str begins with I=, or the value of I=m
  integer,          intent(out) :: n !< The value of J=n, if segment_str begins with I=, or the value of I=n
  character(len=*), intent(out) :: action_str(:) !< The "string" part of segment_str
  ! Local variables
  character(len=24) :: word1, word2, m_word, n_word !< Words delineated by commas in a string in form of "I=%,J=%:%,string"
  integer :: l_max !< Either ni_global or nj_global, depending on whether segment_str begins with "I=" or "J="
  integer :: mn_max !< Either nj_global or ni_global, depending on whether segment_str begins with "I=" or "J="
  integer :: j

  ! Process first word which will started with either 'I=' or 'J='
  word1 = extract_word(segment_str,',',1)
  word2 = extract_word(segment_str,',',2)
  if (word1(1:2)=='I=') then
    l_max = ni_global
    mn_max = nj_global
    if (.not. (word2(1:2)=='J=')) call MOM_error(FATAL, "MOM_open_boundary.F90, parse_segment_str: "//&
                     "Second word of string '"//trim(segment_str)//"' must start with 'J='.")
  elseif (word1(1:2)=='J=') then ! Note that the file_parser uniformaly expands "=" to " = "
    l_max = nj_global
    mn_max = ni_global
    if (.not. (word2(1:2)=='I=')) call MOM_error(FATAL, "MOM_open_boundary.F90, parse_segment_str: "//&
                     "Second word of string '"//trim(segment_str)//"' must start with 'I='.")
  else
    call MOM_error(FATAL, "MOM_open_boundary.F90, parse_segment_str"//&
                   "String '"//segment_str//"' must start with 'I=' or 'J='.")
  endif

  ! Read l
  l = interpret_int_expr( word1(3:24), l_max )
  if (l<0 .or. l>l_max) then
    call MOM_error(FATAL, "MOM_open_boundary.F90, parse_segment_str: "//&
                   "First value from string '"//trim(segment_str)//"' is outside of the physical domain.")
  endif

  ! Read m
  m_word = extract_word(word2(3:24),':',1)
  m = interpret_int_expr( m_word, mn_max )
  if (m<-1 .or. m>mn_max+1) then
    call MOM_error(FATAL, "MOM_open_boundary.F90, parse_segment_str: "//&
                   "Beginning of range in string '"//trim(segment_str)//"' is outside of the physical domain.")
  endif

  ! Read m
  n_word = extract_word(word2(3:24),':',2)
  n = interpret_int_expr( n_word, mn_max )
  if (n<-1 .or. n>mn_max+1) then
    call MOM_error(FATAL, "MOM_open_boundary.F90, parse_segment_str: "//&
                   "End of range in string '"//trim(segment_str)//"' is outside of the physical domain.")
  endif

  if (abs(n-m)==0) then
    call MOM_error(FATAL, "MOM_open_boundary.F90, parse_segment_str: "//&
                   "Range in string '"//trim(segment_str)//"' must span one cell.")
  endif

  ! Type of open boundary condition
  do j = 1, size(action_str)
    action_str(j) = extract_word(segment_str,',',2+j)
  enddo

  contains

  ! Returns integer value interpreted from string in form of %I, N or N-%I
  integer function interpret_int_expr(string, imax)
    character(len=*), intent(in) :: string !< Integer in form or %I, N or N-%I
    integer,          intent(in) :: imax !< Value to replace 'N' with
    ! Local variables
    integer slen

    slen = len_trim(string)
    if (slen==0) call MOM_error(FATAL, "MOM_open_boundary.F90, parse_segment_str"//&
                                "Parsed string was empty!")
    if (len_trim(string)==1 .and. string(1:1)=='N') then
      interpret_int_expr = imax
    elseif (string(1:1)=='N') then
      read(string(2:slen),*,err=911) interpret_int_expr
      interpret_int_expr = imax - interpret_int_expr
    else
      read(string(1:slen),*,err=911) interpret_int_expr
    endif
    return
    911 call MOM_error(FATAL, "MOM_open_boundary.F90, parse_segment_str"//&
                       "Problem reading value from string '"//trim(string)//"'.")
  end function interpret_int_expr
end subroutine parse_segment_str

 subroutine parse_segment_data_str(segment_str, var, value, filenam, fieldnam, fields, num_fields, debug )
   character(len=*), intent(in)             :: segment_str !< A string in form of "VAR1=file:foo1.nc(varnam1),VAR2=file:foo2.nc(varnam2),..."
   character(len=*), intent(in),  optional  :: var         !< The name of the variable for which parameters are needed
   character(len=*), intent(out), optional  :: filenam     !< The name of the input file if using "file" method
   character(len=*), intent(out), optional  :: fieldnam    !< The name of the variable in the input file if using "file" method
   real,             intent(out), optional  :: value       !< A constant value if using the "value" method
   character(len=*), dimension(MAX_OBC_FIELDS), intent(out), optional :: fields   !< List of fieldnames for each segment
   integer, intent(out), optional           :: num_fields
   logical, intent(in), optional            :: debug
   ! Local variables
   character(len=128) :: word1, word2, word3, method
   integer :: lword, nfields, n, m, orient
   logical :: continue,dbg
   character(len=32), dimension(MAX_OBC_FIELDS) :: flds

   nfields=0
   continue=.true.
   dbg=.false.
   if (PRESENT(debug)) dbg=debug

   do while (continue)
      word1 = extract_word(segment_str,',',nfields+1)
      if (trim(word1) == '') exit
      nfields=nfields+1
      word2 = extract_word(word1,'=',1)
      flds(nfields) = trim(word2)
   enddo

   if (PRESENT(fields)) then
     do n=1,nfields
       fields(n) = flds(n)
     enddo
   endif

   if (PRESENT(num_fields)) then
      num_fields=nfields
      return
   endif

   m=0
   if (PRESENT(var)) then
     do n=1,nfields
       if (trim(var)==trim(flds(n))) then
          m=n
          exit
       endif
     enddo
     if (m==0) then
        call abort()
     endif

    ! Process first word which will start with the fieldname
     word3 = extract_word(segment_str,',',m)
     word1 = extract_word(word3,':',1)
!     if (trim(word1) == '') exit
     word2 = extract_word(word1,'=',1)
     if (trim(word2) == trim(var)) then
        method=trim(extract_word(word1,'=',2))
        lword=len_trim(method)
        if (method(lword-3:lword) == 'file') then
           ! raise an error id filename/fieldname not in argument list
           word1 = extract_word(word3,':',2)
           filenam = extract_word(word1,'(',1)
           fieldnam = extract_word(word1,'(',2)
           lword=len_trim(fieldnam)
           fieldnam = fieldnam(1:lword-1)  ! remove trailing parenth
           value=-999.
        elseif (method(lword-4:lword) == 'value') then
           filenam = 'none'
           fieldnam = 'none'
           word1 = extract_word(word3,':',2)
           lword=len_trim(word1)
           read(word1(1:lword),*,end=986,err=987) value
        endif
      endif
    endif

   return
 986 call MOM_error(FATAL,'End of record while parsing segment data specification! '//trim(segment_str))
 987 call MOM_error(FATAL,'Error while parsing segment data specification! '//trim(segment_str))

 end subroutine parse_segment_data_str

!> Initialize open boundary control structure
subroutine open_boundary_init(G, param_file, OBC)
  type(ocean_grid_type), intent(in)    :: G !< Ocean grid structure
  type(param_file_type), intent(in)    :: param_file !< Parameter file handle
  type(ocean_OBC_type),  pointer       :: OBC !< Open boundary control structure
  ! Local variables

  if (.not.associated(OBC)) return

  if ( OBC%Flather_u_BCs_exist_globally .or. OBC%Flather_v_BCs_exist_globally ) then
    call get_param(param_file, mod, "OBC_RADIATION_MAX", OBC%rx_max, &
                   "The maximum magnitude of the baroclinic radiation \n"//&
                   "velocity (or speed of characteristics).  This is only \n"//&
                   "used if one of the open boundary segments is using Orlanski.", &
                   units="m s-1", default=10.0)
    call get_param(param_file, mod, "OBC_RAD_VEL_WT", OBC%gamma_uv, &
                   "The relative weighting for the baroclinic radiation \n"//&
                   "velocities (or speed of characteristics) at the new \n"//&
                   "time level (1) or the running mean (0) for velocities. \n"//&
                   "Valid values range from 0 to 1. This is only used if \n"//&
                   "one of the open boundary segments is using Orlanski.", &
                   units="nondim",  default=0.3)
    call get_param(param_file, mod, "OBC_RAD_THICK_WT", OBC%gamma_h, &
                   "The relative weighting for the baroclinic radiation \n"//&
                   "velocities (or speed of characteristics) at the new \n"//&
                   "time level (1) or the running mean (0) for thicknesses. \n"//&
                   "Valid values range from 0 to 1. This is only used if \n"//&
                   "one of the open boundary segments is using Orlanski.", &
                   units="nondim",  default=0.2)
  endif

  id_clock_pass = cpu_clock_id('(Ocean OBC halo updates)', grain=CLOCK_ROUTINE)

end subroutine open_boundary_init

<<<<<<< HEAD
logical function open_boundary_query(OBC, apply_open_OBC, apply_specified_OBC, apply_Flather_OBC, apply_nudged_OBC, needs_ext_seg_data)
=======
logical function open_boundary_query(OBC, apply_specified_OBC, apply_Flather_OBC, apply_nudged_OBC, needs_ext_seg_data)
>>>>>>> 7064cd89
  type(ocean_OBC_type), pointer     :: OBC !< Open boundary control structure
  logical, optional,    intent(in)  :: apply_open_OBC      !< If present, returns True if specified_*_BCs_exist_globally is true
  logical, optional,    intent(in)  :: apply_specified_OBC !< If present, returns True if specified_*_BCs_exist_globally is true
  logical, optional,    intent(in)  :: apply_Flather_OBC   !< If present, returns True if Flather_*_BCs_exist_globally is true
  logical, optional,    intent(in)  :: apply_nudged_OBC    !< If present, returns True if nudged_*_BCs_exist_globally is true
  logical, optional,    intent(in)  :: needs_ext_seg_data      !< If present, returns True if external segment data needed
  open_boundary_query = .false.
  if (.not. associated(OBC)) return
  if (present(apply_open_OBC)) open_boundary_query = OBC%open_u_BCs_exist_globally .or. &
                                                     OBC%open_v_BCs_exist_globally
  if (present(apply_specified_OBC)) open_boundary_query = OBC%specified_u_BCs_exist_globally .or. &
                                                          OBC%specified_v_BCs_exist_globally
  if (present(apply_Flather_OBC)) open_boundary_query = OBC%Flather_u_BCs_exist_globally .or. &
                                                        OBC%Flather_v_BCs_exist_globally
  if (present(apply_nudged_OBC)) open_boundary_query = OBC%nudged_u_BCs_exist_globally .or. &
                                                       OBC%nudged_v_BCs_exist_globally
  if (present(needs_ext_seg_data) .and. OBC%number_of_segments > 0 .and. &
      OBC%update_OBC) open_boundary_query = OBC%update_OBC

end function open_boundary_query

!> Deallocate open boundary data
subroutine open_boundary_dealloc(OBC)
  type(ocean_OBC_type), pointer :: OBC !< Open boundary control structure
  if (.not. associated(OBC)) return
  if (associated(OBC%OBC_segment_number)) deallocate(OBC%OBC_segment_number)
  if (associated(OBC%OBC_segment_u)) deallocate(OBC%OBC_segment_u)
  if (associated(OBC%OBC_segment_v)) deallocate(OBC%OBC_segment_v)
  if (associated(OBC%rx_old_u)) deallocate(OBC%rx_old_u)
  if (associated(OBC%ry_old_v)) deallocate(OBC%ry_old_v)
  if (associated(OBC%rx_old_h)) deallocate(OBC%rx_old_h)
  if (associated(OBC%ry_old_h)) deallocate(OBC%ry_old_h)
  if (associated(OBC%ubt_outer)) deallocate(OBC%ubt_outer)
  if (associated(OBC%vbt_outer)) deallocate(OBC%vbt_outer)
  if (associated(OBC%eta_outer_u)) deallocate(OBC%eta_outer_u)
  if (associated(OBC%eta_outer_v)) deallocate(OBC%eta_outer_v)
  if (associated(OBC%u)) deallocate(OBC%u)
  if (associated(OBC%v)) deallocate(OBC%v)
  if (associated(OBC%uh)) deallocate(OBC%uh)
  if (associated(OBC%vh)) deallocate(OBC%vh)
  deallocate(OBC)
end subroutine open_boundary_dealloc

!> Close open boundary data
subroutine open_boundary_end(OBC)
  type(ocean_OBC_type), pointer :: OBC !< Open boundary control structure
  call open_boundary_dealloc(OBC)
end subroutine open_boundary_end

!> Sets the slope of bathymetry normal to an open bounndary to zero.
subroutine open_boundary_impose_normal_slope(OBC, G, depth)
  type(ocean_OBC_type),             pointer       :: OBC !< Open boundary control structure
  type(dyn_horgrid_type),           intent(in)    :: G !< Ocean grid structure
  real, dimension(SZI_(G),SZJ_(G)), intent(inout) :: depth !< Bathymetry at h-points
  ! Local variables
  integer :: i, j
  logical :: bc_north, bc_south, bc_east, bc_west

  if (.not.associated(OBC)) return

  do J=G%jsd+1,G%jed-1 ; do i=G%isd+1,G%ied-1
    bc_north = .false. ; bc_south = .false. ; bc_east = .false. ; bc_west = .false.
    if (associated(OBC%OBC_segment_u)) then
      if (OBC%OBC_segment_number(OBC%OBC_segment_u(I,j))%direction == OBC_DIRECTION_E &
          .and. .not. OBC%OBC_segment_number(OBC%OBC_segment_u(I,j))%specified) bc_east = .true.
      if (OBC%OBC_segment_number(OBC%OBC_segment_u(I-1,j))%direction == OBC_DIRECTION_W &
          .and. .not. OBC%OBC_segment_number(OBC%OBC_segment_u(I-1,j))%specified) bc_west = .true.
    endif
    if (associated(OBC%OBC_segment_v)) then
      if (OBC%OBC_segment_number(OBC%OBC_segment_v(i,J))%direction == OBC_DIRECTION_N &
          .and. .not. OBC%OBC_segment_number(OBC%OBC_segment_v(i,J))%specified) bc_north = .true.
      if (OBC%OBC_segment_number(OBC%OBC_segment_v(i,J-1))%direction == OBC_DIRECTION_S &
          .and. .not. OBC%OBC_segment_number(OBC%OBC_segment_v(i,J-1))%specified) bc_south = .true.
    endif
    if (bc_north) depth(i,j+1) = depth(i,j)
    if (bc_south) depth(i,j-1) = depth(i,j)
    if (bc_east) depth(i+1,j) = depth(i,j)
    if (bc_west) depth(i-1,j) = depth(i,j)
    ! Convex corner cases
    if (bc_north.and.bc_east) depth(i+1,j+1) = depth(i,j)
    if (bc_north.and.bc_west) depth(i-1,j+1) = depth(i,j)
    if (bc_south.and.bc_east) depth(i+1,j-1) = depth(i,j)
    if (bc_south.and.bc_west) depth(i-1,j-1) = depth(i,j)
  enddo ; enddo

end subroutine open_boundary_impose_normal_slope

!> Reconcile masks and open boundaries, deallocate OBC on PEs where it is not needed.
!! Also adjust u- and v-point cell area on specified open boundaries.
subroutine open_boundary_impose_land_mask(OBC, G, areaCu, areaCv)
  type(ocean_OBC_type),              pointer       :: OBC !< Open boundary control structure
  type(dyn_horgrid_type),            intent(in)    :: G !< Ocean grid structure
  real, dimension(SZIB_(G),SZJ_(G)), intent(inout) :: areaCu !< Area of a u-cell (m2)
  real, dimension(SZI_(G),SZJB_(G)), intent(inout) :: areaCv !< Area of a u-cell (m2)
  ! Local variables
  integer :: i, j
  logical :: any_U, any_V

  if (.not.associated(OBC)) return

  ! Sweep along u-segments and delete the OBC for blocked points.
  if (associated(OBC%OBC_segment_u)) then
    do j=G%jsd,G%jed ; do I=G%IsdB,G%IedB
      if (G%mask2dCu(I,j) == 0 .and. (OBC%OBC_segment_u(I,j) /= OBC_NONE)) then
        if (.not. OBC%OBC_segment_number(OBC%OBC_segment_u(I,j))%specified) then
          OBC%OBC_segment_u(I,j) = OBC_NONE
        endif
      endif
    enddo ; enddo
  endif

  ! Sweep along v-segments and delete the OBC for blocked points.
  if (associated(OBC%OBC_segment_v)) then
    do J=G%JsdB,G%JedB ; do i=G%isd,G%ied
      if (G%mask2dCv(i,J) == 0 .and. (OBC%OBC_segment_v(i,J) /= OBC_NONE)) then
        if (.not. OBC%OBC_segment_number(OBC%OBC_segment_v(i,J))%specified) then
          OBC%OBC_segment_v(I,j) = OBC_NONE
        endif
      endif
    enddo ; enddo
  endif

  ! Sweep along u-segments and for %specified BC points reset the u-point area which was masked out
  if (associated(OBC%OBC_segment_u)) then
    do j=G%jsd,G%jed ; do I=G%isd,G%ied-1
      if (OBC%OBC_segment_u(I,j) /= OBC_NONE) then
        if (OBC%OBC_segment_number(OBC%OBC_segment_u(I,j))%specified) then
          if (OBC%OBC_segment_number(OBC%OBC_segment_u(I,j))%direction == OBC_DIRECTION_W) then
            areaCu(I,j) = G%areaT(i+1,j)
           !G%IareaCu(I,j) = G%IareaT(i+1,j) ?
          elseif (OBC%OBC_segment_number(OBC%OBC_segment_u(I,j))%direction == OBC_DIRECTION_E) then
            areaCu(I,j) = G%areaT(i,j)
           !G%IareaCu(I,j) = G%IareaT(i,j) ?
          endif
        endif
      endif
    enddo ; enddo
  endif

  ! Sweep along v-segments and for %specified BC points reset the v-point area which was masked out
  if (associated(OBC%OBC_segment_v)) then
    do J=G%jsd,G%jed-1 ; do i=G%isd,G%ied
      if (OBC%OBC_segment_v(i,J) /= OBC_NONE) then
        if (OBC%OBC_segment_number(OBC%OBC_segment_v(i,J))%specified) then
          if (OBC%OBC_segment_number(OBC%OBC_segment_v(i,J))%direction == OBC_DIRECTION_S) then
            areaCv(i,J) = G%areaT(i,j+1)
           !G%IareaCv(i,J) = G%IareaT(i,j+1) ?
          elseif (OBC%OBC_segment_number(OBC%OBC_segment_v(i,J))%direction == OBC_DIRECTION_N) then
            areaCu(i,J) = G%areaT(i,j)
           !G%IareaCu(i,J) = G%IareaT(i,j) ?
          endif
        endif
      endif
    enddo ; enddo
  endif

  any_U = .false.
  if (associated(OBC%OBC_segment_u)) then
    do j=G%jsd,G%jed ; do I=G%IsdB,G%IedB
      ! G%mask2du will be open wherever bathymetry allows it.
      ! Bathymetry outside of the open boundary was adjusted to match
      ! the bathymetry inside so these points will be open unless the
      ! bathymetry inside the boundary was do shallow and flagged as land.
      if (OBC%OBC_segment_u(I,j) /= OBC_NONE) any_U = .true.
    enddo ; enddo
  endif

  any_V = .false.
  if (associated(OBC%OBC_segment_v)) then
    do J=G%JsdB,G%JedB ; do i=G%isd,G%ied
      if (OBC%OBC_segment_v(i,J) /= OBC_NONE) any_V = .true.
    enddo ; enddo
  endif

  OBC%OBC_pe = .true.
  if (.not.(any_U .or. any_V)) OBC%OBC_pe = .false.

end subroutine open_boundary_impose_land_mask

!> Apply radiation conditions to 3D  u,v (,h) at open boundaries
subroutine radiation_open_bdry_conds(OBC, u_new, u_old, v_new, v_old, &
                                     h_new, h_old, G, dt)
  type(ocean_grid_type),                     intent(inout) :: G !< Ocean grid structure
  type(ocean_OBC_type),                      pointer       :: OBC !< Open boundary control structure
  real, dimension(SZIB_(G),SZJ_(G),SZK_(G)), intent(inout) :: u_new !< New u values on open boundaries
  real, dimension(SZIB_(G),SZJ_(G),SZK_(G)), intent(in)    :: u_old !< Original unadjusted u
  real, dimension(SZI_(G),SZJB_(G),SZK_(G)), intent(inout) :: v_new !< New v values on open boundaries
  real, dimension(SZI_(G),SZJB_(G),SZK_(G)), intent(in)    :: v_old !< Original unadjusted v
  real, dimension(SZI_(G),SZJ_(G),SZK_(G)),  intent(inout) :: h_new !< New h values on open boundaries
  real, dimension(SZI_(G),SZJ_(G),SZK_(G)),  intent(in)    :: h_old !< Original h values
  real,                                      intent(in)    :: dt    !< Appropriate timestep
  ! Local variables
  real, dimension(SZI_(G),SZJ_(G)) :: grad
  real :: dhdt, dhdx, dhdy, gamma_u, gamma_h, gamma_v
  real :: cff, Cx, Cy, tau
  real :: rx_max, ry_max ! coefficients for radiation
  real :: rx_new, rx_avg ! coefficients for radiation
  real, parameter :: eps = 1.0e-20

  integer :: i, j, k, is, ie, js, je, nz
  is = G%isc ; ie = G%iec ; js = G%jsc ; je = G%jec ; nz = G%ke

  if (.not.associated(OBC)) return
  if (.not.(OBC%open_u_BCs_exist_globally .or. OBC%open_v_BCs_exist_globally)) &
    return

  gamma_u = OBC%gamma_uv ; gamma_v = OBC%gamma_uv ; gamma_h = OBC%gamma_h
  rx_max = OBC%rx_max ; ry_max = OBC%rx_max

  do k=1,nz ; do j=js,je ; do I=is-1,ie ; if (OBC%OBC_segment_u(I,j) /= OBC_NONE) then
    if (OBC%OBC_segment_number(OBC%OBC_segment_u(I,j))%direction == OBC_DIRECTION_E) then
      if (OBC%OBC_segment_number(OBC%OBC_segment_u(I,j))%legacy) then
        dhdt = u_old(I-1,j,k)-u_new(I-1,j,k) !old-new
        dhdx = u_new(I-1,j,k)-u_new(I-2,j,k) !in new time backward sasha for I-1
        rx_new = 0.0
        if (dhdt*dhdx > 0.0) rx_new = min( (dhdt/dhdx), rx_max)
        rx_avg = (1.0-gamma_u)*OBC%rx_old_u(I,j,k) + gamma_u*rx_new
        OBC%rx_old_u(I,j,k) = rx_avg
        u_new(I,j,k) = (u_old(I,j,k) + rx_avg*u_new(I-1,j,k)) / (1.0+rx_avg)

    !   dhdt = h_old(I,j,k)-h_new(I,j,k) !old-new
    !   dhdx = h_new(I,j,k)-h_new(I-1,j,k) !in new time
    !   rx_new = 0.0
    !   if (dhdt*dhdx > 0.0) rx_new = min( (dhdt/dhdx), rx_max)
    !   rx_avg = (1.0-gamma_h)*OBC%rx_old_h(I,j,k) + gamma_h*rx_new
    !   OBC%rx_old_h(I,j,k) = rx_avg
    !    h_new(I+1,j,k) = (h_old(I+1,j,k) + rx_avg*h_new(I,j,k)) / (1.0+rx_avg) !original
      elseif (OBC%OBC_segment_number(OBC%OBC_segment_u(I,j))%radiation) then
        grad(I,J) = u_old(I,j+1,k) - u_old(I,j,k)
        grad(I,J-1) = u_old(I,j,k) - u_old(I,j-1,k)
        grad(I-1,J) = u_old(I-1,j+1,k) - u_old(I-1,j,k)
        grad(I-1,J-1) = u_old(I-1,j,k) - u_old(I-1,j-1,k)
        dhdt = u_old(I-1,j,k)-u_new(I-1,j,k) !old-new
        dhdx = u_new(I-1,j,k)-u_new(I-2,j,k) !in new time backward sasha for I-1
        if (dhdt*dhdx < 0.0) dhdt = 0.0
        if (dhdt*(grad(I-1,J) + grad(I-1,J-1)) > 0.0) then
          dhdy = grad(I-1,J-1)
        else
          dhdy = grad(I-1,J)
        endif
        cff = max(dhdx*dhdx + dhdy*dhdy, eps)
        Cx = dhdt*dhdx
        Cy = 0
        if (OBC%OBC_segment_number(OBC%OBC_segment_u(I,j))%oblique) &
             Cy = min(cff,max(dhdt*dhdy,-cff))
        u_new(I,j,k) = ((cff*u_old(I,j,k) + Cx*u_new(I-1,j,k)) - &
          (max(Cy,0.0)*grad(I,J-1) - min(Cy,0.0)*grad(I,J))) / (cff + Cx)
      endif
      if (OBC%OBC_segment_number(OBC%OBC_segment_u(I,j))%radiation .and. &
          OBC%OBC_segment_number(OBC%OBC_segment_u(I,j))%nudged) then
        if (dhdt*dhdx < 0.0) then
          tau = OBC%OBC_segment_number(OBC%OBC_segment_u(I,j))%Tnudge_in
        else
          tau = OBC%OBC_segment_number(OBC%OBC_segment_u(I,j))%Tnudge_out
        endif
        u_new(I,j,k) = u_new(I,j,k) + dt*tau*(OBC%u(I,j,k) - u_old(I,j,k))
      endif
    endif

    if (OBC%OBC_segment_number(OBC%OBC_segment_u(I,j))%direction == OBC_DIRECTION_W) then
      if (OBC%OBC_segment_number(OBC%OBC_segment_u(I,j))%legacy) then
        dhdt = u_old(I+1,j,k)-u_new(I+1,j,k) !old-new
        dhdx = u_new(I+1,j,k)-u_new(I+2,j,k) !in new time backward sasha for I+1
        rx_new = 0.0
        if (dhdt*dhdx > 0.0) rx_new = min( (dhdt/dhdx), rx_max)
        rx_avg = (1.0-gamma_u)*OBC%rx_old_u(I,j,k) + gamma_u*rx_new
        OBC%rx_old_u(I,j,k) = rx_avg
        u_new(I,j,k) = (u_old(I,j,k) + rx_avg*u_new(I+1,j,k)) / (1.0+rx_avg)

    !   dhdt = h_old(I+1,j,k)-h_new(I+1,j,k) !old-new
    !   dhdx = h_new(I+1,j,k)-h_new(I+2,j,k) !in new time
    !   rx_new = 0.0
    !   if (dhdt*dhdx > 0.0) rx_new = min( (dhdt/dhdx), rx_max)
    !   rx_avg = (1.0-gamma_h)*OBC%rx_old_h(I,j,k) + gamma_h*rx_new
    !   OBC%rx_old_h(I,j,k) = rx_avg
    !   h_new(I,j,k) = (h_old(I,j,k) + rx_avg*h_new(I+1,j,k)) / (1.0+rx_avg) !original
      elseif (OBC%OBC_segment_number(OBC%OBC_segment_u(I,j))%radiation) then
        grad(I,J) = u_old(I,j+1,k) - u_old(I,j,k)
        grad(I,J-1) = u_old(I,j,k) - u_old(I,j-1,k)
        grad(I+1,J) = u_old(I+1,j+1,k) - u_old(I+1,j,k)
        grad(I+1,J-1) = u_old(I+1,j,k) - u_old(I+1,j-1,k)
        dhdt = u_old(I+1,j,k)-u_new(I+1,j,k) !old-new
        dhdx = u_new(I+1,j,k)-u_new(I+2,j,k) !in new time backward sasha for I+1
        if (dhdt*dhdx < 0.0) dhdt = 0.0
        if (dhdt*(grad(I+1,J) + grad(I+1,J-1)) > 0.0) then
          dhdy = grad(I+1,J-1)
        else
          dhdy = grad(I+1,J)
        endif
        cff = max(dhdx*dhdx + dhdy*dhdy, eps)
        Cx = dhdt*dhdx
        Cy = 0
        if (OBC%OBC_segment_number(OBC%OBC_segment_u(I,j))%oblique) &
             Cy = min(cff,max(dhdt*dhdy,-cff))
        u_new(I,j,k) = ((cff*u_old(I,j,k) + Cx*u_new(I+1,j,k)) - &
          (max(Cy,0.0)*grad(I,J-1) - min(Cy,0.0)*grad(I,J))) / (cff + Cx)
      endif
      if (OBC%OBC_segment_number(OBC%OBC_segment_u(I,j))%radiation .and. &
          OBC%OBC_segment_number(OBC%OBC_segment_u(I,j))%nudged) then
        if (dhdt*dhdx < 0.0) then
          tau = OBC%OBC_segment_number(OBC%OBC_segment_u(I,j))%Tnudge_in
        else
          tau = OBC%OBC_segment_number(OBC%OBC_segment_u(I,j))%Tnudge_out
        endif
        u_new(I,j,k) = u_new(I,j,k) + dt*tau*(OBC%u(I,j,k) - u_old(I,j,k))
      endif
    endif

    if (OBC%OBC_segment_number(OBC%OBC_segment_u(I,j))%direction == OBC_DIRECTION_N) then
      if (OBC%OBC_segment_number(OBC%OBC_segment_u(I,j))%gradient .or. &
          OBC%OBC_segment_number(OBC%OBC_segment_u(I,j))%legacy) then
        u_new(I,j,k) = u_new(I,j-1,k)
      elseif (OBC%OBC_segment_number(OBC%OBC_segment_u(I,j))%radiation) then
        grad(i,j) = u_old(I,j,k) - u_old(I-1,j,k)
        grad(i,j-1) = u_old(I,j-1,k) - u_old(I-1,j-1,k)
        grad(i+1,j) = u_old(I+1,j,k) - u_old(I,j,k)
        grad(i+1,j-1) = u_old(I+1,j-1,k) - u_old(I,j-1,k)
        dhdt = u_old(I,j-1,k)-u_new(I,j-1,k) !old-new
        dhdy = u_new(I,j-1,k)-u_new(I,j-2,k) !in new time backward sasha for I+1
        if (dhdt*dhdy < 0.0) dhdt = 0.0
        if (dhdt*(grad(i,j-1) + grad(i+1,j-1)) > 0.0) then
          dhdx = grad(i,j-1)
        else
          dhdx = grad(i+1,j-1)
        endif
        cff = max(dhdx*dhdx + dhdy*dhdy, eps)
        Cx = 0.0
        if (OBC%OBC_segment_number(OBC%OBC_segment_u(I,j))%oblique) &
               Cx = min(cff, max(dhdt*dhdx, -cff))
        Cy = dhdt*dhdy
        u_new(I,j,k) = ((cff*u_old(I,j,k) + Cy*u_new(I,j-1,k)) - &
               (max(Cx, 0.0)*grad(i,j) - min(Cx, 0.0)*grad(i+1,j)))/(cff + Cy)
      endif
    endif

    if (OBC%OBC_segment_number(OBC%OBC_segment_u(I,j))%direction == OBC_DIRECTION_S) then
      if (OBC%OBC_segment_number(OBC%OBC_segment_u(I,j))%gradient .or. &
          OBC%OBC_segment_number(OBC%OBC_segment_u(I,j))%legacy) then
        u_new(I,j,k) = u_new(I,j+1,k)
      elseif (OBC%OBC_segment_number(OBC%OBC_segment_u(I,j))%radiation) then
        grad(i,j) = u_old(I,j,k) - u_old(I-1,j,k)
        grad(i,j+1) = u_old(I,j+1,k) - u_old(I-1,j+1,k)
        grad(i+1,j) = u_old(I+1,j,k) - u_old(I,j,k)
        grad(i+1,j+1) = u_old(I+1,j+1,k) - u_old(I,j+1,k)
        dhdt = u_old(I,j+1,k)-u_new(I,j+1,k) !old-new
        dhdy = u_new(I,j+1,k)-u_new(I,j+2,k) !in new time backward sasha for I+1
        if (dhdt*dhdy < 0.0) dhdt = 0.0
        if (dhdt*(grad(i,j+1) + grad(i+1,j+1)) > 0.0) then
          dhdx = grad(i,j+1)
        else
          dhdx = grad(i+1,j+1)
        endif
        cff = max(dhdx*dhdx + dhdy*dhdy, eps)
        Cx = 0.0
        if (OBC%OBC_segment_number(OBC%OBC_segment_u(I,j))%oblique) &
               Cx = min(cff, max(dhdt*dhdx, -cff))
        Cy = dhdt*dhdy
        u_new(I,j,k) = ((cff*u_old(I,j,k) + Cy*u_new(I,j+1,k)) - &
               (max(Cx, 0.0)*grad(i,j) - min(Cx, 0.0)*grad(i+1,j)))/(cff + Cy)
      endif
    endif
  endif ; enddo ; enddo ; enddo

  do k=1,nz ; do J=js-1,je ; do i=is,ie ; if (OBC%OBC_segment_v(i,J) /= OBC_NONE) then
    if (OBC%OBC_segment_number(OBC%OBC_segment_v(i,J))%direction == OBC_DIRECTION_N) then
      if (OBC%OBC_segment_number(OBC%OBC_segment_v(i,J))%legacy) then
        dhdt = v_old(i,J-1,k)-v_new(i,J-1,k) !old-new
        dhdy = v_new(i,J-1,k)-v_new(i,J-2,k) !in new time backward sasha for J-1
        rx_new = 0.0
        if (dhdt*dhdy > 0.0) rx_new = min( (dhdt/dhdy), rx_max)
        rx_avg = (1.0-gamma_v)*OBC%ry_old_v(i,J,k) + gamma_v*rx_new
        OBC%ry_old_v(i,J,k) = rx_avg
        v_new(i,J,k) = (v_old(i,J,k) + rx_avg*v_new(i,J-1,k)) / (1.0+rx_avg)

    !   dhdt = h_old(i,J,k)-h_new(i,J,k) !old-new
    !   dhdx = h_new(i,J,k)-h_new(i,J-1,k) !in new time
    !   rx_new = 0.0
    !   if (dhdt*dhdx > 0.0) rx_new = min( (dhdt/dhdx), rx_max)
    !   rx_avg = (1.0-gamma_h)*OBC%ry_old_h(i,J,k) + gamma_h*rx_new
    !   OBC%ry_old_h(i,J,k) = rx_avg
    !   h_new(i,J+1,k) = (h_old(i,J+1,k) + rx_avg*h_new(i,J,k)) / (1.0+rx_avg) !original
      elseif (OBC%OBC_segment_number(OBC%OBC_segment_v(i,J))%radiation) then
        grad(I,J) = v_old(i+1,J,k) - v_old(i,J,k)
        grad(I-1,J) = v_old(i,J,k) - v_old(i-1,J,k)
        grad(I,J-1) = v_old(i+1,J-1,k) - v_old(i,J-1,k)
        grad(I-1,J-1) = v_old(i,J-1,k) - v_old(i-1,J-1,k)
        dhdt = v_old(i,J-1,k)-v_new(i,J-1,k) !old-new
        dhdy = v_new(i,J-1,k)-v_new(i,J-2,k) !in new time backward sasha for J-1
        if (dhdt*dhdy < 0.0) dhdt = 0.0
        if (dhdt*(grad(I,J-1) + grad(I-1,J-1)) > 0.0) then
          dhdx = grad(I-1,J-1)
        else
          dhdx = grad(I,J-1)
        endif
        cff = max(dhdx*dhdx + dhdy*dhdy, eps)
        Cy = dhdt*dhdy
        Cx = 0
        if (OBC%OBC_segment_number(OBC%OBC_segment_v(i,J))%oblique) &
             Cx = min(cff,max(dhdt*dhdx,-cff))
        v_new(i,J,k) = ((cff*v_old(i,J,k) + Cy*v_new(i,J-1,k)) - &
          (max(Cx,0.0)*grad(I-1,J) - min(Cx,0.0)*grad(I,J))) / (cff + Cy)
      endif
      if (OBC%OBC_segment_number(OBC%OBC_segment_v(i,J))%radiation .and. &
          OBC%OBC_segment_number(OBC%OBC_segment_v(i,J))%nudged) then
        if (dhdt*dhdy < 0.0) then
          tau = OBC%OBC_segment_number(OBC%OBC_segment_v(i,J))%Tnudge_in
        else
          tau = OBC%OBC_segment_number(OBC%OBC_segment_v(i,J))%Tnudge_out
        endif
        v_new(i,J,k) = v_new(i,J,k) + dt*tau*(OBC%v(i,J,k) - v_old(i,J,k))
      endif
    endif

    if (OBC%OBC_segment_number(OBC%OBC_segment_v(i,J))%direction == OBC_DIRECTION_S) then
      if (OBC%OBC_segment_number(OBC%OBC_segment_v(i,J))%legacy) then
        dhdt = v_old(i,J+1,k)-v_new(i,J+1,k) !old-new
        dhdy = v_new(i,J+1,k)-v_new(i,J+2,k) !in new time backward sasha for J+1
        rx_new = 0.0
        if (dhdt*dhdy > 0.0) rx_new = min( (dhdt/dhdy), rx_max)
        rx_avg = (1.0-gamma_v)*OBC%ry_old_v(i,J,k) + gamma_v*rx_new
        OBC%ry_old_v(i,J,k) = rx_avg
        v_new(i,J,k) = (v_old(i,J,k) + rx_avg*v_new(i,J+1,k)) / (1.0+rx_avg)

    !   dhdt = h_old(i,J+1,k)-h_new(i,J+1,k) !old-new
    !   dhdx = h_new(i,J+1,k)-h_new(i,J+2,k) !in new time
    !   rx_new = 0.0
    !   if (dhdt*dhdx > 0.0) rx_new = min( (dhdt/dhdx), rx_max)
    !   rx_avg = (1.0-gamma_h)*OBC%ry_old_h(i,J,k) + gamma_h*rx_new
    !   OBC%ry_old_h(i,J,k) = rx_avg
    !   h_new(i,J,k) = (h_old(i,J,k) + rx_avg*h_new(i,J+1,k)) / (1.0+rx_avg) !original
      elseif (OBC%OBC_segment_number(OBC%OBC_segment_v(i,J))%radiation) then
        grad(I,J) = v_old(i+1,J,k) - v_old(i,J,k)
        grad(I-1,J) = v_old(i,J,k) - v_old(i-1,J,k)
        grad(I,J+1) = v_old(i+1,J+1,k) - v_old(i,J+1,k)
        grad(I-1,J+1) = v_old(i,J+1,k) - v_old(i-1,J+1,k)
        dhdt = v_old(i,J+1,k)-v_new(i,J+1,k) !old-new
        dhdy = v_new(i,J+1,k)-v_new(i,J+2,k) !in new time backward sasha for J+1
        if (dhdt*dhdy < 0.0) dhdt = 0.0
        if (dhdt*(grad(I,J+1) + grad(I-1,J+1)) > 0.0) then
          dhdx = grad(I-1,J+1)
        else
          dhdx = grad(I,J+1)
        endif
        cff = max(dhdx*dhdx + dhdy*dhdy, eps)
        Cy = dhdt*dhdy
        Cx = 0
        if (OBC%OBC_segment_number(OBC%OBC_segment_v(i,J))%oblique) &
             Cx = min(cff,max(dhdt*dhdx,-cff))
        v_new(i,J,k) = ((cff*v_old(i,J,k) + Cy*v_new(i,J+1,k)) - &
          (max(Cx,0.0)*grad(I-1,J) - min(Cx,0.0)*grad(I,J))) / (cff + Cy)
      endif
      if (OBC%OBC_segment_number(OBC%OBC_segment_v(i,J))%radiation .and. &
          OBC%OBC_segment_number(OBC%OBC_segment_v(i,J))%nudged) then
        if (dhdt*dhdy < 0.0) then
          tau = OBC%OBC_segment_number(OBC%OBC_segment_v(i,J))%Tnudge_in
        else
          tau = OBC%OBC_segment_number(OBC%OBC_segment_v(i,J))%Tnudge_out
        endif
        v_new(i,J,k) = v_new(i,J,k) + dt*tau*(OBC%v(i,J,k) - v_old(i,J,k))
      endif
    endif

    if (OBC%OBC_segment_number(OBC%OBC_segment_v(i,J))%direction == OBC_DIRECTION_E) then
      if (OBC%OBC_segment_number(OBC%OBC_segment_v(i,J))%gradient .or. &
          OBC%OBC_segment_number(OBC%OBC_segment_v(i,J))%legacy) then
        v_new(i,J,k) = v_new(i-1,J,k)
      elseif (OBC%OBC_segment_number(OBC%OBC_segment_v(i,J))%radiation) then
        grad(i,j) = v_old(i,J,k) - v_old(i,J-1,k)
        grad(i,j+1) = v_old(i,J+1,k) - v_old(i,J,k)
        grad(i-1,j) = v_old(i-1,J,k) - v_old(i-1,J-1,k)
        grad(i-1,j+1) = v_old(i-1,J+1,k) - v_old(i-1,J,k)
        dhdt = v_old(i-1,J,k)-v_new(i-1,J,k) !old-new
        dhdx = v_new(i-1,J,k)-v_new(i-2,J,k) !in new time backward sasha for I+1
        if (dhdt*dhdx < 0.0) dhdt = 0.0
        if (dhdt*(grad(i-1,j) + grad(i-1,j+1)) > 0.0) then
          dhdy = grad(i-1,j)
        else
          dhdy = grad(i-1,j+1)
        endif
        cff = max(dhdx*dhdx + dhdy*dhdy, eps)
        Cx = dhdt*dhdx
        Cy = 0.0
        if (OBC%OBC_segment_number(OBC%OBC_segment_v(I,j))%oblique) &
               Cy = min(cff, max(dhdt*dhdy, -cff))
        v_new(i,J,k) = ((cff*v_old(i,J,k) + Cx*v_new(i-1,J,k)) - &
               (max(Cy, 0.0)*grad(i,j) - min(Cy, 0.0)*grad(i,j+1)))/(cff + Cx)
      endif
    endif
    if (OBC%OBC_segment_number(OBC%OBC_segment_v(i,J))%direction == OBC_DIRECTION_W) then
      if (OBC%OBC_segment_number(OBC%OBC_segment_v(i,J))%gradient .or. &
          OBC%OBC_segment_number(OBC%OBC_segment_v(i,J))%legacy) then
        v_new(i,J,k) = v_new(i+1,J,k)
      elseif (OBC%OBC_segment_number(OBC%OBC_segment_v(i,J))%radiation) then
        grad(i,j) = v_old(i,J,k) - v_old(i,J-1,k)
        grad(i+1,j) = v_old(i+1,J,k) - v_old(i+1,J-1,k)
        grad(i,j+1) = v_old(i,J+1,k) - v_old(i,J,k)
        grad(i+1,j+1) = v_old(i+1,J+1,k) - v_old(i+1,J,k)
        dhdt = v_old(i+1,J,k)-v_new(i+1,J,k) !old-new
        dhdx = v_new(i+1,J,k)-v_new(i+2,J,k) !in new time backward sasha for I+1
        if (dhdt*dhdx < 0.0) dhdt = 0.0
        if (dhdt*(grad(i+1,j) + grad(i+1,j+1)) > 0.0) then
          dhdy = grad(i+1,j)
        else
          dhdy = grad(i+1,j+1)
        endif
        cff = max(dhdx*dhdx + dhdy*dhdy, eps)
        Cx = dhdt*dhdx
        Cy = 0.0
        if (OBC%OBC_segment_number(OBC%OBC_segment_v(I,j))%oblique) &
               Cy = min(cff, max(dhdt*dhdy, -cff))
        v_new(i,J,k) = ((cff*v_old(i,J,k) + Cx*v_new(i+1,J,k)) - &
               (max(Cy, 0.0)*grad(i,j) - min(Cy, 0.0)*grad(i+1,j)))/(cff + Cx)
      endif
    endif
  endif ; enddo ; enddo ; enddo

  call cpu_clock_begin(id_clock_pass)
  call pass_vector(u_new, v_new, G%Domain)
  call pass_var(h_new, G%Domain)
  call cpu_clock_end(id_clock_pass)

end subroutine radiation_open_bdry_conds

!> Sets the initial definitions of the characteristic open boundary conditions.
!! \author Mehmet Ilicak
subroutine set_Flather_data(OBC, tv, h, G, PF, tracer_Reg)
  type(ocean_grid_type),                     intent(inout) :: G !< Ocean grid structure
  type(ocean_OBC_type),                      pointer       :: OBC !< Open boundary structure
  type(thermo_var_ptrs),                     intent(inout) :: tv !< Thermodynamics structure
  real, dimension(SZI_(G),SZJ_(G), SZK_(G)), intent(inout) :: h !< Thickness
  type(param_file_type),                     intent(in)    :: PF !< Parameter file handle
  type(tracer_registry_type),                pointer       :: tracer_Reg !< Tracer registry
  ! Local variables
  logical :: read_OBC_eta = .false.
  logical :: read_OBC_uv = .false.
  logical :: read_OBC_TS = .false.
  integer :: i, j, k, itt, is, ie, js, je, isd, ied, jsd, jed, nz
  integer :: isd_off, jsd_off
  integer :: IsdB, IedB, JsdB, JedB
  character(len=40)  :: mod = "set_Flather_data" ! This subroutine's name.
  character(len=200) :: filename, OBC_file, inputdir ! Strings for file/path

  real :: temp_u(G%domain%niglobal+1,G%domain%njglobal)
  real :: temp_v(G%domain%niglobal,G%domain%njglobal+1)

  real, pointer, dimension(:,:,:) :: &
    OBC_T_u => NULL(), &    ! These arrays should be allocated and set to
    OBC_T_v => NULL(), &    ! specify the values of T and S that should come
    OBC_S_u => NULL(), &
    OBC_S_v => NULL()

  is = G%isc ; ie = G%iec ; js = G%jsc ; je = G%jec ; nz = G%ke
  isd = G%isd ; ied = G%ied ; jsd = G%jsd ; jed = G%jed
  IsdB = G%IsdB ; IedB = G%IedB ; JsdB = G%JsdB ; JedB = G%JedB

  call get_param(PF, mod, "READ_OBC_UV", read_OBC_uv, &
                 "If true, read the values for the velocity open boundary \n"//&
                 "conditions from the file specified by OBC_FILE.", &
                 default=.false.)
  call get_param(PF, mod, "READ_OBC_ETA", read_OBC_eta, &
                 "If true, read the values for the sea surface height \n"//&
                 "open boundary conditions from the file specified by \n"//&
                 "OBC_FILE.", default=.false.)
  call get_param(PF, mod, "READ_OBC_TS", read_OBC_TS, &
                 "If true, read the values for the temperature and \n"//&
                 "salinity open boundary conditions from the file \n"//&
                 "specified by OBC_FILE.", default=.false.)
  if (read_OBC_uv .or. read_OBC_eta .or. read_OBC_TS) then
    call get_param(PF, mod, "OBC_FILE", OBC_file, &
                 "The file from which the appropriate open boundary \n"//&
                 "condition values are read.", default="MOM_OBC_FILE.nc")
    call get_param(PF, mod, "INPUTDIR", inputdir, default=".")
    inputdir = slasher(inputdir)
    filename = trim(inputdir)//trim(OBC_file)
    call log_param(PF, mod, "INPUTDIR/OBC_FILE", filename)
  endif

  if (.not.associated(OBC%vbt_outer)) then
    allocate(OBC%vbt_outer(isd:ied,JsdB:JedB)) ; OBC%vbt_outer(:,:) = 0.0
  endif

  if (.not.associated(OBC%ubt_outer)) then
    allocate(OBC%ubt_outer(IsdB:IedB,jsd:jed)) ; OBC%ubt_outer(:,:) = 0.0
  endif

  if (.not.associated(OBC%eta_outer_u)) then
    allocate(OBC%eta_outer_u(IsdB:IedB,jsd:jed)) ; OBC%eta_outer_u(:,:) = 0.0
  endif

  if (.not.associated(OBC%eta_outer_v)) then
    allocate(OBC%eta_outer_v(isd:ied,JsdB:JedB)) ; OBC%eta_outer_v(:,:) = 0.0
  endif

  if (read_OBC_uv) then
    call read_data(filename, 'ubt', OBC%ubt_outer, &
                   domain=G%Domain%mpp_domain, position=EAST_FACE)
    call read_data(filename, 'vbt', OBC%vbt_outer, &
                   domain=G%Domain%mpp_domain, position=NORTH_FACE)
  endif

  if (read_OBC_eta) then
    call read_data(filename, 'eta_outer_u', OBC%eta_outer_u, &
                   domain=G%Domain%mpp_domain, position=EAST_FACE)
    call read_data(filename, 'eta_outer_v', OBC%eta_outer_v, &
                   domain=G%Domain%mpp_domain, position=NORTH_FACE)
  endif

  call pass_vector(OBC%eta_outer_u,OBC%eta_outer_v,G%Domain, To_All+SCALAR_PAIR, CGRID_NE)
  call pass_vector(OBC%ubt_outer,OBC%vbt_outer,G%Domain)

  ! Define radiation coefficients r[xy]_old_[uvh] as needed.  For now, there are
  ! no radiation conditions applied to the thicknesses, since the thicknesses
  ! might not be physically motivated.  Instead, sponges should be used to
  ! enforce the near-boundary layer structure.
  if (OBC%Flather_u_BCs_exist_globally) then
    allocate(OBC%rx_old_u(IsdB:IedB,jsd:jed,nz)) ; OBC%rx_old_u(:,:,:) = 0.0
 !   allocate(OBC%rx_old_h(Isd:Ied,jsd:jed,nz))   ; OBC%rx_old_h(:,:,:) = 0.0
  endif
  if (OBC%Flather_v_BCs_exist_globally) then
    allocate(OBC%ry_old_v(isd:ied,JsdB:JedB,nz)) ; OBC%ry_old_v(:,:,:) = 0.0
 !   allocate(OBC%ry_old_h(isd:ied,Jsd:Jed,nz))   ; OBC%ry_old_h(:,:,:) = 0.0
  endif

  if (associated(tv%T)) then
    allocate(OBC_T_u(IsdB:IedB,jsd:jed,nz)) ; OBC_T_u(:,:,:) = 0.0
    allocate(OBC_S_u(IsdB:IedB,jsd:jed,nz)) ; OBC_S_u(:,:,:) = 0.0
    allocate(OBC_T_v(isd:ied,JsdB:JedB,nz)) ; OBC_T_v(:,:,:) = 0.0
    allocate(OBC_S_v(isd:ied,JsdB:JedB,nz)) ; OBC_S_v(:,:,:) = 0.0

    if (read_OBC_TS) then
      call read_data(filename, 'OBC_T_u', OBC_T_u, &
                     domain=G%Domain%mpp_domain, position=EAST_FACE)
      call read_data(filename, 'OBC_S_u', OBC_S_u, &
                     domain=G%Domain%mpp_domain, position=EAST_FACE)

      call read_data(filename, 'OBC_T_v', OBC_T_v, &
                     domain=G%Domain%mpp_domain, position=NORTH_FACE)
      call read_data(filename, 'OBC_S_v', OBC_S_v, &
                     domain=G%Domain%mpp_domain, position=NORTH_FACE)
    else
      call pass_var(tv%T, G%Domain)
      call pass_var(tv%S, G%Domain)
      do k=1,nz ; do j=js,je ; do I=is-1,ie
        if (OBC%OBC_segment_u(I,j) /= OBC_NONE) then
          if (OBC%OBC_segment_number(OBC%OBC_segment_u(I,j))%direction == OBC_DIRECTION_E) then
            OBC_T_u(I,j,k) = tv%T(i,j,k)
            OBC_S_u(I,j,k) = tv%S(i,j,k)
          elseif (OBC%OBC_segment_number(OBC%OBC_segment_u(I,j))%direction == OBC_DIRECTION_W) then
            OBC_T_u(I,j,k) = tv%T(i+1,j,k)
            OBC_S_u(I,j,k) = tv%S(i+1,j,k)
          elseif (G%mask2dT(i,j) + G%mask2dT(i+1,j) > 0) then
            OBC_T_u(I,j,k) = (G%mask2dT(i,j)*tv%T(i,j,k) + G%mask2dT(i+1,j)*tv%T(i+1,j,k)) / &
                             (G%mask2dT(i,j) + G%mask2dT(i+1,j))
            OBC_S_u(I,j,k) = (G%mask2dT(i,j)*tv%S(i,j,k) + G%mask2dT(i+1,j)*tv%S(i+1,j,k)) / &
                             (G%mask2dT(i,j) + G%mask2dT(i+1,j))
          else ! This probably shouldn't happen or maybe it doesn't matter?
            OBC_T_u(I,j,k) = 0.5*(tv%T(i,j,k)+tv%T(i+1,j,k))
            OBC_S_u(I,j,k) = 0.5*(tv%S(i,j,k)+tv%S(i+1,j,k))
          endif
        else
          OBC_T_u(I,j,k) = 0.5*(tv%T(i,j,k)+tv%T(i+1,j,k))
          OBC_S_u(I,j,k) = 0.5*(tv%S(i,j,k)+tv%S(i+1,j,k))
        endif
      enddo; enddo ; enddo

      do k=1,nz ; do J=js-1,je ; do i=is,ie
        if (OBC%OBC_segment_v(i,J) /= OBC_NONE) then
          if (OBC%OBC_segment_number(OBC%OBC_segment_v(i,J))%direction == OBC_DIRECTION_N) then
            OBC_T_v(i,J,k) = tv%T(i,j,k)
            OBC_S_v(i,J,k) = tv%S(i,j,k)
          elseif (OBC%OBC_segment_number(OBC%OBC_segment_v(i,J))%direction == OBC_DIRECTION_S) then
            OBC_T_v(i,J,k) = tv%T(i,j+1,k)
            OBC_S_v(i,J,k) = tv%S(i,j+1,k)
          elseif (G%mask2dT(i,j) + G%mask2dT(i,j+1) > 0) then
            OBC_T_v(i,J,k) = (G%mask2dT(i,j)*tv%T(i,j,k) + G%mask2dT(i,j+1)*tv%T(i,j+1,k)) / &
                             (G%mask2dT(i,j) + G%mask2dT(i,j+1))
            OBC_S_v(i,J,k) = (G%mask2dT(i,j)*tv%S(i,j,k) + G%mask2dT(i,j+1)*tv%S(i,j+1,k)) / &
                             (G%mask2dT(i,j) + G%mask2dT(i,j+1))
          else ! This probably shouldn't happen or maybe it doesn't matter?
            OBC_T_v(i,J,k) = 0.5*(tv%T(i,j,k)+tv%T(i,j+1,k))
            OBC_S_v(i,J,k) = 0.5*(tv%S(i,j,k)+tv%S(i,j+1,k))
          endif
        else
          OBC_T_v(i,J,k) = 0.5*(tv%T(i,j,k)+tv%T(i,j+1,k))
          OBC_S_v(i,J,k) = 0.5*(tv%S(i,j,k)+tv%S(i,j+1,k))
        endif
      enddo; enddo ; enddo
    endif

    call pass_vector(OBC_T_u, OBC_T_v, G%Domain, To_All+SCALAR_PAIR, CGRID_NE)
    call pass_vector(OBC_S_u, OBC_S_v, G%Domain, To_All+SCALAR_PAIR, CGRID_NE)

    call add_tracer_OBC_values("T", tracer_Reg, OBC_in_u=OBC_T_u, &
                                                OBC_in_v=OBC_T_v)
    call add_tracer_OBC_values("S", tracer_Reg, OBC_in_u=OBC_S_u, &
                                                OBC_in_v=OBC_S_v)
    do k=1,nz ; do j=jsd,jed ; do I=isd,ied-1
      if (OBC%OBC_segment_number(OBC%OBC_segment_u(I,j))%direction == OBC_DIRECTION_E) then
        tv%T(i+1,j,k) = tv%T(i,j,k) ; tv%S(i+1,j,k) = tv%S(i,j,k)
      elseif (OBC%OBC_segment_number(OBC%OBC_segment_u(I,j))%direction == OBC_DIRECTION_W) then
        tv%T(i,j,k) = tv%T(i+1,j,k) ; tv%S(i,j,k) = tv%S(i+1,j,k)
      endif
    enddo ; enddo ; enddo
    do k=1,nz ; do J=jsd,jed-1 ; do i=isd,ied
      if (OBC%OBC_segment_number(OBC%OBC_segment_v(i,J))%direction == OBC_DIRECTION_N) then
        tv%T(i,j+1,k) = tv%T(i,j,k) ; tv%S(i,j+1,k) = tv%S(i,j,k)
      elseif (OBC%OBC_segment_number(OBC%OBC_segment_v(i,J))%direction == OBC_DIRECTION_S) then
        tv%T(i,j,k) = tv%T(i,j+1,k) ; tv%S(i,j,k) = tv%S(i,j+1,k)
      endif
    enddo ; enddo ; enddo
  endif

  do k=1,nz ; do j=jsd,jed ; do I=isd,ied-1
    if (OBC%OBC_segment_number(OBC%OBC_segment_u(I,j))%direction == OBC_DIRECTION_E) &
                        h(i+1,j,k) = h(i,j,k)
    if (OBC%OBC_segment_number(OBC%OBC_segment_u(I,j))%direction == OBC_DIRECTION_W) &
                        h(i,j,k) = h(i+1,j,k)
  enddo ; enddo ; enddo
  do k=1,nz ; do J=jsd,jed-1 ; do i=isd,ied
    if (OBC%OBC_segment_number(OBC%OBC_segment_v(i,J))%direction == OBC_DIRECTION_N) &
                       h(i,j+1,k) = h(i,j,k)
    if (OBC%OBC_segment_number(OBC%OBC_segment_v(i,J))%direction == OBC_DIRECTION_S) &
                       h(i,j,k) = h(i,j+1,k)
  enddo ; enddo ; enddo
! When we do not extend segments, this commented block was needed to
! get the same'ish h's.
! do k=1,nz ; do j=jsd,jed-1 ; do i=isd,ied
!   if (OBC%OBC_direction_v(i,J) == OBC_DIRECTION_N) h(i,j+1,k) = h(i,j,k)
! enddo ; enddo ; enddo
! do k=1,nz ; do j=jsd+1,jed ; do i=isd,ied
!   if (OBC%OBC_direction_v(i,J-1) == OBC_DIRECTION_S) h(i,j-1,k) = h(i,j,k)
! enddo ; enddo ; enddo
! do k=1,nz ; do j=jsd,jed ; do i=isd,ied-1
!   if (OBC%OBC_direction_u(I,j) == OBC_DIRECTION_E) h(i+1,j,k) = h(i,j,k)
! enddo ; enddo ; enddo
! do k=1,nz ; do j=jsd,jed ; do i=isd+1,ied
!   if (OBC%OBC_direction_u(I-1,j) == OBC_DIRECTION_W) h(i-1,j,k) = h(i,j,k)
! enddo ; enddo ; enddo
! do k=1,nz ; do j=jsd,jed-1 ; do i=isd,ied-1
!   if (OBC%OBC_direction_v(i,J) == OBC_DIRECTION_N .and. &
!       OBC%OBC_direction_u(I,j) == OBC_DIRECTION_E) h(i+1,j+1,k) = h(i,j,k)
! enddo ; enddo ; enddo
! do k=1,nz ; do j=jsd,jed-1 ; do i=isd+1,ied
!   if (OBC%OBC_direction_v(i,J) == OBC_DIRECTION_N .and. &
!       OBC%OBC_direction_u(I-1,j) == OBC_DIRECTION_W) h(i-1,j+1,k) = h(i,j,k)
! enddo ; enddo ; enddo
! do k=1,nz ; do j=jsd+1,jed ; do i=isd,ied-1
!   if (OBC%OBC_direction_v(i,J-1) == OBC_DIRECTION_S .and. &
!       OBC%OBC_direction_u(I,j) == OBC_DIRECTION_E) h(i+1,j-1,k) = h(i,j,k)
! enddo ; enddo ; enddo
! do k=1,nz ; do j=jsd+1,jed ; do i=isd+1,ied
!   if (OBC%OBC_direction_v(i,J-1) == OBC_DIRECTION_S .and. &
!       OBC%OBC_direction_u(I-1,j) == OBC_DIRECTION_W) h(i-1,j-1,k) = h(i,j,k)
! enddo ; enddo ; enddo

end subroutine set_Flather_data

function lookup_seg_field(OBC_seg,field)
  type(OBC_segment_type), pointer :: OBC_seg
  character(len=32), intent(in) :: field ! The field name
  integer :: lookup_seg_field

  integer :: n,m

  lookup_seg_field=-1
  do n=1,OBC_seg%num_fields
   if (trim(field) == OBC_seg%field_names(n)) then
     lookup_seg_field=n
     return
   endif
  enddo

  return

end function lookup_seg_field


subroutine fill_OBC_halos(G, GV, OBC, tv, h, tracer_Reg)

  type(ocean_grid_type),                     intent(in)    :: G !< Ocean grid structure
  type(verticalGrid_type),                   intent(in)    :: GV !<  Ocean vertical grid structure
  type(ocean_OBC_type),                      pointer       :: OBC !< Open boundary structure
  type(thermo_var_ptrs),                     intent(inout) :: tv !< Thermodynamics structure
  real, dimension(SZI_(G),SZJ_(G), SZK_(G)), intent(inout)    :: h !< Thickness
  type(tracer_registry_type),                pointer       :: tracer_Reg !< Tracer registry
  ! Local variables

  integer :: i, j, k, isd, ied, jsd, jed, is, ie, js, je
  integer :: n, nz
  character(len=40)  :: mod = "fill_OBC_halos" ! This subroutine's name.
  type(OBC_segment_type), pointer :: segment
  real, pointer, dimension(:,:,:) :: &
    OBC_T_u => NULL(), &    ! These arrays should be allocated and set to
    OBC_T_v => NULL(), &    ! specify the values of T and S that should come
    OBC_S_u => NULL(), &
    OBC_S_v => NULL()

  is = G%isc ; ie = G%iec ; js = G%jsc ; je = G%jec ; nz = G%ke
  isd = G%isd ; ied = G%ied ; jsd = G%jsd ; jed = G%jed
  nz=G%ke

  if (.not. associated(OBC) .or. .not. associated(tv%T)) return

  call pass_var(tv%T,G%Domain)
  call pass_var(tv%S,G%Domain)

  do n = 1, OBC%number_of_segments
    segment => OBC%OBC_segment_number(n)

    if (.not. segment%on_pe) cycle ! continue to next segment if not in computational domain

    do j=G%jsdB+1,G%jedB ; do I=G%isdB,G%iedB-1
      if (segment%direction == OBC_DIRECTION_E .and. OBC%OBC_segment_u(I,j) /= OBC_NONE ) then
        do k=1,nz
          tv%T(i+1,j,k) = tv%T(i,j,k) ; tv%S(i+1,j,k) = tv%S(i,j,k); h(i+1,j,k) = h(i,j,k)
        enddo
      endif
    enddo ; enddo

    do j=G%jsdB+1,G%jedB ; do I=G%isdB+1,G%iedB
      if (segment%direction == OBC_DIRECTION_W .and. OBC%OBC_segment_u(I,j) /= OBC_NONE ) then
        do k=1,nz
          tv%T(i-1,j,k) = tv%T(i,j,k) ; tv%S(i-1,j,k) = tv%S(i,j,k); h(i-1,j,k) = h(i,j,k)
        enddo
      endif
    enddo ; enddo

    do j=G%jsdB,G%jedB-1 ; do I=G%isdB+1,G%iedB
      if (segment%direction == OBC_DIRECTION_N .and. OBC%OBC_segment_v(I,j) /= OBC_NONE ) then
        do k=1,nz
          tv%T(i,j+1,k) = tv%T(i,j,k) ; tv%S(i,j+1,k) = tv%S(i,j,k); h(i,j+1,k) = h(i,j,k)
        enddo
      endif
    enddo ; enddo

    do j=G%jsdB+1,G%jedB ; do I=G%isdB+1,G%iedB
      if (segment%direction == OBC_DIRECTION_S .and. OBC%OBC_segment_v(I,j) /= OBC_NONE ) then
        do k=1,nz
          tv%T(i,j-1,k) = tv%T(i,j,k) ; tv%S(i,j-1,k) = tv%S(i,j,k); h(i,j-1,k) = h(i,j,k)
        enddo
      endif
    enddo ; enddo

  enddo

  if (associated(tv%T)) then
     if (.not. associated(OBC_T_u)) then
       allocate(OBC_T_u(G%IsdB:G%IedB,G%jsd:G%jed,nz)) ; OBC_T_u(:,:,:) = 0.0
       allocate(OBC_S_u(G%IsdB:G%IedB,G%jsd:G%jed,nz)) ; OBC_S_u(:,:,:) = 0.0
       allocate(OBC_T_v(G%Isd:G%Ied,G%jsdB:G%jedB,nz)) ; OBC_T_v(:,:,:) = 0.0
       allocate(OBC_S_v(G%Isd:G%Ied,G%jsdB:G%jedB,nz)) ; OBC_S_v(:,:,:) = 0.0
     endif
     do k=1,nz ; do j=G%jsd,G%jed ; do I=G%isd,G%ied-1
        if (OBC%OBC_segment_u(I,j) /= OBC_NONE) then
          if (OBC%OBC_segment_number(OBC%OBC_segment_u(I,j))%direction == OBC_DIRECTION_E) then
            OBC_T_u(I,j,k) = tv%T(i,j,k)
            OBC_S_u(I,j,k) = tv%S(i,j,k)
          elseif (OBC%OBC_segment_number(OBC%OBC_segment_u(I,j))%direction == OBC_DIRECTION_W) then
            OBC_T_u(I,j,k) = tv%T(i+1,j,k)
            OBC_S_u(I,j,k) = tv%S(i+1,j,k)
          elseif (G%mask2dT(i,j) + G%mask2dT(i+1,j) > 0) then
            OBC_T_u(I,j,k) = (G%mask2dT(i,j)*tv%T(i,j,k) + G%mask2dT(i+1,j)*tv%T(i+1,j,k)) / &
                             (G%mask2dT(i,j) + G%mask2dT(i+1,j))
            OBC_S_u(I,j,k) = (G%mask2dT(i,j)*tv%S(i,j,k) + G%mask2dT(i+1,j)*tv%S(i+1,j,k)) / &
                             (G%mask2dT(i,j) + G%mask2dT(i+1,j))
          else ! This probably shouldn't happen or maybe it doesn't matter?
            OBC_T_u(I,j,k) = 0.5*(tv%T(i,j,k)+tv%T(i+1,j,k))
            OBC_S_u(I,j,k) = 0.5*(tv%S(i,j,k)+tv%S(i+1,j,k))
          endif
        else
          OBC_T_u(I,j,k) = 0.5*(tv%T(i,j,k)+tv%T(i+1,j,k))
          OBC_S_u(I,j,k) = 0.5*(tv%S(i,j,k)+tv%S(i+1,j,k))
        endif
     enddo; enddo ; enddo

     do k=1,nz ; do J=G%jsd,G%jed-1 ; do i=G%isd,G%ied
        if (OBC%OBC_segment_v(i,J) /= OBC_NONE) then
          if (OBC%OBC_segment_number(OBC%OBC_segment_v(i,J))%direction == OBC_DIRECTION_N) then
            OBC_T_v(i,J,k) = tv%T(i,j,k)
            OBC_S_v(i,J,k) = tv%S(i,j,k)
          elseif (OBC%OBC_segment_number(OBC%OBC_segment_v(i,J))%direction == OBC_DIRECTION_S) then
            OBC_T_v(i,J,k) = tv%T(i,j+1,k)
            OBC_S_v(i,J,k) = tv%S(i,j+1,k)
          elseif (G%mask2dT(i,j) + G%mask2dT(i,j+1) > 0) then
            OBC_T_v(i,J,k) = (G%mask2dT(i,j)*tv%T(i,j,k) + G%mask2dT(i,j+1)*tv%T(i,j+1,k)) / &
                             (G%mask2dT(i,j) + G%mask2dT(i,j+1))
            OBC_S_v(i,J,k) = (G%mask2dT(i,j)*tv%S(i,j,k) + G%mask2dT(i,j+1)*tv%S(i,j+1,k)) / &
                             (G%mask2dT(i,j) + G%mask2dT(i,j+1))
          else ! This probably shouldn't happen or maybe it doesn't matter?
            OBC_T_v(i,J,k) = 0.5*(tv%T(i,j,k)+tv%T(i,j+1,k))
            OBC_S_v(i,J,k) = 0.5*(tv%S(i,j,k)+tv%S(i,j+1,k))
          endif
        else
          OBC_T_v(i,J,k) = 0.5*(tv%T(i,j,k)+tv%T(i,j+1,k))
          OBC_S_v(i,J,k) = 0.5*(tv%S(i,j,k)+tv%S(i,j+1,k))
        endif
     enddo; enddo ; enddo

    call pass_vector(OBC_T_u, OBC_T_v, G%Domain, To_All+SCALAR_PAIR, CGRID_NE)
    call pass_vector(OBC_S_u, OBC_S_v, G%Domain, To_All+SCALAR_PAIR, CGRID_NE)

    call add_tracer_OBC_values("T",tracer_Reg, OBC_in_u=OBC_T_u,OBC_in_v=OBC_T_v)
    call add_tracer_OBC_values("S",tracer_Reg, OBC_in_u=OBC_S_u,OBC_in_v=OBC_S_v)


  endif
end subroutine fill_OBC_halos

!> Allocate segment data fields
subroutine allocate_OBC_segment_data(OBC, segment)
  type(ocean_OBC_type),   pointer       :: OBC     !< Open boundary structure
  type(OBC_segment_type), intent(inout) :: segment !< Open boundary segment
  ! Local variables
  integer :: isd, ied, jsd, jed
  integer :: IsdB, IedB, JsdB, JedB
  character(len=40)  :: mod = "allocate_OBC_segment_data" ! This subroutine's name.

  isd = segment%HI%isd ; ied = segment%HI%ied
  jsd = segment%HI%jsd ; jed = segment%HI%jed
  IsdB = segment%HI%IsdB ; IedB = segment%HI%IedB
  JsdB = segment%HI%JsdB ; JedB = segment%HI%JedB

<<<<<<< HEAD
    print *, 'Allocate_OBC_segment_data 1', IsdB, IedB, jsd, jed, segment%on_pe
  if (.not. segment%on_pe) return
    print *, 'Allocate_OBC_segment_data 2', IsdB, IedB, jsd, jed

  if (segment%direction == OBC_DIRECTION_E .or. segment%direction == OBC_DIRECTION_W) then
    print *, 'Allocate_OBC_segment_data EW', IsdB, IedB, jsd, jed
    allocate(segment%Cg(IsdB:IedB,jsd:jed));                    segment%Cg(:,:)=0.
    allocate(segment%Htot(IsdB:IedB,jsd:jed));                  segment%Htot(:,:)=0.0
    allocate(segment%h(IsdB:IedB,jsd:jed,OBC%ke));              segment%h(:,:,:)=0.0
    allocate(segment%normal_vel(IsdB:IedB,jsd:jed,OBC%ke));     segment%normal_vel(:,:,:)=0.0
    allocate(segment%normal_trans(IsdB:IedB,jsd:jed,OBC%ke));   segment%normal_trans(:,:,:)=0.0
    allocate(segment%normal_vel_bt(IsdB:IedB,jsd:jed));         segment%normal_vel_bt(:,:)=0.0
    allocate(segment%normal_trans_bt(IsdB:IedB,jsd:jed));       segment%normal_trans_bt(:,:)=0.0
    allocate(segment%tangent_vel(IsdB:IedB,JsdB:JedB,OBC%ke));  segment%tangent_vel(:,:,:)=0.0
    allocate(segment%tangent_vel_bt(IsdB:IedB,JsdB:JedB));      segment%tangent_vel_bt(:,:)=0.0
    allocate(segment%eta(IsdB:IedB,jsd:jed));                   segment%eta(:,:)=0.0
  else
    print *, 'Allocate_OBC_segment_data NS', isd, ied, JsdB, JedB
    allocate(segment%Cg(isd:ied,JsdB:JedB));                    segment%Cg(:,:)=0.
    allocate(segment%Htot(isd:ied,JsdB:JedB));                  segment%Htot(:,:)=0.0
    allocate(segment%h(isd:ied,JsdB:JedB,OBC%ke));              segment%h(:,:,:)=0.0
    allocate(segment%normal_vel(isd:ied,JsdB:JedB,OBC%ke));     segment%normal_vel(:,:,:)=0.0
    allocate(segment%normal_trans(isd:ied,JsdB:JedB,OBC%ke));   segment%normal_trans(:,:,:)=0.0
    allocate(segment%normal_vel_bt(isd:ied,JsdB:JedB));         segment%normal_vel_bt(:,:)=0.0
    allocate(segment%normal_trans_bt(isd:ied,JsdB:JedB));       segment%normal_trans_bt(:,:)=0.0
    allocate(segment%tangent_vel(IsdB:IedB,JsdB:JedB,OBC%ke));  segment%tangent_vel(:,:,:)=0.0
    allocate(segment%tangent_vel_bt(IsdB:IedB,JsdB:JedB));      segment%tangent_vel_bt(:,:)=0.0
    allocate(segment%eta(isd:ied,JsdB:JedB));                   segment%eta(:,:)=0.0
=======
  if (.not. segment%on_pe) return

  if (.not. ASSOCIATED(segment%Cg)) then ! finishing allocating storage for segments
    allocate(segment%Cg(isd:ied,jsd:jed));                    segment%Cg(:,:)=0.
    allocate(segment%Htot(isd:ied,jsd:jed));                  segment%Htot(:,:)=0.0
    allocate(segment%h(isd:ied,jsd:jed,OBC%ke));              segment%h(:,:,:)=0.0
    allocate(segment%normal_vel(isd:ied,jsd:jed,OBC%ke));     segment%normal_vel(:,:,:)=0.0
    allocate(segment%normal_trans(isd:ied,jsd:jed,OBC%ke));   segment%normal_trans(:,:,:)=0.0
    allocate(segment%normal_vel_bt(isd:ied,jsd:jed));         segment%normal_vel_bt(:,:)=0.0
    allocate(segment%normal_trans_bt(isd:ied,jsd:jed));       segment%normal_trans_bt(:,:)=0.0
    allocate(segment%tangent_vel(IsdB:IedB,JsdB:JedB,OBC%ke));segment%tangent_vel(:,:,:)=0.0
    allocate(segment%tangent_vel_bt(IsdB:IedB,JsdB:JedB));    segment%tangent_vel_bt(:,:)=0.0
    allocate(segment%eta(isd:ied,jsd:jed));                   segment%eta(:,:)=0.0
>>>>>>> 7064cd89
  endif
end subroutine allocate_OBC_segment_data

!> Set tangential velocities outside of open boundaries to silly values
!! (used for checking the interior state is independent of values outside
!! of the domain).
subroutine open_boundary_test_extern_uv(G, OBC, u, v)
  type(ocean_grid_type),                     intent(in)    :: G !< Ocean grid structure
  type(ocean_OBC_type),                      pointer       :: OBC !< Open boundary structure
  real, dimension(SZIB_(G),SZJ_(G), SZK_(G)),intent(inout) :: u !< Zonal velocity (m/s)
  real, dimension(SZI_(G),SZJB_(G), SZK_(G)),intent(inout) :: v !< Meridional velocity (m/s)
  ! Local variables
  integer :: i, j, k, n
  real, parameter :: silly_value = 1.E40

  if (.not. associated(OBC)) return

  do n = 1, OBC%number_of_segments
    do k = 1, G%ke
      if (OBC%OBC_segment_number(n)%is_N_or_S) then
        J = OBC%OBC_segment_number(n)%HI%JsdB
        if (OBC%OBC_segment_number(n)%direction == OBC_DIRECTION_N) then
          do I = OBC%OBC_segment_number(n)%HI%IsdB, OBC%OBC_segment_number(n)%HI%IedB
            u(I,j+1,k) = silly_value
          enddo
        else
          do I = OBC%OBC_segment_number(n)%HI%IsdB, OBC%OBC_segment_number(n)%HI%IedB
            u(I,j,k) = silly_value
          enddo
        endif
      elseif (OBC%OBC_segment_number(n)%is_E_or_W) then
        I = OBC%OBC_segment_number(n)%HI%IsdB
        if (OBC%OBC_segment_number(n)%direction == OBC_DIRECTION_E) then
          do J = OBC%OBC_segment_number(n)%HI%JsdB, OBC%OBC_segment_number(n)%HI%JedB
            v(i+1,J,k) = silly_value
          enddo
        else
          do J = OBC%OBC_segment_number(n)%HI%JsdB, OBC%OBC_segment_number(n)%HI%JedB
            v(i,J,k) = silly_value
          enddo
        endif
      endif
    enddo
  enddo

end subroutine open_boundary_test_extern_uv

subroutine update_OBC_segment_data(G, GV, OBC, tv, h, Time)
  type(ocean_grid_type),                     intent(in)    :: G !< Ocean grid structure
  type(verticalGrid_type),                   intent(in)    :: GV !<  Ocean vertical grid structure
  type(ocean_OBC_type),                      pointer       :: OBC !< Open boundary structure
  type(thermo_var_ptrs),                     intent(in)    :: tv !< Thermodynamics structure
  real, dimension(SZI_(G),SZJ_(G), SZK_(G)), intent(inout)    :: h !< Thickness
!  real, dimension(SZI_(G),SZJ_(G))         , intent(inout)    :: eta !< Thickness
  type(time_type),                           intent(in)    :: Time
  ! Local variables

  integer :: i, j, k, is, ie, js, je, isd, ied, jsd, jed
  integer :: IsdB, IedB, JsdB, JedB, n, m, nz
  character(len=40)  :: mod = "set_OBC_segment_data" ! This subroutine's name.
  character(len=200) :: filename, OBC_file, inputdir ! Strings for file/path
  type(OBC_segment_type), pointer :: segment
  integer, dimension(4) :: siz,siz2
  real :: sumh ! column sum of thicknesses (m)
  integer :: ni_seg, nj_seg  ! number of src gridpoints along the segments
  integer :: i2, j2          ! indices for referencing local domain array
  integer :: is_obc, ie_obc, js_obc, je_obc  ! segment indices within local domain
  integer :: ishift, jshift  ! offsets for staggered locations
  real, dimension(:,:), pointer :: seg_vel => NULL()  ! pointer to segment velocity array
  real, dimension(:,:), pointer :: seg_trans => NULL()  ! pointer to segment transport array
  real, dimension(:,:,:), allocatable :: tmp_buffer

  is = G%isc ; ie = G%iec ; js = G%jsc ; je = G%jec
  isd = G%isd ; ied = G%ied ; jsd = G%jsd ; jed = G%jed
  IsdB = G%IsdB ; IedB = G%IedB ; JsdB = G%JsdB ; JedB = G%JedB
  nz=G%ke

  if (.not. associated(OBC)) return

  do n = 1, OBC%number_of_segments
    segment => OBC%OBC_segment_number(n)

    if (.not. segment%on_pe) cycle ! continue to next segment if not in computational domain

    ni_seg = segment%ie_obc-segment%is_obc+1
    nj_seg = segment%je_obc-segment%js_obc+1
    is_obc = max(segment%is_obc,is-1)
    ie_obc = min(segment%ie_obc,ie)
    js_obc = max(segment%js_obc,js-1)
    je_obc = min(segment%je_obc,je)


    if (segment%direction == OBC_DIRECTION_W .or. segment%direction == OBC_DIRECTION_E) then
      nj_seg=nj_seg-1
      js_obc=js_obc+1
    else
      ni_seg=ni_seg-1
      is_obc=is_obc+1
    endif

!    do j=jsd,jed ; do I=isd,ied-1
!      if (segment%direction == OBC_DIRECTION_E .and. OBC%OBC_segment_u(I,j) /= OBC_NONE ) then
!        do k=1,nz
!          tv%T(i+1,j,k) = tv%T(i,j,k) ; tv%S(i+1,j,k) = tv%S(i,j,k); h(i+1,j,k) = h(i,j,k)
!        enddo
!      else if (segment%direction == OBC_DIRECTION_W .and. OBC%OBC_segment_u(I,j) /= OBC_NONE ) then
!        tv%T(i,j,k) = tv%T(i+1,j,k) ; tv%S(i,j,k) = tv%S(i+1,j,k); h(i,j,k) = h(i+1,j,k)
!      endif
!    enddo ; enddo

!    do j=jsd,jed-1 ; do I=isd,ied-1
!      if (segment%direction == OBC_DIRECTION_N .and. OBC%OBC_segment_v(I,j) /= OBC_NONE ) then
!        do k=1,nz
!          tv%T(i,j+1,k) = tv%T(i,j,k) ; tv%S(i,j+1,k) = tv%S(i,j,k); h(i,j+1,k) = h(i,j,k)
!        enddo
!      else if (segment%direction == OBC_DIRECTION_S .and. OBC%OBC_segment_v(I,j) /= OBC_NONE ) then
!        tv%T(i,j,k) = tv%T(i,j+1,k) ; tv%S(i,j,k) = tv%S(i,j+1,k); h(i,j,k) = h(i,j+1,k)
!      endif
!    enddo ; enddo

! Calculate auxiliary fields at staggered locations.
! Segment indices are on q points:
!
!       |-----------|------------|-----------|-----------|  J_obc
!     Is_obc                                          Ie_obc
!
! i2 has to start at Is_obc+1 and end at Ie_obc.
! j2 is J_obc and jshift has to be +1 at both the north and south.

     ! calculate auxiliary fields at staggered locations
    ishift=0;jshift=0
    if (segment%direction == OBC_DIRECTION_W .or. segment%direction == OBC_DIRECTION_E) then
      if (segment%direction == OBC_DIRECTION_W) ishift=1
      do j=js_obc,je_obc
        do I=Is_obc,Ie_obc
!        i2 =  segment%Is_obc + i - 1
!        j2 =  segment%Js_obc + j - 1
!        if ((i2 .gt. ied .or. i2 .lt. isd) .or. (j2 .gt. jed .or. j2 .lt. jsd)) cycle
!        if (OBC%OBC_segment_u(i2,j2) /= n) cycle
          segment%Cg(I,j) = sqrt(GV%g_prime(1)*G%bathyT(i+ishift,j))
          if (GV%Boussinesq) then
            segment%Htot(I,j) = G%bathyT(i+ishift,j)*GV%m_to_H! + eta(i+ishift,j)
!          else
!            segment%Htot(I,j) =  eta(i+ishift,j)
          endif
          do k=1,G%ke
            segment%h(I,j,k) = h(i+ishift,j,k)
          enddo
        enddo
      enddo

    else! (segment%direction == OBC_DIRECTION_N .or. segment%direction == OBC_DIRECTION_S)
      if (segment%direction == OBC_DIRECTION_S) jshift=1

      do J=Js_obc,Je_obc
        do i=is_obc,ie_obc
          segment%Cg(i,J) = sqrt(GV%g_prime(1)*G%bathyT(i,j+jshift))
          if (GV%Boussinesq) then
            segment%Htot(i,J) = G%bathyT(i,j+jshift)*GV%m_to_H! + eta(i,j+jshift)
!          else
!            segment%Htot(i,J) = eta(i,j+jshift)
          endif
          do k=1,G%ke
            segment%h(i,J,k) = h(i,j+jshift,k)
          enddo
        enddo
      enddo
    endif

    do m = 1,segment%num_fields
      if (segment%field(m)%fid > 0) then
        siz(1)=size(segment%field(m)%buffer_src,1)
        siz(2)=size(segment%field(m)%buffer_src,2)
        siz(3)=size(segment%field(m)%buffer_src,3)
        if (.not.associated(segment%field(m)%buffer_dst)) then
          if (siz(3) /= segment%field(m)%nk_src) call MOM_error(FATAL,'nk_src inconsistency')
          if (segment%field(m)%nk_src > 1) then
             allocate(segment%field(m)%buffer_dst(is_obc:ie_obc,js_obc:je_obc,G%ke))
          else
             allocate(segment%field(m)%buffer_dst(is_obc:ie_obc,js_obc:je_obc,1))
          endif
          segment%field(m)%buffer_dst(:,:,:)=0.0
          if (trim(segment%field(m)%name) == 'UO' .or. trim(segment%field(m)%name) == 'VO') then
             allocate(segment%field(m)%bt_vel(is_obc:ie_obc,js_obc:je_obc))
             segment%field(m)%bt_vel(:,:)=0.0
          endif
        endif
        ! read source data interpolated to the current model time
        if (siz(1)==1) then
           allocate(tmp_buffer(1,nj_seg*2+1,segment%field(m)%nk_src))  ! segment data is currrently on supergrid
        else
           allocate(tmp_buffer(ni_seg*2+1,1,segment%field(m)%nk_src))  ! segment data is currrently on supergrid
        endif
        call time_interp_external(segment%field(m)%fid,Time, tmp_buffer)
        if (siz(1)==1) then
           segment%field(m)%buffer_src(is_obc,:,:)=tmp_buffer(1,2*(js_obc+G%jdg_offset)-1:2*(je_obc+G%jdg_offset)-1:2,:)
        else
           segment%field(m)%buffer_src(:,js_obc,:)=tmp_buffer(2*(is_obc+G%idg_offset)-1:2*(ie_obc+G%idg_offset)-1:2,1,:)
        endif
        if (segment%field(m)%nk_src > 1) then
          call time_interp_external(segment%field(m)%fid_dz,Time, tmp_buffer)
          if (siz(1)==1) then
            segment%field(m)%dz_src(is_obc,:,:)=tmp_buffer(1,2*(js_obc+G%jdg_offset)-1:2*(je_obc+G%jdg_offset)-1:2,:)
          else
            segment%field(m)%dz_src(:,js_obc,:)=tmp_buffer(2*(is_obc+G%idg_offset)-1:2*(ie_obc+G%idg_offset)-1:2,1,:)
          endif
          do j=js_obc,je_obc
             do i=is_obc,ie_obc

                ! Using the h remapping approach
                ! Pretty sure we need to check for source/target grid consistency here
                segment%field(m)%buffer_dst(i,j,:)=0.0  ! initialize remap destination buffer
                if (G%mask2dT(i,j)>0.) then
                   call remapping_core_h(segment%field(m)%nk_src,segment%field(m)%dz_src(i,j,:),&
                        segment%field(m)%buffer_src(i,j,:),G%ke, h(i,j,:),&
                        segment%field(m)%buffer_dst(i,j,:),OBC%remap_CS)
                endif
             enddo
          enddo
        else  ! 2d data
          segment%field(m)%buffer_dst(:,:,1)=segment%field(m)%buffer_src(:,:,1)  ! initialize remap destination buffer
        endif
        deallocate(tmp_buffer)
      else ! fid <= 0
         if (.not. ASSOCIATED(segment%field(m)%buffer_dst)) then
           allocate(segment%field(m)%buffer_dst(is_obc:ie_obc,js_obc:je_obc,G%ke))
           segment%field(m)%buffer_dst(:,:,:)=segment%field(m)%value
           if (trim(segment%field(m)%name) == 'UO' .or. trim(segment%field(m)%name) == 'VO') then
              allocate(segment%field(m)%bt_vel(is_obc:ie_obc,js_obc:je_obc))
              segment%field(m)%bt_vel(:,:)=segment%field(m)%value
           endif
         endif
      endif

      if (trim(segment%field(m)%name) == 'UO' .or. trim(segment%field(m)%name) == 'VO') then
         if (segment%field(m)%fid>0) then ! calculate external BT velocity and transport if needed
           if((trim(segment%field(m)%name) == 'UO' .and. (segment%direction == OBC_DIRECTION_W .or. &
                                                        segment%direction == OBC_DIRECTION_E)) .or. &
              (trim(segment%field(m)%name) == 'VO' .and. (segment%direction == OBC_DIRECTION_N .or. &
                                                        segment%direction == OBC_DIRECTION_S))) then
             do j=js_obc,je_obc
                do i=is_obc,ie_obc
                   segment%normal_trans_bt(i,j) = 0.0
                   do k=1,G%ke
                      segment%normal_vel(i,j,k) = segment%field(m)%buffer_dst(i,j,k)
                      segment%normal_trans(i,j,k) = segment%field(m)%buffer_dst(i,j,k)*segment%h(i,j,k)
                      segment%normal_trans_bt(i,j)= segment%normal_trans_bt(i,j)+segment%normal_trans(i,j,k)
                   enddo
                   segment%normal_vel_bt(i,j) = segment%normal_trans_bt(i,j)/max(segment%Htot(i,j),1.e-12)
                enddo
             enddo
           endif
         endif
      endif

      if (trim(segment%field(m)%name) == 'ZOS') then
        do j=js_obc,je_obc
          do i=is_obc,ie_obc
              segment%eta(i,j) = segment%field(m)%buffer_dst(i,j,1)
          enddo
        enddo
      endif
    enddo


  enddo ! end segment loop

end subroutine update_OBC_segment_data

!> \namespace mom_open_boundary
!! This module implements some aspects of internal open boundary
!! conditions in MOM.
!!
!! A small fragment of the grid is shown below:
!!
!!    j+1  x ^ x ^ x   At x:  q, CoriolisBu
!!    j+1  > o > o >   At ^:  v, tauy
!!    j    x ^ x ^ x   At >:  u, taux
!!    j    > o > o >   At o:  h, bathyT, buoy, tr, T, S, Rml, ustar
!!    j-1  x ^ x ^ x
!!        i-1  i  i+1  At x & ^:
!!           i  i+1    At > & o:
!!
!! The boundaries always run through q grid points (x).

end module MOM_open_boundary<|MERGE_RESOLUTION|>--- conflicted
+++ resolved
@@ -103,13 +103,10 @@
 type, public :: ocean_OBC_type
   integer :: number_of_segments = 0                   !< The number of open-boundary segments.
   integer :: ke = 0                                   !< The number of model layers
-<<<<<<< HEAD
   logical :: open_u_BCs_exist_globally = .false.      !< True if any zonal velocity points
                                                       !! in the global domain use open BCs.
   logical :: open_v_BCs_exist_globally = .false.      !< True if any meridional velocity points
                                                       !! in the global domain use open BCs.
-=======
->>>>>>> 7064cd89
   logical :: Flather_u_BCs_exist_globally = .false.   !< True if any zonal velocity points
                                                       !! in the global domain use Flather BCs.
   logical :: Flather_v_BCs_exist_globally = .false.   !< True if any meridional velocity points
@@ -179,11 +176,7 @@
                    !! velocity (or speed of characteristics), in m s-1.  The
                    !! default value is 10 m s-1.
   logical :: OBC_pe !< Is there an open boundary on this tile?
-<<<<<<< HEAD
   character(len=200) :: OBC_user_config
-=======
-  character(len=200) :: OBC_values_config
->>>>>>> 7064cd89
   type(remapping_CS), pointer         :: remap_CS   ! ALE remapping control structure for segments only
 end type ocean_OBC_type
 
@@ -229,11 +222,7 @@
   call get_param(param_file, mod, "OBC_VALUES_CONFIG", config2, &
                  "A string that sets how the open boundary values are \n"//&
                  " configured: \n", default="None", do_not_log=.true.)
-<<<<<<< HEAD
   call get_param(param_file, mod, "NK", OBC%ke, &
-=======
-  call get_param(param_file, mod, "NZ", OBC%ke, &
->>>>>>> 7064cd89
                  "The number of model layers", default=0, do_not_log=.true.)
 
   if (config1 .ne. "None" .or. config2 .ne. "None") OBC%user_BCs_set_globally = .true.
@@ -602,45 +591,8 @@
     endif
 
     if (I_obc<G%HI%IsdB .or. I_obc>G%HI%IedB) return ! Boundary is not on tile
-<<<<<<< HEAD
-!    if (max(Js_obc,Je_obc)<G%HI%JsdB .or. min(Js_obc,Je_obc)>G%HI%JedB) return ! Segment is not on tile
     if (Js_obc<G%HI%JsdB .and. Je_obc<G%HI%JsdB) return ! Segment is not on tile
     if (Js_obc>G%HI%JedB) return ! Segment is not on tile
-
-    OBC%OBC_segment_number(l_seg)%on_pe = .true.
-    OBC%OBC_segment_number(l_seg)%is_E_or_W = .true.
-
-    do j=G%HI%jsd, G%HI%jed
-      if (j>Js_obc .and. j<=Je_obc) then
-
-        OBC%OBC_segment_u(I_obc,j) = l_seg
-        if (OBC%OBC_segment_number(l_seg)%direction == OBC_DIRECTION_E) then ! East is outward
-          if (this_kind == OBC_FLATHER) then
-            ! Set v points outside segment
-            if (OBC%OBC_segment_v(i_obc+1,J) == OBC_NONE) then
-              OBC%OBC_segment_v(i_obc+1,J) = l_seg
-            endif
-            if (OBC%OBC_segment_v(i_obc+1,J-1) == OBC_NONE) then
-              OBC%OBC_segment_v(i_obc+1,J-1) = l_seg
-            endif
-          endif
-        else ! West is outward
-          if (this_kind == OBC_FLATHER) then
-            ! Set v points outside segment
-            if (OBC%OBC_segment_v(i_obc,J) == OBC_NONE) then
-              OBC%OBC_segment_v(i_obc,J) = l_seg
-            endif
-            if (OBC%OBC_segment_v(i_obc,J-1) == OBC_NONE) then
-              OBC%OBC_segment_v(i_obc,J-1) = l_seg
-            endif
-          endif
-        endif
-      endif
-    enddo
-=======
-    if (Js_obc<G%HI%JsdB .and. Je_obc<G%HI%JsdB) return ! Segment is not on tile
-    if (Js_obc>G%HI%JedB) return ! Segment is not on tile
->>>>>>> 7064cd89
   enddo ! a_loop
 
   OBC%OBC_segment_number(l_seg)%on_pe = .true.
@@ -751,42 +703,6 @@
     if (J_obc<G%HI%JsdB .or. J_obc>G%HI%JedB) return ! Boundary is not on tile
     if (Is_obc<G%HI%IsdB .and. Ie_obc<G%HI%IsdB) return ! Segment is not on tile
     if (Is_obc>G%HI%IedB) return ! Segment is not on tile
-<<<<<<< HEAD
-
-    OBC%OBC_segment_number(l_seg)%on_pe = .true.
-    OBC%OBC_segment_number(l_seg)%is_N_or_S = .true.
-
-!    if (J_obc<G%HI%JsdB .or. J_obc>G%HI%JedB) return ! Boundary is not on tile
-!    if (max(Is_obc,Ie_obc)<G%HI%IsdB .or. min(Is_obc,Ie_obc)>G%HI%IedB) return ! Segment is not on tile
-
-    do i=G%HI%isd, G%HI%ied
-      if (i>Is_obc .and. i<=Ie_obc) then
-        OBC%OBC_segment_v(i,J_obc) = l_seg
-        if (OBC%OBC_segment_number(l_seg)%direction == OBC_DIRECTION_N) then ! North is outward
-          if (this_kind == OBC_FLATHER) then
-            ! Set u points outside segment
-            if (OBC%OBC_segment_u(I,j_obc+1) == OBC_NONE) then
-              OBC%OBC_segment_u(I,j_obc+1) = l_seg
-            endif
-            if (OBC%OBC_segment_u(I-1,j_obc+1) == OBC_NONE) then
-              OBC%OBC_segment_u(I-1,j_obc+1) = l_seg
-            endif
-          endif
-        else ! South is outward
-          if (this_kind == OBC_FLATHER) then
-            ! Set u points outside segment
-            if (OBC%OBC_segment_u(I,j_obc) == OBC_NONE) then
-              OBC%OBC_segment_u(I,j_obc) = l_seg
-            endif
-            if (OBC%OBC_segment_u(I-1,j_obc) == OBC_NONE) then
-              OBC%OBC_segment_u(I-1,j_obc) = l_seg
-            endif
-          endif
-        endif
-      endif
-    enddo
-=======
->>>>>>> 7064cd89
   enddo ! a_loop
 
   OBC%OBC_segment_number(l_seg)%on_pe = .true.
@@ -1014,11 +930,7 @@
 
 end subroutine open_boundary_init
 
-<<<<<<< HEAD
 logical function open_boundary_query(OBC, apply_open_OBC, apply_specified_OBC, apply_Flather_OBC, apply_nudged_OBC, needs_ext_seg_data)
-=======
-logical function open_boundary_query(OBC, apply_specified_OBC, apply_Flather_OBC, apply_nudged_OBC, needs_ext_seg_data)
->>>>>>> 7064cd89
   type(ocean_OBC_type), pointer     :: OBC !< Open boundary control structure
   logical, optional,    intent(in)  :: apply_open_OBC      !< If present, returns True if specified_*_BCs_exist_globally is true
   logical, optional,    intent(in)  :: apply_specified_OBC !< If present, returns True if specified_*_BCs_exist_globally is true
@@ -1941,7 +1853,6 @@
   IsdB = segment%HI%IsdB ; IedB = segment%HI%IedB
   JsdB = segment%HI%JsdB ; JedB = segment%HI%JedB
 
-<<<<<<< HEAD
     print *, 'Allocate_OBC_segment_data 1', IsdB, IedB, jsd, jed, segment%on_pe
   if (.not. segment%on_pe) return
     print *, 'Allocate_OBC_segment_data 2', IsdB, IedB, jsd, jed
@@ -1970,21 +1881,6 @@
     allocate(segment%tangent_vel(IsdB:IedB,JsdB:JedB,OBC%ke));  segment%tangent_vel(:,:,:)=0.0
     allocate(segment%tangent_vel_bt(IsdB:IedB,JsdB:JedB));      segment%tangent_vel_bt(:,:)=0.0
     allocate(segment%eta(isd:ied,JsdB:JedB));                   segment%eta(:,:)=0.0
-=======
-  if (.not. segment%on_pe) return
-
-  if (.not. ASSOCIATED(segment%Cg)) then ! finishing allocating storage for segments
-    allocate(segment%Cg(isd:ied,jsd:jed));                    segment%Cg(:,:)=0.
-    allocate(segment%Htot(isd:ied,jsd:jed));                  segment%Htot(:,:)=0.0
-    allocate(segment%h(isd:ied,jsd:jed,OBC%ke));              segment%h(:,:,:)=0.0
-    allocate(segment%normal_vel(isd:ied,jsd:jed,OBC%ke));     segment%normal_vel(:,:,:)=0.0
-    allocate(segment%normal_trans(isd:ied,jsd:jed,OBC%ke));   segment%normal_trans(:,:,:)=0.0
-    allocate(segment%normal_vel_bt(isd:ied,jsd:jed));         segment%normal_vel_bt(:,:)=0.0
-    allocate(segment%normal_trans_bt(isd:ied,jsd:jed));       segment%normal_trans_bt(:,:)=0.0
-    allocate(segment%tangent_vel(IsdB:IedB,JsdB:JedB,OBC%ke));segment%tangent_vel(:,:,:)=0.0
-    allocate(segment%tangent_vel_bt(IsdB:IedB,JsdB:JedB));    segment%tangent_vel_bt(:,:)=0.0
-    allocate(segment%eta(isd:ied,jsd:jed));                   segment%eta(:,:)=0.0
->>>>>>> 7064cd89
   endif
 end subroutine allocate_OBC_segment_data
 
