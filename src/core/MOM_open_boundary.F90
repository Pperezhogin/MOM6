! This file is part of MOM6. See LICENSE.md for the license.
!> Controls where open boundary conditions are applied 
module MOM_open_boundary

! This file is part of MOM6. See LICENSE.md for the license.

use MOM_cpu_clock, only : cpu_clock_id, cpu_clock_begin, cpu_clock_end, CLOCK_ROUTINE
use MOM_diag_mediator, only : diag_ctrl, time_type
use MOM_domains, only : pass_var, pass_vector
use MOM_domains, only : To_All, SCALAR_PAIR, CGRID_NE
use MOM_error_handler, only : MOM_mesg, MOM_error, FATAL, WARNING
use MOM_file_parser, only : get_param, log_version, param_file_type, log_param
use MOM_grid, only : ocean_grid_type
use MOM_dyn_horgrid, only : dyn_horgrid_type
use MOM_io, only : EAST_FACE, NORTH_FACE
use MOM_io, only : slasher, read_data
use MOM_tracer_registry, only : add_tracer_OBC_values, tracer_registry_type
use MOM_variables, only : thermo_var_ptrs

implicit none ; private

#include <MOM_memory.h>

public open_boundary_config
public open_boundary_init
public open_boundary_query
public open_boundary_end
public open_boundary_impose_normal_slope
public open_boundary_impose_land_mask
public Radiation_Open_Bdry_Conds
public set_Flather_positions
public set_Flather_data

integer, parameter, public :: OBC_NONE = 0, OBC_SIMPLE = 1, OBC_WALL = 2
integer, parameter, public :: OBC_FLATHER = 3
integer, parameter, public :: OBC_DIRECTION_N = 100 !< Indicates the boundary is an effective northern boundary
integer, parameter, public :: OBC_DIRECTION_S = 200 !< Indicates the boundary is an effective southern boundary
integer, parameter, public :: OBC_DIRECTION_E = 300 !< Indicates the boundary is an effective eastern boundary
integer, parameter, public :: OBC_DIRECTION_W = 400 !< Indicates the boundary is an effective western boundary

!> Open-boundary data
type, public :: ocean_OBC_type
  logical :: apply_OBC_u_flather_east = .false.  !< True if any zonal velocity points in the
                                                 !! local domain use east-facing Flather OBCs.
  logical :: apply_OBC_u_flather_west = .false.  !< True if any zonal velocity points in the
                                                 !! local domain use west-facing Flather OBCs.
  logical :: apply_OBC_v_flather_north = .false. !< True if any zonal velocity points in the
                                                 !! local domain use north-facing Flather OBCs.
  logical :: apply_OBC_v_flather_south = .false. !< True if any zonal velocity points in the
                                                 !! local domain use south-facing Flather OBCs.
  logical :: apply_OBC_u = .false.  !< True if any zonal velocity points in to local domain use OBCs.
  logical :: apply_OBC_v = .false.  !< True if any meridional velocity points in to local domain use OBCs.
  logical, pointer, dimension(:,:) :: &
    OBC_mask_u => NULL(), & !< True at zonal velocity points that have prescribed OBCs.
    OBC_mask_v => NULL()    !< True at meridional velocity points that have prescribed OBCs.
  ! These arrays indicate the kind of open boundary conditions that are to be applied at the u and v
  ! points, and can be OBC_NONE, OBC_SIMPLE, OBC_WALL, or OBC_FLATHER.  Generally these
  ! should be consistent with OBC_mask_[uv], with OBC_mask_[uv] .false. for OBC_kind_[uv] = NONE
  ! and true for all other values.
  integer, pointer, dimension(:,:) :: &
    OBC_kind_u => NULL(), & !< Type of OBC at u-points.
    OBC_kind_v => NULL()    !< Type of OBC at v-points.
  ! These arrays indicate the outward-pointing orientation of the open boundary and will be set to
  ! one of OBC_DIRECTION_N, OBC_DIRECTION_S, OBC_DIRECTION_E or OBC_DIRECTION_W.
  integer, pointer, dimension(:,:) :: &
    OBC_direction_u => NULL(), & !< Orientation of OBC at u-points.
    OBC_direction_v => NULL()    !< Orientation of OBC at v-points.
  ! The following apply at points with OBC_kind_[uv] = OBC_FLATHER.
  real, pointer, dimension(:,:,:) :: &
    rx_old_u => NULL(), &  !< The rx_old_u value for radiation coeff for u-velocity in x-direction
    ry_old_v => NULL(), &  !< The ry_old_v value for radiation coeff for v-velocity in y-direction
    rx_old_h => NULL(), &  !< The rx_old_h value for radiation coeff for layer thickness h in x-direction
    ry_old_h => NULL()     !< The ry_old_h value for radiation coeff for layer thickness h in y-direction

  !   The following can be used to specify the outer-domain values of the
  ! surface height and barotropic velocity.  If these are not allocated, the
  ! default with Flather boundary conditions is the same as if they were
  ! filled with zeros.  With simple OBCs, these should not be allocated.
  real, pointer, dimension(:,:) :: &
    ubt_outer => NULL(), &    !< The u-velocity in the outer domain, in m s-1.
    vbt_outer => NULL(), &    !< The v-velocity in the outer domain, in m s-1.
    eta_outer_u => NULL(), &  !< The SSH anomaly in the outer domain, in m or kg m-2.
    eta_outer_v => NULL()     !< The SSH anomaly in the outer domain, in m or kg m-2.

  ! The following apply at points with OBC_kind_[uv] = OBC_SIMPLE.
  real, pointer, dimension(:,:,:) :: &
    u => NULL(), &  !< The prescribed values of the zonal velocity (u) at OBC points.
    v => NULL(), &  !< The prescribed values of the meridional velocity (v) at OBC points.
    uh => NULL(), & !< The prescribed values of the zonal volume transport (uh) at OBC points.
    vh => NULL()    !< The prescribed values of the meridional volume transport (vh) at OBC points.

  ! The following parameters are used in the baroclinic radiation code:
  real :: gamma_uv !< The relative weighting for the baroclinic radiation
                   !! velocities (or speed of characteristics) at the
                   !! new time level (1) or the running mean (0) for velocities.
                   !! Valid values range from 0 to 1, with a default of 0.3.
  real :: gamma_h  !< The relative weighting for the baroclinic radiation
                   !! velocities (or speed of characteristics) at the
                   !! new time level (1) or the running mean (0) for thicknesses.
                   !! Valid values range from 0 to 1, with a default of 0.2.
  real :: rx_max   !< The maximum magnitude of the baroclinic radiation
                   !! velocity (or speed of characteristics), in m s-1.  The
                   !! default value is 10 m s-1.
  logical :: this_pe !< Is there an open boundary on this tile?
end type ocean_OBC_type

integer :: id_clock_pass

character(len=40)  :: mod = "MOM_open_boundary" ! This module's name.
! This include declares and sets the variable "version".
#include "version_variable.h"

contains

!> Enables OBC module and reads configuration parameters
subroutine open_boundary_config(G, param_file, OBC)
  type(dyn_horgrid_type),  intent(in)    :: G !< Ocean grid structure
  type(param_file_type),   intent(in)    :: param_file !< Parameter file handle
  type(ocean_OBC_type),    pointer       :: OBC !< Open boundary control structure
  ! Local variables
  logical :: flather_east, flather_west, flather_north, flather_south

  allocate(OBC)

  call log_version(param_file, mod, version)
  call get_param(param_file, mod, "APPLY_OBC_U", OBC%apply_OBC_u, &
                 "If true, open boundary conditions may be set at some \n"//&
                 "u-points, with the configuration controlled by OBC_CONFIG", &
                 default=.false.)
  call get_param(param_file, mod, "APPLY_OBC_V", OBC%apply_OBC_v, &
                 "If true, open boundary conditions may be set at some \n"//&
                 "v-points, with the configuration controlled by OBC_CONFIG", &
                 default=.false.)
  call get_param(param_file, mod, "APPLY_OBC_U_FLATHER_EAST", OBC%apply_OBC_u_flather_east, &
                 "Apply a Flather open boundary condition on the eastern\n"//&
                 "side of the global domain", &
                 default=.false.)
  call get_param(param_file, mod, "APPLY_OBC_U_FLATHER_WEST", OBC%apply_OBC_u_flather_west, &
                 "Apply a Flather open boundary condition on the western\n"//&
                 "side of the global domain", &
                 default=.false.)
  call get_param(param_file, mod, "APPLY_OBC_V_FLATHER_NORTH", OBC%apply_OBC_v_flather_north, &
                 "Apply a Flather open boundary condition on the northern\n"//&
                 "side of the global domain", &
                 default=.false.)
  call get_param(param_file, mod, "APPLY_OBC_V_FLATHER_SOUTH", OBC%apply_OBC_v_flather_south, &
                 "Apply a Flather open boundary condition on the southern\n"//&
                 "side of the global domain", &
                 default=.false.)

  ! Safety check
  if ((OBC%apply_OBC_u_flather_west .or. OBC%apply_OBC_v_flather_south) .and. &
      .not.G%symmetric ) call MOM_error(FATAL, &
                 "MOM_open_boundary, open_boundary_config: "//&
                 "Symmetric memory must be used when APPLY_OBC_U_FLATHER_WEST "//&
                 "or APPLY_OBC_V_FLATHER_SOUTH is true.")

  if (.not.(OBC%apply_OBC_u .or. OBC%apply_OBC_v .or. &
            OBC%apply_OBC_v_flather_north .or. OBC%apply_OBC_v_flather_south .or. &
            OBC%apply_OBC_u_flather_east .or. OBC%apply_OBC_u_flather_west)) then
    ! No open boundaries have been requested
    call open_boundary_dealloc(OBC)
  endif

end subroutine open_boundary_config

!> Initialize open boundary control structure
subroutine open_boundary_init(G, param_file, OBC)
  type(ocean_grid_type), intent(in)    :: G !< Ocean grid structure
  type(param_file_type), intent(in)    :: param_file !< Parameter file handle
  type(ocean_OBC_type),  pointer       :: OBC !< Open boundary control structure
  ! Local variables

  if (.not.associated(OBC)) return

  if ( OBC%apply_OBC_v_flather_north .or. OBC%apply_OBC_v_flather_south .or. &
       OBC%apply_OBC_u_flather_east .or. OBC%apply_OBC_u_flather_west ) then
    call get_param(param_file, mod, "OBC_RADIATION_MAX", OBC%rx_max, &
                   "The maximum magnitude of the baroclinic radiation \n"//&
                   "velocity (or speed of characteristics).  This is only \n"//&
                   "used if one of the APPLY_OBC_[UV]_FLATHER_... is true.", &
                   units="m s-1", default=10.0)
    call get_param(param_file, mod, "OBC_RAD_VEL_WT", OBC%gamma_uv, &
                   "The relative weighting for the baroclinic radiation \n"//&
                   "velocities (or speed of characteristics) at the new \n"//&
                   "time level (1) or the running mean (0) for velocities. \n"//&
                   "Valid values range from 0 to 1. This is only used if \n"//&
                   "one of the APPLY_OBC_[UV]_FLATHER_...  is true.", &
                   units="nondim",  default=0.3)
    call get_param(param_file, mod, "OBC_RAD_THICK_WT", OBC%gamma_h, &
                   "The relative weighting for the baroclinic radiation \n"//&
                   "velocities (or speed of characteristics) at the new \n"//&
                   "time level (1) or the running mean (0) for thicknesses. \n"//&
                   "Valid values range from 0 to 1. This is only used if \n"//&
                   "one of the APPLY_OBC_[UV]_FLATHER_...  is true.", &
                   units="nondim",  default=0.2)
  endif

  id_clock_pass = cpu_clock_id('(Ocean OBC halo updates)', grain=CLOCK_ROUTINE)

end subroutine open_boundary_init

!> Query the state of open boundary module configuration
logical function open_boundary_query(OBC, apply_orig_OBCs, apply_orig_Flather)
  type(ocean_OBC_type), pointer     :: OBC !< Open boundary control structure
  logical, optional,    intent(in)  :: apply_orig_OBCs !< If present, returns True if APPLY_OBC_U/V was set
  logical, optional,    intent(in)  :: apply_orig_Flather !< If present, returns True if APPLY_OBC_*_FLATHER_* was set
  open_boundary_query = .false.
  if (.not. associated(OBC)) return
  if (present(apply_orig_OBCs)) open_boundary_query = OBC%apply_OBC_u .or. OBC%apply_OBC_v
  if (present(apply_orig_Flather)) open_boundary_query = OBC%apply_OBC_v_flather_north .or. &
                                                         OBC%apply_OBC_v_flather_south .or. &
                                                         OBC%apply_OBC_u_flather_east .or. &
                                                         OBC%apply_OBC_u_flather_west
end function open_boundary_query

!> Deallocate open boundary data
subroutine open_boundary_dealloc(OBC)
  type(ocean_OBC_type), pointer :: OBC !< Open boundary control structure
  if (.not. associated(OBC)) return
  if (associated(OBC%OBC_mask_u)) deallocate(OBC%OBC_mask_u)
  if (associated(OBC%OBC_mask_v)) deallocate(OBC%OBC_mask_v)
  if (associated(OBC%OBC_kind_u)) deallocate(OBC%OBC_kind_u)
  if (associated(OBC%OBC_kind_v)) deallocate(OBC%OBC_kind_v)
  if (associated(OBC%rx_old_u)) deallocate(OBC%rx_old_u)
  if (associated(OBC%ry_old_v)) deallocate(OBC%ry_old_v)
  if (associated(OBC%rx_old_h)) deallocate(OBC%rx_old_h)
  if (associated(OBC%ry_old_h)) deallocate(OBC%ry_old_h)
  if (associated(OBC%ubt_outer)) deallocate(OBC%ubt_outer)
  if (associated(OBC%vbt_outer)) deallocate(OBC%vbt_outer)
  if (associated(OBC%eta_outer_u)) deallocate(OBC%eta_outer_u)
  if (associated(OBC%eta_outer_v)) deallocate(OBC%eta_outer_v)
  if (associated(OBC%u)) deallocate(OBC%u)
  if (associated(OBC%v)) deallocate(OBC%v)
  if (associated(OBC%uh)) deallocate(OBC%uh)
  if (associated(OBC%vh)) deallocate(OBC%vh)
  deallocate(OBC)
end subroutine open_boundary_dealloc

!> Close open boundary data
subroutine open_boundary_end(OBC)
  type(ocean_OBC_type), pointer :: OBC !< Open boundary control structure
  call open_boundary_dealloc(OBC)
end subroutine open_boundary_end

!> Sets the slope of bathymetry normal to an open bounndary to zero.
subroutine open_boundary_impose_normal_slope(OBC, G, depth)
  type(ocean_OBC_type),             pointer       :: OBC !< Open boundary control structure
  type(dyn_horgrid_type),           intent(in)    :: G !< Ocean grid structure
  real, dimension(SZI_(G),SZJ_(G)), intent(inout) :: depth !< Bathymetry at h-points
  ! Local variables
  integer :: i, j

  if (.not.associated(OBC)) return

  if (associated(OBC%OBC_direction_u)) then
    do j=G%jsd,G%jed ; do I=G%isd,G%ied-1
      if (OBC%OBC_direction_u(I,j) == OBC_DIRECTION_E) depth(i+1,j) = depth(i,j)
      if (OBC%OBC_direction_u(I,j) == OBC_DIRECTION_W) depth(i,j) = depth(i+1,j)
    enddo ; enddo
  endif

  if (associated(OBC%OBC_kind_v)) then
    do J=G%jsd,G%jed-1 ; do i=G%isd,G%ied
      if (OBC%OBC_direction_v(i,J) == OBC_DIRECTION_N) depth(i,j+1) = depth(i,j)
      if (OBC%OBC_direction_v(i,J) == OBC_DIRECTION_S) depth(i,j) = depth(i,j+1)
    enddo ; enddo
  endif

end subroutine open_boundary_impose_normal_slope

!> Reconcile masks and open boundaries, deallocate OBC on PEs where it is not needed
subroutine open_boundary_impose_land_mask(OBC, G)
  type(ocean_OBC_type),              pointer       :: OBC !< Open boundary control structure
  type(dyn_horgrid_type),            intent(in) :: G !< Ocean grid structure
  ! Local variables
  integer :: i, j
  logical :: any_U, any_V

  if (.not.associated(OBC)) return

  if (associated(OBC%OBC_kind_u)) then
    do j=G%jsd,G%jed ; do I=G%isd,G%ied-1
      if (G%mask2dCu(I,j) == 0) then
        OBC%OBC_kind_u(I,j) = OBC_NONE
        OBC%OBC_direction_u(I,j) = OBC_NONE
        OBC%OBC_mask_u(I,j) = .false.
      endif
    enddo ; enddo
  endif

  if (associated(OBC%OBC_kind_v)) then
    do J=G%jsd,G%jed-1 ; do i=G%isd,G%ied
      if (G%mask2dCv(i,J) == 0) then
        OBC%OBC_kind_v(i,J) = OBC_NONE
        OBC%OBC_direction_v(i,J) = OBC_NONE
        OBC%OBC_mask_v(i,J) = .false.
      endif
    enddo ; enddo
  endif

  any_U = .false.
  if (associated(OBC%OBC_mask_u)) then
    do j=G%jsd,G%jed ; do I=G%IsdB,G%IedB
      ! G%mask2du will be open wherever bathymetry allows it.
      ! Bathymetry outside of the open boundary was adjusted to match
      ! the bathymetry inside so these points will be open unless the
      ! bathymetry inside the boundary was do shallow and flagged as land.
      if (OBC%OBC_mask_u(I,j)) any_U = .true.
    enddo ; enddo
!    if (.not. any_U) then
!      deallocate(OBC%OBC_mask_u)
!    endif
  endif

  any_V = .false.
  if (associated(OBC%OBC_mask_v)) then
    do J=G%JsdB,G%JedB ; do i=G%isd,G%ied
      if (OBC%OBC_mask_v(i,J)) any_V = .true.
    enddo ; enddo
!    if (.not. any_V) then
!      deallocate(OBC%OBC_mask_v)
!    endif
  endif

!  if (.not.(any_U .or. any_V)) call open_boundary_dealloc(OBC)
  OBC%this_pe = .true.
  if (.not.(any_U .or. any_V)) OBC%this_pe = .false.

end subroutine open_boundary_impose_land_mask

!> Diagnose radiation conditions at open boundaries
subroutine Radiation_Open_Bdry_Conds(OBC, u_new, u_old, v_new, v_old, &
                                     h_new, h_old, G)
  type(ocean_grid_type),                     intent(inout) :: G !< Ocean grid structure
  type(ocean_OBC_type),                      pointer       :: OBC !< Open boundary control structure
  real, dimension(SZIB_(G),SZJ_(G),SZK_(G)), intent(inout) :: u_new
  real, dimension(SZIB_(G),SZJ_(G),SZK_(G)), intent(in)    :: u_old
  real, dimension(SZI_(G),SZJB_(G),SZK_(G)), intent(inout) :: v_new
  real, dimension(SZI_(G),SZJB_(G),SZK_(G)), intent(in)    :: v_old
  real, dimension(SZI_(G),SZJ_(G),SZK_(G)),  intent(inout) :: h_new
  real, dimension(SZI_(G),SZJ_(G),SZK_(G)),  intent(in)    :: h_old
  ! Local variables
  real :: dhdt, dhdx, gamma_u, gamma_h, gamma_v
  real :: rx_max, ry_max ! coefficients for radiation
  real :: rx_new, rx_avg ! coefficients for radiation

  integer :: i, j, k, is, ie, js, je, nz
  is = G%isc ; ie = G%iec ; js = G%jsc ; je = G%jec ; nz = G%ke

  if (.not.associated(OBC)) return
  if (.not.(OBC%apply_OBC_u_flather_east .or. OBC%apply_OBC_u_flather_west .or. &
            OBC%apply_OBC_v_flather_north .or. OBC%apply_OBC_v_flather_south)) &
    return

  gamma_u = OBC%gamma_uv ; gamma_v = OBC%gamma_uv ; gamma_h = OBC%gamma_h
  rx_max = OBC%rx_max ; ry_max = OBC%rx_max

  if (OBC%apply_OBC_u_flather_east .or. OBC%apply_OBC_u_flather_west) then
    do k=1,nz ; do j=js,je ; do I=is-1,ie ; if (OBC%OBC_mask_u(I,j)) then
      if (OBC%OBC_direction_u(I,j) == OBC_DIRECTION_E) then
        dhdt = u_old(I-1,j,k)-u_new(I-1,j,k) !old-new
        dhdx = u_new(I-1,j,k)-u_new(I-2,j,k) !in new time backward sasha for I-1
        rx_new = 0.0
        if (dhdt*dhdx > 0.0) rx_new = min( (dhdt/dhdx), rx_max)
        rx_avg = (1.0-gamma_u)*OBC%rx_old_u(I,j,k) + gamma_u*rx_new
        OBC%rx_old_u(I,j,k) = rx_avg
        u_new(I,j,k) = (u_old(I,j,k) + rx_avg*u_new(I-1,j,k)) / (1.0+rx_avg)

    !   dhdt = h_old(I,j,k)-h_new(I,j,k) !old-new
    !   dhdx = h_new(I,j,k)-h_new(I-1,j,k) !in new time
    !   rx_new = 0.0
    !   if (dhdt*dhdx > 0.0) rx_new = min( (dhdt/dhdx), rx_max)
    !   rx_avg = (1.0-gamma_h)*OBC%rx_old_h(I,j,k) + gamma_h*rx_new
    !   OBC%rx_old_h(I,j,k) = rx_avg
    !    h_new(I+1,j,k) = (h_old(I+1,j,k) + rx_avg*h_new(I,j,k)) / (1.0+rx_avg) !original
      endif
      if (OBC%OBC_direction_u(I,j) == OBC_DIRECTION_W) then
        dhdt = u_old(I+1,j,k)-u_new(I+1,j,k) !old-new
        dhdx = u_new(I+1,j,k)-u_new(I+2,j,k) !in new time backward sasha for I+1
        rx_new = 0.0
        if (dhdt*dhdx > 0.0) rx_new = min( (dhdt/dhdx), rx_max)
        rx_avg = (1.0-gamma_u)*OBC%rx_old_u(I,j,k) + gamma_u*rx_new
        OBC%rx_old_u(I,j,k) = rx_avg
        u_new(I,j,k) = (u_old(I,j,k) + rx_avg*u_new(I+1,j,k)) / (1.0+rx_avg)

    !   dhdt = h_old(I+1,j,k)-h_new(I+1,j,k) !old-new
    !   dhdx = h_new(I+1,j,k)-h_new(I+2,j,k) !in new time
    !   rx_new = 0.0
    !   if (dhdt*dhdx > 0.0) rx_new = min( (dhdt/dhdx), rx_max)
    !   rx_avg = (1.0-gamma_h)*OBC%rx_old_h(I,j,k) + gamma_h*rx_new
    !   OBC%rx_old_h(I,j,k) = rx_avg
    !   h_new(I,j,k) = (h_old(I,j,k) + rx_avg*h_new(I+1,j,k)) / (1.0+rx_avg) !original
      endif
    endif ; enddo ; enddo ; enddo
  endif

  if (OBC%apply_OBC_v_flather_north .or. OBC%apply_OBC_v_flather_south) then
    do k=1,nz ; do J=js-1,je ; do i=is,ie ; if (OBC%OBC_mask_v(i,J)) then
      if (OBC%OBC_direction_v(i,J) == OBC_DIRECTION_N) then
        dhdt = v_old(i,J-1,k)-v_new(i,J-1,k) !old-new
        dhdx = v_new(i,J-1,k)-v_new(i,J-2,k) !in new time backward sasha for J-1
        rx_new = 0.0
        if (dhdt*dhdx > 0.0) rx_new = min( (dhdt/dhdx), rx_max)
        rx_avg = (1.0-gamma_v)*OBC%ry_old_v(i,J,k) + gamma_v*rx_new
        OBC%ry_old_v(i,J,k) = rx_avg
        v_new(i,J,k) = (v_old(i,J,k) + rx_avg*v_new(i,J-1,k)) / (1.0+rx_avg)

    !   dhdt = h_old(i,J,k)-h_new(i,J,k) !old-new
    !   dhdx = h_new(i,J,k)-h_new(i,J-1,k) !in new time
    !   rx_new = 0.0
    !   if (dhdt*dhdx > 0.0) rx_new = min( (dhdt/dhdx), rx_max)
    !   rx_avg = (1.0-gamma_h)*OBC%ry_old_h(i,J,k) + gamma_h*rx_new
    !   OBC%ry_old_h(i,J,k) = rx_avg
    !   h_new(i,J+1,k) = (h_old(i,J+1,k) + rx_avg*h_new(i,J,k)) / (1.0+rx_avg) !original
      endif

      if (OBC%OBC_direction_v(i,J) == OBC_DIRECTION_S) then
        dhdt = v_old(i,J+1,k)-v_new(i,J+1,k) !old-new
        dhdx = v_new(i,J+1,k)-v_new(i,J+2,k) !in new time backward sasha for J+1
        rx_new = 0.0
        if (dhdt*dhdx > 0.0) rx_new = min( (dhdt/dhdx), rx_max)
        rx_avg = (1.0-gamma_v)*OBC%ry_old_v(i,J,k) + gamma_v*rx_new
        OBC%ry_old_v(i,J,k) = rx_avg
        v_new(i,J,k) = (v_old(i,J,k) + rx_avg*v_new(i,J+1,k)) / (1.0+rx_avg)

    !   dhdt = h_old(i,J+1,k)-h_new(i,J+1,k) !old-new
    !   dhdx = h_new(i,J+1,k)-h_new(i,J+2,k) !in new time
    !   rx_new = 0.0
    !   if (dhdt*dhdx > 0.0) rx_new = min( (dhdt/dhdx), rx_max)
    !   rx_avg = (1.0-gamma_h)*OBC%ry_old_h(i,J,k) + gamma_h*rx_new
    !   OBC%ry_old_h(i,J,k) = rx_avg
    !   h_new(i,J,k) = (h_old(i,J,k) + rx_avg*h_new(i,J+1,k)) / (1.0+rx_avg) !original
      endif

    endif ; enddo ; enddo ; enddo
  endif

  call cpu_clock_begin(id_clock_pass)
  call pass_vector(u_new, v_new, G%Domain)
  call pass_var(h_new, G%Domain)
  call cpu_clock_end(id_clock_pass)

end subroutine Radiation_Open_Bdry_Conds

!> Sets the domain boundaries as Flather open boundaries using the original
!! Flather run-time logicals
subroutine set_Flather_positions(G, OBC)
  type(dyn_horgrid_type),                 intent(inout) :: G
  type(ocean_OBC_type),                   pointer    :: OBC
  ! Local variables
  integer :: east_boundary, west_boundary, north_boundary, south_boundary
  integer :: i, j

  if (.not.associated(OBC%OBC_mask_u)) then
    allocate(OBC%OBC_mask_u(G%IsdB:G%IedB,G%jsd:G%jed)) ; OBC%OBC_mask_u(:,:) = .false.
  endif
  if (.not.associated(OBC%OBC_direction_u)) then
    allocate(OBC%OBC_direction_u(G%IsdB:G%IedB,G%jsd:G%jed)) ; OBC%OBC_direction_u(:,:) = OBC_NONE
  endif
  if (.not.associated(OBC%OBC_kind_u)) then
    allocate(OBC%OBC_kind_u(G%IsdB:G%IedB,G%jsd:G%jed)) ; OBC%OBC_kind_u(:,:) = OBC_NONE
  endif
  if (.not.associated(OBC%OBC_mask_v)) then
    allocate(OBC%OBC_mask_v(G%isd:G%ied,G%JsdB:G%JedB)) ; OBC%OBC_mask_v(:,:) = .false.
  endif
  if (.not.associated(OBC%OBC_direction_v)) then
    allocate(OBC%OBC_direction_v(G%isd:G%ied,G%JsdB:G%JedB)) ; OBC%OBC_direction_v(:,:) = OBC_NONE
  endif
  if (.not.associated(OBC%OBC_kind_v)) then
    allocate(OBC%OBC_kind_v(G%isd:G%ied,G%JsdB:G%JedB)) ; OBC%OBC_kind_v(:,:) = OBC_NONE
  endif

<<<<<<< HEAD
  ! This code should be modified to allow OBCs to be applied anywhere.

  if (G%symmetric) then
    east_boundary = G%ieg
    west_boundary = G%isg-1
    north_boundary = G%jeg
    south_boundary = G%jsg-1
  else
    ! I am not entirely sure that this works properly. -RWH
    east_boundary = G%ieg-1
    west_boundary = G%isg
    north_boundary = G%jeg-1
    south_boundary = G%jsg
  endif

  if (OBC%apply_OBC_u_flather_east) then
    ! Determine where u points are applied at east side
    do j=G%jsd,G%jed ; do I=G%IsdB,G%IedB
      if ((I+G%idg_offset) == east_boundary) then !eastern side
        OBC%OBC_mask_u(I,j) = .true.
        OBC%OBC_direction_u(I,j) = OBC_DIRECTION_E
        OBC%OBC_kind_u(I,j) = OBC_FLATHER
        OBC%OBC_mask_v(i+1,J) = .true.
        if (OBC%OBC_direction_v(i+1,J) == OBC_NONE) then
          OBC%OBC_direction_v(i+1,J) = OBC_DIRECTION_E
          OBC%OBC_kind_v(i+1,J) = OBC_FLATHER
        endif
        OBC%OBC_mask_v(i+1,J-1) = .true.
        if (OBC%OBC_direction_v(i+1,J-1) == OBC_NONE) then
          OBC%OBC_direction_v(i+1,J-1) = OBC_DIRECTION_E
          OBC%OBC_kind_v(i+1,J-1) = OBC_FLATHER
        endif
      endif
    enddo ; enddo
  endif

  if (OBC%apply_OBC_u_flather_west) then
    ! Determine where u points are applied at west side
    do j=G%jsd,G%jed ; do I=G%IsdB,G%IedB
      if ((I+G%idg_offset) == west_boundary) then !western side
        OBC%OBC_mask_u(I,j) = .true.
        OBC%OBC_direction_u(I,j) = OBC_DIRECTION_W
        OBC%OBC_kind_u(I,j) = OBC_FLATHER
        OBC%OBC_mask_v(i,J) = .true.
        if (OBC%OBC_direction_v(i,J) == OBC_NONE) then
          OBC%OBC_direction_v(i,J) = OBC_DIRECTION_W
          OBC%OBC_kind_v(i,J) = OBC_FLATHER
        endif
        OBC%OBC_mask_v(i,J-1) = .true.
        if (OBC%OBC_direction_v(i,J-1) == OBC_NONE) then
          OBC%OBC_direction_v(i,J-1) = OBC_DIRECTION_W
          OBC%OBC_kind_v(i,J-1) = OBC_FLATHER
        endif
      endif
    enddo ; enddo
  endif

  if (OBC%apply_OBC_v_flather_north) then
    ! Determine where v points are applied at north side
    do J=G%JsdB,G%JedB ; do i=G%isd,G%ied
      if ((J+G%jdg_offset) == north_boundary) then         !northern side
        OBC%OBC_mask_v(i,J) = .true.
        OBC%OBC_direction_v(i,J) = OBC_DIRECTION_N
        OBC%OBC_kind_v(i,J) = OBC_FLATHER
        OBC%OBC_mask_u(I,j+1) = .true.
        if (OBC%OBC_direction_u(I,j+1) == OBC_NONE) then
          OBC%OBC_direction_u(I,j+1) = OBC_DIRECTION_N
          OBC%OBC_kind_u(I,j+1) = OBC_FLATHER
        endif
        OBC%OBC_mask_u(I-1,j+1) = .true.
        if (OBC%OBC_direction_u(I-1,j+1) == OBC_NONE) then
          OBC%OBC_direction_u(I-1,j+1) = OBC_DIRECTION_N
          OBC%OBC_kind_u(I-1,j+1) = OBC_FLATHER
        endif
      endif
    enddo ; enddo
  endif

  if (OBC%apply_OBC_v_flather_south) then
    ! Determine where v points are applied at south side
    do J=G%JsdB,G%JedB ; do i=G%isd,G%ied
      if ((J+G%jdg_offset) == south_boundary) then         !southern side
        OBC%OBC_mask_v(i,J) = .true.
        OBC%OBC_direction_v(i,J) = OBC_DIRECTION_S
        OBC%OBC_kind_v(i,J) = OBC_FLATHER
        OBC%OBC_mask_u(I,j) = .true.
        if (OBC%OBC_direction_u(I,j) == OBC_NONE) then
          OBC%OBC_direction_u(I,j) = OBC_DIRECTION_S
          OBC%OBC_kind_u(I,j) = OBC_FLATHER
        endif
        OBC%OBC_mask_u(I-1,j) = .true.
        if (OBC%OBC_direction_u(I-1,j) == OBC_NONE) then
          OBC%OBC_direction_u(I-1,j) = OBC_DIRECTION_S
          OBC%OBC_kind_u(I-1,j) = OBC_FLATHER
        endif
      endif
    enddo ; enddo
  endif

end subroutine set_Flather_positions

!> Sets the initial definitions of the characteristic open boundary conditions.
!! \author Mehmet Ilicak
subroutine set_Flather_data(OBC, tv, h, G, PF, tracer_Reg)
  type(ocean_grid_type),                     intent(inout) :: G !< Ocean grid structure
  type(ocean_OBC_type),                      pointer       :: OBC !< Open boundary structure
  type(thermo_var_ptrs),                     intent(inout) :: tv !< Thermodynamics structure
  real, dimension(SZI_(G),SZJ_(G), SZK_(G)), intent(inout) :: h !< Thickness
  type(param_file_type),                     intent(in)    :: PF !< Parameter file handle
  type(tracer_registry_type),                pointer       :: tracer_Reg !< Tracer registry
  ! Local variables
  logical :: read_OBC_eta = .false.
  logical :: read_OBC_uv = .false.
  logical :: read_OBC_TS = .false.
  integer :: i, j, k, itt, is, ie, js, je, isd, ied, jsd, jed, nz
  integer :: isd_off, jsd_off
  integer :: IsdB, IedB, JsdB, JedB
  character(len=40)  :: mod = "set_Flather_Bdry_Conds" ! This subroutine's name.
  character(len=200) :: filename, OBC_file, inputdir ! Strings for file/path

  real :: temp_u(G%domain%niglobal+1,G%domain%njglobal)
  real :: temp_v(G%domain%niglobal,G%domain%njglobal+1)

  real, pointer, dimension(:,:,:) :: &
    OBC_T_u => NULL(), &    ! These arrays should be allocated and set to
    OBC_T_v => NULL(), &    ! specify the values of T and S that should come
    OBC_S_u => NULL(), & 
    OBC_S_v => NULL()     

  is = G%isc ; ie = G%iec ; js = G%jsc ; je = G%jec ; nz = G%ke
  isd = G%isd ; ied = G%ied ; jsd = G%jsd ; jed = G%jed
  IsdB = G%IsdB ; IedB = G%IedB ; JsdB = G%JsdB ; JedB = G%JedB

  call get_param(PF, mod, "READ_OBC_UV", read_OBC_uv, &
                 "If true, read the values for the velocity open boundary \n"//&
                 "conditions from the file specified by OBC_FILE.", &
=======
  call log_version(param_file, mod, version, "")
  call get_param(param_file, mod, "APPLY_OBC_U_FLATHER_EAST", flather_east, &
                 "If true, some zonal velocity points use Flather open \n"//&
                 "boundary conditions on the east side of the ocean.", &
                 default=.false.)
  call get_param(param_file, mod, "APPLY_OBC_U_FLATHER_WEST", flather_west, &
                 "If true, some zonal velocity points use Flather open \n"//&
                 "boundary conditions on the west side of the ocean.", &
                 default=.false.)
  call get_param(param_file, mod, "APPLY_OBC_V_FLATHER_NORTH", flather_north, &
                 "If true, some meridional velocity points use Flather \n"//&
                 "open boundary conditions on the north side of the ocean.", &
                 default=.false.)
  call get_param(param_file, mod, "APPLY_OBC_V_FLATHER_SOUTH", flather_south, &
                 "If true, some meridional velocity points use Flather \n"//&
                 "open boundary conditions on the north side of the ocean.", &
>>>>>>> c4ff34df
                 default=.false.)
  call get_param(PF, mod, "READ_OBC_ETA", read_OBC_eta, &
                 "If true, read the values for the sea surface height \n"//&
                 "open boundary conditions from the file specified by \n"//&
                 "OBC_FILE.", default=.false.)
  call get_param(PF, mod, "READ_OBC_TS", read_OBC_TS, &
                 "If true, read the values for the temperature and \n"//&
                 "salinity open boundary conditions from the file \n"//&
                 "specified by OBC_FILE.", default=.false.)
  if (read_OBC_uv .or. read_OBC_eta .or. read_OBC_TS) then
    call get_param(PF, mod, "OBC_FILE", OBC_file, &
                 "The file from which the appropriate open boundary \n"//&
                 "condition values are read.", default="MOM_OBC_FILE.nc")
    call get_param(PF, mod, "INPUTDIR", inputdir, default=".")
    inputdir = slasher(inputdir)
    filename = trim(inputdir)//trim(OBC_file)
    call log_param(PF, mod, "INPUTDIR/OBC_FILE", filename)
  endif

  if (.not.associated(OBC%vbt_outer)) then
    allocate(OBC%vbt_outer(isd:ied,JsdB:JedB)) ; OBC%vbt_outer(:,:) = 0.0
  endif

  if (.not.associated(OBC%ubt_outer)) then
    allocate(OBC%ubt_outer(IsdB:IedB,jsd:jed)) ; OBC%ubt_outer(:,:) = 0.0
  endif

  if (.not.associated(OBC%eta_outer_u)) then
    allocate(OBC%eta_outer_u(IsdB:IedB,jsd:jed)) ; OBC%eta_outer_u(:,:) = 0.0
  endif

  if (.not.associated(OBC%eta_outer_v)) then
    allocate(OBC%eta_outer_v(isd:ied,JsdB:JedB)) ; OBC%eta_outer_v(:,:) = 0.0
  endif
  
  if (read_OBC_uv) then
    call read_data(filename, 'ubt', OBC%ubt_outer, &
                   domain=G%Domain%mpp_domain, position=EAST_FACE)
    call read_data(filename, 'vbt', OBC%vbt_outer, &
                   domain=G%Domain%mpp_domain, position=NORTH_FACE)
  endif

  if (read_OBC_eta) then
    call read_data(filename, 'eta_outer_u', OBC%eta_outer_u, &
                   domain=G%Domain%mpp_domain, position=EAST_FACE)
    call read_data(filename, 'eta_outer_v', OBC%eta_outer_v, &
                   domain=G%Domain%mpp_domain, position=NORTH_FACE)
  endif

  call pass_vector(OBC%eta_outer_u,OBC%eta_outer_v,G%Domain, To_All+SCALAR_PAIR, CGRID_NE)
  call pass_vector(OBC%ubt_outer,OBC%vbt_outer,G%Domain)

  ! Define radiation coefficients r[xy]_old_[uvh] as needed.  For now, there are
  ! no radiation conditions applied to the thicknesses, since the thicknesses
  ! might not be physically motivated.  Instead, sponges should be used to
  ! enforce the near-boundary layer structure.
  if (OBC%apply_OBC_u_flather_west .or. OBC%apply_OBC_u_flather_east) then
    allocate(OBC%rx_old_u(IsdB:IedB,jsd:jed,nz)) ; OBC%rx_old_u(:,:,:) = 0.0
 !   allocate(OBC%rx_old_h(Isd:Ied,jsd:jed,nz))   ; OBC%rx_old_h(:,:,:) = 0.0
  endif
  if (OBC%apply_OBC_v_flather_south .or. OBC%apply_OBC_v_flather_north) then
    allocate(OBC%ry_old_v(isd:ied,JsdB:JedB,nz)) ; OBC%ry_old_v(:,:,:) = 0.0
 !   allocate(OBC%ry_old_h(isd:ied,Jsd:Jed,nz))   ; OBC%ry_old_h(:,:,:) = 0.0
  endif


  if (associated(tv%T)) then
    allocate(OBC_T_u(IsdB:IedB,jsd:jed,nz)) ; OBC_T_u(:,:,:) = 0.0
    allocate(OBC_S_u(IsdB:IedB,jsd:jed,nz)) ; OBC_S_u(:,:,:) = 0.0
    allocate(OBC_T_v(isd:ied,JsdB:JedB,nz)) ; OBC_T_v(:,:,:) = 0.0
    allocate(OBC_S_v(isd:ied,JsdB:JedB,nz)) ; OBC_S_v(:,:,:) = 0.0

    if (read_OBC_TS) then
      call read_data(filename, 'OBC_T_u', OBC_T_u, &
                     domain=G%Domain%mpp_domain, position=EAST_FACE)
      call read_data(filename, 'OBC_S_u', OBC_S_u, &
                     domain=G%Domain%mpp_domain, position=EAST_FACE)

      call read_data(filename, 'OBC_T_v', OBC_T_v, &
                     domain=G%Domain%mpp_domain, position=NORTH_FACE)
      call read_data(filename, 'OBC_S_v', OBC_S_v, &
                     domain=G%Domain%mpp_domain, position=NORTH_FACE)
    else
      call pass_var(tv%T, G%Domain)
      call pass_var(tv%S, G%Domain)
      do k=1,nz ; do j=js,je ; do I=is-1,ie
        if (OBC%OBC_mask_u(I,j)) then
          if (OBC%OBC_direction_u(I,j) == OBC_DIRECTION_E) then
            OBC_T_u(I,j,k) = tv%T(i,j,k)
            OBC_S_u(I,j,k) = tv%S(i,j,k)
          elseif (OBC%OBC_direction_u(I,j) == OBC_DIRECTION_W) then
            OBC_T_u(I,j,k) = tv%T(i+1,j,k)
            OBC_S_u(I,j,k) = tv%S(i+1,j,k)
          elseif (G%mask2dT(i,j) + G%mask2dT(i+1,j) > 0) then
            OBC_T_u(I,j,k) = (G%mask2dT(i,j)*tv%T(i,j,k) + G%mask2dT(i+1,j)*tv%T(i+1,j,k)) / &
                             (G%mask2dT(i,j) + G%mask2dT(i+1,j))
            OBC_S_u(I,j,k) = (G%mask2dT(i,j)*tv%S(i,j,k) + G%mask2dT(i+1,j)*tv%S(i+1,j,k)) / &
                             (G%mask2dT(i,j) + G%mask2dT(i+1,j))
          else ! This probably shouldn't happen or maybe it doesn't matter?
            OBC_T_u(I,j,k) = 0.5*(tv%T(i,j,k)+tv%T(i+1,j,k))
            OBC_S_u(I,j,k) = 0.5*(tv%S(i,j,k)+tv%S(i+1,j,k))
          endif
        else
          OBC_T_u(I,j,k) = 0.5*(tv%T(i,j,k)+tv%T(i+1,j,k))
          OBC_S_u(I,j,k) = 0.5*(tv%S(i,j,k)+tv%S(i+1,j,k))
        endif
      enddo; enddo ; enddo

      do k=1,nz ; do J=js-1,je ; do i=is,ie
        if (OBC%OBC_mask_v(i,J)) then
          if (OBC%OBC_direction_v(i,J) == OBC_DIRECTION_N) then
            OBC_T_v(i,J,k) = tv%T(i,j,k)
            OBC_S_v(i,J,k) = tv%S(i,j,k)
          elseif (OBC%OBC_direction_v(i,J) == OBC_DIRECTION_S) then
            OBC_T_v(i,J,k) = tv%T(i,j+1,k)
            OBC_S_v(i,J,k) = tv%S(i,j+1,k)
          elseif (G%mask2dT(i,j) + G%mask2dT(i,j+1) > 0) then
            OBC_T_v(i,J,k) = (G%mask2dT(i,j)*tv%T(i,j,k) + G%mask2dT(i,j+1)*tv%T(i,j+1,k)) / &
                             (G%mask2dT(i,j) + G%mask2dT(i,j+1))
            OBC_S_v(i,J,k) = (G%mask2dT(i,j)*tv%S(i,j,k) + G%mask2dT(i,j+1)*tv%S(i,j+1,k)) / &
                             (G%mask2dT(i,j) + G%mask2dT(i,j+1))
          else ! This probably shouldn't happen or maybe it doesn't matter?
            OBC_T_v(i,J,k) = 0.5*(tv%T(i,j,k)+tv%T(i,j+1,k))
            OBC_S_v(i,J,k) = 0.5*(tv%S(i,j,k)+tv%S(i,j+1,k))
          endif
        else
          OBC_T_v(i,J,k) = 0.5*(tv%T(i,j,k)+tv%T(i,j+1,k))
          OBC_S_v(i,J,k) = 0.5*(tv%S(i,j,k)+tv%S(i,j+1,k))
        endif
      enddo; enddo ; enddo
    endif

    call pass_vector(OBC_T_u, OBC_T_v, G%Domain, To_All+SCALAR_PAIR, CGRID_NE)
    call pass_vector(OBC_S_u, OBC_S_v, G%Domain, To_All+SCALAR_PAIR, CGRID_NE)

    call add_tracer_OBC_values("T", tracer_Reg, OBC_in_u=OBC_T_u, &
                                                OBC_in_v=OBC_T_v)
    call add_tracer_OBC_values("S", tracer_Reg, OBC_in_u=OBC_S_u, &
                                                OBC_in_v=OBC_S_v)
    do k=1,nz ; do j=jsd,jed ; do I=isd,ied-1
      if (OBC%OBC_direction_u(I,j) == OBC_DIRECTION_E) then
        tv%T(i+1,j,k) = tv%T(i,j,k) ; tv%S(i+1,j,k) = tv%S(i,j,k)
      elseif (OBC%OBC_direction_u(I,j) == OBC_DIRECTION_W) then
        tv%T(i,j,k) = tv%T(i+1,j,k) ; tv%S(i,j,k) = tv%S(i+1,j,k)
      endif
    enddo ; enddo ; enddo
    do k=1,nz ; do J=jsd,jed-1 ; do i=isd,ied
      if (OBC%OBC_direction_v(i,J) == OBC_DIRECTION_N) then
        tv%T(i,j+1,k) = tv%T(i,j,k) ; tv%S(i,j+1,k) = tv%S(i,j,k)
      elseif (OBC%OBC_direction_v(i,J) == OBC_DIRECTION_S) then
        tv%T(i,j,k) = tv%T(i,j+1,k) ; tv%S(i,j,k) = tv%S(i,j+1,k)
      endif
    enddo ; enddo ; enddo
  endif

  do k=1,nz ; do j=jsd,jed ; do I=isd,ied-1
    if (OBC%OBC_direction_u(I,j) == OBC_DIRECTION_E) h(i+1,j,k) = h(i,j,k)
    if (OBC%OBC_direction_u(I,j) == OBC_DIRECTION_W) h(i,j,k) = h(i+1,j,k)
  enddo ; enddo ; enddo
  do k=1,nz ; do J=jsd,jed-1 ; do i=isd,ied
    if (OBC%OBC_direction_v(i,J) == OBC_DIRECTION_N) h(i,j+1,k) = h(i,j,k)
    if (OBC%OBC_direction_v(i,J) == OBC_DIRECTION_S) h(i,j,k) = h(i,j+1,k)
  enddo ; enddo ; enddo

end subroutine set_Flather_data

!> \namespace mom_open_boundary
!! This module implements some aspects of internal open boundary
!! conditions in MOM.
!!
!! A small fragment of the grid is shown below:
!!
!!    j+1  x ^ x ^ x   At x:  q, CoriolisBu
!!    j+1  > o > o >   At ^:  v, tauy
!!    j    x ^ x ^ x   At >:  u, taux
!!    j    > o > o >   At o:  h, bathyT, buoy, tr, T, S, Rml, ustar
!!    j-1  x ^ x ^ x
!!        i-1  i  i+1  At x & ^:
!!           i  i+1    At > & o:
!!
!! The boundaries always run through q grid points (x).

end module MOM_open_boundary<|MERGE_RESOLUTION|>--- conflicted
+++ resolved
@@ -471,7 +471,22 @@
     allocate(OBC%OBC_kind_v(G%isd:G%ied,G%JsdB:G%JedB)) ; OBC%OBC_kind_v(:,:) = OBC_NONE
   endif
 
-<<<<<<< HEAD
+  call log_version(param_file, mod, version, "")
+  call get_param(param_file, mod, "APPLY_OBC_U_FLATHER_EAST", flather_east, &
+                 "If true, some zonal velocity points use Flather open \n"//&
+                 "boundary conditions on the east side of the ocean.", &
+                 default=.false.)
+  call get_param(param_file, mod, "APPLY_OBC_U_FLATHER_WEST", flather_west, &
+                 "If true, some zonal velocity points use Flather open \n"//&
+                 "boundary conditions on the west side of the ocean.", &
+                 default=.false.)
+  call get_param(param_file, mod, "APPLY_OBC_V_FLATHER_NORTH", flather_north, &
+                 "If true, some meridional velocity points use Flather \n"//&
+                 "open boundary conditions on the north side of the ocean.", &
+                 default=.false.)
+  call get_param(param_file, mod, "APPLY_OBC_V_FLATHER_SOUTH", flather_south, &
+                 "If true, some meridional velocity points use Flather \n"//&
+                 "open boundary conditions on the north side of the ocean.", &
   ! This code should be modified to allow OBCs to be applied anywhere.
 
   if (G%symmetric) then
@@ -608,24 +623,6 @@
   call get_param(PF, mod, "READ_OBC_UV", read_OBC_uv, &
                  "If true, read the values for the velocity open boundary \n"//&
                  "conditions from the file specified by OBC_FILE.", &
-=======
-  call log_version(param_file, mod, version, "")
-  call get_param(param_file, mod, "APPLY_OBC_U_FLATHER_EAST", flather_east, &
-                 "If true, some zonal velocity points use Flather open \n"//&
-                 "boundary conditions on the east side of the ocean.", &
-                 default=.false.)
-  call get_param(param_file, mod, "APPLY_OBC_U_FLATHER_WEST", flather_west, &
-                 "If true, some zonal velocity points use Flather open \n"//&
-                 "boundary conditions on the west side of the ocean.", &
-                 default=.false.)
-  call get_param(param_file, mod, "APPLY_OBC_V_FLATHER_NORTH", flather_north, &
-                 "If true, some meridional velocity points use Flather \n"//&
-                 "open boundary conditions on the north side of the ocean.", &
-                 default=.false.)
-  call get_param(param_file, mod, "APPLY_OBC_V_FLATHER_SOUTH", flather_south, &
-                 "If true, some meridional velocity points use Flather \n"//&
-                 "open boundary conditions on the north side of the ocean.", &
->>>>>>> c4ff34df
                  default=.false.)
   call get_param(PF, mod, "READ_OBC_ETA", read_OBC_eta, &
                  "If true, read the values for the sea surface height \n"//&
