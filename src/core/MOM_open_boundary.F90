!> Controls where open boundary conditions are applied
module MOM_open_boundary

! This file is part of MOM6. See LICENSE.md for the license.

use MOM_coms,                 only : sum_across_PEs
use MOM_cpu_clock,            only : cpu_clock_id, cpu_clock_begin, cpu_clock_end, CLOCK_ROUTINE
use MOM_diag_mediator,        only : diag_ctrl, time_type
use MOM_domains,              only : pass_var, pass_vector
use MOM_domains,              only : To_All, SCALAR_PAIR, CGRID_NE
use MOM_error_handler,        only : MOM_mesg, MOM_error, FATAL, WARNING, is_root_pe
use MOM_file_parser,          only : get_param, log_version, param_file_type, log_param
use MOM_grid,                 only : ocean_grid_type, hor_index_type
use MOM_dyn_horgrid,          only : dyn_horgrid_type
use MOM_io,                   only : EAST_FACE, NORTH_FACE
use MOM_io,                   only : slasher, read_data, field_size, SINGLE_FILE
use MOM_io,                   only : vardesc, query_vardesc, var_desc
use MOM_restart,              only : register_restart_field, MOM_restart_CS
use MOM_obsolete_params,      only : obsolete_logical, obsolete_int, obsolete_real, obsolete_char
use MOM_string_functions,     only : extract_word, remove_spaces
use MOM_tracer_registry,      only : tracer_type, tracer_registry_type, tracer_name_lookup
use time_interp_external_mod, only : init_external_field, time_interp_external
use time_interp_external_mod, only : time_interp_external_init
use MOM_remapping,            only : remappingSchemesDoc, remappingDefaultScheme, remapping_CS
use MOM_remapping,            only : initialize_remapping, remapping_core_h, end_remapping
use MOM_regridding,           only : regridding_CS
use MOM_unit_scaling,         only : unit_scale_type
use MOM_variables,            only : thermo_var_ptrs
use MOM_verticalGrid,         only : verticalGrid_type

implicit none ; private

#include <MOM_memory.h>

public open_boundary_apply_normal_flow
public open_boundary_config
public open_boundary_init
public open_boundary_query
public open_boundary_end
public open_boundary_impose_normal_slope
public open_boundary_impose_land_mask
public radiation_open_bdry_conds
public set_tracer_data
public update_OBC_segment_data
public open_boundary_test_extern_uv
public open_boundary_test_extern_h
public open_boundary_zero_normal_flow
public register_OBC, OBC_registry_init
public register_file_OBC, file_OBC_end
public segment_tracer_registry_init
public segment_tracer_registry_end
public register_segment_tracer
public register_temp_salt_segments
public fill_temp_salt_segments
public open_boundary_register_restarts

integer, parameter, public :: OBC_NONE = 0      !< Indicates the use of no open boundary
integer, parameter, public :: OBC_SIMPLE = 1    !< Indicates the use of a simple inflow open boundary
integer, parameter, public :: OBC_WALL = 2      !< Indicates the use of a closed sall
integer, parameter, public :: OBC_FLATHER =  3  !< Indicates the use of a Flather open boundary
integer, parameter, public :: OBC_RADIATION = 4 !< Indicates the use of a radiation open boundary
integer, parameter, public :: OBC_DIRECTION_N = 100 !< Indicates the boundary is an effective northern boundary
integer, parameter, public :: OBC_DIRECTION_S = 200 !< Indicates the boundary is an effective southern boundary
integer, parameter, public :: OBC_DIRECTION_E = 300 !< Indicates the boundary is an effective eastern boundary
integer, parameter, public :: OBC_DIRECTION_W = 400 !< Indicates the boundary is an effective western boundary
integer, parameter         :: MAX_OBC_FIELDS = 100  !< Maximum number of data fields needed for OBC segments

!> Open boundary segment data from files (mostly).
type, public :: OBC_segment_data_type
  integer :: fid                                !< handle from FMS associated with segment data on disk
  integer :: fid_dz                             !< handle from FMS associated with segment thicknesses on disk
  character(len=8)                :: name       !< a name identifier for the segment data
  real, pointer, dimension(:,:,:) :: buffer_src=>NULL() !< buffer for segment data located at cell faces
                                                !! and on the original vertical grid
  integer                         :: nk_src     !< Number of vertical levels in the source data
  real, dimension(:,:,:), pointer :: dz_src=>NULL()     !< vertical grid cell spacing of the incoming segment data [m]
  real, dimension(:,:,:), pointer :: buffer_dst=>NULL() !< buffer src data remapped to the target vertical grid
  real, dimension(:,:), pointer   :: bt_vel=>NULL()     !< barotropic velocity [m s-1]
  real                            :: value              !< constant value if fid is equal to -1
end type OBC_segment_data_type

!> Tracer segment data structure, for putting into an array of objects, not all the same shape.
!type, public :: segment_tracer_type
!  real, dimension(:,:,:), pointer :: tr         => NULL()  !< tracer concentration array
!end type segment_tracer_type

!> Tracer on OBC segment data structure, for putting into a segment tracer registry.
type, public :: OBC_segment_tracer_type
  real, dimension(:,:,:), pointer :: t          => NULL()  !< tracer concentration array
  real                            :: OBC_inflow_conc = 0.0 !< tracer concentration for generic inflows
  character(len=32)               :: name                  !< tracer name used for error messages
  type(tracer_type), pointer      :: Tr         => NULL()  !< metadata describing the tracer
  real, dimension(:,:,:), pointer :: tres       => NULL()  !< tracer reservoir array
  logical                         :: is_initialized        !< reservoir values have been set when True
end type OBC_segment_tracer_type

!> Registry type for tracers on segments
type, public :: segment_tracer_registry_type
  integer                       :: ntseg = 0         !< number of registered tracer segments
  type(OBC_segment_tracer_type) :: Tr(MAX_FIELDS_)   !< array of registered tracers
  logical                       :: locked = .false.  !< New tracers may be registered if locked=.false.
                                                     !! When locked=.true.,no more tracers can be registered.
                                                     !! Not sure who should lock it or when...
end type segment_tracer_registry_type

!> Open boundary segment data structure.
type, public :: OBC_segment_type
  logical :: Flather        !< If true, applies Flather + Chapman radiation of barotropic gravity waves.
  logical :: radiation      !< If true, 1D Orlanksi radiation boundary conditions are applied.
                            !! If False, a gradient condition is applied.
  logical :: radiation_tan  !< If true, 1D Orlanksi radiation boundary conditions are applied to
                            !! tangential flows.
  logical :: radiation_grad !< If true, 1D Orlanksi radiation boundary conditions are applied to
                            !! dudv and dvdx.
  logical :: oblique        !< Oblique waves supported at radiation boundary.
  logical :: oblique_tan    !< If true, 2D radiation boundary conditions are applied to
                            !! tangential flows.
  logical :: oblique_grad   !< If true, 2D radiation boundary conditions are applied to
                            !! dudv and dvdx.
  logical :: nudged         !< Optional supplement to radiation boundary.
  logical :: nudged_tan     !< Optional supplement to nudge tangential velocity.
  logical :: nudged_grad    !< Optional supplement to nudge normal gradient of tangential velocity.
  logical :: specified      !< Boundary normal velocity fixed to external value.
  logical :: specified_tan  !< Boundary tangential velocity fixed to external value.
  logical :: open           !< Boundary is open for continuity solver.
  logical :: gradient       !< Zero gradient at boundary.
  logical :: values_needed  !< Whether or not any external OBC fields are needed.
  logical :: u_values_needed!< Whether or not external u OBC fields are needed.
  logical :: v_values_needed!< Whether or not external v OBC fields are needed.
  logical :: t_values_needed!< Whether or not external T OBC fields are needed.
  logical :: s_values_needed!< Whether or not external S OBC fields are needed.
  logical :: z_values_needed!< Whether or not external zeta OBC fields are needed.
  logical :: g_values_needed!< Whether or not external gradient OBC fields are needed.
  integer :: direction      !< Boundary faces one of the four directions.
  logical :: is_N_or_S      !< True is the OB is facing North or South and exists on this PE.
  logical :: is_E_or_W      !< True is the OB is facing East or West and exists on this PE.
  type(OBC_segment_data_type), pointer, dimension(:) :: field=>NULL()   !<  OBC data
  integer :: num_fields     !< number of OBC data fields (e.g. u_normal,u_parallel and eta for Flather)
  character(len=32), pointer, dimension(:) :: field_names=>NULL() !< field names for this segment
  integer :: Is_obc         !< i-indices of boundary segment.
  integer :: Ie_obc         !< i-indices of boundary segment.
  integer :: Js_obc         !< j-indices of boundary segment.
  integer :: Je_obc         !< j-indices of boundary segment.
  real :: Velocity_nudging_timescale_in  !< Nudging timescale on inflow [s].
  real :: Velocity_nudging_timescale_out !< Nudging timescale on outflow [s].
  logical :: on_pe          !< true if segment is located in the computational domain
  logical :: temp_segment_data_exists !< true if temperature data arrays are present
  logical :: salt_segment_data_exists !< true if salinity data arrays are present
  real, pointer, dimension(:,:)   :: Cg=>NULL()     !< The external gravity wave speed [m s-1]
                                                    !! at OBC-points.
  real, pointer, dimension(:,:)   :: Htot=>NULL()   !< The total column thickness [H ~> m or kg m-2] at OBC-points.
  real, pointer, dimension(:,:,:) :: h=>NULL()      !< The cell thickness [H ~> m or kg m-2] at OBC-points.
  real, pointer, dimension(:,:,:) :: normal_vel=>NULL()     !< The layer velocity normal to the OB
                                                            !! segment [L T-1 ~> m s-1].
  real, pointer, dimension(:,:,:) :: tangential_vel=>NULL() !< The layer velocity tangential to the
                                                            !! OB segment [L T-1 ~> m s-1].
  real, pointer, dimension(:,:,:) :: tangential_grad=>NULL() !< The gradient of the velocity tangential
                                                            !! to the OB segment [T-1 ~> s-1].
  real, pointer, dimension(:,:,:) :: normal_trans=>NULL()   !< The layer transport normal to the OB
                                                            !! segment [H L2 T-1 ~> m3 s-1].
  real, pointer, dimension(:,:)   :: normal_vel_bt=>NULL()  !< The barotropic velocity normal to
                                                            !! the OB segment [L T-1 ~> m s-1].
  real, pointer, dimension(:,:)   :: eta=>NULL()            !< The sea-surface elevation along the segment [m].
  real, pointer, dimension(:,:,:) :: grad_normal=>NULL()    !< The gradient of the normal flow along the
                                                            !! segment [T-1 ~> s-1]
  real, pointer, dimension(:,:,:) :: grad_tan=>NULL()       !< The gradient of the tangential flow along the
                                                            !! segment [T-1 ~> s-1]
  real, pointer, dimension(:,:,:) :: grad_gradient=>NULL()  !< The gradient of the gradient of tangential flow along the
                                                            !! segment times a grid spacing [T-1 ~> s-1]
  real, pointer, dimension(:,:,:) :: rx_normal=>NULL()      !< The rx_old_u value for radiation coeff
                                                            !! for normal velocity
  real, pointer, dimension(:,:,:) :: ry_normal=>NULL()      !< The tangential value for radiation coeff
                                                            !! for normal velocity
  real, pointer, dimension(:,:,:) :: cff_normal=>NULL()     !< The denominator for oblique radiation
                                                            !! for normal velocity
  real, pointer, dimension(:,:,:) :: nudged_normal_vel=>NULL() !< The layer velocity normal to the OB segment
                                                            !! that values should be nudged towards [L T-1 ~> m s-1].
  real, pointer, dimension(:,:,:) :: nudged_tangential_vel=>NULL() !< The layer velocity tangential to the OB segment
                                                            !! that values should be nudged towards [L T-1 ~> m s-1].
  real, pointer, dimension(:,:,:) :: nudged_tangential_grad=>NULL() !< The layer dvdx or dudy towards which nudging
                                                            !! can occur [T-1 ~> s-1].
  type(segment_tracer_registry_type), pointer  :: tr_Reg=> NULL()!< A pointer to the tracer registry for the segment.
  type(hor_index_type) :: HI !< Horizontal index ranges
  real :: Tr_InvLscale3_out                                     !< An effective inverse length scale cubed [m-3]
  real :: Tr_InvLscale3_in                                      !< for restoring the tracer concentration in a
                                                                !! ficticious reservior towards interior values
                                                                !! when flow is exiting the domain, or towards
                                                                !! an externally imposed value when flow is entering
end type OBC_segment_type

!> Open-boundary data
type, public :: ocean_OBC_type
  integer :: number_of_segments = 0                   !< The number of open-boundary segments.
  integer :: ke = 0                                   !< The number of model layers
  logical :: open_u_BCs_exist_globally = .false.      !< True if any zonal velocity points
                                                      !! in the global domain use open BCs.
  logical :: open_v_BCs_exist_globally = .false.      !< True if any meridional velocity points
                                                      !! in the global domain use open BCs.
  logical :: Flather_u_BCs_exist_globally = .false.   !< True if any zonal velocity points
                                                      !! in the global domain use Flather BCs.
  logical :: Flather_v_BCs_exist_globally = .false.   !< True if any meridional velocity points
                                                      !! in the global domain use Flather BCs.
  logical :: oblique_BCs_exist_globally = .false.     !< True if any velocity points
                                                      !! in the global domain use oblique BCs.
  logical :: nudged_u_BCs_exist_globally = .false.    !< True if any velocity points in the
                                                      !! global domain use nudged BCs.
  logical :: nudged_v_BCs_exist_globally = .false.    !< True if any velocity points in the
                                                      !! global domain use nudged BCs.
  logical :: specified_u_BCs_exist_globally = .false. !< True if any zonal velocity points
                                                      !! in the global domain use specified BCs.
  logical :: specified_v_BCs_exist_globally = .false. !< True if any meridional velocity points
                                                      !! in the global domain use specified BCs.
  logical :: radiation_BCs_exist_globally = .false.   !< True if radiations BCs are in use anywhere.
  logical :: user_BCs_set_globally = .false.          !< True if any OBC_USER_CONFIG is set
                                                      !! for input from user directory.
  logical :: update_OBC = .false.                     !< Is OBC data time-dependent
  logical :: needs_IO_for_data = .false.              !< Is any i/o needed for OBCs
  logical :: zero_vorticity = .false.                 !< If True, sets relative vorticity to zero on open boundaries.
  logical :: freeslip_vorticity = .false.             !< If True, sets normal gradient of tangential velocity to zero
                                                      !! in the relative vorticity on open boundaries.
  logical :: computed_vorticity = .false.             !< If True, uses external data for tangential velocity
                                                      !! in the relative vorticity on open boundaries.
  logical :: specified_vorticity = .false.            !< If True, uses external data for tangential velocity
                                                      !! gradients in the relative vorticity on open boundaries.
  logical :: zero_strain = .false.                    !< If True, sets strain to zero on open boundaries.
  logical :: freeslip_strain = .false.                !< If True, sets normal gradient of tangential velocity to zero
                                                      !! in the strain on open boundaries.
  logical :: computed_strain = .false.                !< If True, uses external data for tangential velocity to compute
                                                      !! normal gradient in the strain on open boundaries.
  logical :: specified_strain = .false.               !< If True, uses external data for tangential velocity gradients
                                                      !! to compute strain on open boundaries.
  logical :: zero_biharmonic = .false.                !< If True, zeros the Laplacian of flow on open boundaries for
                                                      !! use in the biharmonic viscosity term.
  logical :: brushcutter_mode = .false.               !< If True, read data on supergrid.
  real :: g_Earth                                     !< The gravitational acceleration [m s-2].
  ! Properties of the segments used.
  type(OBC_segment_type), pointer, dimension(:) :: &
    segment => NULL()   !< List of segment objects.
  ! Which segment object describes the current point.
  integer, pointer, dimension(:,:) :: &
    segnum_u => NULL(), &   !< Segment number of u-points.
    segnum_v => NULL()      !< Segment number of v-points.

  ! The following parameters are used in the baroclinic radiation code:
  real :: gamma_uv !< The relative weighting for the baroclinic radiation
                   !! velocities (or speed of characteristics) at the
                   !! new time level (1) or the running mean (0) for velocities.
                   !! Valid values range from 0 to 1, with a default of 0.3.
  real :: rx_max   !< The maximum magnitude of the baroclinic radiation
                   !! velocity (or speed of characteristics) [m s-1].  The
                   !! default value is 10 m s-1.
  logical :: OBC_pe !< Is there an open boundary on this tile?
  type(remapping_CS),      pointer :: remap_CS   !< ALE remapping control structure for segments only
  type(OBC_registry_type), pointer :: OBC_Reg => NULL()  !< Registry type for boundaries
  real, pointer, dimension(:,:,:) :: rx_normal => NULL()  !< Array storage for restarts
  real, pointer, dimension(:,:,:) :: ry_normal => NULL()  !< Array storage for restarts
  real, pointer, dimension(:,:,:) :: cff_normal => NULL()  !< Array storage for restarts
  real :: silly_h  !< A silly value of thickness outside of the domain that
                   !! can be used to test the independence of the OBCs to
                   !! this external data [H ~> m or kg m-2].
  real :: silly_u  !< A silly value of velocity outside of the domain that
                   !! can be used to test the independence of the OBCs to
                   !! this external data [m s-1].
end type ocean_OBC_type

!> Control structure for open boundaries that read from files.
!! Probably lots to update here.
type, public :: file_OBC_CS ; private
  real :: tide_flow = 3.0e6         !< Placeholder for now...
end type file_OBC_CS

!> Type to carry something (what??) for the OBC registry.
type, public :: OBC_struct_type
  character(len=32)               :: name             !< OBC name used for error messages
end type OBC_struct_type

!> Type to carry basic OBC information needed for updating values.
type, public :: OBC_registry_type
  integer               :: nobc = 0          !< number of registered open boundary types.
  type(OBC_struct_type) :: OB(MAX_FIELDS_)   !< array of registered boundary types.
  logical               :: locked = .false.  !< New OBC types may be registered if locked=.false.
                                             !! When locked=.true.,no more boundaries can be registered.
end type OBC_registry_type

integer :: id_clock_pass !< A CPU time clock

character(len=40)  :: mdl = "MOM_open_boundary" !< This module's name.
! This include declares and sets the variable "version".
#include "version_variable.h"

contains

!> Enables OBC module and reads configuration parameters
!> This routine is called from MOM_initialize_fixed which
!> occurs before the initialization of the vertical coordinate
!> and ALE_init.  Therefore segment data are not fully initialized
!> here. The remainder of the segment data are initialized in a
!> later call to update_open_boundary_data

subroutine open_boundary_config(G, US, param_file, OBC)
  type(dyn_horgrid_type),  intent(inout) :: G !< Ocean grid structure
  type(unit_scale_type),   intent(in)    :: US !< A dimensional unit scaling type
  type(param_file_type),   intent(in)    :: param_file !< Parameter file handle
  type(ocean_OBC_type),    pointer       :: OBC !< Open boundary control structure
  ! Local variables
  integer :: l ! For looping over segments
  logical :: debug_OBC, debug, mask_outside, reentrant_x, reentrant_y
  character(len=15) :: segment_param_str ! The run-time parameter name for each segment
  character(len=100) :: segment_str      ! The contents (rhs) for parameter "segment_param_str"
  character(len=200) :: config1          ! String for OBC_USER_CONFIG
  real               :: Lscale_in, Lscale_out ! parameters controlling tracer values at the boundaries
  allocate(OBC)

  call log_version(param_file, mdl, version, &
                 "Controls where open boundaries are located, what kind of boundary condition "//&
                 "to impose, and what data to apply, if any.")
  call get_param(param_file, mdl, "OBC_NUMBER_OF_SEGMENTS", OBC%number_of_segments, &
                 "The number of open boundary segments.", &
                 default=0)
  call get_param(param_file, mdl, "G_EARTH", OBC%g_Earth, &
                 "The gravitational acceleration of the Earth.", &
                 units="m s-2", default = 9.80)
  call get_param(param_file, mdl, "OBC_USER_CONFIG", config1, &
                 "A string that sets how the open boundary conditions are "//&
                 " configured: \n", default="none", do_not_log=.true.)
  call get_param(param_file, mdl, "NK", OBC%ke, &
                 "The number of model layers", default=0, do_not_log=.true.)

  if (config1 /= "none" .and. config1 /= "dyed_obcs") OBC%user_BCs_set_globally = .true.

  if (OBC%number_of_segments > 0) then
    call get_param(param_file, mdl, "OBC_ZERO_VORTICITY", OBC%zero_vorticity, &
         "If true, sets relative vorticity to zero on open boundaries.", &
         default=.false.)
    call get_param(param_file, mdl, "OBC_FREESLIP_VORTICITY", OBC%freeslip_vorticity, &
         "If true, sets the normal gradient of tangential velocity to "//&
         "zero in the relative vorticity on open boundaries. This cannot "//&
         "be true if another OBC_XXX_VORTICITY option is True.", default=.true.)
    call get_param(param_file, mdl, "OBC_COMPUTED_VORTICITY", OBC%computed_vorticity, &
         "If true, uses the external values of tangential velocity "//&
         "in the relative vorticity on open boundaries. This cannot "//&
         "be true if another OBC_XXX_VORTICITY option is True.", default=.false.)
    call get_param(param_file, mdl, "OBC_SPECIFIED_VORTICITY", OBC%specified_vorticity, &
         "If true, uses the external values of tangential velocity "//&
         "in the relative vorticity on open boundaries. This cannot "//&
         "be true if another OBC_XXX_VORTICITY option is True.", default=.false.)
    if ((OBC%zero_vorticity .and. OBC%freeslip_vorticity) .or.  &
        (OBC%zero_vorticity .and. OBC%computed_vorticity) .or.  &
        (OBC%zero_vorticity .and. OBC%specified_vorticity) .or.  &
        (OBC%freeslip_vorticity .and. OBC%computed_vorticity) .or.  &
        (OBC%freeslip_vorticity .and. OBC%specified_vorticity) .or.  &
        (OBC%computed_vorticity .and. OBC%specified_vorticity))  &
         call MOM_error(FATAL, "MOM_open_boundary.F90, open_boundary_config:\n"//&
         "Only one of OBC_ZERO_VORTICITY, OBC_FREESLIP_VORTICITY, OBC_COMPUTED_VORTICITY\n"//&
         "and OBC_IMPORTED_VORTICITY can be True at once.")
    call get_param(param_file, mdl, "OBC_ZERO_STRAIN", OBC%zero_strain, &
         "If true, sets the strain used in the stress tensor to zero on open boundaries.", &
         default=.false.)
    call get_param(param_file, mdl, "OBC_FREESLIP_STRAIN", OBC%freeslip_strain, &
         "If true, sets the normal gradient of tangential velocity to "//&
         "zero in the strain use in the stress tensor on open boundaries. This cannot "//&
         "be true if another OBC_XXX_STRAIN option is True.", default=.true.)
    call get_param(param_file, mdl, "OBC_COMPUTED_STRAIN", OBC%computed_strain, &
         "If true, sets the normal gradient of tangential velocity to "//&
         "zero in the strain use in the stress tensor on open boundaries. This cannot "//&
         "be true if another OBC_XXX_STRAIN option is True.", default=.false.)
    call get_param(param_file, mdl, "OBC_SPECIFIED_STRAIN", OBC%specified_strain, &
         "If true, sets the normal gradient of tangential velocity to "//&
         "zero in the strain use in the stress tensor on open boundaries. This cannot "//&
         "be true if another OBC_XXX_STRAIN option is True.", default=.false.)
    if ((OBC%zero_strain .and. OBC%freeslip_strain) .or.  &
        (OBC%zero_strain .and. OBC%computed_strain) .or.  &
        (OBC%zero_strain .and. OBC%specified_strain) .or.  &
        (OBC%freeslip_strain .and. OBC%computed_strain) .or.  &
        (OBC%freeslip_strain .and. OBC%specified_strain) .or.  &
        (OBC%computed_strain .and. OBC%specified_strain))  &
         call MOM_error(FATAL, "MOM_open_boundary.F90, open_boundary_config: \n"//&
         "Only one of OBC_ZERO_STRAIN, OBC_FREESLIP_STRAIN, OBC_COMPUTED_STRAIN \n"//&
         "and OBC_IMPORTED_STRAIN can be True at once.")
    call get_param(param_file, mdl, "OBC_ZERO_BIHARMONIC", OBC%zero_biharmonic, &
         "If true, zeros the Laplacian of flow on open boundaries in the biharmonic "//&
         "viscosity term.", default=.false.)
    call get_param(param_file, mdl, "MASK_OUTSIDE_OBCS", mask_outside, &
         "If true, set the areas outside open boundaries to be land.", &
         default=.false.)

    call get_param(param_file, mdl, "DEBUG", debug, default=.false.)
    call get_param(param_file, mdl, "DEBUG_OBC", debug_OBC, default=.false.)
    if (debug_OBC .or. debug) &
      call log_param(param_file, mdl, "DEBUG_OBC", debug_OBC, &
                 "If true, do additional calls to help debug the performance "//&
                 "of the open boundary condition code.", default=.false., &
                 debuggingParam=.true.)

    call get_param(param_file, mdl, "OBC_SILLY_THICK", OBC%silly_h, &
                 "A silly value of thicknesses used outside of open boundary "//&
                 "conditions for debugging.", units="m", default=0.0, &
                 do_not_log=.not.debug_OBC, debuggingParam=.true.)
    call get_param(param_file, mdl, "OBC_SILLY_VEL", OBC%silly_u, &
                 "A silly value of velocities used outside of open boundary "//&
                 "conditions for debugging.", units="m/s", default=0.0, &
                 do_not_log=.not.debug_OBC, debuggingParam=.true.)
    reentrant_x = .false.
    call get_param(param_file, mdl, "REENTRANT_X", reentrant_x, default=.true.)
    reentrant_y = .false.
    call get_param(param_file, mdl, "REENTRANT_Y", reentrant_y, default=.false.)

    ! Allocate everything
    ! Note the 0-segment is needed when %segnum_u/v(:,:) = 0
    allocate(OBC%segment(0:OBC%number_of_segments))
    do l=0,OBC%number_of_segments
      OBC%segment(l)%Flather = .false.
      OBC%segment(l)%radiation = .false.
      OBC%segment(l)%radiation_tan = .false.
      OBC%segment(l)%radiation_grad = .false.
      OBC%segment(l)%oblique = .false.
      OBC%segment(l)%oblique_tan = .false.
      OBC%segment(l)%oblique_grad = .false.
      OBC%segment(l)%nudged = .false.
      OBC%segment(l)%nudged_tan = .false.
      OBC%segment(l)%nudged_grad = .false.
      OBC%segment(l)%specified = .false.
      OBC%segment(l)%specified_tan = .false.
      OBC%segment(l)%open = .false.
      OBC%segment(l)%gradient = .false.
      OBC%segment(l)%values_needed = .false.
      OBC%segment(l)%u_values_needed = .false.
      OBC%segment(l)%v_values_needed = .false.
      OBC%segment(l)%t_values_needed = .false.
      OBC%segment(l)%s_values_needed = .false.
      OBC%segment(l)%z_values_needed = .false.
      OBC%segment(l)%g_values_needed = .false.
      OBC%segment(l)%direction = OBC_NONE
      OBC%segment(l)%is_N_or_S = .false.
      OBC%segment(l)%is_E_or_W = .false.
      OBC%segment(l)%Velocity_nudging_timescale_in = 0.0
      OBC%segment(l)%Velocity_nudging_timescale_out = 0.0
      OBC%segment(l)%num_fields = 0
    enddo
    allocate(OBC%segnum_u(G%IsdB:G%IedB,G%jsd:G%jed)) ; OBC%segnum_u(:,:) = OBC_NONE
    allocate(OBC%segnum_v(G%isd:G%ied,G%JsdB:G%JedB)) ; OBC%segnum_v(:,:) = OBC_NONE

    do l = 1, OBC%number_of_segments
      write(segment_param_str(1:15),"('OBC_SEGMENT_',i3.3)") l
      call get_param(param_file, mdl, segment_param_str, segment_str, &
           "Documentation needs to be dynamic?????", &
           fail_if_missing=.true.)
      segment_str = remove_spaces(segment_str)
      if (segment_str(1:2) == 'I=') then
        call setup_u_point_obc(OBC, G, segment_str, l, param_file, reentrant_y)
      elseif (segment_str(1:2) == 'J=') then
        call setup_v_point_obc(OBC, G, segment_str, l, param_file, reentrant_x)
      else
        call MOM_error(FATAL, "MOM_open_boundary.F90, open_boundary_config: "//&
             "Unable to interpret "//segment_param_str//" = "//trim(segment_str))
      endif
    enddo

    !    if (open_boundary_query(OBC, needs_ext_seg_data=.true.)) &
    call initialize_segment_data(G, OBC, param_file)

    if (open_boundary_query(OBC, apply_open_OBC=.true.)) then
      call get_param(param_file, mdl, "OBC_RADIATION_MAX", OBC%rx_max, &
                   "The maximum magnitude of the baroclinic radiation "//&
                   "velocity (or speed of characteristics).  This is only "//&
                   "used if one of the open boundary segments is using Orlanski.", &
                   units="m s-1", default=10.0)
      call get_param(param_file, mdl, "OBC_RAD_VEL_WT", OBC%gamma_uv, &
                   "The relative weighting for the baroclinic radiation "//&
                   "velocities (or speed of characteristics) at the new "//&
                   "time level (1) or the running mean (0) for velocities. "//&
                   "Valid values range from 0 to 1. This is only used if "//&
                   "one of the open boundary segments is using Orlanski.", &
                   units="nondim",  default=0.3)
    endif

    Lscale_in = 0.
    Lscale_out = 0.
    if (open_boundary_query(OBC, apply_open_OBC=.true.)) then
      call get_param(param_file, mdl, "OBC_TRACER_RESERVOIR_LENGTH_SCALE_OUT ", Lscale_out, &
                 "An effective length scale for restoring the tracer concentration "//&
                 "at the boundaries to externally imposed values when the flow "//&
                 "is exiting the domain.", units="m", default=0.0)

      call get_param(param_file, mdl, "OBC_TRACER_RESERVOIR_LENGTH_SCALE_IN ", Lscale_in, &
                 "An effective length scale for restoring the tracer concentration "//&
                 "at the boundaries to values from the interior when the flow "//&
                 "is entering the domain.", units="m", default=0.0)
    endif

    if (mask_outside) call mask_outside_OBCs(G, US, param_file, OBC)

    ! All tracers are using the same restoring length scale for now, but we may want to make this
    ! tracer-specific in the future for example, in cases where certain tracers are poorly constrained
    ! by data while others are well constrained - MJH.
    do l = 1, OBC%number_of_segments
      OBC%segment(l)%Tr_InvLscale3_in=0.0
      if (Lscale_in>0.) OBC%segment(l)%Tr_InvLscale3_in =  1.0/(Lscale_in*Lscale_in*Lscale_in)
      OBC%segment(l)%Tr_InvLscale3_out=0.0
      if (Lscale_out>0.) OBC%segment(l)%Tr_InvLscale3_out =  1.0/(Lscale_out*Lscale_out*Lscale_out)
    enddo

  endif ! OBC%number_of_segments > 0

    ! Safety check
  if ((OBC%open_u_BCs_exist_globally .or. OBC%open_v_BCs_exist_globally) .and. &
       .not.G%symmetric ) call MOM_error(FATAL, &
       "MOM_open_boundary, open_boundary_config: "//&
       "Symmetric memory must be used when using Flather OBCs.")

  if (.not.(OBC%specified_u_BCs_exist_globally .or. OBC%specified_v_BCs_exist_globally .or. &
              OBC%open_u_BCs_exist_globally .or. OBC%open_v_BCs_exist_globally)) then
    ! No open boundaries have been requested
    call open_boundary_dealloc(OBC)
  else
    ! Need this for ocean_only mode boundary interpolation.
    call time_interp_external_init()
  endif

end subroutine open_boundary_config

!> Allocate space for reading OBC data from files. It sets up the required vertical
!! remapping. In the process, it does funky stuff with the MPI processes.
subroutine initialize_segment_data(G, OBC, PF)
  use mpp_mod, only : mpp_pe, mpp_set_current_pelist, mpp_get_current_pelist,mpp_npes

  type(dyn_horgrid_type), intent(in)    :: G   !< Ocean grid structure
  type(ocean_OBC_type),   intent(inout) :: OBC !< Open boundary control structure
  type(param_file_type),  intent(in)    :: PF  !< Parameter file handle

  integer :: n,m,num_fields
  character(len=256) :: segstr, filename
  character(len=20)  :: segnam, suffix
  character(len=32)  :: varnam, fieldname
  real               :: value
  integer            :: orient
  character(len=32), dimension(MAX_OBC_FIELDS) :: fields  ! segment field names
  character(len=128) :: inputdir
  type(OBC_segment_type), pointer :: segment => NULL() ! pointer to segment type list
  character(len=32)  :: remappingScheme
  character(len=256) :: mesg    ! Message for error messages.
  logical :: check_reconstruction, check_remapping, force_bounds_in_subcell
  integer, dimension(4) :: siz,siz2
  integer :: is, ie, js, je
  integer :: isd, ied, jsd, jed
  integer :: IsdB, IedB, JsdB, JedB
  integer, dimension(:), allocatable :: saved_pelist
  integer :: current_pe
  integer, dimension(1) :: single_pelist
  !will be able to dynamically switch between sub-sampling refined grid data or model grid

  is = G%isc ; ie = G%iec ; js = G%jsc ; je = G%jec

  ! There is a problem with the order of the OBC initialization
  ! with respect to ALE_init. Currently handling this by copying the
  ! param file so that I can use it later in step_MOM in order to finish
  ! initializing segments on the first step.

  call get_param(PF, mdl, "INPUTDIR", inputdir, default=".")
  inputdir = slasher(inputdir)

  call get_param(PF, mdl, "REMAPPING_SCHEME", remappingScheme, &
          "This sets the reconstruction scheme used "//&
          "for vertical remapping for all variables. "//&
          "It can be one of the following schemes: \n"//&
          trim(remappingSchemesDoc), default=remappingDefaultScheme,do_not_log=.true.)
  call get_param(PF, mdl, "FATAL_CHECK_RECONSTRUCTIONS", check_reconstruction, &
          "If true, cell-by-cell reconstructions are checked for "//&
          "consistency and if non-monotonicity or an inconsistency is "//&
          "detected then a FATAL error is issued.", default=.false.,do_not_log=.true.)
  call get_param(PF, mdl, "FATAL_CHECK_REMAPPING", check_remapping, &
          "If true, the results of remapping are checked for "//&
          "conservation and new extrema and if an inconsistency is "//&
          "detected then a FATAL error is issued.", default=.false.,do_not_log=.true.)
  call get_param(PF, mdl, "REMAP_BOUND_INTERMEDIATE_VALUES", force_bounds_in_subcell, &
          "If true, the values on the intermediate grid used for remapping "//&
          "are forced to be bounded, which might not be the case due to "//&
          "round off.", default=.false.,do_not_log=.true.)
    call get_param(PF, mdl, "BRUSHCUTTER_MODE", OBC%brushcutter_mode, &
         "If true, read external OBC data on the supergrid.", &
         default=.false.)

  allocate(OBC%remap_CS)
  call initialize_remapping(OBC%remap_CS, remappingScheme, boundary_extrapolation = .false., &
       check_reconstruction=check_reconstruction, &
       check_remapping=check_remapping, force_bounds_in_subcell=force_bounds_in_subcell)

  if (OBC%user_BCs_set_globally) return

  ! Try this here just for the documentation. It is repeated below.
  do n=1, OBC%number_of_segments
    segment => OBC%segment(n)
    write(segnam,"('OBC_SEGMENT_',i3.3,'_DATA')") n
    call get_param(PF, mdl, segnam, segstr, 'OBC segment docs')
  enddo

  !< temporarily disable communication in order to read segment data independently

  allocate(saved_pelist(0:mpp_npes()-1))
  call mpp_get_current_pelist(saved_pelist)
  current_pe = mpp_pe()
  single_pelist(1) = current_pe
  call mpp_set_current_pelist(single_pelist)

  do n=1, OBC%number_of_segments
    segment => OBC%segment(n)
    if (.not. segment%values_needed) cycle

    write(segnam,"('OBC_SEGMENT_',i3.3,'_DATA')") n
    write(suffix,"('_segment_',i3.3)") n
    ! needs documentation !!  Yet, unsafe for now, causes grief for
    ! MOM_parameter_docs in circle_obcs on two processes.
!   call get_param(PF, mdl, segnam, segstr, 'xyz')
    call get_param(PF, mdl, segnam, segstr)

    call parse_segment_data_str(trim(segstr), fields=fields, num_fields=num_fields)
    if (num_fields == 0) then
      call MOM_mesg('initialize_segment_data: num_fields = 0')
      cycle ! cycle to next segment
    endif

    allocate(segment%field(num_fields))

! This should be happening with the x_values_needed.
!   if (segment%Flather) then
!     if (num_fields < 3) call MOM_error(FATAL, &
!          "MOM_open_boundary, initialize_segment_data: "//&
!          "Need at least three inputs for Flather")
!   endif
    segment%num_fields = num_fields

    segment%temp_segment_data_exists=.false.
    segment%salt_segment_data_exists=.false.
!!
! CODE HERE FOR OTHER OPTIONS (CLAMPED, NUDGED,..)
!!

    isd = segment%HI%isd ; ied = segment%HI%ied
    jsd = segment%HI%jsd ; jed = segment%HI%jed
    IsdB = segment%HI%IsdB ; IedB = segment%HI%IedB
    JsdB = segment%HI%JsdB ; JedB = segment%HI%JedB

    do m=1,num_fields
      call parse_segment_data_str(trim(segstr), var=trim(fields(m)), value=value, filenam=filename, fieldnam=fieldname)
      if (trim(filename) /= 'none') then
        OBC%update_OBC = .true. ! Data is assumed to be time-dependent if we are reading from file
        OBC%needs_IO_for_data = .true. ! At least one segment is using I/O for OBC data
!       segment%values_needed = .true. ! Indicates that i/o will be needed for this segment
        segment%field(m)%name = trim(fields(m))
        if (segment%field(m)%name == 'TEMP') then
           segment%temp_segment_data_exists=.true.
           segment%t_values_needed = .false.
        endif
        if (segment%field(m)%name == 'SALT') then
           segment%salt_segment_data_exists=.true.
           segment%s_values_needed = .false.
        endif
        filename = trim(inputdir)//trim(filename)
        fieldname = trim(fieldname)//trim(suffix)
        call field_size(filename,fieldname,siz,no_domain=.true.)
!       if (siz(4) == 1) segment%values_needed = .false.
        if (segment%on_pe) then
          if (OBC%brushcutter_mode .and. (modulo(siz(1),2) == 0 .or. modulo(siz(2),2) == 0)) then
            call MOM_error(FATAL,'segment data are not on the supergrid')
          endif
          siz2(1)=1

          if (siz(1)>1) then
            if (OBC%brushcutter_mode) then
              siz2(1)=(siz(1)-1)/2
            else
              siz2(1)=siz(1)
            endif
          endif
          siz2(2)=1
          if (siz(2)>1) then
            if (OBC%brushcutter_mode) then
              siz2(2)=(siz(2)-1)/2
            else
              siz2(2)=siz(2)
            endif
          endif
          siz2(3)=siz(3)

          if (segment%is_E_or_W) then
            if (segment%field(m)%name == 'V') then
              allocate(segment%field(m)%buffer_src(IsdB:IedB,JsdB:JedB,siz2(3)))
              segment%v_values_needed = .false.
            else if (segment%field(m)%name == 'DVDX') then
              allocate(segment%field(m)%buffer_src(IsdB:IedB,JsdB:JedB,siz2(3)))
              segment%g_values_needed = .false.
            else
              allocate(segment%field(m)%buffer_src(IsdB:IedB,jsd:jed,siz2(3)))
              if (segment%field(m)%name == 'U') then
                segment%u_values_needed = .false.
              else if (segment%field(m)%name == 'SSH') then
                segment%z_values_needed = .false.
              else if (segment%field(m)%name == 'TEMP') then
                segment%t_values_needed = .false.
              else if (segment%field(m)%name == 'SALT') then
                segment%s_values_needed = .false.
              endif
            endif
          else
            if (segment%field(m)%name == 'U') then
              allocate(segment%field(m)%buffer_src(IsdB:IedB,JsdB:JedB,siz2(3)))
              segment%u_values_needed = .false.
            else if (segment%field(m)%name == 'DUDY') then
              allocate(segment%field(m)%buffer_src(IsdB:IedB,JsdB:JedB,siz2(3)))
              segment%g_values_needed = .false.
            else
              allocate(segment%field(m)%buffer_src(isd:ied,JsdB:JedB,siz2(3)))
              if (segment%field(m)%name == 'V') then
                segment%v_values_needed = .false.
              else if (segment%field(m)%name == 'SSH') then
                segment%z_values_needed = .false.
              else if (segment%field(m)%name == 'TEMP') then
                segment%t_values_needed = .false.
              else if (segment%field(m)%name == 'SALT') then
                segment%s_values_needed = .false.
              endif
            endif
          endif
          segment%field(m)%buffer_src(:,:,:)=0.0
          segment%field(m)%fid = init_external_field(trim(filename),&
               trim(fieldname),ignore_axis_atts=.true.,threading=SINGLE_FILE)
          if (siz(3) > 1) then
            fieldname = 'dz_'//trim(fieldname)
            call field_size(filename,fieldname,siz,no_domain=.true.)
            if (segment%is_E_or_W) then
              if (segment%field(m)%name == 'V' .or. segment%field(m)%name == 'DVDX') then
                allocate(segment%field(m)%dz_src(IsdB:IedB,JsdB:JedB,siz(3)))
              else
                allocate(segment%field(m)%dz_src(IsdB:IedB,jsd:jed,siz(3)))
              endif
            else
              if (segment%field(m)%name == 'U' .or. segment%field(m)%name == 'DUDY') then
                allocate(segment%field(m)%dz_src(IsdB:IedB,JsdB:JedB,siz(3)))
              else
                allocate(segment%field(m)%dz_src(isd:ied,JsdB:JedB,siz(3)))
              endif
            endif
            segment%field(m)%dz_src(:,:,:)=0.0
            segment%field(m)%nk_src=siz(3)
            segment%field(m)%fid_dz = init_external_field(trim(filename),trim(fieldname),&
                       ignore_axis_atts=.true.,threading=SINGLE_FILE)
          else
            segment%field(m)%nk_src=1
          endif
        endif
      else
        segment%field(m)%fid = -1
        segment%field(m)%value = value
        segment%field(m)%name = trim(fields(m))
        if (segment%field(m)%name == 'U') then
          segment%u_values_needed = .false.
        elseif (segment%field(m)%name == 'V') then
          segment%v_values_needed = .false.
        elseif (segment%field(m)%name == 'SSH') then
          segment%z_values_needed = .false.
        elseif (segment%field(m)%name == 'TEMP') then
          segment%t_values_needed = .false.
        elseif (segment%field(m)%name == 'SALT') then
          segment%s_values_needed = .false.
        elseif (segment%field(m)%name == 'DVDX' .or. segment%field(m)%name == 'DUDY') then
          segment%g_values_needed = .false.
        endif
      endif
    enddo
    if (segment%u_values_needed .or. segment%v_values_needed .or. &
        segment%t_values_needed .or. segment%s_values_needed .or. &
        segment%z_values_needed .or. segment%g_values_needed) then
      write(mesg,'("Values needed for OBC segment ",I3)') n
!     call MOM_error(FATAL, mesg)
      call MOM_error(WARNING, mesg)
    endif
  enddo

  call mpp_set_current_pelist(saved_pelist)

end subroutine initialize_segment_data

!> Define indices for segment and store in hor_index_type
!> using global segment bounds corresponding to q-points
subroutine setup_segment_indices(G, seg, Is_obc, Ie_obc, Js_obc, Je_obc)
  type(dyn_horgrid_type), intent(in) :: G !< grid type
  type(OBC_segment_type), intent(inout) :: seg  !< Open boundary segment
  integer, intent(in) :: Is_obc !< Q-point global i-index of start of segment
  integer, intent(in) :: Ie_obc !< Q-point global i-index of end of segment
  integer, intent(in) :: Js_obc !< Q-point global j-index of start of segment
  integer, intent(in) :: Je_obc !< Q-point global j-index of end of segment
  ! Local variables
  integer :: Isg,Ieg,Jsg,Jeg

  ! Isg, Ieg will be I*_obc in global space
  if (Ie_obc<Is_obc) then
    Isg=Ie_obc;Ieg=Is_obc
  else
    Isg=Is_obc;Ieg=Ie_obc
  endif
  if (Je_obc<Js_obc) then
    Jsg=Je_obc;Jeg=Js_obc
  else
    Jsg=Js_obc;Jeg=Je_obc
  endif

  ! Global space I*_obc but sorted
  seg%HI%IsgB = Isg ; seg%HI%IegB = Ieg
  seg%HI%isg = Isg+1 ; seg%HI%ieg = Ieg
  seg%HI%JsgB = Jsg ; seg%HI%JegB = Jeg
  seg%HI%jsg = Jsg+1 ; seg%HI%Jeg = Jeg

  ! Move into local index space
  Isg = Isg - G%idg_offset
  Jsg = Jsg - G%jdg_offset
  Ieg = Ieg - G%idg_offset
  Jeg = Jeg - G%jdg_offset

  ! This is the i-extent of the segment on this PE.
  ! The values are nonsense if the segment is not on this PE.
  seg%HI%IsdB = min( max(Isg, G%HI%IsdB), G%HI%IedB)
  seg%HI%IedB = min( max(Ieg, G%HI%IsdB), G%HI%IedB)
  seg%HI%isd = min( max(Isg+1, G%HI%isd), G%HI%ied)
  seg%HI%ied = min( max(Ieg, G%HI%isd), G%HI%ied)
  seg%HI%IscB = min( max(Isg, G%HI%IscB), G%HI%IecB)
  seg%HI%IecB = min( max(Ieg, G%HI%IscB), G%HI%IecB)
  seg%HI%isc = min( max(Isg+1, G%HI%isc), G%HI%iec)
  seg%HI%iec = min( max(Ieg, G%HI%isc), G%HI%iec)

  ! This is the j-extent of the segment on this PE.
  ! The values are nonsense if the segment is not on this PE.
  seg%HI%JsdB = min( max(Jsg, G%HI%JsdB), G%HI%JedB)
  seg%HI%JedB = min( max(Jeg, G%HI%JsdB), G%HI%JedB)
  seg%HI%jsd = min( max(Jsg+1, G%HI%jsd), G%HI%jed)
  seg%HI%jed = min( max(Jeg, G%HI%jsd), G%HI%jed)
  seg%HI%JscB = min( max(Jsg, G%HI%JscB), G%HI%JecB)
  seg%HI%JecB = min( max(Jeg, G%HI%JscB), G%HI%JecB)
  seg%HI%jsc = min( max(Jsg+1, G%HI%jsc), G%HI%jec)
  seg%HI%jec = min( max(Jeg, G%HI%jsc), G%HI%jec)

end subroutine setup_segment_indices

!> Parse an OBC_SEGMENT_%%% string starting with "I=" and configure placement and type of OBC accordingly
subroutine setup_u_point_obc(OBC, G, segment_str, l_seg, PF, reentrant_y)
  type(ocean_OBC_type),    pointer    :: OBC !< Open boundary control structure
  type(dyn_horgrid_type),  intent(in) :: G !< Ocean grid structure
  character(len=*),        intent(in) :: segment_str !< A string in form of "I=%,J=%:%,string"
  integer,                 intent(in) :: l_seg !< which segment is this?
  type(param_file_type), intent(in)   :: PF  !< Parameter file handle
  logical, intent(in)                 :: reentrant_y !< is the domain reentrant in y?
  ! Local variables
  integer :: I_obc, Js_obc, Je_obc ! Position of segment in global index space
  integer :: j, a_loop
  character(len=32) :: action_str(8)
  character(len=128) :: segment_param_str
  real, allocatable, dimension(:)  :: tnudge
  ! This returns the global indices for the segment
  call parse_segment_str(G%ieg, G%jeg, segment_str, I_obc, Js_obc, Je_obc, action_str, reentrant_y)

  call setup_segment_indices(G, OBC%segment(l_seg),I_obc,I_obc,Js_obc,Je_obc)

  I_obc = I_obc - G%idg_offset ! Convert to local tile indices on this tile
  Js_obc = Js_obc - G%jdg_offset ! Convert to local tile indices on this tile
  Je_obc = Je_obc - G%jdg_offset ! Convert to local tile indices on this tile

  if (Je_obc>Js_obc) then
    OBC%segment(l_seg)%direction = OBC_DIRECTION_E
  elseif (Je_obc<Js_obc) then
    OBC%segment(l_seg)%direction = OBC_DIRECTION_W
    j=js_obc;js_obc=je_obc;je_obc=j
  endif

  OBC%segment(l_seg)%on_pe = .false.

  do a_loop = 1,8 ! up to 8 options available
    if (len_trim(action_str(a_loop)) == 0) then
      cycle
    elseif (trim(action_str(a_loop)) == 'FLATHER') then
      OBC%segment(l_seg)%Flather = .true.
      OBC%segment(l_seg)%open = .true.
      OBC%Flather_u_BCs_exist_globally = .true.
      OBC%open_u_BCs_exist_globally = .true.
      OBC%segment%z_values_needed = .true.
      OBC%segment%u_values_needed = .true.
    elseif (trim(action_str(a_loop)) == 'ORLANSKI') then
      OBC%segment(l_seg)%radiation = .true.
      OBC%segment(l_seg)%open = .true.
      OBC%open_u_BCs_exist_globally = .true.
      OBC%radiation_BCs_exist_globally = .true.
    elseif (trim(action_str(a_loop)) == 'ORLANSKI_TAN') then
      OBC%segment(l_seg)%radiation = .true.
      OBC%segment(l_seg)%radiation_tan = .true.
      OBC%radiation_BCs_exist_globally = .true.
    elseif (trim(action_str(a_loop)) == 'ORLANSKI_GRAD') then
      OBC%segment(l_seg)%radiation = .true.
      OBC%segment(l_seg)%radiation_grad = .true.
    elseif (trim(action_str(a_loop)) == 'OBLIQUE') then
      OBC%segment(l_seg)%oblique = .true.
      OBC%segment(l_seg)%open = .true.
      OBC%oblique_BCs_exist_globally = .true.
      OBC%open_u_BCs_exist_globally = .true.
    elseif (trim(action_str(a_loop)) == 'OBLIQUE_TAN') then
      OBC%segment(l_seg)%oblique = .true.
      OBC%segment(l_seg)%oblique_tan = .true.
      OBC%oblique_BCs_exist_globally = .true.
    elseif (trim(action_str(a_loop)) == 'OBLIQUE_GRAD') then
      OBC%segment(l_seg)%oblique = .true.
      OBC%segment(l_seg)%oblique_grad = .true.
    elseif (trim(action_str(a_loop)) == 'NUDGED') then
      OBC%segment(l_seg)%nudged = .true.
      OBC%nudged_u_BCs_exist_globally = .true.
      OBC%segment%u_values_needed = .true.
    elseif (trim(action_str(a_loop)) == 'NUDGED_TAN') then
      OBC%segment(l_seg)%nudged_tan = .true.
      OBC%nudged_u_BCs_exist_globally = .true.
      OBC%segment%v_values_needed = .true.
    elseif (trim(action_str(a_loop)) == 'NUDGED_GRAD') then
      OBC%segment(l_seg)%nudged_grad = .true.
      OBC%segment%g_values_needed = .true.
    elseif (trim(action_str(a_loop)) == 'GRADIENT') then
      OBC%segment(l_seg)%gradient = .true.
      OBC%segment(l_seg)%open = .true.
      OBC%open_u_BCs_exist_globally = .true.
    elseif (trim(action_str(a_loop)) == 'SIMPLE') then
      OBC%segment(l_seg)%specified = .true.
      OBC%specified_u_BCs_exist_globally = .true. ! This avoids deallocation
      OBC%segment%u_values_needed = .true.
    elseif (trim(action_str(a_loop)) == 'SIMPLE_TAN') then
      OBC%segment(l_seg)%specified_tan = .true.
    else
      call MOM_error(FATAL, "MOM_open_boundary.F90, setup_u_point_obc: "//&
                     "String '"//trim(action_str(a_loop))//"' not understood.")
    endif
    if (OBC%segment(l_seg)%nudged .or. OBC%segment(l_seg)%nudged_tan) then
      write(segment_param_str(1:43),"('OBC_SEGMENT_',i3.3,'_VELOCITY_NUDGING_TIMESCALES')") l_seg
      allocate(tnudge(2))
      call get_param(PF, mdl, segment_param_str(1:43), tnudge, &
           "Timescales in days for nudging along a segment, "//&
           "for inflow, then outflow. Setting both to zero should "//&
           "behave like SIMPLE obcs for the baroclinic velocities.", &
                fail_if_missing=.true.,default=0.,units="days")
      OBC%segment(l_seg)%Velocity_nudging_timescale_in = tnudge(1)*86400.
      OBC%segment(l_seg)%Velocity_nudging_timescale_out = tnudge(2)*86400.
      deallocate(tnudge)
    endif

  enddo ! a_loop

  if (I_obc<=G%HI%IsdB+1 .or. I_obc>=G%HI%IedB-1) return ! Boundary is not on tile
  if (Je_obc<=G%HI%JsdB .or. Js_obc>=G%HI%JedB) return ! Segment is not on tile

  OBC%segment(l_seg)%on_pe = .true.
  OBC%segment(l_seg)%is_E_or_W = .true.

  do j=G%HI%jsd, G%HI%jed
    if (j>Js_obc .and. j<=Je_obc) then
      OBC%segnum_u(I_obc,j) = l_seg
    endif
  enddo
  OBC%segment(l_seg)%Is_obc = I_obc
  OBC%segment(l_seg)%Ie_obc = I_obc
  OBC%segment(l_seg)%Js_obc = Js_obc
  OBC%segment(l_seg)%Je_obc = Je_obc
  call allocate_OBC_segment_data(OBC, OBC%segment(l_seg))

  if (OBC%segment(l_seg)%oblique .and.  OBC%segment(l_seg)%radiation) &
         call MOM_error(FATAL, "MOM_open_boundary.F90, setup_u_point_obc: \n"//&
         "Orlanski and Oblique OBC options cannot be used together on one segment.")

  if (OBC%segment(l_seg)%u_values_needed .or. OBC%segment(l_seg)%v_values_needed .or. &
      OBC%segment(l_seg)%t_values_needed .or. OBC%segment(l_seg)%s_values_needed .or. &
      OBC%segment(l_seg)%z_values_needed .or. OBC%segment(l_seg)%g_values_needed) &
    OBC%segment(l_seg)%values_needed = .true.
end subroutine setup_u_point_obc

!> Parse an OBC_SEGMENT_%%% string starting with "J=" and configure placement and type of OBC accordingly
subroutine setup_v_point_obc(OBC, G, segment_str, l_seg, PF, reentrant_x)
  type(ocean_OBC_type),    pointer    :: OBC !< Open boundary control structure
  type(dyn_horgrid_type),  intent(in) :: G !< Ocean grid structure
  character(len=*),        intent(in) :: segment_str !< A string in form of "J=%,I=%:%,string"
  integer,                 intent(in) :: l_seg !< which segment is this?
  type(param_file_type),   intent(in) :: PF  !< Parameter file handle
  logical, intent(in)                 :: reentrant_x !< is the domain reentrant in x?
  ! Local variables
  integer :: J_obc, Is_obc, Ie_obc ! Position of segment in global index space
  integer :: i, a_loop
  character(len=32) :: action_str(8)
  character(len=128) :: segment_param_str
  real, allocatable, dimension(:)  :: tnudge

  ! This returns the global indices for the segment
  call parse_segment_str(G%ieg, G%jeg, segment_str, J_obc, Is_obc, Ie_obc, action_str, reentrant_x)

  call setup_segment_indices(G, OBC%segment(l_seg),Is_obc,Ie_obc,J_obc,J_obc)

  J_obc = J_obc - G%jdg_offset ! Convert to local tile indices on this tile
  Is_obc = Is_obc - G%idg_offset ! Convert to local tile indices on this tile
  Ie_obc = Ie_obc - G%idg_offset ! Convert to local tile indices on this tile

  if (Ie_obc>Is_obc) then
     OBC%segment(l_seg)%direction = OBC_DIRECTION_S
  elseif (Ie_obc<Is_obc) then
     OBC%segment(l_seg)%direction = OBC_DIRECTION_N
     i=Is_obc;Is_obc=Ie_obc;Ie_obc=i
  endif

  OBC%segment(l_seg)%on_pe = .false.

  do a_loop = 1,8
    if (len_trim(action_str(a_loop)) == 0) then
      cycle
    elseif (trim(action_str(a_loop)) == 'FLATHER') then
      OBC%segment(l_seg)%Flather = .true.
      OBC%segment(l_seg)%open = .true.
      OBC%Flather_v_BCs_exist_globally = .true.
      OBC%open_v_BCs_exist_globally = .true.
      OBC%segment%z_values_needed = .true.
      OBC%segment%v_values_needed = .true.
    elseif (trim(action_str(a_loop)) == 'ORLANSKI') then
      OBC%segment(l_seg)%radiation = .true.
      OBC%segment(l_seg)%open = .true.
      OBC%open_v_BCs_exist_globally = .true.
      OBC%radiation_BCs_exist_globally = .true.
    elseif (trim(action_str(a_loop)) == 'ORLANSKI_TAN') then
      OBC%segment(l_seg)%radiation = .true.
      OBC%segment(l_seg)%radiation_tan = .true.
      OBC%radiation_BCs_exist_globally = .true.
    elseif (trim(action_str(a_loop)) == 'ORLANSKI_GRAD') then
      OBC%segment(l_seg)%radiation = .true.
      OBC%segment(l_seg)%radiation_grad = .true.
    elseif (trim(action_str(a_loop)) == 'OBLIQUE') then
      OBC%segment(l_seg)%oblique = .true.
      OBC%segment(l_seg)%open = .true.
      OBC%oblique_BCs_exist_globally = .true.
      OBC%open_v_BCs_exist_globally = .true.
    elseif (trim(action_str(a_loop)) == 'OBLIQUE_TAN') then
      OBC%segment(l_seg)%oblique = .true.
      OBC%segment(l_seg)%oblique_tan = .true.
      OBC%oblique_BCs_exist_globally = .true.
    elseif (trim(action_str(a_loop)) == 'OBLIQUE_GRAD') then
      OBC%segment(l_seg)%oblique = .true.
      OBC%segment(l_seg)%oblique_grad = .true.
    elseif (trim(action_str(a_loop)) == 'NUDGED') then
      OBC%segment(l_seg)%nudged = .true.
      OBC%nudged_v_BCs_exist_globally = .true.
      OBC%segment%v_values_needed = .true.
    elseif (trim(action_str(a_loop)) == 'NUDGED_TAN') then
      OBC%segment(l_seg)%nudged_tan = .true.
      OBC%nudged_v_BCs_exist_globally = .true.
      OBC%segment%u_values_needed = .true.
    elseif (trim(action_str(a_loop)) == 'NUDGED_GRAD') then
      OBC%segment(l_seg)%nudged_grad = .true.
      OBC%segment%g_values_needed = .true.
    elseif (trim(action_str(a_loop)) == 'GRADIENT') then
      OBC%segment(l_seg)%gradient = .true.
      OBC%segment(l_seg)%open = .true.
      OBC%open_v_BCs_exist_globally = .true.
    elseif (trim(action_str(a_loop)) == 'SIMPLE') then
      OBC%segment(l_seg)%specified = .true.
      OBC%specified_v_BCs_exist_globally = .true. ! This avoids deallocation
      OBC%segment%v_values_needed = .true.
    elseif (trim(action_str(a_loop)) == 'SIMPLE_TAN') then
      OBC%segment(l_seg)%specified_tan = .true.
    else
      call MOM_error(FATAL, "MOM_open_boundary.F90, setup_v_point_obc: "//&
                     "String '"//trim(action_str(a_loop))//"' not understood.")
    endif
    if (OBC%segment(l_seg)%nudged .or. OBC%segment(l_seg)%nudged_tan) then
      write(segment_param_str(1:43),"('OBC_SEGMENT_',i3.3,'_VELOCITY_NUDGING_TIMESCALES')") l_seg
      allocate(tnudge(2))
      call get_param(PF, mdl, segment_param_str(1:43), tnudge, &
           "Timescales in days for nudging along a segment, "//&
           "for inflow, then outflow. Setting both to zero should "//&
           "behave like SIMPLE obcs for the baroclinic velocities.", &
                fail_if_missing=.true.,default=0.,units="days")
      OBC%segment(l_seg)%Velocity_nudging_timescale_in = tnudge(1)*86400.
      OBC%segment(l_seg)%Velocity_nudging_timescale_out = tnudge(2)*86400.
      deallocate(tnudge)
    endif

  enddo ! a_loop

  if (J_obc<=G%HI%JsdB+1 .or. J_obc>=G%HI%JedB-1) return ! Boundary is not on tile
  if (Ie_obc<=G%HI%IsdB .or. Is_obc>=G%HI%IedB) return ! Segment is not on tile

  OBC%segment(l_seg)%on_pe = .true.
  OBC%segment(l_seg)%is_N_or_S = .true.

  do i=G%HI%isd, G%HI%ied
    if (i>Is_obc .and. i<=Ie_obc) then
      OBC%segnum_v(i,J_obc) = l_seg
    endif
  enddo
  OBC%segment(l_seg)%Is_obc = Is_obc
  OBC%segment(l_seg)%Ie_obc = Ie_obc
  OBC%segment(l_seg)%Js_obc = J_obc
  OBC%segment(l_seg)%Je_obc = J_obc
  call allocate_OBC_segment_data(OBC, OBC%segment(l_seg))

  if (OBC%segment(l_seg)%oblique .and.  OBC%segment(l_seg)%radiation) &
         call MOM_error(FATAL, "MOM_open_boundary.F90, setup_v_point_obc: \n"//&
         "Orlanski and Oblique OBC options cannot be used together on one segment.")

  if (OBC%segment(l_seg)%u_values_needed .or. OBC%segment(l_seg)%v_values_needed .or. &
      OBC%segment(l_seg)%t_values_needed .or. OBC%segment(l_seg)%s_values_needed .or. &
      OBC%segment(l_seg)%z_values_needed .or. OBC%segment(l_seg)%g_values_needed) &
    OBC%segment(l_seg)%values_needed = .true.
end subroutine setup_v_point_obc

!> Parse an OBC_SEGMENT_%%% string
subroutine parse_segment_str(ni_global, nj_global, segment_str, l, m, n, action_str, reentrant)
  integer,          intent(in)  :: ni_global !< Number of h-points in zonal direction
  integer,          intent(in)  :: nj_global !< Number of h-points in meridional direction
  character(len=*), intent(in)  :: segment_str !< A string in form of "I=l,J=m:n,string" or "J=l,I=m,n,string"
  integer,          intent(out) :: l !< The value of I=l, if segment_str begins with I=l, or the value of J=l
  integer,          intent(out) :: m !< The value of J=m, if segment_str begins with I=, or the value of I=m
  integer,          intent(out) :: n !< The value of J=n, if segment_str begins with I=, or the value of I=n
  character(len=*), intent(out) :: action_str(:) !< The "string" part of segment_str
  logical,          intent(in)  :: reentrant !< is domain reentrant in relevant direction?
  ! Local variables
  character(len=24) :: word1, word2, m_word, n_word !< Words delineated by commas in a string in form of
                                                    !! "I=%,J=%:%,string"
  integer :: l_max !< Either ni_global or nj_global, depending on whether segment_str begins with "I=" or "J="
  integer :: mn_max !< Either nj_global or ni_global, depending on whether segment_str begins with "I=" or "J="
  integer :: j
  integer, parameter :: halo = 10

  ! Process first word which will started with either 'I=' or 'J='
  word1 = extract_word(segment_str,',',1)
  word2 = extract_word(segment_str,',',2)
  if (word1(1:2)=='I=') then
    l_max = ni_global
    mn_max = nj_global
    if (.not. (word2(1:2)=='J=')) call MOM_error(FATAL, "MOM_open_boundary.F90, parse_segment_str: "//&
                     "Second word of string '"//trim(segment_str)//"' must start with 'J='.")
  elseif (word1(1:2)=='J=') then ! Note that the file_parser uniformaly expands "=" to " = "
    l_max = nj_global
    mn_max = ni_global
    if (.not. (word2(1:2)=='I=')) call MOM_error(FATAL, "MOM_open_boundary.F90, parse_segment_str: "//&
                     "Second word of string '"//trim(segment_str)//"' must start with 'I='.")
  else
    call MOM_error(FATAL, "MOM_open_boundary.F90, parse_segment_str"//&
                   "String '"//segment_str//"' must start with 'I=' or 'J='.")
  endif

  ! Read l
  l = interpret_int_expr( word1(3:24), l_max )
  if (l<0 .or. l>l_max) then
    call MOM_error(FATAL, "MOM_open_boundary.F90, parse_segment_str: "//&
                   "First value from string '"//trim(segment_str)//"' is outside of the physical domain.")
  endif

  ! Read m
  m_word = extract_word(word2(3:24),':',1)
  m = interpret_int_expr( m_word, mn_max )
  if (reentrant) then
    if (m<-halo .or. m>mn_max+halo) then
      call MOM_error(FATAL, "MOM_open_boundary.F90, parse_segment_str: "//&
                     "Beginning of range in string '"//trim(segment_str)//"' is outside of the physical domain.")
    endif
  else
    if (m<-1 .or. m>mn_max+1) then
      call MOM_error(FATAL, "MOM_open_boundary.F90, parse_segment_str: "//&
                     "Beginning of range in string '"//trim(segment_str)//"' is outside of the physical domain.")
    endif
  endif

  ! Read n
  n_word = extract_word(word2(3:24),':',2)
  n = interpret_int_expr( n_word, mn_max )
  if (reentrant) then
    if (n<-halo .or. n>mn_max+halo) then
      call MOM_error(FATAL, "MOM_open_boundary.F90, parse_segment_str: "//&
                     "End of range in string '"//trim(segment_str)//"' is outside of the physical domain.")
    endif
  else
    if (n<-1 .or. n>mn_max+1) then
      call MOM_error(FATAL, "MOM_open_boundary.F90, parse_segment_str: "//&
                     "End of range in string '"//trim(segment_str)//"' is outside of the physical domain.")
    endif
  endif

  if (abs(n-m)==0) then
    call MOM_error(FATAL, "MOM_open_boundary.F90, parse_segment_str: "//&
                   "Range in string '"//trim(segment_str)//"' must span one cell.")
  endif

  ! Type of open boundary condition
  do j = 1, size(action_str)
    action_str(j) = extract_word(segment_str,',',2+j)
  enddo

  contains

  ! Returns integer value interpreted from string in form of %I, N or N+-%I
  integer function interpret_int_expr(string, imax)
    character(len=*), intent(in) :: string !< Integer in form or %I, N or N-%I
    integer,          intent(in) :: imax !< Value to replace 'N' with
    ! Local variables
    integer slen

    slen = len_trim(string)
    if (slen==0) call MOM_error(FATAL, "MOM_open_boundary.F90, parse_segment_str"//&
                                "Parsed string was empty!")
    if (len_trim(string)==1 .and. string(1:1)=='N') then
      interpret_int_expr = imax
    elseif (string(1:1)=='N') then
      if (string(2:2)=='+') then
        read(string(3:slen),*,err=911) interpret_int_expr
        interpret_int_expr = imax + interpret_int_expr
      elseif (string(2:2)=='-') then
        read(string(3:slen),*,err=911) interpret_int_expr
        interpret_int_expr = imax - interpret_int_expr
      endif
    else
      read(string(1:slen),*,err=911) interpret_int_expr
    endif
    return
    911 call MOM_error(FATAL, "MOM_open_boundary.F90, parse_segment_str"//&
                       "Problem reading value from string '"//trim(string)//"'.")
  end function interpret_int_expr
end subroutine parse_segment_str

!> Parse an OBC_SEGMENT_%%%_DATA string
 subroutine parse_segment_data_str(segment_str, var, value, filenam, fieldnam, fields, num_fields, debug )
   character(len=*),           intent(in)   :: segment_str !< A string in form of
                                                          !! "VAR1=file:foo1.nc(varnam1),VAR2=file:foo2.nc(varnam2),..."
   character(len=*), optional, intent(in)   :: var        !< The name of the variable for which parameters are needed
   character(len=*), optional, intent(out)  :: filenam    !< The name of the input file if using "file" method
   character(len=*), optional, intent(out)  :: fieldnam   !< The name of the variable in the input file if using
                                                          !! "file" method
   real,             optional, intent(out)  :: value      !< A constant value if using the "value" method
   character(len=*), dimension(MAX_OBC_FIELDS), &
                     optional, intent(out)  :: fields     !< List of fieldnames for each segment
   integer, optional, intent(out)           :: num_fields !< The number of fields in the segment data
   logical, optional, intent(in)            :: debug      !< If present and true, write verbose debugging messages
   ! Local variables
   character(len=128) :: word1, word2, word3, method
   integer :: lword, nfields, n, m, orient
   logical :: continue,dbg
   character(len=32), dimension(MAX_OBC_FIELDS) :: flds

   nfields=0
   continue=.true.
   dbg=.false.
   if (PRESENT(debug)) dbg=debug

   do while (continue)
      word1 = extract_word(segment_str,',',nfields+1)
      if (trim(word1) == '') exit
      nfields=nfields+1
      word2 = extract_word(word1,'=',1)
      flds(nfields) = trim(word2)
   enddo

   if (PRESENT(fields)) then
     do n=1,nfields
       fields(n) = flds(n)
     enddo
   endif

   if (PRESENT(num_fields)) then
      num_fields=nfields
      return
   endif

   m=0
   if (PRESENT(var)) then
     do n=1,nfields
       if (trim(var)==trim(flds(n))) then
          m=n
          exit
       endif
     enddo
     if (m==0) then
        call abort()
     endif

    ! Process first word which will start with the fieldname
     word3 = extract_word(segment_str,',',m)
     word1 = extract_word(word3,':',1)
!     if (trim(word1) == '') exit
     word2 = extract_word(word1,'=',1)
     if (trim(word2) == trim(var)) then
        method=trim(extract_word(word1,'=',2))
        lword=len_trim(method)
        if (method(lword-3:lword) == 'file') then
           ! raise an error id filename/fieldname not in argument list
           word1 = extract_word(word3,':',2)
           filenam = extract_word(word1,'(',1)
           fieldnam = extract_word(word1,'(',2)
           lword=len_trim(fieldnam)
           fieldnam = fieldnam(1:lword-1)  ! remove trailing parenth
           value=-999.
        elseif (method(lword-4:lword) == 'value') then
           filenam = 'none'
           fieldnam = 'none'
           word1 = extract_word(word3,':',2)
           lword=len_trim(word1)
           read(word1(1:lword),*,end=986,err=987) value
        endif
      endif
    endif

   return
 986 call MOM_error(FATAL,'End of record while parsing segment data specification! '//trim(segment_str))
 987 call MOM_error(FATAL,'Error while parsing segment data specification! '//trim(segment_str))

 end subroutine parse_segment_data_str


!> Parse an OBC_SEGMENT_%%%_PARAMS string
 subroutine parse_segment_param_real(segment_str, var, param_value, debug )
   character(len=*),  intent(in)  :: segment_str !< A string in form of
                                                 !! "VAR1=file:foo1.nc(varnam1),VAR2=file:foo2.nc(varnam2),..."
   character(len=*),  intent(in)  :: var         !< The name of the variable for which parameters are needed
   real,              intent(out) :: param_value !< The value of the parameter
   logical, optional, intent(in)  :: debug       !< If present and true, write verbose debugging messages
   ! Local variables
   character(len=128) :: word1, word2, word3, method
   integer :: lword, nfields, n, m, orient
   logical :: continue,dbg
   character(len=32), dimension(MAX_OBC_FIELDS) :: flds

   nfields=0
   continue=.true.
   dbg=.false.
   if (PRESENT(debug)) dbg=debug

   do while (continue)
      word1 = extract_word(segment_str,',',nfields+1)
      if (trim(word1) == '') exit
      nfields=nfields+1
      word2 = extract_word(word1,'=',1)
      flds(nfields) = trim(word2)
   enddo

   ! if (PRESENT(fields)) then
   !   do n=1,nfields
   !     fields(n) = flds(n)
   !   enddo
   ! endif

   ! if (PRESENT(num_fields)) then
   !    num_fields=nfields
   !    return
   ! endif

   m=0
!   if (PRESENT(var)) then
     do n=1,nfields
       if (trim(var)==trim(flds(n))) then
          m=n
          exit
       endif
     enddo
     if (m==0) then
        call abort()
     endif

    ! Process first word which will start with the fieldname
     word3 = extract_word(segment_str,',',m)
!     word1 = extract_word(word3,':',1)
!     if (trim(word1) == '') exit
     word2 = extract_word(word1,'=',1)
     if (trim(word2) == trim(var)) then
        method=trim(extract_word(word1,'=',2))
        lword=len_trim(method)
        read(method(1:lword),*,err=987) param_value
        ! if (method(lword-3:lword) == 'file') then
        !    ! raise an error id filename/fieldname not in argument list
        !    word1 = extract_word(word3,':',2)
        !    filenam = extract_word(word1,'(',1)
        !    fieldnam = extract_word(word1,'(',2)
        !    lword=len_trim(fieldnam)
        !    fieldnam = fieldnam(1:lword-1)  ! remove trailing parenth
        !    value=-999.
        ! elseif (method(lword-4:lword) == 'value') then
        !    filenam = 'none'
        !    fieldnam = 'none'
        !    word1 = extract_word(word3,':',2)
        !    lword=len_trim(word1)
        !    read(word1(1:lword),*,end=986,err=987) value
        ! endif
      endif
!    endif

   return
 986 call MOM_error(FATAL,'End of record while parsing segment data specification! '//trim(segment_str))
 987 call MOM_error(FATAL,'Error while parsing segment parameter specification! '//trim(segment_str))

 end subroutine parse_segment_param_real

!> Initialize open boundary control structure
subroutine open_boundary_init(G, param_file, OBC)
  type(ocean_grid_type), intent(in)    :: G !< Ocean grid structure
  type(param_file_type), intent(in)    :: param_file !< Parameter file handle
  type(ocean_OBC_type),  pointer       :: OBC !< Open boundary control structure
  ! Local variables

  if (.not.associated(OBC)) return

  id_clock_pass = cpu_clock_id('(Ocean OBC halo updates)', grain=CLOCK_ROUTINE)

end subroutine open_boundary_init

logical function open_boundary_query(OBC, apply_open_OBC, apply_specified_OBC, apply_Flather_OBC, &
                                     apply_nudged_OBC, needs_ext_seg_data)
  type(ocean_OBC_type), pointer    :: OBC !< Open boundary control structure
  logical, optional,    intent(in) :: apply_open_OBC      !< Returns True if open_*_BCs_exist_globally is true
  logical, optional,    intent(in) :: apply_specified_OBC !< Returns True if specified_*_BCs_exist_globally is true
  logical, optional,    intent(in) :: apply_Flather_OBC   !< Returns True if Flather_*_BCs_exist_globally is true
  logical, optional,    intent(in) :: apply_nudged_OBC    !< Returns True if nudged_*_BCs_exist_globally is true
  logical, optional,    intent(in) :: needs_ext_seg_data  !< Returns True if external segment data needed
  open_boundary_query = .false.
  if (.not. associated(OBC)) return
  if (present(apply_open_OBC)) open_boundary_query = OBC%open_u_BCs_exist_globally .or. &
                                                     OBC%open_v_BCs_exist_globally
  if (present(apply_specified_OBC)) open_boundary_query = OBC%specified_u_BCs_exist_globally .or. &
                                                          OBC%specified_v_BCs_exist_globally
  if (present(apply_Flather_OBC)) open_boundary_query = OBC%Flather_u_BCs_exist_globally .or. &
                                                        OBC%Flather_v_BCs_exist_globally
  if (present(apply_nudged_OBC)) open_boundary_query = OBC%nudged_u_BCs_exist_globally .or. &
                                                       OBC%nudged_v_BCs_exist_globally
  if (present(needs_ext_seg_data)) open_boundary_query = OBC%needs_IO_for_data

end function open_boundary_query

!> Deallocate open boundary data
subroutine open_boundary_dealloc(OBC)
  type(ocean_OBC_type), pointer :: OBC !< Open boundary control structure
  type(OBC_segment_type), pointer :: segment => NULL()
  integer :: n

  if (.not. associated(OBC)) return

  do n=1, OBC%number_of_segments
    segment => OBC%segment(n)
    call deallocate_OBC_segment_data(OBC, segment)
  enddo
  if (associated(OBC%segment)) deallocate(OBC%segment)
  if (associated(OBC%segnum_u)) deallocate(OBC%segnum_u)
  if (associated(OBC%segnum_v)) deallocate(OBC%segnum_v)
  deallocate(OBC)
end subroutine open_boundary_dealloc

!> Close open boundary data
subroutine open_boundary_end(OBC)
  type(ocean_OBC_type), pointer :: OBC !< Open boundary control structure
  call open_boundary_dealloc(OBC)
end subroutine open_boundary_end

!> Sets the slope of bathymetry normal to an open bounndary to zero.
subroutine open_boundary_impose_normal_slope(OBC, G, depth)
  type(ocean_OBC_type),             pointer       :: OBC !< Open boundary control structure
  type(dyn_horgrid_type),           intent(in)    :: G !< Ocean grid structure
  real, dimension(SZI_(G),SZJ_(G)), intent(inout) :: depth !< Bathymetry at h-points
  ! Local variables
  integer :: i, j, n
  type(OBC_segment_type), pointer :: segment => NULL()

  if (.not.associated(OBC)) return

  if (.not.(OBC%specified_u_BCs_exist_globally .or. OBC%specified_v_BCs_exist_globally .or. &
              OBC%open_u_BCs_exist_globally .or. OBC%open_v_BCs_exist_globally)) &
    return

  do n=1,OBC%number_of_segments
    segment=>OBC%segment(n)
    if (.not. segment%on_pe) cycle
    if (segment%direction == OBC_DIRECTION_E) then
      I=segment%HI%IsdB
      do j=segment%HI%jsd,segment%HI%jed
        depth(i+1,j) = depth(i,j)
      enddo
    elseif (segment%direction == OBC_DIRECTION_W) then
      I=segment%HI%IsdB
      do j=segment%HI%jsd,segment%HI%jed
        depth(i,j) = depth(i+1,j)
      enddo
    elseif (segment%direction == OBC_DIRECTION_N) then
      J=segment%HI%JsdB
      do i=segment%HI%isd,segment%HI%ied
        depth(i,j+1) = depth(i,j)
      enddo
    elseif (segment%direction == OBC_DIRECTION_S) then
      J=segment%HI%JsdB
      do i=segment%HI%isd,segment%HI%ied
        depth(i,j) = depth(i,j+1)
      enddo
    endif
  enddo

end subroutine open_boundary_impose_normal_slope

!> Reconcile masks and open boundaries, deallocate OBC on PEs where it is not needed.
!! Also adjust u- and v-point cell area on specified open boundaries and mask all
!! points outside open boundaries.
subroutine open_boundary_impose_land_mask(OBC, G, areaCu, areaCv, US)
  type(ocean_OBC_type),              pointer       :: OBC !< Open boundary control structure
  type(dyn_horgrid_type),            intent(inout) :: G   !< Ocean grid structure
  type(unit_scale_type),             intent(in)    :: US  !< A dimensional unit scaling type
  real, dimension(SZIB_(G),SZJ_(G)), intent(inout) :: areaCu !< Area of a u-cell [L2 ~> m2]
  real, dimension(SZI_(G),SZJB_(G)), intent(inout) :: areaCv !< Area of a u-cell [L2 ~> m2]
  ! Local variables
  integer :: i, j, n
  type(OBC_segment_type), pointer :: segment => NULL()
  logical :: any_U, any_V

  if (.not.associated(OBC)) return

  do n=1,OBC%number_of_segments
    segment=>OBC%segment(n)
    if (.not. segment%on_pe) cycle
    if (segment%is_E_or_W) then
      ! Sweep along u-segments and delete the OBC for blocked points.
      ! Also, mask all points outside.
      I=segment%HI%IsdB
      do j=segment%HI%jsd,segment%HI%jed
        if (G%mask2dCu(I,j) == 0) OBC%segnum_u(I,j) = OBC_NONE
        if (segment%direction == OBC_DIRECTION_W) then
          G%mask2dT(i,j) = 0
        else
          G%mask2dT(i+1,j) = 0
        endif
      enddo
      do J=segment%HI%JsdB+1,segment%HI%JedB-1
        if (segment%direction == OBC_DIRECTION_W) then
          G%mask2dCv(i,J) = 0
        else
          G%mask2dCv(i+1,J) = 0
        endif
      enddo
    else
      ! Sweep along v-segments and delete the OBC for blocked points.
      J=segment%HI%JsdB
      do i=segment%HI%isd,segment%HI%ied
        if (G%mask2dCv(i,J) == 0) OBC%segnum_v(i,J) = OBC_NONE
        if (segment%direction == OBC_DIRECTION_S) then
          G%mask2dT(i,j) = 0
        else
          G%mask2dT(i,j+1) = 0
        endif
      enddo
      do I=segment%HI%IsdB+1,segment%HI%IedB-1
        if (segment%direction == OBC_DIRECTION_S) then
          G%mask2dCu(I,j) = 0
        else
          G%mask2dCu(I,j+1) = 0
        endif
      enddo
    endif
  enddo

  do n=1,OBC%number_of_segments
    segment=>OBC%segment(n)
    if (.not. segment%on_pe .or. .not. segment%specified) cycle
    if (segment%is_E_or_W) then
      ! Sweep along u-segments and for %specified BC points reset the u-point area which was masked out
      I=segment%HI%IsdB
      do j=segment%HI%jsd,segment%HI%jed
        if (segment%direction == OBC_DIRECTION_E) then
          areaCu(I,j) = G%areaT(i,j)   ! Both of these are in [L2]
        else   ! West
          areaCu(I,j) = G%areaT(i+1,j) ! Both of these are in [L2]
        endif
      enddo
    else
      ! Sweep along v-segments and for %specified BC points reset the v-point area which was masked out
      J=segment%HI%JsdB
      do i=segment%HI%isd,segment%HI%ied
        if (segment%direction == OBC_DIRECTION_S) then
          areaCv(i,J) = G%areaT(i,j+1) ! Both of these are in [L2]
        else      ! North
          areaCu(i,J) = G%areaT(i,j)   ! Both of these are in [L2]
        endif
      enddo
    endif
  enddo

  ! G%mask2du will be open wherever bathymetry allows it.
  ! Bathymetry outside of the open boundary was adjusted to match
  ! the bathymetry inside so these points will be open unless the
  ! bathymetry inside the boundary was too shallow and flagged as land.
  any_U = .false.
  any_V = .false.
  do n=1,OBC%number_of_segments
    segment=>OBC%segment(n)
    if (.not. segment%on_pe) cycle
    if (segment%is_E_or_W) then
      I=segment%HI%IsdB
      do j=segment%HI%jsd,segment%HI%jed
        if (OBC%segnum_u(I,j) /= OBC_NONE) any_U = .true.
      enddo
    else
      J=segment%HI%JsdB
      do i=segment%HI%isd,segment%HI%ied
        if (OBC%segnum_v(i,J) /= OBC_NONE) any_V = .true.
      enddo
    endif
  enddo

  OBC%OBC_pe = .true.
  if (.not.(any_U .or. any_V)) OBC%OBC_pe = .false.

end subroutine open_boundary_impose_land_mask

!> Apply radiation conditions to 3D  u,v at open boundaries
subroutine radiation_open_bdry_conds(OBC, u_new, u_old, v_new, v_old, G, US, dt)
  type(ocean_grid_type),                     intent(inout) :: G !< Ocean grid structure
  type(ocean_OBC_type),                      pointer       :: OBC !< Open boundary control structure
  real, dimension(SZIB_(G),SZJ_(G),SZK_(G)), intent(inout) :: u_new !< On exit, new u values on open boundaries
                                                                    !! On entry, the old time-level v but including
                                                                    !! barotropic accelerations [L T-1 ~> m s-1].
  real, dimension(SZIB_(G),SZJ_(G),SZK_(G)), intent(in)    :: u_old !< Original unadjusted u [L T-1 ~> m s-1]
  real, dimension(SZI_(G),SZJB_(G),SZK_(G)), intent(inout) :: v_new !< On exit, new v values on open boundaries.
                                                                    !! On entry, the old time-level v but including
                                                                    !! barotropic accelerations [L T-1 ~> m s-1].
  real, dimension(SZI_(G),SZJB_(G),SZK_(G)), intent(in)    :: v_old !< Original unadjusted v  [L T-1 ~> m s-1]
  type(unit_scale_type),                     intent(in)    :: US    !< A dimensional unit scaling type
  real,                                      intent(in)    :: dt    !< Appropriate timestep [s]
  ! Local variables
<<<<<<< HEAD
  real :: dhdt, dhdx, dhdy, gamma_u, gamma_v, gamma_2
  real :: Cx, Cy, tau
=======
  real :: dhdt, dhdx, dhdy  ! One-point differences in time or space [L T-1 ~> m s-1]
  real :: gamma_u, gamma_v, gamma_2
  real :: cff, Cx, Cy, tau
>>>>>>> a5ef30b3
  real :: rx_max, ry_max ! coefficients for radiation
  real :: rx_new, rx_avg ! coefficients for radiation
  real :: ry_new, ry_avg ! coefficients for radiation
  real :: cff_new, cff_avg ! denominator in oblique
  real, pointer, dimension(:,:,:) :: rx_tangential=>NULL()
  real, pointer, dimension(:,:,:) :: ry_tangential=>NULL()
  real, pointer, dimension(:,:,:) :: cff_tangential=>NULL()
  real :: eps   ! A small velocity squared [L2 T-2 ~> m2 s-2]?
  type(OBC_segment_type), pointer :: segment => NULL()
  integer :: i, j, k, is, ie, js, je, nz, n
  integer :: is_obc, ie_obc, js_obc, je_obc

  is = G%isc ; ie = G%iec ; js = G%jsc ; je = G%jec ; nz = G%ke

  if (.not.associated(OBC)) return

  if (.not.(OBC%open_u_BCs_exist_globally .or. OBC%open_v_BCs_exist_globally)) &
    return

  eps = 1.0e-20*US%m_s_to_L_T**2

  !! Copy previously calculated phase velocity from global arrays into segments
  !! This is terribly inefficient and temporary solution for continuity across restarts
  !! and needs to be revisited in the future.
  do n=1,OBC%number_of_segments
    segment=>OBC%segment(n)
    if (.not. segment%on_pe) cycle
    if (segment%is_E_or_W .and. segment%radiation) then
      do k=1,G%ke
        I=segment%HI%IsdB
        do j=segment%HI%jsd,segment%HI%jed
          segment%rx_normal(I,j,k) = OBC%rx_normal(I,j,k)
        enddo
      enddo
    elseif (segment%is_N_or_S .and. segment%radiation) then
      do k=1,G%ke
        J=segment%HI%JsdB
        do i=segment%HI%isd,segment%HI%ied
          segment%ry_normal(i,J,k) = OBC%ry_normal(i,J,k)
        enddo
      enddo
    endif
    if (segment%is_E_or_W .and. segment%oblique) then
      do k=1,G%ke
        I=segment%HI%IsdB
        do j=segment%HI%jsd,segment%HI%jed
          segment%rx_normal(I,j,k) = OBC%rx_normal(I,j,k)
          segment%ry_normal(I,j,k) = OBC%ry_normal(I,j,k)
          segment%cff_normal(I,j,k) = OBC%cff_normal(I,j,k)
        enddo
      enddo
    elseif (segment%is_N_or_S .and. segment%oblique) then
      do k=1,G%ke
        J=segment%HI%JsdB
        do i=segment%HI%isd,segment%HI%ied
          segment%rx_normal(i,J,k) = OBC%rx_normal(i,J,k)
          segment%ry_normal(i,J,k) = OBC%ry_normal(i,J,k)
          segment%cff_normal(i,J,k) = OBC%cff_normal(i,J,k)
        enddo
      enddo
    endif
  enddo

  gamma_u = OBC%gamma_uv ; gamma_v = OBC%gamma_uv
  rx_max = OBC%rx_max ; ry_max = OBC%rx_max
  do n=1,OBC%number_of_segments
     segment=>OBC%segment(n)
     if (.not. segment%on_pe) cycle
     if (segment%oblique) call gradient_at_q_points(G, segment, u_new(:,:,:), v_new(:,:,:))
     if (segment%direction == OBC_DIRECTION_E) then
       I=segment%HI%IsdB
       if (I<G%HI%IscB) cycle
       do k=1,nz ;  do j=segment%HI%jsd,segment%HI%jed
         if (segment%radiation) then
           dhdt = (u_old(I-1,j,k) - u_new(I-1,j,k)) !old-new
           dhdx = (u_new(I-1,j,k) - u_new(I-2,j,k)) !in new time backward sasha for I-1
           rx_new = 0.0
           if (dhdt*dhdx > 0.0) rx_new = min( (dhdt/dhdx), rx_max) ! outward phase speed
           rx_avg = (1.0-gamma_u)*segment%rx_normal(I,j,k) + gamma_u*rx_new
           segment%rx_normal(I,j,k) = rx_avg
           ! The new boundary value is interpolated between future interior
           ! value, u_new(I-1) and past boundary value but with barotropic
           ! accelerations, u_new(I).
           segment%normal_vel(I,j,k) = (u_new(I,j,k) + rx_avg*u_new(I-1,j,k)) / (1.0+rx_avg)
           ! Copy restart fields into 3-d arrays. This is an inefficient and temporary issues
           ! implemented as a work-around to limitations in restart capability
           OBC%rx_normal(I,j,k) = segment%rx_normal(I,j,k)
         elseif (segment%oblique) then
           dhdt = (u_old(I-1,j,k) - u_new(I-1,j,k)) !old-new
           dhdx = (u_new(I-1,j,k) - u_new(I-2,j,k)) !in new time backward sasha for I-1
           if (dhdt*(segment%grad_normal(J,1,k) + segment%grad_normal(J-1,1,k)) > 0.0) then
             dhdy = segment%grad_normal(J-1,1,k)
           elseif (dhdt*(segment%grad_normal(J,1,k) + segment%grad_normal(J-1,1,k)) == 0.0) then
             dhdy = 0.0
           else
             dhdy = segment%grad_normal(J,1,k)
           endif
           if (dhdt*dhdx < 0.0) dhdt = 0.0
<<<<<<< HEAD
           rx_new = dhdt*dhdx
           cff_new = max(dhdx*dhdx + dhdy*dhdy, eps)
           ry_new = min(cff_new,max(dhdt*dhdy,-cff_new))
=======
           rx_new = US%L_T_to_m_s**2*dhdt*dhdx
           cff_new = US%L_T_to_m_s**2*max(dhdx*dhdx + dhdy*dhdy, eps)
           !### I do not think that cff is ever set.
           ry_new = min(cff,max(US%L_T_to_m_s**2*dhdt*dhdy,-cff))
>>>>>>> a5ef30b3
           rx_avg = (1.0-gamma_u)*segment%rx_normal(I,j,k) + gamma_u*rx_new
           ry_avg = (1.0-gamma_u)*segment%ry_normal(i,J,k) + gamma_u*ry_new
           cff_avg = (1.0-gamma_u)*segment%cff_normal(i,J,k) + gamma_u*cff_new
           segment%rx_normal(I,j,k) = rx_avg
           segment%ry_normal(i,J,k) = ry_avg
           segment%cff_normal(i,J,k) = cff_avg
           segment%normal_vel(I,j,k) = ((cff_avg*u_new(I,j,k) + rx_avg*u_new(I-1,j,k)) - &
                              (max(ry_avg,0.0)*segment%grad_normal(J-1,2,k) + &
                               min(ry_avg,0.0)*segment%grad_normal(J,2,k))) / &
                            (cff_avg + rx_avg)
           ! Copy restart fields into 3-d arrays. This is an inefficient and temporary issues
           ! implemented as a work-around to limitations in restart capability
           OBC%rx_normal(I,j,k) = segment%rx_normal(I,j,k)
           OBC%ry_normal(i,J,k) = segment%ry_normal(i,J,k)
           OBC%cff_normal(I,j,k) = segment%cff_normal(I,j,k)
         elseif (segment%gradient) then
           segment%normal_vel(I,j,k) = u_new(I-1,j,k)
         endif
         if ((segment%radiation .or. segment%oblique) .and. segment%nudged) then
           ! dhdt gets set to 0 on inflow in oblique case
           if (dhdt*dhdx <= 0.0) then
             tau = segment%Velocity_nudging_timescale_in
           else
             tau = segment%Velocity_nudging_timescale_out
           endif
           gamma_2 = dt / (tau + dt)
           segment%normal_vel(I,j,k) = (1 - gamma_2) * segment%normal_vel(I,j,k) + &
                                 gamma_2 * segment%nudged_normal_vel(I,j,k)
         endif
       enddo ; enddo
       if (segment%radiation_tan .or. segment%radiation_grad) then
         I=segment%HI%IsdB
         allocate(rx_tangential(segment%HI%IsdB:segment%HI%IedB,segment%HI%JsdB:segment%HI%JedB,nz))
         do k=1,nz
           rx_tangential(I,segment%HI%JsdB,k) = segment%rx_normal(I,segment%HI%jsd,k)
           rx_tangential(I,segment%HI%JedB,k) = segment%rx_normal(I,segment%HI%jed,k)
           do J=segment%HI%JsdB+1,segment%HI%JedB-1
             rx_tangential(I,J,k) = 0.5*(segment%rx_normal(I,j,k) + segment%rx_normal(I,j+1,k))
           enddo
         enddo
         if (segment%radiation_tan) then
           do k=1,nz ;  do J=segment%HI%JsdB,segment%HI%JedB
             rx_avg = rx_tangential(I,J,k)
             segment%tangential_vel(I,J,k) = (v_new(I,J,k) + rx_avg*v_new(I-1,J,k)) / (1.0+rx_avg)
           enddo ; enddo
         endif
         if (segment%nudged_tan) then
           do k=1,nz ; do J=segment%HI%JsdB,segment%HI%JedB
             ! dhdt gets set to 0 on inflow in oblique case
             if (rx_tangential(I,J,k) <= 0.0) then
               tau = segment%Velocity_nudging_timescale_in
             else
               tau = segment%Velocity_nudging_timescale_out
             endif
             gamma_2 = dt / (tau + dt)
             segment%tangential_vel(I,J,k) = (1 - gamma_2) * segment%tangential_vel(I,J,k) + &
                                 gamma_2 * segment%nudged_tangential_vel(I,J,k)
           enddo ; enddo
         endif
         if (segment%radiation_grad) then
           Js_obc = max(segment%HI%JsdB,G%jsd+1)
           Je_obc = min(segment%HI%JedB,G%jed-1)
           do k=1,nz ; do J=Js_obc,Je_obc
             rx_avg = rx_tangential(I,J,k)
!            if (G%mask2dCu(I-1,j) > 0.0 .and. G%mask2dCu(I-1,j+1) > 0.0) then
!              rx_avg = 0.5*(u_new(I-1,j,k) + u_new(I-1,j+1,k)) * US%s_to_T*dt * G%IdxBu(I-1,J)
!            elseif (G%mask2dCu(I-1,j) > 0.0) then
!              rx_avg = u_new(I-1,j,k) * US%s_to_T*dt * G%IdxBu(I-1,J)
!            elseif (G%mask2dCu(I-1,j+1) > 0.0) then
!              rx_avg = u_new(I-1,j+1,k) * US%s_to_T*dt * G%IdxBu(I-1,J)
!            else
!              rx_avg = 0.0
!            endif
             segment%tangential_grad(I,J,k) = ((v_new(i,J,k) - v_new(i-1,J,k))*G%IdxBu(I-1,J) + &
                               rx_avg*(v_new(i-1,J,k) - v_new(i-2,J,k))*G%IdxBu(I-2,J)) / (1.0+rx_avg)
           enddo ; enddo
         endif
         if (segment%nudged_grad) then
           do k=1,nz ; do J=segment%HI%JsdB,segment%HI%JedB
             ! dhdt gets set to 0 on inflow in oblique case
             if (rx_tangential(I,J,k) <= 0.0) then
               tau = segment%Velocity_nudging_timescale_in
             else
               tau = segment%Velocity_nudging_timescale_out
             endif
             gamma_2 = dt / (tau + dt)
             segment%tangential_grad(I,J,k) = (1 - gamma_2) * segment%tangential_grad(I,J,k) + &
                                 gamma_2 * segment%nudged_tangential_grad(I,J,k)
           enddo ; enddo
         endif
         deallocate(rx_tangential)
       endif
       if (segment%oblique_tan .or. segment%oblique_grad) then
         I=segment%HI%IsdB
         allocate(rx_tangential(segment%HI%IsdB:segment%HI%IedB,segment%HI%JsdB:segment%HI%JedB,nz))
         allocate(ry_tangential(segment%HI%IsdB:segment%HI%IedB,segment%HI%JsdB:segment%HI%JedB,nz))
         allocate(cff_tangential(segment%HI%IsdB:segment%HI%IedB,segment%HI%JsdB:segment%HI%JedB,nz))
         do k=1,nz
           rx_tangential(I,segment%HI%JsdB,k) = segment%rx_normal(I,segment%HI%jsd,k)
           rx_tangential(I,segment%HI%JedB,k) = segment%rx_normal(I,segment%HI%jed,k)
           ry_tangential(I,segment%HI%JsdB,k) = segment%ry_normal(I,segment%HI%jsd,k)
           ry_tangential(I,segment%HI%JedB,k) = segment%ry_normal(I,segment%HI%jed,k)
           cff_tangential(I,segment%HI%JsdB,k) = segment%cff_normal(I,segment%HI%jsd,k)
           cff_tangential(I,segment%HI%JedB,k) = segment%cff_normal(I,segment%HI%jed,k)
           do J=segment%HI%JsdB+1,segment%HI%JedB-1
             rx_tangential(I,J,k) = 0.5*(segment%rx_normal(I,j,k) + segment%rx_normal(I,j+1,k))
             ry_tangential(I,J,k) = 0.5*(segment%ry_normal(I,j,k) + segment%ry_normal(I,j+1,k))
             cff_tangential(I,J,k) = 0.5*(segment%cff_normal(I,j,k) + segment%cff_normal(I,j+1,k))
           enddo
         enddo
         if (segment%oblique_tan) then
           do k=1,nz ;  do J=segment%HI%JsdB+1,segment%HI%JedB-1
             rx_avg = rx_tangential(I,J,k)
             ry_avg = ry_tangential(I,J,k)
             cff_avg = cff_tangential(I,J,k)
             segment%tangential_vel(I,J,k) = ((cff_avg*v_new(i,J,k) + rx_avg*v_new(i-1,J,k)) - &
                                              (max(ry_avg,0.0)*segment%grad_tan(j,2,k) + &
                                               min(ry_avg,0.0)*segment%grad_tan(j+1,2,k))) / &
                                             (cff_avg + rx_avg)
           enddo ; enddo
         endif
         if (segment%nudged_tan) then
           do k=1,nz ; do J=segment%HI%JsdB,segment%HI%JedB
             ! dhdt gets set to 0 on inflow in oblique case
             if (rx_tangential(I,J,k) <= 0.0) then
               tau = segment%Velocity_nudging_timescale_in
             else
               tau = segment%Velocity_nudging_timescale_out
             endif
             gamma_2 = dt / (tau + dt)
             segment%tangential_vel(I,J,k) = (1 - gamma_2) * segment%tangential_vel(I,J,k) + &
                                 gamma_2 * segment%nudged_tangential_vel(I,J,k)
           enddo ; enddo
         endif
         if (segment%oblique_grad) then
           Js_obc = max(segment%HI%JsdB,G%jsd+1)
           Je_obc = min(segment%HI%JedB,G%jed-1)
           do k=1,nz ;  do J=segment%HI%JsdB+1,segment%HI%JedB-1
             rx_avg = rx_tangential(I,J,k)
             ry_avg = ry_tangential(I,J,k)
             cff_avg = cff_tangential(I,J,k)
             segment%tangential_grad(I,J,k) =  &
                 ((cff_avg*(v_new(i,J,k)  - v_new(i-1,J,k))*G%IdxBu(I-1,J) + &
                   rx_avg*(v_new(i-1,J,k) - v_new(i-2,J,k))*G%IdxBu(I-2,J)) - &
                  (max(ry_avg,0.0)*segment%grad_gradient(J,2,k) + &
                   min(ry_avg,0.0)*segment%grad_gradient(J+1,2,k)) ) / &
                 (cff_avg + rx_avg)
           enddo ; enddo
         endif
         if (segment%nudged_grad) then
           do k=1,nz ; do J=segment%HI%JsdB,segment%HI%JedB
             ! dhdt gets set to 0 on inflow in oblique case
             if (rx_tangential(I,J,k) <= 0.0) then
               tau = segment%Velocity_nudging_timescale_in
             else
               tau = segment%Velocity_nudging_timescale_out
             endif
             gamma_2 = dt / (tau + dt)
             segment%tangential_grad(I,J,k) = (1 - gamma_2) * segment%tangential_grad(I,J,k) + &
                                 gamma_2 * segment%nudged_tangential_grad(I,J,k)
           enddo ; enddo
         endif
         deallocate(rx_tangential)
         deallocate(ry_tangential)
         deallocate(cff_tangential)
       endif
     endif

     if (segment%direction == OBC_DIRECTION_W) then
       I=segment%HI%IsdB
       if (I>G%HI%IecB) cycle
       do k=1,nz ; do j=segment%HI%jsd,segment%HI%jed
         if (segment%radiation) then
           dhdt = (u_old(I+1,j,k) - u_new(I+1,j,k)) !old-new
           dhdx = (u_new(I+1,j,k) - u_new(I+2,j,k)) !in new time forward sasha for I+1
           rx_new = 0.0
           if (dhdt*dhdx > 0.0) rx_new = min( (dhdt/dhdx), rx_max)
           rx_avg = (1.0-gamma_u)*segment%rx_normal(I,j,k) + gamma_u*rx_new
           segment%rx_normal(I,j,k) = rx_avg
           ! The new boundary value is interpolated between future interior
           ! value, u_new(I+1) and past boundary value but with barotropic
           ! accelerations, u_new(I).
           segment%normal_vel(I,j,k) = (u_new(I,j,k) + rx_avg*u_new(I+1,j,k)) / (1.0+rx_avg)
           ! Copy restart fields into 3-d arrays. This is an inefficient and temporary issues
           ! implemented as a work-around to limitations in restart capability
           OBC%rx_normal(I,j,k) = segment%rx_normal(I,j,k)
         elseif (segment%oblique) then
           dhdt = (u_old(I+1,j,k) - u_new(I+1,j,k)) !old-new
           dhdx = (u_new(I+1,j,k) - u_new(I+2,j,k)) !in new time forward sasha for I+1
           if (dhdt*(segment%grad_normal(J,1,k) + segment%grad_normal(J-1,1,k)) > 0.0) then
             dhdy = segment%grad_normal(J-1,1,k)
           elseif (dhdt*(segment%grad_normal(J,1,k) + segment%grad_normal(J-1,1,k)) == 0.0) then
             dhdy = 0.0
           else
             dhdy = segment%grad_normal(J,1,k)
           endif
           if (dhdt*dhdx < 0.0) dhdt = 0.0
<<<<<<< HEAD
           rx_new = dhdt*dhdx
           cff_new = max(dhdx*dhdx + dhdy*dhdy, eps)
           ry_new = min(cff_new,max(dhdt*dhdy,-cff_new))
=======
           rx_new = US%L_T_to_m_s**2*dhdt*dhdx
           cff_new = US%L_T_to_m_s**2*max(dhdx*dhdx + dhdy*dhdy, eps)
           !### I do not think that cff is ever set.
           ry_new = min(cff,max(US%L_T_to_m_s**2*dhdt*dhdy,-cff))
>>>>>>> a5ef30b3
           rx_avg = (1.0-gamma_u)*segment%rx_normal(I,j,k) + gamma_u*rx_new
           ry_avg = (1.0-gamma_u)*segment%ry_normal(i,J,k) + gamma_u*ry_new
           cff_avg = (1.0-gamma_u)*segment%cff_normal(I,j,k) + gamma_u*cff_new
           segment%rx_normal(I,j,k) = rx_avg
           segment%ry_normal(i,J,k) = ry_avg
           segment%cff_normal(i,J,k) = cff_avg
           segment%normal_vel(I,j,k) = ((cff_avg*u_new(I,j,k) + rx_avg*u_new(I+1,j,k)) - &
                                        (max(ry_avg,0.0)*segment%grad_normal(J-1,2,k) + &
                                         min(ry_avg,0.0)*segment%grad_normal(J,2,k))) / &
                                       (cff_avg + rx_avg)
           ! Copy restart fields into 3-d arrays. This is an inefficient and temporary issues
           ! implemented as a work-around to limitations in restart capability
           OBC%rx_normal(I,j,k) = segment%rx_normal(I,j,k)
           OBC%ry_normal(i,J,k) = segment%ry_normal(i,J,k)
           OBC%cff_normal(I,j,k) = segment%cff_normal(I,j,k)
         elseif (segment%gradient) then
           segment%normal_vel(I,j,k) = u_new(I+1,j,k)
         endif
         if ((segment%radiation .or. segment%oblique) .and. segment%nudged) then
           ! dhdt gets set to 0. on inflow in oblique case
           if (dhdt*dhdx <= 0.0) then
             tau = segment%Velocity_nudging_timescale_in
           else
             tau = segment%Velocity_nudging_timescale_out
           endif
           gamma_2 = dt / (tau + dt)
           segment%normal_vel(I,j,k) = (1 - gamma_2) * segment%normal_vel(I,j,k) + &
                                 gamma_2 * segment%nudged_normal_vel(I,j,k)
         endif
       enddo ; enddo
       if (segment%radiation_tan .or. segment%radiation_grad) then
         I=segment%HI%IsdB
         allocate(rx_tangential(segment%HI%IsdB:segment%HI%IedB,segment%HI%JsdB:segment%HI%JedB,nz))
         do k=1,nz
           rx_tangential(I,segment%HI%JsdB,k) = segment%rx_normal(I,segment%HI%jsd,k)
           rx_tangential(I,segment%HI%JedB,k) = segment%rx_normal(I,segment%HI%jed,k)
           do J=segment%HI%JsdB+1,segment%HI%JedB-1
             rx_tangential(I,J,k) = 0.5*(segment%rx_normal(I,j,k) + segment%rx_normal(I,j+1,k))
           enddo
         enddo
         if (segment%radiation_tan) then
           do k=1,nz ;  do J=segment%HI%JsdB,segment%HI%JedB
             rx_avg = rx_tangential(I,J,k)
             segment%tangential_vel(I,J,k) = (v_new(i+1,J,k) + rx_avg*v_new(i+2,J,k)) / (1.0+rx_avg)
           enddo ; enddo
         endif
         if (segment%nudged_tan) then
           do k=1,nz ; do J=segment%HI%JsdB,segment%HI%JedB
             ! dhdt gets set to 0 on inflow in oblique case
             if (rx_tangential(I,J,k) <= 0.0) then
               tau = segment%Velocity_nudging_timescale_in
             else
               tau = segment%Velocity_nudging_timescale_out
             endif
             gamma_2 = dt / (tau + dt)
             segment%tangential_vel(I,J,k) = (1 - gamma_2) * segment%tangential_vel(I,J,k) + &
                                 gamma_2 * segment%nudged_tangential_vel(I,J,k)
           enddo ; enddo
         endif
         if (segment%radiation_grad) then
           Js_obc = max(segment%HI%JsdB,G%jsd+1)
           Je_obc = min(segment%HI%JedB,G%jed-1)
           do k=1,nz ;  do J=Js_obc,Je_obc
             rx_avg = rx_tangential(I,J,k)
!            if (G%mask2dCu(I+1,j) > 0.0 .and. G%mask2dCu(I+1,j+1) > 0.0) then
!              rx_avg = 0.5*(u_new(I+1,j,k) + u_new(I+1,j+1,k)) * US%s_to_T*dt * G%IdxBu(I+1,J)
!            elseif (G%mask2dCu(I+1,j) > 0.0) then
!              rx_avg = u_new(I+1,j,k) * US%s_to_T*dt * G%IdxBu(I+1,J)
!            elseif (G%mask2dCu(I+1,j+1) > 0.0) then
!              rx_avg = u_new(I+1,j+1,k) * US%s_to_T*dt * G%IdxBu(I+1,J)
!            else
!              rx_avg = 0.0
!            endif
             segment%tangential_grad(I,J,k) = ((v_new(i+2,J,k) - v_new(i+1,J,k))*G%IdxBu(I+1,J) + &
                               rx_avg*(v_new(i+3,J,k) - v_new(i+2,J,k))*G%IdxBu(I+2,J)) / (1.0+rx_avg)
           enddo ; enddo
         endif
         if (segment%nudged_grad) then
           do k=1,nz ; do J=segment%HI%JsdB,segment%HI%JedB
             ! dhdt gets set to 0 on inflow in oblique case
             if (rx_tangential(I,J,k) <= 0.0) then
               tau = segment%Velocity_nudging_timescale_in
             else
               tau = segment%Velocity_nudging_timescale_out
             endif
             gamma_2 = dt / (tau + dt)
             segment%tangential_grad(I,J,k) = (1 - gamma_2) * segment%tangential_grad(I,J,k) + &
                                 gamma_2 * segment%nudged_tangential_grad(I,J,k)
           enddo ; enddo
         endif
         deallocate(rx_tangential)
       endif
       if (segment%oblique_tan .or. segment%oblique_grad) then
         I=segment%HI%IsdB
         allocate(rx_tangential(segment%HI%IsdB:segment%HI%IedB,segment%HI%JsdB:segment%HI%JedB,nz))
         allocate(ry_tangential(segment%HI%IsdB:segment%HI%IedB,segment%HI%JsdB:segment%HI%JedB,nz))
         allocate(cff_tangential(segment%HI%IsdB:segment%HI%IedB,segment%HI%JsdB:segment%HI%JedB,nz))
         do k=1,nz
           rx_tangential(I,segment%HI%JsdB,k) = segment%rx_normal(I,segment%HI%jsd,k)
           rx_tangential(I,segment%HI%JedB,k) = segment%rx_normal(I,segment%HI%jed,k)
           ry_tangential(I,segment%HI%JsdB,k) = segment%ry_normal(I,segment%HI%jsd,k)
           ry_tangential(I,segment%HI%JedB,k) = segment%ry_normal(I,segment%HI%jed,k)
           cff_tangential(I,segment%HI%JsdB,k) = segment%cff_normal(I,segment%HI%jsd,k)
           cff_tangential(I,segment%HI%JedB,k) = segment%cff_normal(I,segment%HI%jed,k)
           do J=segment%HI%JsdB+1,segment%HI%JedB-1
             rx_tangential(I,J,k) = 0.5*(segment%rx_normal(I,j,k) + segment%rx_normal(I,j+1,k))
             ry_tangential(I,J,k) = 0.5*(segment%ry_normal(I,j,k) + segment%ry_normal(I,j+1,k))
             cff_tangential(I,J,k) = 0.5*(segment%cff_normal(I,j,k) + segment%cff_normal(I,j+1,k))
           enddo
         enddo
         if (segment%oblique_tan) then
           do k=1,nz ;  do J=segment%HI%JsdB+1,segment%HI%JedB-1
             rx_avg = rx_tangential(I,J,k)
             ry_avg = ry_tangential(I,J,k)
             cff_avg = cff_tangential(I,J,k)
             segment%tangential_vel(I,J,k) = ((cff_avg*v_new(i+1,J,k) + rx_avg*v_new(i+2,J,k)) - &
                                              (max(ry_avg,0.0)*segment%grad_tan(j,2,k) + &
                                               min(ry_avg,0.0)*segment%grad_tan(j+1,2,k))) / &
                                             (cff_avg + rx_avg)
           enddo ; enddo
         endif
         if (segment%nudged_tan) then
           do k=1,nz ; do J=segment%HI%JsdB,segment%HI%JedB
             ! dhdt gets set to 0 on inflow in oblique case
             if (rx_tangential(I,J,k) <= 0.0) then
               tau = segment%Velocity_nudging_timescale_in
             else
               tau = segment%Velocity_nudging_timescale_out
             endif
             gamma_2 = dt / (tau + dt)
             segment%tangential_vel(I,J,k) = (1 - gamma_2) * segment%tangential_vel(I,J,k) + &
                                 gamma_2 * segment%nudged_tangential_vel(I,J,k)
           enddo ; enddo
         endif
         if (segment%oblique_grad) then
           Js_obc = max(segment%HI%JsdB,G%jsd+1)
           Je_obc = min(segment%HI%JedB,G%jed-1)
           do k=1,nz ;  do J=segment%HI%JsdB+1,segment%HI%JedB-1
             rx_avg = rx_tangential(I,J,k)
             ry_avg = ry_tangential(I,J,k)
             cff_avg = cff_tangential(I,J,k)
             segment%tangential_grad(I,J,k) = &
                 ((cff_avg*(v_new(i+2,J,k) - v_new(i+1,J,k))*G%IdxBu(I+1,J) + &
                    rx_avg*(v_new(i+3,J,k) - v_new(i+2,J,k))*G%IdxBu(I+2,J)) - &
                  (max(ry_avg,0.0)*segment%grad_gradient(J,2,k) + &
                   min(ry_avg,0.0)*segment%grad_gradient(J+1,2,k))) / &
                 (cff_avg + rx_avg)
           enddo ; enddo
         endif
         if (segment%nudged_grad) then
           do k=1,nz ; do J=segment%HI%JsdB,segment%HI%JedB
             ! dhdt gets set to 0 on inflow in oblique case
             if (rx_tangential(I,J,k) <= 0.0) then
               tau = segment%Velocity_nudging_timescale_in
             else
               tau = segment%Velocity_nudging_timescale_out
             endif
             gamma_2 = dt / (tau + dt)
             segment%tangential_grad(I,J,k) = (1 - gamma_2) * segment%tangential_grad(I,J,k) + &
                                 gamma_2 * segment%nudged_tangential_grad(I,J,k)
           enddo ; enddo
         endif
         deallocate(rx_tangential)
         deallocate(ry_tangential)
         deallocate(cff_tangential)
       endif
     endif

     if (segment%direction == OBC_DIRECTION_N) then
       J=segment%HI%JsdB
       if (J<G%HI%JscB) cycle
       do k=1,nz ;  do i=segment%HI%isd,segment%HI%ied
         if (segment%radiation) then
           dhdt = (v_old(i,J-1,k) - v_new(i,J-1,k)) !old-new
           dhdy = (v_new(i,J-1,k) - v_new(i,J-2,k)) !in new time backward sasha for J-1
           ry_new = 0.0
           if (dhdt*dhdy > 0.0) ry_new = min( (dhdt/dhdy), ry_max)
           ry_avg = (1.0-gamma_v)*segment%ry_normal(I,j,k) + gamma_v*ry_new
           segment%ry_normal(i,J,k) = ry_avg
           ! The new boundary value is interpolated between future interior
           ! value, v_new(J-1) and past boundary value but with barotropic
           ! accelerations, v_new(J).
           segment%normal_vel(i,J,k) = (v_new(i,J,k) + ry_avg*v_new(i,J-1,k)) / (1.0+ry_avg)
           ! Copy restart fields into 3-d arrays. This is an inefficient and temporary issues
           ! implemented as a work-around to limitations in restart capability
           OBC%ry_normal(i,J,k) = segment%ry_normal(i,J,k)
         elseif (segment%oblique) then
<<<<<<< HEAD
           dhdt = v_old(i,J-1,k)-v_new(i,J-1,k) !old-new
           dhdy = v_new(i,J-1,k)-v_new(i,J-2,k) !in new time backward sasha for J-1
=======
           dhdt = (v_old(i,J-1,k) - v_new(i,J-1,k)) !old-new
           dhdy = (v_new(i,J-1,k) - v_new(i,J-2,k)) !in new time backward sasha for J-1
           segment%ry_normal(i,J,k) = ry_avg
>>>>>>> a5ef30b3
           if (dhdt*(segment%grad_normal(I,1,k) + segment%grad_normal(I-1,1,k)) > 0.0) then
             dhdx = segment%grad_normal(I-1,1,k)
           elseif (dhdt*(segment%grad_normal(I,1,k) + segment%grad_normal(I-1,1,k)) == 0.0) then
             dhdx = 0.0
           else
             dhdx = segment%grad_normal(I,1,k)
           endif
           if (dhdt*dhdy < 0.0) dhdt = 0.0
<<<<<<< HEAD
           ry_new = dhdt*dhdy
           cff_new = max(dhdx*dhdx + dhdy*dhdy, eps)
           rx_new = min(cff_new,max(dhdt*dhdx,-cff_new))
=======
           ry_new = US%L_T_to_m_s**2*dhdt*dhdy
           cff_new = US%L_T_to_m_s**2*max(dhdx*dhdx + dhdy*dhdy, eps)
           !### I do not think that cff is ever set.
           rx_new = min(cff,max(US%L_T_to_m_s**2*dhdt*dhdx,-cff))
>>>>>>> a5ef30b3
           rx_avg = (1.0-gamma_u)*segment%rx_normal(I,j,k) + gamma_u*rx_new
           ry_avg = (1.0-gamma_u)*segment%ry_normal(i,J,k) + gamma_u*ry_new
           cff_avg = (1.0-gamma_u)*segment%cff_normal(i,J,k) + gamma_u*cff_new
           segment%rx_normal(I,j,k) = rx_avg
           segment%ry_normal(i,J,k) = ry_avg
           segment%cff_normal(i,J,k) = cff_avg
           segment%normal_vel(i,J,k) = ((cff_avg*v_new(i,J,k) + ry_avg*v_new(i,J-1,k)) - &
                                        (max(rx_avg,0.0)*segment%grad_normal(I-1,2,k) +&
                                         min(rx_avg,0.0)*segment%grad_normal(I,2,k))) / &
                                       (cff_avg + ry_avg)
           ! Copy restart fields into 3-d arrays. This is an inefficient and temporary issues
           ! implemented as a work-around to limitations in restart capability
           OBC%rx_normal(I,j,k) = segment%rx_normal(I,j,k)
           OBC%ry_normal(i,J,k) = segment%ry_normal(i,J,k)
           OBC%cff_normal(i,J,k) = segment%cff_normal(i,J,k)
         elseif (segment%gradient) then
           segment%normal_vel(i,J,k) = v_new(i,J-1,k)
         endif
         if ((segment%radiation .or. segment%oblique) .and. segment%nudged) then
           ! dhdt gets set to 0 on inflow in oblique case
           if (dhdt*dhdy <= 0.0) then
             tau = segment%Velocity_nudging_timescale_in
           else
             tau = segment%Velocity_nudging_timescale_out
           endif
           gamma_2 = dt / (tau + dt)
           segment%normal_vel(i,J,k) = (1 - gamma_2) * segment%normal_vel(i,J,k) + &
                                 gamma_2 * segment%nudged_normal_vel(i,J,k)
         endif
       enddo ; enddo
       if (segment%radiation_tan .or. segment%radiation_grad) then
         J=segment%HI%JsdB
         allocate(rx_tangential(segment%HI%IsdB:segment%HI%IedB,segment%HI%JsdB:segment%HI%JedB,nz))
         do k=1,nz
           rx_tangential(segment%HI%IsdB,J,k) = segment%ry_normal(segment%HI%isd,J,k)
           rx_tangential(segment%HI%IedB,J,k) = segment%ry_normal(segment%HI%ied,J,k)
           do I=segment%HI%IsdB+1,segment%HI%IedB-1
             rx_tangential(I,J,k) = 0.5*(segment%ry_normal(i,J,k) + segment%ry_normal(i+1,J,k))
           enddo
         enddo
         if (segment%radiation_tan) then
           do k=1,nz ;  do I=segment%HI%IsdB,segment%HI%IedB
             rx_avg = rx_tangential(I,J,k)
             segment%tangential_vel(I,J,k) = (u_new(I,j,k) + rx_avg*u_new(I,j-1,k)) / (1.0+rx_avg)
           enddo ; enddo
         endif
         if (segment%nudged_tan) then
           do k=1,nz ; do I=segment%HI%IsdB,segment%HI%IedB
             ! dhdt gets set to 0 on inflow in oblique case
             if (rx_tangential(I,J,k) <= 0.0) then
               tau = segment%Velocity_nudging_timescale_in
             else
               tau = segment%Velocity_nudging_timescale_out
             endif
             gamma_2 = dt / (tau + dt)
             segment%tangential_vel(I,J,k) = (1 - gamma_2) * segment%tangential_vel(I,J,k) + &
                                 gamma_2 * segment%nudged_tangential_vel(I,J,k)
           enddo ; enddo
         endif
         if (segment%radiation_grad) then
           Is_obc = max(segment%HI%IsdB,G%isd+1)
           Ie_obc = min(segment%HI%IedB,G%ied-1)
           do k=1,nz ;  do I=Is_obc,Ie_obc
             rx_avg = rx_tangential(I,J,k)
!            if (G%mask2dCv(i,J-1) > 0.0 .and. G%mask2dCv(i+1,J-1) > 0.0) then
!              rx_avg = 0.5*(v_new(i,J-1,k) + v_new(i+1,J-1,k) * US%s_to_T*dt * G%IdyBu(I,J-1))
!            elseif (G%mask2dCv(i,J-1) > 0.0) then
!              rx_avg = v_new(i,J-1,k) * US%s_to_T*dt *G%IdyBu(I,J-1)
!            elseif (G%mask2dCv(i+1,J-1) > 0.0) then
!              rx_avg = v_new(i+1,J-1,k) * US%s_to_T*dt *G%IdyBu(I,J-1)
!            else
!              rx_avg = 0.0
!            endif
             segment%tangential_grad(I,J,k) =  &
                              ((u_new(I,j,k) - u_new(I,j-1,k))*G%IdyBu(I,J-1) + &
                               rx_avg*(u_new(I,j-1,k) - u_new(I,j-2,k))*G%IdyBu(I,J-2)) / (1.0+rx_avg)
           enddo ; enddo
         endif
         if (segment%nudged_grad) then
           do k=1,nz ; do I=segment%HI%IsdB,segment%HI%IedB
             ! dhdt gets set to 0 on inflow in oblique case
             if (ry_tangential(I,J,k) <= 0.0) then
               tau = segment%Velocity_nudging_timescale_in
             else
               tau = segment%Velocity_nudging_timescale_out
             endif
             gamma_2 = dt / (tau + dt)
             segment%tangential_grad(I,J,k) = (1 - gamma_2) * segment%tangential_grad(I,J,k) + &
                                 gamma_2 * segment%nudged_tangential_grad(I,J,k)
           enddo ; enddo
         endif
         deallocate(rx_tangential)
       endif
       if (segment%oblique_tan .or. segment%oblique_grad) then
         J=segment%HI%JsdB
         allocate(rx_tangential(segment%HI%IsdB:segment%HI%IedB,segment%HI%JsdB:segment%HI%JedB,nz))
         allocate(ry_tangential(segment%HI%IsdB:segment%HI%IedB,segment%HI%JsdB:segment%HI%JedB,nz))
         allocate(cff_tangential(segment%HI%IsdB:segment%HI%IedB,segment%HI%JsdB:segment%HI%JedB,nz))
         do k=1,nz
           rx_tangential(segment%HI%IsdB,J,k) = segment%ry_normal(segment%HI%isd,J,k)
           rx_tangential(segment%HI%IedB,J,k) = segment%ry_normal(segment%HI%ied,J,k)
           ry_tangential(segment%HI%IsdB,J,k) = segment%rx_normal(segment%HI%isd,J,k)
           ry_tangential(segment%HI%IedB,J,k) = segment%rx_normal(segment%HI%ied,J,k)
           cff_tangential(segment%HI%IsdB,J,k) = segment%cff_normal(segment%HI%isd,J,k)
           cff_tangential(segment%HI%IedB,J,k) = segment%cff_normal(segment%HI%ied,J,k)
           do I=segment%HI%IsdB+1,segment%HI%IedB-1
             rx_tangential(I,J,k) = 0.5*(segment%ry_normal(i,J,k) + segment%ry_normal(i+1,J,k))
             ry_tangential(I,J,k) = 0.5*(segment%rx_normal(i,J,k) + segment%rx_normal(i+1,J,k))
             cff_tangential(I,J,k) = 0.5*(segment%cff_normal(i,J,k) + segment%cff_normal(i+1,J,k))
           enddo
         enddo
         if (segment%oblique_tan) then
           do k=1,nz ;  do I=segment%HI%IsdB+1,segment%HI%IedB-1
             rx_avg = rx_tangential(I,J,k)
             ry_avg = ry_tangential(I,J,k)
             cff_avg = cff_tangential(I,J,k)
             segment%tangential_vel(I,J,k) = ((cff_avg*u_new(I,j,k) + rx_avg*u_new(I,j-1,k)) - &
                                  (max(ry_avg,0.0)*segment%grad_tan(i,2,k) + &
                                   min(ry_avg,0.0)*segment%grad_tan(i+1,2,k))) / &
                                 (cff_avg + rx_avg)
           enddo ; enddo
         endif
         if (segment%nudged_tan) then
           do k=1,nz ; do I=segment%HI%IsdB,segment%HI%IedB
             ! dhdt gets set to 0 on inflow in oblique case
             if (ry_tangential(I,J,k) <= 0.0) then
               tau = segment%Velocity_nudging_timescale_in
             else
               tau = segment%Velocity_nudging_timescale_out
             endif
             gamma_2 = dt / (tau + dt)
             segment%tangential_vel(I,J,k) = (1 - gamma_2) * segment%tangential_vel(I,J,k) + &
                                 gamma_2 * segment%nudged_tangential_vel(I,J,k)
           enddo ; enddo
         endif
         if (segment%oblique_grad) then
           Is_obc = max(segment%HI%IsdB,G%isd+1)
           Ie_obc = min(segment%HI%IedB,G%ied-1)
           do k=1,nz ;  do I=segment%HI%IsdB+1,segment%HI%IedB-1
             rx_avg = rx_tangential(I,J,k)
             ry_avg = ry_tangential(I,J,k)
             cff_avg = cff_tangential(I,J,k)
             segment%tangential_grad(I,J,k) =  &
                 ((cff_avg*(u_new(I,j,k)   - u_new(I,j-1,k))*G%IdyBu(I,J-1) + &
                    rx_avg*(u_new(I,j-1,k) - u_new(I,j-2,k))*G%IdyBu(I,J-2)) - &
                                  (max(ry_avg,0.0)*segment%grad_gradient(I,2,k) + &
                                   min(ry_avg,0.0)*segment%grad_gradient(I+1,2,k))) / &
                 (cff_avg + rx_avg)
           enddo ; enddo
         endif
         if (segment%nudged_grad) then
           do k=1,nz ; do I=segment%HI%IsdB,segment%HI%IedB
             ! dhdt gets set to 0 on inflow in oblique case
             if (ry_tangential(I,J,k) <= 0.0) then
               tau = segment%Velocity_nudging_timescale_in
             else
               tau = segment%Velocity_nudging_timescale_out
             endif
             gamma_2 = dt / (tau + dt)
             segment%tangential_grad(I,J,k) = (1 - gamma_2) * segment%tangential_grad(I,J,k) + &
                                 gamma_2 * segment%nudged_tangential_grad(I,J,k)
           enddo ; enddo
         endif
         deallocate(rx_tangential)
         deallocate(ry_tangential)
         deallocate(cff_tangential)
       endif
     endif

     if (segment%direction == OBC_DIRECTION_S) then
       J=segment%HI%JsdB
       if (J>G%HI%JecB) cycle
       do k=1,nz ;  do i=segment%HI%isd,segment%HI%ied
         if (segment%radiation) then
           dhdt = (v_old(i,J+1,k) - v_new(i,J+1,k)) !old-new
           dhdy = (v_new(i,J+1,k) - v_new(i,J+2,k)) !in new time backward sasha for J-1
           ry_new = 0.0
           if (dhdt*dhdy > 0.0) ry_new = min( (dhdt/dhdy), ry_max)
           ry_avg = (1.0-gamma_v)*segment%ry_normal(I,j,k) + gamma_v*ry_new
           segment%ry_normal(i,J,k) = ry_avg
           ! The new boundary value is interpolated between future interior
           ! value, v_new(J+1) and past boundary value but with barotropic
           ! accelerations, v_new(J).
           segment%normal_vel(i,J,k) = (v_new(i,J,k) + ry_avg*v_new(i,J+1,k)) / (1.0+ry_avg)
           ! Copy restart fields into 3-d arrays. This is an inefficient and temporary issues
           ! implemented as a work-around to limitations in restart capability
           OBC%ry_normal(i,J,k) = segment%ry_normal(i,J,k)
         elseif (segment%oblique) then
           dhdt = (v_old(i,J+1,k) - v_new(i,J+1,k)) !old-new
           dhdy = (v_new(i,J+1,k) - v_new(i,J+2,k)) !in new time backward sasha for J-1
           if (dhdt*(segment%grad_normal(I,1,k) + segment%grad_normal(I-1,1,k)) > 0.0) then
             dhdx = segment%grad_normal(I-1,1,k)
           elseif (dhdt*(segment%grad_normal(I,1,k) + segment%grad_normal(I-1,1,k)) == 0.0) then
             dhdx = 0.0
           else
             dhdx = segment%grad_normal(I,1,k)
           endif
           if (dhdt*dhdy < 0.0) dhdt = 0.0
<<<<<<< HEAD
           ry_new = dhdt*dhdy
           cff_new = max(dhdx*dhdx + dhdy*dhdy, eps)
           rx_new = min(cff_new,max(dhdt*dhdx,-cff_new))
=======
           ry_new = US%L_T_to_m_s**2*dhdt*dhdy
           cff_new = US%L_T_to_m_s**2*max(dhdx*dhdx + dhdy*dhdy, eps)
           !### I do not think that cff is ever set.
           rx_new = min(cff,max(US%L_T_to_m_s**2*dhdt*dhdx,-cff))
>>>>>>> a5ef30b3
           rx_avg = (1.0-gamma_u)*segment%rx_normal(I,j,k) + gamma_u*rx_new
           ry_avg = (1.0-gamma_u)*segment%ry_normal(i,J,k) + gamma_u*ry_new
           cff_avg = (1.0-gamma_u)*segment%cff_normal(i,J,k) + gamma_u*cff_new
           segment%rx_normal(I,j,k) = rx_avg
           segment%ry_normal(i,J,k) = ry_avg
           segment%cff_normal(i,J,k) = cff_avg
           segment%normal_vel(i,J,k) = ((cff_avg*v_new(i,J,k) + ry_avg*v_new(i,J+1,k)) - &
                             (max(rx_avg,0.0)*segment%grad_normal(I-1,2,k) + &
                              min(rx_avg,0.0)*segment%grad_normal(I,2,k))) / &
                              (cff_avg + ry_avg)
           ! Copy restart fields into 3-d arrays. This is an inefficient and temporary issues
           ! implemented as a work-around to limitations in restart capability
           OBC%rx_normal(I,j,k) = segment%rx_normal(I,j,k)
           OBC%ry_normal(i,J,k) = segment%ry_normal(i,J,k)
           OBC%cff_normal(i,J,k) = segment%cff_normal(i,J,k)
         elseif (segment%gradient) then
           segment%normal_vel(i,J,k) = v_new(i,J+1,k)
         endif
         if ((segment%radiation .or. segment%oblique) .and. segment%nudged) then
           ! dhdt gets set to 0 on inflow in oblique case
           if (dhdt*dhdy <= 0.0) then
             tau = segment%Velocity_nudging_timescale_in
           else
             tau = segment%Velocity_nudging_timescale_out
           endif
           gamma_2 = dt / (tau + dt)
           segment%normal_vel(i,J,k) = (1 - gamma_2) * segment%normal_vel(i,J,k) + &
                                 gamma_2 * segment%nudged_normal_vel(i,J,k)
         endif
       enddo ; enddo
       if (segment%radiation_tan .or. segment%radiation_grad) then
         J=segment%HI%JsdB
         allocate(rx_tangential(segment%HI%IsdB:segment%HI%IedB,segment%HI%JsdB:segment%HI%JedB,nz))
         do k=1,nz
           rx_tangential(segment%HI%IsdB,J,k) = segment%ry_normal(segment%HI%isd,J,k)
           rx_tangential(segment%HI%IedB,J,k) = segment%ry_normal(segment%HI%ied,J,k)
           do I=segment%HI%IsdB+1,segment%HI%IedB-1
             rx_tangential(I,J,k) = 0.5*(segment%ry_normal(i,J,k) + segment%ry_normal(i+1,J,k))
           enddo
         enddo
         if (segment%radiation_tan) then
           do k=1,nz ;  do I=segment%HI%IsdB,segment%HI%IedB
             rx_avg = rx_tangential(I,J,k)
             segment%tangential_vel(I,J,k) = (u_new(I,j+1,k) + rx_avg*u_new(I,j+2,k)) / (1.0+rx_avg)
           enddo ; enddo
         endif
         if (segment%nudged_tan) then
           do k=1,nz ; do I=segment%HI%IsdB,segment%HI%IedB
             ! dhdt gets set to 0 on inflow in oblique case
             if (rx_tangential(I,J,k) <= 0.0) then
               tau = segment%Velocity_nudging_timescale_in
             else
               tau = segment%Velocity_nudging_timescale_out
             endif
             gamma_2 = dt / (tau + dt)
             segment%tangential_vel(I,J,k) = (1 - gamma_2) * segment%tangential_vel(I,J,k) + &
                                 gamma_2 * segment%nudged_tangential_vel(I,J,k)
           enddo ; enddo
         endif
         if (segment%radiation_grad) then
           Is_obc = max(segment%HI%IsdB,G%isd+1)
           Ie_obc = min(segment%HI%IedB,G%ied-1)
           do k=1,nz ;  do I=Is_obc,Ie_obc
             rx_avg = rx_tangential(I,J,k)
!            if (G%mask2dCv(i,J+1) > 0.0 .and. G%mask2dCv(i+1,J+1) > 0.0) then
!              rx_avg = 0.5*(v_new(i,J+1,k) + v_new(i+1,J+1,k)) * US%s_to_T*dt * G%IdyBu(I,J+1)
!            elseif (G%mask2dCv(i,J+1) > 0.0) then
!              rx_avg = v_new(i,J+1,k) * US%s_to_T*dt * G%IdyBu(I,J+1)
!            elseif (G%mask2dCv(i+1,J+1) > 0.0) then
!              rx_avg = v_new(i+1,J+1,k) * US%s_to_T*dt * G%IdyBu(I,J+1)
!            else
!              rx_avg = 0.0
!            endif
             segment%tangential_grad(I,J,k) = ((u_new(I,j+2,k) - u_new(I,j+1,k))*G%IdyBu(I,J+1) + &
                               rx_avg*(u_new(I,j+3,k) - u_new(I,j+2,k))*G%IdyBu(I,J+2)) / (1.0+rx_avg)
           enddo ; enddo
         endif
         if (segment%nudged_grad) then
           do k=1,nz ; do J=segment%HI%JsdB,segment%HI%JedB
             ! dhdt gets set to 0 on inflow in oblique case
             if (ry_tangential(I,J,k) <= 0.0) then
               tau = segment%Velocity_nudging_timescale_in
             else
               tau = segment%Velocity_nudging_timescale_out
             endif
             gamma_2 = dt / (tau + dt)
             segment%tangential_grad(I,J,k) = (1 - gamma_2) * segment%tangential_grad(I,J,k) + &
                                 gamma_2 * segment%nudged_tangential_grad(I,J,k)
           enddo ; enddo
         endif
         deallocate(rx_tangential)
       endif
       if (segment%oblique_tan .or. segment%oblique_grad) then
         J=segment%HI%JsdB
         allocate(rx_tangential(segment%HI%IsdB:segment%HI%IedB,segment%HI%JsdB:segment%HI%JedB,nz))
         allocate(ry_tangential(segment%HI%IsdB:segment%HI%IedB,segment%HI%JsdB:segment%HI%JedB,nz))
         allocate(cff_tangential(segment%HI%IsdB:segment%HI%IedB,segment%HI%JsdB:segment%HI%JedB,nz))
         do k=1,nz
           rx_tangential(segment%HI%IsdB,J,k) = segment%ry_normal(segment%HI%isd,J,k)
           rx_tangential(segment%HI%IedB,J,k) = segment%ry_normal(segment%HI%ied,J,k)
           ry_tangential(segment%HI%IsdB,J,k) = segment%rx_normal(segment%HI%isd,J,k)
           ry_tangential(segment%HI%IedB,J,k) = segment%rx_normal(segment%HI%ied,J,k)
           cff_tangential(segment%HI%IsdB,J,k) = segment%cff_normal(segment%HI%isd,J,k)
           cff_tangential(segment%HI%IedB,J,k) = segment%cff_normal(segment%HI%ied,J,k)
           do I=segment%HI%IsdB+1,segment%HI%IedB-1
             rx_tangential(I,J,k) = 0.5*(segment%ry_normal(i,J,k) + segment%ry_normal(i+1,J,k))
             ry_tangential(I,J,k) = 0.5*(segment%rx_normal(i,J,k) + segment%rx_normal(i+1,J,k))
             cff_tangential(I,J,k) = 0.5*(segment%cff_normal(i,J,k) + segment%cff_normal(i+1,J,k))
           enddo
         enddo
         if (segment%oblique_tan) then
           do k=1,nz ;  do I=segment%HI%IsdB+1,segment%HI%IedB-1
             rx_avg = rx_tangential(I,J,k)
             ry_avg = ry_tangential(I,J,k)
             cff_avg = cff_tangential(I,J,k)
             segment%tangential_vel(I,J,k) =  &
                 ((cff_avg*u_new(I,j+1,k) + rx_avg*u_new(I,j+2,k)) - &
                  (max(ry_avg,0.0)*segment%grad_tan(i,2,k) + &
                   min(ry_avg,0.0)*segment%grad_tan(i+1,2,k)) ) / &
                 (cff_avg + rx_avg)
           enddo ; enddo
         endif
         if (segment%nudged_tan) then
           do k=1,nz ; do I=segment%HI%IsdB,segment%HI%IedB
             ! dhdt gets set to 0 on inflow in oblique case
             if (ry_tangential(I,J,k) <= 0.0) then
               tau = segment%Velocity_nudging_timescale_in
             else
               tau = segment%Velocity_nudging_timescale_out
             endif
             gamma_2 = dt / (tau + dt)
             segment%tangential_vel(I,J,k) = (1 - gamma_2) * segment%tangential_vel(I,J,k) + &
                                             gamma_2 * segment%nudged_tangential_vel(I,J,k)
           enddo ; enddo
         endif
         if (segment%oblique_grad) then
           Is_obc = max(segment%HI%IsdB,G%isd+1)
           Ie_obc = min(segment%HI%IedB,G%ied-1)
           do k=1,nz ;  do I=segment%HI%IsdB+1,segment%HI%IedB-1
             rx_avg = rx_tangential(I,J,k)
             ry_avg = ry_tangential(I,J,k)
             cff_avg = cff_tangential(I,J,k)
             segment%tangential_grad(I,J,k) = &
                 ((cff_avg*(u_new(I,j+2,k) - u_new(I,j+1,k))*G%IdyBu(I,J+1) + &
                    rx_avg*(u_new(I,j+3,k) - u_new(I,j+2,k))*G%IdyBu(I,J+2)) - &
                  (max(ry_avg,0.0)*segment%grad_gradient(i,2,k) + &
                   min(ry_avg,0.0)*segment%grad_gradient(i+1,2,k))) / &
                 (cff_avg + rx_avg)
           enddo ; enddo
         endif
         if (segment%nudged_grad) then
           do k=1,nz ; do J=segment%HI%JsdB,segment%HI%JedB
             ! dhdt gets set to 0 on inflow in oblique case
             if (ry_tangential(I,J,k) <= 0.0) then
               tau = segment%Velocity_nudging_timescale_in
             else
               tau = segment%Velocity_nudging_timescale_out
             endif
             gamma_2 = dt / (tau + dt)
             segment%tangential_grad(I,J,k) = (1 - gamma_2) * segment%tangential_grad(I,J,k) + &
                                 gamma_2 * segment%nudged_tangential_grad(I,J,k)
           enddo ; enddo
         endif
         deallocate(rx_tangential)
         deallocate(ry_tangential)
         deallocate(cff_tangential)
       endif
     endif
  enddo

  ! Actually update u_new, v_new
  call open_boundary_apply_normal_flow(OBC, G, u_new, v_new)

  call pass_vector(u_new, v_new, G%Domain, clock=id_clock_pass)

end subroutine radiation_open_bdry_conds

!> Applies OBC values stored in segments to 3d u,v fields
subroutine open_boundary_apply_normal_flow(OBC, G, u, v)
  ! Arguments
  type(ocean_OBC_type),                      pointer       :: OBC !< Open boundary control structure
  type(ocean_grid_type),                     intent(inout) :: G   !< Ocean grid structure
  real, dimension(SZIB_(G),SZJ_(G),SZK_(G)), intent(inout) :: u   !< u field to update on open
                                                                  !! boundaries [L T-1 ~> m s-1]
  real, dimension(SZI_(G),SZJB_(G),SZK_(G)), intent(inout) :: v   !< v field to update on open
                                                                  !! boundaries [L T-1 ~> m s-1]
  ! Local variables
  integer :: i, j, k, n
  type(OBC_segment_type), pointer :: segment => NULL()

  if (.not.associated(OBC)) return ! Bail out if OBC is not available

  do n=1,OBC%number_of_segments
    segment => OBC%segment(n)
    if (.not. segment%on_pe) then
      cycle
    elseif (segment%radiation .or. segment%oblique .or. segment%gradient) then
      if (segment%is_E_or_W) then
        I=segment%HI%IsdB
        do k=1,G%ke ;  do j=segment%HI%jsd,segment%HI%jed
          u(I,j,k) = segment%normal_vel(I,j,k)
        enddo ; enddo
      elseif (segment%is_N_or_S) then
        J=segment%HI%JsdB
        do k=1,G%ke ;  do i=segment%HI%isd,segment%HI%ied
          v(i,J,k) = segment%normal_vel(i,J,k)
        enddo ; enddo
      endif
    endif
  enddo

end subroutine open_boundary_apply_normal_flow

!> Applies zero values to 3d u,v fields on OBC segments
subroutine open_boundary_zero_normal_flow(OBC, G, u, v)
  ! Arguments
  type(ocean_OBC_type),                      pointer       :: OBC !< Open boundary control structure
  type(ocean_grid_type),                     intent(inout) :: G   !< Ocean grid structure
  real, dimension(SZIB_(G),SZJ_(G),SZK_(G)), intent(inout) :: u   !< u field to update on open boundaries
  real, dimension(SZI_(G),SZJB_(G),SZK_(G)), intent(inout) :: v   !< v field to update on open boundaries
  ! Local variables
  integer :: i, j, k, n
  type(OBC_segment_type), pointer :: segment => NULL()

  if (.not.associated(OBC)) return ! Bail out if OBC is not available

  do n=1,OBC%number_of_segments
    segment => OBC%segment(n)
    if (.not. segment%on_pe) then
      cycle
    elseif (segment%is_E_or_W) then
      I=segment%HI%IsdB
      do k=1,G%ke ;  do j=segment%HI%jsd,segment%HI%jed
        u(I,j,k) = 0.
      enddo ; enddo
    elseif (segment%is_N_or_S) then
      J=segment%HI%JsdB
      do k=1,G%ke ;  do i=segment%HI%isd,segment%HI%ied
        v(i,J,k) = 0.
      enddo ; enddo
    endif
  enddo

end subroutine open_boundary_zero_normal_flow

!> Calculate the tangential gradient of the normal flow at the boundary q-points.
subroutine gradient_at_q_points(G, segment, uvel, vvel)
  type(ocean_grid_type), intent(in) :: G !< Ocean grid structure
  type(OBC_segment_type), pointer :: segment !< OBC segment structure
  real, dimension(SZIB_(G),SZJ_(G),SZK_(G)), intent(in)    :: uvel !< zonal velocity [L T-1 ~> m s-1]
  real, dimension(SZI_(G),SZJB_(G),SZK_(G)), intent(in)    :: vvel !< meridional velocity [L T-1 ~> m s-1]
  integer :: i,j,k

  if (.not. segment%on_pe) return

  if (segment%is_E_or_W) then
    if (segment%direction == OBC_DIRECTION_E) then
      I=segment%HI%isdB
      do k=1,G%ke
        do J=max(segment%HI%JsdB, G%HI%JsdB+1),min(segment%HI%JedB, G%HI%JedB-1)
          segment%grad_normal(J,1,k) = (uvel(I-1,j+1,k)-uvel(I-1,j,k)) * G%mask2dBu(I-1,J)
          segment%grad_normal(J,2,k) = (uvel(I,j+1,k)-uvel(I,j,k)) * G%mask2dBu(I,J)
        enddo
      enddo
      if (segment%oblique_tan) then
        do k=1,G%ke
          do J=max(segment%HI%jsd, G%HI%jsd+1),min(segment%HI%jed, G%HI%jed-1)
            segment%grad_tan(j,1,k) = (vvel(i-1,J,k)-vvel(i-1,J-1,k)) * G%mask2dT(i-1,j)
            segment%grad_tan(j,2,k) = (vvel(i,J,k)-vvel(i,J-1,k)) * G%mask2dT(i,j)
          enddo
        enddo
      endif
      if (segment%oblique_grad) then
        do k=1,G%ke
          do J=max(segment%HI%jsd, G%HI%jsd+1),min(segment%HI%jed, G%HI%jed-1)
            segment%grad_gradient(j,1,k) = (((vvel(i-1,J,k) - vvel(i-2,J,k))*G%IdxBu(I-2,J)) - &
                 (vvel(i-1,J-1,k) - vvel(i-2,J-1,k))*G%IdxBu(I-2,J-1)) * G%mask2dCu(I-1,j)
            segment%grad_gradient(j,2,k) = (((vvel(i,J,k) - vvel(i-1,J,k))*G%IdxBu(I-1,J)) - &
                 (vvel(i,J-1,k) - vvel(i-1,J-1,k))*G%IdxBu(I-1,J-1)) * G%mask2dCu(I,j)
          enddo
        enddo
      endif
    else ! western segment
      I=segment%HI%isdB
      do k=1,G%ke
        do J=max(segment%HI%JsdB, G%HI%JsdB+1),min(segment%HI%JedB, G%HI%JedB-1)
          segment%grad_normal(J,1,k) = (uvel(I+1,j+1,k)-uvel(I+1,j,k)) * G%mask2dBu(I+1,J)
          segment%grad_normal(J,2,k) = (uvel(I,j+1,k)-uvel(I,j,k)) * G%mask2dBu(I,J)
        enddo
      enddo
      if (segment%oblique_tan) then
        do k=1,G%ke
          do J=max(segment%HI%jsd, G%HI%jsd+1),min(segment%HI%jed, G%HI%jed-1)
            segment%grad_tan(j,1,k) = (vvel(i+2,J,k)-vvel(i+2,J-1,k)) * G%mask2dT(i+2,j)
            segment%grad_tan(j,2,k) = (vvel(i+1,J,k)-vvel(i+1,J-1,k)) * G%mask2dT(i+1,j)
          enddo
        enddo
      endif
      if (segment%oblique_grad) then
        do k=1,G%ke
          do J=max(segment%HI%jsd, G%HI%jsd+1),min(segment%HI%jed, G%HI%jed-1)
            segment%grad_gradient(j,1,k) = (((vvel(i+3,J,k) - vvel(i+2,J,k))*G%IdxBu(I+2,J)) - &
                 (vvel(i+3,J-1,k) - vvel(i+2,J-1,k))*G%IdxBu(I+2,J-1)) * G%mask2dCu(I+2,j)
            segment%grad_gradient(j,2,k) = (((vvel(i+2,J,k) - vvel(i+1,J,k))*G%IdxBu(I+1,J)) - &
                 (vvel(i+2,J-1,k) - vvel(i+1,J-1,k))*G%IdxBu(I+1,J-1)) * G%mask2dCu(I+1,j)
          enddo
        enddo
      endif
    endif
  elseif (segment%is_N_or_S) then
    if (segment%direction == OBC_DIRECTION_N) then
      J=segment%HI%jsdB
      do k=1,G%ke
        do I=max(segment%HI%IsdB, G%HI%IsdB+1),min(segment%HI%IedB, G%HI%IedB-1)
          segment%grad_normal(I,1,k) = (vvel(i+1,J-1,k)-vvel(i,J-1,k)) * G%mask2dBu(I,J-1)
          segment%grad_normal(I,2,k) = (vvel(i+1,J,k)-vvel(i,J,k)) * G%mask2dBu(I,J)
        enddo
      enddo
      if (segment%oblique_tan) then
        do k=1,G%ke
          do I=max(segment%HI%isd, G%HI%isd+1),min(segment%HI%ied, G%HI%ied-1)
            segment%grad_tan(i,1,k) = (uvel(I,j-1,k)-uvel(I-1,j-1,k)) * G%mask2dT(i,j-1)
            segment%grad_tan(i,2,k) = (uvel(I,j,k)-uvel(I-1,j,k)) * G%mask2dT(i,j)
          enddo
        enddo
      endif
      if (segment%oblique_grad) then
        do k=1,G%ke
          do I=max(segment%HI%isd, G%HI%isd+1),min(segment%HI%ied, G%HI%ied-1)
            !### The combination of differences in j and Idx here do not make sense to me.  All should be Idy?
            segment%grad_gradient(i,1,k) = (((uvel(I,j-1,k) - uvel(I,j-2,k))*G%IdxBu(I,J-2)) - &
                 (uvel(I-1,j-1,k) - uvel(I-1,j-2,k))*G%IdxBu(I-1,J-2)) * G%mask2dCv(I,j-1)
            segment%grad_gradient(i,2,k) = (((uvel(I,j,k) - uvel(I,j-1,k))*G%IdyBu(I,J-1)) - &
                 (uvel(I-1,j,k) - uvel(I-1,j-1,k))*G%IdyBu(I-1,J-1)) * G%mask2dCv(i,J)
          enddo
        enddo
      endif
    else ! south segment
      J=segment%HI%jsdB
      do k=1,G%ke
        do I=max(segment%HI%IsdB, G%HI%IsdB+1),min(segment%HI%IedB, G%HI%IedB-1)
          segment%grad_normal(I,1,k) = (vvel(i+1,J+1,k)-vvel(i,J+1,k)) * G%mask2dBu(I,J+1)
          segment%grad_normal(I,2,k) = (vvel(i+1,J,k)-vvel(i,J,k)) * G%mask2dBu(I,J)
        enddo
      enddo
      if (segment%oblique_tan) then
        do k=1,G%ke
          do I=max(segment%HI%isd, G%HI%isd+1),min(segment%HI%ied, G%HI%ied-1)
            segment%grad_tan(i,1,k) = (uvel(I,j+2,k)-uvel(I-1,j+2,k)) * G%mask2dT(i,j+2)
            segment%grad_tan(i,2,k) = (uvel(I,j+1,k)-uvel(I-1,j+1,k)) * G%mask2dT(i,j+1)
          enddo
        enddo
      endif
      if (segment%oblique_grad) then
        do k=1,G%ke
          do I=max(segment%HI%isd, G%HI%isd+1),min(segment%HI%ied, G%HI%ied-1)
            !### The combination of differences in j and Idx here do not make sense to me.  All should be Idy?
            segment%grad_gradient(i,1,k) = (((uvel(I,j+3,k) - uvel(I,j+2,k))*G%IdxBu(I,J+2)) - &
                 (uvel(I-1,j+3,k) - uvel(I-1,j+2,k))*G%IdyBu(I-1,J+2)) * G%mask2dCv(i,J+2)
            segment%grad_gradient(i,2,k) = (((uvel(I,j+2,k) - uvel(I,j+1,k))*G%IdxBu(I,J+1)) - &
                 (uvel(I-1,j+2,k) - uvel(I-1,j+1,k))*G%IdyBu(I-1,J+1)) * G%mask2dCv(i,J+1)
          enddo
        enddo
      endif
    endif
  endif

end subroutine gradient_at_q_points


!> Sets the initial values of the tracer open boundary conditions.
!! Redoing this elsewhere.
subroutine set_tracer_data(OBC, tv, h, G, PF, tracer_Reg)
  type(ocean_grid_type),                     intent(inout) :: G !< Ocean grid structure
  type(ocean_OBC_type),                      pointer       :: OBC !< Open boundary structure
  type(thermo_var_ptrs),                     intent(inout) :: tv !< Thermodynamics structure
  real, dimension(SZI_(G),SZJ_(G), SZK_(G)), intent(inout) :: h !< Thickness
  type(param_file_type),                     intent(in)    :: PF !< Parameter file handle
  type(tracer_registry_type),                pointer       :: tracer_Reg !< Tracer registry
  ! Local variables
  integer :: i, j, k, itt, is, ie, js, je, isd, ied, jsd, jed, nz, n
  integer :: isd_off, jsd_off
  integer :: IsdB, IedB, JsdB, JedB
  type(OBC_segment_type), pointer :: segment  => NULL() ! pointer to segment type list
  character(len=40)  :: mdl = "set_tracer_data" ! This subroutine's name.
  character(len=200) :: filename, OBC_file, inputdir ! Strings for file/path

  real :: temp_u(G%domain%niglobal+1,G%domain%njglobal)
  real :: temp_v(G%domain%niglobal,G%domain%njglobal+1)

  is = G%isc ; ie = G%iec ; js = G%jsc ; je = G%jec ; nz = G%ke
  isd = G%isd ; ied = G%ied ; jsd = G%jsd ; jed = G%jed
  IsdB = G%IsdB ; IedB = G%IedB ; JsdB = G%JsdB ; JedB = G%JedB

  ! For now, there are no radiation conditions applied to the thicknesses, since
  ! the thicknesses might not be physically motivated.  Instead, sponges should be
  ! used to enforce the near-boundary layer structure.

  if (associated(tv%T)) then

    call pass_var(tv%T, G%Domain)
    call pass_var(tv%S, G%Domain)

    do n=1,OBC%number_of_segments
      segment => OBC%segment(n)
      if (.not. segment%on_pe) cycle

      if (segment%direction == OBC_DIRECTION_E) then
        I=segment%HI%IsdB
        do k=1,G%ke ;  do j=segment%HI%jsd,segment%HI%jed
          tv%T(i+1,j,k) = tv%T(i,j,k) ; tv%S(i+1,j,k) = tv%S(i,j,k)
        enddo ; enddo
      elseif (segment%direction == OBC_DIRECTION_W) then
        I=segment%HI%IsdB
        do k=1,G%ke ;  do j=segment%HI%jsd,segment%HI%jed
          tv%T(i,j,k) = tv%T(i+1,j,k) ; tv%S(i,j,k) = tv%S(i+1,j,k)
        enddo ; enddo
      elseif (segment%direction == OBC_DIRECTION_N) then
        J=segment%HI%JsdB
        do k=1,G%ke ;  do i=segment%HI%isd,segment%HI%ied
          tv%T(i,j+1,k) = tv%T(i,j,k) ; tv%S(i,j+1,k) = tv%S(i,j,k)
        enddo ; enddo
      elseif (segment%direction == OBC_DIRECTION_S) then
        J=segment%HI%JsdB
        do k=1,G%ke ;  do i=segment%HI%isd,segment%HI%ied
          tv%T(i,j,k) = tv%T(i,j+1,k) ; tv%S(i,j,k) = tv%S(i,j+1,k)
        enddo ; enddo
      endif
    enddo
  endif

! do n=1,OBC%number_of_segments
!   segment => OBC%segment(n)
!   if (.not. segment%on_pe) cycle

!   if (segment%direction == OBC_DIRECTION_E) then
!     I=segment%HI%IsdB
!     do k=1,G%ke ;  do j=segment%HI%jsd,segment%HI%jed
!       h(i+1,j,k) = h(i,j,k)
!     enddo ; enddo
!   elseif (segment%direction == OBC_DIRECTION_W) then
!     I=segment%HI%IsdB
!     do k=1,G%ke ;  do j=segment%HI%jsd,segment%HI%jed
!       h(i,j,k) = h(i+1,j,k)
!     enddo ; enddo
!   elseif (segment%direction == OBC_DIRECTION_N) then
!     J=segment%HI%JsdB
!     do k=1,G%ke ;  do i=segment%HI%isd,segment%HI%ied
!       h(i,j+1,k) = h(i,j,k)
!     enddo ; enddo
!   elseif (segment%direction == OBC_DIRECTION_S) then
!     J=segment%HI%JsdB
!     do k=1,G%ke ;  do i=segment%HI%isd,segment%HI%ied
!       h(i,j,k) = h(i,j+1,k)
!     enddo ; enddo
!   endif
! enddo

end subroutine set_tracer_data

!> Needs documentation
function lookup_seg_field(OBC_seg,field)
  type(OBC_segment_type), pointer :: OBC_seg !< OBC segment
  character(len=32), intent(in) :: field !< The field name
  integer :: lookup_seg_field
  ! Local variables
  integer :: n

  lookup_seg_field=-1
  do n=1,OBC_seg%num_fields
   if (trim(field) == OBC_seg%field(n)%name) then
     lookup_seg_field=n
     return
   endif
  enddo

end function lookup_seg_field


!> Allocate segment data fields
subroutine allocate_OBC_segment_data(OBC, segment)
  type(ocean_OBC_type),   pointer       :: OBC     !< Open boundary structure
  type(OBC_segment_type), intent(inout) :: segment !< Open boundary segment
  ! Local variables
  integer :: isd, ied, jsd, jed
  integer :: IsdB, IedB, JsdB, JedB
  integer :: IscB, IecB, JscB, JecB
  character(len=40)  :: mdl = "allocate_OBC_segment_data" ! This subroutine's name.

  isd = segment%HI%isd ; ied = segment%HI%ied
  jsd = segment%HI%jsd ; jed = segment%HI%jed
  IsdB = segment%HI%IsdB ; IedB = segment%HI%IedB
  JsdB = segment%HI%JsdB ; JedB = segment%HI%JedB
  IscB = segment%HI%IscB ; IecB = segment%HI%IecB
  JscB = segment%HI%JscB ; JecB = segment%HI%JecB

  if (.not. segment%on_pe) return

  if (segment%is_E_or_W) then
    ! If these are just Flather, change update_OBC_segment_data accordingly
    allocate(segment%Cg(IsdB:IedB,jsd:jed));                  segment%Cg(:,:)=0.
    allocate(segment%Htot(IsdB:IedB,jsd:jed));                segment%Htot(:,:)=0.0
    allocate(segment%h(IsdB:IedB,jsd:jed,OBC%ke));            segment%h(:,:,:)=0.0
    allocate(segment%eta(IsdB:IedB,jsd:jed));                 segment%eta(:,:)=0.0
    if (segment%radiation) then
      allocate(segment%rx_normal(IsdB:IedB,jsd:jed,OBC%ke));  segment%rx_normal(:,:,:)=0.0
    endif
    allocate(segment%normal_vel(IsdB:IedB,jsd:jed,OBC%ke));   segment%normal_vel(:,:,:)=0.0
    allocate(segment%normal_vel_bt(IsdB:IedB,jsd:jed));       segment%normal_vel_bt(:,:)=0.0
    allocate(segment%normal_trans(IsdB:IedB,jsd:jed,OBC%ke)); segment%normal_trans(:,:,:)=0.0
    if (segment%nudged) then
      allocate(segment%nudged_normal_vel(IsdB:IedB,jsd:jed,OBC%ke)); segment%nudged_normal_vel(:,:,:)=0.0
    endif
    if (segment%radiation_tan .or. segment%nudged_tan .or. segment%specified_tan .or. &
        OBC%computed_vorticity .or. OBC%computed_strain) then
      allocate(segment%tangential_vel(IsdB:IedB,JsdB:JedB,OBC%ke)); segment%tangential_vel(:,:,:)=0.0
    endif
    if (segment%nudged_tan) then
      allocate(segment%nudged_tangential_vel(IsdB:IedB,JsdB:JedB,OBC%ke)); segment%nudged_tangential_vel(:,:,:)=0.0
    endif
    if (segment%nudged_grad) then
      allocate(segment%nudged_tangential_grad(IsdB:IedB,JsdB:JedB,OBC%ke)); segment%nudged_tangential_grad(:,:,:)=0.0
    endif
    if (OBC%specified_vorticity .or. OBC%specified_strain .or. segment%radiation_grad .or. &
              segment%oblique_grad) then
      allocate(segment%tangential_grad(IsdB:IedB,JsdB:JedB,OBC%ke)); segment%tangential_grad(:,:,:)=0.0
    endif
    if (segment%oblique) then
      allocate(segment%grad_normal(JsdB:JedB,2,OBC%ke));      segment%grad_normal(:,:,:) = 0.0
      allocate(segment%rx_normal(IsdB:IedB,jsd:jed,OBC%ke));  segment%rx_normal(:,:,:)=0.0
      allocate(segment%ry_normal(IsdB:IedB,jsd:jed,OBC%ke));  segment%ry_normal(:,:,:)=0.0
      allocate(segment%cff_normal(IsdB:IedB,jsd:jed,OBC%ke)); segment%cff_normal(:,:,:)=0.0
    endif
    if (segment%oblique_tan) then
      allocate(segment%grad_tan(jsd:jed,2,OBC%ke));           segment%grad_tan(:,:,:) = 0.0
    endif
    if (segment%oblique_grad) then
      allocate(segment%grad_gradient(jsd:jed,2,OBC%ke));      segment%grad_gradient(:,:,:) = 0.0
    endif
  endif

  if (segment%is_N_or_S) then
    ! If these are just Flather, change update_OBC_segment_data accordingly
    allocate(segment%Cg(isd:ied,JsdB:JedB));                  segment%Cg(:,:)=0.
    allocate(segment%Htot(isd:ied,JsdB:JedB));                segment%Htot(:,:)=0.0
    allocate(segment%h(isd:ied,JsdB:JedB,OBC%ke));            segment%h(:,:,:)=0.0
    allocate(segment%eta(isd:ied,JsdB:JedB));                 segment%eta(:,:)=0.0
    if (segment%radiation) then
      allocate(segment%ry_normal(isd:ied,JsdB:JedB,OBC%ke));  segment%ry_normal(:,:,:)=0.0
    endif
    allocate(segment%normal_vel(isd:ied,JsdB:JedB,OBC%ke));   segment%normal_vel(:,:,:)=0.0
    allocate(segment%normal_vel_bt(isd:ied,JsdB:JedB));       segment%normal_vel_bt(:,:)=0.0
    allocate(segment%normal_trans(isd:ied,JsdB:JedB,OBC%ke)); segment%normal_trans(:,:,:)=0.0
    if (segment%nudged) then
      allocate(segment%nudged_normal_vel(isd:ied,JsdB:JedB,OBC%ke)); segment%nudged_normal_vel(:,:,:)=0.0
    endif
    if (segment%radiation_tan .or. segment%nudged_tan .or. segment%specified_tan .or. &
        OBC%computed_vorticity .or. OBC%computed_strain) then
      allocate(segment%tangential_vel(IsdB:IedB,JsdB:JedB,OBC%ke)); segment%tangential_vel(:,:,:)=0.0
    endif
    if (segment%nudged_tan) then
      allocate(segment%nudged_tangential_vel(IsdB:IedB,JsdB:JedB,OBC%ke)); segment%nudged_tangential_vel(:,:,:)=0.0
    endif
    if (segment%nudged_grad) then
      allocate(segment%nudged_tangential_grad(IsdB:IedB,JsdB:JedB,OBC%ke)); segment%nudged_tangential_grad(:,:,:)=0.0
    endif
    if (OBC%specified_vorticity .or. OBC%specified_strain .or. segment%radiation_grad .or. &
              segment%oblique_grad) then
      allocate(segment%tangential_grad(IsdB:IedB,JsdB:JedB,OBC%ke)); segment%tangential_grad(:,:,:)=0.0
    endif
    if (segment%oblique) then
      allocate(segment%grad_normal(IsdB:IedB,2,OBC%ke));      segment%grad_normal(:,:,:) = 0.0
      allocate(segment%rx_normal(isd:ied,JsdB:JedB,OBC%ke));  segment%rx_normal(:,:,:)=0.0
      allocate(segment%ry_normal(isd:ied,JsdB:JedB,OBC%ke));  segment%ry_normal(:,:,:)=0.0
      allocate(segment%cff_normal(isd:ied,JsdB:JedB,OBC%ke)); segment%cff_normal(:,:,:)=0.0
    endif
    if (segment%oblique_tan) then
      allocate(segment%grad_tan(isd:ied,2,OBC%ke));           segment%grad_tan(:,:,:) = 0.0
    endif
    if (segment%oblique_grad) then
      allocate(segment%grad_gradient(isd:ied,2,OBC%ke));      segment%grad_gradient(:,:,:) = 0.0
    endif
  endif

end subroutine allocate_OBC_segment_data

!> Deallocate segment data fields
subroutine deallocate_OBC_segment_data(OBC, segment)
  type(ocean_OBC_type),   pointer       :: OBC     !< Open boundary structure
  type(OBC_segment_type), intent(inout) :: segment !< Open boundary segment
  ! Local variables
  character(len=40)  :: mdl = "deallocate_OBC_segment_data" ! This subroutine's name.

  if (.not. segment%on_pe) return

  if (associated (segment%Cg)) deallocate(segment%Cg)
  if (associated (segment%Htot)) deallocate(segment%Htot)
  if (associated (segment%h)) deallocate(segment%h)
  if (associated (segment%eta)) deallocate(segment%eta)
  if (associated (segment%rx_normal)) deallocate(segment%rx_normal)
  if (associated (segment%ry_normal)) deallocate(segment%ry_normal)
  if (associated (segment%cff_normal)) deallocate(segment%cff_normal)
  if (associated (segment%grad_normal)) deallocate(segment%grad_normal)
  if (associated (segment%grad_tan)) deallocate(segment%grad_tan)
  if (associated (segment%grad_gradient)) deallocate(segment%grad_gradient)
  if (associated (segment%normal_vel)) deallocate(segment%normal_vel)
  if (associated (segment%normal_vel_bt)) deallocate(segment%normal_vel_bt)
  if (associated (segment%normal_trans)) deallocate(segment%normal_trans)
  if (associated (segment%nudged_normal_vel)) deallocate(segment%nudged_normal_vel)
  if (associated (segment%tangential_vel)) deallocate(segment%tangential_vel)
  if (associated (segment%nudged_tangential_vel)) deallocate(segment%nudged_tangential_vel)
  if (associated (segment%nudged_tangential_grad)) deallocate(segment%nudged_tangential_grad)
  if (associated (segment%tangential_grad)) deallocate(segment%tangential_grad)
  if (associated (segment%tr_Reg)) call segment_tracer_registry_end(segment%tr_Reg)


end subroutine deallocate_OBC_segment_data

!> Set tangential velocities outside of open boundaries to silly values
!! (used for checking the interior state is independent of values outside
!! of the domain).
subroutine open_boundary_test_extern_uv(G, OBC, u, v)
  type(ocean_grid_type),                     intent(in)    :: G !< Ocean grid structure
  type(ocean_OBC_type),                      pointer       :: OBC !< Open boundary structure
  real, dimension(SZIB_(G),SZJ_(G), SZK_(G)),intent(inout) :: u !< Zonal velocity [m s-1]
  real, dimension(SZI_(G),SZJB_(G), SZK_(G)),intent(inout) :: v !< Meridional velocity [m s-1]
  ! Local variables
  integer :: i, j, k, n

  if (.not. associated(OBC)) return

  do n = 1, OBC%number_of_segments
    do k = 1, G%ke
      if (OBC%segment(n)%is_N_or_S) then
        J = OBC%segment(n)%HI%JsdB
        if (OBC%segment(n)%direction == OBC_DIRECTION_N) then
          do I = OBC%segment(n)%HI%IsdB, OBC%segment(n)%HI%IedB
            u(I,j+1,k) = OBC%silly_u
          enddo
        else
          do I = OBC%segment(n)%HI%IsdB, OBC%segment(n)%HI%IedB
            u(I,j,k) = OBC%silly_u
          enddo
        endif
      elseif (OBC%segment(n)%is_E_or_W) then
        I = OBC%segment(n)%HI%IsdB
        if (OBC%segment(n)%direction == OBC_DIRECTION_E) then
          do J = OBC%segment(n)%HI%JsdB, OBC%segment(n)%HI%JedB
            v(i+1,J,k) = OBC%silly_u
          enddo
        else
          do J = OBC%segment(n)%HI%JsdB, OBC%segment(n)%HI%JedB
            v(i,J,k) = OBC%silly_u
          enddo
        endif
      endif
    enddo
  enddo

end subroutine open_boundary_test_extern_uv

!> Set thicknesses outside of open boundaries to silly values
!! (used for checking the interior state is independent of values outside
!! of the domain).
subroutine open_boundary_test_extern_h(G, OBC, h)
  type(ocean_grid_type),                    intent(in)    :: G   !< Ocean grid structure
  type(ocean_OBC_type),                     pointer       :: OBC !< Open boundary structure
  real, dimension(SZI_(G),SZJ_(G), SZK_(G)),intent(inout) :: h   !< Layer thickness [H ~> m or kg m-2]
  ! Local variables
  integer :: i, j, k, n

  if (.not. associated(OBC)) return

  do n = 1, OBC%number_of_segments
    do k = 1, G%ke
      if (OBC%segment(n)%is_N_or_S) then
        J = OBC%segment(n)%HI%JsdB
        if (OBC%segment(n)%direction == OBC_DIRECTION_N) then
          do i = OBC%segment(n)%HI%isd, OBC%segment(n)%HI%ied
            h(i,j+1,k) = OBC%silly_h
          enddo
        else
          do i = OBC%segment(n)%HI%isd, OBC%segment(n)%HI%ied
            h(i,j,k) = OBC%silly_h
          enddo
        endif
      elseif (OBC%segment(n)%is_E_or_W) then
        I = OBC%segment(n)%HI%IsdB
        if (OBC%segment(n)%direction == OBC_DIRECTION_E) then
          do j = OBC%segment(n)%HI%jsd, OBC%segment(n)%HI%jed
            h(i+1,j,k) = OBC%silly_h
          enddo
        else
          do j = OBC%segment(n)%HI%jsd, OBC%segment(n)%HI%jed
            h(i,j,k) = OBC%silly_h
          enddo
        endif
      endif
    enddo
  enddo

end subroutine open_boundary_test_extern_h

!> Update the OBC values on the segments.
subroutine update_OBC_segment_data(G, GV, US, OBC, tv, h, Time)
  type(ocean_grid_type),                     intent(in)    :: G    !< Ocean grid structure
  type(verticalGrid_type),                   intent(in)    :: GV   !<  Ocean vertical grid structure
  type(unit_scale_type),                     intent(in)    :: US   !< A dimensional unit scaling type
  type(ocean_OBC_type),                      pointer       :: OBC  !< Open boundary structure
  type(thermo_var_ptrs),                     intent(in)    :: tv   !< Thermodynamics structure
  real, dimension(SZI_(G),SZJ_(G), SZK_(G)), intent(inout) :: h    !< Thickness [m]
  type(time_type),                           intent(in)    :: Time !< Model time
  ! Local variables
  integer :: i, j, k, is, ie, js, je, isd, ied, jsd, jed
  integer :: IsdB, IedB, JsdB, JedB, n, m, nz
  character(len=40)  :: mdl = "set_OBC_segment_data" ! This subroutine's name.
  character(len=200) :: filename, OBC_file, inputdir ! Strings for file/path
  type(OBC_segment_type), pointer :: segment => NULL()
  integer, dimension(4) :: siz,siz2
  real :: sumh ! column sum of thicknesses [m]
  integer :: ni_seg, nj_seg  ! number of src gridpoints along the segments
  integer :: i2, j2          ! indices for referencing local domain array
  integer :: is_obc, ie_obc, js_obc, je_obc  ! segment indices within local domain
  integer :: ishift, jshift  ! offsets for staggered locations
  real, dimension(:,:), pointer :: seg_vel => NULL()  ! pointer to segment velocity array
  real, dimension(:,:), pointer :: seg_trans => NULL()  ! pointer to segment transport array
  real, dimension(:,:,:), allocatable :: tmp_buffer
  real, dimension(:), allocatable :: h_stack
  integer :: is_obc2, js_obc2
  real :: net_H_src, net_H_int, scl_fac
  real, pointer, dimension(:,:)   :: normal_trans_bt=>NULL() ! barotropic transport

  is = G%isc ; ie = G%iec ; js = G%jsc ; je = G%jec
  isd = G%isd ; ied = G%ied ; jsd = G%jsd ; jed = G%jed
  IsdB = G%IsdB ; IedB = G%IedB ; JsdB = G%JsdB ; JedB = G%JedB
  nz=G%ke

  if (.not. associated(OBC)) return

  do n = 1, OBC%number_of_segments
    segment => OBC%segment(n)

    if (.not. segment%on_pe) cycle ! continue to next segment if not in computational domain

    ni_seg = segment%ie_obc-segment%is_obc+1
    nj_seg = segment%je_obc-segment%js_obc+1
    is_obc = max(segment%is_obc,isd-1)
    ie_obc = min(segment%ie_obc,ied)
    js_obc = max(segment%js_obc,jsd-1)
    je_obc = min(segment%je_obc,jed)

! Calculate auxiliary fields at staggered locations.
! Segment indices are on q points:
!
!       |-----------|------------|-----------|-----------|  J_obc
!     Is_obc                                          Ie_obc
!
! i2 has to start at Is_obc+1 and end at Ie_obc.
! j2 is J_obc and jshift has to be +1 at both the north and south.

     ! calculate auxiliary fields at staggered locations
    ishift=0;jshift=0
    if (segment%is_E_or_W) then
      allocate(normal_trans_bt(segment%HI%IsdB:segment%HI%IedB,segment%HI%jsd:segment%HI%jed))
      normal_trans_bt(:,:)=0.0
      if (segment%direction == OBC_DIRECTION_W) ishift=1
      I=segment%HI%IsdB
      do j=segment%HI%jsd,segment%HI%jed
        segment%Cg(I,j) = US%L_T_to_m_s*sqrt(GV%g_prime(1)*G%bathyT(i+ishift,j))
        segment%Htot(I,j)=0.0
        do k=1,G%ke
          segment%h(I,j,k) = h(i+ishift,j,k)
          segment%Htot(I,j)=segment%Htot(I,j)+segment%h(I,j,k)
        enddo
      enddo
    else! (segment%direction == OBC_DIRECTION_N .or. segment%direction == OBC_DIRECTION_S)
      allocate(normal_trans_bt(segment%HI%isd:segment%HI%ied,segment%HI%JsdB:segment%HI%JedB))
      normal_trans_bt(:,:)=0.0
      if (segment%direction == OBC_DIRECTION_S) jshift=1
      J=segment%HI%JsdB
      do i=segment%HI%isd,segment%HI%ied
        segment%Cg(i,J) = US%L_T_to_m_s*sqrt(GV%g_prime(1)*G%bathyT(i,j+jshift))
        segment%Htot(i,J)=0.0
        do k=1,G%ke
          segment%h(i,J,k) = h(i,j+jshift,k)
          segment%Htot(i,J)=segment%Htot(i,J)+segment%h(i,J,k)
        enddo
      enddo
    endif

    allocate(h_stack(G%ke))
    h_stack(:) = 0.0
    do m = 1,segment%num_fields
      if (segment%field(m)%fid > 0) then
        siz(1)=size(segment%field(m)%buffer_src,1)
        siz(2)=size(segment%field(m)%buffer_src,2)
        siz(3)=size(segment%field(m)%buffer_src,3)
        if (.not.associated(segment%field(m)%buffer_dst)) then
          if (siz(3) /= segment%field(m)%nk_src) call MOM_error(FATAL,'nk_src inconsistency')
          if (segment%field(m)%nk_src > 1) then
            if (segment%is_E_or_W) then
              if (segment%field(m)%name == 'V' .or. segment%field(m)%name == 'DVDX') then
                allocate(segment%field(m)%buffer_dst(is_obc:ie_obc,js_obc:je_obc,G%ke))
              else
                allocate(segment%field(m)%buffer_dst(is_obc:ie_obc,js_obc+1:je_obc,G%ke))
              endif
              if (segment%field(m)%name == 'U') then
                allocate(segment%field(m)%bt_vel(is_obc:ie_obc,js_obc+1:je_obc))
                segment%field(m)%bt_vel(:,:)=0.0
              endif
            else
              if (segment%field(m)%name == 'U' .or. segment%field(m)%name == 'DUDY') then
                allocate(segment%field(m)%buffer_dst(is_obc:ie_obc,js_obc:je_obc,G%ke))
              else
                allocate(segment%field(m)%buffer_dst(is_obc+1:ie_obc,js_obc:je_obc,G%ke))
              endif
              if (segment%field(m)%name == 'V') then
                allocate(segment%field(m)%bt_vel(is_obc+1:ie_obc,js_obc:je_obc))
                segment%field(m)%bt_vel(:,:)=0.0
              endif
            endif
          else
            if (segment%is_E_or_W) then
              if (segment%field(m)%name == 'V' .or. segment%field(m)%name == 'DVDX') then
                allocate(segment%field(m)%buffer_dst(is_obc:ie_obc,js_obc:je_obc,1))
              else
                allocate(segment%field(m)%buffer_dst(is_obc:ie_obc,js_obc+1:je_obc,1))
              endif
              if (segment%field(m)%name == 'U') then
                allocate(segment%field(m)%bt_vel(is_obc:ie_obc,js_obc+1:je_obc))
                segment%field(m)%bt_vel(:,:)=0.0
              endif
            else
              if (segment%field(m)%name == 'U' .or. segment%field(m)%name == 'DUDY') then
                allocate(segment%field(m)%buffer_dst(is_obc:ie_obc,js_obc:je_obc,1))
              else
                allocate(segment%field(m)%buffer_dst(is_obc+1:ie_obc,js_obc:je_obc,1))
              endif
              if (segment%field(m)%name == 'V') then
                allocate(segment%field(m)%bt_vel(is_obc+1:ie_obc,js_obc:je_obc))
                segment%field(m)%bt_vel(:,:)=0.0
              endif
            endif
          endif
          segment%field(m)%buffer_dst(:,:,:)=0.0
        endif
        ! read source data interpolated to the current model time
        if (siz(1)==1) then
          if (OBC%brushcutter_mode) then
            allocate(tmp_buffer(1,nj_seg*2-1,segment%field(m)%nk_src))  ! segment data is currrently on supergrid
          else
            allocate(tmp_buffer(1,nj_seg,segment%field(m)%nk_src))  ! segment data is currrently on supergrid
          endif
        else
          if (OBC%brushcutter_mode) then
            allocate(tmp_buffer(ni_seg*2-1,1,segment%field(m)%nk_src))  ! segment data is currrently on supergrid
          else
            allocate(tmp_buffer(ni_seg,1,segment%field(m)%nk_src))  ! segment data is currrently on supergrid
          endif
        endif

        call time_interp_external(segment%field(m)%fid,Time, tmp_buffer)
        if (OBC%brushcutter_mode) then
          if (segment%is_E_or_W) then
            if (segment%field(m)%name == 'V' .or. segment%field(m)%name == 'DVDX') then
              segment%field(m)%buffer_src(is_obc,:,:) = &
                  tmp_buffer(1,2*(js_obc+G%jdg_offset)+1:2*(je_obc+G%jdg_offset)+1:2,:)
            else
              segment%field(m)%buffer_src(is_obc,:,:) = &
                  tmp_buffer(1,2*(js_obc+G%jdg_offset)+1:2*(je_obc+G%jdg_offset):2,:)
            endif
          else
            if (segment%field(m)%name == 'U' .or. segment%field(m)%name == 'DUDY') then
              segment%field(m)%buffer_src(:,js_obc,:) = &
                  tmp_buffer(2*(is_obc+G%idg_offset)+1:2*(ie_obc+G%idg_offset)+1:2,1,:)
            else
              segment%field(m)%buffer_src(:,js_obc,:) = &
                  tmp_buffer(2*(is_obc+G%idg_offset)+1:2*(ie_obc+G%idg_offset):2,1,:)
            endif
          endif
        else
          if (segment%is_E_or_W) then
            if (segment%field(m)%name == 'V' .or. segment%field(m)%name == 'DVDX') then
              segment%field(m)%buffer_src(is_obc,:,:)=tmp_buffer(1,js_obc+G%jdg_offset+1:je_obc+G%jdg_offset+1,:)
            else
              segment%field(m)%buffer_src(is_obc,:,:)=tmp_buffer(1,js_obc+G%jdg_offset+1:je_obc+G%jdg_offset,:)
            endif
          else
            if (segment%field(m)%name == 'U' .or. segment%field(m)%name == 'DUDY') then
              segment%field(m)%buffer_src(:,js_obc,:)=tmp_buffer(is_obc+G%idg_offset+1:ie_obc+G%idg_offset+1,1,:)
            else
              segment%field(m)%buffer_src(:,js_obc,:)=tmp_buffer(is_obc+G%idg_offset+1:ie_obc+G%idg_offset,1,:)
            endif
          endif
        endif
        if (segment%field(m)%nk_src > 1) then
          call time_interp_external(segment%field(m)%fid_dz,Time, tmp_buffer)
          if (OBC%brushcutter_mode) then
            if (segment%is_E_or_W) then
              if (segment%field(m)%name == 'V' .or. segment%field(m)%name == 'DVDX') then
                segment%field(m)%dz_src(is_obc,:,:) = &
                    tmp_buffer(1,2*(js_obc+G%jdg_offset)+1:2*(je_obc+G%jdg_offset)+1:2,:)
              else
                segment%field(m)%dz_src(is_obc,:,:) = &
                    tmp_buffer(1,2*(js_obc+G%jdg_offset)+1:2*(je_obc+G%jdg_offset):2,:)
              endif
            else
              if (segment%field(m)%name == 'U' .or. segment%field(m)%name == 'DUDY') then
                segment%field(m)%dz_src(:,js_obc,:) = &
                    tmp_buffer(2*(is_obc+G%idg_offset)+1:2*(ie_obc+G%idg_offset)+1:2,1,:)
              else
                segment%field(m)%dz_src(:,js_obc,:) = &
                    tmp_buffer(2*(is_obc+G%idg_offset)+1:2*(ie_obc+G%idg_offset):2,1,:)
              endif
            endif
          else
            if (segment%is_E_or_W) then
              if (segment%field(m)%name == 'V' .or. segment%field(m)%name == 'DVDX') then
                segment%field(m)%dz_src(is_obc,:,:)=tmp_buffer(1,js_obc+G%jdg_offset+1:je_obc+G%jdg_offset+1,:)
              else
                segment%field(m)%dz_src(is_obc,:,:)=tmp_buffer(1,js_obc+G%jdg_offset+1:je_obc+G%jdg_offset,:)
              endif
            else
              if (segment%field(m)%name == 'U' .or. segment%field(m)%name == 'DUDY') then
                segment%field(m)%dz_src(:,js_obc,:)=tmp_buffer(is_obc+G%idg_offset+1:ie_obc+G%idg_offset+1,1,:)
              else
                segment%field(m)%dz_src(:,js_obc,:)=tmp_buffer(is_obc+G%idg_offset+1:ie_obc+G%idg_offset,1,:)
              endif
            endif
          endif

          call adjustSegmentEtaToFitBathymetry(G,GV,US,segment,m)

          if (segment%is_E_or_W) then
            ishift=1
            if (segment%direction == OBC_DIRECTION_E) ishift=0
            I=is_obc
            if (segment%field(m)%name == 'V' .or. segment%field(m)%name == 'DVDX') then
              ! Do q points for the whole segment
              do J=max(js_obc,jsd),min(je_obc,jed-1)
                ! Using the h remapping approach
                ! Pretty sure we need to check for source/target grid consistency here
                segment%field(m)%buffer_dst(I,J,:)=0.0  ! initialize remap destination buffer
                if (G%mask2dCu(I,j)>0. .and. G%mask2dCu(I,j+1)>0.) then
                  h_stack(:) = 0.5*(h(i+ishift,j,:) + h(i+ishift,j+1,:))
                  call remapping_core_h(OBC%remap_CS, &
                       segment%field(m)%nk_src,segment%field(m)%dz_src(I,J,:), &
                       segment%field(m)%buffer_src(I,J,:), &
                       G%ke, h_stack, segment%field(m)%buffer_dst(I,J,:))
                elseif (G%mask2dCu(I,j)>0.) then
                  h_stack(:) = h(i+ishift,j,:)
                  call remapping_core_h(OBC%remap_CS, &
                       segment%field(m)%nk_src,segment%field(m)%dz_src(I,J,:), &
                       segment%field(m)%buffer_src(I,J,:), &
                       G%ke, h_stack, segment%field(m)%buffer_dst(I,J,:))
                elseif (G%mask2dCu(I,j+1)>0.) then
                  h_stack(:) = h(i+ishift,j+1,:)
                  call remapping_core_h(OBC%remap_CS, &
                       segment%field(m)%nk_src,segment%field(m)%dz_src(I,j,:), &
                       segment%field(m)%buffer_src(I,J,:), &
                       G%ke, h_stack, segment%field(m)%buffer_dst(I,J,:))
                endif
              enddo
            else
              do j=js_obc+1,je_obc
                ! Using the h remapping approach
                ! Pretty sure we need to check for source/target grid consistency here
                segment%field(m)%buffer_dst(I,j,:)=0.0  ! initialize remap destination buffer
                if (G%mask2dCu(I,j)>0.) then
                  net_H_src = sum( segment%field(m)%dz_src(I,j,:) )
                  net_H_int = sum( h(i+ishift,j,:) )
                  scl_fac = net_H_int / net_H_src
                  call remapping_core_h(OBC%remap_CS, &
                       segment%field(m)%nk_src, scl_fac*segment%field(m)%dz_src(I,j,:), &
                       segment%field(m)%buffer_src(I,j,:), &
                       G%ke, h(i+ishift,j,:), segment%field(m)%buffer_dst(I,j,:))
                endif
              enddo
            endif
          else
            jshift=1
            if (segment%direction == OBC_DIRECTION_N) jshift=0
            J=js_obc
            if (segment%field(m)%name == 'U' .or. segment%field(m)%name == 'DUDY') then
              ! Do q points for the whole segment
              do I=max(is_obc,isd),min(ie_obc,ied-1)
                segment%field(m)%buffer_dst(I,J,:)=0.0  ! initialize remap destination buffer
                if (G%mask2dCv(i,J)>0. .and. G%mask2dCv(i+1,J)>0.) then
              ! Using the h remapping approach
              ! Pretty sure we need to check for source/target grid consistency here
                  h_stack(:) = 0.5*(h(i,j+jshift,:) + h(i+1,j+jshift,:))
                  call remapping_core_h(OBC%remap_CS, &
                       segment%field(m)%nk_src,segment%field(m)%dz_src(I,J,:), &
                       segment%field(m)%buffer_src(I,J,:), &
                       G%ke, h_stack, segment%field(m)%buffer_dst(I,J,:))
                elseif (G%mask2dCv(i,J)>0.) then
                  h_stack(:) = h(i,j+jshift,:)
                  call remapping_core_h(OBC%remap_CS, &
                       segment%field(m)%nk_src,segment%field(m)%dz_src(I,J,:), &
                       segment%field(m)%buffer_src(I,J,:), &
                       G%ke, h_stack, segment%field(m)%buffer_dst(I,J,:))
                elseif (G%mask2dCv(i+1,J)>0.) then
                  h_stack(:) = h(i+1,j+jshift,:)
                  call remapping_core_h(OBC%remap_CS, &
                       segment%field(m)%nk_src,segment%field(m)%dz_src(I,J,:), &
                       segment%field(m)%buffer_src(I,J,:), &
                       G%ke, h_stack, segment%field(m)%buffer_dst(I,J,:))
                endif
              enddo
            else
              do i=is_obc+1,ie_obc
              ! Using the h remapping approach
              ! Pretty sure we need to check for source/target grid consistency here
                segment%field(m)%buffer_dst(i,J,:)=0.0  ! initialize remap destination buffer
                if (G%mask2dCv(i,J)>0.) then
                  net_H_src = sum( segment%field(m)%dz_src(i,J,:) )
                  net_H_int = sum( h(i,j+jshift,:) )
                  scl_fac = net_H_int / net_H_src
                  call remapping_core_h(OBC%remap_CS, &
                       segment%field(m)%nk_src,segment%field(m)%dz_src(i,J,:), &
                       segment%field(m)%buffer_src(i,J,:), &
                       G%ke, h(i,j+jshift,:), segment%field(m)%buffer_dst(i,J,:))
                endif
              enddo
            endif
          endif
        else  ! 2d data
          segment%field(m)%buffer_dst(:,:,1)=segment%field(m)%buffer_src(:,:,1)  ! initialize remap destination buffer
        endif
        deallocate(tmp_buffer)
      else ! fid <= 0 (Uniform value)
        if (.not. associated(segment%field(m)%buffer_dst)) then
          if (segment%is_E_or_W) then
            if (segment%field(m)%name == 'V') then
              allocate(segment%field(m)%buffer_dst(is_obc:ie_obc,js_obc:je_obc,G%ke))
              allocate(segment%field(m)%bt_vel(is_obc:ie_obc,js_obc:je_obc))
            elseif (segment%field(m)%name == 'U') then
              allocate(segment%field(m)%buffer_dst(is_obc:ie_obc,js_obc+1:je_obc,G%ke))
              allocate(segment%field(m)%bt_vel(is_obc:ie_obc,js_obc+1:je_obc))
            elseif (segment%field(m)%name == 'DVDX') then
              allocate(segment%field(m)%buffer_dst(is_obc:ie_obc,js_obc:je_obc,G%ke))
            elseif (segment%field(m)%name == 'SSH') then
              allocate(segment%field(m)%buffer_dst(is_obc:ie_obc,js_obc:je_obc,1))
            else
              allocate(segment%field(m)%buffer_dst(is_obc:ie_obc,js_obc+1:je_obc,G%ke))
            endif
          else
            if (segment%field(m)%name == 'U') then
              allocate(segment%field(m)%buffer_dst(is_obc:ie_obc,js_obc:je_obc,G%ke))
              allocate(segment%field(m)%bt_vel(is_obc:ie_obc,js_obc:je_obc))
            elseif (segment%field(m)%name == 'V') then
              allocate(segment%field(m)%buffer_dst(is_obc+1:ie_obc,js_obc:je_obc,G%ke))
              allocate(segment%field(m)%bt_vel(is_obc+1:ie_obc,js_obc:je_obc))
            elseif (segment%field(m)%name == 'DUDY') then
              allocate(segment%field(m)%buffer_dst(is_obc:ie_obc,js_obc:je_obc,G%ke))
            elseif (segment%field(m)%name == 'SSH') then
              allocate(segment%field(m)%buffer_dst(is_obc:ie_obc,js_obc:je_obc,1))
            else
              allocate(segment%field(m)%buffer_dst(is_obc+1:ie_obc,js_obc:je_obc,G%ke))
            endif
          endif
          segment%field(m)%buffer_dst(:,:,:)=segment%field(m)%value
          if (trim(segment%field(m)%name) == 'U' .or. trim(segment%field(m)%name) == 'V') then
            segment%field(m)%bt_vel(:,:)=segment%field(m)%value
          endif
        endif
      endif

      if (trim(segment%field(m)%name) == 'U' .or. trim(segment%field(m)%name) == 'V') then
        if (segment%field(m)%fid>0) then ! calculate external BT velocity and transport if needed
          if (trim(segment%field(m)%name) == 'U' .and. segment%is_E_or_W) then
            I=is_obc
            do j=js_obc+1,je_obc
              normal_trans_bt(I,j) = 0.0
              do k=1,G%ke
                segment%normal_vel(I,j,k) = US%m_s_to_L_T*segment%field(m)%buffer_dst(I,j,k)
                segment%normal_trans(I,j,k) = US%m_s_to_L_T*segment%field(m)%buffer_dst(I,j,k)*segment%h(I,j,k) * &
                          G%dyCu(I,j)
                normal_trans_bt(I,j) = normal_trans_bt(I,j) + segment%normal_trans(I,j,k)
              enddo
              segment%normal_vel_bt(I,j) = normal_trans_bt(I,j) / (max(segment%Htot(I,j),1.e-12) * G%dyCu(I,j))
              if (associated(segment%nudged_normal_vel)) segment%nudged_normal_vel(I,j,:) = segment%normal_vel(I,j,:)
            enddo
          elseif (trim(segment%field(m)%name) == 'V' .and. segment%is_N_or_S) then
            J=js_obc
            do i=is_obc+1,ie_obc
              normal_trans_bt(i,J) = 0.0
              do k=1,G%ke
                segment%normal_vel(i,J,k) = US%m_s_to_L_T*segment%field(m)%buffer_dst(i,J,k)
                segment%normal_trans(i,J,k) = US%m_s_to_L_T*segment%field(m)%buffer_dst(i,J,k)*segment%h(i,J,k) * &
                          G%dxCv(i,J)
                normal_trans_bt(i,J) = normal_trans_bt(i,J) + segment%normal_trans(i,J,k)
              enddo
              segment%normal_vel_bt(i,J) = normal_trans_bt(i,J) / (max(segment%Htot(i,J),1.e-12) * G%dxCv(i,J))
              if (associated(segment%nudged_normal_vel)) segment%nudged_normal_vel(i,J,:) = segment%normal_vel(i,J,:)
            enddo
          elseif (trim(segment%field(m)%name) == 'V' .and. segment%is_E_or_W .and. &
                  associated(segment%tangential_vel)) then
            I=is_obc
            do J=js_obc,je_obc
              do k=1,G%ke
                segment%tangential_vel(I,J,k) = US%m_s_to_L_T*segment%field(m)%buffer_dst(I,J,k)
              enddo
              if (associated(segment%nudged_tangential_vel)) &
                segment%nudged_tangential_vel(I,J,:) = segment%tangential_vel(I,J,:)
            enddo
          elseif (trim(segment%field(m)%name) == 'U' .and. segment%is_N_or_S .and. &
                  associated(segment%tangential_vel)) then
            J=js_obc
            do I=is_obc,ie_obc
              do k=1,G%ke
                segment%tangential_vel(I,J,k) = US%m_s_to_L_T*segment%field(m)%buffer_dst(I,J,k)
              enddo
              if (associated(segment%nudged_tangential_vel)) &
                segment%nudged_tangential_vel(I,J,:) = segment%tangential_vel(I,J,:)
            enddo
          elseif (trim(segment%field(m)%name) == 'DVDX' .and. segment%is_E_or_W .and. &
                  associated(segment%tangential_grad)) then
            I=is_obc
            do J=js_obc,je_obc
              do k=1,G%ke
                segment%tangential_grad(I,J,k) = US%T_to_s*segment%field(m)%buffer_dst(I,J,k)
              enddo
            enddo
          elseif (trim(segment%field(m)%name) == 'DUDY' .and. segment%is_N_or_S .and. &
                  associated(segment%tangential_grad)) then
            J=js_obc
            do I=is_obc,ie_obc
              do k=1,G%ke
                segment%tangential_grad(I,J,k) = US%T_to_s*segment%field(m)%buffer_dst(I,J,k)
              enddo
            enddo
          endif
        endif
      endif

      ! from this point on, data are entirely on segments - will
      ! write all segment loops as 2d loops.
      if (segment%is_E_or_W) then
        js_obc2 = js_obc+1
        is_obc2 = is_obc
      else
        js_obc2 = js_obc
        is_obc2 = is_obc+1
      endif
      if (segment%is_N_or_S) then
        is_obc2 = is_obc+1
        js_obc2 = js_obc
      else
        is_obc2 = is_obc
        js_obc2 = js_obc+1
      endif

      if (trim(segment%field(m)%name) == 'SSH') then
        do j=js_obc2,je_obc
          do i=is_obc2,ie_obc
            segment%eta(i,j) = segment%field(m)%buffer_dst(i,j,1)
          enddo
        enddo
      endif

      if (trim(segment%field(m)%name) == 'TEMP') then
        if (associated(segment%field(m)%buffer_dst)) then
          do k=1,nz; do j=js_obc2, je_obc; do i=is_obc2,ie_obc
            segment%tr_Reg%Tr(1)%t(i,j,k) = segment%field(m)%buffer_dst(i,j,k)
          enddo ; enddo ; enddo
          if (.not. segment%tr_Reg%Tr(1)%is_initialized) then
            ! if the tracer reservoir has not yet been initialized, then set to external value.
            do k=1,nz; do j=js_obc2, je_obc; do i=is_obc2,ie_obc
              segment%tr_Reg%Tr(1)%tres(i,j,k) = segment%tr_Reg%Tr(1)%t(i,j,k)
            enddo ; enddo ; enddo
            segment%tr_Reg%Tr(1)%is_initialized=.true.
          endif
        else
          segment%tr_Reg%Tr(1)%OBC_inflow_conc = segment%field(m)%value
        endif
      elseif (trim(segment%field(m)%name) == 'SALT') then
        if (associated(segment%field(m)%buffer_dst)) then
          do k=1,nz; do j=js_obc2, je_obc; do i=is_obc2,ie_obc
            segment%tr_Reg%Tr(2)%t(i,j,k) = segment%field(m)%buffer_dst(i,j,k)
          enddo ; enddo ; enddo
          if (.not. segment%tr_Reg%Tr(2)%is_initialized) then
            !if the tracer reservoir has not yet been initialized, then set to external value.
            do k=1,nz; do j=js_obc2, je_obc; do i=is_obc2,ie_obc
              segment%tr_Reg%Tr(2)%tres(i,j,k) = segment%tr_Reg%Tr(2)%t(i,j,k)
            enddo ; enddo ; enddo
            segment%tr_Reg%Tr(2)%is_initialized=.true.
          endif
        else
          segment%tr_Reg%Tr(2)%OBC_inflow_conc = segment%field(m)%value
        endif
      endif

    enddo ! end field loop
    deallocate(h_stack)
    deallocate(normal_trans_bt)

  enddo ! end segment loop

end subroutine update_OBC_segment_data

!> register open boundary objects for boundary updates.
subroutine register_OBC(name, param_file, Reg)
  character(len=32),     intent(in)  :: name        !< OBC name used for error messages
  type(param_file_type), intent(in)  :: param_file  !< file to parse for  model parameter values
  type(OBC_registry_type), pointer   :: Reg         !< pointer to the tracer registry
  integer :: nobc
  character(len=256) :: mesg    ! Message for error messages.

  if (.not. associated(Reg)) call OBC_registry_init(param_file, Reg)

  if (Reg%nobc>=MAX_FIELDS_) then
    write(mesg,'("Increase MAX_FIELDS_ in MOM_memory.h to at least ",I3," to allow for &
        &all the open boundaries being registered via register_OBC.")') Reg%nobc+1
    call MOM_error(FATAL,"MOM register_tracer: "//mesg)
  endif
  Reg%nobc = Reg%nobc + 1
  nobc     = Reg%nobc

  Reg%OB(nobc)%name = name

  if (Reg%locked) call MOM_error(FATAL, &
      "MOM register_tracer was called for variable "//trim(Reg%OB(nobc)%name)//&
      " with a locked tracer registry.")

end subroutine register_OBC

!> This routine include declares and sets the variable "version".
subroutine OBC_registry_init(param_file, Reg)
  type(param_file_type),   intent(in) :: param_file !< open file to parse for model parameters
  type(OBC_registry_type), pointer    :: Reg        !< pointer to OBC registry

  integer, save :: init_calls = 0

#include "version_variable.h"
  character(len=40)  :: mdl = "MOM_open_boundary" ! This module's name.
  character(len=256) :: mesg    ! Message for error messages.

  if (.not.associated(Reg)) then ; allocate(Reg)
  else ; return ; endif

  ! Read all relevant parameters and write them to the model log.
! call log_version(param_file, mdl,s version, "")

  init_calls = init_calls + 1
  if (init_calls > 1) then
    write(mesg,'("OBC_registry_init called ",I3, &
      &" times with different registry pointers.")') init_calls
    if (is_root_pe()) call MOM_error(WARNING,"MOM_open_boundary"//mesg)
  endif

end subroutine OBC_registry_init

!> Add file to OBC registry.
function register_file_OBC(param_file, CS, OBC_Reg)
  type(param_file_type),    intent(in) :: param_file !< parameter file.
  type(file_OBC_CS),        pointer    :: CS         !< file control structure.
  type(OBC_registry_type),  pointer    :: OBC_Reg    !< OBC registry.
  logical                              :: register_file_OBC
  character(len=32)  :: casename = "OBC file"        !< This case's name.

  if (associated(CS)) then
    call MOM_error(WARNING, "register_file_OBC called with an "// &
                            "associated control structure.")
    return
  endif
  allocate(CS)

  ! Register the file for boundary updates.
  call register_OBC(casename, param_file, OBC_Reg)
  register_file_OBC = .true.

end function register_file_OBC

!> Clean up the file OBC from registry.
subroutine file_OBC_end(CS)
  type(file_OBC_CS), pointer    :: CS   !< OBC file control structure.

  if (associated(CS)) then
    deallocate(CS)
  endif
end subroutine file_OBC_end

!> Initialize the segment tracer registry.
subroutine segment_tracer_registry_init(param_file, segment)
  type(param_file_type),      intent(in)      :: param_file !< open file to parse for model parameters
  type(OBC_segment_type), intent(inout)       :: segment    !<  the segment

  integer, save :: init_calls = 0

! This include declares and sets the variable "version".
#include "version_variable.h"
  character(len=40)  :: mdl = "segment_tracer_registry_init" ! This routine's name.
  character(len=256) :: mesg    ! Message for error messages.

  if (.not.associated(segment%tr_Reg)) then
    allocate(segment%tr_Reg)
  else
    return
  endif

  init_calls = init_calls + 1

  ! Read all relevant parameters and write them to the model log.
  if (init_calls == 1) call log_version(param_file, mdl, version, "")

! Need to call once per segment with tracers...
! if (init_calls > 1) then
!   write(mesg,'("segment_tracer_registry_init called ",I3, &
!     &" times with different registry pointers.")') init_calls
!   if (is_root_pe()) call MOM_error(WARNING,"MOM_tracer"//mesg)
! endif

end subroutine segment_tracer_registry_init

subroutine register_segment_tracer(tr_ptr, param_file, GV, segment, &
                                   OBC_scalar, OBC_array)
  type(verticalGrid_type), intent(in)   :: GV         !< ocean vertical grid structure
  type(tracer_type), target             :: tr_ptr     !< A target that can be used to set a pointer to the
                                                      !! stored value of tr. This target must be
                                                      !! an enduring part of the control structure,
                                                      !! because the tracer registry will use this memory,
                                                      !! but it also means that any updates to this
                                                      !! structure in the calling module will be
                                                      !! available subsequently to the tracer registry.
  type(param_file_type), intent(in)     :: param_file !< file to parse for  model parameter values
  type(OBC_segment_type), intent(inout) :: segment    !< current segment data structure
  real, optional, intent(in)            :: OBC_scalar !< If present, use scalar value for segment tracer
                                                      !! inflow concentration.
  logical, optional, intent(in)         :: OBC_array  !< If true, use array values for segment tracer
                                                      !! inflow concentration.


! Local variables
  integer :: ntseg
  integer :: isd, ied, jsd, jed
  integer :: IsdB, IedB, JsdB, JedB
  character(len=256) :: mesg    ! Message for error messages.

  call segment_tracer_registry_init(param_file, segment)

  if (segment%tr_Reg%ntseg>=MAX_FIELDS_) then
    write(mesg,'("Increase MAX_FIELDS_ in MOM_memory.h to at least ",I3," to allow for &
        &all the tracers being registered via register_tracer.")') segment%tr_Reg%ntseg+1
    call MOM_error(FATAL,"MOM register_tracer: "//mesg)
  endif
  segment%tr_Reg%ntseg = segment%tr_Reg%ntseg + 1
  ntseg     = segment%tr_Reg%ntseg

  isd = segment%HI%isd ; ied = segment%HI%ied
  jsd = segment%HI%jsd ; jed = segment%HI%jed
  IsdB = segment%HI%IsdB ; IedB = segment%HI%IedB
  JsdB = segment%HI%JsdB ; JedB = segment%HI%JedB

  segment%tr_Reg%Tr(ntseg)%Tr => tr_ptr
  segment%tr_Reg%Tr(ntseg)%name = tr_ptr%name

  if (segment%tr_Reg%locked) call MOM_error(FATAL, &
      "MOM register_tracer was called for variable "//trim(segment%tr_Reg%Tr(ntseg)%name)//&
      " with a locked tracer registry.")

  if (present(OBC_scalar)) segment%tr_Reg%Tr(ntseg)%OBC_inflow_conc = OBC_scalar ! initialize tracer value later
  if (present(OBC_array)) then
    if (segment%is_E_or_W) then
      allocate(segment%tr_Reg%Tr(ntseg)%t(IsdB:IedB,jsd:jed,1:GV%ke));segment%tr_Reg%Tr(ntseg)%t(:,:,:)=0.0
      allocate(segment%tr_Reg%Tr(ntseg)%tres(IsdB:IedB,jsd:jed,1:GV%ke));segment%tr_Reg%Tr(ntseg)%tres(:,:,:)=0.0
      segment%tr_Reg%Tr(ntseg)%is_initialized=.false.
    elseif (segment%is_N_or_S) then
      allocate(segment%tr_Reg%Tr(ntseg)%t(isd:ied,JsdB:JedB,1:GV%ke));segment%tr_Reg%Tr(ntseg)%t(:,:,:)=0.0
      allocate(segment%tr_Reg%Tr(ntseg)%tres(isd:ied,JsdB:JedB,1:GV%ke));segment%tr_Reg%Tr(ntseg)%tres(:,:,:)=0.0
      segment%tr_Reg%Tr(ntseg)%is_initialized=.false.
    endif
  endif

end subroutine register_segment_tracer

!> Clean up the segment tracer registry.
subroutine segment_tracer_registry_end(Reg)
  type(segment_tracer_registry_type), pointer :: Reg        !< pointer to tracer registry

! Local variables
  integer n

  if (associated(Reg)) then
    do n = 1, Reg%ntseg
      if (associated(Reg%Tr(n)%t)) deallocate(Reg%Tr(n)%t)
    enddo
    deallocate(Reg)
  endif
end subroutine segment_tracer_registry_end

subroutine register_temp_salt_segments(GV, OBC, tr_Reg, param_file)
  type(verticalGrid_type),    intent(in)    :: GV         !< ocean vertical grid structure
  type(ocean_OBC_type),       pointer       :: OBC        !< Open boundary structure
  type(tracer_registry_type), pointer       :: tr_Reg     !< Tracer registry
  type(param_file_type),      intent(in)    :: param_file !< file to parse for  model parameter values

! Local variables
  integer :: isd, ied, IsdB, IedB, jsd, jed, JsdB, JedB, nz, nf
  integer :: i, j, k, n
  character(len=32)  :: name
  type(OBC_segment_type), pointer :: segment => NULL() ! pointer to segment type list
  type(tracer_type), pointer      :: tr_ptr => NULL()

  if (.not. associated(OBC)) return

  do n=1, OBC%number_of_segments
    segment=>OBC%segment(n)
    if (.not. segment%on_pe) cycle

    if (associated(segment%tr_Reg)) &
         call MOM_error(FATAL,"register_temp_salt_segments: tracer array was previously allocated")

    name = 'temp'
    call tracer_name_lookup(tr_Reg, tr_ptr, name)
    call register_segment_tracer(tr_ptr, param_file, GV, segment, &
                                 OBC_array=segment%temp_segment_data_exists)
    name = 'salt'
    call tracer_name_lookup(tr_Reg, tr_ptr, name)
    call register_segment_tracer(tr_ptr, param_file, GV, segment, &
                                 OBC_array=segment%salt_segment_data_exists)
  enddo

end subroutine register_temp_salt_segments

subroutine fill_temp_salt_segments(G, OBC, tv)
  type(ocean_grid_type),      intent(inout) :: G          !< Ocean grid structure
  type(ocean_OBC_type),       pointer       :: OBC        !< Open boundary structure
  type(thermo_var_ptrs),      intent(inout) :: tv         !< Thermodynamics structure

! Local variables
  integer :: isd, ied, IsdB, IedB, jsd, jed, JsdB, JedB, n, nz
  integer :: i, j, k
  type(OBC_segment_type), pointer :: segment => NULL() ! pointer to segment type list

  if (.not. associated(OBC)) return
  if (.not. associated(tv%T) .and. associated(tv%S)) return
  ! Both temperature and salinity fields

  call pass_var(tv%T, G%Domain)
  call pass_var(tv%S, G%Domain)

  nz = G%ke

  do n=1, OBC%number_of_segments
    segment => OBC%segment(n)
    if (.not. segment%on_pe) cycle

    isd = segment%HI%isd ; ied = segment%HI%ied
    jsd = segment%HI%jsd ; jed = segment%HI%jed
    IsdB = segment%HI%IsdB ; IedB = segment%HI%IedB
    JsdB = segment%HI%JsdB ; JedB = segment%HI%JedB

    ! Fill with T and S values
    if (segment%is_E_or_W) then
      I=segment%HI%IsdB
      do k=1,nz ; do j=segment%HI%jsd,segment%HI%jed
        if (segment%direction == OBC_DIRECTION_W) then
          segment%tr_Reg%Tr(1)%t(I,j,k) = tv%T(i+1,j,k)
          segment%tr_Reg%Tr(2)%t(I,j,k) = tv%S(i+1,j,k)
        else
          segment%tr_Reg%Tr(1)%t(I,j,k) = tv%T(i,j,k)
          segment%tr_Reg%Tr(2)%t(I,j,k) = tv%S(i,j,k)
        endif
      enddo ; enddo
    else
      J=segment%HI%JsdB
      do k=1,nz ; do i=segment%HI%isd,segment%HI%ied
        if (segment%direction == OBC_DIRECTION_S) then
          segment%tr_Reg%Tr(1)%t(i,J,k) = tv%T(i,j+1,k)
          segment%tr_Reg%Tr(2)%t(i,J,k) = tv%S(i,j+1,k)
        else
          segment%tr_Reg%Tr(1)%t(i,J,k) = tv%T(i,j,k)
          segment%tr_Reg%Tr(2)%t(i,J,k) = tv%S(i,j,k)
        endif
      enddo ; enddo
    endif
    segment%tr_Reg%Tr(1)%tres(:,:,:) = segment%tr_Reg%Tr(1)%t(:,:,:)
    segment%tr_Reg%Tr(2)%tres(:,:,:) = segment%tr_Reg%Tr(2)%t(:,:,:)
  enddo
end subroutine fill_temp_salt_segments

!> Find the region outside of all open boundary segments and
!! make sure it is set to land mask. Gonna need to know global land
!! mask as well to get it right...
subroutine mask_outside_OBCs(G, US, param_file, OBC)
  type(dyn_horgrid_type),       intent(inout) :: G          !< Ocean grid structure
  type(param_file_type),        intent(in)    :: param_file !< Parameter file handle
  type(ocean_OBC_type),         pointer       :: OBC        !< Open boundary structure
  type(unit_scale_type),        intent(in)    :: US         !< A dimensional unit scaling type

  ! Local variables
  integer :: isd, ied, IsdB, IedB, jsd, jed, JsdB, JedB, n
  integer :: i, j
  logical :: fatal_error = .False.
  real    :: min_depth
  integer, parameter :: cin = 3, cout = 4, cland = -1, cedge = -2
  character(len=256) :: mesg    ! Message for error messages.
  type(OBC_segment_type), pointer :: segment => NULL() ! pointer to segment type list
  real, allocatable, dimension(:,:) :: color, color2  ! For sorting inside from outside,
                                                      ! two different ways

  if (.not. associated(OBC)) return

  call get_param(param_file, mdl, "MINIMUM_DEPTH", min_depth, &
                 units="m", default=0.0, scale=US%m_to_Z, do_not_log=.true.)

  allocate(color(G%isd:G%ied, G%jsd:G%jed)) ; color = 0
  allocate(color2(G%isd:G%ied, G%jsd:G%jed)) ; color2 = 0


  ! Paint a frame around the outside.
  do j=G%jsd,G%jed
    color(G%isd,j) = cedge
    color(G%ied,j) = cedge
    color2(G%isd,j) = cedge
    color2(G%ied,j) = cedge
  enddo
  do i=G%isd,G%ied
    color(i,G%jsd) = cedge
    color(i,G%jed) = cedge
    color2(i,G%jsd) = cedge
    color2(i,G%jed) = cedge
  enddo

  ! Set color to cland in the land. Note that this is before the land
  ! mask has been initialized, set mask values based on depth.
  do j=G%jsd,G%jed
    do i=G%isd,G%ied
      if (G%bathyT(i,j) <= min_depth) color(i,j) = cland
      if (G%bathyT(i,j) <= min_depth) color2(i,j) = cland
    enddo
  enddo

  do j=G%jsd,G%jed ; do i=G%IsdB+1,G%IedB-1
    if (OBC%segment(OBC%segnum_u(I,j))%direction == OBC_DIRECTION_W) then
      if (color(i,j) == 0.0) color(i,j) = cout
      if (color(i+1,j) == 0.0) color(i+1,j) = cin
    elseif (OBC%segment(OBC%segnum_u(I,j))%direction == OBC_DIRECTION_E) then
      if (color(i,j) == 0.0) color(i,j) = cin
      if (color(i+1,j) == 0.0) color(i+1,j) = cout
    endif
  enddo ; enddo
  do J=G%JsdB+1,G%JedB-1 ; do i=G%isd,G%ied
    if (OBC%segment(OBC%segnum_v(i,J))%direction == OBC_DIRECTION_S) then
      if (color(i,j) == 0.0) color(i,j) = cout
      if (color(i,j+1) == 0.0) color(i,j+1) = cin
    elseif (OBC%segment(OBC%segnum_v(i,J))%direction == OBC_DIRECTION_N) then
      if (color(i,j) == 0.0) color(i,j) = cin
      if (color(i,j+1) == 0.0) color(i,j+1) = cout
    endif
  enddo ; enddo

  do J=G%JsdB+1,G%JedB-1 ; do i=G%isd,G%ied
    if (OBC%segment(OBC%segnum_v(i,J))%direction == OBC_DIRECTION_S) then
      if (color2(i,j) == 0.0) color2(i,j) = cout
      if (color2(i,j+1) == 0.0) color2(i,j+1) = cin
    elseif (OBC%segment(OBC%segnum_v(i,J))%direction == OBC_DIRECTION_N) then
      if (color2(i,j) == 0.0) color2(i,j) = cin
      if (color2(i,j+1) == 0.0) color2(i,j+1) = cout
    endif
  enddo ; enddo
  do j=G%jsd,G%jed ; do i=G%IsdB+1,G%IedB-1
    if (OBC%segment(OBC%segnum_u(I,j))%direction == OBC_DIRECTION_W) then
      if (color2(i,j) == 0.0) color2(i,j) = cout
      if (color2(i+1,j) == 0.0) color2(i+1,j) = cin
    elseif (OBC%segment(OBC%segnum_u(I,j))%direction == OBC_DIRECTION_E) then
      if (color2(i,j) == 0.0) color2(i,j) = cin
      if (color2(i+1,j) == 0.0) color2(i+1,j) = cout
    endif
  enddo ; enddo

  ! Do the flood fill until there are no more uncolored cells.
  call flood_fill(G, color, cin, cout, cland)
  call flood_fill2(G, color2, cin, cout, cland)

  ! Use the color to set outside to min_depth on this process.
  do j=G%jsd,G%jed ; do i=G%isd,G%ied
    if (color(i,j) /= color2(i,j)) then
      fatal_error = .True.
      write(mesg,'("MOM_open_boundary: problem with OBC segments specification at ",I5,",",I5," during\n", &
          "the masking of the outside grid points.")') i, j
      call MOM_error(WARNING,"MOM register_tracer: "//mesg, all_print=.true.)
    endif
    if (color(i,j) == cout) G%bathyT(i,j) = min_depth
  enddo ; enddo
  if (fatal_error) call MOM_error(FATAL, &
      "MOM_open_boundary: inconsistent OBC segments.")

  deallocate(color)
  deallocate(color2)
end subroutine mask_outside_OBCs

!> flood the cin, cout values
subroutine flood_fill(G, color, cin, cout, cland)
  type(dyn_horgrid_type), intent(inout) :: G      !< Ocean grid structure
  real, dimension(:,:),   intent(inout) :: color  !< For sorting inside from outside
  integer, intent(in) :: cin    !< color for inside the domain
  integer, intent(in) :: cout   !< color for outside the domain
  integer, intent(in) :: cland  !< color for inside the land mask

! Local variables
  integer :: i, j, ncount

  ncount = 1
  do while (ncount > 0)
    ncount = 0
    do j=G%jsd+1,G%jed-1
      do i=G%isd+1,G%ied-1
        if (color(i,j) == 0.0 .and. color(i-1,j) > 0.0) then
          color(i,j) = color(i-1,j)
          ncount = ncount + 1
        endif
        if (color(i,j) == 0.0 .and. color(i+1,j) > 0.0) then
          color(i,j) = color(i+1,j)
          ncount = ncount + 1
        endif
        if (color(i,j) == 0.0 .and. color(i,j-1) > 0.0) then
          color(i,j) = color(i,j-1)
          ncount = ncount + 1
        endif
        if (color(i,j) == 0.0 .and. color(i,j+1) > 0.0) then
          color(i,j) = color(i,j+1)
          ncount = ncount + 1
        endif
      enddo
    enddo
    do j=G%jed-1,G%jsd+1,-1
      do i=G%ied-1,G%isd+1,-1
        if (color(i,j) == 0.0 .and. color(i-1,j) > 0.0) then
          color(i,j) = color(i-1,j)
          ncount = ncount + 1
        endif
        if (color(i,j) == 0.0 .and. color(i+1,j) > 0.0) then
          color(i,j) = color(i+1,j)
          ncount = ncount + 1
        endif
        if (color(i,j) == 0.0 .and. color(i,j-1) > 0.0) then
          color(i,j) = color(i,j-1)
          ncount = ncount + 1
        endif
        if (color(i,j) == 0.0 .and. color(i,j+1) > 0.0) then
          color(i,j) = color(i,j+1)
          ncount = ncount + 1
        endif
      enddo
    enddo
    call pass_var(color, G%Domain)
    call sum_across_PEs(ncount)
  enddo

end subroutine flood_fill

!> flood the cin, cout values
subroutine flood_fill2(G, color, cin, cout, cland)
  type(dyn_horgrid_type), intent(inout) :: G       !< Ocean grid structure
  real, dimension(:,:),   intent(inout) :: color   !< For sorting inside from outside
  integer, intent(in) :: cin    !< color for inside the domain
  integer, intent(in) :: cout   !< color for outside the domain
  integer, intent(in) :: cland  !< color for inside the land mask

! Local variables
  integer :: i, j, ncount

  ncount = 1
  do while (ncount > 0)
    ncount = 0
    do i=G%isd+1,G%ied-1
      do j=G%jsd+1,G%jed-1
        if (color(i,j) == 0.0 .and. color(i-1,j) > 0.0) then
          color(i,j) = color(i-1,j)
          ncount = ncount + 1
        endif
        if (color(i,j) == 0.0 .and. color(i+1,j) > 0.0) then
          color(i,j) = color(i+1,j)
          ncount = ncount + 1
        endif
        if (color(i,j) == 0.0 .and. color(i,j-1) > 0.0) then
          color(i,j) = color(i,j-1)
          ncount = ncount + 1
        endif
        if (color(i,j) == 0.0 .and. color(i,j+1) > 0.0) then
          color(i,j) = color(i,j+1)
          ncount = ncount + 1
        endif
      enddo
    enddo
    do i=G%ied-1,G%isd+1,-1
      do j=G%jed-1,G%jsd+1,-1
        if (color(i,j) == 0.0 .and. color(i-1,j) > 0.0) then
          color(i,j) = color(i-1,j)
          ncount = ncount + 1
        endif
        if (color(i,j) == 0.0 .and. color(i+1,j) > 0.0) then
          color(i,j) = color(i+1,j)
          ncount = ncount + 1
        endif
        if (color(i,j) == 0.0 .and. color(i,j-1) > 0.0) then
          color(i,j) = color(i,j-1)
          ncount = ncount + 1
        endif
        if (color(i,j) == 0.0 .and. color(i,j+1) > 0.0) then
          color(i,j) = color(i,j+1)
          ncount = ncount + 1
        endif
      enddo
    enddo
    call pass_var(color, G%Domain)
    call sum_across_PEs(ncount)
  enddo

end subroutine flood_fill2

!> Register OBC segment data for restarts
subroutine open_boundary_register_restarts(HI, GV, OBC_CS,restart_CSp)
  type(hor_index_type),    intent(in) :: HI !< Horizontal indices
  type(verticalGrid_type), pointer    :: GV !< Container for vertical grid information
  type(ocean_OBC_type),    pointer    :: OBC_CS !< OBC data structure, data intent(inout)
  type(MOM_restart_CS),    pointer    :: restart_CSp !< Restart structure, data intent(inout)
  ! Local variables
  type(vardesc) :: vd

  if (.not. associated(OBC_CS)) &
       call MOM_error(FATAL, "open_boundary_register_restarts: Called with "//&
                      "uninitialized OBC control structure")

  if (associated(OBC_CS%rx_normal) .or. associated(OBC_CS%ry_normal)) &
       call MOM_error(FATAL, "open_boundary_register_restarts: Restart "//&
                      "arrays were previously allocated")

  ! *** This is a temporary work around for restarts with OBC segments.
  ! This implementation uses 3D arrays solely for restarts. We need
  ! to be able to add 2D ( x,z or y,z ) data to restarts to avoid using
  ! so much memory and disk space. ***
  if (OBC_CS%radiation_BCs_exist_globally .or. OBC_CS%oblique_BCs_exist_globally) then
    allocate(OBC_CS%rx_normal(HI%isdB:HI%iedB,HI%jsd:HI%jed,GV%ke))
    OBC_CS%rx_normal(:,:,:) = 0.0
    vd = var_desc("rx_normal","m s-1", "Normal Phase Speed for EW OBCs",'u','L')
    call register_restart_field(OBC_CS%rx_normal, vd, .false., restart_CSp)
    allocate(OBC_CS%ry_normal(HI%isd:HI%ied,HI%jsdB:HI%jedB,GV%ke))
    OBC_CS%ry_normal(:,:,:) = 0.0
    vd = var_desc("ry_normal","m s-1", "Normal Phase Speed for NS OBCs",'v','L')
    call register_restart_field(OBC_CS%ry_normal, vd, .false., restart_CSp)
  endif
  if (OBC_CS%oblique_BCs_exist_globally) then
    allocate(OBC_CS%cff_normal(HI%IsdB:HI%IedB,HI%jsdB:HI%jedB,GV%ke))
    OBC_CS%cff_normal(:,:,:) = 0.0
    vd = var_desc("cff_normal","m s-1", "denominator for oblique OBCs",'q','L')
    call register_restart_field(OBC_CS%cff_normal, vd, .false., restart_CSp)
  endif

end subroutine open_boundary_register_restarts

!> Adjust interface heights to fit the bathymetry and diagnose layer thickness.
!!
!! If the bottom most interface is below the topography then the bottom-most
!! layers are contracted to GV%Angstrom_m.
!! If the bottom most interface is above the topography then the entire column
!! is dilated (expanded) to fill the void.
!!   @remark{There is a (hard-wired) "tolerance" parameter such that the
!! criteria for adjustment must equal or exceed 10cm.}
subroutine adjustSegmentEtaToFitBathymetry(G, GV, US, segment,fld)
  type(ocean_grid_type),                      intent(in)    :: G   !< The ocean's grid structure
  type(verticalGrid_type),                    intent(in)    :: GV  !< The ocean's vertical grid structure
  type(unit_scale_type),                      intent(in)    :: US  !< A dimensional unit scaling type
  type(OBC_segment_type),                       intent(inout) :: segment !< pointer to segment type
  integer,                                    intent(in)    :: fld
  ! Local variables
  integer :: i, j, k, is, ie, js, je, nz, contractions, dilations
  integer :: n
  real, allocatable, dimension(:,:,:) :: eta ! Segment source data interface heights, [Z -> m]
  real :: hTolerance = 0.1 !<  Tolerance to exceed adjustment criteria [Z ~> m]
  real :: hTmp, eTmp, dilate
  character(len=100) :: mesg

  hTolerance = 0.1*US%m_to_Z

  nz = size(segment%field(fld)%dz_src,3)

  if (segment%is_E_or_W) then
     ! segment thicknesses are defined at cell face centers.
     is = segment%HI%isdB ; ie = segment%HI%iedB
     js = segment%HI%jsd ; je = segment%HI%jed
  else
     is = segment%HI%isd ; ie = segment%HI%ied
     js = segment%HI%jsdB ; je = segment%HI%jedB
  endif
  allocate(eta(is:ie,js:je,nz+1))
  contractions=0; dilations=0
  do j=js,je ; do i=is,ie
    eta(i,j,1)=0.0   ! segment data are assumed to be located on a static grid
    ! For remapping calls, the entire column will be dilated
    ! by a factor equal to the ratio of the sum of the geopotential referenced
    ! source data thicknesses, and the current model thicknesses. This could be
    ! an issue to be addressed, for instance if we are placing open boundaries
    ! under ice shelf cavities.
    do k=2,nz+1
      eta(i,j,k)=eta(i,j,k-1)-segment%field(fld)%dz_src(i,j,k-1)
    enddo
    ! The normal slope at the boundary is zero by a
    ! previous call to open_boundary_impose_normal_slope
    do k=nz+1,1,-1
      if (-eta(i,j,k) > segment%Htot(i,j) + hTolerance) then
         eta(i,j,k) = -segment%Htot(i,j)
         contractions = contractions + 1
      endif
    enddo

    do k=1,nz
      ! Collapse layers to thinnest possible if the thickness less than
      ! the thinnest possible (or negative).
      if (eta(i,j,K) < (eta(i,j,K+1) + GV%Angstrom_Z)) then
         eta(i,j,K) = eta(i,j,K+1) + GV%Angstrom_Z
         segment%field(fld)%dz_src(i,j,k) = GV%Angstrom_Z
      else
         segment%field(fld)%dz_src(i,j,k) = (eta(i,j,K) - eta(i,j,K+1))
      endif
    enddo

    !   The whole column is dilated to accommodate deeper topography than
    ! the bathymetry would indicate.
    if (-eta(i,j,nz+1) < segment%Htot(i,j) - hTolerance) then
       dilations = dilations + 1
       ! expand bottom-most cell only
       eta(i,j,nz+1) = -segment%Htot(i,j)
       segment%field(fld)%dz_src(i,j,nz)= eta(i,j,nz)-eta(i,j,nz+1)
       ! if (eta(i,j,1) <= eta(i,j,nz+1)) then
       !   do k=1,nz ; segment%field(fld)%dz_src(i,j,k) = (eta(i,j,1) + G%bathyT(i,j)) / real(nz) ; enddo
       ! else
       !   dilate = (eta(i,j,1) + G%bathyT(i,j)) / (eta(i,j,1) - eta(i,j,nz+1))
       !   do k=1,nz ; segment%field(fld)%dz_src(i,j,k) = segment%field(fld)%dz_src(i,j,k) * dilate ; enddo
       ! endif
       !do k=nz,2,-1 ; eta(i,j,K) = eta(i,j,K+1) + segment%field(fld)%dz_src(i,j,k) ; enddo
    endif
    ! Now convert thicknesses to units of H.
    do k=1,nz
      segment%field(fld)%dz_src(i,j,k) = segment%field(fld)%dz_src(i,j,k)*GV%Z_to_H
    enddo
  enddo; enddo

  ! can not do communication call here since only PEs on the current segment are here

  ! call sum_across_PEs(contractions)
  ! if ((contractions > 0) .and. (is_root_pe())) then
  !    write(mesg,'("Thickness OBCs were contracted ",'// &
  !         '"to fit topography in ",I8," places.")') contractions
  !    call MOM_error(WARNING, 'adjustEtaToFitBathymetry: '//mesg)
  ! endif
  ! call sum_across_PEs(dilations)
  ! if ((dilations > 0) .and. (is_root_pe())) then
  !    write(mesg,'("Thickness OBCs were dilated ",'// &
  !         '"to fit topography in ",I8," places.")') dilations
  !    call MOM_error(WARNING, 'adjustEtaToFitBathymetry: '//mesg)
  ! endif
  deallocate(eta)



end subroutine adjustSegmentEtaToFitBathymetry

!> \namespace mom_open_boundary
!! This module implements some aspects of internal open boundary
!! conditions in MOM.
!!
!! A small fragment of the grid is shown below:
!!
!!    j+1  x ^ x ^ x   At x:  q, CoriolisBu
!!    j+1  > o > o >   At ^:  v, tauy
!!    j    x ^ x ^ x   At >:  u, taux
!!    j    > o > o >   At o:  h, bathyT, buoy, tr, T, S, Rml, ustar
!!    j-1  x ^ x ^ x
!!        i-1  i  i+1  At x & ^:
!!           i  i+1    At > & o:
!!
!! The boundaries always run through q grid points (x).

end module MOM_open_boundary<|MERGE_RESOLUTION|>--- conflicted
+++ resolved
@@ -1620,14 +1620,9 @@
   type(unit_scale_type),                     intent(in)    :: US    !< A dimensional unit scaling type
   real,                                      intent(in)    :: dt    !< Appropriate timestep [s]
   ! Local variables
-<<<<<<< HEAD
-  real :: dhdt, dhdx, dhdy, gamma_u, gamma_v, gamma_2
-  real :: Cx, Cy, tau
-=======
   real :: dhdt, dhdx, dhdy  ! One-point differences in time or space [L T-1 ~> m s-1]
   real :: gamma_u, gamma_v, gamma_2
   real :: cff, Cx, Cy, tau
->>>>>>> a5ef30b3
   real :: rx_max, ry_max ! coefficients for radiation
   real :: rx_new, rx_avg ! coefficients for radiation
   real :: ry_new, ry_avg ! coefficients for radiation
@@ -1726,16 +1721,9 @@
              dhdy = segment%grad_normal(J,1,k)
            endif
            if (dhdt*dhdx < 0.0) dhdt = 0.0
-<<<<<<< HEAD
-           rx_new = dhdt*dhdx
-           cff_new = max(dhdx*dhdx + dhdy*dhdy, eps)
-           ry_new = min(cff_new,max(dhdt*dhdy,-cff_new))
-=======
            rx_new = US%L_T_to_m_s**2*dhdt*dhdx
            cff_new = US%L_T_to_m_s**2*max(dhdx*dhdx + dhdy*dhdy, eps)
-           !### I do not think that cff is ever set.
-           ry_new = min(cff,max(US%L_T_to_m_s**2*dhdt*dhdy,-cff))
->>>>>>> a5ef30b3
+           ry_new = min(cff_new,max(US%L_T_to_m_s**2*dhdt*dhdy,-cff_new))
            rx_avg = (1.0-gamma_u)*segment%rx_normal(I,j,k) + gamma_u*rx_new
            ry_avg = (1.0-gamma_u)*segment%ry_normal(i,J,k) + gamma_u*ry_new
            cff_avg = (1.0-gamma_u)*segment%cff_normal(i,J,k) + gamma_u*cff_new
@@ -1933,16 +1921,10 @@
              dhdy = segment%grad_normal(J,1,k)
            endif
            if (dhdt*dhdx < 0.0) dhdt = 0.0
-<<<<<<< HEAD
-           rx_new = dhdt*dhdx
-           cff_new = max(dhdx*dhdx + dhdy*dhdy, eps)
-           ry_new = min(cff_new,max(dhdt*dhdy,-cff_new))
-=======
+
            rx_new = US%L_T_to_m_s**2*dhdt*dhdx
            cff_new = US%L_T_to_m_s**2*max(dhdx*dhdx + dhdy*dhdy, eps)
-           !### I do not think that cff is ever set.
-           ry_new = min(cff,max(US%L_T_to_m_s**2*dhdt*dhdy,-cff))
->>>>>>> a5ef30b3
+           ry_new = min(cff_new,max(US%L_T_to_m_s**2*dhdt*dhdy,-cff_new))
            rx_avg = (1.0-gamma_u)*segment%rx_normal(I,j,k) + gamma_u*rx_new
            ry_avg = (1.0-gamma_u)*segment%ry_normal(i,J,k) + gamma_u*ry_new
            cff_avg = (1.0-gamma_u)*segment%cff_normal(I,j,k) + gamma_u*cff_new
@@ -2130,14 +2112,9 @@
            ! implemented as a work-around to limitations in restart capability
            OBC%ry_normal(i,J,k) = segment%ry_normal(i,J,k)
          elseif (segment%oblique) then
-<<<<<<< HEAD
-           dhdt = v_old(i,J-1,k)-v_new(i,J-1,k) !old-new
-           dhdy = v_new(i,J-1,k)-v_new(i,J-2,k) !in new time backward sasha for J-1
-=======
            dhdt = (v_old(i,J-1,k) - v_new(i,J-1,k)) !old-new
            dhdy = (v_new(i,J-1,k) - v_new(i,J-2,k)) !in new time backward sasha for J-1
-           segment%ry_normal(i,J,k) = ry_avg
->>>>>>> a5ef30b3
+
            if (dhdt*(segment%grad_normal(I,1,k) + segment%grad_normal(I-1,1,k)) > 0.0) then
              dhdx = segment%grad_normal(I-1,1,k)
            elseif (dhdt*(segment%grad_normal(I,1,k) + segment%grad_normal(I-1,1,k)) == 0.0) then
@@ -2146,16 +2123,9 @@
              dhdx = segment%grad_normal(I,1,k)
            endif
            if (dhdt*dhdy < 0.0) dhdt = 0.0
-<<<<<<< HEAD
-           ry_new = dhdt*dhdy
-           cff_new = max(dhdx*dhdx + dhdy*dhdy, eps)
-           rx_new = min(cff_new,max(dhdt*dhdx,-cff_new))
-=======
            ry_new = US%L_T_to_m_s**2*dhdt*dhdy
            cff_new = US%L_T_to_m_s**2*max(dhdx*dhdx + dhdy*dhdy, eps)
-           !### I do not think that cff is ever set.
-           rx_new = min(cff,max(US%L_T_to_m_s**2*dhdt*dhdx,-cff))
->>>>>>> a5ef30b3
+           rx_new = min(cff_new,max(US%L_T_to_m_s**2*dhdt*dhdx,-cff_new))
            rx_avg = (1.0-gamma_u)*segment%rx_normal(I,j,k) + gamma_u*rx_new
            ry_avg = (1.0-gamma_u)*segment%ry_normal(i,J,k) + gamma_u*ry_new
            cff_avg = (1.0-gamma_u)*segment%cff_normal(i,J,k) + gamma_u*cff_new
@@ -2354,16 +2324,9 @@
              dhdx = segment%grad_normal(I,1,k)
            endif
            if (dhdt*dhdy < 0.0) dhdt = 0.0
-<<<<<<< HEAD
-           ry_new = dhdt*dhdy
-           cff_new = max(dhdx*dhdx + dhdy*dhdy, eps)
-           rx_new = min(cff_new,max(dhdt*dhdx,-cff_new))
-=======
            ry_new = US%L_T_to_m_s**2*dhdt*dhdy
            cff_new = US%L_T_to_m_s**2*max(dhdx*dhdx + dhdy*dhdy, eps)
-           !### I do not think that cff is ever set.
-           rx_new = min(cff,max(US%L_T_to_m_s**2*dhdt*dhdx,-cff))
->>>>>>> a5ef30b3
+           rx_new = min(cff_new,max(US%L_T_to_m_s**2*dhdt*dhdx,-cff_new))
            rx_avg = (1.0-gamma_u)*segment%rx_normal(I,j,k) + gamma_u*rx_new
            ry_avg = (1.0-gamma_u)*segment%ry_normal(i,J,k) + gamma_u*ry_new
            cff_avg = (1.0-gamma_u)*segment%cff_normal(i,J,k) + gamma_u*cff_new
