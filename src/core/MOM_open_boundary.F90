--- conflicted
+++ resolved
@@ -361,14 +361,9 @@
   character(len=1024) :: segment_str      ! The contents (rhs) for parameter "segment_param_str"
   character(len=200) :: config1          ! String for OBC_USER_CONFIG
   real               :: Lscale_in, Lscale_out ! parameters controlling tracer values at the boundaries [L ~> m]
-<<<<<<< HEAD
   logical :: answers_2018, default_2018_answers
-=======
-  character(len=128) :: inputdir
->>>>>>> 861a8f14
   logical :: check_reconstruction, check_remapping, force_bounds_in_subcell
   character(len=64)  :: remappingScheme
-  logical :: default_2018_answers
   ! This include declares and sets the variable "version".
 # include "version_variable.h"
 
