!> Controls where open boundary conditions are applied
module MOM_open_boundary

! This file is part of MOM6. See LICENSE.md for the license.

use MOM_array_transform,      only : rotate_array, rotate_array_pair
use MOM_array_transform,      only : allocate_rotated_array
use MOM_coms,                 only : sum_across_PEs
use MOM_cpu_clock,            only : cpu_clock_id, cpu_clock_begin, cpu_clock_end, CLOCK_ROUTINE
use MOM_diag_mediator,        only : diag_ctrl, time_type
use MOM_domains,              only : pass_var, pass_vector
use MOM_domains,              only : To_All, SCALAR_PAIR, CGRID_NE, CORNER
use MOM_error_handler,        only : MOM_mesg, MOM_error, FATAL, WARNING, is_root_pe
use MOM_error_handler,        only : NOTE
use MOM_file_parser,          only : get_param, log_version, param_file_type, log_param
use MOM_grid,                 only : ocean_grid_type, hor_index_type
use MOM_dyn_horgrid,          only : dyn_horgrid_type
use MOM_io,                   only : EAST_FACE, NORTH_FACE
use MOM_io,                   only : slasher, read_data, field_size, SINGLE_FILE
use MOM_io,                   only : vardesc, query_vardesc, var_desc
use MOM_restart,              only : register_restart_field, register_restart_pair
use MOM_restart,              only : query_initialized, MOM_restart_CS
use MOM_obsolete_params,      only : obsolete_logical, obsolete_int, obsolete_real, obsolete_char
use MOM_string_functions,     only : extract_word, remove_spaces
<<<<<<< HEAD
use MOM_tidal_forcing,        only : astro_longitudes_init, eq_phase, nodal_fu, tidal_frequency
=======
use MOM_tidal_forcing,        only : astro_longitudes, astro_longitudes_init, eq_phase, nodal_fu, tidal_frequency
>>>>>>> 48da9759
use MOM_time_manager,         only : set_date, time_type, time_type_to_real, operator(-)
use MOM_tracer_registry,      only : tracer_type, tracer_registry_type, tracer_name_lookup
use time_interp_external_mod, only : init_external_field, time_interp_external
use time_interp_external_mod, only : time_interp_external_init
use MOM_remapping,            only : remappingSchemesDoc, remappingDefaultScheme, remapping_CS
use MOM_remapping,            only : initialize_remapping, remapping_core_h, end_remapping
use MOM_regridding,           only : regridding_CS
use MOM_unit_scaling,         only : unit_scale_type
use MOM_variables,            only : thermo_var_ptrs
use MOM_verticalGrid,         only : verticalGrid_type

implicit none ; private

#include <MOM_memory.h>

public open_boundary_apply_normal_flow
public open_boundary_config
public open_boundary_init
public open_boundary_query
public open_boundary_end
public open_boundary_impose_normal_slope
public open_boundary_impose_land_mask
public radiation_open_bdry_conds
public set_tracer_data
public update_OBC_segment_data
public open_boundary_test_extern_uv
public open_boundary_test_extern_h
public open_boundary_zero_normal_flow
public register_OBC, OBC_registry_init
public register_file_OBC, file_OBC_end
public segment_tracer_registry_init
public segment_tracer_registry_end
public register_segment_tracer
public register_temp_salt_segments
public fill_temp_salt_segments
public open_boundary_register_restarts
public update_segment_tracer_reservoirs
public update_OBC_ramp
public rotate_OBC_config
public rotate_OBC_init
public initialize_segment_data

integer, parameter, public :: OBC_NONE = 0      !< Indicates the use of no open boundary
integer, parameter, public :: OBC_SIMPLE = 1    !< Indicates the use of a simple inflow open boundary
integer, parameter, public :: OBC_WALL = 2      !< Indicates the use of a closed wall
integer, parameter, public :: OBC_FLATHER =  3  !< Indicates the use of a Flather open boundary
integer, parameter, public :: OBC_RADIATION = 4 !< Indicates the use of a radiation open boundary
integer, parameter, public :: OBC_DIRECTION_N = 100 !< Indicates the boundary is an effective northern boundary
integer, parameter, public :: OBC_DIRECTION_S = 200 !< Indicates the boundary is an effective southern boundary
integer, parameter, public :: OBC_DIRECTION_E = 300 !< Indicates the boundary is an effective eastern boundary
integer, parameter, public :: OBC_DIRECTION_W = 400 !< Indicates the boundary is an effective western boundary
integer, parameter         :: MAX_OBC_FIELDS = 100  !< Maximum number of data fields needed for OBC segments

!> Open boundary segment data from files (mostly).
type, public :: OBC_segment_data_type
  integer :: fid                                !< handle from FMS associated with segment data on disk
  integer :: fid_dz                             !< handle from FMS associated with segment thicknesses on disk
  character(len=8)                :: name       !< a name identifier for the segment data
  real, dimension(:,:,:), allocatable :: buffer_src   !< buffer for segment data located at cell faces
                                                !! and on the original vertical grid
  integer                         :: nk_src     !< Number of vertical levels in the source data
  real, dimension(:,:,:), allocatable :: dz_src !< vertical grid cell spacing of the incoming segment
                                                !! data, set in [Z ~> m] then scaled to [H ~> m or kg m-2]
  real, dimension(:,:,:), pointer :: buffer_dst=>NULL() !< buffer src data remapped to the target vertical grid
  real                            :: value              !< constant value if fid is equal to -1
end type OBC_segment_data_type

!> Tracer on OBC segment data structure, for putting into a segment tracer registry.
type, public :: OBC_segment_tracer_type
  real, dimension(:,:,:), pointer :: t          => NULL()  !< tracer concentration array
  real                            :: OBC_inflow_conc = 0.0 !< tracer concentration for generic inflows
  character(len=32)               :: name                  !< tracer name used for error messages
  type(tracer_type), pointer      :: Tr         => NULL()  !< metadata describing the tracer
  real, dimension(:,:,:), pointer :: tres       => NULL()  !< tracer reservoir array
  logical                         :: is_initialized        !< reservoir values have been set when True
end type OBC_segment_tracer_type

!> Registry type for tracers on segments
type, public :: segment_tracer_registry_type
  integer                       :: ntseg = 0         !< number of registered tracer segments
  type(OBC_segment_tracer_type) :: Tr(MAX_FIELDS_)   !< array of registered tracers
  logical                       :: locked = .false.  !< New tracers may be registered if locked=.false.
                                                     !! When locked=.true.,no more tracers can be registered.
                                                     !! Not sure who should lock it or when...
end type segment_tracer_registry_type

!> Open boundary segment data structure.
type, public :: OBC_segment_type
  logical :: Flather        !< If true, applies Flather + Chapman radiation of barotropic gravity waves.
  logical :: radiation      !< If true, 1D Orlanksi radiation boundary conditions are applied.
                            !! If False, a gradient condition is applied.
  logical :: radiation_tan  !< If true, 1D Orlanksi radiation boundary conditions are applied to
                            !! tangential flows.
  logical :: radiation_grad !< If true, 1D Orlanksi radiation boundary conditions are applied to
                            !! dudv and dvdx.
  logical :: oblique        !< Oblique waves supported at radiation boundary.
  logical :: oblique_tan    !< If true, 2D radiation boundary conditions are applied to
                            !! tangential flows.
  logical :: oblique_grad   !< If true, 2D radiation boundary conditions are applied to
                            !! dudv and dvdx.
  logical :: nudged         !< Optional supplement to radiation boundary.
  logical :: nudged_tan     !< Optional supplement to nudge tangential velocity.
  logical :: nudged_grad    !< Optional supplement to nudge normal gradient of tangential velocity.
  logical :: specified      !< Boundary normal velocity fixed to external value.
  logical :: specified_tan  !< Boundary tangential velocity fixed to external value.
  logical :: specified_grad !< Boundary gradient of tangential velocity fixed to external value.
  logical :: open           !< Boundary is open for continuity solver.
  logical :: gradient       !< Zero gradient at boundary.
  logical :: values_needed  !< Whether or not any external OBC fields are needed.
  logical :: u_values_needed      !< Whether or not external u OBC fields are needed.
  logical :: uamp_values_needed   !< Whether or not external u amplitude OBC fields are needed.
  logical :: uphase_values_needed !< Whether or not external u phase OBC fields are needed.
  logical :: v_values_needed      !< Whether or not external v OBC fields are needed.
  logical :: vamp_values_needed   !< Whether or not external v amplitude OBC fields are needed.
  logical :: vphase_values_needed !< Whether or not external v phase OBC fields are needed.
  logical :: t_values_needed!< Whether or not external T OBC fields are needed.
  logical :: s_values_needed!< Whether or not external S OBC fields are needed.
  logical :: z_values_needed!< Whether or not external zeta OBC fields are needed.
  logical :: zamp_values_needed   !< Whether or not external zeta amplitude OBC fields are needed.
  logical :: zphase_values_needed !< Whether or not external zeta phase OBC fields are needed.
  logical :: g_values_needed!< Whether or not external gradient OBC fields are needed.
  integer :: direction      !< Boundary faces one of the four directions.
  logical :: is_N_or_S      !< True if the OB is facing North or South and exists on this PE.
  logical :: is_E_or_W      !< True if the OB is facing East or West and exists on this PE.
  logical :: is_E_or_W_2    !< True if the OB is facing East or West anywhere.
  type(OBC_segment_data_type), pointer, dimension(:) :: field=>NULL()   !<  OBC data
  integer :: num_fields     !< number of OBC data fields (e.g. u_normal,u_parallel and eta for Flather)
  character(len=32), pointer, dimension(:) :: field_names=>NULL() !< field names for this segment
  integer :: Is_obc         !< i-indices of boundary segment.
  integer :: Ie_obc         !< i-indices of boundary segment.
  integer :: Js_obc         !< j-indices of boundary segment.
  integer :: Je_obc         !< j-indices of boundary segment.
  integer :: uamp_index     !< Save where uamp is in segment%field.
  integer :: uphase_index   !< Save where uphase is in segment%field.
  integer :: vamp_index     !< Save where vamp is in segment%field.
  integer :: vphase_index   !< Save where vphase is in segment%field.
  integer :: zamp_index     !< Save where zamp is in segment%field.
  integer :: zphase_index   !< Save where zphase is in segment%field.
  real :: Velocity_nudging_timescale_in  !< Nudging timescale on inflow [T ~> s].
  real :: Velocity_nudging_timescale_out !< Nudging timescale on outflow [T ~> s].
  logical :: on_pe          !< true if segment is located in the computational domain
  logical :: temp_segment_data_exists !< true if temperature data arrays are present
  logical :: salt_segment_data_exists !< true if salinity data arrays are present
  real, pointer, dimension(:,:)   :: Cg=>NULL()     !< The external gravity wave speed [L T-1 ~> m s-1]
                                                    !! at OBC-points.
  real, pointer, dimension(:,:)   :: Htot=>NULL()   !< The total column thickness [H ~> m or kg m-2] at OBC-points.
  real, pointer, dimension(:,:,:) :: h=>NULL()      !< The cell thickness [H ~> m or kg m-2] at OBC-points.
  real, pointer, dimension(:,:,:) :: normal_vel=>NULL()     !< The layer velocity normal to the OB
                                                            !! segment [L T-1 ~> m s-1].
  real, pointer, dimension(:,:,:) :: tangential_vel=>NULL() !< The layer velocity tangential to the
                                                            !! OB segment [L T-1 ~> m s-1].
  real, pointer, dimension(:,:,:) :: tangential_grad=>NULL() !< The gradient of the velocity tangential
                                                            !! to the OB segment [T-1 ~> s-1].
  real, pointer, dimension(:,:,:) :: normal_trans=>NULL()   !< The layer transport normal to the OB
                                                            !! segment [H L2 T-1 ~> m3 s-1].
  real, pointer, dimension(:,:)   :: normal_vel_bt=>NULL()  !< The barotropic velocity normal to
                                                            !! the OB segment [L T-1 ~> m s-1].
  real, pointer, dimension(:,:)   :: eta=>NULL()            !< The sea-surface elevation along the segment [m].
  real, pointer, dimension(:,:,:) :: grad_normal=>NULL()    !< The gradient of the normal flow along the
                                                            !! segment times the grid spacing [L T-1 ~> m s-1]
  real, pointer, dimension(:,:,:) :: grad_tan=>NULL()       !< The gradient of the tangential flow along the
                                                            !! segment times the grid spacing [L T-1 ~> m s-1]
  real, pointer, dimension(:,:,:) :: grad_gradient=>NULL()  !< The gradient of the gradient of tangential flow along
                                                            !! the segment times the grid spacing [T-1 ~> s-1]
  real, pointer, dimension(:,:,:) :: rx_norm_rad=>NULL()    !< The previous normal phase speed use for EW radiation
                                                            !! OBC, in grid points per timestep [nondim]
  real, pointer, dimension(:,:,:) :: ry_norm_rad=>NULL()    !< The previous normal phase speed use for NS radiation
                                                            !! OBC, in grid points per timestep [nondim]
  real, pointer, dimension(:,:,:) :: rx_norm_obl=>NULL()    !< The previous normal radiation coefficient for EW
                                                            !! oblique OBCs [L2 T-2 ~> m2 s-2]
  real, pointer, dimension(:,:,:) :: ry_norm_obl=>NULL()    !< The previous normal radiation coefficient for NS
                                                            !! oblique OBCs [L2 T-2 ~> m2 s-2]
  real, pointer, dimension(:,:,:) :: cff_normal=>NULL()     !< The denominator for oblique radiation
                                                            !! for normal velocity [L2 T-2 ~> m2 s-2]
  real, pointer, dimension(:,:,:) :: nudged_normal_vel=>NULL() !< The layer velocity normal to the OB segment
                                                            !! that values should be nudged towards [L T-1 ~> m s-1].
  real, pointer, dimension(:,:,:) :: nudged_tangential_vel=>NULL() !< The layer velocity tangential to the OB segment
                                                            !! that values should be nudged towards [L T-1 ~> m s-1].
  real, pointer, dimension(:,:,:) :: nudged_tangential_grad=>NULL() !< The layer dvdx or dudy towards which nudging
                                                            !! can occur [T-1 ~> s-1].
  type(segment_tracer_registry_type), pointer  :: tr_Reg=> NULL()!< A pointer to the tracer registry for the segment.
  type(hor_index_type) :: HI !< Horizontal index ranges
  real :: Tr_InvLscale_out                                  !< An effective inverse length scale for restoring
                                                            !! the tracer concentration in a ficticious
                                                            !! reservior towards interior values when flow
                                                            !! is exiting the domain [L-1 ~> m-1]
  real :: Tr_InvLscale_in                                   !< An effective inverse length scale for restoring
                                                            !! the tracer concentration towards an externally
                                                            !! imposed value when flow is entering [L-1 ~> m-1]
end type OBC_segment_type

!> Open-boundary data
type, public :: ocean_OBC_type
  integer :: number_of_segments = 0                   !< The number of open-boundary segments.
  integer :: ke = 0                                   !< The number of model layers
  logical :: open_u_BCs_exist_globally = .false.      !< True if any zonal velocity points
                                                      !! in the global domain use open BCs.
  logical :: open_v_BCs_exist_globally = .false.      !< True if any meridional velocity points
                                                      !! in the global domain use open BCs.
  logical :: Flather_u_BCs_exist_globally = .false.   !< True if any zonal velocity points
                                                      !! in the global domain use Flather BCs.
  logical :: Flather_v_BCs_exist_globally = .false.   !< True if any meridional velocity points
                                                      !! in the global domain use Flather BCs.
  logical :: oblique_BCs_exist_globally = .false.     !< True if any velocity points
                                                      !! in the global domain use oblique BCs.
  logical :: nudged_u_BCs_exist_globally = .false.    !< True if any velocity points in the
                                                      !! global domain use nudged BCs.
  logical :: nudged_v_BCs_exist_globally = .false.    !< True if any velocity points in the
                                                      !! global domain use nudged BCs.
  logical :: specified_u_BCs_exist_globally = .false. !< True if any zonal velocity points
                                                      !! in the global domain use specified BCs.
  logical :: specified_v_BCs_exist_globally = .false. !< True if any meridional velocity points
                                                      !! in the global domain use specified BCs.
  logical :: radiation_BCs_exist_globally = .false.   !< True if radiations BCs are in use anywhere.
  logical :: user_BCs_set_globally = .false.          !< True if any OBC_USER_CONFIG is set
                                                      !! for input from user directory.
  logical :: update_OBC = .false.                     !< Is OBC data time-dependent
  logical :: needs_IO_for_data = .false.              !< Is any i/o needed for OBCs
  logical :: zero_vorticity = .false.                 !< If True, sets relative vorticity to zero on open boundaries.
  logical :: freeslip_vorticity = .false.             !< If True, sets normal gradient of tangential velocity to zero
                                                      !! in the relative vorticity on open boundaries.
  logical :: computed_vorticity = .false.             !< If True, uses external data for tangential velocity
                                                      !! in the relative vorticity on open boundaries.
  logical :: specified_vorticity = .false.            !< If True, uses external data for tangential velocity
                                                      !! gradients in the relative vorticity on open boundaries.
  logical :: zero_strain = .false.                    !< If True, sets strain to zero on open boundaries.
  logical :: freeslip_strain = .false.                !< If True, sets normal gradient of tangential velocity to zero
                                                      !! in the strain on open boundaries.
  logical :: computed_strain = .false.                !< If True, uses external data for tangential velocity to compute
                                                      !! normal gradient in the strain on open boundaries.
  logical :: specified_strain = .false.               !< If True, uses external data for tangential velocity gradients
                                                      !! to compute strain on open boundaries.
  logical :: zero_biharmonic = .false.                !< If True, zeros the Laplacian of flow on open boundaries for
                                                      !! use in the biharmonic viscosity term.
  logical :: brushcutter_mode = .false.               !< If True, read data on supergrid.
  logical, pointer, dimension(:) :: &
                   tracer_x_reservoirs_used => NULL() !< Dimensioned by the number of tracers, set globally,
                                                      !! true for those with x reservoirs (needed for restarts).
  logical, pointer, dimension(:) :: &
                   tracer_y_reservoirs_used => NULL() !< Dimensioned by the number of tracers, set globally,
                                                      !! true for those with y reservoirs (needed for restarts).
  integer                       :: ntr = 0            !< number of tracers
  integer :: n_tide_constituents = 0                  !< Number of tidal constituents to add to the boundary.
<<<<<<< HEAD
  logical :: add_tide_constituents = .false.          !< If true, add tidal constituents to the boundary elevation and velocity.
                                                      !! Will be set to true if n_tide_constituents > 0.
  character(len=2), allocatable, dimension(:) :: tide_names  !< Names of tidal constituents to add.
  real, allocatable, dimension(:) :: tide_frequencies        !< Angular frequencies of tidal constituents.
  real, allocatable, dimension(:) :: tide_eq_phases, tide_fn, tide_un  !< Equilibrium phases and nodal modulation for tidal constituents.
  logical :: add_eq_phase = .false.                   !< If true, add the equilibrium phase argument to the specified boundary tidal phase.
  logical :: add_nodal_terms = .false.                !< If true, insert terms for the 18.6 year modulation when calculating tidal boundary conditions.
  real :: time_ref                                    !< Reference date (t = 0) for tidal forcing.
  real, dimension(4) :: astro_shpn                    ! Lunar and solar longitudes used to calculate tidal forcing.
=======
  logical :: add_tide_constituents = .false.          !< If true, add tidal constituents to the boundary elevation
                                                      !! and velocity. Will be set to true if n_tide_constituents > 0.
  character(len=2), allocatable, dimension(:) :: tide_names  !< Names of tidal constituents to add to the boundary data.
  real, allocatable, dimension(:) :: tide_frequencies        !< Angular frequencies of chosen tidal constituents [s-1].
  real, allocatable, dimension(:) :: tide_eq_phases   !< Equilibrium phases of chosen tidal constituents [rad].
  real, allocatable, dimension(:) :: tide_fn          !< Amplitude modulation of boundary tides by nodal cycle [nondim].
  real, allocatable, dimension(:) :: tide_un          !< Phase modulation of boundary tides by nodal cycle [rad].
  logical :: add_eq_phase = .false.                   !< If true, add the equilibrium phase argument
                                                      !! to the specified boundary tidal phase.
  logical :: add_nodal_terms = .false.                !< If true, insert terms for the 18.6 year modulation when
                                                      !! calculating tidal boundary conditions.
  type(time_type) :: time_ref                         !< Reference date (t = 0) for tidal forcing.
  type(astro_longitudes) :: tidal_longitudes          !< Lunar and solar longitudes used to calculate tidal forcing.
>>>>>>> 48da9759
  ! Properties of the segments used.
  type(OBC_segment_type), pointer, dimension(:) :: &
    segment => NULL()   !< List of segment objects.
  ! Which segment object describes the current point.
  integer, pointer, dimension(:,:) :: &
    segnum_u => NULL(), &   !< Segment number of u-points.
    segnum_v => NULL()      !< Segment number of v-points.

  ! The following parameters are used in the baroclinic radiation code:
  real :: gamma_uv !< The relative weighting for the baroclinic radiation
                   !! velocities (or speed of characteristics) at the
                   !! new time level (1) or the running mean (0) for velocities.
                   !! Valid values range from 0 to 1, with a default of 0.3.
  real :: rx_max   !< The maximum magnitude of the baroclinic radiation velocity (or speed of
                   !! characteristics) in units of grid points per timestep [nondim].
  logical :: OBC_pe !< Is there an open boundary on this tile?
  type(remapping_CS),      pointer :: remap_CS=> NULL()   !< ALE remapping control structure for segments only
  type(OBC_registry_type), pointer :: OBC_Reg => NULL()  !< Registry type for boundaries
  real, pointer, dimension(:,:,:) :: &
    rx_normal => NULL(), & !< Array storage for normal phase speed for EW radiation OBCs in units of
                           !! grid points per timestep [nondim]
    ry_normal => NULL(), & !< Array storage for normal phase speed for NS radiation OBCs in units of
                           !! grid points per timestep [nondim]
    rx_oblique => NULL(), & !< Array storage for oblique boundary condition restarts [L2 T-2 ~> m2 s-2]
    ry_oblique => NULL(), & !< Array storage for oblique boundary condition restarts [L2 T-2 ~> m2 s-2]
    cff_normal => NULL()   !< Array storage for oblique boundary condition restarts [L2 T-2 ~> m2 s-2]
  real, pointer, dimension(:,:,:,:) :: &
    tres_x => NULL(), & !< Array storage of tracer reservoirs for restarts [conc L ~> conc m]
    tres_y => NULL()    !< Array storage of tracer reservoirs for restarts [conc L ~> conc m]
  real :: silly_h  !< A silly value of thickness outside of the domain that can be used to test
                   !! the independence of the OBCs to this external data [H ~> m or kg m-2].
  real :: silly_u  !< A silly value of velocity outside of the domain that can be used to test
                   !! the independence of the OBCs to this external data [L T-1 ~> m s-1].
  logical :: ramp = .false.                 !< If True, ramp from zero to the external values
                                            !! for SSH.
  logical :: ramping_is_activated = .false. !< True if the ramping has been initialized
  real :: ramp_timescale                    !< If ramp is True, use this timescale for ramping.
  real :: trunc_ramp_time                   !< If ramp is True, time after which ramp is done.
  real :: ramp_value                        !< If ramp is True, where we are on the ramp from
                                            !! zero to one.
  type(time_type) :: ramp_start_time        !< Time when model was started.
end type ocean_OBC_type

!> Control structure for open boundaries that read from files.
!! Probably lots to update here.
type, public :: file_OBC_CS ; private
  real :: tide_flow = 3.0e6         !< Placeholder for now...
end type file_OBC_CS

!> Type to carry something (what??) for the OBC registry.
type, public :: OBC_struct_type
  character(len=32)               :: name             !< OBC name used for error messages
end type OBC_struct_type

!> Type to carry basic OBC information needed for updating values.
type, public :: OBC_registry_type
  integer               :: nobc = 0          !< number of registered open boundary types.
  type(OBC_struct_type) :: OB(MAX_FIELDS_)   !< array of registered boundary types.
  logical               :: locked = .false.  !< New OBC types may be registered if locked=.false.
                                             !! When locked=.true.,no more boundaries can be registered.
end type OBC_registry_type

integer :: id_clock_pass !< A CPU time clock

character(len=40)  :: mdl = "MOM_open_boundary" !< This module's name.
! This include declares and sets the variable "version".
#include "version_variable.h"

contains

!> Enables OBC module and reads configuration parameters
!> This routine is called from MOM_initialize_fixed which
!> occurs before the initialization of the vertical coordinate
!> and ALE_init.  Therefore segment data are not fully initialized
!> here. The remainder of the segment data are initialized in a
!> later call to update_open_boundary_data

subroutine open_boundary_config(G, US, param_file, OBC)
  type(dyn_horgrid_type),  intent(inout) :: G   !< Ocean grid structure
  type(unit_scale_type),   intent(in)    :: US  !< A dimensional unit scaling type
  type(param_file_type),   intent(in)    :: param_file !< Parameter file handle
  type(ocean_OBC_type),    pointer       :: OBC !< Open boundary control structure
  ! Local variables
  integer :: l ! For looping over segments
  logical :: debug_OBC, debug, mask_outside, reentrant_x, reentrant_y
  character(len=15) :: segment_param_str ! The run-time parameter name for each segment
  character(len=1024) :: segment_str      ! The contents (rhs) for parameter "segment_param_str"
  character(len=200) :: config1          ! String for OBC_USER_CONFIG
  real               :: Lscale_in, Lscale_out ! parameters controlling tracer values at the boundaries [L ~> m]
  integer, dimension(3) :: tide_ref_date, nodal_ref_date  !< Reference date (t = 0) for tidal forcing and fixed date for nodal modulation.
  character(len=50) :: tide_constituent_str  !< List of tidal constituents to add to boundary.
  character(len=128) :: inputdir
  logical :: answers_2018, default_2018_answers
  logical :: check_reconstruction, check_remapping, force_bounds_in_subcell
  character(len=32)  :: remappingScheme
  allocate(OBC)

  call get_param(param_file, mdl, "OBC_NUMBER_OF_SEGMENTS", OBC%number_of_segments, &
                 default=0, do_not_log=.true.)
  call log_version(param_file, mdl, version, &
                 "Controls where open boundaries are located, what kind of boundary condition "//&
                 "to impose, and what data to apply, if any.", &
                 all_default=(OBC%number_of_segments<=0))
  call get_param(param_file, mdl, "OBC_NUMBER_OF_SEGMENTS", OBC%number_of_segments, &
                 "The number of open boundary segments.", &
                 default=0)
  call get_param(param_file, mdl, "OBC_USER_CONFIG", config1, &
                 "A string that sets how the open boundary conditions are "//&
                 " configured: \n", default="none", do_not_log=.true.)
  call get_param(param_file, mdl, "NK", OBC%ke, &
                 "The number of model layers", default=0, do_not_log=.true.)

  if (config1 /= "none" .and. config1 /= "dyed_obcs") OBC%user_BCs_set_globally = .true.

  if (OBC%number_of_segments > 0) then
    call get_param(param_file, mdl, "OBC_ZERO_VORTICITY", OBC%zero_vorticity, &
         "If true, sets relative vorticity to zero on open boundaries.", &
         default=.false.)
    call get_param(param_file, mdl, "OBC_FREESLIP_VORTICITY", OBC%freeslip_vorticity, &
         "If true, sets the normal gradient of tangential velocity to "//&
         "zero in the relative vorticity on open boundaries. This cannot "//&
         "be true if another OBC_XXX_VORTICITY option is True.", default=.true.)
    call get_param(param_file, mdl, "OBC_COMPUTED_VORTICITY", OBC%computed_vorticity, &
         "If true, uses the external values of tangential velocity "//&
         "in the relative vorticity on open boundaries. This cannot "//&
         "be true if another OBC_XXX_VORTICITY option is True.", default=.false.)
    call get_param(param_file, mdl, "OBC_SPECIFIED_VORTICITY", OBC%specified_vorticity, &
         "If true, uses the external values of tangential velocity "//&
         "in the relative vorticity on open boundaries. This cannot "//&
         "be true if another OBC_XXX_VORTICITY option is True.", default=.false.)
    if ((OBC%zero_vorticity .and. OBC%freeslip_vorticity) .or.  &
        (OBC%zero_vorticity .and. OBC%computed_vorticity) .or.  &
        (OBC%zero_vorticity .and. OBC%specified_vorticity) .or.  &
        (OBC%freeslip_vorticity .and. OBC%computed_vorticity) .or.  &
        (OBC%freeslip_vorticity .and. OBC%specified_vorticity) .or.  &
        (OBC%computed_vorticity .and. OBC%specified_vorticity))  &
         call MOM_error(FATAL, "MOM_open_boundary.F90, open_boundary_config:\n"//&
         "Only one of OBC_ZERO_VORTICITY, OBC_FREESLIP_VORTICITY, OBC_COMPUTED_VORTICITY\n"//&
         "and OBC_IMPORTED_VORTICITY can be True at once.")
    call get_param(param_file, mdl, "OBC_ZERO_STRAIN", OBC%zero_strain, &
         "If true, sets the strain used in the stress tensor to zero on open boundaries.", &
         default=.false.)
    call get_param(param_file, mdl, "OBC_FREESLIP_STRAIN", OBC%freeslip_strain, &
         "If true, sets the normal gradient of tangential velocity to "//&
         "zero in the strain use in the stress tensor on open boundaries. This cannot "//&
         "be true if another OBC_XXX_STRAIN option is True.", default=.true.)
    call get_param(param_file, mdl, "OBC_COMPUTED_STRAIN", OBC%computed_strain, &
         "If true, sets the normal gradient of tangential velocity to "//&
         "zero in the strain use in the stress tensor on open boundaries. This cannot "//&
         "be true if another OBC_XXX_STRAIN option is True.", default=.false.)
    call get_param(param_file, mdl, "OBC_SPECIFIED_STRAIN", OBC%specified_strain, &
         "If true, sets the normal gradient of tangential velocity to "//&
         "zero in the strain use in the stress tensor on open boundaries. This cannot "//&
         "be true if another OBC_XXX_STRAIN option is True.", default=.false.)
    if ((OBC%zero_strain .and. OBC%freeslip_strain) .or.  &
        (OBC%zero_strain .and. OBC%computed_strain) .or.  &
        (OBC%zero_strain .and. OBC%specified_strain) .or.  &
        (OBC%freeslip_strain .and. OBC%computed_strain) .or.  &
        (OBC%freeslip_strain .and. OBC%specified_strain) .or.  &
        (OBC%computed_strain .and. OBC%specified_strain))  &
         call MOM_error(FATAL, "MOM_open_boundary.F90, open_boundary_config: \n"//&
         "Only one of OBC_ZERO_STRAIN, OBC_FREESLIP_STRAIN, OBC_COMPUTED_STRAIN \n"//&
         "and OBC_IMPORTED_STRAIN can be True at once.")
    call get_param(param_file, mdl, "OBC_ZERO_BIHARMONIC", OBC%zero_biharmonic, &
         "If true, zeros the Laplacian of flow on open boundaries in the biharmonic "//&
         "viscosity term.", default=.false.)
    call get_param(param_file, mdl, "MASK_OUTSIDE_OBCS", mask_outside, &
         "If true, set the areas outside open boundaries to be land.", &
         default=.false.)
    call get_param(param_file, mdl, "RAMP_OBCS", OBC%ramp, &
         "If true, ramps from zero to the external values over time, with"//&
         "a ramping timescale given by RAMP_TIMESCALE. Ramping SSH only so far", &
         default=.false.)
    call get_param(param_file, mdl, "OBC_RAMP_TIMESCALE", OBC%ramp_timescale, &
         "If RAMP_OBCS is true, this sets the ramping timescale.", &
         units="days", default=1.0, scale=86400.0*US%s_to_T)
    call get_param(param_file, mdl, "OBC_TIDE_N_CONSTITUENTS", OBC%n_tide_constituents, &
         "Number of tidal constituents being added to the open boundary.", &
         default=0)

<<<<<<< HEAD
    if(OBC%n_tide_constituents > 0) then
      OBC%add_tide_constituents = .true.
      call get_param(param_file, mdl, "OBC_TIDE_CONSTITUENTS", tide_constituent_str, &
          "Names of tidal constituents being added to the open boundaries.", &
          fail_if_missing=.true.)

      call get_param(param_file, mdl, "OBC_TIDE_ADD_EQ_PHASE", OBC%add_eq_phase, &
          "If true, add the equilibrium phase argument to the specified tidal phases.", &
          default=.false., fail_if_missing=.false.)

      call get_param(param_file, mdl, "OBC_TIDE_ADD_NODAL", OBC%add_nodal_terms, &
          "If true, include 18.6 year nodal modulation in the boundary tidal forcing.", &
          default=.false.)

      call get_param(param_file, mdl, "OBC_TIDE_REF_DATE", tide_ref_date, &
          "Reference date to use for tidal calculations and equilibrium phase.", &
          fail_if_missing=.true.)

      call get_param(param_file, mdl, "OBC_TIDE_NODAL_REF_DATE", nodal_ref_date, &
          "Fixed reference date to use for nodal modulation of boundary tides.", &
          fail_if_missing=.false., default=0)

      if(.not. OBC%add_eq_phase) then
        ! If equilibrium phase argument is not added, the input phases
        ! should already be relative to the reference time.
        call MOM_mesg('OBC tidal phases will *not* be corrected with equilibrium arguments.')
      endif

=======
    if (OBC%n_tide_constituents > 0) then
      OBC%add_tide_constituents = .true.
>>>>>>> 48da9759
    else
      OBC%add_tide_constituents = .false.
    endif

    call get_param(param_file, mdl, "DEBUG", debug, default=.false.)
    call get_param(param_file, mdl, "DEBUG_OBC", debug_OBC, default=.false.)
    if (debug_OBC .or. debug) &
      call log_param(param_file, mdl, "DEBUG_OBC", debug_OBC, &
                 "If true, do additional calls to help debug the performance "//&
                 "of the open boundary condition code.", default=.false., &
                 debuggingParam=.true.)

    call get_param(param_file, mdl, "OBC_SILLY_THICK", OBC%silly_h, &
                 "A silly value of thicknesses used outside of open boundary "//&
                 "conditions for debugging.", units="m", default=0.0, scale=US%m_to_Z, &
                 do_not_log=.not.debug_OBC, debuggingParam=.true.)
    call get_param(param_file, mdl, "OBC_SILLY_VEL", OBC%silly_u, &
                 "A silly value of velocities used outside of open boundary "//&
                 "conditions for debugging.", units="m/s", default=0.0, scale=US%m_s_to_L_T, &
                 do_not_log=.not.debug_OBC, debuggingParam=.true.)
    reentrant_x = .false.
    call get_param(param_file, mdl, "REENTRANT_X", reentrant_x, default=.true.)
    reentrant_y = .false.
    call get_param(param_file, mdl, "REENTRANT_Y", reentrant_y, default=.false.)

    ! Allocate everything
    allocate(OBC%segment(1:OBC%number_of_segments))
    do l=1,OBC%number_of_segments
      OBC%segment(l)%Flather = .false.
      OBC%segment(l)%radiation = .false.
      OBC%segment(l)%radiation_tan = .false.
      OBC%segment(l)%radiation_grad = .false.
      OBC%segment(l)%oblique = .false.
      OBC%segment(l)%oblique_tan = .false.
      OBC%segment(l)%oblique_grad = .false.
      OBC%segment(l)%nudged = .false.
      OBC%segment(l)%nudged_tan = .false.
      OBC%segment(l)%nudged_grad = .false.
      OBC%segment(l)%specified = .false.
      OBC%segment(l)%specified_tan = .false.
      OBC%segment(l)%specified_grad = .false.
      OBC%segment(l)%open = .false.
      OBC%segment(l)%gradient = .false.
      OBC%segment(l)%values_needed = .false.
      OBC%segment(l)%u_values_needed = .false.
      OBC%segment(l)%uamp_values_needed = OBC%add_tide_constituents
      OBC%segment(l)%uphase_values_needed = OBC%add_tide_constituents
      OBC%segment(l)%v_values_needed = .false.
      OBC%segment(l)%vamp_values_needed = OBC%add_tide_constituents
      OBC%segment(l)%vphase_values_needed = OBC%add_tide_constituents
      OBC%segment(l)%t_values_needed = .false.
      OBC%segment(l)%s_values_needed = .false.
      OBC%segment(l)%z_values_needed = .false.
      OBC%segment(l)%zamp_values_needed = OBC%add_tide_constituents
      OBC%segment(l)%zphase_values_needed = OBC%add_tide_constituents
      OBC%segment(l)%g_values_needed = .false.
      OBC%segment(l)%direction = OBC_NONE
      OBC%segment(l)%is_N_or_S = .false.
      OBC%segment(l)%is_E_or_W = .false.
      OBC%segment(l)%is_E_or_W_2 = .false.
      OBC%segment(l)%Velocity_nudging_timescale_in = 0.0
      OBC%segment(l)%Velocity_nudging_timescale_out = 0.0
      OBC%segment(l)%num_fields = 0
    enddo
    allocate(OBC%segnum_u(G%IsdB:G%IedB,G%jsd:G%jed)) ; OBC%segnum_u(:,:) = OBC_NONE
    allocate(OBC%segnum_v(G%isd:G%ied,G%JsdB:G%JedB)) ; OBC%segnum_v(:,:) = OBC_NONE

    do l = 1, OBC%number_of_segments
      write(segment_param_str(1:15),"('OBC_SEGMENT_',i3.3)") l
      call get_param(param_file, mdl, segment_param_str, segment_str, &
           "Documentation needs to be dynamic?????", &
           fail_if_missing=.true.)
      segment_str = remove_spaces(segment_str)
      if (segment_str(1:2) == 'I=') then
        call setup_u_point_obc(OBC, G, US, segment_str, l, param_file, reentrant_y)
      elseif (segment_str(1:2) == 'J=') then
        call setup_v_point_obc(OBC, G, US, segment_str, l, param_file, reentrant_x)
      else
        call MOM_error(FATAL, "MOM_open_boundary.F90, open_boundary_config: "//&
             "Unable to interpret "//segment_param_str//" = "//trim(segment_str))
      endif
    enddo

    ! Moved this earlier because time_interp_external_init needs to be called
    ! before anything that uses time_interp_external (such as initialize_segment_data)
<<<<<<< HEAD
    if ((OBC%specified_u_BCs_exist_globally .or. OBC%specified_v_BCs_exist_globally .or. &
      OBC%open_u_BCs_exist_globally .or. OBC%open_v_BCs_exist_globally)) then
=======
    if (OBC%specified_u_BCs_exist_globally .or. OBC%specified_v_BCs_exist_globally .or. &
      OBC%open_u_BCs_exist_globally .or. OBC%open_v_BCs_exist_globally) then
>>>>>>> 48da9759
      ! Need this for ocean_only mode boundary interpolation.
      call time_interp_external_init()
    endif
    !    if (open_boundary_query(OBC, needs_ext_seg_data=.true.)) &
 !   call initialize_segment_data(G, OBC, param_file)

    if (open_boundary_query(OBC, apply_open_OBC=.true.)) then
      call get_param(param_file, mdl, "OBC_RADIATION_MAX", OBC%rx_max, &
                   "The maximum magnitude of the baroclinic radiation velocity (or speed of "//&
                   "characteristics), in gridpoints per timestep.  This is only "//&
                   "used if one of the open boundary segments is using Orlanski.", &
                   units="nondim", default=1.0)
      call get_param(param_file, mdl, "OBC_RAD_VEL_WT", OBC%gamma_uv, &
                   "The relative weighting for the baroclinic radiation "//&
                   "velocities (or speed of characteristics) at the new "//&
                   "time level (1) or the running mean (0) for velocities. "//&
                   "Valid values range from 0 to 1. This is only used if "//&
                   "one of the open boundary segments is using Orlanski.", &
                   units="nondim", default=0.3)
    endif

    Lscale_in = 0.
    Lscale_out = 0.
    if (open_boundary_query(OBC, apply_open_OBC=.true.)) then
      call get_param(param_file, mdl, "OBC_TRACER_RESERVOIR_LENGTH_SCALE_OUT ", Lscale_out, &
                 "An effective length scale for restoring the tracer concentration "//&
                 "at the boundaries to externally imposed values when the flow "//&
                 "is exiting the domain.", units="m", default=0.0, scale=US%m_to_L)

      call get_param(param_file, mdl, "OBC_TRACER_RESERVOIR_LENGTH_SCALE_IN ", Lscale_in, &
                 "An effective length scale for restoring the tracer concentration "//&
                 "at the boundaries to values from the interior when the flow "//&
                 "is entering the domain.", units="m", default=0.0, scale=US%m_to_L)
    endif

    if (mask_outside) call mask_outside_OBCs(G, US, param_file, OBC)

    ! All tracers are using the same restoring length scale for now, but we may want to make this
    ! tracer-specific in the future for example, in cases where certain tracers are poorly constrained
    ! by data while others are well constrained - MJH.
    do l = 1, OBC%number_of_segments
      OBC%segment(l)%Tr_InvLscale_in = 0.0
      if (Lscale_in>0.) OBC%segment(l)%Tr_InvLscale_in =  1.0/Lscale_in
      OBC%segment(l)%Tr_InvLscale_out = 0.0
      if (Lscale_out>0.) OBC%segment(l)%Tr_InvLscale_out =  1.0/Lscale_out
    enddo

    call get_param(param_file, mdl, "REMAPPING_SCHEME", remappingScheme, &
          "This sets the reconstruction scheme used "//&
          "for vertical remapping for all variables. "//&
          "It can be one of the following schemes: \n"//&
          trim(remappingSchemesDoc), default=remappingDefaultScheme,do_not_log=.true.)
    call get_param(param_file, mdl, "FATAL_CHECK_RECONSTRUCTIONS", check_reconstruction, &
          "If true, cell-by-cell reconstructions are checked for "//&
          "consistency and if non-monotonicity or an inconsistency is "//&
          "detected then a FATAL error is issued.", default=.false.,do_not_log=.true.)
    call get_param(param_file, mdl, "FATAL_CHECK_REMAPPING", check_remapping, &
          "If true, the results of remapping are checked for "//&
          "conservation and new extrema and if an inconsistency is "//&
          "detected then a FATAL error is issued.", default=.false.,do_not_log=.true.)
    call get_param(param_file, mdl, "BRUSHCUTTER_MODE", OBC%brushcutter_mode, &
         "If true, read external OBC data on the supergrid.", &
         default=.false.)
    call get_param(param_file, mdl, "REMAP_BOUND_INTERMEDIATE_VALUES", force_bounds_in_subcell, &
          "If true, the values on the intermediate grid used for remapping "//&
          "are forced to be bounded, which might not be the case due to "//&
          "round off.", default=.false.,do_not_log=.true.)
    call get_param(param_file, mdl, "DEFAULT_2018_ANSWERS", default_2018_answers, &
                 "This sets the default value for the various _2018_ANSWERS parameters.", &
                 default=.false.)
    call get_param(param_file, mdl, "REMAPPING_2018_ANSWERS", answers_2018, &
                 "If true, use the order of arithmetic and expressions that recover the "//&
                 "answers from the end of 2018.  Otherwise, use updated and more robust "//&
                 "forms of the same expressions.", default=default_2018_answers)

    allocate(OBC%remap_CS)
    call initialize_remapping(OBC%remap_CS, remappingScheme, boundary_extrapolation = .false., &
               check_reconstruction=check_reconstruction, check_remapping=check_remapping, &
               force_bounds_in_subcell=force_bounds_in_subcell, answers_2018=answers_2018)

  endif ! OBC%number_of_segments > 0

    ! Safety check
  if ((OBC%open_u_BCs_exist_globally .or. OBC%open_v_BCs_exist_globally) .and. &
       .not.G%symmetric ) call MOM_error(FATAL, &
       "MOM_open_boundary, open_boundary_config: "//&
       "Symmetric memory must be used when using Flather OBCs.")
  ! Need to do this last, because it depends on time_interp_external_init having already been called
  if (OBC%add_tide_constituents) then
<<<<<<< HEAD
    call initialize_obc_tides(OBC, tide_ref_date, nodal_ref_date, tide_constituent_str)
=======
    call initialize_obc_tides(OBC, param_file)
>>>>>>> 48da9759
    ! Tide update is done within update_OBC_segment_data, so this should be true if tides are included.
    OBC%update_OBC = .true.
  endif

  if (.not.(OBC%specified_u_BCs_exist_globally .or. OBC%specified_v_BCs_exist_globally .or. &
              OBC%open_u_BCs_exist_globally .or. OBC%open_v_BCs_exist_globally)) then
    ! No open boundaries have been requested
    call open_boundary_dealloc(OBC)
  endif

end subroutine open_boundary_config

!> Allocate space for reading OBC data from files. It sets up the required vertical
!! remapping. In the process, it does funky stuff with the MPI processes.
subroutine initialize_segment_data(G, OBC, PF)
  use mpp_mod, only : mpp_pe, mpp_set_current_pelist, mpp_get_current_pelist,mpp_npes

  type(ocean_grid_type), intent(in)    :: G   !< Ocean grid structure
  type(ocean_OBC_type),   intent(inout) :: OBC !< Open boundary control structure
  type(param_file_type),  intent(in)    :: PF  !< Parameter file handle

  integer :: n,m,num_fields
  character(len=1024) :: segstr
  character(len=256) :: filename
  character(len=20)  :: segnam, suffix
  character(len=32)  :: varnam, fieldname
  real               :: value
  character(len=32), dimension(MAX_OBC_FIELDS) :: fields  ! segment field names
  character(len=128) :: inputdir
  type(OBC_segment_type), pointer :: segment => NULL() ! pointer to segment type list
  character(len=256) :: mesg    ! Message for error messages.
  integer, dimension(4) :: siz,siz2
  integer :: is, ie, js, je
  integer :: isd, ied, jsd, jed
  integer :: IsdB, IedB, JsdB, JedB
  integer, dimension(:), allocatable :: saved_pelist
  integer :: current_pe
  integer, dimension(1) :: single_pelist
  !will be able to dynamically switch between sub-sampling refined grid data or model grid

  is = G%isc ; ie = G%iec ; js = G%jsc ; je = G%jec

  ! There is a problem with the order of the OBC initialization
  ! with respect to ALE_init. Currently handling this by copying the
  ! param file so that I can use it later in step_MOM in order to finish
  ! initializing segments on the first step.

  call get_param(PF, mdl, "INPUTDIR", inputdir, default=".")
  inputdir = slasher(inputdir)

  if (OBC%user_BCs_set_globally) return

  ! Try this here just for the documentation. It is repeated below.
  do n=1, OBC%number_of_segments
    segment => OBC%segment(n)
    write(segnam,"('OBC_SEGMENT_',i3.3,'_DATA')") n
    call get_param(PF, mdl, segnam, segstr, 'OBC segment docs')
  enddo

  !< temporarily disable communication in order to read segment data independently

  allocate(saved_pelist(0:mpp_npes()-1))
  call mpp_get_current_pelist(saved_pelist)
  current_pe = mpp_pe()
  single_pelist(1) = current_pe
  call mpp_set_current_pelist(single_pelist)

  do n=1, OBC%number_of_segments
    segment => OBC%segment(n)
    if (.not. segment%values_needed) cycle

    write(segnam,"('OBC_SEGMENT_',i3.3,'_DATA')") n
    write(suffix,"('_segment_',i3.3)") n
    ! needs documentation !!  Yet, unsafe for now, causes grief for
    ! MOM_parameter_docs in circle_obcs on two processes.
!   call get_param(PF, mdl, segnam, segstr, 'xyz')
    ! Clear out any old values
    segstr = ''
    call get_param(PF, mdl, segnam, segstr)
    if (segstr == '') then
      write(mesg,'("No OBC_SEGMENT_XXX_DATA string for OBC segment ",I3)') n
      call MOM_error(FATAL, mesg)
    endif

    call parse_segment_manifest_str(trim(segstr), num_fields, fields)
    if (num_fields == 0) then
      call MOM_mesg('initialize_segment_data: num_fields = 0')
      cycle ! cycle to next segment
    endif

    allocate(segment%field(num_fields))
    segment%num_fields = num_fields

    segment%temp_segment_data_exists=.false.
    segment%salt_segment_data_exists=.false.
!!
! CODE HERE FOR OTHER OPTIONS (CLAMPED, NUDGED,..)
!!

    isd = segment%HI%isd ; ied = segment%HI%ied
    jsd = segment%HI%jsd ; jed = segment%HI%jed
    IsdB = segment%HI%IsdB ; IedB = segment%HI%IedB
    JsdB = segment%HI%JsdB ; JedB = segment%HI%JedB

    do m=1,num_fields
      call parse_segment_data_str(trim(segstr), m, trim(fields(m)), &
          value, filename, fieldname)
      if (trim(filename) /= 'none') then
        OBC%update_OBC = .true. ! Data is assumed to be time-dependent if we are reading from file
        OBC%needs_IO_for_data = .true. ! At least one segment is using I/O for OBC data
!       segment%values_needed = .true. ! Indicates that i/o will be needed for this segment
        segment%field(m)%name = trim(fields(m))
        if (segment%field(m)%name == 'TEMP') then
           segment%temp_segment_data_exists=.true.
           segment%t_values_needed = .false.
        endif
        if (segment%field(m)%name == 'SALT') then
           segment%salt_segment_data_exists=.true.
           segment%s_values_needed = .false.
        endif
        filename = trim(inputdir)//trim(filename)
        fieldname = trim(fieldname)//trim(suffix)
        call field_size(filename,fieldname,siz,no_domain=.true.)
!       if (siz(4) == 1) segment%values_needed = .false.
        if (segment%on_pe) then
          if (OBC%brushcutter_mode .and. (modulo(siz(1),2) == 0 .or. modulo(siz(2),2) == 0)) then
            call MOM_error(FATAL,'segment data are not on the supergrid')
          endif
          siz2(1)=1

          if (siz(1)>1) then
            if (OBC%brushcutter_mode) then
              siz2(1)=(siz(1)-1)/2
            else
              siz2(1)=siz(1)
            endif
          endif
          siz2(2)=1
          if (siz(2)>1) then
            if (OBC%brushcutter_mode) then
              siz2(2)=(siz(2)-1)/2
            else
              siz2(2)=siz(2)
            endif
          endif
          siz2(3)=siz(3)

          if (segment%is_E_or_W) then
            if (segment%field(m)%name == 'V') then
              allocate(segment%field(m)%buffer_src(IsdB:IedB,JsdB:JedB,siz2(3)))
              segment%v_values_needed = .false.
            elseif (segment%field(m)%name == 'Vamp') then
              allocate(segment%field(m)%buffer_src(IsdB:IedB,JsdB:JedB,siz2(3)))
              segment%vamp_values_needed = .false.
              segment%vamp_index = m
            elseif (segment%field(m)%name == 'Vphase') then
              allocate(segment%field(m)%buffer_src(IsdB:IedB,JsdB:JedB,siz2(3)))
              segment%vphase_values_needed = .false.
              segment%vphase_index = m
            elseif (segment%field(m)%name == 'DVDX') then
              allocate(segment%field(m)%buffer_src(IsdB:IedB,JsdB:JedB,siz2(3)))
              segment%g_values_needed = .false.
            else
              allocate(segment%field(m)%buffer_src(IsdB:IedB,jsd:jed,siz2(3)))
              if (segment%field(m)%name == 'U') then
                segment%u_values_needed = .false.
              elseif (segment%field(m)%name == 'Uamp') then
                segment%uamp_values_needed = .false.
                segment%uamp_index = m
              elseif (segment%field(m)%name == 'Uphase') then
                segment%uphase_values_needed = .false.
                segment%uphase_index = m
              elseif (segment%field(m)%name == 'SSH') then
                segment%z_values_needed = .false.
              elseif (segment%field(m)%name == 'SSHamp') then
                segment%zamp_values_needed = .false.
                segment%zamp_index = m
              elseif (segment%field(m)%name == 'SSHphase') then
                segment%zphase_values_needed = .false.
                segment%zphase_index = m
              elseif (segment%field(m)%name == 'TEMP') then
                segment%t_values_needed = .false.
              elseif (segment%field(m)%name == 'SALT') then
                segment%s_values_needed = .false.
              endif
            endif
          else
            if (segment%field(m)%name == 'U') then
              allocate(segment%field(m)%buffer_src(IsdB:IedB,JsdB:JedB,siz2(3)))
              segment%u_values_needed = .false.
            elseif (segment%field(m)%name == 'DUDY') then
              allocate(segment%field(m)%buffer_src(IsdB:IedB,JsdB:JedB,siz2(3)))
              segment%g_values_needed = .false.
            elseif (segment%field(m)%name == 'Uamp') then
              allocate(segment%field(m)%buffer_src(IsdB:IedB,JsdB:JedB,siz2(3)))
              segment%uamp_values_needed = .false.
              segment%uamp_index = m
            elseif (segment%field(m)%name == 'Uphase') then
              allocate(segment%field(m)%buffer_src(IsdB:IedB,JsdB:JedB,siz2(3)))
              segment%uphase_values_needed = .false.
              segment%uphase_index = m
            else
              allocate(segment%field(m)%buffer_src(isd:ied,JsdB:JedB,siz2(3)))
              if (segment%field(m)%name == 'V') then
                segment%v_values_needed = .false.
              elseif (segment%field(m)%name == 'Vamp') then
                segment%vamp_values_needed = .false.
                segment%vamp_index = m
              elseif (segment%field(m)%name == 'Vphase') then
                segment%vphase_values_needed = .false.
                segment%vphase_index = m
              elseif (segment%field(m)%name == 'SSH') then
                segment%z_values_needed = .false.
              elseif (segment%field(m)%name == 'SSHamp') then
                segment%zamp_values_needed = .false.
                segment%zamp_index = m
              elseif (segment%field(m)%name == 'SSHphase') then
                segment%zphase_values_needed = .false.
                segment%zphase_index = m
              elseif (segment%field(m)%name == 'TEMP') then
                segment%t_values_needed = .false.
              elseif (segment%field(m)%name == 'SALT') then
                segment%s_values_needed = .false.
              endif
            endif
          endif
          segment%field(m)%buffer_src(:,:,:)=0.0
          segment%field(m)%fid = init_external_field(trim(filename),&
               trim(fieldname),ignore_axis_atts=.true.,threading=SINGLE_FILE)
          if (siz(3) > 1) then
            if ((index(segment%field(m)%name, 'phase') > 0) .or. (index(segment%field(m)%name, 'amp') > 0)) then
              ! siz(3) is constituent for tidal variables
              call field_size(filename, 'constituent', siz, no_domain=.true.)
              ! expect third dimension to be number of constituents in MOM_input
              if (siz(3) .ne. OBC%n_tide_constituents .and. OBC%add_tide_constituents) then
                call MOM_error(FATAL, 'Number of constituents in input data is not '//&
                    'the same as the number specified')
              endif
              segment%field(m)%nk_src=siz(3)
            else
              ! siz(3) is depth for everything else
              fieldname = 'dz_'//trim(fieldname)
              call field_size(filename,fieldname,siz,no_domain=.true.)
              if (segment%is_E_or_W) then
                if (segment%field(m)%name == 'V' .or. segment%field(m)%name == 'DVDX') then
                  allocate(segment%field(m)%dz_src(IsdB:IedB,JsdB:JedB,siz(3)))
                else
                  allocate(segment%field(m)%dz_src(IsdB:IedB,jsd:jed,siz(3)))
                endif
              else
                if (segment%field(m)%name == 'U' .or. segment%field(m)%name == 'DUDY') then
                  allocate(segment%field(m)%dz_src(IsdB:IedB,JsdB:JedB,siz(3)))
                else
                  allocate(segment%field(m)%dz_src(isd:ied,JsdB:JedB,siz(3)))
                endif
              endif
              segment%field(m)%dz_src(:,:,:)=0.0
              segment%field(m)%nk_src=siz(3)
              segment%field(m)%fid_dz = init_external_field(trim(filename),trim(fieldname),&
                        ignore_axis_atts=.true.,threading=SINGLE_FILE)
            endif
          else
            segment%field(m)%nk_src=1
          endif
        endif
      else
        segment%field(m)%fid = -1
        segment%field(m)%value = value
        segment%field(m)%name = trim(fields(m))
<<<<<<< HEAD
        ! Check if this is a tidal field. If so, the number 
=======
        ! Check if this is a tidal field. If so, the number
>>>>>>> 48da9759
        ! of expected constiuents must be 1.
        if ((index(segment%field(m)%name, 'phase') > 0) .or. (index(segment%field(m)%name, 'amp') > 0)) then
          if (OBC%n_tide_constituents .gt. 1 .and. OBC%add_tide_constituents) then
            call MOM_error(FATAL, 'Only one constituent is supported when specifying '//&
                'tidal boundary conditions by value rather than file.')
          endif
        endif
        if (segment%field(m)%name == 'U') then
          segment%u_values_needed = .false.
        elseif (segment%field(m)%name == 'Uamp') then
          segment%uamp_values_needed = .false.
          segment%uamp_index = m
        elseif (segment%field(m)%name == 'Uphase') then
          segment%uphase_values_needed = .false.
          segment%uphase_index = m
        elseif (segment%field(m)%name == 'V') then
          segment%v_values_needed = .false.
        elseif (segment%field(m)%name == 'Vamp') then
          segment%vamp_values_needed = .false.
          segment%vamp_index = m
        elseif (segment%field(m)%name == 'Vphase') then
          segment%vphase_values_needed = .false.
          segment%vphase_index = m
        elseif (segment%field(m)%name == 'SSH') then
          segment%z_values_needed = .false.
        elseif (segment%field(m)%name == 'SSHamp') then
          segment%zamp_values_needed = .false.
          segment%zamp_index = m
        elseif (segment%field(m)%name == 'SSHphase') then
          segment%zphase_values_needed = .false.
          segment%zphase_index = m
        elseif (segment%field(m)%name == 'TEMP') then
          segment%t_values_needed = .false.
        elseif (segment%field(m)%name == 'SALT') then
          segment%s_values_needed = .false.
        elseif (segment%field(m)%name == 'DVDX' .or. segment%field(m)%name == 'DUDY') then
          segment%g_values_needed = .false.
        endif
      endif
    enddo
    if (segment%u_values_needed .or. segment%uamp_values_needed .or. segment%uphase_values_needed .or. &
        segment%v_values_needed .or. segment%vamp_values_needed .or. segment%vphase_values_needed .or. &
        segment%t_values_needed .or. segment%s_values_needed .or. segment%g_values_needed .or. &
        segment%z_values_needed .or. segment%zamp_values_needed .or. segment%zphase_values_needed ) then
      write(mesg,'("Values needed for OBC segment ",I3)') n
      call MOM_error(FATAL, mesg)
    endif
  enddo

  call mpp_set_current_pelist(saved_pelist)

end subroutine initialize_segment_data

<<<<<<< HEAD
subroutine initialize_obc_tides(OBC, tide_ref_date, nodal_ref_date, tide_constituent_str)
  type(ocean_OBC_type), pointer       :: OBC !< Open boundary control structure
  integer, dimension(3), intent(in) :: tide_ref_date      !< Reference date (t = 0) for tidal forcing.
  integer, dimension(3), intent(in) :: nodal_ref_date     !< Date to calculate nodal modulation for.
  character(len=50), intent(in) :: tide_constituent_str  !< List of tidal constituents to include on boundary.
  real, dimension(4) :: nodal_shpn                        !< Solar and lunar longitudes for tidal forcing
  real :: nodal_time                                      !< Model time to calculate nodal modulation for.
  integer :: c                                            !< Index to tidal constituent.

=======
subroutine initialize_obc_tides(OBC, param_file)
  type(ocean_OBC_type), pointer       :: OBC !< Open boundary control structure
  type(param_file_type),   intent(in)    :: param_file !< Parameter file handle
  integer, dimension(3) :: tide_ref_date      !< Reference date (t = 0) for tidal forcing (year, month, day).
  integer, dimension(3) :: nodal_ref_date     !< Date to calculate nodal modulation for (year, month, day).
  character(len=50) :: tide_constituent_str   !< List of tidal constituents to include on boundary.
  type(astro_longitudes) :: nodal_longitudes              !< Solar and lunar longitudes for tidal forcing
  type(time_type) :: nodal_time                           !< Model time to calculate nodal modulation for.
  integer :: c                                            !< Index to tidal constituent.

  call get_param(param_file, mdl, "OBC_TIDE_CONSTITUENTS", tide_constituent_str, &
      "Names of tidal constituents being added to the open boundaries.", &
      fail_if_missing=.true.)

  call get_param(param_file, mdl, "OBC_TIDE_ADD_EQ_PHASE", OBC%add_eq_phase, &
      "If true, add the equilibrium phase argument to the specified tidal phases.", &
      default=.false., fail_if_missing=.false.)

  call get_param(param_file, mdl, "OBC_TIDE_ADD_NODAL", OBC%add_nodal_terms, &
      "If true, include 18.6 year nodal modulation in the boundary tidal forcing.", &
      default=.false.)

  call get_param(param_file, mdl, "OBC_TIDE_REF_DATE", tide_ref_date, &
      "Reference date to use for tidal calculations and equilibrium phase.", &
      fail_if_missing=.true.)

  call get_param(param_file, mdl, "OBC_TIDE_NODAL_REF_DATE", nodal_ref_date, &
      "Fixed reference date to use for nodal modulation of boundary tides.", &
      fail_if_missing=.false., default=0)

  if (.not. OBC%add_eq_phase) then
    ! If equilibrium phase argument is not added, the input phases
    ! should already be relative to the reference time.
    call MOM_mesg('OBC tidal phases will *not* be corrected with equilibrium arguments.')
  endif

>>>>>>> 48da9759
  allocate(OBC%tide_names(OBC%n_tide_constituents))
  read(tide_constituent_str, *) OBC%tide_names

  ! Set reference time (t = 0) for boundary tidal forcing.
<<<<<<< HEAD
  OBC%time_ref = time_type_to_real(set_date(tide_ref_date(1), tide_ref_date(2), tide_ref_date(3)))

  ! Find relevant lunar and solar longitudes at the reference time
  if (OBC%add_eq_phase) call astro_longitudes_init(OBC%time_ref, OBC%astro_shpn)
=======
  OBC%time_ref = set_date(tide_ref_date(1), tide_ref_date(2), tide_ref_date(3))

  ! Find relevant lunar and solar longitudes at the reference time
  if (OBC%add_eq_phase) call astro_longitudes_init(OBC%time_ref, OBC%tidal_longitudes)
>>>>>>> 48da9759

  ! If the nodal correction is based on a different time, initialize that.
  ! Otherwise, it can use N from the time reference.
  if (OBC%add_nodal_terms) then
    if (sum(nodal_ref_date) .ne. 0) then
<<<<<<< HEAD
      nodal_time = time_type_to_real(set_date(nodal_ref_date(1), nodal_ref_date(2), nodal_ref_date(3)))
      call astro_longitudes_init(nodal_time, nodal_shpn)
    else
      nodal_shpn = OBC%astro_shpn
=======
      ! A reference date was provided for the nodal correction
      nodal_time = set_date(nodal_ref_date(1), nodal_ref_date(2), nodal_ref_date(3))
      call astro_longitudes_init(nodal_time, nodal_longitudes)
    elseif (OBC%add_eq_phase) then
      ! Astronomical longitudes were already calculated for use in equilibrium phases,
      ! so use nodal longitude from that.
      nodal_longitudes = OBC%tidal_longitudes
    else
      ! Tidal reference time is a required parameter, so calculate the longitudes from that.
      call astro_longitudes_init(OBC%time_ref, nodal_longitudes)
>>>>>>> 48da9759
    endif
  endif

  allocate(OBC%tide_frequencies(OBC%n_tide_constituents))
  allocate(OBC%tide_eq_phases(OBC%n_tide_constituents))
  allocate(OBC%tide_fn(OBC%n_tide_constituents))
  allocate(OBC%tide_un(OBC%n_tide_constituents))

  do c=1,OBC%n_tide_constituents
<<<<<<< HEAD
    OBC%tide_frequencies(c) = tidal_frequency(trim(OBC%tide_names(c)))

    ! Find equilibrum phase if needed
    if (OBC%add_eq_phase) then
      OBC%tide_eq_phases(c) = eq_phase(trim(OBC%tide_names(c)), OBC%astro_shpn)
=======
    ! If tidal frequency is overridden by setting TIDE_*_FREQ, use that, otherwise use the
    ! default realistic frequency for this constituent.
    call get_param(param_file, mdl, "TIDE_"//trim(OBC%tide_names(c))//"_FREQ", OBC%tide_frequencies(c), &
        "Frequency of the "//trim(OBC%tide_names(c))//" tidal constituent. "//&
        "This is only used if TIDES and TIDE_"//trim(OBC%tide_names(c))// &
        " are true, or if OBC_TIDE_N_CONSTITUENTS > 0 and "//trim(OBC%tide_names(c))//&
        " is in OBC_TIDE_CONSTITUENTS.", units="s-1", default=tidal_frequency(trim(OBC%tide_names(c))))

    ! Find equilibrum phase if needed
    if (OBC%add_eq_phase) then
      OBC%tide_eq_phases(c) = eq_phase(trim(OBC%tide_names(c)), OBC%tidal_longitudes)
>>>>>>> 48da9759
    else
      OBC%tide_eq_phases(c) = 0.0
    endif

    ! Find nodal corrections if needed
    if (OBC%add_nodal_terms) then
<<<<<<< HEAD
      call nodal_fu(trim(OBC%tide_names(c)), nodal_shpn(4), OBC%tide_fn(c), OBC%tide_un(c))
=======
      call nodal_fu(trim(OBC%tide_names(c)), nodal_longitudes%N, OBC%tide_fn(c), OBC%tide_un(c))
>>>>>>> 48da9759
    else
      OBC%tide_fn(c) = 1.0
      OBC%tide_un(c) = 0.0
    endif
  enddo
end subroutine initialize_obc_tides

!> Define indices for segment and store in hor_index_type
!> using global segment bounds corresponding to q-points
subroutine setup_segment_indices(G, seg, Is_obc, Ie_obc, Js_obc, Je_obc)
  type(dyn_horgrid_type), intent(in) :: G !< grid type
  type(OBC_segment_type), intent(inout) :: seg  !< Open boundary segment
  integer, intent(in) :: Is_obc !< Q-point global i-index of start of segment
  integer, intent(in) :: Ie_obc !< Q-point global i-index of end of segment
  integer, intent(in) :: Js_obc !< Q-point global j-index of start of segment
  integer, intent(in) :: Je_obc !< Q-point global j-index of end of segment
  ! Local variables
  integer :: IsgB, IegB, JsgB, JegB
  integer :: isg, ieg, jsg, jeg

  ! Isg, Ieg will be I*_obc in global space
  if (Ie_obc < Is_obc) then
    IsgB = Ie_obc
    IegB = Is_obc
  else
    IsgB = Is_obc
    IegB = Ie_obc
  endif

  if (Je_obc < Js_obc) then
    JsgB = Je_obc
    JegB = Js_obc
  else
    JsgB = Js_obc
    JegB = Je_obc
  endif

  ! NOTE: h-points are defined along the interior of the segment q-points.
  !   For a given segment and its start and end index pairs, [IJ][se]gB, the
  !   h-cell corresponding to this pair are shown in the figure below.
  !
  ! x-x----------------x-x
  ! | |        N       | |
  ! x-x   W         E  x-x
  !   |        S         |
  ! x-x----------------x-x
  ! | |                | |
  ! x-x                x-x
  !
  ! For segment points on the west and south, h-point indices are incremented
  ! in order to move to the interior cell.

  if (Is_obc > Ie_obc) then
    ! Northern boundary
    isg = IsgB + 1
    jsg = JsgB
    ieg = IegB
    jeg = JegB
  endif

  if (Is_obc < Ie_obc) then
    ! Southern boundary
    isg = IsgB + 1
    jsg = JsgB + 1
    ieg = IegB
    jeg = JegB + 1
  endif

  if (Js_obc < Je_obc) then
    ! Eastern boundary
    isg = IsgB
    jsg = JsgB + 1
    ieg = IegB
    jeg = JegB
  endif

  if (Js_obc > Je_obc) then
    ! Western boundary
    isg = IsgB + 1
    jsg = JsgB + 1
    ieg = IegB + 1
    jeg = JegB
  endif

  ! Global space I*_obc but sorted
  seg%HI%IsgB = IsgB
  seg%HI%JegB = JegB
  seg%HI%IegB = IegB
  seg%HI%JsgB = JsgB

  seg%HI%isg = isg
  seg%HI%jsg = jsg
  seg%HI%ieg = ieg
  seg%HI%jeg = jeg

  ! Move into local index space
  IsgB = IsgB - G%idg_offset
  JsgB = JsgB - G%jdg_offset
  IegB = IegB - G%idg_offset
  JegB = JegB - G%jdg_offset

  isg = isg - G%idg_offset
  jsg = jsg - G%jdg_offset
  ieg = ieg - G%idg_offset
  jeg = jeg - G%jdg_offset

  ! This is the i-extent of the segment on this PE.
  ! The values are nonsense if the segment is not on this PE.
  seg%HI%IsdB = min(max(IsgB, G%HI%IsdB), G%HI%IedB)
  seg%HI%IedB = min(max(IegB, G%HI%IsdB), G%HI%IedB)
  seg%HI%isd = min(max(isg, G%HI%isd), G%HI%ied)
  seg%HI%ied = min(max(ieg, G%HI%isd), G%HI%ied)
  seg%HI%IscB = min(max(IsgB, G%HI%IscB), G%HI%IecB)
  seg%HI%IecB = min(max(IegB, G%HI%IscB), G%HI%IecB)
  seg%HI%isc = min(max(isg, G%HI%isc), G%HI%iec)
  seg%HI%iec = min(max(ieg, G%HI%isc), G%HI%iec)

  ! This is the j-extent of the segment on this PE.
  ! The values are nonsense if the segment is not on this PE.
  seg%HI%JsdB = min(max(JsgB, G%HI%JsdB), G%HI%JedB)
  seg%HI%JedB = min(max(JegB, G%HI%JsdB), G%HI%JedB)
  seg%HI%jsd = min(max(jsg, G%HI%jsd), G%HI%jed)
  seg%HI%jed = min(max(jeg, G%HI%jsd), G%HI%jed)
  seg%HI%JscB = min(max(JsgB, G%HI%JscB), G%HI%JecB)
  seg%HI%JecB = min(max(JegB, G%HI%JscB), G%HI%JecB)
  seg%HI%jsc = min(max(jsg, G%HI%jsc), G%HI%jec)
  seg%HI%jec = min(max(jeg, G%HI%jsc), G%HI%jec)

end subroutine setup_segment_indices

!> Parse an OBC_SEGMENT_%%% string starting with "I=" and configure placement and type of OBC accordingly
subroutine setup_u_point_obc(OBC, G, US, segment_str, l_seg, PF, reentrant_y)
  type(ocean_OBC_type),    pointer    :: OBC !< Open boundary control structure
  type(dyn_horgrid_type),  intent(in) :: G   !< Ocean grid structure
  type(unit_scale_type),   intent(in) :: US  !< A dimensional unit scaling type
  character(len=*),        intent(in) :: segment_str !< A string in form of "I=%,J=%:%,string"
  integer,                 intent(in) :: l_seg !< which segment is this?
  type(param_file_type), intent(in)   :: PF  !< Parameter file handle
  logical, intent(in)                 :: reentrant_y !< is the domain reentrant in y?
  ! Local variables
  integer :: I_obc, Js_obc, Je_obc ! Position of segment in global index space
  integer :: j, a_loop
  character(len=32) :: action_str(8)
  character(len=128) :: segment_param_str
  real, allocatable, dimension(:)  :: tnudge
  ! This returns the global indices for the segment
  call parse_segment_str(G%ieg, G%jeg, segment_str, I_obc, Js_obc, Je_obc, action_str, reentrant_y)

  call setup_segment_indices(G, OBC%segment(l_seg),I_obc,I_obc,Js_obc,Je_obc)

  I_obc = I_obc - G%idg_offset ! Convert to local tile indices on this tile
  Js_obc = Js_obc - G%jdg_offset ! Convert to local tile indices on this tile
  Je_obc = Je_obc - G%jdg_offset ! Convert to local tile indices on this tile

  if (Je_obc>Js_obc) then
    OBC%segment(l_seg)%direction = OBC_DIRECTION_E
  elseif (Je_obc<Js_obc) then
    OBC%segment(l_seg)%direction = OBC_DIRECTION_W
    j=js_obc;js_obc=je_obc;je_obc=j
  endif

  OBC%segment(l_seg)%on_pe = .false.

  do a_loop = 1,8 ! up to 8 options available
    if (len_trim(action_str(a_loop)) == 0) then
      cycle
    elseif (trim(action_str(a_loop)) == 'FLATHER') then
      OBC%segment(l_seg)%Flather = .true.
      OBC%segment(l_seg)%open = .true.
      OBC%Flather_u_BCs_exist_globally = .true.
      OBC%open_u_BCs_exist_globally = .true.
      OBC%segment(l_seg)%z_values_needed = .true.
      OBC%segment(l_seg)%u_values_needed = .true.
    elseif (trim(action_str(a_loop)) == 'ORLANSKI') then
      OBC%segment(l_seg)%radiation = .true.
      OBC%segment(l_seg)%open = .true.
      OBC%open_u_BCs_exist_globally = .true.
      OBC%radiation_BCs_exist_globally = .true.
    elseif (trim(action_str(a_loop)) == 'ORLANSKI_TAN') then
      OBC%segment(l_seg)%radiation = .true.
      OBC%segment(l_seg)%radiation_tan = .true.
      OBC%radiation_BCs_exist_globally = .true.
    elseif (trim(action_str(a_loop)) == 'ORLANSKI_GRAD') then
      OBC%segment(l_seg)%radiation = .true.
      OBC%segment(l_seg)%radiation_grad = .true.
    elseif (trim(action_str(a_loop)) == 'OBLIQUE') then
      OBC%segment(l_seg)%oblique = .true.
      OBC%segment(l_seg)%open = .true.
      OBC%oblique_BCs_exist_globally = .true.
      OBC%open_u_BCs_exist_globally = .true.
    elseif (trim(action_str(a_loop)) == 'OBLIQUE_TAN') then
      OBC%segment(l_seg)%oblique = .true.
      OBC%segment(l_seg)%oblique_tan = .true.
      OBC%oblique_BCs_exist_globally = .true.
    elseif (trim(action_str(a_loop)) == 'OBLIQUE_GRAD') then
      OBC%segment(l_seg)%oblique = .true.
      OBC%segment(l_seg)%oblique_grad = .true.
    elseif (trim(action_str(a_loop)) == 'NUDGED') then
      OBC%segment(l_seg)%nudged = .true.
      OBC%nudged_u_BCs_exist_globally = .true.
      OBC%segment(l_seg)%u_values_needed = .true.
    elseif (trim(action_str(a_loop)) == 'NUDGED_TAN') then
      OBC%segment(l_seg)%nudged_tan = .true.
      OBC%nudged_u_BCs_exist_globally = .true.
      OBC%segment(l_seg)%v_values_needed = .true.
    elseif (trim(action_str(a_loop)) == 'NUDGED_GRAD') then
      OBC%segment(l_seg)%nudged_grad = .true.
      OBC%segment(l_seg)%g_values_needed = .true.
    elseif (trim(action_str(a_loop)) == 'GRADIENT') then
      OBC%segment(l_seg)%gradient = .true.
      OBC%segment(l_seg)%open = .true.
      OBC%open_u_BCs_exist_globally = .true.
    elseif (trim(action_str(a_loop)) == 'SIMPLE') then
      OBC%segment(l_seg)%specified = .true.
      OBC%specified_u_BCs_exist_globally = .true. ! This avoids deallocation
      OBC%segment(l_seg)%u_values_needed = .true.
    elseif (trim(action_str(a_loop)) == 'SIMPLE_TAN') then
      OBC%segment(l_seg)%specified_tan = .true.
      OBC%segment(l_seg)%v_values_needed = .true.
    elseif (trim(action_str(a_loop)) == 'SIMPLE_GRAD') then
      OBC%segment(l_seg)%specified_grad = .true.
      OBC%segment(l_seg)%g_values_needed = .true.
    else
      call MOM_error(FATAL, "MOM_open_boundary.F90, setup_u_point_obc: "//&
                     "String '"//trim(action_str(a_loop))//"' not understood.")
    endif
    if (OBC%segment(l_seg)%nudged .or. OBC%segment(l_seg)%nudged_tan) then
      write(segment_param_str(1:43),"('OBC_SEGMENT_',i3.3,'_VELOCITY_NUDGING_TIMESCALES')") l_seg
      allocate(tnudge(2))
      call get_param(PF, mdl, segment_param_str(1:43), tnudge, &
                     "Timescales in days for nudging along a segment, "//&
                     "for inflow, then outflow. Setting both to zero should "//&
                     "behave like SIMPLE obcs for the baroclinic velocities.", &
                     fail_if_missing=.true., default=0., units="days", scale=86400.0*US%s_to_T)
      OBC%segment(l_seg)%Velocity_nudging_timescale_in = tnudge(1)
      OBC%segment(l_seg)%Velocity_nudging_timescale_out = tnudge(2)
      deallocate(tnudge)
    endif

  enddo ! a_loop

  OBC%segment(l_seg)%is_E_or_W_2 = .true.

  if (I_obc<=G%HI%IsdB+1 .or. I_obc>=G%HI%IedB-1) return ! Boundary is not on tile
  if (Je_obc<=G%HI%JsdB .or. Js_obc>=G%HI%JedB) return ! Segment is not on tile

  OBC%segment(l_seg)%on_pe = .true.
  OBC%segment(l_seg)%is_E_or_W = .true.

  do j=G%HI%jsd, G%HI%jed
    if (j>Js_obc .and. j<=Je_obc) then
      OBC%segnum_u(I_obc,j) = l_seg
    endif
  enddo
  OBC%segment(l_seg)%Is_obc = I_obc
  OBC%segment(l_seg)%Ie_obc = I_obc
  OBC%segment(l_seg)%Js_obc = Js_obc
  OBC%segment(l_seg)%Je_obc = Je_obc
  call allocate_OBC_segment_data(OBC, OBC%segment(l_seg))

  if (OBC%segment(l_seg)%oblique .and.  OBC%segment(l_seg)%radiation) &
         call MOM_error(FATAL, "MOM_open_boundary.F90, setup_u_point_obc: \n"//&
         "Orlanski and Oblique OBC options cannot be used together on one segment.")

  if (OBC%segment(l_seg)%u_values_needed .or. OBC%segment(l_seg)%v_values_needed .or. &
      OBC%segment(l_seg)%t_values_needed .or. OBC%segment(l_seg)%s_values_needed .or. &
      OBC%segment(l_seg)%z_values_needed .or. OBC%segment(l_seg)%g_values_needed) &
    OBC%segment(l_seg)%values_needed = .true.
end subroutine setup_u_point_obc

!> Parse an OBC_SEGMENT_%%% string starting with "J=" and configure placement and type of OBC accordingly
subroutine setup_v_point_obc(OBC, G, US, segment_str, l_seg, PF, reentrant_x)
  type(ocean_OBC_type),    pointer    :: OBC !< Open boundary control structure
  type(dyn_horgrid_type),  intent(in) :: G   !< Ocean grid structure
  type(unit_scale_type),   intent(in) :: US  !< A dimensional unit scaling type
  character(len=*),        intent(in) :: segment_str !< A string in form of "J=%,I=%:%,string"
  integer,                 intent(in) :: l_seg !< which segment is this?
  type(param_file_type),   intent(in) :: PF  !< Parameter file handle
  logical, intent(in)                 :: reentrant_x !< is the domain reentrant in x?
  ! Local variables
  integer :: J_obc, Is_obc, Ie_obc ! Position of segment in global index space
  integer :: i, a_loop
  character(len=32) :: action_str(8)
  character(len=128) :: segment_param_str
  real, allocatable, dimension(:)  :: tnudge

  ! This returns the global indices for the segment
  call parse_segment_str(G%ieg, G%jeg, segment_str, J_obc, Is_obc, Ie_obc, action_str, reentrant_x)

  call setup_segment_indices(G, OBC%segment(l_seg),Is_obc,Ie_obc,J_obc,J_obc)

  J_obc = J_obc - G%jdg_offset ! Convert to local tile indices on this tile
  Is_obc = Is_obc - G%idg_offset ! Convert to local tile indices on this tile
  Ie_obc = Ie_obc - G%idg_offset ! Convert to local tile indices on this tile

  if (Ie_obc>Is_obc) then
     OBC%segment(l_seg)%direction = OBC_DIRECTION_S
  elseif (Ie_obc<Is_obc) then
     OBC%segment(l_seg)%direction = OBC_DIRECTION_N
     i=Is_obc;Is_obc=Ie_obc;Ie_obc=i
  endif

  OBC%segment(l_seg)%on_pe = .false.

  do a_loop = 1,8
    if (len_trim(action_str(a_loop)) == 0) then
      cycle
    elseif (trim(action_str(a_loop)) == 'FLATHER') then
      OBC%segment(l_seg)%Flather = .true.
      OBC%segment(l_seg)%open = .true.
      OBC%Flather_v_BCs_exist_globally = .true.
      OBC%open_v_BCs_exist_globally = .true.
      OBC%segment(l_seg)%z_values_needed = .true.
      OBC%segment(l_seg)%v_values_needed = .true.
    elseif (trim(action_str(a_loop)) == 'ORLANSKI') then
      OBC%segment(l_seg)%radiation = .true.
      OBC%segment(l_seg)%open = .true.
      OBC%open_v_BCs_exist_globally = .true.
      OBC%radiation_BCs_exist_globally = .true.
    elseif (trim(action_str(a_loop)) == 'ORLANSKI_TAN') then
      OBC%segment(l_seg)%radiation = .true.
      OBC%segment(l_seg)%radiation_tan = .true.
      OBC%radiation_BCs_exist_globally = .true.
    elseif (trim(action_str(a_loop)) == 'ORLANSKI_GRAD') then
      OBC%segment(l_seg)%radiation = .true.
      OBC%segment(l_seg)%radiation_grad = .true.
    elseif (trim(action_str(a_loop)) == 'OBLIQUE') then
      OBC%segment(l_seg)%oblique = .true.
      OBC%segment(l_seg)%open = .true.
      OBC%oblique_BCs_exist_globally = .true.
      OBC%open_v_BCs_exist_globally = .true.
    elseif (trim(action_str(a_loop)) == 'OBLIQUE_TAN') then
      OBC%segment(l_seg)%oblique = .true.
      OBC%segment(l_seg)%oblique_tan = .true.
      OBC%oblique_BCs_exist_globally = .true.
    elseif (trim(action_str(a_loop)) == 'OBLIQUE_GRAD') then
      OBC%segment(l_seg)%oblique = .true.
      OBC%segment(l_seg)%oblique_grad = .true.
    elseif (trim(action_str(a_loop)) == 'NUDGED') then
      OBC%segment(l_seg)%nudged = .true.
      OBC%nudged_v_BCs_exist_globally = .true.
      OBC%segment(l_seg)%v_values_needed = .true.
    elseif (trim(action_str(a_loop)) == 'NUDGED_TAN') then
      OBC%segment(l_seg)%nudged_tan = .true.
      OBC%nudged_v_BCs_exist_globally = .true.
      OBC%segment(l_seg)%u_values_needed = .true.
    elseif (trim(action_str(a_loop)) == 'NUDGED_GRAD') then
      OBC%segment(l_seg)%nudged_grad = .true.
      OBC%segment(l_seg)%g_values_needed = .true.
    elseif (trim(action_str(a_loop)) == 'GRADIENT') then
      OBC%segment(l_seg)%gradient = .true.
      OBC%segment(l_seg)%open = .true.
      OBC%open_v_BCs_exist_globally = .true.
    elseif (trim(action_str(a_loop)) == 'SIMPLE') then
      OBC%segment(l_seg)%specified = .true.
      OBC%specified_v_BCs_exist_globally = .true. ! This avoids deallocation
      OBC%segment(l_seg)%v_values_needed = .true.
    elseif (trim(action_str(a_loop)) == 'SIMPLE_TAN') then
      OBC%segment(l_seg)%specified_tan = .true.
      OBC%segment(l_seg)%u_values_needed = .true.
    elseif (trim(action_str(a_loop)) == 'SIMPLE_GRAD') then
      OBC%segment(l_seg)%specified_grad = .true.
      OBC%segment(l_seg)%g_values_needed = .true.
    else
      call MOM_error(FATAL, "MOM_open_boundary.F90, setup_v_point_obc: "//&
                     "String '"//trim(action_str(a_loop))//"' not understood.")
    endif
    if (OBC%segment(l_seg)%nudged .or. OBC%segment(l_seg)%nudged_tan) then
      write(segment_param_str(1:43),"('OBC_SEGMENT_',i3.3,'_VELOCITY_NUDGING_TIMESCALES')") l_seg
      allocate(tnudge(2))
      call get_param(PF, mdl, segment_param_str(1:43), tnudge, &
                     "Timescales in days for nudging along a segment, "//&
                     "for inflow, then outflow. Setting both to zero should "//&
                     "behave like SIMPLE obcs for the baroclinic velocities.", &
                     fail_if_missing=.true., default=0., units="days", scale=86400.0*US%s_to_T)
      OBC%segment(l_seg)%Velocity_nudging_timescale_in = tnudge(1)
      OBC%segment(l_seg)%Velocity_nudging_timescale_out = tnudge(2)
      deallocate(tnudge)
    endif

  enddo ! a_loop

  if (J_obc<=G%HI%JsdB+1 .or. J_obc>=G%HI%JedB-1) return ! Boundary is not on tile
  if (Ie_obc<=G%HI%IsdB .or. Is_obc>=G%HI%IedB) return ! Segment is not on tile

  OBC%segment(l_seg)%on_pe = .true.
  OBC%segment(l_seg)%is_N_or_S = .true.

  do i=G%HI%isd, G%HI%ied
    if (i>Is_obc .and. i<=Ie_obc) then
      OBC%segnum_v(i,J_obc) = l_seg
    endif
  enddo
  OBC%segment(l_seg)%Is_obc = Is_obc
  OBC%segment(l_seg)%Ie_obc = Ie_obc
  OBC%segment(l_seg)%Js_obc = J_obc
  OBC%segment(l_seg)%Je_obc = J_obc
  call allocate_OBC_segment_data(OBC, OBC%segment(l_seg))

  if (OBC%segment(l_seg)%oblique .and.  OBC%segment(l_seg)%radiation) &
         call MOM_error(FATAL, "MOM_open_boundary.F90, setup_v_point_obc: \n"//&
         "Orlanski and Oblique OBC options cannot be used together on one segment.")

  if (OBC%segment(l_seg)%u_values_needed .or. OBC%segment(l_seg)%v_values_needed .or. &
      OBC%segment(l_seg)%t_values_needed .or. OBC%segment(l_seg)%s_values_needed .or. &
      OBC%segment(l_seg)%z_values_needed .or. OBC%segment(l_seg)%g_values_needed) &
    OBC%segment(l_seg)%values_needed = .true.
end subroutine setup_v_point_obc

!> Parse an OBC_SEGMENT_%%% string
subroutine parse_segment_str(ni_global, nj_global, segment_str, l, m, n, action_str, reentrant)
  integer,          intent(in)  :: ni_global !< Number of h-points in zonal direction
  integer,          intent(in)  :: nj_global !< Number of h-points in meridional direction
  character(len=*), intent(in)  :: segment_str !< A string in form of "I=l,J=m:n,string" or "J=l,I=m,n,string"
  integer,          intent(out) :: l !< The value of I=l, if segment_str begins with I=l, or the value of J=l
  integer,          intent(out) :: m !< The value of J=m, if segment_str begins with I=, or the value of I=m
  integer,          intent(out) :: n !< The value of J=n, if segment_str begins with I=, or the value of I=n
  character(len=*), intent(out) :: action_str(:) !< The "string" part of segment_str
  logical,          intent(in)  :: reentrant !< is domain reentrant in relevant direction?
  ! Local variables
  character(len=24) :: word1, word2, m_word, n_word !< Words delineated by commas in a string in form of
                                                    !! "I=%,J=%:%,string"
  integer :: l_max !< Either ni_global or nj_global, depending on whether segment_str begins with "I=" or "J="
  integer :: mn_max !< Either nj_global or ni_global, depending on whether segment_str begins with "I=" or "J="
  integer :: j
  integer, parameter :: halo = 10

  ! Process first word which will started with either 'I=' or 'J='
  word1 = extract_word(segment_str,',',1)
  word2 = extract_word(segment_str,',',2)
  if (word1(1:2)=='I=') then
    l_max = ni_global
    mn_max = nj_global
    if (.not. (word2(1:2)=='J=')) call MOM_error(FATAL, "MOM_open_boundary.F90, parse_segment_str: "//&
                     "Second word of string '"//trim(segment_str)//"' must start with 'J='.")
  elseif (word1(1:2)=='J=') then ! Note that the file_parser uniformaly expands "=" to " = "
    l_max = nj_global
    mn_max = ni_global
    if (.not. (word2(1:2)=='I=')) call MOM_error(FATAL, "MOM_open_boundary.F90, parse_segment_str: "//&
                     "Second word of string '"//trim(segment_str)//"' must start with 'I='.")
  else
    call MOM_error(FATAL, "MOM_open_boundary.F90, parse_segment_str"//&
                   "String '"//segment_str//"' must start with 'I=' or 'J='.")
  endif

  ! Read l
  l = interpret_int_expr( word1(3:24), l_max )
  if (l<0 .or. l>l_max) then
    call MOM_error(FATAL, "MOM_open_boundary.F90, parse_segment_str: "//&
                   "First value from string '"//trim(segment_str)//"' is outside of the physical domain.")
  endif

  ! Read m
  m_word = extract_word(word2(3:24),':',1)
  m = interpret_int_expr( m_word, mn_max )
  if (reentrant) then
    if (m<-halo .or. m>mn_max+halo) then
      call MOM_error(FATAL, "MOM_open_boundary.F90, parse_segment_str: "//&
                     "Beginning of range in string '"//trim(segment_str)//"' is outside of the physical domain.")
    endif
  else
    if (m<-1 .or. m>mn_max+1) then
      call MOM_error(FATAL, "MOM_open_boundary.F90, parse_segment_str: "//&
                     "Beginning of range in string '"//trim(segment_str)//"' is outside of the physical domain.")
    endif
  endif

  ! Read n
  n_word = extract_word(word2(3:24),':',2)
  n = interpret_int_expr( n_word, mn_max )
  if (reentrant) then
    if (n<-halo .or. n>mn_max+halo) then
      call MOM_error(FATAL, "MOM_open_boundary.F90, parse_segment_str: "//&
                     "End of range in string '"//trim(segment_str)//"' is outside of the physical domain.")
    endif
  else
    if (n<-1 .or. n>mn_max+1) then
      call MOM_error(FATAL, "MOM_open_boundary.F90, parse_segment_str: "//&
                     "End of range in string '"//trim(segment_str)//"' is outside of the physical domain.")
    endif
  endif

  if (abs(n-m)==0) then
    call MOM_error(FATAL, "MOM_open_boundary.F90, parse_segment_str: "//&
                   "Range in string '"//trim(segment_str)//"' must span one cell.")
  endif

  ! Type of open boundary condition
  do j = 1, size(action_str)
    action_str(j) = extract_word(segment_str,',',2+j)
  enddo

  contains

  ! Returns integer value interpreted from string in form of %I, N or N+-%I
  integer function interpret_int_expr(string, imax)
    character(len=*), intent(in) :: string !< Integer in form or %I, N or N-%I
    integer,          intent(in) :: imax !< Value to replace 'N' with
    ! Local variables
    integer slen

    slen = len_trim(string)
    if (slen==0) call MOM_error(FATAL, "MOM_open_boundary.F90, parse_segment_str"//&
                                "Parsed string was empty!")
    if (len_trim(string)==1 .and. string(1:1)=='N') then
      interpret_int_expr = imax
    elseif (string(1:1)=='N') then
      if (string(2:2)=='+') then
        read(string(3:slen),*,err=911) interpret_int_expr
        interpret_int_expr = imax + interpret_int_expr
      elseif (string(2:2)=='-') then
        read(string(3:slen),*,err=911) interpret_int_expr
        interpret_int_expr = imax - interpret_int_expr
      endif
    else
      read(string(1:slen),*,err=911) interpret_int_expr
    endif
    return
    911 call MOM_error(FATAL, "MOM_open_boundary.F90, parse_segment_str"//&
                       "Problem reading value from string '"//trim(string)//"'.")
  end function interpret_int_expr
end subroutine parse_segment_str


!> Parse an OBC_SEGMENT_%%%_DATA string and determine its fields
subroutine parse_segment_manifest_str(segment_str, num_fields, fields)
  character(len=*), intent(in) :: segment_str   !< A string in form of
                                        !< "VAR1=file:foo1.nc(varnam1),VAR2=file:foo2.nc(varnam2),..."
  integer, intent(out) :: num_fields    !< The number of fields in the segment data
  character(len=*), dimension(MAX_OBC_FIELDS), intent(out) :: fields
                                        !< List of fieldnames for each segment

  ! Local variables
  character(len=128) :: word1, word2

  num_fields = 0
  do
    word1 = extract_word(segment_str, ',', num_fields+1)
    if (trim(word1) == '') exit
    num_fields = num_fields + 1
    word2 = extract_word(word1, '=', 1)
    fields(num_fields) = trim(word2)
  enddo
end subroutine parse_segment_manifest_str


!> Parse an OBC_SEGMENT_%%%_DATA string
subroutine parse_segment_data_str(segment_str, idx, var, value, filename, fieldname)
  character(len=*), intent(in) :: segment_str   !< A string in form of
      !! "VAR1=file:foo1.nc(varnam1),VAR2=file:foo2.nc(varnam2),..."
  integer, intent(in) :: idx                    !< Index of segment_str record
  character(len=*), intent(in) :: var           !< The name of the variable for which parameters are needed
  character(len=*), intent(out) :: filename     !< The name of the input file if using "file" method
  character(len=*), intent(out) :: fieldname    !< The name of the variable in the input file if using
                                                !! "file" method
  real, optional, intent(out)  :: value         !< A constant value if using the "value" method

  ! Local variables
  character(len=128) :: word1, word2, word3, method
  integer :: lword

  ! Process first word which will start with the fieldname
  word3 = extract_word(segment_str, ',', idx)
  word1 = extract_word(word3, ':', 1)
  !if (trim(word1) == '') exit
  word2 = extract_word(word1, '=', 1)
  if (trim(word2) == trim(var)) then
    method = trim(extract_word(word1, '=', 2))
    lword = len_trim(method)
    if (method(lword-3:lword) == 'file') then
      ! raise an error id filename/fieldname not in argument list
      word1 = extract_word(word3, ':', 2)
      filename = extract_word(word1, '(', 1)
      fieldname = extract_word(word1, '(', 2)
      lword = len_trim(fieldname)
      fieldname = fieldname(1:lword-1)  ! remove trailing parenth
      value = -999.
    elseif (method(lword-4:lword) == 'value') then
      filename = 'none'
      fieldname = 'none'
      word1 = extract_word(word3, ':', 2)
      lword = len_trim(word1)
      read(word1(1:lword), *, end=986, err=987) value
    endif
  endif

  return
986 call MOM_error(FATAL,'End of record while parsing segment data specification! '//trim(segment_str))
987 call MOM_error(FATAL,'Error while parsing segment data specification! '//trim(segment_str))
end subroutine parse_segment_data_str


!> Parse all the OBC_SEGMENT_%%%_DATA strings again
!! to see which need tracer reservoirs (all pes need to know).
 subroutine parse_for_tracer_reservoirs(OBC, PF, use_temperature)
  type(ocean_OBC_type),   intent(inout) :: OBC !< Open boundary control structure
  type(param_file_type),  intent(in)    :: PF  !< Parameter file handle
  logical,                intent(in) :: use_temperature !< If true, T and S are used

  ! Local variables
  integer :: n,m,num_fields
  character(len=1024) :: segstr
  character(len=256) :: filename
  character(len=20)  :: segnam, suffix
  character(len=32)  :: varnam, fieldname
  real               :: value
  character(len=32), dimension(MAX_OBC_FIELDS) :: fields  ! segment field names
  type(OBC_segment_type), pointer :: segment => NULL() ! pointer to segment type list
  character(len=256) :: mesg    ! Message for error messages.

  do n=1, OBC%number_of_segments
    segment => OBC%segment(n)
    write(segnam,"('OBC_SEGMENT_',i3.3,'_DATA')") n
    write(suffix,"('_segment_',i3.3)") n
    ! Clear out any old values
    segstr = ''
    call get_param(PF, mdl, segnam, segstr)
    if (segstr == '') cycle

    call parse_segment_manifest_str(trim(segstr), num_fields, fields)
    if (num_fields == 0) cycle

    ! At this point, just search for TEMP and SALT as tracers 1 and 2.
    do m=1,num_fields
      call parse_segment_data_str(trim(segstr), m, trim(fields(m)), &
          value, filename, fieldname)
      if (trim(filename) /= 'none') then
        if (fields(m) == 'TEMP') then
          if (segment%is_E_or_W_2) then
            OBC%tracer_x_reservoirs_used(1) = .true.
          else
            OBC%tracer_y_reservoirs_used(1) = .true.
          endif
        endif
        if (fields(m) == 'SALT') then
          if (segment%is_E_or_W_2) then
            OBC%tracer_x_reservoirs_used(2) = .true.
          else
            OBC%tracer_y_reservoirs_used(2) = .true.
          endif
        endif
      endif
    enddo
    ! Alternately, set first two to true if use_temperature is true
    if (use_temperature) then
      if (segment%is_E_or_W_2) then
        OBC%tracer_x_reservoirs_used(1) = .true.
        OBC%tracer_x_reservoirs_used(2) = .true.
      else
        OBC%tracer_y_reservoirs_used(1) = .true.
        OBC%tracer_y_reservoirs_used(2) = .true.
      endif
    endif
  enddo

  return

end subroutine parse_for_tracer_reservoirs

!> Parse an OBC_SEGMENT_%%%_PARAMS string
 subroutine parse_segment_param_real(segment_str, var, param_value, debug )
   character(len=*),  intent(in)  :: segment_str !< A string in form of
                                                 !! "VAR1=file:foo1.nc(varnam1),VAR2=file:foo2.nc(varnam2),..."
   character(len=*),  intent(in)  :: var         !< The name of the variable for which parameters are needed
   real,              intent(out) :: param_value !< The value of the parameter
   logical, optional, intent(in)  :: debug       !< If present and true, write verbose debugging messages
   ! Local variables
   character(len=128) :: word1, word2, word3, method
   integer :: lword, nfields, n, m
   logical :: continue,dbg
   character(len=32), dimension(MAX_OBC_FIELDS) :: flds

   nfields=0
   continue=.true.
   dbg=.false.
   if (PRESENT(debug)) dbg=debug

   do while (continue)
      word1 = extract_word(segment_str,',',nfields+1)
      if (trim(word1) == '') exit
      nfields=nfields+1
      word2 = extract_word(word1,'=',1)
      flds(nfields) = trim(word2)
   enddo

   ! if (PRESENT(fields)) then
   !   do n=1,nfields
   !     fields(n) = flds(n)
   !   enddo
   ! endif

   ! if (PRESENT(num_fields)) then
   !    num_fields=nfields
   !    return
   ! endif

   m=0
!   if (PRESENT(var)) then
     do n=1,nfields
       if (trim(var)==trim(flds(n))) then
          m=n
          exit
       endif
     enddo
     if (m==0) then
        call abort()
     endif

    ! Process first word which will start with the fieldname
     word3 = extract_word(segment_str,',',m)
!     word1 = extract_word(word3,':',1)
!     if (trim(word1) == '') exit
     word2 = extract_word(word1,'=',1)
     if (trim(word2) == trim(var)) then
        method=trim(extract_word(word1,'=',2))
        lword=len_trim(method)
        read(method(1:lword),*,err=987) param_value
        ! if (method(lword-3:lword) == 'file') then
        !    ! raise an error id filename/fieldname not in argument list
        !    word1 = extract_word(word3,':',2)
        !    filenam = extract_word(word1,'(',1)
        !    fieldnam = extract_word(word1,'(',2)
        !    lword=len_trim(fieldnam)
        !    fieldnam = fieldnam(1:lword-1)  ! remove trailing parenth
        !    value=-999.
        ! elseif (method(lword-4:lword) == 'value') then
        !    filenam = 'none'
        !    fieldnam = 'none'
        !    word1 = extract_word(word3,':',2)
        !    lword=len_trim(word1)
        !    read(word1(1:lword),*,end=986,err=987) value
        ! endif
      endif
!    endif

   return
 986 call MOM_error(FATAL,'End of record while parsing segment data specification! '//trim(segment_str))
 987 call MOM_error(FATAL,'Error while parsing segment parameter specification! '//trim(segment_str))

 end subroutine parse_segment_param_real

!> Initialize open boundary control structure and do any necessary rescaling of OBC
!! fields that have been read from a restart file.
subroutine open_boundary_init(G, GV, US, param_file, OBC, restart_CSp)
  type(ocean_grid_type),   intent(in) :: G   !< Ocean grid structure
  type(verticalGrid_type), intent(in) :: GV  !< Container for vertical grid information
  type(unit_scale_type),   intent(in) :: US  !< A dimensional unit scaling type
  type(param_file_type),   intent(in) :: param_file !< Parameter file handle
  type(ocean_OBC_type),    pointer    :: OBC !< Open boundary control structure
  type(MOM_restart_CS),    pointer    :: restart_CSp !< Restart structure, data intent(inout)

  ! Local variables
  real :: vel2_rescale ! A rescaling factor for squared velocities from the representation in
                       ! a restart file to the internal representation in this run.
  integer :: i, j, k, isd, ied, jsd, jed, nz, m
  integer :: IsdB, IedB, JsdB, JedB
  isd  = G%isd  ; ied  = G%ied  ; jsd  = G%jsd  ; jed  = G%jed ; nz = GV%ke
  IsdB = G%IsdB ; IedB = G%IedB ; JsdB = G%JsdB ; JedB = G%JedB

  if (.not.associated(OBC)) return

  id_clock_pass = cpu_clock_id('(Ocean OBC halo updates)', grain=CLOCK_ROUTINE)
  if (OBC%radiation_BCs_exist_globally) call pass_vector(OBC%rx_normal, OBC%ry_normal, G%Domain, &
                     To_All+Scalar_Pair)
  if (OBC%oblique_BCs_exist_globally) call pass_vector(OBC%rx_oblique, OBC%ry_oblique, G%Domain, &
                     To_All+Scalar_Pair)
  if (associated(OBC%cff_normal)) call pass_var(OBC%cff_normal, G%Domain, position=CORNER)
  if (associated(OBC%tres_x) .and. associated(OBC%tres_y)) then
    do m=1,OBC%ntr
      call pass_vector(OBC%tres_x(:,:,:,m), OBC%tres_y(:,:,:,m), G%Domain, To_All+Scalar_Pair)
    enddo
  elseif (associated(OBC%tres_x)) then
    do m=1,OBC%ntr
      call pass_var(OBC%tres_x(:,:,:,m), G%Domain, position=EAST_FACE)
    enddo
  elseif (associated(OBC%tres_y)) then
    do m=1,OBC%ntr
      call pass_var(OBC%tres_y(:,:,:,m), G%Domain, position=NORTH_FACE)
    enddo
  endif

  ! The rx_normal and ry_normal arrays used with radiation OBCs are currently in units of grid
  ! points per timestep, but if this were to be corrected to [L T-1 ~> m s-1] or [T-1 ~> s-1] to
  ! permit timesteps to change between calls to the OBC code, the following would be needed:
!  if ( OBC%radiation_BCs_exist_globally .and. (US%s_to_T_restart * US%m_to_L_restart /= 0.0) .and. &
!       ((US%m_to_L * US%s_to_T_restart) /= (US%m_to_L_restart * US%s_to_T)) ) then
!    vel_rescale = (US%m_to_L * US%s_to_T_restart) /  (US%m_to_L_restart * US%s_to_T)
!    if (query_initialized(OBC%rx_normal, "rx_normal", restart_CSp)) then
!      do k=1,nz ; do j=jsd,jed ; do I=IsdB,IedB
!        OBC%rx_normal(I,j,k) = vel_rescale * OBC%rx_normal(I,j,k)
!      enddo ; enddo ; enddo
!    endif
!    if (query_initialized(OBC%ry_normal, "ry_normal", restart_CSp)) then
!      do k=1,nz ; do J=JsdB,JedB ; do i=isd,ied
!        OBC%ry_normal(i,J,k) = vel_rescale * OBC%ry_normal(i,J,k)
!      enddo ; enddo ; enddo
!    endif
!  endif

  ! The oblique boundary condition terms have units of [L2 T-2 ~> m2 s-2] and may need to be rescaled.
  if ( OBC%oblique_BCs_exist_globally .and. (US%s_to_T_restart * US%m_to_L_restart /= 0.0) .and. &
       ((US%m_to_L * US%s_to_T_restart) /= (US%m_to_L_restart * US%s_to_T)) ) then
    vel2_rescale = (US%m_to_L * US%s_to_T_restart)**2 /  (US%m_to_L_restart * US%s_to_T)**2
    if (query_initialized(OBC%rx_oblique, "rx_oblique", restart_CSp)) then
      do k=1,nz ; do j=jsd,jed ; do I=IsdB,IedB
        OBC%rx_oblique(I,j,k) = vel2_rescale * OBC%rx_oblique(I,j,k)
      enddo ; enddo ; enddo
    endif
    if (query_initialized(OBC%ry_oblique, "ry_oblique", restart_CSp)) then
      do k=1,nz ; do J=JsdB,JedB ; do i=isd,ied
        OBC%ry_oblique(i,J,k) = vel2_rescale * OBC%ry_oblique(i,J,k)
      enddo ; enddo ; enddo
    endif
    if (query_initialized(OBC%cff_normal, "cff_normal", restart_CSp)) then
      do k=1,nz ; do J=JsdB,JedB ; do I=IsdB,IedB
        OBC%cff_normal(I,J,k) = vel2_rescale * OBC%cff_normal(I,J,k)
      enddo ; enddo ; enddo
    endif
   endif

end subroutine open_boundary_init

logical function open_boundary_query(OBC, apply_open_OBC, apply_specified_OBC, apply_Flather_OBC, &
                                     apply_nudged_OBC, needs_ext_seg_data)
  type(ocean_OBC_type), pointer    :: OBC !< Open boundary control structure
  logical, optional,    intent(in) :: apply_open_OBC      !< Returns True if open_*_BCs_exist_globally is true
  logical, optional,    intent(in) :: apply_specified_OBC !< Returns True if specified_*_BCs_exist_globally is true
  logical, optional,    intent(in) :: apply_Flather_OBC   !< Returns True if Flather_*_BCs_exist_globally is true
  logical, optional,    intent(in) :: apply_nudged_OBC    !< Returns True if nudged_*_BCs_exist_globally is true
  logical, optional,    intent(in) :: needs_ext_seg_data  !< Returns True if external segment data needed
  open_boundary_query = .false.
  if (.not. associated(OBC)) return
  if (present(apply_open_OBC)) open_boundary_query = OBC%open_u_BCs_exist_globally .or. &
                                                     OBC%open_v_BCs_exist_globally
  if (present(apply_specified_OBC)) open_boundary_query = OBC%specified_u_BCs_exist_globally .or. &
                                                          OBC%specified_v_BCs_exist_globally
  if (present(apply_Flather_OBC)) open_boundary_query = OBC%Flather_u_BCs_exist_globally .or. &
                                                        OBC%Flather_v_BCs_exist_globally
  if (present(apply_nudged_OBC)) open_boundary_query = OBC%nudged_u_BCs_exist_globally .or. &
                                                       OBC%nudged_v_BCs_exist_globally
  if (present(needs_ext_seg_data)) open_boundary_query = OBC%needs_IO_for_data

end function open_boundary_query

!> Deallocate open boundary data
subroutine open_boundary_dealloc(OBC)
  type(ocean_OBC_type), pointer :: OBC !< Open boundary control structure
  type(OBC_segment_type), pointer :: segment => NULL()
  integer :: n

  if (.not. associated(OBC)) return

  do n=1, OBC%number_of_segments
    segment => OBC%segment(n)
    call deallocate_OBC_segment_data(OBC, segment)
  enddo
  if (associated(OBC%segment)) deallocate(OBC%segment)
  if (associated(OBC%segnum_u)) deallocate(OBC%segnum_u)
  if (associated(OBC%segnum_v)) deallocate(OBC%segnum_v)
  if (associated(OBC%rx_normal)) deallocate(OBC%rx_normal)
  if (associated(OBC%ry_normal)) deallocate(OBC%ry_normal)
  if (associated(OBC%rx_oblique)) deallocate(OBC%rx_oblique)
  if (associated(OBC%ry_oblique)) deallocate(OBC%ry_oblique)
  if (associated(OBC%cff_normal)) deallocate(OBC%cff_normal)
  if (associated(OBC%tres_x)) deallocate(OBC%tres_x)
  if (associated(OBC%tres_y)) deallocate(OBC%tres_y)
  deallocate(OBC)
end subroutine open_boundary_dealloc

!> Close open boundary data
subroutine open_boundary_end(OBC)
  type(ocean_OBC_type), pointer :: OBC !< Open boundary control structure
  call open_boundary_dealloc(OBC)
end subroutine open_boundary_end

!> Sets the slope of bathymetry normal to an open bounndary to zero.
subroutine open_boundary_impose_normal_slope(OBC, G, depth)
  type(ocean_OBC_type),             pointer       :: OBC !< Open boundary control structure
  type(dyn_horgrid_type),           intent(in)    :: G !< Ocean grid structure
  real, dimension(SZI_(G),SZJ_(G)), intent(inout) :: depth !< Bathymetry at h-points
  ! Local variables
  integer :: i, j, n
  type(OBC_segment_type), pointer :: segment => NULL()

  if (.not.associated(OBC)) return

  if (.not.(OBC%specified_u_BCs_exist_globally .or. OBC%specified_v_BCs_exist_globally .or. &
              OBC%open_u_BCs_exist_globally .or. OBC%open_v_BCs_exist_globally)) &
    return

  do n=1,OBC%number_of_segments
    segment=>OBC%segment(n)
    if (.not. segment%on_pe) cycle
    if (segment%direction == OBC_DIRECTION_E) then
      I=segment%HI%IsdB
      do j=segment%HI%jsd,segment%HI%jed
        depth(i+1,j) = depth(i,j)
      enddo
    elseif (segment%direction == OBC_DIRECTION_W) then
      I=segment%HI%IsdB
      do j=segment%HI%jsd,segment%HI%jed
        depth(i,j) = depth(i+1,j)
      enddo
    elseif (segment%direction == OBC_DIRECTION_N) then
      J=segment%HI%JsdB
      do i=segment%HI%isd,segment%HI%ied
        depth(i,j+1) = depth(i,j)
      enddo
    elseif (segment%direction == OBC_DIRECTION_S) then
      J=segment%HI%JsdB
      do i=segment%HI%isd,segment%HI%ied
        depth(i,j) = depth(i,j+1)
      enddo
    endif
  enddo

end subroutine open_boundary_impose_normal_slope

!> Reconcile masks and open boundaries, deallocate OBC on PEs where it is not needed.
!! Also adjust u- and v-point cell area on specified open boundaries and mask all
!! points outside open boundaries.
subroutine open_boundary_impose_land_mask(OBC, G, areaCu, areaCv, US)
  type(ocean_OBC_type),              pointer       :: OBC !< Open boundary control structure
  type(dyn_horgrid_type),            intent(inout) :: G   !< Ocean grid structure
  type(unit_scale_type),             intent(in)    :: US  !< A dimensional unit scaling type
  real, dimension(SZIB_(G),SZJ_(G)), intent(inout) :: areaCu !< Area of a u-cell [L2 ~> m2]
  real, dimension(SZI_(G),SZJB_(G)), intent(inout) :: areaCv !< Area of a u-cell [L2 ~> m2]
  ! Local variables
  integer :: i, j, n
  type(OBC_segment_type), pointer :: segment => NULL()
  logical :: any_U, any_V

  if (.not.associated(OBC)) return

  do n=1,OBC%number_of_segments
    segment=>OBC%segment(n)
    if (.not. segment%on_pe) cycle
    if (segment%is_E_or_W) then
      ! Sweep along u-segments and delete the OBC for blocked points.
      ! Also, mask all points outside.
      I=segment%HI%IsdB
      do j=segment%HI%jsd,segment%HI%jed
        if (G%mask2dCu(I,j) == 0) OBC%segnum_u(I,j) = OBC_NONE
        if (segment%direction == OBC_DIRECTION_W) then
          G%mask2dT(i,j) = 0
        else
          G%mask2dT(i+1,j) = 0
        endif
      enddo
      do J=segment%HI%JsdB+1,segment%HI%JedB-1
        if (segment%direction == OBC_DIRECTION_W) then
          G%mask2dCv(i,J) = 0
        else
          G%mask2dCv(i+1,J) = 0
        endif
      enddo
    else
      ! Sweep along v-segments and delete the OBC for blocked points.
      J=segment%HI%JsdB
      do i=segment%HI%isd,segment%HI%ied
        if (G%mask2dCv(i,J) == 0) OBC%segnum_v(i,J) = OBC_NONE
        if (segment%direction == OBC_DIRECTION_S) then
          G%mask2dT(i,j) = 0
        else
          G%mask2dT(i,j+1) = 0
        endif
      enddo
      do I=segment%HI%IsdB+1,segment%HI%IedB-1
        if (segment%direction == OBC_DIRECTION_S) then
          G%mask2dCu(I,j) = 0
        else
          G%mask2dCu(I,j+1) = 0
        endif
      enddo
    endif
  enddo

  do n=1,OBC%number_of_segments
    segment=>OBC%segment(n)
    if (.not. segment%on_pe .or. .not. segment%specified) cycle
    if (segment%is_E_or_W) then
      ! Sweep along u-segments and for %specified BC points reset the u-point area which was masked out
      I=segment%HI%IsdB
      do j=segment%HI%jsd,segment%HI%jed
        if (segment%direction == OBC_DIRECTION_E) then
          areaCu(I,j) = G%areaT(i,j)   ! Both of these are in [L2 ~> m2]
        else   ! West
          areaCu(I,j) = G%areaT(i+1,j) ! Both of these are in [L2 ~> m2]
        endif
      enddo
    else
      ! Sweep along v-segments and for %specified BC points reset the v-point area which was masked out
      J=segment%HI%JsdB
      do i=segment%HI%isd,segment%HI%ied
        if (segment%direction == OBC_DIRECTION_S) then
          areaCv(i,J) = G%areaT(i,j+1) ! Both of these are in [L2 ~> m2]
        else      ! North
          areaCu(i,J) = G%areaT(i,j)   ! Both of these are in [L2 ~> m2]
        endif
      enddo
    endif
  enddo

  ! G%mask2du will be open wherever bathymetry allows it.
  ! Bathymetry outside of the open boundary was adjusted to match
  ! the bathymetry inside so these points will be open unless the
  ! bathymetry inside the boundary was too shallow and flagged as land.
  any_U = .false.
  any_V = .false.
  do n=1,OBC%number_of_segments
    segment=>OBC%segment(n)
    if (.not. segment%on_pe) cycle
    if (segment%is_E_or_W) then
      I=segment%HI%IsdB
      do j=segment%HI%jsd,segment%HI%jed
        if (OBC%segnum_u(I,j) /= OBC_NONE) any_U = .true.
      enddo
    else
      J=segment%HI%JsdB
      do i=segment%HI%isd,segment%HI%ied
        if (OBC%segnum_v(i,J) /= OBC_NONE) any_V = .true.
      enddo
    endif
  enddo

  OBC%OBC_pe = .true.
  if (.not.(any_U .or. any_V)) OBC%OBC_pe = .false.

end subroutine open_boundary_impose_land_mask

!> Make sure the OBC tracer reservoirs are initialized.
subroutine setup_OBC_tracer_reservoirs(G, OBC)
  type(ocean_grid_type),      intent(in)    :: G          !< Ocean grid structure
  type(ocean_OBC_type),       pointer       :: OBC !< Open boundary control structure
  ! Local variables
  type(OBC_segment_type), pointer :: segment => NULL()
  integer :: i, j, k, m, n

  do n=1,OBC%number_of_segments
    segment=>OBC%segment(n)
    if (associated(segment%tr_Reg)) then
      if (segment%is_E_or_W) then
        I = segment%HI%IsdB
        do m=1,OBC%ntr
          if (associated(segment%tr_Reg%Tr(m)%tres)) then
            do k=1,G%ke
              do j=segment%HI%jsd,segment%HI%jed
                OBC%tres_x(I,j,k,m) = segment%tr_Reg%Tr(m)%t(i,j,k)
              enddo
            enddo
          endif
        enddo
      else
        J = segment%HI%JsdB
        do m=1,OBC%ntr
          if (associated(segment%tr_Reg%Tr(m)%tres)) then
            do k=1,G%ke
              do i=segment%HI%isd,segment%HI%ied
                OBC%tres_y(i,J,k,m) = segment%tr_Reg%Tr(m)%t(i,J,k)
              enddo
            enddo
          endif
        enddo
      endif
    endif
  enddo

end subroutine setup_OBC_tracer_reservoirs

!> Apply radiation conditions to 3D  u,v at open boundaries
subroutine radiation_open_bdry_conds(OBC, u_new, u_old, v_new, v_old, G, US, dt)
  type(ocean_grid_type),                     intent(inout) :: G !< Ocean grid structure
  type(ocean_OBC_type),                      pointer       :: OBC !< Open boundary control structure
  real, dimension(SZIB_(G),SZJ_(G),SZK_(G)), intent(inout) :: u_new !< On exit, new u values on open boundaries
                                                                    !! On entry, the old time-level v but including
                                                                    !! barotropic accelerations [L T-1 ~> m s-1].
  real, dimension(SZIB_(G),SZJ_(G),SZK_(G)), intent(in)    :: u_old !< Original unadjusted u [L T-1 ~> m s-1]
  real, dimension(SZI_(G),SZJB_(G),SZK_(G)), intent(inout) :: v_new !< On exit, new v values on open boundaries.
                                                                    !! On entry, the old time-level v but including
                                                                    !! barotropic accelerations [L T-1 ~> m s-1].
  real, dimension(SZI_(G),SZJB_(G),SZK_(G)), intent(in)    :: v_old !< Original unadjusted v  [L T-1 ~> m s-1]
  type(unit_scale_type),                     intent(in)    :: US    !< A dimensional unit scaling type
  real,                                      intent(in)    :: dt    !< Appropriate timestep [T ~> s]
  ! Local variables
  real :: dhdt, dhdx, dhdy  ! One-point differences in time or space [L T-1 ~> m s-1]
  real :: gamma_u, gamma_2  ! Fractional weightings of new values [nondim]
  real :: tau            ! A local nudging timescale [T ~> s]
  real :: rx_max, ry_max ! coefficients for radiation [nondim]
  real :: rx_new, rx_avg ! coefficients for radiation [nondim] or [L2 T-2 ~> m2 s-2]
  real :: ry_new, ry_avg ! coefficients for radiation [nondim] or [L2 T-2 ~> m2 s-2]
  real :: cff_new, cff_avg ! denominator in oblique [L2 T-2 ~> m2 s-2]
  real, allocatable, dimension(:,:,:) :: &
    rx_tang_rad, & ! The phase speed at u-points for tangential oblique OBCs
                   ! in units of grid points per timestep [nondim]
    ry_tang_rad, & ! The phase speed at v-points for tangential oblique OBCs
                   ! in units of grid points per timestep [nondim]
    rx_tang_obl, & ! The x-coefficient for tangential oblique OBCs [L2 T-2 ~> m2 s-2]
    ry_tang_obl, & ! The y-coefficient for tangential oblique OBCs [L2 T-2 ~> m2 s-2]
    cff_tangential ! The denominator for tangential oblique OBCs [L2 T-2 ~> m2 s-2]
  real :: eps      ! A small velocity squared [L2 T-2 ~> m2 s-2]
  type(OBC_segment_type), pointer :: segment => NULL()
  integer :: i, j, k, is, ie, js, je, m, nz, n
  integer :: is_obc, ie_obc, js_obc, je_obc

  is = G%isc ; ie = G%iec ; js = G%jsc ; je = G%jec ; nz = G%ke

  if (.not.associated(OBC)) return

  if (.not.(OBC%open_u_BCs_exist_globally .or. OBC%open_v_BCs_exist_globally)) &
    return

  eps = 1.0e-20*US%m_s_to_L_T**2

  !! Copy previously calculated phase velocity from global arrays into segments
  !! This is terribly inefficient and temporary solution for continuity across restarts
  !! and needs to be revisited in the future.
  if (OBC%gamma_uv < 1.0) then
    do n=1,OBC%number_of_segments
      segment=>OBC%segment(n)
      if (.not. segment%on_pe) cycle
      if (segment%is_E_or_W .and. segment%radiation) then
        do k=1,G%ke
          I=segment%HI%IsdB
          do j=segment%HI%jsd,segment%HI%jed
            segment%rx_norm_rad(I,j,k) = OBC%rx_normal(I,j,k)
          enddo
        enddo
      elseif (segment%is_N_or_S .and. segment%radiation) then
        do k=1,G%ke
          J=segment%HI%JsdB
          do i=segment%HI%isd,segment%HI%ied
            segment%ry_norm_rad(i,J,k) = OBC%ry_normal(i,J,k)
          enddo
        enddo
      endif
      if (segment%is_E_or_W .and. segment%oblique) then
        do k=1,G%ke
          I=segment%HI%IsdB
          do j=segment%HI%jsd,segment%HI%jed
            segment%rx_norm_obl(I,j,k) = OBC%rx_oblique(I,j,k)
            segment%ry_norm_obl(I,j,k) = OBC%ry_oblique(I,j,k)
            segment%cff_normal(I,j,k) = OBC%cff_normal(I,j,k)
          enddo
        enddo
      elseif (segment%is_N_or_S .and. segment%oblique) then
        do k=1,G%ke
          J=segment%HI%JsdB
          do i=segment%HI%isd,segment%HI%ied
            segment%rx_norm_obl(i,J,k) = OBC%rx_oblique(i,J,k)
            segment%ry_norm_obl(i,J,k) = OBC%ry_oblique(i,J,k)
            segment%cff_normal(i,J,k) = OBC%cff_normal(i,J,k)
          enddo
        enddo
      endif
    enddo
  endif

  ! Now tracers (if any)
  do n=1,OBC%number_of_segments
    segment=>OBC%segment(n)
    if (associated(segment%tr_Reg)) then
      if (segment%is_E_or_W) then
        I = segment%HI%IsdB
        do m=1,OBC%ntr
          if (associated(segment%tr_Reg%Tr(m)%tres)) then
            do k=1,G%ke
              do j=segment%HI%jsd,segment%HI%jed
                segment%tr_Reg%Tr(m)%tres(I,j,k) = OBC%tres_x(I,j,k,m)
              enddo
            enddo
          endif
        enddo
      else
        J = segment%HI%JsdB
        do m=1,OBC%ntr
          if (associated(segment%tr_Reg%Tr(m)%tres)) then
            do k=1,G%ke
              do i=segment%HI%isd,segment%HI%ied
                segment%tr_Reg%Tr(m)%tres(i,J,k) = OBC%tres_y(i,J,k,m)
              enddo
            enddo
          endif
        enddo
      endif
    endif
  enddo

  gamma_u = OBC%gamma_uv
  rx_max = OBC%rx_max ; ry_max = OBC%rx_max
  do n=1,OBC%number_of_segments
     segment=>OBC%segment(n)
     if (.not. segment%on_pe) cycle
     if (segment%oblique) call gradient_at_q_points(G, segment, u_new(:,:,:), v_new(:,:,:))
     if (segment%direction == OBC_DIRECTION_E) then
       I=segment%HI%IsdB
       if (I<G%HI%IscB) cycle
       do k=1,nz ;  do j=segment%HI%jsd,segment%HI%jed
         if (segment%radiation) then
           dhdt = (u_old(I-1,j,k) - u_new(I-1,j,k)) !old-new
           dhdx = (u_new(I-1,j,k) - u_new(I-2,j,k)) !in new time backward sasha for I-1
           rx_new = 0.0
           if (dhdt*dhdx > 0.0) rx_new = min( (dhdt/dhdx), rx_max) ! outward phase speed
           if (gamma_u < 1.0) then
             rx_avg = (1.0-gamma_u)*segment%rx_norm_rad(I,j,k) + gamma_u*rx_new
           else
             rx_avg = rx_new
           endif
           segment%rx_norm_rad(I,j,k) = rx_avg
           ! The new boundary value is interpolated between future interior
           ! value, u_new(I-1) and past boundary value but with barotropic
           ! accelerations, u_new(I).
           segment%normal_vel(I,j,k) = (u_new(I,j,k) + rx_avg*u_new(I-1,j,k)) / (1.0+rx_avg)
           ! Copy restart fields into 3-d arrays. This is an inefficient and temporary issues
           ! implemented as a work-around to limitations in restart capability
           if (gamma_u < 1.0) then
             OBC%rx_normal(I,j,k) = segment%rx_norm_rad(I,j,k)
           endif
         elseif (segment%oblique) then
           dhdt = (u_old(I-1,j,k) - u_new(I-1,j,k)) !old-new
           dhdx = (u_new(I-1,j,k) - u_new(I-2,j,k)) !in new time backward sasha for I-1
           if (dhdt*(segment%grad_normal(J,1,k) + segment%grad_normal(J-1,1,k)) > 0.0) then
             dhdy = segment%grad_normal(J-1,1,k)
           elseif (dhdt*(segment%grad_normal(J,1,k) + segment%grad_normal(J-1,1,k)) == 0.0) then
             dhdy = 0.0
           else
             dhdy = segment%grad_normal(J,1,k)
           endif
           if (dhdt*dhdx < 0.0) dhdt = 0.0
           cff_new = max(dhdx*dhdx + dhdy*dhdy, eps)
           rx_new = min(dhdt*dhdx, cff_new*rx_max)
           ry_new = min(cff_new,max(dhdt*dhdy,-cff_new))
           if (gamma_u < 1.0) then
             rx_avg = (1.0-gamma_u)*segment%rx_norm_obl(I,j,k) + gamma_u*rx_new
             ry_avg = (1.0-gamma_u)*segment%ry_norm_obl(i,J,k) + gamma_u*ry_new
             cff_avg = (1.0-gamma_u)*segment%cff_normal(i,J,k) + gamma_u*cff_new
           else
             rx_avg = rx_new
             ry_avg = ry_new
             cff_avg = cff_new
           endif
           segment%rx_norm_obl(I,j,k) = rx_avg
           segment%ry_norm_obl(i,J,k) = ry_avg
           segment%cff_normal(i,J,k) = cff_avg
           segment%normal_vel(I,j,k) = ((cff_avg*u_new(I,j,k) + rx_avg*u_new(I-1,j,k)) - &
                              (max(ry_avg,0.0)*segment%grad_normal(J-1,2,k) + &
                               min(ry_avg,0.0)*segment%grad_normal(J,2,k))) / &
                            (cff_avg + rx_avg)
           if (gamma_u < 1.0) then
             ! Copy restart fields into 3-d arrays. This is an inefficient and temporary
             ! implementation as a work-around to limitations in restart capability
             OBC%rx_oblique(I,j,k) = segment%rx_norm_obl(I,j,k)
             OBC%ry_oblique(i,J,k) = segment%ry_norm_obl(i,J,k)
             OBC%cff_normal(I,j,k) = segment%cff_normal(I,j,k)
           endif
         elseif (segment%gradient) then
           segment%normal_vel(I,j,k) = u_new(I-1,j,k)
         endif
         if ((segment%radiation .or. segment%oblique) .and. segment%nudged) then
           ! dhdt gets set to 0 on inflow in oblique case
           if (dhdt*dhdx <= 0.0) then
             tau = segment%Velocity_nudging_timescale_in
           else
             tau = segment%Velocity_nudging_timescale_out
           endif
           gamma_2 = dt / (tau + dt)
           segment%normal_vel(I,j,k) = (1.0 - gamma_2) * segment%normal_vel(I,j,k) + &
                                 gamma_2 * segment%nudged_normal_vel(I,j,k)
         endif
       enddo ; enddo
       if (segment%radiation_tan .or. segment%radiation_grad) then
         I=segment%HI%IsdB
         allocate(rx_tang_rad(segment%HI%IsdB:segment%HI%IedB,segment%HI%JsdB:segment%HI%JedB,nz))
         do k=1,nz
           if (gamma_u < 1.0) then
             rx_tang_rad(I,segment%HI%JsdB,k) = segment%rx_norm_rad(I,segment%HI%jsd,k)
             rx_tang_rad(I,segment%HI%JedB,k) = segment%rx_norm_rad(I,segment%HI%jed,k)
             do J=segment%HI%JsdB+1,segment%HI%JedB-1
               rx_tang_rad(I,J,k) = 0.5*(segment%rx_norm_rad(I,j,k) + segment%rx_norm_rad(I,j+1,k))
             enddo
           else
             do J=segment%HI%JsdB,segment%HI%JedB
               dhdt = v_old(i,J,k)-v_new(i,J,k)   !old-new
               dhdx = v_new(i,J,k)-v_new(i-1,J,k) !in new time backward sasha for I-1
               rx_tang_rad(I,J,k) = 0.0
               if (dhdt*dhdx > 0.0) rx_tang_rad(I,J,k) = min( (dhdt/dhdx), rx_max) ! outward phase speed
             enddo
           endif
         enddo
         if (segment%radiation_tan) then
           do k=1,nz ;  do J=segment%HI%JsdB,segment%HI%JedB
             rx_avg = rx_tang_rad(I,J,k)
             segment%tangential_vel(I,J,k) = (v_new(i,J,k) + rx_avg*v_new(i-1,J,k)) / (1.0+rx_avg)
           enddo ; enddo
         endif
         if (segment%nudged_tan) then
           do k=1,nz ; do J=segment%HI%JsdB,segment%HI%JedB
             ! dhdt gets set to 0 on inflow in oblique case
             if (rx_tang_rad(I,J,k) <= 0.0) then
               tau = segment%Velocity_nudging_timescale_in
             else
               tau = segment%Velocity_nudging_timescale_out
             endif
             gamma_2 = dt / (tau + dt)
             segment%tangential_vel(I,J,k) = (1.0 - gamma_2) * segment%tangential_vel(I,J,k) + &
                                 gamma_2 * segment%nudged_tangential_vel(I,J,k)
           enddo ; enddo
         endif
         if (segment%radiation_grad) then
           Js_obc = max(segment%HI%JsdB,G%jsd+1)
           Je_obc = min(segment%HI%JedB,G%jed-1)
           do k=1,nz ; do J=Js_obc,Je_obc
             rx_avg = rx_tang_rad(I,J,k)
!            if (G%mask2dCu(I-1,j) > 0.0 .and. G%mask2dCu(I-1,j+1) > 0.0) then
!              rx_avg = 0.5*(u_new(I-1,j,k) + u_new(I-1,j+1,k)) * dt * G%IdxBu(I-1,J)
!            elseif (G%mask2dCu(I-1,j) > 0.0) then
!              rx_avg = u_new(I-1,j,k) * dt * G%IdxBu(I-1,J)
!            elseif (G%mask2dCu(I-1,j+1) > 0.0) then
!              rx_avg = u_new(I-1,j+1,k) * dt * G%IdxBu(I-1,J)
!            else
!              rx_avg = 0.0
!            endif
             segment%tangential_grad(I,J,k) = ((v_new(i,J,k) - v_new(i-1,J,k))*G%IdxBu(I-1,J) + &
                               rx_avg*(v_new(i-1,J,k) - v_new(i-2,J,k))*G%IdxBu(I-2,J)) / (1.0+rx_avg)
           enddo ; enddo
         endif
         if (segment%nudged_grad) then
           do k=1,nz ; do J=segment%HI%JsdB,segment%HI%JedB
             ! dhdt gets set to 0 on inflow in oblique case
             if (rx_tang_rad(I,J,k) <= 0.0) then
               tau = segment%Velocity_nudging_timescale_in
             else
               tau = segment%Velocity_nudging_timescale_out
             endif
             gamma_2 = dt / (tau + dt)
             segment%tangential_grad(I,J,k) = (1.0 - gamma_2) * segment%tangential_grad(I,J,k) + &
                                 gamma_2 * segment%nudged_tangential_grad(I,J,k)
           enddo ; enddo
         endif
         deallocate(rx_tang_rad)
       endif
       if (segment%oblique_tan .or. segment%oblique_grad) then
         I=segment%HI%IsdB
         allocate(rx_tang_obl(segment%HI%IsdB:segment%HI%IedB,segment%HI%JsdB:segment%HI%JedB,nz))
         allocate(ry_tang_obl(segment%HI%IsdB:segment%HI%IedB,segment%HI%JsdB:segment%HI%JedB,nz))
         allocate(cff_tangential(segment%HI%IsdB:segment%HI%IedB,segment%HI%JsdB:segment%HI%JedB,nz))
         do k=1,nz
           if (gamma_u < 1.0) then
             rx_tang_obl(I,segment%HI%JsdB,k) = segment%rx_norm_obl(I,segment%HI%jsd,k)
             rx_tang_obl(I,segment%HI%JedB,k) = segment%rx_norm_obl(I,segment%HI%jed,k)
             ry_tang_obl(I,segment%HI%JsdB,k) = segment%ry_norm_obl(I,segment%HI%jsd,k)
             ry_tang_obl(I,segment%HI%JedB,k) = segment%ry_norm_obl(I,segment%HI%jed,k)
             cff_tangential(I,segment%HI%JsdB,k) = segment%cff_normal(I,segment%HI%jsd,k)
             cff_tangential(I,segment%HI%JedB,k) = segment%cff_normal(I,segment%HI%jed,k)
             do J=segment%HI%JsdB+1,segment%HI%JedB-1
               rx_tang_obl(I,J,k) = 0.5*(segment%rx_norm_obl(I,j,k) + segment%rx_norm_obl(I,j+1,k))
               ry_tang_obl(I,J,k) = 0.5*(segment%ry_norm_obl(I,j,k) + segment%ry_norm_obl(I,j+1,k))
               cff_tangential(I,J,k) = 0.5*(segment%cff_normal(I,j,k) + segment%cff_normal(I,j+1,k))
             enddo
           else
             do J=segment%HI%JsdB,segment%HI%JedB
               dhdt = v_old(i,J,k)-v_new(i,J,k)   !old-new
               dhdx = v_new(i,J,k)-v_new(i-1,J,k) !in new time backward sasha for I-1
               if (dhdt*(segment%grad_tan(j,1,k) + segment%grad_tan(j+1,1,k)) > 0.0) then
                 dhdy = segment%grad_tan(j,1,k)
               elseif (dhdt*(segment%grad_tan(j,1,k) + segment%grad_tan(j+1,1,k)) == 0.0) then
                 dhdy = 0.0
               else
                 dhdy = segment%grad_tan(j+1,1,k)
               endif
               if (dhdt*dhdx < 0.0) dhdt = 0.0
               cff_new = max(dhdx*dhdx + dhdy*dhdy, eps)
               rx_new = min(dhdt*dhdx, cff_new*rx_max)
               ry_new = min(cff_new,max(dhdt*dhdy,-cff_new))
               rx_tang_obl(I,j,k) = rx_new
               ry_tang_obl(i,J,k) = ry_new
               cff_tangential(i,J,k) = cff_new
             enddo
           endif
         enddo
         if (segment%oblique_tan) then
           do k=1,nz ;  do J=segment%HI%JsdB,segment%HI%JedB
             rx_avg = rx_tang_obl(I,J,k)
             ry_avg = ry_tang_obl(I,J,k)
             cff_avg = cff_tangential(I,J,k)
             segment%tangential_vel(I,J,k) = ((cff_avg*v_new(i,J,k) + rx_avg*v_new(i-1,J,k)) - &
                                              (max(ry_avg,0.0)*segment%grad_tan(j,2,k) + &
                                               min(ry_avg,0.0)*segment%grad_tan(j+1,2,k))) / &
                                             (cff_avg + rx_avg)
           enddo ; enddo
         endif
         if (segment%nudged_tan) then
           do k=1,nz ; do J=segment%HI%JsdB,segment%HI%JedB
             ! dhdt gets set to 0 on inflow in oblique case
             if (rx_tang_obl(I,J,k) <= 0.0) then
               tau = segment%Velocity_nudging_timescale_in
             else
               tau = segment%Velocity_nudging_timescale_out
             endif
             gamma_2 = dt / (tau + dt)
             segment%tangential_vel(I,J,k) = (1.0 - gamma_2) * segment%tangential_vel(I,J,k) + &
                                 gamma_2 * segment%nudged_tangential_vel(I,J,k)
           enddo ; enddo
         endif
         if (segment%oblique_grad) then
           Js_obc = max(segment%HI%JsdB,G%jsd+1)
           Je_obc = min(segment%HI%JedB,G%jed-1)
           do k=1,nz ;  do J=segment%HI%JsdB+1,segment%HI%JedB-1
             rx_avg = rx_tang_obl(I,J,k)
             ry_avg = ry_tang_obl(I,J,k)
             cff_avg = cff_tangential(I,J,k)
             segment%tangential_grad(I,J,k) =  &
                 ((cff_avg*(v_new(i,J,k)  - v_new(i-1,J,k))*G%IdxBu(I-1,J) + &
                   rx_avg*(v_new(i-1,J,k) - v_new(i-2,J,k))*G%IdxBu(I-2,J)) - &
                  (max(ry_avg,0.0)*segment%grad_gradient(J,2,k) + &
                   min(ry_avg,0.0)*segment%grad_gradient(J+1,2,k)) ) / &
                 (cff_avg + rx_avg)
           enddo ; enddo
         endif
         if (segment%nudged_grad) then
           do k=1,nz ; do J=segment%HI%JsdB,segment%HI%JedB
             ! dhdt gets set to 0 on inflow in oblique case
             if (rx_tang_obl(I,J,k) <= 0.0) then
               tau = segment%Velocity_nudging_timescale_in
             else
               tau = segment%Velocity_nudging_timescale_out
             endif
             gamma_2 = dt / (tau + dt)
             segment%tangential_grad(I,J,k) = (1.0 - gamma_2) * segment%tangential_grad(I,J,k) + &
                                 gamma_2 * segment%nudged_tangential_grad(I,J,k)
           enddo ; enddo
         endif
         deallocate(rx_tang_obl)
         deallocate(ry_tang_obl)
         deallocate(cff_tangential)
       endif
     endif

     if (segment%direction == OBC_DIRECTION_W) then
       I=segment%HI%IsdB
       if (I>G%HI%IecB) cycle
       do k=1,nz ; do j=segment%HI%jsd,segment%HI%jed
         if (segment%radiation) then
           dhdt = (u_old(I+1,j,k) - u_new(I+1,j,k)) !old-new
           dhdx = (u_new(I+1,j,k) - u_new(I+2,j,k)) !in new time forward sasha for I+1
           rx_new = 0.0
           if (dhdt*dhdx > 0.0) rx_new = min( (dhdt/dhdx), rx_max)
           if (gamma_u < 1.0) then
             rx_avg = (1.0-gamma_u)*segment%rx_norm_rad(I,j,k) + gamma_u*rx_new
           else
             rx_avg = rx_new
           endif
           segment%rx_norm_rad(I,j,k) = rx_avg
           ! The new boundary value is interpolated between future interior
           ! value, u_new(I+1) and past boundary value but with barotropic
           ! accelerations, u_new(I).
           segment%normal_vel(I,j,k) = (u_new(I,j,k) + rx_avg*u_new(I+1,j,k)) / (1.0+rx_avg)
           if (gamma_u < 1.0) then
             ! Copy restart fields into 3-d arrays. This is an inefficient and temporary issues
             ! implemented as a work-around to limitations in restart capability
             OBC%rx_normal(I,j,k) = segment%rx_norm_rad(I,j,k)
           endif
         elseif (segment%oblique) then
           dhdt = (u_old(I+1,j,k) - u_new(I+1,j,k)) !old-new
           dhdx = (u_new(I+1,j,k) - u_new(I+2,j,k)) !in new time forward sasha for I+1
           if (dhdt*(segment%grad_normal(J,1,k) + segment%grad_normal(J-1,1,k)) > 0.0) then
             dhdy = segment%grad_normal(J-1,1,k)
           elseif (dhdt*(segment%grad_normal(J,1,k) + segment%grad_normal(J-1,1,k)) == 0.0) then
             dhdy = 0.0
           else
             dhdy = segment%grad_normal(J,1,k)
           endif
           if (dhdt*dhdx < 0.0) dhdt = 0.0

           cff_new = max(dhdx*dhdx + dhdy*dhdy, eps)
           rx_new = min(dhdt*dhdx, cff_new*rx_max)
           ry_new = min(cff_new,max(dhdt*dhdy,-cff_new))
           if (gamma_u < 1.0) then
             rx_avg = (1.0-gamma_u)*segment%rx_norm_obl(I,j,k) + gamma_u*rx_new
             ry_avg = (1.0-gamma_u)*segment%ry_norm_obl(i,J,k) + gamma_u*ry_new
             cff_avg = (1.0-gamma_u)*segment%cff_normal(I,j,k) + gamma_u*cff_new
           else
             rx_avg = rx_new
             ry_avg = ry_new
             cff_avg = cff_new
           endif
           segment%rx_norm_obl(I,j,k) = rx_avg
           segment%ry_norm_obl(i,J,k) = ry_avg
           segment%cff_normal(i,J,k) = cff_avg
           segment%normal_vel(I,j,k) = ((cff_avg*u_new(I,j,k) + rx_avg*u_new(I+1,j,k)) - &
                                        (max(ry_avg,0.0)*segment%grad_normal(J-1,2,k) + &
                                         min(ry_avg,0.0)*segment%grad_normal(J,2,k))) / &
                                       (cff_avg + rx_avg)
           if (gamma_u < 1.0) then
             ! Copy restart fields into 3-d arrays. This is an inefficient and temporary issues
             ! implemented as a work-around to limitations in restart capability
             OBC%rx_oblique(I,j,k) = segment%rx_norm_obl(I,j,k)
             OBC%ry_oblique(i,J,k) = segment%ry_norm_obl(i,J,k)
             OBC%cff_normal(I,j,k) = segment%cff_normal(I,j,k)
           endif
         elseif (segment%gradient) then
           segment%normal_vel(I,j,k) = u_new(I+1,j,k)
         endif
         if ((segment%radiation .or. segment%oblique) .and. segment%nudged) then
           ! dhdt gets set to 0. on inflow in oblique case
           if (dhdt*dhdx <= 0.0) then
             tau = segment%Velocity_nudging_timescale_in
           else
             tau = segment%Velocity_nudging_timescale_out
           endif
           gamma_2 = dt / (tau + dt)
           segment%normal_vel(I,j,k) = (1.0 - gamma_2) * segment%normal_vel(I,j,k) + &
                                 gamma_2 * segment%nudged_normal_vel(I,j,k)
         endif
       enddo ; enddo
       if (segment%radiation_tan .or. segment%radiation_grad) then
         I=segment%HI%IsdB
         allocate(rx_tang_rad(segment%HI%IsdB:segment%HI%IedB,segment%HI%JsdB:segment%HI%JedB,nz))
         do k=1,nz
           if (gamma_u < 1.0) then
             rx_tang_rad(I,segment%HI%JsdB,k) = segment%rx_norm_rad(I,segment%HI%jsd,k)
             rx_tang_rad(I,segment%HI%JedB,k) = segment%rx_norm_rad(I,segment%HI%jed,k)
             do J=segment%HI%JsdB+1,segment%HI%JedB-1
               rx_tang_rad(I,J,k) = 0.5*(segment%rx_norm_rad(I,j,k) + segment%rx_norm_rad(I,j+1,k))
             enddo
           else
             do J=segment%HI%JsdB,segment%HI%JedB
               dhdt = v_old(i+1,J,k)-v_new(i+1,J,k)   !old-new
               dhdx = v_new(i+1,J,k)-v_new(i+2,J,k) !in new time backward sasha for I-1
               rx_tang_rad(I,J,k) = 0.0
               if (dhdt*dhdx > 0.0) rx_tang_rad(I,J,k) = min( (dhdt/dhdx), rx_max) ! outward phase speed
             enddo
           endif
         enddo
         if (segment%radiation_tan) then
           do k=1,nz ;  do J=segment%HI%JsdB,segment%HI%JedB
             rx_avg = rx_tang_rad(I,J,k)
             segment%tangential_vel(I,J,k) = (v_new(i+1,J,k) + rx_avg*v_new(i+2,J,k)) / (1.0+rx_avg)
           enddo ; enddo
         endif
         if (segment%nudged_tan) then
           do k=1,nz ; do J=segment%HI%JsdB,segment%HI%JedB
             ! dhdt gets set to 0 on inflow in oblique case
             if (rx_tang_rad(I,J,k) <= 0.0) then
               tau = segment%Velocity_nudging_timescale_in
             else
               tau = segment%Velocity_nudging_timescale_out
             endif
             gamma_2 = dt / (tau + dt)
             segment%tangential_vel(I,J,k) = (1.0 - gamma_2) * segment%tangential_vel(I,J,k) + &
                                 gamma_2 * segment%nudged_tangential_vel(I,J,k)
           enddo ; enddo
         endif
         if (segment%radiation_grad) then
           Js_obc = max(segment%HI%JsdB,G%jsd+1)
           Je_obc = min(segment%HI%JedB,G%jed-1)
           do k=1,nz ;  do J=Js_obc,Je_obc
             rx_avg = rx_tang_rad(I,J,k)
!            if (G%mask2dCu(I+1,j) > 0.0 .and. G%mask2dCu(I+1,j+1) > 0.0) then
!              rx_avg = 0.5*(u_new(I+1,j,k) + u_new(I+1,j+1,k)) * dt * G%IdxBu(I+1,J)
!            elseif (G%mask2dCu(I+1,j) > 0.0) then
!              rx_avg = u_new(I+1,j,k) * dt * G%IdxBu(I+1,J)
!            elseif (G%mask2dCu(I+1,j+1) > 0.0) then
!              rx_avg = u_new(I+1,j+1,k) * dt * G%IdxBu(I+1,J)
!            else
!              rx_avg = 0.0
!            endif
             segment%tangential_grad(I,J,k) = ((v_new(i+2,J,k) - v_new(i+1,J,k))*G%IdxBu(I+1,J) + &
                               rx_avg*(v_new(i+3,J,k) - v_new(i+2,J,k))*G%IdxBu(I+2,J)) / (1.0+rx_avg)
           enddo ; enddo
         endif
         if (segment%nudged_grad) then
           do k=1,nz ; do J=segment%HI%JsdB,segment%HI%JedB
             ! dhdt gets set to 0 on inflow in oblique case
             if (rx_tang_rad(I,J,k) <= 0.0) then
               tau = segment%Velocity_nudging_timescale_in
             else
               tau = segment%Velocity_nudging_timescale_out
             endif
             gamma_2 = dt / (tau + dt)
             segment%tangential_grad(I,J,k) = (1.0 - gamma_2) * segment%tangential_grad(I,J,k) + &
                                 gamma_2 * segment%nudged_tangential_grad(I,J,k)
           enddo ; enddo
         endif
         deallocate(rx_tang_rad)
       endif
       if (segment%oblique_tan .or. segment%oblique_grad) then
         I=segment%HI%IsdB
         allocate(rx_tang_obl(segment%HI%IsdB:segment%HI%IedB,segment%HI%JsdB:segment%HI%JedB,nz))
         allocate(ry_tang_obl(segment%HI%IsdB:segment%HI%IedB,segment%HI%JsdB:segment%HI%JedB,nz))
         allocate(cff_tangential(segment%HI%IsdB:segment%HI%IedB,segment%HI%JsdB:segment%HI%JedB,nz))
         do k=1,nz
           if (gamma_u < 1.0) then
             rx_tang_obl(I,segment%HI%JsdB,k) = segment%rx_norm_obl(I,segment%HI%jsd,k)
             rx_tang_obl(I,segment%HI%JedB,k) = segment%rx_norm_obl(I,segment%HI%jed,k)
             ry_tang_obl(I,segment%HI%JsdB,k) = segment%ry_norm_obl(I,segment%HI%jsd,k)
             ry_tang_obl(I,segment%HI%JedB,k) = segment%ry_norm_obl(I,segment%HI%jed,k)
             cff_tangential(I,segment%HI%JsdB,k) = segment%cff_normal(I,segment%HI%jsd,k)
             cff_tangential(I,segment%HI%JedB,k) = segment%cff_normal(I,segment%HI%jed,k)
             do J=segment%HI%JsdB+1,segment%HI%JedB-1
               rx_tang_obl(I,J,k) = 0.5*(segment%rx_norm_obl(I,j,k) + segment%rx_norm_obl(I,j+1,k))
               ry_tang_obl(I,J,k) = 0.5*(segment%ry_norm_obl(I,j,k) + segment%ry_norm_obl(I,j+1,k))
               cff_tangential(I,J,k) = 0.5*(segment%cff_normal(I,j,k) + segment%cff_normal(I,j+1,k))
             enddo
           else
             do J=segment%HI%JsdB,segment%HI%JedB
               dhdt = v_old(i+1,J,k)-v_new(i+1,J,k)   !old-new
               dhdx = v_new(i+1,J,k)-v_new(i+2,J,k) !in new time backward sasha for I-1
               if (dhdt*(segment%grad_tan(j,1,k) + segment%grad_tan(j+1,1,k)) > 0.0) then
                 dhdy = segment%grad_tan(j,1,k)
               elseif (dhdt*(segment%grad_tan(j,1,k) + segment%grad_tan(j+1,1,k)) == 0.0) then
                 dhdy = 0.0
               else
                 dhdy = segment%grad_tan(j+1,1,k)
               endif
               if (dhdt*dhdx < 0.0) dhdt = 0.0
               cff_new = max(dhdx*dhdx + dhdy*dhdy, eps)
               rx_new = min(dhdt*dhdx, cff_new*rx_max)
               ry_new = min(cff_new,max(dhdt*dhdy,-cff_new))
               rx_tang_obl(I,j,k) = rx_new
               ry_tang_obl(i,J,k) = ry_new
               cff_tangential(i,J,k) = cff_new
             enddo
           endif
         enddo
         if (segment%oblique_tan) then
           do k=1,nz ;  do J=segment%HI%JsdB,segment%HI%JedB
             rx_avg = rx_tang_obl(I,J,k)
             ry_avg = ry_tang_obl(I,J,k)
             cff_avg = cff_tangential(I,J,k)
             segment%tangential_vel(I,J,k) = ((cff_avg*v_new(i+1,J,k) + rx_avg*v_new(i+2,J,k)) - &
                                              (max(ry_avg,0.0)*segment%grad_tan(j,2,k) + &
                                               min(ry_avg,0.0)*segment%grad_tan(j+1,2,k))) / &
                                             (cff_avg + rx_avg)
           enddo ; enddo
         endif
         if (segment%nudged_tan) then
           do k=1,nz ; do J=segment%HI%JsdB,segment%HI%JedB
             ! dhdt gets set to 0 on inflow in oblique case
             if (rx_tang_obl(I,J,k) <= 0.0) then
               tau = segment%Velocity_nudging_timescale_in
             else
               tau = segment%Velocity_nudging_timescale_out
             endif
             gamma_2 = dt / (tau + dt)
             segment%tangential_vel(I,J,k) = (1.0 - gamma_2) * segment%tangential_vel(I,J,k) + &
                                 gamma_2 * segment%nudged_tangential_vel(I,J,k)
           enddo ; enddo
         endif
         if (segment%oblique_grad) then
           Js_obc = max(segment%HI%JsdB,G%jsd+1)
           Je_obc = min(segment%HI%JedB,G%jed-1)
           do k=1,nz ;  do J=segment%HI%JsdB+1,segment%HI%JedB-1
             rx_avg = rx_tang_obl(I,J,k)
             ry_avg = ry_tang_obl(I,J,k)
             cff_avg = cff_tangential(I,J,k)
             segment%tangential_grad(I,J,k) = &
                 ((cff_avg*(v_new(i+2,J,k) - v_new(i+1,J,k))*G%IdxBu(I+1,J) + &
                    rx_avg*(v_new(i+3,J,k) - v_new(i+2,J,k))*G%IdxBu(I+2,J)) - &
                  (max(ry_avg,0.0)*segment%grad_gradient(J,2,k) + &
                   min(ry_avg,0.0)*segment%grad_gradient(J+1,2,k))) / &
                 (cff_avg + rx_avg)
           enddo ; enddo
         endif
         if (segment%nudged_grad) then
           do k=1,nz ; do J=segment%HI%JsdB,segment%HI%JedB
             ! dhdt gets set to 0 on inflow in oblique case
             if (rx_tang_obl(I,J,k) <= 0.0) then
               tau = segment%Velocity_nudging_timescale_in
             else
               tau = segment%Velocity_nudging_timescale_out
             endif
             gamma_2 = dt / (tau + dt)
             segment%tangential_grad(I,J,k) = (1.0 - gamma_2) * segment%tangential_grad(I,J,k) + &
                                 gamma_2 * segment%nudged_tangential_grad(I,J,k)
           enddo ; enddo
         endif
         deallocate(rx_tang_obl)
         deallocate(ry_tang_obl)
         deallocate(cff_tangential)
       endif
     endif

     if (segment%direction == OBC_DIRECTION_N) then
       J=segment%HI%JsdB
       if (J<G%HI%JscB) cycle
       do k=1,nz ;  do i=segment%HI%isd,segment%HI%ied
         if (segment%radiation) then
           dhdt = (v_old(i,J-1,k) - v_new(i,J-1,k)) !old-new
           dhdy = (v_new(i,J-1,k) - v_new(i,J-2,k)) !in new time backward sasha for J-1
           ry_new = 0.0
           if (dhdt*dhdy > 0.0) ry_new = min( (dhdt/dhdy), ry_max)
           if (gamma_u < 1.0) then
             ry_avg = (1.0-gamma_u)*segment%ry_norm_rad(I,j,k) + gamma_u*ry_new
           else
             ry_avg = ry_new
           endif
           segment%ry_norm_rad(i,J,k) = ry_avg
           ! The new boundary value is interpolated between future interior
           ! value, v_new(J-1) and past boundary value but with barotropic
           ! accelerations, v_new(J).
           segment%normal_vel(i,J,k) = (v_new(i,J,k) + ry_avg*v_new(i,J-1,k)) / (1.0+ry_avg)
           if (gamma_u < 1.0) then
             ! Copy restart fields into 3-d arrays. This is an inefficient and temporary issues
             ! implemented as a work-around to limitations in restart capability
             OBC%ry_normal(i,J,k) = segment%ry_norm_rad(i,J,k)
           endif
         elseif (segment%oblique) then
           dhdt = (v_old(i,J-1,k) - v_new(i,J-1,k)) !old-new
           dhdy = (v_new(i,J-1,k) - v_new(i,J-2,k)) !in new time backward sasha for J-1
           if (dhdt*(segment%grad_normal(I,1,k) + segment%grad_normal(I-1,1,k)) > 0.0) then
             dhdx = segment%grad_normal(I-1,1,k)
           elseif (dhdt*(segment%grad_normal(I,1,k) + segment%grad_normal(I-1,1,k)) == 0.0) then
             dhdx = 0.0
           else
             dhdx = segment%grad_normal(I,1,k)
           endif
           if (dhdt*dhdy < 0.0) dhdt = 0.0
           cff_new = max(dhdx*dhdx + dhdy*dhdy, eps)
           ry_new = min(dhdt*dhdy, cff_new*ry_max)
           rx_new = min(cff_new,max(dhdt*dhdx,-cff_new))
           if (gamma_u < 1.0) then
             rx_avg = (1.0-gamma_u)*segment%rx_norm_obl(I,j,k) + gamma_u*rx_new
             ry_avg = (1.0-gamma_u)*segment%ry_norm_obl(i,J,k) + gamma_u*ry_new
             cff_avg = (1.0-gamma_u)*segment%cff_normal(i,J,k) + gamma_u*cff_new
           else
             rx_avg = rx_new
             ry_avg = ry_new
             cff_avg = cff_new
           endif
           segment%rx_norm_obl(I,j,k) = rx_avg
           segment%ry_norm_obl(i,J,k) = ry_avg
           segment%cff_normal(i,J,k) = cff_avg
           segment%normal_vel(i,J,k) = ((cff_avg*v_new(i,J,k) + ry_avg*v_new(i,J-1,k)) - &
                                        (max(rx_avg,0.0)*segment%grad_normal(I-1,2,k) +&
                                         min(rx_avg,0.0)*segment%grad_normal(I,2,k))) / &
                                       (cff_avg + ry_avg)
           if (gamma_u < 1.0) then
             ! Copy restart fields into 3-d arrays. This is an inefficient and temporary issues
             ! implemented as a work-around to limitations in restart capability
             OBC%rx_oblique(I,j,k) = segment%rx_norm_obl(I,j,k)
             OBC%ry_oblique(i,J,k) = segment%ry_norm_obl(i,J,k)
             OBC%cff_normal(i,J,k) = segment%cff_normal(i,J,k)
           endif
         elseif (segment%gradient) then
           segment%normal_vel(i,J,k) = v_new(i,J-1,k)
         endif
         if ((segment%radiation .or. segment%oblique) .and. segment%nudged) then
           ! dhdt gets set to 0 on inflow in oblique case
           if (dhdt*dhdy <= 0.0) then
             tau = segment%Velocity_nudging_timescale_in
           else
             tau = segment%Velocity_nudging_timescale_out
           endif
           gamma_2 = dt / (tau + dt)
           segment%normal_vel(i,J,k) = (1.0 - gamma_2) * segment%normal_vel(i,J,k) + &
                                 gamma_2 * segment%nudged_normal_vel(i,J,k)
         endif
       enddo ; enddo
       if (segment%radiation_tan .or. segment%radiation_grad) then
         J=segment%HI%JsdB
         allocate(ry_tang_rad(segment%HI%IsdB:segment%HI%IedB,segment%HI%JsdB:segment%HI%JedB,nz))
         do k=1,nz
           if (gamma_u < 1.0) then
             ry_tang_rad(segment%HI%IsdB,J,k) = segment%ry_norm_rad(segment%HI%isd,J,k)
             ry_tang_rad(segment%HI%IedB,J,k) = segment%ry_norm_rad(segment%HI%ied,J,k)
             do I=segment%HI%IsdB+1,segment%HI%IedB-1
               ry_tang_rad(I,J,k) = 0.5*(segment%ry_norm_rad(i,J,k) + segment%ry_norm_rad(i+1,J,k))
             enddo
           else
             do I=segment%HI%IsdB,segment%HI%IedB
               dhdt = u_old(I,j-1,k)-u_new(I,j-1,k)   !old-new
               dhdy = u_new(I,j-1,k)-u_new(I,j-2,k) !in new time backward sasha for I-1
               ry_tang_rad(I,J,k) = 0.0
               if (dhdt*dhdy > 0.0) ry_tang_rad(I,J,k) = min( (dhdt/dhdy), rx_max) ! outward phase speed
             enddo
           endif
         enddo
         if (segment%radiation_tan) then
           do k=1,nz ;  do I=segment%HI%IsdB,segment%HI%IedB
             ry_avg = ry_tang_rad(I,J,k)
             segment%tangential_vel(I,J,k) = (u_new(I,j,k) + ry_avg*u_new(I,j-1,k)) / (1.0+ry_avg)
           enddo ; enddo
         endif
         if (segment%nudged_tan) then
           do k=1,nz ; do I=segment%HI%IsdB,segment%HI%IedB
             ! dhdt gets set to 0 on inflow in oblique case
             if (ry_tang_rad(I,J,k) <= 0.0) then
               tau = segment%Velocity_nudging_timescale_in
             else
               tau = segment%Velocity_nudging_timescale_out
             endif
             gamma_2 = dt / (tau + dt)
             segment%tangential_vel(I,J,k) = (1.0 - gamma_2) * segment%tangential_vel(I,J,k) + &
                                 gamma_2 * segment%nudged_tangential_vel(I,J,k)
           enddo ; enddo
         endif
         if (segment%radiation_grad) then
           Is_obc = max(segment%HI%IsdB,G%isd+1)
           Ie_obc = min(segment%HI%IedB,G%ied-1)
           do k=1,nz ;  do I=Is_obc,Ie_obc
             ry_avg = ry_tang_rad(I,J,k)
!            if (G%mask2dCv(i,J-1) > 0.0 .and. G%mask2dCv(i+1,J-1) > 0.0) then
!              ry_avg = 0.5*(v_new(i,J-1,k) + v_new(i+1,J-1,k) * dt * G%IdyBu(I,J-1))
!            elseif (G%mask2dCv(i,J-1) > 0.0) then
!              ry_avg = v_new(i,J-1,k) * dt *G%IdyBu(I,J-1)
!            elseif (G%mask2dCv(i+1,J-1) > 0.0) then
!              ry_avg = v_new(i+1,J-1,k) * dt *G%IdyBu(I,J-1)
!            else
!              ry_avg = 0.0
!            endif
             segment%tangential_grad(I,J,k) = ((u_new(I,j,k) - u_new(I,j-1,k))*G%IdyBu(I,J-1) + &
                               ry_avg*(u_new(I,j-1,k) - u_new(I,j-2,k))*G%IdyBu(I,J-2)) / (1.0+ry_avg)
           enddo ; enddo
         endif
         if (segment%nudged_grad) then
           do k=1,nz ; do I=segment%HI%IsdB,segment%HI%IedB
             ! dhdt gets set to 0 on inflow in oblique case
             if (ry_tang_rad(I,J,k) <= 0.0) then
               tau = segment%Velocity_nudging_timescale_in
             else
               tau = segment%Velocity_nudging_timescale_out
             endif
             gamma_2 = dt / (tau + dt)
             segment%tangential_grad(I,J,k) = (1.0 - gamma_2) * segment%tangential_grad(I,J,k) + &
                                 gamma_2 * segment%nudged_tangential_grad(I,J,k)
           enddo ; enddo
         endif
         deallocate(ry_tang_rad)
       endif
       if (segment%oblique_tan .or. segment%oblique_grad) then
         J=segment%HI%JsdB
         allocate(rx_tang_obl(segment%HI%IsdB:segment%HI%IedB,segment%HI%JsdB:segment%HI%JedB,nz))
         allocate(ry_tang_obl(segment%HI%IsdB:segment%HI%IedB,segment%HI%JsdB:segment%HI%JedB,nz))
         allocate(cff_tangential(segment%HI%IsdB:segment%HI%IedB,segment%HI%JsdB:segment%HI%JedB,nz))
         do k=1,nz
           if (gamma_u < 1.0) then
             rx_tang_obl(segment%HI%IsdB,J,k) = segment%rx_norm_obl(segment%HI%isd,J,k)
             rx_tang_obl(segment%HI%IedB,J,k) = segment%rx_norm_obl(segment%HI%ied,J,k)
             ry_tang_obl(segment%HI%IsdB,J,k) = segment%ry_norm_obl(segment%HI%isd,J,k)
             ry_tang_obl(segment%HI%IedB,J,k) = segment%ry_norm_obl(segment%HI%ied,J,k)
             cff_tangential(segment%HI%IsdB,J,k) = segment%cff_normal(segment%HI%isd,J,k)
             cff_tangential(segment%HI%IedB,J,k) = segment%cff_normal(segment%HI%ied,J,k)
             do I=segment%HI%IsdB+1,segment%HI%IedB-1
               rx_tang_obl(I,J,k) = 0.5*(segment%rx_norm_obl(i,J,k) + segment%rx_norm_obl(i+1,J,k))
               ry_tang_obl(I,J,k) = 0.5*(segment%ry_norm_obl(i,J,k) + segment%ry_norm_obl(i+1,J,k))
               cff_tangential(I,J,k) = 0.5*(segment%cff_normal(i,J,k) + segment%cff_normal(i+1,J,k))
             enddo
           else
             do I=segment%HI%IsdB,segment%HI%IedB
               dhdt = u_old(I,j,k)-u_new(I,j,k)   !old-new
               dhdy = u_new(I,j,k)-u_new(I,j-1,k) !in new time backward sasha for I-1
               if (dhdt*(segment%grad_tan(i,1,k) + segment%grad_tan(i+1,1,k)) > 0.0) then
                 dhdx = segment%grad_tan(i,1,k)
               elseif (dhdt*(segment%grad_tan(i,1,k) + segment%grad_tan(i+1,1,k)) == 0.0) then
                 dhdx = 0.0
               else
                 dhdx = segment%grad_tan(i+1,1,k)
               endif
               if (dhdt*dhdy < 0.0) dhdt = 0.0
               cff_new = max(dhdx*dhdx + dhdy*dhdy, eps)
               ry_new = min(dhdt*dhdy, cff_new*ry_max)
               rx_new = min(cff_new,max(dhdt*dhdx,-cff_new))
               rx_tang_obl(I,j,k) = rx_new
               ry_tang_obl(i,J,k) = ry_new
               cff_tangential(i,J,k) = cff_new
             enddo
           endif
         enddo
         if (segment%oblique_tan) then
           do k=1,nz ;  do I=segment%HI%IsdB,segment%HI%IedB
             rx_avg = rx_tang_obl(I,J,k)
             ry_avg = ry_tang_obl(I,J,k)
             cff_avg = cff_tangential(I,J,k)
             segment%tangential_vel(I,J,k) = ((cff_avg*u_new(I,j,k) + ry_avg*u_new(I,j-1,k)) - &
                                              (max(rx_avg,0.0)*segment%grad_tan(i,2,k) + &
                                               min(rx_avg,0.0)*segment%grad_tan(i+1,2,k))) / &
                                             (cff_avg + ry_avg)
           enddo ; enddo
         endif
         if (segment%nudged_tan) then
           do k=1,nz ; do I=segment%HI%IsdB,segment%HI%IedB
             ! dhdt gets set to 0 on inflow in oblique case
             if (ry_tang_obl(I,J,k) <= 0.0) then
               tau = segment%Velocity_nudging_timescale_in
             else
               tau = segment%Velocity_nudging_timescale_out
             endif
             gamma_2 = dt / (tau + dt)
             segment%tangential_vel(I,J,k) = (1.0 - gamma_2) * segment%tangential_vel(I,J,k) + &
                                 gamma_2 * segment%nudged_tangential_vel(I,J,k)
           enddo ; enddo
         endif
         if (segment%oblique_grad) then
           Is_obc = max(segment%HI%IsdB,G%isd+1)
           Ie_obc = min(segment%HI%IedB,G%ied-1)
           do k=1,nz ;  do I=segment%HI%IsdB+1,segment%HI%IedB-1
             rx_avg = rx_tang_obl(I,J,k)
             ry_avg = ry_tang_obl(I,J,k)
             cff_avg = cff_tangential(I,J,k)
             segment%tangential_grad(I,J,k) =  &
                 ((cff_avg*(u_new(I,j,k)   - u_new(I,j-1,k))*G%IdyBu(I,J-1) + &
                    ry_avg*(u_new(I,j-1,k) - u_new(I,j-2,k))*G%IdyBu(I,J-2)) - &
                                  (max(rx_avg,0.0)*segment%grad_gradient(I,2,k) + &
                                   min(rx_avg,0.0)*segment%grad_gradient(I+1,2,k))) / &
                                 (cff_avg + ry_avg)
           enddo ; enddo
         endif
         if (segment%nudged_grad) then
           do k=1,nz ; do I=segment%HI%IsdB,segment%HI%IedB
             ! dhdt gets set to 0 on inflow in oblique case
             if (ry_tang_obl(I,J,k) <= 0.0) then
               tau = segment%Velocity_nudging_timescale_in
             else
               tau = segment%Velocity_nudging_timescale_out
             endif
             gamma_2 = dt / (tau + dt)
             segment%tangential_grad(I,J,k) = (1.0 - gamma_2) * segment%tangential_grad(I,J,k) + &
                                 gamma_2 * segment%nudged_tangential_grad(I,J,k)
           enddo ; enddo
         endif
         deallocate(rx_tang_obl)
         deallocate(ry_tang_obl)
         deallocate(cff_tangential)
       endif
     endif

     if (segment%direction == OBC_DIRECTION_S) then
       J=segment%HI%JsdB
       if (J>G%HI%JecB) cycle
       do k=1,nz ;  do i=segment%HI%isd,segment%HI%ied
         if (segment%radiation) then
           dhdt = (v_old(i,J+1,k) - v_new(i,J+1,k)) !old-new
           dhdy = (v_new(i,J+1,k) - v_new(i,J+2,k)) !in new time backward sasha for J-1
           ry_new = 0.0
           if (dhdt*dhdy > 0.0) ry_new = min( (dhdt/dhdy), ry_max)
           if (gamma_u < 1.0) then
             ry_avg = (1.0-gamma_u)*segment%ry_norm_rad(I,j,k) + gamma_u*ry_new
           else
             ry_avg = ry_new
           endif
           segment%ry_norm_rad(i,J,k) = ry_avg
           ! The new boundary value is interpolated between future interior
           ! value, v_new(J+1) and past boundary value but with barotropic
           ! accelerations, v_new(J).
           segment%normal_vel(i,J,k) = (v_new(i,J,k) + ry_avg*v_new(i,J+1,k)) / (1.0+ry_avg)
           if (gamma_u < 1.0) then
             ! Copy restart fields into 3-d arrays. This is an inefficient and temporary issues
             ! implemented as a work-around to limitations in restart capability
             OBC%ry_normal(i,J,k) = segment%ry_norm_rad(i,J,k)
           endif
         elseif (segment%oblique) then
           dhdt = (v_old(i,J+1,k) - v_new(i,J+1,k)) !old-new
           dhdy = (v_new(i,J+1,k) - v_new(i,J+2,k)) !in new time backward sasha for J-1
           if (dhdt*(segment%grad_normal(I,1,k) + segment%grad_normal(I-1,1,k)) > 0.0) then
             dhdx = segment%grad_normal(I-1,1,k)
           elseif (dhdt*(segment%grad_normal(I,1,k) + segment%grad_normal(I-1,1,k)) == 0.0) then
             dhdx = 0.0
           else
             dhdx = segment%grad_normal(I,1,k)
           endif
           if (dhdt*dhdy < 0.0) dhdt = 0.0

           cff_new = max(dhdx*dhdx + dhdy*dhdy, eps)
           ry_new = min(dhdt*dhdy, cff_new*ry_max)
           rx_new = min(cff_new,max(dhdt*dhdx,-cff_new))
           if (gamma_u < 1.0) then
             rx_avg = (1.0-gamma_u)*segment%rx_norm_obl(I,j,k) + gamma_u*rx_new
             ry_avg = (1.0-gamma_u)*segment%ry_norm_obl(i,J,k) + gamma_u*ry_new
             cff_avg = (1.0-gamma_u)*segment%cff_normal(i,J,k) + gamma_u*cff_new
           else
             rx_avg = rx_new
             ry_avg = ry_new
             cff_avg = cff_new
           endif
           segment%rx_norm_obl(I,j,k) = rx_avg
           segment%ry_norm_obl(i,J,k) = ry_avg
           segment%cff_normal(i,J,k) = cff_avg
           segment%normal_vel(i,J,k) = ((cff_avg*v_new(i,J,k) + ry_avg*v_new(i,J+1,k)) - &
                                        (max(rx_avg,0.0)*segment%grad_normal(I-1,2,k) + &
                                         min(rx_avg,0.0)*segment%grad_normal(I,2,k))) / &
                                       (cff_avg + ry_avg)
           if (gamma_u < 1.0) then
             ! Copy restart fields into 3-d arrays. This is an inefficient and temporary issues
             ! implemented as a work-around to limitations in restart capability
             OBC%rx_oblique(I,j,k) = segment%rx_norm_obl(I,j,k)
             OBC%ry_oblique(i,J,k) = segment%ry_norm_obl(i,J,k)
             OBC%cff_normal(i,J,k) = segment%cff_normal(i,J,k)
           endif
         elseif (segment%gradient) then
           segment%normal_vel(i,J,k) = v_new(i,J+1,k)
         endif
         if ((segment%radiation .or. segment%oblique) .and. segment%nudged) then
           ! dhdt gets set to 0 on inflow in oblique case
           if (dhdt*dhdy <= 0.0) then
             tau = segment%Velocity_nudging_timescale_in
           else
             tau = segment%Velocity_nudging_timescale_out
           endif
           gamma_2 = dt / (tau + dt)
           segment%normal_vel(i,J,k) = (1.0 - gamma_2) * segment%normal_vel(i,J,k) + &
                                 gamma_2 * segment%nudged_normal_vel(i,J,k)
         endif
       enddo ; enddo
       if (segment%radiation_tan .or. segment%radiation_grad) then
         J=segment%HI%JsdB
         allocate(ry_tang_rad(segment%HI%IsdB:segment%HI%IedB,segment%HI%JsdB:segment%HI%JedB,nz))
         do k=1,nz
           if (gamma_u < 1.0) then
             ry_tang_rad(segment%HI%IsdB,J,k) = segment%ry_norm_rad(segment%HI%isd,J,k)
             ry_tang_rad(segment%HI%IedB,J,k) = segment%ry_norm_rad(segment%HI%ied,J,k)
             do I=segment%HI%IsdB+1,segment%HI%IedB-1
               ry_tang_rad(I,J,k) = 0.5*(segment%ry_norm_rad(i,J,k) + segment%ry_norm_rad(i+1,J,k))
             enddo
           else
             do I=segment%HI%IsdB,segment%HI%IedB
               dhdt = u_old(I,j+1,k)-u_new(I,j+1,k)   !old-new
               dhdy = u_new(I,j+1,k)-u_new(I,j+2,k) !in new time backward sasha for I-1
               ry_tang_rad(I,J,k) = 0.0
               if (dhdt*dhdy > 0.0) ry_tang_rad(I,J,k) = min( (dhdt/dhdy), rx_max) ! outward phase speed
             enddo
           endif
         enddo
         if (segment%radiation_tan) then
           do k=1,nz ;  do I=segment%HI%IsdB,segment%HI%IedB
             ry_avg = ry_tang_rad(I,J,k)
             segment%tangential_vel(I,J,k) = (u_new(I,j+1,k) + ry_avg*u_new(I,j+2,k)) / (1.0+ry_avg)
           enddo ; enddo
         endif
         if (segment%nudged_tan) then
           do k=1,nz ; do I=segment%HI%IsdB,segment%HI%IedB
             ! dhdt gets set to 0 on inflow in oblique case
             if (ry_tang_rad(I,J,k) <= 0.0) then
               tau = segment%Velocity_nudging_timescale_in
             else
               tau = segment%Velocity_nudging_timescale_out
             endif
             gamma_2 = dt / (tau + dt)
             segment%tangential_vel(I,J,k) = (1.0 - gamma_2) * segment%tangential_vel(I,J,k) + &
                                 gamma_2 * segment%nudged_tangential_vel(I,J,k)
           enddo ; enddo
         endif
         if (segment%radiation_grad) then
           Is_obc = max(segment%HI%IsdB,G%isd+1)
           Ie_obc = min(segment%HI%IedB,G%ied-1)
           do k=1,nz ;  do I=Is_obc,Ie_obc
             ry_avg = ry_tang_rad(I,J,k)
!            if (G%mask2dCv(i,J+1) > 0.0 .and. G%mask2dCv(i+1,J+1) > 0.0) then
!              ry_avg = 0.5*(v_new(i,J+1,k) + v_new(i+1,J+1,k)) * dt * G%IdyBu(I,J+1)
!            elseif (G%mask2dCv(i,J+1) > 0.0) then
!              ry_avg = v_new(i,J+1,k) * dt * G%IdyBu(I,J+1)
!            elseif (G%mask2dCv(i+1,J+1) > 0.0) then
!              ry_avg = v_new(i+1,J+1,k) * dt * G%IdyBu(I,J+1)
!            else
!              ry_avg = 0.0
!            endif
             segment%tangential_grad(I,J,k) = ((u_new(I,j+2,k) - u_new(I,j+1,k))*G%IdyBu(I,J+1) + &
                               ry_avg*(u_new(I,j+3,k) - u_new(I,j+2,k))*G%IdyBu(I,J+2)) / (1.0+ry_avg)
           enddo ; enddo
         endif
         if (segment%nudged_grad) then
           do k=1,nz ; do I=segment%HI%IsdB,segment%HI%IedB
             ! dhdt gets set to 0 on inflow in oblique case
             if (ry_tang_rad(I,J,k) <= 0.0) then
               tau = segment%Velocity_nudging_timescale_in
             else
               tau = segment%Velocity_nudging_timescale_out
             endif
             gamma_2 = dt / (tau + dt)
             segment%tangential_grad(I,J,k) = (1.0 - gamma_2) * segment%tangential_grad(I,J,k) + &
                                 gamma_2 * segment%nudged_tangential_grad(I,J,k)
           enddo ; enddo
         endif
         deallocate(ry_tang_rad)
       endif
       if (segment%oblique_tan .or. segment%oblique_grad) then
         J=segment%HI%JsdB
         allocate(rx_tang_obl(segment%HI%IsdB:segment%HI%IedB,segment%HI%JsdB:segment%HI%JedB,nz))
         allocate(ry_tang_obl(segment%HI%IsdB:segment%HI%IedB,segment%HI%JsdB:segment%HI%JedB,nz))
         allocate(cff_tangential(segment%HI%IsdB:segment%HI%IedB,segment%HI%JsdB:segment%HI%JedB,nz))
         do k=1,nz
           if (gamma_u < 1.0) then
             rx_tang_obl(segment%HI%IsdB,J,k) = segment%rx_norm_obl(segment%HI%isd,J,k)
             rx_tang_obl(segment%HI%IedB,J,k) = segment%rx_norm_obl(segment%HI%ied,J,k)
             ry_tang_obl(segment%HI%IsdB,J,k) = segment%ry_norm_obl(segment%HI%isd,J,k)
             ry_tang_obl(segment%HI%IedB,J,k) = segment%ry_norm_obl(segment%HI%ied,J,k)
             cff_tangential(segment%HI%IsdB,J,k) = segment%cff_normal(segment%HI%isd,J,k)
             cff_tangential(segment%HI%IedB,J,k) = segment%cff_normal(segment%HI%ied,J,k)
             do I=segment%HI%IsdB+1,segment%HI%IedB-1
               rx_tang_obl(I,J,k) = 0.5*(segment%rx_norm_obl(i,J,k) + segment%rx_norm_obl(i+1,J,k))
               ry_tang_obl(I,J,k) = 0.5*(segment%ry_norm_obl(i,J,k) + segment%ry_norm_obl(i+1,J,k))
               cff_tangential(I,J,k) = 0.5*(segment%cff_normal(i,J,k) + segment%cff_normal(i+1,J,k))
             enddo
           else
             do I=segment%HI%IsdB,segment%HI%IedB
               dhdt = u_old(I,j+1,k)-u_new(I,j+1,k)   !old-new
               dhdy = u_new(I,j+1,k)-u_new(I,j+2,k) !in new time backward sasha for I-1
               if (dhdt*(segment%grad_tan(i,1,k) + segment%grad_tan(i+1,1,k)) > 0.0) then
                 dhdx = segment%grad_tan(i,1,k)
               elseif (dhdt*(segment%grad_tan(i,1,k) + segment%grad_tan(i+1,1,k)) == 0.0) then
                 dhdx = 0.0
               else
                 dhdx = segment%grad_tan(i+1,1,k)
               endif
               if (dhdt*dhdy < 0.0) dhdt = 0.0
               cff_new = max(dhdx*dhdx + dhdy*dhdy, eps)
               ry_new = min(dhdt*dhdy, cff_new*ry_max)
               rx_new = min(cff_new,max(dhdt*dhdx,-cff_new))
               rx_tang_obl(I,j,k) = rx_new
               ry_tang_obl(i,J,k) = ry_new
               cff_tangential(i,J,k) = cff_new
             enddo
           endif
         enddo
         if (segment%oblique_tan) then
           do k=1,nz ;  do I=segment%HI%IsdB,segment%HI%IedB
             rx_avg = rx_tang_obl(I,J,k)
             ry_avg = ry_tang_obl(I,J,k)
             cff_avg = cff_tangential(I,J,k)
             segment%tangential_vel(I,J,k) = ((cff_avg*u_new(I,j+1,k) + ry_avg*u_new(I,j+2,k)) - &
                                              (max(rx_avg,0.0)*segment%grad_tan(i,2,k) + &
                                               min(rx_avg,0.0)*segment%grad_tan(i+1,2,k)) ) / &
                                             (cff_avg + ry_avg)
           enddo ; enddo
         endif
         if (segment%nudged_tan) then
           do k=1,nz ; do I=segment%HI%IsdB,segment%HI%IedB
             ! dhdt gets set to 0 on inflow in oblique case
             if (ry_tang_obl(I,J,k) <= 0.0) then
               tau = segment%Velocity_nudging_timescale_in
             else
               tau = segment%Velocity_nudging_timescale_out
             endif
             gamma_2 = dt / (tau + dt)
             segment%tangential_vel(I,J,k) = (1.0 - gamma_2) * segment%tangential_vel(I,J,k) + &
                                             gamma_2 * segment%nudged_tangential_vel(I,J,k)
           enddo ; enddo
         endif
         if (segment%oblique_grad) then
           Is_obc = max(segment%HI%IsdB,G%isd+1)
           Ie_obc = min(segment%HI%IedB,G%ied-1)
           do k=1,nz ;  do I=segment%HI%IsdB+1,segment%HI%IedB-1
             rx_avg = rx_tang_obl(I,J,k)
             ry_avg = ry_tang_obl(I,J,k)
             cff_avg = cff_tangential(I,J,k)
             segment%tangential_grad(I,J,k) = &
                 ((cff_avg*(u_new(I,j+2,k) - u_new(I,j+1,k))*G%IdyBu(I,J+1) + &
                    ry_avg*(u_new(I,j+3,k) - u_new(I,j+2,k))*G%IdyBu(I,J+2)) - &
                                  (max(rx_avg,0.0)*segment%grad_gradient(i,2,k) + &
                                   min(rx_avg,0.0)*segment%grad_gradient(i+1,2,k))) / &
                                 (cff_avg + ry_avg)
           enddo ; enddo
         endif
         if (segment%nudged_grad) then
           do k=1,nz ; do J=segment%HI%JsdB,segment%HI%JedB
             ! dhdt gets set to 0 on inflow in oblique case
             if (ry_tang_obl(I,J,k) <= 0.0) then
               tau = segment%Velocity_nudging_timescale_in
             else
               tau = segment%Velocity_nudging_timescale_out
             endif
             gamma_2 = dt / (tau + dt)
             segment%tangential_grad(I,J,k) = (1.0 - gamma_2) * segment%tangential_grad(I,J,k) + &
                                 gamma_2 * segment%nudged_tangential_grad(I,J,k)
           enddo ; enddo
         endif
         deallocate(rx_tang_obl)
         deallocate(ry_tang_obl)
         deallocate(cff_tangential)
       endif
     endif
  enddo

  ! Actually update u_new, v_new
  call open_boundary_apply_normal_flow(OBC, G, u_new, v_new)

  call pass_vector(u_new, v_new, G%Domain, clock=id_clock_pass)

end subroutine radiation_open_bdry_conds

!> Applies OBC values stored in segments to 3d u,v fields
subroutine open_boundary_apply_normal_flow(OBC, G, u, v)
  ! Arguments
  type(ocean_OBC_type),                      pointer       :: OBC !< Open boundary control structure
  type(ocean_grid_type),                     intent(inout) :: G   !< Ocean grid structure
  real, dimension(SZIB_(G),SZJ_(G),SZK_(G)), intent(inout) :: u   !< u field to update on open
                                                                  !! boundaries [L T-1 ~> m s-1]
  real, dimension(SZI_(G),SZJB_(G),SZK_(G)), intent(inout) :: v   !< v field to update on open
                                                                  !! boundaries [L T-1 ~> m s-1]
  ! Local variables
  integer :: i, j, k, n
  type(OBC_segment_type), pointer :: segment => NULL()

  if (.not.associated(OBC)) return ! Bail out if OBC is not available

  do n=1,OBC%number_of_segments
    segment => OBC%segment(n)
    if (.not. segment%on_pe) then
      cycle
    elseif (segment%radiation .or. segment%oblique .or. segment%gradient) then
      if (segment%is_E_or_W) then
        I=segment%HI%IsdB
        do k=1,G%ke ;  do j=segment%HI%jsd,segment%HI%jed
          u(I,j,k) = segment%normal_vel(I,j,k)
        enddo ; enddo
      elseif (segment%is_N_or_S) then
        J=segment%HI%JsdB
        do k=1,G%ke ;  do i=segment%HI%isd,segment%HI%ied
          v(i,J,k) = segment%normal_vel(i,J,k)
        enddo ; enddo
      endif
    endif
  enddo

end subroutine open_boundary_apply_normal_flow

!> Applies zero values to 3d u,v fields on OBC segments
subroutine open_boundary_zero_normal_flow(OBC, G, u, v)
  ! Arguments
  type(ocean_OBC_type),                      pointer       :: OBC !< Open boundary control structure
  type(ocean_grid_type),                     intent(inout) :: G   !< Ocean grid structure
  real, dimension(SZIB_(G),SZJ_(G),SZK_(G)), intent(inout) :: u   !< u field to update on open boundaries
  real, dimension(SZI_(G),SZJB_(G),SZK_(G)), intent(inout) :: v   !< v field to update on open boundaries
  ! Local variables
  integer :: i, j, k, n
  type(OBC_segment_type), pointer :: segment => NULL()

  if (.not.associated(OBC)) return ! Bail out if OBC is not available

  do n=1,OBC%number_of_segments
    segment => OBC%segment(n)
    if (.not. segment%on_pe) then
      cycle
    elseif (segment%is_E_or_W) then
      I=segment%HI%IsdB
      do k=1,G%ke ;  do j=segment%HI%jsd,segment%HI%jed
        u(I,j,k) = 0.
      enddo ; enddo
    elseif (segment%is_N_or_S) then
      J=segment%HI%JsdB
      do k=1,G%ke ;  do i=segment%HI%isd,segment%HI%ied
        v(i,J,k) = 0.
      enddo ; enddo
    endif
  enddo

end subroutine open_boundary_zero_normal_flow

!> Calculate the tangential gradient of the normal flow at the boundary q-points.
subroutine gradient_at_q_points(G, segment, uvel, vvel)
  type(ocean_grid_type), intent(in) :: G !< Ocean grid structure
  type(OBC_segment_type), pointer :: segment !< OBC segment structure
  real, dimension(SZIB_(G),SZJ_(G),SZK_(G)), intent(in)    :: uvel !< zonal velocity [L T-1 ~> m s-1]
  real, dimension(SZI_(G),SZJB_(G),SZK_(G)), intent(in)    :: vvel !< meridional velocity [L T-1 ~> m s-1]
  integer :: i,j,k

  if (.not. segment%on_pe) return

  if (segment%is_E_or_W) then
    if (segment%direction == OBC_DIRECTION_E) then
      I=segment%HI%isdB
      do k=1,G%ke
        do J=max(segment%HI%JsdB, G%HI%JsdB+1),min(segment%HI%JedB, G%HI%JedB-1)
          segment%grad_normal(J,1,k) = (uvel(I-1,j+1,k)-uvel(I-1,j,k)) * G%mask2dBu(I-1,J)
          segment%grad_normal(J,2,k) = (uvel(I,j+1,k)-uvel(I,j,k)) * G%mask2dBu(I,J)
        enddo
      enddo
      if (segment%oblique_tan) then
        do k=1,G%ke
          do J=max(segment%HI%jsd-1, G%HI%jsd),min(segment%HI%jed+1, G%HI%jed)
            segment%grad_tan(j,1,k) = (vvel(i-1,J,k)-vvel(i-1,J-1,k)) * G%mask2dT(i-1,j)
            segment%grad_tan(j,2,k) = (vvel(i,J,k)-vvel(i,J-1,k)) * G%mask2dT(i,j)
          enddo
        enddo
      endif
      if (segment%oblique_grad) then
        do k=1,G%ke
          do J=max(segment%HI%jsd, G%HI%jsd+1),min(segment%HI%jed, G%HI%jed-1)
            segment%grad_gradient(j,1,k) = (((vvel(i-1,J,k) - vvel(i-2,J,k))*G%IdxBu(I-2,J)) - &
                 (vvel(i-1,J-1,k) - vvel(i-2,J-1,k))*G%IdxBu(I-2,J-1)) * G%mask2dCu(I-2,j)
            segment%grad_gradient(j,2,k) = (((vvel(i,J,k) - vvel(i-1,J,k))*G%IdxBu(I-1,J)) - &
                 (vvel(i,J-1,k) - vvel(i-1,J-1,k))*G%IdxBu(I-1,J-1)) * G%mask2dCu(I-1,j)
          enddo
        enddo
      endif
    else ! western segment
      I=segment%HI%isdB
      do k=1,G%ke
        do J=max(segment%HI%JsdB, G%HI%JsdB+1),min(segment%HI%JedB, G%HI%JedB-1)
          segment%grad_normal(J,1,k) = (uvel(I+1,j+1,k)-uvel(I+1,j,k)) * G%mask2dBu(I+1,J)
          segment%grad_normal(J,2,k) = (uvel(I,j+1,k)-uvel(I,j,k)) * G%mask2dBu(I,J)
        enddo
      enddo
      if (segment%oblique_tan) then
        do k=1,G%ke
          do J=max(segment%HI%jsd-1, G%HI%jsd),min(segment%HI%jed+1, G%HI%jed)
            segment%grad_tan(j,1,k) = (vvel(i+2,J,k)-vvel(i+2,J-1,k)) * G%mask2dT(i+2,j)
            segment%grad_tan(j,2,k) = (vvel(i+1,J,k)-vvel(i+1,J-1,k)) * G%mask2dT(i+1,j)
          enddo
        enddo
      endif
      if (segment%oblique_grad) then
        do k=1,G%ke
          do J=max(segment%HI%jsd, G%HI%jsd+1),min(segment%HI%jed, G%HI%jed-1)
            segment%grad_gradient(j,1,k) = (((vvel(i+3,J,k) - vvel(i+2,J,k))*G%IdxBu(I+2,J)) - &
                 (vvel(i+3,J-1,k) - vvel(i+2,J-1,k))*G%IdxBu(I+2,J-1)) * G%mask2dCu(I+2,j)
            segment%grad_gradient(j,2,k) = (((vvel(i+2,J,k) - vvel(i+1,J,k))*G%IdxBu(I+1,J)) - &
                 (vvel(i+2,J-1,k) - vvel(i+1,J-1,k))*G%IdxBu(I+1,J-1)) * G%mask2dCu(I+1,j)
          enddo
        enddo
      endif
    endif
  elseif (segment%is_N_or_S) then
    if (segment%direction == OBC_DIRECTION_N) then
      J=segment%HI%jsdB
      do k=1,G%ke
        do I=max(segment%HI%IsdB, G%HI%IsdB+1),min(segment%HI%IedB, G%HI%IedB-1)
          segment%grad_normal(I,1,k) = (vvel(i+1,J-1,k)-vvel(i,J-1,k)) * G%mask2dBu(I,J-1)
          segment%grad_normal(I,2,k) = (vvel(i+1,J,k)-vvel(i,J,k)) * G%mask2dBu(I,J)
        enddo
      enddo
      if (segment%oblique_tan) then
        do k=1,G%ke
          do I=max(segment%HI%isd-1, G%HI%isd),min(segment%HI%ied+1, G%HI%ied)
            segment%grad_tan(i,1,k) = (uvel(I,j-1,k)-uvel(I-1,j-1,k)) * G%mask2dT(i,j-1)
            segment%grad_tan(i,2,k) = (uvel(I,j,k)-uvel(I-1,j,k)) * G%mask2dT(i,j)
          enddo
        enddo
      endif
      if (segment%oblique_grad) then
        do k=1,G%ke
          do I=max(segment%HI%isd, G%HI%isd+1),min(segment%HI%ied, G%HI%ied-1)
            segment%grad_gradient(i,1,k) = (((uvel(I,j-1,k) - uvel(I,j-2,k))*G%IdyBu(I,J-2)) - &
                 (uvel(I-1,j-1,k) - uvel(I-1,j-2,k))*G%IdyBu(I-1,J-2)) * G%mask2dCv(i,J-2)
            segment%grad_gradient(i,2,k) = (((uvel(I,j,k) - uvel(I,j-1,k))*G%IdyBu(I,J-1)) - &
                 (uvel(I-1,j,k) - uvel(I-1,j-1,k))*G%IdyBu(I-1,J-1)) * G%mask2dCv(i,J-1)
          enddo
        enddo
      endif
    else ! south segment
      J=segment%HI%jsdB
      do k=1,G%ke
        do I=max(segment%HI%IsdB, G%HI%IsdB+1),min(segment%HI%IedB, G%HI%IedB-1)
          segment%grad_normal(I,1,k) = (vvel(i+1,J+1,k)-vvel(i,J+1,k)) * G%mask2dBu(I,J+1)
          segment%grad_normal(I,2,k) = (vvel(i+1,J,k)-vvel(i,J,k)) * G%mask2dBu(I,J)
        enddo
      enddo
      if (segment%oblique_tan) then
        do k=1,G%ke
          do I=max(segment%HI%isd-1, G%HI%isd),min(segment%HI%ied+1, G%HI%ied)
            segment%grad_tan(i,1,k) = (uvel(I,j+2,k)-uvel(I-1,j+2,k)) * G%mask2dT(i,j+2)
            segment%grad_tan(i,2,k) = (uvel(I,j+1,k)-uvel(I-1,j+1,k)) * G%mask2dT(i,j+1)
          enddo
        enddo
      endif
      if (segment%oblique_grad) then
        do k=1,G%ke
          do I=max(segment%HI%isd, G%HI%isd+1),min(segment%HI%ied, G%HI%ied-1)
            segment%grad_gradient(i,1,k) = (((uvel(I,j+3,k) - uvel(I,j+2,k))*G%IdyBu(I,J+2)) - &
                 (uvel(I-1,j+3,k) - uvel(I-1,j+2,k))*G%IdyBu(I-1,J+2)) * G%mask2dCv(i,J+2)
            segment%grad_gradient(i,2,k) = (((uvel(I,j+2,k) - uvel(I,j+1,k))*G%IdyBu(I,J+1)) - &
                 (uvel(I-1,j+2,k) - uvel(I-1,j+1,k))*G%IdyBu(I-1,J+1)) * G%mask2dCv(i,J+1)
          enddo
        enddo
      endif
    endif
  endif

end subroutine gradient_at_q_points


!> Sets the initial values of the tracer open boundary conditions.
!! Redoing this elsewhere.
subroutine set_tracer_data(OBC, tv, h, G, PF, tracer_Reg)
  type(ocean_grid_type),                     intent(inout) :: G !< Ocean grid structure
  type(ocean_OBC_type),                      pointer       :: OBC !< Open boundary structure
  type(thermo_var_ptrs),                     intent(inout) :: tv !< Thermodynamics structure
  real, dimension(SZI_(G),SZJ_(G), SZK_(G)), intent(inout) :: h !< Thickness
  type(param_file_type),                     intent(in)    :: PF !< Parameter file handle
  type(tracer_registry_type),                pointer       :: tracer_Reg !< Tracer registry
  ! Local variables
  integer :: i, j, k, itt, is, ie, js, je, isd, ied, jsd, jed, nz, n
  integer :: isd_off, jsd_off
  integer :: IsdB, IedB, JsdB, JedB
  type(OBC_segment_type), pointer :: segment  => NULL() ! pointer to segment type list
  character(len=40)  :: mdl = "set_tracer_data" ! This subroutine's name.
  character(len=200) :: filename, OBC_file, inputdir ! Strings for file/path

  real :: temp_u(G%domain%niglobal+1,G%domain%njglobal)
  real :: temp_v(G%domain%niglobal,G%domain%njglobal+1)

  is = G%isc ; ie = G%iec ; js = G%jsc ; je = G%jec ; nz = G%ke
  isd = G%isd ; ied = G%ied ; jsd = G%jsd ; jed = G%jed
  IsdB = G%IsdB ; IedB = G%IedB ; JsdB = G%JsdB ; JedB = G%JedB

  ! For now, there are no radiation conditions applied to the thicknesses, since
  ! the thicknesses might not be physically motivated.  Instead, sponges should be
  ! used to enforce the near-boundary layer structure.

  if (associated(tv%T)) then

    call pass_var(tv%T, G%Domain)
    call pass_var(tv%S, G%Domain)

    do n=1,OBC%number_of_segments
      segment => OBC%segment(n)
      if (.not. segment%on_pe) cycle

      if (segment%direction == OBC_DIRECTION_E) then
        I=segment%HI%IsdB
        do k=1,G%ke ;  do j=segment%HI%jsd,segment%HI%jed
          tv%T(i+1,j,k) = tv%T(i,j,k) ; tv%S(i+1,j,k) = tv%S(i,j,k)
        enddo ; enddo
      elseif (segment%direction == OBC_DIRECTION_W) then
        I=segment%HI%IsdB
        do k=1,G%ke ;  do j=segment%HI%jsd,segment%HI%jed
          tv%T(i,j,k) = tv%T(i+1,j,k) ; tv%S(i,j,k) = tv%S(i+1,j,k)
        enddo ; enddo
      elseif (segment%direction == OBC_DIRECTION_N) then
        J=segment%HI%JsdB
        do k=1,G%ke ;  do i=segment%HI%isd,segment%HI%ied
          tv%T(i,j+1,k) = tv%T(i,j,k) ; tv%S(i,j+1,k) = tv%S(i,j,k)
        enddo ; enddo
      elseif (segment%direction == OBC_DIRECTION_S) then
        J=segment%HI%JsdB
        do k=1,G%ke ;  do i=segment%HI%isd,segment%HI%ied
          tv%T(i,j,k) = tv%T(i,j+1,k) ; tv%S(i,j,k) = tv%S(i,j+1,k)
        enddo ; enddo
      endif
    enddo
  endif

end subroutine set_tracer_data

!> Needs documentation
function lookup_seg_field(OBC_seg,field)
  type(OBC_segment_type), pointer :: OBC_seg !< OBC segment
  character(len=32), intent(in) :: field !< The field name
  integer :: lookup_seg_field
  ! Local variables
  integer :: n

  lookup_seg_field=-1
  do n=1,OBC_seg%num_fields
   if (trim(field) == OBC_seg%field(n)%name) then
     lookup_seg_field=n
     return
   endif
  enddo

end function lookup_seg_field


!> Allocate segment data fields
subroutine allocate_OBC_segment_data(OBC, segment)
  type(ocean_OBC_type),   pointer       :: OBC     !< Open boundary structure
  type(OBC_segment_type), intent(inout) :: segment !< Open boundary segment
  ! Local variables
  integer :: isd, ied, jsd, jed
  integer :: IsdB, IedB, JsdB, JedB
  integer :: IscB, IecB, JscB, JecB
  character(len=40)  :: mdl = "allocate_OBC_segment_data" ! This subroutine's name.

  isd = segment%HI%isd ; ied = segment%HI%ied
  jsd = segment%HI%jsd ; jed = segment%HI%jed
  IsdB = segment%HI%IsdB ; IedB = segment%HI%IedB
  JsdB = segment%HI%JsdB ; JedB = segment%HI%JedB
  IscB = segment%HI%IscB ; IecB = segment%HI%IecB
  JscB = segment%HI%JscB ; JecB = segment%HI%JecB

  if (.not. segment%on_pe) return

  if (segment%is_E_or_W) then
    ! If these are just Flather, change update_OBC_segment_data accordingly
    allocate(segment%Cg(IsdB:IedB,jsd:jed));                  segment%Cg(:,:)=0.
    allocate(segment%Htot(IsdB:IedB,jsd:jed));                segment%Htot(:,:)=0.0
    allocate(segment%h(IsdB:IedB,jsd:jed,OBC%ke));            segment%h(:,:,:)=0.0
    allocate(segment%eta(IsdB:IedB,jsd:jed));                 segment%eta(:,:)=0.0
    if (segment%radiation) then
      allocate(segment%rx_norm_rad(IsdB:IedB,jsd:jed,OBC%ke));  segment%rx_norm_rad(:,:,:)=0.0
    endif
    allocate(segment%normal_vel(IsdB:IedB,jsd:jed,OBC%ke));   segment%normal_vel(:,:,:)=0.0
    allocate(segment%normal_vel_bt(IsdB:IedB,jsd:jed));       segment%normal_vel_bt(:,:)=0.0
    allocate(segment%normal_trans(IsdB:IedB,jsd:jed,OBC%ke)); segment%normal_trans(:,:,:)=0.0
    if (segment%nudged) then
      allocate(segment%nudged_normal_vel(IsdB:IedB,jsd:jed,OBC%ke)); segment%nudged_normal_vel(:,:,:)=0.0
    endif
    if (segment%radiation_tan .or. segment%nudged_tan .or. segment%specified_tan .or. &
        segment%oblique_tan .or. OBC%computed_vorticity .or. OBC%computed_strain) then
      allocate(segment%tangential_vel(IsdB:IedB,JsdB:JedB,OBC%ke)); segment%tangential_vel(:,:,:)=0.0
    endif
    if (segment%nudged_tan) then
      allocate(segment%nudged_tangential_vel(IsdB:IedB,JsdB:JedB,OBC%ke)); segment%nudged_tangential_vel(:,:,:)=0.0
    endif
    if (segment%nudged_grad) then
      allocate(segment%nudged_tangential_grad(IsdB:IedB,JsdB:JedB,OBC%ke)); segment%nudged_tangential_grad(:,:,:)=0.0
    endif
    if (OBC%specified_vorticity .or. OBC%specified_strain .or. segment%radiation_grad .or. &
              segment%oblique_grad .or. segment%specified_grad) then
      allocate(segment%tangential_grad(IsdB:IedB,JsdB:JedB,OBC%ke)); segment%tangential_grad(:,:,:)=0.0
    endif
    if (segment%oblique) then
      allocate(segment%grad_normal(JsdB:JedB,2,OBC%ke));      segment%grad_normal(:,:,:) = 0.0
      allocate(segment%rx_norm_obl(IsdB:IedB,jsd:jed,OBC%ke));  segment%rx_norm_obl(:,:,:)=0.0
      allocate(segment%ry_norm_obl(IsdB:IedB,jsd:jed,OBC%ke));  segment%ry_norm_obl(:,:,:)=0.0
      allocate(segment%cff_normal(IsdB:IedB,jsd:jed,OBC%ke)); segment%cff_normal(:,:,:)=0.0
    endif
    if (segment%oblique_tan) then
      allocate(segment%grad_tan(jsd-1:jed+1,2,OBC%ke));           segment%grad_tan(:,:,:) = 0.0
    endif
    if (segment%oblique_grad) then
      allocate(segment%grad_gradient(jsd:jed,2,OBC%ke));      segment%grad_gradient(:,:,:) = 0.0
    endif
  endif

  if (segment%is_N_or_S) then
    ! If these are just Flather, change update_OBC_segment_data accordingly
    allocate(segment%Cg(isd:ied,JsdB:JedB));                  segment%Cg(:,:)=0.
    allocate(segment%Htot(isd:ied,JsdB:JedB));                segment%Htot(:,:)=0.0
    allocate(segment%h(isd:ied,JsdB:JedB,OBC%ke));            segment%h(:,:,:)=0.0
    allocate(segment%eta(isd:ied,JsdB:JedB));                 segment%eta(:,:)=0.0
    if (segment%radiation) then
      allocate(segment%ry_norm_rad(isd:ied,JsdB:JedB,OBC%ke));  segment%ry_norm_rad(:,:,:)=0.0
    endif
    allocate(segment%normal_vel(isd:ied,JsdB:JedB,OBC%ke));   segment%normal_vel(:,:,:)=0.0
    allocate(segment%normal_vel_bt(isd:ied,JsdB:JedB));       segment%normal_vel_bt(:,:)=0.0
    allocate(segment%normal_trans(isd:ied,JsdB:JedB,OBC%ke)); segment%normal_trans(:,:,:)=0.0
    if (segment%nudged) then
      allocate(segment%nudged_normal_vel(isd:ied,JsdB:JedB,OBC%ke)); segment%nudged_normal_vel(:,:,:)=0.0
    endif
    if (segment%radiation_tan .or. segment%nudged_tan .or. segment%specified_tan .or. &
        segment%oblique_tan .or. OBC%computed_vorticity .or. OBC%computed_strain) then
      allocate(segment%tangential_vel(IsdB:IedB,JsdB:JedB,OBC%ke)); segment%tangential_vel(:,:,:)=0.0
    endif
    if (segment%nudged_tan) then
      allocate(segment%nudged_tangential_vel(IsdB:IedB,JsdB:JedB,OBC%ke)); segment%nudged_tangential_vel(:,:,:)=0.0
    endif
    if (segment%nudged_grad) then
      allocate(segment%nudged_tangential_grad(IsdB:IedB,JsdB:JedB,OBC%ke)); segment%nudged_tangential_grad(:,:,:)=0.0
    endif
    if (OBC%specified_vorticity .or. OBC%specified_strain .or. segment%radiation_grad .or. &
              segment%oblique_grad .or. segment%specified_grad) then
      allocate(segment%tangential_grad(IsdB:IedB,JsdB:JedB,OBC%ke)); segment%tangential_grad(:,:,:)=0.0
    endif
    if (segment%oblique) then
      allocate(segment%grad_normal(IsdB:IedB,2,OBC%ke));      segment%grad_normal(:,:,:) = 0.0
      allocate(segment%rx_norm_obl(isd:ied,JsdB:JedB,OBC%ke));  segment%rx_norm_obl(:,:,:)=0.0
      allocate(segment%ry_norm_obl(isd:ied,JsdB:JedB,OBC%ke));  segment%ry_norm_obl(:,:,:)=0.0
      allocate(segment%cff_normal(isd:ied,JsdB:JedB,OBC%ke)); segment%cff_normal(:,:,:)=0.0
    endif
    if (segment%oblique_tan) then
      allocate(segment%grad_tan(isd-1:ied+1,2,OBC%ke));           segment%grad_tan(:,:,:) = 0.0
    endif
    if (segment%oblique_grad) then
      allocate(segment%grad_gradient(isd:ied,2,OBC%ke));      segment%grad_gradient(:,:,:) = 0.0
    endif
  endif

end subroutine allocate_OBC_segment_data

!> Deallocate segment data fields
subroutine deallocate_OBC_segment_data(OBC, segment)
  type(ocean_OBC_type),   pointer       :: OBC     !< Open boundary structure
  type(OBC_segment_type), intent(inout) :: segment !< Open boundary segment
  ! Local variables
  character(len=40)  :: mdl = "deallocate_OBC_segment_data" ! This subroutine's name.

  if (.not. segment%on_pe) return

  if (associated (segment%Cg)) deallocate(segment%Cg)
  if (associated (segment%Htot)) deallocate(segment%Htot)
  if (associated (segment%h)) deallocate(segment%h)
  if (associated (segment%eta)) deallocate(segment%eta)
  if (associated (segment%rx_norm_rad)) deallocate(segment%rx_norm_rad)
  if (associated (segment%ry_norm_rad)) deallocate(segment%ry_norm_rad)
  if (associated (segment%rx_norm_obl)) deallocate(segment%rx_norm_obl)
  if (associated (segment%ry_norm_obl)) deallocate(segment%ry_norm_obl)
  if (associated (segment%cff_normal)) deallocate(segment%cff_normal)
  if (associated (segment%grad_normal)) deallocate(segment%grad_normal)
  if (associated (segment%grad_tan)) deallocate(segment%grad_tan)
  if (associated (segment%grad_gradient)) deallocate(segment%grad_gradient)
  if (associated (segment%normal_vel)) deallocate(segment%normal_vel)
  if (associated (segment%normal_vel_bt)) deallocate(segment%normal_vel_bt)
  if (associated (segment%normal_trans)) deallocate(segment%normal_trans)
  if (associated (segment%nudged_normal_vel)) deallocate(segment%nudged_normal_vel)
  if (associated (segment%tangential_vel)) deallocate(segment%tangential_vel)
  if (associated (segment%nudged_tangential_vel)) deallocate(segment%nudged_tangential_vel)
  if (associated (segment%nudged_tangential_grad)) deallocate(segment%nudged_tangential_grad)
  if (associated (segment%tangential_grad)) deallocate(segment%tangential_grad)
  if (associated (segment%tr_Reg)) call segment_tracer_registry_end(segment%tr_Reg)


end subroutine deallocate_OBC_segment_data

!> Set tangential velocities outside of open boundaries to silly values
!! (used for checking the interior state is independent of values outside
!! of the domain).
subroutine open_boundary_test_extern_uv(G, OBC, u, v)
  type(ocean_grid_type),                     intent(in)    :: G !< Ocean grid structure
  type(ocean_OBC_type),                      pointer       :: OBC !< Open boundary structure
  real, dimension(SZIB_(G),SZJ_(G), SZK_(G)),intent(inout) :: u !< Zonal velocity [L T-1 ~> m s-1]
  real, dimension(SZI_(G),SZJB_(G), SZK_(G)),intent(inout) :: v !< Meridional velocity [L T-1 ~> m s-1]
  ! Local variables
  integer :: i, j, k, n

  if (.not. associated(OBC)) return

  do n = 1, OBC%number_of_segments
    do k = 1, G%ke
      if (OBC%segment(n)%is_N_or_S) then
        J = OBC%segment(n)%HI%JsdB
        if (OBC%segment(n)%direction == OBC_DIRECTION_N) then
          do I = OBC%segment(n)%HI%IsdB, OBC%segment(n)%HI%IedB
            u(I,j+1,k) = OBC%silly_u
          enddo
        else
          do I = OBC%segment(n)%HI%IsdB, OBC%segment(n)%HI%IedB
            u(I,j,k) = OBC%silly_u
          enddo
        endif
      elseif (OBC%segment(n)%is_E_or_W) then
        I = OBC%segment(n)%HI%IsdB
        if (OBC%segment(n)%direction == OBC_DIRECTION_E) then
          do J = OBC%segment(n)%HI%JsdB, OBC%segment(n)%HI%JedB
            v(i+1,J,k) = OBC%silly_u
          enddo
        else
          do J = OBC%segment(n)%HI%JsdB, OBC%segment(n)%HI%JedB
            v(i,J,k) = OBC%silly_u
          enddo
        endif
      endif
    enddo
  enddo

end subroutine open_boundary_test_extern_uv

!> Set thicknesses outside of open boundaries to silly values
!! (used for checking the interior state is independent of values outside
!! of the domain).
subroutine open_boundary_test_extern_h(G, GV, OBC, h)
  type(ocean_grid_type),                     intent(in)    :: G   !< Ocean grid structure
  type(verticalGrid_type),                   intent(in)    :: GV  !<  Ocean vertical grid structure
  type(ocean_OBC_type),                      pointer       :: OBC !< Open boundary structure
  real, dimension(SZI_(G),SZJ_(G), SZK_(GV)),intent(inout) :: h   !< Layer thickness [H ~> m or kg m-2]
  ! Local variables
  real :: silly_h  ! A silly thickness for testing [H ~> m or kg m-2]
  integer :: i, j, k, n

  if (.not. associated(OBC)) return

  silly_h = GV%Z_to_H*OBC%silly_h

  do n = 1, OBC%number_of_segments
    do k = 1, GV%ke
      if (OBC%segment(n)%is_N_or_S) then
        J = OBC%segment(n)%HI%JsdB
        if (OBC%segment(n)%direction == OBC_DIRECTION_N) then
          do i = OBC%segment(n)%HI%isd, OBC%segment(n)%HI%ied
            h(i,j+1,k) = silly_h
          enddo
        else
          do i = OBC%segment(n)%HI%isd, OBC%segment(n)%HI%ied
            h(i,j,k) = silly_h
          enddo
        endif
      elseif (OBC%segment(n)%is_E_or_W) then
        I = OBC%segment(n)%HI%IsdB
        if (OBC%segment(n)%direction == OBC_DIRECTION_E) then
          do j = OBC%segment(n)%HI%jsd, OBC%segment(n)%HI%jed
            h(i+1,j,k) = silly_h
          enddo
        else
          do j = OBC%segment(n)%HI%jsd, OBC%segment(n)%HI%jed
            h(i,j,k) = silly_h
          enddo
        endif
      endif
    enddo
  enddo

end subroutine open_boundary_test_extern_h

!> Update the OBC values on the segments.
subroutine update_OBC_segment_data(G, GV, US, OBC, tv, h, Time)
  type(ocean_grid_type),                     intent(in)    :: G    !< Ocean grid structure
  type(verticalGrid_type),                   intent(in)    :: GV   !<  Ocean vertical grid structure
  type(unit_scale_type),                     intent(in)    :: US   !< A dimensional unit scaling type
  type(ocean_OBC_type),                      pointer       :: OBC  !< Open boundary structure
  type(thermo_var_ptrs),                     intent(in)    :: tv   !< Thermodynamics structure
  real, dimension(SZI_(G),SZJ_(G), SZK_(G)), intent(inout) :: h    !< Thickness [H ~> m or kg m-2]
  type(time_type),                           intent(in)    :: Time !< Model time
  ! Local variables
  integer :: c, i, j, k, is, ie, js, je, isd, ied, jsd, jed
  integer :: IsdB, IedB, JsdB, JedB, n, m, nz
  character(len=40)  :: mdl = "update_OBC_segment_data" ! This subroutine's name.
  character(len=200) :: filename, OBC_file, inputdir ! Strings for file/path
  type(OBC_segment_type), pointer :: segment => NULL()
  integer, dimension(4) :: siz
  real, dimension(:,:,:), pointer :: tmp_buffer_in => NULL()  ! Unrotated input
  integer :: ni_seg, nj_seg  ! number of src gridpoints along the segments
  integer :: ni_buf, nj_buf  ! Number of filled values in tmp_buffer
  integer :: i2, j2          ! indices for referencing local domain array
  integer :: is_obc, ie_obc, js_obc, je_obc  ! segment indices within local domain
  integer :: ishift, jshift  ! offsets for staggered locations
  real, dimension(:,:), pointer :: seg_vel => NULL()  ! pointer to segment velocity array
  real, dimension(:,:), pointer :: seg_trans => NULL()  ! pointer to segment transport array
  real, dimension(:,:,:), allocatable, target :: tmp_buffer
  real, dimension(:), allocatable :: h_stack
  integer :: is_obc2, js_obc2
  real :: net_H_src, net_H_int, scl_fac
  real :: tidal_vel, tidal_elev
  real, pointer, dimension(:,:)   :: normal_trans_bt=>NULL() ! barotropic transport
  integer :: turns      ! Number of index quarter turns
  real :: time_delta  ! Time since tidal reference date

  is = G%isc ; ie = G%iec ; js = G%jsc ; je = G%jec
  isd = G%isd ; ied = G%ied ; jsd = G%jsd ; jed = G%jed
  IsdB = G%IsdB ; IedB = G%IedB ; JsdB = G%JsdB ; JedB = G%JedB
  nz=G%ke

  turns = G%HI%turns

  if (.not. associated(OBC)) return

  if (OBC%add_tide_constituents) time_delta = time_type_to_real(Time - OBC%time_ref)

  do n = 1, OBC%number_of_segments
    segment => OBC%segment(n)

    if (.not. segment%on_pe) cycle ! continue to next segment if not in computational domain

    ! NOTE: These are in segment%HI, but defined slightly differently
    ni_seg = segment%ie_obc-segment%is_obc+1
    nj_seg = segment%je_obc-segment%js_obc+1
    is_obc = max(segment%is_obc,isd-1)
    ie_obc = min(segment%ie_obc,ied)
    js_obc = max(segment%js_obc,jsd-1)
    je_obc = min(segment%je_obc,jed)

! Calculate auxiliary fields at staggered locations.
! Segment indices are on q points:
!
!       |-----------|------------|-----------|-----------|  J_obc
!     Is_obc                                          Ie_obc
!
! i2 has to start at Is_obc+1 and end at Ie_obc.
! j2 is J_obc and jshift has to be +1 at both the north and south.

     ! calculate auxiliary fields at staggered locations
    ishift=0;jshift=0
    if (segment%is_E_or_W) then
      allocate(normal_trans_bt(segment%HI%IsdB:segment%HI%IedB,segment%HI%jsd:segment%HI%jed))
      normal_trans_bt(:,:)=0.0
      if (segment%direction == OBC_DIRECTION_W) ishift=1
      I=segment%HI%IsdB
      do j=segment%HI%jsd,segment%HI%jed
        segment%Cg(I,j) = sqrt(GV%g_prime(1)*G%bathyT(i+ishift,j))
        segment%Htot(I,j)=0.0
        do k=1,G%ke
          segment%h(I,j,k) = h(i+ishift,j,k)
          segment%Htot(I,j)=segment%Htot(I,j)+segment%h(I,j,k)
        enddo
      enddo
    else! (segment%direction == OBC_DIRECTION_N .or. segment%direction == OBC_DIRECTION_S)
      allocate(normal_trans_bt(segment%HI%isd:segment%HI%ied,segment%HI%JsdB:segment%HI%JedB))
      normal_trans_bt(:,:)=0.0
      if (segment%direction == OBC_DIRECTION_S) jshift=1
      J=segment%HI%JsdB
      do i=segment%HI%isd,segment%HI%ied
        segment%Cg(i,J) = sqrt(GV%g_prime(1)*G%bathyT(i,j+jshift))
        segment%Htot(i,J)=0.0
        do k=1,G%ke
          segment%h(i,J,k) = h(i,j+jshift,k)
          segment%Htot(i,J)=segment%Htot(i,J)+segment%h(i,J,k)
        enddo
      enddo
    endif

    allocate(h_stack(G%ke))
    h_stack(:) = 0.0
    do m = 1,segment%num_fields
      if (segment%field(m)%fid > 0) then
        siz(1)=size(segment%field(m)%buffer_src,1)
        siz(2)=size(segment%field(m)%buffer_src,2)
        siz(3)=size(segment%field(m)%buffer_src,3)
        if (.not.associated(segment%field(m)%buffer_dst)) then
          if (siz(3) /= segment%field(m)%nk_src) call MOM_error(FATAL,'nk_src inconsistency')
          if (segment%field(m)%nk_src > 1) then
            if (segment%is_E_or_W) then
              if (segment%field(m)%name == 'V' .or. segment%field(m)%name == 'DVDX') then
                allocate(segment%field(m)%buffer_dst(is_obc:ie_obc,js_obc:je_obc,G%ke))
              elseif (segment%field(m)%name == 'Vamp' .or. segment%field(m)%name == 'Vphase') then
                allocate(segment%field(m)%buffer_dst(is_obc:ie_obc,js_obc:je_obc,siz(3))) ! 3rd dim is constituent
              elseif (segment%field(m)%name == 'Uamp' .or. segment%field(m)%name == 'Uphase' .or. &
                  segment%field(m)%name == 'SSHamp' .or. segment%field(m)%name == 'SSHphase') then
                allocate(segment%field(m)%buffer_dst(is_obc:ie_obc,js_obc+1:je_obc,siz(3)))  ! 3rd dim is constituent
              else
                allocate(segment%field(m)%buffer_dst(is_obc:ie_obc,js_obc+1:je_obc,G%ke))
              endif
            else
              if (segment%field(m)%name == 'U' .or. segment%field(m)%name == 'DUDY') then
                allocate(segment%field(m)%buffer_dst(is_obc:ie_obc,js_obc:je_obc,G%ke))
              elseif (segment%field(m)%name == 'Uamp' .or. segment%field(m)%name == 'Uphase') then
                allocate(segment%field(m)%buffer_dst(is_obc:ie_obc,js_obc:je_obc,siz(3))) ! 3rd dim is constituent
              elseif (segment%field(m)%name == 'Vamp' .or. segment%field(m)%name == 'Vphase' .or. &
                  segment%field(m)%name == 'SSHamp' .or. segment%field(m)%name == 'SSHphase') then
                allocate(segment%field(m)%buffer_dst(is_obc+1:ie_obc,js_obc:je_obc,siz(3))) ! 3rd dim is constituent
              else
                allocate(segment%field(m)%buffer_dst(is_obc+1:ie_obc,js_obc:je_obc,G%ke))
              endif
            endif
          else
            if (segment%is_E_or_W) then
              if (segment%field(m)%name == 'V' .or. segment%field(m)%name == 'DVDX' .or. &
                  segment%field(m)%name == 'Vamp' .or. segment%field(m)%name == 'Vphase') then
                allocate(segment%field(m)%buffer_dst(is_obc:ie_obc,js_obc:je_obc,1))
              else
                allocate(segment%field(m)%buffer_dst(is_obc:ie_obc,js_obc+1:je_obc,1))
              endif
            else
              if (segment%field(m)%name == 'U' .or. segment%field(m)%name == 'DUDY' .or. &
                segment%field(m)%name == 'Uamp' .or. segment%field(m)%name == 'Uphase') then
                allocate(segment%field(m)%buffer_dst(is_obc:ie_obc,js_obc:je_obc,1))
              else
                allocate(segment%field(m)%buffer_dst(is_obc+1:ie_obc,js_obc:je_obc,1))
              endif
            endif
          endif
          segment%field(m)%buffer_dst(:,:,:)=0.0
        endif
        ! read source data interpolated to the current model time
        ! NOTE: buffer is sized for vertex points, but may be used for faces
        if (siz(1)==1) then
          if (OBC%brushcutter_mode) then
            allocate(tmp_buffer(1,nj_seg*2-1,segment%field(m)%nk_src))  ! segment data is currrently on supergrid
          else
            allocate(tmp_buffer(1,nj_seg,segment%field(m)%nk_src))  ! segment data is currrently on supergrid
          endif
        else
          if (OBC%brushcutter_mode) then
            allocate(tmp_buffer(ni_seg*2-1,1,segment%field(m)%nk_src))  ! segment data is currrently on supergrid
          else
            allocate(tmp_buffer(ni_seg,1,segment%field(m)%nk_src))  ! segment data is currrently on supergrid
          endif
        endif

        ! TODO: Since we conditionally rotate a subset of tmp_buffer_in after
        !   reading the value, it is currently not possible to use the rotated
        !   implementation of time_interp_external.
        !   For now, we must explicitly allocate and rotate this array.
        if (turns /= 0) then
          if (modulo(turns, 2) /= 0) then
            allocate(tmp_buffer_in(size(tmp_buffer, 2), size(tmp_buffer, 1), size(tmp_buffer, 3)))
          else
            allocate(tmp_buffer_in(size(tmp_buffer, 1), size(tmp_buffer, 2), size(tmp_buffer, 3)))
          endif
        else
          tmp_buffer_in => tmp_buffer
        endif

        call time_interp_external(segment%field(m)%fid,Time, tmp_buffer_in)
        ! NOTE: Rotation of face-points require that we skip the final value
        if (turns /= 0) then
          ! TODO: This is hardcoded for 90 degrees, and needs to be generalized.
          if (segment%is_E_or_W &
              .and. .not. (segment%field(m)%name == 'V' .or. segment%field(m)%name == 'Vamp' &
                  .or. segment%field(m)%name == 'Vphase' .or. segment%field(m)%name == 'DVDX')) then
            nj_buf = size(tmp_buffer, 2) - 1
            call rotate_array(tmp_buffer_in(:nj_buf,:,:), turns, tmp_buffer(:,:nj_buf,:))
          elseif (segment%is_N_or_S &
              .and. .not. (segment%field(m)%name == 'U' .or. segment%field(m)%name == 'Uamp' &
                  .or. segment%field(m)%name == 'Uphase' .or. segment%field(m)%name == 'DUDY')) then
            ni_buf = size(tmp_buffer, 1) - 1
            call rotate_array(tmp_buffer_in(:,:ni_buf,:), turns, tmp_buffer(:ni_buf,:,:))
          else
            call rotate_array(tmp_buffer_in, turns, tmp_buffer)
          endif

          ! TODO: This is hardcoded for 90 degrees, and needs to be generalized.
          if (segment%field(m)%name == 'U' &
              .or. segment%field(m)%name == 'DVDX' &
              .or. segment%field(m)%name == 'DUDY' &
              .or. segment%field(m)%name == 'Uamp') then
            tmp_buffer(:,:,:) = -tmp_buffer(:,:,:)
          endif
        endif

        if (OBC%brushcutter_mode) then
          if (segment%is_E_or_W) then
            if (segment%field(m)%name == 'V' .or. segment%field(m)%name == 'DVDX' .or. &
                segment%field(m)%name == 'Vamp' .or. segment%field(m)%name == 'Vphase') then
              segment%field(m)%buffer_src(is_obc,:,:) = &
                  tmp_buffer(1,2*(js_obc+G%jdg_offset)+1:2*(je_obc+G%jdg_offset)+1:2,:)
            else
              segment%field(m)%buffer_src(is_obc,:,:) = &
                  tmp_buffer(1,2*(js_obc+G%jdg_offset)+1:2*(je_obc+G%jdg_offset):2,:)
            endif
          else
            if (segment%field(m)%name == 'U' .or. segment%field(m)%name == 'DUDY' .or. &
                segment%field(m)%name == 'Uamp' .or. segment%field(m)%name == 'Uphase') then
              segment%field(m)%buffer_src(:,js_obc,:) = &
                  tmp_buffer(2*(is_obc+G%idg_offset)+1:2*(ie_obc+G%idg_offset)+1:2,1,:)
            else
              segment%field(m)%buffer_src(:,js_obc,:) = &
                  tmp_buffer(2*(is_obc+G%idg_offset)+1:2*(ie_obc+G%idg_offset):2,1,:)
            endif
          endif
        else
          if (segment%is_E_or_W) then
            if (segment%field(m)%name == 'V' .or. segment%field(m)%name == 'DVDX' .or. &
                segment%field(m)%name == 'Vamp' .or. segment%field(m)%name == 'Vphase') then
              segment%field(m)%buffer_src(is_obc,:,:)=tmp_buffer(1,js_obc+G%jdg_offset+1:je_obc+G%jdg_offset+1,:)
            else
              segment%field(m)%buffer_src(is_obc,:,:)=tmp_buffer(1,js_obc+G%jdg_offset+1:je_obc+G%jdg_offset,:)
            endif
          else
            if (segment%field(m)%name == 'U' .or. segment%field(m)%name == 'DUDY' .or. &
                segment%field(m)%name == 'Uamp' .or. segment%field(m)%name == 'Uphase') then
              segment%field(m)%buffer_src(:,js_obc,:)=tmp_buffer(is_obc+G%idg_offset+1:ie_obc+G%idg_offset+1,1,:)
            else
              segment%field(m)%buffer_src(:,js_obc,:)=tmp_buffer(is_obc+G%idg_offset+1:ie_obc+G%idg_offset,1,:)
            endif
          endif
        endif
        ! no dz for tidal variables
        if (segment%field(m)%nk_src > 1 .and.&
            (index(segment%field(m)%name, 'phase') .le. 0 .and. index(segment%field(m)%name, 'amp') .le. 0)) then
          call time_interp_external(segment%field(m)%fid_dz,Time, tmp_buffer_in)
          if (turns /= 0) then
            ! TODO: This is hardcoded for 90 degrees, and needs to be generalized.
            if (segment%is_E_or_W &
                .and. .not. (segment%field(m)%name == 'V' .or. segment%field(m)%name == 'DVDX')) then
              nj_buf = size(tmp_buffer, 2) - 1
              call rotate_array(tmp_buffer_in(:nj_buf,:,:), turns, tmp_buffer(:,:nj_buf,:))
            elseif (segment%is_N_or_S &
                .and. .not. (segment%field(m)%name == 'U' .or. segment%field(m)%name == 'DUDY')) then
              ni_buf = size(tmp_buffer, 1) - 1
              call rotate_array(tmp_buffer_in(:,:ni_buf,:), turns, tmp_buffer(:ni_buf,:,:))
            else
              call rotate_array(tmp_buffer_in, turns, tmp_buffer)
            endif
          endif
          if (OBC%brushcutter_mode) then
            if (segment%is_E_or_W) then
              if (segment%field(m)%name == 'V' .or. segment%field(m)%name == 'DVDX') then
                segment%field(m)%dz_src(is_obc,:,:) = &
                    tmp_buffer(1,2*(js_obc+G%jdg_offset)+1:2*(je_obc+G%jdg_offset)+1:2,:)
              else
                segment%field(m)%dz_src(is_obc,:,:) = &
                    tmp_buffer(1,2*(js_obc+G%jdg_offset)+1:2*(je_obc+G%jdg_offset):2,:)
              endif
            else
              if (segment%field(m)%name == 'U' .or. segment%field(m)%name == 'DUDY') then
                segment%field(m)%dz_src(:,js_obc,:) = &
                    tmp_buffer(2*(is_obc+G%idg_offset)+1:2*(ie_obc+G%idg_offset)+1:2,1,:)
              else
                segment%field(m)%dz_src(:,js_obc,:) = &
                    tmp_buffer(2*(is_obc+G%idg_offset)+1:2*(ie_obc+G%idg_offset):2,1,:)
              endif
            endif
          else
            if (segment%is_E_or_W) then
              if (segment%field(m)%name == 'V' .or. segment%field(m)%name == 'DVDX') then
                segment%field(m)%dz_src(is_obc,:,:)=tmp_buffer(1,js_obc+G%jdg_offset+1:je_obc+G%jdg_offset+1,:)
              else
                segment%field(m)%dz_src(is_obc,:,:)=tmp_buffer(1,js_obc+G%jdg_offset+1:je_obc+G%jdg_offset,:)
              endif
            else
              if (segment%field(m)%name == 'U' .or. segment%field(m)%name == 'DUDY') then
                segment%field(m)%dz_src(:,js_obc,:)=tmp_buffer(is_obc+G%idg_offset+1:ie_obc+G%idg_offset+1,1,:)
              else
                segment%field(m)%dz_src(:,js_obc,:)=tmp_buffer(is_obc+G%idg_offset+1:ie_obc+G%idg_offset,1,:)
              endif
            endif
          endif

          call adjustSegmentEtaToFitBathymetry(G,GV,US,segment,m)

          if (segment%is_E_or_W) then
            ishift=1
            if (segment%direction == OBC_DIRECTION_E) ishift=0
            I=is_obc
            if (segment%field(m)%name == 'V' .or. segment%field(m)%name == 'DVDX') then
              ! Do q points for the whole segment
              do J=max(js_obc,jsd),min(je_obc,jed-1)
                ! Using the h remapping approach
                ! Pretty sure we need to check for source/target grid consistency here
                segment%field(m)%buffer_dst(I,J,:)=0.0  ! initialize remap destination buffer
                if (G%mask2dCu(I,j)>0. .and. G%mask2dCu(I,j+1)>0.) then
                  h_stack(:) = 0.5*(h(i+ishift,j,:) + h(i+ishift,j+1,:))
                  call remapping_core_h(OBC%remap_CS, &
                       segment%field(m)%nk_src,segment%field(m)%dz_src(I,J,:), &
                       segment%field(m)%buffer_src(I,J,:), &
                       G%ke, h_stack, segment%field(m)%buffer_dst(I,J,:))
                elseif (G%mask2dCu(I,j)>0.) then
                  h_stack(:) = h(i+ishift,j,:)
                  call remapping_core_h(OBC%remap_CS, &
                       segment%field(m)%nk_src,segment%field(m)%dz_src(I,J,:), &
                       segment%field(m)%buffer_src(I,J,:), &
                       G%ke, h_stack, segment%field(m)%buffer_dst(I,J,:))
                elseif (G%mask2dCu(I,j+1)>0.) then
                  h_stack(:) = h(i+ishift,j+1,:)
                  call remapping_core_h(OBC%remap_CS, &
                       segment%field(m)%nk_src,segment%field(m)%dz_src(I,j,:), &
                       segment%field(m)%buffer_src(I,J,:), &
                       G%ke, h_stack, segment%field(m)%buffer_dst(I,J,:))
                endif
              enddo
            else
              do j=js_obc+1,je_obc
                ! Using the h remapping approach
                ! Pretty sure we need to check for source/target grid consistency here
                segment%field(m)%buffer_dst(I,j,:)=0.0  ! initialize remap destination buffer
                if (G%mask2dCu(I,j)>0.) then
                  net_H_src = sum( segment%field(m)%dz_src(I,j,:) )
                  net_H_int = sum( h(i+ishift,j,:) )
                  scl_fac = net_H_int / net_H_src
                  call remapping_core_h(OBC%remap_CS, &
                       segment%field(m)%nk_src, scl_fac*segment%field(m)%dz_src(I,j,:), &
                       segment%field(m)%buffer_src(I,j,:), &
                       G%ke, h(i+ishift,j,:), segment%field(m)%buffer_dst(I,j,:))
                endif
              enddo
            endif
          else
            jshift=1
            if (segment%direction == OBC_DIRECTION_N) jshift=0
            J=js_obc
            if (segment%field(m)%name == 'U' .or. segment%field(m)%name == 'DUDY') then
              ! Do q points for the whole segment
              do I=max(is_obc,isd),min(ie_obc,ied-1)
                segment%field(m)%buffer_dst(I,J,:)=0.0  ! initialize remap destination buffer
                if (G%mask2dCv(i,J)>0. .and. G%mask2dCv(i+1,J)>0.) then
              ! Using the h remapping approach
              ! Pretty sure we need to check for source/target grid consistency here
                  h_stack(:) = 0.5*(h(i,j+jshift,:) + h(i+1,j+jshift,:))
                  call remapping_core_h(OBC%remap_CS, &
                       segment%field(m)%nk_src,segment%field(m)%dz_src(I,J,:), &
                       segment%field(m)%buffer_src(I,J,:), &
                       G%ke, h_stack, segment%field(m)%buffer_dst(I,J,:))
                elseif (G%mask2dCv(i,J)>0.) then
                  h_stack(:) = h(i,j+jshift,:)
                  call remapping_core_h(OBC%remap_CS, &
                       segment%field(m)%nk_src,segment%field(m)%dz_src(I,J,:), &
                       segment%field(m)%buffer_src(I,J,:), &
                       G%ke, h_stack, segment%field(m)%buffer_dst(I,J,:))
                elseif (G%mask2dCv(i+1,J)>0.) then
                  h_stack(:) = h(i+1,j+jshift,:)
                  call remapping_core_h(OBC%remap_CS, &
                       segment%field(m)%nk_src,segment%field(m)%dz_src(I,J,:), &
                       segment%field(m)%buffer_src(I,J,:), &
                       G%ke, h_stack, segment%field(m)%buffer_dst(I,J,:))
                endif
              enddo
            else
              do i=is_obc+1,ie_obc
              ! Using the h remapping approach
              ! Pretty sure we need to check for source/target grid consistency here
                segment%field(m)%buffer_dst(i,J,:)=0.0  ! initialize remap destination buffer
                if (G%mask2dCv(i,J)>0.) then
                  net_H_src = sum( segment%field(m)%dz_src(i,J,:) )
                  net_H_int = sum( h(i,j+jshift,:) )
                  scl_fac = net_H_int / net_H_src
                  call remapping_core_h(OBC%remap_CS, &
                       segment%field(m)%nk_src, scl_fac*segment%field(m)%dz_src(i,J,:), &
                       segment%field(m)%buffer_src(i,J,:), &
                       G%ke, h(i,j+jshift,:), segment%field(m)%buffer_dst(i,J,:))
                endif
              enddo
            endif
          endif
        elseif (segment%field(m)%nk_src > 1 .and. &
            (index(segment%field(m)%name, 'phase') > 0 .or. index(segment%field(m)%name, 'amp') > 0)) then
          ! no dz for tidal variables
          segment%field(m)%buffer_dst(:,:,:) = segment%field(m)%buffer_src(:,:,:)
        else  ! 2d data
          segment%field(m)%buffer_dst(:,:,1) = segment%field(m)%buffer_src(:,:,1)  ! initialize remap destination buffer
        endif
        deallocate(tmp_buffer)
        if (turns /= 0) &
          deallocate(tmp_buffer_in)
      else ! fid <= 0 (Uniform value)
        if (.not. associated(segment%field(m)%buffer_dst)) then
          if (segment%is_E_or_W) then
            if (segment%field(m)%name == 'V') then
              allocate(segment%field(m)%buffer_dst(is_obc:ie_obc,js_obc:je_obc,G%ke))
            else if (segment%field(m)%name == 'Vamp' .or. segment%field(m)%name == 'Vphase') then
              allocate(segment%field(m)%buffer_dst(is_obc:ie_obc,js_obc:je_obc,1))
            elseif (segment%field(m)%name == 'U') then
              allocate(segment%field(m)%buffer_dst(is_obc:ie_obc,js_obc+1:je_obc,G%ke))
            elseif (segment%field(m)%name == 'Uamp' .or. segment%field(m)%name == 'Uphase') then
              allocate(segment%field(m)%buffer_dst(is_obc:ie_obc,js_obc+1:je_obc,1))
            elseif (segment%field(m)%name == 'DVDX') then
              allocate(segment%field(m)%buffer_dst(is_obc:ie_obc,js_obc:je_obc,G%ke))
<<<<<<< HEAD
            elseif (segment%field(m)%name == 'SSH' .or. segment%field(m)%name == 'SSHamp' .or. segment%field(m)%name == 'SSHphase') then
=======
            elseif (segment%field(m)%name == 'SSH' .or. segment%field(m)%name == 'SSHamp' &
                .or. segment%field(m)%name == 'SSHphase') then
>>>>>>> 48da9759
              allocate(segment%field(m)%buffer_dst(is_obc:ie_obc,js_obc:je_obc,1))
            else
              allocate(segment%field(m)%buffer_dst(is_obc:ie_obc,js_obc+1:je_obc,G%ke))
            endif
          else
            if (segment%field(m)%name == 'U') then
              allocate(segment%field(m)%buffer_dst(is_obc:ie_obc,js_obc:je_obc,G%ke))
            elseif (segment%field(m)%name == 'Uamp' .or. segment%field(m)%name == 'Uphase') then
              allocate(segment%field(m)%buffer_dst(is_obc:ie_obc,js_obc:je_obc,1))
            elseif (segment%field(m)%name == 'V') then
              allocate(segment%field(m)%buffer_dst(is_obc+1:ie_obc,js_obc:je_obc,G%ke))
            elseif (segment%field(m)%name == 'Vamp' .or. segment%field(m)%name == 'Vphase') then
              allocate(segment%field(m)%buffer_dst(is_obc+1:ie_obc,js_obc:je_obc,1))
            elseif (segment%field(m)%name == 'DUDY') then
              allocate(segment%field(m)%buffer_dst(is_obc:ie_obc,js_obc:je_obc,G%ke))
<<<<<<< HEAD
            elseif (segment%field(m)%name == 'SSH' .or. segment%field(m)%name == 'SSHamp' .or. segment%field(m)%name == 'SSHphase') then
=======
            elseif (segment%field(m)%name == 'SSH' .or. segment%field(m)%name == 'SSHamp' &
                .or. segment%field(m)%name == 'SSHphase') then
>>>>>>> 48da9759
              allocate(segment%field(m)%buffer_dst(is_obc:ie_obc,js_obc:je_obc,1))
            else
              allocate(segment%field(m)%buffer_dst(is_obc+1:ie_obc,js_obc:je_obc,G%ke))
            endif
          endif
          segment%field(m)%buffer_dst(:,:,:) = segment%field(m)%value
        endif
      endif
    enddo
    ! Start second loop to update all fields now that data for all fields are available.
    ! (split because tides depend on multiple variables).
    do m = 1,segment%num_fields
      ! if (segment%field(m)%fid>0) then
      ! calculate external BT velocity and transport if needed
      if (trim(segment%field(m)%name) == 'U' .or. trim(segment%field(m)%name) == 'V') then
        if (trim(segment%field(m)%name) == 'U' .and. segment%is_E_or_W) then
          I=is_obc
          do j=js_obc+1,je_obc
            normal_trans_bt(I,j) = 0.0
            tidal_vel = 0.0
<<<<<<< HEAD
            if(OBC%add_tide_constituents) then
              do c=1,OBC%n_tide_constituents
                tidal_vel = tidal_vel + OBC%tide_fn(c)*segment%field(segment%uamp_index)%buffer_dst(I,j,c) * &
                  cos((time_type_to_real(Time) - OBC%time_ref)*OBC%tide_frequencies(c) - segment%field(segment%uphase_index)%buffer_dst(I,j,c) + OBC%tide_eq_phases(c) + OBC%tide_un(c) )
=======
            if (OBC%add_tide_constituents) then
              do c=1,OBC%n_tide_constituents
                tidal_vel = tidal_vel + (OBC%tide_fn(c) * segment%field(segment%uamp_index)%buffer_dst(I,j,c)) * &
                  cos((time_delta*OBC%tide_frequencies(c) - segment%field(segment%uphase_index)%buffer_dst(I,j,c)) &
                      + (OBC%tide_eq_phases(c) + OBC%tide_un(c)))
>>>>>>> 48da9759
              enddo
            endif
            do k=1,G%ke
              segment%normal_vel(I,j,k) = US%m_s_to_L_T*(segment%field(m)%buffer_dst(I,j,k) + tidal_vel)
              segment%normal_trans(I,j,k) = segment%normal_vel(I,j,k)*segment%h(I,j,k) * G%dyCu(I,j)
              normal_trans_bt(I,j) = normal_trans_bt(I,j) + segment%normal_trans(I,j,k)
            enddo
            segment%normal_vel_bt(I,j) = normal_trans_bt(I,j) &
                / (max(segment%Htot(I,j), 1.e-12 * GV%m_to_H) * G%dyCu(I,j))
            if (associated(segment%nudged_normal_vel)) segment%nudged_normal_vel(I,j,:) = segment%normal_vel(I,j,:)
          enddo
        elseif (trim(segment%field(m)%name) == 'V' .and. segment%is_N_or_S) then
          J=js_obc
          do i=is_obc+1,ie_obc
            normal_trans_bt(i,J) = 0.0
            tidal_vel = 0.0
<<<<<<< HEAD
            if(OBC%add_tide_constituents) then
              do c=1,OBC%n_tide_constituents
                tidal_vel = tidal_vel + OBC%tide_fn(c)*segment%field(segment%vamp_index)%buffer_dst(I,j,c) * &
                  cos((time_type_to_real(Time) - OBC%time_ref)*OBC%tide_frequencies(c) - segment%field(segment%vphase_index)%buffer_dst(I,j,c) + OBC%tide_eq_phases(c) + OBC%tide_un(c))
=======
            if (OBC%add_tide_constituents) then
              do c=1,OBC%n_tide_constituents
                tidal_vel = tidal_vel + (OBC%tide_fn(c) * segment%field(segment%vamp_index)%buffer_dst(I,j,c)) * &
                  cos((time_delta*OBC%tide_frequencies(c) - segment%field(segment%vphase_index)%buffer_dst(I,j,c)) &
                      + (OBC%tide_eq_phases(c) + OBC%tide_un(c)))
>>>>>>> 48da9759
              enddo
            endif
            do k=1,G%ke
              segment%normal_vel(i,J,k) = US%m_s_to_L_T*(segment%field(m)%buffer_dst(i,J,k) + tidal_vel)
              segment%normal_trans(i,J,k) = segment%normal_vel(i,J,k)*segment%h(i,J,k) * &
                        G%dxCv(i,J)
              normal_trans_bt(i,J) = normal_trans_bt(i,J) + segment%normal_trans(i,J,k)
            enddo
            segment%normal_vel_bt(i,J) = normal_trans_bt(i,J) &
                / (max(segment%Htot(i,J), 1.e-12 * GV%m_to_H) * G%dxCv(i,J))
            if (associated(segment%nudged_normal_vel)) segment%nudged_normal_vel(i,J,:) = segment%normal_vel(i,J,:)
          enddo
        elseif (trim(segment%field(m)%name) == 'V' .and. segment%is_E_or_W .and. &
                associated(segment%tangential_vel)) then
          I=is_obc
          do J=js_obc,je_obc
            tidal_vel = 0.0
<<<<<<< HEAD
            if(OBC%add_tide_constituents) then
              do c=1,OBC%n_tide_constituents
                tidal_vel = tidal_vel + OBC%tide_fn(c)*segment%field(segment%vamp_index)%buffer_dst(I,j,c) * &
                  cos((time_type_to_real(Time) - OBC%time_ref)*OBC%tide_frequencies(c) - segment%field(segment%vphase_index)%buffer_dst(I,j,c) + OBC%tide_eq_phases(c) + OBC%tide_un(c))
=======
            if (OBC%add_tide_constituents) then
              do c=1,OBC%n_tide_constituents
                tidal_vel = tidal_vel + (OBC%tide_fn(c) * segment%field(segment%vamp_index)%buffer_dst(I,j,c)) * &
                  cos((time_delta*OBC%tide_frequencies(c) - segment%field(segment%vphase_index)%buffer_dst(I,j,c)) &
                      + (OBC%tide_eq_phases(c) + OBC%tide_un(c)))
>>>>>>> 48da9759
              enddo
            endif
            do k=1,G%ke
              segment%tangential_vel(I,J,k) = US%m_s_to_L_T*(segment%field(m)%buffer_dst(I,J,k) + tidal_vel)
            enddo
            if (associated(segment%nudged_tangential_vel)) &
              segment%nudged_tangential_vel(I,J,:) = segment%tangential_vel(I,J,:)
          enddo
        elseif (trim(segment%field(m)%name) == 'U' .and. segment%is_N_or_S .and. &
                associated(segment%tangential_vel)) then
          J=js_obc
          do I=is_obc,ie_obc
            tidal_vel = 0.0
<<<<<<< HEAD
            if(OBC%add_tide_constituents) then
              do c=1,OBC%n_tide_constituents
                tidal_vel = tidal_vel + OBC%tide_fn(c)*segment%field(segment%uamp_index)%buffer_dst(I,j,c) * &
                    cos((time_type_to_real(Time) - OBC%time_ref)*OBC%tide_frequencies(c) - segment%field(segment%uphase_index)%buffer_dst(I,j,c) + OBC%tide_eq_phases(c) + OBC%tide_un(c))
=======
            if (OBC%add_tide_constituents) then
              do c=1,OBC%n_tide_constituents
                tidal_vel = tidal_vel + (OBC%tide_fn(c) * segment%field(segment%uamp_index)%buffer_dst(I,j,c)) * &
                    cos((time_delta*OBC%tide_frequencies(c) - segment%field(segment%uphase_index)%buffer_dst(I,j,c)) &
                        + (OBC%tide_eq_phases(c) + OBC%tide_un(c)))
>>>>>>> 48da9759
              enddo
            endif
            do k=1,G%ke
              segment%tangential_vel(I,J,k) = US%m_s_to_L_T*(segment%field(m)%buffer_dst(I,J,k) + tidal_vel)
            enddo
            if (associated(segment%nudged_tangential_vel)) &
              segment%nudged_tangential_vel(I,J,:) = segment%tangential_vel(I,J,:)
          enddo
        endif
      elseif (trim(segment%field(m)%name) == 'DVDX' .and. segment%is_E_or_W .and. &
              associated(segment%tangential_grad)) then
        I=is_obc
        do J=js_obc,je_obc
          do k=1,G%ke
            segment%tangential_grad(I,J,k) = US%T_to_s*segment%field(m)%buffer_dst(I,J,k)
            if (associated(segment%nudged_tangential_grad)) &
              segment%nudged_tangential_grad(I,J,:) = segment%tangential_grad(I,J,:)
          enddo
        enddo
      elseif (trim(segment%field(m)%name) == 'DUDY' .and. segment%is_N_or_S .and. &
              associated(segment%tangential_grad)) then
        J=js_obc
        do I=is_obc,ie_obc
          do k=1,G%ke
            segment%tangential_grad(I,J,k) = US%T_to_s*segment%field(m)%buffer_dst(I,J,k)
            if (associated(segment%nudged_tangential_grad)) &
              segment%nudged_tangential_grad(I,J,:) = segment%tangential_grad(I,J,:)
          enddo
        enddo
      endif

      ! endif

      ! from this point on, data are entirely on segments - will
      ! write all segment loops as 2d loops.
      if (segment%is_E_or_W) then
        js_obc2 = js_obc+1
        is_obc2 = is_obc
      else
        js_obc2 = js_obc
        is_obc2 = is_obc+1
      endif
      if (segment%is_N_or_S) then
        is_obc2 = is_obc+1
        js_obc2 = js_obc
      else
        is_obc2 = is_obc
        js_obc2 = js_obc+1
      endif

      if (trim(segment%field(m)%name) == 'SSH') then
        if (OBC%ramp) then
          do j=js_obc2,je_obc
            do i=is_obc2,ie_obc
              tidal_elev = 0.0
<<<<<<< HEAD
              if(OBC%add_tide_constituents) then
                do c=1,OBC%n_tide_constituents
                  tidal_elev = tidal_elev + OBC%tide_fn(c)*segment%field(segment%zamp_index)%buffer_dst(i,j,c) * &
                    cos((time_type_to_real(Time) - OBC%time_ref)*OBC%tide_frequencies(c) - segment%field(segment%zphase_index)%buffer_dst(i,j,c) + OBC%tide_eq_phases(c) + OBC%tide_un(c))
=======
              if (OBC%add_tide_constituents) then
                do c=1,OBC%n_tide_constituents
                  tidal_elev = tidal_elev + (OBC%tide_fn(c) * segment%field(segment%zamp_index)%buffer_dst(i,j,c)) * &
                      cos((time_delta*OBC%tide_frequencies(c) - segment%field(segment%zphase_index)%buffer_dst(i,j,c)) &
                          + (OBC%tide_eq_phases(c) + OBC%tide_un(c)))
>>>>>>> 48da9759
                enddo
              endif
              segment%eta(i,j) = GV%m_to_H * OBC%ramp_value &
                * (segment%field(m)%buffer_dst(i,j,1) + tidal_elev)
            enddo
          enddo
        else
          do j=js_obc2,je_obc
            do i=is_obc2,ie_obc
              tidal_elev = 0.0
<<<<<<< HEAD
              if(OBC%add_tide_constituents) then
                do c=1,OBC%n_tide_constituents
                  tidal_elev = tidal_elev + OBC%tide_fn(c)*segment%field(segment%zamp_index)%buffer_dst(i,j,c) * &
                    cos((time_type_to_real(Time) - OBC%time_ref)*OBC%tide_frequencies(c) - segment%field(segment%zphase_index)%buffer_dst(i,j,c) + OBC%tide_eq_phases(c) + OBC%tide_un(c))
=======
              if (OBC%add_tide_constituents) then
                do c=1,OBC%n_tide_constituents
                  tidal_elev = tidal_elev + (OBC%tide_fn(c) * segment%field(segment%zamp_index)%buffer_dst(i,j,c)) * &
                      cos((time_delta*OBC%tide_frequencies(c) - segment%field(segment%zphase_index)%buffer_dst(i,j,c)) &
                          + (OBC%tide_eq_phases(c) + OBC%tide_un(c)))
>>>>>>> 48da9759
                enddo
              endif
              segment%eta(i,j) = GV%m_to_H * (segment%field(m)%buffer_dst(i,j,1) + tidal_elev)
            enddo
          enddo
        endif
      endif

      if (trim(segment%field(m)%name) == 'TEMP') then
        if (associated(segment%field(m)%buffer_dst)) then
          do k=1,nz; do j=js_obc2, je_obc; do i=is_obc2,ie_obc
            segment%tr_Reg%Tr(1)%t(i,j,k) = segment%field(m)%buffer_dst(i,j,k)
          enddo ; enddo ; enddo
          if (.not. segment%tr_Reg%Tr(1)%is_initialized) then
            ! if the tracer reservoir has not yet been initialized, then set to external value.
            do k=1,nz; do j=js_obc2, je_obc; do i=is_obc2,ie_obc
              segment%tr_Reg%Tr(1)%tres(i,j,k) = segment%tr_Reg%Tr(1)%t(i,j,k)
            enddo ; enddo ; enddo
            segment%tr_Reg%Tr(1)%is_initialized=.true.
          endif
        else
          segment%tr_Reg%Tr(1)%OBC_inflow_conc = segment%field(m)%value
        endif
      elseif (trim(segment%field(m)%name) == 'SALT') then
        if (associated(segment%field(m)%buffer_dst)) then
          do k=1,nz; do j=js_obc2, je_obc; do i=is_obc2,ie_obc
            segment%tr_Reg%Tr(2)%t(i,j,k) = segment%field(m)%buffer_dst(i,j,k)
          enddo ; enddo ; enddo
          if (.not. segment%tr_Reg%Tr(2)%is_initialized) then
            !if the tracer reservoir has not yet been initialized, then set to external value.
            do k=1,nz; do j=js_obc2, je_obc; do i=is_obc2,ie_obc
              segment%tr_Reg%Tr(2)%tres(i,j,k) = segment%tr_Reg%Tr(2)%t(i,j,k)
            enddo ; enddo ; enddo
            segment%tr_Reg%Tr(2)%is_initialized=.true.
          endif
        else
          segment%tr_Reg%Tr(2)%OBC_inflow_conc = segment%field(m)%value
        endif
      endif

    enddo ! end field loop
    deallocate(h_stack)
    deallocate(normal_trans_bt)

  enddo ! end segment loop

end subroutine update_OBC_segment_data

!> Update the OBC ramp value as a function of time.
!! If called with the optional argument activate=.true., record the
!! value of Time as the beginning of the ramp period.
subroutine update_OBC_ramp(Time, OBC, activate)
  type(time_type), target, intent(in)    :: Time     !< Current model time
  type(ocean_OBC_type),    pointer       :: OBC      !< Open boundary structure
  logical, optional,       intent(in)    :: activate !< Specifiy whether to record the value of
                                                     !! Time as the beginning of the ramp period

  ! Local variables
  real :: deltaTime, wghtA
  character(len=12) :: msg

  if (.not. OBC%ramp) return ! This indicates the ramping is turned off

  ! We use the optional argument to indicate this Time should be recorded as the
  ! beginning of the ramp-up period.
  if (present(activate)) then
    if (activate) then
      OBC%ramp_start_time = Time ! Record the current time
      OBC%ramping_is_activated = .true.
      OBC%trunc_ramp_time = OBC%ramp_timescale ! times 3.0 for tanh
    endif
  endif
  if (.not.OBC%ramping_is_activated) return
  deltaTime = max( 0., time_type_to_real( Time - OBC%ramp_start_time ) )
  if (deltaTime >= OBC%trunc_ramp_time) then
    OBC%ramp_value = 1.0
    OBC%ramp = .false. ! This turns off ramping after this call
  else
    wghtA = min( 1., deltaTime / OBC%ramp_timescale ) ! Linear profile in time
    !wghtA = wghtA*wghtA ! Convert linear profile to parabolic profile in time
    !wghtA = wghtA*wghtA*(3. - 2.*wghtA) ! Convert linear profile to cosine profile
    !wghtA = 1. - ( (1. - wghtA)**2 ) ! Convert linear profile to inverted parabolic profile
    !wghtA = tanh(wghtA)              ! Convert linear profile to tanh
    OBC%ramp_value = wghtA
  endif
  write(msg(1:12),'(es12.3)') OBC%ramp_value
  call MOM_error(NOTE, "MOM_open_boundary: update_OBC_ramp set OBC"// &
                       " ramp to "//trim(msg))
end subroutine update_OBC_ramp

!> register open boundary objects for boundary updates.
subroutine register_OBC(name, param_file, Reg)
  character(len=32),     intent(in)  :: name        !< OBC name used for error messages
  type(param_file_type), intent(in)  :: param_file  !< file to parse for  model parameter values
  type(OBC_registry_type), pointer   :: Reg         !< pointer to the tracer registry
  integer :: nobc
  character(len=256) :: mesg    ! Message for error messages.

  if (.not. associated(Reg)) call OBC_registry_init(param_file, Reg)

  if (Reg%nobc>=MAX_FIELDS_) then
    write(mesg,'("Increase MAX_FIELDS_ in MOM_memory.h to at least ",I3," to allow for &
        &all the open boundaries being registered via register_OBC.")') Reg%nobc+1
    call MOM_error(FATAL,"MOM register_tracer: "//mesg)
  endif
  Reg%nobc = Reg%nobc + 1
  nobc     = Reg%nobc

  Reg%OB(nobc)%name = name

  if (Reg%locked) call MOM_error(FATAL, &
      "MOM register_tracer was called for variable "//trim(Reg%OB(nobc)%name)//&
      " with a locked tracer registry.")

end subroutine register_OBC

!> This routine include declares and sets the variable "version".
subroutine OBC_registry_init(param_file, Reg)
  type(param_file_type),   intent(in) :: param_file !< open file to parse for model parameters
  type(OBC_registry_type), pointer    :: Reg        !< pointer to OBC registry

  integer, save :: init_calls = 0

#include "version_variable.h"
  character(len=40)  :: mdl = "MOM_open_boundary" ! This module's name.
  character(len=256) :: mesg    ! Message for error messages.

  if (.not.associated(Reg)) then ; allocate(Reg)
  else ; return ; endif

  ! Read all relevant parameters and write them to the model log.
! call log_version(param_file, mdl,s version, "")

  init_calls = init_calls + 1
  if (init_calls > 1) then
    write(mesg,'("OBC_registry_init called ",I3, &
      &" times with different registry pointers.")') init_calls
    if (is_root_pe()) call MOM_error(WARNING,"MOM_open_boundary"//mesg)
  endif

end subroutine OBC_registry_init

!> Add file to OBC registry.
function register_file_OBC(param_file, CS, OBC_Reg)
  type(param_file_type),    intent(in) :: param_file !< parameter file.
  type(file_OBC_CS),        pointer    :: CS         !< file control structure.
  type(OBC_registry_type),  pointer    :: OBC_Reg    !< OBC registry.
  logical                              :: register_file_OBC
  character(len=32)  :: casename = "OBC file"        !< This case's name.

  if (associated(CS)) then
    call MOM_error(WARNING, "register_file_OBC called with an "// &
                            "associated control structure.")
    return
  endif
  allocate(CS)

  ! Register the file for boundary updates.
  call register_OBC(casename, param_file, OBC_Reg)
  register_file_OBC = .true.

end function register_file_OBC

!> Clean up the file OBC from registry.
subroutine file_OBC_end(CS)
  type(file_OBC_CS), pointer    :: CS   !< OBC file control structure.

  if (associated(CS)) then
    deallocate(CS)
  endif
end subroutine file_OBC_end

!> Initialize the segment tracer registry.
subroutine segment_tracer_registry_init(param_file, segment)
  type(param_file_type),      intent(in)      :: param_file !< open file to parse for model parameters
  type(OBC_segment_type), intent(inout)       :: segment    !<  the segment

  integer, save :: init_calls = 0

! This include declares and sets the variable "version".
#include "version_variable.h"
  character(len=40)  :: mdl = "segment_tracer_registry_init" ! This routine's name.
  character(len=256) :: mesg    ! Message for error messages.

  if (.not.associated(segment%tr_Reg)) then
    allocate(segment%tr_Reg)
  else
    return
  endif

  init_calls = init_calls + 1

  ! Read all relevant parameters and write them to the model log.
  if (init_calls == 1) call log_version(param_file, mdl, version, "")

! Need to call once per segment with tracers...
! if (init_calls > 1) then
!   write(mesg,'("segment_tracer_registry_init called ",I3, &
!     &" times with different registry pointers.")') init_calls
!   if (is_root_pe()) call MOM_error(WARNING,"MOM_tracer"//mesg)
! endif

end subroutine segment_tracer_registry_init

subroutine register_segment_tracer(tr_ptr, param_file, GV, segment, &
                                   OBC_scalar, OBC_array)
  type(verticalGrid_type), intent(in)   :: GV         !< ocean vertical grid structure
  type(tracer_type), target             :: tr_ptr     !< A target that can be used to set a pointer to the
                                                      !! stored value of tr. This target must be
                                                      !! an enduring part of the control structure,
                                                      !! because the tracer registry will use this memory,
                                                      !! but it also means that any updates to this
                                                      !! structure in the calling module will be
                                                      !! available subsequently to the tracer registry.
  type(param_file_type), intent(in)     :: param_file !< file to parse for  model parameter values
  type(OBC_segment_type), intent(inout) :: segment    !< current segment data structure
  real, optional, intent(in)            :: OBC_scalar !< If present, use scalar value for segment tracer
                                                      !! inflow concentration.
  logical, optional, intent(in)         :: OBC_array  !< If true, use array values for segment tracer
                                                      !! inflow concentration.


! Local variables
  integer :: ntseg
  integer :: isd, ied, jsd, jed
  integer :: IsdB, IedB, JsdB, JedB
  character(len=256) :: mesg    ! Message for error messages.

  call segment_tracer_registry_init(param_file, segment)

  if (segment%tr_Reg%ntseg>=MAX_FIELDS_) then
    write(mesg,'("Increase MAX_FIELDS_ in MOM_memory.h to at least ",I3," to allow for &
        &all the tracers being registered via register_tracer.")') segment%tr_Reg%ntseg+1
    call MOM_error(FATAL,"MOM register_tracer: "//mesg)
  endif
  segment%tr_Reg%ntseg = segment%tr_Reg%ntseg + 1
  ntseg     = segment%tr_Reg%ntseg

  isd = segment%HI%isd ; ied = segment%HI%ied
  jsd = segment%HI%jsd ; jed = segment%HI%jed
  IsdB = segment%HI%IsdB ; IedB = segment%HI%IedB
  JsdB = segment%HI%JsdB ; JedB = segment%HI%JedB

  segment%tr_Reg%Tr(ntseg)%Tr => tr_ptr
  segment%tr_Reg%Tr(ntseg)%name = tr_ptr%name

  if (segment%tr_Reg%locked) call MOM_error(FATAL, &
      "MOM register_tracer was called for variable "//trim(segment%tr_Reg%Tr(ntseg)%name)//&
      " with a locked tracer registry.")

  if (present(OBC_scalar)) segment%tr_Reg%Tr(ntseg)%OBC_inflow_conc = OBC_scalar ! initialize tracer value later
  if (present(OBC_array)) then
    if (segment%is_E_or_W) then
      allocate(segment%tr_Reg%Tr(ntseg)%t(IsdB:IedB,jsd:jed,1:GV%ke));segment%tr_Reg%Tr(ntseg)%t(:,:,:)=0.0
      allocate(segment%tr_Reg%Tr(ntseg)%tres(IsdB:IedB,jsd:jed,1:GV%ke));segment%tr_Reg%Tr(ntseg)%tres(:,:,:)=0.0
      segment%tr_Reg%Tr(ntseg)%is_initialized=.false.
    elseif (segment%is_N_or_S) then
      allocate(segment%tr_Reg%Tr(ntseg)%t(isd:ied,JsdB:JedB,1:GV%ke));segment%tr_Reg%Tr(ntseg)%t(:,:,:)=0.0
      allocate(segment%tr_Reg%Tr(ntseg)%tres(isd:ied,JsdB:JedB,1:GV%ke));segment%tr_Reg%Tr(ntseg)%tres(:,:,:)=0.0
      segment%tr_Reg%Tr(ntseg)%is_initialized=.false.
    endif
  endif

end subroutine register_segment_tracer

!> Clean up the segment tracer registry.
subroutine segment_tracer_registry_end(Reg)
  type(segment_tracer_registry_type), pointer :: Reg        !< pointer to tracer registry

! Local variables
  integer n

  if (associated(Reg)) then
    do n = 1, Reg%ntseg
      if (associated(Reg%Tr(n)%t)) deallocate(Reg%Tr(n)%t)
    enddo
    deallocate(Reg)
  endif
end subroutine segment_tracer_registry_end

subroutine register_temp_salt_segments(GV, OBC, tr_Reg, param_file)
  type(verticalGrid_type),    intent(in)    :: GV         !< ocean vertical grid structure
  type(ocean_OBC_type),       pointer       :: OBC        !< Open boundary structure
  type(tracer_registry_type), pointer       :: tr_Reg     !< Tracer registry
  type(param_file_type),      intent(in)    :: param_file !< file to parse for  model parameter values

! Local variables
  integer :: isd, ied, IsdB, IedB, jsd, jed, JsdB, JedB, nz, nf
  integer :: i, j, k, n
  character(len=32)  :: name
  type(OBC_segment_type), pointer :: segment => NULL() ! pointer to segment type list
  type(tracer_type), pointer      :: tr_ptr => NULL()

  if (.not. associated(OBC)) return

  do n=1, OBC%number_of_segments
    segment=>OBC%segment(n)
    if (.not. segment%on_pe) cycle

    if (associated(segment%tr_Reg)) &
         call MOM_error(FATAL,"register_temp_salt_segments: tracer array was previously allocated")

    name = 'temp'
    call tracer_name_lookup(tr_Reg, tr_ptr, name)
    call register_segment_tracer(tr_ptr, param_file, GV, segment, &
                                 OBC_array=segment%temp_segment_data_exists)
    name = 'salt'
    call tracer_name_lookup(tr_Reg, tr_ptr, name)
    call register_segment_tracer(tr_ptr, param_file, GV, segment, &
                                 OBC_array=segment%salt_segment_data_exists)
  enddo

end subroutine register_temp_salt_segments

subroutine fill_temp_salt_segments(G, OBC, tv)
  type(ocean_grid_type),      intent(in)    :: G          !< Ocean grid structure
  type(ocean_OBC_type),       pointer       :: OBC        !< Open boundary structure
  type(thermo_var_ptrs),      intent(inout) :: tv         !< Thermodynamics structure

! Local variables
  integer :: isd, ied, IsdB, IedB, jsd, jed, JsdB, JedB, n, nz
  integer :: i, j, k
  type(OBC_segment_type), pointer :: segment => NULL() ! pointer to segment type list

  if (.not. associated(OBC)) return
  if (.not. associated(tv%T) .and. associated(tv%S)) return
  ! Both temperature and salinity fields

  call pass_var(tv%T, G%Domain)
  call pass_var(tv%S, G%Domain)

  nz = G%ke

  do n=1, OBC%number_of_segments
    segment => OBC%segment(n)
    if (.not. segment%on_pe) cycle

    isd = segment%HI%isd ; ied = segment%HI%ied
    jsd = segment%HI%jsd ; jed = segment%HI%jed
    IsdB = segment%HI%IsdB ; IedB = segment%HI%IedB
    JsdB = segment%HI%JsdB ; JedB = segment%HI%JedB

    ! Fill with T and S values
    if (segment%is_E_or_W) then
      I=segment%HI%IsdB
      do k=1,nz ; do j=segment%HI%jsd,segment%HI%jed
        if (segment%direction == OBC_DIRECTION_W) then
          segment%tr_Reg%Tr(1)%t(I,j,k) = tv%T(i+1,j,k)
          segment%tr_Reg%Tr(2)%t(I,j,k) = tv%S(i+1,j,k)
        else
          segment%tr_Reg%Tr(1)%t(I,j,k) = tv%T(i,j,k)
          segment%tr_Reg%Tr(2)%t(I,j,k) = tv%S(i,j,k)
        endif
      enddo ; enddo
    else
      J=segment%HI%JsdB
      do k=1,nz ; do i=segment%HI%isd,segment%HI%ied
        if (segment%direction == OBC_DIRECTION_S) then
          segment%tr_Reg%Tr(1)%t(i,J,k) = tv%T(i,j+1,k)
          segment%tr_Reg%Tr(2)%t(i,J,k) = tv%S(i,j+1,k)
        else
          segment%tr_Reg%Tr(1)%t(i,J,k) = tv%T(i,j,k)
          segment%tr_Reg%Tr(2)%t(i,J,k) = tv%S(i,j,k)
        endif
      enddo ; enddo
    endif
    segment%tr_Reg%Tr(1)%tres(:,:,:) = segment%tr_Reg%Tr(1)%t(:,:,:)
    segment%tr_Reg%Tr(2)%tres(:,:,:) = segment%tr_Reg%Tr(2)%t(:,:,:)
  enddo

  call setup_OBC_tracer_reservoirs(G, OBC)
end subroutine fill_temp_salt_segments

!> Find the region outside of all open boundary segments and
!! make sure it is set to land mask. Gonna need to know global land
!! mask as well to get it right...
subroutine mask_outside_OBCs(G, US, param_file, OBC)
  type(dyn_horgrid_type),       intent(inout) :: G          !< Ocean grid structure
  type(param_file_type),        intent(in)    :: param_file !< Parameter file handle
  type(ocean_OBC_type),         pointer       :: OBC        !< Open boundary structure
  type(unit_scale_type),        intent(in)    :: US         !< A dimensional unit scaling type

  ! Local variables
  integer :: isd, ied, IsdB, IedB, jsd, jed, JsdB, JedB, n
  integer :: i, j
  integer :: l_seg
  logical :: fatal_error = .False.
  real    :: min_depth
  integer, parameter :: cin = 3, cout = 4, cland = -1, cedge = -2
  character(len=256) :: mesg    ! Message for error messages.
  type(OBC_segment_type), pointer :: segment => NULL() ! pointer to segment type list
  real, allocatable, dimension(:,:) :: color, color2  ! For sorting inside from outside,
                                                      ! two different ways

  if (.not. associated(OBC)) return

  call get_param(param_file, mdl, "MINIMUM_DEPTH", min_depth, &
                 units="m", default=0.0, scale=US%m_to_Z, do_not_log=.true.)

  allocate(color(G%isd:G%ied, G%jsd:G%jed)) ; color = 0
  allocate(color2(G%isd:G%ied, G%jsd:G%jed)) ; color2 = 0


  ! Paint a frame around the outside.
  do j=G%jsd,G%jed
    color(G%isd,j) = cedge
    color(G%ied,j) = cedge
    color2(G%isd,j) = cedge
    color2(G%ied,j) = cedge
  enddo
  do i=G%isd,G%ied
    color(i,G%jsd) = cedge
    color(i,G%jed) = cedge
    color2(i,G%jsd) = cedge
    color2(i,G%jed) = cedge
  enddo

  ! Set color to cland in the land. Note that this is before the land
  ! mask has been initialized, set mask values based on depth.
  do j=G%jsd,G%jed
    do i=G%isd,G%ied
      if (G%bathyT(i,j) <= min_depth) color(i,j) = cland
      if (G%bathyT(i,j) <= min_depth) color2(i,j) = cland
    enddo
  enddo

  do j=G%jsd,G%jed ; do i=G%IsdB+1,G%IedB-1
    l_seg = OBC%segnum_u(I,j)
    if (l_seg == OBC_NONE) cycle

    if (OBC%segment(l_seg)%direction == OBC_DIRECTION_W) then
      if (color(i,j) == 0.0) color(i,j) = cout
      if (color(i+1,j) == 0.0) color(i+1,j) = cin
    elseif (OBC%segment(l_seg)%direction == OBC_DIRECTION_E) then
      if (color(i,j) == 0.0) color(i,j) = cin
      if (color(i+1,j) == 0.0) color(i+1,j) = cout
    endif
  enddo ; enddo
  do J=G%JsdB+1,G%JedB-1 ; do i=G%isd,G%ied
    l_seg = OBC%segnum_v(i,J)
    if (l_seg == OBC_NONE) cycle

    if (OBC%segment(l_seg)%direction == OBC_DIRECTION_S) then
      if (color(i,j) == 0.0) color(i,j) = cout
      if (color(i,j+1) == 0.0) color(i,j+1) = cin
    elseif (OBC%segment(l_seg)%direction == OBC_DIRECTION_N) then
      if (color(i,j) == 0.0) color(i,j) = cin
      if (color(i,j+1) == 0.0) color(i,j+1) = cout
    endif
  enddo ; enddo

  do J=G%JsdB+1,G%JedB-1 ; do i=G%isd,G%ied
    l_seg = OBC%segnum_v(i,J)
    if (l_seg == OBC_NONE) cycle

    if (OBC%segment(l_seg)%direction == OBC_DIRECTION_S) then
      if (color2(i,j) == 0.0) color2(i,j) = cout
      if (color2(i,j+1) == 0.0) color2(i,j+1) = cin
    elseif (OBC%segment(l_seg)%direction == OBC_DIRECTION_N) then
      if (color2(i,j) == 0.0) color2(i,j) = cin
      if (color2(i,j+1) == 0.0) color2(i,j+1) = cout
    endif
  enddo ; enddo
  do j=G%jsd,G%jed ; do i=G%IsdB+1,G%IedB-1
    l_seg = OBC%segnum_u(I,j)
    if (l_seg == OBC_NONE) cycle

    if (OBC%segment(l_seg)%direction == OBC_DIRECTION_W) then
      if (color2(i,j) == 0.0) color2(i,j) = cout
      if (color2(i+1,j) == 0.0) color2(i+1,j) = cin
    elseif (OBC%segment(l_seg)%direction == OBC_DIRECTION_E) then
      if (color2(i,j) == 0.0) color2(i,j) = cin
      if (color2(i+1,j) == 0.0) color2(i+1,j) = cout
    endif
  enddo ; enddo

  ! Do the flood fill until there are no more uncolored cells.
  call flood_fill(G, color, cin, cout, cland)
  call flood_fill2(G, color2, cin, cout, cland)

  ! Use the color to set outside to min_depth on this process.
  do j=G%jsd,G%jed ; do i=G%isd,G%ied
    if (color(i,j) /= color2(i,j)) then
      fatal_error = .True.
      write(mesg,'("MOM_open_boundary: problem with OBC segments specification at ",I5,",",I5," during\n", &
          "the masking of the outside grid points.")') i, j
      call MOM_error(WARNING,"MOM register_tracer: "//mesg, all_print=.true.)
    endif
    if (color(i,j) == cout) G%bathyT(i,j) = min_depth
  enddo ; enddo
  if (fatal_error) call MOM_error(FATAL, &
      "MOM_open_boundary: inconsistent OBC segments.")

  deallocate(color)
  deallocate(color2)
end subroutine mask_outside_OBCs

!> flood the cin, cout values
subroutine flood_fill(G, color, cin, cout, cland)
  type(dyn_horgrid_type), intent(inout) :: G      !< Ocean grid structure
  real, dimension(:,:),   intent(inout) :: color  !< For sorting inside from outside
  integer, intent(in) :: cin    !< color for inside the domain
  integer, intent(in) :: cout   !< color for outside the domain
  integer, intent(in) :: cland  !< color for inside the land mask

! Local variables
  integer :: i, j, ncount

  ncount = 1
  do while (ncount > 0)
    ncount = 0
    do j=G%jsd+1,G%jed-1
      do i=G%isd+1,G%ied-1
        if (color(i,j) == 0.0 .and. color(i-1,j) > 0.0) then
          color(i,j) = color(i-1,j)
          ncount = ncount + 1
        endif
        if (color(i,j) == 0.0 .and. color(i+1,j) > 0.0) then
          color(i,j) = color(i+1,j)
          ncount = ncount + 1
        endif
        if (color(i,j) == 0.0 .and. color(i,j-1) > 0.0) then
          color(i,j) = color(i,j-1)
          ncount = ncount + 1
        endif
        if (color(i,j) == 0.0 .and. color(i,j+1) > 0.0) then
          color(i,j) = color(i,j+1)
          ncount = ncount + 1
        endif
      enddo
    enddo
    do j=G%jed-1,G%jsd+1,-1
      do i=G%ied-1,G%isd+1,-1
        if (color(i,j) == 0.0 .and. color(i-1,j) > 0.0) then
          color(i,j) = color(i-1,j)
          ncount = ncount + 1
        endif
        if (color(i,j) == 0.0 .and. color(i+1,j) > 0.0) then
          color(i,j) = color(i+1,j)
          ncount = ncount + 1
        endif
        if (color(i,j) == 0.0 .and. color(i,j-1) > 0.0) then
          color(i,j) = color(i,j-1)
          ncount = ncount + 1
        endif
        if (color(i,j) == 0.0 .and. color(i,j+1) > 0.0) then
          color(i,j) = color(i,j+1)
          ncount = ncount + 1
        endif
      enddo
    enddo
    call pass_var(color, G%Domain)
    call sum_across_PEs(ncount)
  enddo

end subroutine flood_fill

!> flood the cin, cout values
subroutine flood_fill2(G, color, cin, cout, cland)
  type(dyn_horgrid_type), intent(inout) :: G       !< Ocean grid structure
  real, dimension(:,:),   intent(inout) :: color   !< For sorting inside from outside
  integer, intent(in) :: cin    !< color for inside the domain
  integer, intent(in) :: cout   !< color for outside the domain
  integer, intent(in) :: cland  !< color for inside the land mask

! Local variables
  integer :: i, j, ncount

  ncount = 1
  do while (ncount > 0)
    ncount = 0
    do i=G%isd+1,G%ied-1
      do j=G%jsd+1,G%jed-1
        if (color(i,j) == 0.0 .and. color(i-1,j) > 0.0) then
          color(i,j) = color(i-1,j)
          ncount = ncount + 1
        endif
        if (color(i,j) == 0.0 .and. color(i+1,j) > 0.0) then
          color(i,j) = color(i+1,j)
          ncount = ncount + 1
        endif
        if (color(i,j) == 0.0 .and. color(i,j-1) > 0.0) then
          color(i,j) = color(i,j-1)
          ncount = ncount + 1
        endif
        if (color(i,j) == 0.0 .and. color(i,j+1) > 0.0) then
          color(i,j) = color(i,j+1)
          ncount = ncount + 1
        endif
      enddo
    enddo
    do i=G%ied-1,G%isd+1,-1
      do j=G%jed-1,G%jsd+1,-1
        if (color(i,j) == 0.0 .and. color(i-1,j) > 0.0) then
          color(i,j) = color(i-1,j)
          ncount = ncount + 1
        endif
        if (color(i,j) == 0.0 .and. color(i+1,j) > 0.0) then
          color(i,j) = color(i+1,j)
          ncount = ncount + 1
        endif
        if (color(i,j) == 0.0 .and. color(i,j-1) > 0.0) then
          color(i,j) = color(i,j-1)
          ncount = ncount + 1
        endif
        if (color(i,j) == 0.0 .and. color(i,j+1) > 0.0) then
          color(i,j) = color(i,j+1)
          ncount = ncount + 1
        endif
      enddo
    enddo
    call pass_var(color, G%Domain)
    call sum_across_PEs(ncount)
  enddo

end subroutine flood_fill2

!> Register OBC segment data for restarts
subroutine open_boundary_register_restarts(HI, GV, OBC, Reg, param_file, restart_CSp, &
                                           use_temperature)
  type(hor_index_type),    intent(in) :: HI !< Horizontal indices
  type(verticalGrid_type), pointer    :: GV !< Container for vertical grid information
  type(ocean_OBC_type),    pointer    :: OBC !< OBC data structure, data intent(inout)
  type(tracer_registry_type), pointer :: Reg !< pointer to tracer registry
  type(param_file_type),   intent(in) :: param_file !< Parameter file handle
  type(MOM_restart_CS),    pointer    :: restart_CSp !< Restart structure, data intent(inout)
  logical,                 intent(in) :: use_temperature !< If true, T and S are used
  ! Local variables
  type(vardesc) :: vd(2)
  integer       :: m, n
  character(len=100) :: mesg
  type(OBC_segment_type), pointer :: segment=>NULL()

  if (.not. associated(OBC)) &
       call MOM_error(FATAL, "open_boundary_register_restarts: Called with "//&
                      "uninitialized OBC control structure")

  if (associated(OBC%rx_normal) .or. associated(OBC%ry_normal) .or. &
      associated(OBC%rx_oblique) .or. associated(OBC%ry_oblique) .or. associated(OBC%cff_normal)) &
       call MOM_error(FATAL, "open_boundary_register_restarts: Restart "//&
                      "arrays were previously allocated")

  if (associated(OBC%tres_x) .or. associated(OBC%tres_y)) &
       call MOM_error(FATAL, "open_boundary_register_restarts: Restart "//&
                      "arrays were previously allocated")

  ! *** This is a temporary work around for restarts with OBC segments.
  ! This implementation uses 3D arrays solely for restarts. We need
  ! to be able to add 2D ( x,z or y,z ) data to restarts to avoid using
  ! so much memory and disk space. ***
  if (OBC%radiation_BCs_exist_globally) then
    allocate(OBC%rx_normal(HI%isdB:HI%iedB,HI%jsd:HI%jed,GV%ke))
    allocate(OBC%ry_normal(HI%isd:HI%ied,HI%jsdB:HI%jedB,GV%ke))
    OBC%rx_normal(:,:,:) = 0.0
    OBC%ry_normal(:,:,:) = 0.0

    vd(1) = var_desc("rx_normal", "m s-1", "Normal Phase Speed for EW radiation OBCs", 'u', 'L')
    vd(2) = var_desc("ry_normal", "m s-1", "Normal Phase Speed for NS radiation OBCs", 'v', 'L')
    call register_restart_pair(OBC%rx_normal, OBC%ry_normal, vd(1), vd(2), &
        .false., restart_CSp)
  endif

  if (OBC%oblique_BCs_exist_globally) then
    allocate(OBC%rx_oblique(HI%isdB:HI%iedB,HI%jsd:HI%jed,GV%ke))
    allocate(OBC%ry_oblique(HI%isd:HI%ied,HI%jsdB:HI%jedB,GV%ke))
    OBC%rx_oblique(:,:,:) = 0.0
    OBC%ry_oblique(:,:,:) = 0.0

    vd(1) = var_desc("rx_oblique", "m2 s-2", "Radiation Speed Squared for EW oblique OBCs", 'u', 'L')
    vd(2) = var_desc("ry_oblique", "m2 s-2", "Radiation Speed Squared for NS oblique OBCs", 'v', 'L')
    call register_restart_pair(OBC%rx_oblique, OBC%ry_oblique, vd(1), vd(2), &
        .false., restart_CSp)

    allocate(OBC%cff_normal(HI%IsdB:HI%IedB,HI%jsdB:HI%jedB,GV%ke))
    OBC%cff_normal(:,:,:) = 0.0
    vd(1) = var_desc("cff_normal", "m2 s-2", "denominator for oblique OBCs", 'q', 'L')
    call register_restart_field(OBC%cff_normal, vd(1), .false., restart_CSp)
  endif

  if (Reg%ntr == 0) return
  if (.not. associated(OBC%tracer_x_reservoirs_used)) then
    OBC%ntr = Reg%ntr
    allocate(OBC%tracer_x_reservoirs_used(Reg%ntr))
    allocate(OBC%tracer_y_reservoirs_used(Reg%ntr))
    OBC%tracer_x_reservoirs_used(:) = .false.
    OBC%tracer_y_reservoirs_used(:) = .false.
    call parse_for_tracer_reservoirs(OBC, param_file, use_temperature)
  else
    ! This would be coming from user code such as DOME.
    if (OBC%ntr /= Reg%ntr) then
!        call MOM_error(FATAL, "open_boundary_regiser_restarts: Inconsistent value for ntr")
      write(mesg,'("Inconsistent values for ntr ", I8," and ",I8,".")') OBC%ntr, Reg%ntr
      call MOM_error(WARNING, 'open_boundary_register_restarts: '//mesg)
    endif
  endif

  ! Still painfully inefficient, now in four dimensions.
  if (any(OBC%tracer_x_reservoirs_used)) then
    allocate(OBC%tres_x(HI%isdB:HI%iedB,HI%jsd:HI%jed,GV%ke,OBC%ntr))
    OBC%tres_x(:,:,:,:) = 0.0
    do m=1,OBC%ntr
      if (OBC%tracer_x_reservoirs_used(m)) then
        if (modulo(HI%turns, 2) /= 0) then
          write(mesg,'("tres_y_",I3.3)') m
          vd(1) = var_desc(mesg,"Conc", "Tracer concentration for NS OBCs",'v','L')
          call register_restart_field(OBC%tres_x(:,:,:,m), vd(1), .false., restart_CSp)
        else
          write(mesg,'("tres_x_",I3.3)') m
          vd(1) = var_desc(mesg,"Conc", "Tracer concentration for EW OBCs",'u','L')
          call register_restart_field(OBC%tres_x(:,:,:,m), vd(1), .false., restart_CSp)
        endif
      endif
    enddo
  endif
  if (any(OBC%tracer_y_reservoirs_used)) then
    allocate(OBC%tres_y(HI%isd:HI%ied,HI%jsdB:HI%jedB,GV%ke,OBC%ntr))
    OBC%tres_y(:,:,:,:) = 0.0
    do m=1,OBC%ntr
      if (OBC%tracer_y_reservoirs_used(m)) then
        if (modulo(HI%turns, 2) /= 0) then
          write(mesg,'("tres_x_",I3.3)') m
          vd(1) = var_desc(mesg,"Conc", "Tracer concentration for EW OBCs",'u','L')
          call register_restart_field(OBC%tres_y(:,:,:,m), vd(1), .false., restart_CSp)
        else
          write(mesg,'("tres_y_",I3.3)') m
          vd(1) = var_desc(mesg,"Conc", "Tracer concentration for NS OBCs",'v','L')
          call register_restart_field(OBC%tres_y(:,:,:,m), vd(1), .false., restart_CSp)
        endif
      endif
    enddo
  endif
end subroutine open_boundary_register_restarts

!> Update the OBC tracer reservoirs after the tracers have been updated.
subroutine update_segment_tracer_reservoirs(G, GV, uhr, vhr, h, OBC, dt, Reg)
  type(ocean_grid_type),                     intent(in) :: G   !< The ocean's grid structure
  type(verticalGrid_type),                   intent(in) :: GV  !<  Ocean vertical grid structure
  real, dimension(SZIB_(G),SZJ_(G),SZK_(G)), intent(in) :: uhr !< accumulated volume/mass flux through
                                                               !! the zonal face [H L2 ~> m3 or kg]
  real, dimension(SZI_(G),SZJB_(G),SZK_(G)), intent(in) :: vhr !< accumulated volume/mass flux through
                                                               !! the meridional face [H L2 ~> m3 or kg]
  real, dimension(SZI_(G),SZJ_(G),SZK_(G)),  intent(in) :: h   !< layer thickness after advection
                                                               !! [H ~> m or kg m-2]
  type(ocean_OBC_type),                      pointer    :: OBC !< Open boundary structure
  real,                                      intent(in) :: dt  !< time increment [T ~> s]
  type(tracer_registry_type),                pointer    :: Reg !< pointer to tracer registry
  ! Local variables
  type(OBC_segment_type), pointer :: segment=>NULL()
  real :: u_L_in, u_L_out ! The zonal distance moved in or out of a cell [L ~> m]
  real :: v_L_in, v_L_out ! The meridional distance moved in or out of a cell [L ~> m]
  real :: fac1            ! The denominator of the expression for tracer updates [nondim]
  integer :: i, j, k, m, n, ntr, nz
  integer :: ishift, idir, jshift, jdir

  nz = GV%ke
  ntr = Reg%ntr
  if (associated(OBC)) then ; if (OBC%OBC_pe) then ; do n=1,OBC%number_of_segments
    segment=>OBC%segment(n)
    if (.not. associated(segment%tr_Reg)) cycle
    if (segment%is_E_or_W) then
      I = segment%HI%IsdB
      do j=segment%HI%jsd,segment%HI%jed
        ! ishift+I corresponds to the nearest interior tracer cell index
        ! idir switches the sign of the flow so that positive is into the reservoir
        if (segment%direction == OBC_DIRECTION_W) then
          ishift = 1 ; idir = -1
        else
          ishift = 0 ; idir = 1
        endif
        ! Can keep this or take it out, either way
        if (G%mask2dT(I+ishift,j) == 0.0) cycle
        ! Update the reservoir tracer concentration implicitly using a Backward-Euler timestep
        do m=1,ntr ; if (associated(segment%tr_Reg%Tr(m)%tres)) then ; do k=1,nz
          u_L_out = max(0.0, (idir*uhr(I,j,k))*segment%Tr_InvLscale_out / &
                    ((h(i+ishift,j,k) + GV%H_subroundoff)*G%dyCu(I,j)))
          u_L_in  = min(0.0, (idir*uhr(I,j,k))*segment%Tr_InvLscale_in  / &
                    ((h(i+ishift,j,k) + GV%H_subroundoff)*G%dyCu(I,j)))
          fac1 = 1.0 + (u_L_out-u_L_in)
          segment%tr_Reg%Tr(m)%tres(I,j,k) = (1.0/fac1)*(segment%tr_Reg%Tr(m)%tres(I,j,k) + &
                            (u_L_out*Reg%Tr(m)%t(I+ishift,j,k) - &
                             u_L_in*segment%tr_Reg%Tr(m)%t(I,j,k)))
          if (associated(OBC%tres_x)) OBC%tres_x(I,j,k,m) = segment%tr_Reg%Tr(m)%tres(I,j,k)
        enddo ; endif ; enddo
      enddo
    elseif (segment%is_N_or_S) then
      J = segment%HI%JsdB
      do i=segment%HI%isd,segment%HI%ied
        ! jshift+J corresponds to the nearest interior tracer cell index
        ! jdir switches the sign of the flow so that positive is into the reservoir
        if (segment%direction == OBC_DIRECTION_S) then
          jshift = 1 ; jdir = -1
        else
          jshift = 0 ; jdir = 1
        endif
        ! Can keep this or take it out, either way
        if (G%mask2dT(i,j+jshift) == 0.0) cycle
        ! Update the reservoir tracer concentration implicitly using a Backward-Euler timestep
        do m=1,ntr ; if (associated(segment%tr_Reg%Tr(m)%tres)) then ; do k=1,nz
          v_L_out = max(0.0, (jdir*vhr(i,J,k))*segment%Tr_InvLscale_out / &
                    ((h(i,j+jshift,k) + GV%H_subroundoff)*G%dxCv(i,J)))
          v_L_in  = min(0.0, (jdir*vhr(i,J,k))*segment%Tr_InvLscale_in  / &
                    ((h(i,j+jshift,k) + GV%H_subroundoff)*G%dxCv(i,J)))
          fac1 = 1.0 + (v_L_out-v_L_in)
          segment%tr_Reg%Tr(m)%tres(i,J,k) = (1.0/fac1)*(segment%tr_Reg%Tr(m)%tres(i,J,k) + &
                            (v_L_out*Reg%Tr(m)%t(i,J+jshift,k) - &
                             v_L_in*segment%tr_Reg%Tr(m)%t(i,J,k)))
          if (associated(OBC%tres_y)) OBC%tres_y(i,J,k,m) = segment%tr_Reg%Tr(m)%tres(i,J,k)
        enddo ; endif ; enddo
      enddo
    endif
  enddo ; endif ; endif

end subroutine update_segment_tracer_reservoirs

!> Adjust interface heights to fit the bathymetry and diagnose layer thickness.
!!
!! If the bottom most interface is below the topography then the bottom-most
!! layers are contracted to GV%Angstrom_m.
!! If the bottom most interface is above the topography then the entire column
!! is dilated (expanded) to fill the void.
!!   @remark{There is a (hard-wired) "tolerance" parameter such that the
!! criteria for adjustment must equal or exceed 10cm.}
subroutine adjustSegmentEtaToFitBathymetry(G, GV, US, segment,fld)
  type(ocean_grid_type),                      intent(in)    :: G   !< The ocean's grid structure
  type(verticalGrid_type),                    intent(in)    :: GV  !< The ocean's vertical grid structure
  type(unit_scale_type),                      intent(in)    :: US  !< A dimensional unit scaling type
  type(OBC_segment_type),                     intent(inout) :: segment !< pointer to segment type
  integer,                                    intent(in)    :: fld  !< field index to adjust thickness
  ! Local variables
  integer :: i, j, k, is, ie, js, je, nz, contractions, dilations
  integer :: n
  real, allocatable, dimension(:,:,:) :: eta ! Segment source data interface heights, [Z -> m]
  real :: hTolerance = 0.1 !<  Tolerance to exceed adjustment criteria [Z ~> m]
  real :: hTmp, eTmp, dilate
  character(len=100) :: mesg

  hTolerance = 0.1*US%m_to_Z

  nz = size(segment%field(fld)%dz_src,3)

  if (segment%is_E_or_W) then
     ! segment thicknesses are defined at cell face centers.
     is = segment%HI%isdB ; ie = segment%HI%iedB
     js = segment%HI%jsd ; je = segment%HI%jed
  else
     is = segment%HI%isd ; ie = segment%HI%ied
     js = segment%HI%jsdB ; je = segment%HI%jedB
  endif
  allocate(eta(is:ie,js:je,nz+1))
  contractions=0; dilations=0
  do j=js,je ; do i=is,ie
    eta(i,j,1)=0.0   ! segment data are assumed to be located on a static grid
    ! For remapping calls, the entire column will be dilated
    ! by a factor equal to the ratio of the sum of the geopotential referenced
    ! source data thicknesses, and the current model thicknesses. This could be
    ! an issue to be addressed, for instance if we are placing open boundaries
    ! under ice shelf cavities.
    do k=2,nz+1
      eta(i,j,k)=eta(i,j,k-1)-segment%field(fld)%dz_src(i,j,k-1)
    enddo
    ! The normal slope at the boundary is zero by a
    ! previous call to open_boundary_impose_normal_slope
    do k=nz+1,1,-1
      if (-eta(i,j,k) > segment%Htot(i,j)*GV%H_to_Z + hTolerance) then
         eta(i,j,k) = -segment%Htot(i,j)*GV%H_to_Z
         contractions = contractions + 1
      endif
    enddo

    do k=1,nz
      ! Collapse layers to thinnest possible if the thickness less than
      ! the thinnest possible (or negative).
      if (eta(i,j,K) < (eta(i,j,K+1) + GV%Angstrom_Z)) then
         eta(i,j,K) = eta(i,j,K+1) + GV%Angstrom_Z
         segment%field(fld)%dz_src(i,j,k) = GV%Angstrom_Z
      else
         segment%field(fld)%dz_src(i,j,k) = (eta(i,j,K) - eta(i,j,K+1))
      endif
    enddo

    !   The whole column is dilated to accommodate deeper topography than
    ! the bathymetry would indicate.
    if (-eta(i,j,nz+1) < (segment%Htot(i,j) * GV%H_to_Z) - hTolerance) then
       dilations = dilations + 1
       ! expand bottom-most cell only
       eta(i,j,nz+1) = -(segment%Htot(i,j) * GV%H_to_Z)
       segment%field(fld)%dz_src(i,j,nz)= eta(i,j,nz)-eta(i,j,nz+1)
       ! if (eta(i,j,1) <= eta(i,j,nz+1)) then
       !   do k=1,nz ; segment%field(fld)%dz_src(i,j,k) = (eta(i,j,1) + G%bathyT(i,j)) / real(nz) ; enddo
       ! else
       !   dilate = (eta(i,j,1) + G%bathyT(i,j)) / (eta(i,j,1) - eta(i,j,nz+1))
       !   do k=1,nz ; segment%field(fld)%dz_src(i,j,k) = segment%field(fld)%dz_src(i,j,k) * dilate ; enddo
       ! endif
       !do k=nz,2,-1 ; eta(i,j,K) = eta(i,j,K+1) + segment%field(fld)%dz_src(i,j,k) ; enddo
    endif
    ! Now convert thicknesses to units of H.
    do k=1,nz
      segment%field(fld)%dz_src(i,j,k) = segment%field(fld)%dz_src(i,j,k)*GV%Z_to_H
    enddo
  enddo; enddo

  ! can not do communication call here since only PEs on the current segment are here

  ! call sum_across_PEs(contractions)
  ! if ((contractions > 0) .and. (is_root_pe())) then
  !    write(mesg,'("Thickness OBCs were contracted ",'// &
  !         '"to fit topography in ",I8," places.")') contractions
  !    call MOM_error(WARNING, 'adjustEtaToFitBathymetry: '//mesg)
  ! endif
  ! call sum_across_PEs(dilations)
  ! if ((dilations > 0) .and. (is_root_pe())) then
  !    write(mesg,'("Thickness OBCs were dilated ",'// &
  !         '"to fit topography in ",I8," places.")') dilations
  !    call MOM_error(WARNING, 'adjustEtaToFitBathymetry: '//mesg)
  ! endif
  deallocate(eta)



end subroutine adjustSegmentEtaToFitBathymetry

!> This is more of a rotate initialization than an actual rotate
subroutine rotate_OBC_config(OBC_in, G_in, OBC, G, turns)
  type(ocean_OBC_type), pointer, intent(in) :: OBC_in   !< Input OBC
  type(dyn_horgrid_type),  intent(in) :: G_in           !< Input grid metric
  type(ocean_OBC_type), pointer, intent(inout) :: OBC   !< Rotated OBC
  type(dyn_horgrid_type),  intent(in) :: G              !< Rotated grid metric
  integer, intent(in) :: turns                      !< Number of quarter turns

  integer :: l

  if (OBC_in%number_of_segments==0) return

  ! Scalar and logical transfer
  OBC%number_of_segments = OBC_in%number_of_segments
  OBC%ke = OBC_in%ke
  OBC%user_BCs_set_globally = OBC_in%user_BCs_set_globally

  ! These are conditionally read and set if number_of_segments > 0
  OBC%zero_vorticity = OBC_in%zero_vorticity
  OBC%freeslip_vorticity = OBC_in%freeslip_vorticity
  OBC%computed_vorticity = OBC_in%computed_vorticity
  OBC%specified_vorticity = OBC_in%specified_vorticity
  OBC%zero_strain = OBC_in%zero_strain
  OBC%freeslip_strain = OBC_in%freeslip_strain
  OBC%computed_strain = OBC_in%computed_strain
  OBC%specified_strain = OBC_in%specified_strain
  OBC%zero_biharmonic = OBC_in%zero_biharmonic
  OBC%silly_h = OBC_in%silly_h
  OBC%silly_u = OBC_in%silly_u

  ! Segment rotation
  allocate(OBC%segment(0:OBC%number_of_segments))
  do l = 1, OBC%number_of_segments
    call rotate_OBC_segment_config(OBC_in%segment(l), G_in, OBC%segment(l), G, turns)
    ! Data up to setup_[uv]_point_obc is needed for allocate_obc_segment_data!
    call allocate_OBC_segment_data(OBC, OBC%segment(l))
    call rotate_OBC_segment_data(OBC_in%segment(l), OBC%segment(l), turns)
  enddo

  ! The horizontal segment map
  allocate(OBC%segnum_u(G%IsdB:G%IedB,G%jsd:G%jed))
  allocate(OBC%segnum_v(G%isd:G%ied,G%JsdB:G%JedB))
  call rotate_array_pair(OBC_in%segnum_u, OBC_in%segnum_v, turns, &
      OBC%segnum_u, OBC%segnum_v)

  ! These are conditionally enabled during segment configuration
  OBC%open_u_BCs_exist_globally = OBC_in%open_v_BCs_exist_globally
  OBC%open_v_BCs_exist_globally = OBC_in%open_u_BCs_exist_globally
  OBC%Flather_u_BCs_exist_globally = OBC_in%Flather_v_BCs_exist_globally
  OBC%Flather_v_BCs_exist_globally = OBC_in%Flather_u_BCs_exist_globally
  OBC%oblique_BCs_exist_globally = OBC_in%oblique_BCs_exist_globally
  OBC%nudged_u_BCs_exist_globally = OBC_in%nudged_v_BCs_exist_globally
  OBC%nudged_v_BCs_exist_globally = OBC_in%nudged_u_BCs_exist_globally
  OBC%specified_u_BCs_exist_globally= OBC_in%specified_v_BCs_exist_globally
  OBC%specified_v_BCs_exist_globally= OBC_in%specified_u_BCs_exist_globally
  OBC%radiation_BCs_exist_globally = OBC_in%radiation_BCs_exist_globally

  ! These are set by initialize_segment_data
  OBC%brushcutter_mode = OBC_in%brushcutter_mode
  OBC%update_OBC = OBC_in%update_OBC
  OBC%needs_IO_for_data = OBC_in%needs_IO_for_data

  OBC%ntr = OBC_in%ntr

  OBC%gamma_uv = OBC_in%gamma_uv
  OBC%rx_max = OBC_in%rx_max
  OBC%OBC_pe = OBC_in%OBC_pe

  ! remap_CS is set up by initialize_segment_data, so we copy the fields here.
  if (ASSOCIATED(OBC_in%remap_CS)) then
     allocate(OBC%remap_CS)
     OBC%remap_CS = OBC_in%remap_CS
  endif

  ! TODO: The OBC registry seems to be a list of "registered" OBC types.
  !   It does not appear to be used, so for now we skip this record.
  !OBC%OBC_Reg => OBC_in%OBC_Reg
end subroutine rotate_OBC_config

!> Rotate the OBC segment configuration data from the input to model index map.
subroutine rotate_OBC_segment_config(segment_in, G_in, segment, G, turns)
  type(OBC_segment_type), intent(in) :: segment_in  !< Input OBC segment
  type(dyn_horgrid_type),  intent(in) :: G_in       !< Input grid metric
  type(OBC_segment_type), intent(inout) :: segment  !< Rotated OBC segment
  type(dyn_horgrid_type),  intent(in) :: G          !< Rotated grid metric
  integer, intent(in) :: turns                      !< Number of quarter turns

  ! Global segment indices
  integer :: Is_obc_in, Ie_obc_in, Js_obc_in, Je_obc_in ! Input domain
  integer :: Is_obc, Ie_obc, Js_obc, Je_obc             ! Rotated domain

  ! NOTE: A "rotation" of the OBC segment string would allow us to use
  !   setup_[uv]_point_obc to set up most of this.  For now, we just copy/swap
  !   flags and manually rotate the indices.

  ! This is set if the segment is in the local grid
  segment%on_pe = segment_in%on_pe

  ! Transfer configuration flags
  segment%Flather = segment_in%Flather
  segment%radiation = segment_in%radiation
  segment%radiation_tan = segment_in%radiation_tan
  segment%radiation_grad = segment_in%radiation_grad
  segment%oblique = segment_in%oblique
  segment%oblique_tan = segment_in%oblique_tan
  segment%oblique_grad = segment_in%oblique_grad
  segment%nudged = segment_in%nudged
  segment%nudged_tan = segment_in%nudged_tan
  segment%nudged_grad = segment_in%nudged_grad
  segment%specified = segment_in%specified
  segment%specified_tan = segment_in%specified_tan
  segment%specified_grad = segment_in%specified_grad
  segment%open = segment_in%open
  segment%gradient = segment_in%gradient

  ! NOTE: [uv]_values_needed are swapped
  segment%u_values_needed = segment_in%v_values_needed
  segment%v_values_needed = segment_in%u_values_needed
  segment%z_values_needed = segment_in%z_values_needed
  segment%g_values_needed = segment_in%g_values_needed
  segment%t_values_needed = segment_in%t_values_needed
  segment%s_values_needed = segment_in%s_values_needed

  segment%values_needed = segment_in%values_needed

  ! These are conditionally set if nudged
  segment%Velocity_nudging_timescale_in = segment_in%Velocity_nudging_timescale_in
  segment%Velocity_nudging_timescale_out= segment_in%Velocity_nudging_timescale_out

  ! Rotate segment indices

  ! Reverse engineer the input [IJ][se]_obc segment indices
  ! NOTE: The values stored in the segment are always saved in ascending order,
  !   e.g. (is < ie).  In order to use setup_segment_indices, we reorder the
  !   indices here to indicate face direction.
  !   Segment indices are also indexed locally, so we remove the halo offset.
  if (segment_in%direction == OBC_DIRECTION_N) then
    Is_obc_in = segment_in%Ie_obc + G_in%idg_offset
    Ie_obc_in = segment_in%Is_obc + G_in%idg_offset
  else
    Is_obc_in = segment_in%Is_obc + G_in%idg_offset
    Ie_obc_in = segment_in%Ie_obc + G_in%idg_offset
  endif

  if (segment_in%direction == OBC_DIRECTION_W) then
    Js_obc_in = segment_in%Je_obc + G_in%jdg_offset
    Je_obc_in = segment_in%Js_obc + G_in%jdg_offset
  else
    Js_obc_in = segment_in%Js_obc + G_in%jdg_offset
    Je_obc_in = segment_in%Je_obc + G_in%jdg_offset
  endif

  ! TODO: This is hardcoded for 90 degrees, and needs to be generalized.
  Is_obc = G_in%jegB - Js_obc_in
  Ie_obc = G_in%JegB - Je_obc_in
  Js_obc = Is_obc_in
  Je_obc = Ie_obc_in

  ! Orientation is based on the index ordering, [IJ][se]_obc are re-ordered
  ! after the index is set.  So we now need to restore the original order

  call setup_segment_indices(G, segment, Is_obc, Ie_obc, Js_obc, Je_obc)

  ! Re-order [IJ][se]_obc back to ascending, and remove the halo offset.
  if (Is_obc > Ie_obc) then
    segment%Is_obc = Ie_obc - G%idg_offset
    segment%Ie_obc = Is_obc - G%idg_offset
  else
    segment%Is_obc = Is_obc - G%idg_offset
    segment%Ie_obc = Ie_obc - G%idg_offset
  endif

  if (Js_obc > Je_obc) then
    segment%Js_obc = Je_obc - G%jdg_offset
    segment%Je_obc = Js_obc - G%jdg_offset
  else
    segment%Js_obc = Js_obc - G%jdg_offset
    segment%Je_obc = Je_obc - G%jdg_offset
  endif

  ! Reconfigure the directional flags
  ! TODO: This is hardcoded for 90 degrees, and needs to be generalized.
  select case (segment_in%direction)
    case (OBC_DIRECTION_N)
      segment%direction = OBC_DIRECTION_W
      segment%is_E_or_W_2 = segment_in%is_N_or_S
      segment%is_E_or_W = segment_in%is_N_or_S .and. segment_in%on_pe
      segment%is_N_or_S = .false.
    case (OBC_DIRECTION_W)
      segment%direction = OBC_DIRECTION_S
      segment%is_N_or_S = segment_in%is_E_or_W
      segment%is_E_or_W = .false.
      segment%is_E_or_W_2 = .false.
    case (OBC_DIRECTION_S)
      segment%direction = OBC_DIRECTION_E
      segment%is_E_or_W_2 = segment_in%is_N_or_S
      segment%is_E_or_W = segment_in%is_N_or_S .and. segment_in%on_pe
      segment%is_N_or_S = .false.
    case (OBC_DIRECTION_E)
      segment%direction = OBC_DIRECTION_N
      segment%is_N_or_S = segment_in%is_E_or_W
      segment%is_E_or_W = .false.
      segment%is_E_or_W_2 = .false.
    case (OBC_NONE)
      segment%direction = OBC_NONE
  end select

  ! These are conditionally set if Lscale_{in,out} are present
  segment%Tr_InvLscale_in = segment_in%Tr_InvLscale_in
  segment%Tr_InvLscale_out = segment_in%Tr_InvLscale_out
end subroutine rotate_OBC_segment_config


!> Initialize the segments and field-related data of a rotated OBC.
subroutine rotate_OBC_init(OBC_in, G, GV, US, param_file, tv, restart_CSp, OBC)
  type(ocean_OBC_type), pointer, intent(in) :: OBC_in   !< OBC on input map
  type(ocean_grid_type), intent(in) :: G                !< Rotated grid metric
  type(verticalGrid_type), intent(in) :: GV             !< Vertical grid
  type(unit_scale_type), intent(in) :: US               !< Unit scaling
  type(param_file_type), intent(in) :: param_file       !< Input parameters
  type(thermo_var_ptrs), intent(inout) :: tv            !< Tracer fields
  type(MOM_restart_CS), pointer, intent(in) :: restart_CSp  !< Restart CS
  type(ocean_OBC_type), pointer, intent(inout) :: OBC   !< Rotated OBC

  logical :: use_temperature
  integer :: l

  call get_param(param_file, "MOM", "ENABLE_THERMODYNAMICS", use_temperature, &
                 "If true, Temperature and salinity are used as state "//&
                 "variables.", default=.true., do_not_log=.true.)

  do l = 1, OBC%number_of_segments
    call rotate_OBC_segment_data(OBC_in%segment(l), OBC%segment(l), G%HI%turns)
  enddo

  if (use_temperature) &
    call fill_temp_salt_segments(G, OBC, tv)

  call open_boundary_init(G, GV, US, param_file, OBC, restart_CSp)
end subroutine rotate_OBC_init


!> Rotate an OBC segment's fields from the input to the model index map.
subroutine rotate_OBC_segment_data(segment_in, segment, turns)
  type(OBC_segment_type), intent(in) :: segment_in
  type(OBC_segment_type), intent(inout) :: segment
  integer, intent(in) :: turns

  integer :: n
  integer :: is, ie, js, je, nk
  integer :: num_fields


  num_fields = segment_in%num_fields
  allocate(segment%field(num_fields))

  segment%num_fields = segment_in%num_fields
  do n = 1, num_fields
    segment%field(n)%fid = segment_in%field(n)%fid
    segment%field(n)%fid_dz = segment_in%field(n)%fid_dz

    if (modulo(turns, 2) /= 0) then
      select case (segment_in%field(n)%name)
        case ('U')
          segment%field(n)%name = 'V'
        case ('Uamp')
          segment%field(n)%name = 'Vamp'
        case ('Uphase')
          segment%field(n)%name = 'Vphase'
        case ('V')
          segment%field(n)%name = 'U'
        case ('Vamp')
          segment%field(n)%name = 'Uamp'
        case ('Vphase')
          segment%field(n)%name = 'Uphase'
        case ('DVDX')
          segment%field(n)%name = 'DUDY'
        case ('DUDY')
          segment%field(n)%name = 'DVDX'
        case default
          segment%field(n)%name = segment_in%field(n)%name
      end select
    else
      segment%field(n)%name = segment_in%field(n)%name
    endif

    if (allocated(segment_in%field(n)%buffer_src)) then
      call allocate_rotated_array(segment_in%field(n)%buffer_src, &
          lbound(segment_in%field(n)%buffer_src), turns, &
          segment%field(n)%buffer_src)
      call rotate_array(segment_in%field(n)%buffer_src, turns, &
          segment%field(n)%buffer_src)
    endif

    segment%field(n)%nk_src = segment_in%field(n)%nk_src

    if (allocated(segment_in%field(n)%dz_src)) then
      call allocate_rotated_array(segment_in%field(n)%dz_src, &
          lbound(segment_in%field(n)%dz_src), turns, &
          segment%field(n)%dz_src)
      call rotate_array(segment_in%field(n)%dz_src, turns, &
          segment%field(n)%dz_src)
    endif

    segment%field(n)%buffer_dst => NULL()
    segment%field(n)%value = segment_in%field(n)%value
  enddo

  segment%temp_segment_data_exists = segment_in%temp_segment_data_exists
  segment%salt_segment_data_exists = segment_in%salt_segment_data_exists
end subroutine rotate_OBC_segment_data

!> \namespace mom_open_boundary
!! This module implements some aspects of internal open boundary
!! conditions in MOM.
!!
!! A small fragment of the grid is shown below:
!!
!!    j+1  x ^ x ^ x   At x:  q, CoriolisBu
!!    j+1  > o > o >   At ^:  v, tauy
!!    j    x ^ x ^ x   At >:  u, taux
!!    j    > o > o >   At o:  h, bathyT, buoy, tr, T, S, Rml, ustar
!!    j-1  x ^ x ^ x
!!        i-1  i  i+1  At x & ^:
!!           i  i+1    At > & o:
!!
!! The boundaries always run through q grid points (x).

end module MOM_open_boundary<|MERGE_RESOLUTION|>--- conflicted
+++ resolved
@@ -22,11 +22,7 @@
 use MOM_restart,              only : query_initialized, MOM_restart_CS
 use MOM_obsolete_params,      only : obsolete_logical, obsolete_int, obsolete_real, obsolete_char
 use MOM_string_functions,     only : extract_word, remove_spaces
-<<<<<<< HEAD
-use MOM_tidal_forcing,        only : astro_longitudes_init, eq_phase, nodal_fu, tidal_frequency
-=======
 use MOM_tidal_forcing,        only : astro_longitudes, astro_longitudes_init, eq_phase, nodal_fu, tidal_frequency
->>>>>>> 48da9759
 use MOM_time_manager,         only : set_date, time_type, time_type_to_real, operator(-)
 use MOM_tracer_registry,      only : tracer_type, tracer_registry_type, tracer_name_lookup
 use time_interp_external_mod, only : init_external_field, time_interp_external
@@ -270,17 +266,6 @@
                                                       !! true for those with y reservoirs (needed for restarts).
   integer                       :: ntr = 0            !< number of tracers
   integer :: n_tide_constituents = 0                  !< Number of tidal constituents to add to the boundary.
-<<<<<<< HEAD
-  logical :: add_tide_constituents = .false.          !< If true, add tidal constituents to the boundary elevation and velocity.
-                                                      !! Will be set to true if n_tide_constituents > 0.
-  character(len=2), allocatable, dimension(:) :: tide_names  !< Names of tidal constituents to add.
-  real, allocatable, dimension(:) :: tide_frequencies        !< Angular frequencies of tidal constituents.
-  real, allocatable, dimension(:) :: tide_eq_phases, tide_fn, tide_un  !< Equilibrium phases and nodal modulation for tidal constituents.
-  logical :: add_eq_phase = .false.                   !< If true, add the equilibrium phase argument to the specified boundary tidal phase.
-  logical :: add_nodal_terms = .false.                !< If true, insert terms for the 18.6 year modulation when calculating tidal boundary conditions.
-  real :: time_ref                                    !< Reference date (t = 0) for tidal forcing.
-  real, dimension(4) :: astro_shpn                    ! Lunar and solar longitudes used to calculate tidal forcing.
-=======
   logical :: add_tide_constituents = .false.          !< If true, add tidal constituents to the boundary elevation
                                                       !! and velocity. Will be set to true if n_tide_constituents > 0.
   character(len=2), allocatable, dimension(:) :: tide_names  !< Names of tidal constituents to add to the boundary data.
@@ -294,7 +279,6 @@
                                                       !! calculating tidal boundary conditions.
   type(time_type) :: time_ref                         !< Reference date (t = 0) for tidal forcing.
   type(astro_longitudes) :: tidal_longitudes          !< Lunar and solar longitudes used to calculate tidal forcing.
->>>>>>> 48da9759
   ! Properties of the segments used.
   type(OBC_segment_type), pointer, dimension(:) :: &
     segment => NULL()   !< List of segment objects.
@@ -384,8 +368,6 @@
   character(len=1024) :: segment_str      ! The contents (rhs) for parameter "segment_param_str"
   character(len=200) :: config1          ! String for OBC_USER_CONFIG
   real               :: Lscale_in, Lscale_out ! parameters controlling tracer values at the boundaries [L ~> m]
-  integer, dimension(3) :: tide_ref_date, nodal_ref_date  !< Reference date (t = 0) for tidal forcing and fixed date for nodal modulation.
-  character(len=50) :: tide_constituent_str  !< List of tidal constituents to add to boundary.
   character(len=128) :: inputdir
   logical :: answers_2018, default_2018_answers
   logical :: check_reconstruction, check_remapping, force_bounds_in_subcell
@@ -475,39 +457,8 @@
          "Number of tidal constituents being added to the open boundary.", &
          default=0)
 
-<<<<<<< HEAD
-    if(OBC%n_tide_constituents > 0) then
-      OBC%add_tide_constituents = .true.
-      call get_param(param_file, mdl, "OBC_TIDE_CONSTITUENTS", tide_constituent_str, &
-          "Names of tidal constituents being added to the open boundaries.", &
-          fail_if_missing=.true.)
-
-      call get_param(param_file, mdl, "OBC_TIDE_ADD_EQ_PHASE", OBC%add_eq_phase, &
-          "If true, add the equilibrium phase argument to the specified tidal phases.", &
-          default=.false., fail_if_missing=.false.)
-
-      call get_param(param_file, mdl, "OBC_TIDE_ADD_NODAL", OBC%add_nodal_terms, &
-          "If true, include 18.6 year nodal modulation in the boundary tidal forcing.", &
-          default=.false.)
-
-      call get_param(param_file, mdl, "OBC_TIDE_REF_DATE", tide_ref_date, &
-          "Reference date to use for tidal calculations and equilibrium phase.", &
-          fail_if_missing=.true.)
-
-      call get_param(param_file, mdl, "OBC_TIDE_NODAL_REF_DATE", nodal_ref_date, &
-          "Fixed reference date to use for nodal modulation of boundary tides.", &
-          fail_if_missing=.false., default=0)
-
-      if(.not. OBC%add_eq_phase) then
-        ! If equilibrium phase argument is not added, the input phases
-        ! should already be relative to the reference time.
-        call MOM_mesg('OBC tidal phases will *not* be corrected with equilibrium arguments.')
-      endif
-
-=======
     if (OBC%n_tide_constituents > 0) then
       OBC%add_tide_constituents = .true.
->>>>>>> 48da9759
     else
       OBC%add_tide_constituents = .false.
     endif
@@ -593,13 +544,8 @@
 
     ! Moved this earlier because time_interp_external_init needs to be called
     ! before anything that uses time_interp_external (such as initialize_segment_data)
-<<<<<<< HEAD
-    if ((OBC%specified_u_BCs_exist_globally .or. OBC%specified_v_BCs_exist_globally .or. &
-      OBC%open_u_BCs_exist_globally .or. OBC%open_v_BCs_exist_globally)) then
-=======
     if (OBC%specified_u_BCs_exist_globally .or. OBC%specified_v_BCs_exist_globally .or. &
       OBC%open_u_BCs_exist_globally .or. OBC%open_v_BCs_exist_globally) then
->>>>>>> 48da9759
       ! Need this for ocean_only mode boundary interpolation.
       call time_interp_external_init()
     endif
@@ -689,11 +635,7 @@
        "Symmetric memory must be used when using Flather OBCs.")
   ! Need to do this last, because it depends on time_interp_external_init having already been called
   if (OBC%add_tide_constituents) then
-<<<<<<< HEAD
-    call initialize_obc_tides(OBC, tide_ref_date, nodal_ref_date, tide_constituent_str)
-=======
     call initialize_obc_tides(OBC, param_file)
->>>>>>> 48da9759
     ! Tide update is done within update_OBC_segment_data, so this should be true if tides are included.
     OBC%update_OBC = .true.
   endif
@@ -963,11 +905,7 @@
         segment%field(m)%fid = -1
         segment%field(m)%value = value
         segment%field(m)%name = trim(fields(m))
-<<<<<<< HEAD
-        ! Check if this is a tidal field. If so, the number 
-=======
         ! Check if this is a tidal field. If so, the number
->>>>>>> 48da9759
         ! of expected constiuents must be 1.
         if ((index(segment%field(m)%name, 'phase') > 0) .or. (index(segment%field(m)%name, 'amp') > 0)) then
           if (OBC%n_tide_constituents .gt. 1 .and. OBC%add_tide_constituents) then
@@ -1021,17 +959,6 @@
 
 end subroutine initialize_segment_data
 
-<<<<<<< HEAD
-subroutine initialize_obc_tides(OBC, tide_ref_date, nodal_ref_date, tide_constituent_str)
-  type(ocean_OBC_type), pointer       :: OBC !< Open boundary control structure
-  integer, dimension(3), intent(in) :: tide_ref_date      !< Reference date (t = 0) for tidal forcing.
-  integer, dimension(3), intent(in) :: nodal_ref_date     !< Date to calculate nodal modulation for.
-  character(len=50), intent(in) :: tide_constituent_str  !< List of tidal constituents to include on boundary.
-  real, dimension(4) :: nodal_shpn                        !< Solar and lunar longitudes for tidal forcing
-  real :: nodal_time                                      !< Model time to calculate nodal modulation for.
-  integer :: c                                            !< Index to tidal constituent.
-
-=======
 subroutine initialize_obc_tides(OBC, param_file)
   type(ocean_OBC_type), pointer       :: OBC !< Open boundary control structure
   type(param_file_type),   intent(in)    :: param_file !< Parameter file handle
@@ -1068,33 +995,19 @@
     call MOM_mesg('OBC tidal phases will *not* be corrected with equilibrium arguments.')
   endif
 
->>>>>>> 48da9759
   allocate(OBC%tide_names(OBC%n_tide_constituents))
   read(tide_constituent_str, *) OBC%tide_names
 
   ! Set reference time (t = 0) for boundary tidal forcing.
-<<<<<<< HEAD
-  OBC%time_ref = time_type_to_real(set_date(tide_ref_date(1), tide_ref_date(2), tide_ref_date(3)))
-
-  ! Find relevant lunar and solar longitudes at the reference time
-  if (OBC%add_eq_phase) call astro_longitudes_init(OBC%time_ref, OBC%astro_shpn)
-=======
   OBC%time_ref = set_date(tide_ref_date(1), tide_ref_date(2), tide_ref_date(3))
 
   ! Find relevant lunar and solar longitudes at the reference time
   if (OBC%add_eq_phase) call astro_longitudes_init(OBC%time_ref, OBC%tidal_longitudes)
->>>>>>> 48da9759
 
   ! If the nodal correction is based on a different time, initialize that.
   ! Otherwise, it can use N from the time reference.
   if (OBC%add_nodal_terms) then
     if (sum(nodal_ref_date) .ne. 0) then
-<<<<<<< HEAD
-      nodal_time = time_type_to_real(set_date(nodal_ref_date(1), nodal_ref_date(2), nodal_ref_date(3)))
-      call astro_longitudes_init(nodal_time, nodal_shpn)
-    else
-      nodal_shpn = OBC%astro_shpn
-=======
       ! A reference date was provided for the nodal correction
       nodal_time = set_date(nodal_ref_date(1), nodal_ref_date(2), nodal_ref_date(3))
       call astro_longitudes_init(nodal_time, nodal_longitudes)
@@ -1105,7 +1018,6 @@
     else
       ! Tidal reference time is a required parameter, so calculate the longitudes from that.
       call astro_longitudes_init(OBC%time_ref, nodal_longitudes)
->>>>>>> 48da9759
     endif
   endif
 
@@ -1115,13 +1027,6 @@
   allocate(OBC%tide_un(OBC%n_tide_constituents))
 
   do c=1,OBC%n_tide_constituents
-<<<<<<< HEAD
-    OBC%tide_frequencies(c) = tidal_frequency(trim(OBC%tide_names(c)))
-
-    ! Find equilibrum phase if needed
-    if (OBC%add_eq_phase) then
-      OBC%tide_eq_phases(c) = eq_phase(trim(OBC%tide_names(c)), OBC%astro_shpn)
-=======
     ! If tidal frequency is overridden by setting TIDE_*_FREQ, use that, otherwise use the
     ! default realistic frequency for this constituent.
     call get_param(param_file, mdl, "TIDE_"//trim(OBC%tide_names(c))//"_FREQ", OBC%tide_frequencies(c), &
@@ -1133,18 +1038,13 @@
     ! Find equilibrum phase if needed
     if (OBC%add_eq_phase) then
       OBC%tide_eq_phases(c) = eq_phase(trim(OBC%tide_names(c)), OBC%tidal_longitudes)
->>>>>>> 48da9759
     else
       OBC%tide_eq_phases(c) = 0.0
     endif
 
     ! Find nodal corrections if needed
     if (OBC%add_nodal_terms) then
-<<<<<<< HEAD
-      call nodal_fu(trim(OBC%tide_names(c)), nodal_shpn(4), OBC%tide_fn(c), OBC%tide_un(c))
-=======
       call nodal_fu(trim(OBC%tide_names(c)), nodal_longitudes%N, OBC%tide_fn(c), OBC%tide_un(c))
->>>>>>> 48da9759
     else
       OBC%tide_fn(c) = 1.0
       OBC%tide_un(c) = 0.0
@@ -4239,12 +4139,8 @@
               allocate(segment%field(m)%buffer_dst(is_obc:ie_obc,js_obc+1:je_obc,1))
             elseif (segment%field(m)%name == 'DVDX') then
               allocate(segment%field(m)%buffer_dst(is_obc:ie_obc,js_obc:je_obc,G%ke))
-<<<<<<< HEAD
-            elseif (segment%field(m)%name == 'SSH' .or. segment%field(m)%name == 'SSHamp' .or. segment%field(m)%name == 'SSHphase') then
-=======
             elseif (segment%field(m)%name == 'SSH' .or. segment%field(m)%name == 'SSHamp' &
                 .or. segment%field(m)%name == 'SSHphase') then
->>>>>>> 48da9759
               allocate(segment%field(m)%buffer_dst(is_obc:ie_obc,js_obc:je_obc,1))
             else
               allocate(segment%field(m)%buffer_dst(is_obc:ie_obc,js_obc+1:je_obc,G%ke))
@@ -4260,12 +4156,8 @@
               allocate(segment%field(m)%buffer_dst(is_obc+1:ie_obc,js_obc:je_obc,1))
             elseif (segment%field(m)%name == 'DUDY') then
               allocate(segment%field(m)%buffer_dst(is_obc:ie_obc,js_obc:je_obc,G%ke))
-<<<<<<< HEAD
-            elseif (segment%field(m)%name == 'SSH' .or. segment%field(m)%name == 'SSHamp' .or. segment%field(m)%name == 'SSHphase') then
-=======
             elseif (segment%field(m)%name == 'SSH' .or. segment%field(m)%name == 'SSHamp' &
                 .or. segment%field(m)%name == 'SSHphase') then
->>>>>>> 48da9759
               allocate(segment%field(m)%buffer_dst(is_obc:ie_obc,js_obc:je_obc,1))
             else
               allocate(segment%field(m)%buffer_dst(is_obc+1:ie_obc,js_obc:je_obc,G%ke))
@@ -4286,18 +4178,11 @@
           do j=js_obc+1,je_obc
             normal_trans_bt(I,j) = 0.0
             tidal_vel = 0.0
-<<<<<<< HEAD
-            if(OBC%add_tide_constituents) then
-              do c=1,OBC%n_tide_constituents
-                tidal_vel = tidal_vel + OBC%tide_fn(c)*segment%field(segment%uamp_index)%buffer_dst(I,j,c) * &
-                  cos((time_type_to_real(Time) - OBC%time_ref)*OBC%tide_frequencies(c) - segment%field(segment%uphase_index)%buffer_dst(I,j,c) + OBC%tide_eq_phases(c) + OBC%tide_un(c) )
-=======
             if (OBC%add_tide_constituents) then
               do c=1,OBC%n_tide_constituents
                 tidal_vel = tidal_vel + (OBC%tide_fn(c) * segment%field(segment%uamp_index)%buffer_dst(I,j,c)) * &
                   cos((time_delta*OBC%tide_frequencies(c) - segment%field(segment%uphase_index)%buffer_dst(I,j,c)) &
                       + (OBC%tide_eq_phases(c) + OBC%tide_un(c)))
->>>>>>> 48da9759
               enddo
             endif
             do k=1,G%ke
@@ -4314,18 +4199,11 @@
           do i=is_obc+1,ie_obc
             normal_trans_bt(i,J) = 0.0
             tidal_vel = 0.0
-<<<<<<< HEAD
-            if(OBC%add_tide_constituents) then
-              do c=1,OBC%n_tide_constituents
-                tidal_vel = tidal_vel + OBC%tide_fn(c)*segment%field(segment%vamp_index)%buffer_dst(I,j,c) * &
-                  cos((time_type_to_real(Time) - OBC%time_ref)*OBC%tide_frequencies(c) - segment%field(segment%vphase_index)%buffer_dst(I,j,c) + OBC%tide_eq_phases(c) + OBC%tide_un(c))
-=======
             if (OBC%add_tide_constituents) then
               do c=1,OBC%n_tide_constituents
                 tidal_vel = tidal_vel + (OBC%tide_fn(c) * segment%field(segment%vamp_index)%buffer_dst(I,j,c)) * &
                   cos((time_delta*OBC%tide_frequencies(c) - segment%field(segment%vphase_index)%buffer_dst(I,j,c)) &
                       + (OBC%tide_eq_phases(c) + OBC%tide_un(c)))
->>>>>>> 48da9759
               enddo
             endif
             do k=1,G%ke
@@ -4343,18 +4221,11 @@
           I=is_obc
           do J=js_obc,je_obc
             tidal_vel = 0.0
-<<<<<<< HEAD
-            if(OBC%add_tide_constituents) then
-              do c=1,OBC%n_tide_constituents
-                tidal_vel = tidal_vel + OBC%tide_fn(c)*segment%field(segment%vamp_index)%buffer_dst(I,j,c) * &
-                  cos((time_type_to_real(Time) - OBC%time_ref)*OBC%tide_frequencies(c) - segment%field(segment%vphase_index)%buffer_dst(I,j,c) + OBC%tide_eq_phases(c) + OBC%tide_un(c))
-=======
             if (OBC%add_tide_constituents) then
               do c=1,OBC%n_tide_constituents
                 tidal_vel = tidal_vel + (OBC%tide_fn(c) * segment%field(segment%vamp_index)%buffer_dst(I,j,c)) * &
                   cos((time_delta*OBC%tide_frequencies(c) - segment%field(segment%vphase_index)%buffer_dst(I,j,c)) &
                       + (OBC%tide_eq_phases(c) + OBC%tide_un(c)))
->>>>>>> 48da9759
               enddo
             endif
             do k=1,G%ke
@@ -4368,18 +4239,11 @@
           J=js_obc
           do I=is_obc,ie_obc
             tidal_vel = 0.0
-<<<<<<< HEAD
-            if(OBC%add_tide_constituents) then
-              do c=1,OBC%n_tide_constituents
-                tidal_vel = tidal_vel + OBC%tide_fn(c)*segment%field(segment%uamp_index)%buffer_dst(I,j,c) * &
-                    cos((time_type_to_real(Time) - OBC%time_ref)*OBC%tide_frequencies(c) - segment%field(segment%uphase_index)%buffer_dst(I,j,c) + OBC%tide_eq_phases(c) + OBC%tide_un(c))
-=======
             if (OBC%add_tide_constituents) then
               do c=1,OBC%n_tide_constituents
                 tidal_vel = tidal_vel + (OBC%tide_fn(c) * segment%field(segment%uamp_index)%buffer_dst(I,j,c)) * &
                     cos((time_delta*OBC%tide_frequencies(c) - segment%field(segment%uphase_index)%buffer_dst(I,j,c)) &
                         + (OBC%tide_eq_phases(c) + OBC%tide_un(c)))
->>>>>>> 48da9759
               enddo
             endif
             do k=1,G%ke
@@ -4435,18 +4299,11 @@
           do j=js_obc2,je_obc
             do i=is_obc2,ie_obc
               tidal_elev = 0.0
-<<<<<<< HEAD
-              if(OBC%add_tide_constituents) then
-                do c=1,OBC%n_tide_constituents
-                  tidal_elev = tidal_elev + OBC%tide_fn(c)*segment%field(segment%zamp_index)%buffer_dst(i,j,c) * &
-                    cos((time_type_to_real(Time) - OBC%time_ref)*OBC%tide_frequencies(c) - segment%field(segment%zphase_index)%buffer_dst(i,j,c) + OBC%tide_eq_phases(c) + OBC%tide_un(c))
-=======
               if (OBC%add_tide_constituents) then
                 do c=1,OBC%n_tide_constituents
                   tidal_elev = tidal_elev + (OBC%tide_fn(c) * segment%field(segment%zamp_index)%buffer_dst(i,j,c)) * &
                       cos((time_delta*OBC%tide_frequencies(c) - segment%field(segment%zphase_index)%buffer_dst(i,j,c)) &
                           + (OBC%tide_eq_phases(c) + OBC%tide_un(c)))
->>>>>>> 48da9759
                 enddo
               endif
               segment%eta(i,j) = GV%m_to_H * OBC%ramp_value &
@@ -4457,18 +4314,11 @@
           do j=js_obc2,je_obc
             do i=is_obc2,ie_obc
               tidal_elev = 0.0
-<<<<<<< HEAD
-              if(OBC%add_tide_constituents) then
-                do c=1,OBC%n_tide_constituents
-                  tidal_elev = tidal_elev + OBC%tide_fn(c)*segment%field(segment%zamp_index)%buffer_dst(i,j,c) * &
-                    cos((time_type_to_real(Time) - OBC%time_ref)*OBC%tide_frequencies(c) - segment%field(segment%zphase_index)%buffer_dst(i,j,c) + OBC%tide_eq_phases(c) + OBC%tide_un(c))
-=======
               if (OBC%add_tide_constituents) then
                 do c=1,OBC%n_tide_constituents
                   tidal_elev = tidal_elev + (OBC%tide_fn(c) * segment%field(segment%zamp_index)%buffer_dst(i,j,c)) * &
                       cos((time_delta*OBC%tide_frequencies(c) - segment%field(segment%zphase_index)%buffer_dst(i,j,c)) &
                           + (OBC%tide_eq_phases(c) + OBC%tide_un(c)))
->>>>>>> 48da9759
                 enddo
               endif
               segment%eta(i,j) = GV%m_to_H * (segment%field(m)%buffer_dst(i,j,1) + tidal_elev)
