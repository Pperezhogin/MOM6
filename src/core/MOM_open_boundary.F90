--- conflicted
+++ resolved
@@ -269,10 +269,7 @@
   character(len=100) :: segment_str      ! The contents (rhs) for parameter "segment_param_str"
   character(len=200) :: config1          ! String for OBC_USER_CONFIG
   real               :: Lscale_in, Lscale_out ! parameters controlling tracer values at the boundaries
-  logical            :: first_data
-
   allocate(OBC)
-  first_data = .true.
 
   call log_version(param_file, mdl, version, "Controls where open boundaries are located, what "//&
                  "kind of boundary condition to impose, and what data to apply, if any.")
@@ -373,10 +370,6 @@
     enddo
 
     !    if (open_boundary_query(OBC, needs_ext_seg_data=.true.)) &
-    if (first_data) then
-      call time_interp_external_init()
-      first_data = .false.
-    endif
     call initialize_segment_data(G, OBC, param_file)
 
     if ( OBC%Flather_u_BCs_exist_globally .or. OBC%Flather_v_BCs_exist_globally ) then
@@ -401,23 +394,13 @@
                    units="nondim",  default=0.2)
       call get_param(param_file, mdl, "OBC_TRACER_RESERVOIR_LENGTH_SCALE_OUT ", Lscale_out, &
                  "An effective length scale for restoring the tracer concentration \n"//&
-<<<<<<< HEAD
                  "at the boundaries to externally imposed values when the flow \n"//&
-                 "is entering the domain .", units="m", default=0.0)
+                 "is exiting the domain .", units="m", default=0.0)
 
       call get_param(param_file, mdl, "OBC_TRACER_RESERVOIR_LENGTH_SCALE_IN ", Lscale_in, &
                  "An effective length scale for restoring the tracer concentration \n"//&
                  "at the boundaries to values from the interior when the flow \n"//&
-                 "is exiting the domain .", units="m", default=0.0)
-=======
-                 "at the boundaries to externally imposed values when the flow. \n"//&
-                 "is exiting the domain .", units="m", default=0.0)
-
-      call get_param(param_file, mdl, "OBC_TRACER_RESERVOIR_LENGTH_SCALE_IN ", Lscale_in, &
-                 "An effective length scale for restoring the tracer concentration \n"//&
-                 "at the boundaries to values from the interior when the flow. \n"//&
                  "is entering the domain .", units="m", default=0.0)
->>>>>>> e6abad91
 
     endif
     if (mask_outside) call mask_outside_OBCs(G, param_file, OBC)
@@ -445,7 +428,7 @@
     call open_boundary_dealloc(OBC)
   else
     ! Need this for ocean_only mode boundary interpolation.
-!   call time_interp_external_init()
+    call time_interp_external_init()
   endif
 
 end subroutine open_boundary_config
