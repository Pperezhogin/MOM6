!> Controls where open boundary conditions are applied
module MOM_open_boundary

! This file is part of MOM6. See LICENSE.md for the license.

use MOM_cpu_clock, only : cpu_clock_id, cpu_clock_begin, cpu_clock_end, CLOCK_ROUTINE
use MOM_diag_mediator, only : diag_ctrl, time_type
use MOM_domains, only : pass_var, pass_vector
use MOM_domains, only : To_All, SCALAR_PAIR, CGRID_NE
use MOM_error_handler, only : MOM_mesg, MOM_error, FATAL, WARNING
use MOM_file_parser, only : get_param, log_version, param_file_type, log_param
use MOM_grid, only : ocean_grid_type, hor_index_type
use MOM_dyn_horgrid, only : dyn_horgrid_type
use MOM_io, only : EAST_FACE, NORTH_FACE
use MOM_io, only : slasher, read_data, field_size
use MOM_obsolete_params, only : obsolete_logical, obsolete_int, obsolete_real, obsolete_char
use MOM_string_functions, only : extract_word, remove_spaces
use MOM_tracer_registry, only : add_tracer_OBC_values, tracer_registry_type
use MOM_variables, only : thermo_var_ptrs
use time_interp_external_mod, only : init_external_field, time_interp_external
use MOM_remapping, only : remappingSchemesDoc, remappingDefaultScheme, remapping_CS, initialize_remapping
use MOM_remapping, only : remapping_core_h, end_remapping
use MOM_regridding, only : regridding_CS
use MOM_verticalGrid, only : verticalGrid_type

implicit none ; private

#include <MOM_memory.h>

public open_boundary_config
public open_boundary_init
public open_boundary_query
public open_boundary_end
public open_boundary_impose_normal_slope
public open_boundary_impose_land_mask
public radiation_open_bdry_conds
public set_Flather_data
public update_obc_segment_data
public fill_OBC_halos
public open_boundary_test_extern_uv

integer, parameter, public :: OBC_NONE = 0, OBC_SIMPLE = 1, OBC_WALL = 2
integer, parameter, public :: OBC_FLATHER = 3
integer, parameter, public :: OBC_RADIATION = 4
integer, parameter, public :: OBC_DIRECTION_N = 100 !< Indicates the boundary is an effective northern boundary
integer, parameter, public :: OBC_DIRECTION_S = 200 !< Indicates the boundary is an effective southern boundary
integer, parameter, public :: OBC_DIRECTION_E = 300 !< Indicates the boundary is an effective eastern boundary
integer, parameter, public :: OBC_DIRECTION_W = 400 !< Indicates the boundary is an effective western boundary
integer, parameter         :: MAX_OBC_FIELDS = 100  !< Maximum number of data fields needed for OBC segments

type, public :: OBC_segment_data_type
  integer :: fid                                ! handle from FMS associated with segment data on disk
  integer :: fid_dz                             ! handle from FMS associated with segment thicknesses on disk
  character(len=8)                :: name       ! a name identifier for the segment data
  real, pointer, dimension(:,:,:) :: buffer_src=>NULL() ! buffer for segment data located at cell faces
                                                ! and on the original vertical grid
  integer                         :: nk_src     ! Number of vertical levels in the source data
  real, dimension(:,:,:), pointer :: dz_src=>NULL()     ! vertical grid cell spacing of the incoming segment data (m)
  real, dimension(:,:,:), pointer :: buffer_dst=>NULL() ! buffer src data remapped to the target vertical grid
  real, dimension(:,:), pointer   :: bt_vel=>NULL() ! barotropic velocity (m s-1)
  real                            :: value              ! constant value if fid is equal to -1
end type OBC_segment_data_type

type, public :: OBC_segment_type
  logical :: Flather        !< If true, applies Flather + Chapman radiation of barotropic gravity waves.
  logical :: radiation      !< If true, 1D Orlanksi radiation boundary conditions are applied.
                            !! If False, a gradient condition is applied.
  logical :: oblique        !< Oblique waves supported at radiation boundary.
  logical :: nudged         !< Optional supplement to radiation boundary.
  logical :: specified      !< Boundary fixed to external value.
  logical :: gradient       !< Zero gradient at boundary.
  logical :: values_needed  !< Whether or not external OBC fields are needed.
  logical :: legacy         !< Old code for tangential BT velocities.
  integer :: direction      !< Boundary faces one of the four directions.
  logical :: is_N_or_S      !< True is the OB is facing North or South and exists on this PE.
  logical :: is_E_or_W      !< True is the OB is facing East or West and exists on this PE.
  type(OBC_segment_data_type), pointer, dimension(:) :: field=>NULL()   !<  OBC data
  integer :: num_fields !< number of OBC data fields (e.g. u_normal,u_parallel and eta for Flather)
  character(len=32), pointer, dimension(:) :: field_names=>NULL() !< field names for this segment
  integer :: Is_obc         !< i-indices of boundary segment.
  integer :: Ie_obc         !< i-indices of boundary segment.
  integer :: Js_obc         !< j-indices of boundary segment.
  integer :: Je_obc         !< j-indices of boundary segment.
  real :: Tnudge_in         !< Inverse nudging timescale on inflow (1/s).
  real :: Tnudge_out        !< Inverse nudging timescale on outflow (1/s).
  logical :: on_pe          !< true if segment is located in the computational domain
  real, pointer, dimension(:,:)   :: Cg=>NULL()     !<The external gravity
                                                    !<wave speed (m -s) at OBC-points.
  real, pointer, dimension(:,:)   :: Htot=>NULL()   !<The total column thickness (m) at OBC-points.
  real, pointer, dimension(:,:,:) :: h=>NULL()      !<The cell thickness (m) at OBC-points.
  real, pointer, dimension(:,:,:) :: tangent_vel=>NULL()    !<The layer velocity tangential to the OB segment (m s-1).
  real, pointer, dimension(:,:,:) :: tangent_trans=>NULL()  !<The layer transport tangential to the OB segment (m3 s-1).
  real, pointer, dimension(:,:)   :: tangent_vel_bt=>NULL() !<The barotropic velocity tangential to the OB segment (m s-1).
  real, pointer, dimension(:,:,:) :: normal_vel=>NULL()     !<The layer velocity normal to the OB segment (m s-1).
  real, pointer, dimension(:,:,:) :: normal_trans=>NULL()   !<The layer transport normal to the OB segment (m3 s-1).
  real, pointer, dimension(:,:)   :: normal_vel_bt=>NULL()  !<The barotropic velocity normal to the OB segment (m s-1).
  real, pointer, dimension(:,:)   :: normal_trans_bt=>NULL()!<The barotropic transport normal to the OB segment (m3 s-1).
  real, pointer, dimension(:,:)   :: eta=>NULL()    !<The sea-surface elevation along the segment (m).
  type(hor_index_type) :: HI !< Horizontal index ranges
end type OBC_segment_type

!> Open-boundary data
type, public :: ocean_OBC_type
  integer :: number_of_segments = 0                   !< The number of open-boundary segments.
  integer :: ke = 0                                   !< The number of model layers
<<<<<<< HEAD
=======
  logical :: open_u_BCs_exist_globally = .false.      !< True if any zonal velocity points
                                                      !! in the global domain use open BCs.
  logical :: open_v_BCs_exist_globally = .false.      !< True if any meridional velocity points
                                                      !! in the global domain use open BCs.
>>>>>>> 0377bfc6
  logical :: Flather_u_BCs_exist_globally = .false.   !< True if any zonal velocity points
                                                      !! in the global domain use Flather BCs.
  logical :: Flather_v_BCs_exist_globally = .false.   !< True if any meridional velocity points
                                                      !! in the global domain use Flather BCs.
  logical :: nudged_u_BCs_exist_globally = .false.    !< True if any velocity points in the
                                                      !! global domain use nudged BCs.
  logical :: nudged_v_BCs_exist_globally = .false.    !< True if any velocity points in the
                                                      !! global domain use nudged BCs.
  logical :: specified_u_BCs_exist_globally = .false. !< True if any zonal velocity points
                                                      !! in the global domain use specified BCs.
  logical :: specified_v_BCs_exist_globally = .false. !< True if any meridional velocity points
                                                      !! in the global domain use specified BCs.
  logical :: user_BCs_set_globally = .false.          !< True if any OBC_CONFIG or OBC_VALUES_CONFIG
                                                      !! set for input from user directory.
  logical :: update_OBC = .false. !< Is the open boundary info going to get updated?
  logical :: zero_vorticity = .false.                 !< If True, sets relative vorticity to zero on open boundaries.
  logical :: freeslip_vorticity = .false.             !< If True, sets normal gradient of tangential velocity to zero
                                                      !! in the relative vorticity on open boundaries.
  logical :: zero_strain = .false.                    !< If True, sets strain to zero on open boundaries.
  logical :: freeslip_strain = .false.                !< If True, sets normal gradient of tangential velocity to zero
                                                      !! in the strain on open boundaries.
  logical :: zero_biharmonic = .false.                !< If True, zeros the Laplacian of flow on open boundaries for
                                                      !! use in the biharmonic viscosity term.
  real :: g_Earth
  ! Properties of the segments used.
  type(OBC_segment_type), pointer, dimension(:) :: &
    OBC_segment_number => NULL()   !< List of segment objects.
  ! Which segment object describes the current point.
  integer, pointer, dimension(:,:) :: &
    OBC_segment_u => NULL(), &   !< Segment number of u-points.
    OBC_segment_v => NULL()      !< Segment number of v-points.
  ! The following apply at points with OBC_kind_[uv] = OBC_FLATHER.
  real, pointer, dimension(:,:,:) :: &
    rx_old_u => NULL(), &  !< The rx_old_u value for radiation coeff for u-velocity in x-direction
    ry_old_v => NULL(), &  !< The ry_old_v value for radiation coeff for v-velocity in y-direction
    rx_old_h => NULL(), &  !< The rx_old_h value for radiation coeff for layer thickness h in x-direction
    ry_old_h => NULL()     !< The ry_old_h value for radiation coeff for layer thickness h in y-direction

  !   The following can be used to specify the outer-domain values of the
  ! surface height and barotropic velocity.  If these are not allocated, the
  ! default with Flather boundary conditions is the same as if they were
  ! filled with zeros.  With simple OBCs, these should not be allocated.
  real, pointer, dimension(:,:) :: &
    ubt_outer => NULL(), &    !< The u-velocity in the outer domain, in m s-1.
    vbt_outer => NULL(), &    !< The v-velocity in the outer domain, in m s-1.
    eta_outer_u => NULL(), &  !< The SSH anomaly in the outer domain, in m or kg m-2.
    eta_outer_v => NULL()     !< The SSH anomaly in the outer domain, in m or kg m-2.

  ! The following apply at points with OBC_kind_[uv] = OBC_SIMPLE and/or
  ! if nudging is turned on.
  real, pointer, dimension(:,:,:) :: &
    u => NULL(), &  !< The prescribed values of the zonal velocity (u) at OBC points.
    v => NULL(), &  !< The prescribed values of the meridional velocity (v) at OBC points.
    uh => NULL(), & !< The prescribed values of the zonal volume transport (uh) at OBC points.
    vh => NULL()    !< The prescribed values of the meridional volume transport (vh) at OBC points.

  ! The following parameters are used in the baroclinic radiation code:
  real :: gamma_uv !< The relative weighting for the baroclinic radiation
                   !! velocities (or speed of characteristics) at the
                   !! new time level (1) or the running mean (0) for velocities.
                   !! Valid values range from 0 to 1, with a default of 0.3.
  real :: gamma_h  !< The relative weighting for the baroclinic radiation
                   !! velocities (or speed of characteristics) at the
                   !! new time level (1) or the running mean (0) for thicknesses.
                   !! Valid values range from 0 to 1, with a default of 0.2.
  real :: rx_max   !< The maximum magnitude of the baroclinic radiation
                   !! velocity (or speed of characteristics), in m s-1.  The
                   !! default value is 10 m s-1.
  logical :: OBC_pe !< Is there an open boundary on this tile?
<<<<<<< HEAD
  character(len=200) :: OBC_values_config
=======
  character(len=200) :: OBC_user_config
>>>>>>> 0377bfc6
  type(remapping_CS), pointer         :: remap_CS   ! ALE remapping control structure for segments only
end type ocean_OBC_type

integer :: id_clock_pass

character(len=40)  :: mod = "MOM_open_boundary" ! This module's name.
! This include declares and sets the variable "version".
#include "version_variable.h"

contains

!> Enables OBC module and reads configuration parameters
!> This routine is called from MOM_initialize_fixed which
!> occurs before the initialization of the vertical coordinate
!> and ALE_init.  Therefore segment data are not fully initialized
!> here. The remainder of the segment data are initialized in a
!> later call to update_open_boundary_data

subroutine open_boundary_config(G, param_file, OBC)
  type(dyn_horgrid_type),  intent(in)    :: G !< Ocean grid structure
  type(param_file_type),   intent(in)    :: param_file !< Parameter file handle
  type(ocean_OBC_type),    pointer       :: OBC !< Open boundary control structure
  ! Local variables
  integer :: l ! For looping over segments
  character(len=15) :: segment_param_str ! The run-time parameter name for each segment
  character(len=100) :: segment_str      ! The contents (rhs) for parameter "segment_param_str"
  character(len=200) :: config1          ! String for OBC_CONFIG
  character(len=200) :: config2          ! String for OBC_VALUES_CONFIG

  allocate(OBC)

  call log_version(param_file, mod, version, "Controls where open boundaries are located, what "//&
                 "kind of boundary condition to impose, and what data to apply, if any.")
  call get_param(param_file, mod, "OBC_NUMBER_OF_SEGMENTS", OBC%number_of_segments, &
                 "The number of open boundary segments.", &
                 default=0)
  call get_param(param_file, mod, "G_EARTH", OBC%g_Earth, &
                 "The gravitational acceleration of the Earth.", &
                 units="m s-2", default = 9.80)
  call get_param(param_file, mod, "OBC_CONFIG", config1, &
                 "A string that sets how the open boundary conditions are \n"//&
                 " configured: \n", default="None", do_not_log=.true.)
  call get_param(param_file, mod, "OBC_VALUES_CONFIG", config2, &
                 "A string that sets how the open boundary values are \n"//&
                 " configured: \n", default="None", do_not_log=.true.)
<<<<<<< HEAD
  call get_param(param_file, mod, "NZ", OBC%ke, &
=======
  call get_param(param_file, mod, "NK", OBC%ke, &
>>>>>>> 0377bfc6
                 "The number of model layers", default=0, do_not_log=.true.)

  if (config1 .ne. "None" .or. config2 .ne. "None") OBC%user_BCs_set_globally = .true.

  if (OBC%number_of_segments > 0) then
    call get_param(param_file, mod, "OBC_ZERO_VORTICITY", OBC%zero_vorticity, &
                   "If true, sets relative vorticity to zero on open boundaries.", &
                   default=.false.)
    call get_param(param_file, mod, "OBC_FREESLIP_VORTICITY", OBC%freeslip_vorticity, &
                   "If true, sets the normal gradient of tangential velocity to\n"// &
                   "zero in the relative vorticity on open boundaries. This cannot\n"// &
                   "be true if OBC_ZERO_VORTICITY is True.", default=.false.)
    if (OBC%zero_vorticity .and. OBC%freeslip_vorticity) call MOM_error(FATAL, &
                   "MOM_open_boundary.F90, open_boundary_config: "//&
                   "Only one of OBC_ZERO_VORTICITY and OBC_FREESLIP_VORTICITY can be True at once.")
    call get_param(param_file, mod, "OBC_ZERO_STRAIN", OBC%zero_strain, &
                   "If true, sets the strain used in the stress tensor to zero on open boundaries.", &
                   default=.false.)
    call get_param(param_file, mod, "OBC_FREESLIP_STRAIN", OBC%freeslip_strain, &
                   "If true, sets the normal gradient of tangential velocity to\n"// &
                   "zero in the strain use in the stress tensor on open boundaries. This cannot\n"// &
                   "be true if OBC_ZERO_STRAIN is True.", default=.false.)
    if (OBC%zero_strain .and. OBC%freeslip_strain) call MOM_error(FATAL, &
                   "MOM_open_boundary.F90, open_boundary_config: "//&
                   "Only one of OBC_ZERO_STRAIN and OBC_FREESLIP_STRAIN can be True at once.")
    call get_param(param_file, mod, "OBC_ZERO_BIHARMONIC", OBC%zero_biharmonic, &
                   "If true, zeros the Laplacian of flow on open boundaries in the biharmonic\n"//&
                   "viscosity term.", default=.false.)
    ! Allocate everything
    ! Note the 0-segment is needed when %OBC_segment_u/v(:,:) = 0
    allocate(OBC%OBC_segment_number(0:OBC%number_of_segments))
    do l=0,OBC%number_of_segments
      OBC%OBC_segment_number(l)%Flather = .false.
      OBC%OBC_segment_number(l)%radiation = .false.
      OBC%OBC_segment_number(l)%oblique = .false.
      OBC%OBC_segment_number(l)%nudged = .false.
      OBC%OBC_segment_number(l)%specified = .false.
      OBC%OBC_segment_number(l)%gradient = .false.
      OBC%OBC_segment_number(l)%values_needed = .false.
      OBC%OBC_segment_number(l)%legacy = .false.
      OBC%OBC_segment_number(l)%direction = OBC_NONE
      OBC%OBC_segment_number(l)%is_N_or_S = .false.
      OBC%OBC_segment_number(l)%is_E_or_W = .false.
      OBC%OBC_segment_number(l)%Tnudge_in = 0.0
      OBC%OBC_segment_number(l)%Tnudge_out = 0.0
    enddo
    allocate(OBC%OBC_segment_u(G%IsdB:G%IedB,G%jsd:G%jed)) ; OBC%OBC_segment_u(:,:) = OBC_NONE
    allocate(OBC%OBC_segment_v(G%isd:G%ied,G%JsdB:G%JedB)) ; OBC%OBC_segment_v(:,:) = OBC_NONE

    do l = 1, OBC%number_of_segments
      write(segment_param_str(1:15),"('OBC_SEGMENT_',i3.3)") l
      call get_param(param_file, mod, segment_param_str, segment_str, &
                   "Documentation needs to be dynamic?????", &
                   fail_if_missing=.true.)
      segment_str = remove_spaces(segment_str)
      if (segment_str(1:2) == 'I=') then
        call setup_u_point_obc(OBC, G, segment_str, l)
      elseif (segment_str(1:2) == 'J=') then
        call setup_v_point_obc(OBC, G, segment_str, l)
      else
        call MOM_error(FATAL, "MOM_open_boundary.F90, open_boundary_config: "//&
                       "Unable to interpret "//segment_param_str//" = "//trim(segment_str))
      endif
    enddo

!   if (open_boundary_query(OBC, needs_ext_seg_data=.true.) .and. .not. OBC%user_BCs_set_globally) &
!   if (open_boundary_query(OBC, needs_ext_seg_data=.true.)) &
!     call initialize_segment_data(G, OBC, param_file)
  endif

  ! Safety check
  if ((OBC%open_u_BCs_exist_globally .or. OBC%open_v_BCs_exist_globally) .and. &
      .not.G%symmetric ) call MOM_error(FATAL, &
                 "MOM_open_boundary, open_boundary_config: "//&
                 "Symmetric memory must be used when using Flather OBCs.")

  if (.not.(OBC%specified_u_BCs_exist_globally .or. OBC%specified_v_BCs_exist_globally .or. &
            OBC%open_u_BCs_exist_globally .or. OBC%open_v_BCs_exist_globally)) then
    ! No open boundaries have been requested
    call open_boundary_dealloc(OBC)
  endif

end subroutine open_boundary_config

subroutine initialize_segment_data(G, OBC, PF)
  type(dyn_horgrid_type),  intent(in)    :: G !< Ocean grid structure
  type(ocean_OBC_type), intent(inout) :: OBC !< Open boundary control structure
  type(param_file_type), intent(in)   :: PF  !< Parameter file handle

  integer :: num_segs,n,m,num_fields
  character(len=256) :: segstr, filename
  character(len=20)  :: segnam,suffix
  character(len=32)  :: varnam, fieldname
  real               :: value
  integer            :: orient
  character(len=32), dimension(MAX_OBC_FIELDS) :: fields  ! segment field names
  character(len=128) :: inputdir
  type(OBC_segment_type), pointer, dimension(:) :: OBC_segments ! pointer to segment type list
  character(len=32)  :: remappingScheme
  logical :: check_reconstruction, check_remapping, force_bounds_in_subcell
  integer, dimension(4) :: siz,siz2
  integer :: is_obc,ie_obc,js_obc,je_obc

  num_segs = OBC%number_of_segments

  ! There is a problem with the order of the OBC initialization
  ! with respect to ALE_init. Currently handling this by copying the
  ! param file so that I can use it later in step_MOM in order to finish
  ! initializing segments on the first step.

  call get_param(PF, mod, "INPUTDIR", inputdir, default=".")
  inputdir = slasher(inputdir)

  call get_param(PF, mod, "REMAPPING_SCHEME", remappingScheme, &
          "This sets the reconstruction scheme used\n"//&
          "for vertical remapping for all variables.\n"//&
          "It can be one of the following schemes:\n"//&
          trim(remappingSchemesDoc), default=remappingDefaultScheme)
  call get_param(PF, mod, "FATAL_CHECK_RECONSTRUCTIONS", check_reconstruction, &
          "If true, cell-by-cell reconstructions are checked for\n"//&
          "consistency and if non-monotonicty or an inconsistency is\n"//&
          "detected then a FATAL error is issued.", default=.false.)
  call get_param(PF, mod, "FATAL_CHECK_REMAPPING", check_remapping, &
          "If true, the results of remapping are checked for\n"//&
          "conservation and new extrema and if an inconsistency is\n"//&
          "detected then a FATAL error is issued.", default=.false.)
  call get_param(PF, mod, "REMAP_BOUND_INTERMEDIATE_VALUES", force_bounds_in_subcell, &
          "If true, the values on the intermediate grid used for remapping\n"//&
          "are forced to be bounded, which might not be the case due to\n"//&
          "round off.", default=.false.)

  allocate(OBC%remap_CS)
  call initialize_remapping(OBC%remap_CS, remappingScheme, boundary_extrapolation = .false., &
       check_reconstruction=check_reconstruction, &
       check_remapping=check_remapping, force_bounds_in_subcell=force_bounds_in_subcell)

  OBC_segments => OBC%OBC_segment_number(1:num_segs)

  do n=1, num_segs
     write(segnam,"('OBC_SEGMENT_',i3.3,'_DATA')") n
     write(suffix,"('_segment_',i3.3)") n
     call get_param(PF, mod, segnam, segstr)

     call parse_segment_data_str(trim(segstr),fields=fields, num_fields=num_fields)
     if (num_fields == 0) cycle ! cycle to next segment
     allocate(OBC_segments(n)%field(num_fields))

     if (OBC_segments(n)%Flather) then
        if (num_fields /= 3) call MOM_error(FATAL, &
                   "MOM_open_boundary, initialize_segment_data: "//&
                   "Need three inputs for Flather")
        OBC_segments(n)%num_fields = 3 ! these are the input fields required for the Flather option
                                       ! note that this is assuming that the inputs are coming in this order
                                       ! and independent of the input param string . Needs cleanup - mjh
        allocate(OBC_segments(n)%field_names(OBC_segments(n)%num_fields))
        OBC_segments(n)%field_names(:)='None'
        OBC_segments(n)%field_names(1)='UO'
        OBC_segments(n)%field_names(2)='VO'
        OBC_segments(n)%field_names(3)='ZOS'
     endif

!!
! CODE HERE FOR OTHER OPTIONS (CLAMPED, NUDGED,..)
!!

     do m=1,num_fields
        call parse_segment_data_str(segstr,var=trim(fields(m)), value=value, filenam=filename, fieldnam=fieldname)
        OBC_segments(n)%field(m)%name = trim(fields(m))
        if (trim(filename) /= 'none') then
          filename = trim(inputdir)//trim(filename)
          fieldname = trim(fieldname)//trim(suffix)
          call field_size(filename,fieldname,siz,no_domain=.true.)
         if (modulo(siz(1),2) == 0 .or. modulo(siz(2),2) == 0) then
            call MOM_error(FATAL,'segment data are not on the supergrid')
         endif

         siz2(1)=1
         if (siz(1)>1) then
            siz2(1)=(siz(1)-1)/2
         endif
         siz2(2)=1
         if (siz(2)>1) then
            siz2(2)=(siz(2)-1)/2
         endif
         siz2(3)=siz(3)

         allocate(OBC_segments(n)%field(m)%buffer_src(is_obc:ie_obc,js_obc:je_obc,siz2(3)))
         OBC_segments(n)%field(m)%buffer_src(:,:,:)=0.0
         OBC_segments(n)%field(m)%fid = init_external_field(trim(filename),trim(fieldname))
          if (siz(3) > 1) then
            fieldname = 'dz_'//trim(fieldname)
            call field_size(filename,fieldname,siz,no_domain=.true.)
            if (OBC_segments(n)%direction == OBC_DIRECTION_E .or. OBC_segments(n)%direction == OBC_DIRECTION_W) then
              allocate(OBC_segments(n)%field(m)%dz_src(is_obc:ie_obc,js_obc+1:je_obc,siz(3)))
            else
              allocate(OBC_segments(n)%field(m)%dz_src(is_obc+1:ie_obc,js_obc:je_obc,siz(3)))
            endif
            OBC_segments(n)%field(m)%dz_src(:,:,:)=0.0
            OBC_segments(n)%field(m)%nk_src=siz(3)
            OBC_segments(n)%field(m)%fid_dz = init_external_field(trim(filename),trim(fieldname))
          else
            OBC_segments(n)%field(m)%nk_src=1
          endif
       else
          OBC_segments(n)%field(m)%fid = -1
          OBC_segments(n)%field(m)%value = value
       endif
     enddo

  enddo

  return

end subroutine initialize_segment_data

!< Define indices for segment and store in hor_index_type
!< using global segment bounds corresponding to q-points
subroutine setup_segment_indices(G, seg, Is_obc, Ie_obc, Js_obc, Je_obc)
  type(dyn_horgrid_type), intent(in) :: G !< grid type
  type(OBC_segment_type), intent(inout) :: seg  !< Open boundary segment
  integer, intent(in) :: Is_obc !< Q-point global i-index of start of segment
  integer, intent(in) :: Ie_obc !< Q-point global i-index of end of segment
  integer, intent(in) :: Js_obc !< Q-point global j-index of start of segment
  integer, intent(in) :: Je_obc !< Q-point global j-index of end of segment
  ! Local variables
  integer :: Isg,Ieg,Jsg,Jeg

!  if (.not. G%Domain%symmetric) call MOM_error(FATAL, "MOM_open_boundary.F90, setup_segment_indices: "//&
!                       "Need to compile in symmetric mode")

  ! Isg, Ieg will be I*_obc in global space
  if (Ie_obc<Is_obc) then
    Isg=Ie_obc;Ieg=Is_obc
  else
    Isg=Is_obc;Ieg=Ie_obc
  endif
  if (Je_obc<Js_obc) then
    Jsg=Je_obc;Jeg=Js_obc
  else
    Jsg=Js_obc;Jeg=Je_obc
  endif

  ! Global space I*_obc but sorted
  seg%HI%IsgB = Isg ; seg%HI%IegB = Ieg
  seg%HI%isg = Isg+1 ; seg%HI%ieg = Ieg
  seg%HI%JsgB = Jsg ; seg%HI%JegB = Jeg
  seg%HI%jsg = Jsg+1 ; seg%HI%Jeg = Jeg

  ! Move into local index space
  Isg = Isg - G%idg_offset
  Jsg = Jsg - G%jdg_offset
  Ieg = Ieg - G%idg_offset
  Jeg = Jeg - G%jdg_offset

  ! This is the i-extent of the segment on this PE.
  ! The values are nonsence if the segment is not on this PE.
  seg%HI%IsdB = min( max(Isg, G%HI%IsdB), G%HI%IedB)
  seg%HI%IedB = min( max(Ieg, G%HI%IsdB), G%HI%IedB)
  seg%HI%isd = min( max(Isg+1, G%HI%isd), G%HI%ied)
  seg%HI%ied = min( max(Ieg, G%HI%isd), G%HI%ied)
  seg%HI%IscB = min( max(Isg, G%HI%IscB), G%HI%IecB)
  seg%HI%IecB = min( max(Ieg, G%HI%IscB), G%HI%IecB)
  seg%HI%isc = min( max(Isg+1, G%HI%isc), G%HI%iec)
  seg%HI%iec = min( max(Ieg, G%HI%isc), G%HI%iec)

  ! This is the j-extent of the segment on this PE.
  ! The values are nonsence if the segment is not on this PE.
  seg%HI%JsdB = min( max(Jsg, G%HI%JsdB), G%HI%JedB)
  seg%HI%JedB = min( max(Jeg, G%HI%JsdB), G%HI%JedB)
  seg%HI%jsd = min( max(Jsg+1, G%HI%jsd), G%HI%jed)
  seg%HI%jed = min( max(Jeg, G%HI%jsd), G%HI%jed)
  seg%HI%JscB = min( max(Jsg, G%HI%JscB), G%HI%JecB)
  seg%HI%JecB = min( max(Jeg, G%HI%JscB), G%HI%JecB)
  seg%HI%jsc = min( max(Jsg+1, G%HI%jsc), G%HI%jec)
  seg%HI%jec = min( max(Jeg, G%HI%jsc), G%HI%jec)

end subroutine setup_segment_indices

!> Parse an OBC_SEGMENT_%%% string starting with "I=" and configure placement and type of OBC accordingly
subroutine setup_u_point_obc(OBC, G, segment_str, l_seg)
  type(ocean_OBC_type),    pointer    :: OBC !< Open boundary control structure
  type(dyn_horgrid_type),  intent(in) :: G !< Ocean grid structure
  character(len=*),        intent(in) :: segment_str !< A string in form of "I=%,J=%:%,string"
  integer,                 intent(in) :: l_seg !< which segment is this?
  ! Local variables
  integer :: I_obc, Js_obc, Je_obc ! Position of segment in global index space
  integer :: j, this_kind, a_loop
  character(len=32) :: action_str(5)

  ! This returns the global indices for the segment
  call parse_segment_str(G%ieg, G%jeg, segment_str, I_obc, Js_obc, Je_obc, action_str )

  call setup_segment_indices(G, OBC%OBC_segment_number(l_seg),I_obc,I_obc,Js_obc,Je_obc)
  call allocate_OBC_segment_data(OBC, OBC%OBC_segment_number(l_seg))

  I_obc = I_obc - G%idg_offset ! Convert to local tile indices on this tile
  Js_obc = Js_obc - G%jdg_offset ! Convert to local tile indices on this tile
  Je_obc = Je_obc - G%jdg_offset ! Convert to local tile indices on this tile

  this_kind = OBC_NONE

  ! Hack to extend segment by one point
  if (Js_obc<Je_obc) then
    Js_obc = Js_obc - 1 ; Je_obc = Je_obc + 1
  else
    Js_obc = Js_obc + 1 ; Je_obc = Je_obc - 1
  endif

  if (Je_obc>Js_obc) then
     OBC%OBC_segment_number(l_seg)%direction = OBC_DIRECTION_E
  else if (Je_obc<Js_obc) then
     OBC%OBC_segment_number(l_seg)%direction = OBC_DIRECTION_W
     j=js_obc;js_obc=je_obc;je_obc=j
  endif

  OBC%OBC_segment_number(l_seg)%on_pe = .false.

  do a_loop = 1,5 ! up to 5 options available
    if (len_trim(action_str(a_loop)) == 0) then
      cycle
    elseif (trim(action_str(a_loop)) == 'FLATHER') then
      this_kind = OBC_FLATHER
      OBC%OBC_segment_number(l_seg)%Flather = .true.
      OBC%OBC_segment_number(l_seg)%values_needed = .true.
      OBC%update_OBC = .true.
      OBC%Flather_u_BCs_exist_globally = .true.
      OBC%open_u_BCs_exist_globally = .true.
    elseif (trim(action_str(a_loop)) == 'ORLANSKI') then
      OBC%OBC_segment_number(l_seg)%radiation = .true.
      OBC%Flather_u_BCs_exist_globally = .true.
      OBC%open_u_BCs_exist_globally = .true.
    elseif (trim(action_str(a_loop)) == 'OBLIQUE') then
      OBC%OBC_segment_number(l_seg)%radiation = .true.
      OBC%OBC_segment_number(l_seg)%oblique = .true.
      OBC%Flather_u_BCs_exist_globally = .true.
      OBC%open_u_BCs_exist_globally = .true.
    elseif (trim(action_str(a_loop)) == 'NUDGED') then
      OBC%OBC_segment_number(l_seg)%nudged = .true.
      OBC%OBC_segment_number(l_seg)%values_needed = .true.
      OBC%update_OBC = .true.
      OBC%OBC_segment_number(l_seg)%Tnudge_in = 1.0/(3*86400)
      OBC%OBC_segment_number(l_seg)%Tnudge_out = 1.0/(360*86400)
      OBC%nudged_u_BCs_exist_globally = .true.
    elseif (trim(action_str(a_loop)) == 'GRADIENT') then
      OBC%OBC_segment_number(l_seg)%gradient = .true.
      OBC%open_u_BCs_exist_globally = .true.
    elseif (trim(action_str(a_loop)) == 'LEGACY') then
      this_kind = OBC_FLATHER
      OBC%OBC_segment_number(l_seg)%legacy = .true.
      OBC%OBC_segment_number(l_seg)%Flather = .true.
      OBC%OBC_segment_number(l_seg)%radiation = .true.
      OBC%OBC_segment_number(l_seg)%gradient = .true.
      OBC%update_OBC = .true.
      OBC%Flather_u_BCs_exist_globally = .true.
      OBC%open_u_BCs_exist_globally = .true.
    elseif (trim(action_str(a_loop)) == 'SIMPLE') then
      OBC%OBC_segment_number(l_seg)%specified = .true.
      OBC%OBC_segment_number(l_seg)%values_needed = .true.
      OBC%update_OBC = .true.
      OBC%specified_u_BCs_exist_globally = .true. ! This avoids deallocation
      ! Hack to undo the hack above for SIMPLE BCs
      Js_obc = Js_obc + 1 ; Je_obc = Je_obc - 1
    else
      call MOM_error(FATAL, "MOM_open_boundary.F90, setup_u_point_obc: "//&
                     "String '"//trim(action_str(a_loop))//"' not understood.")
    endif

    if (I_obc<G%HI%IsdB .or. I_obc>G%HI%IedB) return ! Boundary is not on tile
    if (Js_obc<G%HI%JsdB .and. Je_obc<G%HI%JsdB) return ! Segment is not on tile
    if (Js_obc>G%HI%JedB) return ! Segment is not on tile
  enddo ! a_loop

  OBC%OBC_segment_number(l_seg)%on_pe = .true.
  OBC%OBC_segment_number(l_seg)%is_E_or_W = .true.

  do j=G%HI%jsd, G%HI%jed
    if (j>Js_obc .and. j<=Je_obc) then
      OBC%OBC_segment_u(I_obc,j) = l_seg
    endif
  enddo
  OBC%OBC_segment_number(l_seg)%Is_obc = I_obc
  OBC%OBC_segment_number(l_seg)%Ie_obc = I_obc
  OBC%OBC_segment_number(l_seg)%Js_obc = Js_obc
  OBC%OBC_segment_number(l_seg)%Je_obc = Je_obc

end subroutine setup_u_point_obc

!> Parse an OBC_SEGMENT_%%% string starting with "J=" and configure placement and type of OBC accordingly
subroutine setup_v_point_obc(OBC, G, segment_str, l_seg)
  type(ocean_OBC_type),    pointer    :: OBC !< Open boundary control structure
  type(dyn_horgrid_type),  intent(in) :: G !< Ocean grid structure
  character(len=*),        intent(in) :: segment_str !< A string in form of "J=%,I=%:%,string"
  integer,                 intent(in) :: l_seg !< which segment is this?
  ! Local variables
  integer :: J_obc, Is_obc, Ie_obc ! Position of segment in global index space
  integer :: i, this_kind, a_loop
  character(len=32) :: action_str(5)

  ! This returns the global indices for the segment
  call parse_segment_str(G%ieg, G%jeg, segment_str, J_obc, Is_obc, Ie_obc, action_str )

  call setup_segment_indices(G, OBC%OBC_segment_number(l_seg),Is_obc,Ie_obc,J_obc,J_obc)
  call allocate_OBC_segment_data(OBC, OBC%OBC_segment_number(l_seg))

  J_obc = J_obc - G%jdg_offset ! Convert to local tile indices on this tile
  Is_obc = Is_obc - G%idg_offset ! Convert to local tile indices on this tile
  Ie_obc = Ie_obc - G%idg_offset ! Convert to local tile indices on this tile
  this_kind = OBC_NONE

  ! Hack to extend segment by one point
  if (Is_obc<Ie_obc) then
    Is_obc = Is_obc - 1 ; Ie_obc = Ie_obc + 1
  else
    Is_obc = Is_obc + 1 ; Ie_obc = Ie_obc - 1
  endif

  if (Ie_obc>Is_obc) then
     OBC%OBC_segment_number(l_seg)%direction = OBC_DIRECTION_S
  else if (Ie_obc<Is_obc) then
     OBC%OBC_segment_number(l_seg)%direction = OBC_DIRECTION_N
     i=is_obc;is_obc=ie_obc;ie_obc=i
  endif

  OBC%OBC_segment_number(l_seg)%on_pe = .false.

!  if (Ie_obc>Is_obc) OBC%OBC_segment_number(l_seg)%direction = OBC_DIRECTION_S
!  if (Ie_obc<Is_obc) OBC%OBC_segment_number(l_seg)%direction = OBC_DIRECTION_N
  do a_loop = 1,5
    if (len_trim(action_str(a_loop)) == 0) then
      cycle
    elseif (trim(action_str(a_loop)) == 'FLATHER') then
      this_kind = OBC_FLATHER
      OBC%OBC_segment_number(l_seg)%Flather = .true.
      OBC%OBC_segment_number(l_seg)%values_needed = .true.
      OBC%update_OBC = .true.
      OBC%Flather_v_BCs_exist_globally = .true.
      OBC%open_v_BCs_exist_globally = .true.
    elseif (trim(action_str(a_loop)) == 'ORLANSKI') then
      OBC%OBC_segment_number(l_seg)%radiation = .true.
      OBC%Flather_v_BCs_exist_globally = .true.
      OBC%open_v_BCs_exist_globally = .true.
    elseif (trim(action_str(a_loop)) == 'OBLIQUE') then
      OBC%OBC_segment_number(l_seg)%radiation = .true.
      OBC%OBC_segment_number(l_seg)%oblique = .true.
      OBC%Flather_v_BCs_exist_globally = .true.
      OBC%open_v_BCs_exist_globally = .true.
    elseif (trim(action_str(a_loop)) == 'NUDGED') then
      OBC%OBC_segment_number(l_seg)%nudged = .true.
      OBC%OBC_segment_number(l_seg)%values_needed = .true.
      OBC%update_OBC = .true.
      OBC%OBC_segment_number(l_seg)%Tnudge_in = 1.0/(3*86400)
      OBC%OBC_segment_number(l_seg)%Tnudge_out = 1.0/(360*86400)
      OBC%nudged_v_BCs_exist_globally = .true.
    elseif (trim(action_str(a_loop)) == 'GRADIENT') then
      OBC%OBC_segment_number(l_seg)%gradient = .true.
      OBC%open_v_BCs_exist_globally = .true.
    elseif (trim(action_str(a_loop)) == 'LEGACY') then
      this_kind = OBC_FLATHER
      OBC%OBC_segment_number(l_seg)%legacy = .true.
      OBC%OBC_segment_number(l_seg)%gradient = .true.
      OBC%OBC_segment_number(l_seg)%radiation = .true.
      OBC%OBC_segment_number(l_seg)%Flather = .true.
      OBC%update_OBC = .true.
      OBC%Flather_v_BCs_exist_globally = .true.
      OBC%open_v_BCs_exist_globally = .true.
    elseif (trim(action_str(a_loop)) == 'SIMPLE') then
      OBC%OBC_segment_number(l_seg)%specified = .true.
      OBC%OBC_segment_number(l_seg)%values_needed = .true.
      OBC%update_OBC = .true.
      OBC%specified_v_BCs_exist_globally = .true. ! This avoids deallocation
      ! Hack to undo the hack above for SIMPLE BCs
      Is_obc = Is_obc + 1 ; Ie_obc = Ie_obc - 1
    else
      call MOM_error(FATAL, "MOM_open_boundary.F90, setup_v_point_obc: "//&
                     "String '"//trim(action_str(a_loop))//"' not understood.")
    endif

    if (J_obc<G%HI%JsdB .or. J_obc>G%HI%JedB) return ! Boundary is not on tile
    if (Is_obc<G%HI%IsdB .and. Ie_obc<G%HI%IsdB) return ! Segment is not on tile
    if (Is_obc>G%HI%IedB) return ! Segment is not on tile
  enddo ! a_loop

  OBC%OBC_segment_number(l_seg)%on_pe = .true.
  OBC%OBC_segment_number(l_seg)%is_N_or_S = .true.

  do i=G%HI%isd, G%HI%ied
    if (i>Is_obc .and. i<=Ie_obc) then
      OBC%OBC_segment_v(i,J_obc) = l_seg
    endif
  enddo
  OBC%OBC_segment_number(l_seg)%Is_obc = Is_obc
  OBC%OBC_segment_number(l_seg)%Ie_obc = Ie_obc
  OBC%OBC_segment_number(l_seg)%Js_obc = J_obc
  OBC%OBC_segment_number(l_seg)%Je_obc = J_obc

end subroutine setup_v_point_obc

!> Parse an OBC_SEGMENT_%%% string
subroutine parse_segment_str(ni_global, nj_global, segment_str, l, m, n, action_str )
  integer,          intent(in)  :: ni_global !< Number of h-points in zonal direction
  integer,          intent(in)  :: nj_global !< Number of h-points in meridional direction
  character(len=*), intent(in)  :: segment_str !< A string in form of "I=l,J=m:n,string" or "J=l,I=m,n,string"
  integer,          intent(out) :: l !< The value of I=l, if segment_str begins with I=l, or the value of J=l
  integer,          intent(out) :: m !< The value of J=m, if segment_str begins with I=, or the value of I=m
  integer,          intent(out) :: n !< The value of J=n, if segment_str begins with I=, or the value of I=n
  character(len=*), intent(out) :: action_str(:) !< The "string" part of segment_str
  ! Local variables
  character(len=24) :: word1, word2, m_word, n_word !< Words delineated by commas in a string in form of "I=%,J=%:%,string"
  integer :: l_max !< Either ni_global or nj_global, depending on whether segment_str begins with "I=" or "J="
  integer :: mn_max !< Either nj_global or ni_global, depending on whether segment_str begins with "I=" or "J="
  integer :: j

  ! Process first word which will started with either 'I=' or 'J='
  word1 = extract_word(segment_str,',',1)
  word2 = extract_word(segment_str,',',2)
  if (word1(1:2)=='I=') then
    l_max = ni_global
    mn_max = nj_global
    if (.not. (word2(1:2)=='J=')) call MOM_error(FATAL, "MOM_open_boundary.F90, parse_segment_str: "//&
                     "Second word of string '"//trim(segment_str)//"' must start with 'J='.")
  elseif (word1(1:2)=='J=') then ! Note that the file_parser uniformaly expands "=" to " = "
    l_max = nj_global
    mn_max = ni_global
    if (.not. (word2(1:2)=='I=')) call MOM_error(FATAL, "MOM_open_boundary.F90, parse_segment_str: "//&
                     "Second word of string '"//trim(segment_str)//"' must start with 'I='.")
  else
    call MOM_error(FATAL, "MOM_open_boundary.F90, parse_segment_str"//&
                   "String '"//segment_str//"' must start with 'I=' or 'J='.")
  endif

  ! Read l
  l = interpret_int_expr( word1(3:24), l_max )
  if (l<0 .or. l>l_max) then
    call MOM_error(FATAL, "MOM_open_boundary.F90, parse_segment_str: "//&
                   "First value from string '"//trim(segment_str)//"' is outside of the physical domain.")
  endif

  ! Read m
  m_word = extract_word(word2(3:24),':',1)
  m = interpret_int_expr( m_word, mn_max )
  if (m<-1 .or. m>mn_max+1) then
    call MOM_error(FATAL, "MOM_open_boundary.F90, parse_segment_str: "//&
                   "Beginning of range in string '"//trim(segment_str)//"' is outside of the physical domain.")
  endif

  ! Read m
  n_word = extract_word(word2(3:24),':',2)
  n = interpret_int_expr( n_word, mn_max )
  if (n<-1 .or. n>mn_max+1) then
    call MOM_error(FATAL, "MOM_open_boundary.F90, parse_segment_str: "//&
                   "End of range in string '"//trim(segment_str)//"' is outside of the physical domain.")
  endif

  if (abs(n-m)==0) then
    call MOM_error(FATAL, "MOM_open_boundary.F90, parse_segment_str: "//&
                   "Range in string '"//trim(segment_str)//"' must span one cell.")
  endif

  ! Type of open boundary condition
  do j = 1, size(action_str)
    action_str(j) = extract_word(segment_str,',',2+j)
  enddo

  contains

  ! Returns integer value interpreted from string in form of %I, N or N-%I
  integer function interpret_int_expr(string, imax)
    character(len=*), intent(in) :: string !< Integer in form or %I, N or N-%I
    integer,          intent(in) :: imax !< Value to replace 'N' with
    ! Local variables
    integer slen

    slen = len_trim(string)
    if (slen==0) call MOM_error(FATAL, "MOM_open_boundary.F90, parse_segment_str"//&
                                "Parsed string was empty!")
    if (len_trim(string)==1 .and. string(1:1)=='N') then
      interpret_int_expr = imax
    elseif (string(1:1)=='N') then
      read(string(2:slen),*,err=911) interpret_int_expr
      interpret_int_expr = imax - interpret_int_expr
    else
      read(string(1:slen),*,err=911) interpret_int_expr
    endif
    return
    911 call MOM_error(FATAL, "MOM_open_boundary.F90, parse_segment_str"//&
                       "Problem reading value from string '"//trim(string)//"'.")
  end function interpret_int_expr
end subroutine parse_segment_str

 subroutine parse_segment_data_str(segment_str, var, value, filenam, fieldnam, fields, num_fields, debug )
   character(len=*), intent(in)             :: segment_str !< A string in form of "VAR1=file:foo1.nc(varnam1),VAR2=file:foo2.nc(varnam2),..."
   character(len=*), intent(in),  optional  :: var         !< The name of the variable for which parameters are needed
   character(len=*), intent(out), optional  :: filenam     !< The name of the input file if using "file" method
   character(len=*), intent(out), optional  :: fieldnam    !< The name of the variable in the input file if using "file" method
   real,             intent(out), optional  :: value       !< A constant value if using the "value" method
   character(len=*), dimension(MAX_OBC_FIELDS), intent(out), optional :: fields   !< List of fieldnames for each segment
   integer, intent(out), optional           :: num_fields
   logical, intent(in), optional            :: debug
   ! Local variables
   character(len=128) :: word1, word2, word3, method
   integer :: lword, nfields, n, m, orient
   logical :: continue,dbg
   character(len=32), dimension(MAX_OBC_FIELDS) :: flds

   nfields=0
   continue=.true.
   dbg=.false.
   if (PRESENT(debug)) dbg=debug

   do while (continue)
      word1 = extract_word(segment_str,',',nfields+1)
      if (trim(word1) == '') exit
      nfields=nfields+1
      word2 = extract_word(word1,'=',1)
      flds(nfields) = trim(word2)
   enddo

   if (PRESENT(fields)) then
     do n=1,nfields
       fields(n) = flds(n)
     enddo
   endif

   if (PRESENT(num_fields)) then
      num_fields=nfields
      return
   endif

   m=0
   if (PRESENT(var)) then
     do n=1,nfields
       if (trim(var)==trim(flds(n))) then
          m=n
          exit
       endif
     enddo
     if (m==0) then
        call abort()
     endif

    ! Process first word which will start with the fieldname
     word3 = extract_word(segment_str,',',m)
     word1 = extract_word(word3,':',1)
!     if (trim(word1) == '') exit
     word2 = extract_word(word1,'=',1)
     if (trim(word2) == trim(var)) then
        method=trim(extract_word(word1,'=',2))
        lword=len_trim(method)
        if (method(lword-3:lword) == 'file') then
           ! raise an error id filename/fieldname not in argument list
           word1 = extract_word(word3,':',2)
           filenam = extract_word(word1,'(',1)
           fieldnam = extract_word(word1,'(',2)
           lword=len_trim(fieldnam)
           fieldnam = fieldnam(1:lword-1)  ! remove trailing parenth
           value=-999.
        elseif (method(lword-4:lword) == 'value') then
           filenam = 'none'
           fieldnam = 'none'
           word1 = extract_word(word3,':',2)
           lword=len_trim(word1)
           read(word1(1:lword),*,end=986,err=987) value
        endif
      endif
    endif

   return
 986 call MOM_error(FATAL,'End of record while parsing segment data specification! '//trim(segment_str))
 987 call MOM_error(FATAL,'Error while parsing segment data specification! '//trim(segment_str))

 end subroutine parse_segment_data_str

!> Initialize open boundary control structure
subroutine open_boundary_init(G, param_file, OBC)
  type(ocean_grid_type), intent(in)    :: G !< Ocean grid structure
  type(param_file_type), intent(in)    :: param_file !< Parameter file handle
  type(ocean_OBC_type),  pointer       :: OBC !< Open boundary control structure
  ! Local variables

  if (.not.associated(OBC)) return

  if ( OBC%Flather_u_BCs_exist_globally .or. OBC%Flather_v_BCs_exist_globally ) then
    call get_param(param_file, mod, "OBC_RADIATION_MAX", OBC%rx_max, &
                   "The maximum magnitude of the baroclinic radiation \n"//&
                   "velocity (or speed of characteristics).  This is only \n"//&
                   "used if one of the open boundary segments is using Orlanski.", &
                   units="m s-1", default=10.0)
    call get_param(param_file, mod, "OBC_RAD_VEL_WT", OBC%gamma_uv, &
                   "The relative weighting for the baroclinic radiation \n"//&
                   "velocities (or speed of characteristics) at the new \n"//&
                   "time level (1) or the running mean (0) for velocities. \n"//&
                   "Valid values range from 0 to 1. This is only used if \n"//&
                   "one of the open boundary segments is using Orlanski.", &
                   units="nondim",  default=0.3)
    call get_param(param_file, mod, "OBC_RAD_THICK_WT", OBC%gamma_h, &
                   "The relative weighting for the baroclinic radiation \n"//&
                   "velocities (or speed of characteristics) at the new \n"//&
                   "time level (1) or the running mean (0) for thicknesses. \n"//&
                   "Valid values range from 0 to 1. This is only used if \n"//&
                   "one of the open boundary segments is using Orlanski.", &
                   units="nondim",  default=0.2)
  endif

  id_clock_pass = cpu_clock_id('(Ocean OBC halo updates)', grain=CLOCK_ROUTINE)

end subroutine open_boundary_init

<<<<<<< HEAD
logical function open_boundary_query(OBC, apply_specified_OBC, apply_Flather_OBC, apply_nudged_OBC, needs_ext_seg_data)
=======
logical function open_boundary_query(OBC, apply_open_OBC, apply_specified_OBC, apply_Flather_OBC, apply_nudged_OBC, needs_ext_seg_data)
>>>>>>> 0377bfc6
  type(ocean_OBC_type), pointer     :: OBC !< Open boundary control structure
  logical, optional,    intent(in)  :: apply_open_OBC      !< If present, returns True if specified_*_BCs_exist_globally is true
  logical, optional,    intent(in)  :: apply_specified_OBC !< If present, returns True if specified_*_BCs_exist_globally is true
  logical, optional,    intent(in)  :: apply_Flather_OBC   !< If present, returns True if Flather_*_BCs_exist_globally is true
  logical, optional,    intent(in)  :: apply_nudged_OBC    !< If present, returns True if nudged_*_BCs_exist_globally is true
  logical, optional,    intent(in)  :: needs_ext_seg_data      !< If present, returns True if external segment data needed
  open_boundary_query = .false.
  if (.not. associated(OBC)) return
  if (present(apply_open_OBC)) open_boundary_query = OBC%open_u_BCs_exist_globally .or. &
                                                     OBC%open_v_BCs_exist_globally
  if (present(apply_specified_OBC)) open_boundary_query = OBC%specified_u_BCs_exist_globally .or. &
                                                          OBC%specified_v_BCs_exist_globally
  if (present(apply_Flather_OBC)) open_boundary_query = OBC%Flather_u_BCs_exist_globally .or. &
                                                        OBC%Flather_v_BCs_exist_globally
  if (present(apply_nudged_OBC)) open_boundary_query = OBC%nudged_u_BCs_exist_globally .or. &
                                                       OBC%nudged_v_BCs_exist_globally
  if (present(needs_ext_seg_data) .and. OBC%number_of_segments > 0 .and. &
      OBC%update_OBC) open_boundary_query = OBC%update_OBC

end function open_boundary_query

!> Deallocate open boundary data
subroutine open_boundary_dealloc(OBC)
  type(ocean_OBC_type), pointer :: OBC !< Open boundary control structure
  if (.not. associated(OBC)) return
  if (associated(OBC%OBC_segment_number)) deallocate(OBC%OBC_segment_number)
  if (associated(OBC%OBC_segment_u)) deallocate(OBC%OBC_segment_u)
  if (associated(OBC%OBC_segment_v)) deallocate(OBC%OBC_segment_v)
  if (associated(OBC%rx_old_u)) deallocate(OBC%rx_old_u)
  if (associated(OBC%ry_old_v)) deallocate(OBC%ry_old_v)
  if (associated(OBC%rx_old_h)) deallocate(OBC%rx_old_h)
  if (associated(OBC%ry_old_h)) deallocate(OBC%ry_old_h)
  if (associated(OBC%ubt_outer)) deallocate(OBC%ubt_outer)
  if (associated(OBC%vbt_outer)) deallocate(OBC%vbt_outer)
  if (associated(OBC%eta_outer_u)) deallocate(OBC%eta_outer_u)
  if (associated(OBC%eta_outer_v)) deallocate(OBC%eta_outer_v)
  if (associated(OBC%u)) deallocate(OBC%u)
  if (associated(OBC%v)) deallocate(OBC%v)
  if (associated(OBC%uh)) deallocate(OBC%uh)
  if (associated(OBC%vh)) deallocate(OBC%vh)
  deallocate(OBC)
end subroutine open_boundary_dealloc

!> Close open boundary data
subroutine open_boundary_end(OBC)
  type(ocean_OBC_type), pointer :: OBC !< Open boundary control structure
  call open_boundary_dealloc(OBC)
end subroutine open_boundary_end

!> Sets the slope of bathymetry normal to an open bounndary to zero.
subroutine open_boundary_impose_normal_slope(OBC, G, depth)
  type(ocean_OBC_type),             pointer       :: OBC !< Open boundary control structure
  type(dyn_horgrid_type),           intent(in)    :: G !< Ocean grid structure
  real, dimension(SZI_(G),SZJ_(G)), intent(inout) :: depth !< Bathymetry at h-points
  ! Local variables
  integer :: i, j
  logical :: bc_north, bc_south, bc_east, bc_west

  if (.not.associated(OBC)) return

  do J=G%jsd+1,G%jed-1 ; do i=G%isd+1,G%ied-1
    bc_north = .false. ; bc_south = .false. ; bc_east = .false. ; bc_west = .false.
    if (associated(OBC%OBC_segment_u)) then
      if (OBC%OBC_segment_number(OBC%OBC_segment_u(I,j))%direction == OBC_DIRECTION_E &
          .and. .not. OBC%OBC_segment_number(OBC%OBC_segment_u(I,j))%specified) bc_east = .true.
      if (OBC%OBC_segment_number(OBC%OBC_segment_u(I-1,j))%direction == OBC_DIRECTION_W &
          .and. .not. OBC%OBC_segment_number(OBC%OBC_segment_u(I-1,j))%specified) bc_west = .true.
    endif
    if (associated(OBC%OBC_segment_v)) then
      if (OBC%OBC_segment_number(OBC%OBC_segment_v(i,J))%direction == OBC_DIRECTION_N &
          .and. .not. OBC%OBC_segment_number(OBC%OBC_segment_v(i,J))%specified) bc_north = .true.
      if (OBC%OBC_segment_number(OBC%OBC_segment_v(i,J-1))%direction == OBC_DIRECTION_S &
          .and. .not. OBC%OBC_segment_number(OBC%OBC_segment_v(i,J-1))%specified) bc_south = .true.
    endif
    if (bc_north) depth(i,j+1) = depth(i,j)
    if (bc_south) depth(i,j-1) = depth(i,j)
    if (bc_east) depth(i+1,j) = depth(i,j)
    if (bc_west) depth(i-1,j) = depth(i,j)
    ! Convex corner cases
    if (bc_north.and.bc_east) depth(i+1,j+1) = depth(i,j)
    if (bc_north.and.bc_west) depth(i-1,j+1) = depth(i,j)
    if (bc_south.and.bc_east) depth(i+1,j-1) = depth(i,j)
    if (bc_south.and.bc_west) depth(i-1,j-1) = depth(i,j)
  enddo ; enddo

end subroutine open_boundary_impose_normal_slope

!> Reconcile masks and open boundaries, deallocate OBC on PEs where it is not needed.
!! Also adjust u- and v-point cell area on specified open boundaries.
subroutine open_boundary_impose_land_mask(OBC, G, areaCu, areaCv)
  type(ocean_OBC_type),              pointer       :: OBC !< Open boundary control structure
  type(dyn_horgrid_type),            intent(in)    :: G !< Ocean grid structure
  real, dimension(SZIB_(G),SZJ_(G)), intent(inout) :: areaCu !< Area of a u-cell (m2)
  real, dimension(SZI_(G),SZJB_(G)), intent(inout) :: areaCv !< Area of a u-cell (m2)
  ! Local variables
  integer :: i, j
  logical :: any_U, any_V

  if (.not.associated(OBC)) return

  ! Sweep along u-segments and delete the OBC for blocked points.
  if (associated(OBC%OBC_segment_u)) then
    do j=G%jsd,G%jed ; do I=G%IsdB,G%IedB
      if (G%mask2dCu(I,j) == 0 .and. (OBC%OBC_segment_u(I,j) /= OBC_NONE)) then
        if (.not. OBC%OBC_segment_number(OBC%OBC_segment_u(I,j))%specified) then
          OBC%OBC_segment_u(I,j) = OBC_NONE
        endif
      endif
    enddo ; enddo
  endif

  ! Sweep along v-segments and delete the OBC for blocked points.
  if (associated(OBC%OBC_segment_v)) then
    do J=G%JsdB,G%JedB ; do i=G%isd,G%ied
      if (G%mask2dCv(i,J) == 0 .and. (OBC%OBC_segment_v(i,J) /= OBC_NONE)) then
        if (.not. OBC%OBC_segment_number(OBC%OBC_segment_v(i,J))%specified) then
          OBC%OBC_segment_v(I,j) = OBC_NONE
        endif
      endif
    enddo ; enddo
  endif

  ! Sweep along u-segments and for %specified BC points reset the u-point area which was masked out
  if (associated(OBC%OBC_segment_u)) then
    do j=G%jsd,G%jed ; do I=G%isd,G%ied-1
      if (OBC%OBC_segment_u(I,j) /= OBC_NONE) then
        if (OBC%OBC_segment_number(OBC%OBC_segment_u(I,j))%specified) then
          if (OBC%OBC_segment_number(OBC%OBC_segment_u(I,j))%direction == OBC_DIRECTION_W) then
            areaCu(I,j) = G%areaT(i+1,j)
           !G%IareaCu(I,j) = G%IareaT(i+1,j) ?
          elseif (OBC%OBC_segment_number(OBC%OBC_segment_u(I,j))%direction == OBC_DIRECTION_E) then
            areaCu(I,j) = G%areaT(i,j)
           !G%IareaCu(I,j) = G%IareaT(i,j) ?
          endif
        endif
      endif
    enddo ; enddo
  endif

  ! Sweep along v-segments and for %specified BC points reset the v-point area which was masked out
  if (associated(OBC%OBC_segment_v)) then
    do J=G%jsd,G%jed-1 ; do i=G%isd,G%ied
      if (OBC%OBC_segment_v(i,J) /= OBC_NONE) then
        if (OBC%OBC_segment_number(OBC%OBC_segment_v(i,J))%specified) then
          if (OBC%OBC_segment_number(OBC%OBC_segment_v(i,J))%direction == OBC_DIRECTION_S) then
            areaCv(i,J) = G%areaT(i,j+1)
           !G%IareaCv(i,J) = G%IareaT(i,j+1) ?
          elseif (OBC%OBC_segment_number(OBC%OBC_segment_v(i,J))%direction == OBC_DIRECTION_N) then
            areaCu(i,J) = G%areaT(i,j)
           !G%IareaCu(i,J) = G%IareaT(i,j) ?
          endif
        endif
      endif
    enddo ; enddo
  endif

  any_U = .false.
  if (associated(OBC%OBC_segment_u)) then
    do j=G%jsd,G%jed ; do I=G%IsdB,G%IedB
      ! G%mask2du will be open wherever bathymetry allows it.
      ! Bathymetry outside of the open boundary was adjusted to match
      ! the bathymetry inside so these points will be open unless the
      ! bathymetry inside the boundary was do shallow and flagged as land.
      if (OBC%OBC_segment_u(I,j) /= OBC_NONE) any_U = .true.
    enddo ; enddo
  endif

  any_V = .false.
  if (associated(OBC%OBC_segment_v)) then
    do J=G%JsdB,G%JedB ; do i=G%isd,G%ied
      if (OBC%OBC_segment_v(i,J) /= OBC_NONE) any_V = .true.
    enddo ; enddo
  endif

  OBC%OBC_pe = .true.
  if (.not.(any_U .or. any_V)) OBC%OBC_pe = .false.

end subroutine open_boundary_impose_land_mask

!> Apply radiation conditions to 3D  u,v (,h) at open boundaries
subroutine radiation_open_bdry_conds(OBC, u_new, u_old, v_new, v_old, &
                                     h_new, h_old, G, dt)
  type(ocean_grid_type),                     intent(inout) :: G !< Ocean grid structure
  type(ocean_OBC_type),                      pointer       :: OBC !< Open boundary control structure
  real, dimension(SZIB_(G),SZJ_(G),SZK_(G)), intent(inout) :: u_new !< New u values on open boundaries
  real, dimension(SZIB_(G),SZJ_(G),SZK_(G)), intent(in)    :: u_old !< Original unadjusted u
  real, dimension(SZI_(G),SZJB_(G),SZK_(G)), intent(inout) :: v_new !< New v values on open boundaries
  real, dimension(SZI_(G),SZJB_(G),SZK_(G)), intent(in)    :: v_old !< Original unadjusted v
  real, dimension(SZI_(G),SZJ_(G),SZK_(G)),  intent(inout) :: h_new !< New h values on open boundaries
  real, dimension(SZI_(G),SZJ_(G),SZK_(G)),  intent(in)    :: h_old !< Original h values
  real,                                      intent(in)    :: dt    !< Appropriate timestep
  ! Local variables
  real, dimension(SZI_(G),SZJ_(G)) :: grad    
  real :: dhdt, dhdx, dhdy, gamma_u, gamma_h, gamma_v
  real :: cff, Cx, Cy, tau
  real :: rx_max, ry_max ! coefficients for radiation
  real :: rx_new, rx_avg ! coefficients for radiation
  real :: ry_new, ry_avg ! coefficients for radiation  
  real, parameter :: eps = 1.0e-20
  type(OBC_segment_type), pointer :: segment
  integer :: i, j, k, is, ie, js, je, nz, n
  logical :: test_seg_loop  
  is = G%isc ; ie = G%iec ; js = G%jsc ; je = G%jec ; nz = G%ke

  
  if (.not.associated(OBC)) return
<<<<<<< HEAD

  test_seg_loop=.true.
  
  if (.not.(OBC%Flather_u_BCs_exist_globally .or. OBC%Flather_v_BCs_exist_globally)) &
=======
  if (.not.(OBC%open_u_BCs_exist_globally .or. OBC%open_v_BCs_exist_globally)) &
>>>>>>> 0377bfc6
    return

  gamma_u = OBC%gamma_uv ; gamma_v = OBC%gamma_uv ; gamma_h = OBC%gamma_h
  rx_max = OBC%rx_max ; ry_max = OBC%rx_max

  if (test_seg_loop) then
  do n=1,OBC%number_of_segments
     segment=>OBC%OBC_segment_number(n)
     if (.not. segment%on_pe) cycle
     if (segment%direction == OBC_DIRECTION_E) then
       I=segment%HI%IscB
       do k=1,nz ;  do j=segment%HI%jsc,segment%HI%jec 
       if (segment%legacy) then
         dhdt = u_old(I-1,j,k)-u_new(I-1,j,k) !old-new
         dhdx = u_new(I-1,j,k)-u_new(I-2,j,k) !in new time backward sasha for I-1
         rx_new = 0.0
         if (dhdt*dhdx > 0.0) rx_new = min( (dhdt/dhdx), rx_max) ! outward phase speed
         rx_avg = (1.0-gamma_u)*OBC%rx_old_u(I,j,k) + gamma_u*rx_new
         OBC%rx_old_u(I,j,k) = rx_avg
         u_new(I,j,k) = (u_old(I,j,k) + rx_avg*u_new(I-1,j,k)) / (1.0+rx_avg)
       elseif (segment%radiation) then
         grad(I,J) = u_old(I,min(j+1,segment%HI%jec),k) - u_old(I,j,k) ! no outside data
                         ! This sets the shear to zero at the outermost q-point          
         grad(I,J-1) = u_old(I,j,k) - u_old(I,max(j-1,segment%HI%jsc),k)
         grad(I-1,J) = u_old(I-1,min(j+1,segment%HI%jec),k) - u_old(I-1,j,k)
         grad(I-1,J-1) = u_old(I-1,j,k) - u_old(I-1,max(j-1,segment%HI%jsc),k)
         dhdt = u_old(I-1,j,k)-u_new(I-1,j,k) !old-new
         dhdx = u_new(I-1,j,k)-u_new(I-2,j,k) !in new time backward sasha for I-1
         if (dhdt*dhdx < 0.0) dhdt = 0.0
         if (dhdx == 0.0) dhdx=eps ! avoid segv
         if (dhdt*(grad(I-1,J) + grad(I-1,J-1)) > 0.0) then
           dhdy = grad(I-1,J-1)
         else
           dhdy = grad(I-1,J)
         endif
         Cx=min(dhdt/dhdx,rx_max) ! default to normal radiation
         Cy = 0
         cff = max(dhdx*dhdx, eps)        
         if (segment%oblique) then
           cff = max(dhdx*dhdx + dhdy*dhdy, eps)
           if (dhdy==0.) dhdy=eps ! avoid segv
           Cy = min(cff,max(dhdt/dhdy,-cff))
         endif
         u_new(I,j,k) = ((cff*u_old(I,j,k) + Cx*u_new(I-1,j,k)) - &
          (max(Cy,0.0)*grad(I,J-1) - min(Cy,0.0)*grad(I,J))) / (cff + Cx)
       endif
       if (segment%radiation .and. segment%nudged) then
         if (dhdt*dhdx < 0.0) then
           tau = segment%Tnudge_in
         else
           tau = segment%Tnudge_out
         endif
         u_new(I,j,k) = u_new(I,j,k) + dt*tau*(OBC%u(I,j,k) - u_old(I,j,k))
       endif
       enddo; enddo
    endif

     if (segment%direction == OBC_DIRECTION_W) then
       I=segment%HI%IscB
       do k=1,nz ;  do j=segment%HI%jsc,segment%HI%jec 
       if (segment%legacy) then
         dhdt = u_old(I+1,j,k)-u_new(I+1,j,k) !old-new
         dhdx = u_new(I+1,j,k)-u_new(I+2,j,k) !in new time forward sasha for I+1
         rx_new = 0.0
         if (dhdt*dhdx > 0.0) rx_new = min( (dhdt/dhdx), rx_max)
         rx_avg = (1.0-gamma_u)*OBC%rx_old_u(I,j,k) + gamma_u*rx_new
         OBC%rx_old_u(I,j,k) = rx_avg
         u_new(I,j,k) = (u_old(I,j,k) + rx_avg*u_new(I+1,j,k)) / (1.0+rx_avg)
       elseif (segment%radiation) then
         grad(I,J) = u_old(I,min(j+1,segment%HI%jec),k) - u_old(I,j,k) ! no outside data
                         ! This sets the shear to zero at the outermost q-point
         grad(I,J-1) = u_old(I,j,k) - u_old(I,max(j-1,segment%HI%jsc),k)
         grad(I+1,J) = u_old(I+1,min(j+1,segment%HI%jec),k) - u_old(I+1,j,k)
         grad(I+1,J-1) = u_old(I+1,j,k) - u_old(I+1,max(j-1,segment%HI%jsc),k)
         dhdt = u_old(I+1,j,k)-u_new(I+1,j,k) !old-new
         dhdx = u_new(I+1,j,k)-u_new(I+2,j,k) !in new time forward sasha for I+1
         if (dhdt*dhdx < 0.0) dhdt = 0.0
         if (dhdx == 0.0) dhdx=eps ! avoid segv
         if (dhdt*(grad(I+1,J) + grad(I+1,J-1)) > 0.0) then
           dhdy = grad(I+1,J-1)
         else
           dhdy = grad(I+1,J)
         endif
         Cx = min(dhdt/dhdx,rx_max) ! default to normal flow only
         Cy = 0.
         cff = max(dhdx*dhdx, eps)        
         if (segment%oblique) then
           cff = max(dhdx*dhdx + dhdy*dhdy, eps)
           if (dhdy==0.) dhdy=eps ! avoid segv
           Cy = min(cff,max(dhdt/dhdy,-cff))
         endif
         u_new(I,j,k) = ((cff*u_old(I,j,k) + Cx*u_new(I+1,j,k)) - &
          (max(Cy,0.0)*grad(I,J-1) - min(Cy,0.0)*grad(I,J))) / (cff + Cx)
       endif
       if (segment%radiation .and. segment%nudged) then
         if (dhdt*dhdx < 0.0) then
           tau = segment%Tnudge_in
         else
           tau = segment%Tnudge_out
         endif
         u_new(I,j,k) = u_new(I,j,k) + dt*tau*(OBC%u(I,j,k) - u_old(I,j,k))
      endif
      enddo; enddo      
     endif

     if (segment%direction == OBC_DIRECTION_N) then
       J=segment%HI%JscB
       do k=1,nz ;  do i=segment%HI%isc,segment%HI%iec      
       if (segment%legacy) then
         dhdt = v_old(i,J-1,k)-v_new(i,J-1,k) !old-new
         dhdy = v_new(i,J-1,k)-v_new(i,J-2,k) !in new time backward sasha for J-1
         ry_new = 0.0
         if (dhdt*dhdy > 0.0) ry_new = min( (dhdt/dhdy), ry_max)
         ry_avg = (1.0-gamma_v)*OBC%ry_old_v(I,j,k) + gamma_v*ry_new
         OBC%ry_old_v(i,J,k) = ry_avg
         v_new(i,J,k) = (v_old(i,J,k) + ry_avg*v_new(i,J-1,k)) / (1.0+ry_avg)
       elseif (segment%radiation) then
         grad(I,J) = v_old(min(i+1,segment%HI%iec),J,k) - v_old(i,J,k) ! no outside data
                         ! This sets the shear to zero at the outermost q-point          
         grad(I,J-1) = v_old(min(i+1,segment%HI%iec),J-1,k) - v_old(i,j-1,k)
         grad(I-1,J) = v_old(i,J,k) - v_old(max(i-1,segment%HI%isc),J,k)
         grad(I-1,J-1) = v_old(i,J-1,k) - v_old(max(i-1,segment%HI%isc),J-1,k)
         dhdt = v_old(i,J-1,k)-v_new(i,J-1,k) !old-new
         dhdy = v_new(i,J-1,k)-v_new(i,J-2,k) !in new time backward sasha for J-1
         if (dhdt*dhdy < 0.0) dhdt = 0.0
         if (dhdy == 0.0) dhdy=eps ! avoid segv
         if (dhdt*(grad(I,J-1) + grad(I-1,J-1)) > 0.0) then
           dhdx = grad(I+1,J-1)
         else
           dhdx = grad(I,J-1)
         endif
         Cy = min(dhdt/dhdy,rx_max) ! default to normal flow only
         Cx = 0
         cff = max(dhdy*dhdy, eps)        
         if (segment%oblique) then
           cff = max(dhdx*dhdx + dhdy*dhdy, eps)
           if (dhdx==0.) dhdx=eps ! avoid segv
           Cx = min(cff,max(dhdt/dhdx,-cff))
         endif
         v_new(i,J,k) = ((cff*v_old(i,J,k) + Cy*v_new(i,J-1,k)) - &
          (max(Cx,0.0)*grad(I+1,J) - min(Cx,0.0)*grad(I,J))) / (cff + Cy)
       endif
       if (segment%radiation .and. segment%nudged) then
         if (dhdt*dhdy < 0.0) then
           tau = segment%Tnudge_in
         else
           tau = segment%Tnudge_out
         endif
         v_new(i,J,k) = v_new(i,J,k) + dt*tau*(OBC%v(i,J,k) - v_old(i,J,k))
       endif
       enddo; enddo
     endif


     if (segment%direction == OBC_DIRECTION_S) then
       J=segment%HI%JscB
       do k=1,nz ;  do i=segment%HI%isc,segment%HI%iec      
       if (segment%legacy) then
         dhdt = v_old(i,J+1,k)-v_new(i,J+1,k) !old-new
         dhdy = v_new(i,J+1,k)-v_new(i,J+2,k) !in new time backward sasha for J-1
         ry_new = 0.0
         if (dhdt*dhdy > 0.0) ry_new = min( (dhdt/dhdy), ry_max)
         ry_avg = (1.0-gamma_v)*OBC%ry_old_v(I,j,k) + gamma_v*ry_new
         OBC%ry_old_v(i,J,k) = ry_avg
         v_new(i,J,k) = (v_old(i,J,k) + ry_avg*v_new(i,J+1,k)) / (1.0+ry_avg)
       elseif (segment%radiation) then
         grad(I,J) = v_old(min(i+1,segment%HI%iec),J,k) - v_old(i,J,k) ! no outside data
                         ! This sets the shear to zero at the outermost q-point          
         grad(I,J+1) = v_old(min(i+1,segment%HI%iec),J+1,k) - v_old(i,j+1,k)
         grad(I-1,J) = v_old(i,J,k) - v_old(max(i-1,segment%HI%isc),J,k)
         grad(I-1,J+1) = v_old(i,J+1,k) - v_old(max(i-1,segment%HI%isc),J+1,k)
         dhdt = v_old(i,J+1,k)-v_new(i,J+1,k) !old-new
         dhdy = v_new(i,J+1,k)-v_new(i,J+2,k) !in new time backward sasha for J-1
         if (dhdt*dhdy <= 0.0) dhdt = 0.0
         if (dhdy == 0.0) dhdy=eps ! avoid segv
         if (dhdt*(grad(I,J+1) + grad(I-1,J+1)) > 0.0) then
           dhdx = grad(I+1,J+1)
         else
           dhdx = grad(I,J+1)
         endif
         Cy = min(dhdt/dhdy,rx_max) ! default to normal flow only
         Cx = 0
         cff = max(dhdy*dhdy, eps)        
         if (segment%oblique) then
           cff = max(dhdx*dhdx + dhdy*dhdy, eps)
           if (dhdx==0.) dhdx=eps ! avoid segv
           Cx = min(cff,max(dhdt/dhdx,-cff))
         endif
         v_new(i,J,k) = ((cff*v_old(i,J,k) + Cy*v_new(i,J+1,k)) - &
          (max(Cx,0.0)*grad(I+1,J) - min(Cx,0.0)*grad(I,J))) / (cff + Cy)
       endif
       if (segment%radiation .and. segment%nudged) then
         if (dhdt*dhdy < 0.0) then
           tau = segment%Tnudge_in
         else
           tau = segment%Tnudge_out
         endif
         v_new(i,J,k) = v_new(i,J,k) + dt*tau*(OBC%v(i,J,k) - v_old(i,J,k))
      endif
      enddo; enddo
     end if
  enddo

  else
  
!!!!!!!!!!!!!!!!!!!!!!!!!!!!!!!!!!!
!!!!!!!!!!!!!!!!!!!!!!!!!!!!!!!!!!!
  
  do k=1,nz ;  do j=js,je ; do I=is-1,ie ; if (OBC%OBC_segment_u(I,j) /= OBC_NONE) then
     
    if (OBC%OBC_segment_number(OBC%OBC_segment_u(I,j))%direction == OBC_DIRECTION_E) then
      if (OBC%OBC_segment_number(OBC%OBC_segment_u(I,j))%legacy) then
        dhdt = u_old(I-1,j,k)-u_new(I-1,j,k) !old-new
        dhdx = u_new(I-1,j,k)-u_new(I-2,j,k) !in new time backward sasha for I-1
        rx_new = 0.0
        if (dhdt*dhdx > 0.0) rx_new = min( (dhdt/dhdx), rx_max)
        rx_avg = (1.0-gamma_u)*OBC%rx_old_u(I,j,k) + gamma_u*rx_new
        OBC%rx_old_u(I,j,k) = rx_avg
        u_new(I,j,k) = (u_old(I,j,k) + rx_avg*u_new(I-1,j,k)) / (1.0+rx_avg)

    !   dhdt = h_old(I,j,k)-h_new(I,j,k) !old-new
    !   dhdx = h_new(I,j,k)-h_new(I-1,j,k) !in new time
    !   rx_new = 0.0
    !   if (dhdt*dhdx > 0.0) rx_new = min( (dhdt/dhdx), rx_max)
    !   rx_avg = (1.0-gamma_h)*OBC%rx_old_h(I,j,k) + gamma_h*rx_new
    !   OBC%rx_old_h(I,j,k) = rx_avg
    !    h_new(I+1,j,k) = (h_old(I+1,j,k) + rx_avg*h_new(I,j,k)) / (1.0+rx_avg) !original
      elseif (OBC%OBC_segment_number(OBC%OBC_segment_u(I,j))%radiation) then
        grad(I,J) = u_old(I,j+1,k) - u_old(I,j,k)
        grad(I,J-1) = u_old(I,j,k) - u_old(I,j-1,k)
        grad(I-1,J) = u_old(I-1,j+1,k) - u_old(I-1,j,k)
        grad(I-1,J-1) = u_old(I-1,j,k) - u_old(I-1,j-1,k)
        dhdt = u_old(I-1,j,k)-u_new(I-1,j,k) !old-new
        dhdx = u_new(I-1,j,k)-u_new(I-2,j,k) !in new time backward sasha for I-1
        if (dhdt*dhdx < 0.0) dhdt = 0.0
        if (dhdt*(grad(I-1,J) + grad(I-1,J-1)) > 0.0) then
          dhdy = grad(I-1,J-1)
        else
          dhdy = grad(I-1,J)
        endif
        Cx = dhdt*dhdx
        Cy = 0
        cff = max(dhdx*dhdx, eps)        
        if (OBC%OBC_segment_number(OBC%OBC_segment_u(I,j))%oblique) then
           cff = max(dhdx*dhdx + dhdy*dhdy, eps)
           if (dhdx==0.) dhdx=eps ! avoid segv
           Cy = min(cff,max(dhdt*dhdy,-cff))
        endif
        u_new(I,j,k) = ((cff*u_old(I,j,k) + Cx*u_new(I-1,j,k)) - &
          (max(Cy,0.0)*grad(I,J-1)  - min(Cy,0.0)*grad(I,J))) / (cff + Cx)
      endif
      if (OBC%OBC_segment_number(OBC%OBC_segment_u(I,j))%radiation .and. &
          OBC%OBC_segment_number(OBC%OBC_segment_u(I,j))%nudged) then
        if (dhdt*dhdx < 0.0) then
          tau = OBC%OBC_segment_number(OBC%OBC_segment_u(I,j))%Tnudge_in
        else
          tau = OBC%OBC_segment_number(OBC%OBC_segment_u(I,j))%Tnudge_out
        endif
        u_new(I,j,k) = u_new(I,j,k) + dt*tau*(OBC%u(I,j,k) - u_old(I,j,k))
      endif
    endif

    if (OBC%OBC_segment_number(OBC%OBC_segment_u(I,j))%direction == OBC_DIRECTION_W) then
      if (OBC%OBC_segment_number(OBC%OBC_segment_u(I,j))%legacy) then
        dhdt = u_old(I+1,j,k)-u_new(I+1,j,k) !old-new
        dhdx = u_new(I+1,j,k)-u_new(I+2,j,k) !in new time backward sasha for I+1
        rx_new = 0.0
        if (dhdt*dhdx > 0.0) rx_new = min( (dhdt/dhdx), rx_max)
        rx_avg = (1.0-gamma_u)*OBC%rx_old_u(I,j,k) + gamma_u*rx_new
        OBC%rx_old_u(I,j,k) = rx_avg
        u_new(I,j,k) = (u_old(I,j,k) + rx_avg*u_new(I+1,j,k)) / (1.0+rx_avg)

    !   dhdt = h_old(I+1,j,k)-h_new(I+1,j,k) !old-new
    !   dhdx = h_new(I+1,j,k)-h_new(I+2,j,k) !in new time
    !   rx_new = 0.0
    !   if (dhdt*dhdx > 0.0) rx_new = min( (dhdt/dhdx), rx_max)
    !   rx_avg = (1.0-gamma_h)*OBC%rx_old_h(I,j,k) + gamma_h*rx_new
    !   OBC%rx_old_h(I,j,k) = rx_avg
    !   h_new(I,j,k) = (h_old(I,j,k) + rx_avg*h_new(I+1,j,k)) / (1.0+rx_avg) !original
      elseif (OBC%OBC_segment_number(OBC%OBC_segment_u(I,j))%radiation) then
        grad(I,J) = u_old(I,j+1,k) - u_old(I,j,k)
        grad(I,J-1) = u_old(I,j,k) - u_old(I,j-1,k)
        grad(I+1,J) = u_old(I+1,j+1,k) - u_old(I+1,j,k)
        grad(I+1,J-1) = u_old(I+1,j,k) - u_old(I+1,j-1,k)
        dhdt = u_old(I+1,j,k)-u_new(I+1,j,k) !old-new
        dhdx = u_new(I+1,j,k)-u_new(I+2,j,k) !in new time backward sasha for I+1
        if (dhdt*dhdx < 0.0) dhdt = 0.0
        if (dhdt*(grad(I+1,J) + grad(I+1,J-1)) > 0.0) then
          dhdy = grad(I+1,J-1)
        else
          dhdy = grad(I+1,J)
        endif
        cff = max(dhdx*dhdx + dhdy*dhdy, eps)
        Cx = dhdt*dhdx
        Cy = 0
        if (OBC%OBC_segment_number(OBC%OBC_segment_u(I,j))%oblique) &
             Cy = min(cff,max(dhdt*dhdy,-cff))
        u_new(I,j,k) = ((cff*u_old(I,j,k) + Cx*u_new(I+1,j,k)) - &
          (max(Cy,0.0)*grad(I,J-1) - min(Cy,0.0)*grad(I,J))) / (cff + Cx)
      endif
      if (OBC%OBC_segment_number(OBC%OBC_segment_u(I,j))%radiation .and. &
          OBC%OBC_segment_number(OBC%OBC_segment_u(I,j))%nudged) then
        if (dhdt*dhdx < 0.0) then
          tau = OBC%OBC_segment_number(OBC%OBC_segment_u(I,j))%Tnudge_in
        else
          tau = OBC%OBC_segment_number(OBC%OBC_segment_u(I,j))%Tnudge_out
        endif
        u_new(I,j,k) = u_new(I,j,k) + dt*tau*(OBC%u(I,j,k) - u_old(I,j,k))
      endif
    endif

    if (OBC%OBC_segment_number(OBC%OBC_segment_u(I,j))%direction == OBC_DIRECTION_N) then
      if (OBC%OBC_segment_number(OBC%OBC_segment_u(I,j))%gradient .or. &
          OBC%OBC_segment_number(OBC%OBC_segment_u(I,j))%legacy) then
        u_new(I,j,k) = u_new(I,j-1,k)
      elseif (OBC%OBC_segment_number(OBC%OBC_segment_u(I,j))%radiation) then
        grad(i,j) = u_old(I,j,k) - u_old(I-1,j,k)
        grad(i,j-1) = u_old(I,j-1,k) - u_old(I-1,j-1,k)
        grad(i+1,j) = u_old(I+1,j,k) - u_old(I,j,k)
        grad(i+1,j-1) = u_old(I+1,j-1,k) - u_old(I,j-1,k)
        dhdt = u_old(I,j-1,k)-u_new(I,j-1,k) !old-new
        dhdy = u_new(I,j-1,k)-u_new(I,j-2,k) !in new time backward sasha for I+1
        if (dhdt*dhdy < 0.0) dhdt = 0.0
        if (dhdt*(grad(i,j-1) + grad(i+1,j-1)) > 0.0) then
          dhdx = grad(i,j-1)
        else
          dhdx = grad(i+1,j-1)
        endif
        cff = max(dhdx*dhdx + dhdy*dhdy, eps)
        Cx = 0.0
        if (OBC%OBC_segment_number(OBC%OBC_segment_u(I,j))%oblique) &
               Cx = min(cff, max(dhdt*dhdx, -cff))
        Cy = dhdt*dhdy
        u_new(I,j,k) = ((cff*u_old(I,j,k) + Cy*u_new(I,j-1,k)) - &
               (max(Cx, 0.0)*grad(i,j) - min(Cx, 0.0)*grad(i+1,j)))/(cff + Cy)
      endif
    endif

    if (OBC%OBC_segment_number(OBC%OBC_segment_u(I,j))%direction == OBC_DIRECTION_S) then
      if (OBC%OBC_segment_number(OBC%OBC_segment_u(I,j))%gradient .or. &
          OBC%OBC_segment_number(OBC%OBC_segment_u(I,j))%legacy) then
        u_new(I,j,k) = u_new(I,j+1,k)
      elseif (OBC%OBC_segment_number(OBC%OBC_segment_u(I,j))%radiation) then
        grad(i,j) = u_old(I,j,k) - u_old(I-1,j,k)
        grad(i,j+1) = u_old(I,j+1,k) - u_old(I-1,j+1,k)
        grad(i+1,j) = u_old(I+1,j,k) - u_old(I,j,k)
        grad(i+1,j+1) = u_old(I+1,j+1,k) - u_old(I,j+1,k)
        dhdt = u_old(I,j+1,k)-u_new(I,j+1,k) !old-new
        dhdy = u_new(I,j+1,k)-u_new(I,j+2,k) !in new time backward sasha for I+1
        if (dhdt*dhdy < 0.0) dhdt = 0.0
        if (dhdt*(grad(i,j+1) + grad(i+1,j+1)) > 0.0) then
          dhdx = grad(i,j+1)
        else
          dhdx = grad(i+1,j+1)
        endif
        cff = max(dhdx*dhdx + dhdy*dhdy, eps)
        Cx = 0.0
        if (OBC%OBC_segment_number(OBC%OBC_segment_u(I,j))%oblique) &
               Cx = min(cff, max(dhdt*dhdx, -cff))
        Cy = dhdt*dhdy
        u_new(I,j,k) = ((cff*u_old(I,j,k) + Cy*u_new(I,j+1,k)) - &
               (max(Cx, 0.0)*grad(i,j) - min(Cx, 0.0)*grad(i+1,j)))/(cff + Cy)
      endif
    endif
  endif ; enddo ; enddo ; enddo

  do k=1,nz ; do J=js-1,je ; do i=is,ie ; if (OBC%OBC_segment_v(i,J) /= OBC_NONE) then
    if (OBC%OBC_segment_number(OBC%OBC_segment_v(i,J))%direction == OBC_DIRECTION_N) then
      if (OBC%OBC_segment_number(OBC%OBC_segment_v(i,J))%legacy) then
        dhdt = v_old(i,J-1,k)-v_new(i,J-1,k) !old-new
        dhdy = v_new(i,J-1,k)-v_new(i,J-2,k) !in new time backward sasha for J-1
        rx_new = 0.0
        if (dhdt*dhdy > 0.0) rx_new = min( (dhdt/dhdy), rx_max)
        rx_avg = (1.0-gamma_v)*OBC%ry_old_v(i,J,k) + gamma_v*rx_new
        OBC%ry_old_v(i,J,k) = rx_avg
        v_new(i,J,k) = (v_old(i,J,k) + rx_avg*v_new(i,J-1,k)) / (1.0+rx_avg)

    !   dhdt = h_old(i,J,k)-h_new(i,J,k) !old-new
    !   dhdx = h_new(i,J,k)-h_new(i,J-1,k) !in new time
    !   rx_new = 0.0
    !   if (dhdt*dhdx > 0.0) rx_new = min( (dhdt/dhdx), rx_max)
    !   rx_avg = (1.0-gamma_h)*OBC%ry_old_h(i,J,k) + gamma_h*rx_new
    !   OBC%ry_old_h(i,J,k) = rx_avg
    !   h_new(i,J+1,k) = (h_old(i,J+1,k) + rx_avg*h_new(i,J,k)) / (1.0+rx_avg) !original
      elseif (OBC%OBC_segment_number(OBC%OBC_segment_v(i,J))%radiation) then
        grad(I,J) = v_old(i+1,J,k) - v_old(i,J,k)
        grad(I-1,J) = v_old(i,J,k) - v_old(i-1,J,k)
        grad(I,J-1) = v_old(i+1,J-1,k) - v_old(i,J-1,k)
        grad(I-1,J-1) = v_old(i,J-1,k) - v_old(i-1,J-1,k)
        dhdt = v_old(i,J-1,k)-v_new(i,J-1,k) !old-new
        dhdy = v_new(i,J-1,k)-v_new(i,J-2,k) !in new time backward sasha for J-1
        if (dhdt*dhdy < 0.0) dhdt = 0.0
        if (dhdt*(grad(I,J-1) + grad(I-1,J-1)) > 0.0) then
          dhdx = grad(I-1,J-1)
        else
          dhdx = grad(I,J-1)
        endif
        cff = max(dhdx*dhdx + dhdy*dhdy, eps)
        Cy = dhdt*dhdy
        Cx = 0
        if (OBC%OBC_segment_number(OBC%OBC_segment_v(i,J))%oblique) &
             Cx = min(cff,max(dhdt*dhdx,-cff))
        v_new(i,J,k) = ((cff*v_old(i,J,k) + Cy*v_new(i,J-1,k)) - &
          (max(Cx,0.0)*grad(I-1,J) - min(Cx,0.0)*grad(I,J))) / (cff + Cy)
      endif
      if (OBC%OBC_segment_number(OBC%OBC_segment_v(i,J))%radiation .and. &
          OBC%OBC_segment_number(OBC%OBC_segment_v(i,J))%nudged) then
        if (dhdt*dhdy < 0.0) then
          tau = OBC%OBC_segment_number(OBC%OBC_segment_v(i,J))%Tnudge_in
        else
          tau = OBC%OBC_segment_number(OBC%OBC_segment_v(i,J))%Tnudge_out
        endif
        v_new(i,J,k) = v_new(i,J,k) + dt*tau*(OBC%v(i,J,k) - v_old(i,J,k))
      endif
    endif

    if (OBC%OBC_segment_number(OBC%OBC_segment_v(i,J))%direction == OBC_DIRECTION_S) then
      if (OBC%OBC_segment_number(OBC%OBC_segment_v(i,J))%legacy) then
        dhdt = v_old(i,J+1,k)-v_new(i,J+1,k) !old-new
        dhdy = v_new(i,J+1,k)-v_new(i,J+2,k) !in new time backward sasha for J+1
        rx_new = 0.0
        if (dhdt*dhdy > 0.0) rx_new = min( (dhdt/dhdy), rx_max)
        rx_avg = (1.0-gamma_v)*OBC%ry_old_v(i,J,k) + gamma_v*rx_new
        OBC%ry_old_v(i,J,k) = rx_avg
        v_new(i,J,k) = (v_old(i,J,k) + rx_avg*v_new(i,J+1,k)) / (1.0+rx_avg)

    !   dhdt = h_old(i,J+1,k)-h_new(i,J+1,k) !old-new
    !   dhdx = h_new(i,J+1,k)-h_new(i,J+2,k) !in new time
    !   rx_new = 0.0
    !   if (dhdt*dhdx > 0.0) rx_new = min( (dhdt/dhdx), rx_max)
    !   rx_avg = (1.0-gamma_h)*OBC%ry_old_h(i,J,k) + gamma_h*rx_new
    !   OBC%ry_old_h(i,J,k) = rx_avg
    !   h_new(i,J,k) = (h_old(i,J,k) + rx_avg*h_new(i,J+1,k)) / (1.0+rx_avg) !original
      elseif (OBC%OBC_segment_number(OBC%OBC_segment_v(i,J))%radiation) then
        grad(I,J) = v_old(i+1,J,k) - v_old(i,J,k)
        grad(I-1,J) = v_old(i,J,k) - v_old(i-1,J,k)
        grad(I,J+1) = v_old(i+1,J+1,k) - v_old(i,J+1,k)
        grad(I-1,J+1) = v_old(i,J+1,k) - v_old(i-1,J+1,k)
        dhdt = v_old(i,J+1,k)-v_new(i,J+1,k) !old-new
        dhdy = v_new(i,J+1,k)-v_new(i,J+2,k) !in new time backward sasha for J+1
        if (dhdt*dhdy < 0.0) dhdt = 0.0
        if (dhdt*(grad(I,J+1) + grad(I-1,J+1)) > 0.0) then
          dhdx = grad(I-1,J+1)
        else
          dhdx = grad(I,J+1)
        endif
        cff = max(dhdx*dhdx + dhdy*dhdy, eps)
        Cy = dhdt*dhdy
        Cx = 0
        if (OBC%OBC_segment_number(OBC%OBC_segment_v(i,J))%oblique) &
             Cx = min(cff,max(dhdt*dhdx,-cff))
        v_new(i,J,k) = ((cff*v_old(i,J,k) + Cy*v_new(i,J+1,k)) - &
          (max(Cx,0.0)*grad(I-1,J) - min(Cx,0.0)*grad(I,J))) / (cff + Cy)
      endif
      if (OBC%OBC_segment_number(OBC%OBC_segment_v(i,J))%radiation .and. &
          OBC%OBC_segment_number(OBC%OBC_segment_v(i,J))%nudged) then
        if (dhdt*dhdy < 0.0) then
          tau = OBC%OBC_segment_number(OBC%OBC_segment_v(i,J))%Tnudge_in
        else
          tau = OBC%OBC_segment_number(OBC%OBC_segment_v(i,J))%Tnudge_out
        endif
        v_new(i,J,k) = v_new(i,J,k) + dt*tau*(OBC%v(i,J,k) - v_old(i,J,k))
      endif
    endif

    if (OBC%OBC_segment_number(OBC%OBC_segment_v(i,J))%direction == OBC_DIRECTION_E) then
      if (OBC%OBC_segment_number(OBC%OBC_segment_v(i,J))%gradient .or. &
          OBC%OBC_segment_number(OBC%OBC_segment_v(i,J))%legacy) then
        v_new(i,J,k) = v_new(i-1,J,k)
      elseif (OBC%OBC_segment_number(OBC%OBC_segment_v(i,J))%radiation) then
        grad(i,j) = v_old(i,J,k) - v_old(i,J-1,k)
        grad(i,j+1) = v_old(i,J+1,k) - v_old(i,J,k)
        grad(i-1,j) = v_old(i-1,J,k) - v_old(i-1,J-1,k)
        grad(i-1,j+1) = v_old(i-1,J+1,k) - v_old(i-1,J,k)
        dhdt = v_old(i-1,J,k)-v_new(i-1,J,k) !old-new
        dhdx = v_new(i-1,J,k)-v_new(i-2,J,k) !in new time backward sasha for I+1
        if (dhdt*dhdx < 0.0) dhdt = 0.0
        if (dhdt*(grad(i-1,j) + grad(i-1,j+1)) > 0.0) then
          dhdy = grad(i-1,j)
        else
          dhdy = grad(i-1,j+1)
        endif
        cff = max(dhdx*dhdx + dhdy*dhdy, eps)
        Cx = dhdt*dhdx
        Cy = 0.0
        if (OBC%OBC_segment_number(OBC%OBC_segment_v(I,j))%oblique) &
               Cy = min(cff, max(dhdt*dhdy, -cff))
        v_new(i,J,k) = ((cff*v_old(i,J,k) + Cx*v_new(i-1,J,k)) - &
               (max(Cy, 0.0)*grad(i,j) - min(Cy, 0.0)*grad(i,j+1)))/(cff + Cx)
      endif
    endif
    if (OBC%OBC_segment_number(OBC%OBC_segment_v(i,J))%direction == OBC_DIRECTION_W) then
      if (OBC%OBC_segment_number(OBC%OBC_segment_v(i,J))%gradient .or. &
          OBC%OBC_segment_number(OBC%OBC_segment_v(i,J))%legacy) then
        v_new(i,J,k) = v_new(i+1,J,k)
      elseif (OBC%OBC_segment_number(OBC%OBC_segment_v(i,J))%radiation) then
        grad(i,j) = v_old(i,J,k) - v_old(i,J-1,k)
        grad(i+1,j) = v_old(i+1,J,k) - v_old(i+1,J-1,k)
        grad(i,j+1) = v_old(i,J+1,k) - v_old(i,J,k)
        grad(i+1,j+1) = v_old(i+1,J+1,k) - v_old(i+1,J,k)
        dhdt = v_old(i+1,J,k)-v_new(i+1,J,k) !old-new
        dhdx = v_new(i+1,J,k)-v_new(i+2,J,k) !in new time backward sasha for I+1
        if (dhdt*dhdx < 0.0) dhdt = 0.0
        if (dhdt*(grad(i+1,j) + grad(i+1,j+1)) > 0.0) then
          dhdy = grad(i+1,j)
        else
          dhdy = grad(i+1,j+1)
        endif
        cff = max(dhdx*dhdx + dhdy*dhdy, eps)
        Cx = dhdt*dhdx
        Cy = 0.0
        if (OBC%OBC_segment_number(OBC%OBC_segment_v(I,j))%oblique) &
               Cy = min(cff, max(dhdt*dhdy, -cff))
        v_new(i,J,k) = ((cff*v_old(i,J,k) + Cx*v_new(i+1,J,k)) - &
               (max(Cy, 0.0)*grad(i,j) - min(Cy, 0.0)*grad(i+1,j)))/(cff + Cx)
      endif
    endif
  endif ; enddo ; enddo ; enddo
endif


  call cpu_clock_begin(id_clock_pass)
  call pass_vector(u_new, v_new, G%Domain)
  call pass_var(h_new, G%Domain)
  call cpu_clock_end(id_clock_pass)

end subroutine radiation_open_bdry_conds

!> Sets the initial definitions of the characteristic open boundary conditions.
!! \author Mehmet Ilicak
subroutine set_Flather_data(OBC, tv, h, G, PF, tracer_Reg)
  type(ocean_grid_type),                     intent(inout) :: G !< Ocean grid structure
  type(ocean_OBC_type),                      pointer       :: OBC !< Open boundary structure
  type(thermo_var_ptrs),                     intent(inout) :: tv !< Thermodynamics structure
  real, dimension(SZI_(G),SZJ_(G), SZK_(G)), intent(inout) :: h !< Thickness
  type(param_file_type),                     intent(in)    :: PF !< Parameter file handle
  type(tracer_registry_type),                pointer       :: tracer_Reg !< Tracer registry
  ! Local variables
  logical :: read_OBC_eta = .false.
  logical :: read_OBC_uv = .false.
  logical :: read_OBC_TS = .false.
  integer :: i, j, k, itt, is, ie, js, je, isd, ied, jsd, jed, nz
  integer :: isd_off, jsd_off
  integer :: IsdB, IedB, JsdB, JedB
  character(len=40)  :: mod = "set_Flather_data" ! This subroutine's name.
  character(len=200) :: filename, OBC_file, inputdir ! Strings for file/path

  real :: temp_u(G%domain%niglobal+1,G%domain%njglobal)
  real :: temp_v(G%domain%niglobal,G%domain%njglobal+1)

  real, pointer, dimension(:,:,:) :: &
    OBC_T_u => NULL(), &    ! These arrays should be allocated and set to
    OBC_T_v => NULL(), &    ! specify the values of T and S that should come
    OBC_S_u => NULL(), &
    OBC_S_v => NULL()

  is = G%isc ; ie = G%iec ; js = G%jsc ; je = G%jec ; nz = G%ke
  isd = G%isd ; ied = G%ied ; jsd = G%jsd ; jed = G%jed
  IsdB = G%IsdB ; IedB = G%IedB ; JsdB = G%JsdB ; JedB = G%JedB

  call get_param(PF, mod, "READ_OBC_UV", read_OBC_uv, &
                 "If true, read the values for the velocity open boundary \n"//&
                 "conditions from the file specified by OBC_FILE.", &
                 default=.false.)
  call get_param(PF, mod, "READ_OBC_ETA", read_OBC_eta, &
                 "If true, read the values for the sea surface height \n"//&
                 "open boundary conditions from the file specified by \n"//&
                 "OBC_FILE.", default=.false.)
  call get_param(PF, mod, "READ_OBC_TS", read_OBC_TS, &
                 "If true, read the values for the temperature and \n"//&
                 "salinity open boundary conditions from the file \n"//&
                 "specified by OBC_FILE.", default=.false.)
  if (read_OBC_uv .or. read_OBC_eta .or. read_OBC_TS) then
    call get_param(PF, mod, "OBC_FILE", OBC_file, &
                 "The file from which the appropriate open boundary \n"//&
                 "condition values are read.", default="MOM_OBC_FILE.nc")
    call get_param(PF, mod, "INPUTDIR", inputdir, default=".")
    inputdir = slasher(inputdir)
    filename = trim(inputdir)//trim(OBC_file)
    call log_param(PF, mod, "INPUTDIR/OBC_FILE", filename)
  endif

  if (.not.associated(OBC%vbt_outer)) then
    allocate(OBC%vbt_outer(isd:ied,JsdB:JedB)) ; OBC%vbt_outer(:,:) = 0.0
  endif

  if (.not.associated(OBC%ubt_outer)) then
    allocate(OBC%ubt_outer(IsdB:IedB,jsd:jed)) ; OBC%ubt_outer(:,:) = 0.0
  endif

  if (.not.associated(OBC%eta_outer_u)) then
    allocate(OBC%eta_outer_u(IsdB:IedB,jsd:jed)) ; OBC%eta_outer_u(:,:) = 0.0
  endif

  if (.not.associated(OBC%eta_outer_v)) then
    allocate(OBC%eta_outer_v(isd:ied,JsdB:JedB)) ; OBC%eta_outer_v(:,:) = 0.0
  endif

  if (read_OBC_uv) then
    call read_data(filename, 'ubt', OBC%ubt_outer, &
                   domain=G%Domain%mpp_domain, position=EAST_FACE)
    call read_data(filename, 'vbt', OBC%vbt_outer, &
                   domain=G%Domain%mpp_domain, position=NORTH_FACE)
  endif

  if (read_OBC_eta) then
    call read_data(filename, 'eta_outer_u', OBC%eta_outer_u, &
                   domain=G%Domain%mpp_domain, position=EAST_FACE)
    call read_data(filename, 'eta_outer_v', OBC%eta_outer_v, &
                   domain=G%Domain%mpp_domain, position=NORTH_FACE)
  endif

  call pass_vector(OBC%eta_outer_u,OBC%eta_outer_v,G%Domain, To_All+SCALAR_PAIR, CGRID_NE)
  call pass_vector(OBC%ubt_outer,OBC%vbt_outer,G%Domain)

  ! Define radiation coefficients r[xy]_old_[uvh] as needed.  For now, there are
  ! no radiation conditions applied to the thicknesses, since the thicknesses
  ! might not be physically motivated.  Instead, sponges should be used to
  ! enforce the near-boundary layer structure.
  if (OBC%Flather_u_BCs_exist_globally) then
    allocate(OBC%rx_old_u(IsdB:IedB,jsd:jed,nz)) ; OBC%rx_old_u(:,:,:) = 0.0
 !   allocate(OBC%rx_old_h(Isd:Ied,jsd:jed,nz))   ; OBC%rx_old_h(:,:,:) = 0.0
  endif
  if (OBC%Flather_v_BCs_exist_globally) then
    allocate(OBC%ry_old_v(isd:ied,JsdB:JedB,nz)) ; OBC%ry_old_v(:,:,:) = 0.0
 !   allocate(OBC%ry_old_h(isd:ied,Jsd:Jed,nz))   ; OBC%ry_old_h(:,:,:) = 0.0
  endif

  if (associated(tv%T)) then
    allocate(OBC_T_u(IsdB:IedB,jsd:jed,nz)) ; OBC_T_u(:,:,:) = 0.0
    allocate(OBC_S_u(IsdB:IedB,jsd:jed,nz)) ; OBC_S_u(:,:,:) = 0.0
    allocate(OBC_T_v(isd:ied,JsdB:JedB,nz)) ; OBC_T_v(:,:,:) = 0.0
    allocate(OBC_S_v(isd:ied,JsdB:JedB,nz)) ; OBC_S_v(:,:,:) = 0.0

    if (read_OBC_TS) then
      call read_data(filename, 'OBC_T_u', OBC_T_u, &
                     domain=G%Domain%mpp_domain, position=EAST_FACE)
      call read_data(filename, 'OBC_S_u', OBC_S_u, &
                     domain=G%Domain%mpp_domain, position=EAST_FACE)

      call read_data(filename, 'OBC_T_v', OBC_T_v, &
                     domain=G%Domain%mpp_domain, position=NORTH_FACE)
      call read_data(filename, 'OBC_S_v', OBC_S_v, &
                     domain=G%Domain%mpp_domain, position=NORTH_FACE)
    else
      call pass_var(tv%T, G%Domain)
      call pass_var(tv%S, G%Domain)
      do k=1,nz ; do j=js,je ; do I=is-1,ie
        if (OBC%OBC_segment_u(I,j) /= OBC_NONE) then
          if (OBC%OBC_segment_number(OBC%OBC_segment_u(I,j))%direction == OBC_DIRECTION_E) then
            OBC_T_u(I,j,k) = tv%T(i,j,k)
            OBC_S_u(I,j,k) = tv%S(i,j,k)
          elseif (OBC%OBC_segment_number(OBC%OBC_segment_u(I,j))%direction == OBC_DIRECTION_W) then
            OBC_T_u(I,j,k) = tv%T(i+1,j,k)
            OBC_S_u(I,j,k) = tv%S(i+1,j,k)
          elseif (G%mask2dT(i,j) + G%mask2dT(i+1,j) > 0) then
            OBC_T_u(I,j,k) = (G%mask2dT(i,j)*tv%T(i,j,k) + G%mask2dT(i+1,j)*tv%T(i+1,j,k)) / &
                             (G%mask2dT(i,j) + G%mask2dT(i+1,j))
            OBC_S_u(I,j,k) = (G%mask2dT(i,j)*tv%S(i,j,k) + G%mask2dT(i+1,j)*tv%S(i+1,j,k)) / &
                             (G%mask2dT(i,j) + G%mask2dT(i+1,j))
          else ! This probably shouldn't happen or maybe it doesn't matter?
            OBC_T_u(I,j,k) = 0.5*(tv%T(i,j,k)+tv%T(i+1,j,k))
            OBC_S_u(I,j,k) = 0.5*(tv%S(i,j,k)+tv%S(i+1,j,k))
          endif
        else
          OBC_T_u(I,j,k) = 0.5*(tv%T(i,j,k)+tv%T(i+1,j,k))
          OBC_S_u(I,j,k) = 0.5*(tv%S(i,j,k)+tv%S(i+1,j,k))
        endif
      enddo; enddo ; enddo

      do k=1,nz ; do J=js-1,je ; do i=is,ie
        if (OBC%OBC_segment_v(i,J) /= OBC_NONE) then
          if (OBC%OBC_segment_number(OBC%OBC_segment_v(i,J))%direction == OBC_DIRECTION_N) then
            OBC_T_v(i,J,k) = tv%T(i,j,k)
            OBC_S_v(i,J,k) = tv%S(i,j,k)
          elseif (OBC%OBC_segment_number(OBC%OBC_segment_v(i,J))%direction == OBC_DIRECTION_S) then
            OBC_T_v(i,J,k) = tv%T(i,j+1,k)
            OBC_S_v(i,J,k) = tv%S(i,j+1,k)
          elseif (G%mask2dT(i,j) + G%mask2dT(i,j+1) > 0) then
            OBC_T_v(i,J,k) = (G%mask2dT(i,j)*tv%T(i,j,k) + G%mask2dT(i,j+1)*tv%T(i,j+1,k)) / &
                             (G%mask2dT(i,j) + G%mask2dT(i,j+1))
            OBC_S_v(i,J,k) = (G%mask2dT(i,j)*tv%S(i,j,k) + G%mask2dT(i,j+1)*tv%S(i,j+1,k)) / &
                             (G%mask2dT(i,j) + G%mask2dT(i,j+1))
          else ! This probably shouldn't happen or maybe it doesn't matter?
            OBC_T_v(i,J,k) = 0.5*(tv%T(i,j,k)+tv%T(i,j+1,k))
            OBC_S_v(i,J,k) = 0.5*(tv%S(i,j,k)+tv%S(i,j+1,k))
          endif
        else
          OBC_T_v(i,J,k) = 0.5*(tv%T(i,j,k)+tv%T(i,j+1,k))
          OBC_S_v(i,J,k) = 0.5*(tv%S(i,j,k)+tv%S(i,j+1,k))
        endif
      enddo; enddo ; enddo
    endif

    call pass_vector(OBC_T_u, OBC_T_v, G%Domain, To_All+SCALAR_PAIR, CGRID_NE)
    call pass_vector(OBC_S_u, OBC_S_v, G%Domain, To_All+SCALAR_PAIR, CGRID_NE)

    call add_tracer_OBC_values("T", tracer_Reg, OBC_in_u=OBC_T_u, &
                                                OBC_in_v=OBC_T_v)
    call add_tracer_OBC_values("S", tracer_Reg, OBC_in_u=OBC_S_u, &
                                                OBC_in_v=OBC_S_v)
    do k=1,nz ; do j=jsd,jed ; do I=isd,ied-1
      if (OBC%OBC_segment_number(OBC%OBC_segment_u(I,j))%direction == OBC_DIRECTION_E) then
        tv%T(i+1,j,k) = tv%T(i,j,k) ; tv%S(i+1,j,k) = tv%S(i,j,k)
      elseif (OBC%OBC_segment_number(OBC%OBC_segment_u(I,j))%direction == OBC_DIRECTION_W) then
        tv%T(i,j,k) = tv%T(i+1,j,k) ; tv%S(i,j,k) = tv%S(i+1,j,k)
      endif
    enddo ; enddo ; enddo
    do k=1,nz ; do J=jsd,jed-1 ; do i=isd,ied
      if (OBC%OBC_segment_number(OBC%OBC_segment_v(i,J))%direction == OBC_DIRECTION_N) then
        tv%T(i,j+1,k) = tv%T(i,j,k) ; tv%S(i,j+1,k) = tv%S(i,j,k)
      elseif (OBC%OBC_segment_number(OBC%OBC_segment_v(i,J))%direction == OBC_DIRECTION_S) then
        tv%T(i,j,k) = tv%T(i,j+1,k) ; tv%S(i,j,k) = tv%S(i,j+1,k)
      endif
    enddo ; enddo ; enddo
  endif

  do k=1,nz ; do j=jsd,jed ; do I=isd,ied-1
    if (OBC%OBC_segment_number(OBC%OBC_segment_u(I,j))%direction == OBC_DIRECTION_E) &
                        h(i+1,j,k) = h(i,j,k)
    if (OBC%OBC_segment_number(OBC%OBC_segment_u(I,j))%direction == OBC_DIRECTION_W) &
                        h(i,j,k) = h(i+1,j,k)
  enddo ; enddo ; enddo
  do k=1,nz ; do J=jsd,jed-1 ; do i=isd,ied
    if (OBC%OBC_segment_number(OBC%OBC_segment_v(i,J))%direction == OBC_DIRECTION_N) &
                       h(i,j+1,k) = h(i,j,k)
    if (OBC%OBC_segment_number(OBC%OBC_segment_v(i,J))%direction == OBC_DIRECTION_S) &
                       h(i,j,k) = h(i,j+1,k)
  enddo ; enddo ; enddo
! When we do not extend segments, this commented block was needed to
! get the same'ish h's.
! do k=1,nz ; do j=jsd,jed-1 ; do i=isd,ied
!   if (OBC%OBC_direction_v(i,J) == OBC_DIRECTION_N) h(i,j+1,k) = h(i,j,k)
! enddo ; enddo ; enddo
! do k=1,nz ; do j=jsd+1,jed ; do i=isd,ied
!   if (OBC%OBC_direction_v(i,J-1) == OBC_DIRECTION_S) h(i,j-1,k) = h(i,j,k)
! enddo ; enddo ; enddo
! do k=1,nz ; do j=jsd,jed ; do i=isd,ied-1
!   if (OBC%OBC_direction_u(I,j) == OBC_DIRECTION_E) h(i+1,j,k) = h(i,j,k)
! enddo ; enddo ; enddo
! do k=1,nz ; do j=jsd,jed ; do i=isd+1,ied
!   if (OBC%OBC_direction_u(I-1,j) == OBC_DIRECTION_W) h(i-1,j,k) = h(i,j,k)
! enddo ; enddo ; enddo
! do k=1,nz ; do j=jsd,jed-1 ; do i=isd,ied-1
!   if (OBC%OBC_direction_v(i,J) == OBC_DIRECTION_N .and. &
!       OBC%OBC_direction_u(I,j) == OBC_DIRECTION_E) h(i+1,j+1,k) = h(i,j,k)
! enddo ; enddo ; enddo
! do k=1,nz ; do j=jsd,jed-1 ; do i=isd+1,ied
!   if (OBC%OBC_direction_v(i,J) == OBC_DIRECTION_N .and. &
!       OBC%OBC_direction_u(I-1,j) == OBC_DIRECTION_W) h(i-1,j+1,k) = h(i,j,k)
! enddo ; enddo ; enddo
! do k=1,nz ; do j=jsd+1,jed ; do i=isd,ied-1
!   if (OBC%OBC_direction_v(i,J-1) == OBC_DIRECTION_S .and. &
!       OBC%OBC_direction_u(I,j) == OBC_DIRECTION_E) h(i+1,j-1,k) = h(i,j,k)
! enddo ; enddo ; enddo
! do k=1,nz ; do j=jsd+1,jed ; do i=isd+1,ied
!   if (OBC%OBC_direction_v(i,J-1) == OBC_DIRECTION_S .and. &
!       OBC%OBC_direction_u(I-1,j) == OBC_DIRECTION_W) h(i-1,j-1,k) = h(i,j,k)
! enddo ; enddo ; enddo

end subroutine set_Flather_data

function lookup_seg_field(OBC_seg,field)
  type(OBC_segment_type), pointer :: OBC_seg
  character(len=32), intent(in) :: field ! The field name
  integer :: lookup_seg_field

  integer :: n,m

  lookup_seg_field=-1
  do n=1,OBC_seg%num_fields
   if (trim(field) == OBC_seg%field_names(n)) then
     lookup_seg_field=n
     return
   endif
  enddo

  return

end function lookup_seg_field


subroutine fill_OBC_halos(G, GV, OBC, tv, h, tracer_Reg)

  type(ocean_grid_type),                     intent(in)    :: G !< Ocean grid structure
  type(verticalGrid_type),                   intent(in)    :: GV !<  Ocean vertical grid structure
  type(ocean_OBC_type),                      pointer       :: OBC !< Open boundary structure
  type(thermo_var_ptrs),                     intent(inout) :: tv !< Thermodynamics structure
  real, dimension(SZI_(G),SZJ_(G), SZK_(G)), intent(inout)    :: h !< Thickness
  type(tracer_registry_type),                pointer       :: tracer_Reg !< Tracer registry
  ! Local variables

  integer :: i, j, k, isd, ied, jsd, jed, is, ie, js, je
  integer :: n, nz
  character(len=40)  :: mod = "fill_OBC_halos" ! This subroutine's name.
  type(OBC_segment_type), pointer :: segment
  real, pointer, dimension(:,:,:) :: &
    OBC_T_u => NULL(), &    ! These arrays should be allocated and set to
    OBC_T_v => NULL(), &    ! specify the values of T and S that should come
    OBC_S_u => NULL(), &
    OBC_S_v => NULL()

  is = G%isc ; ie = G%iec ; js = G%jsc ; je = G%jec ; nz = G%ke
  isd = G%isd ; ied = G%ied ; jsd = G%jsd ; jed = G%jed
  nz=G%ke

  if (.not. associated(OBC) .or. .not. associated(tv%T)) return

  call pass_var(tv%T,G%Domain)
  call pass_var(tv%S,G%Domain)

  do n = 1, OBC%number_of_segments
    segment => OBC%OBC_segment_number(n)

    if (.not. segment%on_pe) cycle ! continue to next segment if not in computational domain

    do j=G%jsdB+1,G%jedB ; do I=G%isdB,G%iedB-1
      if (segment%direction == OBC_DIRECTION_E .and. OBC%OBC_segment_u(I,j) /= OBC_NONE ) then
        do k=1,nz
          tv%T(i+1,j,k) = tv%T(i,j,k) ; tv%S(i+1,j,k) = tv%S(i,j,k); h(i+1,j,k) = h(i,j,k)
        enddo
      endif
    enddo ; enddo

    do j=G%jsdB+1,G%jedB ; do I=G%isdB+1,G%iedB
      if (segment%direction == OBC_DIRECTION_W .and. OBC%OBC_segment_u(I,j) /= OBC_NONE ) then
        do k=1,nz
          tv%T(i-1,j,k) = tv%T(i,j,k) ; tv%S(i-1,j,k) = tv%S(i,j,k); h(i-1,j,k) = h(i,j,k)
        enddo
      endif
    enddo ; enddo

    do j=G%jsdB,G%jedB-1 ; do I=G%isdB+1,G%iedB
      if (segment%direction == OBC_DIRECTION_N .and. OBC%OBC_segment_v(I,j) /= OBC_NONE ) then
        do k=1,nz
          tv%T(i,j+1,k) = tv%T(i,j,k) ; tv%S(i,j+1,k) = tv%S(i,j,k); h(i,j+1,k) = h(i,j,k)
        enddo
      endif
    enddo ; enddo

    do j=G%jsdB+1,G%jedB ; do I=G%isdB+1,G%iedB
      if (segment%direction == OBC_DIRECTION_S .and. OBC%OBC_segment_v(I,j) /= OBC_NONE ) then
        do k=1,nz
          tv%T(i,j-1,k) = tv%T(i,j,k) ; tv%S(i,j-1,k) = tv%S(i,j,k); h(i,j-1,k) = h(i,j,k)
        enddo
      endif
    enddo ; enddo

  enddo

  if (associated(tv%T)) then
     if (.not. associated(OBC_T_u)) then
       allocate(OBC_T_u(G%IsdB:G%IedB,G%jsd:G%jed,nz)) ; OBC_T_u(:,:,:) = 0.0
       allocate(OBC_S_u(G%IsdB:G%IedB,G%jsd:G%jed,nz)) ; OBC_S_u(:,:,:) = 0.0
       allocate(OBC_T_v(G%Isd:G%Ied,G%jsdB:G%jedB,nz)) ; OBC_T_v(:,:,:) = 0.0
       allocate(OBC_S_v(G%Isd:G%Ied,G%jsdB:G%jedB,nz)) ; OBC_S_v(:,:,:) = 0.0
     endif
     do k=1,nz ; do j=G%jsd,G%jed ; do I=G%isd,G%ied-1
        if (OBC%OBC_segment_u(I,j) /= OBC_NONE) then
          if (OBC%OBC_segment_number(OBC%OBC_segment_u(I,j))%direction == OBC_DIRECTION_E) then
            OBC_T_u(I,j,k) = tv%T(i,j,k)
            OBC_S_u(I,j,k) = tv%S(i,j,k)
          elseif (OBC%OBC_segment_number(OBC%OBC_segment_u(I,j))%direction == OBC_DIRECTION_W) then
            OBC_T_u(I,j,k) = tv%T(i+1,j,k)
            OBC_S_u(I,j,k) = tv%S(i+1,j,k)
          elseif (G%mask2dT(i,j) + G%mask2dT(i+1,j) > 0) then
            OBC_T_u(I,j,k) = (G%mask2dT(i,j)*tv%T(i,j,k) + G%mask2dT(i+1,j)*tv%T(i+1,j,k)) / &
                             (G%mask2dT(i,j) + G%mask2dT(i+1,j))
            OBC_S_u(I,j,k) = (G%mask2dT(i,j)*tv%S(i,j,k) + G%mask2dT(i+1,j)*tv%S(i+1,j,k)) / &
                             (G%mask2dT(i,j) + G%mask2dT(i+1,j))
          else ! This probably shouldn't happen or maybe it doesn't matter?
            OBC_T_u(I,j,k) = 0.5*(tv%T(i,j,k)+tv%T(i+1,j,k))
            OBC_S_u(I,j,k) = 0.5*(tv%S(i,j,k)+tv%S(i+1,j,k))
          endif
        else
          OBC_T_u(I,j,k) = 0.5*(tv%T(i,j,k)+tv%T(i+1,j,k))
          OBC_S_u(I,j,k) = 0.5*(tv%S(i,j,k)+tv%S(i+1,j,k))
        endif
     enddo; enddo ; enddo

     do k=1,nz ; do J=G%jsd,G%jed-1 ; do i=G%isd,G%ied
        if (OBC%OBC_segment_v(i,J) /= OBC_NONE) then
          if (OBC%OBC_segment_number(OBC%OBC_segment_v(i,J))%direction == OBC_DIRECTION_N) then
            OBC_T_v(i,J,k) = tv%T(i,j,k)
            OBC_S_v(i,J,k) = tv%S(i,j,k)
          elseif (OBC%OBC_segment_number(OBC%OBC_segment_v(i,J))%direction == OBC_DIRECTION_S) then
            OBC_T_v(i,J,k) = tv%T(i,j+1,k)
            OBC_S_v(i,J,k) = tv%S(i,j+1,k)
          elseif (G%mask2dT(i,j) + G%mask2dT(i,j+1) > 0) then
            OBC_T_v(i,J,k) = (G%mask2dT(i,j)*tv%T(i,j,k) + G%mask2dT(i,j+1)*tv%T(i,j+1,k)) / &
                             (G%mask2dT(i,j) + G%mask2dT(i,j+1))
            OBC_S_v(i,J,k) = (G%mask2dT(i,j)*tv%S(i,j,k) + G%mask2dT(i,j+1)*tv%S(i,j+1,k)) / &
                             (G%mask2dT(i,j) + G%mask2dT(i,j+1))
          else ! This probably shouldn't happen or maybe it doesn't matter?
            OBC_T_v(i,J,k) = 0.5*(tv%T(i,j,k)+tv%T(i,j+1,k))
            OBC_S_v(i,J,k) = 0.5*(tv%S(i,j,k)+tv%S(i,j+1,k))
          endif
        else
          OBC_T_v(i,J,k) = 0.5*(tv%T(i,j,k)+tv%T(i,j+1,k))
          OBC_S_v(i,J,k) = 0.5*(tv%S(i,j,k)+tv%S(i,j+1,k))
        endif
     enddo; enddo ; enddo

    call pass_vector(OBC_T_u, OBC_T_v, G%Domain, To_All+SCALAR_PAIR, CGRID_NE)
    call pass_vector(OBC_S_u, OBC_S_v, G%Domain, To_All+SCALAR_PAIR, CGRID_NE)

    call add_tracer_OBC_values("T",tracer_Reg, OBC_in_u=OBC_T_u,OBC_in_v=OBC_T_v)
    call add_tracer_OBC_values("S",tracer_Reg, OBC_in_u=OBC_S_u,OBC_in_v=OBC_S_v)


  endif
end subroutine fill_OBC_halos

!> Allocate segment data fields
subroutine allocate_OBC_segment_data(OBC, segment)
  type(ocean_OBC_type),   pointer       :: OBC     !< Open boundary structure
  type(OBC_segment_type), intent(inout) :: segment !< Open boundary segment
  ! Local variables
  integer :: isd, ied, jsd, jed
  integer :: IsdB, IedB, JsdB, JedB
  character(len=40)  :: mod = "allocate_OBC_segment_data" ! This subroutine's name.

  isd = segment%HI%isd ; ied = segment%HI%ied
  jsd = segment%HI%jsd ; jed = segment%HI%jed
  IsdB = segment%HI%IsdB ; IedB = segment%HI%IedB
  JsdB = segment%HI%JsdB ; JedB = segment%HI%JedB

<<<<<<< HEAD
  if (.not. segment%on_pe) return

  if (.not. ASSOCIATED(segment%Cg)) then ! finishing allocating storage for segments
    allocate(segment%Cg(isd:ied,jsd:jed));                    segment%Cg(:,:)=0.
    allocate(segment%Htot(isd:ied,jsd:jed));                  segment%Htot(:,:)=0.0
    allocate(segment%h(isd:ied,jsd:jed,OBC%ke));              segment%h(:,:,:)=0.0
    allocate(segment%normal_vel(isd:ied,jsd:jed,OBC%ke));     segment%normal_vel(:,:,:)=0.0
    allocate(segment%normal_trans(isd:ied,jsd:jed,OBC%ke));   segment%normal_trans(:,:,:)=0.0
    allocate(segment%normal_vel_bt(isd:ied,jsd:jed));         segment%normal_vel_bt(:,:)=0.0
    allocate(segment%normal_trans_bt(isd:ied,jsd:jed));       segment%normal_trans_bt(:,:)=0.0
    allocate(segment%tangent_vel(IsdB:IedB,JsdB:JedB,OBC%ke));segment%tangent_vel(:,:,:)=0.0
    allocate(segment%tangent_vel_bt(IsdB:IedB,JsdB:JedB));    segment%tangent_vel_bt(:,:)=0.0
    allocate(segment%eta(isd:ied,jsd:jed));                   segment%eta(:,:)=0.0
=======
    print *, 'Allocate_OBC_segment_data 1', IsdB, IedB, jsd, jed, segment%on_pe
  if (.not. segment%on_pe) return
    print *, 'Allocate_OBC_segment_data 2', IsdB, IedB, jsd, jed

  if (segment%direction == OBC_DIRECTION_E .or. segment%direction == OBC_DIRECTION_W) then
    print *, 'Allocate_OBC_segment_data EW', IsdB, IedB, jsd, jed
    allocate(segment%Cg(IsdB:IedB,jsd:jed));                    segment%Cg(:,:)=0.
    allocate(segment%Htot(IsdB:IedB,jsd:jed));                  segment%Htot(:,:)=0.0
    allocate(segment%h(IsdB:IedB,jsd:jed,OBC%ke));              segment%h(:,:,:)=0.0
    allocate(segment%normal_vel(IsdB:IedB,jsd:jed,OBC%ke));     segment%normal_vel(:,:,:)=0.0
    allocate(segment%normal_trans(IsdB:IedB,jsd:jed,OBC%ke));   segment%normal_trans(:,:,:)=0.0
    allocate(segment%normal_vel_bt(IsdB:IedB,jsd:jed));         segment%normal_vel_bt(:,:)=0.0
    allocate(segment%normal_trans_bt(IsdB:IedB,jsd:jed));       segment%normal_trans_bt(:,:)=0.0
    allocate(segment%tangent_vel(IsdB:IedB,JsdB:JedB,OBC%ke));  segment%tangent_vel(:,:,:)=0.0
    allocate(segment%tangent_vel_bt(IsdB:IedB,JsdB:JedB));      segment%tangent_vel_bt(:,:)=0.0
    allocate(segment%eta(IsdB:IedB,jsd:jed));                   segment%eta(:,:)=0.0
  else
    print *, 'Allocate_OBC_segment_data NS', isd, ied, JsdB, JedB
    allocate(segment%Cg(isd:ied,JsdB:JedB));                    segment%Cg(:,:)=0.
    allocate(segment%Htot(isd:ied,JsdB:JedB));                  segment%Htot(:,:)=0.0
    allocate(segment%h(isd:ied,JsdB:JedB,OBC%ke));              segment%h(:,:,:)=0.0
    allocate(segment%normal_vel(isd:ied,JsdB:JedB,OBC%ke));     segment%normal_vel(:,:,:)=0.0
    allocate(segment%normal_trans(isd:ied,JsdB:JedB,OBC%ke));   segment%normal_trans(:,:,:)=0.0
    allocate(segment%normal_vel_bt(isd:ied,JsdB:JedB));         segment%normal_vel_bt(:,:)=0.0
    allocate(segment%normal_trans_bt(isd:ied,JsdB:JedB));       segment%normal_trans_bt(:,:)=0.0
    allocate(segment%tangent_vel(IsdB:IedB,JsdB:JedB,OBC%ke));  segment%tangent_vel(:,:,:)=0.0
    allocate(segment%tangent_vel_bt(IsdB:IedB,JsdB:JedB));      segment%tangent_vel_bt(:,:)=0.0
    allocate(segment%eta(isd:ied,JsdB:JedB));                   segment%eta(:,:)=0.0
>>>>>>> 0377bfc6
  endif
end subroutine allocate_OBC_segment_data

!> Set tangential velocities outside of open boundaries to silly values
!! (used for checking the interior state is independent of values outside
!! of the domain).
subroutine open_boundary_test_extern_uv(G, OBC, u, v)
  type(ocean_grid_type),                     intent(in)    :: G !< Ocean grid structure
  type(ocean_OBC_type),                      pointer       :: OBC !< Open boundary structure
  real, dimension(SZIB_(G),SZJ_(G), SZK_(G)),intent(inout) :: u !< Zonal velocity (m/s)
  real, dimension(SZI_(G),SZJB_(G), SZK_(G)),intent(inout) :: v !< Meridional velocity (m/s)
  ! Local variables
  integer :: i, j, k, n
  real, parameter :: silly_value = 1.E40

  if (.not. associated(OBC)) return

  do n = 1, OBC%number_of_segments
    do k = 1, G%ke
      if (OBC%OBC_segment_number(n)%is_N_or_S) then
        J = OBC%OBC_segment_number(n)%HI%JsdB
        if (OBC%OBC_segment_number(n)%direction == OBC_DIRECTION_N) then
          do I = OBC%OBC_segment_number(n)%HI%IsdB, OBC%OBC_segment_number(n)%HI%IedB
            u(I,j+1,k) = silly_value
          enddo
        else
          do I = OBC%OBC_segment_number(n)%HI%IsdB, OBC%OBC_segment_number(n)%HI%IedB
<<<<<<< HEAD
            u(I,j-1,k) = silly_value
=======
            u(I,j,k) = silly_value
>>>>>>> 0377bfc6
          enddo
        endif
      elseif (OBC%OBC_segment_number(n)%is_E_or_W) then
        I = OBC%OBC_segment_number(n)%HI%IsdB
        if (OBC%OBC_segment_number(n)%direction == OBC_DIRECTION_E) then
          do J = OBC%OBC_segment_number(n)%HI%JsdB, OBC%OBC_segment_number(n)%HI%JedB
            v(i+1,J,k) = silly_value
          enddo
        else
          do J = OBC%OBC_segment_number(n)%HI%JsdB, OBC%OBC_segment_number(n)%HI%JedB
<<<<<<< HEAD
            v(i-1,J,k) = silly_value
=======
            v(i,J,k) = silly_value
>>>>>>> 0377bfc6
          enddo
        endif
      endif
    enddo
  enddo

end subroutine open_boundary_test_extern_uv

subroutine update_OBC_segment_data(G, GV, OBC, tv, h, Time)
  type(ocean_grid_type),                     intent(in)    :: G !< Ocean grid structure
  type(verticalGrid_type),                   intent(in)    :: GV !<  Ocean vertical grid structure
  type(ocean_OBC_type),                      pointer       :: OBC !< Open boundary structure
  type(thermo_var_ptrs),                     intent(in)    :: tv !< Thermodynamics structure
  real, dimension(SZI_(G),SZJ_(G), SZK_(G)), intent(inout)    :: h !< Thickness
!  real, dimension(SZI_(G),SZJ_(G))         , intent(inout)    :: eta !< Thickness
  type(time_type),                           intent(in)    :: Time
  ! Local variables

  integer :: i, j, k, is, ie, js, je, isd, ied, jsd, jed
  integer :: IsdB, IedB, JsdB, JedB, n, m, nz
  character(len=40)  :: mod = "set_OBC_segment_data" ! This subroutine's name.
  character(len=200) :: filename, OBC_file, inputdir ! Strings for file/path
  type(OBC_segment_type), pointer :: segment
  integer, dimension(4) :: siz,siz2
  real :: sumh ! column sum of thicknesses (m)
  integer :: ni_seg, nj_seg  ! number of src gridpoints along the segments
  integer :: i2, j2          ! indices for referencing local domain array
  integer :: is_obc, ie_obc, js_obc, je_obc  ! segment indices within local domain
  integer :: ishift, jshift  ! offsets for staggered locations
  real, dimension(:,:), pointer :: seg_vel => NULL()  ! pointer to segment velocity array
  real, dimension(:,:), pointer :: seg_trans => NULL()  ! pointer to segment transport array
  real, dimension(:,:,:), allocatable :: tmp_buffer

  is = G%isc ; ie = G%iec ; js = G%jsc ; je = G%jec
  isd = G%isd ; ied = G%ied ; jsd = G%jsd ; jed = G%jed
  IsdB = G%IsdB ; IedB = G%IedB ; JsdB = G%JsdB ; JedB = G%JedB
  nz=G%ke

  if (.not. associated(OBC)) return

  do n = 1, OBC%number_of_segments
    segment => OBC%OBC_segment_number(n)

    if (.not. segment%on_pe) cycle ! continue to next segment if not in computational domain

    ni_seg = segment%ie_obc-segment%is_obc+1
    nj_seg = segment%je_obc-segment%js_obc+1
    is_obc = max(segment%is_obc,is-1)
    ie_obc = min(segment%ie_obc,ie)
    js_obc = max(segment%js_obc,js-1)
    je_obc = min(segment%je_obc,je)


    if (segment%direction == OBC_DIRECTION_W .or. segment%direction == OBC_DIRECTION_E) then
      nj_seg=nj_seg-1
      js_obc=js_obc+1
    else
      ni_seg=ni_seg-1
      is_obc=is_obc+1
    endif

!    do j=jsd,jed ; do I=isd,ied-1
!      if (segment%direction == OBC_DIRECTION_E .and. OBC%OBC_segment_u(I,j) /= OBC_NONE ) then
!        do k=1,nz
!          tv%T(i+1,j,k) = tv%T(i,j,k) ; tv%S(i+1,j,k) = tv%S(i,j,k); h(i+1,j,k) = h(i,j,k)
!        enddo
!      else if (segment%direction == OBC_DIRECTION_W .and. OBC%OBC_segment_u(I,j) /= OBC_NONE ) then
!        tv%T(i,j,k) = tv%T(i+1,j,k) ; tv%S(i,j,k) = tv%S(i+1,j,k); h(i,j,k) = h(i+1,j,k)
!      endif
!    enddo ; enddo

!    do j=jsd,jed-1 ; do I=isd,ied-1
!      if (segment%direction == OBC_DIRECTION_N .and. OBC%OBC_segment_v(I,j) /= OBC_NONE ) then
!        do k=1,nz
!          tv%T(i,j+1,k) = tv%T(i,j,k) ; tv%S(i,j+1,k) = tv%S(i,j,k); h(i,j+1,k) = h(i,j,k)
!        enddo
!      else if (segment%direction == OBC_DIRECTION_S .and. OBC%OBC_segment_v(I,j) /= OBC_NONE ) then
!        tv%T(i,j,k) = tv%T(i,j+1,k) ; tv%S(i,j,k) = tv%S(i,j+1,k); h(i,j,k) = h(i,j+1,k)
!      endif
!    enddo ; enddo

! Calculate auxiliary fields at staggered locations.
! Segment indices are on q points:
!
!       |-----------|------------|-----------|-----------|  J_obc
!     Is_obc                                          Ie_obc
!
! i2 has to start at Is_obc+1 and end at Ie_obc.
! j2 is J_obc and jshift has to be +1 at both the north and south.

     ! calculate auxiliary fields at staggered locations
    ishift=0;jshift=0
    if (segment%direction == OBC_DIRECTION_W .or. segment%direction == OBC_DIRECTION_E) then
      if (segment%direction == OBC_DIRECTION_W) ishift=1
      do j=js_obc,je_obc
        do I=Is_obc,Ie_obc
!        i2 =  segment%Is_obc + i - 1
!        j2 =  segment%Js_obc + j - 1
!        if ((i2 .gt. ied .or. i2 .lt. isd) .or. (j2 .gt. jed .or. j2 .lt. jsd)) cycle
!        if (OBC%OBC_segment_u(i2,j2) /= n) cycle
          segment%Cg(I,j) = sqrt(GV%g_prime(1)*G%bathyT(i+ishift,j))
          if (GV%Boussinesq) then
            segment%Htot(I,j) = G%bathyT(i+ishift,j)*GV%m_to_H! + eta(i+ishift,j)
!          else
!            segment%Htot(I,j) =  eta(i+ishift,j)
          endif
          do k=1,G%ke
            segment%h(I,j,k) = h(i+ishift,j,k)
          enddo
        enddo
      enddo

    else! (segment%direction == OBC_DIRECTION_N .or. segment%direction == OBC_DIRECTION_S)
      if (segment%direction == OBC_DIRECTION_S) jshift=1

      do J=Js_obc,Je_obc
        do i=is_obc,ie_obc
          segment%Cg(i,J) = sqrt(GV%g_prime(1)*G%bathyT(i,j+jshift))
          if (GV%Boussinesq) then
            segment%Htot(i,J) = G%bathyT(i,j+jshift)*GV%m_to_H! + eta(i,j+jshift)
!          else
!            segment%Htot(i,J) = eta(i,j+jshift)
          endif
          do k=1,G%ke
            segment%h(i,J,k) = h(i,j+jshift,k)
          enddo
        enddo
      enddo
    endif

    do m = 1,segment%num_fields
      if (segment%field(m)%fid > 0) then
        siz(1)=size(segment%field(m)%buffer_src,1)
        siz(2)=size(segment%field(m)%buffer_src,2)
        siz(3)=size(segment%field(m)%buffer_src,3)
        if (.not.associated(segment%field(m)%buffer_dst)) then
          if (siz(3) /= segment%field(m)%nk_src) call MOM_error(FATAL,'nk_src inconsistency')
          if (segment%field(m)%nk_src > 1) then
             allocate(segment%field(m)%buffer_dst(is_obc:ie_obc,js_obc:je_obc,G%ke))
          else
             allocate(segment%field(m)%buffer_dst(is_obc:ie_obc,js_obc:je_obc,1))
          endif
          segment%field(m)%buffer_dst(:,:,:)=0.0
          if (trim(segment%field(m)%name) == 'UO' .or. trim(segment%field(m)%name) == 'VO') then
             allocate(segment%field(m)%bt_vel(is_obc:ie_obc,js_obc:je_obc))
             segment%field(m)%bt_vel(:,:)=0.0
          endif
        endif
        ! read source data interpolated to the current model time
        if (siz(1)==1) then
           allocate(tmp_buffer(1,nj_seg*2+1,segment%field(m)%nk_src))  ! segment data is currrently on supergrid
        else
           allocate(tmp_buffer(ni_seg*2+1,1,segment%field(m)%nk_src))  ! segment data is currrently on supergrid
        endif
        call time_interp_external(segment%field(m)%fid,Time, tmp_buffer)
        if (siz(1)==1) then
           segment%field(m)%buffer_src(is_obc,:,:)=tmp_buffer(1,2*(js_obc+G%jdg_offset)-1:2*(je_obc+G%jdg_offset)-1:2,:)
        else
           segment%field(m)%buffer_src(:,js_obc,:)=tmp_buffer(2*(is_obc+G%idg_offset)-1:2*(ie_obc+G%idg_offset)-1:2,1,:)
        endif
        if (segment%field(m)%nk_src > 1) then
          call time_interp_external(segment%field(m)%fid_dz,Time, tmp_buffer)
          if (siz(1)==1) then
            segment%field(m)%dz_src(is_obc,:,:)=tmp_buffer(1,2*(js_obc+G%jdg_offset)-1:2*(je_obc+G%jdg_offset)-1:2,:)
          else
            segment%field(m)%dz_src(:,js_obc,:)=tmp_buffer(2*(is_obc+G%idg_offset)-1:2*(ie_obc+G%idg_offset)-1:2,1,:)
          endif
          do j=js_obc,je_obc
             do i=is_obc,ie_obc

                ! Using the h remapping approach
                ! Pretty sure we need to check for source/target grid consistency here
                segment%field(m)%buffer_dst(i,j,:)=0.0  ! initialize remap destination buffer
                if (G%mask2dT(i,j)>0.) then
                   call remapping_core_h(segment%field(m)%nk_src,segment%field(m)%dz_src(i,j,:),&
                        segment%field(m)%buffer_src(i,j,:),G%ke, h(i,j,:),&
                        segment%field(m)%buffer_dst(i,j,:),OBC%remap_CS)
                endif
             enddo
          enddo
        else  ! 2d data
          segment%field(m)%buffer_dst(:,:,1)=segment%field(m)%buffer_src(:,:,1)  ! initialize remap destination buffer
        endif
        deallocate(tmp_buffer)
      else ! fid <= 0
         if (.not. ASSOCIATED(segment%field(m)%buffer_dst)) then
           allocate(segment%field(m)%buffer_dst(is_obc:ie_obc,js_obc:je_obc,G%ke))
           segment%field(m)%buffer_dst(:,:,:)=segment%field(m)%value
           if (trim(segment%field(m)%name) == 'UO' .or. trim(segment%field(m)%name) == 'VO') then
              allocate(segment%field(m)%bt_vel(is_obc:ie_obc,js_obc:je_obc))
              segment%field(m)%bt_vel(:,:)=segment%field(m)%value
           endif
         endif
      endif

      if (trim(segment%field(m)%name) == 'UO' .or. trim(segment%field(m)%name) == 'VO') then
         if (segment%field(m)%fid>0) then ! calculate external BT velocity and transport if needed
           if((trim(segment%field(m)%name) == 'UO' .and. (segment%direction == OBC_DIRECTION_W .or. &
                                                        segment%direction == OBC_DIRECTION_E)) .or. &
              (trim(segment%field(m)%name) == 'VO' .and. (segment%direction == OBC_DIRECTION_N .or. &
                                                        segment%direction == OBC_DIRECTION_S))) then
             do j=js_obc,je_obc
                do i=is_obc,ie_obc
                   segment%normal_trans_bt(i,j) = 0.0
                   do k=1,G%ke
                      segment%normal_vel(i,j,k) = segment%field(m)%buffer_dst(i,j,k)
                      segment%normal_trans(i,j,k) = segment%field(m)%buffer_dst(i,j,k)*segment%h(i,j,k)
                      segment%normal_trans_bt(i,j)= segment%normal_trans_bt(i,j)+segment%normal_trans(i,j,k)
                   enddo
                   segment%normal_vel_bt(i,j) = segment%normal_trans_bt(i,j)/max(segment%Htot(i,j),1.e-12)
                enddo
             enddo
           endif
         endif
      endif

      if (trim(segment%field(m)%name) == 'ZOS') then
        do j=js_obc,je_obc
          do i=is_obc,ie_obc
              segment%eta(i,j) = segment%field(m)%buffer_dst(i,j,1)
          enddo
        enddo
      endif
    enddo


  enddo ! end segment loop

end subroutine update_OBC_segment_data

!> \namespace mom_open_boundary
!! This module implements some aspects of internal open boundary
!! conditions in MOM.
!!
!! A small fragment of the grid is shown below:
!!
!!    j+1  x ^ x ^ x   At x:  q, CoriolisBu
!!    j+1  > o > o >   At ^:  v, tauy
!!    j    x ^ x ^ x   At >:  u, taux
!!    j    > o > o >   At o:  h, bathyT, buoy, tr, T, S, Rml, ustar
!!    j-1  x ^ x ^ x
!!        i-1  i  i+1  At x & ^:
!!           i  i+1    At > & o:
!!
!! The boundaries always run through q grid points (x).

end module MOM_open_boundary<|MERGE_RESOLUTION|>--- conflicted
+++ resolved
@@ -103,13 +103,10 @@
 type, public :: ocean_OBC_type
   integer :: number_of_segments = 0                   !< The number of open-boundary segments.
   integer :: ke = 0                                   !< The number of model layers
-<<<<<<< HEAD
-=======
   logical :: open_u_BCs_exist_globally = .false.      !< True if any zonal velocity points
                                                       !! in the global domain use open BCs.
   logical :: open_v_BCs_exist_globally = .false.      !< True if any meridional velocity points
                                                       !! in the global domain use open BCs.
->>>>>>> 0377bfc6
   logical :: Flather_u_BCs_exist_globally = .false.   !< True if any zonal velocity points
                                                       !! in the global domain use Flather BCs.
   logical :: Flather_v_BCs_exist_globally = .false.   !< True if any meridional velocity points
@@ -179,11 +176,7 @@
                    !! velocity (or speed of characteristics), in m s-1.  The
                    !! default value is 10 m s-1.
   logical :: OBC_pe !< Is there an open boundary on this tile?
-<<<<<<< HEAD
-  character(len=200) :: OBC_values_config
-=======
   character(len=200) :: OBC_user_config
->>>>>>> 0377bfc6
   type(remapping_CS), pointer         :: remap_CS   ! ALE remapping control structure for segments only
 end type ocean_OBC_type
 
@@ -229,11 +222,7 @@
   call get_param(param_file, mod, "OBC_VALUES_CONFIG", config2, &
                  "A string that sets how the open boundary values are \n"//&
                  " configured: \n", default="None", do_not_log=.true.)
-<<<<<<< HEAD
-  call get_param(param_file, mod, "NZ", OBC%ke, &
-=======
   call get_param(param_file, mod, "NK", OBC%ke, &
->>>>>>> 0377bfc6
                  "The number of model layers", default=0, do_not_log=.true.)
 
   if (config1 .ne. "None" .or. config2 .ne. "None") OBC%user_BCs_set_globally = .true.
@@ -941,11 +930,7 @@
 
 end subroutine open_boundary_init
 
-<<<<<<< HEAD
-logical function open_boundary_query(OBC, apply_specified_OBC, apply_Flather_OBC, apply_nudged_OBC, needs_ext_seg_data)
-=======
 logical function open_boundary_query(OBC, apply_open_OBC, apply_specified_OBC, apply_Flather_OBC, apply_nudged_OBC, needs_ext_seg_data)
->>>>>>> 0377bfc6
   type(ocean_OBC_type), pointer     :: OBC !< Open boundary control structure
   logical, optional,    intent(in)  :: apply_open_OBC      !< If present, returns True if specified_*_BCs_exist_globally is true
   logical, optional,    intent(in)  :: apply_specified_OBC !< If present, returns True if specified_*_BCs_exist_globally is true
@@ -1138,28 +1123,23 @@
   real, dimension(SZI_(G),SZJ_(G),SZK_(G)),  intent(in)    :: h_old !< Original h values
   real,                                      intent(in)    :: dt    !< Appropriate timestep
   ! Local variables
-  real, dimension(SZI_(G),SZJ_(G)) :: grad    
+  real, dimension(SZI_(G),SZJ_(G)) :: grad
   real :: dhdt, dhdx, dhdy, gamma_u, gamma_h, gamma_v
   real :: cff, Cx, Cy, tau
   real :: rx_max, ry_max ! coefficients for radiation
   real :: rx_new, rx_avg ! coefficients for radiation
-  real :: ry_new, ry_avg ! coefficients for radiation  
+  real :: ry_new, ry_avg ! coefficients for radiation
   real, parameter :: eps = 1.0e-20
   type(OBC_segment_type), pointer :: segment
   integer :: i, j, k, is, ie, js, je, nz, n
-  logical :: test_seg_loop  
+  logical :: test_seg_loop
   is = G%isc ; ie = G%iec ; js = G%jsc ; je = G%jec ; nz = G%ke
 
-  
   if (.not.associated(OBC)) return
-<<<<<<< HEAD
 
   test_seg_loop=.true.
-  
-  if (.not.(OBC%Flather_u_BCs_exist_globally .or. OBC%Flather_v_BCs_exist_globally)) &
-=======
+
   if (.not.(OBC%open_u_BCs_exist_globally .or. OBC%open_v_BCs_exist_globally)) &
->>>>>>> 0377bfc6
     return
 
   gamma_u = OBC%gamma_uv ; gamma_v = OBC%gamma_uv ; gamma_h = OBC%gamma_h
@@ -1171,7 +1151,7 @@
      if (.not. segment%on_pe) cycle
      if (segment%direction == OBC_DIRECTION_E) then
        I=segment%HI%IscB
-       do k=1,nz ;  do j=segment%HI%jsc,segment%HI%jec 
+       do k=1,nz ;  do j=segment%HI%jsc,segment%HI%jec
        if (segment%legacy) then
          dhdt = u_old(I-1,j,k)-u_new(I-1,j,k) !old-new
          dhdx = u_new(I-1,j,k)-u_new(I-2,j,k) !in new time backward sasha for I-1
@@ -1182,7 +1162,7 @@
          u_new(I,j,k) = (u_old(I,j,k) + rx_avg*u_new(I-1,j,k)) / (1.0+rx_avg)
        elseif (segment%radiation) then
          grad(I,J) = u_old(I,min(j+1,segment%HI%jec),k) - u_old(I,j,k) ! no outside data
-                         ! This sets the shear to zero at the outermost q-point          
+                         ! This sets the shear to zero at the outermost q-point
          grad(I,J-1) = u_old(I,j,k) - u_old(I,max(j-1,segment%HI%jsc),k)
          grad(I-1,J) = u_old(I-1,min(j+1,segment%HI%jec),k) - u_old(I-1,j,k)
          grad(I-1,J-1) = u_old(I-1,j,k) - u_old(I-1,max(j-1,segment%HI%jsc),k)
@@ -1197,7 +1177,7 @@
          endif
          Cx=min(dhdt/dhdx,rx_max) ! default to normal radiation
          Cy = 0
-         cff = max(dhdx*dhdx, eps)        
+         cff = max(dhdx*dhdx, eps)
          if (segment%oblique) then
            cff = max(dhdx*dhdx + dhdy*dhdy, eps)
            if (dhdy==0.) dhdy=eps ! avoid segv
@@ -1219,7 +1199,7 @@
 
      if (segment%direction == OBC_DIRECTION_W) then
        I=segment%HI%IscB
-       do k=1,nz ;  do j=segment%HI%jsc,segment%HI%jec 
+       do k=1,nz ;  do j=segment%HI%jsc,segment%HI%jec
        if (segment%legacy) then
          dhdt = u_old(I+1,j,k)-u_new(I+1,j,k) !old-new
          dhdx = u_new(I+1,j,k)-u_new(I+2,j,k) !in new time forward sasha for I+1
@@ -1245,7 +1225,7 @@
          endif
          Cx = min(dhdt/dhdx,rx_max) ! default to normal flow only
          Cy = 0.
-         cff = max(dhdx*dhdx, eps)        
+         cff = max(dhdx*dhdx, eps)
          if (segment%oblique) then
            cff = max(dhdx*dhdx + dhdy*dhdy, eps)
            if (dhdy==0.) dhdy=eps ! avoid segv
@@ -1262,12 +1242,12 @@
          endif
          u_new(I,j,k) = u_new(I,j,k) + dt*tau*(OBC%u(I,j,k) - u_old(I,j,k))
       endif
-      enddo; enddo      
+      enddo; enddo
      endif
 
      if (segment%direction == OBC_DIRECTION_N) then
        J=segment%HI%JscB
-       do k=1,nz ;  do i=segment%HI%isc,segment%HI%iec      
+       do k=1,nz ;  do i=segment%HI%isc,segment%HI%iec
        if (segment%legacy) then
          dhdt = v_old(i,J-1,k)-v_new(i,J-1,k) !old-new
          dhdy = v_new(i,J-1,k)-v_new(i,J-2,k) !in new time backward sasha for J-1
@@ -1278,7 +1258,7 @@
          v_new(i,J,k) = (v_old(i,J,k) + ry_avg*v_new(i,J-1,k)) / (1.0+ry_avg)
        elseif (segment%radiation) then
          grad(I,J) = v_old(min(i+1,segment%HI%iec),J,k) - v_old(i,J,k) ! no outside data
-                         ! This sets the shear to zero at the outermost q-point          
+                         ! This sets the shear to zero at the outermost q-point
          grad(I,J-1) = v_old(min(i+1,segment%HI%iec),J-1,k) - v_old(i,j-1,k)
          grad(I-1,J) = v_old(i,J,k) - v_old(max(i-1,segment%HI%isc),J,k)
          grad(I-1,J-1) = v_old(i,J-1,k) - v_old(max(i-1,segment%HI%isc),J-1,k)
@@ -1293,7 +1273,7 @@
          endif
          Cy = min(dhdt/dhdy,rx_max) ! default to normal flow only
          Cx = 0
-         cff = max(dhdy*dhdy, eps)        
+         cff = max(dhdy*dhdy, eps)
          if (segment%oblique) then
            cff = max(dhdx*dhdx + dhdy*dhdy, eps)
            if (dhdx==0.) dhdx=eps ! avoid segv
@@ -1316,7 +1296,7 @@
 
      if (segment%direction == OBC_DIRECTION_S) then
        J=segment%HI%JscB
-       do k=1,nz ;  do i=segment%HI%isc,segment%HI%iec      
+       do k=1,nz ;  do i=segment%HI%isc,segment%HI%iec
        if (segment%legacy) then
          dhdt = v_old(i,J+1,k)-v_new(i,J+1,k) !old-new
          dhdy = v_new(i,J+1,k)-v_new(i,J+2,k) !in new time backward sasha for J-1
@@ -1327,7 +1307,7 @@
          v_new(i,J,k) = (v_old(i,J,k) + ry_avg*v_new(i,J+1,k)) / (1.0+ry_avg)
        elseif (segment%radiation) then
          grad(I,J) = v_old(min(i+1,segment%HI%iec),J,k) - v_old(i,J,k) ! no outside data
-                         ! This sets the shear to zero at the outermost q-point          
+                         ! This sets the shear to zero at the outermost q-point
          grad(I,J+1) = v_old(min(i+1,segment%HI%iec),J+1,k) - v_old(i,j+1,k)
          grad(I-1,J) = v_old(i,J,k) - v_old(max(i-1,segment%HI%isc),J,k)
          grad(I-1,J+1) = v_old(i,J+1,k) - v_old(max(i-1,segment%HI%isc),J+1,k)
@@ -1342,7 +1322,7 @@
          endif
          Cy = min(dhdt/dhdy,rx_max) ! default to normal flow only
          Cx = 0
-         cff = max(dhdy*dhdy, eps)        
+         cff = max(dhdy*dhdy, eps)
          if (segment%oblique) then
            cff = max(dhdx*dhdx + dhdy*dhdy, eps)
            if (dhdx==0.) dhdx=eps ! avoid segv
@@ -1364,12 +1344,12 @@
   enddo
 
   else
-  
+
 !!!!!!!!!!!!!!!!!!!!!!!!!!!!!!!!!!!
 !!!!!!!!!!!!!!!!!!!!!!!!!!!!!!!!!!!
-  
+
   do k=1,nz ;  do j=js,je ; do I=is-1,ie ; if (OBC%OBC_segment_u(I,j) /= OBC_NONE) then
-     
+
     if (OBC%OBC_segment_number(OBC%OBC_segment_u(I,j))%direction == OBC_DIRECTION_E) then
       if (OBC%OBC_segment_number(OBC%OBC_segment_u(I,j))%legacy) then
         dhdt = u_old(I-1,j,k)-u_new(I-1,j,k) !old-new
@@ -1402,14 +1382,14 @@
         endif
         Cx = dhdt*dhdx
         Cy = 0
-        cff = max(dhdx*dhdx, eps)        
+        cff = max(dhdx*dhdx, eps)
         if (OBC%OBC_segment_number(OBC%OBC_segment_u(I,j))%oblique) then
            cff = max(dhdx*dhdx + dhdy*dhdy, eps)
            if (dhdx==0.) dhdx=eps ! avoid segv
            Cy = min(cff,max(dhdt*dhdy,-cff))
         endif
         u_new(I,j,k) = ((cff*u_old(I,j,k) + Cx*u_new(I-1,j,k)) - &
-          (max(Cy,0.0)*grad(I,J-1)  - min(Cy,0.0)*grad(I,J))) / (cff + Cx)
+          (max(Cy,0.0)*grad(I,J-1) - min(Cy,0.0)*grad(I,J))) / (cff + Cx)
       endif
       if (OBC%OBC_segment_number(OBC%OBC_segment_u(I,j))%radiation .and. &
           OBC%OBC_segment_number(OBC%OBC_segment_u(I,j))%nudged) then
@@ -2087,21 +2067,6 @@
   IsdB = segment%HI%IsdB ; IedB = segment%HI%IedB
   JsdB = segment%HI%JsdB ; JedB = segment%HI%JedB
 
-<<<<<<< HEAD
-  if (.not. segment%on_pe) return
-
-  if (.not. ASSOCIATED(segment%Cg)) then ! finishing allocating storage for segments
-    allocate(segment%Cg(isd:ied,jsd:jed));                    segment%Cg(:,:)=0.
-    allocate(segment%Htot(isd:ied,jsd:jed));                  segment%Htot(:,:)=0.0
-    allocate(segment%h(isd:ied,jsd:jed,OBC%ke));              segment%h(:,:,:)=0.0
-    allocate(segment%normal_vel(isd:ied,jsd:jed,OBC%ke));     segment%normal_vel(:,:,:)=0.0
-    allocate(segment%normal_trans(isd:ied,jsd:jed,OBC%ke));   segment%normal_trans(:,:,:)=0.0
-    allocate(segment%normal_vel_bt(isd:ied,jsd:jed));         segment%normal_vel_bt(:,:)=0.0
-    allocate(segment%normal_trans_bt(isd:ied,jsd:jed));       segment%normal_trans_bt(:,:)=0.0
-    allocate(segment%tangent_vel(IsdB:IedB,JsdB:JedB,OBC%ke));segment%tangent_vel(:,:,:)=0.0
-    allocate(segment%tangent_vel_bt(IsdB:IedB,JsdB:JedB));    segment%tangent_vel_bt(:,:)=0.0
-    allocate(segment%eta(isd:ied,jsd:jed));                   segment%eta(:,:)=0.0
-=======
     print *, 'Allocate_OBC_segment_data 1', IsdB, IedB, jsd, jed, segment%on_pe
   if (.not. segment%on_pe) return
     print *, 'Allocate_OBC_segment_data 2', IsdB, IedB, jsd, jed
@@ -2130,7 +2095,6 @@
     allocate(segment%tangent_vel(IsdB:IedB,JsdB:JedB,OBC%ke));  segment%tangent_vel(:,:,:)=0.0
     allocate(segment%tangent_vel_bt(IsdB:IedB,JsdB:JedB));      segment%tangent_vel_bt(:,:)=0.0
     allocate(segment%eta(isd:ied,JsdB:JedB));                   segment%eta(:,:)=0.0
->>>>>>> 0377bfc6
   endif
 end subroutine allocate_OBC_segment_data
 
@@ -2158,11 +2122,7 @@
           enddo
         else
           do I = OBC%OBC_segment_number(n)%HI%IsdB, OBC%OBC_segment_number(n)%HI%IedB
-<<<<<<< HEAD
-            u(I,j-1,k) = silly_value
-=======
             u(I,j,k) = silly_value
->>>>>>> 0377bfc6
           enddo
         endif
       elseif (OBC%OBC_segment_number(n)%is_E_or_W) then
@@ -2173,11 +2133,7 @@
           enddo
         else
           do J = OBC%OBC_segment_number(n)%HI%JsdB, OBC%OBC_segment_number(n)%HI%JedB
-<<<<<<< HEAD
-            v(i-1,J,k) = silly_value
-=======
             v(i,J,k) = silly_value
->>>>>>> 0377bfc6
           enddo
         endif
       endif
