!> Controls where open boundary conditions are applied
module MOM_open_boundary

! This file is part of MOM6. See LICENSE.md for the license.

use MOM_cpu_clock, only : cpu_clock_id, cpu_clock_begin, cpu_clock_end, CLOCK_ROUTINE
use MOM_diag_mediator, only : diag_ctrl, time_type
use MOM_domains, only : pass_var, pass_vector
use MOM_domains, only : To_All, SCALAR_PAIR, CGRID_NE
use MOM_error_handler, only : MOM_mesg, MOM_error, FATAL, WARNING
use MOM_file_parser, only : get_param, log_version, param_file_type, log_param
use MOM_grid, only : ocean_grid_type, hor_index_type
use MOM_dyn_horgrid, only : dyn_horgrid_type
use MOM_io, only : EAST_FACE, NORTH_FACE,CORNER
use MOM_io, only : slasher, read_data, field_size
use MOM_obsolete_params, only : obsolete_logical, obsolete_int, obsolete_real, obsolete_char
use MOM_string_functions, only : extract_word, remove_spaces
use MOM_tracer_registry, only : add_tracer_OBC_values, tracer_registry_type
use MOM_variables, only : thermo_var_ptrs
use time_interp_external_mod, only : init_external_field, time_interp_external
use MOM_remapping, only : remappingSchemesDoc, remappingDefaultScheme, remapping_CS, initialize_remapping
use MOM_remapping, only : remapping_core_h, end_remapping
use MOM_regridding, only : regridding_CS
use MOM_verticalGrid, only : verticalGrid_type

implicit none ; private

#include <MOM_memory.h>

public open_boundary_config
public open_boundary_init
public open_boundary_query
public open_boundary_end
public open_boundary_impose_normal_slope
public open_boundary_impose_land_mask
public radiation_open_bdry_conds
public set_Flather_data
public update_obc_segment_data
public fill_OBC_halos
public open_boundary_test_extern_uv

integer, parameter, public :: OBC_NONE = 0, OBC_SIMPLE = 1, OBC_WALL = 2
integer, parameter, public :: OBC_FLATHER = 3
integer, parameter, public :: OBC_RADIATION = 4
integer, parameter, public :: OBC_DIRECTION_N = 100 !< Indicates the boundary is an effective northern boundary
integer, parameter, public :: OBC_DIRECTION_S = 200 !< Indicates the boundary is an effective southern boundary
integer, parameter, public :: OBC_DIRECTION_E = 300 !< Indicates the boundary is an effective eastern boundary
integer, parameter, public :: OBC_DIRECTION_W = 400 !< Indicates the boundary is an effective western boundary
integer, parameter         :: MAX_OBC_FIELDS = 100  !< Maximum number of data fields needed for OBC segments

type, public :: OBC_segment_data_type
  integer :: fid                                ! handle from FMS associated with segment data on disk
  integer :: fid_dz                             ! handle from FMS associated with segment thicknesses on disk
  character(len=8)                :: name       ! a name identifier for the segment data
  real, pointer, dimension(:,:,:) :: buffer_src=>NULL() ! buffer for segment data located at cell faces
                                                ! and on the original vertical grid
  integer                         :: nk_src     ! Number of vertical levels in the source data
  real, dimension(:,:,:), pointer :: dz_src=>NULL()     ! vertical grid cell spacing of the incoming segment data (m)
  real, dimension(:,:,:), pointer :: buffer_dst=>NULL() ! buffer src data remapped to the target vertical grid
  real, dimension(:,:), pointer   :: bt_vel=>NULL() ! barotropic velocity (m s-1)
  real                            :: value              ! constant value if fid is equal to -1
end type OBC_segment_data_type

type, public :: OBC_segment_type
  logical :: Flather        !< If true, applies Flather + Chapman radiation of barotropic gravity waves.
  logical :: radiation      !< If true, 1D Orlanksi radiation boundary conditions are applied.
                            !! If False, a gradient condition is applied.
  logical :: oblique        !< Oblique waves supported at radiation boundary.
  logical :: nudged         !< Optional supplement to radiation boundary.
  logical :: specified      !< Boundary fixed to external value.
  logical :: gradient       !< Zero gradient at boundary.
  logical :: values_needed  !< Whether or not external OBC fields are needed.
  logical :: legacy         !< Old code for tangential BT velocities.
  integer :: direction      !< Boundary faces one of the four directions.
  logical :: is_N_or_S      !< True is the OB is facing North or South and exists on this PE.
  logical :: is_E_or_W      !< True is the OB is facing East or West and exists on this PE.
  type(OBC_segment_data_type), pointer, dimension(:) :: field=>NULL()   !<  OBC data
  integer :: num_fields !< number of OBC data fields (e.g. u_normal,u_parallel and eta for Flather)
  character(len=32), pointer, dimension(:) :: field_names=>NULL() !< field names for this segment
  integer :: Is_obc         !< i-indices of boundary segment.
  integer :: Ie_obc         !< i-indices of boundary segment.
  integer :: Js_obc         !< j-indices of boundary segment.
  integer :: Je_obc         !< j-indices of boundary segment.
  real :: Tnudge_in         !< Inverse nudging timescale on inflow (1/s).
  real :: Tnudge_out        !< Inverse nudging timescale on outflow (1/s).
  logical :: on_pe          !< true if segment is located in the computational domain
  real, pointer, dimension(:,:)   :: Cg=>NULL()     !<The external gravity
                                                    !<wave speed (m -s) at OBC-points.
  real, pointer, dimension(:,:)   :: Htot=>NULL()   !<The total column thickness (m) at OBC-points.
  real, pointer, dimension(:,:,:) :: h=>NULL()      !<The cell thickness (m) at OBC-points.
  real, pointer, dimension(:,:,:) :: tangent_vel=>NULL()    !<The layer velocity tangential to the OB segment (m s-1).
  real, pointer, dimension(:,:,:) :: tangent_trans=>NULL()  !<The layer transport tangential to the OB segment (m3 s-1).
  real, pointer, dimension(:,:)   :: tangent_vel_bt=>NULL() !<The barotropic velocity tangential to the OB segment (m s-1).
  real, pointer, dimension(:,:,:) :: normal_vel=>NULL()     !<The layer velocity normal to the OB segment (m s-1).
  real, pointer, dimension(:,:,:) :: normal_trans=>NULL()   !<The layer transport normal to the OB segment (m3 s-1).
  real, pointer, dimension(:,:)   :: normal_vel_bt=>NULL()  !<The barotropic velocity normal to the OB segment (m s-1).
  real, pointer, dimension(:,:)   :: normal_trans_bt=>NULL()!<The barotropic transport normal to the OB segment (m3 s-1).
  real, pointer, dimension(:,:)   :: eta=>NULL()    !<The sea-surface elevation along the segment (m).
  real, pointer, dimension(:,:,:) :: normal_shear=>NULL() !<The shear gradient of the normal flow along the segment (m s-1)
  type(hor_index_type) :: HI !< Horizontal index ranges
end type OBC_segment_type

!> Open-boundary data
type, public :: ocean_OBC_type
  integer :: number_of_segments = 0                   !< The number of open-boundary segments.
  integer :: ke = 0                                   !< The number of model layers
  logical :: open_u_BCs_exist_globally = .false.      !< True if any zonal velocity points
                                                      !! in the global domain use open BCs.
  logical :: open_v_BCs_exist_globally = .false.      !< True if any meridional velocity points
                                                      !! in the global domain use open BCs.
  logical :: Flather_u_BCs_exist_globally = .false.   !< True if any zonal velocity points
                                                      !! in the global domain use Flather BCs.
  logical :: Flather_v_BCs_exist_globally = .false.   !< True if any meridional velocity points
                                                      !! in the global domain use Flather BCs.
  logical :: nudged_u_BCs_exist_globally = .false.    !< True if any velocity points in the
                                                      !! global domain use nudged BCs.
  logical :: nudged_v_BCs_exist_globally = .false.    !< True if any velocity points in the
                                                      !! global domain use nudged BCs.
  logical :: specified_u_BCs_exist_globally = .false. !< True if any zonal velocity points
                                                      !! in the global domain use specified BCs.
  logical :: specified_v_BCs_exist_globally = .false. !< True if any meridional velocity points
                                                      !! in the global domain use specified BCs.
  logical :: user_BCs_set_globally = .false.          !< True if any OBC_CONFIG or OBC_VALUES_CONFIG
                                                      !! set for input from user directory.
  logical :: update_OBC = .false. !< Is the open boundary info going to get updated?
  logical :: zero_vorticity = .false.                 !< If True, sets relative vorticity to zero on open boundaries.
  logical :: freeslip_vorticity = .false.             !< If True, sets normal gradient of tangential velocity to zero
                                                      !! in the relative vorticity on open boundaries.
  logical :: zero_strain = .false.                    !< If True, sets strain to zero on open boundaries.
  logical :: freeslip_strain = .false.                !< If True, sets normal gradient of tangential velocity to zero
                                                      !! in the strain on open boundaries.
  logical :: zero_biharmonic = .false.                !< If True, zeros the Laplacian of flow on open boundaries for
                                                      !! use in the biharmonic viscosity term.
  real :: g_Earth
  ! Properties of the segments used.
  type(OBC_segment_type), pointer, dimension(:) :: &
    segment => NULL()   !< List of segment objects.
  ! Which segment object describes the current point.
  integer, pointer, dimension(:,:) :: &
    OBC_segment_u => NULL(), &   !< Segment number of u-points.
    OBC_segment_v => NULL()      !< Segment number of v-points.
  ! The following apply at points with OBC_kind_[uv] = OBC_FLATHER.
  real, pointer, dimension(:,:,:) :: &
    rx_old_u => NULL(), &  !< The rx_old_u value for radiation coeff for u-velocity in x-direction
    ry_old_v => NULL(), &  !< The ry_old_v value for radiation coeff for v-velocity in y-direction
    rx_old_h => NULL(), &  !< The rx_old_h value for radiation coeff for layer thickness h in x-direction
    ry_old_h => NULL()     !< The ry_old_h value for radiation coeff for layer thickness h in y-direction

  !   The following can be used to specify the outer-domain values of the
  ! surface height and barotropic velocity.  If these are not allocated, the
  ! default with Flather boundary conditions is the same as if they were
  ! filled with zeros.  With simple OBCs, these should not be allocated.
  real, pointer, dimension(:,:) :: &
    ubt_outer => NULL(), &    !< The u-velocity in the outer domain, in m s-1.
    vbt_outer => NULL(), &    !< The v-velocity in the outer domain, in m s-1.
    eta_outer_u => NULL(), &  !< The SSH anomaly in the outer domain, in m or kg m-2.
    eta_outer_v => NULL()     !< The SSH anomaly in the outer domain, in m or kg m-2.

  ! The following apply at points with OBC_kind_[uv] = OBC_SIMPLE and/or
  ! if nudging is turned on.
  real, pointer, dimension(:,:,:) :: &
    u => NULL(), &  !< The prescribed values of the zonal velocity (u) at OBC points.
    v => NULL(), &  !< The prescribed values of the meridional velocity (v) at OBC points.
    uh => NULL(), & !< The prescribed values of the zonal volume transport (uh) at OBC points.
    vh => NULL()    !< The prescribed values of the meridional volume transport (vh) at OBC points.

  ! The following parameters are used in the baroclinic radiation code:
  real :: gamma_uv !< The relative weighting for the baroclinic radiation
                   !! velocities (or speed of characteristics) at the
                   !! new time level (1) or the running mean (0) for velocities.
                   !! Valid values range from 0 to 1, with a default of 0.3.
  real :: gamma_h  !< The relative weighting for the baroclinic radiation
                   !! velocities (or speed of characteristics) at the
                   !! new time level (1) or the running mean (0) for thicknesses.
                   !! Valid values range from 0 to 1, with a default of 0.2.
  real :: rx_max   !< The maximum magnitude of the baroclinic radiation
                   !! velocity (or speed of characteristics), in m s-1.  The
                   !! default value is 10 m s-1.
  logical :: OBC_pe !< Is there an open boundary on this tile?
  character(len=200) :: OBC_user_config
  type(remapping_CS), pointer         :: remap_CS   ! ALE remapping control structure for segments only
end type ocean_OBC_type

integer :: id_clock_pass

character(len=40)  :: mod = "MOM_open_boundary" ! This module's name.
! This include declares and sets the variable "version".
#include "version_variable.h"

contains

!> Enables OBC module and reads configuration parameters
!> This routine is called from MOM_initialize_fixed which
!> occurs before the initialization of the vertical coordinate
!> and ALE_init.  Therefore segment data are not fully initialized
!> here. The remainder of the segment data are initialized in a
!> later call to update_open_boundary_data

subroutine open_boundary_config(G, param_file, OBC)
  type(dyn_horgrid_type),  intent(in)    :: G !< Ocean grid structure
  type(param_file_type),   intent(in)    :: param_file !< Parameter file handle
  type(ocean_OBC_type),    pointer       :: OBC !< Open boundary control structure
  ! Local variables
  integer :: l ! For looping over segments
  character(len=15) :: segment_param_str ! The run-time parameter name for each segment
  character(len=100) :: segment_str      ! The contents (rhs) for parameter "segment_param_str"
  character(len=200) :: config1          ! String for OBC_CONFIG
  character(len=200) :: config2          ! String for OBC_VALUES_CONFIG

  allocate(OBC)

  call log_version(param_file, mod, version, "Controls where open boundaries are located, what "//&
                 "kind of boundary condition to impose, and what data to apply, if any.")
  call get_param(param_file, mod, "OBC_NUMBER_OF_SEGMENTS", OBC%number_of_segments, &
                 "The number of open boundary segments.", &
                 default=0)
  call get_param(param_file, mod, "G_EARTH", OBC%g_Earth, &
                 "The gravitational acceleration of the Earth.", &
                 units="m s-2", default = 9.80)
  call get_param(param_file, mod, "OBC_CONFIG", config1, &
                 "A string that sets how the open boundary conditions are \n"//&
                 " configured: \n", default="None", do_not_log=.true.)
  call get_param(param_file, mod, "OBC_VALUES_CONFIG", config2, &
                 "A string that sets how the open boundary values are \n"//&
                 " configured: \n", default="None", do_not_log=.true.)
  call get_param(param_file, mod, "NK", OBC%ke, &
                 "The number of model layers", default=0, do_not_log=.true.)

  if (config1 .ne. "None" .or. config2 .ne. "None") OBC%user_BCs_set_globally = .true.

  if (OBC%number_of_segments > 0) then
    call get_param(param_file, mod, "OBC_ZERO_VORTICITY", OBC%zero_vorticity, &
                   "If true, sets relative vorticity to zero on open boundaries.", &
                   default=.false.)
    call get_param(param_file, mod, "OBC_FREESLIP_VORTICITY", OBC%freeslip_vorticity, &
                   "If true, sets the normal gradient of tangential velocity to\n"// &
                   "zero in the relative vorticity on open boundaries. This cannot\n"// &
                   "be true if OBC_ZERO_VORTICITY is True.", default=.false.)
    if (OBC%zero_vorticity .and. OBC%freeslip_vorticity) call MOM_error(FATAL, &
                   "MOM_open_boundary.F90, open_boundary_config: "//&
                   "Only one of OBC_ZERO_VORTICITY and OBC_FREESLIP_VORTICITY can be True at once.")
    call get_param(param_file, mod, "OBC_ZERO_STRAIN", OBC%zero_strain, &
                   "If true, sets the strain used in the stress tensor to zero on open boundaries.", &
                   default=.false.)
    call get_param(param_file, mod, "OBC_FREESLIP_STRAIN", OBC%freeslip_strain, &
                   "If true, sets the normal gradient of tangential velocity to\n"// &
                   "zero in the strain use in the stress tensor on open boundaries. This cannot\n"// &
                   "be true if OBC_ZERO_STRAIN is True.", default=.false.)
    if (OBC%zero_strain .and. OBC%freeslip_strain) call MOM_error(FATAL, &
                   "MOM_open_boundary.F90, open_boundary_config: "//&
                   "Only one of OBC_ZERO_STRAIN and OBC_FREESLIP_STRAIN can be True at once.")
    call get_param(param_file, mod, "OBC_ZERO_BIHARMONIC", OBC%zero_biharmonic, &
                   "If true, zeros the Laplacian of flow on open boundaries in the biharmonic\n"//&
                   "viscosity term.", default=.false.)
    ! Allocate everything
    ! Note the 0-segment is needed when %OBC_segment_u/v(:,:) = 0
    allocate(OBC%segment(0:OBC%number_of_segments))
    do l=0,OBC%number_of_segments
      OBC%segment(l)%Flather = .false.
      OBC%segment(l)%radiation = .false.
      OBC%segment(l)%oblique = .false.
      OBC%segment(l)%nudged = .false.
      OBC%segment(l)%specified = .false.
      OBC%segment(l)%gradient = .false.
      OBC%segment(l)%values_needed = .false.
      OBC%segment(l)%legacy = .false.
      OBC%segment(l)%direction = OBC_NONE
      OBC%segment(l)%is_N_or_S = .false.
      OBC%segment(l)%is_E_or_W = .false.
      OBC%segment(l)%Tnudge_in = 0.0
      OBC%segment(l)%Tnudge_out = 0.0
    enddo
    allocate(OBC%OBC_segment_u(G%IsdB:G%IedB,G%jsd:G%jed)) ; OBC%OBC_segment_u(:,:) = OBC_NONE
    allocate(OBC%OBC_segment_v(G%isd:G%ied,G%JsdB:G%JedB)) ; OBC%OBC_segment_v(:,:) = OBC_NONE

    do l = 1, OBC%number_of_segments
      write(segment_param_str(1:15),"('OBC_SEGMENT_',i3.3)") l
      call get_param(param_file, mod, segment_param_str, segment_str, &
                   "Documentation needs to be dynamic?????", &
                   fail_if_missing=.true.)
      segment_str = remove_spaces(segment_str)
      if (segment_str(1:2) == 'I=') then
        call setup_u_point_obc(OBC, G, segment_str, l)
      elseif (segment_str(1:2) == 'J=') then
        call setup_v_point_obc(OBC, G, segment_str, l)
      else
        call MOM_error(FATAL, "MOM_open_boundary.F90, open_boundary_config: "//&
                       "Unable to interpret "//segment_param_str//" = "//trim(segment_str))
      endif
    enddo

!   if (open_boundary_query(OBC, needs_ext_seg_data=.true.) .and. .not. OBC%user_BCs_set_globally) &
!   if (open_boundary_query(OBC, needs_ext_seg_data=.true.)) &
!     call initialize_segment_data(G, OBC, param_file)
  endif

  ! Safety check
  if ((OBC%open_u_BCs_exist_globally .or. OBC%open_v_BCs_exist_globally) .and. &
      .not.G%symmetric ) call MOM_error(FATAL, &
                 "MOM_open_boundary, open_boundary_config: "//&
                 "Symmetric memory must be used when using Flather OBCs.")

  if (.not.(OBC%specified_u_BCs_exist_globally .or. OBC%specified_v_BCs_exist_globally .or. &
            OBC%open_u_BCs_exist_globally .or. OBC%open_v_BCs_exist_globally)) then
    ! No open boundaries have been requested
    call open_boundary_dealloc(OBC)
  endif

end subroutine open_boundary_config

subroutine initialize_segment_data(G, OBC, PF)
  type(dyn_horgrid_type),  intent(in) :: G   !< Ocean grid structure
  type(ocean_OBC_type), intent(inout) :: OBC !< Open boundary control structure
  type(param_file_type), intent(in)   :: PF  !< Parameter file handle

  integer :: num_segs,n,m,num_fields
  character(len=256) :: segstr, filename
  character(len=20)  :: segnam,suffix
  character(len=32)  :: varnam, fieldname
  real               :: value
  integer            :: orient
  character(len=32), dimension(MAX_OBC_FIELDS) :: fields  ! segment field names
  character(len=128) :: inputdir
  type(OBC_segment_type), pointer, dimension(:) :: OBC_segments ! pointer to segment type list
  character(len=32)  :: remappingScheme
  logical :: check_reconstruction, check_remapping, force_bounds_in_subcell
  integer, dimension(4) :: siz,siz2
  integer :: is, ie, js, je
  integer :: is_obc,ie_obc,js_obc,je_obc
  is = G%isc ; ie = G%iec ; js = G%jsc ; je = G%jec

  num_segs = OBC%number_of_segments

  ! There is a problem with the order of the OBC initialization
  ! with respect to ALE_init. Currently handling this by copying the
  ! param file so that I can use it later in step_MOM in order to finish
  ! initializing segments on the first step.

  call get_param(PF, mod, "INPUTDIR", inputdir, default=".")
  inputdir = slasher(inputdir)

  call get_param(PF, mod, "REMAPPING_SCHEME", remappingScheme, &
          "This sets the reconstruction scheme used\n"//&
          "for vertical remapping for all variables.\n"//&
          "It can be one of the following schemes:\n"//&
          trim(remappingSchemesDoc), default=remappingDefaultScheme)
  call get_param(PF, mod, "FATAL_CHECK_RECONSTRUCTIONS", check_reconstruction, &
          "If true, cell-by-cell reconstructions are checked for\n"//&
          "consistency and if non-monotonicty or an inconsistency is\n"//&
          "detected then a FATAL error is issued.", default=.false.)
  call get_param(PF, mod, "FATAL_CHECK_REMAPPING", check_remapping, &
          "If true, the results of remapping are checked for\n"//&
          "conservation and new extrema and if an inconsistency is\n"//&
          "detected then a FATAL error is issued.", default=.false.)
  call get_param(PF, mod, "REMAP_BOUND_INTERMEDIATE_VALUES", force_bounds_in_subcell, &
          "If true, the values on the intermediate grid used for remapping\n"//&
          "are forced to be bounded, which might not be the case due to\n"//&
          "round off.", default=.false.)

  allocate(OBC%remap_CS)
  call initialize_remapping(OBC%remap_CS, remappingScheme, boundary_extrapolation = .false., &
       check_reconstruction=check_reconstruction, &
       check_remapping=check_remapping, force_bounds_in_subcell=force_bounds_in_subcell)

  OBC_segments => OBC%segment(1:num_segs)

  do n=1, num_segs
    write(segnam,"('OBC_SEGMENT_',i3.3,'_DATA')") n
    write(suffix,"('_segment_',i3.3)") n
    call get_param(PF, mod, segnam, segstr)

    call parse_segment_data_str(trim(segstr),fields=fields, num_fields=num_fields)
    if (num_fields == 0) cycle ! cycle to next segment
    allocate(OBC_segments(n)%field(num_fields))

    if (OBC_segments(n)%Flather) then
      if (num_fields /= 3) call MOM_error(FATAL, &
                   "MOM_open_boundary, initialize_segment_data: "//&
                   "Need three inputs for Flather")
      OBC_segments(n)%num_fields = 3 ! these are the input fields required for the Flather option
                                       ! note that this is assuming that the inputs are coming in this order
                                       ! and independent of the input param string . Needs cleanup - mjh
      allocate(OBC_segments(n)%field_names(OBC_segments(n)%num_fields))
      OBC_segments(n)%field_names(:)='None'
      OBC_segments(n)%field_names(1)='UO'
      OBC_segments(n)%field_names(2)='VO'
      OBC_segments(n)%field_names(3)='ZOS'
    endif

!!
! CODE HERE FOR OTHER OPTIONS (CLAMPED, NUDGED,..)
!!

    if (OBC_segments(n)%is_E_or_W) then
      is_obc = max(OBC_segments(n)%is_obc,is-1)
      ie_obc = min(OBC_segments(n)%ie_obc,ie)
      js_obc = max(OBC_segments(n)%js_obc,js-1)
      je_obc = min(OBC_segments(n)%je_obc,je)
    else
    endif
    do m=1,num_fields
      call parse_segment_data_str(segstr,var=trim(fields(m)), value=value, filenam=filename, fieldnam=fieldname)
      OBC_segments(n)%field(m)%name = trim(fields(m))
      if (trim(filename) /= 'none') then
         filename = trim(inputdir)//trim(filename)
         fieldname = trim(fieldname)//trim(suffix)
         call field_size(filename,fieldname,siz,no_domain=.true.)
         if (modulo(siz(1),2) == 0 .or. modulo(siz(2),2) == 0) then
            call MOM_error(FATAL,'segment data are not on the supergrid')
         endif

         siz2(1)=1
         if (siz(1)>1) then
            siz2(1)=(siz(1)-1)/2
         endif
         siz2(2)=1
         if (siz(2)>1) then
            siz2(2)=(siz(2)-1)/2
         endif
         siz2(3)=siz(3)

         allocate(OBC_segments(n)%field(m)%buffer_src(is_obc:ie_obc,js_obc:je_obc,siz2(3)))
         OBC_segments(n)%field(m)%buffer_src(:,:,:)=0.0
         OBC_segments(n)%field(m)%fid = init_external_field(trim(filename),trim(fieldname))
          if (siz(3) > 1) then
            fieldname = 'dz_'//trim(fieldname)
            call field_size(filename,fieldname,siz,no_domain=.true.)
            if (OBC_segments(n)%direction == OBC_DIRECTION_E .or. OBC_segments(n)%direction == OBC_DIRECTION_W) then
              allocate(OBC_segments(n)%field(m)%dz_src(is_obc:ie_obc,js_obc+1:je_obc,siz(3)))
            else
              allocate(OBC_segments(n)%field(m)%dz_src(is_obc+1:ie_obc,js_obc:je_obc,siz(3)))
            endif
            OBC_segments(n)%field(m)%dz_src(:,:,:)=0.0
            OBC_segments(n)%field(m)%nk_src=siz(3)
            OBC_segments(n)%field(m)%fid_dz = init_external_field(trim(filename),trim(fieldname))
          else
            OBC_segments(n)%field(m)%nk_src=1
          endif
       else
          OBC_segments(n)%field(m)%fid = -1
          OBC_segments(n)%field(m)%value = value
       endif
    enddo

  enddo

  return

end subroutine initialize_segment_data

!< Define indices for segment and store in hor_index_type
!< using global segment bounds corresponding to q-points
subroutine setup_segment_indices(G, seg, Is_obc, Ie_obc, Js_obc, Je_obc)
  type(dyn_horgrid_type), intent(in) :: G !< grid type
  type(OBC_segment_type), intent(inout) :: seg  !< Open boundary segment
  integer, intent(in) :: Is_obc !< Q-point global i-index of start of segment
  integer, intent(in) :: Ie_obc !< Q-point global i-index of end of segment
  integer, intent(in) :: Js_obc !< Q-point global j-index of start of segment
  integer, intent(in) :: Je_obc !< Q-point global j-index of end of segment
  ! Local variables
  integer :: Isg,Ieg,Jsg,Jeg

!  if (.not. G%Domain%symmetric) call MOM_error(FATAL, "MOM_open_boundary.F90, setup_segment_indices: "//&
!                       "Need to compile in symmetric mode")

  ! Isg, Ieg will be I*_obc in global space
  if (Ie_obc<Is_obc) then
    Isg=Ie_obc;Ieg=Is_obc
  else
    Isg=Is_obc;Ieg=Ie_obc
  endif
  if (Je_obc<Js_obc) then
    Jsg=Je_obc;Jeg=Js_obc
  else
    Jsg=Js_obc;Jeg=Je_obc
  endif

  ! Global space I*_obc but sorted
  seg%HI%IsgB = Isg ; seg%HI%IegB = Ieg
  seg%HI%isg = Isg+1 ; seg%HI%ieg = Ieg
  seg%HI%JsgB = Jsg ; seg%HI%JegB = Jeg
  seg%HI%jsg = Jsg+1 ; seg%HI%Jeg = Jeg

  ! Move into local index space
  Isg = Isg - G%idg_offset
  Jsg = Jsg - G%jdg_offset
  Ieg = Ieg - G%idg_offset
  Jeg = Jeg - G%jdg_offset

  ! This is the i-extent of the segment on this PE.
  ! The values are nonsence if the segment is not on this PE.
  seg%HI%IsdB = min( max(Isg, G%HI%IsdB), G%HI%IedB)
  seg%HI%IedB = min( max(Ieg, G%HI%IsdB), G%HI%IedB)
  seg%HI%isd = min( max(Isg+1, G%HI%isd), G%HI%ied)
  seg%HI%ied = min( max(Ieg, G%HI%isd), G%HI%ied)
  seg%HI%IscB = min( max(Isg, G%HI%IscB), G%HI%IecB)
  seg%HI%IecB = min( max(Ieg, G%HI%IscB), G%HI%IecB)
  seg%HI%isc = min( max(Isg+1, G%HI%isc), G%HI%iec)
  seg%HI%iec = min( max(Ieg, G%HI%isc), G%HI%iec)

  ! This is the j-extent of the segment on this PE.
  ! The values are nonsence if the segment is not on this PE.
  seg%HI%JsdB = min( max(Jsg, G%HI%JsdB), G%HI%JedB)
  seg%HI%JedB = min( max(Jeg, G%HI%JsdB), G%HI%JedB)
  seg%HI%jsd = min( max(Jsg+1, G%HI%jsd), G%HI%jed)
  seg%HI%jed = min( max(Jeg, G%HI%jsd), G%HI%jed)
  seg%HI%JscB = min( max(Jsg, G%HI%JscB), G%HI%JecB)
  seg%HI%JecB = min( max(Jeg, G%HI%JscB), G%HI%JecB)
  seg%HI%jsc = min( max(Jsg+1, G%HI%jsc), G%HI%jec)
  seg%HI%jec = min( max(Jeg, G%HI%jsc), G%HI%jec)

end subroutine setup_segment_indices

!> Parse an OBC_SEGMENT_%%% string starting with "I=" and configure placement and type of OBC accordingly
subroutine setup_u_point_obc(OBC, G, segment_str, l_seg)
  type(ocean_OBC_type),    pointer    :: OBC !< Open boundary control structure
  type(dyn_horgrid_type),  intent(in) :: G !< Ocean grid structure
  character(len=*),        intent(in) :: segment_str !< A string in form of "I=%,J=%:%,string"
  integer,                 intent(in) :: l_seg !< which segment is this?
  ! Local variables
  integer :: I_obc, Js_obc, Je_obc ! Position of segment in global index space
  integer :: j, this_kind, a_loop
  character(len=32) :: action_str(5)

  ! This returns the global indices for the segment
  call parse_segment_str(G%ieg, G%jeg, segment_str, I_obc, Js_obc, Je_obc, action_str )

  call setup_segment_indices(G, OBC%segment(l_seg),I_obc,I_obc,Js_obc,Je_obc)

  I_obc = I_obc - G%idg_offset ! Convert to local tile indices on this tile
  Js_obc = Js_obc - G%jdg_offset ! Convert to local tile indices on this tile
  Je_obc = Je_obc - G%jdg_offset ! Convert to local tile indices on this tile

  this_kind = OBC_NONE

  ! Hack to extend segment by one point
  if (Js_obc<Je_obc) then
    Js_obc = Js_obc - 1 ; Je_obc = Je_obc + 1
  else
    Js_obc = Js_obc + 1 ; Je_obc = Je_obc - 1
  endif

  if (Je_obc>Js_obc) then
     OBC%segment(l_seg)%direction = OBC_DIRECTION_E
  else if (Je_obc<Js_obc) then
     OBC%segment(l_seg)%direction = OBC_DIRECTION_W
     j=js_obc;js_obc=je_obc;je_obc=j
  endif

  OBC%segment(l_seg)%on_pe = .false.

  do a_loop = 1,5 ! up to 5 options available
    if (len_trim(action_str(a_loop)) == 0) then
      cycle
    elseif (trim(action_str(a_loop)) == 'FLATHER') then
      this_kind = OBC_FLATHER
      OBC%segment(l_seg)%Flather = .true.
      OBC%segment(l_seg)%values_needed = .true.
      OBC%update_OBC = .true.
      OBC%Flather_u_BCs_exist_globally = .true.
      OBC%open_u_BCs_exist_globally = .true.
    elseif (trim(action_str(a_loop)) == 'ORLANSKI') then
      OBC%segment(l_seg)%radiation = .true.
      OBC%Flather_u_BCs_exist_globally = .true.
      OBC%open_u_BCs_exist_globally = .true.
    elseif (trim(action_str(a_loop)) == 'OBLIQUE') then
      OBC%segment(l_seg)%radiation = .true.
      OBC%segment(l_seg)%oblique = .true.
      OBC%Flather_u_BCs_exist_globally = .true.
      OBC%open_u_BCs_exist_globally = .true.
    elseif (trim(action_str(a_loop)) == 'NUDGED') then
      OBC%segment(l_seg)%nudged = .true.
      OBC%segment(l_seg)%values_needed = .true.
      OBC%update_OBC = .true.
      OBC%segment(l_seg)%Tnudge_in = 1.0/(3*86400)
      OBC%segment(l_seg)%Tnudge_out = 1.0/(360*86400)
      OBC%nudged_u_BCs_exist_globally = .true.
    elseif (trim(action_str(a_loop)) == 'GRADIENT') then
      OBC%segment(l_seg)%gradient = .true.
      OBC%open_u_BCs_exist_globally = .true.
    elseif (trim(action_str(a_loop)) == 'LEGACY') then
      this_kind = OBC_FLATHER
      OBC%segment(l_seg)%legacy = .true.
      OBC%segment(l_seg)%Flather = .true.
      OBC%segment(l_seg)%radiation = .true.
      OBC%segment(l_seg)%gradient = .true.
      OBC%update_OBC = .true.
      OBC%Flather_u_BCs_exist_globally = .true.
      OBC%open_u_BCs_exist_globally = .true.
    elseif (trim(action_str(a_loop)) == 'SIMPLE') then
      OBC%segment(l_seg)%specified = .true.
      OBC%segment(l_seg)%values_needed = .true.
      OBC%update_OBC = .true.
      OBC%specified_u_BCs_exist_globally = .true. ! This avoids deallocation
      ! Hack to undo the hack above for SIMPLE BCs
      Js_obc = Js_obc + 1 ; Je_obc = Je_obc - 1
    else
      call MOM_error(FATAL, "MOM_open_boundary.F90, setup_u_point_obc: "//&
                     "String '"//trim(action_str(a_loop))//"' not understood.")
    endif

    if (I_obc<G%HI%IsdB .or. I_obc>G%HI%IedB) return ! Boundary is not on tile
    if (Js_obc<G%HI%JsdB .and. Je_obc<G%HI%JsdB) return ! Segment is not on tile
    if (Js_obc>G%HI%JedB) return ! Segment is not on tile
  enddo ! a_loop

  OBC%segment(l_seg)%on_pe = .true.
  OBC%segment(l_seg)%is_E_or_W = .true.

  do j=G%HI%jsd, G%HI%jed
    if (j>Js_obc .and. j<=Je_obc) then
      OBC%OBC_segment_u(I_obc,j) = l_seg
    endif
  enddo
  OBC%segment(l_seg)%Is_obc = I_obc
  OBC%segment(l_seg)%Ie_obc = I_obc
  OBC%segment(l_seg)%Js_obc = Js_obc
  OBC%segment(l_seg)%Je_obc = Je_obc
  call allocate_OBC_segment_data(OBC, OBC%segment(l_seg))

end subroutine setup_u_point_obc

!> Parse an OBC_SEGMENT_%%% string starting with "J=" and configure placement and type of OBC accordingly
subroutine setup_v_point_obc(OBC, G, segment_str, l_seg)
  type(ocean_OBC_type),    pointer    :: OBC !< Open boundary control structure
  type(dyn_horgrid_type),  intent(in) :: G !< Ocean grid structure
  character(len=*),        intent(in) :: segment_str !< A string in form of "J=%,I=%:%,string"
  integer,                 intent(in) :: l_seg !< which segment is this?
  ! Local variables
  integer :: J_obc, Is_obc, Ie_obc ! Position of segment in global index space
  integer :: i, this_kind, a_loop
  character(len=32) :: action_str(5)

  ! This returns the global indices for the segment
  call parse_segment_str(G%ieg, G%jeg, segment_str, J_obc, Is_obc, Ie_obc, action_str )

  call setup_segment_indices(G, OBC%segment(l_seg),Is_obc,Ie_obc,J_obc,J_obc)

  J_obc = J_obc - G%jdg_offset ! Convert to local tile indices on this tile
  Is_obc = Is_obc - G%idg_offset ! Convert to local tile indices on this tile
  Ie_obc = Ie_obc - G%idg_offset ! Convert to local tile indices on this tile
  this_kind = OBC_NONE

  ! Hack to extend segment by one point
  if (Is_obc<Ie_obc) then
    Is_obc = Is_obc - 1 ; Ie_obc = Ie_obc + 1
  else
    Is_obc = Is_obc + 1 ; Ie_obc = Ie_obc - 1
  endif

  if (Ie_obc>Is_obc) then
     OBC%segment(l_seg)%direction = OBC_DIRECTION_S
  else if (Ie_obc<Is_obc) then
     OBC%segment(l_seg)%direction = OBC_DIRECTION_N
     i=Is_obc;Is_obc=Ie_obc;Ie_obc=i
  endif

  OBC%segment(l_seg)%on_pe = .false.

  do a_loop = 1,5
    if (len_trim(action_str(a_loop)) == 0) then
      cycle
    elseif (trim(action_str(a_loop)) == 'FLATHER') then
      this_kind = OBC_FLATHER
      OBC%segment(l_seg)%Flather = .true.
      OBC%segment(l_seg)%values_needed = .true.
      OBC%update_OBC = .true.
      OBC%Flather_v_BCs_exist_globally = .true.
      OBC%open_v_BCs_exist_globally = .true.
    elseif (trim(action_str(a_loop)) == 'ORLANSKI') then
      OBC%segment(l_seg)%radiation = .true.
      OBC%Flather_v_BCs_exist_globally = .true.
      OBC%open_v_BCs_exist_globally = .true.
    elseif (trim(action_str(a_loop)) == 'OBLIQUE') then
      OBC%segment(l_seg)%radiation = .true.
      OBC%segment(l_seg)%oblique = .true.
      OBC%Flather_v_BCs_exist_globally = .true.
      OBC%open_v_BCs_exist_globally = .true.
    elseif (trim(action_str(a_loop)) == 'NUDGED') then
      OBC%segment(l_seg)%nudged = .true.
      OBC%segment(l_seg)%values_needed = .true.
      OBC%update_OBC = .true.
      OBC%segment(l_seg)%Tnudge_in = 1.0/(3*86400)
      OBC%segment(l_seg)%Tnudge_out = 1.0/(360*86400)
      OBC%nudged_v_BCs_exist_globally = .true.
    elseif (trim(action_str(a_loop)) == 'GRADIENT') then
      OBC%segment(l_seg)%gradient = .true.
      OBC%open_v_BCs_exist_globally = .true.
    elseif (trim(action_str(a_loop)) == 'LEGACY') then
      this_kind = OBC_FLATHER
      OBC%segment(l_seg)%legacy = .true.
      OBC%segment(l_seg)%gradient = .true.
      OBC%segment(l_seg)%radiation = .true.
      OBC%segment(l_seg)%Flather = .true.
      OBC%update_OBC = .true.
      OBC%Flather_v_BCs_exist_globally = .true.
      OBC%open_v_BCs_exist_globally = .true.
    elseif (trim(action_str(a_loop)) == 'SIMPLE') then
      OBC%segment(l_seg)%specified = .true.
      OBC%segment(l_seg)%values_needed = .true.
      OBC%update_OBC = .true.
      OBC%specified_v_BCs_exist_globally = .true. ! This avoids deallocation
      ! Hack to undo the hack above for SIMPLE BCs
      Is_obc = Is_obc + 1 ; Ie_obc = Ie_obc - 1
    else
      call MOM_error(FATAL, "MOM_open_boundary.F90, setup_v_point_obc: "//&
                     "String '"//trim(action_str(a_loop))//"' not understood.")
    endif

    if (J_obc<G%HI%JsdB .or. J_obc>G%HI%JedB) return ! Boundary is not on tile
    if (Is_obc<G%HI%IsdB .and. Ie_obc<G%HI%IsdB) return ! Segment is not on tile
    if (Is_obc>G%HI%IedB) return ! Segment is not on tile
  enddo ! a_loop

  OBC%segment(l_seg)%on_pe = .true.
  OBC%segment(l_seg)%is_N_or_S = .true.

  do i=G%HI%isd, G%HI%ied
    if (i>Is_obc .and. i<=Ie_obc) then
      OBC%OBC_segment_v(i,J_obc) = l_seg
    endif
  enddo
  OBC%segment(l_seg)%Is_obc = Is_obc
  OBC%segment(l_seg)%Ie_obc = Ie_obc
  OBC%segment(l_seg)%Js_obc = J_obc
  OBC%segment(l_seg)%Je_obc = J_obc
  call allocate_OBC_segment_data(OBC, OBC%segment(l_seg))

end subroutine setup_v_point_obc

!> Parse an OBC_SEGMENT_%%% string
subroutine parse_segment_str(ni_global, nj_global, segment_str, l, m, n, action_str )
  integer,          intent(in)  :: ni_global !< Number of h-points in zonal direction
  integer,          intent(in)  :: nj_global !< Number of h-points in meridional direction
  character(len=*), intent(in)  :: segment_str !< A string in form of "I=l,J=m:n,string" or "J=l,I=m,n,string"
  integer,          intent(out) :: l !< The value of I=l, if segment_str begins with I=l, or the value of J=l
  integer,          intent(out) :: m !< The value of J=m, if segment_str begins with I=, or the value of I=m
  integer,          intent(out) :: n !< The value of J=n, if segment_str begins with I=, or the value of I=n
  character(len=*), intent(out) :: action_str(:) !< The "string" part of segment_str
  ! Local variables
  character(len=24) :: word1, word2, m_word, n_word !< Words delineated by commas in a string in form of "I=%,J=%:%,string"
  integer :: l_max !< Either ni_global or nj_global, depending on whether segment_str begins with "I=" or "J="
  integer :: mn_max !< Either nj_global or ni_global, depending on whether segment_str begins with "I=" or "J="
  integer :: j

  ! Process first word which will started with either 'I=' or 'J='
  word1 = extract_word(segment_str,',',1)
  word2 = extract_word(segment_str,',',2)
  if (word1(1:2)=='I=') then
    l_max = ni_global
    mn_max = nj_global
    if (.not. (word2(1:2)=='J=')) call MOM_error(FATAL, "MOM_open_boundary.F90, parse_segment_str: "//&
                     "Second word of string '"//trim(segment_str)//"' must start with 'J='.")
  elseif (word1(1:2)=='J=') then ! Note that the file_parser uniformaly expands "=" to " = "
    l_max = nj_global
    mn_max = ni_global
    if (.not. (word2(1:2)=='I=')) call MOM_error(FATAL, "MOM_open_boundary.F90, parse_segment_str: "//&
                     "Second word of string '"//trim(segment_str)//"' must start with 'I='.")
  else
    call MOM_error(FATAL, "MOM_open_boundary.F90, parse_segment_str"//&
                   "String '"//segment_str//"' must start with 'I=' or 'J='.")
  endif

  ! Read l
  l = interpret_int_expr( word1(3:24), l_max )
  if (l<0 .or. l>l_max) then
    call MOM_error(FATAL, "MOM_open_boundary.F90, parse_segment_str: "//&
                   "First value from string '"//trim(segment_str)//"' is outside of the physical domain.")
  endif

  ! Read m
  m_word = extract_word(word2(3:24),':',1)
  m = interpret_int_expr( m_word, mn_max )
  if (m<-1 .or. m>mn_max+1) then
    call MOM_error(FATAL, "MOM_open_boundary.F90, parse_segment_str: "//&
                   "Beginning of range in string '"//trim(segment_str)//"' is outside of the physical domain.")
  endif

  ! Read m
  n_word = extract_word(word2(3:24),':',2)
  n = interpret_int_expr( n_word, mn_max )
  if (n<-1 .or. n>mn_max+1) then
    call MOM_error(FATAL, "MOM_open_boundary.F90, parse_segment_str: "//&
                   "End of range in string '"//trim(segment_str)//"' is outside of the physical domain.")
  endif

  if (abs(n-m)==0) then
    call MOM_error(FATAL, "MOM_open_boundary.F90, parse_segment_str: "//&
                   "Range in string '"//trim(segment_str)//"' must span one cell.")
  endif

  ! Type of open boundary condition
  do j = 1, size(action_str)
    action_str(j) = extract_word(segment_str,',',2+j)
  enddo

  contains

  ! Returns integer value interpreted from string in form of %I, N or N-%I
  integer function interpret_int_expr(string, imax)
    character(len=*), intent(in) :: string !< Integer in form or %I, N or N-%I
    integer,          intent(in) :: imax !< Value to replace 'N' with
    ! Local variables
    integer slen

    slen = len_trim(string)
    if (slen==0) call MOM_error(FATAL, "MOM_open_boundary.F90, parse_segment_str"//&
                                "Parsed string was empty!")
    if (len_trim(string)==1 .and. string(1:1)=='N') then
      interpret_int_expr = imax
    elseif (string(1:1)=='N') then
      read(string(2:slen),*,err=911) interpret_int_expr
      interpret_int_expr = imax - interpret_int_expr
    else
      read(string(1:slen),*,err=911) interpret_int_expr
    endif
    return
    911 call MOM_error(FATAL, "MOM_open_boundary.F90, parse_segment_str"//&
                       "Problem reading value from string '"//trim(string)//"'.")
  end function interpret_int_expr
end subroutine parse_segment_str

 subroutine parse_segment_data_str(segment_str, var, value, filenam, fieldnam, fields, num_fields, debug )
   character(len=*), intent(in)             :: segment_str !< A string in form of "VAR1=file:foo1.nc(varnam1),VAR2=file:foo2.nc(varnam2),..."
   character(len=*), intent(in),  optional  :: var         !< The name of the variable for which parameters are needed
   character(len=*), intent(out), optional  :: filenam     !< The name of the input file if using "file" method
   character(len=*), intent(out), optional  :: fieldnam    !< The name of the variable in the input file if using "file" method
   real,             intent(out), optional  :: value       !< A constant value if using the "value" method
   character(len=*), dimension(MAX_OBC_FIELDS), intent(out), optional :: fields   !< List of fieldnames for each segment
   integer, intent(out), optional           :: num_fields
   logical, intent(in), optional            :: debug
   ! Local variables
   character(len=128) :: word1, word2, word3, method
   integer :: lword, nfields, n, m, orient
   logical :: continue,dbg
   character(len=32), dimension(MAX_OBC_FIELDS) :: flds

   nfields=0
   continue=.true.
   dbg=.false.
   if (PRESENT(debug)) dbg=debug

   do while (continue)
      word1 = extract_word(segment_str,',',nfields+1)
      if (trim(word1) == '') exit
      nfields=nfields+1
      word2 = extract_word(word1,'=',1)
      flds(nfields) = trim(word2)
   enddo

   if (PRESENT(fields)) then
     do n=1,nfields
       fields(n) = flds(n)
     enddo
   endif

   if (PRESENT(num_fields)) then
      num_fields=nfields
      return
   endif

   m=0
   if (PRESENT(var)) then
     do n=1,nfields
       if (trim(var)==trim(flds(n))) then
          m=n
          exit
       endif
     enddo
     if (m==0) then
        call abort()
     endif

    ! Process first word which will start with the fieldname
     word3 = extract_word(segment_str,',',m)
     word1 = extract_word(word3,':',1)
!     if (trim(word1) == '') exit
     word2 = extract_word(word1,'=',1)
     if (trim(word2) == trim(var)) then
        method=trim(extract_word(word1,'=',2))
        lword=len_trim(method)
        if (method(lword-3:lword) == 'file') then
           ! raise an error id filename/fieldname not in argument list
           word1 = extract_word(word3,':',2)
           filenam = extract_word(word1,'(',1)
           fieldnam = extract_word(word1,'(',2)
           lword=len_trim(fieldnam)
           fieldnam = fieldnam(1:lword-1)  ! remove trailing parenth
           value=-999.
        elseif (method(lword-4:lword) == 'value') then
           filenam = 'none'
           fieldnam = 'none'
           word1 = extract_word(word3,':',2)
           lword=len_trim(word1)
           read(word1(1:lword),*,end=986,err=987) value
        endif
      endif
    endif

   return
 986 call MOM_error(FATAL,'End of record while parsing segment data specification! '//trim(segment_str))
 987 call MOM_error(FATAL,'Error while parsing segment data specification! '//trim(segment_str))

 end subroutine parse_segment_data_str

!> Initialize open boundary control structure
subroutine open_boundary_init(G, param_file, OBC)
  type(ocean_grid_type), intent(in)    :: G !< Ocean grid structure
  type(param_file_type), intent(in)    :: param_file !< Parameter file handle
  type(ocean_OBC_type),  pointer       :: OBC !< Open boundary control structure
  ! Local variables

  if (.not.associated(OBC)) return

  if ( OBC%Flather_u_BCs_exist_globally .or. OBC%Flather_v_BCs_exist_globally ) then
    call get_param(param_file, mod, "OBC_RADIATION_MAX", OBC%rx_max, &
                   "The maximum magnitude of the baroclinic radiation \n"//&
                   "velocity (or speed of characteristics).  This is only \n"//&
                   "used if one of the open boundary segments is using Orlanski.", &
                   units="m s-1", default=10.0)
    call get_param(param_file, mod, "OBC_RAD_VEL_WT", OBC%gamma_uv, &
                   "The relative weighting for the baroclinic radiation \n"//&
                   "velocities (or speed of characteristics) at the new \n"//&
                   "time level (1) or the running mean (0) for velocities. \n"//&
                   "Valid values range from 0 to 1. This is only used if \n"//&
                   "one of the open boundary segments is using Orlanski.", &
                   units="nondim",  default=0.3)
    call get_param(param_file, mod, "OBC_RAD_THICK_WT", OBC%gamma_h, &
                   "The relative weighting for the baroclinic radiation \n"//&
                   "velocities (or speed of characteristics) at the new \n"//&
                   "time level (1) or the running mean (0) for thicknesses. \n"//&
                   "Valid values range from 0 to 1. This is only used if \n"//&
                   "one of the open boundary segments is using Orlanski.", &
                   units="nondim",  default=0.2)
  endif

  id_clock_pass = cpu_clock_id('(Ocean OBC halo updates)', grain=CLOCK_ROUTINE)

end subroutine open_boundary_init

logical function open_boundary_query(OBC, apply_open_OBC, apply_specified_OBC, apply_Flather_OBC, apply_nudged_OBC, needs_ext_seg_data)
  type(ocean_OBC_type), pointer     :: OBC !< Open boundary control structure
  logical, optional,    intent(in)  :: apply_open_OBC      !< If present, returns True if specified_*_BCs_exist_globally is true
  logical, optional,    intent(in)  :: apply_specified_OBC !< If present, returns True if specified_*_BCs_exist_globally is true
  logical, optional,    intent(in)  :: apply_Flather_OBC   !< If present, returns True if Flather_*_BCs_exist_globally is true
  logical, optional,    intent(in)  :: apply_nudged_OBC    !< If present, returns True if nudged_*_BCs_exist_globally is true
  logical, optional,    intent(in)  :: needs_ext_seg_data      !< If present, returns True if external segment data needed
  open_boundary_query = .false.
  if (.not. associated(OBC)) return
  if (present(apply_open_OBC)) open_boundary_query = OBC%open_u_BCs_exist_globally .or. &
                                                     OBC%open_v_BCs_exist_globally
  if (present(apply_specified_OBC)) open_boundary_query = OBC%specified_u_BCs_exist_globally .or. &
                                                          OBC%specified_v_BCs_exist_globally
  if (present(apply_Flather_OBC)) open_boundary_query = OBC%Flather_u_BCs_exist_globally .or. &
                                                        OBC%Flather_v_BCs_exist_globally
  if (present(apply_nudged_OBC)) open_boundary_query = OBC%nudged_u_BCs_exist_globally .or. &
                                                       OBC%nudged_v_BCs_exist_globally
  if (present(needs_ext_seg_data) .and. OBC%number_of_segments > 0 .and. &
      OBC%update_OBC) open_boundary_query = OBC%update_OBC

end function open_boundary_query

!> Deallocate open boundary data
subroutine open_boundary_dealloc(OBC)
  type(ocean_OBC_type), pointer :: OBC !< Open boundary control structure
  if (.not. associated(OBC)) return
  if (associated(OBC%segment)) deallocate(OBC%segment)
  if (associated(OBC%OBC_segment_u)) deallocate(OBC%OBC_segment_u)
  if (associated(OBC%OBC_segment_v)) deallocate(OBC%OBC_segment_v)
  if (associated(OBC%rx_old_u)) deallocate(OBC%rx_old_u)
  if (associated(OBC%ry_old_v)) deallocate(OBC%ry_old_v)
  if (associated(OBC%rx_old_h)) deallocate(OBC%rx_old_h)
  if (associated(OBC%ry_old_h)) deallocate(OBC%ry_old_h)
  if (associated(OBC%ubt_outer)) deallocate(OBC%ubt_outer)
  if (associated(OBC%vbt_outer)) deallocate(OBC%vbt_outer)
  if (associated(OBC%eta_outer_u)) deallocate(OBC%eta_outer_u)
  if (associated(OBC%eta_outer_v)) deallocate(OBC%eta_outer_v)
  if (associated(OBC%u)) deallocate(OBC%u)
  if (associated(OBC%v)) deallocate(OBC%v)
  if (associated(OBC%uh)) deallocate(OBC%uh)
  if (associated(OBC%vh)) deallocate(OBC%vh)
  deallocate(OBC)
end subroutine open_boundary_dealloc

!> Close open boundary data
subroutine open_boundary_end(OBC)
  type(ocean_OBC_type), pointer :: OBC !< Open boundary control structure
  call open_boundary_dealloc(OBC)
end subroutine open_boundary_end

!> Sets the slope of bathymetry normal to an open bounndary to zero.
subroutine open_boundary_impose_normal_slope(OBC, G, depth)
  type(ocean_OBC_type),             pointer       :: OBC !< Open boundary control structure
  type(dyn_horgrid_type),           intent(in)    :: G !< Ocean grid structure
  real, dimension(SZI_(G),SZJ_(G)), intent(inout) :: depth !< Bathymetry at h-points
  ! Local variables
  integer :: i, j
  logical :: bc_north, bc_south, bc_east, bc_west

  if (.not.associated(OBC)) return

  do J=G%jsd+1,G%jed-1 ; do i=G%isd+1,G%ied-1
    bc_north = .false. ; bc_south = .false. ; bc_east = .false. ; bc_west = .false.
    if (associated(OBC%OBC_segment_u)) then
      if (OBC%segment(OBC%OBC_segment_u(I,j))%direction == OBC_DIRECTION_E &
          .and. .not. OBC%segment(OBC%OBC_segment_u(I,j))%specified) bc_east = .true.
      if (OBC%segment(OBC%OBC_segment_u(I-1,j))%direction == OBC_DIRECTION_W &
          .and. .not. OBC%segment(OBC%OBC_segment_u(I-1,j))%specified) bc_west = .true.
    endif
    if (associated(OBC%OBC_segment_v)) then
      if (OBC%segment(OBC%OBC_segment_v(i,J))%direction == OBC_DIRECTION_N &
          .and. .not. OBC%segment(OBC%OBC_segment_v(i,J))%specified) bc_north = .true.
      if (OBC%segment(OBC%OBC_segment_v(i,J-1))%direction == OBC_DIRECTION_S &
          .and. .not. OBC%segment(OBC%OBC_segment_v(i,J-1))%specified) bc_south = .true.
    endif
    if (bc_north) depth(i,j+1) = depth(i,j)
    if (bc_south) depth(i,j-1) = depth(i,j)
    if (bc_east) depth(i+1,j) = depth(i,j)
    if (bc_west) depth(i-1,j) = depth(i,j)
    ! Convex corner cases
    if (bc_north.and.bc_east) depth(i+1,j+1) = depth(i,j)
    if (bc_north.and.bc_west) depth(i-1,j+1) = depth(i,j)
    if (bc_south.and.bc_east) depth(i+1,j-1) = depth(i,j)
    if (bc_south.and.bc_west) depth(i-1,j-1) = depth(i,j)
  enddo ; enddo

end subroutine open_boundary_impose_normal_slope

!> Reconcile masks and open boundaries, deallocate OBC on PEs where it is not needed.
!! Also adjust u- and v-point cell area on specified open boundaries.
subroutine open_boundary_impose_land_mask(OBC, G, areaCu, areaCv)
  type(ocean_OBC_type),              pointer       :: OBC !< Open boundary control structure
  type(dyn_horgrid_type),            intent(in)    :: G !< Ocean grid structure
  real, dimension(SZIB_(G),SZJ_(G)), intent(inout) :: areaCu !< Area of a u-cell (m2)
  real, dimension(SZI_(G),SZJB_(G)), intent(inout) :: areaCv !< Area of a u-cell (m2)
  ! Local variables
  integer :: i, j
  logical :: any_U, any_V

  if (.not.associated(OBC)) return

  ! Sweep along u-segments and delete the OBC for blocked points.
  if (associated(OBC%OBC_segment_u)) then
    do j=G%jsd,G%jed ; do I=G%IsdB,G%IedB
      if (G%mask2dCu(I,j) == 0 .and. (OBC%OBC_segment_u(I,j) /= OBC_NONE)) then
        if (.not. OBC%segment(OBC%OBC_segment_u(I,j))%specified) then
          OBC%OBC_segment_u(I,j) = OBC_NONE
        endif
      endif
    enddo ; enddo
  endif

  ! Sweep along v-segments and delete the OBC for blocked points.
  if (associated(OBC%OBC_segment_v)) then
    do J=G%JsdB,G%JedB ; do i=G%isd,G%ied
      if (G%mask2dCv(i,J) == 0 .and. (OBC%OBC_segment_v(i,J) /= OBC_NONE)) then
        if (.not. OBC%segment(OBC%OBC_segment_v(i,J))%specified) then
          OBC%OBC_segment_v(I,j) = OBC_NONE
        endif
      endif
    enddo ; enddo
  endif

  ! Sweep along u-segments and for %specified BC points reset the u-point area which was masked out
  if (associated(OBC%OBC_segment_u)) then
    do j=G%jsd,G%jed ; do I=G%isd,G%ied-1
      if (OBC%OBC_segment_u(I,j) /= OBC_NONE) then
        if (OBC%segment(OBC%OBC_segment_u(I,j))%specified) then
          if (OBC%segment(OBC%OBC_segment_u(I,j))%direction == OBC_DIRECTION_W) then
            areaCu(I,j) = G%areaT(i+1,j)
           !G%IareaCu(I,j) = G%IareaT(i+1,j) ?
          elseif (OBC%segment(OBC%OBC_segment_u(I,j))%direction == OBC_DIRECTION_E) then
            areaCu(I,j) = G%areaT(i,j)
           !G%IareaCu(I,j) = G%IareaT(i,j) ?
          endif
        endif
      endif
    enddo ; enddo
  endif

  ! Sweep along v-segments and for %specified BC points reset the v-point area which was masked out
  if (associated(OBC%OBC_segment_v)) then
    do J=G%jsd,G%jed-1 ; do i=G%isd,G%ied
      if (OBC%OBC_segment_v(i,J) /= OBC_NONE) then
        if (OBC%segment(OBC%OBC_segment_v(i,J))%specified) then
          if (OBC%segment(OBC%OBC_segment_v(i,J))%direction == OBC_DIRECTION_S) then
            areaCv(i,J) = G%areaT(i,j+1)
           !G%IareaCv(i,J) = G%IareaT(i,j+1) ?
          elseif (OBC%segment(OBC%OBC_segment_v(i,J))%direction == OBC_DIRECTION_N) then
            areaCu(i,J) = G%areaT(i,j)
           !G%IareaCu(i,J) = G%IareaT(i,j) ?
          endif
        endif
      endif
    enddo ; enddo
  endif

  any_U = .false.
  if (associated(OBC%OBC_segment_u)) then
    do j=G%jsd,G%jed ; do I=G%IsdB,G%IedB
      ! G%mask2du will be open wherever bathymetry allows it.
      ! Bathymetry outside of the open boundary was adjusted to match
      ! the bathymetry inside so these points will be open unless the
      ! bathymetry inside the boundary was do shallow and flagged as land.
      if (OBC%OBC_segment_u(I,j) /= OBC_NONE) any_U = .true.
    enddo ; enddo
  endif

  any_V = .false.
  if (associated(OBC%OBC_segment_v)) then
    do J=G%JsdB,G%JedB ; do i=G%isd,G%ied
      if (OBC%OBC_segment_v(i,J) /= OBC_NONE) any_V = .true.
    enddo ; enddo
  endif

  OBC%OBC_pe = .true.
  if (.not.(any_U .or. any_V)) OBC%OBC_pe = .false.

end subroutine open_boundary_impose_land_mask

!> Apply radiation conditions to 3D  u,v (,h) at open boundaries
subroutine radiation_open_bdry_conds(OBC, u_new, u_old, v_new, v_old, &
                                     h_new, h_old, G, dt)
  type(ocean_grid_type),                     intent(inout) :: G !< Ocean grid structure
  type(ocean_OBC_type),                      pointer       :: OBC !< Open boundary control structure
  real, dimension(SZIB_(G),SZJ_(G),SZK_(G)), intent(inout) :: u_new !< New u values on open boundaries
  real, dimension(SZIB_(G),SZJ_(G),SZK_(G)), intent(in)    :: u_old !< Original unadjusted u
  real, dimension(SZI_(G),SZJB_(G),SZK_(G)), intent(inout) :: v_new !< New v values on open boundaries
  real, dimension(SZI_(G),SZJB_(G),SZK_(G)), intent(in)    :: v_old !< Original unadjusted v
  real, dimension(SZI_(G),SZJ_(G),SZK_(G)),  intent(inout) :: h_new !< New h values on open boundaries
  real, dimension(SZI_(G),SZJ_(G),SZK_(G)),  intent(in)    :: h_old !< Original h values
  real,                                      intent(in)    :: dt    !< Appropriate timestep
  ! Local variables
<<<<<<< HEAD
=======
  real, dimension(SZIB_(G),SZJB_(G)) :: grad
>>>>>>> 5549fa87
  real :: dhdt, dhdx, dhdy, gamma_u, gamma_h, gamma_v
  real :: cff, Cx, Cy, tau
  real :: rx_max, ry_max ! coefficients for radiation
  real :: rx_new, rx_avg ! coefficients for radiation
  real :: ry_new, ry_avg ! coefficients for radiation
  real, parameter :: eps = 1.0e-20
  type(OBC_segment_type), pointer :: segment
  integer :: i, j, k, is, ie, js, je, nz, n
<<<<<<< HEAD

=======
>>>>>>> 5549fa87
  is = G%isc ; ie = G%iec ; js = G%jsc ; je = G%jec ; nz = G%ke

  if (.not.associated(OBC)) return

  if (.not.(OBC%open_u_BCs_exist_globally .or. OBC%open_v_BCs_exist_globally)) &
    return

  gamma_u = OBC%gamma_uv ; gamma_v = OBC%gamma_uv ; gamma_h = OBC%gamma_h
  rx_max = OBC%rx_max ; ry_max = OBC%rx_max
<<<<<<< HEAD
=======

>>>>>>> 5549fa87
  do n=1,OBC%number_of_segments
     segment=>OBC%segment(n)
     if (.not. segment%on_pe) cycle
     if (segment%radiation) call gradient_at_q_points(G,segment,u_old,v_old)
     if (segment%direction == OBC_DIRECTION_E) then
       I=segment%HI%IscB
<<<<<<< HEAD
       do k=1,nz ;  do j=segment%HI%jsc,segment%HI%jec
         if (segment%legacy) then
           dhdt = u_old(I-1,j,k)-u_new(I-1,j,k) !old-new
           dhdx = u_new(I-1,j,k)-u_new(I-2,j,k) !in new time backward sasha for I-1
           rx_new = 0.0
           if (dhdt*dhdx > 0.0) rx_new = min( (dhdt/dhdx), rx_max) ! outward phase speed
           rx_avg = (1.0-gamma_u)*OBC%rx_old_u(I,j,k) + gamma_u*rx_new
           OBC%rx_old_u(I,j,k) = rx_avg
           u_new(I,j,k) = (u_old(I,j,k) + rx_avg*u_new(I-1,j,k)) / (1.0+rx_avg)
         elseif (segment%radiation) then
           dhdt = u_old(I-1,j,k)-u_new(I-1,j,k) !old-new
           dhdx = u_new(I-1,j,k)-u_new(I-2,j,k) !in new time backward sasha for I-1
           if (dhdt*(segment%normal_shear(J,3,k) + segment%normal_shear(J,4,k)) > 0.0) then
             dhdy = segment%normal_shear(J,4,k)
           else
             dhdy = segment%normal_shear(J,3,k)
           endif
           if (dhdt*dhdx < 0.0) dhdt = 0.0
           Cx=min(dhdt*dhdx,rx_max) ! default to normal radiation
           Cy=0.0
           cff=max(dhdx*dhdx,eps)
           if (segment%oblique) then
             cff = max(dhdx*dhdx + dhdy*dhdy, eps)
             Cy = min(rx_max,max(dhdt*dhdy,-rx_max))
           endif
           u_new(I,j,k) = ((cff*u_old(I,j,k) + Cx*u_new(I-1,j,k)) - &
              (max(Cy,0.0)*segment%normal_shear(J,2,k) - min(Cy,0.0)*segment%normal_shear(J,1,k))) / (cff + Cx)
         endif
         if (segment%radiation .and. segment%nudged) then
           if (dhdt*dhdx < 0.0) then
             tau = segment%Tnudge_in
           else
             tau = segment%Tnudge_out
           endif
           u_new(I,j,k) = u_new(I,j,k) + dt*tau*(OBC%u(I,j,k) - u_old(I,j,k))
         endif
       enddo; enddo
=======
       do k=1,nz
         if (segment%radiation) call gradients_at_q_points(G,segment,u_old,v_old,k,grad)
         do j=segment%HI%jsc,segment%HI%jec
           if (segment%legacy) then
             dhdt = u_old(I-1,j,k)-u_new(I-1,j,k) !old-new
             dhdx = u_new(I-1,j,k)-u_new(I-2,j,k) !in new time backward sasha for I-1
             rx_new = 0.0
             if (dhdt*dhdx > 0.0) rx_new = min( (dhdt/dhdx), rx_max) ! outward phase speed
             rx_avg = (1.0-gamma_u)*OBC%rx_old_u(I,j,k) + gamma_u*rx_new
             OBC%rx_old_u(I,j,k) = rx_avg
             u_new(I,j,k) = (u_old(I,j,k) + rx_avg*u_new(I-1,j,k)) / (1.0+rx_avg)
           elseif (segment%radiation) then
             dhdt = u_old(I-1,j,k)-u_new(I-1,j,k) !old-new
             dhdx = u_new(I-1,j,k)-u_new(I-2,j,k) !in new time backward sasha for I-1
             if (dhdt*(grad(I-1,J) + grad(I-1,J-1)) > 0.0) then
               dhdy = grad(I-1,J-1)
             else
               dhdy = grad(I-1,J)
             endif
             if (dhdt*dhdx < 0.0) dhdt = 0.0
             if (dhdx == 0.0) dhdx=eps ! avoid segv
             Cx=min(dhdt/dhdx,rx_max) ! default to normal radiation
             Cy = 0
             cff = max(dhdx*dhdx, eps)
             if (segment%oblique) then
               cff = max(dhdx*dhdx + dhdy*dhdy, eps)
               if (dhdy==0.) dhdy=eps ! avoid segv
               Cy = min(cff,max(dhdt/dhdy,-cff))
             endif
             u_new(I,j,k) = ((cff*u_old(I,j,k) + Cx*u_new(I-1,j,k)) - &
                (max(Cy,0.0)*grad(I,J-1) - min(Cy,0.0)*grad(I,J))) / (cff + Cx)
           endif
           if ((segment%radiation .or. segment%legacy) .and. segment%nudged) then
             if (dhdt*dhdx < 0.0) then
               tau = segment%Tnudge_in
             else
               tau = segment%Tnudge_out
             endif
             u_new(I,j,k) = u_new(I,j,k) + dt*tau*(OBC%u(I,j,k) - u_old(I,j,k))
           endif
         enddo
       enddo
>>>>>>> 5549fa87
     endif

     if (segment%direction == OBC_DIRECTION_W) then
       I=segment%HI%IscB
<<<<<<< HEAD
       do k=1,nz ;  do j=segment%HI%jsc,segment%HI%jec
         if (segment%legacy) then
           dhdt = u_old(I+1,j,k)-u_new(I+1,j,k) !old-new
           dhdx = u_new(I+1,j,k)-u_new(I+2,j,k) !in new time forward sasha for I+1
           rx_new = 0.0
           if (dhdt*dhdx > 0.0) rx_new = min( (dhdt/dhdx), rx_max)
           rx_avg = (1.0-gamma_u)*OBC%rx_old_u(I,j,k) + gamma_u*rx_new
           OBC%rx_old_u(I,j,k) = rx_avg
           u_new(I,j,k) = (u_old(I,j,k) + rx_avg*u_new(I+1,j,k)) / (1.0+rx_avg)
         elseif (segment%radiation) then
           dhdt = u_old(I+1,j,k)-u_new(I+1,j,k) !old-new
           dhdx = u_new(I+1,j,k)-u_new(I+2,j,k) !in new time forward sasha for I+1
           if (dhdt*(segment%normal_shear(J,3,k) + segment%normal_shear(J,4,k)) > 0.0) then
             dhdy = segment%normal_shear(J,3,k)
           else
             dhdy = segment%normal_shear(J,4,k)
           endif
           if (dhdt*dhdx < 0.0) dhdt = 0.0
           Cx = min(dhdt*dhdx,rx_max) ! default to normal flow only
           Cy = 0.
           cff = max(dhdx*dhdx, eps)
           if (segment%oblique) then
             cff = max(dhdx*dhdx + dhdy*dhdy, eps)
             Cy = min(rx_max,max(dhdt*dhdy,-rx_max))
           endif
           u_new(I,j,k) = ((cff*u_old(I,j,k) + Cx*u_new(I+1,j,k)) - &
             (max(Cy,0.0)*segment%normal_shear(J,2,k) - min(Cy,0.0)*segment%normal_shear(J,1,k))) / (cff + Cx)
         endif
         if (segment%radiation .and. segment%nudged) then
           if (dhdt*dhdx < 0.0) then
             tau = segment%Tnudge_in
           else
             tau = segment%Tnudge_out
           endif
           u_new(I,j,k) = u_new(I,j,k) + dt*tau*(OBC%u(I,j,k) - u_old(I,j,k))
         endif
       enddo; enddo
=======
       do k=1,nz
         if (segment%radiation) call gradients_at_q_points(G,segment,u_old,v_old,k,grad)
         do j=segment%HI%jsc,segment%HI%jec
           if (segment%legacy) then
             dhdt = u_old(I+1,j,k)-u_new(I+1,j,k) !old-new
             dhdx = u_new(I+1,j,k)-u_new(I+2,j,k) !in new time forward sasha for I+1
             rx_new = 0.0
             if (dhdt*dhdx > 0.0) rx_new = min( (dhdt/dhdx), rx_max)
             rx_avg = (1.0-gamma_u)*OBC%rx_old_u(I,j,k) + gamma_u*rx_new
             OBC%rx_old_u(I,j,k) = rx_avg
             u_new(I,j,k) = (u_old(I,j,k) + rx_avg*u_new(I+1,j,k)) / (1.0+rx_avg)
           elseif (segment%radiation) then
             dhdt = u_old(I+1,j,k)-u_new(I+1,j,k) !old-new
             dhdx = u_new(I+1,j,k)-u_new(I+2,j,k) !in new time forward sasha for I+1
             if (dhdt*(grad(I+1,J) + grad(I+1,J-1)) > 0.0) then
               dhdy = grad(I+1,J-1)
             else
               dhdy = grad(I+1,J)
             endif
             if (dhdt*dhdx < 0.0) dhdt = 0.0
             if (dhdx == 0.0) dhdx=eps ! avoid segv
             Cx = min(dhdt/dhdx,rx_max) ! default to normal flow only
             Cy = 0.
             cff = max(dhdx*dhdx, eps)
             if (segment%oblique) then
               cff = max(dhdx*dhdx + dhdy*dhdy, eps)
               if (dhdy==0.) dhdy=eps ! avoid segv
               Cy = min(cff,max(dhdt/dhdy,-cff))
             endif
             u_new(I,j,k) = ((cff*u_old(I,j,k) + Cx*u_new(I+1,j,k)) - &
                (max(Cy,0.0)*grad(I,J-1) - min(Cy,0.0)*grad(I,J))) / (cff + Cx)
           endif
           if ((segment%radiation .or. segment%legacy) .and. segment%nudged) then
             if (dhdt*dhdx < 0.0) then
               tau = segment%Tnudge_in
             else
               tau = segment%Tnudge_out
             endif
             u_new(I,j,k) = u_new(I,j,k) + dt*tau*(OBC%u(I,j,k) - u_old(I,j,k))
          endif
        enddo
      enddo
>>>>>>> 5549fa87
     endif

     if (segment%direction == OBC_DIRECTION_N) then
       J=segment%HI%JscB
<<<<<<< HEAD
       do k=1,nz ;  do i=segment%HI%isc,segment%HI%iec
         if (segment%legacy) then
           dhdt = v_old(i,J-1,k)-v_new(i,J-1,k) !old-new
           dhdy = v_new(i,J-1,k)-v_new(i,J-2,k) !in new time backward sasha for J-1
           ry_new = 0.0
           if (dhdt*dhdy > 0.0) ry_new = min( (dhdt/dhdy), ry_max)
           ry_avg = (1.0-gamma_v)*OBC%ry_old_v(I,j,k) + gamma_v*ry_new
           OBC%ry_old_v(i,J,k) = ry_avg
           v_new(i,J,k) = (v_old(i,J,k) + ry_avg*v_new(i,J-1,k)) / (1.0+ry_avg)
         elseif (segment%radiation) then
           dhdt = v_old(i,J-1,k)-v_new(i,J-1,k) !old-new
           dhdy = v_new(i,J-1,k)-v_new(i,J-2,k) !in new time backward sasha for J-1
            if (dhdt*(segment%normal_shear(I,3,k) + segment%normal_shear(I,4,k)) > 0.0) then
             dhdx = segment%normal_shear(I,3,k)
           else
             dhdx = segment%normal_shear(I,4,k)
           endif
           if (dhdt*dhdy < 0.0) dhdt = 0.0
           Cy = min(dhdt*dhdy,rx_max) ! default to normal flow only
           Cx = 0
           cff = max(dhdy*dhdy, eps)
           if (segment%oblique) then
              cff = max(dhdx*dhdx + dhdy*dhdy, eps)
              Cx = min(cff,max(dhdt*dhdx,-cff))
           endif
           v_new(i,J,k) = ((cff*v_old(i,J,k) + Cy*v_new(i,J-1,k)) - &
            (max(Cx,0.0)*segment%normal_shear(I,1,k) - min(Cx,0.0)*segment%normal_shear(I,2,k))) / (cff + Cy)
         endif
         if (segment%radiation .and. segment%nudged) then
           if (dhdt*dhdy < 0.0) then
             tau = segment%Tnudge_in
           else
             tau = segment%Tnudge_out
           endif
           v_new(i,J,k) = v_new(i,J,k) + dt*tau*(OBC%v(i,J,k) - v_old(i,J,k))
         endif
       enddo; enddo
=======
       do k=1,nz
         if (segment%radiation) call gradients_at_q_points(G,segment,u_old,v_old,k,grad)
         do i=segment%HI%isc,segment%HI%iec
           if (segment%legacy) then
             dhdt = v_old(i,J-1,k)-v_new(i,J-1,k) !old-new
             dhdy = v_new(i,J-1,k)-v_new(i,J-2,k) !in new time backward sasha for J-1
             ry_new = 0.0
             if (dhdt*dhdy > 0.0) ry_new = min( (dhdt/dhdy), ry_max)
             ry_avg = (1.0-gamma_v)*OBC%ry_old_v(I,j,k) + gamma_v*ry_new
             OBC%ry_old_v(i,J,k) = ry_avg
             v_new(i,J,k) = (v_old(i,J,k) + ry_avg*v_new(i,J-1,k)) / (1.0+ry_avg)
           elseif (segment%radiation) then
             dhdt = v_old(i,J-1,k)-v_new(i,J-1,k) !old-new
             dhdy = v_new(i,J-1,k)-v_new(i,J-2,k) !in new time backward sasha for J-1
             if (dhdt*(grad(I,J-1) + grad(I-1,J-1)) > 0.0) then
               dhdx = grad(I-1,J-1)
             else
               dhdx = grad(I,J-1)
             endif
             if (dhdt*dhdy < 0.0) dhdt = 0.0
             if (dhdy == 0.0) dhdy=eps ! avoid segv
             Cy = min(dhdt/dhdy,rx_max) ! default to normal flow only
             Cx = 0
             cff = max(dhdy*dhdy, eps)
             if (segment%oblique) then
               cff = max(dhdx*dhdx + dhdy*dhdy, eps)
               if (dhdx==0.) dhdx=eps ! avoid segv
               Cx = min(cff,max(dhdt/dhdx,-cff))
             endif
             v_new(i,J,k) = ((cff*v_old(i,J,k) + Cy*v_new(i,J-1,k)) - &
                (max(Cx,0.0)*grad(I-1,J) - min(Cx,0.0)*grad(I,J))) / (cff + Cy)
           endif
           if ((segment%radiation .or. segment%legacy) .and. segment%nudged) then
             if (dhdt*dhdy < 0.0) then
               tau = segment%Tnudge_in
             else
               tau = segment%Tnudge_out
             endif
             v_new(i,J,k) = v_new(i,J,k) + dt*tau*(OBC%v(i,J,k) - v_old(i,J,k))
           endif
         enddo
       enddo
>>>>>>> 5549fa87
     endif


     if (segment%direction == OBC_DIRECTION_S) then
       J=segment%HI%JscB
<<<<<<< HEAD
       do k=1,nz ;  do i=segment%HI%isc,segment%HI%iec
         if (segment%legacy) then
           dhdt = v_old(i,J+1,k)-v_new(i,J+1,k) !old-new
           dhdy = v_new(i,J+1,k)-v_new(i,J+2,k) !in new time backward sasha for J-1
           ry_new = 0.0
           if (dhdt*dhdy > 0.0) ry_new = min( (dhdt/dhdy), ry_max)
           ry_avg = (1.0-gamma_v)*OBC%ry_old_v(I,j,k) + gamma_v*ry_new
           OBC%ry_old_v(i,J,k) = ry_avg
           v_new(i,J,k) = (v_old(i,J,k) + ry_avg*v_new(i,J+1,k)) / (1.0+ry_avg)
         elseif (segment%radiation) then
           dhdt = v_old(i,J+1,k)-v_new(i,J+1,k) !old-new
           dhdy = v_new(i,J+1,k)-v_new(i,J+2,k) !in new time backward sasha for J-1
            if (dhdt*(segment%normal_shear(I,3,k) + segment%normal_shear(I,4,k)) > 0.0) then
             dhdx = segment%normal_shear(I,4,k)
           else
             dhdx = segment%normal_shear(I,3,k)
           endif
           if (dhdt*dhdy < 0.0) dhdt = 0.0
           Cy = min(dhdt*dhdy,rx_max) ! default to normal flow only
           Cx = 0
           cff = max(dhdy*dhdy, eps)
           if (segment%oblique) then
              cff = max(dhdx*dhdx + dhdy*dhdy, eps)
              Cx = min(cff,max(dhdt*dhdx,-cff))
           endif
           v_new(i,J,k) = ((cff*v_old(i,J,k) + Cy*v_new(i,J+1,k)) - &
            (max(Cx,0.0)*segment%normal_shear(I,1,k) - min(Cx,0.0)*segment%normal_shear(I,2,k))) / (cff + Cy)
         endif
         if (segment%radiation .and. segment%nudged) then
           if (dhdt*dhdy < 0.0) then
             tau = segment%Tnudge_in
           else
             tau = segment%Tnudge_out
           endif
           v_new(i,J,k) = v_new(i,J,k) + dt*tau*(OBC%v(i,J,k) - v_old(i,J,k))
         endif
       enddo; enddo
     end if
  enddo

  call cpu_clock_begin(id_clock_pass)
  call pass_vector(u_new, v_new, G%Domain)
!  call pass_var(h_new, G%Domain)
  call cpu_clock_end(id_clock_pass)

end subroutine radiation_open_bdry_conds


!< Calculate the gradient of the normal flow at the boundary q-points.
subroutine gradient_at_q_points(G,segment,uvel,vvel)
=======
       do k=1,nz
         if (segment%radiation) call gradients_at_q_points(G,segment,u_old,v_old,k,grad)
         do i=segment%HI%isc,segment%HI%iec
           if (segment%legacy) then
             dhdt = v_old(i,J+1,k)-v_new(i,J+1,k) !old-new
             dhdy = v_new(i,J+1,k)-v_new(i,J+2,k) !in new time backward sasha for J-1
             ry_new = 0.0
             if (dhdt*dhdy > 0.0) ry_new = min( (dhdt/dhdy), ry_max)
             ry_avg = (1.0-gamma_v)*OBC%ry_old_v(I,j,k) + gamma_v*ry_new
             OBC%ry_old_v(i,J,k) = ry_avg
             v_new(i,J,k) = (v_old(i,J,k) + ry_avg*v_new(i,J+1,k)) / (1.0+ry_avg)
           elseif (segment%radiation) then
             dhdt = v_old(i,J+1,k)-v_new(i,J+1,k) !old-new
             dhdy = v_new(i,J+1,k)-v_new(i,J+2,k) !in new time backward sasha for J-1
             if (dhdt*(grad(I,J+1) + grad(I-1,J+1)) > 0.0) then
               dhdx = grad(I-1,J+1)
             else
               dhdx = grad(I,J+1)
             endif
             if (dhdt*dhdy <= 0.0) dhdt = 0.0
             if (dhdy == 0.0) dhdy=eps ! avoid segv
             Cy = min(dhdt/dhdy,rx_max) ! default to normal flow only
             Cx = 0
             cff = max(dhdy*dhdy, eps)
             if (segment%oblique) then
               cff = max(dhdx*dhdx + dhdy*dhdy, eps)
               if (dhdx==0.) dhdx=eps ! avoid segv
               Cx = min(cff,max(dhdt/dhdx,-cff))
             endif
             v_new(i,J,k) = ((cff*v_old(i,J,k) + Cy*v_new(i,J+1,k)) - &
                (max(Cx,0.0)*grad(I-1,J) - min(Cx,0.0)*grad(I,J))) / (cff + Cy)
           endif
           if ((segment%radiation .or. segment%legacy) .and. segment%nudged) then
             if (dhdt*dhdy < 0.0) then
               tau = segment%Tnudge_in
             else
               tau = segment%Tnudge_out
             endif
             v_new(i,J,k) = v_new(i,J,k) + dt*tau*(OBC%v(i,J,k) - v_old(i,J,k))
          endif
        enddo
      enddo
    endif
  enddo

end subroutine radiation_open_bdry_conds


!< Calculate the velocity gradients at the boundary q-points due to the
!< flow normal to the given segment boundary for model layer-k.
subroutine gradients_at_q_points(G,segment,uvel,vvel,k,grad)
>>>>>>> 5549fa87
  type(ocean_grid_type), intent(in) :: G !< Ocean grid structure
  type(OBC_segment_type), pointer :: segment !< OBC segment structure
  real, dimension(SZIB_(G),SZJ_(G),SZK_(G)), intent(in)    :: uvel !< zonal velocity
  real, dimension(SZI_(G),SZJB_(G),SZK_(G)), intent(in)    :: vvel !< meridional velocity
<<<<<<< HEAD
  integer :: i,j,k

  if (.not. segment%on_pe) return

  !<normal_shear starts at the upper-right corner for an Eastern boundary
  !<and proceeds clockwise around the boundary points for the
  !<tracer cell located interior to the boundary.  At a Western boundary, starting at the
  !<upper-left corner and proceeding counter-clockwise.
  if (segment%is_E_or_W) then

    if (.not.ASSOCIATED(segment%normal_shear)) then
      allocate(segment%normal_shear(segment%HI%jsc-1:segment%HI%jec,4,G%ke))
    endif

    if (segment%direction == OBC_DIRECTION_E) then
      I=segment%HI%iscB
      do k=1,G%ke
        do j=segment%HI%jsc-1,segment%HI%jec
          segment%normal_shear(J,1,k) = uvel(I,j+1,k)-uvel(I,j,k)
          segment%normal_shear(J,2,k) = uvel(I,j,k)-uvel(I,j-1,k)
          segment%normal_shear(J,3,k) = uvel(I-1,j,k)-uvel(I-1,j-1,k)
          segment%normal_shear(J,4,k) = uvel(I-1,j+1,k)-uvel(I-1,j,k)
        enddo
        if (segment%HI%jsc+G%jdg_offset .eq. segment%HI%jsg) then
          J=segment%HI%jsc
          segment%normal_shear(J,2,k)=segment%normal_shear(J,1,k)
          segment%normal_shear(J,3,k)=segment%normal_shear(J,4,k)
          segment%normal_shear(J-1,1,k)=segment%normal_shear(J,2,k)
          segment%normal_shear(J-1,2,k)=segment%normal_shear(J,2,k)
          segment%normal_shear(J-1,3,k)=segment%normal_shear(J,3,k)
          segment%normal_shear(J-1,4,k)=segment%normal_shear(J,3,k)
        endif
        if (segment%HI%jec+G%jdg_offset .eq. segment%HI%jeg) then
          J=segment%HI%jec
          segment%normal_shear(J,1,k)=segment%normal_shear(J,2,k)
          segment%normal_shear(J,4,k)=segment%normal_shear(J,3,k)
        endif
      enddo
    else ! western segment
      I=segment%HI%iscB
      do k=1,G%ke
        do j=segment%HI%jsc-1,segment%HI%jec
          segment%normal_shear(J,1,k) = uvel(I,j+1,k)-uvel(I,j,k)
          segment%normal_shear(J,2,k) = uvel(I,j,k)-uvel(I,j-1,k)
          segment%normal_shear(J,3,k) = uvel(I+1,j,k)-uvel(I+1,j-1,k)
          segment%normal_shear(J,4,k) = uvel(I+1,j+1,k)-uvel(I+1,j,k)
        enddo
        if (segment%HI%jsc+G%jdg_offset .eq. segment%HI%jsg) then
          J=segment%HI%jsc
          segment%normal_shear(J,2,k)=segment%normal_shear(J,1,k)
          segment%normal_shear(J,3,k)=segment%normal_shear(J,4,k)
          segment%normal_shear(J-1,1,k)=segment%normal_shear(J,2,k)
          segment%normal_shear(J-1,2,k)=segment%normal_shear(J,2,k)
          segment%normal_shear(J-1,3,k)=segment%normal_shear(J,3,k)
          segment%normal_shear(J-1,4,k)=segment%normal_shear(J,3,k)
        endif
        if (segment%HI%jec+G%jdg_offset .eq. segment%HI%jeg) then
          J=segment%HI%jec
          segment%normal_shear(J,1,k)=segment%normal_shear(J,2,k)
          segment%normal_shear(J,4,k)=segment%normal_shear(J,3,k)
        endif
      enddo
    endif
  else if (segment%is_N_or_S) then

    if (.not.ASSOCIATED(segment%normal_shear)) then
      allocate(segment%normal_shear(segment%HI%isc-1:segment%HI%iec,4,G%ke))
    endif

    if (segment%direction == OBC_DIRECTION_N) then
      J=segment%HI%jscB
      do k=1,G%ke
        do i=segment%HI%isc-1,segment%HI%iec
          segment%normal_shear(I,1,k) = vvel(i+1,J,k)-vvel(i,J,k)
          segment%normal_shear(I,2,k) = vvel(i,J,k)-vvel(i-1,J,k)
          segment%normal_shear(I,3,k) = vvel(i,J-1,k)-vvel(i-1,J-1,k)
          segment%normal_shear(I,4,k) = vvel(i+1,J-1,k)-vvel(i,J-1,k)
        enddo
        if (segment%HI%isc+G%idg_offset .eq. segment%HI%isg) then
          I=segment%HI%isc
          segment%normal_shear(I,2,k)=segment%normal_shear(I,1,k)
          segment%normal_shear(I,3,k)=segment%normal_shear(I,4,k)
          segment%normal_shear(I-1,1,k)=segment%normal_shear(I,2,k)
          segment%normal_shear(I-1,2,k)=segment%normal_shear(I,2,k)
          segment%normal_shear(I-1,3,k)=segment%normal_shear(I,3,k)
          segment%normal_shear(I-1,4,k)=segment%normal_shear(I,3,k)
        endif
        if (segment%HI%iec+G%idg_offset .eq. segment%HI%ieg) then
          I=segment%HI%iec
          segment%normal_shear(I,1,k)=segment%normal_shear(I,2,k)
          segment%normal_shear(I,4,k)=segment%normal_shear(I,3,k)
        endif
      enddo
    else ! south segment
      J=segment%HI%jscB
      do k=1,G%ke
        do i=segment%HI%isc-1,segment%HI%iec
          segment%normal_shear(I,1,k) = vvel(i+1,J,k)-vvel(i,J,k)
          segment%normal_shear(I,2,k) = vvel(i,J,k)-vvel(i-1,J,k)
          segment%normal_shear(I,3,k) = vvel(i,J+1,k)-vvel(i-1,J+1,k)
          segment%normal_shear(I,4,k) = vvel(i+1,J+1,k)-vvel(i,J+1,k)
        enddo
        if (segment%HI%isc+G%idg_offset .eq. segment%HI%isg) then
          I=segment%HI%isc
          segment%normal_shear(I,2,k)=segment%normal_shear(I,1,k)
          segment%normal_shear(I,3,k)=segment%normal_shear(I,4,k)
          segment%normal_shear(I-1,1,k)=segment%normal_shear(I,2,k)
          segment%normal_shear(I-1,2,k)=segment%normal_shear(I,2,k)
          segment%normal_shear(I-1,3,k)=segment%normal_shear(I,3,k)
          segment%normal_shear(I-1,4,k)=segment%normal_shear(I,3,k)
        endif
        if (segment%HI%iec+G%idg_offset .eq. segment%HI%ieg) then
          I=segment%HI%iec
          segment%normal_shear(I,1,k)=segment%normal_shear(I,2,k)
          segment%normal_shear(I,4,k)=segment%normal_shear(I,3,k)
        endif
=======
  integer, intent(in)                                      :: k !< model level to choose
  real, dimension(SZIB_(G),SZJB_(G)), intent(inout)        :: grad !< normal flow gradients at Q-points

  integer :: i, j

  grad(:,:) = 0.0

  if (segment%is_E_or_W) then
    if (segment%direction == OBC_DIRECTION_E) then
      I=segment%HI%iscB
      do J=segment%HI%jscB,segment%HI%jecB
        grad(I,J) = uvel(I,j+1,k)-uvel(I,j,k)
        grad(I-1,J) = uvel(I-1,j+1,k)-uvel(I-1,j,k)
      enddo
    else
      I=segment%HI%iscB
      do J=segment%HI%jscB,segment%HI%jecB
        grad(I,J) = uvel(I,j+1,k)-uvel(I,j,k)
        grad(I+1,J) = uvel(I+1,j+1,k)-uvel(I+1,j,k)
      enddo
    endif
  else if (segment%is_N_or_S) then
    if (segment%direction == OBC_DIRECTION_N) then
      J=segment%HI%jscB
      do I=segment%HI%iscB,segment%HI%iecB
        grad(I,J) = vvel(i+1,J,k)-vvel(i,J,k)
        grad(I,J-1) = vvel(i+1,J-1,k)-vvel(i,J-1,k)
      enddo
    else
      J=segment%HI%jscB
      do I=segment%HI%isc-1,segment%HI%iec
        grad(I,J) = vvel(i+1,J,k)-vvel(i,J,k)
        grad(I,J+1) = vvel(i+1,J+1,k)-vvel(i,J+1,k)
>>>>>>> 5549fa87
      enddo
    endif
  endif

<<<<<<< HEAD
end subroutine gradient_at_q_points
=======
end subroutine gradients_at_q_points
>>>>>>> 5549fa87


!> Sets the initial definitions of the characteristic open boundary conditions.
!! \author Mehmet Ilicak
subroutine set_Flather_data(OBC, tv, h, G, PF, tracer_Reg)
  type(ocean_grid_type),                     intent(inout) :: G !< Ocean grid structure
  type(ocean_OBC_type),                      pointer       :: OBC !< Open boundary structure
  type(thermo_var_ptrs),                     intent(inout) :: tv !< Thermodynamics structure
  real, dimension(SZI_(G),SZJ_(G), SZK_(G)), intent(inout) :: h !< Thickness
  type(param_file_type),                     intent(in)    :: PF !< Parameter file handle
  type(tracer_registry_type),                pointer       :: tracer_Reg !< Tracer registry
  ! Local variables
  logical :: read_OBC_eta = .false.
  logical :: read_OBC_uv = .false.
  logical :: read_OBC_TS = .false.
  integer :: i, j, k, itt, is, ie, js, je, isd, ied, jsd, jed, nz
  integer :: isd_off, jsd_off
  integer :: IsdB, IedB, JsdB, JedB
  character(len=40)  :: mod = "set_Flather_data" ! This subroutine's name.
  character(len=200) :: filename, OBC_file, inputdir ! Strings for file/path

  real :: temp_u(G%domain%niglobal+1,G%domain%njglobal)
  real :: temp_v(G%domain%niglobal,G%domain%njglobal+1)

  real, pointer, dimension(:,:,:) :: &
    OBC_T_u => NULL(), &    ! These arrays should be allocated and set to
    OBC_T_v => NULL(), &    ! specify the values of T and S that should come
    OBC_S_u => NULL(), &
    OBC_S_v => NULL()

  is = G%isc ; ie = G%iec ; js = G%jsc ; je = G%jec ; nz = G%ke
  isd = G%isd ; ied = G%ied ; jsd = G%jsd ; jed = G%jed
  IsdB = G%IsdB ; IedB = G%IedB ; JsdB = G%JsdB ; JedB = G%JedB

  call get_param(PF, mod, "READ_OBC_UV", read_OBC_uv, &
                 "If true, read the values for the velocity open boundary \n"//&
                 "conditions from the file specified by OBC_FILE.", &
                 default=.false.)
  call get_param(PF, mod, "READ_OBC_ETA", read_OBC_eta, &
                 "If true, read the values for the sea surface height \n"//&
                 "open boundary conditions from the file specified by \n"//&
                 "OBC_FILE.", default=.false.)
  call get_param(PF, mod, "READ_OBC_TS", read_OBC_TS, &
                 "If true, read the values for the temperature and \n"//&
                 "salinity open boundary conditions from the file \n"//&
                 "specified by OBC_FILE.", default=.false.)
  if (read_OBC_uv .or. read_OBC_eta .or. read_OBC_TS) then
    call get_param(PF, mod, "OBC_FILE", OBC_file, &
                 "The file from which the appropriate open boundary \n"//&
                 "condition values are read.", default="MOM_OBC_FILE.nc")
    call get_param(PF, mod, "INPUTDIR", inputdir, default=".")
    inputdir = slasher(inputdir)
    filename = trim(inputdir)//trim(OBC_file)
    call log_param(PF, mod, "INPUTDIR/OBC_FILE", filename)
  endif

  if (open_boundary_query(OBC, apply_Flather_OBC=.true.)) then
    if (.not.associated(OBC%vbt_outer)) then
      allocate(OBC%vbt_outer(isd:ied,JsdB:JedB)) ; OBC%vbt_outer(:,:) = 0.0
    endif

    if (.not.associated(OBC%ubt_outer)) then
      allocate(OBC%ubt_outer(IsdB:IedB,jsd:jed)) ; OBC%ubt_outer(:,:) = 0.0
    endif

    if (.not.associated(OBC%eta_outer_u)) then
      allocate(OBC%eta_outer_u(IsdB:IedB,jsd:jed)) ; OBC%eta_outer_u(:,:) = 0.0
    endif

    if (.not.associated(OBC%eta_outer_v)) then
      allocate(OBC%eta_outer_v(isd:ied,JsdB:JedB)) ; OBC%eta_outer_v(:,:) = 0.0
    endif

    if (read_OBC_uv) then
      call read_data(filename, 'ubt', OBC%ubt_outer, &
                     domain=G%Domain%mpp_domain, position=EAST_FACE)
      call read_data(filename, 'vbt', OBC%vbt_outer, &
                     domain=G%Domain%mpp_domain, position=NORTH_FACE)
    endif

    if (read_OBC_eta) then
      call read_data(filename, 'eta_outer_u', OBC%eta_outer_u, &
                     domain=G%Domain%mpp_domain, position=EAST_FACE)
      call read_data(filename, 'eta_outer_v', OBC%eta_outer_v, &
                     domain=G%Domain%mpp_domain, position=NORTH_FACE)
    endif

    call pass_vector(OBC%eta_outer_u,OBC%eta_outer_v,G%Domain, To_All+SCALAR_PAIR, CGRID_NE)
    call pass_vector(OBC%ubt_outer,OBC%vbt_outer,G%Domain)
  endif

  ! Define radiation coefficients r[xy]_old_[uvh] as needed.  For now, there are
  ! no radiation conditions applied to the thicknesses, since the thicknesses
  ! might not be physically motivated.  Instead, sponges should be used to
  ! enforce the near-boundary layer structure.
  if (OBC%Flather_u_BCs_exist_globally) then
    allocate(OBC%rx_old_u(IsdB:IedB,jsd:jed,nz)) ; OBC%rx_old_u(:,:,:) = 0.0
 !   allocate(OBC%rx_old_h(Isd:Ied,jsd:jed,nz))   ; OBC%rx_old_h(:,:,:) = 0.0
  endif
  if (OBC%Flather_v_BCs_exist_globally) then
    allocate(OBC%ry_old_v(isd:ied,JsdB:JedB,nz)) ; OBC%ry_old_v(:,:,:) = 0.0
 !   allocate(OBC%ry_old_h(isd:ied,Jsd:Jed,nz))   ; OBC%ry_old_h(:,:,:) = 0.0
  endif
  if (OBC%nudged_u_BCs_exist_globally) then
    allocate(OBC%u(IsdB:IedB,jsd:jed,nz)) ; OBC%u(:,:,:) = 0.0
    allocate(OBC%uh(IsdB:IedB,jsd:jed,nz)) ; OBC%uh(:,:,:) = 0.0
  endif
  if (OBC%nudged_v_BCs_exist_globally) then
    allocate(OBC%v(isd:ied,JsdB:JedB,nz)) ; OBC%v(:,:,:) = 0.0
    allocate(OBC%vh(isd:ied,JsdB:JedB,nz)) ; OBC%vh(:,:,:) = 0.0
  endif

  if (associated(tv%T)) then
    allocate(OBC_T_u(IsdB:IedB,jsd:jed,nz)) ; OBC_T_u(:,:,:) = 0.0
    allocate(OBC_S_u(IsdB:IedB,jsd:jed,nz)) ; OBC_S_u(:,:,:) = 0.0
    allocate(OBC_T_v(isd:ied,JsdB:JedB,nz)) ; OBC_T_v(:,:,:) = 0.0
    allocate(OBC_S_v(isd:ied,JsdB:JedB,nz)) ; OBC_S_v(:,:,:) = 0.0

    if (read_OBC_TS) then
      call read_data(filename, 'OBC_T_u', OBC_T_u, &
                     domain=G%Domain%mpp_domain, position=EAST_FACE)
      call read_data(filename, 'OBC_S_u', OBC_S_u, &
                     domain=G%Domain%mpp_domain, position=EAST_FACE)

      call read_data(filename, 'OBC_T_v', OBC_T_v, &
                     domain=G%Domain%mpp_domain, position=NORTH_FACE)
      call read_data(filename, 'OBC_S_v', OBC_S_v, &
                     domain=G%Domain%mpp_domain, position=NORTH_FACE)
    else
      call pass_var(tv%T, G%Domain)
      call pass_var(tv%S, G%Domain)
      do k=1,nz ; do j=js,je ; do I=is-1,ie
        if (OBC%OBC_segment_u(I,j) /= OBC_NONE) then
          if (OBC%segment(OBC%OBC_segment_u(I,j))%direction == OBC_DIRECTION_E) then
            OBC_T_u(I,j,k) = tv%T(i,j,k)
            OBC_S_u(I,j,k) = tv%S(i,j,k)
          elseif (OBC%segment(OBC%OBC_segment_u(I,j))%direction == OBC_DIRECTION_W) then
            OBC_T_u(I,j,k) = tv%T(i+1,j,k)
            OBC_S_u(I,j,k) = tv%S(i+1,j,k)
          elseif (G%mask2dT(i,j) + G%mask2dT(i+1,j) > 0) then
            OBC_T_u(I,j,k) = (G%mask2dT(i,j)*tv%T(i,j,k) + G%mask2dT(i+1,j)*tv%T(i+1,j,k)) / &
                             (G%mask2dT(i,j) + G%mask2dT(i+1,j))
            OBC_S_u(I,j,k) = (G%mask2dT(i,j)*tv%S(i,j,k) + G%mask2dT(i+1,j)*tv%S(i+1,j,k)) / &
                             (G%mask2dT(i,j) + G%mask2dT(i+1,j))
          else ! This probably shouldn't happen or maybe it doesn't matter?
            OBC_T_u(I,j,k) = 0.5*(tv%T(i,j,k)+tv%T(i+1,j,k))
            OBC_S_u(I,j,k) = 0.5*(tv%S(i,j,k)+tv%S(i+1,j,k))
          endif
        else
          OBC_T_u(I,j,k) = 0.5*(tv%T(i,j,k)+tv%T(i+1,j,k))
          OBC_S_u(I,j,k) = 0.5*(tv%S(i,j,k)+tv%S(i+1,j,k))
        endif
      enddo; enddo ; enddo

      do k=1,nz ; do J=js-1,je ; do i=is,ie
        if (OBC%OBC_segment_v(i,J) /= OBC_NONE) then
          if (OBC%segment(OBC%OBC_segment_v(i,J))%direction == OBC_DIRECTION_N) then
            OBC_T_v(i,J,k) = tv%T(i,j,k)
            OBC_S_v(i,J,k) = tv%S(i,j,k)
          elseif (OBC%segment(OBC%OBC_segment_v(i,J))%direction == OBC_DIRECTION_S) then
            OBC_T_v(i,J,k) = tv%T(i,j+1,k)
            OBC_S_v(i,J,k) = tv%S(i,j+1,k)
          elseif (G%mask2dT(i,j) + G%mask2dT(i,j+1) > 0) then
            OBC_T_v(i,J,k) = (G%mask2dT(i,j)*tv%T(i,j,k) + G%mask2dT(i,j+1)*tv%T(i,j+1,k)) / &
                             (G%mask2dT(i,j) + G%mask2dT(i,j+1))
            OBC_S_v(i,J,k) = (G%mask2dT(i,j)*tv%S(i,j,k) + G%mask2dT(i,j+1)*tv%S(i,j+1,k)) / &
                             (G%mask2dT(i,j) + G%mask2dT(i,j+1))
          else ! This probably shouldn't happen or maybe it doesn't matter?
            OBC_T_v(i,J,k) = 0.5*(tv%T(i,j,k)+tv%T(i,j+1,k))
            OBC_S_v(i,J,k) = 0.5*(tv%S(i,j,k)+tv%S(i,j+1,k))
          endif
        else
          OBC_T_v(i,J,k) = 0.5*(tv%T(i,j,k)+tv%T(i,j+1,k))
          OBC_S_v(i,J,k) = 0.5*(tv%S(i,j,k)+tv%S(i,j+1,k))
        endif
      enddo; enddo ; enddo
    endif

    call pass_vector(OBC_T_u, OBC_T_v, G%Domain, To_All+SCALAR_PAIR, CGRID_NE)
    call pass_vector(OBC_S_u, OBC_S_v, G%Domain, To_All+SCALAR_PAIR, CGRID_NE)

    call add_tracer_OBC_values("T", tracer_Reg, OBC_in_u=OBC_T_u, &
                                                OBC_in_v=OBC_T_v)
    call add_tracer_OBC_values("S", tracer_Reg, OBC_in_u=OBC_S_u, &
                                                OBC_in_v=OBC_S_v)
    do k=1,nz ; do j=jsd,jed ; do I=isd,ied-1
      if (OBC%segment(OBC%OBC_segment_u(I,j))%direction == OBC_DIRECTION_E) then
        tv%T(i+1,j,k) = tv%T(i,j,k) ; tv%S(i+1,j,k) = tv%S(i,j,k)
      elseif (OBC%segment(OBC%OBC_segment_u(I,j))%direction == OBC_DIRECTION_W) then
        tv%T(i,j,k) = tv%T(i+1,j,k) ; tv%S(i,j,k) = tv%S(i+1,j,k)
      endif
    enddo ; enddo ; enddo
    do k=1,nz ; do J=jsd,jed-1 ; do i=isd,ied
      if (OBC%segment(OBC%OBC_segment_v(i,J))%direction == OBC_DIRECTION_N) then
        tv%T(i,j+1,k) = tv%T(i,j,k) ; tv%S(i,j+1,k) = tv%S(i,j,k)
      elseif (OBC%segment(OBC%OBC_segment_v(i,J))%direction == OBC_DIRECTION_S) then
        tv%T(i,j,k) = tv%T(i,j+1,k) ; tv%S(i,j,k) = tv%S(i,j+1,k)
      endif
    enddo ; enddo ; enddo
  endif

  do k=1,nz ; do j=jsd,jed ; do I=isd,ied-1
    if (OBC%segment(OBC%OBC_segment_u(I,j))%direction == OBC_DIRECTION_E) &
                        h(i+1,j,k) = h(i,j,k)
    if (OBC%segment(OBC%OBC_segment_u(I,j))%direction == OBC_DIRECTION_W) &
                        h(i,j,k) = h(i+1,j,k)
  enddo ; enddo ; enddo
  do k=1,nz ; do J=jsd,jed-1 ; do i=isd,ied
    if (OBC%segment(OBC%OBC_segment_v(i,J))%direction == OBC_DIRECTION_N) &
                       h(i,j+1,k) = h(i,j,k)
    if (OBC%segment(OBC%OBC_segment_v(i,J))%direction == OBC_DIRECTION_S) &
                       h(i,j,k) = h(i,j+1,k)
  enddo ; enddo ; enddo
! When we do not extend segments, this commented block was needed to
! get the same'ish h's.
! do k=1,nz ; do j=jsd,jed-1 ; do i=isd,ied
!   if (OBC%OBC_direction_v(i,J) == OBC_DIRECTION_N) h(i,j+1,k) = h(i,j,k)
! enddo ; enddo ; enddo
! do k=1,nz ; do j=jsd+1,jed ; do i=isd,ied
!   if (OBC%OBC_direction_v(i,J-1) == OBC_DIRECTION_S) h(i,j-1,k) = h(i,j,k)
! enddo ; enddo ; enddo
! do k=1,nz ; do j=jsd,jed ; do i=isd,ied-1
!   if (OBC%OBC_direction_u(I,j) == OBC_DIRECTION_E) h(i+1,j,k) = h(i,j,k)
! enddo ; enddo ; enddo
! do k=1,nz ; do j=jsd,jed ; do i=isd+1,ied
!   if (OBC%OBC_direction_u(I-1,j) == OBC_DIRECTION_W) h(i-1,j,k) = h(i,j,k)
! enddo ; enddo ; enddo
! do k=1,nz ; do j=jsd,jed-1 ; do i=isd,ied-1
!   if (OBC%OBC_direction_v(i,J) == OBC_DIRECTION_N .and. &
!       OBC%OBC_direction_u(I,j) == OBC_DIRECTION_E) h(i+1,j+1,k) = h(i,j,k)
! enddo ; enddo ; enddo
! do k=1,nz ; do j=jsd,jed-1 ; do i=isd+1,ied
!   if (OBC%OBC_direction_v(i,J) == OBC_DIRECTION_N .and. &
!       OBC%OBC_direction_u(I-1,j) == OBC_DIRECTION_W) h(i-1,j+1,k) = h(i,j,k)
! enddo ; enddo ; enddo
! do k=1,nz ; do j=jsd+1,jed ; do i=isd,ied-1
!   if (OBC%OBC_direction_v(i,J-1) == OBC_DIRECTION_S .and. &
!       OBC%OBC_direction_u(I,j) == OBC_DIRECTION_E) h(i+1,j-1,k) = h(i,j,k)
! enddo ; enddo ; enddo
! do k=1,nz ; do j=jsd+1,jed ; do i=isd+1,ied
!   if (OBC%OBC_direction_v(i,J-1) == OBC_DIRECTION_S .and. &
!       OBC%OBC_direction_u(I-1,j) == OBC_DIRECTION_W) h(i-1,j-1,k) = h(i,j,k)
! enddo ; enddo ; enddo

end subroutine set_Flather_data

function lookup_seg_field(OBC_seg,field)
  type(OBC_segment_type), pointer :: OBC_seg
  character(len=32), intent(in) :: field ! The field name
  integer :: lookup_seg_field

  integer :: n,m

  lookup_seg_field=-1
  do n=1,OBC_seg%num_fields
   if (trim(field) == OBC_seg%field_names(n)) then
     lookup_seg_field=n
     return
   endif
  enddo

  return

end function lookup_seg_field


subroutine fill_OBC_halos(G, GV, OBC, tv, h, tracer_Reg)

  type(ocean_grid_type),                     intent(in)    :: G !< Ocean grid structure
  type(verticalGrid_type),                   intent(in)    :: GV !<  Ocean vertical grid structure
  type(ocean_OBC_type),                      pointer       :: OBC !< Open boundary structure
  type(thermo_var_ptrs),                     intent(inout) :: tv !< Thermodynamics structure
  real, dimension(SZI_(G),SZJ_(G), SZK_(G)), intent(inout)    :: h !< Thickness
  type(tracer_registry_type),                pointer       :: tracer_Reg !< Tracer registry
  ! Local variables

  integer :: i, j, k, isd, ied, jsd, jed, is, ie, js, je
  integer :: n, nz
  character(len=40)  :: mod = "fill_OBC_halos" ! This subroutine's name.
  type(OBC_segment_type), pointer :: segment
  real, pointer, dimension(:,:,:) :: &
    OBC_T_u => NULL(), &    ! These arrays should be allocated and set to
    OBC_T_v => NULL(), &    ! specify the values of T and S that should come
    OBC_S_u => NULL(), &
    OBC_S_v => NULL()

  is = G%isc ; ie = G%iec ; js = G%jsc ; je = G%jec ; nz = G%ke
  isd = G%isd ; ied = G%ied ; jsd = G%jsd ; jed = G%jed
  nz=G%ke

  if (.not. associated(OBC) .or. .not. associated(tv%T)) return

  call pass_var(tv%T,G%Domain)
  call pass_var(tv%S,G%Domain)

  do n = 1, OBC%number_of_segments
    segment => OBC%segment(n)

    if (.not. segment%on_pe) cycle ! continue to next segment if not in computational domain

    do j=G%jsdB+1,G%jedB ; do I=G%isdB,G%iedB-1
      if (segment%direction == OBC_DIRECTION_E .and. OBC%OBC_segment_u(I,j) /= OBC_NONE ) then
        do k=1,nz
          tv%T(i+1,j,k) = tv%T(i,j,k) ; tv%S(i+1,j,k) = tv%S(i,j,k); h(i+1,j,k) = h(i,j,k)
        enddo
      endif
    enddo ; enddo

    do j=G%jsdB+1,G%jedB ; do I=G%isdB+1,G%iedB
      if (segment%direction == OBC_DIRECTION_W .and. OBC%OBC_segment_u(I,j) /= OBC_NONE ) then
        do k=1,nz
          tv%T(i-1,j,k) = tv%T(i,j,k) ; tv%S(i-1,j,k) = tv%S(i,j,k); h(i-1,j,k) = h(i,j,k)
        enddo
      endif
    enddo ; enddo

    do j=G%jsdB,G%jedB-1 ; do I=G%isdB+1,G%iedB
      if (segment%direction == OBC_DIRECTION_N .and. OBC%OBC_segment_v(I,j) /= OBC_NONE ) then
        do k=1,nz
          tv%T(i,j+1,k) = tv%T(i,j,k) ; tv%S(i,j+1,k) = tv%S(i,j,k); h(i,j+1,k) = h(i,j,k)
        enddo
      endif
    enddo ; enddo

    do j=G%jsdB+1,G%jedB ; do I=G%isdB+1,G%iedB
      if (segment%direction == OBC_DIRECTION_S .and. OBC%OBC_segment_v(I,j) /= OBC_NONE ) then
        do k=1,nz
          tv%T(i,j-1,k) = tv%T(i,j,k) ; tv%S(i,j-1,k) = tv%S(i,j,k); h(i,j-1,k) = h(i,j,k)
        enddo
      endif
    enddo ; enddo

  enddo

  if (associated(tv%T)) then
     if (.not. associated(OBC_T_u)) then
       allocate(OBC_T_u(G%IsdB:G%IedB,G%jsd:G%jed,nz)) ; OBC_T_u(:,:,:) = 0.0
       allocate(OBC_S_u(G%IsdB:G%IedB,G%jsd:G%jed,nz)) ; OBC_S_u(:,:,:) = 0.0
       allocate(OBC_T_v(G%Isd:G%Ied,G%jsdB:G%jedB,nz)) ; OBC_T_v(:,:,:) = 0.0
       allocate(OBC_S_v(G%Isd:G%Ied,G%jsdB:G%jedB,nz)) ; OBC_S_v(:,:,:) = 0.0
     endif
     do k=1,nz ; do j=G%jsd,G%jed ; do I=G%isd,G%ied-1
        if (OBC%OBC_segment_u(I,j) /= OBC_NONE) then
          if (OBC%segment(OBC%OBC_segment_u(I,j))%direction == OBC_DIRECTION_E) then
            OBC_T_u(I,j,k) = tv%T(i,j,k)
            OBC_S_u(I,j,k) = tv%S(i,j,k)
          elseif (OBC%segment(OBC%OBC_segment_u(I,j))%direction == OBC_DIRECTION_W) then
            OBC_T_u(I,j,k) = tv%T(i+1,j,k)
            OBC_S_u(I,j,k) = tv%S(i+1,j,k)
          elseif (G%mask2dT(i,j) + G%mask2dT(i+1,j) > 0) then
            OBC_T_u(I,j,k) = (G%mask2dT(i,j)*tv%T(i,j,k) + G%mask2dT(i+1,j)*tv%T(i+1,j,k)) / &
                             (G%mask2dT(i,j) + G%mask2dT(i+1,j))
            OBC_S_u(I,j,k) = (G%mask2dT(i,j)*tv%S(i,j,k) + G%mask2dT(i+1,j)*tv%S(i+1,j,k)) / &
                             (G%mask2dT(i,j) + G%mask2dT(i+1,j))
          else ! This probably shouldn't happen or maybe it doesn't matter?
            OBC_T_u(I,j,k) = 0.5*(tv%T(i,j,k)+tv%T(i+1,j,k))
            OBC_S_u(I,j,k) = 0.5*(tv%S(i,j,k)+tv%S(i+1,j,k))
          endif
        else
          OBC_T_u(I,j,k) = 0.5*(tv%T(i,j,k)+tv%T(i+1,j,k))
          OBC_S_u(I,j,k) = 0.5*(tv%S(i,j,k)+tv%S(i+1,j,k))
        endif
     enddo; enddo ; enddo

     do k=1,nz ; do J=G%jsd,G%jed-1 ; do i=G%isd,G%ied
        if (OBC%OBC_segment_v(i,J) /= OBC_NONE) then
          if (OBC%segment(OBC%OBC_segment_v(i,J))%direction == OBC_DIRECTION_N) then
            OBC_T_v(i,J,k) = tv%T(i,j,k)
            OBC_S_v(i,J,k) = tv%S(i,j,k)
          elseif (OBC%segment(OBC%OBC_segment_v(i,J))%direction == OBC_DIRECTION_S) then
            OBC_T_v(i,J,k) = tv%T(i,j+1,k)
            OBC_S_v(i,J,k) = tv%S(i,j+1,k)
          elseif (G%mask2dT(i,j) + G%mask2dT(i,j+1) > 0) then
            OBC_T_v(i,J,k) = (G%mask2dT(i,j)*tv%T(i,j,k) + G%mask2dT(i,j+1)*tv%T(i,j+1,k)) / &
                             (G%mask2dT(i,j) + G%mask2dT(i,j+1))
            OBC_S_v(i,J,k) = (G%mask2dT(i,j)*tv%S(i,j,k) + G%mask2dT(i,j+1)*tv%S(i,j+1,k)) / &
                             (G%mask2dT(i,j) + G%mask2dT(i,j+1))
          else ! This probably shouldn't happen or maybe it doesn't matter?
            OBC_T_v(i,J,k) = 0.5*(tv%T(i,j,k)+tv%T(i,j+1,k))
            OBC_S_v(i,J,k) = 0.5*(tv%S(i,j,k)+tv%S(i,j+1,k))
          endif
        else
          OBC_T_v(i,J,k) = 0.5*(tv%T(i,j,k)+tv%T(i,j+1,k))
          OBC_S_v(i,J,k) = 0.5*(tv%S(i,j,k)+tv%S(i,j+1,k))
        endif
     enddo; enddo ; enddo

    call pass_vector(OBC_T_u, OBC_T_v, G%Domain, To_All+SCALAR_PAIR, CGRID_NE)
    call pass_vector(OBC_S_u, OBC_S_v, G%Domain, To_All+SCALAR_PAIR, CGRID_NE)

    call add_tracer_OBC_values("T",tracer_Reg, OBC_in_u=OBC_T_u,OBC_in_v=OBC_T_v)
    call add_tracer_OBC_values("S",tracer_Reg, OBC_in_u=OBC_S_u,OBC_in_v=OBC_S_v)


  endif
end subroutine fill_OBC_halos

!> Allocate segment data fields
subroutine allocate_OBC_segment_data(OBC, segment)
  type(ocean_OBC_type),   pointer       :: OBC     !< Open boundary structure
  type(OBC_segment_type), intent(inout) :: segment !< Open boundary segment
  ! Local variables
  integer :: isd, ied, jsd, jed
  integer :: IsdB, IedB, JsdB, JedB
  character(len=40)  :: mod = "allocate_OBC_segment_data" ! This subroutine's name.

  isd = segment%HI%isd ; ied = segment%HI%ied
  jsd = segment%HI%jsd ; jed = segment%HI%jed
  IsdB = segment%HI%IsdB ; IedB = segment%HI%IedB
  JsdB = segment%HI%JsdB ; JedB = segment%HI%JedB

  if (.not. segment%on_pe) return

<<<<<<< HEAD
  if (segment%direction == OBC_DIRECTION_E .or. segment%direction == OBC_DIRECTION_W) then
=======
  if (segment%is_E_or_W) then
>>>>>>> 5549fa87
    allocate(segment%Cg(IsdB:IedB,jsd:jed));                    segment%Cg(:,:)=0.
    allocate(segment%Htot(IsdB:IedB,jsd:jed));                  segment%Htot(:,:)=0.0
    allocate(segment%h(IsdB:IedB,jsd:jed,OBC%ke));              segment%h(:,:,:)=0.0
    allocate(segment%normal_vel(IsdB:IedB,jsd:jed,OBC%ke));     segment%normal_vel(:,:,:)=0.0
    allocate(segment%normal_trans(IsdB:IedB,jsd:jed,OBC%ke));   segment%normal_trans(:,:,:)=0.0
    allocate(segment%normal_vel_bt(IsdB:IedB,jsd:jed));         segment%normal_vel_bt(:,:)=0.0
    allocate(segment%normal_trans_bt(IsdB:IedB,jsd:jed));       segment%normal_trans_bt(:,:)=0.0
    allocate(segment%tangent_vel(IsdB:IedB,JsdB:JedB,OBC%ke));  segment%tangent_vel(:,:,:)=0.0
    allocate(segment%tangent_vel_bt(IsdB:IedB,JsdB:JedB));      segment%tangent_vel_bt(:,:)=0.0
    allocate(segment%eta(IsdB:IedB,jsd:jed));                   segment%eta(:,:)=0.0
  else
    allocate(segment%Cg(isd:ied,JsdB:JedB));                    segment%Cg(:,:)=0.
    allocate(segment%Htot(isd:ied,JsdB:JedB));                  segment%Htot(:,:)=0.0
    allocate(segment%h(isd:ied,JsdB:JedB,OBC%ke));              segment%h(:,:,:)=0.0
    allocate(segment%normal_vel(isd:ied,JsdB:JedB,OBC%ke));     segment%normal_vel(:,:,:)=0.0
    allocate(segment%normal_trans(isd:ied,JsdB:JedB,OBC%ke));   segment%normal_trans(:,:,:)=0.0
    allocate(segment%normal_vel_bt(isd:ied,JsdB:JedB));         segment%normal_vel_bt(:,:)=0.0
    allocate(segment%normal_trans_bt(isd:ied,JsdB:JedB));       segment%normal_trans_bt(:,:)=0.0
    allocate(segment%tangent_vel(IsdB:IedB,JsdB:JedB,OBC%ke));  segment%tangent_vel(:,:,:)=0.0
    allocate(segment%tangent_vel_bt(IsdB:IedB,JsdB:JedB));      segment%tangent_vel_bt(:,:)=0.0
    allocate(segment%eta(isd:ied,JsdB:JedB));                   segment%eta(:,:)=0.0
  endif
end subroutine allocate_OBC_segment_data

!> Set tangential velocities outside of open boundaries to silly values
!! (used for checking the interior state is independent of values outside
!! of the domain).
subroutine open_boundary_test_extern_uv(G, OBC, u, v)
  type(ocean_grid_type),                     intent(in)    :: G !< Ocean grid structure
  type(ocean_OBC_type),                      pointer       :: OBC !< Open boundary structure
  real, dimension(SZIB_(G),SZJ_(G), SZK_(G)),intent(inout) :: u !< Zonal velocity (m/s)
  real, dimension(SZI_(G),SZJB_(G), SZK_(G)),intent(inout) :: v !< Meridional velocity (m/s)
  ! Local variables
  integer :: i, j, k, n
  real, parameter :: silly_value = 1.E40

  if (.not. associated(OBC)) return

  do n = 1, OBC%number_of_segments
    do k = 1, G%ke
      if (OBC%segment(n)%is_N_or_S) then
        J = OBC%segment(n)%HI%JsdB
        if (OBC%segment(n)%direction == OBC_DIRECTION_N) then
          do I = OBC%segment(n)%HI%IsdB, OBC%segment(n)%HI%IedB
            u(I,j+1,k) = silly_value
          enddo
        else
          do I = OBC%segment(n)%HI%IsdB, OBC%segment(n)%HI%IedB
            u(I,j,k) = silly_value
          enddo
        endif
      elseif (OBC%segment(n)%is_E_or_W) then
        I = OBC%segment(n)%HI%IsdB
        if (OBC%segment(n)%direction == OBC_DIRECTION_E) then
          do J = OBC%segment(n)%HI%JsdB, OBC%segment(n)%HI%JedB
            v(i+1,J,k) = silly_value
          enddo
        else
          do J = OBC%segment(n)%HI%JsdB, OBC%segment(n)%HI%JedB
            v(i,J,k) = silly_value
          enddo
        endif
      endif
    enddo
  enddo

end subroutine open_boundary_test_extern_uv

subroutine update_OBC_segment_data(G, GV, OBC, tv, h, Time)
  type(ocean_grid_type),                     intent(in)    :: G !< Ocean grid structure
  type(verticalGrid_type),                   intent(in)    :: GV !<  Ocean vertical grid structure
  type(ocean_OBC_type),                      pointer       :: OBC !< Open boundary structure
  type(thermo_var_ptrs),                     intent(in)    :: tv !< Thermodynamics structure
  real, dimension(SZI_(G),SZJ_(G), SZK_(G)), intent(inout)    :: h !< Thickness
!  real, dimension(SZI_(G),SZJ_(G))         , intent(inout)    :: eta !< Thickness
  type(time_type),                           intent(in)    :: Time
  ! Local variables

  integer :: i, j, k, is, ie, js, je, isd, ied, jsd, jed
  integer :: IsdB, IedB, JsdB, JedB, n, m, nz
  character(len=40)  :: mod = "set_OBC_segment_data" ! This subroutine's name.
  character(len=200) :: filename, OBC_file, inputdir ! Strings for file/path
  type(OBC_segment_type), pointer :: segment
  integer, dimension(4) :: siz,siz2
  real :: sumh ! column sum of thicknesses (m)
  integer :: ni_seg, nj_seg  ! number of src gridpoints along the segments
  integer :: i2, j2          ! indices for referencing local domain array
  integer :: is_obc, ie_obc, js_obc, je_obc  ! segment indices within local domain
  integer :: ishift, jshift  ! offsets for staggered locations
  real, dimension(:,:), pointer :: seg_vel => NULL()  ! pointer to segment velocity array
  real, dimension(:,:), pointer :: seg_trans => NULL()  ! pointer to segment transport array
  real, dimension(:,:,:), allocatable :: tmp_buffer

  is = G%isc ; ie = G%iec ; js = G%jsc ; je = G%jec
  isd = G%isd ; ied = G%ied ; jsd = G%jsd ; jed = G%jed
  IsdB = G%IsdB ; IedB = G%IedB ; JsdB = G%JsdB ; JedB = G%JedB
  nz=G%ke

  if (.not. associated(OBC)) return

  do n = 1, OBC%number_of_segments
    segment => OBC%segment(n)

    if (.not. segment%on_pe) cycle ! continue to next segment if not in computational domain

    ni_seg = segment%ie_obc-segment%is_obc+1
    nj_seg = segment%je_obc-segment%js_obc+1
    is_obc = max(segment%is_obc,is-1)
    ie_obc = min(segment%ie_obc,ie)
    js_obc = max(segment%js_obc,js-1)
    je_obc = min(segment%je_obc,je)


    if (segment%direction == OBC_DIRECTION_W .or. segment%direction == OBC_DIRECTION_E) then
      nj_seg=nj_seg-1
      js_obc=js_obc+1
    else
      ni_seg=ni_seg-1
      is_obc=is_obc+1
    endif

!    do j=jsd,jed ; do I=isd,ied-1
!      if (segment%direction == OBC_DIRECTION_E .and. OBC%OBC_segment_u(I,j) /= OBC_NONE ) then
!        do k=1,nz
!          tv%T(i+1,j,k) = tv%T(i,j,k) ; tv%S(i+1,j,k) = tv%S(i,j,k); h(i+1,j,k) = h(i,j,k)
!        enddo
!      else if (segment%direction == OBC_DIRECTION_W .and. OBC%OBC_segment_u(I,j) /= OBC_NONE ) then
!        tv%T(i,j,k) = tv%T(i+1,j,k) ; tv%S(i,j,k) = tv%S(i+1,j,k); h(i,j,k) = h(i+1,j,k)
!      endif
!    enddo ; enddo

!    do j=jsd,jed-1 ; do I=isd,ied-1
!      if (segment%direction == OBC_DIRECTION_N .and. OBC%OBC_segment_v(I,j) /= OBC_NONE ) then
!        do k=1,nz
!          tv%T(i,j+1,k) = tv%T(i,j,k) ; tv%S(i,j+1,k) = tv%S(i,j,k); h(i,j+1,k) = h(i,j,k)
!        enddo
!      else if (segment%direction == OBC_DIRECTION_S .and. OBC%OBC_segment_v(I,j) /= OBC_NONE ) then
!        tv%T(i,j,k) = tv%T(i,j+1,k) ; tv%S(i,j,k) = tv%S(i,j+1,k); h(i,j,k) = h(i,j+1,k)
!      endif
!    enddo ; enddo

! Calculate auxiliary fields at staggered locations.
! Segment indices are on q points:
!
!       |-----------|------------|-----------|-----------|  J_obc
!     Is_obc                                          Ie_obc
!
! i2 has to start at Is_obc+1 and end at Ie_obc.
! j2 is J_obc and jshift has to be +1 at both the north and south.

     ! calculate auxiliary fields at staggered locations
    ishift=0;jshift=0
    if (segment%direction == OBC_DIRECTION_W .or. segment%direction == OBC_DIRECTION_E) then
      if (segment%direction == OBC_DIRECTION_W) ishift=1
      do j=js_obc,je_obc
        do I=Is_obc,Ie_obc
!        i2 =  segment%Is_obc + i - 1
!        j2 =  segment%Js_obc + j - 1
!        if ((i2 .gt. ied .or. i2 .lt. isd) .or. (j2 .gt. jed .or. j2 .lt. jsd)) cycle
!        if (OBC%OBC_segment_u(i2,j2) /= n) cycle
          segment%Cg(I,j) = sqrt(GV%g_prime(1)*G%bathyT(i+ishift,j))
          if (GV%Boussinesq) then
            segment%Htot(I,j) = G%bathyT(i+ishift,j)*GV%m_to_H! + eta(i+ishift,j)
!          else
!            segment%Htot(I,j) =  eta(i+ishift,j)
          endif
          do k=1,G%ke
            segment%h(I,j,k) = h(i+ishift,j,k)
          enddo
        enddo
      enddo

    else! (segment%direction == OBC_DIRECTION_N .or. segment%direction == OBC_DIRECTION_S)
      if (segment%direction == OBC_DIRECTION_S) jshift=1

      do J=Js_obc,Je_obc
        do i=is_obc,ie_obc
          segment%Cg(i,J) = sqrt(GV%g_prime(1)*G%bathyT(i,j+jshift))
          if (GV%Boussinesq) then
            segment%Htot(i,J) = G%bathyT(i,j+jshift)*GV%m_to_H! + eta(i,j+jshift)
!          else
!            segment%Htot(i,J) = eta(i,j+jshift)
          endif
          do k=1,G%ke
            segment%h(i,J,k) = h(i,j+jshift,k)
          enddo
        enddo
      enddo
    endif

    do m = 1,segment%num_fields
      if (segment%field(m)%fid > 0) then
        siz(1)=size(segment%field(m)%buffer_src,1)
        siz(2)=size(segment%field(m)%buffer_src,2)
        siz(3)=size(segment%field(m)%buffer_src,3)
        if (.not.associated(segment%field(m)%buffer_dst)) then
          if (siz(3) /= segment%field(m)%nk_src) call MOM_error(FATAL,'nk_src inconsistency')
          if (segment%field(m)%nk_src > 1) then
             allocate(segment%field(m)%buffer_dst(is_obc:ie_obc,js_obc:je_obc,G%ke))
          else
             allocate(segment%field(m)%buffer_dst(is_obc:ie_obc,js_obc:je_obc,1))
          endif
          segment%field(m)%buffer_dst(:,:,:)=0.0
          if (trim(segment%field(m)%name) == 'UO' .or. trim(segment%field(m)%name) == 'VO') then
             allocate(segment%field(m)%bt_vel(is_obc:ie_obc,js_obc:je_obc))
             segment%field(m)%bt_vel(:,:)=0.0
          endif
        endif
        ! read source data interpolated to the current model time
        if (siz(1)==1) then
           allocate(tmp_buffer(1,nj_seg*2+1,segment%field(m)%nk_src))  ! segment data is currrently on supergrid
        else
           allocate(tmp_buffer(ni_seg*2+1,1,segment%field(m)%nk_src))  ! segment data is currrently on supergrid
        endif
        call time_interp_external(segment%field(m)%fid,Time, tmp_buffer)
        if (siz(1)==1) then
           segment%field(m)%buffer_src(is_obc,:,:)=tmp_buffer(1,2*(js_obc+G%jdg_offset)-1:2*(je_obc+G%jdg_offset)-1:2,:)
        else
           segment%field(m)%buffer_src(:,js_obc,:)=tmp_buffer(2*(is_obc+G%idg_offset)-1:2*(ie_obc+G%idg_offset)-1:2,1,:)
        endif
        if (segment%field(m)%nk_src > 1) then
          call time_interp_external(segment%field(m)%fid_dz,Time, tmp_buffer)
          if (siz(1)==1) then
            segment%field(m)%dz_src(is_obc,:,:)=tmp_buffer(1,2*(js_obc+G%jdg_offset)-1:2*(je_obc+G%jdg_offset)-1:2,:)
          else
            segment%field(m)%dz_src(:,js_obc,:)=tmp_buffer(2*(is_obc+G%idg_offset)-1:2*(ie_obc+G%idg_offset)-1:2,1,:)
          endif
          do j=js_obc,je_obc
             do i=is_obc,ie_obc

                ! Using the h remapping approach
                ! Pretty sure we need to check for source/target grid consistency here
                segment%field(m)%buffer_dst(i,j,:)=0.0  ! initialize remap destination buffer
                if (G%mask2dT(i,j)>0.) then
                   call remapping_core_h(segment%field(m)%nk_src,segment%field(m)%dz_src(i,j,:),&
                        segment%field(m)%buffer_src(i,j,:),G%ke, h(i,j,:),&
                        segment%field(m)%buffer_dst(i,j,:),OBC%remap_CS)
                endif
             enddo
          enddo
        else  ! 2d data
          segment%field(m)%buffer_dst(:,:,1)=segment%field(m)%buffer_src(:,:,1)  ! initialize remap destination buffer
        endif
        deallocate(tmp_buffer)
      else ! fid <= 0
         if (.not. ASSOCIATED(segment%field(m)%buffer_dst)) then
           allocate(segment%field(m)%buffer_dst(is_obc:ie_obc,js_obc:je_obc,G%ke))
           segment%field(m)%buffer_dst(:,:,:)=segment%field(m)%value
           if (trim(segment%field(m)%name) == 'UO' .or. trim(segment%field(m)%name) == 'VO') then
              allocate(segment%field(m)%bt_vel(is_obc:ie_obc,js_obc:je_obc))
              segment%field(m)%bt_vel(:,:)=segment%field(m)%value
           endif
         endif
      endif

      if (trim(segment%field(m)%name) == 'UO' .or. trim(segment%field(m)%name) == 'VO') then
         if (segment%field(m)%fid>0) then ! calculate external BT velocity and transport if needed
           if((trim(segment%field(m)%name) == 'UO' .and. (segment%direction == OBC_DIRECTION_W .or. &
                                                        segment%direction == OBC_DIRECTION_E)) .or. &
              (trim(segment%field(m)%name) == 'VO' .and. (segment%direction == OBC_DIRECTION_N .or. &
                                                        segment%direction == OBC_DIRECTION_S))) then
             do j=js_obc,je_obc
                do i=is_obc,ie_obc
                   segment%normal_trans_bt(i,j) = 0.0
                   do k=1,G%ke
                      segment%normal_vel(i,j,k) = segment%field(m)%buffer_dst(i,j,k)
                      segment%normal_trans(i,j,k) = segment%field(m)%buffer_dst(i,j,k)*segment%h(i,j,k)
                      segment%normal_trans_bt(i,j)= segment%normal_trans_bt(i,j)+segment%normal_trans(i,j,k)
                   enddo
                   segment%normal_vel_bt(i,j) = segment%normal_trans_bt(i,j)/max(segment%Htot(i,j),1.e-12)
                enddo
             enddo
           endif
         endif
      endif

      if (trim(segment%field(m)%name) == 'ZOS') then
        do j=js_obc,je_obc
          do i=is_obc,ie_obc
              segment%eta(i,j) = segment%field(m)%buffer_dst(i,j,1)
          enddo
        enddo
      endif
    enddo


  enddo ! end segment loop

end subroutine update_OBC_segment_data

!> \namespace mom_open_boundary
!! This module implements some aspects of internal open boundary
!! conditions in MOM.
!!
!! A small fragment of the grid is shown below:
!!
!!    j+1  x ^ x ^ x   At x:  q, CoriolisBu
!!    j+1  > o > o >   At ^:  v, tauy
!!    j    x ^ x ^ x   At >:  u, taux
!!    j    > o > o >   At o:  h, bathyT, buoy, tr, T, S, Rml, ustar
!!    j-1  x ^ x ^ x
!!        i-1  i  i+1  At x & ^:
!!           i  i+1    At > & o:
!!
!! The boundaries always run through q grid points (x).

end module MOM_open_boundary<|MERGE_RESOLUTION|>--- conflicted
+++ resolved
@@ -1131,10 +1131,6 @@
   real, dimension(SZI_(G),SZJ_(G),SZK_(G)),  intent(in)    :: h_old !< Original h values
   real,                                      intent(in)    :: dt    !< Appropriate timestep
   ! Local variables
-<<<<<<< HEAD
-=======
-  real, dimension(SZIB_(G),SZJB_(G)) :: grad
->>>>>>> 5549fa87
   real :: dhdt, dhdx, dhdy, gamma_u, gamma_h, gamma_v
   real :: cff, Cx, Cy, tau
   real :: rx_max, ry_max ! coefficients for radiation
@@ -1143,10 +1139,6 @@
   real, parameter :: eps = 1.0e-20
   type(OBC_segment_type), pointer :: segment
   integer :: i, j, k, is, ie, js, je, nz, n
-<<<<<<< HEAD
-
-=======
->>>>>>> 5549fa87
   is = G%isc ; ie = G%iec ; js = G%jsc ; je = G%jec ; nz = G%ke
 
   if (.not.associated(OBC)) return
@@ -1156,17 +1148,12 @@
 
   gamma_u = OBC%gamma_uv ; gamma_v = OBC%gamma_uv ; gamma_h = OBC%gamma_h
   rx_max = OBC%rx_max ; ry_max = OBC%rx_max
-<<<<<<< HEAD
-=======
-
->>>>>>> 5549fa87
   do n=1,OBC%number_of_segments
      segment=>OBC%segment(n)
      if (.not. segment%on_pe) cycle
      if (segment%radiation) call gradient_at_q_points(G,segment,u_old,v_old)
      if (segment%direction == OBC_DIRECTION_E) then
        I=segment%HI%IscB
-<<<<<<< HEAD
        do k=1,nz ;  do j=segment%HI%jsc,segment%HI%jec
          if (segment%legacy) then
            dhdt = u_old(I-1,j,k)-u_new(I-1,j,k) !old-new
@@ -1204,55 +1191,10 @@
            u_new(I,j,k) = u_new(I,j,k) + dt*tau*(OBC%u(I,j,k) - u_old(I,j,k))
          endif
        enddo; enddo
-=======
-       do k=1,nz
-         if (segment%radiation) call gradients_at_q_points(G,segment,u_old,v_old,k,grad)
-         do j=segment%HI%jsc,segment%HI%jec
-           if (segment%legacy) then
-             dhdt = u_old(I-1,j,k)-u_new(I-1,j,k) !old-new
-             dhdx = u_new(I-1,j,k)-u_new(I-2,j,k) !in new time backward sasha for I-1
-             rx_new = 0.0
-             if (dhdt*dhdx > 0.0) rx_new = min( (dhdt/dhdx), rx_max) ! outward phase speed
-             rx_avg = (1.0-gamma_u)*OBC%rx_old_u(I,j,k) + gamma_u*rx_new
-             OBC%rx_old_u(I,j,k) = rx_avg
-             u_new(I,j,k) = (u_old(I,j,k) + rx_avg*u_new(I-1,j,k)) / (1.0+rx_avg)
-           elseif (segment%radiation) then
-             dhdt = u_old(I-1,j,k)-u_new(I-1,j,k) !old-new
-             dhdx = u_new(I-1,j,k)-u_new(I-2,j,k) !in new time backward sasha for I-1
-             if (dhdt*(grad(I-1,J) + grad(I-1,J-1)) > 0.0) then
-               dhdy = grad(I-1,J-1)
-             else
-               dhdy = grad(I-1,J)
-             endif
-             if (dhdt*dhdx < 0.0) dhdt = 0.0
-             if (dhdx == 0.0) dhdx=eps ! avoid segv
-             Cx=min(dhdt/dhdx,rx_max) ! default to normal radiation
-             Cy = 0
-             cff = max(dhdx*dhdx, eps)
-             if (segment%oblique) then
-               cff = max(dhdx*dhdx + dhdy*dhdy, eps)
-               if (dhdy==0.) dhdy=eps ! avoid segv
-               Cy = min(cff,max(dhdt/dhdy,-cff))
-             endif
-             u_new(I,j,k) = ((cff*u_old(I,j,k) + Cx*u_new(I-1,j,k)) - &
-                (max(Cy,0.0)*grad(I,J-1) - min(Cy,0.0)*grad(I,J))) / (cff + Cx)
-           endif
-           if ((segment%radiation .or. segment%legacy) .and. segment%nudged) then
-             if (dhdt*dhdx < 0.0) then
-               tau = segment%Tnudge_in
-             else
-               tau = segment%Tnudge_out
-             endif
-             u_new(I,j,k) = u_new(I,j,k) + dt*tau*(OBC%u(I,j,k) - u_old(I,j,k))
-           endif
-         enddo
-       enddo
->>>>>>> 5549fa87
      endif
 
      if (segment%direction == OBC_DIRECTION_W) then
        I=segment%HI%IscB
-<<<<<<< HEAD
        do k=1,nz ;  do j=segment%HI%jsc,segment%HI%jec
          if (segment%legacy) then
            dhdt = u_old(I+1,j,k)-u_new(I+1,j,k) !old-new
@@ -1290,55 +1232,10 @@
            u_new(I,j,k) = u_new(I,j,k) + dt*tau*(OBC%u(I,j,k) - u_old(I,j,k))
          endif
        enddo; enddo
-=======
-       do k=1,nz
-         if (segment%radiation) call gradients_at_q_points(G,segment,u_old,v_old,k,grad)
-         do j=segment%HI%jsc,segment%HI%jec
-           if (segment%legacy) then
-             dhdt = u_old(I+1,j,k)-u_new(I+1,j,k) !old-new
-             dhdx = u_new(I+1,j,k)-u_new(I+2,j,k) !in new time forward sasha for I+1
-             rx_new = 0.0
-             if (dhdt*dhdx > 0.0) rx_new = min( (dhdt/dhdx), rx_max)
-             rx_avg = (1.0-gamma_u)*OBC%rx_old_u(I,j,k) + gamma_u*rx_new
-             OBC%rx_old_u(I,j,k) = rx_avg
-             u_new(I,j,k) = (u_old(I,j,k) + rx_avg*u_new(I+1,j,k)) / (1.0+rx_avg)
-           elseif (segment%radiation) then
-             dhdt = u_old(I+1,j,k)-u_new(I+1,j,k) !old-new
-             dhdx = u_new(I+1,j,k)-u_new(I+2,j,k) !in new time forward sasha for I+1
-             if (dhdt*(grad(I+1,J) + grad(I+1,J-1)) > 0.0) then
-               dhdy = grad(I+1,J-1)
-             else
-               dhdy = grad(I+1,J)
-             endif
-             if (dhdt*dhdx < 0.0) dhdt = 0.0
-             if (dhdx == 0.0) dhdx=eps ! avoid segv
-             Cx = min(dhdt/dhdx,rx_max) ! default to normal flow only
-             Cy = 0.
-             cff = max(dhdx*dhdx, eps)
-             if (segment%oblique) then
-               cff = max(dhdx*dhdx + dhdy*dhdy, eps)
-               if (dhdy==0.) dhdy=eps ! avoid segv
-               Cy = min(cff,max(dhdt/dhdy,-cff))
-             endif
-             u_new(I,j,k) = ((cff*u_old(I,j,k) + Cx*u_new(I+1,j,k)) - &
-                (max(Cy,0.0)*grad(I,J-1) - min(Cy,0.0)*grad(I,J))) / (cff + Cx)
-           endif
-           if ((segment%radiation .or. segment%legacy) .and. segment%nudged) then
-             if (dhdt*dhdx < 0.0) then
-               tau = segment%Tnudge_in
-             else
-               tau = segment%Tnudge_out
-             endif
-             u_new(I,j,k) = u_new(I,j,k) + dt*tau*(OBC%u(I,j,k) - u_old(I,j,k))
-          endif
-        enddo
-      enddo
->>>>>>> 5549fa87
      endif
 
      if (segment%direction == OBC_DIRECTION_N) then
        J=segment%HI%JscB
-<<<<<<< HEAD
        do k=1,nz ;  do i=segment%HI%isc,segment%HI%iec
          if (segment%legacy) then
            dhdt = v_old(i,J-1,k)-v_new(i,J-1,k) !old-new
@@ -1376,56 +1273,11 @@
            v_new(i,J,k) = v_new(i,J,k) + dt*tau*(OBC%v(i,J,k) - v_old(i,J,k))
          endif
        enddo; enddo
-=======
-       do k=1,nz
-         if (segment%radiation) call gradients_at_q_points(G,segment,u_old,v_old,k,grad)
-         do i=segment%HI%isc,segment%HI%iec
-           if (segment%legacy) then
-             dhdt = v_old(i,J-1,k)-v_new(i,J-1,k) !old-new
-             dhdy = v_new(i,J-1,k)-v_new(i,J-2,k) !in new time backward sasha for J-1
-             ry_new = 0.0
-             if (dhdt*dhdy > 0.0) ry_new = min( (dhdt/dhdy), ry_max)
-             ry_avg = (1.0-gamma_v)*OBC%ry_old_v(I,j,k) + gamma_v*ry_new
-             OBC%ry_old_v(i,J,k) = ry_avg
-             v_new(i,J,k) = (v_old(i,J,k) + ry_avg*v_new(i,J-1,k)) / (1.0+ry_avg)
-           elseif (segment%radiation) then
-             dhdt = v_old(i,J-1,k)-v_new(i,J-1,k) !old-new
-             dhdy = v_new(i,J-1,k)-v_new(i,J-2,k) !in new time backward sasha for J-1
-             if (dhdt*(grad(I,J-1) + grad(I-1,J-1)) > 0.0) then
-               dhdx = grad(I-1,J-1)
-             else
-               dhdx = grad(I,J-1)
-             endif
-             if (dhdt*dhdy < 0.0) dhdt = 0.0
-             if (dhdy == 0.0) dhdy=eps ! avoid segv
-             Cy = min(dhdt/dhdy,rx_max) ! default to normal flow only
-             Cx = 0
-             cff = max(dhdy*dhdy, eps)
-             if (segment%oblique) then
-               cff = max(dhdx*dhdx + dhdy*dhdy, eps)
-               if (dhdx==0.) dhdx=eps ! avoid segv
-               Cx = min(cff,max(dhdt/dhdx,-cff))
-             endif
-             v_new(i,J,k) = ((cff*v_old(i,J,k) + Cy*v_new(i,J-1,k)) - &
-                (max(Cx,0.0)*grad(I-1,J) - min(Cx,0.0)*grad(I,J))) / (cff + Cy)
-           endif
-           if ((segment%radiation .or. segment%legacy) .and. segment%nudged) then
-             if (dhdt*dhdy < 0.0) then
-               tau = segment%Tnudge_in
-             else
-               tau = segment%Tnudge_out
-             endif
-             v_new(i,J,k) = v_new(i,J,k) + dt*tau*(OBC%v(i,J,k) - v_old(i,J,k))
-           endif
-         enddo
-       enddo
->>>>>>> 5549fa87
      endif
 
 
      if (segment%direction == OBC_DIRECTION_S) then
        J=segment%HI%JscB
-<<<<<<< HEAD
        do k=1,nz ;  do i=segment%HI%isc,segment%HI%iec
          if (segment%legacy) then
            dhdt = v_old(i,J+1,k)-v_new(i,J+1,k) !old-new
@@ -1476,64 +1328,10 @@
 
 !< Calculate the gradient of the normal flow at the boundary q-points.
 subroutine gradient_at_q_points(G,segment,uvel,vvel)
-=======
-       do k=1,nz
-         if (segment%radiation) call gradients_at_q_points(G,segment,u_old,v_old,k,grad)
-         do i=segment%HI%isc,segment%HI%iec
-           if (segment%legacy) then
-             dhdt = v_old(i,J+1,k)-v_new(i,J+1,k) !old-new
-             dhdy = v_new(i,J+1,k)-v_new(i,J+2,k) !in new time backward sasha for J-1
-             ry_new = 0.0
-             if (dhdt*dhdy > 0.0) ry_new = min( (dhdt/dhdy), ry_max)
-             ry_avg = (1.0-gamma_v)*OBC%ry_old_v(I,j,k) + gamma_v*ry_new
-             OBC%ry_old_v(i,J,k) = ry_avg
-             v_new(i,J,k) = (v_old(i,J,k) + ry_avg*v_new(i,J+1,k)) / (1.0+ry_avg)
-           elseif (segment%radiation) then
-             dhdt = v_old(i,J+1,k)-v_new(i,J+1,k) !old-new
-             dhdy = v_new(i,J+1,k)-v_new(i,J+2,k) !in new time backward sasha for J-1
-             if (dhdt*(grad(I,J+1) + grad(I-1,J+1)) > 0.0) then
-               dhdx = grad(I-1,J+1)
-             else
-               dhdx = grad(I,J+1)
-             endif
-             if (dhdt*dhdy <= 0.0) dhdt = 0.0
-             if (dhdy == 0.0) dhdy=eps ! avoid segv
-             Cy = min(dhdt/dhdy,rx_max) ! default to normal flow only
-             Cx = 0
-             cff = max(dhdy*dhdy, eps)
-             if (segment%oblique) then
-               cff = max(dhdx*dhdx + dhdy*dhdy, eps)
-               if (dhdx==0.) dhdx=eps ! avoid segv
-               Cx = min(cff,max(dhdt/dhdx,-cff))
-             endif
-             v_new(i,J,k) = ((cff*v_old(i,J,k) + Cy*v_new(i,J+1,k)) - &
-                (max(Cx,0.0)*grad(I-1,J) - min(Cx,0.0)*grad(I,J))) / (cff + Cy)
-           endif
-           if ((segment%radiation .or. segment%legacy) .and. segment%nudged) then
-             if (dhdt*dhdy < 0.0) then
-               tau = segment%Tnudge_in
-             else
-               tau = segment%Tnudge_out
-             endif
-             v_new(i,J,k) = v_new(i,J,k) + dt*tau*(OBC%v(i,J,k) - v_old(i,J,k))
-          endif
-        enddo
-      enddo
-    endif
-  enddo
-
-end subroutine radiation_open_bdry_conds
-
-
-!< Calculate the velocity gradients at the boundary q-points due to the
-!< flow normal to the given segment boundary for model layer-k.
-subroutine gradients_at_q_points(G,segment,uvel,vvel,k,grad)
->>>>>>> 5549fa87
   type(ocean_grid_type), intent(in) :: G !< Ocean grid structure
   type(OBC_segment_type), pointer :: segment !< OBC segment structure
   real, dimension(SZIB_(G),SZJ_(G),SZK_(G)), intent(in)    :: uvel !< zonal velocity
   real, dimension(SZI_(G),SZJB_(G),SZK_(G)), intent(in)    :: vvel !< meridional velocity
-<<<<<<< HEAD
   integer :: i,j,k
 
   if (.not. segment%on_pe) return
@@ -1650,50 +1448,11 @@
           segment%normal_shear(I,1,k)=segment%normal_shear(I,2,k)
           segment%normal_shear(I,4,k)=segment%normal_shear(I,3,k)
         endif
-=======
-  integer, intent(in)                                      :: k !< model level to choose
-  real, dimension(SZIB_(G),SZJB_(G)), intent(inout)        :: grad !< normal flow gradients at Q-points
-
-  integer :: i, j
-
-  grad(:,:) = 0.0
-
-  if (segment%is_E_or_W) then
-    if (segment%direction == OBC_DIRECTION_E) then
-      I=segment%HI%iscB
-      do J=segment%HI%jscB,segment%HI%jecB
-        grad(I,J) = uvel(I,j+1,k)-uvel(I,j,k)
-        grad(I-1,J) = uvel(I-1,j+1,k)-uvel(I-1,j,k)
       enddo
-    else
-      I=segment%HI%iscB
-      do J=segment%HI%jscB,segment%HI%jecB
-        grad(I,J) = uvel(I,j+1,k)-uvel(I,j,k)
-        grad(I+1,J) = uvel(I+1,j+1,k)-uvel(I+1,j,k)
-      enddo
-    endif
-  else if (segment%is_N_or_S) then
-    if (segment%direction == OBC_DIRECTION_N) then
-      J=segment%HI%jscB
-      do I=segment%HI%iscB,segment%HI%iecB
-        grad(I,J) = vvel(i+1,J,k)-vvel(i,J,k)
-        grad(I,J-1) = vvel(i+1,J-1,k)-vvel(i,J-1,k)
-      enddo
-    else
-      J=segment%HI%jscB
-      do I=segment%HI%isc-1,segment%HI%iec
-        grad(I,J) = vvel(i+1,J,k)-vvel(i,J,k)
-        grad(I,J+1) = vvel(i+1,J+1,k)-vvel(i,J+1,k)
->>>>>>> 5549fa87
-      enddo
-    endif
-  endif
-
-<<<<<<< HEAD
+    endif
+  endif
+
 end subroutine gradient_at_q_points
-=======
-end subroutine gradients_at_q_points
->>>>>>> 5549fa87
 
 
 !> Sets the initial definitions of the characteristic open boundary conditions.
@@ -2107,11 +1866,7 @@
 
   if (.not. segment%on_pe) return
 
-<<<<<<< HEAD
-  if (segment%direction == OBC_DIRECTION_E .or. segment%direction == OBC_DIRECTION_W) then
-=======
   if (segment%is_E_or_W) then
->>>>>>> 5549fa87
     allocate(segment%Cg(IsdB:IedB,jsd:jed));                    segment%Cg(:,:)=0.
     allocate(segment%Htot(IsdB:IedB,jsd:jed));                  segment%Htot(:,:)=0.0
     allocate(segment%h(IsdB:IedB,jsd:jed,OBC%ke));              segment%h(:,:,:)=0.0
