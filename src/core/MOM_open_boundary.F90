!> Controls where open boundary conditions are applied
module MOM_open_boundary

! This file is part of MOM6. See LICENSE.md for the license.

use MOM_cpu_clock, only : cpu_clock_id, cpu_clock_begin, cpu_clock_end, CLOCK_ROUTINE
use MOM_diag_mediator, only : diag_ctrl, time_type
use MOM_domains, only : pass_var, pass_vector
use MOM_domains, only : To_All, SCALAR_PAIR, CGRID_NE
use MOM_error_handler, only : MOM_mesg, MOM_error, FATAL, WARNING
use MOM_file_parser, only : get_param, log_version, param_file_type, log_param
use MOM_grid, only : ocean_grid_type, hor_index_type
use MOM_dyn_horgrid, only : dyn_horgrid_type
use MOM_io, only : EAST_FACE, NORTH_FACE
use MOM_io, only : slasher, read_data, field_size
use MOM_obsolete_params, only : obsolete_logical, obsolete_int, obsolete_real, obsolete_char
use MOM_string_functions, only : extract_word, remove_spaces
use MOM_tracer_registry, only : add_tracer_OBC_values, tracer_registry_type
use MOM_variables, only : thermo_var_ptrs
use time_interp_external_mod, only : init_external_field, time_interp_external
use MOM_remapping, only : remappingSchemesDoc, remappingDefaultScheme, remapping_CS, initialize_remapping
use MOM_remapping, only : remapping_core_h, end_remapping
use MOM_regridding, only : regridding_CS
use MOM_verticalGrid, only : verticalGrid_type

implicit none ; private

#include <MOM_memory.h>

public open_boundary_config
public open_boundary_init
public open_boundary_query
public open_boundary_end
public open_boundary_impose_normal_slope
public open_boundary_impose_land_mask
public radiation_open_bdry_conds
public set_Flather_data
public update_obc_segment_data
public fill_OBC_halos
public open_boundary_test_extern_uv

integer, parameter, public :: OBC_NONE = 0, OBC_SIMPLE = 1, OBC_WALL = 2
integer, parameter, public :: OBC_FLATHER = 3
integer, parameter, public :: OBC_RADIATION = 4
integer, parameter, public :: OBC_DIRECTION_N = 100 !< Indicates the boundary is an effective northern boundary
integer, parameter, public :: OBC_DIRECTION_S = 200 !< Indicates the boundary is an effective southern boundary
integer, parameter, public :: OBC_DIRECTION_E = 300 !< Indicates the boundary is an effective eastern boundary
integer, parameter, public :: OBC_DIRECTION_W = 400 !< Indicates the boundary is an effective western boundary
integer, parameter         :: MAX_OBC_FIELDS = 100  !< Maximum number of data fields needed for OBC segments

type, public :: OBC_segment_data_type
  integer :: fid                                ! handle from FMS associated with segment data on disk
  integer :: fid_dz                             ! handle from FMS associated with segment thicknesses on disk
  character(len=8)                :: name       ! a name identifier for the segment data
  real, pointer, dimension(:,:,:) :: buffer_src=>NULL() ! buffer for segment data located at cell faces
                                                ! and on the original vertical grid
  integer                         :: nk_src     ! Number of vertical levels in the source data
  real, dimension(:,:,:), pointer :: dz_src=>NULL()     ! vertical grid cell spacing of the incoming segment data (m)
  real, dimension(:,:,:), pointer :: buffer_dst=>NULL() ! buffer src data remapped to the target vertical grid
  real, dimension(:,:), pointer   :: bt_vel=>NULL() ! barotropic velocity (m s-1)
  real                            :: value              ! constant value if fid is equal to -1
end type OBC_segment_data_type

type, public :: OBC_segment_type
  logical :: Flather        !< If true, applies Flather + Chapman radiation of barotropic gravity waves.
  logical :: radiation      !< If true, 1D Orlanksi radiation boundary conditions are applied.
                            !! If False, a gradient condition is applied.
  logical :: oblique        !< Oblique waves supported at radiation boundary.
  logical :: nudged         !< Optional supplement to radiation boundary.
  logical :: specified      !< Boundary fixed to external value.
  logical :: gradient       !< Zero gradient at boundary.
  logical :: values_needed  !< Whether or not external OBC fields are needed.
  logical :: legacy         !< Old code for tangential BT velocities.
  integer :: direction      !< Boundary faces one of the four directions.
  logical :: is_N_or_S      !< True is the OB is facing North or South and exists on this PE.
  logical :: is_E_or_W      !< True is the OB is facing East or West and exists on this PE.
  type(OBC_segment_data_type), pointer, dimension(:) :: field=>NULL()   !<  OBC data
  integer :: num_fields     !< number of OBC data fields (e.g. u_normal,u_parallel and eta for Flather)
  character(len=32), pointer, dimension(:) :: field_names=>NULL() !< field names for this segment
  integer :: Is_obc         !< i-indices of boundary segment.
  integer :: Ie_obc         !< i-indices of boundary segment.
  integer :: Js_obc         !< j-indices of boundary segment.
  integer :: Je_obc         !< j-indices of boundary segment.
  real :: Tnudge_in         !< Inverse nudging timescale on inflow (1/s).
  real :: Tnudge_out        !< Inverse nudging timescale on outflow (1/s).
  logical :: on_pe          !< true if segment is located in the computational domain
  real, pointer, dimension(:,:)   :: Cg=>NULL()     !< The external gravity
                                                    !< wave speed (m -s) at OBC-points.
  real, pointer, dimension(:,:)   :: Htot=>NULL()   !< The total column thickness (m) at OBC-points.
  real, pointer, dimension(:,:,:) :: h=>NULL()      !< The cell thickness (m) at OBC-points.
  real, pointer, dimension(:,:,:) :: e=>NULL()      !< The interface height (m?) at OBC-points.
  real, pointer, dimension(:,:,:) :: tangent_vel=>NULL()    !< The layer velocity tangential to the
                                                            !! OB segment (m s-1).
  real, pointer, dimension(:,:)   :: tangent_vel_bt=>NULL() !< The barotropic velocity tangential
                                                            !! to the OB segment (m s-1).
  real, pointer, dimension(:,:,:) :: normal_vel=>NULL()     !< The layer velocity normal to the OB
                                                            !! segment (m s-1).
  real, pointer, dimension(:,:,:) :: normal_trans=>NULL()   !< The layer transport normal to the OB
                                                            !! segment (m3 s-1).
  real, pointer, dimension(:,:)   :: normal_vel_bt=>NULL()  !< The barotropic velocity normal to
                                                            !! the OB segment (m s-1).
  real, pointer, dimension(:,:)   :: normal_trans_bt=>NULL()!< The barotropic transport normal to
                                                            !! the OB segment (m3 s-1).
  real, pointer, dimension(:,:)   :: eta=>NULL()            !< The sea-surface elevation along the segment (m).
  real, pointer, dimension(:,:,:) :: grad_normal=>NULL()    !< The gradient of the normal flow along the
                                                            !! segment (m s-1)
  real, pointer, dimension(:,:,:) :: rx_normal => NULL()    !< The rx_old_u value for radiation coeff
                                                            !! for normal velocity
  type(hor_index_type) :: HI !< Horizontal index ranges
end type OBC_segment_type

!> Open-boundary data
type, public :: ocean_OBC_type
  integer :: number_of_segments = 0                   !< The number of open-boundary segments.
  integer :: ke = 0                                   !< The number of model layers
  logical :: open_u_BCs_exist_globally = .false.      !< True if any zonal velocity points
                                                      !! in the global domain use open BCs.
  logical :: open_v_BCs_exist_globally = .false.      !< True if any meridional velocity points
                                                      !! in the global domain use open BCs.
  logical :: Flather_u_BCs_exist_globally = .false.   !< True if any zonal velocity points
                                                      !! in the global domain use Flather BCs.
  logical :: Flather_v_BCs_exist_globally = .false.   !< True if any meridional velocity points
                                                      !! in the global domain use Flather BCs.
  logical :: oblique_BCs_exist_globally = .false.     !< True if any velocity points
                                                      !! in the global domain use oblique BCs.
  logical :: nudged_u_BCs_exist_globally = .false.    !< True if any velocity points in the
                                                      !! global domain use nudged BCs.
  logical :: nudged_v_BCs_exist_globally = .false.    !< True if any velocity points in the
                                                      !! global domain use nudged BCs.
  logical :: specified_u_BCs_exist_globally = .false. !< True if any zonal velocity points
                                                      !! in the global domain use specified BCs.
  logical :: specified_v_BCs_exist_globally = .false. !< True if any meridional velocity points
                                                      !! in the global domain use specified BCs.
  logical :: user_BCs_set_globally = .false.          !< True if any OBC_USER_CONFIG is set
                                                      !! for input from user directory.
  logical :: update_OBC = .false.                     !< Is OBC data time-dependent
  logical :: needs_IO_for_data = .false.              !< Is any i/o needed for OBCs
  logical :: zero_vorticity = .false.                 !< If True, sets relative vorticity to zero on open boundaries.
  logical :: freeslip_vorticity = .false.             !< If True, sets normal gradient of tangential velocity to zero
                                                      !! in the relative vorticity on open boundaries.
  logical :: zero_strain = .false.                    !< If True, sets strain to zero on open boundaries.
  logical :: freeslip_strain = .false.                !< If True, sets normal gradient of tangential velocity to zero
                                                      !! in the strain on open boundaries.
  logical :: zero_biharmonic = .false.                !< If True, zeros the Laplacian of flow on open boundaries for
                                                      !! use in the biharmonic viscosity term.
  logical :: extend_segments = .false.                !< If True, extend OBC segments (for testing)
  real :: g_Earth
  ! Properties of the segments used.
  type(OBC_segment_type), pointer, dimension(:) :: &
    segment => NULL()   !< List of segment objects.
  ! Which segment object describes the current point.
  integer, pointer, dimension(:,:) :: &
    OBC_segment_u => NULL(), &   !< Segment number of u-points.
    OBC_segment_v => NULL()      !< Segment number of v-points.

  !   The following can be used to specify the outer-domain values of the
  ! surface height and barotropic velocity.  If these are not allocated, the
  ! default with Flather boundary conditions is the same as if they were
  ! filled with zeros.  With simple OBCs, these should not be allocated.
  real, pointer, dimension(:,:) :: &
    ubt_outer => NULL(), &    !< The u-velocity in the outer domain, in m s-1.
    vbt_outer => NULL(), &    !< The v-velocity in the outer domain, in m s-1.
    eta_outer_u => NULL(), &  !< The SSH anomaly in the outer domain, in m or kg m-2.
    eta_outer_v => NULL()     !< The SSH anomaly in the outer domain, in m or kg m-2.

  ! The following apply at points with OBC_kind_[uv] = OBC_SIMPLE and/or
  ! if nudging is turned on.
  real, pointer, dimension(:,:,:) :: &
    u => NULL(), &  !< The prescribed values of the zonal velocity (u) at OBC points.
    v => NULL(), &  !< The prescribed values of the meridional velocity (v) at OBC points.
    uh => NULL(), & !< The prescribed values of the zonal volume transport (uh) at OBC points.
    vh => NULL()    !< The prescribed values of the meridional volume transport (vh) at OBC points.

  ! The following parameters are used in the baroclinic radiation code:
  real :: gamma_uv !< The relative weighting for the baroclinic radiation
                   !! velocities (or speed of characteristics) at the
                   !! new time level (1) or the running mean (0) for velocities.
                   !! Valid values range from 0 to 1, with a default of 0.3.
  real :: gamma_h  !< The relative weighting for the baroclinic radiation
                   !! velocities (or speed of characteristics) at the
                   !! new time level (1) or the running mean (0) for thicknesses.
                   !! Valid values range from 0 to 1, with a default of 0.2.
  real :: rx_max   !< The maximum magnitude of the baroclinic radiation
                   !! velocity (or speed of characteristics), in m s-1.  The
                   !! default value is 10 m s-1.
  logical :: OBC_pe !< Is there an open boundary on this tile?
  character(len=200) :: OBC_user_config
  type(remapping_CS), pointer         :: remap_CS   ! ALE remapping control structure for segments only
end type ocean_OBC_type

integer :: id_clock_pass

character(len=40)  :: mod = "MOM_open_boundary" ! This module's name.
! This include declares and sets the variable "version".
#include "version_variable.h"

contains

!> Enables OBC module and reads configuration parameters
!> This routine is called from MOM_initialize_fixed which
!> occurs before the initialization of the vertical coordinate
!> and ALE_init.  Therefore segment data are not fully initialized
!> here. The remainder of the segment data are initialized in a
!> later call to update_open_boundary_data

subroutine open_boundary_config(G, param_file, OBC)
  type(dyn_horgrid_type),  intent(in)    :: G !< Ocean grid structure
  type(param_file_type),   intent(in)    :: param_file !< Parameter file handle
  type(ocean_OBC_type),    pointer       :: OBC !< Open boundary control structure
  ! Local variables
  integer :: l ! For looping over segments
  character(len=15) :: segment_param_str ! The run-time parameter name for each segment
  character(len=100) :: segment_str      ! The contents (rhs) for parameter "segment_param_str"
  character(len=200) :: config1          ! String for OBC_USER_CONFIG

  allocate(OBC)

  call log_version(param_file, mod, version, "Controls where open boundaries are located, what "//&
                 "kind of boundary condition to impose, and what data to apply, if any.")
  call get_param(param_file, mod, "OBC_NUMBER_OF_SEGMENTS", OBC%number_of_segments, &
                 "The number of open boundary segments.", &
                 default=0)
  call get_param(param_file, mod, "G_EARTH", OBC%g_Earth, &
                 "The gravitational acceleration of the Earth.", &
                 units="m s-2", default = 9.80)
  call get_param(param_file, mod, "OBC_USER_CONFIG", config1, &
                 "A string that sets how the open boundary conditions are \n"//&
                 " configured: \n", default="none", do_not_log=.true.)
  call get_param(param_file, mod, "NK", OBC%ke, &
                 "The number of model layers", default=0, do_not_log=.true.)

  if (config1 .ne. "none") OBC%user_BCs_set_globally = .true.
  ! Should this be set in MOM_input instead?
  if (config1 .eq. "tidal_bay") OBC%update_OBC = .true.
<<<<<<< HEAD
=======

  call get_param(param_file, mod, "EXTEND_OBC_SEGMENTS", OBC%extend_segments, &
                   "If true, extend OBC segments.", &
                   default=.false.)
>>>>>>> 32e06217

  if (OBC%number_of_segments > 0) then
    call get_param(param_file, mod, "OBC_ZERO_VORTICITY", OBC%zero_vorticity, &
                   "If true, sets relative vorticity to zero on open boundaries.", &
                   default=.false.)
    call get_param(param_file, mod, "OBC_FREESLIP_VORTICITY", OBC%freeslip_vorticity, &
                   "If true, sets the normal gradient of tangential velocity to\n"// &
                   "zero in the relative vorticity on open boundaries. This cannot\n"// &
                   "be true if OBC_ZERO_VORTICITY is True.", default=.false.)
    if (OBC%zero_vorticity .and. OBC%freeslip_vorticity) call MOM_error(FATAL, &
                   "MOM_open_boundary.F90, open_boundary_config: "//&
                   "Only one of OBC_ZERO_VORTICITY and OBC_FREESLIP_VORTICITY can be True at once.")
    call get_param(param_file, mod, "OBC_ZERO_STRAIN", OBC%zero_strain, &
                   "If true, sets the strain used in the stress tensor to zero on open boundaries.", &
                   default=.false.)
    call get_param(param_file, mod, "OBC_FREESLIP_STRAIN", OBC%freeslip_strain, &
                   "If true, sets the normal gradient of tangential velocity to\n"// &
                   "zero in the strain use in the stress tensor on open boundaries. This cannot\n"// &
                   "be true if OBC_ZERO_STRAIN is True.", default=.false.)
    if (OBC%zero_strain .and. OBC%freeslip_strain) call MOM_error(FATAL, &
                   "MOM_open_boundary.F90, open_boundary_config: "//&
                   "Only one of OBC_ZERO_STRAIN and OBC_FREESLIP_STRAIN can be True at once.")
    call get_param(param_file, mod, "OBC_ZERO_BIHARMONIC", OBC%zero_biharmonic, &
                   "If true, zeros the Laplacian of flow on open boundaries in the biharmonic\n"//&
                   "viscosity term.", default=.false.)
    ! Allocate everything
    ! Note the 0-segment is needed when %OBC_segment_u/v(:,:) = 0
    allocate(OBC%segment(0:OBC%number_of_segments))
    do l=0,OBC%number_of_segments
      OBC%segment(l)%Flather = .false.
      OBC%segment(l)%radiation = .false.
      OBC%segment(l)%oblique = .false.
      OBC%segment(l)%nudged = .false.
      OBC%segment(l)%specified = .false.
      OBC%segment(l)%gradient = .false.
      OBC%segment(l)%values_needed = .false.
      OBC%segment(l)%legacy = .false.
      OBC%segment(l)%direction = OBC_NONE
      OBC%segment(l)%is_N_or_S = .false.
      OBC%segment(l)%is_E_or_W = .false.
      OBC%segment(l)%Tnudge_in = 0.0
      OBC%segment(l)%Tnudge_out = 0.0
      OBC%segment(l)%num_fields = 0.0
    enddo
    allocate(OBC%OBC_segment_u(G%IsdB:G%IedB,G%jsd:G%jed)) ; OBC%OBC_segment_u(:,:) = OBC_NONE
    allocate(OBC%OBC_segment_v(G%isd:G%ied,G%JsdB:G%JedB)) ; OBC%OBC_segment_v(:,:) = OBC_NONE

    do l = 1, OBC%number_of_segments
      write(segment_param_str(1:15),"('OBC_SEGMENT_',i3.3)") l
      call get_param(param_file, mod, segment_param_str, segment_str, &
                   "Documentation needs to be dynamic?????", &
                   fail_if_missing=.true.)
      segment_str = remove_spaces(segment_str)
      if (segment_str(1:2) == 'I=') then
        call setup_u_point_obc(OBC, G, segment_str, l)
      elseif (segment_str(1:2) == 'J=') then
        call setup_v_point_obc(OBC, G, segment_str, l)
      else
        call MOM_error(FATAL, "MOM_open_boundary.F90, open_boundary_config: "//&
                       "Unable to interpret "//segment_param_str//" = "//trim(segment_str))
      endif
    enddo

    if (open_boundary_query(OBC, needs_ext_seg_data=.true.)) &
      call initialize_segment_data(G, OBC, param_file)
    endif

    ! Safety check
    if ((OBC%open_u_BCs_exist_globally .or. OBC%open_v_BCs_exist_globally) .and. &
      .not.G%symmetric ) call MOM_error(FATAL, &
                 "MOM_open_boundary, open_boundary_config: "//&
                 "Symmetric memory must be used when using Flather OBCs.")

    if (.not.(OBC%specified_u_BCs_exist_globally .or. OBC%specified_v_BCs_exist_globally .or. &
              OBC%open_u_BCs_exist_globally .or. OBC%open_v_BCs_exist_globally)) then
    ! No open boundaries have been requested
    call open_boundary_dealloc(OBC)
  endif

end subroutine open_boundary_config

subroutine initialize_segment_data(G, OBC, PF)
  type(dyn_horgrid_type),  intent(in) :: G   !< Ocean grid structure
  type(ocean_OBC_type), intent(inout) :: OBC !< Open boundary control structure
  type(param_file_type), intent(in)   :: PF  !< Parameter file handle

  integer :: n,m,num_fields
  character(len=256) :: segstr, filename
  character(len=20)  :: segnam, suffix
  character(len=32)  :: varnam, fieldname
  real               :: value
  integer            :: orient
  character(len=32), dimension(MAX_OBC_FIELDS) :: fields  ! segment field names
  character(len=128) :: inputdir
  type(OBC_segment_type), pointer :: segment ! pointer to segment type list
  character(len=32)  :: remappingScheme
  logical :: check_reconstruction, check_remapping, force_bounds_in_subcell
  integer, dimension(4) :: siz,siz2
  integer :: is, ie, js, je
  integer :: isd, ied, jsd, jed
  integer :: IsdB, IedB, JsdB, JedB
  is = G%isc ; ie = G%iec ; js = G%jsc ; je = G%jec

  ! There is a problem with the order of the OBC initialization
  ! with respect to ALE_init. Currently handling this by copying the
  ! param file so that I can use it later in step_MOM in order to finish
  ! initializing segments on the first step.

  call get_param(PF, mod, "INPUTDIR", inputdir, default=".")
  inputdir = slasher(inputdir)

  call get_param(PF, mod, "REMAPPING_SCHEME", remappingScheme, &
          "This sets the reconstruction scheme used\n"//&
          "for vertical remapping for all variables.\n"//&
          "It can be one of the following schemes:\n"//&
          trim(remappingSchemesDoc), default=remappingDefaultScheme)
  call get_param(PF, mod, "FATAL_CHECK_RECONSTRUCTIONS", check_reconstruction, &
          "If true, cell-by-cell reconstructions are checked for\n"//&
          "consistency and if non-monotonicity or an inconsistency is\n"//&
          "detected then a FATAL error is issued.", default=.false.)
  call get_param(PF, mod, "FATAL_CHECK_REMAPPING", check_remapping, &
          "If true, the results of remapping are checked for\n"//&
          "conservation and new extrema and if an inconsistency is\n"//&
          "detected then a FATAL error is issued.", default=.false.)
  call get_param(PF, mod, "REMAP_BOUND_INTERMEDIATE_VALUES", force_bounds_in_subcell, &
          "If true, the values on the intermediate grid used for remapping\n"//&
          "are forced to be bounded, which might not be the case due to\n"//&
          "round off.", default=.false.)

  allocate(OBC%remap_CS)
  call initialize_remapping(OBC%remap_CS, remappingScheme, boundary_extrapolation = .false., &
       check_reconstruction=check_reconstruction, &
       check_remapping=check_remapping, force_bounds_in_subcell=force_bounds_in_subcell)

  if (OBC%user_BCs_set_globally) return

  do n=1, OBC%number_of_segments
    segment => OBC%segment(n)

    write(segnam,"('OBC_SEGMENT_',i3.3,'_DATA')") n
    write(suffix,"('_segment_',i3.3)") n
    call get_param(PF, mod, segnam, segstr)

    call parse_segment_data_str(trim(segstr), fields=fields, num_fields=num_fields)
    if (num_fields == 0) cycle ! cycle to next segment

    if (segment%on_pe) then
      allocate(segment%field(num_fields))

      if (segment%Flather) then
        if (num_fields /= 3) call MOM_error(FATAL, &
                   "MOM_open_boundary, initialize_segment_data: "//&
                   "Need three inputs for Flather")
        segment%num_fields = 3 ! these are the input fields required for the Flather option
                                       ! note that this is assuming that the inputs are coming in this order
                                       ! and independent of the input param string . Needs cleanup - mjh
        allocate(segment%field_names(segment%num_fields))
        segment%field_names(:)='None'
        segment%field_names(1)='UO'
        segment%field_names(2)='VO'
        segment%field_names(3)='ZOS'
      endif
    endif

!!
! CODE HERE FOR OTHER OPTIONS (CLAMPED, NUDGED,..)
!!

    isd = segment%HI%isd ; ied = segment%HI%ied
    jsd = segment%HI%jsd ; jed = segment%HI%jed
    IsdB = segment%HI%IsdB ; IedB = segment%HI%IedB
    JsdB = segment%HI%JsdB ; JedB = segment%HI%JedB

    do m=1,num_fields
      call parse_segment_data_str(trim(segstr), var=trim(fields(m)), value=value, filenam=filename, fieldnam=fieldname)
      if (trim(filename) /= 'none') then
        OBC%update_OBC = .true. ! Data is assumed to be time-dependent if we are reading from file
        OBC%needs_IO_for_data = .true. ! At least one segment is using I/O for OBC data
        if (segment%on_pe) then
         segment%values_needed = .true. ! Indicates that i/o will be needed for this segment
         segment%field(m)%name = trim(fields(m))
         filename = trim(inputdir)//trim(filename)
         fieldname = trim(fieldname)//trim(suffix)
         call field_size(filename,fieldname,siz,no_domain=.true.)
         if (modulo(siz(1),2) == 0 .or. modulo(siz(2),2) == 0) then
            call MOM_error(FATAL,'segment data are not on the supergrid')
         endif

         siz2(1)=1
         if (siz(1)>1) then
            siz2(1)=(siz(1)-1)/2
         endif
         siz2(2)=1
         if (siz(2)>1) then
            siz2(2)=(siz(2)-1)/2
         endif
         siz2(3)=siz(3)

         if (segment%is_E_or_W) then
           allocate(segment%field(m)%buffer_src(IsdB:IedB,jsd:jed,siz2(3)))
         else
           allocate(segment%field(m)%buffer_src(isd:ied,JsdB:JedB,siz2(3)))
         endif
         segment%field(m)%buffer_src(:,:,:)=0.0
         segment%field(m)%fid = init_external_field(trim(filename),trim(fieldname))
          if (siz(3) > 1) then
            fieldname = 'dz_'//trim(fieldname)
            call field_size(filename,fieldname,siz,no_domain=.true.)
            if (segment%is_E_or_W) then
              allocate(segment%field(m)%dz_src(IsdB:IedB,jsd:jed,siz(3)))
            else
              allocate(segment%field(m)%dz_src(isd:ied,JsdB:JedB,siz(3)))
            endif
            segment%field(m)%dz_src(:,:,:)=0.0
            segment%field(m)%nk_src=siz(3)
            segment%field(m)%fid_dz = init_external_field(trim(filename),trim(fieldname))
          else
            segment%field(m)%nk_src=1
          endif
       else
          segment%field(m)%fid = -1
          segment%field(m)%value = value
       endif
      endif
    enddo
  enddo

end subroutine initialize_segment_data

!< Define indices for segment and store in hor_index_type
!< using global segment bounds corresponding to q-points
subroutine setup_segment_indices(G, seg, Is_obc, Ie_obc, Js_obc, Je_obc)
  type(dyn_horgrid_type), intent(in) :: G !< grid type
  type(OBC_segment_type), intent(inout) :: seg  !< Open boundary segment
  integer, intent(in) :: Is_obc !< Q-point global i-index of start of segment
  integer, intent(in) :: Ie_obc !< Q-point global i-index of end of segment
  integer, intent(in) :: Js_obc !< Q-point global j-index of start of segment
  integer, intent(in) :: Je_obc !< Q-point global j-index of end of segment
  ! Local variables
  integer :: Isg,Ieg,Jsg,Jeg

!  if (.not. G%Domain%symmetric) call MOM_error(FATAL, "MOM_open_boundary.F90, setup_segment_indices: "//&
!                       "Need to compile in symmetric mode")

  ! Isg, Ieg will be I*_obc in global space
  if (Ie_obc<Is_obc) then
    Isg=Ie_obc;Ieg=Is_obc
  else
    Isg=Is_obc;Ieg=Ie_obc
  endif
  if (Je_obc<Js_obc) then
    Jsg=Je_obc;Jeg=Js_obc
  else
    Jsg=Js_obc;Jeg=Je_obc
  endif

  ! Global space I*_obc but sorted
  seg%HI%IsgB = Isg ; seg%HI%IegB = Ieg
  seg%HI%isg = Isg+1 ; seg%HI%ieg = Ieg
  seg%HI%JsgB = Jsg ; seg%HI%JegB = Jeg
  seg%HI%jsg = Jsg+1 ; seg%HI%Jeg = Jeg

  ! Move into local index space
  Isg = Isg - G%idg_offset
  Jsg = Jsg - G%jdg_offset
  Ieg = Ieg - G%idg_offset
  Jeg = Jeg - G%jdg_offset

  ! This is the i-extent of the segment on this PE.
  ! The values are nonsence if the segment is not on this PE.
  seg%HI%IsdB = min( max(Isg, G%HI%IsdB), G%HI%IedB)
  seg%HI%IedB = min( max(Ieg, G%HI%IsdB), G%HI%IedB)
  seg%HI%isd = min( max(Isg+1, G%HI%isd), G%HI%ied)
  seg%HI%ied = min( max(Ieg, G%HI%isd), G%HI%ied)
  seg%HI%IscB = min( max(Isg, G%HI%IscB), G%HI%IecB)
  seg%HI%IecB = min( max(Ieg, G%HI%IscB), G%HI%IecB)
  seg%HI%isc = min( max(Isg+1, G%HI%isc), G%HI%iec)
  seg%HI%iec = min( max(Ieg, G%HI%isc), G%HI%iec)

  ! This is the j-extent of the segment on this PE.
  ! The values are nonsence if the segment is not on this PE.
  seg%HI%JsdB = min( max(Jsg, G%HI%JsdB), G%HI%JedB)
  seg%HI%JedB = min( max(Jeg, G%HI%JsdB), G%HI%JedB)
  seg%HI%jsd = min( max(Jsg+1, G%HI%jsd), G%HI%jed)
  seg%HI%jed = min( max(Jeg, G%HI%jsd), G%HI%jed)
  seg%HI%JscB = min( max(Jsg, G%HI%JscB), G%HI%JecB)
  seg%HI%JecB = min( max(Jeg, G%HI%JscB), G%HI%JecB)
  seg%HI%jsc = min( max(Jsg+1, G%HI%jsc), G%HI%jec)
  seg%HI%jec = min( max(Jeg, G%HI%jsc), G%HI%jec)

end subroutine setup_segment_indices

!> Parse an OBC_SEGMENT_%%% string starting with "I=" and configure placement and type of OBC accordingly
subroutine setup_u_point_obc(OBC, G, segment_str, l_seg)
  type(ocean_OBC_type),    pointer    :: OBC !< Open boundary control structure
  type(dyn_horgrid_type),  intent(in) :: G !< Ocean grid structure
  character(len=*),        intent(in) :: segment_str !< A string in form of "I=%,J=%:%,string"
  integer,                 intent(in) :: l_seg !< which segment is this?
  ! Local variables
  integer :: I_obc, Js_obc, Je_obc ! Position of segment in global index space
  integer :: j, this_kind, a_loop
  character(len=32) :: action_str(5)

  ! This returns the global indices for the segment
  call parse_segment_str(G%ieg, G%jeg, segment_str, I_obc, Js_obc, Je_obc, action_str )

  call setup_segment_indices(G, OBC%segment(l_seg),I_obc,I_obc,Js_obc,Je_obc)

  I_obc = I_obc - G%idg_offset ! Convert to local tile indices on this tile
  Js_obc = Js_obc - G%jdg_offset ! Convert to local tile indices on this tile
  Je_obc = Je_obc - G%jdg_offset ! Convert to local tile indices on this tile

  this_kind = OBC_NONE

  ! Hack to extend segment by one point
  if (OBC%extend_segments) then
    if (Js_obc<Je_obc) then
      Js_obc = Js_obc - 1 ; Je_obc = Je_obc + 1
    else
      Js_obc = Js_obc + 1 ; Je_obc = Je_obc - 1
    endif
  endif

  if (Je_obc>Js_obc) then
    OBC%segment(l_seg)%direction = OBC_DIRECTION_E
  else if (Je_obc<Js_obc) then
    OBC%segment(l_seg)%direction = OBC_DIRECTION_W
    j=js_obc;js_obc=je_obc;je_obc=j
  endif

  OBC%segment(l_seg)%on_pe = .false.

  do a_loop = 1,5 ! up to 5 options available
    if (len_trim(action_str(a_loop)) == 0) then
      cycle
    elseif (trim(action_str(a_loop)) == 'FLATHER') then
      this_kind = OBC_FLATHER
      OBC%segment(l_seg)%Flather = .true.
      OBC%Flather_u_BCs_exist_globally = .true.
      OBC%open_u_BCs_exist_globally = .true.
    elseif (trim(action_str(a_loop)) == 'ORLANSKI') then
      OBC%segment(l_seg)%radiation = .true.
      OBC%open_u_BCs_exist_globally = .true.
    elseif (trim(action_str(a_loop)) == 'OBLIQUE') then
      OBC%segment(l_seg)%radiation = .true.
      OBC%segment(l_seg)%oblique = .true.
      OBC%oblique_BCs_exist_globally = .true.
      OBC%open_u_BCs_exist_globally = .true.
    elseif (trim(action_str(a_loop)) == 'NUDGED') then
      OBC%segment(l_seg)%nudged = .true.
      OBC%segment(l_seg)%Tnudge_in = 1.0/(3*86400)
      OBC%segment(l_seg)%Tnudge_out = 1.0/(360*86400)
      OBC%nudged_u_BCs_exist_globally = .true.
    elseif (trim(action_str(a_loop)) == 'GRADIENT') then
      OBC%segment(l_seg)%gradient = .true.
      OBC%open_u_BCs_exist_globally = .true.
    elseif (trim(action_str(a_loop)) == 'LEGACY') then
      this_kind = OBC_FLATHER
      OBC%segment(l_seg)%legacy = .true.
      OBC%segment(l_seg)%Flather = .true.
      OBC%segment(l_seg)%radiation = .true.
      OBC%Flather_u_BCs_exist_globally = .true.
      OBC%open_u_BCs_exist_globally = .true.
    elseif (trim(action_str(a_loop)) == 'SIMPLE') then
      OBC%segment(l_seg)%specified = .true.
      OBC%specified_u_BCs_exist_globally = .true. ! This avoids deallocation
      ! Hack to undo the hack above for SIMPLE BCs
      if (OBC%extend_segments) &
        Js_obc = Js_obc + 1 ; Je_obc = Je_obc - 1
    else
      call MOM_error(FATAL, "MOM_open_boundary.F90, setup_u_point_obc: "//&
                     "String '"//trim(action_str(a_loop))//"' not understood.")
    endif

    if (I_obc<G%HI%IsdB .or. I_obc>G%HI%IedB) return ! Boundary is not on tile
    if (Js_obc<G%HI%JsdB .and. Je_obc<G%HI%JsdB) return ! Segment is not on tile
    if (Js_obc>G%HI%JedB) return ! Segment is not on tile
  enddo ! a_loop

  OBC%segment(l_seg)%on_pe = .true.
  OBC%segment(l_seg)%is_E_or_W = .true.

  do j=G%HI%jsd, G%HI%jed
    if (j>Js_obc .and. j<=Je_obc) then
      OBC%OBC_segment_u(I_obc,j) = l_seg
    endif
  enddo
  OBC%segment(l_seg)%Is_obc = I_obc
  OBC%segment(l_seg)%Ie_obc = I_obc
  OBC%segment(l_seg)%Js_obc = Js_obc
  OBC%segment(l_seg)%Je_obc = Je_obc
  call allocate_OBC_segment_data(OBC, OBC%segment(l_seg))

end subroutine setup_u_point_obc

!> Parse an OBC_SEGMENT_%%% string starting with "J=" and configure placement and type of OBC accordingly
subroutine setup_v_point_obc(OBC, G, segment_str, l_seg)
  type(ocean_OBC_type),    pointer    :: OBC !< Open boundary control structure
  type(dyn_horgrid_type),  intent(in) :: G !< Ocean grid structure
  character(len=*),        intent(in) :: segment_str !< A string in form of "J=%,I=%:%,string"
  integer,                 intent(in) :: l_seg !< which segment is this?
  ! Local variables
  integer :: J_obc, Is_obc, Ie_obc ! Position of segment in global index space
  integer :: i, this_kind, a_loop
  character(len=32) :: action_str(5)

  ! This returns the global indices for the segment
  call parse_segment_str(G%ieg, G%jeg, segment_str, J_obc, Is_obc, Ie_obc, action_str )

  call setup_segment_indices(G, OBC%segment(l_seg),Is_obc,Ie_obc,J_obc,J_obc)

  J_obc = J_obc - G%jdg_offset ! Convert to local tile indices on this tile
  Is_obc = Is_obc - G%idg_offset ! Convert to local tile indices on this tile
  Ie_obc = Ie_obc - G%idg_offset ! Convert to local tile indices on this tile
  this_kind = OBC_NONE

  ! Hack to extend segment by one point
  if (OBC%extend_segments) then
    if (Is_obc<Ie_obc) then
      Is_obc = Is_obc - 1 ; Ie_obc = Ie_obc + 1
    else
      Is_obc = Is_obc + 1 ; Ie_obc = Ie_obc - 1
    endif
  endif

  if (Ie_obc>Is_obc) then
     OBC%segment(l_seg)%direction = OBC_DIRECTION_S
  else if (Ie_obc<Is_obc) then
     OBC%segment(l_seg)%direction = OBC_DIRECTION_N
     i=Is_obc;Is_obc=Ie_obc;Ie_obc=i
  endif

  OBC%segment(l_seg)%on_pe = .false.

  do a_loop = 1,5
    if (len_trim(action_str(a_loop)) == 0) then
      cycle
    elseif (trim(action_str(a_loop)) == 'FLATHER') then
      this_kind = OBC_FLATHER
      OBC%segment(l_seg)%Flather = .true.
      OBC%Flather_v_BCs_exist_globally = .true.
      OBC%open_v_BCs_exist_globally = .true.
    elseif (trim(action_str(a_loop)) == 'ORLANSKI') then
      OBC%segment(l_seg)%radiation = .true.
      OBC%open_v_BCs_exist_globally = .true.
    elseif (trim(action_str(a_loop)) == 'OBLIQUE') then
      OBC%segment(l_seg)%radiation = .true.
      OBC%segment(l_seg)%oblique = .true.
      OBC%oblique_BCs_exist_globally = .true.
      OBC%open_v_BCs_exist_globally = .true.
    elseif (trim(action_str(a_loop)) == 'NUDGED') then
      OBC%segment(l_seg)%nudged = .true.
      OBC%segment(l_seg)%Tnudge_in = 1.0/(3*86400)
      OBC%segment(l_seg)%Tnudge_out = 1.0/(360*86400)
      OBC%nudged_v_BCs_exist_globally = .true.
    elseif (trim(action_str(a_loop)) == 'GRADIENT') then
      OBC%segment(l_seg)%gradient = .true.
      OBC%open_v_BCs_exist_globally = .true.
    elseif (trim(action_str(a_loop)) == 'LEGACY') then
      this_kind = OBC_FLATHER
      OBC%segment(l_seg)%legacy = .true.
      OBC%segment(l_seg)%radiation = .true.
      OBC%segment(l_seg)%Flather = .true.
      OBC%Flather_v_BCs_exist_globally = .true.
      OBC%open_v_BCs_exist_globally = .true.
    elseif (trim(action_str(a_loop)) == 'SIMPLE') then
      OBC%segment(l_seg)%specified = .true.
      OBC%specified_v_BCs_exist_globally = .true. ! This avoids deallocation
      ! Hack to undo the hack above for SIMPLE BCs
      if (OBC%extend_segments) &
        Is_obc = Is_obc + 1 ; Ie_obc = Ie_obc - 1
    else
      call MOM_error(FATAL, "MOM_open_boundary.F90, setup_v_point_obc: "//&
                     "String '"//trim(action_str(a_loop))//"' not understood.")
    endif

    if (J_obc<G%HI%JsdB .or. J_obc>G%HI%JedB) return ! Boundary is not on tile
    if (Is_obc<G%HI%IsdB .and. Ie_obc<G%HI%IsdB) return ! Segment is not on tile
    if (Is_obc>G%HI%IedB) return ! Segment is not on tile
  enddo ! a_loop

  OBC%segment(l_seg)%on_pe = .true.
  OBC%segment(l_seg)%is_N_or_S = .true.

  do i=G%HI%isd, G%HI%ied
    if (i>Is_obc .and. i<=Ie_obc) then
      OBC%OBC_segment_v(i,J_obc) = l_seg
    endif
  enddo
  OBC%segment(l_seg)%Is_obc = Is_obc
  OBC%segment(l_seg)%Ie_obc = Ie_obc
  OBC%segment(l_seg)%Js_obc = J_obc
  OBC%segment(l_seg)%Je_obc = J_obc
  call allocate_OBC_segment_data(OBC, OBC%segment(l_seg))

end subroutine setup_v_point_obc

!> Parse an OBC_SEGMENT_%%% string
subroutine parse_segment_str(ni_global, nj_global, segment_str, l, m, n, action_str )
  integer,          intent(in)  :: ni_global !< Number of h-points in zonal direction
  integer,          intent(in)  :: nj_global !< Number of h-points in meridional direction
  character(len=*), intent(in)  :: segment_str !< A string in form of "I=l,J=m:n,string" or "J=l,I=m,n,string"
  integer,          intent(out) :: l !< The value of I=l, if segment_str begins with I=l, or the value of J=l
  integer,          intent(out) :: m !< The value of J=m, if segment_str begins with I=, or the value of I=m
  integer,          intent(out) :: n !< The value of J=n, if segment_str begins with I=, or the value of I=n
  character(len=*), intent(out) :: action_str(:) !< The "string" part of segment_str
  ! Local variables
  character(len=24) :: word1, word2, m_word, n_word !< Words delineated by commas in a string in form of "I=%,J=%:%,string"
  integer :: l_max !< Either ni_global or nj_global, depending on whether segment_str begins with "I=" or "J="
  integer :: mn_max !< Either nj_global or ni_global, depending on whether segment_str begins with "I=" or "J="
  integer :: j

  ! Process first word which will started with either 'I=' or 'J='
  word1 = extract_word(segment_str,',',1)
  word2 = extract_word(segment_str,',',2)
  if (word1(1:2)=='I=') then
    l_max = ni_global
    mn_max = nj_global
    if (.not. (word2(1:2)=='J=')) call MOM_error(FATAL, "MOM_open_boundary.F90, parse_segment_str: "//&
                     "Second word of string '"//trim(segment_str)//"' must start with 'J='.")
  elseif (word1(1:2)=='J=') then ! Note that the file_parser uniformaly expands "=" to " = "
    l_max = nj_global
    mn_max = ni_global
    if (.not. (word2(1:2)=='I=')) call MOM_error(FATAL, "MOM_open_boundary.F90, parse_segment_str: "//&
                     "Second word of string '"//trim(segment_str)//"' must start with 'I='.")
  else
    call MOM_error(FATAL, "MOM_open_boundary.F90, parse_segment_str"//&
                   "String '"//segment_str//"' must start with 'I=' or 'J='.")
  endif

  ! Read l
  l = interpret_int_expr( word1(3:24), l_max )
  if (l<0 .or. l>l_max) then
    call MOM_error(FATAL, "MOM_open_boundary.F90, parse_segment_str: "//&
                   "First value from string '"//trim(segment_str)//"' is outside of the physical domain.")
  endif

  ! Read m
  m_word = extract_word(word2(3:24),':',1)
  m = interpret_int_expr( m_word, mn_max )
  if (m<-1 .or. m>mn_max+1) then
    call MOM_error(FATAL, "MOM_open_boundary.F90, parse_segment_str: "//&
                   "Beginning of range in string '"//trim(segment_str)//"' is outside of the physical domain.")
  endif

  ! Read m
  n_word = extract_word(word2(3:24),':',2)
  n = interpret_int_expr( n_word, mn_max )
  if (n<-1 .or. n>mn_max+1) then
    call MOM_error(FATAL, "MOM_open_boundary.F90, parse_segment_str: "//&
                   "End of range in string '"//trim(segment_str)//"' is outside of the physical domain.")
  endif

  if (abs(n-m)==0) then
    call MOM_error(FATAL, "MOM_open_boundary.F90, parse_segment_str: "//&
                   "Range in string '"//trim(segment_str)//"' must span one cell.")
  endif

  ! Type of open boundary condition
  do j = 1, size(action_str)
    action_str(j) = extract_word(segment_str,',',2+j)
  enddo

  contains

  ! Returns integer value interpreted from string in form of %I, N or N-%I
  integer function interpret_int_expr(string, imax)
    character(len=*), intent(in) :: string !< Integer in form or %I, N or N-%I
    integer,          intent(in) :: imax !< Value to replace 'N' with
    ! Local variables
    integer slen

    slen = len_trim(string)
    if (slen==0) call MOM_error(FATAL, "MOM_open_boundary.F90, parse_segment_str"//&
                                "Parsed string was empty!")
    if (len_trim(string)==1 .and. string(1:1)=='N') then
      interpret_int_expr = imax
    elseif (string(1:1)=='N') then
      read(string(2:slen),*,err=911) interpret_int_expr
      interpret_int_expr = imax - interpret_int_expr
    else
      read(string(1:slen),*,err=911) interpret_int_expr
    endif
    return
    911 call MOM_error(FATAL, "MOM_open_boundary.F90, parse_segment_str"//&
                       "Problem reading value from string '"//trim(string)//"'.")
  end function interpret_int_expr
end subroutine parse_segment_str

 subroutine parse_segment_data_str(segment_str, var, value, filenam, fieldnam, fields, num_fields, debug )
   character(len=*), intent(in)             :: segment_str !< A string in form of "VAR1=file:foo1.nc(varnam1),VAR2=file:foo2.nc(varnam2),..."
   character(len=*), intent(in),  optional  :: var         !< The name of the variable for which parameters are needed
   character(len=*), intent(out), optional  :: filenam     !< The name of the input file if using "file" method
   character(len=*), intent(out), optional  :: fieldnam    !< The name of the variable in the input file if using "file" method
   real,             intent(out), optional  :: value       !< A constant value if using the "value" method
   character(len=*), dimension(MAX_OBC_FIELDS), intent(out), optional :: fields   !< List of fieldnames for each segment
   integer, intent(out), optional           :: num_fields
   logical, intent(in), optional            :: debug
   ! Local variables
   character(len=128) :: word1, word2, word3, method
   integer :: lword, nfields, n, m, orient
   logical :: continue,dbg
   character(len=32), dimension(MAX_OBC_FIELDS) :: flds

   nfields=0
   continue=.true.
   dbg=.false.
   if (PRESENT(debug)) dbg=debug

   do while (continue)
      word1 = extract_word(segment_str,',',nfields+1)
      if (trim(word1) == '') exit
      nfields=nfields+1
      word2 = extract_word(word1,'=',1)
      flds(nfields) = trim(word2)
   enddo

   if (PRESENT(fields)) then
     do n=1,nfields
       fields(n) = flds(n)
     enddo
   endif

   if (PRESENT(num_fields)) then
      num_fields=nfields
      return
   endif

   m=0
   if (PRESENT(var)) then
     do n=1,nfields
       if (trim(var)==trim(flds(n))) then
          m=n
          exit
       endif
     enddo
     if (m==0) then
        call abort()
     endif

    ! Process first word which will start with the fieldname
     word3 = extract_word(segment_str,',',m)
     word1 = extract_word(word3,':',1)
!     if (trim(word1) == '') exit
     word2 = extract_word(word1,'=',1)
     if (trim(word2) == trim(var)) then
        method=trim(extract_word(word1,'=',2))
        lword=len_trim(method)
        if (method(lword-3:lword) == 'file') then
           ! raise an error id filename/fieldname not in argument list
           word1 = extract_word(word3,':',2)
           filenam = extract_word(word1,'(',1)
           fieldnam = extract_word(word1,'(',2)
           lword=len_trim(fieldnam)
           fieldnam = fieldnam(1:lword-1)  ! remove trailing parenth
           value=-999.
        elseif (method(lword-4:lword) == 'value') then
           filenam = 'none'
           fieldnam = 'none'
           word1 = extract_word(word3,':',2)
           lword=len_trim(word1)
           read(word1(1:lword),*,end=986,err=987) value
        endif
      endif
    endif

   return
 986 call MOM_error(FATAL,'End of record while parsing segment data specification! '//trim(segment_str))
 987 call MOM_error(FATAL,'Error while parsing segment data specification! '//trim(segment_str))

 end subroutine parse_segment_data_str

!> Initialize open boundary control structure
subroutine open_boundary_init(G, param_file, OBC)
  type(ocean_grid_type), intent(in)    :: G !< Ocean grid structure
  type(param_file_type), intent(in)    :: param_file !< Parameter file handle
  type(ocean_OBC_type),  pointer       :: OBC !< Open boundary control structure
  ! Local variables

  if (.not.associated(OBC)) return

  if ( OBC%Flather_u_BCs_exist_globally .or. OBC%Flather_v_BCs_exist_globally ) then
    call get_param(param_file, mod, "OBC_RADIATION_MAX", OBC%rx_max, &
                   "The maximum magnitude of the baroclinic radiation \n"//&
                   "velocity (or speed of characteristics).  This is only \n"//&
                   "used if one of the open boundary segments is using Orlanski.", &
                   units="m s-1", default=10.0)
    call get_param(param_file, mod, "OBC_RAD_VEL_WT", OBC%gamma_uv, &
                   "The relative weighting for the baroclinic radiation \n"//&
                   "velocities (or speed of characteristics) at the new \n"//&
                   "time level (1) or the running mean (0) for velocities. \n"//&
                   "Valid values range from 0 to 1. This is only used if \n"//&
                   "one of the open boundary segments is using Orlanski.", &
                   units="nondim",  default=0.3)
    call get_param(param_file, mod, "OBC_RAD_THICK_WT", OBC%gamma_h, &
                   "The relative weighting for the baroclinic radiation \n"//&
                   "velocities (or speed of characteristics) at the new \n"//&
                   "time level (1) or the running mean (0) for thicknesses. \n"//&
                   "Valid values range from 0 to 1. This is only used if \n"//&
                   "one of the open boundary segments is using Orlanski.", &
                   units="nondim",  default=0.2)
  endif

  id_clock_pass = cpu_clock_id('(Ocean OBC halo updates)', grain=CLOCK_ROUTINE)

end subroutine open_boundary_init

logical function open_boundary_query(OBC, apply_open_OBC, apply_specified_OBC, apply_Flather_OBC, apply_nudged_OBC, needs_ext_seg_data)
  type(ocean_OBC_type), pointer     :: OBC !< Open boundary control structure
  logical, optional,    intent(in)  :: apply_open_OBC      !< If present, returns True if specified_*_BCs_exist_globally is true
  logical, optional,    intent(in)  :: apply_specified_OBC !< If present, returns True if specified_*_BCs_exist_globally is true
  logical, optional,    intent(in)  :: apply_Flather_OBC   !< If present, returns True if Flather_*_BCs_exist_globally is true
  logical, optional,    intent(in)  :: apply_nudged_OBC    !< If present, returns True if nudged_*_BCs_exist_globally is true
  logical, optional,    intent(in)  :: needs_ext_seg_data  !< If present, returns True if external segment data needed
  open_boundary_query = .false.
  if (.not. associated(OBC)) return
  if (present(apply_open_OBC)) open_boundary_query = OBC%open_u_BCs_exist_globally .or. &
                                                     OBC%open_v_BCs_exist_globally
  if (present(apply_specified_OBC)) open_boundary_query = OBC%specified_u_BCs_exist_globally .or. &
                                                          OBC%specified_v_BCs_exist_globally
  if (present(apply_Flather_OBC)) open_boundary_query = OBC%Flather_u_BCs_exist_globally .or. &
                                                        OBC%Flather_v_BCs_exist_globally
  if (present(apply_nudged_OBC)) open_boundary_query = OBC%nudged_u_BCs_exist_globally .or. &
                                                       OBC%nudged_v_BCs_exist_globally
  if (present(needs_ext_seg_data)) open_boundary_query = OBC%needs_IO_for_data

end function open_boundary_query

!> Deallocate open boundary data
subroutine open_boundary_dealloc(OBC)
  type(ocean_OBC_type), pointer :: OBC !< Open boundary control structure
  if (.not. associated(OBC)) return
  if (associated(OBC%segment)) deallocate(OBC%segment)
  if (associated(OBC%OBC_segment_u)) deallocate(OBC%OBC_segment_u)
  if (associated(OBC%OBC_segment_v)) deallocate(OBC%OBC_segment_v)
  if (associated(OBC%ubt_outer)) deallocate(OBC%ubt_outer)
  if (associated(OBC%vbt_outer)) deallocate(OBC%vbt_outer)
  if (associated(OBC%eta_outer_u)) deallocate(OBC%eta_outer_u)
  if (associated(OBC%eta_outer_v)) deallocate(OBC%eta_outer_v)
  if (associated(OBC%u)) deallocate(OBC%u)
  if (associated(OBC%v)) deallocate(OBC%v)
  if (associated(OBC%uh)) deallocate(OBC%uh)
  if (associated(OBC%vh)) deallocate(OBC%vh)
  deallocate(OBC)
end subroutine open_boundary_dealloc

!> Close open boundary data
subroutine open_boundary_end(OBC)
  type(ocean_OBC_type), pointer :: OBC !< Open boundary control structure
  call open_boundary_dealloc(OBC)
end subroutine open_boundary_end

!> Sets the slope of bathymetry normal to an open bounndary to zero.
subroutine open_boundary_impose_normal_slope(OBC, G, depth)
  type(ocean_OBC_type),             pointer       :: OBC !< Open boundary control structure
  type(dyn_horgrid_type),           intent(in)    :: G !< Ocean grid structure
  real, dimension(SZI_(G),SZJ_(G)), intent(inout) :: depth !< Bathymetry at h-points
  ! Local variables
  integer :: i, j
  logical :: bc_north, bc_south, bc_east, bc_west

  if (.not.associated(OBC)) return

  do J=G%jsd+1,G%jed-1 ; do i=G%isd+1,G%ied-1
    bc_north = .false. ; bc_south = .false. ; bc_east = .false. ; bc_west = .false.
    if (associated(OBC%OBC_segment_u)) then
      if (OBC%segment(OBC%OBC_segment_u(I,j))%direction == OBC_DIRECTION_E &
          .and. .not. OBC%segment(OBC%OBC_segment_u(I,j))%specified) bc_east = .true.
      if (OBC%segment(OBC%OBC_segment_u(I-1,j))%direction == OBC_DIRECTION_W &
          .and. .not. OBC%segment(OBC%OBC_segment_u(I-1,j))%specified) bc_west = .true.
    endif
    if (associated(OBC%OBC_segment_v)) then
      if (OBC%segment(OBC%OBC_segment_v(i,J))%direction == OBC_DIRECTION_N &
          .and. .not. OBC%segment(OBC%OBC_segment_v(i,J))%specified) bc_north = .true.
      if (OBC%segment(OBC%OBC_segment_v(i,J-1))%direction == OBC_DIRECTION_S &
          .and. .not. OBC%segment(OBC%OBC_segment_v(i,J-1))%specified) bc_south = .true.
    endif
    if (bc_north) depth(i,j+1) = depth(i,j)
    if (bc_south) depth(i,j-1) = depth(i,j)
    if (bc_east) depth(i+1,j) = depth(i,j)
    if (bc_west) depth(i-1,j) = depth(i,j)
    ! Convex corner cases
    if (bc_north.and.bc_east) depth(i+1,j+1) = depth(i,j)
    if (bc_north.and.bc_west) depth(i-1,j+1) = depth(i,j)
    if (bc_south.and.bc_east) depth(i+1,j-1) = depth(i,j)
    if (bc_south.and.bc_west) depth(i-1,j-1) = depth(i,j)
  enddo ; enddo

end subroutine open_boundary_impose_normal_slope

!> Reconcile masks and open boundaries, deallocate OBC on PEs where it is not needed.
!! Also adjust u- and v-point cell area on specified open boundaries.
subroutine open_boundary_impose_land_mask(OBC, G, areaCu, areaCv)
  type(ocean_OBC_type),              pointer       :: OBC !< Open boundary control structure
  type(dyn_horgrid_type),            intent(in)    :: G !< Ocean grid structure
  real, dimension(SZIB_(G),SZJ_(G)), intent(inout) :: areaCu !< Area of a u-cell (m2)
  real, dimension(SZI_(G),SZJB_(G)), intent(inout) :: areaCv !< Area of a u-cell (m2)
  ! Local variables
  integer :: i, j
  logical :: any_U, any_V

  if (.not.associated(OBC)) return

  ! Sweep along u-segments and delete the OBC for blocked points.
  if (associated(OBC%OBC_segment_u)) then
    do j=G%jsd,G%jed ; do I=G%IsdB,G%IedB
      if (G%mask2dCu(I,j) == 0 .and. (OBC%OBC_segment_u(I,j) /= OBC_NONE)) then
        if (.not. OBC%segment(OBC%OBC_segment_u(I,j))%specified) then
          OBC%OBC_segment_u(I,j) = OBC_NONE
        endif
      endif
    enddo ; enddo
  endif

  ! Sweep along v-segments and delete the OBC for blocked points.
  if (associated(OBC%OBC_segment_v)) then
    do J=G%JsdB,G%JedB ; do i=G%isd,G%ied
      if (G%mask2dCv(i,J) == 0 .and. (OBC%OBC_segment_v(i,J) /= OBC_NONE)) then
        if (.not. OBC%segment(OBC%OBC_segment_v(i,J))%specified) then
          OBC%OBC_segment_v(I,j) = OBC_NONE
        endif
      endif
    enddo ; enddo
  endif

  ! Sweep along u-segments and for %specified BC points reset the u-point area which was masked out
  if (associated(OBC%OBC_segment_u)) then
    do j=G%jsd,G%jed ; do I=G%isd,G%ied-1
      if (OBC%OBC_segment_u(I,j) /= OBC_NONE) then
        if (OBC%segment(OBC%OBC_segment_u(I,j))%specified) then
          if (OBC%segment(OBC%OBC_segment_u(I,j))%direction == OBC_DIRECTION_W) then
            areaCu(I,j) = G%areaT(i+1,j)
           !G%IareaCu(I,j) = G%IareaT(i+1,j) ?
          elseif (OBC%segment(OBC%OBC_segment_u(I,j))%direction == OBC_DIRECTION_E) then
            areaCu(I,j) = G%areaT(i,j)
           !G%IareaCu(I,j) = G%IareaT(i,j) ?
          endif
        endif
      endif
    enddo ; enddo
  endif

  ! Sweep along v-segments and for %specified BC points reset the v-point area which was masked out
  if (associated(OBC%OBC_segment_v)) then
    do J=G%jsd,G%jed-1 ; do i=G%isd,G%ied
      if (OBC%OBC_segment_v(i,J) /= OBC_NONE) then
        if (OBC%segment(OBC%OBC_segment_v(i,J))%specified) then
          if (OBC%segment(OBC%OBC_segment_v(i,J))%direction == OBC_DIRECTION_S) then
            areaCv(i,J) = G%areaT(i,j+1)
           !G%IareaCv(i,J) = G%IareaT(i,j+1) ?
          elseif (OBC%segment(OBC%OBC_segment_v(i,J))%direction == OBC_DIRECTION_N) then
            areaCu(i,J) = G%areaT(i,j)
           !G%IareaCu(i,J) = G%IareaT(i,j) ?
          endif
        endif
      endif
    enddo ; enddo
  endif

  any_U = .false.
  if (associated(OBC%OBC_segment_u)) then
    do j=G%jsd,G%jed ; do I=G%IsdB,G%IedB
      ! G%mask2du will be open wherever bathymetry allows it.
      ! Bathymetry outside of the open boundary was adjusted to match
      ! the bathymetry inside so these points will be open unless the
      ! bathymetry inside the boundary was do shallow and flagged as land.
      if (OBC%OBC_segment_u(I,j) /= OBC_NONE) any_U = .true.
    enddo ; enddo
  endif

  any_V = .false.
  if (associated(OBC%OBC_segment_v)) then
    do J=G%JsdB,G%JedB ; do i=G%isd,G%ied
      if (OBC%OBC_segment_v(i,J) /= OBC_NONE) any_V = .true.
    enddo ; enddo
  endif

  OBC%OBC_pe = .true.
  if (.not.(any_U .or. any_V)) OBC%OBC_pe = .false.

end subroutine open_boundary_impose_land_mask

!> Apply radiation conditions to 3D  u,v (,h) at open boundaries
subroutine radiation_open_bdry_conds(OBC, u_new, u_old, v_new, v_old, &
                                     h_new, h_old, G, dt)
  type(ocean_grid_type),                     intent(inout) :: G !< Ocean grid structure
  type(ocean_OBC_type),                      pointer       :: OBC !< Open boundary control structure
  real, dimension(SZIB_(G),SZJ_(G),SZK_(G)), intent(inout) :: u_new !< New u values on open boundaries
  real, dimension(SZIB_(G),SZJ_(G),SZK_(G)), intent(in)    :: u_old !< Original unadjusted u
  real, dimension(SZI_(G),SZJB_(G),SZK_(G)), intent(inout) :: v_new !< New v values on open boundaries
  real, dimension(SZI_(G),SZJB_(G),SZK_(G)), intent(in)    :: v_old !< Original unadjusted v
  real, dimension(SZI_(G),SZJ_(G),SZK_(G)),  intent(inout) :: h_new !< New h values on open boundaries
  real, dimension(SZI_(G),SZJ_(G),SZK_(G)),  intent(in)    :: h_old !< Original h values
  real,                                      intent(in)    :: dt    !< Appropriate timestep
  ! Local variables
  real :: dhdt, dhdx, dhdy, gamma_u, gamma_h, gamma_v
  real :: cff, Cx, Cy, tau
  real :: rx_max, ry_max ! coefficients for radiation
  real :: rx_new, rx_avg ! coefficients for radiation
  real :: ry_new, ry_avg ! coefficients for radiation
  real, parameter :: eps = 1.0e-20
  type(OBC_segment_type), pointer :: segment
  integer :: i, j, k, is, ie, js, je, nz, n
  is = G%isc ; ie = G%iec ; js = G%jsc ; je = G%jec ; nz = G%ke

  if (.not.associated(OBC)) return

  if (.not.(OBC%open_u_BCs_exist_globally .or. OBC%open_v_BCs_exist_globally)) &
    return

  gamma_u = OBC%gamma_uv ; gamma_v = OBC%gamma_uv ; gamma_h = OBC%gamma_h
  rx_max = OBC%rx_max ; ry_max = OBC%rx_max
  do n=1,OBC%number_of_segments
     segment=>OBC%segment(n)
     if (.not. segment%on_pe) cycle
     if (segment%radiation) call gradient_at_q_points(G,segment,u_old,v_old)
     if (segment%direction == OBC_DIRECTION_E) then
       I=segment%HI%IscB
       do k=1,nz ;  do j=segment%HI%jsc,segment%HI%jec
         if (segment%legacy) then
           dhdt = u_old(I-1,j,k)-u_new(I-1,j,k) !old-new
           dhdx = u_new(I-1,j,k)-u_new(I-2,j,k) !in new time backward sasha for I-1
           rx_new = 0.0
           if (dhdt*dhdx > 0.0) rx_new = min( (dhdt/dhdx), rx_max) ! outward phase speed
           rx_avg = (1.0-gamma_u)*segment%rx_normal(I,j,k) + gamma_u*rx_new
           segment%rx_normal(I,j,k) = rx_avg
           u_new(I,j,k) = (u_old(I,j,k) + rx_avg*u_new(I-1,j,k)) / (1.0+rx_avg)
         elseif (segment%radiation) then
           dhdt = u_old(I-1,j,k)-u_new(I-1,j,k) !old-new
           dhdx = u_new(I-1,j,k)-u_new(I-2,j,k) !in new time backward sasha for I-1
           if (segment%oblique) then
             if (dhdt*(segment%grad_normal(J,1,k) + segment%grad_normal(J-1,1,k)) > 0.0) then
               dhdy = segment%grad_normal(J-1,1,k)
             elseif (dhdt*(segment%grad_normal(J,1,k) + segment%grad_normal(J-1,1,k)) == 0.0) then
               dhdy = 0.0
             else
               dhdy = segment%grad_normal(J,1,k)
             endif
           endif
           if (dhdt*dhdx < 0.0) dhdt = 0.0
           if (dhdx == 0.0) dhdx=eps  ! avoid segv
           Cx = min(dhdt/dhdx,rx_max) ! default to normal radiation
           Cy = 0.0
           cff = max(dhdx*dhdx,eps)
           if (segment%oblique) then
             cff = max(dhdx*dhdx + dhdy*dhdy, eps)
             if (dhdy==0.) dhdy=eps ! avoid segv
             Cy = min(cff,max(dhdt/dhdy,-cff))
           endif
           u_new(I,j,k) = ((cff*u_old(I,j,k) + Cx*u_new(I-1,j,k)) - &
              (max(Cy,0.0)*segment%grad_normal(J-1,2,k) + min(Cy,0.0)*segment%grad_normal(J,2,k))) / (cff + Cx)
         endif
         if ((segment%radiation .or. segment%legacy) .and. segment%nudged) then
           if (dhdt*dhdx < 0.0) then
             tau = segment%Tnudge_in
           else
             tau = segment%Tnudge_out
           endif
           u_new(I,j,k) = u_new(I,j,k) + dt*tau*(segment%normal_vel(I,j,k) - u_old(I,j,k))
!          u_new(I,j,k) = u_new(I,j,k) + dt*tau*(OBC%u(I,j,k) - u_old(I,j,k))
         endif
       enddo; enddo
     endif

     if (segment%direction == OBC_DIRECTION_W) then
       I=segment%HI%IscB
       do k=1,nz ;  do j=segment%HI%jsc,segment%HI%jec
         if (segment%legacy) then
           dhdt = u_old(I+1,j,k)-u_new(I+1,j,k) !old-new
           dhdx = u_new(I+1,j,k)-u_new(I+2,j,k) !in new time forward sasha for I+1
           rx_new = 0.0
           if (dhdt*dhdx > 0.0) rx_new = min( (dhdt/dhdx), rx_max)
           rx_avg = (1.0-gamma_u)*segment%rx_normal(I,j,k) + gamma_u*rx_new
           segment%rx_normal(I,j,k) = rx_avg
           u_new(I,j,k) = (u_old(I,j,k) + rx_avg*u_new(I+1,j,k)) / (1.0+rx_avg)
         elseif (segment%radiation) then
           dhdt = u_old(I+1,j,k)-u_new(I+1,j,k) !old-new
           dhdx = u_new(I+1,j,k)-u_new(I+2,j,k) !in new time forward sasha for I+1
           if (segment%oblique) then
             if (dhdt*(segment%grad_normal(J,1,k) + segment%grad_normal(J-1,1,k)) > 0.0) then
               dhdy = segment%grad_normal(J-1,1,k)
             elseif (dhdt*(segment%grad_normal(J,1,k) + segment%grad_normal(J-1,1,k)) == 0.0) then
               dhdy = 0.0
             else
               dhdy = segment%grad_normal(J,1,k)
             endif
           endif
           if (dhdt*dhdx < 0.0) dhdt = 0.0
           if (dhdx == 0.0) dhdx=eps  ! avoid segv
           Cx = min(dhdt/dhdx,rx_max) ! default to normal flow only
           Cy = 0.
           cff = max(dhdx*dhdx, eps)
           if (segment%oblique) then
             cff = max(dhdx*dhdx + dhdy*dhdy, eps)
             if (dhdy==0.) dhdy=eps ! avoid segv
             Cy = min(cff,max(dhdt/dhdy,-cff))
           endif
           u_new(I,j,k) = ((cff*u_old(I,j,k) + Cx*u_new(I+1,j,k)) - &
             (max(Cy,0.0)*segment%grad_normal(J-1,2,k) + min(Cy,0.0)*segment%grad_normal(J,2,k))) / (cff + Cx)
         endif
         if ((segment%radiation .or. segment%legacy) .and. segment%nudged) then
           if (dhdt*dhdx < 0.0) then
             tau = segment%Tnudge_in
           else
             tau = segment%Tnudge_out
           endif
           u_new(I,j,k) = u_new(I,j,k) + dt*tau*(segment%normal_vel(I,j,k) - u_old(I,j,k))
!          u_new(I,j,k) = u_new(I,j,k) + dt*tau*(OBC%u(I,j,k) - u_old(I,j,k))
         endif
       enddo; enddo
     endif

     if (segment%direction == OBC_DIRECTION_N) then
       J=segment%HI%JscB
       do k=1,nz ;  do i=segment%HI%isc,segment%HI%iec
         if (segment%legacy) then
           dhdt = v_old(i,J-1,k)-v_new(i,J-1,k) !old-new
           dhdy = v_new(i,J-1,k)-v_new(i,J-2,k) !in new time backward sasha for J-1
           ry_new = 0.0
           if (dhdt*dhdy > 0.0) ry_new = min( (dhdt/dhdy), ry_max)
           ry_avg = (1.0-gamma_v)*segment%rx_normal(I,j,k) + gamma_v*ry_new
           segment%rx_normal(i,J,k) = ry_avg
           v_new(i,J,k) = (v_old(i,J,k) + ry_avg*v_new(i,J-1,k)) / (1.0+ry_avg)
         elseif (segment%radiation) then
           dhdt = v_old(i,J-1,k)-v_new(i,J-1,k) !old-new
           dhdy = v_new(i,J-1,k)-v_new(i,J-2,k) !in new time backward sasha for J-1
           if (segment%oblique) then
             if (dhdt*(segment%grad_normal(I,1,k) + segment%grad_normal(I-1,1,k)) > 0.0) then
               dhdx = segment%grad_normal(I-1,1,k)
             elseif (dhdt*(segment%grad_normal(I,1,k) + segment%grad_normal(I-1,1,k)) == 0.0) then
               dhdx = 0.0
             else
               dhdx = segment%grad_normal(I,1,k)
             endif
           endif
           if (dhdt*dhdy < 0.0) dhdt = 0.0
           if (dhdy == 0.0) dhdy=eps  ! avoid segv
           Cy = min(dhdt/dhdy,rx_max) ! default to normal flow only
           Cx = 0
           cff = max(dhdy*dhdy, eps)
           if (segment%oblique) then
             cff = max(dhdx*dhdx + dhdy*dhdy, eps)
             if (dhdx==0.) dhdx=eps ! avoid segv
             Cx = min(cff,max(dhdt/dhdx,-cff))
           endif
           v_new(i,J,k) = ((cff*v_old(i,J,k) + Cy*v_new(i,J-1,k)) - &
              (max(Cx,0.0)*segment%grad_normal(I-1,2,k) + min(Cx,0.0)*segment%grad_normal(I,2,k))) / (cff + Cy)
         endif
         if ((segment%radiation .or. segment%legacy) .and. segment%nudged) then
           if (dhdt*dhdy < 0.0) then
             tau = segment%Tnudge_in
           else
             tau = segment%Tnudge_out
           endif
           v_new(i,J,k) = v_new(i,J,k) + dt*tau*(segment%normal_vel(i,J,k) - v_old(i,J,k))
!          v_new(i,J,k) = v_new(i,J,k) + dt*tau*(OBC%v(i,J,k) - v_old(i,J,k))
         endif
       enddo; enddo
     endif


     if (segment%direction == OBC_DIRECTION_S) then
       J=segment%HI%JscB
       do k=1,nz ;  do i=segment%HI%isc,segment%HI%iec
         if (segment%legacy) then
           dhdt = v_old(i,J+1,k)-v_new(i,J+1,k) !old-new
           dhdy = v_new(i,J+1,k)-v_new(i,J+2,k) !in new time backward sasha for J-1
           ry_new = 0.0
           if (dhdt*dhdy > 0.0) ry_new = min( (dhdt/dhdy), ry_max)
           ry_avg = (1.0-gamma_v)*segment%rx_normal(I,j,k) + gamma_v*ry_new
           segment%rx_normal(i,J,k) = ry_avg
           v_new(i,J,k) = (v_old(i,J,k) + ry_avg*v_new(i,J+1,k)) / (1.0+ry_avg)
         elseif (segment%radiation) then
           dhdt = v_old(i,J+1,k)-v_new(i,J+1,k) !old-new
           dhdy = v_new(i,J+1,k)-v_new(i,J+2,k) !in new time backward sasha for J-1
           if (segment%oblique) then
             if (dhdt*(segment%grad_normal(I,1,k) + segment%grad_normal(I-1,1,k)) > 0.0) then
               dhdx = segment%grad_normal(I-1,1,k)
             elseif (dhdt*(segment%grad_normal(I,1,k) + segment%grad_normal(I-1,1,k)) == 0.0) then
               dhdx = 0.0
             else
               dhdx = segment%grad_normal(I,1,k)
             endif
           endif
           if (dhdt*dhdy < 0.0) dhdt = 0.0
           if (dhdy == 0.0) dhdy=eps  ! avoid segv
           Cy = min(dhdt/dhdy,rx_max) ! default to normal flow only
           Cx = 0
           cff = max(dhdy*dhdy, eps)
           if (segment%oblique) then
             cff = max(dhdx*dhdx + dhdy*dhdy, eps)
             if (dhdx==0.) dhdx=eps ! avoid segv
             Cx = min(cff,max(dhdt/dhdx,-cff))
           endif
           v_new(i,J,k) = ((cff*v_old(i,J,k) + Cy*v_new(i,J+1,k)) - &
              (max(Cx,0.0)*segment%grad_normal(I-1,2,k) + min(Cx,0.0)*segment%grad_normal(I,2,k))) / (cff + Cy)
         endif
         if ((segment%radiation .or. segment%legacy) .and. segment%nudged) then
           if (dhdt*dhdy < 0.0) then
             tau = segment%Tnudge_in
           else
             tau = segment%Tnudge_out
           endif
           v_new(i,J,k) = v_new(i,J,k) + dt*tau*(segment%normal_vel(i,J,k) - v_old(i,J,k))
!          v_new(i,J,k) = v_new(i,J,k) + dt*tau*(OBC%v(i,J,k) - v_old(i,J,k))
         endif
       enddo; enddo
     end if
  enddo

  call cpu_clock_begin(id_clock_pass)
  call pass_vector(u_new, v_new, G%Domain)
!  call pass_var(h_new, G%Domain)
  call cpu_clock_end(id_clock_pass)

end subroutine radiation_open_bdry_conds


!< Calculate the tangential gradient of the normal flow at the boundary q-points.
subroutine gradient_at_q_points(G,segment,uvel,vvel)
  type(ocean_grid_type), intent(in) :: G !< Ocean grid structure
  type(OBC_segment_type), pointer :: segment !< OBC segment structure
  real, dimension(SZIB_(G),SZJ_(G),SZK_(G)), intent(in)    :: uvel !< zonal velocity
  real, dimension(SZI_(G),SZJB_(G),SZK_(G)), intent(in)    :: vvel !< meridional velocity
  integer :: i,j,k

  if (.not. segment%on_pe) return

  if (segment%is_E_or_W) then

    if (.not.ASSOCIATED(segment%grad_normal)) then
      allocate(segment%grad_normal(segment%HI%JscB:segment%HI%JecB,2,G%ke))
    endif

    if (segment%direction == OBC_DIRECTION_E) then
      I=segment%HI%iscB
      do k=1,G%ke
        do J=segment%HI%JscB,segment%HI%JecB
          segment%grad_normal(J,1,k) = (uvel(I-1,j+1,k)-uvel(I-1,j,k)) * G%mask2dBu(I-1,J)
          segment%grad_normal(J,2,k) = (uvel(I,j+1,k)-uvel(I,j,k)) * G%mask2dBu(I,J)
        enddo
      enddo
    else ! western segment
      I=segment%HI%iscB
      do k=1,G%ke
        do J=segment%HI%JscB,segment%HI%JecB
          segment%grad_normal(J,1,k) = (uvel(I+1,j+1,k)-uvel(I+1,j,k)) * G%mask2dBu(I+1,J)
          segment%grad_normal(J,2,k) = (uvel(I,j+1,k)-uvel(I,j,k)) * G%mask2dBu(I,J)
        enddo
      enddo
    endif
  else if (segment%is_N_or_S) then

    if (.not.ASSOCIATED(segment%grad_normal)) then
      allocate(segment%grad_normal(segment%HI%IscB:segment%HI%IecB,2,G%ke))
    endif

    if (segment%direction == OBC_DIRECTION_N) then
      J=segment%HI%jscB
      do k=1,G%ke
        do I=segment%HI%IscB,segment%HI%IecB
          segment%grad_normal(I,1,k) = (vvel(i+1,J-1,k)-vvel(i,J-1,k)) * G%mask2dBu(I,J-1)
          segment%grad_normal(I,2,k) = (vvel(i+1,J,k)-vvel(i,J,k)) * G%mask2dBu(I,J)
        enddo
      enddo
    else ! south segment
      J=segment%HI%jscB
      do k=1,G%ke
        do I=segment%HI%IscB,segment%HI%IecB
          segment%grad_normal(I,1,k) = (vvel(i+1,J+1,k)-vvel(i,J+1,k)) * G%mask2dBu(I,J+1)
          segment%grad_normal(I,2,k) = (vvel(i+1,J,k)-vvel(i,J,k)) * G%mask2dBu(I,J)
        enddo
      enddo
    endif
  endif

end subroutine gradient_at_q_points


!> Sets the initial definitions of the characteristic open boundary conditions.
!! \author Mehmet Ilicak
subroutine set_Flather_data(OBC, tv, h, G, PF, tracer_Reg)
  type(ocean_grid_type),                     intent(inout) :: G !< Ocean grid structure
  type(ocean_OBC_type),                      pointer       :: OBC !< Open boundary structure
  type(thermo_var_ptrs),                     intent(inout) :: tv !< Thermodynamics structure
  real, dimension(SZI_(G),SZJ_(G), SZK_(G)), intent(inout) :: h !< Thickness
  type(param_file_type),                     intent(in)    :: PF !< Parameter file handle
  type(tracer_registry_type),                pointer       :: tracer_Reg !< Tracer registry
  ! Local variables
  logical :: read_OBC_eta = .false.
  logical :: read_OBC_uv = .false.
  logical :: read_OBC_TS = .false.
  integer :: i, j, k, itt, is, ie, js, je, isd, ied, jsd, jed, nz
  integer :: isd_off, jsd_off
  integer :: IsdB, IedB, JsdB, JedB
  character(len=40)  :: mod = "set_Flather_data" ! This subroutine's name.
  character(len=200) :: filename, OBC_file, inputdir ! Strings for file/path

  real :: temp_u(G%domain%niglobal+1,G%domain%njglobal)
  real :: temp_v(G%domain%niglobal,G%domain%njglobal+1)

  real, pointer, dimension(:,:,:) :: &
    OBC_T_u => NULL(), &    ! These arrays should be allocated and set to
    OBC_T_v => NULL(), &    ! specify the values of T and S that should come
    OBC_S_u => NULL(), &
    OBC_S_v => NULL()

  is = G%isc ; ie = G%iec ; js = G%jsc ; je = G%jec ; nz = G%ke
  isd = G%isd ; ied = G%ied ; jsd = G%jsd ; jed = G%jed
  IsdB = G%IsdB ; IedB = G%IedB ; JsdB = G%JsdB ; JedB = G%JedB

  call get_param(PF, mod, "READ_OBC_UV", read_OBC_uv, &
                 "If true, read the values for the velocity open boundary \n"//&
                 "conditions from the file specified by OBC_FILE.", &
                 default=.false.)
  call get_param(PF, mod, "READ_OBC_ETA", read_OBC_eta, &
                 "If true, read the values for the sea surface height \n"//&
                 "open boundary conditions from the file specified by \n"//&
                 "OBC_FILE.", default=.false.)
  call get_param(PF, mod, "READ_OBC_TS", read_OBC_TS, &
                 "If true, read the values for the temperature and \n"//&
                 "salinity open boundary conditions from the file \n"//&
                 "specified by OBC_FILE.", default=.false.)
  if (read_OBC_uv .or. read_OBC_eta .or. read_OBC_TS) then
    call get_param(PF, mod, "OBC_FILE", OBC_file, &
                 "The file from which the appropriate open boundary \n"//&
                 "condition values are read.", default="MOM_OBC_FILE.nc")
    call get_param(PF, mod, "INPUTDIR", inputdir, default=".")
    inputdir = slasher(inputdir)
    filename = trim(inputdir)//trim(OBC_file)
    call log_param(PF, mod, "INPUTDIR/OBC_FILE", filename)
  endif

  if (open_boundary_query(OBC, apply_Flather_OBC=.true.)) then
    if (.not.associated(OBC%vbt_outer)) then
      allocate(OBC%vbt_outer(isd:ied,JsdB:JedB)) ; OBC%vbt_outer(:,:) = 0.0
    endif

    if (.not.associated(OBC%ubt_outer)) then
      allocate(OBC%ubt_outer(IsdB:IedB,jsd:jed)) ; OBC%ubt_outer(:,:) = 0.0
    endif

    if (.not.associated(OBC%eta_outer_u)) then
      allocate(OBC%eta_outer_u(IsdB:IedB,jsd:jed)) ; OBC%eta_outer_u(:,:) = 0.0
    endif

    if (.not.associated(OBC%eta_outer_v)) then
      allocate(OBC%eta_outer_v(isd:ied,JsdB:JedB)) ; OBC%eta_outer_v(:,:) = 0.0
    endif

    if (read_OBC_uv) then
      call read_data(filename, 'ubt', OBC%ubt_outer, &
                     domain=G%Domain%mpp_domain, position=EAST_FACE)
      call read_data(filename, 'vbt', OBC%vbt_outer, &
                     domain=G%Domain%mpp_domain, position=NORTH_FACE)
    endif

    if (read_OBC_eta) then
      call read_data(filename, 'eta_outer_u', OBC%eta_outer_u, &
                     domain=G%Domain%mpp_domain, position=EAST_FACE)
      call read_data(filename, 'eta_outer_v', OBC%eta_outer_v, &
                     domain=G%Domain%mpp_domain, position=NORTH_FACE)
    endif

    call pass_vector(OBC%eta_outer_u,OBC%eta_outer_v,G%Domain, To_All+SCALAR_PAIR, CGRID_NE)
    call pass_vector(OBC%ubt_outer,OBC%vbt_outer,G%Domain)
  endif

  ! Define radiation coefficients r[xy]_old_[uvh] as needed.  For now, there are
  ! no radiation conditions applied to the thicknesses, since the thicknesses
  ! might not be physically motivated.  Instead, sponges should be used to
  ! enforce the near-boundary layer structure.
  if (OBC%nudged_u_BCs_exist_globally) then
    allocate(OBC%u(IsdB:IedB,jsd:jed,nz)) ; OBC%u(:,:,:) = 0.0
    allocate(OBC%uh(IsdB:IedB,jsd:jed,nz)) ; OBC%uh(:,:,:) = 0.0
  endif
  if (OBC%nudged_v_BCs_exist_globally) then
    allocate(OBC%v(isd:ied,JsdB:JedB,nz)) ; OBC%v(:,:,:) = 0.0
    allocate(OBC%vh(isd:ied,JsdB:JedB,nz)) ; OBC%vh(:,:,:) = 0.0
  endif

  if (associated(tv%T)) then
    allocate(OBC_T_u(IsdB:IedB,jsd:jed,nz)) ; OBC_T_u(:,:,:) = 0.0
    allocate(OBC_S_u(IsdB:IedB,jsd:jed,nz)) ; OBC_S_u(:,:,:) = 0.0
    allocate(OBC_T_v(isd:ied,JsdB:JedB,nz)) ; OBC_T_v(:,:,:) = 0.0
    allocate(OBC_S_v(isd:ied,JsdB:JedB,nz)) ; OBC_S_v(:,:,:) = 0.0

    if (read_OBC_TS) then
      call read_data(filename, 'OBC_T_u', OBC_T_u, &
                     domain=G%Domain%mpp_domain, position=EAST_FACE)
      call read_data(filename, 'OBC_S_u', OBC_S_u, &
                     domain=G%Domain%mpp_domain, position=EAST_FACE)

      call read_data(filename, 'OBC_T_v', OBC_T_v, &
                     domain=G%Domain%mpp_domain, position=NORTH_FACE)
      call read_data(filename, 'OBC_S_v', OBC_S_v, &
                     domain=G%Domain%mpp_domain, position=NORTH_FACE)
    else
      call pass_var(tv%T, G%Domain)
      call pass_var(tv%S, G%Domain)
      do k=1,nz ; do j=js,je ; do I=is-1,ie
        if (OBC%OBC_segment_u(I,j) /= OBC_NONE) then
          if (OBC%segment(OBC%OBC_segment_u(I,j))%direction == OBC_DIRECTION_E) then
            OBC_T_u(I,j,k) = tv%T(i,j,k)
            OBC_S_u(I,j,k) = tv%S(i,j,k)
          elseif (OBC%segment(OBC%OBC_segment_u(I,j))%direction == OBC_DIRECTION_W) then
            OBC_T_u(I,j,k) = tv%T(i+1,j,k)
            OBC_S_u(I,j,k) = tv%S(i+1,j,k)
          elseif (G%mask2dT(i,j) + G%mask2dT(i+1,j) > 0) then
            OBC_T_u(I,j,k) = (G%mask2dT(i,j)*tv%T(i,j,k) + G%mask2dT(i+1,j)*tv%T(i+1,j,k)) / &
                             (G%mask2dT(i,j) + G%mask2dT(i+1,j))
            OBC_S_u(I,j,k) = (G%mask2dT(i,j)*tv%S(i,j,k) + G%mask2dT(i+1,j)*tv%S(i+1,j,k)) / &
                             (G%mask2dT(i,j) + G%mask2dT(i+1,j))
          else ! This probably shouldn't happen or maybe it doesn't matter?
            OBC_T_u(I,j,k) = 0.5*(tv%T(i,j,k)+tv%T(i+1,j,k))
            OBC_S_u(I,j,k) = 0.5*(tv%S(i,j,k)+tv%S(i+1,j,k))
          endif
        else
          OBC_T_u(I,j,k) = 0.5*(tv%T(i,j,k)+tv%T(i+1,j,k))
          OBC_S_u(I,j,k) = 0.5*(tv%S(i,j,k)+tv%S(i+1,j,k))
        endif
      enddo; enddo ; enddo

      do k=1,nz ; do J=js-1,je ; do i=is,ie
        if (OBC%OBC_segment_v(i,J) /= OBC_NONE) then
          if (OBC%segment(OBC%OBC_segment_v(i,J))%direction == OBC_DIRECTION_N) then
            OBC_T_v(i,J,k) = tv%T(i,j,k)
            OBC_S_v(i,J,k) = tv%S(i,j,k)
          elseif (OBC%segment(OBC%OBC_segment_v(i,J))%direction == OBC_DIRECTION_S) then
            OBC_T_v(i,J,k) = tv%T(i,j+1,k)
            OBC_S_v(i,J,k) = tv%S(i,j+1,k)
          elseif (G%mask2dT(i,j) + G%mask2dT(i,j+1) > 0) then
            OBC_T_v(i,J,k) = (G%mask2dT(i,j)*tv%T(i,j,k) + G%mask2dT(i,j+1)*tv%T(i,j+1,k)) / &
                             (G%mask2dT(i,j) + G%mask2dT(i,j+1))
            OBC_S_v(i,J,k) = (G%mask2dT(i,j)*tv%S(i,j,k) + G%mask2dT(i,j+1)*tv%S(i,j+1,k)) / &
                             (G%mask2dT(i,j) + G%mask2dT(i,j+1))
          else ! This probably shouldn't happen or maybe it doesn't matter?
            OBC_T_v(i,J,k) = 0.5*(tv%T(i,j,k)+tv%T(i,j+1,k))
            OBC_S_v(i,J,k) = 0.5*(tv%S(i,j,k)+tv%S(i,j+1,k))
          endif
        else
          OBC_T_v(i,J,k) = 0.5*(tv%T(i,j,k)+tv%T(i,j+1,k))
          OBC_S_v(i,J,k) = 0.5*(tv%S(i,j,k)+tv%S(i,j+1,k))
        endif
      enddo; enddo ; enddo
    endif

    call pass_vector(OBC_T_u, OBC_T_v, G%Domain, To_All+SCALAR_PAIR, CGRID_NE)
    call pass_vector(OBC_S_u, OBC_S_v, G%Domain, To_All+SCALAR_PAIR, CGRID_NE)

    call add_tracer_OBC_values("T", tracer_Reg, OBC_in_u=OBC_T_u, &
                                                OBC_in_v=OBC_T_v)
    call add_tracer_OBC_values("S", tracer_Reg, OBC_in_u=OBC_S_u, &
                                                OBC_in_v=OBC_S_v)
    do k=1,nz ; do j=jsd,jed ; do I=isd,ied-1
      if (OBC%segment(OBC%OBC_segment_u(I,j))%direction == OBC_DIRECTION_E) then
        tv%T(i+1,j,k) = tv%T(i,j,k) ; tv%S(i+1,j,k) = tv%S(i,j,k)
      elseif (OBC%segment(OBC%OBC_segment_u(I,j))%direction == OBC_DIRECTION_W) then
        tv%T(i,j,k) = tv%T(i+1,j,k) ; tv%S(i,j,k) = tv%S(i+1,j,k)
      endif
    enddo ; enddo ; enddo
    do k=1,nz ; do J=jsd,jed-1 ; do i=isd,ied
      if (OBC%segment(OBC%OBC_segment_v(i,J))%direction == OBC_DIRECTION_N) then
        tv%T(i,j+1,k) = tv%T(i,j,k) ; tv%S(i,j+1,k) = tv%S(i,j,k)
      elseif (OBC%segment(OBC%OBC_segment_v(i,J))%direction == OBC_DIRECTION_S) then
        tv%T(i,j,k) = tv%T(i,j+1,k) ; tv%S(i,j,k) = tv%S(i,j+1,k)
      endif
    enddo ; enddo ; enddo
  endif

  do k=1,nz ; do j=jsd,jed ; do I=isd,ied-1
    if (OBC%segment(OBC%OBC_segment_u(I,j))%direction == OBC_DIRECTION_E) &
                        h(i+1,j,k) = h(i,j,k)
    if (OBC%segment(OBC%OBC_segment_u(I,j))%direction == OBC_DIRECTION_W) &
                        h(i,j,k) = h(i+1,j,k)
  enddo ; enddo ; enddo
  do k=1,nz ; do J=jsd,jed-1 ; do i=isd,ied
    if (OBC%segment(OBC%OBC_segment_v(i,J))%direction == OBC_DIRECTION_N) &
                       h(i,j+1,k) = h(i,j,k)
    if (OBC%segment(OBC%OBC_segment_v(i,J))%direction == OBC_DIRECTION_S) &
                       h(i,j,k) = h(i,j+1,k)
  enddo ; enddo ; enddo
! When we do not extend segments, this commented block was needed to
! get the same'ish h's.
! do k=1,nz ; do j=jsd,jed-1 ; do i=isd,ied
!   if (OBC%OBC_direction_v(i,J) == OBC_DIRECTION_N) h(i,j+1,k) = h(i,j,k)
! enddo ; enddo ; enddo
! do k=1,nz ; do j=jsd+1,jed ; do i=isd,ied
!   if (OBC%OBC_direction_v(i,J-1) == OBC_DIRECTION_S) h(i,j-1,k) = h(i,j,k)
! enddo ; enddo ; enddo
! do k=1,nz ; do j=jsd,jed ; do i=isd,ied-1
!   if (OBC%OBC_direction_u(I,j) == OBC_DIRECTION_E) h(i+1,j,k) = h(i,j,k)
! enddo ; enddo ; enddo
! do k=1,nz ; do j=jsd,jed ; do i=isd+1,ied
!   if (OBC%OBC_direction_u(I-1,j) == OBC_DIRECTION_W) h(i-1,j,k) = h(i,j,k)
! enddo ; enddo ; enddo
! do k=1,nz ; do j=jsd,jed-1 ; do i=isd,ied-1
!   if (OBC%OBC_direction_v(i,J) == OBC_DIRECTION_N .and. &
!       OBC%OBC_direction_u(I,j) == OBC_DIRECTION_E) h(i+1,j+1,k) = h(i,j,k)
! enddo ; enddo ; enddo
! do k=1,nz ; do j=jsd,jed-1 ; do i=isd+1,ied
!   if (OBC%OBC_direction_v(i,J) == OBC_DIRECTION_N .and. &
!       OBC%OBC_direction_u(I-1,j) == OBC_DIRECTION_W) h(i-1,j+1,k) = h(i,j,k)
! enddo ; enddo ; enddo
! do k=1,nz ; do j=jsd+1,jed ; do i=isd,ied-1
!   if (OBC%OBC_direction_v(i,J-1) == OBC_DIRECTION_S .and. &
!       OBC%OBC_direction_u(I,j) == OBC_DIRECTION_E) h(i+1,j-1,k) = h(i,j,k)
! enddo ; enddo ; enddo
! do k=1,nz ; do j=jsd+1,jed ; do i=isd+1,ied
!   if (OBC%OBC_direction_v(i,J-1) == OBC_DIRECTION_S .and. &
!       OBC%OBC_direction_u(I-1,j) == OBC_DIRECTION_W) h(i-1,j-1,k) = h(i,j,k)
! enddo ; enddo ; enddo

end subroutine set_Flather_data

function lookup_seg_field(OBC_seg,field)
  type(OBC_segment_type), pointer :: OBC_seg
  character(len=32), intent(in) :: field ! The field name
  integer :: lookup_seg_field

  integer :: n,m

  lookup_seg_field=-1
  do n=1,OBC_seg%num_fields
   if (trim(field) == OBC_seg%field_names(n)) then
     lookup_seg_field=n
     return
   endif
  enddo

  return

end function lookup_seg_field


subroutine fill_OBC_halos(G, GV, OBC, tv, h, tracer_Reg)

  type(ocean_grid_type),                     intent(inout) :: G !< Ocean grid structure
  type(verticalGrid_type),                   intent(in)    :: GV !<  Ocean vertical grid structure
  type(ocean_OBC_type),                      pointer       :: OBC !< Open boundary structure
  type(thermo_var_ptrs),                     intent(inout) :: tv !< Thermodynamics structure
  real, dimension(SZI_(G),SZJ_(G), SZK_(G)), intent(inout)    :: h !< Thickness
  type(tracer_registry_type),                pointer       :: tracer_Reg !< Tracer registry
  ! Local variables

  integer :: i, j, k, isd, ied, jsd, jed, is, ie, js, je
  integer :: n, nz
  character(len=40)  :: mod = "fill_OBC_halos" ! This subroutine's name.
  type(OBC_segment_type), pointer :: segment
  real, pointer, dimension(:,:,:) :: &
    OBC_T_u => NULL(), &    ! These arrays should be allocated and set to
    OBC_T_v => NULL(), &    ! specify the values of T and S that should come
    OBC_S_u => NULL(), &
    OBC_S_v => NULL()

  is = G%isc ; ie = G%iec ; js = G%jsc ; je = G%jec ; nz = G%ke
  isd = G%isd ; ied = G%ied ; jsd = G%jsd ; jed = G%jed
  nz=G%ke

  if (.not. associated(OBC) .or. .not. associated(tv%T)) return

  call pass_var(tv%T,G%Domain)
  call pass_var(tv%S,G%Domain)

  do n = 1, OBC%number_of_segments
    segment => OBC%segment(n)

    if (.not. segment%on_pe) cycle ! continue to next segment if not in computational domain

    do j=G%jsdB+1,G%jedB ; do I=G%isdB,G%iedB-1
      if (segment%direction == OBC_DIRECTION_E .and. OBC%OBC_segment_u(I,j) /= OBC_NONE ) then
        do k=1,nz
          tv%T(i+1,j,k) = tv%T(i,j,k) ; tv%S(i+1,j,k) = tv%S(i,j,k); h(i+1,j,k) = h(i,j,k)
        enddo
      endif
    enddo ; enddo

    do j=G%jsdB+1,G%jedB ; do I=G%isdB+1,G%iedB
      if (segment%direction == OBC_DIRECTION_W .and. OBC%OBC_segment_u(I,j) /= OBC_NONE ) then
        do k=1,nz
          tv%T(i-1,j,k) = tv%T(i,j,k) ; tv%S(i-1,j,k) = tv%S(i,j,k); h(i-1,j,k) = h(i,j,k)
        enddo
      endif
    enddo ; enddo

    do j=G%jsdB,G%jedB-1 ; do I=G%isdB+1,G%iedB
      if (segment%direction == OBC_DIRECTION_N .and. OBC%OBC_segment_v(I,j) /= OBC_NONE ) then
        do k=1,nz
          tv%T(i,j+1,k) = tv%T(i,j,k) ; tv%S(i,j+1,k) = tv%S(i,j,k); h(i,j+1,k) = h(i,j,k)
        enddo
      endif
    enddo ; enddo

    do j=G%jsdB+1,G%jedB ; do I=G%isdB+1,G%iedB
      if (segment%direction == OBC_DIRECTION_S .and. OBC%OBC_segment_v(I,j) /= OBC_NONE ) then
        do k=1,nz
          tv%T(i,j-1,k) = tv%T(i,j,k) ; tv%S(i,j-1,k) = tv%S(i,j,k); h(i,j-1,k) = h(i,j,k)
        enddo
      endif
    enddo ; enddo

  enddo

  if (associated(tv%T)) then
     if (.not. associated(OBC_T_u)) then
       allocate(OBC_T_u(G%IsdB:G%IedB,G%jsd:G%jed,nz)) ; OBC_T_u(:,:,:) = 0.0
       allocate(OBC_S_u(G%IsdB:G%IedB,G%jsd:G%jed,nz)) ; OBC_S_u(:,:,:) = 0.0
       allocate(OBC_T_v(G%Isd:G%Ied,G%jsdB:G%jedB,nz)) ; OBC_T_v(:,:,:) = 0.0
       allocate(OBC_S_v(G%Isd:G%Ied,G%jsdB:G%jedB,nz)) ; OBC_S_v(:,:,:) = 0.0
     endif
     do k=1,nz ; do j=G%jsd,G%jed ; do I=G%isd,G%ied-1
        if (OBC%OBC_segment_u(I,j) /= OBC_NONE) then
          if (OBC%segment(OBC%OBC_segment_u(I,j))%direction == OBC_DIRECTION_E) then
            OBC_T_u(I,j,k) = tv%T(i,j,k)
            OBC_S_u(I,j,k) = tv%S(i,j,k)
          elseif (OBC%segment(OBC%OBC_segment_u(I,j))%direction == OBC_DIRECTION_W) then
            OBC_T_u(I,j,k) = tv%T(i+1,j,k)
            OBC_S_u(I,j,k) = tv%S(i+1,j,k)
          elseif (G%mask2dT(i,j) + G%mask2dT(i+1,j) > 0) then
            OBC_T_u(I,j,k) = (G%mask2dT(i,j)*tv%T(i,j,k) + G%mask2dT(i+1,j)*tv%T(i+1,j,k)) / &
                             (G%mask2dT(i,j) + G%mask2dT(i+1,j))
            OBC_S_u(I,j,k) = (G%mask2dT(i,j)*tv%S(i,j,k) + G%mask2dT(i+1,j)*tv%S(i+1,j,k)) / &
                             (G%mask2dT(i,j) + G%mask2dT(i+1,j))
          else ! This probably shouldn't happen or maybe it doesn't matter?
            OBC_T_u(I,j,k) = 0.5*(tv%T(i,j,k)+tv%T(i+1,j,k))
            OBC_S_u(I,j,k) = 0.5*(tv%S(i,j,k)+tv%S(i+1,j,k))
          endif
        else
          OBC_T_u(I,j,k) = 0.5*(tv%T(i,j,k)+tv%T(i+1,j,k))
          OBC_S_u(I,j,k) = 0.5*(tv%S(i,j,k)+tv%S(i+1,j,k))
        endif
     enddo; enddo ; enddo

     do k=1,nz ; do J=G%jsd,G%jed-1 ; do i=G%isd,G%ied
        if (OBC%OBC_segment_v(i,J) /= OBC_NONE) then
          if (OBC%segment(OBC%OBC_segment_v(i,J))%direction == OBC_DIRECTION_N) then
            OBC_T_v(i,J,k) = tv%T(i,j,k)
            OBC_S_v(i,J,k) = tv%S(i,j,k)
          elseif (OBC%segment(OBC%OBC_segment_v(i,J))%direction == OBC_DIRECTION_S) then
            OBC_T_v(i,J,k) = tv%T(i,j+1,k)
            OBC_S_v(i,J,k) = tv%S(i,j+1,k)
          elseif (G%mask2dT(i,j) + G%mask2dT(i,j+1) > 0) then
            OBC_T_v(i,J,k) = (G%mask2dT(i,j)*tv%T(i,j,k) + G%mask2dT(i,j+1)*tv%T(i,j+1,k)) / &
                             (G%mask2dT(i,j) + G%mask2dT(i,j+1))
            OBC_S_v(i,J,k) = (G%mask2dT(i,j)*tv%S(i,j,k) + G%mask2dT(i,j+1)*tv%S(i,j+1,k)) / &
                             (G%mask2dT(i,j) + G%mask2dT(i,j+1))
          else ! This probably shouldn't happen or maybe it doesn't matter?
            OBC_T_v(i,J,k) = 0.5*(tv%T(i,j,k)+tv%T(i,j+1,k))
            OBC_S_v(i,J,k) = 0.5*(tv%S(i,j,k)+tv%S(i,j+1,k))
          endif
        else
          OBC_T_v(i,J,k) = 0.5*(tv%T(i,j,k)+tv%T(i,j+1,k))
          OBC_S_v(i,J,k) = 0.5*(tv%S(i,j,k)+tv%S(i,j+1,k))
        endif
     enddo; enddo ; enddo

    call pass_vector(OBC_T_u, OBC_T_v, G%Domain, To_All+SCALAR_PAIR, CGRID_NE)
    call pass_vector(OBC_S_u, OBC_S_v, G%Domain, To_All+SCALAR_PAIR, CGRID_NE)

    call add_tracer_OBC_values("T",tracer_Reg, OBC_in_u=OBC_T_u,OBC_in_v=OBC_T_v)
    call add_tracer_OBC_values("S",tracer_Reg, OBC_in_u=OBC_S_u,OBC_in_v=OBC_S_v)


  endif
end subroutine fill_OBC_halos

!> Allocate segment data fields
subroutine allocate_OBC_segment_data(OBC, segment)
  type(ocean_OBC_type),   pointer       :: OBC     !< Open boundary structure
  type(OBC_segment_type), intent(inout) :: segment !< Open boundary segment
  ! Local variables
  integer :: isd, ied, jsd, jed
  integer :: IsdB, IedB, JsdB, JedB
  character(len=40)  :: mod = "allocate_OBC_segment_data" ! This subroutine's name.

  isd = segment%HI%isd ; ied = segment%HI%ied
  jsd = segment%HI%jsd ; jed = segment%HI%jed
  IsdB = segment%HI%IsdB ; IedB = segment%HI%IedB
  JsdB = segment%HI%JsdB ; JedB = segment%HI%JedB

  if (.not. segment%on_pe) return

  if (segment%is_E_or_W) then
    ! If these are just Flather, change update_OBC_segment_data accordingly
    allocate(segment%Cg(IsdB:IedB,jsd:jed));                    segment%Cg(:,:)=0.
    allocate(segment%Htot(IsdB:IedB,jsd:jed));                  segment%Htot(:,:)=0.0
    allocate(segment%h(IsdB:IedB,jsd:jed,OBC%ke));              segment%h(:,:,:)=0.0
    if (segment%Flather) then
!     allocate(segment%e(IsdB:IedB,jsd:jed,OBC%ke));              segment%e(:,:,:)=0.0
      allocate(segment%eta(IsdB:IedB,jsd:jed));                   segment%eta(:,:)=0.0
      allocate(segment%rx_normal(IsdB:IedB,jsd:jed,OBC%ke));      segment%rx_normal(:,:,:)=0.0
!     allocate(segment%normal_trans_bt(IsdB:IedB,jsd:jed));       segment%normal_trans_bt(:,:)=0.0
    endif
    if (segment%Flather .or. segment%specified) then
      allocate(segment%normal_vel_bt(IsdB:IedB,jsd:jed));         segment%normal_vel_bt(:,:)=0.0
    endif
    if (segment%nudged .or. segment%specified) then
      allocate(segment%normal_vel(IsdB:IedB,jsd:jed,OBC%ke));     segment%normal_vel(:,:,:)=0.0
    endif
    if (segment%specified) then
      allocate(segment%normal_trans(IsdB:IedB,jsd:jed,OBC%ke));   segment%normal_trans(:,:,:)=0.0
    endif
!   allocate(segment%tangent_vel(IsdB:IedB,JsdB:JedB,OBC%ke));  segment%tangent_vel(:,:,:)=0.0
!   allocate(segment%tangent_vel_bt(IsdB:IedB,JsdB:JedB));      segment%tangent_vel_bt(:,:)=0.0
  else
    allocate(segment%Cg(isd:ied,JsdB:JedB));                    segment%Cg(:,:)=0.
    allocate(segment%Htot(isd:ied,JsdB:JedB));                  segment%Htot(:,:)=0.0
    allocate(segment%h(isd:ied,JsdB:JedB,OBC%ke));              segment%h(:,:,:)=0.0
    if (segment%Flather) then
!     allocate(segment%e(isd:ied,JsdB:JedB,OBC%ke));              segment%e(:,:,:)=0.0
      allocate(segment%eta(isd:ied,JsdB:JedB));                   segment%eta(:,:)=0.0
      allocate(segment%rx_normal(isd:ied,JsdB:JedB,OBC%ke));      segment%rx_normal(:,:,:)=0.0
!     allocate(segment%normal_trans_bt(isd:ied,JsdB:JedB));       segment%normal_trans_bt(:,:)=0.0
    endif
    if (segment%Flather .or. segment%specified) then
      allocate(segment%normal_vel_bt(isd:ied,JsdB:JedB));         segment%normal_vel_bt(:,:)=0.0
    endif
    if (segment%nudged .or. segment%specified) then
      allocate(segment%normal_vel(isd:ied,JsdB:JedB,OBC%ke));     segment%normal_vel(:,:,:)=0.0
    endif
    if (segment%specified) then
      allocate(segment%normal_trans(isd:ied,JsdB:JedB,OBC%ke));   segment%normal_trans(:,:,:)=0.0
    endif
!   allocate(segment%tangent_vel(IsdB:IedB,JsdB:JedB,OBC%ke));  segment%tangent_vel(:,:,:)=0.0
!   allocate(segment%tangent_vel_bt(IsdB:IedB,JsdB:JedB));      segment%tangent_vel_bt(:,:)=0.0
  endif
end subroutine allocate_OBC_segment_data

!> Set tangential velocities outside of open boundaries to silly values
!! (used for checking the interior state is independent of values outside
!! of the domain).
subroutine open_boundary_test_extern_uv(G, OBC, u, v)
  type(ocean_grid_type),                     intent(in)    :: G !< Ocean grid structure
  type(ocean_OBC_type),                      pointer       :: OBC !< Open boundary structure
  real, dimension(SZIB_(G),SZJ_(G), SZK_(G)),intent(inout) :: u !< Zonal velocity (m/s)
  real, dimension(SZI_(G),SZJB_(G), SZK_(G)),intent(inout) :: v !< Meridional velocity (m/s)
  ! Local variables
  integer :: i, j, k, n
  real, parameter :: silly_value = 1.E40

  if (.not. associated(OBC)) return

  do n = 1, OBC%number_of_segments
    do k = 1, G%ke
      if (OBC%segment(n)%is_N_or_S) then
        J = OBC%segment(n)%HI%JsdB
        if (OBC%segment(n)%direction == OBC_DIRECTION_N) then
          do I = OBC%segment(n)%HI%IsdB, OBC%segment(n)%HI%IedB
            u(I,j+1,k) = silly_value
          enddo
        else
          do I = OBC%segment(n)%HI%IsdB, OBC%segment(n)%HI%IedB
            u(I,j,k) = silly_value
          enddo
        endif
      elseif (OBC%segment(n)%is_E_or_W) then
        I = OBC%segment(n)%HI%IsdB
        if (OBC%segment(n)%direction == OBC_DIRECTION_E) then
          do J = OBC%segment(n)%HI%JsdB, OBC%segment(n)%HI%JedB
            v(i+1,J,k) = silly_value
          enddo
        else
          do J = OBC%segment(n)%HI%JsdB, OBC%segment(n)%HI%JedB
            v(i,J,k) = silly_value
          enddo
        endif
      endif
    enddo
  enddo

end subroutine open_boundary_test_extern_uv

subroutine update_OBC_segment_data(G, GV, OBC, tv, h, Time)
  type(ocean_grid_type),                     intent(in)    :: G   !< Ocean grid structure
  type(verticalGrid_type),                   intent(in)    :: GV  !<  Ocean vertical grid structure
  type(ocean_OBC_type),                      pointer       :: OBC !< Open boundary structure
  type(thermo_var_ptrs),                     intent(in)    :: tv  !< Thermodynamics structure
  real, dimension(SZI_(G),SZJ_(G), SZK_(G)), intent(inout) :: h   !< Thickness
! real, dimension(SZI_(G),SZJ_(G), SZK_(G)), intent(inout) :: e   !< Layer interface height
! real, dimension(SZI_(G),SZJ_(G))         , intent(inout) :: eta !< Thickness
  type(time_type),                           intent(in)    :: Time
  ! Local variables

  integer :: i, j, k, is, ie, js, je, isd, ied, jsd, jed
  integer :: IsdB, IedB, JsdB, JedB, n, m, nz
  character(len=40)  :: mod = "set_OBC_segment_data" ! This subroutine's name.
  character(len=200) :: filename, OBC_file, inputdir ! Strings for file/path
  type(OBC_segment_type), pointer :: segment
  integer, dimension(4) :: siz,siz2
  real :: sumh ! column sum of thicknesses (m)
  integer :: ni_seg, nj_seg  ! number of src gridpoints along the segments
  integer :: i2, j2          ! indices for referencing local domain array
  integer :: is_obc, ie_obc, js_obc, je_obc  ! segment indices within local domain
  integer :: ishift, jshift  ! offsets for staggered locations
  real, dimension(:,:), pointer :: seg_vel => NULL()  ! pointer to segment velocity array
  real, dimension(:,:), pointer :: seg_trans => NULL()  ! pointer to segment transport array
  real, dimension(:,:,:), allocatable :: tmp_buffer

  is = G%isc ; ie = G%iec ; js = G%jsc ; je = G%jec
  isd = G%isd ; ied = G%ied ; jsd = G%jsd ; jed = G%jed
  IsdB = G%IsdB ; IedB = G%IedB ; JsdB = G%JsdB ; JedB = G%JedB
  nz=G%ke

  if (.not. associated(OBC)) return

  do n = 1, OBC%number_of_segments
    segment => OBC%segment(n)

    if (.not. segment%on_pe) cycle ! continue to next segment if not in computational domain

    ni_seg = segment%ie_obc-segment%is_obc+1
    nj_seg = segment%je_obc-segment%js_obc+1
    is_obc = max(segment%is_obc,is-1)
    ie_obc = min(segment%ie_obc,ie)
    js_obc = max(segment%js_obc,js-1)
    je_obc = min(segment%je_obc,je)


    if (segment%is_E_or_W) then
      nj_seg=nj_seg-1
      js_obc=js_obc+1
    else
      ni_seg=ni_seg-1
      is_obc=is_obc+1
    endif

!    do j=jsd,jed ; do I=isd,ied-1
!      if (segment%direction == OBC_DIRECTION_E .and. OBC%OBC_segment_u(I,j) /= OBC_NONE ) then
!        do k=1,nz
!          tv%T(i+1,j,k) = tv%T(i,j,k) ; tv%S(i+1,j,k) = tv%S(i,j,k); h(i+1,j,k) = h(i,j,k)
!        enddo
!      else if (segment%direction == OBC_DIRECTION_W .and. OBC%OBC_segment_u(I,j) /= OBC_NONE ) then
!        tv%T(i,j,k) = tv%T(i+1,j,k) ; tv%S(i,j,k) = tv%S(i+1,j,k); h(i,j,k) = h(i+1,j,k)
!      endif
!    enddo ; enddo

!    do j=jsd,jed-1 ; do I=isd,ied-1
!      if (segment%direction == OBC_DIRECTION_N .and. OBC%OBC_segment_v(I,j) /= OBC_NONE ) then
!        do k=1,nz
!          tv%T(i,j+1,k) = tv%T(i,j,k) ; tv%S(i,j+1,k) = tv%S(i,j,k); h(i,j+1,k) = h(i,j,k)
!        enddo
!      else if (segment%direction == OBC_DIRECTION_S .and. OBC%OBC_segment_v(I,j) /= OBC_NONE ) then
!        tv%T(i,j,k) = tv%T(i,j+1,k) ; tv%S(i,j,k) = tv%S(i,j+1,k); h(i,j,k) = h(i,j+1,k)
!      endif
!    enddo ; enddo

! Calculate auxiliary fields at staggered locations.
! Segment indices are on q points:
!
!       |-----------|------------|-----------|-----------|  J_obc
!     Is_obc                                          Ie_obc
!
! i2 has to start at Is_obc+1 and end at Ie_obc.
! j2 is J_obc and jshift has to be +1 at both the north and south.

     ! calculate auxiliary fields at staggered locations
    ishift=0;jshift=0
    if (segment%direction == OBC_DIRECTION_W .or. segment%direction == OBC_DIRECTION_E) then
      if (segment%direction == OBC_DIRECTION_W) ishift=1
      do j=js_obc,je_obc
        do I=Is_obc,Ie_obc
!        i2 =  segment%Is_obc + i - 1
!        j2 =  segment%Js_obc + j - 1
!        if ((i2 .gt. ied .or. i2 .lt. isd) .or. (j2 .gt. jed .or. j2 .lt. jsd)) cycle
!        if (OBC%OBC_segment_u(i2,j2) /= n) cycle
          segment%Cg(I,j) = sqrt(GV%g_prime(1)*G%bathyT(i+ishift,j))
          if (GV%Boussinesq) then
            segment%Htot(I,j) = G%bathyT(i+ishift,j)*GV%m_to_H! + eta(i+ishift,j)
!          else
!            segment%Htot(I,j) =  eta(i+ishift,j)
          endif
          do k=1,G%ke
            segment%h(I,j,k) = h(i+ishift,j,k)
!           segment%e(I,j,k) = e(i+ishift,j,k)
          enddo
        enddo
      enddo

    else! (segment%direction == OBC_DIRECTION_N .or. segment%direction == OBC_DIRECTION_S)
      if (segment%direction == OBC_DIRECTION_S) jshift=1

      do J=Js_obc,Je_obc
        do i=is_obc,ie_obc
          segment%Cg(i,J) = sqrt(GV%g_prime(1)*G%bathyT(i,j+jshift))
          if (GV%Boussinesq) then
            segment%Htot(i,J) = G%bathyT(i,j+jshift)*GV%m_to_H! + eta(i,j+jshift)
!          else
!            segment%Htot(i,J) = eta(i,j+jshift)
          endif
          do k=1,G%ke
            segment%h(i,J,k) = h(i,j+jshift,k)
!           segment%e(i,J,k) = e(i,j+jshift,k)
          enddo
        enddo
      enddo
    endif

    do m = 1,segment%num_fields
      if (segment%field(m)%fid > 0) then
        siz(1)=size(segment%field(m)%buffer_src,1)
        siz(2)=size(segment%field(m)%buffer_src,2)
        siz(3)=size(segment%field(m)%buffer_src,3)
        if (.not.associated(segment%field(m)%buffer_dst)) then
          if (siz(3) /= segment%field(m)%nk_src) call MOM_error(FATAL,'nk_src inconsistency')
          if (segment%field(m)%nk_src > 1) then
             allocate(segment%field(m)%buffer_dst(is_obc:ie_obc,js_obc:je_obc,G%ke))
          else
             allocate(segment%field(m)%buffer_dst(is_obc:ie_obc,js_obc:je_obc,1))
          endif
          segment%field(m)%buffer_dst(:,:,:)=0.0
          if (trim(segment%field(m)%name) == 'UO' .or. trim(segment%field(m)%name) == 'VO') then
             allocate(segment%field(m)%bt_vel(is_obc:ie_obc,js_obc:je_obc))
             segment%field(m)%bt_vel(:,:)=0.0
          endif
        endif
        ! read source data interpolated to the current model time
        if (siz(1)==1) then
           allocate(tmp_buffer(1,nj_seg*2+1,segment%field(m)%nk_src))  ! segment data is currrently on supergrid
        else
           allocate(tmp_buffer(ni_seg*2+1,1,segment%field(m)%nk_src))  ! segment data is currrently on supergrid
        endif
        call time_interp_external(segment%field(m)%fid,Time, tmp_buffer)
        if (siz(1)==1) then
           segment%field(m)%buffer_src(is_obc,:,:)=tmp_buffer(1,2*(js_obc+G%jdg_offset)-1:2*(je_obc+G%jdg_offset)-1:2,:)
        else
           segment%field(m)%buffer_src(:,js_obc,:)=tmp_buffer(2*(is_obc+G%idg_offset)-1:2*(ie_obc+G%idg_offset)-1:2,1,:)
        endif
        if (segment%field(m)%nk_src > 1) then
          call time_interp_external(segment%field(m)%fid_dz,Time, tmp_buffer)
          if (siz(1)==1) then
            segment%field(m)%dz_src(is_obc,:,:)=tmp_buffer(1,2*(js_obc+G%jdg_offset)-1:2*(je_obc+G%jdg_offset)-1:2,:)
          else
            segment%field(m)%dz_src(:,js_obc,:)=tmp_buffer(2*(is_obc+G%idg_offset)-1:2*(ie_obc+G%idg_offset)-1:2,1,:)
          endif
          do j=js_obc,je_obc
             do i=is_obc,ie_obc

                ! Using the h remapping approach
                ! Pretty sure we need to check for source/target grid consistency here
                segment%field(m)%buffer_dst(i,j,:)=0.0  ! initialize remap destination buffer
                if (G%mask2dT(i,j)>0.) then
                   call remapping_core_h(segment%field(m)%nk_src,segment%field(m)%dz_src(i,j,:),&
                        segment%field(m)%buffer_src(i,j,:),G%ke, h(i,j,:),&
                        segment%field(m)%buffer_dst(i,j,:),OBC%remap_CS)
                endif
             enddo
          enddo
        else  ! 2d data
          segment%field(m)%buffer_dst(:,:,1)=segment%field(m)%buffer_src(:,:,1)  ! initialize remap destination buffer
        endif
        deallocate(tmp_buffer)
      else ! fid <= 0
         if (.not. ASSOCIATED(segment%field(m)%buffer_dst)) then
           allocate(segment%field(m)%buffer_dst(is_obc:ie_obc,js_obc:je_obc,G%ke))
           segment%field(m)%buffer_dst(:,:,:)=segment%field(m)%value
           if (trim(segment%field(m)%name) == 'UO' .or. trim(segment%field(m)%name) == 'VO') then
              allocate(segment%field(m)%bt_vel(is_obc:ie_obc,js_obc:je_obc))
              segment%field(m)%bt_vel(:,:)=segment%field(m)%value
           endif
         endif
      endif

      if (trim(segment%field(m)%name) == 'U' .or. trim(segment%field(m)%name) == 'V') then
         if (segment%field(m)%fid>0) then ! calculate external BT velocity and transport if needed
           if((trim(segment%field(m)%name) == 'U' .and. segment%is_E_or_W) .or.  &
              (trim(segment%field(m)%name) == 'V' .and. segment%is_N_or_S)) then
             do j=js_obc,je_obc
                do i=is_obc,ie_obc
                   segment%normal_trans_bt(i,j) = 0.0
                   do k=1,G%ke
                      segment%normal_vel(i,j,k) = segment%field(m)%buffer_dst(i,j,k)
                      segment%normal_trans(i,j,k) = segment%field(m)%buffer_dst(i,j,k)*segment%h(i,j,k)
                      segment%normal_trans_bt(i,j)= segment%normal_trans_bt(i,j)+segment%normal_trans(i,j,k)
                   enddo
                   segment%normal_vel_bt(i,j) = segment%normal_trans_bt(i,j)/max(segment%Htot(i,j),1.e-12)
                enddo
             enddo
           endif
         endif
      endif

      if (trim(segment%field(m)%name) == 'SSH') then
        do j=js_obc,je_obc
          do i=is_obc,ie_obc
              segment%eta(i,j) = segment%field(m)%buffer_dst(i,j,1)
          enddo
        enddo
      endif
    enddo


  enddo ! end segment loop

end subroutine update_OBC_segment_data

!> \namespace mom_open_boundary
!! This module implements some aspects of internal open boundary
!! conditions in MOM.
!!
!! A small fragment of the grid is shown below:
!!
!!    j+1  x ^ x ^ x   At x:  q, CoriolisBu
!!    j+1  > o > o >   At ^:  v, tauy
!!    j    x ^ x ^ x   At >:  u, taux
!!    j    > o > o >   At o:  h, bathyT, buoy, tr, T, S, Rml, ustar
!!    j-1  x ^ x ^ x
!!        i-1  i  i+1  At x & ^:
!!           i  i+1    At > & o:
!!
!! The boundaries always run through q grid points (x).

end module MOM_open_boundary<|MERGE_RESOLUTION|>--- conflicted
+++ resolved
@@ -232,13 +232,11 @@
   if (config1 .ne. "none") OBC%user_BCs_set_globally = .true.
   ! Should this be set in MOM_input instead?
   if (config1 .eq. "tidal_bay") OBC%update_OBC = .true.
-<<<<<<< HEAD
-=======
 
   call get_param(param_file, mod, "EXTEND_OBC_SEGMENTS", OBC%extend_segments, &
-                   "If true, extend OBC segments.", &
-                   default=.false.)
->>>>>>> 32e06217
+                   "If true, extend OBC segments. This option is used to recover\n"//&
+                   "legacy solutions dependent on an incomplete implementaion of OBCs.\n"//&
+                   "This option will be obsoleted in the future.", default=.false.)
 
   if (OBC%number_of_segments > 0) then
     call get_param(param_file, mod, "OBC_ZERO_VORTICITY", OBC%zero_vorticity, &
