--- conflicted
+++ resolved
@@ -1584,8 +1584,7 @@
            segment%normal_vel(I,j,k) = (1 - gamma_2) * segment%normal_vel(I,j,k) + &
                                  gamma_2 * segment%nudged_normal_vel(I,j,k)
          endif
-<<<<<<< HEAD
-       enddo; enddo
+       enddo ; enddo
        if (segment%radiation_tan .or. segment%radiation_grad) then
          I=segment%HI%IsdB
          allocate(rx_tangential(segment%HI%IsdB:segment%HI%IedB,segment%HI%JsdB:segment%HI%JedB,nz))
@@ -1600,7 +1599,7 @@
            do k=1,nz ;  do J=segment%HI%JsdB,segment%HI%JedB
              rx_avg = rx_tangential(I,J,k)
              segment%tangential_vel(I,J,k) = (v_new(I,J,k) + rx_avg*v_new(I-1,J,k)) / (1.0+rx_avg)
-           enddo; enddo
+           enddo ; enddo
          endif
          if (segment%nudged_tan) then
            do k=1,nz ; do J=segment%HI%JsdB,segment%HI%JedB
@@ -1612,14 +1611,14 @@
              gamma_2 = dt / (tau + dt)
              segment%tangential_vel(I,J,k) = (1 - gamma_2) * segment%tangential_vel(I,J,k) + &
                                  gamma_2 * segment%nudged_tangential_vel(I,J,k)
-           enddo; enddo
+           enddo ; enddo
          endif
          if (segment%radiation_grad) then
-           do k=1,nz ;  do J=segment%HI%JsdB,segment%HI%JedB
+           do k=1,nz ; do J=segment%HI%JsdB,segment%HI%JedB
              rx_avg = rx_tangential(I,J,k)
              segment%tangential_grad(I,J,k) = ((v_new(i,J,k) - v_new(i-1,J,k))*G%IdxBu(I-1,J) + &
                                rx_avg*(v_new(i-1,J,k) - v_new(i-2,J,k))*G%IdxBu(I-2,J)) / (1.0+rx_avg)
-           enddo; enddo
+           enddo ; enddo
          endif
          if (segment%nudged_grad) then
            do k=1,nz ; do J=segment%HI%JsdB,segment%HI%JedB
@@ -1631,19 +1630,16 @@
              gamma_2 = dt / (tau + dt)
              segment%tangential_grad(I,J,k) = (1 - gamma_2) * segment%tangential_grad(I,J,k) + &
                                  gamma_2 * segment%nudged_tangential_grad(I,J,k)
-           enddo; enddo
+           enddo ; enddo
          endif
          deallocate(rx_tangential)
        endif
-=======
-       enddo ; enddo
->>>>>>> 12d2effb
      endif
 
      if (segment%direction == OBC_DIRECTION_W) then
        I=segment%HI%IsdB
        if (I>G%HI%IecB) cycle
-       do k=1,nz ;  do j=segment%HI%jsd,segment%HI%jed
+       do k=1,nz ; do j=segment%HI%jsd,segment%HI%jed
          if (segment%radiation) then
            dhdt = u_old(I+1,j,k)-u_new(I+1,j,k) !old-new
            dhdx = u_new(I+1,j,k)-u_new(I+2,j,k) !in new time forward sasha for I+1
@@ -1687,8 +1683,7 @@
            segment%normal_vel(I,j,k) = (1 - gamma_2) * segment%normal_vel(I,j,k) + &
                                  gamma_2 * segment%nudged_normal_vel(I,j,k)
          endif
-<<<<<<< HEAD
-       enddo; enddo
+       enddo ; enddo
        if (segment%radiation_tan .or. segment%radiation_grad) then
          I=segment%HI%IsdB
          allocate(rx_tangential(segment%HI%IsdB:segment%HI%IedB,segment%HI%JsdB:segment%HI%JedB,nz))
@@ -1703,7 +1698,7 @@
            do k=1,nz ;  do J=segment%HI%JsdB,segment%HI%JedB
              rx_avg = rx_tangential(I,J,k)
              segment%tangential_vel(I,J,k) = (v_new(I+1,J,k) + rx_avg*v_new(I+2,J,k)) / (1.0+rx_avg)
-           enddo; enddo
+           enddo ; enddo
          endif
          if (segment%nudged_tan) then
            do k=1,nz ; do J=segment%HI%JsdB,segment%HI%JedB
@@ -1715,14 +1710,14 @@
              gamma_2 = dt / (tau + dt)
              segment%tangential_vel(I,J,k) = (1 - gamma_2) * segment%tangential_vel(I,J,k) + &
                                  gamma_2 * segment%nudged_tangential_vel(I,J,k)
-           enddo; enddo
+           enddo ; enddo
          endif
          if (segment%radiation_grad) then
            do k=1,nz ;  do J=segment%HI%JsdB,segment%HI%JedB
              rx_avg = rx_tangential(I,J,k)
              segment%tangential_grad(I,J,k) = ((v_new(i+2,J,k) - v_new(i+1,J,k))*G%IdxBu(I+1,J) + &
                                rx_avg*(v_new(i+3,J,k) - v_new(i+2,J,k))*G%IdxBu(I+2,J)) / (1.0+rx_avg)
-           enddo; enddo
+           enddo ; enddo
          endif
          if (segment%nudged_grad) then
            do k=1,nz ; do J=segment%HI%JsdB,segment%HI%JedB
@@ -1734,13 +1729,10 @@
              gamma_2 = dt / (tau + dt)
              segment%tangential_grad(I,J,k) = (1 - gamma_2) * segment%tangential_grad(I,J,k) + &
                                  gamma_2 * segment%nudged_tangential_grad(I,J,k)
-           enddo; enddo
+           enddo ; enddo
          endif
          deallocate(rx_tangential)
        endif
-=======
-       enddo ; enddo
->>>>>>> 12d2effb
      endif
 
      if (segment%direction == OBC_DIRECTION_N) then
@@ -1791,8 +1783,7 @@
            segment%normal_vel(i,J,k) = (1 - gamma_2) * segment%normal_vel(i,J,k) + &
                                  gamma_2 * segment%nudged_normal_vel(i,J,k)
          endif
-<<<<<<< HEAD
-       enddo; enddo
+       enddo ; enddo
        if (segment%radiation_tan .or. segment%radiation_grad) then
          J=segment%HI%JsdB
          allocate(rx_tangential(segment%HI%IsdB:segment%HI%IedB,segment%HI%JsdB:segment%HI%JedB,nz))
@@ -1807,7 +1798,7 @@
            do k=1,nz ;  do I=segment%HI%IsdB,segment%HI%IedB
              rx_avg = rx_tangential(I,J,k)
              segment%tangential_vel(I,J,k) = (u_new(I,j,k) + rx_avg*u_new(I,j-1,k)) / (1.0+rx_avg)
-           enddo; enddo
+           enddo ; enddo
          endif
          if (segment%nudged_tan) then
            do k=1,nz ; do I=segment%HI%IsdB,segment%HI%IedB
@@ -1819,14 +1810,14 @@
              gamma_2 = dt / (tau + dt)
              segment%tangential_vel(I,J,k) = (1 - gamma_2) * segment%tangential_vel(I,J,k) + &
                                  gamma_2 * segment%nudged_tangential_vel(I,J,k)
-           enddo; enddo
+           enddo ; enddo
          endif
          if (segment%radiation_grad) then
            do k=1,nz ;  do I=segment%HI%IsdB,segment%HI%IedB
              rx_avg = rx_tangential(I,J,k)
              segment%tangential_grad(I,J,k) = ((u_new(I,j,k) - u_new(I-1,j,k))*G%IdyBu(I,J-1) + &
                                rx_avg*(u_new(I,j-1,k) - u_new(I,j-2,k))*G%IdyBu(I,J-2)) / (1.0+rx_avg)
-           enddo; enddo
+           enddo ; enddo
          endif
          if (segment%nudged_grad) then
            do k=1,nz ; do I=segment%HI%IsdB,segment%HI%IedB
@@ -1838,13 +1829,10 @@
              gamma_2 = dt / (tau + dt)
              segment%tangential_grad(I,J,k) = (1 - gamma_2) * segment%tangential_grad(I,J,k) + &
                                  gamma_2 * segment%nudged_tangential_grad(I,J,k)
-           enddo; enddo
+           enddo ; enddo
          endif
          deallocate(rx_tangential)
        endif
-=======
-       enddo ; enddo
->>>>>>> 12d2effb
      endif
 
 
@@ -1895,8 +1883,7 @@
            segment%normal_vel(i,J,k) = (1 - gamma_2) * segment%normal_vel(i,J,k) + &
                                  gamma_2 * segment%nudged_normal_vel(i,J,k)
          endif
-<<<<<<< HEAD
-       enddo; enddo
+       enddo ; enddo
        if (segment%radiation_tan .or. segment%radiation_grad) then
          J=segment%HI%JsdB
          allocate(rx_tangential(segment%HI%IsdB:segment%HI%IedB,segment%HI%JsdB:segment%HI%JedB,nz))
@@ -1911,7 +1898,7 @@
            do k=1,nz ;  do I=segment%HI%IsdB,segment%HI%IedB
              rx_avg = rx_tangential(I,J,k)
              segment%tangential_vel(I,J,k) = (u_new(I,j+1,k) + rx_avg*u_new(I,j+2,k)) / (1.0+rx_avg)
-           enddo; enddo
+           enddo ; enddo
          endif
          if (segment%nudged_tan) then
            do k=1,nz ; do I=segment%HI%IsdB,segment%HI%IedB
@@ -1923,14 +1910,14 @@
              gamma_2 = dt / (tau + dt)
              segment%tangential_vel(I,J,k) = (1 - gamma_2) * segment%tangential_vel(I,J,k) + &
                                  gamma_2 * segment%nudged_tangential_vel(I,J,k)
-           enddo; enddo
+           enddo ; enddo
          endif
          if (segment%radiation_grad) then
            do k=1,nz ;  do I=segment%HI%IsdB,segment%HI%IedB
              rx_avg = rx_tangential(I,J,k)
              segment%tangential_grad(I,J,k) = ((u_new(I,j+2,k) - u_new(I,j+1,k))*G%IdyBu(I,J+1) + &
                                rx_avg*(u_new(I,j+3,k) - u_new(I,j+2,k))*G%IdyBu(I,J+2)) / (1.0+rx_avg)
-           enddo; enddo
+           enddo ; enddo
          endif
          if (segment%nudged_grad) then
            do k=1,nz ; do J=segment%HI%JsdB,segment%HI%JedB
@@ -1942,13 +1929,10 @@
              gamma_2 = dt / (tau + dt)
              segment%tangential_grad(I,J,k) = (1 - gamma_2) * segment%tangential_grad(I,J,k) + &
                                  gamma_2 * segment%nudged_tangential_grad(I,J,k)
-           enddo; enddo
+           enddo ; enddo
          endif
          deallocate(rx_tangential)
        endif
-=======
-       enddo ; enddo
->>>>>>> 12d2effb
      endif
   enddo
 
@@ -3175,8 +3159,10 @@
 ! Local variables
   integer :: isd, ied, IsdB, IedB, jsd, jed, JsdB, JedB, n
   integer :: i, j
+  logical :: fatal_error = .False.
   real    :: min_depth
   integer, parameter  :: cin = 3, cout = 4, cland = -1, cedge = -2
+  character(len=256) :: mesg    ! Message for error messages.
   type(OBC_segment_type), pointer :: segment ! pointer to segment type list
   real, allocatable, dimension(:,:) :: color, color2  ! For sorting inside from outside,
                                                       ! two different ways
@@ -3257,10 +3243,16 @@
 
   ! Use the color to set outside to min_depth on this process.
   do j=G%jsd,G%jed ; do i=G%isd,G%ied
-    if (color(i,j) /= color2(i,j)) call MOM_error(FATAL, &
-        "MOM_open_boundary: inconsistent OBC segments.")
+    if (color(i,j) /= color2(i,j)) then
+      fatal_error = .True.
+      write(mesg,'("MOM_open_boundary: problem with OBC segments specification at ",I5,",",I5," during\n", &
+          "the masking of the outside grid points.")') i, j
+      call MOM_error(WARNING,"MOM register_tracer: "//mesg, all_print=.true.)
+    endif
     if (color(i,j) == cout) G%bathyT(i,j) = min_depth
   enddo ; enddo
+  if (fatal_error) call MOM_error(FATAL, &
+      "MOM_open_boundary: inconsistent OBC segments.")
 
   deallocate(color)
   deallocate(color2)
