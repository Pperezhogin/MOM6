--- conflicted
+++ resolved
@@ -263,13 +263,8 @@
       OBC%OBC_mask_u(I_obc,j) = .true.
       OBC%OBC_kind_u(I_obc,j) = this_kind
       if (Je_obc>Js_obc) then ! East is outward
-<<<<<<< HEAD
         OBC%OBC_direction_u(I_obc,j) = OBC_DIRECTION_E ! We only use direction for Flather (maybe)
-        if (this_kind == OBC_FLATHER) then
-=======
         if (this_kind == OBC_FLATHER .or. this_kind == OBC_RADIATION2D) then
-          OBC%OBC_direction_u(I_obc,j) = OBC_DIRECTION_E ! We only use direction for Flather
->>>>>>> cf261259
           ! Set v points outside segment
           OBC%OBC_mask_v(i_obc+1,J) = .true.
           if (OBC%OBC_direction_v(i_obc+1,J) == OBC_NONE) then
@@ -283,13 +278,8 @@
           endif
         endif
       else ! West is outward
-<<<<<<< HEAD
         OBC%OBC_direction_u(I_obc,j) = OBC_DIRECTION_W ! We only use direction for Flather (maybe)
-        if (this_kind == OBC_FLATHER) then
-=======
         if (this_kind == OBC_FLATHER .or. this_kind == OBC_RADIATION2D) then
-          OBC%OBC_direction_u(I_obc,j) = OBC_DIRECTION_W ! We only use direction for Flather
->>>>>>> cf261259
           ! Set v points outside segment
           OBC%OBC_mask_v(i_obc,J) = .true.
           if (OBC%OBC_direction_v(i_obc,J) == OBC_NONE) then
@@ -357,13 +347,8 @@
       OBC%OBC_mask_v(i,J_obc) = .true.
       OBC%OBC_kind_v(i,J_obc) = this_kind
       if (Is_obc>Ie_obc) then ! North is outward
-<<<<<<< HEAD
         OBC%OBC_direction_v(i,J_obc) = OBC_DIRECTION_N ! We only use direction for Flather
-        if (this_kind == OBC_FLATHER) then
-=======
         if (this_kind == OBC_FLATHER .or. this_kind == OBC_RADIATION2D) then
-          OBC%OBC_direction_v(i,J_obc) = OBC_DIRECTION_N ! We only use direction for Flather
->>>>>>> cf261259
           ! Set u points outside segment
           OBC%OBC_mask_u(I,j_obc+1) = .true.
           if (OBC%OBC_direction_u(I,j_obc+1) == OBC_NONE) then
@@ -377,13 +362,8 @@
           endif
         endif
       else ! South is outward
-<<<<<<< HEAD
         OBC%OBC_direction_v(i,J_obc) = OBC_DIRECTION_S ! We only use direction for Flather
-        if (this_kind == OBC_FLATHER) then
-=======
         if (this_kind == OBC_FLATHER .or. this_kind == OBC_RADIATION2D) then
-          OBC%OBC_direction_v(i,J_obc) = OBC_DIRECTION_S ! We only use direction for Flather
->>>>>>> cf261259
           ! Set u points outside segment
           OBC%OBC_mask_u(I,j_obc) = .true.
           if (OBC%OBC_direction_u(I,j_obc) == OBC_NONE) then
