--- conflicted
+++ resolved
@@ -2400,7 +2400,6 @@
   enddo
 end subroutine fill_temp_salt_segments
 
-<<<<<<< HEAD
 !> Find the region outside of all open boundary segments and
 !! make sure it is set to land mask. Gonna need to know global land
 !! mask as well to get it right...
@@ -2533,7 +2532,6 @@
   enddo
 
 end subroutine flood_fill
-=======
 
 subroutine open_boundary_register_restarts(HI, GV, OBC_CS,restart_CSp)
   type(hor_index_type), intent(in) :: HI
@@ -2571,7 +2569,6 @@
   endif
 
 end subroutine open_boundary_register_restarts
->>>>>>> e30c9a0e
 
 !> \namespace mom_open_boundary
 !! This module implements some aspects of internal open boundary
