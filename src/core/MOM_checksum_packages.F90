!> Provides routines that do checksums of groups of MOM variables
module MOM_checksum_packages

! This file is part of MOM6. See LICENSE.md for the license.

!   This module provides several routines that do check-sums of groups
! of variables in the various dynamic solver routines.

use MOM_coms, only : min_across_PEs, max_across_PEs, reproducing_sum
use MOM_debugging, only : hchksum, uvchksum
use MOM_error_handler, only : MOM_mesg, is_root_pe
use MOM_grid, only : ocean_grid_type
use MOM_unit_scaling, only : unit_scale_type
use MOM_variables, only : thermo_var_ptrs, surface
use MOM_verticalGrid, only : verticalGrid_type

implicit none ; private

public MOM_state_chksum, MOM_thermo_chksum, MOM_accel_chksum
public MOM_state_stats, MOM_surface_chksum

!> Write out checksums of the MOM6 state variables
interface MOM_state_chksum
  module procedure MOM_state_chksum_5arg
  module procedure MOM_state_chksum_3arg
end interface

#include <MOM_memory.h>

!> A type for storing statistica about a variable
type :: stats ; private
  real :: minimum = 1.E34  !< The minimum value [degC] or [ppt] or other units
  real :: maximum = -1.E34 !< The maximum value [degC] or [ppt] or other units
  real :: average = 0.     !< The average value [degC] or [ppt] or other units
end type stats

contains

! =============================================================================

!> Write out chksums for the model's basic state variables, including transports.
subroutine MOM_state_chksum_5arg(mesg, u, v, h, uh, vh, G, GV, US, haloshift, symmetric, omit_corners, vel_scale)
  character(len=*),                          &
                           intent(in) :: mesg !< A message that appears on the chksum lines.
  type(ocean_grid_type),   intent(in) :: G    !< The ocean's grid structure.
  type(verticalGrid_type), intent(in) :: GV   !< The ocean's vertical grid structure.
  real, dimension(SZIB_(G),SZJ_(G),SZK_(GV)), &
                           intent(in) :: u    !< The zonal velocity [L T-1 ~> m s-1] or other units.
  real, dimension(SZI_(G),SZJB_(G),SZK_(GV)), &
                           intent(in) :: v    !< The meridional velocity [L T-1 ~> m s-1] or other units.
  real, dimension(SZI_(G),SZJ_(G),SZK_(GV)),  &
                           intent(in) :: h    !< Layer thicknesses [H ~> m or kg m-2].
  real, dimension(SZIB_(G),SZJ_(G),SZK_(GV)), &
                           intent(in) :: uh   !< Volume flux through zonal faces = u*h*dy
                                              !! [H L2 T-1 ~> m3 s-1 or kg s-1].
  real, dimension(SZI_(G),SZJB_(G),SZK_(GV)), &
                           intent(in) :: vh   !< Volume flux through meridional faces = v*h*dx
                                              !! [H L2 T-1 ~> m3 s-1 or kg s-1].
  type(unit_scale_type),   intent(in) :: US   !< A dimensional unit scaling type
  integer,       optional, intent(in) :: haloshift !< The width of halos to check (default 0).
  logical,       optional, intent(in) :: symmetric !< If true, do checksums on the fully symmetric
                                                   !! computational domain.
  logical,       optional, intent(in) :: omit_corners !< If true, avoid checking diagonal shifts
  real,          optional, intent(in) :: vel_scale !< The scaling factor to convert velocities to [m s-1]

  real :: scale_vel ! The scaling factor to convert velocities to [m s-1]
  logical :: sym
  integer :: hs

  ! Note that for the chksum calls to be useful for reproducing across PE
  ! counts, there must be no redundant points, so all variables use is..ie
  ! and js...je as their extent.
  hs = 1 ; if (present(haloshift)) hs=haloshift
  sym = .false. ; if (present(symmetric)) sym=symmetric
  scale_vel = US%L_T_to_m_s ; if (present(vel_scale)) scale_vel = vel_scale

  call uvchksum(mesg//" [uv]", u, v, G%HI, haloshift=hs, symmetric=sym, &
                omit_corners=omit_corners, unscale=scale_vel)
  call hchksum(h, mesg//" h", G%HI, haloshift=hs, omit_corners=omit_corners, unscale=GV%H_to_MKS)
  call uvchksum(mesg//" [uv]h", uh, vh, G%HI, haloshift=hs, symmetric=sym, &
                omit_corners=omit_corners, unscale=GV%H_to_MKS*US%L_to_m**2*US%s_to_T)
end subroutine MOM_state_chksum_5arg

! =============================================================================

!> Write out chksums for the model's basic state variables.
subroutine MOM_state_chksum_3arg(mesg, u, v, h, G, GV, US, haloshift, symmetric, omit_corners)
  character(len=*),                intent(in) :: mesg !< A message that appears on the chksum lines.
  type(ocean_grid_type),           intent(in) :: G  !< The ocean's grid structure.
  type(verticalGrid_type),         intent(in) :: GV !< The ocean's vertical grid structure.
  real, dimension(SZIB_(G),SZJ_(G),SZK_(GV)), &
                                   intent(in) :: u  !< Zonal velocity [L T-1 ~> m s-1] or [m s-1].
  real, dimension(SZI_(G),SZJB_(G),SZK_(GV)), &
                                   intent(in) :: v  !< Meridional velocity [L T-1 ~> m s-1] or [m s-1]..
  real, dimension(SZI_(G),SZJ_(G),SZK_(GV)),  &
                                   intent(in) :: h  !< Layer thicknesses [H ~> m or kg m-2].
  type(unit_scale_type),           intent(in) :: US !< A dimensional unit scaling type, which is
                                                    !! used to rescale u and v if present.
  integer,               optional, intent(in) :: haloshift !< The width of halos to check (default 0).
  logical,               optional, intent(in) :: symmetric !< If true, do checksums on the fully
                                                    !! symmetric computational domain.
  logical,               optional, intent(in) :: omit_corners !< If true, avoid checking diagonal shifts

  integer :: hs
  logical :: sym

  ! Note that for the chksum calls to be useful for reproducing across PE
  ! counts, there must be no redundant points, so all variables use is..ie
  ! and js...je as their extent.
  hs = 1 ; if (present(haloshift)) hs = haloshift
  sym = .false. ; if (present(symmetric)) sym = symmetric
  call uvchksum(mesg//" u", u, v, G%HI, haloshift=hs, symmetric=sym, &
                omit_corners=omit_corners, unscale=US%L_T_to_m_s)
  call hchksum(h, mesg//" h",G%HI, haloshift=hs, omit_corners=omit_corners, unscale=GV%H_to_MKS)
end subroutine MOM_state_chksum_3arg

! =============================================================================

!> Write out chksums for the model's thermodynamic state variables.
subroutine MOM_thermo_chksum(mesg, tv, G, US, haloshift, omit_corners)
  character(len=*),         intent(in) :: mesg !< A message that appears on the chksum lines.
  type(thermo_var_ptrs),    intent(in) :: tv   !< A structure pointing to various
                                               !! thermodynamic variables.
  type(ocean_grid_type),    intent(in) :: G    !< The ocean's grid structure.
  type(unit_scale_type),    intent(in) :: US   !< A dimensional unit scaling type
  integer,        optional, intent(in) :: haloshift !< The width of halos to check (default 0).
  logical,        optional, intent(in) :: omit_corners !< If true, avoid checking diagonal shifts

  integer :: hs
  hs=1 ; if (present(haloshift)) hs=haloshift

  if (associated(tv%T)) &
    call hchksum(tv%T, mesg//" T", G%HI, haloshift=hs, omit_corners=omit_corners, unscale=US%C_to_degC)
  if (associated(tv%S)) &
    call hchksum(tv%S, mesg//" S", G%HI, haloshift=hs, omit_corners=omit_corners, unscale=US%S_to_ppt)
  if (associated(tv%frazil)) &
    call hchksum(tv%frazil, mesg//" frazil", G%HI, haloshift=hs, omit_corners=omit_corners, &
                 unscale=US%Q_to_J_kg*US%R_to_kg_m3*US%Z_to_m)
  if (associated(tv%salt_deficit)) &
    call hchksum(tv%salt_deficit, mesg//" salt deficit", G%HI, haloshift=hs, omit_corners=omit_corners, &
                 unscale=US%S_to_ppt*US%RZ_to_kg_m2)
  if (associated(tv%varT)) &
    call hchksum(tv%varT, mesg//" varT", G%HI, haloshift=hs, omit_corners=omit_corners, unscale=US%C_to_degC**2)
  if (associated(tv%varS)) &
    call hchksum(tv%varS, mesg//" varS", G%HI, haloshift=hs, omit_corners=omit_corners, unscale=US%S_to_ppt**2)
  if (associated(tv%covarTS)) &
    call hchksum(tv%covarTS, mesg//" covarTS", G%HI, haloshift=hs, omit_corners=omit_corners, &
                 unscale=US%S_to_ppt*US%C_to_degC)

end subroutine MOM_thermo_chksum

! =============================================================================

!> Write out chksums for the ocean surface variables.
subroutine MOM_surface_chksum(mesg, sfc_state, G, US, haloshift, symmetric)
  character(len=*),      intent(in)    :: mesg !< A message that appears on the chksum lines.
  type(surface),         intent(inout) :: sfc_state !< transparent ocean surface state structure
                                               !! shared with the calling routine data in this
                                               !! structure is intent out.
  type(ocean_grid_type), intent(in)    :: G    !< The ocean's grid structure.
  type(unit_scale_type), intent(in)    :: US    !< A dimensional unit scaling type
  integer,     optional, intent(in)    :: haloshift !< The width of halos to check (default 0).
  logical,     optional, intent(in)    :: symmetric !< If true, do checksums on the fully symmetric
                                               !! computational domain.

  integer :: hs
  logical :: sym

  sym = .false. ; if (present(symmetric)) sym = symmetric
  hs = 0 ; if (present(haloshift)) hs = haloshift

  if (allocated(sfc_state%SST)) call hchksum(sfc_state%SST, mesg//" SST", G%HI, haloshift=hs, &
                                             unscale=US%C_to_degC)
  if (allocated(sfc_state%SSS)) call hchksum(sfc_state%SSS, mesg//" SSS", G%HI, haloshift=hs, &
                                             unscale=US%S_to_ppt)
  if (allocated(sfc_state%sea_lev)) call hchksum(sfc_state%sea_lev, mesg//" sea_lev", G%HI, &
                                                 haloshift=hs, unscale=US%Z_to_m)
  if (allocated(sfc_state%Hml)) call hchksum(sfc_state%Hml, mesg//" Hml", G%HI, haloshift=hs, &
                                             unscale=US%Z_to_m)
  if (allocated(sfc_state%u) .and. allocated(sfc_state%v)) &
    call uvchksum(mesg//" SSU", sfc_state%u, sfc_state%v, G%HI, haloshift=hs, symmetric=sym, &
                  unscale=US%L_T_to_m_s)
  if (allocated(sfc_state%frazil)) call hchksum(sfc_state%frazil, mesg//" frazil", G%HI, &
<<<<<<< HEAD
                                                haloshift=hs, unscale=US%Q_to_J_kg*US%RZ_to_kg_m2)
=======
                                                haloshift=hs, scale=US%Q_to_J_kg*US%RZ_to_kg_m2)
  if (allocated(sfc_state%melt_potential)) call hchksum(sfc_state%melt_potential, mesg//" melt_potential", &
                      G%HI, haloshift=hs, scale=US%Q_to_J_kg*US%RZ_to_kg_m2)
  if (allocated(sfc_state%ocean_mass)) call hchksum(sfc_state%ocean_mass, mesg//" ocean_mass", &
                      G%HI, haloshift=hs, scale=US%RZ_to_kg_m2)
  if (allocated(sfc_state%ocean_heat)) call hchksum(sfc_state%ocean_heat, mesg//" ocean_heat", &
                      G%HI, haloshift=hs, scale=US%C_to_degC*US%RZ_to_kg_m2)
  if (allocated(sfc_state%ocean_salt)) call hchksum(sfc_state%ocean_salt, mesg//" ocean_salt", &
                      G%HI, haloshift=hs, scale=US%S_to_ppt*US%RZ_to_kg_m2)
>>>>>>> aacb9098

end subroutine MOM_surface_chksum

! =============================================================================

!> Write out chksums for the model's accelerations
subroutine MOM_accel_chksum(mesg, CAu, CAv, PFu, PFv, diffu, diffv, G, GV, US, pbce, &
                            u_accel_bt, v_accel_bt, symmetric)
  character(len=*),         intent(in) :: mesg !< A message that appears on the chksum lines.
  type(ocean_grid_type),    intent(in) :: G    !< The ocean's grid structure.
  type(verticalGrid_type),  intent(in) :: GV   !< The ocean's vertical grid structure.
  real, dimension(SZIB_(G),SZJ_(G),SZK_(GV)), &
                            intent(in) :: CAu  !< Zonal acceleration due to Coriolis
                                               !! and momentum advection terms [L T-2 ~> m s-2].
  real, dimension(SZI_(G),SZJB_(G),SZK_(GV)), &
                            intent(in) :: CAv  !< Meridional acceleration due to Coriolis
                                               !! and momentum advection terms [L T-2 ~> m s-2].
  real, dimension(SZIB_(G),SZJ_(G),SZK_(GV)), &
                            intent(in) :: PFu  !< Zonal acceleration due to pressure gradients
                                               !! (equal to -dM/dx) [L T-2 ~> m s-2].
  real, dimension(SZI_(G),SZJB_(G),SZK_(GV)), &
                            intent(in) :: PFv  !< Meridional acceleration due to pressure gradients
                                               !! (equal to -dM/dy) [L T-2 ~> m s-2].
  real, dimension(SZIB_(G),SZJ_(G),SZK_(GV)), &
                            intent(in) :: diffu !< Zonal acceleration due to convergence of the
                                                !! along-isopycnal stress tensor [L T-2 ~> m s-2].
  real, dimension(SZI_(G),SZJB_(G),SZK_(GV)), &
                            intent(in) :: diffv !< Meridional acceleration due to convergence of
                                                !! the along-isopycnal stress tensor [L T-2 ~> m s-2].
  type(unit_scale_type),    intent(in) :: US    !< A dimensional unit scaling type
  real, dimension(SZI_(G),SZJ_(G),SZK_(GV)),  &
                  optional, intent(in) :: pbce !< The baroclinic pressure anomaly in each layer
                                               !! due to free surface height anomalies
                                               !! [L2 T-2 H-1 ~> m s-2 or m4 s-2 kg-1].
  real, dimension(SZIB_(G),SZJ_(G),SZK_(GV)), &
                  optional, intent(in) :: u_accel_bt !< The zonal acceleration from terms in the
                                                     !! barotropic solver [L T-2 ~> m s-2].
  real, dimension(SZI_(G),SZJB_(G),SZK_(GV)), &
                  optional, intent(in) :: v_accel_bt !< The meridional acceleration from terms in
                                                     !! the barotropic solver [L T-2 ~> m s-2].
  logical,        optional, intent(in) :: symmetric !< If true, do checksums on the fully symmetric
                                                    !! computational domain.

  logical :: sym

  sym=.false.; if (present(symmetric)) sym=symmetric

  ! Note that for the chksum calls to be useful for reproducing across PE
  ! counts, there must be no redundant points, so all variables use is..ie
  ! and js...je as their extent.
  call uvchksum(mesg//" CA[uv]", CAu, CAv, G%HI, haloshift=0, symmetric=sym, unscale=US%L_T2_to_m_s2)
  call uvchksum(mesg//" PF[uv]", PFu, PFv, G%HI, haloshift=0, symmetric=sym, unscale=US%L_T2_to_m_s2)
  call uvchksum(mesg//" diffu", diffu, diffv, G%HI,haloshift=0, symmetric=sym, unscale=US%L_T2_to_m_s2)
  if (present(pbce)) &
    call hchksum(pbce, mesg//" pbce",G%HI,haloshift=0, unscale=GV%m_to_H*US%L_T_to_m_s**2)
  if (present(u_accel_bt) .and. present(v_accel_bt)) &
    call uvchksum(mesg//" [uv]_accel_bt", u_accel_bt, v_accel_bt, G%HI,haloshift=0, symmetric=sym, &
                  unscale=US%L_T2_to_m_s2)
end subroutine MOM_accel_chksum

! =============================================================================

!> Monitor and write out statistics for the model's state variables.
subroutine MOM_state_stats(mesg, u, v, h, Temp, Salt, G, GV, US, allowChange, permitDiminishing)
  type(ocean_grid_type),   intent(in) :: G    !< The ocean's grid structure.
  type(verticalGrid_type), intent(in) :: GV   !< The ocean's vertical grid structure.
  character(len=*),        intent(in) :: mesg !< A message that appears on the chksum lines.
  real, dimension(SZIB_(G),SZJ_(G),SZK_(GV)), &
                           intent(in) :: u    !< The zonal velocity [L T-1 ~> m s-1].
  real, dimension(SZI_(G),SZJB_(G),SZK_(GV)), &
                           intent(in) :: v    !< The meridional velocity [L T-1 ~> m s-1].
  real, dimension(SZI_(G),SZJ_(G),SZK_(GV)),  &
                           intent(in) :: h    !< Layer thicknesses [H ~> m or kg m-2].
  real, pointer, dimension(:,:,:),           &
                           intent(in) :: Temp !< Temperature [C ~> degC].
  real, pointer, dimension(:,:,:),           &
                           intent(in) :: Salt !< Salinity [S ~> ppt].
  type(unit_scale_type),   intent(in) :: US    !< A dimensional unit scaling type
  logical,       optional, intent(in) :: allowChange !< do not flag an error
                                                     !! if the statistics change.
  logical,       optional, intent(in) :: permitDiminishing !< do not flag error if the
                                                           !! extrema are diminishing.

  ! Local variables
  real, dimension(G%isc:G%iec, G%jsc:G%jec) :: &
    tmp_A, &  ! The area per cell [m2] (unscaled to permit reproducing sum).
    tmp_V, &  ! The column-integrated volume [m3] or mass [kg] (unscaled to permit reproducing sum),
              ! depending on whether the Boussinesq approximation is used
    tmp_T, &  ! The column-integrated temperature [degC m3] or [degC kg] (unscaled to permit reproducing sum)
    tmp_S     ! The column-integrated salinity [ppt m3] or [ppt kg] (unscaled to permit reproducing sum)
  real :: Vol, dV    ! The total ocean volume or mass and its change [m3] or [kg] (unscaled to permit reproducing sum).
  real :: Area       ! The total ocean surface area [m2] (unscaled to permit reproducing sum).
  real :: h_minimum  ! The minimum layer thicknesses [H ~> m or kg m-2]
  real :: T_scale    ! The scaling conversion factor for temperatures [degC C-1 ~> 1]
  real :: S_scale    ! The scaling conversion factor for salinities [ppt S-1 ~> 1]
  logical :: do_TS   ! If true, evaluate statistics for temperature and salinity
  type(stats) :: T, delT ! Temperature statistics in unscaled units [degC]
  type(stats) :: S, delS ! Salinity statistics in unscaled units [ppt]

  ! NOTE: save data is not normally allowed but we use it for debugging purposes here on the
  !       assumption we will not turn this on with threads
  type(stats), save :: oldT, oldS
  logical, save :: firstCall = .true.
  real, save :: oldVol ! The previous total ocean volume [m3] or mass [kg]

  character(len=80) :: lMsg
  integer :: is, ie, js, je, nz, i, j, k

  is = G%isc ; ie = G%iec ; js = G%jsc ; je = G%jec ; nz = GV%ke
  do_TS = associated(Temp) .and. associated(Salt)

  tmp_A(:,:) = 0.0
  tmp_V(:,:) = 0.0
  tmp_T(:,:) = 0.0
  tmp_S(:,:) = 0.0

  T_scale = US%C_to_degC ; S_scale = US%S_to_ppt

  ! First collect local stats
  do j=js,je ; do i=is,ie
    tmp_A(i,j) = tmp_A(i,j) + US%L_to_m**2*G%areaT(i,j)
  enddo ; enddo
  T%minimum = 1.E34 ; T%maximum = -1.E34 ; T%average = 0.
  S%minimum = 1.E34 ; S%maximum = -1.E34 ; S%average = 0.
  h_minimum = 1.E34*GV%m_to_H
  do k=1,nz ; do j=js,je ; do i=is,ie
    if (G%mask2dT(i,j)>0.) then
      dV = US%L_to_m**2*G%areaT(i,j)*GV%H_to_MKS*h(i,j,k)
      tmp_V(i,j) = tmp_V(i,j) + dV
      if (do_TS .and. h(i,j,k)>0.) then
        T%minimum = min( T%minimum, T_scale*Temp(i,j,k) ) ; T%maximum = max( T%maximum, T_scale*Temp(i,j,k) )
        T%average = T%average + dV*T_scale*Temp(i,j,k)
        S%minimum = min( S%minimum, S_scale*Salt(i,j,k) ) ; S%maximum = max( S%maximum, S_scale*Salt(i,j,k) )
        S%average = S%average + dV*S_scale*Salt(i,j,k)
        tmp_T(i,j) = tmp_T(i,j) + dV*T_scale*Temp(i,j,k)
        tmp_S(i,j) = tmp_S(i,j) + dV*S_scale*Salt(i,j,k)
      endif
      if (h_minimum > h(i,j,k)) h_minimum = h(i,j,k)
    endif
  enddo ; enddo ; enddo
  Area = reproducing_sum( tmp_A ) ; Vol = reproducing_sum( tmp_V )
  if (do_TS) then
    call min_across_PEs( T%minimum ) ; call max_across_PEs( T%maximum )
    call min_across_PEs( S%minimum ) ; call max_across_PEs( S%maximum )
    T%average = reproducing_sum( tmp_T ) ; S%average = reproducing_sum( tmp_S )
    T%average = T%average / Vol ; S%average = S%average / Vol
  endif
  if (is_root_pe()) then
    if (.not.firstCall) then
      dV = Vol - oldVol
      delT%minimum = T%minimum - oldT%minimum ; delT%maximum = T%maximum - oldT%maximum
      delT%average = T%average - oldT%average
      delS%minimum = S%minimum - oldS%minimum ; delS%maximum = S%maximum - oldS%maximum
      delS%average = S%average - oldS%average
      write(lMsg(1:80),'(2(a,es12.4))') 'Mean thickness =', Vol/Area,' frac. delta=',dV/Vol
      call MOM_mesg(lMsg//trim(mesg))
      if (do_TS) then
        write(lMsg(1:80),'(a,3es12.4)') 'Temp min/mean/max =',T%minimum,T%average,T%maximum
        call MOM_mesg(lMsg//trim(mesg))
        write(lMsg(1:80),'(a,3es12.4)') 'delT min/mean/max =',delT%minimum,delT%average,delT%maximum
        call MOM_mesg(lMsg//trim(mesg))
        write(lMsg(1:80),'(a,3es12.4)') 'Salt min/mean/max =',S%minimum,S%average,S%maximum
        call MOM_mesg(lMsg//trim(mesg))
        write(lMsg(1:80),'(a,3es12.4)') 'delS min/mean/max =',delS%minimum,delS%average,delS%maximum
        call MOM_mesg(lMsg//trim(mesg))
      endif
    else
      write(lMsg(1:80),'(a,es12.4)') 'Mean thickness =', Vol/Area
      call MOM_mesg(lMsg//trim(mesg))
      if (do_TS) then
        write(lMsg(1:80),'(a,3es12.4)') 'Temp min/mean/max =', T%minimum, T%average, T%maximum
        call MOM_mesg(lMsg//trim(mesg))
        write(lMsg(1:80),'(a,3es12.4)') 'Salt min/mean/max =', S%minimum, S%average, S%maximum
        call MOM_mesg(lMsg//trim(mesg))
      endif
    endif
  endif
  firstCall = .false. ; oldVol = Vol
  oldT%minimum = T%minimum ; oldT%maximum = T%maximum ; oldT%average = T%average
  oldS%minimum = S%minimum ; oldS%maximum = S%maximum ; oldS%average = S%average

  if (do_TS .and. T%minimum<-5.0) then
    do j=js,je ; do i=is,ie
      if (minval(T_scale*Temp(i,j,:)) == T%minimum) then
        write(0,'(a,2f12.5)') 'x,y=', G%geoLonT(i,j), G%geoLatT(i,j)
        write(0,'(a3,3a12)') 'k','h','Temp','Salt'
        do k = 1, nz
          write(0,'(i3,3es12.4)') k, h(i,j,k), T_scale*Temp(i,j,k), S_scale*Salt(i,j,k)
        enddo
        stop 'Extremum detected'
      endif
    enddo ; enddo
  endif

  if (h_minimum<0.0) then
    do j=js,je ; do i=is,ie
      if (minval(h(i,j,:)) == h_minimum) then
        write(0,'(a,2f12.5)') 'x,y=',G%geoLonT(i,j),G%geoLatT(i,j)
        write(0,'(a3,3a12)') 'k','h','Temp','Salt'
        do k = 1, nz
          write(0,'(i3,3es12.4)') k, h(i,j,k), T_scale*Temp(i,j,k), S_scale*Salt(i,j,k)
        enddo
        stop 'Negative thickness detected'
      endif
    enddo ; enddo
  endif

end subroutine MOM_state_stats

end module MOM_checksum_packages<|MERGE_RESOLUTION|>--- conflicted
+++ resolved
@@ -181,19 +181,15 @@
     call uvchksum(mesg//" SSU", sfc_state%u, sfc_state%v, G%HI, haloshift=hs, symmetric=sym, &
                   unscale=US%L_T_to_m_s)
   if (allocated(sfc_state%frazil)) call hchksum(sfc_state%frazil, mesg//" frazil", G%HI, &
-<<<<<<< HEAD
                                                 haloshift=hs, unscale=US%Q_to_J_kg*US%RZ_to_kg_m2)
-=======
-                                                haloshift=hs, scale=US%Q_to_J_kg*US%RZ_to_kg_m2)
   if (allocated(sfc_state%melt_potential)) call hchksum(sfc_state%melt_potential, mesg//" melt_potential", &
-                      G%HI, haloshift=hs, scale=US%Q_to_J_kg*US%RZ_to_kg_m2)
+                      G%HI, haloshift=hs, unscale=US%Q_to_J_kg*US%RZ_to_kg_m2)
   if (allocated(sfc_state%ocean_mass)) call hchksum(sfc_state%ocean_mass, mesg//" ocean_mass", &
-                      G%HI, haloshift=hs, scale=US%RZ_to_kg_m2)
+                      G%HI, haloshift=hs, unscale=US%RZ_to_kg_m2)
   if (allocated(sfc_state%ocean_heat)) call hchksum(sfc_state%ocean_heat, mesg//" ocean_heat", &
-                      G%HI, haloshift=hs, scale=US%C_to_degC*US%RZ_to_kg_m2)
+                      G%HI, haloshift=hs, unscale=US%C_to_degC*US%RZ_to_kg_m2)
   if (allocated(sfc_state%ocean_salt)) call hchksum(sfc_state%ocean_salt, mesg//" ocean_salt", &
-                      G%HI, haloshift=hs, scale=US%S_to_ppt*US%RZ_to_kg_m2)
->>>>>>> aacb9098
+                      G%HI, haloshift=hs, unscale=US%S_to_ppt*US%RZ_to_kg_m2)
 
 end subroutine MOM_surface_chksum
 
