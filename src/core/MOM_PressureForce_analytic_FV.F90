--- conflicted
+++ resolved
@@ -229,13 +229,8 @@
         do k=1,nkmb ; do i=Isq,Ieq+1
           tv_tmp%T(i,j,k) = tv%T(i,j,k) ; tv_tmp%S(i,j,k) = tv%S(i,j,k)
         enddo ; enddo
-<<<<<<< HEAD
-        call calculate_density(tv%T(:,j,nkmb), tv%S(:,j,nkmb), p_ref, Rho_cv_BL(:), start, npts, &
-                               tv%eqn_of_state)
-=======
         call calculate_density(tv%T(:,j,nkmb), tv%S(:,j,nkmb), p_ref, Rho_cv_BL(:), &
-                               tv%eqn_of_state, US=US, dom=EOSdom)
->>>>>>> acf23a41
+                               tv%eqn_of_state, dom=EOSdom)
         do k=nkmb+1,nz ; do i=Isq,Ieq+1
           if (GV%Rlay(k) < Rho_cv_BL(i)) then
             tv_tmp%T(i,j,k) = tv%T(i,j,nkmb) ; tv_tmp%S(i,j,k) = tv%S(i,j,nkmb)
@@ -340,13 +335,8 @@
     if (use_EOS) then
       !$OMP parallel do default(shared) private(rho_in_situ)
       do j=Jsq,Jeq+1
-<<<<<<< HEAD
-        call calculate_density(tv_tmp%T(:,j,1), tv_tmp%S(:,j,1), p(:,j,1), rho_in_situ, start, npts, &
-                               tv%eqn_of_state)
-=======
         call calculate_density(tv_tmp%T(:,j,1), tv_tmp%S(:,j,1), p(:,j,1), rho_in_situ, &
-                               tv%eqn_of_state, US=US, dom=EOSdom)
->>>>>>> acf23a41
+                               tv%eqn_of_state, dom=EOSdom)
 
         do i=Isq,Ieq+1
           dM(i,j) = (CS%GFS_scale - 1.0) * (p(i,j,1)*(1.0/rho_in_situ(i) - alpha_ref) + za(i,j))
@@ -590,13 +580,8 @@
         do k=1,nkmb ; do i=Isq,Ieq+1
           tv_tmp%T(i,j,k) = tv%T(i,j,k) ; tv_tmp%S(i,j,k) = tv%S(i,j,k)
         enddo ; enddo
-<<<<<<< HEAD
-        call calculate_density(tv%T(:,j,nkmb), tv%S(:,j,nkmb), p_ref, Rho_cv_BL(:), start, npts, &
-                               tv%eqn_of_state)
-=======
         call calculate_density(tv%T(:,j,nkmb), tv%S(:,j,nkmb), p_ref, Rho_cv_BL(:), &
-                               tv%eqn_of_state, US=US, dom=EOSdom)
->>>>>>> acf23a41
+                               tv%eqn_of_state, dom=EOSdom)
 
         do k=nkmb+1,nz ; do i=Isq,Ieq+1
           if (GV%Rlay(k) < Rho_cv_BL(i)) then
@@ -618,19 +603,11 @@
       !$OMP parallel do default(shared)
       do j=Jsq,Jeq+1
         if (use_p_atm) then
-<<<<<<< HEAD
-          call calculate_density(tv_tmp%T(:,j,1), tv_tmp%S(:,j,1), p_atm(:,j), rho_in_situ, start, npts, &
-                                 tv%eqn_of_state)
-        else
-          call calculate_density(tv_tmp%T(:,j,1), tv_tmp%S(:,j,1), p0, rho_in_situ, start, npts, &
-                                 tv%eqn_of_state)
-=======
           call calculate_density(tv_tmp%T(:,j,1), tv_tmp%S(:,j,1), p_atm(:,j), rho_in_situ, &
-                                 tv%eqn_of_state, US=US, dom=EOSdom)
+                                 tv%eqn_of_state, dom=EOSdom)
         else
           call calculate_density(tv_tmp%T(:,j,1), tv_tmp%S(:,j,1), p0, rho_in_situ, &
-                                 tv%eqn_of_state, US=US, dom=EOSdom)
->>>>>>> acf23a41
+                                 tv%eqn_of_state, dom=EOSdom)
         endif
         do i=Isq,Ieq+1
           dM(i,j) = (CS%GFS_scale - 1.0) * (G_Rho0 * rho_in_situ(i)) * e(i,j,1)
