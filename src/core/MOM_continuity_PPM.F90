--- conflicted
+++ resolved
@@ -354,11 +354,7 @@
   if (CS%aggress_adjust) CFL_dt = I_dt
 
   call cpu_clock_begin(id_clock_update)
-<<<<<<< HEAD
-!$OMP parallel do default(none) shared(OBC,ish,ieh,jsh,jeh,nz,CS,h_L,h_in,h_R,G,GV,LB,visc_rem)
-=======
 !$OMP parallel do default(none) shared(ish,ieh,jsh,jeh,nz,CS,h_L,h_in,h_R,G,GV,LB,visc_rem,OBC)
->>>>>>> 6ac6c8d7
   do k=1,nz
     ! This sets h_L and h_R.
     if (CS%upwind_1st) then
@@ -1176,11 +1172,7 @@
   if (CS%aggress_adjust) CFL_dt = I_dt
 
   call cpu_clock_begin(id_clock_update)
-<<<<<<< HEAD
-!$OMP parallel do default(none) shared(OBC,nz,ish,ieh,jsh,jeh,h_in,h_L,h_R,G,GV,LB,CS,visc_rem)
-=======
 !$OMP parallel do default(none) shared(nz,ish,ieh,jsh,jeh,h_in,h_L,h_R,G,GV,LB,CS,visc_rem,OBC)
->>>>>>> 6ac6c8d7
   do k=1,nz
     ! This sets h_L and h_R.
     if (CS%upwind_1st) then
