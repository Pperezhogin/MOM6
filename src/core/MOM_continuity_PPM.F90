--- conflicted
+++ resolved
@@ -135,15 +135,9 @@
 
   h_min = GV%Angstrom_H
 
-<<<<<<< HEAD
-  if (.not.associated(CS)) call MOM_error(FATAL, &
-         "MOM_continuity_PPM: Module must be initialized before it is used.")
-
   if (.not.CS%initialized) call MOM_error(FATAL, &
          "MOM_continuity_PPM: Module must be initialized before it is used.")
 
-=======
->>>>>>> b2f6678f
   x_first = (MOD(G%first_direction,2) == 0)
 
   if (present(visc_rem_u) .neqv. present(visc_rem_v)) call MOM_error(FATAL, &
@@ -2212,17 +2206,8 @@
   real :: tol_eta_m  ! An unscaled version of tol_eta [m].
   character(len=40)  :: mdl = "MOM_continuity_PPM" ! This module's name.
 
-<<<<<<< HEAD
-  if (associated(CS)) then
-    call MOM_error(WARNING, "continuity_PPM_init called with associated control structure.")
-    return
-  endif
-  allocate(CS)
-
   CS%initialized = .true.
 
-=======
->>>>>>> b2f6678f
 ! Read all relevant parameters and write them to the model log.
   call log_version(param_file, mdl, version, "")
   call get_param(param_file, mdl, "MONOTONIC_CONTINUITY", CS%monotonic, &
