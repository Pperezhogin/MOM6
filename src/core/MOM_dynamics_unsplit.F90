module MOM_dynamics_unsplit

!***********************************************************************
!*                   GNU General Public License                        *
!* This file is a part of MOM.                                         *
!*                                                                     *
!* MOM is free software; you can redistribute it and/or modify it and  *
!* are expected to follow the terms of the GNU General Public License  *
!* as published by the Free Software Foundation; either version 2 of   *
!* the License, or (at your option) any later version.                 *
!*                                                                     *
!* MOM is distributed in the hope that it will be useful, but WITHOUT  *
!* ANY WARRANTY; without even the implied warranty of MERCHANTABILITY  *
!* or FITNESS FOR A PARTICULAR PURPOSE.  See the GNU General Public    *
!* License for more details.                                           *
!*                                                                     *
!* For the full text of the GNU General Public License,                *
!* write to: Free Software Foundation, Inc.,                           *
!*           675 Mass Ave, Cambridge, MA 02139, USA.                   *
!* or see:   http://www.gnu.org/licenses/gpl.html                      *
!***********************************************************************

!********+*********+*********+*********+*********+*********+*********+**
!*                                                                     *
!*  By Robert Hallberg, 1993-2012                                      *
!*                                                                     *
!*    This file contains code that does the time-stepping of the       *
!*  adiabatic dynamic core, in this case with an unsplit third-order   *
!*  Runge-Kutta time stepping scheme for the momentum and a forward-   *
!*  backward coupling between the momentum and continuity equations.   *
!*  This was the orignal unsplit time stepping scheme used in early    *
!*  versions of HIM and its precuror.  While it is very simple and     *
!*  accurate, it is much less efficient that the split time stepping   *
!*  scheme for realistic oceanographic applications.  It has been      *
!*  retained for all of these years primarily to verify that the split *
!*  scheme is giving the right answers, and to debug the failings of   *
!*  the split scheme when it is not.  The split time stepping scheme   *
!*  is now sufficiently robust that it should be first choice for      *
!*  almost any conceivable application, except perhaps from cases      *
!*  with just a few layers for which the exact timing of the high-     *
!*  frequency barotropic gravity waves is of paramount importance.     *
!*  This scheme is slightly more efficient than the other unsplit      *
!*  scheme that can be found in MOM_dynamics_unsplit_RK2.F90.          *
!*                                                                     *
!*    The subroutine step_MOM_dyn_unsplit actually does the time       *
!*  stepping, while register_restarts_dyn_unsplit  sets the fields     *
!*  that are found in a full restart file with this scheme, and        *
!*  initialize_dyn_unsplit  initializes the cpu clocks that are        *                                      *
!*  used in this module.  For largely historical reasons, this module  *
!*  does not have its own control structure, but shares the same       *
!*  control structure with MOM.F90 and the other MOM_dynamics_...      *
!*  modules.                                                           *
!*                                                                     *
!*  Macros written all in capital letters are defined in MOM_memory.h. *
!*                                                                     *
!*     A small fragment of the grid is shown below:                    *
!*                                                                     *
!*    j+1  x ^ x ^ x   At x:  q, CoriolisBu                            *
!*    j+1  > o > o >   At ^:  v, PFv, CAv, vh, diffv, tauy, vbt, vhtr  *
!*    j    x ^ x ^ x   At >:  u, PFu, CAu, uh, diffu, taux, ubt, uhtr  *
!*    j    > o > o >   At o:  h, bathyT, eta, T, S, tr                 *
!*    j-1  x ^ x ^ x                                                   *
!*        i-1  i  i+1                                                  *
!*           i  i+1                                                    *
!*                                                                     *
!*  The boundaries always run through q grid points (x).               *
!*                                                                     *
!********+*********+*********+*********+*********+*********+*********+**


use MOM_variables, only : vertvisc_type, thermo_var_ptrs
use MOM_variables, only : accel_diag_ptrs, ocean_internal_state, cont_diag_ptrs
use MOM_forcing_type, only : forcing
use MOM_checksum_packages, only : MOM_thermo_chksum, MOM_state_chksum, MOM_accel_chksum
use MOM_cpu_clock, only : cpu_clock_id, cpu_clock_begin, cpu_clock_end
use MOM_cpu_clock, only : CLOCK_COMPONENT, CLOCK_SUBCOMPONENT
use MOM_cpu_clock, only : CLOCK_MODULE_DRIVER, CLOCK_MODULE, CLOCK_ROUTINE
use MOM_diag_mediator, only : diag_mediator_init, enable_averaging
use MOM_diag_mediator, only : disable_averaging, post_data, safe_alloc_ptr
use MOM_diag_mediator, only : register_diag_field, register_static_field
use MOM_diag_mediator, only : set_diag_mediator_grid, diag_ctrl, diag_update_remap_grids
use MOM_domains, only : MOM_domains_init, pass_var, pass_vector
use MOM_domains, only : pass_var_start, pass_var_complete
use MOM_domains, only : pass_vector_start, pass_vector_complete
use MOM_domains, only : To_South, To_West, To_All, CGRID_NE, SCALAR_PAIR
use MOM_error_handler, only : MOM_error, MOM_mesg, FATAL, WARNING, is_root_pe
use MOM_file_parser, only : get_param, log_version, param_file_type
use MOM_get_input, only : directories
use MOM_io, only : MOM_io_init, vardesc
use MOM_restart, only : register_restart_field, query_initialized, save_restart
use MOM_restart, only : restart_init, MOM_restart_CS
use MOM_time_manager, only : time_type, set_time, time_type_to_real, operator(+)
use MOM_time_manager, only : operator(-), operator(>), operator(*), operator(/)

use MOM_ALE, only : ALE_CS
use MOM_boundary_update, only : update_OBC_data, update_OBC_CS
use MOM_continuity, only : continuity, continuity_init, continuity_CS
use MOM_CoriolisAdv, only : CorAdCalc, CoriolisAdv_init, CoriolisAdv_CS
use MOM_debugging, only : check_redundant
use MOM_grid, only : ocean_grid_type
use MOM_hor_index, only : hor_index_type
use MOM_hor_visc, only : horizontal_viscosity, hor_visc_init, hor_visc_CS
use MOM_interface_heights, only : find_eta
use MOM_lateral_mixing_coeffs, only : VarMix_CS
use MOM_MEKE_types, only : MEKE_type
use MOM_open_boundary, only : ocean_OBC_type
use MOM_open_boundary, only : radiation_open_bdry_conds
use MOM_open_boundary, only : open_boundary_zero_normal_flow
use MOM_PressureForce, only : PressureForce, PressureForce_init, PressureForce_CS
use MOM_set_visc, only : set_viscous_ML, set_visc_CS
use MOM_tidal_forcing, only : tidal_forcing_init, tidal_forcing_CS
use MOM_vert_friction, only : vertvisc, vertvisc_coef
use MOM_vert_friction, only : vertvisc_limit_vel, vertvisc_init, vertvisc_CS
use MOM_verticalGrid, only : verticalGrid_type, get_thickness_units
use MOM_verticalGrid, only : get_flux_units, get_tr_flux_units
use MOM_wave_interface, only: wave_parameters_CS

implicit none ; private

#include <MOM_memory.h>
type, public :: MOM_dyn_unsplit_CS ; private
  real ALLOCABLE_, dimension(NIMEMB_PTR_,NJMEM_,NKMEM_) :: &
    CAu, &    ! CAu = f*v - u.grad(u) in m s-2.
    PFu, &    ! PFu = -dM/dx, in m s-2.
    diffu     ! Zonal acceleration due to convergence of the along-isopycnal
              ! stress tensor, in m s-2.

  real ALLOCABLE_, dimension(NIMEM_,NJMEMB_PTR_,NKMEM_) :: &
    CAv, &    ! CAv = -f*u - u.grad(v) in m s-2.
    PFv, &    ! PFv = -dM/dy, in m s-2.
    diffv     ! Meridional acceleration due to convergence of the
              ! along-isopycnal stress tensor, in m s-2.

  real, pointer, dimension(:,:) :: taux_bot => NULL(), tauy_bot => NULL()
    ! The frictional bottom stresses from the ocean to the seafloor, in Pa.

  logical :: debug           ! If true, write verbose checksums for debugging purposes.

  logical :: module_is_initialized = .false.

  integer :: id_uh = -1, id_vh = -1
  integer :: id_PFu = -1, id_PFv = -1, id_CAu = -1, id_CAv = -1

  type(diag_ctrl), pointer :: diag ! A structure that is used to regulate the
                                   ! timing of diagnostic output.
  type(accel_diag_ptrs), pointer :: ADp ! A structure pointing to the various
                                   ! accelerations in the momentum equations,
                                   ! which can later be used to calculate
                                   ! derived diagnostics like energy budgets.
  type(cont_diag_ptrs), pointer :: CDp ! A structure with pointers to various
                                   ! terms in the continuity equations,
                                   ! which can later be used to calculate
                                   ! derived diagnostics like energy budgets.
! The remainder of the structure is pointers to child subroutines' control strings.
  type(hor_visc_CS), pointer :: hor_visc_CSp => NULL()
  type(continuity_CS), pointer :: continuity_CSp => NULL()
  type(CoriolisAdv_CS), pointer :: CoriolisAdv_CSp => NULL()
  type(PressureForce_CS), pointer :: PressureForce_CSp => NULL()
  type(vertvisc_CS), pointer :: vertvisc_CSp => NULL()
  type(set_visc_CS), pointer :: set_visc_CSp => NULL()
  type(ocean_OBC_type), pointer :: OBC => NULL() ! A pointer to an open boundary
     ! condition type that specifies whether, where, and  what open boundary
     ! conditions are used.  If no open BCs are used, this pointer stays
     ! nullified.  Flather OBCs use open boundary_CS as well.
  type(update_OBC_CS),    pointer :: update_OBC_CSp => NULL()
  type(tidal_forcing_CS), pointer :: tides_CSp => NULL()

! This is a copy of the pointer in the top-level control structure.
  type(ALE_CS), pointer :: ALE_CSp => NULL()

end type MOM_dyn_unsplit_CS

public step_MOM_dyn_unsplit, register_restarts_dyn_unsplit
public initialize_dyn_unsplit, end_dyn_unsplit

integer :: id_clock_Cor, id_clock_pres, id_clock_vertvisc
integer :: id_clock_continuity, id_clock_horvisc, id_clock_mom_update
integer :: id_clock_pass, id_clock_pass_init

contains

! =============================================================================

subroutine step_MOM_dyn_unsplit(u, v, h, tv, visc, Time_local, dt, fluxes, &
                  p_surf_begin, p_surf_end, uh, vh, uhtr, vhtr, eta_av, G, GV, CS, &
<<<<<<< HEAD
                  VarMix, MEKE, Waves)
  type(ocean_grid_type),                     intent(inout) :: G
  type(verticalGrid_type),                   intent(in)    :: GV
  real, dimension(SZIB_(G),SZJ_(G),SZK_(G)), intent(inout) :: u
  real, dimension(SZI_(G),SZJB_(G),SZK_(G)), intent(inout) :: v
  real, dimension(SZI_(G),SZJ_(G),SZK_(G)),  intent(inout) :: h
  type(thermo_var_ptrs),                     intent(in)    :: tv
  type(vertvisc_type),                       intent(inout) :: visc
  type(time_type),                           intent(in)    :: Time_local
  real,                                      intent(in)    :: dt
  type(forcing),                             intent(in)    :: fluxes
  real, dimension(:,:),                      pointer       :: p_surf_begin, p_surf_end
  real, dimension(SZIB_(G),SZJ_(G),SZK_(G)), intent(inout) :: uh
  real, dimension(SZI_(G),SZJB_(G),SZK_(G)), intent(inout) :: vh
  real, dimension(SZIB_(G),SZJ_(G),SZK_(G)), intent(inout) :: uhtr
  real, dimension(SZI_(G),SZJB_(G),SZK_(G)), intent(inout) :: vhtr
  real, dimension(SZI_(G),SZJ_(G)),          intent(out)   :: eta_av
  type(MOM_dyn_unsplit_CS),                  pointer       :: CS
  type(VarMix_CS),                           pointer       :: VarMix
  type(MEKE_type),                           pointer       :: MEKE
  type(wave_parameters_CS), pointer, optional               :: Waves
=======
                  VarMix, MEKE)
  type(ocean_grid_type),            intent(inout) :: G      !< The ocean's grid structure.
  type(verticalGrid_type),          intent(in)    :: GV     !< The ocean's vertical grid structure.
  real, dimension(SZIB_(G),SZJ_(G),SZK_(G)), &
                                    intent(inout) :: u      !< The zonal velocity, in m s-1.
  real, dimension(SZI_(G),SZJB_(G),SZK_(G)), &
                                    intent(inout) :: v      !< The meridional velocity, in m s-1.
  real, dimension(SZI_(G),SZJ_(G),SZK_(G)),  &
                                    intent(inout) :: h      !< Layer thicknesses, in H.
                                                            !! (usually m or kg m-2).
  type(thermo_var_ptrs),            intent(in)    :: tv     !< A structure pointing to various
                                                            !! thermodynamic variables.
  type(vertvisc_type),              intent(inout) :: visc   !< A structure containing vertical
                                 !! viscosities, bottom drag viscosities, and related fields.
  type(time_type),                  intent(in)    :: Time_local   !< The model time at the end
                                                                  !! of the time step.
  real,                             intent(in)    :: dt     !< The dynamics time step, in s.
  type(forcing),                    intent(in)    :: fluxes !< A structure containing pointers to
                                 !! any possible forcing fields.  Unused fields have NULL ptrs.
  real, dimension(:,:),             pointer       :: p_surf_begin !< A pointer (perhaps NULL) to the
                                 !! surface pressure at the beginning of this dynamic step, in Pa.
  real, dimension(:,:),             pointer       :: p_surf_end   !< A pointer (perhaps NULL) to the
                                 !! surface pressure at the end of this dynamic step, in Pa.
  real, dimension(SZIB_(G),SZJ_(G),SZK_(G)), &
                                    intent(inout) :: uh     !< The zonal volume or mass transport,
                                                            !! in m3 s-1 or kg s-1.
  real, dimension(SZI_(G),SZJB_(G),SZK_(G)), &
                                    intent(inout) :: vh     !< The meridional volume or mass
                                                            !! transport, in m3 s-1 or kg s-1.
  real, dimension(SZIB_(G),SZJ_(G),SZK_(G)), &
                                    intent(inout) :: uhtr   !< he accumulated zonal volume or mass
                                        !! transport since the last tracer advection, in m3 or kg.
  real, dimension(SZI_(G),SZJB_(G),SZK_(G)), &
                                    intent(inout) :: vhtr   !< The accumulated meridional volume or
                                  !! mass transport since the last tracer advection, in m3 or kg.
  real, dimension(SZI_(G),SZJ_(G)), intent(out)   :: eta_av !< The time-mean free surface height or
                                                            !! column mass, in m or kg m-2.
  type(MOM_dyn_unsplit_CS),         pointer       :: CS     !< The control structure set up by
                                                            !! initialize_dyn_unsplit.
  type(VarMix_CS),                  pointer       :: VarMix !< A pointer to a structure with fields
                                  !! that specify the spatially variable viscosities.
  type(MEKE_type),                  pointer       :: MEKE   !< A pointer to a structure containing
                                  !! fields related to the Mesoscale Eddy Kinetic Energy.
>>>>>>> d00bca57
! Arguments: u - The input and output zonal velocity, in m s-1.
!  (inout)   v - The input and output meridional velocity, in m s-1.
!  (inout)   h - The input and output layer thicknesses, in m or kg m-2,
!                depending on whether the Boussinesq approximation is made.
!  (in)      tv - a structure pointing to various thermodynamic variables.
!  (inout)   visc - A structure containing vertical viscosities, bottom drag
!                   viscosities, and related fields.
!  (in)      Time_local - The model time at the end of the time step.
!  (in)      dt - The time step in s.
!  (in)      fluxes - A structure containing pointers to any possible
!                     forcing fields.  Unused fields have NULL ptrs.
!  (in)      p_surf_begin - A pointer (perhaps NULL) to the surface pressure
!                     at the beginning of this dynamic step, in Pa.
!  (in)      p_surf_end - A pointer (perhaps NULL) to the surface pressure
!                     at the end of this dynamic step, in Pa.
!  (inout)   uh - The zonal volume or mass transport, in m3 s-1 or kg s-1.
!  (inout)   vh - The meridional volume or mass transport, in m3 s-1 or kg s-1.
!  (inout)   uhtr - The accumulated zonal volume or mass transport since the last
!                   tracer advection, in m3 or kg.
!  (inout)   vhtr - The accumulated meridional volume or mass transport since the last
!                   tracer advection, in m3 or kg.
!  (out)     eta_av - The time-mean free surface height or column mass, in m or
!                     kg m-2.
!  (in)      G - The ocean's grid structure.
!  (in)      GV - The ocean's vertical grid structure.
!  (in)      CS - The control structure set up by initialize_dyn_unsplit.
!  (in)      VarMix - A pointer to a structure with fields that specify the
!                     spatially variable viscosities.
!  (inout)   MEKE - A pointer to a structure containing fields related to
!                   the Mesoscale Eddy Kinetic Energy.

  real, dimension(SZI_(G),SZJ_(G),SZK_(G)) :: h_av, hp
  real, dimension(SZIB_(G),SZJ_(G),SZK_(G)) :: up, upp
  real, dimension(SZI_(G),SZJB_(G),SZK_(G)) :: vp, vpp
  real, dimension(:,:), pointer :: p_surf
  real :: dt_pred   ! The time step for the predictor part of the baroclinic
                    ! time stepping.
  logical :: dyn_p_surf
  integer :: i, j, k, is, ie, js, je, Isq, Ieq, Jsq, Jeq, nz
  is = G%isc ; ie = G%iec ; js = G%jsc ; je = G%jec ; nz = G%ke
  Isq = G%IscB ; Ieq = G%IecB ; Jsq = G%JscB ; Jeq = G%JecB
  dt_pred = dt / 3.0

  h_av(:,:,:) = 0; hp(:,:,:) = 0
  up(:,:,:) = 0; upp(:,:,:) = 0
  vp(:,:,:) = 0; vpp(:,:,:) = 0

  dyn_p_surf = associated(p_surf_begin) .and. associated(p_surf_end)
  if (dyn_p_surf) then
    call safe_alloc_ptr(p_surf,G%isd,G%ied,G%jsd,G%jed) ; p_surf(:,:) = 0.0
  else
    p_surf => fluxes%p_surf
  endif

! Matsuno's third order accurate three step scheme is used to step
! all of the fields except h.  h is stepped separately.

  if (CS%debug) then
    call MOM_state_chksum("Start First Predictor ", u, v, h, uh, vh, G, GV)
  endif

! diffu = horizontal viscosity terms (u,h)
  call enable_averaging(dt,Time_local, CS%diag)
  call cpu_clock_begin(id_clock_horvisc)
  call horizontal_viscosity(u, v, h, CS%diffu, CS%diffv, MEKE, Varmix, &
                            G, GV, CS%hor_visc_CSp)
  call cpu_clock_end(id_clock_horvisc)
  call disable_averaging(CS%diag)

! uh = u*h
! hp = h + dt/2 div . uh
  call cpu_clock_begin(id_clock_continuity)
  call continuity(u, v, h, hp, uh, vh, dt*0.5, G, GV, CS%continuity_CSp, &
                  OBC=CS%OBC)
  call cpu_clock_end(id_clock_continuity)
  call cpu_clock_begin(id_clock_pass)
  call pass_var(hp, G%Domain)
  call pass_vector(uh, vh, G%Domain)
  call cpu_clock_end(id_clock_pass)

  call enable_averaging(0.5*dt,Time_local-set_time(int(0.5*dt)), CS%diag)
!   Here the first half of the thickness fluxes are offered for averaging.
  if (CS%id_uh > 0) call post_data(CS%id_uh, uh, CS%diag)
  if (CS%id_vh > 0) call post_data(CS%id_vh, vh, CS%diag)
  call disable_averaging(CS%diag)

! h_av = (h + hp)/2
! u = u + dt diffu
  call cpu_clock_begin(id_clock_mom_update)
  do k=1,nz
    do j=js-2,je+2 ; do i=is-2,ie+2
      h_av(i,j,k) = (h(i,j,k) + hp(i,j,k)) * 0.5
    enddo ; enddo
    do j=js,je ; do I=Isq,Ieq
      u(I,j,k) = u(I,j,k) + dt * CS%diffu(I,j,k) * G%mask2dCu(I,j)
    enddo ; enddo
    do J=Jsq,Jeq ; do i=is,ie
      v(i,J,k) = v(i,J,k) + dt * CS%diffv(i,J,k) * G%mask2dCv(i,J)
    enddo ; enddo
    do j=js-2,je+2 ; do I=Isq-2,Ieq+2
      uhtr(i,j,k) = uhtr(i,j,k) + 0.5*dt*uh(i,j,k)
    enddo ; enddo
    do J=Jsq-2,Jeq+2 ; do i=is-2,ie+2
      vhtr(i,j,k) = vhtr(i,j,k) + 0.5*dt*vh(i,j,k)
    enddo ; enddo
  enddo
  call cpu_clock_end(id_clock_mom_update)
  call cpu_clock_begin(id_clock_pass)
  call pass_vector(u, v, G%Domain)
  call cpu_clock_end(id_clock_pass)

! CAu = -(f+zeta)/h_av vh + d/dx KE
  call cpu_clock_begin(id_clock_Cor)
  call CorAdCalc(u, v, h_av, uh, vh, CS%CAu, CS%CAv, CS%OBC, CS%ADp, &
                 G, GV, CS%CoriolisAdv_CSp)
  call cpu_clock_end(id_clock_Cor)

! PFu = d/dx M(h_av,T,S)
  call cpu_clock_begin(id_clock_pres)
  if (dyn_p_surf) then ; do j=js-2,je+2 ; do i=is-2,ie+2
    p_surf(i,j) = 0.75*p_surf_begin(i,j) + 0.25*p_surf_end(i,j)
  enddo ; enddo ; endif
  call PressureForce(h_av, tv, CS%PFu, CS%PFv, G, GV, &
                     CS%PressureForce_CSp, CS%ALE_CSp, p_surf)
  call cpu_clock_end(id_clock_pres)

  if (associated(CS%OBC)) then; if (CS%OBC%update_OBC) then
    call update_OBC_data(CS%OBC, G, GV, tv, h, CS%update_OBC_CSp, Time_local)
  endif; endif
  if (associated(CS%OBC)) then
    call open_boundary_zero_normal_flow(CS%OBC, G, CS%PFu, CS%PFv)
    call open_boundary_zero_normal_flow(CS%OBC, G, CS%CAu, CS%CAv)
  endif

! up = u + dt_pred * (PFu + CAu)
  call cpu_clock_begin(id_clock_mom_update)
  do k=1,nz ; do j=js,je ; do I=Isq,Ieq
    up(I,j,k) = G%mask2dCu(I,j) * (u(I,j,k) + dt_pred * &
                               (CS%PFu(I,j,k) + CS%CAu(I,j,k)))
  enddo ; enddo ; enddo
  do k=1,nz ; do J=Jsq,Jeq ; do i=is,ie
    vp(i,J,k) = G%mask2dCv(i,J) * (v(i,J,k) + dt_pred * &
                               (CS%PFv(i,J,k) + CS%CAv(i,J,k)))
  enddo ; enddo ; enddo
  call cpu_clock_end(id_clock_mom_update)

  if (CS%debug) then
    call MOM_state_chksum("Predictor 1", up, vp, h_av, uh, vh, G, GV)
    call MOM_accel_chksum("Predictor 1 accel", CS%CAu, CS%CAv, CS%PFu, CS%PFv,&
                          CS%diffu, CS%diffv, G, GV)
  endif

 ! up <- up + dt/2 d/dz visc d/dz up
  call cpu_clock_begin(id_clock_vertvisc)
  call enable_averaging(dt, Time_local, CS%diag)
  call set_viscous_ML(u, v, h_av, tv, fluxes, visc, dt*0.5, G, GV, &
                      CS%set_visc_CSp)
  call disable_averaging(CS%diag)
  call vertvisc_coef(up, vp, h_av, fluxes, visc, dt*0.5, G, GV, &
                     CS%vertvisc_CSp, CS%OBC)
  call vertvisc(up, vp, h_av, fluxes, visc, dt*0.5, CS%OBC, CS%ADp, CS%CDp, &
                G, GV, CS%vertvisc_CSp,Waves=Waves)
  call cpu_clock_end(id_clock_vertvisc)
  call cpu_clock_begin(id_clock_pass)
  call pass_vector(up, vp, G%Domain)
  call cpu_clock_end(id_clock_pass)

! uh = up * hp
! h_av = hp + dt/2 div . uh
  call cpu_clock_begin(id_clock_continuity)
  call continuity(up, vp, hp, h_av, uh, vh, &
                  (0.5*dt), G, GV, CS%continuity_CSp, OBC=CS%OBC)
  call cpu_clock_end(id_clock_continuity)
  call cpu_clock_begin(id_clock_pass)
  call pass_var(h_av, G%Domain)
  call pass_vector(uh, vh, G%Domain)
  call cpu_clock_end(id_clock_pass)

! h_av <- (hp + h_av)/2
  do k=1,nz ; do j=js-2,je+2 ; do i=is-2,ie+2
    h_av(i,j,k) = (hp(i,j,k) + h_av(i,j,k)) * 0.5
  enddo ; enddo ; enddo

! CAu = -(f+zeta(up))/h_av vh + d/dx KE(up)
  call cpu_clock_begin(id_clock_Cor)
  call CorAdCalc(up, vp, h_av, uh, vh, CS%CAu, CS%CAv, CS%OBC, CS%ADp, &
                 G, GV, CS%CoriolisAdv_CSp)
  call cpu_clock_end(id_clock_Cor)

! PFu = d/dx M(h_av,T,S)
  call cpu_clock_begin(id_clock_pres)
  if (dyn_p_surf) then ; do j=js-2,je+2 ; do i=is-2,ie+2
    p_surf(i,j) = 0.25*p_surf_begin(i,j) + 0.75*p_surf_end(i,j)
  enddo ; enddo ; endif
  call PressureForce(h_av, tv, CS%PFu, CS%PFv, G, GV, &
                     CS%PressureForce_CSp, CS%ALE_CSp, p_surf)
  call cpu_clock_end(id_clock_pres)

  if (associated(CS%OBC)) then; if (CS%OBC%update_OBC) then
    call update_OBC_data(CS%OBC, G, GV, tv, h, CS%update_OBC_CSp, Time_local)
  endif; endif
  if (associated(CS%OBC)) then
    call open_boundary_zero_normal_flow(CS%OBC, G, CS%PFu, CS%PFv)
    call open_boundary_zero_normal_flow(CS%OBC, G, CS%CAu, CS%CAv)
  endif

! upp = u + dt/2 * ( PFu + CAu )
  call cpu_clock_begin(id_clock_mom_update)
  do k=1,nz ; do j=js,je ; do I=Isq,Ieq
    upp(I,j,k) = G%mask2dCu(I,j) * (u(I,j,k) + dt * 0.5 * &
            (CS%PFu(I,j,k) + CS%CAu(I,j,k)))
  enddo ; enddo ; enddo
  do k=1,nz ; do J=Jsq,Jeq ; do i=is,ie
    vpp(i,J,k) = G%mask2dCv(i,J) * (v(i,J,k) + dt * 0.5 * &
            (CS%PFv(i,J,k) + CS%CAv(i,J,k)))
  enddo ; enddo ; enddo
  call cpu_clock_end(id_clock_mom_update)

  if (CS%debug) then
    call MOM_state_chksum("Predictor 2", upp, vpp, h_av, uh, vh, G, GV)
    call MOM_accel_chksum("Predictor 2 accel", CS%CAu, CS%CAv, CS%PFu, CS%PFv,&
                          CS%diffu, CS%diffv, G, GV)
  endif

! upp <- upp + dt/2 d/dz visc d/dz upp
  call cpu_clock_begin(id_clock_vertvisc)
  call vertvisc_coef(upp, vpp, hp, fluxes, visc, dt*0.5, G, GV, &
                     CS%vertvisc_CSp, CS%OBC)
  call vertvisc(upp, vpp, hp, fluxes, visc, dt*0.5, CS%OBC, CS%ADp, CS%CDp, &
                G, GV, CS%vertvisc_CSp,Waves=Waves)
  call cpu_clock_end(id_clock_vertvisc)
  call cpu_clock_begin(id_clock_pass)
  call pass_vector(upp, vpp, G%Domain)
  call cpu_clock_end(id_clock_pass)

! uh = upp * hp
! h = hp + dt/2 div . uh
  call cpu_clock_begin(id_clock_continuity)
  call continuity(upp, vpp, hp, h, uh, vh, &
                  (dt*0.5), G, GV, CS%continuity_CSp, OBC=CS%OBC)
  call cpu_clock_end(id_clock_continuity)
  call cpu_clock_begin(id_clock_pass)
  call pass_var(h, G%Domain)
  call pass_vector(uh, vh, G%Domain)
  call cpu_clock_end(id_clock_pass)
  ! Whenever thickness changes let the diag manager know, target grids
  ! for vertical remapping may need to be regenerated.
  call diag_update_remap_grids(CS%diag)

  call enable_averaging(0.5*dt, Time_local, CS%diag)
!   Here the second half of the thickness fluxes are offered for averaging.
  if (CS%id_uh > 0) call post_data(CS%id_uh, uh, CS%diag)
  if (CS%id_vh > 0) call post_data(CS%id_vh, vh, CS%diag)
  call disable_averaging(CS%diag)
  call enable_averaging(dt, Time_local, CS%diag)

! h_av = (h + hp)/2
  do k=1,nz
    do j=js-2,je+2 ; do i=is-2,ie+2
      h_av(i,j,k) = 0.5*(h(i,j,k) + hp(i,j,k))
    enddo ; enddo
    do j=js-2,je+2 ; do I=Isq-2,Ieq+2
      uhtr(i,j,k) = uhtr(i,j,k) + 0.5*dt*uh(i,j,k)
    enddo ; enddo
    do J=Jsq-2,Jeq+2 ; do i=is-2,ie+2
      vhtr(i,j,k) = vhtr(i,j,k) + 0.5*dt*vh(i,j,k)
    enddo ; enddo
  enddo

! CAu = -(f+zeta(upp))/h_av vh + d/dx KE(upp)
  call cpu_clock_begin(id_clock_Cor)
  call CorAdCalc(upp, vpp, h_av, uh, vh, CS%CAu, CS%CAv, CS%OBC, CS%ADp, &
                 G, GV, CS%CoriolisAdv_CSp)
  call cpu_clock_end(id_clock_Cor)

! PFu = d/dx M(h_av,T,S)
  call cpu_clock_begin(id_clock_pres)
  call PressureForce(h_av, tv, CS%PFu, CS%PFv, G, GV, &
                     CS%PressureForce_CSp, CS%ALE_CSp, p_surf)
  call cpu_clock_end(id_clock_pres)

  if (associated(CS%OBC)) then; if (CS%OBC%update_OBC) then
    call update_OBC_data(CS%OBC, G, GV, tv, h, CS%update_OBC_CSp, Time_local)
  endif; endif

! u = u + dt * ( PFu + CAu )
  if (associated(CS%OBC)) then
    call open_boundary_zero_normal_flow(CS%OBC, G, CS%PFu, CS%PFv)
    call open_boundary_zero_normal_flow(CS%OBC, G, CS%CAu, CS%CAv)
  endif
  do k=1,nz ; do j=js,je ; do I=Isq,Ieq
    u(I,j,k) = G%mask2dCu(I,j) * (u(I,j,k) + dt * &
            (CS%PFu(I,j,k) + CS%CAu(I,j,k)))
  enddo ; enddo ; enddo
  do k=1,nz ; do J=Jsq,Jeq ; do i=is,ie
    v(i,J,k) = G%mask2dCv(i,J) * (v(i,J,k) + dt * &
            (CS%PFv(i,J,k) + CS%CAv(i,J,k)))
  enddo ; enddo ; enddo

! u <- u + dt d/dz visc d/dz u
  call cpu_clock_begin(id_clock_vertvisc)
  call vertvisc_coef(u, v, h_av, fluxes, visc, dt, G, GV, CS%vertvisc_CSp, CS%OBC)
  call vertvisc(u, v, h_av, fluxes, visc, dt, CS%OBC, CS%ADp, CS%CDp, &
                G, GV, CS%vertvisc_CSp, CS%taux_bot, CS%tauy_bot,Waves=Waves)
  call cpu_clock_end(id_clock_vertvisc)
  call cpu_clock_begin(id_clock_pass)
  call pass_vector(u, v, G%Domain)
  call cpu_clock_end(id_clock_pass)

  if (CS%debug) then
    call MOM_state_chksum("Corrector", u, v, h, uh, vh, G, GV)
    call MOM_accel_chksum("Corrector accel", CS%CAu, CS%CAv, CS%PFu, CS%PFv, &
                          CS%diffu, CS%diffv, G, GV)
  endif

  if (GV%Boussinesq) then
    do j=js,je ; do i=is,ie ; eta_av(i,j) = -G%bathyT(i,j) ; enddo ; enddo
  else
    do j=js,je ; do i=is,ie ; eta_av(i,j) = 0.0 ; enddo ; enddo
  endif
  do k=1,nz ; do j=js,je ; do i=is,ie
    eta_av(i,j) = eta_av(i,j) + h_av(i,j,k)
  enddo ; enddo ; enddo

  if (dyn_p_surf) deallocate(p_surf)

!   Here various terms used in to update the momentum equations are
! offered for averaging.
  if (CS%id_PFu > 0) call post_data(CS%id_PFu, CS%PFu, CS%diag)
  if (CS%id_PFv > 0) call post_data(CS%id_PFv, CS%PFv, CS%diag)
  if (CS%id_CAu > 0) call post_data(CS%id_CAu, CS%CAu, CS%diag)
  if (CS%id_CAv > 0) call post_data(CS%id_CAv, CS%CAv, CS%diag)

end subroutine step_MOM_dyn_unsplit

! =============================================================================

subroutine register_restarts_dyn_unsplit(HI, GV, param_file, CS, restart_CS)
  type(hor_index_type),      intent(in) :: HI         !< A horizontal index type structure.
  type(verticalGrid_type),   intent(in) :: GV         !< The ocean's vertical grid structure.
  type(param_file_type),     intent(in) :: param_file !< A structure to parse for
                                                      !! run-time parameters.
  type(MOM_dyn_unsplit_CS),  pointer    :: CS         !< The control structure set up by
                                                      !! initialize_dyn_unsplit.
  type(MOM_restart_CS),      pointer    :: restart_CS !< A pointer to the restart control structure.

!   This subroutine sets up any auxiliary restart variables that are specific
! to the unsplit time stepping scheme.  All variables registered here should
! have the ability to be recreated if they are not present in a restart file.

! Arguments: HI - A horizontal index type structure.
!  (in)      GV - The ocean's vertical grid structure.
!  (in)      param_file - A structure indicating the open file to parse for
!                         model parameter values.
!  (inout)   CS - The control structure set up by initialize_dyn_unsplit.
!  (inout)   restart_CS - A pointer to the restart control structure.

  type(vardesc) :: vd
  character(len=40)  :: mdl = "MOM_dynamics_unsplit" ! This module's name.
  character(len=48) :: thickness_units, flux_units
  integer :: isd, ied, jsd, jed, nz, IsdB, IedB, JsdB, JedB
  isd = HI%isd ; ied = HI%ied ; jsd = HI%jsd ; jed = HI%jed ; nz = GV%ke
  IsdB = HI%IsdB ; IedB = HI%IedB ; JsdB = HI%JsdB ; JedB = HI%JedB

! This is where a control structure that is specific to this module would be allocated.
  if (associated(CS)) then
    call MOM_error(WARNING, "register_restarts_dyn_unsplit called with an associated "// &
                             "control structure.")
    return
  endif
  allocate(CS)

  ALLOC_(CS%diffu(IsdB:IedB,jsd:jed,nz)) ; CS%diffu(:,:,:) = 0.0
  ALLOC_(CS%diffv(isd:ied,JsdB:JedB,nz)) ; CS%diffv(:,:,:) = 0.0
  ALLOC_(CS%CAu(IsdB:IedB,jsd:jed,nz)) ; CS%CAu(:,:,:) = 0.0
  ALLOC_(CS%CAv(isd:ied,JsdB:JedB,nz)) ; CS%CAv(:,:,:) = 0.0
  ALLOC_(CS%PFu(IsdB:IedB,jsd:jed,nz)) ; CS%PFu(:,:,:) = 0.0
  ALLOC_(CS%PFv(isd:ied,JsdB:JedB,nz)) ; CS%PFv(:,:,:) = 0.0

  thickness_units = get_thickness_units(GV)
  flux_units = get_flux_units(GV)

!  No extra restart fields are needed with this time stepping scheme.

end subroutine register_restarts_dyn_unsplit

subroutine initialize_dyn_unsplit(u, v, h, Time, G, GV, param_file, diag, CS, &
                                  restart_CS, Accel_diag, Cont_diag, MIS, &
                                  OBC, update_OBC_CSp, ALE_CSp, setVisc_CSp, &
                                  visc, dirs, ntrunc)
  type(ocean_grid_type),          intent(inout) :: G          !< The ocean's grid structure.
  type(verticalGrid_type),        intent(in)    :: GV         !< The ocean's vertical grid
                                                              !! structure.
  real, dimension(SZIB_(G),SZJ_(G),SZK_(G)), &
                                  intent(inout) :: u          !< The zonal velocity, in m s-1.
  real, dimension(SZI_(G),SZJB_(G),SZK_(G)), &
                                  intent(inout) :: v          !< The meridional velocity, in m s-1.
  real, dimension(SZI_(G),SZJ_(G),SZK_(G)) , &
                                  intent(inout) :: h          !< Layer thicknesses, in H
                                                              !! (usually m or kg m-2).
  type(time_type),        target, intent(in)    :: Time       !< The current model time.
  type(param_file_type),          intent(in)    :: param_file !< A structure to parse
                                                              !! for run-time parameters.
  type(diag_ctrl),        target, intent(inout) :: diag       !< A structure that is used to
                                                              !! regulate diagnostic output.
  type(MOM_dyn_unsplit_CS),       pointer       :: CS         !< The control structure set up
                                                              !! by initialize_dyn_unsplit.
  type(MOM_restart_CS),           pointer       :: restart_CS !< A pointer to the restart control
                                                              !!structure.
  type(accel_diag_ptrs),  target, intent(inout) :: Accel_diag !< A set of pointers to the various
                                     !! accelerations in the momentum equations, which can be used
                                     !! for later derived diagnostics, like energy budgets.
  type(cont_diag_ptrs),   target, intent(inout) :: Cont_diag  !< A structure with pointers to
                                                              !! various terms in the continuity
                                                              !! equations.
  type(ocean_internal_state),     intent(inout) :: MIS        !< The "MOM6 Internal State"
                                                   !! structure, used to pass around pointers
                                                   !! to various arrays for diagnostic purposes.
  type(ocean_OBC_type),           pointer       :: OBC        !< If open boundary conditions are
                                                       !! used, this points to the ocean_OBC_type
                                                       !! that was set up in MOM_initialization.
  type(update_OBC_CS),            pointer       :: update_OBC_CSp !< If open boundary condition
                                                            !! updates are used, this points to
                                                            !! the appropriate control structure.
  type(ALE_CS),                   pointer       :: ALE_CSp    !< This points to the ALE control
                                                              !! structure.
  type(set_visc_CS),              pointer       :: setVisc_CSp !< This points to the set_visc
                                                               !! control structure.
  type(vertvisc_type),            intent(inout) :: visc       !< A structure containing vertical
                                                              !! viscosities, bottom drag
                                                              !! viscosities, and related fields.
  type(directories),              intent(in)    :: dirs       !< A structure containing several
                                                              !! relevant directory paths.
  integer, target,                intent(inout) :: ntrunc     !< A target for the variable that
                                                        !! records the number of times the velocity
                                                        !! is truncated (this should be 0).

! Arguments: u - The zonal velocity, in m s-1.
!  (inout)   v - The meridional velocity, in m s-1.
!  (inout)   h - The layer thicknesses, in m or kg m-2, depending on whether
!                the Boussinesq approximation is made.
!  (in)      Time - The current model time.
!  (in)      G - The ocean's grid structure.
!  (in)      GV - The ocean's vertical grid structure.
!  (in)      param_file - A structure indicating the open file to parse for
!                         model parameter values.
!  (in)      diag - A structure that is used to regulate diagnostic output.
!  (inout)   CS - The control structure set up by initialize_dyn_unsplit.
!  (in)      restart_CS - A pointer to the restart control structure.
!  (inout)   Accel_diag - A set of pointers to the various accelerations in
!                  the momentum equations, which can be used for later derived
!                  diagnostics, like energy budgets.
!  (inout)   Cont_diag - A structure with pointers to various terms in the
!                   continuity equations.
!  (inout)   MIS - The "MOM6 Internal State" structure, used to pass around
!                  pointers to various arrays for diagnostic purposes.
!  (in)      OBC - If open boundary conditions are used, this points to the
!                  ocean_OBC_type that was set up in MOM_initialization.
!  (in)      update_OBC_CSp - If open boundary condition updates are used,
!                  this points to the appropriate control structure.
!  (in)      ALE_CS - This points to the ALE control structure.
!  (in)      setVisc_CSp - This points to the set_visc control structure.
!  (inout)   visc - A structure containing vertical viscosities, bottom drag
!                   viscosities, and related fields.
!  (in)      dirs - A structure containing several relevant directory paths.
!  (in)      ntrunc - A target for the variable that records the number of times
!                     the velocity is truncated (this should be 0).

  !   This subroutine initializes all of the variables that are used by this
  ! dynamic core, including diagnostics and the cpu clocks.
  character(len=40) :: mdl = "MOM_dynamics_unsplit" ! This module's name.
  character(len=48) :: thickness_units, flux_units
  logical :: use_tides
  integer :: isd, ied, jsd, jed, nz, IsdB, IedB, JsdB, JedB
  isd = G%isd ; ied = G%ied ; jsd = G%jsd ; jed = G%jed ; nz = G%ke
  IsdB = G%IsdB ; IedB = G%IedB ; JsdB = G%JsdB ; JedB = G%JedB

  if (.not.associated(CS)) call MOM_error(FATAL, &
      "initialize_dyn_unsplit called with an unassociated control structure.")
  if (CS%module_is_initialized) then
    call MOM_error(WARNING, "initialize_dyn_unsplit called with a control "// &
                            "structure that has already been initialized.")
    return
  endif
  CS%module_is_initialized = .true.

  CS%diag => diag

  call get_param(param_file, mdl, "DEBUG", CS%debug, &
                 "If true, write out verbose debugging data.", default=.false.)
  call get_param(param_file, mdl, "TIDES", use_tides, &
                 "If true, apply tidal momentum forcing.", default=.false.)

  allocate(CS%taux_bot(IsdB:IedB,jsd:jed)) ; CS%taux_bot(:,:) = 0.0
  allocate(CS%tauy_bot(isd:ied,JsdB:JedB)) ; CS%tauy_bot(:,:) = 0.0

  MIS%diffu => CS%diffu ; MIS%diffv => CS%diffv
  MIS%PFu => CS%PFu ; MIS%PFv => CS%PFv
  MIS%CAu => CS%CAu ; MIS%CAv => CS%CAv

  CS%ADp => Accel_diag ; CS%CDp => Cont_diag
  Accel_diag%diffu => CS%diffu ; Accel_diag%diffv => CS%diffv
  Accel_diag%PFu => CS%PFu ; Accel_diag%PFv => CS%PFv
  Accel_diag%CAu => CS%CAu ; Accel_diag%CAv => CS%CAv

  call continuity_init(Time, G, GV, param_file, diag, CS%continuity_CSp)
  call CoriolisAdv_init(Time, G, param_file, diag, CS%ADp, CS%CoriolisAdv_CSp)
  if (use_tides) call tidal_forcing_init(Time, G, param_file, CS%tides_CSp)
  call PressureForce_init(Time, G, GV, param_file, diag, CS%PressureForce_CSp, &
                          CS%tides_CSp)
  call hor_visc_init(Time, G, param_file, diag, CS%hor_visc_CSp)
  call vertvisc_init(MIS, Time, G, GV, param_file, diag, CS%ADp, dirs, &
                     ntrunc, CS%vertvisc_CSp)
  if (.not.associated(setVisc_CSp)) call MOM_error(FATAL, &
    "initialize_dyn_unsplit called with setVisc_CSp unassociated.")
  CS%set_visc_CSp => setVisc_CSp

  if (associated(ALE_CSp)) CS%ALE_CSp => ALE_CSp
  if (associated(OBC)) CS%OBC => OBC
  if (associated(update_OBC_CSp)) CS%update_OBC_CSp => update_OBC_CSp

  flux_units = get_flux_units(GV)
  CS%id_uh = register_diag_field('ocean_model', 'uh', diag%axesCuL, Time, &
      'Zonal Thickness Flux', flux_units, y_cell_method='sum', v_extensive=.true.)
  CS%id_vh = register_diag_field('ocean_model', 'vh', diag%axesCvL, Time, &
      'Meridional Thickness Flux', flux_units, x_cell_method='sum', v_extensive=.true.)
  CS%id_CAu = register_diag_field('ocean_model', 'CAu', diag%axesCuL, Time, &
      'Zonal Coriolis and Advective Acceleration', 'meter second-2')
  CS%id_CAv = register_diag_field('ocean_model', 'CAv', diag%axesCvL, Time, &
      'Meridional Coriolis and Advective Acceleration', 'meter second-2')
  CS%id_PFu = register_diag_field('ocean_model', 'PFu', diag%axesCuL, Time, &
      'Zonal Pressure Force Acceleration', 'meter second-2')
  CS%id_PFv = register_diag_field('ocean_model', 'PFv', diag%axesCvL, Time, &
      'Meridional Pressure Force Acceleration', 'meter second-2')

  id_clock_Cor = cpu_clock_id('(Ocean Coriolis & mom advection)', grain=CLOCK_MODULE)
  id_clock_continuity = cpu_clock_id('(Ocean continuity equation)', grain=CLOCK_MODULE)
  id_clock_pres = cpu_clock_id('(Ocean pressure force)', grain=CLOCK_MODULE)
  id_clock_vertvisc = cpu_clock_id('(Ocean vertical viscosity)', grain=CLOCK_MODULE)
  id_clock_horvisc = cpu_clock_id('(Ocean horizontal viscosity)', grain=CLOCK_MODULE)
  id_clock_mom_update = cpu_clock_id('(Ocean momentum increments)', grain=CLOCK_MODULE)
  id_clock_pass = cpu_clock_id('(Ocean message passing)', grain=CLOCK_MODULE)
  id_clock_pass_init = cpu_clock_id('(Ocean init message passing)', grain=CLOCK_ROUTINE)

end subroutine initialize_dyn_unsplit

subroutine end_dyn_unsplit(CS)
  type(MOM_dyn_unsplit_CS), pointer :: CS
!  (inout)    CS - The control structure set up by initialize_dyn_unsplit.

  DEALLOC_(CS%diffu) ; DEALLOC_(CS%diffv)
  DEALLOC_(CS%CAu)   ; DEALLOC_(CS%CAv)
  DEALLOC_(CS%PFu)   ; DEALLOC_(CS%PFv)

  deallocate(CS)
end subroutine end_dyn_unsplit

end module MOM_dynamics_unsplit<|MERGE_RESOLUTION|>--- conflicted
+++ resolved
@@ -183,30 +183,7 @@
 
 subroutine step_MOM_dyn_unsplit(u, v, h, tv, visc, Time_local, dt, fluxes, &
                   p_surf_begin, p_surf_end, uh, vh, uhtr, vhtr, eta_av, G, GV, CS, &
-<<<<<<< HEAD
                   VarMix, MEKE, Waves)
-  type(ocean_grid_type),                     intent(inout) :: G
-  type(verticalGrid_type),                   intent(in)    :: GV
-  real, dimension(SZIB_(G),SZJ_(G),SZK_(G)), intent(inout) :: u
-  real, dimension(SZI_(G),SZJB_(G),SZK_(G)), intent(inout) :: v
-  real, dimension(SZI_(G),SZJ_(G),SZK_(G)),  intent(inout) :: h
-  type(thermo_var_ptrs),                     intent(in)    :: tv
-  type(vertvisc_type),                       intent(inout) :: visc
-  type(time_type),                           intent(in)    :: Time_local
-  real,                                      intent(in)    :: dt
-  type(forcing),                             intent(in)    :: fluxes
-  real, dimension(:,:),                      pointer       :: p_surf_begin, p_surf_end
-  real, dimension(SZIB_(G),SZJ_(G),SZK_(G)), intent(inout) :: uh
-  real, dimension(SZI_(G),SZJB_(G),SZK_(G)), intent(inout) :: vh
-  real, dimension(SZIB_(G),SZJ_(G),SZK_(G)), intent(inout) :: uhtr
-  real, dimension(SZI_(G),SZJB_(G),SZK_(G)), intent(inout) :: vhtr
-  real, dimension(SZI_(G),SZJ_(G)),          intent(out)   :: eta_av
-  type(MOM_dyn_unsplit_CS),                  pointer       :: CS
-  type(VarMix_CS),                           pointer       :: VarMix
-  type(MEKE_type),                           pointer       :: MEKE
-  type(wave_parameters_CS), pointer, optional               :: Waves
-=======
-                  VarMix, MEKE)
   type(ocean_grid_type),            intent(inout) :: G      !< The ocean's grid structure.
   type(verticalGrid_type),          intent(in)    :: GV     !< The ocean's vertical grid structure.
   real, dimension(SZIB_(G),SZJ_(G),SZK_(G)), &
@@ -249,7 +226,9 @@
                                   !! that specify the spatially variable viscosities.
   type(MEKE_type),                  pointer       :: MEKE   !< A pointer to a structure containing
                                   !! fields related to the Mesoscale Eddy Kinetic Energy.
->>>>>>> d00bca57
+  type(wave_parameters_CS), pointer, optional     :: Waves  !< A pointer to a structure containing
+                                  !! fields related to the surface wave conditions
+
 ! Arguments: u - The input and output zonal velocity, in m s-1.
 !  (inout)   v - The input and output meridional velocity, in m s-1.
 !  (inout)   h - The input and output layer thicknesses, in m or kg m-2,
