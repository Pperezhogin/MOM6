!> Time steps the ocean dynamics with an unsplit quasi 3rd order scheme
module MOM_dynamics_unsplit

! This file is part of MOM6. See LICENSE.md for the license.

!********+*********+*********+*********+*********+*********+*********+**
!*                                                                     *
!*  By Robert Hallberg, 1993-2012                                      *
!*                                                                     *
!*    This file contains code that does the time-stepping of the       *
!*  adiabatic dynamic core, in this case with an unsplit third-order   *
!*  Runge-Kutta time stepping scheme for the momentum and a forward-   *
!*  backward coupling between the momentum and continuity equations.   *
!*  This was the orignal unsplit time stepping scheme used in early    *
!*  versions of HIM and its precuror.  While it is very simple and     *
!*  accurate, it is much less efficient that the split time stepping   *
!*  scheme for realistic oceanographic applications.  It has been      *
!*  retained for all of these years primarily to verify that the split *
!*  scheme is giving the right answers, and to debug the failings of   *
!*  the split scheme when it is not.  The split time stepping scheme   *
!*  is now sufficiently robust that it should be first choice for      *
!*  almost any conceivable application, except perhaps from cases      *
!*  with just a few layers for which the exact timing of the high-     *
!*  frequency barotropic gravity waves is of paramount importance.     *
!*  This scheme is slightly more efficient than the other unsplit      *
!*  scheme that can be found in MOM_dynamics_unsplit_RK2.F90.          *
!*                                                                     *
!*    The subroutine step_MOM_dyn_unsplit actually does the time       *
!*  stepping, while register_restarts_dyn_unsplit  sets the fields     *
!*  that are found in a full restart file with this scheme, and        *
!*  initialize_dyn_unsplit  initializes the cpu clocks that are        *                                      *
!*  used in this module.  For largely historical reasons, this module  *
!*  does not have its own control structure, but shares the same       *
!*  control structure with MOM.F90 and the other MOM_dynamics_...      *
!*  modules.                                                           *
!*                                                                     *
!*  Macros written all in capital letters are defined in MOM_memory.h. *
!*                                                                     *
!*     A small fragment of the grid is shown below:                    *
!*                                                                     *
!*    j+1  x ^ x ^ x   At x:  q, CoriolisBu                            *
!*    j+1  > o > o >   At ^:  v, PFv, CAv, vh, diffv, tauy, vbt, vhtr  *
!*    j    x ^ x ^ x   At >:  u, PFu, CAu, uh, diffu, taux, ubt, uhtr  *
!*    j    > o > o >   At o:  h, bathyT, eta, T, S, tr                 *
!*    j-1  x ^ x ^ x                                                   *
!*        i-1  i  i+1                                                  *
!*           i  i+1                                                    *
!*                                                                     *
!*  The boundaries always run through q grid points (x).               *
!*                                                                     *
!********+*********+*********+*********+*********+*********+*********+**

use MOM_variables, only : vertvisc_type, thermo_var_ptrs
use MOM_variables, only : accel_diag_ptrs, ocean_internal_state, cont_diag_ptrs
use MOM_forcing_type, only : mech_forcing
use MOM_checksum_packages, only : MOM_thermo_chksum, MOM_state_chksum, MOM_accel_chksum
use MOM_cpu_clock, only : cpu_clock_id, cpu_clock_begin, cpu_clock_end
use MOM_cpu_clock, only : CLOCK_COMPONENT, CLOCK_SUBCOMPONENT
use MOM_cpu_clock, only : CLOCK_MODULE_DRIVER, CLOCK_MODULE, CLOCK_ROUTINE
use MOM_diag_mediator, only : diag_mediator_init, enable_averaging
use MOM_diag_mediator, only : disable_averaging, post_data, safe_alloc_ptr
use MOM_diag_mediator, only : register_diag_field, register_static_field
use MOM_diag_mediator, only : set_diag_mediator_grid, diag_ctrl, diag_update_remap_grids
use MOM_domains, only : MOM_domains_init, pass_var, pass_vector
use MOM_domains, only : pass_var_start, pass_var_complete
use MOM_domains, only : pass_vector_start, pass_vector_complete
use MOM_domains, only : To_South, To_West, To_All, CGRID_NE, SCALAR_PAIR
use MOM_error_handler, only : MOM_error, MOM_mesg, FATAL, WARNING, is_root_pe
use MOM_file_parser, only : get_param, log_version, param_file_type
use MOM_get_input, only : directories
use MOM_io, only : MOM_io_init
use MOM_restart, only : register_restart_field, query_initialized, save_restart
use MOM_restart, only : restart_init, MOM_restart_CS
use MOM_time_manager, only : time_type, real_to_time, operator(+)
use MOM_time_manager, only : operator(-), operator(>), operator(*), operator(/)

use MOM_ALE, only : ALE_CS
use MOM_barotropic, only : barotropic_CS
use MOM_boundary_update, only : update_OBC_data, update_OBC_CS
use MOM_continuity, only : continuity, continuity_init, continuity_CS
use MOM_CoriolisAdv, only : CorAdCalc, CoriolisAdv_init, CoriolisAdv_CS
use MOM_debugging, only : check_redundant
use MOM_grid, only : ocean_grid_type
use MOM_hor_index, only : hor_index_type
use MOM_hor_visc, only : horizontal_viscosity, hor_visc_init, hor_visc_CS
use MOM_interface_heights, only : find_eta
use MOM_lateral_mixing_coeffs, only : VarMix_CS
use MOM_MEKE_types, only : MEKE_type
use MOM_open_boundary, only : ocean_OBC_type
use MOM_open_boundary, only : radiation_open_bdry_conds
use MOM_open_boundary, only : open_boundary_zero_normal_flow
use MOM_PressureForce, only : PressureForce, PressureForce_init, PressureForce_CS
use MOM_set_visc, only : set_viscous_ML, set_visc_CS
use MOM_thickness_diffuse, only : thickness_diffuse_CS
use MOM_tidal_forcing, only : tidal_forcing_init, tidal_forcing_CS
use MOM_unit_scaling,  only : unit_scale_type
use MOM_vert_friction, only : vertvisc, vertvisc_coef
use MOM_vert_friction, only : vertvisc_limit_vel, vertvisc_init, vertvisc_CS
use MOM_verticalGrid, only : verticalGrid_type, get_thickness_units
use MOM_verticalGrid, only : get_flux_units, get_tr_flux_units
use MOM_wave_interface, only: wave_parameters_CS

implicit none ; private

#include <MOM_memory.h>

!> MOM_dynamics_unsplit module control structure
type, public :: MOM_dyn_unsplit_CS ; private
  real ALLOCABLE_, dimension(NIMEMB_PTR_,NJMEM_,NKMEM_) :: &
    CAu, &    !< CAu = f*v - u.grad(u) [m s-2].
    PFu, &    !< PFu = -dM/dx [m s-2].
    diffu     !< Zonal acceleration due to convergence of the along-isopycnal stress tensor [m s-2].

  real ALLOCABLE_, dimension(NIMEM_,NJMEMB_PTR_,NKMEM_) :: &
    CAv, &    !< CAv = -f*u - u.grad(v) [m s-2].
    PFv, &    !< PFv = -dM/dy [m s-2].
    diffv     !< Meridional acceleration due to convergence of the along-isopycnal stress tensor [m s-2].

  real, pointer, dimension(:,:) :: taux_bot => NULL() !<  frictional x-bottom stress from the ocean to the seafloor (Pa)
  real, pointer, dimension(:,:) :: tauy_bot => NULL() !<  frictional y-bottom stress from the ocean to the seafloor (Pa)

  logical :: debug           !< If true, write verbose checksums for debugging purposes.

  logical :: module_is_initialized = .false. !< Record whether this mouled has been initialzed.

  !>@{ Diagnostic IDs
  integer :: id_uh = -1, id_vh = -1
  integer :: id_PFu = -1, id_PFv = -1, id_CAu = -1, id_CAv = -1
  !!@}

  type(diag_ctrl), pointer :: diag => NULL() !< A structure that is used to
                                   !! regulate the timing of diagnostic output.
  type(accel_diag_ptrs), pointer :: ADp => NULL() !< A structure pointing to the
                                   !! accelerations in the momentum equations,
                                   !! which can later be used to calculate
                                   !! derived diagnostics like energy budgets.
  type(cont_diag_ptrs), pointer :: CDp => NULL() !< A structure with pointers to
                                   !! various terms in the continuity equations,
                                   !! which can later be used to calculate
                                   !! derived diagnostics like energy budgets.

  ! The remainder of the structure points to child subroutines' control structures.
  !> A pointer to the horizontal viscosity control structure
  type(hor_visc_CS), pointer :: hor_visc_CSp => NULL()
  !> A pointer to the continuity control structure
  type(continuity_CS), pointer :: continuity_CSp => NULL()
  !> A pointer to the CoriolisAdv control structure
  type(CoriolisAdv_CS), pointer :: CoriolisAdv_CSp => NULL()
  !> A pointer to the PressureForce control structure
  type(PressureForce_CS), pointer :: PressureForce_CSp => NULL()
  !> A pointer to the vertvisc control structure
  type(vertvisc_CS), pointer :: vertvisc_CSp => NULL()
  !> A pointer to the set_visc control structure
  type(set_visc_CS), pointer :: set_visc_CSp => NULL()
  !> A pointer to the tidal forcing control structure
  type(tidal_forcing_CS), pointer :: tides_CSp => NULL()
  !> A pointer to the ALE control structure.
  type(ALE_CS), pointer :: ALE_CSp => NULL()

  type(ocean_OBC_type), pointer :: OBC => NULL() !< A pointer to an open boundary
     ! condition type that specifies whether, where, and  what open boundary
     ! conditions are used.  If no open BCs are used, this pointer stays
     ! nullified.  Flather OBCs use open boundary_CS as well.
  !> A pointer to the update_OBC control structure
  type(update_OBC_CS),    pointer :: update_OBC_CSp => NULL()

end type MOM_dyn_unsplit_CS

public step_MOM_dyn_unsplit, register_restarts_dyn_unsplit
public initialize_dyn_unsplit, end_dyn_unsplit

!>@{ CPU time clock IDs
integer :: id_clock_Cor, id_clock_pres, id_clock_vertvisc
integer :: id_clock_continuity, id_clock_horvisc, id_clock_mom_update
integer :: id_clock_pass, id_clock_pass_init
!!@}

contains

! =============================================================================

!> Step the MOM6 dynamics using an unsplit mixed 2nd order (for continuity) and
!! 3rd order (for the inviscid momentum equations) order scheme
subroutine step_MOM_dyn_unsplit(u, v, h, tv, visc, Time_local, dt, forces, &
<<<<<<< HEAD
                  p_surf_begin, p_surf_end, uh, vh, uhtr, vhtr, eta_av, G, GV, CS, &
                  VarMix, MEKE, Barotropic, thickness_diffuse, Waves)
=======
                  p_surf_begin, p_surf_end, uh, vh, uhtr, vhtr, eta_av, G, GV, US, CS, &
                  VarMix, MEKE, Waves)
>>>>>>> 4d02387f
  type(ocean_grid_type),   intent(inout) :: G      !< The ocean's grid structure.
  type(verticalGrid_type), intent(in)    :: GV     !< The ocean's vertical grid structure.
  type(unit_scale_type),   intent(in)    :: US     !< A dimensional unit scaling type
  real, dimension(SZIB_(G),SZJ_(G),SZK_(G)), intent(inout) :: u !< The zonal velocity [m s-1].
  real, dimension(SZI_(G),SZJB_(G),SZK_(G)), intent(inout) :: v !< The meridional velocity [m s-1].
  real, dimension(SZI_(G),SZJ_(G),SZK_(G)),  intent(inout) :: h !< Layer thicknesses [H ~> m or kg m-2].
  type(thermo_var_ptrs),   intent(in)    :: tv     !< A structure pointing to various
                                                   !! thermodynamic variables.
  type(vertvisc_type),     intent(inout) :: visc   !< A structure containing vertical
                                 !! viscosities, bottom drag viscosities, and related fields.
  type(time_type),         intent(in)    :: Time_local   !< The model time at the end
                                                         !! of the time step.
  real,                    intent(in)    :: dt     !< The dynamics time step [s].
  type(mech_forcing),      intent(in)    :: forces !< A structure with the driving mechanical forces
  real, dimension(:,:),    pointer       :: p_surf_begin !< A pointer (perhaps NULL) to the surface
                                                   !! pressure at the start of this dynamic step [Pa].
  real, dimension(:,:),    pointer       :: p_surf_end   !< A pointer (perhaps NULL) to the surface
                                                   !! pressure at the end of this dynamic step [Pa].
  real, dimension(SZIB_(G),SZJ_(G),SZK_(G)), intent(inout) :: uh !< The zonal volume or mass transport
                                                   !! [H m2 s-1 ~> m3 or kg s-1].
  real, dimension(SZI_(G),SZJB_(G),SZK_(G)), intent(inout) :: vh !< The meridional volume or mass
                                                   !! transport [H m2 s-1 ~> m3 or kg s-1].
  real, dimension(SZIB_(G),SZJ_(G),SZK_(G)), intent(inout) :: uhtr !< The accumulated zonal volume or mass
                                                   !! transport since the last tracer advection [H m2 ~> m3 or kg].
  real, dimension(SZI_(G),SZJB_(G),SZK_(G)), intent(inout) :: vhtr !< The accumulated meridional volume or mass
                                                   !! transport since the last tracer advection [H m2 ~> m3 or kg].
  real, dimension(SZI_(G),SZJ_(G)), intent(out) :: eta_av !< The time-mean free surface height or
                                                   !! column mass [H ~> m or kg m-2].
  type(MOM_dyn_unsplit_CS), pointer      :: CS     !< The control structure set up by
                                                   !! initialize_dyn_unsplit.
  type(VarMix_CS),         pointer       :: VarMix !< A pointer to a structure with fields
                                 !! that specify the spatially variable viscosities.
  type(MEKE_type),         pointer       :: MEKE   !< A pointer to a structure containing
                                 !! fields related to the Mesoscale Eddy Kinetic Energy.
  type(barotropic_CS),      pointer       :: Barotropic!< Pointer to a structure containing
                                                              !! barotropic velocities
  type(thickness_diffuse_CS),  pointer       :: thickness_diffuse!< Pointer to a structure containing
                                                              !! interface height diffusivities
  type(wave_parameters_CS), optional, pointer :: Waves !< A pointer to a structure containing
                                 !! fields related to the surface wave conditions

  ! Local variables
  real, dimension(SZI_(G),SZJ_(G),SZK_(G)) :: h_av, hp
  real, dimension(SZIB_(G),SZJ_(G),SZK_(G)) :: up, upp
  real, dimension(SZI_(G),SZJB_(G),SZK_(G)) :: vp, vpp
  real, dimension(:,:), pointer :: p_surf => NULL()
  real :: dt_pred   ! The time step for the predictor part of the baroclinic
                    ! time stepping.
  logical :: dyn_p_surf
  integer :: i, j, k, is, ie, js, je, Isq, Ieq, Jsq, Jeq, nz
  is = G%isc ; ie = G%iec ; js = G%jsc ; je = G%jec ; nz = G%ke
  Isq = G%IscB ; Ieq = G%IecB ; Jsq = G%JscB ; Jeq = G%JecB
  dt_pred = dt / 3.0

  h_av(:,:,:) = 0; hp(:,:,:) = 0
  up(:,:,:) = 0; upp(:,:,:) = 0
  vp(:,:,:) = 0; vpp(:,:,:) = 0

  dyn_p_surf = associated(p_surf_begin) .and. associated(p_surf_end)
  if (dyn_p_surf) then
    call safe_alloc_ptr(p_surf,G%isd,G%ied,G%jsd,G%jed) ; p_surf(:,:) = 0.0
  else
    p_surf => forces%p_surf
  endif

! Matsuno's third order accurate three step scheme is used to step
! all of the fields except h.  h is stepped separately.

  if (CS%debug) then
    call MOM_state_chksum("Start First Predictor ", u, v, h, uh, vh, G, GV)
  endif

! diffu = horizontal viscosity terms (u,h)
  call enable_averaging(dt,Time_local, CS%diag)
  call cpu_clock_begin(id_clock_horvisc)
  call horizontal_viscosity(u, v, h, CS%diffu, CS%diffv, MEKE, Varmix, &
<<<<<<< HEAD
                            Barotropic, thickness_diffuse, G, GV, CS%hor_visc_CSp)
=======
                            G, GV, US, CS%hor_visc_CSp)
>>>>>>> 4d02387f
  call cpu_clock_end(id_clock_horvisc)
  call disable_averaging(CS%diag)

! uh = u*h
! hp = h + dt/2 div . uh
  call cpu_clock_begin(id_clock_continuity)
  call continuity(u, v, h, hp, uh, vh, dt*0.5, G, GV, CS%continuity_CSp, &
                  OBC=CS%OBC)
  call cpu_clock_end(id_clock_continuity)
  call pass_var(hp, G%Domain, clock=id_clock_pass)
  call pass_vector(uh, vh, G%Domain, clock=id_clock_pass)

  call enable_averaging(0.5*dt,Time_local-real_to_time(0.5*dt), CS%diag)
!   Here the first half of the thickness fluxes are offered for averaging.
  if (CS%id_uh > 0) call post_data(CS%id_uh, uh, CS%diag)
  if (CS%id_vh > 0) call post_data(CS%id_vh, vh, CS%diag)
  call disable_averaging(CS%diag)

! h_av = (h + hp)/2
! u = u + dt diffu
  call cpu_clock_begin(id_clock_mom_update)
  do k=1,nz
    do j=js-2,je+2 ; do i=is-2,ie+2
      h_av(i,j,k) = (h(i,j,k) + hp(i,j,k)) * 0.5
    enddo ; enddo
    do j=js,je ; do I=Isq,Ieq
      u(I,j,k) = u(I,j,k) + dt * CS%diffu(I,j,k) * G%mask2dCu(I,j)
    enddo ; enddo
    do J=Jsq,Jeq ; do i=is,ie
      v(i,J,k) = v(i,J,k) + dt * CS%diffv(i,J,k) * G%mask2dCv(i,J)
    enddo ; enddo
    do j=js-2,je+2 ; do I=Isq-2,Ieq+2
      uhtr(i,j,k) = uhtr(i,j,k) + 0.5*dt*uh(i,j,k)
    enddo ; enddo
    do J=Jsq-2,Jeq+2 ; do i=is-2,ie+2
      vhtr(i,j,k) = vhtr(i,j,k) + 0.5*dt*vh(i,j,k)
    enddo ; enddo
  enddo
  call cpu_clock_end(id_clock_mom_update)
  call pass_vector(u, v, G%Domain, clock=id_clock_pass)

! CAu = -(f+zeta)/h_av vh + d/dx KE
  call cpu_clock_begin(id_clock_Cor)
  call CorAdCalc(u, v, h_av, uh, vh, CS%CAu, CS%CAv, CS%OBC, CS%ADp, &
                 G, GV, US, CS%CoriolisAdv_CSp)
  call cpu_clock_end(id_clock_Cor)

! PFu = d/dx M(h_av,T,S)
  call cpu_clock_begin(id_clock_pres)
  if (dyn_p_surf) then ; do j=js-2,je+2 ; do i=is-2,ie+2
    p_surf(i,j) = 0.75*p_surf_begin(i,j) + 0.25*p_surf_end(i,j)
  enddo ; enddo ; endif
  call PressureForce(h_av, tv, CS%PFu, CS%PFv, G, GV, US, &
                     CS%PressureForce_CSp, CS%ALE_CSp, p_surf)
  call cpu_clock_end(id_clock_pres)

  if (associated(CS%OBC)) then; if (CS%OBC%update_OBC) then
    call update_OBC_data(CS%OBC, G, GV, US, tv, h, CS%update_OBC_CSp, Time_local)
  endif; endif
  if (associated(CS%OBC)) then
    call open_boundary_zero_normal_flow(CS%OBC, G, CS%PFu, CS%PFv)
    call open_boundary_zero_normal_flow(CS%OBC, G, CS%CAu, CS%CAv)
  endif

! up = u + dt_pred * (PFu + CAu)
  call cpu_clock_begin(id_clock_mom_update)
  do k=1,nz ; do j=js,je ; do I=Isq,Ieq
    up(I,j,k) = G%mask2dCu(I,j) * (u(I,j,k) + dt_pred * &
                               (CS%PFu(I,j,k) + CS%CAu(I,j,k)))
  enddo ; enddo ; enddo
  do k=1,nz ; do J=Jsq,Jeq ; do i=is,ie
    vp(i,J,k) = G%mask2dCv(i,J) * (v(i,J,k) + dt_pred * &
                               (CS%PFv(i,J,k) + CS%CAv(i,J,k)))
  enddo ; enddo ; enddo
  call cpu_clock_end(id_clock_mom_update)

  if (CS%debug) then
    call MOM_state_chksum("Predictor 1", up, vp, h_av, uh, vh, G, GV)
    call MOM_accel_chksum("Predictor 1 accel", CS%CAu, CS%CAv, CS%PFu, CS%PFv,&
                          CS%diffu, CS%diffv, G, GV)
  endif

 ! up <- up + dt/2 d/dz visc d/dz up
  call cpu_clock_begin(id_clock_vertvisc)
  call enable_averaging(dt, Time_local, CS%diag)
  call set_viscous_ML(u, v, h_av, tv, forces, visc, dt*0.5, G, GV, US, &
                      CS%set_visc_CSp)
  call disable_averaging(CS%diag)
  call vertvisc_coef(up, vp, h_av, forces, visc, dt*0.5, G, GV, US, &
                     CS%vertvisc_CSp, CS%OBC)
  call vertvisc(up, vp, h_av, forces, visc, dt*0.5, CS%OBC, CS%ADp, CS%CDp, &
                G, GV, US, CS%vertvisc_CSp, Waves=Waves)
  call cpu_clock_end(id_clock_vertvisc)
  call pass_vector(up, vp, G%Domain, clock=id_clock_pass)

! uh = up * hp
! h_av = hp + dt/2 div . uh
  call cpu_clock_begin(id_clock_continuity)
  call continuity(up, vp, hp, h_av, uh, vh, &
                  (0.5*dt), G, GV, CS%continuity_CSp, OBC=CS%OBC)
  call cpu_clock_end(id_clock_continuity)
  call pass_var(h_av, G%Domain, clock=id_clock_pass)
  call pass_vector(uh, vh, G%Domain, clock=id_clock_pass)

! h_av <- (hp + h_av)/2
  do k=1,nz ; do j=js-2,je+2 ; do i=is-2,ie+2
    h_av(i,j,k) = (hp(i,j,k) + h_av(i,j,k)) * 0.5
  enddo ; enddo ; enddo

! CAu = -(f+zeta(up))/h_av vh + d/dx KE(up)
  call cpu_clock_begin(id_clock_Cor)
  call CorAdCalc(up, vp, h_av, uh, vh, CS%CAu, CS%CAv, CS%OBC, CS%ADp, &
                 G, GV, US, CS%CoriolisAdv_CSp)
  call cpu_clock_end(id_clock_Cor)

! PFu = d/dx M(h_av,T,S)
  call cpu_clock_begin(id_clock_pres)
  if (dyn_p_surf) then ; do j=js-2,je+2 ; do i=is-2,ie+2
    p_surf(i,j) = 0.25*p_surf_begin(i,j) + 0.75*p_surf_end(i,j)
  enddo ; enddo ; endif
  call PressureForce(h_av, tv, CS%PFu, CS%PFv, G, GV, US, &
                     CS%PressureForce_CSp, CS%ALE_CSp, p_surf)
  call cpu_clock_end(id_clock_pres)

  if (associated(CS%OBC)) then; if (CS%OBC%update_OBC) then
    call update_OBC_data(CS%OBC, G, GV, US, tv, h, CS%update_OBC_CSp, Time_local)
  endif; endif
  if (associated(CS%OBC)) then
    call open_boundary_zero_normal_flow(CS%OBC, G, CS%PFu, CS%PFv)
    call open_boundary_zero_normal_flow(CS%OBC, G, CS%CAu, CS%CAv)
  endif

! upp = u + dt/2 * ( PFu + CAu )
  call cpu_clock_begin(id_clock_mom_update)
  do k=1,nz ; do j=js,je ; do I=Isq,Ieq
    upp(I,j,k) = G%mask2dCu(I,j) * (u(I,j,k) + dt * 0.5 * &
            (CS%PFu(I,j,k) + CS%CAu(I,j,k)))
  enddo ; enddo ; enddo
  do k=1,nz ; do J=Jsq,Jeq ; do i=is,ie
    vpp(i,J,k) = G%mask2dCv(i,J) * (v(i,J,k) + dt * 0.5 * &
            (CS%PFv(i,J,k) + CS%CAv(i,J,k)))
  enddo ; enddo ; enddo
  call cpu_clock_end(id_clock_mom_update)

  if (CS%debug) then
    call MOM_state_chksum("Predictor 2", upp, vpp, h_av, uh, vh, G, GV)
    call MOM_accel_chksum("Predictor 2 accel", CS%CAu, CS%CAv, CS%PFu, CS%PFv,&
                          CS%diffu, CS%diffv, G, GV)
  endif

! upp <- upp + dt/2 d/dz visc d/dz upp
  call cpu_clock_begin(id_clock_vertvisc)
  call vertvisc_coef(upp, vpp, hp, forces, visc, dt*0.5, G, GV, US, &
                     CS%vertvisc_CSp, CS%OBC)
  call vertvisc(upp, vpp, hp, forces, visc, dt*0.5, CS%OBC, CS%ADp, CS%CDp, &
                G, GV, US, CS%vertvisc_CSp, Waves=Waves)
  call cpu_clock_end(id_clock_vertvisc)
  call pass_vector(upp, vpp, G%Domain, clock=id_clock_pass)

! uh = upp * hp
! h = hp + dt/2 div . uh
  call cpu_clock_begin(id_clock_continuity)
  call continuity(upp, vpp, hp, h, uh, vh, &
                  (dt*0.5), G, GV, CS%continuity_CSp, OBC=CS%OBC)
  call cpu_clock_end(id_clock_continuity)
  call pass_var(h, G%Domain, clock=id_clock_pass)
  call pass_vector(uh, vh, G%Domain, clock=id_clock_pass)
  ! Whenever thickness changes let the diag manager know, target grids
  ! for vertical remapping may need to be regenerated.
  call diag_update_remap_grids(CS%diag)

  call enable_averaging(0.5*dt, Time_local, CS%diag)
!   Here the second half of the thickness fluxes are offered for averaging.
  if (CS%id_uh > 0) call post_data(CS%id_uh, uh, CS%diag)
  if (CS%id_vh > 0) call post_data(CS%id_vh, vh, CS%diag)
  call disable_averaging(CS%diag)
  call enable_averaging(dt, Time_local, CS%diag)

! h_av = (h + hp)/2
  do k=1,nz
    do j=js-2,je+2 ; do i=is-2,ie+2
      h_av(i,j,k) = 0.5*(h(i,j,k) + hp(i,j,k))
    enddo ; enddo
    do j=js-2,je+2 ; do I=Isq-2,Ieq+2
      uhtr(i,j,k) = uhtr(i,j,k) + 0.5*dt*uh(i,j,k)
    enddo ; enddo
    do J=Jsq-2,Jeq+2 ; do i=is-2,ie+2
      vhtr(i,j,k) = vhtr(i,j,k) + 0.5*dt*vh(i,j,k)
    enddo ; enddo
  enddo

! CAu = -(f+zeta(upp))/h_av vh + d/dx KE(upp)
  call cpu_clock_begin(id_clock_Cor)
  call CorAdCalc(upp, vpp, h_av, uh, vh, CS%CAu, CS%CAv, CS%OBC, CS%ADp, &
                 G, GV, US, CS%CoriolisAdv_CSp)
  call cpu_clock_end(id_clock_Cor)

! PFu = d/dx M(h_av,T,S)
  call cpu_clock_begin(id_clock_pres)
  call PressureForce(h_av, tv, CS%PFu, CS%PFv, G, GV, US, &
                     CS%PressureForce_CSp, CS%ALE_CSp, p_surf)
  call cpu_clock_end(id_clock_pres)

  if (associated(CS%OBC)) then; if (CS%OBC%update_OBC) then
    call update_OBC_data(CS%OBC, G, GV, US, tv, h, CS%update_OBC_CSp, Time_local)
  endif; endif

! u = u + dt * ( PFu + CAu )
  if (associated(CS%OBC)) then
    call open_boundary_zero_normal_flow(CS%OBC, G, CS%PFu, CS%PFv)
    call open_boundary_zero_normal_flow(CS%OBC, G, CS%CAu, CS%CAv)
  endif
  do k=1,nz ; do j=js,je ; do I=Isq,Ieq
    u(I,j,k) = G%mask2dCu(I,j) * (u(I,j,k) + dt * &
            (CS%PFu(I,j,k) + CS%CAu(I,j,k)))
  enddo ; enddo ; enddo
  do k=1,nz ; do J=Jsq,Jeq ; do i=is,ie
    v(i,J,k) = G%mask2dCv(i,J) * (v(i,J,k) + dt * &
            (CS%PFv(i,J,k) + CS%CAv(i,J,k)))
  enddo ; enddo ; enddo

! u <- u + dt d/dz visc d/dz u
  call cpu_clock_begin(id_clock_vertvisc)
  call vertvisc_coef(u, v, h_av, forces, visc, dt, G, GV, US, CS%vertvisc_CSp, CS%OBC)
  call vertvisc(u, v, h_av, forces, visc, dt, CS%OBC, CS%ADp, CS%CDp, &
                G, GV, US, CS%vertvisc_CSp, CS%taux_bot, CS%tauy_bot, Waves=Waves)
  call cpu_clock_end(id_clock_vertvisc)
  call pass_vector(u, v, G%Domain, clock=id_clock_pass)

  if (CS%debug) then
    call MOM_state_chksum("Corrector", u, v, h, uh, vh, G, GV)
    call MOM_accel_chksum("Corrector accel", CS%CAu, CS%CAv, CS%PFu, CS%PFv, &
                          CS%diffu, CS%diffv, G, GV)
  endif

  if (GV%Boussinesq) then
    do j=js,je ; do i=is,ie ; eta_av(i,j) = -GV%Z_to_H*G%bathyT(i,j) ; enddo ; enddo
  else
    do j=js,je ; do i=is,ie ; eta_av(i,j) = 0.0 ; enddo ; enddo
  endif
  do k=1,nz ; do j=js,je ; do i=is,ie
    eta_av(i,j) = eta_av(i,j) + h_av(i,j,k)
  enddo ; enddo ; enddo

  if (dyn_p_surf) deallocate(p_surf)

!   Here various terms used in to update the momentum equations are
! offered for averaging.
  if (CS%id_PFu > 0) call post_data(CS%id_PFu, CS%PFu, CS%diag)
  if (CS%id_PFv > 0) call post_data(CS%id_PFv, CS%PFv, CS%diag)
  if (CS%id_CAu > 0) call post_data(CS%id_CAu, CS%CAu, CS%diag)
  if (CS%id_CAv > 0) call post_data(CS%id_CAv, CS%CAv, CS%diag)

end subroutine step_MOM_dyn_unsplit

! =============================================================================

!> Allocate the control structure for this module, allocates memory in it, and registers
!! any auxiliary restart variables that are specific to the unsplit time stepping scheme.
!!
!! All variables registered here should have the ability to be recreated if they are not present
!! in a restart file.
subroutine register_restarts_dyn_unsplit(HI, GV, param_file, CS, restart_CS)
  type(hor_index_type),      intent(in) :: HI         !< A horizontal index type structure.
  type(verticalGrid_type),   intent(in) :: GV         !< The ocean's vertical grid structure.
  type(param_file_type),     intent(in) :: param_file !< A structure to parse for
                                                      !! run-time parameters.
  type(MOM_dyn_unsplit_CS),  pointer    :: CS         !< The control structure set up by
                                                      !! initialize_dyn_unsplit.
  type(MOM_restart_CS),      pointer    :: restart_CS !< A pointer to the restart control structure.

  ! Local arguments
  character(len=40)  :: mdl = "MOM_dynamics_unsplit" ! This module's name.
  character(len=48) :: thickness_units, flux_units
  integer :: isd, ied, jsd, jed, nz, IsdB, IedB, JsdB, JedB
  isd = HI%isd ; ied = HI%ied ; jsd = HI%jsd ; jed = HI%jed ; nz = GV%ke
  IsdB = HI%IsdB ; IedB = HI%IedB ; JsdB = HI%JsdB ; JedB = HI%JedB

  ! This is where a control structure that is specific to this module is allocated.
  if (associated(CS)) then
    call MOM_error(WARNING, "register_restarts_dyn_unsplit called with an associated "// &
                             "control structure.")
    return
  endif
  allocate(CS)

  ALLOC_(CS%diffu(IsdB:IedB,jsd:jed,nz)) ; CS%diffu(:,:,:) = 0.0
  ALLOC_(CS%diffv(isd:ied,JsdB:JedB,nz)) ; CS%diffv(:,:,:) = 0.0
  ALLOC_(CS%CAu(IsdB:IedB,jsd:jed,nz)) ; CS%CAu(:,:,:) = 0.0
  ALLOC_(CS%CAv(isd:ied,JsdB:JedB,nz)) ; CS%CAv(:,:,:) = 0.0
  ALLOC_(CS%PFu(IsdB:IedB,jsd:jed,nz)) ; CS%PFu(:,:,:) = 0.0
  ALLOC_(CS%PFv(isd:ied,JsdB:JedB,nz)) ; CS%PFv(:,:,:) = 0.0

  thickness_units = get_thickness_units(GV)
  flux_units = get_flux_units(GV)

!  No extra restart fields are needed with this time stepping scheme.

end subroutine register_restarts_dyn_unsplit

!> Initialize parameters and allocate memory associated with the unsplit dynamics module.
subroutine initialize_dyn_unsplit(u, v, h, Time, G, GV, US, param_file, diag, CS, &
                                  restart_CS, Accel_diag, Cont_diag, MIS, &
                                  OBC, update_OBC_CSp, ALE_CSp, setVisc_CSp, &
                                  visc, dirs, ntrunc)
  type(ocean_grid_type),          intent(inout) :: G          !< The ocean's grid structure.
  type(verticalGrid_type),        intent(in)    :: GV         !< The ocean's vertical grid structure.
  type(unit_scale_type),          intent(in)    :: US         !< A dimensional unit scaling type
  real, dimension(SZIB_(G),SZJ_(G),SZK_(G)), &
                                  intent(inout) :: u          !< The zonal velocity [m s-1].
  real, dimension(SZI_(G),SZJB_(G),SZK_(G)), &
                                  intent(inout) :: v          !< The meridional velocity [m s-1].
  real, dimension(SZI_(G),SZJ_(G),SZK_(G)) , &
                                  intent(inout) :: h          !< Layer thicknesses [H ~> m or kg m-2]
  type(time_type),        target, intent(in)    :: Time       !< The current model time.
  type(param_file_type),          intent(in)    :: param_file !< A structure to parse
                                                              !! for run-time parameters.
  type(diag_ctrl),        target, intent(inout) :: diag       !< A structure that is used to
                                                              !! regulate diagnostic output.
  type(MOM_dyn_unsplit_CS),       pointer       :: CS         !< The control structure set up
                                                              !! by initialize_dyn_unsplit.
  type(MOM_restart_CS),           pointer       :: restart_CS !< A pointer to the restart control
                                                              !!structure.
  type(accel_diag_ptrs),  target, intent(inout) :: Accel_diag !< A set of pointers to the various
                                     !! accelerations in the momentum equations, which can be used
                                     !! for later derived diagnostics, like energy budgets.
  type(cont_diag_ptrs),   target, intent(inout) :: Cont_diag  !< A structure with pointers to
                                                              !! various terms in the continuity
                                                              !! equations.
  type(ocean_internal_state),     intent(inout) :: MIS        !< The "MOM6 Internal State"
                                                   !! structure, used to pass around pointers
                                                   !! to various arrays for diagnostic purposes.
  type(ocean_OBC_type),           pointer       :: OBC        !< If open boundary conditions are
                                                       !! used, this points to the ocean_OBC_type
                                                       !! that was set up in MOM_initialization.
  type(update_OBC_CS),            pointer       :: update_OBC_CSp !< If open boundary condition
                                                            !! updates are used, this points to
                                                            !! the appropriate control structure.
  type(ALE_CS),                   pointer       :: ALE_CSp    !< This points to the ALE control
                                                              !! structure.
  type(set_visc_CS),              pointer       :: setVisc_CSp !< This points to the set_visc
                                                               !! control structure.
  type(vertvisc_type),            intent(inout) :: visc       !< A structure containing vertical
                                                              !! viscosities, bottom drag
                                                              !! viscosities, and related fields.
  type(directories),              intent(in)    :: dirs       !< A structure containing several
                                                              !! relevant directory paths.
  integer, target,                intent(inout) :: ntrunc     !< A target for the variable that
                                                        !! records the number of times the velocity
                                                        !! is truncated (this should be 0).

  !   This subroutine initializes all of the variables that are used by this
  ! dynamic core, including diagnostics and the cpu clocks.

  ! Local variables
  character(len=40) :: mdl = "MOM_dynamics_unsplit" ! This module's name.
  character(len=48) :: thickness_units, flux_units
  real :: H_convert
  logical :: use_tides
  integer :: isd, ied, jsd, jed, nz, IsdB, IedB, JsdB, JedB
  isd = G%isd ; ied = G%ied ; jsd = G%jsd ; jed = G%jed ; nz = G%ke
  IsdB = G%IsdB ; IedB = G%IedB ; JsdB = G%JsdB ; JedB = G%JedB

  if (.not.associated(CS)) call MOM_error(FATAL, &
      "initialize_dyn_unsplit called with an unassociated control structure.")
  if (CS%module_is_initialized) then
    call MOM_error(WARNING, "initialize_dyn_unsplit called with a control "// &
                            "structure that has already been initialized.")
    return
  endif
  CS%module_is_initialized = .true.

  CS%diag => diag

  call get_param(param_file, mdl, "DEBUG", CS%debug, &
                 "If true, write out verbose debugging data.", &
                 default=.false., debuggingParam=.true.)
  call get_param(param_file, mdl, "TIDES", use_tides, &
                 "If true, apply tidal momentum forcing.", default=.false.)

  allocate(CS%taux_bot(IsdB:IedB,jsd:jed)) ; CS%taux_bot(:,:) = 0.0
  allocate(CS%tauy_bot(isd:ied,JsdB:JedB)) ; CS%tauy_bot(:,:) = 0.0

  MIS%diffu => CS%diffu ; MIS%diffv => CS%diffv
  MIS%PFu => CS%PFu ; MIS%PFv => CS%PFv
  MIS%CAu => CS%CAu ; MIS%CAv => CS%CAv

  CS%ADp => Accel_diag ; CS%CDp => Cont_diag
  Accel_diag%diffu => CS%diffu ; Accel_diag%diffv => CS%diffv
  Accel_diag%PFu => CS%PFu ; Accel_diag%PFv => CS%PFv
  Accel_diag%CAu => CS%CAu ; Accel_diag%CAv => CS%CAv

  call continuity_init(Time, G, GV, param_file, diag, CS%continuity_CSp)
  call CoriolisAdv_init(Time, G, param_file, diag, CS%ADp, CS%CoriolisAdv_CSp)
  if (use_tides) call tidal_forcing_init(Time, G, param_file, CS%tides_CSp)
  call PressureForce_init(Time, G, GV, US, param_file, diag, CS%PressureForce_CSp, &
                          CS%tides_CSp)
  call hor_visc_init(Time, G, US, param_file, diag, CS%hor_visc_CSp)
  call vertvisc_init(MIS, Time, G, GV, US, param_file, diag, CS%ADp, dirs, &
                     ntrunc, CS%vertvisc_CSp)
  if (.not.associated(setVisc_CSp)) call MOM_error(FATAL, &
    "initialize_dyn_unsplit called with setVisc_CSp unassociated.")
  CS%set_visc_CSp => setVisc_CSp

  if (associated(ALE_CSp)) CS%ALE_CSp => ALE_CSp
  if (associated(OBC)) CS%OBC => OBC
  if (associated(update_OBC_CSp)) CS%update_OBC_CSp => update_OBC_CSp

  flux_units = get_flux_units(GV)
  H_convert = GV%H_to_m ; if (.not.GV%Boussinesq) H_convert = GV%H_to_kg_m2
  CS%id_uh = register_diag_field('ocean_model', 'uh', diag%axesCuL, Time, &
      'Zonal Thickness Flux', flux_units, y_cell_method='sum', v_extensive=.true., &
      conversion=H_convert)
  CS%id_vh = register_diag_field('ocean_model', 'vh', diag%axesCvL, Time, &
      'Meridional Thickness Flux', flux_units, x_cell_method='sum', v_extensive=.true., &
      conversion=H_convert)
  CS%id_CAu = register_diag_field('ocean_model', 'CAu', diag%axesCuL, Time, &
      'Zonal Coriolis and Advective Acceleration', 'meter second-2')
  CS%id_CAv = register_diag_field('ocean_model', 'CAv', diag%axesCvL, Time, &
      'Meridional Coriolis and Advective Acceleration', 'meter second-2')
  CS%id_PFu = register_diag_field('ocean_model', 'PFu', diag%axesCuL, Time, &
      'Zonal Pressure Force Acceleration', 'meter second-2')
  CS%id_PFv = register_diag_field('ocean_model', 'PFv', diag%axesCvL, Time, &
      'Meridional Pressure Force Acceleration', 'meter second-2')

  id_clock_Cor = cpu_clock_id('(Ocean Coriolis & mom advection)', grain=CLOCK_MODULE)
  id_clock_continuity = cpu_clock_id('(Ocean continuity equation)', grain=CLOCK_MODULE)
  id_clock_pres = cpu_clock_id('(Ocean pressure force)', grain=CLOCK_MODULE)
  id_clock_vertvisc = cpu_clock_id('(Ocean vertical viscosity)', grain=CLOCK_MODULE)
  id_clock_horvisc = cpu_clock_id('(Ocean horizontal viscosity)', grain=CLOCK_MODULE)
  id_clock_mom_update = cpu_clock_id('(Ocean momentum increments)', grain=CLOCK_MODULE)
  id_clock_pass = cpu_clock_id('(Ocean message passing)', grain=CLOCK_MODULE)
  id_clock_pass_init = cpu_clock_id('(Ocean init message passing)', grain=CLOCK_ROUTINE)

end subroutine initialize_dyn_unsplit

!> Clean up and deallocate memory associated with the unsplit dynamics module.
subroutine end_dyn_unsplit(CS)
  type(MOM_dyn_unsplit_CS), pointer :: CS !< unsplit dynamics control structure that
                                          !! will be deallocated in this subroutine.

  DEALLOC_(CS%diffu) ; DEALLOC_(CS%diffv)
  DEALLOC_(CS%CAu)   ; DEALLOC_(CS%CAv)
  DEALLOC_(CS%PFu)   ; DEALLOC_(CS%PFv)

  deallocate(CS)
end subroutine end_dyn_unsplit

end module MOM_dynamics_unsplit<|MERGE_RESOLUTION|>--- conflicted
+++ resolved
@@ -182,13 +182,8 @@
 !> Step the MOM6 dynamics using an unsplit mixed 2nd order (for continuity) and
 !! 3rd order (for the inviscid momentum equations) order scheme
 subroutine step_MOM_dyn_unsplit(u, v, h, tv, visc, Time_local, dt, forces, &
-<<<<<<< HEAD
-                  p_surf_begin, p_surf_end, uh, vh, uhtr, vhtr, eta_av, G, GV, CS, &
+                  p_surf_begin, p_surf_end, uh, vh, uhtr, vhtr, eta_av, G, GV, US, CS, &
                   VarMix, MEKE, Barotropic, thickness_diffuse, Waves)
-=======
-                  p_surf_begin, p_surf_end, uh, vh, uhtr, vhtr, eta_av, G, GV, US, CS, &
-                  VarMix, MEKE, Waves)
->>>>>>> 4d02387f
   type(ocean_grid_type),   intent(inout) :: G      !< The ocean's grid structure.
   type(verticalGrid_type), intent(in)    :: GV     !< The ocean's vertical grid structure.
   type(unit_scale_type),   intent(in)    :: US     !< A dimensional unit scaling type
@@ -265,11 +260,7 @@
   call enable_averaging(dt,Time_local, CS%diag)
   call cpu_clock_begin(id_clock_horvisc)
   call horizontal_viscosity(u, v, h, CS%diffu, CS%diffv, MEKE, Varmix, &
-<<<<<<< HEAD
-                            Barotropic, thickness_diffuse, G, GV, CS%hor_visc_CSp)
-=======
-                            G, GV, US, CS%hor_visc_CSp)
->>>>>>> 4d02387f
+                            Barotropic, thickness_diffuse, G, GV, US, CS%hor_visc_CSp)
   call cpu_clock_end(id_clock_horvisc)
   call disable_averaging(CS%diag)
 
