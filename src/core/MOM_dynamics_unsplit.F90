module MOM_dynamics_unsplit

! This file is part of MOM6. See LICENSE.md for the license.

!********+*********+*********+*********+*********+*********+*********+**
!*                                                                     *
!*  By Robert Hallberg, 1993-2012                                      *
!*                                                                     *
!*    This file contains code that does the time-stepping of the       *
!*  adiabatic dynamic core, in this case with an unsplit third-order   *
!*  Runge-Kutta time stepping scheme for the momentum and a forward-   *
!*  backward coupling between the momentum and continuity equations.   *
!*  This was the orignal unsplit time stepping scheme used in early    *
!*  versions of HIM and its precuror.  While it is very simple and     *
!*  accurate, it is much less efficient that the split time stepping   *
!*  scheme for realistic oceanographic applications.  It has been      *
!*  retained for all of these years primarily to verify that the split *
!*  scheme is giving the right answers, and to debug the failings of   *
!*  the split scheme when it is not.  The split time stepping scheme   *
!*  is now sufficiently robust that it should be first choice for      *
!*  almost any conceivable application, except perhaps from cases      *
!*  with just a few layers for which the exact timing of the high-     *
!*  frequency barotropic gravity waves is of paramount importance.     *
!*  This scheme is slightly more efficient than the other unsplit      *
!*  scheme that can be found in MOM_dynamics_unsplit_RK2.F90.          *
!*                                                                     *
!*    The subroutine step_MOM_dyn_unsplit actually does the time       *
!*  stepping, while register_restarts_dyn_unsplit  sets the fields     *
!*  that are found in a full restart file with this scheme, and        *
!*  initialize_dyn_unsplit  initializes the cpu clocks that are        *                                      *
!*  used in this module.  For largely historical reasons, this module  *
!*  does not have its own control structure, but shares the same       *
!*  control structure with MOM.F90 and the other MOM_dynamics_...      *
!*  modules.                                                           *
!*                                                                     *
!*  Macros written all in capital letters are defined in MOM_memory.h. *
!*                                                                     *
!*     A small fragment of the grid is shown below:                    *
!*                                                                     *
!*    j+1  x ^ x ^ x   At x:  q, CoriolisBu                            *
!*    j+1  > o > o >   At ^:  v, PFv, CAv, vh, diffv, tauy, vbt, vhtr  *
!*    j    x ^ x ^ x   At >:  u, PFu, CAu, uh, diffu, taux, ubt, uhtr  *
!*    j    > o > o >   At o:  h, bathyT, eta, T, S, tr                 *
!*    j-1  x ^ x ^ x                                                   *
!*        i-1  i  i+1                                                  *
!*           i  i+1                                                    *
!*                                                                     *
!*  The boundaries always run through q grid points (x).               *
!*                                                                     *
!********+*********+*********+*********+*********+*********+*********+**


use MOM_variables, only : vertvisc_type, thermo_var_ptrs
use MOM_variables, only : accel_diag_ptrs, ocean_internal_state, cont_diag_ptrs
use MOM_forcing_type, only : mech_forcing
use MOM_checksum_packages, only : MOM_thermo_chksum, MOM_state_chksum, MOM_accel_chksum
use MOM_cpu_clock, only : cpu_clock_id, cpu_clock_begin, cpu_clock_end
use MOM_cpu_clock, only : CLOCK_COMPONENT, CLOCK_SUBCOMPONENT
use MOM_cpu_clock, only : CLOCK_MODULE_DRIVER, CLOCK_MODULE, CLOCK_ROUTINE
use MOM_diag_mediator, only : diag_mediator_init, enable_averaging
use MOM_diag_mediator, only : disable_averaging, post_data, safe_alloc_ptr
use MOM_diag_mediator, only : register_diag_field, register_static_field
use MOM_diag_mediator, only : set_diag_mediator_grid, diag_ctrl, diag_update_remap_grids
use MOM_domains, only : MOM_domains_init, pass_var, pass_vector
use MOM_domains, only : pass_var_start, pass_var_complete
use MOM_domains, only : pass_vector_start, pass_vector_complete
use MOM_domains, only : To_South, To_West, To_All, CGRID_NE, SCALAR_PAIR
use MOM_error_handler, only : MOM_error, MOM_mesg, FATAL, WARNING, is_root_pe
use MOM_file_parser, only : get_param, log_version, param_file_type
use MOM_get_input, only : directories
use MOM_io, only : MOM_io_init, vardesc
use MOM_restart, only : register_restart_field, query_initialized, save_restart
use MOM_restart, only : restart_init, MOM_restart_CS
use MOM_time_manager, only : time_type, set_time, time_type_to_real, operator(+)
use MOM_time_manager, only : operator(-), operator(>), operator(*), operator(/)

use MOM_ALE, only : ALE_CS
use MOM_boundary_update, only : update_OBC_data, update_OBC_CS
use MOM_continuity, only : continuity, continuity_init, continuity_CS
use MOM_CoriolisAdv, only : CorAdCalc, CoriolisAdv_init, CoriolisAdv_CS
use MOM_debugging, only : check_redundant
use MOM_grid, only : ocean_grid_type
use MOM_hor_index, only : hor_index_type
use MOM_hor_visc, only : horizontal_viscosity, hor_visc_init, hor_visc_CS
use MOM_interface_heights, only : find_eta
use MOM_lateral_mixing_coeffs, only : VarMix_CS
use MOM_MEKE_types, only : MEKE_type
use MOM_open_boundary, only : ocean_OBC_type
use MOM_open_boundary, only : radiation_open_bdry_conds
use MOM_open_boundary, only : open_boundary_zero_normal_flow
use MOM_PressureForce, only : PressureForce, PressureForce_init, PressureForce_CS
use MOM_set_visc, only : set_viscous_ML, set_visc_CS
use MOM_tidal_forcing, only : tidal_forcing_init, tidal_forcing_CS
use MOM_vert_friction, only : vertvisc, vertvisc_coef
use MOM_vert_friction, only : vertvisc_limit_vel, vertvisc_init, vertvisc_CS
use MOM_verticalGrid, only : verticalGrid_type, get_thickness_units
use MOM_verticalGrid, only : get_flux_units, get_tr_flux_units
use MOM_wave_interface, only: wave_parameters_CS

implicit none ; private

#include <MOM_memory.h>
type, public :: MOM_dyn_unsplit_CS ; private
  real ALLOCABLE_, dimension(NIMEMB_PTR_,NJMEM_,NKMEM_) :: &
    CAu, &    ! CAu = f*v - u.grad(u) in m s-2.
    PFu, &    ! PFu = -dM/dx, in m s-2.
    diffu     ! Zonal acceleration due to convergence of the along-isopycnal
              ! stress tensor, in m s-2.

  real ALLOCABLE_, dimension(NIMEM_,NJMEMB_PTR_,NKMEM_) :: &
    CAv, &    ! CAv = -f*u - u.grad(v) in m s-2.
    PFv, &    ! PFv = -dM/dy, in m s-2.
    diffv     ! Meridional acceleration due to convergence of the
              ! along-isopycnal stress tensor, in m s-2.

  real, pointer, dimension(:,:) :: taux_bot => NULL(), tauy_bot => NULL()
    ! The frictional bottom stresses from the ocean to the seafloor, in Pa.

  logical :: debug           ! If true, write verbose checksums for debugging purposes.

  logical :: module_is_initialized = .false.

  integer :: id_uh = -1, id_vh = -1
  integer :: id_PFu = -1, id_PFv = -1, id_CAu = -1, id_CAv = -1

  type(diag_ctrl), pointer :: diag ! A structure that is used to regulate the
                                   ! timing of diagnostic output.
  type(accel_diag_ptrs), pointer :: ADp ! A structure pointing to the various
                                   ! accelerations in the momentum equations,
                                   ! which can later be used to calculate
                                   ! derived diagnostics like energy budgets.
  type(cont_diag_ptrs), pointer :: CDp ! A structure with pointers to various
                                   ! terms in the continuity equations,
                                   ! which can later be used to calculate
                                   ! derived diagnostics like energy budgets.
! The remainder of the structure is pointers to child subroutines' control strings.
  type(hor_visc_CS), pointer :: hor_visc_CSp => NULL()
  type(continuity_CS), pointer :: continuity_CSp => NULL()
  type(CoriolisAdv_CS), pointer :: CoriolisAdv_CSp => NULL()
  type(PressureForce_CS), pointer :: PressureForce_CSp => NULL()
  type(vertvisc_CS), pointer :: vertvisc_CSp => NULL()
  type(set_visc_CS), pointer :: set_visc_CSp => NULL()
  type(ocean_OBC_type), pointer :: OBC => NULL() ! A pointer to an open boundary
     ! condition type that specifies whether, where, and  what open boundary
     ! conditions are used.  If no open BCs are used, this pointer stays
     ! nullified.  Flather OBCs use open boundary_CS as well.
  type(update_OBC_CS),    pointer :: update_OBC_CSp => NULL()
  type(tidal_forcing_CS), pointer :: tides_CSp => NULL()

! This is a copy of the pointer in the top-level control structure.
  type(ALE_CS), pointer :: ALE_CSp => NULL()

end type MOM_dyn_unsplit_CS

public step_MOM_dyn_unsplit, register_restarts_dyn_unsplit
public initialize_dyn_unsplit, end_dyn_unsplit

integer :: id_clock_Cor, id_clock_pres, id_clock_vertvisc
integer :: id_clock_continuity, id_clock_horvisc, id_clock_mom_update
integer :: id_clock_pass, id_clock_pass_init

contains

! =============================================================================

subroutine step_MOM_dyn_unsplit(u, v, h, tv, visc, Time_local, dt, forces, &
                  p_surf_begin, p_surf_end, uh, vh, uhtr, vhtr, eta_av, G, GV, CS, &
                  VarMix, MEKE, Waves)
  type(ocean_grid_type),            intent(inout) :: G      !< The ocean's grid structure.
  type(verticalGrid_type),          intent(in)    :: GV     !< The ocean's vertical grid structure.
  real, dimension(SZIB_(G),SZJ_(G),SZK_(G)), &
                                    intent(inout) :: u      !< The zonal velocity, in m s-1.
  real, dimension(SZI_(G),SZJB_(G),SZK_(G)), &
                                    intent(inout) :: v      !< The meridional velocity, in m s-1.
  real, dimension(SZI_(G),SZJ_(G),SZK_(G)),  &
                                    intent(inout) :: h      !< Layer thicknesses, in H.
                                                            !! (usually m or kg m-2).
  type(thermo_var_ptrs),            intent(in)    :: tv     !< A structure pointing to various
                                                            !! thermodynamic variables.
  type(vertvisc_type),              intent(inout) :: visc   !< A structure containing vertical
                                 !! viscosities, bottom drag viscosities, and related fields.
  type(time_type),                  intent(in)    :: Time_local   !< The model time at the end
                                                                  !! of the time step.
  real,                             intent(in)    :: dt     !< The dynamics time step, in s.
  type(mech_forcing),               intent(in)    :: forces !< A structure with the driving mechanical forces
  real, dimension(:,:),             pointer       :: p_surf_begin !< A pointer (perhaps NULL) to the
                                 !! surface pressure at the beginning of this dynamic step, in Pa.
  real, dimension(:,:),             pointer       :: p_surf_end   !< A pointer (perhaps NULL) to the
                                 !! surface pressure at the end of this dynamic step, in Pa.
  real, dimension(SZIB_(G),SZJ_(G),SZK_(G)), &
                                    intent(inout) :: uh     !< The zonal volume or mass transport,
                                                            !! in m3 s-1 or kg s-1.
  real, dimension(SZI_(G),SZJB_(G),SZK_(G)), &
                                    intent(inout) :: vh     !< The meridional volume or mass
                                                            !! transport, in m3 s-1 or kg s-1.
  real, dimension(SZIB_(G),SZJ_(G),SZK_(G)), &
                                    intent(inout) :: uhtr   !< he accumulated zonal volume or mass
                                        !! transport since the last tracer advection, in m3 or kg.
  real, dimension(SZI_(G),SZJB_(G),SZK_(G)), &
                                    intent(inout) :: vhtr   !< The accumulated meridional volume or
                                  !! mass transport since the last tracer advection, in m3 or kg.
  real, dimension(SZI_(G),SZJ_(G)), intent(out)   :: eta_av !< The time-mean free surface height or
                                                            !! column mass, in m or kg m-2.
  type(MOM_dyn_unsplit_CS),         pointer       :: CS     !< The control structure set up by
                                                            !! initialize_dyn_unsplit.
  type(VarMix_CS),                  pointer       :: VarMix !< A pointer to a structure with fields
                                  !! that specify the spatially variable viscosities.
  type(MEKE_type),                  pointer       :: MEKE   !< A pointer to a structure containing
                                  !! fields related to the Mesoscale Eddy Kinetic Energy.
  type(wave_parameters_CS), pointer, optional     :: Waves  !< A pointer to a structure containing
                                  !! fields related to the surface wave conditions

! Arguments: u - The input and output zonal velocity, in m s-1.
!  (inout)   v - The input and output meridional velocity, in m s-1.
!  (inout)   h - The input and output layer thicknesses, in m or kg m-2,
!                depending on whether the Boussinesq approximation is made.
!  (in)      tv - a structure pointing to various thermodynamic variables.
!  (inout)   visc - A structure containing vertical viscosities, bottom drag
!                   viscosities, and related fields.
!  (in)      Time_local - The model time at the end of the time step.
!  (in)      dt - The time step in s.
!  (in)      fluxes - A structure containing pointers to any possible
!                     forcing fields.  Unused fields have NULL ptrs.
!  (in)      p_surf_begin - A pointer (perhaps NULL) to the surface pressure
!                     at the beginning of this dynamic step, in Pa.
!  (in)      p_surf_end - A pointer (perhaps NULL) to the surface pressure
!                     at the end of this dynamic step, in Pa.
!  (inout)   uh - The zonal volume or mass transport, in m3 s-1 or kg s-1.
!  (inout)   vh - The meridional volume or mass transport, in m3 s-1 or kg s-1.
!  (inout)   uhtr - The accumulated zonal volume or mass transport since the last
!                   tracer advection, in m3 or kg.
!  (inout)   vhtr - The accumulated meridional volume or mass transport since the last
!                   tracer advection, in m3 or kg.
!  (out)     eta_av - The time-mean free surface height or column mass, in m or
!                     kg m-2.
!  (in)      G - The ocean's grid structure.
!  (in)      GV - The ocean's vertical grid structure.
!  (in)      CS - The control structure set up by initialize_dyn_unsplit.
!  (in)      VarMix - A pointer to a structure with fields that specify the
!                     spatially variable viscosities.
!  (inout)   MEKE - A pointer to a structure containing fields related to
!                   the Mesoscale Eddy Kinetic Energy.

  real, dimension(SZI_(G),SZJ_(G),SZK_(G)) :: h_av, hp
  real, dimension(SZIB_(G),SZJ_(G),SZK_(G)) :: up, upp
  real, dimension(SZI_(G),SZJB_(G),SZK_(G)) :: vp, vpp
  real, dimension(:,:), pointer :: p_surf
  real :: dt_pred   ! The time step for the predictor part of the baroclinic
                    ! time stepping.
  logical :: dyn_p_surf
  integer :: i, j, k, is, ie, js, je, Isq, Ieq, Jsq, Jeq, nz
  is = G%isc ; ie = G%iec ; js = G%jsc ; je = G%jec ; nz = G%ke
  Isq = G%IscB ; Ieq = G%IecB ; Jsq = G%JscB ; Jeq = G%JecB
  dt_pred = dt / 3.0

  h_av(:,:,:) = 0; hp(:,:,:) = 0
  up(:,:,:) = 0; upp(:,:,:) = 0
  vp(:,:,:) = 0; vpp(:,:,:) = 0

  dyn_p_surf = associated(p_surf_begin) .and. associated(p_surf_end)
  if (dyn_p_surf) then
    call safe_alloc_ptr(p_surf,G%isd,G%ied,G%jsd,G%jed) ; p_surf(:,:) = 0.0
  else
    p_surf => forces%p_surf
  endif

! Matsuno's third order accurate three step scheme is used to step
! all of the fields except h.  h is stepped separately.

  if (CS%debug) then
    call MOM_state_chksum("Start First Predictor ", u, v, h, uh, vh, G, GV)
  endif

! diffu = horizontal viscosity terms (u,h)
  call enable_averaging(dt,Time_local, CS%diag)
  call cpu_clock_begin(id_clock_horvisc)
  call horizontal_viscosity(u, v, h, CS%diffu, CS%diffv, MEKE, Varmix, &
                            G, GV, CS%hor_visc_CSp)
  call cpu_clock_end(id_clock_horvisc)
  call disable_averaging(CS%diag)

! uh = u*h
! hp = h + dt/2 div . uh
  call cpu_clock_begin(id_clock_continuity)
  call continuity(u, v, h, hp, uh, vh, dt*0.5, G, GV, CS%continuity_CSp, &
                  OBC=CS%OBC)
  call cpu_clock_end(id_clock_continuity)
  call cpu_clock_begin(id_clock_pass)
  call pass_var(hp, G%Domain)
  call pass_vector(uh, vh, G%Domain)
  call cpu_clock_end(id_clock_pass)

  call enable_averaging(0.5*dt,Time_local-set_time(int(0.5*dt)), CS%diag)
!   Here the first half of the thickness fluxes are offered for averaging.
  if (CS%id_uh > 0) call post_data(CS%id_uh, uh, CS%diag)
  if (CS%id_vh > 0) call post_data(CS%id_vh, vh, CS%diag)
  call disable_averaging(CS%diag)

! h_av = (h + hp)/2
! u = u + dt diffu
  call cpu_clock_begin(id_clock_mom_update)
  do k=1,nz
    do j=js-2,je+2 ; do i=is-2,ie+2
      h_av(i,j,k) = (h(i,j,k) + hp(i,j,k)) * 0.5
    enddo ; enddo
    do j=js,je ; do I=Isq,Ieq
      u(I,j,k) = u(I,j,k) + dt * CS%diffu(I,j,k) * G%mask2dCu(I,j)
    enddo ; enddo
    do J=Jsq,Jeq ; do i=is,ie
      v(i,J,k) = v(i,J,k) + dt * CS%diffv(i,J,k) * G%mask2dCv(i,J)
    enddo ; enddo
    do j=js-2,je+2 ; do I=Isq-2,Ieq+2
      uhtr(i,j,k) = uhtr(i,j,k) + 0.5*dt*uh(i,j,k)
    enddo ; enddo
    do J=Jsq-2,Jeq+2 ; do i=is-2,ie+2
      vhtr(i,j,k) = vhtr(i,j,k) + 0.5*dt*vh(i,j,k)
    enddo ; enddo
  enddo
  call cpu_clock_end(id_clock_mom_update)
  call cpu_clock_begin(id_clock_pass)
  call pass_vector(u, v, G%Domain)
  call cpu_clock_end(id_clock_pass)

! CAu = -(f+zeta)/h_av vh + d/dx KE
  call cpu_clock_begin(id_clock_Cor)
  call CorAdCalc(u, v, h_av, uh, vh, CS%CAu, CS%CAv, CS%OBC, CS%ADp, &
                 G, GV, CS%CoriolisAdv_CSp)
  call cpu_clock_end(id_clock_Cor)

! PFu = d/dx M(h_av,T,S)
  call cpu_clock_begin(id_clock_pres)
  if (dyn_p_surf) then ; do j=js-2,je+2 ; do i=is-2,ie+2
    p_surf(i,j) = 0.75*p_surf_begin(i,j) + 0.25*p_surf_end(i,j)
  enddo ; enddo ; endif
  call PressureForce(h_av, tv, CS%PFu, CS%PFv, G, GV, &
                     CS%PressureForce_CSp, CS%ALE_CSp, p_surf)
  call cpu_clock_end(id_clock_pres)

  if (associated(CS%OBC)) then; if (CS%OBC%update_OBC) then
    call update_OBC_data(CS%OBC, G, GV, tv, h, CS%update_OBC_CSp, Time_local)
  endif; endif
  if (associated(CS%OBC)) then
    call open_boundary_zero_normal_flow(CS%OBC, G, CS%PFu, CS%PFv)
    call open_boundary_zero_normal_flow(CS%OBC, G, CS%CAu, CS%CAv)
  endif

! up = u + dt_pred * (PFu + CAu)
  call cpu_clock_begin(id_clock_mom_update)
  do k=1,nz ; do j=js,je ; do I=Isq,Ieq
    up(I,j,k) = G%mask2dCu(I,j) * (u(I,j,k) + dt_pred * &
                               (CS%PFu(I,j,k) + CS%CAu(I,j,k)))
  enddo ; enddo ; enddo
  do k=1,nz ; do J=Jsq,Jeq ; do i=is,ie
    vp(i,J,k) = G%mask2dCv(i,J) * (v(i,J,k) + dt_pred * &
                               (CS%PFv(i,J,k) + CS%CAv(i,J,k)))
  enddo ; enddo ; enddo
  call cpu_clock_end(id_clock_mom_update)

  if (CS%debug) then
    call MOM_state_chksum("Predictor 1", up, vp, h_av, uh, vh, G, GV)
    call MOM_accel_chksum("Predictor 1 accel", CS%CAu, CS%CAv, CS%PFu, CS%PFv,&
                          CS%diffu, CS%diffv, G, GV)
  endif

 ! up <- up + dt/2 d/dz visc d/dz up
  call cpu_clock_begin(id_clock_vertvisc)
  call enable_averaging(dt, Time_local, CS%diag)
  call set_viscous_ML(u, v, h_av, tv, forces, visc, dt*0.5, G, GV, &
                      CS%set_visc_CSp)
  call disable_averaging(CS%diag)
  call vertvisc_coef(up, vp, h_av, forces, visc, dt*0.5, G, GV, &
                     CS%vertvisc_CSp, CS%OBC)
<<<<<<< HEAD
  call vertvisc(up, vp, h_av, fluxes, visc, dt*0.5, CS%OBC, CS%ADp, CS%CDp, &
                G, GV, CS%vertvisc_CSp, Waves=Waves)
=======
  call vertvisc(up, vp, h_av, forces, visc, dt*0.5, CS%OBC, CS%ADp, CS%CDp, &
                G, GV, CS%vertvisc_CSp)
>>>>>>> 3d60b91a
  call cpu_clock_end(id_clock_vertvisc)
  call cpu_clock_begin(id_clock_pass)
  call pass_vector(up, vp, G%Domain)
  call cpu_clock_end(id_clock_pass)

! uh = up * hp
! h_av = hp + dt/2 div . uh
  call cpu_clock_begin(id_clock_continuity)
  call continuity(up, vp, hp, h_av, uh, vh, &
                  (0.5*dt), G, GV, CS%continuity_CSp, OBC=CS%OBC)
  call cpu_clock_end(id_clock_continuity)
  call cpu_clock_begin(id_clock_pass)
  call pass_var(h_av, G%Domain)
  call pass_vector(uh, vh, G%Domain)
  call cpu_clock_end(id_clock_pass)

! h_av <- (hp + h_av)/2
  do k=1,nz ; do j=js-2,je+2 ; do i=is-2,ie+2
    h_av(i,j,k) = (hp(i,j,k) + h_av(i,j,k)) * 0.5
  enddo ; enddo ; enddo

! CAu = -(f+zeta(up))/h_av vh + d/dx KE(up)
  call cpu_clock_begin(id_clock_Cor)
  call CorAdCalc(up, vp, h_av, uh, vh, CS%CAu, CS%CAv, CS%OBC, CS%ADp, &
                 G, GV, CS%CoriolisAdv_CSp)
  call cpu_clock_end(id_clock_Cor)

! PFu = d/dx M(h_av,T,S)
  call cpu_clock_begin(id_clock_pres)
  if (dyn_p_surf) then ; do j=js-2,je+2 ; do i=is-2,ie+2
    p_surf(i,j) = 0.25*p_surf_begin(i,j) + 0.75*p_surf_end(i,j)
  enddo ; enddo ; endif
  call PressureForce(h_av, tv, CS%PFu, CS%PFv, G, GV, &
                     CS%PressureForce_CSp, CS%ALE_CSp, p_surf)
  call cpu_clock_end(id_clock_pres)

  if (associated(CS%OBC)) then; if (CS%OBC%update_OBC) then
    call update_OBC_data(CS%OBC, G, GV, tv, h, CS%update_OBC_CSp, Time_local)
  endif; endif
  if (associated(CS%OBC)) then
    call open_boundary_zero_normal_flow(CS%OBC, G, CS%PFu, CS%PFv)
    call open_boundary_zero_normal_flow(CS%OBC, G, CS%CAu, CS%CAv)
  endif

! upp = u + dt/2 * ( PFu + CAu )
  call cpu_clock_begin(id_clock_mom_update)
  do k=1,nz ; do j=js,je ; do I=Isq,Ieq
    upp(I,j,k) = G%mask2dCu(I,j) * (u(I,j,k) + dt * 0.5 * &
            (CS%PFu(I,j,k) + CS%CAu(I,j,k)))
  enddo ; enddo ; enddo
  do k=1,nz ; do J=Jsq,Jeq ; do i=is,ie
    vpp(i,J,k) = G%mask2dCv(i,J) * (v(i,J,k) + dt * 0.5 * &
            (CS%PFv(i,J,k) + CS%CAv(i,J,k)))
  enddo ; enddo ; enddo
  call cpu_clock_end(id_clock_mom_update)

  if (CS%debug) then
    call MOM_state_chksum("Predictor 2", upp, vpp, h_av, uh, vh, G, GV)
    call MOM_accel_chksum("Predictor 2 accel", CS%CAu, CS%CAv, CS%PFu, CS%PFv,&
                          CS%diffu, CS%diffv, G, GV)
  endif

! upp <- upp + dt/2 d/dz visc d/dz upp
  call cpu_clock_begin(id_clock_vertvisc)
  call vertvisc_coef(upp, vpp, hp, forces, visc, dt*0.5, G, GV, &
                     CS%vertvisc_CSp, CS%OBC)
<<<<<<< HEAD
  call vertvisc(upp, vpp, hp, fluxes, visc, dt*0.5, CS%OBC, CS%ADp, CS%CDp, &
                G, GV, CS%vertvisc_CSp, Waves=Waves)
=======
  call vertvisc(upp, vpp, hp, forces, visc, dt*0.5, CS%OBC, CS%ADp, CS%CDp, &
                G, GV, CS%vertvisc_CSp)
>>>>>>> 3d60b91a
  call cpu_clock_end(id_clock_vertvisc)
  call cpu_clock_begin(id_clock_pass)
  call pass_vector(upp, vpp, G%Domain)
  call cpu_clock_end(id_clock_pass)

! uh = upp * hp
! h = hp + dt/2 div . uh
  call cpu_clock_begin(id_clock_continuity)
  call continuity(upp, vpp, hp, h, uh, vh, &
                  (dt*0.5), G, GV, CS%continuity_CSp, OBC=CS%OBC)
  call cpu_clock_end(id_clock_continuity)
  call cpu_clock_begin(id_clock_pass)
  call pass_var(h, G%Domain)
  call pass_vector(uh, vh, G%Domain)
  call cpu_clock_end(id_clock_pass)
  ! Whenever thickness changes let the diag manager know, target grids
  ! for vertical remapping may need to be regenerated.
  call diag_update_remap_grids(CS%diag)

  call enable_averaging(0.5*dt, Time_local, CS%diag)
!   Here the second half of the thickness fluxes are offered for averaging.
  if (CS%id_uh > 0) call post_data(CS%id_uh, uh, CS%diag)
  if (CS%id_vh > 0) call post_data(CS%id_vh, vh, CS%diag)
  call disable_averaging(CS%diag)
  call enable_averaging(dt, Time_local, CS%diag)

! h_av = (h + hp)/2
  do k=1,nz
    do j=js-2,je+2 ; do i=is-2,ie+2
      h_av(i,j,k) = 0.5*(h(i,j,k) + hp(i,j,k))
    enddo ; enddo
    do j=js-2,je+2 ; do I=Isq-2,Ieq+2
      uhtr(i,j,k) = uhtr(i,j,k) + 0.5*dt*uh(i,j,k)
    enddo ; enddo
    do J=Jsq-2,Jeq+2 ; do i=is-2,ie+2
      vhtr(i,j,k) = vhtr(i,j,k) + 0.5*dt*vh(i,j,k)
    enddo ; enddo
  enddo

! CAu = -(f+zeta(upp))/h_av vh + d/dx KE(upp)
  call cpu_clock_begin(id_clock_Cor)
  call CorAdCalc(upp, vpp, h_av, uh, vh, CS%CAu, CS%CAv, CS%OBC, CS%ADp, &
                 G, GV, CS%CoriolisAdv_CSp)
  call cpu_clock_end(id_clock_Cor)

! PFu = d/dx M(h_av,T,S)
  call cpu_clock_begin(id_clock_pres)
  call PressureForce(h_av, tv, CS%PFu, CS%PFv, G, GV, &
                     CS%PressureForce_CSp, CS%ALE_CSp, p_surf)
  call cpu_clock_end(id_clock_pres)

  if (associated(CS%OBC)) then; if (CS%OBC%update_OBC) then
    call update_OBC_data(CS%OBC, G, GV, tv, h, CS%update_OBC_CSp, Time_local)
  endif; endif

! u = u + dt * ( PFu + CAu )
  if (associated(CS%OBC)) then
    call open_boundary_zero_normal_flow(CS%OBC, G, CS%PFu, CS%PFv)
    call open_boundary_zero_normal_flow(CS%OBC, G, CS%CAu, CS%CAv)
  endif
  do k=1,nz ; do j=js,je ; do I=Isq,Ieq
    u(I,j,k) = G%mask2dCu(I,j) * (u(I,j,k) + dt * &
            (CS%PFu(I,j,k) + CS%CAu(I,j,k)))
  enddo ; enddo ; enddo
  do k=1,nz ; do J=Jsq,Jeq ; do i=is,ie
    v(i,J,k) = G%mask2dCv(i,J) * (v(i,J,k) + dt * &
            (CS%PFv(i,J,k) + CS%CAv(i,J,k)))
  enddo ; enddo ; enddo

! u <- u + dt d/dz visc d/dz u
  call cpu_clock_begin(id_clock_vertvisc)
<<<<<<< HEAD
  call vertvisc_coef(u, v, h_av, fluxes, visc, dt, G, GV, CS%vertvisc_CSp, CS%OBC)
  call vertvisc(u, v, h_av, fluxes, visc, dt, CS%OBC, CS%ADp, CS%CDp, &
                G, GV, CS%vertvisc_CSp, CS%taux_bot, CS%tauy_bot, Waves=Waves)
=======
  call vertvisc_coef(u, v, h_av, forces, visc, dt, G, GV, CS%vertvisc_CSp, CS%OBC)
  call vertvisc(u, v, h_av, forces, visc, dt, CS%OBC, CS%ADp, CS%CDp, &
                G, GV, CS%vertvisc_CSp, CS%taux_bot, CS%tauy_bot)
>>>>>>> 3d60b91a
  call cpu_clock_end(id_clock_vertvisc)
  call cpu_clock_begin(id_clock_pass)
  call pass_vector(u, v, G%Domain)
  call cpu_clock_end(id_clock_pass)

  if (CS%debug) then
    call MOM_state_chksum("Corrector", u, v, h, uh, vh, G, GV)
    call MOM_accel_chksum("Corrector accel", CS%CAu, CS%CAv, CS%PFu, CS%PFv, &
                          CS%diffu, CS%diffv, G, GV)
  endif

  if (GV%Boussinesq) then
    do j=js,je ; do i=is,ie ; eta_av(i,j) = -G%bathyT(i,j) ; enddo ; enddo
  else
    do j=js,je ; do i=is,ie ; eta_av(i,j) = 0.0 ; enddo ; enddo
  endif
  do k=1,nz ; do j=js,je ; do i=is,ie
    eta_av(i,j) = eta_av(i,j) + h_av(i,j,k)
  enddo ; enddo ; enddo

  if (dyn_p_surf) deallocate(p_surf)

!   Here various terms used in to update the momentum equations are
! offered for averaging.
  if (CS%id_PFu > 0) call post_data(CS%id_PFu, CS%PFu, CS%diag)
  if (CS%id_PFv > 0) call post_data(CS%id_PFv, CS%PFv, CS%diag)
  if (CS%id_CAu > 0) call post_data(CS%id_CAu, CS%CAu, CS%diag)
  if (CS%id_CAv > 0) call post_data(CS%id_CAv, CS%CAv, CS%diag)

end subroutine step_MOM_dyn_unsplit

! =============================================================================

subroutine register_restarts_dyn_unsplit(HI, GV, param_file, CS, restart_CS)
  type(hor_index_type),      intent(in) :: HI         !< A horizontal index type structure.
  type(verticalGrid_type),   intent(in) :: GV         !< The ocean's vertical grid structure.
  type(param_file_type),     intent(in) :: param_file !< A structure to parse for
                                                      !! run-time parameters.
  type(MOM_dyn_unsplit_CS),  pointer    :: CS         !< The control structure set up by
                                                      !! initialize_dyn_unsplit.
  type(MOM_restart_CS),      pointer    :: restart_CS !< A pointer to the restart control structure.

!   This subroutine sets up any auxiliary restart variables that are specific
! to the unsplit time stepping scheme.  All variables registered here should
! have the ability to be recreated if they are not present in a restart file.

! Arguments: HI - A horizontal index type structure.
!  (in)      GV - The ocean's vertical grid structure.
!  (in)      param_file - A structure indicating the open file to parse for
!                         model parameter values.
!  (inout)   CS - The control structure set up by initialize_dyn_unsplit.
!  (inout)   restart_CS - A pointer to the restart control structure.

  type(vardesc) :: vd
  character(len=40)  :: mdl = "MOM_dynamics_unsplit" ! This module's name.
  character(len=48) :: thickness_units, flux_units
  integer :: isd, ied, jsd, jed, nz, IsdB, IedB, JsdB, JedB
  isd = HI%isd ; ied = HI%ied ; jsd = HI%jsd ; jed = HI%jed ; nz = GV%ke
  IsdB = HI%IsdB ; IedB = HI%IedB ; JsdB = HI%JsdB ; JedB = HI%JedB

! This is where a control structure that is specific to this module would be allocated.
  if (associated(CS)) then
    call MOM_error(WARNING, "register_restarts_dyn_unsplit called with an associated "// &
                             "control structure.")
    return
  endif
  allocate(CS)

  ALLOC_(CS%diffu(IsdB:IedB,jsd:jed,nz)) ; CS%diffu(:,:,:) = 0.0
  ALLOC_(CS%diffv(isd:ied,JsdB:JedB,nz)) ; CS%diffv(:,:,:) = 0.0
  ALLOC_(CS%CAu(IsdB:IedB,jsd:jed,nz)) ; CS%CAu(:,:,:) = 0.0
  ALLOC_(CS%CAv(isd:ied,JsdB:JedB,nz)) ; CS%CAv(:,:,:) = 0.0
  ALLOC_(CS%PFu(IsdB:IedB,jsd:jed,nz)) ; CS%PFu(:,:,:) = 0.0
  ALLOC_(CS%PFv(isd:ied,JsdB:JedB,nz)) ; CS%PFv(:,:,:) = 0.0

  thickness_units = get_thickness_units(GV)
  flux_units = get_flux_units(GV)

!  No extra restart fields are needed with this time stepping scheme.

end subroutine register_restarts_dyn_unsplit

subroutine initialize_dyn_unsplit(u, v, h, Time, G, GV, param_file, diag, CS, &
                                  restart_CS, Accel_diag, Cont_diag, MIS, &
                                  OBC, update_OBC_CSp, ALE_CSp, setVisc_CSp, &
                                  visc, dirs, ntrunc)
  type(ocean_grid_type),          intent(inout) :: G          !< The ocean's grid structure.
  type(verticalGrid_type),        intent(in)    :: GV         !< The ocean's vertical grid
                                                              !! structure.
  real, dimension(SZIB_(G),SZJ_(G),SZK_(G)), &
                                  intent(inout) :: u          !< The zonal velocity, in m s-1.
  real, dimension(SZI_(G),SZJB_(G),SZK_(G)), &
                                  intent(inout) :: v          !< The meridional velocity, in m s-1.
  real, dimension(SZI_(G),SZJ_(G),SZK_(G)) , &
                                  intent(inout) :: h          !< Layer thicknesses, in H
                                                              !! (usually m or kg m-2).
  type(time_type),        target, intent(in)    :: Time       !< The current model time.
  type(param_file_type),          intent(in)    :: param_file !< A structure to parse
                                                              !! for run-time parameters.
  type(diag_ctrl),        target, intent(inout) :: diag       !< A structure that is used to
                                                              !! regulate diagnostic output.
  type(MOM_dyn_unsplit_CS),       pointer       :: CS         !< The control structure set up
                                                              !! by initialize_dyn_unsplit.
  type(MOM_restart_CS),           pointer       :: restart_CS !< A pointer to the restart control
                                                              !!structure.
  type(accel_diag_ptrs),  target, intent(inout) :: Accel_diag !< A set of pointers to the various
                                     !! accelerations in the momentum equations, which can be used
                                     !! for later derived diagnostics, like energy budgets.
  type(cont_diag_ptrs),   target, intent(inout) :: Cont_diag  !< A structure with pointers to
                                                              !! various terms in the continuity
                                                              !! equations.
  type(ocean_internal_state),     intent(inout) :: MIS        !< The "MOM6 Internal State"
                                                   !! structure, used to pass around pointers
                                                   !! to various arrays for diagnostic purposes.
  type(ocean_OBC_type),           pointer       :: OBC        !< If open boundary conditions are
                                                       !! used, this points to the ocean_OBC_type
                                                       !! that was set up in MOM_initialization.
  type(update_OBC_CS),            pointer       :: update_OBC_CSp !< If open boundary condition
                                                            !! updates are used, this points to
                                                            !! the appropriate control structure.
  type(ALE_CS),                   pointer       :: ALE_CSp    !< This points to the ALE control
                                                              !! structure.
  type(set_visc_CS),              pointer       :: setVisc_CSp !< This points to the set_visc
                                                               !! control structure.
  type(vertvisc_type),            intent(inout) :: visc       !< A structure containing vertical
                                                              !! viscosities, bottom drag
                                                              !! viscosities, and related fields.
  type(directories),              intent(in)    :: dirs       !< A structure containing several
                                                              !! relevant directory paths.
  integer, target,                intent(inout) :: ntrunc     !< A target for the variable that
                                                        !! records the number of times the velocity
                                                        !! is truncated (this should be 0).

! Arguments: u - The zonal velocity, in m s-1.
!  (inout)   v - The meridional velocity, in m s-1.
!  (inout)   h - The layer thicknesses, in m or kg m-2, depending on whether
!                the Boussinesq approximation is made.
!  (in)      Time - The current model time.
!  (in)      G - The ocean's grid structure.
!  (in)      GV - The ocean's vertical grid structure.
!  (in)      param_file - A structure indicating the open file to parse for
!                         model parameter values.
!  (in)      diag - A structure that is used to regulate diagnostic output.
!  (inout)   CS - The control structure set up by initialize_dyn_unsplit.
!  (in)      restart_CS - A pointer to the restart control structure.
!  (inout)   Accel_diag - A set of pointers to the various accelerations in
!                  the momentum equations, which can be used for later derived
!                  diagnostics, like energy budgets.
!  (inout)   Cont_diag - A structure with pointers to various terms in the
!                   continuity equations.
!  (inout)   MIS - The "MOM6 Internal State" structure, used to pass around
!                  pointers to various arrays for diagnostic purposes.
!  (in)      OBC - If open boundary conditions are used, this points to the
!                  ocean_OBC_type that was set up in MOM_initialization.
!  (in)      update_OBC_CSp - If open boundary condition updates are used,
!                  this points to the appropriate control structure.
!  (in)      ALE_CS - This points to the ALE control structure.
!  (in)      setVisc_CSp - This points to the set_visc control structure.
!  (inout)   visc - A structure containing vertical viscosities, bottom drag
!                   viscosities, and related fields.
!  (in)      dirs - A structure containing several relevant directory paths.
!  (in)      ntrunc - A target for the variable that records the number of times
!                     the velocity is truncated (this should be 0).

  !   This subroutine initializes all of the variables that are used by this
  ! dynamic core, including diagnostics and the cpu clocks.
  character(len=40) :: mdl = "MOM_dynamics_unsplit" ! This module's name.
  character(len=48) :: thickness_units, flux_units
  logical :: use_tides
  integer :: isd, ied, jsd, jed, nz, IsdB, IedB, JsdB, JedB
  isd = G%isd ; ied = G%ied ; jsd = G%jsd ; jed = G%jed ; nz = G%ke
  IsdB = G%IsdB ; IedB = G%IedB ; JsdB = G%JsdB ; JedB = G%JedB

  if (.not.associated(CS)) call MOM_error(FATAL, &
      "initialize_dyn_unsplit called with an unassociated control structure.")
  if (CS%module_is_initialized) then
    call MOM_error(WARNING, "initialize_dyn_unsplit called with a control "// &
                            "structure that has already been initialized.")
    return
  endif
  CS%module_is_initialized = .true.

  CS%diag => diag

  call get_param(param_file, mdl, "DEBUG", CS%debug, &
                 "If true, write out verbose debugging data.", default=.false.)
  call get_param(param_file, mdl, "TIDES", use_tides, &
                 "If true, apply tidal momentum forcing.", default=.false.)

  allocate(CS%taux_bot(IsdB:IedB,jsd:jed)) ; CS%taux_bot(:,:) = 0.0
  allocate(CS%tauy_bot(isd:ied,JsdB:JedB)) ; CS%tauy_bot(:,:) = 0.0

  MIS%diffu => CS%diffu ; MIS%diffv => CS%diffv
  MIS%PFu => CS%PFu ; MIS%PFv => CS%PFv
  MIS%CAu => CS%CAu ; MIS%CAv => CS%CAv

  CS%ADp => Accel_diag ; CS%CDp => Cont_diag
  Accel_diag%diffu => CS%diffu ; Accel_diag%diffv => CS%diffv
  Accel_diag%PFu => CS%PFu ; Accel_diag%PFv => CS%PFv
  Accel_diag%CAu => CS%CAu ; Accel_diag%CAv => CS%CAv

  call continuity_init(Time, G, GV, param_file, diag, CS%continuity_CSp)
  call CoriolisAdv_init(Time, G, param_file, diag, CS%ADp, CS%CoriolisAdv_CSp)
  if (use_tides) call tidal_forcing_init(Time, G, param_file, CS%tides_CSp)
  call PressureForce_init(Time, G, GV, param_file, diag, CS%PressureForce_CSp, &
                          CS%tides_CSp)
  call hor_visc_init(Time, G, param_file, diag, CS%hor_visc_CSp)
  call vertvisc_init(MIS, Time, G, GV, param_file, diag, CS%ADp, dirs, &
                     ntrunc, CS%vertvisc_CSp)
  if (.not.associated(setVisc_CSp)) call MOM_error(FATAL, &
    "initialize_dyn_unsplit called with setVisc_CSp unassociated.")
  CS%set_visc_CSp => setVisc_CSp

  if (associated(ALE_CSp)) CS%ALE_CSp => ALE_CSp
  if (associated(OBC)) CS%OBC => OBC
  if (associated(update_OBC_CSp)) CS%update_OBC_CSp => update_OBC_CSp

  flux_units = get_flux_units(GV)
  CS%id_uh = register_diag_field('ocean_model', 'uh', diag%axesCuL, Time, &
      'Zonal Thickness Flux', flux_units, y_cell_method='sum', v_extensive=.true.)
  CS%id_vh = register_diag_field('ocean_model', 'vh', diag%axesCvL, Time, &
      'Meridional Thickness Flux', flux_units, x_cell_method='sum', v_extensive=.true.)
  CS%id_CAu = register_diag_field('ocean_model', 'CAu', diag%axesCuL, Time, &
      'Zonal Coriolis and Advective Acceleration', 'meter second-2')
  CS%id_CAv = register_diag_field('ocean_model', 'CAv', diag%axesCvL, Time, &
      'Meridional Coriolis and Advective Acceleration', 'meter second-2')
  CS%id_PFu = register_diag_field('ocean_model', 'PFu', diag%axesCuL, Time, &
      'Zonal Pressure Force Acceleration', 'meter second-2')
  CS%id_PFv = register_diag_field('ocean_model', 'PFv', diag%axesCvL, Time, &
      'Meridional Pressure Force Acceleration', 'meter second-2')

  id_clock_Cor = cpu_clock_id('(Ocean Coriolis & mom advection)', grain=CLOCK_MODULE)
  id_clock_continuity = cpu_clock_id('(Ocean continuity equation)', grain=CLOCK_MODULE)
  id_clock_pres = cpu_clock_id('(Ocean pressure force)', grain=CLOCK_MODULE)
  id_clock_vertvisc = cpu_clock_id('(Ocean vertical viscosity)', grain=CLOCK_MODULE)
  id_clock_horvisc = cpu_clock_id('(Ocean horizontal viscosity)', grain=CLOCK_MODULE)
  id_clock_mom_update = cpu_clock_id('(Ocean momentum increments)', grain=CLOCK_MODULE)
  id_clock_pass = cpu_clock_id('(Ocean message passing)', grain=CLOCK_MODULE)
  id_clock_pass_init = cpu_clock_id('(Ocean init message passing)', grain=CLOCK_ROUTINE)

end subroutine initialize_dyn_unsplit

subroutine end_dyn_unsplit(CS)
  type(MOM_dyn_unsplit_CS), pointer :: CS
!  (inout)    CS - The control structure set up by initialize_dyn_unsplit.

  DEALLOC_(CS%diffu) ; DEALLOC_(CS%diffv)
  DEALLOC_(CS%CAu)   ; DEALLOC_(CS%CAv)
  DEALLOC_(CS%PFu)   ; DEALLOC_(CS%PFv)

  deallocate(CS)
end subroutine end_dyn_unsplit

end module MOM_dynamics_unsplit<|MERGE_RESOLUTION|>--- conflicted
+++ resolved
@@ -370,13 +370,8 @@
   call disable_averaging(CS%diag)
   call vertvisc_coef(up, vp, h_av, forces, visc, dt*0.5, G, GV, &
                      CS%vertvisc_CSp, CS%OBC)
-<<<<<<< HEAD
   call vertvisc(up, vp, h_av, fluxes, visc, dt*0.5, CS%OBC, CS%ADp, CS%CDp, &
                 G, GV, CS%vertvisc_CSp, Waves=Waves)
-=======
-  call vertvisc(up, vp, h_av, forces, visc, dt*0.5, CS%OBC, CS%ADp, CS%CDp, &
-                G, GV, CS%vertvisc_CSp)
->>>>>>> 3d60b91a
   call cpu_clock_end(id_clock_vertvisc)
   call cpu_clock_begin(id_clock_pass)
   call pass_vector(up, vp, G%Domain)
@@ -443,13 +438,8 @@
   call cpu_clock_begin(id_clock_vertvisc)
   call vertvisc_coef(upp, vpp, hp, forces, visc, dt*0.5, G, GV, &
                      CS%vertvisc_CSp, CS%OBC)
-<<<<<<< HEAD
   call vertvisc(upp, vpp, hp, fluxes, visc, dt*0.5, CS%OBC, CS%ADp, CS%CDp, &
                 G, GV, CS%vertvisc_CSp, Waves=Waves)
-=======
-  call vertvisc(upp, vpp, hp, forces, visc, dt*0.5, CS%OBC, CS%ADp, CS%CDp, &
-                G, GV, CS%vertvisc_CSp)
->>>>>>> 3d60b91a
   call cpu_clock_end(id_clock_vertvisc)
   call cpu_clock_begin(id_clock_pass)
   call pass_vector(upp, vpp, G%Domain)
@@ -521,15 +511,9 @@
 
 ! u <- u + dt d/dz visc d/dz u
   call cpu_clock_begin(id_clock_vertvisc)
-<<<<<<< HEAD
   call vertvisc_coef(u, v, h_av, fluxes, visc, dt, G, GV, CS%vertvisc_CSp, CS%OBC)
   call vertvisc(u, v, h_av, fluxes, visc, dt, CS%OBC, CS%ADp, CS%CDp, &
                 G, GV, CS%vertvisc_CSp, CS%taux_bot, CS%tauy_bot, Waves=Waves)
-=======
-  call vertvisc_coef(u, v, h_av, forces, visc, dt, G, GV, CS%vertvisc_CSp, CS%OBC)
-  call vertvisc(u, v, h_av, forces, visc, dt, CS%OBC, CS%ADp, CS%CDp, &
-                G, GV, CS%vertvisc_CSp, CS%taux_bot, CS%tauy_bot)
->>>>>>> 3d60b91a
   call cpu_clock_end(id_clock_vertvisc)
   call cpu_clock_begin(id_clock_pass)
   call pass_vector(u, v, G%Domain)
