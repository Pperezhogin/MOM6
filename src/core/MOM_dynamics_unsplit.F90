!> Time steps the ocean dynamics with an unsplit quasi 3rd order scheme
module MOM_dynamics_unsplit

! This file is part of MOM6. See LICENSE.md for the license.

!********+*********+*********+*********+*********+*********+*********+**
!*                                                                     *
!*  By Robert Hallberg, 1993-2012                                      *
!*                                                                     *
!*    This file contains code that does the time-stepping of the       *
!*  adiabatic dynamic core, in this case with an unsplit third-order   *
!*  Runge-Kutta time stepping scheme for the momentum and a forward-   *
!*  backward coupling between the momentum and continuity equations.   *
!*  This was the orignal unsplit time stepping scheme used in early    *
!*  versions of HIM and its precuror.  While it is very simple and     *
!*  accurate, it is much less efficient that the split time stepping   *
!*  scheme for realistic oceanographic applications.  It has been      *
!*  retained for all of these years primarily to verify that the split *
!*  scheme is giving the right answers, and to debug the failings of   *
!*  the split scheme when it is not.  The split time stepping scheme   *
!*  is now sufficiently robust that it should be first choice for      *
!*  almost any conceivable application, except perhaps from cases      *
!*  with just a few layers for which the exact timing of the high-     *
!*  frequency barotropic gravity waves is of paramount importance.     *
!*  This scheme is slightly more efficient than the other unsplit      *
!*  scheme that can be found in MOM_dynamics_unsplit_RK2.F90.          *
!*                                                                     *
!*    The subroutine step_MOM_dyn_unsplit actually does the time       *
!*  stepping, while register_restarts_dyn_unsplit  sets the fields     *
!*  that are found in a full restart file with this scheme, and        *
!*  initialize_dyn_unsplit  initializes the cpu clocks that are        *                                      *
!*  used in this module.  For largely historical reasons, this module  *
!*  does not have its own control structure, but shares the same       *
!*  control structure with MOM.F90 and the other MOM_dynamics_...      *
!*  modules.                                                           *
!*                                                                     *
!*  Macros written all in capital letters are defined in MOM_memory.h. *
!*                                                                     *
!*     A small fragment of the grid is shown below:                    *
!*                                                                     *
!*    j+1  x ^ x ^ x   At x:  q, CoriolisBu                            *
!*    j+1  > o > o >   At ^:  v, PFv, CAv, vh, diffv, tauy, vbt, vhtr  *
!*    j    x ^ x ^ x   At >:  u, PFu, CAu, uh, diffu, taux, ubt, uhtr  *
!*    j    > o > o >   At o:  h, bathyT, eta, T, S, tr                 *
!*    j-1  x ^ x ^ x                                                   *
!*        i-1  i  i+1                                                  *
!*           i  i+1                                                    *
!*                                                                     *
!*  The boundaries always run through q grid points (x).               *
!*                                                                     *
!********+*********+*********+*********+*********+*********+*********+**

use MOM_variables, only : vertvisc_type, thermo_var_ptrs, porous_barrier_ptrs
use MOM_variables, only : accel_diag_ptrs, ocean_internal_state, cont_diag_ptrs
use MOM_forcing_type, only : mech_forcing
use MOM_checksum_packages, only : MOM_thermo_chksum, MOM_state_chksum, MOM_accel_chksum
use MOM_cpu_clock, only : cpu_clock_id, cpu_clock_begin, cpu_clock_end
use MOM_cpu_clock, only : CLOCK_COMPONENT, CLOCK_SUBCOMPONENT
use MOM_cpu_clock, only : CLOCK_MODULE_DRIVER, CLOCK_MODULE, CLOCK_ROUTINE
use MOM_diag_mediator, only : diag_mediator_init, enable_averages
use MOM_diag_mediator, only : disable_averaging, post_data, safe_alloc_ptr
use MOM_diag_mediator, only : register_diag_field, register_static_field
use MOM_diag_mediator, only : set_diag_mediator_grid, diag_ctrl, diag_update_remap_grids
use MOM_domains, only : pass_var, pass_var_start, pass_var_complete
use MOM_domains, only : pass_vector, pass_vector_start, pass_vector_complete
use MOM_domains, only : To_South, To_West, To_All, CGRID_NE, SCALAR_PAIR
use MOM_error_handler, only : MOM_error, MOM_mesg, FATAL, WARNING, is_root_pe
use MOM_file_parser, only : get_param, log_version, param_file_type
use MOM_get_input, only : directories
use MOM_time_manager, only : time_type, real_to_time, operator(+)
use MOM_time_manager, only : operator(-), operator(>), operator(*), operator(/)

use MOM_ALE, only : ALE_CS
use MOM_barotropic, only : barotropic_CS
use MOM_boundary_update, only : update_OBC_data, update_OBC_CS
use MOM_continuity, only : continuity, continuity_init, continuity_CS, continuity_stencil
use MOM_CoriolisAdv, only : CorAdCalc, CoriolisAdv_init, CoriolisAdv_CS
use MOM_debugging, only : check_redundant
use MOM_grid, only : ocean_grid_type
use MOM_hor_index, only : hor_index_type
use MOM_hor_visc, only : horizontal_viscosity, hor_visc_init, hor_visc_CS
use MOM_interface_heights, only : find_eta
use MOM_lateral_mixing_coeffs, only : VarMix_CS
use MOM_MEKE_types, only : MEKE_type
use MOM_open_boundary, only : ocean_OBC_type
use MOM_open_boundary, only : radiation_open_bdry_conds
use MOM_open_boundary, only : open_boundary_zero_normal_flow
use MOM_PressureForce, only : PressureForce, PressureForce_init, PressureForce_CS
use MOM_set_visc, only : set_viscous_ML, set_visc_CS
use MOM_tidal_forcing, only : tidal_forcing_init, tidal_forcing_CS
use MOM_unit_scaling,  only : unit_scale_type
use MOM_vert_friction, only : vertvisc, vertvisc_coef, vertvisc_init, vertvisc_CS
use MOM_verticalGrid, only : verticalGrid_type, get_thickness_units
use MOM_verticalGrid, only : get_flux_units, get_tr_flux_units
use MOM_wave_interface, only: wave_parameters_CS

implicit none ; private

#include <MOM_memory.h>

!> MOM_dynamics_unsplit module control structure
type, public :: MOM_dyn_unsplit_CS ; private
  real ALLOCABLE_, dimension(NIMEMB_PTR_,NJMEM_,NKMEM_) :: &
    CAu, &    !< CAu = f*v - u.grad(u) [L T-2 ~> m s-2].
    PFu, &    !< PFu = -dM/dx [L T-2 ~> m s-2].
    diffu     !< Zonal acceleration due to convergence of the along-isopycnal stress tensor [L T-2 ~> m s-2].

  real ALLOCABLE_, dimension(NIMEM_,NJMEMB_PTR_,NKMEM_) :: &
    CAv, &    !< CAv = -f*u - u.grad(v) [L T-2 ~> m s-2].
    PFv, &    !< PFv = -dM/dy [L T-2 ~> m s-2].
    diffv     !< Meridional acceleration due to convergence of the along-isopycnal stress tensor [L T-2 ~> m s-2].

  real, pointer, dimension(:,:) :: taux_bot => NULL() !< frictional x-bottom stress from the ocean
                                                      !! to the seafloor [R L Z T-2 ~> Pa]
  real, pointer, dimension(:,:) :: tauy_bot => NULL() !< frictional y-bottom stress from the ocean
                                                      !! to the seafloor [R L Z T-2 ~> Pa]

  logical :: use_correct_dt_visc !< If true, use the correct timestep in the viscous terms applied
                                 !! in the first predictor step with the unsplit time stepping scheme,
                                 !! and in the calculation of the turbulent mixed layer properties
                                 !! for viscosity.  The default should be true, but it is false.
  logical :: debug           !< If true, write verbose checksums for debugging purposes.

  logical :: module_is_initialized = .false. !< Record whether this mouled has been initialzed.

  !>@{ Diagnostic IDs
  integer :: id_uh = -1, id_vh = -1
  integer :: id_ueffA = -1, id_veffA = -1
  integer :: id_PFu = -1, id_PFv = -1, id_CAu = -1, id_CAv = -1
  !>@}

  type(diag_ctrl), pointer :: diag => NULL() !< A structure that is used to
                                   !! regulate the timing of diagnostic output.
  type(accel_diag_ptrs), pointer :: ADp => NULL() !< A structure pointing to the
                                   !! accelerations in the momentum equations,
                                   !! which can later be used to calculate
                                   !! derived diagnostics like energy budgets.
  type(cont_diag_ptrs), pointer :: CDp => NULL() !< A structure with pointers to
                                   !! various terms in the continuity equations,
                                   !! which can later be used to calculate
                                   !! derived diagnostics like energy budgets.

  ! The remainder of the structure points to child subroutines' control structures.
  !> A pointer to the horizontal viscosity control structure
  type(hor_visc_CS) :: hor_visc
  !> A pointer to the continuity control structure
  type(continuity_CS) :: continuity_CSp
  !> A pointer to the CoriolisAdv control structure
  type(CoriolisAdv_CS) :: CoriolisAdv
  !> A pointer to the PressureForce control structure
  type(PressureForce_CS) :: PressureForce_CSp
  !> A pointer to the vertvisc control structure
  type(vertvisc_CS), pointer :: vertvisc_CSp => NULL()
  !> A pointer to the set_visc control structure
  type(set_visc_CS), pointer :: set_visc_CSp => NULL()
  !> A pointer to the tidal forcing control structure
  type(tidal_forcing_CS), pointer :: tides_CSp => NULL()
  !> A pointer to the ALE control structure.
  type(ALE_CS), pointer :: ALE_CSp => NULL()

  type(ocean_OBC_type), pointer :: OBC => NULL() !< A pointer to an open boundary
     ! condition type that specifies whether, where, and  what open boundary
     ! conditions are used.  If no open BCs are used, this pointer stays
     ! nullified.  Flather OBCs use open boundary_CS as well.
  !> A pointer to the update_OBC control structure
  type(update_OBC_CS),    pointer :: update_OBC_CSp => NULL()

end type MOM_dyn_unsplit_CS

public step_MOM_dyn_unsplit, register_restarts_dyn_unsplit
public initialize_dyn_unsplit, end_dyn_unsplit

!>@{ CPU time clock IDs
integer :: id_clock_Cor, id_clock_pres, id_clock_vertvisc
integer :: id_clock_continuity, id_clock_horvisc, id_clock_mom_update
integer :: id_clock_pass, id_clock_pass_init
!>@}

contains

! =============================================================================

!> Step the MOM6 dynamics using an unsplit mixed 2nd order (for continuity) and
!! 3rd order (for the inviscid momentum equations) order scheme
subroutine step_MOM_dyn_unsplit(u, v, h, tv, visc, Time_local, dt, forces, &
                  p_surf_begin, p_surf_end, uh, vh, uhtr, vhtr, eta_av, G, GV, US, CS, &
                  VarMix, MEKE, pbv, Waves)
  type(ocean_grid_type),   intent(inout) :: G      !< The ocean's grid structure.
  type(verticalGrid_type), intent(in)    :: GV     !< The ocean's vertical grid structure.
  type(unit_scale_type),   intent(in)    :: US     !< A dimensional unit scaling type
  real, dimension(SZIB_(G),SZJ_(G),SZK_(GV)), intent(inout) :: u !< The zonal velocity [L T-1 ~> m s-1].
  real, dimension(SZI_(G),SZJB_(G),SZK_(GV)), intent(inout) :: v !< The meridional velocity [L T-1 ~> m s-1].
  real, dimension(SZI_(G),SZJ_(G),SZK_(GV)), intent(inout) :: h !< Layer thicknesses [H ~> m or kg m-2].
  type(thermo_var_ptrs),   intent(in)    :: tv     !< A structure pointing to various
                                                   !! thermodynamic variables.
  type(vertvisc_type),     intent(inout) :: visc   !< A structure containing vertical
                                 !! viscosities, bottom drag viscosities, and related fields.
  type(time_type),         intent(in)    :: Time_local   !< The model time at the end
                                                         !! of the time step.
  real,                    intent(in)    :: dt     !< The dynamics time step [T ~> s].
  type(mech_forcing),      intent(in)    :: forces !< A structure with the driving mechanical forces
  real, dimension(:,:),    pointer       :: p_surf_begin !< A pointer (perhaps NULL) to the surface
                                                   !! pressure at the start of this dynamic step [R L2 T-2 ~> Pa].
  real, dimension(:,:),    pointer       :: p_surf_end   !< A pointer (perhaps NULL) to the surface
                                                   !! pressure at the end of this dynamic step [R L2 T-2 ~> Pa].
  real, dimension(SZIB_(G),SZJ_(G),SZK_(GV)), intent(inout) :: uh !< The zonal volume or mass transport
                                                   !! [H L2 T-1 ~> m3 s-1 or kg s-1].
  real, dimension(SZI_(G),SZJB_(G),SZK_(GV)), intent(inout) :: vh !< The meridional volume or mass
                                                   !! transport [H L2 T-1 ~> m3 s-1 or kg s-1].
  real, dimension(SZIB_(G),SZJ_(G),SZK_(GV)), intent(inout) :: uhtr !< The accumulated zonal volume or mass
                                                   !! transport since the last tracer advection [H L2 ~> m3 or kg].
  real, dimension(SZI_(G),SZJB_(G),SZK_(GV)), intent(inout) :: vhtr !< The accumulated meridional volume or mass
                                                   !! transport since the last tracer advection [H L2 ~> m3 or kg].
  real, dimension(SZI_(G),SZJ_(G)), intent(out) :: eta_av !< The time-mean free surface height or
                                                   !! column mass [H ~> m or kg m-2].
  type(MOM_dyn_unsplit_CS), pointer      :: CS     !< The control structure set up by
                                                   !! initialize_dyn_unsplit.
<<<<<<< HEAD
  type(VarMix_CS),         pointer       :: VarMix !< A pointer to a structure with fields
                                 !! that specify the spatially variable viscosities.
  type(MEKE_type),         pointer       :: MEKE   !< A pointer to a structure containing
                                 !! fields related to the Mesoscale Eddy Kinetic Energy.
  type(porous_barrier_ptrs), intent(in) :: pbv     !< porous barrier fractional cell metrics
=======
  type(VarMix_CS),         intent(inout) :: VarMix !< Variable mixing control struct
  type(MEKE_type),         intent(inout) :: MEKE   !< MEKE fields
>>>>>>> 32d0a4e6
  type(wave_parameters_CS), optional, pointer :: Waves !< A pointer to a structure containing
                                 !! fields related to the surface wave conditions

  ! Local variables
  real, dimension(SZI_(G),SZJ_(G),SZK_(GV)) :: h_av, hp ! Prediced or averaged layer thicknesses [H ~> m or kg m-2]
  real, dimension(SZIB_(G),SZJ_(G),SZK_(GV)) :: up, upp ! Predicted zonal velocities [L T-1 ~> m s-1]
  real, dimension(SZI_(G),SZJB_(G),SZK_(GV)) :: vp, vpp ! Predicted meridional velocities [L T-1 ~> m s-1]
  real, dimension(SZIB_(G),SZJ_(G),SZK_(GV)) :: ueffA   ! Effective Area of U-Faces [H L ~> m2]
  real, dimension(SZI_(G),SZJB_(G),SZK_(GV)) :: veffA   ! Effective Area of V-Faces [H L ~> m2]
  real, dimension(:,:), pointer :: p_surf => NULL()
  real :: dt_pred   ! The time step for the predictor part of the baroclinic time stepping [T ~> s].
  real :: dt_visc   ! The time step for a part of the update due to viscosity [T ~> s].
  logical :: dyn_p_surf
  integer :: i, j, k, is, ie, js, je, Isq, Ieq, Jsq, Jeq, nz
  is = G%isc ; ie = G%iec ; js = G%jsc ; je = G%jec ; nz = GV%ke
  Isq = G%IscB ; Ieq = G%IecB ; Jsq = G%JscB ; Jeq = G%JecB
  dt_pred = dt / 3.0

  h_av(:,:,:) = 0; hp(:,:,:) = 0
  up(:,:,:) = 0; upp(:,:,:) = 0
  vp(:,:,:) = 0; vpp(:,:,:) = 0
  if (CS%id_ueffA > 0) ueffA(:,:,:) = 0
  if (CS%id_veffA > 0) veffA(:,:,:) = 0

  dyn_p_surf = associated(p_surf_begin) .and. associated(p_surf_end)
  if (dyn_p_surf) then
    call safe_alloc_ptr(p_surf,G%isd,G%ied,G%jsd,G%jed) ; p_surf(:,:) = 0.0
  else
    p_surf => forces%p_surf
  endif

! Matsuno's third order accurate three step scheme is used to step
! all of the fields except h.  h is stepped separately.

  if (CS%debug) then
    call MOM_state_chksum("Start First Predictor ", u, v, h, uh, vh, G, GV, US)
  endif

! diffu = horizontal viscosity terms (u,h)
  call enable_averages(dt, Time_local, CS%diag)
  call cpu_clock_begin(id_clock_horvisc)
  call horizontal_viscosity(u, v, h, CS%diffu, CS%diffv, MEKE, Varmix, G, GV, US, CS%hor_visc)
  call cpu_clock_end(id_clock_horvisc)
  call disable_averaging(CS%diag)

! uh = u*h
! hp = h + dt/2 div . uh
  call cpu_clock_begin(id_clock_continuity)
  call continuity(u, v, h, hp, uh, vh, dt*0.5, G, GV, US, CS%continuity_CSp, CS%OBC, pbv)
  call cpu_clock_end(id_clock_continuity)
  call pass_var(hp, G%Domain, clock=id_clock_pass)
  call pass_vector(uh, vh, G%Domain, clock=id_clock_pass)

  call enable_averages(0.5*dt, Time_local-real_to_time(0.5*US%T_to_s*dt), CS%diag)
!   Here the first half of the thickness fluxes are offered for averaging.
  if (CS%id_uh > 0) call post_data(CS%id_uh, uh, CS%diag)
  if (CS%id_vh > 0) call post_data(CS%id_vh, vh, CS%diag)
  call disable_averaging(CS%diag)

! h_av = (h + hp)/2
! u = u + dt diffu
  call cpu_clock_begin(id_clock_mom_update)
  do k=1,nz
    do j=js-2,je+2 ; do i=is-2,ie+2
      h_av(i,j,k) = (h(i,j,k) + hp(i,j,k)) * 0.5
    enddo ; enddo
    do j=js,je ; do I=Isq,Ieq
      u(I,j,k) = u(I,j,k) + dt * CS%diffu(I,j,k) * G%mask2dCu(I,j)
    enddo ; enddo
    do J=Jsq,Jeq ; do i=is,ie
      v(i,J,k) = v(i,J,k) + dt * CS%diffv(i,J,k) * G%mask2dCv(i,J)
    enddo ; enddo
    do j=js-2,je+2 ; do I=Isq-2,Ieq+2
      uhtr(i,j,k) = uhtr(i,j,k) + 0.5*dt*uh(i,j,k)
    enddo ; enddo
    do J=Jsq-2,Jeq+2 ; do i=is-2,ie+2
      vhtr(i,j,k) = vhtr(i,j,k) + 0.5*dt*vh(i,j,k)
    enddo ; enddo
  enddo
  call cpu_clock_end(id_clock_mom_update)
  call pass_vector(u, v, G%Domain, clock=id_clock_pass)

! CAu = -(f+zeta)/h_av vh + d/dx KE
  call cpu_clock_begin(id_clock_Cor)
  call CorAdCalc(u, v, h_av, uh, vh, CS%CAu, CS%CAv, CS%OBC, CS%ADp, &
<<<<<<< HEAD
                 G, GV, US, CS%CoriolisAdv_CSp, pbv)
=======
                 G, GV, US, CS%CoriolisAdv)
>>>>>>> 32d0a4e6
  call cpu_clock_end(id_clock_Cor)

! PFu = d/dx M(h_av,T,S)
  call cpu_clock_begin(id_clock_pres)
  if (dyn_p_surf) then ; do j=js-2,je+2 ; do i=is-2,ie+2
    p_surf(i,j) = 0.75*p_surf_begin(i,j) + 0.25*p_surf_end(i,j)
  enddo ; enddo ; endif
  call PressureForce(h_av, tv, CS%PFu, CS%PFv, G, GV, US, &
                     CS%PressureForce_CSp, CS%ALE_CSp, p_surf)
  call cpu_clock_end(id_clock_pres)

  if (associated(CS%OBC)) then ; if (CS%OBC%update_OBC) then
    call update_OBC_data(CS%OBC, G, GV, US, tv, h, CS%update_OBC_CSp, Time_local)
  endif ; endif
  if (associated(CS%OBC)) then
    call open_boundary_zero_normal_flow(CS%OBC, G, GV, CS%PFu, CS%PFv)
    call open_boundary_zero_normal_flow(CS%OBC, G, GV, CS%CAu, CS%CAv)
  endif

! up = u + dt_pred * (PFu + CAu)
  call cpu_clock_begin(id_clock_mom_update)
  do k=1,nz ; do j=js,je ; do I=Isq,Ieq
    up(I,j,k) = G%mask2dCu(I,j) * (u(I,j,k) + dt_pred * (CS%PFu(I,j,k) + CS%CAu(I,j,k)))
  enddo ; enddo ; enddo
  do k=1,nz ; do J=Jsq,Jeq ; do i=is,ie
    vp(i,J,k) = G%mask2dCv(i,J) * (v(i,J,k) + dt_pred * (CS%PFv(i,J,k) + CS%CAv(i,J,k)))
  enddo ; enddo ; enddo
  call cpu_clock_end(id_clock_mom_update)

  if (CS%debug) then
    call MOM_state_chksum("Predictor 1", up, vp, h_av, uh, vh, G, GV, US)
    call MOM_accel_chksum("Predictor 1 accel", CS%CAu, CS%CAv, CS%PFu, CS%PFv, &
                          CS%diffu, CS%diffv, G, GV, US)
  endif

 ! up <- up + dt/2 d/dz visc d/dz up
  call cpu_clock_begin(id_clock_vertvisc)
  call enable_averages(dt, Time_local, CS%diag)
  dt_visc = 0.5*dt ; if (CS%use_correct_dt_visc) dt_visc = dt
  call set_viscous_ML(u, v, h_av, tv, forces, visc, dt_visc, G, GV, US, CS%set_visc_CSp)
  call disable_averaging(CS%diag)

  dt_visc = 0.5*dt ; if (CS%use_correct_dt_visc) dt_visc = dt_pred
  call vertvisc_coef(up, vp, h_av, forces, visc, dt_visc, G, GV, US, CS%vertvisc_CSp, CS%OBC)
  call vertvisc(up, vp, h_av, forces, visc, dt_visc, CS%OBC, CS%ADp, CS%CDp, &
                G, GV, US, CS%vertvisc_CSp, Waves=Waves)
  call cpu_clock_end(id_clock_vertvisc)
  call pass_vector(up, vp, G%Domain, clock=id_clock_pass)

! uh = up * hp
! h_av = hp + dt/2 div . uh
  call cpu_clock_begin(id_clock_continuity)
  call continuity(up, vp, hp, h_av, uh, vh, (0.5*dt), G, GV, US, CS%continuity_CSp, CS%OBC, pbv)
  call cpu_clock_end(id_clock_continuity)
  call pass_var(h_av, G%Domain, clock=id_clock_pass)
  call pass_vector(uh, vh, G%Domain, clock=id_clock_pass)

! h_av <- (hp + h_av)/2
  do k=1,nz ; do j=js-2,je+2 ; do i=is-2,ie+2
    h_av(i,j,k) = (hp(i,j,k) + h_av(i,j,k)) * 0.5
  enddo ; enddo ; enddo

! CAu = -(f+zeta(up))/h_av vh + d/dx KE(up)
  call cpu_clock_begin(id_clock_Cor)
  call CorAdCalc(up, vp, h_av, uh, vh, CS%CAu, CS%CAv, CS%OBC, CS%ADp, &
<<<<<<< HEAD
                 G, GV, US, CS%CoriolisAdv_CSp, pbv)
=======
                 G, GV, US, CS%CoriolisAdv)
>>>>>>> 32d0a4e6
  call cpu_clock_end(id_clock_Cor)

! PFu = d/dx M(h_av,T,S)
  call cpu_clock_begin(id_clock_pres)
  if (dyn_p_surf) then ; do j=js-2,je+2 ; do i=is-2,ie+2
    p_surf(i,j) = 0.25*p_surf_begin(i,j) + 0.75*p_surf_end(i,j)
  enddo ; enddo ; endif
  call PressureForce(h_av, tv, CS%PFu, CS%PFv, G, GV, US, &
                     CS%PressureForce_CSp, CS%ALE_CSp, p_surf)
  call cpu_clock_end(id_clock_pres)

  if (associated(CS%OBC)) then ; if (CS%OBC%update_OBC) then
    call update_OBC_data(CS%OBC, G, GV, US, tv, h, CS%update_OBC_CSp, Time_local)
  endif ; endif
  if (associated(CS%OBC)) then
    call open_boundary_zero_normal_flow(CS%OBC, G, GV, CS%PFu, CS%PFv)
    call open_boundary_zero_normal_flow(CS%OBC, G, GV, CS%CAu, CS%CAv)
  endif

! upp = u + dt/2 * ( PFu + CAu )
  call cpu_clock_begin(id_clock_mom_update)
  do k=1,nz ; do j=js,je ; do I=Isq,Ieq
    upp(I,j,k) = G%mask2dCu(I,j) * (u(I,j,k) + dt * 0.5 * (CS%PFu(I,j,k) + CS%CAu(I,j,k)))
  enddo ; enddo ; enddo
  do k=1,nz ; do J=Jsq,Jeq ; do i=is,ie
    vpp(i,J,k) = G%mask2dCv(i,J) * (v(i,J,k) + dt * 0.5 * (CS%PFv(i,J,k) + CS%CAv(i,J,k)))
  enddo ; enddo ; enddo
  call cpu_clock_end(id_clock_mom_update)

  if (CS%debug) then
    call MOM_state_chksum("Predictor 2", upp, vpp, h_av, uh, vh, G, GV, US)
    call MOM_accel_chksum("Predictor 2 accel", CS%CAu, CS%CAv, CS%PFu, CS%PFv, &
                          CS%diffu, CS%diffv, G, GV, US)
  endif

! upp <- upp + dt/2 d/dz visc d/dz upp
  call cpu_clock_begin(id_clock_vertvisc)
  call vertvisc_coef(upp, vpp, hp, forces, visc, dt*0.5, G, GV, US, CS%vertvisc_CSp, CS%OBC)
  call vertvisc(upp, vpp, hp, forces, visc, dt*0.5, CS%OBC, CS%ADp, CS%CDp, &
                G, GV, US, CS%vertvisc_CSp, Waves=Waves)
  call cpu_clock_end(id_clock_vertvisc)
  call pass_vector(upp, vpp, G%Domain, clock=id_clock_pass)

! uh = upp * hp
! h = hp + dt/2 div . uh
  call cpu_clock_begin(id_clock_continuity)
  call continuity(upp, vpp, hp, h, uh, vh, (dt*0.5), G, GV, US, CS%continuity_CSp, CS%OBC, pbv)
  call cpu_clock_end(id_clock_continuity)
  call pass_var(h, G%Domain, clock=id_clock_pass)
  call pass_vector(uh, vh, G%Domain, clock=id_clock_pass)
  ! Whenever thickness changes let the diag manager know, target grids
  ! for vertical remapping may need to be regenerated.
  call diag_update_remap_grids(CS%diag)

  call enable_averages(0.5*dt, Time_local, CS%diag)
!   Here the second half of the thickness fluxes are offered for averaging.
  if (CS%id_uh > 0) call post_data(CS%id_uh, uh, CS%diag)
  if (CS%id_vh > 0) call post_data(CS%id_vh, vh, CS%diag)
  call disable_averaging(CS%diag)
  call enable_averages(dt, Time_local, CS%diag)

! Calculate effective areas and post data
  if (CS%id_ueffA > 0) then
     do k=1,nz ; do j=js,je ; do I=Isq,Ieq
        if (abs(up(I,j,k)) > 0.) ueffA(I,j,k) = uh(I,j,k)/up(I,j,k)
     enddo ; enddo ; enddo
     call post_data(CS%id_ueffA, ueffA, CS%diag)
  endif

  if (CS%id_veffA > 0) then
     do k=1,nz ; do J=Jsq,Jeq ; do i=is,ie
        if (abs(vp(i,J,k)) > 0.) veffA(i,J,k) = vh(i,J,k)/vp(i,J,k)
     enddo ; enddo ; enddo
     call post_data(CS%id_veffA, veffA, CS%diag)
  endif


! h_av = (h + hp)/2
  do k=1,nz
    do j=js-2,je+2 ; do i=is-2,ie+2
      h_av(i,j,k) = 0.5*(h(i,j,k) + hp(i,j,k))
    enddo ; enddo
    do j=js-2,je+2 ; do I=Isq-2,Ieq+2
      uhtr(i,j,k) = uhtr(i,j,k) + 0.5*dt*uh(i,j,k)
    enddo ; enddo
    do J=Jsq-2,Jeq+2 ; do i=is-2,ie+2
      vhtr(i,j,k) = vhtr(i,j,k) + 0.5*dt*vh(i,j,k)
    enddo ; enddo
  enddo

! CAu = -(f+zeta(upp))/h_av vh + d/dx KE(upp)
  call cpu_clock_begin(id_clock_Cor)
  call CorAdCalc(upp, vpp, h_av, uh, vh, CS%CAu, CS%CAv, CS%OBC, CS%ADp, &
<<<<<<< HEAD
                 G, GV, US, CS%CoriolisAdv_CSp, pbv)
=======
                 G, GV, US, CS%CoriolisAdv)
>>>>>>> 32d0a4e6
  call cpu_clock_end(id_clock_Cor)

! PFu = d/dx M(h_av,T,S)
  call cpu_clock_begin(id_clock_pres)
  call PressureForce(h_av, tv, CS%PFu, CS%PFv, G, GV, US, &
                     CS%PressureForce_CSp, CS%ALE_CSp, p_surf)
  call cpu_clock_end(id_clock_pres)

  if (associated(CS%OBC)) then ; if (CS%OBC%update_OBC) then
    call update_OBC_data(CS%OBC, G, GV, US, tv, h, CS%update_OBC_CSp, Time_local)
  endif ; endif

! u = u + dt * ( PFu + CAu )
  if (associated(CS%OBC)) then
    call open_boundary_zero_normal_flow(CS%OBC, G, GV, CS%PFu, CS%PFv)
    call open_boundary_zero_normal_flow(CS%OBC, G, GV, CS%CAu, CS%CAv)
  endif
  do k=1,nz ; do j=js,je ; do I=Isq,Ieq
    u(I,j,k) = G%mask2dCu(I,j) * (u(I,j,k) + dt * (CS%PFu(I,j,k) + CS%CAu(I,j,k)))
  enddo ; enddo ; enddo
  do k=1,nz ; do J=Jsq,Jeq ; do i=is,ie
    v(i,J,k) = G%mask2dCv(i,J) * (v(i,J,k) + dt * (CS%PFv(i,J,k) + CS%CAv(i,J,k)))
  enddo ; enddo ; enddo

! u <- u + dt d/dz visc d/dz u
  call cpu_clock_begin(id_clock_vertvisc)
  call vertvisc_coef(u, v, h_av, forces, visc, dt, G, GV, US, CS%vertvisc_CSp, CS%OBC)
  call vertvisc(u, v, h_av, forces, visc, dt, CS%OBC, CS%ADp, CS%CDp, &
                G, GV, US, CS%vertvisc_CSp, CS%taux_bot, CS%tauy_bot, Waves=Waves)
  call cpu_clock_end(id_clock_vertvisc)
  call pass_vector(u, v, G%Domain, clock=id_clock_pass)

  if (CS%debug) then
    call MOM_state_chksum("Corrector", u, v, h, uh, vh, G, GV, US)
    call MOM_accel_chksum("Corrector accel", CS%CAu, CS%CAv, CS%PFu, CS%PFv, &
                          CS%diffu, CS%diffv, G, GV, US)
  endif

  if (GV%Boussinesq) then
    do j=js,je ; do i=is,ie ; eta_av(i,j) = -GV%Z_to_H*G%bathyT(i,j) ; enddo ; enddo
  else
    do j=js,je ; do i=is,ie ; eta_av(i,j) = 0.0 ; enddo ; enddo
  endif
  do k=1,nz ; do j=js,je ; do i=is,ie
    eta_av(i,j) = eta_av(i,j) + h_av(i,j,k)
  enddo ; enddo ; enddo

  if (dyn_p_surf) deallocate(p_surf)

!   Here various terms used in to update the momentum equations are
! offered for averaging.
  if (CS%id_PFu > 0) call post_data(CS%id_PFu, CS%PFu, CS%diag)
  if (CS%id_PFv > 0) call post_data(CS%id_PFv, CS%PFv, CS%diag)
  if (CS%id_CAu > 0) call post_data(CS%id_CAu, CS%CAu, CS%diag)
  if (CS%id_CAv > 0) call post_data(CS%id_CAv, CS%CAv, CS%diag)

end subroutine step_MOM_dyn_unsplit

! =============================================================================

!> Allocate the control structure for this module, allocates memory in it, and registers
!! any auxiliary restart variables that are specific to the unsplit time stepping scheme.
!!
!! All variables registered here should have the ability to be recreated if they are not present
!! in a restart file.
subroutine register_restarts_dyn_unsplit(HI, GV, param_file, CS)
  type(hor_index_type),      intent(in) :: HI         !< A horizontal index type structure.
  type(verticalGrid_type),   intent(in) :: GV         !< The ocean's vertical grid structure.
  type(param_file_type),     intent(in) :: param_file !< A structure to parse for
                                                      !! run-time parameters.
  type(MOM_dyn_unsplit_CS),  pointer    :: CS         !< The control structure set up by
                                                      !! initialize_dyn_unsplit.

  character(len=40)  :: mdl = "MOM_dynamics_unsplit" ! This module's name.
  character(len=48) :: thickness_units, flux_units
  integer :: isd, ied, jsd, jed, nz, IsdB, IedB, JsdB, JedB
  isd = HI%isd ; ied = HI%ied ; jsd = HI%jsd ; jed = HI%jed ; nz = GV%ke
  IsdB = HI%IsdB ; IedB = HI%IedB ; JsdB = HI%JsdB ; JedB = HI%JedB

  ! This is where a control structure that is specific to this module is allocated.
  if (associated(CS)) then
    call MOM_error(WARNING, "register_restarts_dyn_unsplit called with an associated "// &
                             "control structure.")
    return
  endif
  allocate(CS)

  ALLOC_(CS%diffu(IsdB:IedB,jsd:jed,nz)) ; CS%diffu(:,:,:) = 0.0
  ALLOC_(CS%diffv(isd:ied,JsdB:JedB,nz)) ; CS%diffv(:,:,:) = 0.0
  ALLOC_(CS%CAu(IsdB:IedB,jsd:jed,nz)) ; CS%CAu(:,:,:) = 0.0
  ALLOC_(CS%CAv(isd:ied,JsdB:JedB,nz)) ; CS%CAv(:,:,:) = 0.0
  ALLOC_(CS%PFu(IsdB:IedB,jsd:jed,nz)) ; CS%PFu(:,:,:) = 0.0
  ALLOC_(CS%PFv(isd:ied,JsdB:JedB,nz)) ; CS%PFv(:,:,:) = 0.0

  thickness_units = get_thickness_units(GV)
  flux_units = get_flux_units(GV)

!  No extra restart fields are needed with this time stepping scheme.

end subroutine register_restarts_dyn_unsplit

!> Initialize parameters and allocate memory associated with the unsplit dynamics module.
subroutine initialize_dyn_unsplit(u, v, h, Time, G, GV, US, param_file, diag, CS, &
                                  Accel_diag, Cont_diag, MIS, &
                                  OBC, update_OBC_CSp, ALE_CSp, set_visc, &
                                  visc, dirs, ntrunc, cont_stencil)
  type(ocean_grid_type),          intent(inout) :: G          !< The ocean's grid structure.
  type(verticalGrid_type),        intent(in)    :: GV         !< The ocean's vertical grid structure.
  type(unit_scale_type),          intent(in)    :: US         !< A dimensional unit scaling type
  real, dimension(SZIB_(G),SZJ_(G),SZK_(GV)), &
                                  intent(inout) :: u          !< The zonal velocity [L T-1 ~> m s-1].
  real, dimension(SZI_(G),SZJB_(G),SZK_(GV)), &
                                  intent(inout) :: v          !< The meridional velocity [L T-1 ~> m s-1].
  real, dimension(SZI_(G),SZJ_(G),SZK_(GV)), &
                                  intent(inout) :: h          !< Layer thicknesses [H ~> m or kg m-2]
  type(time_type),        target, intent(in)    :: Time       !< The current model time.
  type(param_file_type),          intent(in)    :: param_file !< A structure to parse
                                                              !! for run-time parameters.
  type(diag_ctrl),        target, intent(inout) :: diag       !< A structure that is used to
                                                              !! regulate diagnostic output.
  type(MOM_dyn_unsplit_CS),       pointer       :: CS         !< The control structure set up
                                                              !! by initialize_dyn_unsplit.
  type(accel_diag_ptrs),  target, intent(inout) :: Accel_diag !< A set of pointers to the various
                                     !! accelerations in the momentum equations, which can be used
                                     !! for later derived diagnostics, like energy budgets.
  type(cont_diag_ptrs),   target, intent(inout) :: Cont_diag  !< A structure with pointers to
                                                              !! various terms in the continuity
                                                              !! equations.
  type(ocean_internal_state),     intent(inout) :: MIS        !< The "MOM6 Internal State"
                                                   !! structure, used to pass around pointers
                                                   !! to various arrays for diagnostic purposes.
  type(ocean_OBC_type),           pointer       :: OBC        !< If open boundary conditions are
                                                       !! used, this points to the ocean_OBC_type
                                                       !! that was set up in MOM_initialization.
  type(update_OBC_CS),            pointer       :: update_OBC_CSp !< If open boundary condition
                                                            !! updates are used, this points to
                                                            !! the appropriate control structure.
  type(ALE_CS),                   pointer       :: ALE_CSp    !< This points to the ALE control
                                                              !! structure.
  type(set_visc_CS),      target, intent(in)    :: set_visc   !< set_visc control struct
  type(vertvisc_type),            intent(inout) :: visc       !< A structure containing vertical
                                                              !! viscosities, bottom drag
                                                              !! viscosities, and related fields.
  type(directories),              intent(in)    :: dirs       !< A structure containing several
                                                              !! relevant directory paths.
  integer, target,                intent(inout) :: ntrunc     !< A target for the variable that
                                                        !! records the number of times the velocity
                                                        !! is truncated (this should be 0).
  integer,                        intent(out)   :: cont_stencil !< The stencil for thickness
                                                                !! from the continuity solver.

  !   This subroutine initializes all of the variables that are used by this
  ! dynamic core, including diagnostics and the cpu clocks.

  ! Local variables
  character(len=40) :: mdl = "MOM_dynamics_unsplit" ! This module's name.
  character(len=48) :: thickness_units, flux_units
  ! This include declares and sets the variable "version".
# include "version_variable.h"
  logical :: use_tides
  integer :: isd, ied, jsd, jed, nz, IsdB, IedB, JsdB, JedB
  isd = G%isd ; ied = G%ied ; jsd = G%jsd ; jed = G%jed ; nz = GV%ke
  IsdB = G%IsdB ; IedB = G%IedB ; JsdB = G%JsdB ; JedB = G%JedB

  if (.not.associated(CS)) call MOM_error(FATAL, &
      "initialize_dyn_unsplit called with an unassociated control structure.")
  if (CS%module_is_initialized) then
    call MOM_error(WARNING, "initialize_dyn_unsplit called with a control "// &
                            "structure that has already been initialized.")
    return
  endif
  CS%module_is_initialized = .true.

  CS%diag => diag

  call log_version(param_file, mdl, version, "")
  call get_param(param_file, mdl, "FIX_UNSPLIT_DT_VISC_BUG", CS%use_correct_dt_visc, &
                 "If true, use the correct timestep in the viscous terms applied in the first "//&
                 "predictor step with the unsplit time stepping scheme, and in the calculation "//&
                 "of the turbulent mixed layer properties for viscosity with unsplit or "//&
                 "unsplit_RK2.", default=.true.)
  call get_param(param_file, mdl, "DEBUG", CS%debug, &
                 "If true, write out verbose debugging data.", &
                 default=.false., debuggingParam=.true.)
  call get_param(param_file, mdl, "TIDES", use_tides, &
                 "If true, apply tidal momentum forcing.", default=.false.)

  allocate(CS%taux_bot(IsdB:IedB,jsd:jed), source=0.0)
  allocate(CS%tauy_bot(isd:ied,JsdB:JedB), source=0.0)

  MIS%diffu => CS%diffu ; MIS%diffv => CS%diffv
  MIS%PFu => CS%PFu ; MIS%PFv => CS%PFv
  MIS%CAu => CS%CAu ; MIS%CAv => CS%CAv

  CS%ADp => Accel_diag ; CS%CDp => Cont_diag
  Accel_diag%diffu => CS%diffu ; Accel_diag%diffv => CS%diffv
  Accel_diag%PFu => CS%PFu ; Accel_diag%PFv => CS%PFv
  Accel_diag%CAu => CS%CAu ; Accel_diag%CAv => CS%CAv

  call continuity_init(Time, G, GV, US, param_file, diag, CS%continuity_CSp)
  cont_stencil = continuity_stencil(CS%continuity_CSp)
  call CoriolisAdv_init(Time, G, GV, US, param_file, diag, CS%ADp, CS%CoriolisAdv)
  if (use_tides) call tidal_forcing_init(Time, G, param_file, CS%tides_CSp)
  call PressureForce_init(Time, G, GV, US, param_file, diag, CS%PressureForce_CSp, &
                          CS%tides_CSp)
  call hor_visc_init(Time, G, GV, US, param_file, diag, CS%hor_visc)
  call vertvisc_init(MIS, Time, G, GV, US, param_file, diag, CS%ADp, dirs, &
                     ntrunc, CS%vertvisc_CSp)
  CS%set_visc_CSp => set_visc

  if (associated(ALE_CSp)) CS%ALE_CSp => ALE_CSp
  if (associated(OBC)) CS%OBC => OBC
  if (associated(update_OBC_CSp)) CS%update_OBC_CSp => update_OBC_CSp

  flux_units = get_flux_units(GV)
  CS%id_uh = register_diag_field('ocean_model', 'uh', diag%axesCuL, Time, &
      'Zonal Thickness Flux', flux_units, conversion=GV%H_to_MKS*US%L_to_m**2*US%s_to_T, &
      y_cell_method='sum', v_extensive=.true.)
  CS%id_vh = register_diag_field('ocean_model', 'vh', diag%axesCvL, Time, &
      'Meridional Thickness Flux', flux_units, conversion=GV%H_to_MKS*US%L_to_m**2*US%s_to_T, &
      x_cell_method='sum', v_extensive=.true.)
  CS%id_CAu = register_diag_field('ocean_model', 'CAu', diag%axesCuL, Time, &
      'Zonal Coriolis and Advective Acceleration', 'm s-2', conversion=US%L_T2_to_m_s2)
  CS%id_CAv = register_diag_field('ocean_model', 'CAv', diag%axesCvL, Time, &
      'Meridional Coriolis and Advective Acceleration', 'm s-2', conversion=US%L_T2_to_m_s2)
  CS%id_PFu = register_diag_field('ocean_model', 'PFu', diag%axesCuL, Time, &
      'Zonal Pressure Force Acceleration', 'm s-2', conversion=US%L_T2_to_m_s2)
  CS%id_PFv = register_diag_field('ocean_model', 'PFv', diag%axesCvL, Time, &
      'Meridional Pressure Force Acceleration', 'm s-2', conversion=US%L_T2_to_m_s2)
  CS%id_ueffA = register_diag_field('ocean_model', 'ueffA', diag%axesCuL, Time, &
       'Effective U Face Area', 'm^2', conversion = GV%H_to_m*US%L_to_m, &
       y_cell_method='sum', v_extensive = .true.)
  CS%id_veffA = register_diag_field('ocean_model', 'veffA', diag%axesCvL, Time, &
       'Effective V Face Area', 'm^2', conversion = GV%H_to_m*US%L_to_m, &
       x_cell_method='sum', v_extensive = .true.)

  id_clock_Cor = cpu_clock_id('(Ocean Coriolis & mom advection)', grain=CLOCK_MODULE)
  id_clock_continuity = cpu_clock_id('(Ocean continuity equation)', grain=CLOCK_MODULE)
  id_clock_pres = cpu_clock_id('(Ocean pressure force)', grain=CLOCK_MODULE)
  id_clock_vertvisc = cpu_clock_id('(Ocean vertical viscosity)', grain=CLOCK_MODULE)
  id_clock_horvisc = cpu_clock_id('(Ocean horizontal viscosity)', grain=CLOCK_MODULE)
  id_clock_mom_update = cpu_clock_id('(Ocean momentum increments)', grain=CLOCK_MODULE)
  id_clock_pass = cpu_clock_id('(Ocean message passing)', grain=CLOCK_MODULE)
  id_clock_pass_init = cpu_clock_id('(Ocean init message passing)', grain=CLOCK_ROUTINE)

end subroutine initialize_dyn_unsplit

!> Clean up and deallocate memory associated with the unsplit dynamics module.
subroutine end_dyn_unsplit(CS)
  type(MOM_dyn_unsplit_CS), pointer :: CS !< unsplit dynamics control structure that
                                          !! will be deallocated in this subroutine.

  DEALLOC_(CS%diffu) ; DEALLOC_(CS%diffv)
  DEALLOC_(CS%CAu)   ; DEALLOC_(CS%CAv)
  DEALLOC_(CS%PFu)   ; DEALLOC_(CS%PFv)

  deallocate(CS)
end subroutine end_dyn_unsplit

end module MOM_dynamics_unsplit<|MERGE_RESOLUTION|>--- conflicted
+++ resolved
@@ -215,16 +215,9 @@
                                                    !! column mass [H ~> m or kg m-2].
   type(MOM_dyn_unsplit_CS), pointer      :: CS     !< The control structure set up by
                                                    !! initialize_dyn_unsplit.
-<<<<<<< HEAD
-  type(VarMix_CS),         pointer       :: VarMix !< A pointer to a structure with fields
-                                 !! that specify the spatially variable viscosities.
-  type(MEKE_type),         pointer       :: MEKE   !< A pointer to a structure containing
-                                 !! fields related to the Mesoscale Eddy Kinetic Energy.
-  type(porous_barrier_ptrs), intent(in) :: pbv     !< porous barrier fractional cell metrics
-=======
   type(VarMix_CS),         intent(inout) :: VarMix !< Variable mixing control struct
   type(MEKE_type),         intent(inout) :: MEKE   !< MEKE fields
->>>>>>> 32d0a4e6
+  type(porous_barrier_ptrs), intent(in) :: pbv     !< porous barrier fractional cell metrics
   type(wave_parameters_CS), optional, pointer :: Waves !< A pointer to a structure containing
                                  !! fields related to the surface wave conditions
 
@@ -310,11 +303,7 @@
 ! CAu = -(f+zeta)/h_av vh + d/dx KE
   call cpu_clock_begin(id_clock_Cor)
   call CorAdCalc(u, v, h_av, uh, vh, CS%CAu, CS%CAv, CS%OBC, CS%ADp, &
-<<<<<<< HEAD
-                 G, GV, US, CS%CoriolisAdv_CSp, pbv)
-=======
-                 G, GV, US, CS%CoriolisAdv)
->>>>>>> 32d0a4e6
+                 G, GV, US, CS%CoriolisAdv, pbv)
   call cpu_clock_end(id_clock_Cor)
 
 ! PFu = d/dx M(h_av,T,S)
@@ -380,11 +369,7 @@
 ! CAu = -(f+zeta(up))/h_av vh + d/dx KE(up)
   call cpu_clock_begin(id_clock_Cor)
   call CorAdCalc(up, vp, h_av, uh, vh, CS%CAu, CS%CAv, CS%OBC, CS%ADp, &
-<<<<<<< HEAD
-                 G, GV, US, CS%CoriolisAdv_CSp, pbv)
-=======
-                 G, GV, US, CS%CoriolisAdv)
->>>>>>> 32d0a4e6
+                 G, GV, US, CS%CoriolisAdv, pbv)
   call cpu_clock_end(id_clock_Cor)
 
 ! PFu = d/dx M(h_av,T,S)
@@ -478,11 +463,7 @@
 ! CAu = -(f+zeta(upp))/h_av vh + d/dx KE(upp)
   call cpu_clock_begin(id_clock_Cor)
   call CorAdCalc(upp, vpp, h_av, uh, vh, CS%CAu, CS%CAv, CS%OBC, CS%ADp, &
-<<<<<<< HEAD
-                 G, GV, US, CS%CoriolisAdv_CSp, pbv)
-=======
-                 G, GV, US, CS%CoriolisAdv)
->>>>>>> 32d0a4e6
+                 G, GV, US, CS%CoriolisAdv, pbv)
   call cpu_clock_end(id_clock_Cor)
 
 ! PFu = d/dx M(h_av,T,S)
