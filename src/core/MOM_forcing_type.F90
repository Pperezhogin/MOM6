--- conflicted
+++ resolved
@@ -103,22 +103,14 @@
     vprec       => NULL(), & !< virtual liquid precip associated w/ SSS restoring [R Z T-1 ~> kg m-2 s-1]
     lrunoff     => NULL(), & !< liquid river runoff entering ocean [R Z T-1 ~> kg m-2 s-1]
     frunoff     => NULL(), & !< frozen river runoff (calving) entering ocean [R Z T-1 ~> kg m-2 s-1]
-<<<<<<< HEAD
     seaice_melt => NULL()    !< snow/seaice melt (positive) or formation (negative) [R Z T-1 ~> kg m-2 s-1]
 
-  ! Aggregated water mass fluxes into the ocean, used for passive tracer sources [R Z T-1 ~> kg m-2 s-1]
+  ! Integrated water mass fluxes into the ocean, used for passive tracer sources [H ~> m or kg m-2]
   real, pointer, dimension(:,:) :: &
-    netMassIn   => NULL(), & !< Sum of water mass flux out of the ocean [kg m-2 s-1]
-    netMassOut  => NULL()    !< Net water mass flux into of the ocean [kg m-2 s-1]
-=======
-    seaice_melt => NULL(), & !< snow/seaice melt (positive) or formation (negative) [R Z T-1 ~> kg m-2 s-1]
-    netMassIn   => NULL(), & !< Sum of water mass flux out of the ocean integrated over a
+    netMassIn   => NULL(), & !< Sum of water mass fluxes into the ocean integrated over a
                              !! forcing timestep [H ~> m or kg m-2]
-    netMassOut  => NULL(), & !< Net water mass flux into of the ocean integrated over a
-                             !! forcing timestep [H ~> m or kg m-2]
-    !### Net salt is used with inconsistent units and only in one place and should be eliminated as unneeded.
-    netSalt     => NULL()    !< Net salt entering the ocean [kgSalt m-2 s-1]
->>>>>>> a0248ef2
+    netMassOut  => NULL()    !< Net water mass flux out of the ocean integrated over a forcing timestep,
+                             !! with negative values for water leaving the ocean [H ~> m or kg m-2]
 
   ! heat associated with water crossing ocean surface
   real, pointer, dimension(:,:) :: &
