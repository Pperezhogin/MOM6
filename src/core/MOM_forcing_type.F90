!> This module implements boundary forcing for MOM6.
module MOM_forcing_type

! This file is part of MOM6. See LICENSE.md for the license.

use MOM_array_transform, only : rotate_array, rotate_vector, rotate_array_pair
use MOM_coupler_types, only : coupler_2d_bc_type, coupler_type_destructor
use MOM_coupler_types, only : coupler_type_increment_data, coupler_type_initialized
use MOM_cpu_clock,     only : cpu_clock_id, cpu_clock_begin, cpu_clock_end, CLOCK_ROUTINE
use MOM_debugging,     only : hchksum, uvchksum
use MOM_diag_mediator, only : post_data, register_diag_field, register_scalar_field
use MOM_diag_mediator, only : time_type, diag_ctrl, safe_alloc_alloc, query_averaging_enabled
use MOM_diag_mediator, only : enable_averages, enable_averaging, disable_averaging
use MOM_EOS,           only : calculate_density_derivs, EOS_domain
use MOM_error_handler, only : MOM_error, FATAL, WARNING
use MOM_file_parser,   only : get_param, log_param, log_version, param_file_type
use MOM_grid,          only : ocean_grid_type
use MOM_opacity,       only : sumSWoverBands, optics_type, extract_optics_slice, optics_nbands
use MOM_spatial_means, only : global_area_integral, global_area_mean
use MOM_spatial_means, only : global_area_mean_u, global_area_mean_v
use MOM_unit_scaling,  only : unit_scale_type
use MOM_variables,     only : surface, thermo_var_ptrs
use MOM_verticalGrid,  only : verticalGrid_type

implicit none ; private

#include <MOM_memory.h>

public extractFluxes1d, extractFluxes2d, optics_type
public MOM_forcing_chksum, MOM_mech_forcing_chksum
public calculateBuoyancyFlux1d, calculateBuoyancyFlux2d
public forcing_accumulate, fluxes_accumulate
public forcing_SinglePointPrint, mech_forcing_diags, forcing_diagnostics
public register_forcing_type_diags, allocate_forcing_type, deallocate_forcing_type
public copy_common_forcing_fields, allocate_mech_forcing, deallocate_mech_forcing
public set_derived_forcing_fields, copy_back_forcing_fields
public set_net_mass_forcing, get_net_mass_forcing
public rotate_forcing, rotate_mech_forcing
public homogenize_forcing, homogenize_mech_forcing

!> Allocate the fields of a (flux) forcing type, based on either a set of input
!! flags for each group of fields, or a pre-allocated reference forcing.
interface allocate_forcing_type
  module procedure allocate_forcing_by_group
  module procedure allocate_forcing_by_ref
end interface allocate_forcing_type

!> Allocate the fields of a mechanical forcing type, based on either a set of
!! input flags for each group of fields, or a pre-allocated reference forcing.
interface allocate_mech_forcing
  module procedure allocate_mech_forcing_by_group
  module procedure allocate_mech_forcing_from_ref
end interface allocate_mech_forcing

! A note on unit descriptions in comments: MOM6 uses units that can be rescaled for dimensional
! consistency testing. These are noted in comments with units like Z, H, L, and T, along with
! their mks counterparts with notation like "a velocity [Z T-1 ~> m s-1]".  If the units
! vary with the Boussinesq approximation, the Boussinesq variant is given first.

!> Structure that contains pointers to the boundary forcing used to drive the
!! liquid ocean simulated by MOM.
!!
!! Data in this type is allocated in the module MOM_surface_forcing.F90, of which there
!! are three: solo, coupled, and ice-shelf. Alternatively, they are allocated in
!! MESO_surface_forcing.F90, which is a special case of solo_driver/MOM_surface_forcing.F90.
type, public :: forcing

  ! surface stress components and turbulent velocity scale
  real, pointer, dimension(:,:) :: &
    ustar         => NULL(), & !< surface friction velocity scale [Z T-1 ~> m s-1].
    ustar_gustless => NULL()   !< surface friction velocity scale without any
                               !! any augmentation for gustiness [Z T-1 ~> m s-1].

  ! surface buoyancy force, used when temperature is not a state variable
  real, pointer, dimension(:,:) :: &
    buoy          => NULL()  !< buoyancy flux [L2 T-3 ~> m2 s-3]

  ! radiative heat fluxes into the ocean [Q R Z T-1 ~> W m-2]
  real, pointer, dimension(:,:) :: &
    sw         => NULL(), & !< shortwave [Q R Z T-1 ~> W m-2]
    sw_vis_dir => NULL(), & !< visible, direct shortwave [Q R Z T-1 ~> W m-2]
    sw_vis_dif => NULL(), & !< visible, diffuse shortwave [Q R Z T-1 ~> W m-2]
    sw_nir_dir => NULL(), & !< near-IR, direct shortwave [Q R Z T-1 ~> W m-2]
    sw_nir_dif => NULL(), & !< near-IR, diffuse shortwave [Q R Z T-1 ~> W m-2]
    lw         => NULL()    !< longwave [Q R Z T-1 ~> W m-2] (typically negative)

  ! turbulent heat fluxes into the ocean [Q R Z T-1 ~> W m-2]
  real, pointer, dimension(:,:) :: &
    latent           => NULL(), & !< latent [Q R Z T-1 ~> W m-2] (typically < 0)
    sens             => NULL(), & !< sensible [Q R Z T-1 ~> W m-2] (typically negative)
    seaice_melt_heat => NULL(), & !< sea ice and snow melt or formation [Q R Z T-1 ~> W m-2] (typically negative)
    heat_added       => NULL()    !< additional heat flux from SST restoring or flux adjustments [Q R Z T-1 ~> W m-2]

  ! components of latent heat fluxes used for diagnostic purposes
  real, pointer, dimension(:,:) :: &
    latent_evap_diag    => NULL(), & !< latent [Q R Z T-1 ~> W m-2] from evaporating liquid water (typically < 0)
    latent_fprec_diag   => NULL(), & !< latent [Q R Z T-1 ~> W m-2] from melting fprec  (typically < 0)
    latent_frunoff_diag => NULL()    !< latent [Q R Z T-1 ~> W m-2] from melting frunoff (calving) (typically < 0)

  ! water mass fluxes into the ocean [R Z T-1 ~> kg m-2 s-1]; these fluxes impact the ocean mass
  real, pointer, dimension(:,:) :: &
    evap        => NULL(), & !< (-1)*fresh water flux evaporated out of the ocean [R Z T-1 ~> kg m-2 s-1]
    lprec       => NULL(), & !< precipitating liquid water into the ocean [R Z T-1 ~> kg m-2 s-1]
    fprec       => NULL(), & !< precipitating frozen water into the ocean [R Z T-1 ~> kg m-2 s-1]
    vprec       => NULL(), & !< virtual liquid precip associated w/ SSS restoring [R Z T-1 ~> kg m-2 s-1]
    lrunoff     => NULL(), & !< liquid river runoff entering ocean [R Z T-1 ~> kg m-2 s-1]
    frunoff     => NULL(), & !< frozen river runoff (calving) entering ocean [R Z T-1 ~> kg m-2 s-1]
    seaice_melt => NULL()    !< snow/seaice melt (positive) or formation (negative) [R Z T-1 ~> kg m-2 s-1]

  ! Integrated water mass fluxes into the ocean, used for passive tracer sources [H ~> m or kg m-2]
  real, pointer, dimension(:,:) :: &
    netMassIn   => NULL(), & !< Sum of water mass fluxes into the ocean integrated over a
                             !! forcing timestep [H ~> m or kg m-2]
    netMassOut  => NULL()    !< Net water mass flux out of the ocean integrated over a forcing timestep,
                             !! with negative values for water leaving the ocean [H ~> m or kg m-2]

  ! heat associated with water crossing ocean surface
  real, pointer, dimension(:,:) :: &
    heat_content_cond    => NULL(), & !< heat content associated with condensating water [Q R Z T-1 ~> W m-2]
    heat_content_lprec   => NULL(), & !< heat content associated with liquid >0 precip   [Q R Z T-1 ~> W m-2]
    heat_content_icemelt => NULL(), & !< heat content associated with snow and seaice
                                      !! melt and formation [Q R Z T-1 ~> W m-2]
    heat_content_fprec   => NULL(), & !< heat content associated with frozen precip      [Q R Z T-1 ~> W m-2]
    heat_content_vprec   => NULL(), & !< heat content associated with virtual >0 precip  [Q R Z T-1 ~> W m-2]
    heat_content_lrunoff => NULL(), & !< heat content associated with liquid runoff      [Q R Z T-1 ~> W m-2]
    heat_content_frunoff => NULL(), & !< heat content associated with frozen runoff      [Q R Z T-1 ~> W m-2]
    heat_content_massout => NULL(), & !< heat content associated with mass leaving ocean [Q R Z T-1 ~> W m-2]
    heat_content_massin  => NULL()    !< heat content associated with mass entering ocean [Q R Z T-1 ~> W m-2]

  ! salt mass flux (contributes to ocean mass only if non-Bouss )
  real, pointer, dimension(:,:) :: &
    salt_flux       => NULL(), & !< net salt flux into the ocean [R Z T-1 ~> kgSalt m-2 s-1]
    salt_flux_in    => NULL(), & !< salt flux provided to the ocean from coupler [R Z T-1 ~> kgSalt m-2 s-1]
    salt_flux_added => NULL()    !< additional salt flux from restoring or flux adjustment before adjustment
                                 !! to net zero [R Z T-1 ~> kgSalt m-2 s-1]

  ! applied surface pressure from other component models (e.g., atmos, sea ice, land ice)
  real, pointer, dimension(:,:) :: p_surf_full => NULL()
                !< Pressure at the top ocean interface [R L2 T-2 ~> Pa].
                !! if there is sea-ice, then p_surf_flux is at ice-ocean interface
  real, pointer, dimension(:,:) :: p_surf => NULL()
                !< Pressure at the top ocean interface [R L2 T-2 ~> Pa] as used to drive the ocean model.
                !! If p_surf is limited, p_surf may be smaller than p_surf_full, otherwise they are the same.
  real, pointer, dimension(:,:) :: p_surf_SSH => NULL()
                !< Pressure at the top ocean interface [R L2 T-2 ~> Pa] that is used in corrections to the sea surface
                !! height field that is passed back to the calling routines.
                !! p_surf_SSH may point to p_surf or to p_surf_full.
  logical :: accumulate_p_surf = .false. !< If true, the surface pressure due to the atmosphere
                                 !! and various types of ice needs to be accumulated, and the
                                 !! surface pressure explicitly reset to zero at the driver level
                                 !! when appropriate.

  ! tide related inputs
  real, pointer, dimension(:,:) :: &
    TKE_tidal     => NULL(), & !< tidal energy source driving mixing in bottom boundary layer [R Z3 T-3 ~> W m-2]
    ustar_tidal   => NULL()    !< tidal contribution to bottom ustar [Z T-1 ~> m s-1]

  ! iceberg related inputs
  real, pointer, dimension(:,:) :: &
    ustar_berg => NULL(), &   !< iceberg contribution to top ustar [Z T-1 ~> m s-1].
    area_berg  => NULL(), &   !< fractional area of ocean surface covered by icebergs [nondim]
    mass_berg  => NULL()      !< mass of icebergs [R Z ~> kg m-2]

  ! land ice-shelf related inputs
  real, pointer, dimension(:,:) :: ustar_shelf => NULL()  !< Friction velocity under ice-shelves [Z T-1 ~> m s-1].
                                 !! as computed by the ocean at the previous time step.
  real, pointer, dimension(:,:) :: frac_shelf_h => NULL() !< Fractional ice shelf coverage of
                                 !! h-cells, from 0 to 1 [nondim]. This is only
                                 !! associated if ice shelves are enabled, and are
                                 !! exactly 0 away from shelves or on land.
  real, pointer, dimension(:,:) :: iceshelf_melt => NULL() !< Ice shelf melt rate (positive)
                                 !! or freezing (negative) [R Z T-1 ~> kg m-2 s-1]

  ! Scalars set by surface forcing modules
  real :: vPrecGlobalAdj = 0.     !< adjustment to restoring vprec to zero out global net [kg m-2 s-1]
  real :: saltFluxGlobalAdj = 0.  !< adjustment to restoring salt flux to zero out global net [kgSalt m-2 s-1]
  real :: netFWGlobalAdj = 0.     !< adjustment to net fresh water to zero out global net [kg m-2 s-1]
  real :: vPrecGlobalScl = 0.     !< scaling of restoring vprec to zero out global net ( -1..1 ) [nondim]
  real :: saltFluxGlobalScl = 0.  !< scaling of restoring salt flux to zero out global net ( -1..1 ) [nondim]
  real :: netFWGlobalScl = 0.     !< scaling of net fresh water to zero out global net ( -1..1 ) [nondim]

  logical :: fluxes_used = .true. !< If true, all of the heat, salt, and mass
                                  !! fluxes have been applied to the ocean.
  real :: dt_buoy_accum = -1.0    !< The amount of time over which the buoyancy fluxes
                                  !! should be applied [T ~> s].  If negative, this forcing
                                  !! type variable has not yet been initialized.
  logical :: gustless_accum_bug = .true. !< If true, use an incorrect expression in the time
                                  !! average of the gustless wind stress.
  real :: C_p                !< heat capacity of seawater [Q degC-1 ~> J kg-1 degC-1].
                             !! C_p is is the same value as in thermovar_ptrs_type.

  ! CFC-related arrays needed in the MOM_CFC_cap module
  real, pointer, dimension(:,:) :: &
    cfc11_flux    => NULL(), &  !< flux of cfc_11 into the ocean [CU R Z T-1 kg m-3 ~> mol m-2 s-1]
    cfc12_flux    => NULL(), &  !< flux of cfc_12 into the ocean [CU R Z T-1 kg m-3 ~> mol m-2 s-1]
    ice_fraction  => NULL(), &  !< fraction of sea ice coverage at h-cells, from 0 to 1 [nondim].
    u10_sqr       => NULL()     !< wind magnitude at 10 m squared [L2 T-2 ~> m2 s-2]

  real, pointer, dimension(:,:) :: &
    lamult => NULL()            !< Langmuir enhancement factor [nondim]

  ! passive tracer surface fluxes
  type(coupler_2d_bc_type) :: tr_fluxes !< This structure contains arrays of
     !! of named fields used for passive tracer fluxes.
     !! All arrays in tr_fluxes use the coupler indexing, which has no halos.
     !! This is not a convenient convention, but imposed on MOM6 by the coupler.

  ! For internal error tracking
  integer :: num_msg = 0 !< Number of messages issued about excessive SW penetration
  integer :: max_msg = 2 !< Maximum number of messages to issue about excessive SW penetration

end type forcing

!> Structure that contains pointers to the mechanical forcing at the surface
!! used to drive the liquid ocean simulated by MOM.
!! Data in this type is allocated in the module MOM_surface_forcing.F90,
!! of which there are three versions:  solo, coupled, and ice-shelf.
type, public :: mech_forcing
  ! surface stress components and turbulent velocity scale
  real, pointer, dimension(:,:) :: &
    taux  => NULL(), & !< zonal wind stress [R L Z T-2 ~> Pa]
    tauy  => NULL(), & !< meridional wind stress [R L Z T-2 ~> Pa]
    ustar => NULL(), & !< surface friction velocity scale [Z T-1 ~> m s-1].
    net_mass_src => NULL() !< The net mass source to the ocean [R Z T-1 ~> kg m-2 s-1]

  ! applied surface pressure from other component models (e.g., atmos, sea ice, land ice)
  real, pointer, dimension(:,:) :: p_surf_full => NULL()
                !< Pressure at the top ocean interface [R L2 T-2 ~> Pa].
                !! if there is sea-ice, then p_surf_flux is at ice-ocean interface
  real, pointer, dimension(:,:) :: p_surf => NULL()
                !< Pressure at the top ocean interface [R L2 T-2 ~> Pa] as used to drive the ocean model.
                !! If p_surf is limited, p_surf may be smaller than p_surf_full, otherwise they are the same.
  real, pointer, dimension(:,:) :: p_surf_SSH => NULL()
                !< Pressure at the top ocean interface [R L2 T-2 ~> Pa] that is used in corrections
                !! to the sea surface height field that is passed back to the calling routines.
                !! p_surf_SSH may point to p_surf or to p_surf_full.

  ! iceberg related inputs
  real, pointer, dimension(:,:) :: &
    area_berg  => NULL(), &    !< fractional area of ocean surface covered by icebergs [nondim]
    mass_berg  => NULL()       !< mass of icebergs per unit ocean area [R Z ~> kg m-2]

  ! land ice-shelf related inputs
  real, pointer, dimension(:,:) :: frac_shelf_u  => NULL() !< Fractional ice shelf coverage of u-cells,
                !! nondimensional from 0 to 1 [nondim]. This is only associated if ice shelves are enabled,
                !! and is exactly 0 away from shelves or on land.
  real, pointer, dimension(:,:) :: frac_shelf_v  => NULL() !< Fractional ice shelf coverage of v-cells,
                !! nondimensional from 0 to 1 [nondim]. This is only associated if ice shelves are enabled,
                !! and is exactly 0 away from shelves or on land.
  real, pointer, dimension(:,:) :: &
    rigidity_ice_u => NULL(), & !< Depth-integrated lateral viscosity of ice shelves or sea ice at
                                !! u-points [L4 Z-1 T-1 ~> m3 s-1]
    rigidity_ice_v => NULL()    !< Depth-integrated lateral viscosity of ice shelves or sea ice at
                                !! v-points [L4 Z-1 T-1 ~> m3 s-1]
  real :: dt_force_accum = -1.0 !< The amount of time over which the mechanical forcing fluxes
                                !! have been averaged [s].
  logical :: net_mass_src_set = .false. !< If true, an estimate of net_mass_src has been provided.
  logical :: accumulate_p_surf = .false. !< If true, the surface pressure due to the atmosphere
                                !! and various types of ice needs to be accumulated, and the
                                !! surface pressure explicitly reset to zero at the driver level
                                !! when appropriate.
  logical :: accumulate_rigidity = .false. !< If true, the rigidity due to various types of
                                !! ice needs to be accumulated, and the rigidity explicitly
                                !! reset to zero at the driver level when appropriate.
<<<<<<< HEAD
=======
  real, pointer, dimension(:,:) :: &
       ustk0 => NULL(), &       !< Surface Stokes drift, zonal [m s-1]
       vstk0 => NULL()          !< Surface Stokes drift, meridional [m s-1]
>>>>>>> 6f6d4d61
  real, pointer, dimension(:) :: &
       stk_wavenumbers => NULL() !< The central wave number of Stokes bands [rad m-1]
  real, pointer, dimension(:,:,:) :: &
       ustkb => NULL(), &       !< Stokes Drift spectrum, zonal [m s-1]
                                !! Horizontal - u points
                                !! 3rd dimension - wavenumber
       vstkb => NULL()          !< Stokes Drift spectrum, meridional [m s-1]
                                !! Horizontal - v points
                                !! 3rd dimension - wavenumber

  logical :: initialized = .false. !< This indicates whether the appropriate arrays have been initialized.
end type mech_forcing

!> Structure that defines the id handles for the forcing type
type, public :: forcing_diags

  !>@{ Forcing diagnostic handles
  ! mass flux diagnostic handles
  integer :: id_prcme        = -1, id_evap        = -1
  integer :: id_precip       = -1, id_vprec       = -1
  integer :: id_lprec        = -1, id_fprec       = -1
  integer :: id_lrunoff      = -1, id_frunoff     = -1
  integer :: id_net_massout  = -1, id_net_massin  = -1
  integer :: id_massout_flux = -1, id_massin_flux = -1
  integer :: id_seaice_melt  = -1

  ! global area integrated mass flux diagnostic handles
  integer :: id_total_prcme        = -1, id_total_evap        = -1
  integer :: id_total_precip       = -1, id_total_vprec       = -1
  integer :: id_total_lprec        = -1, id_total_fprec       = -1
  integer :: id_total_lrunoff      = -1, id_total_frunoff     = -1
  integer :: id_total_net_massout  = -1, id_total_net_massin  = -1
  integer :: id_total_seaice_melt  = -1

  ! global area averaged mass flux diagnostic handles
  integer :: id_prcme_ga  = -1, id_evap_ga = -1
  integer :: id_lprec_ga  = -1, id_fprec_ga= -1
  integer :: id_precip_ga = -1, id_vprec_ga= -1

  ! heat flux diagnostic handles
  integer :: id_net_heat_coupler    = -1, id_net_heat_surface      = -1
  integer :: id_sens                = -1, id_LwLatSens             = -1
  integer :: id_sw                  = -1, id_lw                    = -1
  integer :: id_sw_vis              = -1, id_sw_nir                = -1
  integer :: id_lat_evap            = -1, id_lat_frunoff           = -1
  integer :: id_lat                 = -1, id_lat_fprec             = -1
  integer :: id_heat_content_lrunoff= -1, id_heat_content_frunoff  = -1
  integer :: id_heat_content_lprec  = -1, id_heat_content_fprec    = -1
  integer :: id_heat_content_cond   = -1, id_heat_content_surfwater= -1
  integer :: id_heat_content_vprec  = -1, id_heat_content_massout  = -1
  integer :: id_heat_added          = -1, id_heat_content_massin   = -1
  integer :: id_hfrainds            = -1, id_hfrunoffds            = -1
  integer :: id_seaice_melt_heat    = -1, id_heat_content_icemelt  = -1

  ! global area integrated heat flux diagnostic handles
  integer :: id_total_net_heat_coupler    = -1, id_total_net_heat_surface      = -1
  integer :: id_total_sens                = -1, id_total_LwLatSens             = -1
  integer :: id_total_sw                  = -1, id_total_lw                    = -1
  integer :: id_total_lat_evap            = -1, id_total_lat_frunoff           = -1
  integer :: id_total_lat                 = -1, id_total_lat_fprec             = -1
  integer :: id_total_heat_content_lrunoff= -1, id_total_heat_content_frunoff  = -1
  integer :: id_total_heat_content_lprec  = -1, id_total_heat_content_fprec    = -1
  integer :: id_total_heat_content_cond   = -1, id_total_heat_content_surfwater= -1
  integer :: id_total_heat_content_vprec  = -1, id_total_heat_content_massout  = -1
  integer :: id_total_heat_added          = -1, id_total_heat_content_massin   = -1
  integer :: id_total_seaice_melt_heat    = -1, id_total_heat_content_icemelt  = -1

  ! global area averaged heat flux diagnostic handles
  integer :: id_net_heat_coupler_ga = -1, id_net_heat_surface_ga = -1
  integer :: id_sens_ga             = -1, id_LwLatSens_ga        = -1
  integer :: id_sw_ga               = -1, id_lw_ga               = -1
  integer :: id_lat_ga              = -1

  ! salt flux diagnostic handles
  integer :: id_saltflux          = -1
  integer :: id_saltFluxIn        = -1
  integer :: id_saltFluxAdded     = -1

  integer :: id_total_saltflux        = -1
  integer :: id_total_saltFluxIn      = -1
  integer :: id_total_saltFluxAdded   = -1

  integer :: id_vPrecGlobalAdj    = -1
  integer :: id_vPrecGlobalScl    = -1
  integer :: id_saltFluxGlobalAdj = -1
  integer :: id_saltFluxGlobalScl = -1
  integer :: id_netFWGlobalAdj    = -1
  integer :: id_netFWGlobalScl    = -1

  ! momentum flux and forcing diagnostic handles
  integer :: id_taux  = -1
  integer :: id_tauy  = -1
  integer :: id_ustar = -1

  integer :: id_psurf     = -1
  integer :: id_TKE_tidal = -1
  integer :: id_buoy      = -1

  ! cfc-related diagnostics handles
  integer :: id_cfc11    = -1
  integer :: id_cfc12    = -1
  integer :: id_ice_fraction = -1
  integer :: id_u10_sqr      = -1

  ! iceberg diagnostic handles
  integer :: id_ustar_berg = -1
  integer :: id_area_berg = -1
  integer :: id_mass_berg = -1

  ! Iceberg + Ice shelf diagnostic handles
  integer :: id_ustar_ice_cover = -1
  integer :: id_frac_ice_cover = -1

  ! wave forcing diagnostics handles.
  integer :: id_lamult = -1
  !>@}

  integer :: id_clock_forcing = -1 !< CPU clock id

end type forcing_diags

contains

!> This subroutine extracts fluxes from the surface fluxes type. It works on a j-row
!! for optimization purposes. The 2d (i,j) wrapper is the next subroutine below.
!! This routine multiplies fluxes by dt, so that the result is an accumulation of fluxes
!! over a time step.
subroutine extractFluxes1d(G, GV, US, fluxes, optics, nsw, j, dt, &
                  FluxRescaleDepth, useRiverHeatContent, useCalvingHeatContent, &
                  h, T, netMassInOut, netMassOut, net_heat, net_salt, pen_SW_bnd, tv, &
                  aggregate_FW, nonpenSW, netmassInOut_rate, net_Heat_Rate, &
                  net_salt_rate, pen_sw_bnd_Rate)

  type(ocean_grid_type),    intent(in)    :: G              !< ocean grid structure
  type(verticalGrid_type),  intent(in)    :: GV             !< ocean vertical grid structure
  type(unit_scale_type),    intent(in)    :: US             !< A dimensional unit scaling type
  type(forcing),            intent(inout) :: fluxes         !< structure containing pointers to possible
                                                            !! forcing fields. NULL unused fields.
  type(optics_type),        pointer       :: optics         !< pointer to optics
  integer,                  intent(in)    :: nsw            !< number of bands of penetrating SW
  integer,                  intent(in)    :: j              !< j-index to work on
  real,                     intent(in)    :: dt             !< The time step for these fluxes [T ~> s]
  real,                     intent(in)    :: FluxRescaleDepth !< min ocean depth before fluxes
                                                            !! are scaled away [H ~> m or kg m-2]
  logical,                  intent(in)    :: useRiverHeatContent   !< logical for river heat content
  logical,                  intent(in)    :: useCalvingHeatContent !< logical for calving heat content
  real, dimension(SZI_(G),SZK_(GV)), &
                            intent(in)    :: h              !< layer thickness [H ~> m or kg m-2]
  real, dimension(SZI_(G),SZK_(GV)), &
                            intent(in)    :: T              !< layer temperatures [degC]
  real, dimension(SZI_(G)), intent(out)   :: netMassInOut   !< net mass flux (non-Bouss) or volume flux
                                                            !! (if Bouss) of water in/out of ocean over
                                                            !! a time step [H ~> m or kg m-2]
  real, dimension(SZI_(G)), intent(out)   :: netMassOut     !< net mass flux (non-Bouss) or volume flux
                                                            !! (if Bouss) of water leaving ocean surface
                                                            !! over a time step [H ~> m or kg m-2].
                                                            !! netMassOut < 0 means mass leaves ocean.
  real, dimension(SZI_(G)), intent(out)   :: net_heat       !< net heat at the surface accumulated over a
                                                            !! time step for coupler + restoring.
                                                            !! Exclude two terms from net_heat:
                                                            !! (1) downwelling (penetrative) SW,
                                                            !! (2) evaporation heat content,
                                                            !! (since do not yet know evap temperature).
                                                            !! [degC H ~> degC m or degC kg m-2].
  real, dimension(SZI_(G)), intent(out)   :: net_salt       !< surface salt flux into the ocean
                                                            !! accumulated over a time step
                                                            !! [ppt H ~> ppt m or ppt kg m-2].
  real, dimension(max(1,nsw),G%isd:G%ied), intent(out) :: pen_SW_bnd !< penetrating SW flux, split into bands.
                                                            !! [degC H ~> degC m or degC kg m-2]
                                                            !! and array size nsw x SZI_(G), where
                                                            !! nsw=number of SW bands in pen_SW_bnd.
                                                            !! This heat flux is not part of net_heat.
  type(thermo_var_ptrs),    intent(inout) :: tv             !< structure containing pointers to available
                                                            !! thermodynamic fields. Used to keep
                                                            !! track of the heat flux associated with net
                                                            !! mass fluxes into the ocean.
  logical,                  intent(in)    :: aggregate_FW   !< For determining how to aggregate forcing.
  real, dimension(SZI_(G)), &
                  optional, intent(out)   :: nonpenSW       !< Non-penetrating SW used in net_heat
                                                            !! [degC H ~> degC m or degC kg m-2].
                                                            !! Summed over SW bands when diagnosing nonpenSW.
  real, dimension(SZI_(G)), &
                  optional, intent(out)   :: net_Heat_rate  !< Rate of net surface heating
                                                            !! [degC H T-1 ~> degC m s-1 or degC kg m-2 s-1].
  real, dimension(SZI_(G)), &
                  optional, intent(out)   :: net_salt_rate  !< Surface salt flux into the ocean
                                                            !! [ppt H T-1 ~> ppt m s-1 or ppt kg m-2 s-1].
  real, dimension(SZI_(G)), &
                  optional, intent(out)   :: netmassInOut_rate !< Rate of net mass flux into the ocean
                                                            !! [H T-1 ~> m s-1 or kg m-2 s-1].
  real, dimension(max(1,nsw),G%isd:G%ied), &
                  optional, intent(out)   :: pen_sw_bnd_rate !< Rate of penetrative shortwave heating
                                                             !! [degC H T-1 ~> degC m s-1 or degC kg m-2 s-1].

  ! local
  real :: htot(SZI_(G))       ! total ocean depth [H ~> m or kg m-2]
  real :: Pen_sw_tot(SZI_(G)) ! sum across all bands of Pen_SW [degC H ~> degC m or degC kg m-2].
  real :: pen_sw_tot_rate(SZI_(G)) ! Summed rate of shortwave heating across bands
                              ! [degC H T-1 ~> degC m s-1 or degC kg m-2 s-1]
  real :: Ih_limit            ! inverse depth at which surface fluxes start to be limited
                              ! or 0 for no limiting [H-1 ~> m-1 or m2 kg-1]
  real :: scale               ! scale scales away fluxes if depth < FluxRescaleDepth [nondim]
  real :: I_Cp                ! 1.0 / C_p [degC Q-1 ~> kg degC J-1]
  real :: I_Cp_Hconvert       ! Unit conversion factors divided by the heat capacity
                              ! [degC H R-1 Z-1 Q-1 ~> degC m3 J-1 or kg degC J-1]
  logical :: calculate_diags  ! Indicate to calculate/update diagnostic arrays
  character(len=200) :: mesg
  integer            :: is, ie, nz, i, k, n

  logical :: do_NHR, do_NSR, do_NMIOR, do_PSWBR

  !BGR-Jul 5,2017{
  ! Initializes/sets logicals if 'rates' are requested
  ! These factors are required for legacy reasons
  !  and therefore computed only when optional outputs are requested
  do_NHR = .false.
  do_NSR = .false.
  do_NMIOR = .false.
  do_PSWBR = .false.
  if (present(net_heat_rate)) do_NHR = .true.
  if (present(net_salt_rate)) do_NSR = .true.
  if (present(netmassinout_rate)) do_NMIOR = .true.
  if (present(pen_sw_bnd_rate)) do_PSWBR = .true.
  !}BGR

  Ih_limit  = 0.0 ; if (FluxRescaleDepth > 0.0) Ih_limit  = 1.0 / FluxRescaleDepth
  I_Cp      = 1.0 / fluxes%C_p
  I_Cp_Hconvert = 1.0 / (GV%H_to_RZ * fluxes%C_p)

  is = G%isc ; ie = G%iec ; nz = GV%ke

  calculate_diags = .true.

  ! error checking

  if (nsw > 0) then ; if (nsw /= optics_nbands(optics)) call MOM_error(WARNING, &
    "mismatch in the number of bands of shortwave radiation in MOM_forcing_type extract_fluxes.")
  endif

  if (.not.associated(fluxes%sw)) call MOM_error(FATAL, &
    "MOM_forcing_type extractFluxes1d: fluxes%sw is not associated.")

  if (.not.associated(fluxes%lw)) call MOM_error(FATAL, &
    "MOM_forcing_type extractFluxes1d: fluxes%lw is not associated.")

  if (.not.associated(fluxes%latent)) call MOM_error(FATAL, &
    "MOM_forcing_type extractFluxes1d: fluxes%latent is not associated.")

  if (.not.associated(fluxes%sens)) call MOM_error(FATAL, &
    "MOM_forcing_type extractFluxes1d: fluxes%sens is not associated.")

  if (.not.associated(fluxes%evap)) call MOM_error(FATAL, &
    "MOM_forcing_type extractFluxes1d: No evaporation defined.")

  if (.not.associated(fluxes%vprec)) call MOM_error(FATAL, &
    "MOM_forcing_type extractFluxes1d: fluxes%vprec not defined.")

  if ((.not.associated(fluxes%lprec)) .or. &
      (.not.associated(fluxes%fprec))) call MOM_error(FATAL, &
    "MOM_forcing_type extractFluxes1d: No precipitation defined.")

  do i=is,ie ; htot(i) = h(i,1) ; enddo
  do k=2,nz ; do i=is,ie ; htot(i) = htot(i) + h(i,k) ; enddo ; enddo

  if (nsw >= 1) then
    call extract_optics_slice(optics, j, G, GV, penSW_top=Pen_SW_bnd)
    if (do_PSWBR) call extract_optics_slice(optics, j, G, GV, penSW_top=Pen_SW_bnd_rate)
  endif

  do i=is,ie

    scale = 1.0 ; if ((Ih_limit > 0.0) .and. (htot(i)*Ih_limit < 1.0)) scale = htot(i)*Ih_limit

    ! Convert the penetrating shortwave forcing to (K * H) and reduce fluxes for shallow depths.
    ! (H=m for Bouss, H=kg/m2 for non-Bouss)
    Pen_sw_tot(i) = 0.0
    if (nsw >= 1) then
      do n=1,nsw
        Pen_SW_bnd(n,i) = I_Cp_Hconvert*scale*dt * max(0.0, Pen_SW_bnd(n,i))
        Pen_sw_tot(i)   = Pen_sw_tot(i) + Pen_SW_bnd(n,i)
      enddo
    else
      Pen_SW_bnd(1,i) = 0.0
    endif

    if (do_PSWBR) then  ! Repeat the above code w/ dt=1s for legacy reasons
      pen_sw_tot_rate(i) = 0.0
      if (nsw >= 1) then
        do n=1,nsw
          Pen_SW_bnd_rate(n,i) = I_Cp_Hconvert*scale * max(0.0, Pen_SW_bnd_rate(n,i))
          pen_sw_tot_rate(i) = pen_sw_tot_rate(i) + pen_sw_bnd_rate(n,i)
        enddo
      else
        pen_sw_bnd_rate(1,i) = 0.0
      endif
    endif

    ! net volume/mass of liquid and solid passing through surface boundary fluxes
    netMassInOut(i) = dt * (scale * &
                                   (((((( fluxes%lprec(i,j)        &
                                        + fluxes%fprec(i,j)      )  &
                                        + fluxes%evap(i,j)       )  &
                                        + fluxes%lrunoff(i,j)    )  &
                                        + fluxes%vprec(i,j)      )  &
                                        + fluxes%seaice_melt(i,j))  &
                                        + fluxes%frunoff(i,j)    ))

    if (do_NMIOr) then  ! Repeat the above code without multiplying by a timestep for legacy reasons
      netMassInOut_rate(i) = (scale * &
                                   (((((( fluxes%lprec(i,j)      &
                                        + fluxes%fprec(i,j)      )  &
                                        + fluxes%evap(i,j)       )  &
                                        + fluxes%lrunoff(i,j)    )  &
                                        + fluxes%vprec(i,j)      )  &
                                        + fluxes%seaice_melt(i,j))  &
                                        + fluxes%frunoff(i,j)   ))
    endif

    ! smg:
    ! for non-Bouss, we add/remove salt mass to total ocean mass. to conserve
    ! total salt mass ocean+ice, the sea ice model must lose mass when salt mass
    ! is added to the ocean, which may still need to be coded.  Not that the units
    ! of netMassInOut are still [Z R ~> kg m-2], so no conversion to H should occur yet.
    if (.not.GV%Boussinesq .and. associated(fluxes%salt_flux)) then
      netMassInOut(i) = netMassInOut(i) + dt * (scale * fluxes%salt_flux(i,j))
      if (do_NMIOr) netMassInOut_rate(i) = netMassInOut_rate(i) + &
                                               (scale * fluxes%salt_flux(i,j))
    endif

    ! net volume/mass of water leaving the ocean.
    ! check that fluxes are < 0, which means mass is indeed leaving.
    netMassOut(i) = 0.0

    ! evap > 0 means condensating water is added into ocean.
    ! evap < 0 means evaporation of water from the ocean, in
    ! which case heat_content_evap is computed in MOM_diabatic_driver.F90
    if (fluxes%evap(i,j) < 0.0) netMassOut(i) = netMassOut(i) + fluxes%evap(i,j)
  !   if (associated(fluxes%heat_content_cond)) fluxes%heat_content_cond(i,j) = 0.0 !??? --AJA

    ! lprec < 0 means sea ice formation taking water from the ocean.
    ! smg: we should split the ice melt/formation from the lprec
    if (fluxes%lprec(i,j) < 0.0) netMassOut(i) = netMassOut(i) + fluxes%lprec(i,j)

    ! seaice_melt < 0 means sea ice formation taking water from the ocean.
    if (fluxes%seaice_melt(i,j) < 0.0) netMassOut(i) = netMassOut(i) + fluxes%seaice_melt(i,j)

    ! vprec < 0 means virtual evaporation arising from surface salinity restoring,
    ! in which case heat_content_vprec is computed in MOM_diabatic_driver.F90.
    if (fluxes%vprec(i,j) < 0.0) netMassOut(i) = netMassOut(i) + fluxes%vprec(i,j)

    netMassOut(i) = dt * scale * netMassOut(i)

    ! convert to H units (Bouss=meter or non-Bouss=kg/m^2)
    netMassInOut(i) = GV%RZ_to_H * netMassInOut(i)
    if (do_NMIOr) netMassInOut_rate(i) = GV%RZ_to_H * netMassInOut_rate(i)
    netMassOut(i)   = GV%RZ_to_H * netMassOut(i)

    ! surface heat fluxes from radiation and turbulent fluxes (K * H)
    ! (H=m for Bouss, H=kg/m2 for non-Bouss)

    ! CIME provides heat flux from snow&ice melt (seaice_melt_heat), so this is added below
    if (associated(fluxes%seaice_melt_heat)) then
      net_heat(i) = scale * dt * I_Cp_Hconvert * &
                    ( fluxes%sw(i,j) + (((fluxes%lw(i,j) + fluxes%latent(i,j)) + fluxes%sens(i,j)) + &
                      fluxes%seaice_melt_heat(i,j)) )
      !Repeats above code w/ dt=1. for legacy reason
      if (do_NHR)  net_heat_rate(i) = scale * I_Cp_Hconvert * &
           ( fluxes%sw(i,j) + (((fluxes%lw(i,j) + fluxes%latent(i,j)) + fluxes%sens(i,j)) + &
             fluxes%seaice_melt_heat(i,j)))
    else
      net_heat(i) = scale * dt * I_Cp_Hconvert * &
                    ( fluxes%sw(i,j) + ((fluxes%lw(i,j) + fluxes%latent(i,j)) + fluxes%sens(i,j)) )
      !Repeats above code w/ dt=1. for legacy reason
      if (do_NHR)  net_heat_rate(i) = scale * I_Cp_Hconvert * &
           ( fluxes%sw(i,j) + ((fluxes%lw(i,j) + fluxes%latent(i,j)) + fluxes%sens(i,j)) )
    endif

    ! Add heat flux from surface damping (restoring) (K * H) or flux adjustments.
    if (associated(fluxes%heat_added)) then
      net_heat(i) = net_heat(i) + (scale * (dt * I_Cp_Hconvert)) * fluxes%heat_added(i,j)
      if (do_NHR) net_heat_rate(i) = net_heat_rate(i) + (scale * I_Cp_Hconvert) * fluxes%heat_added(i,j)
    endif

    ! Add explicit heat flux for runoff (which is part of the ice-ocean boundary
    ! flux type). Runoff is otherwise added with a temperature of SST.
    if (useRiverHeatContent) then
      ! remove lrunoff*SST here, to counteract its addition elsewhere
      net_heat(i) = (net_heat(i) + (scale*(dt * I_Cp_Hconvert)) * fluxes%heat_content_lrunoff(i,j)) - &
                     (GV%RZ_to_H * (scale * dt)) * fluxes%lrunoff(i,j) * T(i,1)
      !BGR-Jul 5, 2017{
      !Intentionally neglect the following contribution to rate for legacy reasons.
      !if (do_NHR) net_heat_rate(i) = (net_heat_rate(i) + (scale*I_Cp_Hconvert) * fluxes%heat_content_lrunoff(i,j)) - &
      !               (GV%RZ_to_H * (scale)) * fluxes%lrunoff(i,j) * T(i,1)
      !}BGR
      if (calculate_diags .and. associated(tv%TempxPmE)) then
        tv%TempxPmE(i,j) = tv%TempxPmE(i,j) + (scale * dt) * &
            (I_Cp*fluxes%heat_content_lrunoff(i,j) - fluxes%lrunoff(i,j)*T(i,1))
      endif
    endif

    ! Add explicit heat flux for calving (which is part of the ice-ocean boundary
    ! flux type). Calving is otherwise added with a temperature of SST.
    if (useCalvingHeatContent) then
      ! remove frunoff*SST here, to counteract its addition elsewhere
      net_heat(i) = net_heat(i) + (scale*(dt * I_Cp_Hconvert)) * fluxes%heat_content_frunoff(i,j) - &
                    (GV%RZ_to_H * (scale * dt)) * fluxes%frunoff(i,j) * T(i,1)
      !BGR-Jul 5, 2017{
      !Intentionally neglect the following contribution to rate for legacy reasons.
!      if (do_NHR) net_heat_rate(i) = net_heat_rate(i) + (scale*I_Cp_Hconvert) * fluxes%heat_content_frunoff(i,j) - &
!                    (GV%RZ_to_H * scale) * fluxes%frunoff(i,j) * T(i,1)
      !}BGR
      if (calculate_diags .and. associated(tv%TempxPmE)) then
        tv%TempxPmE(i,j) = tv%TempxPmE(i,j) + (scale * dt) * &
            (I_Cp*fluxes%heat_content_frunoff(i,j) - fluxes%frunoff(i,j)*T(i,1))
      endif
    endif

! smg: new code
    ! add heat from all terms that may add mass to the ocean (K * H).
    ! if evap, lprec, or vprec < 0, then compute their heat content
    ! inside MOM_diabatic_driver.F90 and fill in fluxes%heat_content_massout.
    ! we do so since we do not here know the temperature
    ! of water leaving the ocean, as it could be leaving from more than
    ! one layer of the upper ocean in the case of very thin layers.
    ! When evap, lprec, or vprec > 0, then we know their heat content here
    ! via settings from inside of the appropriate config_src driver files.
!    if (associated(fluxes%heat_content_lprec)) then
!      net_heat(i) = net_heat(i) + scale * dt * I_Cp_Hconvert * &
!     (fluxes%heat_content_lprec(i,j)    + (fluxes%heat_content_fprec(i,j)   + &
!     (fluxes%heat_content_lrunoff(i,j)  + (fluxes%heat_content_frunoff(i,j) + &
!     (fluxes%heat_content_cond(i,j)     +  fluxes%heat_content_vprec(i,j))))))
!    endif

    if (fluxes%num_msg < fluxes%max_msg) then
      if (Pen_SW_tot(i) > 1.000001 * I_Cp_Hconvert*scale*dt*fluxes%sw(i,j)) then
        fluxes%num_msg = fluxes%num_msg + 1
        write(mesg,'("Penetrating shortwave of ",1pe17.10, &
                    &" exceeds total shortwave of ",1pe17.10,&
                    &" at ",1pg11.4,"E, "1pg11.4,"N.")') &
               Pen_SW_tot(i), I_Cp_Hconvert*scale*dt * fluxes%sw(i,j), &
               G%geoLonT(i,j), G%geoLatT(i,j)
        call MOM_error(WARNING,mesg)
      endif
    endif

    ! remove penetrative portion of the SW that is NOT absorbed within a
    ! tiny layer at the top of the ocean.
    net_heat(i) = net_heat(i) - Pen_SW_tot(i)
    !Repeat above code for 'rate' term
    if (do_NHR) net_heat_rate(i) = net_heat_rate(i) - Pen_SW_tot_rate(i)

    ! diagnose non-downwelling SW
    if (present(nonPenSW)) then
      nonPenSW(i) = scale * dt * I_Cp_Hconvert * fluxes%sw(i,j) - Pen_SW_tot(i)
    endif

    ! Salt fluxes
    Net_salt(i) = 0.0
    if (do_NSR) Net_salt_rate(i) = 0.0
    ! Convert salt_flux from kg (salt)/(m^2 * s) to
    ! Boussinesq: (ppt * m)
    ! non-Bouss:  (g/m^2)
    if (associated(fluxes%salt_flux)) then
      Net_salt(i) = (scale * dt * (1000.0 * fluxes%salt_flux(i,j))) * GV%RZ_to_H
      !Repeat above code for 'rate' term
      if (do_NSR) Net_salt_rate(i) = (scale * 1. * (1000.0 * fluxes%salt_flux(i,j))) * GV%RZ_to_H
    endif

    ! Diagnostics follow...
    if (calculate_diags) then

      ! Initialize heat_content_massin that is diagnosed in mixedlayer_convection or
      ! applyBoundaryFluxes such that the meaning is as the sum of all incoming components.
      if (associated(fluxes%heat_content_massin))  then
        if (aggregate_FW) then
          if (netMassInOut(i) > 0.0) then ! net is "in"
            fluxes%heat_content_massin(i,j) = -fluxes%C_p * netMassOut(i) * T(i,1) * GV%H_to_RZ / dt
          else ! net is "out"
            fluxes%heat_content_massin(i,j) = fluxes%C_p * ( netMassInout(i) - netMassOut(i) ) * &
                                               T(i,1) * GV%H_to_RZ / dt
          endif
        else
          fluxes%heat_content_massin(i,j) = 0.
        endif
      endif

      ! Initialize heat_content_massout that is diagnosed in mixedlayer_convection or
      ! applyBoundaryFluxes such that the meaning is as the sum of all outgoing components.
      if (associated(fluxes%heat_content_massout)) then
        if (aggregate_FW) then
          if (netMassInOut(i) > 0.0) then ! net is "in"
            fluxes%heat_content_massout(i,j) = fluxes%C_p * netMassOut(i) * T(i,1) * GV%H_to_RZ / dt
          else ! net is "out"
            fluxes%heat_content_massout(i,j) = -fluxes%C_p * ( netMassInout(i) - netMassOut(i) ) * &
                                                T(i,1) * GV%H_to_RZ / dt
          endif
        else
          fluxes%heat_content_massout(i,j) = 0.0
        endif
      endif

      ! smg: we should remove sea ice melt from lprec!!!
      ! fluxes%lprec > 0 means ocean gains mass via liquid precipitation and/or sea ice melt.
      ! When atmosphere does not provide heat of this precipitation, the ocean assumes
      ! it enters the ocean at the SST.
      ! fluxes%lprec < 0 means ocean loses mass via sea ice formation. As we do not yet know
      ! the layer at which this mass is removed, we cannot compute it heat content. We must
      ! wait until MOM_diabatic_driver.F90.
      if (associated(fluxes%heat_content_lprec)) then
        if (fluxes%lprec(i,j) > 0.0) then
          fluxes%heat_content_lprec(i,j) = fluxes%C_p*fluxes%lprec(i,j)*T(i,1)
        else
          fluxes%heat_content_lprec(i,j) = 0.0
        endif
      endif

      ! fprec SHOULD enter ocean at 0degC if atmos model does not provide fprec heat content.
      ! However, we need to adjust netHeat above to reflect the difference between 0decC and SST
      ! and until we do so fprec is treated like lprec and enters at SST. -AJA
      if (associated(fluxes%heat_content_fprec)) then
        if (fluxes%fprec(i,j) > 0.0) then
          fluxes%heat_content_fprec(i,j) = fluxes%C_p*fluxes%fprec(i,j)*T(i,1)
        else
          fluxes%heat_content_fprec(i,j) = 0.0
        endif
      endif

      ! Following lprec and fprec, water flux due to sea ice melt (seaice_melt) enters at SST - GMM
      if (associated(fluxes%heat_content_icemelt)) then
        if (fluxes%seaice_melt(i,j) > 0.0) then
          fluxes%heat_content_icemelt(i,j) = fluxes%C_p*fluxes%seaice_melt(i,j)*T(i,1)
        else
          fluxes%heat_content_icemelt(i,j) = 0.0
        endif
      endif

      ! virtual precip associated with salinity restoring
      ! vprec > 0 means add water to ocean, assumed to be at SST
      ! vprec < 0 means remove water from ocean; set heat_content_vprec in MOM_diabatic_driver.F90
      if (associated(fluxes%heat_content_vprec)) then
        if (fluxes%vprec(i,j) > 0.0) then
          fluxes%heat_content_vprec(i,j) = fluxes%C_p*fluxes%vprec(i,j)*T(i,1)
        else
          fluxes%heat_content_vprec(i,j) = 0.0
        endif
      endif

      ! fluxes%evap < 0 means ocean loses mass due to evaporation.
      ! Evaporation leaves ocean surface at a temperature that has yet to be determined,
      ! since we do not know the precise layer that the water evaporates.  We therefore
      ! compute fluxes%heat_content_massout at the relevant point inside MOM_diabatic_driver.F90.
      ! fluxes%evap > 0 means ocean gains moisture via condensation.
      ! Condensation is assumed to drop into the ocean at the SST, just like lprec.
      if (associated(fluxes%heat_content_cond)) then
        if (fluxes%evap(i,j) > 0.0) then
          fluxes%heat_content_cond(i,j) = fluxes%C_p*fluxes%evap(i,j)*T(i,1)
        else
          fluxes%heat_content_cond(i,j) = 0.0
        endif
      endif

      ! Liquid runoff enters ocean at SST if land model does not provide runoff heat content.
      if (.not. useRiverHeatContent) then
        if (associated(fluxes%lrunoff) .and. associated(fluxes%heat_content_lrunoff)) then
          fluxes%heat_content_lrunoff(i,j) = fluxes%C_p*fluxes%lrunoff(i,j)*T(i,1)
        endif
      endif

      ! Icebergs enter ocean at SST if land model does not provide calving heat content.
      if (.not. useCalvingHeatContent) then
        if (associated(fluxes%frunoff) .and. associated(fluxes%heat_content_frunoff)) then
          fluxes%heat_content_frunoff(i,j) = fluxes%C_p*fluxes%frunoff(i,j)*T(i,1)
        endif
      endif

    endif ! calculate_diags

  enddo ! i-loop

end subroutine extractFluxes1d


!> 2d wrapper for 1d extract fluxes from surface fluxes type.
!! This subroutine extracts fluxes from the surface fluxes type. It multiplies the
!! fluxes by dt, so that the result is an accumulation of the fluxes over a time step.
subroutine extractFluxes2d(G, GV, US, fluxes, optics, nsw, dt, FluxRescaleDepth, &
                           useRiverHeatContent, useCalvingHeatContent, h, T, &
                           netMassInOut, netMassOut, net_heat, Net_salt, Pen_SW_bnd, tv, &
                           aggregate_FW)

  type(ocean_grid_type),            intent(in)    :: G              !< ocean grid structure
  type(verticalGrid_type),          intent(in)    :: GV             !< ocean vertical grid structure
  type(unit_scale_type),            intent(in)    :: US             !< A dimensional unit scaling type
  type(forcing),                    intent(inout) :: fluxes         !< structure containing pointers to forcing.
  type(optics_type),                pointer       :: optics         !< pointer to optics
  integer,                          intent(in)    :: nsw            !< number of bands of penetrating SW
  real,                             intent(in)    :: dt             !< The time step for these fluxes [T ~> s]
  real,                             intent(in)    :: FluxRescaleDepth !< min ocean depth before fluxes
                                                                    !! are scaled away [H ~> m or kg m-2]
  logical,                          intent(in)    :: useRiverHeatContent   !< logical for river heat content
  logical,                          intent(in)    :: useCalvingHeatContent !< logical for calving heat content
  real, dimension(SZI_(G),SZJ_(G),SZK_(GV)), &
                                    intent(in)    :: h              !< layer thickness [H ~> m or kg m-2]
  real, dimension(SZI_(G),SZJ_(G),SZK_(GV)), &
                                    intent(in)    :: T              !< layer temperatures [degC]
  real, dimension(SZI_(G),SZJ_(G)), intent(out)   :: netMassInOut   !< net mass flux (non-Bouss) or volume flux
                                                                    !! (if Bouss) of water in/out of ocean over
                                                                    !! a time step [H ~> m or kg m-2]
  real, dimension(SZI_(G),SZJ_(G)), intent(out)   :: netMassOut     !< net mass flux (non-Bouss) or volume flux
                                                                    !! (if Bouss) of water leaving ocean surface
                                                                    !! over a time step [H ~> m or kg m-2].
  real, dimension(SZI_(G),SZJ_(G)), intent(out)   :: net_heat       !< net heat at the surface accumulated over a
                                                                    !! time step associated with coupler + restore.
                                                                    !! Exclude two terms from net_heat:
                                                                    !! (1) downwelling (penetrative) SW,
                                                                    !! (2) evaporation heat content,
                                                                    !! (since do not yet know temperature of evap).
                                                                    !! [degC H ~> degC m or degC kg m-2]
  real, dimension(SZI_(G),SZJ_(G)), intent(out)   :: net_salt       !< surface salt flux into the ocean accumulated
                                                                    !! over a time step [ppt H ~> ppt m or ppt kg m-2]
  real, dimension(max(1,nsw),G%isd:G%ied,G%jsd:G%jed), intent(out) :: pen_SW_bnd !< penetrating SW flux, by frequency
                                                                    !! band [degC H ~> degC m or degC kg m-2] with array
                                                                    !! size nsw x SZI_(G), where nsw=number of SW bands
                                                                    !! in pen_SW_bnd. This heat flux is not in net_heat.
  type(thermo_var_ptrs),            intent(inout) :: tv             !< structure containing pointers to available
                                                                    !! thermodynamic fields. Here it is used to keep
                                                                    !! track of the heat flux associated with net
                                                                    !! mass fluxes into the ocean.
  logical,                          intent(in)    :: aggregate_FW   !< For determining how to aggregate the forcing.

  integer :: j
  !$OMP parallel do default(shared)
  do j=G%jsc, G%jec
    call extractFluxes1d(G, GV, US, fluxes, optics, nsw, j, dt, &
            FluxRescaleDepth, useRiverHeatContent, useCalvingHeatContent,&
            h(:,j,:), T(:,j,:), netMassInOut(:,j), netMassOut(:,j),              &
            net_heat(:,j), net_salt(:,j), pen_SW_bnd(:,:,j), tv, aggregate_FW)
  enddo

end subroutine extractFluxes2d


!> This routine calculates surface buoyancy flux by adding up the heat, FW & salt fluxes.
!! These are actual fluxes, with units of stuff per time. Setting dt=1 in the call to
!! extractFluxes routine allows us to get "stuf per time" rather than the time integrated
!! fluxes needed in other routines that call extractFluxes.
subroutine calculateBuoyancyFlux1d(G, GV, US, fluxes, optics, nsw, h, Temp, Salt, tv, j, &
                                   buoyancyFlux, netHeatMinusSW, netSalt)
  type(ocean_grid_type),                    intent(in)    :: G              !< ocean grid
  type(verticalGrid_type),                  intent(in)    :: GV             !< ocean vertical grid structure
  type(unit_scale_type),                    intent(in)    :: US             !< A dimensional unit scaling type
  type(forcing),                            intent(inout) :: fluxes         !< surface fluxes
  type(optics_type),                        pointer       :: optics         !< penetrating SW optics
  integer,                                  intent(in)    :: nsw            !< The number of frequency bands of
                                                                            !! penetrating shortwave radiation
  real, dimension(SZI_(G),SZJ_(G),SZK_(GV)), intent(in)    :: h              !< layer thickness [H ~> m or kg m-2]
  real, dimension(SZI_(G),SZJ_(G),SZK_(GV)), intent(in)    :: Temp           !< prognostic temp [degC]
  real, dimension(SZI_(G),SZJ_(G),SZK_(GV)), intent(in)    :: Salt           !< salinity [ppt]
  type(thermo_var_ptrs),                    intent(inout) :: tv             !< thermodynamics type
  integer,                                  intent(in)    :: j              !< j-row to work on
  real, dimension(SZI_(G),SZK_(GV)+1),      intent(out)   :: buoyancyFlux   !< buoyancy fluxes [L2 T-3 ~> m2 s-3]
  real, dimension(SZI_(G)),                 intent(out)   :: netHeatMinusSW !< Surface heat flux excluding shortwave
                                                                      !! [degC H T-1 ~> degC m s-1 or degC kg m-2 s-1]
  real, dimension(SZI_(G)),                 intent(out)   :: netSalt        !< surface salt flux
                                                                      !! [ppt H T-1 ~> ppt m s-1 or ppt kg m-2 s-1]

  ! local variables
  real, dimension(SZI_(G))              :: netH       ! net FW flux [H T-1 ~> m s-1 or kg m-2 s-1]
  real, dimension(SZI_(G))              :: netEvap    ! net FW flux leaving ocean via evaporation
                                                      ! [H T-1 ~> m s-1 or kg m-2 s-1]
  real, dimension(SZI_(G))              :: netHeat    ! net temp flux [degC H T-1 ~> degC m s-1 or degC kg m-2 s-1]
  real, dimension(max(nsw,1), SZI_(G))  :: penSWbnd   ! penetrating SW radiation by band
                                                      ! [degC H T-1 ~> degC m s-1 or degC kg m-2 s-1]
  real, dimension(SZI_(G))              :: pressure   ! pressure at the surface [R L2 T-2 ~> Pa]
  real, dimension(SZI_(G))              :: dRhodT     ! density partial derivative wrt temp [R degC-1 ~> kg m-3 degC-1]
  real, dimension(SZI_(G))              :: dRhodS     ! density partial derivative wrt saln [R ppt-1 ~> kg m-3 ppt-1]
  real, dimension(SZI_(G),SZK_(GV)+1)   :: netPen     ! The net penetrating shortwave radiation at each level
                                                      ! [degC H T-1 ~> degC m s-1 or degC kg m-2 s-1]

  logical :: useRiverHeatContent
  logical :: useCalvingHeatContent
  real    :: GoRho ! The gravitational acceleration divided by mean density times a
                   ! unit conversion factor [L2 H-1 R-1 T-2 ~> m4 kg-1 s-2 or m7 kg-2 s-2]
  real    :: H_limit_fluxes ! A depth scale that specifies when the ocean is shallow that
                            ! it is necessary to eliminate fluxes [H ~> m or kg m-2]
  integer :: i, k

  !  smg: what do we do when have heat fluxes from calving and river?
  useRiverHeatContent   = .False.
  useCalvingHeatContent = .False.

  H_limit_fluxes = max( GV%Angstrom_H, 1.e-30*GV%m_to_H )
  pressure(:) = 0.
  if (associated(tv%p_surf)) then ; do i=G%isc,G%iec ; pressure(i) = tv%p_surf(i,j) ; enddo ; endif
  GoRho       = (GV%g_Earth * GV%H_to_Z) / GV%Rho0

  ! The surface forcing is contained in the fluxes type.
  ! We aggregate the thermodynamic forcing for a time step into the following:
  ! netH       = water added/removed via surface fluxes [H T-1 ~> m s-1 or kg m-2 s-1]
  ! netHeat    = heat via surface fluxes [degC H T-1 ~> degC m s-1 or degC kg m-2 s-1]
  ! netSalt    = salt via surface fluxes [ppt H T-1 ~> ppt m s-1 or gSalt m-2 s-1]
  ! Note that unlike other calls to extractFLuxes1d() that return the time-integrated flux
  ! this call returns the rate because dt=1 (in arbitrary time units)
  call extractFluxes1d(G, GV, US, fluxes, optics, nsw, j, 1.0,                        &
                H_limit_fluxes, useRiverHeatContent, useCalvingHeatContent, &
                h(:,j,:), Temp(:,j,:), netH, netEvap, netHeatMinusSW,                 &
                netSalt, penSWbnd, tv, .false.)

  ! Sum over bands and attenuate as a function of depth
  ! netPen is the netSW as a function of depth
  call sumSWoverBands(G, GV, US, h(:,j,:), optics_nbands(optics), optics, j, 1.0, &
                      H_limit_fluxes, .true., penSWbnd, netPen)

  ! Density derivatives
  call calculate_density_derivs(Temp(:,j,1), Salt(:,j,1), pressure, dRhodT, dRhodS, &
                                tv%eqn_of_state, EOS_domain(G%HI))

  ! Adjust netSalt to reflect dilution effect of FW flux
  ! [ppt H T-1 ~> ppt m s-1 or ppt kg m-2 s-1]
  netSalt(G%isc:G%iec) = netSalt(G%isc:G%iec) - Salt(G%isc:G%iec,j,1) * netH(G%isc:G%iec)

  ! Add in the SW heating for purposes of calculating the net
  ! surface buoyancy flux affecting the top layer.
  ! [degC H T-1 ~> degC m s-1 or degC kg m-2 s-1]
  !netHeat(:) = netHeatMinusSW(:) + sum( penSWbnd, dim=1 )
  netHeat(G%isc:G%iec) = netHeatMinusSW(G%isc:G%iec) + netPen(G%isc:G%iec,1)

  ! Convert to a buoyancy flux, excluding penetrating SW heating
  buoyancyFlux(G%isc:G%iec,1) = - GoRho * ( dRhodS(G%isc:G%iec) * netSalt(G%isc:G%iec) + &
                                             dRhodT(G%isc:G%iec) * netHeat(G%isc:G%iec) ) ! [L2 T-3 ~> m2 s-3]
  ! We also have a penetrative buoyancy flux associated with penetrative SW
  do k=2, GV%ke+1
    buoyancyFlux(G%isc:G%iec,k) = - GoRho * ( dRhodT(G%isc:G%iec) * netPen(G%isc:G%iec,k) ) ! [L2 T-3 ~> m2 s-3]
  enddo

end subroutine calculateBuoyancyFlux1d


!> Calculates surface buoyancy flux by adding up the heat, FW and salt fluxes,
!! for 2d arrays.  This is a wrapper for calculateBuoyancyFlux1d.
subroutine calculateBuoyancyFlux2d(G, GV, US, fluxes, optics, h, Temp, Salt, tv, &
                                   buoyancyFlux, netHeatMinusSW, netSalt)
  type(ocean_grid_type),                      intent(in)    :: G      !< ocean grid
  type(verticalGrid_type),                    intent(in)    :: GV     !< ocean vertical grid structure
  type(unit_scale_type),                      intent(in)    :: US     !< A dimensional unit scaling type
  type(forcing),                              intent(inout) :: fluxes !< surface fluxes
  type(optics_type),                          pointer       :: optics !< SW ocean optics
  real, dimension(SZI_(G),SZJ_(G),SZK_(GV)),  intent(in)    :: h      !< layer thickness [H ~> m or kg m-2]
  real, dimension(SZI_(G),SZJ_(G),SZK_(GV)),  intent(in)    :: Temp   !< temperature [degC]
  real, dimension(SZI_(G),SZJ_(G),SZK_(GV)),  intent(in)    :: Salt   !< salinity [ppt]
  type(thermo_var_ptrs),                      intent(inout) :: tv     !< thermodynamics type
  real, dimension(SZI_(G),SZJ_(G),SZK_(GV)+1), intent(inout) :: buoyancyFlux  !< buoyancy fluxes [L2 T-3 ~> m2 s-3]
  real, dimension(SZI_(G),SZJ_(G)),           intent(inout) :: netHeatMinusSW !< surface heat flux excluding shortwave
                                                                      !! [degC H T-1 ~> degC m s-1 or degC kg m-2 s-1]
  real, dimension(SZI_(G),SZJ_(G)),           intent(inout) :: netSalt !< Net surface salt flux
                                                                      !! [ppt H T-1 ~> ppt m s-1 or ppt kg m-2 s-1]
  ! local variables
  integer :: j

  !$OMP parallel do default(shared)
  do j=G%jsc,G%jec
    call calculateBuoyancyFlux1d(G, GV, US, fluxes, optics, optics_nbands(optics), h, Temp, Salt, &
                                 tv, j, buoyancyFlux(:,j,:), netHeatMinusSW(:,j),  netSalt(:,j))
  enddo

end subroutine calculateBuoyancyFlux2d


!> Write out chksums for thermodynamic fluxes.
subroutine MOM_forcing_chksum(mesg, fluxes, G, US, haloshift)
  character(len=*),        intent(in) :: mesg      !< message
  type(forcing),           intent(in) :: fluxes    !< A structure containing thermodynamic forcing fields
  type(ocean_grid_type),   intent(in) :: G         !< grid type
  type(unit_scale_type),   intent(in) :: US        !< A dimensional unit scaling type
  integer, optional,       intent(in) :: haloshift !< shift in halo

  integer :: hshift

  hshift = 1 ; if (present(haloshift)) hshift = haloshift

  ! Note that for the chksum calls to be useful for reproducing across PE
  ! counts, there must be no redundant points, so all variables use is..ie
  ! and js...je as their extent.
  if (associated(fluxes%ustar)) &
    call hchksum(fluxes%ustar, mesg//" fluxes%ustar", G%HI, haloshift=hshift, scale=US%Z_to_m*US%s_to_T)
  if (associated(fluxes%buoy)) &
    call hchksum(fluxes%buoy, mesg//" fluxes%buoy ", G%HI, haloshift=hshift, scale=US%L_to_m**2*US%s_to_T**3)
  if (associated(fluxes%sw)) &
    call hchksum(fluxes%sw, mesg//" fluxes%sw", G%HI, haloshift=hshift, scale=US%QRZ_T_to_W_m2)
  if (associated(fluxes%sw_vis_dir)) &
    call hchksum(fluxes%sw_vis_dir, mesg//" fluxes%sw_vis_dir", G%HI, haloshift=hshift, scale=US%QRZ_T_to_W_m2)
  if (associated(fluxes%sw_vis_dif)) &
    call hchksum(fluxes%sw_vis_dif, mesg//" fluxes%sw_vis_dif", G%HI, haloshift=hshift, scale=US%QRZ_T_to_W_m2)
  if (associated(fluxes%sw_nir_dir)) &
    call hchksum(fluxes%sw_nir_dir, mesg//" fluxes%sw_nir_dir", G%HI, haloshift=hshift, scale=US%QRZ_T_to_W_m2)
  if (associated(fluxes%sw_nir_dif)) &
    call hchksum(fluxes%sw_nir_dif, mesg//" fluxes%sw_nir_dif", G%HI, haloshift=hshift, scale=US%QRZ_T_to_W_m2)
  if (associated(fluxes%lw)) &
    call hchksum(fluxes%lw, mesg//" fluxes%lw", G%HI, haloshift=hshift, scale=US%QRZ_T_to_W_m2)
  if (associated(fluxes%latent)) &
    call hchksum(fluxes%latent, mesg//" fluxes%latent", G%HI, haloshift=hshift, scale=US%QRZ_T_to_W_m2)
  if (associated(fluxes%latent_evap_diag)) &
    call hchksum(fluxes%latent_evap_diag, mesg//" fluxes%latent_evap_diag", G%HI, &
                 haloshift=hshift, scale=US%QRZ_T_to_W_m2)
  if (associated(fluxes%latent_fprec_diag)) &
    call hchksum(fluxes%latent_fprec_diag, mesg//" fluxes%latent_fprec_diag", G%HI, &
                 haloshift=hshift, scale=US%QRZ_T_to_W_m2)
  if (associated(fluxes%latent_frunoff_diag)) &
    call hchksum(fluxes%latent_frunoff_diag, mesg//" fluxes%latent_frunoff_diag", G%HI, &
                 haloshift=hshift, scale=US%QRZ_T_to_W_m2)
  if (associated(fluxes%sens)) &
    call hchksum(fluxes%sens, mesg//" fluxes%sens", G%HI, haloshift=hshift, scale=US%QRZ_T_to_W_m2)
  if (associated(fluxes%evap)) &
    call hchksum(fluxes%evap, mesg//" fluxes%evap", G%HI, haloshift=hshift, scale=US%RZ_T_to_kg_m2s)
  if (associated(fluxes%lprec)) &
    call hchksum(fluxes%lprec, mesg//" fluxes%lprec", G%HI, haloshift=hshift, scale=US%RZ_T_to_kg_m2s)
  if (associated(fluxes%fprec)) &
    call hchksum(fluxes%fprec, mesg//" fluxes%fprec", G%HI, haloshift=hshift, scale=US%RZ_T_to_kg_m2s)
  if (associated(fluxes%vprec)) &
    call hchksum(fluxes%vprec, mesg//" fluxes%vprec", G%HI, haloshift=hshift, scale=US%RZ_T_to_kg_m2s)
  if (associated(fluxes%seaice_melt)) &
    call hchksum(fluxes%seaice_melt, mesg//" fluxes%seaice_melt", G%HI, haloshift=hshift, scale=US%RZ_T_to_kg_m2s)
  if (associated(fluxes%seaice_melt_heat)) &
    call hchksum(fluxes%seaice_melt_heat, mesg//" fluxes%seaice_melt_heat", G%HI, &
                 haloshift=hshift, scale=US%QRZ_T_to_W_m2)
  if (associated(fluxes%p_surf)) &
    call hchksum(fluxes%p_surf, mesg//" fluxes%p_surf", G%HI, haloshift=hshift, scale=US%RL2_T2_to_Pa)
  if (associated(fluxes%u10_sqr)) &
    call hchksum(fluxes%u10_sqr, mesg//" fluxes%u10_sqr", G%HI, haloshift=hshift, scale=US%L_to_m**2*US%s_to_T**2)
  if (associated(fluxes%ice_fraction)) &
    call hchksum(fluxes%ice_fraction, mesg//" fluxes%ice_fraction", G%HI, haloshift=hshift)
  if (associated(fluxes%cfc11_flux)) &
    call hchksum(fluxes%cfc11_flux, mesg//" fluxes%cfc11_flux", G%HI, haloshift=hshift, scale=US%RZ_T_to_kg_m2s)
  if (associated(fluxes%cfc12_flux)) &
    call hchksum(fluxes%cfc12_flux, mesg//" fluxes%cfc12_flux", G%HI, haloshift=hshift, scale=US%RZ_T_to_kg_m2s)
  if (associated(fluxes%salt_flux)) &
    call hchksum(fluxes%salt_flux, mesg//" fluxes%salt_flux", G%HI, haloshift=hshift, scale=US%RZ_T_to_kg_m2s)
  if (associated(fluxes%TKE_tidal)) &
    call hchksum(fluxes%TKE_tidal, mesg//" fluxes%TKE_tidal", G%HI, haloshift=hshift, scale=US%RZ3_T3_to_W_m2)
  if (associated(fluxes%ustar_tidal)) &
    call hchksum(fluxes%ustar_tidal, mesg//" fluxes%ustar_tidal", G%HI, haloshift=hshift, scale=US%Z_to_m*US%s_to_T)
  if (associated(fluxes%lrunoff)) &
    call hchksum(fluxes%lrunoff, mesg//" fluxes%lrunoff", G%HI, haloshift=hshift, scale=US%RZ_T_to_kg_m2s)
  if (associated(fluxes%frunoff)) &
    call hchksum(fluxes%frunoff, mesg//" fluxes%frunoff", G%HI, haloshift=hshift, scale=US%RZ_T_to_kg_m2s)
  if (associated(fluxes%heat_content_lrunoff)) &
    call hchksum(fluxes%heat_content_lrunoff, mesg//" fluxes%heat_content_lrunoff", G%HI, &
                 haloshift=hshift, scale=US%QRZ_T_to_W_m2)
  if (associated(fluxes%heat_content_frunoff)) &
    call hchksum(fluxes%heat_content_frunoff, mesg//" fluxes%heat_content_frunoff", G%HI, &
                 haloshift=hshift, scale=US%QRZ_T_to_W_m2)
  if (associated(fluxes%heat_content_lprec)) &
    call hchksum(fluxes%heat_content_lprec, mesg//" fluxes%heat_content_lprec", G%HI,  &
                 haloshift=hshift, scale=US%QRZ_T_to_W_m2)
  if (associated(fluxes%heat_content_fprec)) &
    call hchksum(fluxes%heat_content_fprec, mesg//" fluxes%heat_content_fprec", G%HI, &
                 haloshift=hshift, scale=US%QRZ_T_to_W_m2)
  if (associated(fluxes%heat_content_icemelt)) &
    call hchksum(fluxes%heat_content_icemelt, mesg//" fluxes%heat_content_icemelt", G%HI, &
                 haloshift=hshift, scale=US%QRZ_T_to_W_m2)
  if (associated(fluxes%heat_content_cond)) &
    call hchksum(fluxes%heat_content_cond, mesg//" fluxes%heat_content_cond", G%HI, &
                 haloshift=hshift, scale=US%QRZ_T_to_W_m2)
  if (associated(fluxes%heat_content_massout)) &
    call hchksum(fluxes%heat_content_massout, mesg//" fluxes%heat_content_massout", G%HI, &
                 haloshift=hshift, scale=US%QRZ_T_to_W_m2)
end subroutine MOM_forcing_chksum

!> Write out chksums for the driving mechanical forces.
subroutine MOM_mech_forcing_chksum(mesg, forces, G, US, haloshift)
  character(len=*),        intent(in) :: mesg      !< message
  type(mech_forcing),      intent(in) :: forces    !< A structure with the driving mechanical forces
  type(ocean_grid_type),   intent(in) :: G         !< grid type
  type(unit_scale_type),   intent(in) :: US        !< A dimensional unit scaling type
  integer, optional,       intent(in) :: haloshift !< shift in halo

  integer :: hshift

  hshift = 1 ; if (present(haloshift)) hshift = haloshift

  ! Note that for the chksum calls to be useful for reproducing across PE
  ! counts, there must be no redundant points, so all variables use is..ie
  ! and js...je as their extent.
  if (associated(forces%taux) .and. associated(forces%tauy)) &
    call uvchksum(mesg//" forces%tau[xy]", forces%taux, forces%tauy, G%HI, &
                  haloshift=hshift, symmetric=.true., scale=US%RZ_T_to_kg_m2s*US%L_T_to_m_s)
  if (associated(forces%p_surf)) &
    call hchksum(forces%p_surf, mesg//" forces%p_surf", G%HI, haloshift=hshift, scale=US%RL2_T2_to_Pa)
  if (associated(forces%ustar)) &
    call hchksum(forces%ustar, mesg//" forces%ustar", G%HI, haloshift=hshift, scale=US%Z_to_m*US%s_to_T)
  if (associated(forces%rigidity_ice_u) .and. associated(forces%rigidity_ice_v)) &
    call uvchksum(mesg//" forces%rigidity_ice_[uv]", forces%rigidity_ice_u, &
        forces%rigidity_ice_v, G%HI, haloshift=hshift, symmetric=.true., &
        scale=US%L_to_m**3*US%L_to_Z*US%s_to_T, scalar_pair=.true.)

end subroutine MOM_mech_forcing_chksum

!> Write out values of the mechanical forcing arrays at the i,j location. This is a debugging tool.
subroutine mech_forcing_SinglePointPrint(forces, G, i, j, mesg)
  type(mech_forcing),    intent(in) :: forces !< A structure with the driving mechanical forces
  type(ocean_grid_type), intent(in) :: G      !< Grid type
  character(len=*),      intent(in) :: mesg   !< Message
  integer,               intent(in) :: i      !< i-index
  integer,               intent(in) :: j      !< j-index

  write(0,'(2a)') 'MOM_forcing_type, forcing_SinglePointPrint: Called from ',mesg
  write(0,'(a,2es15.3)') 'MOM_forcing_type, forcing_SinglePointPrint: lon,lat = ',G%geoLonT(i,j),G%geoLatT(i,j)
  call locMsg(forces%taux,'taux')
  call locMsg(forces%tauy,'tauy')

  contains
  !> Format and write a message depending on associated state of array
  subroutine locMsg(array,aname)
    real, dimension(:,:), pointer :: array !< Array to write element from
    character(len=*)              :: aname !< Name of array

    if (associated(array)) then
      write(0,'(3a,es15.3)') 'MOM_forcing_type, mech_forcing_SinglePointPrint: ',trim(aname),' = ',array(i,j)
    else
      write(0,'(4a)') 'MOM_forcing_type, mech_forcing_SinglePointPrint: ',trim(aname),' is not associated.'
    endif
  end subroutine locMsg

end subroutine mech_forcing_SinglePointPrint

!> Write out values of the fluxes arrays at the i,j location. This is a debugging tool.
subroutine forcing_SinglePointPrint(fluxes, G, i, j, mesg)
  type(forcing),         intent(in) :: fluxes !< A structure containing thermodynamic forcing fields
  type(ocean_grid_type), intent(in) :: G      !< Grid type
  character(len=*),      intent(in) :: mesg   !< Message
  integer,               intent(in) :: i      !< i-index
  integer,               intent(in) :: j      !< j-index

  write(0,'(2a)') 'MOM_forcing_type, forcing_SinglePointPrint: Called from ',mesg
  write(0,'(a,2es15.3)') 'MOM_forcing_type, forcing_SinglePointPrint: lon,lat = ',G%geoLonT(i,j),G%geoLatT(i,j)
  call locMsg(fluxes%ustar,'ustar')
  call locMsg(fluxes%buoy,'buoy')
  call locMsg(fluxes%sw,'sw')
  call locMsg(fluxes%sw_vis_dir,'sw_vis_dir')
  call locMsg(fluxes%sw_vis_dif,'sw_vis_dif')
  call locMsg(fluxes%sw_nir_dir,'sw_nir_dir')
  call locMsg(fluxes%sw_nir_dif,'sw_nir_dif')
  call locMsg(fluxes%lw,'lw')
  call locMsg(fluxes%latent,'latent')
  call locMsg(fluxes%latent_evap_diag,'latent_evap_diag')
  call locMsg(fluxes%latent_fprec_diag,'latent_fprec_diag')
  call locMsg(fluxes%latent_frunoff_diag,'latent_frunoff_diag')
  call locMsg(fluxes%sens,'sens')
  call locMsg(fluxes%evap,'evap')
  call locMsg(fluxes%lprec,'lprec')
  call locMsg(fluxes%fprec,'fprec')
  call locMsg(fluxes%vprec,'vprec')
  call locMsg(fluxes%seaice_melt,'seaice_melt')
  call locMsg(fluxes%seaice_melt_heat,'seaice_melt_heat')
  call locMsg(fluxes%p_surf,'p_surf')
  call locMsg(fluxes%salt_flux,'salt_flux')
  call locMsg(fluxes%TKE_tidal,'TKE_tidal')
  call locMsg(fluxes%ustar_tidal,'ustar_tidal')
  call locMsg(fluxes%lrunoff,'lrunoff')
  call locMsg(fluxes%frunoff,'frunoff')
  call locMsg(fluxes%heat_content_lrunoff,'heat_content_lrunoff')
  call locMsg(fluxes%heat_content_frunoff,'heat_content_frunoff')
  call locMsg(fluxes%heat_content_lprec,'heat_content_lprec')
  call locMsg(fluxes%heat_content_fprec,'heat_content_fprec')
  call locMsg(fluxes%heat_content_icemelt,'heat_content_icemelt')
  call locMsg(fluxes%heat_content_vprec,'heat_content_vprec')
  call locMsg(fluxes%heat_content_cond,'heat_content_cond')
  call locMsg(fluxes%heat_content_cond,'heat_content_massout')

  contains
  !> Format and write a message depending on associated state of array
  subroutine locMsg(array,aname)
    real, dimension(:,:), pointer :: array !< Array to write element from
    character(len=*)              :: aname !< Name of array

    if (associated(array)) then
      write(0,'(3a,es15.3)') 'MOM_forcing_type, forcing_SinglePointPrint: ',trim(aname),' = ',array(i,j)
    else
      write(0,'(4a)') 'MOM_forcing_type, forcing_SinglePointPrint: ',trim(aname),' is not associated.'
    endif
  end subroutine locMsg

end subroutine forcing_SinglePointPrint


!> Register members of the forcing type for diagnostics
subroutine register_forcing_type_diags(Time, diag, US, use_temperature, handles, use_berg_fluxes, use_waves, use_cfcs)
  type(time_type),     intent(in)    :: Time            !< time type
  type(diag_ctrl),     intent(inout) :: diag            !< diagnostic control type
  type(unit_scale_type), intent(in)  :: US              !< A dimensional unit scaling type
  logical,             intent(in)    :: use_temperature !< True if T/S are in use
  type(forcing_diags), intent(inout) :: handles         !< handles for diagnostics
  logical, optional,   intent(in)    :: use_berg_fluxes !< If true, allow iceberg flux diagnostics
  logical, optional,   intent(in)    :: use_waves       !< If true, allow wave forcing diagnostics
  logical, optional,   intent(in)    :: use_cfcs        !< If true, allow cfc related diagnostics

  ! Clock for forcing diagnostics
  handles%id_clock_forcing=cpu_clock_id('(Ocean forcing diagnostics)', grain=CLOCK_ROUTINE)


  handles%id_taux = register_diag_field('ocean_model', 'taux', diag%axesCu1, Time,  &
        'Zonal surface stress from ocean interactions with atmos and ice', &
        'Pa', conversion=US%RZ_T_to_kg_m2s*US%L_T_to_m_s, &
        standard_name='surface_downward_x_stress', cmor_field_name='tauuo',         &
        cmor_units='N m-2', cmor_long_name='Surface Downward X Stress',             &
        cmor_standard_name='surface_downward_x_stress')

  handles%id_tauy = register_diag_field('ocean_model', 'tauy', diag%axesCv1, Time,  &
        'Meridional surface stress ocean interactions with atmos and ice', &
        'Pa', conversion=US%RZ_T_to_kg_m2s*US%L_T_to_m_s, &
        standard_name='surface_downward_y_stress', cmor_field_name='tauvo',        &
        cmor_units='N m-2', cmor_long_name='Surface Downward Y Stress',            &
        cmor_standard_name='surface_downward_y_stress')

  handles%id_ustar = register_diag_field('ocean_model', 'ustar', diag%axesT1, Time, &
      'Surface friction velocity = [(gustiness + tau_magnitude)/rho0]^(1/2)', &
      'm s-1', conversion=US%Z_to_m*US%s_to_T)

  if (present(use_berg_fluxes)) then
    if (use_berg_fluxes) then
      handles%id_ustar_berg = register_diag_field('ocean_model', 'ustar_berg', diag%axesT1, Time, &
          'Friction velocity below iceberg ', 'm s-1', conversion=US%Z_to_m*US%s_to_T)

      handles%id_area_berg = register_diag_field('ocean_model', 'area_berg', diag%axesT1, Time, &
          'Area of grid cell covered by iceberg ', 'm2 m-2')

      handles%id_mass_berg = register_diag_field('ocean_model', 'mass_berg', diag%axesT1, Time, &
          'Mass of icebergs ', 'kg m-2', conversion=US%RZ_to_kg_m2)

      handles%id_ustar_ice_cover = register_diag_field('ocean_model', 'ustar_ice_cover', diag%axesT1, Time, &
          'Friction velocity below iceberg and ice shelf together', 'm s-1', conversion=US%Z_to_m*US%s_to_T)

      handles%id_frac_ice_cover = register_diag_field('ocean_model', 'frac_ice_cover', diag%axesT1, Time, &
          'Area of grid cell below iceberg and ice shelf together ', 'm2 m-2')
    endif
  endif

  ! units for cfc11_flux and cfc12_flux are [Conc R Z T-1 ~> mol m-2 s-1]
  ! See:
  ! http://clipc-services.ceda.ac.uk/dreq/u/0940cbee6105037e4b7aa5579004f124.html
  ! http://clipc-services.ceda.ac.uk/dreq/u/e9e21426e4810d0bb2d3dddb24dbf4dc.html
  if (present(use_cfcs)) then
    if (use_cfcs) then
      handles%id_cfc11 = register_diag_field('ocean_model', 'cfc11_flux', diag%axesT1, Time, &
          'Gas exchange flux of CFC11 into the ocean ', &
          'mol m-2 s-1', conversion=US%RZ_T_to_kg_m2s, &
          cmor_field_name='fgcfc11', &
          cmor_long_name='Surface Downward CFC11 Flux', &
          cmor_standard_name='surface_downward_cfc11_flux')

      handles%id_cfc12 = register_diag_field('ocean_model', 'cfc12_flux', diag%axesT1, Time, &
          'Gas exchange flux of CFC12 into the ocean ', &
          'mol m-2 s-1', conversion=US%RZ_T_to_kg_m2s, &
          cmor_field_name='fgcfc12', &
          cmor_long_name='Surface Downward CFC12 Flux', &
          cmor_standard_name='surface_downward_cfc12_flux')

      handles%id_ice_fraction = register_diag_field('ocean_model', 'ice_fraction', diag%axesT1, Time, &
          'Fraction of cell area covered by sea ice', 'm2 m-2')

      handles%id_u10_sqr = register_diag_field('ocean_model', 'u10_sqr', diag%axesT1, Time, &
          'Wind magnitude at 10m, squared', 'm2 s-2', conversion=US%Z_to_m**2*US%s_to_T**2)
    endif
  endif

  handles%id_psurf = register_diag_field('ocean_model', 'p_surf', diag%axesT1, Time, &
        'Pressure at ice-ocean or atmosphere-ocean interface', &
        'Pa', conversion=US%RL2_T2_to_Pa, cmor_field_name='pso', &
        cmor_long_name='Sea Water Pressure at Sea Water Surface', &
        cmor_standard_name='sea_water_pressure_at_sea_water_surface')

  handles%id_TKE_tidal = register_diag_field('ocean_model', 'TKE_tidal', diag%axesT1, Time, &
        'Tidal source of BBL mixing', 'W m-2', conversion=US%RZ3_T3_to_W_m2)

  if (.not. use_temperature) then
    handles%id_buoy = register_diag_field('ocean_model', 'buoy', diag%axesT1, Time, &
          'Buoyancy forcing', 'm2 s-3', conversion=US%L_to_m**2*US%s_to_T**3)
    return
  endif


  !===============================================================
  ! surface mass flux maps

  handles%id_prcme = register_diag_field('ocean_model', 'PRCmE', diag%axesT1, Time, &
        'Net surface water flux (precip+melt+lrunoff+ice calving-evap)', &
        'kg m-2 s-1', conversion=US%RZ_T_to_kg_m2s, &
        standard_name='water_flux_into_sea_water', cmor_field_name='wfo', &
        cmor_standard_name='water_flux_into_sea_water',cmor_long_name='Water Flux Into Sea Water')

  handles%id_evap = register_diag_field('ocean_model', 'evap', diag%axesT1, Time, &
        'Evaporation/condensation at ocean surface (evaporation is negative)', &
        'kg m-2 s-1', conversion=US%RZ_T_to_kg_m2s, &
        standard_name='water_evaporation_flux', cmor_field_name='evs', &
        cmor_standard_name='water_evaporation_flux', &
        cmor_long_name='Water Evaporation Flux Where Ice Free Ocean over Sea')

  ! smg: seaice_melt field requires updates to the sea ice model
  handles%id_seaice_melt = register_diag_field('ocean_model', 'seaice_melt',       &
        diag%axesT1, Time, 'water flux to ocean from snow/sea ice melting(> 0) or formation(< 0)', &
        'kg m-2 s-1', conversion=US%RZ_T_to_kg_m2s, &
        standard_name='water_flux_into_sea_water_due_to_sea_ice_thermodynamics',     &
        cmor_field_name='fsitherm',                                                  &
        cmor_standard_name='water_flux_into_sea_water_due_to_sea_ice_thermodynamics',&
        cmor_long_name='water flux to ocean from sea ice melt(> 0) or form(< 0)')

  handles%id_precip = register_diag_field('ocean_model', 'precip', diag%axesT1, Time, &
        'Liquid + frozen precipitation into ocean', 'kg m-2 s-1', conversion=US%RZ_T_to_kg_m2s)

  handles%id_fprec = register_diag_field('ocean_model', 'fprec', diag%axesT1, Time,     &
        'Frozen precipitation into ocean', &
        units='kg m-2 s-1', conversion=US%RZ_T_to_kg_m2s,   &
        standard_name='snowfall_flux', cmor_field_name='prsn',                          &
        cmor_standard_name='snowfall_flux', cmor_long_name='Snowfall Flux where Ice Free Ocean over Sea')

  handles%id_lprec = register_diag_field('ocean_model', 'lprec', diag%axesT1, Time,       &
        'Liquid precipitation into ocean', &
        units='kg m-2 s-1', conversion=US%RZ_T_to_kg_m2s,                 &
        standard_name='rainfall_flux',                                                    &
        cmor_field_name='prlq', cmor_standard_name='rainfall_flux',                       &
        cmor_long_name='Rainfall Flux where Ice Free Ocean over Sea')

  handles%id_vprec = register_diag_field('ocean_model', 'vprec', diag%axesT1, Time, &
        'Virtual liquid precip into ocean due to SSS restoring', &
        units='kg m-2 s-1', conversion=US%RZ_T_to_kg_m2s)

  handles%id_frunoff = register_diag_field('ocean_model', 'frunoff', diag%axesT1, Time,    &
        'Frozen runoff (calving) and iceberg melt into ocean', &
        units='kg m-2 s-1', conversion=US%RZ_T_to_kg_m2s, &
        standard_name='water_flux_into_sea_water_from_icebergs',                           &
        cmor_field_name='ficeberg',                                                        &
        cmor_standard_name='water_flux_into_sea_water_from_icebergs',                      &
        cmor_long_name='Water Flux into Seawater from Icebergs')

  handles%id_lrunoff = register_diag_field('ocean_model', 'lrunoff', diag%axesT1, Time, &
        'Liquid runoff (rivers) into ocean', &
        units='kg m-2 s-1', conversion=US%RZ_T_to_kg_m2s, &
        standard_name='water_flux_into_sea_water_from_rivers', cmor_field_name='friver',      &
        cmor_standard_name='water_flux_into_sea_water_from_rivers',                           &
        cmor_long_name='Water Flux into Sea Water From Rivers')

  handles%id_net_massout = register_diag_field('ocean_model', 'net_massout', diag%axesT1, Time, &
        'Net mass leaving the ocean due to evaporation, seaice formation', &
        'kg m-2 s-1', conversion=US%RZ_T_to_kg_m2s)

  handles%id_net_massin  = register_diag_field('ocean_model', 'net_massin', diag%axesT1, Time, &
        'Net mass entering ocean due to precip, runoff, ice melt', &
        'kg m-2 s-1', conversion=US%RZ_T_to_kg_m2s)

  handles%id_massout_flux = register_diag_field('ocean_model', 'massout_flux', diag%axesT1, Time, &
        'Net mass flux of freshwater out of the ocean (used in the boundary flux calculation)', &
         'kg m-2', conversion=diag%GV%H_to_kg_m2)

  handles%id_massin_flux  = register_diag_field('ocean_model', 'massin_flux', diag%axesT1, Time, &
        'Net mass flux of freshwater into the ocean (used in boundary flux calculation)', &
        'kg m-2', conversion=diag%GV%H_to_kg_m2)

  !=========================================================================
  ! area integrated surface mass transport, all are rescaled to MKS units before area integration.

  handles%id_total_prcme = register_scalar_field('ocean_model', 'total_PRCmE', Time, diag,         &
      long_name='Area integrated net surface water flux (precip+melt+liq runoff+ice calving-evap)',&
      units='kg s-1', standard_name='water_flux_into_sea_water_area_integrated',                   &
      cmor_field_name='total_wfo',                                                                 &
      cmor_standard_name='water_flux_into_sea_water_area_integrated',                              &
      cmor_long_name='Water Transport Into Sea Water Area Integrated')

  handles%id_total_evap = register_scalar_field('ocean_model', 'total_evap', Time, diag,&
      long_name='Area integrated evap/condense at ocean surface',                       &
      units='kg s-1', standard_name='water_evaporation_flux_area_integrated',           &
      cmor_field_name='total_evs',                                                      &
      cmor_standard_name='water_evaporation_flux_area_integrated',                      &
      cmor_long_name='Evaporation Where Ice Free Ocean over Sea Area Integrated')

  ! seaice_melt field requires updates to the sea ice model
  handles%id_total_seaice_melt = register_scalar_field('ocean_model', 'total_icemelt', Time, diag, &
      long_name='Area integrated sea ice melt (>0) or form (<0)', units='kg s-1',                      &
      standard_name='water_flux_into_sea_water_due_to_sea_ice_thermodynamics_area_integrated',         &
      cmor_field_name='total_fsitherm',                                                                &
      cmor_standard_name='water_flux_into_sea_water_due_to_sea_ice_thermodynamics_area_integrated',    &
      cmor_long_name='Water Melt/Form from Sea Ice Area Integrated')

  handles%id_total_precip = register_scalar_field('ocean_model', 'total_precip', Time, diag, &
      long_name='Area integrated liquid+frozen precip into ocean', units='kg s-1')

  handles%id_total_fprec = register_scalar_field('ocean_model', 'total_fprec', Time, diag,&
      long_name='Area integrated frozen precip into ocean', units='kg s-1',               &
      standard_name='snowfall_flux_area_integrated',                                      &
      cmor_field_name='total_prsn',                                                       &
      cmor_standard_name='snowfall_flux_area_integrated',                                 &
      cmor_long_name='Snowfall Flux where Ice Free Ocean over Sea Area Integrated')

  handles%id_total_lprec = register_scalar_field('ocean_model', 'total_lprec', Time, diag,&
      long_name='Area integrated liquid precip into ocean', units='kg s-1',               &
      standard_name='rainfall_flux_area_integrated',                                      &
      cmor_field_name='total_pr',                                                         &
      cmor_standard_name='rainfall_flux_area_integrated',                                 &
      cmor_long_name='Rainfall Flux where Ice Free Ocean over Sea Area Integrated')

  handles%id_total_vprec = register_scalar_field('ocean_model', 'total_vprec', Time, diag, &
      long_name='Area integrated virtual liquid precip due to SSS restoring', units='kg s-1')

  handles%id_total_frunoff = register_scalar_field('ocean_model', 'total_frunoff', Time, diag,    &
      long_name='Area integrated frozen runoff (calving) & iceberg melt into ocean', units='kg s-1',&
      cmor_field_name='total_ficeberg',                                                           &
      cmor_standard_name='water_flux_into_sea_water_from_icebergs_area_integrated',               &
      cmor_long_name='Water Flux into Seawater from Icebergs Area Integrated')

  handles%id_total_lrunoff = register_scalar_field('ocean_model', 'total_lrunoff', Time, diag,&
      long_name='Area integrated liquid runoff into ocean', units='kg s-1',                   &
      cmor_field_name='total_friver',                                                         &
      cmor_standard_name='water_flux_into_sea_water_from_rivers_area_integrated',             &
      cmor_long_name='Water Flux into Sea Water From Rivers Area Integrated')

  handles%id_total_net_massout = register_scalar_field('ocean_model', 'total_net_massout', Time, diag, &
      long_name='Area integrated mass leaving ocean due to evap and seaice form', units='kg s-1')

  handles%id_total_net_massin = register_scalar_field('ocean_model', 'total_net_massin', Time, diag, &
      long_name='Area integrated mass entering ocean due to predip, runoff, ice melt', units='kg s-1')

  !=========================================================================
  ! area averaged surface mass transport

  handles%id_prcme_ga = register_scalar_field('ocean_model', 'PRCmE_ga', Time, diag,             &
      long_name='Area averaged net surface water flux (precip+melt+liq runoff+ice calving-evap)',&
      units='kg m-2 s-1', standard_name='water_flux_into_sea_water_area_averaged',               &
      cmor_field_name='ave_wfo',                                                                 &
      cmor_standard_name='rainfall_flux_area_averaged',                                          &
      cmor_long_name='Water Transport Into Sea Water Area Averaged')

  handles%id_evap_ga = register_scalar_field('ocean_model', 'evap_ga', Time, diag,&
      long_name='Area averaged evap/condense at ocean surface',                   &
      units='kg m-2 s-1', standard_name='water_evaporation_flux_area_averaged',   &
      cmor_field_name='ave_evs',                                                  &
      cmor_standard_name='water_evaporation_flux_area_averaged',                  &
      cmor_long_name='Evaporation Where Ice Free Ocean over Sea Area Averaged')

 handles%id_lprec_ga = register_scalar_field('ocean_model', 'lprec_ga', Time, diag,&
      long_name='Area integrated liquid precip into ocean', units='kg m-2 s-1',    &
      standard_name='rainfall_flux_area_averaged',                                 &
      cmor_field_name='ave_pr',                                                    &
      cmor_standard_name='rainfall_flux_area_averaged',                            &
      cmor_long_name='Rainfall Flux where Ice Free Ocean over Sea Area Averaged')

 handles%id_fprec_ga = register_scalar_field('ocean_model', 'fprec_ga', Time, diag,&
      long_name='Area integrated frozen precip into ocean', units='kg m-2 s-1',    &
      standard_name='snowfall_flux_area_averaged',                                 &
      cmor_field_name='ave_prsn',                                                  &
      cmor_standard_name='snowfall_flux_area_averaged',                            &
      cmor_long_name='Snowfall Flux where Ice Free Ocean over Sea Area Averaged')

  handles%id_precip_ga = register_scalar_field('ocean_model', 'precip_ga', Time, diag, &
      long_name='Area averaged liquid+frozen precip into ocean', units='kg m-2 s-1')

  handles%id_vprec_ga = register_scalar_field('ocean_model', 'vrec_ga', Time, diag, &
      long_name='Area averaged virtual liquid precip due to SSS restoring', units='kg m-2 s-1')

  !===============================================================
  ! surface heat flux maps

  handles%id_heat_content_frunoff = register_diag_field('ocean_model', 'heat_content_frunoff', &
        diag%axesT1, Time, 'Heat content (relative to 0C) of solid runoff into ocean',         &
        'W m-2', conversion=US%QRZ_T_to_W_m2, &
        standard_name='temperature_flux_due_to_solid_runoff_expressed_as_heat_flux_into_sea_water')

  handles%id_heat_content_lrunoff = register_diag_field('ocean_model', 'heat_content_lrunoff', &
        diag%axesT1, Time, 'Heat content (relative to 0C) of liquid runoff into ocean',        &
        'W m-2', conversion=US%QRZ_T_to_W_m2, &
        standard_name='temperature_flux_due_to_runoff_expressed_as_heat_flux_into_sea_water')

  handles%id_hfrunoffds = register_diag_field('ocean_model', 'hfrunoffds',                            &
        diag%axesT1, Time, 'Heat content (relative to 0C) of liquid+solid runoff into ocean', &
        'W m-2', conversion=US%QRZ_T_to_W_m2, &
        standard_name='temperature_flux_due_to_runoff_expressed_as_heat_flux_into_sea_water')

  handles%id_heat_content_lprec = register_diag_field('ocean_model', 'heat_content_lprec',             &
        diag%axesT1,Time,'Heat content (relative to 0degC) of liquid precip entering ocean',           &
        'W m-2', conversion=US%QRZ_T_to_W_m2)

  handles%id_heat_content_fprec = register_diag_field('ocean_model', 'heat_content_fprec',&
        diag%axesT1,Time,'Heat content (relative to 0degC) of frozen prec entering ocean',&
        'W m-2', conversion=US%QRZ_T_to_W_m2)

  handles%id_heat_content_icemelt = register_diag_field('ocean_model', 'heat_content_icemelt',&
        diag%axesT1,Time,'Heat content (relative to 0degC) of water flux due to sea ice melting/freezing',&
        'W m-2', conversion=US%QRZ_T_to_W_m2)

  handles%id_heat_content_vprec = register_diag_field('ocean_model', 'heat_content_vprec',   &
        diag%axesT1,Time,'Heat content (relative to 0degC) of virtual precip entering ocean',&
        'W m-2', conversion=US%QRZ_T_to_W_m2)

  handles%id_heat_content_cond = register_diag_field('ocean_model', 'heat_content_cond',   &
        diag%axesT1,Time,'Heat content (relative to 0degC) of water condensing into ocean',&
        'W m-2', conversion=US%QRZ_T_to_W_m2)

  handles%id_hfrainds = register_diag_field('ocean_model', 'hfrainds',                                 &
        diag%axesT1,Time,'Heat content (relative to 0degC) of liquid+frozen precip entering ocean',    &
        'W m-2', conversion=US%QRZ_T_to_W_m2, &
        standard_name='temperature_flux_due_to_rainfall_expressed_as_heat_flux_into_sea_water',&
        cmor_long_name='Heat Content (relative to 0degC) of Liquid + Frozen Precipitation')

  handles%id_heat_content_surfwater = register_diag_field('ocean_model', 'heat_content_surfwater',&
         diag%axesT1, Time,                                                                       &
        'Heat content (relative to 0degC) of net water crossing ocean surface (frozen+liquid)',   &
        'W m-2', conversion=US%QRZ_T_to_W_m2)

  handles%id_heat_content_massout = register_diag_field('ocean_model', 'heat_content_massout',                      &
         diag%axesT1, Time,'Heat content (relative to 0degC) of net mass leaving ocean ocean via evap and ice form',&
        'W m-2', conversion=US%QRZ_T_to_W_m2,                                                      &
        cmor_field_name='hfevapds',                                                                                 &
        cmor_standard_name='temperature_flux_due_to_evaporation_expressed_as_heat_flux_out_of_sea_water',           &
        cmor_long_name='Heat Content (relative to 0degC) of Water Leaving Ocean via Evaporation and Ice Formation')

  handles%id_heat_content_massin = register_diag_field('ocean_model', 'heat_content_massin',   &
         diag%axesT1, Time,'Heat content (relative to 0degC) of net mass entering ocean ocean',&
        'W m-2', conversion=US%QRZ_T_to_W_m2)

  handles%id_net_heat_coupler = register_diag_field('ocean_model', 'net_heat_coupler',          &
        diag%axesT1,Time,'Surface ocean heat flux from SW+LW+latent+sensible+seaice_melt_heat (via the coupler)',&
        'W m-2', conversion=US%QRZ_T_to_W_m2)

  handles%id_net_heat_surface = register_diag_field('ocean_model', 'net_heat_surface',diag%axesT1, Time,  &
        'Surface ocean heat flux from SW+LW+lat+sens+mass transfer+frazil+restore+seaice_melt_heat or '// &
        'flux adjustments', &
        'W m-2', conversion=US%QRZ_T_to_W_m2, &
        standard_name='surface_downward_heat_flux_in_sea_water', cmor_field_name='hfds',            &
        cmor_standard_name='surface_downward_heat_flux_in_sea_water',           &
        cmor_long_name='Surface ocean heat flux from SW+LW+latent+sensible+masstransfer+frazil+seaice_melt_heat')

  handles%id_sw = register_diag_field('ocean_model', 'SW', diag%axesT1, Time,  &
        'Shortwave radiation flux into ocean', 'W m-2', conversion=US%QRZ_T_to_W_m2,                        &
        standard_name='net_downward_shortwave_flux_at_sea_water_surface',      &
        cmor_field_name='rsntds',                                              &
        cmor_standard_name='net_downward_shortwave_flux_at_sea_water_surface', &
        cmor_long_name='Net Downward Shortwave Radiation at Sea Water Surface')
  handles%id_sw_vis = register_diag_field('ocean_model', 'sw_vis', diag%axesT1, Time,     &
        'Shortwave radiation direct and diffuse flux into the ocean in the visible band', &
        'W m-2', conversion=US%QRZ_T_to_W_m2)
  handles%id_sw_nir = register_diag_field('ocean_model', 'sw_nir', diag%axesT1, Time,     &
        'Shortwave radiation direct and diffuse flux into the ocean in the near-infrared band', &
        'W m-2', conversion=US%QRZ_T_to_W_m2)

  handles%id_LwLatSens = register_diag_field('ocean_model', 'LwLatSens', diag%axesT1, Time, &
        'Combined longwave, latent, and sensible heating at ocean surface', 'W m-2', conversion=US%QRZ_T_to_W_m2)

  handles%id_lw = register_diag_field('ocean_model', 'LW', diag%axesT1, Time, &
        'Longwave radiation flux into ocean', 'W m-2', conversion=US%QRZ_T_to_W_m2, &
        standard_name='surface_net_downward_longwave_flux',                   &
        cmor_field_name='rlntds',                                             &
        cmor_standard_name='surface_net_downward_longwave_flux',              &
        cmor_long_name='Surface Net Downward Longwave Radiation')

  handles%id_lat = register_diag_field('ocean_model', 'latent', diag%axesT1, Time,                    &
        'Latent heat flux into ocean due to fusion and evaporation (negative means ocean heat loss)', &
        'W m-2', conversion=US%QRZ_T_to_W_m2, cmor_field_name='hflso',                                &
        cmor_standard_name='surface_downward_latent_heat_flux',                                       &
        cmor_long_name='Surface Downward Latent Heat Flux due to Evap + Melt Snow/Ice')

  handles%id_lat_evap = register_diag_field('ocean_model', 'latent_evap', diag%axesT1, Time, &
        'Latent heat flux into ocean due to evaporation/condensation', 'W m-2', conversion=US%QRZ_T_to_W_m2)

  handles%id_lat_fprec = register_diag_field('ocean_model', 'latent_fprec_diag', diag%axesT1, Time,&
        'Latent heat flux into ocean due to melting of frozen precipitation', 'W m-2', conversion=US%QRZ_T_to_W_m2, &
        cmor_field_name='hfsnthermds',                                                             &
        cmor_standard_name='heat_flux_into_sea_water_due_to_snow_thermodynamics',                  &
        cmor_long_name='Latent Heat to Melt Frozen Precipitation')

  handles%id_lat_frunoff = register_diag_field('ocean_model', 'latent_frunoff', diag%axesT1, Time, &
        'Latent heat flux into ocean due to melting of icebergs', 'W m-2', conversion=US%QRZ_T_to_W_m2, &
        cmor_field_name='hfibthermds',                                                             &
        cmor_standard_name='heat_flux_into_sea_water_due_to_iceberg_thermodynamics',               &
        cmor_long_name='Latent Heat to Melt Frozen Runoff/Iceberg')

  handles%id_sens = register_diag_field('ocean_model', 'sensible', diag%axesT1, Time, &
        'Sensible heat flux into ocean', 'W m-2', conversion=US%QRZ_T_to_W_m2,        &
        standard_name='surface_downward_sensible_heat_flux',                         &
        cmor_field_name='hfsso',                                                     &
        cmor_standard_name='surface_downward_sensible_heat_flux',                    &
        cmor_long_name='Surface Downward Sensible Heat Flux')

  handles%id_seaice_melt_heat = register_diag_field('ocean_model', 'seaice_melt_heat', diag%axesT1, Time,&
        'Heat flux into ocean due to snow and sea ice melt/freeze', 'W m-2', conversion=US%QRZ_T_to_W_m2, &
        standard_name='snow_ice_melt_heat_flux',                         &
  !GMM TODO cmor_field_name='hfsso',                                                     &
        cmor_standard_name='snow_ice_melt_heat_flux',                    &
        cmor_long_name='Heat flux into ocean from snow and sea ice melt')

  handles%id_heat_added = register_diag_field('ocean_model', 'heat_added', diag%axesT1, Time, &
        'Flux Adjustment or restoring surface heat flux into ocean', 'W m-2', conversion=US%QRZ_T_to_W_m2)


  !===============================================================
  ! area integrated surface heat fluxes

  handles%id_total_heat_content_frunoff = register_scalar_field('ocean_model',                     &
      'total_heat_content_frunoff', Time, diag,                                                    &
      long_name='Area integrated heat content (relative to 0C) of solid runoff',                   &
      units='W', cmor_field_name='total_hfsolidrunoffds',                                          &
      cmor_standard_name=                                                                          &
      'temperature_flux_due_to_solid_runoff_expressed_as_heat_flux_into_sea_water_area_integrated',&
      cmor_long_name=                                                                              &
      'Temperature Flux due to Solid Runoff Expressed as Heat Flux into Sea Water Area Integrated')

  handles%id_total_heat_content_lrunoff = register_scalar_field('ocean_model',               &
      'total_heat_content_lrunoff', Time, diag,                                              &
      long_name='Area integrated heat content (relative to 0C) of liquid runoff',            &
      units='W', cmor_field_name='total_hfrunoffds',                                         &
      cmor_standard_name=                                                                    &
      'temperature_flux_due_to_runoff_expressed_as_heat_flux_into_sea_water_area_integrated',&
      cmor_long_name=                                                                        &
      'Temperature Flux due to Runoff Expressed as Heat Flux into Sea Water Area Integrated')

  handles%id_total_heat_content_lprec = register_scalar_field('ocean_model',                   &
      'total_heat_content_lprec', Time, diag,                                                  &
      long_name='Area integrated heat content (relative to 0C) of liquid precip',              &
      units='W', cmor_field_name='total_hfrainds',                                             &
      cmor_standard_name=                                                                      &
      'temperature_flux_due_to_rainfall_expressed_as_heat_flux_into_sea_water_area_integrated',&
      cmor_long_name=                                                                          &
      'Temperature Flux due to Rainfall Expressed as Heat Flux into Sea Water Area Integrated')

  handles%id_total_heat_content_fprec = register_scalar_field('ocean_model',     &
      'total_heat_content_fprec', Time, diag,                                    &
      long_name='Area integrated heat content (relative to 0C) of frozen precip',&
      units='W')

  handles%id_total_heat_content_icemelt = register_scalar_field('ocean_model',     &
      'total_heat_content_icemelt', Time, diag,long_name=                          &
      'Area integrated heat content (relative to 0C) of water flux due sea ice melting/freezing', &
      units='W')

  handles%id_total_heat_content_vprec = register_scalar_field('ocean_model',      &
      'total_heat_content_vprec', Time, diag,                                     &
      long_name='Area integrated heat content (relative to 0C) of virtual precip',&
      units='W')

  handles%id_total_heat_content_cond = register_scalar_field('ocean_model',   &
      'total_heat_content_cond', Time, diag,                                  &
      long_name='Area integrated heat content (relative to 0C) of condensate',&
      units='W')

  handles%id_total_heat_content_surfwater = register_scalar_field('ocean_model',          &
      'total_heat_content_surfwater', Time, diag,                                         &
      long_name='Area integrated heat content (relative to 0C) of water crossing surface',&
      units='W')

  handles%id_total_heat_content_massout = register_scalar_field('ocean_model',                      &
      'total_heat_content_massout', Time, diag,                                                     &
      long_name='Area integrated heat content (relative to 0C) of water leaving ocean',             &
      units='W',                                                                                    &
      cmor_field_name='total_hfevapds',                                                             &
      cmor_standard_name=                                                                           &
      'temperature_flux_due_to_evaporation_expressed_as_heat_flux_out_of_sea_water_area_integrated',&
      cmor_long_name='Heat Flux Out of Sea Water due to Evaporating Water Area Integrated')

  handles%id_total_heat_content_massin = register_scalar_field('ocean_model',           &
      'total_heat_content_massin', Time, diag,                                          &
      long_name='Area integrated heat content (relative to 0C) of water entering ocean',&
      units='W')

  handles%id_total_net_heat_coupler = register_scalar_field('ocean_model',                       &
      'total_net_heat_coupler', Time, diag,                                                      &
      long_name='Area integrated surface heat flux from SW+LW+latent+sensible+seaice_melt_heat (via the coupler)',&
      units='W')

  handles%id_total_net_heat_surface = register_scalar_field('ocean_model',                      &
      'total_net_heat_surface', Time, diag,                                                     &
      long_name='Area integrated surface heat flux from SW+LW+lat+sens+mass+frazil+restore or flux adjustments', &
      units='W',                                                                                &
      cmor_field_name='total_hfds',                                                             &
      cmor_standard_name='surface_downward_heat_flux_in_sea_water_area_integrated',             &
      cmor_long_name=                                                                           &
      'Surface Ocean Heat Flux from SW+LW+latent+sensible+mass transfer+frazil Area Integrated')

  handles%id_total_sw = register_scalar_field('ocean_model',                                &
      'total_sw', Time, diag,                                                               &
      long_name='Area integrated net downward shortwave at sea water surface',              &
      units='W',                                                                            &
      cmor_field_name='total_rsntds',                                                       &
      cmor_standard_name='net_downward_shortwave_flux_at_sea_water_surface_area_integrated',&
      cmor_long_name=                                                                       &
      'Net Downward Shortwave Radiation at Sea Water Surface Area Integrated')

  handles%id_total_LwLatSens = register_scalar_field('ocean_model',&
      'total_LwLatSens', Time, diag,                               &
      long_name='Area integrated longwave+latent+sensible heating',&
      units='W')

  handles%id_total_lw = register_scalar_field('ocean_model',                  &
      'total_lw', Time, diag,                                                 &
      long_name='Area integrated net downward longwave at sea water surface', &
      units='W',                                                              &
      cmor_field_name='total_rlntds',                                         &
      cmor_standard_name='surface_net_downward_longwave_flux_area_integrated',&
      cmor_long_name=                                                         &
      'Surface Net Downward Longwave Radiation Area Integrated')

  handles%id_total_lat = register_scalar_field('ocean_model',                &
      'total_lat', Time, diag,                                               &
      long_name='Area integrated surface downward latent heat flux',         &
      units='W',                                                             &
      cmor_field_name='total_hflso',                                         &
      cmor_standard_name='surface_downward_latent_heat_flux_area_integrated',&
      cmor_long_name=                                                        &
      'Surface Downward Latent Heat Flux Area Integrated')

  handles%id_total_lat_evap = register_scalar_field('ocean_model',      &
      'total_lat_evap', Time, diag,                                     &
      long_name='Area integrated latent heat flux due to evap/condense',&
      units='W')

  handles%id_total_lat_fprec = register_scalar_field('ocean_model',                            &
      'total_lat_fprec', Time, diag,                                                           &
      long_name='Area integrated latent heat flux due to melting frozen precip',               &
      units='W',                                                                               &
      cmor_field_name='total_hfsnthermds',                                                     &
      cmor_standard_name='heat_flux_into_sea_water_due_to_snow_thermodynamics_area_integrated',&
      cmor_long_name=                                                                          &
      'Latent Heat to Melt Frozen Precipitation Area Integrated')

  handles%id_total_lat_frunoff = register_scalar_field('ocean_model',                             &
      'total_lat_frunoff', Time, diag,                                                            &
      long_name='Area integrated latent heat flux due to melting icebergs',                       &
      units='W',                                                                                  &
      cmor_field_name='total_hfibthermds',                                                        &
      cmor_standard_name='heat_flux_into_sea_water_due_to_iceberg_thermodynamics_area_integrated',&
      cmor_long_name=                                                                             &
      'Heat Flux into Sea Water due to Iceberg Thermodynamics Area Integrated')

  handles%id_total_sens = register_scalar_field('ocean_model',                 &
      'total_sens', Time, diag,                                                &
      long_name='Area integrated downward sensible heat flux',                 &
      units='W',                                                               &
      cmor_field_name='total_hfsso',                                           &
      cmor_standard_name='surface_downward_sensible_heat_flux_area_integrated',&
      cmor_long_name=                                                          &
      'Surface Downward Sensible Heat Flux Area Integrated')

  handles%id_total_heat_added = register_scalar_field('ocean_model',&
      'total_heat_adjustment', Time, diag,                               &
      long_name='Area integrated surface heat flux from restoring and/or flux adjustment',   &
      units='W')

  handles%id_total_seaice_melt_heat = register_scalar_field('ocean_model',&
      'total_seaice_melt_heat', Time, diag,                               &
      long_name='Area integrated surface heat flux from snow and sea ice melt',   &
      units='W')

  !===============================================================
  ! area averaged surface heat fluxes

  handles%id_net_heat_coupler_ga = register_scalar_field('ocean_model',                       &
      'net_heat_coupler_ga', Time, diag,                                                      &
      long_name='Area averaged surface heat flux from SW+LW+latent+sensible+seaice_melt_heat (via the coupler)',&
      units='W m-2')

  handles%id_net_heat_surface_ga = register_scalar_field('ocean_model',                       &
      'net_heat_surface_ga', Time, diag, long_name=                                                     &
      'Area averaged surface heat flux from SW+LW+lat+sens+mass+frazil+restore+seaice_melt_heat or flux adjustments', &
      units='W m-2',                                                                          &
      cmor_field_name='ave_hfds',                                                             &
      cmor_standard_name='surface_downward_heat_flux_in_sea_water_area_averaged',             &
      cmor_long_name=                                                                         &
      'Surface Ocean Heat Flux from SW+LW+latent+sensible+mass transfer+frazil Area Averaged')

  handles%id_sw_ga = register_scalar_field('ocean_model',                                 &
      'sw_ga', Time, diag,                                                                &
      long_name='Area averaged net downward shortwave at sea water surface',              &
      units='W m-2',                                                                      &
      cmor_field_name='ave_rsntds',                                                       &
      cmor_standard_name='net_downward_shortwave_flux_at_sea_water_surface_area_averaged',&
      cmor_long_name=                                                                     &
      'Net Downward Shortwave Radiation at Sea Water Surface Area Averaged')

  handles%id_LwLatSens_ga = register_scalar_field('ocean_model',&
      'LwLatSens_ga', Time, diag,                               &
      long_name='Area averaged longwave+latent+sensible heating',&
      units='W m-2')

  handles%id_lw_ga = register_scalar_field('ocean_model',                   &
      'lw_ga', Time, diag,                                                  &
      long_name='Area averaged net downward longwave at sea water surface', &
      units='W m-2',                                                        &
      cmor_field_name='ave_rlntds',                                         &
      cmor_standard_name='surface_net_downward_longwave_flux_area_averaged',&
      cmor_long_name=                                                       &
      'Surface Net Downward Longwave Radiation Area Averaged')

  handles%id_lat_ga = register_scalar_field('ocean_model',                 &
      'lat_ga', Time, diag,                                                &
      long_name='Area averaged surface downward latent heat flux',         &
      units='W m-2',                                                       &
      cmor_field_name='ave_hflso',                                         &
      cmor_standard_name='surface_downward_latent_heat_flux_area_averaged',&
      cmor_long_name=                                                      &
      'Surface Downward Latent Heat Flux Area Averaged')

  handles%id_sens_ga = register_scalar_field('ocean_model',                  &
      'sens_ga', Time, diag,                                                 &
      long_name='Area averaged downward sensible heat flux',                 &
      units='W m-2',                                                         &
      cmor_field_name='ave_hfsso',                                           &
      cmor_standard_name='surface_downward_sensible_heat_flux_area_averaged',&
      cmor_long_name=                                                        &
      'Surface Downward Sensible Heat Flux Area Averaged')


  !===============================================================
  ! maps of surface salt fluxes, virtual precip fluxes, and adjustments

  handles%id_saltflux = register_diag_field('ocean_model', 'salt_flux', diag%axesT1, Time,&
        'Net salt flux into ocean at surface (restoring + sea-ice)',                      &
        units='kg m-2 s-1', conversion=US%RZ_T_to_kg_m2s, &
        cmor_field_name='sfdsi', cmor_standard_name='downward_sea_ice_basal_salt_flux', &
        cmor_long_name='Downward Sea Ice Basal Salt Flux')

  handles%id_saltFluxIn = register_diag_field('ocean_model', 'salt_flux_in', diag%axesT1, Time, &
        'Salt flux into ocean at surface from coupler', &
        units='kg m-2 s-1', conversion=US%RZ_T_to_kg_m2s)

  handles%id_saltFluxAdded = register_diag_field('ocean_model', 'salt_flux_added', &
        diag%axesT1,Time,'Salt flux into ocean at surface due to restoring or flux adjustment', &
        units='kg m-2 s-1', conversion=US%RZ_T_to_kg_m2s)

  handles%id_saltFluxGlobalAdj = register_scalar_field('ocean_model',              &
        'salt_flux_global_restoring_adjustment', Time, diag,                       &
        'Adjustment needed to balance net global salt flux into ocean at surface', &
         units='kg m-2 s-1') !, conversion=US%RZ_T_to_kg_m2s)

  handles%id_vPrecGlobalAdj = register_scalar_field('ocean_model',  &
        'vprec_global_adjustment', Time, diag,                      &
        'Adjustment needed to adjust net vprec into ocean to zero', &
        'kg m-2 s-1')

  handles%id_netFWGlobalAdj = register_scalar_field('ocean_model',       &
        'net_fresh_water_global_adjustment', Time, diag,                 &
        'Adjustment needed to adjust net fresh water into ocean to zero',&
        'kg m-2 s-1')

  handles%id_saltFluxGlobalScl = register_scalar_field('ocean_model',            &
        'salt_flux_global_restoring_scaling', Time, diag,                        &
        'Scaling applied to balance net global salt flux into ocean at surface', &
        'nondim')

  handles%id_vPrecGlobalScl = register_scalar_field('ocean_model',&
        'vprec_global_scaling', Time, diag,                       &
        'Scaling applied to adjust net vprec into ocean to zero', &
        'nondim')

  handles%id_netFWGlobalScl = register_scalar_field('ocean_model',      &
        'net_fresh_water_global_scaling', Time, diag,                   &
        'Scaling applied to adjust net fresh water into ocean to zero', &
        'nondim')

  !===============================================================
  ! area integrals of surface salt fluxes

  handles%id_total_saltflux = register_scalar_field('ocean_model',          &
      'total_salt_flux', Time, diag,                                        &
      long_name='Area integrated surface salt flux', units='kg s-1',        &
      cmor_field_name='total_sfdsi',                                        &
      cmor_standard_name='downward_sea_ice_basal_salt_flux_area_integrated',&
      cmor_long_name='Downward Sea Ice Basal Salt Flux Area Integrated')

  handles%id_total_saltFluxIn = register_scalar_field('ocean_model', 'total_salt_Flux_In', &
      Time, diag, long_name='Area integrated surface salt flux at surface from coupler', units='kg s-1')

  handles%id_total_saltFluxAdded = register_scalar_field('ocean_model', 'total_salt_Flux_Added', &
      Time, diag, long_name='Area integrated surface salt flux due to restoring or flux adjustment', units='kg s-1')

  !===============================================================
  ! wave forcing diagnostics
  if (present(use_waves)) then
    if (use_waves) then
      handles%id_lamult = register_diag_field('ocean_model', 'lamult', &
        diag%axesT1, Time, long_name='Langmuir enhancement factor received from WW3', units="nondim")
    endif
  endif

end subroutine register_forcing_type_diags

!> Accumulate the forcing over time steps, taking input from a mechanical forcing type
!! and a temporary forcing-flux type.
subroutine forcing_accumulate(flux_tmp, forces, fluxes, G, wt2)
  type(forcing),         intent(in)    :: flux_tmp !< A temporary structure with current
                                                 !!thermodynamic forcing fields
  type(mech_forcing),    intent(in)    :: forces !< A structure with the driving mechanical forces
  type(forcing),         intent(inout) :: fluxes !< A structure containing time-averaged
                                                 !! thermodynamic forcing fields
  type(ocean_grid_type), intent(inout) :: G      !< The ocean's grid structure
  real,                  intent(out)   :: wt2    !< The relative weight of the new fluxes

  ! This subroutine copies mechancal forcing from flux_tmp to fluxes and
  ! stores the time-weighted averages of the various buoyancy fluxes in fluxes,
  ! and increments the amount of time over which the buoyancy forcing should be
  ! applied, all via a call to fluxes accumulate.

  call fluxes_accumulate(flux_tmp, fluxes, G, wt2, forces)

end subroutine forcing_accumulate

!> Accumulate the thermodynamic fluxes over time steps
subroutine fluxes_accumulate(flux_tmp, fluxes, G, wt2, forces)
  type(forcing),             intent(in)    :: flux_tmp !< A temporary structure with current
                                                     !! thermodynamic forcing fields
  type(forcing),             intent(inout) :: fluxes !< A structure containing time-averaged
                                                     !! thermodynamic forcing fields
  type(ocean_grid_type),     intent(inout) :: G      !< The ocean's grid structure
  real,                      intent(out)   :: wt2    !< The relative weight of the new fluxes
  type(mech_forcing), optional, intent(in) :: forces !< A structure with the driving mechanical forces

  ! This subroutine copies mechanical forcing from flux_tmp to fluxes and
  ! stores the time-weighted averages of the various buoyancy fluxes in fluxes,
  ! and increments the amount of time over which the buoyancy forcing in fluxes should be
  ! applied based on the time interval stored in flux_tmp.

  real :: wt1  ! The relative weight of the previous fluxes [nondim]
  integer :: i, j, is, ie, js, je, Isq, Ieq, Jsq, Jeq, i0, j0
  integer :: isd, ied, jsd, jed, IsdB, IedB, JsdB, JedB, isr, ier, jsr, jer
  is   = G%isc   ; ie   = G%iec    ; js   = G%jsc   ; je   = G%jec
  Isq  = G%IscB  ; Ieq  = G%IecB   ; Jsq  = G%JscB  ; Jeq  = G%JecB
  isd  = G%isd   ; ied  = G%ied    ; jsd  = G%jsd   ; jed  = G%jed
  IsdB = G%IsdB  ; IedB = G%IedB   ; JsdB = G%JsdB  ; JedB = G%JedB


  if (fluxes%dt_buoy_accum < 0) call MOM_error(FATAL, "fluxes_accumulate: "//&
     "fluxes must be initialzed before it can be augmented.")

  ! wt1 is the relative weight of the previous fluxes.
  wt1 = fluxes%dt_buoy_accum / (fluxes%dt_buoy_accum + flux_tmp%dt_buoy_accum)
  wt2 = 1.0 - wt1 ! = flux_tmp%dt_buoy_accum / (fluxes%dt_buoy_accum + flux_tmp%dt_buoy_accum)
  fluxes%dt_buoy_accum = fluxes%dt_buoy_accum + flux_tmp%dt_buoy_accum

  ! Copy over the pressure fields and accumulate averages of ustar, either from the forcing
  ! type or from the temporary fluxes type.
  if (present(forces)) then
    do j=js,je ; do i=is,ie
      fluxes%p_surf(i,j) = forces%p_surf(i,j)
      fluxes%p_surf_full(i,j) = forces%p_surf_full(i,j)

      fluxes%ustar(i,j) = wt1*fluxes%ustar(i,j) + wt2*forces%ustar(i,j)
    enddo ; enddo
  else
    do j=js,je ; do i=is,ie
      fluxes%p_surf(i,j) = flux_tmp%p_surf(i,j)
      fluxes%p_surf_full(i,j) = flux_tmp%p_surf_full(i,j)

      fluxes%ustar(i,j) = wt1*fluxes%ustar(i,j) + wt2*flux_tmp%ustar(i,j)
    enddo ; enddo
  endif

  ! Average the water, heat, and salt fluxes, and ustar.
  do j=js,je ; do i=is,ie
    if (fluxes%gustless_accum_bug) then
      fluxes%ustar_gustless(i,j) = flux_tmp%ustar_gustless(i,j)
    else
      fluxes%ustar_gustless(i,j) = wt1*fluxes%ustar_gustless(i,j) + wt2*flux_tmp%ustar_gustless(i,j)
    endif

    fluxes%evap(i,j) = wt1*fluxes%evap(i,j) + wt2*flux_tmp%evap(i,j)
    fluxes%lprec(i,j) = wt1*fluxes%lprec(i,j) + wt2*flux_tmp%lprec(i,j)
    fluxes%fprec(i,j) = wt1*fluxes%fprec(i,j) + wt2*flux_tmp%fprec(i,j)
    fluxes%vprec(i,j) = wt1*fluxes%vprec(i,j) + wt2*flux_tmp%vprec(i,j)
    fluxes%lrunoff(i,j) = wt1*fluxes%lrunoff(i,j) + wt2*flux_tmp%lrunoff(i,j)
    fluxes%frunoff(i,j) = wt1*fluxes%frunoff(i,j) + wt2*flux_tmp%frunoff(i,j)
    fluxes%seaice_melt(i,j) = wt1*fluxes%seaice_melt(i,j) + wt2*flux_tmp%seaice_melt(i,j)
    fluxes%sw(i,j) = wt1*fluxes%sw(i,j) + wt2*flux_tmp%sw(i,j)
    fluxes%sw_vis_dir(i,j) = wt1*fluxes%sw_vis_dir(i,j) + wt2*flux_tmp%sw_vis_dir(i,j)
    fluxes%sw_vis_dif(i,j) = wt1*fluxes%sw_vis_dif(i,j) + wt2*flux_tmp%sw_vis_dif(i,j)
    fluxes%sw_nir_dir(i,j) = wt1*fluxes%sw_nir_dir(i,j) + wt2*flux_tmp%sw_nir_dir(i,j)
    fluxes%sw_nir_dif(i,j) = wt1*fluxes%sw_nir_dif(i,j) + wt2*flux_tmp%sw_nir_dif(i,j)
    fluxes%lw(i,j) = wt1*fluxes%lw(i,j) + wt2*flux_tmp%lw(i,j)
    fluxes%latent(i,j) = wt1*fluxes%latent(i,j) + wt2*flux_tmp%latent(i,j)
    fluxes%sens(i,j) = wt1*fluxes%sens(i,j) + wt2*flux_tmp%sens(i,j)

    fluxes%salt_flux(i,j) = wt1*fluxes%salt_flux(i,j) + wt2*flux_tmp%salt_flux(i,j)
  enddo ; enddo
  if (associated(fluxes%heat_added) .and. associated(flux_tmp%heat_added)) then
    do j=js,je ; do i=is,ie
      fluxes%heat_added(i,j) = wt1*fluxes%heat_added(i,j) + wt2*flux_tmp%heat_added(i,j)
    enddo ; enddo
  endif
  ! These might always be associated, in which case they can be combined?
  if (associated(fluxes%heat_content_cond) .and. associated(flux_tmp%heat_content_cond)) then
    do j=js,je ; do i=is,ie
      fluxes%heat_content_cond(i,j) = wt1*fluxes%heat_content_cond(i,j) + wt2*flux_tmp%heat_content_cond(i,j)
    enddo ; enddo
  endif
  if (associated(fluxes%heat_content_lprec) .and. associated(flux_tmp%heat_content_lprec)) then
    do j=js,je ; do i=is,ie
      fluxes%heat_content_lprec(i,j) = wt1*fluxes%heat_content_lprec(i,j) + wt2*flux_tmp%heat_content_lprec(i,j)
    enddo ; enddo
  endif
  if (associated(fluxes%heat_content_fprec) .and. associated(flux_tmp%heat_content_fprec)) then
    do j=js,je ; do i=is,ie
      fluxes%heat_content_fprec(i,j) = wt1*fluxes%heat_content_fprec(i,j) + wt2*flux_tmp%heat_content_fprec(i,j)
    enddo ; enddo
  endif
  if (associated(fluxes%heat_content_icemelt) .and. associated(flux_tmp%heat_content_icemelt)) then
    do j=js,je ; do i=is,ie
      fluxes%heat_content_icemelt(i,j) = wt1*fluxes%heat_content_icemelt(i,j) + wt2*flux_tmp%heat_content_icemelt(i,j)
    enddo ; enddo
  endif
  if (associated(fluxes%heat_content_vprec) .and. associated(flux_tmp%heat_content_vprec)) then
    do j=js,je ; do i=is,ie
      fluxes%heat_content_vprec(i,j) = wt1*fluxes%heat_content_vprec(i,j) + wt2*flux_tmp%heat_content_vprec(i,j)
    enddo ; enddo
  endif
  if (associated(fluxes%heat_content_lrunoff) .and. associated(flux_tmp%heat_content_lrunoff)) then
    do j=js,je ; do i=is,ie
      fluxes%heat_content_lrunoff(i,j) = wt1*fluxes%heat_content_lrunoff(i,j) + wt2*flux_tmp%heat_content_lrunoff(i,j)
    enddo ; enddo
  endif
  if (associated(fluxes%heat_content_frunoff) .and. associated(flux_tmp%heat_content_frunoff)) then
    do j=js,je ; do i=is,ie
      fluxes%heat_content_frunoff(i,j) = wt1*fluxes%heat_content_frunoff(i,j) + wt2*flux_tmp%heat_content_frunoff(i,j)
    enddo ; enddo
  endif
  if (associated(fluxes%heat_content_icemelt) .and. associated(flux_tmp%heat_content_icemelt)) then
    do j=js,je ; do i=is,ie
      fluxes%heat_content_icemelt(i,j) = wt1*fluxes%heat_content_icemelt(i,j) + wt2*flux_tmp%heat_content_icemelt(i,j)
    enddo ; enddo
  endif

  if (associated(fluxes%ustar_shelf) .and. associated(flux_tmp%ustar_shelf)) then
    do i=isd,ied ; do j=jsd,jed
      fluxes%ustar_shelf(i,j)  = flux_tmp%ustar_shelf(i,j)
    enddo ; enddo
  endif
  if (associated(fluxes%iceshelf_melt) .and. associated(flux_tmp%iceshelf_melt)) then
    do i=isd,ied ; do j=jsd,jed
      fluxes%iceshelf_melt(i,j)  = flux_tmp%iceshelf_melt(i,j)
    enddo ; enddo
  endif
  if (associated(fluxes%frac_shelf_h) .and. associated(flux_tmp%frac_shelf_h)) then
    do i=isd,ied ; do j=jsd,jed
      fluxes%frac_shelf_h(i,j)  = flux_tmp%frac_shelf_h(i,j)
    enddo ; enddo
  endif

  if (coupler_type_initialized(fluxes%tr_fluxes) .and. &
      coupler_type_initialized(flux_tmp%tr_fluxes)) &
    call coupler_type_increment_data(flux_tmp%tr_fluxes, fluxes%tr_fluxes, &
                              scale_factor=wt2, scale_prev=wt1)

end subroutine fluxes_accumulate

!> This subroutine copies the computational domains of common forcing fields
!! from a mech_forcing type to a (thermodynamic) forcing type.
subroutine copy_common_forcing_fields(forces, fluxes, G, skip_pres)
  type(mech_forcing),      intent(in)    :: forces   !< A structure with the driving mechanical forces
  type(forcing),           intent(inout) :: fluxes   !< A structure containing thermodynamic forcing fields
  type(ocean_grid_type),   intent(in)    :: G        !< grid type
  logical,       optional, intent(in)    :: skip_pres !< If present and true, do not copy pressure fields.

  logical :: do_pres
  integer :: i, j, is, ie, js, je
  is = G%isc ; ie = G%iec ; js = G%jsc ; je = G%jec

  do_pres = .true. ; if (present(skip_pres)) do_pres = .not.skip_pres

  if (associated(forces%ustar) .and. associated(fluxes%ustar)) then
    do j=js,je ; do i=is,ie
      fluxes%ustar(i,j) = forces%ustar(i,j)
    enddo ; enddo
  endif

  if (do_pres) then
    if (associated(forces%p_surf) .and. associated(fluxes%p_surf)) then
      do j=js,je ; do i=is,ie
        fluxes%p_surf(i,j) = forces%p_surf(i,j)
      enddo ; enddo
    endif

    if (associated(forces%p_surf_full) .and. associated(fluxes%p_surf_full)) then
      do j=js,je ; do i=is,ie
        fluxes%p_surf_full(i,j) = forces%p_surf_full(i,j)
      enddo ; enddo
    endif

    if (associated(forces%p_surf_SSH, forces%p_surf_full)) then
      fluxes%p_surf_SSH => fluxes%p_surf_full
    elseif (associated(forces%p_surf_SSH, forces%p_surf)) then
      fluxes%p_surf_SSH => fluxes%p_surf
    endif
  endif

end subroutine copy_common_forcing_fields

!> This subroutine calculates certain derived forcing fields based on information
!! from a mech_forcing type and stores them in a (thermodynamic) forcing type.
subroutine set_derived_forcing_fields(forces, fluxes, G, US, Rho0)
  type(mech_forcing),      intent(in)    :: forces   !< A structure with the driving mechanical forces
  type(forcing),           intent(inout) :: fluxes   !< A structure containing thermodynamic forcing fields
  type(ocean_grid_type),   intent(in)    :: G        !< grid type
  type(unit_scale_type),   intent(in)    :: US       !< A dimensional unit scaling type
  real,                    intent(in)    :: Rho0     !< A reference density of seawater [R ~> kg m-3],
                                                     !! as used to calculate ustar.

  real :: taux2, tauy2 ! Squared wind stress components [R2 L2 Z2 T-4 ~> Pa2].
  real :: Irho0        ! Inverse of the mean density rescaled to [Z L-1 R-1 ~> m3 kg-1]
  integer :: i, j, is, ie, js, je
  is = G%isc ; ie = G%iec ; js = G%jsc ; je = G%jec

  Irho0 = US%L_to_Z / Rho0

  if (associated(forces%taux) .and. associated(forces%tauy) .and. &
      associated(fluxes%ustar_gustless)) then
    do j=js,je ; do i=is,ie
      taux2 = 0.0
      if ((G%mask2dCu(I-1,j) + G%mask2dCu(I,j)) > 0) &
        taux2 = (G%mask2dCu(I-1,j) * forces%taux(I-1,j)**2 + &
                 G%mask2dCu(I,j) * forces%taux(I,j)**2) / &
                (G%mask2dCu(I-1,j) + G%mask2dCu(I,j))
      tauy2 = 0.0
      if ((G%mask2dCv(i,J-1) + G%mask2dCv(i,J)) > 0) &
        tauy2 = (G%mask2dCv(i,J-1) * forces%tauy(i,J-1)**2 + &
                 G%mask2dCv(i,J) * forces%tauy(i,J)**2) / &
                (G%mask2dCv(i,J-1) + G%mask2dCv(i,J))

      if (fluxes%gustless_accum_bug) then
        ! This change is just for computational efficiency, but it is wrapped with another change.
        fluxes%ustar_gustless(i,j) = sqrt(US%L_to_Z * sqrt(taux2 + tauy2) / Rho0)
      else
        fluxes%ustar_gustless(i,j) = sqrt(sqrt(taux2 + tauy2) * Irho0)
      endif
    enddo ; enddo
  endif

end subroutine set_derived_forcing_fields


!> This subroutine determines the net mass source to the ocean from
!! a (thermodynamic) forcing type and stores it in a mech_forcing type.
subroutine set_net_mass_forcing(fluxes, forces, G, US)
  type(forcing),           intent(in)    :: fluxes   !< A structure containing thermodynamic forcing fields
  type(mech_forcing),      intent(inout) :: forces   !< A structure with the driving mechanical forces
  type(unit_scale_type),   intent(in)    :: US       !< A dimensional unit scaling type
  type(ocean_grid_type),   intent(in)    :: G        !< The ocean grid type

  if (associated(forces%net_mass_src)) &
    call get_net_mass_forcing(fluxes, G, US, forces%net_mass_src)

end subroutine set_net_mass_forcing

!> This subroutine calculates determines the net mass source to the ocean from
!! a (thermodynamic) forcing type and stores it in a provided array.
subroutine get_net_mass_forcing(fluxes, G, US, net_mass_src)
  type(forcing),                    intent(in)  :: fluxes !< A structure containing thermodynamic forcing fields
  type(ocean_grid_type),            intent(in)  :: G      !< The ocean grid type
  type(unit_scale_type),            intent(in)  :: US     !< A dimensional unit scaling type
  real, dimension(SZI_(G),SZJ_(G)), intent(out) :: net_mass_src !< The net mass flux of water into the ocean
                                                          !! [R Z T-1 ~> kg m-2 s-1].

  integer :: i, j, is, ie, js, je
  is = G%isc ; ie = G%iec ; js = G%jsc ; je = G%jec

  net_mass_src(:,:) = 0.0
  if (associated(fluxes%lprec)) then ; do j=js,je ; do i=is,ie
    net_mass_src(i,j) = net_mass_src(i,j) + fluxes%lprec(i,j)
  enddo ; enddo ; endif
  if (associated(fluxes%fprec)) then ; do j=js,je ; do i=is,ie
    net_mass_src(i,j) = net_mass_src(i,j) + fluxes%fprec(i,j)
  enddo ; enddo ; endif
  if (associated(fluxes%vprec)) then ; do j=js,je ; do i=is,ie
    net_mass_src(i,j) = net_mass_src(i,j) + fluxes%vprec(i,j)
  enddo ; enddo ; endif
  if (associated(fluxes%lrunoff)) then ; do j=js,je ; do i=is,ie
    net_mass_src(i,j) = net_mass_src(i,j) + fluxes%lrunoff(i,j)
  enddo ; enddo ; endif
  if (associated(fluxes%frunoff)) then ; do j=js,je ; do i=is,ie
    net_mass_src(i,j) = net_mass_src(i,j) + fluxes%frunoff(i,j)
  enddo ; enddo ; endif
  if (associated(fluxes%evap)) then ; do j=js,je ; do i=is,ie
    net_mass_src(i,j) = net_mass_src(i,j) + fluxes%evap(i,j)
  enddo ; enddo ; endif
  if (associated(fluxes%seaice_melt)) then ; do j=js,je ; do i=is,ie
    net_mass_src(i,j) = net_mass_src(i,j) + fluxes%seaice_melt(i,j)
  enddo ; enddo ; endif

end subroutine get_net_mass_forcing

!> This subroutine copies the computational domains of common forcing fields
!! from a mech_forcing type to a (thermodynamic) forcing type.
subroutine copy_back_forcing_fields(fluxes, forces, G)
  type(forcing),           intent(in)    :: fluxes   !< A structure containing thermodynamic forcing fields
  type(mech_forcing),      intent(inout) :: forces   !< A structure with the driving mechanical forces
  type(ocean_grid_type),   intent(in)    :: G        !< grid type

  integer :: i, j, is, ie, js, je
  is = G%isc ; ie = G%iec ; js = G%jsc ; je = G%jec

  if (associated(forces%ustar) .and. associated(fluxes%ustar)) then
    do j=js,je ; do i=is,ie
      forces%ustar(i,j) = fluxes%ustar(i,j)
    enddo ; enddo
  endif

end subroutine copy_back_forcing_fields

!> Offer mechanical forcing fields for diagnostics for those
!! fields registered as part of register_forcing_type_diags.
subroutine mech_forcing_diags(forces_in, dt, G, time_end, diag, handles)
  type(mech_forcing), target, intent(in) :: forces_in !< mechanical forcing input fields
  real,                  intent(in)    :: dt       !< time step for the forcing [s]
  type(ocean_grid_type), intent(in)    :: G        !< grid type
  type(time_type),       intent(in)    :: time_end !< The end time of the diagnostic interval.
  type(diag_ctrl),       intent(inout) :: diag     !< diagnostic type
  type(forcing_diags),   intent(inout) :: handles  !< diagnostic id for diag_manager

  integer :: i,j,is,ie,js,je

  type(mech_forcing), pointer :: forces
  integer :: turns

  call cpu_clock_begin(handles%id_clock_forcing)

  ! NOTE: post_data expects data to be on the rotated index map, so any
  !   rotations must be applied before saving the output.
  turns = diag%G%HI%turns
  if (turns /= 0) then
    allocate(forces)
    call allocate_mech_forcing(forces_in, diag%G, forces)
    call rotate_mech_forcing(forces_in, turns, forces)
  else
    forces => forces_in
  endif

  is = G%isc ; ie = G%iec ; js = G%jsc ; je = G%jec
  call enable_averaging(dt, time_end, diag)
  ! if (query_averaging_enabled(diag)) then

    if ((handles%id_taux > 0) .and. associated(forces%taux)) &
      call post_data(handles%id_taux, forces%taux, diag)

    if ((handles%id_tauy > 0) .and. associated(forces%tauy)) &
      call post_data(handles%id_tauy, forces%tauy, diag)

    if ((handles%id_mass_berg > 0) .and. associated(forces%mass_berg)) &
      call post_data(handles%id_mass_berg, forces%mass_berg, diag)

    if ((handles%id_area_berg > 0) .and. associated(forces%area_berg)) &
      call post_data(handles%id_area_berg, forces%area_berg, diag)

  ! endif

  call disable_averaging(diag)

  if (turns /= 0) then
    call deallocate_mech_forcing(forces)
    deallocate(forces)
  endif

  call cpu_clock_end(handles%id_clock_forcing)
end subroutine mech_forcing_diags


!> Offer buoyancy forcing fields for diagnostics for those
!! fields registered as part of register_forcing_type_diags.
subroutine forcing_diagnostics(fluxes_in, sfc_state, G_in, US, time_end, diag, handles)
  type(forcing), target, intent(in)    :: fluxes_in !< A structure containing thermodynamic forcing fields
  type(surface),         intent(in)    :: sfc_state !< A structure containing fields that
                                                    !! describe the surface state of the ocean.
  type(ocean_grid_type), target, intent(in) :: G_in !< Input grid type
  type(unit_scale_type), intent(in)    :: US        !< A dimensional unit scaling type
  type(time_type),       intent(in)    :: time_end  !< The end time of the diagnostic interval.
  type(diag_ctrl),       intent(inout) :: diag      !< diagnostic regulator
  type(forcing_diags),   intent(inout) :: handles   !< diagnostic ids

  ! local variables
  type(ocean_grid_type), pointer :: G   ! Grid metric on model index map
  type(forcing), pointer :: fluxes      ! Fluxes on the model index map
  real, dimension(SZI_(diag%G),SZJ_(diag%G)) :: res ! A temporary array for combinations
                          ! of fluxes [R Z T-1 ~> kg m-2 s-1] or [Q R Z T-1 ~> W m-2]
  real :: total_transport ! for diagnosing integrated boundary transport, in MKS units of [kg s-1] or [W]
  real :: ave_flux        ! for diagnosing averaged boundary flux, in MKS units of [kg m-2 s-1] or [W m-2]
  real :: I_dt            ! inverse time step [T-1 ~> s-1]
  real :: ppt2mks         ! conversion between ppt and mks units [nondim]
  integer :: turns        ! Number of index quarter turns
  integer :: i, j, is, ie, js, je

  call cpu_clock_begin(handles%id_clock_forcing)

  ! NOTE: post_data expects data to be on the rotated index map, so any
  !   rotations must be applied before saving the output.
  turns = diag%G%HI%turns
  if (turns /= 0) then
    G => diag%G
    allocate(fluxes)
    call allocate_forcing_type(fluxes_in, G, fluxes)
    call rotate_forcing(fluxes_in, fluxes, turns)
  else
    G => G_in
    fluxes => fluxes_in
  endif

  I_dt    = 1.0 / fluxes%dt_buoy_accum
  ppt2mks = 1e-3
  is = G%isc ; ie = G%iec ; js = G%jsc ; je = G%jec

  call enable_averages(fluxes%dt_buoy_accum, time_end, diag)
  ! if (query_averaging_enabled(diag)) then

    ! post the diagnostics for surface mass fluxes ==================================

    if (handles%id_prcme > 0 .or. handles%id_total_prcme > 0 .or. handles%id_prcme_ga > 0) then
      do j=js,je ; do i=is,ie
        res(i,j) = 0.0
        if (associated(fluxes%lprec))       res(i,j) = res(i,j) + fluxes%lprec(i,j)
        if (associated(fluxes%fprec))       res(i,j) = res(i,j) + fluxes%fprec(i,j)
        ! fluxes%cond is not needed because it is derived from %evap > 0
        if (associated(fluxes%evap))        res(i,j) = res(i,j) + fluxes%evap(i,j)
        if (associated(fluxes%lrunoff))     res(i,j) = res(i,j) + fluxes%lrunoff(i,j)
        if (associated(fluxes%frunoff))     res(i,j) = res(i,j) + fluxes%frunoff(i,j)
        if (associated(fluxes%vprec))       res(i,j) = res(i,j) + fluxes%vprec(i,j)
        if (associated(fluxes%seaice_melt)) res(i,j) = res(i,j) + fluxes%seaice_melt(i,j)
      enddo ; enddo
      if (handles%id_prcme > 0) call post_data(handles%id_prcme, res, diag)
      if (handles%id_total_prcme > 0) then
        total_transport = global_area_integral(res, G, scale=US%RZ_T_to_kg_m2s)
        call post_data(handles%id_total_prcme, total_transport, diag)
      endif
      if (handles%id_prcme_ga > 0) then
        ave_flux = global_area_mean(res, G, scale=US%RZ_T_to_kg_m2s)
        call post_data(handles%id_prcme_ga, ave_flux, diag)
      endif
    endif

    if (handles%id_net_massout > 0 .or. handles%id_total_net_massout > 0) then
      do j=js,je ; do i=is,ie
        res(i,j) = 0.0
        if (associated(fluxes%lprec)) then
          if (fluxes%lprec(i,j) < 0.0) res(i,j) = res(i,j) + fluxes%lprec(i,j)
        endif
        if (associated(fluxes%vprec)) then
          if (fluxes%vprec(i,j) < 0.0) res(i,j) = res(i,j) + fluxes%vprec(i,j)
        endif
        if (associated(fluxes%evap)) then
          if (fluxes%evap(i,j) < 0.0) res(i,j) = res(i,j) + fluxes%evap(i,j)
        endif
        if (associated(fluxes%seaice_melt)) then
          if (fluxes%seaice_melt(i,j) < 0.0) res(i,j) = res(i,j) + fluxes%seaice_melt(i,j)
        endif
      enddo ; enddo
      if (handles%id_net_massout > 0) call post_data(handles%id_net_massout, res, diag)
      if (handles%id_total_net_massout > 0) then
        total_transport = global_area_integral(res, G, scale=US%RZ_T_to_kg_m2s)
        call post_data(handles%id_total_net_massout, total_transport, diag)
      endif
    endif

    if (handles%id_massout_flux > 0 .and. associated(fluxes%netMassOut)) &
      call post_data(handles%id_massout_flux, fluxes%netMassOut, diag)

    if (handles%id_net_massin > 0 .or. handles%id_total_net_massin > 0) then
      do j=js,je ; do i=is,ie
        res(i,j) = 0.0

        if (associated(fluxes%fprec)) res(i,j) = res(i,j) + fluxes%fprec(i,j)
        if (associated(fluxes%lrunoff)) res(i,j) = res(i,j) + fluxes%lrunoff(i,j)
        if (associated(fluxes%frunoff)) res(i,j) = res(i,j) + fluxes%frunoff(i,j)

        if (associated(fluxes%lprec)) then
          if (fluxes%lprec(i,j) > 0.0) res(i,j) = res(i,j) + fluxes%lprec(i,j)
        endif
        if (associated(fluxes%vprec)) then
          if (fluxes%vprec(i,j) > 0.0) res(i,j) = res(i,j) + fluxes%vprec(i,j)
        endif
        ! fluxes%cond is not needed because it is derived from %evap > 0
        if (associated(fluxes%evap)) then
          if (fluxes%evap(i,j) > 0.0) res(i,j) = res(i,j) + fluxes%evap(i,j)
        endif
        if (associated(fluxes%seaice_melt)) then
          if (fluxes%seaice_melt(i,j) > 0.0) res(i,j) = res(i,j) + fluxes%seaice_melt(i,j)
        endif
      enddo ; enddo
      if (handles%id_net_massin > 0) call post_data(handles%id_net_massin, res, diag)
      if (handles%id_total_net_massin > 0) then
        total_transport = global_area_integral(res, G, scale=US%RZ_T_to_kg_m2s)
        call post_data(handles%id_total_net_massin, total_transport, diag)
      endif
    endif

    if (handles%id_massin_flux > 0 .and. associated(fluxes%netMassIn)) &
      call post_data(handles%id_massin_flux, fluxes%netMassIn, diag)

    if ((handles%id_evap > 0) .and. associated(fluxes%evap)) &
      call post_data(handles%id_evap, fluxes%evap, diag)
    if ((handles%id_total_evap > 0) .and. associated(fluxes%evap)) then
      total_transport = global_area_integral(fluxes%evap, G, scale=US%RZ_T_to_kg_m2s)
      call post_data(handles%id_total_evap, total_transport, diag)
    endif
    if ((handles%id_evap_ga > 0) .and. associated(fluxes%evap)) then
      ave_flux = global_area_mean(fluxes%evap, G, scale=US%RZ_T_to_kg_m2s)
      call post_data(handles%id_evap_ga, ave_flux, diag)
    endif

    if (associated(fluxes%lprec) .and. associated(fluxes%fprec)) then
      do j=js,je ; do i=is,ie
        res(i,j) = fluxes%lprec(i,j) + fluxes%fprec(i,j)
      enddo ; enddo
      if (handles%id_precip > 0) call post_data(handles%id_precip, res, diag)
      if (handles%id_total_precip > 0) then
        total_transport = global_area_integral(res, G, scale=US%RZ_T_to_kg_m2s)
        call post_data(handles%id_total_precip, total_transport, diag)
      endif
      if (handles%id_precip_ga > 0) then
        ave_flux = global_area_mean(res, G, scale=US%RZ_T_to_kg_m2s)
        call post_data(handles%id_precip_ga, ave_flux, diag)
      endif
    endif

    if (associated(fluxes%lprec)) then
      if (handles%id_lprec > 0) call post_data(handles%id_lprec, fluxes%lprec, diag)
      if (handles%id_total_lprec > 0) then
        total_transport = global_area_integral(fluxes%lprec, G, scale=US%RZ_T_to_kg_m2s)
        call post_data(handles%id_total_lprec, total_transport, diag)
      endif
      if (handles%id_lprec_ga > 0) then
        ave_flux = global_area_mean(fluxes%lprec, G, scale=US%RZ_T_to_kg_m2s)
        call post_data(handles%id_lprec_ga, ave_flux, diag)
      endif
    endif

    if (associated(fluxes%fprec)) then
      if (handles%id_fprec > 0) call post_data(handles%id_fprec, fluxes%fprec, diag)
      if (handles%id_total_fprec > 0) then
        total_transport = global_area_integral(fluxes%fprec, G, scale=US%RZ_T_to_kg_m2s)
        call post_data(handles%id_total_fprec, total_transport, diag)
      endif
      if (handles%id_fprec_ga > 0) then
        ave_flux = global_area_mean(fluxes%fprec, G, scale=US%RZ_T_to_kg_m2s)
        call post_data(handles%id_fprec_ga, ave_flux, diag)
      endif
    endif

    if (associated(fluxes%vprec)) then
      if (handles%id_vprec > 0) call post_data(handles%id_vprec, fluxes%vprec, diag)
      if (handles%id_total_vprec > 0) then
        total_transport = global_area_integral(fluxes%vprec, G, scale=US%RZ_T_to_kg_m2s)
        call post_data(handles%id_total_vprec, total_transport, diag)
      endif
      if (handles%id_vprec_ga > 0) then
        ave_flux = global_area_mean(fluxes%vprec, G, scale=US%RZ_T_to_kg_m2s)
        call post_data(handles%id_vprec_ga, ave_flux, diag)
      endif
    endif

    if (associated(fluxes%lrunoff)) then
    if (handles%id_lrunoff > 0) call post_data(handles%id_lrunoff, fluxes%lrunoff, diag)
      if (handles%id_total_lrunoff > 0) then
        total_transport = global_area_integral(fluxes%lrunoff, G, scale=US%RZ_T_to_kg_m2s)
        call post_data(handles%id_total_lrunoff, total_transport, diag)
      endif
    endif

    if (associated(fluxes%frunoff)) then
      if (handles%id_frunoff > 0) call post_data(handles%id_frunoff, fluxes%frunoff, diag)
      if (handles%id_total_frunoff > 0) then
        total_transport = global_area_integral(fluxes%frunoff, G, scale=US%RZ_T_to_kg_m2s)
        call post_data(handles%id_total_frunoff, total_transport, diag)
      endif
    endif

    if (associated(fluxes%seaice_melt)) then
      if (handles%id_seaice_melt > 0) call post_data(handles%id_seaice_melt, fluxes%seaice_melt, diag)
      if (handles%id_total_seaice_melt > 0) then
        total_transport = global_area_integral(fluxes%seaice_melt, G, scale=US%RZ_T_to_kg_m2s)
        call post_data(handles%id_total_seaice_melt, total_transport, diag)
      endif
    endif

    ! post diagnostics for boundary heat fluxes ====================================

    if ((handles%id_heat_content_lrunoff > 0) .and. associated(fluxes%heat_content_lrunoff))  &
      call post_data(handles%id_heat_content_lrunoff, fluxes%heat_content_lrunoff, diag)
    if ((handles%id_total_heat_content_lrunoff > 0) .and. associated(fluxes%heat_content_lrunoff)) then
      total_transport = global_area_integral(fluxes%heat_content_lrunoff, G, scale=US%QRZ_T_to_W_m2)
      call post_data(handles%id_total_heat_content_lrunoff, total_transport, diag)
    endif

    if ((handles%id_heat_content_frunoff > 0) .and. associated(fluxes%heat_content_frunoff))  &
      call post_data(handles%id_heat_content_frunoff, fluxes%heat_content_frunoff, diag)
    if ((handles%id_total_heat_content_frunoff > 0) .and. associated(fluxes%heat_content_frunoff)) then
      total_transport = global_area_integral(fluxes%heat_content_frunoff, G, scale=US%QRZ_T_to_W_m2)
      call post_data(handles%id_total_heat_content_frunoff, total_transport, diag)
    endif

    if ((handles%id_heat_content_lprec > 0) .and. associated(fluxes%heat_content_lprec))      &
      call post_data(handles%id_heat_content_lprec, fluxes%heat_content_lprec, diag)
    if ((handles%id_total_heat_content_lprec > 0) .and. associated(fluxes%heat_content_lprec)) then
      total_transport = global_area_integral(fluxes%heat_content_lprec, G, scale=US%QRZ_T_to_W_m2)
      call post_data(handles%id_total_heat_content_lprec, total_transport, diag)
    endif

    if ((handles%id_heat_content_fprec > 0) .and. associated(fluxes%heat_content_fprec))      &
      call post_data(handles%id_heat_content_fprec, fluxes%heat_content_fprec, diag)
    if ((handles%id_total_heat_content_fprec > 0) .and. associated(fluxes%heat_content_fprec)) then
      total_transport = global_area_integral(fluxes%heat_content_fprec, G, scale=US%QRZ_T_to_W_m2)
      call post_data(handles%id_total_heat_content_fprec, total_transport, diag)
    endif

    if ((handles%id_heat_content_icemelt > 0) .and. associated(fluxes%heat_content_icemelt))      &
      call post_data(handles%id_heat_content_icemelt, fluxes%heat_content_icemelt, diag)
    if ((handles%id_total_heat_content_icemelt > 0) .and. associated(fluxes%heat_content_icemelt)) then
      total_transport = global_area_integral(fluxes%heat_content_icemelt, G, scale=US%QRZ_T_to_W_m2)
      call post_data(handles%id_total_heat_content_icemelt, total_transport, diag)
    endif

    if ((handles%id_heat_content_vprec > 0) .and. associated(fluxes%heat_content_vprec))      &
      call post_data(handles%id_heat_content_vprec, fluxes%heat_content_vprec, diag)
    if ((handles%id_total_heat_content_vprec > 0) .and. associated(fluxes%heat_content_vprec)) then
      total_transport = global_area_integral(fluxes%heat_content_vprec, G, scale=US%QRZ_T_to_W_m2)
      call post_data(handles%id_total_heat_content_vprec, total_transport, diag)
    endif

    if ((handles%id_heat_content_cond > 0) .and. associated(fluxes%heat_content_cond))        &
      call post_data(handles%id_heat_content_cond, fluxes%heat_content_cond, diag)
    if ((handles%id_total_heat_content_cond > 0) .and. associated(fluxes%heat_content_cond)) then
      total_transport = global_area_integral(fluxes%heat_content_cond, G, scale=US%QRZ_T_to_W_m2)
      call post_data(handles%id_total_heat_content_cond, total_transport, diag)
    endif

    if ((handles%id_heat_content_massout > 0) .and. associated(fluxes%heat_content_massout))  &
      call post_data(handles%id_heat_content_massout, fluxes%heat_content_massout, diag)
    if ((handles%id_total_heat_content_massout > 0) .and. associated(fluxes%heat_content_massout)) then
      total_transport = global_area_integral(fluxes%heat_content_massout, G, scale=US%QRZ_T_to_W_m2)
      call post_data(handles%id_total_heat_content_massout, total_transport, diag)
    endif

    if ((handles%id_heat_content_massin > 0) .and. associated(fluxes%heat_content_massin))  &
      call post_data(handles%id_heat_content_massin, fluxes%heat_content_massin, diag)
    if ((handles%id_total_heat_content_massin > 0) .and. associated(fluxes%heat_content_massin)) then
      total_transport = global_area_integral(fluxes%heat_content_massin, G, scale=US%QRZ_T_to_W_m2)
      call post_data(handles%id_total_heat_content_massin, total_transport, diag)
    endif

    if (handles%id_net_heat_coupler > 0 .or. handles%id_total_net_heat_coupler > 0 .or. &
        handles%id_net_heat_coupler_ga > 0. ) then
      do j=js,je ; do i=is,ie
      res(i,j) = 0.0
      if (associated(fluxes%LW))               res(i,j) = res(i,j) + fluxes%lw(i,j)
      if (associated(fluxes%latent))           res(i,j) = res(i,j) + fluxes%latent(i,j)
      if (associated(fluxes%sens))             res(i,j) = res(i,j) + fluxes%sens(i,j)
      if (associated(fluxes%SW))               res(i,j) = res(i,j) + fluxes%sw(i,j)
      if (associated(fluxes%seaice_melt_heat)) res(i,j) = res(i,j) + fluxes%seaice_melt_heat(i,j)
      enddo ; enddo
      if (handles%id_net_heat_coupler > 0) call post_data(handles%id_net_heat_coupler, res, diag)
      if (handles%id_total_net_heat_coupler > 0) then
        total_transport = global_area_integral(res, G, scale=US%QRZ_T_to_W_m2)
        call post_data(handles%id_total_net_heat_coupler, total_transport, diag)
      endif
      if (handles%id_net_heat_coupler_ga > 0) then
        ave_flux = global_area_mean(res, G, scale=US%QRZ_T_to_W_m2)
        call post_data(handles%id_net_heat_coupler_ga, ave_flux, diag)
      endif
    endif

    if (handles%id_net_heat_surface > 0 .or. handles%id_total_net_heat_surface > 0 .or. &
        handles%id_net_heat_surface_ga > 0. ) then
      do j=js,je ; do i=is,ie
        res(i,j) = 0.0
        if (associated(fluxes%LW))               res(i,j) = res(i,j) + fluxes%lw(i,j)
        if (associated(fluxes%latent))           res(i,j) = res(i,j) + fluxes%latent(i,j)
        if (associated(fluxes%sens))             res(i,j) = res(i,j) + fluxes%sens(i,j)
        if (associated(fluxes%SW))               res(i,j) = res(i,j) + fluxes%sw(i,j)
        if (associated(fluxes%seaice_melt_heat)) res(i,j) = res(i,j) + fluxes%seaice_melt_heat(i,j)
        if (allocated(sfc_state%frazil))         res(i,j) = res(i,j) + sfc_state%frazil(i,j) * I_dt
        !if (associated(sfc_state%TempXpme)) then
        !  res(i,j) = res(i,j) + sfc_state%TempXpme(i,j) * fluxes%C_p * I_dt
        !else
          if (associated(fluxes%heat_content_lrunoff)) &
            res(i,j) = res(i,j) + fluxes%heat_content_lrunoff(i,j)
          if (associated(fluxes%heat_content_frunoff)) &
            res(i,j) = res(i,j) + fluxes%heat_content_frunoff(i,j)
          if (associated(fluxes%heat_content_lprec)) &
            res(i,j) = res(i,j) + fluxes%heat_content_lprec(i,j)
          if (associated(fluxes%heat_content_fprec)) &
            res(i,j) = res(i,j) + fluxes%heat_content_fprec(i,j)
          if (associated(fluxes%heat_content_icemelt)) &
            res(i,j) = res(i,j) + fluxes%heat_content_icemelt(i,j)
          if (associated(fluxes%heat_content_vprec)) &
            res(i,j) = res(i,j) + fluxes%heat_content_vprec(i,j)
          if (associated(fluxes%heat_content_cond)) &
            res(i,j) = res(i,j) + fluxes%heat_content_cond(i,j)
          if (associated(fluxes%heat_content_massout)) &
            res(i,j) = res(i,j) + fluxes%heat_content_massout(i,j)
        !endif
        if (associated(fluxes%heat_added)) res(i,j) = res(i,j) + fluxes%heat_added(i,j)
      enddo ; enddo
      if (handles%id_net_heat_surface > 0) call post_data(handles%id_net_heat_surface, res, diag)

      if (handles%id_total_net_heat_surface > 0) then
        total_transport = global_area_integral(res, G, scale=US%QRZ_T_to_W_m2)
        call post_data(handles%id_total_net_heat_surface, total_transport, diag)
      endif
      if (handles%id_net_heat_surface_ga > 0) then
        ave_flux = global_area_mean(res, G, scale=US%QRZ_T_to_W_m2)
        call post_data(handles%id_net_heat_surface_ga, ave_flux, diag)
      endif
    endif

    if (handles%id_heat_content_surfwater > 0 .or. handles%id_total_heat_content_surfwater > 0) then
      do j=js,je ; do i=is,ie
        res(i,j) = 0.0
      ! if (associated(sfc_state%TempXpme)) then
      !   res(i,j) = res(i,j) + sfc_state%TempXpme(i,j) * fluxes%C_p * I_dt
      ! else
          if (associated(fluxes%heat_content_lrunoff)) res(i,j) = res(i,j) + fluxes%heat_content_lrunoff(i,j)
          if (associated(fluxes%heat_content_frunoff)) res(i,j) = res(i,j) + fluxes%heat_content_frunoff(i,j)
          if (associated(fluxes%heat_content_lprec))   res(i,j) = res(i,j) + fluxes%heat_content_lprec(i,j)
          if (associated(fluxes%heat_content_icemelt)) res(i,j) = res(i,j) + fluxes%heat_content_icemelt(i,j)
          if (associated(fluxes%heat_content_fprec))   res(i,j) = res(i,j) + fluxes%heat_content_fprec(i,j)
          if (associated(fluxes%heat_content_vprec))   res(i,j) = res(i,j) + fluxes%heat_content_vprec(i,j)
          if (associated(fluxes%heat_content_cond))    res(i,j) = res(i,j) + fluxes%heat_content_cond(i,j)
          if (associated(fluxes%heat_content_massout)) res(i,j) = res(i,j) + fluxes%heat_content_massout(i,j)
      ! endif
      enddo ; enddo
      if (handles%id_heat_content_surfwater > 0) call post_data(handles%id_heat_content_surfwater, res, diag)
      if (handles%id_total_heat_content_surfwater > 0) then
        total_transport = global_area_integral(res, G, scale=US%QRZ_T_to_W_m2)
        call post_data(handles%id_total_heat_content_surfwater, total_transport, diag)
      endif
    endif

    ! for OMIP, hfrunoffds = heat content of liquid plus frozen runoff
    if (handles%id_hfrunoffds > 0) then
      do j=js,je ; do i=is,ie
        res(i,j) = 0.0
        if (associated(fluxes%heat_content_lrunoff)) res(i,j) = res(i,j) + fluxes%heat_content_lrunoff(i,j)
        if (associated(fluxes%heat_content_frunoff)) res(i,j) = res(i,j) + fluxes%heat_content_frunoff(i,j)
      enddo ; enddo
      call post_data(handles%id_hfrunoffds, res, diag)
    endif

    ! for OMIP, hfrainds = heat content of lprec + fprec + cond
    if (handles%id_hfrainds > 0) then
      do j=js,je ; do i=is,ie
        res(i,j) = 0.0
        if (associated(fluxes%heat_content_lprec)) res(i,j) = res(i,j) + fluxes%heat_content_lprec(i,j)
        if (associated(fluxes%heat_content_fprec)) res(i,j) = res(i,j) + fluxes%heat_content_fprec(i,j)
        if (associated(fluxes%heat_content_cond)) res(i,j) = res(i,j) + fluxes%heat_content_cond(i,j)
      enddo ; enddo
      call post_data(handles%id_hfrainds, res, diag)
    endif

    if ((handles%id_LwLatSens > 0) .and. associated(fluxes%lw) .and. &
         associated(fluxes%latent) .and. associated(fluxes%sens)) then
      do j=js,je ; do i=is,ie
        res(i,j) = (fluxes%lw(i,j) + fluxes%latent(i,j)) + fluxes%sens(i,j)
      enddo ; enddo
      call post_data(handles%id_LwLatSens, res, diag)
    endif

    if ((handles%id_total_LwLatSens > 0) .and. associated(fluxes%lw) .and. &
         associated(fluxes%latent) .and. associated(fluxes%sens)) then
      do j=js,je ; do i=is,ie
        res(i,j) = (fluxes%lw(i,j) + fluxes%latent(i,j)) + fluxes%sens(i,j)
      enddo ; enddo
      total_transport = global_area_integral(res, G, scale=US%QRZ_T_to_W_m2)
      call post_data(handles%id_total_LwLatSens, total_transport, diag)
    endif

    if ((handles%id_LwLatSens_ga > 0) .and. associated(fluxes%lw) .and. &
         associated(fluxes%latent) .and. associated(fluxes%sens)) then
      do j=js,je ; do i=is,ie
        res(i,j) = ((fluxes%lw(i,j) + fluxes%latent(i,j)) + fluxes%sens(i,j))
      enddo ; enddo
      ave_flux = global_area_mean(res, G, scale=US%QRZ_T_to_W_m2)
      call post_data(handles%id_LwLatSens_ga, ave_flux, diag)
    endif

    if ((handles%id_sw > 0) .and. associated(fluxes%sw)) then
      call post_data(handles%id_sw, fluxes%sw, diag)
    endif
    if ((handles%id_sw_vis > 0) .and. associated(fluxes%sw_vis_dir) .and. &
        associated(fluxes%sw_vis_dif)) then
      call post_data(handles%id_sw_vis, fluxes%sw_vis_dir+fluxes%sw_vis_dif, diag)
    endif
    if ((handles%id_sw_nir > 0) .and. associated(fluxes%sw_nir_dir) .and. &
        associated(fluxes%sw_nir_dif)) then
      call post_data(handles%id_sw_nir, fluxes%sw_nir_dir+fluxes%sw_nir_dif, diag)
    endif
    if ((handles%id_total_sw > 0) .and. associated(fluxes%sw)) then
      total_transport = global_area_integral(fluxes%sw, G, scale=US%QRZ_T_to_W_m2)
      call post_data(handles%id_total_sw, total_transport, diag)
    endif
    if ((handles%id_sw_ga > 0) .and. associated(fluxes%sw)) then
      ave_flux = global_area_mean(fluxes%sw, G, scale=US%QRZ_T_to_W_m2)
      call post_data(handles%id_sw_ga, ave_flux, diag)
    endif

    if ((handles%id_lw > 0) .and. associated(fluxes%lw)) then
      call post_data(handles%id_lw, fluxes%lw, diag)
    endif
    if ((handles%id_total_lw > 0) .and. associated(fluxes%lw)) then
      total_transport = global_area_integral(fluxes%lw, G, scale=US%QRZ_T_to_W_m2)
      call post_data(handles%id_total_lw, total_transport, diag)
    endif
    if ((handles%id_lw_ga > 0) .and. associated(fluxes%lw)) then
      ave_flux = global_area_mean(fluxes%lw, G, scale=US%QRZ_T_to_W_m2)
      call post_data(handles%id_lw_ga, ave_flux, diag)
    endif

    if ((handles%id_lat > 0) .and. associated(fluxes%latent)) then
      call post_data(handles%id_lat, fluxes%latent, diag)
    endif
    if ((handles%id_total_lat > 0) .and. associated(fluxes%latent)) then
      total_transport = global_area_integral(fluxes%latent, G, scale=US%QRZ_T_to_W_m2)
      call post_data(handles%id_total_lat, total_transport, diag)
    endif
    if ((handles%id_lat_ga > 0) .and. associated(fluxes%latent)) then
      ave_flux = global_area_mean(fluxes%latent, G, scale=US%QRZ_T_to_W_m2)
      call post_data(handles%id_lat_ga, ave_flux, diag)
    endif

    if ((handles%id_lat_evap > 0) .and. associated(fluxes%latent_evap_diag)) then
      call post_data(handles%id_lat_evap, fluxes%latent_evap_diag, diag)
    endif
    if ((handles%id_total_lat_evap > 0) .and. associated(fluxes%latent_evap_diag)) then
      total_transport = global_area_integral(fluxes%latent_evap_diag, G, scale=US%QRZ_T_to_W_m2)
      call post_data(handles%id_total_lat_evap, total_transport, diag)
    endif

    if ((handles%id_lat_fprec > 0) .and. associated(fluxes%latent_fprec_diag)) then
      call post_data(handles%id_lat_fprec, fluxes%latent_fprec_diag, diag)
    endif
    if ((handles%id_total_lat_fprec > 0) .and. associated(fluxes%latent_fprec_diag)) then
      total_transport = global_area_integral(fluxes%latent_fprec_diag, G, scale=US%QRZ_T_to_W_m2)
      call post_data(handles%id_total_lat_fprec, total_transport, diag)
    endif

    if ((handles%id_lat_frunoff > 0) .and. associated(fluxes%latent_frunoff_diag)) then
      call post_data(handles%id_lat_frunoff, fluxes%latent_frunoff_diag, diag)
    endif
    if (handles%id_total_lat_frunoff > 0 .and. associated(fluxes%latent_frunoff_diag)) then
      total_transport = global_area_integral(fluxes%latent_frunoff_diag, G, scale=US%QRZ_T_to_W_m2)
      call post_data(handles%id_total_lat_frunoff, total_transport, diag)
    endif

    if ((handles%id_sens > 0) .and. associated(fluxes%sens)) then
      call post_data(handles%id_sens, fluxes%sens, diag)
    endif

    if ((handles%id_seaice_melt_heat > 0) .and. associated(fluxes%seaice_melt_heat)) then
      call post_data(handles%id_seaice_melt_heat, fluxes%seaice_melt_heat, diag)
    endif

    if ((handles%id_total_seaice_melt_heat > 0) .and. associated(fluxes%seaice_melt_heat)) then
      total_transport = global_area_integral(fluxes%seaice_melt_heat, G, scale=US%QRZ_T_to_W_m2)
      call post_data(handles%id_total_seaice_melt_heat, total_transport, diag)
    endif

    if ((handles%id_total_sens > 0) .and. associated(fluxes%sens)) then
      total_transport = global_area_integral(fluxes%sens, G, scale=US%QRZ_T_to_W_m2)
      call post_data(handles%id_total_sens, total_transport, diag)
    endif
    if ((handles%id_sens_ga > 0) .and. associated(fluxes%sens)) then
      ave_flux = global_area_mean(fluxes%sens, G, scale=US%QRZ_T_to_W_m2)
      call post_data(handles%id_sens_ga, ave_flux, diag)
    endif

    if ((handles%id_heat_added > 0) .and. associated(fluxes%heat_added)) then
      call post_data(handles%id_heat_added, fluxes%heat_added, diag)
    endif

    if ((handles%id_total_heat_added > 0) .and. associated(fluxes%heat_added)) then
      total_transport = global_area_integral(fluxes%heat_added, G, scale=US%QRZ_T_to_W_m2)
      call post_data(handles%id_total_heat_added, total_transport, diag)
    endif


    ! post the diagnostics for boundary salt fluxes ==========================

    if ((handles%id_saltflux > 0) .and. associated(fluxes%salt_flux)) &
      call post_data(handles%id_saltflux, fluxes%salt_flux, diag)
    if ((handles%id_total_saltflux > 0) .and. associated(fluxes%salt_flux)) then
      total_transport = ppt2mks*global_area_integral(fluxes%salt_flux, G, scale=US%RZ_T_to_kg_m2s)
      call post_data(handles%id_total_saltflux, total_transport, diag)
    endif

    if ((handles%id_saltFluxAdded > 0) .and. associated(fluxes%salt_flux_added)) &
      call post_data(handles%id_saltFluxAdded, fluxes%salt_flux_added, diag)
    if ((handles%id_total_saltFluxAdded > 0) .and. associated(fluxes%salt_flux_added)) then
      total_transport = ppt2mks*global_area_integral(fluxes%salt_flux_added, G, scale=US%RZ_T_to_kg_m2s)
      call post_data(handles%id_total_saltFluxAdded, total_transport, diag)
    endif

    if (handles%id_saltFluxIn > 0 .and. associated(fluxes%salt_flux_in)) &
      call post_data(handles%id_saltFluxIn, fluxes%salt_flux_in, diag)
    if ((handles%id_total_saltFluxIn > 0) .and. associated(fluxes%salt_flux_in)) then
      total_transport = ppt2mks*global_area_integral(fluxes%salt_flux_in, G, scale=US%RZ_T_to_kg_m2s)
      call post_data(handles%id_total_saltFluxIn, total_transport, diag)
    endif

    if (handles%id_saltFluxGlobalAdj > 0)                                            &
      call post_data(handles%id_saltFluxGlobalAdj, fluxes%saltFluxGlobalAdj, diag)
    if (handles%id_vPrecGlobalAdj > 0)                                               &
      call post_data(handles%id_vPrecGlobalAdj, fluxes%vPrecGlobalAdj, diag)
    if (handles%id_netFWGlobalAdj > 0)                                               &
      call post_data(handles%id_netFWGlobalAdj, fluxes%netFWGlobalAdj, diag)
    if (handles%id_saltFluxGlobalScl > 0)                                            &
      call post_data(handles%id_saltFluxGlobalScl, fluxes%saltFluxGlobalScl, diag)
    if (handles%id_vPrecGlobalScl > 0)                                               &
      call post_data(handles%id_vPrecGlobalScl, fluxes%vPrecGlobalScl, diag)
    if (handles%id_netFWGlobalScl > 0)                                               &
      call post_data(handles%id_netFWGlobalScl, fluxes%netFWGlobalScl, diag)

    ! post diagnostics related to cfcs  ====================================

    if ((handles%id_cfc11 > 0) .and. associated(fluxes%cfc11_flux)) &
      call post_data(handles%id_cfc11, fluxes%cfc11_flux, diag)

    if ((handles%id_cfc11 > 0) .and. associated(fluxes%cfc12_flux)) &
      call post_data(handles%id_cfc12, fluxes%cfc12_flux, diag)

    if ((handles%id_ice_fraction > 0) .and. associated(fluxes%ice_fraction)) &
      call post_data(handles%id_ice_fraction, fluxes%ice_fraction, diag)

    if ((handles%id_u10_sqr > 0) .and. associated(fluxes%u10_sqr)) &
      call post_data(handles%id_u10_sqr, fluxes%u10_sqr, diag)

    ! remaining boundary terms ==================================================

    if ((handles%id_psurf > 0) .and. associated(fluxes%p_surf))                      &
      call post_data(handles%id_psurf, fluxes%p_surf, diag)

    if ((handles%id_TKE_tidal > 0) .and. associated(fluxes%TKE_tidal))               &
      call post_data(handles%id_TKE_tidal, fluxes%TKE_tidal, diag)

    if ((handles%id_buoy > 0) .and. associated(fluxes%buoy))                         &
      call post_data(handles%id_buoy, fluxes%buoy, diag)

    if ((handles%id_ustar > 0) .and. associated(fluxes%ustar)) &
      call post_data(handles%id_ustar, fluxes%ustar, diag)

    if ((handles%id_ustar_berg > 0) .and. associated(fluxes%ustar_berg)) &
      call post_data(handles%id_ustar_berg, fluxes%ustar_berg, diag)

    if ((handles%id_frac_ice_cover > 0) .and. associated(fluxes%frac_shelf_h)) &
      call post_data(handles%id_frac_ice_cover, fluxes%frac_shelf_h, diag)

    if ((handles%id_ustar_ice_cover > 0) .and. associated(fluxes%ustar_shelf)) &
      call post_data(handles%id_ustar_ice_cover, fluxes%ustar_shelf, diag)

    ! wave forcing ===============================================================
    if (handles%id_lamult > 0)                                            &
      call post_data(handles%id_lamult, fluxes%lamult, diag)

  ! endif  ! query_averaging_enabled
  call disable_averaging(diag)

  if (turns /= 0) then
    call deallocate_forcing_type(fluxes)
    deallocate(fluxes)
  endif

  call cpu_clock_end(handles%id_clock_forcing)
end subroutine forcing_diagnostics


!> Conditionally allocate fields within the forcing type
subroutine allocate_forcing_by_group(G, fluxes, water, heat, ustar, press, &
                                     shelf, iceberg, salt, fix_accum_bug, cfc, waves, lamult)
  type(ocean_grid_type), intent(in) :: G       !< Ocean grid structure
  type(forcing),      intent(inout) :: fluxes  !< A structure containing thermodynamic forcing fields
  logical, optional,     intent(in) :: water   !< If present and true, allocate water fluxes
  logical, optional,     intent(in) :: heat    !< If present and true, allocate heat fluxes
  logical, optional,     intent(in) :: ustar   !< If present and true, allocate ustar and related fields
  logical, optional,     intent(in) :: press   !< If present and true, allocate p_surf and related fields
  logical, optional,     intent(in) :: shelf   !< If present and true, allocate fluxes for ice-shelf
  logical, optional,     intent(in) :: iceberg !< If present and true, allocate fluxes for icebergs
  logical, optional,     intent(in) :: salt    !< If present and true, allocate salt fluxes
  logical, optional,     intent(in) :: fix_accum_bug !< If present and true, avoid using a bug in
                                               !! accumulation of ustar_gustless
  logical, optional,     intent(in) :: cfc     !< If present and true, allocate cfc fluxes
  logical, optional,     intent(in) :: waves   !< If present and true, allocate wave fields
  logical, optional,     intent(in) :: lamult  !< If present and true, allocate langmuir enhancement factor

  ! Local variables
  integer :: isd, ied, jsd, jed, IsdB, IedB, JsdB, JedB
  logical :: heat_water

  isd  = G%isd   ; ied  = G%ied    ; jsd  = G%jsd   ; jed  = G%jed
  IsdB = G%IsdB  ; IedB = G%IedB   ; JsdB = G%JsdB  ; JedB = G%JedB

  call myAlloc(fluxes%ustar,isd,ied,jsd,jed, ustar)
  call myAlloc(fluxes%ustar_gustless,isd,ied,jsd,jed, ustar)

  call myAlloc(fluxes%evap,isd,ied,jsd,jed, water)
  call myAlloc(fluxes%lprec,isd,ied,jsd,jed, water)
  call myAlloc(fluxes%fprec,isd,ied,jsd,jed, water)
  call myAlloc(fluxes%vprec,isd,ied,jsd,jed, water)
  call myAlloc(fluxes%lrunoff,isd,ied,jsd,jed, water)
  call myAlloc(fluxes%frunoff,isd,ied,jsd,jed, water)
  call myAlloc(fluxes%seaice_melt,isd,ied,jsd,jed, water)
  call myAlloc(fluxes%netMassOut,isd,ied,jsd,jed, water)
  call myAlloc(fluxes%netMassIn,isd,ied,jsd,jed, water)
  call myAlloc(fluxes%seaice_melt_heat,isd,ied,jsd,jed, heat)
  call myAlloc(fluxes%sw,isd,ied,jsd,jed, heat)
  call myAlloc(fluxes%lw,isd,ied,jsd,jed, heat)
  call myAlloc(fluxes%latent,isd,ied,jsd,jed, heat)
  call myAlloc(fluxes%sens,isd,ied,jsd,jed, heat)
  call myAlloc(fluxes%latent_evap_diag,isd,ied,jsd,jed, heat)
  call myAlloc(fluxes%latent_fprec_diag,isd,ied,jsd,jed, heat)
  call myAlloc(fluxes%latent_frunoff_diag,isd,ied,jsd,jed, heat)

  call myAlloc(fluxes%salt_flux,isd,ied,jsd,jed, salt)

  if (present(heat) .and. present(water)) then ; if (heat .and. water) then
    call myAlloc(fluxes%heat_content_cond,isd,ied,jsd,jed, .true.)
    call myAlloc(fluxes%heat_content_icemelt,isd,ied,jsd,jed, .true.)
    call myAlloc(fluxes%heat_content_lprec,isd,ied,jsd,jed, .true.)
    call myAlloc(fluxes%heat_content_fprec,isd,ied,jsd,jed, .true.)
    call myAlloc(fluxes%heat_content_vprec,isd,ied,jsd,jed, .true.)
    call myAlloc(fluxes%heat_content_lrunoff,isd,ied,jsd,jed, .true.)
    call myAlloc(fluxes%heat_content_frunoff,isd,ied,jsd,jed, .true.)
    call myAlloc(fluxes%heat_content_massout,isd,ied,jsd,jed, .true.)
    call myAlloc(fluxes%heat_content_massin,isd,ied,jsd,jed, .true.)
  endif ; endif

  call myAlloc(fluxes%p_surf,isd,ied,jsd,jed, press)

  call myAlloc(fluxes%frac_shelf_h,isd,ied,jsd,jed, shelf)
  call myAlloc(fluxes%ustar_shelf,isd,ied,jsd,jed, shelf)
  call myAlloc(fluxes%iceshelf_melt,isd,ied,jsd,jed, shelf)

  !These fields should only on allocated when iceberg area is being passed through the coupler.
  call myAlloc(fluxes%ustar_berg,isd,ied,jsd,jed, iceberg)
  call myAlloc(fluxes%area_berg,isd,ied,jsd,jed, iceberg)
  call myAlloc(fluxes%mass_berg,isd,ied,jsd,jed, iceberg)

  !These fields should only on allocated when USE_CFC_CAP is activated.
  call myAlloc(fluxes%cfc11_flux,isd,ied,jsd,jed, cfc)
  call myAlloc(fluxes%cfc12_flux,isd,ied,jsd,jed, cfc)
  call myAlloc(fluxes%ice_fraction,isd,ied,jsd,jed, cfc)
  call myAlloc(fluxes%u10_sqr,isd,ied,jsd,jed, cfc)

  !These fields should only on allocated when wave coupling is activated.
  call myAlloc(fluxes%ice_fraction,isd,ied,jsd,jed, waves)
  call myAlloc(fluxes%lamult,isd,ied,jsd,jed, lamult)

  if (present(fix_accum_bug)) fluxes%gustless_accum_bug = .not.fix_accum_bug
end subroutine allocate_forcing_by_group


subroutine allocate_forcing_by_ref(fluxes_ref, G, fluxes)
  type(forcing), intent(in) :: fluxes_ref  !< Reference fluxes
  type(ocean_grid_type), intent(in) :: G        !< Grid metric of target fluxes
  type(forcing), intent(out) :: fluxes     !< Target fluxes

  logical :: do_ustar, do_water, do_heat, do_salt, do_press, do_shelf, &
      do_iceberg, do_heat_added, do_buoy

  call get_forcing_groups(fluxes_ref, do_water, do_heat, do_ustar, do_press, &
      do_shelf, do_iceberg, do_salt, do_heat_added, do_buoy)

  call allocate_forcing_type(G, fluxes, do_water, do_heat, do_ustar, &
      do_press, do_shelf, do_iceberg, do_salt)

  ! The following fluxes would typically be allocated by the driver
  call myAlloc(fluxes%sw_vis_dir, G%isd, G%ied, G%jsd, G%jed, &
      associated(fluxes_ref%sw_vis_dir))
  call myAlloc(fluxes%sw_vis_dif, G%isd, G%ied, G%jsd, G%jed, &
      associated(fluxes_ref%sw_vis_dif))
  call myAlloc(fluxes%sw_nir_dir, G%isd, G%ied, G%jsd, G%jed, &
      associated(fluxes_ref%sw_nir_dir))
  call myAlloc(fluxes%sw_nir_dif, G%isd, G%ied, G%jsd, G%jed, &
      associated(fluxes_ref%sw_nir_dif))

  call myAlloc(fluxes%salt_flux_in, G%isd, G%ied, G%jsd, G%jed, &
      associated(fluxes_ref%salt_flux_in))
  call myAlloc(fluxes%salt_flux_added, G%isd, G%ied, G%jsd, G%jed, &
      associated(fluxes_ref%salt_flux_added))

  call myAlloc(fluxes%p_surf_full, G%isd, G%ied, G%jsd, G%jed, &
      associated(fluxes_ref%p_surf_full))

  call myAlloc(fluxes%heat_added, G%isd, G%ied, G%jsd, G%jed, &
      associated(fluxes_ref%heat_added))
  call myAlloc(fluxes%buoy, G%isd, G%ied, G%jsd, G%jed, &
      associated(fluxes_ref%buoy))

  call myAlloc(fluxes%TKE_tidal, G%isd, G%ied, G%jsd, G%jed, &
      associated(fluxes_ref%TKE_tidal))
  call myAlloc(fluxes%ustar_tidal, G%isd, G%ied, G%jsd, G%jed, &
      associated(fluxes_ref%ustar_tidal))

  ! This flag would normally be set by a control flag in allocate_forcing_type.
  ! Here we copy the flag from the reference forcing.
  fluxes%gustless_accum_bug = fluxes_ref%gustless_accum_bug
end subroutine allocate_forcing_by_ref


!> Conditionally allocate fields within the mechanical forcing type using
!! control flags.
subroutine allocate_mech_forcing_by_group(G, forces, stress, ustar, shelf, &
                                          press, iceberg, waves, num_stk_bands)
  type(ocean_grid_type), intent(in) :: G       !< Ocean grid structure
  type(mech_forcing), intent(inout) :: forces  !< Forcing fields structure

  logical, optional,     intent(in) :: stress  !< If present and true, allocate taux, tauy
  logical, optional,     intent(in) :: ustar   !< If present and true, allocate ustar and related fields
  logical, optional,     intent(in) :: shelf   !< If present and true, allocate forces for ice-shelf
  logical, optional,     intent(in) :: press   !< If present and true, allocate p_surf and related fields
  logical, optional,     intent(in) :: iceberg !< If present and true, allocate forces for icebergs
  logical, optional,     intent(in) :: waves   !< If present and true, allocate wave fields
  integer, optional,     intent(in) :: num_stk_bands !< Number of Stokes bands to allocate

  ! Local variables
  integer :: isd, ied, jsd, jed, IsdB, IedB, JsdB, JedB
  logical :: heat_water

  isd  = G%isd   ; ied  = G%ied    ; jsd  = G%jsd   ; jed  = G%jed
  IsdB = G%IsdB  ; IedB = G%IedB   ; JsdB = G%JsdB  ; JedB = G%JedB

  call myAlloc(forces%taux,IsdB,IedB,jsd,jed, stress)
  call myAlloc(forces%tauy,isd,ied,JsdB,JedB, stress)

  call myAlloc(forces%ustar,isd,ied,jsd,jed, ustar)

  call myAlloc(forces%p_surf,isd,ied,jsd,jed, press)
  call myAlloc(forces%p_surf_full,isd,ied,jsd,jed, press)
  call myAlloc(forces%net_mass_src,isd,ied,jsd,jed, press)

  call myAlloc(forces%rigidity_ice_u,IsdB,IedB,jsd,jed, shelf)
  call myAlloc(forces%rigidity_ice_v,isd,ied,JsdB,JedB, shelf)
  call myAlloc(forces%frac_shelf_u,IsdB,IedB,jsd,jed, shelf)
  call myAlloc(forces%frac_shelf_v,isd,ied,JsdB,JedB, shelf)

  !These fields should only on allocated when iceberg area is being passed through the coupler.
  call myAlloc(forces%area_berg,isd,ied,jsd,jed, iceberg)
  call myAlloc(forces%mass_berg,isd,ied,jsd,jed, iceberg)

  !These fields should only be allocated when waves
  if (present(waves)) then; if (waves) then;
    if (.not. present(num_stk_bands)) then
      call MOM_error(FATAL,"Requested to &
      initialize with waves, but no waves are present.")
    endif
    if (num_stk_bands > 0) then
      if (.not.associated(forces%ustkb)) then
        allocate(forces%stk_wavenumbers(num_stk_bands), source=0.0)
        allocate(forces%ustkb(isd:ied,jsd:jed,num_stk_bands), source=0.0)
        allocate(forces%vstkb(isd:ied,jsd:jed,num_stk_bands), source=0.0)
      endif
    endif
  endif ; endif

end subroutine allocate_mech_forcing_by_group


!> Conditionally allocate fields within the mechanical forcing type based on a
!! reference forcing.
subroutine allocate_mech_forcing_from_ref(forces_ref, G, forces)
  type(mech_forcing), intent(in) :: forces_ref  !< Reference forcing fields
  type(ocean_grid_type), intent(in) :: G      !< Grid metric of target forcing
  type(mech_forcing), intent(out) :: forces   !< Mechanical forcing fields

  logical :: do_stress, do_ustar, do_shelf, do_press, do_iceberg

  ! Identify the active fields in the reference forcing
  call get_mech_forcing_groups(forces_ref, do_stress, do_ustar, do_shelf, &
                              do_press, do_iceberg)

  call allocate_mech_forcing(G, forces, do_stress, do_ustar, do_shelf, &
                             do_press, do_iceberg)
end subroutine allocate_mech_forcing_from_ref


!> Return flags indicating which groups of forcings are allocated
subroutine get_forcing_groups(fluxes, water, heat, ustar, press, shelf, &
                             iceberg, salt, heat_added, buoy)
  type(forcing), intent(in) :: fluxes  !< Reference flux fields
  logical, intent(out) :: water   !< True if fluxes contains water-based fluxes
  logical, intent(out) :: heat    !< True if fluxes contains heat-based fluxes
  logical, intent(out) :: ustar   !< True if fluxes contains ustar fluxes
  logical, intent(out) :: press   !< True if fluxes contains surface pressure
  logical, intent(out) :: shelf   !< True if fluxes contains ice shelf fields
  logical, intent(out) :: iceberg !< True if fluxes contains iceberg fluxes
  logical, intent(out) :: salt    !< True if fluxes contains salt flux
  logical, intent(out) :: heat_added !< True if fluxes contains explicit heat
  logical, intent(out) :: buoy    !< True if fluxes contains buoyancy fluxes

  ! NOTE: heat, salt, heat_added, and buoy would typically depend on each other
  !   to some degree.  But since this would be enforced at the driver level,
  !   we handle them here as independent flags.

  ustar = associated(fluxes%ustar) &
      .and. associated(fluxes%ustar_gustless)
  ! TODO: Check for all associated fields, but for now just check one as a marker
  water = associated(fluxes%evap)
  heat = associated(fluxes%seaice_melt_heat)
  salt = associated(fluxes%salt_flux)
  press = associated(fluxes%p_surf)
  shelf = associated(fluxes%frac_shelf_h)
  iceberg = associated(fluxes%ustar_berg)
  heat_added = associated(fluxes%heat_added)
  buoy = associated(fluxes%buoy)
end subroutine get_forcing_groups


!> Return flags indicating which groups of mechanical forcings are allocated
subroutine get_mech_forcing_groups(forces, stress, ustar, shelf, press, iceberg)
  type(mech_forcing), intent(in) :: forces  !< Reference forcing fields
  logical, intent(out) :: stress  !< True if forces contains wind stress fields
  logical, intent(out) :: ustar   !< True if forces contains ustar field
  logical, intent(out) :: shelf   !< True if forces contains ice shelf fields
  logical, intent(out) :: press   !< True if forces contains pressure fields
  logical, intent(out) :: iceberg !< True if forces contains iceberg fields

  stress = associated(forces%taux) &
      .and. associated(forces%tauy)
  ustar = associated(forces%ustar)
  shelf = associated(forces%rigidity_ice_u) &
      .and. associated(forces%rigidity_ice_v) &
      .and. associated(forces%frac_shelf_u) &
      .and. associated(forces%frac_shelf_v)
  press = associated(forces%p_surf) &
      .and. associated(forces%p_surf_full) &
      .and. associated(forces%net_mass_src)
  iceberg = associated(forces%area_berg) &
      .and. associated(forces%mass_berg)
end subroutine get_mech_forcing_groups


!> Allocates and zeroes-out array.
subroutine myAlloc(array, is, ie, js, je, flag)
  real, dimension(:,:), pointer :: array !< Array to be allocated
  integer,           intent(in) :: is !< Start i-index
  integer,           intent(in) :: ie !< End i-index
  integer,           intent(in) :: js !< Start j-index
  integer,           intent(in) :: je !< End j-index
  logical, optional, intent(in) :: flag !< Flag to indicate to allocate

  if (present(flag)) then ; if (flag) then ; if (.not.associated(array)) then
    allocate(array(is:ie,js:je)) ; array(is:ie,js:je) = 0.0
  endif ; endif ; endif
end subroutine myAlloc

!> Deallocate the forcing type
subroutine deallocate_forcing_type(fluxes)
  type(forcing), intent(inout) :: fluxes !< Forcing fields structure

  if (associated(fluxes%ustar))                deallocate(fluxes%ustar)
  if (associated(fluxes%ustar_gustless))       deallocate(fluxes%ustar_gustless)
  if (associated(fluxes%buoy))                 deallocate(fluxes%buoy)
  if (associated(fluxes%sw))                   deallocate(fluxes%sw)
  if (associated(fluxes%seaice_melt_heat))     deallocate(fluxes%seaice_melt_heat)
  if (associated(fluxes%sw_vis_dir))           deallocate(fluxes%sw_vis_dir)
  if (associated(fluxes%sw_vis_dif))           deallocate(fluxes%sw_vis_dif)
  if (associated(fluxes%sw_nir_dir))           deallocate(fluxes%sw_nir_dir)
  if (associated(fluxes%sw_nir_dif))           deallocate(fluxes%sw_nir_dif)
  if (associated(fluxes%lw))                   deallocate(fluxes%lw)
  if (associated(fluxes%latent))               deallocate(fluxes%latent)
  if (associated(fluxes%latent_evap_diag))     deallocate(fluxes%latent_evap_diag)
  if (associated(fluxes%latent_fprec_diag))    deallocate(fluxes%latent_fprec_diag)
  if (associated(fluxes%latent_frunoff_diag))  deallocate(fluxes%latent_frunoff_diag)
  if (associated(fluxes%sens))                 deallocate(fluxes%sens)
  if (associated(fluxes%heat_added))           deallocate(fluxes%heat_added)
  if (associated(fluxes%heat_content_lrunoff)) deallocate(fluxes%heat_content_lrunoff)
  if (associated(fluxes%heat_content_frunoff)) deallocate(fluxes%heat_content_frunoff)
  if (associated(fluxes%heat_content_icemelt)) deallocate(fluxes%heat_content_icemelt)
  if (associated(fluxes%heat_content_lprec))   deallocate(fluxes%heat_content_lprec)
  if (associated(fluxes%heat_content_fprec))   deallocate(fluxes%heat_content_fprec)
  if (associated(fluxes%heat_content_cond))    deallocate(fluxes%heat_content_cond)
  if (associated(fluxes%heat_content_massout)) deallocate(fluxes%heat_content_massout)
  if (associated(fluxes%heat_content_massin))  deallocate(fluxes%heat_content_massin)
  if (associated(fluxes%evap))                 deallocate(fluxes%evap)
  if (associated(fluxes%lprec))                deallocate(fluxes%lprec)
  if (associated(fluxes%fprec))                deallocate(fluxes%fprec)
  if (associated(fluxes%vprec))                deallocate(fluxes%vprec)
  if (associated(fluxes%lrunoff))              deallocate(fluxes%lrunoff)
  if (associated(fluxes%frunoff))              deallocate(fluxes%frunoff)
  if (associated(fluxes%seaice_melt))          deallocate(fluxes%seaice_melt)
  if (associated(fluxes%netMassOut))           deallocate(fluxes%netMassOut)
  if (associated(fluxes%netMassIn))            deallocate(fluxes%netMassIn)
  if (associated(fluxes%salt_flux))            deallocate(fluxes%salt_flux)
  if (associated(fluxes%p_surf_full))          deallocate(fluxes%p_surf_full)
  if (associated(fluxes%p_surf))               deallocate(fluxes%p_surf)
  if (associated(fluxes%TKE_tidal))            deallocate(fluxes%TKE_tidal)
  if (associated(fluxes%ustar_tidal))          deallocate(fluxes%ustar_tidal)
  if (associated(fluxes%ustar_shelf))          deallocate(fluxes%ustar_shelf)
  if (associated(fluxes%iceshelf_melt))        deallocate(fluxes%iceshelf_melt)
  if (associated(fluxes%frac_shelf_h))         deallocate(fluxes%frac_shelf_h)
  if (associated(fluxes%ustar_berg))           deallocate(fluxes%ustar_berg)
  if (associated(fluxes%area_berg))            deallocate(fluxes%area_berg)
  if (associated(fluxes%mass_berg))            deallocate(fluxes%mass_berg)
  if (associated(fluxes%ice_fraction))         deallocate(fluxes%ice_fraction)
  if (associated(fluxes%u10_sqr))              deallocate(fluxes%u10_sqr)
  if (associated(fluxes%cfc11_flux))           deallocate(fluxes%cfc11_flux)
  if (associated(fluxes%cfc12_flux))           deallocate(fluxes%cfc12_flux)

  call coupler_type_destructor(fluxes%tr_fluxes)

end subroutine deallocate_forcing_type


!> Deallocate the mechanical forcing type
subroutine deallocate_mech_forcing(forces)
  type(mech_forcing), intent(inout) :: forces  !< Forcing fields structure

  if (associated(forces%taux))  deallocate(forces%taux)
  if (associated(forces%tauy))  deallocate(forces%tauy)
  if (associated(forces%ustar)) deallocate(forces%ustar)
  if (associated(forces%p_surf))         deallocate(forces%p_surf)
  if (associated(forces%p_surf_full))    deallocate(forces%p_surf_full)
  if (associated(forces%net_mass_src))   deallocate(forces%net_mass_src)
  if (associated(forces%rigidity_ice_u)) deallocate(forces%rigidity_ice_u)
  if (associated(forces%rigidity_ice_v)) deallocate(forces%rigidity_ice_v)
  if (associated(forces%frac_shelf_u))   deallocate(forces%frac_shelf_u)
  if (associated(forces%frac_shelf_v))   deallocate(forces%frac_shelf_v)
  if (associated(forces%area_berg))      deallocate(forces%area_berg)
  if (associated(forces%mass_berg))      deallocate(forces%mass_berg)

end subroutine deallocate_mech_forcing


!< Rotate the fluxes by a set number of quarter turns
subroutine rotate_forcing(fluxes_in, fluxes, turns)
  type(forcing), intent(in)  :: fluxes_in     !< Input forcing structure
  type(forcing), intent(inout) :: fluxes      !< Rotated forcing structure
  integer, intent(in) :: turns                !< Number of quarter turns

  logical :: do_ustar, do_water, do_heat, do_salt, do_press, do_shelf, &
      do_iceberg, do_heat_added, do_buoy

  call get_forcing_groups(fluxes_in, do_water, do_heat, do_ustar, do_press, &
      do_shelf, do_iceberg, do_salt, do_heat_added, do_buoy)

  if (do_ustar) then
    call rotate_array(fluxes_in%ustar, turns, fluxes%ustar)
    call rotate_array(fluxes_in%ustar_gustless, turns, fluxes%ustar_gustless)
  endif

  if (do_water) then
    call rotate_array(fluxes_in%evap, turns, fluxes%evap)
    call rotate_array(fluxes_in%lprec, turns, fluxes%lprec)
    call rotate_array(fluxes_in%fprec, turns, fluxes%fprec)
    call rotate_array(fluxes_in%vprec, turns, fluxes%vprec)
    call rotate_array(fluxes_in%lrunoff, turns, fluxes%lrunoff)
    call rotate_array(fluxes_in%frunoff, turns, fluxes%frunoff)
    call rotate_array(fluxes_in%seaice_melt, turns, fluxes%seaice_melt)
    call rotate_array(fluxes_in%netMassOut, turns, fluxes%netMassOut)
    call rotate_array(fluxes_in%netMassIn, turns, fluxes%netMassIn)
  endif

  if (do_heat) then
    call rotate_array(fluxes_in%seaice_melt_heat, turns, fluxes%seaice_melt_heat)
    call rotate_array(fluxes_in%sw, turns, fluxes%sw)
    call rotate_array(fluxes_in%lw, turns, fluxes%lw)
    call rotate_array(fluxes_in%latent, turns, fluxes%latent)
    call rotate_array(fluxes_in%sens, turns, fluxes%sens)
    call rotate_array(fluxes_in%latent_evap_diag, turns, fluxes%latent_evap_diag)
    call rotate_array(fluxes_in%latent_fprec_diag, turns, fluxes%latent_fprec_diag)
    call rotate_array(fluxes_in%latent_frunoff_diag, turns, fluxes%latent_frunoff_diag)
  endif

  if (do_salt) then
    call rotate_array(fluxes_in%salt_flux, turns, fluxes%salt_flux)
  endif

  if (do_heat .and. do_water) then
    call rotate_array(fluxes_in%heat_content_cond, turns, fluxes%heat_content_cond)
    call rotate_array(fluxes_in%heat_content_icemelt, turns, fluxes%heat_content_icemelt)
    call rotate_array(fluxes_in%heat_content_lprec, turns, fluxes%heat_content_lprec)
    call rotate_array(fluxes_in%heat_content_fprec, turns, fluxes%heat_content_fprec)
    call rotate_array(fluxes_in%heat_content_vprec, turns, fluxes%heat_content_vprec)
    call rotate_array(fluxes_in%heat_content_lrunoff, turns, fluxes%heat_content_lrunoff)
    call rotate_array(fluxes_in%heat_content_frunoff, turns, fluxes%heat_content_frunoff)
    call rotate_array(fluxes_in%heat_content_massout, turns, fluxes%heat_content_massout)
    call rotate_array(fluxes_in%heat_content_massin, turns, fluxes%heat_content_massin)
  endif

  if (do_press) then
    call rotate_array(fluxes_in%p_surf, turns, fluxes%p_surf)
  endif

  if (do_shelf) then
    call rotate_array(fluxes_in%frac_shelf_h, turns, fluxes%frac_shelf_h)
    call rotate_array(fluxes_in%ustar_shelf, turns, fluxes%ustar_shelf)
    call rotate_array(fluxes_in%iceshelf_melt, turns, fluxes%iceshelf_melt)
  endif

  if (do_iceberg) then
    call rotate_array(fluxes_in%ustar_berg, turns, fluxes%ustar_berg)
    call rotate_array(fluxes_in%area_berg, turns, fluxes%area_berg)
    !BGR: pretty sure the following line isn't supposed to be here.
    call rotate_array(fluxes_in%iceshelf_melt, turns, fluxes%iceshelf_melt)
  endif

  if (do_heat_added) then
    call rotate_array(fluxes_in%heat_added, turns, fluxes%heat_added)
  endif

  ! The following fields are handled by drivers rather than control flags.
  if (associated(fluxes_in%sw_vis_dir)) &
    call rotate_array(fluxes_in%sw_vis_dir, turns, fluxes%sw_vis_dir)
  if (associated(fluxes_in%sw_vis_dif)) &
    call rotate_array(fluxes_in%sw_vis_dif, turns, fluxes%sw_vis_dif)
  if (associated(fluxes_in%sw_nir_dir)) &
    call rotate_array(fluxes_in%sw_nir_dir, turns, fluxes%sw_nir_dir)
  if (associated(fluxes_in%sw_nir_dif)) &
    call rotate_array(fluxes_in%sw_nir_dif, turns, fluxes%sw_nir_dif)

  if (associated(fluxes_in%salt_flux_in)) &
    call rotate_array(fluxes_in%salt_flux_in, turns, fluxes%salt_flux_in)
  if (associated(fluxes_in%salt_flux_added)) &
    call rotate_array(fluxes_in%salt_flux_added, turns, fluxes%salt_flux_added)

  if (associated(fluxes_in%p_surf_full)) &
    call rotate_array(fluxes_in%p_surf_full, turns, fluxes%p_surf_full)

  if (associated(fluxes_in%buoy)) &
    call rotate_array(fluxes_in%buoy, turns, fluxes%buoy)

  if (associated(fluxes_in%TKE_tidal)) &
    call rotate_array(fluxes_in%TKE_tidal, turns, fluxes%TKE_tidal)
  if (associated(fluxes_in%ustar_tidal)) &
    call rotate_array(fluxes_in%ustar_tidal, turns, fluxes%ustar_tidal)

  ! TODO: tracer flux rotation
  if (coupler_type_initialized(fluxes%tr_fluxes)) &
    call MOM_error(FATAL, "Rotation of tracer BC fluxes not yet implemented.")

  ! Scalars and flags
  fluxes%accumulate_p_surf = fluxes_in%accumulate_p_surf

  fluxes%vPrecGlobalAdj = fluxes_in%vPrecGlobalAdj
  fluxes%saltFluxGlobalAdj = fluxes_in%saltFluxGlobalAdj
  fluxes%netFWGlobalAdj = fluxes_in%netFWGlobalAdj
  fluxes%vPrecGlobalScl = fluxes_in%vPrecGlobalScl
  fluxes%saltFluxGlobalScl = fluxes_in%saltFluxGlobalScl
  fluxes%netFWGlobalScl = fluxes_in%netFWGlobalScl

  fluxes%fluxes_used = fluxes_in%fluxes_used
  fluxes%dt_buoy_accum = fluxes_in%dt_buoy_accum
  fluxes%C_p = fluxes_in%C_p
  ! NOTE: gustless_accum_bug is set during allocation

  fluxes%num_msg = fluxes_in%num_msg
  fluxes%max_msg = fluxes_in%max_msg
end subroutine rotate_forcing

!< Rotate the forcing fields from the input domain
subroutine rotate_mech_forcing(forces_in, turns, forces)
  type(mech_forcing), intent(in)  :: forces_in  !< Forcing on the input domain
  integer, intent(in) :: turns                  !< Number of quarter-turns
  type(mech_forcing), intent(inout) :: forces   !< Forcing on the rotated domain

  logical :: do_stress, do_ustar, do_shelf, do_press, do_iceberg

  call get_mech_forcing_groups(forces_in, do_stress, do_ustar, do_shelf, &
                              do_press, do_iceberg)

  if (do_stress) &
    call rotate_vector(forces_in%taux, forces_in%tauy, turns, &
        forces%taux, forces%tauy)

  if (do_ustar) &
    call rotate_array(forces_in%ustar, turns, forces%ustar)

  if (do_shelf) then
    call rotate_array_pair( &
      forces_in%rigidity_ice_u, forces_in%rigidity_ice_v, turns, &
      forces%rigidity_ice_u, forces%rigidity_ice_v &
    )
    call rotate_array_pair( &
      forces_in%frac_shelf_u, forces_in%frac_shelf_v, turns, &
      forces%frac_shelf_u, forces%frac_shelf_v &
    )
  endif

  if (do_press) then
    ! NOTE: p_surf_SSH either points to p_surf or p_surf_full
    call rotate_array(forces_in%p_surf, turns, forces%p_surf)
    call rotate_array(forces_in%p_surf_full, turns, forces%p_surf_full)
    call rotate_array(forces_in%net_mass_src, turns, forces%net_mass_src)
  endif

  if (do_iceberg) then
    call rotate_array(forces_in%area_berg, turns, forces%area_berg)
    call rotate_array(forces_in%mass_berg, turns, forces%mass_berg)
  endif

  ! Copy fields
  forces%dt_force_accum = forces_in%dt_force_accum
  forces%net_mass_src_set = forces_in%net_mass_src_set
  forces%accumulate_p_surf = forces_in%accumulate_p_surf
  forces%accumulate_rigidity = forces_in%accumulate_rigidity
  forces%initialized = forces_in%initialized
end subroutine rotate_mech_forcing

!< Homogenize the forcing fields from the input domain
subroutine homogenize_mech_forcing(forces, G, US, Rho0, UpdateUstar)
  type(mech_forcing),    intent(inout) :: forces !< Forcing on the input domain
  type(ocean_grid_type),    intent(in) :: G      !< Grid metric of target forcing
  type(unit_scale_type),    intent(in) :: US     !< A dimensional unit scaling type
  real,                     intent(in) :: Rho0   !< A reference density of seawater [R ~> kg m-3],
                                              !! as used to calculate ustar.
  logical, optional,        intent(in) :: UpdateUstar !< A logical to determine if Ustar should be directly averaged
                                                   !! or updated from mean tau.

  real :: tx_mean, ty_mean, avg
  real :: iRho0
  logical :: do_stress, do_ustar, do_shelf, do_press, do_iceberg, tau2ustar
  integer :: i, j, is, ie, js, je, isB, ieB, jsB, jeB
  is = G%isc ; ie = G%iec ; js = G%jsc ; je = G%jec
  isB = G%iscB ; ieB = G%iecB ; jsB = G%jscB ; jeB = G%jecB

  iRho0 = US%L_to_Z / Rho0

  tau2ustar = .false.
  if (present(UpdateUstar)) tau2ustar = UpdateUstar

  call get_mech_forcing_groups(forces, do_stress, do_ustar, do_shelf, &
                              do_press, do_iceberg)

  if (do_stress) then
    tx_mean = global_area_mean_u(forces%taux, G)
    do j=js,je ; do i=isB,ieB
      if (G%mask2dCu(I,j) > 0.) forces%taux(I,j) = tx_mean
    enddo ; enddo
    ty_mean = global_area_mean_v(forces%tauy, G)
    do j=jsB,jeB ; do i=is,ie
      if (G%mask2dCv(i,J) > 0.) forces%tauy(i,J) = ty_mean
    enddo ; enddo
    if (tau2ustar) then
      do j=js,je ; do i=is,ie
        if (G%mask2dT(i,j) > 0.) forces%ustar(i,j) = sqrt(sqrt(tx_mean**2 + ty_mean**2)*iRho0)
      enddo ; enddo
    else
      call homogenize_field_t(forces%ustar, G)
    endif
  else
    if (do_ustar) then
      call homogenize_field_t(forces%ustar, G)
    endif
  endif

  if (do_shelf) then
    call homogenize_field_u(forces%rigidity_ice_u, G)
    call homogenize_field_v(forces%rigidity_ice_v, G)
    call homogenize_field_u(forces%frac_shelf_u, G)
    call homogenize_field_v(forces%frac_shelf_v, G)
  endif

  if (do_press) then
    ! NOTE: p_surf_SSH either points to p_surf or p_surf_full
    call homogenize_field_t(forces%p_surf, G)
    call homogenize_field_t(forces%p_surf_full, G)
    call homogenize_field_t(forces%net_mass_src, G)
  endif

  if (do_iceberg) then
    call homogenize_field_t(forces%area_berg, G)
    call homogenize_field_t(forces%mass_berg, G)
  endif

end subroutine homogenize_mech_forcing

!< Homogenize the fluxes
subroutine homogenize_forcing(fluxes, G)
  type(forcing), intent(inout)  :: fluxes     !< Input forcing struct
  type(ocean_grid_type), intent(in) :: G      !< Grid metric of target forcing

  real :: avg
  logical :: do_ustar, do_water, do_heat, do_salt, do_press, do_shelf, &
      do_iceberg, do_heat_added, do_buoy
  integer :: i, j, is, ie, js, je, isB, ieB, jsB, jeB
  is = G%isc ; ie = G%iec ; js = G%jsc ; je = G%jec
  isB = G%iscB ; ieB = G%iecB ; jsB = G%jscB ; jeB = G%jecB

  call get_forcing_groups(fluxes, do_water, do_heat, do_ustar, do_press, &
      do_shelf, do_iceberg, do_salt, do_heat_added, do_buoy)

  if (do_ustar) then
    call homogenize_field_t(fluxes%ustar, G)
    call homogenize_field_t(fluxes%ustar_gustless, G)
  endif

  if (do_water) then
    call homogenize_field_t(fluxes%evap, G)
    call homogenize_field_t(fluxes%lprec, G)
    call homogenize_field_t(fluxes%lprec, G)
    call homogenize_field_t(fluxes%fprec, G)
    call homogenize_field_t(fluxes%vprec, G)
    call homogenize_field_t(fluxes%lrunoff, G)
    call homogenize_field_t(fluxes%frunoff, G)
    call homogenize_field_t(fluxes%seaice_melt, G)
    call homogenize_field_t(fluxes%netMassOut, G)
    call homogenize_field_t(fluxes%netMassIn, G)
    !This was removed and I don't think replaced. Not needed?
    !call homogenize_field_t(fluxes%netSalt, G)
  endif

  if (do_heat) then
    call homogenize_field_t(fluxes%seaice_melt_heat, G)
    call homogenize_field_t(fluxes%sw, G)
    call homogenize_field_t(fluxes%lw, G)
    call homogenize_field_t(fluxes%latent, G)
    call homogenize_field_t(fluxes%sens, G)
    call homogenize_field_t(fluxes%latent_evap_diag, G)
    call homogenize_field_t(fluxes%latent_fprec_diag, G)
    call homogenize_field_t(fluxes%latent_frunoff_diag, G)
  endif

  if (do_salt) call homogenize_field_t(fluxes%salt_flux, G)

  if (do_heat .and. do_water) then
    call homogenize_field_t(fluxes%heat_content_cond, G)
    call homogenize_field_t(fluxes%heat_content_icemelt, G)
    call homogenize_field_t(fluxes%heat_content_lprec, G)
    call homogenize_field_t(fluxes%heat_content_fprec, G)
    call homogenize_field_t(fluxes%heat_content_vprec, G)
    call homogenize_field_t(fluxes%heat_content_lrunoff, G)
    call homogenize_field_t(fluxes%heat_content_frunoff, G)
    call homogenize_field_t(fluxes%heat_content_massout, G)
    call homogenize_field_t(fluxes%heat_content_massin, G)
  endif

  if (do_press) call homogenize_field_t(fluxes%p_surf, G)

  if (do_shelf) then
    call homogenize_field_t(fluxes%frac_shelf_h, G)
    call homogenize_field_t(fluxes%ustar_shelf, G)
    call homogenize_field_t(fluxes%iceshelf_melt, G)
  endif

  if (do_iceberg) then
    call homogenize_field_t(fluxes%ustar_berg, G)
    call homogenize_field_t(fluxes%area_berg, G)
  endif

  if (do_heat_added) then
    call homogenize_field_t(fluxes%heat_added, G)
  endif

  ! The following fields are handled by drivers rather than control flags.
  if (associated(fluxes%sw_vis_dir)) &
    call homogenize_field_t(fluxes%sw_vis_dir, G)

  if (associated(fluxes%sw_vis_dif)) &
    call homogenize_field_t(fluxes%sw_vis_dif, G)

  if (associated(fluxes%sw_nir_dir)) &
    call homogenize_field_t(fluxes%sw_nir_dir, G)

  if (associated(fluxes%sw_nir_dif)) &
    call homogenize_field_t(fluxes%sw_nir_dif, G)

  if (associated(fluxes%salt_flux_in)) &
    call homogenize_field_t(fluxes%salt_flux_in, G)

  if (associated(fluxes%salt_flux_added)) &
    call homogenize_field_t(fluxes%salt_flux_added, G)

  if (associated(fluxes%p_surf_full)) &
    call homogenize_field_t(fluxes%p_surf_full, G)

  if (associated(fluxes%buoy)) &
    call homogenize_field_t(fluxes%buoy, G)

  if (associated(fluxes%TKE_tidal)) &
    call homogenize_field_t(fluxes%TKE_tidal, G)

  if (associated(fluxes%ustar_tidal)) &
    call homogenize_field_t(fluxes%ustar_tidal, G)

  ! TODO: tracer flux homogenization
  ! Having a warning causes a lot of errors (each time step).
  !if (coupler_type_initialized(fluxes%tr_fluxes)) &
  !  call MOM_error(WARNING, "Homogenization of tracer BC fluxes not yet implemented.")

end subroutine homogenize_forcing

subroutine homogenize_field_t(var, G)
  type(ocean_grid_type),                intent(in) :: G   !< The ocean's grid structure
  real, dimension(SZI_(G), SZJ_(G)), intent(inout) :: var !< The variable to homogenize

  real    :: avg
  integer :: i, j, is, ie, js, je
  is = G%isc ; ie = G%iec ; js = G%jsc ; je = G%jec

  avg = global_area_mean(var, G)
  do j=js,je ; do i=is,ie
    if (G%mask2dT(i,j) > 0.) var(i,j) = avg
  enddo ; enddo

end subroutine homogenize_field_t

subroutine homogenize_field_v(var, G)
  type(ocean_grid_type),             intent(in)    :: G    !< The ocean's grid structure
  real, dimension(SZI_(G), SZJB_(G)), intent(inout) :: var  !< The variable to homogenize

  real    :: avg
  integer :: i, j, is, ie, jsB, jeB
  is = G%isc ; ie = G%iec ; jsB = G%jscB ; jeB = G%jecB

  avg = global_area_mean_v(var, G)
  do J=jsB,jeB ; do i=is,ie
    if (G%mask2dCv(i,J) > 0.) var(i,J) = avg
  enddo ; enddo

end subroutine homogenize_field_v

subroutine homogenize_field_u(var, G)
  type(ocean_grid_type),             intent(in)    :: G    !< The ocean's grid structure
  real, dimension(SZI_(G), SZJB_(G)), intent(inout) :: var  !< The variable to homogenize

  real    :: avg
  integer :: i, j, isB, ieB, js, je
  isB = G%iscB ; ieB = G%iecB ; js = G%jsc ; je = G%jec

  avg = global_area_mean_u(var, G)
  do j=js,je ; do I=isB,ieB
    if (G%mask2dCu(I,j) > 0.) var(I,j) = avg
  enddo ; enddo

end subroutine homogenize_field_u

!> \namespace mom_forcing_type
!!
!! \section section_fluxes Boundary fluxes
!!
!! The ocean is a forced-dissipative system. Forcing occurs at the
!! boundaries, and this module mediates the various forcing terms
!! from momentum, heat, salt, and mass.  Boundary fluxes from other
!! tracers are treated by coupling to biogeochemical models. We
!! here present elements of how MOM6 assumes boundary fluxes are
!! passed into the ocean.
!!
!! Note that all fluxes are positive into the ocean. For surface
!! boundary fluxes, that means fluxes are positive downward.
!! For example, a positive shortwave flux warms the ocean.
!!
!! \subsection subsection_momentum_fluxes Surface boundary momentum fluxes
!!
!! The ocean surface exchanges momentum with the overlying atmosphere,
!! sea ice, and land ice. The momentum is exchanged as a horizontal
!! stress (Newtons per squared meter: N/m2) imposed on the upper ocean
!! grid cell.
!!
!! \subsection subsection_mass_fluxes Surface boundary mass fluxes
!!
!! The ocean gains or loses mass through evaporation, precipitation,
!! sea ice melt/form, and river runoff.  Positive mass fluxes
!! add mass to the liquid ocean. The boundary mass flux units are
!! (kilogram per square meter per sec: kg/(m2/sec)).
!!
!! * Evaporation field can in fact represent a
!!   mass loss (evaporation) or mass gain (condensation in foggy areas).
!! * sea ice formation leads to mass moving from the liquid ocean to the
!!   ice model, and melt adds liquid to the ocean.
!! * Precipitation can be liquid or frozen (snow). Furthermore, in
!!   some versions of the GFDL coupler, precipitation can be negative.
!!   The reason is that the ice model combines precipitation with
!!   ice melt and ice formation. This limitation of the ice model
!!   diagnostics should be overcome future versions.
!! * River runoff can be liquid or frozen.  Frozen runoff is often
!!   associated with calving land-ice and/or ice bergs.
!!
!! \subsection subsection_salt_fluxes Surface boundary salt fluxes
!!
!! Over most of the ocean, there is no exchange of salt with the
!! atmosphere. However, the liquid ocean exchanges salt with sea ice.
!! When ice forms, it extracts salt from ice pockets and discharges the
!! salt into the liquid ocean. The salt concentration of sea ice
!! is therefore much lower (around 5ppt) than liquid seawater
!! (around 30-35ppt in high latitudes).
!!
!! For ocean-ice models run with a prescribed atmosphere, such as
!! in the CORE/OMMIP simulations, it is necessary to employ a surface
!! restoring term to the k=1 salinity equation, thus imposing a salt
!! flux onto the ocean even outside of sea ice regimes.  This salt
!! flux is non-physical, and represents a limitation of the ocean-ice
!! models run without an interactive atmosphere.  Sometimes this salt
!! flux is converted to an implied fresh water flux.  However, doing
!! so generally leads to changes in the sea level, unless a global
!! normalization is provided to zero-out the net water flux.
!! As a complement, for models with a restoring salt flux, one may
!! choose to zero-out the net salt entering the ocean. There are
!! pros/cons of each approach.
!!
!!
!! \subsection subsection_heat_fluxes Surface boundary heat fluxes
!!
!!  There are many terms that contribute to boundary-related heating
!!  of the k=1 surface model grid cell. We here outline details of
!!  this heat, with each term having units W/m2.
!!
!!  The net flux of heat crossing ocean surface is stored in the diagnostic
!!  array "hfds".  This array is computed as
!! \f[
!!  \mbox{hfds = shortwave + longwave + latent + sensible + mass transfer + frazil + restore + flux adjustments}
!! \f]
!!
!!  * shortwave (SW)  = shortwave radiation (always warms ocean)
!!  * longwave (LW)   = longwave radiation (generally cools ocean)
!!  * latent (LAT)    = turbulent latent heat loss due to evaporation
!!                      (liquid to vapor) or melt (snow to liquid); generally
!!                      cools the ocean
!!  * sensible (SENS) = turbulent heat transfer due to differences in
!!                      air-sea or ice-sea temperature
!!  * mass transfer (MASS) = heat transfer due to heat content of mass (e.g., E-P+R)
!!                      transferred across ocean surface; computed relative
!!                      to 0 Celsius
!!  * frazil (FRAZ)   = heat transferred to form frazil sea ice
!!                      (positive heating of liquid ocean)
!!  * restore (RES)   = heat from surface damping sometimes imposed
!!                      in non-coupled model simulations .
!!  * restore (flux adjustments)   = heat from surface flux adjustment.
!!
!!  \subsubsection subsubsection_SW Treatment of shortwave
!!
!!  The shortwave field itself is split into two pieces:
!!
!!  * shortwave       = penetrative SW + non-penetrative SW
!!  * non-penetrative = non-downwelling shortwave; portion of SW
!!                      totally absorbed in the k=1 cell.
!!                      The non-penetrative SW is combined with
!!                      LW+LAT+SENS+seaice_melt_heat in net_heat inside routine
!!                      extractFluxes1d. Notably, for many cases,
!!                      non-penetrative SW = 0.
!!  * penetrative     = that portion of shortwave penetrating below
!!                      a tiny surface layer. This is the downwelling
!!                      shortwave. Penetrative SW participates in
!!                      the penetrative SW heating of k=1,nz cells,
!!                      with the amount of penetration dependent on
!!                      optical properties.
!!
!! \subsubsection subsubsection_bdy_heating Convergence of heat into the k=1 cell
!!
!! The convergence of boundary-related heat into surface grid cell is
!! given by the difference in the net heat entering the top of the k=1
!! cell and the penetrative SW leaving the bottom of the cell.
!! \f{eqnarray*}
!!  Q(k=1) &=& \mbox{hfds} - \mbox{pen}\_\mbox{SW(leaving bottom of k=1)}
!!   \\    &=& \mbox{nonpen}\_\mbox{SW} + (\mbox{pen}\_\mbox{SW(enter k=1)}-\mbox{pen}\_\mbox{SW(leave k=1)})
!!                              + \mbox{LW+LAT+SENS+MASS+FRAZ+RES}
!!   \\    &=& \mbox{nonpen}\_\mbox{SW}+ \mbox{LW+LAT+SENS+MASS+FRAZ+RES}
!!                + [\mbox{pen}\_\mbox{SW(enter k=1)} - \mbox{pen}\_\mbox{SW(leave k=1)}]
!!   \f}
!! The convergence of the penetrative shortwave flux is given by
!! \f$ \mbox{pen}\_\mbox{SW (enter k)}-\mbox{pen}\_\mbox{SW (leave k)}\f$.  This term
!! appears for all cells k=1,nz.  It is diagnosed as "rsdoabsorb" inside module
!! MOM6/src/parameterizations/vertical/MOM_diabatic_aux.F90
!!

end module MOM_forcing_type<|MERGE_RESOLUTION|>--- conflicted
+++ resolved
@@ -262,12 +262,6 @@
   logical :: accumulate_rigidity = .false. !< If true, the rigidity due to various types of
                                 !! ice needs to be accumulated, and the rigidity explicitly
                                 !! reset to zero at the driver level when appropriate.
-<<<<<<< HEAD
-=======
-  real, pointer, dimension(:,:) :: &
-       ustk0 => NULL(), &       !< Surface Stokes drift, zonal [m s-1]
-       vstk0 => NULL()          !< Surface Stokes drift, meridional [m s-1]
->>>>>>> 6f6d4d61
   real, pointer, dimension(:) :: &
        stk_wavenumbers => NULL() !< The central wave number of Stokes bands [rad m-1]
   real, pointer, dimension(:,:,:) :: &
