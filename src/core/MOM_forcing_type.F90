--- conflicted
+++ resolved
@@ -1180,14 +1180,6 @@
 
 
   handles%id_prcme = register_diag_field('ocean_model', 'PRCmE', diag%axesT1, Time,                 &
-<<<<<<< HEAD
-        'Net surface water flux (precip+liq runoff+ice calving-evap)',              &
-        'kilogram/(meter^2 * second)', standard_name='water_flux_into_sea_water')
-
-  handles%id_evap = register_diag_field('ocean_model', 'evap', diag%axesT1, Time,                         &
-       'Evaporation/condensation at ocean surface (evaporation is negative)',    &
-       'kilogram/(meter^2 * second)', standard_name='water_evaporation_flux')
-=======
         'Net surface water flux (precip+liq runoff+ice calving-evap)', 'kilogram meter-2 second-1', &
         standard_name='water_flux_into_sea_water', cmor_field_name='wfo', cmor_units='kg m-2 s-1',  &
         cmor_standard_name='water_flux_into_sea_water',cmor_long_name='Water Flux Into Sea Water')
@@ -1197,7 +1189,6 @@
        standard_name='water_evaporation_flux', cmor_field_name='evs', cmor_units='kg m-2 s-1',            &
        cmor_standard_name='water_evaporation_flux',                                                       &
        cmor_long_name='Water Evaporation Flux Where Ice Free Ocean over Sea')
->>>>>>> 5eab12ce
 
   ! smg: seaice_melt field requires updates to the sea ice model 
   handles%id_seaice_melt = register_diag_field('ocean_model', 'seaice_melt',       &
@@ -1208,16 +1199,10 @@
   handles%id_precip = register_diag_field('ocean_model', 'precip', diag%axesT1, Time, &
         'Liquid + frozen precipitation into ocean', 'kilogram/(meter^2 * second)')
 
-<<<<<<< HEAD
-  handles%id_fprec = register_diag_field('ocean_model', 'fprec', diag%axesT1, Time, &
-        'Frozen precipitation into ocean', 'kilogram/(meter^2 * second)',           &
-        standard_name='snowfall_flux')
-=======
-  handles%id_froz_precip = register_diag_field('ocean_model', 'froz_precip', diag%axesT1, Time, &
-        'Frozen precipitation into ocean', 'kilogram meter-2 second-1',                         &
-        standard_name='snowfall_flux', cmor_field_name='prsn', cmor_units='kg m-2 s-1',         &
+  handles%id_fprec = register_diag_field('ocean_model', 'fprec', diag%axesT1, Time,     &
+        'Frozen precipitation into ocean', 'kilogram meter-2 second-1',                 &
+        standard_name='snowfall_flux', cmor_field_name='prsn', cmor_units='kg m-2 s-1', &
         cmor_standard_name='snowfall_flux', cmor_long_name='Snowfall Flux where Ice Free Ocean over Sea')
->>>>>>> 5eab12ce
 
   handles%id_lprec = register_diag_field('ocean_model', 'lprec', diag%axesT1, Time, &
         'Liquid precipitation into ocean', 'kilogram/(meter^2 * second)',           &
@@ -1230,40 +1215,25 @@
         'Frozen runoff (calving) into ocean', 'kilogram/(meter^2 second)',              &
         standard_name='water_flux_into_sea_water_from_icebergs')
 
-<<<<<<< HEAD
   handles%id_lrunoff = register_diag_field('ocean_model', 'lrunoff', diag%axesT1, Time, &
-        'Liquid runoff into ocean', 'kilogram/(meter^2 second)',                        &
-        standard_name='water_flux_into_sea_water_from_rivers')
-
-  handles%id_heat_content_frunoff = register_diag_field('ocean_model', 'heat_content_frunoff',     &
-         diag%axesT1, Time,'Heat content (relative to 0degC)of frozen runoff (calving) into ocean',&
-        'Watt/m^2',                                                                                &
-        standard_name='temperature_flux_due_to_icebergs_expressed_as_heat_flux_into_sea_water')
-
-  handles%id_heat_content_lrunoff = register_diag_field('ocean_model', 'heat_content_lrunoff',&
-        diag%axesT1,Time,'Heat content of liquid river runoff into ocean', 'Watt/m^2',        &
-        standard_name='temperature_flux_due_to_runoff_expressed_as_heat_flux_into_sea_water')
-=======
-  handles%id_liq_runoff = register_diag_field('ocean_model', 'liq_runoff', diag%axesT1, Time, &
         'Liquid runoff (rivers) into ocean', 'kilogram meter-2 second-1',                     &
         standard_name='water_flux_into_sea_water_from_rivers', cmor_field_name='friver',      &
         cmor_units='kg m-2 s-1', cmor_standard_name='water_flux_into_sea_water_from_rivers',  &
         cmor_long_name='Water Flux into Sea Water From Rivers')
 
-  handles%id_calving_heat_content = register_diag_field('ocean_model', 'calving_heat_content', diag%axesT1, Time, &
-        'Heat content of frozen runoff (calving) into ocean', 'Watt meter-2',                                     &
-        standard_name='temperature_flux_due_to_icebergs_expressed_as_heat_flux_into_sea_water',                   &
-        cmor_field_name='hfibthermds', cmor_units='W m-2',                                                        &
-        cmor_standard_name='heat_flux_into_sea_water_due_to_iceberg_thermodynamics',                              &
+  handles%id_heat_content_frunoff = register_diag_field('ocean_model', 'heat_content_frunoff',   &
+        diag%axesT1, Time, 'Heat content of frozen runoff (calving) into ocean', 'Watt meter-2', &
+        standard_name='temperature_flux_due_to_icebergs_expressed_as_heat_flux_into_sea_water',  &
+        cmor_field_name='hfibthermds', cmor_units='W m-2',                                       &
+        cmor_standard_name='heat_flux_into_sea_water_due_to_iceberg_thermodynamics',             &
         cmor_long_name='Heat Flux into Sea Water due to Iceberg Thermodynamics')
 
-  handles%id_runoff_heat_content = register_diag_field('ocean_model', 'runoff_heat_content', diag%axesT1, Time, &
-        'Heat content of liquid river runoff into ocean', 'Watt meter-2',                                       &
-        standard_name='temperature_flux_due_to_runoff_expressed_as_heat_flux_into_sea_water',                   &
-        cmor_field_name='hfrunoffds', cmor_units='W m-2',                                                       &
-        cmor_standard_name='temperature_flux_due_to_runoff_expressed_as_heat_flux_into_sea_water',              &
+  handles%id_heat_content_lrunoff = register_diag_field('ocean_model', 'runoff_heat_content',      &
+        diag%axesT1, Time, 'Heat content of liquid river runoff into ocean', 'Watt meter-2',       &
+        standard_name='temperature_flux_due_to_runoff_expressed_as_heat_flux_into_sea_water',      &
+        cmor_field_name='hfrunoffds', cmor_units='W m-2',                                          &
+        cmor_standard_name='temperature_flux_due_to_runoff_expressed_as_heat_flux_into_sea_water', &
         cmor_long_name='Temperature Flux due to Runoff Expressed as Heat Flux into Sea Water')
->>>>>>> 5eab12ce
 
   handles%id_heat_content_lprec = register_diag_field('ocean_model', 'heat_content_lprec',&
         diag%axesT1,Time,'Heat content (relative to 0degC) of liquid prec entering ocean',&
@@ -1298,30 +1268,15 @@
   handles%id_net_heat_surface = register_diag_field('ocean_model', 'net_heat_surface',diag%axesT1,&
         Time,'Surface ocean heat flux from SW+LW+latent+sensible+mass transfer+frazil', 'Watt/m^2')
 
-<<<<<<< HEAD
-  handles%id_sw = register_diag_field('ocean_model', 'SW', diag%axesT1, Time, &
-        'Shortwave radiation flux into ocean', 'Watt/m^2',                    &
-        standard_name='surface_net_downward_shortwave_flux')
-=======
   handles%id_sw = register_diag_field('ocean_model', 'SW', diag%axesT1, Time,                              &
         'Shortwave radiation flux into ocean', 'Watt meter-2',                                             &
         standard_name='surface_net_downward_shortwave_flux', cmor_field_name='rsntds', cmor_units='W m-2', &
         cmor_standard_name='net_downward_shortwave_flux_at_sea_water_surface',                             &
         cmor_long_name='Net Downward Shortwave Radiation at Sea Water Surface')
->>>>>>> 5eab12ce
 
   handles%id_LwLatSens = register_diag_field('ocean_model', 'LwLatSens', diag%axesT1, Time, &
         'Combined longwave, latent, and sensible heating', 'Watt/m^2')
 
-<<<<<<< HEAD
-  handles%id_lw = register_diag_field('ocean_model', 'LW', diag%axesT1, Time, &
-        'Longwave radiation flux into ocean', 'Watt/m^2',                     &
-        standard_name='surface_net_downward_longwave_flux')
-
-  handles%id_lat = register_diag_field('ocean_model', 'latent', diag%axesT1, Time,                    &
-        'Latent heat flux into ocean due to fusion/evaporation (negative means ocean losses heat)'&
-        ,'Watt/m^2')
-=======
   handles%id_lw = register_diag_field('ocean_model', 'LW', diag%axesT1, Time,                            &
         'Longwave radiation flux into ocean', 'Watt meter-2',                                            &
         standard_name='surface_net_downward_longwave_flux', cmor_field_name='rlds', cmor_units='W m-2',  &
@@ -1333,7 +1288,6 @@
         'Watt meter-2', cmor_field_name='hfls', cmor_units='W m-2',                                     &
         cmor_standard_name='surface_downward_latent_heat_flux',                                         &
         cmor_long_name='Surface Downward Latent Heat Flux')
->>>>>>> 5eab12ce
 
   handles%id_lat_evap = register_diag_field('ocean_model', 'latent_evap_diag', diag%axesT1, Time, &
         'Latent heat flux into ocean due to evaporation/condensation', 'Watt/m^2')
@@ -1344,16 +1298,10 @@
   handles%id_lat_calve = register_diag_field('ocean_model', 'latent_frunoff_diag', diag%axesT1, Time, &
         'Latent heat flux into ocean due to melting of frozen ice calving', 'Watt/m^2')
 
-<<<<<<< HEAD
-  handles%id_sens = register_diag_field('ocean_model', 'sensible', diag%axesT1, Time, &
-        'Sensible heat flux into ocean', 'Watt/m^2',                                  &
-        standard_name='surface_downward_sensible_heat_flux')
-=======
   handles%id_sens = register_diag_field('ocean_model', 'sensible', diag%axesT1, Time,                    &
         'Sensible heat flux into ocean', 'Watt meter-2',                                                 &
         standard_name='surface_downward_sensible_heat_flux', cmor_field_name='hfss', cmor_units='W m-2', &
         cmor_long_name='Surface Downward Sensible Heat Flux')
->>>>>>> 5eab12ce
 
   handles%id_heat_restore = register_diag_field('ocean_model', 'heat_restore', diag%axesT1, Time, &
         'Restoring surface heat flux into ocean', 'Watt/m^2')
@@ -1361,15 +1309,10 @@
   handles%id_psurf = register_diag_field('ocean_model', 'p_surf', diag%axesT1, Time, &
         'Pressure at ice-ocean or atmosphere-ocean interface', 'Pascal')
 
-<<<<<<< HEAD
-  handles%id_saltflux = register_diag_field('ocean_model', 'salt_flux', diag%axesT1, Time, &
-        'Salt flux into ocean at surface', 'kilogram/(meter^2 * second)')
-=======
   handles%id_saltflux = register_diag_field('ocean_model', 'salt_flux', diag%axesT1, Time,        &
         'Salt flux into ocean at surface', 'kilogram meter-2 second-1', cmor_field_name='sfdsi',  &
         cmor_units='kg m-2 s-1', cmor_standard_name='downward_sea_ice_basal_salt_flux',           &
         cmor_long_name='Downward Sea Ice Basal Salt Flux')
->>>>>>> 5eab12ce
 
   handles%id_saltFluxIn = register_diag_field('ocean_model', 'salt_flux_in', diag%axesT1, Time, &
         'Salt flux into ocean at surface from coupler', 'kilogram/(meter^2 * second)')
