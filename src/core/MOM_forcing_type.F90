--- conflicted
+++ resolved
@@ -444,14 +444,10 @@
 !                         heat flux associated with net mass fluxes into the ocean.
 
   integer :: j
-<<<<<<< HEAD
-  do j=G%jsc, G%jec   
-=======
 !$OMP parallel do default(none) shared(G,fluxes, optics, nsw,dt,DepthBeforeScalingFluxes, &
 !$OMP                                  useRiverHeatContent, useCalvingHeatContent,        &
 !$OMP                                  h,T,Net_H,Net_heat,Net_salt,Pen_SW_bnd,tv)
   do j=G%jsc, G%jec
->>>>>>> 6a04d99f
     call extractFluxes1d(G, fluxes, optics, nsw, j, dt,                           &
             DepthBeforeScalingFluxes, useRiverHeatContent, useCalvingHeatContent, &
             h(:,j,:), T(:,j,:), net_H(:,j), net_heat(:,j), net_salt(:,j),         &
