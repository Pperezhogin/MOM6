!> This module implements boundary forcing for MOM6.
module MOM_forcing_type

! This file is part of MOM6. See LICENSE.md for the license.

use MOM_array_transform, only : rotate_array, rotate_vector, rotate_array_pair
use MOM_coupler_types, only : coupler_2d_bc_type, coupler_type_destructor
use MOM_coupler_types, only : coupler_type_increment_data, coupler_type_initialized
use MOM_cpu_clock,     only : cpu_clock_id, cpu_clock_begin, cpu_clock_end, CLOCK_ROUTINE
use MOM_debugging,     only : hchksum, uvchksum
use MOM_diag_mediator, only : post_data, register_diag_field, register_scalar_field
use MOM_diag_mediator, only : time_type, diag_ctrl, safe_alloc_alloc, query_averaging_enabled
use MOM_diag_mediator, only : enable_averages, enable_averaging, disable_averaging
use MOM_EOS,           only : calculate_density_derivs, EOS_domain
use MOM_error_handler, only : MOM_error, FATAL, WARNING
use MOM_file_parser,   only : get_param, log_param, log_version, param_file_type
use MOM_grid,          only : ocean_grid_type
use MOM_opacity,       only : sumSWoverBands, optics_type, extract_optics_slice, optics_nbands
use MOM_spatial_means, only : global_area_integral, global_area_mean
use MOM_unit_scaling,  only : unit_scale_type
use MOM_variables,     only : surface, thermo_var_ptrs
use MOM_verticalGrid,  only : verticalGrid_type

implicit none ; private

#include <MOM_memory.h>

public extractFluxes1d, extractFluxes2d, optics_type
public MOM_forcing_chksum, MOM_mech_forcing_chksum
public calculateBuoyancyFlux1d, calculateBuoyancyFlux2d
public forcing_accumulate, fluxes_accumulate
public forcing_SinglePointPrint, mech_forcing_diags, forcing_diagnostics
public register_forcing_type_diags, allocate_forcing_type, deallocate_forcing_type
public copy_common_forcing_fields, allocate_mech_forcing, deallocate_mech_forcing
public set_derived_forcing_fields, copy_back_forcing_fields
public set_net_mass_forcing, get_net_mass_forcing
public rotate_forcing, rotate_mech_forcing

!> Allocate the fields of a (flux) forcing type, based on either a set of input
!! flags for each group of fields, or a pre-allocated reference forcing.
interface allocate_forcing_type
  module procedure allocate_forcing_by_group
  module procedure allocate_forcing_by_ref
end interface allocate_forcing_type

!> Allocate the fields of a mechanical forcing type, based on either a set of
!! input flags for each group of fields, or a pre-allocated reference forcing.
interface allocate_mech_forcing
  module procedure allocate_mech_forcing_by_group
  module procedure allocate_mech_forcing_from_ref
end interface allocate_mech_forcing

! A note on unit descriptions in comments: MOM6 uses units that can be rescaled for dimensional
! consistency testing. These are noted in comments with units like Z, H, L, and T, along with
! their mks counterparts with notation like "a velocity [Z T-1 ~> m s-1]".  If the units
! vary with the Boussinesq approximation, the Boussinesq variant is given first.

!> Structure that contains pointers to the boundary forcing used to drive the
!! liquid ocean simulated by MOM.
!!
!! Data in this type is allocated in the module MOM_surface_forcing.F90, of which there
!! are three: solo, coupled, and ice-shelf. Alternatively, they are allocated in
!! MESO_surface_forcing.F90, which is a special case of solo_driver/MOM_surface_forcing.F90.
type, public :: forcing

  ! surface stress components and turbulent velocity scale
  real, pointer, dimension(:,:) :: &
    ustar         => NULL(), & !< surface friction velocity scale [Z T-1 ~> m s-1].
    ustar_gustless => NULL()   !< surface friction velocity scale without any
                               !! any augmentation for gustiness [Z T-1 ~> m s-1].

  ! surface buoyancy force, used when temperature is not a state variable
  real, pointer, dimension(:,:) :: &
    buoy          => NULL()  !< buoyancy flux [L2 T-3 ~> m2 s-3]

  ! radiative heat fluxes into the ocean [Q R Z T-1 ~> W m-2]
  real, pointer, dimension(:,:) :: &
    sw         => NULL(), & !< shortwave [Q R Z T-1 ~> W m-2]
    sw_vis_dir => NULL(), & !< visible, direct shortwave [Q R Z T-1 ~> W m-2]
    sw_vis_dif => NULL(), & !< visible, diffuse shortwave [Q R Z T-1 ~> W m-2]
    sw_nir_dir => NULL(), & !< near-IR, direct shortwave [Q R Z T-1 ~> W m-2]
    sw_nir_dif => NULL(), & !< near-IR, diffuse shortwave [Q R Z T-1 ~> W m-2]
    lw         => NULL()    !< longwave [Q R Z T-1 ~> W m-2] (typically negative)

  ! turbulent heat fluxes into the ocean [Q R Z T-1 ~> W m-2]
  real, pointer, dimension(:,:) :: &
    latent           => NULL(), & !< latent [Q R Z T-1 ~> W m-2] (typically < 0)
    sens             => NULL(), & !< sensible [Q R Z T-1 ~> W m-2] (typically negative)
    seaice_melt_heat => NULL(), & !< sea ice and snow melt or formation [Q R Z T-1 ~> W m-2] (typically negative)
    heat_added       => NULL()    !< additional heat flux from SST restoring or flux adjustments [Q R Z T-1 ~> W m-2]

  ! components of latent heat fluxes used for diagnostic purposes
  real, pointer, dimension(:,:) :: &
    latent_evap_diag    => NULL(), & !< latent [Q R Z T-1 ~> W m-2] from evaporating liquid water (typically < 0)
    latent_fprec_diag   => NULL(), & !< latent [Q R Z T-1 ~> W m-2] from melting fprec  (typically < 0)
    latent_frunoff_diag => NULL()    !< latent [Q R Z T-1 ~> W m-2] from melting frunoff (calving) (typically < 0)

  ! water mass fluxes into the ocean [R Z T-1 ~> kg m-2 s-1]; these fluxes impact the ocean mass
  real, pointer, dimension(:,:) :: &
    evap        => NULL(), & !< (-1)*fresh water flux evaporated out of the ocean [R Z T-1 ~> kg m-2 s-1]
    lprec       => NULL(), & !< precipitating liquid water into the ocean [R Z T-1 ~> kg m-2 s-1]
    fprec       => NULL(), & !< precipitating frozen water into the ocean [R Z T-1 ~> kg m-2 s-1]
    vprec       => NULL(), & !< virtual liquid precip associated w/ SSS restoring [R Z T-1 ~> kg m-2 s-1]
    lrunoff     => NULL(), & !< liquid river runoff entering ocean [R Z T-1 ~> kg m-2 s-1]
    frunoff     => NULL(), & !< frozen river runoff (calving) entering ocean [R Z T-1 ~> kg m-2 s-1]
    seaice_melt => NULL(), & !< snow/seaice melt (positive) or formation (negative) [R Z T-1 ~> kg m-2 s-1]
    netMassIn   => NULL(), & !< Sum of water mass flux out of the ocean [kg m-2 s-1]
    netMassOut  => NULL(), & !< Net water mass flux into of the ocean [kg m-2 s-1]
    netSalt     => NULL()    !< Net salt entering the ocean [kgSalt m-2 s-1]

  ! heat associated with water crossing ocean surface
  real, pointer, dimension(:,:) :: &
    heat_content_cond    => NULL(), & !< heat content associated with condensating water [Q R Z T-1 ~> W m-2]
    heat_content_lprec   => NULL(), & !< heat content associated with liquid >0 precip   [Q R Z T-1 ~> W m-2]
    heat_content_icemelt => NULL(), & !< heat content associated with snow and seaice
                                      !! melt and formation [Q R Z T-1 ~> W m-2]
    heat_content_fprec   => NULL(), & !< heat content associated with frozen precip      [Q R Z T-1 ~> W m-2]
    heat_content_vprec   => NULL(), & !< heat content associated with virtual >0 precip  [Q R Z T-1 ~> W m-2]
    heat_content_lrunoff => NULL(), & !< heat content associated with liquid runoff      [Q R Z T-1 ~> W m-2]
    heat_content_frunoff => NULL(), & !< heat content associated with frozen runoff      [Q R Z T-1 ~> W m-2]
    heat_content_massout => NULL(), & !< heat content associated with mass leaving ocean [Q R Z T-1 ~> W m-2]
    heat_content_massin  => NULL()    !< heat content associated with mass entering ocean [Q R Z T-1 ~> W m-2]

  ! salt mass flux (contributes to ocean mass only if non-Bouss )
  real, pointer, dimension(:,:) :: &
    salt_flux       => NULL(), & !< net salt flux into the ocean [R Z T-1 ~> kgSalt m-2 s-1]
    salt_flux_in    => NULL(), & !< salt flux provided to the ocean from coupler [R Z T-1 ~> kgSalt m-2 s-1]
    salt_flux_added => NULL()    !< additional salt flux from restoring or flux adjustment before adjustment
                                 !! to net zero [R Z T-1 ~> kgSalt m-2 s-1]

  ! applied surface pressure from other component models (e.g., atmos, sea ice, land ice)
  real, pointer, dimension(:,:) :: p_surf_full => NULL()
                !< Pressure at the top ocean interface [R L2 T-2 ~> Pa].
                !! if there is sea-ice, then p_surf_flux is at ice-ocean interface
  real, pointer, dimension(:,:) :: p_surf => NULL()
                !< Pressure at the top ocean interface [R L2 T-2 ~> Pa] as used to drive the ocean model.
                !! If p_surf is limited, p_surf may be smaller than p_surf_full, otherwise they are the same.
  real, pointer, dimension(:,:) :: p_surf_SSH => NULL()
                !< Pressure at the top ocean interface [R L2 T-2 ~> Pa] that is used in corrections to the sea surface
                !! height field that is passed back to the calling routines.
                !! p_surf_SSH may point to p_surf or to p_surf_full.
  logical :: accumulate_p_surf = .false. !< If true, the surface pressure due to the atmosphere
                                 !! and various types of ice needs to be accumulated, and the
                                 !! surface pressure explicitly reset to zero at the driver level
                                 !! when appropriate.

  ! tide related inputs
  real, pointer, dimension(:,:) :: &
    TKE_tidal     => NULL(), & !< tidal energy source driving mixing in bottom boundary layer [R Z3 T-3 ~> W m-2]
    ustar_tidal   => NULL()    !< tidal contribution to bottom ustar [Z T-1 ~> m s-1]

  ! iceberg related inputs
  real, pointer, dimension(:,:) :: &
    ustar_berg => NULL(), &   !< iceberg contribution to top ustar [Z T-1 ~> m s-1].
    area_berg  => NULL(), &   !< area of ocean surface covered by icebergs [m2 m-2]
    mass_berg  => NULL()      !< mass of icebergs [R Z ~> kg m-2]

  ! land ice-shelf related inputs
  real, pointer, dimension(:,:) :: ustar_shelf => NULL()  !< Friction velocity under ice-shelves [Z T-1 ~> m s-1].
                                 !! as computed by the ocean at the previous time step.
  real, pointer, dimension(:,:) :: frac_shelf_h => NULL() !< Fractional ice shelf coverage of
                                 !! h-cells, nondimensional from 0 to 1. This is only
                                 !! associated if ice shelves are enabled, and are
                                 !! exactly 0 away from shelves or on land.
  real, pointer, dimension(:,:) :: iceshelf_melt => NULL() !< Ice shelf melt rate (positive)
                                 !! or freezing (negative) [R Z T-1 ~> kg m-2 s-1]

  ! Scalars set by surface forcing modules
  real :: vPrecGlobalAdj = 0.     !< adjustment to restoring vprec to zero out global net [kg m-2 s-1]
  real :: saltFluxGlobalAdj = 0.  !< adjustment to restoring salt flux to zero out global net [kgSalt m-2 s-1]
  real :: netFWGlobalAdj = 0.     !< adjustment to net fresh water to zero out global net [kg m-2 s-1]
  real :: vPrecGlobalScl = 0.     !< scaling of restoring vprec to zero out global net ( -1..1 ) [nondim]
  real :: saltFluxGlobalScl = 0.  !< scaling of restoring salt flux to zero out global net ( -1..1 ) [nondim]
  real :: netFWGlobalScl = 0.     !< scaling of net fresh water to zero out global net ( -1..1 ) [nondim]

  logical :: fluxes_used = .true. !< If true, all of the heat, salt, and mass
                                  !! fluxes have been applied to the ocean.
  real :: dt_buoy_accum = -1.0    !< The amount of time over which the buoyancy fluxes
                                  !! should be applied [T ~> s].  If negative, this forcing
                                  !! type variable has not yet been inialized.
  logical :: gustless_accum_bug = .true. !< If true, use an incorrect expression in the time
                                  !! average of the gustless wind stress.
  real :: C_p                !< heat capacity of seawater [Q degC-1 ~> J kg-1 degC-1].
                             !! C_p is is the same value as in thermovar_ptrs_type.

  ! CFC-related arrays needed in the MOM_CFC_cap module
  real, pointer, dimension(:,:) :: &
    cfc11_flux    => NULL(), &  !< flux of cfc_11 into the ocean [mol m-2 s-1].
    cfc12_flux    => NULL(), &  !< flux of cfc_12 into the ocean [mol m-2 s-1].
    ice_fraction  => NULL(), &  !< fraction of sea ice coverage at h-cells, from 0 to 1 [nondim].
    u10_sqr       => NULL()     !< wind magnitude at 10 m squared [L2 T-2 ~> m2 s-2]

  ! passive tracer surface fluxes
  type(coupler_2d_bc_type) :: tr_fluxes !< This structure contains arrays of
     !! of named fields used for passive tracer fluxes.
     !! All arrays in tr_fluxes use the coupler indexing, which has no halos.
     !! This is not a convenient convention, but imposed on MOM6 by the coupler.

  ! For internal error tracking
  integer :: num_msg = 0 !< Number of messages issued about excessive SW penetration
  integer :: max_msg = 2 !< Maximum number of messages to issue about excessive SW penetration

end type forcing

!> Structure that contains pointers to the mechanical forcing at the surface
!! used to drive the liquid ocean simulated by MOM.
!! Data in this type is allocated in the module MOM_surface_forcing.F90,
!! of which there are three versions:  solo, coupled, and ice-shelf.
type, public :: mech_forcing
  ! surface stress components and turbulent velocity scale
  real, pointer, dimension(:,:) :: &
    taux  => NULL(), & !< zonal wind stress [R L Z T-2 ~> Pa]
    tauy  => NULL(), & !< meridional wind stress [R L Z T-2 ~> Pa]
    ustar => NULL(), & !< surface friction velocity scale [Z T-1 ~> m s-1].
    net_mass_src => NULL() !< The net mass source to the ocean [kg m-2 s-1].

  ! applied surface pressure from other component models (e.g., atmos, sea ice, land ice)
  real, pointer, dimension(:,:) :: p_surf_full => NULL()
                !< Pressure at the top ocean interface [R L2 T-2 ~> Pa].
                !! if there is sea-ice, then p_surf_flux is at ice-ocean interface
  real, pointer, dimension(:,:) :: p_surf => NULL()
                !< Pressure at the top ocean interface [R L2 T-2 ~> Pa] as used to drive the ocean model.
                !! If p_surf is limited, p_surf may be smaller than p_surf_full, otherwise they are the same.
  real, pointer, dimension(:,:) :: p_surf_SSH => NULL()
                !< Pressure at the top ocean interface [R L2 T-2 ~> Pa] that is used in corrections
                !! to the sea surface height field that is passed back to the calling routines.
                !! p_surf_SSH may point to p_surf or to p_surf_full.

  ! iceberg related inputs
  real, pointer, dimension(:,:) :: &
    area_berg  => NULL(), &    !< fractional area of ocean surface covered by icebergs [m2 m-2]
    mass_berg  => NULL()       !< mass of icebergs per unit ocean area [R Z ~> kg m-2]

  ! land ice-shelf related inputs
  real, pointer, dimension(:,:) :: frac_shelf_u  => NULL() !< Fractional ice shelf coverage of u-cells,
                !! nondimensional from 0 to 1 [nondim]. This is only associated if ice shelves are enabled,
                !! and is exactly 0 away from shelves or on land.
  real, pointer, dimension(:,:) :: frac_shelf_v  => NULL() !< Fractional ice shelf coverage of v-cells,
                !! nondimensional from 0 to 1 [nondim]. This is only associated if ice shelves are enabled,
                !! and is exactly 0 away from shelves or on land.
  real, pointer, dimension(:,:) :: &
    rigidity_ice_u => NULL(), & !< Depth-integrated lateral viscosity of ice shelves or sea ice at
                                !! u-points [L4 Z-1 T-1 ~> m3 s-1]
    rigidity_ice_v => NULL()    !< Depth-integrated lateral viscosity of ice shelves or sea ice at
                                !! v-points [L4 Z-1 T-1 ~> m3 s-1]
  real :: dt_force_accum = -1.0 !< The amount of time over which the mechanical forcing fluxes
                                !! have been averaged [s].
  logical :: net_mass_src_set = .false. !< If true, an estimate of net_mass_src has been provided.
  logical :: accumulate_p_surf = .false. !< If true, the surface pressure due to the atmosphere
                                !! and various types of ice needs to be accumulated, and the
                                !! surface pressure explicitly reset to zero at the driver level
                                !! when appropriate.
  logical :: accumulate_rigidity = .false. !< If true, the rigidity due to various types of
                                !! ice needs to be accumulated, and the rigidity explicitly
                                !! reset to zero at the driver level when appropriate.
  real, pointer, dimension(:,:) :: &
    lamult => NULL()            !< Langmuir enhancement factor [nondim]
  real, pointer, dimension(:,:) :: &
       ustk0 => NULL(), &       !< Surface Stokes drift, zonal [m/s]
       vstk0 => NULL()          !< Surface Stokes drift, meridional [m/s]
  real, pointer, dimension(:) :: &
       stk_wavenumbers => NULL() !< The central wave number of Stokes bands [rad/m]
  real, pointer, dimension(:,:,:) :: &
       ustkb => NULL(), &       !< Stokes Drift spectrum, zonal [m/s]
                                !! Horizontal - u points
                                !! 3rd dimension - wavenumber
       vstkb => NULL()          !< Stokes Drift spectrum, meridional [m/s]
                                !! Horizontal - v points
                                !! 3rd dimension - wavenumber

  logical :: initialized = .false. !< This indicates whether the appropriate arrays have been initialized.
end type mech_forcing

!> Structure that defines the id handles for the forcing type
type, public :: forcing_diags

  !>@{ Forcing diagnostic handles
  ! mass flux diagnostic handles
  integer :: id_prcme        = -1, id_evap        = -1
  integer :: id_precip       = -1, id_vprec       = -1
  integer :: id_lprec        = -1, id_fprec       = -1
  integer :: id_lrunoff      = -1, id_frunoff     = -1
  integer :: id_net_massout  = -1, id_net_massin  = -1
  integer :: id_massout_flux = -1, id_massin_flux = -1
  integer :: id_seaice_melt  = -1

  ! global area integrated mass flux diagnostic handles
  integer :: id_total_prcme        = -1, id_total_evap        = -1
  integer :: id_total_precip       = -1, id_total_vprec       = -1
  integer :: id_total_lprec        = -1, id_total_fprec       = -1
  integer :: id_total_lrunoff      = -1, id_total_frunoff     = -1
  integer :: id_total_net_massout  = -1, id_total_net_massin  = -1
  integer :: id_total_seaice_melt  = -1

  ! global area averaged mass flux diagnostic handles
  integer :: id_prcme_ga  = -1, id_evap_ga = -1
  integer :: id_lprec_ga  = -1, id_fprec_ga= -1
  integer :: id_precip_ga = -1, id_vprec_ga= -1

  ! heat flux diagnostic handles
  integer :: id_net_heat_coupler    = -1, id_net_heat_surface      = -1
  integer :: id_sens                = -1, id_LwLatSens             = -1
  integer :: id_sw                  = -1, id_lw                    = -1
  integer :: id_sw_vis              = -1, id_sw_nir                = -1
  integer :: id_lat_evap            = -1, id_lat_frunoff           = -1
  integer :: id_lat                 = -1, id_lat_fprec             = -1
  integer :: id_heat_content_lrunoff= -1, id_heat_content_frunoff  = -1
  integer :: id_heat_content_lprec  = -1, id_heat_content_fprec    = -1
  integer :: id_heat_content_cond   = -1, id_heat_content_surfwater= -1
  integer :: id_heat_content_vprec  = -1, id_heat_content_massout  = -1
  integer :: id_heat_added          = -1, id_heat_content_massin   = -1
  integer :: id_hfrainds            = -1, id_hfrunoffds            = -1
  integer :: id_seaice_melt_heat    = -1, id_heat_content_icemelt  = -1

  ! global area integrated heat flux diagnostic handles
  integer :: id_total_net_heat_coupler    = -1, id_total_net_heat_surface      = -1
  integer :: id_total_sens                = -1, id_total_LwLatSens             = -1
  integer :: id_total_sw                  = -1, id_total_lw                    = -1
  integer :: id_total_lat_evap            = -1, id_total_lat_frunoff           = -1
  integer :: id_total_lat                 = -1, id_total_lat_fprec             = -1
  integer :: id_total_heat_content_lrunoff= -1, id_total_heat_content_frunoff  = -1
  integer :: id_total_heat_content_lprec  = -1, id_total_heat_content_fprec    = -1
  integer :: id_total_heat_content_cond   = -1, id_total_heat_content_surfwater= -1
  integer :: id_total_heat_content_vprec  = -1, id_total_heat_content_massout  = -1
  integer :: id_total_heat_added          = -1, id_total_heat_content_massin   = -1
  integer :: id_total_seaice_melt_heat    = -1, id_total_heat_content_icemelt  = -1

  ! global area averaged heat flux diagnostic handles
  integer :: id_net_heat_coupler_ga = -1, id_net_heat_surface_ga = -1
  integer :: id_sens_ga             = -1, id_LwLatSens_ga        = -1
  integer :: id_sw_ga               = -1, id_lw_ga               = -1
  integer :: id_lat_ga              = -1

  ! salt flux diagnostic handles
  integer :: id_saltflux          = -1
  integer :: id_saltFluxIn        = -1
  integer :: id_saltFluxAdded     = -1

  integer :: id_total_saltflux        = -1
  integer :: id_total_saltFluxIn      = -1
  integer :: id_total_saltFluxAdded   = -1

  integer :: id_vPrecGlobalAdj    = -1
  integer :: id_vPrecGlobalScl    = -1
  integer :: id_saltFluxGlobalAdj = -1
  integer :: id_saltFluxGlobalScl = -1
  integer :: id_netFWGlobalAdj    = -1
  integer :: id_netFWGlobalScl    = -1

  ! momentum flux and forcing diagnostic handles
  integer :: id_taux  = -1
  integer :: id_tauy  = -1
  integer :: id_ustar = -1

  integer :: id_psurf     = -1
  integer :: id_TKE_tidal = -1
  integer :: id_buoy      = -1

  ! cfc-related diagnostics handles
  integer :: id_cfc11    = -1
  integer :: id_cfc12    = -1
  integer :: id_ice_fraction = -1
  integer :: id_u10_sqr      = -1

  ! iceberg diagnostic handles
  integer :: id_ustar_berg = -1
  integer :: id_area_berg = -1
  integer :: id_mass_berg = -1

  ! Iceberg + Ice shelf diagnostic handles
  integer :: id_ustar_ice_cover = -1
  integer :: id_frac_ice_cover = -1

  ! wave forcing diagnostics handles.
  integer :: id_lamult = -1
  !>@}

  integer :: id_clock_forcing = -1 !< CPU clock id

end type forcing_diags

contains

!> This subroutine extracts fluxes from the surface fluxes type. It works on a j-row
!! for optimization purposes. The 2d (i,j) wrapper is the next subroutine below.
!! This routine multiplies fluxes by dt, so that the result is an accumulation of fluxes
!! over a time step.
subroutine extractFluxes1d(G, GV, US, fluxes, optics, nsw, j, dt, &
                  FluxRescaleDepth, useRiverHeatContent, useCalvingHeatContent, &
                  h, T, netMassInOut, netMassOut, net_heat, net_salt, pen_SW_bnd, tv, &
                  aggregate_FW, nonpenSW, netmassInOut_rate, net_Heat_Rate, &
                  net_salt_rate, pen_sw_bnd_Rate, skip_diags)

  type(ocean_grid_type),    intent(in)    :: G              !< ocean grid structure
  type(verticalGrid_type),  intent(in)    :: GV             !< ocean vertical grid structure
  type(unit_scale_type),    intent(in)    :: US             !< A dimensional unit scaling type
  type(forcing),            intent(inout) :: fluxes         !< structure containing pointers to possible
                                                            !! forcing fields. NULL unused fields.
  type(optics_type),        pointer       :: optics         !< pointer to optics
  integer,                  intent(in)    :: nsw            !< number of bands of penetrating SW
  integer,                  intent(in)    :: j              !< j-index to work on
  real,                     intent(in)    :: dt             !< The time step for these fluxes [T ~> s]
  real,                     intent(in)    :: FluxRescaleDepth !< min ocean depth before fluxes
                                                            !! are scaled away [H ~> m or kg m-2]
  logical,                  intent(in)    :: useRiverHeatContent   !< logical for river heat content
  logical,                  intent(in)    :: useCalvingHeatContent !< logical for calving heat content
  real, dimension(SZI_(G),SZK_(GV)), &
                            intent(in)    :: h              !< layer thickness [H ~> m or kg m-2]
  real, dimension(SZI_(G),SZK_(GV)), &
                            intent(in)    :: T              !< layer temperatures [degC]
  real, dimension(SZI_(G)), intent(out)   :: netMassInOut   !< net mass flux (non-Bouss) or volume flux
                                                            !! (if Bouss) of water in/out of ocean over
                                                            !! a time step [H ~> m or kg m-2]
  real, dimension(SZI_(G)), intent(out)   :: netMassOut     !< net mass flux (non-Bouss) or volume flux
                                                            !! (if Bouss) of water leaving ocean surface
                                                            !! over a time step [H ~> m or kg m-2].
                                                            !! netMassOut < 0 means mass leaves ocean.
  real, dimension(SZI_(G)), intent(out)   :: net_heat       !< net heat at the surface accumulated over a
                                                            !! time step for coupler + restoring.
                                                            !! Exclude two terms from net_heat:
                                                            !! (1) downwelling (penetrative) SW,
                                                            !! (2) evaporation heat content,
                                                            !! (since do not yet know evap temperature).
                                                            !! [degC H ~> degC m or degC kg m-2].
  real, dimension(SZI_(G)), intent(out)   :: net_salt       !< surface salt flux into the ocean
                                                            !! accumulated over a time step
                                                            !! [ppt H ~> ppt m or ppt kg m-2].
  real, dimension(max(1,nsw),G%isd:G%ied), intent(out) :: pen_SW_bnd !< penetrating SW flux, split into bands.
                                                            !! [degC H ~> degC m or degC kg m-2]
                                                            !! and array size nsw x SZI_(G), where
                                                            !! nsw=number of SW bands in pen_SW_bnd.
                                                            !! This heat flux is not part of net_heat.
  type(thermo_var_ptrs),    intent(inout) :: tv             !< structure containing pointers to available
                                                            !! thermodynamic fields. Used to keep
                                                            !! track of the heat flux associated with net
                                                            !! mass fluxes into the ocean.
  logical,                  intent(in)    :: aggregate_FW   !< For determining how to aggregate forcing.
  real, dimension(SZI_(G)), &
                  optional, intent(out)   :: nonpenSW       !< Non-penetrating SW used in net_heat
                                                            !! [degC H ~> degC m or degC kg m-2].
                                                            !! Summed over SW bands when diagnosing nonpenSW.
  real, dimension(SZI_(G)), &
                  optional, intent(out)   :: net_Heat_rate  !< Rate of net surface heating
                                                            !! [degC H T-1 ~> degC m s-1 or degC kg m-2 s-1].
  real, dimension(SZI_(G)), &
                  optional, intent(out)   :: net_salt_rate  !< Surface salt flux into the ocean
                                                            !! [ppt H T-1 ~> ppt m s-1 or ppt kg m-2 s-1].
  real, dimension(SZI_(G)), &
                  optional, intent(out)   :: netmassInOut_rate !< Rate of net mass flux into the ocean
                                                            !! [H T-1 ~> m s-1 or kg m-2 s-1].
  real, dimension(max(1,nsw),G%isd:G%ied), &
                  optional, intent(out)   :: pen_sw_bnd_rate !< Rate of penetrative shortwave heating
                                                             !! [degC H T-1 ~> degC m s-1 or degC kg m-2 s-1].
  logical,        optional, intent(in)    :: skip_diags      !< If present and true, skip calculating diagnostics

  ! local
  real :: htot(SZI_(G))       ! total ocean depth [H ~> m or kg m-2]
  real :: Pen_sw_tot(SZI_(G)) ! sum across all bands of Pen_SW [degC H ~> degC m or degC kg m-2].
  real :: pen_sw_tot_rate(SZI_(G)) ! Summed rate of shortwave heating across bands
                              ! [degC H T-1 ~> degC m s-1 or degC kg m-2 s-1]
  real :: Ih_limit            ! inverse depth at which surface fluxes start to be limited
                              ! or 0 for no limiting [H-1 ~> m-1 or m2 kg-1]
  real :: scale               ! scale scales away fluxes if depth < FluxRescaleDepth
  real :: I_Cp                ! 1.0 / C_p [degC Q-1 ~> kg degC J-1]
  real :: I_Cp_Hconvert       ! Unit conversion factors divided by the heat capacity
                              ! [degC H R-1 Z-1 Q-1 ~> degC m3 J-1 or kg degC J-1]
  logical :: calculate_diags  ! Indicate to calculate/update diagnostic arrays
  character(len=200) :: mesg
  integer            :: is, ie, nz, i, k, n

  logical :: do_NHR, do_NSR, do_NMIOR, do_PSWBR

  !BGR-Jul 5,2017{
  ! Initializes/sets logicals if 'rates' are requested
  ! These factors are required for legacy reasons
  !  and therefore computed only when optional outputs are requested
  do_NHR = .false.
  do_NSR = .false.
  do_NMIOR = .false.
  do_PSWBR = .false.
  if (present(net_heat_rate)) do_NHR = .true.
  if (present(net_salt_rate)) do_NSR = .true.
  if (present(netmassinout_rate)) do_NMIOR = .true.
  if (present(pen_sw_bnd_rate)) do_PSWBR = .true.
  !}BGR

  Ih_limit  = 0.0 ; if (FluxRescaleDepth > 0.0) Ih_limit  = 1.0 / FluxRescaleDepth
  I_Cp      = 1.0 / fluxes%C_p
  I_Cp_Hconvert = 1.0 / (GV%H_to_RZ * fluxes%C_p)

  is = G%isc ; ie = G%iec ; nz = GV%ke

  calculate_diags = .true.
  if (present(skip_diags)) calculate_diags = .not. skip_diags

  ! error checking

  if (nsw > 0) then ; if (nsw /= optics_nbands(optics)) call MOM_error(WARNING, &
    "mismatch in the number of bands of shortwave radiation in MOM_forcing_type extract_fluxes.")
  endif

  if (.not.associated(fluxes%sw)) call MOM_error(FATAL, &
    "MOM_forcing_type extractFluxes1d: fluxes%sw is not associated.")

  if (.not.associated(fluxes%lw)) call MOM_error(FATAL, &
    "MOM_forcing_type extractFluxes1d: fluxes%lw is not associated.")

  if (.not.associated(fluxes%latent)) call MOM_error(FATAL, &
    "MOM_forcing_type extractFluxes1d: fluxes%latent is not associated.")

  if (.not.associated(fluxes%sens)) call MOM_error(FATAL, &
    "MOM_forcing_type extractFluxes1d: fluxes%sens is not associated.")

  if (.not.associated(fluxes%evap)) call MOM_error(FATAL, &
    "MOM_forcing_type extractFluxes1d: No evaporation defined.")

  if (.not.associated(fluxes%vprec)) call MOM_error(FATAL, &
    "MOM_forcing_type extractFluxes1d: fluxes%vprec not defined.")

  if ((.not.associated(fluxes%lprec)) .or. &
      (.not.associated(fluxes%fprec))) call MOM_error(FATAL, &
    "MOM_forcing_type extractFluxes1d: No precipitation defined.")

  do i=is,ie ; htot(i) = h(i,1) ; enddo
  do k=2,nz ; do i=is,ie ; htot(i) = htot(i) + h(i,k) ; enddo ; enddo

  if (nsw >= 1) then
    call extract_optics_slice(optics, j, G, GV, penSW_top=Pen_SW_bnd)
    if (do_PSWBR) call extract_optics_slice(optics, j, G, GV, penSW_top=Pen_SW_bnd_rate)
  endif

  do i=is,ie

    scale = 1.0 ; if ((Ih_limit > 0.0) .and. (htot(i)*Ih_limit < 1.0)) scale = htot(i)*Ih_limit

    ! Convert the penetrating shortwave forcing to (K * H) and reduce fluxes for shallow depths.
    ! (H=m for Bouss, H=kg/m2 for non-Bouss)
    Pen_sw_tot(i) = 0.0
    if (nsw >= 1) then
      do n=1,nsw
        Pen_SW_bnd(n,i) = I_Cp_Hconvert*scale*dt * max(0.0, Pen_SW_bnd(n,i))
        Pen_sw_tot(i)   = Pen_sw_tot(i) + Pen_SW_bnd(n,i)
      enddo
    else
      Pen_SW_bnd(1,i) = 0.0
    endif

    if (do_PSWBR) then  ! Repeat the above code w/ dt=1s for legacy reasons
      pen_sw_tot_rate(i) = 0.0
      if (nsw >= 1) then
        do n=1,nsw
          Pen_SW_bnd_rate(n,i) = I_Cp_Hconvert*scale * max(0.0, Pen_SW_bnd_rate(n,i))
          pen_sw_tot_rate(i) = pen_sw_tot_rate(i) + pen_sw_bnd_rate(n,i)
        enddo
      else
        pen_sw_bnd_rate(1,i) = 0.0
      endif
    endif

    ! net volume/mass of liquid and solid passing through surface boundary fluxes
    netMassInOut(i) = dt * (scale * &
                                   (((((( fluxes%lprec(i,j)        &
                                        + fluxes%fprec(i,j)      )  &
                                        + fluxes%evap(i,j)       )  &
                                        + fluxes%lrunoff(i,j)    )  &
                                        + fluxes%vprec(i,j)      )  &
                                        + fluxes%seaice_melt(i,j))  &
                                        + fluxes%frunoff(i,j)    ))

    if (do_NMIOr) then  ! Repeat the above code without multiplying by a timestep for legacy reasons
      netMassInOut_rate(i) = (scale * &
                                   (((((( fluxes%lprec(i,j)      &
                                        + fluxes%fprec(i,j)      )  &
                                        + fluxes%evap(i,j)       )  &
                                        + fluxes%lrunoff(i,j)    )  &
                                        + fluxes%vprec(i,j)      )  &
                                        + fluxes%seaice_melt(i,j))  &
                                        + fluxes%frunoff(i,j)   ))
    endif

    ! smg:
    ! for non-Bouss, we add/remove salt mass to total ocean mass. to conserve
    ! total salt mass ocean+ice, the sea ice model must lose mass when salt mass
    ! is added to the ocean, which may still need to be coded.  Not that the units
    ! of netMassInOut are still kg_m2, so no conversion to H should occur yet.
    if (.not.GV%Boussinesq .and. associated(fluxes%salt_flux)) then
      netMassInOut(i) = netMassInOut(i) + dt * (scale * fluxes%salt_flux(i,j))
      if (do_NMIOr) netMassInOut_rate(i) = netMassInOut_rate(i) + &
                                               (scale * fluxes%salt_flux(i,j))
    endif

    ! net volume/mass of water leaving the ocean.
    ! check that fluxes are < 0, which means mass is indeed leaving.
    netMassOut(i) = 0.0

    ! evap > 0 means condensating water is added into ocean.
    ! evap < 0 means evaporation of water from the ocean, in
    ! which case heat_content_evap is computed in MOM_diabatic_driver.F90
    if (fluxes%evap(i,j) < 0.0) netMassOut(i) = netMassOut(i) + fluxes%evap(i,j)
  !   if (associated(fluxes%heat_content_cond)) fluxes%heat_content_cond(i,j) = 0.0 !??? --AJA

    ! lprec < 0 means sea ice formation taking water from the ocean.
    ! smg: we should split the ice melt/formation from the lprec
    if (fluxes%lprec(i,j) < 0.0) netMassOut(i) = netMassOut(i) + fluxes%lprec(i,j)

    ! seaice_melt < 0 means sea ice formation taking water from the ocean.
    if (fluxes%seaice_melt(i,j) < 0.0) netMassOut(i) = netMassOut(i) + fluxes%seaice_melt(i,j)

    ! vprec < 0 means virtual evaporation arising from surface salinity restoring,
    ! in which case heat_content_vprec is computed in MOM_diabatic_driver.F90.
    if (fluxes%vprec(i,j) < 0.0) netMassOut(i) = netMassOut(i) + fluxes%vprec(i,j)

    netMassOut(i) = dt * scale * netMassOut(i)

    ! convert to H units (Bouss=meter or non-Bouss=kg/m^2)
    netMassInOut(i) = GV%RZ_to_H * netMassInOut(i)
    if (do_NMIOr) netMassInOut_rate(i) = GV%RZ_to_H * netMassInOut_rate(i)
    netMassOut(i)   = GV%RZ_to_H * netMassOut(i)

    ! surface heat fluxes from radiation and turbulent fluxes (K * H)
    ! (H=m for Bouss, H=kg/m2 for non-Bouss)

    ! CIME provides heat flux from snow&ice melt (seaice_melt_heat), so this is added below
    if (associated(fluxes%seaice_melt_heat)) then
      net_heat(i) = scale * dt * I_Cp_Hconvert * &
                    ( fluxes%sw(i,j) + (((fluxes%lw(i,j) + fluxes%latent(i,j)) + fluxes%sens(i,j)) + &
                      fluxes%seaice_melt_heat(i,j)) )
      !Repeats above code w/ dt=1. for legacy reason
      if (do_NHR)  net_heat_rate(i) = scale * I_Cp_Hconvert * &
           ( fluxes%sw(i,j) + (((fluxes%lw(i,j) + fluxes%latent(i,j)) + fluxes%sens(i,j)) + &
             fluxes%seaice_melt_heat(i,j)))
    else
      net_heat(i) = scale * dt * I_Cp_Hconvert * &
                    ( fluxes%sw(i,j) + ((fluxes%lw(i,j) + fluxes%latent(i,j)) + fluxes%sens(i,j)) )
      !Repeats above code w/ dt=1. for legacy reason
      if (do_NHR)  net_heat_rate(i) = scale * I_Cp_Hconvert * &
           ( fluxes%sw(i,j) + ((fluxes%lw(i,j) + fluxes%latent(i,j)) + fluxes%sens(i,j)) )
    endif

    ! Add heat flux from surface damping (restoring) (K * H) or flux adjustments.
    if (associated(fluxes%heat_added)) then
      net_heat(i) = net_heat(i) + (scale * (dt * I_Cp_Hconvert)) * fluxes%heat_added(i,j)
      if (do_NHR) net_heat_rate(i) = net_heat_rate(i) + (scale * I_Cp_Hconvert) * fluxes%heat_added(i,j)
    endif

    ! Add explicit heat flux for runoff (which is part of the ice-ocean boundary
    ! flux type). Runoff is otherwise added with a temperature of SST.
    if (useRiverHeatContent) then
      ! remove lrunoff*SST here, to counteract its addition elsewhere
      net_heat(i) = (net_heat(i) + (scale*(dt * I_Cp_Hconvert)) * fluxes%heat_content_lrunoff(i,j)) - &
                     (GV%RZ_to_H * (scale * dt)) * fluxes%lrunoff(i,j) * T(i,1)
      !BGR-Jul 5, 2017{
      !Intentionally neglect the following contribution to rate for legacy reasons.
      !if (do_NHR) net_heat_rate(i) = (net_heat_rate(i) + (scale*I_Cp_Hconvert) * fluxes%heat_content_lrunoff(i,j)) - &
      !               (GV%RZ_to_H * (scale)) * fluxes%lrunoff(i,j) * T(i,1)
      !}BGR
      if (calculate_diags .and. associated(tv%TempxPmE)) then
        tv%TempxPmE(i,j) = tv%TempxPmE(i,j) + (scale * dt) * &
            (I_Cp*fluxes%heat_content_lrunoff(i,j) - fluxes%lrunoff(i,j)*T(i,1))
      endif
    endif

    ! Add explicit heat flux for calving (which is part of the ice-ocean boundary
    ! flux type). Calving is otherwise added with a temperature of SST.
    if (useCalvingHeatContent) then
      ! remove frunoff*SST here, to counteract its addition elsewhere
      net_heat(i) = net_heat(i) + (scale*(dt * I_Cp_Hconvert)) * fluxes%heat_content_frunoff(i,j) - &
                    (GV%RZ_to_H * (scale * dt)) * fluxes%frunoff(i,j) * T(i,1)
      !BGR-Jul 5, 2017{
      !Intentionally neglect the following contribution to rate for legacy reasons.
!      if (do_NHR) net_heat_rate(i) = net_heat_rate(i) + (scale*I_Cp_Hconvert) * fluxes%heat_content_frunoff(i,j) - &
!                    (GV%RZ_to_H * scale) * fluxes%frunoff(i,j) * T(i,1)
      !}BGR
      if (calculate_diags .and. associated(tv%TempxPmE)) then
        tv%TempxPmE(i,j) = tv%TempxPmE(i,j) + (scale * dt) * &
            (I_Cp*fluxes%heat_content_frunoff(i,j) - fluxes%frunoff(i,j)*T(i,1))
      endif
    endif

! smg: new code
    ! add heat from all terms that may add mass to the ocean (K * H).
    ! if evap, lprec, or vprec < 0, then compute their heat content
    ! inside MOM_diabatic_driver.F90 and fill in fluxes%heat_content_massout.
    ! we do so since we do not here know the temperature
    ! of water leaving the ocean, as it could be leaving from more than
    ! one layer of the upper ocean in the case of very thin layers.
    ! When evap, lprec, or vprec > 0, then we know their heat content here
    ! via settings from inside of the appropriate config_src driver files.
!    if (associated(fluxes%heat_content_lprec)) then
!      net_heat(i) = net_heat(i) + scale * dt * I_Cp_Hconvert * &
!     (fluxes%heat_content_lprec(i,j)    + (fluxes%heat_content_fprec(i,j)   + &
!     (fluxes%heat_content_lrunoff(i,j)  + (fluxes%heat_content_frunoff(i,j) + &
!     (fluxes%heat_content_cond(i,j)     +  fluxes%heat_content_vprec(i,j))))))
!    endif

    if (fluxes%num_msg < fluxes%max_msg) then
      if (Pen_SW_tot(i) > 1.000001 * I_Cp_Hconvert*scale*dt*fluxes%sw(i,j)) then
        fluxes%num_msg = fluxes%num_msg + 1
        write(mesg,'("Penetrating shortwave of ",1pe17.10, &
                    &" exceeds total shortwave of ",1pe17.10,&
                    &" at ",1pg11.4,"E, "1pg11.4,"N.")') &
               Pen_SW_tot(i), I_Cp_Hconvert*scale*dt * fluxes%sw(i,j), &
               G%geoLonT(i,j), G%geoLatT(i,j)
        call MOM_error(WARNING,mesg)
      endif
    endif

    ! remove penetrative portion of the SW that is NOT absorbed within a
    ! tiny layer at the top of the ocean.
    net_heat(i) = net_heat(i) - Pen_SW_tot(i)
    !Repeat above code for 'rate' term
    if (do_NHR) net_heat_rate(i) = net_heat_rate(i) - Pen_SW_tot_rate(i)

    ! diagnose non-downwelling SW
    if (present(nonPenSW)) then
      nonPenSW(i) = scale * dt * I_Cp_Hconvert * fluxes%sw(i,j) - Pen_SW_tot(i)
    endif

    ! Salt fluxes
    Net_salt(i) = 0.0
    if (do_NSR) Net_salt_rate(i) = 0.0
    ! Convert salt_flux from kg (salt)/(m^2 * s) to
    ! Boussinesq: (ppt * m)
    ! non-Bouss:  (g/m^2)
    if (associated(fluxes%salt_flux)) then
      Net_salt(i) = (scale * dt * (1000.0 * fluxes%salt_flux(i,j))) * GV%RZ_to_H
      !Repeat above code for 'rate' term
      if (do_NSR) Net_salt_rate(i) = (scale * 1. * (1000.0 * fluxes%salt_flux(i,j))) * GV%RZ_to_H
    endif

    ! Diagnostics follow...
    if (calculate_diags) then

      ! Store Net_salt for unknown reason?
      if (associated(fluxes%salt_flux)) then
        ! This seems like a bad idea to me. -RWH
        if (calculate_diags) fluxes%netSalt(i,j) = US%kg_m2s_to_RZ_T*Net_salt(i)
      endif

      ! Initialize heat_content_massin that is diagnosed in mixedlayer_convection or
      ! applyBoundaryFluxes such that the meaning is as the sum of all incoming components.
      if (associated(fluxes%heat_content_massin))  then
        if (aggregate_FW) then
          if (netMassInOut(i) > 0.0) then ! net is "in"
            fluxes%heat_content_massin(i,j) = -fluxes%C_p * netMassOut(i) * T(i,1) * GV%H_to_RZ / dt
          else ! net is "out"
            fluxes%heat_content_massin(i,j) = fluxes%C_p * ( netMassInout(i) - netMassOut(i) ) * &
                                               T(i,1) * GV%H_to_RZ / dt
          endif
        else
          fluxes%heat_content_massin(i,j) = 0.
        endif
      endif

      ! Initialize heat_content_massout that is diagnosed in mixedlayer_convection or
      ! applyBoundaryFluxes such that the meaning is as the sum of all outgoing components.
      if (associated(fluxes%heat_content_massout)) then
        if (aggregate_FW) then
          if (netMassInOut(i) > 0.0) then ! net is "in"
            fluxes%heat_content_massout(i,j) = fluxes%C_p * netMassOut(i) * T(i,1) * GV%H_to_RZ / dt
          else ! net is "out"
            fluxes%heat_content_massout(i,j) = -fluxes%C_p * ( netMassInout(i) - netMassOut(i) ) * &
                                                T(i,1) * GV%H_to_RZ / dt
          endif
        else
          fluxes%heat_content_massout(i,j) = 0.0
        endif
      endif

      ! smg: we should remove sea ice melt from lprec!!!
      ! fluxes%lprec > 0 means ocean gains mass via liquid precipitation and/or sea ice melt.
      ! When atmosphere does not provide heat of this precipitation, the ocean assumes
      ! it enters the ocean at the SST.
      ! fluxes%lprec < 0 means ocean loses mass via sea ice formation. As we do not yet know
      ! the layer at which this mass is removed, we cannot compute it heat content. We must
      ! wait until MOM_diabatic_driver.F90.
      if (associated(fluxes%heat_content_lprec)) then
        if (fluxes%lprec(i,j) > 0.0) then
          fluxes%heat_content_lprec(i,j) = fluxes%C_p*fluxes%lprec(i,j)*T(i,1)
        else
          fluxes%heat_content_lprec(i,j) = 0.0
        endif
      endif

      ! fprec SHOULD enter ocean at 0degC if atmos model does not provide fprec heat content.
      ! However, we need to adjust netHeat above to reflect the difference between 0decC and SST
      ! and until we do so fprec is treated like lprec and enters at SST. -AJA
      if (associated(fluxes%heat_content_fprec)) then
        if (fluxes%fprec(i,j) > 0.0) then
          fluxes%heat_content_fprec(i,j) = fluxes%C_p*fluxes%fprec(i,j)*T(i,1)
        else
          fluxes%heat_content_fprec(i,j) = 0.0
        endif
      endif

      ! Following lprec and fprec, water flux due to sea ice melt (seaice_melt) enters at SST - GMM
      if (associated(fluxes%heat_content_icemelt)) then
        if (fluxes%seaice_melt(i,j) > 0.0) then
          fluxes%heat_content_icemelt(i,j) = fluxes%C_p*fluxes%seaice_melt(i,j)*T(i,1)
        else
          fluxes%heat_content_icemelt(i,j) = 0.0
        endif
      endif

      ! virtual precip associated with salinity restoring
      ! vprec > 0 means add water to ocean, assumed to be at SST
      ! vprec < 0 means remove water from ocean; set heat_content_vprec in MOM_diabatic_driver.F90
      if (associated(fluxes%heat_content_vprec)) then
        if (fluxes%vprec(i,j) > 0.0) then
          fluxes%heat_content_vprec(i,j) = fluxes%C_p*fluxes%vprec(i,j)*T(i,1)
        else
          fluxes%heat_content_vprec(i,j) = 0.0
        endif
      endif

      ! fluxes%evap < 0 means ocean loses mass due to evaporation.
      ! Evaporation leaves ocean surface at a temperature that has yet to be determined,
      ! since we do not know the precise layer that the water evaporates.  We therefore
      ! compute fluxes%heat_content_massout at the relevant point inside MOM_diabatic_driver.F90.
      ! fluxes%evap > 0 means ocean gains moisture via condensation.
      ! Condensation is assumed to drop into the ocean at the SST, just like lprec.
      if (associated(fluxes%heat_content_cond)) then
        if (fluxes%evap(i,j) > 0.0) then
          fluxes%heat_content_cond(i,j) = fluxes%C_p*fluxes%evap(i,j)*T(i,1)
        else
          fluxes%heat_content_cond(i,j) = 0.0
        endif
      endif

      ! Liquid runoff enters ocean at SST if land model does not provide runoff heat content.
      if (.not. useRiverHeatContent) then
        if (associated(fluxes%lrunoff) .and. associated(fluxes%heat_content_lrunoff)) then
          fluxes%heat_content_lrunoff(i,j) = fluxes%C_p*fluxes%lrunoff(i,j)*T(i,1)
        endif
      endif

      ! Icebergs enter ocean at SST if land model does not provide calving heat content.
      if (.not. useCalvingHeatContent) then
        if (associated(fluxes%frunoff) .and. associated(fluxes%heat_content_frunoff)) then
          fluxes%heat_content_frunoff(i,j) = fluxes%C_p*fluxes%frunoff(i,j)*T(i,1)
        endif
      endif

    endif ! calculate_diags

  enddo ! i-loop

end subroutine extractFluxes1d


!> 2d wrapper for 1d extract fluxes from surface fluxes type.
!! This subroutine extracts fluxes from the surface fluxes type. It multiplies the
!! fluxes by dt, so that the result is an accumulation of the fluxes over a time step.
subroutine extractFluxes2d(G, GV, US, fluxes, optics, nsw, dt, FluxRescaleDepth, &
                           useRiverHeatContent, useCalvingHeatContent, h, T, &
                           netMassInOut, netMassOut, net_heat, Net_salt, Pen_SW_bnd, tv, &
                           aggregate_FW)

  type(ocean_grid_type),            intent(in)    :: G              !< ocean grid structure
  type(verticalGrid_type),          intent(in)    :: GV             !< ocean vertical grid structure
  type(unit_scale_type),            intent(in)    :: US             !< A dimensional unit scaling type
  type(forcing),                    intent(inout) :: fluxes         !< structure containing pointers to forcing.
  type(optics_type),                pointer       :: optics         !< pointer to optics
  integer,                          intent(in)    :: nsw            !< number of bands of penetrating SW
  real,                             intent(in)    :: dt             !< The time step for these fluxes [T ~> s]
  real,                             intent(in)    :: FluxRescaleDepth !< min ocean depth before fluxes
                                                                    !! are scaled away [H ~> m or kg m-2]
  logical,                          intent(in)    :: useRiverHeatContent   !< logical for river heat content
  logical,                          intent(in)    :: useCalvingHeatContent !< logical for calving heat content
  real, dimension(SZI_(G),SZJ_(G),SZK_(GV)), &
                                    intent(in)    :: h              !< layer thickness [H ~> m or kg m-2]
  real, dimension(SZI_(G),SZJ_(G),SZK_(GV)), &
                                    intent(in)    :: T              !< layer temperatures [degC]
  real, dimension(SZI_(G),SZJ_(G)), intent(out)   :: netMassInOut   !< net mass flux (non-Bouss) or volume flux
                                                                    !! (if Bouss) of water in/out of ocean over
                                                                    !! a time step [H ~> m or kg m-2]
  real, dimension(SZI_(G),SZJ_(G)), intent(out)   :: netMassOut     !< net mass flux (non-Bouss) or volume flux
                                                                    !! (if Bouss) of water leaving ocean surface
                                                                    !! over a time step [H ~> m or kg m-2].
  real, dimension(SZI_(G),SZJ_(G)), intent(out)   :: net_heat       !< net heat at the surface accumulated over a
                                                                    !! time step associated with coupler + restore.
                                                                    !! Exclude two terms from net_heat:
                                                                    !! (1) downwelling (penetrative) SW,
                                                                    !! (2) evaporation heat content,
                                                                    !! (since do not yet know temperature of evap).
                                                                    !! [degC H ~> degC m or degC kg m-2]
  real, dimension(SZI_(G),SZJ_(G)), intent(out)   :: net_salt       !< surface salt flux into the ocean accumulated
                                                                    !! over a time step [ppt H ~> ppt m or ppt kg m-2]
  real, dimension(max(1,nsw),G%isd:G%ied,G%jsd:G%jed), intent(out) :: pen_SW_bnd !< penetrating SW flux, by frequency
                                                                    !! band [degC H ~> degC m or degC kg m-2] with array
                                                                    !! size nsw x SZI_(G), where nsw=number of SW bands
                                                                    !! in pen_SW_bnd. This heat flux is not in net_heat.
  type(thermo_var_ptrs),            intent(inout) :: tv             !< structure containing pointers to available
                                                                    !! thermodynamic fields. Here it is used to keep
                                                                    !! track of the heat flux associated with net
                                                                    !! mass fluxes into the ocean.
  logical,                          intent(in)    :: aggregate_FW   !< For determining how to aggregate the forcing.

  integer :: j
  !$OMP parallel do default(shared)
  do j=G%jsc, G%jec
    call extractFluxes1d(G, GV, US, fluxes, optics, nsw, j, dt, &
            FluxRescaleDepth, useRiverHeatContent, useCalvingHeatContent,&
            h(:,j,:), T(:,j,:), netMassInOut(:,j), netMassOut(:,j),              &
            net_heat(:,j), net_salt(:,j), pen_SW_bnd(:,:,j), tv, aggregate_FW)
  enddo

end subroutine extractFluxes2d


!> This routine calculates surface buoyancy flux by adding up the heat, FW & salt fluxes.
!! These are actual fluxes, with units of stuff per time. Setting dt=1 in the call to
!! extractFluxes routine allows us to get "stuf per time" rather than the time integrated
!! fluxes needed in other routines that call extractFluxes.
subroutine calculateBuoyancyFlux1d(G, GV, US, fluxes, optics, nsw, h, Temp, Salt, tv, j, &
                                   buoyancyFlux, netHeatMinusSW, netSalt, skip_diags)
  type(ocean_grid_type),                    intent(in)    :: G              !< ocean grid
  type(verticalGrid_type),                  intent(in)    :: GV             !< ocean vertical grid structure
  type(unit_scale_type),                    intent(in)    :: US             !< A dimensional unit scaling type
  type(forcing),                            intent(inout) :: fluxes         !< surface fluxes
  type(optics_type),                        pointer       :: optics         !< penetrating SW optics
  integer,                                  intent(in)    :: nsw            !< The number of frequency bands of
                                                                            !! penetrating shortwave radiation
  real, dimension(SZI_(G),SZJ_(G),SZK_(GV)), intent(in)    :: h              !< layer thickness [H ~> m or kg m-2]
  real, dimension(SZI_(G),SZJ_(G),SZK_(GV)), intent(in)    :: Temp           !< prognostic temp [degC]
  real, dimension(SZI_(G),SZJ_(G),SZK_(GV)), intent(in)    :: Salt           !< salinity [ppt]
  type(thermo_var_ptrs),                    intent(inout) :: tv             !< thermodynamics type
  integer,                                  intent(in)    :: j              !< j-row to work on
  real, dimension(SZI_(G),SZK_(GV)+1),      intent(inout) :: buoyancyFlux   !< buoyancy fluxes [L2 T-3 ~> m2 s-3]
  real, dimension(SZI_(G)),                 intent(inout) :: netHeatMinusSW !< surf Heat flux
                                                                      !! [degC H s-1 ~> degC m s-1 or degC kg m-2 s-1]
  real, dimension(SZI_(G)),                 intent(inout) :: netSalt        !< surf salt flux
                                                                      !! [ppt H s-1 ~> ppt m s-1 or ppt kg m-2 s-1]
  logical,                        optional, intent(in)    :: skip_diags     !< If present and true, skip calculating
                                                                            !! diagnostics inside extractFluxes1d()
  ! local variables
  integer                               :: k
  real, parameter                       :: dt = 1.    ! to return a rate from extractFluxes1d
  real, dimension(SZI_(G))              :: netH       ! net FW flux [H s-1 ~> m s-1 or kg m-2 s-1]
  real, dimension(SZI_(G))              :: netEvap    ! net FW flux leaving ocean via evaporation
                                                      ! [H s-1 ~> m s-1 or kg m-2 s-1]
  real, dimension(SZI_(G))              :: netHeat    ! net temp flux [degC H s-1 ~> degC m s-2 or degC kg m-2 s-1]
  real, dimension(max(nsw,1), SZI_(G))  :: penSWbnd   ! penetrating SW radiation by band
                                                      ! [degC H ~> degC m or degC kg m-2]
  real, dimension(SZI_(G))              :: pressure   ! pressure at the surface [R L2 T-2 ~> Pa]
  real, dimension(SZI_(G))              :: dRhodT     ! density partial derivative wrt temp [R degC-1 ~> kg m-3 degC-1]
  real, dimension(SZI_(G))              :: dRhodS     ! density partial derivative wrt saln [R ppt-1 ~> kg m-3 ppt-1]
  real, dimension(SZI_(G),SZK_(GV)+1)   :: netPen     ! The net penetrating shortwave radiation at each level
                                                      ! [degC H ~> degC m or degC kg m-2]

  logical :: useRiverHeatContent
  logical :: useCalvingHeatContent
  real    :: depthBeforeScalingFluxes  ! A depth scale [H ~> m or kg m-2]
  real    :: GoRho ! The gravitational acceleration divided by mean density times some
                   ! unit conversion factors [L2 H-1 s R-1 T-3 ~> m4 kg-1 s-2 or m7 kg-2 s-2]
  real    :: H_limit_fluxes            ! Another depth scale [H ~> m or kg m-2]
  integer :: i

  !  smg: what do we do when have heat fluxes from calving and river?
  useRiverHeatContent   = .False.
  useCalvingHeatContent = .False.

  depthBeforeScalingFluxes = max( GV%Angstrom_H, 1.e-30*GV%m_to_H )
  pressure(:) = 0.
  if (associated(tv%p_surf)) then ; do i=G%isc,G%iec ; pressure(i) = tv%p_surf(i,j) ; enddo ; endif
  GoRho       = (GV%g_Earth * GV%H_to_Z*US%T_to_s) / GV%Rho0

  H_limit_fluxes = depthBeforeScalingFluxes

  ! The surface forcing is contained in the fluxes type.
  ! We aggregate the thermodynamic forcing for a time step into the following:
  ! netH       = water added/removed via surface fluxes [H s-1 ~> m s-1 or kg m-2 s-1]
  ! netHeat    = heat via surface fluxes [degC H s-1 ~> degC m s-1 or degC kg m-2 s-1]
  ! netSalt    = salt via surface fluxes [ppt H s-1 ~> ppt m s-1 or gSalt m-2 s-1]
  ! Note that unlike other calls to extractFLuxes1d() that return the time-integrated flux
  ! this call returns the rate because dt=1
  call extractFluxes1d(G, GV, US, fluxes, optics, nsw, j, dt*US%s_to_T,               &
                depthBeforeScalingFluxes, useRiverHeatContent, useCalvingHeatContent, &
                h(:,j,:), Temp(:,j,:), netH, netEvap, netHeatMinusSW,                 &
                netSalt, penSWbnd, tv, .false., skip_diags=skip_diags)

  ! Sum over bands and attenuate as a function of depth
  ! netPen is the netSW as a function of depth
  call sumSWoverBands(G, GV, US, h(:,j,:), optics_nbands(optics), optics, j, dt*US%s_to_T, &
                      H_limit_fluxes, .true., penSWbnd, netPen)

  ! Density derivatives
  call calculate_density_derivs(Temp(:,j,1), Salt(:,j,1), pressure, dRhodT, dRhodS, &
                                tv%eqn_of_state, EOS_domain(G%HI))

  ! Adjust netSalt to reflect dilution effect of FW flux
  netSalt(G%isc:G%iec) = netSalt(G%isc:G%iec) - Salt(G%isc:G%iec,j,1) * netH(G%isc:G%iec) ! ppt H/s

  ! Add in the SW heating for purposes of calculating the net
  ! surface buoyancy flux affecting the top layer.
  !netHeat(:) = netHeatMinusSW(:) + sum( penSWbnd, dim=1 )
  netHeat(G%isc:G%iec) = netHeatMinusSW(G%isc:G%iec) + netPen(G%isc:G%iec,1) ! K H/s

  ! Convert to a buoyancy flux, excluding penetrating SW heating
  buoyancyFlux(G%isc:G%iec,1) = - GoRho * ( dRhodS(G%isc:G%iec) * netSalt(G%isc:G%iec) + &
                                             dRhodT(G%isc:G%iec) * netHeat(G%isc:G%iec) ) ! [L2 T-3 ~> m2 s-3]
  ! We also have a penetrative buoyancy flux associated with penetrative SW
  do k=2, GV%ke+1
    buoyancyFlux(G%isc:G%iec,k) = - GoRho * ( dRhodT(G%isc:G%iec) * netPen(G%isc:G%iec,k) ) ! [L2 T-3 ~> m2 s-3]
  enddo

end subroutine calculateBuoyancyFlux1d


!> Calculates surface buoyancy flux by adding up the heat, FW and salt fluxes,
!! for 2d arrays.  This is a wrapper for calculateBuoyancyFlux1d.
subroutine calculateBuoyancyFlux2d(G, GV, US, fluxes, optics, h, Temp, Salt, tv, &
                                   buoyancyFlux, netHeatMinusSW, netSalt, skip_diags)
  type(ocean_grid_type),                      intent(in)    :: G      !< ocean grid
  type(verticalGrid_type),                    intent(in)    :: GV     !< ocean vertical grid structure
  type(unit_scale_type),                      intent(in)    :: US     !< A dimensional unit scaling type
  type(forcing),                              intent(inout) :: fluxes !< surface fluxes
  type(optics_type),                          pointer       :: optics !< SW ocean optics
  real, dimension(SZI_(G),SZJ_(G),SZK_(GV)),  intent(in)    :: h      !< layer thickness [H ~> m or kg m-2]
  real, dimension(SZI_(G),SZJ_(G),SZK_(GV)),  intent(in)    :: Temp   !< temperature [degC]
  real, dimension(SZI_(G),SZJ_(G),SZK_(GV)),  intent(in)    :: Salt   !< salinity [ppt]
  type(thermo_var_ptrs),                      intent(inout) :: tv     !< thermodynamics type
  real, dimension(SZI_(G),SZJ_(G),SZK_(GV)+1), intent(inout) :: buoyancyFlux   !< buoyancy fluxes [L2 T-3 ~> m2 s-3]
  real, dimension(SZI_(G),SZJ_(G)), optional, intent(inout) :: netHeatMinusSW !< surf temp flux
                                                                              !! [degC H ~> degC m or degC kg m-2]
  real, dimension(SZI_(G),SZJ_(G)), optional, intent(inout) :: netSalt        !< surf salt flux
                                                                              !! [ppt H ~> ppt m or ppt kg m-2]
  logical, optional,                          intent(in)    :: skip_diags     !< If present and true, skip calculating
                                                                              !! diagnostics inside extractFluxes1d()
  ! local variables
  real, dimension( SZI_(G) ) :: netT ! net temperature flux [degC H s-1 ~> degC m s-2 or degC kg m-2 s-1]
  real, dimension( SZI_(G) ) :: netS ! net saln flux !! [ppt H s-1 ~> ppt m s-1 or ppt kg m-2 s-1]
  integer :: j

  netT(G%isc:G%iec) = 0. ; netS(G%isc:G%iec) = 0.

  !$OMP parallel do default(shared) firstprivate(netT,netS)
  do j=G%jsc,G%jec
    call calculateBuoyancyFlux1d(G, GV, US, fluxes, optics, optics_nbands(optics), h, Temp, Salt, &
                                 tv, j, buoyancyFlux(:,j,:), netT, netS, skip_diags=skip_diags)
    if (present(netHeatMinusSW)) netHeatMinusSW(G%isc:G%iec,j) = netT(G%isc:G%iec)
    if (present(netSalt)) netSalt(G%isc:G%iec,j) = netS(G%isc:G%iec)
  enddo

end subroutine calculateBuoyancyFlux2d


!> Write out chksums for thermodynamic fluxes.
subroutine MOM_forcing_chksum(mesg, fluxes, G, US, haloshift)
  character(len=*),        intent(in) :: mesg      !< message
  type(forcing),           intent(in) :: fluxes    !< A structure containing thermodynamic forcing fields
  type(ocean_grid_type),   intent(in) :: G         !< grid type
  type(unit_scale_type),   intent(in) :: US        !< A dimensional unit scaling type
  integer, optional,       intent(in) :: haloshift !< shift in halo

  integer :: hshift

  hshift = 1 ; if (present(haloshift)) hshift = haloshift

  ! Note that for the chksum calls to be useful for reproducing across PE
  ! counts, there must be no redundant points, so all variables use is..ie
  ! and js...je as their extent.
  if (associated(fluxes%ustar)) &
    call hchksum(fluxes%ustar, mesg//" fluxes%ustar", G%HI, haloshift=hshift, scale=US%Z_to_m*US%s_to_T)
  if (associated(fluxes%buoy)) &
    call hchksum(fluxes%buoy, mesg//" fluxes%buoy ", G%HI, haloshift=hshift, scale=US%L_to_m**2*US%s_to_T**3)
  if (associated(fluxes%sw)) &
    call hchksum(fluxes%sw, mesg//" fluxes%sw", G%HI, haloshift=hshift, scale=US%QRZ_T_to_W_m2)
  if (associated(fluxes%sw_vis_dir)) &
    call hchksum(fluxes%sw_vis_dir, mesg//" fluxes%sw_vis_dir", G%HI, haloshift=hshift, scale=US%QRZ_T_to_W_m2)
  if (associated(fluxes%sw_vis_dif)) &
    call hchksum(fluxes%sw_vis_dif, mesg//" fluxes%sw_vis_dif", G%HI, haloshift=hshift, scale=US%QRZ_T_to_W_m2)
  if (associated(fluxes%sw_nir_dir)) &
    call hchksum(fluxes%sw_nir_dir, mesg//" fluxes%sw_nir_dir", G%HI, haloshift=hshift, scale=US%QRZ_T_to_W_m2)
  if (associated(fluxes%sw_nir_dif)) &
    call hchksum(fluxes%sw_nir_dif, mesg//" fluxes%sw_nir_dif", G%HI, haloshift=hshift, scale=US%QRZ_T_to_W_m2)
  if (associated(fluxes%lw)) &
    call hchksum(fluxes%lw, mesg//" fluxes%lw", G%HI, haloshift=hshift, scale=US%QRZ_T_to_W_m2)
  if (associated(fluxes%latent)) &
    call hchksum(fluxes%latent, mesg//" fluxes%latent", G%HI, haloshift=hshift, scale=US%QRZ_T_to_W_m2)
  if (associated(fluxes%latent_evap_diag)) &
    call hchksum(fluxes%latent_evap_diag, mesg//" fluxes%latent_evap_diag", G%HI, &
                 haloshift=hshift, scale=US%QRZ_T_to_W_m2)
  if (associated(fluxes%latent_fprec_diag)) &
    call hchksum(fluxes%latent_fprec_diag, mesg//" fluxes%latent_fprec_diag", G%HI, &
                 haloshift=hshift, scale=US%QRZ_T_to_W_m2)
  if (associated(fluxes%latent_frunoff_diag)) &
    call hchksum(fluxes%latent_frunoff_diag, mesg//" fluxes%latent_frunoff_diag", G%HI, &
                 haloshift=hshift, scale=US%QRZ_T_to_W_m2)
  if (associated(fluxes%sens)) &
    call hchksum(fluxes%sens, mesg//" fluxes%sens", G%HI, haloshift=hshift, scale=US%QRZ_T_to_W_m2)
  if (associated(fluxes%evap)) &
    call hchksum(fluxes%evap, mesg//" fluxes%evap", G%HI, haloshift=hshift, scale=US%RZ_T_to_kg_m2s)
  if (associated(fluxes%lprec)) &
    call hchksum(fluxes%lprec, mesg//" fluxes%lprec", G%HI, haloshift=hshift, scale=US%RZ_T_to_kg_m2s)
  if (associated(fluxes%fprec)) &
    call hchksum(fluxes%fprec, mesg//" fluxes%fprec", G%HI, haloshift=hshift, scale=US%RZ_T_to_kg_m2s)
  if (associated(fluxes%vprec)) &
    call hchksum(fluxes%vprec, mesg//" fluxes%vprec", G%HI, haloshift=hshift, scale=US%RZ_T_to_kg_m2s)
  if (associated(fluxes%seaice_melt)) &
    call hchksum(fluxes%seaice_melt, mesg//" fluxes%seaice_melt", G%HI, haloshift=hshift, scale=US%RZ_T_to_kg_m2s)
  if (associated(fluxes%seaice_melt_heat)) &
    call hchksum(fluxes%seaice_melt_heat, mesg//" fluxes%seaice_melt_heat", G%HI, &
                 haloshift=hshift, scale=US%QRZ_T_to_W_m2)
  if (associated(fluxes%p_surf)) &
    call hchksum(fluxes%p_surf, mesg//" fluxes%p_surf", G%HI, haloshift=hshift , scale=US%RL2_T2_to_Pa)
  if (associated(fluxes%u10_sqr)) &
    call hchksum(fluxes%u10_sqr, mesg//" fluxes%u10_sqr", G%HI, haloshift=hshift , scale=US%Z_to_m**2*US%s_to_T**2)
  if (associated(fluxes%ice_fraction)) &
    call hchksum(fluxes%ice_fraction, mesg//" fluxes%ice_fraction", G%HI, haloshift=hshift)
  if (associated(fluxes%salt_flux)) &
    call hchksum(fluxes%salt_flux, mesg//" fluxes%salt_flux", G%HI, haloshift=hshift, scale=US%RZ_T_to_kg_m2s)
  if (associated(fluxes%TKE_tidal)) &
    call hchksum(fluxes%TKE_tidal, mesg//" fluxes%TKE_tidal", G%HI, haloshift=hshift, &
                 scale=US%RZ3_T3_to_W_m2)
  if (associated(fluxes%ustar_tidal)) &
    call hchksum(fluxes%ustar_tidal, mesg//" fluxes%ustar_tidal", G%HI, haloshift=hshift, scale=US%Z_to_m*US%s_to_T)
  if (associated(fluxes%lrunoff)) &
    call hchksum(fluxes%lrunoff, mesg//" fluxes%lrunoff", G%HI, haloshift=hshift, scale=US%RZ_T_to_kg_m2s)
  if (associated(fluxes%frunoff)) &
    call hchksum(fluxes%frunoff, mesg//" fluxes%frunoff", G%HI, haloshift=hshift, scale=US%RZ_T_to_kg_m2s)
  if (associated(fluxes%heat_content_lrunoff)) &
    call hchksum(fluxes%heat_content_lrunoff, mesg//" fluxes%heat_content_lrunoff", G%HI, &
                 haloshift=hshift, scale=US%RZ_T_to_kg_m2s)
  if (associated(fluxes%heat_content_frunoff)) &
    call hchksum(fluxes%heat_content_frunoff, mesg//" fluxes%heat_content_frunoff", G%HI, &
                 haloshift=hshift, scale=US%QRZ_T_to_W_m2)
  if (associated(fluxes%heat_content_lprec)) &
    call hchksum(fluxes%heat_content_lprec, mesg//" fluxes%heat_content_lprec", G%HI,  &
                 haloshift=hshift, scale=US%QRZ_T_to_W_m2)
  if (associated(fluxes%heat_content_fprec)) &
    call hchksum(fluxes%heat_content_fprec, mesg//" fluxes%heat_content_fprec", G%HI, &
                 haloshift=hshift, scale=US%QRZ_T_to_W_m2)
  if (associated(fluxes%heat_content_icemelt)) &
    call hchksum(fluxes%heat_content_icemelt, mesg//" fluxes%heat_content_icemelt", G%HI, &
                 haloshift=hshift, scale=US%QRZ_T_to_W_m2)
  if (associated(fluxes%heat_content_cond)) &
    call hchksum(fluxes%heat_content_cond, mesg//" fluxes%heat_content_cond", G%HI, &
                 haloshift=hshift, scale=US%QRZ_T_to_W_m2)
  if (associated(fluxes%heat_content_massout)) &
    call hchksum(fluxes%heat_content_massout, mesg//" fluxes%heat_content_massout", G%HI, &
                 haloshift=hshift, scale=US%QRZ_T_to_W_m2)
end subroutine MOM_forcing_chksum

!> Write out chksums for the driving mechanical forces.
subroutine MOM_mech_forcing_chksum(mesg, forces, G, US, haloshift)
  character(len=*),        intent(in) :: mesg      !< message
  type(mech_forcing),      intent(in) :: forces    !< A structure with the driving mechanical forces
  type(ocean_grid_type),   intent(in) :: G         !< grid type
  type(unit_scale_type),   intent(in) :: US        !< A dimensional unit scaling type
  integer, optional,       intent(in) :: haloshift !< shift in halo

  integer :: hshift

  hshift = 1 ; if (present(haloshift)) hshift = haloshift

  ! Note that for the chksum calls to be useful for reproducing across PE
  ! counts, there must be no redundant points, so all variables use is..ie
  ! and js...je as their extent.
  if (associated(forces%taux) .and. associated(forces%tauy)) &
    call uvchksum(mesg//" forces%tau[xy]", forces%taux, forces%tauy, G%HI, &
                  haloshift=hshift, symmetric=.true., scale=US%RZ_T_to_kg_m2s*US%L_T_to_m_s)
  if (associated(forces%p_surf)) &
    call hchksum(forces%p_surf, mesg//" forces%p_surf", G%HI, haloshift=hshift, scale=US%RL2_T2_to_Pa)
  if (associated(forces%ustar)) &
    call hchksum(forces%ustar, mesg//" forces%ustar", G%HI, haloshift=hshift, scale=US%Z_to_m*US%s_to_T)
  if (associated(forces%rigidity_ice_u) .and. associated(forces%rigidity_ice_v)) &
    call uvchksum(mesg//" forces%rigidity_ice_[uv]", forces%rigidity_ice_u, &
        forces%rigidity_ice_v, G%HI, haloshift=hshift, symmetric=.true., &
        scale=US%L_to_m**3*US%L_to_Z*US%s_to_T, scalar_pair=.true.)

end subroutine MOM_mech_forcing_chksum

!> Write out values of the mechanical forcing arrays at the i,j location. This is a debugging tool.
subroutine mech_forcing_SinglePointPrint(forces, G, i, j, mesg)
  type(mech_forcing),    intent(in) :: forces !< A structure with the driving mechanical forces
  type(ocean_grid_type), intent(in) :: G      !< Grid type
  character(len=*),      intent(in) :: mesg   !< Message
  integer,               intent(in) :: i      !< i-index
  integer,               intent(in) :: j      !< j-index

  write(0,'(2a)') 'MOM_forcing_type, forcing_SinglePointPrint: Called from ',mesg
  write(0,'(a,2es15.3)') 'MOM_forcing_type, forcing_SinglePointPrint: lon,lat = ',G%geoLonT(i,j),G%geoLatT(i,j)
  call locMsg(forces%taux,'taux')
  call locMsg(forces%tauy,'tauy')

  contains
  !> Format and write a message depending on associated state of array
  subroutine locMsg(array,aname)
    real, dimension(:,:), pointer :: array !< Array to write element from
    character(len=*)              :: aname !< Name of array

    if (associated(array)) then
      write(0,'(3a,es15.3)') 'MOM_forcing_type, mech_forcing_SinglePointPrint: ',trim(aname),' = ',array(i,j)
    else
      write(0,'(4a)') 'MOM_forcing_type, mech_forcing_SinglePointPrint: ',trim(aname),' is not associated.'
    endif
  end subroutine locMsg

end subroutine mech_forcing_SinglePointPrint

!> Write out values of the fluxes arrays at the i,j location. This is a debugging tool.
subroutine forcing_SinglePointPrint(fluxes, G, i, j, mesg)
  type(forcing),         intent(in) :: fluxes !< A structure containing thermodynamic forcing fields
  type(ocean_grid_type), intent(in) :: G      !< Grid type
  character(len=*),      intent(in) :: mesg   !< Message
  integer,               intent(in) :: i      !< i-index
  integer,               intent(in) :: j      !< j-index

  write(0,'(2a)') 'MOM_forcing_type, forcing_SinglePointPrint: Called from ',mesg
  write(0,'(a,2es15.3)') 'MOM_forcing_type, forcing_SinglePointPrint: lon,lat = ',G%geoLonT(i,j),G%geoLatT(i,j)
  call locMsg(fluxes%ustar,'ustar')
  call locMsg(fluxes%buoy,'buoy')
  call locMsg(fluxes%sw,'sw')
  call locMsg(fluxes%sw_vis_dir,'sw_vis_dir')
  call locMsg(fluxes%sw_vis_dif,'sw_vis_dif')
  call locMsg(fluxes%sw_nir_dir,'sw_nir_dir')
  call locMsg(fluxes%sw_nir_dif,'sw_nir_dif')
  call locMsg(fluxes%lw,'lw')
  call locMsg(fluxes%latent,'latent')
  call locMsg(fluxes%latent_evap_diag,'latent_evap_diag')
  call locMsg(fluxes%latent_fprec_diag,'latent_fprec_diag')
  call locMsg(fluxes%latent_frunoff_diag,'latent_frunoff_diag')
  call locMsg(fluxes%sens,'sens')
  call locMsg(fluxes%evap,'evap')
  call locMsg(fluxes%lprec,'lprec')
  call locMsg(fluxes%fprec,'fprec')
  call locMsg(fluxes%vprec,'vprec')
  call locMsg(fluxes%seaice_melt,'seaice_melt')
  call locMsg(fluxes%seaice_melt_heat,'seaice_melt_heat')
  call locMsg(fluxes%p_surf,'p_surf')
  call locMsg(fluxes%salt_flux,'salt_flux')
  call locMsg(fluxes%TKE_tidal,'TKE_tidal')
  call locMsg(fluxes%ustar_tidal,'ustar_tidal')
  call locMsg(fluxes%lrunoff,'lrunoff')
  call locMsg(fluxes%frunoff,'frunoff')
  call locMsg(fluxes%heat_content_lrunoff,'heat_content_lrunoff')
  call locMsg(fluxes%heat_content_frunoff,'heat_content_frunoff')
  call locMsg(fluxes%heat_content_lprec,'heat_content_lprec')
  call locMsg(fluxes%heat_content_fprec,'heat_content_fprec')
  call locMsg(fluxes%heat_content_icemelt,'heat_content_icemelt')
  call locMsg(fluxes%heat_content_vprec,'heat_content_vprec')
  call locMsg(fluxes%heat_content_cond,'heat_content_cond')
  call locMsg(fluxes%heat_content_cond,'heat_content_massout')

  contains
  !> Format and write a message depending on associated state of array
  subroutine locMsg(array,aname)
    real, dimension(:,:), pointer :: array !< Array to write element from
    character(len=*)              :: aname !< Name of array

    if (associated(array)) then
      write(0,'(3a,es15.3)') 'MOM_forcing_type, forcing_SinglePointPrint: ',trim(aname),' = ',array(i,j)
    else
      write(0,'(4a)') 'MOM_forcing_type, forcing_SinglePointPrint: ',trim(aname),' is not associated.'
    endif
  end subroutine locMsg

end subroutine forcing_SinglePointPrint


!> Register members of the forcing type for diagnostics
<<<<<<< HEAD
subroutine register_forcing_type_diags(Time, diag, US, use_temperature, handles, use_berg_fluxes, use_waves)
=======
subroutine register_forcing_type_diags(Time, diag, US, use_temperature, handles, use_berg_fluxes, use_cfcs)
>>>>>>> 230a8b83
  type(time_type),     intent(in)    :: Time            !< time type
  type(diag_ctrl),     intent(inout) :: diag            !< diagnostic control type
  type(unit_scale_type), intent(in)  :: US              !< A dimensional unit scaling type
  logical,             intent(in)    :: use_temperature !< True if T/S are in use
  type(forcing_diags), intent(inout) :: handles         !< handles for diagnostics
  logical, optional,   intent(in)    :: use_berg_fluxes !< If true, allow iceberg flux diagnostics
<<<<<<< HEAD
  logical, optional,   intent(in)    :: use_waves       !< If true, allow wave forcing diagnostics
=======
  logical, optional,   intent(in)    :: use_cfcs        !< If true, allow cfc related diagnostics
>>>>>>> 230a8b83

  ! Clock for forcing diagnostics
  handles%id_clock_forcing=cpu_clock_id('(Ocean forcing diagnostics)', grain=CLOCK_ROUTINE)


  handles%id_taux = register_diag_field('ocean_model', 'taux', diag%axesCu1, Time,  &
        'Zonal surface stress from ocean interactions with atmos and ice', &
        'Pa', conversion=US%RZ_T_to_kg_m2s*US%L_T_to_m_s, &
        standard_name='surface_downward_x_stress', cmor_field_name='tauuo',         &
        cmor_units='N m-2', cmor_long_name='Surface Downward X Stress',             &
        cmor_standard_name='surface_downward_x_stress')

  handles%id_tauy = register_diag_field('ocean_model', 'tauy', diag%axesCv1, Time,  &
        'Meridional surface stress ocean interactions with atmos and ice', &
        'Pa',  conversion=US%RZ_T_to_kg_m2s*US%L_T_to_m_s, &
        standard_name='surface_downward_y_stress', cmor_field_name='tauvo',        &
        cmor_units='N m-2', cmor_long_name='Surface Downward Y Stress',            &
        cmor_standard_name='surface_downward_y_stress')

  handles%id_ustar = register_diag_field('ocean_model', 'ustar', diag%axesT1, Time, &
      'Surface friction velocity = [(gustiness + tau_magnitude)/rho0]^(1/2)', &
      'm s-1', conversion=US%Z_to_m*US%s_to_T)

  if (present(use_berg_fluxes)) then
    if (use_berg_fluxes) then
      handles%id_ustar_berg = register_diag_field('ocean_model', 'ustar_berg', diag%axesT1, Time, &
          'Friction velocity below iceberg ', 'm s-1', conversion=US%Z_to_m*US%s_to_T)

      handles%id_area_berg = register_diag_field('ocean_model', 'area_berg', diag%axesT1, Time, &
          'Area of grid cell covered by iceberg ', 'm2 m-2')

      handles%id_mass_berg = register_diag_field('ocean_model', 'mass_berg', diag%axesT1, Time, &
          'Mass of icebergs ', 'kg m-2', conversion=US%RZ_to_kg_m2)

      handles%id_ustar_ice_cover = register_diag_field('ocean_model', 'ustar_ice_cover', diag%axesT1, Time, &
          'Friction velocity below iceberg and ice shelf together', 'm s-1', conversion=US%Z_to_m*US%s_to_T)

      handles%id_frac_ice_cover = register_diag_field('ocean_model', 'frac_ice_cover', diag%axesT1, Time, &
          'Area of grid cell below iceberg and ice shelf together ', 'm2 m-2')
    endif
  endif

  ! units for cfc11_flux and cfc12_flux are mol m-2 s-1
  ! See:
  ! http://clipc-services.ceda.ac.uk/dreq/u/0940cbee6105037e4b7aa5579004f124.html
  ! http://clipc-services.ceda.ac.uk/dreq/u/e9e21426e4810d0bb2d3dddb24dbf4dc.html
  if (present(use_cfcs)) then
    if (use_cfcs) then
      handles%id_cfc11 = register_diag_field('ocean_model', 'cfc11_flux', diag%axesT1, Time, &
          'Gas exchange flux of CFC11 into the ocean ', 'mol m-2 s-1', &
          conversion= US%m_to_Z**2*US%s_to_T,&
          cmor_field_name='fgcfc11', &
          cmor_long_name='Surface Downward CFC11 Flux', &
          cmor_standard_name='surface_downward_cfc11_flux')

      handles%id_cfc12 = register_diag_field('ocean_model', 'cfc12_flux', diag%axesT1, Time, &
          'Gas exchange flux of CFC12 into the ocean ', 'mol m-2 s-1', &
          conversion= US%m_to_Z**2*US%s_to_T,&
          cmor_field_name='fgcfc12', &
          cmor_long_name='Surface Downward CFC12 Flux', &
          cmor_standard_name='surface_downward_cfc12_flux')

      handles%id_ice_fraction = register_diag_field('ocean_model', 'ice_fraction', diag%axesT1, Time, &
          'Fraction of cell area covered by sea ice', 'm2 m-2')

      handles%id_u10_sqr = register_diag_field('ocean_model', 'u10_sqr', diag%axesT1, Time, &
          'Wind magnitude at 10m, squared', 'm2 s-2', conversion=US%Z_to_m**2*US%s_to_T**2)
    endif
  endif

  handles%id_psurf = register_diag_field('ocean_model', 'p_surf', diag%axesT1, Time, &
        'Pressure at ice-ocean or atmosphere-ocean interface', &
        'Pa', conversion=US%RL2_T2_to_Pa, cmor_field_name='pso', &
        cmor_long_name='Sea Water Pressure at Sea Water Surface', &
        cmor_standard_name='sea_water_pressure_at_sea_water_surface')

  handles%id_TKE_tidal = register_diag_field('ocean_model', 'TKE_tidal', diag%axesT1, Time, &
        'Tidal source of BBL mixing', 'W m-2', conversion=US%RZ3_T3_to_W_m2)

  if (.not. use_temperature) then
    handles%id_buoy = register_diag_field('ocean_model', 'buoy', diag%axesT1, Time, &
          'Buoyancy forcing', 'm2 s-3', conversion=US%L_to_m**2*US%s_to_T**3)
    return
  endif


  !===============================================================
  ! surface mass flux maps

  handles%id_prcme = register_diag_field('ocean_model', 'PRCmE', diag%axesT1, Time,                  &
        'Net surface water flux (precip+melt+lrunoff+ice calving-evap)', 'kg m-2 s-1', &
        standard_name='water_flux_into_sea_water', cmor_field_name='wfo',                            &
        cmor_standard_name='water_flux_into_sea_water',cmor_long_name='Water Flux Into Sea Water')
        ! This diagnostic is rescaled to MKS units when combined.

  handles%id_evap = register_diag_field('ocean_model', 'evap', diag%axesT1, Time, &
        'Evaporation/condensation at ocean surface (evaporation is negative)', &
        'kg m-2 s-1', conversion=US%RZ_T_to_kg_m2s, &
        standard_name='water_evaporation_flux', cmor_field_name='evs', &
        cmor_standard_name='water_evaporation_flux', &
        cmor_long_name='Water Evaporation Flux Where Ice Free Ocean over Sea')

  ! smg: seaice_melt field requires updates to the sea ice model
  handles%id_seaice_melt = register_diag_field('ocean_model', 'seaice_melt',       &
        diag%axesT1, Time, 'water flux to ocean from snow/sea ice melting(> 0) or formation(< 0)', &
        'kg m-2 s-1', conversion=US%RZ_T_to_kg_m2s, &
        standard_name='water_flux_into_sea_water_due_to_sea_ice_thermodynamics',     &
        cmor_field_name='fsitherm',                                                  &
        cmor_standard_name='water_flux_into_sea_water_due_to_sea_ice_thermodynamics',&
        cmor_long_name='water flux to ocean from sea ice melt(> 0) or form(< 0)')

  handles%id_precip = register_diag_field('ocean_model', 'precip', diag%axesT1, Time, &
        'Liquid + frozen precipitation into ocean', 'kg m-2 s-1')
        ! This diagnostic is rescaled to MKS units when combined.

  handles%id_fprec = register_diag_field('ocean_model', 'fprec', diag%axesT1, Time,     &
        'Frozen precipitation into ocean', &
        units='kg m-2 s-1', conversion=US%RZ_T_to_kg_m2s,   &
        standard_name='snowfall_flux', cmor_field_name='prsn',                          &
        cmor_standard_name='snowfall_flux', cmor_long_name='Snowfall Flux where Ice Free Ocean over Sea')

  handles%id_lprec = register_diag_field('ocean_model', 'lprec', diag%axesT1, Time,       &
        'Liquid precipitation into ocean', &
        units='kg m-2 s-1', conversion=US%RZ_T_to_kg_m2s,                 &
        standard_name='rainfall_flux',                                                    &
        cmor_field_name='prlq', cmor_standard_name='rainfall_flux',                       &
        cmor_long_name='Rainfall Flux where Ice Free Ocean over Sea')

  handles%id_vprec = register_diag_field('ocean_model', 'vprec', diag%axesT1, Time, &
        'Virtual liquid precip into ocean due to SSS restoring', &
        units='kg m-2 s-1', conversion=US%RZ_T_to_kg_m2s)

  handles%id_frunoff = register_diag_field('ocean_model', 'frunoff', diag%axesT1, Time,    &
        'Frozen runoff (calving) and iceberg melt into ocean', &
        units='kg m-2 s-1', conversion=US%RZ_T_to_kg_m2s, &
        standard_name='water_flux_into_sea_water_from_icebergs',                           &
        cmor_field_name='ficeberg',                                                        &
        cmor_standard_name='water_flux_into_sea_water_from_icebergs',                      &
        cmor_long_name='Water Flux into Seawater from Icebergs')

  handles%id_lrunoff = register_diag_field('ocean_model', 'lrunoff', diag%axesT1, Time, &
        'Liquid runoff (rivers) into ocean', &
        units='kg m-2 s-1', conversion=US%RZ_T_to_kg_m2s, &
        standard_name='water_flux_into_sea_water_from_rivers', cmor_field_name='friver',      &
        cmor_standard_name='water_flux_into_sea_water_from_rivers',                           &
        cmor_long_name='Water Flux into Sea Water From Rivers')

  handles%id_net_massout = register_diag_field('ocean_model', 'net_massout', diag%axesT1, Time, &
        'Net mass leaving the ocean due to evaporation, seaice formation', 'kg m-2 s-1')
        ! This diagnostic is rescaled to MKS units when combined.

  handles%id_net_massin  = register_diag_field('ocean_model', 'net_massin', diag%axesT1, Time, &
        'Net mass entering ocean due to precip, runoff, ice melt', 'kg m-2 s-1')
        ! This diagnostic is rescaled to MKS units when combined.

  handles%id_massout_flux = register_diag_field('ocean_model', 'massout_flux', diag%axesT1, Time, &
        'Net mass flux of freshwater out of the ocean (used in the boundary flux calculation)', &
         'kg m-2', conversion=diag%GV%H_to_kg_m2)
        ! This diagnostic is calculated in MKS units.

  handles%id_massin_flux  = register_diag_field('ocean_model', 'massin_flux', diag%axesT1, Time, &
        'Net mass flux of freshwater into the ocean (used in boundary flux calculation)', 'kg m-2')
        ! This diagnostic is calculated in MKS units.

  !=========================================================================
  ! area integrated surface mass transport, all are rescaled to MKS units before area integration.

  handles%id_total_prcme = register_scalar_field('ocean_model', 'total_PRCmE', Time, diag,         &
      long_name='Area integrated net surface water flux (precip+melt+liq runoff+ice calving-evap)',&
      units='kg s-1', standard_name='water_flux_into_sea_water_area_integrated',                   &
      cmor_field_name='total_wfo',                                                                 &
      cmor_standard_name='water_flux_into_sea_water_area_integrated',                              &
      cmor_long_name='Water Transport Into Sea Water Area Integrated')

  handles%id_total_evap = register_scalar_field('ocean_model', 'total_evap', Time, diag,&
      long_name='Area integrated evap/condense at ocean surface',                       &
      units='kg s-1', standard_name='water_evaporation_flux_area_integrated',           &
      cmor_field_name='total_evs',                                                      &
      cmor_standard_name='water_evaporation_flux_area_integrated',                      &
      cmor_long_name='Evaporation Where Ice Free Ocean over Sea Area Integrated')

  ! seaice_melt field requires updates to the sea ice model
  handles%id_total_seaice_melt = register_scalar_field('ocean_model', 'total_icemelt', Time, diag, &
      long_name='Area integrated sea ice melt (>0) or form (<0)', units='kg s-1',                      &
      standard_name='water_flux_into_sea_water_due_to_sea_ice_thermodynamics_area_integrated',         &
      cmor_field_name='total_fsitherm',                                                                &
      cmor_standard_name='water_flux_into_sea_water_due_to_sea_ice_thermodynamics_area_integrated',    &
      cmor_long_name='Water Melt/Form from Sea Ice Area Integrated')

  handles%id_total_precip = register_scalar_field('ocean_model', 'total_precip', Time, diag, &
      long_name='Area integrated liquid+frozen precip into ocean', units='kg s-1')

  handles%id_total_fprec = register_scalar_field('ocean_model', 'total_fprec', Time, diag,&
      long_name='Area integrated frozen precip into ocean', units='kg s-1',               &
      standard_name='snowfall_flux_area_integrated',                                      &
      cmor_field_name='total_prsn',                                                       &
      cmor_standard_name='snowfall_flux_area_integrated',                                 &
      cmor_long_name='Snowfall Flux where Ice Free Ocean over Sea Area Integrated')

  handles%id_total_lprec = register_scalar_field('ocean_model', 'total_lprec', Time, diag,&
      long_name='Area integrated liquid precip into ocean', units='kg s-1',               &
      standard_name='rainfall_flux_area_integrated',                                      &
      cmor_field_name='total_pr',                                                         &
      cmor_standard_name='rainfall_flux_area_integrated',                                 &
      cmor_long_name='Rainfall Flux where Ice Free Ocean over Sea Area Integrated')

  handles%id_total_vprec = register_scalar_field('ocean_model', 'total_vprec', Time, diag, &
      long_name='Area integrated virtual liquid precip due to SSS restoring', units='kg s-1')

  handles%id_total_frunoff = register_scalar_field('ocean_model', 'total_frunoff', Time, diag,    &
      long_name='Area integrated frozen runoff (calving) & iceberg melt into ocean', units='kg s-1',&
      cmor_field_name='total_ficeberg',                                                           &
      cmor_standard_name='water_flux_into_sea_water_from_icebergs_area_integrated',               &
      cmor_long_name='Water Flux into Seawater from Icebergs Area Integrated')

  handles%id_total_lrunoff = register_scalar_field('ocean_model', 'total_lrunoff', Time, diag,&
      long_name='Area integrated liquid runoff into ocean', units='kg s-1',                   &
      cmor_field_name='total_friver',                                                         &
      cmor_standard_name='water_flux_into_sea_water_from_rivers_area_integrated',             &
      cmor_long_name='Water Flux into Sea Water From Rivers Area Integrated')

  handles%id_total_net_massout = register_scalar_field('ocean_model', 'total_net_massout', Time, diag, &
      long_name='Area integrated mass leaving ocean due to evap and seaice form', units='kg s-1')

  handles%id_total_net_massin = register_scalar_field('ocean_model', 'total_net_massin', Time, diag, &
      long_name='Area integrated mass entering ocean due to predip, runoff, ice melt', units='kg s-1')

  !=========================================================================
  ! area averaged surface mass transport

  handles%id_prcme_ga = register_scalar_field('ocean_model', 'PRCmE_ga', Time, diag,             &
      long_name='Area averaged net surface water flux (precip+melt+liq runoff+ice calving-evap)',&
      units='kg m-2 s-1', standard_name='water_flux_into_sea_water_area_averaged',               &
      cmor_field_name='ave_wfo',                                                                 &
      cmor_standard_name='rainfall_flux_area_averaged',                                          &
      cmor_long_name='Water Transport Into Sea Water Area Averaged')

  handles%id_evap_ga = register_scalar_field('ocean_model', 'evap_ga', Time, diag,&
      long_name='Area averaged evap/condense at ocean surface',                   &
      units='kg m-2 s-1', standard_name='water_evaporation_flux_area_averaged',   &
      cmor_field_name='ave_evs',                                                  &
      cmor_standard_name='water_evaporation_flux_area_averaged',                  &
      cmor_long_name='Evaporation Where Ice Free Ocean over Sea Area Averaged')

 handles%id_lprec_ga = register_scalar_field('ocean_model', 'lprec_ga', Time, diag,&
      long_name='Area integrated liquid precip into ocean', units='kg m-2 s-1',    &
      standard_name='rainfall_flux_area_averaged',                                 &
      cmor_field_name='ave_pr',                                                    &
      cmor_standard_name='rainfall_flux_area_averaged',                            &
      cmor_long_name='Rainfall Flux where Ice Free Ocean over Sea Area Averaged')

 handles%id_fprec_ga = register_scalar_field('ocean_model', 'fprec_ga', Time, diag,&
      long_name='Area integrated frozen precip into ocean', units='kg m-2 s-1',    &
      standard_name='snowfall_flux_area_averaged',                                 &
      cmor_field_name='ave_prsn',                                                  &
      cmor_standard_name='snowfall_flux_area_averaged',                            &
      cmor_long_name='Snowfall Flux where Ice Free Ocean over Sea Area Averaged')

  handles%id_precip_ga = register_scalar_field('ocean_model', 'precip_ga', Time, diag, &
      long_name='Area averaged liquid+frozen precip into ocean', units='kg m-2 s-1')

  handles%id_vprec_ga = register_scalar_field('ocean_model', 'vrec_ga', Time, diag, &
      long_name='Area averaged virtual liquid precip due to SSS restoring', units='kg m-2 s-1')

  !===============================================================
  ! surface heat flux maps

  handles%id_heat_content_frunoff = register_diag_field('ocean_model', 'heat_content_frunoff', &
        diag%axesT1, Time, 'Heat content (relative to 0C) of solid runoff into ocean',         &
        'W m-2', conversion=US%QRZ_T_to_W_m2, &
        standard_name='temperature_flux_due_to_solid_runoff_expressed_as_heat_flux_into_sea_water')

  handles%id_heat_content_lrunoff = register_diag_field('ocean_model', 'heat_content_lrunoff', &
        diag%axesT1, Time, 'Heat content (relative to 0C) of liquid runoff into ocean',        &
        'W m-2', conversion=US%QRZ_T_to_W_m2, &
        standard_name='temperature_flux_due_to_runoff_expressed_as_heat_flux_into_sea_water')

  handles%id_hfrunoffds = register_diag_field('ocean_model', 'hfrunoffds',                            &
        diag%axesT1, Time, 'Heat content (relative to 0C) of liquid+solid runoff into ocean', &
        'W m-2', conversion=US%QRZ_T_to_W_m2, &
        standard_name='temperature_flux_due_to_runoff_expressed_as_heat_flux_into_sea_water')

  handles%id_heat_content_lprec = register_diag_field('ocean_model', 'heat_content_lprec',             &
        diag%axesT1,Time,'Heat content (relative to 0degC) of liquid precip entering ocean',           &
        'W m-2', conversion=US%QRZ_T_to_W_m2)

  handles%id_heat_content_fprec = register_diag_field('ocean_model', 'heat_content_fprec',&
        diag%axesT1,Time,'Heat content (relative to 0degC) of frozen prec entering ocean',&
        'W m-2', conversion=US%QRZ_T_to_W_m2)

  handles%id_heat_content_icemelt = register_diag_field('ocean_model', 'heat_content_icemelt',&
        diag%axesT1,Time,'Heat content (relative to 0degC) of water flux due to sea ice melting/freezing',&
        'W m-2', conversion=US%QRZ_T_to_W_m2)

  handles%id_heat_content_vprec = register_diag_field('ocean_model', 'heat_content_vprec',   &
        diag%axesT1,Time,'Heat content (relative to 0degC) of virtual precip entering ocean',&
        'W m-2', conversion=US%QRZ_T_to_W_m2)

  handles%id_heat_content_cond = register_diag_field('ocean_model', 'heat_content_cond',   &
        diag%axesT1,Time,'Heat content (relative to 0degC) of water condensing into ocean',&
        'W m-2', conversion=US%QRZ_T_to_W_m2)

  handles%id_hfrainds = register_diag_field('ocean_model', 'hfrainds',                                 &
        diag%axesT1,Time,'Heat content (relative to 0degC) of liquid+frozen precip entering ocean',    &
        'W m-2', conversion=US%QRZ_T_to_W_m2, &
        standard_name='temperature_flux_due_to_rainfall_expressed_as_heat_flux_into_sea_water',&
        cmor_long_name='Heat Content (relative to 0degC) of Liquid + Frozen Precipitation')

  handles%id_heat_content_surfwater = register_diag_field('ocean_model', 'heat_content_surfwater',&
         diag%axesT1, Time,                                                                       &
        'Heat content (relative to 0degC) of net water crossing ocean surface (frozen+liquid)',   &
        'W m-2', conversion=US%QRZ_T_to_W_m2)

  handles%id_heat_content_massout = register_diag_field('ocean_model', 'heat_content_massout',                      &
         diag%axesT1, Time,'Heat content (relative to 0degC) of net mass leaving ocean ocean via evap and ice form',&
        'W m-2', conversion=US%QRZ_T_to_W_m2,                                                      &
        cmor_field_name='hfevapds',                                                                                 &
        cmor_standard_name='temperature_flux_due_to_evaporation_expressed_as_heat_flux_out_of_sea_water',           &
        cmor_long_name='Heat Content (relative to 0degC) of Water Leaving Ocean via Evaporation and Ice Formation')

  handles%id_heat_content_massin = register_diag_field('ocean_model', 'heat_content_massin',   &
         diag%axesT1, Time,'Heat content (relative to 0degC) of net mass entering ocean ocean',&
        'W m-2', conversion=US%QRZ_T_to_W_m2)

  handles%id_net_heat_coupler = register_diag_field('ocean_model', 'net_heat_coupler',          &
        diag%axesT1,Time,'Surface ocean heat flux from SW+LW+latent+sensible+seaice_melt_heat (via the coupler)',&
        'W m-2', conversion=US%QRZ_T_to_W_m2)

  handles%id_net_heat_surface = register_diag_field('ocean_model', 'net_heat_surface',diag%axesT1, Time,  &
        'Surface ocean heat flux from SW+LW+lat+sens+mass transfer+frazil+restore+seaice_melt_heat or '// &
        'flux adjustments', &
        'W m-2', conversion=US%QRZ_T_to_W_m2, &
        standard_name='surface_downward_heat_flux_in_sea_water', cmor_field_name='hfds',            &
        cmor_standard_name='surface_downward_heat_flux_in_sea_water',           &
        cmor_long_name='Surface ocean heat flux from SW+LW+latent+sensible+masstransfer+frazil+seaice_melt_heat')

  handles%id_sw = register_diag_field('ocean_model', 'SW', diag%axesT1, Time,  &
        'Shortwave radiation flux into ocean', 'W m-2', conversion=US%QRZ_T_to_W_m2,                        &
        standard_name='net_downward_shortwave_flux_at_sea_water_surface',      &
        cmor_field_name='rsntds',                                              &
        cmor_standard_name='net_downward_shortwave_flux_at_sea_water_surface', &
        cmor_long_name='Net Downward Shortwave Radiation at Sea Water Surface')
  handles%id_sw_vis = register_diag_field('ocean_model', 'sw_vis', diag%axesT1, Time,     &
        'Shortwave radiation direct and diffuse flux into the ocean in the visible band', &
        'W m-2', conversion=US%QRZ_T_to_W_m2)
  handles%id_sw_nir = register_diag_field('ocean_model', 'sw_nir', diag%axesT1, Time,     &
        'Shortwave radiation direct and diffuse flux into the ocean in the near-infrared band', &
        'W m-2', conversion=US%QRZ_T_to_W_m2)

  handles%id_LwLatSens = register_diag_field('ocean_model', 'LwLatSens', diag%axesT1, Time, &
        'Combined longwave, latent, and sensible heating at ocean surface', 'W m-2', conversion=US%QRZ_T_to_W_m2)

  handles%id_lw = register_diag_field('ocean_model', 'LW', diag%axesT1, Time, &
        'Longwave radiation flux into ocean', 'W m-2', conversion=US%QRZ_T_to_W_m2, &
        standard_name='surface_net_downward_longwave_flux',                   &
        cmor_field_name='rlntds',                                             &
        cmor_standard_name='surface_net_downward_longwave_flux',              &
        cmor_long_name='Surface Net Downward Longwave Radiation')

  handles%id_lat = register_diag_field('ocean_model', 'latent', diag%axesT1, Time,                    &
        'Latent heat flux into ocean due to fusion and evaporation (negative means ocean heat loss)', &
        'W m-2', conversion=US%QRZ_T_to_W_m2, cmor_field_name='hflso',                                &
        cmor_standard_name='surface_downward_latent_heat_flux',                                       &
        cmor_long_name='Surface Downward Latent Heat Flux due to Evap + Melt Snow/Ice')

  handles%id_lat_evap = register_diag_field('ocean_model', 'latent_evap', diag%axesT1, Time, &
        'Latent heat flux into ocean due to evaporation/condensation', 'W m-2', conversion=US%QRZ_T_to_W_m2)

  handles%id_lat_fprec = register_diag_field('ocean_model', 'latent_fprec_diag', diag%axesT1, Time,&
        'Latent heat flux into ocean due to melting of frozen precipitation', 'W m-2', conversion=US%QRZ_T_to_W_m2, &
        cmor_field_name='hfsnthermds',                                                             &
        cmor_standard_name='heat_flux_into_sea_water_due_to_snow_thermodynamics',                  &
        cmor_long_name='Latent Heat to Melt Frozen Precipitation')

  handles%id_lat_frunoff = register_diag_field('ocean_model', 'latent_frunoff', diag%axesT1, Time, &
        'Latent heat flux into ocean due to melting of icebergs', 'W m-2', conversion=US%QRZ_T_to_W_m2, &
        cmor_field_name='hfibthermds',                                                             &
        cmor_standard_name='heat_flux_into_sea_water_due_to_iceberg_thermodynamics',               &
        cmor_long_name='Latent Heat to Melt Frozen Runoff/Iceberg')

  handles%id_sens = register_diag_field('ocean_model', 'sensible', diag%axesT1, Time, &
        'Sensible heat flux into ocean', 'W m-2', conversion=US%QRZ_T_to_W_m2,        &
        standard_name='surface_downward_sensible_heat_flux',                         &
        cmor_field_name='hfsso',                                                     &
        cmor_standard_name='surface_downward_sensible_heat_flux',                    &
        cmor_long_name='Surface Downward Sensible Heat Flux')

  handles%id_seaice_melt_heat = register_diag_field('ocean_model', 'seaice_melt_heat', diag%axesT1, Time,&
        'Heat flux into ocean due to snow and sea ice melt/freeze', 'W m-2', conversion=US%QRZ_T_to_W_m2, &
        standard_name='snow_ice_melt_heat_flux',                         &
  !GMM TODO cmor_field_name='hfsso',                                                     &
        cmor_standard_name='snow_ice_melt_heat_flux',                    &
        cmor_long_name='Heat flux into ocean from snow and sea ice melt')

  handles%id_heat_added = register_diag_field('ocean_model', 'heat_added', diag%axesT1, Time, &
        'Flux Adjustment or restoring surface heat flux into ocean', 'W m-2', conversion=US%QRZ_T_to_W_m2)


  !===============================================================
  ! area integrated surface heat fluxes

  handles%id_total_heat_content_frunoff = register_scalar_field('ocean_model',                     &
      'total_heat_content_frunoff', Time, diag,                                                    &
      long_name='Area integrated heat content (relative to 0C) of solid runoff',                   &
      units='W', cmor_field_name='total_hfsolidrunoffds',                                          &
      cmor_standard_name=                                                                          &
      'temperature_flux_due_to_solid_runoff_expressed_as_heat_flux_into_sea_water_area_integrated',&
      cmor_long_name=                                                                              &
      'Temperature Flux due to Solid Runoff Expressed as Heat Flux into Sea Water Area Integrated')

  handles%id_total_heat_content_lrunoff = register_scalar_field('ocean_model',               &
      'total_heat_content_lrunoff', Time, diag,                                              &
      long_name='Area integrated heat content (relative to 0C) of liquid runoff',            &
      units='W', cmor_field_name='total_hfrunoffds',                                         &
      cmor_standard_name=                                                                    &
      'temperature_flux_due_to_runoff_expressed_as_heat_flux_into_sea_water_area_integrated',&
      cmor_long_name=                                                                        &
      'Temperature Flux due to Runoff Expressed as Heat Flux into Sea Water Area Integrated')

  handles%id_total_heat_content_lprec = register_scalar_field('ocean_model',                   &
      'total_heat_content_lprec', Time, diag,                                                  &
      long_name='Area integrated heat content (relative to 0C) of liquid precip',              &
      units='W', cmor_field_name='total_hfrainds',                                             &
      cmor_standard_name=                                                                      &
      'temperature_flux_due_to_rainfall_expressed_as_heat_flux_into_sea_water_area_integrated',&
      cmor_long_name=                                                                          &
      'Temperature Flux due to Rainfall Expressed as Heat Flux into Sea Water Area Integrated')

  handles%id_total_heat_content_fprec = register_scalar_field('ocean_model',     &
      'total_heat_content_fprec', Time, diag,                                    &
      long_name='Area integrated heat content (relative to 0C) of frozen precip',&
      units='W')

  handles%id_total_heat_content_icemelt = register_scalar_field('ocean_model',     &
      'total_heat_content_icemelt', Time, diag,long_name=                          &
      'Area integrated heat content (relative to 0C) of water flux due sea ice melting/freezing', &
      units='W')

  handles%id_total_heat_content_vprec = register_scalar_field('ocean_model',      &
      'total_heat_content_vprec', Time, diag,                                     &
      long_name='Area integrated heat content (relative to 0C) of virtual precip',&
      units='W')

  handles%id_total_heat_content_cond = register_scalar_field('ocean_model',   &
      'total_heat_content_cond', Time, diag,                                  &
      long_name='Area integrated heat content (relative to 0C) of condensate',&
      units='W')

  handles%id_total_heat_content_surfwater = register_scalar_field('ocean_model',          &
      'total_heat_content_surfwater', Time, diag,                                         &
      long_name='Area integrated heat content (relative to 0C) of water crossing surface',&
      units='W')

  handles%id_total_heat_content_massout = register_scalar_field('ocean_model',                      &
      'total_heat_content_massout', Time, diag,                                                     &
      long_name='Area integrated heat content (relative to 0C) of water leaving ocean',             &
      units='W',                                                                                    &
      cmor_field_name='total_hfevapds',                                                             &
      cmor_standard_name=                                                                           &
      'temperature_flux_due_to_evaporation_expressed_as_heat_flux_out_of_sea_water_area_integrated',&
      cmor_long_name='Heat Flux Out of Sea Water due to Evaporating Water Area Integrated')

  handles%id_total_heat_content_massin = register_scalar_field('ocean_model',           &
      'total_heat_content_massin', Time, diag,                                          &
      long_name='Area integrated heat content (relative to 0C) of water entering ocean',&
      units='W')

  handles%id_total_net_heat_coupler = register_scalar_field('ocean_model',                       &
      'total_net_heat_coupler', Time, diag,                                                      &
      long_name='Area integrated surface heat flux from SW+LW+latent+sensible+seaice_melt_heat (via the coupler)',&
      units='W')

  handles%id_total_net_heat_surface = register_scalar_field('ocean_model',                      &
      'total_net_heat_surface', Time, diag,                                                     &
      long_name='Area integrated surface heat flux from SW+LW+lat+sens+mass+frazil+restore or flux adjustments', &
      units='W',                                                                                &
      cmor_field_name='total_hfds',                                                             &
      cmor_standard_name='surface_downward_heat_flux_in_sea_water_area_integrated',             &
      cmor_long_name=                                                                           &
      'Surface Ocean Heat Flux from SW+LW+latent+sensible+mass transfer+frazil Area Integrated')

  handles%id_total_sw = register_scalar_field('ocean_model',                                &
      'total_sw', Time, diag,                                                               &
      long_name='Area integrated net downward shortwave at sea water surface',              &
      units='W',                                                                            &
      cmor_field_name='total_rsntds',                                                       &
      cmor_standard_name='net_downward_shortwave_flux_at_sea_water_surface_area_integrated',&
      cmor_long_name=                                                                       &
      'Net Downward Shortwave Radiation at Sea Water Surface Area Integrated')

  handles%id_total_LwLatSens = register_scalar_field('ocean_model',&
      'total_LwLatSens', Time, diag,                               &
      long_name='Area integrated longwave+latent+sensible heating',&
      units='W')

  handles%id_total_lw = register_scalar_field('ocean_model',                  &
      'total_lw', Time, diag,                                                 &
      long_name='Area integrated net downward longwave at sea water surface', &
      units='W',                                                              &
      cmor_field_name='total_rlntds',                                         &
      cmor_standard_name='surface_net_downward_longwave_flux_area_integrated',&
      cmor_long_name=                                                         &
      'Surface Net Downward Longwave Radiation Area Integrated')

  handles%id_total_lat = register_scalar_field('ocean_model',                &
      'total_lat', Time, diag,                                               &
      long_name='Area integrated surface downward latent heat flux',         &
      units='W',                                                             &
      cmor_field_name='total_hflso',                                         &
      cmor_standard_name='surface_downward_latent_heat_flux_area_integrated',&
      cmor_long_name=                                                        &
      'Surface Downward Latent Heat Flux Area Integrated')

  handles%id_total_lat_evap = register_scalar_field('ocean_model',      &
      'total_lat_evap', Time, diag,                                     &
      long_name='Area integrated latent heat flux due to evap/condense',&
      units='W')

  handles%id_total_lat_fprec = register_scalar_field('ocean_model',                            &
      'total_lat_fprec', Time, diag,                                                           &
      long_name='Area integrated latent heat flux due to melting frozen precip',               &
      units='W',                                                                               &
      cmor_field_name='total_hfsnthermds',                                                     &
      cmor_standard_name='heat_flux_into_sea_water_due_to_snow_thermodynamics_area_integrated',&
      cmor_long_name=                                                                          &
      'Latent Heat to Melt Frozen Precipitation Area Integrated')

  handles%id_total_lat_frunoff = register_scalar_field('ocean_model',                             &
      'total_lat_frunoff', Time, diag,                                                            &
      long_name='Area integrated latent heat flux due to melting icebergs',                       &
      units='W',                                                                                  &
      cmor_field_name='total_hfibthermds',                                                        &
      cmor_standard_name='heat_flux_into_sea_water_due_to_iceberg_thermodynamics_area_integrated',&
      cmor_long_name=                                                                             &
      'Heat Flux into Sea Water due to Iceberg Thermodynamics Area Integrated')

  handles%id_total_sens = register_scalar_field('ocean_model',                 &
      'total_sens', Time, diag,                                                &
      long_name='Area integrated downward sensible heat flux',                 &
      units='W',                                                               &
      cmor_field_name='total_hfsso',                                           &
      cmor_standard_name='surface_downward_sensible_heat_flux_area_integrated',&
      cmor_long_name=                                                          &
      'Surface Downward Sensible Heat Flux Area Integrated')

  handles%id_total_heat_added = register_scalar_field('ocean_model',&
      'total_heat_adjustment', Time, diag,                               &
      long_name='Area integrated surface heat flux from restoring and/or flux adjustment',   &
      units='W')

  handles%id_total_seaice_melt_heat = register_scalar_field('ocean_model',&
      'total_seaice_melt_heat', Time, diag,                               &
      long_name='Area integrated surface heat flux from snow and sea ice melt',   &
      units='W')

  !===============================================================
  ! area averaged surface heat fluxes

  handles%id_net_heat_coupler_ga = register_scalar_field('ocean_model',                       &
      'net_heat_coupler_ga', Time, diag,                                                      &
      long_name='Area averaged surface heat flux from SW+LW+latent+sensible+seaice_melt_heat (via the coupler)',&
      units='W m-2')

  handles%id_net_heat_surface_ga = register_scalar_field('ocean_model',                       &
      'net_heat_surface_ga', Time, diag, long_name=                                                     &
      'Area averaged surface heat flux from SW+LW+lat+sens+mass+frazil+restore+seaice_melt_heat or flux adjustments', &
      units='W m-2',                                                                          &
      cmor_field_name='ave_hfds',                                                             &
      cmor_standard_name='surface_downward_heat_flux_in_sea_water_area_averaged',             &
      cmor_long_name=                                                                         &
      'Surface Ocean Heat Flux from SW+LW+latent+sensible+mass transfer+frazil Area Averaged')

  handles%id_sw_ga = register_scalar_field('ocean_model',                                 &
      'sw_ga', Time, diag,                                                                &
      long_name='Area averaged net downward shortwave at sea water surface',              &
      units='W m-2',                                                                      &
      cmor_field_name='ave_rsntds',                                                       &
      cmor_standard_name='net_downward_shortwave_flux_at_sea_water_surface_area_averaged',&
      cmor_long_name=                                                                     &
      'Net Downward Shortwave Radiation at Sea Water Surface Area Averaged')

  handles%id_LwLatSens_ga = register_scalar_field('ocean_model',&
      'LwLatSens_ga', Time, diag,                               &
      long_name='Area averaged longwave+latent+sensible heating',&
      units='W m-2')

  handles%id_lw_ga = register_scalar_field('ocean_model',                   &
      'lw_ga', Time, diag,                                                  &
      long_name='Area averaged net downward longwave at sea water surface', &
      units='W m-2',                                                        &
      cmor_field_name='ave_rlntds',                                         &
      cmor_standard_name='surface_net_downward_longwave_flux_area_averaged',&
      cmor_long_name=                                                       &
      'Surface Net Downward Longwave Radiation Area Averaged')

  handles%id_lat_ga = register_scalar_field('ocean_model',                 &
      'lat_ga', Time, diag,                                                &
      long_name='Area averaged surface downward latent heat flux',         &
      units='W m-2',                                                       &
      cmor_field_name='ave_hflso',                                         &
      cmor_standard_name='surface_downward_latent_heat_flux_area_averaged',&
      cmor_long_name=                                                      &
      'Surface Downward Latent Heat Flux Area Averaged')

  handles%id_sens_ga = register_scalar_field('ocean_model',                  &
      'sens_ga', Time, diag,                                                 &
      long_name='Area averaged downward sensible heat flux',                 &
      units='W m-2',                                                         &
      cmor_field_name='ave_hfsso',                                           &
      cmor_standard_name='surface_downward_sensible_heat_flux_area_averaged',&
      cmor_long_name=                                                        &
      'Surface Downward Sensible Heat Flux Area Averaged')


  !===============================================================
  ! maps of surface salt fluxes, virtual precip fluxes, and adjustments

  handles%id_saltflux = register_diag_field('ocean_model', 'salt_flux', diag%axesT1, Time,&
        'Net salt flux into ocean at surface (restoring + sea-ice)',                      &
        units='kg m-2 s-1', conversion=US%RZ_T_to_kg_m2s, &
        cmor_field_name='sfdsi', cmor_standard_name='downward_sea_ice_basal_salt_flux', &
        cmor_long_name='Downward Sea Ice Basal Salt Flux')

  handles%id_saltFluxIn = register_diag_field('ocean_model', 'salt_flux_in', diag%axesT1, Time, &
        'Salt flux into ocean at surface from coupler', &
        units='kg m-2 s-1', conversion=US%RZ_T_to_kg_m2s)

  handles%id_saltFluxAdded = register_diag_field('ocean_model', 'salt_flux_added', &
        diag%axesT1,Time,'Salt flux into ocean at surface due to restoring or flux adjustment', &
        units='kg m-2 s-1', conversion=US%RZ_T_to_kg_m2s)

  handles%id_saltFluxGlobalAdj = register_scalar_field('ocean_model',              &
        'salt_flux_global_restoring_adjustment', Time, diag,                       &
        'Adjustment needed to balance net global salt flux into ocean at surface', &
         units='kg m-2 s-1') !, conversion=US%RZ_T_to_kg_m2s)

  handles%id_vPrecGlobalAdj = register_scalar_field('ocean_model',  &
        'vprec_global_adjustment', Time, diag,                      &
        'Adjustment needed to adjust net vprec into ocean to zero', &
        'kg m-2 s-1')

  handles%id_netFWGlobalAdj = register_scalar_field('ocean_model',       &
        'net_fresh_water_global_adjustment', Time, diag,                 &
        'Adjustment needed to adjust net fresh water into ocean to zero',&
        'kg m-2 s-1')

  handles%id_saltFluxGlobalScl = register_scalar_field('ocean_model',            &
        'salt_flux_global_restoring_scaling', Time, diag,                        &
        'Scaling applied to balance net global salt flux into ocean at surface', &
        'nondim')

  handles%id_vPrecGlobalScl = register_scalar_field('ocean_model',&
        'vprec_global_scaling', Time, diag,                       &
        'Scaling applied to adjust net vprec into ocean to zero', &
        'nondim')

  handles%id_netFWGlobalScl = register_scalar_field('ocean_model',      &
        'net_fresh_water_global_scaling', Time, diag,                   &
        'Scaling applied to adjust net fresh water into ocean to zero', &
        'nondim')

  !===============================================================
  ! area integrals of surface salt fluxes

  handles%id_total_saltflux = register_scalar_field('ocean_model',          &
      'total_salt_flux', Time, diag,                                        &
      long_name='Area integrated surface salt flux', units='kg s-1',        &
      cmor_field_name='total_sfdsi',                                        &
      cmor_standard_name='downward_sea_ice_basal_salt_flux_area_integrated',&
      cmor_long_name='Downward Sea Ice Basal Salt Flux Area Integrated')

  handles%id_total_saltFluxIn = register_scalar_field('ocean_model', 'total_salt_Flux_In', &
      Time, diag, long_name='Area integrated surface salt flux at surface from coupler', units='kg s-1')

  handles%id_total_saltFluxAdded = register_scalar_field('ocean_model', 'total_salt_Flux_Added', &
      Time, diag, long_name='Area integrated surface salt flux due to restoring or flux adjustment', units='kg s-1')

  !===============================================================
  ! wave forcing diagnostics
  if (present(use_waves)) then
    if (use_waves) then
      handles%id_lamult = register_diag_field('ocean_model', 'lamult', &
        diag%axesT1, Time, long_name='Langmuir enhancement factor received from WW3', units="nondim")
    endif
  endif

end subroutine register_forcing_type_diags

!> Accumulate the forcing over time steps, taking input from a mechanical forcing type
!! and a temporary forcing-flux type.
subroutine forcing_accumulate(flux_tmp, forces, fluxes, G, wt2)
  type(forcing),         intent(in)    :: flux_tmp !< A temporary structure with current
                                                 !!thermodynamic forcing fields
  type(mech_forcing),    intent(in)    :: forces !< A structure with the driving mechanical forces
  type(forcing),         intent(inout) :: fluxes !< A structure containing time-averaged
                                                 !! thermodynamic forcing fields
  type(ocean_grid_type), intent(inout) :: G      !< The ocean's grid structure
  real,                  intent(out)   :: wt2    !< The relative weight of the new fluxes

  ! This subroutine copies mechancal forcing from flux_tmp to fluxes and
  ! stores the time-weighted averages of the various buoyancy fluxes in fluxes,
  ! and increments the amount of time over which the buoyancy forcing should be
  ! applied, all via a call to fluxes accumulate.

  call fluxes_accumulate(flux_tmp, fluxes, G, wt2, forces)

end subroutine forcing_accumulate

!> Accumulate the thermodynamic fluxes over time steps
subroutine fluxes_accumulate(flux_tmp, fluxes, G, wt2, forces)
  type(forcing),             intent(in)    :: flux_tmp !< A temporary structure with current
                                                     !! thermodynamic forcing fields
  type(forcing),             intent(inout) :: fluxes !< A structure containing time-averaged
                                                     !! thermodynamic forcing fields
  type(ocean_grid_type),     intent(inout) :: G      !< The ocean's grid structure
  real,                      intent(out)   :: wt2    !< The relative weight of the new fluxes
  type(mech_forcing), optional, intent(in) :: forces !< A structure with the driving mechanical forces

  ! This subroutine copies mechancal forcing from flux_tmp to fluxes and
  ! stores the time-weighted averages of the various buoyancy fluxes in fluxes,
  ! and increments the amount of time over which the buoyancy forcing in fluxes should be
  ! applied based on the time interval stored in flux_tmp.

  real :: wt1
  integer :: i, j, is, ie, js, je, Isq, Ieq, Jsq, Jeq, i0, j0
  integer :: isd, ied, jsd, jed, IsdB, IedB, JsdB, JedB, isr, ier, jsr, jer
  is   = G%isc   ; ie   = G%iec    ; js   = G%jsc   ; je   = G%jec
  Isq  = G%IscB  ; Ieq  = G%IecB   ; Jsq  = G%JscB  ; Jeq  = G%JecB
  isd  = G%isd   ; ied  = G%ied    ; jsd  = G%jsd   ; jed  = G%jed
  IsdB = G%IsdB  ; IedB = G%IedB   ; JsdB = G%JsdB  ; JedB = G%JedB


  if (fluxes%dt_buoy_accum < 0) call MOM_error(FATAL, "fluxes_accumulate: "//&
     "fluxes must be initialzed before it can be augmented.")

  ! wt1 is the relative weight of the previous fluxes.
  wt1 = fluxes%dt_buoy_accum / (fluxes%dt_buoy_accum + flux_tmp%dt_buoy_accum)
  wt2 = 1.0 - wt1 ! = flux_tmp%dt_buoy_accum / (fluxes%dt_buoy_accum + flux_tmp%dt_buoy_accum)
  fluxes%dt_buoy_accum = fluxes%dt_buoy_accum + flux_tmp%dt_buoy_accum

  ! Copy over the pressure fields and accumulate averages of ustar, either from the forcing
  ! type or from the temporary fluxes type.
  if (present(forces)) then
    do j=js,je ; do i=is,ie
      fluxes%p_surf(i,j) = forces%p_surf(i,j)
      fluxes%p_surf_full(i,j) = forces%p_surf_full(i,j)

      fluxes%ustar(i,j) = wt1*fluxes%ustar(i,j) + wt2*forces%ustar(i,j)
    enddo ; enddo
  else
    do j=js,je ; do i=is,ie
      fluxes%p_surf(i,j) = flux_tmp%p_surf(i,j)
      fluxes%p_surf_full(i,j) = flux_tmp%p_surf_full(i,j)

      fluxes%ustar(i,j) = wt1*fluxes%ustar(i,j) + wt2*flux_tmp%ustar(i,j)
    enddo ; enddo
  endif

  ! Average the water, heat, and salt fluxes, and ustar.
  do j=js,je ; do i=is,ie
    if (fluxes%gustless_accum_bug) then
      fluxes%ustar_gustless(i,j) = flux_tmp%ustar_gustless(i,j)
    else
      fluxes%ustar_gustless(i,j) = wt1*fluxes%ustar_gustless(i,j) + wt2*flux_tmp%ustar_gustless(i,j)
    endif

    fluxes%evap(i,j) = wt1*fluxes%evap(i,j) + wt2*flux_tmp%evap(i,j)
    fluxes%lprec(i,j) = wt1*fluxes%lprec(i,j) + wt2*flux_tmp%lprec(i,j)
    fluxes%fprec(i,j) = wt1*fluxes%fprec(i,j) + wt2*flux_tmp%fprec(i,j)
    fluxes%vprec(i,j) = wt1*fluxes%vprec(i,j) + wt2*flux_tmp%vprec(i,j)
    fluxes%lrunoff(i,j) = wt1*fluxes%lrunoff(i,j) + wt2*flux_tmp%lrunoff(i,j)
    fluxes%frunoff(i,j) = wt1*fluxes%frunoff(i,j) + wt2*flux_tmp%frunoff(i,j)
    fluxes%seaice_melt(i,j) = wt1*fluxes%seaice_melt(i,j) + wt2*flux_tmp%seaice_melt(i,j)
    fluxes%sw(i,j) = wt1*fluxes%sw(i,j) + wt2*flux_tmp%sw(i,j)
    fluxes%sw_vis_dir(i,j) = wt1*fluxes%sw_vis_dir(i,j) + wt2*flux_tmp%sw_vis_dir(i,j)
    fluxes%sw_vis_dif(i,j) = wt1*fluxes%sw_vis_dif(i,j) + wt2*flux_tmp%sw_vis_dif(i,j)
    fluxes%sw_nir_dir(i,j) = wt1*fluxes%sw_nir_dir(i,j) + wt2*flux_tmp%sw_nir_dir(i,j)
    fluxes%sw_nir_dif(i,j) = wt1*fluxes%sw_nir_dif(i,j) + wt2*flux_tmp%sw_nir_dif(i,j)
    fluxes%lw(i,j) = wt1*fluxes%lw(i,j) + wt2*flux_tmp%lw(i,j)
    fluxes%latent(i,j) = wt1*fluxes%latent(i,j) + wt2*flux_tmp%latent(i,j)
    fluxes%sens(i,j) = wt1*fluxes%sens(i,j) + wt2*flux_tmp%sens(i,j)

    fluxes%salt_flux(i,j) = wt1*fluxes%salt_flux(i,j) + wt2*flux_tmp%salt_flux(i,j)
  enddo ; enddo
  if (associated(fluxes%heat_added) .and. associated(flux_tmp%heat_added)) then
    do j=js,je ; do i=is,ie
      fluxes%heat_added(i,j) = wt1*fluxes%heat_added(i,j) + wt2*flux_tmp%heat_added(i,j)
    enddo ; enddo
  endif
  ! These might always be associated, in which case they can be combined?
  if (associated(fluxes%heat_content_cond) .and. associated(flux_tmp%heat_content_cond)) then
    do j=js,je ; do i=is,ie
      fluxes%heat_content_cond(i,j) = wt1*fluxes%heat_content_cond(i,j) + wt2*flux_tmp%heat_content_cond(i,j)
    enddo ; enddo
  endif
  if (associated(fluxes%heat_content_lprec) .and. associated(flux_tmp%heat_content_lprec)) then
    do j=js,je ; do i=is,ie
      fluxes%heat_content_lprec(i,j) = wt1*fluxes%heat_content_lprec(i,j) + wt2*flux_tmp%heat_content_lprec(i,j)
    enddo ; enddo
  endif
  if (associated(fluxes%heat_content_fprec) .and. associated(flux_tmp%heat_content_fprec)) then
    do j=js,je ; do i=is,ie
      fluxes%heat_content_fprec(i,j) = wt1*fluxes%heat_content_fprec(i,j) + wt2*flux_tmp%heat_content_fprec(i,j)
    enddo ; enddo
  endif
  if (associated(fluxes%heat_content_icemelt) .and. associated(flux_tmp%heat_content_icemelt)) then
    do j=js,je ; do i=is,ie
      fluxes%heat_content_icemelt(i,j) = wt1*fluxes%heat_content_icemelt(i,j) + wt2*flux_tmp%heat_content_icemelt(i,j)
    enddo ; enddo
  endif
  if (associated(fluxes%heat_content_vprec) .and. associated(flux_tmp%heat_content_vprec)) then
    do j=js,je ; do i=is,ie
      fluxes%heat_content_vprec(i,j) = wt1*fluxes%heat_content_vprec(i,j) + wt2*flux_tmp%heat_content_vprec(i,j)
    enddo ; enddo
  endif
  if (associated(fluxes%heat_content_lrunoff) .and. associated(flux_tmp%heat_content_lrunoff)) then
    do j=js,je ; do i=is,ie
      fluxes%heat_content_lrunoff(i,j) = wt1*fluxes%heat_content_lrunoff(i,j) + wt2*flux_tmp%heat_content_lrunoff(i,j)
    enddo ; enddo
  endif
  if (associated(fluxes%heat_content_frunoff) .and. associated(flux_tmp%heat_content_frunoff)) then
    do j=js,je ; do i=is,ie
      fluxes%heat_content_frunoff(i,j) = wt1*fluxes%heat_content_frunoff(i,j) + wt2*flux_tmp%heat_content_frunoff(i,j)
    enddo ; enddo
  endif
  if (associated(fluxes%heat_content_icemelt) .and. associated(flux_tmp%heat_content_icemelt)) then
    do j=js,je ; do i=is,ie
      fluxes%heat_content_icemelt(i,j) = wt1*fluxes%heat_content_icemelt(i,j) + wt2*flux_tmp%heat_content_icemelt(i,j)
    enddo ; enddo
  endif

  if (associated(fluxes%ustar_shelf) .and. associated(flux_tmp%ustar_shelf)) then
    do i=isd,ied ; do j=jsd,jed
      fluxes%ustar_shelf(i,j)  = flux_tmp%ustar_shelf(i,j)
    enddo ; enddo
  endif
  if (associated(fluxes%iceshelf_melt) .and. associated(flux_tmp%iceshelf_melt)) then
    do i=isd,ied ; do j=jsd,jed
      fluxes%iceshelf_melt(i,j)  = flux_tmp%iceshelf_melt(i,j)
    enddo ; enddo
  endif
  if (associated(fluxes%frac_shelf_h) .and. associated(flux_tmp%frac_shelf_h)) then
    do i=isd,ied ; do j=jsd,jed
      fluxes%frac_shelf_h(i,j)  = flux_tmp%frac_shelf_h(i,j)
    enddo ; enddo
  endif

  if (coupler_type_initialized(fluxes%tr_fluxes) .and. &
      coupler_type_initialized(flux_tmp%tr_fluxes)) &
    call coupler_type_increment_data(flux_tmp%tr_fluxes, fluxes%tr_fluxes, &
                              scale_factor=wt2, scale_prev=wt1)

end subroutine fluxes_accumulate

!> This subroutine copies the computational domains of common forcing fields
!! from a mech_forcing type to a (thermodynamic) forcing type.
subroutine copy_common_forcing_fields(forces, fluxes, G, skip_pres)
  type(mech_forcing),      intent(in)    :: forces   !< A structure with the driving mechanical forces
  type(forcing),           intent(inout) :: fluxes   !< A structure containing thermodynamic forcing fields
  type(ocean_grid_type),   intent(in)    :: G        !< grid type
  logical,       optional, intent(in)    :: skip_pres !< If present and true, do not copy pressure fields.

  logical :: do_pres
  integer :: i, j, is, ie, js, je
  is = G%isc ; ie = G%iec ; js = G%jsc ; je = G%jec

  do_pres = .true. ; if (present(skip_pres)) do_pres = .not.skip_pres

  if (associated(forces%ustar) .and. associated(fluxes%ustar)) then
    do j=js,je ; do i=is,ie
      fluxes%ustar(i,j) = forces%ustar(i,j)
    enddo ; enddo
  endif

  if (do_pres) then
    if (associated(forces%p_surf) .and. associated(fluxes%p_surf)) then
      do j=js,je ; do i=is,ie
        fluxes%p_surf(i,j) = forces%p_surf(i,j)
      enddo ; enddo
    endif

    if (associated(forces%p_surf_full) .and. associated(fluxes%p_surf_full)) then
      do j=js,je ; do i=is,ie
        fluxes%p_surf_full(i,j) = forces%p_surf_full(i,j)
      enddo ; enddo
    endif

    if (associated(forces%p_surf_SSH, forces%p_surf_full)) then
      fluxes%p_surf_SSH => fluxes%p_surf_full
    elseif (associated(forces%p_surf_SSH, forces%p_surf)) then
      fluxes%p_surf_SSH => fluxes%p_surf
    endif
  endif

end subroutine copy_common_forcing_fields

!> This subroutine calculates certain derived forcing fields based on information
!! from a mech_forcing type and stores them in a (thermodynamic) forcing type.
subroutine set_derived_forcing_fields(forces, fluxes, G, US, Rho0)
  type(mech_forcing),      intent(in)    :: forces   !< A structure with the driving mechanical forces
  type(forcing),           intent(inout) :: fluxes   !< A structure containing thermodynamic forcing fields
  type(ocean_grid_type),   intent(in)    :: G        !< grid type
  type(unit_scale_type),   intent(in)    :: US       !< A dimensional unit scaling type
  real,                    intent(in)    :: Rho0     !< A reference density of seawater [R ~> kg m-3],
                                                     !! as used to calculate ustar.

  real :: taux2, tauy2 ! Squared wind stress components [R2 L2 Z2 T-4 ~> Pa2].
  real :: Irho0        ! Inverse of the mean density rescaled to [Z L-1 R-1 ~> m3 kg-1]
  integer :: i, j, is, ie, js, je
  is = G%isc ; ie = G%iec ; js = G%jsc ; je = G%jec

  Irho0 = US%L_to_Z / Rho0

  if (associated(forces%taux) .and. associated(forces%tauy) .and. &
      associated(fluxes%ustar_gustless)) then
    do j=js,je ; do i=is,ie
      taux2 = 0.0
      if ((G%mask2dCu(I-1,j) + G%mask2dCu(I,j)) > 0) &
        taux2 = (G%mask2dCu(I-1,j) * forces%taux(I-1,j)**2 + &
                 G%mask2dCu(I,j) * forces%taux(I,j)**2) / &
                (G%mask2dCu(I-1,j) + G%mask2dCu(I,j))
      tauy2 = 0.0
      if ((G%mask2dCv(i,J-1) + G%mask2dCv(i,J)) > 0) &
        tauy2 = (G%mask2dCv(i,J-1) * forces%tauy(i,J-1)**2 + &
                 G%mask2dCv(i,J) * forces%tauy(i,J)**2) / &
                (G%mask2dCv(i,J-1) + G%mask2dCv(i,J))

      if (fluxes%gustless_accum_bug) then
        ! This change is just for computational efficiency, but it is wrapped with another change.
        fluxes%ustar_gustless(i,j) = sqrt(US%L_to_Z * sqrt(taux2 + tauy2) / Rho0)
      else
        fluxes%ustar_gustless(i,j) = sqrt(sqrt(taux2 + tauy2) * Irho0)
      endif
    enddo ; enddo
  endif

end subroutine set_derived_forcing_fields


!> This subroutine determines the net mass source to the ocean from
!! a (thermodynamic) forcing type and stores it in a mech_forcing type.
subroutine set_net_mass_forcing(fluxes, forces, G, US)
  type(forcing),           intent(in)    :: fluxes   !< A structure containing thermodynamic forcing fields
  type(mech_forcing),      intent(inout) :: forces   !< A structure with the driving mechanical forces
  type(unit_scale_type),   intent(in)    :: US       !< A dimensional unit scaling type
  type(ocean_grid_type),   intent(in)    :: G        !< The ocean grid type

  if (associated(forces%net_mass_src)) &
    call get_net_mass_forcing(fluxes, G, US, forces%net_mass_src)

end subroutine set_net_mass_forcing

!> This subroutine calculates determines the net mass source to the ocean from
!! a (thermodynamic) forcing type and stores it in a provided array.
subroutine get_net_mass_forcing(fluxes, G, US, net_mass_src)
  type(forcing),                    intent(in)  :: fluxes !< A structure containing thermodynamic forcing fields
  type(ocean_grid_type),            intent(in)  :: G      !< The ocean grid type
  type(unit_scale_type),            intent(in)  :: US     !< A dimensional unit scaling type
  real, dimension(SZI_(G),SZJ_(G)), intent(out) :: net_mass_src !< The net mass flux of water into the ocean
                                                          !! [kg m-2 s-1].

  real :: RZ_T_conversion ! A combination of scaling factors for mass fluxes [kg T m-2 s-1 R-1 Z-1 ~> 1]
  integer :: i, j, is, ie, js, je
  is = G%isc ; ie = G%iec ; js = G%jsc ; je = G%jec

  RZ_T_conversion = US%RZ_T_to_kg_m2s

  net_mass_src(:,:) = 0.0
  if (associated(fluxes%lprec)) then ; do j=js,je ; do i=is,ie
    net_mass_src(i,j) = net_mass_src(i,j) + RZ_T_conversion*fluxes%lprec(i,j)
  enddo ; enddo ; endif
  if (associated(fluxes%fprec)) then ; do j=js,je ; do i=is,ie
    net_mass_src(i,j) = net_mass_src(i,j) + RZ_T_conversion*fluxes%fprec(i,j)
  enddo ; enddo ; endif
  if (associated(fluxes%vprec)) then ; do j=js,je ; do i=is,ie
    net_mass_src(i,j) = net_mass_src(i,j) + RZ_T_conversion*fluxes%vprec(i,j)
  enddo ; enddo ; endif
  if (associated(fluxes%lrunoff)) then ; do j=js,je ; do i=is,ie
    net_mass_src(i,j) = net_mass_src(i,j) + RZ_T_conversion*fluxes%lrunoff(i,j)
  enddo ; enddo ; endif
  if (associated(fluxes%frunoff)) then ; do j=js,je ; do i=is,ie
    net_mass_src(i,j) = net_mass_src(i,j) + RZ_T_conversion*fluxes%frunoff(i,j)
  enddo ; enddo ; endif
  if (associated(fluxes%evap)) then ; do j=js,je ; do i=is,ie
    net_mass_src(i,j) = net_mass_src(i,j) + RZ_T_conversion*fluxes%evap(i,j)
  enddo ; enddo ; endif
  if (associated(fluxes%seaice_melt)) then ; do j=js,je ; do i=is,ie
    net_mass_src(i,j) = net_mass_src(i,j) + RZ_T_conversion*fluxes%seaice_melt(i,j)
  enddo ; enddo ; endif

end subroutine get_net_mass_forcing

!> This subroutine copies the computational domains of common forcing fields
!! from a mech_forcing type to a (thermodynamic) forcing type.
subroutine copy_back_forcing_fields(fluxes, forces, G)
  type(forcing),           intent(in)    :: fluxes   !< A structure containing thermodynamic forcing fields
  type(mech_forcing),      intent(inout) :: forces   !< A structure with the driving mechanical forces
  type(ocean_grid_type),   intent(in)    :: G        !< grid type

  integer :: i, j, is, ie, js, je
  is = G%isc ; ie = G%iec ; js = G%jsc ; je = G%jec

  if (associated(forces%ustar) .and. associated(fluxes%ustar)) then
    do j=js,je ; do i=is,ie
      forces%ustar(i,j) = fluxes%ustar(i,j)
    enddo ; enddo
  endif

end subroutine copy_back_forcing_fields

!> Offer mechanical forcing fields for diagnostics for those
!! fields registered as part of register_forcing_type_diags.
subroutine mech_forcing_diags(forces_in, dt, G, time_end, diag, handles)
  type(mech_forcing), target, intent(in) :: forces_in !< mechanical forcing input fields
  real,                  intent(in)    :: dt       !< time step for the forcing [s]
  type(ocean_grid_type), intent(in)    :: G        !< grid type
  type(time_type),       intent(in)    :: time_end !< The end time of the diagnostic interval.
  type(diag_ctrl),       intent(inout) :: diag     !< diagnostic type
  type(forcing_diags),   intent(inout) :: handles  !< diagnostic id for diag_manager

  integer :: i,j,is,ie,js,je

  type(mech_forcing), pointer :: forces
  integer :: turns

  call cpu_clock_begin(handles%id_clock_forcing)

  ! NOTE: post_data expects data to be on the rotated index map, so any
  !   rotations must be applied before saving the output.
  turns = diag%G%HI%turns
  if (turns /= 0) then
    allocate(forces)
    call allocate_mech_forcing(forces_in, diag%G, forces)
    call rotate_mech_forcing(forces_in, turns, forces)
  else
    forces => forces_in
  endif

  is = G%isc ; ie = G%iec ; js = G%jsc ; je = G%jec
  call enable_averaging(dt, time_end, diag)
  ! if (query_averaging_enabled(diag)) then

    if ((handles%id_taux > 0) .and. associated(forces%taux)) &
      call post_data(handles%id_taux, forces%taux, diag)

    if ((handles%id_tauy > 0) .and. associated(forces%tauy)) &
      call post_data(handles%id_tauy, forces%tauy, diag)

    if ((handles%id_mass_berg > 0) .and. associated(forces%mass_berg)) &
      call post_data(handles%id_mass_berg, forces%mass_berg, diag)

    if ((handles%id_area_berg > 0) .and. associated(forces%area_berg)) &
      call post_data(handles%id_area_berg, forces%area_berg, diag)

  ! endif

  ! wave forcing ===============================================================
  if (handles%id_lamult > 0)                                            &
    call post_data(handles%id_lamult, forces%lamult, diag)

  call disable_averaging(diag)

  if (turns /= 0) then
    call deallocate_mech_forcing(forces)
    deallocate(forces)
  endif

  call cpu_clock_end(handles%id_clock_forcing)
end subroutine mech_forcing_diags


!> Offer buoyancy forcing fields for diagnostics for those
!! fields registered as part of register_forcing_type_diags.
subroutine forcing_diagnostics(fluxes_in, sfc_state, G_in, US, time_end, diag, handles)
  type(forcing), target, intent(in)    :: fluxes_in !< A structure containing thermodynamic forcing fields
  type(surface),         intent(in)    :: sfc_state !< A structure containing fields that
                                                    !! describe the surface state of the ocean.
  type(ocean_grid_type), target, intent(in) :: G_in !< Input grid type
  type(unit_scale_type), intent(in)    :: US        !< A dimensional unit scaling type
  type(time_type),       intent(in)    :: time_end  !< The end time of the diagnostic interval.
  type(diag_ctrl),       intent(inout) :: diag      !< diagnostic regulator
  type(forcing_diags),   intent(inout) :: handles   !< diagnostic ids

  ! local
  type(ocean_grid_type), pointer :: G   ! Grid metric on model index map
  type(forcing), pointer :: fluxes      ! Fluxes on the model index map
  real, dimension(SZI_(diag%G),SZJ_(diag%G)) :: res
  real :: total_transport ! for diagnosing integrated boundary transport
  real :: ave_flux        ! for diagnosing averaged   boundary flux
  real :: RZ_T_conversion ! A combination of scaling factors for mass fluxes [kg T m-2 s-1 R-1 Z-1 ~> 1]
  real :: I_dt            ! inverse time step [T-1 ~> s-1]
  real :: ppt2mks         ! conversion between ppt and mks
  integer :: turns        ! Number of index quarter turns
  integer :: i,j,is,ie,js,je

  call cpu_clock_begin(handles%id_clock_forcing)

  ! NOTE: post_data expects data to be on the rotated index map, so any
  !   rotations must be applied before saving the output.
  turns = diag%G%HI%turns
  if (turns /= 0) then
    G => diag%G
    allocate(fluxes)
    call allocate_forcing_type(fluxes_in, G, fluxes)
    call rotate_forcing(fluxes_in, fluxes, turns)
  else
    G => G_in
    fluxes => fluxes_in
  endif

  RZ_T_conversion = US%RZ_T_to_kg_m2s
  I_dt    = 1.0 / fluxes%dt_buoy_accum
  ppt2mks = 1e-3
  is = G%isc ; ie = G%iec ; js = G%jsc ; je = G%jec

  call enable_averages(fluxes%dt_buoy_accum, time_end, diag)
  ! if (query_averaging_enabled(diag)) then

    ! post the diagnostics for surface mass fluxes ==================================

    if (handles%id_prcme > 0 .or. handles%id_total_prcme > 0 .or. handles%id_prcme_ga > 0) then
      do j=js,je ; do i=is,ie
        res(i,j) = 0.0
        if (associated(fluxes%lprec))       res(i,j) = res(i,j) + RZ_T_conversion*fluxes%lprec(i,j)
        if (associated(fluxes%fprec))       res(i,j) = res(i,j) + RZ_T_conversion*fluxes%fprec(i,j)
        ! fluxes%cond is not needed because it is derived from %evap > 0
        if (associated(fluxes%evap))        res(i,j) = res(i,j) + RZ_T_conversion*fluxes%evap(i,j)
        if (associated(fluxes%lrunoff))     res(i,j) = res(i,j) + RZ_T_conversion*fluxes%lrunoff(i,j)
        if (associated(fluxes%frunoff))     res(i,j) = res(i,j) + RZ_T_conversion*fluxes%frunoff(i,j)
        if (associated(fluxes%vprec))       res(i,j) = res(i,j) + RZ_T_conversion*fluxes%vprec(i,j)
        if (associated(fluxes%seaice_melt)) res(i,j) = res(i,j) + RZ_T_conversion*fluxes%seaice_melt(i,j)
      enddo ; enddo
      if (handles%id_prcme > 0) call post_data(handles%id_prcme, res, diag)
      if (handles%id_total_prcme > 0) then
        total_transport = global_area_integral(res, G)
        call post_data(handles%id_total_prcme, total_transport, diag)
      endif
      if (handles%id_prcme_ga > 0) then
        ave_flux = global_area_mean(res, G)
        call post_data(handles%id_prcme_ga, ave_flux, diag)
      endif
    endif

    if (handles%id_net_massout > 0 .or. handles%id_total_net_massout > 0) then
      do j=js,je ; do i=is,ie
        res(i,j) = 0.0
        if (associated(fluxes%lprec)) then
          if (fluxes%lprec(i,j) < 0.0) res(i,j) = res(i,j) + RZ_T_conversion*fluxes%lprec(i,j)
        endif
        if (associated(fluxes%vprec)) then
          if (fluxes%vprec(i,j) < 0.0) res(i,j) = res(i,j) + RZ_T_conversion*fluxes%vprec(i,j)
        endif
        if (associated(fluxes%evap)) then
          if (fluxes%evap(i,j) < 0.0) res(i,j) = res(i,j) + RZ_T_conversion*fluxes%evap(i,j)
        endif
        if (associated(fluxes%seaice_melt)) then
          if (fluxes%seaice_melt(i,j) < 0.0) &
            res(i,j) = res(i,j) + RZ_T_conversion*fluxes%seaice_melt(i,j)
        endif
      enddo ; enddo
      if (handles%id_net_massout > 0) call post_data(handles%id_net_massout, res, diag)
      if (handles%id_total_net_massout > 0) then
        total_transport = global_area_integral(res, G)
        call post_data(handles%id_total_net_massout, total_transport, diag)
      endif
    endif

    if (handles%id_massout_flux > 0 .and. associated(fluxes%netMassOut)) &
      call post_data(handles%id_massout_flux,fluxes%netMassOut,diag)

    if (handles%id_net_massin > 0 .or. handles%id_total_net_massin > 0) then
      do j=js,je ; do i=is,ie
        res(i,j) = 0.0

        if (associated(fluxes%fprec)) &
          res(i,j) = res(i,j) + RZ_T_conversion*fluxes%fprec(i,j)
        if (associated(fluxes%lrunoff)) &
          res(i,j) = res(i,j) + RZ_T_conversion*fluxes%lrunoff(i,j)
        if (associated(fluxes%frunoff)) &
          res(i,j) = res(i,j) + RZ_T_conversion*fluxes%frunoff(i,j)

        if (associated(fluxes%lprec)) then
          if (fluxes%lprec(i,j) > 0.0) res(i,j) = res(i,j) + RZ_T_conversion*fluxes%lprec(i,j)
        endif
        if (associated(fluxes%vprec)) then
          if (fluxes%vprec(i,j) > 0.0) res(i,j) = res(i,j) + RZ_T_conversion*fluxes%vprec(i,j)
        endif
        ! fluxes%cond is not needed because it is derived from %evap > 0
        if (associated(fluxes%evap)) then
          if (fluxes%evap(i,j) > 0.0) res(i,j) = res(i,j) + RZ_T_conversion*fluxes%evap(i,j)
        endif
        if (associated(fluxes%seaice_melt)) then
          if (fluxes%seaice_melt(i,j) > 0.0) &
            res(i,j) = res(i,j) + RZ_T_conversion*fluxes%seaice_melt(i,j)
        endif
      enddo ; enddo
      if (handles%id_net_massin > 0) call post_data(handles%id_net_massin, res, diag)
      if (handles%id_total_net_massin > 0) then
        total_transport = global_area_integral(res, G)
        call post_data(handles%id_total_net_massin, total_transport, diag)
      endif
    endif

    if (handles%id_massin_flux > 0 .and. associated(fluxes%netMassIn)) &
      call post_data(handles%id_massin_flux,fluxes%netMassIn,diag)

    if ((handles%id_evap > 0) .and. associated(fluxes%evap)) &
      call post_data(handles%id_evap, fluxes%evap, diag)
    if ((handles%id_total_evap > 0) .and. associated(fluxes%evap)) then
      total_transport = global_area_integral(fluxes%evap, G, scale=US%RZ_T_to_kg_m2s)
      call post_data(handles%id_total_evap, total_transport, diag)
    endif
    if ((handles%id_evap_ga > 0) .and. associated(fluxes%evap)) then
      ave_flux = global_area_mean(fluxes%evap, G, scale=US%RZ_T_to_kg_m2s)
      call post_data(handles%id_evap_ga, ave_flux, diag)
    endif

    if (associated(fluxes%lprec) .and. associated(fluxes%fprec)) then
      do j=js,je ; do i=is,ie
        res(i,j) = RZ_T_conversion* (fluxes%lprec(i,j) + fluxes%fprec(i,j))
      enddo ; enddo
      if (handles%id_precip > 0) call post_data(handles%id_precip, res, diag)
      if (handles%id_total_precip > 0) then
        total_transport = global_area_integral(res, G)
        call post_data(handles%id_total_precip, total_transport, diag)
      endif
      if (handles%id_precip_ga > 0) then
        ave_flux = global_area_mean(res, G)
        call post_data(handles%id_precip_ga, ave_flux, diag)
      endif
    endif

    if (associated(fluxes%lprec)) then
      if (handles%id_lprec > 0) call post_data(handles%id_lprec, fluxes%lprec, diag)
      if (handles%id_total_lprec > 0) then
        total_transport = global_area_integral(fluxes%lprec, G, scale=US%RZ_T_to_kg_m2s)
        call post_data(handles%id_total_lprec, total_transport, diag)
      endif
      if (handles%id_lprec_ga > 0) then
        ave_flux = global_area_mean(fluxes%lprec, G, scale=US%RZ_T_to_kg_m2s)
        call post_data(handles%id_lprec_ga, ave_flux, diag)
      endif
    endif

    if (associated(fluxes%fprec)) then
      if (handles%id_fprec > 0) call post_data(handles%id_fprec, fluxes%fprec, diag)
      if (handles%id_total_fprec > 0) then
        total_transport = global_area_integral(fluxes%fprec, G, scale=US%RZ_T_to_kg_m2s)
        call post_data(handles%id_total_fprec, total_transport, diag)
      endif
      if (handles%id_fprec_ga > 0) then
        ave_flux = global_area_mean(fluxes%fprec, G, scale=US%RZ_T_to_kg_m2s)
        call post_data(handles%id_fprec_ga, ave_flux, diag)
      endif
    endif

    if (associated(fluxes%vprec)) then
      if (handles%id_vprec > 0) call post_data(handles%id_vprec, fluxes%vprec, diag)
      if (handles%id_total_vprec > 0) then
        total_transport = global_area_integral(fluxes%vprec, G, scale=US%RZ_T_to_kg_m2s)
        call post_data(handles%id_total_vprec, total_transport, diag)
      endif
      if (handles%id_vprec_ga > 0) then
        ave_flux = global_area_mean(fluxes%vprec, G, scale=US%RZ_T_to_kg_m2s)
        call post_data(handles%id_vprec_ga, ave_flux, diag)
      endif
    endif

    if (associated(fluxes%lrunoff)) then
    if (handles%id_lrunoff > 0) call post_data(handles%id_lrunoff, fluxes%lrunoff, diag)
      if (handles%id_total_lrunoff > 0) then
        total_transport = global_area_integral(fluxes%lrunoff, G, scale=US%RZ_T_to_kg_m2s)
        call post_data(handles%id_total_lrunoff, total_transport, diag)
      endif
    endif

    if (associated(fluxes%frunoff)) then
      if (handles%id_frunoff > 0) call post_data(handles%id_frunoff, fluxes%frunoff, diag)
      if (handles%id_total_frunoff > 0) then
        total_transport = global_area_integral(fluxes%frunoff, G, scale=US%RZ_T_to_kg_m2s)
        call post_data(handles%id_total_frunoff, total_transport, diag)
      endif
    endif

    if (associated(fluxes%seaice_melt)) then
      if (handles%id_seaice_melt > 0) call post_data(handles%id_seaice_melt, fluxes%seaice_melt, diag)
      if (handles%id_total_seaice_melt > 0) then
        total_transport = global_area_integral(fluxes%seaice_melt, G, scale=US%RZ_T_to_kg_m2s)
        call post_data(handles%id_total_seaice_melt, total_transport, diag)
      endif
    endif

    ! post diagnostics for boundary heat fluxes ====================================

    if ((handles%id_heat_content_lrunoff > 0) .and. associated(fluxes%heat_content_lrunoff))  &
      call post_data(handles%id_heat_content_lrunoff, fluxes%heat_content_lrunoff, diag)
    if ((handles%id_total_heat_content_lrunoff > 0) .and. associated(fluxes%heat_content_lrunoff)) then
      total_transport = global_area_integral(fluxes%heat_content_lrunoff, G, scale=US%QRZ_T_to_W_m2)
      call post_data(handles%id_total_heat_content_lrunoff, total_transport, diag)
    endif

    if ((handles%id_heat_content_frunoff > 0) .and. associated(fluxes%heat_content_frunoff))  &
      call post_data(handles%id_heat_content_frunoff, fluxes%heat_content_frunoff, diag)
    if ((handles%id_total_heat_content_frunoff > 0) .and. associated(fluxes%heat_content_frunoff)) then
      total_transport = global_area_integral(fluxes%heat_content_frunoff, G, scale=US%QRZ_T_to_W_m2)
      call post_data(handles%id_total_heat_content_frunoff, total_transport, diag)
    endif

    if ((handles%id_heat_content_lprec > 0) .and. associated(fluxes%heat_content_lprec))      &
      call post_data(handles%id_heat_content_lprec, fluxes%heat_content_lprec, diag)
    if ((handles%id_total_heat_content_lprec > 0) .and. associated(fluxes%heat_content_lprec)) then
      total_transport = global_area_integral(fluxes%heat_content_lprec, G, scale=US%QRZ_T_to_W_m2)
      call post_data(handles%id_total_heat_content_lprec, total_transport, diag)
    endif

    if ((handles%id_heat_content_fprec > 0) .and. associated(fluxes%heat_content_fprec))      &
      call post_data(handles%id_heat_content_fprec, fluxes%heat_content_fprec, diag)
    if ((handles%id_total_heat_content_fprec > 0) .and. associated(fluxes%heat_content_fprec)) then
      total_transport = global_area_integral(fluxes%heat_content_fprec, G, scale=US%QRZ_T_to_W_m2)
      call post_data(handles%id_total_heat_content_fprec, total_transport, diag)
    endif

    if ((handles%id_heat_content_icemelt > 0) .and. associated(fluxes%heat_content_icemelt))      &
      call post_data(handles%id_heat_content_icemelt, fluxes%heat_content_icemelt, diag)
    if ((handles%id_total_heat_content_icemelt > 0) .and. associated(fluxes%heat_content_icemelt)) then
      total_transport = global_area_integral(fluxes%heat_content_icemelt, G, scale=US%QRZ_T_to_W_m2)
      call post_data(handles%id_total_heat_content_icemelt, total_transport, diag)
    endif

    if ((handles%id_heat_content_vprec > 0) .and. associated(fluxes%heat_content_vprec))      &
      call post_data(handles%id_heat_content_vprec, fluxes%heat_content_vprec, diag)
    if ((handles%id_total_heat_content_vprec > 0) .and. associated(fluxes%heat_content_vprec)) then
      total_transport = global_area_integral(fluxes%heat_content_vprec, G, scale=US%QRZ_T_to_W_m2)
      call post_data(handles%id_total_heat_content_vprec, total_transport, diag)
    endif

    if ((handles%id_heat_content_cond > 0) .and. associated(fluxes%heat_content_cond))        &
      call post_data(handles%id_heat_content_cond, fluxes%heat_content_cond, diag)
    if ((handles%id_total_heat_content_cond > 0) .and. associated(fluxes%heat_content_cond)) then
      total_transport = global_area_integral(fluxes%heat_content_cond, G, scale=US%QRZ_T_to_W_m2)
      call post_data(handles%id_total_heat_content_cond, total_transport, diag)
    endif

    if ((handles%id_heat_content_massout > 0) .and. associated(fluxes%heat_content_massout))  &
      call post_data(handles%id_heat_content_massout, fluxes%heat_content_massout, diag)
    if ((handles%id_total_heat_content_massout > 0) .and. associated(fluxes%heat_content_massout)) then
      total_transport = global_area_integral(fluxes%heat_content_massout, G, scale=US%QRZ_T_to_W_m2)
      call post_data(handles%id_total_heat_content_massout, total_transport, diag)
    endif

    if ((handles%id_heat_content_massin > 0) .and. associated(fluxes%heat_content_massin))  &
      call post_data(handles%id_heat_content_massin, fluxes%heat_content_massin, diag)
    if ((handles%id_total_heat_content_massin > 0) .and. associated(fluxes%heat_content_massin)) then
      total_transport = global_area_integral(fluxes%heat_content_massin, G, scale=US%QRZ_T_to_W_m2)
      call post_data(handles%id_total_heat_content_massin, total_transport, diag)
    endif

    if (handles%id_net_heat_coupler > 0 .or. handles%id_total_net_heat_coupler > 0 .or. &
        handles%id_net_heat_coupler_ga > 0. ) then
      do j=js,je ; do i=is,ie
      res(i,j) = 0.0
      if (associated(fluxes%LW))               res(i,j) = res(i,j) + fluxes%lw(i,j)
      if (associated(fluxes%latent))           res(i,j) = res(i,j) + fluxes%latent(i,j)
      if (associated(fluxes%sens))             res(i,j) = res(i,j) + fluxes%sens(i,j)
      if (associated(fluxes%SW))               res(i,j) = res(i,j) + fluxes%sw(i,j)
      if (associated(fluxes%seaice_melt_heat)) res(i,j) = res(i,j) + fluxes%seaice_melt_heat(i,j)
      enddo ; enddo
      if (handles%id_net_heat_coupler > 0) call post_data(handles%id_net_heat_coupler, res, diag)
      if (handles%id_total_net_heat_coupler > 0) then
        total_transport = global_area_integral(res, G, scale=US%QRZ_T_to_W_m2)
        call post_data(handles%id_total_net_heat_coupler, total_transport, diag)
      endif
      if (handles%id_net_heat_coupler_ga > 0) then
        ave_flux = global_area_mean(res, G, scale=US%QRZ_T_to_W_m2)
        call post_data(handles%id_net_heat_coupler_ga, ave_flux, diag)
      endif
    endif

    if (handles%id_net_heat_surface > 0 .or. handles%id_total_net_heat_surface > 0 .or. &
        handles%id_net_heat_surface_ga > 0. ) then
      do j=js,je ; do i=is,ie
        res(i,j) = 0.0
        if (associated(fluxes%LW))               res(i,j) = res(i,j) + fluxes%lw(i,j)
        if (associated(fluxes%latent))           res(i,j) = res(i,j) + fluxes%latent(i,j)
        if (associated(fluxes%sens))             res(i,j) = res(i,j) + fluxes%sens(i,j)
        if (associated(fluxes%SW))               res(i,j) = res(i,j) + fluxes%sw(i,j)
        if (associated(fluxes%seaice_melt_heat)) res(i,j) = res(i,j) + fluxes%seaice_melt_heat(i,j)
        if (allocated(sfc_state%frazil))         res(i,j) = res(i,j) + sfc_state%frazil(i,j) * I_dt
        !if (associated(sfc_state%TempXpme)) then
        !  res(i,j) = res(i,j) + sfc_state%TempXpme(i,j) * fluxes%C_p * I_dt
        !else
          if (associated(fluxes%heat_content_lrunoff)) &
            res(i,j) = res(i,j) + fluxes%heat_content_lrunoff(i,j)
          if (associated(fluxes%heat_content_frunoff)) &
            res(i,j) = res(i,j) + fluxes%heat_content_frunoff(i,j)
          if (associated(fluxes%heat_content_lprec)) &
            res(i,j) = res(i,j) + fluxes%heat_content_lprec(i,j)
          if (associated(fluxes%heat_content_fprec)) &
            res(i,j) = res(i,j) + fluxes%heat_content_fprec(i,j)
          if (associated(fluxes%heat_content_icemelt)) &
            res(i,j) = res(i,j) + fluxes%heat_content_icemelt(i,j)
          if (associated(fluxes%heat_content_vprec)) &
            res(i,j) = res(i,j) + fluxes%heat_content_vprec(i,j)
          if (associated(fluxes%heat_content_cond)) &
            res(i,j) = res(i,j) + fluxes%heat_content_cond(i,j)
          if (associated(fluxes%heat_content_massout)) &
            res(i,j) = res(i,j) + fluxes%heat_content_massout(i,j)
        !endif
        if (associated(fluxes%heat_added)) res(i,j) = res(i,j) + fluxes%heat_added(i,j)
      enddo ; enddo
      if (handles%id_net_heat_surface > 0) call post_data(handles%id_net_heat_surface, res, diag)

      if (handles%id_total_net_heat_surface > 0) then
        total_transport = global_area_integral(res, G, scale=US%QRZ_T_to_W_m2)
        call post_data(handles%id_total_net_heat_surface, total_transport, diag)
      endif
      if (handles%id_net_heat_surface_ga > 0) then
        ave_flux = global_area_mean(res, G, scale=US%QRZ_T_to_W_m2)
        call post_data(handles%id_net_heat_surface_ga, ave_flux, diag)
      endif
    endif

    if (handles%id_heat_content_surfwater > 0 .or. handles%id_total_heat_content_surfwater > 0) then
      do j=js,je ; do i=is,ie
        res(i,j) = 0.0
      ! if (associated(sfc_state%TempXpme)) then
      !   res(i,j) = res(i,j) + sfc_state%TempXpme(i,j) * fluxes%C_p * I_dt
      ! else
          if (associated(fluxes%heat_content_lrunoff)) res(i,j) = res(i,j) + fluxes%heat_content_lrunoff(i,j)
          if (associated(fluxes%heat_content_frunoff)) res(i,j) = res(i,j) + fluxes%heat_content_frunoff(i,j)
          if (associated(fluxes%heat_content_lprec))   res(i,j) = res(i,j) + fluxes%heat_content_lprec(i,j)
          if (associated(fluxes%heat_content_icemelt)) res(i,j) = res(i,j) + fluxes%heat_content_icemelt(i,j)
          if (associated(fluxes%heat_content_fprec))   res(i,j) = res(i,j) + fluxes%heat_content_fprec(i,j)
          if (associated(fluxes%heat_content_vprec))   res(i,j) = res(i,j) + fluxes%heat_content_vprec(i,j)
          if (associated(fluxes%heat_content_cond))    res(i,j) = res(i,j) + fluxes%heat_content_cond(i,j)
          if (associated(fluxes%heat_content_massout)) res(i,j) = res(i,j) + fluxes%heat_content_massout(i,j)
      ! endif
      enddo ; enddo
      if (handles%id_heat_content_surfwater > 0) call post_data(handles%id_heat_content_surfwater, res, diag)
      if (handles%id_total_heat_content_surfwater > 0) then
        total_transport = global_area_integral(res, G, scale=US%QRZ_T_to_W_m2)
        call post_data(handles%id_total_heat_content_surfwater, total_transport, diag)
      endif
    endif

    ! for OMIP, hfrunoffds = heat content of liquid plus frozen runoff
    if (handles%id_hfrunoffds > 0) then
      do j=js,je ; do i=is,ie
        res(i,j) = 0.0
        if (associated(fluxes%heat_content_lrunoff)) res(i,j) = res(i,j) + fluxes%heat_content_lrunoff(i,j)
        if (associated(fluxes%heat_content_frunoff)) res(i,j) = res(i,j) + fluxes%heat_content_frunoff(i,j)
      enddo ; enddo
      call post_data(handles%id_hfrunoffds, res, diag)
    endif

    ! for OMIP, hfrainds = heat content of lprec + fprec + cond
    if (handles%id_hfrainds > 0) then
      do j=js,je ; do i=is,ie
        res(i,j) = 0.0
        if (associated(fluxes%heat_content_lprec)) res(i,j) = res(i,j) + fluxes%heat_content_lprec(i,j)
        if (associated(fluxes%heat_content_fprec)) res(i,j) = res(i,j) + fluxes%heat_content_fprec(i,j)
        if (associated(fluxes%heat_content_cond)) res(i,j) = res(i,j) + fluxes%heat_content_cond(i,j)
      enddo ; enddo
      call post_data(handles%id_hfrainds, res, diag)
    endif

    if ((handles%id_LwLatSens > 0) .and. associated(fluxes%lw) .and. &
         associated(fluxes%latent) .and. associated(fluxes%sens)) then
      do j=js,je ; do i=is,ie
        res(i,j) = (fluxes%lw(i,j) + fluxes%latent(i,j)) + fluxes%sens(i,j)
      enddo ; enddo
      call post_data(handles%id_LwLatSens, res, diag)
    endif

    if ((handles%id_total_LwLatSens > 0) .and. associated(fluxes%lw) .and. &
         associated(fluxes%latent) .and. associated(fluxes%sens)) then
      do j=js,je ; do i=is,ie
        res(i,j) = (fluxes%lw(i,j) + fluxes%latent(i,j)) + fluxes%sens(i,j)
      enddo ; enddo
      total_transport = global_area_integral(res, G, scale=US%QRZ_T_to_W_m2)
      call post_data(handles%id_total_LwLatSens, total_transport, diag)
    endif

    if ((handles%id_LwLatSens_ga > 0) .and. associated(fluxes%lw) .and. &
         associated(fluxes%latent) .and. associated(fluxes%sens)) then
      do j=js,je ; do i=is,ie
        res(i,j) = ((fluxes%lw(i,j) + fluxes%latent(i,j)) + fluxes%sens(i,j))
      enddo ; enddo
      ave_flux = global_area_mean(res, G, scale=US%QRZ_T_to_W_m2)
      call post_data(handles%id_LwLatSens_ga, ave_flux, diag)
    endif

    if ((handles%id_sw > 0) .and. associated(fluxes%sw)) then
      call post_data(handles%id_sw, fluxes%sw, diag)
    endif
    if ((handles%id_sw_vis > 0) .and. associated(fluxes%sw_vis_dir) .and. &
        associated(fluxes%sw_vis_dif)) then
      call post_data(handles%id_sw_vis, fluxes%sw_vis_dir+fluxes%sw_vis_dif, diag)
    endif
    if ((handles%id_sw_nir > 0) .and. associated(fluxes%sw_nir_dir) .and. &
        associated(fluxes%sw_nir_dif)) then
      call post_data(handles%id_sw_nir, fluxes%sw_nir_dir+fluxes%sw_nir_dif, diag)
    endif
    if ((handles%id_total_sw > 0) .and. associated(fluxes%sw)) then
      total_transport = global_area_integral(fluxes%sw, G, scale=US%QRZ_T_to_W_m2)
      call post_data(handles%id_total_sw, total_transport, diag)
    endif
    if ((handles%id_sw_ga > 0) .and. associated(fluxes%sw)) then
      ave_flux = global_area_mean(fluxes%sw, G, scale=US%QRZ_T_to_W_m2)
      call post_data(handles%id_sw_ga, ave_flux, diag)
    endif

    if ((handles%id_lw > 0) .and. associated(fluxes%lw)) then
      call post_data(handles%id_lw, fluxes%lw, diag)
    endif
    if ((handles%id_total_lw > 0) .and. associated(fluxes%lw)) then
      total_transport = global_area_integral(fluxes%lw, G, scale=US%QRZ_T_to_W_m2)
      call post_data(handles%id_total_lw, total_transport, diag)
    endif
    if ((handles%id_lw_ga > 0) .and. associated(fluxes%lw)) then
      ave_flux = global_area_mean(fluxes%lw, G, scale=US%QRZ_T_to_W_m2)
      call post_data(handles%id_lw_ga, ave_flux, diag)
    endif

    if ((handles%id_lat > 0) .and. associated(fluxes%latent)) then
      call post_data(handles%id_lat, fluxes%latent, diag)
    endif
    if ((handles%id_total_lat > 0) .and. associated(fluxes%latent)) then
      total_transport = global_area_integral(fluxes%latent, G, scale=US%QRZ_T_to_W_m2)
      call post_data(handles%id_total_lat, total_transport, diag)
    endif
    if ((handles%id_lat_ga > 0) .and. associated(fluxes%latent)) then
      ave_flux = global_area_mean(fluxes%latent, G, scale=US%QRZ_T_to_W_m2)
      call post_data(handles%id_lat_ga, ave_flux, diag)
    endif

    if ((handles%id_lat_evap > 0) .and. associated(fluxes%latent_evap_diag)) then
      call post_data(handles%id_lat_evap, fluxes%latent_evap_diag, diag)
    endif
    if ((handles%id_total_lat_evap > 0) .and. associated(fluxes%latent_evap_diag)) then
      total_transport = global_area_integral(fluxes%latent_evap_diag, G, scale=US%QRZ_T_to_W_m2)
      call post_data(handles%id_total_lat_evap, total_transport, diag)
    endif

    if ((handles%id_lat_fprec > 0) .and. associated(fluxes%latent_fprec_diag)) then
      call post_data(handles%id_lat_fprec, fluxes%latent_fprec_diag, diag)
    endif
    if ((handles%id_total_lat_fprec > 0) .and. associated(fluxes%latent_fprec_diag)) then
      total_transport = global_area_integral(fluxes%latent_fprec_diag, G, scale=US%QRZ_T_to_W_m2)
      call post_data(handles%id_total_lat_fprec, total_transport, diag)
    endif

    if ((handles%id_lat_frunoff > 0) .and. associated(fluxes%latent_frunoff_diag)) then
      call post_data(handles%id_lat_frunoff, fluxes%latent_frunoff_diag, diag)
    endif
    if (handles%id_total_lat_frunoff > 0 .and. associated(fluxes%latent_frunoff_diag)) then
      total_transport = global_area_integral(fluxes%latent_frunoff_diag, G, scale=US%QRZ_T_to_W_m2)
      call post_data(handles%id_total_lat_frunoff, total_transport, diag)
    endif

    if ((handles%id_sens > 0) .and. associated(fluxes%sens)) then
      call post_data(handles%id_sens, fluxes%sens, diag)
    endif

    if ((handles%id_seaice_melt_heat > 0) .and. associated(fluxes%seaice_melt_heat)) then
      call post_data(handles%id_seaice_melt_heat, fluxes%seaice_melt_heat, diag)
    endif

    if ((handles%id_total_seaice_melt_heat > 0) .and. associated(fluxes%seaice_melt_heat)) then
      total_transport = global_area_integral(fluxes%seaice_melt_heat, G, scale=US%QRZ_T_to_W_m2)
      call post_data(handles%id_total_seaice_melt_heat, total_transport, diag)
    endif

    if ((handles%id_total_sens > 0) .and. associated(fluxes%sens)) then
      total_transport = global_area_integral(fluxes%sens, G, scale=US%QRZ_T_to_W_m2)
      call post_data(handles%id_total_sens, total_transport, diag)
    endif
    if ((handles%id_sens_ga > 0) .and. associated(fluxes%sens)) then
      ave_flux = global_area_mean(fluxes%sens, G, scale=US%QRZ_T_to_W_m2)
      call post_data(handles%id_sens_ga, ave_flux, diag)
    endif

    if ((handles%id_heat_added > 0) .and. associated(fluxes%heat_added)) then
      call post_data(handles%id_heat_added, fluxes%heat_added, diag)
    endif

    if ((handles%id_total_heat_added > 0) .and. associated(fluxes%heat_added)) then
      total_transport = global_area_integral(fluxes%heat_added, G, scale=US%QRZ_T_to_W_m2)
      call post_data(handles%id_total_heat_added, total_transport, diag)
    endif


    ! post the diagnostics for boundary salt fluxes ==========================

    if ((handles%id_saltflux > 0) .and. associated(fluxes%salt_flux)) &
      call post_data(handles%id_saltflux, fluxes%salt_flux, diag)
    if ((handles%id_total_saltflux > 0) .and. associated(fluxes%salt_flux)) then
      total_transport = ppt2mks*global_area_integral(fluxes%salt_flux, G, scale=US%RZ_T_to_kg_m2s)
      call post_data(handles%id_total_saltflux, total_transport, diag)
    endif

    if ((handles%id_saltFluxAdded > 0) .and. associated(fluxes%salt_flux_added)) &
      call post_data(handles%id_saltFluxAdded, fluxes%salt_flux_added, diag)
    if ((handles%id_total_saltFluxAdded > 0) .and. associated(fluxes%salt_flux_added)) then
      total_transport = ppt2mks*global_area_integral(fluxes%salt_flux_added, G, scale=US%RZ_T_to_kg_m2s)
      call post_data(handles%id_total_saltFluxAdded, total_transport, diag)
    endif

    if (handles%id_saltFluxIn > 0 .and. associated(fluxes%salt_flux_in)) &
      call post_data(handles%id_saltFluxIn, fluxes%salt_flux_in, diag)
    if ((handles%id_total_saltFluxIn > 0) .and. associated(fluxes%salt_flux_in)) then
      total_transport = ppt2mks*global_area_integral(fluxes%salt_flux_in, G, scale=US%RZ_T_to_kg_m2s)
      call post_data(handles%id_total_saltFluxIn, total_transport, diag)
    endif

    if (handles%id_saltFluxGlobalAdj > 0)                                            &
      call post_data(handles%id_saltFluxGlobalAdj, fluxes%saltFluxGlobalAdj, diag)
    if (handles%id_vPrecGlobalAdj > 0)                                               &
      call post_data(handles%id_vPrecGlobalAdj, fluxes%vPrecGlobalAdj, diag)
    if (handles%id_netFWGlobalAdj > 0)                                               &
      call post_data(handles%id_netFWGlobalAdj, fluxes%netFWGlobalAdj, diag)
    if (handles%id_saltFluxGlobalScl > 0)                                            &
      call post_data(handles%id_saltFluxGlobalScl, fluxes%saltFluxGlobalScl, diag)
    if (handles%id_vPrecGlobalScl > 0)                                               &
      call post_data(handles%id_vPrecGlobalScl, fluxes%vPrecGlobalScl, diag)
    if (handles%id_netFWGlobalScl > 0)                                               &
      call post_data(handles%id_netFWGlobalScl, fluxes%netFWGlobalScl, diag)

    ! post diagnostics related to cfcs  ====================================

    if ((handles%id_cfc11 > 0) .and. associated(fluxes%cfc11_flux)) &
      call post_data(handles%id_cfc11, fluxes%cfc11_flux, diag)

    if ((handles%id_cfc11 > 0) .and. associated(fluxes%cfc12_flux)) &
      call post_data(handles%id_cfc12, fluxes%cfc12_flux, diag)

    if ((handles%id_ice_fraction > 0) .and. associated(fluxes%ice_fraction)) &
      call post_data(handles%id_ice_fraction, fluxes%ice_fraction, diag)

    if ((handles%id_u10_sqr > 0) .and. associated(fluxes%u10_sqr)) &
      call post_data(handles%id_u10_sqr, fluxes%u10_sqr, diag)

    ! remaining boundary terms ==================================================

    if ((handles%id_psurf > 0) .and. associated(fluxes%p_surf))                      &
      call post_data(handles%id_psurf, fluxes%p_surf, diag)

    if ((handles%id_TKE_tidal > 0) .and. associated(fluxes%TKE_tidal))               &
      call post_data(handles%id_TKE_tidal, fluxes%TKE_tidal, diag)

    if ((handles%id_buoy > 0) .and. associated(fluxes%buoy))                         &
      call post_data(handles%id_buoy, fluxes%buoy, diag)

    if ((handles%id_ustar > 0) .and. associated(fluxes%ustar)) &
      call post_data(handles%id_ustar, fluxes%ustar, diag)

    if ((handles%id_ustar_berg > 0) .and. associated(fluxes%ustar_berg)) &
      call post_data(handles%id_ustar_berg, fluxes%ustar_berg, diag)

    if ((handles%id_frac_ice_cover > 0) .and. associated(fluxes%frac_shelf_h)) &
      call post_data(handles%id_frac_ice_cover, fluxes%frac_shelf_h, diag)

    if ((handles%id_ustar_ice_cover > 0) .and. associated(fluxes%ustar_shelf)) &
      call post_data(handles%id_ustar_ice_cover, fluxes%ustar_shelf, diag)

  ! endif  ! query_averaging_enabled
  call disable_averaging(diag)

  if (turns /= 0) then
    call deallocate_forcing_type(fluxes)
    deallocate(fluxes)
  endif

  call cpu_clock_end(handles%id_clock_forcing)
end subroutine forcing_diagnostics


!> Conditionally allocate fields within the forcing type
subroutine allocate_forcing_by_group(G, fluxes, water, heat, ustar, press, &
                                     shelf, iceberg, salt, fix_accum_bug, cfc)
  type(ocean_grid_type), intent(in) :: G       !< Ocean grid structure
  type(forcing),      intent(inout) :: fluxes  !< A structure containing thermodynamic forcing fields
  logical, optional,     intent(in) :: water   !< If present and true, allocate water fluxes
  logical, optional,     intent(in) :: heat    !< If present and true, allocate heat fluxes
  logical, optional,     intent(in) :: ustar   !< If present and true, allocate ustar and related fields
  logical, optional,     intent(in) :: press   !< If present and true, allocate p_surf and related fields
  logical, optional,     intent(in) :: shelf   !< If present and true, allocate fluxes for ice-shelf
  logical, optional,     intent(in) :: iceberg !< If present and true, allocate fluxes for icebergs
  logical, optional,     intent(in) :: salt    !< If present and true, allocate salt fluxes
  logical, optional,     intent(in) :: fix_accum_bug !< If present and true, avoid using a bug in
                                               !! accumulation of ustar_gustless
  logical, optional,     intent(in) :: cfc     !< If present and true, allocate cfc fluxes

  ! Local variables
  integer :: isd, ied, jsd, jed, IsdB, IedB, JsdB, JedB
  logical :: heat_water

  isd  = G%isd   ; ied  = G%ied    ; jsd  = G%jsd   ; jed  = G%jed
  IsdB = G%IsdB  ; IedB = G%IedB   ; JsdB = G%JsdB  ; JedB = G%JedB

  call myAlloc(fluxes%ustar,isd,ied,jsd,jed, ustar)
  call myAlloc(fluxes%ustar_gustless,isd,ied,jsd,jed, ustar)

  call myAlloc(fluxes%evap,isd,ied,jsd,jed, water)
  call myAlloc(fluxes%lprec,isd,ied,jsd,jed, water)
  call myAlloc(fluxes%fprec,isd,ied,jsd,jed, water)
  call myAlloc(fluxes%vprec,isd,ied,jsd,jed, water)
  call myAlloc(fluxes%lrunoff,isd,ied,jsd,jed, water)
  call myAlloc(fluxes%frunoff,isd,ied,jsd,jed, water)
  call myAlloc(fluxes%seaice_melt,isd,ied,jsd,jed, water)
  call myAlloc(fluxes%netMassOut,isd,ied,jsd,jed, water)
  call myAlloc(fluxes%netMassIn,isd,ied,jsd,jed, water)
  call myAlloc(fluxes%netSalt,isd,ied,jsd,jed, water)
  call myAlloc(fluxes%seaice_melt_heat,isd,ied,jsd,jed, heat)
  call myAlloc(fluxes%sw,isd,ied,jsd,jed, heat)
  call myAlloc(fluxes%lw,isd,ied,jsd,jed, heat)
  call myAlloc(fluxes%latent,isd,ied,jsd,jed, heat)
  call myAlloc(fluxes%sens,isd,ied,jsd,jed, heat)
  call myAlloc(fluxes%latent_evap_diag,isd,ied,jsd,jed, heat)
  call myAlloc(fluxes%latent_fprec_diag,isd,ied,jsd,jed, heat)
  call myAlloc(fluxes%latent_frunoff_diag,isd,ied,jsd,jed, heat)

  call myAlloc(fluxes%salt_flux,isd,ied,jsd,jed, salt)

  if (present(heat) .and. present(water)) then ; if (heat .and. water) then
    call myAlloc(fluxes%heat_content_cond,isd,ied,jsd,jed, .true.)
    call myAlloc(fluxes%heat_content_icemelt,isd,ied,jsd,jed, .true.)
    call myAlloc(fluxes%heat_content_lprec,isd,ied,jsd,jed, .true.)
    call myAlloc(fluxes%heat_content_fprec,isd,ied,jsd,jed, .true.)
    call myAlloc(fluxes%heat_content_vprec,isd,ied,jsd,jed, .true.)
    call myAlloc(fluxes%heat_content_lrunoff,isd,ied,jsd,jed, .true.)
    call myAlloc(fluxes%heat_content_frunoff,isd,ied,jsd,jed, .true.)
    call myAlloc(fluxes%heat_content_massout,isd,ied,jsd,jed, .true.)
    call myAlloc(fluxes%heat_content_massin,isd,ied,jsd,jed, .true.)
  endif ; endif

  call myAlloc(fluxes%p_surf,isd,ied,jsd,jed, press)

  call myAlloc(fluxes%frac_shelf_h,isd,ied,jsd,jed, shelf)
  call myAlloc(fluxes%ustar_shelf,isd,ied,jsd,jed, shelf)
  call myAlloc(fluxes%iceshelf_melt,isd,ied,jsd,jed, shelf)

  !These fields should only on allocated when iceberg area is being passed through the coupler.
  call myAlloc(fluxes%ustar_berg,isd,ied,jsd,jed, iceberg)
  call myAlloc(fluxes%area_berg,isd,ied,jsd,jed, iceberg)
  call myAlloc(fluxes%mass_berg,isd,ied,jsd,jed, iceberg)

  !These fields should only on allocated when USE_CFC_CAP is activated.
  call myAlloc(fluxes%cfc11_flux,isd,ied,jsd,jed, cfc)
  call myAlloc(fluxes%cfc12_flux,isd,ied,jsd,jed, cfc)
  call myAlloc(fluxes%ice_fraction,isd,ied,jsd,jed, cfc)
  call myAlloc(fluxes%u10_sqr,isd,ied,jsd,jed, cfc)

  if (present(fix_accum_bug)) fluxes%gustless_accum_bug = .not.fix_accum_bug
end subroutine allocate_forcing_by_group


subroutine allocate_forcing_by_ref(fluxes_ref, G, fluxes)
  type(forcing), intent(in) :: fluxes_ref  !< Reference fluxes
  type(ocean_grid_type), intent(in) :: G        !< Grid metric of target fluxes
  type(forcing), intent(out) :: fluxes     !< Target fluxes

  logical :: do_ustar, do_water, do_heat, do_salt, do_press, do_shelf, &
      do_iceberg, do_heat_added, do_buoy

  call get_forcing_groups(fluxes_ref, do_water, do_heat, do_ustar, do_press, &
      do_shelf, do_iceberg, do_salt, do_heat_added, do_buoy)

  call allocate_forcing_type(G, fluxes, do_water, do_heat, do_ustar, &
      do_press, do_shelf, do_iceberg, do_salt)

  ! The following fluxes would typically be allocated by the driver
  call myAlloc(fluxes%sw_vis_dir, G%isd, G%ied, G%jsd, G%jed, &
      associated(fluxes_ref%sw_vis_dir))
  call myAlloc(fluxes%sw_vis_dif, G%isd, G%ied, G%jsd, G%jed, &
      associated(fluxes_ref%sw_vis_dif))
  call myAlloc(fluxes%sw_nir_dir, G%isd, G%ied, G%jsd, G%jed, &
      associated(fluxes_ref%sw_nir_dir))
  call myAlloc(fluxes%sw_nir_dif, G%isd, G%ied, G%jsd, G%jed, &
      associated(fluxes_ref%sw_nir_dif))

  call myAlloc(fluxes%salt_flux_in, G%isd, G%ied, G%jsd, G%jed, &
      associated(fluxes_ref%salt_flux_in))
  call myAlloc(fluxes%salt_flux_added, G%isd, G%ied, G%jsd, G%jed, &
      associated(fluxes_ref%salt_flux_added))

  call myAlloc(fluxes%p_surf_full, G%isd, G%ied, G%jsd, G%jed, &
      associated(fluxes_ref%p_surf_full))

  call myAlloc(fluxes%heat_added, G%isd, G%ied, G%jsd, G%jed, &
      associated(fluxes_ref%heat_added))
  call myAlloc(fluxes%buoy, G%isd, G%ied, G%jsd, G%jed, &
      associated(fluxes_ref%buoy))

  call myAlloc(fluxes%TKE_tidal, G%isd, G%ied, G%jsd, G%jed, &
      associated(fluxes_ref%TKE_tidal))
  call myAlloc(fluxes%ustar_tidal, G%isd, G%ied, G%jsd, G%jed, &
      associated(fluxes_ref%ustar_tidal))

  ! This flag would normally be set by a control flag in allocate_forcing_type.
  ! Here we copy the flag from the reference forcing.
  fluxes%gustless_accum_bug = fluxes_ref%gustless_accum_bug
end subroutine allocate_forcing_by_ref


!> Conditionally allocate fields within the mechanical forcing type using
!! control flags.
subroutine allocate_mech_forcing_by_group(G, forces, stress, ustar, shelf, &
                                          press, iceberg, waves, num_stk_bands)
  type(ocean_grid_type), intent(in) :: G       !< Ocean grid structure
  type(mech_forcing), intent(inout) :: forces  !< Forcing fields structure

  logical, optional,     intent(in) :: stress  !< If present and true, allocate taux, tauy
  logical, optional,     intent(in) :: ustar   !< If present and true, allocate ustar and related fields
  logical, optional,     intent(in) :: shelf   !< If present and true, allocate forces for ice-shelf
  logical, optional,     intent(in) :: press   !< If present and true, allocate p_surf and related fields
  logical, optional,     intent(in) :: iceberg !< If present and true, allocate forces for icebergs
  logical, optional,     intent(in) :: waves   !< If present and true, allocate wave fields
  integer, optional,     intent(in) :: num_stk_bands !< Number of Stokes bands to allocate

  ! Local variables
  integer :: isd, ied, jsd, jed, IsdB, IedB, JsdB, JedB
  logical :: heat_water

  isd  = G%isd   ; ied  = G%ied    ; jsd  = G%jsd   ; jed  = G%jed
  IsdB = G%IsdB  ; IedB = G%IedB   ; JsdB = G%JsdB  ; JedB = G%JedB

  call myAlloc(forces%taux,IsdB,IedB,jsd,jed, stress)
  call myAlloc(forces%tauy,isd,ied,JsdB,JedB, stress)

  call myAlloc(forces%ustar,isd,ied,jsd,jed, ustar)

  call myAlloc(forces%p_surf,isd,ied,jsd,jed, press)
  call myAlloc(forces%p_surf_full,isd,ied,jsd,jed, press)
  call myAlloc(forces%net_mass_src,isd,ied,jsd,jed, press)

  call myAlloc(forces%rigidity_ice_u,IsdB,IedB,jsd,jed, shelf)
  call myAlloc(forces%rigidity_ice_v,isd,ied,JsdB,JedB, shelf)
  call myAlloc(forces%frac_shelf_u,IsdB,IedB,jsd,jed, shelf)
  call myAlloc(forces%frac_shelf_v,isd,ied,JsdB,JedB, shelf)

  !These fields should only on allocated when iceberg area is being passed through the coupler.
  call myAlloc(forces%area_berg,isd,ied,jsd,jed, iceberg)
  call myAlloc(forces%mass_berg,isd,ied,jsd,jed, iceberg)

  !These fields should only be allocated when waves
  call myAlloc(forces%ustk0,isd,ied,jsd,jed, waves)
  call myAlloc(forces%vstk0,isd,ied,jsd,jed, waves)
  if (present(waves)) then; if (waves) then;
    if (.not. present(num_stk_bands)) then
      call MOM_error(FATAL,"Requested to &
      initialize with waves, but no waves are present.")
    endif
    if (num_stk_bands==0) then
      if (.not.associated(forces%lamult)) then
        allocate(forces%lamult(isd:ied,jsd:jed))
      endif
    else !num_stk_bands > 0
      if (.not.associated(forces%ustkb)) then
        allocate(forces%stk_wavenumbers(num_stk_bands))
        forces%stk_wavenumbers(:) = 0.0
        allocate(forces%ustkb(isd:ied,jsd:jed,num_stk_bands))
        forces%ustkb(isd:ied,jsd:jed,:) = 0.0
      endif
    endif
  endif ; endif


  if (present(waves)) then; if (waves) then; if (.not.associated(forces%vstkb)) then
    allocate(forces%vstkb(isd:ied,jsd:jed,num_stk_bands))
    forces%vstkb(isd:ied,jsd:jed,:) = 0.0
  endif ; endif ; endif

end subroutine allocate_mech_forcing_by_group


!> Conditionally allocate fields within the mechanical forcing type based on a
!! reference forcing.
subroutine allocate_mech_forcing_from_ref(forces_ref, G, forces)
  type(mech_forcing), intent(in) :: forces_ref  !< Reference forcing fields
  type(ocean_grid_type), intent(in) :: G      !< Grid metric of target forcing
  type(mech_forcing), intent(out) :: forces   !< Mechanical forcing fields

  logical :: do_stress, do_ustar, do_shelf, do_press, do_iceberg

  ! Identify the active fields in the reference forcing
  call get_mech_forcing_groups(forces_ref, do_stress, do_ustar, do_shelf, &
                              do_press, do_iceberg)

  call allocate_mech_forcing(G, forces, do_stress, do_ustar, do_shelf, &
                             do_press, do_iceberg)
end subroutine allocate_mech_forcing_from_ref


!> Return flags indicating which groups of forcings are allocated
subroutine get_forcing_groups(fluxes, water, heat, ustar, press, shelf, &
                             iceberg, salt, heat_added, buoy)
  type(forcing), intent(in) :: fluxes  !< Reference flux fields
  logical, intent(out) :: water   !< True if fluxes contains water-based fluxes
  logical, intent(out) :: heat    !< True if fluxes contains heat-based fluxes
  logical, intent(out) :: ustar   !< True if fluxes contains ustar fluxes
  logical, intent(out) :: press   !< True if fluxes contains surface pressure
  logical, intent(out) :: shelf   !< True if fluxes contains ice shelf fields
  logical, intent(out) :: iceberg !< True if fluxes contains iceberg fluxes
  logical, intent(out) :: salt    !< True if fluxes contains salt flux
  logical, intent(out) :: heat_added !< True if fluxes contains explicit heat
  logical, intent(out) :: buoy    !< True if fluxes contains buoyancy fluxes

  ! NOTE: heat, salt, heat_added, and buoy would typically depend on each other
  !   to some degree.  But since this would be enforced at the driver level,
  !   we handle them here as independent flags.

  ustar = associated(fluxes%ustar) &
      .and. associated(fluxes%ustar_gustless)
  ! TODO: Check for all associated fields, but for now just check one as a marker
  water = associated(fluxes%evap)
  heat = associated(fluxes%seaice_melt_heat)
  salt = associated(fluxes%salt_flux)
  press = associated(fluxes%p_surf)
  shelf = associated(fluxes%frac_shelf_h)
  iceberg = associated(fluxes%ustar_berg)
  heat_added = associated(fluxes%heat_added)
  buoy = associated(fluxes%buoy)
end subroutine get_forcing_groups


!> Return flags indicating which groups of mechanical forcings are allocated
subroutine get_mech_forcing_groups(forces, stress, ustar, shelf, press, iceberg)
  type(mech_forcing), intent(in) :: forces  !< Reference forcing fields
  logical, intent(out) :: stress  !< True if forces contains wind stress fields
  logical, intent(out) :: ustar   !< True if forces contains ustar field
  logical, intent(out) :: shelf   !< True if forces contains ice shelf fields
  logical, intent(out) :: press   !< True if forces contains pressure fields
  logical, intent(out) :: iceberg !< True if forces contains iceberg fields

  stress = associated(forces%taux) &
      .and. associated(forces%tauy)
  ustar = associated(forces%ustar)
  shelf = associated(forces%rigidity_ice_u) &
      .and. associated(forces%rigidity_ice_v) &
      .and. associated(forces%frac_shelf_u) &
      .and. associated(forces%frac_shelf_v)
  press = associated(forces%p_surf) &
      .and. associated(forces%p_surf_full) &
      .and. associated(forces%net_mass_src)
  iceberg = associated(forces%area_berg) &
      .and. associated(forces%mass_berg)
end subroutine get_mech_forcing_groups


!> Allocates and zeroes-out array.
subroutine myAlloc(array, is, ie, js, je, flag)
  real, dimension(:,:), pointer :: array !< Array to be allocated
  integer,           intent(in) :: is !< Start i-index
  integer,           intent(in) :: ie !< End i-index
  integer,           intent(in) :: js !< Start j-index
  integer,           intent(in) :: je !< End j-index
  logical, optional, intent(in) :: flag !< Flag to indicate to allocate

  if (present(flag)) then ; if (flag) then ; if (.not.associated(array)) then
    allocate(array(is:ie,js:je)) ; array(is:ie,js:je) = 0.0
  endif ; endif ; endif
end subroutine myAlloc

!> Deallocate the forcing type
subroutine deallocate_forcing_type(fluxes)
  type(forcing), intent(inout) :: fluxes !< Forcing fields structure

  if (associated(fluxes%ustar))                deallocate(fluxes%ustar)
  if (associated(fluxes%ustar_gustless))       deallocate(fluxes%ustar_gustless)
  if (associated(fluxes%buoy))                 deallocate(fluxes%buoy)
  if (associated(fluxes%sw))                   deallocate(fluxes%sw)
  if (associated(fluxes%seaice_melt_heat))     deallocate(fluxes%seaice_melt_heat)
  if (associated(fluxes%sw_vis_dir))           deallocate(fluxes%sw_vis_dir)
  if (associated(fluxes%sw_vis_dif))           deallocate(fluxes%sw_vis_dif)
  if (associated(fluxes%sw_nir_dir))           deallocate(fluxes%sw_nir_dir)
  if (associated(fluxes%sw_nir_dif))           deallocate(fluxes%sw_nir_dif)
  if (associated(fluxes%lw))                   deallocate(fluxes%lw)
  if (associated(fluxes%latent))               deallocate(fluxes%latent)
  if (associated(fluxes%latent_evap_diag))     deallocate(fluxes%latent_evap_diag)
  if (associated(fluxes%latent_fprec_diag))    deallocate(fluxes%latent_fprec_diag)
  if (associated(fluxes%latent_frunoff_diag))  deallocate(fluxes%latent_frunoff_diag)
  if (associated(fluxes%sens))                 deallocate(fluxes%sens)
  if (associated(fluxes%heat_added))           deallocate(fluxes%heat_added)
  if (associated(fluxes%heat_content_lrunoff)) deallocate(fluxes%heat_content_lrunoff)
  if (associated(fluxes%heat_content_frunoff)) deallocate(fluxes%heat_content_frunoff)
  if (associated(fluxes%heat_content_icemelt)) deallocate(fluxes%heat_content_icemelt)
  if (associated(fluxes%heat_content_lprec))   deallocate(fluxes%heat_content_lprec)
  if (associated(fluxes%heat_content_fprec))   deallocate(fluxes%heat_content_fprec)
  if (associated(fluxes%heat_content_cond))    deallocate(fluxes%heat_content_cond)
  if (associated(fluxes%heat_content_massout)) deallocate(fluxes%heat_content_massout)
  if (associated(fluxes%heat_content_massin))  deallocate(fluxes%heat_content_massin)
  if (associated(fluxes%evap))                 deallocate(fluxes%evap)
  if (associated(fluxes%lprec))                deallocate(fluxes%lprec)
  if (associated(fluxes%fprec))                deallocate(fluxes%fprec)
  if (associated(fluxes%vprec))                deallocate(fluxes%vprec)
  if (associated(fluxes%lrunoff))              deallocate(fluxes%lrunoff)
  if (associated(fluxes%frunoff))              deallocate(fluxes%frunoff)
  if (associated(fluxes%seaice_melt))          deallocate(fluxes%seaice_melt)
  if (associated(fluxes%salt_flux))            deallocate(fluxes%salt_flux)
  if (associated(fluxes%p_surf_full))          deallocate(fluxes%p_surf_full)
  if (associated(fluxes%p_surf))               deallocate(fluxes%p_surf)
  if (associated(fluxes%TKE_tidal))            deallocate(fluxes%TKE_tidal)
  if (associated(fluxes%ustar_tidal))          deallocate(fluxes%ustar_tidal)
  if (associated(fluxes%ustar_shelf))          deallocate(fluxes%ustar_shelf)
  if (associated(fluxes%iceshelf_melt))        deallocate(fluxes%iceshelf_melt)
  if (associated(fluxes%frac_shelf_h))         deallocate(fluxes%frac_shelf_h)
  if (associated(fluxes%ustar_berg))           deallocate(fluxes%ustar_berg)
  if (associated(fluxes%area_berg))            deallocate(fluxes%area_berg)
  if (associated(fluxes%mass_berg))            deallocate(fluxes%mass_berg)
  if (associated(fluxes%ice_fraction))         deallocate(fluxes%ice_fraction)
  if (associated(fluxes%u10_sqr))              deallocate(fluxes%u10_sqr)
  if (associated(fluxes%cfc11_flux))           deallocate(fluxes%cfc11_flux)
  if (associated(fluxes%cfc12_flux))           deallocate(fluxes%cfc12_flux)

  call coupler_type_destructor(fluxes%tr_fluxes)

end subroutine deallocate_forcing_type


!> Deallocate the mechanical forcing type
subroutine deallocate_mech_forcing(forces)
  type(mech_forcing), intent(inout) :: forces  !< Forcing fields structure

  if (associated(forces%taux))  deallocate(forces%taux)
  if (associated(forces%tauy))  deallocate(forces%tauy)
  if (associated(forces%ustar)) deallocate(forces%ustar)
  if (associated(forces%p_surf))         deallocate(forces%p_surf)
  if (associated(forces%p_surf_full))    deallocate(forces%p_surf_full)
  if (associated(forces%net_mass_src))   deallocate(forces%net_mass_src)
  if (associated(forces%rigidity_ice_u)) deallocate(forces%rigidity_ice_u)
  if (associated(forces%rigidity_ice_v)) deallocate(forces%rigidity_ice_v)
  if (associated(forces%frac_shelf_u))   deallocate(forces%frac_shelf_u)
  if (associated(forces%frac_shelf_v))   deallocate(forces%frac_shelf_v)
  if (associated(forces%area_berg))      deallocate(forces%area_berg)
  if (associated(forces%mass_berg))      deallocate(forces%mass_berg)

end subroutine deallocate_mech_forcing


!< Rotate the fluxes by a set number of quarter turns
subroutine rotate_forcing(fluxes_in, fluxes, turns)
  type(forcing), intent(in)  :: fluxes_in     !< Input forcing struct
  type(forcing), intent(inout) :: fluxes      !< Rotated forcing struct
  integer, intent(in) :: turns                !< Number of quarter turns

  logical :: do_ustar, do_water, do_heat, do_salt, do_press, do_shelf, &
      do_iceberg, do_heat_added, do_buoy

  call get_forcing_groups(fluxes_in, do_water, do_heat, do_ustar, do_press, &
      do_shelf, do_iceberg, do_salt, do_heat_added, do_buoy)

  if (do_ustar) then
    call rotate_array(fluxes_in%ustar, turns, fluxes%ustar)
    call rotate_array(fluxes_in%ustar_gustless, turns, fluxes%ustar_gustless)
  endif

  if (do_water) then
    call rotate_array(fluxes_in%evap, turns, fluxes%evap)
    call rotate_array(fluxes_in%lprec, turns, fluxes%lprec)
    call rotate_array(fluxes_in%fprec, turns, fluxes%fprec)
    call rotate_array(fluxes_in%vprec, turns, fluxes%vprec)
    call rotate_array(fluxes_in%lrunoff, turns, fluxes%lrunoff)
    call rotate_array(fluxes_in%frunoff, turns, fluxes%frunoff)
    call rotate_array(fluxes_in%seaice_melt, turns, fluxes%seaice_melt)
    call rotate_array(fluxes_in%netMassOut, turns, fluxes%netMassOut)
    call rotate_array(fluxes_in%netMassIn, turns, fluxes%netMassIn)
    call rotate_array(fluxes_in%netSalt, turns, fluxes%netSalt)
  endif

  if (do_heat) then
    call rotate_array(fluxes_in%seaice_melt_heat, turns, fluxes%seaice_melt_heat)
    call rotate_array(fluxes_in%sw, turns, fluxes%sw)
    call rotate_array(fluxes_in%lw, turns, fluxes%lw)
    call rotate_array(fluxes_in%latent, turns, fluxes%latent)
    call rotate_array(fluxes_in%sens, turns, fluxes%sens)
    call rotate_array(fluxes_in%latent_evap_diag, turns, fluxes%latent_evap_diag)
    call rotate_array(fluxes_in%latent_fprec_diag, turns, fluxes%latent_fprec_diag)
    call rotate_array(fluxes_in%latent_frunoff_diag, turns, fluxes%latent_frunoff_diag)
  endif

  if (do_salt) then
    call rotate_array(fluxes_in%salt_flux, turns, fluxes%salt_flux)
  endif

  if (do_heat .and. do_water) then
    call rotate_array(fluxes_in%heat_content_cond, turns, fluxes%heat_content_cond)
    call rotate_array(fluxes_in%heat_content_icemelt, turns, fluxes%heat_content_icemelt)
    call rotate_array(fluxes_in%heat_content_lprec, turns, fluxes%heat_content_lprec)
    call rotate_array(fluxes_in%heat_content_fprec, turns, fluxes%heat_content_fprec)
    call rotate_array(fluxes_in%heat_content_vprec, turns, fluxes%heat_content_vprec)
    call rotate_array(fluxes_in%heat_content_lrunoff, turns, fluxes%heat_content_lrunoff)
    call rotate_array(fluxes_in%heat_content_frunoff, turns, fluxes%heat_content_frunoff)
    call rotate_array(fluxes_in%heat_content_massout, turns, fluxes%heat_content_massout)
    call rotate_array(fluxes_in%heat_content_massin, turns, fluxes%heat_content_massin)
  endif

  if (do_press) then
    call rotate_array(fluxes_in%p_surf, turns, fluxes%p_surf)
  endif

  if (do_shelf) then
    call rotate_array(fluxes_in%frac_shelf_h, turns, fluxes%frac_shelf_h)
    call rotate_array(fluxes_in%ustar_shelf, turns, fluxes%ustar_shelf)
    call rotate_array(fluxes_in%iceshelf_melt, turns, fluxes%iceshelf_melt)
  endif

  if (do_iceberg) then
    call rotate_array(fluxes_in%ustar_berg, turns, fluxes%ustar_berg)
    call rotate_array(fluxes_in%area_berg, turns, fluxes%area_berg)
    call rotate_array(fluxes_in%iceshelf_melt, turns, fluxes%iceshelf_melt)
  endif

  if (do_heat_added) then
    call rotate_array(fluxes_in%heat_added, turns, fluxes%heat_added)
  endif

  ! The following fields are handled by drivers rather than control flags.
  if (associated(fluxes_in%sw_vis_dir)) &
    call rotate_array(fluxes_in%sw_vis_dir, turns, fluxes%sw_vis_dir)
  if (associated(fluxes_in%sw_vis_dif)) &
    call rotate_array(fluxes_in%sw_vis_dif, turns, fluxes%sw_vis_dif)
  if (associated(fluxes_in%sw_nir_dir)) &
    call rotate_array(fluxes_in%sw_nir_dir, turns, fluxes%sw_nir_dir)
  if (associated(fluxes_in%sw_nir_dif)) &
    call rotate_array(fluxes_in%sw_nir_dif, turns, fluxes%sw_nir_dif)

  if (associated(fluxes_in%salt_flux_in)) &
    call rotate_array(fluxes_in%salt_flux_in, turns, fluxes%salt_flux_in)
  if (associated(fluxes_in%salt_flux_added)) &
    call rotate_array(fluxes_in%salt_flux_added, turns, fluxes%salt_flux_added)

  if (associated(fluxes_in%p_surf_full)) &
    call rotate_array(fluxes_in%p_surf_full, turns, fluxes%p_surf_full)

  if (associated(fluxes_in%buoy)) &
    call rotate_array(fluxes_in%buoy, turns, fluxes%buoy)

  if (associated(fluxes_in%TKE_tidal)) &
    call rotate_array(fluxes_in%TKE_tidal, turns, fluxes%TKE_tidal)
  if (associated(fluxes_in%ustar_tidal)) &
    call rotate_array(fluxes_in%ustar_tidal, turns, fluxes%ustar_tidal)

  ! TODO: tracer flux rotation
  if (coupler_type_initialized(fluxes%tr_fluxes)) &
    call MOM_error(FATAL, "Rotation of tracer BC fluxes not yet implemented.")

  ! Scalars and flags
  fluxes%accumulate_p_surf = fluxes_in%accumulate_p_surf

  fluxes%vPrecGlobalAdj = fluxes_in%vPrecGlobalAdj
  fluxes%saltFluxGlobalAdj = fluxes_in%saltFluxGlobalAdj
  fluxes%netFWGlobalAdj = fluxes_in%netFWGlobalAdj
  fluxes%vPrecGlobalScl = fluxes_in%vPrecGlobalScl
  fluxes%saltFluxGlobalScl = fluxes_in%saltFluxGlobalScl
  fluxes%netFWGlobalScl = fluxes_in%netFWGlobalScl

  fluxes%fluxes_used = fluxes_in%fluxes_used
  fluxes%dt_buoy_accum = fluxes_in%dt_buoy_accum
  fluxes%C_p = fluxes_in%C_p
  ! NOTE: gustless_accum_bug is set during allocation

  fluxes%num_msg = fluxes_in%num_msg
  fluxes%max_msg = fluxes_in%max_msg
end subroutine rotate_forcing

!< Rotate the forcing fields from the input domain
subroutine rotate_mech_forcing(forces_in, turns, forces)
  type(mech_forcing), intent(in)  :: forces_in  !< Forcing on the input domain
  integer, intent(in) :: turns                  !< Number of quarter-turns
  type(mech_forcing), intent(inout) :: forces   !< Forcing on the rotated domain

  logical :: do_stress, do_ustar, do_shelf, do_press, do_iceberg

  call get_mech_forcing_groups(forces_in, do_stress, do_ustar, do_shelf, &
                              do_press, do_iceberg)

  if (do_stress) &
    call rotate_vector(forces_in%taux, forces_in%tauy, turns, &
        forces%taux, forces%tauy)

  if (do_ustar) &
    call rotate_array(forces_in%ustar, turns, forces%ustar)

  if (do_shelf) then
    call rotate_array_pair( &
      forces_in%rigidity_ice_u, forces_in%rigidity_ice_v, turns, &
      forces%rigidity_ice_u, forces%rigidity_ice_v &
    )
    call rotate_array_pair( &
      forces_in%frac_shelf_u, forces_in%frac_shelf_v, turns, &
      forces%frac_shelf_u, forces%frac_shelf_v &
    )
  endif

  if (do_press) then
    ! NOTE: p_surf_SSH either points to p_surf or p_surf_full
    call rotate_array(forces_in%p_surf, turns, forces%p_surf)
    call rotate_array(forces_in%p_surf_full, turns, forces%p_surf_full)
    call rotate_array(forces_in%net_mass_src, turns, forces%net_mass_src)
  endif

  if (do_iceberg) then
    call rotate_array(forces_in%area_berg, turns, forces%area_berg)
    call rotate_array(forces_in%mass_berg, turns, forces%mass_berg)
  endif

  ! Copy fields
  forces%dt_force_accum = forces_in%dt_force_accum
  forces%net_mass_src_set = forces_in%net_mass_src_set
  forces%accumulate_p_surf = forces_in%accumulate_p_surf
  forces%accumulate_rigidity = forces_in%accumulate_rigidity
  forces%initialized = forces_in%initialized
end subroutine rotate_mech_forcing

!> \namespace mom_forcing_type
!!
!! \section section_fluxes Boundary fluxes
!!
!! The ocean is a forced-dissipative system. Forcing occurs at the
!! boundaries, and this module mediates the various forcing terms
!! from momentum, heat, salt, and mass.  Boundary fluxes from other
!! tracers are treated by coupling to biogeochemical models. We
!! here present elements of how MOM6 assumes boundary fluxes are
!! passed into the ocean.
!!
!! Note that all fluxes are positive into the ocean. For surface
!! boundary fluxes, that means fluxes are positive downward.
!! For example, a positive shortwave flux warms the ocean.
!!
!! \subsection subsection_momentum_fluxes Surface boundary momentum fluxes
!!
!! The ocean surface exchanges momentum with the overlying atmosphere,
!! sea ice, and land ice. The momentum is exchanged as a horizontal
!! stress (Newtons per squared meter: N/m2) imposed on the upper ocean
!! grid cell.
!!
!! \subsection subsection_mass_fluxes Surface boundary mass fluxes
!!
!! The ocean gains or loses mass through evaporation, precipitation,
!! sea ice melt/form, and and river runoff.  Positive mass fluxes
!! add mass to the liquid ocean. The boundary mass flux units are
!! (kilogram per square meter per sec: kg/(m2/sec)).
!!
!! * Evaporation field can in fact represent a
!!   mass loss (evaporation) or mass gain (condensation in foggy areas).
!! * sea ice formation leads to mass moving from the liquid ocean to the
!!   ice model, and melt adds liquid to the ocean.
!! * Precipitation can be liquid or frozen (snow). Furthermore, in
!!   some versions of the GFDL coupler, precipitation can be negative.
!!   The reason is that the ice model combines precipitation with
!!   ice melt and ice formation. This limitation of the ice model
!!   diagnostics should be overcome future versions.
!! * River runoff can be liquid or frozen.  Frozen runoff is often
!!   associated with calving land-ice and/or ice bergs.
!!
!! \subsection subsection_salt_fluxes Surface boundary salt fluxes
!!
!! Over most of the ocean, there is no exchange of salt with the
!! atmosphere. However, the liquid ocean exchanges salt with sea ice.
!! When ice forms, it extracts salt from ice pockets and discharges the
!! salt into the liquid ocean. The salt concentration of sea ice
!! is therefore much lower (around 5ppt) than liquid seawater
!! (around 30-35ppt in high latitudes).
!!
!! For ocean-ice models run with a prescribed atmosphere, such as
!! in the CORE/OMMIP simulations, it is necessary to employ a surface
!! restoring term to the k=1 salinity equation, thus imposing a salt
!! flux onto the ocean even outside of sea ice regimes.  This salt
!! flux is non-physical, and represents a limitation of the ocean-ice
!! models run without an interactive atmosphere.  Sometimes this salt
!! flux is converted to an implied fresh water flux.  However, doing
!! so generally leads to changes in the sea level, unless a global
!! normalization is provided to zero-out the net water flux.
!! As a complement, for models with a restoring salt flux, one may
!! choose to zero-out the net salt entering the ocean. There are
!! pros/cons of each approach.
!!
!!
!! \subsection subsection_heat_fluxes Surface boundary heat fluxes
!!
!!  There are many terms that contribute to boundary-related heating
!!  of the k=1 surface model grid cell. We here outline details of
!!  this heat, with each term having units W/m2.
!!
!!  The net flux of heat crossing ocean surface is stored in the diagnostic
!!  array "hfds".  This array is computed as
!! \f[
!!  \mbox{hfds = shortwave + longwave + latent + sensible + mass transfer + frazil + restore + flux adjustments}
!! \f]
!!
!!  * shortwave (SW)  = shortwave radiation (always warms ocean)
!!  * longwave (LW)   = longwave radiation (generally cools ocean)
!!  * latent (LAT)    = turbulent latent heat loss due to evaporation
!!                      (liquid to vapor) or melt (snow to liquid); generally
!!                      cools the ocean
!!  * sensible (SENS) = turbulent heat transfer due to differences in
!!                      air-sea or ice-sea temperature
!!  * mass transfer (MASS) = heat transfer due to heat content of mass (e.g., E-P+R)
!!                      transferred across ocean surface; computed relative
!!                      to 0 Celsius
!!  * frazil (FRAZ)   = heat transferred to form frazil sea ice
!!                      (positive heating of liquid ocean)
!!  * restore (RES)   = heat from surface damping sometimes imposed
!!                      in non-coupled model simulations .
!!  * restore (flux adjustments)   = heat from surface flux adjustment.
!!
!!  \subsubsection subsubsection_SW Treatment of shortwave
!!
!!  The shortwave field itself is split into two pieces:
!!
!!  * shortwave       = penetrative SW + non-penetrative SW
!!  * non-penetrative = non-downwelling shortwave; portion of SW
!!                      totally absorbed in the k=1 cell.
!!                      The non-penetrative SW is combined with
!!                      LW+LAT+SENS+seaice_melt_heat in net_heat inside routine
!!                      extractFluxes1d. Notably, for many cases,
!!                      non-penetrative SW = 0.
!!  * penetrative     = that portion of shortwave penetrating below
!!                      a tiny surface layer. This is the downwelling
!!                      shortwave. Penetrative SW participates in
!!                      the penetrative SW heating of k=1,nz cells,
!!                      with the amount of penetration dependent on
!!                      optical properties.
!!
!! \subsubsection subsubsection_bdy_heating Convergence of heat into the k=1 cell
!!
!! The convergence of boundary-related heat into surface grid cell is
!! given by the difference in the net heat entering the top of the k=1
!! cell and the penetrative SW leaving the bottom of the cell.
!! \f{eqnarray*}
!!  Q(k=1) &=& \mbox{hfds} - \mbox{pen}\_\mbox{SW(leaving bottom of k=1)}
!!   \\    &=& \mbox{nonpen}\_\mbox{SW} + (\mbox{pen}\_\mbox{SW(enter k=1)}-\mbox{pen}\_\mbox{SW(leave k=1)})
!!                              + \mbox{LW+LAT+SENS+MASS+FRAZ+RES}
!!   \\    &=& \mbox{nonpen}\_\mbox{SW}+ \mbox{LW+LAT+SENS+MASS+FRAZ+RES}
!!                + [\mbox{pen}\_\mbox{SW(enter k=1)} - \mbox{pen}\_\mbox{SW(leave k=1)}]
!!   \f}
!! The convergence of the penetrative shortwave flux is given by
!! \f$ \mbox{pen}\_\mbox{SW (enter k)}-\mbox{pen}\_\mbox{SW (leave k)}\f$.  This term
!! appears for all cells k=1,nz.  It is diagnosed as "rsdoabsorb" inside module
!! MOM6/src/parameterizations/vertical/MOM_diabatic_aux.F90
!!

end module MOM_forcing_type<|MERGE_RESOLUTION|>--- conflicted
+++ resolved
@@ -1260,22 +1260,15 @@
 
 
 !> Register members of the forcing type for diagnostics
-<<<<<<< HEAD
-subroutine register_forcing_type_diags(Time, diag, US, use_temperature, handles, use_berg_fluxes, use_waves)
-=======
-subroutine register_forcing_type_diags(Time, diag, US, use_temperature, handles, use_berg_fluxes, use_cfcs)
->>>>>>> 230a8b83
+subroutine register_forcing_type_diags(Time, diag, US, use_temperature, handles, use_berg_fluxes, use_waves, use_cfcs)
   type(time_type),     intent(in)    :: Time            !< time type
   type(diag_ctrl),     intent(inout) :: diag            !< diagnostic control type
   type(unit_scale_type), intent(in)  :: US              !< A dimensional unit scaling type
   logical,             intent(in)    :: use_temperature !< True if T/S are in use
   type(forcing_diags), intent(inout) :: handles         !< handles for diagnostics
   logical, optional,   intent(in)    :: use_berg_fluxes !< If true, allow iceberg flux diagnostics
-<<<<<<< HEAD
   logical, optional,   intent(in)    :: use_waves       !< If true, allow wave forcing diagnostics
-=======
   logical, optional,   intent(in)    :: use_cfcs        !< If true, allow cfc related diagnostics
->>>>>>> 230a8b83
 
   ! Clock for forcing diagnostics
   handles%id_clock_forcing=cpu_clock_id('(Ocean forcing diagnostics)', grain=CLOCK_ROUTINE)
