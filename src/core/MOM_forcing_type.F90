!> This module implements boundary forcing for MOM6.
module MOM_forcing_type

! This file is part of MOM6. See LICENSE.md for the license.

use MOM_array_transform, only : rotate_array, rotate_vector, rotate_array_pair
use MOM_coupler_types, only : coupler_2d_bc_type, coupler_type_destructor
use MOM_coupler_types, only : coupler_type_increment_data, coupler_type_initialized
use MOM_cpu_clock,     only : cpu_clock_id, cpu_clock_begin, cpu_clock_end, CLOCK_ROUTINE
use MOM_debugging,     only : hchksum, uvchksum
use MOM_diag_mediator, only : post_data, register_diag_field, register_scalar_field
use MOM_diag_mediator, only : time_type, diag_ctrl, safe_alloc_alloc, query_averaging_enabled
use MOM_diag_mediator, only : enable_averages, disable_averaging
use MOM_EOS,           only : calculate_density_derivs, calculate_specific_vol_derivs, EOS_domain
use MOM_error_handler, only : MOM_error, FATAL, WARNING
use MOM_file_parser,   only : get_param, log_param, log_version, param_file_type
use MOM_grid,          only : ocean_grid_type
use MOM_interface_heights, only : thickness_to_dz
use MOM_opacity,       only : sumSWoverBands, optics_type, extract_optics_slice, optics_nbands
use MOM_spatial_means, only : global_area_integral, global_area_mean
use MOM_spatial_means, only : global_area_mean_u, global_area_mean_v
use MOM_unit_scaling,  only : unit_scale_type
use MOM_variables,     only : surface, thermo_var_ptrs
use MOM_verticalGrid,  only : verticalGrid_type

implicit none ; private

#include <MOM_memory.h>

public extractFluxes1d, extractFluxes2d, optics_type
public MOM_forcing_chksum, MOM_mech_forcing_chksum
public calculateBuoyancyFlux1d, calculateBuoyancyFlux2d, find_ustar
public forcing_accumulate, fluxes_accumulate
public forcing_SinglePointPrint, mech_forcing_diags, forcing_diagnostics
public register_forcing_type_diags, allocate_forcing_type, deallocate_forcing_type
public copy_common_forcing_fields, allocate_mech_forcing, deallocate_mech_forcing
public set_derived_forcing_fields, copy_back_forcing_fields
public set_net_mass_forcing, get_net_mass_forcing
public rotate_forcing, rotate_mech_forcing
public homogenize_forcing, homogenize_mech_forcing

!> Allocate the fields of a (flux) forcing type, based on either a set of input
!! flags for each group of fields, or a pre-allocated reference forcing.
interface allocate_forcing_type
  module procedure allocate_forcing_by_group
  module procedure allocate_forcing_by_ref
end interface allocate_forcing_type

!> Allocate the fields of a mechanical forcing type, based on either a set of
!! input flags for each group of fields, or a pre-allocated reference forcing.
interface allocate_mech_forcing
  module procedure allocate_mech_forcing_by_group
  module procedure allocate_mech_forcing_from_ref
end interface allocate_mech_forcing

!> Determine the friction velocity from a forcing type or a mechanical forcing type.
interface find_ustar
  module procedure find_ustar_fluxes
  module procedure find_ustar_mech_forcing
end interface find_ustar

! A note on unit descriptions in comments: MOM6 uses units that can be rescaled for dimensional
! consistency testing. These are noted in comments with units like Z, H, L, and T, along with
! their mks counterparts with notation like "a velocity [Z T-1 ~> m s-1]".  If the units
! vary with the Boussinesq approximation, the Boussinesq variant is given first.

!> Structure that contains pointers to the boundary forcing used to drive the
!! liquid ocean simulated by MOM.
!!
!! Data in this type is allocated in the module MOM_surface_forcing.F90, of which there
!! are three: solo, coupled, and ice-shelf. Alternatively, they are allocated in
!! MESO_surface_forcing.F90, which is a special case of solo_driver/MOM_surface_forcing.F90.
type, public :: forcing

  ! surface stress components and turbulent velocity scale
  real, pointer, dimension(:,:) :: &
    !omega_w2x     => NULL(), & !< the counter-clockwise angle of the wind stress with respect
    ustar         => NULL(), & !< surface friction velocity scale [Z T-1 ~> m s-1].
    tau_mag       => NULL(), & !< Magnitude of the wind stress averaged over tracer cells,
                               !! including any contributions from sub-gridscale variability
                               !! or gustiness [R L Z T-2 ~> Pa]
    ustar_gustless => NULL(), & !< surface friction velocity scale without any
                               !! any augmentation for gustiness [Z T-1 ~> m s-1].
    tau_mag_gustless => NULL() !< Magnitude of the wind stress averaged over tracer cells,
                               !! without any augmentation for sub-gridscale variability
                               !! or gustiness [R L Z T-2 ~> Pa]

  ! surface buoyancy force, used when temperature is not a state variable
  real, pointer, dimension(:,:) :: &
    buoy          => NULL()  !< buoyancy flux [L2 T-3 ~> m2 s-3]

  ! radiative heat fluxes into the ocean [Q R Z T-1 ~> W m-2]
  real, pointer, dimension(:,:) :: &
    sw         => NULL(), & !< shortwave [Q R Z T-1 ~> W m-2]
    sw_vis_dir => NULL(), & !< visible, direct shortwave [Q R Z T-1 ~> W m-2]
    sw_vis_dif => NULL(), & !< visible, diffuse shortwave [Q R Z T-1 ~> W m-2]
    sw_nir_dir => NULL(), & !< near-IR, direct shortwave [Q R Z T-1 ~> W m-2]
    sw_nir_dif => NULL(), & !< near-IR, diffuse shortwave [Q R Z T-1 ~> W m-2]
    lw         => NULL()    !< longwave [Q R Z T-1 ~> W m-2] (typically negative)

  ! turbulent heat fluxes into the ocean [Q R Z T-1 ~> W m-2]
  real, pointer, dimension(:,:) :: &
    latent           => NULL(), & !< latent [Q R Z T-1 ~> W m-2] (typically < 0)
    sens             => NULL(), & !< sensible [Q R Z T-1 ~> W m-2] (typically negative)
    seaice_melt_heat => NULL(), & !< sea ice and snow melt or formation [Q R Z T-1 ~> W m-2] (typically negative)
    heat_added       => NULL()    !< additional heat flux from SST restoring or flux adjustments [Q R Z T-1 ~> W m-2]

  ! components of latent heat fluxes used for diagnostic purposes
  real, pointer, dimension(:,:) :: &
    latent_evap_diag    => NULL(), & !< latent [Q R Z T-1 ~> W m-2] from evaporating liquid water (typically < 0)
    latent_fprec_diag   => NULL(), & !< latent [Q R Z T-1 ~> W m-2] from melting fprec  (typically < 0)
    latent_frunoff_diag => NULL()    !< latent [Q R Z T-1 ~> W m-2] from melting frunoff (calving) (typically < 0)

  ! water mass fluxes into the ocean [R Z T-1 ~> kg m-2 s-1]; these fluxes impact the ocean mass
  real, pointer, dimension(:,:) :: &
    evap          => NULL(), & !< (-1)*fresh water flux evaporated out of the ocean [R Z T-1 ~> kg m-2 s-1]
    lprec         => NULL(), & !< precipitating liquid water into the ocean [R Z T-1 ~> kg m-2 s-1]
    fprec         => NULL(), & !< precipitating frozen water into the ocean [R Z T-1 ~> kg m-2 s-1]
    vprec         => NULL(), & !< virtual liquid precip associated w/ SSS restoring [R Z T-1 ~> kg m-2 s-1]
    lrunoff       => NULL(), & !< liquid river runoff entering ocean [R Z T-1 ~> kg m-2 s-1]
    frunoff       => NULL(), & !< frozen river runoff (calving) entering ocean [R Z T-1 ~> kg m-2 s-1]
    seaice_melt   => NULL()    !< snow/seaice melt (positive) or formation (negative) [R Z T-1 ~> kg m-2 s-1]

  ! Integrated water mass fluxes into the ocean, used for passive tracer sources [H ~> m or kg m-2]
  real, pointer, dimension(:,:) :: &
    netMassIn     => NULL(), & !< Sum of water mass fluxes into the ocean integrated over a
                               !! forcing timestep [H ~> m or kg m-2]
    netMassOut    => NULL(), & !< Net water mass flux out of the ocean integrated over a forcing timestep,
                               !! with negative values for water leaving the ocean [H ~> m or kg m-2]
    KPP_salt_flux => NULL()    !< KPP effective salt flux [ppt m s-1]

  ! heat associated with water crossing ocean surface
  real, pointer, dimension(:,:) :: &
    heat_content_cond    => NULL(), & !< heat content associated with condensating water [Q R Z T-1 ~> W m-2]
    heat_content_evap    => NULL(), & !< heat content associated with evaporating water  [Q R Z T-1 ~> W m-2]
    heat_content_lprec   => NULL(), & !< heat content associated with liquid >0 precip   [Q R Z T-1 ~> W m-2]
    heat_content_fprec   => NULL(), & !< heat content associated with frozen precip      [Q R Z T-1 ~> W m-2]
    heat_content_vprec   => NULL(), & !< heat content associated with virtual >0 precip  [Q R Z T-1 ~> W m-2]
    heat_content_lrunoff => NULL(), & !< heat content associated with liquid runoff      [Q R Z T-1 ~> W m-2]
    heat_content_frunoff => NULL(), & !< heat content associated with frozen runoff      [Q R Z T-1 ~> W m-2]
    heat_content_massout => NULL(), & !< heat content associated with mass leaving ocean [Q R Z T-1 ~> W m-2]
    heat_content_massin  => NULL()    !< heat content associated with mass entering ocean [Q R Z T-1 ~> W m-2]

  ! salt mass flux (contributes to ocean mass only if non-Bouss )
  real, pointer, dimension(:,:) :: &
    salt_flux       => NULL(), & !< net salt flux into the ocean [R Z T-1 ~> kgSalt m-2 s-1]
    salt_flux_in    => NULL(), & !< salt flux provided to the ocean from coupler [R Z T-1 ~> kgSalt m-2 s-1]
    salt_flux_added => NULL(), & !< additional salt flux from restoring or flux adjustment before adjustment
                                 !! to net zero [R Z T-1 ~> kgSalt m-2 s-1]
    salt_left_behind => NULL()   !< salt left in ocean at the surface from brine rejection
                                 !! [R Z T-1 ~> kgSalt m-2 s-1]

  ! applied surface pressure from other component models (e.g., atmos, sea ice, land ice)
  real, pointer, dimension(:,:) :: p_surf_full => NULL()
                !< Pressure at the top ocean interface [R L2 T-2 ~> Pa].
                !! if there is sea-ice, then p_surf_flux is at ice-ocean interface
  real, pointer, dimension(:,:) :: p_surf => NULL()
                !< Pressure at the top ocean interface [R L2 T-2 ~> Pa] as used to drive the ocean model.
                !! If p_surf is limited, p_surf may be smaller than p_surf_full, otherwise they are the same.
  real, pointer, dimension(:,:) :: p_surf_SSH => NULL()
                !< Pressure at the top ocean interface [R L2 T-2 ~> Pa] that is used in corrections to the sea surface
                !! height field that is passed back to the calling routines.
                !! p_surf_SSH may point to p_surf or to p_surf_full.
  logical :: accumulate_p_surf = .false. !< If true, the surface pressure due to the atmosphere
                                 !! and various types of ice needs to be accumulated, and the
                                 !! surface pressure explicitly reset to zero at the driver level
                                 !! when appropriate.

  ! tide related inputs
  real, pointer, dimension(:,:) :: &
    TKE_tidal     => NULL(), & !< tidal energy source driving mixing in bottom boundary layer [R Z3 T-3 ~> W m-2]
    ustar_tidal   => NULL()    !< tidal contribution to bottom ustar [Z T-1 ~> m s-1]

  ! iceberg related inputs
  real, pointer, dimension(:,:) :: &
    ustar_berg => NULL(), &   !< iceberg contribution to top ustar [Z T-1 ~> m s-1].
    area_berg  => NULL(), &   !< fractional area of ocean surface covered by icebergs [nondim]
    mass_berg  => NULL()      !< mass of icebergs [R Z ~> kg m-2]

  ! land ice-shelf related inputs
  real, pointer, dimension(:,:) :: ustar_shelf => NULL()  !< Friction velocity under ice-shelves [Z T-1 ~> m s-1].
                                 !! as computed by the ocean at the previous time step.
  real, pointer, dimension(:,:) :: frac_shelf_h => NULL() !< Fractional ice shelf coverage of
                                 !! h-cells, from 0 to 1 [nondim]. This is only
                                 !! associated if ice shelves are enabled, and are
                                 !! exactly 0 away from shelves or on land.
  real, pointer, dimension(:,:) :: iceshelf_melt => NULL() !< Ice shelf melt rate (positive)
                                 !! or freezing (negative) [R Z T-1 ~> kg m-2 s-1]
  real, pointer, dimension(:,:) :: shelf_sfc_mass_flux => NULL() !< Ice shelf surface mass flux
                                 !! deposition from the atmosphere. [R Z T-1 ~> kg m-2 s-1]

  ! Scalars set by surface forcing modules
  real :: vPrecGlobalAdj = 0.     !< adjustment to restoring vprec to zero out global net [kg m-2 s-1]
  real :: saltFluxGlobalAdj = 0.  !< adjustment to restoring salt flux to zero out global net [kgSalt m-2 s-1]
  real :: netFWGlobalAdj = 0.     !< adjustment to net fresh water to zero out global net [kg m-2 s-1]
  real :: vPrecGlobalScl = 0.     !< scaling of restoring vprec to zero out global net ( -1..1 ) [nondim]
  real :: saltFluxGlobalScl = 0.  !< scaling of restoring salt flux to zero out global net ( -1..1 ) [nondim]
  real :: netFWGlobalScl = 0.     !< scaling of net fresh water to zero out global net ( -1..1 ) [nondim]

  logical :: fluxes_used = .true. !< If true, all of the heat, salt, and mass
                                  !! fluxes have been applied to the ocean.
  real :: dt_buoy_accum = -1.0    !< The amount of time over which the buoyancy fluxes
                                  !! should be applied [T ~> s].  If negative, this forcing
                                  !! type variable has not yet been initialized.
  logical :: gustless_accum_bug = .true. !< If true, use an incorrect expression in the time
                                  !! average of the gustless wind stress.
  real :: C_p                   !< heat capacity of seawater [Q C-1 ~> J kg-1 degC-1].
                                !! C_p is is the same value as in thermovar_ptrs_type.

  ! arrays needed in the some tracer modules, e.g., MOM_CFC_cap
  real, pointer, dimension(:,:) :: &
    ice_fraction  => NULL(), &  !< fraction of sea ice coverage at h-cells, from 0 to 1 [nondim].
    u10_sqr       => NULL()     !< wind magnitude at 10 m squared [L2 T-2 ~> m2 s-2]

  real, pointer, dimension(:,:) :: &
    lamult => NULL()            !< Langmuir enhancement factor [nondim]

  ! passive tracer surface fluxes
  type(coupler_2d_bc_type) :: tr_fluxes !< This structure contains arrays of
     !! of named fields used for passive tracer fluxes.
     !! All arrays in tr_fluxes use the coupler indexing, which has no halos.
     !! This is not a convenient convention, but imposed on MOM6 by the coupler.

  ! For internal error tracking
  integer :: num_msg = 0 !< Number of messages issued about excessive SW penetration
  integer :: max_msg = 2 !< Maximum number of messages to issue about excessive SW penetration

end type forcing

!> Structure that contains pointers to the mechanical forcing at the surface
!! used to drive the liquid ocean simulated by MOM.
!! Data in this type is allocated in the module MOM_surface_forcing.F90,
!! of which there are three versions:  solo, coupled, and ice-shelf.
type, public :: mech_forcing
  ! surface stress components and turbulent velocity scale
  real, pointer, dimension(:,:) :: &
    taux  => NULL(), & !< zonal wind stress [R L Z T-2 ~> Pa]
    tauy  => NULL(), & !< meridional wind stress [R L Z T-2 ~> Pa]
    tau_mag => NULL(), & !< Magnitude of the wind stress averaged over tracer cells, including any
                       !! contributions from sub-gridscale variability or gustiness [R L Z T-2 ~> Pa]
    ustar => NULL(), & !< surface friction velocity scale [Z T-1 ~> m s-1].
    net_mass_src => NULL() !< The net mass source to the ocean [R Z T-1 ~> kg m-2 s-1]
    !omega_w2x    => NULL()    !< the counter-clockwise angle of the wind stress with respect
                              !! to the horizontal abscissa (x-coordinate) at tracer points [rad].

  ! applied surface pressure from other component models (e.g., atmos, sea ice, land ice)
  real, pointer, dimension(:,:) :: p_surf_full => NULL()
                !< Pressure at the top ocean interface [R L2 T-2 ~> Pa].
                !! if there is sea-ice, then p_surf_flux is at ice-ocean interface
  real, pointer, dimension(:,:) :: p_surf => NULL()
                !< Pressure at the top ocean interface [R L2 T-2 ~> Pa] as used to drive the ocean model.
                !! If p_surf is limited, p_surf may be smaller than p_surf_full, otherwise they are the same.
  real, pointer, dimension(:,:) :: p_surf_SSH => NULL()
                !< Pressure at the top ocean interface [R L2 T-2 ~> Pa] that is used in corrections
                !! to the sea surface height field that is passed back to the calling routines.
                !! p_surf_SSH may point to p_surf or to p_surf_full.

  ! iceberg related inputs
  real, pointer, dimension(:,:) :: &
    area_berg  => NULL(), &    !< fractional area of ocean surface covered by icebergs [nondim]
    mass_berg  => NULL()       !< mass of icebergs per unit ocean area [R Z ~> kg m-2]

  ! land ice-shelf related inputs
  real, pointer, dimension(:,:) :: frac_shelf_u  => NULL() !< Fractional ice shelf coverage of u-cells,
                !! nondimensional from 0 to 1 [nondim]. This is only associated if ice shelves are enabled,
                !! and is exactly 0 away from shelves or on land.
  real, pointer, dimension(:,:) :: frac_shelf_v  => NULL() !< Fractional ice shelf coverage of v-cells,
                !! nondimensional from 0 to 1 [nondim]. This is only associated if ice shelves are enabled,
                !! and is exactly 0 away from shelves or on land.
  real, pointer, dimension(:,:) :: &
    rigidity_ice_u => NULL(), & !< Depth-integrated lateral viscosity of ice shelves or sea ice at
                                !! u-points [L4 Z-1 T-1 ~> m3 s-1]
    rigidity_ice_v => NULL()    !< Depth-integrated lateral viscosity of ice shelves or sea ice at
                                !! v-points [L4 Z-1 T-1 ~> m3 s-1]
  real :: dt_force_accum = -1.0 !< The amount of time over which the mechanical forcing fluxes
                                !! have been averaged [T ~> s].
  logical :: net_mass_src_set = .false. !< If true, an estimate of net_mass_src has been provided.
  logical :: accumulate_p_surf = .false. !< If true, the surface pressure due to the atmosphere
                                !! and various types of ice needs to be accumulated, and the
                                !! surface pressure explicitly reset to zero at the driver level
                                !! when appropriate.
  logical :: accumulate_rigidity = .false. !< If true, the rigidity due to various types of
                                !! ice needs to be accumulated, and the rigidity explicitly
                                !! reset to zero at the driver level when appropriate.
  real, pointer, dimension(:) :: &
    stk_wavenumbers => NULL()   !< The central wave number of Stokes bands [rad Z-1 ~> rad m-1]
  real, pointer, dimension(:,:,:) :: &
    ustkb => NULL(), &          !< Stokes Drift spectrum, zonal [L T-1 ~> m s-1]
                                !! Horizontal - u points
                                !! 3rd dimension - wavenumber
    vstkb => NULL()             !< Stokes Drift spectrum, meridional [L T-1 ~> m s-1]
                                !! Horizontal - v points
                                !! 3rd dimension - wavenumber

  logical :: initialized = .false. !< This indicates whether the appropriate arrays have been initialized.
end type mech_forcing

!> Structure that defines the id handles for the forcing type
type, public :: forcing_diags

  !>@{ Forcing diagnostic handles
  ! mass flux diagnostic handles
  integer :: id_prcme        = -1, id_evap        = -1
  integer :: id_precip       = -1, id_vprec       = -1
  integer :: id_lprec        = -1, id_fprec       = -1
  integer :: id_lrunoff      = -1, id_frunoff     = -1
  integer :: id_net_massout  = -1, id_net_massin  = -1
  integer :: id_massout_flux = -1, id_massin_flux = -1
  integer :: id_seaice_melt  = -1

  ! global area integrated mass flux diagnostic handles
  integer :: id_total_prcme        = -1, id_total_evap        = -1
  integer :: id_total_precip       = -1, id_total_vprec       = -1
  integer :: id_total_lprec        = -1, id_total_fprec       = -1
  integer :: id_total_lrunoff      = -1, id_total_frunoff     = -1
  integer :: id_total_net_massout  = -1, id_total_net_massin  = -1
  integer :: id_total_seaice_melt  = -1

  ! global area averaged mass flux diagnostic handles
  integer :: id_prcme_ga  = -1, id_evap_ga = -1
  integer :: id_lprec_ga  = -1, id_fprec_ga= -1
  integer :: id_precip_ga = -1, id_vprec_ga= -1

  ! heat flux diagnostic handles
  integer :: id_net_heat_coupler    = -1, id_net_heat_surface      = -1
  integer :: id_sens                = -1, id_LwLatSens             = -1
  integer :: id_sw                  = -1, id_lw                    = -1
  integer :: id_sw_vis              = -1, id_sw_nir                = -1
  integer :: id_lat_evap            = -1, id_lat_frunoff           = -1
  integer :: id_lat                 = -1, id_lat_fprec             = -1
  integer :: id_heat_content_lrunoff= -1, id_heat_content_frunoff  = -1
  integer :: id_heat_content_lprec  = -1, id_heat_content_fprec    = -1
  integer :: id_heat_content_cond   = -1, id_heat_content_surfwater= -1
  integer :: id_heat_content_evap   = -1
  integer :: id_heat_content_vprec  = -1, id_heat_content_massout  = -1
  integer :: id_heat_added          = -1, id_heat_content_massin   = -1
  integer :: id_hfrainds            = -1, id_hfrunoffds            = -1
  integer :: id_seaice_melt_heat    = -1

  ! global area integrated heat flux diagnostic handles
  integer :: id_total_net_heat_coupler    = -1, id_total_net_heat_surface      = -1
  integer :: id_total_sens                = -1, id_total_LwLatSens             = -1
  integer :: id_total_sw                  = -1, id_total_lw                    = -1
  integer :: id_total_lat_evap            = -1, id_total_lat_frunoff           = -1
  integer :: id_total_lat                 = -1, id_total_lat_fprec             = -1
  integer :: id_total_heat_content_lrunoff= -1, id_total_heat_content_frunoff  = -1
  integer :: id_total_heat_content_lprec  = -1, id_total_heat_content_fprec    = -1
  integer :: id_total_heat_content_cond   = -1, id_total_heat_content_surfwater= -1
  integer :: id_total_heat_content_evap   = -1
  integer :: id_total_heat_content_vprec  = -1, id_total_heat_content_massout  = -1
  integer :: id_total_heat_added          = -1, id_total_heat_content_massin   = -1
  integer :: id_total_seaice_melt_heat    = -1

  ! global area averaged heat flux diagnostic handles
  integer :: id_net_heat_coupler_ga = -1, id_net_heat_surface_ga = -1
  integer :: id_sens_ga             = -1, id_LwLatSens_ga        = -1
  integer :: id_sw_ga               = -1, id_lw_ga               = -1
  integer :: id_lat_ga              = -1

  ! salt flux diagnostic handles
  integer :: id_saltflux          = -1
  integer :: id_saltFluxIn        = -1
  integer :: id_saltFluxAdded     = -1
  integer :: id_saltFluxBehind    = -1

  integer :: id_total_saltflux        = -1
  integer :: id_total_saltFluxIn      = -1
  integer :: id_total_saltFluxAdded   = -1

  integer :: id_vPrecGlobalAdj    = -1
  integer :: id_vPrecGlobalScl    = -1
  integer :: id_saltFluxGlobalAdj = -1
  integer :: id_saltFluxGlobalScl = -1
  integer :: id_netFWGlobalAdj    = -1
  integer :: id_netFWGlobalScl    = -1

  ! momentum flux and forcing diagnostic handles
  integer :: id_taux  = -1
  integer :: id_tauy  = -1
  integer :: id_ustar = -1
  !integer :: id_omega_w2x = -1
  integer :: id_tau_mag = -1
  integer :: id_psurf     = -1
  integer :: id_TKE_tidal = -1
  integer :: id_buoy      = -1

  ! tracer surface flux related diagnostics handles
  integer :: id_ice_fraction = -1
  integer :: id_u10_sqr      = -1

  ! iceberg diagnostic handles
  integer :: id_ustar_berg = -1
  integer :: id_area_berg = -1
  integer :: id_mass_berg = -1

  ! Iceberg + Ice shelf diagnostic handles
  integer :: id_ustar_ice_cover = -1
  integer :: id_frac_ice_cover = -1
  ! wave forcing diagnostics handles.
  integer :: id_lamult = -1
  !>@}

  integer :: id_clock_forcing = -1 !< CPU clock id

end type forcing_diags

contains

!> This subroutine extracts fluxes from the surface fluxes type. It works on a j-row
!! for optimization purposes. The 2d (i,j) wrapper is the next subroutine below.
!! This routine multiplies fluxes by dt, so that the result is an accumulation of fluxes
!! over a time step.
subroutine extractFluxes1d(G, GV, US, fluxes, optics, nsw, j, dt, &
                  FluxRescaleDepth, useRiverHeatContent, useCalvingHeatContent, &
                  h, T, netMassInOut, netMassOut, net_heat, net_salt, pen_SW_bnd, tv, &
                  aggregate_FW, nonpenSW, netmassInOut_rate, net_Heat_Rate, &
                  net_salt_rate, pen_sw_bnd_Rate)

  type(ocean_grid_type),    intent(in)    :: G              !< ocean grid structure
  type(verticalGrid_type),  intent(in)    :: GV             !< ocean vertical grid structure
  type(unit_scale_type),    intent(in)    :: US             !< A dimensional unit scaling type
  type(forcing),            intent(inout) :: fluxes         !< structure containing pointers to possible
                                                            !! forcing fields. NULL unused fields.
  type(optics_type),        pointer       :: optics         !< pointer to optics
  integer,                  intent(in)    :: nsw            !< number of bands of penetrating SW
  integer,                  intent(in)    :: j              !< j-index to work on
  real,                     intent(in)    :: dt             !< The time step for these fluxes [T ~> s]
  real,                     intent(in)    :: FluxRescaleDepth !< min ocean depth before fluxes
                                                            !! are scaled away [H ~> m or kg m-2]
  logical,                  intent(in)    :: useRiverHeatContent   !< logical for river heat content
  logical,                  intent(in)    :: useCalvingHeatContent !< logical for calving heat content
  real, dimension(SZI_(G),SZK_(GV)), &
                            intent(in)    :: h              !< layer thickness [H ~> m or kg m-2]
  real, dimension(SZI_(G),SZK_(GV)), &
                            intent(in)    :: T              !< layer temperatures [C ~> degC]
  real, dimension(SZI_(G)), intent(out)   :: netMassInOut   !< net mass flux (non-Bouss) or volume flux
                                                            !! (if Bouss) of water in/out of ocean over
                                                            !! a time step [H ~> m or kg m-2]
  real, dimension(SZI_(G)), intent(out)   :: netMassOut     !< net mass flux (non-Bouss) or volume flux
                                                            !! (if Bouss) of water leaving ocean surface
                                                            !! over a time step [H ~> m or kg m-2].
                                                            !! netMassOut < 0 means mass leaves ocean.
  real, dimension(SZI_(G)), intent(out)   :: net_heat       !< net heat at the surface accumulated over a
                                                            !! time step for coupler + restoring.
                                                            !! Exclude two terms from net_heat:
                                                            !! (1) downwelling (penetrative) SW,
                                                            !! (2) evaporation heat content,
                                                            !! (since do not yet know evap temperature).
                                                            !! [C H ~> degC m or degC kg m-2].
  real, dimension(SZI_(G)), intent(out)   :: net_salt       !< surface salt flux into the ocean
                                                            !! accumulated over a time step
                                                            !! [S H ~> ppt m or ppt kg m-2].
  real, dimension(max(1,nsw),G%isd:G%ied), intent(out) :: pen_SW_bnd !< penetrating SW flux, split into bands.
                                                            !! [C H ~> degC m or degC kg m-2]
                                                            !! and array size nsw x SZI_(G), where
                                                            !! nsw=number of SW bands in pen_SW_bnd.
                                                            !! This heat flux is not part of net_heat.
  type(thermo_var_ptrs),    intent(inout) :: tv             !< structure containing pointers to available
                                                            !! thermodynamic fields. Used to keep
                                                            !! track of the heat flux associated with net
                                                            !! mass fluxes into the ocean.
  logical,                  intent(in)    :: aggregate_FW   !< For determining how to aggregate forcing.
  real, dimension(SZI_(G)), &
                  optional, intent(out)   :: nonpenSW       !< Non-penetrating SW used in net_heat
                                                            !! [C H ~> degC m or degC kg m-2].
                                                            !! Summed over SW bands when diagnosing nonpenSW.
  real, dimension(SZI_(G)), &
                  optional, intent(out)   :: net_Heat_rate  !< Rate of net surface heating
                                                            !! [C H T-1 ~> degC m s-1 or degC kg m-2 s-1].
  real, dimension(SZI_(G)), &
                  optional, intent(out)   :: net_salt_rate  !< Surface salt flux into the ocean
                                                            !! [S H T-1 ~> ppt m s-1 or ppt kg m-2 s-1].
  real, dimension(SZI_(G)), &
                  optional, intent(out)   :: netmassInOut_rate !< Rate of net mass flux into the ocean
                                                            !! [H T-1 ~> m s-1 or kg m-2 s-1].
  real, dimension(max(1,nsw),G%isd:G%ied), &
                  optional, intent(out)   :: pen_sw_bnd_rate !< Rate of penetrative shortwave heating
                                                             !! [C H T-1 ~> degC m s-1 or degC kg m-2 s-1].

  ! local
  real :: htot(SZI_(G))       ! total ocean depth [H ~> m or kg m-2]
  real :: Pen_sw_tot(SZI_(G)) ! sum across all bands of Pen_SW [C H ~> degC m or degC kg m-2].
  real :: pen_sw_tot_rate(SZI_(G)) ! Summed rate of shortwave heating across bands
                              ! [C H T-1 ~> degC m s-1 or degC kg m-2 s-1]
  real :: Ih_limit            ! inverse depth at which surface fluxes start to be limited
                              ! or 0 for no limiting [H-1 ~> m-1 or m2 kg-1]
  real :: scale               ! scale scales away fluxes if depth < FluxRescaleDepth [nondim]
  real :: I_Cp                ! 1.0 / C_p [C Q-1 ~> kg degC J-1]
  real :: I_Cp_Hconvert       ! Unit conversion factors divided by the heat capacity
                              ! [C H R-1 Z-1 Q-1 ~> degC m3 J-1 or kg degC J-1]
  logical :: calculate_diags  ! Indicate to calculate/update diagnostic arrays
  logical :: do_enthalpy      ! If true (default) enthalpy terms are computed in MOM6
  character(len=200) :: mesg
  integer            :: is, ie, nz, i, k, n

  logical :: do_NHR, do_NSR, do_NMIOR, do_PSWBR

  !BGR-Jul 5,2017{
  ! Initializes/sets logicals if 'rates' are requested
  ! These factors are required for legacy reasons
  !  and therefore computed only when optional outputs are requested
  do_NHR = .false.
  do_NSR = .false.
  do_NMIOR = .false.
  do_PSWBR = .false.
  if (present(net_heat_rate)) do_NHR = .true.
  if (present(net_salt_rate)) do_NSR = .true.
  if (present(netmassinout_rate)) do_NMIOR = .true.
  if (present(pen_sw_bnd_rate)) do_PSWBR = .true.
  !}BGR

  ! GMM: by default heat content from mass entering and leaving the ocean (enthalpy)
  ! is diagnosed in this subroutine. When heat_content_evap is associated,
  ! the enthalpy terms are provided via coupler and, therefore, they do not need
  ! to be computed again.
  do_enthalpy = .true.
  if (associated(fluxes%heat_content_evap)) do_enthalpy = .false.

  Ih_limit  = 0.0 ; if (FluxRescaleDepth > 0.0) Ih_limit  = 1.0 / FluxRescaleDepth
  I_Cp      = 1.0 / tv%C_p
  I_Cp_Hconvert = 1.0 / (GV%H_to_RZ * tv%C_p)

  is = G%isc ; ie = G%iec ; nz = GV%ke

  calculate_diags = .true.

  ! error checking

  if (nsw > 0) then ; if (nsw /= optics_nbands(optics)) call MOM_error(WARNING, &
    "mismatch in the number of bands of shortwave radiation in MOM_forcing_type extract_fluxes.")
  endif

  if (.not.associated(fluxes%sw)) call MOM_error(FATAL, &
    "MOM_forcing_type extractFluxes1d: fluxes%sw is not associated.")

  if (.not.associated(fluxes%lw)) call MOM_error(FATAL, &
    "MOM_forcing_type extractFluxes1d: fluxes%lw is not associated.")

  if (.not.associated(fluxes%latent)) call MOM_error(FATAL, &
    "MOM_forcing_type extractFluxes1d: fluxes%latent is not associated.")

  if (.not.associated(fluxes%sens)) call MOM_error(FATAL, &
    "MOM_forcing_type extractFluxes1d: fluxes%sens is not associated.")

  if (.not.associated(fluxes%evap)) call MOM_error(FATAL, &
    "MOM_forcing_type extractFluxes1d: No evaporation defined.")

  if (.not.associated(fluxes%vprec)) call MOM_error(FATAL, &
    "MOM_forcing_type extractFluxes1d: fluxes%vprec not defined.")

  if ((.not.associated(fluxes%lprec)) .or. &
      (.not.associated(fluxes%fprec))) call MOM_error(FATAL, &
    "MOM_forcing_type extractFluxes1d: No precipitation defined.")

  do i=is,ie ; htot(i) = h(i,1) ; enddo
  do k=2,nz ; do i=is,ie ; htot(i) = htot(i) + h(i,k) ; enddo ; enddo

  if (nsw >= 1) then
    call extract_optics_slice(optics, j, G, GV, penSW_top=Pen_SW_bnd)
    if (do_PSWBR) call extract_optics_slice(optics, j, G, GV, penSW_top=Pen_SW_bnd_rate)
  endif

  do i=is,ie

    scale = 1.0 ; if ((Ih_limit > 0.0) .and. (htot(i)*Ih_limit < 1.0)) scale = htot(i)*Ih_limit

    ! Convert the penetrating shortwave forcing to (C * H) and reduce fluxes for shallow depths.
    ! (H=m for Bouss, H=kg/m2 for non-Bouss)
    Pen_sw_tot(i) = 0.0
    if (nsw >= 1) then
      do n=1,nsw
        Pen_SW_bnd(n,i) = I_Cp_Hconvert*scale*dt * max(0.0, Pen_SW_bnd(n,i))
        Pen_sw_tot(i)   = Pen_sw_tot(i) + Pen_SW_bnd(n,i)
      enddo
    else
      Pen_SW_bnd(1,i) = 0.0
    endif

    if (do_PSWBR) then  ! Repeat the above code w/ dt=1s for legacy reasons
      pen_sw_tot_rate(i) = 0.0
      if (nsw >= 1) then
        do n=1,nsw
          Pen_SW_bnd_rate(n,i) = I_Cp_Hconvert*scale * max(0.0, Pen_SW_bnd_rate(n,i))
          pen_sw_tot_rate(i) = pen_sw_tot_rate(i) + pen_sw_bnd_rate(n,i)
        enddo
      else
        pen_sw_bnd_rate(1,i) = 0.0
      endif
    endif

    ! net volume/mass of liquid and solid passing through surface boundary fluxes
    netMassInOut(i) = dt * (scale * &
                                   (((((( fluxes%lprec(i,j)        &
                                        + fluxes%fprec(i,j)      )  &
                                        + fluxes%evap(i,j)       )  &
                                        + fluxes%lrunoff(i,j)    )  &
                                        + fluxes%vprec(i,j)      )  &
                                        + fluxes%seaice_melt(i,j))  &
                                        + fluxes%frunoff(i,j)    ))

    if (do_NMIOr) then  ! Repeat the above code without multiplying by a timestep for legacy reasons
      netMassInOut_rate(i) = (scale * &
                                   (((((( fluxes%lprec(i,j)      &
                                        + fluxes%fprec(i,j)      )  &
                                        + fluxes%evap(i,j)       )  &
                                        + fluxes%lrunoff(i,j)    )  &
                                        + fluxes%vprec(i,j)      )  &
                                        + fluxes%seaice_melt(i,j))  &
                                        + fluxes%frunoff(i,j)   ))
    endif

    ! smg:
    ! for non-Bouss, we add/remove salt mass to total ocean mass. to conserve
    ! total salt mass ocean+ice, the sea ice model must lose mass when salt mass
    ! is added to the ocean, which may still need to be coded.  Not that the units
    ! of netMassInOut are still [Z R ~> kg m-2], so no conversion to H should occur yet.
    if (.not.GV%Boussinesq .and. associated(fluxes%salt_flux)) then
      netMassInOut(i) = netMassInOut(i) + dt * (scale * fluxes%salt_flux(i,j))
      if (do_NMIOr) netMassInOut_rate(i) = netMassInOut_rate(i) + &
                                               (scale * fluxes%salt_flux(i,j))
    endif

    ! net volume/mass of water leaving the ocean.
    ! check that fluxes are < 0, which means mass is indeed leaving.
    netMassOut(i) = 0.0

    ! evap > 0 means condensating water is added into ocean.
    ! evap < 0 means evaporation of water from the ocean, in
    ! which case heat_content_massout is computed in MOM_diabatic_driver.F90
    if (fluxes%evap(i,j) < 0.0) netMassOut(i) = netMassOut(i) + fluxes%evap(i,j)
  !   if (associated(fluxes%heat_content_cond)) fluxes%heat_content_cond(i,j) = 0.0 !??? --AJA

    ! lprec < 0 means sea ice formation taking water from the ocean.
    ! smg: we should split the ice melt/formation from the lprec
    if (fluxes%lprec(i,j) < 0.0) netMassOut(i) = netMassOut(i) + fluxes%lprec(i,j)

    ! seaice_melt < 0 means sea ice formation taking water from the ocean.
    if (fluxes%seaice_melt(i,j) < 0.0) netMassOut(i) = netMassOut(i) + fluxes%seaice_melt(i,j)

    ! vprec < 0 means virtual evaporation arising from surface salinity restoring,
    ! in which case heat_content_vprec is computed in MOM_diabatic_driver.F90.
    if (fluxes%vprec(i,j) < 0.0) netMassOut(i) = netMassOut(i) + fluxes%vprec(i,j)

    netMassOut(i) = dt * scale * netMassOut(i)

    ! convert to H units (Bouss=meter or non-Bouss=kg/m^2)
    netMassInOut(i) = GV%RZ_to_H * netMassInOut(i)
    if (do_NMIOr) netMassInOut_rate(i) = GV%RZ_to_H * netMassInOut_rate(i)
    netMassOut(i)   = GV%RZ_to_H * netMassOut(i)

    ! surface heat fluxes from radiation and turbulent fluxes (K * H)
    ! (H=m for Bouss, H=kg/m2 for non-Bouss)

    ! CIME provides heat flux from snow&ice melt (seaice_melt_heat), so this is added below
    ! Note: this term accounts for the enthalpy associated with water flux due to sea ice melting/freezing
    if (associated(fluxes%seaice_melt_heat)) then
      net_heat(i) = scale * dt * I_Cp_Hconvert * &
                    ( fluxes%sw(i,j) + (((fluxes%lw(i,j) + fluxes%latent(i,j)) + fluxes%sens(i,j)) + &
                      fluxes%seaice_melt_heat(i,j)) )
      !Repeats above code w/ dt=1. for legacy reason
      if (do_NHR)  net_heat_rate(i) = scale * I_Cp_Hconvert * &
           ( fluxes%sw(i,j) + (((fluxes%lw(i,j) + fluxes%latent(i,j)) + fluxes%sens(i,j)) + &
             fluxes%seaice_melt_heat(i,j)))
    else
      net_heat(i) = scale * dt * I_Cp_Hconvert * &
                    ( fluxes%sw(i,j) + ((fluxes%lw(i,j) + fluxes%latent(i,j)) + fluxes%sens(i,j)) )
      !Repeats above code w/ dt=1. for legacy reason
      if (do_NHR)  net_heat_rate(i) = scale * I_Cp_Hconvert * &
           ( fluxes%sw(i,j) + ((fluxes%lw(i,j) + fluxes%latent(i,j)) + fluxes%sens(i,j)) )
    endif

    ! Add heat flux from surface damping (restoring) (K * H) or flux adjustments.
    if (associated(fluxes%heat_added)) then
      net_heat(i) = net_heat(i) + (scale * (dt * I_Cp_Hconvert)) * fluxes%heat_added(i,j)
      if (do_NHR) net_heat_rate(i) = net_heat_rate(i) + (scale * I_Cp_Hconvert) * fluxes%heat_added(i,j)
    endif

    ! Add explicit heat flux for runoff (which is part of the ice-ocean boundary
    ! flux type). Runoff is otherwise added with a temperature of SST.
    if (useRiverHeatContent) then
      ! remove lrunoff*SST here, to counteract its addition elsewhere
      net_heat(i) = (net_heat(i) + (scale*(dt * I_Cp_Hconvert)) * fluxes%heat_content_lrunoff(i,j)) - &
                     (GV%RZ_to_H * (scale * dt)) * fluxes%lrunoff(i,j) * T(i,1)
      !BGR-Jul 5, 2017{
      !Intentionally neglect the following contribution to rate for legacy reasons.
      !if (do_NHR) net_heat_rate(i) = (net_heat_rate(i) + (scale*I_Cp_Hconvert) * fluxes%heat_content_lrunoff(i,j)) - &
      !               (GV%RZ_to_H * (scale)) * fluxes%lrunoff(i,j) * T(i,1)
      !}BGR
      if (calculate_diags .and. associated(tv%TempxPmE)) then
        tv%TempxPmE(i,j) = tv%TempxPmE(i,j) + (scale * dt) * &
            (I_Cp*fluxes%heat_content_lrunoff(i,j) - fluxes%lrunoff(i,j)*T(i,1))
      endif
    endif

    ! Add explicit heat flux for calving (which is part of the ice-ocean boundary
    ! flux type). Calving is otherwise added with a temperature of SST.
    if (useCalvingHeatContent) then
      ! remove frunoff*SST here, to counteract its addition elsewhere
      net_heat(i) = net_heat(i) + (scale*(dt * I_Cp_Hconvert)) * fluxes%heat_content_frunoff(i,j) - &
                    (GV%RZ_to_H * (scale * dt)) * fluxes%frunoff(i,j) * T(i,1)
      !BGR-Jul 5, 2017{
      !Intentionally neglect the following contribution to rate for legacy reasons.
!      if (do_NHR) net_heat_rate(i) = net_heat_rate(i) + (scale*I_Cp_Hconvert) * fluxes%heat_content_frunoff(i,j) - &
!                    (GV%RZ_to_H * scale) * fluxes%frunoff(i,j) * T(i,1)
      !}BGR
      if (calculate_diags .and. associated(tv%TempxPmE)) then
        tv%TempxPmE(i,j) = tv%TempxPmE(i,j) + (scale * dt) * &
            (I_Cp*fluxes%heat_content_frunoff(i,j) - fluxes%frunoff(i,j)*T(i,1))
      endif
    endif

! smg: new code
    ! add heat from all terms that may add mass to the ocean (K * H).
    ! if evap, lprec, or vprec < 0, then compute their heat content
    ! inside MOM_diabatic_driver.F90 and fill in fluxes%heat_content_massout.
    ! we do so since we do not here know the temperature
    ! of water leaving the ocean, as it could be leaving from more than
    ! one layer of the upper ocean in the case of very thin layers.
    ! When evap, lprec, or vprec > 0, then we know their heat content here
    ! via settings from inside of the appropriate config_src driver files.
!    if (associated(fluxes%heat_content_lprec)) then
!      net_heat(i) = net_heat(i) + scale * dt * I_Cp_Hconvert * &
!     (fluxes%heat_content_lprec(i,j)    + (fluxes%heat_content_fprec(i,j)   + &
!     (fluxes%heat_content_lrunoff(i,j)  + (fluxes%heat_content_frunoff(i,j) + &
!     (fluxes%heat_content_cond(i,j)     +  fluxes%heat_content_vprec(i,j))))))
!    endif

    ! When enthalpy terms are provided via coupler, they must be included in net_heat
    if (.not. do_enthalpy) then
      net_heat(i) = net_heat(i) + (scale * dt * I_Cp_Hconvert * &
                    (fluxes%heat_content_lrunoff(i,j) + fluxes%heat_content_frunoff(i,j) + &
                     fluxes%heat_content_lprec(i,j)   + fluxes%heat_content_fprec(i,j)   + &
                     fluxes%heat_content_evap(i,j)    + fluxes%heat_content_cond(i,j)))
    endif

    if (fluxes%num_msg < fluxes%max_msg) then
      if (Pen_SW_tot(i) > 1.000001 * I_Cp_Hconvert*scale*dt*fluxes%sw(i,j)) then
        fluxes%num_msg = fluxes%num_msg + 1
        write(mesg,'("Penetrating shortwave of ",1pe17.10, &
                    &" exceeds total shortwave of ",1pe17.10,&
                    &" at ",1pg11.4,",E,",1pg11.4,"N.")') &
               US%C_to_degC*Pen_SW_tot(i), US%C_to_degC*I_Cp_Hconvert*scale*dt * fluxes%sw(i,j), &
               G%geoLonT(i,j), G%geoLatT(i,j)
        call MOM_error(WARNING,mesg)
      endif
    endif

    ! remove penetrative portion of the SW that is NOT absorbed within a
    ! tiny layer at the top of the ocean.
    net_heat(i) = net_heat(i) - Pen_SW_tot(i)
    !Repeat above code for 'rate' term
    if (do_NHR) net_heat_rate(i) = net_heat_rate(i) - Pen_SW_tot_rate(i)

    ! diagnose non-downwelling SW
    if (present(nonPenSW)) then
      nonPenSW(i) = scale * dt * I_Cp_Hconvert * fluxes%sw(i,j) - Pen_SW_tot(i)
    endif

    ! Salt fluxes
    net_salt(i) = 0.0
    if (do_NSR) net_salt_rate(i) = 0.0
    ! Convert salt_flux from kg (salt)/(m^2 * s) to
    ! Boussinesq: (ppt * m)
    ! non-Bouss:  (g/m^2)
    if (associated(fluxes%salt_flux)) then
      net_salt(i) = (scale * dt * (1000.0*US%ppt_to_S * fluxes%salt_flux(i,j))) * GV%RZ_to_H
      !Repeat above code for 'rate' term
      if (do_NSR) net_salt_rate(i) = (scale * 1. * (1000.0*US%ppt_to_S * fluxes%salt_flux(i,j))) * GV%RZ_to_H
    endif

    ! Diagnostics follow...
    if (calculate_diags .and. do_enthalpy) then

      ! Initialize heat_content_massin that is diagnosed in mixedlayer_convection or
      ! applyBoundaryFluxes such that the meaning is as the sum of all incoming components.
      if (associated(fluxes%heat_content_massin))  then
        if (aggregate_FW) then
          if (netMassInOut(i) > 0.0) then ! net is "in"
            fluxes%heat_content_massin(i,j) = -tv%C_p * netMassOut(i) * T(i,1) * GV%H_to_RZ / dt
          else ! net is "out"
            fluxes%heat_content_massin(i,j) = tv%C_p * ( netMassInout(i) - netMassOut(i) ) * &
                                               T(i,1) * GV%H_to_RZ / dt
          endif
        else
          fluxes%heat_content_massin(i,j) = 0.
        endif
      endif

      ! Initialize heat_content_massout that is diagnosed in mixedlayer_convection or
      ! applyBoundaryFluxes such that the meaning is as the sum of all outgoing components.
      if (associated(fluxes%heat_content_massout)) then
        if (aggregate_FW) then
          if (netMassInOut(i) > 0.0) then ! net is "in"
            fluxes%heat_content_massout(i,j) = tv%C_p * netMassOut(i) * T(i,1) * GV%H_to_RZ / dt
          else ! net is "out"
            fluxes%heat_content_massout(i,j) = -tv%C_p * ( netMassInout(i) - netMassOut(i) ) * &
                                                T(i,1) * GV%H_to_RZ / dt
          endif
        else
          fluxes%heat_content_massout(i,j) = 0.0
        endif
      endif

      ! smg: we should remove sea ice melt from lprec!!!
      ! fluxes%lprec > 0 means ocean gains mass via liquid precipitation and/or sea ice melt.
      ! When atmosphere does not provide heat of this precipitation, the ocean assumes
      ! it enters the ocean at the SST.
      ! fluxes%lprec < 0 means ocean loses mass via sea ice formation. As we do not yet know
      ! the layer at which this mass is removed, we cannot compute it heat content. We must
      ! wait until MOM_diabatic_driver.F90.
      if (associated(fluxes%heat_content_lprec)) then
        if (fluxes%lprec(i,j) > 0.0) then
          fluxes%heat_content_lprec(i,j) = tv%C_p*fluxes%lprec(i,j)*T(i,1)
        else
          fluxes%heat_content_lprec(i,j) = 0.0
        endif
      endif

      ! fprec SHOULD enter ocean at 0degC if atmos model does not provide fprec heat content.
      ! However, we need to adjust netHeat above to reflect the difference between 0decC and SST
      ! and until we do so fprec is treated like lprec and enters at SST. -AJA
      if (associated(fluxes%heat_content_fprec)) then
        if (fluxes%fprec(i,j) > 0.0) then
          fluxes%heat_content_fprec(i,j) = tv%C_p*fluxes%fprec(i,j)*T(i,1)
        else
          fluxes%heat_content_fprec(i,j) = 0.0
        endif
      endif

      ! virtual precip associated with salinity restoring
      ! vprec > 0 means add water to ocean, assumed to be at SST
      ! vprec < 0 means remove water from ocean; set heat_content_vprec in MOM_diabatic_driver.F90
      if (associated(fluxes%heat_content_vprec)) then
        if (fluxes%vprec(i,j) > 0.0) then
          fluxes%heat_content_vprec(i,j) = tv%C_p*fluxes%vprec(i,j)*T(i,1)
        else
          fluxes%heat_content_vprec(i,j) = 0.0
        endif
      endif

      ! fluxes%evap < 0 means ocean loses mass due to evaporation.
      ! Evaporation leaves ocean surface at a temperature that has yet to be determined,
      ! since we do not know the precise layer that the water evaporates.  We therefore
      ! compute fluxes%heat_content_massout at the relevant point inside MOM_diabatic_driver.F90.
      ! fluxes%evap > 0 means ocean gains moisture via condensation.
      ! Condensation is assumed to drop into the ocean at the SST, just like lprec.
      if (associated(fluxes%heat_content_cond)) then
        if (fluxes%evap(i,j) > 0.0) then
          fluxes%heat_content_cond(i,j) = tv%C_p*fluxes%evap(i,j)*T(i,1)
        else
          fluxes%heat_content_cond(i,j) = 0.0
        endif
      endif

      ! Liquid runoff enters ocean at SST if land model does not provide runoff heat content.
      if (.not. useRiverHeatContent) then
        if (associated(fluxes%lrunoff) .and. associated(fluxes%heat_content_lrunoff)) then
          fluxes%heat_content_lrunoff(i,j) = tv%C_p*fluxes%lrunoff(i,j)*T(i,1)
        endif
      endif

      ! Icebergs enter ocean at SST if land model does not provide calving heat content.
      if (.not. useCalvingHeatContent) then
        if (associated(fluxes%frunoff) .and. associated(fluxes%heat_content_frunoff)) then
          fluxes%heat_content_frunoff(i,j) = tv%C_p*fluxes%frunoff(i,j)*T(i,1)
        endif
      endif

    elseif (.not. do_enthalpy) then

      ! virtual precip associated with salinity restoring. Heat content associated with
      ! that is *not* provided by the coupler and must be calculated by MOM6.
      ! vprec > 0 means add water to ocean, assumed to be at SST
      ! vprec < 0 means remove water from ocean; set heat_content_vprec in MOM_diabatic_driver.F90
      if (associated(fluxes%heat_content_vprec)) then
        if (fluxes%vprec(i,j) > 0.0) then
          fluxes%heat_content_vprec(i,j) = fluxes%C_p*fluxes%vprec(i,j)*T(i,1)
        else
          fluxes%heat_content_vprec(i,j) = 0.0
        endif
      endif

      if (associated(tv%TempxPmE)) then
        tv%TempxPmE(i,j) =  (I_Cp*dt*scale) * &
        (fluxes%heat_content_lprec(i,j)  + &
        fluxes%heat_content_fprec(i,j)   + &
        fluxes%heat_content_lrunoff(i,j) + &
        fluxes%heat_content_frunoff(i,j) + &
        fluxes%heat_content_evap(i,j)    + &
        fluxes%heat_content_cond(i,j))
      endif

    endif ! calculate_diags and do_enthalpy

  enddo ! i-loop

end subroutine extractFluxes1d


!> 2d wrapper for 1d extract fluxes from surface fluxes type.
!! This subroutine extracts fluxes from the surface fluxes type. It multiplies the
!! fluxes by dt, so that the result is an accumulation of the fluxes over a time step.
subroutine extractFluxes2d(G, GV, US, fluxes, optics, nsw, dt, FluxRescaleDepth, &
                           useRiverHeatContent, useCalvingHeatContent, h, T, &
                           netMassInOut, netMassOut, net_heat, Net_salt, Pen_SW_bnd, tv, &
                           aggregate_FW)

  type(ocean_grid_type),            intent(in)    :: G              !< ocean grid structure
  type(verticalGrid_type),          intent(in)    :: GV             !< ocean vertical grid structure
  type(unit_scale_type),            intent(in)    :: US             !< A dimensional unit scaling type
  type(forcing),                    intent(inout) :: fluxes         !< structure containing pointers to forcing.
  type(optics_type),                pointer       :: optics         !< pointer to optics
  integer,                          intent(in)    :: nsw            !< number of bands of penetrating SW
  real,                             intent(in)    :: dt             !< The time step for these fluxes [T ~> s]
  real,                             intent(in)    :: FluxRescaleDepth !< min ocean depth before fluxes
                                                                    !! are scaled away [H ~> m or kg m-2]
  logical,                          intent(in)    :: useRiverHeatContent   !< logical for river heat content
  logical,                          intent(in)    :: useCalvingHeatContent !< logical for calving heat content
  real, dimension(SZI_(G),SZJ_(G),SZK_(GV)), &
                                    intent(in)    :: h              !< layer thickness [H ~> m or kg m-2]
  real, dimension(SZI_(G),SZJ_(G),SZK_(GV)), &
                                    intent(in)    :: T              !< layer temperatures [C ~> degC]
  real, dimension(SZI_(G),SZJ_(G)), intent(out)   :: netMassInOut   !< net mass flux (non-Bouss) or volume flux
                                                                    !! (if Bouss) of water in/out of ocean over
                                                                    !! a time step [H ~> m or kg m-2]
  real, dimension(SZI_(G),SZJ_(G)), intent(out)   :: netMassOut     !< net mass flux (non-Bouss) or volume flux
                                                                    !! (if Bouss) of water leaving ocean surface
                                                                    !! over a time step [H ~> m or kg m-2].
  real, dimension(SZI_(G),SZJ_(G)), intent(out)   :: net_heat       !< net heat at the surface accumulated over a
                                                                    !! time step associated with coupler + restore.
                                                                    !! Exclude two terms from net_heat:
                                                                    !! (1) downwelling (penetrative) SW,
                                                                    !! (2) evaporation heat content,
                                                                    !! (since do not yet know temperature of evap).
                                                                    !! [C H ~> degC m or degC kg m-2]
  real, dimension(SZI_(G),SZJ_(G)), intent(out)   :: net_salt       !< surface salt flux into the ocean accumulated
                                                                    !! over a time step [S H ~> ppt m or ppt kg m-2]
  real, dimension(max(1,nsw),G%isd:G%ied,G%jsd:G%jed), intent(out) :: pen_SW_bnd !< penetrating SW flux, by frequency
                                                                    !! band [C H ~> degC m or degC kg m-2] with array
                                                                    !! size nsw x SZI_(G), where nsw=number of SW bands
                                                                    !! in pen_SW_bnd. This heat flux is not in net_heat.
  type(thermo_var_ptrs),            intent(inout) :: tv             !< structure containing pointers to available
                                                                    !! thermodynamic fields. Here it is used to keep
                                                                    !! track of the heat flux associated with net
                                                                    !! mass fluxes into the ocean.
  logical,                          intent(in)    :: aggregate_FW   !< For determining how to aggregate the forcing.

  integer :: j
  !$OMP parallel do default(shared)
  do j=G%jsc, G%jec
    call extractFluxes1d(G, GV, US, fluxes, optics, nsw, j, dt, &
            FluxRescaleDepth, useRiverHeatContent, useCalvingHeatContent,&
            h(:,j,:), T(:,j,:), netMassInOut(:,j), netMassOut(:,j),              &
            net_heat(:,j), net_salt(:,j), pen_SW_bnd(:,:,j), tv, aggregate_FW)
  enddo

end subroutine extractFluxes2d


!> This routine calculates surface buoyancy flux by adding up the heat, FW & salt fluxes.
!! These are actual fluxes, with units of stuff per time. Setting dt=1 in the call to
!! extractFluxes routine allows us to get "stuf per time" rather than the time integrated
!! fluxes needed in other routines that call extractFluxes.
subroutine calculateBuoyancyFlux1d(G, GV, US, fluxes, optics, nsw, h, Temp, Salt, tv, j, &
                                   buoyancyFlux, netHeatMinusSW, netSalt)
  type(ocean_grid_type),                    intent(in)    :: G              !< ocean grid
  type(verticalGrid_type),                  intent(in)    :: GV             !< ocean vertical grid structure
  type(unit_scale_type),                    intent(in)    :: US             !< A dimensional unit scaling type
  type(forcing),                            intent(inout) :: fluxes         !< surface fluxes
  type(optics_type),                        pointer       :: optics         !< penetrating SW optics
  integer,                                  intent(in)    :: nsw            !< The number of frequency bands of
                                                                            !! penetrating shortwave radiation
  real, dimension(SZI_(G),SZJ_(G),SZK_(GV)), intent(in)   :: h              !< layer thickness [H ~> m or kg m-2]
  real, dimension(SZI_(G),SZJ_(G),SZK_(GV)), intent(in)   :: Temp           !< prognostic temp [C ~> degC]
  real, dimension(SZI_(G),SZJ_(G),SZK_(GV)), intent(in)   :: Salt           !< salinity [S ~> ppt]
  type(thermo_var_ptrs),                    intent(inout) :: tv             !< thermodynamics type
  integer,                                  intent(in)    :: j              !< j-row to work on
  real, dimension(SZI_(G),SZK_(GV)+1),      intent(out)   :: buoyancyFlux   !< buoyancy fluxes [L2 T-3 ~> m2 s-3]
  real, dimension(SZI_(G)),                 intent(out)   :: netHeatMinusSW !< Surface heat flux excluding shortwave
                                                                          !! [C H T-1 ~> degC m s-1 or degC kg m-2 s-1]
  real, dimension(SZI_(G)),                 intent(out)   :: netSalt        !< surface salt flux
                                                                            !! [S H T-1 ~> ppt m s-1 or ppt kg m-2 s-1]

  ! local variables
  real, dimension(SZI_(G))              :: netH       ! net FW flux [H T-1 ~> m s-1 or kg m-2 s-1]
  real, dimension(SZI_(G))              :: netEvap    ! net FW flux leaving ocean via evaporation
                                                      ! [H T-1 ~> m s-1 or kg m-2 s-1]
  real, dimension(SZI_(G))              :: netHeat    ! net temp flux [C H T-1 ~> degC m s-1 or degC kg m-2 s-1]
  real, dimension(SZI_(G), SZK_(GV))    :: dz         ! Layer thicknesses in depth units [Z ~> m]
  real, dimension(max(nsw,1), SZI_(G))  :: penSWbnd   ! penetrating SW radiation by band
                                                      ! [C H T-1 ~> degC m s-1 or degC kg m-2 s-1]
  real, dimension(SZI_(G))              :: pressure   ! pressure at the surface [R L2 T-2 ~> Pa]
  real, dimension(SZI_(G))              :: dRhodT     ! density partial derivative wrt temp [R C-1 ~> kg m-3 degC-1]
  real, dimension(SZI_(G))              :: dRhodS     ! density partial derivative wrt saln [R S-1 ~> kg m-3 ppt-1]
  real, dimension(SZI_(G))              :: dSpV_dT    ! Partial derivative of specific volume with respect
                                                      ! to temperature [R-1 C-1 ~> m3 kg-1 degC-1]
  real, dimension(SZI_(G))              :: dSpV_dS    ! Partial derivative of specific volume with respect
                                                      ! to salinity [R-1 S-1 ~> m3 kg-1 ppt-1]
  real, dimension(SZI_(G),SZK_(GV)+1)   :: netPen     ! The net penetrating shortwave radiation at each level
                                                      ! [C H T-1 ~> degC m s-1 or degC kg m-2 s-1]

  logical :: useRiverHeatContent
  logical :: useCalvingHeatContent
  real    :: GoRho  ! The gravitational acceleration divided by mean density times a
                    ! unit conversion factor [L2 H-1 R-1 T-2 ~> m4 kg-1 s-2 or m7 kg-2 s-2]
  real    :: g_conv ! The gravitational acceleration times the conversion factors from non-Boussinesq
                    ! thickness units to mass per units area [R L2 H-1 T-2 ~> kg m-2 s-2 or m s-2]
  real    :: H_limit_fluxes ! A depth scale that specifies when the ocean is shallow that
                            ! it is necessary to eliminate fluxes [H ~> m or kg m-2]
  integer :: i, k

  !  smg: what do we do when have heat fluxes from calving and river?
  useRiverHeatContent   = .False.
  useCalvingHeatContent = .False.

  H_limit_fluxes = max( GV%Angstrom_H, 1.e-30*GV%m_to_H )

  ! The surface forcing is contained in the fluxes type.
  ! We aggregate the thermodynamic forcing for a time step into the following:
  ! netH       = water added/removed via surface fluxes [H T-1 ~> m s-1 or kg m-2 s-1]
  ! netHeat    = heat via surface fluxes [C H T-1 ~> degC m s-1 or degC kg m-2 s-1]
  ! netSalt    = salt via surface fluxes [S H T-1 ~> ppt m s-1 or gSalt m-2 s-1]
  ! Note that unlike other calls to extractFLuxes1d() that return the time-integrated flux
  ! this call returns the rate because dt=1 (in arbitrary time units)
  call extractFluxes1d(G, GV, US, fluxes, optics, nsw, j, 1.0,                        &
                H_limit_fluxes, useRiverHeatContent, useCalvingHeatContent, &
                h(:,j,:), Temp(:,j,:), netH, netEvap, netHeatMinusSW,                 &
                netSalt, penSWbnd, tv, .false.)

  ! Sum over bands and attenuate as a function of depth
  ! netPen is the netSW as a function of depth
  call thickness_to_dz(h, tv, dz, j, G, GV)
  call sumSWoverBands(G, GV, US, h(:,j,:), dz, optics_nbands(optics), optics, j, 1.0, &
                      H_limit_fluxes, .true., penSWbnd, netPen)

  ! Adjust netSalt to reflect dilution effect of FW flux
  ! [S H T-1 ~> ppt m s-1 or ppt kg m-2 s-1]
  netSalt(G%isc:G%iec) = netSalt(G%isc:G%iec) - Salt(G%isc:G%iec,j,1) * netH(G%isc:G%iec)

  ! Add in the SW heating for purposes of calculating the net
  ! surface buoyancy flux affecting the top layer.
  ! [C H T-1 ~> degC m s-1 or degC kg m-2 s-1]
  !netHeat(:) = netHeatMinusSW(:) + sum( penSWbnd, dim=1 )
  netHeat(G%isc:G%iec) = netHeatMinusSW(G%isc:G%iec) + netPen(G%isc:G%iec,1)

  ! Determine the buoyancy flux
  pressure(:) = 0.
  if (associated(tv%p_surf)) then ; do i=G%isc,G%iec ; pressure(i) = tv%p_surf(i,j) ; enddo ; endif

  if ((.not.GV%Boussinesq) .and. (.not.GV%semi_Boussinesq)) then
    g_conv = GV%g_Earth * GV%H_to_RZ

    ! Specific volume derivatives
    call calculate_specific_vol_derivs(Temp(:,j,1), Salt(:,j,1), pressure, dSpV_dT, dSpV_dS, &
                                  tv%eqn_of_state, EOS_domain(G%HI))

    ! Convert to a buoyancy flux [L2 T-3 ~> m2 s-3], first excluding penetrating SW heating
    do i=G%isc,G%iec
      buoyancyFlux(i,1) = g_conv * (dSpV_dS(i) * netSalt(i) + dSpV_dT(i) * netHeat(i))
    enddo
    ! We also have a penetrative buoyancy flux associated with penetrative SW
    do k=2,GV%ke+1 ; do i=G%isc,G%iec
      buoyancyFlux(i,k) = g_conv * ( dSpV_dT(i) * netPen(i,k) ) ! [L2 T-3 ~> m2 s-3]
    enddo ; enddo
  else
    GoRho = (GV%g_Earth * GV%H_to_Z) / GV%Rho0

    ! Density derivatives
    call calculate_density_derivs(Temp(:,j,1), Salt(:,j,1), pressure, dRhodT, dRhodS, &
                                  tv%eqn_of_state, EOS_domain(G%HI))

    ! Convert to a buoyancy flux [L2 T-3 ~> m2 s-3], excluding penetrating SW heating
    do i=G%isc,G%iec
      buoyancyFlux(i,1) = - GoRho * ( dRhodS(i) * netSalt(i) + dRhodT(i) * netHeat(i) )
    enddo
    ! We also have a penetrative buoyancy flux associated with penetrative SW
    do k=2,GV%ke+1 ; do i=G%isc,G%iec
      buoyancyFlux(i,k) = - GoRho * ( dRhodT(i) * netPen(i,k) ) ! [L2 T-3 ~> m2 s-3]
    enddo ; enddo
  endif

end subroutine calculateBuoyancyFlux1d


!> Calculates surface buoyancy flux by adding up the heat, FW and salt fluxes,
!! for 2d arrays.  This is a wrapper for calculateBuoyancyFlux1d.
subroutine calculateBuoyancyFlux2d(G, GV, US, fluxes, optics, h, Temp, Salt, tv, &
                                   buoyancyFlux, netHeatMinusSW, netSalt)
  type(ocean_grid_type),                      intent(in)    :: G      !< ocean grid
  type(verticalGrid_type),                    intent(in)    :: GV     !< ocean vertical grid structure
  type(unit_scale_type),                      intent(in)    :: US     !< A dimensional unit scaling type
  type(forcing),                              intent(inout) :: fluxes !< surface fluxes
  type(optics_type),                          pointer       :: optics !< SW ocean optics
  real, dimension(SZI_(G),SZJ_(G),SZK_(GV)),  intent(in)    :: h      !< layer thickness [H ~> m or kg m-2]
  real, dimension(SZI_(G),SZJ_(G),SZK_(GV)),  intent(in)    :: Temp   !< temperature [C ~> degC]
  real, dimension(SZI_(G),SZJ_(G),SZK_(GV)),  intent(in)    :: Salt   !< salinity [S ~> ppt]
  type(thermo_var_ptrs),                      intent(inout) :: tv     !< thermodynamics type
  real, dimension(SZI_(G),SZJ_(G),SZK_(GV)+1), intent(inout) :: buoyancyFlux  !< buoyancy fluxes [L2 T-3 ~> m2 s-3]
  real, dimension(SZI_(G),SZJ_(G)),           intent(inout) :: netHeatMinusSW !< surface heat flux excluding shortwave
                                                                      !! [C H T-1 ~> degC m s-1 or degC kg m-2 s-1]
  real, dimension(SZI_(G),SZJ_(G)),           intent(inout) :: netSalt !< Net surface salt flux
                                                                      !! [S H T-1 ~> ppt m s-1 or ppt kg m-2 s-1]

  ! local variables
  integer :: j

  !$OMP parallel do default(shared)
  do j=G%jsc,G%jec
    call calculateBuoyancyFlux1d(G, GV, US, fluxes, optics, optics_nbands(optics), h, Temp, Salt, &
                                 tv, j, buoyancyFlux(:,j,:), netHeatMinusSW(:,j),  netSalt(:,j))
  enddo

end subroutine calculateBuoyancyFlux2d


!> Determine the friction velocity from the contenxts of a forcing type, perhaps
!! using the evolving surface density.
subroutine find_ustar_fluxes(fluxes, tv, U_star, G, GV, US, halo, H_T_units)
  type(ocean_grid_type),   intent(in)  :: G    !< The ocean's grid structure
  type(verticalGrid_type), intent(in)  :: GV   !< The ocean's vertical grid structure
  type(unit_scale_type),   intent(in)  :: US   !< A dimensional unit scaling type
  type(forcing),           intent(in)  :: fluxes !< Surface fluxes container
  type(thermo_var_ptrs),   intent(in)  :: tv   !< Structure containing pointers to any
                                               !! available thermodynamic fields.
  real, dimension(SZI_(G),SZJ_(G)), &
                           intent(out) :: U_star !< The surface friction velocity [Z T-1 ~> m s-1] or
                                               !! [H T-1 ~> m s-1 or kg m-2 s-1], depending on H_T_units.
  integer,       optional, intent(in)  :: halo !< The extra halo size to fill in, 0 by default
  logical,       optional, intent(in)  :: H_T_units !< If present and true, return U_star in units
                                               !! of [H T-1 ~> m s-1 or kg m-2 s-1]

  ! Local variables
  real :: I_rho        ! The inverse of the reference density times a ratio of scaling
                       ! factors [Z L-1 R-1 ~> m3 kg-1] or in some semi-Boussinesq cases
                       ! the rescaled reference density [H2 Z-1 L-1 R-1 ~> m3 kg-1 or kg m-3]
  logical :: Z_T_units ! If true, U_star is returned in units of [Z T-1 ~> m s-1], otherwise it is
                       ! returned in [H T-1 ~> m s-1 or kg m-2 s-1]
  integer :: i, j, k, is, ie, js, je, hs

  hs = 0 ; if (present(halo)) hs = max(halo, 0)
  is = G%isc - hs ; ie = G%iec + hs ; js = G%jsc - hs ; je = G%jec + hs

  Z_T_units = .true. ; if (present(H_T_units)) Z_T_units = .not.H_T_units

  if (.not.(associated(fluxes%ustar) .or. associated(fluxes%tau_mag))) &
    call MOM_error(FATAL, "find_ustar_fluxes requires that either ustar or tau_mag be associated.")

  if (associated(fluxes%ustar) .and. (GV%Boussinesq .or. .not.associated(fluxes%tau_mag))) then
    if (Z_T_units) then
      do j=js,je ; do i=is,ie
        U_star(i,j) = fluxes%ustar(i,j)
      enddo ; enddo
    else
      do j=js,je ; do i=is,ie
        U_star(i,j) = GV%Z_to_H * fluxes%ustar(i,j)
      enddo ; enddo
    endif
  elseif (allocated(tv%SpV_avg)) then
    if (tv%valid_SpV_halo < 0) call MOM_error(FATAL, &
        "find_ustar_fluxes called in non-Boussinesq mode with invalid values of SpV_avg.")
    if (tv%valid_SpV_halo < hs) call MOM_error(FATAL, &
        "find_ustar_fluxes called in non-Boussinesq mode with insufficient valid values of SpV_avg.")
    if (Z_T_units) then
      do j=js,je ; do i=is,ie
        U_star(i,j) = sqrt(US%L_to_Z*fluxes%tau_mag(i,j) * tv%SpV_avg(i,j,1))
      enddo ; enddo
    else
      do j=js,je ; do i=is,ie
        U_star(i,j) = GV%RZ_to_H * sqrt(US%L_to_Z*fluxes%tau_mag(i,j) / tv%SpV_avg(i,j,1))
      enddo ; enddo
    endif
  else
    I_rho = US%L_to_Z * GV%Z_to_H * GV%RZ_to_H
    if (Z_T_units) I_rho = US%L_to_Z * GV%H_to_Z * GV%RZ_to_H ! == US%L_to_Z / GV%Rho0
    do j=js,je ; do i=is,ie
      U_star(i,j) = sqrt(fluxes%tau_mag(i,j) * I_rho)
    enddo ; enddo
  endif

end subroutine find_ustar_fluxes


!> Determine the friction velocity from the contenxts of a forcing type, perhaps
!! using the evolving surface density.
subroutine find_ustar_mech_forcing(forces, tv, U_star, G, GV, US, halo, H_T_units)
  type(ocean_grid_type),   intent(in)  :: G    !< The ocean's grid structure
  type(verticalGrid_type), intent(in)  :: GV   !< The ocean's vertical grid structure
  type(unit_scale_type),   intent(in)  :: US   !< A dimensional unit scaling type
  type(mech_forcing),      intent(in)  :: forces !< Surface forces container
  type(thermo_var_ptrs),   intent(in)  :: tv   !< Structure containing pointers to any
                                               !! available thermodynamic fields.
  real, dimension(SZI_(G),SZJ_(G)), &
                           intent(out) :: U_star !< The surface friction velocity [Z T-1 ~> m s-1]
  integer,       optional, intent(in)  :: halo !< The extra halo size to fill in, 0 by default
  logical,       optional, intent(in)  :: H_T_units !< If present and true, return U_star in units
                                               !! of [H T-1 ~> m s-1 or kg m-2 s-1]

  ! Local variables
  real :: I_rho        ! The inverse of the reference density times a ratio of scaling
                       ! factors [Z L-1 R-1 ~> m3 kg-1] or in some semi-Boussinesq cases
                       ! the rescaled reference density [H2 Z-1 L-1 R-1 ~> m3 kg-1 or kg m-3]
  logical :: Z_T_units ! If true, U_star is returned in units of [Z T-1 ~> m s-1], otherwise it is
                       ! returned in [H T-1 ~> m s-1 or kg m-2 s-1]
  integer :: i, j, k, is, ie, js, je, hs

  hs = 0 ; if (present(halo)) hs = max(halo, 0)
  is = G%isc - hs ; ie = G%iec + hs ; js = G%jsc - hs ; je = G%jec + hs

  Z_T_units = .true. ; if (present(H_T_units)) Z_T_units = .not.H_T_units

  if (.not.(associated(forces%ustar) .or. associated(forces%tau_mag))) &
    call MOM_error(FATAL, "find_ustar_mech requires that either ustar or tau_mag be associated.")

  if (associated(forces%ustar) .and. (GV%Boussinesq .or. .not.associated(forces%tau_mag))) then
    if (Z_T_units) then
      do j=js,je ; do i=is,ie
        U_star(i,j) = forces%ustar(i,j)
      enddo ; enddo
    else
      do j=js,je ; do i=is,ie
        U_star(i,j) = GV%Z_to_H * forces%ustar(i,j)
      enddo ; enddo
    endif
  elseif (allocated(tv%SpV_avg)) then
    if (tv%valid_SpV_halo < 0) call MOM_error(FATAL, &
        "find_ustar_mech called in non-Boussinesq mode with invalid values of SpV_avg.")
    if (tv%valid_SpV_halo < hs) call MOM_error(FATAL, &
        "find_ustar_mech called in non-Boussinesq mode with insufficient valid values of SpV_avg.")
    if (Z_T_units) then
      do j=js,je ; do i=is,ie
        U_star(i,j) = sqrt(US%L_to_Z*forces%tau_mag(i,j) * tv%SpV_avg(i,j,1))
      enddo ; enddo
    else
      do j=js,je ; do i=is,ie
        U_star(i,j) = GV%RZ_to_H * sqrt(US%L_to_Z*forces%tau_mag(i,j) / tv%SpV_avg(i,j,1))
      enddo ; enddo
    endif
  else
    I_rho = US%L_to_Z * GV%Z_to_H * GV%RZ_to_H
    if (Z_T_units) I_rho = US%L_to_Z * GV%H_to_Z * GV%RZ_to_H ! == US%L_to_Z / GV%Rho0
    do j=js,je ; do i=is,ie
      U_star(i,j) = sqrt(forces%tau_mag(i,j) * I_rho)
    enddo ; enddo
  endif

end subroutine find_ustar_mech_forcing


!> Write out chksums for thermodynamic fluxes.
subroutine MOM_forcing_chksum(mesg, fluxes, G, US, haloshift)
  character(len=*),        intent(in) :: mesg      !< message
  type(forcing),           intent(in) :: fluxes    !< A structure containing thermodynamic forcing fields
  type(ocean_grid_type),   intent(in) :: G         !< grid type
  type(unit_scale_type),   intent(in) :: US        !< A dimensional unit scaling type
  integer, optional,       intent(in) :: haloshift !< shift in halo

  integer :: hshift

  hshift = 1 ; if (present(haloshift)) hshift = haloshift

  ! Note that for the chksum calls to be useful for reproducing across PE
  ! counts, there must be no redundant points, so all variables use is..ie
  ! and js...je as their extent.
  if (associated(fluxes%ustar)) &
    call hchksum(fluxes%ustar, mesg//" fluxes%ustar", G%HI, haloshift=hshift, scale=US%Z_to_m*US%s_to_T)
  if (associated(fluxes%tau_mag)) &
    call hchksum(fluxes%tau_mag, mesg//" fluxes%tau_mag", G%HI, haloshift=hshift, scale=US%RLZ_T2_to_Pa)
  if (associated(fluxes%buoy)) &
    call hchksum(fluxes%buoy, mesg//" fluxes%buoy ", G%HI, haloshift=hshift, scale=US%L_to_m**2*US%s_to_T**3)
  if (associated(fluxes%sw)) &
    call hchksum(fluxes%sw, mesg//" fluxes%sw", G%HI, haloshift=hshift, scale=US%QRZ_T_to_W_m2)
  if (associated(fluxes%sw_vis_dir)) &
    call hchksum(fluxes%sw_vis_dir, mesg//" fluxes%sw_vis_dir", G%HI, haloshift=hshift, scale=US%QRZ_T_to_W_m2)
  if (associated(fluxes%sw_vis_dif)) &
    call hchksum(fluxes%sw_vis_dif, mesg//" fluxes%sw_vis_dif", G%HI, haloshift=hshift, scale=US%QRZ_T_to_W_m2)
  if (associated(fluxes%sw_nir_dir)) &
    call hchksum(fluxes%sw_nir_dir, mesg//" fluxes%sw_nir_dir", G%HI, haloshift=hshift, scale=US%QRZ_T_to_W_m2)
  if (associated(fluxes%sw_nir_dif)) &
    call hchksum(fluxes%sw_nir_dif, mesg//" fluxes%sw_nir_dif", G%HI, haloshift=hshift, scale=US%QRZ_T_to_W_m2)
  if (associated(fluxes%lw)) &
    call hchksum(fluxes%lw, mesg//" fluxes%lw", G%HI, haloshift=hshift, scale=US%QRZ_T_to_W_m2)
  if (associated(fluxes%latent)) &
    call hchksum(fluxes%latent, mesg//" fluxes%latent", G%HI, haloshift=hshift, scale=US%QRZ_T_to_W_m2)
  if (associated(fluxes%latent_evap_diag)) &
    call hchksum(fluxes%latent_evap_diag, mesg//" fluxes%latent_evap_diag", G%HI, &
                 haloshift=hshift, scale=US%QRZ_T_to_W_m2)
  if (associated(fluxes%latent_fprec_diag)) &
    call hchksum(fluxes%latent_fprec_diag, mesg//" fluxes%latent_fprec_diag", G%HI, &
                 haloshift=hshift, scale=US%QRZ_T_to_W_m2)
  if (associated(fluxes%latent_frunoff_diag)) &
    call hchksum(fluxes%latent_frunoff_diag, mesg//" fluxes%latent_frunoff_diag", G%HI, &
                 haloshift=hshift, scale=US%QRZ_T_to_W_m2)
  if (associated(fluxes%sens)) &
    call hchksum(fluxes%sens, mesg//" fluxes%sens", G%HI, haloshift=hshift, scale=US%QRZ_T_to_W_m2)
  if (associated(fluxes%evap)) &
    call hchksum(fluxes%evap, mesg//" fluxes%evap", G%HI, haloshift=hshift, scale=US%RZ_T_to_kg_m2s)
  if (associated(fluxes%lprec)) &
    call hchksum(fluxes%lprec, mesg//" fluxes%lprec", G%HI, haloshift=hshift, scale=US%RZ_T_to_kg_m2s)
  if (associated(fluxes%fprec)) &
    call hchksum(fluxes%fprec, mesg//" fluxes%fprec", G%HI, haloshift=hshift, scale=US%RZ_T_to_kg_m2s)
  if (associated(fluxes%vprec)) &
    call hchksum(fluxes%vprec, mesg//" fluxes%vprec", G%HI, haloshift=hshift, scale=US%RZ_T_to_kg_m2s)
  if (associated(fluxes%seaice_melt)) &
    call hchksum(fluxes%seaice_melt, mesg//" fluxes%seaice_melt", G%HI, haloshift=hshift, scale=US%RZ_T_to_kg_m2s)
  if (associated(fluxes%seaice_melt_heat)) &
    call hchksum(fluxes%seaice_melt_heat, mesg//" fluxes%seaice_melt_heat", G%HI, &
                 haloshift=hshift, scale=US%QRZ_T_to_W_m2)
  if (associated(fluxes%p_surf)) &
    call hchksum(fluxes%p_surf, mesg//" fluxes%p_surf", G%HI, haloshift=hshift, scale=US%RL2_T2_to_Pa)
  if (associated(fluxes%u10_sqr)) &
    call hchksum(fluxes%u10_sqr, mesg//" fluxes%u10_sqr", G%HI, haloshift=hshift, scale=US%L_to_m**2*US%s_to_T**2)
  if (associated(fluxes%ice_fraction)) &
    call hchksum(fluxes%ice_fraction, mesg//" fluxes%ice_fraction", G%HI, haloshift=hshift)
  if (associated(fluxes%salt_flux)) &
    call hchksum(fluxes%salt_flux, mesg//" fluxes%salt_flux", G%HI, haloshift=hshift, scale=US%RZ_T_to_kg_m2s)
  if (associated(fluxes%TKE_tidal)) &
    call hchksum(fluxes%TKE_tidal, mesg//" fluxes%TKE_tidal", G%HI, haloshift=hshift, scale=US%RZ3_T3_to_W_m2)
  if (associated(fluxes%ustar_tidal)) &
    call hchksum(fluxes%ustar_tidal, mesg//" fluxes%ustar_tidal", G%HI, haloshift=hshift, scale=US%Z_to_m*US%s_to_T)
  if (associated(fluxes%lrunoff)) &
    call hchksum(fluxes%lrunoff, mesg//" fluxes%lrunoff", G%HI, haloshift=hshift, scale=US%RZ_T_to_kg_m2s)
  if (associated(fluxes%frunoff)) &
    call hchksum(fluxes%frunoff, mesg//" fluxes%frunoff", G%HI, haloshift=hshift, scale=US%RZ_T_to_kg_m2s)
  if (associated(fluxes%heat_content_lrunoff)) &
    call hchksum(fluxes%heat_content_lrunoff, mesg//" fluxes%heat_content_lrunoff", G%HI, &
                 haloshift=hshift, scale=US%QRZ_T_to_W_m2)
  if (associated(fluxes%heat_content_frunoff)) &
    call hchksum(fluxes%heat_content_frunoff, mesg//" fluxes%heat_content_frunoff", G%HI, &
                 haloshift=hshift, scale=US%QRZ_T_to_W_m2)
  if (associated(fluxes%heat_content_lprec)) &
    call hchksum(fluxes%heat_content_lprec, mesg//" fluxes%heat_content_lprec", G%HI,  &
                 haloshift=hshift, scale=US%QRZ_T_to_W_m2)
  if (associated(fluxes%heat_content_fprec)) &
    call hchksum(fluxes%heat_content_fprec, mesg//" fluxes%heat_content_fprec", G%HI, &
                 haloshift=hshift, scale=US%QRZ_T_to_W_m2)
  if (associated(fluxes%heat_content_cond)) &
    call hchksum(fluxes%heat_content_cond, mesg//" fluxes%heat_content_cond", G%HI, &
                 haloshift=hshift, scale=US%QRZ_T_to_W_m2)
  if (associated(fluxes%heat_content_evap)) &
    call hchksum(fluxes%heat_content_evap, mesg//" fluxes%heat_content_evap", G%HI, &
                 haloshift=hshift, scale=US%QRZ_T_to_W_m2)
  if (associated(fluxes%heat_content_massout)) &
    call hchksum(fluxes%heat_content_massout, mesg//" fluxes%heat_content_massout", G%HI, &
                 haloshift=hshift, scale=US%QRZ_T_to_W_m2)
  if (associated(fluxes%heat_content_massin)) &
    call hchksum(fluxes%heat_content_massin, mesg//" fluxes%heat_content_massin", G%HI, &
                 haloshift=hshift, scale=US%QRZ_T_to_W_m2)
end subroutine MOM_forcing_chksum

!> Write out chksums for the driving mechanical forces.
subroutine MOM_mech_forcing_chksum(mesg, forces, G, US, haloshift)
  character(len=*),        intent(in) :: mesg      !< message
  type(mech_forcing),      intent(in) :: forces    !< A structure with the driving mechanical forces
  type(ocean_grid_type),   intent(in) :: G         !< grid type
  type(unit_scale_type),   intent(in) :: US        !< A dimensional unit scaling type
  integer, optional,       intent(in) :: haloshift !< shift in halo

  integer :: hshift

  hshift = 1 ; if (present(haloshift)) hshift = haloshift

  ! Note that for the chksum calls to be useful for reproducing across PE
  ! counts, there must be no redundant points, so all variables use is..ie
  ! and js...je as their extent.
  if (associated(forces%taux) .and. associated(forces%tauy)) &
    call uvchksum(mesg//" forces%tau[xy]", forces%taux, forces%tauy, G%HI, &
                  haloshift=hshift, symmetric=.true., scale=US%RLZ_T2_to_Pa)
  if (associated(forces%p_surf)) &
    call hchksum(forces%p_surf, mesg//" forces%p_surf", G%HI, haloshift=hshift, scale=US%RL2_T2_to_Pa)
  if (associated(forces%ustar)) &
    call hchksum(forces%ustar, mesg//" forces%ustar", G%HI, haloshift=hshift, scale=US%Z_to_m*US%s_to_T)
  if (associated(forces%tau_mag)) &
    call hchksum(forces%tau_mag, mesg//" forces%tau_mag", G%HI, haloshift=hshift, scale=US%RLZ_T2_to_Pa)
  if (associated(forces%rigidity_ice_u) .and. associated(forces%rigidity_ice_v)) &
    call uvchksum(mesg//" forces%rigidity_ice_[uv]", forces%rigidity_ice_u, &
        forces%rigidity_ice_v, G%HI, haloshift=hshift, symmetric=.true., &
        scale=US%L_to_m**3*US%L_to_Z*US%s_to_T, scalar_pair=.true.)

end subroutine MOM_mech_forcing_chksum

!> Write out values of the mechanical forcing arrays at the i,j location. This is a debugging tool.
subroutine mech_forcing_SinglePointPrint(forces, G, i, j, mesg)
  type(mech_forcing),    intent(in) :: forces !< A structure with the driving mechanical forces
  type(ocean_grid_type), intent(in) :: G      !< Grid type
  character(len=*),      intent(in) :: mesg   !< Message
  integer,               intent(in) :: i      !< i-index
  integer,               intent(in) :: j      !< j-index

  write(0,'(2a)') 'MOM_forcing_type, forcing_SinglePointPrint: Called from ',mesg
  write(0,'(a,2es15.3)') 'MOM_forcing_type, forcing_SinglePointPrint: lon,lat = ',G%geoLonT(i,j),G%geoLatT(i,j)
  call locMsg(forces%taux,'taux')
  call locMsg(forces%tauy,'tauy')

  contains
  !> Format and write a message depending on associated state of array
  subroutine locMsg(array,aname)
    real, dimension(:,:), pointer :: array !< Array to write element from
    character(len=*)              :: aname !< Name of array

    if (associated(array)) then
      write(0,'(3a,es15.3)') 'MOM_forcing_type, mech_forcing_SinglePointPrint: ',trim(aname),' = ',array(i,j)
    else
      write(0,'(4a)') 'MOM_forcing_type, mech_forcing_SinglePointPrint: ',trim(aname),' is not associated.'
    endif
  end subroutine locMsg

end subroutine mech_forcing_SinglePointPrint

!> Write out values of the fluxes arrays at the i,j location. This is a debugging tool.
subroutine forcing_SinglePointPrint(fluxes, G, i, j, mesg)
  type(forcing),         intent(in) :: fluxes !< A structure containing thermodynamic forcing fields
  type(ocean_grid_type), intent(in) :: G      !< Grid type
  character(len=*),      intent(in) :: mesg   !< Message
  integer,               intent(in) :: i      !< i-index
  integer,               intent(in) :: j      !< j-index

  write(0,'(2a)') 'MOM_forcing_type, forcing_SinglePointPrint: Called from ',mesg
  write(0,'(a,2es15.3)') 'MOM_forcing_type, forcing_SinglePointPrint: lon,lat = ',G%geoLonT(i,j),G%geoLatT(i,j)
  call locMsg(fluxes%ustar,'ustar')
  call locMsg(fluxes%tau_mag,'tau_mag')
  call locMsg(fluxes%buoy,'buoy')
  call locMsg(fluxes%sw,'sw')
  call locMsg(fluxes%sw_vis_dir,'sw_vis_dir')
  call locMsg(fluxes%sw_vis_dif,'sw_vis_dif')
  call locMsg(fluxes%sw_nir_dir,'sw_nir_dir')
  call locMsg(fluxes%sw_nir_dif,'sw_nir_dif')
  call locMsg(fluxes%lw,'lw')
  call locMsg(fluxes%latent,'latent')
  call locMsg(fluxes%latent_evap_diag,'latent_evap_diag')
  call locMsg(fluxes%latent_fprec_diag,'latent_fprec_diag')
  call locMsg(fluxes%latent_frunoff_diag,'latent_frunoff_diag')
  call locMsg(fluxes%sens,'sens')
  call locMsg(fluxes%evap,'evap')
  call locMsg(fluxes%lprec,'lprec')
  call locMsg(fluxes%fprec,'fprec')
  call locMsg(fluxes%vprec,'vprec')
  call locMsg(fluxes%seaice_melt,'seaice_melt')
  call locMsg(fluxes%seaice_melt_heat,'seaice_melt_heat')
  call locMsg(fluxes%p_surf,'p_surf')
  call locMsg(fluxes%salt_flux,'salt_flux')
  call locMsg(fluxes%TKE_tidal,'TKE_tidal')
  call locMsg(fluxes%ustar_tidal,'ustar_tidal')
  call locMsg(fluxes%lrunoff,'lrunoff')
  call locMsg(fluxes%frunoff,'frunoff')
  call locMsg(fluxes%heat_content_lrunoff,'heat_content_lrunoff')
  call locMsg(fluxes%heat_content_frunoff,'heat_content_frunoff')
  call locMsg(fluxes%heat_content_lprec,'heat_content_lprec')
  call locMsg(fluxes%heat_content_fprec,'heat_content_fprec')
  call locMsg(fluxes%heat_content_vprec,'heat_content_vprec')
  call locMsg(fluxes%heat_content_cond,'heat_content_cond')
  call locMsg(fluxes%heat_content_cond,'heat_content_massout')
  call locMsg(fluxes%heat_content_evap,'heat_content_evap')
  call locMsg(fluxes%heat_content_massout,'heat_content_massout')
  call locMsg(fluxes%heat_content_massin,'heat_content_massin')

  contains
  !> Format and write a message depending on associated state of array
  subroutine locMsg(array,aname)
    real, dimension(:,:), pointer :: array !< Array to write element from
    character(len=*)              :: aname !< Name of array

    if (associated(array)) then
      write(0,'(3a,es15.3)') 'MOM_forcing_type, forcing_SinglePointPrint: ',trim(aname),' = ',array(i,j)
    else
      write(0,'(4a)') 'MOM_forcing_type, forcing_SinglePointPrint: ',trim(aname),' is not associated.'
    endif
  end subroutine locMsg

end subroutine forcing_SinglePointPrint


!> Register members of the forcing type for diagnostics
subroutine register_forcing_type_diags(Time, diag, US, use_temperature, handles, use_berg_fluxes, use_waves, use_cfcs)
  type(time_type),     intent(in)    :: Time            !< time type
  type(diag_ctrl),     intent(inout) :: diag            !< diagnostic control type
  type(unit_scale_type), intent(in)  :: US              !< A dimensional unit scaling type
  logical,             intent(in)    :: use_temperature !< True if T/S are in use
  type(forcing_diags), intent(inout) :: handles         !< handles for diagnostics
  logical, optional,   intent(in)    :: use_berg_fluxes !< If true, allow iceberg flux diagnostics
  logical, optional,   intent(in)    :: use_waves       !< If true, allow wave forcing diagnostics
  logical, optional,   intent(in)    :: use_cfcs        !< If true, allow cfc related diagnostics

  ! Clock for forcing diagnostics
  handles%id_clock_forcing=cpu_clock_id('(Ocean forcing diagnostics)', grain=CLOCK_ROUTINE)


  handles%id_taux = register_diag_field('ocean_model', 'taux', diag%axesCu1, Time,  &
        'Zonal surface stress from ocean interactions with atmos and ice', &
        'Pa', conversion=US%RLZ_T2_to_Pa, &
        standard_name='surface_downward_x_stress', cmor_field_name='tauuo',         &
        cmor_units='N m-2', cmor_long_name='Surface Downward X Stress',             &
        cmor_standard_name='surface_downward_x_stress')

  handles%id_tauy = register_diag_field('ocean_model', 'tauy', diag%axesCv1, Time,  &
        'Meridional surface stress ocean interactions with atmos and ice', &
        'Pa', conversion=US%RLZ_T2_to_Pa, &
        standard_name='surface_downward_y_stress', cmor_field_name='tauvo',        &
        cmor_units='N m-2', cmor_long_name='Surface Downward Y Stress',            &
        cmor_standard_name='surface_downward_y_stress')

  handles%id_tau_mag = register_diag_field('ocean_model', 'tau_mag', diag%axesT1, Time, &
        'Average magnitude of the wind stress including contributions from gustiness', &
        'Pa', conversion=US%RLZ_T2_to_Pa)

  handles%id_ustar = register_diag_field('ocean_model', 'ustar', diag%axesT1, Time, &
      'Surface friction velocity = [(gustiness + tau_magnitude)/rho0]^(1/2)', &
      'm s-1', conversion=US%Z_to_m*US%s_to_T)

  !handles%id_omega_w2x = register_diag_field('ocean_model', 'omega_w2x', diag%axesT1, Time, &
  !    'Counter-clockwise angle of the wind stress from the horizontal axis.', 'rad')

  if (present(use_berg_fluxes)) then
    if (use_berg_fluxes) then
      handles%id_ustar_berg = register_diag_field('ocean_model', 'ustar_berg', diag%axesT1, Time, &
          'Friction velocity below iceberg ', 'm s-1', conversion=US%Z_to_m*US%s_to_T)

      handles%id_area_berg = register_diag_field('ocean_model', 'area_berg', diag%axesT1, Time, &
          'Area of grid cell covered by iceberg ', 'm2 m-2')

      handles%id_mass_berg = register_diag_field('ocean_model', 'mass_berg', diag%axesT1, Time, &
          'Mass of icebergs ', 'kg m-2', conversion=US%RZ_to_kg_m2)

      handles%id_ustar_ice_cover = register_diag_field('ocean_model', 'ustar_ice_cover', diag%axesT1, Time, &
          'Friction velocity below iceberg and ice shelf together', 'm s-1', conversion=US%Z_to_m*US%s_to_T)

      handles%id_frac_ice_cover = register_diag_field('ocean_model', 'frac_ice_cover', diag%axesT1, Time, &
          'Area of grid cell below iceberg and ice shelf together ', 'm2 m-2')
    endif
  endif

  ! See:
  if (present(use_cfcs)) then
    if (use_cfcs) then
      handles%id_ice_fraction = register_diag_field('ocean_model', 'ice_fraction', diag%axesT1, Time, &
          'Fraction of cell area covered by sea ice', 'm2 m-2')

      handles%id_u10_sqr = register_diag_field('ocean_model', 'u10_sqr', diag%axesT1, Time, &
          'Wind magnitude at 10m, squared', 'm2 s-2', conversion=US%L_to_m**2*US%s_to_T**2)
    endif
  endif

  handles%id_psurf = register_diag_field('ocean_model', 'p_surf', diag%axesT1, Time, &
        'Pressure at ice-ocean or atmosphere-ocean interface', &
        'Pa', conversion=US%RL2_T2_to_Pa, cmor_field_name='pso', &
        cmor_long_name='Sea Water Pressure at Sea Water Surface', &
        cmor_standard_name='sea_water_pressure_at_sea_water_surface')

  handles%id_TKE_tidal = register_diag_field('ocean_model', 'TKE_tidal', diag%axesT1, Time, &
        'Tidal source of BBL mixing', 'W m-2', conversion=US%RZ3_T3_to_W_m2)

  if (.not. use_temperature) then
    handles%id_buoy = register_diag_field('ocean_model', 'buoy', diag%axesT1, Time, &
          'Buoyancy forcing', 'm2 s-3', conversion=US%L_to_m**2*US%s_to_T**3)
    return
  endif


  !===============================================================
  ! surface mass flux maps

  handles%id_prcme = register_diag_field('ocean_model', 'PRCmE', diag%axesT1, Time, &
        'Net surface water flux (precip+melt+lrunoff+ice calving-evap)', &
        'kg m-2 s-1', conversion=US%RZ_T_to_kg_m2s, &
        standard_name='water_flux_into_sea_water', cmor_field_name='wfo', &
        cmor_standard_name='water_flux_into_sea_water',cmor_long_name='Water Flux Into Sea Water')

  handles%id_evap = register_diag_field('ocean_model', 'evap', diag%axesT1, Time, &
        'Evaporation/condensation at ocean surface (evaporation is negative)', &
        'kg m-2 s-1', conversion=US%RZ_T_to_kg_m2s, &
        standard_name='water_evaporation_flux', cmor_field_name='evs', &
        cmor_standard_name='water_evaporation_flux', &
        cmor_long_name='Water Evaporation Flux Where Ice Free Ocean over Sea')

  ! smg: seaice_melt field requires updates to the sea ice model
  handles%id_seaice_melt = register_diag_field('ocean_model', 'seaice_melt',       &
        diag%axesT1, Time, 'water flux to ocean from snow/sea ice melting(> 0) or formation(< 0)', &
        'kg m-2 s-1', conversion=US%RZ_T_to_kg_m2s, &
        standard_name='water_flux_into_sea_water_due_to_sea_ice_thermodynamics',     &
        cmor_field_name='fsitherm',                                                  &
        cmor_standard_name='water_flux_into_sea_water_due_to_sea_ice_thermodynamics',&
        cmor_long_name='water flux to ocean from sea ice melt(> 0) or form(< 0)')

  handles%id_precip = register_diag_field('ocean_model', 'precip', diag%axesT1, Time, &
        'Liquid + frozen precipitation into ocean', 'kg m-2 s-1', conversion=US%RZ_T_to_kg_m2s)

  handles%id_fprec = register_diag_field('ocean_model', 'fprec', diag%axesT1, Time,     &
        'Frozen precipitation into ocean', &
        units='kg m-2 s-1', conversion=US%RZ_T_to_kg_m2s,   &
        standard_name='snowfall_flux', cmor_field_name='prsn',                          &
        cmor_standard_name='snowfall_flux', cmor_long_name='Snowfall Flux where Ice Free Ocean over Sea')

  handles%id_lprec = register_diag_field('ocean_model', 'lprec', diag%axesT1, Time,       &
        'Liquid precipitation into ocean', &
        units='kg m-2 s-1', conversion=US%RZ_T_to_kg_m2s,                 &
        standard_name='rainfall_flux',                                                    &
        cmor_field_name='prlq', cmor_standard_name='rainfall_flux',                       &
        cmor_long_name='Rainfall Flux where Ice Free Ocean over Sea')

  handles%id_vprec = register_diag_field('ocean_model', 'vprec', diag%axesT1, Time, &
        'Virtual liquid precip into ocean due to SSS restoring', &
        units='kg m-2 s-1', conversion=US%RZ_T_to_kg_m2s)

  handles%id_frunoff = register_diag_field('ocean_model', 'frunoff', diag%axesT1, Time,    &
        'Frozen runoff (calving) and iceberg melt into ocean', &
        units='kg m-2 s-1', conversion=US%RZ_T_to_kg_m2s, &
        standard_name='water_flux_into_sea_water_from_icebergs',                           &
        cmor_field_name='ficeberg',                                                        &
        cmor_standard_name='water_flux_into_sea_water_from_icebergs',                      &
        cmor_long_name='Water Flux into Seawater from Icebergs')

  handles%id_lrunoff = register_diag_field('ocean_model', 'lrunoff', diag%axesT1, Time, &
        'Liquid runoff (rivers) into ocean', &
        units='kg m-2 s-1', conversion=US%RZ_T_to_kg_m2s, &
        standard_name='water_flux_into_sea_water_from_rivers', cmor_field_name='friver',      &
        cmor_standard_name='water_flux_into_sea_water_from_rivers',                           &
        cmor_long_name='Water Flux into Sea Water From Rivers')

  handles%id_net_massout = register_diag_field('ocean_model', 'net_massout', diag%axesT1, Time, &
        'Net mass leaving the ocean due to evaporation, seaice formation', &
        'kg m-2 s-1', conversion=US%RZ_T_to_kg_m2s)

  handles%id_net_massin  = register_diag_field('ocean_model', 'net_massin', diag%axesT1, Time, &
        'Net mass entering ocean due to precip, runoff, ice melt', &
        'kg m-2 s-1', conversion=US%RZ_T_to_kg_m2s)

  handles%id_massout_flux = register_diag_field('ocean_model', 'massout_flux', diag%axesT1, Time, &
        'Net mass flux of freshwater out of the ocean (used in the boundary flux calculation)', &
         'kg m-2', conversion=diag%GV%H_to_kg_m2)

  handles%id_massin_flux  = register_diag_field('ocean_model', 'massin_flux', diag%axesT1, Time, &
        'Net mass flux of freshwater into the ocean (used in boundary flux calculation)', &
        'kg m-2', conversion=diag%GV%H_to_kg_m2)

  !=========================================================================
  ! area integrated surface mass transport, all are rescaled to MKS units before area integration.

  handles%id_total_prcme = register_scalar_field('ocean_model', 'total_PRCmE', Time, diag,         &
      long_name='Area integrated net surface water flux (precip+melt+liq runoff+ice calving-evap)',&
      units='kg s-1', standard_name='water_flux_into_sea_water_area_integrated',                   &
      cmor_field_name='total_wfo',                                                                 &
      cmor_standard_name='water_flux_into_sea_water_area_integrated',                              &
      cmor_long_name='Water Transport Into Sea Water Area Integrated')

  handles%id_total_evap = register_scalar_field('ocean_model', 'total_evap', Time, diag,&
      long_name='Area integrated evap/condense at ocean surface',                       &
      units='kg s-1', standard_name='water_evaporation_flux_area_integrated',           &
      cmor_field_name='total_evs',                                                      &
      cmor_standard_name='water_evaporation_flux_area_integrated',                      &
      cmor_long_name='Evaporation Where Ice Free Ocean over Sea Area Integrated')

  ! seaice_melt field requires updates to the sea ice model
  handles%id_total_seaice_melt = register_scalar_field('ocean_model', 'total_icemelt', Time, diag, &
      long_name='Area integrated sea ice melt (>0) or form (<0)', units='kg s-1',                      &
      standard_name='water_flux_into_sea_water_due_to_sea_ice_thermodynamics_area_integrated',         &
      cmor_field_name='total_fsitherm',                                                                &
      cmor_standard_name='water_flux_into_sea_water_due_to_sea_ice_thermodynamics_area_integrated',    &
      cmor_long_name='Water Melt/Form from Sea Ice Area Integrated')

  handles%id_total_precip = register_scalar_field('ocean_model', 'total_precip', Time, diag, &
      long_name='Area integrated liquid+frozen precip into ocean', units='kg s-1')

  handles%id_total_fprec = register_scalar_field('ocean_model', 'total_fprec', Time, diag,&
      long_name='Area integrated frozen precip into ocean', units='kg s-1',               &
      standard_name='snowfall_flux_area_integrated',                                      &
      cmor_field_name='total_prsn',                                                       &
      cmor_standard_name='snowfall_flux_area_integrated',                                 &
      cmor_long_name='Snowfall Flux where Ice Free Ocean over Sea Area Integrated')

  handles%id_total_lprec = register_scalar_field('ocean_model', 'total_lprec', Time, diag,&
      long_name='Area integrated liquid precip into ocean', units='kg s-1',               &
      standard_name='rainfall_flux_area_integrated',                                      &
      cmor_field_name='total_pr',                                                         &
      cmor_standard_name='rainfall_flux_area_integrated',                                 &
      cmor_long_name='Rainfall Flux where Ice Free Ocean over Sea Area Integrated')

  handles%id_total_vprec = register_scalar_field('ocean_model', 'total_vprec', Time, diag, &
      long_name='Area integrated virtual liquid precip due to SSS restoring', units='kg s-1')

  handles%id_total_frunoff = register_scalar_field('ocean_model', 'total_frunoff', Time, diag,    &
      long_name='Area integrated frozen runoff (calving) & iceberg melt into ocean', units='kg s-1',&
      cmor_field_name='total_ficeberg',                                                           &
      cmor_standard_name='water_flux_into_sea_water_from_icebergs_area_integrated',               &
      cmor_long_name='Water Flux into Seawater from Icebergs Area Integrated')

  handles%id_total_lrunoff = register_scalar_field('ocean_model', 'total_lrunoff', Time, diag,&
      long_name='Area integrated liquid runoff into ocean', units='kg s-1',                   &
      cmor_field_name='total_friver',                                                         &
      cmor_standard_name='water_flux_into_sea_water_from_rivers_area_integrated',             &
      cmor_long_name='Water Flux into Sea Water From Rivers Area Integrated')

  handles%id_total_net_massout = register_scalar_field('ocean_model', 'total_net_massout', Time, diag, &
      long_name='Area integrated mass leaving ocean due to evap and seaice form', units='kg s-1')

  handles%id_total_net_massin = register_scalar_field('ocean_model', 'total_net_massin', Time, diag, &
      long_name='Area integrated mass entering ocean due to predip, runoff, ice melt', units='kg s-1')

  !=========================================================================
  ! area averaged surface mass transport

  handles%id_prcme_ga = register_scalar_field('ocean_model', 'PRCmE_ga', Time, diag, &
      long_name='Area averaged net surface water flux (precip+melt+liq runoff+ice calving-evap)', &
      units='kg m-2 s-1', conversion=US%RZ_T_to_kg_m2s, &
      standard_name='water_flux_into_sea_water_area_averaged', &
      cmor_field_name='ave_wfo', cmor_standard_name='rainfall_flux_area_averaged', &
      cmor_long_name='Water Transport Into Sea Water Area Averaged')

  handles%id_evap_ga = register_scalar_field('ocean_model', 'evap_ga', Time, diag, &
      long_name='Area averaged evap/condense at ocean surface', &
      units='kg m-2 s-1', conversion=US%RZ_T_to_kg_m2s, &
      standard_name='water_evaporation_flux_area_averaged', &
      cmor_field_name='ave_evs', cmor_standard_name='water_evaporation_flux_area_averaged', &
      cmor_long_name='Evaporation Where Ice Free Ocean over Sea Area Averaged')

  handles%id_lprec_ga = register_scalar_field('ocean_model', 'lprec_ga', Time, diag,&
      long_name='Area integrated liquid precip into ocean', &
      units='kg m-2 s-1', conversion=US%RZ_T_to_kg_m2s, &
      standard_name='rainfall_flux_area_averaged', &
      cmor_field_name='ave_pr', cmor_standard_name='rainfall_flux_area_averaged', &
      cmor_long_name='Rainfall Flux where Ice Free Ocean over Sea Area Averaged')

  handles%id_fprec_ga = register_scalar_field('ocean_model', 'fprec_ga', Time, diag, &
      long_name='Area integrated frozen precip into ocean', &
      units='kg m-2 s-1', conversion=US%RZ_T_to_kg_m2s, &
      standard_name='snowfall_flux_area_averaged',                                 &
      cmor_field_name='ave_prsn',cmor_standard_name='snowfall_flux_area_averaged', &
      cmor_long_name='Snowfall Flux where Ice Free Ocean over Sea Area Averaged')

  handles%id_precip_ga = register_scalar_field('ocean_model', 'precip_ga', Time, diag, &
      long_name='Area averaged liquid+frozen precip into ocean', &
      units='kg m-2 s-1', conversion=US%RZ_T_to_kg_m2s)

  handles%id_vprec_ga = register_scalar_field('ocean_model', 'vrec_ga', Time, diag, &
      long_name='Area averaged virtual liquid precip due to SSS restoring', &
      units='kg m-2 s-1', conversion=US%RZ_T_to_kg_m2s)

  !===============================================================
  ! surface heat flux maps

  handles%id_heat_content_frunoff = register_diag_field('ocean_model', 'heat_content_frunoff', &
        diag%axesT1, Time, 'Heat content (relative to 0C) of solid runoff into ocean',         &
        'W m-2', conversion=US%QRZ_T_to_W_m2, &
        standard_name='temperature_flux_due_to_solid_runoff_expressed_as_heat_flux_into_sea_water')

  handles%id_heat_content_lrunoff = register_diag_field('ocean_model', 'heat_content_lrunoff', &
        diag%axesT1, Time, 'Heat content (relative to 0C) of liquid runoff into ocean',        &
        'W m-2', conversion=US%QRZ_T_to_W_m2, &
        standard_name='temperature_flux_due_to_runoff_expressed_as_heat_flux_into_sea_water')

  handles%id_hfrunoffds = register_diag_field('ocean_model', 'hfrunoffds',                            &
        diag%axesT1, Time, 'Heat content (relative to 0C) of liquid+solid runoff into ocean', &
        'W m-2', conversion=US%QRZ_T_to_W_m2, &
        standard_name='temperature_flux_due_to_runoff_expressed_as_heat_flux_into_sea_water')

  handles%id_heat_content_lprec = register_diag_field('ocean_model', 'heat_content_lprec',             &
        diag%axesT1,Time,'Heat content (relative to 0degC) of liquid precip entering ocean',           &
        'W m-2', conversion=US%QRZ_T_to_W_m2)

  handles%id_heat_content_fprec = register_diag_field('ocean_model', 'heat_content_fprec',&
        diag%axesT1,Time,'Heat content (relative to 0degC) of frozen prec entering ocean',&
        'W m-2', conversion=US%QRZ_T_to_W_m2)

  handles%id_heat_content_vprec = register_diag_field('ocean_model', 'heat_content_vprec',   &
        diag%axesT1,Time,'Heat content (relative to 0degC) of virtual precip entering ocean',&
        'W m-2', conversion=US%QRZ_T_to_W_m2)

  handles%id_heat_content_cond = register_diag_field('ocean_model', 'heat_content_cond',   &
        diag%axesT1,Time,'Heat content (relative to 0degC) of water condensing into ocean',&
        'W m-2', conversion=US%QRZ_T_to_W_m2)

  handles%id_heat_content_evap = register_diag_field('ocean_model', 'heat_content_evap',   &
        diag%axesT1,Time,'Heat content (relative to 0degC) of water evaporating from ocean',&
        'W m-2', conversion=US%QRZ_T_to_W_m2)

  handles%id_hfrainds = register_diag_field('ocean_model', 'hfrainds',                                 &
        diag%axesT1,Time,'Heat content (relative to 0degC) of liquid+frozen precip entering ocean',    &
        'W m-2', conversion=US%QRZ_T_to_W_m2, &
        standard_name='temperature_flux_due_to_rainfall_expressed_as_heat_flux_into_sea_water',&
        cmor_long_name='Heat Content (relative to 0degC) of Liquid + Frozen Precipitation')

  handles%id_heat_content_surfwater = register_diag_field('ocean_model', 'heat_content_surfwater',&
         diag%axesT1, Time,                                                                       &
        'Heat content (relative to 0degC) of net water crossing ocean surface (frozen+liquid)',   &
        'W m-2', conversion=US%QRZ_T_to_W_m2)

  handles%id_heat_content_massout = register_diag_field('ocean_model', 'heat_content_massout',                      &
         diag%axesT1, Time,'Heat content (relative to 0degC) of net mass leaving ocean ocean via evap and ice form',&
        'W m-2', conversion=US%QRZ_T_to_W_m2,                                                      &
        cmor_field_name='hfevapds',                                                                                 &
        cmor_standard_name='temperature_flux_due_to_evaporation_expressed_as_heat_flux_out_of_sea_water',           &
        cmor_long_name='Heat Content (relative to 0degC) of Water Leaving Ocean via Evaporation and Ice Formation')

  handles%id_heat_content_massin = register_diag_field('ocean_model', 'heat_content_massin',   &
         diag%axesT1, Time,'Heat content (relative to 0degC) of net mass entering ocean ocean',&
        'W m-2', conversion=US%QRZ_T_to_W_m2)

  handles%id_net_heat_coupler = register_diag_field('ocean_model', 'net_heat_coupler',          &
        diag%axesT1,Time,'Surface ocean heat flux from SW+LW+latent+sensible+seaice_melt_heat (via the coupler)',&
        'W m-2', conversion=US%QRZ_T_to_W_m2)

  handles%id_net_heat_surface = register_diag_field('ocean_model', 'net_heat_surface',diag%axesT1, Time,  &
        'Surface ocean heat flux from SW+LW+lat+sens+mass transfer+frazil+restore+seaice_melt_heat or '// &
        'flux adjustments', &
        'W m-2', conversion=US%QRZ_T_to_W_m2, &
        standard_name='surface_downward_heat_flux_in_sea_water', cmor_field_name='hfds',            &
        cmor_standard_name='surface_downward_heat_flux_in_sea_water',           &
        cmor_long_name='Surface ocean heat flux from SW+LW+latent+sensible+masstransfer+frazil+seaice_melt_heat')

  handles%id_sw = register_diag_field('ocean_model', 'SW', diag%axesT1, Time,  &
        'Shortwave radiation flux into ocean', 'W m-2', conversion=US%QRZ_T_to_W_m2,                        &
        standard_name='net_downward_shortwave_flux_at_sea_water_surface',      &
        cmor_field_name='rsntds',                                              &
        cmor_standard_name='net_downward_shortwave_flux_at_sea_water_surface', &
        cmor_long_name='Net Downward Shortwave Radiation at Sea Water Surface')
  handles%id_sw_vis = register_diag_field('ocean_model', 'sw_vis', diag%axesT1, Time,     &
        'Shortwave radiation direct and diffuse flux into the ocean in the visible band', &
        'W m-2', conversion=US%QRZ_T_to_W_m2)
  handles%id_sw_nir = register_diag_field('ocean_model', 'sw_nir', diag%axesT1, Time,     &
        'Shortwave radiation direct and diffuse flux into the ocean in the near-infrared band', &
        'W m-2', conversion=US%QRZ_T_to_W_m2)

  handles%id_LwLatSens = register_diag_field('ocean_model', 'LwLatSens', diag%axesT1, Time, &
        'Combined longwave, latent, and sensible heating at ocean surface', 'W m-2', conversion=US%QRZ_T_to_W_m2)

  handles%id_lw = register_diag_field('ocean_model', 'LW', diag%axesT1, Time, &
        'Longwave radiation flux into ocean', 'W m-2', conversion=US%QRZ_T_to_W_m2, &
        standard_name='surface_net_downward_longwave_flux',                   &
        cmor_field_name='rlntds',                                             &
        cmor_standard_name='surface_net_downward_longwave_flux',              &
        cmor_long_name='Surface Net Downward Longwave Radiation')

  handles%id_lat = register_diag_field('ocean_model', 'latent', diag%axesT1, Time,                    &
        'Latent heat flux into ocean due to fusion and evaporation (negative means ocean heat loss)', &
        'W m-2', conversion=US%QRZ_T_to_W_m2, cmor_field_name='hflso',                                &
        cmor_standard_name='surface_downward_latent_heat_flux',                                       &
        cmor_long_name='Surface Downward Latent Heat Flux due to Evap + Melt Snow/Ice')

  handles%id_lat_evap = register_diag_field('ocean_model', 'latent_evap', diag%axesT1, Time, &
        'Latent heat flux into ocean due to evaporation/condensation', 'W m-2', conversion=US%QRZ_T_to_W_m2)

  handles%id_lat_fprec = register_diag_field('ocean_model', 'latent_fprec_diag', diag%axesT1, Time,&
        'Latent heat flux into ocean due to melting of frozen precipitation', 'W m-2', conversion=US%QRZ_T_to_W_m2, &
        cmor_field_name='hfsnthermds',                                                             &
        cmor_standard_name='heat_flux_into_sea_water_due_to_snow_thermodynamics',                  &
        cmor_long_name='Latent Heat to Melt Frozen Precipitation')

  handles%id_lat_frunoff = register_diag_field('ocean_model', 'latent_frunoff', diag%axesT1, Time, &
        'Latent heat flux into ocean due to melting of icebergs', 'W m-2', conversion=US%QRZ_T_to_W_m2, &
        cmor_field_name='hfibthermds',                                                             &
        cmor_standard_name='heat_flux_into_sea_water_due_to_iceberg_thermodynamics',               &
        cmor_long_name='Latent Heat to Melt Frozen Runoff/Iceberg')

  handles%id_sens = register_diag_field('ocean_model', 'sensible', diag%axesT1, Time, &
        'Sensible heat flux into ocean', 'W m-2', conversion=US%QRZ_T_to_W_m2,        &
        standard_name='surface_downward_sensible_heat_flux',                         &
        cmor_field_name='hfsso',                                                     &
        cmor_standard_name='surface_downward_sensible_heat_flux',                    &
        cmor_long_name='Surface Downward Sensible Heat Flux')

  handles%id_seaice_melt_heat = register_diag_field('ocean_model', 'seaice_melt_heat', diag%axesT1, Time,&
        'Heat flux into ocean due to snow and sea ice melt/freeze', 'W m-2', conversion=US%QRZ_T_to_W_m2, &
        standard_name='snow_ice_melt_heat_flux',                         &
  !GMM TODO cmor_field_name='hfsso',                                                     &
        cmor_standard_name='snow_ice_melt_heat_flux',                    &
        cmor_long_name='Heat flux into ocean from snow and sea ice melt')

  handles%id_heat_added = register_diag_field('ocean_model', 'heat_added', diag%axesT1, Time, &
        'Flux Adjustment or restoring surface heat flux into ocean', 'W m-2', conversion=US%QRZ_T_to_W_m2)


  !===============================================================
  ! area integrated surface heat fluxes

  handles%id_total_heat_content_frunoff = register_scalar_field('ocean_model',                     &
      'total_heat_content_frunoff', Time, diag,                                                    &
      long_name='Area integrated heat content (relative to 0C) of solid runoff',                   &
      units='W', cmor_field_name='total_hfsolidrunoffds',                                          &
      cmor_standard_name=                                                                          &
      'temperature_flux_due_to_solid_runoff_expressed_as_heat_flux_into_sea_water_area_integrated',&
      cmor_long_name=                                                                              &
      'Temperature Flux due to Solid Runoff Expressed as Heat Flux into Sea Water Area Integrated')

  handles%id_total_heat_content_lrunoff = register_scalar_field('ocean_model',               &
      'total_heat_content_lrunoff', Time, diag,                                              &
      long_name='Area integrated heat content (relative to 0C) of liquid runoff',            &
      units='W', cmor_field_name='total_hfrunoffds',                                         &
      cmor_standard_name=                                                                    &
      'temperature_flux_due_to_runoff_expressed_as_heat_flux_into_sea_water_area_integrated',&
      cmor_long_name=                                                                        &
      'Temperature Flux due to Runoff Expressed as Heat Flux into Sea Water Area Integrated')

  handles%id_total_heat_content_lprec = register_scalar_field('ocean_model',                   &
      'total_heat_content_lprec', Time, diag,                                                  &
      long_name='Area integrated heat content (relative to 0C) of liquid precip',              &
      units='W', cmor_field_name='total_hfrainds',                                             &
      cmor_standard_name=                                                                      &
      'temperature_flux_due_to_rainfall_expressed_as_heat_flux_into_sea_water_area_integrated',&
      cmor_long_name=                                                                          &
      'Temperature Flux due to Rainfall Expressed as Heat Flux into Sea Water Area Integrated')

  handles%id_total_heat_content_fprec = register_scalar_field('ocean_model',     &
      'total_heat_content_fprec', Time, diag,                                    &
      long_name='Area integrated heat content (relative to 0C) of frozen precip',&
      units='W')

  handles%id_total_heat_content_vprec = register_scalar_field('ocean_model',      &
      'total_heat_content_vprec', Time, diag,                                     &
      long_name='Area integrated heat content (relative to 0C) of virtual precip',&
      units='W')

  handles%id_total_heat_content_cond = register_scalar_field('ocean_model',   &
      'total_heat_content_cond', Time, diag,                                  &
      long_name='Area integrated heat content (relative to 0C) of condensate',&
      units='W')

  handles%id_total_heat_content_evap = register_scalar_field('ocean_model',    &
      'total_heat_content_evap', Time, diag,                                   &
      long_name='Area integrated heat content (relative to 0C) of evaporation',&
      units='W')

  handles%id_total_heat_content_surfwater = register_scalar_field('ocean_model',          &
      'total_heat_content_surfwater', Time, diag,                                         &
      long_name='Area integrated heat content (relative to 0C) of water crossing surface',&
      units='W')

  handles%id_total_heat_content_massout = register_scalar_field('ocean_model',                      &
      'total_heat_content_massout', Time, diag,                                                     &
      long_name='Area integrated heat content (relative to 0C) of water leaving ocean',             &
      units='W',                                                                                    &
      cmor_field_name='total_hfevapds',                                                             &
      cmor_standard_name=                                                                           &
      'temperature_flux_due_to_evaporation_expressed_as_heat_flux_out_of_sea_water_area_integrated',&
      cmor_long_name='Heat Flux Out of Sea Water due to Evaporating Water Area Integrated')

  handles%id_total_heat_content_massin = register_scalar_field('ocean_model',           &
      'total_heat_content_massin', Time, diag,                                          &
      long_name='Area integrated heat content (relative to 0C) of water entering ocean',&
      units='W')

  handles%id_total_net_heat_coupler = register_scalar_field('ocean_model',                       &
      'total_net_heat_coupler', Time, diag,                                                      &
      long_name='Area integrated surface heat flux from SW+LW+latent+sensible+seaice_melt_heat (via the coupler)',&
      units='W')

  handles%id_total_net_heat_surface = register_scalar_field('ocean_model',                      &
      'total_net_heat_surface', Time, diag,                                                     &
      long_name='Area integrated surface heat flux from SW+LW+lat+sens+mass+frazil+restore or flux adjustments', &
      units='W',                                                                                &
      cmor_field_name='total_hfds',                                                             &
      cmor_standard_name='surface_downward_heat_flux_in_sea_water_area_integrated',             &
      cmor_long_name=                                                                           &
      'Surface Ocean Heat Flux from SW+LW+latent+sensible+mass transfer+frazil Area Integrated')

  handles%id_total_sw = register_scalar_field('ocean_model',                                &
      'total_sw', Time, diag,                                                               &
      long_name='Area integrated net downward shortwave at sea water surface',              &
      units='W',                                                                            &
      cmor_field_name='total_rsntds',                                                       &
      cmor_standard_name='net_downward_shortwave_flux_at_sea_water_surface_area_integrated',&
      cmor_long_name=                                                                       &
      'Net Downward Shortwave Radiation at Sea Water Surface Area Integrated')

  handles%id_total_LwLatSens = register_scalar_field('ocean_model',&
      'total_LwLatSens', Time, diag,                               &
      long_name='Area integrated longwave+latent+sensible heating',&
      units='W')

  handles%id_total_lw = register_scalar_field('ocean_model',                  &
      'total_lw', Time, diag,                                                 &
      long_name='Area integrated net downward longwave at sea water surface', &
      units='W',                                                              &
      cmor_field_name='total_rlntds',                                         &
      cmor_standard_name='surface_net_downward_longwave_flux_area_integrated',&
      cmor_long_name=                                                         &
      'Surface Net Downward Longwave Radiation Area Integrated')

  handles%id_total_lat = register_scalar_field('ocean_model',                &
      'total_lat', Time, diag,                                               &
      long_name='Area integrated surface downward latent heat flux',         &
      units='W',                                                             &
      cmor_field_name='total_hflso',                                         &
      cmor_standard_name='surface_downward_latent_heat_flux_area_integrated',&
      cmor_long_name=                                                        &
      'Surface Downward Latent Heat Flux Area Integrated')

  handles%id_total_lat_evap = register_scalar_field('ocean_model',      &
      'total_lat_evap', Time, diag,                                     &
      long_name='Area integrated latent heat flux due to evap/condense',&
      units='W')

  handles%id_total_lat_fprec = register_scalar_field('ocean_model',                            &
      'total_lat_fprec', Time, diag,                                                           &
      long_name='Area integrated latent heat flux due to melting frozen precip',               &
      units='W',                                                                               &
      cmor_field_name='total_hfsnthermds',                                                     &
      cmor_standard_name='heat_flux_into_sea_water_due_to_snow_thermodynamics_area_integrated',&
      cmor_long_name=                                                                          &
      'Latent Heat to Melt Frozen Precipitation Area Integrated')

  handles%id_total_lat_frunoff = register_scalar_field('ocean_model',                             &
      'total_lat_frunoff', Time, diag,                                                            &
      long_name='Area integrated latent heat flux due to melting icebergs',                       &
      units='W',                                                                                  &
      cmor_field_name='total_hfibthermds',                                                        &
      cmor_standard_name='heat_flux_into_sea_water_due_to_iceberg_thermodynamics_area_integrated',&
      cmor_long_name=                                                                             &
      'Heat Flux into Sea Water due to Iceberg Thermodynamics Area Integrated')

  handles%id_total_sens = register_scalar_field('ocean_model',                 &
      'total_sens', Time, diag,                                                &
      long_name='Area integrated downward sensible heat flux',                 &
      units='W',                                                               &
      cmor_field_name='total_hfsso',                                           &
      cmor_standard_name='surface_downward_sensible_heat_flux_area_integrated',&
      cmor_long_name=                                                          &
      'Surface Downward Sensible Heat Flux Area Integrated')

  handles%id_total_heat_added = register_scalar_field('ocean_model',&
      'total_heat_adjustment', Time, diag,                               &
      long_name='Area integrated surface heat flux from restoring and/or flux adjustment',   &
      units='W')

  handles%id_total_seaice_melt_heat = register_scalar_field('ocean_model',&
      'total_seaice_melt_heat', Time, diag,                               &
      long_name='Area integrated surface heat flux from snow and sea ice melt',   &
      units='W')

  !===============================================================
  ! area averaged surface heat fluxes

  handles%id_net_heat_coupler_ga = register_scalar_field('ocean_model',                       &
      'net_heat_coupler_ga', Time, diag,                                                      &
      long_name='Area averaged surface heat flux from SW+LW+latent+sensible+seaice_melt_heat (via the coupler)',&
      units='W m-2', conversion=US%QRZ_T_to_W_m2)

  handles%id_net_heat_surface_ga = register_scalar_field('ocean_model',                       &
      'net_heat_surface_ga', Time, diag, long_name=                                                     &
      'Area averaged surface heat flux from SW+LW+lat+sens+mass+frazil+restore+seaice_melt_heat or flux adjustments', &
      units='W m-2', conversion=US%QRZ_T_to_W_m2,                                             &
      cmor_field_name='ave_hfds',                                                             &
      cmor_standard_name='surface_downward_heat_flux_in_sea_water_area_averaged',             &
      cmor_long_name=                                                                         &
      'Surface Ocean Heat Flux from SW+LW+latent+sensible+mass transfer+frazil Area Averaged')

  handles%id_sw_ga = register_scalar_field('ocean_model',                                 &
      'sw_ga', Time, diag,                                                                &
      long_name='Area averaged net downward shortwave at sea water surface',              &
      units='W m-2', conversion=US%QRZ_T_to_W_m2,                                         &
      cmor_field_name='ave_rsntds',                                                       &
      cmor_standard_name='net_downward_shortwave_flux_at_sea_water_surface_area_averaged',&
      cmor_long_name=                                                                     &
      'Net Downward Shortwave Radiation at Sea Water Surface Area Averaged')

  handles%id_LwLatSens_ga = register_scalar_field('ocean_model',&
      'LwLatSens_ga', Time, diag,                               &
      long_name='Area averaged longwave+latent+sensible heating',&
      units='W m-2', conversion=US%QRZ_T_to_W_m2)

  handles%id_lw_ga = register_scalar_field('ocean_model',                   &
      'lw_ga', Time, diag,                                                  &
      long_name='Area averaged net downward longwave at sea water surface', &
      units='W m-2', conversion=US%QRZ_T_to_W_m2,                           &
      cmor_field_name='ave_rlntds',                                         &
      cmor_standard_name='surface_net_downward_longwave_flux_area_averaged',&
      cmor_long_name=                                                       &
      'Surface Net Downward Longwave Radiation Area Averaged')

  handles%id_lat_ga = register_scalar_field('ocean_model',                 &
      'lat_ga', Time, diag,                                                &
      long_name='Area averaged surface downward latent heat flux',         &
      units='W m-2', conversion=US%QRZ_T_to_W_m2,                          &
      cmor_field_name='ave_hflso',                                         &
      cmor_standard_name='surface_downward_latent_heat_flux_area_averaged',&
      cmor_long_name=                                                      &
      'Surface Downward Latent Heat Flux Area Averaged')

  handles%id_sens_ga = register_scalar_field('ocean_model',                  &
      'sens_ga', Time, diag,                                                 &
      long_name='Area averaged downward sensible heat flux',                 &
      units='W m-2', conversion=US%QRZ_T_to_W_m2,                            &
      cmor_field_name='ave_hfsso',                                           &
      cmor_standard_name='surface_downward_sensible_heat_flux_area_averaged',&
      cmor_long_name=                                                        &
      'Surface Downward Sensible Heat Flux Area Averaged')


  !===============================================================
  ! maps of surface salt fluxes, virtual precip fluxes, and adjustments

  handles%id_saltflux = register_diag_field('ocean_model', 'salt_flux', diag%axesT1, Time,&
        'Net salt flux into ocean at surface (restoring + sea-ice)',                      &
        units='kg m-2 s-1', conversion=US%RZ_T_to_kg_m2s, &
        cmor_field_name='sfdsi', cmor_standard_name='downward_sea_ice_basal_salt_flux', &
        cmor_long_name='Downward Sea Ice Basal Salt Flux')

  handles%id_saltFluxIn = register_diag_field('ocean_model', 'salt_flux_in', diag%axesT1, Time, &
        'Salt flux into ocean at surface from coupler', &
        units='kg m-2 s-1', conversion=US%RZ_T_to_kg_m2s)

  handles%id_saltFluxAdded = register_diag_field('ocean_model', 'salt_flux_added', &
        diag%axesT1,Time,'Salt flux into ocean at surface due to restoring or flux adjustment', &
        units='kg m-2 s-1', conversion=US%RZ_T_to_kg_m2s)

<<<<<<< HEAD
  handles%id_saltFluxAdded = register_diag_field('ocean_model', 'salt_left_behind', &
=======
  handles%id_saltFluxBehind = register_diag_field('ocean_model', 'salt_left_behind', &
>>>>>>> 2ab885ed
        diag%axesT1,Time,'Salt left in ocean at surface due to ice formation', &
        units='kg m-2 s-1', conversion=US%RZ_T_to_kg_m2s)

  handles%id_saltFluxGlobalAdj = register_scalar_field('ocean_model',              &
        'salt_flux_global_restoring_adjustment', Time, diag,                       &
        'Adjustment needed to balance net global salt flux into ocean at surface', &
         units='kg m-2 s-1') !, conversion=US%RZ_T_to_kg_m2s)

  handles%id_vPrecGlobalAdj = register_scalar_field('ocean_model',  &
        'vprec_global_adjustment', Time, diag,                      &
        'Adjustment needed to adjust net vprec into ocean to zero', &
        'kg m-2 s-1')

  handles%id_netFWGlobalAdj = register_scalar_field('ocean_model',       &
        'net_fresh_water_global_adjustment', Time, diag,                 &
        'Adjustment needed to adjust net fresh water into ocean to zero',&
        'kg m-2 s-1')

  handles%id_saltFluxGlobalScl = register_scalar_field('ocean_model',            &
        'salt_flux_global_restoring_scaling', Time, diag,                        &
        'Scaling applied to balance net global salt flux into ocean at surface', &
        'nondim')

  handles%id_vPrecGlobalScl = register_scalar_field('ocean_model',&
        'vprec_global_scaling', Time, diag,                       &
        'Scaling applied to adjust net vprec into ocean to zero', &
        'nondim')

  handles%id_netFWGlobalScl = register_scalar_field('ocean_model',      &
        'net_fresh_water_global_scaling', Time, diag,                   &
        'Scaling applied to adjust net fresh water into ocean to zero', &
        'nondim')

  !===============================================================
  ! area integrals of surface salt fluxes

  handles%id_total_saltflux = register_scalar_field('ocean_model',          &
      'total_salt_flux', Time, diag,                                        &
      long_name='Area integrated surface salt flux', units='kg s-1',        &
      cmor_field_name='total_sfdsi',                                        &
      cmor_standard_name='downward_sea_ice_basal_salt_flux_area_integrated',&
      cmor_long_name='Downward Sea Ice Basal Salt Flux Area Integrated')

  handles%id_total_saltFluxIn = register_scalar_field('ocean_model', 'total_salt_Flux_In', &
      Time, diag, long_name='Area integrated surface salt flux at surface from coupler', units='kg s-1')

  handles%id_total_saltFluxAdded = register_scalar_field('ocean_model', 'total_salt_Flux_Added', &
      Time, diag, long_name='Area integrated surface salt flux due to restoring or flux adjustment', units='kg s-1')

  !===============================================================
  ! wave forcing diagnostics
  if (present(use_waves)) then
    if (use_waves) then
      handles%id_lamult = register_diag_field('ocean_model', 'lamult', &
        diag%axesT1, Time, long_name='Langmuir enhancement factor received from WW3', units="nondim")
    endif
  endif

end subroutine register_forcing_type_diags

!> Accumulate the forcing over time steps, taking input from a mechanical forcing type
!! and a temporary forcing-flux type.
subroutine forcing_accumulate(flux_tmp, forces, fluxes, G, wt2)
  type(forcing),         intent(in)    :: flux_tmp !< A temporary structure with current
                                                 !!thermodynamic forcing fields
  type(mech_forcing),    intent(in)    :: forces !< A structure with the driving mechanical forces
  type(forcing),         intent(inout) :: fluxes !< A structure containing time-averaged
                                                 !! thermodynamic forcing fields
  type(ocean_grid_type), intent(inout) :: G      !< The ocean's grid structure
  real,                  intent(out)   :: wt2    !< The relative weight of the new fluxes [nondim]

  ! This subroutine copies mechancal forcing from flux_tmp to fluxes and
  ! stores the time-weighted averages of the various buoyancy fluxes in fluxes,
  ! and increments the amount of time over which the buoyancy forcing should be
  ! applied, all via a call to fluxes accumulate.

  call fluxes_accumulate(flux_tmp, fluxes, G, wt2, forces)

end subroutine forcing_accumulate

!> Accumulate the thermodynamic fluxes over time steps
subroutine fluxes_accumulate(flux_tmp, fluxes, G, wt2, forces)
  type(forcing),             intent(in)    :: flux_tmp !< A temporary structure with current
                                                     !! thermodynamic forcing fields
  type(forcing),             intent(inout) :: fluxes !< A structure containing time-averaged
                                                     !! thermodynamic forcing fields
  type(ocean_grid_type),     intent(inout) :: G      !< The ocean's grid structure
  real,                      intent(out)   :: wt2    !< The relative weight of the new fluxes [nondim]
  type(mech_forcing), optional, intent(in) :: forces !< A structure with the driving mechanical forces

  ! This subroutine copies mechanical forcing from flux_tmp to fluxes and
  ! stores the time-weighted averages of the various buoyancy fluxes in fluxes,
  ! and increments the amount of time over which the buoyancy forcing in fluxes should be
  ! applied based on the time interval stored in flux_tmp.

  real :: wt1  ! The relative weight of the previous fluxes [nondim]
  integer :: i, j, is, ie, js, je, Isq, Ieq, Jsq, Jeq
  integer :: isd, ied, jsd, jed, IsdB, IedB, JsdB, JedB
  is   = G%isc   ; ie   = G%iec    ; js   = G%jsc   ; je   = G%jec
  Isq  = G%IscB  ; Ieq  = G%IecB   ; Jsq  = G%JscB  ; Jeq  = G%JecB
  isd  = G%isd   ; ied  = G%ied    ; jsd  = G%jsd   ; jed  = G%jed
  IsdB = G%IsdB  ; IedB = G%IedB   ; JsdB = G%JsdB  ; JedB = G%JedB


  if (fluxes%dt_buoy_accum < 0) call MOM_error(FATAL, "fluxes_accumulate: "//&
     "fluxes must be initialzed before it can be augmented.")

  ! wt1 is the relative weight of the previous fluxes.
  wt1 = fluxes%dt_buoy_accum / (fluxes%dt_buoy_accum + flux_tmp%dt_buoy_accum)
  wt2 = 1.0 - wt1 ! = flux_tmp%dt_buoy_accum / (fluxes%dt_buoy_accum + flux_tmp%dt_buoy_accum)
  fluxes%dt_buoy_accum = fluxes%dt_buoy_accum + flux_tmp%dt_buoy_accum

  ! Copy over the pressure fields and accumulate averages of ustar or tau_mag, either from the forcing
  ! type or from the temporary fluxes type.
  if (present(forces)) then
    do j=js,je ; do i=is,ie
      fluxes%p_surf(i,j) = forces%p_surf(i,j)
      fluxes%p_surf_full(i,j) = forces%p_surf_full(i,j)
    enddo ; enddo

    if (associated(fluxes%ustar)) then ; do j=js,je ; do i=is,ie
      fluxes%ustar(i,j) = wt1*fluxes%ustar(i,j) + wt2*forces%ustar(i,j)
    enddo ; enddo ; endif
    if (associated(fluxes%tau_mag)) then ; do j=js,je ; do i=is,ie
      fluxes%tau_mag(i,j) = wt1*fluxes%tau_mag(i,j) + wt2*forces%tau_mag(i,j)
    enddo ; enddo ; endif
  else
    do j=js,je ; do i=is,ie
      fluxes%p_surf(i,j) = flux_tmp%p_surf(i,j)
      fluxes%p_surf_full(i,j) = flux_tmp%p_surf_full(i,j)
    enddo ; enddo

    if (associated(fluxes%ustar)) then ; do j=js,je ; do i=is,ie
      fluxes%ustar(i,j) = wt1*fluxes%ustar(i,j) + wt2*flux_tmp%ustar(i,j)
    enddo ; enddo ; endif
    if (associated(fluxes%tau_mag)) then ; do j=js,je ; do i=is,ie
      fluxes%tau_mag(i,j) = wt1*fluxes%tau_mag(i,j) + wt2*flux_tmp%tau_mag(i,j)
    enddo ; enddo ; endif
  endif

  ! Average ustar_gustless.
  if (associated(fluxes%ustar_gustless)) then
    if (fluxes%gustless_accum_bug) then
      do j=js,je ; do i=is,ie
        fluxes%ustar_gustless(i,j) = flux_tmp%ustar_gustless(i,j)
      enddo ; enddo
    else
      do j=js,je ; do i=is,ie
        fluxes%ustar_gustless(i,j) = wt1*fluxes%ustar_gustless(i,j) + wt2*flux_tmp%ustar_gustless(i,j)
      enddo ; enddo
    endif
  endif

  if (associated(fluxes%tau_mag_gustless)) then
    do j=js,je ; do i=is,ie
      fluxes%tau_mag_gustless(i,j) = wt1*fluxes%tau_mag_gustless(i,j) + wt2*flux_tmp%tau_mag_gustless(i,j)
    enddo ; enddo
  endif

  ! Average the water, heat, and salt fluxes.
  do j=js,je ; do i=is,ie
    fluxes%evap(i,j) = wt1*fluxes%evap(i,j) + wt2*flux_tmp%evap(i,j)
    fluxes%lprec(i,j) = wt1*fluxes%lprec(i,j) + wt2*flux_tmp%lprec(i,j)
    fluxes%fprec(i,j) = wt1*fluxes%fprec(i,j) + wt2*flux_tmp%fprec(i,j)
    fluxes%vprec(i,j) = wt1*fluxes%vprec(i,j) + wt2*flux_tmp%vprec(i,j)
    fluxes%lrunoff(i,j) = wt1*fluxes%lrunoff(i,j) + wt2*flux_tmp%lrunoff(i,j)
    fluxes%frunoff(i,j) = wt1*fluxes%frunoff(i,j) + wt2*flux_tmp%frunoff(i,j)
    fluxes%seaice_melt(i,j) = wt1*fluxes%seaice_melt(i,j) + wt2*flux_tmp%seaice_melt(i,j)
    fluxes%sw(i,j) = wt1*fluxes%sw(i,j) + wt2*flux_tmp%sw(i,j)
    fluxes%sw_vis_dir(i,j) = wt1*fluxes%sw_vis_dir(i,j) + wt2*flux_tmp%sw_vis_dir(i,j)
    fluxes%sw_vis_dif(i,j) = wt1*fluxes%sw_vis_dif(i,j) + wt2*flux_tmp%sw_vis_dif(i,j)
    fluxes%sw_nir_dir(i,j) = wt1*fluxes%sw_nir_dir(i,j) + wt2*flux_tmp%sw_nir_dir(i,j)
    fluxes%sw_nir_dif(i,j) = wt1*fluxes%sw_nir_dif(i,j) + wt2*flux_tmp%sw_nir_dif(i,j)
    fluxes%lw(i,j) = wt1*fluxes%lw(i,j) + wt2*flux_tmp%lw(i,j)
    fluxes%latent(i,j) = wt1*fluxes%latent(i,j) + wt2*flux_tmp%latent(i,j)
    fluxes%sens(i,j) = wt1*fluxes%sens(i,j) + wt2*flux_tmp%sens(i,j)

    fluxes%salt_flux(i,j) = wt1*fluxes%salt_flux(i,j) + wt2*flux_tmp%salt_flux(i,j)
  enddo ; enddo
  if (associated(fluxes%heat_added) .and. associated(flux_tmp%heat_added)) then
    do j=js,je ; do i=is,ie
      fluxes%heat_added(i,j) = wt1*fluxes%heat_added(i,j) + wt2*flux_tmp%heat_added(i,j)
    enddo ; enddo
  endif
  ! These might always be associated, in which case they can be combined?
  if (associated(fluxes%heat_content_cond) .and. associated(flux_tmp%heat_content_cond)) then
    do j=js,je ; do i=is,ie
      fluxes%heat_content_cond(i,j) = wt1*fluxes%heat_content_cond(i,j) + wt2*flux_tmp%heat_content_cond(i,j)
    enddo ; enddo
  endif
  if (associated(fluxes%heat_content_evap) .and. associated(flux_tmp%heat_content_evap)) then
    do j=js,je ; do i=is,ie
      fluxes%heat_content_evap(i,j) = wt1*fluxes%heat_content_evap(i,j) + wt2*flux_tmp%heat_content_evap(i,j)
    enddo ; enddo
  endif
  if (associated(fluxes%heat_content_lprec) .and. associated(flux_tmp%heat_content_lprec)) then
    do j=js,je ; do i=is,ie
      fluxes%heat_content_lprec(i,j) = wt1*fluxes%heat_content_lprec(i,j) + wt2*flux_tmp%heat_content_lprec(i,j)
    enddo ; enddo
  endif
  if (associated(fluxes%heat_content_fprec) .and. associated(flux_tmp%heat_content_fprec)) then
    do j=js,je ; do i=is,ie
      fluxes%heat_content_fprec(i,j) = wt1*fluxes%heat_content_fprec(i,j) + wt2*flux_tmp%heat_content_fprec(i,j)
    enddo ; enddo
  endif
  if (associated(fluxes%heat_content_vprec) .and. associated(flux_tmp%heat_content_vprec)) then
    do j=js,je ; do i=is,ie
      fluxes%heat_content_vprec(i,j) = wt1*fluxes%heat_content_vprec(i,j) + wt2*flux_tmp%heat_content_vprec(i,j)
    enddo ; enddo
  endif
  if (associated(fluxes%heat_content_lrunoff) .and. associated(flux_tmp%heat_content_lrunoff)) then
    do j=js,je ; do i=is,ie
      fluxes%heat_content_lrunoff(i,j) = wt1*fluxes%heat_content_lrunoff(i,j) + wt2*flux_tmp%heat_content_lrunoff(i,j)
    enddo ; enddo
  endif
  if (associated(fluxes%heat_content_frunoff) .and. associated(flux_tmp%heat_content_frunoff)) then
    do j=js,je ; do i=is,ie
      fluxes%heat_content_frunoff(i,j) = wt1*fluxes%heat_content_frunoff(i,j) + wt2*flux_tmp%heat_content_frunoff(i,j)
    enddo ; enddo
  endif

  if (associated(fluxes%ustar_shelf) .and. associated(flux_tmp%ustar_shelf)) then
    do i=isd,ied ; do j=jsd,jed
      fluxes%ustar_shelf(i,j)  = flux_tmp%ustar_shelf(i,j)
    enddo ; enddo
  endif
  if (associated(fluxes%iceshelf_melt) .and. associated(flux_tmp%iceshelf_melt)) then
    do i=isd,ied ; do j=jsd,jed
      fluxes%iceshelf_melt(i,j)  = flux_tmp%iceshelf_melt(i,j)
    enddo ; enddo
  endif
  if (associated(fluxes%shelf_sfc_mass_flux) &
                 .and. associated(flux_tmp%shelf_sfc_mass_flux)) then
    do i=isd,ied ; do j=jsd,jed
      fluxes%shelf_sfc_mass_flux(i,j)  = flux_tmp%shelf_sfc_mass_flux(i,j)
    enddo ; enddo
  endif
  if (associated(fluxes%frac_shelf_h) .and. associated(flux_tmp%frac_shelf_h)) then
    do i=isd,ied ; do j=jsd,jed
      fluxes%frac_shelf_h(i,j)  = flux_tmp%frac_shelf_h(i,j)
    enddo ; enddo
  endif

  if (coupler_type_initialized(fluxes%tr_fluxes) .and. &
      coupler_type_initialized(flux_tmp%tr_fluxes)) &
    call coupler_type_increment_data(flux_tmp%tr_fluxes, fluxes%tr_fluxes, &
                              scale_factor=wt2, scale_prev=wt1)

end subroutine fluxes_accumulate

!> This subroutine copies the computational domains of common forcing fields
!! from a mech_forcing type to a (thermodynamic) forcing type.
subroutine copy_common_forcing_fields(forces, fluxes, G, skip_pres)
  type(mech_forcing),      intent(in)    :: forces   !< A structure with the driving mechanical forces
  type(forcing),           intent(inout) :: fluxes   !< A structure containing thermodynamic forcing fields
  type(ocean_grid_type),   intent(in)    :: G        !< grid type
  logical,       optional, intent(in)    :: skip_pres !< If present and true, do not copy pressure fields.

  logical :: do_pres
  integer :: i, j, is, ie, js, je
  is = G%isc ; ie = G%iec ; js = G%jsc ; je = G%jec

  do_pres = .true. ; if (present(skip_pres)) do_pres = .not.skip_pres

  if (associated(forces%ustar) .and. associated(fluxes%ustar)) then
    do j=js,je ; do i=is,ie
      fluxes%ustar(i,j) = forces%ustar(i,j)
    enddo ; enddo
  endif
  !if (associated(forces%omega_w2x) .and. associated(fluxes%omega_w2x)) then
  !  do j=js,je ; do i=is,ie
  !    fluxes%omega_w2x(i,j) = forces%omega_w2x(i,j)
  !  enddo ; enddo
  !endif
  if (associated(forces%tau_mag) .and. associated(fluxes%tau_mag)) then
    do j=js,je ; do i=is,ie
      fluxes%tau_mag(i,j) = forces%tau_mag(i,j)
    enddo ; enddo
  endif

  if (do_pres) then
    if (associated(forces%p_surf) .and. associated(fluxes%p_surf)) then
      do j=js,je ; do i=is,ie
        fluxes%p_surf(i,j) = forces%p_surf(i,j)
      enddo ; enddo
    endif

    if (associated(forces%p_surf_full) .and. associated(fluxes%p_surf_full)) then
      do j=js,je ; do i=is,ie
        fluxes%p_surf_full(i,j) = forces%p_surf_full(i,j)
      enddo ; enddo
    endif

    if (associated(forces%p_surf_SSH, forces%p_surf_full)) then
      fluxes%p_surf_SSH => fluxes%p_surf_full
    elseif (associated(forces%p_surf_SSH, forces%p_surf)) then
      fluxes%p_surf_SSH => fluxes%p_surf
    endif
  endif

end subroutine copy_common_forcing_fields

!> This subroutine calculates certain derived forcing fields based on information
!! from a mech_forcing type and stores them in a (thermodynamic) forcing type.
subroutine set_derived_forcing_fields(forces, fluxes, G, US, Rho0)
  type(mech_forcing),      intent(in)    :: forces   !< A structure with the driving mechanical forces
  type(forcing),           intent(inout) :: fluxes   !< A structure containing thermodynamic forcing fields
  type(ocean_grid_type),   intent(in)    :: G        !< grid type
  type(unit_scale_type),   intent(in)    :: US       !< A dimensional unit scaling type
  real,                    intent(in)    :: Rho0     !< A reference density of seawater [R ~> kg m-3],
                                                     !! as used to calculate ustar.

  real :: taux2, tauy2 ! Squared wind stress components [R2 L2 Z2 T-4 ~> Pa2].
  real :: Irho0        ! Inverse of the mean density rescaled to [Z L-1 R-1 ~> m3 kg-1]
  integer :: i, j, is, ie, js, je
  is = G%isc ; ie = G%iec ; js = G%jsc ; je = G%jec

  Irho0 = US%L_to_Z / Rho0

  if ( associated(forces%taux) .and. associated(forces%tauy) .and. &
       (associated(fluxes%ustar_gustless) .or. associated(fluxes%tau_mag_gustless)) ) then
    do j=js,je ; do i=is,ie
      taux2 = 0.0
      if ((G%mask2dCu(I-1,j) + G%mask2dCu(I,j)) > 0.0) &
        taux2 = (G%mask2dCu(I-1,j) * forces%taux(I-1,j)**2 + &
                 G%mask2dCu(I,j) * forces%taux(I,j)**2) / &
                (G%mask2dCu(I-1,j) + G%mask2dCu(I,j))
      tauy2 = 0.0
      if ((G%mask2dCv(i,J-1) + G%mask2dCv(i,J)) > 0.0) &
        tauy2 = (G%mask2dCv(i,J-1) * forces%tauy(i,J-1)**2 + &
                 G%mask2dCv(i,J) * forces%tauy(i,J)**2) / &
                (G%mask2dCv(i,J-1) + G%mask2dCv(i,J))

      if (associated(fluxes%ustar_gustless)) then
        if (fluxes%gustless_accum_bug) then
          ! This change is just for computational efficiency, but it is wrapped with another change.
          fluxes%ustar_gustless(i,j) = sqrt(US%L_to_Z * sqrt(taux2 + tauy2) / Rho0)
        else
          fluxes%ustar_gustless(i,j) = sqrt(sqrt(taux2 + tauy2) * Irho0)
        endif
      endif
      if (associated(fluxes%tau_mag_gustless)) then
        fluxes%tau_mag_gustless(i,j) = sqrt(taux2 + tauy2)
      endif
    enddo ; enddo
  endif

end subroutine set_derived_forcing_fields


!> This subroutine determines the net mass source to the ocean from
!! a (thermodynamic) forcing type and stores it in a mech_forcing type.
subroutine set_net_mass_forcing(fluxes, forces, G, US)
  type(forcing),           intent(in)    :: fluxes   !< A structure containing thermodynamic forcing fields
  type(mech_forcing),      intent(inout) :: forces   !< A structure with the driving mechanical forces
  type(unit_scale_type),   intent(in)    :: US       !< A dimensional unit scaling type
  type(ocean_grid_type),   intent(in)    :: G        !< The ocean grid type

  if (associated(forces%net_mass_src)) &
    call get_net_mass_forcing(fluxes, G, US, forces%net_mass_src)

end subroutine set_net_mass_forcing

!> This subroutine calculates determines the net mass source to the ocean from
!! a (thermodynamic) forcing type and stores it in a provided array.
subroutine get_net_mass_forcing(fluxes, G, US, net_mass_src)
  type(forcing),                    intent(in)  :: fluxes !< A structure containing thermodynamic forcing fields
  type(ocean_grid_type),            intent(in)  :: G      !< The ocean grid type
  type(unit_scale_type),            intent(in)  :: US     !< A dimensional unit scaling type
  real, dimension(SZI_(G),SZJ_(G)), intent(out) :: net_mass_src !< The net mass flux of water into the ocean
                                                          !! [R Z T-1 ~> kg m-2 s-1].

  integer :: i, j, is, ie, js, je
  is = G%isc ; ie = G%iec ; js = G%jsc ; je = G%jec

  net_mass_src(:,:) = 0.0
  if (associated(fluxes%lprec)) then ; do j=js,je ; do i=is,ie
    net_mass_src(i,j) = net_mass_src(i,j) + fluxes%lprec(i,j)
  enddo ; enddo ; endif
  if (associated(fluxes%fprec)) then ; do j=js,je ; do i=is,ie
    net_mass_src(i,j) = net_mass_src(i,j) + fluxes%fprec(i,j)
  enddo ; enddo ; endif
  if (associated(fluxes%vprec)) then ; do j=js,je ; do i=is,ie
    net_mass_src(i,j) = net_mass_src(i,j) + fluxes%vprec(i,j)
  enddo ; enddo ; endif
  if (associated(fluxes%lrunoff)) then ; do j=js,je ; do i=is,ie
    net_mass_src(i,j) = net_mass_src(i,j) + fluxes%lrunoff(i,j)
  enddo ; enddo ; endif
  if (associated(fluxes%frunoff)) then ; do j=js,je ; do i=is,ie
    net_mass_src(i,j) = net_mass_src(i,j) + fluxes%frunoff(i,j)
  enddo ; enddo ; endif
  if (associated(fluxes%evap)) then ; do j=js,je ; do i=is,ie
    net_mass_src(i,j) = net_mass_src(i,j) + fluxes%evap(i,j)
  enddo ; enddo ; endif
  if (associated(fluxes%seaice_melt)) then ; do j=js,je ; do i=is,ie
    net_mass_src(i,j) = net_mass_src(i,j) + fluxes%seaice_melt(i,j)
  enddo ; enddo ; endif

end subroutine get_net_mass_forcing

!> This subroutine copies the computational domains of common forcing fields
!! from a mech_forcing type to a (thermodynamic) forcing type.
subroutine copy_back_forcing_fields(fluxes, forces, G)
  type(forcing),           intent(in)    :: fluxes   !< A structure containing thermodynamic forcing fields
  type(mech_forcing),      intent(inout) :: forces   !< A structure with the driving mechanical forces
  type(ocean_grid_type),   intent(in)    :: G        !< grid type

  integer :: i, j, is, ie, js, je
  is = G%isc ; ie = G%iec ; js = G%jsc ; je = G%jec

  if (associated(forces%ustar) .and. associated(fluxes%ustar)) then
    do j=js,je ; do i=is,ie
      forces%ustar(i,j) = fluxes%ustar(i,j)
    enddo ; enddo
  endif
  !if (associated(forces%omega_w2x) .and. associated(fluxes%omega_w2x)) then
  !  do j=js,je ; do i=is,ie
  !    forces%omega_w2x(i,j) = fluxes%omega_w2x(i,j)
  !  enddo ; enddo
  !endif
  if (associated(forces%tau_mag) .and. associated(fluxes%tau_mag)) then
    do j=js,je ; do i=is,ie
      forces%tau_mag(i,j) = fluxes%tau_mag(i,j)
    enddo ; enddo
  endif

end subroutine copy_back_forcing_fields

!> Offer mechanical forcing fields for diagnostics for those
!! fields registered as part of register_forcing_type_diags.
subroutine mech_forcing_diags(forces_in, dt, G, time_end, diag, handles)
  type(mech_forcing), target, intent(in) :: forces_in !< mechanical forcing input fields
  real,                  intent(in)    :: dt       !< time step for the forcing [T ~> s]
  type(ocean_grid_type), intent(in)    :: G        !< grid type
  type(time_type),       intent(in)    :: time_end !< The end time of the diagnostic interval.
  type(diag_ctrl),       intent(inout) :: diag     !< diagnostic type
  type(forcing_diags),   intent(inout) :: handles  !< diagnostic id for diag_manager

  integer :: is, ie, js, je

  type(mech_forcing), pointer :: forces
  integer :: turns

  call cpu_clock_begin(handles%id_clock_forcing)

  ! NOTE: post_data expects data to be on the rotated index map, so any
  !   rotations must be applied before saving the output.
  turns = diag%G%HI%turns
  if (turns /= 0) then
    allocate(forces)
    call allocate_mech_forcing(forces_in, diag%G, forces)
    call rotate_mech_forcing(forces_in, turns, forces)
  else
    forces => forces_in
  endif

  is = G%isc ; ie = G%iec ; js = G%jsc ; je = G%jec
  call enable_averages(dt, time_end, diag)
  ! if (query_averaging_enabled(diag)) then

    if ((handles%id_taux > 0) .and. associated(forces%taux)) &
      call post_data(handles%id_taux, forces%taux, diag)

    if ((handles%id_tauy > 0) .and. associated(forces%tauy)) &
      call post_data(handles%id_tauy, forces%tauy, diag)

    if ((handles%id_mass_berg > 0) .and. associated(forces%mass_berg)) &
      call post_data(handles%id_mass_berg, forces%mass_berg, diag)

    if ((handles%id_area_berg > 0) .and. associated(forces%area_berg)) &
      call post_data(handles%id_area_berg, forces%area_berg, diag)

  ! endif

  call disable_averaging(diag)

  if (turns /= 0) then
    call deallocate_mech_forcing(forces)
    deallocate(forces)
  endif

  call cpu_clock_end(handles%id_clock_forcing)
end subroutine mech_forcing_diags


!> Offer buoyancy forcing fields for diagnostics for those
!! fields registered as part of register_forcing_type_diags.
subroutine forcing_diagnostics(fluxes_in, sfc_state, G_in, US, time_end, diag, handles, enthalpy)
  type(forcing), target, intent(in)    :: fluxes_in !< A structure containing thermodynamic forcing fields
  type(surface),         intent(in)    :: sfc_state !< A structure containing fields that
                                                    !! describe the surface state of the ocean.
  type(ocean_grid_type), target, intent(in) :: G_in !< Input grid type
  type(unit_scale_type), intent(in)    :: US        !< A dimensional unit scaling type
  type(time_type),       intent(in)    :: time_end  !< The end time of the diagnostic interval.
  type(diag_ctrl),       intent(inout) :: diag      !< diagnostic regulator
  type(forcing_diags),   intent(inout) :: handles   !< diagnostic ids
  logical,     optional, intent(in   ) :: enthalpy  !< If present and true, the heat content associated
                                                    !! with mass entering/leaving the ocean is provided
                                                    !! by the coupler. Diagnostics net_heat_surface and
                                                    !! heat_content_surfwater are computed using
                                                    !! heat_content_evap instead of heat_content_massout.

  ! local variables
  type(ocean_grid_type), pointer :: G   ! Grid metric on model index map
  type(forcing), pointer :: fluxes      ! Fluxes on the model index map
  real, dimension(SZI_(diag%G),SZJ_(diag%G)) :: res ! A temporary array for combinations
                          ! of fluxes [R Z T-1 ~> kg m-2 s-1] or [Q R Z T-1 ~> W m-2]
  real :: total_transport ! for diagnosing integrated boundary transport, in MKS units of [kg s-1] or [W]
  real :: ave_flux        ! for diagnosing averaged boundary flux in [R Z T-1 ~> kg m-2 s-1] or [Q R Z T-1 ~> W m-2]
  real :: I_dt            ! inverse time step [T-1 ~> s-1]
  real :: ppt2mks         ! conversion between ppt and mks units [nondim]
  integer :: turns        ! Number of index quarter turns
  logical :: mom_enthalpy ! If true (default) enthalpy terms are computed in MOM6
  integer :: i, j, is, ie, js, je

  call cpu_clock_begin(handles%id_clock_forcing)

  mom_enthalpy = .true.
  if (present(enthalpy)) mom_enthalpy = .not. enthalpy

  ! NOTE: post_data expects data to be on the rotated index map, so any
  !   rotations must be applied before saving the output.
  turns = diag%G%HI%turns
  if (turns /= 0) then
    G => diag%G
    allocate(fluxes)
    call allocate_forcing_type(fluxes_in, G, fluxes)
    call rotate_forcing(fluxes_in, fluxes, turns)
  else
    G => G_in
    fluxes => fluxes_in
  endif

  I_dt    = 1.0 / fluxes%dt_buoy_accum
  ppt2mks = 1e-3
  is = G%isc ; ie = G%iec ; js = G%jsc ; je = G%jec

  call enable_averages(fluxes%dt_buoy_accum, time_end, diag)
  ! if (query_averaging_enabled(diag)) then

    ! post the diagnostics for surface mass fluxes ==================================

    if (handles%id_prcme > 0 .or. handles%id_total_prcme > 0 .or. handles%id_prcme_ga > 0) then
      do j=js,je ; do i=is,ie
        res(i,j) = 0.0
        if (associated(fluxes%lprec))       res(i,j) = res(i,j) + fluxes%lprec(i,j)
        if (associated(fluxes%fprec))       res(i,j) = res(i,j) + fluxes%fprec(i,j)
        ! fluxes%cond is not needed because it is derived from %evap > 0
        if (associated(fluxes%evap))        res(i,j) = res(i,j) + fluxes%evap(i,j)
        if (associated(fluxes%lrunoff))     res(i,j) = res(i,j) + fluxes%lrunoff(i,j)
        if (associated(fluxes%frunoff))     res(i,j) = res(i,j) + fluxes%frunoff(i,j)
        if (associated(fluxes%vprec))       res(i,j) = res(i,j) + fluxes%vprec(i,j)
        if (associated(fluxes%seaice_melt)) res(i,j) = res(i,j) + fluxes%seaice_melt(i,j)
      enddo ; enddo
      if (handles%id_prcme > 0) call post_data(handles%id_prcme, res, diag)
      if (handles%id_total_prcme > 0) then
        total_transport = global_area_integral(res, G, scale=US%RZ_T_to_kg_m2s)
        call post_data(handles%id_total_prcme, total_transport, diag)
      endif
      if (handles%id_prcme_ga > 0) then
        ave_flux = global_area_mean(res, G, tmp_scale=US%RZ_T_to_kg_m2s)
        call post_data(handles%id_prcme_ga, ave_flux, diag)
      endif
    endif

    if (handles%id_net_massout > 0 .or. handles%id_total_net_massout > 0) then
      do j=js,je ; do i=is,ie
        res(i,j) = 0.0
        if (associated(fluxes%lprec)) then
          if (fluxes%lprec(i,j) < 0.0) res(i,j) = res(i,j) + fluxes%lprec(i,j)
        endif
        if (associated(fluxes%vprec)) then
          if (fluxes%vprec(i,j) < 0.0) res(i,j) = res(i,j) + fluxes%vprec(i,j)
        endif
        if (associated(fluxes%evap)) then
          if (fluxes%evap(i,j) < 0.0) res(i,j) = res(i,j) + fluxes%evap(i,j)
        endif
        if (associated(fluxes%seaice_melt)) then
          if (fluxes%seaice_melt(i,j) < 0.0) res(i,j) = res(i,j) + fluxes%seaice_melt(i,j)
        endif
      enddo ; enddo
      if (handles%id_net_massout > 0) call post_data(handles%id_net_massout, res, diag)
      if (handles%id_total_net_massout > 0) then
        total_transport = global_area_integral(res, G, scale=US%RZ_T_to_kg_m2s)
        call post_data(handles%id_total_net_massout, total_transport, diag)
      endif
    endif

    if (handles%id_massout_flux > 0 .and. associated(fluxes%netMassOut)) &
      call post_data(handles%id_massout_flux, fluxes%netMassOut, diag)

    if (handles%id_net_massin > 0 .or. handles%id_total_net_massin > 0) then
      do j=js,je ; do i=is,ie
        res(i,j) = 0.0

        if (associated(fluxes%fprec)) res(i,j) = res(i,j) + fluxes%fprec(i,j)
        if (associated(fluxes%lrunoff)) res(i,j) = res(i,j) + fluxes%lrunoff(i,j)
        if (associated(fluxes%frunoff)) res(i,j) = res(i,j) + fluxes%frunoff(i,j)

        if (associated(fluxes%lprec)) then
          if (fluxes%lprec(i,j) > 0.0) res(i,j) = res(i,j) + fluxes%lprec(i,j)
        endif
        if (associated(fluxes%vprec)) then
          if (fluxes%vprec(i,j) > 0.0) res(i,j) = res(i,j) + fluxes%vprec(i,j)
        endif
        ! fluxes%cond is not needed because it is derived from %evap > 0
        if (associated(fluxes%evap)) then
          if (fluxes%evap(i,j) > 0.0) res(i,j) = res(i,j) + fluxes%evap(i,j)
        endif
        if (associated(fluxes%seaice_melt)) then
          if (fluxes%seaice_melt(i,j) > 0.0) res(i,j) = res(i,j) + fluxes%seaice_melt(i,j)
        endif
      enddo ; enddo
      if (handles%id_net_massin > 0) call post_data(handles%id_net_massin, res, diag)
      if (handles%id_total_net_massin > 0) then
        total_transport = global_area_integral(res, G, scale=US%RZ_T_to_kg_m2s)
        call post_data(handles%id_total_net_massin, total_transport, diag)
      endif
    endif

    if (handles%id_massin_flux > 0 .and. associated(fluxes%netMassIn)) &
      call post_data(handles%id_massin_flux, fluxes%netMassIn, diag)

    if ((handles%id_evap > 0) .and. associated(fluxes%evap)) &
      call post_data(handles%id_evap, fluxes%evap, diag)
    if ((handles%id_total_evap > 0) .and. associated(fluxes%evap)) then
      total_transport = global_area_integral(fluxes%evap, G, scale=US%RZ_T_to_kg_m2s)
      call post_data(handles%id_total_evap, total_transport, diag)
    endif
    if ((handles%id_evap_ga > 0) .and. associated(fluxes%evap)) then
      ave_flux = global_area_mean(fluxes%evap, G, tmp_scale=US%RZ_T_to_kg_m2s)
      call post_data(handles%id_evap_ga, ave_flux, diag)
    endif

    if (associated(fluxes%lprec) .and. associated(fluxes%fprec)) then
      do j=js,je ; do i=is,ie
        res(i,j) = fluxes%lprec(i,j) + fluxes%fprec(i,j)
      enddo ; enddo
      if (handles%id_precip > 0) call post_data(handles%id_precip, res, diag)
      if (handles%id_total_precip > 0) then
        total_transport = global_area_integral(res, G, scale=US%RZ_T_to_kg_m2s)
        call post_data(handles%id_total_precip, total_transport, diag)
      endif
      if (handles%id_precip_ga > 0) then
        ave_flux = global_area_mean(res, G, tmp_scale=US%RZ_T_to_kg_m2s)
        call post_data(handles%id_precip_ga, ave_flux, diag)
      endif
    endif

    if (associated(fluxes%lprec)) then
      if (handles%id_lprec > 0) call post_data(handles%id_lprec, fluxes%lprec, diag)
      if (handles%id_total_lprec > 0) then
        total_transport = global_area_integral(fluxes%lprec, G, scale=US%RZ_T_to_kg_m2s)
        call post_data(handles%id_total_lprec, total_transport, diag)
      endif
      if (handles%id_lprec_ga > 0) then
        ave_flux = global_area_mean(fluxes%lprec, G, tmp_scale=US%RZ_T_to_kg_m2s)
        call post_data(handles%id_lprec_ga, ave_flux, diag)
      endif
    endif

    if (associated(fluxes%fprec)) then
      if (handles%id_fprec > 0) call post_data(handles%id_fprec, fluxes%fprec, diag)
      if (handles%id_total_fprec > 0) then
        total_transport = global_area_integral(fluxes%fprec, G, scale=US%RZ_T_to_kg_m2s)
        call post_data(handles%id_total_fprec, total_transport, diag)
      endif
      if (handles%id_fprec_ga > 0) then
        ave_flux = global_area_mean(fluxes%fprec, G, tmp_scale=US%RZ_T_to_kg_m2s)
        call post_data(handles%id_fprec_ga, ave_flux, diag)
      endif
    endif

    if (associated(fluxes%vprec)) then
      if (handles%id_vprec > 0) call post_data(handles%id_vprec, fluxes%vprec, diag)
      if (handles%id_total_vprec > 0) then
        total_transport = global_area_integral(fluxes%vprec, G, scale=US%RZ_T_to_kg_m2s)
        call post_data(handles%id_total_vprec, total_transport, diag)
      endif
      if (handles%id_vprec_ga > 0) then
        ave_flux = global_area_mean(fluxes%vprec, G, tmp_scale=US%RZ_T_to_kg_m2s)
        call post_data(handles%id_vprec_ga, ave_flux, diag)
      endif
    endif

    if (associated(fluxes%lrunoff)) then
    if (handles%id_lrunoff > 0) call post_data(handles%id_lrunoff, fluxes%lrunoff, diag)
      if (handles%id_total_lrunoff > 0) then
        total_transport = global_area_integral(fluxes%lrunoff, G, scale=US%RZ_T_to_kg_m2s)
        call post_data(handles%id_total_lrunoff, total_transport, diag)
      endif
    endif

    if (associated(fluxes%frunoff)) then
      if (handles%id_frunoff > 0) call post_data(handles%id_frunoff, fluxes%frunoff, diag)
      if (handles%id_total_frunoff > 0) then
        total_transport = global_area_integral(fluxes%frunoff, G, scale=US%RZ_T_to_kg_m2s)
        call post_data(handles%id_total_frunoff, total_transport, diag)
      endif
    endif

    if (associated(fluxes%seaice_melt)) then
      if (handles%id_seaice_melt > 0) call post_data(handles%id_seaice_melt, fluxes%seaice_melt, diag)
      if (handles%id_total_seaice_melt > 0) then
        total_transport = global_area_integral(fluxes%seaice_melt, G, scale=US%RZ_T_to_kg_m2s)
        call post_data(handles%id_total_seaice_melt, total_transport, diag)
      endif
    endif

    ! post diagnostics for boundary heat fluxes ====================================

    if ((handles%id_heat_content_lrunoff > 0) .and. associated(fluxes%heat_content_lrunoff))  &
      call post_data(handles%id_heat_content_lrunoff, fluxes%heat_content_lrunoff, diag)
    if ((handles%id_total_heat_content_lrunoff > 0) .and. associated(fluxes%heat_content_lrunoff)) then
      total_transport = global_area_integral(fluxes%heat_content_lrunoff, G, scale=US%QRZ_T_to_W_m2)
      call post_data(handles%id_total_heat_content_lrunoff, total_transport, diag)
    endif

    if ((handles%id_heat_content_frunoff > 0) .and. associated(fluxes%heat_content_frunoff))  &
      call post_data(handles%id_heat_content_frunoff, fluxes%heat_content_frunoff, diag)
    if ((handles%id_total_heat_content_frunoff > 0) .and. associated(fluxes%heat_content_frunoff)) then
      total_transport = global_area_integral(fluxes%heat_content_frunoff, G, scale=US%QRZ_T_to_W_m2)
      call post_data(handles%id_total_heat_content_frunoff, total_transport, diag)
    endif

    if ((handles%id_heat_content_lprec > 0) .and. associated(fluxes%heat_content_lprec))      &
      call post_data(handles%id_heat_content_lprec, fluxes%heat_content_lprec, diag)
    if ((handles%id_total_heat_content_lprec > 0) .and. associated(fluxes%heat_content_lprec)) then
      total_transport = global_area_integral(fluxes%heat_content_lprec, G, scale=US%QRZ_T_to_W_m2)
      call post_data(handles%id_total_heat_content_lprec, total_transport, diag)
    endif

    if ((handles%id_heat_content_fprec > 0) .and. associated(fluxes%heat_content_fprec))      &
      call post_data(handles%id_heat_content_fprec, fluxes%heat_content_fprec, diag)
    if ((handles%id_total_heat_content_fprec > 0) .and. associated(fluxes%heat_content_fprec)) then
      total_transport = global_area_integral(fluxes%heat_content_fprec, G, scale=US%QRZ_T_to_W_m2)
      call post_data(handles%id_total_heat_content_fprec, total_transport, diag)
    endif

    if ((handles%id_heat_content_vprec > 0) .and. associated(fluxes%heat_content_vprec))      &
      call post_data(handles%id_heat_content_vprec, fluxes%heat_content_vprec, diag)
    if ((handles%id_total_heat_content_vprec > 0) .and. associated(fluxes%heat_content_vprec)) then
      total_transport = global_area_integral(fluxes%heat_content_vprec, G, scale=US%QRZ_T_to_W_m2)
      call post_data(handles%id_total_heat_content_vprec, total_transport, diag)
    endif

    if ((handles%id_heat_content_cond > 0) .and. associated(fluxes%heat_content_cond))        &
      call post_data(handles%id_heat_content_cond, fluxes%heat_content_cond, diag)
    if ((handles%id_total_heat_content_cond > 0) .and. associated(fluxes%heat_content_cond)) then
      total_transport = global_area_integral(fluxes%heat_content_cond, G, scale=US%QRZ_T_to_W_m2)
      call post_data(handles%id_total_heat_content_cond, total_transport, diag)
    endif

    if ((handles%id_heat_content_evap > 0) .and. associated(fluxes%heat_content_evap))        &
      call post_data(handles%id_heat_content_evap, fluxes%heat_content_evap, diag)
    if ((handles%id_total_heat_content_evap > 0) .and. associated(fluxes%heat_content_evap)) then
      total_transport = global_area_integral(fluxes%heat_content_evap, G, scale=US%QRZ_T_to_W_m2)
      call post_data(handles%id_total_heat_content_evap, total_transport, diag)
    endif

    if ((handles%id_heat_content_massout > 0) .and. associated(fluxes%heat_content_massout))  &
      call post_data(handles%id_heat_content_massout, fluxes%heat_content_massout, diag)
    if ((handles%id_total_heat_content_massout > 0) .and. associated(fluxes%heat_content_massout)) then
      total_transport = global_area_integral(fluxes%heat_content_massout, G, scale=US%QRZ_T_to_W_m2)
      call post_data(handles%id_total_heat_content_massout, total_transport, diag)
    endif

    if ((handles%id_heat_content_massin > 0) .and. associated(fluxes%heat_content_massin))  &
      call post_data(handles%id_heat_content_massin, fluxes%heat_content_massin, diag)
    if ((handles%id_total_heat_content_massin > 0) .and. associated(fluxes%heat_content_massin)) then
      total_transport = global_area_integral(fluxes%heat_content_massin, G, scale=US%QRZ_T_to_W_m2)
      call post_data(handles%id_total_heat_content_massin, total_transport, diag)
    endif

    if (handles%id_net_heat_coupler > 0 .or. handles%id_total_net_heat_coupler > 0 .or. &
        handles%id_net_heat_coupler_ga > 0. ) then
      do j=js,je ; do i=is,ie
      res(i,j) = 0.0
      if (associated(fluxes%LW))               res(i,j) = res(i,j) + fluxes%lw(i,j)
      if (associated(fluxes%latent))           res(i,j) = res(i,j) + fluxes%latent(i,j)
      if (associated(fluxes%sens))             res(i,j) = res(i,j) + fluxes%sens(i,j)
      if (associated(fluxes%SW))               res(i,j) = res(i,j) + fluxes%sw(i,j)
      if (associated(fluxes%seaice_melt_heat)) res(i,j) = res(i,j) + fluxes%seaice_melt_heat(i,j)
      enddo ; enddo
      if (handles%id_net_heat_coupler > 0) call post_data(handles%id_net_heat_coupler, res, diag)
      if (handles%id_total_net_heat_coupler > 0) then
        total_transport = global_area_integral(res, G, scale=US%QRZ_T_to_W_m2)
        call post_data(handles%id_total_net_heat_coupler, total_transport, diag)
      endif
      if (handles%id_net_heat_coupler_ga > 0) then
        ave_flux = global_area_mean(res, G, tmp_scale=US%QRZ_T_to_W_m2)
        call post_data(handles%id_net_heat_coupler_ga, ave_flux, diag)
      endif
    endif

    if (handles%id_net_heat_surface > 0 .or. handles%id_total_net_heat_surface > 0 .or. &
        handles%id_net_heat_surface_ga > 0. ) then
      do j=js,je ; do i=is,ie
        res(i,j) = 0.0
        if (associated(fluxes%LW))               res(i,j) = res(i,j) + fluxes%lw(i,j)
        if (associated(fluxes%latent))           res(i,j) = res(i,j) + fluxes%latent(i,j)
        if (associated(fluxes%sens))             res(i,j) = res(i,j) + fluxes%sens(i,j)
        if (associated(fluxes%SW))               res(i,j) = res(i,j) + fluxes%sw(i,j)
        if (associated(fluxes%seaice_melt_heat)) res(i,j) = res(i,j) + fluxes%seaice_melt_heat(i,j)
        if (allocated(sfc_state%frazil))         res(i,j) = res(i,j) + sfc_state%frazil(i,j) * I_dt
        if (associated(fluxes%heat_content_lrunoff)) &
          res(i,j) = res(i,j) + fluxes%heat_content_lrunoff(i,j)
        if (associated(fluxes%heat_content_frunoff)) &
          res(i,j) = res(i,j) + fluxes%heat_content_frunoff(i,j)
        if (associated(fluxes%heat_content_lprec)) &
          res(i,j) = res(i,j) + fluxes%heat_content_lprec(i,j)
        if (associated(fluxes%heat_content_fprec)) &
          res(i,j) = res(i,j) + fluxes%heat_content_fprec(i,j)
        if (associated(fluxes%heat_content_vprec)) &
          res(i,j) = res(i,j) + fluxes%heat_content_vprec(i,j)
        if (associated(fluxes%heat_content_cond)) &
          res(i,j) = res(i,j) + fluxes%heat_content_cond(i,j)
        if (mom_enthalpy) then
          if (associated(fluxes%heat_content_massout)) &
            res(i,j) = res(i,j) + fluxes%heat_content_massout(i,j)
        else
          if (associated(fluxes%heat_content_evap)) &
            res(i,j) = res(i,j) + fluxes%heat_content_evap(i,j)
        endif
        if (associated(fluxes%heat_added)) res(i,j) = res(i,j) + fluxes%heat_added(i,j)
      enddo ; enddo
      if (handles%id_net_heat_surface > 0) call post_data(handles%id_net_heat_surface, res, diag)

      if (handles%id_total_net_heat_surface > 0) then
        total_transport = global_area_integral(res, G, scale=US%QRZ_T_to_W_m2)
        call post_data(handles%id_total_net_heat_surface, total_transport, diag)
      endif
      if (handles%id_net_heat_surface_ga > 0) then
        ave_flux = global_area_mean(res, G, tmp_scale=US%QRZ_T_to_W_m2)
        call post_data(handles%id_net_heat_surface_ga, ave_flux, diag)
      endif
    endif

    if (handles%id_heat_content_surfwater > 0 .or. handles%id_total_heat_content_surfwater > 0) then
      do j=js,je ; do i=is,ie
        res(i,j) = 0.0
        if (associated(fluxes%heat_content_lrunoff)) res(i,j) = res(i,j) + fluxes%heat_content_lrunoff(i,j)
        if (associated(fluxes%heat_content_frunoff)) res(i,j) = res(i,j) + fluxes%heat_content_frunoff(i,j)
        if (associated(fluxes%heat_content_lprec))   res(i,j) = res(i,j) + fluxes%heat_content_lprec(i,j)
        if (associated(fluxes%heat_content_fprec))   res(i,j) = res(i,j) + fluxes%heat_content_fprec(i,j)
        if (associated(fluxes%heat_content_vprec))   res(i,j) = res(i,j) + fluxes%heat_content_vprec(i,j)
        if (associated(fluxes%heat_content_cond))    res(i,j) = res(i,j) + fluxes%heat_content_cond(i,j)
        if (mom_enthalpy) then
          if (associated(fluxes%heat_content_massout)) res(i,j) = res(i,j) + fluxes%heat_content_massout(i,j)
        else
          if (associated(fluxes%heat_content_evap))    res(i,j) = res(i,j) + fluxes%heat_content_evap(i,j)
        endif
      enddo ; enddo
      if (handles%id_heat_content_surfwater > 0) call post_data(handles%id_heat_content_surfwater, res, diag)
      if (handles%id_total_heat_content_surfwater > 0) then
        total_transport = global_area_integral(res, G, scale=US%QRZ_T_to_W_m2)
        call post_data(handles%id_total_heat_content_surfwater, total_transport, diag)
      endif
    endif

    ! for OMIP, hfrunoffds = heat content of liquid plus frozen runoff
    if (handles%id_hfrunoffds > 0) then
      do j=js,je ; do i=is,ie
        res(i,j) = 0.0
        if (associated(fluxes%heat_content_lrunoff)) res(i,j) = res(i,j) + fluxes%heat_content_lrunoff(i,j)
        if (associated(fluxes%heat_content_frunoff)) res(i,j) = res(i,j) + fluxes%heat_content_frunoff(i,j)
      enddo ; enddo
      call post_data(handles%id_hfrunoffds, res, diag)
    endif

    ! for OMIP, hfrainds = heat content of lprec + fprec + cond
    if (handles%id_hfrainds > 0) then
      do j=js,je ; do i=is,ie
        res(i,j) = 0.0
        if (associated(fluxes%heat_content_lprec)) res(i,j) = res(i,j) + fluxes%heat_content_lprec(i,j)
        if (associated(fluxes%heat_content_fprec)) res(i,j) = res(i,j) + fluxes%heat_content_fprec(i,j)
        if (associated(fluxes%heat_content_cond)) res(i,j) = res(i,j) + fluxes%heat_content_cond(i,j)
      enddo ; enddo
      call post_data(handles%id_hfrainds, res, diag)
    endif

    if ((handles%id_LwLatSens > 0) .and. associated(fluxes%lw) .and. &
         associated(fluxes%latent) .and. associated(fluxes%sens)) then
      do j=js,je ; do i=is,ie
        res(i,j) = (fluxes%lw(i,j) + fluxes%latent(i,j)) + fluxes%sens(i,j)
      enddo ; enddo
      call post_data(handles%id_LwLatSens, res, diag)
    endif

    if ((handles%id_total_LwLatSens > 0) .and. associated(fluxes%lw) .and. &
         associated(fluxes%latent) .and. associated(fluxes%sens)) then
      do j=js,je ; do i=is,ie
        res(i,j) = (fluxes%lw(i,j) + fluxes%latent(i,j)) + fluxes%sens(i,j)
      enddo ; enddo
      total_transport = global_area_integral(res, G, scale=US%QRZ_T_to_W_m2)
      call post_data(handles%id_total_LwLatSens, total_transport, diag)
    endif

    if ((handles%id_LwLatSens_ga > 0) .and. associated(fluxes%lw) .and. &
         associated(fluxes%latent) .and. associated(fluxes%sens)) then
      do j=js,je ; do i=is,ie
        res(i,j) = ((fluxes%lw(i,j) + fluxes%latent(i,j)) + fluxes%sens(i,j))
      enddo ; enddo
      ave_flux = global_area_mean(res, G, tmp_scale=US%QRZ_T_to_W_m2)
      call post_data(handles%id_LwLatSens_ga, ave_flux, diag)
    endif

    if ((handles%id_sw > 0) .and. associated(fluxes%sw)) then
      call post_data(handles%id_sw, fluxes%sw, diag)
    endif
    if ((handles%id_sw_vis > 0) .and. associated(fluxes%sw_vis_dir) .and. &
        associated(fluxes%sw_vis_dif)) then
      call post_data(handles%id_sw_vis, fluxes%sw_vis_dir+fluxes%sw_vis_dif, diag)
    endif
    if ((handles%id_sw_nir > 0) .and. associated(fluxes%sw_nir_dir) .and. &
        associated(fluxes%sw_nir_dif)) then
      call post_data(handles%id_sw_nir, fluxes%sw_nir_dir+fluxes%sw_nir_dif, diag)
    endif
    if ((handles%id_total_sw > 0) .and. associated(fluxes%sw)) then
      total_transport = global_area_integral(fluxes%sw, G, scale=US%QRZ_T_to_W_m2)
      call post_data(handles%id_total_sw, total_transport, diag)
    endif
    if ((handles%id_sw_ga > 0) .and. associated(fluxes%sw)) then
      ave_flux = global_area_mean(fluxes%sw, G, tmp_scale=US%QRZ_T_to_W_m2)
      call post_data(handles%id_sw_ga, ave_flux, diag)
    endif

    if ((handles%id_lw > 0) .and. associated(fluxes%lw)) then
      call post_data(handles%id_lw, fluxes%lw, diag)
    endif
    if ((handles%id_total_lw > 0) .and. associated(fluxes%lw)) then
      total_transport = global_area_integral(fluxes%lw, G, scale=US%QRZ_T_to_W_m2)
      call post_data(handles%id_total_lw, total_transport, diag)
    endif
    if ((handles%id_lw_ga > 0) .and. associated(fluxes%lw)) then
      ave_flux = global_area_mean(fluxes%lw, G, tmp_scale=US%QRZ_T_to_W_m2)
      call post_data(handles%id_lw_ga, ave_flux, diag)
    endif

    if ((handles%id_lat > 0) .and. associated(fluxes%latent)) then
      call post_data(handles%id_lat, fluxes%latent, diag)
    endif
    if ((handles%id_total_lat > 0) .and. associated(fluxes%latent)) then
      total_transport = global_area_integral(fluxes%latent, G, scale=US%QRZ_T_to_W_m2)
      call post_data(handles%id_total_lat, total_transport, diag)
    endif
    if ((handles%id_lat_ga > 0) .and. associated(fluxes%latent)) then
      ave_flux = global_area_mean(fluxes%latent, G, tmp_scale=US%QRZ_T_to_W_m2)
      call post_data(handles%id_lat_ga, ave_flux, diag)
    endif

    if ((handles%id_lat_evap > 0) .and. associated(fluxes%latent_evap_diag)) then
      call post_data(handles%id_lat_evap, fluxes%latent_evap_diag, diag)
    endif
    if ((handles%id_total_lat_evap > 0) .and. associated(fluxes%latent_evap_diag)) then
      total_transport = global_area_integral(fluxes%latent_evap_diag, G, scale=US%QRZ_T_to_W_m2)
      call post_data(handles%id_total_lat_evap, total_transport, diag)
    endif

    if ((handles%id_lat_fprec > 0) .and. associated(fluxes%latent_fprec_diag)) then
      call post_data(handles%id_lat_fprec, fluxes%latent_fprec_diag, diag)
    endif
    if ((handles%id_total_lat_fprec > 0) .and. associated(fluxes%latent_fprec_diag)) then
      total_transport = global_area_integral(fluxes%latent_fprec_diag, G, scale=US%QRZ_T_to_W_m2)
      call post_data(handles%id_total_lat_fprec, total_transport, diag)
    endif

    if ((handles%id_lat_frunoff > 0) .and. associated(fluxes%latent_frunoff_diag)) then
      call post_data(handles%id_lat_frunoff, fluxes%latent_frunoff_diag, diag)
    endif
    if (handles%id_total_lat_frunoff > 0 .and. associated(fluxes%latent_frunoff_diag)) then
      total_transport = global_area_integral(fluxes%latent_frunoff_diag, G, scale=US%QRZ_T_to_W_m2)
      call post_data(handles%id_total_lat_frunoff, total_transport, diag)
    endif

    if ((handles%id_sens > 0) .and. associated(fluxes%sens)) then
      call post_data(handles%id_sens, fluxes%sens, diag)
    endif

    if ((handles%id_seaice_melt_heat > 0) .and. associated(fluxes%seaice_melt_heat)) then
      call post_data(handles%id_seaice_melt_heat, fluxes%seaice_melt_heat, diag)
    endif

    if ((handles%id_total_seaice_melt_heat > 0) .and. associated(fluxes%seaice_melt_heat)) then
      total_transport = global_area_integral(fluxes%seaice_melt_heat, G, scale=US%QRZ_T_to_W_m2)
      call post_data(handles%id_total_seaice_melt_heat, total_transport, diag)
    endif

    if ((handles%id_total_sens > 0) .and. associated(fluxes%sens)) then
      total_transport = global_area_integral(fluxes%sens, G, scale=US%QRZ_T_to_W_m2)
      call post_data(handles%id_total_sens, total_transport, diag)
    endif
    if ((handles%id_sens_ga > 0) .and. associated(fluxes%sens)) then
      ave_flux = global_area_mean(fluxes%sens, G, tmp_scale=US%QRZ_T_to_W_m2)
      call post_data(handles%id_sens_ga, ave_flux, diag)
    endif

    if ((handles%id_heat_added > 0) .and. associated(fluxes%heat_added)) then
      call post_data(handles%id_heat_added, fluxes%heat_added, diag)
    endif

    if ((handles%id_total_heat_added > 0) .and. associated(fluxes%heat_added)) then
      total_transport = global_area_integral(fluxes%heat_added, G, scale=US%QRZ_T_to_W_m2)
      call post_data(handles%id_total_heat_added, total_transport, diag)
    endif


    ! post the diagnostics for boundary salt fluxes ==========================

    if ((handles%id_saltflux > 0) .and. associated(fluxes%salt_flux)) &
      call post_data(handles%id_saltflux, fluxes%salt_flux, diag)
    if ((handles%id_total_saltflux > 0) .and. associated(fluxes%salt_flux)) then
      total_transport = ppt2mks*global_area_integral(fluxes%salt_flux, G, scale=US%RZ_T_to_kg_m2s)
      call post_data(handles%id_total_saltflux, total_transport, diag)
    endif

    if ((handles%id_saltFluxAdded > 0) .and. associated(fluxes%salt_flux_added)) &
      call post_data(handles%id_saltFluxAdded, fluxes%salt_flux_added, diag)
    if ((handles%id_total_saltFluxAdded > 0) .and. associated(fluxes%salt_flux_added)) then
      total_transport = ppt2mks*global_area_integral(fluxes%salt_flux_added, G, scale=US%RZ_T_to_kg_m2s)
      call post_data(handles%id_total_saltFluxAdded, total_transport, diag)
    endif

    if (handles%id_saltFluxIn > 0 .and. associated(fluxes%salt_flux_in)) &
      call post_data(handles%id_saltFluxIn, fluxes%salt_flux_in, diag)
    if ((handles%id_total_saltFluxIn > 0) .and. associated(fluxes%salt_flux_in)) then
      total_transport = ppt2mks*global_area_integral(fluxes%salt_flux_in, G, scale=US%RZ_T_to_kg_m2s)
      call post_data(handles%id_total_saltFluxIn, total_transport, diag)
    endif

    if (handles%id_saltFluxBehind > 0 .and. associated(fluxes%salt_left_behind)) &
      call post_data(handles%id_saltFluxBehind, fluxes%salt_left_behind, diag)

    if (handles%id_saltFluxGlobalAdj > 0)                                            &
      call post_data(handles%id_saltFluxGlobalAdj, fluxes%saltFluxGlobalAdj, diag)
    if (handles%id_vPrecGlobalAdj > 0)                                               &
      call post_data(handles%id_vPrecGlobalAdj, fluxes%vPrecGlobalAdj, diag)
    if (handles%id_netFWGlobalAdj > 0)                                               &
      call post_data(handles%id_netFWGlobalAdj, fluxes%netFWGlobalAdj, diag)
    if (handles%id_saltFluxGlobalScl > 0)                                            &
      call post_data(handles%id_saltFluxGlobalScl, fluxes%saltFluxGlobalScl, diag)
    if (handles%id_vPrecGlobalScl > 0)                                               &
      call post_data(handles%id_vPrecGlobalScl, fluxes%vPrecGlobalScl, diag)
    if (handles%id_netFWGlobalScl > 0)                                               &
      call post_data(handles%id_netFWGlobalScl, fluxes%netFWGlobalScl, diag)

    ! post diagnostics related to tracer surface fluxes  ========================

    if ((handles%id_ice_fraction > 0) .and. associated(fluxes%ice_fraction)) &
      call post_data(handles%id_ice_fraction, fluxes%ice_fraction, diag)

    if ((handles%id_u10_sqr > 0) .and. associated(fluxes%u10_sqr)) &
      call post_data(handles%id_u10_sqr, fluxes%u10_sqr, diag)

    ! remaining boundary terms ==================================================

    if ((handles%id_psurf > 0) .and. associated(fluxes%p_surf))                      &
      call post_data(handles%id_psurf, fluxes%p_surf, diag)

    if ((handles%id_TKE_tidal > 0) .and. associated(fluxes%TKE_tidal))               &
      call post_data(handles%id_TKE_tidal, fluxes%TKE_tidal, diag)

    if ((handles%id_buoy > 0) .and. associated(fluxes%buoy))                         &
      call post_data(handles%id_buoy, fluxes%buoy, diag)

    if ((handles%id_tau_mag > 0) .and. associated(fluxes%tau_mag)) &
      call post_data(handles%id_tau_mag, fluxes%tau_mag, diag)

    if ((handles%id_ustar > 0) .and. associated(fluxes%ustar)) &
      call post_data(handles%id_ustar, fluxes%ustar, diag)

    !if ((handles%id_omega_w2x > 0) .and. associated(fluxes%omega_w2x)) &
    !  call post_data(handles%id_omega_w2x, fluxes%omega_w2x, diag)

    if ((handles%id_ustar_berg > 0) .and. associated(fluxes%ustar_berg)) &
      call post_data(handles%id_ustar_berg, fluxes%ustar_berg, diag)

    if ((handles%id_frac_ice_cover > 0) .and. associated(fluxes%frac_shelf_h)) &
      call post_data(handles%id_frac_ice_cover, fluxes%frac_shelf_h, diag)

    if ((handles%id_ustar_ice_cover > 0) .and. associated(fluxes%ustar_shelf)) &
      call post_data(handles%id_ustar_ice_cover, fluxes%ustar_shelf, diag)

    ! wave forcing ===============================================================
    if (handles%id_lamult > 0)                                            &
      call post_data(handles%id_lamult, fluxes%lamult, diag)

  ! endif  ! query_averaging_enabled
  call disable_averaging(diag)

  if (turns /= 0) then
    call deallocate_forcing_type(fluxes)
    deallocate(fluxes)
  endif

  call cpu_clock_end(handles%id_clock_forcing)
end subroutine forcing_diagnostics


!> Conditionally allocate fields within the forcing type
subroutine allocate_forcing_by_group(G, fluxes, water, heat, ustar, press, &
                                  shelf, iceberg, salt, fix_accum_bug, cfc, waves, &
                                  shelf_sfc_accumulation, lamult, hevap, tau_mag)
  type(ocean_grid_type), intent(in) :: G       !< Ocean grid structure
  type(forcing),      intent(inout) :: fluxes  !< A structure containing thermodynamic forcing fields
  logical, optional,     intent(in) :: water   !< If present and true, allocate water fluxes
  logical, optional,     intent(in) :: heat    !< If present and true, allocate heat fluxes
  logical, optional,     intent(in) :: ustar   !< If present and true, allocate ustar and related fields
  logical, optional,     intent(in) :: press   !< If present and true, allocate p_surf and related fields
  logical, optional,     intent(in) :: shelf   !< If present and true, allocate fluxes for ice-shelf
  logical, optional,     intent(in) :: iceberg !< If present and true, allocate fluxes for icebergs
  logical, optional,     intent(in) :: salt    !< If present and true, allocate salt fluxes
  logical, optional,     intent(in) :: fix_accum_bug !< If present and true, avoid using a bug in
                                               !! accumulation of ustar_gustless
  logical, optional,     intent(in) :: cfc     !< If present and true, allocate fields needed
                                               !! for cfc surface fluxes
  logical, optional,     intent(in) :: waves   !< If present and true, allocate wave fields
  logical, optional,     intent(in) :: shelf_sfc_accumulation !< If present and true, and shelf is true,
                                               !! then allocate surface flux deposition from the atmosphere
                                               !! over ice shelves and ice sheets.
  logical, optional,     intent(in) :: lamult  !< If present and true, allocate langmuir enhancement factor
  logical, optional,     intent(in) :: hevap   !< If present and true, allocate heat content evap.
                                               !! This field must be allocated when enthalpy is provided
                                               !! via coupler.
  logical, optional,     intent(in) :: tau_mag !< If present and true, allocate tau_mag and related fields

  ! Local variables
  integer :: isd, ied, jsd, jed, IsdB, IedB, JsdB, JedB
  logical :: shelf_sfc_acc, enthalpy_mom

  ! if true, allocate fluxes needed to calculate enthalpy terms in MOM6
  enthalpy_mom = .true.
  if (present (hevap)) enthalpy_mom = .not. hevap

  isd  = G%isd   ; ied  = G%ied    ; jsd  = G%jsd   ; jed  = G%jed
  IsdB = G%IsdB  ; IedB = G%IedB   ; JsdB = G%JsdB  ; JedB = G%JedB

  shelf_sfc_acc=.false.
  if (present(shelf_sfc_accumulation)) shelf_sfc_acc=shelf_sfc_accumulation

  call myAlloc(fluxes%ustar,isd,ied,jsd,jed, ustar)
  call myAlloc(fluxes%ustar_gustless,isd,ied,jsd,jed, ustar)
  call myAlloc(fluxes%tau_mag,isd,ied,jsd,jed, ustar)

  ! Note that myAlloc can be called safely multiple times for the same pointer.
  call myAlloc(fluxes%tau_mag,isd,ied,jsd,jed, tau_mag)
  call myAlloc(fluxes%tau_mag_gustless,isd,ied,jsd,jed, tau_mag)

  call myAlloc(fluxes%evap,isd,ied,jsd,jed, water)
  call myAlloc(fluxes%lprec,isd,ied,jsd,jed, water)
  call myAlloc(fluxes%fprec,isd,ied,jsd,jed, water)
  call myAlloc(fluxes%vprec,isd,ied,jsd,jed, water)
  call myAlloc(fluxes%lrunoff,isd,ied,jsd,jed, water)
  call myAlloc(fluxes%frunoff,isd,ied,jsd,jed, water)
  call myAlloc(fluxes%seaice_melt,isd,ied,jsd,jed, water)
  call myAlloc(fluxes%netMassOut,isd,ied,jsd,jed, water)
  call myAlloc(fluxes%netMassIn,isd,ied,jsd,jed, water)
  call myAlloc(fluxes%seaice_melt_heat,isd,ied,jsd,jed, heat)
  call myAlloc(fluxes%sw,isd,ied,jsd,jed, heat)
  call myAlloc(fluxes%lw,isd,ied,jsd,jed, heat)
  call myAlloc(fluxes%latent,isd,ied,jsd,jed, heat)
  call myAlloc(fluxes%sens,isd,ied,jsd,jed, heat)
  call myAlloc(fluxes%latent_evap_diag,isd,ied,jsd,jed, heat)
  call myAlloc(fluxes%latent_fprec_diag,isd,ied,jsd,jed, heat)
  call myAlloc(fluxes%latent_frunoff_diag,isd,ied,jsd,jed, heat)

  call myAlloc(fluxes%salt_flux,isd,ied,jsd,jed, salt)

  if (present(heat) .and. present(water)) then ; if (heat .and. water) then
    call myAlloc(fluxes%heat_content_cond,isd,ied,jsd,jed, .true.)
    call myAlloc(fluxes%heat_content_evap,isd,ied,jsd,jed, .not. enthalpy_mom)
    call myAlloc(fluxes%heat_content_lprec,isd,ied,jsd,jed, .true.)
    call myAlloc(fluxes%heat_content_fprec,isd,ied,jsd,jed, .true.)
    call myAlloc(fluxes%heat_content_vprec,isd,ied,jsd,jed, .true.)
    call myAlloc(fluxes%heat_content_lrunoff,isd,ied,jsd,jed, .true.)
    call myAlloc(fluxes%heat_content_frunoff,isd,ied,jsd,jed, .true.)
    call myAlloc(fluxes%heat_content_massout,isd,ied,jsd,jed, enthalpy_mom)
    call myAlloc(fluxes%heat_content_massin,isd,ied,jsd,jed,  enthalpy_mom)
  endif ; endif

  call myAlloc(fluxes%p_surf,isd,ied,jsd,jed, press)

  ! These fields should only be allocated if ice shelf is enabled.
  if (present(shelf)) then; if (shelf) then
    call myAlloc(fluxes%frac_shelf_h,isd,ied,jsd,jed, shelf)
    call myAlloc(fluxes%ustar_shelf,isd,ied,jsd,jed, shelf)
    call myAlloc(fluxes%iceshelf_melt,isd,ied,jsd,jed, shelf)
    if (shelf_sfc_acc) call myAlloc(fluxes%shelf_sfc_mass_flux,isd,ied,jsd,jed, shelf_sfc_acc)
  endif; endif

  !These fields should only on allocated when iceberg area is being passed through the coupler.
  call myAlloc(fluxes%ustar_berg,isd,ied,jsd,jed, iceberg)
  call myAlloc(fluxes%area_berg,isd,ied,jsd,jed, iceberg)
  call myAlloc(fluxes%mass_berg,isd,ied,jsd,jed, iceberg)

  !These fields should only on allocated when USE_CFC_CAP is activated.
  call myAlloc(fluxes%ice_fraction,isd,ied,jsd,jed, cfc)
  call myAlloc(fluxes%u10_sqr,isd,ied,jsd,jed, cfc)

  !These fields should only on allocated when wave coupling is activated.
  call myAlloc(fluxes%ice_fraction,isd,ied,jsd,jed, waves)
  call myAlloc(fluxes%lamult,isd,ied,jsd,jed, lamult)

  if (present(fix_accum_bug)) fluxes%gustless_accum_bug = .not.fix_accum_bug
end subroutine allocate_forcing_by_group

!> Allocate elements of a new forcing type based on their status in an existing type.
subroutine allocate_forcing_by_ref(fluxes_ref, G, fluxes)
  type(forcing),         intent(in)  :: fluxes_ref !< Reference fluxes
  type(ocean_grid_type), intent(in)  :: G          !< Grid metric of target fluxes
  type(forcing),         intent(out) :: fluxes     !< Target fluxes

  logical :: do_ustar, do_taumag, do_water, do_heat, do_salt, do_press, do_shelf
  logical :: do_iceberg, do_heat_added, do_buoy

  call get_forcing_groups(fluxes_ref, do_water, do_heat, do_ustar, do_taumag, do_press, &
      do_shelf, do_iceberg, do_salt, do_heat_added, do_buoy)

  call allocate_forcing_type(G, fluxes, do_water, do_heat, do_ustar, &
      do_press, do_shelf, do_iceberg, do_salt, tau_mag=do_taumag)

  ! The following fluxes would typically be allocated by the driver
  call myAlloc(fluxes%sw_vis_dir, G%isd, G%ied, G%jsd, G%jed, &
      associated(fluxes_ref%sw_vis_dir))
  call myAlloc(fluxes%sw_vis_dif, G%isd, G%ied, G%jsd, G%jed, &
      associated(fluxes_ref%sw_vis_dif))
  call myAlloc(fluxes%sw_nir_dir, G%isd, G%ied, G%jsd, G%jed, &
      associated(fluxes_ref%sw_nir_dir))
  call myAlloc(fluxes%sw_nir_dif, G%isd, G%ied, G%jsd, G%jed, &
      associated(fluxes_ref%sw_nir_dif))

  call myAlloc(fluxes%salt_flux_in, G%isd, G%ied, G%jsd, G%jed, &
      associated(fluxes_ref%salt_flux_in))
  call myAlloc(fluxes%salt_flux_added, G%isd, G%ied, G%jsd, G%jed, &
      associated(fluxes_ref%salt_flux_added))

  call myAlloc(fluxes%p_surf_full, G%isd, G%ied, G%jsd, G%jed, &
      associated(fluxes_ref%p_surf_full))

  call myAlloc(fluxes%heat_added, G%isd, G%ied, G%jsd, G%jed, &
      associated(fluxes_ref%heat_added))
  call myAlloc(fluxes%buoy, G%isd, G%ied, G%jsd, G%jed, &
      associated(fluxes_ref%buoy))

  call myAlloc(fluxes%TKE_tidal, G%isd, G%ied, G%jsd, G%jed, &
      associated(fluxes_ref%TKE_tidal))
  call myAlloc(fluxes%ustar_tidal, G%isd, G%ied, G%jsd, G%jed, &
      associated(fluxes_ref%ustar_tidal))

  ! This flag would normally be set by a control flag in allocate_forcing_type.
  ! Here we copy the flag from the reference forcing.
  fluxes%gustless_accum_bug = fluxes_ref%gustless_accum_bug
end subroutine allocate_forcing_by_ref


!> Conditionally allocate fields within the mechanical forcing type using
!! control flags.
subroutine allocate_mech_forcing_by_group(G, forces, stress, ustar, shelf, &
                                          press, iceberg, waves, num_stk_bands, tau_mag)
  type(ocean_grid_type), intent(in) :: G       !< Ocean grid structure
  type(mech_forcing), intent(inout) :: forces  !< Forcing fields structure

  logical, optional,     intent(in) :: stress  !< If present and true, allocate taux, tauy
  logical, optional,     intent(in) :: ustar   !< If present and true, allocate ustar and related fields
  logical, optional,     intent(in) :: shelf   !< If present and true, allocate forces for ice-shelf
  logical, optional,     intent(in) :: press   !< If present and true, allocate p_surf and related fields
  logical, optional,     intent(in) :: iceberg !< If present and true, allocate forces for icebergs
  logical, optional,     intent(in) :: waves   !< If present and true, allocate wave fields
  integer, optional,     intent(in) :: num_stk_bands !< Number of Stokes bands to allocate
  logical, optional,     intent(in) :: tau_mag !< If present and true, allocate tau_mag

  ! Local variables
  integer :: isd, ied, jsd, jed, IsdB, IedB, JsdB, JedB

  isd  = G%isd   ; ied  = G%ied    ; jsd  = G%jsd   ; jed  = G%jed
  IsdB = G%IsdB  ; IedB = G%IedB   ; JsdB = G%JsdB  ; JedB = G%JedB

  call myAlloc(forces%taux,IsdB,IedB,jsd,jed, stress)
  call myAlloc(forces%tauy,isd,ied,JsdB,JedB, stress)

  call myAlloc(forces%ustar,isd,ied,jsd,jed, ustar)
  call myAlloc(forces%tau_mag,isd,ied,jsd,jed, ustar)
  ! Note that myAlloc can be called safely multiple times for the same pointer.
  call myAlloc(forces%tau_mag,isd,ied,jsd,jed, tau_mag)

  call myAlloc(forces%p_surf,isd,ied,jsd,jed, press)
  call myAlloc(forces%p_surf_full,isd,ied,jsd,jed, press)
  call myAlloc(forces%net_mass_src,isd,ied,jsd,jed, press)

  call myAlloc(forces%rigidity_ice_u,IsdB,IedB,jsd,jed, shelf)
  call myAlloc(forces%rigidity_ice_v,isd,ied,JsdB,JedB, shelf)
  call myAlloc(forces%frac_shelf_u,IsdB,IedB,jsd,jed, shelf)
  call myAlloc(forces%frac_shelf_v,isd,ied,JsdB,JedB, shelf)

  !These fields should only on allocated when iceberg area is being passed through the coupler.
  call myAlloc(forces%area_berg,isd,ied,jsd,jed, iceberg)
  call myAlloc(forces%mass_berg,isd,ied,jsd,jed, iceberg)

  !These fields should only be allocated when waves
  if (present(waves)) then; if (waves) then;
    if (.not. present(num_stk_bands)) then
      call MOM_error(FATAL,"Requested to &
      &initialize with waves, but no waves are present.")
    endif
    if (num_stk_bands > 0) then
      if (.not.associated(forces%ustkb)) then
        allocate(forces%stk_wavenumbers(num_stk_bands), source=0.0)
        allocate(forces%ustkb(isd:ied,jsd:jed,num_stk_bands), source=0.0)
        allocate(forces%vstkb(isd:ied,jsd:jed,num_stk_bands), source=0.0)
      endif
    endif
  endif ; endif

end subroutine allocate_mech_forcing_by_group


!> Conditionally allocate fields within the mechanical forcing type based on a
!! reference forcing.
subroutine allocate_mech_forcing_from_ref(forces_ref, G, forces)
  type(mech_forcing), intent(in) :: forces_ref  !< Reference forcing fields
  type(ocean_grid_type), intent(in) :: G      !< Grid metric of target forcing
  type(mech_forcing), intent(out) :: forces   !< Mechanical forcing fields

  logical :: do_stress, do_ustar, do_tau_mag, do_shelf, do_press, do_iceberg

  ! Identify the active fields in the reference forcing
  call get_mech_forcing_groups(forces_ref, do_stress, do_ustar, do_tau_mag, do_shelf, &
                               do_press, do_iceberg)

  call allocate_mech_forcing(G, forces, do_stress, do_ustar, do_shelf, &
                             do_press, do_iceberg, tau_mag=do_tau_mag)
end subroutine allocate_mech_forcing_from_ref


!> Return flags indicating which groups of forcings are allocated
subroutine get_forcing_groups(fluxes, water, heat, ustar, tau_mag, press, shelf, &
                             iceberg, salt, heat_added, buoy)
  type(forcing), intent(in) :: fluxes  !< Reference flux fields
  logical, intent(out) :: water   !< True if fluxes contains water-based fluxes
  logical, intent(out) :: heat    !< True if fluxes contains heat-based fluxes
  logical, intent(out) :: ustar   !< True if fluxes contains ustar
  logical, intent(out) :: tau_mag !< True if fluxes contains tau_mag
  logical, intent(out) :: press   !< True if fluxes contains surface pressure
  logical, intent(out) :: shelf   !< True if fluxes contains ice shelf fields
  logical, intent(out) :: iceberg !< True if fluxes contains iceberg fluxes
  logical, intent(out) :: salt    !< True if fluxes contains salt flux
  logical, intent(out) :: heat_added !< True if fluxes contains explicit heat
  logical, intent(out) :: buoy    !< True if fluxes contains buoyancy fluxes

  ! NOTE: heat, salt, heat_added, and buoy would typically depend on each other
  !   to some degree.  But since this would be enforced at the driver level,
  !   we handle them here as independent flags.

  ustar = associated(fluxes%ustar) .and. associated(fluxes%ustar_gustless)
  tau_mag = associated(fluxes%tau_mag) .and. associated(fluxes%tau_mag_gustless)
  ! TODO: Check for all associated fields, but for now just check one as a marker
  water = associated(fluxes%evap)
  heat = associated(fluxes%seaice_melt_heat)
  salt = associated(fluxes%salt_flux)
  press = associated(fluxes%p_surf)
  shelf = associated(fluxes%frac_shelf_h)
  iceberg = associated(fluxes%ustar_berg)
  heat_added = associated(fluxes%heat_added)
  buoy = associated(fluxes%buoy)
end subroutine get_forcing_groups


!> Return flags indicating which groups of mechanical forcings are allocated
subroutine get_mech_forcing_groups(forces, stress, ustar, tau_mag, shelf, press, iceberg)
  type(mech_forcing), intent(in) :: forces  !< Reference forcing fields
  logical, intent(out) :: stress  !< True if forces contains wind stress fields
  logical, intent(out) :: ustar   !< True if forces contains ustar field
  logical, intent(out) :: tau_mag !< True if forces contains tau_mag field
  logical, intent(out) :: shelf   !< True if forces contains ice shelf fields
  logical, intent(out) :: press   !< True if forces contains pressure fields
  logical, intent(out) :: iceberg !< True if forces contains iceberg fields

  stress = associated(forces%taux) &
      .and. associated(forces%tauy)
  ustar = associated(forces%ustar)
  tau_mag = associated(forces%tau_mag)
  shelf = associated(forces%rigidity_ice_u) &
      .and. associated(forces%rigidity_ice_v) &
      .and. associated(forces%frac_shelf_u) &
      .and. associated(forces%frac_shelf_v)
  press = associated(forces%p_surf) &
      .and. associated(forces%p_surf_full) &
      .and. associated(forces%net_mass_src)
  iceberg = associated(forces%area_berg) &
      .and. associated(forces%mass_berg)
end subroutine get_mech_forcing_groups


!> Allocates and zeroes-out array.
subroutine myAlloc(array, is, ie, js, je, flag)
  real, dimension(:,:), pointer :: array !< Array to be allocated [arbitrary]
  integer,           intent(in) :: is !< Start i-index
  integer,           intent(in) :: ie !< End i-index
  integer,           intent(in) :: js !< Start j-index
  integer,           intent(in) :: je !< End j-index
  logical, optional, intent(in) :: flag !< Flag to indicate to allocate

  if (present(flag)) then ; if (flag) then ; if (.not.associated(array)) then
    allocate(array(is:ie,js:je), source=0.0)
  endif ; endif ; endif
end subroutine myAlloc

!> Deallocate the forcing type
subroutine deallocate_forcing_type(fluxes)
  type(forcing), intent(inout) :: fluxes !< Forcing fields structure

  !if (associated(fluxes%omega_w2x))            deallocate(fluxes%omega_w2x)
  if (associated(fluxes%ustar))                deallocate(fluxes%ustar)
  if (associated(fluxes%ustar_gustless))       deallocate(fluxes%ustar_gustless)
  if (associated(fluxes%tau_mag))              deallocate(fluxes%tau_mag)
  if (associated(fluxes%buoy))                 deallocate(fluxes%buoy)
  if (associated(fluxes%sw))                   deallocate(fluxes%sw)
  if (associated(fluxes%seaice_melt_heat))     deallocate(fluxes%seaice_melt_heat)
  if (associated(fluxes%sw_vis_dir))           deallocate(fluxes%sw_vis_dir)
  if (associated(fluxes%sw_vis_dif))           deallocate(fluxes%sw_vis_dif)
  if (associated(fluxes%sw_nir_dir))           deallocate(fluxes%sw_nir_dir)
  if (associated(fluxes%sw_nir_dif))           deallocate(fluxes%sw_nir_dif)
  if (associated(fluxes%lw))                   deallocate(fluxes%lw)
  if (associated(fluxes%latent))               deallocate(fluxes%latent)
  if (associated(fluxes%latent_evap_diag))     deallocate(fluxes%latent_evap_diag)
  if (associated(fluxes%latent_fprec_diag))    deallocate(fluxes%latent_fprec_diag)
  if (associated(fluxes%latent_frunoff_diag))  deallocate(fluxes%latent_frunoff_diag)
  if (associated(fluxes%sens))                 deallocate(fluxes%sens)
  if (associated(fluxes%heat_added))           deallocate(fluxes%heat_added)
  if (associated(fluxes%heat_content_lrunoff)) deallocate(fluxes%heat_content_lrunoff)
  if (associated(fluxes%heat_content_frunoff)) deallocate(fluxes%heat_content_frunoff)
  if (associated(fluxes%heat_content_lprec))   deallocate(fluxes%heat_content_lprec)
  if (associated(fluxes%heat_content_fprec))   deallocate(fluxes%heat_content_fprec)
  if (associated(fluxes%heat_content_cond))    deallocate(fluxes%heat_content_cond)
  if (associated(fluxes%heat_content_evap))    deallocate(fluxes%heat_content_evap)
  if (associated(fluxes%heat_content_massout)) deallocate(fluxes%heat_content_massout)
  if (associated(fluxes%heat_content_massin))  deallocate(fluxes%heat_content_massin)
  if (associated(fluxes%evap))                 deallocate(fluxes%evap)
  if (associated(fluxes%lprec))                deallocate(fluxes%lprec)
  if (associated(fluxes%fprec))                deallocate(fluxes%fprec)
  if (associated(fluxes%vprec))                deallocate(fluxes%vprec)
  if (associated(fluxes%lrunoff))              deallocate(fluxes%lrunoff)
  if (associated(fluxes%frunoff))              deallocate(fluxes%frunoff)
  if (associated(fluxes%seaice_melt))          deallocate(fluxes%seaice_melt)
  if (associated(fluxes%netMassOut))           deallocate(fluxes%netMassOut)
  if (associated(fluxes%netMassIn))            deallocate(fluxes%netMassIn)
  if (associated(fluxes%salt_flux))            deallocate(fluxes%salt_flux)
  if (associated(fluxes%p_surf_full))          deallocate(fluxes%p_surf_full)
  if (associated(fluxes%p_surf))               deallocate(fluxes%p_surf)
  if (associated(fluxes%TKE_tidal))            deallocate(fluxes%TKE_tidal)
  if (associated(fluxes%ustar_tidal))          deallocate(fluxes%ustar_tidal)
  if (associated(fluxes%ustar_shelf))          deallocate(fluxes%ustar_shelf)
  if (associated(fluxes%iceshelf_melt))        deallocate(fluxes%iceshelf_melt)
  if (associated(fluxes%shelf_sfc_mass_flux)) &
                                               deallocate(fluxes%shelf_sfc_mass_flux)
  if (associated(fluxes%frac_shelf_h))         deallocate(fluxes%frac_shelf_h)
  if (associated(fluxes%ustar_berg))           deallocate(fluxes%ustar_berg)
  if (associated(fluxes%area_berg))            deallocate(fluxes%area_berg)
  if (associated(fluxes%mass_berg))            deallocate(fluxes%mass_berg)
  if (associated(fluxes%ice_fraction))         deallocate(fluxes%ice_fraction)
  if (associated(fluxes%u10_sqr))              deallocate(fluxes%u10_sqr)

  call coupler_type_destructor(fluxes%tr_fluxes)

end subroutine deallocate_forcing_type


!> Deallocate the mechanical forcing type
subroutine deallocate_mech_forcing(forces)
  type(mech_forcing), intent(inout) :: forces  !< Forcing fields structure

  !if (associated(forces%omega_w2x))      deallocate(forces%omega_w2x)
  if (associated(forces%taux))           deallocate(forces%taux)
  if (associated(forces%tauy))           deallocate(forces%tauy)
  if (associated(forces%ustar))          deallocate(forces%ustar)
  if (associated(forces%tau_mag))        deallocate(forces%tau_mag)
  if (associated(forces%p_surf))         deallocate(forces%p_surf)
  if (associated(forces%p_surf_full))    deallocate(forces%p_surf_full)
  if (associated(forces%net_mass_src))   deallocate(forces%net_mass_src)
  if (associated(forces%rigidity_ice_u)) deallocate(forces%rigidity_ice_u)
  if (associated(forces%rigidity_ice_v)) deallocate(forces%rigidity_ice_v)
  if (associated(forces%frac_shelf_u))   deallocate(forces%frac_shelf_u)
  if (associated(forces%frac_shelf_v))   deallocate(forces%frac_shelf_v)
  if (associated(forces%area_berg))      deallocate(forces%area_berg)
  if (associated(forces%mass_berg))      deallocate(forces%mass_berg)

end subroutine deallocate_mech_forcing


!< Rotate the fluxes by a set number of quarter turns
subroutine rotate_forcing(fluxes_in, fluxes, turns)
  type(forcing), intent(in)  :: fluxes_in     !< Input forcing structure
  type(forcing), intent(inout) :: fluxes      !< Rotated forcing structure
  integer, intent(in) :: turns                !< Number of quarter turns

  logical :: do_ustar, do_taumag, do_water, do_heat, do_salt, do_press, do_shelf, &
      do_iceberg, do_heat_added, do_buoy

  call get_forcing_groups(fluxes_in, do_water, do_heat, do_ustar, do_taumag, do_press, &
      do_shelf, do_iceberg, do_salt, do_heat_added, do_buoy)

  if (associated(fluxes_in%ustar)) &
    call rotate_array(fluxes_in%ustar, turns, fluxes%ustar)
  if (associated(fluxes_in%ustar_gustless)) &
    call rotate_array(fluxes_in%ustar_gustless, turns, fluxes%ustar_gustless)

  if (associated(fluxes_in%tau_mag)) &
    call rotate_array(fluxes_in%tau_mag, turns, fluxes%tau_mag)
  if (associated(fluxes_in%tau_mag_gustless)) &
    call rotate_array(fluxes_in%tau_mag_gustless, turns, fluxes%tau_mag_gustless)

  if (do_water) then
    call rotate_array(fluxes_in%evap, turns, fluxes%evap)
    call rotate_array(fluxes_in%lprec, turns, fluxes%lprec)
    call rotate_array(fluxes_in%fprec, turns, fluxes%fprec)
    call rotate_array(fluxes_in%vprec, turns, fluxes%vprec)
    call rotate_array(fluxes_in%lrunoff, turns, fluxes%lrunoff)
    call rotate_array(fluxes_in%frunoff, turns, fluxes%frunoff)
    call rotate_array(fluxes_in%seaice_melt, turns, fluxes%seaice_melt)
    call rotate_array(fluxes_in%netMassOut, turns, fluxes%netMassOut)
    call rotate_array(fluxes_in%netMassIn, turns, fluxes%netMassIn)
  endif

  if (do_heat) then
    call rotate_array(fluxes_in%seaice_melt_heat, turns, fluxes%seaice_melt_heat)
    call rotate_array(fluxes_in%sw, turns, fluxes%sw)
    call rotate_array(fluxes_in%lw, turns, fluxes%lw)
    call rotate_array(fluxes_in%latent, turns, fluxes%latent)
    call rotate_array(fluxes_in%sens, turns, fluxes%sens)
    call rotate_array(fluxes_in%latent_evap_diag, turns, fluxes%latent_evap_diag)
    call rotate_array(fluxes_in%latent_fprec_diag, turns, fluxes%latent_fprec_diag)
    call rotate_array(fluxes_in%latent_frunoff_diag, turns, fluxes%latent_frunoff_diag)
  endif

  if (do_salt) then
    call rotate_array(fluxes_in%salt_flux, turns, fluxes%salt_flux)
  endif

  if (do_heat .and. do_water) then
    call rotate_array(fluxes_in%heat_content_cond, turns, fluxes%heat_content_cond)
    call rotate_array(fluxes_in%heat_content_lprec, turns, fluxes%heat_content_lprec)
    call rotate_array(fluxes_in%heat_content_fprec, turns, fluxes%heat_content_fprec)
    call rotate_array(fluxes_in%heat_content_vprec, turns, fluxes%heat_content_vprec)
    call rotate_array(fluxes_in%heat_content_lrunoff, turns, fluxes%heat_content_lrunoff)
    call rotate_array(fluxes_in%heat_content_frunoff, turns, fluxes%heat_content_frunoff)
    if (associated (fluxes_in%heat_content_evap))  then
      call rotate_array(fluxes_in%heat_content_evap, turns, fluxes%heat_content_evap)
    else
      call rotate_array(fluxes_in%heat_content_massout, turns, fluxes%heat_content_massout)
      call rotate_array(fluxes_in%heat_content_massin, turns, fluxes%heat_content_massin)
    endif
  endif

  if (do_press) then
    call rotate_array(fluxes_in%p_surf, turns, fluxes%p_surf)
  endif

  if (do_shelf) then
    call rotate_array(fluxes_in%frac_shelf_h, turns, fluxes%frac_shelf_h)
    call rotate_array(fluxes_in%ustar_shelf, turns, fluxes%ustar_shelf)
    call rotate_array(fluxes_in%iceshelf_melt, turns, fluxes%iceshelf_melt)
    call rotate_array(fluxes_in%shelf_sfc_mass_flux, turns, fluxes%shelf_sfc_mass_flux)
  endif

  if (do_iceberg) then
    call rotate_array(fluxes_in%ustar_berg, turns, fluxes%ustar_berg)
    call rotate_array(fluxes_in%area_berg, turns, fluxes%area_berg)
    !BGR: pretty sure the following line isn't supposed to be here.
    call rotate_array(fluxes_in%iceshelf_melt, turns, fluxes%iceshelf_melt)
  endif

  if (do_heat_added) then
    call rotate_array(fluxes_in%heat_added, turns, fluxes%heat_added)
  endif

  ! The following fields are handled by drivers rather than control flags.
  if (associated(fluxes_in%sw_vis_dir)) &
    call rotate_array(fluxes_in%sw_vis_dir, turns, fluxes%sw_vis_dir)
  if (associated(fluxes_in%sw_vis_dif)) &
    call rotate_array(fluxes_in%sw_vis_dif, turns, fluxes%sw_vis_dif)
  if (associated(fluxes_in%sw_nir_dir)) &
    call rotate_array(fluxes_in%sw_nir_dir, turns, fluxes%sw_nir_dir)
  if (associated(fluxes_in%sw_nir_dif)) &
    call rotate_array(fluxes_in%sw_nir_dif, turns, fluxes%sw_nir_dif)

  if (associated(fluxes_in%salt_flux_in)) &
    call rotate_array(fluxes_in%salt_flux_in, turns, fluxes%salt_flux_in)
  if (associated(fluxes_in%salt_flux_added)) &
    call rotate_array(fluxes_in%salt_flux_added, turns, fluxes%salt_flux_added)

  if (associated(fluxes_in%p_surf_full)) &
    call rotate_array(fluxes_in%p_surf_full, turns, fluxes%p_surf_full)

  if (associated(fluxes_in%buoy)) &
    call rotate_array(fluxes_in%buoy, turns, fluxes%buoy)

  if (associated(fluxes_in%TKE_tidal)) &
    call rotate_array(fluxes_in%TKE_tidal, turns, fluxes%TKE_tidal)
  if (associated(fluxes_in%ustar_tidal)) &
    call rotate_array(fluxes_in%ustar_tidal, turns, fluxes%ustar_tidal)

  ! TODO: tracer flux rotation
  if (coupler_type_initialized(fluxes%tr_fluxes)) &
    call MOM_error(FATAL, "Rotation of tracer BC fluxes not yet implemented.")

  ! Scalars and flags
  fluxes%accumulate_p_surf = fluxes_in%accumulate_p_surf

  fluxes%vPrecGlobalAdj = fluxes_in%vPrecGlobalAdj
  fluxes%saltFluxGlobalAdj = fluxes_in%saltFluxGlobalAdj
  fluxes%netFWGlobalAdj = fluxes_in%netFWGlobalAdj
  fluxes%vPrecGlobalScl = fluxes_in%vPrecGlobalScl
  fluxes%saltFluxGlobalScl = fluxes_in%saltFluxGlobalScl
  fluxes%netFWGlobalScl = fluxes_in%netFWGlobalScl

  fluxes%fluxes_used = fluxes_in%fluxes_used
  fluxes%dt_buoy_accum = fluxes_in%dt_buoy_accum
  fluxes%C_p = fluxes_in%C_p
  ! NOTE: gustless_accum_bug is set during allocation

  fluxes%num_msg = fluxes_in%num_msg
  fluxes%max_msg = fluxes_in%max_msg
end subroutine rotate_forcing

!< Rotate the forcing fields from the input domain
subroutine rotate_mech_forcing(forces_in, turns, forces)
  type(mech_forcing), intent(in)  :: forces_in  !< Forcing on the input domain
  integer, intent(in) :: turns                  !< Number of quarter-turns
  type(mech_forcing), intent(inout) :: forces   !< Forcing on the rotated domain

  logical :: do_stress, do_ustar, do_tau_mag, do_shelf, do_press, do_iceberg

  call get_mech_forcing_groups(forces_in, do_stress, do_ustar, do_tau_mag, do_shelf, &
                              do_press, do_iceberg)

  if (do_stress) &
    call rotate_vector(forces_in%taux, forces_in%tauy, turns, &
        forces%taux, forces%tauy)

  if (associated(forces_in%ustar)) &
    call rotate_array(forces_in%ustar, turns, forces%ustar)
  if (associated(forces_in%tau_mag)) &
    call rotate_array(forces_in%tau_mag, turns, forces%tau_mag)

  if (do_shelf) then
    call rotate_array_pair( &
      forces_in%rigidity_ice_u, forces_in%rigidity_ice_v, turns, &
      forces%rigidity_ice_u, forces%rigidity_ice_v &
    )
    call rotate_array_pair( &
      forces_in%frac_shelf_u, forces_in%frac_shelf_v, turns, &
      forces%frac_shelf_u, forces%frac_shelf_v &
    )
  endif

  if (do_press) then
    ! NOTE: p_surf_SSH either points to p_surf or p_surf_full
    call rotate_array(forces_in%p_surf, turns, forces%p_surf)
    call rotate_array(forces_in%p_surf_full, turns, forces%p_surf_full)
    call rotate_array(forces_in%net_mass_src, turns, forces%net_mass_src)
  endif

  if (do_iceberg) then
    call rotate_array(forces_in%area_berg, turns, forces%area_berg)
    call rotate_array(forces_in%mass_berg, turns, forces%mass_berg)
  endif

  ! Copy fields
  forces%dt_force_accum = forces_in%dt_force_accum
  forces%net_mass_src_set = forces_in%net_mass_src_set
  forces%accumulate_p_surf = forces_in%accumulate_p_surf
  forces%accumulate_rigidity = forces_in%accumulate_rigidity
  forces%initialized = forces_in%initialized
end subroutine rotate_mech_forcing

!< Homogenize the forcing fields from the input domain
subroutine homogenize_mech_forcing(forces, G, US, Rho0, UpdateUstar)
  type(mech_forcing),    intent(inout) :: forces !< Forcing on the input domain
  type(ocean_grid_type),    intent(in) :: G      !< Grid metric of target forcing
  type(unit_scale_type),    intent(in) :: US     !< A dimensional unit scaling type
  real,                     intent(in) :: Rho0   !< A reference density of seawater [R ~> kg m-3],
                                                 !! as used to calculate ustar.
  logical, optional,        intent(in) :: UpdateUstar !< A logical to determine if Ustar should be directly averaged
                                                 !! or updated from mean tau.

  real :: tx_mean, ty_mean ! Mean wind stresses [R L Z T-2 ~> Pa]
  real :: tau_mag      ! The magnitude of the wind stresses [R L Z T-2 ~> Pa]
  real :: Irho0        ! Inverse of the mean density rescaled to [Z L-1 R-1 ~> m3 kg-1]
  logical :: do_stress, do_ustar, do_taumag, do_shelf, do_press, do_iceberg, tau2ustar
  integer :: i, j, is, ie, js, je, isB, ieB, jsB, jeB
  is = G%isc ; ie = G%iec ; js = G%jsc ; je = G%jec
  isB = G%iscB ; ieB = G%iecB ; jsB = G%jscB ; jeB = G%jecB

  Irho0 = US%L_to_Z / Rho0

  tau2ustar = .false.
  if (present(UpdateUstar)) tau2ustar = UpdateUstar

  call get_mech_forcing_groups(forces, do_stress, do_ustar, do_taumag, do_shelf, &
                              do_press, do_iceberg)

  if (do_stress) then
    tx_mean = global_area_mean_u(forces%taux, G, tmp_scale=US%RLZ_T2_to_Pa)
    do j=js,je ; do i=isB,ieB
      if (G%mask2dCu(I,j) > 0.0) forces%taux(I,j) = tx_mean
    enddo ; enddo
    ty_mean = global_area_mean_v(forces%tauy, G, tmp_scale=US%RLZ_T2_to_Pa)
    do j=jsB,jeB ; do i=is,ie
      if (G%mask2dCv(i,J) > 0.0) forces%tauy(i,J) = ty_mean
    enddo ; enddo
    if (tau2ustar) then
      tau_mag = sqrt(tx_mean**2 + ty_mean**2)
      if (associated(forces%tau_mag)) then ; do j=js,je ; do i=is,ie ; if (G%mask2dT(i,j) > 0.0) then
        forces%tau_mag(i,j) = tau_mag
      endif ; enddo ; enddo ; endif
      if (associated(forces%ustar)) then ; do j=js,je ; do i=is,ie ; if (G%mask2dT(i,j) > 0.0) then
        forces%ustar(i,j) = sqrt(tau_mag * Irho0)
      endif ; enddo ; enddo ; endif
    else
      if (associated(forces%ustar)) &
        call homogenize_field_t(forces%ustar, G, tmp_scale=US%Z_to_m*US%s_to_T)
      if (associated(forces%tau_mag)) &
        call homogenize_field_t(forces%tau_mag, G, tmp_scale=US%RLZ_T2_to_Pa)
    endif
  else
    if (associated(forces%ustar)) &
      call homogenize_field_t(forces%ustar, G, tmp_scale=US%Z_to_m*US%s_to_T)
    if (associated(forces%tau_mag)) &
      call homogenize_field_t(forces%tau_mag, G, tmp_scale=US%RLZ_T2_to_Pa)
  endif

  if (do_shelf) then
    call homogenize_field_u(forces%rigidity_ice_u, G, tmp_scale=US%L_T_to_m_s*US%L_to_m**2*US%L_to_Z)
    call homogenize_field_v(forces%rigidity_ice_v, G, tmp_scale=US%L_T_to_m_s*US%L_to_m**2*US%L_to_Z)
    call homogenize_field_u(forces%frac_shelf_u, G)
    call homogenize_field_v(forces%frac_shelf_v, G)
  endif

  if (do_press) then
    ! NOTE: p_surf_SSH either points to p_surf or p_surf_full
    call homogenize_field_t(forces%p_surf, G, tmp_scale=US%RL2_T2_to_Pa)
    call homogenize_field_t(forces%p_surf_full, G, tmp_scale=US%RL2_T2_to_Pa)
    call homogenize_field_t(forces%net_mass_src, G, tmp_scale=US%RZ_T_to_kg_m2s)
  endif

  if (do_iceberg) then
    call homogenize_field_t(forces%area_berg, G)
    call homogenize_field_t(forces%mass_berg, G, tmp_scale=US%RZ_to_kg_m2)
  endif

end subroutine homogenize_mech_forcing

!< Homogenize the fluxes
subroutine homogenize_forcing(fluxes, G, GV, US)
  type(forcing),           intent(inout) :: fluxes !< Input forcing struct
  type(ocean_grid_type),   intent(in)    :: G      !< Grid metric of target forcing
  type(verticalGrid_type), intent(in)    :: GV     !< ocean vertical grid structure
  type(unit_scale_type),   intent(in)    :: US     !< A dimensional unit scaling type

  logical :: do_ustar, do_taumag, do_water, do_heat, do_salt, do_press, do_shelf
  logical :: do_iceberg, do_heat_added, do_buoy

  call get_forcing_groups(fluxes, do_water, do_heat, do_ustar, do_taumag, do_press, &
      do_shelf, do_iceberg, do_salt, do_heat_added, do_buoy)

  if (associated(fluxes%ustar)) &
    call homogenize_field_t(fluxes%ustar, G, tmp_scale=US%Z_to_m*US%s_to_T)
  if (associated(fluxes%ustar_gustless)) &
    call homogenize_field_t(fluxes%ustar_gustless, G, tmp_scale=US%Z_to_m*US%s_to_T)

  if (associated(fluxes%tau_mag)) &
    call homogenize_field_t(fluxes%tau_mag, G, tmp_scale=US%RLZ_T2_to_Pa)
  if (associated(fluxes%tau_mag_gustless)) &
    call homogenize_field_t(fluxes%tau_mag_gustless, G, tmp_scale=US%RLZ_T2_to_Pa)

  if (do_water) then
    call homogenize_field_t(fluxes%evap, G, tmp_scale=US%RZ_T_to_kg_m2s)
    call homogenize_field_t(fluxes%lprec, G, tmp_scale=US%RZ_T_to_kg_m2s)
    call homogenize_field_t(fluxes%fprec, G, tmp_scale=US%RZ_T_to_kg_m2s)
    call homogenize_field_t(fluxes%vprec, G, tmp_scale=US%RZ_T_to_kg_m2s)
    call homogenize_field_t(fluxes%lrunoff, G, tmp_scale=US%RZ_T_to_kg_m2s)
    call homogenize_field_t(fluxes%frunoff, G, tmp_scale=US%RZ_T_to_kg_m2s)
    call homogenize_field_t(fluxes%seaice_melt, G, tmp_scale=US%RZ_T_to_kg_m2s)
    !  These two calls might not be needed.
    call homogenize_field_t(fluxes%netMassOut, G, tmp_scale=GV%H_to_mks)
    call homogenize_field_t(fluxes%netMassIn, G, tmp_scale=GV%H_to_mks)
    !This was removed and I don't think replaced. Not needed?
    !call homogenize_field_t(fluxes%netSalt, G)
  endif

  if (do_heat) then
    call homogenize_field_t(fluxes%seaice_melt_heat, G, tmp_scale=US%QRZ_T_to_W_m2)
    call homogenize_field_t(fluxes%sw, G, tmp_scale=US%QRZ_T_to_W_m2)
    call homogenize_field_t(fluxes%lw, G, tmp_scale=US%QRZ_T_to_W_m2)
    call homogenize_field_t(fluxes%latent, G, tmp_scale=US%QRZ_T_to_W_m2)
    call homogenize_field_t(fluxes%sens, G, tmp_scale=US%QRZ_T_to_W_m2)
    !### These are for diagnostics only and may not be needed.
    call homogenize_field_t(fluxes%latent_evap_diag, G, tmp_scale=US%QRZ_T_to_W_m2)
    call homogenize_field_t(fluxes%latent_fprec_diag, G, tmp_scale=US%QRZ_T_to_W_m2)
    call homogenize_field_t(fluxes%latent_frunoff_diag, G, tmp_scale=US%QRZ_T_to_W_m2)
  endif

  if (do_salt) call homogenize_field_t(fluxes%salt_flux, G, tmp_scale=US%RZ_T_to_kg_m2s)

  if (do_heat .and. do_water) then
    call homogenize_field_t(fluxes%heat_content_cond, G, tmp_scale=US%QRZ_T_to_W_m2)
    call homogenize_field_t(fluxes%heat_content_lprec, G, tmp_scale=US%QRZ_T_to_W_m2)
    call homogenize_field_t(fluxes%heat_content_fprec, G, tmp_scale=US%QRZ_T_to_W_m2)
    call homogenize_field_t(fluxes%heat_content_vprec, G, tmp_scale=US%QRZ_T_to_W_m2)
    call homogenize_field_t(fluxes%heat_content_lrunoff, G, tmp_scale=US%QRZ_T_to_W_m2)
    call homogenize_field_t(fluxes%heat_content_frunoff, G, tmp_scale=US%QRZ_T_to_W_m2)
    call homogenize_field_t(fluxes%heat_content_massout, G, tmp_scale=US%QRZ_T_to_W_m2)
    call homogenize_field_t(fluxes%heat_content_massin, G, tmp_scale=US%QRZ_T_to_W_m2)
  endif

  if (do_press) call homogenize_field_t(fluxes%p_surf, G, tmp_scale=US%RL2_T2_to_Pa)

  if (do_shelf) then
    call homogenize_field_t(fluxes%frac_shelf_h, G)
    call homogenize_field_t(fluxes%ustar_shelf, G, tmp_scale=US%Z_to_m*US%s_to_T)
    call homogenize_field_t(fluxes%iceshelf_melt, G, tmp_scale=US%RZ_T_to_kg_m2s)
    call homogenize_field_t(fluxes%shelf_sfc_mass_flux, G, tmp_scale=US%RZ_T_to_kg_m2s)
  endif

  if (do_iceberg) then
    call homogenize_field_t(fluxes%ustar_berg, G, tmp_scale=US%Z_to_m*US%s_to_T)
    call homogenize_field_t(fluxes%area_berg, G)
  endif

  if (do_heat_added) then
    call homogenize_field_t(fluxes%heat_added, G, tmp_scale=US%QRZ_T_to_W_m2)
  endif

  ! The following fields are handled by drivers rather than control flags.
  if (associated(fluxes%sw_vis_dir)) &
    call homogenize_field_t(fluxes%sw_vis_dir, G, tmp_scale=US%QRZ_T_to_W_m2)

  if (associated(fluxes%sw_vis_dif)) &
    call homogenize_field_t(fluxes%sw_vis_dif, G, tmp_scale=US%QRZ_T_to_W_m2)

  if (associated(fluxes%sw_nir_dir)) &
    call homogenize_field_t(fluxes%sw_nir_dir, G, tmp_scale=US%QRZ_T_to_W_m2)

  if (associated(fluxes%sw_nir_dif)) &
    call homogenize_field_t(fluxes%sw_nir_dif, G, tmp_scale=US%QRZ_T_to_W_m2)

  if (associated(fluxes%salt_flux_in)) &
    call homogenize_field_t(fluxes%salt_flux_in, G, tmp_scale=US%RZ_T_to_kg_m2s)

  if (associated(fluxes%salt_flux_added)) &
    call homogenize_field_t(fluxes%salt_flux_added, G, tmp_scale=US%RZ_T_to_kg_m2s)

  if (associated(fluxes%p_surf_full)) &
    call homogenize_field_t(fluxes%p_surf_full, G, tmp_scale=US%RL2_T2_to_Pa)

  if (associated(fluxes%buoy)) &
    call homogenize_field_t(fluxes%buoy, G, tmp_scale=US%L_to_m**2*US%s_to_T**3)

  if (associated(fluxes%TKE_tidal)) &
    call homogenize_field_t(fluxes%TKE_tidal, G, tmp_scale=US%RZ3_T3_to_W_m2)

  if (associated(fluxes%ustar_tidal)) &
    call homogenize_field_t(fluxes%ustar_tidal, G, tmp_scale=US%Z_to_m*US%s_to_T)

  ! TODO: tracer flux homogenization
  ! Having a warning causes a lot of errors (each time step).
  !if (coupler_type_initialized(fluxes%tr_fluxes)) &
  !  call MOM_error(WARNING, "Homogenization of tracer BC fluxes not yet implemented.")

end subroutine homogenize_forcing

subroutine homogenize_field_t(var, G, tmp_scale)
  type(ocean_grid_type),            intent(in)    :: G   !< The ocean's grid structure
  real, dimension(SZI_(G),SZJ_(G)), intent(inout) :: var !< The variable to homogenize [A ~> a]
  real,                    optional, intent(in)    :: tmp_scale !< A temporary rescaling factor for the
                                                         !! variable that is reversed in the
                                                         !! return value [a A-1 ~> 1]

  real    :: avg   ! Global average of var, in the same units as var [A ~> a]
  integer :: i, j, is, ie, js, je
  is = G%isc ; ie = G%iec ; js = G%jsc ; je = G%jec

  avg = global_area_mean(var, G, tmp_scale=tmp_scale)
  do j=js,je ; do i=is,ie
    if (G%mask2dT(i,j) > 0.0) var(i,j) = avg
  enddo ; enddo

end subroutine homogenize_field_t

subroutine homogenize_field_v(var, G, tmp_scale)
  type(ocean_grid_type),             intent(in)    :: G    !< The ocean's grid structure
  real, dimension(SZI_(G),SZJB_(G)), intent(inout) :: var  !< The variable to homogenize [A ~> a]
  real,                    optional, intent(in)    :: tmp_scale !< A temporary rescaling factor for the
                                                           !! variable that is reversed in the
                                                           !! return value [a A-1 ~> 1]

  real    :: avg   ! Global average of var, in the same units as var [A ~> a]
  integer :: i, j, is, ie, jsB, jeB
  is = G%isc ; ie = G%iec ; jsB = G%jscB ; jeB = G%jecB

  avg = global_area_mean_v(var, G, tmp_scale=tmp_scale)
  do J=jsB,jeB ; do i=is,ie
    if (G%mask2dCv(i,J) > 0.0) var(i,J) = avg
  enddo ; enddo

end subroutine homogenize_field_v

subroutine homogenize_field_u(var, G, tmp_scale)
  type(ocean_grid_type),             intent(in)    :: G    !< The ocean's grid structure
  real, dimension(SZI_(G),SZJB_(G)), intent(inout) :: var  !< The variable to homogenize [A ~> a]
  real,                    optional, intent(in)    :: tmp_scale !< A temporary rescaling factor for the
                                                           !! variable that is reversed in the
                                                           !! return value [a A-1 ~> 1]

  real    :: avg   ! Global average of var, in the same units as var [A ~> a]
  integer :: i, j, isB, ieB, js, je
  isB = G%iscB ; ieB = G%iecB ; js = G%jsc ; je = G%jec

  avg = global_area_mean_u(var, G, tmp_scale=tmp_scale)
  do j=js,je ; do I=isB,ieB
    if (G%mask2dCu(I,j) > 0.0) var(I,j) = avg
  enddo ; enddo

end subroutine homogenize_field_u

!> \namespace mom_forcing_type
!!
!! \section section_fluxes Boundary fluxes
!!
!! The ocean is a forced-dissipative system. Forcing occurs at the
!! boundaries, and this module mediates the various forcing terms
!! from momentum, heat, salt, and mass.  Boundary fluxes from other
!! tracers are treated by coupling to biogeochemical models. We
!! here present elements of how MOM6 assumes boundary fluxes are
!! passed into the ocean.
!!
!! Note that all fluxes are positive into the ocean. For surface
!! boundary fluxes, that means fluxes are positive downward.
!! For example, a positive shortwave flux warms the ocean.
!!
!! \subsection subsection_momentum_fluxes Surface boundary momentum fluxes
!!
!! The ocean surface exchanges momentum with the overlying atmosphere,
!! sea ice, and land ice. The momentum is exchanged as a horizontal
!! stress (Newtons per squared meter: N/m2) imposed on the upper ocean
!! grid cell.
!!
!! \subsection subsection_mass_fluxes Surface boundary mass fluxes
!!
!! The ocean gains or loses mass through evaporation, precipitation,
!! sea ice melt/form, and river runoff.  Positive mass fluxes
!! add mass to the liquid ocean. The boundary mass flux units are
!! (kilogram per square meter per sec: kg/(m2/sec)).
!!
!! * Evaporation field can in fact represent a
!!   mass loss (evaporation) or mass gain (condensation in foggy areas).
!! * sea ice formation leads to mass moving from the liquid ocean to the
!!   ice model, and melt adds liquid to the ocean.
!! * Precipitation can be liquid or frozen (snow). Furthermore, in
!!   some versions of the GFDL coupler, precipitation can be negative.
!!   The reason is that the ice model combines precipitation with
!!   ice melt and ice formation. This limitation of the ice model
!!   diagnostics should be overcome future versions.
!! * River runoff can be liquid or frozen.  Frozen runoff is often
!!   associated with calving land-ice and/or ice bergs.
!!
!! \subsection subsection_salt_fluxes Surface boundary salt fluxes
!!
!! Over most of the ocean, there is no exchange of salt with the
!! atmosphere. However, the liquid ocean exchanges salt with sea ice.
!! When ice forms, it extracts salt from ice pockets and discharges the
!! salt into the liquid ocean. The salt concentration of sea ice
!! is therefore much lower (around 5ppt) than liquid seawater
!! (around 30-35ppt in high latitudes).
!!
!! For ocean-ice models run with a prescribed atmosphere, such as
!! in the CORE/OMMIP simulations, it is necessary to employ a surface
!! restoring term to the k=1 salinity equation, thus imposing a salt
!! flux onto the ocean even outside of sea ice regimes.  This salt
!! flux is non-physical, and represents a limitation of the ocean-ice
!! models run without an interactive atmosphere.  Sometimes this salt
!! flux is converted to an implied fresh water flux.  However, doing
!! so generally leads to changes in the sea level, unless a global
!! normalization is provided to zero-out the net water flux.
!! As a complement, for models with a restoring salt flux, one may
!! choose to zero-out the net salt entering the ocean. There are
!! pros/cons of each approach.
!!
!!
!! \subsection subsection_heat_fluxes Surface boundary heat fluxes
!!
!!  There are many terms that contribute to boundary-related heating
!!  of the k=1 surface model grid cell. We here outline details of
!!  this heat, with each term having units W/m2.
!!
!!  The net flux of heat crossing ocean surface is stored in the diagnostic
!!  array "hfds".  This array is computed as
!! \f[
!!  \mbox{hfds = shortwave + longwave + latent + sensible + mass transfer + frazil + restore + flux adjustments}
!! \f]
!!
!!  * shortwave (SW)  = shortwave radiation (always warms ocean)
!!  * longwave (LW)   = longwave radiation (generally cools ocean)
!!  * latent (LAT)    = turbulent latent heat loss due to evaporation
!!                      (liquid to vapor) or melt (snow to liquid); generally
!!                      cools the ocean
!!  * sensible (SENS) = turbulent heat transfer due to differences in
!!                      air-sea or ice-sea temperature
!!  * mass transfer (MASS) = heat transfer due to heat content of mass (e.g., E-P+R)
!!                      transferred across ocean surface; computed relative
!!                      to 0 Celsius
!!  * frazil (FRAZ)   = heat transferred to form frazil sea ice
!!                      (positive heating of liquid ocean)
!!  * restore (RES)   = heat from surface damping sometimes imposed
!!                      in non-coupled model simulations .
!!  * restore (flux adjustments)   = heat from surface flux adjustment.
!!
!!  \subsubsection subsubsection_SW Treatment of shortwave
!!
!!  The shortwave field itself is split into two pieces:
!!
!!  * shortwave       = penetrative SW + non-penetrative SW
!!  * non-penetrative = non-downwelling shortwave; portion of SW
!!                      totally absorbed in the k=1 cell.
!!                      The non-penetrative SW is combined with
!!                      LW+LAT+SENS+seaice_melt_heat in net_heat inside routine
!!                      extractFluxes1d. Notably, for many cases,
!!                      non-penetrative SW = 0.
!!  * penetrative     = that portion of shortwave penetrating below
!!                      a tiny surface layer. This is the downwelling
!!                      shortwave. Penetrative SW participates in
!!                      the penetrative SW heating of k=1,nz cells,
!!                      with the amount of penetration dependent on
!!                      optical properties.
!!
!! \subsubsection subsubsection_bdy_heating Convergence of heat into the k=1 cell
!!
!! The convergence of boundary-related heat into surface grid cell is
!! given by the difference in the net heat entering the top of the k=1
!! cell and the penetrative SW leaving the bottom of the cell.
!! \f{eqnarray*}
!!  Q(k=1) &=& \mbox{hfds} - \mbox{pen}\_\mbox{SW(leaving bottom of k=1)}
!!   \\    &=& \mbox{nonpen}\_\mbox{SW} + (\mbox{pen}\_\mbox{SW(enter k=1)}-\mbox{pen}\_\mbox{SW(leave k=1)})
!!                              + \mbox{LW+LAT+SENS+MASS+FRAZ+RES}
!!   \\    &=& \mbox{nonpen}\_\mbox{SW}+ \mbox{LW+LAT+SENS+MASS+FRAZ+RES}
!!                + [\mbox{pen}\_\mbox{SW(enter k=1)} - \mbox{pen}\_\mbox{SW(leave k=1)}]
!!   \f}
!! The convergence of the penetrative shortwave flux is given by
!! \f$ \mbox{pen}\_\mbox{SW (enter k)}-\mbox{pen}\_\mbox{SW (leave k)}\f$.  This term
!! appears for all cells k=1,nz.  It is diagnosed as "rsdoabsorb" inside module
!! MOM6/src/parameterizations/vertical/MOM_diabatic_aux.F90
!!

end module MOM_forcing_type<|MERGE_RESOLUTION|>--- conflicted
+++ resolved
@@ -2100,11 +2100,7 @@
         diag%axesT1,Time,'Salt flux into ocean at surface due to restoring or flux adjustment', &
         units='kg m-2 s-1', conversion=US%RZ_T_to_kg_m2s)
 
-<<<<<<< HEAD
-  handles%id_saltFluxAdded = register_diag_field('ocean_model', 'salt_left_behind', &
-=======
   handles%id_saltFluxBehind = register_diag_field('ocean_model', 'salt_left_behind', &
->>>>>>> 2ab885ed
         diag%axesT1,Time,'Salt left in ocean at surface due to ice formation', &
         units='kg m-2 s-1', conversion=US%RZ_T_to_kg_m2s)
 
