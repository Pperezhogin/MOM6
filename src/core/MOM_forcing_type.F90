!> This module implements boundary forcing for MOM6.
module MOM_forcing_type

! This file is part of MOM6. See LICENSE.md for the license.

use MOM_array_transform, only : rotate_array, rotate_vector, rotate_array_pair
use MOM_debugging,     only : hchksum, uvchksum
use MOM_cpu_clock,     only : cpu_clock_id, cpu_clock_begin, cpu_clock_end, CLOCK_ROUTINE
use MOM_diag_mediator, only : post_data, register_diag_field, register_scalar_field
use MOM_diag_mediator, only : time_type, diag_ctrl, safe_alloc_alloc, query_averaging_enabled
use MOM_diag_mediator, only : enable_averages, enable_averaging, disable_averaging
use MOM_error_handler, only : MOM_error, FATAL, WARNING
use MOM_EOS,           only : calculate_density_derivs, EOS_domain
use MOM_file_parser,   only : get_param, log_param, log_version, param_file_type
use MOM_grid,          only : ocean_grid_type
use MOM_opacity,       only : sumSWoverBands, optics_type, extract_optics_slice, optics_nbands
use MOM_spatial_means, only : global_area_integral, global_area_mean
use MOM_unit_scaling,  only : unit_scale_type
use MOM_variables,     only : surface, thermo_var_ptrs
use MOM_verticalGrid,  only : verticalGrid_type

use coupler_types_mod, only : coupler_2d_bc_type, coupler_type_spawn
use coupler_types_mod, only : coupler_type_increment_data, coupler_type_initialized
use coupler_types_mod, only : coupler_type_copy_data, coupler_type_destructor

implicit none ; private

#include <MOM_memory.h>

public extractFluxes1d, extractFluxes2d, optics_type
public MOM_forcing_chksum, MOM_mech_forcing_chksum
public calculateBuoyancyFlux1d, calculateBuoyancyFlux2d
public forcing_accumulate, fluxes_accumulate
public forcing_SinglePointPrint, mech_forcing_diags, forcing_diagnostics
public register_forcing_type_diags, allocate_forcing_type, deallocate_forcing_type
public copy_common_forcing_fields, allocate_mech_forcing, deallocate_mech_forcing
public set_derived_forcing_fields, copy_back_forcing_fields
public set_net_mass_forcing, get_net_mass_forcing
public rotate_forcing, rotate_mech_forcing

!> Allocate the fields of a (flux) forcing type, based on either a set of input
!! flags for each group of fields, or a pre-allocated reference forcing.
interface allocate_forcing_type
  module procedure allocate_forcing_by_group
  module procedure allocate_forcing_by_ref
end interface allocate_forcing_type

!> Allocate the fields of a mechanical forcing type, based on either a set of
!! input flags for each group of fields, or a pre-allocated reference forcing.
interface allocate_mech_forcing
  module procedure allocate_mech_forcing_by_group
  module procedure allocate_mech_forcing_from_ref
end interface allocate_mech_forcing

! A note on unit descriptions in comments: MOM6 uses units that can be rescaled for dimensional
! consistency testing. These are noted in comments with units like Z, H, L, and T, along with
! their mks counterparts with notation like "a velocity [Z T-1 ~> m s-1]".  If the units
! vary with the Boussinesq approximation, the Boussinesq variant is given first.

!> Structure that contains pointers to the boundary forcing used to drive the
!! liquid ocean simulated by MOM.
!!
!! Data in this type is allocated in the module MOM_surface_forcing.F90, of which there
!! are three: solo, coupled, and ice-shelf. Alternatively, they are allocated in
!! MESO_surface_forcing.F90, which is a special case of solo_driver/MOM_surface_forcing.F90.
type, public :: forcing

  ! surface stress components and turbulent velocity scale
  real, pointer, dimension(:,:) :: &
    ustar         => NULL(), & !< surface friction velocity scale [Z T-1 ~> m s-1].
    ustar_gustless => NULL()   !< surface friction velocity scale without any
                               !! any augmentation for gustiness [Z T-1 ~> m s-1].

  ! surface buoyancy force, used when temperature is not a state variable
  real, pointer, dimension(:,:) :: &
    buoy          => NULL()  !< buoyancy flux [L2 T-3 ~> m2 s-3]

  ! radiative heat fluxes into the ocean [Q R Z T-1 ~> W m-2]
  real, pointer, dimension(:,:) :: &
    sw         => NULL(), & !< shortwave [Q R Z T-1 ~> W m-2]
    sw_vis_dir => NULL(), & !< visible, direct shortwave [Q R Z T-1 ~> W m-2]
    sw_vis_dif => NULL(), & !< visible, diffuse shortwave [Q R Z T-1 ~> W m-2]
    sw_nir_dir => NULL(), & !< near-IR, direct shortwave [Q R Z T-1 ~> W m-2]
    sw_nir_dif => NULL(), & !< near-IR, diffuse shortwave [Q R Z T-1 ~> W m-2]
    lw         => NULL()    !< longwave [Q R Z T-1 ~> W m-2] (typically negative)

  ! turbulent heat fluxes into the ocean [Q R Z T-1 ~> W m-2]
  real, pointer, dimension(:,:) :: &
    latent           => NULL(), & !< latent [Q R Z T-1 ~> W m-2] (typically < 0)
    sens             => NULL(), & !< sensible [Q R Z T-1 ~> W m-2] (typically negative)
    seaice_melt_heat => NULL(), & !< sea ice and snow melt or formation [Q R Z T-1 ~> W m-2] (typically negative)
    heat_added       => NULL()    !< additional heat flux from SST restoring or flux adjustments [Q R Z T-1 ~> W m-2]

  ! components of latent heat fluxes used for diagnostic purposes
  real, pointer, dimension(:,:) :: &
    latent_evap_diag    => NULL(), & !< latent [Q R Z T-1 ~> W m-2] from evaporating liquid water (typically < 0)
    latent_fprec_diag   => NULL(), & !< latent [Q R Z T-1 ~> W m-2] from melting fprec  (typically < 0)
    latent_frunoff_diag => NULL()    !< latent [Q R Z T-1 ~> W m-2] from melting frunoff (calving) (typically < 0)

  ! water mass fluxes into the ocean [R Z T-1 ~> kg m-2 s-1]; these fluxes impact the ocean mass
  real, pointer, dimension(:,:) :: &
    evap        => NULL(), & !< (-1)*fresh water flux evaporated out of the ocean [R Z T-1 ~> kg m-2 s-1]
    lprec       => NULL(), & !< precipitating liquid water into the ocean [R Z T-1 ~> kg m-2 s-1]
    fprec       => NULL(), & !< precipitating frozen water into the ocean [R Z T-1 ~> kg m-2 s-1]
    vprec       => NULL(), & !< virtual liquid precip associated w/ SSS restoring [R Z T-1 ~> kg m-2 s-1]
    lrunoff     => NULL(), & !< liquid river runoff entering ocean [R Z T-1 ~> kg m-2 s-1]
    frunoff     => NULL(), & !< frozen river runoff (calving) entering ocean [R Z T-1 ~> kg m-2 s-1]
    seaice_melt => NULL(), & !< snow/seaice melt (positive) or formation (negative) [R Z T-1 ~> kg m-2 s-1]
    netMassIn   => NULL(), & !< Sum of water mass flux out of the ocean [kg m-2 s-1]
    netMassOut  => NULL(), & !< Net water mass flux into of the ocean [kg m-2 s-1]
    netSalt     => NULL()    !< Net salt entering the ocean [kgSalt m-2 s-1]

  ! heat associated with water crossing ocean surface
  real, pointer, dimension(:,:) :: &
    heat_content_cond    => NULL(), & !< heat content associated with condensating water [Q R Z T-1 ~> W m-2]
    heat_content_lprec   => NULL(), & !< heat content associated with liquid >0 precip   [Q R Z T-1 ~> W m-2]
    heat_content_icemelt => NULL(), & !< heat content associated with snow and seaice
                                      !! melt and formation [Q R Z T-1 ~> W m-2]
    heat_content_fprec   => NULL(), & !< heat content associated with frozen precip      [Q R Z T-1 ~> W m-2]
    heat_content_vprec   => NULL(), & !< heat content associated with virtual >0 precip  [Q R Z T-1 ~> W m-2]
    heat_content_lrunoff => NULL(), & !< heat content associated with liquid runoff      [Q R Z T-1 ~> W m-2]
    heat_content_frunoff => NULL(), & !< heat content associated with frozen runoff      [Q R Z T-1 ~> W m-2]
    heat_content_massout => NULL(), & !< heat content associated with mass leaving ocean [Q R Z T-1 ~> W m-2]
    heat_content_massin  => NULL()    !< heat content associated with mass entering ocean [Q R Z T-1 ~> W m-2]

  ! salt mass flux (contributes to ocean mass only if non-Bouss )
  real, pointer, dimension(:,:) :: &
    salt_flux       => NULL(), & !< net salt flux into the ocean [R Z T-1 ~> kgSalt m-2 s-1]
    salt_flux_in    => NULL(), & !< salt flux provided to the ocean from coupler [R Z T-1 ~> kgSalt m-2 s-1]
    salt_flux_added => NULL()    !< additional salt flux from restoring or flux adjustment before adjustment
                                 !! to net zero [R Z T-1 ~> kgSalt m-2 s-1]

  ! applied surface pressure from other component models (e.g., atmos, sea ice, land ice)
  real, pointer, dimension(:,:) :: p_surf_full => NULL()
                !< Pressure at the top ocean interface [R L2 T-2 ~> Pa].
                !! if there is sea-ice, then p_surf_flux is at ice-ocean interface
  real, pointer, dimension(:,:) :: p_surf => NULL()
                !< Pressure at the top ocean interface [R L2 T-2 ~> Pa] as used to drive the ocean model.
                !! If p_surf is limited, p_surf may be smaller than p_surf_full, otherwise they are the same.
  real, pointer, dimension(:,:) :: p_surf_SSH => NULL()
                !< Pressure at the top ocean interface [R L2 T-2 ~> Pa] that is used in corrections to the sea surface
                !! height field that is passed back to the calling routines.
                !! p_surf_SSH may point to p_surf or to p_surf_full.
  real, pointer, dimension(:,:) :: t_rp => NULL()
                !< random pattern at t-points
  logical :: accumulate_p_surf = .false. !< If true, the surface pressure due to the atmosphere
                                 !! and various types of ice needs to be accumulated, and the
                                 !! surface pressure explicitly reset to zero at the driver level
                                 !! when appropriate.

  ! tide related inputs
  real, pointer, dimension(:,:) :: &
    TKE_tidal     => NULL(), & !< tidal energy source driving mixing in bottom boundary layer [R Z3 T-3 ~> W m-2]
    ustar_tidal   => NULL()    !< tidal contribution to bottom ustar [Z T-1 ~> m s-1]

  ! iceberg related inputs
  real, pointer, dimension(:,:) :: &
    ustar_berg => NULL(), &   !< iceberg contribution to top ustar [Z T-1 ~> m s-1].
    area_berg  => NULL(), &   !< area of ocean surface covered by icebergs [m2 m-2]
    mass_berg  => NULL()      !< mass of icebergs [R Z ~> kg m-2]

  ! land ice-shelf related inputs
  real, pointer, dimension(:,:) :: ustar_shelf => NULL()  !< Friction velocity under ice-shelves [Z T-1 ~> m s-1].
                                 !! as computed by the ocean at the previous time step.
  real, pointer, dimension(:,:) :: frac_shelf_h => NULL() !< Fractional ice shelf coverage of
                                 !! h-cells, nondimensional from 0 to 1. This is only
                                 !! associated if ice shelves are enabled, and are
                                 !! exactly 0 away from shelves or on land.
  real, pointer, dimension(:,:) :: iceshelf_melt => NULL() !< Ice shelf melt rate (positive)
                                 !! or freezing (negative) [R Z T-1 ~> kg m-2 s-1]

  ! Scalars set by surface forcing modules
  real :: vPrecGlobalAdj = 0.     !< adjustment to restoring vprec to zero out global net [kg m-2 s-1]
  real :: saltFluxGlobalAdj = 0.  !< adjustment to restoring salt flux to zero out global net [kgSalt m-2 s-1]
  real :: netFWGlobalAdj = 0.     !< adjustment to net fresh water to zero out global net [kg m-2 s-1]
  real :: vPrecGlobalScl = 0.     !< scaling of restoring vprec to zero out global net ( -1..1 ) [nondim]
  real :: saltFluxGlobalScl = 0.  !< scaling of restoring salt flux to zero out global net ( -1..1 ) [nondim]
  real :: netFWGlobalScl = 0.     !< scaling of net fresh water to zero out global net ( -1..1 ) [nondim]

  logical :: fluxes_used = .true. !< If true, all of the heat, salt, and mass
                                  !! fluxes have been applied to the ocean.
  real :: dt_buoy_accum = -1.0    !< The amount of time over which the buoyancy fluxes
                                  !! should be applied [T ~> s].  If negative, this forcing
                                  !! type variable has not yet been inialized.
  logical :: gustless_accum_bug = .true. !< If true, use an incorrect expression in the time
                                  !! average of the gustless wind stress.
  real :: C_p                !< heat capacity of seawater [Q degC-1 ~> J kg-1 degC-1].
                             !! C_p is is the same value as in thermovar_ptrs_type.

  ! passive tracer surface fluxes
  type(coupler_2d_bc_type) :: tr_fluxes !< This structure contains arrays of
     !! of named fields used for passive tracer fluxes.
     !! All arrays in tr_fluxes use the coupler indexing, which has no halos.
     !! This is not a convenient convention, but imposed on MOM6 by the coupler.

  ! For internal error tracking
  integer :: num_msg = 0 !< Number of messages issued about excessive SW penetration
  integer :: max_msg = 2 !< Maximum number of messages to issue about excessive SW penetration

end type forcing

!> Structure that contains pointers to the mechanical forcing at the surface
!! used to drive the liquid ocean simulated by MOM.
!! Data in this type is allocated in the module MOM_surface_forcing.F90,
!! of which there are three versions:  solo, coupled, and ice-shelf.
type, public :: mech_forcing
  ! surface stress components and turbulent velocity scale
  real, pointer, dimension(:,:) :: &
    taux  => NULL(), & !< zonal wind stress [R L Z T-2 ~> Pa]
    tauy  => NULL(), & !< meridional wind stress [R L Z T-2 ~> Pa]
    ustar => NULL(), & !< surface friction velocity scale [Z T-1 ~> m s-1].
    net_mass_src => NULL() !< The net mass source to the ocean [kg m-2 s-1].

  ! applied surface pressure from other component models (e.g., atmos, sea ice, land ice)
  real, pointer, dimension(:,:) :: p_surf_full => NULL()
                !< Pressure at the top ocean interface [R L2 T-2 ~> Pa].
                !! if there is sea-ice, then p_surf_flux is at ice-ocean interface
  real, pointer, dimension(:,:) :: p_surf => NULL()
                !< Pressure at the top ocean interface [R L2 T-2 ~> Pa] as used to drive the ocean model.
                !! If p_surf is limited, p_surf may be smaller than p_surf_full, otherwise they are the same.
  real, pointer, dimension(:,:) :: p_surf_SSH => NULL()
                !< Pressure at the top ocean interface [R L2 T-2 ~> Pa] that is used in corrections
                !! to the sea surface height field that is passed back to the calling routines.
                !! p_surf_SSH may point to p_surf or to p_surf_full.

  ! iceberg related inputs
  real, pointer, dimension(:,:) :: &
    area_berg  => NULL(), &    !< fractional area of ocean surface covered by icebergs [m2 m-2]
    mass_berg  => NULL()       !< mass of icebergs per unit ocean area [R Z ~> kg m-2]

  ! land ice-shelf related inputs
  real, pointer, dimension(:,:) :: frac_shelf_u  => NULL() !< Fractional ice shelf coverage of u-cells,
                !! nondimensional from 0 to 1 [nondim]. This is only associated if ice shelves are enabled,
                !! and is exactly 0 away from shelves or on land.
  real, pointer, dimension(:,:) :: frac_shelf_v  => NULL() !< Fractional ice shelf coverage of v-cells,
                !! nondimensional from 0 to 1 [nondim]. This is only associated if ice shelves are enabled,
                !! and is exactly 0 away from shelves or on land.
  real, pointer, dimension(:,:) :: &
<<<<<<< HEAD
    rigidity_ice_u => NULL(), & !< Depth-integrated lateral viscosity of ice shelves or sea ice at
                                !! u-points [L4 Z-1 T-1 ~> m3 s-1]
    rigidity_ice_v => NULL()    !< Depth-integrated lateral viscosity of ice shelves or sea ice at
                                !! v-points [L4 Z-1 T-1 ~> m3 s-1]
=======
    rigidity_ice_u => NULL(), & !< Depth-integrated lateral viscosity of ice shelves or sea ice at u-points [m3 s-1]
    rigidity_ice_v => NULL()    !< Depth-integrated lateral viscosity of ice shelves or sea ice at v-points [m3 s-1]
  real, pointer, dimension(:,:) :: t_rp => NULL()
                                 !< random pattern at t-points
>>>>>>> c2aa2a84
  real :: dt_force_accum = -1.0 !< The amount of time over which the mechanical forcing fluxes
                                !! have been averaged [s].
  logical :: net_mass_src_set = .false. !< If true, an estimate of net_mass_src has been provided.
  logical :: accumulate_p_surf = .false. !< If true, the surface pressure due to the atmosphere
                                !! and various types of ice needs to be accumulated, and the
                                !! surface pressure explicitly reset to zero at the driver level
                                !! when appropriate.
  logical :: accumulate_rigidity = .false. !< If true, the rigidity due to various types of
                                !! ice needs to be accumulated, and the rigidity explicitly
                                !! reset to zero at the driver level when appropriate.

  real, pointer, dimension(:,:) :: &
       ustk0 => NULL(), &
       vstk0 => NULL()
  real, pointer, dimension(:) :: &
       stk_wavenumbers => NULL()
  real, pointer, dimension(:,:,:) :: &
       ustkb => NULL(), &
       vstkb => NULL()

  logical :: initialized = .false. !< This indicates whether the appropriate arrays have been initialized.
end type mech_forcing

!> Structure that defines the id handles for the forcing type
type, public :: forcing_diags

  !>@{ Forcing diagnostic handles
  ! mass flux diagnostic handles
  integer :: id_prcme        = -1, id_evap        = -1
  integer :: id_precip       = -1, id_vprec       = -1
  integer :: id_lprec        = -1, id_fprec       = -1
  integer :: id_lrunoff      = -1, id_frunoff     = -1
  integer :: id_net_massout  = -1, id_net_massin  = -1
  integer :: id_massout_flux = -1, id_massin_flux = -1
  integer :: id_seaice_melt  = -1

  ! global area integrated mass flux diagnostic handles
  integer :: id_total_prcme        = -1, id_total_evap        = -1
  integer :: id_total_precip       = -1, id_total_vprec       = -1
  integer :: id_total_lprec        = -1, id_total_fprec       = -1
  integer :: id_total_lrunoff      = -1, id_total_frunoff     = -1
  integer :: id_total_net_massout  = -1, id_total_net_massin  = -1
  integer :: id_total_seaice_melt  = -1

  ! global area averaged mass flux diagnostic handles
  integer :: id_prcme_ga  = -1, id_evap_ga = -1
  integer :: id_lprec_ga  = -1, id_fprec_ga= -1
  integer :: id_precip_ga = -1, id_vprec_ga= -1

  ! heat flux diagnostic handles
  integer :: id_net_heat_coupler    = -1, id_net_heat_surface      = -1
  integer :: id_sens                = -1, id_LwLatSens             = -1
  integer :: id_sw                  = -1, id_lw                    = -1
  integer :: id_sw_vis              = -1, id_sw_nir                = -1
  integer :: id_lat_evap            = -1, id_lat_frunoff           = -1
  integer :: id_lat                 = -1, id_lat_fprec             = -1
  integer :: id_heat_content_lrunoff= -1, id_heat_content_frunoff  = -1
  integer :: id_heat_content_lprec  = -1, id_heat_content_fprec    = -1
  integer :: id_heat_content_cond   = -1, id_heat_content_surfwater= -1
  integer :: id_heat_content_vprec  = -1, id_heat_content_massout  = -1
  integer :: id_heat_added          = -1, id_heat_content_massin   = -1
  integer :: id_hfrainds            = -1, id_hfrunoffds            = -1
  integer :: id_seaice_melt_heat    = -1, id_heat_content_icemelt  = -1

  ! global area integrated heat flux diagnostic handles
  integer :: id_total_net_heat_coupler    = -1, id_total_net_heat_surface      = -1
  integer :: id_total_sens                = -1, id_total_LwLatSens             = -1
  integer :: id_total_sw                  = -1, id_total_lw                    = -1
  integer :: id_total_lat_evap            = -1, id_total_lat_frunoff           = -1
  integer :: id_total_lat                 = -1, id_total_lat_fprec             = -1
  integer :: id_total_heat_content_lrunoff= -1, id_total_heat_content_frunoff  = -1
  integer :: id_total_heat_content_lprec  = -1, id_total_heat_content_fprec    = -1
  integer :: id_total_heat_content_cond   = -1, id_total_heat_content_surfwater= -1
  integer :: id_total_heat_content_vprec  = -1, id_total_heat_content_massout  = -1
  integer :: id_total_heat_added          = -1, id_total_heat_content_massin   = -1
  integer :: id_total_seaice_melt_heat    = -1, id_total_heat_content_icemelt  = -1

  ! global area averaged heat flux diagnostic handles
  integer :: id_net_heat_coupler_ga = -1, id_net_heat_surface_ga = -1
  integer :: id_sens_ga             = -1, id_LwLatSens_ga        = -1
  integer :: id_sw_ga               = -1, id_lw_ga               = -1
  integer :: id_lat_ga              = -1

  ! salt flux diagnostic handles
  integer :: id_saltflux          = -1
  integer :: id_saltFluxIn        = -1
  integer :: id_saltFluxAdded     = -1

  integer :: id_total_saltflux        = -1
  integer :: id_total_saltFluxIn      = -1
  integer :: id_total_saltFluxAdded   = -1

  integer :: id_vPrecGlobalAdj    = -1
  integer :: id_vPrecGlobalScl    = -1
  integer :: id_saltFluxGlobalAdj = -1
  integer :: id_saltFluxGlobalScl = -1
  integer :: id_netFWGlobalAdj    = -1
  integer :: id_netFWGlobalScl    = -1

  ! momentum flux and forcing diagnostic handles
  integer :: id_taux  = -1
  integer :: id_tauy  = -1
  integer :: id_ustar = -1

  integer :: id_psurf     = -1
  integer :: id_TKE_tidal = -1
  integer :: id_buoy      = -1

  ! iceberg diagnostic handles
  integer :: id_ustar_berg = -1
  integer :: id_area_berg = -1
  integer :: id_mass_berg = -1

  ! Iceberg + Ice shelf diagnostic handles
  integer :: id_ustar_ice_cover = -1
  integer :: id_frac_ice_cover = -1
  !>@}

  integer :: id_clock_forcing = -1 !< CPU clock id

end type forcing_diags

contains

!> This subroutine extracts fluxes from the surface fluxes type. It works on a j-row
!! for optimization purposes. The 2d (i,j) wrapper is the next subroutine below.
!! This routine multiplies fluxes by dt, so that the result is an accumulation of fluxes
!! over a time step.
subroutine extractFluxes1d(G, GV, US, fluxes, optics, nsw, j, dt, &
                  FluxRescaleDepth, useRiverHeatContent, useCalvingHeatContent, &
                  h, T, netMassInOut, netMassOut, net_heat, net_salt, pen_SW_bnd, tv, &
                  aggregate_FW, nonpenSW, netmassInOut_rate, net_Heat_Rate, &
                  net_salt_rate, pen_sw_bnd_Rate, skip_diags)

  type(ocean_grid_type),    intent(in)    :: G              !< ocean grid structure
  type(verticalGrid_type),  intent(in)    :: GV             !< ocean vertical grid structure
  type(unit_scale_type),    intent(in)    :: US             !< A dimensional unit scaling type
  type(forcing),            intent(inout) :: fluxes         !< structure containing pointers to possible
                                                            !! forcing fields. NULL unused fields.
  type(optics_type),        pointer       :: optics         !< pointer to optics
  integer,                  intent(in)    :: nsw            !< number of bands of penetrating SW
  integer,                  intent(in)    :: j              !< j-index to work on
  real,                     intent(in)    :: dt             !< The time step for these fluxes [T ~> s]
  real,                     intent(in)    :: FluxRescaleDepth !< min ocean depth before fluxes
                                                            !! are scaled away [H ~> m or kg m-2]
  logical,                  intent(in)    :: useRiverHeatContent   !< logical for river heat content
  logical,                  intent(in)    :: useCalvingHeatContent !< logical for calving heat content
  real, dimension(SZI_(G),SZK_(G)), &
                            intent(in)    :: h              !< layer thickness [H ~> m or kg m-2]
  real, dimension(SZI_(G),SZK_(G)), &
                            intent(in)    :: T              !< layer temperatures [degC]
  real, dimension(SZI_(G)), intent(out)   :: netMassInOut   !< net mass flux (non-Bouss) or volume flux
                                                            !! (if Bouss) of water in/out of ocean over
                                                            !! a time step [H ~> m or kg m-2]
  real, dimension(SZI_(G)), intent(out)   :: netMassOut     !< net mass flux (non-Bouss) or volume flux
                                                            !! (if Bouss) of water leaving ocean surface
                                                            !! over a time step [H ~> m or kg m-2].
                                                            !! netMassOut < 0 means mass leaves ocean.
  real, dimension(SZI_(G)), intent(out)   :: net_heat       !< net heat at the surface accumulated over a
                                                            !! time step for coupler + restoring.
                                                            !! Exclude two terms from net_heat:
                                                            !! (1) downwelling (penetrative) SW,
                                                            !! (2) evaporation heat content,
                                                            !! (since do not yet know evap temperature).
                                                            !! [degC H ~> degC m or degC kg m-2].
  real, dimension(SZI_(G)), intent(out)   :: net_salt       !< surface salt flux into the ocean
                                                            !! accumulated over a time step
                                                            !! [ppt H ~> ppt m or ppt kg m-2].
  real, dimension(max(1,nsw),G%isd:G%ied), intent(out) :: pen_SW_bnd !< penetrating SW flux, split into bands.
                                                            !! [degC H ~> degC m or degC kg m-2]
                                                            !! and array size nsw x SZI_(G), where
                                                            !! nsw=number of SW bands in pen_SW_bnd.
                                                            !! This heat flux is not part of net_heat.
  type(thermo_var_ptrs),    intent(inout) :: tv             !< structure containing pointers to available
                                                            !! thermodynamic fields. Used to keep
                                                            !! track of the heat flux associated with net
                                                            !! mass fluxes into the ocean.
  logical,                  intent(in)    :: aggregate_FW   !< For determining how to aggregate forcing.
  real, dimension(SZI_(G)), &
                  optional, intent(out)   :: nonpenSW       !< Non-penetrating SW used in net_heat
                                                            !! [degC H ~> degC m or degC kg m-2].
                                                            !! Summed over SW bands when diagnosing nonpenSW.
  real, dimension(SZI_(G)), &
                  optional, intent(out)   :: net_Heat_rate  !< Rate of net surface heating
                                                            !! [degC H T-1 ~> degC m s-1 or degC kg m-2 s-1].
  real, dimension(SZI_(G)), &
                  optional, intent(out)   :: net_salt_rate  !< Surface salt flux into the ocean
                                                            !! [ppt H T-1 ~> ppt m s-1 or ppt kg m-2 s-1].
  real, dimension(SZI_(G)), &
                  optional, intent(out)   :: netmassInOut_rate !< Rate of net mass flux into the ocean
                                                            !! [H T-1 ~> m s-1 or kg m-2 s-1].
  real, dimension(max(1,nsw),G%isd:G%ied), &
                  optional, intent(out)   :: pen_sw_bnd_rate !< Rate of penetrative shortwave heating
                                                             !! [degC H T-1 ~> degC m s-1 or degC kg m-2 s-1].
  logical,        optional, intent(in)    :: skip_diags      !< If present and true, skip calculating diagnostics

  ! local
  real :: htot(SZI_(G))       ! total ocean depth [H ~> m or kg m-2]
  real :: Pen_sw_tot(SZI_(G)) ! sum across all bands of Pen_SW [degC H ~> degC m or degC kg m-2].
  real :: pen_sw_tot_rate(SZI_(G)) ! Summed rate of shortwave heating across bands
                              ! [degC H T-1 ~> degC m s-1 or degC kg m-2 s-1]
  real :: Ih_limit            ! inverse depth at which surface fluxes start to be limited
                              ! or 0 for no limiting [H-1 ~> m-1 or m2 kg-1]
  real :: scale               ! scale scales away fluxes if depth < FluxRescaleDepth
  real :: I_Cp                ! 1.0 / C_p [degC Q-1 ~> kg degC J-1]
  real :: I_Cp_Hconvert       ! Unit conversion factors divided by the heat capacity
                              ! [degC H R-1 Z-1 Q-1 ~> degC m3 J-1 or kg degC J-1]
  logical :: calculate_diags  ! Indicate to calculate/update diagnostic arrays
  character(len=200) :: mesg
  integer            :: is, ie, nz, i, k, n

  logical :: do_NHR, do_NSR, do_NMIOR, do_PSWBR

  !BGR-Jul 5,2017{
  ! Initializes/sets logicals if 'rates' are requested
  ! These factors are required for legacy reasons
  !  and therefore computed only when optional outputs are requested
  do_NHR = .false.
  do_NSR = .false.
  do_NMIOR = .false.
  do_PSWBR = .false.
  if (present(net_heat_rate)) do_NHR = .true.
  if (present(net_salt_rate)) do_NSR = .true.
  if (present(netmassinout_rate)) do_NMIOR = .true.
  if (present(pen_sw_bnd_rate)) do_PSWBR = .true.
  !}BGR

  Ih_limit  = 0.0 ; if (FluxRescaleDepth > 0.0) Ih_limit  = 1.0 / FluxRescaleDepth
  I_Cp      = 1.0 / fluxes%C_p
  I_Cp_Hconvert = 1.0 / (GV%H_to_RZ * fluxes%C_p)

  is = G%isc ; ie = G%iec ; nz = G%ke

  calculate_diags = .true.
  if (present(skip_diags)) calculate_diags = .not. skip_diags

  ! error checking

  if (nsw > 0) then ; if (nsw /= optics_nbands(optics)) call MOM_error(WARNING, &
    "mismatch in the number of bands of shortwave radiation in MOM_forcing_type extract_fluxes.")
  endif

  if (.not.associated(fluxes%sw)) call MOM_error(FATAL, &
    "MOM_forcing_type extractFluxes1d: fluxes%sw is not associated.")

  if (.not.associated(fluxes%lw)) call MOM_error(FATAL, &
    "MOM_forcing_type extractFluxes1d: fluxes%lw is not associated.")

  if (.not.associated(fluxes%latent)) call MOM_error(FATAL, &
    "MOM_forcing_type extractFluxes1d: fluxes%latent is not associated.")

  if (.not.associated(fluxes%sens)) call MOM_error(FATAL, &
    "MOM_forcing_type extractFluxes1d: fluxes%sens is not associated.")

  if (.not.associated(fluxes%evap)) call MOM_error(FATAL, &
    "MOM_forcing_type extractFluxes1d: No evaporation defined.")

  if (.not.associated(fluxes%vprec)) call MOM_error(FATAL, &
    "MOM_forcing_type extractFluxes1d: fluxes%vprec not defined.")

  if ((.not.associated(fluxes%lprec)) .or. &
      (.not.associated(fluxes%fprec))) call MOM_error(FATAL, &
    "MOM_forcing_type extractFluxes1d: No precipitation defined.")

  do i=is,ie ; htot(i) = h(i,1) ; enddo
  do k=2,nz ; do i=is,ie ; htot(i) = htot(i) + h(i,k) ; enddo ; enddo

  if (nsw >= 1) then
    call extract_optics_slice(optics, j, G, GV, penSW_top=Pen_SW_bnd)
    if (do_PSWBR) call extract_optics_slice(optics, j, G, GV, penSW_top=Pen_SW_bnd_rate)
  endif

  do i=is,ie

    scale = 1.0 ; if ((Ih_limit > 0.0) .and. (htot(i)*Ih_limit < 1.0)) scale = htot(i)*Ih_limit

    ! Convert the penetrating shortwave forcing to (K * H) and reduce fluxes for shallow depths.
    ! (H=m for Bouss, H=kg/m2 for non-Bouss)
    Pen_sw_tot(i) = 0.0
    if (nsw >= 1) then
      do n=1,nsw
        Pen_SW_bnd(n,i) = I_Cp_Hconvert*scale*dt * max(0.0, Pen_SW_bnd(n,i))
        Pen_sw_tot(i)   = Pen_sw_tot(i) + Pen_SW_bnd(n,i)
      enddo
    else
      Pen_SW_bnd(1,i) = 0.0
    endif

    if (do_PSWBR) then  ! Repeat the above code w/ dt=1s for legacy reasons
      pen_sw_tot_rate(i) = 0.0
      if (nsw >= 1) then
        do n=1,nsw
          Pen_SW_bnd_rate(n,i) = I_Cp_Hconvert*scale * max(0.0, Pen_SW_bnd_rate(n,i))
          pen_sw_tot_rate(i) = pen_sw_tot_rate(i) + pen_sw_bnd_rate(n,i)
        enddo
      else
        pen_sw_bnd_rate(1,i) = 0.0
      endif
    endif

    ! net volume/mass of liquid and solid passing through surface boundary fluxes
    netMassInOut(i) = dt * (scale * &
                                   (((((( fluxes%lprec(i,j)        &
                                        + fluxes%fprec(i,j)      )  &
                                        + fluxes%evap(i,j)       )  &
                                        + fluxes%lrunoff(i,j)    )  &
                                        + fluxes%vprec(i,j)      )  &
                                        + fluxes%seaice_melt(i,j))  &
                                        + fluxes%frunoff(i,j)    ))

    if (do_NMIOr) then  ! Repeat the above code without multiplying by a timestep for legacy reasons
      netMassInOut_rate(i) = (scale * &
                                   (((((( fluxes%lprec(i,j)      &
                                        + fluxes%fprec(i,j)      )  &
                                        + fluxes%evap(i,j)       )  &
                                        + fluxes%lrunoff(i,j)    )  &
                                        + fluxes%vprec(i,j)      )  &
                                        + fluxes%seaice_melt(i,j))  &
                                        + fluxes%frunoff(i,j)   ))
    endif

    ! smg:
    ! for non-Bouss, we add/remove salt mass to total ocean mass. to conserve
    ! total salt mass ocean+ice, the sea ice model must lose mass when salt mass
    ! is added to the ocean, which may still need to be coded.  Not that the units
    ! of netMassInOut are still kg_m2, so no conversion to H should occur yet.
    if (.not.GV%Boussinesq .and. associated(fluxes%salt_flux)) then
      netMassInOut(i) = netMassInOut(i) + dt * (scale * fluxes%salt_flux(i,j))
      if (do_NMIOr) netMassInOut_rate(i) = netMassInOut_rate(i) + &
                                               (scale * fluxes%salt_flux(i,j))
    endif

    ! net volume/mass of water leaving the ocean.
    ! check that fluxes are < 0, which means mass is indeed leaving.
    netMassOut(i) = 0.0

    ! evap > 0 means condensating water is added into ocean.
    ! evap < 0 means evaporation of water from the ocean, in
    ! which case heat_content_evap is computed in MOM_diabatic_driver.F90
    if (fluxes%evap(i,j) < 0.0) netMassOut(i) = netMassOut(i) + fluxes%evap(i,j)
  !   if (associated(fluxes%heat_content_cond)) fluxes%heat_content_cond(i,j) = 0.0 !??? --AJA

    ! lprec < 0 means sea ice formation taking water from the ocean.
    ! smg: we should split the ice melt/formation from the lprec
    if (fluxes%lprec(i,j) < 0.0) netMassOut(i) = netMassOut(i) + fluxes%lprec(i,j)

    ! seaice_melt < 0 means sea ice formation taking water from the ocean.
    if (fluxes%seaice_melt(i,j) < 0.0) netMassOut(i) = netMassOut(i) + fluxes%seaice_melt(i,j)

    ! vprec < 0 means virtual evaporation arising from surface salinity restoring,
    ! in which case heat_content_vprec is computed in MOM_diabatic_driver.F90.
    if (fluxes%vprec(i,j) < 0.0) netMassOut(i) = netMassOut(i) + fluxes%vprec(i,j)

    netMassOut(i) = dt * scale * netMassOut(i)

    ! convert to H units (Bouss=meter or non-Bouss=kg/m^2)
    netMassInOut(i) = GV%RZ_to_H * netMassInOut(i)
    if (do_NMIOr) netMassInOut_rate(i) = GV%RZ_to_H * netMassInOut_rate(i)
    netMassOut(i)   = GV%RZ_to_H * netMassOut(i)

    ! surface heat fluxes from radiation and turbulent fluxes (K * H)
    ! (H=m for Bouss, H=kg/m2 for non-Bouss)

    ! CIME provides heat flux from snow&ice melt (seaice_melt_heat), so this is added below
    if (associated(fluxes%seaice_melt_heat)) then
      net_heat(i) = scale * dt * I_Cp_Hconvert * &
                    ( fluxes%sw(i,j) + (((fluxes%lw(i,j) + fluxes%latent(i,j)) + fluxes%sens(i,j)) + &
                      fluxes%seaice_melt_heat(i,j)) )
      !Repeats above code w/ dt=1. for legacy reason
      if (do_NHR)  net_heat_rate(i) = scale * I_Cp_Hconvert * &
           ( fluxes%sw(i,j) + (((fluxes%lw(i,j) + fluxes%latent(i,j)) + fluxes%sens(i,j)) + &
             fluxes%seaice_melt_heat(i,j)))
    else
      net_heat(i) = scale * dt * I_Cp_Hconvert * &
                    ( fluxes%sw(i,j) + ((fluxes%lw(i,j) + fluxes%latent(i,j)) + fluxes%sens(i,j)) )
      !Repeats above code w/ dt=1. for legacy reason
      if (do_NHR)  net_heat_rate(i) = scale * I_Cp_Hconvert * &
           ( fluxes%sw(i,j) + ((fluxes%lw(i,j) + fluxes%latent(i,j)) + fluxes%sens(i,j)) )
    endif

    ! Add heat flux from surface damping (restoring) (K * H) or flux adjustments.
    if (associated(fluxes%heat_added)) then
      net_heat(i) = net_heat(i) + (scale * (dt * I_Cp_Hconvert)) * fluxes%heat_added(i,j)
      if (do_NHR) net_heat_rate(i) = net_heat_rate(i) + (scale * I_Cp_Hconvert) * fluxes%heat_added(i,j)
    endif

    ! Add explicit heat flux for runoff (which is part of the ice-ocean boundary
    ! flux type). Runoff is otherwise added with a temperature of SST.
    if (useRiverHeatContent) then
      ! remove lrunoff*SST here, to counteract its addition elsewhere
      net_heat(i) = (net_heat(i) + (scale*(dt * I_Cp_Hconvert)) * fluxes%heat_content_lrunoff(i,j)) - &
                     (GV%RZ_to_H * (scale * dt)) * fluxes%lrunoff(i,j) * T(i,1)
      !BGR-Jul 5, 2017{
      !Intentionally neglect the following contribution to rate for legacy reasons.
      !if (do_NHR) net_heat_rate(i) = (net_heat_rate(i) + (scale*I_Cp_Hconvert) * fluxes%heat_content_lrunoff(i,j)) - &
      !               (GV%RZ_to_H * (scale)) * fluxes%lrunoff(i,j) * T(i,1)
      !}BGR
      if (calculate_diags .and. associated(tv%TempxPmE)) then
        tv%TempxPmE(i,j) = tv%TempxPmE(i,j) + (scale * dt) * &
            (I_Cp*fluxes%heat_content_lrunoff(i,j) - fluxes%lrunoff(i,j)*T(i,1))
      endif
    endif

    ! Add explicit heat flux for calving (which is part of the ice-ocean boundary
    ! flux type). Calving is otherwise added with a temperature of SST.
    if (useCalvingHeatContent) then
      ! remove frunoff*SST here, to counteract its addition elsewhere
      net_heat(i) = net_heat(i) + (scale*(dt * I_Cp_Hconvert)) * fluxes%heat_content_frunoff(i,j) - &
                    (GV%RZ_to_H * (scale * dt)) * fluxes%frunoff(i,j) * T(i,1)
      !BGR-Jul 5, 2017{
      !Intentionally neglect the following contribution to rate for legacy reasons.
!      if (do_NHR) net_heat_rate(i) = net_heat_rate(i) + (scale*I_Cp_Hconvert) * fluxes%heat_content_frunoff(i,j) - &
!                    (GV%RZ_to_H * scale) * fluxes%frunoff(i,j) * T(i,1)
      !}BGR
      if (calculate_diags .and. associated(tv%TempxPmE)) then
        tv%TempxPmE(i,j) = tv%TempxPmE(i,j) + (scale * dt) * &
            (I_Cp*fluxes%heat_content_frunoff(i,j) - fluxes%frunoff(i,j)*T(i,1))
      endif
    endif

! smg: new code
    ! add heat from all terms that may add mass to the ocean (K * H).
    ! if evap, lprec, or vprec < 0, then compute their heat content
    ! inside MOM_diabatic_driver.F90 and fill in fluxes%heat_content_massout.
    ! we do so since we do not here know the temperature
    ! of water leaving the ocean, as it could be leaving from more than
    ! one layer of the upper ocean in the case of very thin layers.
    ! When evap, lprec, or vprec > 0, then we know their heat content here
    ! via settings from inside of the appropriate config_src driver files.
!    if (associated(fluxes%heat_content_lprec)) then
!      net_heat(i) = net_heat(i) + scale * dt * I_Cp_Hconvert * &
!     (fluxes%heat_content_lprec(i,j)    + (fluxes%heat_content_fprec(i,j)   + &
!     (fluxes%heat_content_lrunoff(i,j)  + (fluxes%heat_content_frunoff(i,j) + &
!     (fluxes%heat_content_cond(i,j)     +  fluxes%heat_content_vprec(i,j))))))
!    endif

    if (fluxes%num_msg < fluxes%max_msg) then
      if (Pen_SW_tot(i) > 1.000001 * I_Cp_Hconvert*scale*dt*fluxes%sw(i,j)) then
        fluxes%num_msg = fluxes%num_msg + 1
        write(mesg,'("Penetrating shortwave of ",1pe17.10, &
                    &" exceeds total shortwave of ",1pe17.10,&
                    &" at ",1pg11.4,"E, "1pg11.4,"N.")') &
               Pen_SW_tot(i), I_Cp_Hconvert*scale*dt * fluxes%sw(i,j), &
               G%geoLonT(i,j), G%geoLatT(i,j)
        call MOM_error(WARNING,mesg)
      endif
    endif

    ! remove penetrative portion of the SW that is NOT absorbed within a
    ! tiny layer at the top of the ocean.
    net_heat(i) = net_heat(i) - Pen_SW_tot(i)
    !Repeat above code for 'rate' term
    if (do_NHR) net_heat_rate(i) = net_heat_rate(i) - Pen_SW_tot_rate(i)

    ! diagnose non-downwelling SW
    if (present(nonPenSW)) then
      nonPenSW(i) = scale * dt * I_Cp_Hconvert * fluxes%sw(i,j) - Pen_SW_tot(i)
    endif

    ! Salt fluxes
    Net_salt(i) = 0.0
    if (do_NSR) Net_salt_rate(i) = 0.0
    ! Convert salt_flux from kg (salt)/(m^2 * s) to
    ! Boussinesq: (ppt * m)
    ! non-Bouss:  (g/m^2)
    if (associated(fluxes%salt_flux)) then
      Net_salt(i) = (scale * dt * (1000.0 * fluxes%salt_flux(i,j))) * GV%RZ_to_H
      !Repeat above code for 'rate' term
      if (do_NSR) Net_salt_rate(i) = (scale * 1. * (1000.0 * fluxes%salt_flux(i,j))) * GV%RZ_to_H
    endif

    ! Diagnostics follow...
    if (calculate_diags) then

      ! Store Net_salt for unknown reason?
      if (associated(fluxes%salt_flux)) then
        ! This seems like a bad idea to me. -RWH
        if (calculate_diags) fluxes%netSalt(i,j) = US%kg_m2s_to_RZ_T*Net_salt(i)
      endif

      ! Initialize heat_content_massin that is diagnosed in mixedlayer_convection or
      ! applyBoundaryFluxes such that the meaning is as the sum of all incoming components.
      if (associated(fluxes%heat_content_massin))  then
        if (aggregate_FW) then
          if (netMassInOut(i) > 0.0) then ! net is "in"
            fluxes%heat_content_massin(i,j) = -fluxes%C_p * netMassOut(i) * T(i,1) * GV%H_to_RZ / dt
          else ! net is "out"
            fluxes%heat_content_massin(i,j) = fluxes%C_p * ( netMassInout(i) - netMassOut(i) ) * &
                                               T(i,1) * GV%H_to_RZ / dt
          endif
        else
          fluxes%heat_content_massin(i,j) = 0.
        endif
      endif

      ! Initialize heat_content_massout that is diagnosed in mixedlayer_convection or
      ! applyBoundaryFluxes such that the meaning is as the sum of all outgoing components.
      if (associated(fluxes%heat_content_massout)) then
        if (aggregate_FW) then
          if (netMassInOut(i) > 0.0) then ! net is "in"
            fluxes%heat_content_massout(i,j) = fluxes%C_p * netMassOut(i) * T(i,1) * GV%H_to_RZ / dt
          else ! net is "out"
            fluxes%heat_content_massout(i,j) = -fluxes%C_p * ( netMassInout(i) - netMassOut(i) ) * &
                                                T(i,1) * GV%H_to_RZ / dt
          endif
        else
          fluxes%heat_content_massout(i,j) = 0.0
        endif
      endif

      ! smg: we should remove sea ice melt from lprec!!!
      ! fluxes%lprec > 0 means ocean gains mass via liquid precipitation and/or sea ice melt.
      ! When atmosphere does not provide heat of this precipitation, the ocean assumes
      ! it enters the ocean at the SST.
      ! fluxes%lprec < 0 means ocean loses mass via sea ice formation. As we do not yet know
      ! the layer at which this mass is removed, we cannot compute it heat content. We must
      ! wait until MOM_diabatic_driver.F90.
      if (associated(fluxes%heat_content_lprec)) then
        if (fluxes%lprec(i,j) > 0.0) then
          fluxes%heat_content_lprec(i,j) = fluxes%C_p*fluxes%lprec(i,j)*T(i,1)
        else
          fluxes%heat_content_lprec(i,j) = 0.0
        endif
      endif

      ! fprec SHOULD enter ocean at 0degC if atmos model does not provide fprec heat content.
      ! However, we need to adjust netHeat above to reflect the difference between 0decC and SST
      ! and until we do so fprec is treated like lprec and enters at SST. -AJA
      if (associated(fluxes%heat_content_fprec)) then
        if (fluxes%fprec(i,j) > 0.0) then
          fluxes%heat_content_fprec(i,j) = fluxes%C_p*fluxes%fprec(i,j)*T(i,1)
        else
          fluxes%heat_content_fprec(i,j) = 0.0
        endif
      endif

      ! Following lprec and fprec, water flux due to sea ice melt (seaice_melt) enters at SST - GMM
      if (associated(fluxes%heat_content_icemelt)) then
        if (fluxes%seaice_melt(i,j) > 0.0) then
          fluxes%heat_content_icemelt(i,j) = fluxes%C_p*fluxes%seaice_melt(i,j)*T(i,1)
        else
          fluxes%heat_content_icemelt(i,j) = 0.0
        endif
      endif

      ! virtual precip associated with salinity restoring
      ! vprec > 0 means add water to ocean, assumed to be at SST
      ! vprec < 0 means remove water from ocean; set heat_content_vprec in MOM_diabatic_driver.F90
      if (associated(fluxes%heat_content_vprec)) then
        if (fluxes%vprec(i,j) > 0.0) then
          fluxes%heat_content_vprec(i,j) = fluxes%C_p*fluxes%vprec(i,j)*T(i,1)
        else
          fluxes%heat_content_vprec(i,j) = 0.0
        endif
      endif

      ! fluxes%evap < 0 means ocean loses mass due to evaporation.
      ! Evaporation leaves ocean surface at a temperature that has yet to be determined,
      ! since we do not know the precise layer that the water evaporates.  We therefore
      ! compute fluxes%heat_content_massout at the relevant point inside MOM_diabatic_driver.F90.
      ! fluxes%evap > 0 means ocean gains moisture via condensation.
      ! Condensation is assumed to drop into the ocean at the SST, just like lprec.
      if (associated(fluxes%heat_content_cond)) then
        if (fluxes%evap(i,j) > 0.0) then
          fluxes%heat_content_cond(i,j) = fluxes%C_p*fluxes%evap(i,j)*T(i,1)
        else
          fluxes%heat_content_cond(i,j) = 0.0
        endif
      endif

      ! Liquid runoff enters ocean at SST if land model does not provide runoff heat content.
      if (.not. useRiverHeatContent) then
        if (associated(fluxes%lrunoff) .and. associated(fluxes%heat_content_lrunoff)) then
          fluxes%heat_content_lrunoff(i,j) = fluxes%C_p*fluxes%lrunoff(i,j)*T(i,1)
        endif
      endif

      ! Icebergs enter ocean at SST if land model does not provide calving heat content.
      if (.not. useCalvingHeatContent) then
        if (associated(fluxes%frunoff) .and. associated(fluxes%heat_content_frunoff)) then
          fluxes%heat_content_frunoff(i,j) = fluxes%C_p*fluxes%frunoff(i,j)*T(i,1)
        endif
      endif

    endif ! calculate_diags

  enddo ! i-loop

end subroutine extractFluxes1d


!> 2d wrapper for 1d extract fluxes from surface fluxes type.
!! This subroutine extracts fluxes from the surface fluxes type. It multiplies the
!! fluxes by dt, so that the result is an accumulation of the fluxes over a time step.
subroutine extractFluxes2d(G, GV, US, fluxes, optics, nsw, dt, FluxRescaleDepth, &
                           useRiverHeatContent, useCalvingHeatContent, h, T, &
                           netMassInOut, netMassOut, net_heat, Net_salt, Pen_SW_bnd, tv, &
                           aggregate_FW)

  type(ocean_grid_type),            intent(in)    :: G              !< ocean grid structure
  type(verticalGrid_type),          intent(in)    :: GV             !< ocean vertical grid structure
  type(unit_scale_type),            intent(in)    :: US             !< A dimensional unit scaling type
  type(forcing),                    intent(inout) :: fluxes         !< structure containing pointers to forcing.
  type(optics_type),                pointer       :: optics         !< pointer to optics
  integer,                          intent(in)    :: nsw            !< number of bands of penetrating SW
  real,                             intent(in)    :: dt             !< The time step for these fluxes [T ~> s]
  real,                             intent(in)    :: FluxRescaleDepth !< min ocean depth before fluxes
                                                                    !! are scaled away [H ~> m or kg m-2]
  logical,                          intent(in)    :: useRiverHeatContent   !< logical for river heat content
  logical,                          intent(in)    :: useCalvingHeatContent !< logical for calving heat content
  real, dimension(SZI_(G),SZJ_(G),SZK_(G)), &
                                    intent(in)    :: h              !< layer thickness [H ~> m or kg m-2]
  real, dimension(SZI_(G),SZJ_(G),SZK_(G)), &
                                    intent(in)    :: T              !< layer temperatures [degC]
  real, dimension(SZI_(G),SZJ_(G)), intent(out)   :: netMassInOut   !< net mass flux (non-Bouss) or volume flux
                                                                    !! (if Bouss) of water in/out of ocean over
                                                                    !! a time step [H ~> m or kg m-2]
  real, dimension(SZI_(G),SZJ_(G)), intent(out)   :: netMassOut     !< net mass flux (non-Bouss) or volume flux
                                                                    !! (if Bouss) of water leaving ocean surface
                                                                    !! over a time step [H ~> m or kg m-2].
  real, dimension(SZI_(G),SZJ_(G)), intent(out)   :: net_heat       !< net heat at the surface accumulated over a
                                                                    !! time step associated with coupler + restore.
                                                                    !! Exclude two terms from net_heat:
                                                                    !! (1) downwelling (penetrative) SW,
                                                                    !! (2) evaporation heat content,
                                                                    !! (since do not yet know temperature of evap).
                                                                    !! [degC H ~> degC m or degC kg m-2]
  real, dimension(SZI_(G),SZJ_(G)), intent(out)   :: net_salt       !< surface salt flux into the ocean accumulated
                                                                    !! over a time step [ppt H ~> ppt m or ppt kg m-2]
  real, dimension(max(1,nsw),G%isd:G%ied,G%jsd:G%jed), intent(out) :: pen_SW_bnd !< penetrating SW flux, by frequency
                                                                    !! band [degC H ~> degC m or degC kg m-2] with array
                                                                    !! size nsw x SZI_(G), where nsw=number of SW bands
                                                                    !! in pen_SW_bnd. This heat flux is not in net_heat.
  type(thermo_var_ptrs),            intent(inout) :: tv             !< structure containing pointers to available
                                                                    !! thermodynamic fields. Here it is used to keep
                                                                    !! track of the heat flux associated with net
                                                                    !! mass fluxes into the ocean.
  logical,                          intent(in)    :: aggregate_FW   !< For determining how to aggregate the forcing.

  integer :: j
  !$OMP parallel do default(shared)
  do j=G%jsc, G%jec
    call extractFluxes1d(G, GV, US, fluxes, optics, nsw, j, dt, &
            FluxRescaleDepth, useRiverHeatContent, useCalvingHeatContent,&
            h(:,j,:), T(:,j,:), netMassInOut(:,j), netMassOut(:,j),              &
            net_heat(:,j), net_salt(:,j), pen_SW_bnd(:,:,j), tv, aggregate_FW)
  enddo

end subroutine extractFluxes2d


!> This routine calculates surface buoyancy flux by adding up the heat, FW & salt fluxes.
!! These are actual fluxes, with units of stuff per time. Setting dt=1 in the call to
!! extractFluxes routine allows us to get "stuf per time" rather than the time integrated
!! fluxes needed in other routines that call extractFluxes.
subroutine calculateBuoyancyFlux1d(G, GV, US, fluxes, optics, nsw, h, Temp, Salt, tv, j, &
                                   buoyancyFlux, netHeatMinusSW, netSalt, skip_diags)
  type(ocean_grid_type),                    intent(in)    :: G              !< ocean grid
  type(verticalGrid_type),                  intent(in)    :: GV             !< ocean vertical grid structure
  type(unit_scale_type),                    intent(in)    :: US             !< A dimensional unit scaling type
  type(forcing),                            intent(inout) :: fluxes         !< surface fluxes
  type(optics_type),                        pointer       :: optics         !< penetrating SW optics
  integer,                                  intent(in)    :: nsw            !< The number of frequency bands of
                                                                            !! penetrating shortwave radiation
  real, dimension(SZI_(G),SZJ_(G),SZK_(G)), intent(in)    :: h              !< layer thickness [H ~> m or kg m-2]
  real, dimension(SZI_(G),SZJ_(G),SZK_(G)), intent(in)    :: Temp           !< prognostic temp [degC]
  real, dimension(SZI_(G),SZJ_(G),SZK_(G)), intent(in)    :: Salt           !< salinity [ppt]
  type(thermo_var_ptrs),                    intent(inout) :: tv             !< thermodynamics type
  integer,                                  intent(in)    :: j              !< j-row to work on
  real, dimension(SZI_(G),SZK_(G)+1),       intent(inout) :: buoyancyFlux   !< buoyancy fluxes [L2 T-3 ~> m2 s-3]
  real, dimension(SZI_(G)),                 intent(inout) :: netHeatMinusSW !< surf Heat flux
                                                                      !! [degC H s-1 ~> degC m s-1 or degC kg m-2 s-1]
  real, dimension(SZI_(G)),                 intent(inout) :: netSalt        !< surf salt flux
                                                                      !! [ppt H s-1 ~> ppt m s-1 or ppt kg m-2 s-1]
  logical,                        optional, intent(in)    :: skip_diags     !< If present and true, skip calculating
                                                                            !! diagnostics inside extractFluxes1d()
  ! local variables
  integer                               :: k
  real, parameter                       :: dt = 1.    ! to return a rate from extractFluxes1d
  real, dimension(SZI_(G))              :: netH       ! net FW flux [H s-1 ~> m s-1 or kg m-2 s-1]
  real, dimension(SZI_(G))              :: netEvap    ! net FW flux leaving ocean via evaporation
                                                      ! [H s-1 ~> m s-1 or kg m-2 s-1]
  real, dimension(SZI_(G))              :: netHeat    ! net temp flux [degC H s-1 ~> degC m s-2 or degC kg m-2 s-1]
  real, dimension(max(nsw,1), SZI_(G))  :: penSWbnd   ! penetrating SW radiation by band
                                                      ! [degC H ~> degC m or degC kg m-2]
  real, dimension(SZI_(G))              :: pressure   ! pressure at the surface [R L2 T-2 ~> Pa]
  real, dimension(SZI_(G))              :: dRhodT     ! density partial derivative wrt temp [R degC-1 ~> kg m-3 degC-1]
  real, dimension(SZI_(G))              :: dRhodS     ! density partial derivative wrt saln [R ppt-1 ~> kg m-3 ppt-1]
  real, dimension(SZI_(G),SZK_(G)+1)    :: netPen     ! The net penetrating shortwave radiation at each level
                                                      ! [degC H ~> degC m or degC kg m-2]

  logical :: useRiverHeatContent
  logical :: useCalvingHeatContent
  real    :: depthBeforeScalingFluxes  ! A depth scale [H ~> m or kg m-2]
  real    :: GoRho ! The gravitational acceleration divided by mean density times some
                   ! unit conversion factors [L2 H-1 s R-1 T-3 ~> m4 kg-1 s-2 or m7 kg-2 s-2]
  real    :: H_limit_fluxes            ! Another depth scale [H ~> m or kg m-2]
  integer :: i

  !  smg: what do we do when have heat fluxes from calving and river?
  useRiverHeatContent   = .False.
  useCalvingHeatContent = .False.

  depthBeforeScalingFluxes = max( GV%Angstrom_H, 1.e-30*GV%m_to_H )
  pressure(:) = 0.
  if (associated(tv%p_surf)) then ; do i=G%isc,G%iec ; pressure(i) = tv%p_surf(i,j) ; enddo ; endif
  GoRho       = (GV%g_Earth * GV%H_to_Z*US%T_to_s) / GV%Rho0

  H_limit_fluxes = depthBeforeScalingFluxes

  ! The surface forcing is contained in the fluxes type.
  ! We aggregate the thermodynamic forcing for a time step into the following:
  ! netH       = water added/removed via surface fluxes [H s-1 ~> m s-1 or kg m-2 s-1]
  ! netHeat    = heat via surface fluxes [degC H s-1 ~> degC m s-1 or degC kg m-2 s-1]
  ! netSalt    = salt via surface fluxes [ppt H s-1 ~> ppt m s-1 or gSalt m-2 s-1]
  ! Note that unlike other calls to extractFLuxes1d() that return the time-integrated flux
  ! this call returns the rate because dt=1
  call extractFluxes1d(G, GV, US, fluxes, optics, nsw, j, dt*US%s_to_T,               &
                depthBeforeScalingFluxes, useRiverHeatContent, useCalvingHeatContent, &
                h(:,j,:), Temp(:,j,:), netH, netEvap, netHeatMinusSW,                 &
                netSalt, penSWbnd, tv, .false., skip_diags=skip_diags)

  ! Sum over bands and attenuate as a function of depth
  ! netPen is the netSW as a function of depth
  call sumSWoverBands(G, GV, US, h(:,j,:), optics_nbands(optics), optics, j, dt*US%s_to_T, &
                      H_limit_fluxes, .true., penSWbnd, netPen)

  ! Density derivatives
  call calculate_density_derivs(Temp(:,j,1), Salt(:,j,1), pressure, dRhodT, dRhodS, &
                                tv%eqn_of_state, EOS_domain(G%HI))

  ! Adjust netSalt to reflect dilution effect of FW flux
  netSalt(G%isc:G%iec) = netSalt(G%isc:G%iec) - Salt(G%isc:G%iec,j,1) * netH(G%isc:G%iec) ! ppt H/s

  ! Add in the SW heating for purposes of calculating the net
  ! surface buoyancy flux affecting the top layer.
  !netHeat(:) = netHeatMinusSW(:) + sum( penSWbnd, dim=1 )
  netHeat(G%isc:G%iec) = netHeatMinusSW(G%isc:G%iec) + netPen(G%isc:G%iec,1) ! K H/s

  ! Convert to a buoyancy flux, excluding penetrating SW heating
  buoyancyFlux(G%isc:G%iec,1) = - GoRho * ( dRhodS(G%isc:G%iec) * netSalt(G%isc:G%iec) + &
                                             dRhodT(G%isc:G%iec) * netHeat(G%isc:G%iec) ) ! [L2 T-3 ~> m2 s-3]
  ! We also have a penetrative buoyancy flux associated with penetrative SW
  do k=2, G%ke+1
    buoyancyFlux(G%isc:G%iec,k) = - GoRho * ( dRhodT(G%isc:G%iec) * netPen(G%isc:G%iec,k) ) ! [L2 T-3 ~> m2 s-3]
  enddo

end subroutine calculateBuoyancyFlux1d


!> Calculates surface buoyancy flux by adding up the heat, FW and salt fluxes,
!! for 2d arrays.  This is a wrapper for calculateBuoyancyFlux1d.
subroutine calculateBuoyancyFlux2d(G, GV, US, fluxes, optics, h, Temp, Salt, tv, &
                                   buoyancyFlux, netHeatMinusSW, netSalt, skip_diags)
  type(ocean_grid_type),                      intent(in)    :: G      !< ocean grid
  type(verticalGrid_type),                    intent(in)    :: GV     !< ocean vertical grid structure
  type(unit_scale_type),                      intent(in)    :: US     !< A dimensional unit scaling type
  type(forcing),                              intent(inout) :: fluxes !< surface fluxes
  type(optics_type),                          pointer       :: optics !< SW ocean optics
  real, dimension(SZI_(G),SZJ_(G),SZK_(G)),   intent(in)    :: h      !< layer thickness [H ~> m or kg m-2]
  real, dimension(SZI_(G),SZJ_(G),SZK_(G)),   intent(in)    :: Temp   !< temperature [degC]
  real, dimension(SZI_(G),SZJ_(G),SZK_(G)),   intent(in)    :: Salt   !< salinity [ppt]
  type(thermo_var_ptrs),                      intent(inout) :: tv     !< thermodynamics type
  real, dimension(SZI_(G),SZJ_(G),SZK_(G)+1), intent(inout) :: buoyancyFlux   !< buoyancy fluxes [L2 T-3 ~> m2 s-3]
  real, dimension(SZI_(G),SZJ_(G)), optional, intent(inout) :: netHeatMinusSW !< surf temp flux
                                                                              !! [degC H ~> degC m or degC kg m-2]
  real, dimension(SZI_(G),SZJ_(G)), optional, intent(inout) :: netSalt        !< surf salt flux
                                                                              !! [ppt H ~> ppt m or ppt kg m-2]
  logical, optional,                          intent(in)    :: skip_diags     !< If present and true, skip calculating
                                                                              !! diagnostics inside extractFluxes1d()
  ! local variables
  real, dimension( SZI_(G) ) :: netT ! net temperature flux [degC H s-1 ~> degC m s-2 or degC kg m-2 s-1]
  real, dimension( SZI_(G) ) :: netS ! net saln flux !! [ppt H s-1 ~> ppt m s-1 or ppt kg m-2 s-1]
  integer :: j

  netT(G%isc:G%iec) = 0. ; netS(G%isc:G%iec) = 0.

  !$OMP parallel do default(shared) firstprivate(netT,netS)
  do j=G%jsc,G%jec
    call calculateBuoyancyFlux1d(G, GV, US, fluxes, optics, optics_nbands(optics), h, Temp, Salt, &
                                 tv, j, buoyancyFlux(:,j,:), netT, netS, skip_diags=skip_diags)
    if (present(netHeatMinusSW)) netHeatMinusSW(G%isc:G%iec,j) = netT(G%isc:G%iec)
    if (present(netSalt)) netSalt(G%isc:G%iec,j) = netS(G%isc:G%iec)
  enddo

end subroutine calculateBuoyancyFlux2d


!> Write out chksums for thermodynamic fluxes.
subroutine MOM_forcing_chksum(mesg, fluxes, G, US, haloshift)
  character(len=*),        intent(in) :: mesg      !< message
  type(forcing),           intent(in) :: fluxes    !< A structure containing thermodynamic forcing fields
  type(ocean_grid_type),   intent(in) :: G         !< grid type
  type(unit_scale_type),   intent(in) :: US        !< A dimensional unit scaling type
  integer, optional,       intent(in) :: haloshift !< shift in halo

  integer :: is, ie, js, je, nz, hshift
  is = G%isc ; ie = G%iec ; js = G%jsc ; je = G%jec ; nz = G%ke

  hshift = 1 ; if (present(haloshift)) hshift = haloshift

  ! Note that for the chksum calls to be useful for reproducing across PE
  ! counts, there must be no redundant points, so all variables use is..ie
  ! and js...je as their extent.
  if (associated(fluxes%ustar)) &
    call hchksum(fluxes%ustar, mesg//" fluxes%ustar", G%HI, haloshift=hshift, scale=US%Z_to_m*US%s_to_T)
  if (associated(fluxes%buoy)) &
    call hchksum(fluxes%buoy, mesg//" fluxes%buoy ", G%HI, haloshift=hshift, scale=US%L_to_m**2*US%s_to_T**3)
  if (associated(fluxes%sw)) &
    call hchksum(fluxes%sw, mesg//" fluxes%sw", G%HI, haloshift=hshift, scale=US%QRZ_T_to_W_m2)
  if (associated(fluxes%sw_vis_dir)) &
    call hchksum(fluxes%sw_vis_dir, mesg//" fluxes%sw_vis_dir", G%HI, haloshift=hshift, scale=US%QRZ_T_to_W_m2)
  if (associated(fluxes%sw_vis_dif)) &
    call hchksum(fluxes%sw_vis_dif, mesg//" fluxes%sw_vis_dif", G%HI, haloshift=hshift, scale=US%QRZ_T_to_W_m2)
  if (associated(fluxes%sw_nir_dir)) &
    call hchksum(fluxes%sw_nir_dir, mesg//" fluxes%sw_nir_dir", G%HI, haloshift=hshift, scale=US%QRZ_T_to_W_m2)
  if (associated(fluxes%sw_nir_dif)) &
    call hchksum(fluxes%sw_nir_dif, mesg//" fluxes%sw_nir_dif", G%HI, haloshift=hshift, scale=US%QRZ_T_to_W_m2)
  if (associated(fluxes%lw)) &
    call hchksum(fluxes%lw, mesg//" fluxes%lw", G%HI, haloshift=hshift, scale=US%QRZ_T_to_W_m2)
  if (associated(fluxes%latent)) &
    call hchksum(fluxes%latent, mesg//" fluxes%latent", G%HI, haloshift=hshift, scale=US%QRZ_T_to_W_m2)
  if (associated(fluxes%latent_evap_diag)) &
    call hchksum(fluxes%latent_evap_diag, mesg//" fluxes%latent_evap_diag", G%HI, &
                 haloshift=hshift, scale=US%QRZ_T_to_W_m2)
  if (associated(fluxes%latent_fprec_diag)) &
    call hchksum(fluxes%latent_fprec_diag, mesg//" fluxes%latent_fprec_diag", G%HI, &
                 haloshift=hshift, scale=US%QRZ_T_to_W_m2)
  if (associated(fluxes%latent_frunoff_diag)) &
    call hchksum(fluxes%latent_frunoff_diag, mesg//" fluxes%latent_frunoff_diag", G%HI, &
                 haloshift=hshift, scale=US%QRZ_T_to_W_m2)
  if (associated(fluxes%sens)) &
    call hchksum(fluxes%sens, mesg//" fluxes%sens", G%HI, haloshift=hshift, scale=US%QRZ_T_to_W_m2)
  if (associated(fluxes%evap)) &
    call hchksum(fluxes%evap, mesg//" fluxes%evap", G%HI, haloshift=hshift, scale=US%RZ_T_to_kg_m2s)
  if (associated(fluxes%lprec)) &
    call hchksum(fluxes%lprec, mesg//" fluxes%lprec", G%HI, haloshift=hshift, scale=US%RZ_T_to_kg_m2s)
  if (associated(fluxes%fprec)) &
    call hchksum(fluxes%fprec, mesg//" fluxes%fprec", G%HI, haloshift=hshift, scale=US%RZ_T_to_kg_m2s)
  if (associated(fluxes%vprec)) &
    call hchksum(fluxes%vprec, mesg//" fluxes%vprec", G%HI, haloshift=hshift, scale=US%RZ_T_to_kg_m2s)
  if (associated(fluxes%seaice_melt)) &
    call hchksum(fluxes%seaice_melt, mesg//" fluxes%seaice_melt", G%HI, haloshift=hshift, scale=US%RZ_T_to_kg_m2s)
  if (associated(fluxes%seaice_melt_heat)) &
    call hchksum(fluxes%seaice_melt_heat, mesg//" fluxes%seaice_melt_heat", G%HI, &
                 haloshift=hshift, scale=US%QRZ_T_to_W_m2)
  if (associated(fluxes%p_surf)) &
    call hchksum(fluxes%p_surf, mesg//" fluxes%p_surf", G%HI, haloshift=hshift , scale=US%RL2_T2_to_Pa)
  if (associated(fluxes%salt_flux)) &
    call hchksum(fluxes%salt_flux, mesg//" fluxes%salt_flux", G%HI, haloshift=hshift, scale=US%RZ_T_to_kg_m2s)
  if (associated(fluxes%TKE_tidal)) &
    call hchksum(fluxes%TKE_tidal, mesg//" fluxes%TKE_tidal", G%HI, haloshift=hshift, &
                 scale=US%RZ3_T3_to_W_m2)
  if (associated(fluxes%ustar_tidal)) &
    call hchksum(fluxes%ustar_tidal, mesg//" fluxes%ustar_tidal", G%HI, haloshift=hshift, scale=US%Z_to_m*US%s_to_T)
  if (associated(fluxes%lrunoff)) &
    call hchksum(fluxes%lrunoff, mesg//" fluxes%lrunoff", G%HI, haloshift=hshift, scale=US%RZ_T_to_kg_m2s)
  if (associated(fluxes%frunoff)) &
    call hchksum(fluxes%frunoff, mesg//" fluxes%frunoff", G%HI, haloshift=hshift, scale=US%RZ_T_to_kg_m2s)
  if (associated(fluxes%heat_content_lrunoff)) &
    call hchksum(fluxes%heat_content_lrunoff, mesg//" fluxes%heat_content_lrunoff", G%HI, &
                 haloshift=hshift, scale=US%RZ_T_to_kg_m2s)
  if (associated(fluxes%heat_content_frunoff)) &
    call hchksum(fluxes%heat_content_frunoff, mesg//" fluxes%heat_content_frunoff", G%HI, &
                 haloshift=hshift, scale=US%QRZ_T_to_W_m2)
  if (associated(fluxes%heat_content_lprec)) &
    call hchksum(fluxes%heat_content_lprec, mesg//" fluxes%heat_content_lprec", G%HI,  &
                 haloshift=hshift, scale=US%QRZ_T_to_W_m2)
  if (associated(fluxes%heat_content_fprec)) &
    call hchksum(fluxes%heat_content_fprec, mesg//" fluxes%heat_content_fprec", G%HI, &
                 haloshift=hshift, scale=US%QRZ_T_to_W_m2)
  if (associated(fluxes%heat_content_icemelt)) &
    call hchksum(fluxes%heat_content_icemelt, mesg//" fluxes%heat_content_icemelt", G%HI, &
                 haloshift=hshift, scale=US%QRZ_T_to_W_m2)
  if (associated(fluxes%heat_content_cond)) &
    call hchksum(fluxes%heat_content_cond, mesg//" fluxes%heat_content_cond", G%HI, &
                 haloshift=hshift, scale=US%QRZ_T_to_W_m2)
  if (associated(fluxes%heat_content_massout)) &
    call hchksum(fluxes%heat_content_massout, mesg//" fluxes%heat_content_massout", G%HI, &
                 haloshift=hshift, scale=US%QRZ_T_to_W_m2)
end subroutine MOM_forcing_chksum

!> Write out chksums for the driving mechanical forces.
subroutine MOM_mech_forcing_chksum(mesg, forces, G, US, haloshift)
  character(len=*),        intent(in) :: mesg      !< message
  type(mech_forcing),      intent(in) :: forces    !< A structure with the driving mechanical forces
  type(ocean_grid_type),   intent(in) :: G         !< grid type
  type(unit_scale_type),   intent(in) :: US        !< A dimensional unit scaling type
  integer, optional,       intent(in) :: haloshift !< shift in halo

  integer :: is, ie, js, je, nz, hshift
  is = G%isc ; ie = G%iec ; js = G%jsc ; je = G%jec ; nz = G%ke

  hshift=1; if (present(haloshift)) hshift=haloshift

  ! Note that for the chksum calls to be useful for reproducing across PE
  ! counts, there must be no redundant points, so all variables use is..ie
  ! and js...je as their extent.
  if (associated(forces%taux) .and. associated(forces%tauy)) &
    call uvchksum(mesg//" forces%tau[xy]", forces%taux, forces%tauy, G%HI, &
                  haloshift=hshift, symmetric=.true., scale=US%RZ_T_to_kg_m2s*US%L_T_to_m_s)
  if (associated(forces%p_surf)) &
    call hchksum(forces%p_surf, mesg//" forces%p_surf", G%HI, haloshift=hshift, scale=US%RL2_T2_to_Pa)
  if (associated(forces%ustar)) &
    call hchksum(forces%ustar, mesg//" forces%ustar", G%HI, haloshift=hshift, scale=US%Z_to_m*US%s_to_T)
  if (associated(forces%rigidity_ice_u) .and. associated(forces%rigidity_ice_v)) &
    call uvchksum(mesg//" forces%rigidity_ice_[uv]", forces%rigidity_ice_u, forces%rigidity_ice_v, &
                  G%HI, haloshift=hshift, symmetric=.true., scale=US%L_to_m**3*US%L_to_Z*US%s_to_T)

end subroutine MOM_mech_forcing_chksum

!> Write out values of the mechanical forcing arrays at the i,j location. This is a debugging tool.
subroutine mech_forcing_SinglePointPrint(forces, G, i, j, mesg)
  type(mech_forcing),    intent(in) :: forces !< A structure with the driving mechanical forces
  type(ocean_grid_type), intent(in) :: G      !< Grid type
  character(len=*),      intent(in) :: mesg   !< Message
  integer,               intent(in) :: i      !< i-index
  integer,               intent(in) :: j      !< j-index

  write(0,'(2a)') 'MOM_forcing_type, forcing_SinglePointPrint: Called from ',mesg
  write(0,'(a,2es15.3)') 'MOM_forcing_type, forcing_SinglePointPrint: lon,lat = ',G%geoLonT(i,j),G%geoLatT(i,j)
  call locMsg(forces%taux,'taux')
  call locMsg(forces%tauy,'tauy')

  contains
  !> Format and write a message depending on associated state of array
  subroutine locMsg(array,aname)
    real, dimension(:,:), pointer :: array !< Array to write element from
    character(len=*)              :: aname !< Name of array

    if (associated(array)) then
      write(0,'(3a,es15.3)') 'MOM_forcing_type, mech_forcing_SinglePointPrint: ',trim(aname),' = ',array(i,j)
    else
      write(0,'(4a)') 'MOM_forcing_type, mech_forcing_SinglePointPrint: ',trim(aname),' is not associated.'
    endif
  end subroutine locMsg

end subroutine mech_forcing_SinglePointPrint

!> Write out values of the fluxes arrays at the i,j location. This is a debugging tool.
subroutine forcing_SinglePointPrint(fluxes, G, i, j, mesg)
  type(forcing),         intent(in) :: fluxes !< A structure containing thermodynamic forcing fields
  type(ocean_grid_type), intent(in) :: G      !< Grid type
  character(len=*),      intent(in) :: mesg   !< Message
  integer,               intent(in) :: i      !< i-index
  integer,               intent(in) :: j      !< j-index

  write(0,'(2a)') 'MOM_forcing_type, forcing_SinglePointPrint: Called from ',mesg
  write(0,'(a,2es15.3)') 'MOM_forcing_type, forcing_SinglePointPrint: lon,lat = ',G%geoLonT(i,j),G%geoLatT(i,j)
  call locMsg(fluxes%ustar,'ustar')
  call locMsg(fluxes%buoy,'buoy')
  call locMsg(fluxes%sw,'sw')
  call locMsg(fluxes%sw_vis_dir,'sw_vis_dir')
  call locMsg(fluxes%sw_vis_dif,'sw_vis_dif')
  call locMsg(fluxes%sw_nir_dir,'sw_nir_dir')
  call locMsg(fluxes%sw_nir_dif,'sw_nir_dif')
  call locMsg(fluxes%lw,'lw')
  call locMsg(fluxes%latent,'latent')
  call locMsg(fluxes%latent_evap_diag,'latent_evap_diag')
  call locMsg(fluxes%latent_fprec_diag,'latent_fprec_diag')
  call locMsg(fluxes%latent_frunoff_diag,'latent_frunoff_diag')
  call locMsg(fluxes%sens,'sens')
  call locMsg(fluxes%evap,'evap')
  call locMsg(fluxes%lprec,'lprec')
  call locMsg(fluxes%fprec,'fprec')
  call locMsg(fluxes%vprec,'vprec')
  call locMsg(fluxes%seaice_melt,'seaice_melt')
  call locMsg(fluxes%seaice_melt_heat,'seaice_melt_heat')
  call locMsg(fluxes%p_surf,'p_surf')
  call locMsg(fluxes%salt_flux,'salt_flux')
  call locMsg(fluxes%TKE_tidal,'TKE_tidal')
  call locMsg(fluxes%ustar_tidal,'ustar_tidal')
  call locMsg(fluxes%lrunoff,'lrunoff')
  call locMsg(fluxes%frunoff,'frunoff')
  call locMsg(fluxes%heat_content_lrunoff,'heat_content_lrunoff')
  call locMsg(fluxes%heat_content_frunoff,'heat_content_frunoff')
  call locMsg(fluxes%heat_content_lprec,'heat_content_lprec')
  call locMsg(fluxes%heat_content_fprec,'heat_content_fprec')
  call locMsg(fluxes%heat_content_icemelt,'heat_content_icemelt')
  call locMsg(fluxes%heat_content_vprec,'heat_content_vprec')
  call locMsg(fluxes%heat_content_cond,'heat_content_cond')
  call locMsg(fluxes%heat_content_cond,'heat_content_massout')

  contains
  !> Format and write a message depending on associated state of array
  subroutine locMsg(array,aname)
    real, dimension(:,:), pointer :: array !< Array to write element from
    character(len=*)              :: aname !< Name of array

    if (associated(array)) then
      write(0,'(3a,es15.3)') 'MOM_forcing_type, forcing_SinglePointPrint: ',trim(aname),' = ',array(i,j)
    else
      write(0,'(4a)') 'MOM_forcing_type, forcing_SinglePointPrint: ',trim(aname),' is not associated.'
    endif
  end subroutine locMsg

end subroutine forcing_SinglePointPrint


!> Register members of the forcing type for diagnostics
subroutine register_forcing_type_diags(Time, diag, US, use_temperature, handles, use_berg_fluxes)
  type(time_type),     intent(in)    :: Time            !< time type
  type(diag_ctrl),     intent(inout) :: diag            !< diagnostic control type
  type(unit_scale_type), intent(in)  :: US              !< A dimensional unit scaling type
  logical,             intent(in)    :: use_temperature !< True if T/S are in use
  type(forcing_diags), intent(inout) :: handles         !< handles for diagnostics
  logical, optional,   intent(in)    :: use_berg_fluxes !< If true, allow iceberg flux diagnostics

  ! Clock for forcing diagnostics
  handles%id_clock_forcing=cpu_clock_id('(Ocean forcing diagnostics)', grain=CLOCK_ROUTINE)


  handles%id_taux = register_diag_field('ocean_model', 'taux', diag%axesCu1, Time,  &
        'Zonal surface stress from ocean interactions with atmos and ice', &
        'Pa', conversion=US%RZ_T_to_kg_m2s*US%L_T_to_m_s, &
        standard_name='surface_downward_x_stress', cmor_field_name='tauuo',         &
        cmor_units='N m-2', cmor_long_name='Surface Downward X Stress',             &
        cmor_standard_name='surface_downward_x_stress')

  handles%id_tauy = register_diag_field('ocean_model', 'tauy', diag%axesCv1, Time,  &
        'Meridional surface stress ocean interactions with atmos and ice', &
        'Pa',  conversion=US%RZ_T_to_kg_m2s*US%L_T_to_m_s, &
        standard_name='surface_downward_y_stress', cmor_field_name='tauvo',        &
        cmor_units='N m-2', cmor_long_name='Surface Downward Y Stress',            &
        cmor_standard_name='surface_downward_y_stress')

  handles%id_ustar = register_diag_field('ocean_model', 'ustar', diag%axesT1, Time, &
      'Surface friction velocity = [(gustiness + tau_magnitude)/rho0]^(1/2)', &
      'm s-1', conversion=US%Z_to_m*US%s_to_T)

  if (present(use_berg_fluxes)) then
    if (use_berg_fluxes) then
      handles%id_ustar_berg = register_diag_field('ocean_model', 'ustar_berg', diag%axesT1, Time, &
          'Friction velocity below iceberg ', 'm s-1', conversion=US%Z_to_m*US%s_to_T)

      handles%id_area_berg = register_diag_field('ocean_model', 'area_berg', diag%axesT1, Time, &
          'Area of grid cell covered by iceberg ', 'm2 m-2')

      handles%id_mass_berg = register_diag_field('ocean_model', 'mass_berg', diag%axesT1, Time, &
          'Mass of icebergs ', 'kg m-2', conversion=US%RZ_to_kg_m2)

      handles%id_ustar_ice_cover = register_diag_field('ocean_model', 'ustar_ice_cover', diag%axesT1, Time, &
          'Friction velocity below iceberg and ice shelf together', 'm s-1', conversion=US%Z_to_m*US%s_to_T)

      handles%id_frac_ice_cover = register_diag_field('ocean_model', 'frac_ice_cover', diag%axesT1, Time, &
          'Area of grid cell below iceberg and ice shelf together ', 'm2 m-2')
    endif
  endif

  handles%id_psurf = register_diag_field('ocean_model', 'p_surf', diag%axesT1, Time, &
        'Pressure at ice-ocean or atmosphere-ocean interface', &
        'Pa', conversion=US%RL2_T2_to_Pa, cmor_field_name='pso', &
        cmor_long_name='Sea Water Pressure at Sea Water Surface', &
        cmor_standard_name='sea_water_pressure_at_sea_water_surface')

  handles%id_TKE_tidal = register_diag_field('ocean_model', 'TKE_tidal', diag%axesT1, Time, &
        'Tidal source of BBL mixing', 'W m-2', conversion=US%RZ3_T3_to_W_m2)

  if (.not. use_temperature) then
    handles%id_buoy = register_diag_field('ocean_model', 'buoy', diag%axesT1, Time, &
          'Buoyancy forcing', 'm2 s-3', conversion=US%L_to_m**2*US%s_to_T**3)
    return
  endif


  !===============================================================
  ! surface mass flux maps

  handles%id_prcme = register_diag_field('ocean_model', 'PRCmE', diag%axesT1, Time,                  &
        'Net surface water flux (precip+melt+lrunoff+ice calving-evap)', 'kg m-2 s-1', &
        standard_name='water_flux_into_sea_water', cmor_field_name='wfo',                            &
        cmor_standard_name='water_flux_into_sea_water',cmor_long_name='Water Flux Into Sea Water')
        ! This diagnostic is rescaled to MKS units when combined.

  handles%id_evap = register_diag_field('ocean_model', 'evap', diag%axesT1, Time, &
       'Evaporation/condensation at ocean surface (evaporation is negative)', &
       'kg m-2 s-1', conversion=US%RZ_T_to_kg_m2s, &
       standard_name='water_evaporation_flux', cmor_field_name='evs', &
       cmor_standard_name='water_evaporation_flux', &
       cmor_long_name='Water Evaporation Flux Where Ice Free Ocean over Sea')

  ! smg: seaice_melt field requires updates to the sea ice model
  handles%id_seaice_melt = register_diag_field('ocean_model', 'seaice_melt',       &
     diag%axesT1, Time, 'water flux to ocean from snow/sea ice melting(> 0) or formation(< 0)', &
     'kg m-2 s-1', conversion=US%RZ_T_to_kg_m2s, &
      standard_name='water_flux_into_sea_water_due_to_sea_ice_thermodynamics',     &
      cmor_field_name='fsitherm',                                                  &
      cmor_standard_name='water_flux_into_sea_water_due_to_sea_ice_thermodynamics',&
      cmor_long_name='water flux to ocean from sea ice melt(> 0) or form(< 0)')

  handles%id_precip = register_diag_field('ocean_model', 'precip', diag%axesT1, Time, &
        'Liquid + frozen precipitation into ocean', 'kg m-2 s-1')
        ! This diagnostic is rescaled to MKS units when combined.

  handles%id_fprec = register_diag_field('ocean_model', 'fprec', diag%axesT1, Time,     &
        'Frozen precipitation into ocean', &
        units='kg m-2 s-1', conversion=US%RZ_T_to_kg_m2s,   &
        standard_name='snowfall_flux', cmor_field_name='prsn',                          &
        cmor_standard_name='snowfall_flux', cmor_long_name='Snowfall Flux where Ice Free Ocean over Sea')

  handles%id_lprec = register_diag_field('ocean_model', 'lprec', diag%axesT1, Time,       &
        'Liquid precipitation into ocean', &
        units='kg m-2 s-1', conversion=US%RZ_T_to_kg_m2s,                 &
        standard_name='rainfall_flux',                                                    &
        cmor_field_name='prlq', cmor_standard_name='rainfall_flux',                       &
        cmor_long_name='Rainfall Flux where Ice Free Ocean over Sea')

  handles%id_vprec = register_diag_field('ocean_model', 'vprec', diag%axesT1, Time, &
        'Virtual liquid precip into ocean due to SSS restoring', &
        units='kg m-2 s-1', conversion=US%RZ_T_to_kg_m2s)

  handles%id_frunoff = register_diag_field('ocean_model', 'frunoff', diag%axesT1, Time,    &
        'Frozen runoff (calving) and iceberg melt into ocean', &
        units='kg m-2 s-1', conversion=US%RZ_T_to_kg_m2s, &
        standard_name='water_flux_into_sea_water_from_icebergs',                           &
        cmor_field_name='ficeberg',                                                        &
        cmor_standard_name='water_flux_into_sea_water_from_icebergs',                      &
        cmor_long_name='Water Flux into Seawater from Icebergs')

  handles%id_lrunoff = register_diag_field('ocean_model', 'lrunoff', diag%axesT1, Time, &
        'Liquid runoff (rivers) into ocean', &
        units='kg m-2 s-1', conversion=US%RZ_T_to_kg_m2s, &
        standard_name='water_flux_into_sea_water_from_rivers', cmor_field_name='friver',      &
        cmor_standard_name='water_flux_into_sea_water_from_rivers',                           &
        cmor_long_name='Water Flux into Sea Water From Rivers')

  handles%id_net_massout = register_diag_field('ocean_model', 'net_massout', diag%axesT1, Time, &
        'Net mass leaving the ocean due to evaporation, seaice formation', 'kg m-2 s-1')
        ! This diagnostic is rescaled to MKS units when combined.

  handles%id_net_massin  = register_diag_field('ocean_model', 'net_massin', diag%axesT1, Time, &
        'Net mass entering ocean due to precip, runoff, ice melt', 'kg m-2 s-1')
        ! This diagnostic is rescaled to MKS units when combined.

  handles%id_massout_flux = register_diag_field('ocean_model', 'massout_flux', diag%axesT1, Time, &
        'Net mass flux of freshwater out of the ocean (used in the boundary flux calculation)', &
         'kg m-2', conversion=diag%GV%H_to_kg_m2)
        ! This diagnostic is calculated in MKS units.

  handles%id_massin_flux  = register_diag_field('ocean_model', 'massin_flux', diag%axesT1, Time, &
        'Net mass flux of freshwater into the ocean (used in boundary flux calculation)', 'kg m-2')
        ! This diagnostic is calculated in MKS units.

  !=========================================================================
  ! area integrated surface mass transport, all are rescaled to MKS units before area integration.

  handles%id_total_prcme = register_scalar_field('ocean_model', 'total_PRCmE', Time, diag,         &
      long_name='Area integrated net surface water flux (precip+melt+liq runoff+ice calving-evap)',&
      units='kg s-1', standard_name='water_flux_into_sea_water_area_integrated',                   &
      cmor_field_name='total_wfo',                                                                 &
      cmor_standard_name='water_flux_into_sea_water_area_integrated',                              &
      cmor_long_name='Water Transport Into Sea Water Area Integrated')

  handles%id_total_evap = register_scalar_field('ocean_model', 'total_evap', Time, diag,&
      long_name='Area integrated evap/condense at ocean surface',                       &
      units='kg s-1', standard_name='water_evaporation_flux_area_integrated',           &
      cmor_field_name='total_evs',                                                      &
      cmor_standard_name='water_evaporation_flux_area_integrated',                      &
      cmor_long_name='Evaporation Where Ice Free Ocean over Sea Area Integrated')

  ! seaice_melt field requires updates to the sea ice model
  handles%id_total_seaice_melt = register_scalar_field('ocean_model', 'total_icemelt', Time, diag, &
      long_name='Area integrated sea ice melt (>0) or form (<0)', units='kg s-1',                      &
      standard_name='water_flux_into_sea_water_due_to_sea_ice_thermodynamics_area_integrated',         &
      cmor_field_name='total_fsitherm',                                                                &
      cmor_standard_name='water_flux_into_sea_water_due_to_sea_ice_thermodynamics_area_integrated',    &
      cmor_long_name='Water Melt/Form from Sea Ice Area Integrated')

  handles%id_total_precip = register_scalar_field('ocean_model', 'total_precip', Time, diag, &
      long_name='Area integrated liquid+frozen precip into ocean', units='kg s-1')

  handles%id_total_fprec = register_scalar_field('ocean_model', 'total_fprec', Time, diag,&
      long_name='Area integrated frozen precip into ocean', units='kg s-1',               &
      standard_name='snowfall_flux_area_integrated',                                      &
      cmor_field_name='total_prsn',                                                       &
      cmor_standard_name='snowfall_flux_area_integrated',                                 &
      cmor_long_name='Snowfall Flux where Ice Free Ocean over Sea Area Integrated')

  handles%id_total_lprec = register_scalar_field('ocean_model', 'total_lprec', Time, diag,&
      long_name='Area integrated liquid precip into ocean', units='kg s-1',               &
      standard_name='rainfall_flux_area_integrated',                                      &
      cmor_field_name='total_pr',                                                         &
      cmor_standard_name='rainfall_flux_area_integrated',                                 &
      cmor_long_name='Rainfall Flux where Ice Free Ocean over Sea Area Integrated')

  handles%id_total_vprec = register_scalar_field('ocean_model', 'total_vprec', Time, diag, &
      long_name='Area integrated virtual liquid precip due to SSS restoring', units='kg s-1')

  handles%id_total_frunoff = register_scalar_field('ocean_model', 'total_frunoff', Time, diag,    &
      long_name='Area integrated frozen runoff (calving) & iceberg melt into ocean', units='kg s-1',&
      cmor_field_name='total_ficeberg',                                                           &
      cmor_standard_name='water_flux_into_sea_water_from_icebergs_area_integrated',               &
      cmor_long_name='Water Flux into Seawater from Icebergs Area Integrated')

  handles%id_total_lrunoff = register_scalar_field('ocean_model', 'total_lrunoff', Time, diag,&
      long_name='Area integrated liquid runoff into ocean', units='kg s-1',                   &
      cmor_field_name='total_friver',                                                         &
      cmor_standard_name='water_flux_into_sea_water_from_rivers_area_integrated',             &
      cmor_long_name='Water Flux into Sea Water From Rivers Area Integrated')

  handles%id_total_net_massout = register_scalar_field('ocean_model', 'total_net_massout', Time, diag, &
      long_name='Area integrated mass leaving ocean due to evap and seaice form', units='kg s-1')

  handles%id_total_net_massin = register_scalar_field('ocean_model', 'total_net_massin', Time, diag, &
      long_name='Area integrated mass entering ocean due to predip, runoff, ice melt', units='kg s-1')

  !=========================================================================
  ! area averaged surface mass transport

  handles%id_prcme_ga = register_scalar_field('ocean_model', 'PRCmE_ga', Time, diag,             &
      long_name='Area averaged net surface water flux (precip+melt+liq runoff+ice calving-evap)',&
      units='kg m-2 s-1', standard_name='water_flux_into_sea_water_area_averaged',               &
      cmor_field_name='ave_wfo',                                                                 &
      cmor_standard_name='rainfall_flux_area_averaged',                                          &
      cmor_long_name='Water Transport Into Sea Water Area Averaged')

  handles%id_evap_ga = register_scalar_field('ocean_model', 'evap_ga', Time, diag,&
      long_name='Area averaged evap/condense at ocean surface',                   &
      units='kg m-2 s-1', standard_name='water_evaporation_flux_area_averaged',   &
      cmor_field_name='ave_evs',                                                  &
      cmor_standard_name='water_evaporation_flux_area_averaged',                  &
      cmor_long_name='Evaporation Where Ice Free Ocean over Sea Area Averaged')

 handles%id_lprec_ga = register_scalar_field('ocean_model', 'lprec_ga', Time, diag,&
      long_name='Area integrated liquid precip into ocean', units='kg m-2 s-1',    &
      standard_name='rainfall_flux_area_averaged',                                 &
      cmor_field_name='ave_pr',                                                    &
      cmor_standard_name='rainfall_flux_area_averaged',                            &
      cmor_long_name='Rainfall Flux where Ice Free Ocean over Sea Area Averaged')

 handles%id_fprec_ga = register_scalar_field('ocean_model', 'fprec_ga', Time, diag,&
      long_name='Area integrated frozen precip into ocean', units='kg m-2 s-1',    &
      standard_name='snowfall_flux_area_averaged',                                 &
      cmor_field_name='ave_prsn',                                                  &
      cmor_standard_name='snowfall_flux_area_averaged',                            &
      cmor_long_name='Snowfall Flux where Ice Free Ocean over Sea Area Averaged')

  handles%id_precip_ga = register_scalar_field('ocean_model', 'precip_ga', Time, diag, &
      long_name='Area averaged liquid+frozen precip into ocean', units='kg m-2 s-1')

  handles%id_vprec_ga = register_scalar_field('ocean_model', 'vrec_ga', Time, diag, &
      long_name='Area averaged virtual liquid precip due to SSS restoring', units='kg m-2 s-1')

  !===============================================================
  ! surface heat flux maps

  handles%id_heat_content_frunoff = register_diag_field('ocean_model', 'heat_content_frunoff', &
        diag%axesT1, Time, 'Heat content (relative to 0C) of solid runoff into ocean',         &
        'W m-2', conversion=US%QRZ_T_to_W_m2, &
        standard_name='temperature_flux_due_to_solid_runoff_expressed_as_heat_flux_into_sea_water')

  handles%id_heat_content_lrunoff = register_diag_field('ocean_model', 'heat_content_lrunoff', &
        diag%axesT1, Time, 'Heat content (relative to 0C) of liquid runoff into ocean',        &
        'W m-2', conversion=US%QRZ_T_to_W_m2, &
        standard_name='temperature_flux_due_to_runoff_expressed_as_heat_flux_into_sea_water')

  handles%id_hfrunoffds = register_diag_field('ocean_model', 'hfrunoffds',                            &
        diag%axesT1, Time, 'Heat content (relative to 0C) of liquid+solid runoff into ocean', &
        'W m-2', conversion=US%QRZ_T_to_W_m2, &
        standard_name='temperature_flux_due_to_runoff_expressed_as_heat_flux_into_sea_water')

  handles%id_heat_content_lprec = register_diag_field('ocean_model', 'heat_content_lprec',             &
        diag%axesT1,Time,'Heat content (relative to 0degC) of liquid precip entering ocean',           &
        'W m-2', conversion=US%QRZ_T_to_W_m2)

  handles%id_heat_content_fprec = register_diag_field('ocean_model', 'heat_content_fprec',&
        diag%axesT1,Time,'Heat content (relative to 0degC) of frozen prec entering ocean',&
        'W m-2', conversion=US%QRZ_T_to_W_m2)

  handles%id_heat_content_icemelt = register_diag_field('ocean_model', 'heat_content_icemelt',&
        diag%axesT1,Time,'Heat content (relative to 0degC) of water flux due to sea ice melting/freezing',&
        'W m-2', conversion=US%QRZ_T_to_W_m2)

  handles%id_heat_content_vprec = register_diag_field('ocean_model', 'heat_content_vprec',   &
        diag%axesT1,Time,'Heat content (relative to 0degC) of virtual precip entering ocean',&
        'W m-2', conversion=US%QRZ_T_to_W_m2)

  handles%id_heat_content_cond = register_diag_field('ocean_model', 'heat_content_cond',   &
        diag%axesT1,Time,'Heat content (relative to 0degC) of water condensing into ocean',&
        'W m-2', conversion=US%QRZ_T_to_W_m2)

  handles%id_hfrainds = register_diag_field('ocean_model', 'hfrainds',                                 &
        diag%axesT1,Time,'Heat content (relative to 0degC) of liquid+frozen precip entering ocean',    &
        'W m-2', conversion=US%QRZ_T_to_W_m2, &
        standard_name='temperature_flux_due_to_rainfall_expressed_as_heat_flux_into_sea_water',&
        cmor_long_name='Heat Content (relative to 0degC) of Liquid + Frozen Precipitation')

  handles%id_heat_content_surfwater = register_diag_field('ocean_model', 'heat_content_surfwater',&
         diag%axesT1, Time,                                                                       &
        'Heat content (relative to 0degC) of net water crossing ocean surface (frozen+liquid)',   &
        'W m-2', conversion=US%QRZ_T_to_W_m2)

  handles%id_heat_content_massout = register_diag_field('ocean_model', 'heat_content_massout',                      &
         diag%axesT1, Time,'Heat content (relative to 0degC) of net mass leaving ocean ocean via evap and ice form',&
        'W m-2', conversion=US%QRZ_T_to_W_m2,                                                      &
        cmor_field_name='hfevapds',                                                                                 &
        cmor_standard_name='temperature_flux_due_to_evaporation_expressed_as_heat_flux_out_of_sea_water',           &
        cmor_long_name='Heat Content (relative to 0degC) of Water Leaving Ocean via Evaporation and Ice Formation')

  handles%id_heat_content_massin = register_diag_field('ocean_model', 'heat_content_massin',   &
         diag%axesT1, Time,'Heat content (relative to 0degC) of net mass entering ocean ocean',&
        'W m-2', conversion=US%QRZ_T_to_W_m2)

  handles%id_net_heat_coupler = register_diag_field('ocean_model', 'net_heat_coupler',          &
        diag%axesT1,Time,'Surface ocean heat flux from SW+LW+latent+sensible+seaice_melt_heat (via the coupler)',&
        'W m-2', conversion=US%QRZ_T_to_W_m2)

  handles%id_net_heat_surface = register_diag_field('ocean_model', 'net_heat_surface',diag%axesT1, Time,  &
        'Surface ocean heat flux from SW+LW+lat+sens+mass transfer+frazil+restore+seaice_melt_heat or '// &
        'flux adjustments', &
        'W m-2', conversion=US%QRZ_T_to_W_m2, &
        standard_name='surface_downward_heat_flux_in_sea_water', cmor_field_name='hfds',            &
        cmor_standard_name='surface_downward_heat_flux_in_sea_water',           &
        cmor_long_name='Surface ocean heat flux from SW+LW+latent+sensible+masstransfer+frazil+seaice_melt_heat')

  handles%id_sw = register_diag_field('ocean_model', 'SW', diag%axesT1, Time,  &
        'Shortwave radiation flux into ocean', 'W m-2', conversion=US%QRZ_T_to_W_m2,                        &
        standard_name='net_downward_shortwave_flux_at_sea_water_surface',      &
        cmor_field_name='rsntds',                                              &
        cmor_standard_name='net_downward_shortwave_flux_at_sea_water_surface', &
        cmor_long_name='Net Downward Shortwave Radiation at Sea Water Surface')
  handles%id_sw_vis = register_diag_field('ocean_model', 'sw_vis', diag%axesT1, Time,     &
        'Shortwave radiation direct and diffuse flux into the ocean in the visible band', &
        'W m-2', conversion=US%QRZ_T_to_W_m2)
  handles%id_sw_nir = register_diag_field('ocean_model', 'sw_nir', diag%axesT1, Time,     &
        'Shortwave radiation direct and diffuse flux into the ocean in the near-infrared band', &
        'W m-2', conversion=US%QRZ_T_to_W_m2)

  handles%id_LwLatSens = register_diag_field('ocean_model', 'LwLatSens', diag%axesT1, Time, &
        'Combined longwave, latent, and sensible heating at ocean surface', 'W m-2', conversion=US%QRZ_T_to_W_m2)

  handles%id_lw = register_diag_field('ocean_model', 'LW', diag%axesT1, Time, &
        'Longwave radiation flux into ocean', 'W m-2', conversion=US%QRZ_T_to_W_m2, &
        standard_name='surface_net_downward_longwave_flux',                   &
        cmor_field_name='rlntds',                                             &
        cmor_standard_name='surface_net_downward_longwave_flux',              &
        cmor_long_name='Surface Net Downward Longwave Radiation')

  handles%id_lat = register_diag_field('ocean_model', 'latent', diag%axesT1, Time,                    &
        'Latent heat flux into ocean due to fusion and evaporation (negative means ocean heat loss)', &
        'W m-2', conversion=US%QRZ_T_to_W_m2, cmor_field_name='hflso',                                &
        cmor_standard_name='surface_downward_latent_heat_flux',                                       &
        cmor_long_name='Surface Downward Latent Heat Flux due to Evap + Melt Snow/Ice')

  handles%id_lat_evap = register_diag_field('ocean_model', 'latent_evap', diag%axesT1, Time, &
        'Latent heat flux into ocean due to evaporation/condensation', 'W m-2', conversion=US%QRZ_T_to_W_m2)

  handles%id_lat_fprec = register_diag_field('ocean_model', 'latent_fprec_diag', diag%axesT1, Time,&
        'Latent heat flux into ocean due to melting of frozen precipitation', 'W m-2', conversion=US%QRZ_T_to_W_m2, &
        cmor_field_name='hfsnthermds',                                                             &
        cmor_standard_name='heat_flux_into_sea_water_due_to_snow_thermodynamics',                  &
        cmor_long_name='Latent Heat to Melt Frozen Precipitation')

  handles%id_lat_frunoff = register_diag_field('ocean_model', 'latent_frunoff', diag%axesT1, Time, &
        'Latent heat flux into ocean due to melting of icebergs', 'W m-2', conversion=US%QRZ_T_to_W_m2, &
        cmor_field_name='hfibthermds',                                                             &
        cmor_standard_name='heat_flux_into_sea_water_due_to_iceberg_thermodynamics',               &
        cmor_long_name='Latent Heat to Melt Frozen Runoff/Iceberg')

  handles%id_sens = register_diag_field('ocean_model', 'sensible', diag%axesT1, Time, &
        'Sensible heat flux into ocean', 'W m-2', conversion=US%QRZ_T_to_W_m2,        &
        standard_name='surface_downward_sensible_heat_flux',                         &
        cmor_field_name='hfsso',                                                     &
        cmor_standard_name='surface_downward_sensible_heat_flux',                    &
        cmor_long_name='Surface Downward Sensible Heat Flux')

  handles%id_seaice_melt_heat = register_diag_field('ocean_model', 'seaice_melt_heat', diag%axesT1, Time,&
        'Heat flux into ocean due to snow and sea ice melt/freeze', 'W m-2', conversion=US%QRZ_T_to_W_m2, &
        standard_name='snow_ice_melt_heat_flux',                         &
  !GMM TODO cmor_field_name='hfsso',                                                     &
        cmor_standard_name='snow_ice_melt_heat_flux',                    &
        cmor_long_name='Heat flux into ocean from snow and sea ice melt')

  handles%id_heat_added = register_diag_field('ocean_model', 'heat_added', diag%axesT1, Time, &
        'Flux Adjustment or restoring surface heat flux into ocean', 'W m-2', conversion=US%QRZ_T_to_W_m2)


  !===============================================================
  ! area integrated surface heat fluxes

  handles%id_total_heat_content_frunoff = register_scalar_field('ocean_model',                     &
      'total_heat_content_frunoff', Time, diag,                                                    &
      long_name='Area integrated heat content (relative to 0C) of solid runoff',                   &
      units='W', cmor_field_name='total_hfsolidrunoffds',                                          &
      cmor_standard_name=                                                                          &
      'temperature_flux_due_to_solid_runoff_expressed_as_heat_flux_into_sea_water_area_integrated',&
      cmor_long_name=                                                                              &
      'Temperature Flux due to Solid Runoff Expressed as Heat Flux into Sea Water Area Integrated')

  handles%id_total_heat_content_lrunoff = register_scalar_field('ocean_model',               &
      'total_heat_content_lrunoff', Time, diag,                                              &
      long_name='Area integrated heat content (relative to 0C) of liquid runoff',            &
      units='W', cmor_field_name='total_hfrunoffds',                                         &
      cmor_standard_name=                                                                    &
      'temperature_flux_due_to_runoff_expressed_as_heat_flux_into_sea_water_area_integrated',&
      cmor_long_name=                                                                        &
      'Temperature Flux due to Runoff Expressed as Heat Flux into Sea Water Area Integrated')

  handles%id_total_heat_content_lprec = register_scalar_field('ocean_model',                   &
      'total_heat_content_lprec', Time, diag,                                                  &
      long_name='Area integrated heat content (relative to 0C) of liquid precip',              &
      units='W', cmor_field_name='total_hfrainds',                                             &
      cmor_standard_name=                                                                      &
      'temperature_flux_due_to_rainfall_expressed_as_heat_flux_into_sea_water_area_integrated',&
      cmor_long_name=                                                                          &
      'Temperature Flux due to Rainfall Expressed as Heat Flux into Sea Water Area Integrated')

  handles%id_total_heat_content_fprec = register_scalar_field('ocean_model',     &
      'total_heat_content_fprec', Time, diag,                                    &
      long_name='Area integrated heat content (relative to 0C) of frozen precip',&
      units='W')

  handles%id_total_heat_content_icemelt = register_scalar_field('ocean_model',     &
      'total_heat_content_icemelt', Time, diag,long_name=                          &
      'Area integrated heat content (relative to 0C) of water flux due sea ice melting/freezing', &
      units='W')

  handles%id_total_heat_content_vprec = register_scalar_field('ocean_model',      &
      'total_heat_content_vprec', Time, diag,                                     &
      long_name='Area integrated heat content (relative to 0C) of virtual precip',&
      units='W')

  handles%id_total_heat_content_cond = register_scalar_field('ocean_model',   &
      'total_heat_content_cond', Time, diag,                                  &
      long_name='Area integrated heat content (relative to 0C) of condensate',&
      units='W')

  handles%id_total_heat_content_surfwater = register_scalar_field('ocean_model',          &
      'total_heat_content_surfwater', Time, diag,                                         &
      long_name='Area integrated heat content (relative to 0C) of water crossing surface',&
      units='W')

  handles%id_total_heat_content_massout = register_scalar_field('ocean_model',                      &
      'total_heat_content_massout', Time, diag,                                                     &
      long_name='Area integrated heat content (relative to 0C) of water leaving ocean',             &
      units='W',                                                                                    &
      cmor_field_name='total_hfevapds',                                                             &
      cmor_standard_name=                                                                           &
      'temperature_flux_due_to_evaporation_expressed_as_heat_flux_out_of_sea_water_area_integrated',&
      cmor_long_name='Heat Flux Out of Sea Water due to Evaporating Water Area Integrated')

  handles%id_total_heat_content_massin = register_scalar_field('ocean_model',           &
      'total_heat_content_massin', Time, diag,                                          &
      long_name='Area integrated heat content (relative to 0C) of water entering ocean',&
      units='W')

  handles%id_total_net_heat_coupler = register_scalar_field('ocean_model',                       &
      'total_net_heat_coupler', Time, diag,                                                      &
      long_name='Area integrated surface heat flux from SW+LW+latent+sensible+seaice_melt_heat (via the coupler)',&
      units='W')

  handles%id_total_net_heat_surface = register_scalar_field('ocean_model',                      &
      'total_net_heat_surface', Time, diag,                                                     &
      long_name='Area integrated surface heat flux from SW+LW+lat+sens+mass+frazil+restore or flux adjustments', &
      units='W',                                                                                &
      cmor_field_name='total_hfds',                                                             &
      cmor_standard_name='surface_downward_heat_flux_in_sea_water_area_integrated',             &
      cmor_long_name=                                                                           &
      'Surface Ocean Heat Flux from SW+LW+latent+sensible+mass transfer+frazil Area Integrated')

  handles%id_total_sw = register_scalar_field('ocean_model',                                &
      'total_sw', Time, diag,                                                               &
      long_name='Area integrated net downward shortwave at sea water surface',              &
      units='W',                                                                            &
      cmor_field_name='total_rsntds',                                                       &
      cmor_standard_name='net_downward_shortwave_flux_at_sea_water_surface_area_integrated',&
      cmor_long_name=                                                                       &
      'Net Downward Shortwave Radiation at Sea Water Surface Area Integrated')

  handles%id_total_LwLatSens = register_scalar_field('ocean_model',&
      'total_LwLatSens', Time, diag,                               &
      long_name='Area integrated longwave+latent+sensible heating',&
      units='W')

  handles%id_total_lw = register_scalar_field('ocean_model',                  &
      'total_lw', Time, diag,                                                 &
      long_name='Area integrated net downward longwave at sea water surface', &
      units='W',                                                              &
      cmor_field_name='total_rlntds',                                         &
      cmor_standard_name='surface_net_downward_longwave_flux_area_integrated',&
      cmor_long_name=                                                         &
      'Surface Net Downward Longwave Radiation Area Integrated')

  handles%id_total_lat = register_scalar_field('ocean_model',                &
      'total_lat', Time, diag,                                               &
      long_name='Area integrated surface downward latent heat flux',         &
      units='W',                                                             &
      cmor_field_name='total_hflso',                                         &
      cmor_standard_name='surface_downward_latent_heat_flux_area_integrated',&
      cmor_long_name=                                                        &
      'Surface Downward Latent Heat Flux Area Integrated')

  handles%id_total_lat_evap = register_scalar_field('ocean_model',      &
      'total_lat_evap', Time, diag,                                     &
      long_name='Area integrated latent heat flux due to evap/condense',&
      units='W')

  handles%id_total_lat_fprec = register_scalar_field('ocean_model',                            &
      'total_lat_fprec', Time, diag,                                                           &
      long_name='Area integrated latent heat flux due to melting frozen precip',               &
      units='W',                                                                               &
      cmor_field_name='total_hfsnthermds',                                                     &
      cmor_standard_name='heat_flux_into_sea_water_due_to_snow_thermodynamics_area_integrated',&
      cmor_long_name=                                                                          &
      'Latent Heat to Melt Frozen Precipitation Area Integrated')

  handles%id_total_lat_frunoff = register_scalar_field('ocean_model',                             &
      'total_lat_frunoff', Time, diag,                                                            &
      long_name='Area integrated latent heat flux due to melting icebergs',                       &
      units='W',                                                                                  &
      cmor_field_name='total_hfibthermds',                                                        &
      cmor_standard_name='heat_flux_into_sea_water_due_to_iceberg_thermodynamics_area_integrated',&
      cmor_long_name=                                                                             &
      'Heat Flux into Sea Water due to Iceberg Thermodynamics Area Integrated')

  handles%id_total_sens = register_scalar_field('ocean_model',                 &
      'total_sens', Time, diag,                                                &
      long_name='Area integrated downward sensible heat flux',                 &
      units='W',                                                               &
      cmor_field_name='total_hfsso',                                           &
      cmor_standard_name='surface_downward_sensible_heat_flux_area_integrated',&
      cmor_long_name=                                                          &
      'Surface Downward Sensible Heat Flux Area Integrated')

  handles%id_total_heat_added = register_scalar_field('ocean_model',&
      'total_heat_adjustment', Time, diag,                               &
      long_name='Area integrated surface heat flux from restoring and/or flux adjustment',   &
      units='W')

  handles%id_total_seaice_melt_heat = register_scalar_field('ocean_model',&
      'total_seaice_melt_heat', Time, diag,                               &
      long_name='Area integrated surface heat flux from snow and sea ice melt',   &
      units='W')

  !===============================================================
  ! area averaged surface heat fluxes

  handles%id_net_heat_coupler_ga = register_scalar_field('ocean_model',                       &
      'net_heat_coupler_ga', Time, diag,                                                      &
      long_name='Area averaged surface heat flux from SW+LW+latent+sensible+seaice_melt_heat (via the coupler)',&
      units='W m-2')

  handles%id_net_heat_surface_ga = register_scalar_field('ocean_model',                       &
      'net_heat_surface_ga', Time, diag, long_name=                                                     &
      'Area averaged surface heat flux from SW+LW+lat+sens+mass+frazil+restore+seaice_melt_heat or flux adjustments', &
      units='W m-2',                                                                          &
      cmor_field_name='ave_hfds',                                                             &
      cmor_standard_name='surface_downward_heat_flux_in_sea_water_area_averaged',             &
      cmor_long_name=                                                                         &
      'Surface Ocean Heat Flux from SW+LW+latent+sensible+mass transfer+frazil Area Averaged')

  handles%id_sw_ga = register_scalar_field('ocean_model',                                 &
      'sw_ga', Time, diag,                                                                &
      long_name='Area averaged net downward shortwave at sea water surface',              &
      units='W m-2',                                                                      &
      cmor_field_name='ave_rsntds',                                                       &
      cmor_standard_name='net_downward_shortwave_flux_at_sea_water_surface_area_averaged',&
      cmor_long_name=                                                                     &
      'Net Downward Shortwave Radiation at Sea Water Surface Area Averaged')

  handles%id_LwLatSens_ga = register_scalar_field('ocean_model',&
      'LwLatSens_ga', Time, diag,                               &
      long_name='Area averaged longwave+latent+sensible heating',&
      units='W m-2')

  handles%id_lw_ga = register_scalar_field('ocean_model',                   &
      'lw_ga', Time, diag,                                                  &
      long_name='Area averaged net downward longwave at sea water surface', &
      units='W m-2',                                                        &
      cmor_field_name='ave_rlntds',                                         &
      cmor_standard_name='surface_net_downward_longwave_flux_area_averaged',&
      cmor_long_name=                                                       &
      'Surface Net Downward Longwave Radiation Area Averaged')

  handles%id_lat_ga = register_scalar_field('ocean_model',                 &
      'lat_ga', Time, diag,                                                &
      long_name='Area averaged surface downward latent heat flux',         &
      units='W m-2',                                                       &
      cmor_field_name='ave_hflso',                                         &
      cmor_standard_name='surface_downward_latent_heat_flux_area_averaged',&
      cmor_long_name=                                                      &
      'Surface Downward Latent Heat Flux Area Averaged')

  handles%id_sens_ga = register_scalar_field('ocean_model',                  &
      'sens_ga', Time, diag,                                                 &
      long_name='Area averaged downward sensible heat flux',                 &
      units='W m-2',                                                         &
      cmor_field_name='ave_hfsso',                                           &
      cmor_standard_name='surface_downward_sensible_heat_flux_area_averaged',&
      cmor_long_name=                                                        &
      'Surface Downward Sensible Heat Flux Area Averaged')


  !===============================================================
  ! maps of surface salt fluxes, virtual precip fluxes, and adjustments

  handles%id_saltflux = register_diag_field('ocean_model', 'salt_flux', diag%axesT1, Time,&
        'Net salt flux into ocean at surface (restoring + sea-ice)',                      &
        units='kg m-2 s-1', conversion=US%RZ_T_to_kg_m2s, &
        cmor_field_name='sfdsi', cmor_standard_name='downward_sea_ice_basal_salt_flux', &
        cmor_long_name='Downward Sea Ice Basal Salt Flux')

  handles%id_saltFluxIn = register_diag_field('ocean_model', 'salt_flux_in', diag%axesT1, Time, &
        'Salt flux into ocean at surface from coupler', &
        units='kg m-2 s-1', conversion=US%RZ_T_to_kg_m2s)

  handles%id_saltFluxAdded = register_diag_field('ocean_model', 'salt_flux_added', &
        diag%axesT1,Time,'Salt flux into ocean at surface due to restoring or flux adjustment', &
        units='kg m-2 s-1', conversion=US%RZ_T_to_kg_m2s)

  handles%id_saltFluxGlobalAdj = register_scalar_field('ocean_model',              &
        'salt_flux_global_restoring_adjustment', Time, diag,                       &
        'Adjustment needed to balance net global salt flux into ocean at surface', &
         units='kg m-2 s-1') !, conversion=US%RZ_T_to_kg_m2s)

  handles%id_vPrecGlobalAdj = register_scalar_field('ocean_model',  &
        'vprec_global_adjustment', Time, diag,                      &
        'Adjustment needed to adjust net vprec into ocean to zero', &
        'kg m-2 s-1')

  handles%id_netFWGlobalAdj = register_scalar_field('ocean_model',       &
        'net_fresh_water_global_adjustment', Time, diag,                 &
        'Adjustment needed to adjust net fresh water into ocean to zero',&
        'kg m-2 s-1')

  handles%id_saltFluxGlobalScl = register_scalar_field('ocean_model',            &
        'salt_flux_global_restoring_scaling', Time, diag,                        &
        'Scaling applied to balance net global salt flux into ocean at surface', &
        'nondim')

  handles%id_vPrecGlobalScl = register_scalar_field('ocean_model',&
        'vprec_global_scaling', Time, diag,                       &
        'Scaling applied to adjust net vprec into ocean to zero', &
        'nondim')

  handles%id_netFWGlobalScl = register_scalar_field('ocean_model',      &
        'net_fresh_water_global_scaling', Time, diag,                   &
        'Scaling applied to adjust net fresh water into ocean to zero', &
        'nondim')

  !===============================================================
  ! area integrals of surface salt fluxes

  handles%id_total_saltflux = register_scalar_field('ocean_model',          &
      'total_salt_flux', Time, diag,                                        &
      long_name='Area integrated surface salt flux', units='kg',            &
      cmor_field_name='total_sfdsi',                                        &
      cmor_units='kg s-1',                                                  &
      cmor_standard_name='downward_sea_ice_basal_salt_flux_area_integrated',&
      cmor_long_name='Downward Sea Ice Basal Salt Flux Area Integrated')

  handles%id_total_saltFluxIn = register_scalar_field('ocean_model', 'total_salt_Flux_In', &
      Time, diag, long_name='Area integrated surface salt flux at surface from coupler', units='kg')

  handles%id_total_saltFluxAdded = register_scalar_field('ocean_model', 'total_salt_Flux_Added', &
      Time, diag, long_name='Area integrated surface salt flux due to restoring or flux adjustment', units='kg')


end subroutine register_forcing_type_diags

!> Accumulate the forcing over time steps, taking input from a mechanical forcing type
!! and a temporary forcing-flux type.
subroutine forcing_accumulate(flux_tmp, forces, fluxes, G, wt2)
  type(forcing),         intent(in)    :: flux_tmp !< A temporary structure with current
                                                 !!thermodynamic forcing fields
  type(mech_forcing),    intent(in)    :: forces !< A structure with the driving mechanical forces
  type(forcing),         intent(inout) :: fluxes !< A structure containing time-averaged
                                                 !! thermodynamic forcing fields
  type(ocean_grid_type), intent(inout) :: G      !< The ocean's grid structure
  real,                  intent(out)   :: wt2    !< The relative weight of the new fluxes

  ! This subroutine copies mechancal forcing from flux_tmp to fluxes and
  ! stores the time-weighted averages of the various buoyancy fluxes in fluxes,
  ! and increments the amount of time over which the buoyancy forcing should be
  ! applied, all via a call to fluxes accumulate.

  call fluxes_accumulate(flux_tmp, fluxes, G, wt2, forces)

end subroutine forcing_accumulate

!> Accumulate the thermodynamic fluxes over time steps
subroutine fluxes_accumulate(flux_tmp, fluxes, G, wt2, forces)
  type(forcing),             intent(in)    :: flux_tmp !< A temporary structure with current
                                                     !! thermodynamic forcing fields
  type(forcing),             intent(inout) :: fluxes !< A structure containing time-averaged
                                                     !! thermodynamic forcing fields
  type(ocean_grid_type),     intent(inout) :: G      !< The ocean's grid structure
  real,                      intent(out)   :: wt2    !< The relative weight of the new fluxes
  type(mech_forcing), optional, intent(in) :: forces !< A structure with the driving mechanical forces

  ! This subroutine copies mechancal forcing from flux_tmp to fluxes and
  ! stores the time-weighted averages of the various buoyancy fluxes in fluxes,
  ! and increments the amount of time over which the buoyancy forcing in fluxes should be
  ! applied based on the time interval stored in flux_tmp.

  real :: wt1
  integer :: i, j, is, ie, js, je, Isq, Ieq, Jsq, Jeq, i0, j0
  integer :: isd, ied, jsd, jed, IsdB, IedB, JsdB, JedB, isr, ier, jsr, jer
  is   = G%isc   ; ie   = G%iec    ; js   = G%jsc   ; je   = G%jec
  Isq  = G%IscB  ; Ieq  = G%IecB   ; Jsq  = G%JscB  ; Jeq  = G%JecB
  isd  = G%isd   ; ied  = G%ied    ; jsd  = G%jsd   ; jed  = G%jed
  IsdB = G%IsdB  ; IedB = G%IedB   ; JsdB = G%JsdB  ; JedB = G%JedB


  if (fluxes%dt_buoy_accum < 0) call MOM_error(FATAL, "fluxes_accumulate: "//&
     "fluxes must be initialzed before it can be augmented.")

  ! wt1 is the relative weight of the previous fluxes.
  wt1 = fluxes%dt_buoy_accum / (fluxes%dt_buoy_accum + flux_tmp%dt_buoy_accum)
  wt2 = 1.0 - wt1 ! = flux_tmp%dt_buoy_accum / (fluxes%dt_buoy_accum + flux_tmp%dt_buoy_accum)
  fluxes%dt_buoy_accum = fluxes%dt_buoy_accum + flux_tmp%dt_buoy_accum

  ! Copy over the pressure fields and accumulate averages of ustar, either from the forcing
  ! type or from the temporary fluxes type.
  if (present(forces)) then
    do j=js,je ; do i=is,ie
      fluxes%p_surf(i,j) = forces%p_surf(i,j)
      fluxes%p_surf_full(i,j) = forces%p_surf_full(i,j)

      fluxes%ustar(i,j) = wt1*fluxes%ustar(i,j) + wt2*forces%ustar(i,j)
    enddo ; enddo
  else
    do j=js,je ; do i=is,ie
      fluxes%p_surf(i,j) = flux_tmp%p_surf(i,j)
      fluxes%p_surf_full(i,j) = flux_tmp%p_surf_full(i,j)

      fluxes%ustar(i,j) = wt1*fluxes%ustar(i,j) + wt2*flux_tmp%ustar(i,j)
    enddo ; enddo
  endif

  ! Average the water, heat, and salt fluxes, and ustar.
  do j=js,je ; do i=is,ie
    if (fluxes%gustless_accum_bug) then
      fluxes%ustar_gustless(i,j) = flux_tmp%ustar_gustless(i,j)
    else
      fluxes%ustar_gustless(i,j) = wt1*fluxes%ustar_gustless(i,j) + wt2*flux_tmp%ustar_gustless(i,j)
    endif

    fluxes%evap(i,j) = wt1*fluxes%evap(i,j) + wt2*flux_tmp%evap(i,j)
    fluxes%lprec(i,j) = wt1*fluxes%lprec(i,j) + wt2*flux_tmp%lprec(i,j)
    fluxes%fprec(i,j) = wt1*fluxes%fprec(i,j) + wt2*flux_tmp%fprec(i,j)
    fluxes%vprec(i,j) = wt1*fluxes%vprec(i,j) + wt2*flux_tmp%vprec(i,j)
    fluxes%lrunoff(i,j) = wt1*fluxes%lrunoff(i,j) + wt2*flux_tmp%lrunoff(i,j)
    fluxes%frunoff(i,j) = wt1*fluxes%frunoff(i,j) + wt2*flux_tmp%frunoff(i,j)
    fluxes%seaice_melt(i,j) = wt1*fluxes%seaice_melt(i,j) + wt2*flux_tmp%seaice_melt(i,j)
    fluxes%sw(i,j) = wt1*fluxes%sw(i,j) + wt2*flux_tmp%sw(i,j)
    fluxes%sw_vis_dir(i,j) = wt1*fluxes%sw_vis_dir(i,j) + wt2*flux_tmp%sw_vis_dir(i,j)
    fluxes%sw_vis_dif(i,j) = wt1*fluxes%sw_vis_dif(i,j) + wt2*flux_tmp%sw_vis_dif(i,j)
    fluxes%sw_nir_dir(i,j) = wt1*fluxes%sw_nir_dir(i,j) + wt2*flux_tmp%sw_nir_dir(i,j)
    fluxes%sw_nir_dif(i,j) = wt1*fluxes%sw_nir_dif(i,j) + wt2*flux_tmp%sw_nir_dif(i,j)
    fluxes%lw(i,j) = wt1*fluxes%lw(i,j) + wt2*flux_tmp%lw(i,j)
    fluxes%latent(i,j) = wt1*fluxes%latent(i,j) + wt2*flux_tmp%latent(i,j)
    fluxes%sens(i,j) = wt1*fluxes%sens(i,j) + wt2*flux_tmp%sens(i,j)

    fluxes%salt_flux(i,j) = wt1*fluxes%salt_flux(i,j) + wt2*flux_tmp%salt_flux(i,j)
  enddo ; enddo
  if (associated(fluxes%heat_added) .and. associated(flux_tmp%heat_added)) then
    do j=js,je ; do i=is,ie
      fluxes%heat_added(i,j) = wt1*fluxes%heat_added(i,j) + wt2*flux_tmp%heat_added(i,j)
    enddo ; enddo
  endif
  ! These might always be associated, in which case they can be combined?
  if (associated(fluxes%heat_content_cond) .and. associated(flux_tmp%heat_content_cond)) then
    do j=js,je ; do i=is,ie
      fluxes%heat_content_cond(i,j) = wt1*fluxes%heat_content_cond(i,j) + wt2*flux_tmp%heat_content_cond(i,j)
    enddo ; enddo
  endif
  if (associated(fluxes%heat_content_lprec) .and. associated(flux_tmp%heat_content_lprec)) then
    do j=js,je ; do i=is,ie
      fluxes%heat_content_lprec(i,j) = wt1*fluxes%heat_content_lprec(i,j) + wt2*flux_tmp%heat_content_lprec(i,j)
    enddo ; enddo
  endif
  if (associated(fluxes%heat_content_fprec) .and. associated(flux_tmp%heat_content_fprec)) then
    do j=js,je ; do i=is,ie
      fluxes%heat_content_fprec(i,j) = wt1*fluxes%heat_content_fprec(i,j) + wt2*flux_tmp%heat_content_fprec(i,j)
    enddo ; enddo
  endif
  if (associated(fluxes%heat_content_icemelt) .and. associated(flux_tmp%heat_content_icemelt)) then
    do j=js,je ; do i=is,ie
      fluxes%heat_content_icemelt(i,j) = wt1*fluxes%heat_content_icemelt(i,j) + wt2*flux_tmp%heat_content_icemelt(i,j)
    enddo ; enddo
  endif
  if (associated(fluxes%heat_content_vprec) .and. associated(flux_tmp%heat_content_vprec)) then
    do j=js,je ; do i=is,ie
      fluxes%heat_content_vprec(i,j) = wt1*fluxes%heat_content_vprec(i,j) + wt2*flux_tmp%heat_content_vprec(i,j)
    enddo ; enddo
  endif
  if (associated(fluxes%heat_content_lrunoff) .and. associated(flux_tmp%heat_content_lrunoff)) then
    do j=js,je ; do i=is,ie
      fluxes%heat_content_lrunoff(i,j) = wt1*fluxes%heat_content_lrunoff(i,j) + wt2*flux_tmp%heat_content_lrunoff(i,j)
    enddo ; enddo
  endif
  if (associated(fluxes%heat_content_frunoff) .and. associated(flux_tmp%heat_content_frunoff)) then
    do j=js,je ; do i=is,ie
      fluxes%heat_content_frunoff(i,j) = wt1*fluxes%heat_content_frunoff(i,j) + wt2*flux_tmp%heat_content_frunoff(i,j)
    enddo ; enddo
  endif
  if (associated(fluxes%heat_content_icemelt) .and. associated(flux_tmp%heat_content_icemelt)) then
    do j=js,je ; do i=is,ie
      fluxes%heat_content_icemelt(i,j) = wt1*fluxes%heat_content_icemelt(i,j) + wt2*flux_tmp%heat_content_icemelt(i,j)
    enddo ; enddo
  endif

  if (associated(fluxes%ustar_shelf) .and. associated(flux_tmp%ustar_shelf)) then
    do i=isd,ied ; do j=jsd,jed
      fluxes%ustar_shelf(i,j)  = flux_tmp%ustar_shelf(i,j)
    enddo ; enddo
  endif
  if (associated(fluxes%iceshelf_melt) .and. associated(flux_tmp%iceshelf_melt)) then
    do i=isd,ied ; do j=jsd,jed
      fluxes%iceshelf_melt(i,j)  = flux_tmp%iceshelf_melt(i,j)
    enddo ; enddo
  endif
  if (associated(fluxes%frac_shelf_h) .and. associated(flux_tmp%frac_shelf_h)) then
    do i=isd,ied ; do j=jsd,jed
      fluxes%frac_shelf_h(i,j)  = flux_tmp%frac_shelf_h(i,j)
    enddo ; enddo
  endif

  if (coupler_type_initialized(fluxes%tr_fluxes) .and. &
      coupler_type_initialized(flux_tmp%tr_fluxes)) &
    call coupler_type_increment_data(flux_tmp%tr_fluxes, fluxes%tr_fluxes, &
                              scale_factor=wt2, scale_prev=wt1)

end subroutine fluxes_accumulate

!> This subroutine copies the computational domains of common forcing fields
!! from a mech_forcing type to a (thermodynamic) forcing type.
subroutine copy_common_forcing_fields(forces, fluxes, G, skip_pres)
  type(mech_forcing),      intent(in)    :: forces   !< A structure with the driving mechanical forces
  type(forcing),           intent(inout) :: fluxes   !< A structure containing thermodynamic forcing fields
  type(ocean_grid_type),   intent(in)    :: G        !< grid type
  logical,       optional, intent(in)    :: skip_pres !< If present and true, do not copy pressure fields.

  logical :: do_pres
  integer :: i, j, is, ie, js, je
  is = G%isc ; ie = G%iec ; js = G%jsc ; je = G%jec

  do_pres = .true. ; if (present(skip_pres)) do_pres = .not.skip_pres

  if (associated(forces%t_rp) .and. associated(fluxes%t_rp)) then
    do j=js,je ; do i=is,ie
      fluxes%t_rp(i,j) = forces%t_rp(i,j)
    enddo ; enddo
  endif

  if (associated(forces%ustar) .and. associated(fluxes%ustar)) then
    do j=js,je ; do i=is,ie
      fluxes%ustar(i,j) = forces%ustar(i,j)
    enddo ; enddo
  endif

  if (do_pres) then
    if (associated(forces%p_surf) .and. associated(fluxes%p_surf)) then
      do j=js,je ; do i=is,ie
        fluxes%p_surf(i,j) = forces%p_surf(i,j)
      enddo ; enddo
    endif

    if (associated(forces%p_surf_full) .and. associated(fluxes%p_surf_full)) then
      do j=js,je ; do i=is,ie
        fluxes%p_surf_full(i,j) = forces%p_surf_full(i,j)
      enddo ; enddo
    endif

    if (associated(forces%p_surf_SSH, forces%p_surf_full)) then
      fluxes%p_surf_SSH => fluxes%p_surf_full
    elseif (associated(forces%p_surf_SSH, forces%p_surf)) then
      fluxes%p_surf_SSH => fluxes%p_surf
    endif
  endif

end subroutine copy_common_forcing_fields

!> This subroutine calculates certain derived forcing fields based on information
!! from a mech_forcing type and stores them in a (thermodynamic) forcing type.
subroutine set_derived_forcing_fields(forces, fluxes, G, US, Rho0)
  type(mech_forcing),      intent(in)    :: forces   !< A structure with the driving mechanical forces
  type(forcing),           intent(inout) :: fluxes   !< A structure containing thermodynamic forcing fields
  type(ocean_grid_type),   intent(in)    :: G        !< grid type
  type(unit_scale_type),   intent(in)    :: US       !< A dimensional unit scaling type
  real,                    intent(in)    :: Rho0     !< A reference density of seawater [R ~> kg m-3],
                                                     !! as used to calculate ustar.

  real :: taux2, tauy2 ! Squared wind stress components [R2 L2 Z2 T-4 ~> Pa2].
  real :: Irho0        ! Inverse of the mean density rescaled to [Z L-1 R-1 ~> m3 kg-1]
  integer :: i, j, is, ie, js, je
  is = G%isc ; ie = G%iec ; js = G%jsc ; je = G%jec

  Irho0 = US%L_to_Z / Rho0

  if (associated(forces%taux) .and. associated(forces%tauy) .and. &
      associated(fluxes%ustar_gustless)) then
    do j=js,je ; do i=is,ie
      taux2 = 0.0
      if ((G%mask2dCu(I-1,j) + G%mask2dCu(I,j)) > 0) &
        taux2 = (G%mask2dCu(I-1,j) * forces%taux(I-1,j)**2 + &
                 G%mask2dCu(I,j) * forces%taux(I,j)**2) / &
                (G%mask2dCu(I-1,j) + G%mask2dCu(I,j))
      tauy2 = 0.0
      if ((G%mask2dCv(i,J-1) + G%mask2dCv(i,J)) > 0) &
        tauy2 = (G%mask2dCv(i,J-1) * forces%tauy(i,J-1)**2 + &
                 G%mask2dCv(i,J) * forces%tauy(i,J)**2) / &
                (G%mask2dCv(i,J-1) + G%mask2dCv(i,J))

      if (fluxes%gustless_accum_bug) then
        ! This change is just for computational efficiency, but it is wrapped with another change.
        fluxes%ustar_gustless(i,j) = sqrt(US%L_to_Z * sqrt(taux2 + tauy2) / Rho0)
      else
        fluxes%ustar_gustless(i,j) = sqrt(sqrt(taux2 + tauy2) * Irho0)
      endif
    enddo ; enddo
  endif

end subroutine set_derived_forcing_fields


!> This subroutine determines the net mass source to the ocean from
!! a (thermodynamic) forcing type and stores it in a mech_forcing type.
subroutine set_net_mass_forcing(fluxes, forces, G, US)
  type(forcing),           intent(in)    :: fluxes   !< A structure containing thermodynamic forcing fields
  type(mech_forcing),      intent(inout) :: forces   !< A structure with the driving mechanical forces
  type(unit_scale_type),   intent(in)    :: US       !< A dimensional unit scaling type
  type(ocean_grid_type),   intent(in)    :: G        !< The ocean grid type

  if (associated(forces%net_mass_src)) &
    call get_net_mass_forcing(fluxes, G, US, forces%net_mass_src)

end subroutine set_net_mass_forcing

!> This subroutine calculates determines the net mass source to the ocean from
!! a (thermodynamic) forcing type and stores it in a provided array.
subroutine get_net_mass_forcing(fluxes, G, US, net_mass_src)
  type(forcing),                    intent(in)  :: fluxes !< A structure containing thermodynamic forcing fields
  type(ocean_grid_type),            intent(in)  :: G      !< The ocean grid type
  type(unit_scale_type),            intent(in)  :: US     !< A dimensional unit scaling type
  real, dimension(SZI_(G),SZJ_(G)), intent(out) :: net_mass_src !< The net mass flux of water into the ocean
                                                          !! [kg m-2 s-1].

  real :: RZ_T_conversion ! A combination of scaling factors for mass fluxes [kg T m-2 s-1 R-1 Z-1 ~> 1]
  integer :: i, j, is, ie, js, je
  is = G%isc ; ie = G%iec ; js = G%jsc ; je = G%jec

  RZ_T_conversion = US%RZ_T_to_kg_m2s

  net_mass_src(:,:) = 0.0
  if (associated(fluxes%lprec)) then ; do j=js,je ; do i=is,ie
    net_mass_src(i,j) = net_mass_src(i,j) + RZ_T_conversion*fluxes%lprec(i,j)
  enddo ; enddo ; endif
  if (associated(fluxes%fprec)) then ; do j=js,je ; do i=is,ie
    net_mass_src(i,j) = net_mass_src(i,j) + RZ_T_conversion*fluxes%fprec(i,j)
  enddo ; enddo ; endif
  if (associated(fluxes%vprec)) then ; do j=js,je ; do i=is,ie
    net_mass_src(i,j) = net_mass_src(i,j) + RZ_T_conversion*fluxes%vprec(i,j)
  enddo ; enddo ; endif
  if (associated(fluxes%lrunoff)) then ; do j=js,je ; do i=is,ie
    net_mass_src(i,j) = net_mass_src(i,j) + RZ_T_conversion*fluxes%lrunoff(i,j)
  enddo ; enddo ; endif
  if (associated(fluxes%frunoff)) then ; do j=js,je ; do i=is,ie
    net_mass_src(i,j) = net_mass_src(i,j) + RZ_T_conversion*fluxes%frunoff(i,j)
  enddo ; enddo ; endif
  if (associated(fluxes%evap)) then ; do j=js,je ; do i=is,ie
    net_mass_src(i,j) = net_mass_src(i,j) + RZ_T_conversion*fluxes%evap(i,j)
  enddo ; enddo ; endif
  if (associated(fluxes%seaice_melt)) then ; do j=js,je ; do i=is,ie
    net_mass_src(i,j) = net_mass_src(i,j) + RZ_T_conversion*fluxes%seaice_melt(i,j)
  enddo ; enddo ; endif

end subroutine get_net_mass_forcing

!> This subroutine copies the computational domains of common forcing fields
!! from a mech_forcing type to a (thermodynamic) forcing type.
subroutine copy_back_forcing_fields(fluxes, forces, G)
  type(forcing),           intent(in)    :: fluxes   !< A structure containing thermodynamic forcing fields
  type(mech_forcing),      intent(inout) :: forces   !< A structure with the driving mechanical forces
  type(ocean_grid_type),   intent(in)    :: G        !< grid type

  integer :: i, j, is, ie, js, je
  is = G%isc ; ie = G%iec ; js = G%jsc ; je = G%jec

  if (associated(forces%ustar) .and. associated(fluxes%ustar)) then
    do j=js,je ; do i=is,ie
      forces%ustar(i,j) = fluxes%ustar(i,j)
    enddo ; enddo
  endif

end subroutine copy_back_forcing_fields

!> Offer mechanical forcing fields for diagnostics for those
!! fields registered as part of register_forcing_type_diags.
subroutine mech_forcing_diags(forces_in, dt, G, time_end, diag, handles)
  type(mech_forcing), target, intent(in) :: forces_in !< mechanical forcing input fields
  real,                  intent(in)    :: dt       !< time step for the forcing [s]
  type(ocean_grid_type), intent(in)    :: G        !< grid type
  type(time_type),       intent(in)    :: time_end !< The end time of the diagnostic interval.
  type(diag_ctrl),       intent(inout) :: diag     !< diagnostic type
  type(forcing_diags),   intent(inout) :: handles  !< diagnostic id for diag_manager

  integer :: i,j,is,ie,js,je

  type(mech_forcing), pointer :: forces
  integer :: turns

  call cpu_clock_begin(handles%id_clock_forcing)

  ! NOTE: post_data expects data to be on the rotated index map, so any
  !   rotations must be applied before saving the output.
  turns = diag%G%HI%turns
  if (turns /= 0) then
    allocate(forces)
    call allocate_mech_forcing(forces_in, diag%G, forces)
    call rotate_mech_forcing(forces_in, turns, forces)
  else
    forces => forces_in
  endif

  is = G%isc ; ie = G%iec ; js = G%jsc ; je = G%jec
  call enable_averaging(dt, time_end, diag)
  ! if (query_averaging_enabled(diag)) then

    if ((handles%id_taux > 0) .and. associated(forces%taux)) &
      call post_data(handles%id_taux, forces%taux, diag)

    if ((handles%id_tauy > 0) .and. associated(forces%tauy)) &
      call post_data(handles%id_tauy, forces%tauy, diag)

    if ((handles%id_mass_berg > 0) .and. associated(forces%mass_berg)) &
      call post_data(handles%id_mass_berg, forces%mass_berg, diag)

    if ((handles%id_area_berg > 0) .and. associated(forces%area_berg)) &
      call post_data(handles%id_area_berg, forces%area_berg, diag)

  ! endif

  call disable_averaging(diag)

  if (turns /= 0) then
    call deallocate_mech_forcing(forces)
    deallocate(forces)
  endif

  call cpu_clock_end(handles%id_clock_forcing)
end subroutine mech_forcing_diags


!> Offer buoyancy forcing fields for diagnostics for those
!! fields registered as part of register_forcing_type_diags.
subroutine forcing_diagnostics(fluxes_in, sfc_state, G_in, US, time_end, diag, handles)
  type(forcing), target, intent(in)    :: fluxes_in !< A structure containing thermodynamic forcing fields
  type(surface),         intent(in)    :: sfc_state !< A structure containing fields that
                                                    !! describe the surface state of the ocean.
  type(ocean_grid_type), target, intent(in) :: G_in !< Input grid type
  type(unit_scale_type), intent(in)    :: US        !< A dimensional unit scaling type
  type(time_type),       intent(in)    :: time_end  !< The end time of the diagnostic interval.
  type(diag_ctrl),       intent(inout) :: diag      !< diagnostic regulator
  type(forcing_diags),   intent(inout) :: handles   !< diagnostic ids

  ! local
  type(ocean_grid_type), pointer :: G   ! Grid metric on model index map
  type(forcing), pointer :: fluxes      ! Fluxes on the model index map
  real, dimension(SZI_(diag%G),SZJ_(diag%G)) :: res
  real :: total_transport ! for diagnosing integrated boundary transport
  real :: ave_flux        ! for diagnosing averaged   boundary flux
  real :: RZ_T_conversion ! A combination of scaling factors for mass fluxes [kg T m-2 s-1 R-1 Z-1 ~> 1]
  real :: I_dt            ! inverse time step [T-1 ~> s-1]
  real :: ppt2mks         ! conversion between ppt and mks
  integer :: turns        ! Number of index quarter turns
  integer :: i,j,is,ie,js,je

  call cpu_clock_begin(handles%id_clock_forcing)

  ! NOTE: post_data expects data to be on the rotated index map, so any
  !   rotations must be applied before saving the output.
  turns = diag%G%HI%turns
  if (turns /= 0) then
    G => diag%G
    allocate(fluxes)
    call allocate_forcing_type(fluxes_in, G, fluxes)
    call rotate_forcing(fluxes_in, fluxes, turns)
  else
    G => G_in
    fluxes => fluxes_in
  endif

  RZ_T_conversion = US%RZ_T_to_kg_m2s
  I_dt    = 1.0 / fluxes%dt_buoy_accum
  ppt2mks = 1e-3
  is = G%isc ; ie = G%iec ; js = G%jsc ; je = G%jec

  call enable_averages(fluxes%dt_buoy_accum, time_end, diag)
  ! if (query_averaging_enabled(diag)) then

    ! post the diagnostics for surface mass fluxes ==================================

    if (handles%id_prcme > 0 .or. handles%id_total_prcme > 0 .or. handles%id_prcme_ga > 0) then
      do j=js,je ; do i=is,ie
        res(i,j) = 0.0
        if (associated(fluxes%lprec))       res(i,j) = res(i,j) + RZ_T_conversion*fluxes%lprec(i,j)
        if (associated(fluxes%fprec))       res(i,j) = res(i,j) + RZ_T_conversion*fluxes%fprec(i,j)
        ! fluxes%cond is not needed because it is derived from %evap > 0
        if (associated(fluxes%evap))        res(i,j) = res(i,j) + RZ_T_conversion*fluxes%evap(i,j)
        if (associated(fluxes%lrunoff))     res(i,j) = res(i,j) + RZ_T_conversion*fluxes%lrunoff(i,j)
        if (associated(fluxes%frunoff))     res(i,j) = res(i,j) + RZ_T_conversion*fluxes%frunoff(i,j)
        if (associated(fluxes%vprec))       res(i,j) = res(i,j) + RZ_T_conversion*fluxes%vprec(i,j)
        if (associated(fluxes%seaice_melt)) res(i,j) = res(i,j) + RZ_T_conversion*fluxes%seaice_melt(i,j)
      enddo ; enddo
      if (handles%id_prcme > 0) call post_data(handles%id_prcme, res, diag)
      if (handles%id_total_prcme > 0) then
        total_transport = global_area_integral(res, G)
        call post_data(handles%id_total_prcme, total_transport, diag)
      endif
      if (handles%id_prcme_ga > 0) then
        ave_flux = global_area_mean(res, G)
        call post_data(handles%id_prcme_ga, ave_flux, diag)
      endif
    endif

    if (handles%id_net_massout > 0 .or. handles%id_total_net_massout > 0) then
      do j=js,je ; do i=is,ie
        res(i,j) = 0.0
        if (associated(fluxes%lprec)) then
          if (fluxes%lprec(i,j) < 0.0) res(i,j) = res(i,j) + RZ_T_conversion*fluxes%lprec(i,j)
        endif
        if (associated(fluxes%vprec)) then
          if (fluxes%vprec(i,j) < 0.0) res(i,j) = res(i,j) + RZ_T_conversion*fluxes%vprec(i,j)
        endif
        if (associated(fluxes%evap)) then
          if (fluxes%evap(i,j) < 0.0) res(i,j) = res(i,j) + RZ_T_conversion*fluxes%evap(i,j)
        endif
        if (associated(fluxes%seaice_melt)) then
          if (fluxes%seaice_melt(i,j) < 0.0) &
            res(i,j) = res(i,j) + RZ_T_conversion*fluxes%seaice_melt(i,j)
        endif
      enddo ; enddo
      if (handles%id_net_massout > 0) call post_data(handles%id_net_massout, res, diag)
      if (handles%id_total_net_massout > 0) then
        total_transport = global_area_integral(res, G)
        call post_data(handles%id_total_net_massout, total_transport, diag)
      endif
    endif

    if (handles%id_massout_flux > 0 .and. associated(fluxes%netMassOut)) &
      call post_data(handles%id_massout_flux,fluxes%netMassOut,diag)

    if (handles%id_net_massin > 0 .or. handles%id_total_net_massin > 0) then
      do j=js,je ; do i=is,ie
        res(i,j) = 0.0

        if (associated(fluxes%fprec)) &
          res(i,j) = res(i,j) + RZ_T_conversion*fluxes%fprec(i,j)
        if (associated(fluxes%lrunoff)) &
          res(i,j) = res(i,j) + RZ_T_conversion*fluxes%lrunoff(i,j)
        if (associated(fluxes%frunoff)) &
          res(i,j) = res(i,j) + RZ_T_conversion*fluxes%frunoff(i,j)

        if (associated(fluxes%lprec)) then
          if (fluxes%lprec(i,j) > 0.0) res(i,j) = res(i,j) + RZ_T_conversion*fluxes%lprec(i,j)
        endif
        if (associated(fluxes%vprec)) then
          if (fluxes%vprec(i,j) > 0.0) res(i,j) = res(i,j) + RZ_T_conversion*fluxes%vprec(i,j)
        endif
        ! fluxes%cond is not needed because it is derived from %evap > 0
        if (associated(fluxes%evap)) then
          if (fluxes%evap(i,j) > 0.0) res(i,j) = res(i,j) + RZ_T_conversion*fluxes%evap(i,j)
        endif
        if (associated(fluxes%seaice_melt)) then
          if (fluxes%seaice_melt(i,j) > 0.0) &
            res(i,j) = res(i,j) + RZ_T_conversion*fluxes%seaice_melt(i,j)
        endif
      enddo ; enddo
      if (handles%id_net_massin > 0) call post_data(handles%id_net_massin, res, diag)
      if (handles%id_total_net_massin > 0) then
        total_transport = global_area_integral(res, G)
        call post_data(handles%id_total_net_massin, total_transport, diag)
      endif
    endif

    if (handles%id_massin_flux > 0 .and. associated(fluxes%netMassIn)) &
      call post_data(handles%id_massin_flux,fluxes%netMassIn,diag)

    if ((handles%id_evap > 0) .and. associated(fluxes%evap)) &
      call post_data(handles%id_evap, fluxes%evap, diag)
    if ((handles%id_total_evap > 0) .and. associated(fluxes%evap)) then
      total_transport = global_area_integral(fluxes%evap, G, scale=US%RZ_T_to_kg_m2s)
      call post_data(handles%id_total_evap, total_transport, diag)
    endif
    if ((handles%id_evap_ga > 0) .and. associated(fluxes%evap)) then
      ave_flux = global_area_mean(fluxes%evap, G, scale=US%RZ_T_to_kg_m2s)
      call post_data(handles%id_evap_ga, ave_flux, diag)
    endif

    if (associated(fluxes%lprec) .and. associated(fluxes%fprec)) then
      do j=js,je ; do i=is,ie
        res(i,j) = RZ_T_conversion* (fluxes%lprec(i,j) + fluxes%fprec(i,j))
      enddo ; enddo
      if (handles%id_precip > 0) call post_data(handles%id_precip, res, diag)
      if (handles%id_total_precip > 0) then
        total_transport = global_area_integral(res, G)
        call post_data(handles%id_total_precip, total_transport, diag)
      endif
      if (handles%id_precip_ga > 0) then
        ave_flux = global_area_mean(res, G)
        call post_data(handles%id_precip_ga, ave_flux, diag)
      endif
    endif

    if (associated(fluxes%lprec)) then
      if (handles%id_lprec > 0) call post_data(handles%id_lprec, fluxes%lprec, diag)
      if (handles%id_total_lprec > 0) then
        total_transport = global_area_integral(fluxes%lprec, G, scale=US%RZ_T_to_kg_m2s)
        call post_data(handles%id_total_lprec, total_transport, diag)
      endif
      if (handles%id_lprec_ga > 0) then
        ave_flux = global_area_mean(fluxes%lprec, G, scale=US%RZ_T_to_kg_m2s)
        call post_data(handles%id_lprec_ga, ave_flux, diag)
      endif
    endif

    if (associated(fluxes%fprec)) then
      if (handles%id_fprec > 0) call post_data(handles%id_fprec, fluxes%fprec, diag)
      if (handles%id_total_fprec > 0) then
        total_transport = global_area_integral(fluxes%fprec, G, scale=US%RZ_T_to_kg_m2s)
        call post_data(handles%id_total_fprec, total_transport, diag)
      endif
      if (handles%id_fprec_ga > 0) then
        ave_flux = global_area_mean(fluxes%fprec, G, scale=US%RZ_T_to_kg_m2s)
        call post_data(handles%id_fprec_ga, ave_flux, diag)
      endif
    endif

    if (associated(fluxes%vprec)) then
      if (handles%id_vprec > 0) call post_data(handles%id_vprec, fluxes%vprec, diag)
      if (handles%id_total_vprec > 0) then
        total_transport = global_area_integral(fluxes%vprec, G, scale=US%RZ_T_to_kg_m2s)
        call post_data(handles%id_total_vprec, total_transport, diag)
      endif
      if (handles%id_vprec_ga > 0) then
        ave_flux = global_area_mean(fluxes%vprec, G, scale=US%RZ_T_to_kg_m2s)
        call post_data(handles%id_vprec_ga, ave_flux, diag)
      endif
    endif

    if (associated(fluxes%lrunoff)) then
    if (handles%id_lrunoff > 0) call post_data(handles%id_lrunoff, fluxes%lrunoff, diag)
      if (handles%id_total_lrunoff > 0) then
        total_transport = global_area_integral(fluxes%lrunoff, G, scale=US%RZ_T_to_kg_m2s)
        call post_data(handles%id_total_lrunoff, total_transport, diag)
      endif
    endif

    if (associated(fluxes%frunoff)) then
      if (handles%id_frunoff > 0) call post_data(handles%id_frunoff, fluxes%frunoff, diag)
      if (handles%id_total_frunoff > 0) then
        total_transport = global_area_integral(fluxes%frunoff, G, scale=US%RZ_T_to_kg_m2s)
        call post_data(handles%id_total_frunoff, total_transport, diag)
      endif
    endif

    if (associated(fluxes%seaice_melt)) then
      if (handles%id_seaice_melt > 0) call post_data(handles%id_seaice_melt, fluxes%seaice_melt, diag)
      if (handles%id_total_seaice_melt > 0) then
        total_transport = global_area_integral(fluxes%seaice_melt, G, scale=US%RZ_T_to_kg_m2s)
        call post_data(handles%id_total_seaice_melt, total_transport, diag)
      endif
    endif

    ! post diagnostics for boundary heat fluxes ====================================

    if ((handles%id_heat_content_lrunoff > 0) .and. associated(fluxes%heat_content_lrunoff))  &
      call post_data(handles%id_heat_content_lrunoff, fluxes%heat_content_lrunoff, diag)
    if ((handles%id_total_heat_content_lrunoff > 0) .and. associated(fluxes%heat_content_lrunoff)) then
      total_transport = global_area_integral(fluxes%heat_content_lrunoff, G, scale=US%QRZ_T_to_W_m2)
      call post_data(handles%id_total_heat_content_lrunoff, total_transport, diag)
    endif

    if ((handles%id_heat_content_frunoff > 0) .and. associated(fluxes%heat_content_frunoff))  &
      call post_data(handles%id_heat_content_frunoff, fluxes%heat_content_frunoff, diag)
    if ((handles%id_total_heat_content_frunoff > 0) .and. associated(fluxes%heat_content_frunoff)) then
      total_transport = global_area_integral(fluxes%heat_content_frunoff, G, scale=US%QRZ_T_to_W_m2)
      call post_data(handles%id_total_heat_content_frunoff, total_transport, diag)
    endif

    if ((handles%id_heat_content_lprec > 0) .and. associated(fluxes%heat_content_lprec))      &
      call post_data(handles%id_heat_content_lprec, fluxes%heat_content_lprec, diag)
    if ((handles%id_total_heat_content_lprec > 0) .and. associated(fluxes%heat_content_lprec)) then
      total_transport = global_area_integral(fluxes%heat_content_lprec, G, scale=US%QRZ_T_to_W_m2)
      call post_data(handles%id_total_heat_content_lprec, total_transport, diag)
    endif

    if ((handles%id_heat_content_fprec > 0) .and. associated(fluxes%heat_content_fprec))      &
      call post_data(handles%id_heat_content_fprec, fluxes%heat_content_fprec, diag)
    if ((handles%id_total_heat_content_fprec > 0) .and. associated(fluxes%heat_content_fprec)) then
      total_transport = global_area_integral(fluxes%heat_content_fprec, G, scale=US%QRZ_T_to_W_m2)
      call post_data(handles%id_total_heat_content_fprec, total_transport, diag)
    endif

    if ((handles%id_heat_content_icemelt > 0) .and. associated(fluxes%heat_content_icemelt))      &
      call post_data(handles%id_heat_content_icemelt, fluxes%heat_content_icemelt, diag)
    if ((handles%id_total_heat_content_icemelt > 0) .and. associated(fluxes%heat_content_icemelt)) then
      total_transport = global_area_integral(fluxes%heat_content_icemelt, G, scale=US%QRZ_T_to_W_m2)
      call post_data(handles%id_total_heat_content_icemelt, total_transport, diag)
    endif

    if ((handles%id_heat_content_vprec > 0) .and. associated(fluxes%heat_content_vprec))      &
      call post_data(handles%id_heat_content_vprec, fluxes%heat_content_vprec, diag)
    if ((handles%id_total_heat_content_vprec > 0) .and. associated(fluxes%heat_content_vprec)) then
      total_transport = global_area_integral(fluxes%heat_content_vprec, G, scale=US%QRZ_T_to_W_m2)
      call post_data(handles%id_total_heat_content_vprec, total_transport, diag)
    endif

    if ((handles%id_heat_content_cond > 0) .and. associated(fluxes%heat_content_cond))        &
      call post_data(handles%id_heat_content_cond, fluxes%heat_content_cond, diag)
    if ((handles%id_total_heat_content_cond > 0) .and. associated(fluxes%heat_content_cond)) then
      total_transport = global_area_integral(fluxes%heat_content_cond, G, scale=US%QRZ_T_to_W_m2)
      call post_data(handles%id_total_heat_content_cond, total_transport, diag)
    endif

    if ((handles%id_heat_content_massout > 0) .and. associated(fluxes%heat_content_massout))  &
      call post_data(handles%id_heat_content_massout, fluxes%heat_content_massout, diag)
    if ((handles%id_total_heat_content_massout > 0) .and. associated(fluxes%heat_content_massout)) then
      total_transport = global_area_integral(fluxes%heat_content_massout, G, scale=US%QRZ_T_to_W_m2)
      call post_data(handles%id_total_heat_content_massout, total_transport, diag)
    endif

    if ((handles%id_heat_content_massin > 0) .and. associated(fluxes%heat_content_massin))  &
      call post_data(handles%id_heat_content_massin, fluxes%heat_content_massin, diag)
    if ((handles%id_total_heat_content_massin > 0) .and. associated(fluxes%heat_content_massin)) then
      total_transport = global_area_integral(fluxes%heat_content_massin, G, scale=US%QRZ_T_to_W_m2)
      call post_data(handles%id_total_heat_content_massin, total_transport, diag)
    endif

    if (handles%id_net_heat_coupler > 0 .or. handles%id_total_net_heat_coupler > 0 .or. &
        handles%id_net_heat_coupler_ga > 0. ) then
      do j=js,je ; do i=is,ie
      res(i,j) = 0.0
      if (associated(fluxes%LW))               res(i,j) = res(i,j) + fluxes%lw(i,j)
      if (associated(fluxes%latent))           res(i,j) = res(i,j) + fluxes%latent(i,j)
      if (associated(fluxes%sens))             res(i,j) = res(i,j) + fluxes%sens(i,j)
      if (associated(fluxes%SW))               res(i,j) = res(i,j) + fluxes%sw(i,j)
      if (associated(fluxes%seaice_melt_heat)) res(i,j) = res(i,j) + fluxes%seaice_melt_heat(i,j)
      enddo ; enddo
      if (handles%id_net_heat_coupler > 0) call post_data(handles%id_net_heat_coupler, res, diag)
      if (handles%id_total_net_heat_coupler > 0) then
        total_transport = global_area_integral(res, G, scale=US%QRZ_T_to_W_m2)
        call post_data(handles%id_total_net_heat_coupler, total_transport, diag)
      endif
      if (handles%id_net_heat_coupler_ga > 0) then
        ave_flux = global_area_mean(res, G, scale=US%QRZ_T_to_W_m2)
        call post_data(handles%id_net_heat_coupler_ga, ave_flux, diag)
      endif
    endif

    if (handles%id_net_heat_surface > 0 .or. handles%id_total_net_heat_surface > 0 .or. &
        handles%id_net_heat_surface_ga > 0. ) then
      do j=js,je ; do i=is,ie
        res(i,j) = 0.0
        if (associated(fluxes%LW))               res(i,j) = res(i,j) + fluxes%lw(i,j)
        if (associated(fluxes%latent))           res(i,j) = res(i,j) + fluxes%latent(i,j)
        if (associated(fluxes%sens))             res(i,j) = res(i,j) + fluxes%sens(i,j)
        if (associated(fluxes%SW))               res(i,j) = res(i,j) + fluxes%sw(i,j)
        if (associated(fluxes%seaice_melt_heat)) res(i,j) = res(i,j) + fluxes%seaice_melt_heat(i,j)
        if (allocated(sfc_state%frazil))         res(i,j) = res(i,j) + sfc_state%frazil(i,j) * I_dt
        !if (associated(sfc_state%TempXpme)) then
        !  res(i,j) = res(i,j) + sfc_state%TempXpme(i,j) * fluxes%C_p * I_dt
        !else
          if (associated(fluxes%heat_content_lrunoff)) &
            res(i,j) = res(i,j) + fluxes%heat_content_lrunoff(i,j)
          if (associated(fluxes%heat_content_frunoff)) &
            res(i,j) = res(i,j) + fluxes%heat_content_frunoff(i,j)
          if (associated(fluxes%heat_content_lprec)) &
            res(i,j) = res(i,j) + fluxes%heat_content_lprec(i,j)
          if (associated(fluxes%heat_content_fprec)) &
            res(i,j) = res(i,j) + fluxes%heat_content_fprec(i,j)
          if (associated(fluxes%heat_content_icemelt)) &
            res(i,j) = res(i,j) + fluxes%heat_content_icemelt(i,j)
          if (associated(fluxes%heat_content_vprec)) &
            res(i,j) = res(i,j) + fluxes%heat_content_vprec(i,j)
          if (associated(fluxes%heat_content_cond)) &
            res(i,j) = res(i,j) + fluxes%heat_content_cond(i,j)
          if (associated(fluxes%heat_content_massout)) &
            res(i,j) = res(i,j) + fluxes%heat_content_massout(i,j)
        !endif
        if (associated(fluxes%heat_added)) res(i,j) = res(i,j) + fluxes%heat_added(i,j)
      enddo ; enddo
      if (handles%id_net_heat_surface > 0) call post_data(handles%id_net_heat_surface, res, diag)

      if (handles%id_total_net_heat_surface > 0) then
        total_transport = global_area_integral(res, G, scale=US%QRZ_T_to_W_m2)
        call post_data(handles%id_total_net_heat_surface, total_transport, diag)
      endif
      if (handles%id_net_heat_surface_ga > 0) then
        ave_flux = global_area_mean(res, G, scale=US%QRZ_T_to_W_m2)
        call post_data(handles%id_net_heat_surface_ga, ave_flux, diag)
      endif
    endif

    if (handles%id_heat_content_surfwater > 0 .or. handles%id_total_heat_content_surfwater > 0) then
      do j=js,je ; do i=is,ie
        res(i,j) = 0.0
      ! if (associated(sfc_state%TempXpme)) then
      !   res(i,j) = res(i,j) + sfc_state%TempXpme(i,j) * fluxes%C_p * I_dt
      ! else
          if (associated(fluxes%heat_content_lrunoff)) res(i,j) = res(i,j) + fluxes%heat_content_lrunoff(i,j)
          if (associated(fluxes%heat_content_frunoff)) res(i,j) = res(i,j) + fluxes%heat_content_frunoff(i,j)
          if (associated(fluxes%heat_content_lprec))   res(i,j) = res(i,j) + fluxes%heat_content_lprec(i,j)
          if (associated(fluxes%heat_content_icemelt)) res(i,j) = res(i,j) + fluxes%heat_content_icemelt(i,j)
          if (associated(fluxes%heat_content_fprec))   res(i,j) = res(i,j) + fluxes%heat_content_fprec(i,j)
          if (associated(fluxes%heat_content_vprec))   res(i,j) = res(i,j) + fluxes%heat_content_vprec(i,j)
          if (associated(fluxes%heat_content_cond))    res(i,j) = res(i,j) + fluxes%heat_content_cond(i,j)
          if (associated(fluxes%heat_content_massout)) res(i,j) = res(i,j) + fluxes%heat_content_massout(i,j)
      ! endif
      enddo ; enddo
      if (handles%id_heat_content_surfwater > 0) call post_data(handles%id_heat_content_surfwater, res, diag)
      if (handles%id_total_heat_content_surfwater > 0) then
        total_transport = global_area_integral(res, G, scale=US%QRZ_T_to_W_m2)
        call post_data(handles%id_total_heat_content_surfwater, total_transport, diag)
      endif
    endif

    ! for OMIP, hfrunoffds = heat content of liquid plus frozen runoff
    if (handles%id_hfrunoffds > 0) then
      do j=js,je ; do i=is,ie
        res(i,j) = 0.0
        if (associated(fluxes%heat_content_lrunoff)) res(i,j) = res(i,j) + fluxes%heat_content_lrunoff(i,j)
        if (associated(fluxes%heat_content_frunoff)) res(i,j) = res(i,j) + fluxes%heat_content_frunoff(i,j)
      enddo ; enddo
      call post_data(handles%id_hfrunoffds, res, diag)
    endif

    ! for OMIP, hfrainds = heat content of lprec + fprec + cond
    if (handles%id_hfrainds > 0) then
      do j=js,je ; do i=is,ie
        res(i,j) = 0.0
        if (associated(fluxes%heat_content_lprec)) res(i,j) = res(i,j) + fluxes%heat_content_lprec(i,j)
        if (associated(fluxes%heat_content_fprec)) res(i,j) = res(i,j) + fluxes%heat_content_fprec(i,j)
        if (associated(fluxes%heat_content_cond)) res(i,j) = res(i,j) + fluxes%heat_content_cond(i,j)
      enddo ; enddo
      call post_data(handles%id_hfrainds, res, diag)
    endif

    if ((handles%id_LwLatSens > 0) .and. associated(fluxes%lw) .and. &
         associated(fluxes%latent) .and. associated(fluxes%sens)) then
      do j=js,je ; do i=is,ie
        res(i,j) = (fluxes%lw(i,j) + fluxes%latent(i,j)) + fluxes%sens(i,j)
      enddo ; enddo
      call post_data(handles%id_LwLatSens, res, diag)
    endif

    if ((handles%id_total_LwLatSens > 0) .and. associated(fluxes%lw) .and. &
         associated(fluxes%latent) .and. associated(fluxes%sens)) then
      do j=js,je ; do i=is,ie
        res(i,j) = (fluxes%lw(i,j) + fluxes%latent(i,j)) + fluxes%sens(i,j)
      enddo ; enddo
      total_transport = global_area_integral(res, G, scale=US%QRZ_T_to_W_m2)
      call post_data(handles%id_total_LwLatSens, total_transport, diag)
    endif

    if ((handles%id_LwLatSens_ga > 0) .and. associated(fluxes%lw) .and. &
         associated(fluxes%latent) .and. associated(fluxes%sens)) then
      do j=js,je ; do i=is,ie
        res(i,j) = ((fluxes%lw(i,j) + fluxes%latent(i,j)) + fluxes%sens(i,j))
      enddo ; enddo
      ave_flux = global_area_mean(res, G, scale=US%QRZ_T_to_W_m2)
      call post_data(handles%id_LwLatSens_ga, ave_flux, diag)
    endif

    if ((handles%id_sw > 0) .and. associated(fluxes%sw)) then
      call post_data(handles%id_sw, fluxes%sw, diag)
    endif
    if ((handles%id_sw_vis > 0) .and. associated(fluxes%sw_vis_dir) .and. &
        associated(fluxes%sw_vis_dif)) then
      call post_data(handles%id_sw_vis, fluxes%sw_vis_dir+fluxes%sw_vis_dif, diag)
    endif
    if ((handles%id_sw_nir > 0) .and. associated(fluxes%sw_nir_dir) .and. &
        associated(fluxes%sw_nir_dif)) then
      call post_data(handles%id_sw_nir, fluxes%sw_nir_dir+fluxes%sw_nir_dif, diag)
    endif
    if ((handles%id_total_sw > 0) .and. associated(fluxes%sw)) then
      total_transport = global_area_integral(fluxes%sw, G, scale=US%QRZ_T_to_W_m2)
      call post_data(handles%id_total_sw, total_transport, diag)
    endif
    if ((handles%id_sw_ga > 0) .and. associated(fluxes%sw)) then
      ave_flux = global_area_mean(fluxes%sw, G, scale=US%QRZ_T_to_W_m2)
      call post_data(handles%id_sw_ga, ave_flux, diag)
    endif

    if ((handles%id_lw > 0) .and. associated(fluxes%lw)) then
      call post_data(handles%id_lw, fluxes%lw, diag)
    endif
    if ((handles%id_total_lw > 0) .and. associated(fluxes%lw)) then
      total_transport = global_area_integral(fluxes%lw, G, scale=US%QRZ_T_to_W_m2)
      call post_data(handles%id_total_lw, total_transport, diag)
    endif
    if ((handles%id_lw_ga > 0) .and. associated(fluxes%lw)) then
      ave_flux = global_area_mean(fluxes%lw, G, scale=US%QRZ_T_to_W_m2)
      call post_data(handles%id_lw_ga, ave_flux, diag)
    endif

    if ((handles%id_lat > 0) .and. associated(fluxes%latent)) then
      call post_data(handles%id_lat, fluxes%latent, diag)
    endif
    if ((handles%id_total_lat > 0) .and. associated(fluxes%latent)) then
      total_transport = global_area_integral(fluxes%latent, G, scale=US%QRZ_T_to_W_m2)
      call post_data(handles%id_total_lat, total_transport, diag)
    endif
    if ((handles%id_lat_ga > 0) .and. associated(fluxes%latent)) then
      ave_flux = global_area_mean(fluxes%latent, G, scale=US%QRZ_T_to_W_m2)
      call post_data(handles%id_lat_ga, ave_flux, diag)
    endif

    if ((handles%id_lat_evap > 0) .and. associated(fluxes%latent_evap_diag)) then
      call post_data(handles%id_lat_evap, fluxes%latent_evap_diag, diag)
    endif
    if ((handles%id_total_lat_evap > 0) .and. associated(fluxes%latent_evap_diag)) then
      total_transport = global_area_integral(fluxes%latent_evap_diag, G, scale=US%QRZ_T_to_W_m2)
      call post_data(handles%id_total_lat_evap, total_transport, diag)
    endif

    if ((handles%id_lat_fprec > 0) .and. associated(fluxes%latent_fprec_diag)) then
      call post_data(handles%id_lat_fprec, fluxes%latent_fprec_diag, diag)
    endif
    if ((handles%id_total_lat_fprec > 0) .and. associated(fluxes%latent_fprec_diag)) then
      total_transport = global_area_integral(fluxes%latent_fprec_diag, G, scale=US%QRZ_T_to_W_m2)
      call post_data(handles%id_total_lat_fprec, total_transport, diag)
    endif

    if ((handles%id_lat_frunoff > 0) .and. associated(fluxes%latent_frunoff_diag)) then
      call post_data(handles%id_lat_frunoff, fluxes%latent_frunoff_diag, diag)
    endif
    if (handles%id_total_lat_frunoff > 0 .and. associated(fluxes%latent_frunoff_diag)) then
      total_transport = global_area_integral(fluxes%latent_frunoff_diag, G, scale=US%QRZ_T_to_W_m2)
      call post_data(handles%id_total_lat_frunoff, total_transport, diag)
    endif

    if ((handles%id_sens > 0) .and. associated(fluxes%sens)) then
      call post_data(handles%id_sens, fluxes%sens, diag)
    endif

    if ((handles%id_seaice_melt_heat > 0) .and. associated(fluxes%seaice_melt_heat)) then
      call post_data(handles%id_seaice_melt_heat, fluxes%seaice_melt_heat, diag)
    endif

    if ((handles%id_total_seaice_melt_heat > 0) .and. associated(fluxes%seaice_melt_heat)) then
      total_transport = global_area_integral(fluxes%seaice_melt_heat, G, scale=US%QRZ_T_to_W_m2)
      call post_data(handles%id_total_seaice_melt_heat, total_transport, diag)
    endif

    if ((handles%id_total_sens > 0) .and. associated(fluxes%sens)) then
      total_transport = global_area_integral(fluxes%sens, G, scale=US%QRZ_T_to_W_m2)
      call post_data(handles%id_total_sens, total_transport, diag)
    endif
    if ((handles%id_sens_ga > 0) .and. associated(fluxes%sens)) then
      ave_flux = global_area_mean(fluxes%sens, G, scale=US%QRZ_T_to_W_m2)
      call post_data(handles%id_sens_ga, ave_flux, diag)
    endif

    if ((handles%id_heat_added > 0) .and. associated(fluxes%heat_added)) then
      call post_data(handles%id_heat_added, fluxes%heat_added, diag)
    endif

    if ((handles%id_total_heat_added > 0) .and. associated(fluxes%heat_added)) then
      total_transport = global_area_integral(fluxes%heat_added, G, scale=US%QRZ_T_to_W_m2)
      call post_data(handles%id_total_heat_added, total_transport, diag)
    endif


    ! post the diagnostics for boundary salt fluxes ==========================

    if ((handles%id_saltflux > 0) .and. associated(fluxes%salt_flux)) &
      call post_data(handles%id_saltflux, fluxes%salt_flux, diag)
    if ((handles%id_total_saltflux > 0) .and. associated(fluxes%salt_flux)) then
      total_transport = ppt2mks*global_area_integral(fluxes%salt_flux, G, scale=US%RZ_T_to_kg_m2s)
      call post_data(handles%id_total_saltflux, total_transport, diag)
    endif

    if ((handles%id_saltFluxAdded > 0) .and. associated(fluxes%salt_flux_added)) &
      call post_data(handles%id_saltFluxAdded, fluxes%salt_flux_added, diag)
    if ((handles%id_total_saltFluxAdded > 0) .and. associated(fluxes%salt_flux_added)) then
      total_transport = ppt2mks*global_area_integral(fluxes%salt_flux_added, G, scale=US%RZ_T_to_kg_m2s)
      call post_data(handles%id_total_saltFluxAdded, total_transport, diag)
    endif

    if (handles%id_saltFluxIn > 0 .and. associated(fluxes%salt_flux_in)) &
      call post_data(handles%id_saltFluxIn, fluxes%salt_flux_in, diag)
    if ((handles%id_total_saltFluxIn > 0) .and. associated(fluxes%salt_flux_in)) then
      total_transport = ppt2mks*global_area_integral(fluxes%salt_flux_in, G, scale=US%RZ_T_to_kg_m2s)
      call post_data(handles%id_total_saltFluxIn, total_transport, diag)
    endif

    if (handles%id_saltFluxGlobalAdj > 0)                                            &
      call post_data(handles%id_saltFluxGlobalAdj, fluxes%saltFluxGlobalAdj, diag)
    if (handles%id_vPrecGlobalAdj > 0)                                               &
      call post_data(handles%id_vPrecGlobalAdj, fluxes%vPrecGlobalAdj, diag)
    if (handles%id_netFWGlobalAdj > 0)                                               &
      call post_data(handles%id_netFWGlobalAdj, fluxes%netFWGlobalAdj, diag)
    if (handles%id_saltFluxGlobalScl > 0)                                            &
      call post_data(handles%id_saltFluxGlobalScl, fluxes%saltFluxGlobalScl, diag)
    if (handles%id_vPrecGlobalScl > 0)                                               &
      call post_data(handles%id_vPrecGlobalScl, fluxes%vPrecGlobalScl, diag)
    if (handles%id_netFWGlobalScl > 0)                                               &
      call post_data(handles%id_netFWGlobalScl, fluxes%netFWGlobalScl, diag)


    ! remaining boundary terms ==================================================

    if ((handles%id_psurf > 0) .and. associated(fluxes%p_surf))                      &
      call post_data(handles%id_psurf, fluxes%p_surf, diag)

    if ((handles%id_TKE_tidal > 0) .and. associated(fluxes%TKE_tidal))               &
      call post_data(handles%id_TKE_tidal, fluxes%TKE_tidal, diag)

    if ((handles%id_buoy > 0) .and. associated(fluxes%buoy))                         &
      call post_data(handles%id_buoy, fluxes%buoy, diag)

    if ((handles%id_ustar > 0) .and. associated(fluxes%ustar)) &
      call post_data(handles%id_ustar, fluxes%ustar, diag)

    if ((handles%id_ustar_berg > 0) .and. associated(fluxes%ustar_berg)) &
      call post_data(handles%id_ustar_berg, fluxes%ustar_berg, diag)

    if ((handles%id_frac_ice_cover > 0) .and. associated(fluxes%frac_shelf_h)) &
      call post_data(handles%id_frac_ice_cover, fluxes%frac_shelf_h, diag)

    if ((handles%id_ustar_ice_cover > 0) .and. associated(fluxes%ustar_shelf)) &
      call post_data(handles%id_ustar_ice_cover, fluxes%ustar_shelf, diag)

  ! endif  ! query_averaging_enabled
  call disable_averaging(diag)

  if (turns /= 0) then
    call deallocate_forcing_type(fluxes)
    deallocate(fluxes)
  endif

  call cpu_clock_end(handles%id_clock_forcing)
end subroutine forcing_diagnostics


!> Conditionally allocate fields within the forcing type
subroutine allocate_forcing_by_group(G, fluxes, water, heat, ustar, press, &
                                     shelf, iceberg, salt, fix_accum_bug)
  type(ocean_grid_type), intent(in) :: G       !< Ocean grid structure
  type(forcing),      intent(inout) :: fluxes  !< A structure containing thermodynamic forcing fields
  logical, optional,     intent(in) :: water   !< If present and true, allocate water fluxes
  logical, optional,     intent(in) :: heat    !< If present and true, allocate heat fluxes
  logical, optional,     intent(in) :: ustar   !< If present and true, allocate ustar and related fields
  logical, optional,     intent(in) :: press   !< If present and true, allocate p_surf and related fields
  logical, optional,     intent(in) :: shelf   !< If present and true, allocate fluxes for ice-shelf
  logical, optional,     intent(in) :: iceberg !< If present and true, allocate fluxes for icebergs
  logical, optional,     intent(in) :: salt    !< If present and true, allocate salt fluxes
  logical, optional,     intent(in) :: fix_accum_bug !< If present and true, avoid using a bug in
                                               !! accumulation of ustar_gustless

  ! Local variables
  integer :: isd, ied, jsd, jed, IsdB, IedB, JsdB, JedB
  logical :: heat_water

  isd  = G%isd   ; ied  = G%ied    ; jsd  = G%jsd   ; jed  = G%jed
  IsdB = G%IsdB  ; IedB = G%IedB   ; JsdB = G%JsdB  ; JedB = G%JedB

  call myAlloc(fluxes%ustar,isd,ied,jsd,jed, ustar)
  call myAlloc(fluxes%ustar_gustless,isd,ied,jsd,jed, ustar)

  call myAlloc(fluxes%evap,isd,ied,jsd,jed, water)
  call myAlloc(fluxes%lprec,isd,ied,jsd,jed, water)
  call myAlloc(fluxes%fprec,isd,ied,jsd,jed, water)
  call myAlloc(fluxes%vprec,isd,ied,jsd,jed, water)
  call myAlloc(fluxes%lrunoff,isd,ied,jsd,jed, water)
  call myAlloc(fluxes%frunoff,isd,ied,jsd,jed, water)
  call myAlloc(fluxes%seaice_melt,isd,ied,jsd,jed, water)
  call myAlloc(fluxes%netMassOut,isd,ied,jsd,jed, water)
  call myAlloc(fluxes%netMassIn,isd,ied,jsd,jed, water)
  call myAlloc(fluxes%netSalt,isd,ied,jsd,jed, water)
  call myAlloc(fluxes%seaice_melt_heat,isd,ied,jsd,jed, heat)
  call myAlloc(fluxes%sw,isd,ied,jsd,jed, heat)
  call myAlloc(fluxes%lw,isd,ied,jsd,jed, heat)
  call myAlloc(fluxes%latent,isd,ied,jsd,jed, heat)
  call myAlloc(fluxes%sens,isd,ied,jsd,jed, heat)
  call myAlloc(fluxes%latent_evap_diag,isd,ied,jsd,jed, heat)
  call myAlloc(fluxes%latent_fprec_diag,isd,ied,jsd,jed, heat)
  call myAlloc(fluxes%latent_frunoff_diag,isd,ied,jsd,jed, heat)

  call myAlloc(fluxes%salt_flux,isd,ied,jsd,jed, salt)

  if (present(heat) .and. present(water)) then ; if (heat .and. water) then
    call myAlloc(fluxes%heat_content_cond,isd,ied,jsd,jed, .true.)
    call myAlloc(fluxes%heat_content_icemelt,isd,ied,jsd,jed, .true.)
    call myAlloc(fluxes%heat_content_lprec,isd,ied,jsd,jed, .true.)
    call myAlloc(fluxes%heat_content_fprec,isd,ied,jsd,jed, .true.)
    call myAlloc(fluxes%heat_content_vprec,isd,ied,jsd,jed, .true.)
    call myAlloc(fluxes%heat_content_lrunoff,isd,ied,jsd,jed, .true.)
    call myAlloc(fluxes%heat_content_frunoff,isd,ied,jsd,jed, .true.)
    call myAlloc(fluxes%heat_content_massout,isd,ied,jsd,jed, .true.)
    call myAlloc(fluxes%heat_content_massin,isd,ied,jsd,jed, .true.)
  endif ; endif

  call myAlloc(fluxes%p_surf,isd,ied,jsd,jed, press)

  call myAlloc(fluxes%frac_shelf_h,isd,ied,jsd,jed, shelf)
  call myAlloc(fluxes%ustar_shelf,isd,ied,jsd,jed, shelf)
  call myAlloc(fluxes%iceshelf_melt,isd,ied,jsd,jed, shelf)

  !These fields should only on allocated when iceberg area is being passed through the coupler.
  call myAlloc(fluxes%ustar_berg,isd,ied,jsd,jed, iceberg)
  call myAlloc(fluxes%area_berg,isd,ied,jsd,jed, iceberg)
  call myAlloc(fluxes%mass_berg,isd,ied,jsd,jed, iceberg)

  if (present(fix_accum_bug)) fluxes%gustless_accum_bug = .not.fix_accum_bug
end subroutine allocate_forcing_by_group


subroutine allocate_forcing_by_ref(fluxes_ref, G, fluxes)
  type(forcing), intent(in) :: fluxes_ref  !< Reference fluxes
  type(ocean_grid_type), intent(in) :: G        !< Grid metric of target fluxes
  type(forcing), intent(out) :: fluxes     !< Target fluxes

  logical :: do_ustar, do_water, do_heat, do_salt, do_press, do_shelf, &
      do_iceberg, do_heat_added, do_buoy

  call get_forcing_groups(fluxes_ref, do_water, do_heat, do_ustar, do_press, &
      do_shelf, do_iceberg, do_salt, do_heat_added, do_buoy)

  call allocate_forcing_type(G, fluxes, do_water, do_heat, do_ustar, &
      do_press, do_shelf, do_iceberg, do_salt)

  ! The following fluxes would typically be allocated by the driver
  call myAlloc(fluxes%sw_vis_dir, G%isd, G%ied, G%jsd, G%jed, &
      associated(fluxes_ref%sw_vis_dir))
  call myAlloc(fluxes%sw_vis_dif, G%isd, G%ied, G%jsd, G%jed, &
      associated(fluxes_ref%sw_vis_dif))
  call myAlloc(fluxes%sw_nir_dir, G%isd, G%ied, G%jsd, G%jed, &
      associated(fluxes_ref%sw_nir_dir))
  call myAlloc(fluxes%sw_nir_dif, G%isd, G%ied, G%jsd, G%jed, &
      associated(fluxes_ref%sw_nir_dif))

  call myAlloc(fluxes%salt_flux_in, G%isd, G%ied, G%jsd, G%jed, &
      associated(fluxes_ref%salt_flux_in))
  call myAlloc(fluxes%salt_flux_added, G%isd, G%ied, G%jsd, G%jed, &
      associated(fluxes_ref%salt_flux_added))

  call myAlloc(fluxes%p_surf_full, G%isd, G%ied, G%jsd, G%jed, &
      associated(fluxes_ref%p_surf_full))

  call myAlloc(fluxes%heat_added, G%isd, G%ied, G%jsd, G%jed, &
      associated(fluxes_ref%heat_added))
  call myAlloc(fluxes%buoy, G%isd, G%ied, G%jsd, G%jed, &
      associated(fluxes_ref%buoy))

  call myAlloc(fluxes%TKE_tidal, G%isd, G%ied, G%jsd, G%jed, &
      associated(fluxes_ref%TKE_tidal))
  call myAlloc(fluxes%ustar_tidal, G%isd, G%ied, G%jsd, G%jed, &
      associated(fluxes_ref%ustar_tidal))

  ! This flag would normally be set by a control flag in allocate_forcing_type.
  ! Here we copy the flag from the reference forcing.
  fluxes%gustless_accum_bug = fluxes_ref%gustless_accum_bug
end subroutine allocate_forcing_by_ref


!> Conditionally allocate fields within the mechanical forcing type using
!! control flags.
subroutine allocate_mech_forcing_by_group(G, forces, stress, ustar, shelf, &
                                          press, iceberg, waves, num_stk_bands)
  type(ocean_grid_type), intent(in) :: G       !< Ocean grid structure
  type(mech_forcing), intent(inout) :: forces  !< Forcing fields structure

  logical, optional,     intent(in) :: stress  !< If present and true, allocate taux, tauy
  logical, optional,     intent(in) :: ustar   !< If present and true, allocate ustar and related fields
  logical, optional,     intent(in) :: shelf   !< If present and true, allocate forces for ice-shelf
  logical, optional,     intent(in) :: press   !< If present and true, allocate p_surf and related fields
  logical, optional,     intent(in) :: iceberg !< If present and true, allocate forces for icebergs
  logical, optional,     intent(in) :: waves   !< If present and true, allocate wave fields              
  integer, optional,     intent(in) :: num_stk_bands !< Number of Stokes bands to allocate 

  ! Local variables
  integer :: isd, ied, jsd, jed, IsdB, IedB, JsdB, JedB
  logical :: heat_water

  isd  = G%isd   ; ied  = G%ied    ; jsd  = G%jsd   ; jed  = G%jed
  IsdB = G%IsdB  ; IedB = G%IedB   ; JsdB = G%JsdB  ; JedB = G%JedB

  call myAlloc(forces%taux,IsdB,IedB,jsd,jed, stress)
  call myAlloc(forces%tauy,isd,ied,JsdB,JedB, stress)

  call myAlloc(forces%ustar,isd,ied,jsd,jed, ustar)

  call myAlloc(forces%p_surf,isd,ied,jsd,jed, press)
  call myAlloc(forces%p_surf_full,isd,ied,jsd,jed, press)
  call myAlloc(forces%net_mass_src,isd,ied,jsd,jed, press)
  call myAlloc(forces%t_rp,isd,ied,jsd,jed, press)

  call myAlloc(forces%rigidity_ice_u,IsdB,IedB,jsd,jed, shelf)
  call myAlloc(forces%rigidity_ice_v,isd,ied,JsdB,JedB, shelf)
  call myAlloc(forces%frac_shelf_u,IsdB,IedB,jsd,jed, shelf)
  call myAlloc(forces%frac_shelf_v,isd,ied,JsdB,JedB, shelf)

  !These fields should only on allocated when iceberg area is being passed through the coupler.
  call myAlloc(forces%area_berg,isd,ied,jsd,jed, iceberg)
  call myAlloc(forces%mass_berg,isd,ied,jsd,jed, iceberg)

  !These fields should only be allocated when waves
  call myAlloc(forces%ustk0,isd,ied,jsd,jed, waves)
  call myAlloc(forces%vstk0,isd,ied,jsd,jed, waves)
  if (present(waves)) then; if (waves) then; if (.not.associated(forces%ustkb)) then       
    if (.not.(present(num_stk_bands))) call MOM_error(FATAL,"Requested to &
      initialize with waves, but no waves are present.") 
    allocate(forces%stk_wavenumbers(num_stk_bands)) 
    forces%stk_wavenumbers(:) = 0.0    
    allocate(forces%ustkb(isd:ied,jsd:jed,num_stk_bands)) 
    forces%ustkb(isd:ied,jsd:jed,:) = 0.0
    endif; endif; endif

  if (present(waves)) then; if (waves) then; if (.not.associated(forces%vstkb)) then    
    allocate(forces%vstkb(isd:ied,jsd:jed,num_stk_bands))
    forces%vstkb(isd:ied,jsd:jed,:) = 0.0
  endif; endif; endif

end subroutine allocate_mech_forcing_by_group


!> Conditionally allocate fields within the mechanical forcing type based on a
!! reference forcing.
subroutine allocate_mech_forcing_from_ref(forces_ref, G, forces)
  type(mech_forcing), intent(in) :: forces_ref  !< Reference forcing fields
  type(ocean_grid_type), intent(in) :: G      !< Grid metric of target forcing
  type(mech_forcing), intent(out) :: forces   !< Mechanical forcing fields

  logical :: do_stress, do_ustar, do_shelf, do_press, do_iceberg

  ! Identify the active fields in the reference forcing
  call get_mech_forcing_groups(forces_ref, do_stress, do_ustar, do_shelf, &
                              do_press, do_iceberg)

  call allocate_mech_forcing(G, forces, do_stress, do_ustar, do_shelf, &
                             do_press, do_iceberg)
end subroutine allocate_mech_forcing_from_ref


!> Return flags indicating which groups of forcings are allocated
subroutine get_forcing_groups(fluxes, water, heat, ustar, press, shelf, &
                             iceberg, salt, heat_added, buoy)
  type(forcing), intent(in) :: fluxes  !< Reference flux fields
  logical, intent(out) :: water   !< True if fluxes contains water-based fluxes
  logical, intent(out) :: heat    !< True if fluxes contains heat-based fluxes
  logical, intent(out) :: ustar   !< True if fluxes contains ustar fluxes
  logical, intent(out) :: press   !< True if fluxes contains surface pressure
  logical, intent(out) :: shelf   !< True if fluxes contains ice shelf fields
  logical, intent(out) :: iceberg !< True if fluxes contains iceberg fluxes
  logical, intent(out) :: salt    !< True if fluxes contains salt flux
  logical, intent(out) :: heat_added !< True if fluxes contains explicit heat
  logical, intent(out) :: buoy    !< True if fluxes contains buoyancy fluxes

  ! NOTE: heat, salt, heat_added, and buoy would typically depend on each other
  !   to some degree.  But since this would be enforced at the driver level,
  !   we handle them here as independent flags.

  ustar = associated(fluxes%ustar) &
      .and. associated(fluxes%ustar_gustless)
  ! TODO: Check for all associated fields, but for now just check one as a marker
  water = associated(fluxes%evap)
  heat = associated(fluxes%seaice_melt_heat)
  salt = associated(fluxes%salt_flux)
  press = associated(fluxes%p_surf)
  shelf = associated(fluxes%frac_shelf_h)
  iceberg = associated(fluxes%ustar_berg)
  heat_added = associated(fluxes%heat_added)
  buoy = associated(fluxes%buoy)
end subroutine get_forcing_groups


!> Return flags indicating which groups of mechanical forcings are allocated
subroutine get_mech_forcing_groups(forces, stress, ustar, shelf, press, iceberg)
  type(mech_forcing), intent(in) :: forces  !< Reference forcing fields
  logical, intent(out) :: stress  !< True if forces contains wind stress fields
  logical, intent(out) :: ustar   !< True if forces contains ustar field
  logical, intent(out) :: shelf   !< True if forces contains ice shelf fields
  logical, intent(out) :: press   !< True if forces contains pressure fields
  logical, intent(out) :: iceberg !< True if forces contains iceberg fields

  stress = associated(forces%taux) &
      .and. associated(forces%tauy)
  ustar = associated(forces%ustar)
  shelf = associated(forces%rigidity_ice_u) &
      .and. associated(forces%rigidity_ice_v) &
      .and. associated(forces%frac_shelf_u) &
      .and. associated(forces%frac_shelf_v)
  press = associated(forces%p_surf) &
      .and. associated(forces%p_surf_full) &
      .and. associated(forces%net_mass_src)
  iceberg = associated(forces%area_berg) &
      .and. associated(forces%mass_berg)
end subroutine get_mech_forcing_groups


!> Allocates and zeroes-out array.
subroutine myAlloc(array, is, ie, js, je, flag)
  real, dimension(:,:), pointer :: array !< Array to be allocated
  integer,           intent(in) :: is !< Start i-index
  integer,           intent(in) :: ie !< End i-index
  integer,           intent(in) :: js !< Start j-index
  integer,           intent(in) :: je !< End j-index
  logical, optional, intent(in) :: flag !< Flag to indicate to allocate

  if (present(flag)) then ; if (flag) then ; if (.not.associated(array)) then
    allocate(array(is:ie,js:je)) ; array(is:ie,js:je) = 0.0
  endif ; endif ; endif
end subroutine myAlloc

!> Deallocate the forcing type
subroutine deallocate_forcing_type(fluxes)
  type(forcing), intent(inout) :: fluxes !< Forcing fields structure

  if (associated(fluxes%ustar))                deallocate(fluxes%ustar)
  if (associated(fluxes%ustar_gustless))       deallocate(fluxes%ustar_gustless)
  if (associated(fluxes%buoy))                 deallocate(fluxes%buoy)
  if (associated(fluxes%sw))                   deallocate(fluxes%sw)
  if (associated(fluxes%seaice_melt_heat))     deallocate(fluxes%seaice_melt_heat)
  if (associated(fluxes%sw_vis_dir))           deallocate(fluxes%sw_vis_dir)
  if (associated(fluxes%sw_vis_dif))           deallocate(fluxes%sw_vis_dif)
  if (associated(fluxes%sw_nir_dir))           deallocate(fluxes%sw_nir_dir)
  if (associated(fluxes%sw_nir_dif))           deallocate(fluxes%sw_nir_dif)
  if (associated(fluxes%lw))                   deallocate(fluxes%lw)
  if (associated(fluxes%latent))               deallocate(fluxes%latent)
  if (associated(fluxes%latent_evap_diag))     deallocate(fluxes%latent_evap_diag)
  if (associated(fluxes%latent_fprec_diag))    deallocate(fluxes%latent_fprec_diag)
  if (associated(fluxes%latent_frunoff_diag))  deallocate(fluxes%latent_frunoff_diag)
  if (associated(fluxes%sens))                 deallocate(fluxes%sens)
  if (associated(fluxes%heat_added))           deallocate(fluxes%heat_added)
  if (associated(fluxes%heat_content_lrunoff)) deallocate(fluxes%heat_content_lrunoff)
  if (associated(fluxes%heat_content_frunoff)) deallocate(fluxes%heat_content_frunoff)
  if (associated(fluxes%heat_content_icemelt)) deallocate(fluxes%heat_content_icemelt)
  if (associated(fluxes%heat_content_lprec))   deallocate(fluxes%heat_content_lprec)
  if (associated(fluxes%heat_content_fprec))   deallocate(fluxes%heat_content_fprec)
  if (associated(fluxes%heat_content_cond))    deallocate(fluxes%heat_content_cond)
  if (associated(fluxes%heat_content_massout)) deallocate(fluxes%heat_content_massout)
  if (associated(fluxes%heat_content_massin))  deallocate(fluxes%heat_content_massin)
  if (associated(fluxes%evap))                 deallocate(fluxes%evap)
  if (associated(fluxes%lprec))                deallocate(fluxes%lprec)
  if (associated(fluxes%fprec))                deallocate(fluxes%fprec)
  if (associated(fluxes%vprec))                deallocate(fluxes%vprec)
  if (associated(fluxes%lrunoff))              deallocate(fluxes%lrunoff)
  if (associated(fluxes%frunoff))              deallocate(fluxes%frunoff)
  if (associated(fluxes%seaice_melt))          deallocate(fluxes%seaice_melt)
  if (associated(fluxes%salt_flux))            deallocate(fluxes%salt_flux)
  if (associated(fluxes%p_surf_full))          deallocate(fluxes%p_surf_full)
  if (associated(fluxes%t_rp))                 deallocate(fluxes%t_rp)
  if (associated(fluxes%p_surf))               deallocate(fluxes%p_surf)
  if (associated(fluxes%TKE_tidal))            deallocate(fluxes%TKE_tidal)
  if (associated(fluxes%ustar_tidal))          deallocate(fluxes%ustar_tidal)
  if (associated(fluxes%ustar_shelf))          deallocate(fluxes%ustar_shelf)
  if (associated(fluxes%iceshelf_melt))        deallocate(fluxes%iceshelf_melt)
  if (associated(fluxes%frac_shelf_h))         deallocate(fluxes%frac_shelf_h)
  if (associated(fluxes%ustar_berg))           deallocate(fluxes%ustar_berg)
  if (associated(fluxes%area_berg))            deallocate(fluxes%area_berg)
  if (associated(fluxes%mass_berg))            deallocate(fluxes%mass_berg)

  call coupler_type_destructor(fluxes%tr_fluxes)

end subroutine deallocate_forcing_type


!> Deallocate the mechanical forcing type
subroutine deallocate_mech_forcing(forces)
  type(mech_forcing), intent(inout) :: forces  !< Forcing fields structure

  if (associated(forces%taux))  deallocate(forces%taux)
  if (associated(forces%tauy))  deallocate(forces%tauy)
  if (associated(forces%ustar)) deallocate(forces%ustar)
  if (associated(forces%p_surf))         deallocate(forces%p_surf)
  if (associated(forces%p_surf_full))    deallocate(forces%p_surf_full)
  if (associated(forces%t_rp))           deallocate(forces%t_rp)
  if (associated(forces%net_mass_src))   deallocate(forces%net_mass_src)
  if (associated(forces%rigidity_ice_u)) deallocate(forces%rigidity_ice_u)
  if (associated(forces%rigidity_ice_v)) deallocate(forces%rigidity_ice_v)
  if (associated(forces%frac_shelf_u))   deallocate(forces%frac_shelf_u)
  if (associated(forces%frac_shelf_v))   deallocate(forces%frac_shelf_v)
  if (associated(forces%area_berg))      deallocate(forces%area_berg)
  if (associated(forces%mass_berg))      deallocate(forces%mass_berg)

end subroutine deallocate_mech_forcing


!< Rotate the fluxes by a set number of quarter turns
subroutine rotate_forcing(fluxes_in, fluxes, turns)
  type(forcing), intent(in)  :: fluxes_in     !< Input forcing struct
  type(forcing), intent(inout) :: fluxes      !< Rotated forcing struct
  integer, intent(in) :: turns                !< Number of quarter turns

  logical :: do_ustar, do_water, do_heat, do_salt, do_press, do_shelf, &
      do_iceberg, do_heat_added, do_buoy

  call get_forcing_groups(fluxes_in, do_water, do_heat, do_ustar, do_press, &
      do_shelf, do_iceberg, do_salt, do_heat_added, do_buoy)

  if (do_ustar) then
    call rotate_array(fluxes_in%ustar, turns, fluxes%ustar)
    call rotate_array(fluxes_in%ustar_gustless, turns, fluxes%ustar_gustless)
  endif

  if (do_water) then
    call rotate_array(fluxes_in%evap, turns, fluxes%evap)
    call rotate_array(fluxes_in%lprec, turns, fluxes%lprec)
    call rotate_array(fluxes_in%fprec, turns, fluxes%fprec)
    call rotate_array(fluxes_in%vprec, turns, fluxes%vprec)
    call rotate_array(fluxes_in%lrunoff, turns, fluxes%lrunoff)
    call rotate_array(fluxes_in%frunoff, turns, fluxes%frunoff)
    call rotate_array(fluxes_in%seaice_melt, turns, fluxes%seaice_melt)
    call rotate_array(fluxes_in%netMassOut, turns, fluxes%netMassOut)
    call rotate_array(fluxes_in%netMassIn, turns, fluxes%netMassIn)
    call rotate_array(fluxes_in%netSalt, turns, fluxes%netSalt)
  endif

  if (do_heat) then
    call rotate_array(fluxes_in%seaice_melt_heat, turns, fluxes%seaice_melt_heat)
    call rotate_array(fluxes_in%sw, turns, fluxes%sw)
    call rotate_array(fluxes_in%lw, turns, fluxes%lw)
    call rotate_array(fluxes_in%latent, turns, fluxes%latent)
    call rotate_array(fluxes_in%sens, turns, fluxes%sens)
    call rotate_array(fluxes_in%latent_evap_diag, turns, fluxes%latent_evap_diag)
    call rotate_array(fluxes_in%latent_fprec_diag, turns, fluxes%latent_fprec_diag)
    call rotate_array(fluxes_in%latent_frunoff_diag, turns, fluxes%latent_frunoff_diag)
  endif

  if (do_salt) then
    call rotate_array(fluxes_in%salt_flux, turns, fluxes%salt_flux)
  endif

  if (do_heat .and. do_water) then
    call rotate_array(fluxes_in%heat_content_cond, turns, fluxes%heat_content_cond)
    call rotate_array(fluxes_in%heat_content_icemelt, turns, fluxes%heat_content_icemelt)
    call rotate_array(fluxes_in%heat_content_lprec, turns, fluxes%heat_content_lprec)
    call rotate_array(fluxes_in%heat_content_fprec, turns, fluxes%heat_content_fprec)
    call rotate_array(fluxes_in%heat_content_vprec, turns, fluxes%heat_content_vprec)
    call rotate_array(fluxes_in%heat_content_lrunoff, turns, fluxes%heat_content_lrunoff)
    call rotate_array(fluxes_in%heat_content_frunoff, turns, fluxes%heat_content_frunoff)
    call rotate_array(fluxes_in%heat_content_massout, turns, fluxes%heat_content_massout)
    call rotate_array(fluxes_in%heat_content_massin, turns, fluxes%heat_content_massin)
  endif

  if (do_press) then
    call rotate_array(fluxes_in%p_surf, turns, fluxes%p_surf)
  endif

  if (do_shelf) then
    call rotate_array(fluxes_in%frac_shelf_h, turns, fluxes%frac_shelf_h)
    call rotate_array(fluxes_in%ustar_shelf, turns, fluxes%ustar_shelf)
    call rotate_array(fluxes_in%iceshelf_melt, turns, fluxes%iceshelf_melt)
  endif

  if (do_iceberg) then
    call rotate_array(fluxes_in%ustar_berg, turns, fluxes%ustar_berg)
    call rotate_array(fluxes_in%area_berg, turns, fluxes%area_berg)
    call rotate_array(fluxes_in%iceshelf_melt, turns, fluxes%iceshelf_melt)
  endif

  if (do_heat_added) then
    call rotate_array(fluxes_in%heat_added, turns, fluxes%heat_added)
  endif

  ! The following fields are handled by drivers rather than control flags.
  if (associated(fluxes_in%sw_vis_dir)) &
    call rotate_array(fluxes_in%sw_vis_dir, turns, fluxes%sw_vis_dir)
  if (associated(fluxes_in%sw_vis_dif)) &
    call rotate_array(fluxes_in%sw_vis_dif, turns, fluxes%sw_vis_dif)
  if (associated(fluxes_in%sw_nir_dir)) &
    call rotate_array(fluxes_in%sw_nir_dir, turns, fluxes%sw_nir_dir)
  if (associated(fluxes_in%sw_nir_dif)) &
    call rotate_array(fluxes_in%sw_nir_dif, turns, fluxes%sw_nir_dif)

  if (associated(fluxes_in%salt_flux_in)) &
    call rotate_array(fluxes_in%salt_flux_in, turns, fluxes%salt_flux_in)
  if (associated(fluxes_in%salt_flux_added)) &
    call rotate_array(fluxes_in%salt_flux_added, turns, fluxes%salt_flux_added)

  if (associated(fluxes_in%p_surf_full)) &
    call rotate_array(fluxes_in%p_surf_full, turns, fluxes%p_surf_full)

  if (associated(fluxes_in%buoy)) &
    call rotate_array(fluxes_in%buoy, turns, fluxes%buoy)

  if (associated(fluxes_in%TKE_tidal)) &
    call rotate_array(fluxes_in%TKE_tidal, turns, fluxes%TKE_tidal)
  if (associated(fluxes_in%ustar_tidal)) &
    call rotate_array(fluxes_in%ustar_tidal, turns, fluxes%ustar_tidal)

  ! TODO: tracer flux rotation
  if (coupler_type_initialized(fluxes%tr_fluxes)) &
    call MOM_error(FATAL, "Rotation of tracer BC fluxes not yet implemented.")

  ! Scalars and flags
  fluxes%accumulate_p_surf = fluxes_in%accumulate_p_surf

  fluxes%vPrecGlobalAdj = fluxes_in%vPrecGlobalAdj
  fluxes%saltFluxGlobalAdj = fluxes_in%saltFluxGlobalAdj
  fluxes%netFWGlobalAdj = fluxes_in%netFWGlobalAdj
  fluxes%vPrecGlobalScl = fluxes_in%vPrecGlobalScl
  fluxes%saltFluxGlobalScl = fluxes_in%saltFluxGlobalScl
  fluxes%netFWGlobalScl = fluxes_in%netFWGlobalScl

  fluxes%fluxes_used = fluxes_in%fluxes_used
  fluxes%dt_buoy_accum = fluxes_in%dt_buoy_accum
  fluxes%C_p = fluxes_in%C_p
  ! NOTE: gustless_accum_bug is set during allocation

  fluxes%num_msg = fluxes_in%num_msg
  fluxes%max_msg = fluxes_in%max_msg
end subroutine rotate_forcing

!< Rotate the forcing fields from the input domain
subroutine rotate_mech_forcing(forces_in, turns, forces)
  type(mech_forcing), intent(in)  :: forces_in  !< Forcing on the input domain
  integer, intent(in) :: turns                  !< Number of quarter-turns
  type(mech_forcing), intent(inout) :: forces   !< Forcing on the rotated domain

  logical :: do_stress, do_ustar, do_shelf, do_press, do_iceberg

  call get_mech_forcing_groups(forces_in, do_stress, do_ustar, do_shelf, &
                              do_press, do_iceberg)

  if (do_stress) &
    call rotate_vector(forces_in%taux, forces_in%tauy, turns, &
        forces%taux, forces%tauy)

  if (do_ustar) &
    call rotate_array(forces_in%ustar, turns, forces%ustar)

  if (do_shelf) then
    call rotate_array_pair( &
      forces_in%rigidity_ice_u, forces_in%rigidity_ice_v, turns, &
      forces%rigidity_ice_u, forces%rigidity_ice_v &
    )
    call rotate_array_pair( &
      forces_in%frac_shelf_u, forces_in%frac_shelf_v, turns, &
      forces%frac_shelf_u, forces%frac_shelf_v &
    )
  endif

  if (do_press) then
    ! NOTE: p_surf_SSH either points to p_surf or p_surf_full
    call rotate_array(forces_in%p_surf, turns, forces%p_surf)
    call rotate_array(forces_in%p_surf_full, turns, forces%p_surf_full)
    call rotate_array(forces_in%net_mass_src, turns, forces%net_mass_src)
  endif

  if (do_iceberg) then
    call rotate_array(forces_in%area_berg, turns, forces%area_berg)
    call rotate_array(forces_in%mass_berg, turns, forces%mass_berg)
  endif

  ! Copy fields
  forces%dt_force_accum = forces_in%dt_force_accum
  forces%net_mass_src_set = forces_in%net_mass_src_set
  forces%accumulate_p_surf = forces_in%accumulate_p_surf
  forces%accumulate_rigidity = forces_in%accumulate_rigidity
  forces%initialized = forces_in%initialized
end subroutine rotate_mech_forcing

!> \namespace mom_forcing_type
!!
!! \section section_fluxes Boundary fluxes
!!
!! The ocean is a forced-dissipative system. Forcing occurs at the
!! boundaries, and this module mediates the various forcing terms
!! from momentum, heat, salt, and mass.  Boundary fluxes from other
!! tracers are treated by coupling to biogeochemical models. We
!! here present elements of how MOM6 assumes boundary fluxes are
!! passed into the ocean.
!!
!! Note that all fluxes are positive into the ocean. For surface
!! boundary fluxes, that means fluxes are positive downward.
!! For example, a positive shortwave flux warms the ocean.
!!
!! \subsection subsection_momentum_fluxes Surface boundary momentum fluxes
!!
!! The ocean surface exchanges momentum with the overlying atmosphere,
!! sea ice, and land ice. The momentum is exchanged as a horizontal
!! stress (Newtons per squared meter: N/m2) imposed on the upper ocean
!! grid cell.
!!
!! \subsection subsection_mass_fluxes Surface boundary mass fluxes
!!
!! The ocean gains or loses mass through evaporation, precipitation,
!! sea ice melt/form, and and river runoff.  Positive mass fluxes
!! add mass to the liquid ocean. The boundary mass flux units are
!! (kilogram per square meter per sec: kg/(m2/sec)).
!!
!! * Evaporation field can in fact represent a
!!   mass loss (evaporation) or mass gain (condensation in foggy areas).
!! * sea ice formation leads to mass moving from the liquid ocean to the
!!   ice model, and melt adds liquid to the ocean.
!! * Precipitation can be liquid or frozen (snow). Furthermore, in
!!   some versions of the GFDL coupler, precipitation can be negative.
!!   The reason is that the ice model combines precipitation with
!!   ice melt and ice formation. This limitation of the ice model
!!   diagnostics should be overcome future versions.
!! * River runoff can be liquid or frozen.  Frozen runoff is often
!!   associated with calving land-ice and/or ice bergs.
!!
!! \subsection subsection_salt_fluxes Surface boundary salt fluxes
!!
!! Over most of the ocean, there is no exchange of salt with the
!! atmosphere. However, the liquid ocean exchanges salt with sea ice.
!! When ice forms, it extracts salt from ice pockets and discharges the
!! salt into the liquid ocean. The salt concentration of sea ice
!! is therefore much lower (around 5ppt) than liquid seawater
!! (around 30-35ppt in high latitudes).
!!
!! For ocean-ice models run with a prescribed atmosphere, such as
!! in the CORE/OMMIP simulations, it is necessary to employ a surface
!! restoring term to the k=1 salinity equation, thus imposing a salt
!! flux onto the ocean even outside of sea ice regimes.  This salt
!! flux is non-physical, and represents a limitation of the ocean-ice
!! models run without an interactive atmosphere.  Sometimes this salt
!! flux is converted to an implied fresh water flux.  However, doing
!! so generally leads to changes in the sea level, unless a global
!! normalization is provided to zero-out the net water flux.
!! As a complement, for models with a restoring salt flux, one may
!! choose to zero-out the net salt entering the ocean. There are
!! pros/cons of each approach.
!!
!!
!! \subsection subsection_heat_fluxes Surface boundary heat fluxes
!!
!!  There are many terms that contribute to boundary-related heating
!!  of the k=1 surface model grid cell. We here outline details of
!!  this heat, with each term having units W/m2.
!!
!!  The net flux of heat crossing ocean surface is stored in the diagnostic
!!  array "hfds".  This array is computed as
!! \f[
!!  \mbox{hfds = shortwave + longwave + latent + sensible + mass transfer + frazil + restore + flux adjustments}
!! \f]
!!
!!  * shortwave (SW)  = shortwave radiation (always warms ocean)
!!  * longwave (LW)   = longwave radiation (generally cools ocean)
!!  * latent (LAT)    = turbulent latent heat loss due to evaporation
!!                      (liquid to vapor) or melt (snow to liquid); generally
!!                      cools the ocean
!!  * sensible (SENS) = turbulent heat transfer due to differences in
!!                      air-sea or ice-sea temperature
!!  * mass transfer (MASS) = heat transfer due to heat content of mass (e.g., E-P+R)
!!                      transferred across ocean surface; computed relative
!!                      to 0 Celsius
!!  * frazil (FRAZ)   = heat transferred to form frazil sea ice
!!                      (positive heating of liquid ocean)
!!  * restore (RES)   = heat from surface damping sometimes imposed
!!                      in non-coupled model simulations .
!!  * restore (flux adjustments)   = heat from surface flux adjustment.
!!
!!  \subsubsection subsubsection_SW Treatment of shortwave
!!
!!  The shortwave field itself is split into two pieces:
!!
!!  * shortwave       = penetrative SW + non-penetrative SW
!!  * non-penetrative = non-downwelling shortwave; portion of SW
!!                      totally absorbed in the k=1 cell.
!!                      The non-penetrative SW is combined with
!!                      LW+LAT+SENS+seaice_melt_heat in net_heat inside routine
!!                      extractFluxes1d. Notably, for many cases,
!!                      non-penetrative SW = 0.
!!  * penetrative     = that portion of shortwave penetrating below
!!                      a tiny surface layer. This is the downwelling
!!                      shortwave. Penetrative SW participates in
!!                      the penetrative SW heating of k=1,nz cells,
!!                      with the amount of penetration dependent on
!!                      optical properties.
!!
!! \subsubsection subsubsection_bdy_heating Convergence of heat into the k=1 cell
!!
!! The convergence of boundary-related heat into surface grid cell is
!! given by the difference in the net heat entering the top of the k=1
!! cell and the penetrative SW leaving the bottom of the cell.
!! \f{eqnarray*}{
!!  Q(k=1) &=& \mbox{hfds} - \mbox{pen_SW(leaving bottom of k=1)}
!!   \\    &=& \mbox{nonpen_SW} + (\mbox{pen_SW(enter k=1)}-\mbox{pen_SW(leave k=1)})
!!                              + \mbox{LW+LAT+SENS+MASS+FRAZ+RES}
!!   \\    &=& \mbox{nonpen_SW}+ \mbox{LW+LAT+SENS+MASS+FRAZ+RES}
!!                + [\mbox{pen_SW(enter k=1)} - \mbox{pen_SW(leave k=1)}]
!!   \f}
!! The convergence of the penetrative shortwave flux is given by
!! \f$ \mbox{pen_SW (enter k)}-\mbox{pen_SW (leave k)}\f$.  This term
!! appears for all cells k=1,nz.  It is diagnosed as "rsdoabsorb" inside module
!! MOM6/src/parameterizations/vertical/MOM_diabatic_aux.F90
!!

end module MOM_forcing_type<|MERGE_RESOLUTION|>--- conflicted
+++ resolved
@@ -236,17 +236,12 @@
                 !! nondimensional from 0 to 1 [nondim]. This is only associated if ice shelves are enabled,
                 !! and is exactly 0 away from shelves or on land.
   real, pointer, dimension(:,:) :: &
-<<<<<<< HEAD
     rigidity_ice_u => NULL(), & !< Depth-integrated lateral viscosity of ice shelves or sea ice at
                                 !! u-points [L4 Z-1 T-1 ~> m3 s-1]
     rigidity_ice_v => NULL()    !< Depth-integrated lateral viscosity of ice shelves or sea ice at
                                 !! v-points [L4 Z-1 T-1 ~> m3 s-1]
-=======
-    rigidity_ice_u => NULL(), & !< Depth-integrated lateral viscosity of ice shelves or sea ice at u-points [m3 s-1]
-    rigidity_ice_v => NULL()    !< Depth-integrated lateral viscosity of ice shelves or sea ice at v-points [m3 s-1]
   real, pointer, dimension(:,:) :: t_rp => NULL()
                                  !< random pattern at t-points
->>>>>>> c2aa2a84
   real :: dt_force_accum = -1.0 !< The amount of time over which the mechanical forcing fluxes
                                 !! have been averaged [s].
   logical :: net_mass_src_set = .false. !< If true, an estimate of net_mass_src has been provided.
