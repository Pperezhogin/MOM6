--- conflicted
+++ resolved
@@ -2060,11 +2060,7 @@
 end subroutine set_derived_forcing_fields
 
 
-<<<<<<< HEAD
-!> This subroutine calculates determines the net mass source to th ocean from
-=======
-!> This subroutine calculates determines the net mass source to the ocean from
->>>>>>> ca031968
+!> This subroutine determines the net mass source to the ocean from
 !! a (thermodynamic) forcing type and stores it in a mech_forcing type.
 subroutine set_net_mass_forcing(fluxes, forces, G)
   type(forcing),           intent(in)    :: fluxes   !< A structure containing thermodynamic forcing fields
@@ -2087,34 +2083,6 @@
   integer :: i, j, is, ie, js, je
   is = G%isc ; ie = G%iec ; js = G%jsc ; je = G%jec
 
-<<<<<<< HEAD
-  if (associated(forces%net_mass_src)) then
-    forces%net_mass_src(:,:) = 0.0
-    if (associated(fluxes%lprec)) then ; do j=js,je ; do i=is,ie
-      forces%net_mass_src(i,j) = forces%net_mass_src(i,j) + fluxes%lprec(i,j)
-    enddo ; enddo ; endif
-    if (associated(fluxes%fprec)) then ; do j=js,je ; do i=is,ie
-      forces%net_mass_src(i,j) = forces%net_mass_src(i,j) + fluxes%fprec(i,j)
-    enddo ; enddo ; endif
-    if (associated(fluxes%vprec)) then ; do j=js,je ; do i=is,ie
-      forces%net_mass_src(i,j) = forces%net_mass_src(i,j) + fluxes%vprec(i,j)
-    enddo ; enddo ; endif
-    if (associated(fluxes%lrunoff)) then ; do j=js,je ; do i=is,ie
-      forces%net_mass_src(i,j) = forces%net_mass_src(i,j) + fluxes%lrunoff(i,j)
-    enddo ; enddo ; endif
-    if (associated(fluxes%frunoff)) then ; do j=js,je ; do i=is,ie
-      forces%net_mass_src(i,j) = forces%net_mass_src(i,j) + fluxes%frunoff(i,j)
-    enddo ; enddo ; endif
-    if (associated(fluxes%evap)) then ; do j=js,je ; do i=is,ie
-      forces%net_mass_src(i,j) = forces%net_mass_src(i,j) + fluxes%evap(i,j)
-    enddo ; enddo ; endif
-    if (associated(fluxes%meltw)) then ; do j=js,je ; do i=is,ie
-      forces%net_mass_src(i,j) = forces%net_mass_src(i,j) + fluxes%meltw(i,j)
-    enddo ; enddo ; endif
-  endif
-
-end subroutine set_net_mass_forcing
-=======
   net_mass_src(:,:) = 0.0
   if (associated(fluxes%lprec)) then ; do j=js,je ; do i=is,ie
     net_mass_src(i,j) = net_mass_src(i,j) + fluxes%lprec(i,j)
@@ -2134,9 +2102,11 @@
   if (associated(fluxes%evap)) then ; do j=js,je ; do i=is,ie
     net_mass_src(i,j) = net_mass_src(i,j) + fluxes%evap(i,j)
   enddo ; enddo ; endif
+  if (associated(fluxes%meltw)) then ; do j=js,je ; do i=is,ie
+      forces%net_mass_src(i,j) = forces%net_mass_src(i,j) + fluxes%meltw(i,j)
+  enddo ; enddo ; endif
 
 end subroutine get_net_mass_forcing
->>>>>>> ca031968
 
 !> This subroutine copies the computational domains of common forcing fields
 !! from a mech_forcing type to a (thermodynamic) forcing type.
