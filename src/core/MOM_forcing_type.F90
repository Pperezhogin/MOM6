--- conflicted
+++ resolved
@@ -2967,10 +2967,6 @@
   call myAlloc(fluxes%sw_nir_dif, G%isd, G%ied, G%jsd, G%jed, &
       associated(fluxes_ref%sw_nir_dif))
 
-<<<<<<< HEAD
-!> Conditionally allocate fields within the mechanical forcing type
-subroutine allocate_mech_forcing(G, forces, stress, ustar, shelf, press, iceberg, waves, num_stk_bands)
-=======
   call myAlloc(fluxes%salt_flux_in, G%isd, G%ied, G%jsd, G%jed, &
       associated(fluxes_ref%salt_flux_in))
   call myAlloc(fluxes%salt_flux_added, G%isd, G%ied, G%jsd, G%jed, &
@@ -2998,8 +2994,7 @@
 !> Conditionally allocate fields within the mechanical forcing type using
 !! control flags.
 subroutine allocate_mech_forcing_by_group(G, forces, stress, ustar, shelf, &
-                                          press, iceberg)
->>>>>>> 48d208dd
+                                          press, iceberg, waves, num_stk_bands)
   type(ocean_grid_type), intent(in) :: G       !< Ocean grid structure
   type(mech_forcing), intent(inout) :: forces  !< Forcing fields structure
 
@@ -3008,8 +3003,8 @@
   logical, optional,     intent(in) :: shelf   !< If present and true, allocate forces for ice-shelf
   logical, optional,     intent(in) :: press   !< If present and true, allocate p_surf and related fields
   logical, optional,     intent(in) :: iceberg !< If present and true, allocate forces for icebergs
-  logical, optional,     intent(in) :: waves   !< If present and true, allocate wave fields
-  integer, optional,     intent(in) :: num_stk_bands !< Number of Stokes bands to allocate
+  logical, optional,     intent(in) :: waves   !< If present and true, allocate wave fields              
+  integer, optional,     intent(in) :: num_stk_bands !< Number of Stokes bands to allocate 
 
   ! Local variables
   integer :: isd, ied, jsd, jed, IsdB, IedB, JsdB, JedB
@@ -3035,6 +3030,24 @@
   !These fields should only on allocated when iceberg area is being passed through the coupler.
   call myAlloc(forces%area_berg,isd,ied,jsd,jed, iceberg)
   call myAlloc(forces%mass_berg,isd,ied,jsd,jed, iceberg)
+
+  !These fields should only be allocated when waves
+  call myAlloc(forces%ustk0,isd,ied,jsd,jed, waves)
+  call myAlloc(forces%vstk0,isd,ied,jsd,jed, waves)
+  if (present(waves)) then; if (waves) then; if (.not.associated(forces%ustkb)) then       
+    if (.not.(present(num_stk_bands))) call MOM_error(FATAL,"Requested to &
+      initialize with waves, but no waves are present.") 
+    allocate(forces%stk_wavenumbers(num_stk_bands)) 
+    forces%stk_wavenumbers(:) = 0.0    
+    allocate(forces%ustkb(isd:ied,jsd:jed,num_stk_bands)) 
+    forces%ustkb(isd:ied,jsd:jed,:) = 0.0
+    endif; endif; endif
+
+  if (present(waves)) then; if (waves) then; if (.not.associated(forces%vstkb)) then    
+    allocate(forces%vstkb(isd:ied,jsd:jed,num_stk_bands))
+    forces%vstkb(isd:ied,jsd:jed,:) = 0.0
+  endif; endif; endif
+
 end subroutine allocate_mech_forcing_by_group
 
 
@@ -3111,22 +3124,6 @@
       .and. associated(forces%mass_berg)
 end subroutine get_mech_forcing_groups
 
-<<<<<<< HEAD
-  !These fields should only be allocated when waves are being passed through the coupler
-  call myAlloc(forces%ustk0,isd,ied,jsd,jed, waves)
-  call myAlloc(forces%vstk0,isd,ied,jsd,jed, waves)
-  if (present(waves)) then; if (waves) then; if (.not.associated(forces%ustkb)) then
-    if (.not.(present(num_stk_bands))) call MOM_error(FATAL,"Requested to initialize with waves, but no waves are present.")
-    allocate(forces%stk_wavenumbers(num_stk_bands)) ; forces%stk_wavenumbers (:) = 0.0
-    allocate(forces%ustkb(isd:ied,jsd:jed,num_stk_bands)) ; forces%ustkb(isd:ied,jsd:jed,:) = 0.0
-  endif; endif; endif
-  if (present(waves)) then; if (waves) then; if (.not.associated(forces%vstkb)) then
-    allocate(forces%vstkb(isd:ied,jsd:jed,num_stk_bands)) ; forces%vstkb(isd:ied,jsd:jed,:) = 0.0
-  endif; endif; endif
-
-end subroutine allocate_mech_forcing
-=======
->>>>>>> 48d208dd
 
 !> Allocates and zeroes-out array.
 subroutine myAlloc(array, is, ie, js, je, flag)
