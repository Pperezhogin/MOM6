--- conflicted
+++ resolved
@@ -264,12 +264,6 @@
   logical :: accumulate_rigidity = .false. !< If true, the rigidity due to various types of
                                 !! ice needs to be accumulated, and the rigidity explicitly
                                 !! reset to zero at the driver level when appropriate.
-<<<<<<< HEAD
-  real, pointer, dimension(:,:) :: &
-    ustk0 => NULL(), &          !< Surface Stokes drift, zonal [m s-1]
-    vstk0 => NULL()             !< Surface Stokes drift, meridional [m s-1]
-=======
->>>>>>> b1eda273
   real, pointer, dimension(:) :: &
     stk_wavenumbers => NULL()   !< The central wave number of Stokes bands [rad m-1]
   real, pointer, dimension(:,:,:) :: &
@@ -2990,13 +2984,8 @@
 
 !> Conditionally allocate fields within the forcing type
 subroutine allocate_forcing_by_group(G, fluxes, water, heat, ustar, press, &
-<<<<<<< HEAD
                                   shelf, iceberg, salt, fix_accum_bug, cfc, waves, &
-                                  shelf_sfc_accumulation)
-=======
-                                     shelf, iceberg, salt, fix_accum_bug, &
-                                     cfc, waves, lamult, hevap)
->>>>>>> b1eda273
+                                  shelf_sfc_accumulation, lamult, hevap)
   type(ocean_grid_type), intent(in) :: G       !< Ocean grid structure
   type(forcing),      intent(inout) :: fluxes  !< A structure containing thermodynamic forcing fields
   logical, optional,     intent(in) :: water   !< If present and true, allocate water fluxes
@@ -3010,15 +2999,9 @@
                                                !! accumulation of ustar_gustless
   logical, optional,     intent(in) :: cfc     !< If present and true, allocate cfc fluxes
   logical, optional,     intent(in) :: waves   !< If present and true, allocate wave fields
-<<<<<<< HEAD
   logical, optional,     intent(in) :: shelf_sfc_accumulation !< If present and true, and shelf is true,
                                                !! then allocate surface flux deposition from the atmosphere
                                                !! over ice shelves and ice sheets.
-
-  ! Local variables
-  integer :: isd, ied, jsd, jed, IsdB, IedB, JsdB, JedB
-  logical :: shelf_sfc_acc
-=======
   logical, optional,     intent(in) :: lamult  !< If present and true, allocate langmuir enhancement factor
   logical, optional,     intent(in) :: hevap   !< If present and true, allocate heat content evap.
                                                !! This field must be allocated when enthalpy is provided
@@ -3026,12 +3009,11 @@
 
   ! Local variables
   integer :: isd, ied, jsd, jed, IsdB, IedB, JsdB, JedB
-  logical :: heat_water, enthalpy_mom
+  logical :: shelf_sfc_acc, enthalpy_mom
 
   ! if true, allocate fluxes needed to calculate enthalpy terms in MOM6
   enthalpy_mom = .true.
   if (present (hevap)) enthalpy_mom = .not. hevap
->>>>>>> b1eda273
 
   isd  = G%isd   ; ied  = G%ied    ; jsd  = G%jsd   ; jed  = G%jed
   IsdB = G%IsdB  ; IedB = G%IedB   ; JsdB = G%JsdB  ; JedB = G%JedB
@@ -3642,7 +3624,6 @@
   endif
 
   if (do_water) then
-<<<<<<< HEAD
     call homogenize_field_t(fluxes%evap, G, tmp_scale=US%RZ_T_to_kg_m2s)
     call homogenize_field_t(fluxes%lprec, G, tmp_scale=US%RZ_T_to_kg_m2s)
     call homogenize_field_t(fluxes%fprec, G, tmp_scale=US%RZ_T_to_kg_m2s)
@@ -3655,18 +3636,6 @@
     call homogenize_field_t(fluxes%netMassIn, G, tmp_scale=GV%H_to_mks)
     !This was removed and I don't think replaced. Not needed?
     !call homogenize_field_t(fluxes%netSalt, G)
-=======
-    call homogenize_field_t(fluxes%evap, G)
-    call homogenize_field_t(fluxes%lprec, G)
-    call homogenize_field_t(fluxes%lprec, G)
-    call homogenize_field_t(fluxes%fprec, G)
-    call homogenize_field_t(fluxes%vprec, G)
-    call homogenize_field_t(fluxes%lrunoff, G)
-    call homogenize_field_t(fluxes%frunoff, G)
-    call homogenize_field_t(fluxes%seaice_melt, G)
-    call homogenize_field_t(fluxes%netMassOut, G)
-    call homogenize_field_t(fluxes%netMassIn, G)
->>>>>>> b1eda273
   endif
 
   if (do_heat) then
@@ -3684,9 +3653,7 @@
   if (do_salt) call homogenize_field_t(fluxes%salt_flux, G, tmp_scale=US%RZ_T_to_kg_m2s)
 
   if (do_heat .and. do_water) then
-<<<<<<< HEAD
     call homogenize_field_t(fluxes%heat_content_cond, G, tmp_scale=US%QRZ_T_to_W_m2)
-    call homogenize_field_t(fluxes%heat_content_icemelt, G, tmp_scale=US%QRZ_T_to_W_m2)
     call homogenize_field_t(fluxes%heat_content_lprec, G, tmp_scale=US%QRZ_T_to_W_m2)
     call homogenize_field_t(fluxes%heat_content_fprec, G, tmp_scale=US%QRZ_T_to_W_m2)
     call homogenize_field_t(fluxes%heat_content_vprec, G, tmp_scale=US%QRZ_T_to_W_m2)
@@ -3694,16 +3661,6 @@
     call homogenize_field_t(fluxes%heat_content_frunoff, G, tmp_scale=US%QRZ_T_to_W_m2)
     call homogenize_field_t(fluxes%heat_content_massout, G, tmp_scale=US%QRZ_T_to_W_m2)
     call homogenize_field_t(fluxes%heat_content_massin, G, tmp_scale=US%QRZ_T_to_W_m2)
-=======
-    call homogenize_field_t(fluxes%heat_content_cond, G)
-    call homogenize_field_t(fluxes%heat_content_lprec, G)
-    call homogenize_field_t(fluxes%heat_content_fprec, G)
-    call homogenize_field_t(fluxes%heat_content_vprec, G)
-    call homogenize_field_t(fluxes%heat_content_lrunoff, G)
-    call homogenize_field_t(fluxes%heat_content_frunoff, G)
-    call homogenize_field_t(fluxes%heat_content_massout, G)
-    call homogenize_field_t(fluxes%heat_content_massin, G)
->>>>>>> b1eda273
   endif
 
   if (do_press) call homogenize_field_t(fluxes%p_surf, G, tmp_scale=US%RL2_T2_to_Pa)
