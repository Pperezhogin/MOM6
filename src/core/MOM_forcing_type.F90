--- conflicted
+++ resolved
@@ -715,15 +715,10 @@
 
   ! Sum over bands and attenuate as a function of depth
   ! netPen is the netSW as a function of depth
-<<<<<<< HEAD
-  call sumSWoverBands(G, h(:,j,:), optics%opacity_band(:,:,j,:),&
+  call sumSWoverBands(G, GV, h(:,j,:), optics%opacity_band(:,:,j,:),&
                       optics%opacity_band_2nd(:,:,j,:),nsw, j, dt, &
                       H_limit_fluxes, .true., penSWbnd, netPen, &
                       optics%two_exp_form, optics%sw_1st_exp_ratio)
-=======
-  call sumSWoverBands(G, GV, h(:,j,:), optics%opacity_band(:,:,j,:), nsw, j, dt, &
-                      H_limit_fluxes, .true., penSWbnd, netPen)
->>>>>>> e048a48c
 
   ! Density derivatives
   call calculate_density_derivs(Temp(:,j,1), Salt(:,j,1), pressure, &
