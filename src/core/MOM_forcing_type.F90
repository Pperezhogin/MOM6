--- conflicted
+++ resolved
@@ -365,12 +365,8 @@
   integer :: id_taux  = -1
   integer :: id_tauy  = -1
   integer :: id_ustar = -1
-<<<<<<< HEAD
   integer :: id_omega_w2x = -1
-=======
   integer :: id_tau_mag = -1
->>>>>>> d4aa1085
-
   integer :: id_psurf     = -1
   integer :: id_TKE_tidal = -1
   integer :: id_buoy      = -1
@@ -2175,20 +2171,17 @@
     enddo ; enddo
   endif
 
-<<<<<<< HEAD
   if (associated(forces%omega_w2x) .and. associated(fluxes%omega_w2x)) then
     do j=js,je ; do i=is,ie
       fluxes%omega_w2x(i,j) = forces%omega_w2x(i,j)
     enddo ; enddo
   endif
-=======
   if (associated(forces%tau_mag) .and. associated(fluxes%tau_mag)) then
     do j=js,je ; do i=is,ie
       fluxes%tau_mag(i,j) = forces%tau_mag(i,j)
     enddo ; enddo
   endif
 
->>>>>>> d4aa1085
   if (do_pres) then
     if (associated(forces%p_surf) .and. associated(fluxes%p_surf)) then
       do j=js,je ; do i=is,ie
@@ -2320,20 +2313,17 @@
     enddo ; enddo
   endif
 
-<<<<<<< HEAD
   if (associated(forces%omega_w2x) .and. associated(fluxes%omega_w2x)) then
     do j=js,je ; do i=is,ie
       forces%omega_w2x(i,j) = fluxes%omega_w2x(i,j)
     enddo ; enddo
   endif
-=======
   if (associated(forces%tau_mag) .and. associated(fluxes%tau_mag)) then
     do j=js,je ; do i=is,ie
       forces%tau_mag(i,j) = fluxes%tau_mag(i,j)
     enddo ; enddo
   endif
 
->>>>>>> d4aa1085
 end subroutine copy_back_forcing_fields
 
 !> Offer mechanical forcing fields for diagnostics for those
@@ -3364,17 +3354,11 @@
 subroutine deallocate_mech_forcing(forces)
   type(mech_forcing), intent(inout) :: forces  !< Forcing fields structure
 
-<<<<<<< HEAD
-  if (associated(forces%taux))  deallocate(forces%taux)
-  if (associated(forces%tauy))  deallocate(forces%tauy)
-  if (associated(forces%ustar)) deallocate(forces%ustar)
   if (associated(forces%omega_w2x))      deallocate(forces%omega_w2x)
-=======
   if (associated(forces%taux))           deallocate(forces%taux)
   if (associated(forces%tauy))           deallocate(forces%tauy)
   if (associated(forces%ustar))          deallocate(forces%ustar)
   if (associated(forces%tau_mag))        deallocate(forces%tau_mag)
->>>>>>> d4aa1085
   if (associated(forces%p_surf))         deallocate(forces%p_surf)
   if (associated(forces%p_surf_full))    deallocate(forces%p_surf_full)
   if (associated(forces%net_mass_src))   deallocate(forces%net_mass_src)
