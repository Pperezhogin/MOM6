--- conflicted
+++ resolved
@@ -117,13 +117,9 @@
   real, pointer :: varT(:,:,:) => NULL() !< SGS variance of potential temperature [C2 ~> degC2].
   real, pointer :: varS(:,:,:) => NULL() !< SGS variance of salinity [S2 ~> ppt2].
   real, pointer :: covarTS(:,:,:) => NULL() !< SGS covariance of salinity and potential
-<<<<<<< HEAD
                                   !! temperature [C S ~> degC ppt].
-=======
-                                  !! temperature [degC ppt].
   type(tracer_type), pointer :: tr_T => NULL()  !< pointer to temp in tracer registry
   type(tracer_type), pointer :: tr_S => NULL()  !< pointer to salinty in tracer registry
->>>>>>> 4f6f9757
 end type thermo_var_ptrs
 
 !> Pointers to all of the prognostic variables allocated in MOM_variables.F90 and MOM.F90.
