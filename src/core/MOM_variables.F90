--- conflicted
+++ resolved
@@ -35,20 +35,13 @@
     SST, &         !< The sea surface temperature in C.
     SSS, &         !< The sea surface salinity in psu.
     sfc_density, & !< The mixed layer density in kg m-3.
-<<<<<<< HEAD
     Hml, &      !< The mixed layer depth in m.
     u, &        !< The mixed layer zonal velocity in m s-1.
     v, &        !< The mixed layer meridional velocity in m s-1.
     sea_lev, &  !< The sea level in m.  If a reduced surface gravity is
                 !! used, that is compensated for in sea_lev.
-    melt_potential, & !< Instantaneous amount of heat that can be used to melt sea ice,
-                      !! in J m-2. This is computed w.r.t. the freezing temperature.
-=======
-    Hml, &         !< The mixed layer depth in m.
-    u, &           !< The mixed layer zonal velocity in m s-1.
-    v, &           !< The mixed layer meridional velocity in m s-1.
-    sea_lev, &     !< The sea level in m. If a reduced surface gravity is used, it is compensated in sea_lev.
->>>>>>> 12011dec
+    melt_potential, & !< Amount of heat that can be used to melt sea ice, in J m-2.
+                      !! This is computed w.r.t. surface freezing temperature.
     ocean_mass, &  !< The total mass of the ocean in kg m-2.
     ocean_heat, &  !< The total heat content of the ocean in C kg m-2.
     ocean_salt, &  !< The total salt content of the ocean in kgSalt m-2.
@@ -299,21 +292,12 @@
 !> Allocates the fields for the surface (return) properties of
 !! the ocean model. Unused fields are unallocated.
 subroutine allocate_surface_state(sfc_state, G, use_temperature, do_integrals, &
-<<<<<<< HEAD
                                   gas_fields_ocn, use_meltpot)
   type(ocean_grid_type), intent(in)    :: G                !< ocean grid structure
   type(surface),         intent(inout) :: sfc_state        !< ocean surface state type to be allocated.
   logical,     optional, intent(in)    :: use_temperature  !< If true, allocate the space for thermodynamic variables.
   logical,     optional, intent(in)    :: do_integrals     !< If true, allocate the space for vertically
                                                            !! integrated fields.
-=======
-                                  gas_fields_ocn)
-  type(ocean_grid_type), intent(in)    :: G               !< ocean grid structure
-  type(surface),         intent(inout) :: sfc_state       !< ocean surface state type to be allocated.
-  logical,     optional, intent(in)    :: use_temperature !< If true, allocate the space for thermodynamic variables.
-  logical,     optional, intent(in)    :: do_integrals    !< If true, allocate the space for vertically
-                                                          !! integrated fields.
->>>>>>> 12011dec
   type(coupler_1d_bc_type), &
                optional, intent(in)    :: gas_fields_ocn  !< If present, this type describes the ocean
                                               !! ocean and surface-ice fields that will participate
