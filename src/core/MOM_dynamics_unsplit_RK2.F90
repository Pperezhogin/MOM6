--- conflicted
+++ resolved
@@ -185,13 +185,8 @@
 
 !> Step the MOM6 dynamics using an unsplit quasi-2nd order Runge-Kutta scheme
 subroutine step_MOM_dyn_unsplit_RK2(u_in, v_in, h_in, tv, visc, Time_local, dt, forces, &
-<<<<<<< HEAD
-                  p_surf_begin, p_surf_end, uh, vh, uhtr, vhtr, eta_av, G, GV, CS, &
+                  p_surf_begin, p_surf_end, uh, vh, uhtr, vhtr, eta_av, G, GV, US, CS, &
                   VarMix, MEKE, Barotropic, thickness_diffuse)
-=======
-                  p_surf_begin, p_surf_end, uh, vh, uhtr, vhtr, eta_av, G, GV, US, CS, &
-                  VarMix, MEKE)
->>>>>>> 4d02387f
   type(ocean_grid_type),             intent(inout) :: G       !< The ocean's grid structure.
   type(verticalGrid_type),           intent(in)    :: GV      !< The ocean's vertical grid structure.
   type(unit_scale_type),             intent(in)    :: US      !< A dimensional unit scaling type
@@ -276,11 +271,7 @@
   call enable_averaging(dt,Time_local, CS%diag)
   call cpu_clock_begin(id_clock_horvisc)
   call horizontal_viscosity(u_in, v_in, h_in, CS%diffu, CS%diffv, MEKE, VarMix, &
-<<<<<<< HEAD
-                            Barotropic, thickness_diffuse, G, GV, CS%hor_visc_CSp)
-=======
-                            G, GV, US, CS%hor_visc_CSp)
->>>>>>> 4d02387f
+                            Barotropic, thickness_diffuse, G, GV, US, CS%hor_visc_CSp)
   call cpu_clock_end(id_clock_horvisc)
   call disable_averaging(CS%diag)
   call pass_vector(CS%diffu, CS%diffv, G%Domain, clock=id_clock_pass)
