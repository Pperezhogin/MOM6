--- conflicted
+++ resolved
@@ -482,11 +482,7 @@
 ! CAu = -(f+zeta_av)/h_av vh + d/dx KE_av
   call cpu_clock_begin(id_clock_Cor)
   call CorAdCalc(u_av, v_av, h_av, uh, vh, CS%CAu, CS%CAv, CS%OBC, CS%ADp, &
-<<<<<<< HEAD
-                 G, Gv, US, CS%CoriolisAdv_CSp, pbv)
-=======
-                 G, Gv, US, CS%CoriolisAdv)
->>>>>>> 32d0a4e6
+                 G, Gv, US, CS%CoriolisAdv, pbv)
   call cpu_clock_end(id_clock_Cor)
   if (showCallTree) call callTree_wayPoint("done with CorAdCalc (step_MOM_dyn_split_RK2)")
 
@@ -739,11 +735,7 @@
 ! CAu = -(f+zeta_av)/h_av vh + d/dx KE_av
   call cpu_clock_begin(id_clock_Cor)
   call CorAdCalc(u_av, v_av, h_av, uh, vh, CS%CAu, CS%CAv, CS%OBC, CS%ADp, &
-<<<<<<< HEAD
-                 G, GV, US, CS%CoriolisAdv_CSp, pbv)
-=======
-                 G, GV, US, CS%CoriolisAdv)
->>>>>>> 32d0a4e6
+                 G, GV, US, CS%CoriolisAdv, pbv)
   call cpu_clock_end(id_clock_Cor)
   if (showCallTree) call callTree_wayPoint("done with CorAdCalc (step_MOM_dyn_split_RK2)")
 
@@ -1258,13 +1250,8 @@
 subroutine initialize_dyn_split_RK2(u, v, h, uh, vh, eta, Time, G, GV, US, param_file, &
                       diag, CS, restart_CS, dt, Accel_diag, Cont_diag, MIS, &
                       VarMix, MEKE, thickness_diffuse_CSp,                  &
-<<<<<<< HEAD
-                      OBC, update_OBC_CSp, ALE_CSp, setVisc_CSp, &
+                      OBC, update_OBC_CSp, ALE_CSp, set_visc, &
                       visc, dirs, ntrunc, pbv, calc_dtbt, cont_stencil)
-=======
-                      OBC, update_OBC_CSp, ALE_CSp, set_visc, &
-                      visc, dirs, ntrunc, calc_dtbt, cont_stencil)
->>>>>>> 32d0a4e6
   type(ocean_grid_type),            intent(inout) :: G          !< ocean grid structure
   type(verticalGrid_type),          intent(in)    :: GV         !< ocean vertical grid structure
   type(unit_scale_type),            intent(in)    :: US         !< A dimensional unit scaling type
