!> Time step the adiabatic dynamic core of MOM using RK2 method.
module MOM_dynamics_split_RK2

! This file is part of MOM6. See LICENSE.md for the license.

use MOM_variables,    only : vertvisc_type, thermo_var_ptrs
use MOM_variables,    only : BT_cont_type, alloc_bt_cont_type, dealloc_bt_cont_type
use MOM_variables,    only : accel_diag_ptrs, ocean_internal_state, cont_diag_ptrs
use MOM_forcing_type, only : mech_forcing

use MOM_checksum_packages, only : MOM_thermo_chksum, MOM_state_chksum, MOM_accel_chksum
use MOM_cpu_clock,         only : cpu_clock_id, cpu_clock_begin, cpu_clock_end
use MOM_cpu_clock,         only : CLOCK_COMPONENT, CLOCK_SUBCOMPONENT
use MOM_cpu_clock,         only : CLOCK_MODULE_DRIVER, CLOCK_MODULE, CLOCK_ROUTINE
use MOM_diag_mediator,     only : diag_mediator_init, enable_averaging
use MOM_diag_mediator,     only : disable_averaging, post_data, safe_alloc_ptr
use MOM_diag_mediator,     only : register_diag_field, register_static_field
use MOM_diag_mediator,     only : set_diag_mediator_grid, diag_ctrl, diag_update_remap_grids
use MOM_domains,           only : MOM_domains_init
use MOM_domains,           only : To_South, To_West, To_All, CGRID_NE, SCALAR_PAIR
use MOM_domains,           only : To_North, To_East, Omit_Corners
use MOM_domains,           only : create_group_pass, do_group_pass, group_pass_type
use MOM_domains,           only : start_group_pass, complete_group_pass, pass_var
use MOM_debugging,         only : hchksum, uvchksum
use MOM_error_handler,     only : MOM_error, MOM_mesg, FATAL, WARNING, is_root_pe
use MOM_error_handler,     only : MOM_set_verbosity, callTree_showQuery
use MOM_error_handler,     only : callTree_enter, callTree_leave, callTree_waypoint
use MOM_file_parser,       only : get_param, log_version, param_file_type
use MOM_get_input,         only : directories
use MOM_io,                only : MOM_io_init, vardesc, var_desc
use MOM_restart,           only : register_restart_field, query_initialized, save_restart
use MOM_restart,           only : restart_init, is_new_run, MOM_restart_CS
use MOM_time_manager,      only : time_type, time_type_to_real, operator(+)
use MOM_time_manager,      only : operator(-), operator(>), operator(*), operator(/)

use MOM_ALE,                   only : ALE_CS
use MOM_barotropic,            only : barotropic_init, btstep, btcalc, bt_mass_source
use MOM_barotropic,            only : register_barotropic_restarts, set_dtbt, barotropic_CS
use MOM_boundary_update,       only : update_OBC_data, update_OBC_CS
use MOM_continuity,            only : continuity, continuity_init, continuity_CS
use MOM_continuity,            only : continuity_stencil
use MOM_CoriolisAdv,           only : CorAdCalc, CoriolisAdv_init, CoriolisAdv_CS
use MOM_debugging,             only : check_redundant
use MOM_grid,                  only : ocean_grid_type
use MOM_hor_index,             only : hor_index_type
use MOM_hor_visc,              only : horizontal_viscosity, hor_visc_init, hor_visc_CS
use MOM_interface_heights,     only : find_eta
use MOM_lateral_mixing_coeffs, only : VarMix_CS
use MOM_MEKE_types,            only : MEKE_type
use MOM_open_boundary,         only : ocean_OBC_type, radiation_open_bdry_conds
use MOM_open_boundary,         only : open_boundary_zero_normal_flow
use MOM_open_boundary,         only : open_boundary_test_extern_h
use MOM_PressureForce,         only : PressureForce, PressureForce_init, PressureForce_CS
use MOM_set_visc,              only : set_viscous_ML, set_visc_CS
use MOM_thickness_diffuse,     only : thickness_diffuse_CS
use MOM_tidal_forcing,         only : tidal_forcing_init, tidal_forcing_CS
use MOM_unit_scaling,          only : unit_scale_type
use MOM_vert_friction,         only : vertvisc, vertvisc_coef, vertvisc_remnant
use MOM_vert_friction,         only : vertvisc_limit_vel, vertvisc_init, vertvisc_CS
use MOM_vert_friction,         only : updateCFLtruncationValue
use MOM_verticalGrid,          only : verticalGrid_type, get_thickness_units
use MOM_verticalGrid,          only : get_flux_units, get_tr_flux_units
use MOM_wave_interface, only: wave_parameters_CS

implicit none ; private

#include <MOM_memory.h>

!> MOM_dynamics_split_RK2 module control structure
type, public :: MOM_dyn_split_RK2_CS ; private
  real ALLOCABLE_, dimension(NIMEMB_PTR_,NJMEM_,NKMEM_) :: &
    CAu, &    !< CAu = f*v - u.grad(u) [m s-2]
    PFu, &    !< PFu = -dM/dx [m s-2]
    diffu     !< Zonal acceleration due to convergence of the along-isopycnal stress tensor [m s-2]

  real ALLOCABLE_, dimension(NIMEM_,NJMEMB_PTR_,NKMEM_) :: &
    CAv, &    !< CAv = -f*u - u.grad(v) [m s-2]
    PFv, &    !< PFv = -dM/dy [m s-2]
    diffv     !< Meridional acceleration due to convergence of the along-isopycnal stress tensor [m s-2]

  real ALLOCABLE_, dimension(NIMEMB_PTR_,NJMEM_,NKMEM_) :: visc_rem_u
              !< Both the fraction of the zonal momentum originally in a
              !! layer that remains after a time-step of viscosity, and the
              !! fraction of a time-step worth of a barotropic acceleration
              !! that a layer experiences after viscosity is applied.
              !! Nondimensional between 0 (at the bottom) and 1 (far above).
  real ALLOCABLE_, dimension(NIMEMB_PTR_,NJMEM_,NKMEM_) :: u_accel_bt
              !< The zonal layer accelerations due to the difference between
              !! the barotropic accelerations and the baroclinic accelerations
              !! that were fed into the barotopic calculation [m s-2]
  real ALLOCABLE_, dimension(NIMEM_,NJMEMB_PTR_,NKMEM_) :: visc_rem_v
              !< Both the fraction of the meridional momentum originally in
              !! a layer that remains after a time-step of viscosity, and the
              !! fraction of a time-step worth of a barotropic acceleration
              !! that a layer experiences after viscosity is applied.
              !! Nondimensional between 0 (at the bottom) and 1 (far above).
  real ALLOCABLE_, dimension(NIMEM_,NJMEMB_PTR_,NKMEM_) :: v_accel_bt
              !< The meridional layer accelerations due to the difference between
              !! the barotropic accelerations and the baroclinic accelerations
              !! that were fed into the barotopic calculation [m s-2]

  ! The following variables are only used with the split time stepping scheme.
  real ALLOCABLE_, dimension(NIMEM_,NJMEM_)             :: eta    !< Instantaneous free surface height (in Boussinesq
                                                                  !! mode) or column mass anomaly (in non-Boussinesq
                                                                  !! mode) [H ~> m or kg m-2]
  real ALLOCABLE_, dimension(NIMEMB_PTR_,NJMEM_,NKMEM_) :: u_av   !< layer x-velocity with vertical mean replaced by
                                                                  !! time-mean barotropic velocity over a baroclinic
                                                                  !! timestep [m s-1]
  real ALLOCABLE_, dimension(NIMEM_,NJMEMB_PTR_,NKMEM_) :: v_av   !< layer y-velocity with vertical mean replaced by
                                                                  !! time-mean barotropic velocity over a baroclinic
                                                                  !! timestep [m s-1]
  real ALLOCABLE_, dimension(NIMEM_,NJMEM_,NKMEM_)      :: h_av   !< arithmetic mean of two successive layer
                                                                  !! thicknesses [H ~> m or kg m-2]
  real ALLOCABLE_, dimension(NIMEM_,NJMEM_)             :: eta_PF !< instantaneous SSH used in calculating PFu and
                                                                  !! PFv [H ~> m or kg m-2]
  real ALLOCABLE_, dimension(NIMEMB_PTR_,NJMEM_)        :: uhbt   !< average x-volume or mass flux determined by the
                                                                  !! barotropic solver [H m2 s-1 ~> m3 s-1 or kg s-1].
                                                                  !! uhbt is roughly equal to the vertical sum of uh.
  real ALLOCABLE_, dimension(NIMEM_,NJMEMB_PTR_)        :: vhbt   !< average y-volume or mass flux determined by the
                                                                  !! barotropic solver [H m2 s-1 ~> m3 s-1 or kg s-1].
                                                                  !! vhbt is roughly equal to vertical sum of vh.
  real ALLOCABLE_, dimension(NIMEM_,NJMEM_,NKMEM_)      :: pbce   !< pbce times eta gives the baroclinic pressure
                                                                  !! anomaly in each layer due to free surface height
                                                                  !! anomalies [m2 H-1 s-2 ~> m s-2 or m4 kg-1 s-2].

  real, pointer, dimension(:,:) :: taux_bot => NULL() !<  frictional x-bottom stress from the ocean to the seafloor [Pa]
  real, pointer, dimension(:,:) :: tauy_bot => NULL() !<  frictional y-bottom stress from the ocean to the seafloor [Pa]
  type(BT_cont_type), pointer   :: BT_cont  => NULL() !<  A structure with elements that describe the
                                                      !! effective summed open face areas as a function
                                                      !! of barotropic flow.

  ! This is to allow the previous, velocity-based coupling with between the
  ! baroclinic and barotropic modes.
  logical :: BT_use_layer_fluxes  !< If true, use the summed layered fluxes plus
                                  !! an adjustment due to a changed barotropic
                                  !! velocity in the barotropic continuity equation.
  logical :: split_bottom_stress  !< If true, provide the bottom stress
                                  !! calculated by the vertical viscosity to the
                                  !! barotropic solver.
  logical :: calc_dtbt            !< If true, calculate the barotropic time-step
                                  !! dynamically.

  real    :: be      !< A nondimensional number from 0.5 to 1 that controls
                     !! the backward weighting of the time stepping scheme.
  real    :: begw    !< A nondimensional number from 0 to 1 that controls
                     !! the extent to which the treatment of gravity waves
                     !! is forward-backward (0) or simulated backward
                     !! Euler (1).  0 is almost always used.
  logical :: debug   !< If true, write verbose checksums for debugging purposes.
  logical :: debug_OBC !< If true, do debugging calls for open boundary conditions.

  logical :: module_is_initialized = .false. !< Record whether this mouled has been initialzed.

  !>@{ Diagnostic IDs
  integer :: id_uh     = -1, id_vh     = -1
  integer :: id_umo    = -1, id_vmo    = -1
  integer :: id_umo_2d = -1, id_vmo_2d = -1
  integer :: id_PFu    = -1, id_PFv    = -1
  integer :: id_CAu    = -1, id_CAv    = -1

  ! Split scheme only.
  integer :: id_uav        = -1, id_vav        = -1
  integer :: id_u_BT_accel = -1, id_v_BT_accel = -1
  !!@}

  type(diag_ctrl), pointer       :: diag !< A structure that is used to regulate the
                                         !! timing of diagnostic output.
  type(accel_diag_ptrs), pointer :: ADp  !< A structure pointing to the various
                                         !! accelerations in the momentum equations,
                                         !! which can later be used to calculate
                                         !! derived diagnostics like energy budgets.
  type(cont_diag_ptrs), pointer  :: CDp  !< A structure with pointers to various
                                         !! terms in the continuity equations,
                                         !! which can later be used to calculate
                                         !! derived diagnostics like energy budgets.

  ! The remainder of the structure points to child subroutines' control structures.
  !> A pointer to the horizontal viscosity control structure
  type(hor_visc_CS),      pointer :: hor_visc_CSp      => NULL()
  !> A pointer to the continuity control structure
  type(continuity_CS),    pointer :: continuity_CSp    => NULL()
  !> A pointer to the CoriolisAdv control structure
  type(CoriolisAdv_CS),   pointer :: CoriolisAdv_CSp   => NULL()
  !> A pointer to the PressureForce control structure
  type(PressureForce_CS), pointer :: PressureForce_CSp => NULL()
  !> A pointer to the barotropic stepping control structure
  type(barotropic_CS),    pointer :: barotropic_CSp    => NULL()
  !> A pointer to a structure containing interface height diffusivities
  type(thickness_diffuse_CS), pointer :: thickness_diffuse_CSp => NULL()
  !> A pointer to the vertical viscosity control structure
  type(vertvisc_CS),      pointer :: vertvisc_CSp      => NULL()
  !> A pointer to the set_visc control structure
  type(set_visc_CS),      pointer :: set_visc_CSp      => NULL()
  !> A pointer to the tidal forcing control structure
  type(tidal_forcing_CS), pointer :: tides_CSp         => NULL()
  !> A pointer to the ALE control structure.
  type(ALE_CS), pointer :: ALE_CSp => NULL()

  type(ocean_OBC_type),   pointer :: OBC => NULL() !< A pointer to an open boundary
     !! condition type that specifies whether, where, and  what open boundary
     !! conditions are used.  If no open BCs are used, this pointer stays
     !! nullified.  Flather OBCs use open boundary_CS as well.
  !> A pointer to the update_OBC control structure
  type(update_OBC_CS),    pointer :: update_OBC_CSp => NULL()

  type(group_pass_type) :: pass_eta  !< Structure for group halo pass
  type(group_pass_type) :: pass_visc_rem  !< Structure for group halo pass
  type(group_pass_type) :: pass_uvp  !< Structure for group halo pass
  type(group_pass_type) :: pass_hp_uv  !< Structure for group halo pass
  type(group_pass_type) :: pass_uv  !< Structure for group halo pass
  type(group_pass_type) :: pass_h  !< Structure for group halo pass
  type(group_pass_type) :: pass_av_uvh  !< Structure for group halo pass

end type MOM_dyn_split_RK2_CS


public step_MOM_dyn_split_RK2
public register_restarts_dyn_split_RK2
public initialize_dyn_split_RK2
public end_dyn_split_RK2

!>@{ CPU time clock IDs
integer :: id_clock_Cor, id_clock_pres, id_clock_vertvisc
integer :: id_clock_horvisc, id_clock_mom_update
integer :: id_clock_continuity, id_clock_thick_diff
integer :: id_clock_btstep, id_clock_btcalc, id_clock_btforce
integer :: id_clock_pass, id_clock_pass_init
!!@}

contains

!> RK2 splitting for time stepping MOM adiabatic dynamics
subroutine step_MOM_dyn_split_RK2(u, v, h, tv, visc, &
                 Time_local, dt, forces, p_surf_begin, p_surf_end, &
                 uh, vh, uhtr, vhtr, eta_av, &
<<<<<<< HEAD
                 G, GV, CS, calc_dtbt, VarMix, MEKE, thickness_diffuse_CSp)
=======
                 G, GV, US, CS, calc_dtbt, VarMix, MEKE, Waves)
>>>>>>> 4d02387f
  type(ocean_grid_type),             intent(inout) :: G            !< ocean grid structure
  type(verticalGrid_type),           intent(in)    :: GV           !< ocean vertical grid structure
  type(unit_scale_type),             intent(in)    :: US           !< A dimensional unit scaling type
  real, dimension(SZIB_(G),SZJ_(G),SZK_(G)), &
                             target, intent(inout) :: u            !< zonal velocity [m s-1]
  real, dimension(SZI_(G),SZJB_(G),SZK_(G)), &
                             target, intent(inout) :: v            !< merid velocity [m s-1]
  real, dimension(SZI_(G),SZJ_(G),SZK_(G)),  &
                                     intent(inout) :: h            !< layer thickness [H ~> m or kg m-2]
  type(thermo_var_ptrs),             intent(in)    :: tv           !< thermodynamic type
  type(vertvisc_type),               intent(inout) :: visc         !< vertical visc, bottom drag, and related
  type(time_type),                   intent(in)    :: Time_local   !< model time at end of time step
  real,                              intent(in)    :: dt           !< time step [s]
  type(mech_forcing),                intent(in)    :: forces       !< A structure with the driving mechanical forces
  real, dimension(:,:),              pointer       :: p_surf_begin !< surf pressure at start of this dynamic
                                                                   !! time step [Pa]
  real, dimension(:,:),              pointer       :: p_surf_end   !< surf pressure at end   of this dynamic
                                                                   !! time step [Pa]
  real, dimension(SZIB_(G),SZJ_(G),SZK_(G)), &
                             target, intent(inout) :: uh           !< zonal volume/mass transport
                                                                   !! [H m2 s-1 ~> m3 s-1 or kg s-1]
  real, dimension(SZI_(G),SZJB_(G),SZK_(G)), &
                             target, intent(inout) :: vh           !< merid volume/mass transport
                                                                   !! [H m2 s-1 ~> m3 s-1 or kg s-1]
  real, dimension(SZIB_(G),SZJ_(G),SZK_(G)), &
                                     intent(inout) :: uhtr         !< accumulatated zonal volume/mass transport
                                                                   !! since last tracer advection [H m2 ~> m3 or kg]
  real, dimension(SZI_(G),SZJB_(G),SZK_(G)), &
                                     intent(inout) :: vhtr         !< accumulatated merid volume/mass transport
                                                                   !! since last tracer advection [H m2 ~> m3 or kg]
  real, dimension(SZI_(G),SZJ_(G)),  intent(out)   :: eta_av       !< free surface height or column mass time
                                                                   !! averaged over time step [H ~> m or kg m-2]
  type(MOM_dyn_split_RK2_CS),        pointer       :: CS           !< module control structure
  logical,                           intent(in)    :: calc_dtbt    !< if true, recalculate barotropic time step
  type(VarMix_CS),                   pointer       :: VarMix       !< specify the spatially varying viscosities
  type(MEKE_type),                   pointer       :: MEKE         !< related to mesoscale eddy kinetic energy param
<<<<<<< HEAD
!  type(barotropic_CS),               pointer       :: Barotropic_CSp!< Pointer to a structure containing
!                                                                   !! barotropic velocities
  type(thickness_diffuse_CS),        pointer       :: thickness_diffuse_CSp!< Pointer to a structure containing
                                                                    !! interface height diffusivities

  ! local variables
=======
  type(wave_parameters_CS), optional, pointer      :: Waves        !< A pointer to a structure containing
                                                                   !! fields related to the surface wave conditions
>>>>>>> 4d02387f
  real :: dt_pred   ! The time step for the predictor part of the baroclinic time stepping.

  real, dimension(SZIB_(G),SZJ_(G),SZK_(G)) :: up   ! Predicted zonal velocity [m s-1].
  real, dimension(SZI_(G),SZJB_(G),SZK_(G)) :: vp   ! Predicted meridional velocity [m s-1].
  real, dimension(SZI_(G),SZJ_(G),SZK_(G))  :: hp   ! Predicted thickness [H ~> m or kg m-2].

  real, dimension(SZIB_(G),SZJ_(G),SZK_(G)) :: u_bc_accel
  real, dimension(SZI_(G),SZJB_(G),SZK_(G)) :: v_bc_accel
    ! u_bc_accel and v_bc_accel are the summed baroclinic accelerations of each
    ! layer calculated by the non-barotropic part of the model [m s-2].

  real, dimension(SZIB_(G),SZJ_(G),SZK_(G)), target :: uh_in
  real, dimension(SZI_(G),SZJB_(G),SZK_(G)), target :: vh_in
    ! uh_in and vh_in are the zonal or meridional mass transports that would be
    ! obtained using the initial velocities [H m2 s-1 ~> m3 s-1 or kg s-1].

  real, dimension(SZIB_(G),SZJ_(G)) :: uhbt_out
  real, dimension(SZI_(G),SZJB_(G)) :: vhbt_out
    ! uhbt_out and vhbt_out are the vertically summed transports from the
    ! barotropic solver based on its final velocities [H m2 s-1 ~> m3 s-1 or kg s-1].

  real, dimension(SZI_(G),SZJ_(G)) :: eta_pred
    ! eta_pred is the predictor value of the free surface height or column mass,
    ! [H ~> m or kg m-2].

  real, dimension(SZIB_(G),SZJ_(G),SZK_(G)), target :: u_adj
  real, dimension(SZI_(G),SZJB_(G),SZK_(G)), target :: v_adj
    ! u_adj and v_adj are the zonal or meridional velocities after u and v
    ! have been barotropically adjusted so the resulting transports match
    ! uhbt_out and vhbt_out [m s-1].

  real, dimension(SZIB_(G),SZJ_(G),SZK_(G)) :: u_old_rad_OBC
  real, dimension(SZI_(G),SZJB_(G),SZK_(G)) :: v_old_rad_OBC
    ! u_old_rad_OBC and v_old_rad_OBC are the starting velocities, which are
    ! saved for use in the Flather open boundary condition code [m s-1].

  real :: Pa_to_eta ! A factor that converts pressures to the units of eta.
  real, pointer, dimension(:,:) :: &
    p_surf => NULL(), eta_PF_start => NULL(), &
    taux_bot => NULL(), tauy_bot => NULL(), &
    eta => NULL()

  real, pointer, dimension(:,:,:) :: &
    uh_ptr => NULL(), u_ptr => NULL(),  vh_ptr => NULL(), v_ptr => NULL(), &
    u_init => NULL(), v_init => NULL(), & ! Pointers to u and v or u_adj and v_adj.
    u_av, & ! The zonal velocity time-averaged over a time step [m s-1].
    v_av, & ! The meridional velocity time-averaged over a time step [m s-1].
    h_av    ! The layer thickness time-averaged over a time step [H ~> m or kg m-2].
  real :: Idt
  logical :: dyn_p_surf
  logical :: BT_cont_BT_thick ! If true, use the BT_cont_type to estimate the
                              ! relative weightings of the layers in calculating
                              ! the barotropic accelerations.
  !---For group halo pass
  logical :: showCallTree, sym

  integer :: i, j, k, is, ie, js, je, Isq, Ieq, Jsq, Jeq, nz
  integer :: cont_stencil
  is  = G%isc  ; ie  = G%iec  ; js  = G%jsc  ; je  = G%jec ; nz = G%ke
  Isq = G%IscB ; Ieq = G%IecB ; Jsq = G%JscB ; Jeq = G%JecB
  u_av => CS%u_av ; v_av => CS%v_av ; h_av => CS%h_av ; eta => CS%eta
  Idt = 1.0 / dt

  sym=.false.;if (G%Domain%symmetric) sym=.true.  ! switch to include symmetric domain in checksums

  showCallTree = callTree_showQuery()
  if (showCallTree) call callTree_enter("step_MOM_dyn_split_RK2(), MOM_dynamics_split_RK2.F90")

  !$OMP parallel do default(shared)
  do k = 1, nz
    do j=G%jsd,G%jed   ; do i=G%isdB,G%iedB ;  up(i,j,k) = 0.0 ; enddo ; enddo
    do j=G%jsdB,G%jedB ; do i=G%isd,G%ied   ;  vp(i,j,k) = 0.0 ; enddo ; enddo
    do j=G%jsd,G%jed   ; do i=G%isd,G%ied   ;  hp(i,j,k) = h(i,j,k) ; enddo ; enddo
  enddo

  ! Update CFL truncation value as function of time
  call updateCFLtruncationValue(Time_local, CS%vertvisc_CSp)

  if (CS%debug) then
    call MOM_state_chksum("Start predictor ", u, v, h, uh, vh, G, GV, symmetric=sym)
    call check_redundant("Start predictor u ", u, v, G)
    call check_redundant("Start predictor uh ", uh, vh, G)
  endif

  dyn_p_surf = associated(p_surf_begin) .and. associated(p_surf_end)
  if (dyn_p_surf) then
    p_surf => p_surf_end
    call safe_alloc_ptr(eta_PF_start,G%isd,G%ied,G%jsd,G%jed)
    eta_PF_start(:,:) = 0.0
  else
    p_surf => forces%p_surf
  endif

  if (associated(CS%OBC)) then
    if (CS%debug_OBC) call open_boundary_test_extern_h(G, CS%OBC, h)

    do k=1,nz ; do j=G%jsd,G%jed ; do I=G%IsdB,G%IedB
      u_old_rad_OBC(I,j,k) = u_av(I,j,k)
    enddo ; enddo ; enddo
    do k=1,nz ; do J=G%JsdB,G%JedB ; do i=G%isd,G%ied
      v_old_rad_OBC(i,J,k) = v_av(i,J,k)
    enddo ; enddo ; enddo
  endif

  BT_cont_BT_thick = .false.
  if (associated(CS%BT_cont)) BT_cont_BT_thick = &
    (allocated(CS%BT_cont%h_u) .and. allocated(CS%BT_cont%h_v))

  if (CS%split_bottom_stress) then
    taux_bot => CS%taux_bot ; tauy_bot => CS%tauy_bot
  endif

  !--- begin set up for group halo pass

  cont_stencil = continuity_stencil(CS%continuity_CSp)
  !### Apart from circle_OBCs halo for eta could be 1, but halo>=3 is required
  !### to match circle_OBCs solutions. Why?
  call cpu_clock_begin(id_clock_pass)
  call create_group_pass(CS%pass_eta, eta, G%Domain) !### , halo=1)
  call create_group_pass(CS%pass_visc_rem, CS%visc_rem_u, CS%visc_rem_v, G%Domain, &
                         To_All+SCALAR_PAIR, CGRID_NE, halo=max(1,cont_stencil))
  call create_group_pass(CS%pass_uvp, up, vp, G%Domain, halo=max(1,cont_stencil))
  call create_group_pass(CS%pass_hp_uv, hp, G%Domain, halo=2)
  call create_group_pass(CS%pass_hp_uv, u_av, v_av, G%Domain, halo=2)
  call create_group_pass(CS%pass_hp_uv, uh(:,:,:), vh(:,:,:), G%Domain, halo=2)

  call create_group_pass(CS%pass_uv, u, v, G%Domain, halo=max(2,cont_stencil))
  call create_group_pass(CS%pass_h, h, G%Domain, halo=max(2,cont_stencil))
  call create_group_pass(CS%pass_av_uvh, u_av, v_av, G%Domain, halo=2)
  call create_group_pass(CS%pass_av_uvh, uh(:,:,:), vh(:,:,:), G%Domain, halo=2)
  call cpu_clock_end(id_clock_pass)
  !--- end set up for group halo pass


! PFu = d/dx M(h,T,S)
! pbce = dM/deta
  if (CS%begw == 0.0) call enable_averaging(dt, Time_local, CS%diag)
  call cpu_clock_begin(id_clock_pres)
  call PressureForce(h, tv, CS%PFu, CS%PFv, G, GV, US, CS%PressureForce_CSp, &
                     CS%ALE_CSp, p_surf, CS%pbce, CS%eta_PF)
  if (dyn_p_surf) then
    Pa_to_eta = 1.0 / GV%H_to_Pa
    !$OMP parallel do default(shared)
    do j=Jsq,Jeq+1 ; do i=Isq,Ieq+1
      eta_PF_start(i,j) = CS%eta_PF(i,j) - Pa_to_eta * &
                          (p_surf_begin(i,j) - p_surf_end(i,j))
    enddo ; enddo
  endif
  call cpu_clock_end(id_clock_pres)
  call disable_averaging(CS%diag)
  if (showCallTree) call callTree_wayPoint("done with PressureForce (step_MOM_dyn_split_RK2)")

  if (associated(CS%OBC)) then; if (CS%OBC%update_OBC) then
    call update_OBC_data(CS%OBC, G, GV, US, tv, h, CS%update_OBC_CSp, Time_local)
  endif; endif
  if (associated(CS%OBC) .and. CS%debug_OBC) &
    call open_boundary_zero_normal_flow(CS%OBC, G, CS%PFu, CS%PFv)

  if (G%nonblocking_updates) &
    call start_group_pass(CS%pass_eta, G%Domain, clock=id_clock_pass)

! CAu = -(f+zeta_av)/h_av vh + d/dx KE_av
  call cpu_clock_begin(id_clock_Cor)
  call CorAdCalc(u_av, v_av, h_av, uh, vh, CS%CAu, CS%CAv, CS%OBC, CS%ADp, &
                 G, Gv, US, CS%CoriolisAdv_CSp)
  call cpu_clock_end(id_clock_Cor)
  if (showCallTree) call callTree_wayPoint("done with CorAdCalc (step_MOM_dyn_split_RK2)")

! u_bc_accel = CAu + PFu + diffu(u[n-1])
  call cpu_clock_begin(id_clock_btforce)
  !$OMP parallel do default(shared)
  do k=1,nz
    do j=js,je ; do I=Isq,Ieq
      u_bc_accel(I,j,k) = (CS%Cau(I,j,k) + CS%PFu(I,j,k)) + CS%diffu(I,j,k)
    enddo ; enddo
    do J=Jsq,Jeq ; do i=is,ie
      v_bc_accel(i,J,k) = (CS%Cav(i,J,k) + CS%PFv(i,J,k)) + CS%diffv(i,J,k)
    enddo ; enddo
  enddo
  if (associated(CS%OBC)) then
    call open_boundary_zero_normal_flow(CS%OBC, G, u_bc_accel, v_bc_accel)
  endif
  call cpu_clock_end(id_clock_btforce)

  if (CS%debug) then
    call MOM_accel_chksum("pre-btstep accel", CS%CAu, CS%CAv, CS%PFu, CS%PFv, &
                          CS%diffu, CS%diffv, G, GV, CS%pbce, u_bc_accel, v_bc_accel, &
                          symmetric=sym)
    call check_redundant("pre-btstep CS%Ca ", CS%Cau, CS%Cav, G)
    call check_redundant("pre-btstep CS%PF ", CS%PFu, CS%PFv, G)
    call check_redundant("pre-btstep CS%diff ", CS%diffu, CS%diffv, G)
    call check_redundant("pre-btstep u_bc_accel ", u_bc_accel, v_bc_accel, G)
  endif

  call cpu_clock_begin(id_clock_vertvisc)
  !$OMP parallel do default(shared)
  do k=1,nz
    do j=js,je ; do I=Isq,Ieq
      up(I,j,k) = G%mask2dCu(I,j) * (u(I,j,k) + dt * u_bc_accel(I,j,k))
    enddo ; enddo
    do J=Jsq,Jeq ; do i=is,ie
      vp(i,J,k) = G%mask2dCv(i,J) * (v(i,J,k) + dt * v_bc_accel(i,J,k))
    enddo ; enddo
  enddo

  call enable_averaging(dt, Time_local, CS%diag)
  call set_viscous_ML(u, v, h, tv, forces, visc, dt, G, GV, US, &
                      CS%set_visc_CSp)
  call disable_averaging(CS%diag)

  if (CS%debug) then
    call uvchksum("before vertvisc: up", up, vp, G%HI, haloshift=0, symmetric=sym)
  endif
  call vertvisc_coef(up, vp, h, forces, visc, dt, G, GV, US, CS%vertvisc_CSp, CS%OBC)
  call vertvisc_remnant(visc, CS%visc_rem_u, CS%visc_rem_v, dt, G, GV, CS%vertvisc_CSp)
  call cpu_clock_end(id_clock_vertvisc)
  if (showCallTree) call callTree_wayPoint("done with vertvisc_coef (step_MOM_dyn_split_RK2)")


  call cpu_clock_begin(id_clock_pass)
  if (G%nonblocking_updates) then
    call complete_group_pass(CS%pass_eta, G%Domain)
    call start_group_pass(CS%pass_visc_rem, G%Domain)
  else
    call do_group_pass(CS%pass_eta, G%Domain)
    call do_group_pass(CS%pass_visc_rem, G%Domain)
  endif
  call cpu_clock_end(id_clock_pass)

  call cpu_clock_begin(id_clock_btcalc)
  ! Calculate the relative layer weights for determining barotropic quantities.
  if (.not.BT_cont_BT_thick) &
    call btcalc(h, G, GV, CS%barotropic_CSp, OBC=CS%OBC)
  call bt_mass_source(h, eta, .true., G, GV, CS%barotropic_CSp)
  call cpu_clock_end(id_clock_btcalc)

  if (G%nonblocking_updates) &
    call complete_group_pass(CS%pass_visc_rem, G%Domain, clock=id_clock_pass)

! u_accel_bt = layer accelerations due to barotropic solver
  if (associated(CS%BT_cont) .or. CS%BT_use_layer_fluxes) then
    call cpu_clock_begin(id_clock_continuity)
    call continuity(u, v, h, hp, uh_in, vh_in, dt, G, GV, &
                    CS%continuity_CSp, OBC=CS%OBC, visc_rem_u=CS%visc_rem_u, &
                    visc_rem_v=CS%visc_rem_v, BT_cont=CS%BT_cont)
    call cpu_clock_end(id_clock_continuity)
    if (BT_cont_BT_thick) then
      call btcalc(h, G, GV, CS%barotropic_CSp, CS%BT_cont%h_u, CS%BT_cont%h_v, &
                  OBC=CS%OBC)
    endif
    if (showCallTree) call callTree_wayPoint("done with continuity[BT_cont] (step_MOM_dyn_split_RK2)")
  endif

  if (CS%BT_use_layer_fluxes) then
    uh_ptr => uh_in; vh_ptr => vh_in; u_ptr => u; v_ptr => v
  endif

  u_init => u ; v_init => v
  call cpu_clock_begin(id_clock_btstep)
  if (calc_dtbt) call set_dtbt(G, GV, US, CS%barotropic_CSp, eta, CS%pbce)
  if (showCallTree) call callTree_enter("btstep(), MOM_barotropic.F90")
  ! This is the predictor step call to btstep.
  call btstep(u, v, eta, dt, u_bc_accel, v_bc_accel, forces, CS%pbce, CS%eta_PF, &
              u_av, v_av, CS%u_accel_bt, CS%v_accel_bt, eta_pred, CS%uhbt, CS%vhbt, &
              G, GV, US, CS%barotropic_CSp, CS%visc_rem_u, CS%visc_rem_v, &
              OBC=CS%OBC, BT_cont=CS%BT_cont, eta_PF_start=eta_PF_start, &
              taux_bot=taux_bot, tauy_bot=tauy_bot, &
              uh0=uh_ptr, vh0=vh_ptr, u_uh0=u_ptr, v_vh0=v_ptr)
  if (showCallTree) call callTree_leave("btstep()")
  call cpu_clock_end(id_clock_btstep)

! up = u + dt_pred*( u_bc_accel + u_accel_bt )
  dt_pred = dt * CS%be
  call cpu_clock_begin(id_clock_mom_update)

  !$OMP parallel do default(shared)
  do k=1,nz
    do J=Jsq,Jeq ; do i=is,ie
      vp(i,J,k) = G%mask2dCv(i,J) * (v_init(i,J,k) + dt_pred * &
                      (v_bc_accel(i,J,k) + CS%v_accel_bt(i,J,k)))
    enddo ; enddo
    do j=js,je ; do I=Isq,Ieq
      up(I,j,k) = G%mask2dCu(I,j) * (u_init(I,j,k) + dt_pred  * &
                      (u_bc_accel(I,j,k) + CS%u_accel_bt(I,j,k)))
    enddo ; enddo
  enddo
  call cpu_clock_end(id_clock_mom_update)

  if (CS%debug) then
    call uvchksum("Predictor 1 [uv]", up, vp, G%HI, haloshift=0, symmetric=sym)
    call hchksum(h, "Predictor 1 h", G%HI, haloshift=1, scale=GV%H_to_m)
    call uvchksum("Predictor 1 [uv]h", uh, vh, G%HI,haloshift=2, &
                  symmetric=sym, scale=GV%H_to_m)
!   call MOM_state_chksum("Predictor 1", up, vp, h, uh, vh, G, GV, haloshift=1)
    call MOM_accel_chksum("Predictor accel", CS%CAu, CS%CAv, CS%PFu, CS%PFv, &
             CS%diffu, CS%diffv, G, GV, CS%pbce, CS%u_accel_bt, CS%v_accel_bt, symmetric=sym)
    call MOM_state_chksum("Predictor 1 init", u_init, v_init, h, uh, vh, G, GV, haloshift=2, &
                          symmetric=sym)
    call check_redundant("Predictor 1 up", up, vp, G)
    call check_redundant("Predictor 1 uh", uh, vh, G)
  endif

! up <- up + dt_pred d/dz visc d/dz up
! u_av  <- u_av  + dt_pred d/dz visc d/dz u_av
  call cpu_clock_begin(id_clock_vertvisc)
  if (CS%debug) then
    call uvchksum("0 before vertvisc: [uv]p", up, vp, G%HI,haloshift=0, symmetric=sym)
  endif
  call vertvisc_coef(up, vp, h, forces, visc, dt_pred, G, GV, US, CS%vertvisc_CSp, &
                     CS%OBC)
  call vertvisc(up, vp, h, forces, visc, dt_pred, CS%OBC, CS%ADp, CS%CDp, G, &
                GV, US, CS%vertvisc_CSp, CS%taux_bot, CS%tauy_bot, waves=waves)
  if (showCallTree) call callTree_wayPoint("done with vertvisc (step_MOM_dyn_split_RK2)")
  if (G%nonblocking_updates) then
    call cpu_clock_end(id_clock_vertvisc)
    call start_group_pass(CS%pass_uvp, G%Domain, clock=id_clock_pass)
    call cpu_clock_begin(id_clock_vertvisc)
  endif
  call vertvisc_remnant(visc, CS%visc_rem_u, CS%visc_rem_v, dt_pred, G, GV, CS%vertvisc_CSp)
  call cpu_clock_end(id_clock_vertvisc)

  call do_group_pass(CS%pass_visc_rem, G%Domain, clock=id_clock_pass)
  if (G%nonblocking_updates) then
    call complete_group_pass(CS%pass_uvp, G%Domain, clock=id_clock_pass)
  else
    call do_group_pass(CS%pass_uvp, G%Domain, clock=id_clock_pass)
  endif

  ! uh = u_av * h
  ! hp = h + dt * div . uh
  call cpu_clock_begin(id_clock_continuity)
  call continuity(up, vp, h, hp, uh, vh, dt, G, GV, CS%continuity_CSp, &
                  CS%uhbt, CS%vhbt, CS%OBC, CS%visc_rem_u, CS%visc_rem_v, &
                  u_av, v_av, BT_cont=CS%BT_cont)
  call cpu_clock_end(id_clock_continuity)
  if (showCallTree) call callTree_wayPoint("done with continuity (step_MOM_dyn_split_RK2)")

  call do_group_pass(CS%pass_hp_uv, G%Domain, clock=id_clock_pass)

  if (associated(CS%OBC)) then

    if (CS%debug) &
      call uvchksum("Pre OBC avg [uv]", u_av, v_av, G%HI, haloshift=1, symmetric=sym)

    call radiation_open_bdry_conds(CS%OBC, u_av, u_old_rad_OBC, v_av, v_old_rad_OBC, G, dt_pred)

    if (CS%debug) &
      call uvchksum("Post OBC avg [uv]", u_av, v_av, G%HI, haloshift=1, symmetric=sym)

    ! These should be done with a pass that excludes uh & vh.
!   call do_group_pass(CS%pass_hp_uv, G%Domain, clock=id_clock_pass)
  endif

  if (G%nonblocking_updates) then
    call start_group_pass(CS%pass_av_uvh, G%Domain, clock=id_clock_pass)
  endif

  ! h_av = (h + hp)/2
  !$OMP parallel do default(shared)
  do k=1,nz ; do j=js-2,je+2 ; do i=is-2,ie+2
    h_av(i,j,k) = 0.5*(h(i,j,k) + hp(i,j,k))
  enddo ; enddo ; enddo

  ! The correction phase of the time step starts here.
  call enable_averaging(dt, Time_local, CS%diag)

  ! Calculate a revised estimate of the free-surface height correction to be
  ! used in the next call to btstep.  This call is at this point so that
  ! hp can be changed if CS%begw /= 0.
  ! eta_cor = ...                 (hidden inside CS%barotropic_CSp)
  call cpu_clock_begin(id_clock_btcalc)
  call bt_mass_source(hp, eta_pred, .false., G, GV, CS%barotropic_CSp)
  call cpu_clock_end(id_clock_btcalc)

  if (CS%begw /= 0.0) then
    ! hp <- (1-begw)*h_in + begw*hp
    ! Back up hp to the value it would have had after a time-step of
    ! begw*dt.  hp is not used again until recalculated by continuity.
    !$OMP parallel do default(shared)
    do k=1,nz ; do j=js-1,je+1 ; do i=is-1,ie+1
      hp(i,j,k) = (1.0-CS%begw)*h(i,j,k) + CS%begw*hp(i,j,k)
    enddo ; enddo ; enddo

    ! PFu = d/dx M(hp,T,S)
    ! pbce = dM/deta
    call cpu_clock_begin(id_clock_pres)
    call PressureForce(hp, tv, CS%PFu, CS%PFv, G, GV, US, CS%PressureForce_CSp, &
                       CS%ALE_CSp, p_surf, CS%pbce, CS%eta_PF)
    call cpu_clock_end(id_clock_pres)
    if (showCallTree) call callTree_wayPoint("done with PressureForce[hp=(1-b).h+b.h] (step_MOM_dyn_split_RK2)")
  endif

  if (G%nonblocking_updates) &
    call complete_group_pass(CS%pass_av_uvh, G%Domain, clock=id_clock_pass)

  if (BT_cont_BT_thick) then
    call btcalc(h, G, GV, CS%barotropic_CSp, CS%BT_cont%h_u, CS%BT_cont%h_v, &
                OBC=CS%OBC)
    if (showCallTree) call callTree_wayPoint("done with btcalc[BT_cont_BT_thick] (step_MOM_dyn_split_RK2)")
  endif

  if (CS%debug) then
    call MOM_state_chksum("Predictor ", up, vp, hp, uh, vh, G, GV, symmetric=sym)
    call uvchksum("Predictor avg [uv]", u_av, v_av, G%HI, haloshift=1, symmetric=sym)
    call hchksum(h_av, "Predictor avg h", G%HI, haloshift=0, scale=GV%H_to_m)
  ! call MOM_state_chksum("Predictor avg ", u_av, v_av, h_av, uh, vh, G, GV)
    call check_redundant("Predictor up ", up, vp, G)
    call check_redundant("Predictor uh ", uh, vh, G)
  endif

! diffu = horizontal viscosity terms (u_av)
  call cpu_clock_begin(id_clock_horvisc)
  call horizontal_viscosity(u_av, v_av, h_av, CS%diffu, CS%diffv, &
<<<<<<< HEAD
                            MEKE, Varmix, CS%barotropic_CSp, thickness_diffuse_CSp, &
                            G, GV, CS%hor_visc_CSp, OBC=CS%OBC)
=======
                            MEKE, Varmix, G, GV, US, CS%hor_visc_CSp, OBC=CS%OBC)
>>>>>>> 4d02387f
  call cpu_clock_end(id_clock_horvisc)
  if (showCallTree) call callTree_wayPoint("done with horizontal_viscosity (step_MOM_dyn_split_RK2)")

! CAu = -(f+zeta_av)/h_av vh + d/dx KE_av
  call cpu_clock_begin(id_clock_Cor)
  call CorAdCalc(u_av, v_av, h_av, uh, vh, CS%CAu, CS%CAv, CS%OBC, CS%ADp, &
                 G, GV, US, CS%CoriolisAdv_CSp)
  call cpu_clock_end(id_clock_Cor)
  if (showCallTree) call callTree_wayPoint("done with CorAdCalc (step_MOM_dyn_split_RK2)")

! Calculate the momentum forcing terms for the barotropic equations.

! u_bc_accel = CAu + PFu + diffu(u[n-1])
  call cpu_clock_begin(id_clock_btforce)
  !$OMP parallel do default(shared)
  do k=1,nz
    do j=js,je ; do I=Isq,Ieq
      u_bc_accel(I,j,k) = (CS%Cau(I,j,k) + CS%PFu(I,j,k)) + CS%diffu(I,j,k)
    enddo ; enddo
    do J=Jsq,Jeq ; do i=is,ie
      v_bc_accel(i,J,k) = (CS%Cav(i,J,k) + CS%PFv(i,J,k)) + CS%diffv(i,J,k)
    enddo ; enddo
  enddo
  if (associated(CS%OBC)) then
    call open_boundary_zero_normal_flow(CS%OBC, G, u_bc_accel, v_bc_accel)
  endif
  call cpu_clock_end(id_clock_btforce)

  if (CS%debug) then
    call MOM_accel_chksum("corr pre-btstep accel", CS%CAu, CS%CAv, CS%PFu, CS%PFv, &
                          CS%diffu, CS%diffv, G, GV, CS%pbce, u_bc_accel, v_bc_accel, &
                          symmetric=sym)
    call check_redundant("corr pre-btstep CS%Ca ", CS%Cau, CS%Cav, G)
    call check_redundant("corr pre-btstep CS%PF ", CS%PFu, CS%PFv, G)
    call check_redundant("corr pre-btstep CS%diff ", CS%diffu, CS%diffv, G)
    call check_redundant("corr pre-btstep u_bc_accel ", u_bc_accel, v_bc_accel, G)
  endif

  ! u_accel_bt = layer accelerations due to barotropic solver
  ! pbce = dM/deta
  call cpu_clock_begin(id_clock_btstep)
  if (CS%BT_use_layer_fluxes) then
    uh_ptr => uh ; vh_ptr => vh ; u_ptr => u_av ; v_ptr => v_av
  endif

  if (showCallTree) call callTree_enter("btstep(), MOM_barotropic.F90")
  ! This is the corrector step call to btstep.
  call btstep(u, v, eta, dt, u_bc_accel, v_bc_accel, forces, CS%pbce, &
              CS%eta_PF, u_av, v_av, CS%u_accel_bt, CS%v_accel_bt, &
              eta_pred, CS%uhbt, CS%vhbt, G, GV, US, CS%barotropic_CSp, &
              CS%visc_rem_u, CS%visc_rem_v, etaav=eta_av, OBC=CS%OBC, &
              BT_cont = CS%BT_cont, eta_PF_start=eta_PF_start, &
              taux_bot=taux_bot, tauy_bot=tauy_bot, &
              uh0=uh_ptr, vh0=vh_ptr, u_uh0=u_ptr, v_vh0=v_ptr)
  do j=js,je ; do i=is,ie ; eta(i,j) = eta_pred(i,j) ; enddo ; enddo
  call cpu_clock_end(id_clock_btstep)
  if (showCallTree) call callTree_leave("btstep()")

  if (CS%debug) then
    call check_redundant("u_accel_bt ", CS%u_accel_bt, CS%v_accel_bt, G)
  endif

  ! u = u + dt*( u_bc_accel + u_accel_bt )
  call cpu_clock_begin(id_clock_mom_update)
  !$OMP parallel do default(shared)
  do k=1,nz
    do j=js,je ; do I=Isq,Ieq
      u(I,j,k) = G%mask2dCu(I,j) * (u_init(I,j,k) + dt * &
                      (u_bc_accel(I,j,k) + CS%u_accel_bt(I,j,k)))
    enddo ; enddo
    do J=Jsq,Jeq ; do i=is,ie
      v(i,J,k) = G%mask2dCv(i,J) * (v_init(i,J,k) + dt * &
                      (v_bc_accel(i,J,k) + CS%v_accel_bt(i,J,k)))
    enddo ; enddo
  enddo
  call cpu_clock_end(id_clock_mom_update)

  if (CS%debug) then
    call uvchksum("Corrector 1 [uv]", u, v, G%HI,haloshift=0, symmetric=sym)
    call hchksum(h, "Corrector 1 h", G%HI, haloshift=2, scale=GV%H_to_m)
    call uvchksum("Corrector 1 [uv]h", uh, vh, G%HI, haloshift=2, &
                  symmetric=sym, scale=GV%H_to_m)
  ! call MOM_state_chksum("Corrector 1", u, v, h, uh, vh, G, GV, haloshift=1)
    call MOM_accel_chksum("Corrector accel", CS%CAu, CS%CAv, CS%PFu, CS%PFv, &
                          CS%diffu, CS%diffv, G, GV, CS%pbce, CS%u_accel_bt, CS%v_accel_bt, &
                          symmetric=sym)
  endif

  ! u <- u + dt d/dz visc d/dz u
  ! u_av <- u_av + dt d/dz visc d/dz u_av
  call cpu_clock_begin(id_clock_vertvisc)
  call vertvisc_coef(u, v, h, forces, visc, dt, G, GV, US, CS%vertvisc_CSp, CS%OBC)
  call vertvisc(u, v, h, forces, visc, dt, CS%OBC, CS%ADp, CS%CDp, G, GV, US, &
                CS%vertvisc_CSp, CS%taux_bot, CS%tauy_bot,waves=waves)
  if (G%nonblocking_updates) then
    call cpu_clock_end(id_clock_vertvisc)
    call start_group_pass(CS%pass_uv, G%Domain, clock=id_clock_pass)
    call cpu_clock_begin(id_clock_vertvisc)
  endif
  call vertvisc_remnant(visc, CS%visc_rem_u, CS%visc_rem_v, dt, G, GV, CS%vertvisc_CSp)
  call cpu_clock_end(id_clock_vertvisc)
  if (showCallTree) call callTree_wayPoint("done with vertvisc (step_MOM_dyn_split_RK2)")

! Later, h_av = (h_in + h_out)/2, but for now use h_av to store h_in.
  !$OMP parallel do default(shared)
  do k=1,nz ; do j=js-2,je+2 ; do i=is-2,ie+2
    h_av(i,j,k) = h(i,j,k)
  enddo ; enddo ; enddo

  call do_group_pass(CS%pass_visc_rem, G%Domain, clock=id_clock_pass)
  if (G%nonblocking_updates) then
    call complete_group_pass(CS%pass_uv, G%Domain, clock=id_clock_pass)
  else
    call do_group_pass(CS%pass_uv, G%Domain, clock=id_clock_pass)
  endif

  ! uh = u_av * h
  ! h  = h + dt * div . uh
  ! u_av and v_av adjusted so their mass transports match uhbt and vhbt.
  call cpu_clock_begin(id_clock_continuity)
  call continuity(u, v, h, h, uh, vh, dt, G, GV, &
                  CS%continuity_CSp, CS%uhbt, CS%vhbt, CS%OBC, &
                  CS%visc_rem_u, CS%visc_rem_v, u_av, v_av)
  call cpu_clock_end(id_clock_continuity)
  call do_group_pass(CS%pass_h, G%Domain, clock=id_clock_pass)
  ! Whenever thickness changes let the diag manager know, target grids
  ! for vertical remapping may need to be regenerated.
  call diag_update_remap_grids(CS%diag)
  if (showCallTree) call callTree_wayPoint("done with continuity (step_MOM_dyn_split_RK2)")

  if (G%nonblocking_updates) then
    call start_group_pass(CS%pass_av_uvh, G%Domain, clock=id_clock_pass)
  else
    call do_group_pass(CS%pass_av_uvh, G%domain, clock=id_clock_pass)
  endif

  if (associated(CS%OBC)) then
    call radiation_open_bdry_conds(CS%OBC, u, u_old_rad_OBC, v, v_old_rad_OBC, G, dt)
  endif

! h_av = (h_in + h_out)/2 . Going in to this line, h_av = h_in.
  !$OMP parallel do default(shared)
  do k=1,nz ; do j=js-2,je+2 ; do i=is-2,ie+2
    h_av(i,j,k) = 0.5*(h_av(i,j,k) + h(i,j,k))
  enddo ; enddo ; enddo

  if (G%nonblocking_updates) &
    call complete_group_pass(CS%pass_av_uvh, G%Domain, clock=id_clock_pass)

  !$OMP parallel do default(shared)
  do k=1,nz
    do j=js-2,je+2 ; do I=Isq-2,Ieq+2
      uhtr(I,j,k) = uhtr(I,j,k) + uh(I,j,k)*dt
    enddo ; enddo
    do J=Jsq-2,Jeq+2 ; do i=is-2,ie+2
      vhtr(i,J,k) = vhtr(i,J,k) + vh(i,J,k)*dt
    enddo ; enddo
  enddo

  !   The time-averaged free surface height has already been set by the last
  !  call to btstep.

  !  Here various terms used in to update the momentum equations are
  !  offered for time averaging.
  if (CS%id_PFu > 0) call post_data(CS%id_PFu, CS%PFu, CS%diag)
  if (CS%id_PFv > 0) call post_data(CS%id_PFv, CS%PFv, CS%diag)
  if (CS%id_CAu > 0) call post_data(CS%id_CAu, CS%CAu, CS%diag)
  if (CS%id_CAv > 0) call post_data(CS%id_CAv, CS%CAv, CS%diag)

  ! Here the thickness fluxes are offered for time averaging.
  if (CS%id_uh         > 0) call post_data(CS%id_uh , uh,                   CS%diag)
  if (CS%id_vh         > 0) call post_data(CS%id_vh , vh,                   CS%diag)
  if (CS%id_uav        > 0) call post_data(CS%id_uav, u_av,                 CS%diag)
  if (CS%id_vav        > 0) call post_data(CS%id_vav, v_av,                 CS%diag)
  if (CS%id_u_BT_accel > 0) call post_data(CS%id_u_BT_accel, CS%u_accel_bt, CS%diag)
  if (CS%id_v_BT_accel > 0) call post_data(CS%id_v_BT_accel, CS%v_accel_bt, CS%diag)

  if (CS%debug) then
    call MOM_state_chksum("Corrector ", u, v, h, uh, vh, G, GV, symmetric=sym)
    call uvchksum("Corrector avg [uv]", u_av, v_av, G%HI,haloshift=1, symmetric=sym)
    call hchksum(h_av, "Corrector avg h", G%HI, haloshift=1, scale=GV%H_to_m)
 !  call MOM_state_chksum("Corrector avg ", u_av, v_av, h_av, uh, vh, G, GV)
  endif

  if (showCallTree) call callTree_leave("step_MOM_dyn_split_RK2()")

end subroutine step_MOM_dyn_split_RK2

!> This subroutine sets up any auxiliary restart variables that are specific
!! to the unsplit time stepping scheme.  All variables registered here should
!! have the ability to be recreated if they are not present in a restart file.
subroutine register_restarts_dyn_split_RK2(HI, GV, param_file, CS, restart_CS, uh, vh)
  type(hor_index_type),          intent(in)    :: HI         !< Horizontal index structure
  type(verticalGrid_type),       intent(in)    :: GV         !< ocean vertical grid structure
  type(param_file_type),         intent(in)    :: param_file !< parameter file
  type(MOM_dyn_split_RK2_CS),    pointer       :: CS         !< module control structure
  type(MOM_restart_CS),          pointer       :: restart_CS !< restart control structure
  real, dimension(SZIB_(HI),SZJ_(HI),SZK_(GV)), &
                         target, intent(inout) :: uh !< zonal volume/mass transport [H m2 s-1 ~> m3 s-1 or kg s-1]
  real, dimension(SZI_(HI),SZJB_(HI),SZK_(GV)), &
                         target, intent(inout) :: vh !< merid volume/mass transport [H m2 s-1 ~> m3 s-1 or kg s-1]

  type(vardesc)      :: vd
  character(len=40)  :: mdl = "MOM_dynamics_split_RK2" ! This module's name.
  character(len=48)  :: thickness_units, flux_units

  integer :: isd, ied, jsd, jed, nz, IsdB, IedB, JsdB, JedB
  isd  = HI%isd  ; ied  = HI%ied  ; jsd  = HI%jsd  ; jed  = HI%jed ; nz = GV%ke
  IsdB = HI%IsdB ; IedB = HI%IedB ; JsdB = HI%JsdB ; JedB = HI%JedB

  ! This is where a control structure specific to this module would be allocated.
  if (associated(CS)) then
    call MOM_error(WARNING, "register_restarts_dyn_split_RK2 called with an associated "// &
                             "control structure.")
    return
  endif
  allocate(CS)

  ALLOC_(CS%diffu(IsdB:IedB,jsd:jed,nz)) ; CS%diffu(:,:,:) = 0.0
  ALLOC_(CS%diffv(isd:ied,JsdB:JedB,nz)) ; CS%diffv(:,:,:) = 0.0
  ALLOC_(CS%CAu(IsdB:IedB,jsd:jed,nz))   ; CS%CAu(:,:,:)   = 0.0
  ALLOC_(CS%CAv(isd:ied,JsdB:JedB,nz))   ; CS%CAv(:,:,:)   = 0.0
  ALLOC_(CS%PFu(IsdB:IedB,jsd:jed,nz))   ; CS%PFu(:,:,:)   = 0.0
  ALLOC_(CS%PFv(isd:ied,JsdB:JedB,nz))   ; CS%PFv(:,:,:)   = 0.0

  ALLOC_(CS%eta(isd:ied,jsd:jed))       ; CS%eta(:,:)    = 0.0
  ALLOC_(CS%u_av(IsdB:IedB,jsd:jed,nz)) ; CS%u_av(:,:,:) = 0.0
  ALLOC_(CS%v_av(isd:ied,JsdB:JedB,nz)) ; CS%v_av(:,:,:) = 0.0
  ALLOC_(CS%h_av(isd:ied,jsd:jed,nz))   ; CS%h_av(:,:,:) = GV%Angstrom_H

  thickness_units = get_thickness_units(GV)
  flux_units = get_flux_units(GV)

  if (GV%Boussinesq) then
    vd = var_desc("sfc",thickness_units,"Free surface Height",'h','1')
  else
    vd = var_desc("p_bot",thickness_units,"Bottom Pressure",'h','1')
  endif
  call register_restart_field(CS%eta, vd, .false., restart_CS)

  vd = var_desc("u2","m s-1","Auxiliary Zonal velocity",'u','L')
  call register_restart_field(CS%u_av, vd, .false., restart_CS)

  vd = var_desc("v2","m s-1","Auxiliary Meridional velocity",'v','L')
  call register_restart_field(CS%v_av, vd, .false., restart_CS)

  vd = var_desc("h2",thickness_units,"Auxiliary Layer Thickness",'h','L')
  call register_restart_field(CS%h_av, vd, .false., restart_CS)

  vd = var_desc("uh",flux_units,"Zonal thickness flux",'u','L')
  call register_restart_field(uh, vd, .false., restart_CS)

  vd = var_desc("vh",flux_units,"Meridional thickness flux",'v','L')
  call register_restart_field(vh, vd, .false., restart_CS)

  vd = var_desc("diffu","m s-2","Zonal horizontal viscous acceleration",'u','L')
  call register_restart_field(CS%diffu, vd, .false., restart_CS)

  vd = var_desc("diffv","m s-2","Meridional horizontal viscous acceleration",'v','L')
  call register_restart_field(CS%diffv, vd, .false., restart_CS)

  call register_barotropic_restarts(HI, GV, param_file, CS%barotropic_CSp, &
                                    restart_CS)

end subroutine register_restarts_dyn_split_RK2

!> This subroutine initializes all of the variables that are used by this
!! dynamic core, including diagnostics and the cpu clocks.
subroutine initialize_dyn_split_RK2(u, v, h, uh, vh, eta, Time, G, GV, US, param_file, &
                      diag, CS, restart_CS, dt, Accel_diag, Cont_diag, MIS, &
                      VarMix, MEKE, thickness_diffuse_CSp,                  &
                      OBC, update_OBC_CSp, ALE_CSp, setVisc_CSp, &
                      visc, dirs, ntrunc, calc_dtbt)
  type(ocean_grid_type),            intent(inout) :: G          !< ocean grid structure
  type(verticalGrid_type),          intent(in)    :: GV         !< ocean vertical grid structure
  type(unit_scale_type),            intent(in)    :: US         !< A dimensional unit scaling type
  real, dimension(SZIB_(G),SZJ_(G),SZK_(G)), &
                                    intent(inout) :: u          !< zonal velocity [m s-1]
  real, dimension(SZI_(G),SZJB_(G),SZK_(G)), &
                                    intent(inout) :: v          !< merid velocity [m s-1]
  real, dimension(SZI_(G),SZJ_(G),SZK_(G)) , intent(inout) :: h !< layer thickness [H ~> m or kg m-2]
  real, dimension(SZIB_(G),SZJ_(G),SZK_(G)), &
                            target, intent(inout) :: uh !< zonal volume/mass transport [H m2 s-1 ~> m3 s-1 or kg s-1]
  real, dimension(SZI_(G),SZJB_(G),SZK_(G)), &
                            target, intent(inout) :: vh !< merid volume/mass transport [H m2 s-1 ~> m3 s-1 or kg s-1]
  real, dimension(SZI_(G),SZJ_(G)), intent(inout) :: eta        !< free surface height or column mass [H ~> m or kg m-2]
  type(time_type),          target, intent(in)    :: Time       !< current model time
  type(param_file_type),            intent(in)    :: param_file !< parameter file for parsing
  type(diag_ctrl),          target, intent(inout) :: diag       !< to control diagnostics
  type(MOM_dyn_split_RK2_CS),       pointer       :: CS         !< module control structure
  type(MOM_restart_CS),             pointer       :: restart_CS !< restart control structure
  real,                             intent(in)    :: dt         !< time step [s]
  type(accel_diag_ptrs),    target, intent(inout) :: Accel_diag !< points to momentum equation terms for
                                                                !! budget analysis
  type(cont_diag_ptrs),     target, intent(inout) :: Cont_diag  !< points to terms in continuity equation
  type(ocean_internal_state),       intent(inout) :: MIS        !< "MOM6 internal state" used to pass
                                                                !! diagnostic pointers
  type(VarMix_CS),                  pointer       :: VarMix     !< points to spatially variable viscosities
  type(MEKE_type),                  pointer       :: MEKE       !< points to mesoscale eddy kinetic energy fields
!  type(Barotropic_CS),              pointer       :: Barotropic_CSp !< Pointer to the control structure for
!                                                                !! the barotropic module
  type(thickness_diffuse_CS),       pointer       :: thickness_diffuse_CSp !< Pointer to the control structure
                                                  !! used for the isopycnal height diffusive transport.
  type(ocean_OBC_type),             pointer       :: OBC        !< points to OBC related fields
  type(update_OBC_CS),              pointer       :: update_OBC_CSp !< points to OBC update related fields
  type(ALE_CS),                     pointer       :: ALE_CSp    !< points to ALE control structure
  type(set_visc_CS),                pointer       :: setVisc_CSp !< points to the set_visc control structure.
  type(vertvisc_type),              intent(inout) :: visc       !< vertical viscosities, bottom drag, and related
  type(directories),                intent(in)    :: dirs       !< contains directory paths
  integer, target,                  intent(inout) :: ntrunc     !< A target for the variable that records
                                                                !! the number of times the velocity is
                                                                !! truncated (this should be 0).
  logical,                          intent(out)   :: calc_dtbt  !< If true, recalculate the barotropic time step

  ! local variables
  real, dimension(SZI_(G),SZJ_(G),SZK_(G)) :: h_tmp
  character(len=40) :: mdl = "MOM_dynamics_split_RK2" ! This module's name.
  character(len=48) :: thickness_units, flux_units, eta_rest_name
  real :: H_rescale  ! A rescaling factor for thicknesses from the representation in
                     ! a restart file to the internal representation in this run.
  real :: uH_rescale ! A rescaling factor for thickness transports from the representation in
                     ! a restart file to the internal representation in this run.
  real :: H_convert
  type(group_pass_type) :: pass_av_h_uvh
  logical :: use_tides, debug_truncations

  integer :: i, j, k, is, ie, js, je, isd, ied, jsd, jed, nz
  integer :: IsdB, IedB, JsdB, JedB
  is   = G%isc  ; ie   = G%iec  ; js   = G%jsc  ; je   = G%jec ; nz = G%ke
  isd  = G%isd  ; ied  = G%ied  ; jsd  = G%jsd  ; jed  = G%jed
  IsdB = G%IsdB ; IedB = G%IedB ; JsdB = G%JsdB ; JedB = G%JedB

  if (.not.associated(CS)) call MOM_error(FATAL, &
      "initialize_dyn_split_RK2 called with an unassociated control structure.")
  if (CS%module_is_initialized) then
    call MOM_error(WARNING, "initialize_dyn_split_RK2 called with a control "// &
                            "structure that has already been initialized.")
    return
  endif
  CS%module_is_initialized = .true.

  CS%diag => diag

  call get_param(param_file, mdl, "TIDES", use_tides, &
                 "If true, apply tidal momentum forcing.", default=.false.)
  call get_param(param_file, mdl, "BE", CS%be, &
                 "If SPLIT is true, BE determines the relative weighting \n"//&
                 "of a  2nd-order Runga-Kutta baroclinic time stepping \n"//&
                 "scheme (0.5) and a backward Euler scheme (1) that is \n"//&
                 "used for the Coriolis and inertial terms.  BE may be \n"//&
                 "from 0.5 to 1, but instability may occur near 0.5. \n"//&
                 "BE is also applicable if SPLIT is false and USE_RK2 \n"//&
                 "is true.", units="nondim", default=0.6)
  call get_param(param_file, mdl, "BEGW", CS%begw, &
                 "If SPLIT is true, BEGW is a number from 0 to 1 that \n"//&
                 "controls the extent to which the treatment of gravity \n"//&
                 "waves is forward-backward (0) or simulated backward \n"//&
                 "Euler (1).  0 is almost always used.\n"//&
                 "If SPLIT is false and USE_RK2 is true, BEGW can be \n"//&
                 "between 0 and 0.5 to damp gravity waves.", &
                 units="nondim", default=0.0)

  call get_param(param_file, mdl, "SPLIT_BOTTOM_STRESS", CS%split_bottom_stress, &
                 "If true, provide the bottom stress calculated by the \n"//&
                 "vertical viscosity to the barotropic solver.", default=.false.)
  call get_param(param_file, mdl, "BT_USE_LAYER_FLUXES", CS%BT_use_layer_fluxes, &
                 "If true, use the summed layered fluxes plus an \n"//&
                 "adjustment due to the change in the barotropic velocity \n"//&
                 "in the barotropic continuity equation.", default=.true.)
  call get_param(param_file, mdl, "DEBUG", CS%debug, &
                 "If true, write out verbose debugging data.", &
                 default=.false., debuggingParam=.true.)
  call get_param(param_file, mdl, "DEBUG_OBC", CS%debug_OBC, default=.false.)
  call get_param(param_file, mdl, "DEBUG_TRUNCATIONS", debug_truncations, &
                 default=.false.)

  allocate(CS%taux_bot(IsdB:IedB,jsd:jed)) ; CS%taux_bot(:,:) = 0.0
  allocate(CS%tauy_bot(isd:ied,JsdB:JedB)) ; CS%tauy_bot(:,:) = 0.0

  ALLOC_(CS%uhbt(IsdB:IedB,jsd:jed))          ; CS%uhbt(:,:)         = 0.0
  ALLOC_(CS%vhbt(isd:ied,JsdB:JedB))          ; CS%vhbt(:,:)         = 0.0
  ALLOC_(CS%visc_rem_u(IsdB:IedB,jsd:jed,nz)) ; CS%visc_rem_u(:,:,:) = 0.0
  ALLOC_(CS%visc_rem_v(isd:ied,JsdB:JedB,nz)) ; CS%visc_rem_v(:,:,:) = 0.0
  ALLOC_(CS%eta_PF(isd:ied,jsd:jed))          ; CS%eta_PF(:,:)       = 0.0
  ALLOC_(CS%pbce(isd:ied,jsd:jed,nz))         ; CS%pbce(:,:,:)       = 0.0

  ALLOC_(CS%u_accel_bt(IsdB:IedB,jsd:jed,nz)) ; CS%u_accel_bt(:,:,:) = 0.0
  ALLOC_(CS%v_accel_bt(isd:ied,JsdB:JedB,nz)) ; CS%v_accel_bt(:,:,:) = 0.0

  MIS%diffu      => CS%diffu
  MIS%diffv      => CS%diffv
  MIS%PFu        => CS%PFu
  MIS%PFv        => CS%PFv
  MIS%CAu        => CS%CAu
  MIS%CAv        => CS%CAv
  MIS%pbce       => CS%pbce
  MIS%u_accel_bt => CS%u_accel_bt
  MIS%v_accel_bt => CS%v_accel_bt
  MIS%u_av       => CS%u_av
  MIS%v_av       => CS%v_av

  CS%ADp           => Accel_diag
  CS%CDp           => Cont_diag
  Accel_diag%diffu => CS%diffu
  Accel_diag%diffv => CS%diffv
  Accel_diag%PFu   => CS%PFu
  Accel_diag%PFv   => CS%PFv
  Accel_diag%CAu   => CS%CAu
  Accel_diag%CAv   => CS%CAv

!  Accel_diag%pbce => CS%pbce
!  Accel_diag%u_accel_bt => CS%u_accel_bt ; Accel_diag%v_accel_bt => CS%v_accel_bt
!  Accel_diag%u_av => CS%u_av ; Accel_diag%v_av => CS%v_av

  call continuity_init(Time, G, GV, param_file, diag, CS%continuity_CSp)
  call CoriolisAdv_init(Time, G, param_file, diag, CS%ADp, CS%CoriolisAdv_CSp)
  if (use_tides) call tidal_forcing_init(Time, G, param_file, CS%tides_CSp)
  call PressureForce_init(Time, G, GV, US, param_file, diag, CS%PressureForce_CSp, &
                          CS%tides_CSp)
  call hor_visc_init(Time, G, US, param_file, diag, CS%hor_visc_CSp)
  call vertvisc_init(MIS, Time, G, GV, US, param_file, diag, CS%ADp, dirs, &
                     ntrunc, CS%vertvisc_CSp)
  if (.not.associated(setVisc_CSp)) call MOM_error(FATAL, &
    "initialize_dyn_split_RK2 called with setVisc_CSp unassociated.")
  CS%set_visc_CSp => setVisc_CSp
  call updateCFLtruncationValue(Time, CS%vertvisc_CSp, &
                                activate=is_new_run(restart_CS) )

  if (associated(ALE_CSp)) CS%ALE_CSp => ALE_CSp
  if (associated(OBC)) CS%OBC => OBC
  if (associated(update_OBC_CSp)) CS%update_OBC_CSp => update_OBC_CSp

  eta_rest_name = "sfc" ; if (.not.GV%Boussinesq) eta_rest_name = "p_bot"
  if (.not. query_initialized(CS%eta, trim(eta_rest_name), restart_CS)) then
    ! Estimate eta based on the layer thicknesses - h.  With the Boussinesq
    ! approximation, eta is the free surface height anomaly, while without it
    ! eta is the mass of ocean per unit area.  eta always has the same
    ! dimensions as h, either m or kg m-3.
    !   CS%eta(:,:) = 0.0 already from initialization.
    if (GV%Boussinesq) then
      do j=js,je ; do i=is,ie ; CS%eta(i,j) = -GV%Z_to_H * G%bathyT(i,j) ; enddo ; enddo
    endif
    do k=1,nz ; do j=js,je ; do i=is,ie
       CS%eta(i,j) = CS%eta(i,j) + h(i,j,k)
    enddo ; enddo ; enddo
  elseif ((GV%m_to_H_restart /= 0.0) .and. (GV%m_to_H_restart /= GV%m_to_H)) then
    H_rescale = GV%m_to_H / GV%m_to_H_restart
    do j=js,je ; do i=is,ie ; CS%eta(i,j) = H_rescale * CS%eta(i,j) ; enddo ; enddo
  endif
  ! Copy eta into an output array.
  do j=js,je ; do i=is,ie ; eta(i,j) = CS%eta(i,j) ; enddo ; enddo

  call barotropic_init(u, v, h, CS%eta, Time, G, GV, US, param_file, diag, &
                       CS%barotropic_CSp, restart_CS, calc_dtbt, CS%BT_cont, &
                       CS%tides_CSp)

!  CS%barotropic_CSp => Barotropic_CSp
!  CS%thickness_diffuse_CSp => thickness_diffuse_CSp

  if (.not. query_initialized(CS%diffu,"diffu",restart_CS) .or. &
      .not. query_initialized(CS%diffv,"diffv",restart_CS)) &
    call horizontal_viscosity(u, v, h, CS%diffu, CS%diffv, MEKE, VarMix, &
<<<<<<< HEAD
                              CS%barotropic_CSp, thickness_diffuse_CSp, &
                              G, GV, CS%hor_visc_CSp, OBC=CS%OBC)
=======
                              G, GV, US, CS%hor_visc_CSp, OBC=CS%OBC)
>>>>>>> 4d02387f
  if (.not. query_initialized(CS%u_av,"u2", restart_CS) .or. &
      .not. query_initialized(CS%u_av,"v2", restart_CS)) then
    CS%u_av(:,:,:) = u(:,:,:)
    CS%v_av(:,:,:) = v(:,:,:)
  endif

  ! This call is just here to initialize uh and vh.
  if (.not. query_initialized(uh,"uh",restart_CS) .or. &
      .not. query_initialized(vh,"vh",restart_CS)) then
    h_tmp(:,:,:) = h(:,:,:)
    call continuity(u, v, h, h_tmp, uh, vh, dt, G, GV, CS%continuity_CSp, OBC=CS%OBC)
    call pass_var(h_tmp, G%Domain, clock=id_clock_pass_init)
    CS%h_av(:,:,:) = 0.5*(h(:,:,:) + h_tmp(:,:,:))
  else
    if (.not. query_initialized(CS%h_av,"h2",restart_CS)) then
      CS%h_av(:,:,:) = h(:,:,:)
    elseif ((GV%m_to_H_restart /= 0.0) .and. (GV%m_to_H_restart /= GV%m_to_H)) then
      H_rescale = GV%m_to_H / GV%m_to_H_restart
      do k=1,nz ; do j=js,je ; do i=is,ie ; CS%h_av(i,j,k) = H_rescale * CS%h_av(i,j,k) ; enddo ; enddo ; enddo
    endif
    if ((GV%m_to_H_restart /= 0.0) .and. (GV%m_to_H_restart /= GV%m_to_H)) then
      uH_rescale = GV%m_to_H / GV%m_to_H_restart
      do k=1,nz ; do j=js,je ; do I=G%IscB,G%IecB ; uh(I,j,k) = uH_rescale * uh(I,j,k) ; enddo ; enddo ; enddo
      do k=1,nz ; do J=G%JscB,G%JecB ; do i=is,ie ; vh(i,J,k) = uH_rescale * vh(i,J,k) ; enddo ; enddo ; enddo
    endif
  endif

  call cpu_clock_begin(id_clock_pass_init)
  call create_group_pass(pass_av_h_uvh, CS%u_av, CS%v_av, G%Domain, halo=2)
  call create_group_pass(pass_av_h_uvh, CS%h_av, G%Domain, halo=2)
  call create_group_pass(pass_av_h_uvh, uh, vh, G%Domain, halo=2)
  call do_group_pass(pass_av_h_uvh, G%Domain)
  call cpu_clock_end(id_clock_pass_init)

  flux_units = get_flux_units(GV)
  H_convert = GV%H_to_m ; if (.not.GV%Boussinesq) H_convert = GV%H_to_kg_m2
  CS%id_uh = register_diag_field('ocean_model', 'uh', diag%axesCuL, Time, &
      'Zonal Thickness Flux', flux_units, y_cell_method='sum', v_extensive=.true., &
      conversion=H_convert)
  CS%id_vh = register_diag_field('ocean_model', 'vh', diag%axesCvL, Time, &
      'Meridional Thickness Flux', flux_units, x_cell_method='sum', v_extensive=.true., &
      conversion=H_convert)

  CS%id_CAu = register_diag_field('ocean_model', 'CAu', diag%axesCuL, Time, &
      'Zonal Coriolis and Advective Acceleration', 'm s-2')
  CS%id_CAv = register_diag_field('ocean_model', 'CAv', diag%axesCvL, Time, &
      'Meridional Coriolis and Advective Acceleration', 'm s-2')
  CS%id_PFu = register_diag_field('ocean_model', 'PFu', diag%axesCuL, Time, &
      'Zonal Pressure Force Acceleration', 'm s-2')
  CS%id_PFv = register_diag_field('ocean_model', 'PFv', diag%axesCvL, Time, &
      'Meridional Pressure Force Acceleration', 'm s-2')

  CS%id_uav = register_diag_field('ocean_model', 'uav', diag%axesCuL, Time, &
      'Barotropic-step Averaged Zonal Velocity', 'm s-1')
  CS%id_vav = register_diag_field('ocean_model', 'vav', diag%axesCvL, Time, &
      'Barotropic-step Averaged Meridional Velocity', 'm s-1')

  CS%id_u_BT_accel = register_diag_field('ocean_model', 'u_BT_accel', diag%axesCuL, Time, &
    'Barotropic Anomaly Zonal Acceleration', 'm s-1')
  CS%id_v_BT_accel = register_diag_field('ocean_model', 'v_BT_accel', diag%axesCvL, Time, &
    'Barotropic Anomaly Meridional Acceleration', 'm s-1')

  id_clock_Cor        = cpu_clock_id('(Ocean Coriolis & mom advection)', grain=CLOCK_MODULE)
  id_clock_continuity = cpu_clock_id('(Ocean continuity equation)',      grain=CLOCK_MODULE)
  id_clock_pres       = cpu_clock_id('(Ocean pressure force)',           grain=CLOCK_MODULE)
  id_clock_vertvisc   = cpu_clock_id('(Ocean vertical viscosity)',       grain=CLOCK_MODULE)
  id_clock_horvisc    = cpu_clock_id('(Ocean horizontal viscosity)',     grain=CLOCK_MODULE)
  id_clock_mom_update = cpu_clock_id('(Ocean momentum increments)',      grain=CLOCK_MODULE)
  id_clock_pass       = cpu_clock_id('(Ocean message passing)',          grain=CLOCK_MODULE)
  id_clock_pass_init  = cpu_clock_id('(Ocean init message passing)',     grain=CLOCK_ROUTINE)
  id_clock_btcalc     = cpu_clock_id('(Ocean barotropic mode calc)',     grain=CLOCK_MODULE)
  id_clock_btstep     = cpu_clock_id('(Ocean barotropic mode stepping)', grain=CLOCK_MODULE)
  id_clock_btforce    = cpu_clock_id('(Ocean barotropic forcing calc)',  grain=CLOCK_MODULE)

end subroutine initialize_dyn_split_RK2


!> Close the dyn_split_RK2 module
subroutine end_dyn_split_RK2(CS)
  type(MOM_dyn_split_RK2_CS), pointer :: CS  !< module control structure

  DEALLOC_(CS%diffu) ; DEALLOC_(CS%diffv)
  DEALLOC_(CS%CAu)   ; DEALLOC_(CS%CAv)
  DEALLOC_(CS%PFu)   ; DEALLOC_(CS%PFv)

  if (associated(CS%taux_bot)) deallocate(CS%taux_bot)
  if (associated(CS%tauy_bot)) deallocate(CS%tauy_bot)
  DEALLOC_(CS%uhbt) ; DEALLOC_(CS%vhbt)
  DEALLOC_(CS%u_accel_bt) ; DEALLOC_(CS%v_accel_bt)
  DEALLOC_(CS%visc_rem_u) ; DEALLOC_(CS%visc_rem_v)

  DEALLOC_(CS%eta) ; DEALLOC_(CS%eta_PF) ; DEALLOC_(CS%pbce)
  DEALLOC_(CS%h_av) ; DEALLOC_(CS%u_av) ; DEALLOC_(CS%v_av)

  call dealloc_BT_cont_type(CS%BT_cont)

  deallocate(CS)
end subroutine end_dyn_split_RK2


!> \namespace mom_dynamics_split_rk2
!!
!!  This file time steps the adiabatic dynamic core by splitting
!!  between baroclinic and barotropic modes. It uses a pseudo-second order
!!  Runge-Kutta time stepping scheme for the baroclinic momentum
!!  equation and a forward-backward coupling between the baroclinic
!!  momentum and continuity equations.  This split time-stepping
!!  scheme is described in detail in Hallberg (JCP, 1997). Additional
!!  issues related to exact tracer conservation and how to
!!  ensure consistency between the barotropic and layered estimates
!!  of the free surface height are described in Hallberg and
!!  Adcroft (Ocean Modelling, 2009).  This was the time stepping code
!!  that is used for most GOLD applications, including GFDL's ESM2G
!!  Earth system model, and all of the examples provided with the
!!  MOM code (although several of these solutions are routinely
!!  verified by comparison with the slower unsplit schemes).
!!
!!  The subroutine step_MOM_dyn_split_RK2 actually does the time
!!  stepping, while register_restarts_dyn_split_RK2 sets the fields
!!  that are found in a full restart file with this scheme, and
!!  initialize_dyn_split_RK2 initializes the cpu clocks that are
!!  used in this module.  For largely historical reasons, this module
!!  does not have its own control structure, but shares the same
!!  control structure with MOM.F90 and the other MOM_dynamics_...
!!  modules.

end module MOM_dynamics_split_RK2<|MERGE_RESOLUTION|>--- conflicted
+++ resolved
@@ -233,11 +233,7 @@
 subroutine step_MOM_dyn_split_RK2(u, v, h, tv, visc, &
                  Time_local, dt, forces, p_surf_begin, p_surf_end, &
                  uh, vh, uhtr, vhtr, eta_av, &
-<<<<<<< HEAD
-                 G, GV, CS, calc_dtbt, VarMix, MEKE, thickness_diffuse_CSp)
-=======
-                 G, GV, US, CS, calc_dtbt, VarMix, MEKE, Waves)
->>>>>>> 4d02387f
+                 G, GV, US, CS, calc_dtbt, VarMix, MEKE, thickness_diffuse_CSp, Waves)
   type(ocean_grid_type),             intent(inout) :: G            !< ocean grid structure
   type(verticalGrid_type),           intent(in)    :: GV           !< ocean vertical grid structure
   type(unit_scale_type),             intent(in)    :: US           !< A dimensional unit scaling type
@@ -274,17 +270,12 @@
   logical,                           intent(in)    :: calc_dtbt    !< if true, recalculate barotropic time step
   type(VarMix_CS),                   pointer       :: VarMix       !< specify the spatially varying viscosities
   type(MEKE_type),                   pointer       :: MEKE         !< related to mesoscale eddy kinetic energy param
-<<<<<<< HEAD
-!  type(barotropic_CS),               pointer       :: Barotropic_CSp!< Pointer to a structure containing
-!                                                                   !! barotropic velocities
   type(thickness_diffuse_CS),        pointer       :: thickness_diffuse_CSp!< Pointer to a structure containing
                                                                     !! interface height diffusivities
-
-  ! local variables
-=======
   type(wave_parameters_CS), optional, pointer      :: Waves        !< A pointer to a structure containing
                                                                    !! fields related to the surface wave conditions
->>>>>>> 4d02387f
+
+  ! local variables
   real :: dt_pred   ! The time step for the predictor part of the baroclinic time stepping.
 
   real, dimension(SZIB_(G),SZJ_(G),SZK_(G)) :: up   ! Predicted zonal velocity [m s-1].
@@ -698,12 +689,8 @@
 ! diffu = horizontal viscosity terms (u_av)
   call cpu_clock_begin(id_clock_horvisc)
   call horizontal_viscosity(u_av, v_av, h_av, CS%diffu, CS%diffv, &
-<<<<<<< HEAD
                             MEKE, Varmix, CS%barotropic_CSp, thickness_diffuse_CSp, &
-                            G, GV, CS%hor_visc_CSp, OBC=CS%OBC)
-=======
-                            MEKE, Varmix, G, GV, US, CS%hor_visc_CSp, OBC=CS%OBC)
->>>>>>> 4d02387f
+                            G, GV, US, CS%hor_visc_CSp, OBC=CS%OBC)
   call cpu_clock_end(id_clock_horvisc)
   if (showCallTree) call callTree_wayPoint("done with horizontal_viscosity (step_MOM_dyn_split_RK2)")
 
@@ -1166,12 +1153,8 @@
   if (.not. query_initialized(CS%diffu,"diffu",restart_CS) .or. &
       .not. query_initialized(CS%diffv,"diffv",restart_CS)) &
     call horizontal_viscosity(u, v, h, CS%diffu, CS%diffv, MEKE, VarMix, &
-<<<<<<< HEAD
                               CS%barotropic_CSp, thickness_diffuse_CSp, &
-                              G, GV, CS%hor_visc_CSp, OBC=CS%OBC)
-=======
                               G, GV, US, CS%hor_visc_CSp, OBC=CS%OBC)
->>>>>>> 4d02387f
   if (.not. query_initialized(CS%u_av,"u2", restart_CS) .or. &
       .not. query_initialized(CS%u_av,"v2", restart_CS)) then
     CS%u_av(:,:,:) = u(:,:,:)
