--- conflicted
+++ resolved
@@ -519,13 +519,8 @@
     type(verticalGrid_type),               intent(in) :: GV   !< The ocean's vertical grid structure
     real, dimension(SZI_(G),SZJ_(G),SZK_(G)), intent(in) :: h_old, h_new, ea, eb
     type(forcing),                         intent(in) :: fluxes
-<<<<<<< HEAD
-    real,                                  intent(in) :: dt
-    real, dimension(SZI_(G),SZJ_(G)),      intent(in) :: MLD    !< Mixed layer depth provided by PBL (H units)
-=======
     real, dimension(SZI_(G),SZJ_(G)),      intent(in) :: Hml  !< Mixed layer depth
     real,                                  intent(in) :: dt   !< The amount of time covered by this call, in s
->>>>>>> 2a343ade
     type(MOM_generic_tracer_CS),           pointer    :: CS
     type(thermo_var_ptrs),                 intent(in) :: tv   !< A structure pointing to various thermodynamic variables
     type(optics_type),                     intent(in) :: optics
@@ -634,11 +629,7 @@
     !Calculate tendencies (i.e., field changes at dt) from the sources / sinks
     !
 
-<<<<<<< HEAD
-    call generic_tracer_source(tv%T,tv%S,rho_dzt,dzt,MLD,G%isd,G%jsd,1,dt,&
-=======
     call generic_tracer_source(tv%T,tv%S,rho_dzt,dzt,Hml,G%isd,G%jsd,1,dt,&
->>>>>>> 2a343ade
          G%areaT,get_diag_time_end(CS%diag),&
          optics%nbands, optics%max_wavelength_band, optics%sw_pen_band, optics%opacity_band, sosga=sosga)
 
