!> Drives the generic version of tracers TOPAZ and CFC and other GFDL BGC components
module MOM_generic_tracer

! This file is part of MOM6. See LICENSE.md for the license.

#include <MOM_memory.h>

! The following macro is usually defined in <fms_platform.h> but since MOM6 should not directly
! include files from FMS we replicate the macro lines here:
#ifdef NO_F2000
#define _ALLOCATED associated
#else
#define _ALLOCATED allocated
#endif

  ! ### These imports should not reach into FMS directly ###
  use field_manager_mod, only: fm_string_len

  use generic_tracer, only: generic_tracer_register, generic_tracer_get_diag_list
  use generic_tracer, only: generic_tracer_init, generic_tracer_source, generic_tracer_register_diag
  use generic_tracer, only: generic_tracer_coupler_get, generic_tracer_coupler_set
  use generic_tracer, only: generic_tracer_end, generic_tracer_get_list, do_generic_tracer
  use generic_tracer, only: generic_tracer_update_from_bottom,generic_tracer_vertdiff_G
  use generic_tracer, only: generic_tracer_coupler_accumulate

  use g_tracer_utils,   only: g_tracer_get_name,g_tracer_set_values,g_tracer_set_common,g_tracer_get_common
  use g_tracer_utils,   only: g_tracer_get_next,g_tracer_type,g_tracer_is_prog,g_tracer_flux_init
  use g_tracer_utils,   only: g_tracer_send_diag,g_tracer_get_values
  use g_tracer_utils,   only: g_tracer_get_pointer,g_tracer_get_alias,g_tracer_set_csdiag

  use MOM_ALE_sponge, only : set_up_ALE_sponge_field, ALE_sponge_CS
  use MOM_coms, only : max_across_PEs, min_across_PEs, PE_here
  use MOM_diag_mediator, only : post_data, register_diag_field, safe_alloc_ptr
  use MOM_diag_mediator, only : diag_ctrl, get_diag_time_end
  use MOM_error_handler, only : MOM_error, FATAL, WARNING, NOTE, is_root_pe
  use MOM_file_parser, only : get_param, log_param, log_version, param_file_type
  use MOM_forcing_type, only : forcing, optics_type
  use MOM_grid, only : ocean_grid_type
  use MOM_hor_index, only : hor_index_type
  use MOM_io, only : file_exists, MOM_read_data, slasher
  use MOM_open_boundary, only : ocean_OBC_type
  use MOM_restart, only : register_restart_field, query_initialized, MOM_restart_CS
  use MOM_spatial_means, only : global_area_mean
  use MOM_sponge, only : set_up_sponge_field, sponge_CS
  use MOM_time_manager, only : time_type, set_time
  use MOM_tracer_diabatic, only : tracer_vertdiff, applyTracerBoundaryFluxesInOut
  use MOM_tracer_registry, only : register_tracer, tracer_registry_type
  use MOM_tracer_Z_init, only : tracer_Z_init
  use MOM_tracer_initialization_from_Z, only : MOM_initialize_tracer_from_Z
  use MOM_unit_scaling, only : unit_scale_type
  use MOM_variables, only : surface, thermo_var_ptrs
  use MOM_verticalGrid, only : verticalGrid_type


  implicit none ; private

  !> A state hidden in module data that is very much not allowed in MOM6
  ! ### This needs to be fixed
  logical :: g_registered = .false.

  public register_MOM_generic_tracer, initialize_MOM_generic_tracer
  public MOM_generic_tracer_column_physics, MOM_generic_tracer_surface_state
  public end_MOM_generic_tracer, MOM_generic_tracer_get
  public MOM_generic_tracer_stock
  public MOM_generic_flux_init
  public MOM_generic_tracer_min_max
  public MOM_generic_tracer_fluxes_accumulate

  !> Control structure for generic tracers
  type, public :: MOM_generic_tracer_CS ; private
    character(len = 200) :: IC_file !< The file in which the generic tracer initial values can
                                    !! be found, or an empty string for internal initialization.
    logical :: Z_IC_file !< If true, the generic_tracer IC_file is in Z-space.  The default is false.
    real :: tracer_IC_val = 0.0    !< The initial value assigned to tracers.
    real :: tracer_land_val = -1.0 !< The values of tracers used where  land is masked out.
    logical :: tracers_may_reinit  !< If true, tracers may go through the
                                   !! initialization code if they are not found in the restart files.

    type(diag_ctrl), pointer :: diag => NULL() !< A structure that is used to
                                               !! regulate the timing of diagnostic output.
    type(MOM_restart_CS), pointer :: restart_CSp => NULL() !< Restart control structure

    !> Pointer to the first element of the linked list of generic tracers.
    type(g_tracer_type), pointer :: g_tracer_list => NULL()

  end type MOM_generic_tracer_CS

contains

  !> Initializes the generic tracer packages and adds their tracers to the list
  !! Adds the tracers in the list of generic tracers to the set of MOM tracers (i.e., MOM-register them)
  !! Register these tracers for restart
  function register_MOM_generic_tracer(HI, GV, param_file, CS, tr_Reg, restart_CS)
    type(hor_index_type),       intent(in)   :: HI         !< Horizontal index ranges
    type(verticalGrid_type),    intent(in)   :: GV         !< The ocean's vertical grid structure
    type(param_file_type),      intent(in)   :: param_file !< A structure to parse for run-time parameters
    type(MOM_generic_tracer_CS), pointer     :: CS         !< Pointer to the control structure for this module
    type(tracer_registry_type), pointer      :: tr_Reg     !< Pointer to the control structure for the tracer
                                                           !! advection and diffusion module.
    type(MOM_restart_CS), target, intent(inout)  :: restart_CS !< MOM restart control struct

    ! Local variables
    logical :: register_MOM_generic_tracer

    ! This include declares and sets the variable "version".
#   include "version_variable.h"

    character(len=128), parameter :: sub_name = 'register_MOM_generic_tracer'
    character(len=200) :: inputdir ! The directory where NetCDF input files are.
    ! These can be overridden later in via the field manager?

    integer :: ntau, k,i,j,axes(3)
    type(g_tracer_type), pointer      :: g_tracer,g_tracer_next
    character(len=fm_string_len)      :: g_tracer_name,longname,units
    real, dimension(:,:,:,:), pointer   :: tr_field
    real, dimension(:,:,:), pointer     :: tr_ptr
    real, dimension(HI%isd:HI%ied, HI%jsd:HI%jed,GV%ke)         :: grid_tmask
    integer, dimension(HI%isd:HI%ied, HI%jsd:HI%jed)           :: grid_kmt

    register_MOM_generic_tracer = .false.
    if (associated(CS)) then
      call MOM_error(WARNING, "register_MOM_generic_tracer called with an "// &
            "associated control structure.")
      return
    endif
    allocate(CS)


    !Register all the generic tracers used and create the list of them.
    !This can be called by ALL PE's. No array fields allocated.
    if (.not. g_registered) then
       call generic_tracer_register()
       g_registered = .true.
    endif


  ! Read all relevant parameters and write them to the model log.
    call log_version(param_file, sub_name, version, "")
    call get_param(param_file, sub_name, "GENERIC_TRACER_IC_FILE", CS%IC_file, &
                 "The file in which the generic trcer initial values can "//&
                 "be found, or an empty string for internal initialization.", &
                 default=" ")
    if ((len_trim(CS%IC_file) > 0) .and. (scan(CS%IC_file,'/') == 0)) then
      ! Add the directory if CS%IC_file is not already a complete path.
      call get_param(param_file, sub_name, "INPUTDIR", inputdir, default=".")
      CS%IC_file = trim(slasher(inputdir))//trim(CS%IC_file)
      call log_param(param_file, sub_name, "INPUTDIR/GENERIC_TRACER_IC_FILE", CS%IC_file)
    endif
    call get_param(param_file, sub_name, "GENERIC_TRACER_IC_FILE_IS_Z", CS%Z_IC_file, &
                 "If true, GENERIC_TRACER_IC_FILE is in depth space, not "//&
                 "layer space.",default=.false.)
    call get_param(param_file, sub_name, "TRACERS_MAY_REINIT", CS%tracers_may_reinit, &
                 "If true, tracers may go through the initialization code "//&
                 "if they are not found in the restart files.  Otherwise "//&
                 "it is a fatal error if tracers are not found in the "//&
                 "restart files of a restarted run.", default=.false.)

    CS%restart_CSp => restart_CS


    ntau=1 ! MOM needs the fields at only one time step


    !   At this point G%mask2dT and CS%diag%axesTL are not allocated.
    ! postpone diag_registeration to initialize_MOM_generic_tracer

    !Fields cannot be diag registered as they are allocated and have to registered later.
    grid_tmask(:,:,:) = 0.0
    grid_kmt(:,:) = 0.0
    axes(:) = -1

    !
    ! Initialize all generic tracers
    !
    call generic_tracer_init(HI%isc,HI%iec,HI%jsc,HI%jec,HI%isd,HI%ied,HI%jsd,HI%jed,&
         GV%ke,ntau,axes,grid_tmask,grid_kmt,set_time(0,0))


    !
    ! MOM-register the generic tracers
    !

    !Get the tracer list
    call generic_tracer_get_list(CS%g_tracer_list)
    if (.NOT. associated(CS%g_tracer_list)) call MOM_error(FATAL, trim(sub_name)//&
         ": No tracer in the list.")
    ! For each tracer name get its T_prog index and get its fields

    g_tracer=>CS%g_tracer_list
    do
       call g_tracer_get_alias(g_tracer,g_tracer_name)

       call g_tracer_get_pointer(g_tracer,g_tracer_name,'field',tr_field)
       call g_tracer_get_values(g_tracer,g_tracer_name,'longname', longname)
       call g_tracer_get_values(g_tracer,g_tracer_name,'units',units )

       !!nnz: MOM field is 3D. Does this affect performance? Need it be override field?
       tr_ptr => tr_field(:,:,:,1)
       ! Register prognastic tracer for horizontal advection, diffusion, and restarts.
       if (g_tracer_is_prog(g_tracer)) then
         call register_tracer(tr_ptr, tr_Reg, param_file, HI, GV, &
                              name=g_tracer_name, longname=longname, units=units, &
                              registry_diags=.false., &   !### CHANGE TO TRUE?
                              restart_CS=restart_CS, mandatory=.not.CS%tracers_may_reinit)
       else
         call register_restart_field(tr_ptr, g_tracer_name, .not.CS%tracers_may_reinit, &
                                     restart_CS, longname=longname, units=units)
       endif

       !traverse the linked list till hit NULL
       call g_tracer_get_next(g_tracer, g_tracer_next)
       if (.NOT. associated(g_tracer_next)) exit
       g_tracer=>g_tracer_next

    enddo

    register_MOM_generic_tracer = .true.
  end function register_MOM_generic_tracer

  !>  Initialize phase II:  Initialize required variables for generic tracers
  !!  There are some steps of initialization that cannot be done in register_MOM_generic_tracer
  !!  This is the place and time to do them:
  !!      Set the grid mask and initial time for all generic tracers.
  !!      Diag_register them.
  !!      Z_diag_register them.
  !!
  !!   This subroutine initializes the NTR tracer fields in tr(:,:,:,:)
  !! and it sets up the tracer output.
  subroutine initialize_MOM_generic_tracer(restart, day, G, GV, US, h, param_file, diag, OBC, CS, &
                                          sponge_CSp, ALE_sponge_CSp)
    logical,                               intent(in) :: restart !< .true. if the fields have already been
                                                                 !! read from a restart file.
    type(time_type), target,               intent(in) :: day     !< Time of the start of the run.
    type(ocean_grid_type),                 intent(inout) :: G    !< The ocean's grid structure
    type(verticalGrid_type),               intent(in)    :: GV   !< The ocean's vertical grid structure
    type(unit_scale_type),                 intent(in)    :: US   !< A dimensional unit scaling type
    real, dimension(SZI_(G),SZJ_(G),SZK_(GV)), intent(in) :: h    !< Layer thicknesses [H ~> m or kg m-2]
    type(param_file_type),                 intent(in) :: param_file !< A structure to parse for run-time parameters
    type(diag_ctrl),               target, intent(in) :: diag    !< Regulates diagnostic output.
    type(ocean_OBC_type),                  pointer    :: OBC     !< This open boundary condition type specifies whether,
                                                                 !! where, and what open boundary conditions are used.
    type(MOM_generic_tracer_CS),           pointer    :: CS      !< Pointer to the control structure for this module.
    type(sponge_CS),                       pointer    :: sponge_CSp !< Pointer to the control structure for the sponges.
    type(ALE_sponge_CS),                   pointer    :: ALE_sponge_CSp !< Pointer  to the control structure for the
                                                                 !! ALE sponges.

    character(len=128), parameter :: sub_name = 'initialize_MOM_generic_tracer'
    logical :: OK
    integer :: i, j, k, isc, iec, jsc, jec, nk
    type(g_tracer_type), pointer    :: g_tracer,g_tracer_next
    character(len=fm_string_len)      :: g_tracer_name
    real, dimension(:,:,:,:), pointer   :: tr_field
    real, dimension(:,:,:), pointer     :: tr_ptr
    real,    dimension(G%isd:G%ied, G%jsd:G%jed, 1:GV%ke) :: grid_tmask
    integer, dimension(G%isd:G%ied, G%jsd:G%jed)          :: grid_kmt

    !! 2010/02/04  Add code to re-initialize Generic Tracers if needed during a model simulation
    !! By default, restart cpio should not contain a Generic Tracer IC file and step below will be skipped.
    !! Ideally, the generic tracer IC file should have the tracers on Z levels.

    isc = G%isc ; iec = G%iec ; jsc = G%jsc ; jec = G%jec ; nk = GV%ke

    CS%diag=>diag
    !Get the tracer list
    if (.NOT. associated(CS%g_tracer_list)) call MOM_error(FATAL, trim(sub_name)//&
         ": No tracer in the list.")
    !For each tracer name get its  fields
    g_tracer=>CS%g_tracer_list

    do
      if (INDEX(CS%IC_file, '_NULL_') /= 0) then
        call MOM_error(WARNING, "The name of the IC_file "//trim(CS%IC_file)//&
                              " indicates no MOM initialization was asked for the generic tracers."//&
                              "Bypassing the MOM initialization of ALL generic tracers!")
        exit
      endif
      call g_tracer_get_alias(g_tracer,g_tracer_name)
      call g_tracer_get_pointer(g_tracer,g_tracer_name,'field',tr_field)
      tr_ptr => tr_field(:,:,:,1)

      if (.not.restart .or. (CS%tracers_may_reinit .and. &
          .not.query_initialized(tr_ptr, g_tracer_name, CS%restart_CSp))) then

       if (g_tracer%requires_src_info ) then
         call MOM_error(NOTE,"initialize_MOM_generic_tracer: "//&
                             "initializing generic tracer "//trim(g_tracer_name)//&
                             " using MOM_initialize_tracer_from_Z ")

         call MOM_initialize_tracer_from_Z(h, tr_ptr, G, GV, US, param_file,               &
                                src_file = g_tracer%src_file,                              &
                                src_var_nam = g_tracer%src_var_name,                       &
                                src_var_unit_conversion = g_tracer%src_var_unit_conversion,&
                                src_var_record = g_tracer%src_var_record,                  &
                                src_var_gridspec = g_tracer%src_var_gridspec               )

         !Check/apply the bounds for each g_tracer
         do k=1,nk ; do j=jsc,jec ; do i=isc,iec
           if (tr_ptr(i,j,k) /= CS%tracer_land_val) then
             if (tr_ptr(i,j,k) < g_tracer%src_var_valid_min) tr_ptr(i,j,k) = g_tracer%src_var_valid_min
             !Jasmin does not want to apply the maximum for now
             !if (tr_ptr(i,j,k) > g_tracer%src_var_valid_max) tr_ptr(i,j,k) = g_tracer%src_var_valid_max
           endif
         enddo ; enddo ; enddo

         !jgj: Reset CASED to 0 below K=1
         if ( (trim(g_tracer_name) == 'cased') .or. (trim(g_tracer_name) == 'ca13csed') ) then
           do k=2,nk ; do j=jsc,jec ; do i=isc,iec
             if (tr_ptr(i,j,k) /= CS%tracer_land_val) then
               tr_ptr(i,j,k) = 0.0
             endif
           enddo ; enddo ; enddo
         endif
       elseif(.not. g_tracer%requires_restart) then
         !Do nothing for this tracer, it is initialized by the tracer package
          call MOM_error(NOTE,"initialize_MOM_generic_tracer: "//&
                            "skip initialization of generic tracer "//trim(g_tracer_name))
       else !Do it old way if the tracer is not registered to start from a specific source file.
            !This path should be deprecated if all generic tracers are required to start from specified sources.
        if (len_trim(CS%IC_file) > 0) then
        !  Read the tracer concentrations from a netcdf file.
          if (.not.file_exists(CS%IC_file)) call MOM_error(FATAL, &
                  "initialize_MOM_Generic_tracer: Unable to open "//CS%IC_file)
          if (CS%Z_IC_file) then
            OK = tracer_Z_init(tr_ptr, h, CS%IC_file, g_tracer_name, G, GV, US)
            if (.not.OK) then
              OK = tracer_Z_init(tr_ptr, h, CS%IC_file, trim(g_tracer_name), G, GV, US)
              if (.not.OK) call MOM_error(FATAL,"initialize_MOM_Generic_tracer: "//&
                      "Unable to read "//trim(g_tracer_name)//" from "//&
                      trim(CS%IC_file)//".")
            endif
            call MOM_error(NOTE,"initialize_MOM_generic_tracer: "//&
                            "initialized generic tracer "//trim(g_tracer_name)//&
                            " using Generic Tracer File on Z: "//CS%IC_file)
          else
            ! native grid
            call MOM_error(NOTE,"initialize_MOM_generic_tracer: "//&
                  "Using Generic Tracer IC file on native grid "//trim(CS%IC_file)//&
                  " for tracer "//trim(g_tracer_name))
            call MOM_read_data(CS%IC_file, trim(g_tracer_name), tr_ptr, G%Domain)
          endif
        else
          call MOM_error(FATAL,"initialize_MOM_generic_tracer: "//&
                  "check Generic Tracer IC filename "//trim(CS%IC_file)//&
                  " for tracer "//trim(g_tracer_name))
        endif

       endif
      endif

      !traverse the linked list till hit NULL
      call g_tracer_get_next(g_tracer, g_tracer_next)
      if (.NOT. associated(g_tracer_next)) exit
      g_tracer=>g_tracer_next
    enddo
    !! end section to re-initialize generic tracers


    !Now we can reset the grid mask, axes and time to their true values
    !Note that grid_tmask must be set correctly on the data domain boundary
    !so that coast mask can be deduced from it.
    grid_tmask(:,:,:) = 0.0
    grid_kmt(:,:) = 0
    do j = G%jsd, G%jed ; do i = G%isd, G%ied
      if (G%mask2dT(i,j) > 0) then
        grid_tmask(i,j,:) = 1.0
        grid_kmt(i,j) = GV%ke ! Tell the code that a layer thicker than 1m is the bottom layer.
      endif
    enddo ; enddo
    call g_tracer_set_common(G%isc,G%iec,G%jsc,G%jec,G%isd,G%ied,G%jsd,G%jed,&
                             GV%ke,1,CS%diag%axesTL%handles,grid_tmask,grid_kmt,day)

    ! Register generic tracer modules diagnostics

#ifdef _USE_MOM6_DIAG
    call g_tracer_set_csdiag(CS%diag)
#endif
    call generic_tracer_register_diag()
#ifdef _USE_MOM6_DIAG
    call g_tracer_set_csdiag(CS%diag)
#endif

  end subroutine initialize_MOM_generic_tracer

  !>  Column physics for generic tracers.
  !!      Get the coupler values for generic tracers that exchange with atmosphere
  !!      Update generic tracer concentration fields from sources and sinks.
  !!      Vertically diffuse generic tracer concentration fields.
  !!      Update generic tracers from bottom and their bottom reservoir.
  !!
  !!   This subroutine applies diapycnal diffusion and any other column
  !! tracer physics or chemistry to the tracers from this file.
  !! CFCs are relatively simple, as they are passive tracers. with only a surface
  !! flux as a source.
  subroutine MOM_generic_tracer_column_physics(h_old, h_new, ea, eb, fluxes, Hml, dt, G, GV, US, CS, tv, optics, &
        evap_CFL_limit, minimum_forcing_depth)
    type(ocean_grid_type),   intent(in) :: G     !< The ocean's grid structure
    type(verticalGrid_type), intent(in) :: GV    !< The ocean's vertical grid structure
    real, dimension(SZI_(G),SZJ_(G),SZK_(GV)), &
                             intent(in) :: h_old !< Layer thickness before entrainment [H ~> m or kg m-2].
    real, dimension(SZI_(G),SZJ_(G),SZK_(GV)), &
                             intent(in) :: h_new !< Layer thickness after entrainment [H ~> m or kg m-2].
    real, dimension(SZI_(G),SZJ_(G),SZK_(GV)), &
                             intent(in) :: ea    !< The amount of fluid entrained from the layer
                                                 !! above during this call [H ~> m or kg m-2].
    real, dimension(SZI_(G),SZJ_(G),SZK_(GV)), &
                             intent(in) :: eb    !< The amount of fluid entrained from the layer
                                                 !! below during this call [H ~> m or kg m-2].
    type(forcing),           intent(in) :: fluxes !< A structure containing pointers to thermodynamic
                                                 !! and tracer forcing fields.
    real, dimension(SZI_(G),SZJ_(G)), intent(in) :: Hml  !< Mixed layer depth [Z ~> m]
    real,                    intent(in) :: dt    !< The amount of time covered by this call [T ~> s]
    type(unit_scale_type),   intent(in) :: US    !< A dimensional unit scaling type
    type(MOM_generic_tracer_CS), pointer :: CS   !< Pointer to the control structure for this module.
    type(thermo_var_ptrs),   intent(in) :: tv    !< A structure pointing to various thermodynamic variables
    type(optics_type),       intent(in) :: optics !< The structure containing optical properties.
    real,          optional, intent(in) :: evap_CFL_limit !< Limits how much water can be fluxed out of
                                                 !! the top layer Stored previously in diabatic CS.
    real,          optional, intent(in) :: minimum_forcing_depth !< The smallest depth over which fluxes
                                                 !!  can be applied [H ~> m or kg m-2]
                                                 !   Stored previously in diabatic CS.
    ! The arguments to this subroutine are redundant in that
    !     h_new(k) = h_old(k) + ea(k) - eb(k-1) + eb(k) - ea(k+1)

    ! Local variables
    character(len=128), parameter :: sub_name = 'MOM_generic_tracer_column_physics'

    type(g_tracer_type), pointer  :: g_tracer, g_tracer_next
    character(len=fm_string_len)  :: g_tracer_name
    real, dimension(:,:), pointer :: stf_array,trunoff_array,runoff_tracer_flux_array

    real :: surface_field(SZI_(G),SZJ_(G))
    real :: dz_ml(SZI_(G),SZJ_(G))  ! The mixed layer depth in the MKS units used for generic tracers [m]
    real :: sosga

    real, dimension(G%isd:G%ied,G%jsd:G%jed,GV%ke) :: rho_dzt, dzt
    real, dimension(SZI_(G),SZJ_(G),SZK_(GV))      :: h_work
    integer :: i, j, k, isc, iec, jsc, jec, nk

    isc = G%isc ; iec = G%iec ; jsc = G%jsc ; jec = G%jec ; nk = GV%ke

    !Get the tracer list
    if (.NOT. associated(CS%g_tracer_list)) call MOM_error(FATAL,&
         trim(sub_name)//": No tracer in the list.")

#ifdef _USE_MOM6_DIAG
    call g_tracer_set_csdiag(CS%diag)
#endif

    !
    !Extract the tracer surface fields from coupler and update tracer fields from sources
    !
    !call generic_tracer_coupler_get(fluxes%tr_fluxes)
    !Niki: This is moved out to ocean_model_MOM.F90 because if dt_therm>dt_cpld we need to average
    !      the fluxes without coming into this subroutine.
    !      MOM5 has to modified to conform.

    !
    !Add contribution of river to surface flux
    !
    g_tracer=>CS%g_tracer_list
    do
       if (_ALLOCATED(g_tracer%trunoff)) then
          call g_tracer_get_alias(g_tracer,g_tracer_name)
          call g_tracer_get_pointer(g_tracer,g_tracer_name,'stf',   stf_array)
          call g_tracer_get_pointer(g_tracer,g_tracer_name,'trunoff',trunoff_array)
          call g_tracer_get_pointer(g_tracer,g_tracer_name,'runoff_tracer_flux',runoff_tracer_flux_array)
          !nnz: Why is fluxes%river = 0?
          runoff_tracer_flux_array(:,:) = trunoff_array(:,:) * &
                   US%RZ_T_to_kg_m2s*fluxes%lrunoff(:,:)
          stf_array = stf_array + runoff_tracer_flux_array
       endif

       !traverse the linked list till hit NULL
       call g_tracer_get_next(g_tracer, g_tracer_next)
       if (.NOT. associated(g_tracer_next)) exit
       g_tracer=>g_tracer_next

    enddo

    !
    !Prepare input arrays for source update
    !

    rho_dzt(:,:,:) = GV%H_to_kg_m2 * GV%Angstrom_H
    do k = 1, nk ; do j = jsc, jec ; do i = isc, iec  !{
      rho_dzt(i,j,k) = GV%H_to_kg_m2 * h_old(i,j,k)
    enddo ; enddo ; enddo !}

    dzt(:,:,:) = 1.0
    do k = 1, nk ; do j = jsc, jec ; do i = isc, iec  !{
      dzt(i,j,k) = GV%H_to_m * h_old(i,j,k)
    enddo ; enddo ; enddo !}
    dz_ml(:,:) = 0.0
    do j=jsc,jec ; do i=isc,iec
      surface_field(i,j) = tv%S(i,j,1)
      dz_ml(i,j) = US%Z_to_m * Hml(i,j)
    enddo ; enddo
    sosga = global_area_mean(surface_field, G)

    !
    !Calculate tendencies (i.e., field changes at dt) from the sources / sinks
    !
<<<<<<< HEAD
    if ((G%US%L_to_m == 1.0) .and. (G%US%s_to_T == 1.0) .and. (G%US%Z_to_m == 1.0) .and. &
        (G%US%Q_to_J_kg == 1.0) .and. (G%US%RZ_to_kg_m2 == 1.0)) then
=======
    if ((US%L_to_m == 1.0) .and. (US%RZ_to_kg_m2 == 1.0) .and. (US%s_to_T == 1.0)) then
>>>>>>> d9d82e32
      ! Avoid unnecessary copies when no unit conversion is needed.
      call generic_tracer_source(tv%T, tv%S, rho_dzt, dzt, dz_ml, G%isd, G%jsd, 1, dt, &
               G%areaT, get_diag_time_end(CS%diag), &
               optics%nbands, optics%max_wavelength_band, optics%sw_pen_band, optics%opacity_band, &
               internal_heat=tv%internal_heat, frunoff=fluxes%frunoff, sosga=sosga)
    else
<<<<<<< HEAD
      call generic_tracer_source(tv%T, tv%S, rho_dzt, dzt, dz_ml, G%isd, G%jsd, 1, dt, &
               G%US%L_to_m**2*G%areaT(:,:), get_diag_time_end(CS%diag), &
               optics%nbands, optics%max_wavelength_band, &
               sw_pen_band=G%US%QRZ_T_to_W_m2*optics%sw_pen_band(:,:,:), &
               opacity_band=G%US%m_to_Z*optics%opacity_band(:,:,:,:), &
               internal_heat=G%US%RZ_to_kg_m2*tv%internal_heat(:,:), &
               frunoff=G%US%RZ_T_to_kg_m2s*fluxes%frunoff(:,:), sosga=sosga)
=======
      call generic_tracer_source(tv%T, tv%S, rho_dzt, dzt, dz_ml, G%isd, G%jsd, 1, US%T_to_s*dt, &
               US%L_to_m**2*G%areaT(:,:), get_diag_time_end(CS%diag), &
               optics%nbands, optics%max_wavelength_band, optics%sw_pen_band, optics%opacity_band, &
               internal_heat=US%RZ_to_kg_m2*tv%internal_heat(:,:), &
               frunoff=US%RZ_T_to_kg_m2s*fluxes%frunoff(:,:), sosga=sosga)
>>>>>>> d9d82e32
    endif

    ! This uses applyTracerBoundaryFluxesInOut to handle the change in tracer due to freshwater fluxes
    ! usually in ALE mode
    if (present(evap_CFL_limit) .and. present(minimum_forcing_depth)) then
      g_tracer=>CS%g_tracer_list
      do
        if (g_tracer_is_prog(g_tracer)) then
          do k=1,nk ;do j=jsc,jec ; do i=isc,iec
            h_work(i,j,k) = h_old(i,j,k)
          enddo ; enddo ; enddo
          call applyTracerBoundaryFluxesInOut(G, GV, g_tracer%field(:,:,:,1), dt, &
                            fluxes, h_work, evap_CFL_limit, minimum_forcing_depth)
        endif

         !traverse the linked list till hit NULL
         call g_tracer_get_next(g_tracer, g_tracer_next)
        if (.NOT. associated(g_tracer_next)) exit
        g_tracer=>g_tracer_next
      enddo
    endif

    !
    !Update Tr(n)%field from explicit vertical diffusion
    !
    ! Use a tridiagonal solver to determine the concentrations after the
    ! surface source is applied and diapycnal advection and diffusion occurs.
    if (present(evap_CFL_limit) .and. present(minimum_forcing_depth)) then
      ! Last arg is tau which is always 1 for MOM6
      call generic_tracer_vertdiff_G(h_work, ea, eb, US%T_to_s*dt, GV%kg_m2_to_H, GV%m_to_H, 1)
    else
      ! Last arg is tau which is always 1 for MOM6
      call generic_tracer_vertdiff_G(h_old, ea, eb, US%T_to_s*dt, GV%kg_m2_to_H, GV%m_to_H, 1)
    endif

    ! Update bottom fields after vertical processes

    ! Second arg is tau which is always 1 for MOM6
    call generic_tracer_update_from_bottom(US%T_to_s*dt, 1, get_diag_time_end(CS%diag))

    !Output diagnostics via diag_manager for all generic tracers and their fluxes
    call g_tracer_send_diag(CS%g_tracer_list, get_diag_time_end(CS%diag), tau=1)
#ifdef _USE_MOM6_DIAG
    call g_tracer_set_csdiag(CS%diag)
#endif

  end subroutine MOM_generic_tracer_column_physics

  !> This subroutine calculates mass-weighted integral on the PE either
  !! of all available tracer concentrations, or of a tracer that is
  !! being requested specifically, returning the number of stocks it has
  !! calculated. If the stock_index is present, only the stock corresponding
  !! to that coded index is returned.
  function MOM_generic_tracer_stock(h, stocks, G, GV, US, CS, names, units, stock_index)
    type(ocean_grid_type),              intent(in)    :: G    !< The ocean's grid structure
    type(verticalGrid_type),            intent(in)    :: GV   !< The ocean's vertical grid structure
    real, dimension(SZI_(G),SZJ_(G),SZK_(GV)), intent(in) :: h !< Layer thicknesses [H ~> m or kg m-2]
    real, dimension(:),                 intent(out)   :: stocks !< The mass-weighted integrated amount of each
                                                                !! tracer, in kg times concentration units [kg conc].
    type(unit_scale_type),              intent(in)    :: US     !< A dimensional unit scaling type
    type(MOM_generic_tracer_CS),        pointer       :: CS     !< Pointer to the control structure for this module.
    character(len=*), dimension(:),     intent(out)   :: names  !< The names of the stocks calculated.
    character(len=*), dimension(:),     intent(out)   :: units  !< The units of the stocks calculated.
    integer, optional,                  intent(in)    :: stock_index !< The coded index of a specific stock
                                                                     !! being sought.
    integer                                           :: MOM_generic_tracer_stock !< Return value, the
                                                                     !! number of stocks calculated here.

    ! Local variables
    real :: stock_scale ! The dimensional scaling factor to convert stocks to kg [kg H-1 L-2 ~> kg m-3 or 1]
    type(g_tracer_type), pointer  :: g_tracer, g_tracer_next
    real, dimension(:,:,:,:), pointer   :: tr_field
    real, dimension(:,:,:), pointer     :: tr_ptr
    character(len=128), parameter :: sub_name = 'MOM_generic_tracer_stock'

    integer :: i, j, k, is, ie, js, je, nz, m
    is = G%isc ; ie = G%iec ; js = G%jsc ; je = G%jec ; nz = GV%ke

    MOM_generic_tracer_stock = 0
    if (.not.associated(CS)) return

    if (present(stock_index)) then ; if (stock_index > 0) then
      ! Check whether this stock is available from this routine.

      ! No stocks from this routine are being checked yet.  Return 0.
      return
    endif ; endif

    if (.NOT. associated(CS%g_tracer_list)) return ! No stocks.

    stock_scale = US%L_to_m**2 * GV%H_to_kg_m2
    m=1 ; g_tracer=>CS%g_tracer_list
    do
      call g_tracer_get_alias(g_tracer,names(m))
      call g_tracer_get_values(g_tracer,names(m),'units',units(m))
      units(m) = trim(units(m))//" kg"
      call g_tracer_get_pointer(g_tracer,names(m),'field',tr_field)

      stocks(m) = 0.0
      tr_ptr => tr_field(:,:,:,1)
      do k=1,nz ; do j=js,je ; do i=is,ie
        stocks(m) = stocks(m) + tr_ptr(i,j,k) * (G%mask2dT(i,j) * G%areaT(i,j) * h(i,j,k))
      enddo ; enddo ; enddo
      stocks(m) = stock_scale * stocks(m)

      !traverse the linked list till hit NULL
      call g_tracer_get_next(g_tracer, g_tracer_next)
      if (.NOT. associated(g_tracer_next)) exit
      g_tracer=>g_tracer_next
      m = m+1
    enddo

    MOM_generic_tracer_stock = m

  end function MOM_generic_tracer_stock

  !> This subroutine find the global min and max of either of all
  !! available tracer concentrations, or of a tracer that is being
  !! requested specifically, returning the number of tracers it has gone through.
  function MOM_generic_tracer_min_max(ind_start, got_minmax, gmin, gmax, xgmin, ygmin, zgmin, &
                                      xgmax, ygmax, zgmax , G, CS, names, units)
    integer,                        intent(in)    :: ind_start !< The index of the tracer to start with
    logical, dimension(:),          intent(out)   :: got_minmax !< Indicates whether the global min and
                                                            !! max are found for each tracer
    real, dimension(:),             intent(out)   :: gmin   !< Global minimum of each tracer, in kg
                                                            !! times concentration units.
    real, dimension(:),             intent(out)   :: gmax   !< Global maximum of each tracer, in kg
                                                            !! times concentration units.
    real, dimension(:),             intent(out)   :: xgmin  !< The x-position of the global minimum
    real, dimension(:),             intent(out)   :: ygmin  !< The y-position of the global minimum
    real, dimension(:),             intent(out)   :: zgmin  !< The z-position of the global minimum
    real, dimension(:),             intent(out)   :: xgmax  !< The x-position of the global maximum
    real, dimension(:),             intent(out)   :: ygmax  !< The y-position of the global maximum
    real, dimension(:),             intent(out)   :: zgmax  !< The z-position of the global maximum
    type(ocean_grid_type),          intent(in)    :: G      !< The ocean's grid structure
    type(MOM_generic_tracer_CS),    pointer       :: CS     !< Pointer to the control structure for this module.
    character(len=*), dimension(:), intent(out)   :: names  !< The names of the stocks calculated.
    character(len=*), dimension(:), intent(out)   :: units  !< The units of the stocks calculated.
    integer                                       :: MOM_generic_tracer_min_max !< Return value, the
                                                            !! number of tracers done here.

! Local variables
    type(g_tracer_type), pointer  :: g_tracer, g_tracer_next
    real, dimension(:,:,:,:), pointer   :: tr_field
    real, dimension(:,:,:), pointer     :: tr_ptr
    character(len=128), parameter :: sub_name = 'MOM_generic_tracer_min_max'

    real, dimension(:,:,:),pointer :: grid_tmask
    integer :: isc,iec,jsc,jec,isd,ied,jsd,jed,nk,ntau

    integer :: i, j, k, is, ie, js, je, m
    real, allocatable, dimension(:) :: geo_z

    is = G%isc ; ie = G%iec ; js = G%jsc ; je = G%jec

    MOM_generic_tracer_min_max = 0
    if (.not.associated(CS)) return

    if (.NOT. associated(CS%g_tracer_list)) return ! No stocks.


    call g_tracer_get_common(isc,iec,jsc,jec,isd,ied,jsd,jed,nk,ntau,grid_tmask=grid_tmask)

    !  Because the use of a simple z-coordinate can not be assumed, simply
    ! use the layer index as the vertical label.
    allocate(geo_z(nk))
    do k=1,nk ; geo_z(k) = real(k) ; enddo

    m=ind_start ; g_tracer=>CS%g_tracer_list
    do
      call g_tracer_get_alias(g_tracer,names(m))
      call g_tracer_get_values(g_tracer,names(m),'units',units(m))
      units(m) = trim(units(m))//" kg"
      call g_tracer_get_pointer(g_tracer,names(m),'field',tr_field)

      gmin(m) = -1.0
      gmax(m) = -1.0

      tr_ptr => tr_field(:,:,:,1)

      call array_global_min_max(tr_ptr, grid_tmask, isd, jsd, isc, iec, jsc, jec, nk, gmin(m), gmax(m), &
                                    G%geoLonT, G%geoLatT, geo_z, xgmin(m), ygmin(m), zgmin(m), &
                                    xgmax(m), ygmax(m), zgmax(m))

      got_minmax(m) = .true.

      !traverse the linked list till hit NULL
      call g_tracer_get_next(g_tracer, g_tracer_next)
      if (.NOT. associated(g_tracer_next)) exit
      g_tracer=>g_tracer_next
      m = m+1
    enddo

    MOM_generic_tracer_min_max = m

  end function MOM_generic_tracer_min_max

  !> Find the global maximum and minimum of a tracer array and return the locations of the extrema.
  subroutine array_global_min_max(tr_array, tmask, isd, jsd, isc, iec, jsc, jec, nk, g_min, g_max, &
                                  geo_x, geo_y, geo_z, xgmin, ygmin, zgmin, xgmax, ygmax, zgmax)
    integer,                      intent(in)  :: isd   !< The starting data domain i-index
    integer,                      intent(in)  :: jsd   !< The starting data domain j-index
    real, dimension(isd:,jsd:,:), intent(in)  :: tr_array !< The tracer array to search for extrema
    real, dimension(isd:,jsd:,:), intent(in)  :: tmask !< A mask that is 0 for points to exclude
    integer,                      intent(in)  :: isc   !< The starting compute domain i-index
    integer,                      intent(in)  :: iec   !< The ending compute domain i-index
    integer,                      intent(in)  :: jsc   !< The starting compute domain j-index
    integer,                      intent(in)  :: jec   !< The ending compute domain j-index
    integer,                      intent(in)  :: nk    !< The number of vertical levels
    real,                         intent(out) :: g_min !< The global minimum of tr_array
    real,                         intent(out) :: g_max !< The global maximum of tr_array
    real, dimension(isd:,jsd:),   intent(in)  :: geo_x !< The geographic x-positions of points
    real, dimension(isd:,jsd:),   intent(in)  :: geo_y !< The geographic y-positions of points
    real, dimension(:),           intent(in)  :: geo_z !< The vertical pseudo-positions of points
    real,                         intent(out) :: xgmin !< The x-position of the global minimum
    real,                         intent(out) :: ygmin !< The y-position of the global minimum
    real,                         intent(out) :: zgmin !< The z-position of the global minimum
    real,                         intent(out) :: xgmax !< The x-position of the global maximum
    real,                         intent(out) :: ygmax !< The y-position of the global maximum
    real,                         intent(out) :: zgmax !< The z-position of the global maximum

    ! This subroutine is an exact transcription (bugs and all) of mpp_array_global_min_max()
    ! from the version in FMS/mpp/mpp_utilities.F90, but with some whitespace changes to match
    ! MOM6 code styles and to use infrastructure routines via the MOM6 framework code, and with
    ! added comments to document its arguments.i

    !### The obvious problems with this routine as currently written include:
    !  1. It does not return exactly the maximum and minimum values.
    !  2. The reported maximum and minimum are dependent on PE count and layout.
    !  3. For all-zero arrays, the reported maxima scale with the PE_count
    !  4. For arrays with a large enough offset or scaling, so that the magnitude of values exceed
    !     1e10, the values it returns are simply wrong.
    !  5. The results do not scale appropriately if the argument is rescaled.
    !  6. The extrema and locations are not rotationally invariant.
    !  7. It is inefficient because it uses 8 blocking global reduction calls when it could use just 2 or 3.

    ! Local variables
    real    :: tmax, tmin   ! Maximum and minimum tracer values, in the same units as tr_array
    real    :: tmax0, tmin0 ! First-guest values of tmax and tmin.
    integer :: itmax, jtmax, ktmax, itmin, jtmin, ktmin
    integer :: igmax, jgmax, kgmax, igmin, jgmin, kgmin
    real    :: fudge ! A factor that is close to 1 that is used to find the location of the extrema.

     ! arrays to enable vectorization
    integer :: iminarr(3), imaxarr(3)

    !### These dimensional constant values mean that the results can not be guaranteed to be rescalable.
    g_min = -88888888888.0 ; g_max = -999999999.0
    tmax = -1.e10 ; tmin = 1.e10
    itmax = 0 ; jtmax = 0 ; ktmax = 0
    itmin = 0 ; jtmin = 0 ; ktmin = 0

    if (ANY(tmask(isc:iec,jsc:jec,:) > 0.)) then
      ! Vectorized using maxloc() and minloc() intrinsic functions by Russell.Fiedler@csiro.au.
      iminarr = minloc(tr_array(isc:iec,jsc:jec,:), (tmask(isc:iec,jsc:jec,:) > 0.))
      imaxarr = maxloc(tr_array(isc:iec,jsc:jec,:), (tmask(isc:iec,jsc:jec,:) > 0.))
      itmin = iminarr(1)+isc-1
      jtmin = iminarr(2)+jsc-1
      ktmin = iminarr(3)
      itmax = imaxarr(1)+isc-1
      jtmax = imaxarr(2)+jsc-1
      ktmax = imaxarr(3)
      tmin = tr_array(itmin,jtmin,ktmin)
      tmax = tr_array(itmax,jtmax,ktmax)
    end if

    ! use "fudge" to distinguish processors when tracer extreme is independent of processor
    !### This fudge factor is not independent of PE layout, and while it mostly works for finding
    !    a positive maximum or a negative minimum, it could miss the true extrema in the opposite
    !    cases, for which the fudge factor should be slightly reduced.  The fudge factor should
    !    be based on global index-space conventions, which are decomposition invariant, and
    !    not the PE-number!
    fudge = 1.0 + 1.e-12*real(PE_here() )
    tmax = tmax*fudge
    tmin = tmin*fudge
    if (tmax == 0.0) then
      tmax = tmax + 1.e-12*real(PE_here() )
    endif
    if (tmin == 0.0) then
      tmin = tmin + 1.e-12*real(PE_here() )
    endif

    tmax0 = tmax ; tmin0 = tmin

    call max_across_PEs(tmax)
    call min_across_PEs(tmin)

    g_max = tmax
    g_min = tmin

    ! Now find the location of the global extrema.
    !
    ! Note that the fudge factor above guarantees that the location of max (min) is uinque,
    ! since tmax0 (tmin0) has slightly different values on each processor.
    ! Otherwise, the function tr_array(i,j,k) could be equal to global max (min) at more
    ! than one point in space and this would be a much more difficult problem to solve.
    !
    !-999 on all current PE's
    xgmax = -999. ; ygmax = -999. ; zgmax = -999.
    xgmin = -999. ; ygmin = -999. ; zgmin = -999.

    if (tmax0 == tmax) then !This happens ONLY on ONE processor because of fudge factor above.
      xgmax = geo_x(itmax,jtmax)
      ygmax = geo_y(itmax,jtmax)
      zgmax = geo_z(ktmax)
    endif

    !### These three calls and the three calls that follow in about 10 lines should be combined
    !    into a single call for efficiency.
    call max_across_PEs(xgmax)
    call max_across_PEs(ygmax)
    call max_across_PEs(zgmax)

    if (tmin0 == tmin) then !This happens ONLY on ONE processor because of fudge factor above.
      xgmin = geo_x(itmin,jtmin)
      ygmin = geo_y(itmin,jtmin)
      zgmin = geo_z(ktmin)
    endif

    call max_across_PEs(xgmin)
    call max_across_PEs(ygmin)
    call max_across_PEs(zgmin)

  end subroutine array_global_min_max

  !> This subroutine calculates the surface state and sets coupler values for
  !! those generic tracers that have flux exchange with atmosphere.
  !!
  !! This subroutine sets up the fields that the coupler needs to calculate the
  !! CFC fluxes between the ocean and atmosphere.
  subroutine MOM_generic_tracer_surface_state(sfc_state, h, G, GV, CS)
    type(ocean_grid_type),                 intent(in)    :: G    !< The ocean's grid structure
    type(verticalGrid_type),               intent(in)    :: GV   !< The ocean's vertical grid structure
    type(surface),                         intent(inout) :: sfc_state !< A structure containing fields that
                                                                 !! describe the surface state of the ocean.
    real, dimension(SZI_(G),SZJ_(G),SZK_(GV)), intent(in) :: h    !< Layer thicknesses [H ~> m or kg m-2]
    type(MOM_generic_tracer_CS),           pointer       :: CS   !< Pointer to the control structure for this module.

! Local variables
    real :: sosga

    character(len=128), parameter :: sub_name = 'MOM_generic_tracer_surface_state'
    real, dimension(G%isd:G%ied,G%jsd:G%jed,1:GV%ke,1) :: rho0
    real, dimension(G%isd:G%ied,G%jsd:G%jed,1:GV%ke) ::  dzt
    type(g_tracer_type), pointer :: g_tracer

    !Set coupler values
    !nnz: fake rho0
    rho0=1.0

    dzt(:,:,:) = GV%H_to_m * h(:,:,:)

    sosga = global_area_mean(sfc_state%SSS, G)

    call generic_tracer_coupler_set(sfc_state%tr_fields,&
         ST=sfc_state%SST,&
         SS=sfc_state%SSS,&
         rho=rho0,& !nnz: required for MOM5 and previous versions.
         ilb=G%isd, jlb=G%jsd,&
         dzt=dzt,& !This is needed for the Mocsy method of carbonate system vars
         tau=1,sosga=sosga,model_time=get_diag_time_end(CS%diag))

    !Output diagnostics via diag_manager for all tracers in this module
!    if (.NOT. associated(CS%g_tracer_list)) call MOM_error(FATAL, trim(sub_name)//&
!         "No tracer in the list.")
!    call g_tracer_send_diag(CS%g_tracer_list, get_diag_time_end(CS%diag), tau=1)
    !Niki: The problem with calling diagnostic outputs here is that this subroutine is called every dt_cpld
    !      hence if dt_therm > dt_cpld we get output (and contribution to the mean) at times that tracers
    !      had not been updated.
    !      Moving this to the end of column physics subrotuine fixes this issue.

  end subroutine MOM_generic_tracer_surface_state

!ALL PE subroutine on Ocean!  Due to otpm design the fluxes should be initialized like this on ALL PE's!
  subroutine MOM_generic_flux_init(verbosity)
    integer, optional, intent(in) :: verbosity  !< A 0-9 integer indicating a level of verbosity.

    integer :: ind
    character(len=fm_string_len)   :: g_tracer_name,longname, package,units,old_package,file_in,file_out
    real :: const_init_value
    character(len=128), parameter :: sub_name = 'MOM_generic_flux_init'
    type(g_tracer_type), pointer :: g_tracer_list,g_tracer,g_tracer_next

    if (.not. g_registered) then
      call generic_tracer_register()
      g_registered = .true.
    endif

    call generic_tracer_get_list(g_tracer_list)
    if (.NOT. associated(g_tracer_list)) then
      call MOM_error(WARNING, trim(sub_name)// ": No generic tracer in the list.")
      return
    endif

    g_tracer=>g_tracer_list
    do

      call g_tracer_flux_init(g_tracer) !, verbosity=verbosity) !### Add this after ocean shared is updated.

      ! traverse the linked list till hit NULL
      call g_tracer_get_next(g_tracer, g_tracer_next)
      if (.NOT. associated(g_tracer_next)) exit
      g_tracer=>g_tracer_next

    enddo

  end subroutine MOM_generic_flux_init

  subroutine MOM_generic_tracer_fluxes_accumulate(flux_tmp, weight)
    type(forcing), intent(in)    :: flux_tmp  !< A structure containing pointers to
                                              !! thermodynamic and tracer forcing fields.
    real,          intent(in)    :: weight    !< A weight for accumulating this flux

    call generic_tracer_coupler_accumulate(flux_tmp%tr_fluxes, weight)

  end subroutine MOM_generic_tracer_fluxes_accumulate

  !> Copy the requested tracer into an array.
  subroutine MOM_generic_tracer_get(name,member,array, CS)
    character(len=*),         intent(in)  :: name   !< Name of requested tracer.
    character(len=*),         intent(in)  :: member !< The tracer element to return.
    real, dimension(:,:,:),   intent(out) :: array  !< Array filled by this routine.
    type(MOM_generic_tracer_CS), pointer :: CS   !< Pointer to the control structure for this module.

    real, dimension(:,:,:),   pointer :: array_ptr
    character(len=128), parameter :: sub_name = 'MOM_generic_tracer_get'

    call g_tracer_get_pointer(CS%g_tracer_list,name,member,array_ptr)
    array(:,:,:) = array_ptr(:,:,:)

  end subroutine MOM_generic_tracer_get

  !> This subroutine deallocates the memory owned by this module.
  subroutine end_MOM_generic_tracer(CS)
    type(MOM_generic_tracer_CS), pointer :: CS   !< Pointer to the control structure for this module.

    call generic_tracer_end()

    if (associated(CS)) then
      deallocate(CS)
    endif
  end subroutine end_MOM_generic_tracer

!----------------------------------------------------------------
! <CONTACT EMAIL="Niki.Zadeh@noaa.gov"> Niki Zadeh
! </CONTACT>
!
! <REVIEWER EMAIL="William.Cooke@noaa.gov"> William Cooke
! </REVIEWER>
!
! <OVERVIEW>
!  This module drives the generic version of tracers TOPAZ and CFC
! </OVERVIEW>
!----------------------------------------------------------------

end module MOM_generic_tracer<|MERGE_RESOLUTION|>--- conflicted
+++ resolved
@@ -500,19 +500,14 @@
     !
     !Calculate tendencies (i.e., field changes at dt) from the sources / sinks
     !
-<<<<<<< HEAD
     if ((G%US%L_to_m == 1.0) .and. (G%US%s_to_T == 1.0) .and. (G%US%Z_to_m == 1.0) .and. &
         (G%US%Q_to_J_kg == 1.0) .and. (G%US%RZ_to_kg_m2 == 1.0)) then
-=======
-    if ((US%L_to_m == 1.0) .and. (US%RZ_to_kg_m2 == 1.0) .and. (US%s_to_T == 1.0)) then
->>>>>>> d9d82e32
       ! Avoid unnecessary copies when no unit conversion is needed.
       call generic_tracer_source(tv%T, tv%S, rho_dzt, dzt, dz_ml, G%isd, G%jsd, 1, dt, &
                G%areaT, get_diag_time_end(CS%diag), &
                optics%nbands, optics%max_wavelength_band, optics%sw_pen_band, optics%opacity_band, &
                internal_heat=tv%internal_heat, frunoff=fluxes%frunoff, sosga=sosga)
     else
-<<<<<<< HEAD
       call generic_tracer_source(tv%T, tv%S, rho_dzt, dzt, dz_ml, G%isd, G%jsd, 1, dt, &
                G%US%L_to_m**2*G%areaT(:,:), get_diag_time_end(CS%diag), &
                optics%nbands, optics%max_wavelength_band, &
@@ -520,13 +515,6 @@
                opacity_band=G%US%m_to_Z*optics%opacity_band(:,:,:,:), &
                internal_heat=G%US%RZ_to_kg_m2*tv%internal_heat(:,:), &
                frunoff=G%US%RZ_T_to_kg_m2s*fluxes%frunoff(:,:), sosga=sosga)
-=======
-      call generic_tracer_source(tv%T, tv%S, rho_dzt, dzt, dz_ml, G%isd, G%jsd, 1, US%T_to_s*dt, &
-               US%L_to_m**2*G%areaT(:,:), get_diag_time_end(CS%diag), &
-               optics%nbands, optics%max_wavelength_band, optics%sw_pen_band, optics%opacity_band, &
-               internal_heat=US%RZ_to_kg_m2*tv%internal_heat(:,:), &
-               frunoff=US%RZ_T_to_kg_m2s*fluxes%frunoff(:,:), sosga=sosga)
->>>>>>> d9d82e32
     endif
 
     ! This uses applyTracerBoundaryFluxesInOut to handle the change in tracer due to freshwater fluxes
