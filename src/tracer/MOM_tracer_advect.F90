!>  This module contains the subroutines that advect tracers along coordinate surfaces.
module MOM_tracer_advect

! This file is part of MOM6. See LICENSE.md for the license.

use MOM_cpu_clock,       only : cpu_clock_id, cpu_clock_begin, cpu_clock_end
use MOM_cpu_clock,       only : CLOCK_MODULE, CLOCK_ROUTINE
use MOM_diag_mediator,   only : post_data, query_averaging_enabled, diag_ctrl
use MOM_diag_mediator,   only : register_diag_field, safe_alloc_ptr, time_type
use MOM_domains,         only : sum_across_PEs, max_across_PEs
use MOM_domains,         only : create_group_pass, do_group_pass, group_pass_type, pass_var
use MOM_error_handler,   only : MOM_error, FATAL, WARNING, MOM_mesg, is_root_pe
use MOM_file_parser,     only : get_param, log_version, param_file_type
use MOM_grid,            only : ocean_grid_type
use MOM_open_boundary,   only : ocean_OBC_type, OBC_NONE, OBC_DIRECTION_E
use MOM_open_boundary,   only : OBC_DIRECTION_W, OBC_DIRECTION_N, OBC_DIRECTION_S
use MOM_open_boundary,   only : OBC_segment_type
use MOM_tracer_registry, only : tracer_registry_type, tracer_type
use MOM_unit_scaling,    only : unit_scale_type
use MOM_verticalGrid,    only : verticalGrid_type
implicit none ; private

#include <MOM_memory.h>

public advect_tracer
public tracer_advect_init
public tracer_advect_end

!> Control structure for this module
type, public :: tracer_advect_CS ; private
  real    :: dt                    !< The baroclinic dynamics time step [s].
  type(diag_ctrl), pointer :: diag !< A structure that is used to regulate the
                                   !< timing of diagnostic output.
  logical :: debug                 !< If true, write verbose checksums for debugging purposes.
  logical :: usePPM                !< If true, use PPM instead of PLM
  logical :: useHuynh              !< If true, use the Huynh scheme for PPM interface values
  type(group_pass_type) :: pass_uhr_vhr_t_hprev !< A structred used for group passes
end type tracer_advect_CS

!>@{ CPU time clocks
integer :: id_clock_advect
integer :: id_clock_pass
integer :: id_clock_sync
!!@}

contains

!> This routine time steps the tracer concentration using a
!! monotonic, conservative, weakly diffusive scheme.
subroutine advect_tracer(h_end, uhtr, vhtr, OBC, dt, G, GV, US, CS, Reg, &
      h_prev_opt, max_iter_in, x_first_in, uhr_out, vhr_out, h_out)
  type(ocean_grid_type),   intent(inout) :: G     !< ocean grid structure
  type(verticalGrid_type), intent(in)    :: GV    !< ocean vertical grid structure
  real, dimension(SZI_(G),SZJ_(G),SZK_(G)), &
                           intent(in)    :: h_end !< layer thickness after advection [H ~> m or kg m-2]
  real, dimension(SZIB_(G),SZJ_(G),SZK_(G)), &
                           intent(in)    :: uhtr  !< accumulated volume/mass flux through zonal face [H L2 ~> m3 or kg]
  real, dimension(SZI_(G),SZJB_(G),SZK_(G)), &
                           intent(in)    :: vhtr  !< accumulated volume/mass flux through merid face [H L2 ~> m3 or kg]
  type(ocean_OBC_type),    pointer       :: OBC   !< specifies whether, where, and what OBCs are used
  real,                    intent(in)    :: dt    !< time increment [s]
  type(unit_scale_type),   intent(in)    :: US    !< A dimensional unit scaling type
  type(tracer_advect_CS),  pointer       :: CS    !< control structure for module
  type(tracer_registry_type), pointer    :: Reg   !< pointer to tracer registry
  real, dimension(SZI_(G),SZJ_(G),SZK_(G)),  &
                 optional, intent(in)    :: h_prev_opt !< layer thickness before advection [H ~> m or kg m-2]
  integer,       optional, intent(in)    :: max_iter_in !< The maximum number of iterations
  logical,       optional, intent(in)    :: x_first_in !< If present, indicate whether to update
                                                  !! first in the x- or y-direction.
  real, dimension(SZIB_(G),SZJ_(G),SZK_(G)), &
                 optional, intent(out)    :: uhr_out  !< accumulated volume/mass flux through zonal face
                                                  !! [H L2 ~> m3 or kg]
  real, dimension(SZI_(G),SZJB_(G),SZK_(G)), &
                 optional, intent(out)    :: vhr_out  !< accumulated volume/mass flux through merid face
                                                  !! [H L2 ~> m3 or kg]
  real, dimension(SZI_(G),SZJ_(G),SZK_(G)),  &
                 optional, intent(out)    :: h_out !< layer thickness before advection [H ~> m or kg m-2]

  type(tracer_type) :: Tr(MAX_FIELDS_) ! The array of registered tracers
  real, dimension(SZI_(G),SZJ_(G),SZK_(G)) :: &
    hprev           ! cell volume at the end of previous tracer change [H L2 ~> m3 or kg]
  real, dimension(SZIB_(G),SZJ_(G),SZK_(G)) :: &
    uhr             ! The remaining zonal thickness flux [H L2 ~> m3 or kg]
  real, dimension(SZI_(G),SZJB_(G),SZK_(G)) :: &
    vhr             ! The remaining meridional thickness fluxes [H L2 ~> m3 or kg]
  real :: uh_neglect(SZIB_(G),SZJ_(G)) ! uh_neglect and vh_neglect are the
  real :: vh_neglect(SZI_(G),SZJB_(G)) ! magnitude of remaining transports that
                                       ! can be simply discarded [H L2 ~> m3 or kg].

  real :: landvolfill                   ! An arbitrary? nonzero cell volume [H L2 ~> m3 or kg].
  real :: Idt                           ! 1/dt [s-1].
  logical :: domore_u(SZJ_(G),SZK_(G))  ! domore__ indicate whether there is more
  logical :: domore_v(SZJB_(G),SZK_(G)) ! advection to be done in the corresponding
                                        ! row or column.
  logical :: x_first            ! If true, advect in the x-direction first.
  integer :: max_iter           ! maximum number of iterations in each layer
  integer :: domore_k(SZK_(G))
  integer :: stencil            ! stencil of the advection scheme
  integer :: nsten_halo         ! number of stencils that fit in the halos
  integer :: i, j, k, m, is, ie, js, je, isd, ied, jsd, jed, nz, itt, ntr, do_any
  integer :: isv, iev, jsv, jev ! The valid range of the indices.
  integer :: IsdB, IedB, JsdB, JedB

  domore_u(:,:) = .false.
  domore_v(:,:) = .false.
  is  = G%isc ; ie  = G%iec ; js  = G%jsc ; je  = G%jec ; nz = GV%ke
  isd = G%isd ; ied = G%ied ; jsd = G%jsd ; jed = G%jed
  IsdB = G%IsdB ; IedB = G%IedB ; JsdB = G%JsdB ; JedB = G%JedB
  landvolfill = 1.0e-20         ! This is arbitrary, but must be positive.
  stencil = 2                   ! The scheme's stencil; 2 for PLM and PPM:H3

  if (.not. associated(CS)) call MOM_error(FATAL, "MOM_tracer_advect: "// &
       "tracer_advect_init must be called before advect_tracer.")
  if (.not. associated(Reg)) call MOM_error(FATAL, "MOM_tracer_advect: "// &
       "register_tracer must be called before advect_tracer.")
  if (Reg%ntr==0) return
  call cpu_clock_begin(id_clock_advect)
  x_first = (MOD(G%first_direction,2) == 0)

  ! increase stencil size for Colella & Woodward PPM
  if (CS%usePPM .and. .not. CS%useHuynh) stencil = 3

  ntr = Reg%ntr
  do m=1,ntr ; Tr(m) = Reg%Tr(m) ; enddo
  Idt = 1.0/dt

  max_iter = 2*INT(CEILING(dt/CS%dt)) + 1

  if (present(max_iter_in)) max_iter = max_iter_in
  if (present(x_first_in))  x_first = x_first_in
  call cpu_clock_begin(id_clock_pass)
  call create_group_pass(CS%pass_uhr_vhr_t_hprev, uhr, vhr, G%Domain)
  call create_group_pass(CS%pass_uhr_vhr_t_hprev, hprev, G%Domain)
  do m=1,ntr
    call create_group_pass(CS%pass_uhr_vhr_t_hprev, Tr(m)%t, G%Domain)
  enddo
  call cpu_clock_end(id_clock_pass)

!$OMP parallel default(none) shared(nz,jsd,jed,IsdB,IedB,uhr,jsdB,jedB,Isd,Ied,vhr, &
!$OMP                               hprev,domore_k,js,je,is,ie,uhtr,vhtr,G,GV,h_end,&
!$OMP                               uh_neglect,vh_neglect,ntr,Tr,h_prev_opt)

! This initializes the halos of uhr and vhr because pass_vector might do
! calculations on them, even though they are never used.
!$OMP do

  do k=1,nz
    do j=jsd,jed ; do I=IsdB,IedB ; uhr(I,j,k) = 0.0 ; enddo ; enddo
    do J=jsdB,jedB ; do i=Isd,Ied ; vhr(i,J,k) = 0.0 ; enddo ; enddo
    do j=jsd,jed ; do i=Isd,Ied ; hprev(i,j,k) = 0.0 ; enddo ; enddo
    domore_k(k)=1
!  Put the remaining (total) thickness fluxes into uhr and vhr.
    do j=js,je ; do I=is-1,ie ; uhr(I,j,k) = uhtr(I,j,k) ; enddo ; enddo
    do J=js-1,je ; do i=is,ie ; vhr(i,J,k) = vhtr(i,J,k) ; enddo ; enddo
    if (.not. present(h_prev_opt)) then
    !   This loop reconstructs the thickness field the last time that the
    ! tracers were updated, probably just after the diabatic forcing.  A useful
    ! diagnostic could be to compare this reconstruction with that older value.
      do i=is,ie ; do j=js,je
        hprev(i,j,k) = max(0.0, G%areaT(i,j)*h_end(i,j,k) + &
             ((uhr(I,j,k) - uhr(I-1,j,k)) + (vhr(i,J,k) - vhr(i,J-1,k))))
    ! In the case that the layer is now dramatically thinner than it was previously,
    ! add a bit of mass to avoid truncation errors.  This will lead to
    ! non-conservation of tracers
        hprev(i,j,k) = hprev(i,j,k) + &
                       max(0.0, 1.0e-13*hprev(i,j,k) - G%areaT(i,j)*h_end(i,j,k))
      enddo ; enddo
    else
      do i=is,ie ; do j=js,je
        hprev(i,j,k) = h_prev_opt(i,j,k)
      enddo ; enddo
    endif
  enddo


!$OMP do
  do j=jsd,jed ; do I=isd,ied-1
    uh_neglect(I,j) = GV%H_subroundoff*MIN(G%areaT(i,j),G%areaT(i+1,j))
  enddo ; enddo
!$OMP do
  do J=jsd,jed-1 ; do i=isd,ied
    vh_neglect(i,J) = GV%H_subroundoff*MIN(G%areaT(i,j),G%areaT(i,j+1))
  enddo ; enddo

!$OMP do
  ! initialize diagnostic fluxes and tendencies
  do m=1,ntr
    if (associated(Tr(m)%ad_x)) then
      do k=1,nz ; do j=jsd,jed ; do i=isd,ied
        Tr(m)%ad_x(I,j,k) = 0.0
      enddo ; enddo ; enddo
    endif
    if (associated(Tr(m)%ad_y)) then
      do k=1,nz ; do J=jsd,jed ; do i=isd,ied
        Tr(m)%ad_y(i,J,k) = 0.0
      enddo ; enddo ; enddo
    endif
    if (associated(Tr(m)%advection_xy)) then
      do k=1,nz ; do j=jsd,jed ; do i=isd,ied
        Tr(m)%advection_xy(i,j,k) = 0.0
      enddo ; enddo ; enddo
    endif
    if (associated(Tr(m)%ad2d_x)) then
      do j=jsd,jed ; do i=isd,ied ; Tr(m)%ad2d_x(I,j) = 0.0 ; enddo ; enddo
    endif
    if (associated(Tr(m)%ad2d_y)) then
      do J=jsd,jed ; do i=isd,ied ; Tr(m)%ad2d_y(i,J) = 0.0 ; enddo ; enddo
    endif
  enddo
!$OMP end parallel

  isv = is ; iev = ie ; jsv = js ; jev = je

  do itt=1,max_iter

    if (isv > is-stencil) then
      call do_group_pass(CS%pass_uhr_vhr_t_hprev, G%Domain, clock=id_clock_pass)

      nsten_halo = min(is-isd,ied-ie,js-jsd,jed-je)/stencil
      isv = is-nsten_halo*stencil ; jsv = js-nsten_halo*stencil
      iev = ie+nsten_halo*stencil ; jev = je+nsten_halo*stencil
      ! Reevaluate domore_u & domore_v unless the valid range is the same size as
      ! before.  Also, do this if there is Strang splitting.
      if ((nsten_halo > 1) .or. (itt==1)) then
!$OMP parallel do default(none) shared(nz,domore_k,jsv,jev,domore_u,isv,iev,stencil, &
!$OMP                                  uhr,domore_v,vhr)
        do k=1,nz ; if (domore_k(k) > 0) then
          do j=jsv,jev ; if (.not.domore_u(j,k)) then
            do i=isv+stencil-1,iev-stencil; if (uhr(I,j,k) /= 0.0) then
              domore_u(j,k) = .true. ; exit
            endif ; enddo ! i-loop
          endif ; enddo
          do J=jsv+stencil-1,jev-stencil ; if (.not.domore_v(J,k)) then
            do i=isv+stencil,iev-stencil; if (vhr(i,J,k) /= 0.0) then
              domore_v(J,k) = .true. ; exit
            endif ; enddo ! i-loop
          endif ; enddo

          !   At this point, domore_k is global.  Change it so that it indicates
          ! whether any work is needed on a layer on this processor.
          domore_k(k) = 0
          do j=jsv,jev ; if (domore_u(j,k)) domore_k(k) = 1 ; enddo
          do J=jsv+stencil-1,jev-stencil ; if (domore_v(J,k)) domore_k(k) = 1 ; enddo

        endif ; enddo ! k-loop
      endif
    endif

    ! Set the range of valid points after this iteration.
    isv = isv + stencil ; iev = iev - stencil
    jsv = jsv + stencil ; jev = jev - stencil

!$OMP parallel do default(none) shared(nz,domore_k,x_first,Tr,hprev,uhr,uh_neglect,  &
!$OMP                                  OBC,domore_u,ntr,Idt,isv,iev,jsv,jev,stencil, &
!$OMP                                  G,GV,CS,vhr,vh_neglect,domore_v)

    !  To ensure positive definiteness of the thickness at each iteration, the
    !  mass fluxes out of each layer are checked each step, and limited to keep
    !  the thicknesses positive.  This means that several iterations may be required
    !  for all the transport to happen.  The sum over domore_k keeps the processors
    !  synchronized.  This may not be very efficient, but it should be reliable.
    do k=1,nz ; if (domore_k(k) > 0) then

      if (x_first) then

        ! First, advect zonally.
        call advect_x(Tr, hprev, uhr, uh_neglect, OBC, domore_u, ntr, Idt, &
                      isv, iev, jsv-stencil, jev+stencil, k, G, GV, US, CS%usePPM, CS%useHuynh)

        !  Next, advect meridionally.
        call advect_y(Tr, hprev, vhr, vh_neglect, OBC, domore_v, ntr, Idt, &
                      isv, iev, jsv, jev, k, G, GV, US, CS%usePPM, CS%useHuynh)

        domore_k(k) = 0
        do j=jsv-stencil,jev+stencil ; if (domore_u(j,k)) domore_k(k) = 1 ; enddo
        do J=jsv-1,jev ; if (domore_v(J,k)) domore_k(k) = 1 ; enddo

      else

        ! First, advect meridionally.
        call advect_y(Tr, hprev, vhr, vh_neglect, OBC, domore_v, ntr, Idt, &
                      isv-stencil, iev+stencil, jsv, jev, k, G, GV, US, CS%usePPM, CS%useHuynh)

        ! Next, advect zonally.
        call advect_x(Tr, hprev, uhr, uh_neglect, OBC, domore_u, ntr, Idt, &
                      isv, iev, jsv, jev, k, G, GV, US, CS%usePPM, CS%useHuynh)

        domore_k(k) = 0
        do j=jsv,jev ; if (domore_u(j,k)) domore_k(k) = 1 ; enddo
        do J=jsv-1,jev ; if (domore_v(J,k)) domore_k(k) = 1 ; enddo

      endif


    endif ; enddo ! End of k-loop

    ! If the advection just isn't finishing after max_iter, move on.
    if (itt >= max_iter) then
      exit
    endif

    ! Exit if there are no layers that need more iterations.
    if (isv > is-stencil) then
      do_any = 0
      call cpu_clock_begin(id_clock_sync)
      call sum_across_PEs(domore_k(:), nz)
      call cpu_clock_end(id_clock_sync)
      do k=1,nz ; do_any = do_any + domore_k(k) ; enddo
      if (do_any == 0) then
        exit
      endif

    endif

  enddo ! Iterations loop

  if (present(uhr_out)) uhr_out(:,:,:) = uhr(:,:,:)
  if (present(vhr_out)) vhr_out(:,:,:) = vhr(:,:,:)
  if (present(h_out)) h_out(:,:,:) = hprev(:,:,:)

  call cpu_clock_end(id_clock_advect)

end subroutine advect_tracer


!> This subroutine does 1-d flux-form advection in the zonal direction using
!! a monotonic piecewise linear scheme.
subroutine advect_x(Tr, hprev, uhr, uh_neglect, OBC, domore_u, ntr, Idt, &
                    is, ie, js, je, k, G, GV, US, usePPM, useHuynh)
  type(ocean_grid_type),                     intent(inout) :: G    !< The ocean's grid structure
  type(verticalGrid_type),                   intent(in)    :: GV   !< The ocean's vertical grid structure
  type(tracer_type), dimension(ntr),         intent(inout) :: Tr   !< The array of registered tracers to work on
  real, dimension(SZI_(G),SZJ_(G),SZK_(G)),  intent(inout) :: hprev !< cell volume at the end of previous
                                                                  !! tracer change [H L2 ~> m3 or kg]
  real, dimension(SZIB_(G),SZJ_(G),SZK_(G)), intent(inout) :: uhr !< accumulated volume/mass flux through
                                                                  !! the zonal face [H L2 ~> m3 or kg]
   real, dimension(SZIB_(G),SZJ_(G)),        intent(inout) :: uh_neglect !< A tiny zonal mass flux that can
                                                                  !! be neglected [H L2 ~> m3 or kg]
  type(ocean_OBC_type),                      pointer       :: OBC !< specifies whether, where, and what OBCs are used
  logical, dimension(SZJ_(G),SZK_(G)),       intent(inout) :: domore_u !< If true, there is more advection to be
                                                                  !! done in this u-row
  real,                                      intent(in)    :: Idt !< The inverse of dt [s-1]
  integer,                                   intent(in)    :: ntr !< The number of tracers
  integer,                                   intent(in)    :: is  !< The starting tracer i-index to work on
  integer,                                   intent(in)    :: ie  !< The ending tracer i-index to work on
  integer,                                   intent(in)    :: js  !< The starting tracer j-index to work on
  integer,                                   intent(in)    :: je  !< The ending tracer j-index to work on
  integer,                                   intent(in)    :: k   !< The k-level to work on
  type(unit_scale_type),                     intent(in)    :: US  !< A dimensional unit scaling type
  logical,                                   intent(in)    :: usePPM !< If true, use PPM instead of PLM
  logical,                                   intent(in)    :: useHuynh !< If true, use the Huynh scheme
                                                                     !! for PPM interface values

  real, dimension(SZI_(G),ntr) :: &
    slope_x             ! The concentration slope per grid point [conc].
  real, dimension(SZIB_(G),ntr) :: &
<<<<<<< HEAD
    flux_x              ! The tracer flux across a boundary [H m2 conc ~> m3 conc or kg conc].
  real, dimension(SZI_(G),ntr) :: &
    T_tmp               ! The copy of the tracer concentration at constant i,k [H m2 conc ~> m3 conc or kg conc].
=======
    flux_x              ! The tracer flux across a boundary [H L2 conc ~> m3 conc or kg conc].
>>>>>>> a5ef30b3
  real :: maxslope      ! The maximum concentration slope per grid point
                        ! consistent with monotonicity [conc].
  real :: hup, hlos     ! hup is the upwind volume, hlos is the
                        ! part of that volume that might be lost
                        ! due to advection out the other side of
                        ! the grid box, both in [H L2 ~> m3 or kg].
  real :: uhh(SZIB_(G)) ! The zonal flux that occurs during the
                        ! current iteration [H L2 ~> m3 or kg].
  real, dimension(SZIB_(G)) :: &
    hlst, &             ! Work variable [H L2 ~> m3 or kg].
    Ihnew, &            ! Work variable [H-1 L-2 ~> m-3 or kg-1].
    CFL                 ! A nondimensional work variable [nondim].
  real :: min_h         ! The minimum thickness that can be realized during
                        ! any of the passes [H ~> m or kg m-2].
  real :: h_neglect     ! A thickness that is so small it is usually lost
                        ! in roundoff and can be neglected [H ~> m or kg m-2].
  logical :: do_i(SZIB_(G))     ! If true, work on given points.
  logical :: do_any_i
  integer :: i, j, m, n, i_up, stencil
  real :: aR, aL, dMx, dMn, Tp, Tc, Tm, dA, mA, a6
  real :: fac1,u_L_in,u_L_out  ! terms used for time-stepping OBC reservoirs
  type(OBC_segment_type), pointer :: segment=>NULL()
  integer :: ishift, idir
  real    :: dt ! the inverse of Idt, needed for time-stepping of tracer reservoirs
  logical :: usePLMslope

  usePLMslope = .not. (usePPM .and. useHuynh)
  ! stencil for calculating slope values
  stencil = 1
  if (usePPM .and. .not. useHuynh) stencil = 2

  min_h = 0.1*GV%Angstrom_H
  h_neglect = GV%H_subroundoff
  dt=1.0/Idt

! do I=is-1,ie ; ts2(I) = 0.0 ; enddo
  do I=is-1,ie ; CFL(I) = 0.0 ; enddo

  do j=js,je ; if (domore_u(j,k)) then
    domore_u(j,k) = .false.

    ! Calculate the i-direction profiles (slopes) of each tracer that
    ! is being advected.
    if (usePLMslope) then
      do m=1,ntr ; do i=is-stencil,ie+stencil
       !if (ABS(Tr(m)%t(i+1,j,k)-Tr(m)%t(i,j,k)) < &
       !    ABS(Tr(m)%t(i,j,k)-Tr(m)%t(i-1,j,k))) then
       !  maxslope = 4.0*(Tr(m)%t(i+1,j,k)-Tr(m)%t(i,j,k))
       !else
       !  maxslope = 4.0*(Tr(m)%t(i,j,k)-Tr(m)%t(i-1,j,k))
       !endif
       !if ((Tr(m)%t(i+1,j,k)-Tr(m)%t(i,j,k)) * (Tr(m)%t(i,j,k)-Tr(m)%t(i-1,j,k)) < 0.0) then
       !  slope_x(i,m) = 0.0
       !elseif (ABS(Tr(m)%t(i+1,j,k)-Tr(m)%t(i-1,j,k))<ABS(maxslope)) then
       !  slope_x(i,m) = G%mask2dCu(I,j)*G%mask2dCu(I-1,j) * &
       !                 0.5*(Tr(m)%t(i+1,j,k)-Tr(m)%t(i-1,j,k))
       !else
       !  slope_x(i,m) = G%mask2dCu(I,j)*G%mask2dCu(I-1,j) * 0.5*maxslope
       !endif
        Tp = Tr(m)%t(i+1,j,k) ; Tc = Tr(m)%t(i,j,k) ; Tm = Tr(m)%t(i-1,j,k)
        dMx = max( Tp, Tc, Tm ) - Tc
        dMn= Tc - min( Tp, Tc, Tm )
        slope_x(i,m) = G%mask2dCu(I,j)*G%mask2dCu(I-1,j) * &
            sign( min(0.5*abs(Tp-Tm), 2.0*dMx, 2.0*dMn), Tp-Tm )
      enddo ; enddo
    endif ! usePLMslope

    ! make a copy of the tracers in case values need to be overridden for OBCs
    do m = 1,ntr
      do i=G%isd,G%ied
        T_tmp(i,m) = Tr(m)%t(i,j,k)
      enddo
    enddo
    ! loop through open boundaries and recalculate flux terms
    if (associated(OBC)) then ; if (OBC%OBC_pe) then
       do n=1,OBC%number_of_segments
         segment=>OBC%segment(n)
         if (.not. associated(segment%tr_Reg)) cycle
         if (segment%is_E_or_W) then
           if (j>=segment%HI%jsd .and. j<=segment%HI%jed) then
              I = segment%HI%IsdB

              ishift=0 ! ishift+I corresponds to the nearest interior tracer cell index
              idir=1   ! idir switches the sign of the flow so that positive is into the reservoir
              if (segment%direction == OBC_DIRECTION_W) then
                 ishift=1
                 idir=-1
              endif
              ! update the reservoir tracer concentration implicitly
              ! using Backward-Euler timestep
              do m=1,ntr
                if (associated(segment%tr_Reg%Tr(m)%tres)) then
                   uhh(I)=uhr(I,j,k)
                   u_L_in=max(idir*uhh(I)*segment%Tr_InvLscale3_in,0.)
                   u_L_out=min(idir*uhh(I)*segment%Tr_InvLscale3_out,0.)
                   fac1=1.0+dt*(u_L_in-u_L_out)
                   segment%tr_Reg%Tr(m)%tres(I,j,k)= (1.0/fac1)*(segment%tr_Reg%Tr(m)%tres(I,j,k) + &
                        dt*(u_L_in*Tr(m)%t(I+ishift,j,k) - &
                        u_L_out*segment%tr_Reg%Tr(m)%t(I,j,k)))
                endif
              enddo

              do m = 1,ntr ! replace tracers with OBC values
                if (associated(segment%tr_Reg%Tr(m)%tres)) then
                   if (segment%direction == OBC_DIRECTION_W) then
                      T_tmp(i,m) = segment%tr_Reg%Tr(m)%tres(i,j,k)
                   else
                      T_tmp(I+1,m) = segment%tr_Reg%Tr(m)%tres(i,j,k)
                   endif
                else
                   if (segment%direction == OBC_DIRECTION_W) then
                      T_tmp(i,m) = segment%tr_Reg%Tr(m)%OBC_inflow_conc
                   else
                      T_tmp(I+1,m) = segment%tr_Reg%Tr(m)%OBC_inflow_conc
                   endif
                endif
              enddo
              do m = 1,ntr ! Apply update tracer values for slope calculation
                do i=segment%HI%IsdB-1,segment%HI%IsdB+1
                  Tp = T_tmp(i+1,m) ; Tc = T_tmp(i,m) ; Tm = T_tmp(i-1,m)
                  dMx = max( Tp, Tc, Tm ) - Tc
                  dMn= Tc - min( Tp, Tc, Tm )
                  slope_x(i,m) = G%mask2dCu(I,j)*G%mask2dCu(I-1,j) * &
                       sign( min(0.5*abs(Tp-Tm), 2.0*dMx, 2.0*dMn), Tp-Tm )
                enddo
              enddo

           endif
         endif
       enddo
    endif; endif


    ! Calculate the i-direction fluxes of each tracer, using as much
    ! the minimum of the remaining mass flux (uhr) and the half the mass
    ! in the cell plus whatever part of its half of the mass flux that
    ! the flux through the other side does not require.
    do I=is-1,ie
      if (uhr(I,j,k) == 0.0) then
        uhh(I) = 0.0
        CFL(I) = 0.0
      elseif (uhr(I,j,k) < 0.0) then
        hup = hprev(i+1,j,k) - G%areaT(i+1,j)*min_h
        hlos = MAX(0.0,uhr(I+1,j,k))
        if ((((hup - hlos) + uhr(I,j,k)) < 0.0) .and. &
            ((0.5*hup + uhr(I,j,k)) < 0.0)) then
          uhh(I) = MIN(-0.5*hup,-hup+hlos,0.0)
          domore_u(j,k) = .true.
        else
          uhh(I) = uhr(I,j,k)
        endif
       !ts2(I) = 0.5*(1.0 + uhh(I)/(hprev(i+1,j,k)+h_neglect))
        CFL(I) = - uhh(I)/(hprev(i+1,j,k)+h_neglect) ! CFL is positive
      else
        hup = hprev(i,j,k) - G%areaT(i,j)*min_h
        hlos = MAX(0.0,-uhr(I-1,j,k))
        if ((((hup - hlos) - uhr(I,j,k)) < 0.0) .and. &
            ((0.5*hup - uhr(I,j,k)) < 0.0)) then
          uhh(I) = MAX(0.5*hup,hup-hlos,0.0)
          domore_u(j,k) = .true.
        else
          uhh(I) = uhr(I,j,k)
        endif
       !ts2(I) = 0.5*(1.0 - uhh(I)/(hprev(i,j,k)+h_neglect))
        CFL(I) = uhh(I)/(hprev(i,j,k)+h_neglect) ! CFL is positive
      endif
    enddo


    if (usePPM) then
      do m=1,ntr ; do I=is-1,ie
        ! centre cell depending on upstream direction
        if (uhh(I) >= 0.0) then
          i_up = i
        else
          i_up = i+1
        endif

        ! Implementation of PPM-H3
        Tp = T_tmp(i_up+1,m) ; Tc = T_tmp(i_up,m) ; Tm = T_tmp(i_up-1,m)

        if (useHuynh) then
          aL = ( 5.*Tc + ( 2.*Tm - Tp ) )/6. ! H3 estimate
          aL = max( min(Tc,Tm), aL) ; aL = min( max(Tc,Tm), aL) ! Bound
          aR = ( 5.*Tc + ( 2.*Tp - Tm ) )/6. ! H3 estimate
          aR = max( min(Tc,Tp), aR) ; aR = min( max(Tc,Tp), aR) ! Bound
        else
          aL = 0.5 * ((Tm + Tc) + (slope_x(i_up-1,m) - slope_x(i_up,m)) / 3.)
          aR = 0.5 * ((Tc + Tp) + (slope_x(i_up,m) - slope_x(i_up+1,m)) / 3.)
        endif

        dA = aR - aL ; mA = 0.5*( aR + aL )
        if (G%mask2dCu(I_up,j)*G%mask2dCu(I_up-1,j)*(Tp-Tc)*(Tc-Tm) <= 0.) then
           aL = Tc ; aR = Tc ! PCM for local extremum and bounadry cells
        elseif ( dA*(Tc-mA) > (dA*dA)/6. ) then
           aL = 3.*Tc - 2.*aR
        elseif ( dA*(Tc-mA) < - (dA*dA)/6. ) then
           aR = 3.*Tc - 2.*aL
        endif

        a6 = 6.*Tc - 3. * (aR + aL) ! Curvature

        if (uhh(I) >= 0.0) then
          flux_x(I,m) = uhh(I)*( aR - 0.5 * CFL(I) * ( &
               ( aR - aL ) - a6 * ( 1. - 2./3. * CFL(I) ) ) )
        else
          flux_x(I,m) = uhh(I)*( aL + 0.5 * CFL(I) * ( &
               ( aR - aL ) + a6 * ( 1. - 2./3. * CFL(I) ) ) )
        endif
      enddo ; enddo
    else ! PLM
      do m=1,ntr ; do I=is-1,ie
        if (uhh(I) >= 0.0) then
          ! Indirect implementation of PLM
         !aL = Tr(m)%t(i,j,k) - 0.5 * slope_x(i,m)
         !aR = Tr(m)%t(i,j,k) + 0.5 * slope_x(i,m)
         !flux_x(I,m) = uhh(I)*( aR - 0.5 * (aR-aL) * CFL(I) )
          ! Alternative implementation of PLM
         !aR = Tr(m)%t(i,j,k) + 0.5 * slope_x(i,m)
         !flux_x(I,m) = uhh(I)*( aR - 0.5 * slope_x(i,m) * CFL(I) )
          ! Alternative implementation of PLM
          Tc = T_tmp(i,m)
          flux_x(I,m) = uhh(I)*( Tc + 0.5 * slope_x(i,m) * ( 1. - CFL(I) ) )
          ! Original implementation of PLM
         !flux_x(I,m) = uhh(I)*(Tr(m)%t(i,j,k) + slope_x(i,m)*ts2(I))
        else
          ! Indirect implementation of PLM
         !aL = Tr(m)%t(i+1,j,k) - 0.5 * slope_x(i+1,m)
         !aR = Tr(m)%t(i+1,j,k) + 0.5 * slope_x(i+1,m)
         !flux_x(I,m) = uhh(I)*( aL + 0.5 * (aR-aL) * CFL(I) )
          ! Alternative implementation of PLM
         !aL = Tr(m)%t(i+1,j,k) - 0.5 * slope_x(i+1,m)
         !flux_x(I,m) = uhh(I)*( aL + 0.5 * slope_x(i+1,m) * CFL(I) )
          ! Alternative implementation of PLM
          Tc = T_tmp(i+1,m)
          flux_x(I,m) = uhh(I)*( Tc - 0.5 * slope_x(i+1,m) * ( 1. - CFL(I) ) )
          ! Original implementation of PLM
         !flux_x(I,m) = uhh(I)*(Tr(m)%t(i+1,j,k) - slope_x(i+1,m)*ts2(I))
        endif
       !ts2(I) = 0.5*(1.0 - uhh(I)/(hprev(i,j,k)+h_neglect))
      enddo ; enddo
    endif ! usePPM

    if (associated(OBC)) then ; if (OBC%OBC_pe) then
      if (OBC%specified_u_BCs_exist_globally .or. OBC%open_u_BCs_exist_globally) then
        do n=1,OBC%number_of_segments
          segment=>OBC%segment(n)
          if (.not. associated(segment%tr_Reg)) cycle
          if (segment%is_E_or_W) then
            if (j>=segment%HI%jsd .and. j<=segment%HI%jed) then
              I = segment%HI%IsdB
              ! Tracer fluxes are set to prescribed values only for inflows from masked areas.
              ! Now changing to simply fixed inflows.
              if ((uhr(I,j,k) > 0.0) .and. (segment%direction == OBC_DIRECTION_W) .or. &
                 (uhr(I,j,k) < 0.0) .and. (segment%direction == OBC_DIRECTION_E)) then
                uhh(I) = uhr(I,j,k)
              ! should the reservoir evolve for this case Kate ?? - Nope
                do m=1,ntr
                  if (associated(segment%tr_Reg%Tr(m)%tres)) then
                    flux_x(I,m) = uhh(I)*segment%tr_Reg%Tr(m)%tres(I,j,k)
                  else ; flux_x(I,m) = uhh(I)*segment%tr_Reg%Tr(m)%OBC_inflow_conc ; endif
                enddo
              endif
            endif
          endif
        enddo
       endif

<<<<<<< HEAD
=======
      if (OBC%open_u_BCs_exist_globally) then
        do n=1,OBC%number_of_segments
          segment=>OBC%segment(n)
          I = segment%HI%IsdB
          if (segment%is_E_or_W .and. (j >= segment%HI%jsd .and. j<= segment%HI%jed)) then
            if (segment%specified) cycle
            if (.not. associated(segment%tr_Reg)) cycle
            ishift=0 ! ishift+I corresponds to the nearest interior tracer cell index
            idir=1   ! idir switches the sign of the flow so that positive is into the reservoir
            if (segment%direction == OBC_DIRECTION_W) then
              ishift = 1
              idir = -1
            endif
            ! update the reservoir tracer concentration implicitly
            ! using Backward-Euler timestep
            do m=1,ntr
              if (associated(segment%tr_Reg%Tr(m)%tres)) then
                uhh(I) = uhr(I,j,k)
                u_L_in = max(idir*uhh(I)*segment%Tr_InvLscale3_in,0.)
                u_L_out = min(idir*uhh(I)*segment%Tr_InvLscale3_out,0.)
                fac1 = 1.0+dt*(u_L_in-u_L_out)
                segment%tr_Reg%Tr(m)%tres(I,j,k) = (1.0/fac1)*(segment%tr_Reg%Tr(m)%tres(I,j,k) + &
                     dt*(u_L_in*Tr(m)%t(I+ishift,j,k) - &
                     u_L_out*segment%tr_Reg%Tr(m)%t(I,j,k)))
              endif
            enddo

            ! Tracer fluxes are set to prescribed values only for inflows from masked areas.
            if ((uhr(I,j,k) > 0.0) .and. (G%mask2dT(i,j) < 0.5) .or. &
               (uhr(I,j,k) < 0.0) .and. (G%mask2dT(i+1,j) < 0.5)) then
              uhh(I) = uhr(I,j,k)
              do m=1,ntr
                if (associated(segment%tr_Reg%Tr(m)%tres)) then
                  flux_x(I,m) = uhh(I)*segment%tr_Reg%Tr(m)%tres(I,j,k)
                else; flux_x(I,m) = uhh(I)*segment%tr_Reg%Tr(m)%OBC_inflow_conc; endif
              enddo
            endif
          endif
        enddo
      endif
>>>>>>> a5ef30b3
    endif ; endif

    ! Calculate new tracer concentration in each cell after accounting
    ! for the i-direction fluxes.
    do I=is-1,ie
      uhr(I,j,k) = uhr(I,j,k) - uhh(I)
      if (abs(uhr(I,j,k)) < uh_neglect(I,j)) uhr(I,j,k) = 0.0
    enddo
    do i=is,ie
      if ((uhh(I) /= 0.0) .or. (uhh(I-1) /= 0.0)) then
        do_i(i) = .true.
        hlst(i) = hprev(i,j,k)
        hprev(i,j,k) = hprev(i,j,k) - (uhh(I) - uhh(I-1))
        if (hprev(i,j,k) <= 0.0) then ; do_i(i) = .false.
        elseif (hprev(i,j,k) < h_neglect*G%areaT(i,j)) then
          hlst(i) = hlst(i) + (h_neglect*G%areaT(i,j) - hprev(i,j,k))
          Ihnew(i) = 1.0 / (h_neglect*G%areaT(i,j))
        else ;  Ihnew(i) = 1.0 / hprev(i,j,k) ; endif
      else
        do_i(i) = .false.
      endif
    enddo

    ! update tracer concentration from i-flux and save some diagnostics
    do m=1,ntr

      ! update tracer
      do i=is,ie ; if ((do_i(i)) .and. (Ihnew(i) > 0.0)) then
        Tr(m)%t(i,j,k) = (Tr(m)%t(i,j,k) * hlst(i) - &
                          (flux_x(I,m) - flux_x(I-1,m))) * Ihnew(i)
      endif ; enddo

      ! diagnostics
      if (associated(Tr(m)%ad_x)) then ; do i=is,ie ; if (do_i(i)) then
        Tr(m)%ad_x(I,j,k) = Tr(m)%ad_x(I,j,k) + US%L_to_m**2*flux_x(I,m)*Idt
      endif ; enddo ; endif
      if (associated(Tr(m)%ad2d_x)) then ; do i=is,ie ; if (do_i(i)) then
        Tr(m)%ad2d_x(I,j) = Tr(m)%ad2d_x(I,j) + US%L_to_m**2*flux_x(I,m)*Idt
      endif ; enddo ; endif

      ! diagnose convergence of flux_x (do not use the Ihnew(i) part of the logic).
      ! division by areaT to get into W/m2 for heat and kg/(s*m2) for salt.
      if (associated(Tr(m)%advection_xy)) then
        do i=is,ie ; if (do_i(i)) then
          Tr(m)%advection_xy(i,j,k) = Tr(m)%advection_xy(i,j,k) - (flux_x(I,m) - flux_x(I-1,m)) * &
                                          Idt * G%IareaT(i,j)
        endif ; enddo
      endif

    enddo

  endif ; enddo ! End of j-loop.

end subroutine advect_x

!> This subroutine does 1-d flux-form advection using a monotonic piecewise
!! linear scheme.
subroutine advect_y(Tr, hprev, vhr, vh_neglect, OBC, domore_v, ntr, Idt, &
                    is, ie, js, je, k, G, GV, US, usePPM, useHuynh)
  type(ocean_grid_type),                     intent(inout) :: G    !< The ocean's grid structure
  type(verticalGrid_type),                   intent(in)    :: GV   !< The ocean's vertical grid structure
  type(tracer_type), dimension(ntr),         intent(inout) :: Tr   !< The array of registered tracers to work on
  real, dimension(SZI_(G),SZJ_(G),SZK_(G)),  intent(inout) :: hprev !< cell volume at the end of previous
                                                                  !! tracer change [H L2 ~> m3 or kg]
  real, dimension(SZI_(G),SZJB_(G),SZK_(G)), intent(inout) :: vhr !< accumulated volume/mass flux through
                                                                  !! the meridional face [H L2 ~> m3 or kg]
  real, dimension(SZI_(G),SZJB_(G)),         intent(inout) :: vh_neglect !< A tiny meridional mass flux that can
                                                                  !! be neglected [H L2 ~> m3 or kg]
  type(ocean_OBC_type),                      pointer       :: OBC !< specifies whether, where, and what OBCs are used
  logical, dimension(SZJB_(G),SZK_(G)),      intent(inout) :: domore_v !< If true, there is more advection to be
                                                                  !! done in this v-row
  real,                                      intent(in)    :: Idt !< The inverse of dt [s-1]
  integer,                                   intent(in)    :: ntr !< The number of tracers
  integer,                                   intent(in)    :: is  !< The starting tracer i-index to work on
  integer,                                   intent(in)    :: ie  !< The ending tracer i-index to work on
  integer,                                   intent(in)    :: js  !< The starting tracer j-index to work on
  integer,                                   intent(in)    :: je  !< The ending tracer j-index to work on
  integer,                                   intent(in)    :: k   !< The k-level to work on
  type(unit_scale_type),                     intent(in)    :: US  !< A dimensional unit scaling type
  logical,                                   intent(in)    :: usePPM !< If true, use PPM instead of PLM
  logical,                                   intent(in)    :: useHuynh !< If true, use the Huynh scheme
                                                                     !! for PPM interface values

  real, dimension(SZI_(G),ntr,SZJ_(G)) :: &
    slope_y                     ! The concentration slope per grid point [conc].
  real, dimension(SZI_(G),ntr,SZJB_(G)) :: &
<<<<<<< HEAD
       flux_y                      ! The tracer flux across a boundary [H m2 conc ~> m3 conc or kg conc].
  real, dimension(SZI_(G),ntr,SZJB_(G)) :: &
    T_tmp               ! The copy of the tracer concentration at constant i,k [H m2 conc ~> m3 conc or kg conc].

=======
    flux_y                      ! The tracer flux across a boundary [H L2 conc ~> m3 conc or kg conc].
>>>>>>> a5ef30b3
  real :: maxslope              ! The maximum concentration slope per grid point
                                ! consistent with monotonicity [conc].
  real :: vhh(SZI_(G),SZJB_(G)) ! The meridional flux that occurs during the
                                ! current iteration [H L2 ~> m3 or kg].
  real :: hup, hlos             ! hup is the upwind volume, hlos is the
                                ! part of that volume that might be lost
                                ! due to advection out the other side of
                                ! the grid box, both in  [H L2 ~> m3 or kg].
  real, dimension(SZIB_(G)) :: &
    hlst, &             ! Work variable [H L2 ~> m3 or kg].
    Ihnew, &            ! Work variable [H-1 L-2 ~> m-3 or kg-1].
    CFL                 ! A nondimensional work variable.
  real :: min_h         ! The minimum thickness that can be realized during
                        ! any of the passes [H ~> m or kg m-2].
  real :: h_neglect     ! A thickness that is so small it is usually lost
                        ! in roundoff and can be neglected [H ~> m or kg m-2].
  logical :: do_j_tr(SZJ_(G))   ! If true, calculate the tracer profiles.
  logical :: do_i(SZIB_(G))     ! If true, work on given points.
  logical :: do_any_i
  integer :: i, j, j2, m, n, j_up, stencil
  real :: aR, aL, dMx, dMn, Tp, Tc, Tm, dA, mA, a6
  real :: fac1,v_L_in,v_L_out  ! terms used for time-stepping OBC reservoirs
  integer :: jshift, jdir
  real  :: dt ! The inverse of Idt, needed for segment reservoir time-stepping
  type(OBC_segment_type), pointer :: segment=>NULL()
  logical :: usePLMslope

  usePLMslope = .not. (usePPM .and. useHuynh)
  ! stencil for calculating slope values
  stencil = 1
  if (usePPM .and. .not. useHuynh) stencil = 2

  min_h = 0.1*GV%Angstrom_H
  h_neglect = GV%H_subroundoff
  dt=1.0/Idt
  !do i=is,ie ; ts2(i) = 0.0 ; enddo

  ! We conditionally perform work on tracer points: calculating the PLM slope,
  ! and updating tracer concentration within a cell
  ! this depends on whether there is a flux which would affect this tracer point,
  ! as indicated by domore_v. In the case of PPM reconstruction, a flux requires
  ! slope calculations at the two tracer points on either side (as indicated by
  ! the stencil variable), so we account for this with the do_j_tr flag array
  !
  ! Note: this does lead to unnecessary work in updating tracer concentrations,
  ! since that doesn't need a wider stencil with the PPM advection scheme, but
  ! this would require an additional loop, etc.
  do_j_tr(:) = .false.
  do J=js-1,je ; if (domore_v(J,k)) then ; do j2=1-stencil,stencil ; do_j_tr(j+j2) = .true. ; enddo ; endif ; enddo

  ! Calculate the j-direction profiles (slopes) of each tracer that
  ! is being advected.
  if (usePLMslope) then
    do j=js-stencil,je+stencil ; if (do_j_tr(j)) then ; do m=1,ntr ; do i=is,ie
      !if (ABS(Tr(m)%t(i,j+1,k)-Tr(m)%t(i,j,k)) < &
      !    ABS(Tr(m)%t(i,j,k)-Tr(m)%t(i,j-1,k))) then
      !  maxslope = 4.0*(Tr(m)%t(i,j+1,k)-Tr(m)%t(i,j,k))
      !else
      !  maxslope = 4.0*(Tr(m)%t(i,j,k)-Tr(m)%t(i,j-1,k))
      !endif
      !if ((Tr(m)%t(i,j+1,k)-Tr(m)%t(i,j,k))*(Tr(m)%t(i,j,k)-Tr(m)%t(i,j-1,k)) < 0.0) then
      !  slope_y(i,m,j) = 0.0
      !elseif (ABS(Tr(m)%t(i,j+1,k)-Tr(m)%t(i,j-1,k))<ABS(maxslope)) then
      !  slope_y(i,m,j) = G%mask2dCv(i,J) * G%mask2dCv(i,J-1) * &
      !                 0.5*(Tr(m)%t(i,j+1,k)-Tr(m)%t(i,j-1,k))
      !else
      !  slope_y(i,m,j) = G%mask2dCv(i,J) * G%mask2dCv(i,J-1) * 0.5*maxslope
      !endif
       Tp = Tr(m)%t(i,j+1,k) ; Tc = Tr(m)%t(i,j,k) ; Tm = Tr(m)%t(i,j-1,k)
       dMx = max( Tp, Tc, Tm ) - Tc
       dMn= Tc - min( Tp, Tc, Tm )
       slope_y(i,m,j) = G%mask2dCv(i,J)*G%mask2dCv(i,J-1) * &
           sign( min(0.5*abs(Tp-Tm), 2.0*dMx, 2.0*dMn), Tp-Tm )
    enddo ; enddo ; endif ; enddo ! End of i-, m-, & j- loops.
  endif ! usePLMslope


  ! make a copy of the tracers in case values need to be overridden for OBCs

  do j=G%jsd,G%jed; do m=1,ntr; do i=G%isd,G%ied
    T_tmp(i,m,j) = Tr(m)%t(i,j,k)
  enddo ; enddo ; enddo

  ! loop through open boundaries and recalculate flux terms
  if (associated(OBC)) then ; if (OBC%OBC_pe) then
     do n=1,OBC%number_of_segments
       segment=>OBC%segment(n)
       if (.not. associated(segment%tr_Reg)) cycle
       do i=is,ie
         if (segment%is_N_or_S) then
           if (i>=segment%HI%isd .and. i<=segment%HI%ied) then
              J = segment%HI%JsdB
              jshift=0 ! jshift+J corresponds to the nearest interior tracer cell index
              jdir=1   ! jdir switches the sign of the flow so that positive is into the reservoir
              if (segment%direction == OBC_DIRECTION_S) then
                 jshift=1
                 jdir=-1
              endif
              ! update the reservoir tracer concentration implicitly
              ! using Backward-Euler timestep
              do m=1,ntr
                if (associated(segment%tr_Reg%Tr(m)%tres)) then
                   vhh(i,J)=vhr(i,J,k)
                   v_L_in=max(jdir*vhh(i,J)*segment%Tr_InvLscale3_in,0.)
                   v_L_out=min(jdir*vhh(i,J)*segment%Tr_InvLscale3_out,0.)
                   fac1=1.0+dt*(v_L_in-v_L_out)
                   segment%tr_Reg%Tr(m)%tres(i,J,k)= (1.0/fac1)*(segment%tr_Reg%Tr(m)%tres(i,J,k) + &
                        dt*(v_L_in*Tr(m)%t(i,J+jshift,k) - &
                        v_L_out*segment%tr_Reg%Tr(m)%t(i,J,k)))
                endif
              enddo

              do m = 1,ntr ! replace tracers with OBC values
                if (associated(segment%tr_Reg%Tr(m)%tres)) then
                   if (segment%direction == OBC_DIRECTION_S) then
                      T_tmp(i,m,j) = segment%tr_Reg%Tr(m)%tres(i,j,k)
                   else
                      T_tmp(i,m,j+1) = segment%tr_Reg%Tr(m)%tres(i,j,k)
                   endif
                else
                   if (segment%direction == OBC_DIRECTION_S) then
                      T_tmp(i,m,j) = segment%tr_Reg%Tr(m)%OBC_inflow_conc
                   else
                      T_tmp(i,m,j+1) = segment%tr_Reg%Tr(m)%OBC_inflow_conc
                   endif
                endif
              enddo
              do m = 1,ntr ! Apply update tracer values for slope calculation
                do j=segment%HI%JsdB-1,segment%HI%JsdB+1
                  Tp = T_tmp(i,m,j+1) ; Tc = T_tmp(i,m,j) ; Tm = T_tmp(i,m,j-1)
                  dMx = max( Tp, Tc, Tm ) - Tc
                  dMn= Tc - min( Tp, Tc, Tm )
                  slope_y(i,m,j) = G%mask2dCv(i,J)*G%mask2dCv(i,J-1) * &
                       sign( min(0.5*abs(Tp-Tm), 2.0*dMx, 2.0*dMn), Tp-Tm )
                enddo
              enddo
           endif
         endif ! is_N_S
       enddo ! i-loop
     enddo ! segment loop
  endif; endif

  ! Calculate the j-direction fluxes of each tracer, using as much
  ! the minimum of the remaining mass flux (vhr) and the half the mass
  ! in the cell plus whatever part of its half of the mass flux that
  ! the flux through the other side does not require.
  do J=js-1,je ; if (domore_v(J,k)) then
    domore_v(J,k) = .false.

    do i=is,ie
      if (vhr(i,J,k) == 0.0) then
        vhh(i,J) = 0.0
        CFL(i) = 0.0
      elseif (vhr(i,J,k) < 0.0) then
        hup = hprev(i,j+1,k) - G%areaT(i,j+1)*min_h
        hlos = MAX(0.0,vhr(i,J+1,k))
        if ((((hup - hlos) + vhr(i,J,k)) < 0.0) .and. &
            ((0.5*hup + vhr(i,J,k)) < 0.0)) then
          vhh(i,J) = MIN(-0.5*hup,-hup+hlos,0.0)
          domore_v(J,k) = .true.
        else
          vhh(i,J) = vhr(i,J,k)
        endif
       !ts2(i) = 0.5*(1.0 + vhh(i,J) / (hprev(i,j+1,k)+h_neglect))
        CFL(i) = - vhh(i,J) / (hprev(i,j+1,k)+h_neglect) ! CFL is positive
      else
        hup = hprev(i,j,k) - G%areaT(i,j)*min_h
        hlos = MAX(0.0,-vhr(i,J-1,k))
        if ((((hup - hlos) - vhr(i,J,k)) < 0.0) .and. &
            ((0.5*hup - vhr(i,J,k)) < 0.0)) then
          vhh(i,J) = MAX(0.5*hup,hup-hlos,0.0)
          domore_v(J,k) = .true.
        else
          vhh(i,J) = vhr(i,J,k)
        endif
       !ts2(i) = 0.5*(1.0 - vhh(i,J) / (hprev(i,j,k)+h_neglect))
        CFL(i) = vhh(i,J) / (hprev(i,j,k)+h_neglect) ! CFL is positive
      endif
    enddo

    if (usePPM) then
      do m=1,ntr ; do i=is,ie
        ! centre cell depending on upstream direction
        if (vhh(i,J) >= 0.0) then
          j_up = j
        else
          j_up = j + 1
        endif

        ! Implementation of PPM-H3
        Tp = Tr(m)%t(i,j_up+1,k) ; Tc = Tr(m)%t(i,j_up,k) ; Tm = Tr(m)%t(i,j_up-1,k)

        if (useHuynh) then
          aL = ( 5.*Tc + ( 2.*Tm - Tp ) )/6. ! H3 estimate
          aL = max( min(Tc,Tm), aL) ; aL = min( max(Tc,Tm), aL) ! Bound
          aR = ( 5.*Tc + ( 2.*Tp - Tm ) )/6. ! H3 estimate
          aR = max( min(Tc,Tp), aR) ; aR = min( max(Tc,Tp), aR) ! Bound
        else
          aL = 0.5 * ((Tm + Tc) + (slope_y(i,m,j_up-1) - slope_y(i,m,j_up)) / 3.)
          aR = 0.5 * ((Tc + Tp) + (slope_y(i,m,j_up) - slope_y(i,m,j_up+1)) / 3.)
        endif

        dA = aR - aL ; mA = 0.5*( aR + aL )
        if (G%mask2dCv(i,J_up)*G%mask2dCv(i,J_up-1)*(Tp-Tc)*(Tc-Tm) <= 0.) then
          aL = Tc ; aR = Tc ! PCM for local extremum and bounadry cells
        elseif ( dA*(Tc-mA) > (dA*dA)/6. ) then
          aL = 3.*Tc - 2.*aR
        elseif ( dA*(Tc-mA) < - (dA*dA)/6. ) then
          aR = 3.*Tc - 2.*aL
        endif

        a6 = 6.*Tc - 3. * (aR + aL) ! Curvature

        if (vhh(i,J) >= 0.0) then
          flux_y(i,m,J) = vhh(i,J)*( aR - 0.5 * CFL(i) * ( &
               ( aR - aL ) - a6 * ( 1. - 2./3. * CFL(I) ) ) )
        else
          flux_y(i,m,J) = vhh(i,J)*( aL + 0.5 * CFL(i) * ( &
               ( aR - aL ) + a6 * ( 1. - 2./3. * CFL(I) ) ) )
        endif
      enddo ; enddo
    else ! PLM
      do m=1,ntr ; do i=is,ie
        if (vhh(i,J) >= 0.0) then
          ! Indirect implementation of PLM
         !aL = Tr(m)%t(i,j,k) - 0.5 * slope_y(i,m,j)
         !aR = Tr(m)%t(i,j,k) + 0.5 * slope_y(i,m,j)
         !flux_y(i,m,J) = vhh(i,J)*( aR - 0.5 * (aR-aL) * CFL(i) )
          ! Alternative implementation of PLM
         !aR = Tr(m)%t(i,j,k) + 0.5 * slope_y(i,m,j)
         !flux_y(i,m,J) = vhh(i,J)*(aR - 0.5 * slope_y(i,m,j)*CFL(i))
          ! Alternative implementation of PLM
          Tc = Tr(m)%t(i,j,k)
          flux_y(i,m,J) = vhh(i,J)*( Tc + 0.5 * slope_y(i,m,j) * ( 1. - CFL(i) ) )
          ! Original implementation of PLM
         !flux_y(i,m,J) = vhh(i,J)*(Tr(m)%t(i,j,k) + slope_y(i,m,j)*ts2(i))
        else
          ! Indirect implementation of PLM
         !aL = Tr(m)%t(i,j+1,k) - 0.5 * slope_y(i,m,j+1)
         !aR = Tr(m)%t(i,j+1,k) + 0.5 * slope_y(i,m,j+1)
         !flux_y(i,m,J) = vhh(i,J)*( aL + 0.5 * (aR-aL) * CFL(i) )
          ! Alternative implementation of PLM
         !aL = Tr(m)%t(i,j+1,k) - 0.5 * slope_y(i,m,j+1)
         !flux_y(i,m,J) = vhh(i,J)*( aL + 0.5 * slope_y(i,m,j+1)*CFL(i) )
          ! Alternative implementation of PLM
          Tc = Tr(m)%t(i,j+1,k)
          flux_y(i,m,J) = vhh(i,J)*( Tc - 0.5 * slope_y(i,m,j+1) * ( 1. - CFL(i) ) )
          ! Original implementation of PLM
         !flux_y(i,m,J) = vhh(i,J)*(Tr(m)%t(i,j+1,k) - slope_y(i,m,j+1)*ts2(i))
        endif
      enddo ; enddo
    endif ! usePPM

    if (associated(OBC)) then ; if (OBC%OBC_pe) then
      if (OBC%specified_v_BCs_exist_globally .or. OBC%open_v_BCs_exist_globally) then
        do n=1,OBC%number_of_segments
          segment=>OBC%segment(n)
          if (.not. segment%specified) cycle
          if (.not. associated(segment%tr_Reg)) cycle
          if (OBC%segment(n)%is_N_or_S) then
            if (J >= segment%HI%JsdB .and. J<= segment%HI%JedB) then
              do i=segment%HI%isd,segment%HI%ied
                ! Tracer fluxes are set to prescribed values only for inflows from masked areas.
                ! Now changing to simply fixed inflows.
                if ((vhr(i,J,k) > 0.0) .and. (segment%direction == OBC_DIRECTION_S) .or. &
                   (vhr(i,J,k) < 0.0) .and. (segment%direction == OBC_DIRECTION_N)) then
                  vhh(i,J) = vhr(i,J,k)
                  do m=1,ntr
                    if (associated(segment%tr_Reg%Tr(m)%t)) then
                      flux_y(i,m,J) = vhh(i,J)*OBC%segment(n)%tr_Reg%Tr(m)%tres(i,J,k)
                    else ; flux_y(i,m,J) = vhh(i,J)*OBC%segment(n)%tr_Reg%Tr(m)%OBC_inflow_conc ; endif
                  enddo
                endif
              enddo
            endif
          endif
        enddo
      endif
<<<<<<< HEAD
=======


      if (OBC%open_v_BCs_exist_globally) then
        do n=1,OBC%number_of_segments
          segment=>OBC%segment(n)
          if (segment%specified) cycle
          if (.not. associated(segment%tr_Reg)) cycle
          if (segment%is_N_or_S .and. (J >= segment%HI%JsdB .and. J<= segment%HI%JedB)) then
            jshift = 0 ; jdir = 1
            if (segment%direction == OBC_DIRECTION_S) then
              jshift = 1 ; jdir = -1
            endif
            do i=segment%HI%isd,segment%HI%ied
            ! update the reservoir tracer concentration implicitly
            ! using Backward-Euler timestep
              do m=1,ntr
                if (associated(segment%tr_Reg%Tr(m)%tres)) then
                  vhh(i,J)=vhr(i,J,k)
                  v_L_in = max(jdir*vhh(i,J)*segment%Tr_InvLscale3_in,0.)
                  v_L_out = min(jdir*vhh(i,J)*segment%Tr_InvLscale3_out,0.)
                  fac1 = 1.0 + dt*(v_L_in-v_L_out)
                  segment%tr_Reg%Tr(m)%tres(i,J,k) = (1.0/fac1)*(segment%tr_Reg%Tr(m)%tres(i,J,k) + &
                       dt*v_L_in*Tr(m)%t(i,j+jshift,k) - &
                       dt*v_L_out*segment%tr_Reg%Tr(m)%t(i,j,k))
                endif
              enddo
              ! Tracer fluxes are set to prescribed values only for inflows from masked areas.
              if ((vhr(i,J,k) > 0.0) .and. (G%mask2dT(i,j) < 0.5) .or. &
                  (vhr(i,J,k) < 0.0) .and. (G%mask2dT(i,j+1) < 0.5)) then
                vhh(i,J) = vhr(i,J,k)
                do m=1,ntr
                  if (associated(segment%tr_Reg%Tr(m)%t)) then
                    flux_y(i,m,J) = vhh(i,J)*segment%tr_Reg%Tr(m)%tres(i,J,k)
                  else ; flux_y(i,m,J) = vhh(i,J)*segment%tr_Reg%Tr(m)%OBC_inflow_conc ; endif
                enddo
              endif
            enddo
          endif
        enddo
      endif
>>>>>>> a5ef30b3
    endif; endif

  else ! not domore_v.
    do i=is,ie ; vhh(i,J) = 0.0 ; enddo
    do m=1,ntr ; do i=is,ie ; flux_y(i,m,J) = 0.0 ; enddo ; enddo
  endif ; enddo ! End of j-loop

  do J=js-1,je ; do i=is,ie
    vhr(i,J,k) = vhr(i,J,k) - vhh(i,J)
    if (abs(vhr(i,J,k)) < vh_neglect(i,J)) vhr(i,J,k) = 0.0
  enddo ; enddo

  ! Calculate new tracer concentration in each cell after accounting
  ! for the j-direction fluxes.
  do j=js,je ; if (do_j_tr(j)) then
    do i=is,ie
      if ((vhh(i,J) /= 0.0) .or. (vhh(i,J-1) /= 0.0)) then
        do_i(i) = .true.
        hlst(i) = hprev(i,j,k)
        hprev(i,j,k) = max(hprev(i,j,k) - (vhh(i,J) - vhh(i,J-1)), 0.0)
        if (hprev(i,j,k) <= 0.0) then ; do_i(i) = .false.
        elseif (hprev(i,j,k) < h_neglect*G%areaT(i,j)) then
          hlst(i) = hlst(i) + (h_neglect*G%areaT(i,j) - hprev(i,j,k))
          Ihnew(i) = 1.0 / (h_neglect*G%areaT(i,j))
        else ;  Ihnew(i) = 1.0 / hprev(i,j,k) ; endif
      else ; do_i(i) = .false. ; endif
    enddo

    ! update tracer and save some diagnostics
    do m=1,ntr
      do i=is,ie ; if (do_i(i)) then
        Tr(m)%t(i,j,k) = (Tr(m)%t(i,j,k) * hlst(i) - &
                          (flux_y(i,m,J) - flux_y(i,m,J-1))) * Ihnew(i)
      endif ; enddo

      ! diagnostics
      if (associated(Tr(m)%ad_y)) then ; do i=is,ie ; if (do_i(i)) then
        Tr(m)%ad_y(i,J,k) = Tr(m)%ad_y(i,J,k) + US%L_to_m**2*flux_y(i,m,J)*Idt
      endif ; enddo ; endif
      if (associated(Tr(m)%ad2d_y)) then ; do i=is,ie ; if (do_i(i)) then
        Tr(m)%ad2d_y(i,J) = Tr(m)%ad2d_y(i,J) + US%L_to_m**2*flux_y(i,m,J)*Idt
      endif ; enddo ; endif

      ! diagnose convergence of flux_y and add to convergence of flux_x.
      ! division by areaT to get into W/m2 for heat and kg/(s*m2) for salt.
      if (associated(Tr(m)%advection_xy)) then
        do i=is,ie ; if (do_i(i)) then
          Tr(m)%advection_xy(i,j,k) = Tr(m)%advection_xy(i,j,k) - (flux_y(i,m,J) - flux_y(i,m,J-1))* Idt * &
                                          G%IareaT(i,j)
        endif ; enddo
      endif

    enddo
  endif ; enddo ! End of j-loop.

end subroutine advect_y

!> Initialize lateral tracer advection module
subroutine tracer_advect_init(Time, G, param_file, diag, CS)
  type(time_type), target, intent(in)    :: Time        !< current model time
  type(ocean_grid_type),   intent(in)    :: G           !< ocean grid structure
  type(param_file_type),   intent(in)    :: param_file  !< open file to parse for model parameters
  type(diag_ctrl), target, intent(inout) :: diag        !< regulates diagnostic output
  type(tracer_advect_CS),  pointer       :: CS          !< module control structure

  integer, save :: init_calls = 0

  ! This include declares and sets the variable "version".
# include "version_variable.h"
  character(len=40)  :: mdl = "MOM_tracer_advect" ! This module's name.
  character(len=256) :: mesg    ! Message for error messages.

  if (associated(CS)) then
    call MOM_error(WARNING, "tracer_advect_init called with associated control structure.")
    return
  endif
  allocate(CS)

  CS%diag => diag

  ! Read all relevant parameters and write them to the model log.
  call log_version(param_file, mdl, version, "")
  call get_param(param_file, mdl, "DT", CS%dt, fail_if_missing=.true., &
          desc="The (baroclinic) dynamics time step.", units="s")
  call get_param(param_file, mdl, "DEBUG", CS%debug, default=.false.)
  call get_param(param_file, mdl, "TRACER_ADVECTION_SCHEME", mesg, &
          desc="The horizontal transport scheme for tracers:\n"//&
          "  PLM    - Piecewise Linear Method\n"//&
          "  PPM:H3 - Piecewise Parabolic Method (Huyhn 3rd order)\n"// &
          "  PPM    - Piecewise Parabolic Method (Colella-Woodward)" &
          , default='PLM')
  select case (trim(mesg))
    case ("PLM")
      CS%usePPM = .false.
    case ("PPM:H3")
      CS%usePPM = .true.
      CS%useHuynh = .true.
    case ("PPM")
      CS%usePPM = .true.
      CS%useHuynh = .false.
    case default
      call MOM_error(FATAL, "MOM_tracer_advect, tracer_advect_init: "//&
           "Unknown TRACER_ADVECTION_SCHEME = "//trim(mesg))
  end select

  id_clock_advect = cpu_clock_id('(Ocean advect tracer)', grain=CLOCK_MODULE)
  id_clock_pass = cpu_clock_id('(Ocean tracer halo updates)', grain=CLOCK_ROUTINE)
  id_clock_sync = cpu_clock_id('(Ocean tracer global synch)', grain=CLOCK_ROUTINE)

end subroutine tracer_advect_init

!> Close the tracer advection module
subroutine tracer_advect_end(CS)
  type(tracer_advect_CS), pointer :: CS  !< module control structure

  if (associated(CS)) deallocate(CS)

end subroutine tracer_advect_end


!> \namespace mom_tracer_advect
!!
!!    This program contains the subroutines that advect tracers
!!  horizontally (i.e. along layers).
!!
!! \section section_mom_advect_intro
!!
!!  * advect_tracer advects tracer concentrations using a combination
!!  of the modified flux advection scheme from Easter (Mon. Wea. Rev.,
!!  1993) with tracer distributions given by the monotonic modified
!!  van Leer scheme proposed by Lin et al. (Mon. Wea. Rev., 1994).
!!  This scheme conserves the total amount of tracer while avoiding
!!  spurious maxima and minima of the tracer concentration.  If a
!!  higher order accuracy scheme is needed, suggest monotonic
!!  piecewise parabolic method, as described in Carpenter et al.
!!  (MWR, 1990).
!!
!!  * advect_tracer has 4 arguments, described below. This
!!  subroutine determines the volume of a layer in a grid cell at the
!!  previous instance when the tracer concentration was changed, so
!!  it is essential that the volume fluxes should be correct.  It is
!!  also important that the tracer advection occurs before each
!!  calculation of the diabatic forcing.

end module MOM_tracer_advect<|MERGE_RESOLUTION|>--- conflicted
+++ resolved
@@ -354,13 +354,11 @@
   real, dimension(SZI_(G),ntr) :: &
     slope_x             ! The concentration slope per grid point [conc].
   real, dimension(SZIB_(G),ntr) :: &
-<<<<<<< HEAD
     flux_x              ! The tracer flux across a boundary [H m2 conc ~> m3 conc or kg conc].
   real, dimension(SZI_(G),ntr) :: &
     T_tmp               ! The copy of the tracer concentration at constant i,k [H m2 conc ~> m3 conc or kg conc].
-=======
     flux_x              ! The tracer flux across a boundary [H L2 conc ~> m3 conc or kg conc].
->>>>>>> a5ef30b3
+
   real :: maxslope      ! The maximum concentration slope per grid point
                         ! consistent with monotonicity [conc].
   real :: hup, hlos     ! hup is the upwind volume, hlos is the
@@ -629,8 +627,6 @@
         enddo
        endif
 
-<<<<<<< HEAD
-=======
       if (OBC%open_u_BCs_exist_globally) then
         do n=1,OBC%number_of_segments
           segment=>OBC%segment(n)
@@ -671,7 +667,6 @@
           endif
         enddo
       endif
->>>>>>> a5ef30b3
     endif ; endif
 
     ! Calculate new tracer concentration in each cell after accounting
@@ -758,14 +753,9 @@
   real, dimension(SZI_(G),ntr,SZJ_(G)) :: &
     slope_y                     ! The concentration slope per grid point [conc].
   real, dimension(SZI_(G),ntr,SZJB_(G)) :: &
-<<<<<<< HEAD
        flux_y                      ! The tracer flux across a boundary [H m2 conc ~> m3 conc or kg conc].
   real, dimension(SZI_(G),ntr,SZJB_(G)) :: &
     T_tmp               ! The copy of the tracer concentration at constant i,k [H m2 conc ~> m3 conc or kg conc].
-
-=======
-    flux_y                      ! The tracer flux across a boundary [H L2 conc ~> m3 conc or kg conc].
->>>>>>> a5ef30b3
   real :: maxslope              ! The maximum concentration slope per grid point
                                 ! consistent with monotonicity [conc].
   real :: vhh(SZI_(G),SZJB_(G)) ! The meridional flux that occurs during the
@@ -1044,9 +1034,6 @@
           endif
         enddo
       endif
-<<<<<<< HEAD
-=======
-
 
       if (OBC%open_v_BCs_exist_globally) then
         do n=1,OBC%number_of_segments
@@ -1086,7 +1073,6 @@
           endif
         enddo
       endif
->>>>>>> a5ef30b3
     endif; endif
 
   else ! not domore_v.
