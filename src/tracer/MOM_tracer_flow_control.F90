!> Orchestrates the registration and calling of tracer packages
module MOM_tracer_flow_control

! This file is part of MOM6. See LICENSE.md for the license.

use MOM_coms,          only : EFP_type, assignment(=), EFP_to_real, real_to_EFP, EFP_sum_across_PEs
use MOM_diag_mediator, only : time_type, diag_ctrl
use MOM_error_handler, only : MOM_error, FATAL, WARNING
<<<<<<< HEAD
use MOM_file_parser,   only : get_param, log_version, param_file_type, close_param_file
use MOM_forcing_type,  only : forcing, optics_type
use MOM_get_input,     only : Get_MOM_input
use MOM_grid,          only : ocean_grid_type
use MOM_hor_index,     only : hor_index_type
=======
use MOM_file_parser, only : get_param, log_version, param_file_type, close_param_file
use MOM_forcing_type, only : forcing, optics_type
use MOM_get_input, only : Get_MOM_input
use MOM_grid, only : ocean_grid_type
use MOM_hor_index, only : hor_index_type
use MOM_CVMix_KPP, only : KPP_CS
>>>>>>> b1eda273
use MOM_open_boundary, only : ocean_OBC_type
use MOM_restart,       only : MOM_restart_CS
use MOM_sponge,        only : sponge_CS
use MOM_ALE_sponge,    only : ALE_sponge_CS
use MOM_tracer_registry, only : tracer_registry_type
use MOM_unit_scaling,  only : unit_scale_type
use MOM_variables,     only : surface, thermo_var_ptrs
use MOM_verticalGrid,  only : verticalGrid_type
#include <MOM_memory.h>

! Add references to other user-provide tracer modules here.
use USER_tracer_example, only : tracer_column_physics, USER_initialize_tracer, USER_tracer_stock
use USER_tracer_example, only : USER_register_tracer_example, USER_tracer_surface_state
use USER_tracer_example, only : USER_tracer_example_end, USER_tracer_example_CS
use DOME_tracer, only : register_DOME_tracer, initialize_DOME_tracer
use DOME_tracer, only : DOME_tracer_column_physics, DOME_tracer_surface_state
use DOME_tracer, only : DOME_tracer_end, DOME_tracer_CS
use ISOMIP_tracer, only : register_ISOMIP_tracer, initialize_ISOMIP_tracer
use ISOMIP_tracer, only : ISOMIP_tracer_column_physics, ISOMIP_tracer_surface_state
use ISOMIP_tracer, only : ISOMIP_tracer_end, ISOMIP_tracer_CS
use RGC_tracer, only : register_RGC_tracer, initialize_RGC_tracer
use RGC_tracer, only : RGC_tracer_column_physics
use RGC_tracer, only : RGC_tracer_end, RGC_tracer_CS
use ideal_age_example, only : register_ideal_age_tracer, initialize_ideal_age_tracer
use ideal_age_example, only : ideal_age_tracer_column_physics, ideal_age_tracer_surface_state
use ideal_age_example, only : ideal_age_stock, ideal_age_example_end, ideal_age_tracer_CS
use regional_dyes, only : register_dye_tracer, initialize_dye_tracer
use regional_dyes, only : dye_tracer_column_physics, dye_tracer_surface_state
use regional_dyes, only : dye_stock, regional_dyes_end, dye_tracer_CS
use MOM_OCMIP2_CFC, only : register_OCMIP2_CFC, initialize_OCMIP2_CFC, flux_init_OCMIP2_CFC
use MOM_OCMIP2_CFC, only : OCMIP2_CFC_column_physics, OCMIP2_CFC_surface_state
use MOM_OCMIP2_CFC, only : OCMIP2_CFC_stock, OCMIP2_CFC_end, OCMIP2_CFC_CS
use MOM_CFC_cap, only : register_CFC_cap, initialize_CFC_cap
use MOM_CFC_cap, only : CFC_cap_column_physics, CFC_cap_surface_state
use MOM_CFC_cap, only : CFC_cap_stock, CFC_cap_end, CFC_cap_CS
use oil_tracer, only : register_oil_tracer, initialize_oil_tracer
use oil_tracer, only : oil_tracer_column_physics, oil_tracer_surface_state
use oil_tracer, only : oil_stock, oil_tracer_end, oil_tracer_CS
use advection_test_tracer, only : register_advection_test_tracer, initialize_advection_test_tracer
use advection_test_tracer, only : advection_test_tracer_column_physics, advection_test_tracer_surface_state
use advection_test_tracer, only : advection_test_stock, advection_test_tracer_end, advection_test_tracer_CS
use dyed_obc_tracer, only : register_dyed_obc_tracer, initialize_dyed_obc_tracer
use dyed_obc_tracer, only : dyed_obc_tracer_column_physics
use dyed_obc_tracer, only : dyed_obc_tracer_end, dyed_obc_tracer_CS
use MOM_generic_tracer, only : register_MOM_generic_tracer, initialize_MOM_generic_tracer
use MOM_generic_tracer, only : MOM_generic_tracer_column_physics, MOM_generic_tracer_surface_state
use MOM_generic_tracer, only : end_MOM_generic_tracer, MOM_generic_tracer_get, MOM_generic_flux_init
use MOM_generic_tracer, only : MOM_generic_tracer_stock, MOM_generic_tracer_min_max, MOM_generic_tracer_CS
use pseudo_salt_tracer, only : register_pseudo_salt_tracer, initialize_pseudo_salt_tracer
use pseudo_salt_tracer, only : pseudo_salt_tracer_column_physics, pseudo_salt_tracer_surface_state
use pseudo_salt_tracer, only : pseudo_salt_stock, pseudo_salt_tracer_end, pseudo_salt_tracer_CS
use boundary_impulse_tracer, only : register_boundary_impulse_tracer, initialize_boundary_impulse_tracer
use boundary_impulse_tracer, only : boundary_impulse_tracer_column_physics, boundary_impulse_tracer_surface_state
use boundary_impulse_tracer, only : boundary_impulse_stock, boundary_impulse_tracer_end
use boundary_impulse_tracer, only : boundary_impulse_tracer_CS
use nw2_tracers, only : nw2_tracers_CS, register_nw2_tracers, nw2_tracer_column_physics
use nw2_tracers, only : initialize_nw2_tracers, nw2_tracers_end

implicit none ; private

public call_tracer_register, tracer_flow_control_init, call_tracer_set_forcing
public call_tracer_column_fns, call_tracer_surface_state, call_tracer_stocks
public call_tracer_flux_init, get_chl_from_model, tracer_flow_control_end

!> The control structure for orchestrating the calling of tracer packages
type, public :: tracer_flow_control_CS ; private
  logical :: use_USER_tracer_example = .false.     !< If true, use the USER_tracer_example package
  logical :: use_DOME_tracer = .false.             !< If true, use the DOME_tracer package
  logical :: use_ISOMIP_tracer = .false.           !< If true, use the ISOMPE_tracer package
  logical :: use_RGC_tracer =.false.               !< If true, use the RGC_tracer package
  logical :: use_ideal_age = .false.               !< If true, use the ideal age tracer package
  logical :: use_regional_dyes = .false.           !< If true, use the regional dyes tracer package
  logical :: use_oil = .false.                     !< If true, use the oil tracer package
  logical :: use_advection_test_tracer = .false.   !< If true, use the advection_test_tracer package
  logical :: use_OCMIP2_CFC = .false.              !< If true, use the OCMIP2_CFC tracer package
  logical :: use_CFC_cap = .false.                 !< If true, use the CFC_cap tracer package
  logical :: use_MOM_generic_tracer = .false.      !< If true, use the MOM_generic_tracer packages
  logical :: use_pseudo_salt_tracer = .false.      !< If true, use the psuedo_salt tracer  package
  logical :: use_boundary_impulse_tracer = .false. !< If true, use the boundary impulse tracer package
  logical :: use_dyed_obc_tracer = .false.         !< If true, use the dyed OBC tracer package
  logical :: use_nw2_tracers = .false.             !< If true, use the NW2 tracer package
  !>@{ Pointers to the control strucures for the tracer packages
  type(USER_tracer_example_CS), pointer :: USER_tracer_example_CSp => NULL()
  type(DOME_tracer_CS), pointer :: DOME_tracer_CSp => NULL()
  type(ISOMIP_tracer_CS), pointer :: ISOMIP_tracer_CSp => NULL()
  type(RGC_tracer_CS), pointer :: RGC_tracer_CSp => NULL()
  type(ideal_age_tracer_CS), pointer :: ideal_age_tracer_CSp => NULL()
  type(dye_tracer_CS), pointer :: dye_tracer_CSp => NULL()
  type(oil_tracer_CS), pointer :: oil_tracer_CSp => NULL()
  type(advection_test_tracer_CS), pointer :: advection_test_tracer_CSp => NULL()
  type(OCMIP2_CFC_CS), pointer :: OCMIP2_CFC_CSp => NULL()
  type(CFC_cap_CS),    pointer :: CFC_cap_CSp => NULL()
  type(MOM_generic_tracer_CS), pointer :: MOM_generic_tracer_CSp => NULL()
  type(pseudo_salt_tracer_CS), pointer :: pseudo_salt_tracer_CSp => NULL()
  type(boundary_impulse_tracer_CS), pointer :: boundary_impulse_tracer_CSp => NULL()
  type(dyed_obc_tracer_CS), pointer :: dyed_obc_tracer_CSp => NULL()
  type(nw2_tracers_CS), pointer :: nw2_tracers_CSp => NULL()
  !>@}
end type tracer_flow_control_CS

contains

!> This subroutine carries out a series of calls to initialize the air-sea
!! tracer fluxes, but it does not record the generated indicies, and it may
!! be called _before_ the ocean model has been initialized and may be called
!! on non-ocean PEs.  It is not necessary to call this routine for ocean-only
!! runs, because the same calls are made again inside of the routines called by
!! call_tracer_register
subroutine call_tracer_flux_init(verbosity)
  integer, optional, intent(in) :: verbosity !< A 0-9 integer indicating a level of verbosity.

  type(param_file_type) :: param_file ! A structure to parse for run-time parameters
  character(len=40)  :: mdl = "call_tracer_flux_init"  ! This module's name.
  logical :: use_OCMIP_CFCs, use_MOM_generic_tracer

  ! Determine which tracer routines with tracer fluxes are to be called.  Note
  ! that not every tracer package is required to have a flux_init call.
  call get_MOM_Input(param_file, check_params=.false.)

  call get_param(param_file, mdl, "USE_OCMIP2_CFC", use_OCMIP_CFCs, &
                 default=.false., do_not_log=.true.)
  call get_param(param_file, mdl, "USE_generic_tracer", use_MOM_generic_tracer,&
                 default=.false., do_not_log=.true.)
  call close_param_file(param_file, quiet_close=.true.)

  if (use_OCMIP_CFCs) call flux_init_OCMIP2_CFC(verbosity=verbosity)
  if (use_MOM_generic_tracer) then
    call MOM_generic_flux_init(verbosity=verbosity)
  endif

end subroutine call_tracer_flux_init

! The following 5 subroutines and associated definitions provide the machinery to register and call
! the subroutines that initialize tracers and apply vertical column processes to tracers.

!> This subroutine determines which tracer packages are to be used and does the calls to
!! register their tracers to be advected, diffused, and read from restarts.
subroutine call_tracer_register(HI, GV, US, param_file, CS, tr_Reg, restart_CS)
  type(hor_index_type),         intent(in) :: HI         !< A horizontal index type structure.
  type(verticalGrid_type),      intent(in) :: GV         !< The ocean's vertical grid structure.
  type(unit_scale_type),        intent(in) :: US         !< A dimensional unit scaling type
  type(param_file_type),        intent(in) :: param_file !< A structure to parse for run-time
                                                         !! parameters.
  type(tracer_flow_control_CS), pointer    :: CS         !< A pointer that is set to point to the
                                                         !! control structure for this module.
  type(tracer_registry_type),   pointer    :: tr_Reg     !< A pointer that is set to point to the
                                                         !! control structure for the tracer
                                                         !! advection and diffusion module.
  type(MOM_restart_CS), intent(inout) :: restart_CS !< A pointer to the restart control
                                                         !! structure.


  ! This include declares and sets the variable "version".
# include "version_variable.h"
  character(len=40)  :: mdl = "MOM_tracer_flow_control" ! This module's name.

  if (associated(CS)) then
    call MOM_error(WARNING, "call_tracer_register called with an associated "// &
                            "control structure.")
    return
  else ; allocate(CS) ; endif

  ! Read all relevant parameters and write them to the model log.
  call log_version(param_file, mdl, version, "")
  call get_param(param_file, mdl, "USE_USER_TRACER_EXAMPLE", &
                                CS%use_USER_tracer_example, &
                 "If true, use the USER_tracer_example tracer package.", &
                 default=.false.)
  call get_param(param_file, mdl, "USE_DOME_TRACER", CS%use_DOME_tracer, &
                 "If true, use the DOME_tracer tracer package.", &
                 default=.false.)
  call get_param(param_file, mdl, "USE_ISOMIP_TRACER", CS%use_ISOMIP_tracer, &
                 "If true, use the ISOMIP_tracer tracer package.", &
                 default=.false.)
  call get_param(param_file, mdl, "USE_RGC_TRACER", CS%use_RGC_tracer, &
                 "If true, use the RGC_tracer tracer package.", &
                 default=.false.)
  call get_param(param_file, mdl, "USE_IDEAL_AGE_TRACER", CS%use_ideal_age, &
                 "If true, use the ideal_age_example tracer package.", &
                 default=.false.)
  call get_param(param_file, mdl, "USE_REGIONAL_DYES", CS%use_regional_dyes, &
                 "If true, use the regional_dyes tracer package.", &
                 default=.false.)
  call get_param(param_file, mdl, "USE_OIL_TRACER", CS%use_oil, &
                 "If true, use the oil_tracer tracer package.", &
                 default=.false.)
  call get_param(param_file, mdl, "USE_ADVECTION_TEST_TRACER", CS%use_advection_test_tracer, &
                 "If true, use the advection_test_tracer tracer package.", &
                 default=.false.)
  call get_param(param_file, mdl, "USE_OCMIP2_CFC", CS%use_OCMIP2_CFC, &
                 "If true, use the MOM_OCMIP2_CFC tracer package.", &
                 default=.false.)
  call get_param(param_file, mdl, "USE_CFC_CAP", CS%use_CFC_cap, &
                 "If true, use the MOM_CFC_cap tracer package.", &
                 default=.false.)
  call get_param(param_file, mdl, "USE_generic_tracer", CS%use_MOM_generic_tracer, &
                 "If true and _USE_GENERIC_TRACER is defined as a "//&
                 "preprocessor macro, use the MOM_generic_tracer packages.", &
                 default=.false.)
  call get_param(param_file, mdl, "USE_PSEUDO_SALT_TRACER", CS%use_pseudo_salt_tracer, &
                 "If true, use the pseudo salt tracer, typically run as a diagnostic.", &
                 default=.false.)
  call get_param(param_file, mdl, "USE_BOUNDARY_IMPULSE_TRACER", CS%use_boundary_impulse_tracer, &
                 "If true, use the boundary impulse tracer.", &
                 default=.false.)
  call get_param(param_file, mdl, "USE_DYED_OBC_TRACER", CS%use_dyed_obc_tracer, &
                 "If true, use the dyed_obc_tracer tracer package.", &
                 default=.false.)
  call get_param(param_file, mdl, "USE_NW2_TRACERS", CS%use_nw2_tracers, &
                 "If true, use the NeverWorld2 tracers.", &
                 default=.false.)

!    Add other user-provided calls to register tracers for restarting here. Each
!  tracer package registration call returns a logical false if it cannot be run
!  for some reason.  This then overrides the run-time selection from above.
  if (CS%use_USER_tracer_example) CS%use_USER_tracer_example = &
    USER_register_tracer_example(HI, GV, param_file, CS%USER_tracer_example_CSp, &
                                 tr_Reg, restart_CS)
  if (CS%use_DOME_tracer) CS%use_DOME_tracer = &
    register_DOME_tracer(HI, GV, param_file, CS%DOME_tracer_CSp, &
                         tr_Reg, restart_CS)
  if (CS%use_ISOMIP_tracer) CS%use_ISOMIP_tracer = &
    register_ISOMIP_tracer(HI, GV, param_file, CS%ISOMIP_tracer_CSp, &
                           tr_Reg, restart_CS)
  if (CS%use_RGC_tracer) CS%use_RGC_tracer = &
    register_RGC_tracer(HI, GV, param_file, CS%RGC_tracer_CSp, &
                           tr_Reg, restart_CS)
  if (CS%use_ideal_age) CS%use_ideal_age = &
    register_ideal_age_tracer(HI, GV, param_file,  CS%ideal_age_tracer_CSp, &
                              tr_Reg, restart_CS)
  if (CS%use_regional_dyes) CS%use_regional_dyes = &
    register_dye_tracer(HI, GV, US, param_file,  CS%dye_tracer_CSp, &
                        tr_Reg, restart_CS)
  if (CS%use_oil) CS%use_oil = &
    register_oil_tracer(HI, GV, US, param_file,  CS%oil_tracer_CSp, &
                        tr_Reg, restart_CS)
  if (CS%use_advection_test_tracer) CS%use_advection_test_tracer = &
    register_advection_test_tracer(HI, GV, param_file, CS%advection_test_tracer_CSp, &
                                   tr_Reg, restart_CS)
  if (CS%use_OCMIP2_CFC) CS%use_OCMIP2_CFC = &
    register_OCMIP2_CFC(HI, GV, param_file,  CS%OCMIP2_CFC_CSp, &
                        tr_Reg, restart_CS)
  if (CS%use_CFC_cap) CS%use_CFC_cap = &
    register_CFC_cap(HI, GV, param_file,  CS%CFC_cap_CSp, &
                        tr_Reg, restart_CS)
  if (CS%use_MOM_generic_tracer) CS%use_MOM_generic_tracer = &
    register_MOM_generic_tracer(HI, GV, param_file,  CS%MOM_generic_tracer_CSp, &
                                tr_Reg, restart_CS)
  if (CS%use_pseudo_salt_tracer) CS%use_pseudo_salt_tracer = &
    register_pseudo_salt_tracer(HI, GV, param_file,  CS%pseudo_salt_tracer_CSp, &
                                tr_Reg, restart_CS)
  if (CS%use_boundary_impulse_tracer) CS%use_boundary_impulse_tracer = &
    register_boundary_impulse_tracer(HI, GV, US, param_file,  CS%boundary_impulse_tracer_CSp, &
                                     tr_Reg, restart_CS)
  if (CS%use_dyed_obc_tracer) CS%use_dyed_obc_tracer = &
    register_dyed_obc_tracer(HI, GV, param_file, CS%dyed_obc_tracer_CSp, &
                             tr_Reg, restart_CS)
  if (CS%use_nw2_tracers) CS%use_nw2_tracers = &
    register_nw2_tracers(HI, GV, US, param_file,  CS%nw2_tracers_CSp, tr_Reg, restart_CS)

end subroutine call_tracer_register

!> This subroutine calls all registered tracer initialization
!! subroutines.
subroutine tracer_flow_control_init(restart, day, G, GV, US, h, param_file, diag, OBC, &
                                    CS, sponge_CSp, ALE_sponge_CSp, tv)
  logical,                               intent(in)    :: restart !< 1 if the fields have already
                                                                  !! been read from a restart file.
  type(time_type), target,               intent(in)    :: day     !< Time of the start of the run.
  type(ocean_grid_type),                 intent(inout) :: G       !< The ocean's grid structure.
  type(verticalGrid_type),               intent(in)    :: GV      !< The ocean's vertical grid
                                                                  !! structure.
  type(unit_scale_type),                 intent(in)    :: US      !< A dimensional unit scaling type
  real, dimension(SZI_(G),SZJ_(G),SZK_(GV)), &
                                         intent(in)    :: h       !< Layer thicknesses [H ~> m or kg m-2]
  type(param_file_type),                 intent(in)    :: param_file !< A structure to parse for
                                                                  !! run-time parameters
  type(diag_ctrl), target,               intent(in)    :: diag    !< A structure that is used to
                                                                  !! regulate diagnostic output.
  type(ocean_OBC_type),                  pointer       :: OBC     !< This open boundary condition
                                                                  !! type specifies whether, where,
                                                                  !! and what open boundary
                                                                  !! conditions are used.
  type(tracer_flow_control_CS),          pointer       :: CS      !< The control structure returned
                                                                  !! by a previous call to
                                                                  !! call_tracer_register.
  type(sponge_CS),                       pointer       :: sponge_CSp     !< A pointer to the control
                                               !! structure for the sponges, if they are in use.
                                               !! Otherwise this may be unassociated.
  type(ALE_sponge_CS),                   pointer       :: ALE_sponge_CSp !< A pointer to the control
                                               !! structure for the ALE sponges, if they are in use.
                                               !! Otherwise this may be unassociated.
  type(thermo_var_ptrs),                 intent(in)    :: tv      !< A structure pointing to various
                                                                  !! thermodynamic variables

  if (.not. associated(CS)) call MOM_error(FATAL, "tracer_flow_control_init: "// &
         "Module must be initialized via call_tracer_register before it is used.")

!  Add other user-provided calls here.
  if (CS%use_USER_tracer_example) &
    call USER_initialize_tracer(restart, day, G, GV, US, h, diag, OBC, CS%USER_tracer_example_CSp, &
                                sponge_CSp)
  if (CS%use_DOME_tracer) &
    call initialize_DOME_tracer(restart, day, G, GV, US, h, diag, OBC, CS%DOME_tracer_CSp, &
                                sponge_CSp, param_file)
  if (CS%use_ISOMIP_tracer) &
    call initialize_ISOMIP_tracer(restart, day, G, GV, h, diag, OBC, CS%ISOMIP_tracer_CSp, &
                                ALE_sponge_CSp)
  if (CS%use_RGC_tracer) &
    call initialize_RGC_tracer(restart, day, G, GV, h, diag, OBC, &
                  CS%RGC_tracer_CSp, sponge_CSp, ALE_sponge_CSp)
  if (CS%use_ideal_age) &
    call initialize_ideal_age_tracer(restart, day, G, GV, US, h, diag, OBC, CS%ideal_age_tracer_CSp, &
                                     sponge_CSp)
  if (CS%use_regional_dyes) &
    call initialize_dye_tracer(restart, day, G, GV, h, diag, OBC, CS%dye_tracer_CSp, &
                                     sponge_CSp)
  if (CS%use_oil) &
    call initialize_oil_tracer(restart, day, G, GV, US, h, diag, OBC, CS%oil_tracer_CSp, &
                                     sponge_CSp)
  if (CS%use_advection_test_tracer) &
    call initialize_advection_test_tracer(restart, day, G, GV, h, diag, OBC, CS%advection_test_tracer_CSp, &
                                sponge_CSp)
  if (CS%use_OCMIP2_CFC) &
    call initialize_OCMIP2_CFC(restart, day, G, GV, US, h, diag, OBC, CS%OCMIP2_CFC_CSp, &
                                sponge_CSp)
  if (CS%use_CFC_cap) &
    call initialize_CFC_cap(restart, day, G, GV, US, h, diag, OBC, CS%CFC_cap_CSp)

  if (CS%use_MOM_generic_tracer) &
    call initialize_MOM_generic_tracer(restart, day, G, GV, US, h, param_file, diag, OBC, &
        CS%MOM_generic_tracer_CSp, sponge_CSp, ALE_sponge_CSp)
  if (CS%use_pseudo_salt_tracer) &
    call initialize_pseudo_salt_tracer(restart, day, G, GV, h, diag, OBC, CS%pseudo_salt_tracer_CSp, &
                                sponge_CSp, tv)
  if (CS%use_boundary_impulse_tracer) &
    call initialize_boundary_impulse_tracer(restart, day, G, GV, US, h, diag, OBC, CS%boundary_impulse_tracer_CSp, &
                                sponge_CSp, tv)
  if (CS%use_dyed_obc_tracer) &
    call initialize_dyed_obc_tracer(restart, day, G, GV, h, diag, OBC, CS%dyed_obc_tracer_CSp)
  if (CS%use_nw2_tracers) &
    call initialize_nw2_tracers(restart, day, G, GV, US, h, tv, diag, CS%nw2_tracers_CSp)

end subroutine tracer_flow_control_init

!> This subroutine extracts the chlorophyll concentrations from the model state, if possible
subroutine get_chl_from_model(Chl_array, G, GV, CS)
  type(ocean_grid_type),        intent(in)  :: G         !< The ocean's grid structure.
  type(verticalGrid_type),      intent(in)  :: GV        !< The ocean's vertical grid structure.
  real, dimension(SZI_(G),SZJ_(G),SZK_(GV)), &
                                intent(out) :: Chl_array !< The array in which to store the model's
                                                         !! Chlorophyll-A concentrations in mg m-3.
  type(tracer_flow_control_CS), pointer     :: CS        !< The control structure returned by a
                                                         !! previous call to call_tracer_register.

  if (CS%use_MOM_generic_tracer) then
    call MOM_generic_tracer_get('chl', 'field', Chl_array, CS%MOM_generic_tracer_CSp)
  else
    call MOM_error(FATAL, "get_chl_from_model was called in a configuration "// &
             "that is unable to provide a sensible model-based value.\n"// &
             "CS%use_MOM_generic_tracer is false and no other viable options are on.")
  endif

end subroutine get_chl_from_model

!> This subroutine calls the individual tracer modules' subroutines to
!! specify or read quantities related to their surface forcing.
subroutine call_tracer_set_forcing(sfc_state, fluxes, day_start, day_interval, G, CS)

  type(surface),                intent(inout) :: sfc_state !< A structure containing fields that
                                                           !! describe the surface state of the
                                                           !! ocean.
  type(forcing),                intent(inout) :: fluxes    !< A structure containing pointers to any
                                                           !! possible forcing fields. Unused fields
                                                           !! have NULL ptrs.
  type(time_type),              intent(in)    :: day_start !< Start time of the fluxes.
  type(time_type),              intent(in)    :: day_interval !< Length of time over which these
                                                           !! fluxes will be applied.
  type(ocean_grid_type),        intent(in)    :: G         !< The ocean's grid structure.
  type(tracer_flow_control_CS), pointer       :: CS        !< The control structure returned by a
                                                           !! previous call to call_tracer_register.

  if (.not. associated(CS)) call MOM_error(FATAL, "call_tracer_set_forcing"// &
         "Module must be initialized via call_tracer_register before it is used.")
!  if (CS%use_ideal_age) &
!    call ideal_age_tracer_set_forcing(sfc_state, fluxes, day_start, day_interval, &
!                                      G, CS%ideal_age_tracer_CSp)

end subroutine call_tracer_set_forcing

!> This subroutine calls all registered tracer column physics subroutines.
subroutine call_tracer_column_fns(h_old, h_new, ea, eb, fluxes, Hml, dt, G, GV, US, tv, optics, CS, &
                                  debug, KPP_CSp, nonLocalTrans, evap_CFL_limit, minimum_forcing_depth)
  type(ocean_grid_type),                 intent(in) :: G      !< The ocean's grid structure.
  type(verticalGrid_type),               intent(in) :: GV     !< The ocean's vertical grid structure.
  real, dimension(SZI_(G),SZJ_(G),SZK_(GV)), intent(in) :: h_old !< Layer thickness before entrainment
                                                              !! [H ~> m or kg m-2].
  real, dimension(SZI_(G),SZJ_(G),SZK_(GV)), intent(in) :: h_new !< Layer thickness after entrainment
                                                              !! [H ~> m or kg m-2].
  real, dimension(SZI_(G),SZJ_(G),SZK_(GV)), intent(in) :: ea !< an array to which the amount of
                                          !! fluid entrained from the layer above during this call
                                          !! will be added [H ~> m or kg m-2].
  real, dimension(SZI_(G),SZJ_(G),SZK_(GV)), intent(in) :: eb !< an array to which the amount of
                                          !! fluid entrained from the layer below during this call
                                          !! will be added [H ~> m or kg m-2].
  type(forcing),                         intent(in) :: fluxes !< A structure containing pointers to
                                                              !! any possible forcing fields.
                                                              !! Unused fields have NULL ptrs.
  real, dimension(SZI_(G),SZJ_(G)),      intent(in) :: Hml    !< Mixed layer depth [Z ~> m]
  real,                                  intent(in) :: dt     !< The amount of time covered by this
                                                              !! call [T ~> s]
  type(unit_scale_type),                 intent(in) :: US     !< A dimensional unit scaling type
  type(thermo_var_ptrs),                 intent(in) :: tv     !< A structure pointing to various
                                                              !! thermodynamic variables.
  type(optics_type),                     pointer    :: optics !< The structure containing optical
                                                              !! properties.
  type(tracer_flow_control_CS),          pointer    :: CS     !< The control structure returned by
                                                              !! a previous call to
                                                              !! call_tracer_register.
  logical,                               intent(in) :: debug  !< If true calculate checksums
  type(KPP_CS),                optional, pointer    :: KPP_CSp  !< KPP control structure
  real,                        optional, intent(in) :: nonLocalTrans(:,:,:) !< Non-local transport [nondim]
  real,                        optional, intent(in) :: evap_CFL_limit !< Limit on the fraction of
                                                              !! the water that can be fluxed out
                                                              !! of the top layer in a timestep [nondim]
  real,                        optional, intent(in) :: minimum_forcing_depth !< The smallest depth over
                                                              !! which fluxes can be applied [H ~> m or kg m-2]

  if (.not. associated(CS)) call MOM_error(FATAL, "call_tracer_column_fns: "// &
         "Module must be initialized via call_tracer_register before it is used.")

  ! Use the applyTracerBoundaryFluxesInOut to handle surface fluxes
  if (present(evap_CFL_limit) .and. present(minimum_forcing_depth)) then
    ! Add calls to tracer column functions here.
    if (CS%use_USER_tracer_example) &
      call tracer_column_physics(h_old, h_new, ea, eb, fluxes, dt, &
                                 G, GV, US, CS%USER_tracer_example_CSp)
    if (CS%use_DOME_tracer) &
      call DOME_tracer_column_physics(h_old, h_new, ea, eb, fluxes, dt, &
                                      G, GV, US, CS%DOME_tracer_CSp, &
                                      evap_CFL_limit=evap_CFL_limit, &
                                      minimum_forcing_depth=minimum_forcing_depth)
    if (CS%use_ISOMIP_tracer) &
      call ISOMIP_tracer_column_physics(h_old, h_new, ea, eb, fluxes, dt, &
                                        G, GV, US, CS%ISOMIP_tracer_CSp, &
                                        evap_CFL_limit=evap_CFL_limit, &
                                        minimum_forcing_depth=minimum_forcing_depth)
    if (CS%use_RGC_tracer) &
      call RGC_tracer_column_physics(h_old, h_new, ea, eb, fluxes, dt, &
                                        G, GV, US, CS%RGC_tracer_CSp, &
                                        evap_CFL_limit=evap_CFL_limit, &
                                        minimum_forcing_depth=minimum_forcing_depth)
    if (CS%use_ideal_age) &
      call ideal_age_tracer_column_physics(h_old, h_new, ea, eb, fluxes, dt, &
                                           G, GV, US, CS%ideal_age_tracer_CSp, &
                                           evap_CFL_limit=evap_CFL_limit, &
                                           minimum_forcing_depth=minimum_forcing_depth)
    if (CS%use_regional_dyes) &
      call dye_tracer_column_physics(h_old, h_new, ea, eb, fluxes, dt, &
                                     G, GV, US, CS%dye_tracer_CSp, &
                                     evap_CFL_limit=evap_CFL_limit, &
                                     minimum_forcing_depth=minimum_forcing_depth)
    if (CS%use_oil) &
      call oil_tracer_column_physics(h_old, h_new, ea, eb, fluxes, dt, &
                                     G, GV, US, CS%oil_tracer_CSp, tv, &
                                     evap_CFL_limit=evap_CFL_limit, &
                                     minimum_forcing_depth=minimum_forcing_depth)

    if (CS%use_advection_test_tracer) &
      call advection_test_tracer_column_physics(h_old, h_new, ea, eb, fluxes, dt, &
                                                G, GV, US, CS%advection_test_tracer_CSp, &
                                                evap_CFL_limit=evap_CFL_limit, &
                                                minimum_forcing_depth=minimum_forcing_depth)
    if (CS%use_OCMIP2_CFC) &
      call OCMIP2_CFC_column_physics(h_old, h_new, ea, eb, fluxes, dt, &
                                     G, GV, US, CS%OCMIP2_CFC_CSp, &
                                     evap_CFL_limit=evap_CFL_limit, &
                                     minimum_forcing_depth=minimum_forcing_depth)
    if (CS%use_CFC_cap) &
      call CFC_cap_column_physics(h_old, h_new, ea, eb, fluxes, dt, &
                                     G, GV, US, CS%CFC_cap_CSp, &
                                     KPP_CSp=KPP_CSp, &
                                     nonLocalTrans=nonLocalTrans, &
                                     evap_CFL_limit=evap_CFL_limit, &
                                     minimum_forcing_depth=minimum_forcing_depth)
    if (CS%use_MOM_generic_tracer) then
      if (US%QRZ_T_to_W_m2 /= 1.0) call MOM_error(FATAL, "MOM_generic_tracer_column_physics "//&
            "has not been written to permit dimensionsal rescaling.  Set all 4 of the "//&
            "[QRZT]_RESCALE_POWER parameters to 0.")
      call MOM_generic_tracer_column_physics(h_old, h_new, ea, eb, fluxes, Hml, dt, &
                                             G, GV, US, CS%MOM_generic_tracer_CSp, tv, optics, &
                                             evap_CFL_limit=evap_CFL_limit, &
                                             minimum_forcing_depth=minimum_forcing_depth)
    endif
    if (CS%use_pseudo_salt_tracer) &
      call pseudo_salt_tracer_column_physics(h_old, h_new, ea, eb, fluxes, dt, &
                                     G, GV, US, CS%pseudo_salt_tracer_CSp, tv, &
                                     debug, &
                                     KPP_CSp=KPP_CSp, &
                                     nonLocalTrans=nonLocalTrans, &
                                     evap_CFL_limit=evap_CFL_limit, &
                                     minimum_forcing_depth=minimum_forcing_depth)
    if (CS%use_boundary_impulse_tracer) &
      call boundary_impulse_tracer_column_physics(h_old, h_new, ea, eb, fluxes, dt, &
                                     G, GV, US, CS%boundary_impulse_tracer_CSp, tv, debug, &
                                     evap_CFL_limit=evap_CFL_limit, &
                                     minimum_forcing_depth=minimum_forcing_depth)
    if (CS%use_dyed_obc_tracer) &
      call dyed_obc_tracer_column_physics(h_old, h_new, ea, eb, fluxes, dt, &
                                      G, GV, US, CS%dyed_obc_tracer_CSp, &
                                      evap_CFL_limit=evap_CFL_limit, &
                                      minimum_forcing_depth=minimum_forcing_depth)
    if (CS%use_nw2_tracers) &
      call nw2_tracer_column_physics(h_old, h_new, ea, eb, fluxes, dt, &
                                     G, GV, US, tv, CS%nw2_tracers_CSp, &
                                     evap_CFL_limit=evap_CFL_limit, &
                                     minimum_forcing_depth=minimum_forcing_depth)
  else ! Apply tracer surface fluxes using ea on the first layer
    if (CS%use_USER_tracer_example) &
      call tracer_column_physics(h_old, h_new, ea, eb, fluxes, dt, &
                                 G, GV, US, CS%USER_tracer_example_CSp)
    if (CS%use_DOME_tracer) &
      call DOME_tracer_column_physics(h_old, h_new, ea, eb, fluxes, dt, &
                                      G, GV, US, CS%DOME_tracer_CSp)
    if (CS%use_ISOMIP_tracer) &
      call ISOMIP_tracer_column_physics(h_old, h_new, ea, eb, fluxes, dt, &
                                      G, GV, US, CS%ISOMIP_tracer_CSp)
    if (CS%use_RGC_tracer) &
      call RGC_tracer_column_physics(h_old, h_new, ea, eb, fluxes, dt, &
                                      G, GV, US, CS%RGC_tracer_CSp)
    if (CS%use_ideal_age) &
      call ideal_age_tracer_column_physics(h_old, h_new, ea, eb, fluxes, dt, &
                                           G, GV, US, CS%ideal_age_tracer_CSp)
    if (CS%use_regional_dyes) &
      call dye_tracer_column_physics(h_old, h_new, ea, eb, fluxes, dt, &
                                           G, GV, US, CS%dye_tracer_CSp)
    if (CS%use_oil) &
      call oil_tracer_column_physics(h_old, h_new, ea, eb, fluxes, dt, &
                                     G, GV, US, CS%oil_tracer_CSp, tv)
    if (CS%use_advection_test_tracer) &
      call advection_test_tracer_column_physics(h_old, h_new, ea, eb, fluxes, dt, &
                                      G, GV, US, CS%advection_test_tracer_CSp)
    if (CS%use_OCMIP2_CFC) &
      call OCMIP2_CFC_column_physics(h_old, h_new, ea, eb, fluxes, dt, &
                                     G, GV, US, CS%OCMIP2_CFC_CSp)
    if (CS%use_CFC_cap) &
      call CFC_cap_column_physics(h_old, h_new, ea, eb, fluxes, dt, &
                                     G, GV, US, CS%CFC_cap_CSp, &
                                     KPP_CSp=KPP_CSp, &
                                     nonLocalTrans=nonLocalTrans)
    if (CS%use_MOM_generic_tracer) then
      if (US%QRZ_T_to_W_m2 /= 1.0) call MOM_error(FATAL, "MOM_generic_tracer_column_physics "//&
            "has not been written to permit dimensionsal rescaling.  Set all 4 of the "//&
            "[QRZT]_RESCALE_POWER parameters to 0.")
      call MOM_generic_tracer_column_physics(h_old, h_new, ea, eb, fluxes, Hml, dt, &
                                     G, GV, US, CS%MOM_generic_tracer_CSp, tv, optics)
    endif
    if (CS%use_pseudo_salt_tracer) &
      call pseudo_salt_tracer_column_physics(h_old, h_new, ea, eb, fluxes, dt, &
                                     G, GV, US, CS%pseudo_salt_tracer_CSp, &
                                     tv, debug, &
                                     KPP_CSp=KPP_CSp, &
                                     nonLocalTrans=nonLocalTrans)
    if (CS%use_boundary_impulse_tracer) &
      call boundary_impulse_tracer_column_physics(h_old, h_new, ea, eb, fluxes, dt, &
                                     G, GV, US, CS%boundary_impulse_tracer_CSp, tv, debug)
    if (CS%use_dyed_obc_tracer) &
      call dyed_obc_tracer_column_physics(h_old, h_new, ea, eb, fluxes, dt, &
                                      G, GV, US, CS%dyed_obc_tracer_CSp)
    if (CS%use_nw2_tracers) call nw2_tracer_column_physics(h_old, h_new, ea, eb, fluxes, dt, &
                                                           G, GV, US, tv, CS%nw2_tracers_CSp)
  endif

end subroutine call_tracer_column_fns

!> This subroutine calls all registered tracer packages to enable them to
!! add to the surface state returned to the coupler. These routines are optional.
subroutine call_tracer_stocks(h, stock_values, G, GV, US, CS, stock_names, stock_units, &
                              num_stocks, stock_index, got_min_max, global_min, global_max, &
                              xgmin, ygmin, zgmin, xgmax, ygmax, zgmax)
  type(ocean_grid_type),          intent(in)  :: G           !< The ocean's grid structure.
  type(verticalGrid_type),        intent(in)  :: GV          !< The ocean's vertical grid structure.
  real, dimension(SZI_(G),SZJ_(G),SZK_(GV)),    &
                                  intent(in)  :: h           !< Layer thicknesses [H ~> m or kg m-2]
  real, dimension(:),             intent(out) :: stock_values !< The globally mass-integrated
                                                             !! amount of a tracer [kg conc].
  type(unit_scale_type),          intent(in)  :: US          !< A dimensional unit scaling type
  type(tracer_flow_control_CS),   pointer     :: CS          !< The control structure returned by a
                                                             !! previous call to
                                                             !! call_tracer_register.
  character(len=*), dimension(:), &
                        optional, intent(out) :: stock_names !< Diagnostic names to use for each stock.
  character(len=*), dimension(:), &
                        optional, intent(out) :: stock_units !< Units to use in the metadata for each stock.
  integer,              optional, intent(out) :: num_stocks  !< The number of tracer stocks being returned.
  integer,              optional, intent(in)  :: stock_index !< The integer stock index from
                             !! stocks_constants_mod of the stock to be returned.  If this is
                             !! present and greater than 0, only a single stock can be returned.
  logical, dimension(:), &
                      optional, intent(inout) :: got_min_max !< Indicates whether the global min and
                                                             !! max are found for each tracer
  real, dimension(:), optional, intent(out)   :: global_min  !< The global minimum of each tracer
  real, dimension(:), optional, intent(out)   :: global_max  !< The global maximum of each tracer
  real, dimension(:), optional, intent(out)   :: xgmin       !< The x-position of the global minimum
  real, dimension(:), optional, intent(out)   :: ygmin       !< The y-position of the global minimum
  real, dimension(:), optional, intent(out)   :: zgmin       !< The z-position of the global minimum
  real, dimension(:), optional, intent(out)   :: xgmax       !< The x-position of the global maximum
  real, dimension(:), optional, intent(out)   :: ygmax       !< The y-position of the global maximum
  real, dimension(:), optional, intent(out)   :: zgmax       !< The z-position of the global maximum

  ! Local variables
  character(len=200), dimension(MAX_FIELDS_) :: names, units
  character(len=200) :: set_pkg_name
  ! real, dimension(MAX_FIELDS_) :: values
  type(EFP_type), dimension(MAX_FIELDS_) :: values_EFP
  type(EFP_type), dimension(MAX_FIELDS_) :: stock_val_EFP
  integer :: max_ns, ns_tot, ns, index, nn, n

  if (.not. associated(CS)) call MOM_error(FATAL, "call_tracer_stocks: "// &
       "Module must be initialized via call_tracer_register before it is used.")

  index = -1 ; if (present(stock_index)) index = stock_index
  ns_tot = 0
  max_ns = size(stock_values)
  if (present(stock_names)) max_ns = min(max_ns,size(stock_names))
  if (present(stock_units)) max_ns = min(max_ns,size(stock_units))

!  Add other user-provided calls here.
  if (CS%use_USER_tracer_example) then
    ns = USER_tracer_stock(h, values_EFP, G, GV, CS%USER_tracer_example_CSp, &
                           names, units, stock_index)
    call store_stocks("tracer_example", ns, names, units, values_EFP, index, stock_val_EFP, &
                       set_pkg_name, max_ns, ns_tot, stock_names, stock_units)
  endif
! if (CS%use_DOME_tracer) then
!   ns = DOME_tracer_stock(h, values, G, GV, CS%DOME_tracer_CSp, &
!                          names, units, stock_index)
!   do n=1,ns ; values_EFP(n) = real_to_EFP(values(n)) ; enddo
!   call store_stocks("DOME_tracer", ns, names, units, values_EFP, index, stock_val_EFP, &
!                      set_pkg_name, max_ns, ns_tot, stock_names, stock_units)
! endif
  if (CS%use_ideal_age) then
    ns = ideal_age_stock(h, values_EFP, G, GV, CS%ideal_age_tracer_CSp, &
                         names, units, stock_index)
    call store_stocks("ideal_age_example", ns, names, units, values_EFP, index, stock_val_EFP, &
                      set_pkg_name, max_ns, ns_tot, stock_names, stock_units)
  endif
  if (CS%use_regional_dyes) then
    ns = dye_stock(h, values_EFP, G, GV, CS%dye_tracer_CSp, names, units, stock_index)
    call store_stocks("regional_dyes", ns, names, units, values_EFP, index, stock_val_EFP, &
                      set_pkg_name, max_ns, ns_tot, stock_names, stock_units)
  endif
  if (CS%use_oil) then
    ns = oil_stock(h, values_EFP, G, GV, CS%oil_tracer_CSp, names, units, stock_index)
    call store_stocks("oil_tracer", ns, names, units, values_EFP, index, stock_val_EFP, &
                      set_pkg_name, max_ns, ns_tot, stock_names, stock_units)
  endif
  if (CS%use_OCMIP2_CFC) then
    ns = OCMIP2_CFC_stock(h, values_EFP, G, GV, CS%OCMIP2_CFC_CSp, names, units, stock_index)
    call store_stocks("MOM_OCMIP2_CFC", ns, names, units, values_EFP, index, stock_val_EFP, &
                      set_pkg_name, max_ns, ns_tot, stock_names, stock_units)
  endif

  if (CS%use_CFC_cap) then
    ns = CFC_cap_stock(h, values_EFP, G, GV, CS%CFC_cap_CSp, names, units, stock_index)
    call store_stocks("MOM_CFC_cap", ns, names, units, values_EFP, index, stock_val_EFP, &
                      set_pkg_name, max_ns, ns_tot, stock_names, stock_units)
  endif

  if (CS%use_advection_test_tracer) then
    ns = advection_test_stock( h, values_EFP, G, GV, CS%advection_test_tracer_CSp, &
                         names, units, stock_index )
    ! do n=1,ns ; values_EFP(n) = real_to_EFP(values(n)) ; enddo
    call store_stocks("advection_test_tracer", ns, names, units, values_EFP, index, stock_val_EFP, &
                      set_pkg_name, max_ns, ns_tot, stock_names, stock_units)
  endif

  if (CS%use_MOM_generic_tracer) then
    ns = MOM_generic_tracer_stock(h, values_EFP, G, GV, CS%MOM_generic_tracer_CSp, &
                                   names, units, stock_index)
    call store_stocks("MOM_generic_tracer", ns, names, units, values_EFP, index, stock_val_EFP, &
                      set_pkg_name, max_ns, ns_tot, stock_names, stock_units)
    nn=ns_tot-ns+1
    nn=MOM_generic_tracer_min_max(nn, got_min_max, global_min,  global_max, &
                                  xgmin, ygmin, zgmin, xgmax, ygmax, zgmax ,&
                                  G, CS%MOM_generic_tracer_CSp,names, units)

  endif
  if (CS%use_pseudo_salt_tracer) then
    ns = pseudo_salt_stock(h, values_EFP, G, GV, CS%pseudo_salt_tracer_CSp, &
                         names, units, stock_index)
    call store_stocks("pseudo_salt_tracer", ns, names, units, values_EFP, index, stock_val_EFP, &
                      set_pkg_name, max_ns, ns_tot, stock_names, stock_units)
  endif

  if (CS%use_boundary_impulse_tracer) then
    ns = boundary_impulse_stock(h, values_EFP, G, GV, CS%boundary_impulse_tracer_CSp, &
                         names, units, stock_index)
    call store_stocks("boundary_impulse_tracer", ns, names, units, values_EFP, index, stock_val_EFP, &
                      set_pkg_name, max_ns, ns_tot, stock_names, stock_units)
  endif

  !   Sum the various quantities across all the processors.
  if (ns_tot > 0) then
    call EFP_sum_across_PEs(stock_val_EFP, ns_tot)
    do n=1,ns_tot ; stock_values(n) = EFP_to_real(stock_val_EFP(n)) ; enddo
  else
    stock_values(1) = 0.0
  endif

  if (present(num_stocks)) num_stocks = ns_tot

end subroutine call_tracer_stocks

!> This routine stores the stocks and does error handling for call_tracer_stocks.
subroutine store_stocks(pkg_name, ns, names, units, values, index, stock_values, &
                        set_pkg_name, max_ns, ns_tot, stock_names, stock_units)
  character(len=*),   intent(in)    :: pkg_name !< The tracer package name
  integer,            intent(in)    :: ns      !< The number of stocks associated with this tracer package
  character(len=*), dimension(:), &
                      intent(in)    :: names   !< Diagnostic names to use for each stock.
  character(len=*), dimension(:), &
                      intent(in)    :: units   !< Units to use in the metadata for each stock.
  type(EFP_type), dimension(:), &
                      intent(in)    :: values  !< The values of the tracer stocks
  integer,            intent(in)    :: index   !< The integer stock index from
                             !! stocks_constants_mod of the stock to be returned.  If this is
                             !! present and greater than 0, only a single stock can be returned.
  type(EFP_type), dimension(:), &
                      intent(inout) :: stock_values !< The master list of stock values
  character(len=*),   intent(inout) :: set_pkg_name !< The name of the last tracer package whose
                                               !! stocks were stored for a specific index.  This is
                                               !! used to trigger an error if there are redundant stocks.
  integer,            intent(in)    :: max_ns  !< The maximum size of the master stock list
  integer,            intent(inout) :: ns_tot  !< The total number of stocks in the master list
  character(len=*), dimension(:), &
            optional, intent(inout) :: stock_names !< Diagnostic names to use for each stock in the master list
  character(len=*), dimension(:), &
            optional, intent(inout) :: stock_units !< Units to use in the metadata for each stock in the master list

! This routine stores the stocks and does error handling for call_tracer_stocks.
  character(len=16) :: ind_text, ns_text, max_text
  integer :: n

  if ((index > 0) .and. (ns > 0)) then
    write(ind_text,'(i8)') index
    if (ns > 1) then
      call MOM_error(FATAL,"Tracer package "//trim(pkg_name)//&
          " is not permitted to return more than one value when queried"//&
          " for specific stock index "//trim(adjustl(ind_text))//".")
    elseif (ns+ns_tot > 1) then
      call MOM_error(FATAL,"Tracer packages "//trim(pkg_name)//" and "//&
          trim(set_pkg_name)//" both attempted to set values for"//&
          " specific stock index "//trim(adjustl(ind_text))//".")
    else
      set_pkg_name = pkg_name
    endif
  endif

  if (ns_tot+ns > max_ns) then
    write(ns_text,'(i8)') ns_tot+ns ; write(max_text,'(i8)') max_ns
    call MOM_error(FATAL,"Attempted to return more tracer stock values (at least "//&
      trim(adjustl(ns_text))//") than the size "//trim(adjustl(max_text))//&
      "of the smallest value, name, or units array.")
  endif

  do n=1,ns
    stock_values(ns_tot+n) = values(n)
    if (present(stock_names)) stock_names(ns_tot+n) = names(n)
    if (present(stock_units)) stock_units(ns_tot+n) = units(n)
  enddo
  ns_tot = ns_tot + ns

end subroutine store_stocks

!> This subroutine calls all registered tracer packages to enable them to
!! add to the surface state returned to the coupler. These routines are optional.
subroutine call_tracer_surface_state(sfc_state, h, G, GV, CS)
  type(surface),                intent(inout) :: sfc_state !< A structure containing fields that
                                                       !! describe the surface state of the ocean.
  type(ocean_grid_type),        intent(in)    :: G     !< The ocean's grid structure.
  type(verticalGrid_type),      intent(in)    :: GV    !< The ocean's vertical grid structure.
  real, dimension(SZI_(G),SZJ_(G),SZK_(GV)), &
                                intent(in)    :: h     !< Layer thicknesses [H ~> m or kg m-2]
  type(tracer_flow_control_CS), pointer       :: CS    !< The control structure returned by a
                                                       !! previous call to call_tracer_register.

  if (.not. associated(CS)) call MOM_error(FATAL, "call_tracer_surface_state: "// &
         "Module must be initialized via call_tracer_register before it is used.")

!  Add other user-provided calls here.
  if (CS%use_USER_tracer_example) &
    call USER_tracer_surface_state(sfc_state, h, G, GV, CS%USER_tracer_example_CSp)
  if (CS%use_DOME_tracer) &
    call DOME_tracer_surface_state(sfc_state, h, G, GV, CS%DOME_tracer_CSp)
  if (CS%use_ISOMIP_tracer) &
    call ISOMIP_tracer_surface_state(sfc_state, h, G, GV, CS%ISOMIP_tracer_CSp)
  if (CS%use_ideal_age) &
    call ideal_age_tracer_surface_state(sfc_state, h, G, GV, CS%ideal_age_tracer_CSp)
  if (CS%use_regional_dyes) &
    call dye_tracer_surface_state(sfc_state, h, G, GV, CS%dye_tracer_CSp)
  if (CS%use_oil) &
    call oil_tracer_surface_state(sfc_state, h, G, GV, CS%oil_tracer_CSp)
  if (CS%use_advection_test_tracer) &
    call advection_test_tracer_surface_state(sfc_state, h, G, GV, CS%advection_test_tracer_CSp)
  if (CS%use_OCMIP2_CFC) &
    call OCMIP2_CFC_surface_state(sfc_state, h, G, GV, CS%OCMIP2_CFC_CSp)
  if (CS%use_CFC_cap) &
    call CFC_cap_surface_state(sfc_state, G, CS%CFC_cap_CSp)
  if (CS%use_MOM_generic_tracer) &
    call MOM_generic_tracer_surface_state(sfc_state, h, G, GV, CS%MOM_generic_tracer_CSp)

end subroutine call_tracer_surface_state

subroutine tracer_flow_control_end(CS)
  type(tracer_flow_control_CS), pointer :: CS    !< The control structure returned by a
                                                 !! previous call to call_tracer_register.

  if (CS%use_USER_tracer_example) &
    call USER_tracer_example_end(CS%USER_tracer_example_CSp)
  if (CS%use_DOME_tracer) call DOME_tracer_end(CS%DOME_tracer_CSp)
  if (CS%use_ISOMIP_tracer) call ISOMIP_tracer_end(CS%ISOMIP_tracer_CSp)
  if (CS%use_RGC_tracer) call RGC_tracer_end(CS%RGC_tracer_CSp)
  if (CS%use_ideal_age) call ideal_age_example_end(CS%ideal_age_tracer_CSp)
  if (CS%use_regional_dyes) call regional_dyes_end(CS%dye_tracer_CSp)
  if (CS%use_oil) call oil_tracer_end(CS%oil_tracer_CSp)
  if (CS%use_advection_test_tracer) call advection_test_tracer_end(CS%advection_test_tracer_CSp)
  if (CS%use_OCMIP2_CFC) call OCMIP2_CFC_end(CS%OCMIP2_CFC_CSp)
  if (CS%use_CFC_cap) call CFC_cap_end(CS%CFC_cap_CSp)
  if (CS%use_MOM_generic_tracer) call end_MOM_generic_tracer(CS%MOM_generic_tracer_CSp)
  if (CS%use_pseudo_salt_tracer) call pseudo_salt_tracer_end(CS%pseudo_salt_tracer_CSp)
  if (CS%use_boundary_impulse_tracer) call boundary_impulse_tracer_end(CS%boundary_impulse_tracer_CSp)
  if (CS%use_dyed_obc_tracer) call dyed_obc_tracer_end(CS%dyed_obc_tracer_CSp)
  if (CS%use_nw2_tracers) call nw2_tracers_end(CS%nw2_tracers_CSp)

  if (associated(CS)) deallocate(CS)
end subroutine tracer_flow_control_end

!> \namespace MOM_tracer_flow_control
!!
!!  By Will Cooke, April 2003
!!  Edited by Elizabeth Yankovsky, May 2019
!!
!!    This module contains two subroutines into which calls to other
!!  tracer initialization (call_tracer_init_fns) and column physics
!!  routines (call_tracer_column_fns) can be inserted.
!!
end module MOM_tracer_flow_control<|MERGE_RESOLUTION|>--- conflicted
+++ resolved
@@ -6,20 +6,12 @@
 use MOM_coms,          only : EFP_type, assignment(=), EFP_to_real, real_to_EFP, EFP_sum_across_PEs
 use MOM_diag_mediator, only : time_type, diag_ctrl
 use MOM_error_handler, only : MOM_error, FATAL, WARNING
-<<<<<<< HEAD
 use MOM_file_parser,   only : get_param, log_version, param_file_type, close_param_file
 use MOM_forcing_type,  only : forcing, optics_type
 use MOM_get_input,     only : Get_MOM_input
 use MOM_grid,          only : ocean_grid_type
 use MOM_hor_index,     only : hor_index_type
-=======
-use MOM_file_parser, only : get_param, log_version, param_file_type, close_param_file
-use MOM_forcing_type, only : forcing, optics_type
-use MOM_get_input, only : Get_MOM_input
-use MOM_grid, only : ocean_grid_type
-use MOM_hor_index, only : hor_index_type
-use MOM_CVMix_KPP, only : KPP_CS
->>>>>>> b1eda273
+use MOM_CVMix_KPP,     only : KPP_CS
 use MOM_open_boundary, only : ocean_OBC_type
 use MOM_restart,       only : MOM_restart_CS
 use MOM_sponge,        only : sponge_CS
