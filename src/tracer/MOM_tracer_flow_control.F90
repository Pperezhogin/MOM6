--- conflicted
+++ resolved
@@ -177,17 +177,13 @@
                          tr_Reg, restart_CS)
   if (CS%use_ideal_age) CS%use_ideal_age = &
     register_ideal_age_tracer(G, param_file,  CS%ideal_age_tracer_CSp, &
-<<<<<<< HEAD
                               tr_Reg, restart_CS)
-=======
-                              diag, tr_Reg, restart_CS)
   if (CS%use_regional_dyes) CS%use_regional_dyes = &
     register_dye_tracer(G, param_file,  CS%dye_tracer_CSp, &
-                              diag, tr_Reg, restart_CS)
->>>>>>> 23fb2cd7
+                        tr_Reg, restart_CS)
   if (CS%use_oil) CS%use_oil = &
     register_oil_tracer(G, param_file,  CS%oil_tracer_CSp, &
-                              tr_Reg, restart_CS)
+                        tr_Reg, restart_CS)
   if (CS%use_advection_test_tracer) CS%use_advection_test_tracer = &
     register_advection_test_tracer(G, param_file, CS%advection_test_tracer_CSp, &
                                    tr_Reg, restart_CS)
@@ -249,7 +245,7 @@
     call initialize_ideal_age_tracer(restart, day, G, GV, h, diag, OBC, CS%ideal_age_tracer_CSp, &
                                      sponge_CSp, diag_to_Z_CSp)
   if (CS%use_regional_dyes) &
-    call initialize_dye_tracer(restart, day, G, GV, h, OBC, CS%dye_tracer_CSp, &
+    call initialize_dye_tracer(restart, day, G, GV, h, diag, OBC, CS%dye_tracer_CSp, &
                                      sponge_CSp, diag_to_Z_CSp)
   if (CS%use_oil) &
     call initialize_oil_tracer(restart, day, G, GV, h, diag, OBC, CS%oil_tracer_CSp, &
