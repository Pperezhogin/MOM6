module MOM_tracer_flow_control

! This file is part of MOM6. See LICENSE.md for the license.

use MOM_diag_mediator, only : time_type, diag_ctrl
use MOM_diag_to_Z, only : diag_to_Z_CS
use MOM_error_handler, only : MOM_error, FATAL, WARNING
use MOM_file_parser, only : get_param, log_version, param_file_type, close_param_file
use MOM_forcing_type, only : forcing, optics_type
use MOM_get_input, only : Get_MOM_input
use MOM_grid, only : ocean_grid_type
use MOM_hor_index, only : hor_index_type
use MOM_open_boundary, only : ocean_OBC_type
use MOM_restart, only : MOM_restart_CS
use MOM_sponge, only : sponge_CS
use MOM_ALE_sponge, only : ALE_sponge_CS
use MOM_tracer_registry, only : tracer_registry_type
use MOM_variables, only : surface, thermo_var_ptrs
use MOM_verticalGrid, only : verticalGrid_type
#include <MOM_memory.h>

! Add references to other user-provide tracer modules here.
use USER_tracer_example, only : tracer_column_physics, USER_initialize_tracer, USER_tracer_stock
use USER_tracer_example, only : USER_register_tracer_example, USER_tracer_surface_state
use USER_tracer_example, only : USER_tracer_example_end, USER_tracer_example_CS
use DOME_tracer, only : register_DOME_tracer, initialize_DOME_tracer
use DOME_tracer, only : DOME_tracer_column_physics, DOME_tracer_surface_state
use DOME_tracer, only : DOME_tracer_end, DOME_tracer_CS
use ISOMIP_tracer, only : register_ISOMIP_tracer, initialize_ISOMIP_tracer
use ISOMIP_tracer, only : ISOMIP_tracer_column_physics, ISOMIP_tracer_surface_state
use ISOMIP_tracer, only : ISOMIP_tracer_end, ISOMIP_tracer_CS
use ideal_age_example, only : register_ideal_age_tracer, initialize_ideal_age_tracer
use ideal_age_example, only : ideal_age_tracer_column_physics, ideal_age_tracer_surface_state
use ideal_age_example, only : ideal_age_stock, ideal_age_example_end, ideal_age_tracer_CS
use regional_dyes, only : register_dye_tracer, initialize_dye_tracer
use regional_dyes, only : dye_tracer_column_physics, dye_tracer_surface_state
use regional_dyes, only : dye_stock, regional_dyes_end, dye_tracer_CS
use MOM_OCMIP2_CFC, only : register_OCMIP2_CFC, initialize_OCMIP2_CFC, flux_init_OCMIP2_CFC
use MOM_OCMIP2_CFC, only : OCMIP2_CFC_column_physics, OCMIP2_CFC_surface_state
use MOM_OCMIP2_CFC, only : OCMIP2_CFC_stock, OCMIP2_CFC_end, OCMIP2_CFC_CS
use oil_tracer, only : register_oil_tracer, initialize_oil_tracer
use oil_tracer, only : oil_tracer_column_physics, oil_tracer_surface_state
use oil_tracer, only : oil_stock, oil_tracer_end, oil_tracer_CS
use advection_test_tracer, only : register_advection_test_tracer, initialize_advection_test_tracer
use advection_test_tracer, only : advection_test_tracer_column_physics, advection_test_tracer_surface_state
use advection_test_tracer, only : advection_test_stock, advection_test_tracer_end, advection_test_tracer_CS
use dyed_obc_tracer, only : register_dyed_obc_tracer, initialize_dyed_obc_tracer
use dyed_obc_tracer, only : dyed_obc_tracer_column_physics
use dyed_obc_tracer, only : dyed_obc_tracer_end, dyed_obc_tracer_CS
#ifdef _USE_GENERIC_TRACER
use MOM_generic_tracer, only : register_MOM_generic_tracer, initialize_MOM_generic_tracer
use MOM_generic_tracer, only : MOM_generic_tracer_column_physics, MOM_generic_tracer_surface_state
use MOM_generic_tracer, only : end_MOM_generic_tracer, MOM_generic_tracer_get, MOM_generic_flux_init
use MOM_generic_tracer, only : MOM_generic_tracer_stock, MOM_generic_tracer_min_max, MOM_generic_tracer_CS
#endif
use pseudo_salt_tracer, only : register_pseudo_salt_tracer, initialize_pseudo_salt_tracer
use pseudo_salt_tracer, only : pseudo_salt_tracer_column_physics, pseudo_salt_tracer_surface_state
use pseudo_salt_tracer, only : pseudo_salt_stock, pseudo_salt_tracer_end, pseudo_salt_tracer_CS
use boundary_impulse_tracer, only : register_boundary_impulse_tracer, initialize_boundary_impulse_tracer
use boundary_impulse_tracer, only : boundary_impulse_tracer_column_physics, boundary_impulse_tracer_surface_state
use boundary_impulse_tracer, only : boundary_impulse_stock, boundary_impulse_tracer_end
use boundary_impulse_tracer, only : boundary_impulse_tracer_CS

implicit none ; private

public call_tracer_register, tracer_flow_control_init, call_tracer_set_forcing
public call_tracer_column_fns, call_tracer_surface_state, call_tracer_stocks
public call_tracer_flux_init, get_chl_from_model, tracer_flow_control_end

type, public :: tracer_flow_control_CS ; private
  logical :: use_USER_tracer_example = .false.
  logical :: use_DOME_tracer = .false.
  logical :: use_ISOMIP_tracer = .false.
  logical :: use_ideal_age = .false.
  logical :: use_regional_dyes = .false.
  logical :: use_oil = .false.
  logical :: use_advection_test_tracer = .false.
  logical :: use_OCMIP2_CFC = .false.
  logical :: use_MOM_generic_tracer = .false.
  logical :: use_pseudo_salt_tracer = .false.
  logical :: use_boundary_impulse_tracer = .false.
  logical :: use_dyed_obc_tracer = .false.
  type(USER_tracer_example_CS), pointer :: USER_tracer_example_CSp => NULL()
  type(DOME_tracer_CS), pointer :: DOME_tracer_CSp => NULL()
  type(ISOMIP_tracer_CS), pointer :: ISOMIP_tracer_CSp => NULL()
  type(ideal_age_tracer_CS), pointer :: ideal_age_tracer_CSp => NULL()
  type(dye_tracer_CS), pointer :: dye_tracer_CSp => NULL()
  type(oil_tracer_CS), pointer :: oil_tracer_CSp => NULL()
  type(advection_test_tracer_CS), pointer :: advection_test_tracer_CSp => NULL()
  type(OCMIP2_CFC_CS), pointer :: OCMIP2_CFC_CSp => NULL()
#ifdef _USE_GENERIC_TRACER
  type(MOM_generic_tracer_CS), pointer :: MOM_generic_tracer_CSp => NULL()
#endif
  type(pseudo_salt_tracer_CS), pointer :: pseudo_salt_tracer_CSp => NULL()
  type(boundary_impulse_tracer_CS), pointer :: boundary_impulse_tracer_CSp => NULL()
  type(dyed_obc_tracer_CS), pointer :: dyed_obc_tracer_CSp => NULL()
end type tracer_flow_control_CS

contains

!> This subroutine carries out a series of calls to initialize the air-sea
!! tracer fluxes, but it does not record the generated indicies, and it may
!! be called _before_ the ocean model has been initialized and may be called
!! on non-ocean PEs.  It is not necessary to call this routine for ocean-only
!! runs, because the same calls are made again inside of the routines called by
!! call_tracer_register
subroutine call_tracer_flux_init(verbosity)
  integer, optional, intent(in) :: verbosity !< A 0-9 integer indicating a level of verbosity.

  type(param_file_type) :: param_file ! A structure to parse for run-time parameters
  character(len=40)  :: mdl = "call_tracer_flux_init"  ! This module's name.
  logical :: use_OCMIP_CFCs, use_MOM_generic_tracer

  ! Determine which tracer routines with tracer fluxes are to be called.  Note
  ! that not every tracer package is required to have a flux_init call.
  call get_MOM_Input(param_file, check_params=.false.)

  call get_param(param_file, mdl, "USE_OCMIP2_CFC", use_OCMIP_CFCs, &
                 default=.false., do_not_log=.true.)
  call get_param(param_file, mdl, "USE_generic_tracer", use_MOM_generic_tracer,&
                 default=.false., do_not_log=.true.)
  call close_param_file(param_file, quiet_close=.true.)

  if (use_OCMIP_CFCs) call flux_init_OCMIP2_CFC(verbosity=verbosity)
  if (use_MOM_generic_tracer) then
#ifdef _USE_GENERIC_TRACER
    call MOM_generic_flux_init(verbosity=verbosity)
#else
    call MOM_error(FATAL, &
       "call_tracer_flux_init: use_MOM_generic_tracer=.true. but MOM6 was "//&
       "not compiled with _USE_GENERIC_TRACER")
#endif
  endif

end subroutine call_tracer_flux_init

!> The following 5 subroutines and associated definitions provide the
!! machinery to register and call the subroutines that initialize
!! tracers and apply vertical column processes to tracers.
subroutine call_tracer_register(HI, GV, param_file, CS, tr_Reg, restart_CS)
  type(hor_index_type),         intent(in) :: HI         !< A horizontal index type structure.
  type(verticalGrid_type),      intent(in) :: GV         !< The ocean's vertical grid structure.
  type(param_file_type),        intent(in) :: param_file !< A structure to parse for run-time
                                                         !! parameters.
  type(tracer_flow_control_CS), pointer    :: CS         !< A pointer that is set to point to the
                                                         !! control structure for this module.
  type(tracer_registry_type),   pointer    :: tr_Reg     !< A pointer that is set to point to the
                                                         !! control structure for the tracer
                                                         !! advection and diffusion module.
  type(MOM_restart_CS),         pointer    :: restart_CS !< A pointer to the restart control
                                                         !! structure.
! Arguments: HI - A horizontal index type structure.
!  (in)      GV - The ocean's vertical grid structure.
!  (in)      param_file - A structure indicating the open file to parse for
!                         model parameter values.
!  (in/out)  CS - A pointer that is set to point to the control structure
!                 for this module
!  (in/out)  tr_Reg - A pointer that is set to point to the control structure
!                  for the tracer advection and diffusion module.
!  (in)      restart_CS - A pointer to the restart control structure.

! This include declares and sets the variable "version".
#include "version_variable.h"
  character(len=40)  :: mdl = "MOM_tracer_flow_control" ! This module's name.

  if (associated(CS)) then
    call MOM_error(WARNING, "call_tracer_register called with an associated "// &
                            "control structure.")
    return
  else ; allocate(CS) ; endif

  ! Read all relevant parameters and write them to the model log.
  call log_version(param_file, mdl, version, "")
  call get_param(param_file, mdl, "USE_USER_TRACER_EXAMPLE", &
                                CS%use_USER_tracer_example, &
                 "If true, use the USER_tracer_example tracer package.", &
                 default=.false.)
  call get_param(param_file, mdl, "USE_DOME_TRACER", CS%use_DOME_tracer, &
                 "If true, use the DOME_tracer tracer package.", &
                 default=.false.)
  call get_param(param_file, mdl, "USE_ISOMIP_TRACER", CS%use_ISOMIP_tracer, &
                 "If true, use the ISOMIP_tracer tracer package.", &
                 default=.false.)
  call get_param(param_file, mdl, "USE_IDEAL_AGE_TRACER", CS%use_ideal_age, &
                 "If true, use the ideal_age_example tracer package.", &
                 default=.false.)
  call get_param(param_file, mdl, "USE_REGIONAL_DYES", CS%use_regional_dyes, &
                 "If true, use the regional_dyes tracer package.", &
                 default=.false.)
  call get_param(param_file, mdl, "USE_OIL_TRACER", CS%use_oil, &
                 "If true, use the oil_tracer tracer package.", &
                 default=.false.)
  call get_param(param_file, mdl, "USE_ADVECTION_TEST_TRACER", CS%use_advection_test_tracer, &
                 "If true, use the advection_test_tracer tracer package.", &
                 default=.false.)
  call get_param(param_file, mdl, "USE_OCMIP2_CFC", CS%use_OCMIP2_CFC, &
                 "If true, use the MOM_OCMIP2_CFC tracer package.", &
                 default=.false.)
  call get_param(param_file, mdl, "USE_generic_tracer", &
                                CS%use_MOM_generic_tracer, &
                 "If true and _USE_GENERIC_TRACER is defined as a \n"//&
                 "preprocessor macro, use the MOM_generic_tracer packages.", &
                 default=.false.)
  call get_param(param_file, mdl, "USE_PSEUDO_SALT_TRACER", CS%use_pseudo_salt_tracer, &
                 "If true, use the pseudo salt tracer, typically run as a diagnostic.", &
                 default=.false.)
  call get_param(param_file, mdl, "USE_BOUNDARY_IMPULSE_TRACER", CS%use_boundary_impulse_tracer, &
                 "If true, use the boundary impulse tracer.", &
                 default=.false.)
  call get_param(param_file, mdl, "USE_DYED_OBC_TRACER", CS%use_dyed_obc_tracer, &
                 "If true, use the dyed_obc_tracer tracer package.", &
                 default=.false.)

#ifndef _USE_GENERIC_TRACER
  if (CS%use_MOM_generic_tracer) call MOM_error(FATAL, &
       "call_tracer_register: use_MOM_generic_tracer=.true. but MOM6 was "//&
       "not compiled with _USE_GENERIC_TRACER")
#endif

!    Add other user-provided calls to register tracers for restarting here. Each
!  tracer package registration call returns a logical false if it cannot be run
!  for some reason.  This then overrides the run-time selection from above.
  if (CS%use_USER_tracer_example) CS%use_USER_tracer_example = &
    USER_register_tracer_example(HI, GV, param_file, CS%USER_tracer_example_CSp, &
                                 tr_Reg, restart_CS)
  if (CS%use_DOME_tracer) CS%use_DOME_tracer = &
    register_DOME_tracer(HI, GV, param_file, CS%DOME_tracer_CSp, &
                         tr_Reg, restart_CS)
  if (CS%use_ISOMIP_tracer) CS%use_ISOMIP_tracer = &
    register_ISOMIP_tracer(HI, GV, param_file, CS%ISOMIP_tracer_CSp, &
                           tr_Reg, restart_CS)
  if (CS%use_ideal_age) CS%use_ideal_age = &
    register_ideal_age_tracer(HI, GV, param_file,  CS%ideal_age_tracer_CSp, &
                              tr_Reg, restart_CS)
  if (CS%use_regional_dyes) CS%use_regional_dyes = &
    register_dye_tracer(HI, GV, param_file,  CS%dye_tracer_CSp, &
                        tr_Reg, restart_CS)
  if (CS%use_oil) CS%use_oil = &
    register_oil_tracer(HI, GV, param_file,  CS%oil_tracer_CSp, &
                        tr_Reg, restart_CS)
  if (CS%use_advection_test_tracer) CS%use_advection_test_tracer = &
    register_advection_test_tracer(HI, GV, param_file, CS%advection_test_tracer_CSp, &
                                   tr_Reg, restart_CS)
  if (CS%use_OCMIP2_CFC) CS%use_OCMIP2_CFC = &
    register_OCMIP2_CFC(HI, GV, param_file,  CS%OCMIP2_CFC_CSp, &
                        tr_Reg, restart_CS)
#ifdef _USE_GENERIC_TRACER
  if (CS%use_MOM_generic_tracer) CS%use_MOM_generic_tracer = &
    register_MOM_generic_tracer(HI, GV, param_file,  CS%MOM_generic_tracer_CSp, &
                                tr_Reg, restart_CS)
#endif
  if (CS%use_pseudo_salt_tracer) CS%use_pseudo_salt_tracer = &
    register_pseudo_salt_tracer(HI, GV, param_file,  CS%pseudo_salt_tracer_CSp, &
                                tr_Reg, restart_CS)
  if (CS%use_boundary_impulse_tracer) CS%use_boundary_impulse_tracer = &
    register_boundary_impulse_tracer(HI, GV, param_file,  CS%boundary_impulse_tracer_CSp, &
<<<<<<< HEAD
                        tr_Reg, restart_CS)
  if (CS%use_dyed_obc_tracer) CS%use_dyed_obc_tracer = &
    register_dyed_obc_tracer(HI, GV, param_file, CS%dyed_obc_tracer_CSp, &
                         tr_Reg, restart_CS)
=======
                                     tr_Reg, restart_CS)
  if (CS%use_dyed_obc_tracer) CS%use_dyed_obc_tracer = &
    register_dyed_obc_tracer(HI, GV, param_file, CS%dyed_obc_tracer_CSp, &
                             tr_Reg, restart_CS)
>>>>>>> 6b142a74


end subroutine call_tracer_register

!> This subroutine calls all registered tracer initialization
!! subroutines.
subroutine tracer_flow_control_init(restart, day, G, GV, h, param_file, diag, OBC, &
                                    CS, sponge_CSp, ALE_sponge_CSp, diag_to_Z_CSp, tv)
  logical,                               intent(in)    :: restart !< 1 if the fields have already
                                                                  !! been read from a restart file.
  type(time_type), target,               intent(in)    :: day     !< Time of the start of the run.
  type(ocean_grid_type),                 intent(inout) :: G       !< The ocean's grid structure.
  type(verticalGrid_type),               intent(in)    :: GV      !< The ocean's vertical grid
                                                                  !! structure.
  real, dimension(NIMEM_,NJMEM_,NKMEM_), intent(in)    :: h       !< Layer thicknesses, in H
                                                                  !! (usually m or kg m-2)
  type(param_file_type),                 intent(in)    :: param_file !< A structure to parse for
                                                                  !! run-time parameters
  type(diag_ctrl), target,               intent(in)    :: diag    !< A structure that is used to
                                                                  !! regulate diagnostic output.
  type(ocean_OBC_type),                  pointer       :: OBC     !< This open boundary condition
                                                                  !! type specifies whether, where,
                                                                  !! and what open boundary
                                                                  !! conditions are used.
  type(tracer_flow_control_CS),          pointer       :: CS      !< The control structure returned
                                                                  !! by a previous call to
                                                                  !! call_tracer_register.
  type(sponge_CS),                       pointer       :: sponge_CSp     !< A pointer to the control
                                               !! structure for the sponges, if they are in use.
                                               !! Otherwise this may be unassociated.
  type(ALE_sponge_CS),                   pointer       :: ALE_sponge_CSp !< A pointer to the control
                                               !! structure for the ALE sponges, if they are in use.
                                               !! Otherwise this may be unassociated.
  type(diag_to_Z_CS),                    pointer       :: diag_to_Z_CSp  !< A pointer to the control
                                               !! structure for diagnostics in depth space.
  type(thermo_var_ptrs),                 intent(in)    :: tv      !< A structure pointing to various
                                                                  !! thermodynamic variables
!   This subroutine calls all registered tracer initialization
! subroutines.

! Arguments: restart - 1 if the fields have already been read from
!                     a restart file.
!  (in)      day - Time of the start of the run.
!  (in)      G - The ocean's grid structure.
!  (in)      GV - The ocean's vertical grid structure.
!  (in)      h - Layer thickness, in m (Boussinesq) or kg m-2 (non-Boussinesq).
!  (in)      diag - A structure that is used to regulate diagnostic output.
!  (in)      OBC - This open boundary condition type specifies whether, where,
!                  and what open boundary conditions are used.
!  (in)      CS - The control structure returned by a previous call to
!                 call_tracer_register.
!  (in/out)  sponge_CSp - A pointer to the control structure for the sponges, if
!                         they are in use.  Otherwise this may be unassociated.
!  (in/out)  ALE_sponge_CSp - A pointer to the control structure for the ALE sponges, if they are
!                             in use.  Otherwise this may be unassociated.
!  (in/out)  diag_to_Z_Csp - A pointer to the control structure for diagnostics
!                            in depth space.
  if (.not. associated(CS)) call MOM_error(FATAL, "tracer_flow_control_init: "// &
         "Module must be initialized via call_tracer_register before it is used.")

!  Add other user-provided calls here.
  if (CS%use_USER_tracer_example) &
    call USER_initialize_tracer(restart, day, G, GV, h, diag, OBC, CS%USER_tracer_example_CSp, &
                                sponge_CSp, diag_to_Z_CSp)
  if (CS%use_DOME_tracer) &
    call initialize_DOME_tracer(restart, day, G, GV, h, diag, OBC, CS%DOME_tracer_CSp, &
                                sponge_CSp, diag_to_Z_CSp)
  if (CS%use_ISOMIP_tracer) &
    call initialize_ISOMIP_tracer(restart, day, G, GV, h, diag, OBC, CS%ISOMIP_tracer_CSp, &
                                ALE_sponge_CSp, diag_to_Z_CSp)
  if (CS%use_ideal_age) &
    call initialize_ideal_age_tracer(restart, day, G, GV, h, diag, OBC, CS%ideal_age_tracer_CSp, &
                                     sponge_CSp, diag_to_Z_CSp)
  if (CS%use_regional_dyes) &
    call initialize_dye_tracer(restart, day, G, GV, h, diag, OBC, CS%dye_tracer_CSp, &
                                     sponge_CSp, diag_to_Z_CSp)
  if (CS%use_oil) &
    call initialize_oil_tracer(restart, day, G, GV, h, diag, OBC, CS%oil_tracer_CSp, &
                                     sponge_CSp, diag_to_Z_CSp)
  if (CS%use_advection_test_tracer) &
    call initialize_advection_test_tracer(restart, day, G, GV, h, diag, OBC, CS%advection_test_tracer_CSp, &
                                sponge_CSp, diag_to_Z_CSp)
  if (CS%use_OCMIP2_CFC) &
    call initialize_OCMIP2_CFC(restart, day, G, GV, h, diag, OBC, CS%OCMIP2_CFC_CSp, &
                                sponge_CSp, diag_to_Z_CSp)
#ifdef _USE_GENERIC_TRACER
  if (CS%use_MOM_generic_tracer) &
    call initialize_MOM_generic_tracer(restart, day, G, GV, h, param_file, diag, OBC, &
        CS%MOM_generic_tracer_CSp, sponge_CSp, ALE_sponge_CSp, diag_to_Z_CSp)
#endif
  if (CS%use_pseudo_salt_tracer) &
    call initialize_pseudo_salt_tracer(restart, day, G, GV, h, diag, OBC, CS%pseudo_salt_tracer_CSp, &
                                sponge_CSp, diag_to_Z_CSp, tv)
  if (CS%use_boundary_impulse_tracer) &
    call initialize_boundary_impulse_tracer(restart, day, G, GV, h, diag, OBC, CS%boundary_impulse_tracer_CSp, &
                                sponge_CSp, diag_to_Z_CSp, tv)
  if (CS%use_dyed_obc_tracer) &
    call initialize_dyed_obc_tracer(restart, day, G, GV, h, diag, OBC, CS%dyed_obc_tracer_CSp, &
                                diag_to_Z_CSp)

end subroutine tracer_flow_control_init

! #@# This subroutine needs a doxygen description
subroutine get_chl_from_model(Chl_array, G, CS)
  real, dimension(NIMEM_,NJMEM_,NKMEM_), intent(out) :: Chl_array !< The array into which the
                                                                  !! model's Chlorophyll-A
                                                                  !! concentrations in mg m-3 are
                                                                  !! to be read.
  type(ocean_grid_type),                 intent(in)  :: G         !< The ocean's grid structure.
  type(tracer_flow_control_CS),          pointer     :: CS        !< The control structure returned
                                                                  !! by a previous call to
                                                                  !! call_tracer_register.
! Arguments: Chl_array - The array into which the model's Chlorophyll-A
!                        concentrations in mg m-3 are to be read.
!  (in)      G - The ocean's grid structure.
!  (in)      CS - The control structure returned by a previous call to
!                 call_tracer_register.

#ifdef _USE_GENERIC_TRACER
  if (CS%use_MOM_generic_tracer) then
    call MOM_generic_tracer_get('chl','field',Chl_array, CS%MOM_generic_tracer_CSp)
  else
    call MOM_error(FATAL, "get_chl_from_model was called in a configuration "// &
             "that is unable to provide a sensible model-based value.\n"// &
             "CS%use_MOM_generic_tracer is false and no other viable options are on.")
  endif
#else
  call MOM_error(FATAL, "get_chl_from_model was called in a configuration "// &
           "that is unable to provide a sensible model-based value.\n"// &
           "_USE_GENERIC_TRACER is undefined and no other options "//&
           "are currently viable.")
#endif

end subroutine get_chl_from_model

!> This subroutine calls the individual tracer modules' subroutines to
!! specify or read quantities related to their surface forcing.
subroutine call_tracer_set_forcing(state, fluxes, day_start, day_interval, G, CS)

  type(surface),                intent(inout) :: state     !< A structure containing fields that
                                                           !! describe the surface state of the
                                                           !! ocean.
  type(forcing),                intent(inout) :: fluxes    !< A structure containing pointers to any
                                                           !! possible forcing fields. Unused fields
                                                           !! have NULL ptrs.
  type(time_type),              intent(in)    :: day_start !< Start time of the fluxes.
  type(time_type),              intent(in)    :: day_interval !< Length of time over which these
                                                           !! fluxes will be applied.
  type(ocean_grid_type),        intent(in)    :: G         !< The ocean's grid structure.
  type(tracer_flow_control_CS), pointer       :: CS        !< The control structure returned by a
                                                           !! previous call to call_tracer_register.

!   This subroutine calls the individual tracer modules' subroutines to
! specify or read quantities related to their surface forcing.
! Arguments: state - A structure containing fields that describe the
!                    surface state of the ocean.
!  (out)     fluxes - A structure containing pointers to any possible
!                     forcing fields.  Unused fields have NULL ptrs.
!  (in)      day_start - Start time of the fluxes.
!  (in)      day_interval - Length of time over which these fluxes
!                           will be applied.
!  (in)      G - The ocean's grid structure.
!  (in)      CS - The control structure returned by a previous call to
!                 call_tracer_register.

  if (.not. associated(CS)) call MOM_error(FATAL, "call_tracer_set_forcing"// &
         "Module must be initialized via call_tracer_register before it is used.")
!  if (CS%use_ideal_age) &
!    call ideal_age_tracer_set_forcing(state, fluxes, day_start, day_interval, &
!                                      G, CS%ideal_age_tracer_CSp)

end subroutine call_tracer_set_forcing

!> This subroutine calls all registered tracer column physics
!! subroutines.
subroutine call_tracer_column_fns(h_old, h_new, ea, eb, fluxes, Hml, dt, G, GV, tv, optics, CS, &
                                  debug, evap_CFL_limit, minimum_forcing_depth)
  real, dimension(NIMEM_,NJMEM_,NKMEM_), intent(in) :: h_old  !< Layer thickness before entrainment,
                                                              !! in m (Boussinesq) or kg m-2
                                                              !! (non-Boussinesq).
  real, dimension(NIMEM_,NJMEM_,NKMEM_), intent(in) :: h_new  !< Layer thickness after entrainment,
                                                              !! in m or kg m-2.
  real, dimension(NIMEM_,NJMEM_,NKMEM_), intent(in) :: ea     !< an array to which the amount of
                                          !! fluid entrained from the layer above during this call
                                          !! will be added, in m or kg m-2, the same as h_old.
  real, dimension(NIMEM_,NJMEM_,NKMEM_), intent(in) :: eb     !< an array to which the amount of
                                          !! fluid entrained from the layer below during this call
                                          !! will be added, in m or kg m-2, the same as h_old.
  type(forcing),                         intent(in) :: fluxes !< A structure containing pointers to
                                                              !! any possible forcing fields.
                                                              !! Unused fields have NULL ptrs.
  real, dimension(NIMEM_,NJMEM_),        intent(in) :: Hml    !< Mixed layer depth (m)
  real,                                  intent(in) :: dt     !< The amount of time covered by this
                                                              !! call, in s
  type(ocean_grid_type),                 intent(in) :: G      !< The ocean's grid structure.
  type(verticalGrid_type),               intent(in) :: GV     !< The ocean's vertical grid
                                                              !! structure.
  type(thermo_var_ptrs),                 intent(in) :: tv     !< A structure pointing to various
                                                              !! thermodynamic variables.
  type(optics_type),                     pointer    :: optics !< The structure containing optical
                                                              !! properties.
  type(tracer_flow_control_CS),          pointer    :: CS     !< The control structure returned by
                                                              !! a previous call to
                                                              !! call_tracer_register.
  logical,                               intent(in) :: debug  !< Calculates checksums
  real,                         optional,intent(in) :: evap_CFL_limit !< Limits how much water
                                                              !! can be fluxed out of the top layer
                                                              !! Stored previously in diabatic] CS.
  real,                         optional,intent(in) :: minimum_forcing_depth !< The smallest depth
                                                              !! over which fluxes can be applied
                                                              !! Stored previously in diabatic CS.

!   This subroutine calls all registered tracer column physics
! subroutines.

! Arguments: h_old -  Layer thickness before entrainment, in m (Boussinesq)
!                     or kg m-2 (non-Boussinesq).
!  (in)      h_new -  Layer thickness after entrainment, in m or kg m-2.
!  (in)      ea - an array to which the amount of fluid entrained
!                 from the layer above during this call will be
!                 added, in m or kg m-2, the same as h_old.
!  (in)      eb - an array to which the amount of fluid entrained
!                 from the layer below during this call will be
!                 added, in m or kg m-2, the same as h_old.
!  (in)      fluxes - A structure containing pointers to any possible
!                     forcing fields.  Unused fields have NULL ptrs.
!  (in)      dt - The amount of time covered by this call, in s.
!  (in)      G - The ocean's grid structure.
!  (in)      GV - The ocean's vertical grid structure.
!  (in)      tv - The structure containing thermodynamic variables.
!  (in)      optics - The structure containing optical properties.
!  (in)      CS - The control structure returned by a previous call to
!                 call_tracer_register.
!  (in)      evap_CFL_limit - Limits how much water can be fluxed out of the top layer
!                             Stored previously in diabatic CS.
!  (in)      minimum_forcing_depth - The smallest depth over which fluxes can be applied
!                             Stored previously in diabatic CS.
!  (in)      debug - Calculates checksums

  if (.not. associated(CS)) call MOM_error(FATAL, "call_tracer_column_fns: "// &
         "Module must be initialized via call_tracer_register before it is used.")

  ! Use the applyTracerBoundaryFluxesInOut to handle surface fluxes
  if (present(evap_CFL_limit) .and. present(minimum_forcing_depth)) then
    ! Add calls to tracer column functions here.
    if (CS%use_USER_tracer_example) &
      call tracer_column_physics(h_old, h_new, ea, eb, fluxes, dt, &
                                 G, GV, CS%USER_tracer_example_CSp)
    if (CS%use_DOME_tracer) &
      call DOME_tracer_column_physics(h_old, h_new, ea, eb, fluxes, dt, &
                                      G, GV, CS%DOME_tracer_CSp, &
                                      evap_CFL_limit=evap_CFL_limit, &
                                      minimum_forcing_depth=minimum_forcing_depth)
    if (CS%use_ISOMIP_tracer) &
      call ISOMIP_tracer_column_physics(h_old, h_new, ea, eb, fluxes, dt, &
                                        G, GV, CS%ISOMIP_tracer_CSp, &
                                        evap_CFL_limit=evap_CFL_limit, &
                                        minimum_forcing_depth=minimum_forcing_depth)
    if (CS%use_ideal_age) &
      call ideal_age_tracer_column_physics(h_old, h_new, ea, eb, fluxes, dt, &
                                           G, GV, CS%ideal_age_tracer_CSp, &
                                           evap_CFL_limit=evap_CFL_limit, &
                                           minimum_forcing_depth=minimum_forcing_depth)
    if (CS%use_regional_dyes) &
      call dye_tracer_column_physics(h_old, h_new, ea, eb, fluxes, dt, &
                                     G, GV, CS%dye_tracer_CSp, &
                                     evap_CFL_limit=evap_CFL_limit, &
                                     minimum_forcing_depth=minimum_forcing_depth)
    if (CS%use_oil) &
      call oil_tracer_column_physics(h_old, h_new, ea, eb, fluxes, dt, &
                                     G, GV, CS%oil_tracer_CSp, tv, &
                                     evap_CFL_limit=evap_CFL_limit, &
                                     minimum_forcing_depth=minimum_forcing_depth)

    if (CS%use_advection_test_tracer) &
      call advection_test_tracer_column_physics(h_old, h_new, ea, eb, fluxes, dt, &
                                                G, GV, CS%advection_test_tracer_CSp, &
                                                evap_CFL_limit=evap_CFL_limit, &
                                                minimum_forcing_depth=minimum_forcing_depth)
    if (CS%use_OCMIP2_CFC) &
      call OCMIP2_CFC_column_physics(h_old, h_new, ea, eb, fluxes, dt, &
                                     G, GV, CS%OCMIP2_CFC_CSp, &
                                     evap_CFL_limit=evap_CFL_limit, &
                                     minimum_forcing_depth=minimum_forcing_depth)
#ifdef _USE_GENERIC_TRACER
    if (CS%use_MOM_generic_tracer) &
      call MOM_generic_tracer_column_physics(h_old, h_new, ea, eb, fluxes, Hml, dt, &
                                             G, GV, CS%MOM_generic_tracer_CSp, tv, optics, &
                                             evap_CFL_limit=evap_CFL_limit, &
                                             minimum_forcing_depth=minimum_forcing_depth)
#endif
    if (CS%use_pseudo_salt_tracer) &
      call pseudo_salt_tracer_column_physics(h_old, h_new, ea, eb, fluxes, dt, &
                                     G, GV, CS%pseudo_salt_tracer_CSp, tv, debug,&
                                     evap_CFL_limit=evap_CFL_limit, &
                                     minimum_forcing_depth=minimum_forcing_depth)
    if (CS%use_boundary_impulse_tracer) &
      call boundary_impulse_tracer_column_physics(h_old, h_new, ea, eb, fluxes, dt, &
                                     G, GV, CS%boundary_impulse_tracer_CSp, tv, debug,&
                                     evap_CFL_limit=evap_CFL_limit, &
                                     minimum_forcing_depth=minimum_forcing_depth)
    if (CS%use_dyed_obc_tracer) &
      call dyed_obc_tracer_column_physics(h_old, h_new, ea, eb, fluxes, dt, &
                                      G, GV, CS%dyed_obc_tracer_CSp, &
                                      evap_CFL_limit=evap_CFL_limit, &
                                      minimum_forcing_depth=minimum_forcing_depth)


  else ! Apply tracer surface fluxes using ea on the first layer
    if (CS%use_USER_tracer_example) &
      call tracer_column_physics(h_old, h_new, ea, eb, fluxes, dt, &
                                 G, GV, CS%USER_tracer_example_CSp)
    if (CS%use_DOME_tracer) &
      call DOME_tracer_column_physics(h_old, h_new, ea, eb, fluxes, dt, &
                                      G, GV, CS%DOME_tracer_CSp)
    if (CS%use_ISOMIP_tracer) &
      call ISOMIP_tracer_column_physics(h_old, h_new, ea, eb, fluxes, dt, &
                                      G, GV, CS%ISOMIP_tracer_CSp)
    if (CS%use_ideal_age) &
      call ideal_age_tracer_column_physics(h_old, h_new, ea, eb, fluxes, dt, &
                                           G, GV, CS%ideal_age_tracer_CSp)
    if (CS%use_regional_dyes) &
      call dye_tracer_column_physics(h_old, h_new, ea, eb, fluxes, dt, &
                                           G, GV, CS%dye_tracer_CSp)
    if (CS%use_oil) &
      call oil_tracer_column_physics(h_old, h_new, ea, eb, fluxes, dt, &
                                     G, GV, CS%oil_tracer_CSp, tv)
    if (CS%use_advection_test_tracer) &
      call advection_test_tracer_column_physics(h_old, h_new, ea, eb, fluxes, dt, &
                                      G, GV, CS%advection_test_tracer_CSp)
    if (CS%use_OCMIP2_CFC) &
      call OCMIP2_CFC_column_physics(h_old, h_new, ea, eb, fluxes, dt, &
                                     G, GV, CS%OCMIP2_CFC_CSp)
#ifdef _USE_GENERIC_TRACER
    if (CS%use_MOM_generic_tracer) &
      call MOM_generic_tracer_column_physics(h_old, h_new, ea, eb, fluxes, Hml, dt, &
                                     G, GV, CS%MOM_generic_tracer_CSp, tv, optics)
#endif
    if (CS%use_pseudo_salt_tracer) &
      call pseudo_salt_tracer_column_physics(h_old, h_new, ea, eb, fluxes, dt, &
                                     G, GV, CS%pseudo_salt_tracer_CSp, tv, debug)
    if (CS%use_boundary_impulse_tracer) &
      call boundary_impulse_tracer_column_physics(h_old, h_new, ea, eb, fluxes, dt, &
                                     G, GV, CS%boundary_impulse_tracer_CSp, tv, debug)
    if (CS%use_dyed_obc_tracer) &
      call dyed_obc_tracer_column_physics(h_old, h_new, ea, eb, fluxes, dt, &
                                      G, GV, CS%dyed_obc_tracer_CSp)


  endif


end subroutine call_tracer_column_fns

!> This subroutine calls all registered tracer packages to enable them to
!! add to the surface state returned to the coupler. These routines are optional.
subroutine call_tracer_stocks(h, stock_values, G, GV, CS, stock_names, stock_units, &
                              num_stocks, stock_index, got_min_max,global_min,  global_max,xgmin, &
                              ygmin, zgmin, xgmax, ygmax, zgmax)
  real, dimension(NIMEM_,NJMEM_,NKMEM_),    &
                                  intent(in)  :: h          !< Layer thicknesses, in H
                                                            !! (usually m or kg m-2).
  real, dimension(:),             intent(out) :: stock_values
  type(ocean_grid_type),          intent(in)  :: G           !< The ocean's grid structure.
  type(verticalGrid_type),        intent(in)  :: GV          !< The ocean's vertical grid structure.
  type(tracer_flow_control_CS),   pointer     :: CS          !< The control structure returned by a
                                                             !! previous call to
                                                             !! call_tracer_register.
  character(len=*), dimension(:), optional, &
                                  intent(out) :: stock_names !< Diagnostic names to use for each
                                                             !! stock.
  character(len=*), dimension(:), optional, &
                                  intent(out) :: stock_units !< Units to use in the metadata for
                                                             !! each stock.
  integer,                        optional, &
                                  intent(out) :: num_stocks  !< The number of tracer stocks being
                                                             !! returned.
  integer,                        optional, &
                                  intent(in)  :: stock_index !< The integer stock index from
                             !! stocks_constans_mod of the stock to be returned.  If this is
                             !! present and greater than 0, only a single stock can be returned.
  logical,  dimension(:),         optional, &
                                  intent(inout) :: got_min_max
  real, dimension(:),             optional, &
                                  intent(out) :: global_min,  global_max
  real, dimension(:),             optional, &
                                  intent(out) :: xgmin, ygmin, zgmin, xgmax, ygmax, zgmax
!   This subroutine calls all registered tracer packages to enable them to
! add to the surface state returned to the coupler. These routines are optional.

! Arguments: h - Layer thickness, in m (Boussinesq) or kg m-2 (non-Boussinesq).
!  (out)     stock_values - The integrated amounts of a tracer on the current
!                           PE, usually in kg x concentration.
!  (in)      G - The ocean's grid structure.
!  (in)      GV - The ocean's vertical grid structure.
!  (in)      CS - The control structure returned by a previous call to
!                 call_tracer_register.
!  (out,opt) stock_names - Diagnostic names to use for each stock.
!  (out,opt) stock_units - Units to use in the metadata for each stock.
!  (out,opt) num_stocks - The number of tracer stocks being returned.
!  (in,opt)  stock_index - The integer stock index from stocks_constans_mod of
!                          the stock to be returned.  If this is present and
!                          greater than 0, only a single stock can be returned.
  character(len=200), dimension(MAX_FIELDS_) :: names, units
  character(len=200) :: set_pkg_name
  real, dimension(MAX_FIELDS_) :: values
  integer :: max_ns, ns_tot, ns, index, pkg, max_pkgs, nn

  if (.not. associated(CS)) call MOM_error(FATAL, "call_tracer_stocks: "// &
       "Module must be initialized via call_tracer_register before it is used.")

  index = -1 ; if (present(stock_index)) index = stock_index
  ns_tot = 0
  max_ns = size(stock_values)
  if (present(stock_names)) max_ns = min(max_ns,size(stock_names))
  if (present(stock_units)) max_ns = min(max_ns,size(stock_units))

!  Add other user-provided calls here.
  if (CS%use_USER_tracer_example) then
    ns = USER_tracer_stock(h, values, G, GV, CS%USER_tracer_example_CSp, &
                           names, units, stock_index)
    call store_stocks("tracer_example", ns, names, units, values, index, stock_values, &
                       set_pkg_name, max_ns, ns_tot, stock_names, stock_units)
  endif
! if (CS%use_DOME_tracer) then
!   ns = DOME_tracer_stock(h, values, G, GV, CS%DOME_tracer_CSp, &
!                          names, units, stock_index)
!   call store_stocks("DOME_tracer", ns, names, units, values, index, stock_values, &
!                      set_pkg_name, max_ns, ns_tot, stock_names, stock_units)
! endif
  if (CS%use_ideal_age) then
    ns = ideal_age_stock(h, values, G, GV, CS%ideal_age_tracer_CSp, &
                         names, units, stock_index)
    call store_stocks("ideal_age_example", ns, names, units, values, index, &
           stock_values, set_pkg_name, max_ns, ns_tot, stock_names, stock_units)
  endif
  if (CS%use_regional_dyes) then
    ns = dye_stock(h, values, G, GV, CS%dye_tracer_CSp, &
                         names, units, stock_index)
    call store_stocks("regional_dyes", ns, names, units, values, index, &
           stock_values, set_pkg_name, max_ns, ns_tot, stock_names, stock_units)
  endif
  if (CS%use_oil) then
    ns = oil_stock(h, values, G, GV, CS%oil_tracer_CSp, &
                         names, units, stock_index)
    call store_stocks("oil_tracer", ns, names, units, values, index, &
           stock_values, set_pkg_name, max_ns, ns_tot, stock_names, stock_units)
  endif
  if (CS%use_OCMIP2_CFC) then
    ns = OCMIP2_CFC_stock(h, values, G, GV, CS%OCMIP2_CFC_CSp, names, units, stock_index)
    call store_stocks("MOM_OCMIP2_CFC", ns, names, units, values, index, stock_values, &
                       set_pkg_name, max_ns, ns_tot, stock_names, stock_units)
  endif

  if (CS%use_advection_test_tracer) then
    ns = advection_test_stock( h, values, G, GV, CS%advection_test_tracer_CSp, &
                         names, units, stock_index )
    call store_stocks("advection_test_tracer", ns, names, units, values, index, &
           stock_values, set_pkg_name, max_ns, ns_tot, stock_names, stock_units)
  endif

#ifdef _USE_GENERIC_TRACER
  if (CS%use_MOM_generic_tracer) then
    ns = MOM_generic_tracer_stock(h, values, G, GV, CS%MOM_generic_tracer_CSp, &
                                   names, units, stock_index)
    call store_stocks("MOM_generic_tracer", ns, names, units, values, index, stock_values, &
                       set_pkg_name, max_ns, ns_tot, stock_names, stock_units)
    nn=ns_tot-ns+1
    nn=MOM_generic_tracer_min_max(nn, got_min_max, global_min,  global_max, xgmin, ygmin, zgmin, xgmax, ygmax, zgmax ,&
                                     G, CS%MOM_generic_tracer_CSp,names, units)

  endif
#endif
  if (CS%use_pseudo_salt_tracer) then
    ns = pseudo_salt_stock(h, values, G, GV, CS%pseudo_salt_tracer_CSp, &
                         names, units, stock_index)
    call store_stocks("pseudo_salt_tracer", ns, names, units, values, index, &
           stock_values, set_pkg_name, max_ns, ns_tot, stock_names, stock_units)
  endif

  if (CS%use_boundary_impulse_tracer) then
    ns = boundary_impulse_stock(h, values, G, GV, CS%boundary_impulse_tracer_CSp, &
                         names, units, stock_index)
    call store_stocks("boundary_impulse_tracer", ns, names, units, values, index, &
           stock_values, set_pkg_name, max_ns, ns_tot, stock_names, stock_units)
  endif

  if (ns_tot == 0) stock_values(1) = 0.0

  if (present(num_stocks)) num_stocks = ns_tot

end subroutine call_tracer_stocks

!> This routine stores the stocks and does error handling for call_tracer_stocks.
subroutine store_stocks(pkg_name, ns, names, units, values, index, stock_values, &
                        set_pkg_name, max_ns, ns_tot, stock_names, stock_units)
  character(len=*),                         intent(in)    :: pkg_name
  integer,                                  intent(in)    :: ns
  character(len=*), dimension(:),           intent(in)    :: names, units
  real, dimension(:),                       intent(in)    :: values
  integer,                                  intent(in)    :: index
  real, dimension(:),                       intent(inout) :: stock_values
  character(len=*),                         intent(inout) :: set_pkg_name
  integer,                                  intent(in)    :: max_ns
  integer,                                  intent(inout) :: ns_tot
  character(len=*), dimension(:), optional, intent(inout) :: stock_names, stock_units

! This routine stores the stocks and does error handling for call_tracer_stocks.
  character(len=16) :: ind_text, ns_text, max_text
  integer :: n

  if ((index > 0) .and. (ns > 0)) then
    write(ind_text,'(i8)') index
    if (ns > 1) then
      call MOM_error(FATAL,"Tracer package "//trim(pkg_name)//&
          " is not permitted to return more than one value when queried"//&
          " for specific stock index "//trim(adjustl(ind_text))//".")
    elseif (ns+ns_tot > 1) then
      call MOM_error(FATAL,"Tracer packages "//trim(pkg_name)//" and "//&
          trim(set_pkg_name)//" both attempted to set values for"//&
          " specific stock index "//trim(adjustl(ind_text))//".")
    else
      set_pkg_name = pkg_name
    endif
  endif

  if (ns_tot+ns > max_ns) then
    write(ns_text,'(i8)') ns_tot+ns ; write(max_text,'(i8)') max_ns
    call MOM_error(FATAL,"Attempted to return more tracer stock values (at least "//&
      trim(adjustl(ns_text))//") than the size "//trim(adjustl(max_text))//&
      "of the smallest value, name, or units array.")
  endif

  do n=1,ns
    stock_values(ns_tot+n) = values(n)
    if (present(stock_names)) stock_names(ns_tot+n) = names(n)
    if (present(stock_units)) stock_units(ns_tot+n) = units(n)
  enddo
  ns_tot = ns_tot + ns

end subroutine store_stocks

!> This subroutine calls all registered tracer packages to enable them to
!! add to the surface state returned to the coupler. These routines are optional.
subroutine call_tracer_surface_state(state, h, G, CS)
  type(surface),                intent(inout) :: state !< A structure containing fields that
                                                       !! describe the surface state of the ocean.
  real, dimension(NIMEM_,NJMEM_,NKMEM_), &
                                intent(in)    :: h     !< Layer thicknesses, in H
                                                       !! (usually m or kg m-2).
  type(ocean_grid_type),        intent(in)    :: G     !< The ocean's grid structure.
  type(tracer_flow_control_CS), pointer       :: CS    !< The control structure returned by a
                                                       !! previous call to call_tracer_register.
!   This subroutine calls all registered tracer packages to enable them to
! add to the surface state returned to the coupler. These routines are optional.

! Arguments: state - A structure containing fields that describe the
!                    surface state of the ocean.
!  (in)      h - Layer thickness, in m (Boussinesq) or kg m-2 (non-Boussinesq).
!  (in)      G - The ocean's grid structure.
!  (in)      CS - The control structure returned by a previous call to
!                 call_tracer_register.

  if (.not. associated(CS)) call MOM_error(FATAL, "call_tracer_surface_state: "// &
         "Module must be initialized via call_tracer_register before it is used.")

!  Add other user-provided calls here.
  if (CS%use_USER_tracer_example) &
    call USER_tracer_surface_state(state, h, G, CS%USER_tracer_example_CSp)
  if (CS%use_DOME_tracer) &
    call DOME_tracer_surface_state(state, h, G, CS%DOME_tracer_CSp)
  if (CS%use_ISOMIP_tracer) &
    call ISOMIP_tracer_surface_state(state, h, G, CS%ISOMIP_tracer_CSp)
  if (CS%use_ideal_age) &
    call ideal_age_tracer_surface_state(state, h, G, CS%ideal_age_tracer_CSp)
  if (CS%use_regional_dyes) &
    call dye_tracer_surface_state(state, h, G, CS%dye_tracer_CSp)
  if (CS%use_oil) &
    call oil_tracer_surface_state(state, h, G, CS%oil_tracer_CSp)
  if (CS%use_advection_test_tracer) &
    call advection_test_tracer_surface_state(state, h, G, CS%advection_test_tracer_CSp)
  if (CS%use_OCMIP2_CFC) &
    call OCMIP2_CFC_surface_state(state, h, G, CS%OCMIP2_CFC_CSp)
#ifdef _USE_GENERIC_TRACER
  if (CS%use_MOM_generic_tracer) &
    call MOM_generic_tracer_surface_state(state, h, G, CS%MOM_generic_tracer_CSp)
#endif

end subroutine call_tracer_surface_state

subroutine tracer_flow_control_end(CS)
  type(tracer_flow_control_CS), pointer :: CS

  if (CS%use_USER_tracer_example) &
    call USER_tracer_example_end(CS%USER_tracer_example_CSp)
  if (CS%use_DOME_tracer) call DOME_tracer_end(CS%DOME_tracer_CSp)
  if (CS%use_ISOMIP_tracer) call ISOMIP_tracer_end(CS%ISOMIP_tracer_CSp)
  if (CS%use_ideal_age) call ideal_age_example_end(CS%ideal_age_tracer_CSp)
  if (CS%use_regional_dyes) call regional_dyes_end(CS%dye_tracer_CSp)
  if (CS%use_oil) call oil_tracer_end(CS%oil_tracer_CSp)
  if (CS%use_advection_test_tracer) call advection_test_tracer_end(CS%advection_test_tracer_CSp)
  if (CS%use_OCMIP2_CFC) call OCMIP2_CFC_end(CS%OCMIP2_CFC_CSp)
#ifdef _USE_GENERIC_TRACER
  if (CS%use_MOM_generic_tracer) call end_MOM_generic_tracer(CS%MOM_generic_tracer_CSp)
#endif
  if (CS%use_pseudo_salt_tracer) call pseudo_salt_tracer_end(CS%pseudo_salt_tracer_CSp)
  if (CS%use_boundary_impulse_tracer) call boundary_impulse_tracer_end(CS%boundary_impulse_tracer_CSp)
  if (CS%use_dyed_obc_tracer) call dyed_obc_tracer_end(CS%dyed_obc_tracer_CSp)

  if (associated(CS)) deallocate(CS)
end subroutine tracer_flow_control_end

!> \namespace MOM_tracer_flow_control
!!
!!  By Will Cooke, April 2003
!!
!!    This module contains two subroutines into which calls to other
!!  tracer initialization (call_tracer_init_fns) and column physics
!!  routines (call_tracer_column_fns) can be inserted.
!!
end module MOM_tracer_flow_control<|MERGE_RESOLUTION|>--- conflicted
+++ resolved
@@ -254,17 +254,10 @@
                                 tr_Reg, restart_CS)
   if (CS%use_boundary_impulse_tracer) CS%use_boundary_impulse_tracer = &
     register_boundary_impulse_tracer(HI, GV, param_file,  CS%boundary_impulse_tracer_CSp, &
-<<<<<<< HEAD
-                        tr_Reg, restart_CS)
-  if (CS%use_dyed_obc_tracer) CS%use_dyed_obc_tracer = &
-    register_dyed_obc_tracer(HI, GV, param_file, CS%dyed_obc_tracer_CSp, &
-                         tr_Reg, restart_CS)
-=======
                                      tr_Reg, restart_CS)
   if (CS%use_dyed_obc_tracer) CS%use_dyed_obc_tracer = &
     register_dyed_obc_tracer(HI, GV, param_file, CS%dyed_obc_tracer_CSp, &
                              tr_Reg, restart_CS)
->>>>>>> 6b142a74
 
 
 end subroutine call_tracer_register
