--- conflicted
+++ resolved
@@ -321,14 +321,10 @@
                                 sponge_CSp, param_file)
   if (CS%use_ISOMIP_tracer) &
     call initialize_ISOMIP_tracer(restart, day, G, GV, h, diag, OBC, CS%ISOMIP_tracer_CSp, &
-<<<<<<< HEAD
-                                ALE_sponge_CSp, diag_to_Z_CSp)
+                                ALE_sponge_CSp)
   if (CS%use_RGC_tracer) &
     call initialize_RGC_tracer(restart, day, G, GV, h, diag, OBC, &
-                  CS%RGC_tracer_CSp, sponge_CSp, ALE_sponge_CSp, diag_to_Z_CSp)
-=======
-                                ALE_sponge_CSp)
->>>>>>> 53be9233
+                  CS%RGC_tracer_CSp, sponge_CSp, ALE_sponge_CSp)
   if (CS%use_ideal_age) &
     call initialize_ideal_age_tracer(restart, day, G, GV, US, h, diag, OBC, CS%ideal_age_tracer_CSp, &
                                      sponge_CSp)
