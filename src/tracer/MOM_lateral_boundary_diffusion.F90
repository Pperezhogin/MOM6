!> Calculates and applies diffusive fluxes as a parameterization of lateral mixing (non-neutral) by
!! mesoscale eddies near the top and bottom (to be implemented) boundary layers of the ocean.

module MOM_lateral_boundary_diffusion

! This file is part of MOM6. See LICENSE.md for the license.

use MOM_cpu_clock,             only : cpu_clock_id, cpu_clock_begin, cpu_clock_end
use MOM_cpu_clock,             only : CLOCK_MODULE, CLOCK_ROUTINE
use MOM_domains,               only : pass_var
use MOM_diag_mediator,         only : diag_ctrl, time_type
use MOM_diag_mediator,         only : post_data, register_diag_field
use MOM_error_handler,         only : MOM_error, FATAL, WARNING, MOM_mesg, is_root_pe
use MOM_file_parser,           only : get_param, log_version, param_file_type
use MOM_file_parser,           only : openParameterBlock, closeParameterBlock
use MOM_grid,                  only : ocean_grid_type
use MOM_remapping,             only : remapping_CS, initialize_remapping
use MOM_remapping,             only : extract_member_remapping_CS, build_reconstructions_1d
use MOM_remapping,             only : average_value_ppoly, remappingSchemesDoc, remappingDefaultScheme
use MOM_tracer_registry,       only : tracer_registry_type, tracer_type
use MOM_unit_scaling,          only : unit_scale_type
use MOM_verticalGrid,          only : verticalGrid_type
use MOM_CVMix_KPP,             only : KPP_get_BLD, KPP_CS
use MOM_energetic_PBL,         only : energetic_PBL_get_MLD, energetic_PBL_CS
use MOM_diabatic_driver,       only : diabatic_CS, extract_diabatic_member
use iso_fortran_env,           only : stdout=>output_unit, stderr=>error_unit

implicit none ; private

public near_boundary_unit_tests, lateral_boundary_diffusion, lateral_boundary_diffusion_init
public boundary_k_range

! Private parameters to avoid doing string comparisons for bottom or top boundary layer
integer, public, parameter :: SURFACE = -1 !< Set a value that corresponds to the surface bopundary
integer, public, parameter :: BOTTOM  = 1  !< Set a value that corresponds to the bottom boundary
#include <MOM_memory.h>

!> Sets parameters for lateral boundary mixing module.
type, public :: lateral_boundary_diffusion_CS ; private
  integer :: method                          !< Determine which of the three methods calculate
                                             !! and apply near boundary layer fluxes
<<<<<<< HEAD
                                             !! 1. Bulk-layer approach
                                             !! 2. Along layer
=======
                                             !! 1. Along layer
                                             !! 2. Bulk-layer approach (not recommended)
>>>>>>> 330d7c45
  integer :: deg                             !< Degree of polynomial reconstruction
  integer :: surface_boundary_scheme         !< Which boundary layer scheme to use
                                             !! 1. ePBL; 2. KPP
  logical :: limiter                         !< Controls wether a flux limiter is applied.
<<<<<<< HEAD
                                             !! Only valid when method = 1.
=======
                                             !! Only valid when method = 2.
>>>>>>> 330d7c45
  logical :: linear                          !< If True, apply a linear transition at the base/top of the boundary.
                                             !! The flux will be fully applied at k=k_min and zero at k=k_max.

  type(remapping_CS)              :: remap_CS                     !< Control structure to hold remapping configuration
  type(KPP_CS),           pointer :: KPP_CSp => NULL()            !< KPP control structure needed to get BLD
  type(energetic_PBL_CS), pointer :: energetic_PBL_CSp => NULL()  !< ePBL control structure needed to get BLD
  type(diag_ctrl), pointer :: diag => NULL()                      !< A structure that is used to
                                                                  !! regulate the timing of diagnostic output.
end type lateral_boundary_diffusion_CS

! This include declares and sets the variable "version".
#include "version_variable.h"
character(len=40) :: mdl = "MOM_lateral_boundary_diffusion"       !< Name of this module

contains

!> Initialization routine that reads runtime parameters and sets up pointers to other control structures that might be
!! needed for lateral boundary diffusion.
logical function lateral_boundary_diffusion_init(Time, G, param_file, diag, diabatic_CSp, CS)
  type(time_type), target,          intent(in)    :: Time          !< Time structure
  type(ocean_grid_type),            intent(in)    :: G             !< Grid structure
  type(param_file_type),            intent(in)    :: param_file    !< Parameter file structure
  type(diag_ctrl), target,          intent(inout) :: diag          !< Diagnostics control structure
  type(diabatic_CS),                pointer       :: diabatic_CSp  !< KPP control structure needed to get BLD
  type(lateral_boundary_diffusion_CS), pointer    :: CS            !< Lateral boundary mixing control structure

  ! local variables
  character(len=80)  :: string  ! Temporary strings
  logical :: boundary_extrap

  if (ASSOCIATED(CS)) then
    call MOM_error(FATAL, "lateral_boundary_diffusion_init called with associated control structure.")
    return
  endif

  ! Log this module and master switch for turning it on/off
  call log_version(param_file, mdl, version, &
       "This module implements lateral diffusion of tracers near boundaries")
  call get_param(param_file, mdl, "USE_LATERAL_BOUNDARY_DIFFUSION", lateral_boundary_diffusion_init, &
                 "If true, enables the lateral boundary tracer's diffusion module.", &
                 default=.false.)

  if (.not. lateral_boundary_diffusion_init) then
    return
  endif

  allocate(CS)
  CS%diag => diag
  call extract_diabatic_member(diabatic_CSp, KPP_CSp=CS%KPP_CSp)
  call extract_diabatic_member(diabatic_CSp, energetic_PBL_CSp=CS%energetic_PBL_CSp)

  CS%surface_boundary_scheme = -1
  !GMM, uncomment below
!  if ( .not. ASSOCIATED(CS%energetic_PBL_CSp) .and. .not. ASSOCIATED(CS%KPP_CSp) ) then
!    call MOM_error(FATAL,"Lateral boundary diffusion is true, but no valid boundary layer scheme was found")
!  endif

  ! Read all relevant parameters and write them to the model log.
  call get_param(param_file, mdl, "LATERAL_BOUNDARY_METHOD", CS%method, &
                 "Determine how to apply boundary lateral diffusion of tracers: \n"//&
                 "1. Along layer approach \n"//&
                 "2. Bulk layer approach (this option is not recommended)", default=1)
  if (CS%method == 2) then
    call get_param(param_file, mdl, "APPLY_LIMITER", CS%limiter, &
                   "If True, apply a flux limiter in the LBD. This is only available \n"//&
                   "when LATERAL_BOUNDARY_METHOD=2.", default=.false.)
  endif
  call get_param(param_file, mdl, "LBD_LINEAR_TRANSITION", CS%linear, &
                 "If True, apply a linear transition at the base/top of the boundary. \n"//&
                 "The flux will be fully applied at k=k_min and zero at k=k_max.", default=.false.)
  call get_param(param_file, mdl, "LBD_BOUNDARY_EXTRAP", boundary_extrap, &
                 "Use boundary extrapolation in LBD code", &
                 default=.false.)
  call get_param(param_file, mdl, "LBD_REMAPPING_SCHEME", string, &
                 "This sets the reconstruction scheme used "//&
                 "for vertical remapping for all variables. "//&
                 "It can be one of the following schemes: "//&
                 trim(remappingSchemesDoc), default=remappingDefaultScheme)
  call initialize_remapping( CS%remap_CS, string, boundary_extrapolation = boundary_extrap )
  call extract_member_remapping_CS(CS%remap_CS, degree=CS%deg)

end function lateral_boundary_diffusion_init

!> Driver routine for calculating lateral diffusive fluxes near the top and bottom boundaries.
!! Two different methods are available:
!! Method 1: lower order representation, calculate fluxes from bulk layer integrated quantities.
!! Method 2: more straight forward, diffusion is applied layer by layer using only information
!! from neighboring cells.
subroutine lateral_boundary_diffusion(G, GV, US, h, Coef_x, Coef_y, dt, Reg, CS)
  type(ocean_grid_type),                intent(inout) :: G   !< Grid type
  type(verticalGrid_type),              intent(in)    :: GV  !< ocean vertical grid structure
  type(unit_scale_type),                intent(in)    :: US  !< A dimensional unit scaling type
  real, dimension(SZI_(G),SZJ_(G),SZK_(G)), &
                                        intent(in)    :: h      !< Layer thickness [H ~> m or kg m-2]
  real, dimension(SZIB_(G),SZJ_(G)),    intent(in)    :: Coef_x !< dt * Kh * dy / dx at u-points [L2 ~> m2]
  real, dimension(SZI_(G),SZJB_(G)),    intent(in)    :: Coef_y !< dt * Kh * dx / dy at v-points [L2 ~> m2]
  real,                                 intent(in)    :: dt     !< Tracer time step * I_numitts
                                                                !! (I_numitts in tracer_hordiff)
  type(tracer_registry_type),           pointer       :: Reg    !< Tracer registry
  type(lateral_boundary_diffusion_CS),  intent(in)    :: CS     !< Control structure for this module

  ! Local variables
  real, dimension(SZI_(G),SZJ_(G)) :: hbl                           !< bnd. layer depth [H ~> m or kg m-2]
  real, dimension(SZI_(G),SZJ_(G),SZK_(G),CS%deg+1) :: ppoly0_coefs !< Coefficients of polynomial
  real, dimension(SZI_(G),SZJ_(G),SZK_(G),2)        :: ppoly0_E     !< Edge values from reconstructions
  real, dimension(SZK_(G),CS%deg+1)                 :: ppoly_S      !< Slopes from reconstruction (placeholder)
  real, dimension(SZIB_(G),SZJ_(G),SZK_(G)) :: uFlx        !< Zonal flux of tracer [conc m^3]
  real, dimension(SZIB_(G),SZJ_(G))         :: uFLx_bulk   !< Total calculated bulk-layer u-flux for the tracer
  real, dimension(SZI_(G),SZJB_(G),SZK_(G)) :: vFlx        !< Meridional flux of tracer [conc m^3]
  real, dimension(SZI_(G),SZJB_(G))         :: vFlx_bulk   !< Total calculated bulk-layer v-flux for the tracer
  real, dimension(SZIB_(G),SZJ_(G))         :: uwork_2d    !< Layer summed u-flux transport
  real, dimension(SZI_(G),SZJB_(G))         :: vwork_2d    !< Layer summed v-flux transport
  real, dimension(SZI_(G),SZJ_(G),G%ke)     :: tendency    !< tendency array for diagn
  real, dimension(SZI_(G),SZJ_(G))          :: tendency_2d !< depth integrated content tendency for diagn
  type(tracer_type), pointer                :: Tracer => NULL() !< Pointer to the current tracer
  integer :: remap_method !< Reconstruction method
  integer :: i,j,k,m      !< indices to loop over
  real    :: Idt          !< inverse of the time step [s-1]

  Idt = 1./dt
<<<<<<< HEAD
  hbl(:,:) = 100.
  hbl(4:6,:) = 500.
  if (ASSOCIATED(CS%KPP_CSp)) call KPP_get_BLD(CS%KPP_CSp, hbl, G)
  if (ASSOCIATED(CS%energetic_PBL_CSp)) call energetic_PBL_get_MLD(CS%energetic_PBL_CSp, hbl, G, US)
=======
  hbl(:,:) = 0.
  if (ASSOCIATED(CS%KPP_CSp)) call KPP_get_BLD(CS%KPP_CSp, hbl, G, US, m_to_BLD_units=GV%m_to_H)
  if (ASSOCIATED(CS%energetic_PBL_CSp)) &
    call energetic_PBL_get_MLD(CS%energetic_PBL_CSp, hbl, G, US, m_to_MLD_units=GV%m_to_H)
>>>>>>> 330d7c45

  call pass_var(hbl,G%Domain)
  do m = 1,Reg%ntr
    tracer => Reg%tr(m)

    ! for diagnostics
    if (tracer%id_lbdxy_conc > 0 .or. tracer%id_lbdxy_cont > 0 .or. tracer%id_lbdxy_cont_2d > 0) then
      tendency(:,:,:) = 0.0
    endif

    ! Interpolate state to interface
    do j=G%jsc-1,G%jec+1 ; do i=G%isc-1,G%iec+1
      call build_reconstructions_1d( CS%remap_CS, G%ke, h(i,j,:), tracer%t(i,j,:), ppoly0_coefs(i,j,:,:), &
                                     ppoly0_E(i,j,:,:), ppoly_S, remap_method, GV%H_subroundoff, GV%H_subroundoff)
    enddo ; enddo

    ! Diffusive fluxes in the i-direction
    uFlx(:,:,:) = 0.
    vFlx(:,:,:) = 0.
    uFlx_bulk(:,:) = 0.
    vFlx_bulk(:,:) = 0.

    ! Method #1 (layer by layer)
    if (CS%method == 1) then
      do j=G%jsc,G%jec
        do i=G%isc-1,G%iec
          if (G%mask2dCu(I,j)>0.) then
<<<<<<< HEAD
            call fluxes_bulk_method(SURFACE, GV%ke, CS%deg, h(I,j,:), h(I+1,j,:), hbl(I,j), hbl(I+1,j), &
              G%areaT(I,j), G%areaT(I+1,j), tracer%t(I,j,:), tracer%t(I+1,j,:),                         &
              ppoly0_coefs(I,j,:,:), ppoly0_coefs(I+1,j,:,:), ppoly0_E(I,j,:,:),                        &
              ppoly0_E(I+1,j,:,:), remap_method, Coef_x(I,j), uFlx_bulk(I,j), uFlx(I,j,:), CS%limiter,  &
              CS%linear)
=======
            call fluxes_layer_method(SURFACE, GV%ke, CS%deg, h(I,j,:), h(I+1,j,:), hbl(I,j), hbl(I+1,j),  &
              G%areaT(I,j), G%areaT(I+1,j), tracer%t(I,j,:), tracer%t(I+1,j,:), ppoly0_coefs(I,j,:,:),    &
              ppoly0_coefs(I+1,j,:,:), ppoly0_E(I,j,:,:), ppoly0_E(I+1,j,:,:), remap_method, Coef_x(I,j), &
              uFlx(I,j,:), CS%linear)
>>>>>>> 330d7c45
          endif
        enddo
      enddo
      do J=G%jsc-1,G%jec
        do i=G%isc,G%iec
          if (G%mask2dCv(i,J)>0.) then
<<<<<<< HEAD
            call fluxes_bulk_method(SURFACE, GV%ke, CS%deg, h(i,J,:), h(i,J+1,:), hbl(i,J), hbl(i,J+1), &
              G%areaT(i,J), G%areaT(i,J+1), tracer%t(i,J,:), tracer%t(i,J+1,:),                         &
              ppoly0_coefs(i,J,:,:), ppoly0_coefs(i,J+1,:,:), ppoly0_E(i,J,:,:),                        &
              ppoly0_E(i,J+1,:,:), remap_method, Coef_y(i,J), vFlx_bulk(i,J), vFlx(i,J,:), CS%limiter,  &
              CS%linear)
=======
            call fluxes_layer_method(SURFACE, GV%ke, CS%deg, h(i,J,:), h(i,J+1,:), hbl(i,J), hbl(i,J+1),  &
              G%areaT(i,J), G%areaT(i,J+1), tracer%t(i,J,:), tracer%t(i,J+1,:), ppoly0_coefs(i,J,:,:),    &
              ppoly0_coefs(i,J+1,:,:), ppoly0_E(i,J,:,:), ppoly0_E(i,J+1,:,:), remap_method, Coef_y(i,J), &
              vFlx(i,J,:), CS%linear)
>>>>>>> 330d7c45
          endif
        enddo
      enddo

    ! Method #2 (bulk approach)
    elseif (CS%method == 2) then
      do j=G%jsc,G%jec
        do i=G%isc-1,G%iec
          if (G%mask2dCu(I,j)>0.) then
<<<<<<< HEAD
            call fluxes_layer_method(SURFACE, GV%ke, CS%deg, h(I,j,:), h(I+1,j,:), hbl(I,j), hbl(I+1,j),  &
              G%areaT(I,j), G%areaT(I+1,j), tracer%t(I,j,:), tracer%t(I+1,j,:), ppoly0_coefs(I,j,:,:),    &
              ppoly0_coefs(I+1,j,:,:), ppoly0_E(I,j,:,:), ppoly0_E(I+1,j,:,:), remap_method, Coef_x(I,j), &
              uFlx(I,j,:), CS%linear)
=======
            call fluxes_bulk_method(SURFACE, GV%ke, CS%deg, h(I,j,:), h(I+1,j,:), hbl(I,j), hbl(I+1,j), &
              G%areaT(I,j), G%areaT(I+1,j), tracer%t(I,j,:), tracer%t(I+1,j,:),                         &
              ppoly0_coefs(I,j,:,:), ppoly0_coefs(I+1,j,:,:), ppoly0_E(I,j,:,:),                        &
              ppoly0_E(I+1,j,:,:), remap_method, Coef_x(I,j), uFlx_bulk(I,j), uFlx(I,j,:), CS%limiter,  &
              CS%linear)
>>>>>>> 330d7c45
          endif
        enddo
      enddo
      do J=G%jsc-1,G%jec
        do i=G%isc,G%iec
          if (G%mask2dCv(i,J)>0.) then
<<<<<<< HEAD
            call fluxes_layer_method(SURFACE, GV%ke, CS%deg, h(i,J,:), h(i,J+1,:), hbl(i,J), hbl(i,J+1),  &
              G%areaT(i,J), G%areaT(i,J+1), tracer%t(i,J,:), tracer%t(i,J+1,:), ppoly0_coefs(i,J,:,:),    &
              ppoly0_coefs(i,J+1,:,:), ppoly0_E(i,J,:,:), ppoly0_E(i,J+1,:,:), remap_method, Coef_y(i,J), &
              vFlx(i,J,:), CS%linear)
=======
            call fluxes_bulk_method(SURFACE, GV%ke, CS%deg, h(i,J,:), h(i,J+1,:), hbl(i,J), hbl(i,J+1), &
              G%areaT(i,J), G%areaT(i,J+1), tracer%t(i,J,:), tracer%t(i,J+1,:),                         &
              ppoly0_coefs(i,J,:,:), ppoly0_coefs(i,J+1,:,:), ppoly0_E(i,J,:,:),                        &
              ppoly0_E(i,J+1,:,:), remap_method, Coef_y(i,J), vFlx_bulk(i,J), vFlx(i,J,:), CS%limiter,  &
              CS%linear)
>>>>>>> 330d7c45
          endif
        enddo
      enddo
      ! Post tracer bulk diags
      if (tracer%id_lbd_bulk_dfx>0) call post_data(tracer%id_lbd_bulk_dfx, uFlx_bulk*Idt, CS%diag)
      if (tracer%id_lbd_bulk_dfy>0) call post_data(tracer%id_lbd_bulk_dfy, vFlx_bulk*Idt, CS%diag)
    endif

    ! Update the tracer fluxes
    do k=1,GV%ke ; do j=G%jsc,G%jec ; do i=G%isc,G%iec
      if (G%mask2dT(i,j)>0.) then
        tracer%t(i,j,k) = tracer%t(i,j,k) + (( (uFlx(I-1,j,k)-uFlx(I,j,k)) ) + ( (vFlx(i,J-1,k)-vFlx(i,J,k) ) ))* &
                          (G%IareaT(i,j)/( h(i,j,k) + GV%H_subroundoff))

        if (tracer%id_lbdxy_conc > 0  .or. tracer%id_lbdxy_cont > 0 .or. tracer%id_lbdxy_cont_2d > 0 ) then
          tendency(i,j,k) = (( (uFlx(I-1,j,k)-uFlx(I,j,k)) ) + ( (vFlx(i,J-1,k)-vFlx(i,J,k) ) )) * G%IareaT(i,j) * Idt
        endif

      endif
    enddo ; enddo ; enddo

    ! Post the tracer diagnostics
    if (tracer%id_lbd_dfx>0)      call post_data(tracer%id_lbd_dfx, uFlx*Idt, CS%diag)
    if (tracer%id_lbd_dfy>0)      call post_data(tracer%id_lbd_dfy, vFlx*Idt, CS%diag)
    if (tracer%id_lbd_dfx_2d>0) then
      uwork_2d(:,:) = 0.
      do k=1,GV%ke ; do j=G%jsc,G%jec ; do I=G%isc-1,G%iec
        uwork_2d(I,j) = uwork_2d(I,j) + (uFlx(I,j,k) * Idt)
      enddo ; enddo ; enddo
      call post_data(tracer%id_lbd_dfx_2d, uwork_2d, CS%diag)
    endif

    if (tracer%id_lbd_dfy_2d>0) then
      vwork_2d(:,:) = 0.
      do k=1,GV%ke ; do J=G%jsc-1,G%jec ; do i=G%isc,G%iec
        vwork_2d(i,J) = vwork_2d(i,J) + (vFlx(i,J,k) * Idt)
      enddo ; enddo ; enddo
      call post_data(tracer%id_lbd_dfy_2d, vwork_2d, CS%diag)
    endif

    ! post tendency of tracer content
    if (tracer%id_lbdxy_cont > 0) then
      call post_data(tracer%id_lbdxy_cont, tendency, CS%diag)
    endif

    ! post depth summed tendency for tracer content
    if (tracer%id_lbdxy_cont_2d > 0) then
      tendency_2d(:,:) = 0.
      do j=G%jsc,G%jec ; do i=G%isc,G%iec
        do k=1,GV%ke
          tendency_2d(i,j) = tendency_2d(i,j) + tendency(i,j,k)
        enddo
      enddo ; enddo
      call post_data(tracer%id_lbdxy_cont_2d, tendency_2d, CS%diag)
    endif

    ! post tendency of tracer concentration; this step must be
    ! done after posting tracer content tendency, since we alter
    ! the tendency array and its units.
    if (tracer%id_lbdxy_conc > 0) then
      do k=1,GV%ke ; do j=G%jsc,G%jec ; do i=G%isc,G%iec
        tendency(i,j,k) =  tendency(i,j,k) / ( h(i,j,k) + GV%H_subroundoff )
      enddo ; enddo ; enddo
      call post_data(tracer%id_lbdxy_conc, tendency, CS%diag)
    endif

  enddo

end subroutine lateral_boundary_diffusion

!< Calculate bulk layer value of a scalar quantity as the thickness weighted average
real function bulk_average(boundary, nk, deg, h, hBLT, phi, ppoly0_E, ppoly0_coefs, method, k_top, zeta_top, k_bot, &
                           zeta_bot)
  integer             :: boundary          !< SURFACE or BOTTOM                                     [nondim]
  integer             :: nk                !< Number of layers                                      [nondim]
  integer             :: deg               !< Degree of polynomial                                  [nondim]
  real, dimension(nk) :: h                 !< Layer thicknesses                                     [H ~> m or kg m-2]
  real                :: hBLT              !< Depth of the boundary layer                           [H ~> m or kg m-2]
  real, dimension(nk) :: phi               !< Scalar quantity
  real, dimension(nk,2)    :: ppoly0_E(:,:)      !< Edge value of polynomial
  real, dimension(nk,deg+1) :: ppoly0_coefs(:,:) !< Coefficients of polynomial
  integer                   :: method            !< Remapping scheme to use

  integer             :: k_top             !< Index of the first layer within the boundary
  real                :: zeta_top          !< Fraction of the layer encompassed by the bottom boundary layer
                                           !! (0 if none, 1. if all). For the surface, this is always 0. because
                                           !! integration starts at the surface                     [nondim]
  integer             :: k_bot             !< Index of the last layer within the boundary
  real                :: zeta_bot          !< Fraction of the layer encompassed by the surface boundary layer
                                           !! (0 if none, 1. if all). For the bottom boundary layer, this is always 1.
                                           !! because integration starts at the bottom              [nondim]
  ! Local variables
  real    :: htot !< Running sum of the thicknesses (top to bottom)
  integer :: k    !< k indice


  htot = 0.
  bulk_average = 0.
  if (hblt == 0.) return
  if (boundary == SURFACE) then
    htot = (h(k_bot) * zeta_bot)
    bulk_average = average_value_ppoly( nk, phi, ppoly0_E, ppoly0_coefs, method, k_bot, 0., zeta_bot) * htot
    do k = k_bot-1,1,-1
      bulk_average = bulk_average + phi(k)*h(k)
      htot = htot + h(k)
    enddo
  elseif (boundary == BOTTOM) then
    htot = (h(k_top) * zeta_top)
    ! (note 1-zeta_top because zeta_top is the fraction of the layer)
    bulk_average = average_value_ppoly( nk, phi, ppoly0_E, ppoly0_coefs, method, k_top, (1.-zeta_top), 1.) * htot
    do k = k_top+1,nk
      bulk_average = bulk_average + phi(k)*h(k)
      htot = htot + h(k)
    enddo
  else
    call MOM_error(FATAL, "bulk_average: a valid boundary type must be provided.")
  endif

  bulk_average = bulk_average / hBLT

end function bulk_average

!> Calculate the harmonic mean of two quantities
!! See \ref section_harmonic_mean.
real function harmonic_mean(h1,h2)
  real :: h1 !< Scalar quantity
  real :: h2 !< Scalar quantity
  if (h1 + h2 == 0.) then
    harmonic_mean = 0.
  else
    harmonic_mean = 2.*(h1*h2)/(h1+h2)
  endif
end function harmonic_mean

!> Find the k-index range corresponding to the layers that are within the boundary-layer region
subroutine boundary_k_range(boundary, nk, h, hbl, k_top, zeta_top, k_bot, zeta_bot)
  integer,             intent(in   ) :: boundary !< SURFACE or BOTTOM                       [nondim]
  integer,             intent(in   ) :: nk       !< Number of layers                        [nondim]
  real, dimension(nk), intent(in   ) :: h        !< Layer thicknesses of the column         [H ~> m or kg m-2]
  real,                intent(in   ) :: hbl      !< Thickness of the boundary layer         [H ~> m or kg m-2]
                                                 !! If surface, with respect to zbl_ref = 0.
                                                 !! If bottom, with respect to zbl_ref = SUM(h)
  integer,             intent(  out) :: k_top    !< Index of the first layer within the boundary
  real,                intent(  out) :: zeta_top !< Distance from the top of a layer to the intersection of the
                                                 !! top extent of the boundary layer (0 at top, 1 at bottom)  [nondim]
  integer,             intent(  out) :: k_bot    !< Index of the last layer within the boundary
  real,                intent(  out) :: zeta_bot !< Distance of the lower layer to the boundary layer depth
                                                 !! (0 at top, 1 at bottom)  [nondim]
  ! Local variables
  real :: htot ! Summed thickness [H ~> m or kg m-2]
  integer :: k
  ! Surface boundary layer
  if ( boundary == SURFACE ) then
    k_top = 1
    zeta_top = 0.
    htot = 0.
    k_bot = 1
    zeta_bot = 0.
    if (hbl == 0.) return
    if (hbl >= SUM(h(:))) then
      k_bot = nk
      zeta_bot = 1.
      return
    endif
    do k=1,nk
      htot = htot + h(k)
      if ( htot >= hbl) then
        k_bot = k
        zeta_bot = 1 - (htot - hbl)/h(k)
        return
      endif
    enddo
  ! Bottom boundary layer
  elseif ( boundary == BOTTOM ) then
    k_top = nk
    zeta_top = 1.
    k_bot = nk
    zeta_bot = 0.
    htot = 0.
    if (hbl == 0.) return
    if (hbl >= SUM(h(:))) then
      k_top = 1
      zeta_top = 1.
      return
    endif
    do k=nk,1,-1
      htot = htot + h(k)
      if (htot >= hbl) then
        k_top = k
        zeta_top = 1 - (htot - hbl)/h(k)
        return
      endif
    enddo
  else
    call MOM_error(FATAL,"Houston, we've had a problem in boundary_k_range")
  endif

end subroutine boundary_k_range


!> Calculate the lateral boundary diffusive fluxes using the layer by layer method.
!! See \ref section_method1
subroutine fluxes_layer_method(boundary, nk, deg, h_L, h_R, hbl_L, hbl_R, area_L, area_R, phi_L, phi_R, &
                              ppoly0_coefs_L, ppoly0_coefs_R, ppoly0_E_L, ppoly0_E_R, method, khtr_u, &
                              F_layer, linear_decay)

  integer,                   intent(in   )       :: boundary !< Which boundary layer SURFACE or BOTTOM  [nondim]
  integer,                   intent(in   )       :: nk       !< Number of layers                        [nondim]
  integer,                   intent(in   )       :: deg      !< order of the polynomial reconstruction  [nondim]
  real, dimension(nk),       intent(in   )       :: h_L      !< Layer thickness (left)              [H ~> m or kg m-2]
  real, dimension(nk),       intent(in   )       :: h_R      !< Layer thickness (right)             [H ~> m or kg m-2]
  real,                      intent(in   )       :: hbl_L    !< Thickness of the boundary boundary
                                                                       !! layer (left)              [H ~> m or kg m-2]
  real,                      intent(in   )       :: hbl_R    !< Thickness of the boundary boundary
<<<<<<< HEAD
                                                             !! layer (right)                           [m]
  real,                      intent(in   )       :: area_L   !< Area of the horizontal grid (left)      [m^2]
  real,                      intent(in   )       :: area_R   !< Area of the horizontal grid (right)     [m^2]
  real, dimension(nk),       intent(in   )       :: phi_L    !< Tracer values (left)                    [conc]
  real, dimension(nk),       intent(in   )       :: phi_R    !< Tracer values (right)                   [conc]
  real, dimension(nk,deg+1), intent(in   )       :: ppoly0_coefs_L !< Tracer reconstruction (left)      [conc]
  real, dimension(nk,deg+1), intent(in   )       :: ppoly0_coefs_R !< Tracer reconstruction (right)     [conc]
  real, dimension(nk,2),     intent(in   )       :: ppoly0_E_L !< Polynomial edge values (left)         [ nondim ]
  real, dimension(nk,2),     intent(in   )       :: ppoly0_E_R !< Polynomial edge values (right)        [ nondim ]
  integer,                   intent(in   )       :: method   !< Method of polynomial integration        [ nondim ]
  real,                      intent(in   )       :: khtr_u   !< Horizontal diffusivities times delta t at U-point [m^2]
  real, dimension(nk),       intent(  out)       :: F_layer  !< Layerwise diffusive flux at U- or V-point [m^3 conc]
=======
                                                             !! layer (right)                       [H ~> m or kg m-2]
  real,                      intent(in   )       :: area_L   !< Area of the horizontal grid (left)  [L2 ~> m2]
  real,                      intent(in   )       :: area_R   !< Area of the horizontal grid (right) [L2 ~> m2]
  real, dimension(nk),       intent(in   )       :: phi_L    !< Tracer values (left)                [conc]
  real, dimension(nk),       intent(in   )       :: phi_R    !< Tracer values (right)               [conc]
  real, dimension(nk,deg+1), intent(in   )       :: ppoly0_coefs_L !< Tracer reconstruction (left)  [conc]
  real, dimension(nk,deg+1), intent(in   )       :: ppoly0_coefs_R !< Tracer reconstruction (right) [conc]
  real, dimension(nk,2),     intent(in   )       :: ppoly0_E_L !< Polynomial edge values (left)     [nondim]
  real, dimension(nk,2),     intent(in   )       :: ppoly0_E_R !< Polynomial edge values (right)    [nondim]
  integer,                   intent(in   )       :: method   !< Method of polynomial integration    [nondim]
  real,                      intent(in   )       :: khtr_u   !< Horizontal diffusivities times delta t
                                                             !! at a velocity point [L2 ~> m2]
  real, dimension(nk),       intent(  out)       :: F_layer  !< Layerwise diffusive flux at U- or V-point
                                                             !! [H L2 conc ~> m3 conc]
>>>>>>> 330d7c45
  logical, optional,         intent(in   )       :: linear_decay !< If True, apply a linear transition at the base of
                                                             !! the boundary layer
  ! Local variables
  real, dimension(nk) :: h_means              !< Calculate the layer-wise harmonic means           [H ~> m or kg m-2]
  real                :: khtr_avg             !< Thickness-weighted diffusivity at the u-point     [m^2 s^-1]
                                              !! This is just to remind developers that khtr_avg should be
                                              !! computed once khtr is 3D.
  real                :: heff                 !< Harmonic mean of layer thicknesses           [H ~> m or kg m-2]
  real                :: inv_heff             !< Inverse of the harmonic mean of layer thicknesses
                                              !!  [H-1 ~> m-1 or m2 kg-1]
  real                :: phi_L_avg, phi_R_avg !< Bulk, thickness-weighted tracer averages (left and right column)
                                              !!                                                   [conc m^-3 ]
<<<<<<< HEAD
  real    :: htot     !< Total column thickness [m]
  real    :: heff_tot !< Total effective column thickness in the transition layer [m]
=======
  real    :: htot                      !< Total column thickness [H ~> m or kg m-2]
  real    :: heff_tot                  !< Total effective column thickness in the transition layer [m]
>>>>>>> 330d7c45
  integer :: k, k_bot_min, k_top_max   !< k-indices, min and max for bottom and top, respectively
  integer :: k_bot_max, k_top_min      !< k-indices, max and min for bottom and top, respectively
  integer :: k_bot_diff, k_top_diff    !< different between left and right k-indices for bottom and top, respectively
  integer :: k_top_L, k_bot_L          !< k-indices left
  integer :: k_top_R, k_bot_R          !< k-indices right
  real    :: zeta_top_L, zeta_top_R    !< distance from the top of a layer to the boundary
                                       !! layer depth                                     [nondim]
  real    :: zeta_bot_L, zeta_bot_R    !< distance from the bottom of a layer to the boundary
                                       !!layer depth                                      [nondim]
  real    :: h_work_L, h_work_R  !< dummy variables
  real    :: hbl_min             !< minimum BLD (left and right)                          [m]
  real    :: wgt                 !< weight to be used in the linear transition to the interior [nondim]
  real    :: a                   !< coefficient to be used in the linear transition to the interior [nondim]
  logical :: linear              !< True if apply a linear transition

  F_layer(:) = 0.0
  if (hbl_L == 0. .or. hbl_R == 0.) then
    return
  endif

  linear = .false.
  if (PRESENT(linear_decay)) then
    linear = linear_decay
  endif

  ! Calculate vertical indices containing the boundary layer
  call boundary_k_range(boundary, nk, h_L, hbl_L, k_top_L, zeta_top_L, k_bot_L, zeta_bot_L)
  call boundary_k_range(boundary, nk, h_R, hbl_R, k_top_R, zeta_top_R, k_bot_R, zeta_bot_R)

  if (boundary == SURFACE) then
    k_bot_min = MIN(k_bot_L, k_bot_R)
    k_bot_max = MAX(k_bot_L, k_bot_R)
    k_bot_diff = (k_bot_max - k_bot_min)

    ! make sure left and right k indices span same range
    if (k_bot_min .ne. k_bot_L) then
      k_bot_L = k_bot_min
      zeta_bot_L = 1.0
    endif
    if (k_bot_min .ne. k_bot_R) then
      k_bot_R= k_bot_min
      zeta_bot_R = 1.0
    endif

    h_work_L = (h_L(k_bot_L) * zeta_bot_L)
    h_work_R = (h_R(k_bot_R) * zeta_bot_R)

    phi_L_avg = average_value_ppoly( nk, phi_L, ppoly0_E_L, ppoly0_coefs_L, method, k_bot_L, 0., zeta_bot_L)
    phi_R_avg = average_value_ppoly( nk, phi_R, ppoly0_E_R, ppoly0_coefs_R, method, k_bot_R, 0., zeta_bot_R)
    heff = harmonic_mean(h_work_L, h_work_R)
    ! tracer flux where the minimum BLD intersets layer
    ! GMM, khtr_avg should be computed once khtr is 3D
    if ((linear) .and. (k_bot_diff .gt. 1)) then
      ! apply linear decay at the base of hbl
      do k = k_bot_min,1,-1
        heff = harmonic_mean(h_L(k), h_R(k))
        F_layer(k) = -(heff * khtr_u) * (phi_R(k) - phi_L(k))
      enddo
      ! heff_total
      heff_tot = 0.0
      do k = k_bot_min+1,k_bot_max, 1
        heff_tot = heff_tot + harmonic_mean(h_L(k), h_R(k))
      enddo

      a = -1.0/heff_tot
      heff_tot = 0.0
      do k = k_bot_min+1,k_bot_max, 1
        heff = harmonic_mean(h_L(k), h_R(k))
        wgt = (a*(heff_tot + (heff * 0.5))) + 1.0
        F_layer(k) = -(heff * khtr_u) * (phi_R(k) - phi_L(k)) * wgt
        heff_tot = heff_tot + heff
      enddo
    else
      F_layer(k_bot_min) = -(heff * khtr_u) * (phi_R_avg - phi_L_avg)
      do k = k_bot_min-1,1,-1
        heff = harmonic_mean(h_L(k), h_R(k))
        F_layer(k) = -(heff * khtr_u) * (phi_R(k) - phi_L(k))
      enddo
    endif
  endif

  if (boundary == BOTTOM) then
    ! TODO: GMM add option to apply linear decay
    k_top_max = MAX(k_top_L, k_top_R)
    ! make sure left and right k indices span same range
    if (k_top_max .ne. k_top_L) then
      k_top_L = k_top_max
      zeta_top_L = 1.0
    endif
    if (k_top_max .ne. k_top_R) then
      k_top_R= k_top_max
      zeta_top_R = 1.0
    endif

    h_work_L = (h_L(k_top_L) * zeta_top_L)
    h_work_R = (h_R(k_top_R) * zeta_top_R)

    phi_L_avg = average_value_ppoly( nk, phi_L, ppoly0_E_L, ppoly0_coefs_L, method, k_top_L, 1.0-zeta_top_L, 1.0)
    phi_R_avg = average_value_ppoly( nk, phi_R, ppoly0_E_R, ppoly0_coefs_R, method, k_top_R, 1.0-zeta_top_R, 1.0)
    heff = harmonic_mean(h_work_L, h_work_R)

    ! tracer flux where the minimum BLD intersets layer
    F_layer(k_top_max) = (-heff * khtr_u) * (phi_R_avg - phi_L_avg)

    do k = k_top_max+1,nk
      heff = harmonic_mean(h_L(k), h_R(k))
      F_layer(k) = -(heff * khtr_u) * (phi_R(k) - phi_L(k))
    enddo
  endif

end subroutine fluxes_layer_method

!> Apply the lateral boundary diffusive fluxes calculated from a 'bulk model'
!! See \ref section_method2
subroutine fluxes_bulk_method(boundary, nk, deg, h_L, h_R, hbl_L, hbl_R, area_L, area_R, phi_L, phi_R, ppoly0_coefs_L, &
<<<<<<< HEAD
                              ppoly0_coefs_R, ppoly0_E_L, ppoly0_E_R, method, khtr_u, F_bulk, F_layer, F_limit, linear_decay)
=======
                              ppoly0_coefs_R, ppoly0_E_L, ppoly0_E_R, method, khtr_u, F_bulk, F_layer, F_limit, &
                              linear_decay)
>>>>>>> 330d7c45

  integer,                   intent(in   )       :: boundary !< Which boundary layer SURFACE or BOTTOM  [nondim]
  integer,                   intent(in   )       :: nk       !< Number of layers                        [nondim]
  integer,                   intent(in   )       :: deg      !< order of the polynomial reconstruction  [nondim]
  real, dimension(nk),       intent(in   )       :: h_L      !< Layer thickness (left)              [H ~> m or kg m-2]
  real, dimension(nk),       intent(in   )       :: h_R      !< Layer thickness (right)             [H ~> m or kg m-2]
  real,                      intent(in   )       :: hbl_L    !< Thickness of the boundary boundary
                                                                       !! layer (left)              [H ~> m or kg m-2]
  real,                      intent(in   )       :: hbl_R    !< Thickness of the boundary boundary
                                                             !! layer (left)                        [H ~> m or kg m-2]
  real,                      intent(in   )       :: area_L   !< Area of the horizontal grid (left)  [L2 ~> m2]
  real,                      intent(in   )       :: area_R   !< Area of the horizontal grid (right) [L2 ~> m2]
  real, dimension(nk),       intent(in   )       :: phi_L    !< Tracer values (left)                [conc]
  real, dimension(nk),       intent(in   )       :: phi_R    !< Tracer values (right)               [conc]
  real, dimension(nk,deg+1), intent(in   )       :: ppoly0_coefs_L !< Tracer reconstruction (left)  [conc]
  real, dimension(nk,deg+1), intent(in   )       :: ppoly0_coefs_R !< Tracer reconstruction (right) [conc]
  real, dimension(nk,2),     intent(in   )       :: ppoly0_E_L !< Polynomial edge values (left)     [nondim]
  real, dimension(nk,2),     intent(in   )       :: ppoly0_E_R !< Polynomial edge values (right)    [nondim]
  integer,                   intent(in   )       :: method   !< Method of polynomial integration    [nondim]
  real,                      intent(in   )       :: khtr_u   !< Horizontal diffusivities times delta t
                                                             !! at a velocity point [L2 ~> m2]
  real,                      intent(  out)       :: F_bulk   !< The bulk mixed layer lateral flux
                                                             !! [H L2 conc ~> m3 conc]
  real, dimension(nk),       intent(  out)       :: F_layer  !< Layerwise diffusive flux at U- or V-point
                                                             !! [H L2 conc ~> m3 conc]
  logical, optional,         intent(in   )       :: F_limit  !< If True, apply a limiter
  logical, optional,         intent(in   )       :: linear_decay !< If True, apply a linear transition at the base of
                                                             !! the boundary layer

  ! Local variables
  real, dimension(nk) :: h_means              !< Calculate the layer-wise harmonic means           [H ~> m or kg m-2]
  real                :: khtr_avg             !< Thickness-weighted diffusivity at the u-point     [m^2 s^-1]
                                              !! This is just to remind developers that khtr_avg should be
                                              !! computed once khtr is 3D.
  real                :: heff                 !< Harmonic mean of layer thicknesses                [H ~> m or kg m-2]
  real                :: heff_tot             !< Total effective column thickness in the transition layer [m]
  real                :: inv_heff             !< Inverse of the harmonic mean of layer thicknesses
                                              !! [H-1 ~> m-1 or m2 kg-1]
  real                :: phi_L_avg, phi_R_avg !< Bulk, thickness-weighted tracer averages (left and right column)
                                              !!                                                   [conc m^-3 ]
<<<<<<< HEAD
  real    :: htot                             ! Total column thickness [m]
  real    :: heff_tot                         !< Total effective column thickness in the transition layer [m]
=======
  real    :: htot                             ! Total column thickness [H ~> m or kg m-2]
>>>>>>> 330d7c45
  integer :: k, k_min, k_max                  !< k-indices, min and max for top and bottom, respectively
  integer :: k_diff                           !< difference between k_max and k_min
  integer :: k_top_L, k_bot_L                 !< k-indices left
  integer :: k_top_R, k_bot_R                 !< k-indices right
  real    :: zeta_top_L, zeta_top_R           !< distance from the top of a layer to the
                                              !! boundary layer   [nondim]
  real    :: zeta_bot_L, zeta_bot_R           !< distance from the bottom of a layer to the
                                              !! boundary layer   [nondim]
  real    :: h_work_L, h_work_R               !< dummy variables
  real    :: F_max                            !< The maximum amount of flux that can leave a
                                              !! cell  [m^3 conc]
  logical :: limiter                          !< True if flux limiter should be applied
  logical :: linear                           !< True if apply a linear transition
  real    :: hfrac                            !< Layer fraction wrt sum of all layers [nondim]
  real    :: dphi                             !< tracer gradient                      [conc m^-3]
  real    :: wgt                              !< weight to be used in the linear transition to the
                                              !! interior [nondim]
  real    :: a                                !< coefficient to be used in the linear transition to the
                                              !! interior [nondim]

  F_bulk = 0.
  F_layer(:) = 0.
  if (hbl_L == 0. .or. hbl_R == 0.) then
    return
  endif

  limiter = .false.
  if (PRESENT(F_limit)) then
    limiter = F_limit
  endif
  linear = .false.
  if (PRESENT(linear_decay)) then
    linear = linear_decay
  endif

  ! Calculate vertical indices containing the boundary layer
  call boundary_k_range(boundary, nk, h_L, hbl_L, k_top_L, zeta_top_L, k_bot_L, zeta_bot_L)
  call boundary_k_range(boundary, nk, h_R, hbl_R, k_top_R, zeta_top_R, k_bot_R, zeta_bot_R)

  ! Calculate bulk averages of various quantities
  phi_L_avg  = bulk_average(boundary, nk, deg, h_L, hbl_L, phi_L, ppoly0_E_L, ppoly0_coefs_L, method, k_top_L, &
                            zeta_top_L, k_bot_L, zeta_bot_L)
  phi_R_avg  = bulk_average(boundary, nk, deg, h_R, hbl_R, phi_R, ppoly0_E_R, ppoly0_coefs_R, method, k_top_R, &
                            zeta_top_R, k_bot_R, zeta_bot_R)
  ! Calculate the 'bulk' diffusive flux from the bulk averaged quantities
  ! GMM, khtr_avg should be computed once khtr is 3D
  heff = harmonic_mean(hbl_L, hbl_R)
  F_bulk = -(khtr_u * heff) * (phi_R_avg - phi_L_avg)
  ! Calculate the layerwise sum of the vertical effective thickness. This is different than the heff calculated
  ! above, but is used as a way to decompose the fluxes onto the individual layers
  h_means(:) = 0.
  if (boundary == SURFACE) then
    k_min = MIN(k_bot_L, k_bot_R)
    k_max = MAX(k_bot_L, k_bot_R)
    k_diff = (k_max - k_min)
    if ((linear) .and. (k_diff .gt. 1)) then
      do k=1,k_min
        h_means(k) = harmonic_mean(h_L(k),h_R(k))
      enddo
      ! heff_total
      heff_tot = 0.0
      do k = k_min+1,k_max, 1
        heff_tot = heff_tot + harmonic_mean(h_L(k), h_R(k))
      enddo

      a = -1.0/heff_tot
      heff_tot = 0.0
      ! fluxes will decay linearly at base of hbl
      do k = k_min+1,k_max, 1
        heff = harmonic_mean(h_L(k), h_R(k))
        wgt = (a*(heff_tot + (heff * 0.5))) + 1.0
        h_means(k) = harmonic_mean(h_L(k), h_R(k)) * wgt
        heff_tot = heff_tot + heff
      enddo
    else
      ! left hand side
      if (k_bot_L == k_min) then
        h_work_L = h_L(k_min) * zeta_bot_L
      else
        h_work_L = h_L(k_min)
      endif

      ! right hand side
      if (k_bot_R == k_min) then
        h_work_R = h_R(k_min) * zeta_bot_R
      else
        h_work_R = h_R(k_min)
      endif

      h_means(k_min) = harmonic_mean(h_work_L,h_work_R)

      do k=1,k_min-1
        h_means(k) = harmonic_mean(h_L(k),h_R(k))
      enddo
    endif

  elseif (boundary == BOTTOM) then
    !TODO, GMM linear decay is not implemented here
    k_max = MAX(k_top_L, k_top_R)
    ! left hand side
    if (k_top_L == k_max) then
      h_work_L = h_L(k_max) * zeta_top_L
    else
      h_work_L = h_L(k_max)
    endif

    ! right hand side
    if (k_top_R == k_max) then
      h_work_R = h_R(k_max) * zeta_top_R
    else
      h_work_R = h_R(k_max)
    endif

    h_means(k_max) = harmonic_mean(h_work_L,h_work_R)

    do k=nk,k_max+1,-1
      h_means(k) = harmonic_mean(h_L(k),h_R(k))
    enddo
  endif

  if ( SUM(h_means) == 0. .or. F_bulk == 0.) then
    return
  ! Decompose the bulk flux onto the individual layers
  else
    ! Initialize remaining thickness
    inv_heff = 1./SUM(h_means)
    do k=1,nk
      if ((h_means(k) > 0.) .and. (phi_L(k) /= phi_R(k))) then
        hfrac = h_means(k)*inv_heff
        F_layer(k) = F_bulk * hfrac

        if (limiter) then
          ! limit the flux to 0.2 of the tracer *gradient*
          ! Why 0.2?
          !  t=0         t=inf
          !   0           .2
          ! 0 1 0       .2.2.2
          !   0           .2
          !
          F_max = -0.2 * ((area_R*(phi_R(k)*h_R(k)))-(area_L*(phi_L(k)*h_R(k))))

          ! check if bulk flux (or F_layer) and F_max have same direction
          if ( SIGN(1.,F_bulk) == SIGN(1., F_max)) then
            ! Apply flux limiter calculated above
            if (F_max >= 0.) then
              F_layer(k) = MIN(F_layer(k),F_max)
            else
              F_layer(k) = MAX(F_layer(k),F_max)
            endif
          else
            ! do not apply a flux on this layer
            F_layer(k) = 0.
          endif
        else
          dphi = -(phi_R(k) - phi_L(k))
          if (.not. SIGN(1.,F_bulk) == SIGN(1., dphi)) then
            ! upgradient, do not apply a flux on this layer
            F_layer(k) = 0.
          endif
        endif ! limited
      endif
    enddo
  endif

end subroutine fluxes_bulk_method

!> Unit tests for near-boundary horizontal mixing
logical function near_boundary_unit_tests( verbose )
  logical,               intent(in) :: verbose !< If true, output additional information for debugging unit tests

  ! Local variables
  integer, parameter    :: nk = 2               ! Number of layers
  integer, parameter    :: deg = 1              ! Degree of reconstruction (linear here)
  integer, parameter    :: method = 1           ! Method used for integrating polynomials
  real, dimension(nk)   :: phi_L, phi_R         ! Tracer values (left and right column)             [ nondim m^-3 ]
  real, dimension(nk)   :: phi_L_avg, phi_R_avg ! Bulk, thickness-weighted tracer averages (left and right column)
  real, dimension(nk,deg+1) :: phi_pp_L, phi_pp_R   ! Coefficients for the linear pseudo-reconstructions
                                                !                                                   [ nondim m^-3 ]

  real, dimension(nk,2) :: ppoly0_E_L, ppoly0_E_R! Polynomial edge values (left and right)          [concentration]
  real, dimension(nk)   :: h_L, h_R             ! Layer thickness (left and right)                  [m]
  real                  :: khtr_u               ! Horizontal diffusivities at U-point               [m^2 s^-1]
  real                  :: hbl_L, hbl_R         ! Depth of the boundary layer (left and right)      [m]
  real                  :: F_bulk               ! Total diffusive flux across the U point           [nondim s^-1]
  real, dimension(nk)   :: F_layer              ! Diffusive flux within each layer at U-point       [nondim s^-1]
  real                  :: h_u, hblt_u          ! Thickness at the u-point                          [m]
  real                  :: khtr_avg             ! Thickness-weighted diffusivity at the u-point     [m^2 s^-1]
  real                  :: heff                 ! Harmonic mean of layer thicknesses                [m]
  real                  :: inv_heff             ! Inverse of the harmonic mean of layer thicknesses [m^[-1]
  character(len=120)    :: test_name            ! Title of the unit test
  integer               :: k_top                ! Index of cell containing top of boundary
  real                  :: zeta_top             ! Nondimension position
  integer               :: k_bot                ! Index of cell containing bottom of boundary
  real                  :: zeta_bot             ! Nondimension position
  real                  :: area_L,area_R        ! Area of grid cell [m^2]
  area_L = 1.; area_R = 1. ! Set to unity for all unit tests

  near_boundary_unit_tests = .false.

  ! Unit tests for boundary_k_range
  test_name = 'Surface boundary spans the entire top cell'
  h_L = (/5.,5./)
  call boundary_k_range(SURFACE, nk, h_L, 5., k_top, zeta_top, k_bot, zeta_bot)
  near_boundary_unit_tests = near_boundary_unit_tests .or. &
                             test_boundary_k_range(k_top, zeta_top, k_bot, zeta_bot, 1, 0., 1, 1., test_name, verbose)

  test_name = 'Surface boundary spans the entire column'
  h_L = (/5.,5./)
  call boundary_k_range(SURFACE, nk, h_L, 10., k_top, zeta_top, k_bot, zeta_bot)
  near_boundary_unit_tests = near_boundary_unit_tests .or. &
                             test_boundary_k_range(k_top, zeta_top, k_bot, zeta_bot, 1, 0., 2, 1., test_name, verbose)

  test_name = 'Bottom boundary spans the entire bottom cell'
  h_L = (/5.,5./)
  call boundary_k_range(BOTTOM, nk, h_L, 5., k_top, zeta_top, k_bot, zeta_bot)
  near_boundary_unit_tests = near_boundary_unit_tests .or. &
                             test_boundary_k_range(k_top, zeta_top, k_bot, zeta_bot, 2, 1., 2, 0., test_name, verbose)

  test_name = 'Bottom boundary spans the entire column'
  h_L = (/5.,5./)
  call boundary_k_range(BOTTOM, nk, h_L, 10., k_top, zeta_top, k_bot, zeta_bot)
  near_boundary_unit_tests = near_boundary_unit_tests .or. &
                             test_boundary_k_range(k_top, zeta_top, k_bot, zeta_bot, 1, 1., 2, 0., test_name, verbose)

  test_name = 'Surface boundary intersects second layer'
  h_L = (/10.,10./)
  call boundary_k_range(SURFACE, nk, h_L, 17.5, k_top, zeta_top, k_bot, zeta_bot)
  near_boundary_unit_tests = near_boundary_unit_tests .or. &
                             test_boundary_k_range(k_top, zeta_top, k_bot, zeta_bot, 1, 0., 2, 0.75, test_name, verbose)

  test_name = 'Surface boundary intersects first layer'
  h_L = (/10.,10./)
  call boundary_k_range(SURFACE, nk, h_L, 2.5, k_top, zeta_top, k_bot, zeta_bot)
  near_boundary_unit_tests = near_boundary_unit_tests .or. &
                             test_boundary_k_range(k_top, zeta_top, k_bot, zeta_bot, 1, 0., 1, 0.25, test_name, verbose)

  test_name = 'Surface boundary is deeper than column thickness'
  h_L = (/10.,10./)
  call boundary_k_range(SURFACE, nk, h_L, 21.0, k_top, zeta_top, k_bot, zeta_bot)
  near_boundary_unit_tests = near_boundary_unit_tests .or. &
                             test_boundary_k_range(k_top, zeta_top, k_bot, zeta_bot, 1, 0., 2, 1., test_name, verbose)

  test_name = 'Bottom boundary intersects first layer'
  h_L = (/10.,10./)
  call boundary_k_range(BOTTOM, nk, h_L, 17.5, k_top, zeta_top, k_bot, zeta_bot)
  near_boundary_unit_tests = near_boundary_unit_tests .or. &
                             test_boundary_k_range(k_top, zeta_top, k_bot, zeta_bot, 1, 0.75, 2, 0., test_name, verbose)

  test_name = 'Bottom boundary intersects second layer'
  h_L = (/10.,10./)
  call boundary_k_range(BOTTOM, nk, h_L, 2.5, k_top, zeta_top, k_bot, zeta_bot)
  near_boundary_unit_tests = near_boundary_unit_tests .or. &
                             test_boundary_k_range(k_top, zeta_top, k_bot, zeta_bot, 2, 0.25, 2, 0., test_name, verbose)

  ! All cases in this section have hbl which are equal to the column thicknesses
  test_name = 'Equal hbl and same layer thicknesses (gradient from right to left)'
  hbl_L = 10; hbl_R = 10
  h_L = (/5.,5./) ; h_R = (/5.,5./)
  phi_L = (/0.,0./) ; phi_R = (/1.,1./)
  phi_pp_L(1,1) = 0.; phi_pp_L(1,2) = 0.
  phi_pp_L(2,1) = 0.; phi_pp_L(2,2) = 0.
  phi_pp_R(1,1) = 1.; phi_pp_R(1,2) = 0.
  phi_pp_R(2,1) = 1.; phi_pp_R(2,2) = 0.
  ppoly0_E_L(1,1) = 0.; ppoly0_E_L(1,2) = 0.
  ppoly0_E_L(2,1) = 0.; ppoly0_E_L(2,2) = 0.
  ppoly0_E_R(1,1) = 1.; ppoly0_E_R(1,2) = 1.
  ppoly0_E_R(2,1) = 1.; ppoly0_E_R(2,2) = 1.
  khtr_u = 1.
  ! Without limiter
  call fluxes_bulk_method(SURFACE, nk, deg, h_L, h_R, hbl_L, hbl_R, area_L, area_R, phi_L, phi_R, phi_pp_L, phi_pp_R, &
                                    ppoly0_E_L, ppoly0_E_R, method, khtr_u, F_bulk, F_layer)
  near_boundary_unit_tests = near_boundary_unit_tests .or. &
                             test_layer_fluxes( verbose, nk, test_name, F_layer, (/-5.0,-5.0/) )

  ! same as above, but with limiter
  call fluxes_bulk_method(SURFACE, nk, deg, h_L, h_R, hbl_L, hbl_R, area_L, area_R, phi_L, phi_R, phi_pp_L, phi_pp_R, &
                                    ppoly0_E_L, ppoly0_E_R, method, khtr_u, F_bulk, F_layer, .true.)
  near_boundary_unit_tests = near_boundary_unit_tests .or. &
                             test_layer_fluxes( verbose, nk, test_name, F_layer, (/-1.0,-1.0/) )

  test_name = 'Equal hbl and same layer thicknesses (gradient from left to right)'
  hbl_L = 10.; hbl_R = 10.
  h_L = (/5.,5./) ; h_R = (/5.,5./)
  phi_L = (/1.,1./) ; phi_R = (/0.,0./)
  phi_pp_L(1,1) = 1.; phi_pp_L(1,2) = 0.
  phi_pp_L(2,1) = 1.; phi_pp_L(2,2) = 0.
  phi_pp_R(1,1) = 0.; phi_pp_R(1,2) = 0.
  phi_pp_R(2,1) = 0.; phi_pp_R(2,2) = 0.
  ppoly0_E_L(1,1) = 1.; ppoly0_E_L(1,2) = 1.
  ppoly0_E_L(2,1) = 1.; ppoly0_E_L(2,2) = 1.
  ppoly0_E_R(1,1) = 0.; ppoly0_E_R(1,2) = 0.
  ppoly0_E_R(2,1) = 0.; ppoly0_E_R(2,2) = 0.
  khtr_u = 1.
  call fluxes_bulk_method(SURFACE, nk, deg, h_L, h_R, hbl_L, hbl_R, area_L, area_R, phi_L, phi_R, phi_pp_L, phi_pp_R,&
                                    ppoly0_E_L, ppoly0_E_R, method, khtr_u, F_bulk, F_layer)
  near_boundary_unit_tests = near_boundary_unit_tests .or. &
                             test_layer_fluxes( verbose, nk, test_name, F_layer, (/5.0,5.0/) )

  test_name = 'Equal hbl and same layer thicknesses (no gradient)'
  hbl_L = 10; hbl_R = 10
  h_L = (/5.,5./) ; h_R = (/5.,5./)
  phi_L = (/1.,1./) ; phi_R = (/1.,1./)
  phi_pp_L(1,1) = 1.; phi_pp_L(1,2) = 0.
  phi_pp_L(2,1) = 1.; phi_pp_L(2,2) = 0.
  phi_pp_R(1,1) = 1.; phi_pp_R(1,2) = 0.
  phi_pp_R(2,1) = 1.; phi_pp_R(2,2) = 0.
  ppoly0_E_L(1,1) = 1.; ppoly0_E_L(1,2) = 1.
  ppoly0_E_L(2,1) = 1.; ppoly0_E_L(2,2) = 1.
  ppoly0_E_R(1,1) = 1.; ppoly0_E_R(1,2) = 1.
  ppoly0_E_R(2,1) = 1.; ppoly0_E_R(2,2) = 1.
  khtr_u = 1.
  call fluxes_bulk_method(SURFACE, nk, deg, h_L, h_R, hbl_L, hbl_R, area_L, area_R, phi_L, phi_R, phi_pp_L, phi_pp_R,&
                                    ppoly0_E_L, ppoly0_E_R, method, khtr_u, F_bulk, F_layer)
  near_boundary_unit_tests = near_boundary_unit_tests .or. &
                             test_layer_fluxes( verbose, nk, test_name, F_layer, (/0.0,0.0/) )

  test_name = 'Equal hbl and different layer thicknesses (gradient right to left)'
  hbl_L = 16.; hbl_R = 16.
  h_L = (/10.,6./) ; h_R = (/6.,10./)
  phi_L = (/0.,0./) ; phi_R = (/1.,1./)
  phi_pp_L(1,1) = 0.; phi_pp_L(1,2) = 0.
  phi_pp_L(2,1) = 0.; phi_pp_L(2,2) = 0.
  phi_pp_R(1,1) = 1.; phi_pp_R(1,2) = 0.
  phi_pp_R(2,1) = 1.; phi_pp_R(2,2) = 0.
  ppoly0_E_L(1,1) = 0.; ppoly0_E_L(1,2) = 0.
  ppoly0_E_L(2,1) = 0.; ppoly0_E_L(2,2) = 0.
  ppoly0_E_R(1,1) = 1.; ppoly0_E_R(1,2) = 1.
  ppoly0_E_R(2,1) = 1.; ppoly0_E_R(2,2) = 1.
  khtr_u = 1.
  call fluxes_bulk_method(SURFACE, nk, deg, h_L, h_R, hbl_L, hbl_R, area_L, area_R, phi_L, phi_R, phi_pp_L, phi_pp_R,&
                                    ppoly0_E_L, ppoly0_E_R, method, khtr_u, F_bulk, F_layer)
  near_boundary_unit_tests = near_boundary_unit_tests .or. &
                             test_layer_fluxes( verbose, nk, test_name, F_layer, (/-8.0,-8.0/) )

  test_name = 'Equal hbl and same layer thicknesses (diagonal tracer values)'
  hbl_L = 10.; hbl_R = 10.
  h_L = (/5.,5./) ; h_R = (/5.,5./)
  phi_L = (/1.,0./) ; phi_R = (/0.,1./)
  phi_pp_L(1,1) = 1.; phi_pp_L(1,2) = 0.
  phi_pp_L(2,1) = 0.; phi_pp_L(2,2) = 0.
  phi_pp_R(1,1) = 0.; phi_pp_R(1,2) = 0.
  phi_pp_R(2,1) = 1.; phi_pp_R(2,2) = 0.
  ppoly0_E_L(1,1) = 1.; ppoly0_E_L(1,2) = 1.
  ppoly0_E_L(2,1) = 0.; ppoly0_E_L(2,2) = 0.
  ppoly0_E_R(1,1) = 0.; ppoly0_E_R(1,2) = 0.
  ppoly0_E_R(2,1) = 1.; ppoly0_E_R(2,2) = 1.
  khtr_u = 1.
  call fluxes_bulk_method(SURFACE, nk, deg, h_L, h_R, hbl_L, hbl_R, area_L, area_R, phi_L, phi_R, phi_pp_L, phi_pp_R,&
                                    ppoly0_E_L, ppoly0_E_R, method, khtr_u, F_bulk, F_layer)
  near_boundary_unit_tests = near_boundary_unit_tests .or. &
                             test_layer_fluxes( verbose, nk, test_name, F_layer, (/0.0,0.0/) )

  test_name = 'Different hbl and different layer thicknesses (gradient from right to left)'
  hbl_L = 12; hbl_R = 20
  h_L = (/6.,6./) ; h_R = (/10.,10./)
  phi_L = (/0.,0./) ; phi_R = (/1.,1./)
  phi_pp_L(1,1) = 0.; phi_pp_L(1,2) = 0.
  phi_pp_L(2,1) = 0.; phi_pp_L(2,2) = 0.
  phi_pp_R(1,1) = 1.; phi_pp_R(1,2) = 0.
  phi_pp_R(2,1) = 1.; phi_pp_R(2,2) = 0.
  ppoly0_E_L(1,1) = 0.; ppoly0_E_L(1,2) = 0.
  ppoly0_E_L(2,1) = 0.; ppoly0_E_L(2,2) = 0.
  ppoly0_E_R(1,1) = 1.; ppoly0_E_R(1,2) = 1.
  ppoly0_E_R(2,1) = 1.; ppoly0_E_R(2,2) = 1.
  khtr_u = 1.
  call fluxes_bulk_method(SURFACE, nk, deg, h_L, h_R, hbl_L, hbl_R, area_L, area_R, phi_L, phi_R, phi_pp_L, phi_pp_R,&
                                    ppoly0_E_L, ppoly0_E_R, method, khtr_u, F_bulk, F_layer)
  near_boundary_unit_tests = near_boundary_unit_tests .or. &
                             test_layer_fluxes( verbose, nk, test_name, F_layer, (/-7.5,-7.5/) )

  ! Cases where hbl < column thickness (polynomial coefficients specified for pseudo-linear reconstruction)

  test_name = 'hbl < column thickness, hbl same, constant concentration each column'
  hbl_L = 2; hbl_R = 2
  h_L = (/1.,2./) ; h_R = (/1.,2./)
  phi_L = (/0.,0./) ; phi_R = (/1.,1./)
  phi_pp_L(1,1) = 0.; phi_pp_L(1,2) = 0.
  phi_pp_L(2,1) = 0.; phi_pp_L(2,2) = 0.
  phi_pp_R(1,1) = 1.; phi_pp_R(1,2) = 0.
  phi_pp_R(2,1) = 1.; phi_pp_R(2,2) = 0.
  ppoly0_E_L(1,1) = 0.; ppoly0_E_L(1,2) = 0.
  ppoly0_E_L(2,1) = 0.; ppoly0_E_L(2,2) = 0.
  ppoly0_E_R(1,1) = 1.; ppoly0_E_R(1,2) = 1.
  ppoly0_E_R(2,1) = 1.; ppoly0_E_R(2,2) = 1.
  khtr_u = 1.
  call fluxes_bulk_method(SURFACE, nk, deg, h_L, h_R, hbl_L, hbl_R, area_L, area_R, phi_L, phi_R, phi_pp_L, phi_pp_R,&
                                    ppoly0_E_L, ppoly0_E_R, method, khtr_u, F_bulk, F_layer)
  near_boundary_unit_tests = near_boundary_unit_tests .or. &
                             test_layer_fluxes( verbose, nk, test_name, F_layer, (/-1.,-1./) )

  test_name = 'hbl < column thickness, hbl same, linear profile right'
  hbl_L = 2; hbl_R = 2
  h_L = (/1.,2./) ; h_R = (/1.,2./)
  phi_L = (/0.,0./) ; phi_R = (/0.5,2./)
  phi_pp_L(1,1) = 0.; phi_pp_L(1,2) = 0.
  phi_pp_L(2,1) = 0.; phi_pp_L(2,2) = 0.
  phi_pp_R(1,1) = 0.; phi_pp_R(1,2) = 1.
  phi_pp_R(2,1) = 1.; phi_pp_R(2,2) = 2.
  khtr_u = 1.
  ppoly0_E_L(1,1) = 0.; ppoly0_E_L(1,2) = 0.
  ppoly0_E_L(2,1) = 0.; ppoly0_E_L(2,2) = 0.
  ppoly0_E_R(1,1) = 0.; ppoly0_E_R(1,2) = 1.
  ppoly0_E_R(2,1) = 1.; ppoly0_E_R(2,2) = 3.
  call fluxes_bulk_method(SURFACE, nk, deg, h_L, h_R, hbl_L, hbl_R, area_L, area_R, phi_L, phi_R, phi_pp_L, phi_pp_R,&
                                    ppoly0_E_L, ppoly0_E_R, method, khtr_u, F_bulk, F_layer)
  near_boundary_unit_tests = near_boundary_unit_tests .or. &
                             test_layer_fluxes( verbose, nk, test_name, F_layer, (/-1.,-1./) )

  test_name = 'hbl < column thickness, hbl same, linear profile right, khtr=2'
  hbl_L = 2; hbl_R = 2
  h_L = (/1.,2./) ; h_R = (/1.,2./)
  phi_L = (/0.,0./) ; phi_R = (/0.5,2./)
  phi_pp_L(1,1) = 0.; phi_pp_L(1,2) = 0.
  phi_pp_L(2,1) = 0.; phi_pp_L(2,2) = 0.
  phi_pp_R(1,1) = 0.; phi_pp_R(1,2) = 1.
  phi_pp_R(2,1) = 1.; phi_pp_R(2,2) = 2.
  khtr_u = 2.
  ppoly0_E_L(1,1) = 0.; ppoly0_E_L(1,2) = 0.
  ppoly0_E_L(2,1) = 0.; ppoly0_E_L(2,2) = 0.
  ppoly0_E_R(1,1) = 0.; ppoly0_E_R(1,2) = 1.
  ppoly0_E_R(2,1) = 1.; ppoly0_E_R(2,2) = 3.
  call fluxes_layer_method(SURFACE, nk, deg, h_L, h_R, hbl_L, hbl_R, area_L, area_R, phi_L, phi_R, phi_pp_L, &
                                    phi_pp_R, ppoly0_E_L, ppoly0_E_R, method, khtr_u, F_layer)
  near_boundary_unit_tests = near_boundary_unit_tests .or. &
                             test_layer_fluxes( verbose, nk, test_name, F_layer, (/-1.,-3./) )

  ! unit tests for layer by layer method
  test_name = 'Different hbl and different column thicknesses (gradient from right to left)'
  hbl_L = 12; hbl_R = 20
  h_L = (/6.,6./) ; h_R = (/10.,10./)
  phi_L = (/0.,0./) ; phi_R = (/1.,1./)
  phi_pp_L(1,1) = 0.; phi_pp_L(1,2) = 0.
  phi_pp_L(2,1) = 0.; phi_pp_L(2,2) = 0.
  phi_pp_R(1,1) = 1.; phi_pp_R(1,2) = 0.
  phi_pp_R(2,1) = 1.; phi_pp_R(2,2) = 0.
  ppoly0_E_L(1,1) = 0.; ppoly0_E_L(1,2) = 0.
  ppoly0_E_L(2,1) = 0.; ppoly0_E_L(2,2) = 0.
  ppoly0_E_R(1,1) = 1.; ppoly0_E_R(1,2) = 1.
  ppoly0_E_R(2,1) = 1.; ppoly0_E_R(2,2) = 1.
  khtr_u = 1.
  call fluxes_layer_method(SURFACE, nk, deg, h_L, h_R, hbl_L, hbl_R, area_L, area_R, phi_L, phi_R, phi_pp_L, &
                                    phi_pp_R, ppoly0_E_L, ppoly0_E_R, method, khtr_u, F_layer)
  near_boundary_unit_tests = near_boundary_unit_tests .or. &
                             test_layer_fluxes( verbose, nk, test_name, F_layer, (/-7.5,-7.5/) )

  test_name = 'Different hbl and different column thicknesses (linear profile right)'

  hbl_L = 15; hbl_R = 6
  h_L = (/10.,10./) ; h_R = (/12.,10./)
  phi_L = (/0.,0./) ; phi_R = (/1.,3./)
  phi_pp_L(1,1) = 0.; phi_pp_L(1,2) = 0.
  phi_pp_L(2,1) = 0.; phi_pp_L(2,2) = 0.
  phi_pp_R(1,1) = 0.; phi_pp_R(1,2) = 2.
  phi_pp_R(2,1) = 2.; phi_pp_R(2,2) = 2.
  ppoly0_E_L(1,1) = 0.; ppoly0_E_L(1,2) = 0.
  ppoly0_E_L(2,1) = 0.; ppoly0_E_L(2,2) = 0.
  ppoly0_E_R(1,1) = 0.; ppoly0_E_R(1,2) = 2.
  ppoly0_E_R(2,1) = 2.; ppoly0_E_R(2,2) = 4.
  khtr_u = 1.
  call fluxes_layer_method(SURFACE, nk, deg, h_L, h_R, hbl_L, hbl_R, area_L, area_R, phi_L, phi_R, phi_pp_L, &
                                    phi_pp_R, ppoly0_E_L, ppoly0_E_R, method, khtr_u, F_layer)
  near_boundary_unit_tests = near_boundary_unit_tests .or. &
                             test_layer_fluxes( verbose, nk, test_name, F_layer, (/-3.75,0.0/) )
end function near_boundary_unit_tests

!> Returns true if output of near-boundary unit tests does not match correct computed values
!! and conditionally writes results to stream
logical function test_layer_fluxes(verbose, nk, test_name, F_calc, F_ans)
  logical,                    intent(in) :: verbose   !< If true, write results to stdout
  character(len=80),          intent(in) :: test_name !< Brief description of the unit test
  integer,                    intent(in) :: nk        !< Number of layers
  real, dimension(nk),        intent(in) :: F_calc    !< Fluxes of the unitless tracer from the algorithm [s^-1]
  real, dimension(nk),        intent(in) :: F_ans     !< Fluxes of the unitless tracer calculated by hand [s^-1]
  ! Local variables
  integer :: k
  integer, parameter :: stdunit = stdout

  test_layer_fluxes = .false.
  do k=1,nk
    if ( F_calc(k) /= F_ans(k) ) then
      test_layer_fluxes = .true.
      write(stdunit,*) "MOM_lateral_boundary_diffusion, UNIT TEST FAILED: ", test_name
      write(stdunit,10) k, F_calc(k), F_ans(k)
    elseif (verbose) then
      write(stdunit,10) k, F_calc(k), F_ans(k)
    endif
  enddo

10 format("Layer=",i3," F_calc=",f20.16," F_ans",f20.16)
end function test_layer_fluxes

!> Return true if output of unit tests for boundary_k_range does not match answers
logical function test_boundary_k_range(k_top, zeta_top, k_bot, zeta_bot, k_top_ans, zeta_top_ans,&
                                       k_bot_ans, zeta_bot_ans, test_name, verbose)
  integer :: k_top               !< Index of cell containing top of boundary
  real    :: zeta_top            !< Nondimension position
  integer :: k_bot               !< Index of cell containing bottom of boundary
  real    :: zeta_bot            !< Nondimension position
  integer :: k_top_ans           !< Index of cell containing top of boundary
  real    :: zeta_top_ans        !< Nondimension position
  integer :: k_bot_ans           !< Index of cell containing bottom of boundary
  real    :: zeta_bot_ans        !< Nondimension position
  character(len=80) :: test_name !< Name of the unit test
  logical :: verbose             !< If true always print output

  integer, parameter :: stdunit = stdout

  test_boundary_k_range = k_top .ne. k_top_ans
  test_boundary_k_range = test_boundary_k_range .or. (zeta_top .ne. zeta_top_ans)
  test_boundary_k_range = test_boundary_k_range .or. (k_bot .ne. k_bot_ans)
  test_boundary_k_range = test_boundary_k_range .or. (zeta_bot .ne. zeta_bot_ans)

  if (test_boundary_k_range) write(stdunit,*) "UNIT TEST FAILED: ", test_name
  if (test_boundary_k_range .or. verbose) then
    write(stdunit,20) "k_top", k_top, "k_top_ans", k_top_ans
    write(stdunit,20) "k_bot", k_bot, "k_bot_ans", k_bot_ans
    write(stdunit,30) "zeta_top", zeta_top, "zeta_top_ans", zeta_top_ans
    write(stdunit,30) "zeta_bot", zeta_bot, "zeta_bot_ans", zeta_bot_ans
  endif

  20 format(A,"=",i3,X,A,"=",i3)
  30 format(A,"=",f20.16,X,A,"=",f20.16)


end function test_boundary_k_range

!> \namespace mom_lateral_boundary_diffusion
!!
!! \section section_LBD The Lateral Boundary Diffusion (LBD) framework
!!
!! The LBD framework accounts for the effects of diabatic mesoscale fluxes
!! within surface and bottom boundary layers. Unlike the equivalent adiabatic
!! fluxes, which is applied along neutral density surfaces, LBD is purely
!! horizontal.
!!
!! The bottom boundary layer fluxes remain to be implemented, although most
!! of the steps needed to do so have already been added and tested.
!!
!! Boundary lateral diffusion can be applied using one of the three methods:
!!
!! * [Method #1: Along layer](@ref section_method2) (default);
!! * [Method #2: Bulk layer](@ref section_method1);
!!
!! A brief summary of these methods is provided below.
!!
!! \subsection section_method1 Along layer approach (Method #1)
!!
!! This is the recommended and more straight forward method where diffusion is
!! applied layer by layer using only information from neighboring cells.
!!
!! Step #1: compute vertical indices containing boundary layer (boundary_k_range).
!! For the TOP boundary layer, these are:
!!
!! k_top, k_bot, zeta_top, zeta_bot
!!
!! Step #2: calculate the diffusive flux at each layer:
!!
!! \f[ F_{k} = -KHTR \times h_{eff}(k) \times (\phi_R(k) - \phi_L(k)),  \f]
!! where h_eff is the [harmonic mean](@ref section_harmonic_mean) of the layer thickness
!! in the left and right columns. This method does not require a limiter since KHTR
!! is already limted based on a diffusive CFL condition prior to the call of this
!! module.
!!
!! Step #3: option to linearly decay the flux from k_bot_min to k_bot_max:
!!
!! If LBD_LINEAR_TRANSITION = True and k_bot_diff > 1, the diffusive flux will decay
!! linearly between the top interface of the layer containing the minimum boundary
!! layer depth (k_bot_min) and the lower interface of the layer containing the
!! maximum layer depth (k_bot_max).
!!
!! \subsection section_method2 Bulk layer approach (Method #2)
!!
!! Apply the lateral boundary diffusive fluxes calculated from a 'bulk model'.This
!! is a lower order representation (Kraus-Turner like approach) which assumes that
!! eddies are acting along well mixed layers (i.e., eddies do not know care about
!! vertical tracer gradients within the boundary layer).
!!
!! Step #1: compute vertical indices containing boundary layer (boundary_k_range).
!! For the TOP boundary layer, these are:
!!
!! k_top, k_bot, zeta_top, zeta_bot
!!
!! Step #2: compute bulk averages (thickness weighted) tracer averages (phi_L and phi_R),
!! then calculate the bulk diffusive flux (F_{bulk}):
!!
!! \f[ F_{bulk} = -KHTR \times h_{eff} \times (\phi_R - \phi_L),  \f]
!! where h_eff is the [harmonic mean](@ref section_harmonic_mean) of the boundary layer depth
!! in the left and right columns (\f[ HBL_L \f] and \f[ HBL_R \f], respectively).
!!
!! Step #3: decompose F_bulk onto individual layers:
!!
!! \f[ F_{layer}(k) = F_{bulk} \times h_{frac}(k) ,  \f]
!!
!! where h_{frac} is
!!
!! \f[ h_{frac}(k) = h_u(k) \times \frac{1}{\sum(h_u)}.  \f]
!!
!! h_u is the [harmonic mean](@ref section_harmonic_mean) of thicknesses at each layer.
!! Special care (layer reconstruction) must be taken at k_min = min(k_botL, k_bot_R).
!!
!! Step #4: option to linearly decay the flux from k_bot_min to k_bot_max:
!!
!! If LBD_LINEAR_TRANSITION = True and k_bot_diff > 1, the diffusive flux will decay
!! linearly between the top interface of the layer containing the minimum boundary
!! layer depth (k_bot_min) and the lower interface of the layer containing the
!! maximum layer depth (k_bot_max).
!!
!! Step #5: limit the tracer flux so that 1) only down-gradient fluxes are applied,
!! and 2) the flux cannot be larger than F_max, which is defined using the tracer
!! gradient:
!!
!! \f[ F_{max} = -0.2 \times [(V_R(k) \times \phi_R(k)) - (V_L(k) \times \phi_L(k))],  \f]
!! where V is the cell volume. Why 0.2?
!!          t=0         t=inf
!!           0           .2
!!         0 1 0       .2.2.2
!!           0           .2
!!
!! \subsection section_harmonic_mean Harmonic Mean
!!
!! The harmonic mean (HM) betwen h1 and h2 is defined as:
!!
!! \f[ HM = \frac{2 \times h1 \times h2}{h1 + h2} \f]
!!
end module MOM_lateral_boundary_diffusion<|MERGE_RESOLUTION|>--- conflicted
+++ resolved
@@ -39,22 +39,13 @@
 type, public :: lateral_boundary_diffusion_CS ; private
   integer :: method                          !< Determine which of the three methods calculate
                                              !! and apply near boundary layer fluxes
-<<<<<<< HEAD
-                                             !! 1. Bulk-layer approach
-                                             !! 2. Along layer
-=======
                                              !! 1. Along layer
                                              !! 2. Bulk-layer approach (not recommended)
->>>>>>> 330d7c45
   integer :: deg                             !< Degree of polynomial reconstruction
   integer :: surface_boundary_scheme         !< Which boundary layer scheme to use
                                              !! 1. ePBL; 2. KPP
   logical :: limiter                         !< Controls wether a flux limiter is applied.
-<<<<<<< HEAD
                                              !! Only valid when method = 1.
-=======
-                                             !! Only valid when method = 2.
->>>>>>> 330d7c45
   logical :: linear                          !< If True, apply a linear transition at the base/top of the boundary.
                                              !! The flux will be fully applied at k=k_min and zero at k=k_max.
 
@@ -175,17 +166,10 @@
   real    :: Idt          !< inverse of the time step [s-1]
 
   Idt = 1./dt
-<<<<<<< HEAD
   hbl(:,:) = 100.
   hbl(4:6,:) = 500.
   if (ASSOCIATED(CS%KPP_CSp)) call KPP_get_BLD(CS%KPP_CSp, hbl, G)
   if (ASSOCIATED(CS%energetic_PBL_CSp)) call energetic_PBL_get_MLD(CS%energetic_PBL_CSp, hbl, G, US)
-=======
-  hbl(:,:) = 0.
-  if (ASSOCIATED(CS%KPP_CSp)) call KPP_get_BLD(CS%KPP_CSp, hbl, G, US, m_to_BLD_units=GV%m_to_H)
-  if (ASSOCIATED(CS%energetic_PBL_CSp)) &
-    call energetic_PBL_get_MLD(CS%energetic_PBL_CSp, hbl, G, US, m_to_MLD_units=GV%m_to_H)
->>>>>>> 330d7c45
 
   call pass_var(hbl,G%Domain)
   do m = 1,Reg%ntr
@@ -213,36 +197,20 @@
       do j=G%jsc,G%jec
         do i=G%isc-1,G%iec
           if (G%mask2dCu(I,j)>0.) then
-<<<<<<< HEAD
-            call fluxes_bulk_method(SURFACE, GV%ke, CS%deg, h(I,j,:), h(I+1,j,:), hbl(I,j), hbl(I+1,j), &
-              G%areaT(I,j), G%areaT(I+1,j), tracer%t(I,j,:), tracer%t(I+1,j,:),                         &
-              ppoly0_coefs(I,j,:,:), ppoly0_coefs(I+1,j,:,:), ppoly0_E(I,j,:,:),                        &
-              ppoly0_E(I+1,j,:,:), remap_method, Coef_x(I,j), uFlx_bulk(I,j), uFlx(I,j,:), CS%limiter,  &
-              CS%linear)
-=======
             call fluxes_layer_method(SURFACE, GV%ke, CS%deg, h(I,j,:), h(I+1,j,:), hbl(I,j), hbl(I+1,j),  &
               G%areaT(I,j), G%areaT(I+1,j), tracer%t(I,j,:), tracer%t(I+1,j,:), ppoly0_coefs(I,j,:,:),    &
               ppoly0_coefs(I+1,j,:,:), ppoly0_E(I,j,:,:), ppoly0_E(I+1,j,:,:), remap_method, Coef_x(I,j), &
               uFlx(I,j,:), CS%linear)
->>>>>>> 330d7c45
           endif
         enddo
       enddo
       do J=G%jsc-1,G%jec
         do i=G%isc,G%iec
           if (G%mask2dCv(i,J)>0.) then
-<<<<<<< HEAD
-            call fluxes_bulk_method(SURFACE, GV%ke, CS%deg, h(i,J,:), h(i,J+1,:), hbl(i,J), hbl(i,J+1), &
-              G%areaT(i,J), G%areaT(i,J+1), tracer%t(i,J,:), tracer%t(i,J+1,:),                         &
-              ppoly0_coefs(i,J,:,:), ppoly0_coefs(i,J+1,:,:), ppoly0_E(i,J,:,:),                        &
-              ppoly0_E(i,J+1,:,:), remap_method, Coef_y(i,J), vFlx_bulk(i,J), vFlx(i,J,:), CS%limiter,  &
-              CS%linear)
-=======
             call fluxes_layer_method(SURFACE, GV%ke, CS%deg, h(i,J,:), h(i,J+1,:), hbl(i,J), hbl(i,J+1),  &
               G%areaT(i,J), G%areaT(i,J+1), tracer%t(i,J,:), tracer%t(i,J+1,:), ppoly0_coefs(i,J,:,:),    &
               ppoly0_coefs(i,J+1,:,:), ppoly0_E(i,J,:,:), ppoly0_E(i,J+1,:,:), remap_method, Coef_y(i,J), &
               vFlx(i,J,:), CS%linear)
->>>>>>> 330d7c45
           endif
         enddo
       enddo
@@ -252,36 +220,22 @@
       do j=G%jsc,G%jec
         do i=G%isc-1,G%iec
           if (G%mask2dCu(I,j)>0.) then
-<<<<<<< HEAD
-            call fluxes_layer_method(SURFACE, GV%ke, CS%deg, h(I,j,:), h(I+1,j,:), hbl(I,j), hbl(I+1,j),  &
-              G%areaT(I,j), G%areaT(I+1,j), tracer%t(I,j,:), tracer%t(I+1,j,:), ppoly0_coefs(I,j,:,:),    &
-              ppoly0_coefs(I+1,j,:,:), ppoly0_E(I,j,:,:), ppoly0_E(I+1,j,:,:), remap_method, Coef_x(I,j), &
-              uFlx(I,j,:), CS%linear)
-=======
             call fluxes_bulk_method(SURFACE, GV%ke, CS%deg, h(I,j,:), h(I+1,j,:), hbl(I,j), hbl(I+1,j), &
               G%areaT(I,j), G%areaT(I+1,j), tracer%t(I,j,:), tracer%t(I+1,j,:),                         &
               ppoly0_coefs(I,j,:,:), ppoly0_coefs(I+1,j,:,:), ppoly0_E(I,j,:,:),                        &
               ppoly0_E(I+1,j,:,:), remap_method, Coef_x(I,j), uFlx_bulk(I,j), uFlx(I,j,:), CS%limiter,  &
               CS%linear)
->>>>>>> 330d7c45
           endif
         enddo
       enddo
       do J=G%jsc-1,G%jec
         do i=G%isc,G%iec
           if (G%mask2dCv(i,J)>0.) then
-<<<<<<< HEAD
-            call fluxes_layer_method(SURFACE, GV%ke, CS%deg, h(i,J,:), h(i,J+1,:), hbl(i,J), hbl(i,J+1),  &
-              G%areaT(i,J), G%areaT(i,J+1), tracer%t(i,J,:), tracer%t(i,J+1,:), ppoly0_coefs(i,J,:,:),    &
-              ppoly0_coefs(i,J+1,:,:), ppoly0_E(i,J,:,:), ppoly0_E(i,J+1,:,:), remap_method, Coef_y(i,J), &
-              vFlx(i,J,:), CS%linear)
-=======
             call fluxes_bulk_method(SURFACE, GV%ke, CS%deg, h(i,J,:), h(i,J+1,:), hbl(i,J), hbl(i,J+1), &
               G%areaT(i,J), G%areaT(i,J+1), tracer%t(i,J,:), tracer%t(i,J+1,:),                         &
               ppoly0_coefs(i,J,:,:), ppoly0_coefs(i,J+1,:,:), ppoly0_E(i,J,:,:),                        &
               ppoly0_E(i,J+1,:,:), remap_method, Coef_y(i,J), vFlx_bulk(i,J), vFlx(i,J,:), CS%limiter,  &
               CS%linear)
->>>>>>> 330d7c45
           endif
         enddo
       enddo
@@ -496,20 +450,6 @@
   real,                      intent(in   )       :: hbl_L    !< Thickness of the boundary boundary
                                                                        !! layer (left)              [H ~> m or kg m-2]
   real,                      intent(in   )       :: hbl_R    !< Thickness of the boundary boundary
-<<<<<<< HEAD
-                                                             !! layer (right)                           [m]
-  real,                      intent(in   )       :: area_L   !< Area of the horizontal grid (left)      [m^2]
-  real,                      intent(in   )       :: area_R   !< Area of the horizontal grid (right)     [m^2]
-  real, dimension(nk),       intent(in   )       :: phi_L    !< Tracer values (left)                    [conc]
-  real, dimension(nk),       intent(in   )       :: phi_R    !< Tracer values (right)                   [conc]
-  real, dimension(nk,deg+1), intent(in   )       :: ppoly0_coefs_L !< Tracer reconstruction (left)      [conc]
-  real, dimension(nk,deg+1), intent(in   )       :: ppoly0_coefs_R !< Tracer reconstruction (right)     [conc]
-  real, dimension(nk,2),     intent(in   )       :: ppoly0_E_L !< Polynomial edge values (left)         [ nondim ]
-  real, dimension(nk,2),     intent(in   )       :: ppoly0_E_R !< Polynomial edge values (right)        [ nondim ]
-  integer,                   intent(in   )       :: method   !< Method of polynomial integration        [ nondim ]
-  real,                      intent(in   )       :: khtr_u   !< Horizontal diffusivities times delta t at U-point [m^2]
-  real, dimension(nk),       intent(  out)       :: F_layer  !< Layerwise diffusive flux at U- or V-point [m^3 conc]
-=======
                                                              !! layer (right)                       [H ~> m or kg m-2]
   real,                      intent(in   )       :: area_L   !< Area of the horizontal grid (left)  [L2 ~> m2]
   real,                      intent(in   )       :: area_R   !< Area of the horizontal grid (right) [L2 ~> m2]
@@ -524,7 +464,6 @@
                                                              !! at a velocity point [L2 ~> m2]
   real, dimension(nk),       intent(  out)       :: F_layer  !< Layerwise diffusive flux at U- or V-point
                                                              !! [H L2 conc ~> m3 conc]
->>>>>>> 330d7c45
   logical, optional,         intent(in   )       :: linear_decay !< If True, apply a linear transition at the base of
                                                              !! the boundary layer
   ! Local variables
@@ -537,13 +476,8 @@
                                               !!  [H-1 ~> m-1 or m2 kg-1]
   real                :: phi_L_avg, phi_R_avg !< Bulk, thickness-weighted tracer averages (left and right column)
                                               !!                                                   [conc m^-3 ]
-<<<<<<< HEAD
-  real    :: htot     !< Total column thickness [m]
-  real    :: heff_tot !< Total effective column thickness in the transition layer [m]
-=======
   real    :: htot                      !< Total column thickness [H ~> m or kg m-2]
   real    :: heff_tot                  !< Total effective column thickness in the transition layer [m]
->>>>>>> 330d7c45
   integer :: k, k_bot_min, k_top_max   !< k-indices, min and max for bottom and top, respectively
   integer :: k_bot_max, k_top_min      !< k-indices, max and min for bottom and top, respectively
   integer :: k_bot_diff, k_top_diff    !< different between left and right k-indices for bottom and top, respectively
@@ -659,12 +593,8 @@
 !> Apply the lateral boundary diffusive fluxes calculated from a 'bulk model'
 !! See \ref section_method2
 subroutine fluxes_bulk_method(boundary, nk, deg, h_L, h_R, hbl_L, hbl_R, area_L, area_R, phi_L, phi_R, ppoly0_coefs_L, &
-<<<<<<< HEAD
-                              ppoly0_coefs_R, ppoly0_E_L, ppoly0_E_R, method, khtr_u, F_bulk, F_layer, F_limit, linear_decay)
-=======
                               ppoly0_coefs_R, ppoly0_E_L, ppoly0_E_R, method, khtr_u, F_bulk, F_layer, F_limit, &
                               linear_decay)
->>>>>>> 330d7c45
 
   integer,                   intent(in   )       :: boundary !< Which boundary layer SURFACE or BOTTOM  [nondim]
   integer,                   intent(in   )       :: nk       !< Number of layers                        [nondim]
@@ -705,12 +635,7 @@
                                               !! [H-1 ~> m-1 or m2 kg-1]
   real                :: phi_L_avg, phi_R_avg !< Bulk, thickness-weighted tracer averages (left and right column)
                                               !!                                                   [conc m^-3 ]
-<<<<<<< HEAD
-  real    :: htot                             ! Total column thickness [m]
-  real    :: heff_tot                         !< Total effective column thickness in the transition layer [m]
-=======
   real    :: htot                             ! Total column thickness [H ~> m or kg m-2]
->>>>>>> 330d7c45
   integer :: k, k_min, k_max                  !< k-indices, min and max for top and bottom, respectively
   integer :: k_diff                           !< difference between k_max and k_min
   integer :: k_top_L, k_bot_L                 !< k-indices left
