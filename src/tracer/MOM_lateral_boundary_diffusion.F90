--- conflicted
+++ resolved
@@ -142,59 +142,38 @@
 !! 3) remap fluxes to the native grid
 !! 4) update tracer by adding the divergence of F
 subroutine lateral_boundary_diffusion(G, GV, US, h, Coef_x, Coef_y, dt, Reg, CS)
-<<<<<<< HEAD
-  type(ocean_grid_type),                intent(inout) :: G   !< Grid type
-  type(verticalGrid_type),              intent(in)    :: GV  !< ocean vertical grid structure
-  type(unit_scale_type),                intent(in)    :: US  !< A dimensional unit scaling type
-  real, dimension(SZI_(G),SZJ_(G),SZK_(GV)), &
-=======
   type(ocean_grid_type),                intent(inout) :: G      !< Grid type
   type(verticalGrid_type),              intent(in)    :: GV     !< ocean vertical grid structure
   type(unit_scale_type),                intent(in)    :: US     !< A dimensional unit scaling type
-  real, dimension(SZI_(G),SZJ_(G),SZK_(G)), &
->>>>>>> f3483bee
+  real, dimension(SZI_(G),SZJ_(G),SZK_(GV)), &
                                         intent(in)    :: h      !< Layer thickness [H ~> m or kg m-2]
   real, dimension(SZIB_(G),SZJ_(G)),    intent(in)    :: Coef_x !< dt * Kh * dy / dx at u-points [L2 ~> m2]
   real, dimension(SZI_(G),SZJB_(G)),    intent(in)    :: Coef_y !< dt * Kh * dx / dy at v-points [L2 ~> m2]
   real,                                 intent(in)    :: dt     !< Tracer time step * I_numitts
-                                                                !! (I_numitts in tracer_hordiff)
+                                                                !! (I_numitts in tracer_hordiff) [T ~> s]
   type(tracer_registry_type),           pointer       :: Reg    !< Tracer registry
   type(lbd_CS),                         pointer       :: CS     !< Control structure for this module
 
   ! Local variables
-<<<<<<< HEAD
-  real, dimension(SZI_(G),SZJ_(G)) :: hbl                           !< bnd. layer depth [H ~> m or kg m-2]
-  real, dimension(SZI_(G),SZJ_(G),SZK_(GV),CS%deg+1) :: ppoly0_coefs !< Coefficients of polynomial
-  real, dimension(SZI_(G),SZJ_(G),SZK_(GV),2)        :: ppoly0_E     !< Edge values from reconstructions
-  real, dimension(SZK_(GV),CS%deg+1)                 :: ppoly_S      !< Slopes from reconstruction (placeholder)
-  real, dimension(SZIB_(G),SZJ_(G),SZK_(GV)) :: uFlx        !< Zonal flux of tracer [conc m^3]
-  real, dimension(SZIB_(G),SZJ_(G))         :: uFLx_bulk   !< Total calculated bulk-layer u-flux for the tracer
-  real, dimension(SZI_(G),SZJB_(G),SZK_(GV)) :: vFlx        !< Meridional flux of tracer [conc m^3]
-  real, dimension(SZI_(G),SZJB_(G))         :: vFlx_bulk   !< Total calculated bulk-layer v-flux for the tracer
-  real, dimension(SZIB_(G),SZJ_(G))         :: uwork_2d    !< Layer summed u-flux transport
-  real, dimension(SZI_(G),SZJB_(G))         :: vwork_2d    !< Layer summed v-flux transport
-  real, dimension(SZI_(G),SZJ_(G),SZK_(GV)) :: tendency    !< tendency array for diagnostics
-  real, dimension(SZI_(G),SZJ_(G))          :: tendency_2d !< depth integrated content tendency for diagnostics
-  type(tracer_type), pointer                :: Tracer => NULL() !< Pointer to the current tracer
-  integer :: remap_method !< Reconstruction method
-  integer :: i,j,k,m      !< indices to loop over
-=======
-  real, dimension(SZI_(G),SZJ_(G))          :: hbl         !< bnd. layer depth [H ~> m or kg m-2]
-  real, dimension(SZIB_(G),SZJ_(G),SZK_(G)) :: uFlx        !< Zonal flux of tracer [conc m^3]
-  real, dimension(SZI_(G),SZJB_(G),SZK_(G)) :: vFlx        !< Meridional flux of tracer [conc m^3]
-  real, dimension(SZIB_(G),SZJ_(G))         :: uwork_2d    !< Layer summed u-flux transport
-  real, dimension(SZI_(G),SZJB_(G))         :: vwork_2d    !< Layer summed v-flux transport
-  real, dimension(SZI_(G),SZJ_(G),SZK_(GV)) :: tendency    !< tendency array for diagnostic
-  real, dimension(SZI_(G),SZJ_(G))          :: tendency_2d !< depth integrated content tendency for diagn
-  type(tracer_type), pointer                :: tracer => NULL() !< Pointer to the current tracer
-  real, dimension(SZK_(GV)) :: tracer_1d                   !< 1d-array used to remap tracer change to native grid
-  real, dimension(SZI_(G),SZJ_(G),SZK_(GV)) :: tracer_old  !< local copy of the initial tracer concentration,
-                                                           !! only used to compute tendencies.
-  real, dimension(SZI_(G),SZJ_(G))          :: tracer_int, tracer_end
-                                                           !< integrated tracer in the native grid, before and after
-                                                           ! LBD is applied.
+  real, dimension(SZI_(G),SZJ_(G))           :: hbl         !< Boundary layer depth [H ~> m or kg m-2]
+  real, dimension(SZIB_(G),SZJ_(G),SZK_(GV)) :: uFlx        !< Zonal flux of tracer [conc H L2 ~> conc kg or conc m^3]
+  real, dimension(SZI_(G),SZJB_(G),SZK_(GV)) :: vFlx        !< Meridional flux of tracer
+                                                            !! [conc H L2 ~> conc kg or conc m^3]
+  real, dimension(SZIB_(G),SZJ_(G))          :: uwork_2d    !< Layer summed u-flux transport
+                                                            !! [conc H L2 ~> conc kg or conc m^3]
+  real, dimension(SZI_(G),SZJB_(G))          :: vwork_2d    !< Layer summed v-flux transport
+                                                            !! [conc H L2 ~> conc kg or conc m^3]
+  real, dimension(SZI_(G),SZJ_(G),SZK_(GV))  :: tendency    !< tendency array for diagnostic [conc T-1 ~> conc s-1]
+  real, dimension(SZI_(G),SZJ_(G))           :: tendency_2d !< depth integrated content tendency for diagn
+  type(tracer_type), pointer                 :: tracer => NULL() !< Pointer to the current tracer
+  real, dimension(SZK_(GV)) :: tracer_1d                    !< 1d-array used to remap tracer change to native grid
+  real, dimension(SZI_(G),SZJ_(G),SZK_(GV))  :: tracer_old  !< local copy of the initial tracer concentration,
+                                                            !! only used to compute tendencies.
+  real, dimension(SZI_(G),SZJ_(G))           :: tracer_int  !< integrated tracer before LBD is applied
+                                                            !! [conc H L2 ~> conc m3 or conc kg]
+  real, dimension(SZI_(G),SZJ_(G))           :: tracer_end  !< integrated tracer after LBD is applied.
+                                                            !! [conc H L2 ~> conc m3 or conc kg]
   integer :: i, j, k, m   !< indices to loop over
->>>>>>> f3483bee
   real    :: Idt          !< inverse of the time step [s-1]
   real    :: tmp1, tmp2 !< temporary variables
 
@@ -218,17 +197,7 @@
       tracer_old(:,:,:) = tracer%t(:,:,:)
     endif
 
-<<<<<<< HEAD
-    ! Interpolate state to interface
-    do j=G%jsc-1,G%jec+1 ; do i=G%isc-1,G%iec+1
-      call build_reconstructions_1d( CS%remap_CS, GV%ke, h(i,j,:), tracer%t(i,j,:), ppoly0_coefs(i,j,:,:), &
-                                     ppoly0_E(i,j,:,:), ppoly_S, remap_method, GV%H_subroundoff, GV%H_subroundoff)
-    enddo ; enddo
-
-    ! Diffusive fluxes in the i-direction
-=======
     ! Diffusive fluxes in the i- and j-direction
->>>>>>> f3483bee
     uFlx(:,:,:) = 0.
     vFlx(:,:,:) = 0.
 
@@ -258,6 +227,8 @@
         tracer%t(i,j,k) = tracer%t(i,j,k) + (( (uFlx(I-1,j,k)-uFlx(I,j,k)) ) + ( (vFlx(i,J-1,k)-vFlx(i,J,k) ) ))* &
                           G%IareaT(i,j) / ( h(i,j,k) + GV%H_subroundoff )
         if (tracer%id_lbdxy_conc > 0  .or. tracer%id_lbdxy_cont > 0 .or. tracer%id_lbdxy_cont_2d > 0 ) then
+          !### Probably this needs to be multiplied by (h(i,j,k) + GV%H_subroundoff) for consistency
+          !    the way it is used later in this routine.
           tendency(i,j,k) = (tracer%t(i,j,k)-tracer_old(i,j,k)) * Idt
         endif
       endif
@@ -284,8 +255,8 @@
     endif
 
     ! Post the tracer diagnostics
-    if (tracer%id_lbd_dfx>0)      call post_data(tracer%id_lbd_dfx, uFlx*Idt, CS%diag)
-    if (tracer%id_lbd_dfy>0)      call post_data(tracer%id_lbd_dfy, vFlx*Idt, CS%diag)
+    if (tracer%id_lbd_dfx>0)      call post_data(tracer%id_lbd_dfx, uFlx(:,:,:)*Idt, CS%diag)
+    if (tracer%id_lbd_dfy>0)      call post_data(tracer%id_lbd_dfy, vFlx(:,:,:)*Idt, CS%diag)
     if (tracer%id_lbd_dfx_2d>0) then
       uwork_2d(:,:) = 0.
       do k=1,GV%ke ; do j=G%jsc,G%jec ; do I=G%isc-1,G%iec
@@ -303,6 +274,7 @@
     endif
 
     ! post tendency of tracer content
+    !### This seems to be dimensionally inconsistent with the calculation of tendency above.
     if (tracer%id_lbdxy_cont > 0) then
       call post_data(tracer%id_lbdxy_cont, tendency, CS%diag)
     endif
@@ -321,6 +293,7 @@
     ! post tendency of tracer concentration; this step must be
     ! done after posting tracer content tendency, since we alter
     ! the tendency array and its units.
+    !### This seems to be dimensionally inconsistent with the calculation of tendency above.
     if (tracer%id_lbdxy_conc > 0) then
       do k=1,GV%ke ; do j=G%jsc,G%jec ; do i=G%isc,G%iec
         tendency(i,j,k) =  tendency(i,j,k) / ( h(i,j,k) + CS%H_subroundoff )
