--- conflicted
+++ resolved
@@ -580,6 +580,7 @@
   real,                      intent(  out)       :: F_bulk   !< The bulk mixed layer lateral flux       [m^3 conc]
   real, dimension(nk),       intent(  out)       :: F_layer  !< Layerwise diffusive flux at U-point     [m^3 conc]
   logical, optional,         intent(in   )       :: F_limit  !< If True, apply a limiter
+  logical, optional,         intent(in   )       :: linear  !< If True, apply a limiter
 
   ! Local variables
   real, dimension(nk) :: h_means              !< Calculate the layer-wise harmonic means           [m]
@@ -602,14 +603,10 @@
   real    :: h_work_L, h_work_R               !< dummy variables
   real    :: F_max                            !< The maximum amount of flux that can leave a
                                               !! cell  [m^3 conc]
-<<<<<<< HEAD
-  logical :: limited                          !< True if the flux limiter was applied
-  real    :: hfrac, F_bulk_remain, wgt, a
-=======
   logical :: limiter                          !< True if flux limiter should be applied
   real    :: hfrac                            !< Layer fraction wrt sum of all layers [nondim]
   real    :: dphi                             !< tracer gradient                      [conc m^-3]
->>>>>>> 24314161
+  real    :: wgt, a
 
   if (hbl_L == 0. .or. hbl_R == 0.) then
     F_bulk = 0.
