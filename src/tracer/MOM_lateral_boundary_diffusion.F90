--- conflicted
+++ resolved
@@ -46,11 +46,11 @@
   integer :: surface_boundary_scheme         !< Which boundary layer scheme to use
                                              !! 1. ePBL; 2. KPP
   logical :: limiter                         !< Controls wether a flux limiter is applied.
-                                             !! Only valid when method = 1.
+                                             !! Only valid when method = 2.
   logical :: linear                          !< If True, apply a linear transition at the base/top of the boundary.
                                              !! The flux will be fully applied at k=k_min and zero at k=k_max.
-  real, dimension(20)             :: zgrid_top !< top vertical grid to remap the state before applying lateral diffusion
-  real, dimension(20)             :: zgrid_bot !< bot vertical grid to remap the state before applying lateral diffusion
+  real, dimension(500)             :: zgrid_top !< top vertical grid to remap the state before applying lateral diffusion
+  real, dimension(500)             :: zgrid_bot !< bot vertical grid to remap the state before applying lateral diffusion
   type(remapping_CS)              :: remap_CS                     !< Control structure to hold remapping configuration
   type(KPP_CS),           pointer :: KPP_CSp => NULL()            !< KPP control structure needed to get BLD
   type(energetic_PBL_CS), pointer :: energetic_PBL_CSp => NULL()  !< ePBL control structure needed to get BLD
@@ -121,7 +121,8 @@
   call get_param(param_file, mdl, "LBD_BOUNDARY_EXTRAP", boundary_extrap, &
                  "Use boundary extrapolation in LBD code", &
                  default=.false.)
-  CS%zgrid_top(:) = 25.0
+  CS%zgrid_top(:) = 1.0
+  CS%zgrid_bot(:) = 1.0
   call get_param(param_file, mdl, "LBD_REMAPPING_SCHEME", string, &
                  "This sets the reconstruction scheme used "//&
                  "for vertical remapping for all variables. "//&
@@ -164,9 +165,14 @@
   real, dimension(SZI_(G),SZJB_(G))         :: vFlx_bulk   !< Total calculated bulk-layer v-flux for the tracer
   real, dimension(SZIB_(G),SZJ_(G))         :: uwork_2d    !< Layer summed u-flux transport
   real, dimension(SZI_(G),SZJB_(G))         :: vwork_2d    !< Layer summed v-flux transport
-  real, dimension(SZI_(G),SZJ_(G),G%ke)     :: tendency    !< tendency array for diagn
+  real, dimension(SZI_(G),SZJ_(G),SZK_(GV)) :: tendency    !< tendency array for diag in the zgrid
+  real, dimension(SZI_(G),SZJ_(G),nk_z)     :: tracer_z    !< Tracer in the zgrid
   real, dimension(SZI_(G),SZJ_(G))          :: tendency_2d !< depth integrated content tendency for diagn
-  type(tracer_type), pointer                :: Tracer => NULL() !< Pointer to the current tracer
+  type(tracer_type), pointer                :: tracer => NULL() !< Pointer to the current tracer
+  !type(tracer_type)                         :: tracer_old  !< Local tracer copy,
+                                                           !! only used to compute tendencies.
+  real, dimension(SZI_(G),SZJ_(G),SZK_(GV)), target :: t_old !< local copy of the initial tracer concentration,
+                                                           !! only used to compute tendencies.
   integer :: remap_method !< Reconstruction method
   integer :: i,j,k,m      !< indices to loop over
   real    :: Idt          !< inverse of the time step [s-1]
@@ -180,16 +186,22 @@
   call pass_var(hbl,G%Domain)
   do m = 1,Reg%ntr
     tracer => Reg%tr(m)
-
+    tracer_z(:,:,:) = 0.0
     ! for diagnostics
     if (tracer%id_lbdxy_conc > 0 .or. tracer%id_lbdxy_cont > 0 .or. tracer%id_lbdxy_cont_2d > 0) then
       tendency(:,:,:) = 0.0
-    endif
-
-    ! Interpolate state to interface
+      !tracer_old = tracer
+      ! copy initial tracer state so that the tendency can be computed
+      t_old(:,:,:) = tracer%t(:,:,:)
+      !tracer_old%t => t_old
+    endif
+
+    ! remap tracer to zgrid
     do j=G%jsc-1,G%jec+1 ; do i=G%isc-1,G%iec+1
-      call build_reconstructions_1d( CS%remap_CS, G%ke, h(i,j,:), tracer%t(i,j,:), ppoly0_coefs(i,j,:,:), &
-                                     ppoly0_E(i,j,:,:), ppoly_S, remap_method, GV%H_subroundoff, GV%H_subroundoff)
+
+      call remapping_core_h(CS%remap_cs, G%ke, h(i,j,:), tracer%t(i,j,:), nk_z, CS%zgrid_top(:), tracer_z(i,j,:))
+      !call build_reconstructions_1d( CS%remap_CS, G%ke, h(i,j,:), tracer%t(i,j,:), ppoly0_coefs(i,j,:,:), &
+      !                               ppoly0_E(i,j,:,:), ppoly_S, remap_method, GV%H_subroundoff, GV%H_subroundoff)
     enddo ; enddo
 
     ! Diffusive fluxes in the i-direction
@@ -203,20 +215,26 @@
       do j=G%jsc,G%jec
         do i=G%isc-1,G%iec
           if (G%mask2dCu(I,j)>0.) then
-            call fluxes_layer_method(SURFACE, GV%ke, nk_z, CS%deg, h(I,j,:), h(I+1,j,:), hbl(I,j), hbl(I+1,j),  &
-              G%areaT(I,j), G%areaT(I+1,j), tracer%t(I,j,:), tracer%t(I+1,j,:), ppoly0_coefs(I,j,:,:),    &
-              ppoly0_coefs(I+1,j,:,:), ppoly0_E(I,j,:,:), ppoly0_E(I+1,j,:,:), remap_method, Coef_x(I,j), &
-              uFlx(I,j,:), CS)
+            !call fluxes_layer_method(SURFACE, GV%ke, nk_z, CS%deg, h(I,j,:), h(I+1,j,:), hbl(I,j), hbl(I+1,j),  &
+            !  G%areaT(I,j), G%areaT(I+1,j), tracer%t(I,j,:), tracer%t(I+1,j,:), ppoly0_coefs(I,j,:,:),    &
+            !  ppoly0_coefs(I+1,j,:,:), ppoly0_E(I,j,:,:), ppoly0_E(I+1,j,:,:), remap_method, Coef_x(I,j), &
+            !  uFlx(I,j,:), CS)
+            call fluxes_layer_method1(SURFACE, nk_z, hbl(I,j), hbl(I+1,j),  &
+              G%areaT(I,j), G%areaT(I+1,j), tracer_z(I,j,:), tracer_z(I+1,j,:), &
+              remap_method, Coef_x(I,j), uFlx(I,j,:), CS)
           endif
         enddo
       enddo
       do J=G%jsc-1,G%jec
         do i=G%isc,G%iec
           if (G%mask2dCv(i,J)>0.) then
-            call fluxes_layer_method(SURFACE, GV%ke, nk_z, CS%deg, h(i,J,:), h(i,J+1,:), hbl(i,J), hbl(i,J+1),  &
-              G%areaT(i,J), G%areaT(i,J+1), tracer%t(i,J,:), tracer%t(i,J+1,:), ppoly0_coefs(i,J,:,:),    &
-              ppoly0_coefs(i,J+1,:,:), ppoly0_E(i,J,:,:), ppoly0_E(i,J+1,:,:), remap_method, Coef_y(i,J), &
-              vFlx(i,J,:), CS)
+            !call fluxes_layer_method(SURFACE, GV%ke, nk_z, CS%deg, h(i,J,:), h(i,J+1,:), hbl(i,J), hbl(i,J+1),  &
+            !  G%areaT(i,J), G%areaT(i,J+1), tracer%t(i,J,:), tracer%t(i,J+1,:), ppoly0_coefs(i,J,:,:),    &
+            !  ppoly0_coefs(i,J+1,:,:), ppoly0_E(i,J,:,:), ppoly0_E(i,J+1,:,:), remap_method, Coef_y(i,J), &
+            !  vFlx(i,J,:), CS)
+            call fluxes_layer_method1(SURFACE, nk_z, hbl(i,J), hbl(i,J+1),  &
+              G%areaT(i,J), G%areaT(i,J+1), tracer_z(i,J,:), tracer_z(i,J+1,:), &
+              remap_method, Coef_y(i,J), vFlx(i,J,:), CS)
           endif
         enddo
       enddo
@@ -251,21 +269,31 @@
     endif
 
     ! Update the tracer fluxes
-    do k=1,GV%ke ; do j=G%jsc,G%jec ; do i=G%isc,G%iec
+    do k=1,nk_z ; do j=G%jsc,G%jec ; do i=G%isc,G%iec
       if (G%mask2dT(i,j)>0.) then
-        tracer%t(i,j,k) = tracer%t(i,j,k) + (( (uFlx(I-1,j,k)-uFlx(I,j,k)) ) + ( (vFlx(i,J-1,k)-vFlx(i,J,k) ) ))* &
-                          (G%IareaT(i,j)/( h(i,j,k) + GV%H_subroundoff))
-
-        if (tracer%id_lbdxy_conc > 0  .or. tracer%id_lbdxy_cont > 0 .or. tracer%id_lbdxy_cont_2d > 0 ) then
-          tendency(i,j,k) = (( (uFlx(I-1,j,k)-uFlx(I,j,k)) ) + ( (vFlx(i,J-1,k)-vFlx(i,J,k) ) )) * G%IareaT(i,j) * Idt
-        endif
+        !tracer%t(i,j,k) = tracer%t(i,j,k) + (( (uFlx(I-1,j,k)-uFlx(I,j,k)) ) + ( (vFlx(i,J-1,k)-vFlx(i,J,k) ) ))* &
+        !                  (G%IareaT(i,j)/( h(i,j,k) + GV%H_subroundoff))
+        tracer_z(i,j,k) = tracer_z(i,j,k) + (( (uFlx(I-1,j,k)-uFlx(I,j,k)) ) + ( (vFlx(i,J-1,k)-vFlx(i,J,k) ) ))* &
+                          (G%IareaT(i,j)/( CS%zgrid_top(k) + GV%H_subroundoff))
+
 
       endif
     enddo ; enddo ; enddo
 
+    ! remap tracer back to native grid
+    do j=G%jsc,G%jec ; do i=G%isc,G%iec
+      call remapping_core_h(CS%remap_cs, nk_z, CS%zgrid_top, tracer_z(i,j,:), G%ke, h(i,j,:),tracer%t(i,j,:))
+    enddo ; enddo
+
+    if (tracer%id_lbdxy_conc > 0  .or. tracer%id_lbdxy_cont > 0 .or. tracer%id_lbdxy_cont_2d > 0 ) then
+      do k=1,GV%ke ; do j=G%jsc,G%jec ; do I=G%isc-1,G%iec
+        tendency(i,j,k) = (tracer%t(i,j,k)-t_old(i,j,k)) * Idt
+      enddo ; enddo ; enddo
+    endif
+
     ! Post the tracer diagnostics
-    if (tracer%id_lbd_dfx>0)      call post_data(tracer%id_lbd_dfx, uFlx*Idt, CS%diag)
-    if (tracer%id_lbd_dfy>0)      call post_data(tracer%id_lbd_dfy, vFlx*Idt, CS%diag)
+    !if (tracer%id_lbd_dfx>0)      call post_data(tracer%id_lbd_dfx, uFlx*Idt, CS%diag)
+    !if (tracer%id_lbd_dfy>0)      call post_data(tracer%id_lbd_dfy, vFlx*Idt, CS%diag)
     if (tracer%id_lbd_dfx_2d>0) then
       uwork_2d(:,:) = 0.
       do k=1,GV%ke ; do j=G%jsc,G%jec ; do I=G%isc-1,G%iec
@@ -441,6 +469,145 @@
 
 end subroutine boundary_k_range
 
+!> Calculate the lateral boundary diffusive fluxes using the layer by layer method.
+!! See \ref section_method1
+subroutine fluxes_layer_method1(boundary, nk_z, hbl_L, hbl_R, area_L, area_R, phi_L, phi_R, &
+                              method, khtr_u, F_layer, CS)
+
+  integer,                      intent(in   )    :: boundary !< Which boundary layer SURFACE or BOTTOM  [nondim]
+  integer,                      intent(in   )    :: nk_z     !< Number of layers in the local z-grid    [nondim]
+  real,                         intent(in   )    :: hbl_L    !< Thickness of the boundary boundary
+                                                                       !! layer (left)              [H ~> m or kg m-2]
+  real,                         intent(in   )    :: hbl_R    !< Thickness of the boundary boundary
+                                                             !! layer (right)                       [H ~> m or kg m-2]
+  real,                         intent(in   )    :: area_L   !< Area of the horizontal grid (left)  [L2 ~> m2]
+  real,                         intent(in   )    :: area_R   !< Area of the horizontal grid (right) [L2 ~> m2]
+  real, dimension(nk_z),        intent(in   )    :: phi_L    !< Tracer values (left)                [conc]
+  real, dimension(nk_z),        intent(in   )    :: phi_R    !< Tracer values (right)               [conc]
+  integer,                   intent(in   )       :: method   !< Method of polynomial integration    [nondim]
+  real,                      intent(in   )       :: khtr_u   !< Horizontal diffusivities times delta t
+                                                             !! at a velocity point [L2 ~> m2]
+  real, dimension(nk_z),     intent(  out)       :: F_layer  !< Layerwise diffusive flux at U- or V-point in the local
+                                                             !! z-grid [H L2 conc ~> m3 conc]
+  type(lbd_CS),              pointer             :: CS       !< Lateral diffusion control structure
+                                                             !! the boundary layer
+  ! Local variables
+  real                :: khtr_avg             !< Thickness-weighted diffusivity at the u-point     [m^2 s^-1]
+                                              !! This is just to remind developers that khtr_avg should be
+                                              !! computed once khtr is 3D.
+  real                :: heff                 !< Harmonic mean of layer thicknesses           [H ~> m or kg m-2]
+  real                :: inv_heff             !< Inverse of the harmonic mean of layer thicknesses
+                                              !!  [H-1 ~> m-1 or m2 kg-1]
+  real                :: phi_L_avg, phi_R_avg !< Bulk, thickness-weighted tracer averages (left and right column)
+                                              !!                                                   [conc m^-3 ]
+  real    :: htot                      !< Total column thickness [H ~> m or kg m-2]
+  !real    :: heff_tot                  !< Total effective column thickness in the transition layer [m]
+  integer :: k, k_bot_min, k_top_max   !< k-indices, min and max for bottom and top, respectively
+  integer :: k_bot_max, k_top_min      !< k-indices, max and min for bottom and top, respectively
+  integer :: k_bot_diff, k_top_diff    !< different between left and right k-indices for bottom and top, respectively
+  integer :: k_top_L, k_bot_L          !< k-indices left native grid
+  integer :: k_top_R, k_bot_R          !< k-indices right native grid
+  real    :: zeta_top_L, zeta_top_R    !< distance from the top of a layer to the boundary
+                                       !! layer depth in the native grid                  [nondim]
+  real    :: zeta_bot_L, zeta_bot_R    !< distance from the bottom of a layer to the boundary
+                                       !!layer depth in the native grid                   [nondim]
+  real    :: h_work_L, h_work_R  !< dummy variables
+  real    :: hbl_min             !< minimum BLD (left and right)                          [m]
+  real    :: wgt                 !< weight to be used in the linear transition to the interior [nondim]
+  real    :: a                   !< coefficient to be used in the linear transition to the interior [nondim]
+
+  F_layer(:) = 0.0
+  if (hbl_L == 0. .or. hbl_R == 0.) then
+    return
+  endif
+
+  ! Calculate vertical indices containing the boundary layer in zgrid_top
+  call boundary_k_range(boundary, nk_z, CS%zgrid_top, hbl_L, k_top_L, zeta_top_L, k_bot_L, zeta_bot_L)
+  call boundary_k_range(boundary, nk_z, CS%zgrid_top, hbl_R, k_top_R, zeta_top_R, k_bot_R, zeta_bot_R)
+
+  if (boundary == SURFACE) then
+    k_bot_min = MIN(k_bot_L, k_bot_R)
+    k_bot_max = MAX(k_bot_L, k_bot_R)
+    k_bot_diff = (k_bot_max - k_bot_min)
+
+    ! make sure left and right k indices span same range
+    if (k_bot_min .ne. k_bot_L) then
+      k_bot_L = k_bot_min
+      zeta_bot_L = 1.0
+    endif
+    if (k_bot_min .ne. k_bot_R) then
+      k_bot_R= k_bot_min
+      zeta_bot_R = 1.0
+    endif
+
+    h_work_L = (CS%zgrid_top(k_bot_L) * zeta_bot_L)
+    h_work_R = (CS%zgrid_top(k_bot_R) * zeta_bot_R)
+
+    ! GMM, the following needs to be modified. We need to calculate ppoly0_E_L and ppoly0_coefs_L here...
+    !phi_L_avg = average_value_ppoly( nk_z, phi_L_local, ppoly0_E_L, ppoly0_coefs_L, method, k_bot_L, 0., zeta_bot_L)
+    !phi_R_avg = average_value_ppoly( nk_z, phi_R_local, ppoly0_E_R, ppoly0_coefs_R, method, k_bot_R, 0., zeta_bot_R)
+    !heff = harmonic_mean(h_work_L, h_work_R)
+
+    ! tracer flux where the minimum BLD intersets layer
+    ! GMM, khtr_avg should be computed once khtr is 3D
+    if ((CS%linear) .and. (k_bot_diff .gt. 1)) then
+      ! apply linear decay at the base of hbl
+      do k = k_bot_min-1,1,-1
+        !heff = harmonic_mean(h_L(k), h_R(k))
+        F_layer(k) = -(CS%zgrid_top(k) * khtr_u) * (phi_R(k) - phi_L(k))
+      enddo
+      htot = 0.0
+      do k = k_bot_min+1,k_bot_max, 1
+        htot = htot + CS%zgrid_top(k)
+      enddo
+
+      a = -1.0/htot
+      htot = 0.0
+      do k = k_bot_min,k_bot_max, 1
+        !heff = harmonic_mean(h_L(k), h_R(k))
+        wgt = (a*(htot + (CS%zgrid_top(k) * 0.5))) + 1.0
+        F_layer(k) = -(CS%zgrid_top(k) * khtr_u) * (phi_R(k) - phi_L(k)) * wgt
+        htot = htot + CS%zgrid_top(k)
+      enddo
+    else
+      !!F_layer(k_bot_min) = -(heff * khtr_u) * (phi_R_avg - phi_L_avg)
+      do k = k_bot_min-1,1,-1
+        !heff = harmonic_mean(h_L(k), h_R(k))
+        F_layer(k) = -(CS%zgrid_top(k) * khtr_u) * (phi_R(k) - phi_L(k))
+      enddo
+    endif
+  endif
+
+!  if (boundary == BOTTOM) then
+!    ! TODO: GMM add option to apply linear decay
+!    k_top_max = MAX(k_top_L, k_top_R)
+!    ! make sure left and right k indices span same range
+!    if (k_top_max .ne. k_top_L) then
+!      k_top_L = k_top_max
+!      zeta_top_L = 1.0
+!    endif
+!    if (k_top_max .ne. k_top_R) then
+!      k_top_R= k_top_max
+!      zeta_top_R = 1.0
+!    endif
+!
+!    h_work_L = (CS%zgrid_bot(k_top_L) * zeta_top_L)
+!    h_work_R = (CS%zgrid_bot(k_top_R) * zeta_top_R)
+!
+!    phi_L_avg = average_value_ppoly( nk, phi_L, ppoly0_E_L, ppoly0_coefs_L, method, k_top_L, 1.0-zeta_top_L, 1.0)
+!    phi_R_avg = average_value_ppoly( nk, phi_R, ppoly0_E_R, ppoly0_coefs_R, method, k_top_R, 1.0-zeta_top_R, 1.0)
+!    heff = harmonic_mean(h_work_L, h_work_R)
+!
+!    ! tracer flux where the minimum BLD intersets layer
+!    F_layer(k_top_max) = (-heff * khtr_u) * (phi_R_avg - phi_L_avg)
+!
+!    do k = k_top_max+1,nk
+!      heff = harmonic_mean(h_L(k), h_R(k))
+!      F_layer(k) = -(heff * khtr_u) * (phi_R(k) - phi_L(k))
+!    enddo
+!  endif
+
+end subroutine fluxes_layer_method1
 
 !> Calculate the lateral boundary diffusive fluxes using the layer by layer method.
 !! See \ref section_method1
@@ -512,7 +679,7 @@
     return
   endif
 
-  ! Calculate vertical indices containing the boundary layer in the native grid
+  ! Calculate vertical indices containing the boundary layer in the zgrid
   call boundary_k_range(boundary, nk, h_L, hbl_L, k_top_L, zeta_top_L, k_bot_L, zeta_bot_L)
   call boundary_k_range(boundary, nk, h_R, hbl_R, k_top_R, zeta_top_R, k_bot_R, zeta_bot_R)
   ! Calculate vertical indices containing the boundary layer in zgrid_top
@@ -549,8 +716,7 @@
     ! GMM, khtr_avg should be computed once khtr is 3D
     if ((CS%linear) .and. (k_bot_diff .gt. 1)) then
       ! apply linear decay at the base of hbl
-<<<<<<< HEAD
-      do k = k_bot_min,1,-1
+      do k = k_bot_min-1,1,-1
         !heff = harmonic_mean(h_L(k), h_R(k))
         F_layer(k) = -(CS%zgrid_top(k) * khtr_u) * (phi_R_local(k) - phi_L_local(k))
       enddo
@@ -561,30 +727,11 @@
 
       a = -1.0/htot
       htot = 0.0
-      do k = k_bot_min+1,k_bot_max, 1
+      do k = k_bot_min,k_bot_max, 1
         !heff = harmonic_mean(h_L(k), h_R(k))
         wgt = (a*(htot + (CS%zgrid_top(k) * 0.5))) + 1.0
         F_layer(k) = -(CS%zgrid_top(k) * khtr_u) * (phi_R_local(k) - phi_L_local(k)) * wgt
         htot = htot + CS%zgrid_top(k)
-=======
-      do k = k_bot_min-1,1,-1
-        heff = harmonic_mean(h_L(k), h_R(k))
-        F_layer(k) = -(heff * khtr_u) * (phi_R(k) - phi_L(k))
-      enddo
-      ! heff_total
-      heff_tot = 0.0
-      do k = k_bot_min,k_bot_max, 1
-        heff_tot = heff_tot + harmonic_mean(h_L(k), h_R(k))
-      enddo
-
-      a = -1.0/heff_tot
-      heff_tot = 0.0
-      do k = k_bot_min,k_bot_max, 1
-        heff = harmonic_mean(h_L(k), h_R(k))
-        wgt = (a*(heff_tot + (heff * 0.5))) + 1.0
-        F_layer(k) = -(heff * khtr_u) * (phi_R(k) - phi_L(k)) * wgt
-        heff_tot = heff_tot + heff
->>>>>>> 9957e55c
       enddo
     else
       F_layer(k_bot_min) = -(heff * khtr_u) * (phi_R_avg - phi_L_avg)
