module advection_test_tracer
!***********************************************************************
!*                   GNU General Public License                        *
!* This file is a part of MOM.                                         *
!*                                                                     *
!* MOM is free software; you can redistribute it and/or modify it and  *
!* are expected to follow the terms of the GNU General Public License  *
!* as published by the Free Software Foundation; either version 2 of   *
!* the License, or (at your option) any later version.                 *
!*                                                                     *
!* MOM is distributed in the hope that it will be useful, but WITHOUT  *
!* ANY WARRANTY; without even the implied warranty of MERCHANTABILITY  *
!* or FITNESS FOR A PARTICULAR PURPOSE.  See the GNU General Public    *
!* License for more details.                                           *
!*                                                                     *
!* For the full text of the GNU General Public License,                *
!* write to: Free Software Foundation, Inc.,                           *
!*           675 Mass Ave, Cambridge, MA 02139, USA.                   *
!* or see:   http://www.gnu.org/licenses/gpl.html                      *
!***********************************************************************

!********+*********+*********+*********+*********+*********+*********+**
!*                                                                     *
!*  By Robert Hallberg, 2002                                           *
!*                                                                     *
!*    This file contains an example of the code that is needed to set  *
!*  up and use a set (in this case eleven) of dynamically passive      *
!*  tracers.  These tracers dye the inflowing water or water initially *
!*  within a range of latitudes or water initially in a range of       *
!*  depths.                                                            *
!*                                                                     *
!*    A single subroutine is called from within each file to register  *
!*  each of the tracers for reinitialization and advection and to      *
!*  register the subroutine that initializes the tracers and set up    *
!*  their output and the subroutine that does any tracer physics or    *
!*  chemistry along with diapycnal mixing (included here because some  *
!*  tracers may float or swim vertically or dye diapycnal processes).  *
!*                                                                     *
!*                                                                     *
!*  Macros written all in capital letters are defined in MOM_memory.h. *
!*                                                                     *
!*     A small fragment of the grid is shown below:                    *
!*                                                                     *
!*    j+1  x ^ x ^ x   At x:  q                                        *
!*    j+1  > o > o >   At ^:  v                                        *
!*    j    x ^ x ^ x   At >:  u                                        *
!*    j    > o > o >   At o:  h, tr                                    *
!*    j-1  x ^ x ^ x                                                   *
!*        i-1  i  i+1  At x & ^:                                       *
!*           i  i+1    At > & o:                                       *
!*                                                                     *
!*  The boundaries always run through q grid points (x).               *
!*                                                                     *
!********+*********+*********+*********+*********+*********+*********+**

use MOM_diag_mediator, only : post_data, register_diag_field, safe_alloc_ptr
use MOM_diag_mediator, only : diag_ctrl
use MOM_diag_to_Z, only : register_Z_tracer, diag_to_Z_CS
use MOM_error_handler, only : MOM_error, FATAL, WARNING
use MOM_file_parser, only : get_param, log_param, log_version, param_file_type
use MOM_forcing_type, only : forcing
use MOM_grid, only : ocean_grid_type
use MOM_hor_index, only : hor_index_type
use MOM_io, only : file_exists, read_data, slasher, vardesc, var_desc, query_vardesc
use MOM_open_boundary, only : ocean_OBC_type
use MOM_restart, only : register_restart_field, MOM_restart_CS
use MOM_sponge, only : set_up_sponge_field, sponge_CS
use MOM_time_manager, only : time_type, get_time
use MOM_tracer_registry, only : register_tracer, tracer_registry_type
use MOM_tracer_registry, only : add_tracer_diagnostics, add_tracer_OBC_values
use MOM_tracer_diabatic, only : tracer_vertdiff, applyTracerBoundaryFluxesInOut
use MOM_variables, only : surface
use MOM_verticalGrid, only : verticalGrid_type

use coupler_util, only : set_coupler_values, ind_csurf
use atmos_ocean_fluxes_mod, only : aof_set_coupler_flux

implicit none ; private

#include <MOM_memory.h>

public register_advection_test_tracer, initialize_advection_test_tracer
public advection_test_tracer_surface_state, advection_test_tracer_end
public advection_test_tracer_column_physics, advection_test_stock

! ntr is the number of tracers in this module.
integer, parameter :: ntr = 11

type p3d
  real, dimension(:,:,:), pointer :: p => NULL()
end type p3d

type, public :: advection_test_tracer_CS ; private
  integer ntr                           ! Number of tracers in this module
  logical :: coupled_tracers = .false.  ! These tracers are not offered to the
                                        ! coupler.
  character(len=200) :: tracer_IC_file ! The full path to the IC file, or " "
                                   ! to initialize internally.
  type(time_type), pointer :: Time ! A pointer to the ocean model's clock.
  type(tracer_registry_type), pointer :: tr_Reg => NULL()
  real, pointer :: tr(:,:,:,:) => NULL()   ! The array of tracers used in this
                                           ! subroutine, in g m-3?
  real, pointer :: tr_aux(:,:,:,:) => NULL() ! The masked tracer concentration
                                             ! for output, in g m-3.
  type(p3d), dimension(NTR) :: &
    tr_adx, &! Tracer zonal advective fluxes in g m-3 m3 s-1.
    tr_ady, &! Tracer meridional advective fluxes in g m-3 m3 s-1.
    tr_dfx, &! Tracer zonal diffusive fluxes in g m-3 m3 s-1.
    tr_dfy   ! Tracer meridional diffusive fluxes in g m-3 m3 s-1.
  real :: land_val(NTR) = -1.0 ! The value of tr used where land is masked out.
  logical :: mask_tracers  ! If true, tracers are masked out in massless layers.
  logical :: use_sponge

  real :: x_origin, x_width ! Parameters describing the test functions
  real :: y_origin, y_width ! Parameters describing the test functions

  integer, dimension(NTR) :: ind_tr ! Indices returned by aof_set_coupler_flux
             ! if it is used and the surface tracer concentrations are to be
             ! provided to the coupler.
  integer :: ntr = NTR

  type(diag_ctrl), pointer :: diag ! A structure that is used to regulate the
                             ! timing of diagnostic output.
  integer, dimension(NTR) :: id_tracer = -1, id_tr_adx = -1, id_tr_ady = -1
  integer, dimension(NTR) :: id_tr_dfx = -1, id_tr_dfy = -1

  type(vardesc) :: tr_desc(NTR)
end type advection_test_tracer_CS

contains

function register_advection_test_tracer(HI, GV, param_file, CS, tr_Reg, restart_CS)
  type(hor_index_type),        intent(in) :: HI
  type(verticalGrid_type),     intent(in) :: GV
  type(param_file_type),       intent(in) :: param_file
  type(advection_test_tracer_CS), pointer :: CS
  type(tracer_registry_type),  pointer    :: tr_Reg
  type(MOM_restart_CS),        pointer    :: restart_CS
! This subroutine is used to register tracer fields and subroutines
! to be used with MOM.
! Arguments: HI - A horizontal index type structure.
!  (in)      GV - The ocean's vertical grid structure.
!  (in)      param_file - A structure indicating the open file to parse for
!                         model parameter values.
!  (in/out)  CS - A pointer that is set to point to the control structure
!                 for this module
!  (in/out)  tr_Reg - A pointer that is set to point to the control structure
!                  for the tracer advection and diffusion module.
!  (in)      restart_CS - A pointer to the restart control structure.
  character(len=80)  :: name, longname
! This include declares and sets the variable "version".
#include "version_variable.h"
  character(len=40)  :: mod = "advection_test_tracer" ! This module's name.
  character(len=200) :: inputdir
  real, pointer :: tr_ptr(:,:,:) => NULL()
  logical :: register_advection_test_tracer
  integer :: isd, ied, jsd, jed, nz, m
  isd = HI%isd ; ied = HI%ied ; jsd = HI%jsd ; jed = HI%jed ; nz = GV%ke

  if (associated(CS)) then
    call MOM_error(WARNING, "register_advection_test_tracer called with an "// &
                            "associated control structure.")
    return
  endif
  allocate(CS)

  ! Read all relevant parameters and write them to the model log.
  call log_version(param_file, mod, version, "")

  call get_param(param_file, mod, "ADVECTION_TEST_X_ORIGIN", CS%x_origin, &
        "The x-coorindate of the center of the test-functions.\n", default=0.)
  call get_param(param_file, mod, "ADVECTION_TEST_Y_ORIGIN", CS%y_origin, &
        "The y-coorindate of the center of the test-functions.\n", default=0.)
  call get_param(param_file, mod, "ADVECTION_TEST_X_WIDTH", CS%x_width, &
        "The x-width of the test-functions.\n", default=0.)
  call get_param(param_file, mod, "ADVECTION_TEST_Y_WIDTH", CS%y_width, &
        "The y-width of the test-functions.\n", default=0.)
  call get_param(param_file, mod, "ADVECTION_TEST_TRACER_IC_FILE", CS%tracer_IC_file, &
                 "The name of a file from which to read the initial \n"//&
                 "conditions for the tracers, or blank to initialize \n"//&
                 "them internally.", default=" ")

  if (len_trim(CS%tracer_IC_file) >= 1) then
    call get_param(param_file, mod, "INPUTDIR", inputdir, default=".")
    CS%tracer_IC_file = trim(slasher(inputdir))//trim(CS%tracer_IC_file)
    call log_param(param_file, mod, "INPUTDIR/ADVECTION_TEST_TRACER_IC_FILE", &
                   CS%tracer_IC_file)
  endif
  call get_param(param_file, mod, "SPONGE", CS%use_sponge, &
                 "If true, sponges may be applied anywhere in the domain. \n"//&
                 "The exact location and properties of those sponges are \n"//&
                 "specified from MOM_initialization.F90.", default=.false.)

  call get_param(param_file, mod, "MASK_TRACERS_IN_MASSLESS_LAYERS", CS%mask_tracers, &
                 "If true, tracers will be masked out in massless layers. \n", &
                 default=.false.)

  allocate(CS%tr(isd:ied,jsd:jed,nz,NTR)) ; CS%tr(:,:,:,:) = 0.0
  if (CS%mask_tracers) then
    allocate(CS%tr_aux(isd:ied,jsd:jed,nz,NTR)) ; CS%tr_aux(:,:,:,:) = 0.0
  endif

  do m=1,NTR
    if (m < 10) then ; write(name,'("tr",I1.1)') m
    else ; write(name,'("tr",I2.2)') m ; endif
    write(longname,'("Concentration of Tracer ",I2.2)') m
    CS%tr_desc(m) = var_desc(name, units="kg kg-1", longname=longname, caller=mod)

    ! This is needed to force the compiler not to do a copy in the registration
    ! calls.  Curses on the designers and implementers of Fortran90.
    tr_ptr => CS%tr(:,:,:,m)
    ! Register the tracer for the restart file.
    call register_restart_field(tr_ptr, CS%tr_desc(m), .true., restart_CS)
    ! Register the tracer for horizontal advection & diffusion.
    call register_tracer(tr_ptr, CS%tr_desc(m), param_file, HI, GV, tr_Reg, &
                         tr_desc_ptr=CS%tr_desc(m))

    !   Set coupled_tracers to be true (hard-coded above) to provide the surface
    ! values to the coupler (if any).  This is meta-code and its arguments will
    ! currently (deliberately) give fatal errors if it is used.
    if (CS%coupled_tracers) &
      CS%ind_tr(m) = aof_set_coupler_flux(trim(name)//'_flux', &
          flux_type=' ', implementation=' ', caller="register_advection_test_tracer")
  enddo

  CS%tr_Reg => tr_Reg
  register_advection_test_tracer = .true.
end function register_advection_test_tracer

subroutine initialize_advection_test_tracer(restart, day, G, GV, h,diag, OBC, CS, &
                                            sponge_CSp, diag_to_Z_CSp)
  logical,                            intent(in) :: restart
  type(time_type), target,            intent(in) :: day
  type(ocean_grid_type),              intent(in) :: G
  type(verticalGrid_type),            intent(in) :: GV
  real, dimension(SZI_(G),SZJ_(G),SZK_(G)), intent(in) :: h
  type(diag_ctrl), target,            intent(in) :: diag
  type(ocean_OBC_type),               pointer    :: OBC
  type(advection_test_tracer_CS),     pointer    :: CS
  type(sponge_CS),                    pointer    :: sponge_CSp
  type(diag_to_Z_CS),                 pointer    :: diag_to_Z_CSp
!   This subroutine initializes the NTR tracer fields in tr(:,:,:,:)
! and it sets up the tracer output.

! Arguments: restart - .true. if the fields have already been read from
!                     a restart file.
!  (in)      day - Time of the start of the run.
!  (in)      G - The ocean's grid structure.
!  (in)      GV - The ocean's vertical grid structure.
!  (in)      h - Layer thickness, in m or kg m-2.
!  (in)      diag - A structure that is used to regulate diagnostic output.
!  (in)      OBC - This open boundary condition type specifies whether, where,
!                  and what open boundary conditions are used.
!  (in/out)  CS - The control structure returned by a previous call to
!                 register_advection_test_tracer.
!  (in/out)  sponge_CSp - A pointer to the control structure for the sponges, if
!                         they are in use.  Otherwise this may be unassociated.
!  (in/out)  diag_to_Z_Csp - A pointer to the control structure for diagnostics
!                            in depth space.
  real, allocatable :: temp(:,:,:)
  real, pointer, dimension(:,:,:) :: &
    OBC_tr1_u => NULL(), & ! These arrays should be allocated and set to
    OBC_tr1_v => NULL()    ! specify the values of tracer 1 that should come
                           ! in through u- and v- points through the open
                           ! boundary conditions, in the same units as tr.
  character(len=16) :: name     ! A variable's name in a NetCDF file.
  character(len=72) :: longname ! The long name of that variable.
  character(len=48) :: units    ! The dimensions of the variable.
  character(len=48) :: flux_units ! The units for tracer fluxes, usually
                            ! kg(tracer) kg(water)-1 m3 s-1 or kg(tracer) s-1.
  real, pointer :: tr_ptr(:,:,:) => NULL()
  real :: PI     ! 3.1415926... calculated as 4*atan(1)
  real :: tr_y   ! Initial zonally uniform tracer concentrations.
  real :: dist2  ! The distance squared from a line, in m2.
  real :: h_neglect         ! A thickness that is so small it is usually lost
                            ! in roundoff and can be neglected, in m.
  integer :: i, j, k, is, ie, js, je, isd, ied, jsd, jed, nz, m
  integer :: IsdB, IedB, JsdB, JedB
  real :: tmpx, tmpy, locx, locy

  if (.not.associated(CS)) return
  is = G%isc ; ie = G%iec ; js = G%jsc ; je = G%jec ; nz = GV%ke
  isd = G%isd ; ied = G%ied ; jsd = G%jsd ; jed = G%jed
  IsdB = G%IsdB ; IedB = G%IedB ; JsdB = G%JsdB ; JedB = G%JedB
  h_neglect = GV%H_subroundoff

  CS%diag => diag
  CS%ntr = NTR
  if (.not.restart) then
    do m=1,NTR
      do k=1,nz ; do j=js,je ; do i=is,ie
        CS%tr(i,j,k,m) = 0.0
      enddo ; enddo ; enddo
      k=1 ! Square wave
      do j=js,je ; do i=is,ie
        if (abs(G%geoLonT(i,j)-CS%x_origin)<0.5*CS%x_width .and. &
            abs(G%geoLatT(i,j)-CS%y_origin)<0.5*CS%y_width) CS%tr(i,j,k,m) = 1.0
      enddo ; enddo
      k=2 ! Triangle wave
      do j=js,je ; do i=is,ie
        locx=abs(G%geoLonT(i,j)-CS%x_origin)/CS%x_width
        locy=abs(G%geoLatT(i,j)-CS%y_origin)/CS%y_width
        CS%tr(i,j,k,m) = max(0.0, 1.0-locx)*max(0.0, 1.0-locy)
      enddo ; enddo
      k=3 ! Cosine bell
      do j=js,je ; do i=is,ie
        locx=min(1.0, abs(G%geoLonT(i,j)-CS%x_origin)/CS%x_width)*(acos(0.0)*2.)
        locy=min(1.0, abs(G%geoLatT(i,j)-CS%y_origin)/CS%y_width)*(acos(0.0)*2.)
        CS%tr(i,j,k,m) = (1.0+cos(locx))*(1.0+cos(locy))*0.25
      enddo ; enddo
      k=4 ! Cylinder
      do j=js,je ; do i=is,ie
        locx=abs(G%geoLonT(i,j)-CS%x_origin)/CS%x_width
        locy=abs(G%geoLatT(i,j)-CS%y_origin)/CS%y_width
        if (locx**2+locy**2<=1.0) CS%tr(i,j,k,m) = 1.0
      enddo ; enddo
      k=5 ! Cut cylinder
      do j=js,je ; do i=is,ie
        locx=(G%geoLonT(i,j)-CS%x_origin)/CS%x_width
        locy=(G%geoLatT(i,j)-CS%y_origin)/CS%y_width
        if (locx**2+locy**2<=1.0) CS%tr(i,j,k,m) = 1.0
        if (locx>0.0.and.abs(locy)<0.2) CS%tr(i,j,k,m) = 0.0
      enddo ; enddo
    enddo
  endif ! restart

  ! This needs to be changed if the units of tracer are changed above.
  if (GV%Boussinesq) then ; flux_units = "kg kg-1 m3 s-1"
  else ; flux_units = "kg s-1" ; endif

  do m=1,NTR
    ! Register the tracer for the restart file.
    call query_vardesc(CS%tr_desc(m), name, units=units, longname=longname, &
                       caller="initialize_advection_test_tracer")
    CS%id_tracer(m) = register_diag_field("ocean_model", trim(name), CS%diag%axesTL, &
        day, trim(longname) , trim(units))
    CS%id_tr_adx(m) = register_diag_field("ocean_model", trim(name)//"_adx", &
        CS%diag%axesCuL, day, trim(longname)//" advective zonal flux" , &
        trim(flux_units))
    CS%id_tr_ady(m) = register_diag_field("ocean_model", trim(name)//"_ady", &
        CS%diag%axesCvL, day, trim(longname)//" advective meridional flux" , &
        trim(flux_units))
    CS%id_tr_dfx(m) = register_diag_field("ocean_model", trim(name)//"_dfx", &
        CS%diag%axesCuL, day, trim(longname)//" diffusive zonal flux" , &
        trim(flux_units))
    CS%id_tr_dfy(m) = register_diag_field("ocean_model", trim(name)//"_dfy", &
        CS%diag%axesCvL, day, trim(longname)//" diffusive zonal flux" , &
        trim(flux_units))
    if (CS%id_tr_adx(m) > 0) call safe_alloc_ptr(CS%tr_adx(m)%p,IsdB,IedB,jsd,jed,nz)
    if (CS%id_tr_ady(m) > 0) call safe_alloc_ptr(CS%tr_ady(m)%p,isd,ied,JsdB,JedB,nz)
    if (CS%id_tr_dfx(m) > 0) call safe_alloc_ptr(CS%tr_dfx(m)%p,IsdB,IedB,jsd,jed,nz)
    if (CS%id_tr_dfy(m) > 0) call safe_alloc_ptr(CS%tr_dfy(m)%p,isd,ied,JsdB,JedB,nz)

!    Register the tracer for horizontal advection & diffusion.
    if ((CS%id_tr_adx(m) > 0) .or. (CS%id_tr_ady(m) > 0) .or. &
        (CS%id_tr_dfx(m) > 0) .or. (CS%id_tr_dfy(m) > 0)) &
      call add_tracer_diagnostics(name, CS%tr_Reg, CS%tr_adx(m)%p, &
                                  CS%tr_ady(m)%p,CS%tr_dfx(m)%p,CS%tr_dfy(m)%p)

    call register_Z_tracer(CS%tr(:,:,:,m), trim(name), longname, units, &
                           day, G, diag_to_Z_CSp)
  enddo

end subroutine initialize_advection_test_tracer


subroutine advection_test_tracer_column_physics(h_old, h_new,  ea,  eb, fluxes, dt, G, GV, CS, &
              evap_CFL_limit, minimum_forcing_depth)
  type(ocean_grid_type),                 intent(in) :: G
  type(verticalGrid_type),               intent(in) :: GV
  real, dimension(SZI_(G),SZJ_(G),SZK_(G)), intent(in) :: h_old, h_new, ea, eb
  type(forcing),                         intent(in) :: fluxes
  real,                                  intent(in) :: dt
  type(advection_test_tracer_CS),        pointer    :: CS
  real,                             optional,intent(in)  :: evap_CFL_limit
  real,                             optional,intent(in)  :: minimum_forcing_depth
!   This subroutine applies diapycnal diffusion and any other column
! tracer physics or chemistry to the tracers from this file.
! This is a simple example of a set of advected passive tracers.

! Arguments: h_old -  Layer thickness before entrainment, in m or kg m-2.
!  (in)      h_new -  Layer thickness after entrainment, in m or kg m-2.
!  (in)      ea - an array to which the amount of fluid entrained
!                 from the layer above during this call will be
!                 added, in m or kg m-2.
!  (in)      eb - an array to which the amount of fluid entrained
!                 from the layer below during this call will be
!                 added, in m or kg m-2.
!  (in)      fluxes - A structure containing pointers to any possible
!                     forcing fields.  Unused fields have NULL ptrs.
!  (in)      dt - The amount of time covered by this call, in s.
!  (in)      G - The ocean's grid structure.
!  (in)      GV - The ocean's vertical grid structure.
!  (in)      CS - The control structure returned by a previous call to
!                 register_advection_test_tracer.
!
! The arguments to this subroutine are redundant in that
!     h_new[k] = h_old[k] + ea[k] - eb[k-1] + eb[k] - ea[k+1]
  real, dimension(SZI_(G),SZJ_(G),SZK_(G)) :: h_work ! Used so that h can be modified
  real :: b1(SZI_(G))          ! b1 and c1 are variables used by the
  real :: c1(SZI_(G),SZK_(G))  ! tridiagonal solver.
  integer :: i, j, k, is, ie, js, je, nz, m
  is = G%isc ; ie = G%iec ; js = G%jsc ; je = G%jec ; nz = GV%ke

  if (.not.associated(CS)) return

<<<<<<< HEAD
 do m=1,NTR
   call tracer_vertdiff(h_old, ea, eb, dt, CS%tr(:,:,:,m), G, GV)
 enddo
=======
  if (present(evap_CFL_limit) .and. present(minimum_forcing_depth)) then
    do m=1,CS%ntr
      do k=1,nz ;do j=js,je ; do i=is,ie
        h_work(i,j,k) = h_old(i,j,k)
      enddo ; enddo ; enddo;    
      call applyTracerBoundaryFluxesInOut(G, GV, CS%tr(:,:,:,m) , dt, fluxes, h_work, &
          evap_CFL_limit, minimum_forcing_depth)
      call tracer_vertdiff(h_work, ea, eb, dt, CS%tr(:,:,:,m), G, GV)
    enddo
  else
    do m=1,NTR
      call tracer_vertdiff(h_old, ea, eb, dt, CS%tr(:,:,:,m), G, GV)
    enddo
  endif
>>>>>>> dfd2ea31

  if (CS%mask_tracers) then
    do m = 1,NTR ; if (CS%id_tracer(m) > 0) then
      do k=1,nz ; do j=js,je ; do i=is,ie
        if (h_new(i,j,k) < 1.1*GV%Angstrom) then
          CS%tr_aux(i,j,k,m) = CS%land_val(m)
        else
          CS%tr_aux(i,j,k,m) = CS%tr(i,j,k,m)
        endif
      enddo ; enddo ; enddo
    endif ; enddo
  endif

  do m=1,NTR
    if (CS%mask_tracers) then
      if (CS%id_tracer(m)>0) &
        call post_data(CS%id_tracer(m),CS%tr_aux(:,:,:,m),CS%diag)
    else
      if (CS%id_tracer(m)>0) &
        call post_data(CS%id_tracer(m),CS%tr(:,:,:,m),CS%diag)
    endif
    if (CS%id_tr_adx(m)>0) &
      call post_data(CS%id_tr_adx(m),CS%tr_adx(m)%p(:,:,:),CS%diag)
    if (CS%id_tr_ady(m)>0) &
      call post_data(CS%id_tr_ady(m),CS%tr_ady(m)%p(:,:,:),CS%diag)
    if (CS%id_tr_dfx(m)>0) &
      call post_data(CS%id_tr_dfx(m),CS%tr_dfx(m)%p(:,:,:),CS%diag)
    if (CS%id_tr_dfy(m)>0) &
      call post_data(CS%id_tr_dfy(m),CS%tr_dfy(m)%p(:,:,:),CS%diag)
  enddo
end subroutine advection_test_tracer_column_physics

subroutine advection_test_tracer_surface_state(state, h, G, CS)
  type(ocean_grid_type),                    intent(in)    :: G
  type(surface),                            intent(inout) :: state
  real, dimension(SZI_(G),SZJ_(G),SZK_(G)), intent(in)    :: h
  type(advection_test_tracer_CS),           pointer       :: CS
!   This particular tracer package does not report anything back to the coupler.
! The code that is here is just a rough guide for packages that would.
! Arguments: state - A structure containing fields that describe the
!                    surface state of the ocean.
!  (in)      h - Layer thickness, in m or kg m-2.
!  (in)      G - The ocean's grid structure.
!  (in)      CS - The control structure returned by a previous call to
!                 register_advection_test_tracer.
  integer :: i, j, m, is, ie, js, je
  is = G%isc ; ie = G%iec ; js = G%jsc ; je = G%jec
  
  if (.not.associated(CS)) return

  if (CS%coupled_tracers) then
    do m=1,ntr
      !   This call loads the surface vlues into the appropriate array in the
      ! coupler-type structure.
      call set_coupler_values(CS%tr(:,:,1,1), state%tr_fields, CS%ind_tr(m), &
                              ind_csurf, is, ie, js, je)
    enddo
  endif
end subroutine advection_test_tracer_surface_state

function advection_test_stock(h, stocks, G, GV, CS, names, units, stock_index)
  type(ocean_grid_type),              intent(in)    :: G
  real, dimension(SZI_(G),SZJ_(G),SZK_(G)), intent(in)    :: h
  real, dimension(:),                 intent(out)   :: stocks
  type(verticalGrid_type),            intent(in)    :: GV
<<<<<<< HEAD
  type(advection_test_tracer_CS),          pointer       :: CS
=======
  type(advection_test_tracer_CS),     pointer       :: CS
>>>>>>> dfd2ea31
  character(len=*), dimension(:),     intent(out)   :: names
  character(len=*), dimension(:),     intent(out)   :: units
  integer, optional,                  intent(in)    :: stock_index
  integer                                           :: advection_test_stock
! This function calculates the mass-weighted integral of all tracer stocks,
! returning the number of stocks it has calculated.  If the stock_index
! is present, only the stock corresponding to that coded index is returned.

! Arguments: h - Layer thickness, in m or kg m-2.
!  (out)     stocks - the mass-weighted integrated amount of each tracer,
!                     in kg times concentration units.
!  (in)      G - The ocean's grid structure.
!  (in)      GV - The ocean's vertical grid structure.
!  (in)      CS - The control structure returned by a previous call to
!                 register_ideal_age_tracer.
!  (out)     names - the names of the stocks calculated.
!  (out)     units - the units of the stocks calculated.
!  (in,opt)  stock_index - the coded index of a specific stock being sought.
! Return value: the number of stocks calculated here.

  integer :: i, j, k, is, ie, js, je, nz, m
  is = G%isc ; ie = G%iec ; js = G%jsc ; je = G%jec ; nz = GV%ke

  advection_test_stock = 0
  if (.not.associated(CS)) return
  if (CS%ntr < 1) return

  if (present(stock_index)) then ; if (stock_index > 0) then
    ! Check whether this stock is available from this routine.

    ! No stocks from this routine are being checked yet.  Return 0.
    return
  endif ; endif

  do m=1,CS%ntr
    call query_vardesc(CS%tr_desc(m), name=names(m), units=units(m), caller="advection_test_stock")
    stocks(m) = 0.0
    do k=1,nz ; do j=js,je ; do i=is,ie
      stocks(m) = stocks(m) + CS%tr(i,j,k,m) * &
                             (G%mask2dT(i,j) * G%areaT(i,j) * h(i,j,k))
    enddo ; enddo ; enddo
    stocks(m) = GV%H_to_kg_m2 * stocks(m)
  enddo
  advection_test_stock = CS%ntr

end function advection_test_stock

subroutine advection_test_tracer_end(CS)
  type(advection_test_tracer_CS), pointer :: CS
  integer :: m

  if (associated(CS)) then
    if (associated(CS%tr)) deallocate(CS%tr)
    if (associated(CS%tr_aux)) deallocate(CS%tr_aux)
    do m=1,NTR
      if (associated(CS%tr_adx(m)%p)) deallocate(CS%tr_adx(m)%p)
      if (associated(CS%tr_ady(m)%p)) deallocate(CS%tr_ady(m)%p)
      if (associated(CS%tr_dfx(m)%p)) deallocate(CS%tr_dfx(m)%p)
      if (associated(CS%tr_dfy(m)%p)) deallocate(CS%tr_dfy(m)%p)
    enddo

    deallocate(CS)
  endif
end subroutine advection_test_tracer_end

end module advection_test_tracer<|MERGE_RESOLUTION|>--- conflicted
+++ resolved
@@ -404,11 +404,6 @@
 
   if (.not.associated(CS)) return
 
-<<<<<<< HEAD
- do m=1,NTR
-   call tracer_vertdiff(h_old, ea, eb, dt, CS%tr(:,:,:,m), G, GV)
- enddo
-=======
   if (present(evap_CFL_limit) .and. present(minimum_forcing_depth)) then
     do m=1,CS%ntr
       do k=1,nz ;do j=js,je ; do i=is,ie
@@ -423,7 +418,6 @@
       call tracer_vertdiff(h_old, ea, eb, dt, CS%tr(:,:,:,m), G, GV)
     enddo
   endif
->>>>>>> dfd2ea31
 
   if (CS%mask_tracers) then
     do m = 1,NTR ; if (CS%id_tracer(m) > 0) then
@@ -489,11 +483,7 @@
   real, dimension(SZI_(G),SZJ_(G),SZK_(G)), intent(in)    :: h
   real, dimension(:),                 intent(out)   :: stocks
   type(verticalGrid_type),            intent(in)    :: GV
-<<<<<<< HEAD
-  type(advection_test_tracer_CS),          pointer       :: CS
-=======
   type(advection_test_tracer_CS),     pointer       :: CS
->>>>>>> dfd2ea31
   character(len=*), dimension(:),     intent(out)   :: names
   character(len=*), dimension(:),     intent(out)   :: units
   integer, optional,                  intent(in)    :: stock_index
