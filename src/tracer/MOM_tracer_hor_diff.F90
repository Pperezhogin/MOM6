!> Main routine for lateral (along surface or neutral) diffusion of tracers
module MOM_tracer_hor_diff

! This file is part of MOM6. See LICENSE.md for the license.

use MOM_cpu_clock,             only : cpu_clock_id, cpu_clock_begin, cpu_clock_end
use MOM_cpu_clock,             only : CLOCK_MODULE, CLOCK_ROUTINE
use MOM_diag_mediator,         only : post_data, diag_ctrl
use MOM_diag_mediator,         only : register_diag_field, safe_alloc_ptr, time_type
use MOM_domains,               only : sum_across_PEs, max_across_PEs
use MOM_domains,               only : create_group_pass, do_group_pass, group_pass_type
use MOM_domains,               only : pass_vector
use MOM_debugging,             only : hchksum, uvchksum
use MOM_diabatic_driver,              only : diabatic_CS
use MOM_EOS,                   only : calculate_density, EOS_type
use MOM_error_handler,         only : MOM_error, FATAL, WARNING, MOM_mesg, is_root_pe
use MOM_error_handler,         only : MOM_set_verbosity, callTree_showQuery
use MOM_error_handler,         only : callTree_enter, callTree_leave, callTree_waypoint
use MOM_file_parser,           only : get_param, log_version, param_file_type
use MOM_grid,                  only : ocean_grid_type
use MOM_lateral_mixing_coeffs, only : VarMix_CS
use MOM_MEKE_types,            only : MEKE_type
use MOM_neutral_diffusion,     only : neutral_diffusion_init, neutral_diffusion_end
use MOM_neutral_diffusion,     only : neutral_diffusion_CS
use MOM_neutral_diffusion,     only : neutral_diffusion_calc_coeffs, neutral_diffusion
use MOM_lateral_boundary_diffusion, only : lateral_boundary_diffusion_CS, lateral_boundary_diffusion_init
use MOM_lateral_boundary_diffusion, only : lateral_boundary_diffusion
use MOM_tracer_registry,       only : tracer_registry_type, tracer_type, MOM_tracer_chksum
use MOM_unit_scaling,          only : unit_scale_type
use MOM_variables,             only : thermo_var_ptrs
use MOM_verticalGrid,          only : verticalGrid_type

implicit none ; private

#include <MOM_memory.h>

public tracer_hordiff, tracer_hor_diff_init, tracer_hor_diff_end

!> The ocntrol structure for along-layer and epineutral tracer diffusion
type, public :: tracer_hor_diff_CS ; private
  real    :: KhTr           !< The along-isopycnal tracer diffusivity [L2 T-1 ~> m2 s-1].
  real    :: KhTr_Slope_Cff !< The non-dimensional coefficient in KhTr formula [nondim]
  real    :: KhTr_min       !< Minimum along-isopycnal tracer diffusivity [L2 T-1 ~> m2 s-1].
  real    :: KhTr_max       !< Maximum along-isopycnal tracer diffusivity [L2 T-1 ~> m2 s-1].
  real    :: KhTr_passivity_coeff !< Passivity coefficient that scales Rd/dx (default = 0)
                                  !! where passivity is the ratio between along-isopycnal
                                  !! tracer mixing and thickness mixing [nondim]
  real    :: KhTr_passivity_min   !< Passivity minimum (default = 1/2) [nondim]
  real    :: ML_KhTR_scale        !< With Diffuse_ML_interior, the ratio of the
                                  !! truly horizontal diffusivity in the mixed
                                  !! layer to the epipycnal diffusivity [nondim].
  real    :: max_diff_CFL         !< If positive, locally limit the along-isopycnal
                                  !! tracer diffusivity to keep the diffusive CFL
                                  !! locally at or below this value [nondim].
  logical :: Diffuse_ML_interior  !< If true, diffuse along isopycnals between
                                  !! the mixed layer and the interior.
  logical :: check_diffusive_CFL  !< If true, automatically iterate the diffusion
                                  !! to ensure that the diffusive equivalent of
                                  !! the CFL limit is not violated.
  logical :: use_neutral_diffusion !< If true, use the neutral_diffusion module from within
                                   !! tracer_hor_diff.
<<<<<<< HEAD
  logical :: use_lateral_boundary_diffusion !< If true, use the lateral_boundary_diffusion module from within
                                         !! tracer_hor_diff.
=======
>>>>>>> d23a1f9c
  logical :: recalc_neutral_surf   !< If true, recalculate the neutral surfaces if CFL has been
                                   !! exceeded
  type(neutral_diffusion_CS), pointer :: neutral_diffusion_CSp => NULL() !< Control structure for neutral diffusion.
  type(lateral_boundary_diffusion_CS), pointer :: lateral_boundary_diffusion_CSp => NULL() !< Control structure for
                                                                                     !! lateral boundary mixing.
  type(diag_ctrl), pointer :: diag => NULL() !< A structure that is used to
                                   !! regulate the timing of diagnostic output.
  logical :: debug                 !< If true, write verbose checksums for debugging purposes.
  logical :: show_call_tree        !< Display the call tree while running. Set by VERBOSITY level.
  logical :: first_call = .true.   !< This is true until after the first call
  !>@{ Diagnostic IDs
  integer :: id_KhTr_u  = -1
  integer :: id_KhTr_v  = -1
  integer :: id_KhTr_h  = -1
  integer :: id_CFL     = -1
  integer :: id_khdt_x  = -1
  integer :: id_khdt_y  = -1
  !!@}

  type(group_pass_type) :: pass_t !< For group halo pass, used in both
                                  !! tracer_hordiff and tracer_epipycnal_ML_diff
end type tracer_hor_diff_CS

!> A type that can be used to create arrays of pointers to 2D arrays
type p2d
  real, dimension(:,:), pointer :: p => NULL() !< A pointer to a 2D array of reals
end type p2d
!> A type that can be used to create arrays of pointers to 2D integer arrays
type p2di
  integer, dimension(:,:), pointer :: p => NULL() !< A pointer to a 2D array of integers
end type p2di

!>@{ CPU time clocks
integer :: id_clock_diffuse, id_clock_epimix, id_clock_pass, id_clock_sync
!!@}

contains

!> Compute along-coordinate diffusion of all tracers
!! using the diffusivity in CS%KhTr, or using space-dependent diffusivity.
!! Multiple iterations are used (if necessary) so that there is no limit
!! on the acceptable time increment.
subroutine tracer_hordiff(h, dt, MEKE, VarMix, G, GV, US, CS, Reg, tv, do_online_flag, read_khdt_x, read_khdt_y)
  type(ocean_grid_type),      intent(inout) :: G       !< Grid type
  real, dimension(SZI_(G),SZJ_(G),SZK_(G)), &
                              intent(in)    :: h       !< Layer thickness [H ~> m or kg m-2]
  real,                       intent(in)    :: dt      !< time step [T ~> s]
  type(MEKE_type),            pointer       :: MEKE    !< MEKE type
  type(VarMix_CS),            pointer       :: VarMix  !< Variable mixing type
  type(verticalGrid_type),    intent(in)    :: GV      !< ocean vertical grid structure
  type(unit_scale_type),      intent(in)    :: US      !< A dimensional unit scaling type
  type(tracer_hor_diff_CS),   pointer       :: CS      !< module control structure
  type(tracer_registry_type), pointer       :: Reg     !< registered tracers
  type(thermo_var_ptrs),      intent(in)    :: tv      !< A structure containing pointers to any available
                                                       !! thermodynamic fields, including potential temp and
                                                       !! salinity or mixed layer density. Absent fields have
                                                       !! NULL ptrs, and these may (probably will) point to
                                                       !! some of the same arrays as Tr does.  tv is required
                                                       !! for epipycnal mixing between mixed layer and the interior.
  ! Optional inputs for offline tracer transport
  logical,          optional, intent(in)    :: do_online_flag !< If present and true, do online
                                                       !! tracer transport with stored velcities.
  real, dimension(SZIB_(G),SZJ_(G)), &
                    optional, intent(in)    :: read_khdt_x !< If present, these are the zonal
                                                       !! diffusivities from previous run.
  real, dimension(SZI_(G),SZJB_(G)), &
                    optional, intent(in)    :: read_khdt_y !< If present, these are the meridional
                                                       !! diffusivities from previous run.


  real, dimension(SZI_(G),SZJ_(G)) :: &
    Ihdxdy, &     ! The inverse of the volume or mass of fluid in a layer in a
                  ! grid cell [H-1 L-2 ~> m-3 or kg-1].
    Kh_h, &       ! The tracer diffusivity averaged to tracer points [L2 T-1 ~> m2 s-1].
    CFL, &        ! A diffusive CFL number for each cell [nondim].
    dTr           ! The change in a tracer's concentration, in units of concentration [Conc].

  real, dimension(SZIB_(G),SZJ_(G)) :: &
    khdt_x, &     ! The value of Khtr*dt times the open face width divided by
                  ! the distance between adjacent tracer points [L2 ~> m2].
    Coef_x, &     ! The coefficients relating zonal tracer differences
                  ! to time-integrated fluxes [H L2 ~> m3 or kg].
    Kh_u          ! Tracer mixing coefficient at u-points [L2 T-1 ~> m2 s-1].
  real, dimension(SZI_(G),SZJB_(G)) :: &
    khdt_y, &     ! The value of Khtr*dt times the open face width divided by
                  ! the distance between adjacent tracer points [L2 ~> m2].
    Coef_y, &     ! The coefficients relating meridional tracer differences
                  ! to time-integrated fluxes [H L2 ~> m3 or kg].
    Kh_v          ! Tracer mixing coefficient at u-points [L2 T-1 ~> m2 s-1].

  real :: khdt_max ! The local limiting value of khdt_x or khdt_y [L2 ~> m2].
  real :: max_CFL ! The global maximum of the diffusive CFL number.
  logical :: use_VarMix, Resoln_scaled, do_online, use_Eady
  integer :: S_idx, T_idx ! Indices for temperature and salinity if needed
  integer :: i, j, k, m, is, ie, js, je, nz, ntr, itt, num_itts
  real :: I_numitts  ! The inverse of the number of iterations, num_itts.
  real :: scale      ! The fraction of khdt_x or khdt_y that is applied in this
                     ! layer for this iteration [nondim].
  real :: Idt        ! The inverse of the time step [T-1 ~> s-1].
  real :: h_neglect  ! A thickness that is so small it is usually lost
                     ! in roundoff and can be neglected [H ~> m or kg m-2].
  real :: Kh_loc     ! The local value of Kh [L2 T-1 ~> m2 s-1].
  real :: Res_Fn     ! The local value of the resolution function [nondim].
  real :: Rd_dx      ! The local value of deformation radius over grid-spacing [nondim].
  real :: normalize  ! normalization used for diagnostic Kh_h; diffusivity averaged to h-points.

  is = G%isc ; ie = G%iec ; js = G%jsc ; je = G%jec ; nz = GV%ke

  do_online = .true.
  if (present(do_online_flag)) do_online = do_online_flag

  if (.not. associated(CS)) call MOM_error(FATAL, "MOM_tracer_hor_diff: "// &
       "register_tracer must be called before tracer_hordiff.")
  if (LOC(Reg)==0) call MOM_error(FATAL, "MOM_tracer_hor_diff: "// &
       "register_tracer must be called before tracer_hordiff.")
  if ((Reg%ntr==0) .or. ((CS%KhTr <= 0.0) .and. .not.associated(VarMix)) ) return

  if (CS%show_call_tree) call callTree_enter("tracer_hordiff(), MOM_tracer_hor_diff.F90")

  call cpu_clock_begin(id_clock_diffuse)

  ntr = Reg%ntr
  Idt = 1.0 / dt
  h_neglect = GV%H_subroundoff

  if (CS%Diffuse_ML_interior .and. CS%first_call) then ; if (is_root_pe()) then
    do m=1,ntr ; if (associated(Reg%Tr(m)%df_x) .or. associated(Reg%Tr(m)%df_y)) &
      call MOM_error(WARNING, "tracer_hordiff: Tracer "//trim(Reg%Tr(m)%name)// &
          " has associated 3-d diffusive flux diagnostics.  These are not "//&
          "valid when DIFFUSE_ML_TO_INTERIOR is defined. Use 2-d tracer "//&
          "diffusion diagnostics instead to get accurate total fluxes.")
    enddo
  endif ; endif
  CS%first_call = .false.

  if (CS%debug) call MOM_tracer_chksum("Before tracer diffusion ", Reg%Tr, ntr, G)

  use_VarMix = .false. ; Resoln_scaled = .false. ; use_Eady = .false.
  if (Associated(VarMix)) then
    use_VarMix = VarMix%use_variable_mixing
    Resoln_scaled = VarMix%Resoln_scaled_KhTr
    use_Eady = CS%KhTr_Slope_Cff > 0.
  endif

  call cpu_clock_begin(id_clock_pass)
  do m=1,ntr
    call create_group_pass(CS%pass_t, Reg%Tr(m)%t(:,:,:), G%Domain)
  enddo
  call cpu_clock_end(id_clock_pass)

  if (CS%show_call_tree) call callTree_waypoint("Calculating diffusivity (tracer_hordiff)")

  if (do_online) then
    if (use_VarMix) then
      !$OMP parallel do default(shared) private(Kh_loc,Rd_dx)
      do j=js,je ; do I=is-1,ie
        Kh_loc = CS%KhTr
        if (use_Eady) Kh_loc = Kh_loc + CS%KhTr_Slope_Cff*VarMix%L2u(I,j)*VarMix%SN_u(I,j)
        if (associated(MEKE%Kh)) &
          Kh_loc = Kh_loc + MEKE%KhTr_fac*sqrt(MEKE%Kh(i,j)*MEKE%Kh(i+1,j))
        if (CS%KhTr_max > 0.) Kh_loc = min(Kh_loc, CS%KhTr_max)
        if (Resoln_scaled) &
          Kh_loc = Kh_loc * 0.5*(VarMix%Res_fn_h(i,j) + VarMix%Res_fn_h(i+1,j))
        Kh_u(I,j) = max(Kh_loc, CS%KhTr_min)
        if (CS%KhTr_passivity_coeff>0.) then ! Apply passivity
          Rd_dx=0.5*( VarMix%Rd_dx_h(i,j)+VarMix%Rd_dx_h(i+1,j) ) ! Rd/dx at u-points
          Kh_loc = Kh_u(I,j)*max( CS%KhTr_passivity_min, CS%KhTr_passivity_coeff*Rd_dx )
          if (CS%KhTr_max > 0.) Kh_loc = min(Kh_loc, CS%KhTr_max) ! Re-apply max
          Kh_u(I,j) = max(Kh_loc, CS%KhTr_min) ! Re-apply min
        endif
      enddo ; enddo
      !$OMP parallel do default(shared) private(Kh_loc,Rd_dx)
      do J=js-1,je ;  do i=is,ie
        Kh_loc = CS%KhTr
        if (use_Eady) Kh_loc = Kh_loc + CS%KhTr_Slope_Cff*VarMix%L2v(i,J)*VarMix%SN_v(i,J)
        if (associated(MEKE%Kh)) &
          Kh_loc = Kh_loc + MEKE%KhTr_fac*sqrt(MEKE%Kh(i,j)*MEKE%Kh(i,j+1))
        if (CS%KhTr_max > 0.) Kh_loc = min(Kh_loc, CS%KhTr_max)
        if (Resoln_scaled) &
          Kh_loc = Kh_loc * 0.5*(VarMix%Res_fn_h(i,j) + VarMix%Res_fn_h(i,j+1))
        Kh_v(i,J) = max(Kh_loc, CS%KhTr_min)
        if (CS%KhTr_passivity_coeff>0.) then ! Apply passivity
          Rd_dx = 0.5*( VarMix%Rd_dx_h(i,j)+VarMix%Rd_dx_h(i,j+1) ) ! Rd/dx at v-points
          Kh_loc = Kh_v(i,J)*max( CS%KhTr_passivity_min, CS%KhTr_passivity_coeff*Rd_dx )
          if (CS%KhTr_max > 0.) Kh_loc = min(Kh_loc, CS%KhTr_max) ! Re-apply max
          Kh_v(i,J) = max(Kh_loc, CS%KhTr_min) ! Re-apply min
        endif
      enddo ; enddo

      !$OMP parallel do default(shared)
      do j=js,je ; do I=is-1,ie
        khdt_x(I,j) = dt*(Kh_u(I,j)*(G%dy_Cu(I,j)*G%IdxCu(I,j)))
      enddo ; enddo
      !$OMP parallel do default(shared)
      do J=js-1,je ; do i=is,ie
        khdt_y(i,J) = dt*(Kh_v(i,J)*(G%dx_Cv(i,J)*G%IdyCv(i,J)))
      enddo ; enddo
    elseif (Resoln_scaled) then
      !$OMP parallel do default(shared) private(Res_fn)
      do j=js,je ; do I=is-1,ie
        Res_fn = 0.5 * (VarMix%Res_fn_h(i,j) + VarMix%Res_fn_h(i+1,j))
        Kh_u(I,j) = max(CS%KhTr * Res_fn, CS%KhTr_min)
        khdt_x(I,j) = dt*(CS%KhTr*(G%dy_Cu(I,j)*G%IdxCu(I,j))) * Res_fn
      enddo ; enddo
      !$OMP parallel do default(shared) private(Res_fn)
      do J=js-1,je ;  do i=is,ie
        Res_fn = 0.5*(VarMix%Res_fn_h(i,j) + VarMix%Res_fn_h(i,j+1))
        Kh_v(i,J) = max(CS%KhTr * Res_fn, CS%KhTr_min)
        khdt_y(i,J) = dt*(CS%KhTr*(G%dx_Cv(i,J)*G%IdyCv(i,J))) * Res_fn
      enddo ; enddo
    else  ! Use a simple constant diffusivity.
      if (CS%id_KhTr_u > 0) then
        !$OMP parallel do default(shared)
        do j=js,je ; do I=is-1,ie
          Kh_u(I,j) = CS%KhTr
          khdt_x(I,j) = dt*(CS%KhTr*(G%dy_Cu(I,j)*G%IdxCu(I,j)))
        enddo ; enddo
      else
        !$OMP parallel do default(shared)
        do j=js,je ; do I=is-1,ie
          khdt_x(I,j) = dt*(CS%KhTr*(G%dy_Cu(I,j)*G%IdxCu(I,j)))
        enddo ; enddo
      endif
      if (CS%id_KhTr_v > 0) then
        !$OMP parallel do default(shared)
        do J=js-1,je ;  do i=is,ie
          Kh_v(i,J) = CS%KhTr
          khdt_y(i,J) = dt*(CS%KhTr*(G%dx_Cv(i,J)*G%IdyCv(i,J)))
        enddo ; enddo
      else
        !$OMP parallel do default(shared)
        do J=js-1,je ;  do i=is,ie
          khdt_y(i,J) = dt*(CS%KhTr*(G%dx_Cv(i,J)*G%IdyCv(i,J)))
        enddo ; enddo
      endif
    endif ! VarMix

    if (CS%max_diff_CFL > 0.0) then
      if ((CS%id_KhTr_u > 0) .or. (CS%id_KhTr_h > 0)) then
        !$OMP parallel do default(shared) private(khdt_max)
        do j=js,je ; do I=is-1,ie
          khdt_max = 0.125*CS%max_diff_CFL * min(G%areaT(i,j), G%areaT(i+1,j))
          if (khdt_x(I,j) > khdt_max) then
            khdt_x(I,j) = khdt_max
            if (dt*(G%dy_Cu(I,j)*G%IdxCu(I,j)) > 0.0) &
              Kh_u(I,j) = khdt_x(I,j) / (dt*(G%dy_Cu(I,j)*G%IdxCu(I,j)))
          endif
        enddo ; enddo
      else
        !$OMP parallel do default(shared) private(khdt_max)
        do j=js,je ; do I=is-1,ie
          khdt_max = 0.125*CS%max_diff_CFL * min(G%areaT(i,j), G%areaT(i+1,j))
          khdt_x(I,j) = min(khdt_x(I,j), khdt_max)
        enddo ; enddo
      endif
      if ((CS%id_KhTr_v > 0) .or. (CS%id_KhTr_h > 0)) then
        !$OMP parallel do default(shared) private(khdt_max)
        do J=js-1,je ; do i=is,ie
          khdt_max = 0.125*CS%max_diff_CFL * min(G%areaT(i,j), G%areaT(i,j+1))
          if (khdt_y(i,J) > khdt_max) then
            khdt_y(i,J) = khdt_max
            if (dt*(G%dx_Cv(i,J)*G%IdyCv(i,J)) > 0.0) &
              Kh_v(i,J) = khdt_y(i,J) / (dt*(G%dx_Cv(i,J)*G%IdyCv(i,J)))
          endif
        enddo ; enddo
      else
        !$OMP parallel do default(shared) private(khdt_max)
        do J=js-1,je ; do i=is,ie
          khdt_max = 0.125*CS%max_diff_CFL * min(G%areaT(i,j), G%areaT(i,j+1))
          khdt_y(i,J) = min(khdt_y(i,J), khdt_max)
        enddo ; enddo
      endif
    endif

  else ! .not. do_online
    !$OMP parallel do default(shared)
    do j=js,je ; do I=is-1,ie
      khdt_x(I,j) = US%m_to_L**2*read_khdt_x(I,j)
    enddo ; enddo
    !$OMP parallel do default(shared)
    do J=js-1,je ;  do i=is,ie
      khdt_y(i,J) = US%m_to_L**2*read_khdt_y(i,J)
    enddo ; enddo
    call pass_vector(khdt_x, khdt_y, G%Domain)
  endif ! do_online

  if (CS%check_diffusive_CFL) then
    if (CS%show_call_tree) call callTree_waypoint("Checking diffusive CFL (tracer_hordiff)")
    max_CFL = 0.0
    do j=js,je ; do i=is,ie
      CFL(i,j) = 2.0*((khdt_x(I-1,j) + khdt_x(I,j)) + &
                      (khdt_y(i,J-1) + khdt_y(i,J))) * G%IareaT(i,j)
      if (max_CFL < CFL(i,j)) max_CFL = CFL(i,j)
    enddo ; enddo
    call cpu_clock_begin(id_clock_sync)
    call max_across_PEs(max_CFL)
    call cpu_clock_end(id_clock_sync)
    num_itts = max(1, ceiling(max_CFL - 4.0*EPSILON(max_CFL)))
    I_numitts = 1.0 / (real(num_itts))
    if (CS%id_CFL > 0) call post_data(CS%id_CFL, CFL, CS%diag, mask=G%mask2dT)
  elseif (CS%max_diff_CFL > 0.0) then
    num_itts = max(1, ceiling(CS%max_diff_CFL - 4.0*EPSILON(CS%max_diff_CFL)))
    I_numitts = 1.0 / (real(num_itts))
  else
    num_itts = 1 ; I_numitts = 1.0
  endif

  do m=1,ntr
    if (associated(Reg%Tr(m)%df_x)) then
      do k=1,nz ; do j=js,je ; do I=is-1,ie
        Reg%Tr(m)%df_x(I,j,k) = 0.0
      enddo ; enddo ; enddo
    endif
    if (associated(Reg%Tr(m)%df_y)) then
      do k=1,nz ; do J=js-1,je ; do i=is,ie
        Reg%Tr(m)%df_y(i,J,k) = 0.0
      enddo ; enddo ; enddo
    endif
    if (associated(Reg%Tr(m)%df2d_x)) then
      do j=js,je ; do I=is-1,ie ; Reg%Tr(m)%df2d_x(I,j) = 0.0 ; enddo ; enddo
    endif
    if (associated(Reg%Tr(m)%df2d_y)) then
      do J=js-1,je ; do i=is,ie ; Reg%Tr(m)%df2d_y(i,J) = 0.0 ; enddo ; enddo
    endif
  enddo

  if (CS%use_lateral_boundary_diffusion) then

    if (CS%show_call_tree) call callTree_waypoint("Calling lateral boundary mixing (tracer_hordiff)")

    call do_group_pass(CS%pass_t, G%Domain, clock=id_clock_pass)

    do J=js-1,je ; do i=is,ie
      Coef_y(i,J) = I_numitts * khdt_y(i,J)
    enddo ; enddo
    do j=js,je
      do I=is-1,ie
        Coef_x(I,j) = I_numitts * khdt_x(I,j)
      enddo
    enddo

    do itt=1,num_itts
      if (CS%show_call_tree) call callTree_waypoint("Calling lateral boundary diffusion (tracer_hordiff)",itt)
      if (itt>1) then ! Update halos for subsequent iterations
        call do_group_pass(CS%pass_t, G%Domain, clock=id_clock_pass)
      endif
      call lateral_boundary_diffusion(G, GV, US, h, Coef_x, Coef_y, I_numitts*dt, Reg, &
                                     CS%lateral_boundary_diffusion_CSp)
    enddo ! itt
  endif

  if (CS%use_neutral_diffusion) then

    if (CS%show_call_tree) call callTree_waypoint("Calling neutral diffusion coeffs (tracer_hordiff)")

    call do_group_pass(CS%pass_t, G%Domain, clock=id_clock_pass)
    ! We are assuming that neutral surfaces do not evolve (much) as a result of multiple
    ! lateral diffusion iterations. Otherwise the call to neutral_diffusion_calc_coeffs()
    ! would be inside the itt-loop. -AJA

    call neutral_diffusion_calc_coeffs(G, GV, US, h, tv%T, tv%S, CS%neutral_diffusion_CSp)
    do J=js-1,je ; do i=is,ie
      Coef_y(i,J) = I_numitts * khdt_y(i,J)
    enddo ; enddo
    do j=js,je
      do I=is-1,ie
        Coef_x(I,j) = I_numitts * khdt_x(I,j)
      enddo
    enddo

    do itt=1,num_itts
      if (CS%show_call_tree) call callTree_waypoint("Calling neutral diffusion (tracer_hordiff)",itt)
      if (itt>1) then ! Update halos for subsequent iterations
        call do_group_pass(CS%pass_t, G%Domain, clock=id_clock_pass)
        if (CS%recalc_neutral_surf) then
<<<<<<< HEAD
          call neutral_diffusion_calc_coeffs(G, GV, US, h, tv%T, tv%S, CS%neutral_diffusion_CSp)
=======
          call neutral_diffusion_calc_coeffs(G, GV, h, tv%T, tv%S, CS%neutral_diffusion_CSp)
>>>>>>> d23a1f9c
        endif
      endif
      call neutral_diffusion(G, GV,  h, Coef_x, Coef_y, I_numitts*dt, Reg, US, CS%neutral_diffusion_CSp)
    enddo ! itt

  else    ! following if not using neutral diffusion, but instead along-surface diffusion

    if (CS%show_call_tree) call callTree_waypoint("Calculating horizontal diffusion (tracer_hordiff)")
    do itt=1,num_itts
      call do_group_pass(CS%pass_t, G%Domain, clock=id_clock_pass)
      !$OMP parallel do default(shared) private(scale,Coef_y,Coef_x,Ihdxdy,dTr)
      do k=1,nz
        scale = I_numitts
        if (CS%Diffuse_ML_interior) then
          if (k<=GV%nkml) then
            if (CS%ML_KhTr_scale <= 0.0) cycle
            scale = I_numitts * CS%ML_KhTr_scale
          endif
          if ((k>GV%nkml) .and. (k<=GV%nk_rho_varies)) cycle
        endif

        do J=js-1,je ; do i=is,ie
          Coef_y(i,J) = ((scale * khdt_y(i,J))*2.0*(h(i,j,k)*h(i,j+1,k))) / &
                                                   (h(i,j,k)+h(i,j+1,k)+h_neglect)
        enddo ; enddo

        do j=js,je
          do I=is-1,ie
            Coef_x(I,j) = ((scale * khdt_x(I,j))*2.0*(h(i,j,k)*h(i+1,j,k))) / &
                                                     (h(i,j,k)+h(i+1,j,k)+h_neglect)
          enddo

          do i=is,ie
            Ihdxdy(i,j) = G%IareaT(i,j) / (h(i,j,k)+h_neglect)
          enddo
        enddo

        do m=1,ntr
          do j=js,je ; do i=is,ie
            dTr(i,j) = Ihdxdy(i,j) * &
              ((Coef_x(I-1,j) * (Reg%Tr(m)%t(i-1,j,k) - Reg%Tr(m)%t(i,j,k)) - &
                Coef_x(I,j) * (Reg%Tr(m)%t(i,j,k) - Reg%Tr(m)%t(i+1,j,k))) + &
               (Coef_y(i,J-1) * (Reg%Tr(m)%t(i,j-1,k) - Reg%Tr(m)%t(i,j,k)) - &
                Coef_y(i,J) * (Reg%Tr(m)%t(i,j,k) - Reg%Tr(m)%t(i,j+1,k))))
          enddo ; enddo
          if (associated(Reg%Tr(m)%df_x)) then ; do j=js,je ; do I=G%IscB,G%IecB
            Reg%Tr(m)%df_x(I,j,k) = Reg%Tr(m)%df_x(I,j,k) + Coef_x(I,j) &
                * (Reg%Tr(m)%t(i,j,k) - Reg%Tr(m)%t(i+1,j,k)) * Idt
          enddo ; enddo ; endif
          if (associated(Reg%Tr(m)%df_y)) then ; do J=G%JscB,G%JecB ; do i=is,ie
            Reg%Tr(m)%df_y(i,J,k) = Reg%Tr(m)%df_y(i,J,k) + Coef_y(i,J) &
                * (Reg%Tr(m)%t(i,j,k) - Reg%Tr(m)%t(i,j+1,k)) * Idt
          enddo ; enddo ; endif
          if (associated(Reg%Tr(m)%df2d_x)) then ; do j=js,je ; do I=G%IscB,G%IecB
            Reg%Tr(m)%df2d_x(I,j) = Reg%Tr(m)%df2d_x(I,j) + Coef_x(I,j) &
                * (Reg%Tr(m)%t(i,j,k) - Reg%Tr(m)%t(i+1,j,k)) * Idt
          enddo ; enddo ; endif
          if (associated(Reg%Tr(m)%df2d_y)) then ; do J=G%JscB,G%JecB ; do i=is,ie
            Reg%Tr(m)%df2d_y(i,J) = Reg%Tr(m)%df2d_y(i,J) + Coef_y(i,J) &
                * (Reg%Tr(m)%t(i,j,k) - Reg%Tr(m)%t(i,j+1,k)) * Idt
          enddo ; enddo ; endif
          do j=js,je ; do i=is,ie
            Reg%Tr(m)%t(i,j,k) = Reg%Tr(m)%t(i,j,k) + dTr(i,j)
          enddo ; enddo
        enddo

      enddo ! End of k loop.

    enddo ! End of "while" loop.

  endif   ! endif for CS%use_neutral_diffusion
  call cpu_clock_end(id_clock_diffuse)


  if (CS%Diffuse_ML_interior) then
    if (CS%show_call_tree) call callTree_waypoint("Calling epipycnal_ML_diff (tracer_hordiff)")
    if (CS%debug) call MOM_tracer_chksum("Before epipycnal diff ", Reg%Tr, ntr, G)

    call cpu_clock_begin(id_clock_epimix)
    call tracer_epipycnal_ML_diff(h, dt, Reg%Tr, ntr, khdt_x, khdt_y, G, GV, US, &
                                  CS, tv, num_itts)
    call cpu_clock_end(id_clock_epimix)
  endif

  if (CS%debug) call MOM_tracer_chksum("After tracer diffusion ", Reg%Tr, ntr, G)

  ! post diagnostics for 2d tracer diffusivity
  if (CS%id_KhTr_u > 0) then
    do j=js,je ; do I=is-1,ie
      Kh_u(I,j) = G%mask2dCu(I,j)*Kh_u(I,j)
    enddo ; enddo
    call post_data(CS%id_KhTr_u, Kh_u, CS%diag, mask=G%mask2dCu)
  endif
  if (CS%id_KhTr_v > 0) then
    do J=js-1,je ; do i=is,ie
      Kh_v(i,J) = G%mask2dCv(i,J)*Kh_v(i,J)
    enddo ; enddo
    call post_data(CS%id_KhTr_v, Kh_v, CS%diag, mask=G%mask2dCv)
  endif
  if (CS%id_KhTr_h > 0) then
    Kh_h(:,:) = 0.0
    do j=js,je ; do I=is-1,ie
      Kh_u(I,j) = G%mask2dCu(I,j)*Kh_u(I,j)
    enddo ; enddo
    do J=js-1,je ; do i=is,ie
      Kh_v(i,J) = G%mask2dCv(i,J)*Kh_v(i,J)
    enddo ; enddo
    do j=js,je ; do i=is,ie
      normalize = 1.0 / ((G%mask2dCu(I-1,j)+G%mask2dCu(I,j)) + &
                  (G%mask2dCv(i,J-1)+G%mask2dCv(i,J)) + GV%H_subroundoff)
      Kh_h(i,j) = normalize*G%mask2dT(i,j)*((Kh_u(I-1,j)+Kh_u(I,j)) + &
                                            (Kh_v(i,J-1)+Kh_v(i,J)))
    enddo ; enddo
    call post_data(CS%id_KhTr_h, Kh_h, CS%diag, mask=G%mask2dT)
  endif


  if (CS%debug) then
    call uvchksum("After tracer diffusion khdt_[xy]", khdt_x, khdt_y, &
                  G%HI, haloshift=0, symmetric=.true., scale=US%L_to_m**2)
    if (CS%use_neutral_diffusion) then
      call uvchksum("After tracer diffusion Coef_[xy]", Coef_x, Coef_y, &
                    G%HI, haloshift=0, symmetric=.true., scale=US%L_to_m**2)
    endif
  endif

  if (CS%id_khdt_x > 0) call post_data(CS%id_khdt_x, khdt_x, CS%diag)
  if (CS%id_khdt_y > 0) call post_data(CS%id_khdt_y, khdt_y, CS%diag)

  if (CS%show_call_tree) call callTree_leave("tracer_hordiff()")

end subroutine tracer_hordiff

!> This subroutine does epipycnal diffusion of all tracers between the mixed
!! and buffer layers and the interior, using the diffusivity in CS%KhTr.
!! Multiple iterations are used (if necessary) so that there is no limit on the
!! acceptable time increment.
subroutine tracer_epipycnal_ML_diff(h, dt, Tr, ntr, khdt_epi_x, khdt_epi_y, G, &
                                    GV, US, CS, tv, num_itts)
  type(ocean_grid_type),                    intent(inout) :: G          !< ocean grid structure
  type(verticalGrid_type),                  intent(in)    :: GV         !< ocean vertical grid structure
  real, dimension(SZI_(G),SZJ_(G),SZK_(G)), intent(in)    :: h          !< layer thickness [H ~> m or kg m-2]
  real,                                     intent(in)    :: dt         !< time step [T ~> s]
  type(tracer_type),                        intent(inout) :: Tr(:)      !< tracer array
  integer,                                  intent(in)    :: ntr        !< number of tracers
  real, dimension(SZIB_(G),SZJ_(G)),        intent(in)    :: khdt_epi_x !< Zonal epipycnal diffusivity times
                                                           !! a time step and the ratio of the open face width over
                                                           !! the distance between adjacent tracer points [L2 ~> m2]
  real, dimension(SZI_(G),SZJB_(G)),        intent(in)    :: khdt_epi_y !< Meridional epipycnal diffusivity times
                                                           !! a time step and the ratio of the open face width over
                                                           !! the distance between adjacent tracer points [L2 ~> m2]
  type(unit_scale_type),                    intent(in)    :: US !< A dimensional unit scaling type
  type(tracer_hor_diff_CS),                 intent(inout) :: CS         !< module control structure
  type(thermo_var_ptrs),                    intent(in)    :: tv         !< thermodynamic structure
  integer,                                  intent(in)    :: num_itts   !< number of iterations (usually=1)


  real, dimension(SZI_(G), SZJ_(G)) :: &
    Rml_max  ! The maximum coordinate density within the mixed layer [R ~> kg m-3].
  real, dimension(SZI_(G), SZJ_(G), max(1,GV%nk_rho_varies)) :: &
    rho_coord ! The coordinate density that is used to mix along [R ~> kg m-3].

  ! The naming mnemnonic is a=above,b=below,L=Left,R=Right,u=u-point,v=v-point.
  ! These are 1-D arrays of pointers to 2-d arrays to minimize memory usage.
  type(p2d), dimension(SZJ_(G)) :: &
    deep_wt_Lu, deep_wt_Ru, &  ! The relative weighting of the deeper of a pair [nondim].
    hP_Lu, hP_Ru       ! The total thickness on each side for each pair [H ~> m or kg m-2].

  type(p2d), dimension(SZJB_(G)) :: &
    deep_wt_Lv, deep_wt_Rv, & ! The relative weighting of the deeper of a pair [nondim].
    hP_Lv, hP_Rv       ! The total thickness on each side for each pair [H ~> m or kg m-2].

  type(p2di), dimension(SZJ_(G)) :: &
    k0b_Lu, k0a_Lu, &  ! The original k-indices of the layers that participate
    k0b_Ru, k0a_Ru     ! in each pair of mixing at u-faces.
  type(p2di), dimension(SZJB_(G)) :: &
    k0b_Lv, k0a_Lv, &  ! The original k-indices of the layers that participate
    k0b_Rv, k0a_Rv     ! in each pair of mixing at v-faces.

  real, dimension(SZI_(G), SZJ_(G), SZK_(G)) :: &
    tr_flux_conv  ! The flux convergence of tracers [conc H L2 ~> conc m3 or conc kg]
  real, dimension(SZI_(G), SZJ_(G), SZK_(G)) :: Tr_flux_3d, Tr_adj_vert_L, Tr_adj_vert_R

  real, dimension(SZI_(G), SZK_(G), SZJ_(G)) :: &
    rho_srt, & ! The density of each layer of the sorted columns [R ~> kg m-3].
    h_srt      ! The thickness of each layer of the sorted columns [H ~> m or kg m-2].
  integer, dimension(SZI_(G), SZK_(G), SZJ_(G)) :: &
    k0_srt     ! The original k-index that each layer of the sorted column
               ! corresponds to.

  real, dimension(SZK_(G)) :: &
    h_demand_L, & ! The thickness in the left (_L) or right (_R) column that
    h_demand_R, & ! is demanded to match the thickness in the counterpart [H ~> m or kg m-2].
    h_used_L, &   ! The summed thickness from the left or right columns that
    h_used_R, &   ! have actually been used [H ~> m or kg m-2].
    h_supply_frac_L, &  ! The fraction of the demanded thickness that can
    h_supply_frac_R     ! actually be supplied from a layer.
  integer, dimension(SZK_(G)) :: &
    kbs_Lp, &   ! The sorted indicies of the Left and Right columns for
    kbs_Rp      ! each pairing.

  integer, dimension(SZI_(G), SZJ_(G))  :: &
    num_srt, &   ! The number of layers that are sorted in each column.
    k_end_srt, & ! The maximum index in each column that might need to be
                 ! sorted, based on neighboring values of max_kRho
    max_kRho     ! The index of the layer whose target density is just denser
                 ! than the densest part of the mixed layer.
  integer, dimension(SZJ_(G))           :: &
    max_srt      ! The maximum value of num_srt in a k-row.
  integer, dimension(SZIB_(G), SZJ_(G)) :: &
    nPu          ! The number of epipycnal pairings at each u-point.
  integer, dimension(SZI_(G), SZJB_(G)) :: &
    nPv          ! The number of epipycnal pairings at each v-point.
  real :: h_exclude    ! A thickness that layers must attain to be considered
                       ! for inclusion in mixing [H ~> m or kg m-2].
  real :: Idt        ! The inverse of the time step [T-1 ~> s-1].
  real :: I_maxitt   ! The inverse of the maximum number of iterations.
  real :: rho_pair, rho_a, rho_b  ! Temporary densities [R ~> kg m-3].
  real :: Tr_min_face  ! The minimum and maximum tracer concentrations
  real :: Tr_max_face  ! associated with a pairing [Conc]
  real :: Tr_La, Tr_Lb ! The 4 tracer concentrations that might be
  real :: Tr_Ra, Tr_Rb ! associated with a pairing [Conc]
  real :: Tr_av_L    ! The average tracer concentrations on the left and right
  real :: Tr_av_R    ! sides of a pairing [Conc].
  real :: Tr_flux    ! The tracer flux from left to right in a pair [conc H L2 ~> conc m3 or conc kg].
  real :: Tr_adj_vert  ! A downward vertical adjustment to Tr_flux between the
                     ! two cells that make up one side of the pairing [conc H L2 ~> conc m3 or conc kg].
  real :: h_L, h_R   ! Thicknesses to the left and right [H ~> m or kg m-2].
  real :: wt_a, wt_b ! Fractional weights of layers above and below [nondim].
  real :: vol        ! A cell volume or mass [H L2 ~> m3 or kg].
  logical, dimension(SZK_(G)) :: &
    left_set, &  ! If true, the left or right point determines the density of
    right_set    ! of the trio.  If densities are exactly equal, both are true.
  real :: tmp
  real :: p_ref_cv(SZI_(G))

  integer :: k_max, k_min, k_test, itmp
  integer :: i, j, k, k2, m, is, ie, js, je, nz, nkmb
  integer :: isd, ied, jsd, jed, IsdB, IedB, k_size
  integer :: kL, kR, kLa, kLb, kRa, kRb, nP, itt, ns, max_itt
  integer :: PEmax_kRho
  integer :: isv, iev, jsv, jev ! The valid range of the indices.

  is = G%isc ; ie = G%iec ; js = G%jsc ; je = G%jec ; nz = GV%ke
  isd = G%isd ; ied = G%ied ; jsd = G%jsd ; jed = G%jed
  IsdB = G%IsdB ; IedB = G%IedB
  Idt = 1.0 / dt
  nkmb = GV%nk_rho_varies

  if (num_itts <= 1) then
    max_itt = 1 ; I_maxitt = 1.0
  else
    max_itt = num_itts ; I_maxitt = 1.0 / (real(max_itt))
  endif

  do i=is-2,ie+2 ; p_ref_cv(i) = tv%P_Ref ; enddo

  call do_group_pass(CS%pass_t, G%Domain, clock=id_clock_pass)
  ! Determine which layers the mixed- and buffer-layers map into...
  !$OMP parallel do default(shared)
  do k=1,nkmb ; do j=js-2,je+2
    call calculate_density(tv%T(:,j,k),tv%S(:,j,k), p_ref_cv, &
                         rho_coord(:,j,k), is-2, ie-is+5, tv%eqn_of_state, scale=US%kg_m3_to_R)
  enddo ; enddo

  do j=js-2,je+2 ; do i=is-2,ie+2
    Rml_max(i,j) = rho_coord(i,j,1)
    num_srt(i,j) = 0 ; max_kRho(i,j) = 0
  enddo ; enddo
  do k=2,nkmb ; do j=js-2,je+2 ; do i=is-2,ie+2
    if (Rml_max(i,j) < rho_coord(i,j,k)) Rml_max(i,j) = rho_coord(i,j,k)
  enddo ; enddo ; enddo
  !   Use bracketing and bisection to find the k-level that the densest of the
  ! mixed and buffer layer corresponds to, such that:
  !     GV%Rlay(max_kRho-1) < Rml_max <= GV%Rlay(max_kRho)
!$OMP parallel do default(none) shared(is,ie,js,je,nz,nkmb,G,GV,Rml_max,max_kRho) &
!$OMP                          private(k_min,k_max,k_test)
  do j=js-2,je+2 ; do i=is-2,ie+2 ; if (G%mask2dT(i,j) > 0.5) then
    if (Rml_max(i,j) > GV%Rlay(nz)) then ; max_kRho(i,j) = nz+1
    elseif (Rml_max(i,j) <= GV%Rlay(nkmb+1)) then ; max_kRho(i,j) = nkmb+1
    else
      k_min = nkmb+2 ; k_max = nz
      do
        k_test = (k_min + k_max) / 2
        if (Rml_max(i,j) <= GV%Rlay(k_test-1)) then ; k_max = k_test-1
        elseif (GV%Rlay(k_test) < Rml_max(i,j)) then ; k_min = k_test+1
        else ; max_kRho(i,j) = k_test ; exit ; endif

        if (k_min == k_max) then ; max_kRho(i,j) = k_max ; exit ; endif
      enddo
    endif
  endif ; enddo ; enddo

  PEmax_kRho = 0
  do j=js-1,je+1 ; do i=is-1,ie+1
    k_end_srt(i,j) = max(max_kRho(i,j), max_kRho(i-1,j), max_kRho(i+1,j), &
                         max_kRho(i,j-1), max_kRho(i,j+1))
    if (PEmax_kRho < k_end_srt(i,j)) PEmax_kRho = k_end_srt(i,j)
  enddo ; enddo
  if (PEmax_kRho > nz) PEmax_kRho = nz ! PEmax_kRho could have been nz+1.

  h_exclude = 10.0*(GV%Angstrom_H + GV%H_subroundoff)
!$OMP parallel default(none) shared(is,ie,js,je,nkmb,G,GV,h,h_exclude,num_srt,k0_srt, &
!$OMP                               rho_srt,h_srt,PEmax_kRho,k_end_srt,rho_coord,max_srt) &
!$OMP                       private(ns,tmp,itmp)
!$OMP do
  do j=js-1,je+1
    do k=1,nkmb ; do i=is-1,ie+1 ; if (G%mask2dT(i,j) > 0.5) then
      if (h(i,j,k) > h_exclude) then
        num_srt(i,j) = num_srt(i,j) + 1 ; ns = num_srt(i,j)
        k0_srt(i,ns,j) = k
        rho_srt(i,ns,j) = rho_coord(i,j,k)
        h_srt(i,ns,j) = h(i,j,k)
      endif
    endif ; enddo ; enddo
    do k=nkmb+1,PEmax_kRho ; do i=is-1,ie+1 ; if (G%mask2dT(i,j) > 0.5) then
      if ((k<=k_end_srt(i,j)) .and. (h(i,j,k) > h_exclude)) then
        num_srt(i,j) = num_srt(i,j) + 1 ; ns = num_srt(i,j)
        k0_srt(i,ns,j) = k
        rho_srt(i,ns,j) = GV%Rlay(k)
        h_srt(i,ns,j) = h(i,j,k)
      endif
    endif ; enddo ; enddo
  enddo
  ! Sort each column by increasing density.  This should already be close,
  ! and the size of the arrays are small, so straight insertion is used.
!$OMP do
   do j=js-1,je+1; do i=is-1,ie+1
    do k=2,num_srt(i,j) ; if (rho_srt(i,k,j) < rho_srt(i,k-1,j)) then
      ! The last segment needs to be shuffled earlier in the list.
      do k2 = k,2,-1 ; if (rho_srt(i,k2,j) >= rho_srt(i,k2-1,j)) exit
        itmp = k0_srt(i,k2-1,j) ; k0_srt(i,k2-1,j) = k0_srt(i,k2,j) ; k0_srt(i,k2,j) = itmp
        tmp = rho_srt(i,k2-1,j) ; rho_srt(i,k2-1,j) = rho_srt(i,k2,j) ; rho_srt(i,k2,j) = tmp
        tmp = h_srt(i,k2-1,j) ; h_srt(i,k2-1,j) = h_srt(i,k2,j) ; h_srt(i,k2,j) = tmp
      enddo
    endif ; enddo
  enddo ; enddo
!$OMP do
  do j=js-1,je+1
    max_srt(j) = 0
    do i=is-1,ie+1 ; max_srt(j) = max(max_srt(j), num_srt(i,j)) ; enddo
  enddo
!$OMP end parallel

  do j=js,je
    k_size = max(2*max_srt(j),1)
    allocate(deep_wt_Lu(j)%p(IsdB:IedB,k_size))
    allocate(deep_wt_Ru(j)%p(IsdB:IedB,k_size))
    allocate(hP_Lu(j)%p(IsdB:IedB,k_size))
    allocate(hP_Ru(j)%p(IsdB:IedB,k_size))
    allocate(k0a_Lu(j)%p(IsdB:IedB,k_size))
    allocate(k0a_Ru(j)%p(IsdB:IedB,k_size))
    allocate(k0b_Lu(j)%p(IsdB:IedB,k_size))
    allocate(k0b_Ru(j)%p(IsdB:IedB,k_size))
  enddo

!$OMP parallel do default(none) shared(is,ie,js,je,G,num_srt,rho_srt,k0b_Lu,k0_srt, &
!$OMP                                  k0b_Ru,k0a_Lu,k0a_Ru,deep_wt_Lu,deep_wt_Ru,  &
!$OMP                                  h_srt,nkmb,nPu,hP_Lu,hP_Ru)                  &
!$OMP                          private(h_demand_L,h_used_L,h_demand_R,h_used_R,     &
!$OMP                                  kR,kL,nP,rho_pair,kbs_Lp,kbs_Rp,rho_a,rho_b, &
!$OMP                                  wt_b,left_set,right_set,h_supply_frac_R,     &
!$OMP                                  h_supply_frac_L)
  do j=js,je ; do I=is-1,ie ; if (G%mask2dCu(I,j) > 0.5) then
    ! Set up the pairings for fluxes through the zonal faces.

    do k=1,num_srt(i,j)   ; h_demand_L(k) = 0.0 ; h_used_L(k) = 0.0 ; enddo
    do k=1,num_srt(i+1,j) ; h_demand_R(k) = 0.0 ; h_used_R(k) = 0.0 ; enddo

    ! First merge the left and right lists into a single, sorted list.

    !   Discard any layers that are lighter than the lightest in the other
    ! column.  They can only participate in mixing as the lighter part of a
    ! pair of points.
    if (rho_srt(i,1,j) < rho_srt(i+1,1,j)) then
      kR = 1
      do kL=2,num_srt(i,j) ; if (rho_srt(i,kL,j) >= rho_srt(i+1,1,j)) exit ; enddo
    elseif (rho_srt(i+1,1,j) < rho_srt(i,1,j)) then
      kL = 1
      do kR=2,num_srt(i+1,j) ; if (rho_srt(i+1,kR,j) >= rho_srt(i,1,j)) exit ; enddo
    else
      kL = 1 ; kR = 1
    endif
    nP = 0
    do ! Loop to accumulate pairs of columns.
      if ((kL > num_srt(i,j)) .or. (kR > num_srt(i+1,j))) exit

      if (rho_srt(i,kL,j) > rho_srt(i+1,kR,j)) then
      ! The right point is lighter and defines the density for this trio.
        nP = nP+1 ; k = nP
        rho_pair = rho_srt(i+1,kR,j)

        k0b_Lu(j)%p(I,k) = k0_srt(i,kL,j) ; k0b_Ru(j)%p(I,k) = k0_srt(i+1,kR,j)
        k0a_Lu(j)%p(I,k) = k0_srt(i,kL-1,j) ; k0a_Ru(j)%p(I,k) = k0b_Ru(j)%p(I,k)
        kbs_Lp(k) = kL ; kbs_Rp(k) = kR

        rho_a = rho_srt(i,kL-1,j) ; rho_b = rho_srt(i,kL,j)
        wt_b = 1.0 ; if (abs(rho_a - rho_b) > abs(rho_pair - rho_a)) &
          wt_b = (rho_pair - rho_a) / (rho_b - rho_a)
        deep_wt_Lu(j)%p(I,k) = wt_b ; deep_wt_Ru(j)%p(I,k) = 1.0

        h_demand_L(kL) = h_demand_L(kL) + 0.5*h_srt(i+1,kR,j) * wt_b
        h_demand_L(kL-1) = h_demand_L(kL-1) + 0.5*h_srt(i+1,kR,j) * (1.0-wt_b)

        kR = kR+1 ; left_set(k) = .false. ; right_set(k) = .true.
      elseif (rho_srt(i,kL,j) < rho_srt(i+1,kR,j)) then
      ! The left point is lighter and defines the density for this trio.
        nP = nP+1 ; k = nP
        rho_pair = rho_srt(i,kL,j)
        k0b_Lu(j)%p(I,k) = k0_srt(i,kL,j) ; k0b_Ru(j)%p(I,k) = k0_srt(i+1,kR,j)
        k0a_Lu(j)%p(I,k) = k0b_Lu(j)%p(I,k) ; k0a_Ru(j)%p(I,k) = k0_srt(i+1,kR-1,j)

        kbs_Lp(k) = kL ; kbs_Rp(k) = kR

        rho_a = rho_srt(i+1,kR-1,j) ; rho_b = rho_srt(i+1,kR,j)
        wt_b = 1.0 ; if (abs(rho_a - rho_b) > abs(rho_pair - rho_a)) &
          wt_b = (rho_pair - rho_a) / (rho_b - rho_a)
        deep_wt_Lu(j)%p(I,k) = 1.0 ; deep_wt_Ru(j)%p(I,k) = wt_b

        h_demand_R(kR) = h_demand_R(kR) + 0.5*h_srt(i,kL,j) * wt_b
        h_demand_R(kR-1) = h_demand_R(kR-1) + 0.5*h_srt(i,kL,j) * (1.0-wt_b)

        kL = kL+1 ; left_set(k) = .true. ; right_set(k) = .false.
      elseif ((k0_srt(i,kL,j) <= nkmb) .or. (k0_srt(i+1,kR,j) <= nkmb)) then
        ! The densities are exactly equal and one layer is above the interior.
        nP = nP+1 ; k = nP
        k0b_Lu(j)%p(I,k) = k0_srt(i,kL,j) ; k0b_Ru(j)%p(I,k) = k0_srt(i+1,kR,j)
        k0a_Lu(j)%p(I,k) = k0b_Lu(j)%p(I,k) ; k0a_Ru(j)%p(I,k) = k0b_Ru(j)%p(I,k)
        kbs_Lp(k) = kL ; kbs_Rp(k) = kR
        deep_wt_Lu(j)%p(I,k) = 1.0 ; deep_wt_Ru(j)%p(I,k) = 1.0

        h_demand_L(kL) = h_demand_L(kL) + 0.5*h_srt(i+1,kR,j)
        h_demand_R(kR) = h_demand_R(kR) + 0.5*h_srt(i,kL,j)

        kL = kL+1 ; kR = kR+1 ; left_set(k) = .true. ; right_set(k) = .true.
      else ! The densities are exactly equal and in the interior.
        ! Mixing in this case has already occurred, so accumulate the thickness
        ! demanded for that mixing and skip onward.
        h_demand_L(kL) = h_demand_L(kL) + 0.5*h_srt(i+1,kR,j)
        h_demand_R(kR) = h_demand_R(kR) + 0.5*h_srt(i,kL,j)

        kL = kL+1 ; kR = kR+1
      endif
    enddo ! Loop to accumulate pairs of columns.
    nPu(I,j) = nP ! This is the number of active pairings.

    ! Determine what fraction of the thickness "demand" can be supplied.
    do k=1,num_srt(i+1,j)
      h_supply_frac_R(k) = 1.0
      if (h_demand_R(k) > 0.5*h_srt(i+1,k,j)) &
        h_supply_frac_R(k) = 0.5*h_srt(i+1,k,j) / h_demand_R(k)
    enddo
    do k=1,num_srt(i,j)
      h_supply_frac_L(k) = 1.0
      if (h_demand_L(k) > 0.5*h_srt(i,k,j)) &
        h_supply_frac_L(k) = 0.5*h_srt(i,k,j) / h_demand_L(k)
    enddo

    !  Distribute the "exported" thicknesses proportionately.
    do k=1,nPu(I,j)
      kL = kbs_Lp(k) ; kR = kbs_Rp(k)
      hP_Lu(j)%p(I,k) = 0.0 ; hP_Ru(j)%p(I,k) = 0.0
      if (left_set(k)) then ! Add the contributing thicknesses on the right.
        if (deep_wt_Ru(j)%p(I,k) < 1.0) then
          hP_Ru(j)%p(I,k) = 0.5*h_srt(i,kL,j) * min(h_supply_frac_R(kR), h_supply_frac_R(kR-1))
          wt_b = deep_wt_Ru(j)%p(I,k)
          h_used_R(kR-1) = h_used_R(kR-1) + (1.0 - wt_b)*hP_Ru(j)%p(I,k)
          h_used_R(kR) = h_used_R(kR) + wt_b*hP_Ru(j)%p(I,k)
        else
          hP_Ru(j)%p(I,k) = 0.5*h_srt(i,kL,j) * h_supply_frac_R(kR)
          h_used_R(kR) = h_used_R(kR) + hP_Ru(j)%p(I,k)
        endif
      endif
      if (right_set(k)) then ! Add the contributing thicknesses on the left.
        if (deep_wt_Lu(j)%p(I,k) < 1.0) then
          hP_Lu(j)%p(I,k) = 0.5*h_srt(i+1,kR,j) * min(h_supply_frac_L(kL), h_supply_frac_L(kL-1))
          wt_b = deep_wt_Lu(j)%p(I,k)
          h_used_L(kL-1) = h_used_L(kL-1) + (1.0 - wt_b)*hP_Lu(j)%p(I,k)
          h_used_L(kL) = h_used_L(kL) + wt_b*hP_Lu(j)%p(I,k)
        else
          hP_Lu(j)%p(I,k) = 0.5*h_srt(i+1,kR,j) * h_supply_frac_L(kL)
          h_used_L(kL) = h_used_L(kL) + hP_Lu(j)%p(I,k)
        endif
      endif
    enddo

    !   The left-over thickness (at least half the layer thickness) is now
    ! added to the thicknesses of the importing columns.
    do k=1,nPu(I,j)
      if (left_set(k)) hP_Lu(j)%p(I,k) = hP_Lu(j)%p(I,k) + &
                           (h_srt(i,kbs_Lp(k),j) - h_used_L(kbs_Lp(k)))
      if (right_set(k)) hP_Ru(j)%p(I,k) = hP_Ru(j)%p(I,k) + &
                            (h_srt(i+1,kbs_Rp(k),j) - h_used_R(kbs_Rp(k)))
    enddo

  endif ; enddo ; enddo ! i- & j- loops over zonal faces.

  do J=js-1,je
    k_size = max(max_srt(j)+max_srt(j+1),1)
    allocate(deep_wt_Lv(J)%p(isd:ied,k_size))
    allocate(deep_wt_Rv(J)%p(isd:ied,k_size))
    allocate(hP_Lv(J)%p(isd:ied,k_size))
    allocate(hP_Rv(J)%p(isd:ied,k_size))
    allocate(k0a_Lv(J)%p(isd:ied,k_size))
    allocate(k0a_Rv(J)%p(isd:ied,k_size))
    allocate(k0b_Lv(J)%p(isd:ied,k_size))
    allocate(k0b_Rv(J)%p(isd:ied,k_size))
  enddo

!$OMP parallel do default(none) shared(is,ie,js,je,G,num_srt,rho_srt,k0b_Lv,k0b_Rv, &
!$OMP                                  k0_srt,k0a_Lv,k0a_Rv,deep_wt_Lv,deep_wt_Rv,  &
!$OMP                                  h_srt,nkmb,nPv,hP_Lv,hP_Rv)                  &
!$OMP                          private(h_demand_L,h_used_L,h_demand_R,h_used_R,     &
!$OMP                                  kR,kL,nP,rho_pair,kbs_Lp,kbs_Rp,rho_a,rho_b, &
!$OMP                                  wt_b,left_set,right_set,h_supply_frac_R,     &
!$OMP                                  h_supply_frac_L)
  do J=js-1,je ; do i=is,ie ; if (G%mask2dCv(i,J) > 0.5) then
    ! Set up the pairings for fluxes through the meridional faces.

    do k=1,num_srt(i,j)   ; h_demand_L(k) = 0.0 ; h_used_L(k) = 0.0 ; enddo
    do k=1,num_srt(i,j+1) ; h_demand_R(k) = 0.0 ; h_used_R(k) = 0.0 ; enddo

    ! First merge the left and right lists into a single, sorted list.

    !   Discard any layers that are lighter than the lightest in the other
    ! column.  They can only participate in mixing as the lighter part of a
    ! pair of points.
    if (rho_srt(i,1,j) < rho_srt(i,1,j+1)) then
      kR = 1
      do kL=2,num_srt(i,j) ; if (rho_srt(i,kL,j) >= rho_srt(i,1,j+1)) exit ; enddo
    elseif (rho_srt(i,1,j+1) < rho_srt(i,1,j)) then
      kL = 1
      do kR=2,num_srt(i,j+1) ; if (rho_srt(i,kR,j+1) >= rho_srt(i,1,j)) exit ; enddo
    else
      kL = 1 ; kR = 1
    endif
    nP = 0
    do ! Loop to accumulate pairs of columns.
      if ((kL > num_srt(i,j)) .or. (kR > num_srt(i,j+1))) exit

      if (rho_srt(i,kL,j) > rho_srt(i,kR,j+1)) then
      ! The right point is lighter and defines the density for this trio.
        nP = nP+1 ; k = nP
        rho_pair = rho_srt(i,kR,j+1)

        k0b_Lv(J)%p(i,k) = k0_srt(i,kL,j)   ; k0b_Rv(J)%p(i,k) = k0_srt(i,kR,j+1)
        k0a_Lv(J)%p(i,k) = k0_srt(i,kL-1,j) ; k0a_Rv(J)%p(i,k) = k0b_Rv(J)%p(i,k)
        kbs_Lp(k) = kL ; kbs_Rp(k) = kR

        rho_a = rho_srt(i,kL-1,j) ; rho_b = rho_srt(i,kL,j)
        wt_b = 1.0 ; if (abs(rho_a - rho_b) > abs(rho_pair - rho_a)) &
          wt_b = (rho_pair - rho_a) / (rho_b - rho_a)
        deep_wt_Lv(J)%p(i,k) = wt_b ; deep_wt_Rv(J)%p(i,k) = 1.0

        h_demand_L(kL) = h_demand_L(kL) + 0.5*h_srt(i,kR,j+1) * wt_b
        h_demand_L(kL-1) = h_demand_L(kL-1) + 0.5*h_srt(i,kR,j+1) * (1.0-wt_b)

        kR = kR+1 ; left_set(k) = .false. ; right_set(k) = .true.
      elseif (rho_srt(i,kL,j) < rho_srt(i,kR,j+1)) then
      ! The left point is lighter and defines the density for this trio.
        nP = nP+1 ; k = nP
        rho_pair = rho_srt(i,kL,j)
        k0b_Lv(J)%p(i,k) = k0_srt(i,kL,j) ; k0b_Rv(J)%p(i,k) = k0_srt(i,kR,j+1)
        k0a_Lv(J)%p(i,k) = k0b_Lv(J)%p(i,k) ; k0a_Rv(J)%p(i,k) = k0_srt(i,kR-1,j+1)

        kbs_Lp(k) = kL ; kbs_Rp(k) = kR

        rho_a = rho_srt(i,kR-1,j+1) ; rho_b = rho_srt(i,kR,j+1)
        wt_b = 1.0 ; if (abs(rho_a - rho_b) > abs(rho_pair - rho_a)) &
          wt_b = (rho_pair - rho_a) / (rho_b - rho_a)
        deep_wt_Lv(J)%p(i,k) = 1.0 ; deep_wt_Rv(J)%p(i,k) = wt_b

        h_demand_R(kR) = h_demand_R(kR) + 0.5*h_srt(i,kL,j) * wt_b
        h_demand_R(kR-1) = h_demand_R(kR-1) + 0.5*h_srt(i,kL,j) * (1.0-wt_b)

        kL = kL+1 ; left_set(k) = .true. ; right_set(k) = .false.
      elseif ((k0_srt(i,kL,j) <= nkmb) .or. (k0_srt(i,kR,j+1) <= nkmb)) then
        ! The densities are exactly equal and one layer is above the interior.
        nP = nP+1 ; k = nP
        k0b_Lv(J)%p(i,k) = k0_srt(i,kL,j) ; k0b_Rv(J)%p(i,k) = k0_srt(i,kR,j+1)
        k0a_Lv(J)%p(i,k) = k0b_Lv(J)%p(i,k)  ; k0a_Rv(J)%p(i,k) = k0b_Rv(J)%p(i,k)
        kbs_Lp(k) = kL ; kbs_Rp(k) = kR
        deep_wt_Lv(J)%p(i,k) = 1.0 ; deep_wt_Rv(J)%p(i,k) = 1.0

        h_demand_L(kL) = h_demand_L(kL) + 0.5*h_srt(i,kR,j+1)
        h_demand_R(kR) = h_demand_R(kR) + 0.5*h_srt(i,kL,j)

        kL = kL+1 ; kR = kR+1 ; left_set(k) = .true. ; right_set(k) = .true.
      else ! The densities are exactly equal and in the interior.
        ! Mixing in this case has already occurred, so accumulate the thickness
        ! demanded for that mixing and skip onward.
        h_demand_L(kL) = h_demand_L(kL) + 0.5*h_srt(i,kR,j+1)
        h_demand_R(kR) = h_demand_R(kR) + 0.5*h_srt(i,kL,j)

        kL = kL+1 ; kR = kR+1
      endif
    enddo ! Loop to accumulate pairs of columns.
    nPv(i,J) = nP ! This is the number of active pairings.

    ! Determine what fraction of the thickness "demand" can be supplied.
    do k=1,num_srt(i,j+1)
      h_supply_frac_R(k) = 1.0
      if (h_demand_R(k) > 0.5*h_srt(i,k,j+1)) &
        h_supply_frac_R(k) = 0.5*h_srt(i,k,j+1) / h_demand_R(k)
    enddo
    do k=1,num_srt(i,j)
      h_supply_frac_L(k) = 1.0
      if (h_demand_L(k) > 0.5*h_srt(i,k,j)) &
        h_supply_frac_L(k) = 0.5*h_srt(i,k,j) / h_demand_L(k)
    enddo

    !  Distribute the "exported" thicknesses proportionately.
    do k=1,nPv(i,J)
      kL = kbs_Lp(k) ; kR = kbs_Rp(k)
      hP_Lv(J)%p(i,k) = 0.0 ; hP_Rv(J)%p(i,k) = 0.0
      if (left_set(k)) then ! Add the contributing thicknesses on the right.
        if (deep_wt_Rv(J)%p(i,k) < 1.0) then
          hP_Rv(J)%p(i,k) = 0.5*h_srt(i,kL,j) * min(h_supply_frac_R(kR), h_supply_frac_R(kR-1))
          wt_b = deep_wt_Rv(J)%p(i,k)
          h_used_R(kR-1) = h_used_R(kR-1) + (1.0 - wt_b) * hP_Rv(J)%p(i,k)
          h_used_R(kR) = h_used_R(kR) + wt_b * hP_Rv(J)%p(i,k)
        else
          hP_Rv(J)%p(i,k) = 0.5*h_srt(i,kL,j) * h_supply_frac_R(kR)
          h_used_R(kR) = h_used_R(kR) + hP_Rv(J)%p(i,k)
        endif
      endif
      if (right_set(k)) then ! Add the contributing thicknesses on the left.
        if (deep_wt_Lv(J)%p(i,k) < 1.0) then
          hP_Lv(J)%p(i,k) = 0.5*h_srt(i,kR,j+1) * min(h_supply_frac_L(kL), h_supply_frac_L(kL-1))
          wt_b = deep_wt_Lv(J)%p(i,k)
          h_used_L(kL-1) = h_used_L(kL-1) + (1.0 - wt_b) * hP_Lv(J)%p(i,k)
          h_used_L(kL) = h_used_L(kL) + wt_b * hP_Lv(J)%p(i,k)
        else
          hP_Lv(J)%p(i,k) = 0.5*h_srt(i,kR,j+1) * h_supply_frac_L(kL)
          h_used_L(kL) = h_used_L(kL) + hP_Lv(J)%p(i,k)
        endif
      endif
    enddo

    !   The left-over thickness (at least half the layer thickness) is now
    ! added to the thicknesses of the importing columns.
    do k=1,nPv(i,J)
      if (left_set(k)) hP_Lv(J)%p(i,k) = hP_Lv(J)%p(i,k) + &
                            (h_srt(i,kbs_Lp(k),j) - h_used_L(kbs_Lp(k)))
      if (right_set(k)) hP_Rv(J)%p(i,k) = hP_Rv(J)%p(i,k) + &
                             (h_srt(i,kbs_Rp(k),j+1) - h_used_R(kbs_Rp(k)))
    enddo


  endif ; enddo ; enddo ! i- & j- loops over meridional faces.

! The tracer-specific calculations start here.

  ! Zero out tracer tendencies.
  do k=1,PEmax_kRho ; do j=js-1,je+1 ; do i=is-1,ie+1
    tr_flux_conv(i,j,k) = 0.0
  enddo ; enddo ; enddo

  do itt=1,max_itt

    if (itt > 1) then ! The halos have already been filled if itt==1.
      call do_group_pass(CS%pass_t, G%Domain, clock=id_clock_pass)
    endif

    do m=1,ntr
!$OMP parallel do default(none) shared(is,ie,js,je,G,Tr,nkmb,nPu,m,max_kRho,nz,h,h_exclude, &
!$OMP                                  k0b_Lu,k0b_Ru,deep_wt_Lu,k0a_Lu,deep_wt_Ru,k0a_Ru,   &
!$OMP                                  hP_Lu,hP_Ru,I_maxitt,khdt_epi_x,tr_flux_conv,Idt) &
!$OMP                          private(Tr_min_face,Tr_max_face,kLa,kLb,kRa,kRb,Tr_La, &
!$OMP                                     Tr_Lb,Tr_Ra,Tr_Rb,Tr_av_L,wt_b,Tr_av_R,h_L,h_R, &
!$OMP                                     Tr_flux,Tr_adj_vert,wt_a,vol)
      do j=js,je ; do I=is-1,ie ; if (G%mask2dCu(I,j) > 0.5) then
        ! Determine the fluxes through the zonal faces.

        ! Find the acceptable range of tracer concentration around this face.
        if (nPu(I,j) >= 1) then
          Tr_min_face = min(Tr(m)%t(i,j,1), Tr(m)%t(i+1,j,1))
          Tr_max_face = max(Tr(m)%t(i,j,1), Tr(m)%t(i+1,j,1))
          do k=2,nkmb
            Tr_min_face = min(Tr_min_face, Tr(m)%t(i,j,k), Tr(m)%t(i+1,j,k))
            Tr_max_face = max(Tr_max_face, Tr(m)%t(i,j,k), Tr(m)%t(i+1,j,k))
          enddo

          ! Include the next two layers denser than the densest buffer layer.
          kLa = nkmb+1 ; if (max_kRho(i,j) < nz+1) kLa = max_kRho(i,j)
          kLb = kLa ; if (max_kRho(i,j) < nz) kLb = max_kRho(i,j)+1
          kRa = nkmb+1 ; if (max_kRho(i+1,j) < nz+1) kRa = max_kRho(i+1,j)
          kRb = kRa ; if (max_kRho(i+1,j) < nz) kRb = max_kRho(i+1,j)+1
          Tr_La = Tr_min_face ; Tr_Lb = Tr_La ; Tr_Ra = Tr_La ; Tr_Rb = Tr_La
          if (h(i,j,kLa) > h_exclude) Tr_La = Tr(m)%t(i,j,kLa)
          if (h(i,j,kLb) > h_exclude) Tr_La = Tr(m)%t(i,j,kLb)
          if (h(i+1,j,kRa) > h_exclude) Tr_Ra = Tr(m)%t(i+1,j,kRa)
          if (h(i+1,j,kRb) > h_exclude) Tr_Rb = Tr(m)%t(i+1,j,kRb)
          Tr_min_face = min(Tr_min_face, Tr_La, Tr_Lb, Tr_Ra, Tr_Rb)
          Tr_max_face = max(Tr_max_face, Tr_La, Tr_Lb, Tr_Ra, Tr_Rb)

          ! Include all points in diffusive pairings at this face.
          do k=1,nPu(I,j)
            Tr_Lb = Tr(m)%t(i,j,k0b_Lu(j)%p(I,k))
            Tr_Rb = Tr(m)%t(i+1,j,k0b_Ru(j)%p(I,k))
            Tr_La = Tr_Lb ; Tr_Ra = Tr_Rb
            if (deep_wt_Lu(j)%p(I,k) < 1.0) Tr_La = Tr(m)%t(i,j,k0a_Lu(j)%p(I,k))
            if (deep_wt_Ru(j)%p(I,k) < 1.0) Tr_Ra = Tr(m)%t(i+1,j,k0a_Ru(j)%p(I,k))
            Tr_min_face = min(Tr_min_face, Tr_La, Tr_Lb, Tr_Ra, Tr_Rb)
            Tr_max_face = max(Tr_max_face, Tr_La, Tr_Lb, Tr_Ra, Tr_Rb)
          enddo
        endif

        do k=1,nPu(I,j)
          kLb = k0b_Lu(j)%p(I,k) ; Tr_Lb = Tr(m)%t(i,j,kLb) ; Tr_av_L = Tr_Lb
          if (deep_wt_Lu(j)%p(I,k) < 1.0) then
            kLa = k0a_Lu(j)%p(I,k) ; Tr_La = Tr(m)%t(i,j,kLa)
            wt_b = deep_wt_Lu(j)%p(I,k)
            Tr_av_L = wt_b*Tr_Lb + (1.0-wt_b)*Tr_La
          endif

          kRb = k0b_Ru(j)%p(I,k) ; Tr_Rb = Tr(m)%t(i+1,j,kRb) ; Tr_av_R = Tr_Rb
          if (deep_wt_Ru(j)%p(I,k) < 1.0) then
            kRa = k0a_Ru(j)%p(I,k) ; Tr_Ra = Tr(m)%t(i+1,j,kRa)
            wt_b = deep_wt_Ru(j)%p(I,k)
            Tr_av_R = wt_b*Tr_Rb + (1.0-wt_b)*Tr_Ra
          endif

          h_L = hP_Lu(j)%p(I,k) ; h_R = hP_Ru(j)%p(I,k)
          Tr_flux = I_maxitt * khdt_epi_x(I,j) * (Tr_av_L - Tr_av_R) * &
            ((2.0 * h_L * h_R) / (h_L + h_R))


          if (deep_wt_Lu(j)%p(I,k) >= 1.0) then
            tr_flux_conv(i,j,kLb) = tr_flux_conv(i,j,kLb) - Tr_flux
          else
            Tr_adj_vert = 0.0
            wt_b = deep_wt_Lu(j)%p(I,k) ; wt_a = 1.0 - wt_b
            vol = hP_Lu(j)%p(I,k) * G%areaT(i,j)

            !   Ensure that the tracer flux does not drive the tracer values
            ! outside of the range Tr_min_face <= Tr <= Tr_max_face, or if it
            ! does that the concentration in both contributing peices exceed
            ! this range equally. With downgradient fluxes and the initial tracer
            ! concentrations determining the valid range, the latter condition
            ! only enters for large values of the effective diffusive CFL number.
            if (Tr_flux > 0.0) then
              if (Tr_La < Tr_Lb) then ; if (vol*(Tr_La-Tr_min_face) < Tr_flux) &
                Tr_adj_vert = -wt_a * min(Tr_flux - vol * (Tr_La-Tr_min_face), &
                                          (vol*wt_b) * (Tr_Lb - Tr_La))
              else ; if (vol*(Tr_Lb-Tr_min_face) < Tr_flux) &
                Tr_adj_vert = wt_b * min(Tr_flux - vol * (Tr_Lb-Tr_min_face), &
                                         (vol*wt_a) * (Tr_La - Tr_Lb))
              endif
            elseif (Tr_flux < 0.0) then
              if (Tr_La > Tr_Lb) then ; if (vol * (Tr_max_face-Tr_La) < -Tr_flux) &
                Tr_adj_vert = wt_a * min(-Tr_flux - vol * (Tr_max_face-Tr_La), &
                                         (vol*wt_b) * (Tr_La - Tr_Lb))
              else ; if (vol*(Tr_max_face-Tr_Lb) < -Tr_flux) &
                Tr_adj_vert = -wt_b * min(-Tr_flux - vol * (Tr_max_face-Tr_Lb), &
                                          (vol*wt_a)*(Tr_Lb - Tr_La))
              endif
            endif

            tr_flux_conv(i,j,kLa) = tr_flux_conv(i,j,kLa) - (wt_a*Tr_flux + Tr_adj_vert)
            tr_flux_conv(i,j,kLb) = tr_flux_conv(i,j,kLb) - (wt_b*Tr_flux - Tr_adj_vert)
          endif

          if (deep_wt_Ru(j)%p(I,k) >= 1.0) then
            tr_flux_conv(i+1,j,kRb) = tr_flux_conv(i+1,j,kRb) + Tr_flux
          else
            Tr_adj_vert = 0.0
            wt_b = deep_wt_Ru(j)%p(I,k) ; wt_a = 1.0 - wt_b
            vol = hP_Ru(j)%p(I,k) * G%areaT(i+1,j)

            !   Ensure that the tracer flux does not drive the tracer values
            ! outside of the range Tr_min_face <= Tr <= Tr_max_face, or if it
            ! does that the concentration in both contributing peices exceed
            ! this range equally. With downgradient fluxes and the initial tracer
            ! concentrations determining the valid range, the latter condition
            ! only enters for large values of the effective diffusive CFL number.
            if (Tr_flux < 0.0) then
              if (Tr_Ra < Tr_Rb) then ; if (vol * (Tr_Ra-Tr_min_face) < -Tr_flux) &
                Tr_adj_vert = -wt_a * min(-Tr_flux - vol * (Tr_Ra-Tr_min_face), &
                                          (vol*wt_b) * (Tr_Rb - Tr_Ra))
              else ; if (vol*(Tr_Rb-Tr_min_face) < (-Tr_flux)) &
                Tr_adj_vert = wt_b * min(-Tr_flux - vol * (Tr_Rb-Tr_min_face), &
                                         (vol*wt_a) * (Tr_Ra - Tr_Rb))
              endif
            elseif (Tr_flux > 0.0) then
              if (Tr_Ra > Tr_Rb) then ; if (vol * (Tr_max_face-Tr_Ra) < Tr_flux) &
                Tr_adj_vert = wt_a * min(Tr_flux - vol * (Tr_max_face-Tr_Ra), &
                                         (vol*wt_b) * (Tr_Ra - Tr_Rb))
              else ; if (vol*(Tr_max_face-Tr_Rb) < Tr_flux) &
                Tr_adj_vert = -wt_b * min(Tr_flux - vol * (Tr_max_face-Tr_Rb), &
                                          (vol*wt_a)*(Tr_Rb - Tr_Ra))
              endif
            endif

            tr_flux_conv(i+1,j,kRa) = tr_flux_conv(i+1,j,kRa) + &
                                            (wt_a*Tr_flux - Tr_adj_vert)
            tr_flux_conv(i+1,j,kRb) = tr_flux_conv(i+1,j,kRb) + &
                                            (wt_b*Tr_flux + Tr_adj_vert)
          endif
          if (associated(Tr(m)%df2d_x)) &
            Tr(m)%df2d_x(I,j) = Tr(m)%df2d_x(I,j) + Tr_flux * Idt
        enddo ! Loop over pairings at faces.
      endif ; enddo ; enddo ! i- & j- loops over zonal faces.

!$OMP parallel do default(none) shared(is,ie,js,je,G,Tr,nkmb,nPv,m,max_kRho,nz,h,h_exclude, &
!$OMP                                  k0b_Lv,k0b_Rv,deep_wt_Lv,k0a_Lv,deep_wt_Rv,k0a_Rv,   &
!$OMP                                  hP_Lv,hP_Rv,I_maxitt,khdt_epi_y,Tr_flux_3d,          &
!$OMP                                  Tr_adj_vert_L,Tr_adj_vert_R,Idt)                     &
!$OMP                          private(Tr_min_face,Tr_max_face,kLa,kLb,kRa,kRb,             &
!$OMP                                  Tr_La,Tr_Lb,Tr_Ra,Tr_Rb,Tr_av_L,wt_b,Tr_av_R,        &
!$OMP                                  h_L,h_R,Tr_flux,Tr_adj_vert,wt_a,vol)
      do J=js-1,je ; do i=is,ie ; if (G%mask2dCv(i,J) > 0.5) then
        ! Determine the fluxes through the meridional faces.

        ! Find the acceptable range of tracer concentration around this face.
        if (nPv(i,J) >= 1) then
          Tr_min_face = min(Tr(m)%t(i,j,1), Tr(m)%t(i,j+1,1))
          Tr_max_face = max(Tr(m)%t(i,j,1), Tr(m)%t(i,j+1,1))
          do k=2,nkmb
            Tr_min_face = min(Tr_min_face, Tr(m)%t(i,j,k), Tr(m)%t(i,j+1,k))
            Tr_max_face = max(Tr_max_face, Tr(m)%t(i,j,k), Tr(m)%t(i,j+1,k))
          enddo

          ! Include the next two layers denser than the densest buffer layer.
          kLa = nkmb+1 ; if (max_kRho(i,j) < nz+1) kLa = max_kRho(i,j)
          kLb = kLa ; if (max_kRho(i,j) < nz) kLb = max_kRho(i,j)+1
          kRa = nkmb+1 ; if (max_kRho(i,j+1) < nz+1) kRa = max_kRho(i,j+1)
          kRb = kRa ; if (max_kRho(i,j+1) < nz) kRb = max_kRho(i,j+1)+1
          Tr_La = Tr_min_face ; Tr_Lb = Tr_La ; Tr_Ra = Tr_La ; Tr_Rb = Tr_La
          if (h(i,j,kLa) > h_exclude) Tr_La = Tr(m)%t(i,j,kLa)
          if (h(i,j,kLb) > h_exclude) Tr_La = Tr(m)%t(i,j,kLb)
          if (h(i,j+1,kRa) > h_exclude) Tr_Ra = Tr(m)%t(i,j+1,kRa)
          if (h(i,j+1,kRb) > h_exclude) Tr_Rb = Tr(m)%t(i,j+1,kRb)
          Tr_min_face = min(Tr_min_face, Tr_La, Tr_Lb, Tr_Ra, Tr_Rb)
          Tr_max_face = max(Tr_max_face, Tr_La, Tr_Lb, Tr_Ra, Tr_Rb)

          ! Include all points in diffusive pairings at this face.
          do k=1,nPv(i,J)
            Tr_Lb = Tr(m)%t(i,j,k0b_Lv(J)%p(i,k)) ; Tr_Rb = Tr(m)%t(i,j+1,k0b_Rv(J)%p(i,k))
            Tr_La = Tr_Lb ; Tr_Ra = Tr_Rb
            if (deep_wt_Lv(J)%p(i,k) < 1.0) Tr_La = Tr(m)%t(i,j,k0a_Lv(J)%p(i,k))
            if (deep_wt_Rv(J)%p(i,k) < 1.0) Tr_Ra = Tr(m)%t(i,j+1,k0a_Rv(J)%p(i,k))
            Tr_min_face = min(Tr_min_face, Tr_La, Tr_Lb, Tr_Ra, Tr_Rb)
            Tr_max_face = max(Tr_max_face, Tr_La, Tr_Lb, Tr_Ra, Tr_Rb)
          enddo
        endif

        do k=1,nPv(i,J)
          kLb = k0b_Lv(J)%p(i,k) ; Tr_Lb = Tr(m)%t(i,j,kLb) ; Tr_av_L = Tr_Lb
          if (deep_wt_Lv(J)%p(i,k) < 1.0) then
            kLa = k0a_Lv(J)%p(i,k) ; Tr_La = Tr(m)%t(i,j,kLa)
            wt_b = deep_wt_Lv(J)%p(i,k)
            Tr_av_L = wt_b * Tr_Lb + (1.0-wt_b) * Tr_La
          endif

          kRb = k0b_Rv(J)%p(i,k) ; Tr_Rb = Tr(m)%t(i,j+1,kRb) ; Tr_av_R = Tr_Rb
          if (deep_wt_Rv(J)%p(i,k) < 1.0) then
            kRa = k0a_Rv(J)%p(i,k) ; Tr_Ra = Tr(m)%t(i,j+1,kRa)
            wt_b = deep_wt_Rv(J)%p(i,k)
            Tr_av_R = wt_b * Tr_Rb + (1.0-wt_b) * Tr_Ra
          endif

          h_L = hP_Lv(J)%p(i,k) ; h_R = hP_Rv(J)%p(i,k)
          Tr_flux = I_maxitt * ((2.0 * h_L * h_R) / (h_L + h_R)) * &
                    khdt_epi_y(i,J) * (Tr_av_L - Tr_av_R)
          Tr_flux_3d(i,j,k) = Tr_flux

          if (deep_wt_Lv(J)%p(i,k) < 1.0) then
            Tr_adj_vert = 0.0
            wt_b = deep_wt_Lv(J)%p(i,k) ; wt_a = 1.0 - wt_b
            vol = hP_Lv(J)%p(i,k) * G%areaT(i,j)

            !   Ensure that the tracer flux does not drive the tracer values
            ! outside of the range Tr_min_face <= Tr <= Tr_max_face.
            if (Tr_flux > 0.0) then
              if (Tr_La < Tr_Lb) then ; if (vol * (Tr_La-Tr_min_face) < Tr_flux) &
                Tr_adj_vert = -wt_a * min(Tr_flux - vol * (Tr_La-Tr_min_face), &
                                          (vol*wt_b) * (Tr_Lb - Tr_La))
              else ; if (vol*(Tr_Lb-Tr_min_face) < Tr_flux) &
                Tr_adj_vert = wt_b * min(Tr_flux - vol * (Tr_Lb-Tr_min_face), &
                                         (vol*wt_a) * (Tr_La - Tr_Lb))
              endif
            elseif (Tr_flux < 0.0) then
              if (Tr_La > Tr_Lb) then ; if (vol * (Tr_max_face-Tr_La) < -Tr_flux) &
                Tr_adj_vert = wt_a * min(-Tr_flux - vol * (Tr_max_face-Tr_La), &
                                         (vol*wt_b) * (Tr_La - Tr_Lb))
              else ; if (vol*(Tr_max_face-Tr_Lb) < -Tr_flux) &
                Tr_adj_vert = -wt_b * min(-Tr_flux - vol * (Tr_max_face-Tr_Lb), &
                                          (vol*wt_a)*(Tr_Lb - Tr_La))
              endif
            endif
            Tr_adj_vert_L(i,j,k) = Tr_adj_vert
          endif

          if (deep_wt_Rv(J)%p(i,k) < 1.0) then
            Tr_adj_vert = 0.0
            wt_b = deep_wt_Rv(J)%p(i,k) ; wt_a = 1.0 - wt_b
            vol = hP_Rv(J)%p(i,k) * G%areaT(i,j+1)

            !   Ensure that the tracer flux does not drive the tracer values
            ! outside of the range Tr_min_face <= Tr <= Tr_max_face.
            if (Tr_flux < 0.0) then
              if (Tr_Ra < Tr_Rb) then ; if (vol * (Tr_Ra-Tr_min_face) < -Tr_flux) &
                Tr_adj_vert = -wt_a * min(-Tr_flux - vol * (Tr_Ra-Tr_min_face), &
                                          (vol*wt_b) * (Tr_Rb - Tr_Ra))
              else ; if (vol*(Tr_Rb-Tr_min_face) < (-Tr_flux)) &
                Tr_adj_vert = wt_b * min(-Tr_flux - vol * (Tr_Rb-Tr_min_face), &
                                         (vol*wt_a) * (Tr_Ra - Tr_Rb))
              endif
            elseif (Tr_flux > 0.0) then
              if (Tr_Ra > Tr_Rb) then ; if (vol * (Tr_max_face-Tr_Ra) < Tr_flux) &
                Tr_adj_vert = wt_a * min(Tr_flux - vol * (Tr_max_face-Tr_Ra), &
                                         (vol*wt_b) * (Tr_Ra - Tr_Rb))
              else ; if (vol*(Tr_max_face-Tr_Rb) < Tr_flux) &
                Tr_adj_vert = -wt_b * min(Tr_flux - vol * (Tr_max_face-Tr_Rb), &
                                          (vol*wt_a)*(Tr_Rb - Tr_Ra))
              endif
            endif
            Tr_adj_vert_R(i,j,k) = Tr_adj_vert
          endif
          if (associated(Tr(m)%df2d_y)) &
            Tr(m)%df2d_y(i,J) = Tr(m)%df2d_y(i,J) + Tr_flux * Idt
        enddo ! Loop over pairings at faces.
      endif ; enddo ; enddo ! i- & j- loops over meridional faces.
!$OMP parallel do default(none) shared(is,ie,js,je,G,nPv,k0b_Lv,k0b_Rv,deep_wt_Lv,  &
!$OMP                                  tr_flux_conv,Tr_flux_3d,k0a_Lv,Tr_adj_vert_L,&
!$OMP                                  deep_wt_Rv,k0a_Rv,Tr_adj_vert_R) &
!$OMP                          private(kLa,kLb,kRa,kRb,wt_b,wt_a)
      do i=is,ie ; do J=js-1,je ; if (G%mask2dCv(i,J) > 0.5) then
        do k=1,nPv(i,J)
          kLb = k0b_Lv(J)%p(i,k); kRb = k0b_Rv(J)%p(i,k)
          if (deep_wt_Lv(J)%p(i,k) >= 1.0) then
            tr_flux_conv(i,j,kLb) = tr_flux_conv(i,j,kLb) - Tr_flux_3d(i,j,k)
          else
            kLa = k0a_Lv(J)%p(i,k)
            wt_b = deep_wt_Lv(J)%p(i,k) ; wt_a = 1.0 - wt_b
            tr_flux_conv(i,j,kLa) = tr_flux_conv(i,j,kLa) - (wt_a*Tr_flux_3d(i,j,k) + Tr_adj_vert_L(i,j,k))
            tr_flux_conv(i,j,kLb) = tr_flux_conv(i,j,kLb) - (wt_b*Tr_flux_3d(i,j,k) - Tr_adj_vert_L(i,j,k))
          endif
          if (deep_wt_Rv(J)%p(i,k) >= 1.0) then
            tr_flux_conv(i,j+1,kRb) = tr_flux_conv(i,j+1,kRb) + Tr_flux_3d(i,j,k)
          else
            kRa = k0a_Rv(J)%p(i,k)
            wt_b = deep_wt_Rv(J)%p(i,k) ; wt_a = 1.0 - wt_b
            tr_flux_conv(i,j+1,kRa) = tr_flux_conv(i,j+1,kRa) + &
                                            (wt_a*Tr_flux_3d(i,j,k) - Tr_adj_vert_R(i,j,k))
            tr_flux_conv(i,j+1,kRb) = tr_flux_conv(i,j+1,kRb) + &
                                            (wt_b*Tr_flux_3d(i,j,k) + Tr_adj_vert_R(i,j,k))
          endif
        enddo
      endif ; enddo ; enddo
!$OMP parallel do default(none) shared(PEmax_kRho,is,ie,js,je,G,h,Tr,tr_flux_conv,m)
      do k=1,PEmax_kRho ; do j=js,je ; do i=is,ie
        if ((G%mask2dT(i,j) > 0.5) .and. (h(i,j,k) > 0.0)) then
          Tr(m)%t(i,j,k) = Tr(m)%t(i,j,k) + tr_flux_conv(i,j,k) / &
                                            (h(i,j,k)*G%areaT(i,j))
          tr_flux_conv(i,j,k) = 0.0
        endif
      enddo ; enddo ; enddo

    enddo ! Loop over tracers
  enddo ! Loop over iterations

  do j=js,je
    deallocate(deep_wt_Lu(j)%p) ; deallocate(deep_wt_Ru(j)%p)
    deallocate(Hp_Lu(j)%p)  ; deallocate(Hp_Ru(j)%p)
    deallocate(k0a_Lu(j)%p) ; deallocate(k0a_Ru(j)%p)
    deallocate(k0b_Lu(j)%p) ; deallocate(k0b_Ru(j)%p)
  enddo

  do J=js-1,je
    deallocate(deep_wt_Lv(J)%p) ; deallocate(deep_wt_Rv(J)%p)
    deallocate(Hp_Lv(J)%p)  ; deallocate(Hp_Rv(J)%p)
    deallocate(k0a_Lv(J)%p) ; deallocate(k0a_Rv(J)%p)
    deallocate(k0b_Lv(J)%p) ; deallocate(k0b_Rv(J)%p)
  enddo

end subroutine tracer_epipycnal_ML_diff


!> Initialize lateral tracer diffusion module
subroutine tracer_hor_diff_init(Time, G, US, param_file, diag, EOS, diabatic_CSp, CS)
  type(time_type), target,    intent(in)    :: Time       !< current model time
  type(ocean_grid_type),      intent(in)    :: G          !< ocean grid structure
  type(unit_scale_type),      intent(in)    :: US         !< A dimensional unit scaling type
  type(diag_ctrl), target,    intent(inout) :: diag       !< diagnostic control
  type(EOS_type),  target,    intent(in)    :: EOS        !< Equation of state CS
  type(diabatic_CS), pointer,  intent(in)    :: diabatic_CSp !< Equation of state CS
  type(param_file_type),      intent(in)    :: param_file !< parameter file
  type(tracer_hor_diff_CS),   pointer       :: CS         !< horz diffusion control structure

! This include declares and sets the variable "version".
#include "version_variable.h"
  character(len=40)  :: mdl = "MOM_tracer_hor_diff" ! This module's name.
  character(len=256) :: mesg    ! Message for error messages.

  if (associated(CS)) then
    call MOM_error(WARNING, "tracer_hor_diff_init called with associated control structure.")
    return
  endif
  allocate(CS)

  CS%diag => diag
  CS%show_call_tree = callTree_showQuery()

  ! Read all relevant parameters and write them to the model log.
  call log_version(param_file, mdl, version, "")
  call get_param(param_file, mdl, "KHTR", CS%KhTr, &
                 "The background along-isopycnal tracer diffusivity.", &
                 units="m2 s-1", default=0.0, scale=US%m_to_L**2*US%T_to_s)
  call get_param(param_file, mdl, "KHTR_SLOPE_CFF", CS%KhTr_Slope_Cff, &
                 "The scaling coefficient for along-isopycnal tracer "//&
                 "diffusivity using a shear-based (Visbeck-like) "//&
                 "parameterization.  A non-zero value enables this param.", &
                 units="nondim", default=0.0)
  call get_param(param_file, mdl, "KHTR_MIN", CS%KhTr_Min, &
                 "The minimum along-isopycnal tracer diffusivity.", &
                 units="m2 s-1", default=0.0, scale=US%m_to_L**2*US%T_to_s)
  call get_param(param_file, mdl, "KHTR_MAX", CS%KhTr_Max, &
                 "The maximum along-isopycnal tracer diffusivity.", &
                 units="m2 s-1", default=0.0, scale=US%m_to_L**2*US%T_to_s)
  call get_param(param_file, mdl, "KHTR_PASSIVITY_COEFF", CS%KhTr_passivity_coeff, &
                 "The coefficient that scales deformation radius over "//&
                 "grid-spacing in passivity, where passivity is the ratio "//&
                 "between along isopycnal mixing of tracers to thickness mixing. "//&
                 "A non-zero value enables this parameterization.", &
                 units="nondim", default=0.0)
  call get_param(param_file, mdl, "KHTR_PASSIVITY_MIN", CS%KhTr_passivity_min, &
                 "The minimum passivity which is the ratio between "//&
                 "along isopycnal mixing of tracers to thickness mixing.", &
                 units="nondim", default=0.5)
  call get_param(param_file, mdl, "DIFFUSE_ML_TO_INTERIOR", CS%Diffuse_ML_interior, &
                 "If true, enable epipycnal mixing between the surface "//&
                 "boundary layer and the interior.", default=.false.)
  call get_param(param_file, mdl, "CHECK_DIFFUSIVE_CFL", CS%check_diffusive_CFL, &
                 "If true, use enough iterations the diffusion to ensure "//&
                 "that the diffusive equivalent of the CFL limit is not "//&
                 "violated.  If false, always use the greater of 1 or "//&
                 "MAX_TR_DIFFUSION_CFL iteration.", default=.false.)
  call get_param(param_file, mdl, "MAX_TR_DIFFUSION_CFL", CS%max_diff_CFL, &
                 "If positive, locally limit the along-isopycnal tracer "//&
                 "diffusivity to keep the diffusive CFL locally at or "//&
                 "below this value.  The number of diffusive iterations "//&
                 "is often this value or the next greater integer.", &
                 units="nondim", default=-1.0)
  call get_param(param_File, mdl, "RECALC_NEUTRAL_SURF", CS%recalc_neutral_surf, &
                 "If true, then recalculate the neutral surfaces if the \n"//&
                 "diffusive CFL is exceeded. If false, assume that the  \n"//&
                 "positions of the surfaces do not change \n", default = .false.)
  CS%ML_KhTR_scale = 1.0
  if (CS%Diffuse_ML_interior) then
    call get_param(param_file, mdl, "ML_KHTR_SCALE", CS%ML_KhTR_scale, &
                 "With Diffuse_ML_interior, the ratio of the truly "//&
                 "horizontal diffusivity in the mixed layer to the "//&
                 "epipycnal diffusivity.  The valid range is 0 to 1.", &
                 units="nondim", default=1.0)
  endif

  CS%use_neutral_diffusion = neutral_diffusion_init(Time, G, param_file, diag, EOS, diabatic_CSp, &
                             CS%neutral_diffusion_CSp )
  if (CS%use_neutral_diffusion .and. CS%Diffuse_ML_interior) call MOM_error(FATAL, "MOM_tracer_hor_diff: "// &
       "USE_NEUTRAL_DIFFUSION and DIFFUSE_ML_TO_INTERIOR are mutually exclusive!")
  CS%use_lateral_boundary_diffusion = lateral_boundary_diffusion_init(Time, G, param_file, diag, diabatic_CSp, &
                                                                CS%lateral_boundary_diffusion_CSp)
  if (CS%use_neutral_diffusion .and. CS%Diffuse_ML_interior) call MOM_error(FATAL, "MOM_tracer_hor_diff: "// &
       "USE_LATERAL_BOUNDARY_DIFFUSION and DIFFUSE_ML_TO_INTERIOR are mutually exclusive!")

  call get_param(param_file, mdl, "DEBUG", CS%debug, default=.false.)

  id_clock_diffuse = cpu_clock_id('(Ocean diffuse tracer)',          grain=CLOCK_MODULE)
  id_clock_epimix  = cpu_clock_id('(Ocean epipycnal diffuse tracer)',grain=CLOCK_MODULE)
  id_clock_pass    = cpu_clock_id('(Ocean tracer halo updates)',     grain=CLOCK_ROUTINE)
  id_clock_sync    = cpu_clock_id('(Ocean tracer global synch)',     grain=CLOCK_ROUTINE)

  CS%id_KhTr_u = -1
  CS%id_KhTr_v = -1
  CS%id_KhTr_h = -1
  CS%id_CFL    = -1

  CS%id_KhTr_u = register_diag_field('ocean_model', 'KHTR_u', diag%axesCu1, Time, &
     'Epipycnal tracer diffusivity at zonal faces of tracer cell', 'm2 s-1', conversion=US%L_to_m**2*US%s_to_T)
  CS%id_KhTr_v = register_diag_field('ocean_model', 'KHTR_v', diag%axesCv1, Time, &
     'Epipycnal tracer diffusivity at meridional faces of tracer cell', 'm2 s-1', conversion=US%L_to_m**2*US%s_to_T)
  CS%id_KhTr_h = register_diag_field('ocean_model', 'KHTR_h', diag%axesT1, Time, &
     'Epipycnal tracer diffusivity at tracer cell center', 'm2 s-1', conversion=US%L_to_m**2*US%s_to_T, &
     cmor_field_name='diftrelo',                                                &
     cmor_standard_name= 'ocean_tracer_epineutral_laplacian_diffusivity',       &
     cmor_long_name = 'Ocean Tracer Epineutral Laplacian Diffusivity')

  CS%id_khdt_x = register_diag_field('ocean_model', 'KHDT_x', diag%axesCu1, Time, &
     'Epipycnal tracer diffusivity operator at zonal faces of tracer cell', 'm2', conversion=US%L_to_m**2)
  CS%id_khdt_y = register_diag_field('ocean_model', 'KHDT_y', diag%axesCv1, Time, &
     'Epipycnal tracer diffusivity operator at meridional faces of tracer cell', 'm2', conversion=US%L_to_m**2)
  if (CS%check_diffusive_CFL) then
    CS%id_CFL = register_diag_field('ocean_model', 'CFL_lateral_diff', diag%axesT1, Time,&
       'Grid CFL number for lateral/neutral tracer diffusion', 'nondim')
  endif


end subroutine tracer_hor_diff_init

subroutine tracer_hor_diff_end(CS)
  type(tracer_hor_diff_CS), pointer :: CS !< module control structure

  call neutral_diffusion_end(CS%neutral_diffusion_CSp)
  if (associated(CS)) deallocate(CS)

end subroutine tracer_hor_diff_end


!> \namespace mom_tracer_hor_diff
!!
!! \section section_intro Introduction to the module
!!
!!    This module contains subroutines that handle horizontal
!!  diffusion (i.e., isoneutral or along layer) of tracers.
!!
!!    Each of the tracers are subject to Fickian along-coordinate
!!  diffusion if Khtr is defined and positive.  The tracer diffusion
!!  can use a suitable number of iterations to guarantee stability
!!  with an arbitrarily large time step.

end module MOM_tracer_hor_diff<|MERGE_RESOLUTION|>--- conflicted
+++ resolved
@@ -59,11 +59,8 @@
                                   !! the CFL limit is not violated.
   logical :: use_neutral_diffusion !< If true, use the neutral_diffusion module from within
                                    !! tracer_hor_diff.
-<<<<<<< HEAD
   logical :: use_lateral_boundary_diffusion !< If true, use the lateral_boundary_diffusion module from within
                                          !! tracer_hor_diff.
-=======
->>>>>>> d23a1f9c
   logical :: recalc_neutral_surf   !< If true, recalculate the neutral surfaces if CFL has been
                                    !! exceeded
   type(neutral_diffusion_CS), pointer :: neutral_diffusion_CSp => NULL() !< Control structure for neutral diffusion.
@@ -439,11 +436,7 @@
       if (itt>1) then ! Update halos for subsequent iterations
         call do_group_pass(CS%pass_t, G%Domain, clock=id_clock_pass)
         if (CS%recalc_neutral_surf) then
-<<<<<<< HEAD
           call neutral_diffusion_calc_coeffs(G, GV, US, h, tv%T, tv%S, CS%neutral_diffusion_CSp)
-=======
-          call neutral_diffusion_calc_coeffs(G, GV, h, tv%T, tv%S, CS%neutral_diffusion_CSp)
->>>>>>> d23a1f9c
         endif
       endif
       call neutral_diffusion(G, GV,  h, Coef_x, Coef_y, I_numitts*dt, Reg, US, CS%neutral_diffusion_CSp)
