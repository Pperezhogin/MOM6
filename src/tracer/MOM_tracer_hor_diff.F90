!> Main routine for lateral (along surface or neutral) diffusion of tracers
module MOM_tracer_hor_diff

! This file is part of MOM6. See LICENSE.md for the license.

use MOM_cpu_clock,             only : cpu_clock_id, cpu_clock_begin, cpu_clock_end
use MOM_cpu_clock,             only : CLOCK_MODULE, CLOCK_ROUTINE
use MOM_diag_mediator,         only : post_data, diag_ctrl
use MOM_diag_mediator,         only : register_diag_field, safe_alloc_ptr, time_type
use MOM_domains,               only : sum_across_PEs, max_across_PEs
use MOM_domains,               only : create_group_pass, do_group_pass, group_pass_type
use MOM_domains,               only : pass_vector
use MOM_debugging,             only : hchksum, uvchksum
use MOM_diabatic_driver,              only : diabatic_CS
use MOM_EOS,                   only : calculate_density, EOS_type
use MOM_error_handler,         only : MOM_error, FATAL, WARNING, MOM_mesg, is_root_pe
use MOM_error_handler,         only : MOM_set_verbosity, callTree_showQuery
use MOM_error_handler,         only : callTree_enter, callTree_leave, callTree_waypoint
use MOM_file_parser,           only : get_param, log_version, param_file_type
use MOM_grid,                  only : ocean_grid_type
use MOM_lateral_mixing_coeffs, only : VarMix_CS
use MOM_MEKE_types,            only : MEKE_type
use MOM_neutral_diffusion,     only : neutral_diffusion_init, neutral_diffusion_end
use MOM_neutral_diffusion,     only : neutral_diffusion_CS
use MOM_neutral_diffusion,     only : neutral_diffusion_calc_coeffs, neutral_diffusion
use MOM_lateral_boundary_mixing, only : lateral_boundary_mixing_CS, lateral_boundary_mixing_init
use MOM_lateral_boundary_mixing, only : lateral_boundary_mixing
use MOM_tracer_registry,       only : tracer_registry_type, tracer_type, MOM_tracer_chksum
use MOM_unit_scaling,          only : unit_scale_type
use MOM_variables,             only : thermo_var_ptrs
use MOM_verticalGrid,          only : verticalGrid_type

implicit none ; private

#include <MOM_memory.h>

public tracer_hordiff, tracer_hor_diff_init, tracer_hor_diff_end

!> The ocntrol structure for along-layer and epineutral tracer diffusion
type, public :: tracer_hor_diff_CS ; private
  real    :: dt             !< The baroclinic dynamics time step [s].
  real    :: KhTr           !< The along-isopycnal tracer diffusivity [m2 s-1].
  real    :: KhTr_Slope_Cff !< The non-dimensional coefficient in KhTr formula
  real    :: KhTr_min       !< Minimum along-isopycnal tracer diffusivity [m2 s-1].
  real    :: KhTr_max       !< Maximum along-isopycnal tracer diffusivity [m2 s-1].
  real    :: KhTr_passivity_coeff !< Passivity coefficient that scales Rd/dx (default = 0)
                                  !! where passivity is the ratio between along-isopycnal
                                  !! tracer mixing and thickness mixing [nondim]
  real    :: KhTr_passivity_min   !< Passivity minimum (default = 1/2) [nondim]
  real    :: ML_KhTR_scale        !< With Diffuse_ML_interior, the ratio of the
                                  !! truly horizontal diffusivity in the mixed
                                  !! layer to the epipycnal diffusivity [nondim].
  real    :: max_diff_CFL         !< If positive, locally limit the along-isopycnal
                                  !! tracer diffusivity to keep the diffusive CFL
                                  !! locally at or below this value [nondim].
  logical :: Diffuse_ML_interior  !< If true, diffuse along isopycnals between
                                  !! the mixed layer and the interior.
  logical :: check_diffusive_CFL  !< If true, automatically iterate the diffusion
                                  !! to ensure that the diffusive equivalent of
                                  !! the CFL limit is not violated.
  logical :: use_neutral_diffusion !< If true, use the neutral_diffusion module from within
                                   !! tracer_hor_diff.
  logical :: use_lateral_boundary_mixing !< If true, use the lateral_boundary_mixing module from within
                                         !! tracer_hor_diff.
  type(neutral_diffusion_CS), pointer :: neutral_diffusion_CSp => NULL() !< Control structure for neutral diffusion.
  type(lateral_boundary_mixing_CS), pointer :: lateral_boundary_mixing_CSp => NULL() !< Control structure for lateral
                                                                                     !! boundary mixing.
  type(diag_ctrl), pointer :: diag => NULL() !< A structure that is used to
                                   !! regulate the timing of diagnostic output.
  logical :: debug                 !< If true, write verbose checksums for debugging purposes.
  logical :: show_call_tree        !< Display the call tree while running. Set by VERBOSITY level.
  logical :: first_call = .true.   !< This is true until after the first call
  !>@{ Diagnostic IDs
  integer :: id_KhTr_u  = -1
  integer :: id_KhTr_v  = -1
  integer :: id_KhTr_h  = -1
  integer :: id_CFL     = -1
  integer :: id_khdt_x  = -1
  integer :: id_khdt_y  = -1
  !!@}

  type(group_pass_type) :: pass_t !< For group halo pass, used in both
                                  !! tracer_hordiff and tracer_epipycnal_ML_diff
end type tracer_hor_diff_CS

!> A type that can be used to create arrays of pointers to 2D arrays
type p2d
  real, dimension(:,:), pointer :: p => NULL() !< A pointer to a 2D array of reals
end type p2d
!> A type that can be used to create arrays of pointers to 2D integer arrays
type p2di
  integer, dimension(:,:), pointer :: p => NULL() !< A pointer to a 2D array of integers
end type p2di

!>@{ CPU time clocks
integer :: id_clock_diffuse, id_clock_epimix, id_clock_pass, id_clock_sync
!!@}

contains

!> Compute along-coordinate diffusion of all tracers
!! using the diffusivity in CS%KhTr, or using space-dependent diffusivity.
!! Multiple iterations are used (if necessary) so that there is no limit
!! on the acceptable time increment.
subroutine tracer_hordiff(h, dt, MEKE, VarMix, G, GV, US, CS, Reg, tv, do_online_flag, read_khdt_x, read_khdt_y)
  type(ocean_grid_type),      intent(inout) :: G       !< Grid type
  real, dimension(SZI_(G),SZJ_(G),SZK_(G)), &
                              intent(in)    :: h       !< Layer thickness [H ~> m or kg m-2]
  real,                       intent(in)    :: dt      !< time step [s]
  type(MEKE_type),            pointer       :: MEKE    !< MEKE type
  type(VarMix_CS),            pointer       :: VarMix  !< Variable mixing type
  type(verticalGrid_type),    intent(in)    :: GV      !< ocean vertical grid structure
<<<<<<< HEAD
  type(unit_scale_type),      intent(in)    :: US  !< A dimensional unit scaling type
=======
  type(unit_scale_type),      intent(in)    :: US      !< A dimensional unit scaling type
>>>>>>> 3513c684
  type(tracer_hor_diff_CS),   pointer       :: CS      !< module control structure
  type(tracer_registry_type), pointer       :: Reg     !< registered tracers
  type(thermo_var_ptrs),      intent(in)    :: tv      !< A structure containing pointers to any available
                                                       !! thermodynamic fields, including potential temp and
                                                       !! salinity or mixed layer density. Absent fields have
                                                       !! NULL ptrs, and these may (probably will) point to
                                                       !! some of the same arrays as Tr does.  tv is required
                                                       !! for epipycnal mixing between mixed layer and the interior.
  ! Optional inputs for offline tracer transport
  logical,          optional, intent(in)    :: do_online_flag !< If present and true, do online
                                                       !! tracer transport with stored velcities.
  real, dimension(SZIB_(G),SZJ_(G)), &
                    optional, intent(in)    :: read_khdt_x !< If present, these are the zonal
                                                       !! diffusivities from previous run.
  real, dimension(SZI_(G),SZJB_(G)), &
                    optional, intent(in)    :: read_khdt_y !< If present, these are the meridional
                                                       !! diffusivities from previous run.


  real, dimension(SZI_(G),SZJ_(G)) :: &
    Ihdxdy, &     ! The inverse of the volume or mass of fluid in a layer in a
                  ! grid cell [H-1 L-2 ~> m-3 or kg-1].
    Kh_h, &       ! The tracer diffusivity averaged to tracer points [L2 T-1 ~> m2 s-1].
    CFL, &        ! A diffusive CFL number for each cell [nondim].
    dTr           ! The change in a tracer's concentration, in units of concentration [Conc].

  real, dimension(SZIB_(G),SZJ_(G)) :: &
    khdt_x, &     ! The value of Khtr*dt times the open face width divided by
                  ! the distance between adjacent tracer points [L2 ~> m2].
    Coef_x, &     ! The coefficients relating zonal tracer differences
                  ! to time-integrated fluxes [H L2 ~> m3 or kg].
    Kh_u          ! Tracer mixing coefficient at u-points [L2 T-1 ~> m2 s-1].
  real, dimension(SZI_(G),SZJB_(G)) :: &
    khdt_y, &     ! The value of Khtr*dt times the open face width divided by
                  ! the distance between adjacent tracer points [L2].
    Coef_y, &     ! The coefficients relating meridional tracer differences
                  ! to time-integrated fluxes [H L2 ~> m3 or kg].
    Kh_v          ! Tracer mixing coefficient at u-points [L2 T-1 ~> m2 s-1].

  real :: khdt_max ! The local limiting value of khdt_x or khdt_y [L2 ~> m2].
  real :: max_CFL ! The global maximum of the diffusive CFL number.
  logical :: use_VarMix, Resoln_scaled, do_online, use_Eady
  integer :: S_idx, T_idx ! Indices for temperature and salinity if needed
  integer :: i, j, k, m, is, ie, js, je, nz, ntr, itt, num_itts
  real :: I_numitts  ! The inverse of the number of iterations, num_itts.
  real :: scale      ! The fraction of khdt_x or khdt_y that is applied in this
                     ! layer for this iteration [nondim].
  real :: Idt        ! The inverse of the time step [s-1].
  real :: h_neglect  ! A thickness that is so small it is usually lost
                     ! in roundoff and can be neglected [H ~> m or kg m-2].
  real :: Kh_loc     ! The local value of Kh [L2 T-1 ~> m2 s-1].
  real :: dt_in_T    ! The timestep [T ~> s]
  real :: Res_Fn     ! The local value of the resolution function [nondim].
  real :: Rd_dx      ! The local value of deformation radius over grid-spacing [nondim].
  real :: normalize  ! normalization used for diagnostic Kh_h; diffusivity averaged to h-points.

  is = G%isc ; ie = G%iec ; js = G%jsc ; je = G%jec ; nz = GV%ke

  do_online = .true.
  if (present(do_online_flag)) do_online = do_online_flag

  if (.not. associated(CS)) call MOM_error(FATAL, "MOM_tracer_hor_diff: "// &
       "register_tracer must be called before tracer_hordiff.")
  if (LOC(Reg)==0) call MOM_error(FATAL, "MOM_tracer_hor_diff: "// &
       "register_tracer must be called before tracer_hordiff.")
  if ((Reg%ntr==0) .or. ((CS%KhTr <= 0.0) .and. .not.associated(VarMix)) ) return

  if (CS%show_call_tree) call callTree_enter("tracer_hordiff(), MOM_tracer_hor_diff.F90")

  call cpu_clock_begin(id_clock_diffuse)

  ntr = Reg%ntr
  dt_in_T = US%s_to_T*dt
  Idt = 1.0/dt
  h_neglect = GV%H_subroundoff

  if (CS%Diffuse_ML_interior .and. CS%first_call) then ; if (is_root_pe()) then
    do m=1,ntr ; if (associated(Reg%Tr(m)%df_x) .or. associated(Reg%Tr(m)%df_y)) &
      call MOM_error(WARNING, "tracer_hordiff: Tracer "//trim(Reg%Tr(m)%name)// &
          " has associated 3-d diffusive flux diagnostics.  These are not "//&
          "valid when DIFFUSE_ML_TO_INTERIOR is defined. Use 2-d tracer "//&
          "diffusion diagnostics instead to get accurate total fluxes.")
    enddo
  endif ; endif
  CS%first_call = .false.

  if (CS%debug) call MOM_tracer_chksum("Before tracer diffusion ", Reg%Tr, ntr, G)

  use_VarMix = .false. ; Resoln_scaled = .false. ; use_Eady = .false.
  if (Associated(VarMix)) then
    use_VarMix = VarMix%use_variable_mixing
    Resoln_scaled = VarMix%Resoln_scaled_KhTr
    use_Eady = CS%KhTr_Slope_Cff > 0.
  endif

  call cpu_clock_begin(id_clock_pass)
  do m=1,ntr
    call create_group_pass(CS%pass_t, Reg%Tr(m)%t(:,:,:), G%Domain)
  enddo
  call cpu_clock_end(id_clock_pass)

  if (CS%show_call_tree) call callTree_waypoint("Calculating diffusivity (tracer_hordiff)")

  if (do_online) then
    if (use_VarMix) then
      !$OMP parallel do default(shared) private(Kh_loc,Rd_dx)
      do j=js,je ; do I=is-1,ie
        Kh_loc = CS%KhTr
        if (use_Eady) Kh_loc = Kh_loc + CS%KhTr_Slope_Cff*VarMix%L2u(I,j)*VarMix%SN_u(I,j)
        if (associated(MEKE%Kh)) &
          Kh_loc = Kh_loc + MEKE%KhTr_fac*sqrt(MEKE%Kh(i,j)*MEKE%Kh(i+1,j))
        if (CS%KhTr_max > 0.) Kh_loc = min(Kh_loc, CS%KhTr_max)
        if (Resoln_scaled) &
          Kh_loc = Kh_loc * 0.5*(VarMix%Res_fn_h(i,j) + VarMix%Res_fn_h(i+1,j))
        Kh_u(I,j) = max(Kh_loc, CS%KhTr_min)
        if (CS%KhTr_passivity_coeff>0.) then ! Apply passivity
          Rd_dx=0.5*( VarMix%Rd_dx_h(i,j)+VarMix%Rd_dx_h(i+1,j) ) ! Rd/dx at u-points
          Kh_loc = Kh_u(I,j)*max( CS%KhTr_passivity_min, CS%KhTr_passivity_coeff*Rd_dx )
          if (CS%KhTr_max > 0.) Kh_loc = min(Kh_loc, CS%KhTr_max) ! Re-apply max
          Kh_u(I,j) = max(Kh_loc, CS%KhTr_min) ! Re-apply min
        endif
      enddo ; enddo
      !$OMP parallel do default(shared) private(Kh_loc,Rd_dx)
      do J=js-1,je ;  do i=is,ie
        Kh_loc = CS%KhTr
        if (use_Eady) Kh_loc = Kh_loc + CS%KhTr_Slope_Cff*VarMix%L2v(i,J)*VarMix%SN_v(i,J)
        if (associated(MEKE%Kh)) &
          Kh_loc = Kh_loc + MEKE%KhTr_fac*sqrt(MEKE%Kh(i,j)*MEKE%Kh(i,j+1))
        if (CS%KhTr_max > 0.) Kh_loc = min(Kh_loc, CS%KhTr_max)
        if (Resoln_scaled) &
          Kh_loc = Kh_loc * 0.5*(VarMix%Res_fn_h(i,j) + VarMix%Res_fn_h(i,j+1))
        Kh_v(i,J) = max(Kh_loc, CS%KhTr_min)
        if (CS%KhTr_passivity_coeff>0.) then ! Apply passivity
          Rd_dx = 0.5*( VarMix%Rd_dx_h(i,j)+VarMix%Rd_dx_h(i,j+1) ) ! Rd/dx at v-points
          Kh_loc = Kh_v(i,J)*max( CS%KhTr_passivity_min, CS%KhTr_passivity_coeff*Rd_dx )
          if (CS%KhTr_max > 0.) Kh_loc = min(Kh_loc, CS%KhTr_max) ! Re-apply max
          Kh_v(i,J) = max(Kh_loc, CS%KhTr_min) ! Re-apply min
        endif
      enddo ; enddo

      !$OMP parallel do default(shared)
      do j=js,je ; do I=is-1,ie
        khdt_x(I,j) = dt_in_T*(Kh_u(I,j)*(G%dy_Cu(I,j)*G%IdxCu(I,j)))
      enddo ; enddo
      !$OMP parallel do default(shared)
      do J=js-1,je ; do i=is,ie
        khdt_y(i,J) = dt_in_T*(Kh_v(i,J)*(G%dx_Cv(i,J)*G%IdyCv(i,J)))
      enddo ; enddo
    elseif (Resoln_scaled) then
      !$OMP parallel do default(shared) private(Res_fn)
      do j=js,je ; do I=is-1,ie
        Res_fn = 0.5 * (VarMix%Res_fn_h(i,j) + VarMix%Res_fn_h(i+1,j))
        Kh_u(I,j) = max(CS%KhTr * Res_fn, CS%KhTr_min)
        khdt_x(I,j) = dt_in_T*(CS%KhTr*(G%dy_Cu(I,j)*G%IdxCu(I,j))) * Res_fn
      enddo ; enddo
      !$OMP parallel do default(shared) private(Res_fn)
      do J=js-1,je ;  do i=is,ie
        Res_fn = 0.5*(VarMix%Res_fn_h(i,j) + VarMix%Res_fn_h(i,j+1))
        Kh_v(i,J) = max(CS%KhTr * Res_fn, CS%KhTr_min)
        khdt_y(i,J) = dt_in_T*(CS%KhTr*(G%dx_Cv(i,J)*G%IdyCv(i,J))) * Res_fn
      enddo ; enddo
    else  ! Use a simple constant diffusivity.
      if (CS%id_KhTr_u > 0) then
        !$OMP parallel do default(shared)
        do j=js,je ; do I=is-1,ie
          Kh_u(I,j) = CS%KhTr
          khdt_x(I,j) = dt_in_T*(CS%KhTr*(G%dy_Cu(I,j)*G%IdxCu(I,j)))
        enddo ; enddo
      else
        !$OMP parallel do default(shared)
        do j=js,je ; do I=is-1,ie
          khdt_x(I,j) = dt_in_T*(CS%KhTr*(G%dy_Cu(I,j)*G%IdxCu(I,j)))
        enddo ; enddo
      endif
      if (CS%id_KhTr_v > 0) then
        !$OMP parallel do default(shared)
        do J=js-1,je ;  do i=is,ie
          Kh_v(i,J) = CS%KhTr
          khdt_y(i,J) = dt_in_T*(CS%KhTr*(G%dx_Cv(i,J)*G%IdyCv(i,J)))
        enddo ; enddo
      else
        !$OMP parallel do default(shared)
        do J=js-1,je ;  do i=is,ie
          khdt_y(i,J) = dt_in_T*(CS%KhTr*(G%dx_Cv(i,J)*G%IdyCv(i,J)))
        enddo ; enddo
      endif
    endif ! VarMix

    if (CS%max_diff_CFL > 0.0) then
      if ((CS%id_KhTr_u > 0) .or. (CS%id_KhTr_h > 0)) then
        !$OMP parallel do default(shared) private(khdt_max)
        do j=js,je ; do I=is-1,ie
          khdt_max = 0.125*CS%max_diff_CFL * min(G%areaT(i,j), G%areaT(i+1,j))
          if (khdt_x(I,j) > khdt_max) then
            khdt_x(I,j) = khdt_max
            if (dt*(G%dy_Cu(I,j)*G%IdxCu(I,j)) > 0.0) &
              Kh_u(I,j) = khdt_x(I,j) / (dt_in_T*(G%dy_Cu(I,j)*G%IdxCu(I,j)))
          endif
        enddo ; enddo
      else
        !$OMP parallel do default(shared) private(khdt_max)
        do j=js,je ; do I=is-1,ie
          khdt_max = 0.125*CS%max_diff_CFL * min(G%areaT(i,j), G%areaT(i+1,j))
          khdt_x(I,j) = min(khdt_x(I,j), khdt_max)
        enddo ; enddo
      endif
      if ((CS%id_KhTr_v > 0) .or. (CS%id_KhTr_h > 0)) then
        !$OMP parallel do default(shared) private(khdt_max)
        do J=js-1,je ; do i=is,ie
          khdt_max = 0.125*CS%max_diff_CFL * min(G%areaT(i,j), G%areaT(i,j+1))
          if (khdt_y(i,J) > khdt_max) then
            khdt_y(i,J) = khdt_max
            if (dt*(G%dx_Cv(i,J)*G%IdyCv(i,J)) > 0.0) &
              Kh_v(i,J) = khdt_y(i,J) / (dt_in_T*(G%dx_Cv(i,J)*G%IdyCv(i,J)))
          endif
        enddo ; enddo
      else
        !$OMP parallel do default(shared) private(khdt_max)
        do J=js-1,je ; do i=is,ie
          khdt_max = 0.125*CS%max_diff_CFL * min(G%areaT(i,j), G%areaT(i,j+1))
          khdt_y(i,J) = min(khdt_y(i,J), khdt_max)
        enddo ; enddo
      endif
    endif

  else ! .not. do_online
    !$OMP parallel do default(shared)
    do j=js,je ; do I=is-1,ie
      khdt_x(I,j) = US%m_to_L**2*read_khdt_x(I,j)
    enddo ; enddo
    !$OMP parallel do default(shared)
    do J=js-1,je ;  do i=is,ie
      khdt_y(i,J) = US%m_to_L**2*read_khdt_y(i,J)
    enddo ; enddo
    call pass_vector(khdt_x, khdt_y, G%Domain)
  endif ! do_online

  if (CS%check_diffusive_CFL) then
    if (CS%show_call_tree) call callTree_waypoint("Checking diffusive CFL (tracer_hordiff)")
    max_CFL = 0.0
    do j=js,je ; do i=is,ie
      CFL(i,j) = 2.0*((khdt_x(I-1,j) + khdt_x(I,j)) + &
                      (khdt_y(i,J-1) + khdt_y(i,J))) * G%IareaT(i,j)
      if (max_CFL < CFL(i,j)) max_CFL = CFL(i,j)
    enddo ; enddo
    call cpu_clock_begin(id_clock_sync)
    call max_across_PEs(max_CFL)
    call cpu_clock_end(id_clock_sync)
    num_itts = max(1, ceiling(max_CFL - 4.0*EPSILON(max_CFL)))
    I_numitts = 1.0 / (real(num_itts))
    if (CS%id_CFL > 0) call post_data(CS%id_CFL, CFL, CS%diag, mask=G%mask2dT)
  elseif (CS%max_diff_CFL > 0.0) then
    num_itts = max(1, ceiling(CS%max_diff_CFL - 4.0*EPSILON(CS%max_diff_CFL)))
    I_numitts = 1.0 / (real(num_itts))
  else
    num_itts = 1 ; I_numitts = 1.0
  endif

  do m=1,ntr
    if (associated(Reg%Tr(m)%df_x)) then
      do k=1,nz ; do j=js,je ; do I=is-1,ie
        Reg%Tr(m)%df_x(I,j,k) = 0.0
      enddo ; enddo ; enddo
    endif
    if (associated(Reg%Tr(m)%df_y)) then
      do k=1,nz ; do J=js-1,je ; do i=is,ie
        Reg%Tr(m)%df_y(i,J,k) = 0.0
      enddo ; enddo ; enddo
    endif
    if (associated(Reg%Tr(m)%df2d_x)) then
      do j=js,je ; do I=is-1,ie ; Reg%Tr(m)%df2d_x(I,j) = 0.0 ; enddo ; enddo
    endif
    if (associated(Reg%Tr(m)%df2d_y)) then
      do J=js-1,je ; do i=is,ie ; Reg%Tr(m)%df2d_y(i,J) = 0.0 ; enddo ; enddo
    endif
  enddo

  if (CS%use_lateral_boundary_mixing) then

    if (CS%show_call_tree) call callTree_waypoint("Calling lateral boundary mixing (tracer_hordiff)")

    call do_group_pass(CS%pass_t, G%Domain, clock=id_clock_pass)

    do J=js-1,je ; do i=is,ie
      Coef_y(i,J) = I_numitts * khdt_y(i,J)
    enddo ; enddo
    do j=js,je
      do I=is-1,ie
        Coef_x(I,j) = I_numitts * khdt_x(I,j)
      enddo
    enddo

    do itt=1,num_itts
      if (CS%show_call_tree) call callTree_waypoint("Calling lateral boundary mixing (tracer_hordiff)",itt)
      if (itt>1) then ! Update halos for subsequent iterations
        call do_group_pass(CS%pass_t, G%Domain, clock=id_clock_pass)
      endif
      call lateral_boundary_mixing(G, GV, US, h, Coef_x, Coef_y, I_numitts*dt, Reg, CS%lateral_boundary_mixing_CSp)
    enddo ! itt
  endif

  if (CS%use_neutral_diffusion) then

    if (CS%show_call_tree) call callTree_waypoint("Calling neutral diffusion coeffs (tracer_hordiff)")

    call do_group_pass(CS%pass_t, G%Domain, clock=id_clock_pass)
    ! We are assuming that neutral surfaces do not evolve (much) as a result of multiple
    ! lateral diffusion iterations. Otherwise the call to neutral_diffusion_calc_coeffs()
    ! would be inside the itt-loop. -AJA

    call neutral_diffusion_calc_coeffs(G, GV, h, tv%T, tv%S, CS%neutral_diffusion_CSp)
    do J=js-1,je ; do i=is,ie
      Coef_y(i,J) = I_numitts * khdt_y(i,J)
    enddo ; enddo
    do j=js,je
      do I=is-1,ie
        Coef_x(I,j) = I_numitts * khdt_x(I,j)
      enddo
    enddo

    do itt=1,num_itts
      if (CS%show_call_tree) call callTree_waypoint("Calling neutral diffusion (tracer_hordiff)",itt)
      if (itt>1) then ! Update halos for subsequent iterations
        call do_group_pass(CS%pass_t, G%Domain, clock=id_clock_pass)
      endif
      call neutral_diffusion(G, GV,  h, Coef_x, Coef_y, I_numitts*dt, Reg, US, CS%neutral_diffusion_CSp)
    enddo ! itt

  else    ! following if not using neutral diffusion, but instead along-surface diffusion

    if (CS%show_call_tree) call callTree_waypoint("Calculating horizontal diffusion (tracer_hordiff)")
    do itt=1,num_itts
      call do_group_pass(CS%pass_t, G%Domain, clock=id_clock_pass)
      !$OMP parallel do default(shared) private(scale,Coef_y,Coef_x,Ihdxdy,dTr)
      do k=1,nz
        scale = I_numitts
        if (CS%Diffuse_ML_interior) then
          if (k<=GV%nkml) then
            if (CS%ML_KhTr_scale <= 0.0) cycle
            scale = I_numitts * CS%ML_KhTr_scale
          endif
          if ((k>GV%nkml) .and. (k<=GV%nk_rho_varies)) cycle
        endif

        do J=js-1,je ; do i=is,ie
          Coef_y(i,J) = ((scale * khdt_y(i,J))*2.0*(h(i,j,k)*h(i,j+1,k))) / &
                                                   (h(i,j,k)+h(i,j+1,k)+h_neglect)
        enddo ; enddo

        do j=js,je
          do I=is-1,ie
            Coef_x(I,j) = ((scale * khdt_x(I,j))*2.0*(h(i,j,k)*h(i+1,j,k))) / &
                                                     (h(i,j,k)+h(i+1,j,k)+h_neglect)
          enddo

          do i=is,ie
            Ihdxdy(i,j) = G%IareaT(i,j) / (h(i,j,k)+h_neglect)
          enddo
        enddo

        do m=1,ntr
          do j=js,je ; do i=is,ie
            dTr(i,j) = Ihdxdy(i,j) * &
              ((Coef_x(I-1,j) * (Reg%Tr(m)%t(i-1,j,k) - Reg%Tr(m)%t(i,j,k)) - &
                Coef_x(I,j) * (Reg%Tr(m)%t(i,j,k) - Reg%Tr(m)%t(i+1,j,k))) + &
               (Coef_y(i,J-1) * (Reg%Tr(m)%t(i,j-1,k) - Reg%Tr(m)%t(i,j,k)) - &
                Coef_y(i,J) * (Reg%Tr(m)%t(i,j,k) - Reg%Tr(m)%t(i,j+1,k))))
          enddo ; enddo
          if (associated(Reg%Tr(m)%df_x)) then ; do j=js,je ; do I=G%IscB,G%IecB
            Reg%Tr(m)%df_x(I,j,k) = Reg%Tr(m)%df_x(I,j,k) + US%L_to_m**2*Coef_x(I,j) * &
                                (Reg%Tr(m)%t(i,j,k) - Reg%Tr(m)%t(i+1,j,k))*Idt
          enddo ; enddo ; endif
          if (associated(Reg%Tr(m)%df_y)) then ; do J=G%JscB,G%JecB ; do i=is,ie
            Reg%Tr(m)%df_y(i,J,k) = Reg%Tr(m)%df_y(i,J,k) + US%L_to_m**2*Coef_y(i,J) * &
                                (Reg%Tr(m)%t(i,j,k) - Reg%Tr(m)%t(i,j+1,k))*Idt
          enddo ; enddo ; endif
          if (associated(Reg%Tr(m)%df2d_x)) then ; do j=js,je ; do I=G%IscB,G%IecB
            Reg%Tr(m)%df2d_x(I,j) = Reg%Tr(m)%df2d_x(I,j) + US%L_to_m**2*Coef_x(I,j) * &
                                (Reg%Tr(m)%t(i,j,k) - Reg%Tr(m)%t(i+1,j,k))*Idt
          enddo ; enddo ; endif
          if (associated(Reg%Tr(m)%df2d_y)) then ; do J=G%JscB,G%JecB ; do i=is,ie
            Reg%Tr(m)%df2d_y(i,J) = Reg%Tr(m)%df2d_y(i,J) + US%L_to_m**2*Coef_y(i,J) * &
                                (Reg%Tr(m)%t(i,j,k) - Reg%Tr(m)%t(i,j+1,k))*Idt
          enddo ; enddo ; endif
          do j=js,je ; do i=is,ie
            Reg%Tr(m)%t(i,j,k) = Reg%Tr(m)%t(i,j,k) + dTr(i,j)
          enddo ; enddo
        enddo

      enddo ! End of k loop.

    enddo ! End of "while" loop.

  endif   ! endif for CS%use_neutral_diffusion
  call cpu_clock_end(id_clock_diffuse)


  if (CS%Diffuse_ML_interior) then
    if (CS%show_call_tree) call callTree_waypoint("Calling epipycnal_ML_diff (tracer_hordiff)")
    if (CS%debug) call MOM_tracer_chksum("Before epipycnal diff ", Reg%Tr, ntr, G)

    call cpu_clock_begin(id_clock_epimix)
    call tracer_epipycnal_ML_diff(h, dt, Reg%Tr, ntr, khdt_x, khdt_y, G, GV, &
                                  CS, tv, num_itts)
    call cpu_clock_end(id_clock_epimix)
  endif

  if (CS%debug) call MOM_tracer_chksum("After tracer diffusion ", Reg%Tr, ntr, G)

  ! post diagnostics for 2d tracer diffusivity
  if (CS%id_KhTr_u > 0) then
    do j=js,je ; do I=is-1,ie
      Kh_u(I,j) = G%mask2dCu(I,j)*Kh_u(I,j)
    enddo ; enddo
    call post_data(CS%id_KhTr_u, Kh_u, CS%diag, mask=G%mask2dCu)
  endif
  if (CS%id_KhTr_v > 0) then
    do J=js-1,je ; do i=is,ie
      Kh_v(i,J) = G%mask2dCv(i,J)*Kh_v(i,J)
    enddo ; enddo
    call post_data(CS%id_KhTr_v, Kh_v, CS%diag, mask=G%mask2dCv)
  endif
  if (CS%id_KhTr_h > 0) then
    Kh_h(:,:) = 0.0
    do j=js,je ; do I=is-1,ie
      Kh_u(I,j) = G%mask2dCu(I,j)*Kh_u(I,j)
    enddo ; enddo
    do J=js-1,je ; do i=is,ie
      Kh_v(i,J) = G%mask2dCv(i,J)*Kh_v(i,J)
    enddo ; enddo
    do j=js,je ; do i=is,ie
      normalize = 1.0 / ((G%mask2dCu(I-1,j)+G%mask2dCu(I,j)) + &
                  (G%mask2dCv(i,J-1)+G%mask2dCv(i,J)) + GV%H_subroundoff)
      Kh_h(i,j) = normalize*G%mask2dT(i,j)*((Kh_u(I-1,j)+Kh_u(I,j)) + &
                                            (Kh_v(i,J-1)+Kh_v(i,J)))
    enddo ; enddo
    call post_data(CS%id_KhTr_h, Kh_h, CS%diag, mask=G%mask2dT)
  endif


  if (CS%debug) then
    call uvchksum("After tracer diffusion khdt_[xy]", khdt_x, khdt_y, &
                  G%HI, haloshift=0, symmetric=.true., scale=US%L_to_m**2)
    if (CS%use_neutral_diffusion) then
      call uvchksum("After tracer diffusion Coef_[xy]", Coef_x, Coef_y, &
                    G%HI, haloshift=0, symmetric=.true., scale=US%L_to_m**2)
    endif
  endif

  if (CS%id_khdt_x > 0) call post_data(CS%id_khdt_x, khdt_x, CS%diag)
  if (CS%id_khdt_y > 0) call post_data(CS%id_khdt_y, khdt_y, CS%diag)

  if (CS%show_call_tree) call callTree_leave("tracer_hordiff()")

end subroutine tracer_hordiff

!> This subroutine does epipycnal diffusion of all tracers between the mixed
!! and buffer layers and the interior, using the diffusivity in CS%KhTr.
!! Multiple iterations are used (if necessary) so that there is no limit on the
!! acceptable time increment.
subroutine tracer_epipycnal_ML_diff(h, dt, Tr, ntr, khdt_epi_x, khdt_epi_y, G, &
                                    GV, CS, tv, num_itts)
  type(ocean_grid_type),                    intent(inout) :: G          !< ocean grid structure
  type(verticalGrid_type),                  intent(in)    :: GV         !< ocean vertical grid structure
  real, dimension(SZI_(G),SZJ_(G),SZK_(G)), intent(in)    :: h          !< layer thickness [H ~> m or kg m-2]
  real,                                     intent(in)    :: dt         !< time step
  type(tracer_type),                        intent(inout) :: Tr(:)      !< tracer array
  integer,                                  intent(in)    :: ntr        !< number of tracers
  real, dimension(SZIB_(G),SZJ_(G)),        intent(in)    :: khdt_epi_x !< Zonal epipycnal diffusivity times
                                                           !! a time step and the ratio of the open face width over
                                                           !! the distance between adjacent tracer points [L2 ~> m2]
  real, dimension(SZI_(G),SZJB_(G)),        intent(in)    :: khdt_epi_y !< Meridional epipycnal diffusivity times
                                                           !! a time step and the ratio of the open face width over
                                                           !! the distance between adjacent tracer points [L2 ~> m2]
  type(tracer_hor_diff_CS),                 intent(inout) :: CS         !< module control structure
  type(thermo_var_ptrs),                    intent(in)    :: tv         !< thermodynamic structure
  integer,                                  intent(in)    :: num_itts   !< number of iterations (usually=1)


  real, dimension(SZI_(G), SZJ_(G)) :: &
    Rml_max  ! The maximum coordinate density within the mixed layer [kg m-3].
  real, dimension(SZI_(G), SZJ_(G), max(1,GV%nk_rho_varies)) :: &
    rho_coord ! The coordinate density that is used to mix along [kg m-3].

  ! The naming mnemnonic is a=above,b=below,L=Left,R=Right,u=u-point,v=v-point.
  ! These are 1-D arrays of pointers to 2-d arrays to minimize memory usage.
  type(p2d), dimension(SZJ_(G)) :: &
    deep_wt_Lu, deep_wt_Ru, &  ! The relative weighting of the deeper of a pair [nondim].
    hP_Lu, hP_Ru       ! The total thickness on each side for each pair [H ~> m or kg m-2].

  type(p2d), dimension(SZJB_(G)) :: &
    deep_wt_Lv, deep_wt_Rv, & ! The relative weighting of the deeper of a pair [nondim].
    hP_Lv, hP_Rv       ! The total thickness on each side for each pair [H ~> m or kg m-2].

  type(p2di), dimension(SZJ_(G)) :: &
    k0b_Lu, k0a_Lu, &  ! The original k-indices of the layers that participate
    k0b_Ru, k0a_Ru     ! in each pair of mixing at u-faces.
  type(p2di), dimension(SZJB_(G)) :: &
    k0b_Lv, k0a_Lv, &  ! The original k-indices of the layers that participate
    k0b_Rv, k0a_Rv     ! in each pair of mixing at v-faces.

  real, dimension(SZI_(G), SZJ_(G), SZK_(G)) :: &
    tr_flux_conv  ! The flux convergence of tracers [conc H L2 ~> conc m3 or conc kg]
  real, dimension(SZI_(G), SZJ_(G), SZK_(G)) :: Tr_flux_3d, Tr_adj_vert_L, Tr_adj_vert_R

  real, dimension(SZI_(G), SZK_(G), SZJ_(G)) :: &
    rho_srt, & ! The density of each layer of the sorted columns [kg m-3].
    h_srt      ! The thickness of each layer of the sorted columns [H ~> m or kg m-2].
  integer, dimension(SZI_(G), SZK_(G), SZJ_(G)) :: &
    k0_srt     ! The original k-index that each layer of the sorted column
               ! corresponds to.

  real, dimension(SZK_(G)) :: &
    h_demand_L, & ! The thickness in the left (_L) or right (_R) column that
    h_demand_R, & ! is demanded to match the thickness in the counterpart [H ~> m or kg m-2].
    h_used_L, &   ! The summed thickness from the left or right columns that
    h_used_R, &   ! have actually been used [H ~> m or kg m-2].
    h_supply_frac_L, &  ! The fraction of the demanded thickness that can
    h_supply_frac_R     ! actually be supplied from a layer.
  integer, dimension(SZK_(G)) :: &
    kbs_Lp, &   ! The sorted indicies of the Left and Right columns for
    kbs_Rp      ! each pairing.

  integer, dimension(SZI_(G), SZJ_(G))  :: &
    num_srt, &   ! The number of layers that are sorted in each column.
    k_end_srt, & ! The maximum index in each column that might need to be
                 ! sorted, based on neighboring values of max_kRho
    max_kRho     ! The index of the layer whose target density is just denser
                 ! than the densest part of the mixed layer.
  integer, dimension(SZJ_(G))           :: &
    max_srt      ! The maximum value of num_srt in a k-row.
  integer, dimension(SZIB_(G), SZJ_(G)) :: &
    nPu          ! The number of epipycnal pairings at each u-point.
  integer, dimension(SZI_(G), SZJB_(G)) :: &
    nPv          ! The number of epipycnal pairings at each v-point.
  real :: h_exclude    ! A thickness that layers must attain to be considered
                       ! for inclusion in mixing [H ~> m or kg m-2].
  real :: Idt        ! The inverse of the time step [s-1].
  real :: I_maxitt   ! The inverse of the maximum number of iterations.
  real :: rho_pair, rho_a, rho_b  ! Temporary densities [kg m-3].
  real :: Tr_min_face  ! The minimum and maximum tracer concentrations
  real :: Tr_max_face  ! associated with a pairing [Conc]
  real :: Tr_La, Tr_Lb ! The 4 tracer concentrations that might be
  real :: Tr_Ra, Tr_Rb ! associated with a pairing [Conc]
  real :: Tr_av_L    ! The average tracer concentrations on the left and right
  real :: Tr_av_R    ! sides of a pairing [Conc].
  real :: Tr_flux    ! The tracer flux from left to right in a pair [conc H L2 ~> conc m3 or conc kg].
  real :: Tr_adj_vert  ! A downward vertical adjustment to Tr_flux between the
                     ! two cells that make up one side of the pairing [conc H L2 ~> conc m3 or conc kg].
  real :: h_L, h_R   ! Thicknesses to the left and right [H ~> m or kg m-2].
  real :: wt_a, wt_b ! Fractional weights of layers above and below [nondim].
  real :: vol        ! A cell volume or mass [H L2 ~> m3 or kg].
  logical, dimension(SZK_(G)) :: &
    left_set, &  ! If true, the left or right point determines the density of
    right_set    ! of the trio.  If densities are exactly equal, both are true.
  real :: tmp
  real :: p_ref_cv(SZI_(G))

  integer :: k_max, k_min, k_test, itmp
  integer :: i, j, k, k2, m, is, ie, js, je, nz, nkmb
  integer :: isd, ied, jsd, jed, IsdB, IedB, k_size
  integer :: kL, kR, kLa, kLb, kRa, kRb, nP, itt, ns, max_itt
  integer :: PEmax_kRho
  integer :: isv, iev, jsv, jev ! The valid range of the indices.

  is = G%isc ; ie = G%iec ; js = G%jsc ; je = G%jec ; nz = GV%ke
  isd = G%isd ; ied = G%ied ; jsd = G%jsd ; jed = G%jed
  IsdB = G%IsdB ; IedB = G%IedB
  Idt = 1.0/dt
  nkmb = GV%nk_rho_varies

  if (num_itts <= 1) then
    max_itt = 1 ; I_maxitt = 1.0
  else
    max_itt = num_itts ; I_maxitt = 1.0 / (real(max_itt))
  endif

  do i=is-2,ie+2 ; p_ref_cv(i) = tv%P_Ref ; enddo

  call do_group_pass(CS%pass_t, G%Domain, clock=id_clock_pass)
  ! Determine which layers the mixed- and buffer-layers map into...
  !$OMP parallel do default(shared)
  do k=1,nkmb ; do j=js-2,je+2
    call calculate_density(tv%T(:,j,k),tv%S(:,j,k), p_ref_cv, &
                         rho_coord(:,j,k), is-2, ie-is+5, tv%eqn_of_state)
  enddo ; enddo

  do j=js-2,je+2 ; do i=is-2,ie+2
    Rml_max(i,j) = rho_coord(i,j,1)
    num_srt(i,j) = 0 ; max_kRho(i,j) = 0
  enddo ; enddo
  do k=2,nkmb ; do j=js-2,je+2 ; do i=is-2,ie+2
    if (Rml_max(i,j) < rho_coord(i,j,k)) Rml_max(i,j) = rho_coord(i,j,k)
  enddo ; enddo ; enddo
  !   Use bracketing and bisection to find the k-level that the densest of the
  ! mixed and buffer layer corresponds to, such that:
  !     GV%Rlay(max_kRho-1) < Rml_max <= GV%Rlay(max_kRho)
!$OMP parallel do default(none) shared(is,ie,js,je,nz,nkmb,G,GV,Rml_max,max_kRho) &
!$OMP                          private(k_min,k_max,k_test)
  do j=js-2,je+2 ; do i=is-2,ie+2 ; if (G%mask2dT(i,j) > 0.5) then
    if (Rml_max(i,j) > GV%Rlay(nz)) then ; max_kRho(i,j) = nz+1
    elseif (Rml_max(i,j) <= GV%Rlay(nkmb+1)) then ; max_kRho(i,j) = nkmb+1
    else
      k_min = nkmb+2 ; k_max = nz
      do
        k_test = (k_min + k_max) / 2
        if (Rml_max(i,j) <= GV%Rlay(k_test-1)) then ; k_max = k_test-1
        elseif (GV%Rlay(k_test) < Rml_max(i,j)) then ; k_min = k_test+1
        else ; max_kRho(i,j) = k_test ; exit ; endif

        if (k_min == k_max) then ; max_kRho(i,j) = k_max ; exit ; endif
      enddo
    endif
  endif ; enddo ; enddo

  PEmax_kRho = 0
  do j=js-1,je+1 ; do i=is-1,ie+1
    k_end_srt(i,j) = max(max_kRho(i,j), max_kRho(i-1,j), max_kRho(i+1,j), &
                         max_kRho(i,j-1), max_kRho(i,j+1))
    if (PEmax_kRho < k_end_srt(i,j)) PEmax_kRho = k_end_srt(i,j)
  enddo ; enddo
  if (PEmax_kRho > nz) PEmax_kRho = nz ! PEmax_kRho could have been nz+1.

  h_exclude = 10.0*(GV%Angstrom_H + GV%H_subroundoff)
!$OMP parallel default(none) shared(is,ie,js,je,nkmb,G,GV,h,h_exclude,num_srt,k0_srt, &
!$OMP                               rho_srt,h_srt,PEmax_kRho,k_end_srt,rho_coord,max_srt) &
!$OMP                       private(ns,tmp,itmp)
!$OMP do
  do j=js-1,je+1
    do k=1,nkmb ; do i=is-1,ie+1 ; if (G%mask2dT(i,j) > 0.5) then
      if (h(i,j,k) > h_exclude) then
        num_srt(i,j) = num_srt(i,j) + 1 ; ns = num_srt(i,j)
        k0_srt(i,ns,j) = k
        rho_srt(i,ns,j) = rho_coord(i,j,k)
        h_srt(i,ns,j) = h(i,j,k)
      endif
    endif ; enddo ; enddo
    do k=nkmb+1,PEmax_kRho ; do i=is-1,ie+1 ; if (G%mask2dT(i,j) > 0.5) then
      if ((k<=k_end_srt(i,j)) .and. (h(i,j,k) > h_exclude)) then
        num_srt(i,j) = num_srt(i,j) + 1 ; ns = num_srt(i,j)
        k0_srt(i,ns,j) = k
        rho_srt(i,ns,j) = GV%Rlay(k)
        h_srt(i,ns,j) = h(i,j,k)
      endif
    endif ; enddo ; enddo
  enddo
  ! Sort each column by increasing density.  This should already be close,
  ! and the size of the arrays are small, so straight insertion is used.
!$OMP do
   do j=js-1,je+1; do i=is-1,ie+1
    do k=2,num_srt(i,j) ; if (rho_srt(i,k,j) < rho_srt(i,k-1,j)) then
      ! The last segment needs to be shuffled earlier in the list.
      do k2 = k,2,-1 ; if (rho_srt(i,k2,j) >= rho_srt(i,k2-1,j)) exit
        itmp = k0_srt(i,k2-1,j) ; k0_srt(i,k2-1,j) = k0_srt(i,k2,j) ; k0_srt(i,k2,j) = itmp
        tmp = rho_srt(i,k2-1,j) ; rho_srt(i,k2-1,j) = rho_srt(i,k2,j) ; rho_srt(i,k2,j) = tmp
        tmp = h_srt(i,k2-1,j) ; h_srt(i,k2-1,j) = h_srt(i,k2,j) ; h_srt(i,k2,j) = tmp
      enddo
    endif ; enddo
  enddo ; enddo
!$OMP do
  do j=js-1,je+1
    max_srt(j) = 0
    do i=is-1,ie+1 ; max_srt(j) = max(max_srt(j), num_srt(i,j)) ; enddo
  enddo
!$OMP end parallel

  do j=js,je
    k_size = max(2*max_srt(j),1)
    allocate(deep_wt_Lu(j)%p(IsdB:IedB,k_size))
    allocate(deep_wt_Ru(j)%p(IsdB:IedB,k_size))
    allocate(hP_Lu(j)%p(IsdB:IedB,k_size))
    allocate(hP_Ru(j)%p(IsdB:IedB,k_size))
    allocate(k0a_Lu(j)%p(IsdB:IedB,k_size))
    allocate(k0a_Ru(j)%p(IsdB:IedB,k_size))
    allocate(k0b_Lu(j)%p(IsdB:IedB,k_size))
    allocate(k0b_Ru(j)%p(IsdB:IedB,k_size))
  enddo

!$OMP parallel do default(none) shared(is,ie,js,je,G,num_srt,rho_srt,k0b_Lu,k0_srt, &
!$OMP                                  k0b_Ru,k0a_Lu,k0a_Ru,deep_wt_Lu,deep_wt_Ru,  &
!$OMP                                  h_srt,nkmb,nPu,hP_Lu,hP_Ru)                  &
!$OMP                          private(h_demand_L,h_used_L,h_demand_R,h_used_R,     &
!$OMP                                  kR,kL,nP,rho_pair,kbs_Lp,kbs_Rp,rho_a,rho_b, &
!$OMP                                  wt_b,left_set,right_set,h_supply_frac_R,     &
!$OMP                                  h_supply_frac_L)
  do j=js,je ; do I=is-1,ie ; if (G%mask2dCu(I,j) > 0.5) then
    ! Set up the pairings for fluxes through the zonal faces.

    do k=1,num_srt(i,j)   ; h_demand_L(k) = 0.0 ; h_used_L(k) = 0.0 ; enddo
    do k=1,num_srt(i+1,j) ; h_demand_R(k) = 0.0 ; h_used_R(k) = 0.0 ; enddo

    ! First merge the left and right lists into a single, sorted list.

    !   Discard any layers that are lighter than the lightest in the other
    ! column.  They can only participate in mixing as the lighter part of a
    ! pair of points.
    if (rho_srt(i,1,j) < rho_srt(i+1,1,j)) then
      kR = 1
      do kL=2,num_srt(i,j) ; if (rho_srt(i,kL,j) >= rho_srt(i+1,1,j)) exit ; enddo
    elseif (rho_srt(i+1,1,j) < rho_srt(i,1,j)) then
      kL = 1
      do kR=2,num_srt(i+1,j) ; if (rho_srt(i+1,kR,j) >= rho_srt(i,1,j)) exit ; enddo
    else
      kL = 1 ; kR = 1
    endif
    nP = 0
    do ! Loop to accumulate pairs of columns.
      if ((kL > num_srt(i,j)) .or. (kR > num_srt(i+1,j))) exit

      if (rho_srt(i,kL,j) > rho_srt(i+1,kR,j)) then
      ! The right point is lighter and defines the density for this trio.
        nP = nP+1 ; k = nP
        rho_pair = rho_srt(i+1,kR,j)

        k0b_Lu(j)%p(I,k) = k0_srt(i,kL,j) ; k0b_Ru(j)%p(I,k) = k0_srt(i+1,kR,j)
        k0a_Lu(j)%p(I,k) = k0_srt(i,kL-1,j) ; k0a_Ru(j)%p(I,k) = k0b_Ru(j)%p(I,k)
        kbs_Lp(k) = kL ; kbs_Rp(k) = kR

        rho_a = rho_srt(i,kL-1,j) ; rho_b = rho_srt(i,kL,j)
        wt_b = 1.0 ; if (abs(rho_a - rho_b) > abs(rho_pair - rho_a)) &
          wt_b = (rho_pair - rho_a) / (rho_b - rho_a)
        deep_wt_Lu(j)%p(I,k) = wt_b ; deep_wt_Ru(j)%p(I,k) = 1.0

        h_demand_L(kL) = h_demand_L(kL) + 0.5*h_srt(i+1,kR,j) * wt_b
        h_demand_L(kL-1) = h_demand_L(kL-1) + 0.5*h_srt(i+1,kR,j) * (1.0-wt_b)

        kR = kR+1 ; left_set(k) = .false. ; right_set(k) = .true.
      elseif (rho_srt(i,kL,j) < rho_srt(i+1,kR,j)) then
      ! The left point is lighter and defines the density for this trio.
        nP = nP+1 ; k = nP
        rho_pair = rho_srt(i,kL,j)
        k0b_Lu(j)%p(I,k) = k0_srt(i,kL,j) ; k0b_Ru(j)%p(I,k) = k0_srt(i+1,kR,j)
        k0a_Lu(j)%p(I,k) = k0b_Lu(j)%p(I,k) ; k0a_Ru(j)%p(I,k) = k0_srt(i+1,kR-1,j)

        kbs_Lp(k) = kL ; kbs_Rp(k) = kR

        rho_a = rho_srt(i+1,kR-1,j) ; rho_b = rho_srt(i+1,kR,j)
        wt_b = 1.0 ; if (abs(rho_a - rho_b) > abs(rho_pair - rho_a)) &
          wt_b = (rho_pair - rho_a) / (rho_b - rho_a)
        deep_wt_Lu(j)%p(I,k) = 1.0 ; deep_wt_Ru(j)%p(I,k) = wt_b

        h_demand_R(kR) = h_demand_R(kR) + 0.5*h_srt(i,kL,j) * wt_b
        h_demand_R(kR-1) = h_demand_R(kR-1) + 0.5*h_srt(i,kL,j) * (1.0-wt_b)

        kL = kL+1 ; left_set(k) = .true. ; right_set(k) = .false.
      elseif ((k0_srt(i,kL,j) <= nkmb) .or. (k0_srt(i+1,kR,j) <= nkmb)) then
        ! The densities are exactly equal and one layer is above the interior.
        nP = nP+1 ; k = nP
        k0b_Lu(j)%p(I,k) = k0_srt(i,kL,j) ; k0b_Ru(j)%p(I,k) = k0_srt(i+1,kR,j)
        k0a_Lu(j)%p(I,k) = k0b_Lu(j)%p(I,k) ; k0a_Ru(j)%p(I,k) = k0b_Ru(j)%p(I,k)
        kbs_Lp(k) = kL ; kbs_Rp(k) = kR
        deep_wt_Lu(j)%p(I,k) = 1.0 ; deep_wt_Ru(j)%p(I,k) = 1.0

        h_demand_L(kL) = h_demand_L(kL) + 0.5*h_srt(i+1,kR,j)
        h_demand_R(kR) = h_demand_R(kR) + 0.5*h_srt(i,kL,j)

        kL = kL+1 ; kR = kR+1 ; left_set(k) = .true. ; right_set(k) = .true.
      else ! The densities are exactly equal and in the interior.
        ! Mixing in this case has already occurred, so accumulate the thickness
        ! demanded for that mixing and skip onward.
        h_demand_L(kL) = h_demand_L(kL) + 0.5*h_srt(i+1,kR,j)
        h_demand_R(kR) = h_demand_R(kR) + 0.5*h_srt(i,kL,j)

        kL = kL+1 ; kR = kR+1
      endif
    enddo ! Loop to accumulate pairs of columns.
    nPu(I,j) = nP ! This is the number of active pairings.

    ! Determine what fraction of the thickness "demand" can be supplied.
    do k=1,num_srt(i+1,j)
      h_supply_frac_R(k) = 1.0
      if (h_demand_R(k) > 0.5*h_srt(i+1,k,j)) &
        h_supply_frac_R(k) = 0.5*h_srt(i+1,k,j) / h_demand_R(k)
    enddo
    do k=1,num_srt(i,j)
      h_supply_frac_L(k) = 1.0
      if (h_demand_L(k) > 0.5*h_srt(i,k,j)) &
        h_supply_frac_L(k) = 0.5*h_srt(i,k,j) / h_demand_L(k)
    enddo

    !  Distribute the "exported" thicknesses proportionately.
    do k=1,nPu(I,j)
      kL = kbs_Lp(k) ; kR = kbs_Rp(k)
      hP_Lu(j)%p(I,k) = 0.0 ; hP_Ru(j)%p(I,k) = 0.0
      if (left_set(k)) then ! Add the contributing thicknesses on the right.
        if (deep_wt_Ru(j)%p(I,k) < 1.0) then
          hP_Ru(j)%p(I,k) = 0.5*h_srt(i,kL,j) * min(h_supply_frac_R(kR), h_supply_frac_R(kR-1))
          wt_b = deep_wt_Ru(j)%p(I,k)
          h_used_R(kR-1) = h_used_R(kR-1) + (1.0 - wt_b)*hP_Ru(j)%p(I,k)
          h_used_R(kR) = h_used_R(kR) + wt_b*hP_Ru(j)%p(I,k)
        else
          hP_Ru(j)%p(I,k) = 0.5*h_srt(i,kL,j) * h_supply_frac_R(kR)
          h_used_R(kR) = h_used_R(kR) + hP_Ru(j)%p(I,k)
        endif
      endif
      if (right_set(k)) then ! Add the contributing thicknesses on the left.
        if (deep_wt_Lu(j)%p(I,k) < 1.0) then
          hP_Lu(j)%p(I,k) = 0.5*h_srt(i+1,kR,j) * min(h_supply_frac_L(kL), h_supply_frac_L(kL-1))
          wt_b = deep_wt_Lu(j)%p(I,k)
          h_used_L(kL-1) = h_used_L(kL-1) + (1.0 - wt_b)*hP_Lu(j)%p(I,k)
          h_used_L(kL) = h_used_L(kL) + wt_b*hP_Lu(j)%p(I,k)
        else
          hP_Lu(j)%p(I,k) = 0.5*h_srt(i+1,kR,j) * h_supply_frac_L(kL)
          h_used_L(kL) = h_used_L(kL) + hP_Lu(j)%p(I,k)
        endif
      endif
    enddo

    !   The left-over thickness (at least half the layer thickness) is now
    ! added to the thicknesses of the importing columns.
    do k=1,nPu(I,j)
      if (left_set(k)) hP_Lu(j)%p(I,k) = hP_Lu(j)%p(I,k) + &
                           (h_srt(i,kbs_Lp(k),j) - h_used_L(kbs_Lp(k)))
      if (right_set(k)) hP_Ru(j)%p(I,k) = hP_Ru(j)%p(I,k) + &
                            (h_srt(i+1,kbs_Rp(k),j) - h_used_R(kbs_Rp(k)))
    enddo

  endif ; enddo ; enddo ! i- & j- loops over zonal faces.

  do J=js-1,je
    k_size = max(max_srt(j)+max_srt(j+1),1)
    allocate(deep_wt_Lv(J)%p(isd:ied,k_size))
    allocate(deep_wt_Rv(J)%p(isd:ied,k_size))
    allocate(hP_Lv(J)%p(isd:ied,k_size))
    allocate(hP_Rv(J)%p(isd:ied,k_size))
    allocate(k0a_Lv(J)%p(isd:ied,k_size))
    allocate(k0a_Rv(J)%p(isd:ied,k_size))
    allocate(k0b_Lv(J)%p(isd:ied,k_size))
    allocate(k0b_Rv(J)%p(isd:ied,k_size))
  enddo

!$OMP parallel do default(none) shared(is,ie,js,je,G,num_srt,rho_srt,k0b_Lv,k0b_Rv, &
!$OMP                                  k0_srt,k0a_Lv,k0a_Rv,deep_wt_Lv,deep_wt_Rv,  &
!$OMP                                  h_srt,nkmb,nPv,hP_Lv,hP_Rv)                  &
!$OMP                          private(h_demand_L,h_used_L,h_demand_R,h_used_R,     &
!$OMP                                  kR,kL,nP,rho_pair,kbs_Lp,kbs_Rp,rho_a,rho_b, &
!$OMP                                  wt_b,left_set,right_set,h_supply_frac_R,     &
!$OMP                                  h_supply_frac_L)
  do J=js-1,je ; do i=is,ie ; if (G%mask2dCv(i,J) > 0.5) then
    ! Set up the pairings for fluxes through the meridional faces.

    do k=1,num_srt(i,j)   ; h_demand_L(k) = 0.0 ; h_used_L(k) = 0.0 ; enddo
    do k=1,num_srt(i,j+1) ; h_demand_R(k) = 0.0 ; h_used_R(k) = 0.0 ; enddo

    ! First merge the left and right lists into a single, sorted list.

    !   Discard any layers that are lighter than the lightest in the other
    ! column.  They can only participate in mixing as the lighter part of a
    ! pair of points.
    if (rho_srt(i,1,j) < rho_srt(i,1,j+1)) then
      kR = 1
      do kL=2,num_srt(i,j) ; if (rho_srt(i,kL,j) >= rho_srt(i,1,j+1)) exit ; enddo
    elseif (rho_srt(i,1,j+1) < rho_srt(i,1,j)) then
      kL = 1
      do kR=2,num_srt(i,j+1) ; if (rho_srt(i,kR,j+1) >= rho_srt(i,1,j)) exit ; enddo
    else
      kL = 1 ; kR = 1
    endif
    nP = 0
    do ! Loop to accumulate pairs of columns.
      if ((kL > num_srt(i,j)) .or. (kR > num_srt(i,j+1))) exit

      if (rho_srt(i,kL,j) > rho_srt(i,kR,j+1)) then
      ! The right point is lighter and defines the density for this trio.
        nP = nP+1 ; k = nP
        rho_pair = rho_srt(i,kR,j+1)

        k0b_Lv(J)%p(i,k) = k0_srt(i,kL,j)   ; k0b_Rv(J)%p(i,k) = k0_srt(i,kR,j+1)
        k0a_Lv(J)%p(i,k) = k0_srt(i,kL-1,j) ; k0a_Rv(J)%p(i,k) = k0b_Rv(J)%p(i,k)
        kbs_Lp(k) = kL ; kbs_Rp(k) = kR

        rho_a = rho_srt(i,kL-1,j) ; rho_b = rho_srt(i,kL,j)
        wt_b = 1.0 ; if (abs(rho_a - rho_b) > abs(rho_pair - rho_a)) &
          wt_b = (rho_pair - rho_a) / (rho_b - rho_a)
        deep_wt_Lv(J)%p(i,k) = wt_b ; deep_wt_Rv(J)%p(i,k) = 1.0

        h_demand_L(kL) = h_demand_L(kL) + 0.5*h_srt(i,kR,j+1) * wt_b
        h_demand_L(kL-1) = h_demand_L(kL-1) + 0.5*h_srt(i,kR,j+1) * (1.0-wt_b)

        kR = kR+1 ; left_set(k) = .false. ; right_set(k) = .true.
      elseif (rho_srt(i,kL,j) < rho_srt(i,kR,j+1)) then
      ! The left point is lighter and defines the density for this trio.
        nP = nP+1 ; k = nP
        rho_pair = rho_srt(i,kL,j)
        k0b_Lv(J)%p(i,k) = k0_srt(i,kL,j) ; k0b_Rv(J)%p(i,k) = k0_srt(i,kR,j+1)
        k0a_Lv(J)%p(i,k) = k0b_Lv(J)%p(i,k) ; k0a_Rv(J)%p(i,k) = k0_srt(i,kR-1,j+1)

        kbs_Lp(k) = kL ; kbs_Rp(k) = kR

        rho_a = rho_srt(i,kR-1,j+1) ; rho_b = rho_srt(i,kR,j+1)
        wt_b = 1.0 ; if (abs(rho_a - rho_b) > abs(rho_pair - rho_a)) &
          wt_b = (rho_pair - rho_a) / (rho_b - rho_a)
        deep_wt_Lv(J)%p(i,k) = 1.0 ; deep_wt_Rv(J)%p(i,k) = wt_b

        h_demand_R(kR) = h_demand_R(kR) + 0.5*h_srt(i,kL,j) * wt_b
        h_demand_R(kR-1) = h_demand_R(kR-1) + 0.5*h_srt(i,kL,j) * (1.0-wt_b)

        kL = kL+1 ; left_set(k) = .true. ; right_set(k) = .false.
      elseif ((k0_srt(i,kL,j) <= nkmb) .or. (k0_srt(i,kR,j+1) <= nkmb)) then
        ! The densities are exactly equal and one layer is above the interior.
        nP = nP+1 ; k = nP
        k0b_Lv(J)%p(i,k) = k0_srt(i,kL,j) ; k0b_Rv(J)%p(i,k) = k0_srt(i,kR,j+1)
        k0a_Lv(J)%p(i,k) = k0b_Lv(J)%p(i,k)  ; k0a_Rv(J)%p(i,k) = k0b_Rv(J)%p(i,k)
        kbs_Lp(k) = kL ; kbs_Rp(k) = kR
        deep_wt_Lv(J)%p(i,k) = 1.0 ; deep_wt_Rv(J)%p(i,k) = 1.0

        h_demand_L(kL) = h_demand_L(kL) + 0.5*h_srt(i,kR,j+1)
        h_demand_R(kR) = h_demand_R(kR) + 0.5*h_srt(i,kL,j)

        kL = kL+1 ; kR = kR+1 ; left_set(k) = .true. ; right_set(k) = .true.
      else ! The densities are exactly equal and in the interior.
        ! Mixing in this case has already occurred, so accumulate the thickness
        ! demanded for that mixing and skip onward.
        h_demand_L(kL) = h_demand_L(kL) + 0.5*h_srt(i,kR,j+1)
        h_demand_R(kR) = h_demand_R(kR) + 0.5*h_srt(i,kL,j)

        kL = kL+1 ; kR = kR+1
      endif
    enddo ! Loop to accumulate pairs of columns.
    nPv(i,J) = nP ! This is the number of active pairings.

    ! Determine what fraction of the thickness "demand" can be supplied.
    do k=1,num_srt(i,j+1)
      h_supply_frac_R(k) = 1.0
      if (h_demand_R(k) > 0.5*h_srt(i,k,j+1)) &
        h_supply_frac_R(k) = 0.5*h_srt(i,k,j+1) / h_demand_R(k)
    enddo
    do k=1,num_srt(i,j)
      h_supply_frac_L(k) = 1.0
      if (h_demand_L(k) > 0.5*h_srt(i,k,j)) &
        h_supply_frac_L(k) = 0.5*h_srt(i,k,j) / h_demand_L(k)
    enddo

    !  Distribute the "exported" thicknesses proportionately.
    do k=1,nPv(i,J)
      kL = kbs_Lp(k) ; kR = kbs_Rp(k)
      hP_Lv(J)%p(i,k) = 0.0 ; hP_Rv(J)%p(i,k) = 0.0
      if (left_set(k)) then ! Add the contributing thicknesses on the right.
        if (deep_wt_Rv(J)%p(i,k) < 1.0) then
          hP_Rv(J)%p(i,k) = 0.5*h_srt(i,kL,j) * min(h_supply_frac_R(kR), h_supply_frac_R(kR-1))
          wt_b = deep_wt_Rv(J)%p(i,k)
          h_used_R(kR-1) = h_used_R(kR-1) + (1.0 - wt_b) * hP_Rv(J)%p(i,k)
          h_used_R(kR) = h_used_R(kR) + wt_b * hP_Rv(J)%p(i,k)
        else
          hP_Rv(J)%p(i,k) = 0.5*h_srt(i,kL,j) * h_supply_frac_R(kR)
          h_used_R(kR) = h_used_R(kR) + hP_Rv(J)%p(i,k)
        endif
      endif
      if (right_set(k)) then ! Add the contributing thicknesses on the left.
        if (deep_wt_Lv(J)%p(i,k) < 1.0) then
          hP_Lv(J)%p(i,k) = 0.5*h_srt(i,kR,j+1) * min(h_supply_frac_L(kL), h_supply_frac_L(kL-1))
          wt_b = deep_wt_Lv(J)%p(i,k)
          h_used_L(kL-1) = h_used_L(kL-1) + (1.0 - wt_b) * hP_Lv(J)%p(i,k)
          h_used_L(kL) = h_used_L(kL) + wt_b * hP_Lv(J)%p(i,k)
        else
          hP_Lv(J)%p(i,k) = 0.5*h_srt(i,kR,j+1) * h_supply_frac_L(kL)
          h_used_L(kL) = h_used_L(kL) + hP_Lv(J)%p(i,k)
        endif
      endif
    enddo

    !   The left-over thickness (at least half the layer thickness) is now
    ! added to the thicknesses of the importing columns.
    do k=1,nPv(i,J)
      if (left_set(k)) hP_Lv(J)%p(i,k) = hP_Lv(J)%p(i,k) + &
                            (h_srt(i,kbs_Lp(k),j) - h_used_L(kbs_Lp(k)))
      if (right_set(k)) hP_Rv(J)%p(i,k) = hP_Rv(J)%p(i,k) + &
                             (h_srt(i,kbs_Rp(k),j+1) - h_used_R(kbs_Rp(k)))
    enddo


  endif ; enddo ; enddo ! i- & j- loops over meridional faces.

! The tracer-specific calculations start here.

  ! Zero out tracer tendencies.
  do k=1,PEmax_kRho ; do j=js-1,je+1 ; do i=is-1,ie+1
    tr_flux_conv(i,j,k) = 0.0
  enddo ; enddo ; enddo

  do itt=1,max_itt

    if (itt > 1) then ! The halos have already been filled if itt==1.
      call do_group_pass(CS%pass_t, G%Domain, clock=id_clock_pass)
    endif

    do m=1,ntr
!$OMP parallel do default(none) shared(is,ie,js,je,G,Tr,nkmb,nPu,m,max_kRho,nz,h,h_exclude, &
!$OMP                                  k0b_Lu,k0b_Ru,deep_wt_Lu,k0a_Lu,deep_wt_Ru,k0a_Ru,   &
!$OMP                                  hP_Lu,hP_Ru,I_maxitt,khdt_epi_x,tr_flux_conv,Idt) &
!$OMP                          private(Tr_min_face,Tr_max_face,kLa,kLb,kRa,kRb,Tr_La, &
!$OMP                                     Tr_Lb,Tr_Ra,Tr_Rb,Tr_av_L,wt_b,Tr_av_R,h_L,h_R, &
!$OMP                                     Tr_flux,Tr_adj_vert,wt_a,vol)
      do j=js,je ; do I=is-1,ie ; if (G%mask2dCu(I,j) > 0.5) then
        ! Determine the fluxes through the zonal faces.

        ! Find the acceptable range of tracer concentration around this face.
        if (nPu(I,j) >= 1) then
          Tr_min_face = min(Tr(m)%t(i,j,1), Tr(m)%t(i+1,j,1))
          Tr_max_face = max(Tr(m)%t(i,j,1), Tr(m)%t(i+1,j,1))
          do k=2,nkmb
            Tr_min_face = min(Tr_min_face, Tr(m)%t(i,j,k), Tr(m)%t(i+1,j,k))
            Tr_max_face = max(Tr_max_face, Tr(m)%t(i,j,k), Tr(m)%t(i+1,j,k))
          enddo

          ! Include the next two layers denser than the densest buffer layer.
          kLa = nkmb+1 ; if (max_kRho(i,j) < nz+1) kLa = max_kRho(i,j)
          kLb = kLa ; if (max_kRho(i,j) < nz) kLb = max_kRho(i,j)+1
          kRa = nkmb+1 ; if (max_kRho(i+1,j) < nz+1) kRa = max_kRho(i+1,j)
          kRb = kRa ; if (max_kRho(i+1,j) < nz) kRb = max_kRho(i+1,j)+1
          Tr_La = Tr_min_face ; Tr_Lb = Tr_La ; Tr_Ra = Tr_La ; Tr_Rb = Tr_La
          if (h(i,j,kLa) > h_exclude) Tr_La = Tr(m)%t(i,j,kLa)
          if (h(i,j,kLb) > h_exclude) Tr_La = Tr(m)%t(i,j,kLb)
          if (h(i+1,j,kRa) > h_exclude) Tr_Ra = Tr(m)%t(i+1,j,kRa)
          if (h(i+1,j,kRb) > h_exclude) Tr_Rb = Tr(m)%t(i+1,j,kRb)
          Tr_min_face = min(Tr_min_face, Tr_La, Tr_Lb, Tr_Ra, Tr_Rb)
          Tr_max_face = max(Tr_max_face, Tr_La, Tr_Lb, Tr_Ra, Tr_Rb)

          ! Include all points in diffusive pairings at this face.
          do k=1,nPu(I,j)
            Tr_Lb = Tr(m)%t(i,j,k0b_Lu(j)%p(I,k))
            Tr_Rb = Tr(m)%t(i+1,j,k0b_Ru(j)%p(I,k))
            Tr_La = Tr_Lb ; Tr_Ra = Tr_Rb
            if (deep_wt_Lu(j)%p(I,k) < 1.0) Tr_La = Tr(m)%t(i,j,k0a_Lu(j)%p(I,k))
            if (deep_wt_Ru(j)%p(I,k) < 1.0) Tr_Ra = Tr(m)%t(i+1,j,k0a_Ru(j)%p(I,k))
            Tr_min_face = min(Tr_min_face, Tr_La, Tr_Lb, Tr_Ra, Tr_Rb)
            Tr_max_face = max(Tr_max_face, Tr_La, Tr_Lb, Tr_Ra, Tr_Rb)
          enddo
        endif

        do k=1,nPu(I,j)
          kLb = k0b_Lu(j)%p(I,k) ; Tr_Lb = Tr(m)%t(i,j,kLb) ; Tr_av_L = Tr_Lb
          if (deep_wt_Lu(j)%p(I,k) < 1.0) then
            kLa = k0a_Lu(j)%p(I,k) ; Tr_La = Tr(m)%t(i,j,kLa)
            wt_b = deep_wt_Lu(j)%p(I,k)
            Tr_av_L = wt_b*Tr_Lb + (1.0-wt_b)*Tr_La
          endif

          kRb = k0b_Ru(j)%p(I,k) ; Tr_Rb = Tr(m)%t(i+1,j,kRb) ; Tr_av_R = Tr_Rb
          if (deep_wt_Ru(j)%p(I,k) < 1.0) then
            kRa = k0a_Ru(j)%p(I,k) ; Tr_Ra = Tr(m)%t(i+1,j,kRa)
            wt_b = deep_wt_Ru(j)%p(I,k)
            Tr_av_R = wt_b*Tr_Rb + (1.0-wt_b)*Tr_Ra
          endif

          h_L = hP_Lu(j)%p(I,k) ; h_R = hP_Ru(j)%p(I,k)
          Tr_flux = I_maxitt * khdt_epi_x(I,j) * (Tr_av_L - Tr_av_R) * &
            ((2.0 * h_L * h_R) / (h_L + h_R))


          if (deep_wt_Lu(j)%p(I,k) >= 1.0) then
            tr_flux_conv(i,j,kLb) = tr_flux_conv(i,j,kLb) - Tr_flux
          else
            Tr_adj_vert = 0.0
            wt_b = deep_wt_Lu(j)%p(I,k) ; wt_a = 1.0 - wt_b
            vol = hP_Lu(j)%p(I,k) * G%areaT(i,j)

            !   Ensure that the tracer flux does not drive the tracer values
            ! outside of the range Tr_min_face <= Tr <= Tr_max_face, or if it
            ! does that the concentration in both contributing peices exceed
            ! this range equally. With downgradient fluxes and the initial tracer
            ! concentrations determining the valid range, the latter condition
            ! only enters for large values of the effective diffusive CFL number.
            if (Tr_flux > 0.0) then
              if (Tr_La < Tr_Lb) then ; if (vol*(Tr_La-Tr_min_face) < Tr_flux) &
                Tr_adj_vert = -wt_a * min(Tr_flux - vol * (Tr_La-Tr_min_face), &
                                          (vol*wt_b) * (Tr_Lb - Tr_La))
              else ; if (vol*(Tr_Lb-Tr_min_face) < Tr_flux) &
                Tr_adj_vert = wt_b * min(Tr_flux - vol * (Tr_Lb-Tr_min_face), &
                                         (vol*wt_a) * (Tr_La - Tr_Lb))
              endif
            elseif (Tr_flux < 0.0) then
              if (Tr_La > Tr_Lb) then ; if (vol * (Tr_max_face-Tr_La) < -Tr_flux) &
                Tr_adj_vert = wt_a * min(-Tr_flux - vol * (Tr_max_face-Tr_La), &
                                         (vol*wt_b) * (Tr_La - Tr_Lb))
              else ; if (vol*(Tr_max_face-Tr_Lb) < -Tr_flux) &
                Tr_adj_vert = -wt_b * min(-Tr_flux - vol * (Tr_max_face-Tr_Lb), &
                                          (vol*wt_a)*(Tr_Lb - Tr_La))
              endif
            endif

            tr_flux_conv(i,j,kLa) = tr_flux_conv(i,j,kLa) - (wt_a*Tr_flux + Tr_adj_vert)
            tr_flux_conv(i,j,kLb) = tr_flux_conv(i,j,kLb) - (wt_b*Tr_flux - Tr_adj_vert)
          endif

          if (deep_wt_Ru(j)%p(I,k) >= 1.0) then
            tr_flux_conv(i+1,j,kRb) = tr_flux_conv(i+1,j,kRb) + Tr_flux
          else
            Tr_adj_vert = 0.0
            wt_b = deep_wt_Ru(j)%p(I,k) ; wt_a = 1.0 - wt_b
            vol = hP_Ru(j)%p(I,k) * G%areaT(i+1,j)

            !   Ensure that the tracer flux does not drive the tracer values
            ! outside of the range Tr_min_face <= Tr <= Tr_max_face, or if it
            ! does that the concentration in both contributing peices exceed
            ! this range equally. With downgradient fluxes and the initial tracer
            ! concentrations determining the valid range, the latter condition
            ! only enters for large values of the effective diffusive CFL number.
            if (Tr_flux < 0.0) then
              if (Tr_Ra < Tr_Rb) then ; if (vol * (Tr_Ra-Tr_min_face) < -Tr_flux) &
                Tr_adj_vert = -wt_a * min(-Tr_flux - vol * (Tr_Ra-Tr_min_face), &
                                          (vol*wt_b) * (Tr_Rb - Tr_Ra))
              else ; if (vol*(Tr_Rb-Tr_min_face) < (-Tr_flux)) &
                Tr_adj_vert = wt_b * min(-Tr_flux - vol * (Tr_Rb-Tr_min_face), &
                                         (vol*wt_a) * (Tr_Ra - Tr_Rb))
              endif
            elseif (Tr_flux > 0.0) then
              if (Tr_Ra > Tr_Rb) then ; if (vol * (Tr_max_face-Tr_Ra) < Tr_flux) &
                Tr_adj_vert = wt_a * min(Tr_flux - vol * (Tr_max_face-Tr_Ra), &
                                         (vol*wt_b) * (Tr_Ra - Tr_Rb))
              else ; if (vol*(Tr_max_face-Tr_Rb) < Tr_flux) &
                Tr_adj_vert = -wt_b * min(Tr_flux - vol * (Tr_max_face-Tr_Rb), &
                                          (vol*wt_a)*(Tr_Rb - Tr_Ra))
              endif
            endif

            tr_flux_conv(i+1,j,kRa) = tr_flux_conv(i+1,j,kRa) + &
                                            (wt_a*Tr_flux - Tr_adj_vert)
            tr_flux_conv(i+1,j,kRb) = tr_flux_conv(i+1,j,kRb) + &
                                            (wt_b*Tr_flux + Tr_adj_vert)
          endif
          if (associated(Tr(m)%df2d_x)) &
            Tr(m)%df2d_x(I,j) = Tr(m)%df2d_x(I,j) + Tr_flux * Idt
        enddo ! Loop over pairings at faces.
      endif ; enddo ; enddo ! i- & j- loops over zonal faces.

!$OMP parallel do default(none) shared(is,ie,js,je,G,Tr,nkmb,nPv,m,max_kRho,nz,h,h_exclude, &
!$OMP                                  k0b_Lv,k0b_Rv,deep_wt_Lv,k0a_Lv,deep_wt_Rv,k0a_Rv,   &
!$OMP                                  hP_Lv,hP_Rv,I_maxitt,khdt_epi_y,Tr_flux_3d,          &
!$OMP                                  Tr_adj_vert_L,Tr_adj_vert_R,Idt)                     &
!$OMP                          private(Tr_min_face,Tr_max_face,kLa,kLb,kRa,kRb,             &
!$OMP                                  Tr_La,Tr_Lb,Tr_Ra,Tr_Rb,Tr_av_L,wt_b,Tr_av_R,        &
!$OMP                                  h_L,h_R,Tr_flux,Tr_adj_vert,wt_a,vol)
      do J=js-1,je ; do i=is,ie ; if (G%mask2dCv(i,J) > 0.5) then
        ! Determine the fluxes through the meridional faces.

        ! Find the acceptable range of tracer concentration around this face.
        if (nPv(i,J) >= 1) then
          Tr_min_face = min(Tr(m)%t(i,j,1), Tr(m)%t(i,j+1,1))
          Tr_max_face = max(Tr(m)%t(i,j,1), Tr(m)%t(i,j+1,1))
          do k=2,nkmb
            Tr_min_face = min(Tr_min_face, Tr(m)%t(i,j,k), Tr(m)%t(i,j+1,k))
            Tr_max_face = max(Tr_max_face, Tr(m)%t(i,j,k), Tr(m)%t(i,j+1,k))
          enddo

          ! Include the next two layers denser than the densest buffer layer.
          kLa = nkmb+1 ; if (max_kRho(i,j) < nz+1) kLa = max_kRho(i,j)
          kLb = kLa ; if (max_kRho(i,j) < nz) kLb = max_kRho(i,j)+1
          kRa = nkmb+1 ; if (max_kRho(i,j+1) < nz+1) kRa = max_kRho(i,j+1)
          kRb = kRa ; if (max_kRho(i,j+1) < nz) kRb = max_kRho(i,j+1)+1
          Tr_La = Tr_min_face ; Tr_Lb = Tr_La ; Tr_Ra = Tr_La ; Tr_Rb = Tr_La
          if (h(i,j,kLa) > h_exclude) Tr_La = Tr(m)%t(i,j,kLa)
          if (h(i,j,kLb) > h_exclude) Tr_La = Tr(m)%t(i,j,kLb)
          if (h(i,j+1,kRa) > h_exclude) Tr_Ra = Tr(m)%t(i,j+1,kRa)
          if (h(i,j+1,kRb) > h_exclude) Tr_Rb = Tr(m)%t(i,j+1,kRb)
          Tr_min_face = min(Tr_min_face, Tr_La, Tr_Lb, Tr_Ra, Tr_Rb)
          Tr_max_face = max(Tr_max_face, Tr_La, Tr_Lb, Tr_Ra, Tr_Rb)

          ! Include all points in diffusive pairings at this face.
          do k=1,nPv(i,J)
            Tr_Lb = Tr(m)%t(i,j,k0b_Lv(J)%p(i,k)) ; Tr_Rb = Tr(m)%t(i,j+1,k0b_Rv(J)%p(i,k))
            Tr_La = Tr_Lb ; Tr_Ra = Tr_Rb
            if (deep_wt_Lv(J)%p(i,k) < 1.0) Tr_La = Tr(m)%t(i,j,k0a_Lv(J)%p(i,k))
            if (deep_wt_Rv(J)%p(i,k) < 1.0) Tr_Ra = Tr(m)%t(i,j+1,k0a_Rv(J)%p(i,k))
            Tr_min_face = min(Tr_min_face, Tr_La, Tr_Lb, Tr_Ra, Tr_Rb)
            Tr_max_face = max(Tr_max_face, Tr_La, Tr_Lb, Tr_Ra, Tr_Rb)
          enddo
        endif

        do k=1,nPv(i,J)
          kLb = k0b_Lv(J)%p(i,k) ; Tr_Lb = Tr(m)%t(i,j,kLb) ; Tr_av_L = Tr_Lb
          if (deep_wt_Lv(J)%p(i,k) < 1.0) then
            kLa = k0a_Lv(J)%p(i,k) ; Tr_La = Tr(m)%t(i,j,kLa)
            wt_b = deep_wt_Lv(J)%p(i,k)
            Tr_av_L = wt_b * Tr_Lb + (1.0-wt_b) * Tr_La
          endif

          kRb = k0b_Rv(J)%p(i,k) ; Tr_Rb = Tr(m)%t(i,j+1,kRb) ; Tr_av_R = Tr_Rb
          if (deep_wt_Rv(J)%p(i,k) < 1.0) then
            kRa = k0a_Rv(J)%p(i,k) ; Tr_Ra = Tr(m)%t(i,j+1,kRa)
            wt_b = deep_wt_Rv(J)%p(i,k)
            Tr_av_R = wt_b * Tr_Rb + (1.0-wt_b) * Tr_Ra
          endif

          h_L = hP_Lv(J)%p(i,k) ; h_R = hP_Rv(J)%p(i,k)
          Tr_flux = I_maxitt * ((2.0 * h_L * h_R) / (h_L + h_R)) * &
                    khdt_epi_y(i,J) * (Tr_av_L - Tr_av_R)
          Tr_flux_3d(i,j,k) = Tr_flux

          if (deep_wt_Lv(J)%p(i,k) < 1.0) then
            Tr_adj_vert = 0.0
            wt_b = deep_wt_Lv(J)%p(i,k) ; wt_a = 1.0 - wt_b
            vol = hP_Lv(J)%p(i,k) * G%areaT(i,j)

            !   Ensure that the tracer flux does not drive the tracer values
            ! outside of the range Tr_min_face <= Tr <= Tr_max_face.
            if (Tr_flux > 0.0) then
              if (Tr_La < Tr_Lb) then ; if (vol * (Tr_La-Tr_min_face) < Tr_flux) &
                Tr_adj_vert = -wt_a * min(Tr_flux - vol * (Tr_La-Tr_min_face), &
                                          (vol*wt_b) * (Tr_Lb - Tr_La))
              else ; if (vol*(Tr_Lb-Tr_min_face) < Tr_flux) &
                Tr_adj_vert = wt_b * min(Tr_flux - vol * (Tr_Lb-Tr_min_face), &
                                         (vol*wt_a) * (Tr_La - Tr_Lb))
              endif
            elseif (Tr_flux < 0.0) then
              if (Tr_La > Tr_Lb) then ; if (vol * (Tr_max_face-Tr_La) < -Tr_flux) &
                Tr_adj_vert = wt_a * min(-Tr_flux - vol * (Tr_max_face-Tr_La), &
                                         (vol*wt_b) * (Tr_La - Tr_Lb))
              else ; if (vol*(Tr_max_face-Tr_Lb) < -Tr_flux) &
                Tr_adj_vert = -wt_b * min(-Tr_flux - vol * (Tr_max_face-Tr_Lb), &
                                          (vol*wt_a)*(Tr_Lb - Tr_La))
              endif
            endif
            Tr_adj_vert_L(i,j,k) = Tr_adj_vert
          endif

          if (deep_wt_Rv(J)%p(i,k) < 1.0) then
            Tr_adj_vert = 0.0
            wt_b = deep_wt_Rv(J)%p(i,k) ; wt_a = 1.0 - wt_b
            vol = hP_Rv(J)%p(i,k) * G%areaT(i,j+1)

            !   Ensure that the tracer flux does not drive the tracer values
            ! outside of the range Tr_min_face <= Tr <= Tr_max_face.
            if (Tr_flux < 0.0) then
              if (Tr_Ra < Tr_Rb) then ; if (vol * (Tr_Ra-Tr_min_face) < -Tr_flux) &
                Tr_adj_vert = -wt_a * min(-Tr_flux - vol * (Tr_Ra-Tr_min_face), &
                                          (vol*wt_b) * (Tr_Rb - Tr_Ra))
              else ; if (vol*(Tr_Rb-Tr_min_face) < (-Tr_flux)) &
                Tr_adj_vert = wt_b * min(-Tr_flux - vol * (Tr_Rb-Tr_min_face), &
                                         (vol*wt_a) * (Tr_Ra - Tr_Rb))
              endif
            elseif (Tr_flux > 0.0) then
              if (Tr_Ra > Tr_Rb) then ; if (vol * (Tr_max_face-Tr_Ra) < Tr_flux) &
                Tr_adj_vert = wt_a * min(Tr_flux - vol * (Tr_max_face-Tr_Ra), &
                                         (vol*wt_b) * (Tr_Ra - Tr_Rb))
              else ; if (vol*(Tr_max_face-Tr_Rb) < Tr_flux) &
                Tr_adj_vert = -wt_b * min(Tr_flux - vol * (Tr_max_face-Tr_Rb), &
                                          (vol*wt_a)*(Tr_Rb - Tr_Ra))
              endif
            endif
            Tr_adj_vert_R(i,j,k) = Tr_adj_vert
          endif
          if (associated(Tr(m)%df2d_y)) &
            Tr(m)%df2d_y(i,J) = Tr(m)%df2d_y(i,J) + Tr_flux * Idt
        enddo ! Loop over pairings at faces.
      endif ; enddo ; enddo ! i- & j- loops over meridional faces.
!$OMP parallel do default(none) shared(is,ie,js,je,G,nPv,k0b_Lv,k0b_Rv,deep_wt_Lv,  &
!$OMP                                  tr_flux_conv,Tr_flux_3d,k0a_Lv,Tr_adj_vert_L,&
!$OMP                                  deep_wt_Rv,k0a_Rv,Tr_adj_vert_R) &
!$OMP                          private(kLa,kLb,kRa,kRb,wt_b,wt_a)
      do i=is,ie ; do J=js-1,je ; if (G%mask2dCv(i,J) > 0.5) then
        do k=1,nPv(i,J)
          kLb = k0b_Lv(J)%p(i,k); kRb = k0b_Rv(J)%p(i,k)
          if (deep_wt_Lv(J)%p(i,k) >= 1.0) then
            tr_flux_conv(i,j,kLb) = tr_flux_conv(i,j,kLb) - Tr_flux_3d(i,j,k)
          else
            kLa = k0a_Lv(J)%p(i,k)
            wt_b = deep_wt_Lv(J)%p(i,k) ; wt_a = 1.0 - wt_b
            tr_flux_conv(i,j,kLa) = tr_flux_conv(i,j,kLa) - (wt_a*Tr_flux_3d(i,j,k) + Tr_adj_vert_L(i,j,k))
            tr_flux_conv(i,j,kLb) = tr_flux_conv(i,j,kLb) - (wt_b*Tr_flux_3d(i,j,k) - Tr_adj_vert_L(i,j,k))
          endif
          if (deep_wt_Rv(J)%p(i,k) >= 1.0) then
            tr_flux_conv(i,j+1,kRb) = tr_flux_conv(i,j+1,kRb) + Tr_flux_3d(i,j,k)
          else
            kRa = k0a_Rv(J)%p(i,k)
            wt_b = deep_wt_Rv(J)%p(i,k) ; wt_a = 1.0 - wt_b
            tr_flux_conv(i,j+1,kRa) = tr_flux_conv(i,j+1,kRa) + &
                                            (wt_a*Tr_flux_3d(i,j,k) - Tr_adj_vert_R(i,j,k))
            tr_flux_conv(i,j+1,kRb) = tr_flux_conv(i,j+1,kRb) + &
                                            (wt_b*Tr_flux_3d(i,j,k) + Tr_adj_vert_R(i,j,k))
          endif
        enddo
      endif ; enddo ; enddo
!$OMP parallel do default(none) shared(PEmax_kRho,is,ie,js,je,G,h,Tr,tr_flux_conv,m)
      do k=1,PEmax_kRho ; do j=js,je ; do i=is,ie
        if ((G%mask2dT(i,j) > 0.5) .and. (h(i,j,k) > 0.0)) then
          Tr(m)%t(i,j,k) = Tr(m)%t(i,j,k) + tr_flux_conv(i,j,k) / &
                                            (h(i,j,k)*G%areaT(i,j))
          tr_flux_conv(i,j,k) = 0.0
        endif
      enddo ; enddo ; enddo

    enddo ! Loop over tracers
  enddo ! Loop over iterations

  do j=js,je
    deallocate(deep_wt_Lu(j)%p) ; deallocate(deep_wt_Ru(j)%p)
    deallocate(Hp_Lu(j)%p)  ; deallocate(Hp_Ru(j)%p)
    deallocate(k0a_Lu(j)%p) ; deallocate(k0a_Ru(j)%p)
    deallocate(k0b_Lu(j)%p) ; deallocate(k0b_Ru(j)%p)
  enddo

  do J=js-1,je
    deallocate(deep_wt_Lv(J)%p) ; deallocate(deep_wt_Rv(J)%p)
    deallocate(Hp_Lv(J)%p)  ; deallocate(Hp_Rv(J)%p)
    deallocate(k0a_Lv(J)%p) ; deallocate(k0a_Rv(J)%p)
    deallocate(k0b_Lv(J)%p) ; deallocate(k0b_Rv(J)%p)
  enddo

end subroutine tracer_epipycnal_ML_diff


!> Initialize lateral tracer diffusion module
<<<<<<< HEAD
subroutine tracer_hor_diff_init(Time, G, param_file, diag, EOS, diabatic_CSp, CS)
=======
subroutine tracer_hor_diff_init(Time, G, US, param_file, diag, EOS, CS)
>>>>>>> 3513c684
  type(time_type), target,    intent(in)    :: Time       !< current model time
  type(ocean_grid_type),      intent(in)    :: G          !< ocean grid structure
  type(unit_scale_type),      intent(in)    :: US         !< A dimensional unit scaling type
  type(diag_ctrl), target,    intent(inout) :: diag       !< diagnostic control
  type(EOS_type),  target,    intent(in)    :: EOS        !< Equation of state CS
  type(diabatic_CS), pointer,  intent(in)    :: diabatic_CSp !< Equation of state CS
  type(param_file_type),      intent(in)    :: param_file !< parameter file
  type(tracer_hor_diff_CS),   pointer       :: CS         !< horz diffusion control structure

! This include declares and sets the variable "version".
#include "version_variable.h"
  character(len=40)  :: mdl = "MOM_tracer_hor_diff" ! This module's name.
  character(len=256) :: mesg    ! Message for error messages.

  if (associated(CS)) then
    call MOM_error(WARNING, "tracer_hor_diff_init called with associated control structure.")
    return
  endif
  allocate(CS)

  CS%diag => diag
  CS%show_call_tree = callTree_showQuery()

  ! Read all relevant parameters and write them to the model log.
  call log_version(param_file, mdl, version, "")
  call get_param(param_file, mdl, "KHTR", CS%KhTr, &
                 "The background along-isopycnal tracer diffusivity.", &
                 units="m2 s-1", default=0.0, scale=US%m_to_L**2*US%T_to_s)
  call get_param(param_file, mdl, "KHTR_SLOPE_CFF", CS%KhTr_Slope_Cff, &
                 "The scaling coefficient for along-isopycnal tracer "//&
                 "diffusivity using a shear-based (Visbeck-like) "//&
                 "parameterization.  A non-zero value enables this param.", &
                 units="nondim", default=0.0)
  call get_param(param_file, mdl, "KHTR_MIN", CS%KhTr_Min, &
                 "The minimum along-isopycnal tracer diffusivity.", &
                 units="m2 s-1", default=0.0, scale=US%m_to_L**2*US%T_to_s)
  call get_param(param_file, mdl, "KHTR_MAX", CS%KhTr_Max, &
                 "The maximum along-isopycnal tracer diffusivity.", &
                 units="m2 s-1", default=0.0, scale=US%m_to_L**2*US%T_to_s)
  call get_param(param_file, mdl, "KHTR_PASSIVITY_COEFF", CS%KhTr_passivity_coeff, &
                 "The coefficient that scales deformation radius over "//&
                 "grid-spacing in passivity, where passivity is the ratio "//&
                 "between along isopycnal mixing of tracers to thickness mixing. "//&
                 "A non-zero value enables this parameterization.", &
                 units="nondim", default=0.0)
  call get_param(param_file, mdl, "KHTR_PASSIVITY_MIN", CS%KhTr_passivity_min, &
                 "The minimum passivity which is the ratio between "//&
                 "along isopycnal mixing of tracers to thickness mixing.", &
                 units="nondim", default=0.5)
  call get_param(param_file, mdl, "DIFFUSE_ML_TO_INTERIOR", CS%Diffuse_ML_interior, &
                 "If true, enable epipycnal mixing between the surface "//&
                 "boundary layer and the interior.", default=.false.)
  call get_param(param_file, mdl, "CHECK_DIFFUSIVE_CFL", CS%check_diffusive_CFL, &
                 "If true, use enough iterations the diffusion to ensure "//&
                 "that the diffusive equivalent of the CFL limit is not "//&
                 "violated.  If false, always use the greater of 1 or "//&
                 "MAX_TR_DIFFUSION_CFL iteration.", default=.false.)
  call get_param(param_file, mdl, "MAX_TR_DIFFUSION_CFL", CS%max_diff_CFL, &
                 "If positive, locally limit the along-isopycnal tracer "//&
                 "diffusivity to keep the diffusive CFL locally at or "//&
                 "below this value.  The number of diffusive iterations "//&
                 "is often this value or the next greater integer.", &
                 units="nondim", default=-1.0)
  CS%ML_KhTR_scale = 1.0
  if (CS%Diffuse_ML_interior) then
    call get_param(param_file, mdl, "ML_KHTR_SCALE", CS%ML_KhTR_scale, &
                 "With Diffuse_ML_interior, the ratio of the truly "//&
                 "horizontal diffusivity in the mixed layer to the "//&
                 "epipycnal diffusivity.  The valid range is 0 to 1.", &
                 units="nondim", default=1.0)
  endif

  CS%use_neutral_diffusion = neutral_diffusion_init(Time, G, param_file, diag, EOS, CS%neutral_diffusion_CSp )
  if (CS%use_neutral_diffusion .and. CS%Diffuse_ML_interior) call MOM_error(FATAL, "MOM_tracer_hor_diff: "// &
       "USE_NEUTRAL_DIFFUSION and DIFFUSE_ML_TO_INTERIOR are mutually exclusive!")
  CS%use_lateral_boundary_mixing = lateral_boundary_mixing_init(Time, G, param_file, diag, diabatic_CSp, &
                                                                CS%lateral_boundary_mixing_CSp)
  if (CS%use_neutral_diffusion .and. CS%Diffuse_ML_interior) call MOM_error(FATAL, "MOM_tracer_hor_diff: "// &
       "USE_LATERAL_BOUNDARY_MIXING and DIFFUSE_ML_TO_INTERIOR are mutually exclusive!")

  call get_param(param_file, mdl, "DEBUG", CS%debug, default=.false.)

  id_clock_diffuse = cpu_clock_id('(Ocean diffuse tracer)',          grain=CLOCK_MODULE)
  id_clock_epimix  = cpu_clock_id('(Ocean epipycnal diffuse tracer)',grain=CLOCK_MODULE)
  id_clock_pass    = cpu_clock_id('(Ocean tracer halo updates)',     grain=CLOCK_ROUTINE)
  id_clock_sync    = cpu_clock_id('(Ocean tracer global synch)',     grain=CLOCK_ROUTINE)

  CS%id_KhTr_u = -1
  CS%id_KhTr_v = -1
  CS%id_KhTr_h = -1
  CS%id_CFL    = -1

  CS%id_KhTr_u = register_diag_field('ocean_model', 'KHTR_u', diag%axesCu1, Time, &
     'Epipycnal tracer diffusivity at zonal faces of tracer cell', 'm2 s-1', conversion=US%L_to_m**2*US%s_to_T)
  CS%id_KhTr_v = register_diag_field('ocean_model', 'KHTR_v', diag%axesCv1, Time, &
     'Epipycnal tracer diffusivity at meridional faces of tracer cell', 'm2 s-1', conversion=US%L_to_m**2*US%s_to_T)
  CS%id_KhTr_h = register_diag_field('ocean_model', 'KHTR_h', diag%axesT1, Time, &
     'Epipycnal tracer diffusivity at tracer cell center', 'm2 s-1', conversion=US%L_to_m**2*US%s_to_T, &
     cmor_field_name='diftrelo',                                                &
     cmor_standard_name= 'ocean_tracer_epineutral_laplacian_diffusivity',       &
     cmor_long_name = 'Ocean Tracer Epineutral Laplacian Diffusivity')

  CS%id_khdt_x = register_diag_field('ocean_model', 'KHDT_x', diag%axesCu1, Time, &
     'Epipycnal tracer diffusivity operator at zonal faces of tracer cell', 'm2', conversion=US%L_to_m**2)
  CS%id_khdt_y = register_diag_field('ocean_model', 'KHDT_y', diag%axesCv1, Time, &
     'Epipycnal tracer diffusivity operator at meridional faces of tracer cell', 'm2', conversion=US%L_to_m**2)
  if (CS%check_diffusive_CFL) then
    CS%id_CFL = register_diag_field('ocean_model', 'CFL_lateral_diff', diag%axesT1, Time,&
       'Grid CFL number for lateral/neutral tracer diffusion', 'nondim')
  endif


end subroutine tracer_hor_diff_init

subroutine tracer_hor_diff_end(CS)
  type(tracer_hor_diff_CS), pointer :: CS !< module control structure

  call neutral_diffusion_end(CS%neutral_diffusion_CSp)
  if (associated(CS)) deallocate(CS)

end subroutine tracer_hor_diff_end


!> \namespace mom_tracer_hor_diff
!!
!! \section section_intro Introduction to the module
!!
!!    This module contains subroutines that handle horizontal
!!  diffusion (i.e., isoneutral or along layer) of tracers.
!!
!!    Each of the tracers are subject to Fickian along-coordinate
!!  diffusion if Khtr is defined and positive.  The tracer diffusion
!!  can use a suitable number of iterations to guarantee stability
!!  with an arbitrarily large time step.

end module MOM_tracer_hor_diff<|MERGE_RESOLUTION|>--- conflicted
+++ resolved
@@ -110,11 +110,7 @@
   type(MEKE_type),            pointer       :: MEKE    !< MEKE type
   type(VarMix_CS),            pointer       :: VarMix  !< Variable mixing type
   type(verticalGrid_type),    intent(in)    :: GV      !< ocean vertical grid structure
-<<<<<<< HEAD
-  type(unit_scale_type),      intent(in)    :: US  !< A dimensional unit scaling type
-=======
   type(unit_scale_type),      intent(in)    :: US      !< A dimensional unit scaling type
->>>>>>> 3513c684
   type(tracer_hor_diff_CS),   pointer       :: CS      !< module control structure
   type(tracer_registry_type), pointer       :: Reg     !< registered tracers
   type(thermo_var_ptrs),      intent(in)    :: tv      !< A structure containing pointers to any available
@@ -1418,11 +1414,7 @@
 
 
 !> Initialize lateral tracer diffusion module
-<<<<<<< HEAD
 subroutine tracer_hor_diff_init(Time, G, param_file, diag, EOS, diabatic_CSp, CS)
-=======
-subroutine tracer_hor_diff_init(Time, G, US, param_file, diag, EOS, CS)
->>>>>>> 3513c684
   type(time_type), target,    intent(in)    :: Time       !< current model time
   type(ocean_grid_type),      intent(in)    :: G          !< ocean grid structure
   type(unit_scale_type),      intent(in)    :: US         !< A dimensional unit scaling type
