--- conflicted
+++ resolved
@@ -1432,20 +1432,16 @@
      cmor_field_name='diftrelo', cmor_units='m2 sec-1',                         &
      cmor_standard_name= 'ocean_tracer_epineutral_laplacian_diffusivity',       &
      cmor_long_name = 'Ocean Tracer Epineutral Laplacian Diffusivity') 
-<<<<<<< HEAD
-  CS%id_CFL = register_diag_field('ocean_model', 'CFL_lateral_diff', diag%axesT1, Time,&
-     'Grid CFL number for lateral/neutral tracer diffusion', 'dimensionless')
 
   CS%id_khdt_x = register_diag_field('ocean_model', 'KHDT_x', diag%axesCu1, Time, &
      'Epipycnal tracer diffusivity operator at zonal faces of tracer cell', 'meter2')
   CS%id_khdt_y = register_diag_field('ocean_model', 'KHDT_y', diag%axesCv1, Time, &
      'Epipycnal tracer diffusivity operator at meridional faces of tracer cell', 'meter2')
-=======
   if (CS%check_diffusive_CFL) then 
     CS%id_CFL = register_diag_field('ocean_model', 'CFL_lateral_diff', diag%axesT1, Time,&
        'Grid CFL number for lateral/neutral tracer diffusion', 'dimensionless') 
   endif
->>>>>>> 5528fca5
+
 
 end subroutine tracer_hor_diff_init
 
