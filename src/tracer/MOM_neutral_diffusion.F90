--- conflicted
+++ resolved
@@ -8,13 +8,8 @@
 use MOM_domains,               only : pass_var
 use MOM_diag_mediator,         only : diag_ctrl, time_type
 use MOM_diag_mediator,         only : post_data, register_diag_field
-<<<<<<< HEAD
-use MOM_EOS,                   only : EOS_type, EOS_manual_init, calculate_density_derivs
-use MOM_EOS,                   only : calculate_density, calculate_density_second_derivs
-=======
 use MOM_EOS,                   only : EOS_type, EOS_manual_init, EOS_domain
 use MOM_EOS,                   only : calculate_density, calculate_density_derivs
->>>>>>> acf23a41
 use MOM_EOS,                   only : extract_member_EOS, EOS_LINEAR, EOS_TEOS10, EOS_WRIGHT
 use MOM_error_handler,         only : MOM_error, FATAL, WARNING, MOM_mesg, is_root_pe
 use MOM_file_parser,           only : get_param, log_version, param_file_type
@@ -395,33 +390,19 @@
     if (CS%continuous_reconstruction) then
       do k = 1, G%ke+1
         if (CS%ref_pres<0) ref_pres(:) = CS%Pint(:,j,k)
-<<<<<<< HEAD
-        call calculate_density_derivs(CS%Tint(:,j,k), CS%Sint(:,j,k), ref_pres, &
-                                      CS%dRdT(:,j,k), CS%dRdS(:,j,k), G%isc-1, G%iec-G%isc+3, CS%EOS)
-=======
         call calculate_density_derivs(CS%Tint(:,j,k), CS%Sint(:,j,k), ref_pres, CS%dRdT(:,j,k), &
-                                      CS%dRdS(:,j,k), CS%EOS, US, dom=EOS_domain(G%HI, halo=1))
->>>>>>> acf23a41
+                                      CS%dRdS(:,j,k), CS%EOS, dom=EOS_domain(G%HI, halo=1))
       enddo
     else ! Discontinuous reconstruction
       do k = 1, G%ke
         if (CS%ref_pres<0) ref_pres(:) = CS%Pint(:,j,k)
         ! Calculate derivatives for the top interface
-<<<<<<< HEAD
-        call calculate_density_derivs(CS%T_i(:,j,k,1), CS%S_i(:,j,k,1), ref_pres, &
-                                      CS%dRdT_i(:,j,k,1), CS%dRdS_i(:,j,k,1), G%isc-1, G%iec-G%isc+3, CS%EOS)
+        call calculate_density_derivs(CS%T_i(:,j,k,1), CS%S_i(:,j,k,1), ref_pres, CS%dRdT_i(:,j,k,1), &
+                                      CS%dRdS_i(:,j,k,1), CS%EOS, dom=EOS_domain(G%HI, halo=1))
         if (CS%ref_pres<0) ref_pres(:) = CS%Pint(:,j,k+1)
-        ! Calcualte derivatives at the bottom interface
-        call calculate_density_derivs(CS%T_i(:,j,k,2), CS%S_i(:,j,k,2), ref_pres, &
-                                      CS%dRdT_i(:,j,k,2), CS%dRdS_i(:,j,k,2), G%isc-1, G%iec-G%isc+3, CS%EOS)
-=======
-        call calculate_density_derivs(CS%T_i(:,j,k,1), CS%S_i(:,j,k,1), ref_pres, CS%dRdT_i(:,j,k,1), &
-                                      CS%dRdS_i(:,j,k,1), CS%EOS, US, dom=EOS_domain(G%HI, halo=1))
-        if (CS%ref_pres<0) ref_pres(:) = CS%Pint(:,j,k+1)
-        ! Calcualte derivatives at the bottom interface
+        ! Calculate derivatives at the bottom interface
         call calculate_density_derivs(CS%T_i(:,j,k,2), CS%S_i(:,j,k,2), ref_pres, CS%dRdT_i(:,j,k,2), &
-                                      CS%dRdS_i(:,j,k,2), CS%EOS, US, dom=EOS_domain(G%HI, halo=1))
->>>>>>> acf23a41
+                                      CS%dRdS_i(:,j,k,2), CS%EOS, dom=EOS_domain(G%HI, halo=1))
       enddo
     endif
   enddo
