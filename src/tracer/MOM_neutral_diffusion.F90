!> A column-wise toolbox for implementing neutral diffusion
module MOM_neutral_diffusion

! This file is part of MOM6. See LICENSE.md for the license.

use MOM_cpu_clock,             only : cpu_clock_id, cpu_clock_begin, cpu_clock_end
use MOM_cpu_clock,             only : CLOCK_MODULE, CLOCK_ROUTINE
use MOM_domains,               only : pass_var
use MOM_diag_mediator,         only : diag_ctrl, time_type
use MOM_diag_mediator,         only : post_data, register_diag_field
use MOM_EOS,                   only : EOS_type, EOS_manual_init, EOS_domain
use MOM_EOS,                   only : calculate_density, calculate_density_derivs
use MOM_EOS,                   only : extract_member_EOS, EOS_LINEAR, EOS_TEOS10, EOS_WRIGHT
use MOM_error_handler,         only : MOM_error, FATAL, WARNING, MOM_mesg, is_root_pe
use MOM_file_parser,           only : get_param, log_version, param_file_type
use MOM_file_parser,           only : openParameterBlock, closeParameterBlock
use MOM_grid,                  only : ocean_grid_type
use MOM_remapping,             only : remapping_CS, initialize_remapping
use MOM_remapping,             only : extract_member_remapping_CS, build_reconstructions_1d
use MOM_remapping,             only : average_value_ppoly, remappingSchemesDoc, remappingDefaultScheme
use MOM_tracer_registry,       only : tracer_registry_type, tracer_type
use MOM_unit_scaling,          only : unit_scale_type
use MOM_verticalGrid,          only : verticalGrid_type
use polynomial_functions,      only : evaluation_polynomial, first_derivative_polynomial
use PPM_functions,             only : PPM_reconstruction, PPM_boundary_extrapolation
use regrid_edge_values,        only : edge_values_implicit_h4
use MOM_CVMix_KPP,             only : KPP_get_BLD, KPP_CS
use MOM_energetic_PBL,         only : energetic_PBL_get_MLD, energetic_PBL_CS
use MOM_diabatic_driver,       only : diabatic_CS, extract_diabatic_member
use MOM_lateral_boundary_diffusion, only : boundary_k_range, SURFACE, BOTTOM
use MOM_io,                    only : stdout, stderr

implicit none ; private

#include <MOM_memory.h>

public neutral_diffusion, neutral_diffusion_init, neutral_diffusion_end
public neutral_diffusion_calc_coeffs
public neutral_diffusion_unit_tests

!> The control structure for the MOM_neutral_diffusion module
type, public :: neutral_diffusion_CS ; private
  integer :: nkp1     !< Number of interfaces for a column = nk + 1
  integer :: nsurf    !< Number of neutral surfaces
  integer :: deg = 2  !< Degree of polynomial used for reconstructions
  logical :: continuous_reconstruction = .true. !< True if using continuous PPM reconstruction at interfaces
  logical :: debug = .false. !< If true, write verbose debugging messages
  logical :: hard_fail_heff !< Bring down the model if a problem with heff is detected
  integer :: max_iter !< Maximum number of iterations if refine_position is defined
  real :: drho_tol    !< Convergence criterion representing density difference from true neutrality [R ~> kg m-3]
  real :: x_tol       !< Convergence criterion for how small an update of the position can be
  real :: ref_pres    !< Reference pressure, negative if using locally referenced neutral
                      !! density [R L2 T-2 ~> Pa]
  logical :: interior_only !< If true, only applies neutral diffusion in the ocean interior.
                      !! That is, the algorithm will exclude the surface and bottom boundary layers.
  logical :: use_unmasked_transport_bug !< If true, use an older form for the accumulation of
                      !! neutral-diffusion transports that were unmasked, as used prior to Jan 2018.
  ! Positions of neutral surfaces in both the u, v directions
  real,    allocatable, dimension(:,:,:) :: uPoL  !< Non-dimensional position with left layer uKoL-1, u-point
  real,    allocatable, dimension(:,:,:) :: uPoR  !< Non-dimensional position with right layer uKoR-1, u-point
  integer, allocatable, dimension(:,:,:) :: uKoL  !< Index of left interface corresponding to neutral surface,
                                                  !! at a u-point
  integer, allocatable, dimension(:,:,:) :: uKoR  !< Index of right interface corresponding to neutral surface,
                                                  !! at a u-point
  real,    allocatable, dimension(:,:,:) :: uHeff !< Effective thickness at u-point [H ~> m or kg m-2]
  real,    allocatable, dimension(:,:,:) :: vPoL  !< Non-dimensional position with left layer uKoL-1, v-point
  real,    allocatable, dimension(:,:,:) :: vPoR  !< Non-dimensional position with right layer uKoR-1, v-point
  integer, allocatable, dimension(:,:,:) :: vKoL  !< Index of left interface corresponding to neutral surface,
                                                  !! at a v-point
  integer, allocatable, dimension(:,:,:) :: vKoR  !< Index of right interface corresponding to neutral surface,
                                                  !! at a v-point
  real,    allocatable, dimension(:,:,:) :: vHeff !< Effective thickness at v-point [H ~> m or kg m-2]
  ! Coefficients of polynomial reconstructions for temperature and salinity
  real,    allocatable, dimension(:,:,:,:) :: ppoly_coeffs_T !< Polynomial coefficients for temperature
  real,    allocatable, dimension(:,:,:,:) :: ppoly_coeffs_S !< Polynomial coefficients for salinity
  ! Variables needed for continuous reconstructions
  real,    allocatable, dimension(:,:,:) :: dRdT !< dRho/dT [R degC-1 ~> kg m-3 degC-1] at interfaces
  real,    allocatable, dimension(:,:,:) :: dRdS !< dRho/dS [R ppt-1 ~> kg m-3 ppt-1] at interfaces
  real,    allocatable, dimension(:,:,:) :: Tint !< Interface T [degC]
  real,    allocatable, dimension(:,:,:) :: Sint !< Interface S [ppt]
  real,    allocatable, dimension(:,:,:) :: Pint !< Interface pressure [R L2 T-2 ~> Pa]
  ! Variables needed for discontinuous reconstructions
  real,    allocatable, dimension(:,:,:,:) :: T_i    !< Top edge reconstruction of temperature [degC]
  real,    allocatable, dimension(:,:,:,:) :: S_i    !< Top edge reconstruction of salinity [ppt]
  real,    allocatable, dimension(:,:,:,:) :: P_i    !< Interface pressures [R L2 T-2 ~> Pa]
  real,    allocatable, dimension(:,:,:,:) :: dRdT_i !< dRho/dT [R degC-1 ~> kg m-3 degC-1] at top edge
  real,    allocatable, dimension(:,:,:,:) :: dRdS_i !< dRho/dS [R ppt-1 ~> kg m-3 ppt-1] at top edge
  integer, allocatable, dimension(:,:)     :: ns     !< Number of interfacs in a column
  logical, allocatable, dimension(:,:,:) :: stable_cell !< True if the cell is stably stratified wrt to the next cell
  real :: R_to_kg_m3 = 1.0                   !< A rescaling factor translating density to kg m-3 for
                                             !! use in diagnostic messages [kg m-3 R-1 ~> 1].
  type(diag_ctrl), pointer :: diag => NULL() !< A structure that is used to
                                             !! regulate the timing of diagnostic output.
  integer :: neutral_pos_method              !< Method to find the position of a neutral surface within the layer
  character(len=40)  :: delta_rho_form       !< Determine which (if any) approximation is made to the
                                             !! equation describing the difference in density

  integer :: id_uhEff_2d = -1 !< Diagnostic IDs
  integer :: id_vhEff_2d = -1 !< Diagnostic IDs

  type(EOS_type), pointer :: EOS => NULL()  !< Equation of state parameters
  type(remapping_CS) :: remap_CS   !< Remapping control structure used to create sublayers
  logical :: remap_answers_2018    !< If true, use the order of arithmetic and expressions that
                                   !! recover the answers for remapping from the end of 2018.
                                   !! Otherwise, use more robust forms of the same expressions.
  type(KPP_CS),           pointer :: KPP_CSp => NULL()          !< KPP control structure needed to get BLD
  type(energetic_PBL_CS), pointer :: energetic_PBL_CSp => NULL()!< ePBL control structure needed to get MLD
end type neutral_diffusion_CS

! This include declares and sets the variable "version".
#include "version_variable.h"
character(len=40)  :: mdl = "MOM_neutral_diffusion" !< module name

contains

!> Read parameters and allocate control structure for neutral_diffusion module.
logical function neutral_diffusion_init(Time, G, GV, US, param_file, diag, EOS, diabatic_CSp, CS)
  type(time_type), target,    intent(in)    :: Time       !< Time structure
  type(ocean_grid_type),      intent(in)    :: G          !< Grid structure
  type(verticalGrid_type),    intent(in)    :: GV         !< The ocean's vertical grid structure
  type(unit_scale_type),      intent(in)    :: US         !< A dimensional unit scaling type
  type(diag_ctrl), target,    intent(inout) :: diag       !< Diagnostics control structure
  type(param_file_type),      intent(in)    :: param_file !< Parameter file structure
  type(EOS_type),  target,    intent(in)    :: EOS        !< Equation of state
  type(diabatic_CS),          pointer       :: diabatic_CSp!< KPP control structure needed to get BLD
  type(neutral_diffusion_CS), pointer       :: CS         !< Neutral diffusion control structure

  ! Local variables
  character(len=256) :: mesg    ! Message for error messages.
  character(len=80)  :: string  ! Temporary strings
  logical :: default_2018_answers
  logical :: boundary_extrap

  if (associated(CS)) then
    call MOM_error(FATAL, "neutral_diffusion_init called with associated control structure.")
    return
  endif

  ! Log this module and master switch for turning it on/off
  call get_param(param_file, mdl, "USE_NEUTRAL_DIFFUSION", neutral_diffusion_init, &
                 default=.false., do_not_log=.true.)
  call log_version(param_file, mdl, version, &
           "This module implements neutral diffusion of tracers", &
           all_default=.not.neutral_diffusion_init)
  call get_param(param_file, mdl, "USE_NEUTRAL_DIFFUSION", neutral_diffusion_init, &
                 "If true, enables the neutral diffusion module.", &
                 default=.false.)

  if (.not.neutral_diffusion_init) return

  allocate(CS)
  CS%diag => diag
  CS%EOS => EOS
 ! call openParameterBlock(param_file,'NEUTRAL_DIFF')

  ! Read all relevant parameters and write them to the model log.
  call get_param(param_file, mdl, "NDIFF_CONTINUOUS", CS%continuous_reconstruction, &
                 "If true, uses a continuous reconstruction of T and S when "//&
                 "finding neutral surfaces along which diffusion will happen. "//&
                 "If false, a PPM discontinuous reconstruction of T and S "//&
                 "is done which results in a higher order routine but exacts "//&
                 "a higher computational cost.", default=.true.)
  call get_param(param_file, mdl, "NDIFF_REF_PRES", CS%ref_pres,                    &
                 "The reference pressure (Pa) used for the derivatives of "//&
                 "the equation of state. If negative (default), local pressure is used.", &
                 units="Pa", default = -1., scale=US%kg_m3_to_R*US%m_s_to_L_T**2)
  call get_param(param_file, mdl, "NDIFF_INTERIOR_ONLY", CS%interior_only, &
                 "If true, only applies neutral diffusion in the ocean interior."//&
                 "That is, the algorithm will exclude the surface and bottom"//&
                 "boundary layers.", default = .false.)
  call get_param(param_file, mdl, "NDIFF_USE_UNMASKED_TRANSPORT_BUG", CS%use_unmasked_transport_bug, &
                 "If true, use an older form for the accumulation of neutral-diffusion "//&
                 "transports that were unmasked, as used prior to Jan 2018. This is not "//&
                 "recommended.", default = .false.)

  ! Initialize and configure remapping
  if ( .not.CS%continuous_reconstruction ) then
    call get_param(param_file, mdl, "NDIFF_BOUNDARY_EXTRAP", boundary_extrap, &
                   "Extrapolate at the top and bottommost cells, otherwise   \n"//  &
                   "assume boundaries are piecewise constant",                      &
                   default=.false.)
    call get_param(param_file, mdl, "NDIFF_REMAPPING_SCHEME", string, &
                   "This sets the reconstruction scheme used "//&
                   "for vertical remapping for all variables. "//&
                   "It can be one of the following schemes: "//&
                   trim(remappingSchemesDoc), default=remappingDefaultScheme)
    call get_param(param_file, mdl, "DEFAULT_2018_ANSWERS", default_2018_answers, &
                 "This sets the default value for the various _2018_ANSWERS parameters.", &
                 default=.false.)
    call get_param(param_file, mdl, "REMAPPING_2018_ANSWERS", CS%remap_answers_2018, &
                 "If true, use the order of arithmetic and expressions that recover the "//&
                 "answers from the end of 2018.  Otherwise, use updated and more robust "//&
                 "forms of the same expressions.", default=default_2018_answers)
    call initialize_remapping( CS%remap_CS, string, boundary_extrapolation=boundary_extrap, &
                               answers_2018=CS%remap_answers_2018 )
    call extract_member_remapping_CS(CS%remap_CS, degree=CS%deg)
    call get_param(param_file, mdl, "NEUTRAL_POS_METHOD", CS%neutral_pos_method,   &
                   "Method used to find the neutral position                 \n"// &
                   "1. Delta_rho varies linearly, find 0 crossing            \n"// &
                   "2. Alpha and beta vary linearly from top to bottom,      \n"// &
                   "   Newton's method for neutral position                  \n"// &
                   "3. Full nonlinear equation of state, use regula falsi    \n"// &
                   "   for neutral position", default=3)
    if (CS%neutral_pos_method > 4 .or. CS%neutral_pos_method < 0) then
      call MOM_error(FATAL,"Invalid option for NEUTRAL_POS_METHOD")
    endif

    call get_param(param_file, mdl, "DELTA_RHO_FORM", CS%delta_rho_form,           &
                   "Determine how the difference in density is calculated    \n"// &
                   "  full       : Difference of in-situ densities           \n"// &
                   "  no_pressure: Calculated from dRdT, dRdS, but no        \n"// &
                   "               pressure dependence",                           &
                   default="mid_pressure")
    if (CS%neutral_pos_method > 1) then
      call get_param(param_file, mdl, "NDIFF_DRHO_TOL", CS%drho_tol,            &
                     "Sets the convergence criterion for finding the neutral\n"// &
                     "position within a layer in kg m-3.",                        &
                     default=1.e-10, scale=US%kg_m3_to_R)
      call get_param(param_file, mdl, "NDIFF_X_TOL", CS%x_tol,            &
                     "Sets the convergence criterion for a change in nondim\n"// &
                     "position within a layer.",                        &
                     default=0.)
      call get_param(param_file, mdl, "NDIFF_MAX_ITER", CS%max_iter,              &
                    "The maximum number of iterations to be done before \n"//     &
                     "exiting the iterative loop to find the neutral surface",    &
                     default=10)
    endif
    call get_param(param_file, mdl, "NDIFF_DEBUG", CS%debug,             &
                   "Turns on verbose output for discontinuous neutral "//&
                   "diffusion routines.", &
                   default = .false.)
    call get_param(param_file, mdl, "HARD_FAIL_HEFF", CS%hard_fail_heff, &
                  "Bring down the model if a problem with heff is detected",&
                   default = .true.)
  endif

  if (CS%interior_only) then
    call extract_diabatic_member(diabatic_CSp, KPP_CSp=CS%KPP_CSp)
    call extract_diabatic_member(diabatic_CSp, energetic_PBL_CSp=CS%energetic_PBL_CSp)
    if ( .not. ASSOCIATED(CS%energetic_PBL_CSp) .and. .not. ASSOCIATED(CS%KPP_CSp) ) then
      call MOM_error(FATAL,"NDIFF_INTERIOR_ONLY is true, but no valid boundary layer scheme was found")
    endif
  endif
  ! Store a rescaling factor for use in diagnostic messages.
  CS%R_to_kg_m3 = US%R_to_kg_m3

! call get_param(param_file, mdl, "KHTR", CS%KhTr, &
!                "The background along-isopycnal tracer diffusivity.", &
!                units="m2 s-1", default=0.0)
!  call closeParameterBlock(param_file)
  if (CS%continuous_reconstruction) then
    CS%nsurf = 2*GV%ke+2 ! Continuous reconstruction means that every interface has two connections
    allocate(CS%dRdT(SZI_(G),SZJ_(G),SZK_(GV)+1)) ; CS%dRdT(:,:,:) = 0.
    allocate(CS%dRdS(SZI_(G),SZJ_(G),SZK_(GV)+1)) ; CS%dRdS(:,:,:) = 0.
  else
    CS%nsurf = 4*GV%ke   ! Discontinuous means that every interface has four connections
    allocate(CS%T_i(SZI_(G),SZJ_(G),SZK_(GV),2))    ; CS%T_i(:,:,:,:) = 0.
    allocate(CS%S_i(SZI_(G),SZJ_(G),SZK_(GV),2))    ; CS%S_i(:,:,:,:) = 0.
    allocate(CS%P_i(SZI_(G),SZJ_(G),SZK_(GV),2))    ; CS%P_i(:,:,:,:) = 0.
    allocate(CS%dRdT_i(SZI_(G),SZJ_(G),SZK_(GV),2)) ; CS%dRdT_i(:,:,:,:) = 0.
    allocate(CS%dRdS_i(SZI_(G),SZJ_(G),SZK_(GV),2)) ; CS%dRdS_i(:,:,:,:) = 0.
    allocate(CS%ppoly_coeffs_T(SZI_(G),SZJ_(G),SZK_(GV),CS%deg+1)) ; CS%ppoly_coeffs_T(:,:,:,:) = 0.
    allocate(CS%ppoly_coeffs_S(SZI_(G),SZJ_(G),SZK_(GV),CS%deg+1)) ; CS%ppoly_coeffs_S(:,:,:,:) = 0.
    allocate(CS%ns(SZI_(G),SZJ_(G)))    ; CS%ns(:,:) = 0.
  endif
  ! T-points
  allocate(CS%Tint(SZI_(G),SZJ_(G),SZK_(GV)+1)) ; CS%Tint(:,:,:) = 0.
  allocate(CS%Sint(SZI_(G),SZJ_(G),SZK_(GV)+1)) ; CS%Sint(:,:,:) = 0.
  allocate(CS%Pint(SZI_(G),SZJ_(G),SZK_(GV)+1)) ; CS%Pint(:,:,:) = 0.
  allocate(CS%stable_cell(SZI_(G),SZJ_(G),SZK_(GV))) ; CS%stable_cell(:,:,:) = .true.
  ! U-points
  allocate(CS%uPoL(G%isd:G%ied,G%jsd:G%jed, CS%nsurf)); CS%uPoL(G%isc-1:G%iec,G%jsc:G%jec,:)   = 0.
  allocate(CS%uPoR(G%isd:G%ied,G%jsd:G%jed, CS%nsurf)); CS%uPoR(G%isc-1:G%iec,G%jsc:G%jec,:)   = 0.
  allocate(CS%uKoL(G%isd:G%ied,G%jsd:G%jed, CS%nsurf)); CS%uKoL(G%isc-1:G%iec,G%jsc:G%jec,:)   = 0
  allocate(CS%uKoR(G%isd:G%ied,G%jsd:G%jed, CS%nsurf)); CS%uKoR(G%isc-1:G%iec,G%jsc:G%jec,:)   = 0
  allocate(CS%uHeff(G%isd:G%ied,G%jsd:G%jed,CS%nsurf-1)); CS%uHeff(G%isc-1:G%iec,G%jsc:G%jec,:) = 0
  ! V-points
  allocate(CS%vPoL(G%isd:G%ied,G%jsd:G%jed, CS%nsurf)); CS%vPoL(G%isc:G%iec,G%jsc-1:G%jec,:)   = 0.
  allocate(CS%vPoR(G%isd:G%ied,G%jsd:G%jed, CS%nsurf)); CS%vPoR(G%isc:G%iec,G%jsc-1:G%jec,:)   = 0.
  allocate(CS%vKoL(G%isd:G%ied,G%jsd:G%jed, CS%nsurf)); CS%vKoL(G%isc:G%iec,G%jsc-1:G%jec,:)   = 0
  allocate(CS%vKoR(G%isd:G%ied,G%jsd:G%jed, CS%nsurf)); CS%vKoR(G%isc:G%iec,G%jsc-1:G%jec,:)   = 0
  allocate(CS%vHeff(G%isd:G%ied,G%jsd:G%jed,CS%nsurf-1)); CS%vHeff(G%isc:G%iec,G%jsc-1:G%jec,:) = 0

end function neutral_diffusion_init

!> Calculate remapping factors for u/v columns used to map adjoining columns to
!! a shared coordinate space.
subroutine neutral_diffusion_calc_coeffs(G, GV, US, h, T, S, CS, p_surf)
  type(ocean_grid_type),                     intent(in) :: G   !< Ocean grid structure
  type(verticalGrid_type),                   intent(in) :: GV  !< ocean vertical grid structure
  type(unit_scale_type),                     intent(in) :: US  !< A dimensional unit scaling type
  real, dimension(SZI_(G),SZJ_(G),SZK_(GV)), intent(in) :: h   !< Layer thickness [H ~> m or kg m-2]
  real, dimension(SZI_(G),SZJ_(G),SZK_(GV)), intent(in) :: T   !< Potential temperature [degC]
  real, dimension(SZI_(G),SZJ_(G),SZK_(GV)), intent(in) :: S   !< Salinity [ppt]
  type(neutral_diffusion_CS),                pointer    :: CS  !< Neutral diffusion control structure
  real, dimension(SZI_(G),SZJ_(G)), optional, intent(in) :: p_surf !< Surface pressure to include in pressures used
                                                              !! for equation of state calculations [R L2 T-2 ~> Pa]

  ! Local variables
  integer, dimension(2) :: EOSdom ! The i-computational domain for the equation of state
  integer :: i, j, k
  ! Variables used for reconstructions
  real, dimension(SZK_(GV),2) :: ppoly_r_S      ! Reconstruction slopes
  real, dimension(SZI_(G), SZJ_(G)) :: hEff_sum ! Summed effective face thicknesses [H ~> m or kg m-2]
  real, dimension(SZI_(G),SZJ_(G))  :: hbl      ! Boundary layer depth [H ~> m or kg m-2]
  integer :: iMethod
  real, dimension(SZI_(G)) :: ref_pres ! Reference pressure used to calculate alpha/beta [R L2 T-2 ~> Pa]
  real, dimension(SZI_(G)) :: rho_tmp  ! Routine to calculate drho_dp, returns density which is not used
  real :: h_neglect, h_neglect_edge    ! Negligible thicknesses [H ~> m or kg m-2]
  integer, dimension(SZI_(G), SZJ_(G)) :: k_top  ! Index of the first layer within the boundary
  real,    dimension(SZI_(G), SZJ_(G)) :: zeta_top ! Distance from the top of a layer to the intersection of the
                                                   ! top extent of the boundary layer (0 at top, 1 at bottom) [nondim]
  integer, dimension(SZI_(G), SZJ_(G)) :: k_bot    ! Index of the last layer within the boundary
  real,    dimension(SZI_(G), SZJ_(G)) :: zeta_bot ! Distance of the lower layer to the boundary layer depth
  real :: pa_to_H                      ! A conversion factor from pressure to H units [H T2 R-1 Z-2 ~> m Pa-1 or s2 m-2]

  pa_to_H = 1. / (GV%H_to_RZ * GV%g_Earth)

  k_top(:,:) = 1     ; k_bot(:,:) = 1
  zeta_top(:,:) = 0. ; zeta_bot(:,:) = 0.

  ! Check if hbl needs to be extracted
  if (CS%interior_only) then
    if (ASSOCIATED(CS%KPP_CSp)) call KPP_get_BLD(CS%KPP_CSp, hbl, G, US, m_to_BLD_units=GV%m_to_H)
    if (ASSOCIATED(CS%energetic_PBL_CSp)) call energetic_PBL_get_MLD(CS%energetic_PBL_CSp, hbl, G, US, &
                                                                     m_to_MLD_units=GV%m_to_H)
    call pass_var(hbl,G%Domain)
    ! get k-indices and zeta
    do j=G%jsc-1, G%jec+1 ; do i=G%isc-1,G%iec+1
<<<<<<< HEAD
      if (G%mask2dT(i,j) > 0.) then
        call boundary_k_range(SURFACE, G%ke, h(i,j,:), hbl(i,j), k_top(i,j), zeta_top(i,j), k_bot(i,j), zeta_bot(i,j))
      endif
    enddo; enddo
=======
      call boundary_k_range(SURFACE, GV%ke, h(i,j,:), hbl(i,j), k_top(i,j), zeta_top(i,j), k_bot(i,j), zeta_bot(i,j))
    enddo ; enddo
>>>>>>> 45b33667
    ! TODO: add similar code for BOTTOM boundary layer
  endif

  if (.not.CS%remap_answers_2018) then
    h_neglect = GV%H_subroundoff ; h_neglect_edge = GV%H_subroundoff
  elseif (GV%Boussinesq) then
    h_neglect = GV%m_to_H*1.0e-30 ; h_neglect_edge = GV%m_to_H*1.0e-10
  else
    h_neglect = GV%kg_m2_to_H*1.0e-30 ; h_neglect_edge = GV%kg_m2_to_H*1.0e-10
  endif

  ! If doing along isopycnal diffusion (as opposed to neutral diffusion, set the reference pressure)
  if (CS%ref_pres>=0.) then
    ref_pres(:) = CS%ref_pres
  endif

  if (CS%continuous_reconstruction) then
    CS%dRdT(:,:,:) = 0.
    CS%dRdS(:,:,:) = 0.
  else
    CS%T_i(:,:,:,:) = 0.
    CS%S_i(:,:,:,:) = 0.
    CS%dRdT_i(:,:,:,:) = 0.
    CS%dRdS_i(:,:,:,:) = 0.
    CS%ns(:,:) = 0.
    CS%stable_cell(:,:,:) = .true.
  endif

  ! Calculate pressure at interfaces and layer averaged alpha/beta
  if (present(p_surf)) then
    do j=G%jsc-1,G%jec+1 ; do i=G%isc-1,G%iec+1
      CS%Pint(i,j,1) = p_surf(i,j)
    enddo ; enddo
  else
    CS%Pint(:,:,1) = 0.
  endif
  do k=1,GV%ke ; do j=G%jsc-1,G%jec+1 ; do i=G%isc-1,G%iec+1
    CS%Pint(i,j,k+1) = CS%Pint(i,j,k) + h(i,j,k)*(GV%g_Earth*GV%H_to_RZ)
  enddo ; enddo ; enddo

  ! Pressures at the interfaces, this is redundant as P_i(k,1) = P_i(k-1,2) however retain this
  ! for now to ensure consitency of indexing for diiscontinuous reconstructions
  if (.not. CS%continuous_reconstruction) then
    if (present(p_surf)) then
      do j=G%jsc-1,G%jec+1 ; do i=G%isc-1,G%iec+1
        CS%P_i(i,j,1,1) = p_surf(i,j)
        CS%P_i(i,j,1,2) = p_surf(i,j) + h(i,j,1)*(GV%H_to_RZ*GV%g_Earth)
      enddo ; enddo
    else
      do j=G%jsc-1,G%jec+1 ; do i=G%isc-1,G%iec+1
        CS%P_i(i,j,1,1) = 0.
        CS%P_i(i,j,1,2) = h(i,j,1)*(GV%H_to_RZ*GV%g_Earth)
      enddo ; enddo
    endif
    do k=2,GV%ke ; do j=G%jsc-1,G%jec+1 ; do i=G%isc-1,G%iec+1
      CS%P_i(i,j,k,1) = CS%P_i(i,j,k-1,2)
      CS%P_i(i,j,k,2) = CS%P_i(i,j,k-1,2) + h(i,j,k)*(GV%H_to_RZ*GV%g_Earth)
    enddo ; enddo ; enddo
  endif

  EOSdom(:) = EOS_domain(G%HI, halo=1)
  do j = G%jsc-1, G%jec+1
    ! Interpolate state to interface
    do i = G%isc-1, G%iec+1
      if (CS%continuous_reconstruction) then
        call interface_scalar(GV%ke, h(i,j,:), T(i,j,:), CS%Tint(i,j,:), 2, h_neglect)
        call interface_scalar(GV%ke, h(i,j,:), S(i,j,:), CS%Sint(i,j,:), 2, h_neglect)
      else
        call build_reconstructions_1d( CS%remap_CS, GV%ke, h(i,j,:), T(i,j,:), CS%ppoly_coeffs_T(i,j,:,:), &
                                       CS%T_i(i,j,:,:), ppoly_r_S, iMethod, h_neglect, h_neglect_edge )
        call build_reconstructions_1d( CS%remap_CS, GV%ke, h(i,j,:), S(i,j,:), CS%ppoly_coeffs_S(i,j,:,:), &
                                       CS%S_i(i,j,:,:), ppoly_r_S, iMethod, h_neglect, h_neglect_edge )
        ! In the current ALE formulation, interface values are not exactly at the 0. or 1. of the
        ! polynomial reconstructions
        do k=1,GV%ke
           CS%T_i(i,j,k,1) = evaluation_polynomial( CS%ppoly_coeffs_T(i,j,k,:), CS%deg+1, 0. )
           CS%T_i(i,j,k,2) = evaluation_polynomial( CS%ppoly_coeffs_T(i,j,k,:), CS%deg+1, 1. )
           CS%S_i(i,j,k,1) = evaluation_polynomial( CS%ppoly_coeffs_S(i,j,k,:), CS%deg+1, 0. )
           CS%S_i(i,j,k,2) = evaluation_polynomial( CS%ppoly_coeffs_S(i,j,k,:), CS%deg+1, 1. )
        enddo
      endif
    enddo

    ! Continuous reconstruction
    if (CS%continuous_reconstruction) then
      do k = 1, GV%ke+1
        if (CS%ref_pres<0) ref_pres(:) = CS%Pint(:,j,k)
        call calculate_density_derivs(CS%Tint(:,j,k), CS%Sint(:,j,k), ref_pres, CS%dRdT(:,j,k), &
                                      CS%dRdS(:,j,k), CS%EOS, EOSdom)
      enddo
    else ! Discontinuous reconstruction
      do k = 1, GV%ke
        if (CS%ref_pres<0) ref_pres(:) = CS%Pint(:,j,k)
        ! Calculate derivatives for the top interface
        call calculate_density_derivs(CS%T_i(:,j,k,1), CS%S_i(:,j,k,1), ref_pres, CS%dRdT_i(:,j,k,1), &
                                      CS%dRdS_i(:,j,k,1), CS%EOS, EOSdom)
        if (CS%ref_pres<0) ref_pres(:) = CS%Pint(:,j,k+1)
        ! Calculate derivatives at the bottom interface
        call calculate_density_derivs(CS%T_i(:,j,k,2), CS%S_i(:,j,k,2), ref_pres, CS%dRdT_i(:,j,k,2), &
                                      CS%dRdS_i(:,j,k,2), CS%EOS, EOSdom)
      enddo
    endif
  enddo

  if (.not. CS%continuous_reconstruction) then
    do j = G%jsc-1, G%jec+1 ; do i = G%isc-1, G%iec+1
      call mark_unstable_cells( CS, GV%ke, CS%T_i(i,j,:,:), CS%S_i(i,j,:,:), CS%P_i(i,j,:,:), CS%stable_cell(i,j,:) )
      if (CS%interior_only) then
        if (.not. CS%stable_cell(i,j,k_bot(i,j))) zeta_bot(i,j) = -1.
        ! set values in the surface and bottom boundary layer to false.
        do k = 1, k_bot(i,j)
          CS%stable_cell(i,j,k) = .false.
        enddo
      endif
    enddo ; enddo
  endif

  CS%uhEff(:,:,:) = 0.
  CS%vhEff(:,:,:) = 0.
  CS%uPoL(:,:,:) = 0.
  CS%vPoL(:,:,:) = 0.
  CS%uPoR(:,:,:) = 0.
  CS%vPoR(:,:,:) = 0.
  CS%uKoL(:,:,:) = 1
  CS%vKoL(:,:,:) = 1
  CS%uKoR(:,:,:) = 1
  CS%vKoR(:,:,:) = 1

  ! Neutral surface factors at U points
  do j = G%jsc, G%jec ; do I = G%isc-1, G%iec
    if (G%mask2dCu(I,j) > 0.) then
      if (CS%continuous_reconstruction) then
        call find_neutral_surface_positions_continuous(GV%ke,                                    &
                CS%Pint(i,j,:), CS%Tint(i,j,:), CS%Sint(i,j,:), CS%dRdT(i,j,:), CS%dRdS(i,j,:),            &
                CS%Pint(i+1,j,:), CS%Tint(i+1,j,:), CS%Sint(i+1,j,:), CS%dRdT(i+1,j,:), CS%dRdS(i+1,j,:),  &
                CS%uPoL(I,j,:), CS%uPoR(I,j,:), CS%uKoL(I,j,:), CS%uKoR(I,j,:), CS%uhEff(I,j,:),           &
                k_bot(I,j), k_bot(I+1,j), zeta_bot(I,j), zeta_bot(I+1,j))
      else
        call find_neutral_surface_positions_discontinuous(CS, GV%ke, &
            CS%P_i(i,j,:,:), h(i,j,:), CS%T_i(i,j,:,:), CS%S_i(i,j,:,:), CS%ppoly_coeffs_T(i,j,:,:),           &
            CS%ppoly_coeffs_S(i,j,:,:),CS%stable_cell(i,j,:),                                                  &
            CS%P_i(i+1,j,:,:), h(i+1,j,:), CS%T_i(i+1,j,:,:), CS%S_i(i+1,j,:,:), CS%ppoly_coeffs_T(i+1,j,:,:), &
            CS%ppoly_coeffs_S(i+1,j,:,:), CS%stable_cell(i+1,j,:),                                             &
            CS%uPoL(I,j,:), CS%uPoR(I,j,:), CS%uKoL(I,j,:), CS%uKoR(I,j,:), CS%uhEff(I,j,:),                   &
            hard_fail_heff = CS%hard_fail_heff)
      endif
    endif
  enddo ; enddo

  ! Neutral surface factors at V points
  do J = G%jsc-1, G%jec ; do i = G%isc, G%iec
    if (G%mask2dCv(i,J) > 0.) then
      if (CS%continuous_reconstruction) then
        call find_neutral_surface_positions_continuous(GV%ke,                                              &
                CS%Pint(i,j,:), CS%Tint(i,j,:), CS%Sint(i,j,:), CS%dRdT(i,j,:), CS%dRdS(i,j,:),           &
                CS%Pint(i,j+1,:), CS%Tint(i,j+1,:), CS%Sint(i,j+1,:), CS%dRdT(i,j+1,:), CS%dRdS(i,j+1,:), &
                CS%vPoL(i,J,:), CS%vPoR(i,J,:), CS%vKoL(i,J,:), CS%vKoR(i,J,:), CS%vhEff(i,J,:),          &
                k_bot(i,J), k_bot(i,J+1), zeta_bot(i,J), zeta_bot(i,J+1))
      else
        call find_neutral_surface_positions_discontinuous(CS, GV%ke, &
            CS%P_i(i,j,:,:), h(i,j,:), CS%T_i(i,j,:,:), CS%S_i(i,j,:,:), CS%ppoly_coeffs_T(i,j,:,:),           &
            CS%ppoly_coeffs_S(i,j,:,:),CS%stable_cell(i,j,:),                                                  &
            CS%P_i(i,j+1,:,:), h(i,j+1,:), CS%T_i(i,j+1,:,:), CS%S_i(i,j+1,:,:), CS%ppoly_coeffs_T(i,j+1,:,:), &
            CS%ppoly_coeffs_S(i,j+1,:,:), CS%stable_cell(i,j+1,:),                                             &
            CS%vPoL(I,j,:), CS%vPoR(I,j,:), CS%vKoL(I,j,:), CS%vKoR(I,j,:), CS%vhEff(I,j,:),                   &
            hard_fail_heff = CS%hard_fail_heff)
      endif
    endif
  enddo ; enddo

  ! Continuous reconstructions calculate hEff as the difference between the pressures of the
  ! neutral surfaces which need to be reconverted to thickness units. The discontinuous version
  ! calculates hEff from the nondimensional fraction of the layer spanned by adjacent neutral
  ! surfaces, so hEff is already in thickness units.
  if (CS%continuous_reconstruction) then
    if (CS%use_unmasked_transport_bug) then
      ! This option is not recommended but needed to recover answers prior to Jan 2018.
      ! It is independent of the other 2018 answers flags.
      do k = 1, CS%nsurf-1 ; do j = G%jsc, G%jec ; do I = G%isc-1, G%iec
        CS%uhEff(I,j,k) = CS%uhEff(I,j,k) / GV%H_to_pa
      enddo ; enddo ; enddo
      do k = 1, CS%nsurf-1 ; do J = G%jsc-1, G%jec ; do i = G%isc, G%iec
        CS%vhEff(I,j,k) = CS%vhEff(I,j,k) / GV%H_to_pa
      enddo ; enddo ; enddo
    else
      do k = 1, CS%nsurf-1 ; do j = G%jsc, G%jec ; do I = G%isc-1, G%iec
        if (G%mask2dCu(I,j) > 0.) CS%uhEff(I,j,k) = CS%uhEff(I,j,k) * pa_to_H
      enddo ; enddo ; enddo
      do k = 1, CS%nsurf-1 ; do J = G%jsc-1, G%jec ; do i = G%isc, G%iec
        if (G%mask2dCv(i,J) > 0.) CS%vhEff(i,J,k) = CS%vhEff(i,J,k) * pa_to_H
      enddo ; enddo ; enddo
    endif
  endif

  if (CS%id_uhEff_2d>0) then
    hEff_sum(:,:) = 0.
    do k = 1,CS%nsurf-1 ; do j=G%jsc,G%jec ; do i=G%isc-1,G%iec
      hEff_sum(i,j) = hEff_sum(i,j) + CS%uhEff(i,j,k)
    enddo ; enddo ; enddo
    call post_data(CS%id_uhEff_2d, hEff_sum, CS%diag)
  endif
  if (CS%id_vhEff_2d>0) then
    hEff_sum(:,:) = 0.
    do k = 1,CS%nsurf-1 ; do j=G%jsc-1,G%jec ; do i=G%isc,G%iec
      hEff_sum(i,j) = hEff_sum(i,j) + CS%vhEff(i,j,k)
    enddo ; enddo ; enddo
    call post_data(CS%id_vhEff_2d, hEff_sum, CS%diag)
  endif

end subroutine neutral_diffusion_calc_coeffs

!> Update tracer concentration due to neutral diffusion; layer thickness unchanged by this update.
subroutine neutral_diffusion(G, GV, h, Coef_x, Coef_y, dt, Reg, US, CS)
  type(ocean_grid_type),                     intent(in)    :: G      !< Ocean grid structure
  type(verticalGrid_type),                   intent(in)    :: GV     !< ocean vertical grid structure
  real, dimension(SZI_(G),SZJ_(G),SZK_(GV)), intent(in)    :: h      !< Layer thickness [H ~> m or kg m-2]
  real, dimension(SZIB_(G),SZJ_(G)),         intent(in)    :: Coef_x !< dt * Kh * dy / dx at u-points [L2 ~> m2]
  real, dimension(SZI_(G),SZJB_(G)),         intent(in)    :: Coef_y !< dt * Kh * dx / dy at v-points [L2 ~> m2]
  real,                                      intent(in)    :: dt     !< Tracer time step * I_numitts [T ~> s]
                                                                     !! (I_numitts in tracer_hordiff)
  type(tracer_registry_type),                pointer       :: Reg    !< Tracer registry
  type(unit_scale_type),                     intent(in)    :: US     !< A dimensional unit scaling type
  type(neutral_diffusion_CS),                pointer       :: CS     !< Neutral diffusion control structure

  ! Local variables
  real, dimension(SZIB_(G),SZJ_(G),CS%nsurf-1) :: uFlx        ! Zonal flux of tracer [H conc ~> m conc or conc kg m-2]
  real, dimension(SZI_(G),SZJB_(G),CS%nsurf-1) :: vFlx        ! Meridional flux of tracer
                                                              ! [H conc ~> m conc or conc kg m-2]
  real, dimension(SZI_(G),SZJ_(G),SZK_(GV))    :: tendency    ! tendency array for diagnostics
                                                              ! [H conc T-1 ~> m conc s-1 or kg m-2 conc s-1]
  real, dimension(SZI_(G),SZJ_(G))             :: tendency_2d ! depth integrated content tendency for diagn
                                                              ! [H conc T-1 ~> m conc s-1 or kg m-2 conc s-1]
  real, dimension(SZIB_(G),SZJ_(G))            :: trans_x_2d  ! depth integrated diffusive tracer x-transport diagn
  real, dimension(SZI_(G),SZJB_(G))            :: trans_y_2d  ! depth integrated diffusive tracer y-transport diagn
  real, dimension(SZK_(GV))                    :: dTracer     ! change in tracer concentration due to ndiffusion
                                                              ! [H L2 conc ~> m3 conc or kg conc]

  type(tracer_type), pointer                   :: Tracer => NULL() ! Pointer to the current tracer

  integer :: i, j, k, m, ks, nk
  real :: Idt  ! The inverse of the time step [T-1 ~> s-1]
  real :: h_neglect, h_neglect_edge

  if (.not.CS%remap_answers_2018) then
    h_neglect = GV%H_subroundoff ; h_neglect_edge = GV%H_subroundoff
  else
    h_neglect = GV%m_to_H*1.0e-30 ; h_neglect_edge = GV%m_to_H*1.0e-10
  endif

  nk = GV%ke

  do m = 1,Reg%ntr ! Loop over tracer registry

    tracer => Reg%Tr(m)

    ! for diagnostics
    if (tracer%id_dfxy_conc > 0 .or. tracer%id_dfxy_cont > 0 .or. tracer%id_dfxy_cont_2d > 0 .or. &
        tracer%id_dfx_2d > 0 .or. tracer%id_dfy_2d > 0) then
      Idt = 1.0 / dt
      tendency(:,:,:)  = 0.0
    endif

    uFlx(:,:,:) = 0.
    vFlx(:,:,:) = 0.

    ! x-flux
    do j = G%jsc,G%jec ; do I = G%isc-1,G%iec
      if (G%mask2dCu(I,j)>0.) then
        call neutral_surface_flux(nk, CS%nsurf, CS%deg, h(i,j,:), h(i+1,j,:),       &
                                  tracer%t(i,j,:), tracer%t(i+1,j,:), &
                                  CS%uPoL(I,j,:), CS%uPoR(I,j,:), &
                                  CS%uKoL(I,j,:), CS%uKoR(I,j,:), &
                                  CS%uhEff(I,j,:), uFlx(I,j,:), &
                                  CS%continuous_reconstruction, h_neglect, CS%remap_CS, h_neglect_edge)
      endif
    enddo ; enddo

    ! y-flux
    do J = G%jsc-1,G%jec ; do i = G%isc,G%iec
      if (G%mask2dCv(i,J)>0.) then
        call neutral_surface_flux(nk, CS%nsurf, CS%deg, h(i,j,:), h(i,j+1,:),       &
                                  tracer%t(i,j,:), tracer%t(i,j+1,:), &
                                  CS%vPoL(i,J,:), CS%vPoR(i,J,:), &
                                  CS%vKoL(i,J,:), CS%vKoR(i,J,:), &
                                  CS%vhEff(i,J,:), vFlx(i,J,:),   &
                                  CS%continuous_reconstruction, h_neglect, CS%remap_CS, h_neglect_edge)
      endif
    enddo ; enddo

    ! Update the tracer concentration from divergence of neutral diffusive flux components
    do j = G%jsc,G%jec ; do i = G%isc,G%iec
      if (G%mask2dT(i,j)>0.) then

        dTracer(:) = 0.
        do ks = 1,CS%nsurf-1
          k = CS%uKoL(I,j,ks)
          dTracer(k) = dTracer(k) + Coef_x(I,j)   * uFlx(I,j,ks)
          k = CS%uKoR(I-1,j,ks)
          dTracer(k) = dTracer(k) - Coef_x(I-1,j) * uFlx(I-1,j,ks)
          k = CS%vKoL(i,J,ks)
          dTracer(k) = dTracer(k) + Coef_y(i,J)   * vFlx(i,J,ks)
          k = CS%vKoR(i,J-1,ks)
          dTracer(k) = dTracer(k) - Coef_y(i,J-1) * vFlx(i,J-1,ks)
        enddo
        do k = 1, GV%ke
          tracer%t(i,j,k) = tracer%t(i,j,k) + dTracer(k) * &
                          ( G%IareaT(i,j) / ( h(i,j,k) + GV%H_subroundoff ) )
        enddo

        if (tracer%id_dfxy_conc > 0  .or. tracer%id_dfxy_cont > 0 .or. tracer%id_dfxy_cont_2d > 0 ) then
          do k = 1, GV%ke
            tendency(i,j,k) = dTracer(k) * G%IareaT(i,j) * Idt
          enddo
        endif

      endif
    enddo ; enddo

    ! Diagnose vertically summed zonal flux, giving zonal tracer transport from ndiff.
    ! Note sign corresponds to downgradient flux convention.
    if (tracer%id_dfx_2d > 0) then
      do j = G%jsc,G%jec ; do I = G%isc-1,G%iec
        trans_x_2d(I,j) = 0.
        if (G%mask2dCu(I,j)>0.) then
          do ks = 1,CS%nsurf-1
            trans_x_2d(I,j) = trans_x_2d(I,j) - Coef_x(I,j) * uFlx(I,j,ks)
          enddo
          trans_x_2d(I,j) = trans_x_2d(I,j) * Idt
        endif
      enddo ; enddo
      call post_data(tracer%id_dfx_2d, trans_x_2d(:,:), CS%diag)
    endif

    ! Diagnose vertically summed merid flux, giving meridional tracer transport from ndiff.
    ! Note sign corresponds to downgradient flux convention.
    if (tracer%id_dfy_2d > 0) then
      do J = G%jsc-1,G%jec ; do i = G%isc,G%iec
        trans_y_2d(i,J) = 0.
        if (G%mask2dCv(i,J)>0.) then
          do ks = 1,CS%nsurf-1
            trans_y_2d(i,J) = trans_y_2d(i,J) - Coef_y(i,J) * vFlx(i,J,ks)
          enddo
          trans_y_2d(i,J) = trans_y_2d(i,J) * Idt
        endif
      enddo ; enddo
      call post_data(tracer%id_dfy_2d, trans_y_2d(:,:), CS%diag)
    endif

    ! post tendency of layer-integrated tracer content
    if (tracer%id_dfxy_cont > 0) then
      call post_data(tracer%id_dfxy_cont, tendency(:,:,:), CS%diag)
    endif

    ! post depth summed tendency for tracer content
    if (tracer%id_dfxy_cont_2d > 0) then
      tendency_2d(:,:) = 0.
      do j = G%jsc,G%jec ; do i = G%isc,G%iec
        do k = 1, GV%ke
          tendency_2d(i,j) = tendency_2d(i,j) + tendency(i,j,k)
        enddo
      enddo ; enddo
      call post_data(tracer%id_dfxy_cont_2d, tendency_2d(:,:), CS%diag)
    endif

    ! post tendency of tracer concentration; this step must be
    ! done after posting tracer content tendency, since we alter
    ! the tendency array.
    if (tracer%id_dfxy_conc > 0) then
      do k = 1, GV%ke ; do j = G%jsc,G%jec ; do i = G%isc,G%iec
        tendency(i,j,k) =  tendency(i,j,k) / ( h(i,j,k) + GV%H_subroundoff )
      enddo ; enddo ; enddo
      call post_data(tracer%id_dfxy_conc, tendency, CS%diag)
    endif
  enddo ! Loop over tracer registry

end subroutine neutral_diffusion

!> Returns interface scalar, Si, for a column of layer values, S.
subroutine interface_scalar(nk, h, S, Si, i_method, h_neglect)
  integer,               intent(in)    :: nk       !< Number of levels
  real, dimension(nk),   intent(in)    :: h        !< Layer thickness [H ~> m or kg m-2]
  real, dimension(nk),   intent(in)    :: S        !< Layer scalar (conc, e.g. ppt)
  real, dimension(nk+1), intent(inout) :: Si       !< Interface scalar (conc, e.g. ppt)
  integer,               intent(in)    :: i_method !< =1 use average of PLM edges
                                                   !! =2 use continuous PPM edge interpolation
  real,                  intent(in)    :: h_neglect !< A negligibly small thickness [H ~> m or kg m-2]
  ! Local variables
  integer :: k, km2, kp1
  real, dimension(nk) :: diff
  real :: Sb, Sa

  call PLM_diff(nk, h, S, 2, 1, diff)
  Si(1) = S(1) - 0.5 * diff(1)
  if (i_method==1) then
    do k = 2, nk
      ! Average of the two edge values (will be bounded and,
      ! when slopes are unlimited, notionally second-order accurate)
      Sa = S(k-1) + 0.5 * diff(k-1) ! Lower edge value of a PLM reconstruction for layer above
      Sb = S(k) - 0.5 * diff(k) ! Upper edge value of a PLM reconstruction for layer below
      Si(k) = 0.5 * ( Sa + Sb )
    enddo
  elseif (i_method==2) then
    do k = 2, nk
      ! PPM quasi-fourth order interpolation for edge values following
      ! equation 1.6 in Colella & Woodward, 1984: JCP 54, 174-201.
      km2 = max(1, k-2)
      kp1 = min(nk, k+1)
      Si(k) = ppm_edge(h(km2), h(k-1), h(k), h(kp1),  S(k-1), S(k), diff(k-1), diff(k), h_neglect)
    enddo
  endif
  Si(nk+1) = S(nk) + 0.5 * diff(nk)

end subroutine interface_scalar

!> Returns the PPM quasi-fourth order edge value at k+1/2 following
!! equation 1.6 in Colella & Woodward, 1984: JCP 54, 174-201.
real function ppm_edge(hkm1, hk, hkp1, hkp2,  Ak, Akp1, Pk, Pkp1, h_neglect)
  real, intent(in) :: hkm1 !< Width of cell k-1
  real, intent(in) :: hk   !< Width of cell k
  real, intent(in) :: hkp1 !< Width of cell k+1
  real, intent(in) :: hkp2 !< Width of cell k+2
  real, intent(in) :: Ak   !< Average scalar value of cell k
  real, intent(in) :: Akp1 !< Average scalar value of cell k+1
  real, intent(in) :: Pk   !< PLM slope for cell k
  real, intent(in) :: Pkp1 !< PLM slope for cell k+1
  real, intent(in) :: h_neglect !< A negligibly small thickness [H ~> m or kg m-2]

  ! Local variables
  real :: R_hk_hkp1, R_2hk_hkp1, R_hk_2hkp1, f1, f2, f3, f4

  R_hk_hkp1 = hk + hkp1
  if (R_hk_hkp1 <= 0.) then
    ppm_edge = 0.5 * ( Ak + Akp1 )
    return
  endif
  R_hk_hkp1 = 1. / R_hk_hkp1
  if (hk<hkp1) then
    ppm_edge = Ak + ( hk * R_hk_hkp1 ) * ( Akp1 - Ak )
  else
    ppm_edge = Akp1 + ( hkp1 * R_hk_hkp1 ) * ( Ak - Akp1 )
  endif

  R_2hk_hkp1 = 1. / ( ( 2. * hk + hkp1 ) + h_neglect )
  R_hk_2hkp1 = 1. / ( ( hk + 2. * hkp1 ) + h_neglect )
  f1 = 1./ ( ( hk + hkp1) + ( hkm1 + hkp2 ) )
  f2 = 2. * ( hkp1 * hk ) * R_hk_hkp1 * &
            ( ( hkm1 + hk ) * R_2hk_hkp1  - ( hkp2 + hkp1 ) * R_hk_2hkp1 )
  f3 = hk * ( hkm1 + hk ) * R_2hk_hkp1
  f4 = hkp1 * ( hkp1 + hkp2 ) * R_hk_2hkp1

  ppm_edge = ppm_edge + f1 * ( f2 * ( Akp1 - Ak ) - ( f3 * Pkp1 - f4 * Pk ) )

end function ppm_edge

!> Returns the average of a PPM reconstruction between two
!! fractional positions.
real function ppm_ave(xL, xR, aL, aR, aMean)
  real, intent(in) :: xL    !< Fraction position of left bound (0,1)
  real, intent(in) :: xR    !< Fraction position of right bound (0,1)
  real, intent(in) :: aL    !< Left edge scalar value, at x=0
  real, intent(in) :: aR    !< Right edge scalar value, at x=1
  real, intent(in) :: aMean !< Average scalar value of cell

  ! Local variables
  real :: dx, xave, a6, a6o3

  dx = xR - xL
  xave = 0.5 * ( xR + xL )
  a6o3 = 2. * aMean - ( aL + aR ) ! a6 / 3.
  a6 = 3. * a6o3

  if (dx<0.) then
    stop 'ppm_ave: dx<0 should not happend!'
  elseif (dx>1.) then
    stop 'ppm_ave: dx>1 should not happend!'
  elseif (dx==0.) then
    ppm_ave = aL + ( aR - aL ) * xR + a6 * xR * ( 1. - xR )
  else
    ppm_ave = ( aL + xave * ( ( aR - aL ) + a6 ) )  - a6o3 * ( xR**2 + xR * xL + xL**2 )
  endif
end function ppm_ave

!> A true signum function that returns either -abs(a), when x<0; or abs(a) when x>0; or 0 when x=0.
real function signum(a,x)
  real, intent(in) :: a !< The magnitude argument
  real, intent(in) :: x !< The sign (or zero) argument

  signum = sign(a,x)
  if (x==0.) signum = 0.

end function signum

!> Returns PLM slopes for a column where the slopes are the difference in value across each cell.
!! The limiting follows equation 1.8 in Colella & Woodward, 1984: JCP 54, 174-201.
subroutine PLM_diff(nk, h, S, c_method, b_method, diff)
  integer,             intent(in)    :: nk       !< Number of levels
  real, dimension(nk), intent(in)    :: h        !< Layer thickness [H ~> m or kg m-2]
  real, dimension(nk), intent(in)    :: S        !< Layer salinity (conc, e.g. ppt)
  integer,             intent(in)    :: c_method !< Method to use for the centered difference
  integer,             intent(in)    :: b_method !< =1, use PCM in first/last cell, =2 uses linear extrapolation
  real, dimension(nk), intent(inout) :: diff     !< Scalar difference across layer (conc, e.g. ppt)
                                                 !! determined by the following values for c_method:
                                                 !!   1. Second order finite difference (not recommended)
                                                 !!   2. Second order finite volume (used in original PPM)
                                                 !!   3. Finite-volume weighted least squares linear fit
                                                 !! \todo  The use of c_method to choose a scheme is inefficient
                                                 !! and should eventually be moved up the call tree.

  ! Local variables
  integer :: k
  real :: hkm1, hk, hkp1, Skm1, Sk, Skp1, diff_l, diff_r, diff_c

  do k = 2, nk-1
    hkm1 = h(k-1)
    hk = h(k)
    hkp1 = h(k+1)

    if ( ( hkp1 + hk ) * ( hkm1 + hk ) > 0.) then
      Skm1 = S(k-1)
      Sk = S(k)
      Skp1 = S(k+1)
      if (c_method==1) then
        ! Simple centered diff (from White)
        if ( hk + 0.5 * (hkm1 + hkp1) /= 0. ) then
          diff_c = ( Skp1 - Skm1 ) * ( hk / ( hk + 0.5 * (hkm1 + hkp1) ) )
        else
          diff_c = 0.
        endif
      elseif (c_method==2) then
        ! Second order accurate centered FV slope (from Colella and Woodward, JCP 1984)
        diff_c = fv_diff(hkm1, hk, hkp1, Skm1, Sk, Skp1)
      elseif (c_method==3) then
        ! Second order accurate finite-volume least squares slope
        diff_c = hk * fvlsq_slope(hkm1, hk, hkp1, Skm1, Sk, Skp1)
      endif
      ! Limit centered slope by twice the side differenced slopes
      diff_l = 2. * ( Sk - Skm1 )
      diff_r = 2. * ( Skp1 - Sk )
      if ( signum(1., diff_l) * signum(1., diff_r) <= 0. ) then
        diff(k) = 0. ! PCM for local extrema
      else
        diff(k) = sign( min( abs(diff_l), abs(diff_c), abs(diff_r) ), diff_c )
      endif
    else
      diff(k) = 0. ! PCM next to vanished layers
    endif
  enddo
  if (b_method==1) then ! PCM for top and bottom layer
    diff(1) = 0.
    diff(nk) = 0.
  elseif (b_method==2) then ! Linear extrapolation for top and bottom interfaces
    diff(1) = ( S(2) - S(1) ) * 2. * ( h(1) / ( h(1) + h(2) ) )
    diff(nk) = S(nk) - S(nk-1) * 2. * ( h(nk) / ( h(nk-1) + h(nk) ) )
  endif

end subroutine PLM_diff

!> Returns the cell-centered second-order finite volume (unlimited PLM) slope
!! using three consecutive cell widths and average values. Slope is returned
!! as a difference across the central cell (i.e. units of scalar S).
!! Discretization follows equation 1.7 in Colella & Woodward, 1984: JCP 54, 174-201.
real function fv_diff(hkm1, hk, hkp1, Skm1, Sk, Skp1)
  real, intent(in) :: hkm1 !< Left cell width
  real, intent(in) :: hk   !< Center cell width
  real, intent(in) :: hkp1 !< Right cell width
  real, intent(in) :: Skm1 !< Left cell average value
  real, intent(in) :: Sk   !< Center cell average value
  real, intent(in) :: Skp1 !< Right cell average value

  ! Local variables
  real :: h_sum, hp, hm

  h_sum = ( hkm1 + hkp1 ) + hk
  if (h_sum /= 0.) h_sum = 1./ h_sum
  hm =  hkm1 + hk
  if (hm /= 0.) hm = 1./ hm
  hp =  hkp1 + hk
  if (hp /= 0.) hp = 1./ hp
  fv_diff = ( hk * h_sum ) * &
            (   ( 2. * hkm1 + hk ) * hp * ( Skp1 - Sk ) &
              + ( 2. * hkp1 + hk ) * hm * ( Sk - Skm1 ) )
end function fv_diff


!> Returns the cell-centered second-order weighted least squares slope
!! using three consecutive cell widths and average values. Slope is returned
!! as a gradient (i.e. units of scalar S over width units).
real function fvlsq_slope(hkm1, hk, hkp1, Skm1, Sk, Skp1)
  real, intent(in) :: hkm1 !< Left cell width
  real, intent(in) :: hk   !< Center cell width
  real, intent(in) :: hkp1 !< Right cell width
  real, intent(in) :: Skm1 !< Left cell average value
  real, intent(in) :: Sk   !< Center cell average value
  real, intent(in) :: Skp1 !< Right cell average value

  ! Local variables
  real :: xkm1, xkp1
  real :: h_sum, hx_sum, hxsq_sum, hxy_sum, hy_sum, det

  xkm1 = -0.5 * ( hk + hkm1 )
  xkp1 = 0.5 * ( hk + hkp1 )
  h_sum = ( hkm1 + hkp1 ) + hk
  hx_sum = hkm1*xkm1 + hkp1*xkp1
  hxsq_sum = hkm1*(xkm1**2) + hkp1*(xkp1**2)
  hxy_sum = hkm1*xkm1*Skm1 + hkp1*xkp1*Skp1
  hy_sum = ( hkm1*Skm1 + hkp1*Skp1 ) + hk*Sk
  det = h_sum * hxsq_sum - hx_sum**2
  if (det /= 0.) then
    !a = ( hxsq_sum * hy_sum - hx_sum*hxy_sum ) / det ! a would be mean of straight line fit
    fvlsq_slope = ( h_sum * hxy_sum - hx_sum*hy_sum ) / det ! Gradient of straight line fit
  else
    fvlsq_slope = 0. ! Adcroft's reciprocal rule
  endif
end function fvlsq_slope


!> Returns positions within left/right columns of combined interfaces using continuous reconstructions of T/S
subroutine find_neutral_surface_positions_continuous(nk, Pl, Tl, Sl, dRdTl, dRdSl, Pr, Tr, Sr, &
                                                     dRdTr, dRdSr, PoL, PoR, KoL, KoR, hEff, bl_kl, bl_kr, bl_zl, bl_zr)
  integer,                    intent(in)    :: nk    !< Number of levels
  real, dimension(nk+1),      intent(in)    :: Pl    !< Left-column interface pressure [R L2 T-2 ~> Pa] or other units
  real, dimension(nk+1),      intent(in)    :: Tl    !< Left-column interface potential temperature [degC]
  real, dimension(nk+1),      intent(in)    :: Sl    !< Left-column interface salinity [ppt]
  real, dimension(nk+1),      intent(in)    :: dRdTl !< Left-column dRho/dT [R degC-1 ~> kg m-3 degC-1]
  real, dimension(nk+1),      intent(in)    :: dRdSl !< Left-column dRho/dS [R ppt-1 ~> kg m-3 ppt-1]
  real, dimension(nk+1),      intent(in)    :: Pr    !< Right-column interface pressure [R L2 T-2 ~> Pa] or other units
  real, dimension(nk+1),      intent(in)    :: Tr    !< Right-column interface potential temperature [degC]
  real, dimension(nk+1),      intent(in)    :: Sr    !< Right-column interface salinity [ppt]
  real, dimension(nk+1),      intent(in)    :: dRdTr !< Left-column dRho/dT [R degC-1 ~> kg m-3 degC-1]
  real, dimension(nk+1),      intent(in)    :: dRdSr !< Left-column dRho/dS [R ppt-1 ~> kg m-3 ppt-1]
  real, dimension(2*nk+2),    intent(inout) :: PoL   !< Fractional position of neutral surface within
                                                     !! layer KoL of left column
  real, dimension(2*nk+2),    intent(inout) :: PoR   !< Fractional position of neutral surface within
                                                     !! layer KoR of right column
  integer, dimension(2*nk+2), intent(inout) :: KoL   !< Index of first left interface above neutral surface
  integer, dimension(2*nk+2), intent(inout) :: KoR   !< Index of first right interface above neutral surface
  real, dimension(2*nk+1),    intent(inout) :: hEff  !< Effective thickness between two neutral surfaces
                                                     !! [R L2 T-2 ~> Pa] or other units following Pl and Pr.
  integer, optional,          intent(in)    :: bl_kl !< Layer index of the boundary layer (left)
  integer, optional,          intent(in)    :: bl_kr !< Layer index of the boundary layer (right)
  real, optional,             intent(in)    :: bl_zl !< Nondimensional position of the boundary layer (left)
  real, optional,             intent(in)    :: bl_zr !< Nondimensional position of the boundary layer (right)

  ! Local variables
  integer :: ns                     ! Number of neutral surfaces
  integer :: k_surface              ! Index of neutral surface
  integer :: kl                     ! Index of left interface
  integer :: kr                     ! Index of right interface
  real    :: dRdT, dRdS             ! dRho/dT [kg m-3 degC-1] and dRho/dS [kg m-3 ppt-1] for the neutral surface
  logical :: searching_left_column  ! True if searching for the position of a right interface in the left column
  logical :: searching_right_column ! True if searching for the position of a left interface in the right column
  logical :: reached_bottom         ! True if one of the bottom-most interfaces has been used as the target
  integer :: krm1, klm1
  real    :: dRho, dRhoTop, dRhoBot ! Potential density differences at various points [R ~> kg m-3]
  real    :: hL, hR                 ! Pressure thicknesses [R L2 T-2 ~> Pa]
  integer :: lastK_left, lastK_right ! Layers used during the last iteration
  real    :: lastP_left, lastP_right ! Fractional positions during the last iteration [nondim]
  logical :: interior_limit

  ns = 2*nk+2

  ! Initialize variables for the search
  kr = 1 ;
  kl = 1 ;
  lastP_right = 0.
  lastP_left = 0.
  lastK_right = 1
  lastK_left  = 1
  reached_bottom = .false.

  ! Check to see if we should limit the diffusion to the interior
  interior_limit = PRESENT(bl_kl) .and. PRESENT(bl_kr) .and. PRESENT(bl_zr) .and. PRESENT(bl_zl)

  ! Loop over each neutral surface, working from top to bottom
  neutral_surfaces: do k_surface = 1, ns
    klm1 = max(kl-1, 1)
    if (klm1>nk) stop 'find_neutral_surface_positions(): klm1 went out of bounds!'
    krm1 = max(kr-1, 1)
    if (krm1>nk) stop 'find_neutral_surface_positions(): krm1 went out of bounds!'

    ! Potential density difference, rho(kr) - rho(kl)
    dRho = 0.5 * ( ( dRdTr(kr) + dRdTl(kl) ) * ( Tr(kr) - Tl(kl) ) &
                 + ( dRdSr(kr) + dRdSl(kl) ) * ( Sr(kr) - Sl(kl) ) )
    ! Which column has the lighter surface for the current indexes, kr and kl
    if (.not. reached_bottom) then
      if (dRho < 0.) then
        searching_left_column = .true.
        searching_right_column = .false.
      elseif (dRho > 0.) then
        searching_right_column = .true.
        searching_left_column = .false.
      else ! dRho == 0.
        if (kl + kr == 2) then ! Still at surface
          searching_left_column = .true.
          searching_right_column = .false.
        else ! Not the surface so we simply change direction
          searching_left_column = .not.  searching_left_column
          searching_right_column = .not.  searching_right_column
        endif
      endif
    endif

    if (searching_left_column) then
      ! Interpolate for the neutral surface position within the left column, layer klm1
      ! Potential density difference, rho(kl-1) - rho(kr) (should be negative)
      dRhoTop = 0.5 * ( ( dRdTl(klm1) + dRdTr(kr) ) * ( Tl(klm1) - Tr(kr) ) &
                     + ( dRdSl(klm1) + dRdSr(kr) ) * ( Sl(klm1) - Sr(kr) ) )
      ! Potential density difference, rho(kl) - rho(kr) (will be positive)
      dRhoBot = 0.5 * ( ( dRdTl(klm1+1) + dRdTr(kr) ) * ( Tl(klm1+1) - Tr(kr) ) &
                      + ( dRdSl(klm1+1) + dRdSr(kr) ) * ( Sl(klm1+1) - Sr(kr) ) )

      ! Because we are looking left, the right surface, kr, is lighter than klm1+1 and should be denser than klm1
      ! unless we are still at the top of the left column (kl=1)
      if (dRhoTop > 0. .or. kr+kl==2) then
        PoL(k_surface) = 0. ! The right surface is lighter than anything in layer klm1
      elseif (dRhoTop >= dRhoBot) then ! Left layer is unstratified
        PoL(k_surface) = 1.
      else
        ! Linearly interpolate for the position between Pl(kl-1) and Pl(kl) where the density difference
        ! between right and left is zero. The Pl here are only used to handle massless layers.
        PoL(k_surface) = interpolate_for_nondim_position( dRhoTop, Pl(klm1), dRhoBot, Pl(klm1+1) )
      endif
      if (PoL(k_surface)>=1. .and. klm1<nk) then ! >= is really ==, when PoL==1 we point to the bottom of the cell
        klm1 = klm1 + 1
        PoL(k_surface) = PoL(k_surface) - 1.
      endif
      if (real(klm1-lastK_left)+(PoL(k_surface)-lastP_left)<0.) then
        PoL(k_surface) = lastP_left
        klm1 = lastK_left
      endif
      KoL(k_surface) = klm1
      if (kr <= nk) then
        PoR(k_surface) = 0.
        KoR(k_surface) = kr
      else
        PoR(k_surface) = 1.
        KoR(k_surface) = nk
      endif
      if (kr <= nk) then
        kr = kr + 1
      else
        reached_bottom = .true.
        searching_right_column = .true.
        searching_left_column = .false.
      endif
    elseif (searching_right_column) then
      ! Interpolate for the neutral surface position within the right column, layer krm1
      ! Potential density difference, rho(kr-1) - rho(kl) (should be negative)
      dRhoTop = 0.5 * ( ( dRdTr(krm1) + dRdTl(kl) ) * ( Tr(krm1) - Tl(kl) ) + &
                        ( dRdSr(krm1) + dRdSl(kl) ) * ( Sr(krm1) - Sl(kl) ) )
      ! Potential density difference, rho(kr) - rho(kl) (will be positive)
      dRhoBot = 0.5 * ( ( dRdTr(krm1+1) + dRdTl(kl) ) * ( Tr(krm1+1) - Tl(kl) ) + &
                        ( dRdSr(krm1+1) + dRdSl(kl) ) * ( Sr(krm1+1) - Sl(kl) ) )

      ! Because we are looking right, the left surface, kl, is lighter than krm1+1 and should be denser than krm1
      ! unless we are still at the top of the right column (kr=1)
      if (dRhoTop >= 0. .or. kr+kl==2) then
        PoR(k_surface) = 0. ! The left surface is lighter than anything in layer krm1
      elseif (dRhoTop >= dRhoBot) then ! Right layer is unstratified
        PoR(k_surface) = 1.
      else
        ! Linearly interpolate for the position between Pr(kr-1) and Pr(kr) where the density difference
        ! between right and left is zero. The Pr here are only used to handle massless layers.
        PoR(k_surface) = interpolate_for_nondim_position( dRhoTop, Pr(krm1), dRhoBot, Pr(krm1+1) )
      endif
      if (PoR(k_surface)>=1. .and. krm1<nk) then ! >= is really ==, when PoR==1 we point to the bottom of the cell
        krm1 = krm1 + 1
        PoR(k_surface) = PoR(k_surface) - 1.
      endif
      if (real(krm1-lastK_right)+(PoR(k_surface)-lastP_right)<0.) then
        PoR(k_surface) = lastP_right
        krm1 = lastK_right
      endif
      KoR(k_surface) = krm1
      if (kl <= nk) then
        PoL(k_surface) = 0.
        KoL(k_surface) = kl
      else
        PoL(k_surface) = 1.
        KoL(k_surface) = nk
      endif
      if (kl <= nk) then
        kl = kl + 1
      else
        reached_bottom = .true.
        searching_right_column = .false.
        searching_left_column = .true.
      endif
    else
      stop 'Else what?'
    endif
    if (interior_limit) then
      if (KoL(k_surface)<=bl_kl) then
        KoL(k_surface) = bl_kl
        if (PoL(k_surface)<bl_zl) then
          PoL(k_surface) = bl_zl
        endif
      endif
      if (KoR(k_surface)<=bl_kr) then
        KoR(k_surface) = bl_kr
        if (PoR(k_surface)<bl_zr) then
          PoR(k_surface) = bl_zr
        endif
      endif
    endif

    lastK_left = KoL(k_surface) ; lastP_left = PoL(k_surface)
    lastK_right = KoR(k_surface) ; lastP_right = PoR(k_surface)
    ! Effective thickness
    ! NOTE: This would be better expressed in terms of the layers thicknesses rather
    ! than as differences of position - AJA
    if (k_surface>1) then
      hL = absolute_position(nk,ns,Pl,KoL,PoL,k_surface) - absolute_position(nk,ns,Pl,KoL,PoL,k_surface-1)
      hR = absolute_position(nk,ns,Pr,KoR,PoR,k_surface) - absolute_position(nk,ns,Pr,KoR,PoR,k_surface-1)
      if ( hL + hR > 0.) then
        hEff(k_surface-1) = 2. * hL * hR / ( hL + hR ) ! Harmonic mean of layer thicknesses
      else
        hEff(k_surface-1) = 0.
      endif
    endif

  enddo neutral_surfaces

end subroutine find_neutral_surface_positions_continuous

!> Returns the non-dimensional position between Pneg and Ppos where the
!! interpolated density difference equals zero.
!! The result is always bounded to be between 0 and 1.
real function interpolate_for_nondim_position(dRhoNeg, Pneg, dRhoPos, Ppos)
  real, intent(in) :: dRhoNeg !< Negative density difference [R ~> kg m-3]
  real, intent(in) :: Pneg    !< Position of negative density difference [R L2 T-2 ~> Pa] or [nondim]
  real, intent(in) :: dRhoPos !< Positive density difference [R ~> kg m-3]
  real, intent(in) :: Ppos    !< Position of positive density difference [R L2 T-2 ~> Pa] or [nondim]

  character(len=120) :: mesg

  if (Ppos < Pneg) then
    call MOM_error(FATAL, 'interpolate_for_nondim_position: Houston, we have a problem! Ppos<Pneg')
  elseif (dRhoNeg>dRhoPos) then
    write(stderr,*) 'dRhoNeg, Pneg, dRhoPos, Ppos=',dRhoNeg, Pneg, dRhoPos, Ppos
    write(mesg,*) 'dRhoNeg, Pneg, dRhoPos, Ppos=', dRhoNeg, Pneg, dRhoPos, Ppos
    call MOM_error(WARNING, 'interpolate_for_nondim_position: '//trim(mesg))
  elseif (dRhoNeg>dRhoPos) then !### Does this duplicated test belong here?
    call MOM_error(FATAL, 'interpolate_for_nondim_position: Houston, we have a problem! dRhoNeg>dRhoPos')
  endif
  if (Ppos<=Pneg) then ! Handle vanished or inverted layers
    interpolate_for_nondim_position = 0.5
  elseif ( dRhoPos - dRhoNeg > 0. ) then
    interpolate_for_nondim_position = min( 1., max( 0., -dRhoNeg / ( dRhoPos - dRhoNeg ) ) )
  elseif ( dRhoPos - dRhoNeg == 0) then
    if (dRhoNeg>0.) then
      interpolate_for_nondim_position = 0.
    elseif (dRhoNeg<0.) then
      interpolate_for_nondim_position = 1.
    else ! dRhoPos = dRhoNeg = 0
      interpolate_for_nondim_position = 0.5
    endif
  else ! dRhoPos - dRhoNeg < 0
    interpolate_for_nondim_position = 0.5
  endif
  if ( interpolate_for_nondim_position < 0. ) &
    call MOM_error(FATAL, 'interpolate_for_nondim_position: Houston, we have a problem! Pint < Pneg')
  if ( interpolate_for_nondim_position > 1. ) &
    call MOM_error(FATAL, 'interpolate_for_nondim_position: Houston, we have a problem! Pint > Ppos')
end function interpolate_for_nondim_position

!> Higher order version of find_neutral_surface_positions. Returns positions within left/right columns
!! of combined interfaces using intracell reconstructions of T/S. Note that the polynomial reconstrcutions
!! of T and S are optional to aid with unit testing, but will always be passed otherwise
subroutine find_neutral_surface_positions_discontinuous(CS, nk, &
                   Pres_l, hcol_l, Tl, Sl, ppoly_T_l, ppoly_S_l, stable_l, &
                   Pres_r, hcol_r, Tr, Sr, ppoly_T_r, ppoly_S_r, stable_r, &
                   PoL, PoR, KoL, KoR, hEff, zeta_bot_L, zeta_bot_R, k_bot_L, k_bot_R, hard_fail_heff)

  type(neutral_diffusion_CS),     intent(inout) :: CS        !< Neutral diffusion control structure
  integer,                        intent(in)    :: nk        !< Number of levels
  real, dimension(nk,2),          intent(in)    :: Pres_l    !< Left-column interface pressure [R L2 T-2 ~> Pa]
  real, dimension(nk),            intent(in)    :: hcol_l    !< Left-column layer thicknesses [H ~> m or kg m-2]
                                                             !! or other units
  real, dimension(nk,2),          intent(in)    :: Tl        !< Left-column top interface potential temperature [degC]
  real, dimension(nk,2),          intent(in)    :: Sl        !< Left-column top interface salinity [ppt]
  real, dimension(:,:),           intent(in)    :: ppoly_T_l !< Left-column coefficients of T reconstruction [degC]
  real, dimension(:,:),           intent(in)    :: ppoly_S_l !< Left-column coefficients of S reconstruction [ppt]
  logical, dimension(nk),         intent(in)    :: stable_l  !< True where the left-column is stable
  real, dimension(nk,2),          intent(in)    :: Pres_r    !< Right-column interface pressure [R L2 T-2 ~> Pa]
  real, dimension(nk),            intent(in)    :: hcol_r    !< Left-column layer thicknesses [H ~> m or kg m-2]
                                                             !! or other units
  real, dimension(nk,2),          intent(in)    :: Tr        !< Right-column top interface potential temperature [degC]
  real, dimension(nk,2),          intent(in)    :: Sr        !< Right-column top interface salinity [ppt]
  real, dimension(:,:),           intent(in)    :: ppoly_T_r !< Right-column coefficients of T reconstruction [degC]
  real, dimension(:,:),           intent(in)    :: ppoly_S_r !< Right-column coefficients of S reconstruction [ppt]
  logical, dimension(nk),         intent(in)    :: stable_r  !< True where the right-column is stable
  real, dimension(4*nk),          intent(inout) :: PoL       !< Fractional position of neutral surface within
                                                             !! layer KoL of left column [nondim]
  real, dimension(4*nk),          intent(inout) :: PoR       !< Fractional position of neutral surface within
                                                             !! layer KoR of right column [nondim]
  integer, dimension(4*nk),       intent(inout) :: KoL       !< Index of first left interface above neutral surface
  integer, dimension(4*nk),       intent(inout) :: KoR       !< Index of first right interface above neutral surface
  real, dimension(4*nk-1),        intent(inout) :: hEff      !< Effective thickness between two neutral surfaces
                                                             !! [H ~> m or kg m-2] or other units taken from hcol_l
  real, optional,                 intent(in)    :: zeta_bot_L!< Non-dimensional distance to where the boundary layer
                                                             !! intersetcs the cell (left) [nondim]
  real, optional,                 intent(in)    :: zeta_bot_R!< Non-dimensional distance to where the boundary layer
                                                             !! intersetcs the cell (right) [nondim]

  integer, optional,              intent(in)    :: k_bot_L   !< k-index for the boundary layer (left) [nondim]
  integer, optional,              intent(in)    :: k_bot_R   !< k-index for the boundary layer (right) [nondim]
  logical, optional,              intent(in)    :: hard_fail_heff !< If true (default) bring down the model if the
                                                             !! neutral surfaces ever cross [logical]
  ! Local variables
  integer :: ns                     ! Number of neutral surfaces
  integer :: k_surface              ! Index of neutral surface
  integer :: kl_left, kl_right      ! Index of layers on the left/right
  integer :: ki_left, ki_right      ! Index of interfaces on the left/right
  logical :: searching_left_column  ! True if searching for the position of a right interface in the left column
  logical :: searching_right_column ! True if searching for the position of a left interface in the right column
  logical :: reached_bottom         ! True if one of the bottom-most interfaces has been used as the target
  logical :: search_layer
  logical :: fail_heff              ! Fail if negative thickness are encountered.  By default this
                                    ! is true, but it can take its value from hard_fail_heff.
  real    :: dRho                   ! A density difference between columns [R ~> kg m-3]
  real    :: hL, hR                 ! Left and right layer thicknesses [H ~> m or kg m-2] or units from hcol_l
  real    :: lastP_left, lastP_right ! Previous positions for left and right [nondim]
  integer :: k_init_L, k_init_R      ! Starting indices layers for left and right
  real    :: p_init_L, p_init_R      ! Starting positions for left and right [nondim]
  ! Initialize variables for the search
  ns = 4*nk
  ki_right = 1
  ki_left = 1
  kl_left = 1
  kl_right = 1
  lastP_left = 0.
  lastP_right = 0.
  reached_bottom = .false.
  searching_left_column = .false.
  searching_right_column = .false.

  fail_heff = .true.
  if (PRESENT(hard_fail_heff)) fail_heff = hard_fail_heff

  if (PRESENT(k_bot_L) .and. PRESENT(k_bot_R) .and. PRESENT(zeta_bot_L) .and. PRESENT(zeta_bot_R)) then
    k_init_L = k_bot_L; k_init_R = k_bot_R
    p_init_L = zeta_bot_L; p_init_R = zeta_bot_R
    lastP_left = zeta_bot_L; lastP_right = zeta_bot_R
    kl_left = k_bot_L; kl_right = k_bot_R
  else
    k_init_L = 1  ; k_init_R = 1
    p_init_L = 0. ; p_init_R = 0.
  endif
  ! Loop over each neutral surface, working from top to bottom
  neutral_surfaces: do k_surface = 1, ns

    if (k_surface == ns) then
        PoL(k_surface) = 1.
        PoR(k_surface) = 1.
        KoL(k_surface) = nk
        KoR(k_surface) = nk
    ! If the layers are unstable, then simply point the surface to the previous location
    elseif (.not. stable_l(kl_left)) then
      if (k_surface > 1) then
        PoL(k_surface) = ki_left - 1 ! Top interface is at position = 0., Bottom is at position = 1
        KoL(k_surface) = kl_left
        PoR(k_surface) = PoR(k_surface-1)
        KoR(k_surface) = KoR(k_surface-1)
      else
        PoR(k_surface) = p_init_R
        KoR(k_surface) = k_init_R
        PoL(k_surface) = p_init_L
        KoL(k_Surface) = k_init_L
      endif
      call increment_interface(nk, kl_left, ki_left, reached_bottom, searching_left_column, searching_right_column)
      searching_left_column = .true.
      searching_right_column = .false.
    elseif (.not. stable_r(kl_right)) then ! Check the right layer for stability
      if (k_surface > 1) then
        PoR(k_surface) = ki_right - 1 ! Top interface is at position = 0., Bottom is at position = 1
        KoR(k_surface) = kl_right
        PoL(k_surface) = PoL(k_surface-1)
        KoL(k_surface) = KoL(k_surface-1)
      else
        PoR(k_surface) = 0.
        KoR(k_surface) = 1
        PoL(k_surface) = 0.
        KoL(k_surface) = 1
      endif
      call increment_interface(nk, kl_right, ki_right, reached_bottom, searching_right_column, searching_left_column)
      searching_left_column = .false.
      searching_right_column = .true.
    else ! Layers are stable so need to figure out whether we need to search right or left
      ! For convenience, the left column uses the searched "from" interface variables, and the right column
      ! uses the searched 'to'. These will get reset in subsequent calc_delta_rho calls

      call calc_delta_rho_and_derivs(CS,                                                                        &
                                     Tr(kl_right, ki_right), Sr(kl_right, ki_right), Pres_r(kl_right,ki_right), &
                                     Tl(kl_left, ki_left),   Sl(kl_left, ki_left)  , Pres_l(kl_left,ki_left),   &
                                     dRho)
      if (CS%debug) write(stdout,'(A,I2,A,E12.4,A,I2,A,I2,A,I2,A,I2)') &
          "k_surface=",k_surface, "  dRho=",CS%R_to_kg_m3*dRho, &
          "kl_left=",kl_left, "  ki_left=",ki_left, "  kl_right=",kl_right, "  ki_right=",ki_right
      ! Which column has the lighter surface for the current indexes, kr and kl
      if (.not. reached_bottom) then
        if (dRho < 0.) then
          searching_left_column  = .true.
          searching_right_column = .false.
        elseif (dRho > 0.) then
          searching_left_column  = .false.
          searching_right_column = .true.
        else ! dRho == 0.
          if (  ( kl_left + kl_right == 2 ) .and. (ki_left + ki_right == 2) ) then ! Still at surface
            searching_left_column  = .true.
            searching_right_column = .false.
          else ! Not the surface so we simply change direction
            searching_left_column = .not. searching_left_column
            searching_right_column = .not. searching_right_column
          endif
        endif
      endif
      if (searching_left_column) then
        ! Position of the right interface is known and all quantities are fixed
        PoR(k_surface) = ki_right - 1.
        KoR(k_surface) = kl_right
        PoL(k_surface) = search_other_column(CS, k_surface, lastP_left,                                &
                           Tr(kl_right, ki_right), Sr(kl_right, ki_right), Pres_r(kl_right, ki_right), &
                           Tl(kl_left,1),          Sl(kl_left,1),          Pres_l(kl_left,1),          &
                           Tl(kl_left,2),          Sl(kl_left,2),          Pres_l(kl_left,2),          &
                           ppoly_T_l(kl_left,:), ppoly_S_l(kl_left,:))
        KoL(k_surface) = kl_left

        if (CS%debug) then
          write(stdout,'(A,I2)') "Searching left layer ", kl_left
          write(stdout,'(A,I2,X,I2)') "Searching from right: ", kl_right, ki_right
          write(stdout,*) "Temp/Salt Reference: ", Tr(kl_right,ki_right), Sr(kl_right,ki_right)
          write(stdout,*) "Temp/Salt Top L: ", Tl(kl_left,1), Sl(kl_left,1)
          write(stdout,*) "Temp/Salt Bot L: ", Tl(kl_left,2), Sl(kl_left,2)
        endif
        call increment_interface(nk, kl_right, ki_right, reached_bottom, searching_right_column, searching_left_column)
        lastP_left = PoL(k_surface)
        ! If the right layer increments, then we need to reset the last position on the right
        if ( kl_right == (KoR(k_surface) + 1) ) lastP_right = 0.

      elseif (searching_right_column) then
        ! Position of the right interface is known and all quantities are fixed
        PoL(k_surface) = ki_left - 1.
        KoL(k_surface) = kl_left
        PoR(k_surface) = search_other_column(CS, k_surface, lastP_right,                         &
                           Tl(kl_left, ki_left), Sl(kl_left, ki_left), Pres_l(kl_left, ki_left), &
                           Tr(kl_right,1),       Sr(kl_right,1),       Pres_r(kl_right,1),       &
                           Tr(kl_right,2),       Sr(kl_right,2),       Pres_r(kl_right,2),       &
                           ppoly_T_r(kl_right,:), ppoly_S_r(kl_right,:))
        KoR(k_surface) = kl_right

        if (CS%debug) then
          write(stdout,'(A,I2)') "Searching right layer ", kl_right
          write(stdout,'(A,I2,X,I2)') "Searching from left: ", kl_left, ki_left
          write(stdout,*) "Temp/Salt Reference: ", Tl(kl_left,ki_left), Sl(kl_left,ki_left)
          write(stdout,*) "Temp/Salt Top L: ", Tr(kl_right,1), Sr(kl_right,1)
          write(stdout,*) "Temp/Salt Bot L: ", Tr(kl_right,2), Sr(kl_right,2)
        endif
        call increment_interface(nk, kl_left, ki_left, reached_bottom, searching_left_column, searching_right_column)
        lastP_right = PoR(k_surface)
        ! If the right layer increments, then we need to reset the last position on the right
        if ( kl_left == (KoL(k_surface) + 1) ) lastP_left = 0.
      else
        stop 'Else what?'
      endif
      if (CS%debug)  write(stdout,'(A,I3,A,ES16.6,A,I2,A,ES16.6)') "KoL:", KoL(k_surface), " PoL:", PoL(k_surface), &
                     "     KoR:", KoR(k_surface), " PoR:", PoR(k_surface)
    endif
    ! Effective thickness
    if (k_surface>1) then
      if ( KoL(k_surface) == KoL(k_surface-1) .and. KoR(k_surface) == KoR(k_surface-1) ) then
        hL = (PoL(k_surface) - PoL(k_surface-1))*hcol_l(KoL(k_surface))
        hR = (PoR(k_surface) - PoR(k_surface-1))*hcol_r(KoR(k_surface))
        if (hL < 0. .or. hR < 0.) then
          if (fail_heff) then
            call MOM_error(FATAL,"Negative thicknesses in neutral diffusion")
          else
            if (searching_left_column) then
              PoL(k_surface) = PoL(k_surface-1)
              KoL(k_surface) = KoL(k_surface-1)
            elseif (searching_right_column) then
              PoR(k_surface) = PoR(k_surface-1)
              KoR(k_surface) = KoR(k_surface-1)
            endif
          endif
        elseif ( hL + hR == 0. ) then
          hEff(k_surface-1) = 0.
        else
          hEff(k_surface-1) = 2. * ( (hL * hR) / ( hL + hR ) )! Harmonic mean
          if ( KoL(k_surface) /= KoL(k_surface-1) ) then
            call MOM_error(FATAL,"Neutral sublayer spans multiple layers")
          endif
          if ( KoR(k_surface) /= KoR(k_surface-1) ) then
            call MOM_error(FATAL,"Neutral sublayer spans multiple layers")
          endif
        endif
      else
        hEff(k_surface-1) = 0.
      endif
    endif
  enddo neutral_surfaces
end subroutine find_neutral_surface_positions_discontinuous

!> Sweep down through the column and mark as stable if the bottom interface of a cell is denser than the top
subroutine mark_unstable_cells(CS, nk, T, S, P, stable_cell)
  type(neutral_diffusion_CS), intent(inout) :: CS      !< Neutral diffusion control structure
  integer,                intent(in)    :: nk          !< Number of levels in a column
  real, dimension(nk,2),  intent(in)    :: T           !< Temperature at interfaces [degC]
  real, dimension(nk,2),  intent(in)    :: S           !< Salinity at interfaces [ppt]
  real, dimension(nk,2),  intent(in)    :: P           !< Pressure at interfaces [R L2 T-2 ~> Pa]
  logical, dimension(nk), intent(  out) :: stable_cell !< True if this cell is unstably stratified

  integer :: k, first_stable, prev_stable
  real :: delta_rho ! A density difference [R ~> kg m-3]

  do k = 1,nk
    call calc_delta_rho_and_derivs( CS, T(k,2), S(k,2), max(P(k,2), CS%ref_pres), &
                                        T(k,1), S(k,1), max(P(k,1), CS%ref_pres), delta_rho )
    stable_cell(k) = (delta_rho > 0.)
  enddo
end subroutine mark_unstable_cells

!> Searches the "other" (searched) column for the position of the neutral surface
real function search_other_column(CS, ksurf, pos_last, T_from, S_from, P_from, T_top, S_top, P_top, &
                                  T_bot, S_bot, P_bot, T_poly, S_poly ) result(pos)
  type(neutral_diffusion_CS), intent(in   ) :: CS       !< Neutral diffusion control structure
  integer,                    intent(in   ) :: ksurf    !< Current index of neutral surface
  real,                       intent(in   ) :: pos_last !< Last position within the current layer, used as the lower
                                                        !! bound in the root finding algorithm [nondim]
  real,                       intent(in   ) :: T_from   !< Temperature at the searched from interface [degC]
  real,                       intent(in   ) :: S_from   !< Salinity    at the searched from interface [ppt]
  real,                       intent(in   ) :: P_from   !< Pressure at the searched from interface [R L2 T-2 ~> Pa]
  real,                       intent(in   ) :: T_top    !< Temperature at the searched to top interface [degC]
  real,                       intent(in   ) :: S_top    !< Salinity    at the searched to top interface [ppt]
  real,                       intent(in   ) :: P_top    !< Pressure at the searched to top interface [R L2 T-2 ~> Pa]
                                                        !! interface [R L2 T-2 ~> Pa]
  real,                       intent(in   ) :: T_bot    !< Temperature at the searched to bottom interface [degC]
  real,                       intent(in   ) :: S_bot    !< Salinity    at the searched to bottom interface [ppt]
  real,                       intent(in   ) :: P_bot    !< Pressure at the searched to bottom
                                                        !! interface [R L2 T-2 ~> Pa]
  real, dimension(:),         intent(in   ) :: T_poly   !< Temperature polynomial reconstruction coefficients [degC]
  real, dimension(:),         intent(in   ) :: S_poly   !< Salinity    polynomial reconstruction coefficients [ppt]
  ! Local variables
  real :: dRhotop, dRhobot ! Density differences [R ~> kg m-3]
  real :: dRdT_top, dRdT_bot, dRdT_from ! Partial derivatives of density with temperature [R degC-1 ~> kg m-3 degC-1]
  real :: dRdS_top, dRdS_bot, dRdS_from ! Partial derivatives of density with salinity [R ppt-1 ~> kg m-3 ppt-1]

  ! Calculate the differencei in density at the tops or the bottom
  if (CS%neutral_pos_method == 1 .or. CS%neutral_pos_method == 3) then
    call calc_delta_rho_and_derivs(CS, T_top, S_top, P_top, T_from, S_from, P_from, dRhoTop)
    call calc_delta_rho_and_derivs(CS, T_bot, S_bot, P_bot, T_from, S_from, P_from, dRhoBot)
  elseif (CS%neutral_pos_method == 2) then
    call calc_delta_rho_and_derivs(CS, T_top, S_top, P_top, T_from, S_from, P_from, dRhoTop, &
                                   dRdT_top, dRdS_top, dRdT_from, dRdS_from)
    call calc_delta_rho_and_derivs(CS, T_bot, S_bot, P_bot, T_from, S_from, P_from, dRhoBot, &
                                   dRdT_bot, dRdS_bot, dRdT_from, dRdS_from)
  endif

  ! Handle all the special cases EXCEPT if it connects within the layer
  if ( (dRhoTop > 0.) .or. (ksurf == 1) ) then      ! First interface or lighter than anything in layer
    pos = pos_last
  elseif ( dRhoTop > dRhoBot ) then                 ! Unstably stratified
    pos = 1.
  elseif ( dRhoTop < 0. .and. dRhoBot < 0.) then    ! Denser than anything in layer
    pos = 1.
  elseif ( dRhoTop == 0. .and. dRhoBot == 0. ) then ! Perfectly unstratified
    pos = 1.
  elseif ( dRhoBot == 0. ) then                     ! Matches perfectly at the Top
    pos = 1.
  elseif ( dRhoTop == 0. ) then                     ! Matches perfectly at the Bottom
    pos = pos_last
  else                                              ! Neutral surface within layer
    pos = -1
  endif

  ! Can safely return if position is >= 0 otherwise will need to find the position within the layer
  if (pos>=0) return

  if (CS%neutral_pos_method==1) then
    pos = interpolate_for_nondim_position( dRhoTop, P_top, dRhoBot, P_bot )
  ! For the 'Linear' case of finding the neutral position, the fromerence pressure to use is the average
  ! of the midpoint of the layer being searched and the interface being searched from
  elseif (CS%neutral_pos_method == 2) then
    pos = find_neutral_pos_linear( CS, pos_last, T_from, S_from, dRdT_from, dRdS_from, &
                                   dRdT_top, dRdS_top, dRdT_bot, dRdS_bot, T_poly, S_poly )
  elseif (CS%neutral_pos_method == 3) then
    pos = find_neutral_pos_full( CS, pos_last, T_from, S_from, P_from, P_top, P_bot, T_poly, S_poly)
  endif

end function search_other_column

!> Increments the interface which was just connected and also set flags if the bottom is reached
subroutine increment_interface(nk, kl, ki, reached_bottom, searching_this_column, searching_other_column)
  integer, intent(in   )                :: nk                     !< Number of vertical levels
  integer, intent(inout)                :: kl                     !< Current layer (potentially updated)
  integer, intent(inout)                :: ki                     !< Current interface
  logical, intent(inout)                :: reached_bottom         !< Updated when kl == nk and ki == 2
  logical, intent(inout)                :: searching_this_column  !< Updated when kl == nk and ki == 2
  logical, intent(inout)                :: searching_other_column !< Updated when kl == nk and ki == 2
  integer :: k

  reached_bottom = .false.
  if (ki == 2) then ! At the bottom interface
    if ((ki == 2) .and. (kl < nk) ) then ! Not at the bottom so just go to the next layer
      kl = kl+1
      ki = 1
    elseif ((kl == nk) .and. (ki==2)) then
      reached_bottom = .true.
      searching_this_column = .false.
      searching_other_column = .true.
    endif
  elseif (ki==1) then ! At the top interface
    ki = 2 ! Next interface is same layer, but bottom interface
  else
    call MOM_error(FATAL,"Unanticipated eventuality in increment_interface")
  endif
end subroutine increment_interface

!> Search a layer to find where delta_rho = 0 based on a linear interpolation of alpha and beta of the top and bottom
!! being searched and polynomial reconstructions of T and S. Compressibility is not needed because either, we are
!! assuming incompressibility in the equation of state for this module or alpha and beta are calculated having been
!! displaced to the average pressures of the two pressures We need Newton's method because the T and S reconstructions
!! make delta_rho a polynomial function of z if using PPM or higher. If Newton's method would search fall out of the
!! interval [0,1], a bisection step would be taken instead. Also this linearization of alpha, beta means that second
!! derivatives of the EOS are not needed. Note that delta in variable names below refers to horizontal differences and
!! 'd' refers to vertical differences
function find_neutral_pos_linear( CS, z0, T_ref, S_ref, dRdT_ref, dRdS_ref, &
                                  dRdT_top, dRdS_top, dRdT_bot, dRdS_bot, ppoly_T, ppoly_S ) result( z )
  type(neutral_diffusion_CS),intent(in) :: CS        !< Control structure with parameters for this module
  real,                      intent(in) :: z0        !< Lower bound of position, also serves as the
                                                     !! initial guess [nondim]
  real,                      intent(in) :: T_ref     !< Temperature at the searched from interface [degC]
  real,                      intent(in) :: S_ref     !< Salinity at the searched from interface [ppt]
  real,                      intent(in) :: dRdT_ref  !< dRho/dT at the searched from interface
                                                     !! [R degC-1 ~> kg m-3 degC-1]
  real,                      intent(in) :: dRdS_ref  !< dRho/dS at the searched from interface
                                                     !! [R ppt-1 ~> kg m-3 ppt-1]
  real,                      intent(in) :: dRdT_top  !< dRho/dT at top of layer being searched
                                                     !! [R degC-1 ~> kg m-3 degC-1]
  real,                      intent(in) :: dRdS_top  !< dRho/dS at top of layer being searched
                                                     !! [R ppt-1 ~> kg m-3 ppt-1]
  real,                      intent(in) :: dRdT_bot  !< dRho/dT at bottom of layer being searched
                                                     !! [R degC-1 ~> kg m-3 degC-1]
  real,                      intent(in) :: dRdS_bot  !< dRho/dS at bottom of layer being searched
                                                     !! [R ppt-1 ~> kg m-3 ppt-1]
  real, dimension(:),        intent(in) :: ppoly_T   !< Coefficients of the polynomial reconstruction of T within
                                                     !! the layer to be searched [degC].
  real, dimension(:),        intent(in) :: ppoly_S   !< Coefficients of the polynomial reconstruction of S within
                                                     !! the layer to be searched [ppt].
  real                                  :: z         !< Position where drho = 0 [nondim]
  ! Local variables
  real :: dRdT_diff  ! Difference in the partial derivative of density with temperature across the
                     ! layer [R degC-1 ~> kg m-3 degC-1]
  real :: dRdS_diff  ! Difference in the partial derivative of density with salinity across the
                     ! layer [R ppt-1 ~> kg m-3 ppt-1]
  real :: drho, drho_dz ! Density anomaly and its derivative with fracitonal position [R ~> kg m-3]
  real :: dRdT_z     ! Partial derivative of density with temperature at a point [R degC-1 ~> kg m-3 degC-1]
  real :: dRdS_z     ! Partial derivative of density with salinity at a point [R ppt-1 ~> kg m-3 ppt-1]
  real :: T_z, dT_dz ! Temperature at a point and its derivative with fractional position [degC]
  real :: S_z, dS_dz ! Salinity at a point and its derivative with fractional position [ppt]
  real :: drho_min, drho_max ! Bounds on density differences [R ~> kg m-3]
  real :: ztest, zmin, zmax ! Fractional positions in the cell [nondim]
  real :: dz         ! Change in position in the cell [nondim]
  real :: a1, a2     ! Fractional weights of the top and bottom values [nondim]
  integer :: iter
  integer :: nterm

  nterm = SIZE(ppoly_T)

  ! Position independent quantities
  dRdT_diff = dRdT_bot - dRdT_top
  dRdS_diff = dRdS_bot - dRdS_top
  ! Initial starting drho (used for bisection)
  zmin = z0        ! Lower bounding interval
  zmax = 1.        ! Maximum bounding interval (bottom of layer)
  a1 = 1. - zmin
  a2 = zmin
  T_z = evaluation_polynomial( ppoly_T, nterm, zmin )
  S_z = evaluation_polynomial( ppoly_S, nterm, zmin )
  dRdT_z = a1*dRdT_top + a2*dRdT_bot
  dRdS_z = a1*dRdS_top + a2*dRdS_bot
  drho_min = 0.5*((dRdT_z+dRdT_ref)*(T_z-T_ref) + (dRdS_z+dRdS_ref)*(S_z-S_ref))

  T_z = evaluation_polynomial( ppoly_T, nterm, 1. )
  S_z = evaluation_polynomial( ppoly_S, nterm, 1. )
  drho_max = 0.5*((dRdT_bot+dRdT_ref)*(T_z-T_ref) + (dRdS_bot+dRdS_ref)*(S_z-S_ref))

  if (drho_min >= 0.) then
    z = z0
    return
  elseif (drho_max == 0.) then
    z = 1.
    return
  endif
  if ( SIGN(1.,drho_min) == SIGN(1.,drho_max) ) then
    call MOM_error(FATAL, "drho_min is the same sign as dhro_max")
  endif

  z = z0
  ztest = z0
  do iter = 1, CS%max_iter
    ! Calculate quantities at the current nondimensional position
    a1 = 1.-z
    a2 = z
    dRdT_z    = a1*dRdT_top + a2*dRdT_bot
    dRdS_z    = a1*dRdS_top + a2*dRdS_bot
    T_z       = evaluation_polynomial( ppoly_T, nterm, z )
    S_z       = evaluation_polynomial( ppoly_S, nterm, z )
    drho = 0.5*((dRdT_z+dRdT_ref)*(T_z-T_ref) + (dRdS_z+dRdS_ref)*(S_z-S_ref))

    ! Check for convergence
    if (ABS(drho) <= CS%drho_tol) exit
    ! Update bisection bracketing intervals
    if (drho < 0. .and. drho > drho_min) then
      drho_min = drho
      zmin = z
    elseif (drho > 0. .and. drho < drho_max) then
      drho_max = drho
      zmax = z
    endif

    ! Calculate a Newton step
    dT_dz = first_derivative_polynomial( ppoly_T, nterm, z )
    dS_dz = first_derivative_polynomial( ppoly_S, nterm, z )
    drho_dz = 0.5*( (dRdT_diff*(T_z - T_ref) + (dRdT_ref+dRdT_z)*dT_dz) + &
                    (dRdS_diff*(S_z - S_ref) + (dRdS_ref+dRdS_z)*dS_dz) )

    ztest = z - drho/drho_dz
    ! Take a bisection if z falls out of [zmin,zmax]
    if (ztest < zmin .or. ztest > zmax) then
      if ( drho < 0. ) then
        ztest = 0.5*(z + zmax)
      else
        ztest = 0.5*(zmin + z)
      endif
    endif

    ! Test to ensure we haven't stalled out
    if ( abs(z-ztest) <= CS%x_tol ) exit
    ! Reset for next iteration
    z = ztest
  enddo

end function find_neutral_pos_linear

!> Use the full equation of state to calculate the difference in locally referenced potential density. The derivatives
!! in this case are not trivial to calculate, so instead we use a regula falsi method
function find_neutral_pos_full( CS, z0, T_ref, S_ref, P_ref, P_top, P_bot, ppoly_T, ppoly_S ) result( z )
  type(neutral_diffusion_CS),intent(in) :: CS        !< Control structure with parameters for this module
  real,                      intent(in) :: z0        !< Lower bound of position, also serves as the
                                                     !! initial guess [nondim]
  real,                      intent(in) :: T_ref     !< Temperature at the searched from interface [degC]
  real,                      intent(in) :: S_ref     !< Salinity at the searched from interface [ppt]
  real,                      intent(in) :: P_ref     !< Pressure at the searched from interface [R L2 T-2 ~> Pa]
  real,                      intent(in) :: P_top     !< Pressure at top of layer being searched [R L2 T-2 ~> Pa]
  real,                      intent(in) :: P_bot     !< Pressure at bottom of layer being searched [R L2 T-2 ~> Pa]
  real, dimension(:),        intent(in) :: ppoly_T   !< Coefficients of the polynomial reconstruction of T within
                                                     !! the layer to be searched [degC]
  real, dimension(:),        intent(in) :: ppoly_S   !< Coefficients of the polynomial reconstruction of T within
                                                     !! the layer to be searched [ppt]
  real                                  :: z         !< Position where drho = 0 [nondim]
  ! Local variables
  integer :: iter
  integer :: nterm

  real :: drho_a, drho_b, drho_c ! Density differences [R ~> kg m-3]
  real :: a, b, c     ! Fractional positions [nondim]
  real :: Ta, Tb, Tc  ! Temperatures [degC]
  real :: Sa, Sb, Sc  ! Salinities [ppt]
  real :: Pa, Pb, Pc  ! Pressures [R L2 T-2 ~> Pa]
  integer :: side

  side = 0
  ! Set the first two evaluation to the endpoints of the interval
  b = z0 ; c = 1
  nterm = SIZE(ppoly_T)

  ! Calculate drho at the minimum bound
  Tb = evaluation_polynomial( ppoly_T, nterm, b )
  Sb = evaluation_polynomial( ppoly_S, nterm, b )
  Pb = P_top*(1.-b) + P_bot*b
  call calc_delta_rho_and_derivs(CS, Tb, Sb, Pb, T_ref, S_ref, P_ref, drho_b)

  ! Calculate drho at the maximum bound
  Tc = evaluation_polynomial( ppoly_T, nterm, 1. )
  Sc = evaluation_polynomial( ppoly_S, nterm, 1. )
  Pc = P_Bot
  call calc_delta_rho_and_derivs(CS, Tc, Sc, Pc, T_ref, S_ref, P_ref, drho_c)

  if (drho_b >= 0.) then
    z = z0
    return
  elseif (drho_c == 0.) then
    z = 1.
    return
  endif
  if ( SIGN(1.,drho_b) == SIGN(1.,drho_c) ) then
    z = z0
    return
  endif

  do iter = 1, CS%max_iter
    ! Calculate new position and evaluate if we have converged
    a = (drho_b*c - drho_c*b)/(drho_b-drho_c)
    Ta = evaluation_polynomial( ppoly_T, nterm, a )
    Sa = evaluation_polynomial( ppoly_S, nterm, a )
    Pa = P_top*(1.-a) + P_bot*a
    call calc_delta_rho_and_derivs(CS, Ta, Sa, Pa, T_ref, S_ref, P_ref, drho_a)
    if (ABS(drho_a) < CS%drho_tol) then
      z = a
      return
    endif

    if (drho_a*drho_c > 0.) then
      if ( ABS(a-c)<CS%x_tol) then
        z = a
        return
      endif
      c = a ; drho_c = drho_a;
      if (side == -1) drho_b = 0.5*drho_b
      side = -1
    elseif ( drho_b*drho_a > 0 ) then
      if ( ABS(a-b)<CS%x_tol) then
        z = a
        return
      endif
      b = a ; drho_b = drho_a
      if (side == 1) drho_c = 0.5*drho_c
      side = 1
    else
      z = a
      return
    endif
  enddo

  z = a

end function find_neutral_pos_full

!> Calculate the difference in density between two points in a variety of ways
subroutine calc_delta_rho_and_derivs(CS, T1, S1, p1_in, T2, S2, p2_in, drho, &
                                     drdt1_out, drds1_out, drdt2_out, drds2_out )
  type(neutral_diffusion_CS)    :: CS        !< Neutral diffusion control structure
  real,           intent(in   ) :: T1        !< Temperature at point 1 [degC]
  real,           intent(in   ) :: S1        !< Salinity at point 1 [ppt]
  real,           intent(in   ) :: p1_in     !< Pressure at point 1 [R L2 T-2 ~> Pa]
  real,           intent(in   ) :: T2        !< Temperature at point 2 [degC]
  real,           intent(in   ) :: S2        !< Salinity at point 2 [ppt]
  real,           intent(in   ) :: p2_in     !< Pressure at point 2 [R L2 T-2 ~> Pa]
  real,           intent(  out) :: drho      !< Difference in density between the two points [R ~> kg m-3]
  real, optional, intent(  out) :: dRdT1_out !< drho_dt at point 1 [R degC-1 ~> kg m-3 degC-1]
  real, optional, intent(  out) :: dRdS1_out !< drho_ds at point 1 [R ppt-1 ~> kg m-3 ppt-1]
  real, optional, intent(  out) :: dRdT2_out !< drho_dt at point 2 [R degC-1 ~> kg m-3 degC-1]
  real, optional, intent(  out) :: dRdS2_out !< drho_ds at point 2 [R ppt-1 ~> kg m-3 ppt-1]
  ! Local variables
  real :: rho1, rho2   ! Densities [R ~> kg m-3]
  real :: p1, p2, pmid ! Pressures [R L2 T-2 ~> Pa]
  real :: drdt1, drdt2 ! Partial derivatives of density with temperature [R degC-1 ~> kg m-3 degC-1]
  real :: drds1, drds2 ! Partial derivatives of density with salinity [R ppt-1 ~> kg m-3 ppt-1]
  real :: drdp1, drdp2 ! Partial derivatives of density with pressure [T2 L-2 ~> s2 m-2]

  ! Use the same reference pressure or the in-situ pressure
  if (CS%ref_pres > 0.) then
    p1 = CS%ref_pres
    p2 = CS%ref_pres
  else
    p1 = p1_in
    p2 = p2_in
  endif

  ! Use the full linear equation of state to calculate the difference in density (expensive!)
  if     (TRIM(CS%delta_rho_form) == 'full') then
    pmid = 0.5 * (p1 + p2)
    call calculate_density( T1, S1, pmid, rho1, CS%EOS)
    call calculate_density( T2, S2, pmid, rho2, CS%EOS)
    drho = rho1 - rho2
  ! Use the density derivatives at the average of pressures and the differentces int temperature
  elseif (TRIM(CS%delta_rho_form) == 'mid_pressure') then
    pmid = 0.5 * (p1 + p2)
    if (CS%ref_pres>=0) pmid = CS%ref_pres
    call calculate_density_derivs(T1, S1, pmid, drdt1, drds1, CS%EOS)
    call calculate_density_derivs(T2, S2, pmid, drdt2, drds2, CS%EOS)
    drho = delta_rho_from_derivs( T1, S1, p1, drdt1, drds1, T2, S2, p2, drdt2, drds2)
  elseif (TRIM(CS%delta_rho_form) == 'local_pressure') then
    call calculate_density_derivs(T1, S1, p1, drdt1, drds1, CS%EOS)
    call calculate_density_derivs(T2, S2, p2, drdt2, drds2, CS%EOS)
    drho = delta_rho_from_derivs( T1, S1, p1, drdt1, drds1, T2, S2, p2, drdt2, drds2)
  else
    call MOM_error(FATAL, "delta_rho_form is not recognized")
  endif

  if (PRESENT(drdt1_out)) drdt1_out = drdt1
  if (PRESENT(drds1_out)) drds1_out = drds1
  if (PRESENT(drdt2_out)) drdt2_out = drdt2
  if (PRESENT(drds2_out)) drds2_out = drds2

end subroutine calc_delta_rho_and_derivs

!> Calculate delta rho from derivatives and gradients of properties
!! \f$ \Delta \rho = \frac{1}{2}\left[ (\alpha_1 + \alpha_2)*(T_1-T_2) +
!!                                   (\beta_1 + \beta_2)*(S_1-S_2) +
!!                                   (\gamma^{-1}_1 + \gamma^{-1}_2)*(P_1-P_2) \right] \f$
function delta_rho_from_derivs( T1, S1, P1, dRdT1, dRdS1, &
                                T2, S2, P2, dRdT2, dRdS2  ) result (drho)
  real :: T1    !< Temperature at point 1 [degC]
  real :: S1    !< Salinity at point 1 [ppt]
  real :: P1    !< Pressure at point 1 [R L2 T-2 ~> Pa]
  real :: dRdT1 !< The partial derivative of density with temperature at point 1 [R degC-1 ~> kg m-3 degC-1]
  real :: dRdS1 !< The partial derivative of density with salinity at point 1 [R ppt-1 ~> kg m-3 ppt-1]
  real :: T2    !< Temperature at point 2 [degC]
  real :: S2    !< Salinity at point 2 [ppt]
  real :: P2    !< Pressure at point 2 [R L2 T-2 ~> Pa]
  real :: dRdT2 !< The partial derivative of density with temperature at point 2 [R degC-1 ~> kg m-3 degC-1]
  real :: dRdS2 !< The partial derivative of density with salinity at point 2 [R ppt-1 ~> kg m-3 ppt-1]
  ! Local variables
  real :: drho  ! The density difference [R ~> kg m-3]

  drho = 0.5 * ( (dRdT1+dRdT2)*(T1-T2) + (dRdS1+dRdS2)*(S1-S2))

end function delta_rho_from_derivs

!> Converts non-dimensional position within a layer to absolute position (for debugging)
function absolute_position(n,ns,Pint,Karr,NParr,k_surface)
  integer, intent(in) :: n            !< Number of levels
  integer, intent(in) :: ns           !< Number of neutral surfaces
  real,    intent(in) :: Pint(n+1)    !< Position of interfaces [R L2 T-2 ~> Pa] or other units
  integer, intent(in) :: Karr(ns)     !< Index of interface above position
  real,    intent(in) :: NParr(ns)    !< Non-dimensional position within layer Karr(:) [nondim]
  integer, intent(in) :: k_surface    !< k-interface to query
  real                :: absolute_position !< The absolute position of a location [R L2 T-2 ~> Pa]
                                      !! or other units following Pint
  ! Local variables
  integer :: k

  k = Karr(k_surface)
  if (k>n) stop 'absolute_position: k>nk is out of bounds!'
  absolute_position = Pint(k) + NParr(k_surface) * ( Pint(k+1) - Pint(k) )

end function absolute_position

!> Converts non-dimensional positions within layers to absolute positions (for debugging)
function absolute_positions(n,ns,Pint,Karr,NParr)
  integer, intent(in) :: n         !< Number of levels
  integer, intent(in) :: ns        !< Number of neutral surfaces
  real,    intent(in) :: Pint(n+1) !< Position of interface [R L2 T-2 ~> Pa] or other units
  integer, intent(in) :: Karr(ns)  !< Indexes of interfaces about positions
  real,    intent(in) :: NParr(ns) !< Non-dimensional positions within layers Karr(:)

  real,  dimension(ns) :: absolute_positions !< Absolute positions [R L2 T-2 ~> Pa]
                                   !! or other units following Pint

  ! Local variables
  integer :: k_surface, k

  do k_surface = 1, ns
    absolute_positions(k_surface) = absolute_position(n,ns,Pint,Karr,NParr,k_surface)
  enddo

end function absolute_positions

!> Returns a single column of neutral diffusion fluxes of a tracer.
subroutine neutral_surface_flux(nk, nsurf, deg, hl, hr, Tl, Tr, PiL, PiR, KoL, KoR, &
                                hEff, Flx, continuous, h_neglect, remap_CS, h_neglect_edge)
  integer,                      intent(in)    :: nk    !< Number of levels
  integer,                      intent(in)    :: nsurf !< Number of neutral surfaces
  integer,                      intent(in)    :: deg   !< Degree of polynomial reconstructions
  real, dimension(nk),          intent(in)    :: hl    !< Left-column layer thickness [H ~> m or kg m-2]
  real, dimension(nk),          intent(in)    :: hr    !< Right-column layer thickness [H ~> m or kg m-2]
  real, dimension(nk),          intent(in)    :: Tl    !< Left-column layer tracer (conc, e.g. degC)
  real, dimension(nk),          intent(in)    :: Tr    !< Right-column layer tracer (conc, e.g. degC)
  real, dimension(nsurf),       intent(in)    :: PiL   !< Fractional position of neutral surface
                                                       !! within layer KoL of left column
  real, dimension(nsurf),       intent(in)    :: PiR   !< Fractional position of neutral surface
                                                       !! within layer KoR of right column
  integer, dimension(nsurf),    intent(in)    :: KoL   !< Index of first left interface above neutral surface
  integer, dimension(nsurf),    intent(in)    :: KoR   !< Index of first right interface above neutral surface
  real, dimension(nsurf-1),     intent(in)    :: hEff  !< Effective thickness between two neutral
                                                       !! surfaces [H ~> m or kg m-2]
  real, dimension(nsurf-1),     intent(inout) :: Flx   !< Flux of tracer between pairs of neutral layers (conc H)
  logical,                      intent(in)    :: continuous !< True if using continuous reconstruction
  real,                         intent(in)    :: h_neglect !< A negligibly small width for the
                                             !! purpose of cell reconstructions [H ~> m or kg m-2]
  type(remapping_CS), optional, intent(in)    :: remap_CS !< Remapping control structure used
                                             !! to create sublayers
  real,               optional, intent(in)    :: h_neglect_edge !< A negligibly small width used for
                                             !! edge value calculations if continuous is false [H ~> m or kg m-2]
  ! Local variables
  integer :: k_sublayer, klb, klt, krb, krt, k
  real :: T_right_top, T_right_bottom, T_right_layer, T_right_sub, T_right_top_int, T_right_bot_int
  real :: T_left_top, T_left_bottom, T_left_layer, T_left_sub, T_left_top_int, T_left_bot_int
  real :: dT_top, dT_bottom, dT_layer, dT_ave, dT_sublayer, dT_top_int, dT_bot_int
  real, dimension(nk+1) :: Til !< Left-column interface tracer (conc, e.g. degC)
  real, dimension(nk+1) :: Tir !< Right-column interface tracer (conc, e.g. degC)
  real, dimension(nk) :: aL_l !< Left-column left edge value of tracer (conc, e.g. degC)
  real, dimension(nk) :: aR_l !< Left-column right edge value of tracer (conc, e.g. degC)
  real, dimension(nk) :: aL_r !< Right-column left edge value of tracer (conc, e.g. degC)
  real, dimension(nk) :: aR_r !< Right-column right edge value of tracer (conc, e.g. degC)
  ! Discontinuous reconstruction
  integer               :: iMethod
  real, dimension(nk,2) :: Tid_l !< Left-column interface tracer (conc, e.g. degC)
  real, dimension(nk,2) :: Tid_r !< Right-column interface tracer (conc, e.g. degC)
  real, dimension(nk,deg+1) :: ppoly_r_coeffs_l
  real, dimension(nk,deg+1) :: ppoly_r_coeffs_r
  real, dimension(nk,deg+1) :: ppoly_r_S_l
  real, dimension(nk,deg+1) :: ppoly_r_S_r
  logical :: down_flux
  ! Setup reconstruction edge values
  if (continuous) then
    call interface_scalar(nk, hl, Tl, Til, 2, h_neglect)
    call interface_scalar(nk, hr, Tr, Tir, 2, h_neglect)
    call ppm_left_right_edge_values(nk, Tl, Til, aL_l, aR_l)
    call ppm_left_right_edge_values(nk, Tr, Tir, aL_r, aR_r)
  else
    ppoly_r_coeffs_l(:,:) = 0.
    ppoly_r_coeffs_r(:,:) = 0.
    Tid_l(:,:) = 0.
    Tid_r(:,:) = 0.

    call build_reconstructions_1d( remap_CS, nk, hl, Tl, ppoly_r_coeffs_l, Tid_l, &
                                   ppoly_r_S_l, iMethod, h_neglect, h_neglect_edge )
    call build_reconstructions_1d( remap_CS, nk, hr, Tr, ppoly_r_coeffs_r, Tid_r, &
                                   ppoly_r_S_r, iMethod, h_neglect, h_neglect_edge )
  endif

  do k_sublayer = 1, nsurf-1
    if (hEff(k_sublayer) == 0.) then
      Flx(k_sublayer) = 0.
    else
      if (continuous) then
        klb = KoL(k_sublayer+1)
        T_left_bottom = ( 1. - PiL(k_sublayer+1) ) * Til(klb) + PiL(k_sublayer+1) * Til(klb+1)
        klt = KoL(k_sublayer)
        T_left_top = ( 1. - PiL(k_sublayer) ) * Til(klt) + PiL(k_sublayer) * Til(klt+1)
        T_left_layer = ppm_ave(PiL(k_sublayer), PiL(k_sublayer+1) + real(klb-klt), &
                               aL_l(klt), aR_l(klt), Tl(klt))

        krb = KoR(k_sublayer+1)
        T_right_bottom = ( 1. - PiR(k_sublayer+1) ) * Tir(krb) + PiR(k_sublayer+1) * Tir(krb+1)
        krt = KoR(k_sublayer)
        T_right_top = ( 1. - PiR(k_sublayer) ) * Tir(krt) + PiR(k_sublayer) * Tir(krt+1)
        T_right_layer = ppm_ave(PiR(k_sublayer), PiR(k_sublayer+1) + real(krb-krt), &
                                aL_r(krt), aR_r(krt), Tr(krt))
        dT_top = T_right_top - T_left_top
        dT_bottom = T_right_bottom - T_left_bottom
        dT_ave = 0.5 * ( dT_top + dT_bottom )
        dT_layer = T_right_layer - T_left_layer
        if (signum(1.,dT_top) * signum(1.,dT_bottom) <= 0. .or. signum(1.,dT_ave) * signum(1.,dT_layer) <= 0.) then
          dT_ave = 0.
        else
          dT_ave = dT_layer
        endif
        Flx(k_sublayer) = dT_ave * hEff(k_sublayer)
      else ! Discontinuous reconstruction
        ! Calculate tracer values on left and right side of the neutral surface
        call neutral_surface_T_eval(nk, nsurf, k_sublayer, KoL, PiL, Tl, Tid_l, deg, iMethod, &
                                    ppoly_r_coeffs_l, T_left_top, T_left_bottom, T_left_sub, &
                                    T_left_top_int, T_left_bot_int, T_left_layer)
        call neutral_surface_T_eval(nk, nsurf, k_sublayer, KoR, PiR, Tr, Tid_r, deg, iMethod, &
                                    ppoly_r_coeffs_r, T_right_top, T_right_bottom, T_right_sub, &
                                    T_right_top_int, T_right_bot_int, T_right_layer)

        dT_top      = T_right_top     - T_left_top
        dT_bottom   = T_right_bottom  - T_left_bottom
        dT_sublayer = T_right_sub     - T_left_sub
        dT_top_int  = T_right_top_int - T_left_top_int
        dT_bot_int  = T_right_bot_int - T_left_bot_int
        ! Enforcing the below criterion incorrectly zero out fluxes
        !dT_layer = T_right_layer - T_left_layer

        down_flux = dT_top <= 0. .and. dT_bottom <= 0. .and.       &
                    dT_sublayer <= 0. .and. dT_top_int <= 0. .and. &
                    dT_bot_int <= 0.
        down_flux = down_flux .or.                                 &
                    (dT_top >= 0. .and. dT_bottom >= 0. .and.      &
                    dT_sublayer >= 0. .and. dT_top_int >= 0. .and. &
                    dT_bot_int >= 0.)
        if (down_flux) then
          Flx(k_sublayer) = dT_sublayer * hEff(k_sublayer)
        else
          Flx(k_sublayer) = 0.
        endif
      endif
    endif
  enddo

end subroutine neutral_surface_flux

!> Evaluate various parts of the reconstructions to calculate gradient-based flux limter
subroutine neutral_surface_T_eval(nk, ns, k_sub, Ks, Ps, T_mean, T_int, deg, iMethod, T_poly, &
                                  T_top, T_bot, T_sub, T_top_int, T_bot_int, T_layer)
  integer,                   intent(in   ) :: nk        !< Number of cell everages
  integer,                   intent(in   ) :: ns        !< Number of neutral surfaces
  integer,                   intent(in   ) :: k_sub     !< Index of current neutral layer
  integer, dimension(ns),    intent(in   ) :: Ks        !< List of the layers associated with each neutral surface
  real, dimension(ns),       intent(in   ) :: Ps        !< List of the positions within a layer of each surface
  real, dimension(nk),       intent(in   ) :: T_mean    !< Cell average of tracer
  real, dimension(nk,2),     intent(in   ) :: T_int     !< Cell interface values of tracer from reconstruction
  integer,                   intent(in   ) :: deg       !< Degree of reconstruction polynomial (e.g. 1 is linear)
  integer,                   intent(in   ) :: iMethod   !< Method of integration to use
  real, dimension(nk,deg+1), intent(in   ) :: T_poly    !< Coefficients of polynomial reconstructions
  real,                      intent(  out) :: T_top     !< Tracer value at top (across discontinuity if necessary)
  real,                      intent(  out) :: T_bot     !< Tracer value at bottom (across discontinuity if necessary)
  real,                      intent(  out) :: T_sub     !< Average of the tracer value over the sublayer
  real,                      intent(  out) :: T_top_int !< Tracer value at top interface of neutral layer
  real,                      intent(  out) :: T_bot_int !< Tracer value at bottom interface of neutral layer
  real,                      intent(  out) :: T_layer   !< Cell-average that the the reconstruction belongs to

  integer :: kl, ks_top, ks_bot

  ks_top = k_sub
  ks_bot = k_sub + 1
  if ( Ks(ks_top) /= Ks(ks_bot) ) then
    call MOM_error(FATAL, "Neutral surfaces span more than one layer")
  endif
  kl = Ks(k_sub)
  ! First if the neutral surfaces spans the entirety of a cell, then do not search across the discontinuity
  if ( (Ps(ks_top) == 0.) .and. (Ps(ks_bot) == 1.)) then
    T_top = T_int(kl,1)
    T_bot = T_int(kl,2)
  else
    ! Search across potential discontinuity at top
    if ( (kl > 1) .and. (Ps(ks_top) == 0.)  ) then
      T_top = T_int(kl-1,2)
    else
      T_top = evaluation_polynomial( T_poly(kl,:), deg+1, Ps(ks_top) )
    endif
    ! Search across potential discontinuity at bottom
    if ( (kl < nk) .and. (Ps(ks_bot) == 1.) ) then
      T_bot = T_int(kl+1,1)
    else
      T_bot = evaluation_polynomial( T_poly(kl,:), deg+1, Ps(ks_bot) )
    endif
  endif
  T_sub = average_value_ppoly(nk, T_mean, T_int, T_poly, iMethod, kl, Ps(ks_top), Ps(ks_bot))
  T_top_int = evaluation_polynomial( T_poly(kl,:), deg+1, Ps(ks_top))
  T_bot_int = evaluation_polynomial( T_poly(kl,:), deg+1, Ps(ks_bot))
  T_layer = T_mean(kl)

end subroutine neutral_surface_T_eval

!> Discontinuous PPM reconstructions of the left/right edge values within a cell
subroutine ppm_left_right_edge_values(nk, Tl, Ti, aL, aR)
  integer,                    intent(in)    :: nk !< Number of levels
  real, dimension(nk),        intent(in)    :: Tl !< Layer tracer (conc, e.g. degC)
  real, dimension(nk+1),      intent(in)    :: Ti !< Interface tracer (conc, e.g. degC)
  real, dimension(nk),        intent(inout) :: aL !< Left edge value of tracer (conc, e.g. degC)
  real, dimension(nk),        intent(inout) :: aR !< Right edge value of tracer (conc, e.g. degC)

  integer :: k
  ! Setup reconstruction edge values
  do k = 1, nk
    aL(k) = Ti(k)
    aR(k) = Ti(k+1)
    if ( signum(1., aR(k) - Tl(k))*signum(1., Tl(k) - aL(k)) <= 0.0 ) then
      aL(k) = Tl(k)
      aR(k) = Tl(k)
    elseif ( sign(3., aR(k) - aL(k)) * ( (Tl(k) - aL(k)) + (Tl(k) - aR(k))) > abs(aR(k) - aL(k)) ) then
      aL(k) = Tl(k) + 2.0 * ( Tl(k) - aR(k) )
    elseif ( sign(3., aR(k) - aL(k)) * ( (Tl(k) - aL(k)) + (Tl(k) - aR(k))) < -abs(aR(k) - aL(k)) ) then
      aR(k) = Tl(k) + 2.0 * ( Tl(k) - aL(k) )
    endif
  enddo
end subroutine ppm_left_right_edge_values

!> Returns true if unit tests of neutral_diffusion functions fail. Otherwise returns false.
logical function neutral_diffusion_unit_tests(verbose)
  logical, intent(in) :: verbose !< If true, write results to stdout

  neutral_diffusion_unit_tests = .false. .or. &
    ndiff_unit_tests_continuous(verbose) .or. ndiff_unit_tests_discontinuous(verbose)

end function neutral_diffusion_unit_tests

!> Returns true if unit tests of neutral_diffusion functions fail. Otherwise returns false.
logical function ndiff_unit_tests_continuous(verbose)
  logical, intent(in) :: verbose !< If true, write results to stdout
  ! Local variables
  integer, parameter         :: nk = 4
  real, dimension(nk+1)      :: TiL, TiR1, TiR2, TiR4, Tio ! Test interface temperatures
  real, dimension(nk)        :: TL                         ! Test layer temperatures
  real, dimension(nk+1)      :: SiL                        ! Test interface salinities
  real, dimension(nk+1)      :: PiL, PiR4                  ! Test interface positions
  real, dimension(2*nk+2)    :: PiLRo, PiRLo               ! Test positions
  integer, dimension(2*nk+2) :: KoL, KoR                   ! Test indexes
  real, dimension(2*nk+1)    :: hEff                       ! Test positions
  real, dimension(2*nk+1)    :: Flx                        ! Test flux
  integer :: k
  logical :: v
  real :: h_neglect

  h_neglect = 1.0e-30

  v = verbose

  ndiff_unit_tests_continuous = .false. ! Normally return false
  write(stdout,*) '==== MOM_neutral_diffusion: ndiff_unit_tests_continuous ='

  ndiff_unit_tests_continuous = ndiff_unit_tests_continuous .or. &
    test_fv_diff(v,1.,1.,1., 0.,1.,2., 1., 'FV: Straight line on uniform grid')
  ndiff_unit_tests_continuous = ndiff_unit_tests_continuous .or. &
    test_fv_diff(v,1.,1.,0., 0.,4.,8., 7., 'FV: Vanished right cell')
  ndiff_unit_tests_continuous = ndiff_unit_tests_continuous .or. &
    test_fv_diff(v,0.,1.,1., 0.,4.,8., 7., 'FV: Vanished left cell')
  ndiff_unit_tests_continuous = ndiff_unit_tests_continuous .or. &
    test_fv_diff(v,1.,2.,4., 0.,3.,9., 4., 'FV: Stretched grid')
  ndiff_unit_tests_continuous = ndiff_unit_tests_continuous .or. &
    test_fv_diff(v,2.,0.,2., 0.,1.,2., 0., 'FV: Vanished middle cell')
  ndiff_unit_tests_continuous = ndiff_unit_tests_continuous .or. &
    test_fv_diff(v,0.,1.,0., 0.,1.,2., 2., 'FV: Vanished on both sides')
  ndiff_unit_tests_continuous = ndiff_unit_tests_continuous .or. &
    test_fv_diff(v,1.,0.,0., 0.,1.,2., 0., 'FV: Two vanished cell sides')
  ndiff_unit_tests_continuous = ndiff_unit_tests_continuous .or. &
    test_fv_diff(v,0.,0.,0., 0.,1.,2., 0., 'FV: All vanished cells')

  ndiff_unit_tests_continuous = ndiff_unit_tests_continuous .or. &
    test_fvlsq_slope(v,1.,1.,1., 0.,1.,2., 1., 'LSQ: Straight line on uniform grid')
  ndiff_unit_tests_continuous = ndiff_unit_tests_continuous .or. &
    test_fvlsq_slope(v,1.,1.,0., 0.,1.,2., 1., 'LSQ: Vanished right cell')
  ndiff_unit_tests_continuous = ndiff_unit_tests_continuous .or. &
    test_fvlsq_slope(v,0.,1.,1., 0.,1.,2., 1., 'LSQ: Vanished left cell')
  ndiff_unit_tests_continuous = ndiff_unit_tests_continuous .or. &
    test_fvlsq_slope(v,1.,2.,4., 0.,3.,9., 2., 'LSQ: Stretched grid')
  ndiff_unit_tests_continuous = ndiff_unit_tests_continuous .or. &
    test_fvlsq_slope(v,1.,0.,1., 0.,1.,2., 2., 'LSQ: Vanished middle cell')
  ndiff_unit_tests_continuous = ndiff_unit_tests_continuous .or. &
    test_fvlsq_slope(v,0.,1.,0., 0.,1.,2., 0., 'LSQ: Vanished on both sides')
  ndiff_unit_tests_continuous = ndiff_unit_tests_continuous .or. &
    test_fvlsq_slope(v,1.,0.,0., 0.,1.,2., 0., 'LSQ: Two vanished cell sides')
  ndiff_unit_tests_continuous = ndiff_unit_tests_continuous .or. &
    test_fvlsq_slope(v,0.,0.,0., 0.,1.,2., 0., 'LSQ: All vanished cells')

  call interface_scalar(4, (/10.,10.,10.,10./), (/24.,18.,12.,6./), Tio, 1, h_neglect)
  !ndiff_unit_tests_continuous = ndiff_unit_tests_continuous .or. &
  !  test_data1d(5, Tio, (/27.,21.,15.,9.,3./), 'Linear profile, interface temperatures')
  ndiff_unit_tests_continuous = ndiff_unit_tests_continuous .or. &
    test_data1d(v,5, Tio, (/24.,22.5,15.,7.5,6./), 'Linear profile, linear interface temperatures')
  call interface_scalar(4, (/10.,10.,10.,10./), (/24.,18.,12.,6./), Tio, 2, h_neglect)
  ndiff_unit_tests_continuous = ndiff_unit_tests_continuous .or. &
    test_data1d(v,5, Tio, (/24.,22.,15.,8.,6./), 'Linear profile, PPM interface temperatures')

  ndiff_unit_tests_continuous = ndiff_unit_tests_continuous .or. &
    test_ifndp(v,-1.0, 0.,  1.0, 1.0, 0.5, 'Check mid-point')
  ndiff_unit_tests_continuous = ndiff_unit_tests_continuous .or. &
    test_ifndp(v, 0.0, 0.,  1.0, 1.0, 0.0, 'Check bottom')
  ndiff_unit_tests_continuous = ndiff_unit_tests_continuous .or. &
    test_ifndp(v, 0.1, 0.,  1.1, 1.0, 0.0, 'Check below')
  ndiff_unit_tests_continuous = ndiff_unit_tests_continuous .or. &
    test_ifndp(v,-1.0, 0.,  0.0, 1.0, 1.0, 'Check top')
  ndiff_unit_tests_continuous = ndiff_unit_tests_continuous .or. &
    test_ifndp(v,-1.0, 0., -0.1, 1.0, 1.0, 'Check above')
  ndiff_unit_tests_continuous = ndiff_unit_tests_continuous .or. &
    test_ifndp(v,-1.0, 0.,  3.0, 1.0, 0.25, 'Check 1/4')
  ndiff_unit_tests_continuous = ndiff_unit_tests_continuous .or. &
    test_ifndp(v,-3.0, 0.,  1.0, 1.0, 0.75, 'Check 3/4')
  ndiff_unit_tests_continuous = ndiff_unit_tests_continuous .or. &
    test_ifndp(v, 1.0, 0.,  1.0, 1.0, 0.0, 'Check dRho=0 below')
  ndiff_unit_tests_continuous = ndiff_unit_tests_continuous .or. &
    test_ifndp(v,-1.0, 0., -1.0, 1.0, 1.0, 'Check dRho=0 above')
  ndiff_unit_tests_continuous = ndiff_unit_tests_continuous .or. &
    test_ifndp(v, 0.0, 0.,  0.0, 1.0, 0.5, 'Check dRho=0 mid')
  ndiff_unit_tests_continuous = ndiff_unit_tests_continuous .or. &
    test_ifndp(v,-2.0, .5,  5.0, 0.5, 0.5, 'Check dP=0')

  ! Identical columns
  call find_neutral_surface_positions_continuous(3, &
             (/0.,10.,20.,30./), (/22.,18.,14.,10./), (/0.,0.,0.,0./), & ! Left positions, T and S
             (/-1.,-1.,-1.,-1./), (/1.,1.,1.,1./), &! Left dRdT and dRdS
             (/0.,10.,20.,30./), (/22.,18.,14.,10./), (/0.,0.,0.,0./), & ! Right positions, T and S
             (/-1.,-1.,-1.,-1./), (/1.,1.,1.,1./), &! Right dRdT and dRdS
             PiLRo, PiRLo, KoL, KoR, hEff)
  ndiff_unit_tests_continuous = ndiff_unit_tests_continuous .or.  test_nsp(v, 8, KoL, KoR, PiLRo, PiRLo, hEff, &
                                   (/1,1,2,2,3,3,3,3/), & ! KoL
                                   (/1,1,2,2,3,3,3,3/), & ! KoR
                                   (/0.,0.,0.,0.,0.,0.,1.,1./), & ! pL
                                   (/0.,0.,0.,0.,0.,0.,1.,1./), & ! pR
                                   (/0.,10.,0.,10.,0.,10.,0./), & ! hEff
                                   'Identical columns')
  ndiff_unit_tests_continuous = ndiff_unit_tests_continuous .or. test_data1d(v, 8, &
                                   absolute_positions(3, 8, (/0.,10.,20.,30./), KoL, PiLRo), &
                                   (/0.,0.,10.,10.,20.,20.,30.,30./), '... left positions')
  ndiff_unit_tests_continuous = ndiff_unit_tests_continuous .or. test_data1d(v, 8, &
                                   absolute_positions(3, 8, (/0.,10.,20.,30./), KoR, PiRLo), &
                                   (/0.,0.,10.,10.,20.,20.,30.,30./), '... right positions')
  call neutral_surface_flux(3, 2*3+2, 2, (/10.,10.,10./), (/10.,10.,10./), & ! nk, hL, hR
                               (/20.,16.,12./), (/20.,16.,12./), & ! Tl, Tr
                               PiLRo, PiRLo, KoL, KoR, hEff, Flx, .true., h_neglect)
  ndiff_unit_tests_continuous = ndiff_unit_tests_continuous .or. test_data1d(v, 7, Flx, &
              (/0.,0.,0.,0.,0.,0.,0./), 'Identical columns, rho flux (=0)')
  call neutral_surface_flux(3, 2*3+2, 2, (/10.,10.,10./), (/10.,10.,10./), & ! nk, hL, hR
                               (/-1.,-1.,-1./), (/1.,1.,1./), & ! Sl, Sr
                               PiLRo, PiRLo, KoL, KoR, hEff, Flx, .true., h_neglect)
  ndiff_unit_tests_continuous = ndiff_unit_tests_continuous .or. test_data1d(v, 7, Flx, &
              (/0.,20.,0.,20.,0.,20.,0./), 'Identical columns, S flux')

  ! Right column slightly cooler than left
  call find_neutral_surface_positions_continuous(3, &
             (/0.,10.,20.,30./), (/22.,18.,14.,10./), (/0.,0.,0.,0./), & ! Left positions, T and S
             (/-1.,-1.,-1.,-1./), (/1.,1.,1.,1./), &! Left dRdT and dRdS
             (/0.,10.,20.,30./), (/20.,16.,12.,8./), (/0.,0.,0.,0./), & ! Right positions, T and S
             (/-1.,-1.,-1.,-1./), (/1.,1.,1.,1./), &! Right dRdT and dRdS
             PiLRo, PiRLo, KoL, KoR, hEff)
  ndiff_unit_tests_continuous = ndiff_unit_tests_continuous .or.  test_nsp(v, 8, KoL, KoR, PiLRo, PiRLo, hEff, &
                                   (/1,1,2,2,3,3,3,3/), & ! kL
                                   (/1,1,1,2,2,3,3,3/), & ! kR
                                   (/0.,0.5,0.,0.5,0.,0.5,1.,1./), & ! pL
                                   (/0.,0.,0.5,0.,0.5,0.,0.5,1./), & ! pR
                                   (/0.,5.,5.,5.,5.,5.,0./), & ! hEff
                                   'Right column slightly cooler')
  ndiff_unit_tests_continuous = ndiff_unit_tests_continuous .or. test_data1d(v, 8, &
                                   absolute_positions(3, 8, (/0.,10.,20.,30./), KoL, PiLRo), &
                                   (/0.,5.,10.,15.,20.,25.,30.,30./), '... left positions')
  ndiff_unit_tests_continuous = ndiff_unit_tests_continuous .or. test_data1d(v, 8, &
                                   absolute_positions(3, 8, (/0.,10.,20.,30./), KoR, PiRLo), &
                                   (/0.,0.,5.,10.,15.,20.,25.,30./), '... right positions')

  ! Right column slightly warmer than left
  call find_neutral_surface_positions_continuous(3, &
             (/0.,10.,20.,30./), (/22.,18.,14.,10./), (/0.,0.,0.,0./), & ! Left positions, T and S
             (/-1.,-1.,-1.,-1./), (/1.,1.,1.,1./), &! Left dRdT and dRdS
             (/0.,10.,20.,30./), (/24.,20.,16.,12./), (/0.,0.,0.,0./), & ! Right positions, T and S
             (/-1.,-1.,-1.,-1./), (/1.,1.,1.,1./), &! Right dRdT and dRdS
             PiLRo, PiRLo, KoL, KoR, hEff)
  ndiff_unit_tests_continuous = ndiff_unit_tests_continuous .or.  test_nsp(v, 8, KoL, KoR, PiLRo, PiRLo, hEff, &
                                   (/1,1,1,2,2,3,3,3/), & ! kL
                                   (/1,1,2,2,3,3,3,3/), & ! kR
                                   (/0.,0.,0.5,0.,0.5,0.,0.5,1./), & ! pL
                                   (/0.,0.5,0.,0.5,0.,0.5,1.,1./), & ! pR
                                   (/0.,5.,5.,5.,5.,5.,0./), & ! hEff
                                   'Right column slightly warmer')

  ! Right column somewhat cooler than left
  call find_neutral_surface_positions_continuous(3, &
             (/0.,10.,20.,30./), (/22.,18.,14.,10./), (/0.,0.,0.,0./), & ! Left positions, T and S
             (/-1.,-1.,-1.,-1./), (/1.,1.,1.,1./), &! Left dRdT and dRdS
             (/0.,10.,20.,30./), (/16.,12.,8.,4./), (/0.,0.,0.,0./), & ! Right positions, T and S
             (/-1.,-1.,-1.,-1./), (/1.,1.,1.,1./), &! Right dRdT and dRdS
             PiLRo, PiRLo, KoL, KoR, hEff)
  ndiff_unit_tests_continuous = ndiff_unit_tests_continuous .or.  test_nsp(v, 8, KoL, KoR, PiLRo, PiRLo, hEff, &
                                   (/1,2,2,3,3,3,3,3/), & ! kL
                                   (/1,1,1,1,2,2,3,3/), & ! kR
                                   (/0.,0.,0.5,0.,0.5,1.,1.,1./), & ! pL
                                   (/0.,0.,0.,0.5,0.,0.5,0.,1./), & ! pR
                                   (/0.,0.,5.,5.,5.,0.,0./), & ! hEff
                                   'Right column somewhat cooler')

  ! Right column much colder than left with no overlap
  call find_neutral_surface_positions_continuous(3, &
             (/0.,10.,20.,30./), (/22.,18.,14.,10./), (/0.,0.,0.,0./), & ! Left positions, T and S
             (/-1.,-1.,-1.,-1./), (/1.,1.,1.,1./), &! Left dRdT and dRdS
             (/0.,10.,20.,30./), (/9.,7.,5.,3./), (/0.,0.,0.,0./), & ! Right positions, T and S
             (/-1.,-1.,-1.,-1./), (/1.,1.,1.,1./), &! Right dRdT and dRdS
             PiLRo, PiRLo, KoL, KoR, hEff)
  ndiff_unit_tests_continuous = ndiff_unit_tests_continuous .or.  test_nsp(v, 8, KoL, KoR, PiLRo, PiRLo, hEff, &
                                   (/1,2,3,3,3,3,3,3/), & ! kL
                                   (/1,1,1,1,1,2,3,3/), & ! kR
                                   (/0.,0.,0.,1.,1.,1.,1.,1./), & ! pL
                                   (/0.,0.,0.,0.,0.,0.,0.,1./), & ! pR
                                   (/0.,0.,0.,0.,0.,0.,0./), & ! hEff
                                   'Right column much cooler')

  ! Right column with mixed layer
  call find_neutral_surface_positions_continuous(3, &
             (/0.,10.,20.,30./), (/22.,18.,14.,10./), (/0.,0.,0.,0./), & ! Left positions, T and S
             (/-1.,-1.,-1.,-1./), (/1.,1.,1.,1./), &! Left dRdT and dRdS
             (/0.,10.,20.,30./), (/14.,14.,10.,2./), (/0.,0.,0.,0./), & ! Right positions, T and S
             (/-1.,-1.,-1.,-1./), (/1.,1.,1.,1./), &! Right dRdT and dRdS
             PiLRo, PiRLo, KoL, KoR, hEff)
  ndiff_unit_tests_continuous = ndiff_unit_tests_continuous .or.  test_nsp(v, 8, KoL, KoR, PiLRo, PiRLo, hEff, &
                                   (/1,2,3,3,3,3,3,3/), & ! kL
                                   (/1,1,1,1,2,3,3,3/), & ! kR
                                   (/0.,0.,0.,0.,0.,1.,1.,1./), & ! pL
                                   (/0.,0.,0.,0.,0.,0.,0.,1./), & ! pR
                                   (/0.,0.,0.,0.,10.,0.,0./), & ! hEff
                                   'Right column with mixed layer')

  ! Identical columns with mixed layer
  call find_neutral_surface_positions_continuous(3, &
             (/0.,10.,20.,30./), (/14.,14.,10.,2./), (/0.,0.,0.,0./), & ! Left positions, T and S
             (/-1.,-1.,-1.,-1./), (/1.,1.,1.,1./), &! Left dRdT and dRdS
             (/0.,10.,20.,30./), (/14.,14.,10.,2./), (/0.,0.,0.,0./), & ! Right positions, T and S
             (/-1.,-1.,-1.,-1./), (/1.,1.,1.,1./), &! Right dRdT and dRdS
             PiLRo, PiRLo, KoL, KoR, hEff)
  ndiff_unit_tests_continuous = ndiff_unit_tests_continuous .or.  test_nsp(v, 8, KoL, KoR, PiLRo, PiRLo, hEff, &
                                   (/1,1,2,2,3,3,3,3/), & ! kL
                                   (/1,1,2,2,3,3,3,3/), & ! kR
                                   (/0.,0.,0.,0.,0.,0.,1.,1./), & ! pL
                                   (/0.,0.,0.,0.,0.,0.,1.,1./), & ! pR
                                   (/0.,10.,0.,10.,0.,10.,0./), & ! hEff
                                   'Identical columns with mixed layer')

  ! Right column with unstable mixed layer
  call find_neutral_surface_positions_continuous(3, &
             (/0.,10.,20.,30./), (/14.,14.,10.,2./), (/0.,0.,0.,0./), & ! Left positions, T and S
             (/-1.,-1.,-1.,-1./), (/1.,1.,1.,1./), &! Left dRdT and dRdS
             (/0.,10.,20.,30./), (/10.,14.,12.,4./), (/0.,0.,0.,0./), & ! Right positions, T and S
             (/-1.,-1.,-1.,-1./), (/1.,1.,1.,1./), &! Right dRdT and dRdS
             PiLRo, PiRLo, KoL, KoR, hEff)
  ndiff_unit_tests_continuous = ndiff_unit_tests_continuous .or.  test_nsp(v, 8, KoL, KoR, PiLRo, PiRLo, hEff, &
                                   (/1,2,3,3,3,3,3,3/), & ! kL
                                   (/1,1,1,2,3,3,3,3/), & ! kR
                                   (/0.,0.,0.,0.,0.,0.,.75,1./), & ! pL
                                   (/0.,0.,0.,0.,0.,0.25,1.,1./), & ! pR
                                   (/0.,0.,0.,0.,0.,7.5,0./), & ! hEff
                                   'Right column with unstable mixed layer')

  ! Left column with unstable mixed layer
  call find_neutral_surface_positions_continuous(3, &
             (/0.,10.,20.,30./), (/10.,14.,12.,4./), (/0.,0.,0.,0./), & ! Left positions, T and S
             (/-1.,-1.,-1.,-1./), (/1.,1.,1.,1./), &! Left dRdT and dRdS
             (/0.,10.,20.,30./), (/14.,14.,10.,2./), (/0.,0.,0.,0./), & ! Right positions, T and S
             (/-1.,-1.,-1.,-1./), (/1.,1.,1.,1./), &! Right dRdT and dRdS
             PiLRo, PiRLo, KoL, KoR, hEff)
  ndiff_unit_tests_continuous = ndiff_unit_tests_continuous .or.  test_nsp(v, 8, KoL, KoR, PiLRo, PiRLo, hEff, &
                                   (/1,1,1,2,3,3,3,3/), & ! kL
                                   (/1,2,3,3,3,3,3,3/), & ! kR
                                   (/0.,0.,0.,0.,0.,0.25,1.,1./), & ! pL
                                   (/0.,0.,0.,0.,0.,0.,.75,1./), & ! pR
                                   (/0.,0.,0.,0.,0.,7.5,0./), & ! hEff
                                   'Left column with unstable mixed layer')

  ! Two unstable mixed layers
  call find_neutral_surface_positions_continuous(3, &
             (/0.,10.,20.,30./), (/8.,12.,10.,2./), (/0.,0.,0.,0./), & ! Left positions, T and S
             (/-1.,-1.,-1.,-1./), (/1.,1.,1.,1./), &! Left dRdT and dRdS
             (/0.,10.,20.,30./), (/10.,14.,12.,4./), (/0.,0.,0.,0./), & ! Right positions, T and S
             (/-1.,-1.,-1.,-1./), (/1.,1.,1.,1./), &! Right dRdT and dRdS
             PiLRo, PiRLo, KoL, KoR, hEff)
  ndiff_unit_tests_continuous = ndiff_unit_tests_continuous .or.  test_nsp(v, 8, KoL, KoR, PiLRo, PiRLo, hEff, &
                                   (/1,1,1,1,2,3,3,3/), & ! kL
                                   (/1,2,3,3,3,3,3,3/), & ! kR
                                   (/0.,0.,0.,0.,0.,0.,0.75,1./), & ! pL
                                   (/0.,0.,0.,0.5,0.5,0.5,1.,1./), & ! pR
                                   (/0.,0.,0.,0.,0.,6.,0./), & ! hEff
                                   'Two unstable mixed layers')

  if (.not. ndiff_unit_tests_continuous) write(stdout,*) 'Pass'

end function ndiff_unit_tests_continuous

logical function ndiff_unit_tests_discontinuous(verbose)
  logical, intent(in) :: verbose !< It true, write results to stdout
  ! Local variables
  integer, parameter          :: nk = 3
  integer, parameter          :: ns = nk*4
  real, dimension(nk)         :: Sl, Sr, Tl, Tr ! Salinities [ppt] and temperatures [degC]
  real, dimension(nk)         :: hl, hr    ! Thicknesses in pressure units [R L2 T-2 ~> Pa]
  real, dimension(nk,2)       :: TiL, SiL, TiR, SiR ! Cell edge salinities [ppt] and temperatures [degC]
  real, dimension(nk,2)       :: Pres_l, Pres_r ! Interface pressures [R L2 T-2 ~> Pa]
  integer, dimension(ns)      :: KoL, KoR
  real, dimension(ns)         :: PoL, PoR
  real, dimension(ns-1)       :: hEff, Flx
  type(neutral_diffusion_CS)  :: CS        !< Neutral diffusion control structure
  type(EOS_type),     pointer :: EOS       !< Structure for linear equation of state
  type(remapping_CS), pointer :: remap_CS  !< Remapping control structure (PLM)
  real, dimension(nk,2)       :: ppoly_T_l, ppoly_T_r ! Linear reconstruction for T
  real, dimension(nk,2)       :: ppoly_S_l, ppoly_S_r ! Linear reconstruction for S
  real, dimension(nk,2)       :: dRdT      !< Partial derivative of density with temperature at
                                           !! cell edges [R degC-1 ~> kg m-3 degC-1]
  real, dimension(nk,2)       :: dRdS      !< Partial derivative of density with salinity at
                                           !! cell edges [R ppt-1 ~> kg m-3 ppt-1]
  logical, dimension(nk)      :: stable_l, stable_r
  integer                     :: iMethod
  integer                     :: ns_l, ns_r
  integer :: k
  logical :: v

  v = verbose
  ndiff_unit_tests_discontinuous = .false. ! Normally return false
  write(stdout,*) '==== MOM_neutral_diffusion: ndiff_unit_tests_discontinuous ='

  ! Unit tests for find_neutral_surface_positions_discontinuous
  ! Salinity is 0 for all these tests
  allocate(CS%EOS)
  call EOS_manual_init(CS%EOS, form_of_EOS=EOS_LINEAR, dRho_dT=-1., dRho_dS=0.)
  Sl(:) = 0. ; Sr(:) = 0. ; ; SiL(:,:) = 0. ; SiR(:,:) = 0.
  ppoly_T_l(:,:) = 0.; ppoly_T_r(:,:) = 0.
  ppoly_S_l(:,:) = 0.; ppoly_S_r(:,:) = 0.
  ! Intialize any control structures needed for unit tests
  CS%ref_pres = -1.

  hL = (/10.,10.,10./) ; hR = (/10.,10.,10./)
  Pres_l(1,1) = 0. ; Pres_l(1,2) = hL(1) ; Pres_r(1,1) = 0. ; Pres_r(1,2) = hR(1)
  do k = 2,nk
    Pres_l(k,1) = Pres_l(k-1,2)
    Pres_l(k,2) = Pres_l(k,1) + hL(k)
    Pres_r(k,1) = Pres_r(k-1,2)
    Pres_r(k,2) = Pres_r(k,1) + hR(k)
  enddo
  CS%delta_rho_form = 'mid_pressure'
  CS%neutral_pos_method = 1

  TiL(1,:) = (/ 22.00, 18.00 /); TiL(2,:) = (/ 18.00, 14.00 /); TiL(3,:) = (/ 14.00, 10.00 /);
  TiR(1,:) = (/ 22.00, 18.00 /); TiR(2,:) = (/ 18.00, 14.00 /); TiR(3,:) = (/ 14.00, 10.00 /);
  call mark_unstable_cells( CS, nk, Til, Sil, Pres_l, stable_l )
  call mark_unstable_cells( CS, nk, Tir, Sir, Pres_r, stable_r )
  call find_neutral_surface_positions_discontinuous(CS, nk, Pres_l, hL, TiL, SiL, ppoly_T_l, ppoly_S_l, stable_l, &
           Pres_r, hR, TiR, SiR, ppoly_T_r, ppoly_S_r, stable_r, PoL, PoR, KoL, KoR, hEff)
  ndiff_unit_tests_discontinuous = ndiff_unit_tests_discontinuous .or.  test_nsp(v, 12, KoL, KoR, PoL, PoR, hEff, &
    (/ 1, 1, 1, 1, 2, 2, 2, 2, 3, 3, 3, 3 /),  & ! KoL
    (/ 1, 1, 1, 2, 2, 2, 2, 3, 3, 3, 3, 3 /),  & ! KoR
    (/ 0.00, 0.00, 1.00, 1.00, 0.00, 0.00, 1.00, 1.00, 0.00, 0.00, 1.00, 1.00 /),  & ! PoL
    (/ 0.00, 0.00, 1.00, 0.00, 0.00, 0.00, 1.00, 0.00, 0.00, 0.00, 1.00, 1.00 /),  & ! PoR
    (/ 0.00, 10.00, 0.00, 0.00, 0.00, 10.00, 0.00, 0.00, 0.00, 10.00, 0.00 /),  & ! hEff
    'Identical Columns')

  TiL(1,:) = (/ 22.00, 18.00 /); TiL(2,:) = (/ 18.00, 14.00 /); TiL(3,:) = (/ 14.00, 10.00 /);
  TiR(1,:) = (/ 20.00, 16.00 /); TiR(2,:) = (/ 16.00, 12.00 /); TiR(3,:) = (/ 12.00, 8.00 /);
  call mark_unstable_cells( CS, nk, Til, Sil, Pres_l, stable_l )
  call mark_unstable_cells( CS, nk, Tir, Sir, Pres_r, stable_r )
  call find_neutral_surface_positions_discontinuous(CS, nk, Pres_l, hL, TiL, SiL, ppoly_T_l, ppoly_S_l, stable_l, &
           Pres_r, hR, TiR, SiR, ppoly_T_r, ppoly_S_r, stable_r, PoL, PoR, KoL, KoR, hEff)
  ndiff_unit_tests_discontinuous = ndiff_unit_tests_discontinuous .or.  test_nsp(v, 12, KoL, KoR, PoL, PoR, hEff, &
    (/ 1, 1, 1, 2, 2, 2, 2, 3, 3, 3, 3, 3 /),  & ! KoL
    (/ 1, 1, 1, 1, 1, 2, 2, 2, 2, 3, 3, 3 /),  & ! KoR
    (/ 0.00, 0.50, 1.00, 0.00, 0.50, 0.50, 1.00, 0.00, 0.50, 0.50, 1.00, 1.00 /),  & ! PoL
    (/ 0.00, 0.00, 0.50, 0.50, 1.00, 0.00, 0.50, 0.50, 1.00, 0.00, 0.50, 1.00 /),  & ! PoR
    (/ 0.00, 5.00, 0.00, 5.00, 0.00, 5.00, 0.00, 5.00, 0.00, 5.00, 0.00 /),  & ! hEff
    'Right slightly cooler')

  TiL(1,:) = (/ 20.00, 16.00 /); TiL(2,:) = (/ 16.00, 12.00 /); TiL(3,:) = (/ 12.00, 8.00 /);
  TiR(1,:) = (/ 22.00, 18.00 /); TiR(2,:) = (/ 18.00, 14.00 /); TiR(3,:) = (/ 14.00, 10.00 /);
  call mark_unstable_cells( CS, nk, Til, Sil, Pres_l, stable_l )
  call mark_unstable_cells( CS, nk, Tir, Sir, Pres_r, stable_r )
  call find_neutral_surface_positions_discontinuous(CS, nk, Pres_l, hL, TiL, SiL, ppoly_T_l, ppoly_S_l, stable_l, &
           Pres_r, hR, TiR, SiR, ppoly_T_r, ppoly_S_r, stable_r, PoL, PoR, KoL, KoR, hEff)
  ndiff_unit_tests_discontinuous = ndiff_unit_tests_discontinuous .or.  test_nsp(v, 12, KoL, KoR, PoL, PoR, hEff, &
    (/ 1, 1, 1, 1, 1, 2, 2, 2, 2, 3, 3, 3 /),  & ! KoL
    (/ 1, 1, 1, 2, 2, 2, 2, 3, 3, 3, 3, 3 /),  & ! KoR
    (/ 0.00, 0.00, 0.50, 0.50, 1.00, 0.00, 0.50, 0.50, 1.00, 0.00, 0.50, 1.00 /),  & ! PoL
    (/ 0.00, 0.50, 1.00, 0.00, 0.50, 0.50, 1.00, 0.00, 0.50, 0.50, 1.00, 1.00 /),  & ! PoR
    (/ 0.00, 5.00, 0.00, 5.00, 0.00, 5.00, 0.00, 5.00, 0.00, 5.00, 0.00 /),  & ! hEff
    'Left slightly cooler')

  TiL(1,:) = (/ 22.00, 20.00 /); TiL(2,:) = (/ 18.00, 16.00 /); TiL(3,:) = (/ 14.00, 12.00 /);
  TiR(1,:) = (/ 32.00, 24.00 /); TiR(2,:) = (/ 22.00, 14.00 /); TiR(3,:) = (/ 12.00, 4.00 /);
  call mark_unstable_cells( CS, nk, Til, Sil, Pres_l, stable_l )
  call mark_unstable_cells( CS, nk, Tir, Sir, Pres_r, stable_r )
  call find_neutral_surface_positions_discontinuous(CS, nk, Pres_l, hL, TiL, SiL, ppoly_T_l, ppoly_S_l, stable_l, &
           Pres_r, hR, TiR, SiR, ppoly_T_r, ppoly_S_r, stable_r, PoL, PoR, KoL, KoR, hEff)
  ndiff_unit_tests_discontinuous = ndiff_unit_tests_discontinuous .or.  test_nsp(v, 12, KoL, KoR, PoL, PoR, hEff, &
    (/ 1, 1, 1, 1, 1, 2, 2, 3, 3, 3, 3, 3 /),  & ! KoL
    (/ 1, 1, 2, 2, 2, 2, 2, 2, 3, 3, 3, 3 /),  & ! KoR
    (/ 0.00, 0.00, 0.00, 0.00, 1.00, 0.00, 1.00, 0.00, 0.00, 1.00, 1.00, 1.00 /),  & ! PoL
    (/ 0.00, 1.00, 0.00, 0.00, 0.25, 0.50, 0.75, 1.00, 0.00, 0.00, 0.00, 1.00 /),  & ! PoR
    (/ 0.00, 0.00, 0.00, 4.00, 0.00, 4.00, 0.00, 0.00, 0.00, 0.00, 0.00 /),  & ! hEff
    'Right more strongly stratified')

  TiL(1,:) = (/ 22.00, 18.00 /); TiL(2,:) = (/ 18.00, 14.00 /); TiL(3,:) = (/ 14.00, 10.00 /);
  TiR(1,:) = (/ 14.00, 14.00 /); TiR(2,:) = (/ 14.00, 14.00 /); TiR(3,:) = (/ 12.00, 8.00 /);
  call mark_unstable_cells( CS, nk, Til, Sil, Pres_l, stable_l )
  call mark_unstable_cells( CS, nk, Tir, Sir, Pres_r, stable_r )
  call find_neutral_surface_positions_discontinuous(CS, nk, Pres_l, hL, TiL, SiL, ppoly_T_l, ppoly_S_l, stable_l, &
           Pres_r, hR, TiR, SiR, ppoly_T_r, ppoly_S_r, stable_r, PoL, PoR, KoL, KoR, hEff)
  ndiff_unit_tests_discontinuous = ndiff_unit_tests_discontinuous .or.  test_nsp(v, 12, KoL, KoR, PoL, PoR, hEff, &
    (/ 1, 1, 1, 1, 1, 1, 2, 2, 3, 3, 3, 3 /),  & ! KoL
    (/ 1, 1, 2, 2, 3, 3, 3, 3, 3, 3, 3, 3 /),  & ! KoR
    (/ 0.00, 0.00, 0.00, 0.00, 0.00, 1.00, 0.00, 1.00, 0.00, 0.50, 1.00, 1.00 /),  & ! PoL
    (/ 0.00, 1.00, 0.00, 1.00, 0.00, 0.00, 0.00, 0.00, 0.00, 0.00, 0.50, 1.00 /),  & ! PoR
    (/ 0.00, 0.00, 0.00, 0.00, 0.00, 0.00, 0.00, 0.00, 0.00, 5.00, 0.00 /),  & ! hEff
    'Deep Mixed layer on the right')

  TiL(1,:) = (/ 14.00, 14.00 /); TiL(2,:) = (/ 14.00, 12.00 /); TiL(3,:) = (/ 10.00, 8.00 /);
  TiR(1,:) = (/ 14.00, 14.00 /); TiR(2,:) = (/ 14.00, 14.00 /); TiR(3,:) = (/ 14.00, 14.00 /);
  call mark_unstable_cells( CS, nk, Til, Sil, Pres_l, stable_l )
  call mark_unstable_cells( CS, nk, Tir, Sir, Pres_r, stable_r )
  call find_neutral_surface_positions_discontinuous(CS, nk, Pres_l, hL, TiL, SiL, ppoly_T_l, ppoly_S_l, stable_l, &
           Pres_r, hR, TiR, SiR, ppoly_T_r, ppoly_S_r, stable_r, PoL, PoR, KoL, KoR, hEff)
  ndiff_unit_tests_discontinuous = ndiff_unit_tests_discontinuous .or.  test_nsp(v, 12, KoL, KoR, PoL, PoR, hEff, &
    (/ 1, 1, 1, 1, 1, 1, 1, 1, 1, 1, 1, 3 /),  & ! KoL
    (/ 1, 1, 1, 1, 2, 2, 3, 3, 3, 3, 3, 3 /),  & ! KoR
    (/ 0.00, 1.00, 1.00, 1.00, 1.00, 1.00, 1.00, 1.00, 1.00, 1.00, 1.00, 1.00 /),  & ! PoL
    (/ 0.00, 0.00, 0.00, 1.00, 0.00, 1.00, 0.00, 1.00, 1.00, 1.00, 1.00, 1.00 /),  & ! PoR
    (/ 0.00, 0.00, 0.00, 0.00, 0.00, 0.00, 0.00, 0.00, 0.00, 0.00, 0.00 /),  & ! hEff
    'Right unstratified column')

  TiL(1,:) = (/ 14.00, 14.00 /); TiL(2,:) = (/ 14.00, 12.00 /); TiL(3,:) = (/ 10.00, 8.00 /);
  TiR(1,:) = (/ 14.00, 14.00 /); TiR(2,:) = (/ 14.00, 14.00 /); TiR(3,:) = (/ 12.00, 4.00 /);
  call mark_unstable_cells( CS, nk, Til, Sil, Pres_l, stable_l )
  call mark_unstable_cells( CS, nk, Tir, Sir, Pres_r, stable_r )
  call find_neutral_surface_positions_discontinuous(CS, nk, Pres_l, hL, TiL, SiL, ppoly_T_l, ppoly_S_l, stable_l, &
           Pres_r, hR, TiR, SiR, ppoly_T_r, ppoly_S_r, stable_r, PoL, PoR, KoL, KoR, hEff)
  ndiff_unit_tests_discontinuous = ndiff_unit_tests_discontinuous .or.  test_nsp(v, 12, KoL, KoR, PoL, PoR, hEff, &
    (/ 1, 1, 1, 1, 1, 1, 2, 2, 2, 3, 3, 3 /),  & ! KoL
    (/ 1, 1, 1, 1, 2, 2, 3, 3, 3, 3, 3, 3 /),  & ! KoR
    (/ 0.00, 1.00, 1.00, 1.00, 1.00, 1.00, 0.00, 1.00, 1.00, 0.00, 1.00, 1.00 /),  & ! PoL
    (/ 0.00, 0.00, 0.00, 1.00, 0.00, 1.00, 0.00, 0.00, 0.00, 0.25, 0.50, 1.00 /),  & ! PoR
    (/ 0.00, 0.00, 0.00, 0.00, 0.00, 0.00, 0.00, 0.00, 0.00, 4.00, 0.00 /),  & ! hEff
    'Right unstratified column')

  TiL(1,:) = (/ 14.00, 14.00 /); TiL(2,:) = (/ 14.00, 10.00 /); TiL(3,:) = (/ 10.00, 2.00 /);
  TiR(1,:) = (/ 14.00, 14.00 /); TiR(2,:) = (/ 14.00, 10.00 /); TiR(3,:) = (/ 10.00, 2.00 /);
  call mark_unstable_cells( CS, nk, Til, Sil, Pres_l, stable_l )
  call mark_unstable_cells( CS, nk, Tir, Sir, Pres_r, stable_r )
  call find_neutral_surface_positions_discontinuous(CS, nk, Pres_l, hL, TiL, SiL, ppoly_T_l, ppoly_S_l, stable_l, &
           Pres_r, hR, TiR, SiR, ppoly_T_r, ppoly_S_r, stable_r, PoL, PoR, KoL, KoR, hEff)
  ndiff_unit_tests_discontinuous = ndiff_unit_tests_discontinuous .or.  test_nsp(v, 12, KoL, KoR, PoL, PoR, hEff, &
    (/ 1, 1, 1, 1, 2, 2, 2, 2, 3, 3, 3, 3 /),  & ! KoL
    (/ 1, 1, 1, 1, 2, 2, 2, 3, 3, 3, 3, 3 /),  & ! KoR
    (/ 0.00, 1.00, 1.00, 1.00, 0.00, 0.00, 1.00, 1.00, 0.00, 0.00, 1.00, 1.00 /),  & ! PoL
    (/ 0.00, 0.00, 0.00, 1.00, 0.00, 0.00, 1.00, 0.00, 0.00, 0.00, 1.00, 1.00 /),  & ! PoR
    (/ 0.00, 0.00, 0.00, 0.00, 0.00, 10.00, 0.00, 0.00, 0.00, 10.00, 0.00 /),  & ! hEff
    'Identical columns with mixed layer')

  TiL(1,:) = (/ 14.00, 12.00 /); TiL(2,:) = (/ 10.00, 10.00 /); TiL(3,:) = (/ 8.00, 2.00 /);
  TiR(1,:) = (/ 14.00, 12.00 /); TiR(2,:) = (/ 12.00, 8.00 /); TiR(3,:) = (/ 8.00, 2.00 /);
  call mark_unstable_cells( CS, nk, Til, Sil, Pres_l, stable_l )
  call mark_unstable_cells( CS, nk, Tir, Sir, Pres_r, stable_r )
  call find_neutral_surface_positions_discontinuous(CS, nk, Pres_l, hL, TiL, SiL, ppoly_T_l, ppoly_S_l, stable_l, &
           Pres_r, hR, TiR, SiR, ppoly_T_r, ppoly_S_r, stable_r, PoL, PoR, KoL, KoR, hEff)
  ndiff_unit_tests_discontinuous = ndiff_unit_tests_discontinuous .or.  test_nsp(v, 12, KoL, KoR, PoL, PoR, hEff, &
    (/ 1, 1, 1, 1, 2, 2, 3, 3, 3, 3, 3, 3 /),  & ! KoL
    (/ 1, 1, 1, 2, 2, 2, 2, 2, 2, 3, 3, 3 /),  & ! KoR
    (/ 0.00, 0.00, 1.00, 1.00, 0.00, 1.00, 0.00, 0.00, 0.00, 0.00, 1.00, 1.00 /),  & ! PoL
    (/ 0.00, 0.00, 1.00, 0.00, 0.00, 0.00, 0.00, 1.00, 1.00, 0.00, 1.00, 1.00 /),  & ! PoR
    (/ 0.00, 10.00, 0.00, 0.00, 0.00, 0.00, 0.00, 0.00, 0.00, 10.00, 0.00 /),  & ! hEff
    'Left interior unstratified')

  TiL(1,:) = (/ 12.00, 12.00 /); TiL(2,:) = (/ 12.00, 10.00 /); TiL(3,:) = (/ 10.00, 6.00 /);
  TiR(1,:) = (/ 12.00, 10.00 /); TiR(2,:) = (/ 10.00, 12.00 /); TiR(3,:) = (/ 8.00, 4.00 /);
  call mark_unstable_cells( CS, nk, Til, Sil, Pres_l, stable_l )
  call mark_unstable_cells( CS, nk, Tir, Sir, Pres_r, stable_r )
  call find_neutral_surface_positions_discontinuous(CS, nk, Pres_l, hL, TiL, SiL, ppoly_T_l, ppoly_S_l, stable_l, &
           Pres_r, hR, TiR, SiR, ppoly_T_r, ppoly_S_r, stable_r, PoL, PoR, KoL, KoR, hEff)
  ndiff_unit_tests_discontinuous = ndiff_unit_tests_discontinuous .or.  test_nsp(v, 12, KoL, KoR, PoL, PoR, hEff, &
    (/ 1, 1, 2, 2, 2, 3, 3, 3, 3, 3, 3, 3 /),  & ! KoL
    (/ 1, 1, 1, 1, 1, 1, 2, 2, 3, 3, 3, 3 /),  & ! KoR
    (/ 0.00, 1.00, 0.00, 0.00, 1.00, 0.00, 0.00, 0.00, 0.00, 0.50, 1.00, 1.00 /),  & ! PoL
    (/ 0.00, 0.00, 0.00, 0.00, 1.00, 1.00, 0.00, 1.00, 0.00, 0.00, 0.50, 1.00 /),  & ! PoR
    (/ 0.00, 0.00, 0.00, 10.00, 0.00, 0.00, 0.00, 0.00, 0.00, 5.00, 0.00 /),  & ! hEff
    'Left mixed layer, Right unstable interior')

  TiL(1,:) = (/ 14.00, 14.00 /); TiL(2,:) = (/ 10.00, 10.00 /); TiL(3,:) = (/ 8.00, 6.00 /);
  TiR(1,:) = (/ 10.00, 14.00 /); TiR(2,:) = (/ 16.00, 16.00 /); TiR(3,:) = (/ 12.00, 4.00 /);
  call mark_unstable_cells( CS, nk, Til, Sil, Pres_l, stable_l )
  call mark_unstable_cells( CS, nk, Tir, Sir, Pres_r, stable_r )
  call find_neutral_surface_positions_discontinuous(CS, nk, Pres_l, hL, TiL, SiL, ppoly_T_l, ppoly_S_l, stable_l, &
           Pres_r, hR, TiR, SiR, ppoly_T_r, ppoly_S_r, stable_r, PoL, PoR, KoL, KoR, hEff)
  ndiff_unit_tests_discontinuous = ndiff_unit_tests_discontinuous .or.  test_nsp(v, 12, KoL, KoR, PoL, PoR, hEff, &
    (/ 1, 1, 2, 2, 2, 2, 2, 2, 3, 3, 3, 3 /),  & ! KoL
    (/ 1, 1, 1, 1, 1, 1, 2, 2, 3, 3, 3, 3 /),  & ! KoR
    (/ 0.00, 1.00, 0.00, 1.00, 1.00, 1.00, 1.00, 1.00, 0.00, 0.00, 1.00, 1.00 /),  & ! PoL
    (/ 0.00, 0.00, 0.00, 0.00, 0.00, 1.00, 0.00, 1.00, 0.00, 0.50, 0.75, 1.00 /),  & ! PoR
    (/ 0.00, 0.00, 0.00, 0.00, 0.00, 0.00, 0.00, 0.00, 0.00, 4.00, 0.00 /),  & ! hEff
    'Left thick mixed layer, Right unstable mixed')

  TiL(1,:) = (/ 8.00, 12.00 /); TiL(2,:) = (/ 12.00, 10.00 /); TiL(3,:) = (/ 8.00, 4.00 /);
  TiR(1,:) = (/ 10.00, 14.00 /); TiR(2,:) = (/ 14.00, 12.00 /); TiR(3,:) = (/ 10.00, 6.00 /);
  call mark_unstable_cells( CS, nk, Til, Sil, Pres_l, stable_l )
  call mark_unstable_cells( CS, nk, Tir, Sir, Pres_r, stable_r )
  call find_neutral_surface_positions_discontinuous(CS, nk, Pres_l, hL, TiL, SiL, ppoly_T_l, ppoly_S_l, stable_l, &
           Pres_r, hR, TiR, SiR, ppoly_T_r, ppoly_S_r, stable_r, PoL, PoR, KoL, KoR, hEff)
  ndiff_unit_tests_discontinuous = ndiff_unit_tests_discontinuous .or.  test_nsp(v, 12, KoL, KoR, PoL, PoR, hEff, &
    (/ 1, 1, 1, 1, 2, 2, 2, 2, 3, 3, 3, 3 /),  & ! KoL
    (/ 1, 1, 1, 1, 2, 2, 2, 3, 3, 3, 3, 3 /),  & ! KoR
    (/ 0.00, 1.00, 1.00, 1.00, 0.00, 0.00, 0.00, 1.00, 0.00, 0.00, 0.50, 1.00 /),  & ! PoL
    (/ 0.00, 0.00, 0.00, 1.00, 0.00, 1.00, 1.00, 0.00, 0.00, 0.50, 1.00, 1.00 /),  & ! PoR
    (/ 0.00, 0.00, 0.00, 0.00, 0.00, 0.00, 0.00, 0.00, 0.00, 5.00, 0.00 /),  & ! hEff
    'Unstable mixed layers, left cooler')

  call EOS_manual_init(CS%EOS, form_of_EOS = EOS_LINEAR, dRho_dT = -1., dRho_dS = 2.)
  ! Tests for linearized version of searching the layer for neutral surface position
  ! EOS linear in T, uniform alpha
  CS%max_iter = 10
  ! Unit tests require explicit initialization of tolerance
  CS%Drho_tol = 0.
  CS%x_tol = 0.
  ndiff_unit_tests_discontinuous = ndiff_unit_tests_discontinuous .or. (test_rnp(0.5, &
             find_neutral_pos_linear(CS, 0., 10., 35., -0.2, 0., &
                                     -0.2, 0., -0.2, 0.,                     &
                                     (/12.,-4./), (/34.,0./)), "Temp Uniform Linearized Alpha/Beta"))
  ! EOS linear in S, uniform beta
  ndiff_unit_tests_discontinuous = ndiff_unit_tests_discontinuous .or. (test_rnp(0.5, &
             find_neutral_pos_linear(CS, 0., 10., 35., 0., 0.8, &
                                     0., 0.8, 0., 0.8,                &
                                    (/12.,0./), (/34.,2./)), "Salt Uniform Linearized Alpha/Beta"))
  ! EOS linear in T/S, uniform alpha/beta
  ndiff_unit_tests_discontinuous = ndiff_unit_tests_discontinuous .or. (test_rnp(0.5,   &
             find_neutral_pos_linear(CS, 0., 10., 35., -0.5, 0.5,                &
                                     -0.5, 0.5, -0.5, 0.5,  &
                                     (/12.,-4./), (/34.,2./)), "Temp/salt Uniform Linearized Alpha/Beta"))
  ! EOS linear in T, insensitive to So
  ndiff_unit_tests_discontinuous = ndiff_unit_tests_discontinuous .or. (test_rnp(0.5, &
             find_neutral_pos_linear(CS, 0., 10., 35., -0.2, 0., &
                                     -0.4, 0., -0.6, 0.,  &
                                     (/12.,-4./), (/34.,0./)), "Temp stratified Linearized Alpha/Beta"))
  ! EOS linear in S, insensitive to T
  ndiff_unit_tests_discontinuous = ndiff_unit_tests_discontinuous .or. (test_rnp(0.5, &
             find_neutral_pos_linear(CS, 0., 10., 35., 0., 0.8,  &
                                      0., 1.0,  0., 0.5,  &
                                     (/12.,0./), (/34.,2./)), "Salt stratified Linearized Alpha/Beta"))
  if (.not. ndiff_unit_tests_discontinuous) write(stdout,*) 'Pass'

end function ndiff_unit_tests_discontinuous

!> Returns true if a test of fv_diff() fails, and conditionally writes results to stream
logical function test_fv_diff(verbose, hkm1, hk, hkp1, Skm1, Sk, Skp1, Ptrue, title)
  logical,          intent(in) :: verbose !< If true, write results to stdout
  real,             intent(in) :: hkm1  !< Left cell width [nondim]
  real,             intent(in) :: hk    !< Center cell width [nondim]
  real,             intent(in) :: hkp1  !< Right cell width [nondim]
  real,             intent(in) :: Skm1  !< Left cell average value
  real,             intent(in) :: Sk    !< Center cell average value
  real,             intent(in) :: Skp1  !< Right cell average value
  real,             intent(in) :: Ptrue !< True answer [nondim]
  character(len=*), intent(in) :: title !< Title for messages

  ! Local variables
  integer :: stdunit
  real :: Pret

  Pret = fv_diff(hkm1, hk, hkp1, Skm1, Sk, Skp1)
  test_fv_diff = (Pret /= Ptrue)

  if (test_fv_diff .or. verbose) then
    stdunit = stdout
    if (test_fv_diff) stdunit = stderr ! In case of wrong results, write to error stream
    write(stdunit,'(a)') title
    if (test_fv_diff) then
      write(stdunit,'(2(x,a,f20.16),x,a)') 'pRet=',Pret,'pTrue=',Ptrue,'WRONG!'
    else
      write(stdunit,'(2(x,a,f20.16))') 'pRet=',Pret,'pTrue=',Ptrue
    endif
  endif

end function test_fv_diff

!> Returns true if a test of fvlsq_slope() fails, and conditionally writes results to stream
logical function test_fvlsq_slope(verbose, hkm1, hk, hkp1, Skm1, Sk, Skp1, Ptrue, title)
  logical,          intent(in) :: verbose !< If true, write results to stdout
  real,             intent(in) :: hkm1  !< Left cell width
  real,             intent(in) :: hk    !< Center cell width
  real,             intent(in) :: hkp1  !< Right cell width
  real,             intent(in) :: Skm1  !< Left cell average value
  real,             intent(in) :: Sk    !< Center cell average value
  real,             intent(in) :: Skp1  !< Right cell average value
  real,             intent(in) :: Ptrue !< True answer
  character(len=*), intent(in) :: title !< Title for messages

  ! Local variables
  integer :: stdunit
  real :: Pret

  Pret = fvlsq_slope(hkm1, hk, hkp1, Skm1, Sk, Skp1)
  test_fvlsq_slope = (Pret /= Ptrue)

  if (test_fvlsq_slope .or. verbose) then
    stdunit = stdout
    if (test_fvlsq_slope) stdunit = stderr ! In case of wrong results, write to error stream
    write(stdunit,'(a)') title
    if (test_fvlsq_slope) then
      write(stdunit,'(2(x,a,f20.16),x,a)') 'pRet=',Pret,'pTrue=',Ptrue,'WRONG!'
    else
      write(stdunit,'(2(x,a,f20.16))') 'pRet=',Pret,'pTrue=',Ptrue
    endif
  endif

end function test_fvlsq_slope

!> Returns true if a test of interpolate_for_nondim_position() fails, and conditionally writes results to stream
logical function test_ifndp(verbose, rhoNeg, Pneg, rhoPos, Ppos, Ptrue, title)
  logical,          intent(in) :: verbose !< If true, write results to stdout
  real,             intent(in) :: rhoNeg !< Lighter density [R ~> kg m-3]
  real,             intent(in) :: Pneg   !< Interface position of lighter density [nondim]
  real,             intent(in) :: rhoPos !< Heavier density [R ~> kg m-3]
  real,             intent(in) :: Ppos   !< Interface position of heavier density [nondim]
  real,             intent(in) :: Ptrue  !< True answer [nondim]
  character(len=*), intent(in) :: title  !< Title for messages

  ! Local variables
  integer :: stdunit
  real :: Pret

  Pret = interpolate_for_nondim_position(rhoNeg, Pneg, rhoPos, Ppos)
  test_ifndp = (Pret /= Ptrue)

  if (test_ifndp .or. verbose) then
    stdunit = stdout
    if (test_ifndp) stdunit = stderr ! In case of wrong results, write to error stream
    write(stdunit,'(a)') title
    if (test_ifndp) then
      write(stdunit,'(4(x,a,f20.16),2(x,a,1pe22.15),x,a)') &
            'r1=',rhoNeg,'p1=',Pneg,'r2=',rhoPos,'p2=',Ppos,'pRet=',Pret,'pTrue=',Ptrue,'WRONG!'
    else
      write(stdunit,'(4(x,a,f20.16),2(x,a,1pe22.15))') &
            'r1=',rhoNeg,'p1=',Pneg,'r2=',rhoPos,'p2=',Ppos,'pRet=',Pret,'pTrue=',Ptrue
    endif
  endif

end function test_ifndp

!> Returns true if comparison of Po and Ptrue fails, and conditionally writes results to stream
logical function test_data1d(verbose, nk, Po, Ptrue, title)
  logical,             intent(in) :: verbose !< If true, write results to stdout
  integer,             intent(in) :: nk    !< Number of layers
  real, dimension(nk), intent(in) :: Po    !< Calculated answer
  real, dimension(nk), intent(in) :: Ptrue !< True answer
  character(len=*),    intent(in) :: title !< Title for messages

  ! Local variables
  integer :: k, stdunit

  test_data1d = .false.
  do k = 1,nk
    if (Po(k) /= Ptrue(k)) test_data1d = .true.
  enddo

  if (test_data1d .or. verbose) then
    stdunit = stdout
    if (test_data1d) stdunit = stderr ! In case of wrong results, write to error stream
    write(stdunit,'(a)') title
    do k = 1,nk
      if (Po(k) /= Ptrue(k)) then
        test_data1d = .true.
        write(stdunit,'(a,i2,2(x,a,f20.16),x,a,1pe22.15,x,a)') &
              'k=',k,'Po=',Po(k),'Ptrue=',Ptrue(k),'err=',Po(k)-Ptrue(k),'WRONG!'
      else
        if (verbose) &
          write(stdunit,'(a,i2,2(x,a,f20.16),x,a,1pe22.15)') &
                'k=',k,'Po=',Po(k),'Ptrue=',Ptrue(k),'err=',Po(k)-Ptrue(k)
      endif
    enddo
  endif

end function test_data1d

!> Returns true if comparison of Po and Ptrue fails, and conditionally writes results to stream
logical function test_data1di(verbose, nk, Po, Ptrue, title)
  logical,                intent(in) :: verbose !< If true, write results to stdout
  integer,                intent(in) :: nk    !< Number of layers
  integer, dimension(nk), intent(in) :: Po    !< Calculated answer
  integer, dimension(nk), intent(in) :: Ptrue !< True answer
  character(len=*),       intent(in) :: title !< Title for messages

  ! Local variables
  integer :: k, stdunit

  test_data1di = .false.
  do k = 1,nk
    if (Po(k) /= Ptrue(k)) test_data1di = .true.
  enddo

  if (test_data1di .or. verbose) then
    stdunit = stdout
    if (test_data1di) stdunit = stderr ! In case of wrong results, write to error stream
    write(stdunit,'(a)') title
    do k = 1,nk
      if (Po(k) /= Ptrue(k)) then
        test_data1di = .true.
        write(stdunit,'(a,i2,2(x,a,i5),x,a)') 'k=',k,'Io=',Po(k),'Itrue=',Ptrue(k),'WRONG!'
      else
        if (verbose) &
          write(stdunit,'(a,i2,2(x,a,i5))') 'k=',k,'Io=',Po(k),'Itrue=',Ptrue(k)
      endif
    enddo
  endif

end function test_data1di

!> Returns true if output of find_neutral_surface_positions() does not match correct values,
!! and conditionally writes results to stream
logical function test_nsp(verbose, ns, KoL, KoR, pL, pR, hEff, KoL0, KoR0, pL0, pR0, hEff0, title)
  logical,                intent(in) :: verbose !< If true, write results to stdout
  integer,                intent(in) :: ns    !< Number of surfaces
  integer, dimension(ns), intent(in) :: KoL   !< Index of first left interface above neutral surface
  integer, dimension(ns), intent(in) :: KoR   !< Index of first right interface above neutral surface
  real, dimension(ns),    intent(in) :: pL    !< Fractional position of neutral surface within layer KoL of left column
  real, dimension(ns),    intent(in) :: pR    !< Fractional position of neutral surface within layer KoR of right column
  real, dimension(ns-1),  intent(in) :: hEff  !< Effective thickness between two neutral surfaces [R L2 T-2 ~> Pa]
  integer, dimension(ns), intent(in) :: KoL0  !< Correct value for KoL
  integer, dimension(ns), intent(in) :: KoR0  !< Correct value for KoR
  real, dimension(ns),    intent(in) :: pL0   !< Correct value for pL
  real, dimension(ns),    intent(in) :: pR0   !< Correct value for pR
  real, dimension(ns-1),  intent(in) :: hEff0 !< Correct value for hEff
  character(len=*),       intent(in) :: title !< Title for messages

  ! Local variables
  integer :: k, stdunit
  logical :: this_row_failed

  test_nsp = .false.
  do k = 1,ns
    test_nsp = test_nsp .or. compare_nsp_row(KoL(k), KoR(k), pL(k), pR(k), KoL0(k), KoR0(k), pL0(k), pR0(k))
    if (k < ns) then
      if (hEff(k) /= hEff0(k)) test_nsp = .true.
    endif
  enddo

  if (test_nsp .or. verbose) then
    stdunit = stdout
    if (test_nsp) stdunit = stderr ! In case of wrong results, write to error stream
    write(stdunit,'(a)') title
    do k = 1,ns
      this_row_failed = compare_nsp_row(KoL(k), KoR(k), pL(k), pR(k), KoL0(k), KoR0(k), pL0(k), pR0(k))
      if (this_row_failed) then
        write(stdunit,10) k,KoL(k),pL(k),KoR(k),pR(k),' <-- WRONG!'
        write(stdunit,10) k,KoL0(k),pL0(k),KoR0(k),pR0(k),' <-- should be this'
      else
        write(stdunit,10) k,KoL(k),pL(k),KoR(k),pR(k)
      endif
      if (k < ns) then
        if (hEff(k) /= hEff0(k)) then
          write(stdunit,'(i3,8x,"layer hEff =",2(f20.16,a))') k,hEff(k)," .neq. ",hEff0(k),' <-- WRONG!'
        else
          write(stdunit,'(i3,8x,"layer hEff =",f20.16)') k,hEff(k)
        endif
      endif
    enddo
  endif
  if (test_nsp) call MOM_error(FATAL,"test_nsp failed")

10 format("ks=",i3," kL=",i3," pL=",f20.16," kR=",i3," pR=",f20.16,a)
end function test_nsp

!> Compares a single row, k, of output from find_neutral_surface_positions()
logical function compare_nsp_row(KoL, KoR, pL, pR, KoL0, KoR0, pL0, pR0)
  integer,  intent(in) :: KoL   !< Index of first left interface above neutral surface
  integer,  intent(in) :: KoR   !< Index of first right interface above neutral surface
  real,     intent(in) :: pL    !< Fractional position of neutral surface within layer KoL of left column
  real,     intent(in) :: pR    !< Fractional position of neutral surface within layer KoR of right column
  integer,  intent(in) :: KoL0  !< Correct value for KoL
  integer,  intent(in) :: KoR0  !< Correct value for KoR
  real,     intent(in) :: pL0   !< Correct value for pL
  real,     intent(in) :: pR0   !< Correct value for pR

  compare_nsp_row = .false.
  if (KoL /= KoL0) compare_nsp_row = .true.
  if (KoR /= KoR0) compare_nsp_row = .true.
  if (pL /= pL0) compare_nsp_row = .true.
  if (pR /= pR0) compare_nsp_row = .true.
end function compare_nsp_row

!> Compares output position from refine_nondim_position with an expected value
logical function test_rnp(expected_pos, test_pos, title)
  real,             intent(in) :: expected_pos !< The expected position
  real,             intent(in) :: test_pos !< The position returned by the code
  character(len=*), intent(in) :: title    !< A label for this test
  ! Local variables
  integer :: stdunit

  stdunit = stdout ! Output to standard error
  test_rnp = ABS(expected_pos - test_pos) > 2*EPSILON(test_pos)
  if (test_rnp) then
    write(stdunit,'(A, f20.16, " .neq. ", f20.16, " <-- WRONG")') title, expected_pos, test_pos
  else
    write(stdunit,'(A, f20.16, " ==  ", f20.16)') title, expected_pos, test_pos
  endif
end function test_rnp
!> Deallocates neutral_diffusion control structure
subroutine neutral_diffusion_end(CS)
  type(neutral_diffusion_CS), pointer :: CS  !< Neutral diffusion control structure

  if (associated(CS)) deallocate(CS)

end subroutine neutral_diffusion_end

end module MOM_neutral_diffusion<|MERGE_RESOLUTION|>--- conflicted
+++ resolved
@@ -327,15 +327,10 @@
     call pass_var(hbl,G%Domain)
     ! get k-indices and zeta
     do j=G%jsc-1, G%jec+1 ; do i=G%isc-1,G%iec+1
-<<<<<<< HEAD
       if (G%mask2dT(i,j) > 0.) then
         call boundary_k_range(SURFACE, G%ke, h(i,j,:), hbl(i,j), k_top(i,j), zeta_top(i,j), k_bot(i,j), zeta_bot(i,j))
       endif
     enddo; enddo
-=======
-      call boundary_k_range(SURFACE, GV%ke, h(i,j,:), hbl(i,j), k_top(i,j), zeta_top(i,j), k_bot(i,j), zeta_bot(i,j))
-    enddo ; enddo
->>>>>>> 45b33667
     ! TODO: add similar code for BOTTOM boundary layer
   endif
 
