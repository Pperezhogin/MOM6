--- conflicted
+++ resolved
@@ -94,11 +94,8 @@
   real    :: C_p !< heat capacity of seawater (J kg-1 K-1)
   type(EOS_type), pointer :: EOS !< Equation of state parameters
   type(remapping_CS)       :: remap_CS      !< Remapping control structure used to create sublayers
-<<<<<<< HEAD
   type(KPP_CS),           pointer :: KPP_CSp => NULL()            !< KPP control structure needed to get BLD
   type(energetic_PBL_CS), pointer :: energetic_PBL_CSp => NULL()  !< ePBL control structure needed to get MLD
-=======
->>>>>>> d23a1f9c
 end type neutral_diffusion_CS
 
 ! This include declares and sets the variable "version".
@@ -209,7 +206,6 @@
                    "Turns on verbose output for discontinuous neutral "//&
                    "diffusion routines.", &
                    default = .false.)
-<<<<<<< HEAD
     call get_param(param_file, mdl, "HARD_FAIL_HEFF", CS%hard_fail_heff, &
                   "Bring down the model if a problem with heff is detected",&
                    default = .true.)
@@ -221,8 +217,6 @@
     if ( .not. ASSOCIATED(CS%energetic_PBL_CSp) .and. .not. ASSOCIATED(CS%KPP_CSp) ) then
       call MOM_error(FATAL,"NDIFF_INTERIOR_ONLY is true, but no valid boundary layer scheme was found")
     endif
-=======
->>>>>>> d23a1f9c
   endif
 
 ! call get_param(param_file, mdl, "KHTR", CS%KhTr, &
@@ -283,11 +277,7 @@
   real, dimension(SZI_(G),SZJ_(G))  :: hbl   !< bnd. layer depth [m]
   integer :: iMethod
   real, dimension(SZI_(G)) :: ref_pres ! Reference pressure used to calculate alpha/beta
-<<<<<<< HEAD
   real, dimension(SZI_(G)) :: rho_tmp  ! Routine to calculate drho_dp, returns density which is not used
-=======
-  real, dimension(SZI_(G)) :: rho_tmp  ! Routiine to calculate drho_dp, returns density which is not used
->>>>>>> d23a1f9c
   real :: h_neglect, h_neglect_edge
   integer, dimension(SZI_(G), SZJ_(G)) :: k_top  !< Index of the first layer within the boundary
   real,    dimension(SZI_(G), SZJ_(G)) :: zeta_top !< Distance from the top of a layer to the intersection of the
@@ -405,7 +395,6 @@
   if (.not. CS%continuous_reconstruction) then
     do j = G%jsc-1, G%jec+1 ; do i = G%isc-1, G%iec+1
       call mark_unstable_cells( CS, G%ke, CS%T_i(i,j,:,:), CS%S_i(i,j,:,:), CS%P_i(i,j,:,:), CS%stable_cell(i,j,:) )
-<<<<<<< HEAD
       if (CS%interior_only) then
         if (.not. CS%stable_cell(i,j,k_bot(i,j))) zeta_bot(i,j) = -1.
         ! set values in the surface and bottom boundary layer to false.
@@ -414,9 +403,6 @@
         enddo
       endif
     enddo ; enddo
-=======
-      enddo ; enddo
->>>>>>> d23a1f9c
   endif
 
   CS%uhEff(:,:,:) = 0.
@@ -444,14 +430,9 @@
             CS%P_i(i,j,:,:), h(i,j,:), CS%T_i(i,j,:,:), CS%S_i(i,j,:,:), CS%ppoly_coeffs_T(i,j,:,:),           &
             CS%ppoly_coeffs_S(i,j,:,:),CS%stable_cell(i,j,:),                                                  &
             CS%P_i(i+1,j,:,:), h(i+1,j,:), CS%T_i(i+1,j,:,:), CS%S_i(i+1,j,:,:), CS%ppoly_coeffs_T(i+1,j,:,:), &
-<<<<<<< HEAD
             CS%ppoly_coeffs_S(i+1,j,:,:), CS%stable_cell(i+1,j,:),                                             &
             CS%uPoL(I,j,:), CS%uPoR(I,j,:), CS%uKoL(I,j,:), CS%uKoR(I,j,:), CS%uhEff(I,j,:),                   &
             hard_fail_heff = CS%hard_fail_heff)
-=======
-            CS%ppoly_coeffs_S(i+1,j,:,:), CS%stable_cell(i+1,j,:),                                              &
-            CS%uPoL(I,j,:), CS%uPoR(I,j,:), CS%uKoL(I,j,:), CS%uKoR(I,j,:), CS%uhEff(I,j,:))
->>>>>>> d23a1f9c
       endif
     endif
   enddo ; enddo
@@ -471,12 +452,8 @@
             CS%ppoly_coeffs_S(i,j,:,:),CS%stable_cell(i,j,:),                                                  &
             CS%P_i(i,j+1,:,:), h(i,j+1,:), CS%T_i(i,j+1,:,:), CS%S_i(i,j+1,:,:), CS%ppoly_coeffs_T(i,j+1,:,:), &
             CS%ppoly_coeffs_S(i,j+1,:,:), CS%stable_cell(i,j+1,:),                                             &
-<<<<<<< HEAD
             CS%vPoL(I,j,:), CS%vPoR(I,j,:), CS%vKoL(I,j,:), CS%vKoR(I,j,:), CS%vhEff(I,j,:),                   &
             hard_fail_heff = CS%hard_fail_heff)
-=======
-            CS%vPoL(I,j,:), CS%vPoR(I,j,:), CS%vKoL(I,j,:), CS%vKoR(I,j,:), CS%vhEff(I,j,:))
->>>>>>> d23a1f9c
       endif
     endif
   enddo ; enddo
@@ -602,11 +579,6 @@
         do k = 1, GV%ke
           tracer%t(i,j,k) = tracer%t(i,j,k) + dTracer(k) * &
                           ( G%IareaT(i,j) / ( h(i,j,k) + GV%H_subroundoff ) )
-!          if (tracer%t(i,j,k) < 0.) then
-!            do ks = 1,CS%nsurf-1
-!                print *, uFlx(I,j,ks), uFlx(I-1,j,ks), vFlx(i,J,ks), vFlx(i,J-1,ks)
-!            enddo
-!          endif
         enddo
 
         if (tracer%id_dfxy_conc > 0  .or. tracer%id_dfxy_cont > 0 .or. tracer%id_dfxy_cont_2d > 0 ) then
@@ -1164,12 +1136,8 @@
 !! of T and S are optional to aid with unit testing, but will always be passed otherwise
 subroutine find_neutral_surface_positions_discontinuous(CS, nk, Pres_l, hcol_l, Tl, Sl, ppoly_T_l, ppoly_S_l, stable_l,&
                                                                 Pres_r, hcol_r, Tr, Sr, ppoly_T_r, ppoly_S_r, stable_r,&
-<<<<<<< HEAD
                                                                 PoL, PoR, KoL, KoR, hEff, zeta_bot_L, zeta_bot_R,      &
                                                                 k_bot_L, k_bot_R, hard_fail_heff)
-=======
-                                                                PoL, PoR, KoL, KoR, hEff)
->>>>>>> d23a1f9c
 
   type(neutral_diffusion_CS),     intent(inout) :: CS        !< Neutral diffusion control structure
   integer,                        intent(in)    :: nk        !< Number of levels
@@ -1194,7 +1162,6 @@
   integer, dimension(4*nk),       intent(inout) :: KoL       !< Index of first left interface above neutral surface
   integer, dimension(4*nk),       intent(inout) :: KoR       !< Index of first right interface above neutral surface
   real, dimension(4*nk-1),        intent(inout) :: hEff      !< Effective thickness between two neutral surfaces (Pa)
-<<<<<<< HEAD
   real, optional,                 intent(in)    :: zeta_bot_L!< Non-dimensional distance to where the boundary layer
                                                              !! intersetcs the cell (left) [nondim]
   real, optional,                 intent(in)    :: zeta_bot_R!< Non-dimensional distance to where the boundary layer
@@ -1204,9 +1171,6 @@
   integer, optional,              intent(in)    :: k_bot_R   !< k-index for the boundary layer (right) [nondim]
   logical, optional,              intent(in)    :: hard_fail_heff !< If true (default) bring down the model if the
                                                              !! neutral surfaces ever cross [logical]
-=======
-
->>>>>>> d23a1f9c
   ! Local variables
   integer :: ns                     ! Number of neutral surfaces
   integer :: k_surface              ! Index of neutral surface
@@ -1216,10 +1180,7 @@
   logical :: searching_right_column ! True if searching for the position of a left interface in the right column
   logical :: reached_bottom         ! True if one of the bottom-most interfaces has been used as the target
   logical :: search_layer
-<<<<<<< HEAD
   logical :: fail_heff              ! By default,
-=======
->>>>>>> d23a1f9c
   real    :: dRho, dRhoTop, dRhoBot, hL, hR
   real    :: z0, pos
   real    :: dRdT_from_top, dRdS_from_top   ! Density derivatives at the searched from interface
@@ -1228,12 +1189,8 @@
   real    :: dRdT_to_bot, dRdS_to_bot       ! Density derivatives at the interfaces being searched
   real    :: T_ref, S_ref, P_ref, P_top, P_bot
   real    :: lastP_left, lastP_right
-<<<<<<< HEAD
   integer :: k_init_L, k_init_R             ! Starting indices layers for left and right
   real    :: p_init_L, p_init_R             ! Starting positions for left and right
-=======
-
->>>>>>> d23a1f9c
   ! Initialize variables for the search
   ns = 4*nk
   ki_right = 1
@@ -1274,17 +1231,10 @@
         PoR(k_surface) = PoR(k_surface-1)
         KoR(k_surface) = KoR(k_surface-1)
       else
-<<<<<<< HEAD
         PoR(k_surface) = p_init_R
         KoR(k_surface) = k_init_R
         PoL(k_surface) = p_init_L
         KoL(k_Surface) = k_init_L
-=======
-        PoR(k_surface) = 0.
-        KoR(k_surface) = 1
-        PoL(k_surface) = 0.
-        KoL(k_Surface) = 1
->>>>>>> d23a1f9c
       endif
       call increment_interface(nk, kl_left, ki_left, reached_bottom, searching_left_column, searching_right_column)
       searching_left_column = .true.
@@ -1349,7 +1299,6 @@
           write(*,*) "Temp/Salt Reference: ", Tr(kl_right,ki_right), Sr(kl_right,ki_right)
           write(*,*) "Temp/Salt Top L: ", Tl(kl_left,1), Sl(kl_left,1)
           write(*,*) "Temp/Salt Bot L: ", Tl(kl_left,2), Sl(kl_left,2)
-<<<<<<< HEAD
         endif
         call increment_interface(nk, kl_right, ki_right, reached_bottom, searching_right_column, searching_left_column)
         lastP_left = PoL(k_surface)
@@ -1374,32 +1323,6 @@
           write(*,*) "Temp/Salt Top L: ", Tr(kl_right,1), Sr(kl_right,1)
           write(*,*) "Temp/Salt Bot L: ", Tr(kl_right,2), Sr(kl_right,2)
         endif
-=======
-        endif
-        call increment_interface(nk, kl_right, ki_right, reached_bottom, searching_right_column, searching_left_column)
-        lastP_left = PoL(k_surface)
-        ! If the right layer increments, then we need to reset the last position on the right
-        if ( kl_right == (KoR(k_surface) + 1) ) lastP_right = 0.
-
-      elseif (searching_right_column) then
-        ! Position of the right interface is known and all quantities are fixed
-        PoL(k_surface) = ki_left - 1.
-        KoL(k_surface) = kl_left
-        PoR(k_surface) = search_other_column(CS, k_surface, lastP_right,                         &
-                           Tl(kl_left, ki_left), Sl(kl_left, ki_left), Pres_l(kl_left, ki_left), &
-                           Tr(kl_right,1),       Sr(kl_right,1),       Pres_r(kl_right,1),       &
-                           Tr(kl_right,2),       Sr(kl_right,2),       Pres_r(kl_right,2),       &
-                           ppoly_T_r(kl_right,:), ppoly_S_r(kl_right,:))
-        KoR(k_surface) = kl_right
-
-        if (CS%debug) then
-          write(*,'(A,I2)') "Searching right layer ", kl_right
-          write(*,'(A,I2,X,I2)') "Searching from left: ", kl_left, ki_left
-          write(*,*) "Temp/Salt Reference: ", Tl(kl_left,ki_left), Sl(kl_left,ki_left)
-          write(*,*) "Temp/Salt Top L: ", Tr(kl_right,1), Sr(kl_right,1)
-          write(*,*) "Temp/Salt Bot L: ", Tr(kl_right,2), Sr(kl_right,2)
-        endif
->>>>>>> d23a1f9c
         call increment_interface(nk, kl_left, ki_left, reached_bottom, searching_left_column, searching_right_column)
         lastP_right = PoR(k_surface)
         ! If the right layer increments, then we need to reset the last position on the right
@@ -1416,7 +1339,6 @@
         hL = (PoL(k_surface) - PoL(k_surface-1))*hcol_l(KoL(k_surface))
         hR = (PoR(k_surface) - PoR(k_surface-1))*hcol_r(KoR(k_surface))
         if (hL < 0. .or. hR < 0.) then
-<<<<<<< HEAD
           if (fail_heff) then
             call MOM_error(FATAL,"Negative thicknesses in neutral diffusion")
           else
@@ -1428,9 +1350,6 @@
               KoR(k_surface) = KoR(k_surface-1)
             endif
           endif
-=======
-          call MOM_error(FATAL,"Negative thicknesses in neutral diffusion")
->>>>>>> d23a1f9c
         elseif ( hL + hR == 0. ) then
            hEff(k_surface-1) = 0.
         else
@@ -1506,27 +1425,6 @@
   ! Handle all the special cases EXCEPT if it connects within the layer
   if ( (dRhoTop > 0.) .or. (ksurf == 1) ) then      ! First interface or lighter than anything in layer
     pos = pos_last
-<<<<<<< HEAD
-    if (CS%debug) print *, "Lighter"
-  elseif ( dRhoTop > dRhoBot ) then                 ! Unstably stratified
-    pos = 1.
-    if (CS%debug) print *, "Unstable"
-  elseif ( dRhoTop < 0. .and. dRhoBot < 0.) then    ! Denser than anything in layer
-    pos = 1.
-    if (CS%debug) print *, "Denser"
-  elseif ( dRhoTop == 0. .and. dRhoBot == 0. ) then ! Perfectly unstratified
-    pos = 1.
-    if (CS%debug) print *, "Unstratified"
-  elseif ( dRhoBot == 0. ) then                     ! Matches perfectly at the Top
-    pos = 1.
-    if (CS%debug) print *, "Bottom"
-  elseif ( dRhoTop == 0. ) then                     ! Matches perfectly at the Bottom
-    pos = pos_last
-    if (CS%debug) print *, "Top"
-  else                                              ! Neutral surface within layer
-    pos = -1
-    if (CS%debug) print *, "Interpolate"
-=======
   elseif ( dRhoTop > dRhoBot ) then                 ! Unstably stratified
     pos = 1.
   elseif ( dRhoTop < 0. .and. dRhoBot < 0.) then    ! Denser than anything in layer
@@ -1539,7 +1437,6 @@
     pos = pos_last
   else                                              ! Neutral surface within layer
     pos = -1
->>>>>>> d23a1f9c
   endif
 
   ! Can safely return if position is >= 0 otherwise will need to find the position within the layer
@@ -1657,10 +1554,6 @@
     return
   endif
   if ( SIGN(1.,drho_min) == SIGN(1.,drho_max) ) then
-<<<<<<< HEAD
-    print *, drho_min, drho_max
-=======
->>>>>>> d23a1f9c
     call MOM_error(FATAL, "drho_min is the same sign as dhro_max")
   endif
 
@@ -1765,11 +1658,6 @@
     return
   endif
   if ( SIGN(1.,drho_b) == SIGN(1.,drho_c) ) then
-<<<<<<< HEAD
-!    print *, drho_b, drho_c
-!    call MOM_error(WARNING, "drho_b is the same sign as dhro_c")
-=======
->>>>>>> d23a1f9c
     z = z0
     return
   endif
@@ -1860,7 +1748,6 @@
   else
     call MOM_error(FATAL, "delta_rho_form is not recognized")
   endif
-<<<<<<< HEAD
 
   if (PRESENT(drdt1_out)) drdt1_out = drdt1
   if (PRESENT(drds1_out)) drds1_out = drds1
@@ -1888,35 +1775,6 @@
   ! Local variables
   real :: drho
 
-=======
-
-  if (PRESENT(drdt1_out)) drdt1_out = drdt1
-  if (PRESENT(drds1_out)) drds1_out = drds1
-  if (PRESENT(drdt2_out)) drdt2_out = drdt2
-  if (PRESENT(drds2_out)) drds2_out = drds2
-
-end subroutine calc_delta_rho_and_derivs
-
-!> Calculate delta rho from derivatives and gradients of properties
-!! \f$ \Delta \rho$ = \frac{1}{2}\left[ (\alpha_1 + \alpha_2)*(T_1-T_2) +
-!!                                   (\beta_1 + \beta_2)*(S_1-S_2) +
-!!                                   (\gamma^{-1}_1 + \gamma%{-1}_2)*(P_1-P_2) \right] \f$
-function delta_rho_from_derivs( T1, S1, P1, dRdT1, dRdS1, &
-                                T2, S2, P2, dRdT2, dRdS2  ) result (drho)
-  real :: T1    !< Temperature at point 1
-  real :: S1    !< Salinity at point 1
-  real :: P1    !< Pressure at point 1
-  real :: dRdT1 !< Pressure at point 1
-  real :: dRdS1 !< Pressure at point 1
-  real :: T2    !< Temperature at point 2
-  real :: S2    !< Salinity at point 2
-  real :: P2    !< Pressure at point 2
-  real :: dRdT2 !< Pressure at point 2
-  real :: dRdS2 !< Pressure at point 2
-  ! Local variables
-  real :: drho
-
->>>>>>> d23a1f9c
   drho = 0.5 * ( (dRdT1+dRdT2)*(T1-T2) + (dRdS1+dRdS2)*(S1-S2))
 
 end function delta_rho_from_derivs
@@ -2662,12 +2520,9 @@
   ! Tests for linearized version of searching the layer for neutral surface position
   ! EOS linear in T, uniform alpha
   CS%max_iter = 10
-<<<<<<< HEAD
-=======
   ! Unit tests require explicit initialization of tolerance
   CS%Drho_tol = 0.
   CS%x_tol = 0.
->>>>>>> d23a1f9c
   ndiff_unit_tests_discontinuous = ndiff_unit_tests_discontinuous .or. (test_rnp(0.5,        &
              find_neutral_pos_linear(CS, 0., 10., 35., 0., -0.2, 0.,                      &
                                      0., -0.2, 0., 10., -0.2, 0.,                     &
