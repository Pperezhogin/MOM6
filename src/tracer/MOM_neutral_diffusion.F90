--- conflicted
+++ resolved
@@ -68,18 +68,11 @@
   real,    allocatable, dimension(:,:,:) :: Sint !< Interface S [ppt]
   real,    allocatable, dimension(:,:,:) :: Pint !< Interface pressure [Pa]
   ! Variables needed for discontinuous reconstructions
-<<<<<<< HEAD
   real,    allocatable, dimension(:,:,:,:) :: T_i    !< Top edge reconstruction of temperature (degC)
   real,    allocatable, dimension(:,:,:,:) :: S_i    !< Top edge reconstruction of salinity (ppt)
   real,    allocatable, dimension(:,:,:,:) :: P_i    !< Interface pressure (Pa)
   real,    allocatable, dimension(:,:,:,:) :: dRdT_i !< dRho/dT (kg/m3/degC) at top edge
   real,    allocatable, dimension(:,:,:,:) :: dRdS_i !< dRho/dS (kg/m3/ppt) at top edge
-=======
-  real,    allocatable, dimension(:,:,:,:) :: T_i    !< Top edge reconstruction of temperature [degC]
-  real,    allocatable, dimension(:,:,:,:) :: S_i    !< Top edge reconstruction of salinity [ppt]
-  real,    allocatable, dimension(:,:,:,:) :: dRdT_i !< dRho/dT [kg m-3 degC-1] at top edge
-  real,    allocatable, dimension(:,:,:,:) :: dRdS_i !< dRho/dS [kg m-3 ppt-1] at top edge
->>>>>>> 6dd6f529
   integer, allocatable, dimension(:,:)     :: ns     !< Number of interfacs in a column
   logical, allocatable, dimension(:,:,:) :: stable_cell !< True if the cell is stably stratified wrt to the next cell
   type(diag_ctrl), pointer :: diag => NULL() !< A structure that is used to
@@ -1055,7 +1048,6 @@
 end function interpolate_for_nondim_position
 
 !> Higher order version of find_neutral_surface_positions. Returns positions within left/right columns
-<<<<<<< HEAD
 !! of combined interfaces using intracell reconstructions of T/S. Note that the polynomial reconstrcutions
 !! of T and S are optional to aid with unit testing, but will always be passed otherwise
 subroutine find_neutral_surface_positions_discontinuous(CS, nk, Pres_l, hcol_l, Tl, Sl, ppoly_T_l, ppoly_S_l, stable_l,&
@@ -1085,44 +1077,6 @@
   integer, dimension(4*nk),       intent(inout) :: KoL       !< Index of first left interface above neutral surface
   integer, dimension(4*nk),       intent(inout) :: KoR       !< Index of first right interface above neutral surface
   real, dimension(4*nk-1),        intent(inout) :: hEff      !< Effective thickness between two neutral surfaces (Pa)
-=======
-!! of combined interfaces using intracell reconstructions of T/S
-subroutine find_neutral_surface_positions_discontinuous(CS, nk, ns, Pres_l, hcol_l, Tl, Sl, &
-                dRdT_l, dRdS_l, stable_l, Pres_r, hcol_r, Tr, Sr, dRdT_r, dRdS_r, stable_r, &
-                PoL, PoR, KoL, KoR, hEff, ppoly_T_l, ppoly_S_l, ppoly_T_r, ppoly_S_r)
-  type(neutral_diffusion_CS), intent(inout) :: CS  !< Neutral diffusion control structure
-  integer,                    intent(in)    :: nk        !< Number of levels
-  integer,                    intent(in)    :: ns        !< Number of neutral surfaces
-  real, dimension(nk+1),      intent(in)    :: Pres_l    !< Left-column interface pressure [Pa]
-  real, dimension(nk),        intent(in)    :: hcol_l    !< Left-column layer thicknesses
-  real, dimension(nk,2),      intent(in)    :: Tl        !< Left-column top interface potential temperature [degC]
-  real, dimension(nk,2),      intent(in)    :: Sl        !< Left-column top interface salinity [ppt]
-  real, dimension(nk,2),      intent(in)    :: dRdT_l    !< Left-column, top interface dRho/dT [kg m-3 degC-1]
-  real, dimension(nk,2),      intent(in)    :: dRdS_l    !< Left-column, top interface dRho/dS [kg m-3 ppt-1]
-  logical, dimension(nk),     intent(in)    :: stable_l  !< Left-column, top interface is stable
-  real, dimension(nk+1),      intent(in)    :: Pres_r    !< Right-column interface pressure [Pa]
-  real, dimension(nk),        intent(in)    :: hcol_r    !< Left-column layer thicknesses
-  real, dimension(nk,2),      intent(in)    :: Tr        !< Right-column top interface potential temperature [degC]
-  real, dimension(nk,2),      intent(in)    :: Sr        !< Right-column top interface salinity [ppt]
-  real, dimension(nk,2),      intent(in)    :: dRdT_r    !< Right-column, top interface dRho/dT [kg m-3 degC-1]
-  real, dimension(nk,2),      intent(in)    :: dRdS_r    !< Right-column, top interface dRho/dS [kg m-3 ppt-1]
-  logical, dimension(nk),     intent(in)    :: stable_r  !< Right-column, top interface is stable
-  real, dimension(4*nk),      intent(inout) :: PoL       !< Fractional position of neutral surface within
-                                                         !! layer KoL of left column
-  real, dimension(4*nk),      intent(inout) :: PoR       !< Fractional position of neutral surface within
-                                                         !! layer KoR of right column
-  integer, dimension(4*nk),   intent(inout) :: KoL       !< Index of first left interface above neutral surface
-  integer, dimension(4*nk),   intent(inout) :: KoR       !< Index of first right interface above neutral surface
-  real, dimension(4*nk-1),    intent(inout) :: hEff      !< Effective thickness between two neutral surfaces [Pa]
-  real, dimension(nk,CS%deg+1), &
-                    optional, intent(in)    :: ppoly_T_l !< Left-column coefficients of T reconstruction
-  real, dimension(nk,CS%deg+1), &
-                    optional, intent(in)    :: ppoly_S_l !< Left-column coefficients of S reconstruction
-  real, dimension(nk,CS%deg+1), &
-                    optional, intent(in)    :: ppoly_T_r !< Right-column coefficients of T reconstruction
-  real, dimension(nk,CS%deg+1), &
-                    optional, intent(in)    :: ppoly_S_r !< Right-column coefficients of S reconstruction
->>>>>>> 6dd6f529
 
   ! Local variables
   integer :: ns                     ! Number of neutral surfaces
