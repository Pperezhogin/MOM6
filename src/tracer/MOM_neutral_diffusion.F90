--- conflicted
+++ resolved
@@ -228,7 +228,6 @@
                    default = .true.)
   endif
 
-<<<<<<< HEAD
 !  if (CS%interior_only) then
 !    call extract_diabatic_member(diabatic_CSp, KPP_CSp=CS%KPP_CSp)
 !    call extract_diabatic_member(diabatic_CSp, energetic_PBL_CSp=CS%energetic_PBL_CSp)
@@ -236,18 +235,8 @@
 !      call MOM_error(FATAL,"NDIFF_INTERIOR_ONLY is true, but no valid boundary layer scheme was found")
 !    endif
 !  endif
-=======
   ! Store a rescaling factor for use in diagnostic messages.
   CS%R_to_kg_m3 = US%R_to_kg_m3
-
-  if (CS%interior_only) then
-    call extract_diabatic_member(diabatic_CSp, KPP_CSp=CS%KPP_CSp)
-    call extract_diabatic_member(diabatic_CSp, energetic_PBL_CSp=CS%energetic_PBL_CSp)
-    if ( .not. ASSOCIATED(CS%energetic_PBL_CSp) .and. .not. ASSOCIATED(CS%KPP_CSp) ) then
-      call MOM_error(FATAL,"NDIFF_INTERIOR_ONLY is true, but no valid boundary layer scheme was found")
-    endif
-  endif
->>>>>>> 330d7c45
 
 ! call get_param(param_file, mdl, "KHTR", CS%KhTr, &
 !                "The background along-isopycnal tracer diffusivity.", &
@@ -326,19 +315,11 @@
 
   ! Check if hbl needs to be extracted
   if (CS%interior_only) then
-<<<<<<< HEAD
     hbl(:,:) = 100.
     hbl(4:6,:) = 500.
     if (ASSOCIATED(CS%KPP_CSp)) call KPP_get_BLD(CS%KPP_CSp, hbl, G)
     if (ASSOCIATED(CS%energetic_PBL_CSp)) call energetic_PBL_get_MLD(CS%energetic_PBL_CSp, hbl, G, US)
     call pass_var(hbl,G%Domain)
-=======
-    hbl(:,:) = 0.
-    if (ASSOCIATED(CS%KPP_CSp)) call KPP_get_BLD(CS%KPP_CSp, hbl, G, US, m_to_BLD_units=GV%m_to_H)
-    if (ASSOCIATED(CS%energetic_PBL_CSp)) &
-      call energetic_PBL_get_MLD(CS%energetic_PBL_CSp, hbl, G, US, m_to_MLD_units=GV%m_to_H)
-    call pass_var(hbl, G%Domain)
->>>>>>> 330d7c45
     ! get k-indices and zeta
     do j=G%jsc-1, G%jec+1 ; do i=G%isc-1,G%iec+1
       call boundary_k_range(SURFACE, G%ke, h(i,j,:), hbl(i,j), k_top(i,j), zeta_top(i,j), k_bot(i,j), zeta_bot(i,j))
@@ -499,11 +480,7 @@
         call find_neutral_surface_positions_continuous(G%ke,                                              &
                 CS%Pint(i,j,:), CS%Tint(i,j,:), CS%Sint(i,j,:), CS%dRdT(i,j,:), CS%dRdS(i,j,:),           &
                 CS%Pint(i,j+1,:), CS%Tint(i,j+1,:), CS%Sint(i,j+1,:), CS%dRdT(i,j+1,:), CS%dRdS(i,j+1,:), &
-<<<<<<< HEAD
                 CS%vPoL(i,J,:), CS%vPoR(i,J,:), CS%vKoL(i,J,:), CS%vKoR(i,J,:), CS%vhEff(i,J,:),          &
-=======
-                CS%vPoL(i,J,:), CS%vPoR(i,J,:), CS%vKoL(i,J,:), CS%vKoR(i,J,:), CS%vhEff(i,J,:), &
->>>>>>> 330d7c45
                 k_bot(i,J), k_bot(i,J+1), zeta_bot(i,J), zeta_bot(i,J+1))
       else
         call find_neutral_surface_positions_discontinuous(CS, G%ke, &
