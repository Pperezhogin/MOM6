--- conflicted
+++ resolved
@@ -56,11 +56,8 @@
   logical :: tapering = .false. !< If true, neutral diffusion linearly decays towards zero within a
                       !! transition zone defined using boundary layer depths. Only available when
                       !! interior_only=true.
-<<<<<<< HEAD
-=======
   logical :: KhTh_use_ebt_struct !< If true, uses the equivalent barotropic structure
                                  !! as the vertical structure of tracer diffusivity.
->>>>>>> c57789f4
   logical :: use_unmasked_transport_bug !< If true, use an older form for the accumulation of
                       !! neutral-diffusion transports that were unmasked, as used prior to Jan 2018.
   real,    allocatable, dimension(:,:)  :: hbl    !< Boundary layer depth [H ~> m or kg m-2]
@@ -69,11 +66,8 @@
                                                   !! at cell interfaces
   real,    allocatable, dimension(:) :: coeff_r   !< Non-dimensional coefficient in the right column,
                                                   !! at cell interfaces
-<<<<<<< HEAD
-=======
   ! Array used when KhTh_use_ebt_struct is true
   real,    allocatable, dimension(:,:,:) :: Coef_h !< Coef_x and Coef_y averaged at t-points [L2 ~> m2]
->>>>>>> c57789f4
   ! Positions of neutral surfaces in both the u, v directions
   real,    allocatable, dimension(:,:,:) :: uPoL  !< Non-dimensional position with left layer uKoL-1, u-point [nondim]
   real,    allocatable, dimension(:,:,:) :: uPoR  !< Non-dimensional position with right layer uKoR-1, u-point [nondim]
@@ -199,13 +193,10 @@
                    "a transition zone defined using boundary layer depths.    "//&
                    "Only applicable when NDIFF_INTERIOR_ONLY=True", default=.false.)
   endif
-<<<<<<< HEAD
-=======
   call get_param(param_file, mdl, "KHTR_USE_EBT_STRUCT", CS%KhTh_use_ebt_struct, &
                  "If true, uses the equivalent barotropic structure "//&
                  "as the vertical structure of the tracer diffusivity.",&
                  default=.false.,do_not_log=.true.)
->>>>>>> c57789f4
   call get_param(param_file, mdl, "NDIFF_USE_UNMASKED_TRANSPORT_BUG", CS%use_unmasked_transport_bug, &
                  "If true, use an older form for the accumulation of neutral-diffusion "//&
                  "transports that were unmasked, as used prior to Jan 2018. This is not "//&
@@ -294,13 +285,8 @@
     endif
 
     if (CS%tapering) then
-<<<<<<< HEAD
-      allocate(CS%coeff_l(SZK_(GV)+1), source=0.)
-      allocate(CS%coeff_r(SZK_(GV)+1), source=0.)
-=======
       allocate(CS%coeff_l(SZK_(GV)+1), source=1.)
       allocate(CS%coeff_r(SZK_(GV)+1), source=1.)
->>>>>>> c57789f4
     endif
   endif
 
@@ -634,11 +620,8 @@
   real, dimension(SZI_(G),SZJB_(G))            :: trans_y_2d  ! depth integrated diffusive tracer y-transport diagn
   real, dimension(SZK_(GV))                    :: dTracer     ! change in tracer concentration due to ndiffusion
                                                               ! [H L2 conc ~> m3 conc or kg conc]
-<<<<<<< HEAD
-=======
   real :: normalize  ! normalization used for averaging Coef_x and Coef_y to t-points.
 
->>>>>>> c57789f4
   type(tracer_type), pointer                   :: Tracer => NULL() ! Pointer to the current tracer
 
   integer :: i, j, k, m, ks, nk
@@ -685,30 +668,6 @@
     vFlx(:,:,:) = 0.
 
     ! x-flux
-<<<<<<< HEAD
-    do j = G%jsc,G%jec ; do I = G%isc-1,G%iec
-      if (G%mask2dCu(I,j)>0.) then
-        if (CS%tapering) then
-          ! compute coeff_l and coeff_r and pass them to neutral_surface_flux
-          call compute_tapering_coeffs(G%ke+1, CS%hbl(I,j), CS%hbl(I+1,j), CS%coeff_l(:), CS%coeff_r(:), &
-                                       h(I,j,:), h(I+1,j,:))
-
-          call neutral_surface_flux(nk, CS%nsurf, CS%deg, h(i,j,:), h(i+1,j,:),       &
-                                    tracer%t(i,j,:), tracer%t(i+1,j,:), &
-                                    CS%uPoL(I,j,:), CS%uPoR(I,j,:), &
-                                    CS%uKoL(I,j,:), CS%uKoR(I,j,:), &
-                                    CS%uhEff(I,j,:), uFlx(I,j,:), &
-                                    CS%continuous_reconstruction, h_neglect, &
-                                    CS%remap_CS, h_neglect_edge, CS%coeff_l(:), CS%coeff_r(:))
-        else
-          call neutral_surface_flux(nk, CS%nsurf, CS%deg, h(i,j,:), h(i+1,j,:),       &
-                                    tracer%t(i,j,:), tracer%t(i+1,j,:), &
-                                    CS%uPoL(I,j,:), CS%uPoR(I,j,:), &
-                                    CS%uKoL(I,j,:), CS%uKoR(I,j,:), &
-                                    CS%uhEff(I,j,:), uFlx(I,j,:), &
-                                    CS%continuous_reconstruction, h_neglect, CS%remap_CS, h_neglect_edge)
-        endif
-=======
     if (CS%KhTh_use_ebt_struct) then
       if (CS%tapering) then
         do j = G%jsc,G%jec ; do I = G%isc-1,G%iec
@@ -739,7 +698,6 @@
                                       CS%Coef_h(i+1,j,:))
           endif
         enddo ; enddo
->>>>>>> c57789f4
       endif
     else
       if (CS%tapering) then
@@ -774,31 +732,6 @@
     endif
 
     ! y-flux
-<<<<<<< HEAD
-    do J = G%jsc-1,G%jec ; do i = G%isc,G%iec
-      if (G%mask2dCv(i,J)>0.) then
-        if (CS%tapering) then
-          ! compute coeff_l and coeff_r and pass them to neutral_surface_flux
-          call compute_tapering_coeffs(G%ke+1, CS%hbl(i,J), CS%hbl(i,J+1), CS%coeff_l(:), CS%coeff_r(:), &
-                                       h(i,J,:), h(i,J+1,:))
-
-          call neutral_surface_flux(nk, CS%nsurf, CS%deg, h(i,j,:), h(i,j+1,:),       &
-                                    tracer%t(i,j,:), tracer%t(i,j+1,:), &
-                                    CS%vPoL(i,J,:), CS%vPoR(i,J,:), &
-                                    CS%vKoL(i,J,:), CS%vKoR(i,J,:), &
-                                    CS%vhEff(i,J,:), vFlx(i,J,:),   &
-                                    CS%continuous_reconstruction, h_neglect, &
-                                    CS%remap_CS, h_neglect_edge, CS%coeff_l(:), CS%coeff_r(:))
-        else
-
-          call neutral_surface_flux(nk, CS%nsurf, CS%deg, h(i,j,:), h(i,j+1,:),       &
-                                    tracer%t(i,j,:), tracer%t(i,j+1,:), &
-                                    CS%vPoL(i,J,:), CS%vPoR(i,J,:), &
-                                    CS%vKoL(i,J,:), CS%vKoR(i,J,:), &
-                                    CS%vhEff(i,J,:), vFlx(i,J,:),   &
-                                    CS%continuous_reconstruction, h_neglect, CS%remap_CS, h_neglect_edge)
-        endif
-=======
     if (CS%KhTh_use_ebt_struct) then
       if (CS%tapering) then
         do J = G%jsc-1,G%jec ; do i = G%isc,G%iec
@@ -830,7 +763,6 @@
                                       CS%Coef_h(i,j+1,:))
           endif
         enddo ; enddo
->>>>>>> c57789f4
       endif
     else
       if (CS%tapering) then
@@ -2285,13 +2217,8 @@
                                              !! to create sublayers
   real,               optional, intent(in)    :: h_neglect_edge !< A negligibly small width used for
                                              !! edge value calculations if continuous is false [H ~> m or kg m-2]
-<<<<<<< HEAD
-  real, dimension(nk+1), optional, intent(in) :: coeff_l !< Left-column diffusivity  [L2 T-1 ~> m2 s-1]
-  real, dimension(nk+1), optional, intent(in) :: coeff_r !< Right-column diffusivity [L2 T-1 ~> m2 s-1]
-=======
   real, dimension(nk+1), optional, intent(in) :: coeff_l !< Left-column diffusivity  [L2 ~> m2 or nondim]
   real, dimension(nk+1), optional, intent(in) :: coeff_r !< Right-column diffusivity [L2 ~> m2 or nondim]
->>>>>>> c57789f4
 
   ! Local variables
   integer :: k_sublayer, klb, klt, krb, krt
