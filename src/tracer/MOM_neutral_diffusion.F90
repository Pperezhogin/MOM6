--- conflicted
+++ resolved
@@ -579,11 +579,6 @@
         do k = 1, GV%ke
           tracer%t(i,j,k) = tracer%t(i,j,k) + dTracer(k) * &
                           ( G%IareaT(i,j) / ( h(i,j,k) + GV%H_subroundoff ) )
-!          if (tracer%t(i,j,k) < 0.) then
-!            do ks = 1,CS%nsurf-1
-!                print *, uFlx(I,j,ks), uFlx(I-1,j,ks), vFlx(i,J,ks), vFlx(i,J-1,ks)
-!            enddo
-!          endif
         enddo
 
         if (tracer%id_dfxy_conc > 0  .or. tracer%id_dfxy_cont > 0 .or. tracer%id_dfxy_cont_2d > 0 ) then
@@ -1430,27 +1425,6 @@
   ! Handle all the special cases EXCEPT if it connects within the layer
   if ( (dRhoTop > 0.) .or. (ksurf == 1) ) then      ! First interface or lighter than anything in layer
     pos = pos_last
-<<<<<<< HEAD
-    if (CS%debug) print *, "Lighter"
-  elseif ( dRhoTop > dRhoBot ) then                 ! Unstably stratified
-    pos = 1.
-    if (CS%debug) print *, "Unstable"
-  elseif ( dRhoTop < 0. .and. dRhoBot < 0.) then    ! Denser than anything in layer
-    pos = 1.
-    if (CS%debug) print *, "Denser"
-  elseif ( dRhoTop == 0. .and. dRhoBot == 0. ) then ! Perfectly unstratified
-    pos = 1.
-    if (CS%debug) print *, "Unstratified"
-  elseif ( dRhoBot == 0. ) then                     ! Matches perfectly at the Top
-    pos = 1.
-    if (CS%debug) print *, "Bottom"
-  elseif ( dRhoTop == 0. ) then                     ! Matches perfectly at the Bottom
-    pos = pos_last
-    if (CS%debug) print *, "Top"
-  else                                              ! Neutral surface within layer
-    pos = -1
-    if (CS%debug) print *, "Interpolate"
-=======
   elseif ( dRhoTop > dRhoBot ) then                 ! Unstably stratified
     pos = 1.
   elseif ( dRhoTop < 0. .and. dRhoBot < 0.) then    ! Denser than anything in layer
@@ -1463,7 +1437,6 @@
     pos = pos_last
   else                                              ! Neutral surface within layer
     pos = -1
->>>>>>> 44d36c4a
   endif
 
   ! Can safely return if position is >= 0 otherwise will need to find the position within the layer
@@ -1581,10 +1554,6 @@
     return
   endif
   if ( SIGN(1.,drho_min) == SIGN(1.,drho_max) ) then
-<<<<<<< HEAD
-    print *, drho_min, drho_max
-=======
->>>>>>> 44d36c4a
     call MOM_error(FATAL, "drho_min is the same sign as dhro_max")
   endif
 
@@ -1689,11 +1658,6 @@
     return
   endif
   if ( SIGN(1.,drho_b) == SIGN(1.,drho_c) ) then
-<<<<<<< HEAD
-!    print *, drho_b, drho_c
-!    call MOM_error(WARNING, "drho_b is the same sign as dhro_c")
-=======
->>>>>>> 44d36c4a
     z = z0
     return
   endif
@@ -2556,12 +2520,9 @@
   ! Tests for linearized version of searching the layer for neutral surface position
   ! EOS linear in T, uniform alpha
   CS%max_iter = 10
-<<<<<<< HEAD
-=======
   ! Unit tests require explicit initialization of tolerance
   CS%Drho_tol = 0.
   CS%x_tol = 0.
->>>>>>> 44d36c4a
   ndiff_unit_tests_discontinuous = ndiff_unit_tests_discontinuous .or. (test_rnp(0.5,        &
              find_neutral_pos_linear(CS, 0., 10., 35., 0., -0.2, 0.,                      &
                                      0., -0.2, 0., 10., -0.2, 0.,                     &
