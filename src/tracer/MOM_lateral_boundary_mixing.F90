!> Calculate and apply diffusive fluxes as a parameterization of lateral mixing (non-neutral) by
!! mesoscale eddies near the top and bottom boundary layers of the ocean.
module MOM_lateral_boundary_mixing

! This file is part of MOM6. See LICENSE.md for the license.

use MOM_cpu_clock,             only : cpu_clock_id, cpu_clock_begin, cpu_clock_end
use MOM_cpu_clock,             only : CLOCK_MODULE, CLOCK_ROUTINE
use MOM_domains,               only : pass_var
use MOM_diag_mediator,         only : diag_ctrl, time_type
use MOM_diag_mediator,         only : post_data, register_diag_field
use MOM_error_handler,         only : MOM_error, FATAL, WARNING, MOM_mesg, is_root_pe
use MOM_file_parser,           only : get_param, log_version, param_file_type
use MOM_file_parser,           only : openParameterBlock, closeParameterBlock
use MOM_grid,                  only : ocean_grid_type
use MOM_remapping,             only : remapping_CS, initialize_remapping
use MOM_remapping,             only : extract_member_remapping_CS, build_reconstructions_1d
use MOM_remapping,             only : average_value_ppoly, remappingSchemesDoc, remappingDefaultScheme
use MOM_tracer_registry,       only : tracer_registry_type, tracer_type
use MOM_unit_scaling,          only : unit_scale_type
use MOM_verticalGrid,          only : verticalGrid_type
use MOM_CVMix_KPP,             only : KPP_get_BLD, KPP_CS
use MOM_energetic_PBL,         only : energetic_PBL_get_MLD, energetic_PBL_CS
use MOM_diabatic_driver,       only : diabatic_CS, extract_diabatic_member

implicit none ; private

public near_boundary_unit_tests, lateral_boundary_mixing, lateral_boundary_mixing_init

! Private parameters to avoid doing string comparisons for bottom or top boundary layer
integer, parameter :: SURFACE = -1 !< Set a value that corresponds to the surface bopundary
integer, parameter :: BOTTOM  = 1  !< Set a value that corresponds to the bottom boundary
#include <MOM_memory.h>

type, public :: lateral_boundary_mixing_CS ; private
  integer :: method                                               !< Determine which of the three methods calculate
                                                                  !! and apply near boundary layer fluxes
                                                                  !! 1. bulk-layer approach
                                                                  !! 2. Along layer
                                                                  !! 3. Decomposition onto pressure levels
  integer :: deg                                                  !< Degree of polynomial reconstruction
  integer :: surface_boundary_scheme                              !< Which boundary layer scheme to use
                                                                  !! 1. ePBL; 2. KPP
  type(remapping_CS)              :: remap_CS                     !< Control structure to hold remapping configuration
  type(KPP_CS),           pointer :: KPP_CSp => NULL()            !< KPP control structure needed to get BLD
  type(energetic_PBL_CS), pointer :: energetic_PBL_CSp => NULL()  !< ePBL control structure needed to get MLD
  type(diag_ctrl), pointer :: diag => NULL()                      !< A structure that is used to
                                                                  !! regulate the timing of diagnostic output.
end type lateral_boundary_mixing_CS

! This include declares and sets the variable "version".
#include "version_variable.h"
character(len=40) :: mdl = "MOM_lateral_boundary_mixing"

contains

!> Initialization routine that reads runtime parameters and sets up pointers to other control structures that might be
!! needed for lateral boundary mixing
logical function lateral_boundary_mixing_init(Time, G, param_file, diag, diabatic_CSp, CS)
  type(time_type), target,          intent(in)    :: Time       !< Time structure
  type(ocean_grid_type),            intent(in)    :: G          !< Grid structure
  type(param_file_type),            intent(in)    :: param_file !< Parameter file structure
  type(diag_ctrl), target,          intent(inout) :: diag       !< Diagnostics control structure
  type(diabatic_CS),                pointer       :: diabatic_CSp !< KPP control structure needed to get BLD
  type(lateral_boundary_mixing_CS), pointer       :: CS         !< Lateral boundary mixing control structure

  character(len=80)  :: string  ! Temporary strings
  logical :: boundary_extrap

  if (ASSOCIATED(CS)) then
    call MOM_error(FATAL, "lateral_boundary_mixing_init called with associated control structure.")
    return
  endif

  ! Log this module and master switch for turning it on/off
  call log_version(param_file, mdl, version, &
       "This module implements lateral boundary  mixing of tracers")
  call get_param(param_file, mdl, "USE_LATERAL_BOUNDARY_MIXING", lateral_boundary_mixing_init, &
                 "If true, enables the lateral boundary mixing module.", &
                 default=.false.)

  if (.not. lateral_boundary_mixing_init) then
    return
  endif

  allocate(CS)
  CS%diag => diag
  call extract_diabatic_member(diabatic_CSp, KPP_CSp=CS%KPP_CSp)
  call extract_diabatic_member(diabatic_CSp, energetic_PBL_CSp=CS%energetic_PBL_CSp)

  CS%surface_boundary_scheme = -1
  if ( .not. ASSOCIATED(CS%energetic_PBL_CSp) .and. .not. ASSOCIATED(CS%KPP_CSp) ) then
    call MOM_error(FATAL,"Lateral boundary mixing is true, but no valid boundary layer scheme was found")
  endif

  ! Read all relevant parameters and write them to the model log.
  call get_param(param_file, mdl, "LATERAL_BOUNDARY_METHOD", CS%method, &
                 "Determine how to apply near-boundary lateral mixing of tracers"//&
                 "1. Bulk layer approach"//&
                 "2. Along layer approach"//&
                 "3. Decomposition on to pressure levels", default=1)
  call get_param(param_file, mdl, "LBM_BOUNDARY_EXTRAP", boundary_extrap, &
                 "Use boundary extrapolation in LBM code", &
                 default=.false.)
  call get_param(param_file, mdl, "LBM_REMAPPING_SCHEME", string, &
                 "This sets the reconstruction scheme used "//&
                 "for vertical remapping for all variables. "//&
                 "It can be one of the following schemes: "//&
                 trim(remappingSchemesDoc), default=remappingDefaultScheme)
  call initialize_remapping( CS%remap_CS, string, boundary_extrapolation = boundary_extrap )
  call extract_member_remapping_CS(CS%remap_CS, degree=CS%deg)

end function lateral_boundary_mixing_init

!> Driver routine for calculating lateral diffusive fluxes near the top and bottom boundaries. Two different methods
!! Method 1: Calculate fluxes from bulk layer integrated quantities
subroutine lateral_boundary_mixing(G, GV, US, h, Coef_x, Coef_y, dt, Reg, CS)
  type(ocean_grid_type),                intent(inout) :: G       !< Grid type
  type(verticalGrid_type),              intent(in)    :: GV      !< ocean vertical grid structure
  type(unit_scale_type),            intent(in)  :: US  !< A dimensional unit scaling type
  real, dimension(SZI_(G),SZJ_(G),SZK_(G)), &
                                        intent(in)    :: h       !< Layer thickness [H ~> m or kg m-2]
  real, dimension(SZIB_(G),SZJ_(G)),    intent(in)    :: Coef_x !< dt * Kh * dy / dx at u-points [m2]
  real, dimension(SZI_(G),SZJB_(G)),    intent(in)    :: Coef_y !< dt * Kh * dx / dy at v-points [m2]
  real,                                 intent(in)    :: dt     !< Tracer time step * I_numitts
                                                                !! (I_numitts in tracer_hordiff)
  type(tracer_registry_type),           pointer       :: Reg    !< Tracer registry
  type(lateral_boundary_mixing_CS),     intent(in)    :: CS      !< Control structure for this module
  ! Local variables
  real, dimension(SZI_(G),SZJ_(G)) :: hbl   !< bnd. layer depth [m]
  real, dimension(SZI_(G),SZJ_(G),SZK_(G),CS%deg+1) :: ppoly0_coefs !< Coefficients of polynomial
  real, dimension(SZI_(G),SZJ_(G),SZK_(G),2)        :: ppoly0_E     !< Edge values from reconstructions
  real, dimension(SZK_(G),CS%deg+1)                    :: ppoly_S      !< Slopes from reconstruction (placeholder)
  real, dimension(SZIB_(G),SZJ_(G),SZK_(G)) :: uFlx        ! Zonal flux of tracer [H conc ~> m conc or conc kg m-2]
  real, dimension(SZI_(G),SZJ_(G))          :: uFLx_bulk   ! Total calculated bulk-layer u-flux for the tracer
  real, dimension(SZI_(G),SZJB_(G),SZK_(G)) :: vFlx        ! Meridional flux of tracer
  real, dimension(SZI_(G),SZJB_(G))         :: vFlx_bulk   ! Total calculated bulk-layer v-flux for the tracer
  type(tracer_type), pointer                :: Tracer => NULL() ! Pointer to the current tracer
  integer :: remap_method !< Reconstruction method
  integer :: i,j,k,m

  hbl(:,:) = 0.
  if (ASSOCIATED(CS%KPP_CSp)) call KPP_get_BLD(CS%KPP_CSp, hbl, G)
  if (ASSOCIATED(CS%energetic_PBL_CSp)) call energetic_PBL_get_MLD(CS%energetic_PBL_CSp, hbl, G, US)

  call pass_var(hbl,G%Domain)

  do m = 1,Reg%ntr
    tracer => Reg%tr(m)
    do j = G%jsc-1, G%jec+1
      ! Interpolate state to interface
      do i = G%isc-1, G%iec+1
          call build_reconstructions_1d( CS%remap_CS, G%ke, h(i,j,:), tracer%t(i,j,:), ppoly0_coefs(i,j,:,:), &
                                         ppoly0_E(i,j,:,:), ppoly_S, remap_method, GV%H_subroundoff, GV%H_subroundoff)
      enddo
    enddo
    ! Diffusive fluxes in the i-direction
    uFlx(:,:,:) = 0.
    vFlx(:,:,:) = 0.
    uFlx_bulk(:,:) = 0.
    vFlx_bulk(:,:) = 0.
    if ( CS%method == 1 ) then
      do j=G%jsc,G%jec
        do i=G%isc-1,G%iec
          if (G%mask2dCu(I,j)>0.) then
            call fluxes_bulk_method(SURFACE, GV%ke, CS%deg, h(i,j,:), h(i+1,j,:), hbl(i,j), hbl(i+1,j), &
              tracer%t(i,j,:), tracer%t(i+1,j,:), ppoly0_coefs(i,j,:,:), ppoly0_coefs(i+1,j,:,:), ppoly0_E(i,j,:,:), &
              ppoly0_E(i+1,j,:,:), remap_method, Coef_x(I,j), uFlx_bulk(I,j), uFlx(I,j,:))
          endif
        enddo
      enddo
      do J=G%jsc-1,G%jec
        do i=G%isc,G%iec
          if (G%mask2dCv(i,J)>0.) then
            call fluxes_bulk_method(SURFACE, GV%ke, CS%deg, h(i,J,:), h(i,J+1,:), hbl(i,J), hbl(i,J+1), &
              tracer%t(i,J,:), tracer%t(i,J+1,:), ppoly0_coefs(i,J,:,:), ppoly0_coefs(i,J+1,:,:), ppoly0_E(i,J,:,:), &
              ppoly0_E(i,J+1,:,:), remap_method, Coef_y(i,J), vFlx_bulk(i,J), vFlx(i,J,:))
          endif
        enddo
      enddo
      ! Post tracer bulk diags
      if (tracer%id_lbm_bulk_dfx>0) call post_data(tracer%id_lbm_bulk_dfx, uFlx_bulk, CS%diag)
      if (tracer%id_lbm_bulk_dfy>0) call post_data(tracer%id_lbm_bulk_dfy, vFlx_bulk, CS%diag)

    elseif (CS%method == 2) then
      do j=G%jsc,G%jec
        do i=G%isc-1,G%iec
          if (G%mask2dCu(I,j)>0.) then
            call fluxes_layer_method(SURFACE, GV%ke, CS%deg, h(i,j,:), h(i+1,j,:), hbl(i,j), hbl(i+1,j), &
              tracer%t(i,j,:), tracer%t(i+1,j,:), ppoly0_coefs(i,j,:,:), ppoly0_coefs(i+1,j,:,:), ppoly0_E(i,j,:,:), &
              ppoly0_E(i+1,j,:,:), remap_method, Coef_x(I,j), uFlx(I,j,:))
          endif
        enddo
      enddo
      do J=G%jsc-1,G%jec
        do i=G%isc,G%iec
          if (G%mask2dCv(i,J)>0.) then
            call fluxes_layer_method(SURFACE, GV%ke, CS%deg, h(i,J,:), h(i,J+1,:), hbl(i,J), hbl(i,J+1), &
              tracer%t(i,J,:), tracer%t(i,J+1,:), ppoly0_coefs(i,J,:,:), ppoly0_coefs(i,J+1,:,:), ppoly0_E(i,J,:,:), &
              ppoly0_E(i,J+1,:,:), remap_method, Coef_y(i,J), vFlx(i,J,:))
          endif
        enddo
      enddo
    endif

    ! Update the tracer fluxes
    do k=1,GV%ke ; do j=G%jsc,G%jec ; do i=G%isc,G%iec
      if (G%mask2dT(i,j)>0.) then
        tracer%t(i,j,k) = tracer%t(i,j,k) + (( (uFlx(I-1,j,k)-uFlx(I,j,k)) ) + ( (vFlx(i,J-1,k)-vFlx(i,J,k) ) ))*(G%IareaT(i,j)/( h(i,j,k) + GV%H_subroundoff))
      endif
    enddo ; enddo ; enddo

    ! Post the tracer diagnostics
    if (tracer%id_lbm_dfx>0)      call post_data(tracer%id_lbm_dfx, uFlx, CS%diag)
    if (tracer%id_lbm_dfy>0)      call post_data(tracer%id_lbm_dfy, vFlx, CS%diag)

  enddo

end subroutine lateral_boundary_mixing

!< Calculate bulk layer value of a scalar quantity as the thickness weighted average
real function bulk_average(boundary, nk, deg, h, hBLT, phi, ppoly0_E, ppoly0_coefs, method, k_top, zeta_top, k_bot, zeta_bot)
  integer             :: boundary          !< SURFACE or BOTTOM                                         [nondim]
  integer             :: nk                !< Number of layers                                          [nondim]
  integer             :: deg               !< Degree of polynomial                                      [nondim]
  real, dimension(nk) :: h                 !< Layer thicknesses                                         [m]
  real                :: hBLT              !< Depth of the mixing layer                                 [m]
  real, dimension(nk) :: phi               !< Scalar quantity
  real, dimension(nk,2)    :: ppoly0_E(:,:)     !< Edge value of polynomial
  real, dimension(nk,deg+1) :: ppoly0_coefs(:,:) !< Coefficients of polynomial
  integer                   :: method       !< Remapping scheme to use

  integer             :: k_top             !< Index of the first layer within the boundary
  real                :: zeta_top          !< Fraction of the layer encompassed by the bottom boundary layer
                                           !! (0 if none, 1. if all). For the surface, this is always 0. because
                                           !! integration starts at the surface                         [nondim]
  integer             :: k_bot             !< Index of the last layer within the boundary
  real                :: zeta_bot          !< Fraction of the layer encompassed by the surface boundary layer
                                           !! (0 if none, 1. if all). For the bottom boundary layer, this is always 1.
                                           !! because integration starts at the bottom                  [nondim]
  ! Local variables
  real    :: htot ! Running sum of the thicknesses (top to bottom)
  integer :: k


  htot = 0.
  bulk_average = 0.
  if (hblt == 0.) return
  if (boundary == SURFACE) then
    htot = (h(k_bot) * zeta_bot)
    bulk_average = average_value_ppoly( nk, phi, ppoly0_E, ppoly0_coefs, method, k_bot, 0., zeta_bot) * htot
    do k = k_bot-1,1,-1
      bulk_average = bulk_average + phi(k)*h(k)
      htot = htot + h(k)
    enddo
  elseif (boundary == BOTTOM) then
    htot = (h(k_top) * zeta_top)
    ! (note 1-zeta_top because zeta_top is the fraction of the layer)
    bulk_average = average_value_ppoly( nk, phi, ppoly0_E, ppoly0_coefs, method, k_top, (1.-zeta_top), 1.) * htot
    do k = k_top+1,nk
      bulk_average = bulk_average + phi(k)*h(k)
      htot = htot + h(k)
    enddo
  else
    call MOM_error(FATAL, "bulk_average: a valid boundary type must be provided.")
  endif

  bulk_average = bulk_average / hBLT

end function bulk_average

!> Calculate the harmonic mean of two quantities
real function harmonic_mean(h1,h2)
  real :: h1 !< Scalar quantity
  real :: h2 !< Scalar quantity
  if (h1 + h2 == 0.) then
    harmonic_mean = 0.
  else
    harmonic_mean = 2.*(h1*h2)/(h1+h2)
  endif
end function harmonic_mean

!> Find the k-index range corresponding to the layers that are within the boundary-layer region
subroutine boundary_k_range(boundary, nk, h, hbl, k_top, zeta_top, k_bot, zeta_bot)
  integer,             intent(in   ) :: boundary !< SURFACE or BOTTOM                       [nondim]
  integer,             intent(in   ) :: nk       !< Number of layers                        [nondim]
  real, dimension(nk), intent(in   ) :: h        !< Layer thicknesses of the coluymn        [m]
  real,                intent(in   ) :: hbl      !< Thickness of the boundary layer         [m]
                                                 !! If surface, with respect to zbl_ref = 0.
                                                 !! If bottom, with respect to zbl_ref = SUM(h)
  integer,             intent(  out) :: k_top    !< Index of the first layer within the boundary
  real,                intent(  out) :: zeta_top !< Distance from the top of a layer to the intersection of the
                                                 !! top extent of the boundary layer (0 at top, 1 at bottom)  [nondim]
  integer,             intent(  out) :: k_bot    !< Index of the last layer within the boundary
  real,                intent(  out) :: zeta_bot !< Distance of the lower layer to the boundary layer depth
                                                 !! (0 at top, 1 at bottom)  [nondim]
  ! Local variables
  real :: htot
  integer :: k
  ! Surface boundary layer
  if ( boundary == SURFACE ) then
    k_top = 1
    zeta_top = 0.
    htot = 0.
    k_bot = 1
    zeta_bot = 0.
    if (hbl == 0.) return
    do k=1,nk
      htot = htot + h(k)
      if ( htot >= hbl) then
        k_bot = k
        zeta_bot = 1 - (htot - hbl)/h(k)
        return
      endif
    enddo
  ! Bottom boundary layer
  elseif ( boundary == BOTTOM ) then
    k_top = nk
    zeta_top = 1.
    k_bot = nk
    zeta_bot = 1.
    htot = 0.
    if (hbl == 0.) return
    do k=nk,1,-1
      htot = htot + h(k)
      if (htot >= hbl) then
        k_top = k
        zeta_top = 1 - (htot - hbl)/h(k)
        return
      endif
    enddo
  else
    call MOM_error(FATAL,"Houston, we've had a problem in boundary_k_range")
  endif

end subroutine boundary_k_range


!> Calculate the near-boundary diffusive fluxes calculated using the layer by layer method.
subroutine fluxes_layer_method(boundary, nk, deg, h_L, h_R, hbl_L, hbl_R, phi_L, phi_R, ppoly0_coefs_L, &
                                   ppoly0_coefs_R, ppoly0_E_L, ppoly0_E_R, method, khtr_u, F_layer)
  integer,                   intent(in   )       :: boundary !< Which boundary layer SURFACE or BOTTOM  [nondim]
  integer,                   intent(in   )       :: nk       !< Number of layers                        [nondim]
  integer,                   intent(in   )       :: deg      !< order of the polynomial reconstruction  [nondim]
  real, dimension(nk),       intent(in   )       :: h_L      !< Layer thickness (left)                  [m]
  real, dimension(nk),       intent(in   )       :: h_R      !< Layer thickness (right)                 [m]
  real,                      intent(in   )       :: hbl_L    !< Thickness of the boundary boundary
                                                                       !! layer (left)                  [m]
  real,                      intent(in   )       :: hbl_R    !< Thickness of the boundary boundary
                                                             !! layer (left)                            [m]
  real, dimension(nk),       intent(in   )       :: phi_L    !< Tracer values (left)                    [ nondim m^-3 ]
  real, dimension(nk),       intent(in   )       :: phi_R    !< Tracer values (right)                   [ nondim m^-3 ]
  real, dimension(nk,deg+1), intent(in   )       :: ppoly0_coefs_L !< Tracer reconstruction (left)      [ nondim m^-3 ]
  real, dimension(nk,deg+1), intent(in   )       :: ppoly0_coefs_R !< Tracer reconstruction (right)     [ nondim m^-3 ]
  real, dimension(nk,2),     intent(in   )       :: ppoly0_E_L !< Polynomial edge values (left)         [ nondim ]
  real, dimension(nk,2),     intent(in   )       :: ppoly0_E_R !< Polynomial edge values (right)        [ nondim ]
  integer,                   intent(in   )       :: method   !< Method of polynomial integration        [ nondim ]
  real,                      intent(in   )       :: khtr_u   !< Horizontal diffusivities times delta t at U-point [m^2]
  real, dimension(nk),       intent(  out)       :: F_layer  !< Layerwise diffusive flux at U-point     [m^2 trunit]
  ! Local variables
  real, dimension(nk) :: h_means              ! Calculate the layer-wise harmonic means           [m]
  real, dimension(nk) :: h_u                  ! Thickness at the u-point                          [m]
  real                :: hbl_u                ! Boundary layer Thickness at the u-point           [m]
  real                :: khtr_avg             ! Thickness-weighted diffusivity at the u-point     [m^2 s^-1]
  real                :: heff                 ! Harmonic mean of layer thicknesses                [m]
  real                :: inv_heff             ! Inverse of the harmonic mean of layer thicknesses [m^[-1]
  real                :: phi_L_avg, phi_R_avg ! Bulk, thickness-weighted tracer averages (left and right column)
                                              !                                                   [trunit m^-3 ]
  real    :: htot                 ! Total column thickness [m]
  integer :: k, k_bot_min, k_top_max
  integer :: k_top_L, k_bot_L, k_top_u
  integer :: k_top_R, k_bot_R, k_bot_u
  real    :: zeta_top_L, zeta_top_R, zeta_top_u
  real    :: zeta_bot_L, zeta_bot_R, zeta_bot_u
  real    :: h_work_L, h_work_R  ! dummy variables
  real    :: hbl_min             ! minimum BLD (left and right)

  F_layer(:) = 0.0
  if (hbl_L == 0. .or. hbl_R == 0.) then
    return
  endif
  hbl_min = MIN(hbl_L, hbl_R)
  ! Calculate vertical indices containing the boundary layer
  call boundary_k_range(boundary, nk, h_L, hbl_min, k_top_L, zeta_top_L, k_bot_L, zeta_bot_L)
  call boundary_k_range(boundary, nk, h_R, hbl_min, k_top_R, zeta_top_R, k_bot_R, zeta_bot_R)

  if (boundary == SURFACE) then
    k_bot_min = MIN(k_bot_L, k_bot_R)
    ! make sure left and right k indices span same range
    if (k_bot_min .ne. k_bot_L) then
      k_bot_L = k_bot_min
      zeta_bot_L = 1.0
    endif
    if (k_bot_min .ne. k_bot_R) then
      k_bot_R= k_bot_min
      zeta_bot_R = 1.0
    endif

    h_work_L = (h_L(k_bot_L) * zeta_bot_L)
    h_work_R = (h_R(k_bot_R) * zeta_bot_R)

    phi_L_avg = average_value_ppoly( nk, phi_L, ppoly0_E_L, ppoly0_coefs_L, method, k_bot_L, 0., zeta_bot_L)
    phi_R_avg = average_value_ppoly( nk, phi_R, ppoly0_E_R, ppoly0_coefs_R, method, k_bot_R, 0., zeta_bot_R)
    heff = harmonic_mean(h_work_L, h_work_R)
    ! tracer flux where the minimum BLD intersets layer
    F_layer(k_bot_min) = -heff * (phi_R_avg - phi_L_avg)
    do k = k_bot_min-1,1,-1
      heff = harmonic_mean(h_L(k), h_R(k))
      F_layer(k) = -heff * (phi_R(k) - phi_L(k))
    enddo
  endif

  if (boundary == BOTTOM) then
    k_top_max = MAX(k_top_L, k_top_R)
    ! make sure left and right k indices span same range
    if (k_top_max .ne. k_top_L) then
      k_top_L = k_top_max
      zeta_top_L = 1.0
    endif
    if (k_top_max .ne. k_top_R) then
      k_top_R= k_top_max
      zeta_top_R = 1.0
    endif

    h_work_L = (h_L(k_top_L) * zeta_top_L)
    h_work_R = (h_R(k_top_R) * zeta_top_R)

    phi_L_avg = average_value_ppoly( nk, phi_L, ppoly0_E_L, ppoly0_coefs_L, method, k_top_L, 1.0-zeta_top_L, 1.0)
    phi_R_avg = average_value_ppoly( nk, phi_R, ppoly0_E_R, ppoly0_coefs_R, method, k_top_R, 1.0-zeta_top_R, 1.0)
    heff = harmonic_mean(h_work_L, h_work_R)
    ! tracer flux where the minimum BLD intersets layer
    F_layer(k_top_max) = -heff * (phi_R_avg - phi_L_avg)
    do k = k_top_max+1,nk
      heff = harmonic_mean(h_L(k), h_R(k))
      F_layer(k) = -heff * (phi_R(k) - phi_L(k))
    enddo
  endif
end subroutine fluxes_layer_method

!> Calculate the near-boundary diffusive fluxes calculated from a 'bulk model'
subroutine fluxes_bulk_method(boundary, nk, deg, h_L, h_R, hbl_L, hbl_R, phi_L, phi_R, ppoly0_coefs_L, &
                                   ppoly0_coefs_R, ppoly0_E_L, ppoly0_E_R, method, khtr_u, F_bulk, F_layer)
  integer,                   intent(in   )       :: boundary !< Which boundary layer SURFACE or BOTTOM  [nondim]
  integer,                   intent(in   )       :: nk       !< Number of layers                        [nondim]
  integer,                   intent(in   )       :: deg      !< order of the polynomial reconstruction  [nondim]
  real, dimension(nk),       intent(in   )       :: h_L      !< Layer thickness (left)                  [m]
  real, dimension(nk),       intent(in   )       :: h_R      !< Layer thickness (right)                 [m]
  real,                      intent(in   )       :: hbl_L    !< Thickness of the boundary boundary
                                                                       !! layer (left)                  [m]
  real,                      intent(in   )       :: hbl_R    !< Thickness of the boundary boundary
                                                             !! layer (left)                            [m]
  real, dimension(nk),       intent(in   )       :: phi_L    !< Tracer values (left)                    [ nondim m^-3 ]
  real, dimension(nk),       intent(in   )       :: phi_R    !< Tracer values (right)                   [ nondim m^-3 ]
  real, dimension(nk,deg+1), intent(in   )       :: ppoly0_coefs_L !< Tracer reconstruction (left)      [ nondim m^-3 ]
  real, dimension(nk,deg+1), intent(in   )       :: ppoly0_coefs_R !< Tracer reconstruction (right)     [ nondim m^-3 ]
  real, dimension(nk,2),     intent(in   )       :: ppoly0_E_L !< Polynomial edge values (left)         [ nondim ]
  real, dimension(nk,2),     intent(in   )       :: ppoly0_E_R !< Polynomial edge values (right)        [ nondim ]
  integer,                   intent(in   )       :: method   !< Method of polynomial integration        [ nondim ]
  real,                      intent(in   )       :: khtr_u   !< Horizontal diffusivities times delta t at U-point [m^2]
  real,                      intent(  out)       :: F_bulk   !< The bulk mixed layer lateral flux       [m^2 trunit]
  real, dimension(nk),       intent(  out)       :: F_layer  !< Layerwise diffusive flux at U-point     [m^2 trunit]
  ! Local variables
  real, dimension(nk) :: h_means              ! Calculate the layer-wise harmonic means           [m]
  real, dimension(nk) :: h_u                  ! Thickness at the u-point                          [m]
  real                :: hbl_u                ! Boundary layer Thickness at the u-point           [m]
  real                :: khtr_avg             ! Thickness-weighted diffusivity at the u-point     [m^2 s^-1]
  real                :: heff                 ! Harmonic mean of layer thicknesses                [m]
  real                :: inv_heff             ! Inverse of the harmonic mean of layer thicknesses [m^[-1]
  real                :: phi_L_avg, phi_R_avg ! Bulk, thickness-weighted tracer averages (left and right column)
                                              !                                                   [trunit m^-3 ]
  real    :: htot                 ! Total column thickness [m]
  integer :: k, k_min, k_max
  integer :: k_top_L, k_bot_L, k_top_u
  integer :: k_top_R, k_bot_R, k_bot_u
  real    :: zeta_top_L, zeta_top_R, zeta_top_u
  real    :: zeta_bot_L, zeta_bot_R, zeta_bot_u
  real    :: h_work_L, h_work_R  ! dummy variables
  if (hbl_L == 0. .or. hbl_R == 0.) then
    F_bulk = 0.
    F_layer(:) = 0.
    return
  endif
  ! Calculate vertical indices containing the boundary layer
  call boundary_k_range(boundary, nk, h_L, hbl_L, k_top_L, zeta_top_L, k_bot_L, zeta_bot_L)
  call boundary_k_range(boundary, nk, h_R, hbl_R, k_top_R, zeta_top_R, k_bot_R, zeta_bot_R)
  ! Calculate bulk averages of various quantities
  phi_L_avg  = bulk_average(boundary, nk, deg, h_L, hbl_L, phi_L, ppoly0_E_L, ppoly0_coefs_L, method, k_top_L, zeta_top_L,&
                            k_bot_L, zeta_bot_L)
  phi_R_avg  = bulk_average(boundary, nk, deg, h_R, hbl_R, phi_R, ppoly0_E_R, ppoly0_coefs_R, method, k_top_R, zeta_top_R,&
                            k_bot_R, zeta_bot_R)
  do k=1,nk
    h_u(k) = 0.5 * (h_L(k) + h_R(k))
  enddo
  hbl_u = 0.5*(hbl_L + hbl_R)
  call boundary_k_range(boundary, nk, h_u, hbl_u, k_top_u, zeta_top_u, k_bot_u, zeta_bot_u)

  ! Calculate the 'bulk' diffusive flux from the bulk averaged quantities
  heff = harmonic_mean(hbl_L, hbl_R)
  F_bulk = -(khtr_u * heff) * (phi_R_avg - phi_L_avg)
  if (F_bulk .ne. F_bulk) print *, khtr_avg, heff, phi_R_avg, phi_L_avg, hbl_L, hbl_R
  ! Calculate the layerwise sum of the vertical effective thickness. This is different than the heff calculated
  ! above, but is used as a way to decompose decompose the fluxes onto the individual layers
  h_means(:) = 0.

  if (boundary == SURFACE) then
    k_min = MIN(k_bot_L, k_bot_R)

    ! left hand side
    if (k_bot_L == k_min) then
      h_work_L = h_L(k_min) * zeta_bot_L
    else
      h_work_L = h_L(k_min)
    endif

    ! right hand side
    if (k_bot_R == k_min) then
      h_work_R = h_R(k_min) * zeta_bot_R
    else
      h_work_R = h_R(k_min)
    endif

    h_means(k_min) = harmonic_mean(h_work_L,h_work_R)

    do k=1,k_min-1
      h_means(k) = harmonic_mean(h_L(k),h_R(k))
    enddo

  elseif (boundary == BOTTOM) then
    k_max = MAX(k_top_L, k_top_R)
    ! left hand side
    if (k_top_L == k_max) then
      h_work_L = h_L(k_max) * zeta_top_L
    else
      h_work_L = h_L(k_max)
    endif

    ! right hand side
    if (k_top_R == k_max) then
      h_work_R = h_R(k_max) * zeta_top_R
    else
      h_work_R = h_R(k_max)
    endif

    h_means(k_max) = harmonic_mean(h_work_L,h_work_R)

    do k=nk,k_max+1,-1
      h_means(k) = harmonic_mean(h_L(k),h_R(k))
    enddo
  endif
  if ( SUM(h_means) == 0. ) then
    return
  else
    inv_heff = 1./SUM(h_means)
    ! Decompose the bulk flux onto the individual layers
    do k=1,nk
      if ( SIGN(1.,F_bulk) == SIGN(1., -(phi_R(k)-phi_L(k))) ) then
        F_layer(k) = F_bulk * (h_means(k)*inv_heff)
      else
        F_layer(k) = 0.
      endif
    enddo
  endif

end subroutine fluxes_bulk_method

!> Unit tests for near-boundary horizontal mixing
logical function near_boundary_unit_tests( verbose )
  logical,               intent(in) :: verbose !< If true, output additional information for debugging unit tests

  ! Local variables
  integer, parameter    :: nk = 2               ! Number of layers
  integer, parameter    :: deg = 1              ! Degree of reconstruction (linear here)
  integer, parameter    :: method = 1           ! Method used for integrating polynomials
  real, dimension(nk)   :: phi_L, phi_R         ! Tracer values (left and right column)             [ nondim m^-3 ]
  real, dimension(nk)   :: phi_L_avg, phi_R_avg ! Bulk, thickness-weighted tracer averages (left and right column)
  real, dimension(nk,deg+1) :: phi_pp_L, phi_pp_R   ! Coefficients for the linear pseudo-reconstructions
                                                !                                                   [ nondim m^-3 ]

  real, dimension(nk,2) :: ppoly0_E_L, ppoly0_E_R! Polynomial edge values (left and right)          [concentration]
  real, dimension(nk)   :: h_L, h_R             ! Layer thickness (left and right)                  [m]
  real                  :: khtr_u               ! Horizontal diffusivities at U-point               [m^2 s^-1]
  real                  :: hbl_L, hbl_R       ! Depth of the boundary layer (left and right)      [m]
  real                  :: F_bulk               ! Total diffusive flux across the U point           [nondim s^-1]
  real, dimension(nk)   :: F_layer              ! Diffusive flux within each layer at U-point       [nondim s^-1]
  real                  :: h_u, hblt_u          ! Thickness at the u-point                          [m]
  real                  :: khtr_avg             ! Thickness-weighted diffusivity at the u-point     [m^2 s^-1]
  real                  :: heff                 ! Harmonic mean of layer thicknesses                [m]
  real                  :: inv_heff             ! Inverse of the harmonic mean of layer thicknesses [m^[-1]
  character(len=120)    :: test_name            ! Title of the unit test
  integer               :: k_top                ! Index of cell containing top of boundary
  real                  :: zeta_top             ! Nondimension position
  integer               :: k_bot                ! Index of cell containing bottom of boundary
  real                  :: zeta_bot             ! Nondimension position
  near_boundary_unit_tests = .false.

  ! Unit tests for boundary_k_range
  test_name = 'Surface boundary spans the entire top cell'
  h_L = (/5.,5./)
  call boundary_k_range(SURFACE, nk, h_L, 5., k_top, zeta_top, k_bot, zeta_bot)
  near_boundary_unit_tests = test_boundary_k_range(k_top, zeta_top, k_bot, zeta_bot, 1, 0., 1, 1., test_name, verbose)

  test_name = 'Surface boundary spans the entire column'
  h_L = (/5.,5./)
  call boundary_k_range(SURFACE, nk, h_L, 10., k_top, zeta_top, k_bot, zeta_bot)
  near_boundary_unit_tests = test_boundary_k_range(k_top, zeta_top, k_bot, zeta_bot, 1, 0., 2, 1., test_name, verbose)

  test_name = 'Bottom boundary spans the entire bottom cell'
  h_L = (/5.,5./)
  call boundary_k_range(BOTTOM, nk, h_L, 5., k_top, zeta_top, k_bot, zeta_bot)
  near_boundary_unit_tests = test_boundary_k_range(k_top, zeta_top, k_bot, zeta_bot, 2, 0., 2, 1., test_name, verbose)

  test_name = 'Bottom boundary spans the entire column'
  h_L = (/5.,5./)
  call boundary_k_range(BOTTOM, nk, h_L, 10., k_top, zeta_top, k_bot, zeta_bot)
  near_boundary_unit_tests = test_boundary_k_range(k_top, zeta_top, k_bot, zeta_bot, 1, 0., 2, 1., test_name, verbose)

  test_name = 'Surface boundary intersects second layer'
  h_L = (/10.,10./)
  call boundary_k_range(SURFACE, nk, h_L, 17.5, k_top, zeta_top, k_bot, zeta_bot)
  near_boundary_unit_tests = test_boundary_k_range(k_top, zeta_top, k_bot, zeta_bot, 1, 0., 2, 0.75, test_name, verbose)

  test_name = 'Surface boundary intersects first layer'
  h_L = (/10.,10./)
  call boundary_k_range(SURFACE, nk, h_L, 2.5, k_top, zeta_top, k_bot, zeta_bot)
  near_boundary_unit_tests = test_boundary_k_range(k_top, zeta_top, k_bot, zeta_bot, 1, 0., 1, 0.25, test_name, verbose)

  test_name = 'Bottom boundary intersects first layer'
  h_L = (/10.,10./)
  call boundary_k_range(BOTTOM, nk, h_L, 17.5, k_top, zeta_top, k_bot, zeta_bot)
  near_boundary_unit_tests = test_boundary_k_range(k_top, zeta_top, k_bot, zeta_bot, 1, 0.75, 2, 1., test_name, verbose)

  test_name = 'Bottom boundary intersects second layer'
  h_L = (/10.,10./)
  call boundary_k_range(BOTTOM, nk, h_L, 2.5, k_top, zeta_top, k_bot, zeta_bot)
  near_boundary_unit_tests = test_boundary_k_range(k_top, zeta_top, k_bot, zeta_bot, 2, 0.25, 2, 1., test_name, verbose)

  ! All cases in this section have hbl which are equal to the column thicknesses
  test_name = 'Equal hbl and same layer thicknesses (gradient from right to left)'
  hbl_L = 10; hbl_R = 10
  h_L = (/5.,5./) ; h_R = (/5.,5./)
  phi_L = (/0.,0./) ; phi_R = (/1.,1./)
  phi_pp_L(1,1) = 0.; phi_pp_L(1,2) = 0.
  phi_pp_L(2,1) = 0.; phi_pp_L(2,2) = 0.
  phi_pp_R(1,1) = 1.; phi_pp_R(1,2) = 0.
  phi_pp_R(2,1) = 1.; phi_pp_R(2,2) = 0.
  ppoly0_E_L(1,1) = 0.; ppoly0_E_L(1,2) = 0.
  ppoly0_E_L(2,1) = 0.; ppoly0_E_L(2,2) = 0.
  ppoly0_E_R(1,1) = 1.; ppoly0_E_R(1,2) = 1.
  ppoly0_E_R(2,1) = 1.; ppoly0_E_R(2,2) = 1.
  khtr_u = 1.
  call fluxes_bulk_method(SURFACE, nk, deg, h_L, h_R, hbl_L, hbl_R, phi_L, phi_R, phi_pp_L, phi_pp_R,&
                                    ppoly0_E_L, ppoly0_E_R, method, khtr_u, F_bulk, F_layer)
  near_boundary_unit_tests = test_layer_fluxes( verbose, nk, test_name, F_layer, (/-5.0,-5.0/) )

  test_name = 'Equal hbl and same layer thicknesses (gradient from left to right)'
  hbl_L = 10.; hbl_R = 10.
  h_L = (/5.,5./) ; h_R = (/5.,5./)
  phi_L = (/1.,1./) ; phi_R = (/0.,0./)
  phi_pp_L(1,1) = 1.; phi_pp_L(1,2) = 0.
  phi_pp_L(2,1) = 1.; phi_pp_L(2,2) = 0.
  phi_pp_R(1,1) = 0.; phi_pp_R(1,2) = 0.
  phi_pp_R(2,1) = 0.; phi_pp_R(2,2) = 0.
  ppoly0_E_L(1,1) = 1.; ppoly0_E_L(1,2) = 1.
  ppoly0_E_L(2,1) = 1.; ppoly0_E_L(2,2) = 1.
  ppoly0_E_R(1,1) = 0.; ppoly0_E_R(1,2) = 0.
  ppoly0_E_R(2,1) = 0.; ppoly0_E_R(2,2) = 0.
  khtr_u = 1.
  call fluxes_bulk_method(SURFACE, nk, deg, h_L, h_R, hbl_L, hbl_R, phi_L, phi_R, phi_pp_L, phi_pp_R,&
                                    ppoly0_E_L, ppoly0_E_R, method, khtr_u, F_bulk, F_layer)
  near_boundary_unit_tests = test_layer_fluxes( verbose, nk, test_name, F_layer, (/5.0,5.0/) )

  test_name = 'Equal hbl and same layer thicknesses (no gradient)'
  hbl_L = 10; hbl_R = 10
  h_L = (/5.,5./) ; h_R = (/5.,5./)
  phi_L = (/1.,1./) ; phi_R = (/1.,1./)
  phi_pp_L(1,1) = 1.; phi_pp_L(1,2) = 0.
  phi_pp_L(2,1) = 1.; phi_pp_L(2,2) = 0.
  phi_pp_R(1,1) = 1.; phi_pp_R(1,2) = 0.
  phi_pp_R(2,1) = 1.; phi_pp_R(2,2) = 0.
  ppoly0_E_L(1,1) = 1.; ppoly0_E_L(1,2) = 0.
  ppoly0_E_L(2,1) = 1.; ppoly0_E_L(2,2) = 0.
  ppoly0_E_R(1,1) = 1.; ppoly0_E_R(1,2) = 1.
  ppoly0_E_R(2,1) = 1.; ppoly0_E_R(2,2) = 1.
  khtr_u = 1.
  call fluxes_bulk_method(SURFACE, nk, deg, h_L, h_R, hbl_L, hbl_R, phi_L, phi_R, phi_pp_L, phi_pp_R,&
                                    ppoly0_E_L, ppoly0_E_R, method, khtr_u, F_bulk, F_layer)
  near_boundary_unit_tests = test_layer_fluxes( verbose, nk, test_name, F_layer, (/0.0,0.0/) )

  test_name = 'Equal hbl and different layer thicknesses (gradient right to left)'
  hbl_L = 16.; hbl_R = 16.
  h_L = (/10.,6./) ; h_R = (/6.,10./)
  phi_L = (/0.,0./) ; phi_R = (/1.,1./)
  phi_pp_L(1,1) = 0.; phi_pp_L(1,2) = 0.
  phi_pp_L(2,1) = 0.; phi_pp_L(2,2) = 0.
  phi_pp_R(1,1) = 1.; phi_pp_R(1,2) = 0.
  phi_pp_R(2,1) = 1.; phi_pp_R(2,2) = 0.
  ppoly0_E_L(1,1) = 0.; ppoly0_E_L(1,2) = 0.
  ppoly0_E_L(2,1) = 0.; ppoly0_E_L(2,2) = 0.
  ppoly0_E_R(1,1) = 1.; ppoly0_E_R(1,2) = 1.
  ppoly0_E_R(2,1) = 1.; ppoly0_E_R(2,2) = 1.
  khtr_u = 1.
  call fluxes_bulk_method(SURFACE, nk, deg, h_L, h_R, hbl_L, hbl_R, phi_L, phi_R, phi_pp_L, phi_pp_R,&
                                    ppoly0_E_L, ppoly0_E_R, method, khtr_u, F_bulk, F_layer)
  near_boundary_unit_tests = test_layer_fluxes( verbose, nk, test_name, F_layer, (/-8.0,-8.0/) )

  test_name = 'Equal hbl and same layer thicknesses (diagonal tracer values)'
  hbl_L = 10.; hbl_R = 10.
  h_L = (/5.,5./) ; h_R = (/5.,5./)
  phi_L = (/1.,0./) ; phi_R = (/0.,1./)
  phi_pp_L(1,1) = 1.; phi_pp_L(1,2) = 0.
  phi_pp_L(2,1) = 0.; phi_pp_L(2,2) = 0.
  phi_pp_R(1,1) = 0.; phi_pp_R(1,2) = 0.
  phi_pp_R(2,1) = 1.; phi_pp_R(2,2) = 0.
  ppoly0_E_L(1,1) = 1.; ppoly0_E_L(1,2) = 1.
  ppoly0_E_L(2,1) = 0.; ppoly0_E_L(2,2) = 0.
  ppoly0_E_R(1,1) = 0.; ppoly0_E_R(1,2) = 0.
  ppoly0_E_R(2,1) = 1.; ppoly0_E_R(2,2) = 1.
  khtr_u = 1.
  call fluxes_bulk_method(SURFACE, nk, deg, h_L, h_R, hbl_L, hbl_R, phi_L, phi_R, phi_pp_L, phi_pp_R,&
                                    ppoly0_E_L, ppoly0_E_R, method, khtr_u, F_bulk, F_layer)
  near_boundary_unit_tests = test_layer_fluxes( verbose, nk, test_name, F_layer, (/0.0,0.0/) )

  test_name = 'Different hbl and different column thicknesses (gradient from right to left)'
  hbl_L = 12; hbl_R = 20
  h_L = (/6.,6./) ; h_R = (/10.,10./)
  phi_L = (/0.,0./) ; phi_R = (/1.,1./)
  phi_pp_L(1,1) = 0.; phi_pp_L(1,2) = 0.
  phi_pp_L(2,1) = 0.; phi_pp_L(2,2) = 0.
  phi_pp_R(1,1) = 1.; phi_pp_R(1,2) = 0.
  phi_pp_R(2,1) = 1.; phi_pp_R(2,2) = 0.
  ppoly0_E_L(1,1) = 0.; ppoly0_E_L(1,2) = 0.
  ppoly0_E_L(2,1) = 0.; ppoly0_E_L(2,2) = 0.
  ppoly0_E_R(1,1) = 1.; ppoly0_E_R(1,2) = 1.
  ppoly0_E_R(2,1) = 1.; ppoly0_E_R(2,2) = 1.
  khtr_u = 1.
  call fluxes_bulk_method(SURFACE, nk, deg, h_L, h_R, hbl_L, hbl_R, phi_L, phi_R, phi_pp_L, phi_pp_R,&
                                    ppoly0_E_L, ppoly0_E_R, method, khtr_u, F_bulk, F_layer)
  near_boundary_unit_tests = test_layer_fluxes( verbose, nk, test_name, F_layer, (/-7.5,-7.5/) )

  test_name = 'Different hbl and different layer thicknesses (gradient from right to left)'
  hbl_L = 12; hbl_R = 20
  h_L = (/6.,6./) ; h_R = (/10.,10./)
  phi_L = (/0.,0./) ; phi_R = (/1.,1./)
  phi_pp_L(1,1) = 0.; phi_pp_L(1,2) = 0.
  phi_pp_L(2,1) = 0.; phi_pp_L(2,2) = 0.
  phi_pp_R(1,1) = 1.; phi_pp_R(1,2) = 0.
  phi_pp_R(2,1) = 1.; phi_pp_R(2,2) = 0.
  ppoly0_E_L(1,1) = 0.; ppoly0_E_L(1,2) = 0.
  ppoly0_E_L(2,1) = 0.; ppoly0_E_L(2,2) = 0.
  ppoly0_E_R(1,1) = 1.; ppoly0_E_R(1,2) = 1.
  ppoly0_E_R(2,1) = 1.; ppoly0_E_R(2,2) = 1.
  khtr_u = 1.
  call fluxes_bulk_method(SURFACE, nk, deg, h_L, h_R, hbl_L, hbl_R, phi_L, phi_R, phi_pp_L, phi_pp_R,&
                                    ppoly0_E_L, ppoly0_E_R, method, khtr_u, F_bulk, F_layer)
  near_boundary_unit_tests = test_layer_fluxes( verbose, nk, test_name, F_layer, (/-7.5,-7.5/) )

  ! Cases where hbl < column thickness (polynomial coefficients specified for pseudo-linear reconstruction)

  test_name = 'hbl < column thickness, hbl same, constant concentration each column'
  hbl_L = 2; hbl_R = 2
  h_L = (/1.,2./) ; h_R = (/1.,2./)
  phi_L = (/0.,0./) ; phi_R = (/1.,1./)
  phi_pp_L(1,1) = 0.; phi_pp_L(1,2) = 0.
  phi_pp_L(2,1) = 0.; phi_pp_L(2,2) = 0.
  phi_pp_R(1,1) = 1.; phi_pp_R(1,2) = 0.
  phi_pp_R(2,1) = 1.; phi_pp_R(2,2) = 0.
  khtr_u = 1.
  call fluxes_bulk_method(SURFACE, nk, deg, h_L, h_R, hbl_L, hbl_R, phi_L, phi_R, phi_pp_L, phi_pp_R,&
                                    ppoly0_E_L, ppoly0_E_R, method, khtr_u, F_bulk, F_layer)
  near_boundary_unit_tests = test_layer_fluxes( verbose, nk, test_name, F_layer, (/-1.,-1./) )

  test_name = 'hbl < column thickness, hbl same, linear profile right'
  hbl_L = 2; hbl_R = 2
  h_L = (/1.,2./) ; h_R = (/1.,2./)
  phi_L = (/0.,0./) ; phi_R = (/0.5,2./)
  phi_pp_L(1,1) = 0.; phi_pp_L(1,2) = 0.
  phi_pp_L(2,1) = 0.; phi_pp_L(2,2) = 0.
  phi_pp_R(1,1) = 0.; phi_pp_R(1,2) = 1.
  phi_pp_R(2,1) = 1.; phi_pp_R(2,2) = 2.
  khtr_u = 1.
  ppoly0_E_L(1,1) = 0.; ppoly0_E_L(1,2) = 0.
  ppoly0_E_L(2,1) = 0.; ppoly0_E_L(2,2) = 0.
  ppoly0_E_R(1,1) = 0.; ppoly0_E_R(1,2) = 1.
  ppoly0_E_R(2,1) = 1.; ppoly0_E_R(2,2) = 3.
  call fluxes_bulk_method(SURFACE, nk, deg, h_L, h_R, hbl_L, hbl_R, phi_L, phi_R, phi_pp_L, phi_pp_R,&
                                    ppoly0_E_L, ppoly0_E_R, method, khtr_u, F_bulk, F_layer)
  near_boundary_unit_tests = test_layer_fluxes( verbose, nk, test_name, F_layer, (/-1.,-1./) )

  ! unit tests for layer by layer method
  test_name = 'Different hbl and different column thicknesses (gradient from right to left)'
  hbl_L = 12; hbl_R = 20
  h_L = (/6.,6./) ; h_R = (/10.,10./)
  phi_L = (/0.,0./) ; phi_R = (/1.,1./)
  phi_pp_L(1,1) = 0.; phi_pp_L(1,2) = 0.
  phi_pp_L(2,1) = 0.; phi_pp_L(2,2) = 0.
  phi_pp_R(1,1) = 1.; phi_pp_R(1,2) = 0.
  phi_pp_R(2,1) = 1.; phi_pp_R(2,2) = 0.
  ppoly0_E_L(1,1) = 0.; ppoly0_E_L(1,2) = 0.
  ppoly0_E_L(2,1) = 0.; ppoly0_E_L(2,2) = 0.
  ppoly0_E_R(1,1) = 1.; ppoly0_E_R(1,2) = 1.
  ppoly0_E_R(2,1) = 1.; ppoly0_E_R(2,2) = 1.
  khtr_u = 1.
  call fluxes_layer_method(SURFACE, nk, deg, h_L, h_R, hbl_L, hbl_R, phi_L, phi_R, phi_pp_L, phi_pp_R,&
                                    ppoly0_E_L, ppoly0_E_R, method, khtr_u, F_layer)
<<<<<<< HEAD
  near_boundary_unit_tests = test_layer_fluxes( verbose, nk, test_name, F_layer, (/-3.75,0.0/) )
=======
  near_boundary_unit_tests = test_layer_fluxes( verbose, nk, test_name, F_layer, (/-7.5,0.0/) )
>>>>>>> c41b8b0c

  test_name = 'Different hbl and different column thicknesses (gradient from right to left)'
  hbl_L = 15; hbl_R = 6
  h_L = (/10.,10./) ; h_R = (/12.,10./)
  phi_L = (/0.,0./) ; phi_R = (/1.,3./)
  phi_pp_L(1,1) = 0.; phi_pp_L(1,2) = 0.
  phi_pp_L(2,1) = 0.; phi_pp_L(2,2) = 0.
  phi_pp_R(1,1) = 0.; phi_pp_R(1,2) = 2.
  phi_pp_R(2,1) = 2.; phi_pp_R(2,2) = 2.
  ppoly0_E_L(1,1) = 0.; ppoly0_E_L(1,2) = 0.
  ppoly0_E_L(2,1) = 0.; ppoly0_E_L(2,2) = 0.
  ppoly0_E_R(1,1) = 0.; ppoly0_E_R(1,2) = 2.
  ppoly0_E_R(2,1) = 2.; ppoly0_E_R(2,2) = 4.
  khtr_u = 1.
  call fluxes_layer_method(SURFACE, nk, deg, h_L, h_R, hbl_L, hbl_R, phi_L, phi_R, phi_pp_L, phi_pp_R,&
                                    ppoly0_E_L, ppoly0_E_R, method, khtr_u, F_layer)
<<<<<<< HEAD
  near_boundary_unit_tests = test_layer_fluxes( verbose, nk, test_name, F_layer, (/-3.75,0.0/) )
=======
  near_boundary_unit_tests = test_layer_fluxes( verbose, nk, test_name, F_layer, (/-7.5,0.0/) )
>>>>>>> c41b8b0c
end function near_boundary_unit_tests

!> Returns true if output of near-boundary unit tests does not match correct computed values
!! and conditionally writes results to stream
logical function test_layer_fluxes(verbose, nk, test_name, F_calc, F_ans)
  logical,                    intent(in) :: verbose   !< If true, write results to stdout
  character(len=80),          intent(in) :: test_name !< Brief description of the unit test
  integer,                    intent(in) :: nk        !< Number of layers
  real, dimension(nk),        intent(in) :: F_calc    !< Fluxes of the unitless tracer from the algorithm [s^-1]
  real, dimension(nk),        intent(in) :: F_ans     !< Fluxes of the unitless tracer calculated by hand [s^-1]
  ! Local variables
  integer :: k
  integer, parameter :: stdunit = 6

  test_layer_fluxes = .false.
  do k=1,nk
    if ( F_calc(k) /= F_ans(k) ) then
      test_layer_fluxes = .true.
      write(stdunit,*) "UNIT TEST FAILED: ", test_name
      write(stdunit,10) k, F_calc(k), F_ans(k)
    elseif (verbose) then
      write(stdunit,10) k, F_calc(k), F_ans(k)
    endif
  enddo

10 format("Layer=",i3," F_calc=",f20.16," F_ans",f20.16)
end function test_layer_fluxes

!> Return true if output of unit tests for boundary_k_range does not match answers
logical function test_boundary_k_range(k_top, zeta_top, k_bot, zeta_bot, k_top_ans, zeta_top_ans,&
                                       k_bot_ans, zeta_bot_ans, test_name, verbose)
  integer :: k_top               !< Index of cell containing top of boundary
  real    :: zeta_top            !< Nondimension position
  integer :: k_bot               !< Index of cell containing bottom of boundary
  real    :: zeta_bot            !< Nondimension position
  integer :: k_top_ans           !< Index of cell containing top of boundary
  real    :: zeta_top_ans        !< Nondimension position
  integer :: k_bot_ans           !< Index of cell containing bottom of boundary
  real    :: zeta_bot_ans        !< Nondimension position
  character(len=80) :: test_name !< Name of the unit test
  logical :: verbose             !< If true always print output

  integer, parameter :: stdunit = 6

  test_boundary_k_range = k_top .ne. k_top_ans
  test_boundary_k_range = test_boundary_k_range .or. (zeta_top .ne. zeta_top_ans)
  test_boundary_k_range = test_boundary_k_range .or. (k_bot .ne. k_bot_ans)
  test_boundary_k_range = test_boundary_k_range .or. (zeta_bot .ne. zeta_bot_ans)

  if (test_boundary_k_range) write(stdunit,*) "UNIT TEST FAILED: ", test_name
  if (test_boundary_k_range .or. verbose) then
    write(stdunit,20) "k_top", k_top, "k_top_ans", k_top_ans
    write(stdunit,20) "k_bot", k_bot, "k_bot_ans", k_bot_ans
    write(stdunit,30) "zeta_top", zeta_top, "zeta_top_ans", zeta_top_ans
    write(stdunit,30) "zeta_bot", zeta_bot, "zeta_bot_ans", zeta_bot_ans
  endif

  20 format(A,"=",i3,X,A,"=",i3)
  30 format(A,"=",f20.16,X,A,"=",f20.16)


end function test_boundary_k_range
end module MOM_lateral_boundary_mixing<|MERGE_RESOLUTION|>--- conflicted
+++ resolved
@@ -379,10 +379,9 @@
   if (hbl_L == 0. .or. hbl_R == 0.) then
     return
   endif
-  hbl_min = MIN(hbl_L, hbl_R)
   ! Calculate vertical indices containing the boundary layer
-  call boundary_k_range(boundary, nk, h_L, hbl_min, k_top_L, zeta_top_L, k_bot_L, zeta_bot_L)
-  call boundary_k_range(boundary, nk, h_R, hbl_min, k_top_R, zeta_top_R, k_bot_R, zeta_bot_R)
+  call boundary_k_range(boundary, nk, h_L, hbl_L, k_top_L, zeta_top_L, k_bot_L, zeta_bot_L)
+  call boundary_k_range(boundary, nk, h_R, hbl_R, k_top_R, zeta_top_R, k_bot_R, zeta_bot_R)
 
   if (boundary == SURFACE) then
     k_bot_min = MIN(k_bot_L, k_bot_R)
@@ -802,13 +801,10 @@
   khtr_u = 1.
   call fluxes_layer_method(SURFACE, nk, deg, h_L, h_R, hbl_L, hbl_R, phi_L, phi_R, phi_pp_L, phi_pp_R,&
                                     ppoly0_E_L, ppoly0_E_R, method, khtr_u, F_layer)
-<<<<<<< HEAD
-  near_boundary_unit_tests = test_layer_fluxes( verbose, nk, test_name, F_layer, (/-3.75,0.0/) )
-=======
   near_boundary_unit_tests = test_layer_fluxes( verbose, nk, test_name, F_layer, (/-7.5,0.0/) )
->>>>>>> c41b8b0c
-
-  test_name = 'Different hbl and different column thicknesses (gradient from right to left)'
+
+  test_name = 'Different hbl and different column thicknesses (linear profile right)'
+
   hbl_L = 15; hbl_R = 6
   h_L = (/10.,10./) ; h_R = (/12.,10./)
   phi_L = (/0.,0./) ; phi_R = (/1.,3./)
@@ -823,11 +819,7 @@
   khtr_u = 1.
   call fluxes_layer_method(SURFACE, nk, deg, h_L, h_R, hbl_L, hbl_R, phi_L, phi_R, phi_pp_L, phi_pp_R,&
                                     ppoly0_E_L, ppoly0_E_R, method, khtr_u, F_layer)
-<<<<<<< HEAD
   near_boundary_unit_tests = test_layer_fluxes( verbose, nk, test_name, F_layer, (/-3.75,0.0/) )
-=======
-  near_boundary_unit_tests = test_layer_fluxes( verbose, nk, test_name, F_layer, (/-7.5,0.0/) )
->>>>>>> c41b8b0c
 end function near_boundary_unit_tests
 
 !> Returns true if output of near-boundary unit tests does not match correct computed values
