--- conflicted
+++ resolved
@@ -400,21 +400,12 @@
           conversion=Tr%flux_scale)
       Tr%id_dfx = register_diag_field("ocean_model", trim(shortnm)//"_dfx", &
           diag%axesCuL, Time, trim(flux_longname)//" diffusive zonal flux" , &
-<<<<<<< HEAD
-          trim(flux_units), v_extensive = .true., conversion=US%L_to_m**2, &
-          y_cell_method = 'sum')
-      Tr%id_dfy = register_diag_field("ocean_model", trim(shortnm)//"_dfy", &
-          diag%axesCvL, Time, trim(flux_longname)//" diffusive zonal flux" , &
-          trim(flux_units), v_extensive = .true., conversion=US%L_to_m**2, &
-          x_cell_method = 'sum')
-=======
           trim(flux_units), v_extensive = .true., y_cell_method = 'sum', &
           conversion=(US%L_to_m**2)*Tr%flux_scale)
       Tr%id_dfy = register_diag_field("ocean_model", trim(shortnm)//"_dfy", &
           diag%axesCvL, Time, trim(flux_longname)//" diffusive zonal flux" , &
           trim(flux_units), v_extensive = .true., x_cell_method = 'sum', &
           conversion=(US%L_to_m**2)*Tr%flux_scale)
->>>>>>> 8546837a
     else
       Tr%id_adx = register_diag_field("ocean_model", trim(shortnm)//"_adx", &
           diag%axesCuL, Time, "Advective (by residual mean) Zonal Flux of "//trim(flux_longname), &
