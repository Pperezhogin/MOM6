--- conflicted
+++ resolved
@@ -56,8 +56,7 @@
   real, dimension(:,:,:), pointer :: df_x           => NULL() !< diagnostic array for x-diffusive tracer flux
                                                               !! [conc H L2 T-1 ~> conc m3 s-1 or conc kg s-1]
   real, dimension(:,:,:), pointer :: df_y           => NULL() !< diagnostic array for y-diffusive tracer flux
-<<<<<<< HEAD
-                                                              !! [conc H m2 s-1 ~> conc m3 s-1 or conc kg s-1]
+                                                              !! [conc H L2 T-1 ~> conc m3 s-1 or conc kg s-1]
   real, dimension(:,:,:), pointer :: lbd_dfx       => NULL()  !< diagnostic array for x-diffusive tracer flux
                                                               !! [conc H m2 s-1 ~> conc m3 s-1 or conc kg s-1]
   real, dimension(:,:,:), pointer :: lbd_dfy       => NULL()  !< diagnostic array for y-diffusive tracer flux
@@ -70,9 +69,6 @@
                                                               !! [conc H m2 s-1 ~> conc m3 s-1 or conc kg s-1]
   real, dimension(:,:), pointer :: lbd_bulk_df_y       => NULL() !< diagnostic array for y-diffusive tracer flux
                                                               !! [conc H m2 s-1 ~> conc m3 s-1 or conc kg s-1]
-=======
-                                                              !! [conc H L2 T-1 ~> conc m3 s-1 or conc kg s-1]
->>>>>>> d23a1f9c
   real, dimension(:,:),   pointer :: df2d_x         => NULL() !< diagnostic vertical sum x-diffusive flux
                                                               !! [conc H L2 T-1 ~> conc m3 s-1 or conc kg s-1]
   real, dimension(:,:),   pointer :: df2d_y         => NULL() !< diagnostic vertical sum y-diffusive flux
@@ -425,20 +421,17 @@
           trim(flux_units), v_extensive = .true., y_cell_method = 'sum', &
           conversion=(US%L_to_m**2)*Tr%flux_scale*US%s_to_T)
       Tr%id_dfy = register_diag_field("ocean_model", trim(shortnm)//"_dfy", &
-<<<<<<< HEAD
-          diag%axesCvL, Time, trim(flux_longname)//" diffusive merdional flux" , &
-          trim(flux_units), v_extensive = .true., x_cell_method = 'sum')
-      Tr%id_lbd_dfx = register_diag_field("ocean_model", trim(shortnm)//"_lbd_diffx", &
-          diag%axesCuL, Time, trim(flux_longname)//" diffusive zonal flux from the lateral boundary diffusion "&
-          "scheme", trim(flux_units), v_extensive = .true., y_cell_method = 'sum')
-      Tr%id_lbd_dfy = register_diag_field("ocean_model", trim(shortnm)//"_lbd_diffy", &
-          diag%axesCvL, Time, trim(flux_longname)//" diffusive meridional flux from the lateral boundary diffusion"&
-          " scheme", trim(flux_units), v_extensive = .true., x_cell_method = 'sum')
-=======
           diag%axesCvL, Time, trim(flux_longname)//" diffusive zonal flux" , &
           trim(flux_units), v_extensive = .true., x_cell_method = 'sum', &
           conversion=(US%L_to_m**2)*Tr%flux_scale*US%s_to_T)
->>>>>>> d23a1f9c
+      Tr%id_lbd_dfx = register_diag_field("ocean_model", trim(shortnm)//"_lbd_diffx", &
+          diag%axesCuL, Time, trim(flux_longname)//" diffusive zonal flux from the lateral boundary diffusion "&
+          "scheme", trim(flux_units), v_extensive = .true., y_cell_method = 'sum', &
+          conversion=(US%L_to_m**2)*Tr%flux_scale*US%s_to_T)
+      Tr%id_lbd_dfy = register_diag_field("ocean_model", trim(shortnm)//"_lbd_diffy", &
+          diag%axesCvL, Time, trim(flux_longname)//" diffusive meridional flux from the lateral boundary diffusion"&
+          " scheme", trim(flux_units), v_extensive = .true., x_cell_method = 'sum', &
+          conversion=(US%L_to_m**2)*Tr%flux_scale*US%s_to_T)
     else
       Tr%id_adx = register_diag_field("ocean_model", trim(shortnm)//"_adx", &
           diag%axesCuL, Time, "Advective (by residual mean) Zonal Flux of "//trim(flux_longname), &
@@ -452,18 +445,16 @@
           y_cell_method='sum')
       Tr%id_dfy = register_diag_field("ocean_model", trim(shortnm)//"_diffy", &
           diag%axesCvL, Time, "Diffusive Meridional Flux of "//trim(flux_longname), &
-<<<<<<< HEAD
-          flux_units, v_extensive=.true., conversion=Tr%flux_scale, x_cell_method = 'sum')
+          flux_units, v_extensive=.true., conversion=(US%L_to_m**2)*Tr%flux_scale*US%s_to_T, &
+          x_cell_method='sum')
       Tr%id_lbd_dfx = register_diag_field("ocean_model", trim(shortnm)//"_lbd_diffx", &
           diag%axesCuL, Time, "Lateral Boundary Diffusive Zonal Flux of "//trim(flux_longname), &
-          flux_units, v_extensive=.true., conversion=Tr%flux_scale, y_cell_method = 'sum')
+          flux_units, v_extensive=.true., conversion=(US%L_to_m**2)*Tr%flux_scale*US%s_to_T, &
+          y_cell_method='sum')
       Tr%id_lbd_dfy = register_diag_field("ocean_model", trim(shortnm)//"_lbd_diffy", &
           diag%axesCvL, Time, "Lateral Boundary Diffusive Meridional Flux of "//trim(flux_longname), &
-          flux_units, v_extensive=.true., conversion=Tr%flux_scale, x_cell_method = 'sum')
-=======
           flux_units, v_extensive=.true., conversion=(US%L_to_m**2)*Tr%flux_scale*US%s_to_T, &
           x_cell_method='sum')
->>>>>>> d23a1f9c
     endif
     if (Tr%id_adx > 0) call safe_alloc_ptr(Tr%ad_x,IsdB,IedB,jsd,jed,nz)
     if (Tr%id_ady > 0) call safe_alloc_ptr(Tr%ad_y,isd,ied,JsdB,JedB,nz)
@@ -488,26 +479,26 @@
     Tr%id_dfy_2d = register_diag_field("ocean_model", trim(shortnm)//"_diffy_2d", &
         diag%axesCv1, Time, &
         "Vertically Integrated Diffusive Meridional Flux of "//trim(flux_longname), &
-<<<<<<< HEAD
-        flux_units, conversion=Tr%flux_scale, x_cell_method = 'sum')
+        flux_units, conversion=(US%L_to_m**2)*Tr%flux_scale*US%s_to_T, &
+        x_cell_method='sum')
     Tr%id_lbd_bulk_dfx = register_diag_field("ocean_model", trim(shortnm)//"_lbd_bulk_diffx", &
         diag%axesCu1, Time, &
         "Total Bulk Diffusive Zonal Flux of "//trim(flux_longname), &
-        flux_units, conversion=Tr%flux_scale, y_cell_method = 'sum')
+        flux_units, conversion=(US%L_to_m**2)*Tr%flux_scale*US%s_to_T, &
+        y_cell_method='sum')
     Tr%id_lbd_bulk_dfy = register_diag_field("ocean_model", trim(shortnm)//"_lbd_bulk_diffy", &
         diag%axesCv1, Time, &
         "Total Bulk Diffusive Meridional Flux of "//trim(flux_longname), &
-        flux_units, conversion=Tr%flux_scale, x_cell_method = 'sum')
+        flux_units, conversion=(US%L_to_m**2)*Tr%flux_scale*US%s_to_T, &
+        x_cell_method='sum')
     Tr%id_lbd_dfx_2d = register_diag_field("ocean_model", trim(shortnm)//"_lbd_diffx_2d", &
           diag%axesCu1, Time, "Vertically-integrated zonal diffusive flux from the lateral boundary diffusion "//&
-          "scheme for "//trim(flux_longname), flux_units, conversion=Tr%flux_scale, y_cell_method = 'sum')
+          "scheme for "//trim(flux_longname), flux_units, conversion=(US%L_to_m**2)*Tr%flux_scale*US%s_to_T, &
+          y_cell_method = 'sum')
     Tr%id_lbd_dfy_2d = register_diag_field("ocean_model", trim(shortnm)//"_lbd_diffy_2d", &
           diag%axesCv1, Time, "Vertically-integrated meridional diffusive flux from the lateral boundary diffusion "//&
-          "scheme for "//trim(flux_longname), flux_units, conversion=Tr%flux_scale, x_cell_method = 'sum')
-=======
-        flux_units, conversion=(US%L_to_m**2)*Tr%flux_scale*US%s_to_T, &
-        x_cell_method='sum')
->>>>>>> d23a1f9c
+          "scheme for "//trim(flux_longname), flux_units, conversion=(US%L_to_m**2)*Tr%flux_scale*US%s_to_T, &
+           x_cell_method = 'sum')
 
     if (Tr%id_adx_2d > 0) call safe_alloc_ptr(Tr%ad2d_x,IsdB,IedB,jsd,jed)
     if (Tr%id_ady_2d > 0) call safe_alloc_ptr(Tr%ad2d_y,isd,ied,JsdB,JedB)
