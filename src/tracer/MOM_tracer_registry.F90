--- conflicted
+++ resolved
@@ -246,183 +246,6 @@
 
 end subroutine add_tracer_diagnostics
 
-<<<<<<< HEAD
-
-!> This subroutine solves a tridiagonal equation for the final tracer
-!! concentrations after the dual-entrainments, and possibly sinking or surface
-!! and bottom sources, are applied.  The sinking is implemented with an
-!! fully implicit upwind advection scheme.
-subroutine tracer_vertdiff(h_old, ea, eb, dt, tr, G, GV, &
-                           sfc_flux, btm_flux, btm_reservoir, sink_rate)
-  type(ocean_grid_type),                     intent(in)    :: G             !< ocean grid structure 
-  type(verticalGrid_type),                   intent(in)    :: GV            !< ocean vertical grid structure 
-  real, dimension(SZI_(G),SZJ_(G),SZK_(GV)), intent(in)    :: h_old         !< layer thickness before entrainment (m or kg m-2)
-  real, dimension(SZI_(G),SZJ_(G),SZK_(GV)), intent(in)    :: ea            !< amount of fluid entrained from the layer above (units of h_old)
-  real, dimension(SZI_(G),SZJ_(G),SZK_(GV)), intent(in)    :: eb            !< amount of fluid entrained from the layer below (units of h_old)
-  real, dimension(SZI_(G),SZJ_(G),SZK_(GV)), intent(inout) :: tr            !< tracer concentration (in concentration units CU)
-  real,                                      intent(in)    :: dt            !< amount of time covered by this call (seconds)
-  real, dimension(SZI_(G),SZJ_(G)), optional,intent(in)    :: sfc_flux      !< surface flux of the tracer (in CU * kg m-2 s-1)
-  real, dimension(SZI_(G),SZJ_(G)), optional,intent(in)    :: btm_flux      !< The (negative upward) bottom flux of the tracer,
-                                                                            !! in units of (CU * kg m-2 s-1)
-  real, dimension(SZI_(G),SZJ_(G)), optional,intent(inout) :: btm_reservoir !< amount of tracer in a bottom reservoir (units of CU kg m-2; formerly CU m)
-  real,                             optional,intent(in)    :: sink_rate     !< rate at which the tracer sinks, in m s-1
-
- 
-  real :: sink_dist ! The distance the tracer sinks in a time step, in m or kg m-2.
-  real, dimension(SZI_(G),SZJ_(G)) :: &
-    sfc_src, &      ! The time-integrated surface source of the tracer, in
-                    ! units of m or kg m-2 times a concentration.
-    btm_src         ! The time-integrated bottom source of the tracer, in
-                    ! units of m or kg m-2  times a concentration.
-  real, dimension(SZI_(G)) :: &
-    b1, &           ! b1 is used by the tridiagonal solver, in m-1 or m2 kg-1.
-    d1              ! d1=1-c1 is used by the tridiagonal solver, nondimensional.
-  real :: c1(SZI_(G),SZK_(GV))    ! c1 is used by the tridiagonal solver, ND.
-  real :: h_minus_dsink(SZI_(G),SZK_(GV)) ! The layer thickness minus the
-                    ! difference in sinking rates across the layer, in m or kg m-2.
-                    ! By construction, 0 <= h_minus_dsink < h_old.
-  real :: sink(SZI_(G),SZK_(GV)+1) ! The tracer's sinking distances at the
-                    ! interfaces, limited to prevent characteristics from
-                    ! crossing within a single timestep, in m or kg m-2.
-  real :: b_denom_1 ! The first term in the denominator of b1, in m or kg m-2.
-  real :: h_tr      ! h_tr is h at tracer points with a h_neglect added to
-                    ! ensure positive definiteness, in m or kg m-2.
-  real :: h_neglect ! A thickness that is so small it is usually lost
-                    ! in roundoff and can be neglected, in m.
-
-  integer :: i, j, k, is, ie, js, je, nz
-  is = G%isc ; ie = G%iec ; js = G%jsc ; je = G%jec ; nz = GV%ke
-
-  h_neglect = GV%H_subroundoff
-  sink_dist = 0.0
-  if (present(sink_rate)) sink_dist = (dt*sink_rate) * GV%m_to_H
-!$OMP parallel default(none) shared(is,ie,js,je,sfc_src,btm_src,sfc_flux,dt,G,GV,btm_flux, &
-!$OMP                               sink_rate,btm_reservoir,nz,sink_dist,h_old,ea,      &
-!$OMP                               h_neglect,eb,tr) & 
-!$OMP                       private(sink,h_minus_dsink,b_denom_1,b1,d1,h_tr,c1)
-!$OMP do
-  do j=js,je; do i=is,ie ; sfc_src(i,j) = 0.0 ; btm_src(i,j) = 0.0 ; enddo; enddo
-  if (present(sfc_flux)) then
-!$OMP do 
-     do j = js, je; do i = is,ie
-        sfc_src(i,j) = (sfc_flux(i,j)*dt) * GV%kg_m2_to_H
-     enddo; enddo
-  endif
-  if (present(btm_flux)) then
-!$OMP do
-     do j = js, je; do i = is,ie
-        btm_src(i,j) = (btm_flux(i,j)*dt) * GV%kg_m2_to_H
-     enddo; enddo
-  endif
-
-
-  if (present(sink_rate)) then
-!$OMP do
-    do j=js,je
-      ! Find the sinking rates at all interfaces, limiting them if necesary
-      ! so that the characteristics do not cross within a timestep.
-      !   If a non-constant sinking rate were used, that would be incorprated
-      ! here.
-      if (present(btm_reservoir)) then
-        do i=is,ie ; sink(i,nz+1) = sink_dist ; enddo
-        do k=2,nz ; do i=is,ie
-          sink(i,K) = sink_dist ; h_minus_dsink(i,k) = h_old(i,j,k)
-        enddo ; enddo
-      else
-        do i=is,ie ; sink(i,nz+1) = 0.0 ; enddo
-        ! Find the limited sinking distance at the interfaces.
-        do k=nz,2,-1 ; do i=is,ie
-          if (sink(i,K+1) >= sink_dist) then
-            sink(i,K) = sink_dist
-            h_minus_dsink(i,k) = h_old(i,j,k) + (sink(i,K+1) - sink(i,K))
-          elseif (sink(i,K+1) + h_old(i,j,k) < sink_dist) then
-            sink(i,K) = sink(i,K+1) + h_old(i,j,k)
-            h_minus_dsink(i,k) = 0.0
-          else
-            sink(i,K) = sink_dist
-            h_minus_dsink(i,k) = (h_old(i,j,k) + sink(i,K+1)) - sink(i,K)
-          endif
-        enddo ; enddo
-      endif
-      do i=is,ie
-        sink(i,1) = 0.0 ; h_minus_dsink(i,1) = (h_old(i,j,1) + sink(i,2))
-      enddo
-
-      ! Now solve the tridiagonal equation for the tracer concentrations.
-      do i=is,ie ; if (G%mask2dT(i,j) > 0.5) then
-        b_denom_1 = h_minus_dsink(i,1) + ea(i,j,1) + h_neglect
-        b1(i) = 1.0 / (b_denom_1 + eb(i,j,1))
-        d1(i) = b_denom_1 * b1(i)
-        h_tr = h_old(i,j,1) + h_neglect
-        tr(i,j,1) = b1(i)*(h_tr*tr(i,j,1) + sfc_src(i,j))
-      endif ; enddo
-      do k=2,nz-1 ; do i=is,ie ; if (G%mask2dT(i,j) > 0.5) then
-        c1(i,k) = eb(i,j,k-1) * b1(i)
-        b_denom_1 = h_minus_dsink(i,k) + d1(i) * (ea(i,j,k) + sink(i,K)) + &
-                    h_neglect
-        b1(i) = 1.0 / (b_denom_1 + eb(i,j,k))
-        d1(i) = b_denom_1 * b1(i)
-        h_tr = h_old(i,j,k) + h_neglect
-        tr(i,j,k) = b1(i) * (h_tr * tr(i,j,k) + &
-                             (ea(i,j,k) + sink(i,K)) * tr(i,j,k-1))
-      endif ; enddo ; enddo
-      do i=is,ie ; if (G%mask2dT(i,j) > 0.5) then
-        c1(i,nz) = eb(i,j,nz-1) * b1(i)
-        b_denom_1 = h_minus_dsink(i,nz) + d1(i) * (ea(i,j,nz) + sink(i,nz)) + &
-                    h_neglect
-        b1(i) = 1.0 / (b_denom_1 + eb(i,j,nz))
-        h_tr = h_old(i,j,nz) + h_neglect
-        tr(i,j,nz) = b1(i) * ((h_tr * tr(i,j,nz) + btm_src(i,j)) + &
-                              (ea(i,j,nz) + sink(i,nz)) * tr(i,j,nz-1))
-      endif ; enddo
-      if (present(btm_reservoir)) then ; do i=is,ie ; if (G%mask2dT(i,j)>0.5) then
-        btm_reservoir(i,j) = btm_reservoir(i,j) + &
-                             (sink(i,nz+1)*tr(i,j,nz)) * GV%H_to_kg_m2
-      endif ; enddo ; endif
-
-      do k=nz-1,1,-1 ; do i=is,ie ; if (G%mask2dT(i,j) > 0.5) then
-        tr(i,j,k) = tr(i,j,k) + c1(i,k+1)*tr(i,j,k+1)
-      endif ; enddo ; enddo
-    enddo
-  else
-!$OMP do 
-    do j=js,je
-      do i=is,ie ; if (G%mask2dT(i,j) > 0.5) then
-        h_tr = h_old(i,j,1) + h_neglect
-        b_denom_1 = h_tr + ea(i,j,1)
-        b1(i) = 1.0 / (b_denom_1 + eb(i,j,1))
-        d1(i) = b_denom_1 * b1(i)
-        tr(i,j,1) = b1(i)*(h_tr*tr(i,j,1) + sfc_src(i,j))
-       endif 
-      enddo
-      do k=2,nz-1 ; do i=is,ie ; if (G%mask2dT(i,j) > 0.5) then
-        c1(i,k) = eb(i,j,k-1) * b1(i)
-        h_tr = h_old(i,j,k) + h_neglect
-        b_denom_1 = h_tr + d1(i) * ea(i,j,k)
-        b1(i) = 1.0 / (b_denom_1 + eb(i,j,k))
-        d1(i) = b_denom_1 * b1(i)
-        tr(i,j,k) = b1(i) * (h_tr * tr(i,j,k) + ea(i,j,k) * tr(i,j,k-1))
-      endif ; enddo ; enddo
-      do i=is,ie ; if (G%mask2dT(i,j) > 0.5) then
-        c1(i,nz) = eb(i,j,nz-1) * b1(i)
-        h_tr = h_old(i,j,nz) + h_neglect
-        b1(i) = 1.0 / (h_tr + d1(i) * ea(i,j,nz) + eb(i,j,nz))
-        tr(i,j,nz) = b1(i) * ((h_tr * tr(i,j,nz) + btm_src(i,j)) + &
-                              ea(i,j,nz) * tr(i,j,nz-1))
-      endif ; enddo
-      do k=G%ke-1,1,-1 ; do i=is,ie ; if (G%mask2dT(i,j) > 0.5) then
-        tr(i,j,k) = tr(i,j,k) + c1(i,k+1)*tr(i,j,k+1)
-      endif ; enddo ; enddo
-    enddo
-  endif
-
-!$OMP end parallel
-
-end subroutine tracer_vertdiff
-
-
-=======
->>>>>>> dfd2ea31
 !> This subroutine writes out chksums for thermodynamic state variables.
 subroutine MOM_tracer_chksum(mesg, Tr, ntr, G)
   character(len=*),         intent(in) :: mesg   !< message that appears on the chksum lines
