!***********************************************************************
!*                   GNU General Public License                        *
!* This file is a part of MOM.                                         *
!*                                                                     *
!* MOM is free software; you can redistribute it and/or modify it and  *
!* are expected to follow the terms of the GNU General Public License  *
!* as published by the Free Software Foundation; either version 2 of   *
!* the License, or (at your option) any later version.                 *
!*                                                                     *
!* MOM is distributed in the hope that it will be useful, but WITHOUT  *
!* ANY WARRANTY; without even the impliec warranty of MERCHANTABILITY  *
!* or FITNESS FOR A PARTICULAR PURPOSE.  See the GNU General Public    *
!* License for more details.                                           *
!*                                                                     *
!* For the full text of the GNU General Public License,                *
!* write to: Free Software Foundation, Inc.,                           *
!*           675 Mass Ave, Cambridge, MA 02139, USA.                   *
!* or see:   http://www.gnu.org/licenses/gpl.html                      *
!***********************************************************************

!********+*********+*********+*********+*********+*********+*********+**
!*                                                                     *
!*  By Andrew Shao 2016                                                *
!*                                                                     *
!*  The subroutines here allow MOM6 to be run in a so-called 'offline' *
!*  mode ostensibly for the purpose of modeling tracers. Instead of    *
!*  calculating u, v, and h prognostically, these fields are read in   *
!*  at regular intervals which have been saved from a previous         *
!*  integration of MOM6.                                               *
!*                                                                     *
!*  Users are warned that the usual diagnostics (i.e. conservation of  *
!*  mass) cannot be expected to be replicated to the same accuracy as  *
!*  the online model because some information is loss due to the       *
!*  averaging and snapshotting involved with saving offline files. The *
!*  responsibility lies on the user that the loss of accuracy is       *
!*  acceptable for their application.
!*                                                                     *
!*  Macros written all in capital letters are defined in MOM_memory.h  *
!*                                                                     *
!********+*********+*********+*********+*********+*********+*********+**

module MOM_offline_transport


  use data_override_mod,  only : data_override_init, data_override
  use MOM_time_manager,   only : time_type
  use MOM_domains,        only : pass_var, pass_vector, To_All
  use MOM_error_handler,  only : callTree_enter, callTree_leave, MOM_error, WARNING, is_root_pe
  use MOM_grid,           only : ocean_grid_type
  use MOM_verticalGrid,   only : verticalGrid_type
  use MOM_io,             only : read_data
  use MOM_file_parser,    only : get_param, log_version, param_file_type
  use MOM_diag_mediator,  only : diag_ctrl, register_diag_field
  use mpp_domains_mod,    only : CENTER, CORNER, NORTH, EAST
  use MOM_variables,      only : vertvisc_type
  use MOM_forcing_type,   only : forcing
  use MOM_shortwave_abs,  only : optics_type
  use MOM_diag_mediator,  only : post_data

  implicit none

#include <MOM_memory.h>

  type, public :: offline_transport_CS

    integer :: start_index  ! Timelevel to start
    integer :: numtime     ! How many timelevels in the input fields

    integer :: &            ! Index of each of the variables to be read in
      ridx_mean = -1, &     ! Separate indices for each variabile if they are
      ridx_snap = -1      ! setoff from each other in time


    character(len=200) :: offlinedir  ! Directory where offline fields are stored
    character(len=200) :: & ! Names
      mean_file,  &
      snap_file,  &
      sum_file,   &
      preale_file

    logical :: fields_are_offset ! True if the time-averaged fields and snapshot fields are
                                 ! offset by one time level

    real :: max_off_cfl
    ! These fields for preale are allocatable because they are not necessary for all runs
    real, allocatable, dimension(NIMEM_,NJMEM_,NKMEM_)      :: &
      T_preale, &
      S_preale, &
      h_preale
    real, allocatable, dimension(NIMEMB_PTR_,NJMEM_,NKMEM_) :: &
      u_preale
    real, allocatable, dimension(NIMEM_,NJMEMB_PTR_,NKMEM_) :: &
      v_preale

    real              ::  dt_offline ! Timestep used for offline tracers

    integer           ::  num_off_iter

    integer :: &
      id_uhtr_preadv = -1, &
      id_vhtr_preadv = -1, &
      id_temp_preadv = -1, &
      id_salt_preadv = -1

  end type offline_transport_CS

#include "MOM_memory.h"
#include "version_variable.h"
  public offline_transport_init
  public post_advection_fields
  public transport_by_files
  public register_diags_offline_transport
  public update_h_horizontal_flux
  public update_h_vertical_flux
  public limit_mass_flux_3d

contains

    ! Called right before tracer_advect call in MOM.F90 to ensure that all terms
    ! in the tracer advection routine are the same online and offline
  subroutine post_advection_fields( G, CS, diag, h_adv, uhtr, vhtr, temp, salt )

    type(ocean_grid_type),                     intent(in)       :: G
    type(offline_transport_CS),                intent(in)       :: CS
    type(diag_ctrl),                           intent(inout)    :: diag
    real, dimension(SZI_(G),SZJ_(G),SZK_(G)),  intent(in)       :: h_adv, temp, salt
    real, dimension(SZIB_(G),SZJ_(G),SZK_(G)), intent(in)       :: uhtr   !< accumulated volume/mass flux through zonal face (m3 or kg)
    real, dimension(SZI_(G),SZJB_(G),SZK_(G)), intent(in)       :: vhtr   !< accumulated volume/mass flux through merid face (m3 or kg)

    real, dimension(SZI_(G),SZJ_(G),SZK_(G))                    :: write_all_3dt
    real, dimension(SZIB_(G),SZJ_(G),SZK_(G))                   :: write_all_3du
    real, dimension(SZI_(G),SZJB_(G),SZK_(G))                   :: write_all_3dv


    write_all_3dt = 1.
    write_all_3du = 1.
    write_all_3dv = 1.


    if (CS%id_uhtr_preadv>0)   call post_data(CS%id_uhtr_preadv,  uhtr, diag, mask = write_all_3du )
    if (CS%id_vhtr_preadv>0)   call post_data(CS%id_vhtr_preadv,  vhtr, diag, mask = write_all_3dv )
    if (CS%id_temp_preadv>0)   call post_data(CS%id_temp_preadv,  temp, diag, mask = write_all_3dt )
    if (CS%id_salt_preadv>0)   call post_data(CS%id_salt_preadv,  salt, diag, mask = write_all_3dt )

  end subroutine post_advection_fields

  !  subroutine transport_by_files(G, CS, h_old, h_new, h_adv, h_end, eatr, ebtr, uhtr, vhtr, khdt_x, khdt_y, &
  subroutine transport_by_files(G, CS, h_end, eatr, ebtr, uhtr, vhtr, khdt_x, khdt_y, &
    temp, salt, do_ale_in)
    type(ocean_grid_type),                     intent(inout)    :: G
    type(offline_transport_CS),                intent(inout)    :: CS
    logical, optional                                           :: do_ale_in

    !! Mandatory variables
    ! Fields at U-points
    !  3D
    real, dimension(SZIB_(G),SZJ_(G),SZK_(G))                   :: uhtr
    !  2D
    real, dimension(SZIB_(G),SZJ_(G))                           :: khdt_x
    ! Fields at V-points
    !  3D
    real, dimension(SZI_(G),SZJB_(G),SZK_(G))                   :: vhtr
    !  2D
    real, dimension(SZI_(G),SZJB_(G))                           :: khdt_y
    ! Fields at T-point
    real, dimension(SZI_(G),SZJ_(G),SZK_(G)) :: &
      h_end, &
      eatr, ebtr, &
      temp, salt
    logical                                                     :: do_ale

    do_ale = .false.;
    if (present(do_ale_in) ) do_ale = do_ale_in


    call callTree_enter("transport_by_files, MOM_offline_control.F90")


    !! Time-summed fields
    ! U-grid
    call read_data(CS%sum_file, 'uhtr_preadv_sum',     uhtr,domain=G%Domain%mpp_domain, &
      timelevel=CS%ridx_mean,position=EAST)
    call read_data(CS%sum_file, 'khdt_x_sum', khdt_x,domain=G%Domain%mpp_domain, &
      timelevel=CS%ridx_mean,position=EAST)
    ! V-grid
    call read_data(CS%sum_file, 'vhtr_preadv_sum',     vhtr, domain=G%Domain%mpp_domain, &
      timelevel=CS%ridx_mean,position=NORTH)
    call read_data(CS%sum_file, 'khdt_y_sum', khdt_y, domain=G%Domain%mpp_domain, &
      timelevel=CS%ridx_mean,position=NORTH)
    ! T-grid
    call read_data(CS%sum_file, 'ea_sum',   eatr, domain=G%Domain%mpp_domain, &
      timelevel=CS%ridx_mean,position=CENTER)
    call read_data(CS%sum_file, 'eb_sum',   ebtr, domain=G%Domain%mpp_domain, &
      timelevel=CS%ridx_mean,position=CENTER)

    !! Time-averaged fields
    call read_data(CS%mean_file, 'temp_preadv',   temp, domain=G%Domain%mpp_domain, &
      timelevel=CS%ridx_mean,position=CENTER)
    call read_data(CS%mean_file, 'salt_preadv',   salt, domain=G%Domain%mpp_domain, &
      timelevel=CS%ridx_mean,position=CENTER)

    !! Read snapshot fields (end of time interval timestamp)
<<<<<<< HEAD
!    call read_data(CS%snap_file, 'h_new', h_new, domain=G%Domain%mpp_domain, &
!      timelevel=CS%ridx_snap,position=CENTER)
    !    call read_data(CS%snap_file, 'h_old', h_old, domain=G%Domain%mpp_domain, &
    !      timelevel=CS%ridx_snap,position=CENTER)
!    call read_data(CS%snap_file, 'h_preadv', h_adv, domain=G%Domain%mpp_domain, &
!      timelevel=CS%ridx_snap,position=CENTER)
=======
>>>>>>> 0839324c
    call read_data(CS%snap_file, 'h_end', h_end, domain=G%Domain%mpp_domain, &
      timelevel=CS%ridx_snap,position=CENTER)

    if (do_ale) then
      CS%h_preale = 1.0e-10
      CS%T_preale = 0.0
      CS%S_preale = 0.0
      CS%u_preale = 0.0
      CS%v_preale = 0.0
      call read_data(CS%preale_file, 'h_preale',   CS%h_preale, domain=G%Domain%mpp_domain, &
        timelevel=CS%ridx_snap,position=CENTER)
      call read_data(CS%preale_file, 'T_preale',   CS%T_preale, domain=G%Domain%mpp_domain, &
        timelevel=CS%ridx_mean,position=CENTER)
      call read_data(CS%preale_file, 'S_preale',   CS%S_preale, domain=G%Domain%mpp_domain, &
        timelevel=CS%ridx_mean,position=CENTER)
      call read_data(CS%preale_file, 'u_preale',   CS%u_preale, domain=G%Domain%mpp_domain, &
        timelevel=CS%ridx_mean,position=EAST)
      call read_data(CS%preale_file, 'v_preale',   CS%v_preale, domain=G%Domain%mpp_domain, &
        timelevel=CS%ridx_mean,position=NORTH)

    endif

    !! Make sure all halos have been updated
    ! Vector fields
    call pass_vector(uhtr, vhtr, G%Domain)
    call pass_vector(khdt_x, khdt_y, G%Domain)

    ! Scalar fields
    call pass_var(h_end, G%Domain)
    call pass_var(eatr, G%Domain)
    call pass_var(ebtr, G%Domain)
    call pass_var(temp, G%Domain)
    call pass_var(salt, G%Domain)

    if (do_ale) then

      call pass_vector(CS%u_preale,CS%v_preale,G%Domain)
      call pass_var(CS%h_preale, G%Domain)
      call pass_var(CS%T_preale, G%Domain)
      call pass_var(CS%S_preale, G%Domain)


    endif

    ! Update the read indices
    CS%ridx_snap = next_modulo_time(CS%ridx_snap,CS%numtime)
    CS%ridx_mean = next_modulo_time(CS%ridx_mean,CS%numtime)

    call callTree_leave("transport_by_file")

  end subroutine transport_by_files

  !> Initialize additional diagnostics required for offline tracer transport
  subroutine register_diags_offline_transport(Time, diag, CS)

    type(offline_transport_CS), pointer :: CS         !< control structure for MOM
    type(time_type), intent(in) :: Time             !< current model time
    type(diag_ctrl)             :: diag


    ! U-cell fields
    CS%id_uhtr_preadv = register_diag_field('ocean_model', 'uhtr_preadv', diag%axesCuL, Time, &
      'Accumulated zonal thickness fluxes to advect tracers', 'kg')

    ! V-cell fields
    CS%id_vhtr_preadv = register_diag_field('ocean_model', 'vhtr_preadv', diag%axesCvL, Time, &
      'Accumulated meridional thickness fluxes to advect tracers', 'kg')

    ! T-cell fields
    CS%id_temp_preadv  = register_diag_field('ocean_model', 'temp_preadv', diag%axesTL, Time, &
      'Temperature prior to advection', 'C')
    CS%id_salt_preadv  = register_diag_field('ocean_model', 'salt_preadv', diag%axesTL, Time, &
      'Salinity prior to advection', 'S')

  end subroutine register_diags_offline_transport

  subroutine offline_transport_init(param_file, CS, do_ale, G, GV)

    type(param_file_type)              , intent(in) :: param_file
    type(offline_transport_CS), pointer, intent(inout) :: CS
    logical                            , intent(in) :: do_ale
    type(ocean_grid_type),               intent(in) :: G
    type(verticalGrid_type),             intent(in) :: GV

    character(len=40)                               :: mod = "offline_transport"

    integer :: i, j, k, is, ie, js, je, isd, ied, jsd, jed, nz
    integer :: IsdB, IedB, JsdB, JedB

    is   = G%isc   ; ie   = G%iec  ; js   = G%jsc  ; je   = G%jec ; nz = GV%ke
    isd  = G%isd   ; ied  = G%ied  ; jsd  = G%jsd  ; jed  = G%jed
    IsdB = G%IsdB  ; IedB = G%IedB ; JsdB = G%JsdB ; JedB = G%JedB

    call callTree_enter("offline_transport_init, MOM_offline_control.F90")

    if (associated(CS)) then
      call MOM_error(WARNING, "offline_transport_init called with an associated "// &
        "control structure.")
      return
    endif
    allocate(CS)
    call log_version(param_file,mod,version, &
      "This module allows for tracers to be run offline")
        
    ! Parse MOM_input for offline control
    call get_param(param_file, mod, "OFFLINEDIR", CS%offlinedir, &
      "Input directory where the offline fields can be found", default=" ")
    call get_param(param_file, mod, "OFF_MEAN_FILE", CS%mean_file, &
      "Filename where time-averaged fields are fund can be found", default=" ")
    call get_param(param_file, mod, "OFF_SUM_FILE", CS%sum_file, &
      "Filename where the accumulated fields can be found", default = " ")
    call get_param(param_file, mod, "OFF_SNAP_FILE", CS%snap_file, &
      "Filename where snapshot fields can be found",default=" ")
    call get_param(param_file, mod, "OFF_PREALE_FILE", CS%preale_file, &
      "Filename where the preale T, S, u, v, and h fields are found",default=" ")
    call get_param(param_file, mod, "START_INDEX", CS%start_index, &
      "Which time index to start from", default=1)
    call get_param(param_file, mod, "NUMTIME", CS%numtime, &
      "Number of timelevels in offline input files", default=0)
    call get_param(param_file, mod, "FIELDS_ARE_OFFSET", CS%fields_are_offset, &
      "True if the time-averaged fields and snapshot fields are offset by one time level", &
      default=.false.)
    call get_param(param_file, mod, "NUM_OFF_ITER", CS%num_off_iter, &
      "Number of iterations to subdivide the offline tracer advection and diffusion" )
    call get_param(param_file, mod, "DT_OFFLINE", CS%dt_offline, &
      "Length of the offline timestep")
    call get_param(param_file, "MOM_mixed_layer", "MAX_OFF_CFL", CS%max_off_cfl, &
      "Maximum CFL when advection is done offline. This should be less than 1 \n", &
      units="nondim", default=0.9)

    ! Concatenate offline directory and file names
    CS%mean_file = trim(CS%offlinedir)//trim(CS%mean_file)
    CS%snap_file = trim(CS%offlinedir)//trim(CS%snap_file)
    CS%sum_file = trim(CS%offlinedir)//trim(CS%sum_file)
    CS%preale_file = trim(CS%offlinedir)//trim(CS%preale_file)

    ! Set the starting read index for time-averaged and snapshotted fields
    CS%ridx_mean = CS%start_index
    if(CS%fields_are_offset) CS%ridx_snap = next_modulo_time(CS%start_index,CS%numtime)
    if(.not. CS%fields_are_offset) CS%ridx_snap = CS%start_index

    if (do_ale) then
      ALLOC_(CS%u_preale(IsdB:IedB,jsd:jed,nz))   ; CS%u_preale(:,:,:) = 0.0
      ALLOC_(CS%v_preale(isd:ied,JsdB:JedB,nz))   ; CS%v_preale(:,:,:) = 0.0
      ALLOC_(CS%h_preale(isd:ied,jsd:jed,nz))     ; CS%h_preale(:,:,:) = GV%Angstrom
      ALLOC_(CS%T_preale(isd:ied,jsd:jed,nz))     ; CS%T_preale(:,:,:) = 0.0
      ALLOC_(CS%S_preale(isd:ied,jsd:jed,nz))     ; CS%S_preale(:,:,:) = 0.0
    endif

    call callTree_leave("offline_transport_init")

  end subroutine offline_transport_init

  function next_modulo_time(inidx, numtime)
    ! Returns the next time interval to be read
    integer                 :: numtime              ! Number of time levels in input fields
    integer                 :: inidx                ! The current time index

    integer                 :: read_index           ! The index in the input files that corresponds
                                                    ! to the current timestep

    integer                 :: next_modulo_time

    read_index = mod(inidx+1,numtime)
    if (read_index < 0)  read_index = inidx-read_index
    if (read_index == 0) read_index = numtime

    next_modulo_time = read_index

  end function next_modulo_time

  subroutine update_h_horizontal_flux(G, GV, uhtr, vhtr, h_pre, h_new)
    type(ocean_grid_type),    pointer                           :: G
    type(verticalGrid_type),  pointer                           :: GV
    real, dimension(SZIB_(G),SZJ_(G),SZK_(G)), intent(in)       :: uhtr
    real, dimension(SZI_(G),SZJB_(G),SZK_(G)), intent(in)       :: vhtr
    real, dimension(SZI_(G),SZJ_(G),SZK_(G)) , intent(in)       :: h_pre
    real, dimension(SZI_(G),SZJ_(G),SZK_(G)) , intent(inout)    :: h_new

    ! Local variables
    integer :: i, j, k, m, is, ie, js, je, nz
    ! Set index-related variables for fields on T-grid
    is  = G%isc ; ie  = G%iec ; js  = G%jsc ; je  = G%jec ; nz = GV%ke

    do k = 1, nz
      do i=is-1,ie+1 ; do j=js-1,je+1

        h_new(i,j,k) = max(0.0, G%areaT(i,j)*h_pre(i,j,k) + &
          ((uhtr(I-1,j,k) - uhtr(I,j,k)) + (vhtr(i,J-1,k) - vhtr(i,J,k))))

        ! In the case that the layer is now dramatically thinner than it was previously,
        ! add a bit of mass to avoid truncation errors.  This will lead to
        ! non-conservation of tracers
        h_new(i,j,k) = h_new(i,j,k) + &
          max(GV%Angstrom, 1.0e-13*h_new(i,j,k) - G%areaT(i,j)*h_pre(i,j,k))

        ! Convert back to thickness
        h_new(i,j,k) = h_new(i,j,k)/G%areaT(i,j)

      enddo ; enddo
    enddo
  end subroutine update_h_horizontal_flux

  subroutine update_h_vertical_flux(G, GV, ea, eb, h_pre, h_new)
    type(ocean_grid_type),    pointer                           :: G
    type(verticalGrid_type),  pointer                           :: GV
    real, dimension(SZI_(G),SZJ_(G),SZK_(G)) , intent(in)       :: ea
    real, dimension(SZI_(G),SZJ_(G),SZK_(G)) , intent(in)       :: eb
    real, dimension(SZI_(G),SZJ_(G),SZK_(G)) , intent(in)       :: h_pre
    real, dimension(SZI_(G),SZJ_(G),SZK_(G)) , intent(inout)    :: h_new

    ! Local variables
    integer :: i, j, k, m, is, ie, js, je, nz
    ! Set index-related variables for fields on T-grid
    is  = G%isc ; ie  = G%iec ; js  = G%jsc ; je  = G%jec ; nz = GV%ke

    ! Update h_new with convergence of vertical mass transports
    do j=js-1,je+1
      do i=is-1,ie+1

        ! Top layer
        h_new(i,j,1) = max(0.0, h_pre(i,j,1) + (eb(i,j,1) - ea(i,j,2) + ea(i,j,1) ))
        h_new(i,j,1) = h_new(i,j,1) + &
            max(0.0, 1.0e-13*h_new(i,j,1) - h_pre(i,j,1))

        ! Bottom layer
!        h_new(i,j,nz) = h_pre(i,j,nz) + (ea(i,j,nz) - eb(i,j,nz-1)+eb(i,j,nz))
        h_new(i,j,nz) = max(0.0, h_pre(i,j,nz) + (ea(i,j,nz) - eb(i,j,nz-1)+eb(i,j,nz)))
        h_new(i,j,nz) = h_new(i,j,nz) + &
            max(0.0, 1.0e-13*h_new(i,j,nz) - h_pre(i,j,nz))

      enddo

      ! Interior layers
      do k=2,nz-1 ; do i=is-1,ie+1

        h_new(i,j,k) = max(0.0, h_pre(i,j,k) + ((ea(i,j,k) - eb(i,j,k-1)) + &
            (eb(i,j,k) - ea(i,j,k+1))))
        h_new(i,j,k) = h_new(i,j,k) + &
          max(0.0, 1.0e-13*h_new(i,j,k) - h_pre(i,j,k))

      enddo ; enddo

    enddo

  end subroutine update_h_vertical_flux

  subroutine limit_mass_flux_3d(G, GV, uh, vh, ea, eb, h_pre, max_off_cfl)
    type(ocean_grid_type),    pointer                           :: G
    type(verticalGrid_type),  pointer                           :: GV
    real, dimension(SZIB_(G),SZJ_(G),SZK_(G)), intent(inout)    :: uh
    real, dimension(SZI_(G),SZJB_(G),SZK_(G)), intent(inout)    :: vh
    real, dimension(SZI_(G),SZJ_(G),SZK_(G)) , intent(inout)    :: ea
    real, dimension(SZI_(G),SZJ_(G),SZK_(G)) , intent(inout)    :: eb
    real, dimension(SZI_(G),SZJ_(G),SZK_(G)) , intent(in)       :: h_pre
    real,                                      intent(in)       :: max_off_cfl

    ! Local variables
    integer :: i, j, k, m, is, ie, js, je, nz
    real, dimension(SZI_(G),SZJ_(G),SZK_(G))                    :: top_flux, bottom_flux
    real                                                        :: pos_flux, hvol, h_neglect, scale_factor

    ! In this subroutine, fluxes out of the box are scaled away if they deplete
    ! the layer, note that we define the positive direction as flux out of the box.
    ! Hence, uh(I-1) is multipled by negative one, but uh(I) is not

    ! Set index-related variables for fields on T-grid
    is  = G%isc ; ie  = G%iec ; js  = G%jsc ; je  = G%jec ; nz = GV%ke

    ! Calculate top and bottom fluxes from ea and eb. Note the explicit negative signs
    ! to enforce the positive out convention
    k = 1
    do j=js-1,je+1 ; do i=is-1,ie+1
      top_flux(i,j,k) = -ea(i,j,k)
      bottom_flux(i,j,k) = -(eb(i,j,k)-ea(i,j,k+1))
    enddo ; enddo

    do k=2, nz-1 ; do j=js-1,je+1 ; do i=is-1,ie+1
      top_flux(i,j,k) = -(ea(i,j,k)-eb(i,j,k-1))
      bottom_flux(i,j,k) = -(eb(i,j,k)-ea(i,j,k+1))
    enddo ; enddo ; enddo

    k=nz
    do j=js-1,je+1 ; do i=is-1,ie+1
      top_flux(i,j,k) = -(ea(i,j,k)-eb(i,j,k-1))
      bottom_flux(i,j,k) = -eb(i,j,k)
    enddo ; enddo


    ! Calculate sum of positive fluxes (negatives applied to enforce convention)
    ! in a given cell and scale it back if it would deplete a layer
    do k = 1, nz ; do j=js-1,je+1 ; do i=is-1,ie+1

      hvol = h_pre(i,j,k)*G%areaT(i,j)
      pos_flux  = max(0.0,-uh(I-1,j,k)) + max(0.0, -vh(i,J-1,k)) + &
        max(0.0, uh(I,j,k)) + max(0.0, vh(i,J,k)) + &
        max(0.0, top_flux(i,j,k)*G%areaT(i,j)) + max(0.0, bottom_flux(i,j,k)*G%areaT(i,j))

      if (pos_flux>hvol .and. pos_flux>0.0) then
<<<<<<< HEAD
        scale_factor = ( hvol )/pos_flux*max_off_cfl
      else ! Don't scale
        scale_factor = 1.0
=======
        scale_factor(i,j,k) = ( hvol )/pos_flux*max_off_cfl
      else ! Don't scale
        scale_factor(i,j,k) = 1.0
      endif

    enddo ; enddo ; enddo

    call pass_var(scale_factor,G%Domain)

    ! Scale vertical fluxes based on the sign of top and bottom flux
    k = 1
    do j=js,je ; do i=is,ie
      if (top_flux(i,j,k) > 0.0) then
        ea(i,j,k) = ea(i,j,k)*scale_factor(i,j,k)
>>>>>>> 0839324c
      endif

      ! Scale horizontal fluxes
      if (-uh(I-1,j,k)>0) uh(I-1,j,k) = uh(I-1,j,k)*scale_factor
      if (uh(I,j,k)>0)    uh(I,j,k)   = uh(I,j,k)*scale_factor
      if (-vh(i,J-1,k)>0) vh(i,J-1,k) = vh(i,J-1,k)*scale_factor
      if (vh(i,J,k)>0)    vh(i,J,k)   = vh(i,J,k)*scale_factor

      if (k>1 .and. k<nz) then
      ! Scale interior layers
        if(top_flux(i,j,k)>0.0) then
          ea(i,j,k) = ea(i,j,k)*scale_factor
          eb(i,j,k-1) = eb(i,j,k-1)*scale_factor
        endif
        if(bottom_flux(i,j,k)>0.0) then
          eb(i,j,k) = eb(i,j,k)*scale_factor
          ea(i,j,k+1) = ea(i,j,k+1)*scale_factor
        endif
      ! Scale top layer
      elseif (k==1) then
        if(top_flux(i,j,k)>0.0)    ea(i,j,k) = ea(i,j,k)*scale_factor
        if(bottom_flux(i,j,k)>0.0) then
          eb(i,j,k)   = eb(i,j,k)*scale_factor
          ea(i,j,k+1) = ea(i,j,k+1)*scale_factor
        endif
      ! Scale bottom layer
      elseif (k==nz) then
        if(top_flux(i,j,k)>0.0) then
          ea(i,j,k)   = ea(i,j,k)*scale_factor
          eb(i,j,k-1) = eb(i,j,k-1)*scale_factor
        endif
        if (bottom_flux(i,j,k)>0.0) eb(i,j,k)=eb(i,j,k)*scale_factor
      endif
<<<<<<< HEAD
    enddo ; enddo; enddo
=======
    enddo ; enddo ; enddo

    k=nz
    do j=js,je ; do i=is,ie
      if (top_flux(i,j,k) > 0.0) then
        ea(i,j,k) = ea(i,j,k)*scale_factor(i,j,k)
        eb(i,j,k-1) = eb(i,j,k-1)*scale_factor(i,j,k)
      endif
      if (bottom_flux(i,j,k) > 0.0) then
        eb(i,j,k) = eb(i,j,k)*scale_factor(i,j,k)
      endif
    enddo ; enddo

    ! Scale horizontal fluxes
    do k = 1, nz ; do j=js,je ; do i=is-1,ie+1

      if (uh(I,j,k)>0.0)     uh(I,j,k) = uh(I,j,k)*scale_factor(i,j,k)
      if (-uh(I-1,j,k)>0.0)  uh(I-1,j,k) = uh(I-1,j,k)*scale_factor(i,j,k)
    enddo ; enddo ; enddo

    do k = 1, nz ; do j=js-1,je+1 ; do i=is,ie
      if (vh(i,J,k)>0.0)    vh(i,J,k) = vh(i,J,k)*scale_factor(i,j,k)
      if (-vh(i,J-1,k)>0.0) vh(i,J-1,k) = vh(i,J-1,k)*scale_factor(i,j,k)
    enddo ; enddo ; enddo
>>>>>>> 0839324c

  end subroutine limit_mass_flux_3d

end module MOM_offline_transport<|MERGE_RESOLUTION|>--- conflicted
+++ resolved
@@ -200,15 +200,6 @@
       timelevel=CS%ridx_mean,position=CENTER)
 
     !! Read snapshot fields (end of time interval timestamp)
-<<<<<<< HEAD
-!    call read_data(CS%snap_file, 'h_new', h_new, domain=G%Domain%mpp_domain, &
-!      timelevel=CS%ridx_snap,position=CENTER)
-    !    call read_data(CS%snap_file, 'h_old', h_old, domain=G%Domain%mpp_domain, &
-    !      timelevel=CS%ridx_snap,position=CENTER)
-!    call read_data(CS%snap_file, 'h_preadv', h_adv, domain=G%Domain%mpp_domain, &
-!      timelevel=CS%ridx_snap,position=CENTER)
-=======
->>>>>>> 0839324c
     call read_data(CS%snap_file, 'h_end', h_end, domain=G%Domain%mpp_domain, &
       timelevel=CS%ridx_snap,position=CENTER)
 
@@ -508,26 +499,9 @@
         max(0.0, top_flux(i,j,k)*G%areaT(i,j)) + max(0.0, bottom_flux(i,j,k)*G%areaT(i,j))
 
       if (pos_flux>hvol .and. pos_flux>0.0) then
-<<<<<<< HEAD
         scale_factor = ( hvol )/pos_flux*max_off_cfl
       else ! Don't scale
         scale_factor = 1.0
-=======
-        scale_factor(i,j,k) = ( hvol )/pos_flux*max_off_cfl
-      else ! Don't scale
-        scale_factor(i,j,k) = 1.0
-      endif
-
-    enddo ; enddo ; enddo
-
-    call pass_var(scale_factor,G%Domain)
-
-    ! Scale vertical fluxes based on the sign of top and bottom flux
-    k = 1
-    do j=js,je ; do i=is,ie
-      if (top_flux(i,j,k) > 0.0) then
-        ea(i,j,k) = ea(i,j,k)*scale_factor(i,j,k)
->>>>>>> 0839324c
       endif
 
       ! Scale horizontal fluxes
@@ -561,35 +535,8 @@
         endif
         if (bottom_flux(i,j,k)>0.0) eb(i,j,k)=eb(i,j,k)*scale_factor
       endif
-<<<<<<< HEAD
-    enddo ; enddo; enddo
-=======
     enddo ; enddo ; enddo
 
-    k=nz
-    do j=js,je ; do i=is,ie
-      if (top_flux(i,j,k) > 0.0) then
-        ea(i,j,k) = ea(i,j,k)*scale_factor(i,j,k)
-        eb(i,j,k-1) = eb(i,j,k-1)*scale_factor(i,j,k)
-      endif
-      if (bottom_flux(i,j,k) > 0.0) then
-        eb(i,j,k) = eb(i,j,k)*scale_factor(i,j,k)
-      endif
-    enddo ; enddo
-
-    ! Scale horizontal fluxes
-    do k = 1, nz ; do j=js,je ; do i=is-1,ie+1
-
-      if (uh(I,j,k)>0.0)     uh(I,j,k) = uh(I,j,k)*scale_factor(i,j,k)
-      if (-uh(I-1,j,k)>0.0)  uh(I-1,j,k) = uh(I-1,j,k)*scale_factor(i,j,k)
-    enddo ; enddo ; enddo
-
-    do k = 1, nz ; do j=js-1,je+1 ; do i=is,ie
-      if (vh(i,J,k)>0.0)    vh(i,J,k) = vh(i,J,k)*scale_factor(i,j,k)
-      if (-vh(i,J-1,k)>0.0) vh(i,J-1,k) = vh(i,J-1,k)*scale_factor(i,j,k)
-    enddo ; enddo ; enddo
->>>>>>> 0839324c
-
   end subroutine limit_mass_flux_3d
 
 end module MOM_offline_transport