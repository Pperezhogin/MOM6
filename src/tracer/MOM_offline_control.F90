!> Contains routines related to offline transport of tracers
module MOM_offline_transport
! This file is part of MOM6. See LICENSE.md for the license.

  use data_override_mod,    only : data_override_init, data_override
  use MOM_time_manager,     only : time_type
  use MOM_domains,          only : pass_var, pass_vector, To_All
  use MOM_error_handler,    only : callTree_enter, callTree_leave, MOM_error, FATAL, WARNING, is_root_pe
  use MOM_grid,             only : ocean_grid_type
  use MOM_verticalGrid,     only : verticalGrid_type
  use MOM_io,               only : read_data
  use MOM_file_parser,      only : get_param, log_version, param_file_type
  use MOM_diag_mediator,    only : diag_ctrl, register_diag_field
  use mpp_domains_mod,      only : CENTER, CORNER, NORTH, EAST
  use MOM_variables,        only : vertvisc_type
  use MOM_forcing_type,     only : forcing
  use MOM_shortwave_abs,    only : optics_type
  use MOM_diag_mediator,    only : post_data
  use MOM_forcing_type,     only : forcing
  use MOM_diabatic_aux,     only : diabatic_aux_CS

  implicit none

<<<<<<< HEAD
#include <MOM_memory.h>

  type, public :: offline_transport_CS

    !> Variables related to reading in fields from online run
    integer :: start_index  ! Timelevel to start
    integer :: numtime      ! How many timelevels in the input fields
    integer :: &            ! Index of each of the variables to be read in
      ridx_sum = -1, &      ! Separate indices for each variabile if they are
      ridx_snap = -1        ! setoff from each other in time
    character(len=200) :: offlinedir  ! Directory where offline fields are stored
    character(len=200) :: & !         ! Names of input files
      snap_file,  &
      sum_file
    character(len=20)  :: redistribute_method  
    logical :: fields_are_offset ! True if the time-averaged fields and snapshot fields are
                                 ! offset by one time level
    !> Variables controlling some of the numerical considerations of offline transport
    integer           ::  num_off_iter
    real              ::  dt_offline ! Timestep used for offline tracers
    real              ::  max_off_cfl=0.5 ! Hardcoded for now, only used in non-ALE mode
    real              ::  evap_CFL_limit, minimum_forcing_depth

    !> Diagnostic manager IDs for use in the online model of additional fields necessary
    !> for offline tracer modeling
    integer :: &
      id_uhtr_preadv = -1, &
      id_vhtr_preadv = -1, &
    !> Diagnostic manager IDs for some fields that may be of interest when doing offline transport  
      id_uhr = -1, &
      id_vhr = -1, &
      id_ear = -1, &
      id_ebr = -1, &
      id_hr = -1,  &
      id_uhr_redist = -1, &
      id_vhr_redist = -1, &
      id_h_redist = -1, &
      id_eta_diff = -1

  end type offline_transport_CS

#include "MOM_memory.h"
#include "version_variable.h"
  public offline_transport_init
  public transport_by_files
  public register_diags_offline_transport
  public update_h_horizontal_flux
  public update_h_vertical_flux
  public limit_mass_flux_3d
  public distribute_residual_uh_barotropic
  public distribute_residual_vh_barotropic
  public distribute_residual_uh_upwards
  public distribute_residual_vh_upwards
=======
type, public :: offline_transport_CS

  !> Variables related to reading in fields from online run
  integer :: start_index  ! Timelevel to start
  integer :: numtime      ! How many timelevels in the input fields
  integer :: &            ! Index of each of the variables to be read in
    ridx_sum = -1, &      ! Separate indices for each variabile if they are
    ridx_snap = -1        ! setoff from each other in time
  character(len=200) :: offlinedir  ! Directory where offline fields are stored
  character(len=200) :: & !         ! Names of input files
    snap_file,  &
    sum_file
  character(len=20)  :: redistribute_method  
  logical :: fields_are_offset ! True if the time-averaged fields and snapshot fields are
                               ! offset by one time level
  !> Variables controlling some of the numerical considerations of offline transport
  integer           ::  num_off_iter
  real              ::  dt_offline ! Timestep used for offline tracers
  real              ::  max_off_cfl=0.5 ! Hardcoded for now, only used in non-ALE mode
  real              ::  evap_CFL_limit, minimum_forcing_depth

  !> Diagnostic manager IDs for use in the online model of additional fields necessary
  !> for offline tracer modeling
  integer :: &
    id_uhtr_preadv = -1, &
    id_vhtr_preadv = -1, &
  !> Diagnostic manager IDs for some fields that may be of interest when doing offline transport  
    id_uhr = -1, &
    id_vhr = -1, &
    id_ear = -1, &
    id_ebr = -1, &
    id_hr = -1,  &
    id_uhr_redist = -1, &
    id_vhr_redist = -1, &
    id_h_redist = -1, &
    id_eta_diff = -1

end type offline_transport_CS

public offline_transport_init
public transport_by_files
public register_diags_offline_transport
public update_h_horizontal_flux
public update_h_vertical_flux
public limit_mass_flux_3d
public distribute_residual_uh_barotropic
public distribute_residual_vh_barotropic
public distribute_residual_uh_upwards
public distribute_residual_vh_upwards
>>>>>>> 9a3a26fe

#include "MOM_memory.h"
#include "version_variable.h"

contains

!> Controls the reading in 3d mass fluxes, diffusive fluxes, and other fields stored
!! in a previous integration of the online model
subroutine transport_by_files(G, GV, CS, h_end, eatr, ebtr, uhtr, vhtr, khdt_x, khdt_y, &
    temp, salt, fluxes, do_ale_in)

  type(ocean_grid_type),                     intent(inout)    :: G
  type(verticalGrid_type),                   intent(inout)    :: GV
  type(offline_transport_CS),                intent(inout)    :: CS
  logical, optional                                           :: do_ale_in

  !! Mandatory variables
  ! Fields at U-points
  !  3D
  real, dimension(SZIB_(G),SZJ_(G),SZK_(G))                   :: uhtr
  !  2D
  real, dimension(SZIB_(G),SZJ_(G))                           :: khdt_x
  ! Fields at V-points
  !  3D
  real, dimension(SZI_(G),SZJB_(G),SZK_(G))                   :: vhtr
  !  2D
  real, dimension(SZI_(G),SZJB_(G))                           :: khdt_y
  ! Fields at T-point
  real, dimension(SZI_(G),SZJ_(G),SZK_(G)) :: &
    h_end, &
    eatr, ebtr, &
    temp, salt
  type(forcing)                                               :: fluxes
  logical                                                     :: do_ale
  integer :: i, j, k, is, ie, js, je, nz

  do_ale = .false.;
  if (present(do_ale_in) ) do_ale = do_ale_in

  is   = G%isc   ; ie   = G%iec  ; js   = G%jsc  ; je   = G%jec ; nz = GV%ke


  call callTree_enter("transport_by_files, MOM_offline_control.F90")


  !! Time-summed fields
  ! U-grid
  call read_data(CS%sum_file, 'uhtr_sum',     uhtr,domain=G%Domain%mpp_domain, &
    timelevel=CS%ridx_sum,position=EAST)
  call read_data(CS%sum_file, 'khdt_x_sum', khdt_x,domain=G%Domain%mpp_domain, &
    timelevel=CS%ridx_sum,position=EAST)
  ! V-grid
  call read_data(CS%sum_file, 'vhtr_sum',     vhtr, domain=G%Domain%mpp_domain, &
    timelevel=CS%ridx_sum,position=NORTH)
  call read_data(CS%sum_file, 'khdt_y_sum', khdt_y, domain=G%Domain%mpp_domain, &
    timelevel=CS%ridx_sum,position=NORTH)
  ! T-grid
  call read_data(CS%sum_file, 'ea_sum',   eatr, domain=G%Domain%mpp_domain, &
    timelevel=CS%ridx_sum,position=CENTER)
  call read_data(CS%sum_file, 'eb_sum',   ebtr, domain=G%Domain%mpp_domain, &
    timelevel=CS%ridx_sum,position=CENTER)

  !! Time-averaged fields
  call read_data(CS%snap_file, 'temp',   temp, domain=G%Domain%mpp_domain, &
    timelevel=CS%ridx_sum,position=CENTER)
  call read_data(CS%snap_file, 'salt',   salt, domain=G%Domain%mpp_domain, &
    timelevel=CS%ridx_sum,position=CENTER)

  !! Read snapshot fields (end of time interval timestamp)
  call read_data(CS%snap_file, 'h_end', h_end, domain=G%Domain%mpp_domain, &
    timelevel=CS%ridx_snap,position=CENTER)

  ! Apply masks at T, U, and V points
  do k=1,nz ; do j=js,je ; do i=is,ie
    if(G%mask2dT(i,j)<1.0) then
      h_end(i,j,k) = GV%Angstrom
      eatr(i,j,k) = 0.0
      ebtr(i,j,k) = 0.0
    endif
  enddo; enddo ; enddo

  do k=1,nz ; do j=js-1,je ; do i=is,ie
    if(G%mask2dCv(i,j)<1.0) then
      khdt_y(i,j) = 0.0
      vhtr(i,j,k) = 0.0
    endif
  enddo; enddo ; enddo

  do k=1,nz ; do j=js,je ; do i=is-1,ie
    if(G%mask2dCu(i,j)<1.0) then
      khdt_x(i,j) = 0.0
      uhtr(i,j,k) = 0.0
    endif
  enddo; enddo ; enddo

  ! This block makes sure that the fluxes control structure, which may not be used in the solo_driver,
  ! contains netMassIn and netMassOut which is necessary for the applyTracerBoundaryFluxesInOut routine
  if (do_ale) then
    if (.not. ASSOCIATED(fluxes%netMassOut)) then
      ALLOCATE(fluxes%netMassOut(G%isd:G%ied,G%jsd:G%jed))
      fluxes%netMassOut(:,:) = 0.0
    endif
    if (.not. ASSOCIATED(fluxes%netMassIn)) then
      ALLOCATE(fluxes%netMassIn(G%isd:G%ied,G%jsd:G%jed))
      fluxes%netMassIn(:,:) = 0.0
    endif

    call read_data(CS%sum_file,'massout_flux_sum',fluxes%netMassOut, domain=G%Domain%mpp_domain, &
        timelevel=CS%ridx_snap,position=center)
    call read_data(CS%sum_file,'massin_flux_sum', fluxes%netMassIn,  domain=G%Domain%mpp_domain, &
        timelevel=CS%ridx_snap,position=center)
  endif

  !! Make sure all halos have been updated
  ! Vector fields
  call pass_vector(uhtr, vhtr, G%Domain)
  call pass_vector(khdt_x, khdt_y, G%Domain)

  ! Scalar fields
  call pass_var(h_end, G%Domain)
  call pass_var(eatr, G%Domain)
  call pass_var(ebtr, G%Domain)
  call pass_var(temp, G%Domain)
  call pass_var(salt, G%Domain)

  if (do_ale) then
    call pass_var(fluxes%netMassOut,G%Domain)
    call pass_var(fluxes%netMassIn,G%Domain)
  endif

  ! Update the read indices
  CS%ridx_snap = next_modulo_time(CS%ridx_snap,CS%numtime)
  CS%ridx_sum = next_modulo_time(CS%ridx_sum,CS%numtime)

  call callTree_leave("transport_by_file")

end subroutine transport_by_files

!> Initialize additional diagnostics required for offline tracer transport
subroutine register_diags_offline_transport(Time, diag, CS)

  type(offline_transport_CS), pointer :: CS         !< control structure for MOM
  type(time_type), intent(in) :: Time               !< current model time
  type(diag_ctrl)             :: diag


  ! U-cell fields
  CS%id_uhr = register_diag_field('ocean_model', 'uhr', diag%axesCuL, Time, &
    'Zonal thickness fluxes remaining at end of timestep', 'kg')
  CS%id_uhr_redist = register_diag_field('ocean_model', 'uhr_redist', diag%axesCuL, Time, &
    'Zonal thickness fluxes to be redistributed vertically', 'kg')  

  ! V-cell fields
  CS%id_vhr = register_diag_field('ocean_model', 'vhr', diag%axesCvL, Time, &
    'Meridional thickness fluxes remaining at end of timestep', 'kg')
  CS%id_vhr_redist = register_diag_field('ocean_model', 'vhr_redist', diag%axesCvL, Time, &
    'Meridional thickness to be redistributed vertically', 'kg')

  ! T-cell fields
  CS%id_hr  = register_diag_field('ocean_model', 'hdiff', diag%axesTL, Time, &
    'Difference between the stored and calculated layer thickness', 'm')
  CS%id_ear  = register_diag_field('ocean_model', 'ear', diag%axesTL, Time, &
    'Remaining thickness entrained from above', 'm')
  CS%id_ebr  = register_diag_field('ocean_model', 'ebr', diag%axesTL, Time, &
    'Remaining thickness entrained from below', 'm')
  CS%id_eta_diff = register_diag_field('ocean_model','eta_diff', diag%axesT1, Time, &
    'Difference in total water column height from online and offline','m')
  CS%id_h_redist = register_diag_field('ocean_model','h_redist', diag%axesTL, Time, &
    'Layer thicknesses before redistribution of mass fluxes','m')  

end subroutine register_diags_offline_transport

!> Initializes the control structure for offline transport and reads in some of the
! run time parameters from MOM_input
subroutine offline_transport_init(param_file, CS, diabatic_aux_CSp, G, GV)

  type(param_file_type),               intent(in)     :: param_file
  type(offline_transport_CS), pointer, intent(inout)  :: CS
  type(diabatic_aux_CS),          pointer, intent(in) :: diabatic_aux_CSp
  type(ocean_grid_type),               intent(in)     :: G
  type(verticalGrid_type),             intent(in)     :: GV

  character(len=40)                               :: mod = "offline_transport"

  integer :: i, j, k, is, ie, js, je, isd, ied, jsd, jed, nz
  integer :: IsdB, IedB, JsdB, JedB

  is   = G%isc   ; ie   = G%iec  ; js   = G%jsc  ; je   = G%jec ; nz = GV%ke
  isd  = G%isd   ; ied  = G%ied  ; jsd  = G%jsd  ; jed  = G%jed
  IsdB = G%IsdB  ; IedB = G%IedB ; JsdB = G%JsdB ; JedB = G%JedB

  call callTree_enter("offline_transport_init, MOM_offline_control.F90")

  if (associated(CS)) then
    call MOM_error(WARNING, "offline_transport_init called with an associated "// &
      "control structure.")
    return
  endif
  allocate(CS)
  call log_version(param_file,mod,version, &
    "This module allows for tracers to be run offline")

  ! Parse MOM_input for offline control
  call get_param(param_file, mod, "OFFLINEDIR", CS%offlinedir, &
    "Input directory where the offline fields can be found", default=" ")
  call get_param(param_file, mod, "OFF_SUM_FILE", CS%sum_file, &
    "Filename where the accumulated fields can be found", default = " ")
  call get_param(param_file, mod, "OFF_SNAP_FILE", CS%snap_file, &
    "Filename where snapshot fields can be found",default=" ")
  call get_param(param_file, mod, "START_INDEX", CS%start_index, &
    "Which time index to start from", default=1)
  call get_param(param_file, mod, "NUMTIME", CS%numtime, &
    "Number of timelevels in offline input files", default=0)
  call get_param(param_file, mod, "FIELDS_ARE_OFFSET", CS%fields_are_offset, &
    "True if the time-averaged fields and snapshot fields\n"//&
    "are offset by one time level", default=.false.)
  call get_param(param_file, mod, "REDISTRIBUTE_METHOD", CS%redistribute_method, &
    "Redistributes any remaining horizontal fluxes throughout\n"//&
    "the rest of water column. Options are 'barotropic' which\n"//&
    "evenly distributes flux throughout the entire water column,\n"//&
    "'upwards' which adds the maximum of the remaining flux in\n"//&
    "each layer above, and 'none' which does no redistribution", &
    default='barotropic')  
  call get_param(param_file, mod, "NUM_OFF_ITER", CS%num_off_iter, &
    "Number of iterations to subdivide the offline tracer advection and diffusion" )
  call get_param(param_file, mod, "DT_OFFLINE", CS%dt_offline, &
    "Length of the offline timestep")

  ! Concatenate offline directory and file names
  CS%snap_file = trim(CS%offlinedir)//trim(CS%snap_file)
  CS%sum_file = trim(CS%offlinedir)//trim(CS%sum_file)

  ! Set the starting read index for time-averaged and snapshotted fields
  CS%ridx_sum = CS%start_index
  if(CS%fields_are_offset) CS%ridx_snap = next_modulo_time(CS%start_index,CS%numtime)
  if(.not. CS%fields_are_offset) CS%ridx_snap = CS%start_index

  ! Copy over parameters from other control structures
  if(associated(diabatic_aux_CSp)) then
    CS%evap_CFL_limit = diabatic_aux_CSp%evap_CFL_limit
    CS%minimum_forcing_depth = diabatic_aux_CSp%minimum_forcing_depth
  endif

  call callTree_leave("offline_transport_init")

end subroutine offline_transport_init

!> Calculates the next timelevel to read from the input fields. This allows the 'looping'
!! of the fields
function next_modulo_time(inidx, numtime)
  ! Returns the next time interval to be read
  integer                 :: numtime              ! Number of time levels in input fields
  integer                 :: inidx                ! The current time index

  integer                 :: read_index           ! The index in the input files that corresponds
                                                  ! to the current timestep

  integer                 :: next_modulo_time

  read_index = mod(inidx+1,numtime)
  if (read_index < 0)  read_index = inidx-read_index
  if (read_index == 0) read_index = numtime

  next_modulo_time = read_index

end function next_modulo_time

!> This updates thickness based on the convergence of horizontal mass fluxes
!! NOTE: Only used in non-ALE mode
subroutine update_h_horizontal_flux(G, GV, uhtr, vhtr, h_pre, h_new)
  type(ocean_grid_type),    pointer                           :: G
  type(verticalGrid_type),  pointer                           :: GV
  real, dimension(SZIB_(G),SZJ_(G),SZK_(G)), intent(in)       :: uhtr
  real, dimension(SZI_(G),SZJB_(G),SZK_(G)), intent(in)       :: vhtr
  real, dimension(SZI_(G),SZJ_(G),SZK_(G)) , intent(in)       :: h_pre
  real, dimension(SZI_(G),SZJ_(G),SZK_(G)) , intent(inout)    :: h_new

  ! Local variables
  integer :: i, j, k, m, is, ie, js, je, nz
  ! Set index-related variables for fields on T-grid
  is  = G%isc ; ie  = G%iec ; js  = G%jsc ; je  = G%jec ; nz = GV%ke

  do k = 1, nz
    do i=is-1,ie+1 ; do j=js-1,je+1

      h_new(i,j,k) = max(0.0, G%areaT(i,j)*h_pre(i,j,k) + &
        ((uhtr(I-1,j,k) - uhtr(I,j,k)) + (vhtr(i,J-1,k) - vhtr(i,J,k))))

      ! In the case that the layer is now dramatically thinner than it was previously,
      ! add a bit of mass to avoid truncation errors.  This will lead to
      ! non-conservation of tracers
      h_new(i,j,k) = h_new(i,j,k) + &
        max(GV%Angstrom, 1.0e-13*h_new(i,j,k) - G%areaT(i,j)*h_pre(i,j,k))

      ! Convert back to thickness
      h_new(i,j,k) = h_new(i,j,k)/G%areaT(i,j)

    enddo ; enddo
  enddo
end subroutine update_h_horizontal_flux

!> Updates layer thicknesses due to vertical mass transports
!! NOTE: Only used in non-ALE configuration
subroutine update_h_vertical_flux(G, GV, ea, eb, h_pre, h_new)
  type(ocean_grid_type),    pointer                           :: G
  type(verticalGrid_type),  pointer                           :: GV
  real, dimension(SZI_(G),SZJ_(G),SZK_(G)) , intent(in)       :: ea
  real, dimension(SZI_(G),SZJ_(G),SZK_(G)) , intent(in)       :: eb
  real, dimension(SZI_(G),SZJ_(G),SZK_(G)) , intent(in)       :: h_pre
  real, dimension(SZI_(G),SZJ_(G),SZK_(G)) , intent(inout)    :: h_new

  ! Local variables
  integer :: i, j, k, m, is, ie, js, je, nz
  ! Set index-related variables for fields on T-grid
  is  = G%isc ; ie  = G%iec ; js  = G%jsc ; je  = G%jec ; nz = GV%ke

  ! Update h_new with convergence of vertical mass transports
  do j=js-1,je+1
    do i=is-1,ie+1

      ! Top layer
      h_new(i,j,1) = max(0.0, h_pre(i,j,1) + (eb(i,j,1) - ea(i,j,2) + ea(i,j,1) ))
      h_new(i,j,1) = h_new(i,j,1) + &
          max(0.0, 1.0e-13*h_new(i,j,1) - h_pre(i,j,1))

      ! Bottom layer
!        h_new(i,j,nz) = h_pre(i,j,nz) + (ea(i,j,nz) - eb(i,j,nz-1)+eb(i,j,nz))
      h_new(i,j,nz) = max(0.0, h_pre(i,j,nz) + (ea(i,j,nz) - eb(i,j,nz-1)+eb(i,j,nz)))
      h_new(i,j,nz) = h_new(i,j,nz) + &
          max(0.0, 1.0e-13*h_new(i,j,nz) - h_pre(i,j,nz))

    enddo

    ! Interior layers
    do k=2,nz-1 ; do i=is-1,ie+1

      h_new(i,j,k) = max(0.0, h_pre(i,j,k) + ((ea(i,j,k) - eb(i,j,k-1)) + &
          (eb(i,j,k) - ea(i,j,k+1))))
      h_new(i,j,k) = h_new(i,j,k) + &
        max(0.0, 1.0e-13*h_new(i,j,k) - h_pre(i,j,k))

    enddo ; enddo

  enddo

end subroutine update_h_vertical_flux

!> This routine limits the mass fluxes so that the a layer cannot be completely depleted.
!! NOTE: Only used in non-ALE mode
subroutine limit_mass_flux_3d(G, GV, uh, vh, ea, eb, h_pre, max_off_cfl)
  type(ocean_grid_type),    pointer                           :: G
  type(verticalGrid_type),  pointer                           :: GV
  real, dimension(SZIB_(G),SZJ_(G),SZK_(G)), intent(inout)    :: uh
  real, dimension(SZI_(G),SZJB_(G),SZK_(G)), intent(inout)    :: vh
  real, dimension(SZI_(G),SZJ_(G),SZK_(G)) , intent(inout)    :: ea
  real, dimension(SZI_(G),SZJ_(G),SZK_(G)) , intent(inout)    :: eb
  real, dimension(SZI_(G),SZJ_(G),SZK_(G)) , intent(in)       :: h_pre
  real,                                      intent(in)       :: max_off_cfl

  ! Local variables
  integer :: i, j, k, m, is, ie, js, je, nz
  real, dimension(SZI_(G),SZJ_(G),SZK_(G))                    :: top_flux, bottom_flux
  real                                                        :: pos_flux, hvol, h_neglect, scale_factor


  ! In this subroutine, fluxes out of the box are scaled away if they deplete
  ! the layer, note that we define the positive direction as flux out of the box.
  ! Hence, uh(I-1) is multipled by negative one, but uh(I) is not

  ! Set index-related variables for fields on T-grid
  is  = G%isc ; ie  = G%iec ; js  = G%jsc ; je  = G%jec ; nz = GV%ke

  ! Calculate top and bottom fluxes from ea and eb. Note the explicit negative signs
  ! to enforce the positive out convention
  k = 1
  do j=js-1,je+1 ; do i=is-1,ie+1
    top_flux(i,j,k) = -ea(i,j,k)
    bottom_flux(i,j,k) = -(eb(i,j,k)-ea(i,j,k+1))
  enddo ; enddo

  do k=2, nz-1 ; do j=js-1,je+1 ; do i=is-1,ie+1
    top_flux(i,j,k) = -(ea(i,j,k)-eb(i,j,k-1))
    bottom_flux(i,j,k) = -(eb(i,j,k)-ea(i,j,k+1))
  enddo ; enddo ; enddo

  k=nz
  do j=js-1,je+1 ; do i=is-1,ie+1
    top_flux(i,j,k) = -(ea(i,j,k)-eb(i,j,k-1))
    bottom_flux(i,j,k) = -eb(i,j,k)
  enddo ; enddo


  ! Calculate sum of positive fluxes (negatives applied to enforce convention)
  ! in a given cell and scale it back if it would deplete a layer
  do k = 1, nz ; do j=js-1,je+1 ; do i=is-1,ie+1

    hvol = h_pre(i,j,k)*G%areaT(i,j)
    pos_flux  = max(0.0,-uh(I-1,j,k)) + max(0.0, -vh(i,J-1,k)) + &
      max(0.0, uh(I,j,k)) + max(0.0, vh(i,J,k)) + &
      max(0.0, top_flux(i,j,k)*G%areaT(i,j)) + max(0.0, bottom_flux(i,j,k)*G%areaT(i,j))

    if (pos_flux>hvol .and. pos_flux>0.0) then
      scale_factor = ( hvol )/pos_flux*max_off_cfl
    else ! Don't scale
      scale_factor = 1.0
    endif

    ! Scale horizontal fluxes
    if (-uh(I-1,j,k)>0) uh(I-1,j,k) = uh(I-1,j,k)*scale_factor
    if (uh(I,j,k)>0)    uh(I,j,k)   = uh(I,j,k)*scale_factor
    if (-vh(i,J-1,k)>0) vh(i,J-1,k) = vh(i,J-1,k)*scale_factor
    if (vh(i,J,k)>0)    vh(i,J,k)   = vh(i,J,k)*scale_factor

    if (k>1 .and. k<nz) then
    ! Scale interior layers
      if(top_flux(i,j,k)>0.0) then
        ea(i,j,k) = ea(i,j,k)*scale_factor
        eb(i,j,k-1) = eb(i,j,k-1)*scale_factor
      endif
      if(bottom_flux(i,j,k)>0.0) then
        eb(i,j,k) = eb(i,j,k)*scale_factor
        ea(i,j,k+1) = ea(i,j,k+1)*scale_factor
      endif
    ! Scale top layer
    elseif (k==1) then
      if(top_flux(i,j,k)>0.0)    ea(i,j,k) = ea(i,j,k)*scale_factor
      if(bottom_flux(i,j,k)>0.0) then
        eb(i,j,k)   = eb(i,j,k)*scale_factor
        ea(i,j,k+1) = ea(i,j,k+1)*scale_factor
      endif
    ! Scale bottom layer
    elseif (k==nz) then
      if(top_flux(i,j,k)>0.0) then
        ea(i,j,k)   = ea(i,j,k)*scale_factor
        eb(i,j,k-1) = eb(i,j,k-1)*scale_factor
      endif
      if (bottom_flux(i,j,k)>0.0) eb(i,j,k)=eb(i,j,k)*scale_factor
    endif
  enddo ; enddo ; enddo

end subroutine limit_mass_flux_3d
  
!> In the case where offline advection has failed to converge, redistribute the u-flux
!! into remainder of the water column as a barotropic equivalent
subroutine distribute_residual_uh_barotropic(G, GV, h, uh)
  type(ocean_grid_type),    pointer                           :: G
  type(verticalGrid_type),  pointer                           :: GV
  real, dimension(SZI_(G),SZJ_(G),SZK_(G)), intent(inout)    :: h
  real, dimension(SZIB_(G),SZJ_(G),SZK_(G)), intent(inout)    :: uh

  real, dimension(SZIB_(G),SZK_(G))   :: uh2d
  real, dimension(SZIB_(G))           :: uh2d_sum
  real, dimension(SZI_(G),SZK_(G))    :: h2d
  real, dimension(SZI_(G))            :: h2d_sum

  integer :: i, j, k, m, is, ie, js, je, nz

  ! Set index-related variables for fields on T-grid
  is  = G%isc ; ie  = G%iec ; js  = G%jsc ; je  = G%jec ; nz = GV%ke

  do j=js,je
    uh2d_sum(:) = 0.0
    ! Copy over uh to a working array and sum up the remaining fluxes in a column
    do k=1,nz ; do i=is-1,ie
      uh2d(I,k) = uh(I,j,k)
      uh2d_sum(I) = uh2d_sum(I) + uh2d(I,k)
    enddo ; enddo

    ! Copy over h to a working array and calculate column height
    h2d_sum(:) = 0.0
    do k=1,nz ; do i=is-2,ie+1
      h2d(i,k) = h(i,j,k)*G%areaT(i,j)
      if(h(i,j,k)>GV%Angstrom) then
        h2d_sum(i) = h2d_sum(i) + h2d(i,k)
      else
        h2d(i,k) = 0.0
      endif
    enddo; enddo;


    ! Distribute flux. Note min/max is intended to make sure that the mass transport
    ! does not deplete a cell
    do i=is-1,ie
      if( uh2d_sum(I)>0.0 ) then
        do k=1,nz
          uh2d(I,k) = min(uh2d_sum(I)*(h2d(i,k)/h2d_sum(i)),h2d(i,k))
        enddo
      elseif (uh2d_sum(I)<0.0) then
        do k=1,nz
          uh2d(I,k) = max(uh2d_sum(I)*(h2d(i+1,k)/h2d_sum(i+1)),-h2d(i+1,k))
        enddo
      else
        do k=1,nz
          uh2d(I,k) = 0.0
        enddo
      endif
    enddo

    ! Update layer thicknesses at the end 
    do k=1,nz ; do i=is-2,ie+1
      h(i,j,k) = h(i,j,k) + (uh2d(I-1,k) - uh2d(I,k))/G%areaT(i,j)
    enddo ; enddo
    do k=1,nz ; do i=is-1,ie
      uh(I,j,k) = uh2d(I,k)
      uh2d_sum(I) = uh2d_sum(I)-uh2d(I,k)
    enddo ; enddo
  enddo

end subroutine distribute_residual_uh_barotropic
  
!> Redistribute the v-flux as a barotropic equivalent
subroutine distribute_residual_vh_barotropic(G, GV, h, vh)
  type(ocean_grid_type),    pointer                           :: G
  type(verticalGrid_type),  pointer                           :: GV
  real, dimension(SZI_(G),SZJ_(G),SZK_(G)), intent(inout)    :: h
  real, dimension(SZI_(G),SZJB_(G),SZK_(G)), intent(inout)    :: vh

  real, dimension(SZJB_(G),SZK_(G))   :: vh2d
  real, dimension(SZJB_(G))           :: vh2d_sum
  real, dimension(SZJ_(G),SZK_(G))    :: h2d
  real, dimension(SZJ_(G))            :: h2d_sum

  integer :: i, j, k, m, is, ie, js, je, nz

  ! Set index-related variables for fields on T-grid
  is  = G%isc ; ie  = G%iec ; js  = G%jsc ; je  = G%jec ; nz = GV%ke

  do i=is,ie
    vh2d_sum(:) = 0.0
    ! Copy over uh to a working array and sum up the remaining fluxes in a column
    do k=1,nz ; do j=js-1,je
      vh2d(J,k) = vh(i,J,k)
      vh2d_sum(J) = vh2d_sum(J) + vh2d(J,k)
    enddo ; enddo

    ! Copy over h to a working array and calculate column volume
    h2d_sum(:) = 0.0
    do k=1,nz ; do j=js-2,je+1
      h2d(j,k) = h(i,j,k)*G%areaT(i,j)
      if(h(i,j,k)>GV%Angstrom) then
        h2d_sum(j) = h2d_sum(j) + h2d(j,k)
      else
        h2d(j,k) = 0.0
      endif
    enddo; enddo;


    ! Distribute flux. Note min/max is intended to make sure that the mass transport
    ! does not deplete a cell
    do j=js-1,je
      if( vh2d_sum(J)>0.0 ) then
        do k=1,nz
          vh2d(J,k) = min(vh2d_sum(J)*(h2d(j,k)/h2d_sum(j)),0.5*h2d(j,k))
        enddo
      elseif (vh2d_sum(J)<0.0) then
        do k=1,nz
          vh2d(J,k) = max(vh2d_sum(J)*(h2d(j+1,k)/h2d_sum(j+1)),-0.5*h2d(j+1,k))
        enddo
      else
        do k=1,nz
          vh2d(J,k) = 0.0
        enddo
      endif
    enddo


    ! Update layer thicknesses at the end 
    do k=1,nz ; do j=js-2,je+1
      h(i,j,k) = h(i,j,k) + (vh2d(J-1,k) - vh2d(J,k))/G%areaT(i,j)
    enddo ; enddo
    do k=1,nz ; do j=js-1,je
      vh(i,J,k) = vh2d(J,k)
    enddo ; enddo
  enddo

end subroutine distribute_residual_vh_barotropic
  
!> In the case where offline advection has failed to converge, redistribute the u-flux
!! into layers above
subroutine distribute_residual_uh_upwards(G, GV, h, uh)
  type(ocean_grid_type),    pointer                           :: G
  type(verticalGrid_type),  pointer                           :: GV
  real, dimension(SZI_(G),SZJ_(G),SZK_(G)), intent(inout)     :: h
  real, dimension(SZIB_(G),SZJ_(G),SZK_(G)), intent(inout)    :: uh

  real, dimension(SZIB_(G),SZK_(G))   :: uh2d
  real, dimension(SZI_(G),SZK_(G))    :: h2d
  logical, dimension(SZK_(G))            :: filled

  real  :: uh_neglect, uh_remain, uh_LB, uh_UB, uh_add, uh_max, uh_sum
  real  :: hup, hdown, hlos, min_h
  integer :: i, j, k, m, is, ie, js, je, nz, k_rev

  ! Set index-related variables for fields on T-grid
  is  = G%isc ; ie  = G%iec ; js  = G%jsc ; je  = G%jec ; nz = GV%ke

  min_h = 0.1*GV%Angstrom

  do j=js,je
    ! Copy over uh and cell volume to working arrays
    do k=1,nz ; do i=is-1,ie
      uh2d(I,k) = uh(I,j,k)
    enddo ; enddo
    do k=1,nz ; do i=is-2,ie+1
      ! Subtract just a little bit of thickness to avoid roundoff errors
      h2d(i,k) = max(h(i,j,k)*G%areaT(i,j)-min_h*G%areaT(i,j),min_h*G%areaT(i,j))
    enddo ; enddo

    do i=is-1,ie 
      uh_sum = sum(uh2d(I,:))
      do k=1,nz
        uh_remain = uh2d(I,k) 
        uh_neglect = GV%H_subroundoff*min(G%areaT(i,j),G%areaT(i+1,j))

        if(uh_remain<-uh_neglect) then
          ! Set the mass flux to zero. This will be refilled in the first iteration 
          uh2d(I,k) = 0.0

          do k_rev=k,1,-1
            ! Calculate the lower bound of uh(I)
            hlos = max(uh2d(I+1,k_rev),0.0)
            ! This lower bound is deliberately conservative to ensure that nothing will be left after 
            uh_LB = min(-0.5*h2d(i+1,k_rev), -0.5*hlos, 0.0)
              ! Calculate the maximum amount that could be added
              uh_max = uh_LB-uh2d(I,k_rev)
              ! Calculate how much will actually be added to uh(I)
              uh_add = max(uh_max,uh_remain)
              ! Reduce the remaining flux 
              uh_remain = uh_remain - uh_add
              uh2d(I,k_rev) = uh2d(I,k_rev) + uh_add
              if(uh2d(I,k_rev)==uh_LB) filled(k_rev)=.true.
              if(uh_remain>-uh_neglect) exit
          enddo

        elseif (uh_remain>uh_neglect) then
          ! Set the amount in the layer with remaining fluxes to zero. This will be reset 
          ! in the first iteration of the redistribution loop
          uh2d(I,k) = 0.0
          ! Loop to distribute remaining flux in layers above
          do k_rev=k,1,-1
            hlos = max(0.0,-uh2d(I-1,k_rev))
            ! Calculate the upper bound of uh(I)
            uh_UB = max(0.5*h2d(i,k_rev), 0.5*h2d(i,k_rev)-hlos, 0.0)
            ! Calculate the maximum amount that could be added
            uh_max = uh_UB-uh2d(I,k_rev)
            ! Calculate how much will actually be added to uh(I)
            uh_add = min(uh_max,uh_remain)
            ! Reduce the remaining flux 
            uh_remain = uh_remain - uh_add
            uh2d(I,k_rev) = uh2d(I,k_rev) + uh_add
            if(uh_remain<uh_neglect) exit
          enddo
          ! Check to see if there's any mass flux left. If so, put it in the layer beneath, unless we've bottomed out
        endif
        if(abs(uh_remain)>uh_neglect) then
          if(k<nz) then
            uh2d(I,k+1) = uh2d(I,k+1) + uh_remain
          else
            call MOM_error(WARNING,"Water column cannot accommodate UH redistribution. Tracer will not be conserved")
          endif
        endif

      enddo

    enddo

    ! Update layer thicknesses at the end 
    do k=1,nz ; do i=is,ie
      h(i,j,k) = (h(i,j,k)*G%areaT(i,j) + (uh2d(I-1,k) - uh2d(I,k)))/G%areaT(i,j)
    enddo ; enddo
    do k=1,nz ; do i=is-1,ie
      uh(I,j,k) = uh2d(I,k)
    enddo ; enddo
  enddo

end subroutine distribute_residual_uh_upwards
  
!> In the case where offline advection has failed to converge, redistribute the u-flux
!! into layers above
subroutine distribute_residual_vh_upwards(G, GV, h, vh)
  type(ocean_grid_type),    pointer                          :: G
  type(verticalGrid_type),  pointer                          :: GV
  real, dimension(SZI_(G),SZJ_(G),SZK_(G)),  intent(inout)   :: h
  real, dimension(SZI_(G),SZJB_(G),SZK_(G)), intent(inout)   :: vh

  real, dimension(SZJB_(G),SZK_(G))   :: vh2d
  real, dimension(SZJB_(G))           :: vh2d_sum
  real, dimension(SZJ_(G),SZK_(G))    :: h2d
  real, dimension(SZJ_(G))            :: h2d_sum

  real  :: vh_neglect, vh_remain, vh_max, vh_add, vh_UB, vh_LB, vh_sum
  real  :: hup, hlos, min_h
  integer :: i, j, k, m, is, ie, js, je, nz, k_rev

  ! Set index-related variables for fields on T-grid
  is  = G%isc ; ie  = G%iec ; js  = G%jsc ; je  = G%jec ; nz = GV%ke

  min_h = 0.1*GV%Angstrom

  do i=is,ie
    ! Copy over uh and cell volume to working arrays
    do k=1,nz ; do j=js-1,je
      vh2d(J,k) = vh(i,J,k)
    enddo ; enddo
    do k=1,nz ; do j=js-2,je+1
      h2d(j,k) = (h(i,j,k)-min_h)*G%areaT(i,j)
    enddo ; enddo

    do j=js,je
      vh_sum=sum(vh2d(J,:))
      do k=1,nz
        vh_remain = vh2d(J,k) 
        vh_neglect = GV%H_subroundoff*min(G%areaT(i,j),G%areaT(i,j+1))
        if(vh_remain<0.0) then
          ! Set the amount in the layer with remaining fluxes to zero. This will be reset 
          ! in the first iteration of the redistribution loop
          vh2d(J,k) = 0.0
          do k_rev=k,1,-1
            ! Calculate the lower bound of uh(I)
            hlos = max(vh2d(J+1,k_rev),0.0)
            vh_LB = min(-0.5*h2d(j+1,k_rev), -0.5*h2d(j+1,k_rev)+hlos, 0.0)
            ! Calculate the maximum amount that could be added
            vh_max = vh_LB-vh2d(J,k_rev)
            ! Calculate how much will actually be added to uh(I)
            vh_add = max(vh_max,vh_remain)
            ! Reduce the remaining flux 
            vh_remain = vh_remain - vh_add
            vh2d(J,k_rev) = vh2d(J,k_rev) + vh_add
            if(vh_remain>-vh_neglect) exit

          enddo
        elseif (vh_remain>0.0) then
          ! Set the amount in the layer with remaining fluxes to zero. This will be reset 
          ! in the first iteration of the redistribution loop
          vh2d(J,k) = 0
          ! Loop to distribute remaining flux in layers above
          do k_rev=k,1,-1
            hlos = max(-vh2d(J-1,k_rev),0.0)
            ! Calculate the upper bound of uh(I)
            vh_UB = max(0.5*h2d(j,k_rev), 0.5*h2d(j,k_rev)-hlos, 0.0)
            ! Calculate the maximum amount that could be added
            vh_max = vh_UB-vh2d(J,k_rev)
            ! Calculate how much will actually be added to uh(I)
            vh_add = min(vh_max,vh_remain)
            ! Reduce the remaining flux 
            vh_remain = vh_remain - vh_add
            vh2d(J,k_rev) = vh2d(J,k_rev) + vh_add
            if(vh_remain<vh_neglect) exit
          enddo
        endif
        if(abs(vh_remain)>vh_neglect) then
          if(k<nz) then
            vh2d(J,k+1) = vh2d(J,k+1) + vh_remain
          else
            call MOM_error(WARNING,"Water column cannot accommodate UH redistribution. Tracer will not be conserved")
          endif
        endif
      enddo 

    enddo

    ! Update layer thicknesses at the end 
    do k=1,nz ; do j=js,je
      h(i,j,k) = (h(i,j,k)*G%areaT(i,j) + (vh2d(J-1,k) - vh2d(J,k)))/G%areaT(i,j)
    enddo ; enddo
    do k=1,nz ; do j=js-1,je
      vh(i,J,k) = vh2d(J,k)
    enddo ; enddo
  enddo

end subroutine distribute_residual_vh_upwards
  
!> \namespace mom_offline_transport
!! \section offline_overview Offline Tracer Transport in MOM6
!!  'Offline tracer modeling' uses physical fields (e.g. mass transports and layer thicknesses) saved
!!  from a previous integration of the physical model to transport passive tracers. These fields are
!!  accumulated or averaged over a period of time (in this test case, 1 day) and used to integrate
!!  portions of the MOM6 code base that handle the 3d advection and diffusion of passive tracers.
!!
!!  The distribution of tracers in the ocean modeled offline should not be expected to match an online
!!  simulation. Accumulating transports over more than one online model timestep implicitly assumes
!!  homogeneity over that time period and essentially aliases over processes that occur with higher
!!  frequency. For example, consider the case of a surface boundary layer with a strong diurnal cycle.
!!  An offline simulation with a 1 day timestep, captures the net transport into or out of that layer,
!!  but not the exact cycling. This effective aliasing may also complicate online model configurations
!!  which strongly-eddying regions. In this case, the offline model timestep must be limited to some 
!!  fraction of the eddy correlation timescale. Lastly, the nonlinear advection scheme which applies 
!!  limited mass-transports over a sequence of iterations means that tracers are not transported along
!!  exactly the same path as they are in the online model.
!!  
!!  This capability has currently targeted the Baltic_ALE_z test case, though some work has also been
!!  done with the OM4 1/2 degree configuration. Work is ongoing to develop recommendations and best
!!  practices for investigators seeking to use MOM6 for offline tracer modeling.
!!
!!  \section offline_technical Implementation of offline routine in MOM6
!!
!!  The subroutine step_tracers that coordinates this can be found in MOM.F90 and is only called
!!  using the solo ocean driver. This is to avoid issues with coupling to other climate components
!!  that may be relying on fluxes from the ocean to be coupled more often than the offline time step.
!!  Other routines related to offline tracer modeling can be found in tracers/MOM_offline_control.F90
!!
!!  As can also be seen in the comments for the step_tracers subroutine, an offline time step
!!  comprises the following steps:
!!        -#  Using the layer thicknesses and tracer concentrations from the previous timestep,
!!            half of the accumulated vertical mixing (eatr and ebtr) is applied in the call to
!!            tracer_column_fns.
!!            For tracers whose source/sink terms need dt, this value is set to 1/2 dt_offline
!!        -#  Half of the accumulated surface freshwater fluxes are applied
!!        START ITERATION
!!        -#  Accumulated mass fluxes are used to do horizontal transport. The number of iterations
!!            used in advect_tracer is limited to 2 (e.g x->y->x->y). The remaining mass fluxes are
!!            stored for later use and resulting layer thicknesses fed into the next step
!!        -#  Tracers and the h-grid are regridded and remapped in a call to ALE. This allows for
!!            layers which might 'vanish' because of horizontal mass transport to be 'reinflated'
!!            and essentially allows for the vertical transport of tracers
!!        -#  Check that transport is done if the remaining mass fluxes equals 0 or if the max
!!            number of iterations has been reached
!!        END ITERATION
!!        -#  Repeat steps 1 and 2
!!        -#  Redistribute any residual mass fluxes that remain after the advection iterations
!!            in a barotropic manner, progressively upward through the water column.  
!!        -#  Force a remapping to the stored layer thicknesses that correspond to the snapshot of
!!            the online model at the end of an accumulation interval
!!        -#  Reset T/S and h to their stored snapshotted values to prevent model drift
!!
!!  \section  offline_evaluation Evaluating the utility of an offline tracer model
!!  How well an offline tracer model can be used as an alternative to integrating tracers online
!!  with the prognostic model must be evaluated for each application. This efficacy may be related
!!  to the native coordinate of the online model, to the length of the offline timestep, and to the
!!  behavior of the tracer itself.
!!
!!  A framework for formally regression testing the offline capability still needs to be developed.
!!  However, as a simple way of testing whether the offline model is nominally behaving as expected,
!!  the total inventory of the advection test tracers (tr1, tr2, etc.) should be conserved between
!!  time steps except for the last 4 decimal places. As a general guideline, an offline timestep of
!!  5 days or less.
!!
!!  \section offline_parameters Runtime parameters for offline tracers
!!    - OFFLINEDIR:    Input directory where the offline fields can be found
!!    - OFF_SUM_FILE:  Filename where the accumulated fields can be found (e.g. horizontal mass transports)
!!    - OFF_SNAP_FILE: Filename where snapshot fields can be found (e.g. end of timestep layer thickness)
!!    - START_INDEX:   Which timelevel of the input files to read first
!!    - NUMTIME:       How many timelevels to read before 'looping' back to 1
!!    - FIELDS_ARE_OFFSET: True if the time-averaged fields and snapshot fields are offset by one
!!                        time level, probably not needed
!!    -NUM_OFF_ITER:  Maximum number of iterations to do for the nonlinear advection scheme
!!    -REDISTRIBUTE_METHOD: Redistributes any remaining horizontal fluxes throughout the rest of water column.
!!                          Options are 'barotropic' which "evenly distributes flux throughout the entire water
!!                          column,'upwards' which adds the maximum of the remaining flux in each layer above,
!!                          and 'none' which does no redistribution"
  
end module MOM_offline_transport
<|MERGE_RESOLUTION|>--- conflicted
+++ resolved
@@ -2,80 +2,25 @@
 module MOM_offline_transport
 ! This file is part of MOM6. See LICENSE.md for the license.
 
-  use data_override_mod,    only : data_override_init, data_override
-  use MOM_time_manager,     only : time_type
-  use MOM_domains,          only : pass_var, pass_vector, To_All
-  use MOM_error_handler,    only : callTree_enter, callTree_leave, MOM_error, FATAL, WARNING, is_root_pe
-  use MOM_grid,             only : ocean_grid_type
-  use MOM_verticalGrid,     only : verticalGrid_type
-  use MOM_io,               only : read_data
-  use MOM_file_parser,      only : get_param, log_version, param_file_type
-  use MOM_diag_mediator,    only : diag_ctrl, register_diag_field
-  use mpp_domains_mod,      only : CENTER, CORNER, NORTH, EAST
-  use MOM_variables,        only : vertvisc_type
-  use MOM_forcing_type,     only : forcing
-  use MOM_shortwave_abs,    only : optics_type
-  use MOM_diag_mediator,    only : post_data
-  use MOM_forcing_type,     only : forcing
-  use MOM_diabatic_aux,     only : diabatic_aux_CS
-
-  implicit none
-
-<<<<<<< HEAD
-#include <MOM_memory.h>
-
-  type, public :: offline_transport_CS
-
-    !> Variables related to reading in fields from online run
-    integer :: start_index  ! Timelevel to start
-    integer :: numtime      ! How many timelevels in the input fields
-    integer :: &            ! Index of each of the variables to be read in
-      ridx_sum = -1, &      ! Separate indices for each variabile if they are
-      ridx_snap = -1        ! setoff from each other in time
-    character(len=200) :: offlinedir  ! Directory where offline fields are stored
-    character(len=200) :: & !         ! Names of input files
-      snap_file,  &
-      sum_file
-    character(len=20)  :: redistribute_method  
-    logical :: fields_are_offset ! True if the time-averaged fields and snapshot fields are
-                                 ! offset by one time level
-    !> Variables controlling some of the numerical considerations of offline transport
-    integer           ::  num_off_iter
-    real              ::  dt_offline ! Timestep used for offline tracers
-    real              ::  max_off_cfl=0.5 ! Hardcoded for now, only used in non-ALE mode
-    real              ::  evap_CFL_limit, minimum_forcing_depth
-
-    !> Diagnostic manager IDs for use in the online model of additional fields necessary
-    !> for offline tracer modeling
-    integer :: &
-      id_uhtr_preadv = -1, &
-      id_vhtr_preadv = -1, &
-    !> Diagnostic manager IDs for some fields that may be of interest when doing offline transport  
-      id_uhr = -1, &
-      id_vhr = -1, &
-      id_ear = -1, &
-      id_ebr = -1, &
-      id_hr = -1,  &
-      id_uhr_redist = -1, &
-      id_vhr_redist = -1, &
-      id_h_redist = -1, &
-      id_eta_diff = -1
-
-  end type offline_transport_CS
-
-#include "MOM_memory.h"
-#include "version_variable.h"
-  public offline_transport_init
-  public transport_by_files
-  public register_diags_offline_transport
-  public update_h_horizontal_flux
-  public update_h_vertical_flux
-  public limit_mass_flux_3d
-  public distribute_residual_uh_barotropic
-  public distribute_residual_vh_barotropic
-  public distribute_residual_uh_upwards
-  public distribute_residual_vh_upwards
-=======
+use data_override_mod,    only : data_override_init, data_override
+use MOM_time_manager,     only : time_type
+use MOM_domains,          only : pass_var, pass_vector, To_All
+use MOM_error_handler,    only : callTree_enter, callTree_leave, MOM_error, FATAL, WARNING, is_root_pe
+use MOM_grid,             only : ocean_grid_type
+use MOM_verticalGrid,     only : verticalGrid_type
+use MOM_io,               only : read_data
+use MOM_file_parser,      only : get_param, log_version, param_file_type
+use MOM_diag_mediator,    only : diag_ctrl, register_diag_field
+use mpp_domains_mod,      only : CENTER, CORNER, NORTH, EAST
+use MOM_variables,        only : vertvisc_type
+use MOM_forcing_type,     only : forcing
+use MOM_shortwave_abs,    only : optics_type
+use MOM_diag_mediator,    only : post_data
+use MOM_forcing_type,     only : forcing
+use MOM_diabatic_aux,     only : diabatic_aux_CS
+
+implicit none
+
 type, public :: offline_transport_CS
 
   !> Variables related to reading in fields from online run
@@ -125,7 +70,6 @@
 public distribute_residual_vh_barotropic
 public distribute_residual_uh_upwards
 public distribute_residual_vh_upwards
->>>>>>> 9a3a26fe
 
 #include "MOM_memory.h"
 #include "version_variable.h"
@@ -567,7 +511,7 @@
   enddo ; enddo ; enddo
 
 end subroutine limit_mass_flux_3d
-  
+
 !> In the case where offline advection has failed to converge, redistribute the u-flux
 !! into remainder of the water column as a barotropic equivalent
 subroutine distribute_residual_uh_barotropic(G, GV, h, uh)
@@ -635,7 +579,7 @@
   enddo
 
 end subroutine distribute_residual_uh_barotropic
-  
+
 !> Redistribute the v-flux as a barotropic equivalent
 subroutine distribute_residual_vh_barotropic(G, GV, h, vh)
   type(ocean_grid_type),    pointer                           :: G
@@ -702,7 +646,7 @@
   enddo
 
 end subroutine distribute_residual_vh_barotropic
-  
+
 !> In the case where offline advection has failed to converge, redistribute the u-flux
 !! into layers above
 subroutine distribute_residual_uh_upwards(G, GV, h, uh)
@@ -802,7 +746,7 @@
   enddo
 
 end subroutine distribute_residual_uh_upwards
-  
+
 !> In the case where offline advection has failed to converge, redistribute the u-flux
 !! into layers above
 subroutine distribute_residual_vh_upwards(G, GV, h, vh)
