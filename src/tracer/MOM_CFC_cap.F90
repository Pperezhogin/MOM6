--- conflicted
+++ resolved
@@ -88,7 +88,7 @@
   character(len=200) :: dummy      ! Dummy variable to store params that need to be logged here.
   character :: m2char
   logical :: register_CFC_cap
-  integer :: isd, ied, jsd, jed, nz
+  integer :: isd, ied, jsd, jed, nz, m
 
   isd = HI%isd ; ied = HI%ied ; jsd = HI%jsd ; jed = HI%jed ; nz = GV%ke
 
@@ -193,14 +193,10 @@
   type(CFC_cap_CS),              pointer    :: CS          !< The control structure returned by a
                                                            !! previous call to register_CFC_cap.
 
-<<<<<<< HEAD
-=======
   ! local variables
-  logical :: from_file = .false.
   integer :: m
   character :: m2char
 
->>>>>>> b1eda273
   if (.not.associated(CS)) return
 
   CS%Time => day
@@ -310,12 +306,8 @@
 
   ! Local variables
   real, dimension(SZI_(G),SZJ_(G),SZK_(GV)) :: h_work ! Used so that h can be modified [H ~> m or kg m-2]
-<<<<<<< HEAD
+  real :: flux_scale
   integer :: i, j, k, is, ie, js, je, nz
-=======
-  real :: flux_scale
-  integer :: i, j, k, m, is, ie, js, je, nz
->>>>>>> b1eda273
 
   is = G%isc ; ie = G%iec ; js = G%jsc ; je = G%jec ; nz = GV%ke
 
@@ -385,14 +377,11 @@
                                                                 !! stock being sought.
   integer                                        :: CFC_cap_stock !< The number of stocks calculated here.
 
-<<<<<<< HEAD
-=======
   ! Local variables
   real :: stock_scale ! The dimensional scaling factor to convert stocks to kg [kg H-1 L-2 ~> kg m-3 or 1]
   real :: mass        ! The cell volume or mass [H L2 ~> m3 or kg]
   integer :: i, j, k, is, ie, js, je, nz, m
   is = G%isc ; ie = G%iec ; js = G%jsc ; je = G%jec ; nz = GV%ke
->>>>>>> b1eda273
 
   CFC_cap_stock = 0
   if (.not.associated(CS)) return
@@ -404,27 +393,11 @@
     return
   endif ; endif
 
-<<<<<<< HEAD
-  call query_vardesc(CS%CFC11_desc, name=names(1), units=units(1), caller="CFC_cap_stock")
-  call query_vardesc(CS%CFC12_desc, name=names(2), units=units(2), caller="CFC_cap_stock")
-  units(1) = trim(units(1))//" kg" ; units(2) = trim(units(2))//" kg"
-
-  stocks(1) = global_mass_int_EFP(h, G, GV, CS%CFC11, on_PE_only=.true.)
-  stocks(2) = global_mass_int_EFP(h, G, GV, CS%CFC12, on_PE_only=.true.)
-=======
-  stock_scale = US%L_to_m**2 * GV%H_to_kg_m2
   do m=1,2
     call query_vardesc(CS%CFC_data(m)%desc, name=names(m), units=units(m), caller="CFC_cap_stock")
     units(m) = trim(units(m))//" kg"
-
-    stocks(m) = 0.0
-    do k=1,nz ; do j=js,je ; do i=is,ie
-      mass = G%mask2dT(i,j) * G%areaT(i,j) * h(i,j,k)
-      stocks(m) = stocks(m) + CS%CFC_data(m)%conc(i,j,k) * mass
-    enddo ; enddo ; enddo
-    stocks(m) = stock_scale * stocks(m)
+    stocks(m) = global_mass_int_EFP(h, G, GV, CS%CFC_data(m)%conc, on_PE_only=.true.)
   enddo
->>>>>>> b1eda273
 
   CFC_cap_stock = 2
 
@@ -628,6 +601,9 @@
   type(CFC_cap_CS), pointer :: CS !< The control structure returned by a
                                   !! previous call to register_CFC_cap.
 
+  ! local variables
+  integer :: m
+
   if (associated(CS)) then
     do m=1,2
       if (associated(CS%CFC_data(m)%conc)) deallocate(CS%CFC_data(m)%conc)
