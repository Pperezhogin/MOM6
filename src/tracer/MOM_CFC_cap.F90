--- conflicted
+++ resolved
@@ -257,13 +257,10 @@
     ! CFC12 cmor conventions: http://clipc-services.ceda.ac.uk/dreq/u/3ab8e10027d7014f18f9391890369235.html
     ! http://clipc-services.ceda.ac.uk/dreq/u/e9e21426e4810d0bb2d3dddb24dbf4dc.html
     write(m2char, "(I1)") m
-<<<<<<< HEAD
-    CS%CFC_data(m)%id_cmor = register_diag_field('ocean_model', 'cfc1'//m2char, diag%axesTL, day,   &
-      'Mole Concentration of CFC1'//m2char//' in Sea Water', 'mol m-3', conversion=GV%Rho0*US%R_to_kg_m3)
-=======
     CS%CFC_data(m)%id_cmor = register_diag_field('ocean_model', &
         'cfc1'//m2char, diag%axesTL, day, &
-        'Mole Concentration of CFC1'//m2char//' in Sea Water', 'mol m-3')
+        'Mole Concentration of CFC1'//m2char//' in Sea Water', 'mol m-3', &
+        conversion=GV%Rho0*US%R_to_kg_m3)
 
     CS%CFC_data(m)%id_sfc_flux = register_diag_field('ocean_model', &
         'cfc1'//m2char//'_flux', diag%axesT1, day, &
@@ -272,7 +269,6 @@
         cmor_field_name='fgcfc1'//m2char, &
         cmor_long_name='Surface Downward CFC1'//m2char//' Flux', &
         cmor_standard_name='surface_downward_cfc1'//m2char//'_flux')
->>>>>>> f6b6b0be
   enddo
 
 
@@ -365,12 +361,8 @@
 
   ! Local variables
   real, dimension(SZI_(G),SZJ_(G),SZK_(GV)) :: h_work ! Used so that h can be modified [H ~> m or kg m-2]
-<<<<<<< HEAD
-  integer :: i, j, k, is, ie, js, je, nz
-=======
   real :: flux_scale
   integer :: i, j, k, is, ie, js, je, nz, m
->>>>>>> f6b6b0be
 
   is = G%isc ; ie = G%iec ; js = G%jsc ; je = G%jec ; nz = GV%ke
 
@@ -379,14 +371,6 @@
   ! Compute KPP nonlocal term if necessary
   if (present(KPP_CSp)) then
     if (associated(KPP_CSp) .and. present(nonLocalTrans)) then
-<<<<<<< HEAD
-      call KPP_NonLocalTransport(KPP_CSp, G, GV, h_old, nonLocalTrans, fluxes%cfc11_flux(:,:), dt, CS%diag, &
-                                CS%CFC_data(1)%tr_ptr, CS%CFC_data(1)%conc(:,:,:), &
-                                flux_scale=GV%RZ_to_H)
-      call KPP_NonLocalTransport(KPP_CSp, G, GV, h_old, nonLocalTrans, fluxes%cfc12_flux(:,:), dt, CS%diag, &
-                                CS%CFC_data(2)%tr_ptr, CS%CFC_data(2)%conc(:,:,:), &
-                                flux_scale=GV%RZ_to_H)
-=======
       flux_scale = GV%Z_to_H / GV%rho0
 
       do m=1,NTR
@@ -395,7 +379,6 @@
                                    CS%CFC_data(m)%tr_ptr, CS%CFC_data(m)%conc(:,:,:), &
                                    flux_scale=flux_scale)
       enddo
->>>>>>> f6b6b0be
     endif
   endif
 
@@ -419,10 +402,6 @@
   endif
 
   ! If needed, write out any desired diagnostics from tracer sources & sinks here.
-<<<<<<< HEAD
-  if (CS%CFC_data(1)%id_cmor > 0) call post_data(CS%CFC_data(1)%id_cmor, CS%CFC_data(1)%conc, CS%diag)
-  if (CS%CFC_data(2)%id_cmor > 0) call post_data(CS%CFC_data(2)%id_cmor, CS%CFC_data(2)%conc, CS%diag)
-=======
   do m=1,NTR
     if (CS%CFC_data(m)%id_cmor > 0) &
       call post_data(CS%CFC_data(m)%id_cmor, &
@@ -431,7 +410,6 @@
     if (CS%CFC_data(m)%id_sfc_flux > 0) &
       call post_data(CS%CFC_data(m)%id_sfc_flux, CS%CFC_data(m)%sfc_flux, CS%diag)
   enddo
->>>>>>> f6b6b0be
 
 end subroutine CFC_cap_column_physics
 
