!> Used to initialize tracers from a depth- (or z*-) space file.
module MOM_tracer_Z_init

! This file is part of MOM6. See LICENSE.md for the license.

use MOM_error_handler, only : MOM_error, FATAL, WARNING, MOM_mesg, is_root_pe
! use MOM_file_parser, only : get_param, log_version, param_file_type
use MOM_grid, only : ocean_grid_type
use MOM_io, only : MOM_read_data
use MOM_EOS, only : EOS_type, calculate_density, calculate_density_derivs
use MOM_unit_scaling, only : unit_scale_type

use netcdf

implicit none ; private

#include <MOM_memory.h>

public tracer_Z_init, tracer_Z_init_array, find_interfaces, determine_temperature

! A note on unit descriptions in comments: MOM6 uses units that can be rescaled for dimensional
! consistency testing. These are noted in comments with units like Z, H, L, and T, along with
! their mks counterparts with notation like "a velocity [Z T-1 ~> m s-1]".  If the units
! vary with the Boussinesq approximation, the Boussinesq variant is given first.

contains

!>   This function initializes a tracer by reading a Z-space file, returning
!! .true. if this appears to have been successful, and false otherwise.
function tracer_Z_init(tr, h, filename, tr_name, G, US, missing_val, land_val)
  logical :: tracer_Z_init !< A return code indicating if the initialization has been successful
  type(ocean_grid_type), intent(in)    :: G    !< The ocean's grid structure
  type(unit_scale_type), intent(in)    :: US   !< A dimensional unit scaling type
  real, dimension(SZI_(G),SZJ_(G),SZK_(G)), &
                         intent(out)   :: tr   !< The tracer to initialize
  real, dimension(SZI_(G),SZJ_(G),SZK_(G)), &
                         intent(in)    :: h    !< Layer thicknesses [H ~> m or kg m-2]
  character(len=*),      intent(in)    :: filename !< The name of the file to read from
  character(len=*),      intent(in)    :: tr_name !< The name of the tracer in the file
! type(param_file_type), intent(in)    :: param_file !< A structure to parse for run-time parameters
  real,        optional, intent(in)    :: missing_val !< The missing value for the tracer
  real,        optional, intent(in)    :: land_val !< A value to use to fill in land points

  !   This function initializes a tracer by reading a Z-space file, returning true if this
  ! appears to have been successful, and false otherwise.
!
  integer, save :: init_calls = 0
! This include declares and sets the variable "version".
#include "version_variable.h"
  character(len=40)  :: mdl = "MOM_tracer_Z_init" ! This module's name.
  character(len=256) :: mesg    ! Message for error messages.

  real, allocatable, dimension(:,:,:) :: &
    tr_in   ! The z-space array of tracer concentrations that is read in.
  real, allocatable, dimension(:) :: &
    z_edges, &  ! The depths of the cell edges or cell centers (depending on
                ! the value of has_edges) in the input z* data [Z ~> m].
    tr_1d, &    ! A copy of the input tracer concentrations in a column.
    wt, &   ! The fractional weight for each layer in the range between
            ! k_top and k_bot, nondim.
    z1, &   ! z1 and z2 are the depths of the top and bottom limits of the part
    z2      ! of a z-cell that contributes to a layer, relative to the cell
            ! center and normalized by the cell thickness, nondim.
            ! Note that -1/2 <= z1 <= z2 <= 1/2.
  real    :: e(SZK_(G)+1)  ! The z-star interface heights [Z ~> m].
  real    :: landval    ! The tracer value to use in land points.
  real    :: sl_tr      ! The normalized slope of the tracer
                        ! within the cell, in tracer units.
  real    :: htot(SZI_(G)) ! The vertical sum of h [H ~> m or kg m-2].
  real    :: dilate     ! The amount by which the thicknesses are dilated to
                        ! create a z-star coordinate, nondim or in m3 kg-1.
  real    :: missing    ! The missing value for the tracer.

  logical :: has_edges, use_missing, zero_surface
  character(len=80) :: loc_msg
  integer :: k_top, k_bot, k_bot_prev, k_start
  integer :: i, j, k, kz, is, ie, js, je, nz, nz_in
  is = G%isc ; ie = G%iec ; js = G%jsc ; je = G%jec ; nz = G%ke

  landval = 0.0 ; if (present(land_val)) landval = land_val

  zero_surface = .false. ! Make this false for errors to be fatal.

  use_missing = .false.
  if (present(missing_val)) then
    use_missing = .true. ; missing = missing_val
  endif

  ! Find out the number of input levels and read the depth of the edges,
  ! also modifying their sign convention to be monotonically decreasing.
  call read_Z_edges(filename, tr_name, z_edges, nz_in, has_edges, use_missing, &
                    missing, scale=US%m_to_Z)
  if (nz_in < 1) then
    tracer_Z_init = .false.
    return
  endif

  allocate(tr_in(G%isd:G%ied,G%jsd:G%jed,nz_in)) ; tr_in(:,:,:) = 0.0
  allocate(tr_1d(nz_in)) ; tr_1d(:) = 0.0
  call MOM_read_data(filename, tr_name, tr_in(:,:,:), G%Domain)

  ! Fill missing values from above?  Use a "close" test to avoid problems
  ! from type-conversion rounoff.
  if (present(missing_val)) then
    do j=js,je ; do i=is,ie
      if (G%mask2dT(i,j) == 0.0) then
        tr_in(i,j,1) = landval
      elseif (abs(tr_in(i,j,1) - missing_val) <= 1e-6*abs(missing_val)) then
        write(loc_msg,'(f7.2," N ",f7.2," E")') G%geoLatT(i,j), G%geoLonT(i,j)
        if (zero_surface) then
          call MOM_error(WARNING, "tracer_Z_init: Missing value of "// &
                trim(tr_name)//" found in an ocean point at "//trim(loc_msg)// &
                " in "//trim(filename) )
          tr_in(i,j,1) = 0.0
        else
          call MOM_error(FATAL, "tracer_Z_init: Missing value of "// &
                trim(tr_name)//" found in an ocean point at "//trim(loc_msg)// &
                " in "//trim(filename) )
        endif
      endif
    enddo ; enddo
    do k=2,nz_in ; do j=js,je ; do i=is,ie
      if (abs(tr_in(i,j,k) - missing_val) <= 1e-6*abs(missing_val)) &
        tr_in(i,j,k) = tr_in(i,j,k-1)
    enddo ; enddo ; enddo
  endif

  allocate(wt(nz_in+1)) ; allocate(z1(nz_in+1)) ; allocate(z2(nz_in+1))

  ! This is a placeholder, and will be replaced with our full vertical
  ! interpolation machinery when it is in place.
  if (has_edges) then
    do j=js,je
      do i=is,ie ; htot(i) = 0.0 ; enddo
      do k=1,nz ; do i=is,ie ; htot(i) = htot(i) + h(i,j,k) ; enddo ; enddo

      do i=is,ie ; if (G%mask2dT(i,j)*htot(i) > 0.0) then
        ! Determine the z* heights of the model interfaces.
        dilate = (G%bathyT(i,j) - 0.0) / htot(i)
        e(nz+1) = -G%bathyT(i,j)
        do k=nz,1,-1 ; e(K) = e(K+1) + dilate * h(i,j,k) ; enddo

        ! Create a single-column copy of tr_in.  Efficiency is not an issue here.
        do k=1,nz_in ; tr_1d(k) = tr_in(i,j,k) ; enddo
        k_bot = 1 ; k_bot_prev = -1
        do k=1,nz
          if (e(K+1) > z_edges(1)) then
            tr(i,j,k) = tr_1d(1)
          elseif (e(K) < z_edges(nz_in+1)) then
            tr(i,j,k) = tr_1d(nz_in)
          else
            k_start = k_bot ! The starting point for this search
            call find_overlap(z_edges, e(K), e(K+1), nz_in, &
                              k_start, k_top, k_bot, wt, z1, z2)
            kz = k_top
            if (kz /= k_bot_prev) then
              ! Calculate the intra-cell profile.
              sl_tr = 0.0 ! ; cur_tr = 0.0
              if ((kz < nz_in) .and. (kz > 1)) &
                sl_tr = find_limited_slope(tr_1d, z_edges, kz)
            endif
            ! This is the piecewise linear form.
            tr(i,j,k) = wt(kz) * (tr_1d(kz) + 0.5*sl_tr*(z2(kz) + z1(kz)))
            ! For the piecewise parabolic form add the following...
            !     + C1_3*cur_tr*(z2(kz)**2 + z2(kz)*z1(kz) + z1(kz)**2))
            do kz=k_top+1,k_bot-1
              tr(i,j,k) = tr(i,j,k) + wt(kz)*tr_1d(kz)
            enddo
            if (k_bot > k_top) then
              kz = k_bot
              ! Calculate the intra-cell profile.
              sl_tr = 0.0 ! ; cur_tr = 0.0
              if ((kz < nz_in) .and. (kz > 1)) &
                sl_tr = find_limited_slope(tr_1d, z_edges, kz)
              ! This is the piecewise linear form.
              tr(i,j,k) = tr(i,j,k) + wt(kz) * &
                  (tr_1d(kz) + 0.5*sl_tr*(z2(kz) + z1(kz)))
              ! For the piecewise parabolic form add the following...
              !     + C1_3*cur_tr*(z2(kz)**2 + z2(kz)*z1(kz) + z1(kz)**2))
            endif
            k_bot_prev = k_bot

            !   Now handle the unlikely case where the layer partially extends
            ! past the valid range of the input data by extrapolating using
            ! the top or bottom value.
            if ((e(K) > z_edges(1)) .and. (z_edges(nz_in+1) > e(K+1))) then
              tr(i,j,k) = (((e(K) - z_edges(1)) * tr_1d(1) + &
                           (z_edges(1) - z_edges(nz_in)) * tr(i,j,k)) + &
                           (z_edges(nz_in+1) - e(K+1)) * tr_1d(nz_in)) / &
                          (e(K) - e(K+1))
            elseif (e(K) > z_edges(1)) then
              tr(i,j,k) = ((e(K) - z_edges(1)) * tr_1d(1) + &
                           (z_edges(1) - e(K+1)) * tr(i,j,k)) / &
                          (e(K) - e(K+1))
            elseif (z_edges(nz_in) > e(K+1)) then
              tr(i,j,k) = ((e(K) - z_edges(nz_in+1)) * tr(i,j,k) + &
                           (z_edges(nz_in+1) - e(K+1)) * tr_1d(nz_in)) / &
                          (e(K) - e(K+1))
            endif
          endif
        enddo ! k-loop
      else
        do k=1,nz ; tr(i,j,k) = landval ; enddo
      endif ; enddo ! i-loop
    enddo ! j-loop
  else
    ! Without edge values, integrate a linear interpolation between cell centers.
    do j=js,je
      do i=is,ie ; htot(i) = 0.0 ; enddo
      do k=1,nz ; do i=is,ie ; htot(i) = htot(i) + h(i,j,k) ; enddo ; enddo

      do i=is,ie ; if (G%mask2dT(i,j)*htot(i) > 0.0) then
        ! Determine the z* heights of the model interfaces.
        dilate = (G%bathyT(i,j) - 0.0) / htot(i)
        e(nz+1) = -G%bathyT(i,j)
        do k=nz,1,-1 ; e(K) = e(K+1) + dilate * h(i,j,k) ; enddo

        ! Create a single-column copy of tr_in.  Efficiency is not an issue here.
        do k=1,nz_in ; tr_1d(k) = tr_in(i,j,k) ; enddo
        k_bot = 1
        do k=1,nz
          if (e(K+1) > z_edges(1)) then
            tr(i,j,k) = tr_1d(1)
          elseif (z_edges(nz_in) > e(K)) then
            tr(i,j,k) = tr_1d(nz_in)
          else
            k_start = k_bot ! The starting point for this search
            call find_overlap(z_edges, e(K), e(K+1), nz_in-1, &
                              k_start, k_top, k_bot, wt, z1, z2)

            kz = k_top
            if (k_top < nz_in) then
              tr(i,j,k) = wt(kz)*0.5*((tr_1d(kz) + tr_1d(kz+1)) + &
                                      (tr_1d(kz+1) - tr_1d(kz))*(z2(kz)+z1(kz)))
            else
              tr(i,j,k) = wt(kz)*tr_1d(nz_in)
            endif
            do kz=k_top+1,k_bot-1
              tr(i,j,k) = tr(i,j,k) + wt(kz)*0.5*(tr_1d(kz) + tr_1d(kz+1))
            enddo
            if (k_bot > k_top) then
              kz = k_bot
              tr(i,j,k) = tr(i,j,k) + wt(kz)*0.5*((tr_1d(kz) + tr_1d(kz+1)) + &
                                        (tr_1d(kz+1) - tr_1d(kz))*(z2(kz)+z1(kz)))
            endif

            ! Now handle the case where the layer partially extends past
            ! the valid range of the input data.
            if ((e(K) > z_edges(1)) .and. (z_edges(nz_in) > e(K+1))) then
              tr(i,j,k) = (((e(K) - z_edges(1)) * tr_1d(1) + &
                           (z_edges(1) - z_edges(nz_in)) * tr(i,j,k)) + &
                           (z_edges(nz_in) - e(K+1)) * tr_1d(nz_in)) / &
                          (e(K) - e(K+1))
            elseif (e(K) > z_edges(1)) then
              tr(i,j,k) = ((e(K) - z_edges(1)) * tr_1d(1) + &
                           (z_edges(1) - e(K+1)) * tr(i,j,k)) / &
                          (e(K) - e(K+1))
            elseif (z_edges(nz_in) > e(K+1)) then
              tr(i,j,k) = ((e(K) - z_edges(nz_in)) * tr(i,j,k) + &
                           (z_edges(nz_in) - e(K+1)) * tr_1d(nz_in)) / &
                          (e(K) - e(K+1))
            endif
          endif
        enddo
      else
        do k=1,nz ; tr(i,j,k) = landval ; enddo
      endif ; enddo ! i-loop
    enddo  ! j-loop
  endif

  deallocate(tr_in) ; deallocate(tr_1d) ; deallocate(z_edges)
  deallocate(wt) ; deallocate(z1) ; deallocate(z2)

  tracer_Z_init = .true.

end function tracer_Z_init

!> Layer model routine for remapping tracers
!! from pseudo-z coordinates into layers defined
!! by target interface positions.
subroutine tracer_z_init_array(tr_in, z_edges, e, nkml, nkbl, land_fill, wet, nlay, nlevs, &
                       eps_z, tr)
  real, dimension(:,:,:),           intent(in) :: tr_in !< The z-space array of tracer concentrations that is read in.
  real, dimension(size(tr_in,3)+1), intent(in) :: z_edges !< The depths of the cell edges in the input z* data
                                                          !! [Z ~> m or m]
  integer,                          intent(in) :: nlay !< The number of vertical layers in the target grid
  real, dimension(size(tr_in,1),size(tr_in,2),nlay+1), &
                                    intent(in) :: e !< The depths of the target layer interfaces [Z ~> m or m]
  integer,                          intent(in) :: nkml !< The number of mixed layers
  integer,                          intent(in) :: nkbl !< The number of buffer layers
  real,                             intent(in) :: land_fill !< fill in data over land (1)
  real, dimension(size(tr_in,1),size(tr_in,2)), &
                                    intent(in) :: wet !< The wet mask for the source data (valid points)
  integer, dimension(size(tr_in,1),size(tr_in,2)), &
                                    intent(in) :: nlevs !< The number of input levels with valid data
  real,                             intent(in) :: eps_z !< A negligibly thin layer thickness [Z ~> m].
  real, dimension(size(tr_in,1),size(tr_in,2),nlay), intent(out) :: tr !< tracers in layer space

  ! Local variables
  real, dimension(size(tr_in,3)) :: tr_1d !< a copy of the input tracer concentrations in a column.
  real, dimension(nlay+1) :: e_1d ! A 1-d column of intreface heights, in the same units as e.
  real, dimension(nlay) :: tr_    ! A 1-d column of tracer concentrations
  integer :: n,i,j,k,l,nx,ny,nz,nt,kz
  integer :: k_top,k_bot,k_bot_prev,kk,kstart
  real    :: sl_tr    ! The tracer concentration slope times the layer thickness, in tracer units.
  real, dimension(size(tr_in,3)) :: wt !< The fractional weight for each layer in the range between z1 and z2
  real, dimension(size(tr_in,3)) :: z1, z2 ! z1 and z2 are the fractional depths of the top and bottom
                                  ! limits of the part of a z-cell that contributes to a layer, relative
                                  ! to the cell center and normalized by the cell thickness [nondim].
                                  ! Note that -1/2 <= z1 <= z2 <= 1/2.

  nx = size(tr_in,1); ny=size(tr_in,2); nz = size(tr_in,3)


  do j=1,ny
    i_loop: do i=1,nx
      if (nlevs(i,j) == 0 .or. wet(i,j) == 0.) then
        tr(i,j,:) = land_fill
        cycle i_loop
      endif

      do k=1,nz
        tr_1d(k) = tr_in(i,j,k)
      enddo

      do k=1,nlay+1
        e_1d(k) = e(i,j,k)
      enddo
      k_bot = 1 ; k_bot_prev = -1
      do k=1,nlay
        if (e_1d(k+1) > z_edges(1)) then
          tr(i,j,k) = tr_1d(1)
        elseif (e_1d(k) < z_edges(nlevs(i,j)+1)) then
          tr(i,j,k) = tr_1d(nlevs(i,j))

        else
          kstart=k_bot
          call find_overlap(z_edges, e_1d(k), e_1d(k+1), nlevs(i,j), &
                            kstart, k_top, k_bot, wt, z1, z2)
          kz = k_top
          sl_tr=0.0; ! cur_tr=0.0
          if (kz /= k_bot_prev) then
            ! Calculate the intra-cell profile.
            if ((kz < nlevs(i,j)) .and. (kz > 1)) then
              sl_tr = find_limited_slope(tr_1d, z_edges, kz)
            endif
          endif
          if (kz > nlevs(i,j)) kz = nlevs(i,j)
          ! This is the piecewise linear form.
          tr(i,j,k) = wt(kz) * (tr_1d(kz) + 0.5*sl_tr*(z2(kz) + z1(kz)))
          ! For the piecewise parabolic form add the following...
          !     + C1_3*wt(kz) * cur_tr*(z2(kz)**2 + z2(kz)*z1(kz) + z1(kz)**2))
          do kz=k_top+1,k_bot-1
            tr(i,j,k) = tr(i,j,k) + wt(kz)*tr_1d(kz)
          enddo

          if (k_bot > k_top) then
            kz = k_bot
            ! Calculate the intra-cell profile.
            sl_tr = 0.0 ! ; cur_tr = 0.0
            if ((kz < nlevs(i,j)) .and. (kz > 1)) then
              sl_tr = find_limited_slope(tr_1d, z_edges, kz)
            endif
            ! This is the piecewise linear form.
            tr(i,j,k) = tr(i,j,k) + wt(kz) * &
                 (tr_1d(kz) + 0.5*sl_tr*(z2(kz) + z1(kz)))
            ! For the piecewise parabolic form add the following...
            !     + C1_3*cur_tr*(z2(kz)**2 + z2(kz)*z1(kz) + z1(kz)**2))
          endif
          k_bot_prev = k_bot

        endif
      enddo ! k-loop

      do k=2,nlay  ! simply fill vanished layers with adjacent value
        if (e_1d(k)-e_1d(k+1) <= eps_z) tr(i,j,k)=tr(i,j,k-1)
      enddo

    enddo i_loop
  enddo

end subroutine tracer_z_init_array

!> This subroutine reads the vertical coordinate data for a field from a NetCDF file.
!! It also might read the missing value attribute for that same field.
subroutine read_Z_edges(filename, tr_name, z_edges, nz_out, has_edges, &
                        use_missing, missing, scale)
  character(len=*), intent(in)    :: filename !< The name of the file to read from.
  character(len=*), intent(in)    :: tr_name !< The name of the tracer in the file.
  real, dimension(:), allocatable, &
                    intent(out)   :: z_edges !< The depths of the vertical edges of the tracer array
  integer,          intent(out)   :: nz_out  !< The number of vertical layers in the tracer array
  logical,          intent(out)   :: has_edges !< If true the values in z_edges are the edges of the
                                             !! tracer cells, otherwise they are the cell centers
  logical,          intent(inout) :: use_missing !< If false on input, see whether the tracer has a
                                             !! missing value, and if so return true
  real,             intent(inout) :: missing !< The missing value, if one has been found
  real,             intent(in)    :: scale   !< A scaling factor for z_edges into new units.

  !   This subroutine reads the vertical coordinate data for a field from a
  ! NetCDF file.  It also might read the missing value attribute for that same field.
  character(len=32) :: mdl
  character(len=120) :: dim_name, edge_name, tr_msg, dim_msg
  logical :: monotonic
  integer :: ncid, status, intid, tr_id, layid, k
  integer :: nz_edge, ndim, tr_dim_ids(NF90_MAX_VAR_DIMS)

  mdl = "MOM_tracer_Z_init read_Z_edges: "
  tr_msg = trim(tr_name)//" in "//trim(filename)

  status = NF90_OPEN(filename, NF90_NOWRITE, ncid)
  if (status /= NF90_NOERR) then
    call MOM_error(WARNING,mdl//" Difficulties opening "//trim(filename)//&
        " - "//trim(NF90_STRERROR(status)))
    nz_out = -1 ; return
  endif

  status = NF90_INQ_VARID(ncid, tr_name, tr_id)
  if (status /= NF90_NOERR) then
    call MOM_error(WARNING,mdl//" Difficulties finding variable "//&
        trim(tr_msg)//" - "//trim(NF90_STRERROR(status)))
    nz_out = -1 ; status = NF90_CLOSE(ncid) ; return
  endif
  status = NF90_INQUIRE_VARIABLE(ncid, tr_id, ndims=ndim, dimids=tr_dim_ids)
  if (status /= NF90_NOERR) then
    call MOM_ERROR(WARNING,mdl//" cannot inquire about "//trim(tr_msg))
  elseif ((ndim < 3) .or. (ndim > 4)) then
    call MOM_ERROR(WARNING,mdl//" "//trim(tr_msg)//&
         " has too many or too few dimensions.")
    nz_out = -1 ; status = NF90_CLOSE(ncid) ; return
  endif

  if (.not.use_missing) then
    ! Try to find the missing value from the dataset.
    status = NF90_GET_ATT(ncid, tr_id, "missing_value", missing)
    if (status /= NF90_NOERR) use_missing = .true.
  endif

  ! Get the axis name and length.
  status = NF90_INQUIRE_DIMENSION(ncid, tr_dim_ids(3), dim_name, len=nz_out)
  if (status /= NF90_NOERR) then
    call MOM_ERROR(WARNING,mdl//" cannot inquire about dimension(3) of "//&
                    trim(tr_msg))
  endif

  dim_msg = trim(dim_name)//" in "//trim(filename)
  status = NF90_INQ_VARID(ncid, dim_name, layid)
  if (status /= NF90_NOERR) then
    call MOM_error(WARNING,mdl//" Difficulties finding variable "//&
        trim(dim_msg)//" - "//trim(NF90_STRERROR(status)))
    nz_out = -1 ; status = NF90_CLOSE(ncid) ; return
  endif
  ! Find out if the Z-axis has an edges attribute
  status = NF90_GET_ATT(ncid, layid, "edges", edge_name)
  if (status /= NF90_NOERR) then
    call MOM_mesg(mdl//" "//trim(dim_msg)//&
         " has no readable edges attribute - "//trim(NF90_STRERROR(status)))
    has_edges = .false.
  else
    has_edges = .true.
    status = NF90_INQ_VARID(ncid, edge_name, intid)
    if (status /= NF90_NOERR) then
      call MOM_error(WARNING,mdl//" Difficulties finding edge variable "//&
          trim(edge_name)//" in "//trim(filename)//" - "//trim(NF90_STRERROR(status)))
      has_edges = .false.
    endif
  endif

  nz_edge = nz_out ; if (has_edges) nz_edge = nz_out+1
  allocate(z_edges(nz_edge)) ; z_edges(:) = 0.0

  if (nz_out < 1) return

  ! Read the right variable.
  if (has_edges) then
    dim_msg = trim(edge_name)//" in "//trim(filename)
    status = NF90_GET_VAR(ncid, intid, z_edges)
    if (status /= NF90_NOERR) then
      call MOM_error(WARNING,mdl//" Difficulties reading variable "//&
          trim(dim_msg)//" - "//trim(NF90_STRERROR(status)))
      nz_out = -1 ; status = NF90_CLOSE(ncid) ; return
    endif
  else
    status = NF90_GET_VAR(ncid, layid, z_edges)
    if (status /= NF90_NOERR) then
      call MOM_error(WARNING,mdl//" Difficulties reading variable "//&
          trim(dim_msg)//" - "//trim(NF90_STRERROR(status)))
      nz_out = -1 ; status = NF90_CLOSE(ncid) ; return
    endif
  endif

  status = NF90_CLOSE(ncid)
  if (status /= NF90_NOERR) call MOM_error(WARNING, mdl// &
    " Difficulties closing "//trim(filename)//" - "//trim(NF90_STRERROR(status)))

  ! z_edges should be montonically decreasing with our sign convention.
  ! Change the sign sign convention if it looks like z_edges is increasing.
  if (z_edges(1) < z_edges(2)) then
    do k=1,nz_edge ; z_edges(k) = -z_edges(k) ; enddo
  endif
  ! Check that z_edges is now monotonically decreasing.
  monotonic = .true.
  do k=2,nz_edge ; if (z_edges(k) >= z_edges(k-1)) monotonic = .false. ; enddo
  if (.not.monotonic) &
    call MOM_error(WARNING,mdl//" "//trim(dim_msg)//" is not monotonic.")

  if (scale /= 1.0) then ; do k=1,nz_edge ; z_edges(k) = scale*z_edges(k) ; enddo ; endif

end subroutine read_Z_edges

!### `find_overlap` and `find_limited_slope` were previously part of
!    MOM_diag_to_Z.F90, and are nearly identical to `find_overlap` in
!    `midas_vertmap.F90` with some slight differences.  We keep it here for
!    reproducibility, but the two should be merged at some point

!> Determines the layers bounded by interfaces e that overlap
!! with the depth range between Z_top and Z_bot, and the fractional weights
!! of each layer. It also calculates the normalized relative depths of the range
!! of each layer that overlaps that depth range.
subroutine find_overlap(e, Z_top, Z_bot, k_max, k_start, k_top, k_bot, wt, z1, z2)
  real, dimension(:), intent(in)  :: e      !< Column interface heights, [Z ~> m] or other units.
  real,               intent(in)  :: Z_top  !< Top of range being mapped to, in the units of e [Z ~> m].
  real,               intent(in)  :: Z_bot  !< Bottom of range being mapped to, in the units of e [Z ~> m].
  integer,            intent(in)  :: k_max  !< Number of valid layers.
  integer,            intent(in)  :: k_start !< Layer at which to start searching.
  integer,            intent(out) :: k_top  !< Indices of top layers that overlap with the depth range.
  integer,            intent(out) :: k_bot  !< Indices of bottom layers that overlap with the depth range.
  real, dimension(:), intent(out) :: wt     !< Relative weights of each layer from k_top to k_bot [nondim].
  real, dimension(:), intent(out) :: z1     !< Depth of the top limits of the part of
       !! a layer that contributes to a depth level, relative to the cell center and normalized
       !! by the cell thickness [nondim].  Note that -1/2 <= z1 < z2 <= 1/2.
  real, dimension(:), intent(out)   :: z2     !< Depths of the bottom limit of the part of
       !! a layer that contributes to a depth level, relative to the cell center and normalized
       !! by the cell thickness [nondim].  Note that -1/2 <= z1 < z2 <= 1/2.
  ! Local variables
  real    :: Ih, e_c, tot_wt, I_totwt
  integer :: k

  wt(:) = 0.0 ; z1(:) = 0.0 ; z2(:) = 0.0 ; k_bot = k_max

  do k=k_start,k_max ; if (e(K+1) < Z_top) exit ; enddo
  k_top = k
  if (k_top > k_max) return

  ! Determine the fractional weights of each layer.
  ! Note that by convention, e and Z_int decrease with increasing k.
  if (e(K+1) <= Z_bot) then
    wt(k) = 1.0 ; k_bot = k
    Ih = 0.0 ; if (e(K) /= e(K+1)) Ih = 1.0 / (e(K)-e(K+1))
    e_c = 0.5*(e(K)+e(K+1))
    z1(k) = (e_c - MIN(e(K), Z_top)) * Ih
    z2(k) = (e_c - Z_bot) * Ih
  else
    wt(k) = MIN(e(K),Z_top) - e(K+1) ; tot_wt = wt(k) ! These are always > 0.
    if (e(K) /= e(K+1)) then
      z1(k) = (0.5*(e(K)+e(K+1)) - MIN(e(K), Z_top)) / (e(K)-e(K+1))
    else ; z1(k) = -0.5 ; endif
    z2(k) = 0.5
    k_bot = k_max
    do k=k_top+1,k_max
      if (e(K+1) <= Z_bot) then
        k_bot = k
        wt(k) = e(K) - Z_bot ; z1(k) = -0.5
        if (e(K) /= e(K+1)) then
          z2(k) = (0.5*(e(K)+e(K+1)) - Z_bot) / (e(K)-e(K+1))
        else ; z2(k) = 0.5 ; endif
      else
        wt(k) = e(K) - e(K+1) ; z1(k) = -0.5 ; z2(k) = 0.5
      endif
      tot_wt = tot_wt + wt(k) ! wt(k) is always > 0.
      if (k>=k_bot) exit
    enddo

    I_totwt = 0.0 ; if (tot_wt > 0.0) I_totwt = 1.0 / tot_wt
    do k=k_top,k_bot ; wt(k) = I_totwt*wt(k) ; enddo
  endif

end subroutine find_overlap

!> This subroutine determines a limited slope for val to be advected with
!! a piecewise limited scheme.
function find_limited_slope(val, e, k) result(slope)
  real, dimension(:), intent(in) :: val !< An column the values that are being interpolated.
  real, dimension(:), intent(in) :: e   !< A column's interface heights [Z ~> m] or other units.
  integer,            intent(in) :: k   !< The layer whose slope is being determined.
  real :: slope !< The normalized slope in the intracell distribution of val.
  ! Local variables
  real :: amn, cmn
  real :: d1, d2

  if ((val(k)-val(k-1)) * (val(k)-val(k+1)) >= 0.0) then
    slope = 0.0 ! ; curvature = 0.0
  else
    d1 = 0.5*(e(K-1)-e(K+1)) ; d2 = 0.5*(e(K)-e(K+2))
    if (d1*d2 > 0.0) then
      slope = ((d1**2)*(val(k+1) - val(k)) + (d2**2)*(val(k) - val(k-1))) * &
              (e(K) - e(K+1)) / (d1*d2*(d1+d2))
      ! slope = 0.5*(val(k+1) - val(k-1))
      ! This is S.J. Lin's form of the PLM limiter.
      amn = min(abs(slope), 2.0*(max(val(k-1), val(k), val(k+1)) - val(k)))
      cmn = 2.0*(val(k) - min(val(k-1), val(k), val(k+1)))
      slope = sign(1.0, slope) * min(amn, cmn)

      ! min(abs(slope), 2.0*(max(val(k-1),val(k),val(k+1)) - val(k)), &
      !                 2.0*(val(k) - min(val(k-1),val(k),val(k+1))))
      ! curvature = 0.0
    else
      slope = 0.0 ! ; curvature = 0.0
    endif
  endif

end function find_limited_slope

!> Find interface positions corresponding to density profile
subroutine find_interfaces(rho, zin, nk_data, Rb, depth, zi, G, US, nlevs, nkml, nkbl, hml, debug, eps_z, eps_rho)
  type(ocean_grid_type),      intent(in) :: G     !< The ocean's grid structure
  integer,                    intent(in) :: nk_data !<  The number of levels in the input data
  real, dimension(SZI_(G),SZJ_(G),nk_data), &
                              intent(in) :: rho   !< Potential density in z-space [R ~> kg m-3]
  real, dimension(nk_data),   intent(in) :: zin   !< Input data levels [Z ~> m].
  real, dimension(SZK_(G)+1), intent(in) :: Rb    !< target interface densities [R ~> kg m-3]
  real, dimension(SZI_(G),SZJ_(G)), &
                              intent(in) :: depth !< ocean depth [Z ~> m].
  real, dimension(SZI_(G),SZJ_(G),SZK_(G)+1), &
                             intent(out) :: zi    !< The returned interface heights [Z ~> m]
  type(unit_scale_type),      intent(in) :: US    !< A dimensional unit scaling type
  integer, dimension(SZI_(G),SZJ_(G)), &
                    optional, intent(in) :: nlevs !< number of valid points in each column
  logical,          optional, intent(in) :: debug !< optional debug flag
  integer,          optional, intent(in) :: nkml  !< number of mixed layer pieces
  integer,          optional, intent(in) :: nkbl  !< number of buffer layer pieces
  real,             optional, intent(in) :: hml   !< mixed layer depth [Z ~> m].
  real,             optional, intent(in) :: eps_z !< A negligibly small layer thickness [Z ~> m].
  real,             optional, intent(in) :: eps_rho !< A negligibly small density difference [R ~> kg m-3].

  ! Local variables
  real, dimension(SZI_(G),nk_data) :: rho_ ! A slice of densities [R ~> kg m-3]
  logical :: unstable
  integer :: dir
  integer, dimension(SZI_(G),SZK_(G)+1) :: ki_
  real, dimension(SZI_(G),SZK_(G)+1) :: zi_
  integer, dimension(SZI_(G),SZJ_(G)) :: nlevs_data
  integer, dimension(SZI_(G)) :: lo, hi
  real :: slope,rsm,drhodz,hml_
  real    :: epsln_Z    ! A negligibly thin layer thickness [m or Z ~> m].
  real    :: epsln_rho  ! A negligibly small density change [kg m-3 or R ~> kg m-3].
  real, parameter :: zoff=0.999
  integer :: kk,nkml_,nkbl_
  logical :: debug_ = .false.
  integer :: i, j, k, m, n, is, ie, js, je, nz

  is = G%isc ; ie = G%iec ; js = G%jsc ; je = G%jec ; nz = G%ke

  zi(:,:,:) = 0.0

  if (PRESENT(debug)) debug_=debug

  nlevs_data(:,:) = nz

  nkml_ = 0 ;  if (PRESENT(nkml)) nkml_ = max(0, nkml)
  nkbl_ = 0 ;  if (PRESENT(nkbl)) nkbl_ = max(0, nkbl)
  hml_ = 0.0 ; if (PRESENT(hml)) hml_ = hml
  epsln_Z = 1.0e-10*US%m_to_Z ; if (PRESENT(eps_z)) epsln_Z = eps_z
  epsln_rho = 1.0e-10*US%kg_m3_to_R ; if (PRESENT(eps_rho)) epsln_rho = eps_rho

  if (PRESENT(nlevs)) then
    nlevs_data(:,:) = nlevs(:,:)
  endif

  do j=js,je
    rho_(:,:) = rho(:,j,:)
    i_loop: do i=is,ie
      if (debug_) then
        print *,'looking for interfaces, i,j,nlevs= ',i,j,nlevs_data(i,j)
        print *,'initial density profile= ', rho_(i,:)
      endif
      unstable=.true.
      dir=1
      do while (unstable)
        unstable=.false.
        if (dir == 1) then
          do k=2,nlevs_data(i,j)-1
            if (rho_(i,k) - rho_(i,k-1) < 0.0 ) then
              if (k == 2) then
                rho_(i,k-1) = rho_(i,k)-epsln_rho
              else
                drhodz = (rho_(i,k+1)-rho_(i,k-1)) / (zin(k+1)-zin(k-1))
                if (drhodz < 0.0) unstable=.true.
                rho_(i,k) = rho_(i,k-1) + drhodz*zoff*(zin(k)-zin(k-1))
              endif
            endif
          enddo
          dir = -1*dir
        else
          do k=nlevs_data(i,j)-1,2,-1
            if (rho_(i,k+1) - rho_(i,k) < 0.0) then
              if (k == nlevs_data(i,j)-1) then
                rho_(i,k+1) = rho_(i,k-1)+epsln_rho
              else
                drhodz = (rho_(i,k+1)-rho_(i,k-1))/(zin(k+1)-zin(k-1))
                if (drhodz  < 0.0) unstable=.true.
                rho_(i,k) = rho_(i,k+1)-drhodz*(zin(k+1)-zin(k))
              endif
            endif
          enddo
          dir = -1*dir
        endif
      enddo
      if (debug_) then
        print *,'final density profile= ', rho_(i,:)
      endif
    enddo i_loop

    ki_(:,:) = 0
    zi_(:,:) = 0.0
    lo(:) = 1
    hi(:) = nlevs_data(:,j)
    ki_ = bisect_fast(rho_, Rb, lo, hi)
    ki_(:,:) = max(1, ki_(:,:)-1)
    do i=is,ie
      do m=2,nz
        slope = (zin(ki_(i,m)+1) - zin(ki_(i,m))) / max(rho_(i,ki_(i,m)+1) - rho_(i,ki_(i,m)),epsln_rho)
        zi_(i,m) = -1.0*(zin(ki_(i,m)) + slope*(Rb(m)-rho_(i,ki_(i,m))))
        zi_(i,m) = max(zi_(i,m), -depth(i,j))
        zi_(i,m) = min(zi_(i,m), -1.0*hml_)
      enddo
      zi_(i,nz+1) = -depth(i,j)
      do m=2,nkml_+1
        zi_(i,m) = max(hml_*((1.0-real(m))/real(nkml_)), -depth(i,j))
      enddo
      do m=nz,nkml_+2,-1
        if (zi_(i,m) < zi_(i,m+1) + epsln_Z) zi_(i,m) = zi_(i,m+1) + epsln_Z
        if (zi_(i,m) > -1.0*hml_)  zi_(i,m) = max(-1.0*hml_, -depth(i,j))
      enddo
    enddo
    zi(:,j,:) = zi_(:,:)
  enddo

end subroutine find_interfaces

!> This subroutine determines the potential temperature and salinity that
!! is consistent with the target density using provided initial guess
subroutine determine_temperature(temp, salt, R_tgt, p_ref, niter, land_fill, h, k_start, US, eos, h_massless)
  real, dimension(:,:,:),        intent(inout) :: temp !< potential temperature [degC]
  real, dimension(:,:,:),        intent(inout) :: salt !< salinity [PSU]
  real, dimension(size(temp,3)), intent(in)    :: R_tgt !< desired potential density [R ~> kg m-3].
  real,                          intent(in)    :: p_ref !< reference pressure [R L2 T-2 ~> Pa].
  integer,                       intent(in)    :: niter !< maximum number of iterations
  integer,                       intent(in)    :: k_start !< starting index (i.e. below the buffer layer)
  real,                          intent(in)    :: land_fill !< land fill value
  real, dimension(:,:,:),        intent(in)    :: h   !< layer thickness, used only to avoid working on
                                                      !! massless layers [H ~> m or kg m-2]
  type(unit_scale_type),         intent(in)    :: US  !< A dimensional unit scaling type
  type(eos_type),                pointer       :: eos !< seawater equation of state control structure
  real,                optional, intent(in)    :: h_massless !< A threshold below which a layer is
                                                      !! determined to be massless [H ~> m or kg m-2]

  real, parameter :: T_max = 31.0, T_min = -2.0
  ! Local variables (All of which need documentation!)
  real, dimension(size(temp,1),size(temp,3)) :: &
    T, S, dT, dS, &
    rho, & ! Layer densities [R ~> kg m-3]
    hin, & ! Input layer thicknesses [H ~> m or kg m-2]
    drho_dT, & ! Partial derivative of density with temperature [R degC-1 ~> kg m-3 degC-1]
    drho_dS    ! Partial derivative of density with salinity [R ppt-1 ~> kg m-3 ppt-1]
  real, dimension(size(temp,1)) :: press ! Reference pressures [R L2 T-2 ~> Pa]
  integer :: nx, ny, nz, nt, i, j, k, n, itt
  real    :: dT_dS_gauge  ! The relative penalizing of temperature to salinity changes when
                          ! minimizing property changes while correcting density [degC ppt-1].
  real    :: I_denom      ! The inverse of the magnitude squared of the density gradient in
                          ! T-S space streched with dT_dS_gauge [ppt2 R-2 ~> ppt2 m6 kg-2]
  logical :: adjust_salt, old_fit
  real :: S_min, S_max
  real :: tol_T    ! The tolerance for temperature matches [degC]
  real :: tol_S    ! The tolerance for salinity matches [ppt]
  real :: tol_rho  ! The tolerance for density matches [R ~> kg m-3]
  real :: max_t_adj, max_s_adj

  ! These hard coded parameters need to be set properly.
  S_min = 0.5 ; S_max = 65.0
  max_t_adj = 1.0 ; max_s_adj = 0.5
  tol_T=1.e-4 ; tol_S=1.e-4 ; tol_rho = 1.e-4*US%kg_m3_to_R
  old_fit = .true.   ! reproduces siena behavior

  ! ### The whole determine_temperature subroutine needs to be reexamined, both the algorithms
  !     and the extensive use of hard-coded dimensional parameters.

  ! We will switch to the newer method which simultaneously adjusts
  ! temp and salt based on the ratio of the thermal and haline coefficients, once it is tested.

  nx=size(temp,1) ; ny=size(temp,2) ; nz=size(temp,3)

  press(:) = p_ref

  do j=1,ny
    dS(:,:) = 0. ! Needs to be zero everywhere since there is a maxval(abs(dS)) later...
    T(:,:) = temp(:,j,:)
    S(:,:) = salt(:,j,:)
    hin(:,:) = h(:,j,:)
    dT(:,:) = 0.0
    adjust_salt = .true.
    iter_loop: do itt = 1,niter
      do k=1, nz
<<<<<<< HEAD
        call calculate_density(T(:,k), S(:,k), press, rho(:,k), eos, US=US, dom=(/1,nx/))
        call calculate_density_derivs(T(:,k), S(:,k), press, drho_dT(:,k), drho_dS(:,k), &
                                      eos, US=US, dom=(/1,nx/))
=======
        call calculate_density(T(:,k), S(:,k), press, rho(:,k), 1, nx, eos)
        call calculate_density_derivs(T(:,k), S(:,k), press, drho_dT(:,k), drho_dS(:,k), 1, nx, &
                                      eos)
>>>>>>> 371ed85c
      enddo
      do k=k_start,nz ; do i=1,nx

!       if (abs(rho(i,k)-R_tgt(k))>tol_rho .and. hin(i,k)>h_massless .and. abs(T(i,k)-land_fill) < epsln) then
        if (abs(rho(i,k)-R_tgt(k))>tol_rho) then
          if (old_fit) then
            dT(i,k) = max(min((R_tgt(k)-rho(i,k)) / drho_dT(i,k), max_t_adj), -max_t_adj)
            T(i,k) = max(min(T(i,k)+dT(i,k), T_max), T_min)
          else
            dT_dS_gauge = 10.0  ! 10 degC is weighted equivalently to 1 ppt.
            I_denom = 1.0 / (drho_dS(i,k)**2 + dT_dS_gauge**2*drho_dT(i,k)**2)
            dS(i,k) = (R_tgt(k)-rho(i,k)) * drho_dS(i,k) * I_denom
            dT(i,k) = (R_tgt(k)-rho(i,k)) * dT_dS_gauge**2*drho_dT(i,k) * I_denom

            T(i,k) = max(min(T(i,k)+dT(i,k), T_max), T_min)
            S(i,k) = max(min(S(i,k)+dS(i,k), S_max), S_min)
          endif
        endif
      enddo ; enddo
      if (maxval(abs(dT)) < tol_T) then
         adjust_salt = .false.
         exit iter_loop
      endif
    enddo iter_loop

    if (adjust_salt .and. old_fit) then ; do itt = 1,niter
      do k=1, nz
<<<<<<< HEAD
        call calculate_density(T(:,k), S(:,k), press, rho(:,k), eos, US=US, dom=(/1,nx/))
        call calculate_density_derivs(T(:,k), S(:,k), press, drho_dT(:,k), drho_dS(:,k), &
                                      eos, US=US, dom=(/1,nx/))
=======
        call calculate_density(T(:,k), S(:,k), press, rho(:,k), 1, nx, eos)
        call calculate_density_derivs(T(:,k), S(:,k), press, drho_dT(:,k), drho_dS(:,k), 1, nx, &
                                      eos)
>>>>>>> 371ed85c
      enddo
      do k=k_start,nz ; do i=1,nx
!       if (abs(rho(i,k)-R_tgt(k))>tol_rho .and. hin(i,k)>h_massless .and. abs(T(i,k)-land_fill) < epsln ) then
        if (abs(rho(i,k)-R_tgt(k)) > tol_rho) then
          dS(i,k) = max(min((R_tgt(k)-rho(i,k)) / drho_dS(i,k), max_s_adj), -max_s_adj)
          S(i,k) = max(min(S(i,k)+dS(i,k), S_max), S_min)
        endif
      enddo ; enddo
      if (maxval(abs(dS)) < tol_S) exit
    enddo ; endif

    temp(:,j,:) = T(:,:)
    salt(:,j,:) = S(:,:)
  enddo

end subroutine determine_temperature

!> Return the index where to insert item x in list a, assuming a is sorted.
!! The return values [i] is such that all e in a[:i-1] have e <= x, and all e in
!! a[i:] have e > x. So if x already appears in the list, will
!! insert just after the rightmost x already there.
!! Optional args lo (default 1) and hi (default len(a)) bound the
!! slice of a to be searched.
function bisect_fast(a, x, lo, hi) result(bi_r)
  real, dimension(:,:), intent(in) :: a !< Sorted list
  real, dimension(:), intent(in) :: x !< Item to be inserted
  integer, dimension(size(a,1)), optional, intent(in) :: lo !< Lower bracket of optional range to search
  integer, dimension(size(a,1)), optional, intent(in) :: hi !< Upper bracket of optional range to search
  integer, dimension(size(a,1),size(x,1))  :: bi_r

  integer :: mid,num_x,num_a,i
  integer, dimension(size(a,1))  :: lo_,hi_,lo0,hi0
  integer :: nprofs,j

  lo_=1;hi_=size(a,2);num_x=size(x,1);bi_r=-1;nprofs=size(a,1)

  if (PRESENT(lo)) then
     where (lo>0) lo_=lo
  endif
  if (PRESENT(hi)) then
     where (hi>0) hi_=hi
  endif

  lo0=lo_;hi0=hi_

  do j=1,nprofs
    do i=1,num_x
      lo_=lo0;hi_=hi0
      do while (lo_(j) < hi_(j))
        mid = (lo_(j)+hi_(j))/2
        if (x(i) < a(j,mid)) then
           hi_(j) = mid
        else
           lo_(j) = mid+1
        endif
      enddo
      bi_r(j,i)=lo_(j)
    enddo
  enddo


  return

end function bisect_fast

end module MOM_tracer_Z_init<|MERGE_RESOLUTION|>--- conflicted
+++ resolved
@@ -801,15 +801,9 @@
     adjust_salt = .true.
     iter_loop: do itt = 1,niter
       do k=1, nz
-<<<<<<< HEAD
-        call calculate_density(T(:,k), S(:,k), press, rho(:,k), eos, US=US, dom=(/1,nx/))
+        call calculate_density(T(:,k), S(:,k), press, rho(:,k), eos, dom=(/1,nx/))
         call calculate_density_derivs(T(:,k), S(:,k), press, drho_dT(:,k), drho_dS(:,k), &
-                                      eos, US=US, dom=(/1,nx/))
-=======
-        call calculate_density(T(:,k), S(:,k), press, rho(:,k), 1, nx, eos)
-        call calculate_density_derivs(T(:,k), S(:,k), press, drho_dT(:,k), drho_dS(:,k), 1, nx, &
-                                      eos)
->>>>>>> 371ed85c
+                                      eos, dom=(/1,nx/))
       enddo
       do k=k_start,nz ; do i=1,nx
 
@@ -837,15 +831,9 @@
 
     if (adjust_salt .and. old_fit) then ; do itt = 1,niter
       do k=1, nz
-<<<<<<< HEAD
-        call calculate_density(T(:,k), S(:,k), press, rho(:,k), eos, US=US, dom=(/1,nx/))
+        call calculate_density(T(:,k), S(:,k), press, rho(:,k), eos, dom=(/1,nx/))
         call calculate_density_derivs(T(:,k), S(:,k), press, drho_dT(:,k), drho_dS(:,k), &
-                                      eos, US=US, dom=(/1,nx/))
-=======
-        call calculate_density(T(:,k), S(:,k), press, rho(:,k), 1, nx, eos)
-        call calculate_density_derivs(T(:,k), S(:,k), press, drho_dT(:,k), drho_dS(:,k), 1, nx, &
-                                      eos)
->>>>>>> 371ed85c
+                                      eos, dom=(/1,nx/))
       enddo
       do k=k_start,nz ; do i=1,nx
 !       if (abs(rho(i,k)-R_tgt(k))>tol_rho .and. hin(i,k)>h_massless .and. abs(T(i,k)-land_fill) < epsln ) then
