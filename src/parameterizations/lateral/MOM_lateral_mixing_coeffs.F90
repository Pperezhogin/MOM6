!> Variable mixing coefficients
module MOM_lateral_mixing_coeffs

! This file is part of MOM6. See LICENSE.md for the license.

use MOM_debugging,         only : hchksum, uvchksum
use MOM_error_handler,     only : MOM_error, FATAL, WARNING, MOM_mesg
use MOM_diag_mediator,     only : register_diag_field, safe_alloc_ptr, post_data
use MOM_diag_mediator,     only : diag_ctrl, time_type, query_averaging_enabled
use MOM_domains,           only : create_group_pass, do_group_pass
use MOM_domains,           only : group_pass_type, pass_var, pass_vector
use MOM_file_parser,       only : get_param, log_version, param_file_type
use MOM_interface_heights, only : find_eta
use MOM_isopycnal_slopes,  only : calc_isoneutral_slopes
use MOM_grid,              only : ocean_grid_type
use MOM_unit_scaling,      only : unit_scale_type
use MOM_variables,         only : thermo_var_ptrs
use MOM_verticalGrid,      only : verticalGrid_type
use MOM_wave_speed,        only : wave_speed, wave_speed_CS, wave_speed_init
use MOM_open_boundary,     only : ocean_OBC_type, OBC_NONE

implicit none ; private

#include <MOM_memory.h>

!> Variable mixing coefficients
type, public :: VarMix_CS
  logical :: initialized = .false. !< True if this control structure has been initialized.
  logical :: use_variable_mixing  !< If true, use the variable mixing.
  logical :: Resoln_scaling_used  !< If true, a resolution function is used somewhere to scale
                                  !! away one of the viscosities or diffusivities when the
                                  !! deformation radius is well resolved.
  logical :: Resoln_scaled_Kh     !< If true, scale away the Laplacian viscosity
                                  !! when the deformation radius is well resolved.
  logical :: Resoln_scaled_KhTh   !< If true, scale away the thickness diffusivity
                                  !! when the deformation radius is well resolved.
  logical :: Depth_scaled_KhTh    !< If true, KHTH is scaled away when the depth is
                                  !! shallower than a reference depth.
  logical :: Resoln_scaled_KhTr   !< If true, scale away the tracer diffusivity
                                  !! when the deformation radius is well resolved.
  logical :: interpolate_Res_fn   !< If true, interpolate the resolution function
                                  !! to the velocity points from the thickness
                                  !! points; otherwise interpolate the wave
                                  !! speed and calculate the resolution function
                                  !! independently at each point.
  logical :: use_stored_slopes    !< If true, stores isopycnal slopes in this structure.
  logical :: Resoln_use_ebt       !< If true, uses the equivalent barotropic wave speed instead
                                  !! of first baroclinic wave for calculating the resolution fn.
  logical :: khth_use_ebt_struct  !< If true, uses the equivalent barotropic structure
                                  !! as the vertical structure of thickness diffusivity.
  logical :: calculate_cg1        !< If true, calls wave_speed() to calculate the first
                                  !! baroclinic wave speed and populate CS%cg1.
                                  !! This parameter is set depending on other parameters.
  logical :: calculate_Rd_dx      !< If true, calculates Rd/dx and populate CS%Rd_dx_h.
                                  !! This parameter is set depending on other parameters.
  logical :: calculate_res_fns    !< If true, calculate all the resolution factors.
                                  !! This parameter is set depending on other parameters.
  logical :: calculate_depth_fns !< If true, calculate all the depth factors.
                                  !! This parameter is set depending on other parameters.
  logical :: calculate_Eady_growth_rate !< If true, calculate all the Eady growth rate.
                                  !! This parameter is set depending on other parameters.
  logical :: use_simpler_Eady_growth_rate !< If true, use a simpler method to calculate the
                                  !! Eady growth rate that avoids division by layer thickness.
                                  !! This parameter is set depending on other parameters.
  real :: cropping_distance       !< Distance from surface or bottom to filter out outcropped or
                                  !! incropped interfaces for the Eady growth rate calc [Z ~> m]

  real, allocatable :: SN_u(:,:)      !< S*N at u-points [T-1 ~> s-1]
  real, allocatable :: SN_v(:,:)      !< S*N at v-points [T-1 ~> s-1]
  real, allocatable :: L2u(:,:)       !< Length scale^2 at u-points [L2 ~> m2]
  real, allocatable :: L2v(:,:)       !< Length scale^2 at v-points [L2 ~> m2]
  real, allocatable :: cg1(:,:)       !< The first baroclinic gravity wave speed [L T-1 ~> m s-1].
  real, allocatable :: Res_fn_h(:,:)  !< Non-dimensional function of the ratio the first baroclinic
                                      !! deformation radius to the grid spacing at h points [nondim].
  real, allocatable :: Res_fn_q(:,:)  !< Non-dimensional function of the ratio the first baroclinic
                                      !! deformation radius to the grid spacing at q points [nondim].
  real, allocatable :: Res_fn_u(:,:)  !< Non-dimensional function of the ratio the first baroclinic
                                      !! deformation radius to the grid spacing at u points [nondim].
  real, allocatable :: Res_fn_v(:,:)  !< Non-dimensional function of the ratio the first baroclinic
                                      !! deformation radius to the grid spacing at v points [nondim].
  real, allocatable :: Depth_fn_u(:,:) !< Non-dimensional function of the ratio of the depth to
                                      !! a reference depth (maximum 1) at u points [nondim]
  real, allocatable :: Depth_fn_v(:,:) !< Non-dimensional function of the ratio of the depth to
                                      !! a reference depth (maximum 1) at v points [nondim]
  real, allocatable :: beta_dx2_h(:,:) !< The magnitude of the gradient of the Coriolis parameter
                                      !! times the grid spacing squared at h points [L T-1 ~> m s-1].
  real, allocatable :: beta_dx2_q(:,:) !< The magnitude of the gradient of the Coriolis parameter
                                      !! times the grid spacing squared at q points [L T-1 ~> m s-1].
  real, allocatable :: beta_dx2_u(:,:) !< The magnitude of the gradient of the Coriolis parameter
                                      !! times the grid spacing squared at u points [L T-1 ~> m s-1].
  real, allocatable :: beta_dx2_v(:,:) !< The magnitude of the gradient of the Coriolis parameter
                                      !! times the grid spacing squared at v points [L T-1 ~> m s-1].
  real, allocatable :: f2_dx2_h(:,:)  !< The Coriolis parameter squared times the grid
                                      !! spacing squared at h [L2 T-2 ~> m2 s-2].
  real, allocatable :: f2_dx2_q(:,:)  !< The Coriolis parameter squared times the grid
                                      !! spacing squared at q [L2 T-2 ~> m2 s-2].
  real, allocatable :: f2_dx2_u(:,:)  !< The Coriolis parameter squared times the grid
                                      !! spacing squared at u [L2 T-2 ~> m2 s-2].
  real, allocatable :: f2_dx2_v(:,:)  !< The Coriolis parameter squared times the grid
                                      !! spacing squared at v [L2 T-2 ~> m2 s-2].
  real, allocatable :: Rd_dx_h(:,:)   !< Deformation radius over grid spacing [nondim]

  real, allocatable :: slope_x(:,:,:)     !< Zonal isopycnal slope [nondim]
  real, allocatable :: slope_y(:,:,:)     !< Meridional isopycnal slope [nondim]
  real, allocatable :: ebt_struct(:,:,:)  !< Vertical structure function to scale diffusivities with [nondim]

  real ALLOCABLE_, dimension(NIMEMB_PTR_,NJMEM_) :: &
    Laplac3_const_u       !< Laplacian metric-dependent constants [L3 ~> m3]

  real ALLOCABLE_, dimension(NIMEM_,NJMEMB_PTR_) :: &
    Laplac3_const_v       !< Laplacian metric-dependent constants [L3 ~> m3]

  real ALLOCABLE_, dimension(NIMEMB_PTR_,NJMEM_,NKMEM_) :: &
    KH_u_QG               !< QG Leith GM coefficient at u-points [L2 T-1 ~> m2 s-1]

  real ALLOCABLE_, dimension(NIMEM_,NJMEMB_PTR_,NKMEM_) :: &
    KH_v_QG               !< QG Leith GM coefficient at v-points [L2 T-1 ~> m2 s-1]

  ! Parameters
  logical :: use_Visbeck  !< Use Visbeck formulation for thickness diffusivity
  integer :: VarMix_Ktop  !< Top layer to start downward integrals
  real :: Visbeck_L_scale !< Fixed length scale in Visbeck formula
  real :: Eady_GR_D_scale !< Depth over which to average SN [Z ~> m]
  real :: Res_coef_khth   !< A non-dimensional number that determines the function
                          !! of resolution, used for thickness and tracer mixing, as:
                          !!  F = 1 / (1 + (Res_coef_khth*Ld/dx)^Res_fn_power)
  real :: Res_coef_visc   !< A non-dimensional number that determines the function
                          !! of resolution, used for lateral viscosity, as:
                          !!  F = 1 / (1 + (Res_coef_visc*Ld/dx)^Res_fn_power)
  real :: depth_scaled_khth_h0 !< The depth above which KHTH is linearly scaled away [Z ~> m]
  real :: depth_scaled_khth_exp !< The exponent used in the depth dependent scaling function for KHTH [nondim]
  real :: kappa_smooth    !< A diffusivity for smoothing T/S in vanished layers [Z2 T-1 ~> m2 s-1]
  integer :: Res_fn_power_khth !< The power of dx/Ld in the KhTh resolution function.  Any
                               !! positive integer power may be used, but even powers
                               !! and especially 2 are coded to be more efficient.
  integer :: Res_fn_power_visc !< The power of dx/Ld in the Kh resolution function.  Any
                               !! positive integer power may be used, but even powers
                               !! and especially 2 are coded to be more efficient.
  real :: Visbeck_S_max   !< Upper bound on slope used in Eady growth rate [nondim].

  ! Leith parameters
  logical :: use_QG_Leith_GM      !< If true, uses the QG Leith viscosity as the GM coefficient
  logical :: use_beta_in_QG_Leith !< If true, includes the beta term in the QG Leith GM coefficient

  ! Diagnostics
  !>@{
  !! Diagnostic identifier
  integer :: id_SN_u=-1, id_SN_v=-1, id_L2u=-1, id_L2v=-1, id_Res_fn = -1
  integer :: id_N2_u=-1, id_N2_v=-1, id_S2_u=-1, id_S2_v=-1
  integer :: id_dzu=-1, id_dzv=-1, id_dzSxN=-1, id_dzSyN=-1
  integer :: id_Rd_dx=-1, id_KH_u_QG = -1, id_KH_v_QG = -1
  type(diag_ctrl), pointer :: diag !< A structure that is used to regulate the
                                   !! timing of diagnostic output.
  !>@}

  type(wave_speed_CS) :: wave_speed !< Wave speed control structure
  type(group_pass_type) :: pass_cg1 !< For group halo pass
  logical :: debug      !< If true, write out checksums of data for debugging
end type VarMix_CS

public VarMix_init, VarMix_end, calc_slope_functions, calc_resoln_function
public calc_QG_Leith_viscosity, calc_depth_function

contains

!> Calculates the non-dimensional depth functions.
subroutine calc_depth_function(G, CS)
  type(ocean_grid_type),  intent(in)    :: G  !< Ocean grid structure
  type(VarMix_CS),        intent(inout) :: CS !< Variable mixing control struct

  ! Local variables
  integer :: is, ie, js, je, Isq, Ieq, Jsq, Jeq
  integer :: i, j
  real    :: H0 ! local variable for reference depth
  real    :: expo ! exponent used in the depth dependent scaling
  is = G%isc ; ie = G%iec ; js = G%jsc ; je = G%jec
  Isq = G%IscB ; Ieq = G%IecB ; Jsq = G%JscB ; Jeq = G%JecB

<<<<<<< HEAD
  if (.not. associated(CS)) call MOM_error(FATAL, "calc_depth_function:"// &
         "Module must be initialized before it is used.")

  if (.not. CS%initialized) call MOM_error(FATAL, "calc_depth_function: "// &
         "Module must be initialized before it is used.")

=======
>>>>>>> b2f6678f
  if (.not. CS%calculate_depth_fns) return
  if (.not. allocated(CS%Depth_fn_u)) call MOM_error(FATAL, &
    "calc_depth_function: %Depth_fn_u is not associated with Depth_scaled_KhTh.")
  if (.not. allocated(CS%Depth_fn_v)) call MOM_error(FATAL, &
    "calc_depth_function: %Depth_fn_v is not associated with Depth_scaled_KhTh.")

  H0 = CS%depth_scaled_khth_h0
  expo = CS%depth_scaled_khth_exp
!$OMP do
  do j=js,je ; do I=is-1,Ieq
    CS%Depth_fn_u(I,j) = (MIN(1.0, (0.5*(G%bathyT(i,j) + G%bathyT(i+1,j)) + G%Z_ref)/H0))**expo
  enddo ; enddo
!$OMP do
  do J=js-1,Jeq ; do i=is,ie
    CS%Depth_fn_v(i,J) = (MIN(1.0, (0.5*(G%bathyT(i,j) + G%bathyT(i,j+1)) + G%Z_ref)/H0))**expo
  enddo ; enddo

end subroutine calc_depth_function

!> Calculates and stores the non-dimensional resolution functions
subroutine calc_resoln_function(h, tv, G, GV, US, CS)
  type(ocean_grid_type),                     intent(inout) :: G  !< Ocean grid structure
  type(verticalGrid_type),                   intent(in)    :: GV !< Vertical grid structure
  real, dimension(SZI_(G),SZJ_(G),SZK_(GV)), intent(in)    :: h  !< Layer thickness [H ~> m or kg m-2]
  type(thermo_var_ptrs),                     intent(in)    :: tv !< Thermodynamic variables
  type(unit_scale_type),                     intent(in)    :: US !< A dimensional unit scaling type
  type(VarMix_CS),                           intent(inout) :: CS !< Variable mixing control struct

  ! Local variables
  ! Depending on the power-function being used, dimensional rescaling may be limited, so some
  ! of the following variables have units that depend on that power.
  real :: cg1_q  ! The gravity wave speed interpolated to q points [L T-1 ~> m s-1] or [m s-1].
  real :: cg1_u  ! The gravity wave speed interpolated to u points [L T-1 ~> m s-1] or [m s-1].
  real :: cg1_v  ! The gravity wave speed interpolated to v points [L T-1 ~> m s-1] or [m s-1].
  real :: dx_term ! A term in the denominator [L2 T-2 ~> m2 s-2] or [m2 s-2]
  integer :: power_2
  integer :: is, ie, js, je, Isq, Ieq, Jsq, Jeq, nz
  integer :: i, j, k
  is = G%isc ; ie = G%iec ; js = G%jsc ; je = G%jec ; nz = GV%ke
  Isq = G%IscB ; Ieq = G%IecB ; Jsq = G%JscB ; Jeq = G%JecB

<<<<<<< HEAD
  if (.not. associated(CS)) call MOM_error(FATAL, "calc_resoln_function:"// &
         "Module must be initialized before it is used.")

  if (.not. CS%initialized) call MOM_error(FATAL, "calc_resoln_function: "// &
         "Module must be initialized before it is used.")

=======
>>>>>>> b2f6678f
  if (CS%calculate_cg1) then
    if (.not. allocated(CS%cg1)) call MOM_error(FATAL, &
      "calc_resoln_function: %cg1 is not associated with Resoln_scaled_Kh.")
    if (CS%khth_use_ebt_struct) then
      if (.not. allocated(CS%ebt_struct)) call MOM_error(FATAL, &
        "calc_resoln_function: %ebt_struct is not associated with RESOLN_USE_EBT.")
      if (CS%Resoln_use_ebt) then
        ! Both resolution fn and vertical structure are using EBT
        call wave_speed(h, tv, G, GV, US, CS%cg1, CS%wave_speed, modal_structure=CS%ebt_struct)
      else
        ! Use EBT to get vertical structure first and then re-calculate cg1 using first baroclinic mode
        call wave_speed(h, tv, G, GV, US, CS%cg1, CS%wave_speed, modal_structure=CS%ebt_struct, &
                        use_ebt_mode=.true.)
        call wave_speed(h, tv, G, GV, US, CS%cg1, CS%wave_speed)
      endif
      call pass_var(CS%ebt_struct, G%Domain)
    else
      call wave_speed(h, tv, G, GV, US, CS%cg1, CS%wave_speed)
    endif

    call create_group_pass(CS%pass_cg1, CS%cg1, G%Domain)
    call do_group_pass(CS%pass_cg1, G%Domain)
  endif

  ! Calculate and store the ratio between deformation radius and grid-spacing
  ! at h-points [nondim].
  if (CS%calculate_rd_dx) then
    if (.not. allocated(CS%Rd_dx_h)) call MOM_error(FATAL, &
      "calc_resoln_function: %Rd_dx_h is not associated with calculate_rd_dx.")
    !$OMP parallel do default(shared)
    do j=js-1,je+1 ; do i=is-1,ie+1
      CS%Rd_dx_h(i,j) = CS%cg1(i,j) / &
            (sqrt(CS%f2_dx2_h(i,j) + CS%cg1(i,j)*CS%beta_dx2_h(i,j)))
    enddo ; enddo
    if (query_averaging_enabled(CS%diag)) then
      if (CS%id_Rd_dx > 0) call post_data(CS%id_Rd_dx, CS%Rd_dx_h, CS%diag)
    endif
  endif

  if (.not. CS%calculate_res_fns) return

  if (.not. allocated(CS%Res_fn_h)) call MOM_error(FATAL, &
    "calc_resoln_function: %Res_fn_h is not associated with Resoln_scaled_Kh.")
  if (.not. allocated(CS%Res_fn_q)) call MOM_error(FATAL, &
    "calc_resoln_function: %Res_fn_q is not associated with Resoln_scaled_Kh.")
  if (.not. allocated(CS%Res_fn_u)) call MOM_error(FATAL, &
    "calc_resoln_function: %Res_fn_u is not associated with Resoln_scaled_Kh.")
  if (.not. allocated(CS%Res_fn_v)) call MOM_error(FATAL, &
    "calc_resoln_function: %Res_fn_v is not associated with Resoln_scaled_Kh.")
  if (.not. allocated(CS%f2_dx2_h)) call MOM_error(FATAL, &
    "calc_resoln_function: %f2_dx2_h is not associated with Resoln_scaled_Kh.")
  if (.not. allocated(CS%f2_dx2_q)) call MOM_error(FATAL, &
    "calc_resoln_function: %f2_dx2_q is not associated with Resoln_scaled_Kh.")
  if (.not. allocated(CS%f2_dx2_u)) call MOM_error(FATAL, &
    "calc_resoln_function: %f2_dx2_u is not associated with Resoln_scaled_Kh.")
  if (.not. allocated(CS%f2_dx2_v)) call MOM_error(FATAL, &
    "calc_resoln_function: %f2_dx2_v is not associated with Resoln_scaled_Kh.")
  if (.not. allocated(CS%beta_dx2_h)) call MOM_error(FATAL, &
    "calc_resoln_function: %beta_dx2_h is not associated with Resoln_scaled_Kh.")
  if (.not. allocated(CS%beta_dx2_q)) call MOM_error(FATAL, &
    "calc_resoln_function: %beta_dx2_q is not associated with Resoln_scaled_Kh.")
  if (.not. allocated(CS%beta_dx2_u)) call MOM_error(FATAL, &
    "calc_resoln_function: %beta_dx2_u is not associated with Resoln_scaled_Kh.")
  if (.not. allocated(CS%beta_dx2_v)) call MOM_error(FATAL, &
    "calc_resoln_function: %beta_dx2_v is not associated with Resoln_scaled_Kh.")

  !   Do this calculation on the extent used in MOM_hor_visc.F90, and
  ! MOM_tracer.F90 so that no halo update is needed.

!$OMP parallel default(none) shared(is,ie,js,je,Ieq,Jeq,CS,US) &
!$OMP                       private(dx_term,cg1_q,power_2,cg1_u,cg1_v)
  if (CS%Res_fn_power_visc >= 100) then
!$OMP do
    do j=js-1,je+1 ; do i=is-1,ie+1
      dx_term = CS%f2_dx2_h(i,j) + CS%cg1(i,j)*CS%beta_dx2_h(i,j)
      if ((CS%Res_coef_visc * CS%cg1(i,j))**2 > dx_term) then
        CS%Res_fn_h(i,j) = 0.0
      else
        CS%Res_fn_h(i,j) = 1.0
      endif
    enddo ; enddo
!$OMP do
    do J=js-1,Jeq ; do I=is-1,Ieq
      cg1_q = 0.25 * ((CS%cg1(i,j) + CS%cg1(i+1,j+1)) + (CS%cg1(i+1,j) + CS%cg1(i,j+1)))
      dx_term = CS%f2_dx2_q(I,J) +  cg1_q * CS%beta_dx2_q(I,J)
      if ((CS%Res_coef_visc * cg1_q)**2 > dx_term) then
        CS%Res_fn_q(I,J) = 0.0
      else
        CS%Res_fn_q(I,J) = 1.0
      endif
    enddo ; enddo
  elseif (CS%Res_fn_power_visc == 2) then
!$OMP do
    do j=js-1,je+1 ; do i=is-1,ie+1
      dx_term = CS%f2_dx2_h(i,j) + CS%cg1(i,j)*CS%beta_dx2_h(i,j)
      CS%Res_fn_h(i,j) = dx_term / (dx_term + (CS%Res_coef_visc * CS%cg1(i,j))**2)
    enddo ; enddo
!$OMP do
    do J=js-1,Jeq ; do I=is-1,Ieq
      cg1_q = 0.25 * ((CS%cg1(i,j) + CS%cg1(i+1,j+1)) + (CS%cg1(i+1,j) + CS%cg1(i,j+1)))
      dx_term = CS%f2_dx2_q(I,J) +  cg1_q * CS%beta_dx2_q(I,J)
      CS%Res_fn_q(I,J) = dx_term / (dx_term + (CS%Res_coef_visc * cg1_q)**2)
    enddo ; enddo
  elseif (mod(CS%Res_fn_power_visc, 2) == 0) then
    power_2 = CS%Res_fn_power_visc / 2
!$OMP do
    do j=js-1,je+1 ; do i=is-1,ie+1
      dx_term = (US%L_T_to_m_s**2*(CS%f2_dx2_h(i,j) + CS%cg1(i,j)*CS%beta_dx2_h(i,j)))**power_2
      CS%Res_fn_h(i,j) = dx_term / &
          (dx_term + (CS%Res_coef_visc * US%L_T_to_m_s*CS%cg1(i,j))**CS%Res_fn_power_visc)
    enddo ; enddo
!$OMP do
    do J=js-1,Jeq ; do I=is-1,Ieq
      cg1_q = 0.25 * ((CS%cg1(i,j) + CS%cg1(i+1,j+1)) + (CS%cg1(i+1,j) + CS%cg1(i,j+1)))
      dx_term = (US%L_T_to_m_s**2*(CS%f2_dx2_q(I,J) + cg1_q * CS%beta_dx2_q(I,J)))**power_2
      CS%Res_fn_q(I,J) = dx_term / &
          (dx_term + (CS%Res_coef_visc * US%L_T_to_m_s*cg1_q)**CS%Res_fn_power_visc)
    enddo ; enddo
  else
!$OMP do
    do j=js-1,je+1 ; do i=is-1,ie+1
      dx_term = (US%L_T_to_m_s*sqrt(CS%f2_dx2_h(i,j) + &
                                    CS%cg1(i,j)*CS%beta_dx2_h(i,j)))**CS%Res_fn_power_visc
      CS%Res_fn_h(i,j) = dx_term / &
         (dx_term + (CS%Res_coef_visc * US%L_T_to_m_s*CS%cg1(i,j))**CS%Res_fn_power_visc)
    enddo ; enddo
!$OMP do
    do J=js-1,Jeq ; do I=is-1,Ieq
      cg1_q = 0.25 * ((CS%cg1(i,j) + CS%cg1(i+1,j+1)) + (CS%cg1(i+1,j) + CS%cg1(i,j+1)))
      dx_term = (US%L_T_to_m_s*sqrt(CS%f2_dx2_q(I,J) + &
                                    cg1_q * CS%beta_dx2_q(I,J)))**CS%Res_fn_power_visc
      CS%Res_fn_q(I,J) = dx_term / &
          (dx_term + (CS%Res_coef_visc * US%L_T_to_m_s*cg1_q)**CS%Res_fn_power_visc)
    enddo ; enddo
  endif

  if (CS%interpolate_Res_fn) then
    do j=js,je ; do I=is-1,Ieq
      CS%Res_fn_u(I,j) = 0.5*(CS%Res_fn_h(i,j) + CS%Res_fn_h(i+1,j))
    enddo ; enddo
    do J=js-1,Jeq ; do i=is,ie
      CS%Res_fn_v(i,J) = 0.5*(CS%Res_fn_h(i,j) + CS%Res_fn_h(i,j+1))
    enddo ; enddo
  else ! .not.CS%interpolate_Res_fn
    if (CS%Res_fn_power_khth >= 100) then
!$OMP do
      do j=js,je ; do I=is-1,Ieq
        cg1_u = 0.5 * (CS%cg1(i,j) + CS%cg1(i+1,j))
        dx_term = CS%f2_dx2_u(I,j) + cg1_u * CS%beta_dx2_u(I,j)
        if ((CS%Res_coef_khth * cg1_u)**2 > dx_term) then
          CS%Res_fn_u(I,j) = 0.0
        else
          CS%Res_fn_u(I,j) = 1.0
        endif
      enddo ; enddo
!$OMP do
      do J=js-1,Jeq ; do i=is,ie
        cg1_v = 0.5 * (CS%cg1(i,j) + CS%cg1(i,j+1))
        dx_term = CS%f2_dx2_v(i,J) + cg1_v * CS%beta_dx2_v(i,J)
        if ((CS%Res_coef_khth * cg1_v)**2 > dx_term) then
          CS%Res_fn_v(i,J) = 0.0
        else
          CS%Res_fn_v(i,J) = 1.0
        endif
      enddo ; enddo
    elseif (CS%Res_fn_power_khth == 2) then
!$OMP do
      do j=js,je ; do I=is-1,Ieq
        cg1_u = 0.5 * (CS%cg1(i,j) + CS%cg1(i+1,j))
        dx_term = CS%f2_dx2_u(I,j) + cg1_u * CS%beta_dx2_u(I,j)
        CS%Res_fn_u(I,j) = dx_term / (dx_term + (CS%Res_coef_khth * cg1_u)**2)
      enddo ; enddo
!$OMP do
      do J=js-1,Jeq ; do i=is,ie
        cg1_v = 0.5 * (CS%cg1(i,j) + CS%cg1(i,j+1))
        dx_term = CS%f2_dx2_v(i,J) + cg1_v * CS%beta_dx2_v(i,J)
        CS%Res_fn_v(i,J) = dx_term / (dx_term + (CS%Res_coef_khth * cg1_v)**2)
      enddo ; enddo
    elseif (mod(CS%Res_fn_power_khth, 2) == 0) then
      power_2 = CS%Res_fn_power_khth / 2
!$OMP do
      do j=js,je ; do I=is-1,Ieq
        cg1_u = 0.5 * (CS%cg1(i,j) + CS%cg1(i+1,j))
        dx_term = (US%L_T_to_m_s**2 * (CS%f2_dx2_u(I,j) + cg1_u * CS%beta_dx2_u(I,j)))**power_2
        CS%Res_fn_u(I,j) = dx_term / &
            (dx_term + (CS%Res_coef_khth * US%L_T_to_m_s*cg1_u)**CS%Res_fn_power_khth)
      enddo ; enddo
!$OMP do
      do J=js-1,Jeq ; do i=is,ie
        cg1_v = 0.5 * (CS%cg1(i,j) + CS%cg1(i,j+1))
        dx_term = (US%L_T_to_m_s**2 * (CS%f2_dx2_v(i,J) + cg1_v * CS%beta_dx2_v(i,J)))**power_2
        CS%Res_fn_v(i,J) = dx_term / &
            (dx_term + (CS%Res_coef_khth * US%L_T_to_m_s*cg1_v)**CS%Res_fn_power_khth)
      enddo ; enddo
    else
!$OMP do
      do j=js,je ; do I=is-1,Ieq
        cg1_u = 0.5 * (CS%cg1(i,j) + CS%cg1(i+1,j))
        dx_term = (US%L_T_to_m_s*sqrt(CS%f2_dx2_u(I,j) + &
                                      cg1_u * CS%beta_dx2_u(I,j)))**CS%Res_fn_power_khth
        CS%Res_fn_u(I,j) = dx_term / &
            (dx_term + (CS%Res_coef_khth * US%L_T_to_m_s*cg1_u)**CS%Res_fn_power_khth)
      enddo ; enddo
!$OMP do
      do J=js-1,Jeq ; do i=is,ie
        cg1_v = 0.5 * (CS%cg1(i,j) + CS%cg1(i,j+1))
        dx_term = (US%L_T_to_m_s*sqrt(CS%f2_dx2_v(i,J) + &
                                      cg1_v * CS%beta_dx2_v(i,J)))**CS%Res_fn_power_khth
        CS%Res_fn_v(i,J) = dx_term / &
            (dx_term + (CS%Res_coef_khth * US%L_T_to_m_s*cg1_v)**CS%Res_fn_power_khth)
      enddo ; enddo
    endif
  endif
!$OMP end parallel

  if (query_averaging_enabled(CS%diag)) then
    if (CS%id_Res_fn > 0) call post_data(CS%id_Res_fn, CS%Res_fn_h, CS%diag)
  endif

end subroutine calc_resoln_function

!> Calculates and stores functions of isopycnal slopes, e.g. Sx, Sy, S*N, mostly used in the Visbeck et al.
!! style scaling of diffusivity
subroutine calc_slope_functions(h, tv, dt, G, GV, US, CS, OBC)
  type(ocean_grid_type),                     intent(inout) :: G  !< Ocean grid structure
  type(verticalGrid_type),                   intent(in)    :: GV !< Vertical grid structure
  type(unit_scale_type),                     intent(in)    :: US !< A dimensional unit scaling type
  real, dimension(SZI_(G),SZJ_(G),SZK_(GV)), intent(inout) :: h  !< Layer thickness [H ~> m or kg m-2]
  type(thermo_var_ptrs),                     intent(in)    :: tv !< Thermodynamic variables
  real,                                      intent(in)    :: dt !< Time increment [T ~> s]
  type(VarMix_CS),                           intent(inout) :: CS !< Variable mixing control struct
  type(ocean_OBC_type),                      pointer       :: OBC !< Open boundaries control structure.
  ! Local variables
  real, dimension(SZI_(G), SZJ_(G),SZK_(GV)+1) :: &
    e             ! The interface heights relative to mean sea level [Z ~> m].
  real, dimension(SZIB_(G), SZJ_(G),SZK_(GV)+1) :: N2_u ! Square of Brunt-Vaisala freq at u-points [L2 Z-2 T-2 ~> s-2]
  real, dimension(SZI_(G), SZJB_(G),SZK_(GV)+1) :: N2_v ! Square of Brunt-Vaisala freq at v-points [L2 Z-2 T-2 ~> s-2]
  real, dimension(SZIB_(G), SZJ_(G),SZK_(GV)+1) :: dzu ! Z-thickness at u-points [Z ~> m]
  real, dimension(SZI_(G), SZJB_(G),SZK_(GV)+1) :: dzv ! Z-thickness at v-points [Z ~> m]
  real, dimension(SZIB_(G), SZJ_(G),SZK_(GV)+1) :: dzSxN ! |Sx| N times dz at u-points [Z T-1 ~> m s-1]
  real, dimension(SZI_(G), SZJB_(G),SZK_(GV)+1) :: dzSyN ! |Sy| N times dz at v-points [Z T-1 ~> m s-1]

<<<<<<< HEAD
  if (.not. associated(CS)) call MOM_error(FATAL, "MOM_lateral_mixing_coeffs.F90, calc_slope_functions:"//&
         "Module must be initialized before it is used.")

  if (.not. CS%initialized) call MOM_error(FATAL, "MOM_lateral_mixing_coeffs.F90, calc_slope_functions: "//&
         "Module must be initialized before it is used.")

=======
>>>>>>> b2f6678f
  if (CS%calculate_Eady_growth_rate) then
    if (CS%use_simpler_Eady_growth_rate) then
      call find_eta(h, tv, G, GV, US, e, halo_size=2)
      call calc_isoneutral_slopes(G, GV, US, h, e, tv, dt*CS%kappa_smooth, &
                                  CS%slope_x, CS%slope_y, N2_u=N2_u, N2_v=N2_v, dzu=dzu, dzv=dzv, &
                                  dzSxN=dzSxN, dzSyN=dzSyN, halo=1, OBC=OBC)
      call calc_Eady_growth_rate_2D(CS, G, GV, US, OBC, h, e, dzu, dzv, dzSxN, dzSyN, CS%SN_u, CS%SN_v)
    else
      call find_eta(h, tv, G, GV, US, e, halo_size=2)
      if (CS%use_stored_slopes) then
        call calc_isoneutral_slopes(G, GV, US, h, e, tv, dt*CS%kappa_smooth, &
                                    CS%slope_x, CS%slope_y, N2_u=N2_u, N2_v=N2_v, halo=1, OBC=OBC)
        call calc_Visbeck_coeffs_old(h, CS%slope_x, CS%slope_y, N2_u, N2_v, G, GV, US, CS, OBC)
      else
        !call calc_isoneutral_slopes(G, GV, h, e, tv, dt*CS%kappa_smooth, CS%slope_x, CS%slope_y)
        call calc_slope_functions_using_just_e(h, G, GV, US, CS, e, .true., OBC)
      endif
    endif
  endif

  if (query_averaging_enabled(CS%diag)) then
    if (CS%id_dzu > 0) call post_data(CS%id_dzu, dzu, CS%diag)
    if (CS%id_dzv > 0) call post_data(CS%id_dzv, dzv, CS%diag)
    if (CS%id_dzSxN > 0) call post_data(CS%id_dzSxN, dzSxN, CS%diag)
    if (CS%id_dzSyN > 0) call post_data(CS%id_dzSyN, dzSyN, CS%diag)
    if (CS%id_SN_u > 0) call post_data(CS%id_SN_u, CS%SN_u, CS%diag)
    if (CS%id_SN_v > 0) call post_data(CS%id_SN_v, CS%SN_v, CS%diag)
    if (CS%id_L2u > 0)  call post_data(CS%id_L2u, CS%L2u, CS%diag)
    if (CS%id_L2v > 0)  call post_data(CS%id_L2v, CS%L2v, CS%diag)
    if (CS%id_N2_u > 0) call post_data(CS%id_N2_u, N2_u, CS%diag)
    if (CS%id_N2_v > 0) call post_data(CS%id_N2_v, N2_v, CS%diag)
  endif

end subroutine calc_slope_functions

!> Calculates factors used when setting diffusivity coefficients similar to Visbeck et al., 1997.
!! This is on older implementation that is susceptible to large values of Eady growth rate
!! for incropping layers.
subroutine calc_Visbeck_coeffs_old(h, slope_x, slope_y, N2_u, N2_v, G, GV, US, CS, OBC)
  type(ocean_grid_type),                        intent(inout) :: G  !< Ocean grid structure
  type(verticalGrid_type),                      intent(in)    :: GV !< Vertical grid structure
  real, dimension(SZI_(G),SZJ_(G),SZK_(GV)),    intent(in)    :: h  !< Layer thickness [H ~> m or kg m-2]
  real, dimension(SZIB_(G),SZJ_(G),SZK_(GV)+1), intent(in)    :: slope_x !< Zonal isoneutral slope
  real, dimension(SZIB_(G),SZJ_(G),SZK_(GV)+1), intent(in)    :: N2_u    !< Buoyancy (Brunt-Vaisala) frequency
                                                                         !! at u-points [L2 Z-2 T-2 ~> s-2]
  real, dimension(SZI_(G),SZJB_(G),SZK_(GV)+1), intent(in)    :: slope_y !< Meridional isoneutral slope
  real, dimension(SZI_(G),SZJB_(G),SZK_(GV)+1), intent(in)    :: N2_v    !< Buoyancy (Brunt-Vaisala) frequency
                                                                         !! at v-points [L2 Z-2 T-2 ~> s-2]
  type(unit_scale_type),                        intent(in)    :: US !< A dimensional unit scaling type
  type(VarMix_CS),                              intent(inout) :: CS !< Variable mixing control struct
  type(ocean_OBC_type),                         pointer       :: OBC !< Open boundaries control structure.

  ! Local variables
  real :: S2            ! Interface slope squared [nondim]
  real :: N2            ! Positive buoyancy frequency or zero [T-2 ~> s-2]
  real :: Hup, Hdn      ! Thickness from above, below [H ~> m or kg m-2]
  real :: H_geom        ! The geometric mean of Hup*Hdn [H ~> m or kg m-2].
  integer :: is, ie, js, je, nz
  integer :: i, j, k, kb_max
  integer :: l_seg
  real :: S2max, wNE, wSE, wSW, wNW
  real :: H_u(SZIB_(G)), H_v(SZI_(G))
  real :: S2_u(SZIB_(G), SZJ_(G))
  real :: S2_v(SZI_(G), SZJB_(G))
  logical :: local_open_u_BC, local_open_v_BC

<<<<<<< HEAD
  if (.not. associated(CS)) call MOM_error(FATAL, "calc_slope_function:"// &
         "Module must be initialized before it is used.")

  if (.not. CS%initialized) call MOM_error(FATAL, "calc_Visbeck_coeffs_old: "// &
         "Module must be initialized before it is used.")

=======
>>>>>>> b2f6678f
  if (.not. CS%calculate_Eady_growth_rate) return
  if (.not. allocated(CS%SN_u)) call MOM_error(FATAL, "calc_slope_function:"// &
         "%SN_u is not associated with use_variable_mixing.")
  if (.not. allocated(CS%SN_v)) call MOM_error(FATAL, "calc_slope_function:"// &
         "%SN_v is not associated with use_variable_mixing.")

  is = G%isc ; ie = G%iec ; js = G%jsc ; je = G%jec ; nz = GV%ke

  local_open_u_BC = .false.
  local_open_v_BC = .false.
  if (associated(OBC)) then
    local_open_u_BC = OBC%open_u_BCs_exist_globally
    local_open_v_BC = OBC%open_v_BCs_exist_globally
  endif

  S2max = CS%Visbeck_S_max**2

  !$OMP parallel do default(shared)
  do j=js-1,je+1 ; do i=is-1,ie+1
    CS%SN_u(i,j) = 0.0
    CS%SN_v(i,j) = 0.0
  enddo ; enddo

  ! To set the length scale based on the deformation radius, use wave_speed to
  ! calculate the first-mode gravity wave speed and then blend the equatorial
  ! and midlatitude deformation radii, using calc_resoln_function as a template.

  !$OMP parallel do default(shared) private(S2,H_u,Hdn,Hup,H_geom,N2,wNE,wSE,wSW,wNW)
  do j = js,je
    do I=is-1,ie
      CS%SN_u(I,j) = 0. ; H_u(I) = 0. ; S2_u(I,j) = 0.
    enddo
    do K=2,nz ; do I=is-1,ie
      Hdn = sqrt( h(i,j,k) * h(i+1,j,k) )
      Hup = sqrt( h(i,j,k-1) * h(i+1,j,k-1) )
      H_geom = sqrt( Hdn * Hup )
     !H_geom = H_geom * sqrt(N2) ! WKB-ish
     !H_geom = H_geom * N2       ! WKB-ish
      wSE = G%mask2dCv(i+1,J-1) * ( (h(i+1,j,k)*h(i+1,j-1,k)) * (h(i+1,j,k-1)*h(i+1,j-1,k-1)) )
      wNW = G%mask2dCv(i  ,J  ) * ( (h(i  ,j,k)*h(i  ,j+1,k)) * (h(i  ,j,k-1)*h(i  ,j+1,k-1)) )
      wNE = G%mask2dCv(i+1,J  ) * ( (h(i+1,j,k)*h(i+1,j+1,k)) * (h(i+1,j,k-1)*h(i+1,j+1,k-1)) )
      wSW = G%mask2dCv(i  ,J-1) * ( (h(i  ,j,k)*h(i  ,j-1,k)) * (h(i  ,j,k-1)*h(i  ,j-1,k-1)) )
      S2 =  slope_x(I,j,K)**2 + &
              ((wNW*slope_y(i,J,K)**2 + wSE*slope_y(i+1,J-1,K)**2) + &
               (wNE*slope_y(i+1,J,K)**2 + wSW*slope_y(i,J-1,K)**2) ) / &
              ( ((wSE+wNW) + (wNE+wSW)) + GV%H_subroundoff**4 )
      if (S2max>0.) S2 = S2 * S2max / (S2 + S2max) ! Limit S2

      N2 = max(0., N2_u(I,j,k))
      CS%SN_u(I,j) = CS%SN_u(I,j) + sqrt( S2*N2 )*H_geom
      S2_u(I,j) = S2_u(I,j) + S2*H_geom
      H_u(I) = H_u(I) + H_geom
    enddo ; enddo
    do I=is-1,ie
      if (H_u(I)>0.) then
        CS%SN_u(I,j) = G%mask2dCu(I,j) * CS%SN_u(I,j) / H_u(I)
        S2_u(I,j) =  G%mask2dCu(I,j) * S2_u(I,j) / H_u(I)
      else
        CS%SN_u(I,j) = 0.
      endif
      if (local_open_u_BC) then
        l_seg = OBC%segnum_u(I,j)

        if (l_seg /= OBC_NONE) then
          if (OBC%segment(l_seg)%open) then
            CS%SN_u(i,J) = 0.
          endif
        endif
      endif
    enddo
  enddo

  !$OMP parallel do default(shared) private(S2,H_v,Hdn,Hup,H_geom,N2,wNE,wSE,wSW,wNW)
  do J = js-1,je
    do i=is,ie
      CS%SN_v(i,J) = 0. ; H_v(i) = 0. ; S2_v(i,J) = 0.
    enddo
    do K=2,nz ; do i=is,ie
      Hdn = sqrt( h(i,j,k) * h(i,j+1,k) )
      Hup = sqrt( h(i,j,k-1) * h(i,j+1,k-1) )
      H_geom = sqrt( Hdn * Hup )
     !H_geom = H_geom * sqrt(N2) ! WKB-ish
     !H_geom = H_geom * N2       ! WKB-ish
      wSE = G%mask2dCu(I,j)     * ( (h(i,j  ,k)*h(i+1,j  ,k)) * (h(i,j  ,k-1)*h(i+1,j  ,k-1)) )
      wNW = G%mask2dCu(I-1,j+1) * ( (h(i,j+1,k)*h(i-1,j+1,k)) * (h(i,j+1,k-1)*h(i-1,j+1,k-1)) )
      wNE = G%mask2dCu(I,j+1)   * ( (h(i,j+1,k)*h(i+1,j+1,k)) * (h(i,j+1,k-1)*h(i+1,j+1,k-1)) )
      wSW = G%mask2dCu(I-1,j)   * ( (h(i,j  ,k)*h(i-1,j  ,k)) * (h(i,j  ,k-1)*h(i-1,j  ,k-1)) )
      S2 = slope_y(i,J,K)**2 + &
             ((wSE*slope_x(I,j,K)**2 + wNW*slope_x(I-1,j+1,K)**2) + &
              (wNE*slope_x(I,j+1,K)**2 + wSW*slope_x(I-1,j,K)**2) ) / &
             ( ((wSE+wNW) + (wNE+wSW)) + GV%H_subroundoff**4 )
      if (S2max>0.) S2 = S2 * S2max / (S2 + S2max) ! Limit S2

      N2 = max(0., N2_v(i,J,K))
      CS%SN_v(i,J) = CS%SN_v(i,J) + sqrt( S2*N2 )*H_geom
      S2_v(i,J) = S2_v(i,J) + S2*H_geom
      H_v(i) = H_v(i) + H_geom
    enddo ; enddo
    do i=is,ie
      if (H_v(i)>0.) then
        CS%SN_v(i,J) = G%mask2dCv(i,J) * CS%SN_v(i,J) / H_v(i)
        S2_v(i,J) = G%mask2dCv(i,J) * S2_v(i,J) / H_v(i)
      else
        CS%SN_v(i,J) = 0.
      endif
      if (local_open_v_BC) then
        l_seg = OBC%segnum_v(i,J)

        if (l_seg /= OBC_NONE) then
          if (OBC%segment(OBC%segnum_v(i,J))%open) then
            CS%SN_v(i,J) = 0.
          endif
        endif
      endif
    enddo
  enddo

! Offer diagnostic fields for averaging.
  if (query_averaging_enabled(CS%diag)) then
    if (CS%id_S2_u > 0) call post_data(CS%id_S2_u, S2_u, CS%diag)
    if (CS%id_S2_v > 0) call post_data(CS%id_S2_v, S2_v, CS%diag)
  endif

  if (CS%debug) then
    call uvchksum("calc_Visbeck_coeffs_old slope_[xy]", slope_x, slope_y, G%HI, &
                  scale=US%Z_to_L, haloshift=1)
    call uvchksum("calc_Visbeck_coeffs_old N2_u, N2_v", N2_u, N2_v, G%HI, &
                  scale=US%L_to_Z**2 * US%s_to_T**2, scalar_pair=.true.)
    call uvchksum("calc_Visbeck_coeffs_old SN_[uv]", CS%SN_u, CS%SN_v, G%HI, &
                  scale=US%s_to_T, scalar_pair=.true.)
  endif

end subroutine calc_Visbeck_coeffs_old

!> Calculates the Eady growth rate (2D fields) for use in MEKE and the Visbeck schemes
subroutine calc_Eady_growth_rate_2D(CS, G, GV, US, OBC, h, e, dzu, dzv, dzSxN, dzSyN, SN_u, SN_v)
  type(VarMix_CS),                              intent(inout) :: CS !< Variable mixing coefficients
  type(ocean_grid_type),                        intent(in) :: G   !< Ocean grid structure
  type(verticalGrid_type),                      intent(in) :: GV  !< Vertical grid structure
  type(unit_scale_type),                        intent(in) :: US  !< A dimensional unit scaling type
  type(ocean_OBC_type),                pointer, intent(in) :: OBC !< Open boundaries control structure.
  real, dimension(SZI_(G),SZJ_(G),SZK_(GV)),    intent(in) :: h   !< Interface height [Z ~> m]
  real, dimension(SZI_(G),SZJ_(G),SZK_(GV)+1),  intent(in) :: e   !< Interface height [Z ~> m]
  real, dimension(SZIB_(G),SZJ_(G),SZK_(GV)+1), intent(in) :: dzu !< dz at u-points [Z ~> m]
  real, dimension(SZI_(G),SZJB_(G),SZK_(GV)+1), intent(in) :: dzv !< dz at v-points [Z ~> m]
  real, dimension(SZIB_(G),SZJ_(G),SZK_(GV)+1), intent(in) :: dzSxN !< dz Sx N at u-points [Z T-1 ~> m s-1]
  real, dimension(SZI_(G),SZJB_(G),SZK_(GV)+1), intent(in) :: dzSyN !< dz Sy N at v-points [Z T-1 ~> m s-1]
  real, dimension(SZIB_(G),SZJ_(G),SZK_(GV)+1), intent(inout) :: SN_u !< SN at u-points [T-1 ~> s-1]
  real, dimension(SZI_(G),SZJB_(G),SZK_(GV)+1), intent(inout) :: SN_v !< SN at v-points [T-1 ~> s-1]
  ! Local variables
  real :: D_scale ! The depth over which to average SN [Z ~> m]
  real :: dnew ! Depth of bottom of layer [Z ~> m]
  real :: dz ! Limited thickness of this layer [Z ~> m]
  real :: weight ! Fraction of this layer that contributes to integral [nondim]
  real :: sum_dz(SZI_(G)) ! Cumulative sum of z-thicknesses [Z ~> m]
  real :: vint_SN(SZIB_(G)) ! Cumulative integral of SN [Z T-1 ~> m s-1]
  real, dimension(SZIB_(G),SZJ_(G)) :: SN_cpy !< SN at u-points [T-1 ~> s-1]
  real :: dz_neglect ! An incy wincy distance to avoid division by  zero [Z ~> m]
  real :: r_crp_dist ! The inverse of the distance over which to scale the cropping [Z-1 ~. m-1]
  real :: dB, dT ! Elevation variables used when cropping [Z ~> m]
  integer :: i, j, k, l_seg
  logical :: local_open_u_BC, local_open_v_BC, crop

  dz_neglect = GV%H_subroundoff * GV%H_to_Z
  D_scale = CS%Eady_GR_D_scale
  if (D_scale<=0.) D_scale = 64.*GV%max_depth ! 0 means use full depth so choose something big
  r_crp_dist = 1. / max( dz_neglect, CS%cropping_distance )
  crop = CS%cropping_distance>=0. ! Only filter out in-/out-cropped interface is parameter if non-negative

  local_open_u_BC = .false.
  local_open_v_BC = .false.
  if (associated(OBC)) then
    local_open_u_BC = OBC%open_u_BCs_exist_globally
    local_open_v_BC = OBC%open_v_BCs_exist_globally
  endif

  if (CS%debug) then
    call uvchksum("calc_Eady_growth_rate_2D dz[uv]", dzu, dzv, G%HI, scale=US%Z_to_m, scalar_pair=.true.)
    call uvchksum("calc_Eady_growth_rate_2D dzS2N2[uv]", dzSxN, dzSyN, G%HI, &
                  scale=US%Z_to_m*US%s_to_T, scalar_pair=.true.)
  endif

  !$OMP parallel do default(shared)
  do j=G%jsc-1,G%jec+1 ; do i=G%isc-1,G%iec+1
    CS%SN_u(i,j) = 0.0
    CS%SN_v(i,j) = 0.0
  enddo ; enddo

  !$OMP parallel do default(shared) private(dnew,dz,weight,l_seg,vint_SN,sum_dz)
  do j = G%jsc-1,G%jec+1
    do I=G%isc-1,G%iec
      vint_SN(I) = 0.
      sum_dz(I) = dz_neglect
    enddo
    if (crop) then
      do K=2,GV%ke ; do I=G%isc-1,G%iec
        dnew = sum_dz(I) + dzu(I,j,K) ! This is where the bottom of the layer is
        dnew = min(dnew, D_scale) ! This limits the depth to D_scale
        dz = max(0., dnew - sum_dz(I)) ! This is the part of the layer to be included in the integral.
                                       ! When D_scale>dnew, dz=dzu (+roundoff error).
                                       ! When sum_dz<D_scale<dnew, 0<dz<dzu.
                                       ! When D_scale<sum_dz, dz=0.
        weight = dz / ( dzu(I,j,K) + dz_neglect ) ! Fraction of this layer to include
        dT = min( e(i,j,1), e(i+1,j,1) ) ! Deepest sea surface
        dB = max( e(i,j,K), e(i+1,j,K) ) ! Shallowest interface
        weight = weight * min( max( 0., (dT-dB)*r_crp_dist ), 1. )
        dT = min( e(i,j,K), e(i+1,j,K) ) ! Deepest interface
        dB = max( e(i,j,GV%ke+1), e(i+1,j,GV%ke+1) ) ! Shallowest topography
        weight = weight * min( max( 0., (dT-dB)*r_crp_dist ), 1. )
        vint_SN(I) = vint_SN(I) + weight * dzSxN(I,j,K)
        sum_dz(I) = sum_dz(I) + weight * dzu(I,j,K)
      enddo ; enddo
    else
      do K=2,GV%ke ; do I=G%isc-1,G%iec
        dnew = sum_dz(I) + dzu(I,j,K) ! This is where the bottom of the layer is
        dnew = min(dnew, D_scale) ! This limits the depth to D_scale
        dz = max(0., dnew - sum_dz(I)) ! This is the part of the layer to be included in the integral.
                                       ! When D_scale>dnew, dz=dzu (+roundoff error).
                                       ! When sum_dz<D_scale<dnew, 0<dz<dzu.
                                       ! When D_scale<sum_dz, dz=0.
        weight = dz / ( dzu(I,j,K) + dz_neglect ) ! Fraction of this layer to include
        vint_SN(I) = vint_SN(I) + weight * dzSxN(I,j,K)
        sum_dz(I) = sum_dz(I) + weight * dzu(I,j,K)
      enddo ; enddo
    endif
    do I=G%isc-1,G%iec
      CS%SN_u(I,j) = G%mask2dCu(I,j) * ( vint_SN(I) / sum_dz(I) )
      SN_cpy(I,j) = G%mask2dCu(I,j) * ( vint_SN(I) / sum_dz(I) )
    enddo
    if (local_open_u_BC) then
      do I=G%isc-1,G%iec
        l_seg = OBC%segnum_u(I,j)
        if (l_seg /= OBC_NONE) then
          if (OBC%segment(l_seg)%open) then
            CS%SN_u(i,J) = 0.
          endif
        endif
      enddo
    endif
  enddo

  !$OMP parallel do default(shared) private(dnew,dz,weight,l_seg)
  do J = G%jsc-1,G%jec
    do i=G%isc-1,G%iec+1
      vint_SN(i) = 0.
      sum_dz(i) = dz_neglect
    enddo
    if (crop) then
      do K=2,GV%ke ; do i=G%isc-1,G%iec+1
        dnew = sum_dz(i) + dzv(i,J,K) ! This is where the bottom of the layer is
        dnew = min(dnew, D_scale) ! This limits the depth to D_scale
        dz = max(0., dnew - sum_dz(i)) ! This is the part of the layer to be included in the integral.
                                       ! When D_scale>dnew, dz=dzu (+roundoff error).
                                       ! When sum_dz<D_scale<dnew, 0<dz<dzu.
                                       ! When D_scale<sum_dz, dz=0.
        weight = dz / ( dzv(i,J,K) + dz_neglect ) ! Fraction of this layer to include
        dT = min( e(i,j,1), e(i,j+1,1) ) ! Deepest sea surface
        dB = max( e(i,j,K), e(i,j+1,K) ) ! Shallowest interface
        weight = weight * min( max( 0., (dT-dB)*r_crp_dist ), 1. )
        dT = min( e(i,j,K), e(i,j+1,K) )! Deepest interface
        dB = max( e(i,j,GV%ke+1), e(i,j+1,GV%ke+1) ) ! Shallowest topography
        weight = weight * min( max( 0., (dT-dB)*r_crp_dist ), 1. )
        vint_SN(I) = vint_SN(I) + weight**2 * dzSyN(i,J,K)
        sum_dz(i) = sum_dz(i) + weight * dzv(i,J,K)
      enddo ; enddo
    else
      do K=2,GV%ke ; do i=G%isc-1,G%iec+1
        dnew = sum_dz(i) + dzv(i,J,K) ! This is where the bottom of the layer is
        dnew = min(dnew, D_scale) ! This limits the depth to D_scale
        dz = max(0., dnew - sum_dz(i)) ! This is the part of the layer to be included in the integral.
                                       ! When D_scale>dnew, dz=dzu (+roundoff error).
                                       ! When sum_dz<D_scale<dnew, 0<dz<dzu.
                                       ! When D_scale<sum_dz, dz=0.
        weight = dz / ( dzv(i,J,K) + dz_neglect ) ! Fraction of this layer to include
        vint_SN(I) = vint_SN(I) + weight**2 * dzSyN(i,J,K)
        sum_dz(i) = sum_dz(i) + weight * dzv(i,J,K)
      enddo ; enddo
    endif
    do i=G%isc-1,G%iec+1
      CS%SN_v(i,J) = G%mask2dCv(i,J) * ( vint_SN(i) / sum_dz(i) )
    enddo
    if (local_open_v_BC) then
      do i=G%isc-1,G%iec+1
        l_seg = OBC%segnum_v(i,J)
        if (l_seg /= OBC_NONE) then
          if (OBC%segment(l_seg)%open) then
            CS%SN_v(i,J) = 0.
          endif
        endif
      enddo
    endif
  enddo

  do j = G%jsc,G%jec
    do I=G%isc-1,G%iec
      CS%SN_u(I,j) = sqrt( SN_cpy(I,j)**2 &
                         + 0.25*( (CS%SN_v(i,J)**2 + CS%SN_v(i+1,J-1)**2) &
                                + (CS%SN_v(i+1,J)**2 + CS%SN_v(i,J-1)**2) ) )
    enddo
  enddo
  do J = G%jsc-1,G%jec
    do i=G%isc,G%iec
      CS%SN_v(i,J) = sqrt( CS%SN_v(i,J)**2 &
                         + 0.25*( (SN_cpy(I,j)**2 + SN_cpy(I-1,j+1)**2) &
                                + (SN_cpy(I,j+1)**2 + SN_cpy(I-1,j)**2) ) )
    enddo
  enddo

  if (CS%debug) then
    call uvchksum("calc_Eady_growth_rate_2D SN_[uv]", CS%SN_u, CS%SN_v, G%HI, &
                  scale=US%s_to_T, scalar_pair=.true.)
  endif

end subroutine calc_Eady_growth_rate_2D

!> The original calc_slope_function() that calculated slopes using
!! interface positions only, not accounting for density variations.
subroutine calc_slope_functions_using_just_e(h, G, GV, US, CS, e, calculate_slopes, OBC)
  type(ocean_grid_type),                       intent(inout) :: G  !< Ocean grid structure
  type(verticalGrid_type),                     intent(in)    :: GV !< Vertical grid structure
  real, dimension(SZI_(G),SZJ_(G),SZK_(GV)),   intent(inout) :: h  !< Layer thickness [H ~> m or kg m-2]
  type(unit_scale_type),                       intent(in)    :: US !< A dimensional unit scaling type
  type(VarMix_CS),                             intent(inout) :: CS !< Variable mixing control struct
  real, dimension(SZI_(G),SZJ_(G),SZK_(GV)+1), intent(in)    :: e  !< Interface position [Z ~> m]
  logical,                                     intent(in)    :: calculate_slopes !< If true, calculate slopes
                                                                   !! internally otherwise use slopes stored in CS
  type(ocean_OBC_type),                        pointer       :: OBC !< Open boundaries control structure.
  ! Local variables
  real :: E_x(SZIB_(G), SZJ_(G))  ! X-slope of interface at u points [nondim] (for diagnostics)
  real :: E_y(SZI_(G), SZJB_(G))  ! Y-slope of interface at v points [nondim] (for diagnostics)
  real :: H_cutoff      ! Local estimate of a minimum thickness for masking [H ~> m or kg m-2]
  real :: h_neglect     ! A thickness that is so small it is usually lost
                        ! in roundoff and can be neglected [H ~> m or kg m-2].
  real :: S2            ! Interface slope squared [nondim]
  real :: N2            ! Brunt-Vaisala frequency squared [T-2 ~> s-2]
  real :: Hup, Hdn      ! Thickness from above, below [H ~> m or kg m-2]
  real :: H_geom        ! The geometric mean of Hup*Hdn [H ~> m or kg m-2].
  real :: one_meter     ! One meter in thickness units [H ~> m or kg m-2].
  integer :: is, ie, js, je, nz
  integer :: i, j, k, kb_max
  integer :: l_seg
  real    :: S2N2_u_local(SZIB_(G), SZJ_(G),SZK_(GV))
  real    :: S2N2_v_local(SZI_(G), SZJB_(G),SZK_(GV))
  logical :: local_open_u_BC, local_open_v_BC

<<<<<<< HEAD
  if (.not. associated(CS)) call MOM_error(FATAL, "calc_slope_function:"// &
         "Module must be initialized before it is used.")

  if (.not. CS%initialized) call MOM_error(FATAL, "calc_slope_functions_using_just_e: "// &
         "Module must be initialized before it is used.")

=======
>>>>>>> b2f6678f
  if (.not. CS%calculate_Eady_growth_rate) return
  if (.not. allocated(CS%SN_u)) call MOM_error(FATAL, "calc_slope_function:"// &
         "%SN_u is not associated with use_variable_mixing.")
  if (.not. allocated(CS%SN_v)) call MOM_error(FATAL, "calc_slope_function:"// &
         "%SN_v is not associated with use_variable_mixing.")

  is = G%isc ; ie = G%iec ; js = G%jsc ; je = G%jec ; nz = GV%ke

  local_open_u_BC = .false.
  local_open_v_BC = .false.
  if (associated(OBC)) then
    local_open_u_BC = OBC%open_u_BCs_exist_globally
    local_open_v_BC = OBC%open_v_BCs_exist_globally
  endif

  one_meter = 1.0 * GV%m_to_H
  h_neglect = GV%H_subroundoff
  H_cutoff = real(2*nz) * (GV%Angstrom_H + h_neglect)

  ! To set the length scale based on the deformation radius, use wave_speed to
  ! calculate the first-mode gravity wave speed and then blend the equatorial
  ! and midlatitude deformation radii, using calc_resoln_function as a template.

  !$OMP parallel do default(shared) private(E_x,E_y,S2,Hdn,Hup,H_geom,N2)
  do k=nz,CS%VarMix_Ktop,-1

    if (calculate_slopes) then
      ! Calculate the interface slopes E_x and E_y and u- and v- points respectively
      do j=js-1,je+1 ; do I=is-1,ie
        E_x(I,j) = US%Z_to_L*(e(i+1,j,K)-e(i,j,K))*G%IdxCu(I,j)
        ! Mask slopes where interface intersects topography
        if (min(h(I,j,k),h(I+1,j,k)) < H_cutoff) E_x(I,j) = 0.
      enddo ; enddo
      do J=js-1,je ; do i=is-1,ie+1
        E_y(i,J) = US%Z_to_L*(e(i,j+1,K)-e(i,j,K))*G%IdyCv(i,J)
        ! Mask slopes where interface intersects topography
        if (min(h(i,J,k),h(i,J+1,k)) < H_cutoff) E_y(I,j) = 0.
      enddo ; enddo
    else
      do j=js-1,je+1 ; do I=is-1,ie
        E_x(I,j) = CS%slope_x(I,j,k)
        if (min(h(I,j,k),h(I+1,j,k)) < H_cutoff) E_x(I,j) = 0.
      enddo ; enddo
      do j=js-1,je ; do I=is-1,ie+1
        E_y(i,J) = CS%slope_y(i,J,k)
        if (min(h(i,J,k),h(i,J+1,k)) < H_cutoff) E_y(I,j) = 0.
      enddo ; enddo
    endif

    ! Calculate N*S*h from this layer and add to the sum
    do j=js,je ; do I=is-1,ie
      S2 = ( E_x(I,j)**2  + 0.25*( &
            (E_y(I,j)**2+E_y(I+1,j-1)**2)+(E_y(I+1,j)**2+E_y(I,j-1)**2) ) )
      Hdn = 2.*h(i,j,k)*h(i,j,k-1) / (h(i,j,k) + h(i,j,k-1) + h_neglect)
      Hup = 2.*h(i+1,j,k)*h(i+1,j,k-1) / (h(i+1,j,k) + h(i+1,j,k-1) + h_neglect)
      H_geom = sqrt(Hdn*Hup)
      N2 = GV%g_prime(k)*US%L_to_Z**2 / (GV%H_to_Z * max(Hdn,Hup,one_meter))
      if (min(h(i,j,k-1), h(i+1,j,k-1), h(i,j,k), h(i+1,j,k)) < H_cutoff) &
        S2 = 0.0
      S2N2_u_local(I,j,k) = (H_geom * GV%H_to_Z) * S2 * N2
    enddo ; enddo
    do J=js-1,je ; do i=is,ie
      S2 = ( E_y(i,J)**2  + 0.25*( &
            (E_x(i,J)**2+E_x(i-1,J+1)**2)+(E_x(i,J+1)**2+E_x(i-1,J)**2) ) )
      Hdn = 2.*h(i,j,k)*h(i,j,k-1) / (h(i,j,k) + h(i,j,k-1) + h_neglect)
      Hup = 2.*h(i,j+1,k)*h(i,j+1,k-1) / (h(i,j+1,k) + h(i,j+1,k-1) + h_neglect)
      H_geom = sqrt(Hdn*Hup)
      N2 = GV%g_prime(k)*US%L_to_Z**2 / (GV%H_to_Z * max(Hdn,Hup,one_meter))
      if (min(h(i,j,k-1), h(i,j+1,k-1), h(i,j,k), h(i,j+1,k)) < H_cutoff) &
        S2 = 0.0
      S2N2_v_local(i,J,k) = (H_geom * GV%H_to_Z) * S2 * N2
    enddo ; enddo

  enddo ! k
  !$OMP parallel do default(shared)
  do j=js,je
    do I=is-1,ie ; CS%SN_u(I,j) = 0.0 ; enddo
    do k=nz,CS%VarMix_Ktop,-1 ; do I=is-1,ie
      CS%SN_u(I,j) = CS%SN_u(I,j) + S2N2_u_local(I,j,k)
    enddo ; enddo
    ! SN above contains S^2*N^2*H, convert to vertical average of S*N
    do I=is-1,ie
      !### Replace G%bathT+G%Z_ref here with (e(i,j,1) - e(i,j,nz+1)).
      !SN_u(I,j) = sqrt( SN_u(I,j) / ( max(G%bathyT(i,j), G%bathyT(i+1,j)) + (G%Z_ref + GV%Angstrom_Z) ) )
      !The code below behaves better than the line above. Not sure why? AJA
      if ( min(G%bathyT(i,j), G%bathyT(i+1,j)) + G%Z_ref > H_cutoff*GV%H_to_Z ) then
        CS%SN_u(I,j) = G%mask2dCu(I,j) * sqrt( CS%SN_u(I,j) / &
                                               (max(G%bathyT(i,j), G%bathyT(i+1,j)) + G%Z_ref) )
      else
        CS%SN_u(I,j) = 0.0
      endif
      if (local_open_u_BC) then
        l_seg = OBC%segnum_u(I,j)

        if (l_seg /= OBC_NONE) then
          if (OBC%segment(l_seg)%open) then
            CS%SN_u(I,j) = 0.
          endif
        endif
      endif
    enddo
  enddo
  !$OMP parallel do default(shared)
  do J=js-1,je
    do i=is,ie ; CS%SN_v(i,J) = 0.0 ; enddo
    do k=nz,CS%VarMix_Ktop,-1 ; do i=is,ie
      CS%SN_v(i,J) = CS%SN_v(i,J) + S2N2_v_local(i,J,k)
    enddo ; enddo
    do i=is,ie
      !### Replace G%bathT+G%Z_ref here with (e(i,j,1) - e(i,j,nz+1)).
      !SN_v(i,J) = sqrt( SN_v(i,J) / ( max(G%bathyT(i,J), G%bathyT(i,J+1)) + (G%Z_ref + GV%Angstrom_Z) ) )
      !The code below behaves better than the line above. Not sure why? AJA
      if ( min(G%bathyT(i,j), G%bathyT(i+1,j)) + G%Z_ref > H_cutoff*GV%H_to_Z ) then
        CS%SN_v(i,J) = G%mask2dCv(i,J) * sqrt( CS%SN_v(i,J) / &
                                               (max(G%bathyT(i,j), G%bathyT(i,j+1)) + G%Z_ref) )
      else
        CS%SN_v(i,J) = 0.0
      endif
      if (local_open_v_BC) then
        l_seg = OBC%segnum_v(i,J)

        if (l_seg /= OBC_NONE) then
          if (OBC%segment(OBC%segnum_v(i,J))%open) then
            CS%SN_v(i,J) = 0.
          endif
        endif
      endif
    enddo
  enddo

end subroutine calc_slope_functions_using_just_e

!> Calculates the Leith Laplacian and bi-harmonic viscosity coefficients
subroutine calc_QG_Leith_viscosity(CS, G, GV, US, h, k, div_xx_dx, div_xx_dy, vort_xy_dx, vort_xy_dy)
  type(VarMix_CS),                           intent(inout) :: CS !< Variable mixing coefficients
  type(ocean_grid_type),                     intent(in)  :: G  !< Ocean grid structure
  type(verticalGrid_type),                   intent(in)  :: GV !< The ocean's vertical grid structure.
  type(unit_scale_type),                     intent(in)  :: US   !< A dimensional unit scaling type
  real, dimension(SZI_(G),SZJ_(G),SZK_(GV)), intent(inout) :: h !< Layer thickness [H ~> m or kg m-2]
  integer,                                   intent(in)  :: k  !< Layer for which to calculate vorticity magnitude
  real, dimension(SZIB_(G),SZJ_(G)),         intent(in)  :: div_xx_dx  !< x-derivative of horizontal divergence
                                                                 !! (d/dx(du/dx + dv/dy)) [L-1 T-1 ~> m-1 s-1]
  real, dimension(SZI_(G),SZJB_(G)),         intent(in)  :: div_xx_dy  !< y-derivative of horizontal divergence
                                                                 !! (d/dy(du/dx + dv/dy)) [L-1 T-1 ~> m-1 s-1]
  real, dimension(SZI_(G),SZJB_(G)),         intent(inout) :: vort_xy_dx !< x-derivative of vertical vorticity
                                                                 !! (d/dx(dv/dx - du/dy)) [L-1 T-1 ~> m-1 s-1]
  real, dimension(SZIB_(G),SZJ_(G)),         intent(inout) :: vort_xy_dy !< y-derivative of vertical vorticity
                                                                 !! (d/dy(dv/dx - du/dy)) [L-1 T-1 ~> m-1 s-1]
  ! Local variables
  real, dimension(SZI_(G),SZJB_(G)) :: &
    dslopey_dz, & ! z-derivative of y-slope at v-points [Z-1 ~> m-1]
    h_at_v,     & ! Thickness at v-points [H ~> m or kg m-2]
    beta_v,     & ! Beta at v-points [T-1 L-1 ~> s-1 m-1]
    grad_vort_mag_v, & ! Magnitude of vorticity gradient at v-points [T-1 L-1 ~> s-1 m-1]
    grad_div_mag_v     ! Magnitude of divergence gradient at v-points [T-1 L-1 ~> s-1 m-1]

  real, dimension(SZIB_(G),SZJ_(G)) :: &
    dslopex_dz, & ! z-derivative of x-slope at u-points [Z-1 ~> m-1]
    h_at_u,     & ! Thickness at u-points [H ~> m or kg m-2]
    beta_u,     & ! Beta at u-points [T-1 L-1 ~> s-1 m-1]
    grad_vort_mag_u, & ! Magnitude of vorticity gradient at u-points [T-1 L-1 ~> s-1 m-1]
    grad_div_mag_u     ! Magnitude of divergence gradient at u-points [T-1 L-1 ~> s-1 m-1]
  real :: h_at_slope_above ! The thickness above [H ~> m or kg m-2]
  real :: h_at_slope_below ! The thickness below [H ~> m or kg m-2]
  real :: Ih ! The inverse of a combination of thicknesses [H-1 ~> m-1 or m2 kg-1]
  real :: f  ! A copy of the Coriolis parameter [T-1 ~> s-1]
  integer :: i, j, is, ie, js, je, Isq, Ieq, Jsq, Jeq,nz
  real :: inv_PI3

  is  = G%isc  ; ie  = G%iec  ; js  = G%jsc  ; je  = G%jec
  Isq = G%IscB ; Ieq = G%IecB ; Jsq = G%JscB ; Jeq = G%JecB
  nz = GV%ke

  inv_PI3 = 1.0/((4.0*atan(1.0))**3)

  if ((k > 1) .and. (k < nz)) then

    do j=js-1,je+1 ; do I=is-2,Ieq+1
      h_at_slope_above = 2. * ( h(i,j,k-1) * h(i+1,j,k-1) ) * ( h(i,j,k) * h(i+1,j,k) ) / &
                         ( ( h(i,j,k-1) * h(i+1,j,k-1) ) * ( h(i,j,k) + h(i+1,j,k) ) &
                         + ( h(i,j,k) * h(i+1,j,k) ) * ( h(i,j,k-1) + h(i+1,j,k-1) ) + GV%H_subroundoff )
      h_at_slope_below = 2. * ( h(i,j,k) * h(i+1,j,k) ) * ( h(i,j,k+1) * h(i+1,j,k+1) ) / &
                         ( ( h(i,j,k) * h(i+1,j,k) ) * ( h(i,j,k+1) + h(i+1,j,k+1) ) &
                         + ( h(i,j,k+1) * h(i+1,j,k+1) ) * ( h(i,j,k) + h(i+1,j,k) ) + GV%H_subroundoff )
      Ih = 1./ ( ( h_at_slope_above + h_at_slope_below + GV%H_subroundoff ) * GV%H_to_Z )
      dslopex_dz(I,j) = 2. * ( CS%slope_x(i,j,k) - CS%slope_x(i,j,k+1) ) * Ih
      h_at_u(I,j) = 2. * ( h_at_slope_above * h_at_slope_below ) * Ih
    enddo ; enddo

    do J=js-2,Jeq+1 ; do i=is-1,ie+1
      h_at_slope_above = 2. * ( h(i,j,k-1) * h(i,j+1,k-1) ) * ( h(i,j,k) * h(i,j+1,k) ) / &
                         ( ( h(i,j,k-1) * h(i,j+1,k-1) ) * ( h(i,j,k) + h(i,j+1,k) ) &
                         + ( h(i,j,k) * h(i,j+1,k) ) * ( h(i,j,k-1) + h(i,j+1,k-1) ) + GV%H_subroundoff )
      h_at_slope_below = 2. * ( h(i,j,k) * h(i,j+1,k) ) * ( h(i,j,k+1) * h(i,j+1,k+1) ) / &
                         ( ( h(i,j,k) * h(i,j+1,k) ) * ( h(i,j,k+1) + h(i,j+1,k+1) ) &
                         + ( h(i,j,k+1) * h(i,j+1,k+1) ) * ( h(i,j,k) + h(i,j+1,k) ) + GV%H_subroundoff )
      Ih = 1./ ( ( h_at_slope_above + h_at_slope_below + GV%H_subroundoff ) * GV%H_to_Z )
      dslopey_dz(i,J) = 2. * ( CS%slope_y(i,j,k) - CS%slope_y(i,j,k+1) ) * Ih
      h_at_v(i,J) = 2. * ( h_at_slope_above * h_at_slope_below ) * Ih
    enddo ; enddo

    do J=js-1,je ; do i=is-1,Ieq+1
      f = 0.5 * ( G%CoriolisBu(I,J) + G%CoriolisBu(I-1,J) )
      vort_xy_dx(i,J) = vort_xy_dx(i,J) - f * US%L_to_Z * &
            ( ( h_at_u(I,j) * dslopex_dz(I,j) + h_at_u(I-1,j+1) * dslopex_dz(I-1,j+1) ) &
            + ( h_at_u(I-1,j) * dslopex_dz(I-1,j) + h_at_u(I,j+1) * dslopex_dz(I,j+1) ) ) / &
              ( ( h_at_u(I,j) + h_at_u(I-1,j+1) ) + ( h_at_u(I-1,j) + h_at_u(I,j+1) ) + GV%H_subroundoff)
    enddo ; enddo

    do j=js-1,Jeq+1 ; do I=is-1,ie
      f = 0.5 * ( G%CoriolisBu(I,J) + G%CoriolisBu(I,J-1) )
      vort_xy_dy(I,j) = vort_xy_dy(I,j) - f * US%L_to_Z * &
            ( ( h_at_v(i,J) * dslopey_dz(i,J) + h_at_v(i+1,J-1) * dslopey_dz(i+1,J-1) ) &
            + ( h_at_v(i,J-1) * dslopey_dz(i,J-1) + h_at_v(i+1,J) * dslopey_dz(i+1,J) ) ) / &
              ( ( h_at_v(i,J) + h_at_v(i+1,J-1) ) + ( h_at_v(i,J-1) + h_at_v(i+1,J) ) + GV%H_subroundoff)
    enddo ; enddo
  endif ! k > 1

  if (CS%use_QG_Leith_GM) then

    do j=js,je ; do I=is-1,Ieq
      grad_vort_mag_u(I,j) = SQRT(vort_xy_dy(I,j)**2  + (0.25*((vort_xy_dx(i,J) + vort_xy_dx(i+1,J-1)) &
                                                             + (vort_xy_dx(i+1,J) + vort_xy_dx(i,J-1))))**2)
      grad_div_mag_u(I,j) = SQRT(div_xx_dx(I,j)**2  + (0.25*((div_xx_dy(i,J) + div_xx_dy(i+1,J-1)) &
                                                           + (div_xx_dy(i+1,J) + div_xx_dy(i,J-1))))**2)
      if (CS%use_beta_in_QG_Leith) then
        beta_u(I,j) = sqrt((0.5*(G%dF_dx(i,j)+G%dF_dx(i+1,j))**2) + &
                          (0.5*(G%dF_dy(i,j)+G%dF_dy(i+1,j))**2))
        CS%KH_u_QG(I,j,k) = MIN(grad_vort_mag_u(I,j) + grad_div_mag_u(I,j), 3.0*beta_u(I,j)) * &
                            CS%Laplac3_const_u(I,j) * inv_PI3
      else
        CS%KH_u_QG(I,j,k) = (grad_vort_mag_u(I,j) + grad_div_mag_u(I,j)) * &
                            CS%Laplac3_const_u(I,j) * inv_PI3
      endif
    enddo ; enddo

    do J=js-1,Jeq ; do i=is,ie
      grad_vort_mag_v(i,J) = SQRT(vort_xy_dx(i,J)**2  + (0.25*((vort_xy_dy(I,j) + vort_xy_dy(I-1,j+1)) &
                                                             + (vort_xy_dy(I,j+1) + vort_xy_dy(I-1,j))))**2)
      grad_div_mag_v(i,J) = SQRT(div_xx_dy(i,J)**2  + (0.25*((div_xx_dx(I,j) + div_xx_dx(I-1,j+1)) &
                                                           + (div_xx_dx(I,j+1) + div_xx_dx(I-1,j))))**2)
      if (CS%use_beta_in_QG_Leith) then
        beta_v(i,J) = sqrt((0.5*(G%dF_dx(i,j)+G%dF_dx(i,j+1))**2) + &
                          (0.5*(G%dF_dy(i,j)+G%dF_dy(i,j+1))**2))
        CS%KH_v_QG(i,J,k) = MIN(grad_vort_mag_v(i,J) + grad_div_mag_v(i,J), 3.0*beta_v(i,J)) * &
                            CS%Laplac3_const_v(i,J) * inv_PI3
      else
        CS%KH_v_QG(i,J,k) = (grad_vort_mag_v(i,J) + grad_div_mag_v(i,J)) * &
                            CS%Laplac3_const_v(i,J) * inv_PI3
      endif
    enddo ; enddo
    ! post diagnostics

    if (k==nz) then
      if (CS%id_KH_v_QG > 0)  call post_data(CS%id_KH_v_QG, CS%KH_v_QG, CS%diag)
      if (CS%id_KH_u_QG > 0)  call post_data(CS%id_KH_u_QG, CS%KH_u_QG, CS%diag)
    endif
  endif

end subroutine calc_QG_Leith_viscosity

!> Initializes the variables mixing coefficients container
subroutine VarMix_init(Time, G, GV, US, param_file, diag, CS)
  type(time_type),            intent(in) :: Time !< Current model time
  type(ocean_grid_type),      intent(in) :: G    !< Ocean grid structure
  type(verticalGrid_type),    intent(in) :: GV   !< The ocean's vertical grid structure
  type(unit_scale_type),      intent(in) :: US   !< A dimensional unit scaling type
  type(param_file_type),      intent(in) :: param_file !< Parameter file handles
  type(diag_ctrl), target, intent(inout) :: diag !< Diagnostics control structure
  type(VarMix_CS),         intent(inout) :: CS   !< Variable mixing coefficients
  ! Local variables
  real :: KhTr_Slope_Cff, KhTh_Slope_Cff, oneOrTwo
  real :: N2_filter_depth  ! A depth below which stratification is treated as monotonic when
                           ! calculating the first-mode wave speed [Z ~> m]
  real :: KhTr_passivity_coeff
  real :: absurdly_small_freq  ! A miniscule frequency that is used to avoid division by 0 [T-1 ~> s-1].  The
             ! default value is roughly (pi / (the age of the universe)).
  logical :: Gill_equatorial_Ld, use_FGNV_streamfn, use_MEKE, in_use
  logical :: default_2018_answers, remap_answers_2018
  real :: MLE_front_length
  real :: Leith_Lap_const      ! The non-dimensional coefficient in the Leith viscosity
  real :: grid_sp_u2, grid_sp_v2 ! Intermediate quantities for Leith metrics [L2 ~> m2]
  real :: grid_sp_u3, grid_sp_v3 ! Intermediate quantities for Leith metrics [L3 ~> m3]
  real :: wave_speed_min      ! A floor in the first mode speed below which 0 is returned [L T-1 ~> m s-1]
  real :: wave_speed_tol      ! The fractional tolerance for finding the wave speeds [nondim]
  logical :: Resoln_scaled_MEKE_visc ! If true, the viscosity contribution from MEKE is
                                  ! scaled by the resolution function.
  logical :: better_speed_est ! If true, use a more robust estimate of the first
                              ! mode wave speed as the starting point for iterations.
! This include declares and sets the variable "version".
# include "version_variable.h"
  character(len=40)  :: mdl = "MOM_lateral_mixing_coeffs" ! This module's name.
  integer :: is, ie, js, je, Isq, Ieq, Jsq, Jeq, i, j
  integer :: isd, ied, jsd, jed, IsdB, IedB, JsdB, JedB
  is = G%isc ; ie = G%iec ; js = G%jsc ; je = G%jec
  Isq = G%IscB ; Ieq = G%IecB ; Jsq = G%JscB ; Jeq = G%JecB
  isd = G%isd ; ied = G%ied ; jsd = G%jsd ; jed = G%jed
  IsdB = G%IsdB ; IedB = G%IedB ; JsdB = G%JsdB ; JedB = G%JedB

<<<<<<< HEAD
  if (associated(CS)) then
    call MOM_error(WARNING, "VarMix_init called with an associated "// &
                             "control structure.")
    return
  endif

  allocate(CS)

  CS%initialized = .true.

=======
>>>>>>> b2f6678f
  in_use = .false. ! Set to true to avoid deallocating
  CS%diag => diag ! Diagnostics pointer
  CS%calculate_cg1 = .false.
  CS%calculate_Rd_dx = .false.
  CS%calculate_res_fns = .false.
  CS%use_simpler_Eady_growth_rate = .false.
  CS%calculate_depth_fns = .false.
  ! Read all relevant parameters and write them to the model log.
  call log_version(param_file, mdl, version, "")
  call get_param(param_file, mdl, "USE_VARIABLE_MIXING", CS%use_variable_mixing,&
                 "If true, the variable mixing code will be called.  This "//&
                 "allows diagnostics to be created even if the scheme is "//&
                 "not used.  If KHTR_SLOPE_CFF>0 or  KhTh_Slope_Cff>0, "//&
                 "this is set to true regardless of what is in the "//&
                 "parameter file.", default=.false.)
  call get_param(param_file, mdl, "USE_VISBECK", CS%use_Visbeck,&
                 "If true, use the Visbeck et al. (1997) formulation for \n"//&
                 "thickness diffusivity.", default=.false.)
  call get_param(param_file, mdl, "RESOLN_SCALED_KH", CS%Resoln_scaled_Kh, &
                 "If true, the Laplacian lateral viscosity is scaled away "//&
                 "when the first baroclinic deformation radius is well "//&
                 "resolved.", default=.false.)
  call get_param(param_file, mdl, "DEPTH_SCALED_KHTH", CS%Depth_scaled_KhTh, &
                 "If true, KHTH is scaled away when the depth is shallower"//&
                 "than a reference depth: KHTH = MIN(1,H/H0)**N * KHTH, "//&
                 "where H0 is a reference depth, controlled via DEPTH_SCALED_KHTH_H0, "//&
                 "and the exponent (N) is controlled via DEPTH_SCALED_KHTH_EXP.",&
                 default=.false.)
  call get_param(param_file, mdl, "RESOLN_SCALED_KHTH", CS%Resoln_scaled_KhTh, &
                 "If true, the interface depth diffusivity is scaled away "//&
                 "when the first baroclinic deformation radius is well "//&
                 "resolved.", default=.false.)
  call get_param(param_file, mdl, "RESOLN_SCALED_KHTR", CS%Resoln_scaled_KhTr, &
                 "If true, the epipycnal tracer diffusivity is scaled "//&
                 "away when the first baroclinic deformation radius is "//&
                 "well resolved.", default=.false.)
  call get_param(param_file, mdl, "USE_MEKE", use_MEKE, &
                 default=.false., do_not_log=.true.)
  call get_param(param_file, mdl, "RES_SCALE_MEKE_VISC", Resoln_scaled_MEKE_visc, &
                 "If true, the viscosity contribution from MEKE is scaled by "//&
                 "the resolution function.", default=.false., do_not_log=.true.) ! Logged elsewhere.
  if (.not.use_MEKE) Resoln_scaled_MEKE_visc = .false.
  call get_param(param_file, mdl, "RESOLN_USE_EBT", CS%Resoln_use_ebt, &
                 "If true, uses the equivalent barotropic wave speed instead "//&
                 "of first baroclinic wave for calculating the resolution fn.",&
                 default=.false.)
  call get_param(param_file, mdl, "KHTH_USE_EBT_STRUCT", CS%khth_use_ebt_struct, &
                 "If true, uses the equivalent barotropic structure "//&
                 "as the vertical structure of thickness diffusivity.",&
                 default=.false.)
  call get_param(param_file, mdl, "KHTH_SLOPE_CFF", KhTh_Slope_Cff, &
                 "The nondimensional coefficient in the Visbeck formula "//&
                 "for the interface depth diffusivity", units="nondim", &
                 default=0.0)
  call get_param(param_file, mdl, "KHTR_SLOPE_CFF", KhTr_Slope_Cff, &
                 "The nondimensional coefficient in the Visbeck formula "//&
                 "for the epipycnal tracer diffusivity", units="nondim", &
                 default=0.0)
  call get_param(param_file, mdl, "USE_STORED_SLOPES", CS%use_stored_slopes,&
                 "If true, the isopycnal slopes are calculated once and "//&
                 "stored for re-use. This uses more memory but avoids calling "//&
                 "the equation of state more times than should be necessary.", &
                 default=.false.)
  call get_param(param_file, mdl, "VERY_SMALL_FREQUENCY", absurdly_small_freq, &
                 "A miniscule frequency that is used to avoid division by 0.  The default "//&
                 "value is roughly (pi / (the age of the universe)).", &
                 default=1.0e-17, units="s-1", scale=US%T_to_s)
  call get_param(param_file, mdl, "KHTH_USE_FGNV_STREAMFUNCTION", use_FGNV_streamfn, &
                 default=.false., do_not_log=.true.)
  CS%calculate_cg1 = CS%calculate_cg1 .or. use_FGNV_streamfn
  CS%calculate_Rd_dx = CS%calculate_Rd_dx .or. use_MEKE
  ! Indicate whether to calculate the Eady growth rate
  CS%calculate_Eady_growth_rate = use_MEKE .or. (KhTr_Slope_Cff>0.) .or. (KhTh_Slope_Cff>0.)
  call get_param(param_file, mdl, "KHTR_PASSIVITY_COEFF", KhTr_passivity_coeff, &
                 default=0., do_not_log=.true.)
  CS%calculate_Rd_dx = CS%calculate_Rd_dx .or. (KhTr_passivity_coeff>0.)
  call get_param(param_file, mdl, "MLE_FRONT_LENGTH", MLE_front_length, &
                 default=0., do_not_log=.true.)
  CS%calculate_Rd_dx = CS%calculate_Rd_dx .or. (MLE_front_length>0.)

  call get_param(param_file, mdl, "DEBUG", CS%debug, default=.false., do_not_log=.true.)


  if (CS%Resoln_use_ebt .or. CS%khth_use_ebt_struct) then
    in_use = .true.
    call get_param(param_file, mdl, "RESOLN_N2_FILTER_DEPTH", N2_filter_depth, &
                 "The depth below which N2 is monotonized to avoid stratification "//&
                 "artifacts from altering the equivalent barotropic mode structure.",&
                 units="m", default=2000., scale=US%m_to_Z)
    allocate(CS%ebt_struct(isd:ied,jsd:jed,GV%ke), source=0.0)
  endif

  if (CS%use_stored_slopes) then
    if (KhTr_Slope_Cff>0. .or. KhTh_Slope_Cff>0.) then
      call get_param(param_file, mdl, "VISBECK_MAX_SLOPE", CS%Visbeck_S_max, &
            "If non-zero, is an upper bound on slopes used in the "//&
            "Visbeck formula for diffusivity. This does not affect the "//&
            "isopycnal slope calculation used within thickness diffusion.",  &
            units="nondim", default=0.0)
    else
      CS%Visbeck_S_max = 0.
    endif
  endif

  if (CS%use_stored_slopes) then
    in_use = .true.
    allocate(CS%slope_x(IsdB:IedB,jsd:jed,GV%ke+1), source=0.0)
    allocate(CS%slope_y(isd:ied,JsdB:JedB,GV%ke+1), source=0.0)
    call get_param(param_file, mdl, "KD_SMOOTH", CS%kappa_smooth, &
                 "A diapycnal diffusivity that is used to interpolate "//&
                 "more sensible values of T & S into thin layers.", &
                 units="m2 s-1", default=1.0e-6, scale=US%m_to_Z**2*US%T_to_s)
  endif

  if (CS%calculate_Eady_growth_rate) then
    in_use = .true.
    allocate(CS%SN_u(IsdB:IedB,jsd:jed), source=0.0)
    allocate(CS%SN_v(isd:ied,JsdB:JedB), source=0.0)
    CS%id_SN_u = register_diag_field('ocean_model', 'SN_u', diag%axesCu1, Time, &
       'Inverse eddy time-scale, S*N, at u-points', 's-1', conversion=US%s_to_T)
    CS%id_SN_v = register_diag_field('ocean_model', 'SN_v', diag%axesCv1, Time, &
       'Inverse eddy time-scale, S*N, at v-points', 's-1', conversion=US%s_to_T)
    call get_param(param_file, mdl, "USE_SIMPLER_EADY_GROWTH_RATE", CS%use_simpler_Eady_growth_rate, &
                   "If true, use a simpler method to calculate the Eady growth rate "//&
                   "that avoids division by layer thickness. Recommended.", default=.false.)
    if (CS%use_simpler_Eady_growth_rate) then
      if (.not. CS%use_stored_slopes) call MOM_error(FATAL, &
           "MOM_lateral_mixing_coeffs.F90, VarMix_init:"//&
           "When USE_SIMPLER_EADY_GROWTH_RATE=True, USE_STORED_SLOPES must also be True.")
      call get_param(param_file, mdl, "EADY_GROWTH_RATE_D_SCALE", CS%Eady_GR_D_scale, &
                     "The depth from surface over which to average SN when calculating "//&
                     "a 2D Eady growth rate. Zero mean use full depth.", &
                      units="m", default=0., scale=US%m_to_Z)
      call get_param(param_file, mdl, "EADY_GROWTH_RATE_CROPPING_DISTANCE", CS%cropping_distance, &
                     "Distance from surface or bottom to filter out outcropped or "//&
                     "incropped interfaces for the Eady growth rate calc. "//&
                     "Negative values disables cropping.", units="m", default=0., scale=US%m_to_Z)
    else
      call get_param(param_file, mdl, "VARMIX_KTOP", CS%VarMix_Ktop, &
                     "The layer number at which to start vertical integration "//&
                     "of S*N for purposes of finding the Eady growth rate.", &
                     units="nondim", default=2)
    endif
  endif

  if (KhTr_Slope_Cff>0. .or. KhTh_Slope_Cff>0.) then
    in_use = .true.
    call get_param(param_file, mdl, "VISBECK_L_SCALE", CS%Visbeck_L_scale, &
                 "The fixed length scale in the Visbeck formula.", units="m", &
                 default=0.0)
    allocate(CS%L2u(IsdB:IedB,jsd:jed), source=0.0)
    allocate(CS%L2v(isd:ied,JsdB:JedB), source=0.0)
    if (CS%Visbeck_L_scale<0) then
      do j=js,je ; do I=is-1,Ieq
        CS%L2u(I,j) = CS%Visbeck_L_scale**2 * G%areaCu(I,j)
      enddo ; enddo
      do J=js-1,Jeq ; do i=is,ie
        CS%L2v(i,J) = CS%Visbeck_L_scale**2 * G%areaCv(i,J)
      enddo ; enddo
    else
      CS%L2u(:,:) = US%m_to_L**2*CS%Visbeck_L_scale**2
      CS%L2v(:,:) = US%m_to_L**2*CS%Visbeck_L_scale**2
    endif

    CS%id_L2u = register_diag_field('ocean_model', 'L2u', diag%axesCu1, Time, &
       'Length scale squared for mixing coefficient, at u-points', &
       'm2', conversion=US%L_to_m**2)
    CS%id_L2v = register_diag_field('ocean_model', 'L2v', diag%axesCv1, Time, &
       'Length scale squared for mixing coefficient, at v-points', &
       'm2', conversion=US%L_to_m**2)
  endif

  if (CS%calculate_Eady_growth_rate .and. CS%use_stored_slopes) then
    CS%id_N2_u = register_diag_field('ocean_model', 'N2_u', diag%axesCui, Time, &
         'Square of Brunt-Vaisala frequency, N^2, at u-points, as used in Visbeck et al.', &
         's-2', conversion=(US%L_to_Z*US%s_to_T)**2)
    CS%id_N2_v = register_diag_field('ocean_model', 'N2_v', diag%axesCvi, Time, &
         'Square of Brunt-Vaisala frequency, N^2, at v-points, as used in Visbeck et al.', &
         's-2', conversion=(US%L_to_Z*US%s_to_T)**2)
  endif
  if (CS%use_simpler_Eady_growth_rate) then
    CS%id_dzu = register_diag_field('ocean_model', 'dzu_Visbeck', diag%axesCui, Time, &
         'dz at u-points, used in calculating Eady growth rate in Visbeck et al..', &
         'm', conversion=US%Z_to_m)
    CS%id_dzv = register_diag_field('ocean_model', 'dzv_Visbeck', diag%axesCvi, Time, &
         'dz at v-points, used in calculating Eady growth rate in Visbeck et al..', &
         'm', conversion=US%Z_to_m)
    CS%id_dzSxN = register_diag_field('ocean_model', 'dzSxN', diag%axesCui, Time, &
         'dz * |slope_x| * N, used in calculating Eady growth rate in '//&
         'Visbeck et al..', 'm s-1', conversion=US%Z_to_m*US%s_to_T)
    CS%id_dzSyN = register_diag_field('ocean_model', 'dzSyN', diag%axesCvi, Time, &
         'dz * |slope_y| * N, used in calculating Eady growth rate in '//&
         'Visbeck et al..', 'm s-1', conversion=US%Z_to_m*US%s_to_T)
  endif
  if (CS%use_stored_slopes) then
    CS%id_S2_u = register_diag_field('ocean_model', 'S2_u', diag%axesCu1, Time, &
         'Depth average square of slope magnitude, S^2, at u-points, as used in Visbeck et al.', &
         'nondim', conversion=US%Z_to_L**2)
    CS%id_S2_v = register_diag_field('ocean_model', 'S2_v', diag%axesCv1, Time, &
         'Depth average square of slope magnitude, S^2, at v-points, as used in Visbeck et al.', &
         'nondim', conversion=US%Z_to_L**2)
  endif

  oneOrTwo = 1.0
  CS%Resoln_scaling_used = CS%Resoln_scaled_Kh .or. CS%Resoln_scaled_KhTh .or. &
                           CS%Resoln_scaled_KhTr .or. Resoln_scaled_MEKE_visc
  if (CS%Resoln_scaling_used) then
    CS%calculate_Rd_dx = .true.
    CS%calculate_res_fns = .true.
    allocate(CS%Res_fn_h(isd:ied,jsd:jed), source=0.0)
    allocate(CS%Res_fn_q(IsdB:IedB,JsdB:JedB), source=0.0)
    allocate(CS%Res_fn_u(IsdB:IedB,jsd:jed), source=0.0)
    allocate(CS%Res_fn_v(isd:ied,JsdB:JedB), source=0.0)
    allocate(CS%beta_dx2_q(IsdB:IedB,JsdB:JedB), source=0.0)
    allocate(CS%beta_dx2_u(IsdB:IedB,jsd:jed), source=0.0)
    allocate(CS%beta_dx2_v(isd:ied,JsdB:JedB), source=0.0)
    allocate(CS%f2_dx2_q(IsdB:IedB,JsdB:JedB), source=0.0)
    allocate(CS%f2_dx2_u(IsdB:IedB,jsd:jed), source=0.0)
    allocate(CS%f2_dx2_v(isd:ied,JsdB:JedB), source=0.0)

    CS%id_Res_fn = register_diag_field('ocean_model', 'Res_fn', diag%axesT1, Time, &
       'Resolution function for scaling diffusivities', 'nondim')

    call get_param(param_file, mdl, "KH_RES_SCALE_COEF", CS%Res_coef_khth, &
                 "A coefficient that determines how KhTh is scaled away if "//&
                 "RESOLN_SCALED_... is true, as "//&
                 "F = 1 / (1 + (KH_RES_SCALE_COEF*Rd/dx)^KH_RES_FN_POWER).", &
                 units="nondim", default=1.0)
    call get_param(param_file, mdl, "KH_RES_FN_POWER", CS%Res_fn_power_khth, &
                 "The power of dx/Ld in the Kh resolution function.  Any "//&
                 "positive integer may be used, although even integers "//&
                 "are more efficient to calculate.  Setting this greater "//&
                 "than 100 results in a step-function being used.", &
                 units="nondim", default=2)
    call get_param(param_file, mdl, "VISC_RES_SCALE_COEF", CS%Res_coef_visc, &
                 "A coefficient that determines how Kh is scaled away if "//&
                 "RESOLN_SCALED_... is true, as "//&
                 "F = 1 / (1 + (KH_RES_SCALE_COEF*Rd/dx)^KH_RES_FN_POWER). "//&
                 "This function affects lateral viscosity, Kh, and not KhTh.", &
                 units="nondim", default=CS%Res_coef_khth)
    call get_param(param_file, mdl, "VISC_RES_FN_POWER", CS%Res_fn_power_visc, &
                 "The power of dx/Ld in the Kh resolution function.  Any "//&
                 "positive integer may be used, although even integers "//&
                 "are more efficient to calculate.  Setting this greater "//&
                 "than 100 results in a step-function being used. "//&
                 "This function affects lateral viscosity, Kh, and not KhTh.", &
                 units="nondim", default=CS%Res_fn_power_khth)
    call get_param(param_file, mdl, "INTERPOLATE_RES_FN", CS%interpolate_Res_fn, &
                 "If true, interpolate the resolution function to the "//&
                 "velocity points from the thickness points; otherwise "//&
                 "interpolate the wave speed and calculate the resolution "//&
                 "function independently at each point.", default=.false.)
    if (CS%interpolate_Res_fn) then
      if (CS%Res_coef_visc /= CS%Res_coef_khth) call MOM_error(FATAL, &
           "MOM_lateral_mixing_coeffs.F90, VarMix_init:"//&
           "When INTERPOLATE_RES_FN=True, VISC_RES_FN_POWER must equal KH_RES_SCALE_COEF.")
      if (CS%Res_fn_power_visc /= CS%Res_fn_power_khth) call MOM_error(FATAL, &
           "MOM_lateral_mixing_coeffs.F90, VarMix_init:"//&
           "When INTERPOLATE_RES_FN=True, VISC_RES_FN_POWER must equal KH_RES_FN_POWER.")
    endif
    call get_param(param_file, mdl, "GILL_EQUATORIAL_LD", Gill_equatorial_Ld, &
                 "If true, uses Gill's definition of the baroclinic "//&
                 "equatorial deformation radius, otherwise, if false, use "//&
                 "Pedlosky's definition. These definitions differ by a factor "//&
                 "of 2 in front of the beta term in the denominator. Gill's "//&
                 "is the more appropriate definition.", default=.true.)
    if (Gill_equatorial_Ld) then
      oneOrTwo = 2.0
    endif

    do J=js-1,Jeq ; do I=is-1,Ieq
      CS%f2_dx2_q(I,J) = (G%dxBu(I,J)**2 + G%dyBu(I,J)**2) * &
                         max(G%CoriolisBu(I,J)**2, absurdly_small_freq**2)
      CS%beta_dx2_q(I,J) = oneOrTwo * ((G%dxBu(I,J))**2 + (G%dyBu(I,J))**2) * (sqrt(0.5 * &
          ( (((G%CoriolisBu(I,J)-G%CoriolisBu(I-1,J)) * G%IdxCv(i,J))**2 + &
             ((G%CoriolisBu(I+1,J)-G%CoriolisBu(I,J)) * G%IdxCv(i+1,J))**2) + &
            (((G%CoriolisBu(I,J)-G%CoriolisBu(I,J-1)) * G%IdyCu(I,j))**2 + &
             ((G%CoriolisBu(I,J+1)-G%CoriolisBu(I,J)) * G%IdyCu(I,j+1))**2) ) ))
    enddo ; enddo

    do j=js,je ; do I=is-1,Ieq
      CS%f2_dx2_u(I,j) = (G%dxCu(I,j)**2 + G%dyCu(I,j)**2) * &
          max(0.5* (G%CoriolisBu(I,J)**2+G%CoriolisBu(I,J-1)**2), absurdly_small_freq**2)
      CS%beta_dx2_u(I,j) = oneOrTwo * ((G%dxCu(I,j))**2 + (G%dyCu(I,j))**2) * (sqrt( &
          0.25*( (((G%CoriolisBu(I,J-1)-G%CoriolisBu(I-1,J-1)) * G%IdxCv(i,J-1))**2 + &
                  ((G%CoriolisBu(I+1,J)-G%CoriolisBu(I,J)) * G%IdxCv(i+1,J))**2) + &
                 (((G%CoriolisBu(I+1,J-1)-G%CoriolisBu(I,J-1)) * G%IdxCv(i+1,J-1))**2 + &
                  ((G%CoriolisBu(I,J)-G%CoriolisBu(I-1,J)) * G%IdxCv(i,J))**2) ) + &
                  ((G%CoriolisBu(I,J)-G%CoriolisBu(I,J-1)) * G%IdyCu(I,j))**2 ))
    enddo ; enddo

    do J=js-1,Jeq ; do i=is,ie
      CS%f2_dx2_v(i,J) = ((G%dxCv(i,J))**2 + (G%dyCv(i,J))**2) * &
          max(0.5*(G%CoriolisBu(I,J)**2+G%CoriolisBu(I-1,J)**2), absurdly_small_freq**2)
      CS%beta_dx2_v(i,J) = oneOrTwo * ((G%dxCv(i,J))**2 + (G%dyCv(i,J))**2) * (sqrt( &
          ((G%CoriolisBu(I,J)-G%CoriolisBu(I-1,J)) * G%IdxCv(i,J))**2 + &
          0.25*( (((G%CoriolisBu(I,J)-G%CoriolisBu(I,J-1)) * G%IdyCu(I,j))**2 + &
                  ((G%CoriolisBu(I-1,J+1)-G%CoriolisBu(I-1,J)) * G%IdyCu(I-1,j+1))**2) + &
                 (((G%CoriolisBu(I,J+1)-G%CoriolisBu(I,J)) * G%IdyCu(I,j+1))**2 + &
                  ((G%CoriolisBu(I-1,J)-G%CoriolisBu(I-1,J-1)) * G%IdyCu(I-1,j))**2) ) ))
    enddo ; enddo

  endif

  if (CS%Depth_scaled_KhTh) then
    CS%calculate_depth_fns = .true.
    allocate(CS%Depth_fn_u(IsdB:IedB,jsd:jed), source=0.0)
    allocate(CS%Depth_fn_v(isd:ied,JsdB:JedB), source=0.0)
    call get_param(param_file, mdl, "DEPTH_SCALED_KHTH_H0", CS%depth_scaled_khth_h0, &
                   "The depth above which KHTH is scaled away.", &
                   units="m", scale=US%m_to_Z, default=1000.)
    call get_param(param_file, mdl, "DEPTH_SCALED_KHTH_EXP", CS%depth_scaled_khth_exp, &
                   "The exponent used in the depth dependent scaling function for KHTH.", &
                   units="nondim", default=3.0)
  endif

  ! Resolution %Rd_dx_h
  CS%id_Rd_dx = register_diag_field('ocean_model', 'Rd_dx', diag%axesT1, Time, &
       'Ratio between deformation radius and grid spacing', 'm m-1')
  CS%calculate_Rd_dx = CS%calculate_Rd_dx .or. (CS%id_Rd_dx>0)

  if (CS%calculate_Rd_dx) then
    CS%calculate_cg1 = .true. ! We will need %cg1
    allocate(CS%Rd_dx_h(isd:ied,jsd:jed), source=0.0)
    allocate(CS%beta_dx2_h(isd:ied,jsd:jed), source=0.0)
    allocate(CS%f2_dx2_h(isd:ied,jsd:jed), source=0.0)
    do j=js-1,je+1 ; do i=is-1,ie+1
      CS%f2_dx2_h(i,j) = (G%dxT(i,j)**2 + G%dyT(i,j)**2) * &
          max(0.25 * ((G%CoriolisBu(I,J)**2 + G%CoriolisBu(I-1,J-1)**2) + &
                      (G%CoriolisBu(I-1,J)**2 + G%CoriolisBu(I,J-1)**2)), &
              absurdly_small_freq**2)
      CS%beta_dx2_h(i,j) = oneOrTwo * ((G%dxT(i,j))**2 + (G%dyT(i,j))**2) * (sqrt(0.5 * &
          ( (((G%CoriolisBu(I,J)-G%CoriolisBu(I-1,J)) * G%IdxCv(i,J))**2 + &
             ((G%CoriolisBu(I,J-1)-G%CoriolisBu(I-1,J-1)) * G%IdxCv(i,J-1))**2) + &
            (((G%CoriolisBu(I,J)-G%CoriolisBu(I,J-1)) * G%IdyCu(I,j))**2 + &
             ((G%CoriolisBu(I-1,J)-G%CoriolisBu(I-1,J-1)) * G%IdyCu(I-1,j))**2) ) ))
    enddo ; enddo
  endif

  if (CS%calculate_cg1) then
    in_use = .true.
    allocate(CS%cg1(isd:ied,jsd:jed), source=0.0)
    call get_param(param_file, mdl, "DEFAULT_2018_ANSWERS", default_2018_answers, &
                 "This sets the default value for the various _2018_ANSWERS parameters.", &
                 default=.false.)
    call get_param(param_file, mdl, "REMAPPING_2018_ANSWERS", remap_answers_2018, &
                 "If true, use the order of arithmetic and expressions that recover the "//&
                 "answers from the end of 2018.  Otherwise, use updated and more robust "//&
                 "forms of the same expressions.", default=default_2018_answers)
    call get_param(param_file, mdl, "INTERNAL_WAVE_SPEED_TOL", wave_speed_tol, &
                 "The fractional tolerance for finding the wave speeds.", &
                 units="nondim", default=0.001)
    !### Set defaults so that wave_speed_min*wave_speed_tol >= 1e-9 m s-1
    call get_param(param_file, mdl, "INTERNAL_WAVE_SPEED_MIN", wave_speed_min, &
                 "A floor in the first mode speed below which 0 used instead.", &
                 units="m s-1", default=0.0, scale=US%m_s_to_L_T)
    call get_param(param_file, mdl, "INTERNAL_WAVE_SPEED_BETTER_EST", better_speed_est, &
                 "If true, use a more robust estimate of the first mode wave speed as the "//&
                 "starting point for iterations.", default=.true.)
    call wave_speed_init(CS%wave_speed, use_ebt_mode=CS%Resoln_use_ebt, &
                         mono_N2_depth=N2_filter_depth, remap_answers_2018=remap_answers_2018, &
                         better_speed_est=better_speed_est, min_speed=wave_speed_min, &
                         wave_speed_tol=wave_speed_tol)
  endif

  ! Leith parameters
  call get_param(param_file, mdl, "USE_QG_LEITH_GM", CS%use_QG_Leith_GM, &
               "If true, use the QG Leith viscosity as the GM coefficient.", &
               default=.false.)

  if (CS%Use_QG_Leith_GM) then
    call get_param(param_file, mdl, "LEITH_LAP_CONST", Leith_Lap_const, &
               "The nondimensional Laplacian Leith constant, \n"//&
               "often set to 1.0", units="nondim", default=0.0)

    call get_param(param_file, mdl, "USE_BETA_IN_LEITH", CS%use_beta_in_QG_Leith, &
               "If true, include the beta term in the Leith nonlinear eddy viscosity.", &
               default=.true.)

    ALLOC_(CS%Laplac3_const_u(IsdB:IedB,jsd:jed)) ; CS%Laplac3_const_u(:,:) = 0.0
    ALLOC_(CS%Laplac3_const_v(isd:ied,JsdB:JedB)) ; CS%Laplac3_const_v(:,:) = 0.0
    ALLOC_(CS%KH_u_QG(IsdB:IedB,jsd:jed,GV%ke)) ; CS%KH_u_QG(:,:,:) = 0.0
    ALLOC_(CS%KH_v_QG(isd:ied,JsdB:JedB,GV%ke)) ; CS%KH_v_QG(:,:,:) = 0.0
    ! register diagnostics

    CS%id_KH_u_QG = register_diag_field('ocean_model', 'KH_u_QG', diag%axesCuL, Time, &
       'Horizontal viscosity from Leith QG, at u-points', 'm2 s-1', conversion=US%L_to_m**2*US%s_to_T)
    CS%id_KH_v_QG = register_diag_field('ocean_model', 'KH_v_QG', diag%axesCvL, Time, &
       'Horizontal viscosity from Leith QG, at v-points', 'm2 s-1', conversion=US%L_to_m**2*US%s_to_T)

    do j=Jsq,Jeq+1 ; do I=is-1,Ieq
      ! Static factors in the Leith schemes
      grid_sp_u2 = G%dyCu(I,j)*G%dxCu(I,j)
      grid_sp_u3 = grid_sp_u2*sqrt(grid_sp_u2)
      CS%Laplac3_const_u(I,j) = Leith_Lap_const * grid_sp_u3
    enddo ; enddo
    do j=js-1,Jeq ; do I=Isq,Ieq+1
      ! Static factors in the Leith schemes
      grid_sp_v2 = G%dyCv(i,J)*G%dxCv(i,J)
      grid_sp_v3 = grid_sp_v2*sqrt(grid_sp_v2)
      CS%Laplac3_const_v(i,J) = Leith_Lap_const * grid_sp_v3
    enddo ; enddo

    if (.not. CS%use_stored_slopes) call MOM_error(FATAL, &
           "MOM_lateral_mixing_coeffs.F90, VarMix_init:"//&
           "USE_STORED_SLOPES must be True when using QG Leith.")
  endif

  ! Re-enable variable mixing if one of the schemes was enabled
  CS%use_variable_mixing = in_use .or. CS%use_variable_mixing
end subroutine VarMix_init

!> Destructor for VarMix control structure
subroutine VarMix_end(CS)
  type(VarMix_CS), intent(inout) :: CS

  if (CS%Resoln_use_ebt .or. CS%khth_use_ebt_struct) &
    deallocate(CS%ebt_struct)

  if (CS%use_stored_slopes) then
    deallocate(CS%slope_x)
    deallocate(CS%slope_y)
  endif

  if (CS%calculate_Eady_growth_rate) then
    deallocate(CS%SN_u)
    deallocate(CS%SN_v)
  endif

  if (allocated(CS%L2u)) deallocate(CS%L2u)
  if (allocated(CS%L2v)) deallocate(CS%L2v)

  if (CS%Resoln_scaling_used) then
    deallocate(CS%Res_fn_h)
    deallocate(CS%Res_fn_q)
    deallocate(CS%Res_fn_u)
    deallocate(CS%Res_fn_v)
    deallocate(CS%beta_dx2_q)
    deallocate(CS%beta_dx2_u)
    deallocate(CS%beta_dx2_v)
    deallocate(CS%f2_dx2_q)
    deallocate(CS%f2_dx2_u)
    deallocate(CS%f2_dx2_v)
  endif

  if (CS%Depth_scaled_KhTh) then
    deallocate(CS%Depth_fn_u)
    deallocate(CS%Depth_fn_v)
  endif

  if (CS%calculate_Rd_dx) then
    deallocate(CS%Rd_dx_h)
    deallocate(CS%beta_dx2_h)
    deallocate(CS%f2_dx2_h)
  endif

  if (CS%calculate_cg1) then
    deallocate(CS%cg1)
  endif

  if (CS%Use_QG_Leith_GM) then
    DEALLOC_(CS%Laplac3_const_u)
    DEALLOC_(CS%Laplac3_const_v)
    DEALLOC_(CS%KH_u_QG)
    DEALLOC_(CS%KH_v_QG)
  endif
end subroutine VarMix_end

!> \namespace mom_lateral_mixing_coeffs
!!
!! This module provides a container for various factors used in prescribing diffusivities, that are
!! a function of the state (in particular the stratification and isoneutral slopes).
!!
!! \section section_Resolution_Function The resolution function
!!
!! The resolution function is expressed in terms of the ratio of grid-spacing to deformation radius.
!! The square of the resolution parameter is
!!
!! \f[
!! R^2 = \frac{L_d^2}{\Delta^2} = \frac{ c_g^2 }{ f^2 \Delta^2 + c_g \beta \Delta^2 }
!! \f]
!!
!! where the grid spacing is calculated as
!!
!! \f[
!! \Delta^2 = \Delta x^2 + \Delta y^2 .
!! \f]
!!
!! \todo Check this reference to Bob on/off paper.
!! The resolution function used in scaling diffusivities (Hallberg, 2010) is
!!
!! \f[
!! r(\Delta,L_d) = \frac{1}{1+(\alpha R)^p}
!! \f]
!!
!! The resolution function can be applied independently to thickness diffusion (module mom_thickness_diffuse),
!! tracer diffusion (mom_tracer_hordiff) lateral viscosity (mom_hor_visc).
!!
!! Robert Hallberg, 2013: Using a resolution function to regulate parameterizations of oceanic mesoscale eddy effects.
!! Ocean Modelling, 71, pp 92-103.  http://dx.doi.org/10.1016/j.ocemod.2013.08.007
!!
!! | Symbol                | Module parameter |
!! | ------                | --------------- |
!! | -                     | <code>USE_VARIABLE_MIXING</code> |
!! | -                     | <code>RESOLN_SCALED_KH</code> |
!! | -                     | <code>RESOLN_SCALED_KHTH</code> |
!! | -                     | <code>RESOLN_SCALED_KHTR</code> |
!! | \f$ \alpha \f$        | <code>KH_RES_SCALE_COEF</code> (for thickness and tracer diffusivity) |
!! | \f$ p \f$             | <code>KH_RES_FN_POWER</code> (for thickness and tracer diffusivity) |
!! | \f$ \alpha \f$        | <code>VISC_RES_SCALE_COEF</code> (for lateral viscosity) |
!! | \f$ p \f$             | <code>VISC_RES_FN_POWER</code> (for lateral viscosity) |
!! | -                     | <code>GILL_EQUATORIAL_LD</code> |
!!
!!
!!
!! \section section_Vicbeck Visbeck diffusivity
!!
!! This module also calculates factors used in setting the thickness diffusivity similar to a Visbeck et al., 1997,
!! scheme.  The factors are combined in mom_thickness_diffuse::thickness_diffuse() but calculated in this module.
!!
!! \f[
!! \kappa_h = \alpha_s L_s^2 S N
!! \f]
!!
!! where \f$S\f$ is the magnitude of the isoneutral slope and \f$N\f$ is the Brunt-Vaisala frequency.
!!
!! Visbeck, Marshall, Haine and Spall, 1997: Specification of Eddy Transfer Coefficients in Coarse-Resolution
!! Ocean Circulation Models. J. Phys. Oceanogr. http://dx.doi.org/10.1175/1520-0485(1997)027%3C0381:SOETCI%3E2.0.CO;2
!!
!! | Symbol                | Module parameter |
!! | ------                | --------------- |
!! | -                     | <code>USE_VARIABLE_MIXING</code> |
!! | \f$ \alpha_s \f$      | <code>KHTH_SLOPE_CFF</code> (for mom_thickness_diffuse module)|
!! | \f$ \alpha_s \f$      | <code>KHTR_SLOPE_CFF</code> (for mom_tracer_hordiff module)|
!! | \f$ L_{s} \f$         | <code>VISBECK_L_SCALE</code> |
!! | \f$ S_{max} \f$       | <code>VISBECK_MAX_SLOPE</code> |
!!
!!
!! \section section_vertical_structure_khth Vertical structure function for KhTh
!!
!! The thickness diffusivity can be prescribed a vertical distribution with the shape of the equivalent barotropic
!! velocity mode.  The structure function is stored in the control structure for thie module (varmix_cs) but is
!! calculated using subroutines in mom_wave_speed.
!!
!! | Symbol                | Module parameter |
!! | ------                | --------------- |
!! | -                     | <code>KHTH_USE_EBT_STRUCT</code> |

end module MOM_lateral_mixing_coeffs<|MERGE_RESOLUTION|>--- conflicted
+++ resolved
@@ -176,15 +176,9 @@
   is = G%isc ; ie = G%iec ; js = G%jsc ; je = G%jec
   Isq = G%IscB ; Ieq = G%IecB ; Jsq = G%JscB ; Jeq = G%JecB
 
-<<<<<<< HEAD
-  if (.not. associated(CS)) call MOM_error(FATAL, "calc_depth_function:"// &
-         "Module must be initialized before it is used.")
-
   if (.not. CS%initialized) call MOM_error(FATAL, "calc_depth_function: "// &
          "Module must be initialized before it is used.")
 
-=======
->>>>>>> b2f6678f
   if (.not. CS%calculate_depth_fns) return
   if (.not. allocated(CS%Depth_fn_u)) call MOM_error(FATAL, &
     "calc_depth_function: %Depth_fn_u is not associated with Depth_scaled_KhTh.")
@@ -226,15 +220,9 @@
   is = G%isc ; ie = G%iec ; js = G%jsc ; je = G%jec ; nz = GV%ke
   Isq = G%IscB ; Ieq = G%IecB ; Jsq = G%JscB ; Jeq = G%JecB
 
-<<<<<<< HEAD
-  if (.not. associated(CS)) call MOM_error(FATAL, "calc_resoln_function:"// &
-         "Module must be initialized before it is used.")
-
   if (.not. CS%initialized) call MOM_error(FATAL, "calc_resoln_function: "// &
          "Module must be initialized before it is used.")
 
-=======
->>>>>>> b2f6678f
   if (CS%calculate_cg1) then
     if (.not. allocated(CS%cg1)) call MOM_error(FATAL, &
       "calc_resoln_function: %cg1 is not associated with Resoln_scaled_Kh.")
@@ -477,15 +465,9 @@
   real, dimension(SZIB_(G), SZJ_(G),SZK_(GV)+1) :: dzSxN ! |Sx| N times dz at u-points [Z T-1 ~> m s-1]
   real, dimension(SZI_(G), SZJB_(G),SZK_(GV)+1) :: dzSyN ! |Sy| N times dz at v-points [Z T-1 ~> m s-1]
 
-<<<<<<< HEAD
-  if (.not. associated(CS)) call MOM_error(FATAL, "MOM_lateral_mixing_coeffs.F90, calc_slope_functions:"//&
-         "Module must be initialized before it is used.")
-
   if (.not. CS%initialized) call MOM_error(FATAL, "MOM_lateral_mixing_coeffs.F90, calc_slope_functions: "//&
          "Module must be initialized before it is used.")
 
-=======
->>>>>>> b2f6678f
   if (CS%calculate_Eady_growth_rate) then
     if (CS%use_simpler_Eady_growth_rate) then
       call find_eta(h, tv, G, GV, US, e, halo_size=2)
@@ -552,15 +534,9 @@
   real :: S2_v(SZI_(G), SZJB_(G))
   logical :: local_open_u_BC, local_open_v_BC
 
-<<<<<<< HEAD
-  if (.not. associated(CS)) call MOM_error(FATAL, "calc_slope_function:"// &
-         "Module must be initialized before it is used.")
-
   if (.not. CS%initialized) call MOM_error(FATAL, "calc_Visbeck_coeffs_old: "// &
          "Module must be initialized before it is used.")
 
-=======
->>>>>>> b2f6678f
   if (.not. CS%calculate_Eady_growth_rate) return
   if (.not. allocated(CS%SN_u)) call MOM_error(FATAL, "calc_slope_function:"// &
          "%SN_u is not associated with use_variable_mixing.")
@@ -906,15 +882,9 @@
   real    :: S2N2_v_local(SZI_(G), SZJB_(G),SZK_(GV))
   logical :: local_open_u_BC, local_open_v_BC
 
-<<<<<<< HEAD
-  if (.not. associated(CS)) call MOM_error(FATAL, "calc_slope_function:"// &
-         "Module must be initialized before it is used.")
-
   if (.not. CS%initialized) call MOM_error(FATAL, "calc_slope_functions_using_just_e: "// &
          "Module must be initialized before it is used.")
 
-=======
->>>>>>> b2f6678f
   if (.not. CS%calculate_Eady_growth_rate) return
   if (.not. allocated(CS%SN_u)) call MOM_error(FATAL, "calc_slope_function:"// &
          "%SN_u is not associated with use_variable_mixing.")
@@ -1214,19 +1184,7 @@
   isd = G%isd ; ied = G%ied ; jsd = G%jsd ; jed = G%jed
   IsdB = G%IsdB ; IedB = G%IedB ; JsdB = G%JsdB ; JedB = G%JedB
 
-<<<<<<< HEAD
-  if (associated(CS)) then
-    call MOM_error(WARNING, "VarMix_init called with an associated "// &
-                             "control structure.")
-    return
-  endif
-
-  allocate(CS)
-
   CS%initialized = .true.
-
-=======
->>>>>>> b2f6678f
   in_use = .false. ! Set to true to avoid deallocating
   CS%diag => diag ! Diagnostics pointer
   CS%calculate_cg1 = .false.
