!> Variable mixing coefficients
module MOM_lateral_mixing_coeffs

! This file is part of MOM6. See LICENSE.md for the license.

use MOM_debugging,     only : hchksum, uvchksum
use MOM_error_handler, only : MOM_error, FATAL, WARNING, MOM_mesg
use MOM_diag_mediator, only : register_diag_field, safe_alloc_ptr, post_data
use MOM_diag_mediator, only : diag_ctrl, time_type, query_averaging_enabled
use MOM_domains,       only : create_group_pass, do_group_pass
use MOM_domains,       only : group_pass_type, pass_var
use MOM_file_parser, only : get_param, log_version, param_file_type
use MOM_interface_heights, only : find_eta
use MOM_isopycnal_slopes, only : calc_isoneutral_slopes
use MOM_grid, only : ocean_grid_type
use MOM_variables, only : thermo_var_ptrs
use MOM_verticalGrid, only : verticalGrid_type
use MOM_wave_speed, only : wave_speed, wave_speed_CS, wave_speed_init

implicit none ; private

#include <MOM_memory.h>

!> Variable mixing coefficients
type, public :: VarMix_CS
  logical :: use_variable_mixing  !< If true, use the variable mixing.
  logical :: Resoln_scaled_Kh     !< If true, scale away the Laplacian viscosity
                                  !! when the deformation radius is well resolved.
  logical :: Resoln_scaled_KhTh   !< If true, scale away the thickness diffusivity
                                  !! when the deformation radius is well resolved.
  logical :: Resoln_scaled_KhTr   !< If true, scale away the tracer diffusivity
                                  !! when the deformation radius is well resolved.
  logical :: interpolate_Res_fn   !< If true, interpolate the resolution function
                                  !! to the velocity points from the thickness
                                  !! points; otherwise interpolate the wave
                                  !! speed and calculate the resolution function
                                  !! independently at each point.
  logical :: use_stored_slopes    !< If true, stores isopycnal slopes in this structure.
  logical :: Resoln_use_ebt       !< If true, uses the equivalent barotropic wave speed instead
                                  !! of first baroclinic wave for calculating the resolution fn.
  logical :: khth_use_ebt_struct  !< If true, uses the equivalent barotropic structure
                                  !! as the vertical structure of thickness diffusivity.
  logical :: use_Visbeck_slope_bug !< If true, then retain a legacy bug in the calculation of weights
                                   !! applied to isoneutral slopes. There was an erroneous k-indexing
                                   !! for layer thicknesses. In addition, masking at coastlines was not
                                   !! used which introduced potential restart issues.  This flag will be
                                   !! deprecated in a future release.
  logical :: calculate_cg1        !< If true, calls wave_speed() to calculate the first
                                  !! baroclinic wave speed and populate CS%cg1.
                                  !! This parameter is set depending on other parameters.
  logical :: calculate_Rd_dx      !< If true, calculates Rd/dx and populate CS%Rd_dx_h.
                                  !! This parameter is set depending on other parameters.
  logical :: calculate_res_fns    !< If true, calculate all the resolution factors.
                                  !! This parameter is set depending on other parameters.
  logical :: calculate_Eady_growth_rate !< If true, calculate all the Eady growth rate.
                                  !! This parameter is set depending on other parameters.
  logical :: use_GME_VarMix       !< If true, calculates slopes and Brunt-Vaisala frequency for use with
                                  !! the GME closure.
  real, dimension(:,:), pointer :: &
    SN_u => NULL(), &   !< S*N at u-points (s^-1)
    SN_v => NULL(), &  !< S*N at v-points (s^-1)
    L2u => NULL(), &   !< Length scale^2 at u-points (m^2)
    L2v => NULL(), &   !< Length scale^2 at v-points (m^2)
    cg1 => NULL(), &   !< The first baroclinic gravity wave speed in m s-1.
    Res_fn_h => NULL(), & !< Non-dimensional function of the ratio the first baroclinic
                          !! deformation radius to the grid spacing at h points.
    Res_fn_q => NULL(), & !< Non-dimensional function of the ratio the first baroclinic
                          !! deformation radius to the grid spacing at q points.
    Res_fn_u => NULL(), & !< Non-dimensional function of the ratio the first baroclinic
                          !! deformation radius to the grid spacing at u points.
    Res_fn_v => NULL(), & !< Non-dimensional function of the ratio the first baroclinic
                          !! deformation radius to the grid spacing at v points.
    beta_dx2_h => NULL(), & !< The magnitude of the gradient of the Coriolis parameter
                            !! times the grid spacing squared at h points.
    beta_dx2_q => NULL(), & !< The magnitude of the gradient of the Coriolis parameter
                            !! times the grid spacing squared at q points.
    beta_dx2_u => NULL(), & !< The magnitude of the gradient of the Coriolis parameter
                            !! times the grid spacing squared at u points.
    beta_dx2_v => NULL(), & !< The magnitude of the gradient of the Coriolis parameter
                            !! times the grid spacing squared at v points.
    f2_dx2_h => NULL(), & !< The Coriolis parameter squared times the grid
                          !! spacing squared at h, in m2 s-2.
    f2_dx2_q => NULL(), & !< The Coriolis parameter squared times the grid
                          !! spacing squared at q, in m2 s-2.
    f2_dx2_u => NULL(), & !< The Coriolis parameter squared times the grid
                          !! spacing squared at u, in m2 s-2.
    f2_dx2_v => NULL(), & !< The Coriolis parameter squared times the grid
                          !! spacing squared at v, in m2 s-2.
    Rd_dx_h => NULL()     !< Deformation radius over grid spacing (non-dim.)

  real, dimension(:,:,:), pointer :: &
    slope_x => NULL(), &  !< Zonal isopycnal slope (non-dimensional)
    slope_y => NULL(), &  !< Meridional isopycnal slope (non-dimensional)
    N2_u => NULL(), &     !< Brunt-Vaisala frequency at u-points (s-2)
    N2_v => NULL(), &     !< Brunt-Vaisala frequency at v-points (s-2)
    ebt_struct => NULL()  !< Vertical structure function to scale diffusivities with (non-dim)

  real ALLOCABLE_, dimension(NIMEMB_PTR_,NJMEM_) :: &
    Laplac3_const_u       !< Laplacian  metric-dependent constants (nondim)

  real ALLOCABLE_, dimension(NIMEM_,NJMEMB_PTR_) :: &
    Laplac3_const_v       !< Laplacian  metric-dependent constants (nondim)

  real ALLOCABLE_, dimension(NIMEMB_PTR_,NJMEM_,NKMEM_) :: &
    KH_u_QG               !< QG Leith GM coefficient at u-points (m2 s-1)

  real ALLOCABLE_, dimension(NIMEM_,NJMEMB_PTR_,NKMEM_) :: &
    KH_v_QG               !< QG Leith GM coefficient at v-points (m2 s-1)

  ! Parameters
  integer :: VarMix_Ktop  !< Top layer to start downward integrals
  real :: Visbeck_L_scale !< Fixed length scale in Visbeck formula
  real :: Res_coef_khth   !< A non-dimensional number that determines the function
                          !! of resolution, used for thickness and tracer mixing, as:
                          !!  F = 1 / (1 + (Res_coef_khth*Ld/dx)^Res_fn_power)
  real :: Res_coef_visc   !< A non-dimensional number that determines the function
                          !! of resolution, used for lateral viscosity, as:
                          !!  F = 1 / (1 + (Res_coef_visc*Ld/dx)^Res_fn_power)
  real :: kappa_smooth    !< A diffusivity for smoothing T/S in vanished layers (m2/s)
  integer :: Res_fn_power_khth !< The power of dx/Ld in the KhTh resolution function.  Any
                               !! positive integer power may be used, but even powers
                               !! and especially 2 are coded to be more efficient.
  integer :: Res_fn_power_visc !< The power of dx/Ld in the Kh resolution function.  Any
                               !! positive integer power may be used, but even powers
                               !! and especially 2 are coded to be more efficient.
  real :: Visbeck_S_max   !< Upper bound on slope used in Eady growth rate (nondim).

  ! Leith parameters
  logical :: use_QG_Leith_GM      !! If true, uses the QG Leith viscosity as the GM coefficient
  logical :: use_beta_in_QG_Leith !! If true, includes the beta term in the QG Leith GM coefficient

  ! Diagnostics
  !>@{
  !! Diagnostic identifier
  integer :: id_SN_u=-1, id_SN_v=-1, id_L2u=-1, id_L2v=-1, id_Res_fn = -1
  integer :: id_N2_u=-1, id_N2_v=-1, id_S2_u=-1, id_S2_v=-1
  integer :: id_Rd_dx=-1, id_KH_u_QG = -1, id_KH_v_QG = -1
  type(diag_ctrl), pointer :: diag !< A structure that is used to regulate the
                                   !! timing of diagnostic output.
  !>@}

  type(wave_speed_CS), pointer :: wave_speed_CSp => NULL() !< Wave speed control structure
  type(group_pass_type) :: pass_cg1 !< For group halo pass
  logical :: debug      !< If true, write out checksums of data for debugging
end type VarMix_CS

public VarMix_init, calc_slope_functions, calc_resoln_function
public calc_QG_Leith_viscosity

contains

!> Calculates and stores the non-dimensional resolution functions
subroutine calc_resoln_function(h, tv, G, GV, CS)
  type(ocean_grid_type),                    intent(inout) :: G  !< Ocean grid structure
  real, dimension(SZI_(G),SZJ_(G),SZK_(G)), intent(in)    :: h  !< Layer thickness (m or kg/m2)
  type(thermo_var_ptrs),                    intent(in)    :: tv !< Thermodynamic variables
  type(verticalGrid_type),                  intent(in)    :: GV !< Vertical grid structure
  type(VarMix_CS),                          pointer       :: CS !< Variable mixing coefficients
  ! Local variables
  real :: cg1_q  ! The gravity wave speed interpolated to q points, in m s-1.
  real :: cg1_u  ! The gravity wave speed interpolated to u points, in m s-1.
  real :: cg1_v  ! The gravity wave speed interpolated to v points, in m s-1.
  real :: dx_term
  integer :: power_2
  integer :: is, ie, js, je, Isq, Ieq, Jsq, Jeq, nz
  integer :: i, j, k
  is = G%isc ; ie = G%iec ; js = G%jsc ; je = G%jec ; nz = G%ke
  Isq = G%IscB ; Ieq = G%IecB ; Jsq = G%JscB ; Jeq = G%JecB

  if (.not. associated(CS)) call MOM_error(FATAL, "calc_resoln_function:"// &
         "Module must be initialized before it is used.")
  if (CS%calculate_cg1) then
    if (.not. associated(CS%cg1)) call MOM_error(FATAL, &
      "calc_resoln_function: %cg1 is not associated with Resoln_scaled_Kh.")
    if (CS%khth_use_ebt_struct) then
      if (.not. associated(CS%ebt_struct)) call MOM_error(FATAL, &
        "calc_resoln_function: %ebt_struct is not associated with RESOLN_USE_EBT.")
      if (CS%Resoln_use_ebt) then
        ! Both resolution fn and vertical structure are using EBT
        call wave_speed(h, tv, G, GV, CS%cg1, CS%wave_speed_CSp, modal_structure=CS%ebt_struct)
      else
        ! Use EBT to get vertical structure first and then re-calculate cg1 using first baroclinic mode
        call wave_speed(h, tv, G, GV, CS%cg1, CS%wave_speed_CSp, modal_structure=CS%ebt_struct, use_ebt_mode=.true.)
        call wave_speed(h, tv, G, GV, CS%cg1, CS%wave_speed_CSp)
      endif
      call pass_var(CS%ebt_struct, G%Domain)
    else
      call wave_speed(h, tv, G, GV, CS%cg1, CS%wave_speed_CSp)
    endif

    call create_group_pass(CS%pass_cg1, CS%cg1, G%Domain)
    call do_group_pass(CS%pass_cg1, G%Domain)
  endif

  ! Calculate and store the ratio between deformation radius and grid-spacing
  ! at h-points (non-dimensional).
  if (CS%calculate_rd_dx) then
    if (.not. associated(CS%Rd_dx_h)) call MOM_error(FATAL, &
      "calc_resoln_function: %Rd_dx_h is not associated with calculate_rd_dx.")
!$OMP parallel default(none) shared(is,ie,js,je,CS)
!$OMP do
    do j=js-1,je+1 ; do i=is-1,ie+1
      CS%Rd_dx_h(i,j) = CS%cg1(i,j) / &
            (sqrt(CS%f2_dx2_h(i,j) + CS%cg1(i,j)*CS%beta_dx2_h(i,j)))
    enddo ; enddo
!$OMP end parallel
    if (query_averaging_enabled(CS%diag)) then
      if (CS%id_Rd_dx > 0) call post_data(CS%id_Rd_dx, CS%Rd_dx_h, CS%diag)
    endif
  endif

  if (.not. CS%calculate_res_fns) return

  if (.not. associated(CS%Res_fn_h)) call MOM_error(FATAL, &
    "calc_resoln_function: %Res_fn_h is not associated with Resoln_scaled_Kh.")
  if (.not. associated(CS%Res_fn_q)) call MOM_error(FATAL, &
    "calc_resoln_function: %Res_fn_q is not associated with Resoln_scaled_Kh.")
  if (.not. associated(CS%Res_fn_u)) call MOM_error(FATAL, &
    "calc_resoln_function: %Res_fn_u is not associated with Resoln_scaled_Kh.")
  if (.not. associated(CS%Res_fn_v)) call MOM_error(FATAL, &
    "calc_resoln_function: %Res_fn_v is not associated with Resoln_scaled_Kh.")
  if (.not. associated(CS%f2_dx2_h)) call MOM_error(FATAL, &
    "calc_resoln_function: %f2_dx2_h is not associated with Resoln_scaled_Kh.")
  if (.not. associated(CS%f2_dx2_q)) call MOM_error(FATAL, &
    "calc_resoln_function: %f2_dx2_q is not associated with Resoln_scaled_Kh.")
  if (.not. associated(CS%f2_dx2_u)) call MOM_error(FATAL, &
    "calc_resoln_function: %f2_dx2_u is not associated with Resoln_scaled_Kh.")
  if (.not. associated(CS%f2_dx2_v)) call MOM_error(FATAL, &
    "calc_resoln_function: %f2_dx2_v is not associated with Resoln_scaled_Kh.")
  if (.not. associated(CS%beta_dx2_h)) call MOM_error(FATAL, &
    "calc_resoln_function: %beta_dx2_h is not associated with Resoln_scaled_Kh.")
  if (.not. associated(CS%beta_dx2_q)) call MOM_error(FATAL, &
    "calc_resoln_function: %beta_dx2_q is not associated with Resoln_scaled_Kh.")
  if (.not. associated(CS%beta_dx2_u)) call MOM_error(FATAL, &
    "calc_resoln_function: %beta_dx2_u is not associated with Resoln_scaled_Kh.")
  if (.not. associated(CS%beta_dx2_v)) call MOM_error(FATAL, &
    "calc_resoln_function: %beta_dx2_v is not associated with Resoln_scaled_Kh.")

  !   Do this calculation on the extent used in MOM_hor_visc.F90, and
  ! MOM_tracer.F90 so that no halo update is needed.

!$OMP parallel default(none) shared(is,ie,js,je,Ieq,Jeq,CS) &
!$OMP                       private(dx_term,cg1_q,power_2,cg1_u,cg1_v)
  if (CS%Res_fn_power_visc >= 100) then
!$OMP do
    do j=js-1,je+1 ; do i=is-1,ie+1
      dx_term = CS%f2_dx2_h(i,j) + CS%cg1(i,j)*CS%beta_dx2_h(i,j)
      if ((CS%Res_coef_visc * CS%cg1(i,j))**2 > dx_term) then
        CS%Res_fn_h(i,j) = 0.0
      else
        CS%Res_fn_h(i,j) = 1.0
      endif
    enddo ; enddo
!$OMP do
    do J=js-1,Jeq ; do I=is-1,Ieq
      cg1_q = 0.25 * ((CS%cg1(i,j) + CS%cg1(i+1,j+1)) + &
                      (CS%cg1(i+1,j) + CS%cg1(i,j+1)))
      dx_term = CS%f2_dx2_q(I,J) +  cg1_q * CS%beta_dx2_q(I,J)
      if ((CS%Res_coef_visc * cg1_q)**2 > dx_term) then
        CS%Res_fn_q(I,J) = 0.0
      else
        CS%Res_fn_q(I,J) = 1.0
      endif
    enddo ; enddo
  elseif (CS%Res_fn_power_visc == 2) then
!$OMP do
    do j=js-1,je+1 ; do i=is-1,ie+1
      dx_term = CS%f2_dx2_h(i,j) + CS%cg1(i,j)*CS%beta_dx2_h(i,j)
      CS%Res_fn_h(i,j) = dx_term / (dx_term + (CS%Res_coef_visc * CS%cg1(i,j))**2)
    enddo ; enddo
!$OMP do
    do J=js-1,Jeq ; do I=is-1,Ieq
      cg1_q = 0.25 * ((CS%cg1(i,j) + CS%cg1(i+1,j+1)) + &
                      (CS%cg1(i+1,j) + CS%cg1(i,j+1)))
      dx_term = CS%f2_dx2_q(I,J) +  cg1_q * CS%beta_dx2_q(I,J)
      CS%Res_fn_q(I,J) = dx_term / (dx_term + (CS%Res_coef_visc * cg1_q)**2)
    enddo ; enddo
  elseif (mod(CS%Res_fn_power_visc, 2) == 0) then
    power_2 = CS%Res_fn_power_visc / 2
!$OMP do
    do j=js-1,je+1 ; do i=is-1,ie+1
      dx_term = (CS%f2_dx2_h(i,j) + CS%cg1(i,j)*CS%beta_dx2_h(i,j))**power_2
      CS%Res_fn_h(i,j) = dx_term / &
          (dx_term + (CS%Res_coef_visc * CS%cg1(i,j))**CS%Res_fn_power_visc)
    enddo ; enddo
!$OMP do
    do J=js-1,Jeq ; do I=is-1,Ieq
      cg1_q = 0.25 * ((CS%cg1(i,j) + CS%cg1(i+1,j+1)) + &
                      (CS%cg1(i+1,j) + CS%cg1(i,j+1)))
      dx_term = (CS%f2_dx2_q(I,J) +  cg1_q * CS%beta_dx2_q(I,J))**power_2
      CS%Res_fn_q(I,J) = dx_term / &
          (dx_term + (CS%Res_coef_visc * cg1_q)**CS%Res_fn_power_visc)
    enddo ; enddo
  else
!$OMP do
    do j=js-1,je+1 ; do i=is-1,ie+1
      dx_term = (sqrt(CS%f2_dx2_h(i,j) + &
                      CS%cg1(i,j)*CS%beta_dx2_h(i,j)))**CS%Res_fn_power_visc
      CS%Res_fn_h(i,j) = dx_term / &
         (dx_term + (CS%Res_coef_visc * CS%cg1(i,j))**CS%Res_fn_power_visc)
    enddo ; enddo
!$OMP do
    do J=js-1,Jeq ; do I=is-1,Ieq
      cg1_q = 0.25 * ((CS%cg1(i,j) + CS%cg1(i+1,j+1)) + &
                      (CS%cg1(i+1,j) + CS%cg1(i,j+1)))
      dx_term = (sqrt(CS%f2_dx2_q(I,J) + &
                      cg1_q * CS%beta_dx2_q(I,J)))**CS%Res_fn_power_visc
      CS%Res_fn_q(I,J) = dx_term / &
          (dx_term + (CS%Res_coef_visc * cg1_q)**CS%Res_fn_power_visc)
    enddo ; enddo
  endif

  if (CS%interpolate_Res_fn) then
    do j=js,je ; do I=is-1,Ieq
      CS%Res_fn_u(I,j) = 0.5*(CS%Res_fn_h(i,j) + CS%Res_fn_h(i+1,j))
    enddo ; enddo
    do J=js-1,Jeq ; do i=is,ie
      CS%Res_fn_v(i,J) = 0.5*(CS%Res_fn_h(i,j) + CS%Res_fn_h(i,j+1))
    enddo ; enddo
  else ! .not.CS%interpolate_Res_fn
    if (CS%Res_fn_power_khth >= 100) then
!$OMP do
      do j=js,je ; do I=is-1,Ieq
        cg1_u = 0.5 * (CS%cg1(i,j) + CS%cg1(i+1,j))
        dx_term = CS%f2_dx2_u(I,j) + cg1_u * CS%beta_dx2_u(I,j)
        if ((CS%Res_coef_khth * cg1_u)**2 > dx_term) then
          CS%Res_fn_u(I,j) = 0.0
        else
          CS%Res_fn_u(I,j) = 1.0
        endif
      enddo ; enddo
!$OMP do
      do J=js-1,Jeq ; do i=is,ie
        cg1_v = 0.5 * (CS%cg1(i,j) + CS%cg1(i,j+1))
        dx_term = CS%f2_dx2_v(i,J) + cg1_v * CS%beta_dx2_v(i,J)
        if ((CS%Res_coef_khth * cg1_v)**2 > dx_term) then
          CS%Res_fn_v(i,J) = 0.0
        else
          CS%Res_fn_v(i,J) = 1.0
        endif
      enddo ; enddo
    elseif (CS%Res_fn_power_khth == 2) then
!$OMP do
      do j=js,je ; do I=is-1,Ieq
        cg1_u = 0.5 * (CS%cg1(i,j) + CS%cg1(i+1,j))
        dx_term = CS%f2_dx2_u(I,j) + cg1_u * CS%beta_dx2_u(I,j)
        CS%Res_fn_u(I,j) = dx_term / (dx_term + (CS%Res_coef_khth * cg1_u)**2)
      enddo ; enddo
!$OMP do
      do J=js-1,Jeq ; do i=is,ie
        cg1_v = 0.5 * (CS%cg1(i,j) + CS%cg1(i,j+1))
        dx_term = CS%f2_dx2_v(i,J) + cg1_v * CS%beta_dx2_v(i,J)
        CS%Res_fn_v(i,J) = dx_term / (dx_term + (CS%Res_coef_khth * cg1_v)**2)
      enddo ; enddo
    elseif (mod(CS%Res_fn_power_khth, 2) == 0) then
      power_2 = CS%Res_fn_power_khth / 2
!$OMP do
      do j=js,je ; do I=is-1,Ieq
        cg1_u = 0.5 * (CS%cg1(i,j) + CS%cg1(i+1,j))
        dx_term = (CS%f2_dx2_u(I,j) + cg1_u * CS%beta_dx2_u(I,j))**power_2
        CS%Res_fn_u(I,j) = dx_term / &
            (dx_term + (CS%Res_coef_khth * cg1_u)**CS%Res_fn_power_khth)
      enddo ; enddo
!$OMP do
      do J=js-1,Jeq ; do i=is,ie
        cg1_v = 0.5 * (CS%cg1(i,j) + CS%cg1(i,j+1))
        dx_term = (CS%f2_dx2_v(i,J) + cg1_v * CS%beta_dx2_v(i,J))**power_2
        CS%Res_fn_v(i,J) = dx_term / &
            (dx_term + (CS%Res_coef_khth * cg1_v)**CS%Res_fn_power_khth)
      enddo ; enddo
    else
!$OMP do
      do j=js,je ; do I=is-1,Ieq
        cg1_u = 0.5 * (CS%cg1(i,j) + CS%cg1(i+1,j))
        dx_term = (sqrt(CS%f2_dx2_u(I,j) + &
                        cg1_u * CS%beta_dx2_u(I,j)))**CS%Res_fn_power_khth
        CS%Res_fn_u(I,j) = dx_term / &
            (dx_term + (CS%Res_coef_khth * cg1_u)**CS%Res_fn_power_khth)
      enddo ; enddo
!$OMP do
      do J=js-1,Jeq ; do i=is,ie
        cg1_v = 0.5 * (CS%cg1(i,j) + CS%cg1(i,j+1))
        dx_term = (sqrt(CS%f2_dx2_v(i,J) + &
                        cg1_v * CS%beta_dx2_v(i,J)))**CS%Res_fn_power_khth
        CS%Res_fn_v(i,J) = dx_term / &
            (dx_term + (CS%Res_coef_khth * cg1_v)**CS%Res_fn_power_khth)
      enddo ; enddo
    endif
  endif
!$OMP end parallel

  if (query_averaging_enabled(CS%diag)) then
    if (CS%id_Res_fn > 0) call post_data(CS%id_Res_fn, CS%Res_fn_h, CS%diag)
  endif

end subroutine calc_resoln_function

!> Calculates and stores functions of isopycnal slopes, e.g. Sx, Sy, S*N, mostly used in the Visbeck et al.
!! style scaling of diffusivity
subroutine calc_slope_functions(h, tv, dt, G, GV, CS)
  type(ocean_grid_type),                    intent(inout) :: G  !< Ocean grid structure
  type(verticalGrid_type),                  intent(in)    :: GV !< Vertical grid structure
  real, dimension(SZI_(G),SZJ_(G),SZK_(G)), intent(inout) :: h  !< Layer thickness (m or kg/m2)
  type(thermo_var_ptrs),                    intent(in)    :: tv !< Thermodynamic variables
  real,                                     intent(in)    :: dt !< Time increment (s)
  type(VarMix_CS),                          pointer       :: CS !< Variable mixing coefficients
  ! Local variables
  real, dimension(SZI_(G), SZJ_(G), SZK_(G)+1) :: &
    e             ! The interface heights relative to mean sea level, in m.
!  real, dimension(SZIB_(G), SZJ_(G), SZK_(G)+1) :: N2_u ! Square of Brunt-Vaisala freq at u-points
!  real, dimension(SZI_(G), SZJB_(G), SZK_(G)+1) :: N2_v ! Square of Brunt-Vaisala freq at u-points

  if (.not. associated(CS)) call MOM_error(FATAL, "MOM_lateral_mixing_coeffs.F90, calc_slope_functions:"//&
         "Module must be initialized before it is used.")

<<<<<<< HEAD
  if (CS%calculate_Eady_growth_rate .or. CS%use_stored_slopes &
      .or. CS%use_GME_VarMix) then
    call find_eta(h, tv, GV%g_Earth, G, GV, e, halo_size=2)
    if (CS%use_stored_slopes) then
      call calc_isoneutral_slopes(G, GV, h, e, tv, dt*CS%kappa_smooth, &
                                  CS%slope_x, CS%slope_y, CS%N2_u, CS%N2_v, 1)
      if (CS%calculate_Eady_growth_rate) then
        call calc_Visbeck_coeffs(h, e, CS%slope_x, CS%slope_y, CS%N2_u, CS%N2_v, G, GV, CS)
      endif
=======
  if (CS%calculate_Eady_growth_rate) then
    call find_eta(h, tv, G, GV, e, halo_size=2)
    if (CS%use_stored_slopes) then
      call calc_isoneutral_slopes(G, GV, h, e, tv, dt*CS%kappa_smooth, &
                                  CS%slope_x, CS%slope_y, N2_u, N2_v, 1)
      call calc_Visbeck_coeffs(h, CS%slope_x, CS%slope_y, N2_u, N2_v, G, GV, CS)
>>>>>>> a68376ba
!     call calc_slope_functions_using_just_e(h, G, CS, e, .false.)
    else
      !call calc_isoneutral_slopes(G, GV, h, e, tv, dt*CS%kappa_smooth, CS%slope_x, CS%slope_y)
      call calc_slope_functions_using_just_e(h, G, GV, CS, e, .true.)
    endif
  endif

  if (query_averaging_enabled(CS%diag)) then
    if (CS%id_SN_u > 0)     call post_data(CS%id_SN_u, CS%SN_u, CS%diag)
    if (CS%id_SN_v > 0)     call post_data(CS%id_SN_v, CS%SN_v, CS%diag)
    if (CS%id_L2u > 0)      call post_data(CS%id_L2u, CS%L2u, CS%diag)
    if (CS%id_L2v > 0)      call post_data(CS%id_L2v, CS%L2v, CS%diag)
    if (CS%id_N2_u > 0)     call post_data(CS%id_N2_u, CS%N2_u, CS%diag)
    if (CS%id_N2_v > 0)     call post_data(CS%id_N2_v, CS%N2_v, CS%diag)
  endif

end subroutine calc_slope_functions

!> Calculates factors used when setting diffusivity coefficients similar to Visbeck et al.
subroutine calc_Visbeck_coeffs(h, slope_x, slope_y, N2_u, N2_v, G, GV, CS)
  type(ocean_grid_type),                       intent(inout) :: G  !< Ocean grid structure
  type(verticalGrid_type),                     intent(in)    :: GV !< Vertical grid structure
  real, dimension(SZI_(G),SZJ_(G),SZK_(G)),    intent(in)    :: h  !< Layer thickness (m or kg/m2)
  real, dimension(SZIB_(G),SZJ_(G),SZK_(G)+1), intent(in)    :: slope_x !< Zonal isoneutral slope
  real, dimension(SZIB_(G),SZJ_(G),SZK_(G)+1), intent(in)    :: N2_u    !< Brunt-Vaisala frequency at u-points (1/s2)
  real, dimension(SZI_(G),SZJB_(G),SZK_(G)+1), intent(in)    :: slope_y !< Meridional isoneutral slope
  real, dimension(SZI_(G),SZJB_(G),SZK_(G)+1), intent(in)    :: N2_v    !< Brunt-Vaisala frequency at v-points (1/s2)
  type(VarMix_CS),                             pointer       :: CS !< Variable mixing coefficients

  ! Local variables
  real :: Khth_Loc      ! Locally calculated thickness mixing coefficient (m2/s)
  real :: S2            ! Interface slope squared (non-dim)
  real :: N2            ! Brunt-Vaisala frequency (1/s)
  real :: Hup, Hdn      ! Thickness from above, below (m or kg m-2)
  real :: H_geom        ! The geometric mean of Hup*Hdn, in m or kg m-2.
  integer :: is, ie, js, je, nz
  integer :: i, j, k, kb_max
  real :: S2max, wNE, wSE, wSW, wNW
  real :: H_u(SZIB_(G)), H_v(SZI_(G))
  real :: S2_u(SZIB_(G), SZJ_(G))
  real :: S2_v(SZI_(G), SZJB_(G))

  if (.not. associated(CS)) call MOM_error(FATAL, "calc_slope_function:"// &
         "Module must be initialized before it is used.")
  if (.not. CS%calculate_Eady_growth_rate) return
  if (.not. associated(CS%SN_u)) call MOM_error(FATAL, "calc_slope_function:"// &
         "%SN_u is not associated with use_variable_mixing.")
  if (.not. associated(CS%SN_v)) call MOM_error(FATAL, "calc_slope_function:"// &
         "%SN_v is not associated with use_variable_mixing.")

  is = G%isc ; ie = G%iec ; js = G%jsc ; je = G%jec ; nz = G%ke

  S2max = CS%Visbeck_S_max**2

  !$OMP parallel do default(shared)
  do j=js-1,je+1 ; do i=is-1,ie+1
    CS%SN_u(i,j) = 0.0
    CS%SN_v(i,j) = 0.0
  enddo ; enddo

  ! To set the length scale based on the deformation radius, use wave_speed to
  ! calculate the first-mode gravity wave speed and then blend the equatorial
  ! and midlatitude deformation radii, using calc_resoln_function as a template.

  !$OMP parallel do default(shared) private(S2,H_u,Hdn,Hup,H_geom,N2,wNE,wSE,wSW,wNW)
  do j = js,je
    do I=is-1,ie
      CS%SN_u(I,j) = 0. ; H_u(I) = 0. ; S2_u(I,j) = 0.
    enddo
    do K=2,nz ; do I=is-1,ie
      Hdn = sqrt( h(i,j,k) * h(i+1,j,k) )
      Hup = sqrt( h(i,j,k-1) * h(i+1,j,k-1) )
      H_geom = sqrt( Hdn * Hup )
     !H_geom = H_geom * sqrt(N2) ! WKB-ish
     !H_geom = H_geom * N2       ! WKB-ish
      if (CS%use_Visbeck_slope_bug) then
        wSE = h(i+1,j,k)*h(i+1,j-1,k) * h(i+1,j,k)*h(i+1,j-1,k-1)
        wNW = h(i  ,j,k)*h(i  ,j+1,k) * h(i  ,j,k)*h(i  ,j+1,k-1)
        wNE = h(i+1,j,k)*h(i+1,j+1,k) * h(i+1,j,k)*h(i+1,j+1,k-1)
        wSW = h(i  ,j,k)*h(i  ,j-1,k) * h(i  ,j,k)*h(i  ,j-1,k-1)
        S2 =  slope_x(I,j,K)**2  + ( &
             (wNW*slope_y(i,J,K)**2+wSE*slope_y(i+1,J-1,K)**2)     &
             +(wNE*slope_y(i+1,J,K)**2+wSW*slope_y(i,J-1,K)**2) ) / &
             ( ((wSE+wNW) + (wNE+wSW)) + GV%H_subroundoff**2 ) !### This should be **4 for consistent units.
      else
        wSE = G%mask2dCv(i+1,J-1) * ( (h(i+1,j,k)*h(i+1,j-1,k)) * (h(i+1,j,k-1)*h(i+1,j-1,k-1)) )
        wNW = G%mask2dCv(i  ,J  ) * ( (h(i  ,j,k)*h(i  ,j+1,k)) * (h(i  ,j,k-1)*h(i  ,j+1,k-1)) )
        wNE = G%mask2dCv(i+1,J  ) * ( (h(i+1,j,k)*h(i+1,j+1,k)) * (h(i+1,j,k-1)*h(i+1,j+1,k-1)) )
        wSW = G%mask2dCv(i  ,J-1) * ( (h(i  ,j,k)*h(i  ,j-1,k)) * (h(i  ,j,k-1)*h(i  ,j-1,k-1)) )
        S2 =  slope_x(I,j,K)**2  + ( &
             (wNW*slope_y(i,J,K)**2+wSE*slope_y(i+1,J-1,K)**2)     &
             +(wNE*slope_y(i+1,J,K)**2+wSW*slope_y(i,J-1,K)**2) ) / &
             ( ((wSE+wNW) + (wNE+wSW)) + GV%H_subroundoff**4 )
      endif
      if (S2max>0.) S2 = S2 * S2max / (S2 + S2max) ! Limit S2
      N2 = max(0., N2_u(I,j,k))
      CS%SN_u(I,j) = CS%SN_u(I,j) + sqrt( S2*N2 )*H_geom
      S2_u(I,j) = S2_u(I,j) + S2*H_geom
      H_u(I) = H_u(I) + H_geom
    enddo ; enddo
    do I=is-1,ie
      if (H_u(I)>0.) then
        CS%SN_u(I,j) = G%mask2dCu(I,j) * CS%SN_u(I,j) / H_u(I)
        S2_u(I,j) =  G%mask2dCu(I,j) * S2_u(I,j) / H_u(I)
      else
        CS%SN_u(I,j) = 0.
      endif
    enddo
  enddo

  !$OMP parallel do default(shared) private(S2,H_v,Hdn,Hup,H_geom,N2,wNE,wSE,wSW,wNW)
  do J = js-1,je
    do i=is,ie
      CS%SN_v(i,J) = 0. ; H_v(i) = 0. ; S2_v(i,J) = 0.
    enddo
    do K=2,nz ; do i=is,ie
      Hdn = sqrt( h(i,j,k) * h(i,j+1,k) )
      Hup = sqrt( h(i,j,k-1) * h(i,j+1,k-1) )
      H_geom = sqrt( Hdn * Hup )
     !H_geom = H_geom * sqrt(N2) ! WKB-ish
     !H_geom = H_geom * N2       ! WKB-ish
      if (CS%use_Visbeck_slope_bug) then
        wSE = h(i,j  ,k)*h(i+1,j  ,k) * h(i,j  ,k)*h(i+1,j  ,k-1)
        wNW = h(i,j+1,k)*h(i-1,j+1,k) * h(i,j+1,k)*h(i-1,j+1,k-1)
        wNE = h(i,j+1,k)*h(i+1,j+1,k) * h(i,j+1,k)*h(i+1,j+1,k-1)
        wSW = h(i,j  ,k)*h(i-1,j  ,k) * h(i,j  ,k)*h(i-1,j  ,k-1)
        S2 =  slope_y(i,J,K)**2  + ( &
             (wSE*slope_x(I,j,K)**2+wNW*slope_x(I-1,j+1,K)**2)     &
             +(wNE*slope_x(I,j+1,K)**2+wSW*slope_x(I-1,j,K)**2) ) / &
             ( ((wSE+wNW) + (wNE+wSW)) + GV%H_subroundoff**2 ) !### This should be **4 for consistent units.
      else
        wSE = G%mask2dCu(I,j)     * ( (h(i,j  ,k)*h(i+1,j  ,k)) * (h(i,j  ,k-1)*h(i+1,j  ,k-1)) )
        wNW = G%mask2dCu(I-1,j+1) * ( (h(i,j+1,k)*h(i-1,j+1,k)) * (h(i,j+1,k-1)*h(i-1,j+1,k-1)) )
        wNE = G%mask2dCu(I,j+1)   * ( (h(i,j+1,k)*h(i+1,j+1,k)) * (h(i,j+1,k-1)*h(i+1,j+1,k-1)) )
        wSW = G%mask2dCu(I-1,j)   * ( (h(i,j  ,k)*h(i-1,j  ,k)) * (h(i,j  ,k-1)*h(i-1,j  ,k-1)) )
        S2 =  slope_y(i,J,K)**2  + ( &
             (wSE*slope_x(I,j,K)**2+wNW*slope_x(I-1,j+1,K)**2)     &
             +(wNE*slope_x(I,j+1,K)**2+wSW*slope_x(I-1,j,K)**2) ) / &
             ( ((wSE+wNW) + (wNE+wSW)) + GV%H_subroundoff**4 ) !### This should be **4 for consistent units.
      endif
      if (S2max>0.) S2 = S2 * S2max / (S2 + S2max) ! Limit S2
      N2 = max(0., N2_v(i,J,K))
      CS%SN_v(i,J) = CS%SN_v(i,J) + sqrt( S2*N2 )*H_geom
      S2_v(i,J) = S2_v(i,J) + S2*H_geom
      H_v(i) = H_v(i) + H_geom
    enddo ; enddo
    do i=is,ie
      if (H_v(i)>0.) then
        CS%SN_v(i,J) = G%mask2dCv(i,J) * CS%SN_v(i,J) / H_v(i)
        S2_v(i,J) = G%mask2dCv(i,J) * S2_v(i,J) / H_v(i)
      else
        CS%SN_v(i,J) = 0.
      endif
    enddo
  enddo

! Offer diagnostic fields for averaging.
  if (query_averaging_enabled(CS%diag)) then
    if (CS%id_S2_u > 0) call post_data(CS%id_S2_u, S2_u, CS%diag)
    if (CS%id_S2_v > 0) call post_data(CS%id_S2_v, S2_v, CS%diag)
  endif

  if (CS%debug) then
    call uvchksum("calc_Visbeck_coeffs slope_[xy]", slope_x, slope_y, G%HI, haloshift=1)
    call uvchksum("calc_Visbeck_coeffs N2_u, N2_v", N2_u, N2_v, G%HI)
    call uvchksum("calc_Visbeck_coeffs SN_[uv]", CS%SN_u, CS%SN_v, G%HI)
  endif

end subroutine calc_Visbeck_coeffs

!> The original calc_slope_function() that calculated slopes using
!! interface positions only, not accounting for density variations.
subroutine calc_slope_functions_using_just_e(h, G, GV, CS, e, calculate_slopes)
  type(ocean_grid_type),                      intent(inout) :: G  !< Ocean grid structure
  real, dimension(SZI_(G),SZJ_(G),SZK_(G)),   intent(inout) :: h  !< Layer thickness (m or kg/m2)
  type(verticalGrid_type),                    intent(in)    :: GV !< Vertical grid structure
  type(VarMix_CS),                            pointer       :: CS !< Variable mixing coefficients
  real, dimension(SZI_(G),SZJ_(G),SZK_(G)+1), intent(in)    :: e  !< Interface position (m)
  logical,                                    intent(in)    :: calculate_slopes !< If true, calculate slopes internally
                                                                  !! otherwise use slopes stored in CS
  ! Local variables
  real :: E_x(SZIB_(G), SZJ_(G))  ! X-slope of interface at u points (for diagnostics)
  real :: E_y(SZI_(G), SZJB_(G))  ! Y-slope of interface at u points (for diagnostics)
  real :: Khth_Loc      ! Locally calculated thickness mixing coefficient (m2/s)
  real :: H_cutoff      ! Local estimate of a minimum thickness for masking (m)
  real :: h_neglect     ! A thickness that is so small it is usually lost
                        ! in roundoff and can be neglected, in H.
  real :: S2            ! Interface slope squared (non-dim)
  real :: N2            ! Brunt-Vaisala frequency (1/s)
  real :: Hup, Hdn      ! Thickness from above, below (m or kg m-2)
  real :: H_geom        ! The geometric mean of Hup*Hdn, in m or kg m-2.
  real :: Z_to_L        ! A conversion factor between from units for e to the
                        ! units for lateral distances.
  real :: one_meter     ! One meter in thickness units of m or kg m-2.
  integer :: is, ie, js, je, nz
  integer :: i, j, k, kb_max
  real    :: SN_u_local(SZIB_(G), SZJ_(G),SZK_(G))
  real    :: SN_v_local(SZI_(G), SZJB_(G),SZK_(G))

  if (.not. associated(CS)) call MOM_error(FATAL, "calc_slope_function:"// &
         "Module must be initialized before it is used.")
  if (.not. CS%calculate_Eady_growth_rate) return
  if (.not. associated(CS%SN_u)) call MOM_error(FATAL, "calc_slope_function:"// &
         "%SN_u is not associated with use_variable_mixing.")
  if (.not. associated(CS%SN_v)) call MOM_error(FATAL, "calc_slope_function:"// &
         "%SN_v is not associated with use_variable_mixing.")

  is = G%isc ; ie = G%iec ; js = G%jsc ; je = G%jec ; nz = G%ke

  one_meter = 1.0 * GV%m_to_H
  h_neglect = GV%H_subroundoff
  H_cutoff = real(2*nz) * (GV%Angstrom_H + h_neglect)
  Z_to_L = GV%Z_to_m

  ! To set the length scale based on the deformation radius, use wave_speed to
  ! calculate the first-mode gravity wave speed and then blend the equatorial
  ! and midlatitude deformation radii, using calc_resoln_function as a template.

  !$OMP parallel do default(shared) private(E_x,E_y,S2,Hdn,Hup,H_geom,N2)
  do k=nz,CS%VarMix_Ktop,-1

    if (calculate_slopes) then
      ! Calculate the interface slopes E_x and E_y and u- and v- points respectively
      do j=js-1,je+1 ; do I=is-1,ie
        E_x(I,j) = Z_to_L*(e(i+1,j,K)-e(i,j,K))*G%IdxCu(I,j)
        ! Mask slopes where interface intersects topography
        if (min(h(I,j,k),h(I+1,j,k)) < H_cutoff) E_x(I,j) = 0.
      enddo ; enddo
      do J=js-1,je ; do i=is-1,ie+1
        E_y(i,J) = Z_to_L*(e(i,j+1,K)-e(i,j,K))*G%IdyCv(i,J)
        ! Mask slopes where interface intersects topography
        if (min(h(i,J,k),h(i,J+1,k)) < H_cutoff) E_y(I,j) = 0.
      enddo ; enddo
    else
      do j=js-1,je+1 ; do I=is-1,ie
        E_x(I,j) = CS%slope_x(I,j,k)
        if (min(h(I,j,k),h(I+1,j,k)) < H_cutoff) E_x(I,j) = 0.
      enddo ; enddo
      do j=js-1,je ; do I=is-1,ie+1
        E_y(i,J) = CS%slope_y(i,J,k)
        if (min(h(i,J,k),h(i,J+1,k)) < H_cutoff) E_y(I,j) = 0.
      enddo ; enddo
    endif

    ! Calculate N*S*h from this layer and add to the sum
    do j=js,je ; do I=is-1,ie
      S2 = ( E_x(I,j)**2  + 0.25*( &
            (E_y(I,j)**2+E_y(I+1,j-1)**2)+(E_y(I+1,j)**2+E_y(I,j-1)**2) ) )
      Hdn = 2.*h(i,j,k)*h(i,j,k-1) / (h(i,j,k) + h(i,j,k-1) + h_neglect)
      Hup = 2.*h(i+1,j,k)*h(i+1,j,k-1) / (h(i+1,j,k) + h(i+1,j,k-1) + h_neglect)
      H_geom = sqrt(Hdn*Hup)
      N2 = GV%g_prime(k)*GV%m_to_Z**2 / (GV%H_to_Z * max(Hdn,Hup,one_meter))
      if (min(h(i,j,k-1), h(i+1,j,k-1), h(i,j,k), h(i+1,j,k)) < H_cutoff) &
        S2 = 0.0
      SN_u_local(I,j,k) = (H_geom * GV%H_to_Z) * S2 * N2
    enddo ; enddo
    do J=js-1,je ; do i=is,ie
      S2 = ( E_y(i,J)**2  + 0.25*( &
            (E_x(i,J)**2+E_x(i-1,J+1)**2)+(E_x(i,J+1)**2+E_x(i-1,J)**2) ) )
      Hdn = 2.*h(i,j,k)*h(i,j,k-1) / (h(i,j,k) + h(i,j,k-1) + h_neglect)
      Hup = 2.*h(i,j+1,k)*h(i,j+1,k-1) / (h(i,j+1,k) + h(i,j+1,k-1) + h_neglect)
      H_geom = sqrt(Hdn*Hup)
      N2 = GV%g_prime(k)*GV%m_to_Z**2 / (GV%H_to_Z * max(Hdn,Hup,one_meter))
      if (min(h(i,j,k-1), h(i,j+1,k-1), h(i,j,k), h(i,j+1,k)) < H_cutoff) &
        S2 = 0.0
      SN_v_local(i,J,k) = (H_geom * GV%H_to_Z) * S2 * N2
    enddo ; enddo

  enddo ! k
  !$OMP parallel do default(shared)
  do j=js,je
    do I=is-1,ie ; CS%SN_u(I,j) = 0.0 ; enddo
    do k=nz,CS%VarMix_Ktop,-1 ; do I=is-1,ie
      CS%SN_u(I,j) = CS%SN_u(I,j) + SN_u_local(I,j,k)
    enddo ; enddo
    ! SN above contains S^2*N^2*H, convert to vertical average of S*N
    do I=is-1,ie
      !SN_u(I,j) = sqrt( SN_u(I,j) / ( max(G%bathyT(I,j), G%bathyT(I+1,j)) + GV%Angstrom_Z ) ))
      !The code below behaves better than the line above. Not sure why? AJA
      if ( min(G%bathyT(I,j), G%bathyT(I+1,j)) > H_cutoff*GV%H_to_Z ) then
        CS%SN_u(I,j) = G%mask2dCu(I,j) * sqrt( CS%SN_u(I,j) / &
                                               (max(G%bathyT(I,j), G%bathyT(I+1,j))) )
      else
        CS%SN_u(I,j) = 0.0
      endif
    enddo
  enddo
  !$OMP parallel do default(shared)
  do J=js-1,je
    do i=is,ie ; CS%SN_v(i,J) = 0.0 ; enddo
    do k=nz,CS%VarMix_Ktop,-1 ; do i=is,ie
      CS%SN_v(i,J) = CS%SN_v(i,J) + SN_v_local(i,J,k)
    enddo ; enddo
    do i=is,ie
      !SN_v(i,J) = sqrt( SN_v(i,J) / ( max(G%bathyT(i,J), G%bathyT(i,J+1)) + GV%Angstrom_Z ) ))
      !The code below behaves better than the line above. Not sure why? AJA
      if ( min(G%bathyT(I,j), G%bathyT(I+1,j)) > H_cutoff*GV%H_to_Z ) then
        CS%SN_v(i,J) = G%mask2dCv(i,J) * sqrt( CS%SN_v(i,J) / &
                                               (max(G%bathyT(i,J), G%bathyT(i,J+1))) )
      else
        CS%SN_v(I,j) = 0.0
      endif
    enddo
  enddo

end subroutine calc_slope_functions_using_just_e

<<<<<<< HEAD
!> Calculates the Leith Laplacian and bi-harmonic viscosity coefficients
subroutine calc_QG_Leith_viscosity(CS, G, GV, h, k, div_xx_dx, div_xx_dy, vort_xy_dx, vort_xy_dy)
  type(VarMix_CS),                           pointer     :: CS !< Variable mixing coefficients
  type(ocean_grid_type),                     intent(in)  :: G !< Ocean grid structure
  type(verticalGrid_type),                   intent(in)  :: GV !< The ocean's vertical grid structure.
!  real, dimension(SZIB_(G),SZJ_(G),SZK_(G)), intent(in)  :: u !< Zonal flow (m s-1)
!  real, dimension(SZI_(G),SZJB_(G),SZK_(G)), intent(in)  :: v !< Meridional flow (m s-1)
  real, dimension(SZI_(G),SZJB_(G),SZK_(G)), intent(in)  :: h !< Layer thickness (m or kg m-2)
  integer,                                   intent(in)  :: k !< Layer for which to calculate vorticity magnitude
  real, dimension(SZIB_(G),SZJ_(G)),         intent(in) :: div_xx_dx  ! x-derivative of horizontal divergence (d/dx(du/dx + dv/dy)) (m-1 s-1)
  real, dimension(SZI_(G),SZJB_(G)),         intent(in) :: div_xx_dy  ! y-derivative of horizontal divergence (d/dy(du/dx + dv/dy)) (m-1 s-1)
  real, dimension(SZI_(G),SZJB_(G)),         intent(inout) :: vort_xy_dx !< x-derivative of vertical vorticity (d/dx(dv/dx - du/dy)) (m-1 s-1)
  real, dimension(SZIB_(G),SZJ_(G)),         intent(inout) :: vort_xy_dy !< y-derivative of vertical vorticity (d/dy(dv/dx - du/dy)) (m-1 s-1)
!  real, dimension(SZI_(G),SZJ_(G)),          intent(out) :: Leith_Kh_h !< Leith Laplacian viscosity at h-points (m2 s-1)
!  real, dimension(SZIB_(G),SZJB_(G)),        intent(out) :: Leith_Kh_q !< Leith Laplacian viscosity at q-points (m2 s-1)
!  real, dimension(SZI_(G),SZJ_(G)),          intent(out) :: Leith_Ah_h !< Leith bi-harmonic viscosity at h-points (m4 s-1)
!  real, dimension(SZIB_(G),SZJB_(G)),        intent(out) :: Leith_Ah_q !< Leith bi-harmonic viscosity at q-points (m4 s-1)

  ! Local variables
!  real, dimension(SZIB_(G),SZJB_(G)) :: vort_xy, & ! Vertical vorticity (dv/dx - du/dy) (s-1)
!                                        dudy, & ! Meridional shear of zonal velocity (s-1)
!                                        dvdx    ! Zonal shear of meridional velocity (s-1)
  real, dimension(SZI_(G),SZJB_(G)) :: &
!    vort_xy_dx, & ! x-derivative of vertical vorticity (d/dx(dv/dx - du/dy)) (m-1 s-1)
!    div_xx_dy, &  ! y-derivative of horizontal divergence (d/dy(du/dx + dv/dy)) (m-1 s-1)
    dslopey_dz, & ! z-derivative of y-slope at v-points (m-1)
    h_at_v,     & ! Thickness at v-points (m or kg m-2)
    beta_v,     & ! Beta at v-points (m-1 s-1)
    grad_vort_mag_v, & ! mag. of vort. grad. at v-points (s-1)
    grad_div_mag_v     ! mag. of div. grad. at v-points (s-1)

  real, dimension(SZIB_(G),SZJ_(G)) :: &
!    vort_xy_dy, & ! y-derivative of vertical vorticity (d/dy(dv/dx - du/dy)) (m-1 s-1)
!    div_xx_dx, &  ! x-derivative of horizontal divergence (d/dx(du/dx + dv/dy)) (m-1 s-1)
    dslopex_dz, & ! z-derivative of x-slope at u-points (m-1)
    h_at_u,     & ! Thickness at u-points (m or kg m-2)
    beta_u,     & ! Beta at u-points (m-1 s-1)
    grad_vort_mag_u, & ! mag. of vort. grad. at u-points (s-1)
    grad_div_mag_u     ! mag. of div. grad. at u-points (s-1)
!  real, dimension(SZI_(G),SZJ_(G)) :: div_xx ! Estimate of horizontal divergence at h-points (s-1)
!  real :: mod_Leith, DY_dxBu, DX_dyBu, vert_vort_mag
  real :: h_at_slope_above, h_at_slope_below, Ih, f
  integer :: i, j, is, ie, js, je, Isq, Ieq, Jsq, Jeq
  real :: inv_PI3

  is  = G%isc  ; ie  = G%iec  ; js  = G%jsc  ; je  = G%jec
  Isq = G%IscB ; Ieq = G%IecB ; Jsq = G%JscB ; Jeq = G%JecB

  if (k > 1) then

    inv_PI3 = 1.0/((4.0*atan(1.0))**3)
  ! Add in stretching term for the QG Leith vsicosity
!  if (CS%use_QG_Leith) then
!    do j=js-1,Jeq+1 ; do I=is-2,Ieq+1
    do j=js-2,Jeq+2 ; do I=is-2,Ieq+1
      h_at_slope_above = 2. * ( h(i,j,k-1) * h(i+1,j,k-1) ) * ( h(i,j,k) * h(i+1,j,k) ) / &
                         ( ( h(i,j,k-1) * h(i+1,j,k-1) ) * ( h(i,j,k) + h(i+1,j,k) ) &
                         + ( h(i,j,k) * h(i+1,j,k) ) * ( h(i,j,k-1) + h(i+1,j,k-1) ) + GV%H_subroundoff )
      h_at_slope_below = 2. * ( h(i,j,k) * h(i+1,j,k) ) * ( h(i,j,k+1) * h(i+1,j,k+1) ) / &
                         ( ( h(i,j,k) * h(i+1,j,k) ) * ( h(i,j,k+1) + h(i+1,j,k+1) ) &
                         + ( h(i,j,k+1) * h(i+1,j,k+1) ) * ( h(i,j,k) + h(i+1,j,k) ) + GV%H_subroundoff )
      Ih = 1./ ( ( h_at_slope_above + h_at_slope_below + GV%H_subroundoff ) * GV%H_to_m )
      dslopex_dz(I,j) = 2. * ( CS%slope_x(i,j,k) - CS%slope_x(i,j,k+1) ) * Ih
      h_at_u(I,j) = 2. * ( h_at_slope_above * h_at_slope_below ) * Ih
    enddo ; enddo
!    do J=js-2,Jeq+1 ; do i=is-1,Ieq+1
    do J=js-2,Jeq+1 ; do i=is-2,Ieq+2
      h_at_slope_above = 2. * ( h(i,j,k-1) * h(i,j+1,k-1) ) * ( h(i,j,k) * h(i,j+1,k) ) / &
                         ( ( h(i,j,k-1) * h(i,j+1,k-1) ) * ( h(i,j,k) + h(i,j+1,k) ) &
                         + ( h(i,j,k) * h(i,j+1,k) ) * ( h(i,j,k-1) + h(i,j+1,k-1) ) + GV%H_subroundoff )
      h_at_slope_below = 2. * ( h(i,j,k) * h(i,j+1,k) ) * ( h(i,j,k+1) * h(i,j+1,k+1) ) / &
                         ( ( h(i,j,k) * h(i,j+1,k) ) * ( h(i,j,k+1) + h(i,j+1,k+1) ) &
                         + ( h(i,j,k+1) * h(i,j+1,k+1) ) * ( h(i,j,k) + h(i,j+1,k) ) + GV%H_subroundoff )
      Ih = 1./ ( ( h_at_slope_above + h_at_slope_below + GV%H_subroundoff ) * GV%H_to_m )
      dslopey_dz(i,J) = 2. * ( CS%slope_y(i,j,k) - CS%slope_y(i,j,k+1) ) * Ih
      h_at_v(i,J) = 2. * ( h_at_slope_above * h_at_slope_below ) * Ih
    enddo ; enddo

    do J=js-2,Jeq+1 ; do i=is-1,Ieq+1
      f = 0.5 * ( G%CoriolisBu(I,J) + G%CoriolisBu(I-1,J) )
      vort_xy_dx(i,J) = vort_xy_dx(i,J) - f * &
            ( ( h_at_u(I,j) * dslopex_dz(I,j) + h_at_u(I-1,j+1) * dslopex_dz(I-1,j+1) ) &
            + ( h_at_u(I-1,j) * dslopex_dz(I-1,j) + h_at_u(I,j+1) * dslopex_dz(I,j+1) ) ) / &
              ( ( h_at_u(I,j) + h_at_u(I-1,j+1) ) + ( h_at_u(I-1,j) + h_at_u(I,j+1) ) + GV%H_subroundoff)
    enddo ; enddo

    do j=js-1,Jeq+1 ; do I=is-2,Ieq+1
      f = 0.5 * ( G%CoriolisBu(I,J) + G%CoriolisBu(I,J-1) )
      vort_xy_dy(I,j) = vort_xy_dx(I,j) - f * &
            ( ( h_at_v(i,J) * dslopey_dz(i,J) + h_at_v(i+1,J-1) * dslopey_dz(i+1,J-1) ) &
            + ( h_at_v(i,J-1) * dslopey_dz(i,J-1) + h_at_v(i+1,J) * dslopey_dz(i+1,J) ) ) / &
              ( ( h_at_v(i,J) + h_at_v(i+1,J-1) ) + ( h_at_v(i,J-1) + h_at_v(i+1,J) ) + GV%H_subroundoff)
    enddo ; enddo
  endif ! k > 1

    if (CS%use_QG_Leith_GM) then
      if (CS%use_beta_in_QG_Leith) then
        do j=Jsq-1,Jeq+2 ; do I=is-2,Ieq+1
          beta_u(I,j) = sqrt( (0.5*(G%dF_dx(i,j)+G%dF_dx(i+1,j))**2) + &
                        (0.5*(G%dF_dy(i,j)+G%dF_dy(i+1,j))**2) )
        enddo ; enddo
        do J=js-2,Jeq+1 ; do i=Isq-1,Ieq+2
          beta_v(i,J) = sqrt( (0.5*(G%dF_dx(i,j)+G%dF_dx(i,j+1))**2) + &
                        (0.5*(G%dF_dy(i,j)+G%dF_dy(i,j+1))**2) )
        enddo ; enddo
      endif

      do j=js-1,Jeq+1 ; do I=is-2,Ieq
        grad_vort_mag_u(I,j) = SQRT(vort_xy_dy(I,j)**2  + (0.25*(vort_xy_dx(i,J) + vort_xy_dx(i+1,J) &
                             + vort_xy_dx(i,J-1) + vort_xy_dx(i+1,J-1)))**2)
        grad_div_mag_u(I,j) = SQRT(div_xx_dx(I,j)**2  + (0.25*(div_xx_dy(i,J) + div_xx_dy(i+1,J) &
                             + div_xx_dy(i,J-1) + div_xx_dy(i+1,J-1)))**2)
        if (CS%use_beta_in_QG_Leith) then
          CS%KH_u_QG(I,j,k) = MIN(grad_vort_mag_u(I,j) + grad_div_mag_u(I,j), beta_u(I,j)*3) &
               * CS%Laplac3_const_u(I,j) * inv_PI3
        else
          CS%KH_u_QG(I,j,k) = (grad_vort_mag_u(I,j) + grad_div_mag_u(I,j)) &
               * CS%Laplac3_const_u(I,j) * inv_PI3
        endif
      enddo ; enddo

      do J=js-2,Jeq ; do i=is-1,Ieq+1
        grad_vort_mag_v(i,J) = SQRT(vort_xy_dx(i,J)**2  + (0.25*(vort_xy_dy(I,j) + vort_xy_dy(I-1,j) &
                             + vort_xy_dy(I,j+1) + vort_xy_dy(I-1,j+1)))**2)
        grad_div_mag_v(i,J) = SQRT(div_xx_dy(i,J)**2  + (0.25*(div_xx_dx(I,j) + div_xx_dx(I-1,j) &
                             + div_xx_dx(I,j+1) + div_xx_dx(I-1,j+1)))**2)
        if (CS%use_beta_in_QG_Leith) then
          CS%KH_v_QG(i,J,k) = MIN(grad_vort_mag_v(i,J) + grad_div_mag_v(i,J), beta_v(i,J)*3) &
               * CS%Laplac3_const_v(i,J) * inv_PI3
        else
          CS%KH_v_QG(i,J,k) = (grad_vort_mag_v(i,J) + grad_div_mag_v(i,J)) &
               * CS%Laplac3_const_v(i,J) * inv_PI3
        endif
      enddo ; enddo
      ! post diagnostics
      if (CS%id_KH_v_QG > 0)  call post_data(CS%id_KH_v_QG, CS%KH_v_QG, CS%diag)
      if (CS%id_KH_u_QG > 0)  call post_data(CS%id_KH_u_QG, CS%KH_u_QG, CS%diag)
    endif

end subroutine calc_QG_Leith_viscosity

subroutine VarMix_init(Time, G, param_file, diag, CS)
=======
!> Initializes the variables mixing coefficients container
subroutine VarMix_init(Time, G, GV, param_file, diag, CS)
>>>>>>> a68376ba
  type(time_type),            intent(in) :: Time !< Current model time
  type(ocean_grid_type),      intent(in) :: G    !< Ocean grid structure
  type(verticalGrid_type),    intent(in) :: GV   !< The ocean's vertical grid structure
  type(param_file_type),      intent(in) :: param_file !< Parameter file handles
  type(diag_ctrl), target, intent(inout) :: diag !< Diagnostics control structure
  type(VarMix_CS),               pointer :: CS   !< Variable mixing coefficients
  ! Local variables
  real :: KhTr_Slope_Cff, KhTh_Slope_Cff, oneOrTwo, N2_filter_depth
  real :: KhTr_passivity_coeff
  real, parameter :: absurdly_small_freq2 = 1e-34  ! A miniscule frequency
             ! squared that is used to avoid division by 0, in s-2.  This
             ! value is roughly (pi / (the age of the universe) )^2.
  logical :: Gill_equatorial_Ld, use_FGNV_streamfn, use_MEKE, in_use
  real :: MLE_front_length
  real :: Leith_Lap_const      ! The non-dimensional coefficient in the Leith viscosity
  real :: grid_sp_u2, grid_sp_u3
  real :: grid_sp_v2, grid_sp_v3 ! Intermediate quantities for Leith metrics
! This include declares and sets the variable "version".
#include "version_variable.h"
  character(len=40)  :: mdl = "MOM_lateral_mixing_coeffs" ! This module's name.
  integer :: is, ie, js, je, Isq, Ieq, Jsq, Jeq, i, j
  integer :: isd, ied, jsd, jed, IsdB, IedB, JsdB, JedB
  is = G%isc ; ie = G%iec ; js = G%jsc ; je = G%jec
  Isq = G%IscB ; Ieq = G%IecB ; Jsq = G%JscB ; Jeq = G%JecB
  isd = G%isd ; ied = G%ied ; jsd = G%jsd ; jed = G%jed
  IsdB = G%IsdB ; IedB = G%IedB ; JsdB = G%JsdB ; JedB = G%JedB

  if (associated(CS)) then
    call MOM_error(WARNING, "VarMix_init called with an associated "// &
                             "control structure.")
    return
  endif

  allocate(CS)
  in_use = .false. ! Set to true to avoid deallocating
  CS%diag => diag ! Diagnostics pointer
  CS%calculate_cg1 = .false.
  CS%calculate_Rd_dx = .false.
  CS%calculate_res_fns = .false.
  CS%calculate_Eady_growth_rate = .false.

  ! Read all relevant parameters and write them to the model log.
  call log_version(param_file, mdl, version, "")
  call get_param(param_file, mdl, "USE_VARIABLE_MIXING", CS%use_variable_mixing,&
                 "If true, the variable mixing code will be called.  This \n"//&
                 "allows diagnostics to be created even if the scheme is \n"//&
                 "not used.  If KHTR_SLOPE_CFF>0 or  KhTh_Slope_Cff>0, \n"//&
                 "this is set to true regardless of what is in the \n"//&
                 "parameter file.", default=.false.)
  call get_param(param_file, mdl, "RESOLN_SCALED_KH", CS%Resoln_scaled_Kh, &
                 "If true, the Laplacian lateral viscosity is scaled away \n"//&
                 "when the first baroclinic deformation radius is well \n"//&
                 "resolved.", default=.false.)
  call get_param(param_file, mdl, "RESOLN_SCALED_KHTH", CS%Resoln_scaled_KhTh, &
                 "If true, the interface depth diffusivity is scaled away \n"//&
                 "when the first baroclinic deformation radius is well \n"//&
                 "resolved.", default=.false.)
  call get_param(param_file, mdl, "RESOLN_SCALED_KHTR", CS%Resoln_scaled_KhTr, &
                 "If true, the epipycnal tracer diffusivity is scaled \n"//&
                 "away when the first baroclinic deformation radius is \n"//&
                 "well resolved.", default=.false.)
  call get_param(param_file, mdl, "RESOLN_USE_EBT", CS%Resoln_use_ebt, &
                 "If true, uses the equivalent barotropic wave speed instead\n"//&
                 "of first baroclinic wave for calculating the resolution fn.",&
                 default=.false.)
  call get_param(param_file, mdl, "KHTH_USE_EBT_STRUCT", CS%khth_use_ebt_struct, &
                 "If true, uses the equivalent barotropic structure\n"//&
                 "as the vertical structure of thickness diffusivity.",&
                 default=.false.)
  call get_param(param_file, mdl, "KHTH_SLOPE_CFF", KhTh_Slope_Cff, &
                 "The nondimensional coefficient in the Visbeck formula \n"//&
                 "for the interface depth diffusivity", units="nondim", &
                 default=0.0)
  call get_param(param_file, mdl, "KHTR_SLOPE_CFF", KhTr_Slope_Cff, &
                 "The nondimensional coefficient in the Visbeck formula \n"//&
                 "for the epipycnal tracer diffusivity", units="nondim", &
                 default=0.0)
  call get_param(param_file, mdl, "USE_STORED_SLOPES", CS%use_stored_slopes,&
                 "If true, the isopycnal slopes are calculated once and\n"//&
                 "stored for re-use. This uses more memory but avoids calling\n"//&
                 "the equation of state more times than should be necessary.", &
                 default=.false.)
  call get_param(param_file, mdl, "KHTH_USE_FGNV_STREAMFUNCTION", use_FGNV_streamfn, &
                 default=.false., do_not_log=.true.)
  CS%calculate_cg1 = CS%calculate_cg1 .or. use_FGNV_streamfn
  call get_param(param_file, mdl, "USE_MEKE", use_MEKE, &
                 default=.false., do_not_log=.true.)
  CS%calculate_Rd_dx = CS%calculate_Rd_dx .or. use_MEKE
  CS%calculate_Eady_growth_rate = CS%calculate_Eady_growth_rate .or. use_MEKE
  call get_param(param_file, mdl, "KHTR_PASSIVITY_COEFF", KhTr_passivity_coeff, &
                 default=0., do_not_log=.true.)
  CS%calculate_Rd_dx = CS%calculate_Rd_dx .or. (KhTr_passivity_coeff>0.)
  call get_param(param_file, mdl, "MLE_FRONT_LENGTH", MLE_front_length, &
                 default=0., do_not_log=.true.)
  CS%calculate_Rd_dx = CS%calculate_Rd_dx .or. (MLE_front_length>0.)

  call get_param(param_file, mdl, "DEBUG", CS%debug, default=.false., do_not_log=.true.)

  if (CS%Resoln_use_ebt .or. CS%khth_use_ebt_struct) then
    in_use = .true.
    call get_param(param_file, mdl, "RESOLN_N2_FILTER_DEPTH", N2_filter_depth, &
                 "The depth below which N2 is monotonized to avoid stratification\n"//&
                 "artifacts from altering the equivalent barotropic mode structure.",&
                 units='m', default=2000.)
    allocate(CS%ebt_struct(isd:ied,jsd:jed,G%ke)) ; CS%ebt_struct(:,:,:) = 0.0
  endif

  if (KhTr_Slope_Cff>0. .or. KhTh_Slope_Cff>0.) then
    CS%calculate_Eady_growth_rate = .true.
    call get_param(param_file, mdl, "VISBECK_MAX_SLOPE", CS%Visbeck_S_max, &
          "If non-zero, is an upper bound on slopes used in the\n"//       &
          "Visbeck formula for diffusivity. This does not affect the\n"//  &
          "isopycnal slope calculation used within thickness diffusion.",  &
          units="nondim", default=0.0)
  endif

  if (CS%use_stored_slopes) then
    in_use = .true.
    allocate(CS%slope_x(IsdB:IedB,jsd:jed,G%ke+1)) ; CS%slope_x(:,:,:) = 0.0
    allocate(CS%slope_y(isd:ied,JsdB:JedB,G%ke+1)) ; CS%slope_y(:,:,:) = 0.0
    allocate(CS%N2_u(IsdB:IedB,jsd:jed,G%ke+1)) ; CS%N2_u(:,:,:) = 0.0
    allocate(CS%N2_v(isd:ied,JsdB:JedB,G%ke+1)) ; CS%N2_v(:,:,:) = 0.0
    call get_param(param_file, mdl, "KD_SMOOTH", CS%kappa_smooth, &
                 "A diapycnal diffusivity that is used to interpolate \n"//&
                 "more sensible values of T & S into thin layers.", &
                 default=1.0e-6, scale=GV%m_to_Z**2) !### Add units argument.
  endif

  if (CS%calculate_Eady_growth_rate) then
    in_use = .true.
    allocate(CS%SN_u(IsdB:IedB,jsd:jed)) ; CS%SN_u(:,:) = 0.0
    allocate(CS%SN_v(isd:ied,JsdB:JedB)) ; CS%SN_v(:,:) = 0.0
    CS%id_SN_u = register_diag_field('ocean_model', 'SN_u', diag%axesCu1, Time, &
       'Inverse eddy time-scale, S*N, at u-points', 's-1')
    CS%id_SN_v = register_diag_field('ocean_model', 'SN_v', diag%axesCv1, Time, &
       'Inverse eddy time-scale, S*N, at v-points', 's-1')
    call get_param(param_file, mdl, "VARMIX_KTOP", CS%VarMix_Ktop, &
                 "The layer number at which to start vertical integration \n"//&
                 "of S*N for purposes of finding the Eady growth rate.", &
                 units="nondim", default=2)
  endif

  if (KhTr_Slope_Cff>0. .or. KhTh_Slope_Cff>0.) then
    in_use = .true.
    call get_param(param_file, mdl, "VISBECK_L_SCALE", CS%Visbeck_L_scale, &
                 "The fixed length scale in the Visbeck formula.", units="m", &
                 default=0.0)
    allocate(CS%L2u(IsdB:IedB,jsd:jed)) ; CS%L2u(:,:) = CS%Visbeck_L_scale**2
    allocate(CS%L2v(isd:ied,JsdB:JedB)) ; CS%L2v(:,:) = CS%Visbeck_L_scale**2

    CS%id_L2u = register_diag_field('ocean_model', 'L2u', diag%axesCu1, Time, &
       'Length scale squared for mixing coefficient, at u-points', 'm2')
    CS%id_L2v = register_diag_field('ocean_model', 'L2v', diag%axesCv1, Time, &
       'Length scale squared for mixing coefficient, at v-points', 'm2')
  endif

  if (CS%use_stored_slopes) then
    CS%id_N2_u = register_diag_field('ocean_model', 'N2_u', diag%axesCui, Time, &
         'Square of Brunt-Vaisala frequency, N^2, at u-points, as used in Visbeck et al.', 's-2')
    CS%id_N2_v = register_diag_field('ocean_model', 'N2_v', diag%axesCvi, Time, &
         'Square of Brunt-Vaisala frequency, N^2, at v-points, as used in Visbeck et al.', 's-2')
    CS%id_S2_u = register_diag_field('ocean_model', 'S2_u', diag%axesCu1, Time, &
         'Depth average square of slope magnitude, S^2, at u-points, as used in Visbeck et al.', 's-2')
    CS%id_S2_v = register_diag_field('ocean_model', 'S2_v', diag%axesCv1, Time, &
         'Depth average square of slope magnitude, S^2, at v-points, as used in Visbeck et al.', 's-2')
  endif

  if (CS%Resoln_scaled_Kh .or. CS%Resoln_scaled_KhTh .or. CS%Resoln_scaled_KhTr) then
    CS%calculate_Rd_dx = .true.
    CS%calculate_res_fns = .true.
    allocate(CS%Res_fn_h(isd:ied,jsd:jed))       ; CS%Res_fn_h(:,:) = 0.0
    allocate(CS%Res_fn_q(IsdB:IedB,JsdB:JedB))   ; CS%Res_fn_q(:,:) = 0.0
    allocate(CS%Res_fn_u(IsdB:IedB,jsd:jed))     ; CS%Res_fn_u(:,:) = 0.0
    allocate(CS%Res_fn_v(isd:ied,JsdB:JedB))     ; CS%Res_fn_v(:,:) = 0.0
    allocate(CS%beta_dx2_q(IsdB:IedB,JsdB:JedB)) ; CS%beta_dx2_q(:,:) = 0.0
    allocate(CS%beta_dx2_u(IsdB:IedB,jsd:jed))   ; CS%beta_dx2_u(:,:) = 0.0
    allocate(CS%beta_dx2_v(isd:ied,JsdB:JedB))   ; CS%beta_dx2_v(:,:) = 0.0
    allocate(CS%f2_dx2_q(IsdB:IedB,JsdB:JedB))   ; CS%f2_dx2_q(:,:) = 0.0
    allocate(CS%f2_dx2_u(IsdB:IedB,jsd:jed))     ; CS%f2_dx2_u(:,:) = 0.0
    allocate(CS%f2_dx2_v(isd:ied,JsdB:JedB))     ; CS%f2_dx2_v(:,:) = 0.0

    CS%id_Res_fn = register_diag_field('ocean_model', 'Res_fn', diag%axesT1, Time, &
       'Resolution function for scaling diffusivities', 'nondim')

    call get_param(param_file, mdl, "KH_RES_SCALE_COEF", CS%Res_coef_khth, &
                 "A coefficient that determines how KhTh is scaled away if \n"//&
                 "RESOLN_SCALED_... is true, as \n"//&
                 "F = 1 / (1 + (KH_RES_SCALE_COEF*Rd/dx)^KH_RES_FN_POWER).", &
                 units="nondim", default=1.0)
    call get_param(param_file, mdl, "KH_RES_FN_POWER", CS%Res_fn_power_khth, &
                 "The power of dx/Ld in the Kh resolution function.  Any \n"//&
                 "positive integer may be used, although even integers \n"//&
                 "are more efficient to calculate.  Setting this greater \n"//&
                 "than 100 results in a step-function being used.", &
                 units="nondim", default=2)
    call get_param(param_file, mdl, "VISC_RES_SCALE_COEF", CS%Res_coef_visc, &
                 "A coefficient that determines how Kh is scaled away if \n"//&
                 "RESOLN_SCALED_... is true, as \n"//&
                 "F = 1 / (1 + (KH_RES_SCALE_COEF*Rd/dx)^KH_RES_FN_POWER).\n"//&
                 "This function affects lateral viscosity, Kh, and not KhTh.", &
                 units="nondim", default=CS%Res_coef_khth)
    call get_param(param_file, mdl, "VISC_RES_FN_POWER", CS%Res_fn_power_visc, &
                 "The power of dx/Ld in the Kh resolution function.  Any \n"//&
                 "positive integer may be used, although even integers \n"//&
                 "are more efficient to calculate.  Setting this greater \n"//&
                 "than 100 results in a step-function being used.\n"//&
                 "This function affects lateral viscosity, Kh, and not KhTh.", &
                 units="nondim", default=CS%Res_fn_power_khth)
    call get_param(param_file, mdl, "INTERPOLATE_RES_FN", CS%interpolate_Res_fn, &
                 "If true, interpolate the resolution function to the \n"//&
                 "velocity points from the thickness points; otherwise \n"//&
                 "interpolate the wave speed and calculate the resolution \n"//&
                 "function independently at each point.", default=.true.)
    call get_param(param_file, mdl, "USE_VISBECK_SLOPE_BUG", CS%use_Visbeck_slope_bug, &
                 "If true, then retain a legacy bug in the calculation of weights \n"//&
                 "applied to isoneutral slopes. There was an erroneous k-indexing \n"//&
                 "for layer thicknesses. In addition, masking at coastlines was not \n"//&
                 "used which introduced potential restart issues.  This flag will be \n"//&
                 "deprecated in a future release.", default=.false.)
    if (CS%interpolate_Res_fn) then
      if (CS%Res_coef_visc /= CS%Res_coef_khth) call MOM_error(FATAL, &
           "MOM_lateral_mixing_coeffs.F90, VarMix_init:"//&
           "When INTERPOLATE_RES_FN=True, VISC_RES_FN_POWER must equal KH_RES_SCALE_COEF.")
      if (CS%Res_fn_power_visc /= CS%Res_fn_power_khth) call MOM_error(FATAL, &
           "MOM_lateral_mixing_coeffs.F90, VarMix_init:"//&
           "When INTERPOLATE_RES_FN=True, VISC_RES_FN_POWER must equal KH_RES_FN_POWER.")
    endif
    call get_param(param_file, mdl, "GILL_EQUATORIAL_LD", Gill_equatorial_Ld, &
                 "If true, uses Gill's definition of the baroclinic\n"//&
                 "equatorial deformation radius, otherwise, if false, use\n"//&
                 "Pedlosky's definition. These definitions differ by a factor\n"//&
                 "of 2 infront of the beta term in the denominator. Gill's"//&
                 "is the more appropriate definition.\n", default=.false.)
    if (Gill_equatorial_Ld) then
      oneOrTwo = 2.0
    else
      oneOrTwo = 1.0
    endif

    call get_param(param_file, mdl, "USE_GME", CS%use_GME_VarMix, &
                 "If true, use the GM+E backscatter scheme in association \n"//&
                 "with the Gent and McWilliams parameterization.", default=.false.)

    if (CS%use_GME_VarMix .and. .not. CS%use_stored_slopes) &
              call MOM_error(FATAL,"ERROR: use_stored_slopes must be TRUE when "// &
                                   "using GME.")

    do J=js-1,Jeq ; do I=is-1,Ieq
      CS%f2_dx2_q(I,J) = (G%dxBu(I,J)**2 + G%dyBu(I,J)**2) * &
                         max(G%CoriolisBu(I,J)**2, absurdly_small_freq2)
      CS%beta_dx2_q(I,J) = oneOrTwo * (G%dxBu(I,J)**2 + G%dyBu(I,J)**2) * (sqrt(0.5 * &
          ( (((G%CoriolisBu(I,J)-G%CoriolisBu(I-1,J)) * G%IdxCv(i,J))**2 + &
             ((G%CoriolisBu(I+1,J)-G%CoriolisBu(I,J)) * G%IdxCv(i+1,J))**2) + &
            (((G%CoriolisBu(I,J)-G%CoriolisBu(I,J-1)) * G%IdyCu(I,j))**2 + &
             ((G%CoriolisBu(I,J+1)-G%CoriolisBu(I,J)) * G%IdyCu(I,j+1))**2) ) ))
    enddo ; enddo

    do j=js,je ; do I=is-1,Ieq
      CS%f2_dx2_u(I,j) = (G%dxCu(I,j)**2 + G%dyCu(I,j)**2) * &
          max(0.5*(G%CoriolisBu(I,J)**2+G%CoriolisBu(I,J-1)**2), absurdly_small_freq2)
      CS%beta_dx2_u(I,j) = oneOrTwo * (G%dxCu(I,j)**2 + G%dyCu(I,j)**2) * (sqrt( &
          0.25*( (((G%CoriolisBu(I,J-1)-G%CoriolisBu(I-1,J-1)) * G%IdxCv(i,J-1))**2 + &
                  ((G%CoriolisBu(I+1,J)-G%CoriolisBu(I,J)) * G%IdxCv(i+1,J))**2) + &
                 (((G%CoriolisBu(I+1,J-1)-G%CoriolisBu(I,J-1)) * G%IdxCv(i+1,J-1))**2 + &
                  ((G%CoriolisBu(I,J)-G%CoriolisBu(I-1,J)) * G%IdxCv(i,J))**2) ) + &
                  ((G%CoriolisBu(I,J)-G%CoriolisBu(I,J-1)) * G%IdyCu(I,j))**2 ))
    enddo ; enddo

    do J=js-1,Jeq ; do i=is,ie
      CS%f2_dx2_v(i,J) = (G%dxCv(i,J)**2 + G%dyCv(i,J)**2) * &
          max(0.5*(G%CoriolisBu(I,J)**2+G%CoriolisBu(I-1,J)**2), absurdly_small_freq2)
      CS%beta_dx2_v(i,J) = oneOrTwo * (G%dxCv(i,J)**2 + G%dyCv(i,J)**2) * (sqrt( &
          ((G%CoriolisBu(I,J)-G%CoriolisBu(I-1,J)) * G%IdxCv(i,J))**2 + &
          0.25*( (((G%CoriolisBu(I,J)-G%CoriolisBu(I,J-1)) * G%IdyCu(I,j))**2 + &
                  ((G%CoriolisBu(I-1,J+1)-G%CoriolisBu(I-1,J)) * G%IdyCu(I-1,j+1))**2) + &
                 (((G%CoriolisBu(I,J+1)-G%CoriolisBu(I,J)) * G%IdyCu(I,j+1))**2 + &
                  ((G%CoriolisBu(I-1,J)-G%CoriolisBu(I-1,J-1)) * G%IdyCu(I-1,j))**2) ) ))
    enddo ; enddo

  endif

  ! Resolution %Rd_dx_h
  CS%id_Rd_dx = register_diag_field('ocean_model', 'Rd_dx', diag%axesT1, Time, &
       'Ratio between deformation radius and grid spacing', 'm m-1')
  CS%calculate_Rd_dx = CS%calculate_Rd_dx .or. (CS%id_Rd_dx>0)

  if (CS%calculate_Rd_dx) then
    CS%calculate_cg1 = .true. ! We will need %cg1
    allocate(CS%Rd_dx_h(isd:ied,jsd:jed))   ; CS%Rd_dx_h(:,:) = 0.0
    allocate(CS%beta_dx2_h(isd:ied,jsd:jed)); CS%beta_dx2_h(:,:) = 0.0
    allocate(CS%f2_dx2_h(isd:ied,jsd:jed))  ; CS%f2_dx2_h(:,:) = 0.0
    do j=js-1,je+1 ; do i=is-1,ie+1
      CS%f2_dx2_h(i,j) = (G%dxT(i,j)**2 + G%dyT(i,j)**2) * &
          max(0.25 * ((G%CoriolisBu(I,J)**2 + G%CoriolisBu(I-1,J-1)**2) + &
                      (G%CoriolisBu(I-1,J)**2 + G%CoriolisBu(I,J-1)**2)), &
              absurdly_small_freq2)
      CS%beta_dx2_h(i,j) = oneOrTwo * (G%dxT(i,j)**2 + G%dyT(i,j)**2) * (sqrt(0.5 * &
          ( (((G%CoriolisBu(I,J)-G%CoriolisBu(I-1,J)) * G%IdxCv(i,J))**2 + &
             ((G%CoriolisBu(I,J-1)-G%CoriolisBu(I-1,J-1)) * G%IdxCv(i,J-1))**2) + &
            (((G%CoriolisBu(I,J)-G%CoriolisBu(I,J-1)) * G%IdyCu(I,j))**2 + &
             ((G%CoriolisBu(I-1,J)-G%CoriolisBu(I-1,J-1)) * G%IdyCu(I-1,j))**2) ) ))
    enddo ; enddo
  endif

  if (CS%calculate_cg1) then
    in_use = .true.
    allocate(CS%cg1(isd:ied,jsd:jed)); CS%cg1(:,:) = 0.0
    call wave_speed_init(CS%wave_speed_CSp, use_ebt_mode=CS%Resoln_use_ebt, mono_N2_depth=N2_filter_depth)
  endif

  ! Leith parameters
  call get_param(param_file, mdl, "USE_QG_LEITH_GM", CS%use_QG_Leith_GM, &
               "If true, use the QG Leith viscosity as the GM coefficient.", &
               default=.false.)

  if (CS%Use_QG_Leith_GM) then
    call get_param(param_file, mdl, "LEITH_LAP_CONST", Leith_Lap_const, &
               "The nondimensional Laplacian Leith constant, \n"//&
               "often set to 1.0", units="nondim", default=0.0)

    call get_param(param_file, mdl, "USE_BETA_IN_LEITH", CS%use_beta_in_QG_Leith, &
               "If true, include the beta term in the Leith nonlinear eddy viscosity.", &
               default=.true.)

    allocate(CS%Laplac3_const_u(IsdB:IedB,jsd:jed)) ; CS%Laplac3_const_u(:,:) = 0.0
    allocate(CS%Laplac3_const_v(isd:ied,JsdB:JedB)) ; CS%Laplac3_const_v(:,:) = 0.0
    allocate(CS%KH_u_QG(IsdB:IedB,jsd:jed,G%ke)) ; CS%KH_u_QG(:,:,:) = 0.0
    allocate(CS%KH_v_QG(isd:ied,JsdB:JedB,G%ke)) ; CS%KH_v_QG(:,:,:) = 0.0
    ! register diagnostics

    CS%id_KH_u_QG = register_diag_field('ocean_model', 'KH_u_QG', diag%axesCuL, Time, &
       'Horizontal viscosity from Leith QG, at u-points', 'm2 s-1')
    CS%id_KH_v_QG = register_diag_field('ocean_model', 'KH_v_QG', diag%axesCvL, Time, &
       'Horizontal viscosity from Leith QG, at v-points', 'm2 s-1')

    do j=Jsq,Jeq+1 ; do I=is-1,Ieq
      ! Static factors in the Leith schemes
      grid_sp_u2 = G%dyCu(I,j)*G%dxCu(I,j)
      grid_sp_u3 = grid_sp_u2*sqrt(grid_sp_u2)
      CS%Laplac3_const_u(I,j) = Leith_Lap_const * grid_sp_u3
    enddo ; enddo
    do j=js-1,Jeq ; do I=Isq,Ieq+1
      ! Static factors in the Leith schemes
      grid_sp_v2 = G%dyCv(i,J)*G%dxCu(i,J)
      grid_sp_v3 = grid_sp_v2*sqrt(grid_sp_v2)
      CS%Laplac3_const_v(i,J) = Leith_Lap_const * grid_sp_v3
    enddo ; enddo

    if (.not. CS%use_stored_slopes) call MOM_error(FATAL, &
           "MOM_lateral_mixing_coeffs.F90, VarMix_init:"//&
           "USE_STORED_SLOPES must be True when using QG Leith.")
  endif

  ! If nothing is being stored in this class then deallocate
  if (in_use) then
    CS%use_variable_mixing = .true.
  else
    deallocate(CS)
    return
  endif

end subroutine VarMix_init

!> \namespace mom_lateral_mixing_coeffs
!!
!! This module provides a container for various factors used in prescribing diffusivities, that are
!! a function of the state (in particular the stratification and isoneutral slopes).
!!
!! \section section_Resolution_Function The resolution function
!!
!! The resolution function is expressed in terms of the ratio of grid-spacing to deformation radius.
!! The square of the resolution parameter is
!!
!! \f[
!! R^2 = \frac{L_d^2}{\Delta^2} = \frac{ c_g^2 }{ f^2 \Delta^2 + c_g \beta \Delta^2 }
!! \f]
!!
!! where the grid spacing is calculated as
!!
!! \f[
!! \Delta^2 = \Delta x^2 + \Delta y^2 .
!! \f]
!!
!! \todo Check this reference to Bob on/off paper.
!! The resolution function used in scaling diffusivities (Hallberg, 2010) is
!!
!! \f[
!! r(\Delta,L_d) = \frac{1}{1+(\alpha R)^p}
!! \f]
!!
!! The resolution function can be applied independently to thickness diffusion (module mom_thickness_diffuse),
!! tracer diffusion (mom_tracer_hordiff) lateral viscosity (mom_hor_visc).
!!
!! Robert Hallberg, 2013: Using a resolution function to regulate parameterizations of oceanic mesoscale eddy effects.
!! Ocean Modelling, 71, pp 92-103.  http://dx.doi.org/10.1016/j.ocemod.2013.08.007
!!
!! | Symbol                | Module parameter |
!! | ------                | --------------- |
!! | -                     | <code>USE_VARIABLE_MIXING</code> |
!! | -                     | <code>RESOLN_SCALED_KH</code> |
!! | -                     | <code>RESOLN_SCALED_KHTH</code> |
!! | -                     | <code>RESOLN_SCALED_KHTR</code> |
!! | \f$ \alpha \f$        | <code>KH_RES_SCALE_COEF</code> (for thickness and tracer diffusivity) |
!! | \f$ p \f$             | <code>KH_RES_FN_POWER</code> (for thickness and tracer diffusivity) |
!! | \f$ \alpha \f$        | <code>VISC_RES_SCALE_COEF</code> (for lateral viscosity) |
!! | \f$ p \f$             | <code>VISC_RES_FN_POWER</code> (for lateral viscosity) |
!! | -                     | <code>GILL_EQUATORIAL_LD</code> |
!!
!!
!!
!! \section section_Vicbeck Visbeck diffusivity
!!
!! This module also calculates factors used in setting the thickness diffusivity similar to a Visbeck et al., 1997,
!! scheme.  The factors are combined in mom_thickness_diffuse::thickness_diffuse() but calculated in this module.
!!
!! \f[
!! \kappa_h = \alpha_s L_s^2 S N
!! \f]
!!
!! where \f$S\f$ is the magnitude of the isoneutral slope and \f$N\f$ is the Brunt-Vaisala frequency.
!!
!! Visbeck, Marshall, Haine and Spall, 1997: Specification of Eddy Transfer Coefficients in Coarse-Resolution
!! Ocean Circulation Models. J. Phys. Oceanogr. http://dx.doi.org/10.1175/1520-0485(1997)027%3C0381:SOETCI%3E2.0.CO;2
!!
!! | Symbol                | Module parameter |
!! | ------                | --------------- |
!! | -                     | <code>USE_VARIABLE_MIXING</code> |
!! | \f$ \alpha_s \f$      | <code>KHTH_SLOPE_CFF</code> (for mom_thickness_diffuse module)|
!! | \f$ \alpha_s \f$      | <code>KHTR_SLOPE_CFF</code> (for mom_tracer_hordiff module)|
!! | \f$ L_{s} \f$         | <code>VISBECK_L_SCALE</code> |
!! | \f$ S_{max} \f$       | <code>VISBECK_MAX_SLOPE</code> |
!!
!!
!! \section section_vertical_structure_khth Vertical structure function for KhTh
!!
!! The thickness diffusivity can be prescribed a vertical distribution with the shape of the equivalent barotropic
!! velocity mode.  The structure function is stored in the control structure for thie module (varmix_cs) but is
!! calculated using subroutines in mom_wave_speed.
!!
!! | Symbol                | Module parameter |
!! | ------                | --------------- |
!! | -                     | <code>KHTH_USE_EBT_STRUCT</code> |

end module MOM_lateral_mixing_coeffs<|MERGE_RESOLUTION|>--- conflicted
+++ resolved
@@ -413,7 +413,6 @@
   if (.not. associated(CS)) call MOM_error(FATAL, "MOM_lateral_mixing_coeffs.F90, calc_slope_functions:"//&
          "Module must be initialized before it is used.")
 
-<<<<<<< HEAD
   if (CS%calculate_Eady_growth_rate .or. CS%use_stored_slopes &
       .or. CS%use_GME_VarMix) then
     call find_eta(h, tv, GV%g_Earth, G, GV, e, halo_size=2)
@@ -423,14 +422,6 @@
       if (CS%calculate_Eady_growth_rate) then
         call calc_Visbeck_coeffs(h, e, CS%slope_x, CS%slope_y, CS%N2_u, CS%N2_v, G, GV, CS)
       endif
-=======
-  if (CS%calculate_Eady_growth_rate) then
-    call find_eta(h, tv, G, GV, e, halo_size=2)
-    if (CS%use_stored_slopes) then
-      call calc_isoneutral_slopes(G, GV, h, e, tv, dt*CS%kappa_smooth, &
-                                  CS%slope_x, CS%slope_y, N2_u, N2_v, 1)
-      call calc_Visbeck_coeffs(h, CS%slope_x, CS%slope_y, N2_u, N2_v, G, GV, CS)
->>>>>>> a68376ba
 !     call calc_slope_functions_using_just_e(h, G, CS, e, .false.)
     else
       !call calc_isoneutral_slopes(G, GV, h, e, tv, dt*CS%kappa_smooth, CS%slope_x, CS%slope_y)
@@ -738,7 +729,6 @@
 
 end subroutine calc_slope_functions_using_just_e
 
-<<<<<<< HEAD
 !> Calculates the Leith Laplacian and bi-harmonic viscosity coefficients
 subroutine calc_QG_Leith_viscosity(CS, G, GV, h, k, div_xx_dx, div_xx_dy, vort_xy_dx, vort_xy_dy)
   type(VarMix_CS),                           pointer     :: CS !< Variable mixing coefficients
@@ -880,11 +870,8 @@
 
 end subroutine calc_QG_Leith_viscosity
 
-subroutine VarMix_init(Time, G, param_file, diag, CS)
-=======
 !> Initializes the variables mixing coefficients container
 subroutine VarMix_init(Time, G, GV, param_file, diag, CS)
->>>>>>> a68376ba
   type(time_type),            intent(in) :: Time !< Current model time
   type(ocean_grid_type),      intent(in) :: G    !< Ocean grid structure
   type(verticalGrid_type),    intent(in) :: GV   !< The ocean's vertical grid structure
