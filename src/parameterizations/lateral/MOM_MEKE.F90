--- conflicted
+++ resolved
@@ -176,17 +176,9 @@
   is = G%isc ; ie = G%iec ; js = G%jsc ; je = G%jec ; nz = GV%ke
   Isq = G%IscB ; Ieq = G%IecB ; Jsq = G%JscB ; Jeq = G%JecB
 
-<<<<<<< HEAD
-  if (.not.associated(CS)) call MOM_error(FATAL, &
-         "MOM_MEKE: Module must be initialized before it is used.")
-  if (.not.associated(MEKE)) call MOM_error(FATAL, &
-         "MOM_MEKE: MEKE must be initialized before it is used.")
-
   if (.not.CS%initialized) call MOM_error(FATAL, &
          "MOM_MEKE: Module must be initialized before it is used.")
 
-=======
->>>>>>> b2f6678f
   if ((CS%MEKE_Cd_scale > 0.0) .or. (CS%MEKE_Cb>0.) .or. CS%visc_drag) then
     use_drag_rate = .true.
   else
@@ -1060,24 +1052,8 @@
                  "a sub-grid mesoscale eddy kinetic energy budget.", &
                  default=.false.)
   if (.not. MEKE_init) return
-
-<<<<<<< HEAD
-  if (.not. associated(MEKE)) then
-    ! The MEKE structure should have been allocated in MEKE_alloc_register_restart()
-    call MOM_error(WARNING, "MEKE_init called with NO associated "// &
-                            "MEKE-type structure.")
-    return
-  endif
-  if (associated(CS)) then
-    call MOM_error(WARNING, &
-      "MEKE_init called with an associated control structure.")
-    return
-  else ; allocate(CS) ; endif
-
   CS%initialized = .true.
 
-=======
->>>>>>> b2f6678f
   call MOM_mesg("MEKE_init: reading parameters ", 5)
 
   ! Read all relevant parameters and write them to the model log.
