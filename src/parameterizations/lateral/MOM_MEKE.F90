--- conflicted
+++ resolved
@@ -81,15 +81,10 @@
   real :: MEKE_advection_factor !< A scaling in front of the advection of MEKE [nondim]
   real :: MEKE_topographic_beta !< Weight for how much topographic beta is considered
                                 !! when computing beta in Rhines scale [nondim]
-<<<<<<< HEAD
-  real :: MEKE_restoring_rate !< Inverse of the timescale used to nudge MEKE toward its equilibrium value [T-1 ~> s-1].
-
-=======
   real :: MEKE_restoring_rate !< Inverse of the timescale used to nudge MEKE toward its equilibrium value [s-1].
   logical :: fixed_total_depth  !< If true, use the nominal bathymetric depth as the estimate of
                         !! the time-varying ocean depth.  Otherwise base the depth on the total
                         !! ocean mass per unit area.
->>>>>>> cabe0d1c
   logical :: kh_flux_enabled !< If true, lateral diffusive MEKE flux is enabled.
   logical :: initialize !< If True, invokes a steady state solver to calculate MEKE.
   logical :: debug      !< If true, write out checksums of data for debugging
@@ -556,17 +551,10 @@
       endif
     endif ! MEKE_KH>=0
 
-<<<<<<< HEAD
     if (CS%debug) then
       call hchksum(MEKE%MEKE, "MEKE post-update MEKE", G%HI, haloshift=0, scale=US%L_T_to_m_s**2)
     endif
 
- !   do j=js,je ; do i=is,ie
- !     MEKE%MEKE(i,j) =  MAX(MEKE%MEKE(i,j),0.0)
- !   enddo ; enddo
-
-=======
->>>>>>> cabe0d1c
     call cpu_clock_begin(CS%id_clock_pass)
     call do_group_pass(CS%pass_MEKE, G%Domain)
     call cpu_clock_end(CS%id_clock_pass)
@@ -721,11 +709,7 @@
     SN = min(SN_u(I,j), SN_u(I-1,j), SN_v(i,J), SN_v(i,J-1))
 
     if (CS%MEKE_equilibrium_alt) then
-<<<<<<< HEAD
-      MEKE%MEKE(i,j) = (CS%MEKE_GEOMETRIC_alpha * SN * US%Z_to_L*G%bathyT(i,j))**2 / cd2
-=======
       MEKE%MEKE(i,j) = (CS%MEKE_GEOMETRIC_alpha * SN * US%Z_to_m*depth_tot(i,j))**2 / cd2
->>>>>>> cabe0d1c
     else
       FatH = 0.25*((G%CoriolisBu(I,J) + G%CoriolisBu(I-1,J-1)) + &
                    (G%CoriolisBu(I-1,J) + G%CoriolisBu(I,J-1))) ! Coriolis parameter at h points
@@ -862,11 +846,7 @@
     ! SN = 0.25*max( (SN_u(I,j) + SN_u(I-1,j)) + (SN_v(i,J) + SN_v(i,J-1)), 0.)
     ! This avoids extremes values in equilibrium solution due to bad values in SN_u, SN_v
     SN = min(SN_u(I,j), SN_u(I-1,j), SN_v(i,J), SN_v(i,J-1))
-<<<<<<< HEAD
-    CS%equilibrium_value(i,j) = (CS%MEKE_GEOMETRIC_alpha * SN * US%Z_to_L*G%bathyT(i,j))**2 / cd2
-=======
     CS%equilibrium_value(i,j) = (CS%MEKE_GEOMETRIC_alpha * SN * US%Z_to_L*depth_tot(i,j))**2 / cd2
->>>>>>> cabe0d1c
   enddo ; enddo
 
   if (CS%id_MEKE_equilibrium>0) call post_data(CS%id_MEKE_equilibrium, CS%equilibrium_value, CS%diag)
