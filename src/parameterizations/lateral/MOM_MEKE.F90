--- conflicted
+++ resolved
@@ -31,16 +31,10 @@
 !> Control structure that contains MEKE parameters and diagnostics handles
 type, public :: MEKE_CS ; private
   ! Parameters
-<<<<<<< HEAD
   real :: MEKE_FrCoeff  !< Efficiency of conversion of ME into MEKE (non-dim)
   real :: MEKE_GMcoeff  !< Efficiency of conversion of PE into MEKE (non-dim)
   real :: MEKE_GMECoeff !< Efficiency of conversion of MEKE into ME by GME (non-dim)
   real :: MEKE_damping  !< Local depth-independent MEKE dissipation rate in s-1.
-=======
-  real :: MEKE_FrCoeff  !< Efficiency of conversion of ME into MEKE [nondim]
-  real :: MEKE_GMcoeff  !< Efficiency of conversion of PE into MEKE [nondim]
-  real :: MEKE_damping  !< Local depth-independent MEKE dissipation rate [s-1].
->>>>>>> 4d02387f
   real :: MEKE_Cd_scale !< The ratio of the bottom eddy velocity to the column mean
                         !! eddy velocity, i.e. sqrt(2*MEKE). This should be less than 1
                         !! to account for the surface intensification of MEKE.
@@ -120,7 +114,6 @@
 
   ! Local variables
   real, dimension(SZI_(G),SZJ_(G)) :: &
-<<<<<<< HEAD
     mass, &         ! The total mass of the water column, in kg m-2.
     I_mass, &       ! The inverse of mass, in m2 kg-1.
     src, &          ! The sum of all MEKE sources, in m2 s-3.
@@ -133,20 +126,6 @@
     LmixScale, &    ! Square of eddy mixing length, in m2.
     barotrFac2, &   ! Ratio of EKE_barotropic / EKE (nondim)/
     bottomFac2      ! Ratio of EKE_bottom / EKE (nondim)/
-
-=======
-    mass, &         ! The total mass of the water column [kg m-2].
-    I_mass, &       ! The inverse of mass [m2 kg-1].
-    src, &          ! The sum of all MEKE sources [m2 s-3].
-    MEKE_decay, &   ! The MEKE decay timescale [s-1].
-    MEKE_GM_src, &  ! The MEKE source from thickness mixing [m2 s-3].
-    MEKE_mom_src, & ! The MEKE source from momentum [m2 s-3].
-    drag_rate_visc, &
-    drag_rate, &    ! The MEKE spindown timescale due to bottom drag [s-1].
-    LmixScale, &    ! Square of eddy mixing length [m2].
-    barotrFac2, &   ! Ratio of EKE_barotropic / EKE [nondim]
-    bottomFac2      ! Ratio of EKE_bottom / EKE [nondim]
->>>>>>> 4d02387f
   real, dimension(SZIB_(G),SZJ_(G)) :: &
     MEKE_uflux, &   ! The zonal diffusive flux of MEKE [kg m2 s-3].
     Kh_u, &         ! The zonal diffusivity that is actually used [m2 s-1].
@@ -308,13 +287,8 @@
       enddo ; enddo
     endif
 
-<<<<<<< HEAD
     if (associated(MEKE%GME_snk)) then
 !$OMP do
-=======
-    if (associated(MEKE%GM_src)) then
-      !$OMP parallel do default(shared)
->>>>>>> 4d02387f
       do j=js,je ; do i=is,ie
         src(i,j) = src(i,j) - CS%MEKE_GMECoeff*I_mass(i,j)*MEKE%GME_snk(i,j)
       enddo ; enddo
@@ -341,7 +315,6 @@
 
     if (use_drag_rate) then
       ! Calculate a viscous drag rate (includes BBL contributions from mean flow and eddies)
-<<<<<<< HEAD
 !$OMP do
       if (CS%Jansen15_drag) then
         do j=js,je ; do i=is,ie
@@ -349,20 +322,14 @@
              2.0*bottomFac2(i,j)*MEKE%MEKE(i,j)) * 2.0 * bottomFac2(i,j)*MEKE%MEKE(i,j)
         enddo ; enddo
       else
-        do j=js,je ; do i=is,ie    
+        do j=js,je ; do i=is,ie
           drag_rate(i,j) = (Rho0 * I_mass(i,j)) * sqrt( drag_rate_visc(i,j)**2 &
-=======
-      !$OMP parallel do default(shared)
-      do j=js,je ; do i=is,ie
-        drag_rate(i,j) = (Rho0 * I_mass(i,j)) * sqrt( drag_rate_visc(i,j)**2 &
->>>>>>> 4d02387f
              + cdrag2 * ( max(0.0, 2.0*bottomFac2(i,j)*MEKE%MEKE(i,j)) + CS%MEKE_Uscale**2 ) )
-        enddo ; enddo 
+        enddo ; enddo
       endif
     endif
 
     ! First stage of Strang splitting
-<<<<<<< HEAD
 !$OMP do
     if (CS%Jansen15_drag) then
       do j=js,je ; do i=is,ie
@@ -381,18 +348,6 @@
       enddo ; enddo
     endif
 !$OMP end parallel
-=======
-    !$OMP parallel do default(shared) private(ldamping)
-    do j=js,je ; do i=is,ie
-      ldamping = CS%MEKE_damping + drag_rate(i,j) * bottomFac2(i,j)
-      if (MEKE%MEKE(i,j)<0.) ldamping = 0.
-      ! notice that the above line ensures a damping only if MEKE is positive,
-      ! while leaving MEKE unchanged if it is negative
-      MEKE%MEKE(i,j) =  MEKE%MEKE(i,j) / (1.0 + sdt_damp*ldamping)
-      MEKE_decay(i,j) = ldamping*G%mask2dT(i,j)
-    enddo ; enddo
->>>>>>> 4d02387f
-
     if (CS%MEKE_KH >= 0.0 .or. CS%KhMEKE_FAC > 0.0 .or. CS%MEKE_K4 >= 0.0) then
       ! Update halos for lateral or bi-harmonic diffusion
       call cpu_clock_begin(CS%id_clock_pass)
@@ -532,7 +487,6 @@
       if (sdt>sdt_damp) then
         ! Recalculate the drag rate, since MEKE has changed.
         if (use_drag_rate) then
-<<<<<<< HEAD
 !$OMP do
           if (CS%Jansen15_drag) then
             do j=js,je ; do i=is,ie
@@ -555,27 +509,6 @@
       endif
     endif ! MEKE_KH>=0
 !$OMP end parallel
-    
-=======
-          !$OMP parallel do default(shared)
-          do j=js,je ; do i=is,ie
-            drag_rate(i,j) = (Rho0 * I_mass(i,j)) * sqrt( drag_rate_visc(i,j)**2 &
-                 + cdrag2 * ( max(0.0, 2.0*bottomFac2(i,j)*MEKE%MEKE(i,j)) + CS%MEKE_Uscale**2 ) )
-          enddo ; enddo
-        endif
-        !$OMP parallel do default(shared) private(ldamping)
-        do j=js,je ; do i=is,ie
-          ldamping = CS%MEKE_damping + drag_rate(i,j) * bottomFac2(i,j)
-          if (MEKE%MEKE(i,j)<0.) ldamping = 0.
-          ! notice that the above line ensures a damping only if MEKE is positive,
-          ! while leaving MEKE unchanged if it is negative
-          MEKE%MEKE(i,j) =  MEKE%MEKE(i,j) / (1.0 + sdt_damp*ldamping)
-          MEKE_decay(i,j) = 0.5 * G%mask2dT(i,j) * (MEKE_decay(i,j) + ldamping)
-        enddo ; enddo
-      endif
-    endif ! MEKE_KH>=0
-
->>>>>>> 4d02387f
     call cpu_clock_begin(CS%id_clock_pass)
     call do_group_pass(CS%pass_MEKE, G%Domain)
     call cpu_clock_end(CS%id_clock_pass)
@@ -1236,7 +1169,7 @@
     vd = var_desc("MEKE_Ku", "m2 s-1", hor_grid='h', z_grid='1', &
              longname="Lateral viscosity from Mesoscale Eddy Kinetic Energy")
     call register_restart_field(MEKE%Ku, vd, .false., restart_CS)
- 
+
     allocate(MEKE%Au(isd:ied,jsd:jed)) ; MEKE%Au(:,:) = 0.0
     vd = var_desc("MEKE_Au", "m4 s-1", hor_grid='h', z_grid='1', &
              longname="Lateral biharmonic viscosity from Mesoscale Eddy Kinetic Energy")
