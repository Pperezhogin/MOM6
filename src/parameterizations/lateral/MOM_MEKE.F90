--- conflicted
+++ resolved
@@ -329,62 +329,23 @@
 
     if (use_drag_rate) then
       ! Calculate a viscous drag rate (includes BBL contributions from mean flow and eddies)
-<<<<<<< HEAD
-      if (CS%Jansen15_drag) then
-        !$OMP parallel do default(shared)
-        do j=js,je ; do i=is,ie
-          drag_rate_J15(i,j) = US%L_to_m**3*US%s_to_T**2 * (cdrag2/MAX(1.0,G%bathyT(i,j))) * &
-             sqrt(CS%MEKE_Uscale**2 + drag_rate_visc(i,j)**2 + 2.0*bottomFac2(i,j)*MEKE%MEKE(i,j)) * &
-             2.0 * bottomFac2(i,j)*MEKE%MEKE(i,j)
-        enddo ; enddo
-      else
-        !$OMP parallel do default(shared)
-        do j=js,je ; do i=is,ie
-          drag_rate(i,j) = (US%L_to_m*Rho0 * I_mass(i,j)) * sqrt( drag_rate_visc(i,j)**2 + &
-                   cdrag2 * ( max(0.0, 2.0*bottomFac2(i,j)*MEKE%MEKE(i,j)) + CS%MEKE_Uscale**2 ) )
-        enddo ; enddo
-      endif
+      !$OMP parallel do default(shared)
+      do j=js,je ; do i=is,ie
+        drag_rate(i,j) = (US%L_to_m*Rho0 * I_mass(i,j)) * sqrt( drag_rate_visc(i,j)**2 + &
+                 cdrag2 * ( max(0.0, 2.0*bottomFac2(i,j)*MEKE%MEKE(i,j)) + CS%MEKE_Uscale**2 ) )
+      enddo ; enddo
     endif
 
     ! First stage of Strang splitting
-    if (CS%Jansen15_drag) then
-      !$OMP parallel do default(shared)
-      do j=js,je ; do i=is,ie
-        ldamping = CS%MEKE_damping + drag_rate_J15(i,j)
-        MEKE%MEKE(i,j) =  MEKE%MEKE(i,j) - MIN(MEKE%MEKE(i,j), US%m_to_L**2*US%T_to_s**2*sdt_damp*drag_rate_J15(i,j))
-        MEKE_decay(i,j) = ldamping*G%mask2dT(i,j)
-      enddo ; enddo
-    else
-      !$OMP parallel do default(shared)
-      do j=js,je ; do i=is,ie
-        ldamping = CS%MEKE_damping + drag_rate(i,j) * bottomFac2(i,j)
-        if (MEKE%MEKE(i,j) < 0.) ldamping = 0.
-        ! notice that the above line ensures a damping only if MEKE is positive,
-        ! while leaving MEKE unchanged if it is negative
-        MEKE%MEKE(i,j) =  MEKE%MEKE(i,j) / (1.0 + sdt_damp*ldamping)
-        MEKE_decay(i,j) = ldamping*G%mask2dT(i,j)
-      enddo ; enddo
-    endif
-=======
-!$OMP do
-      do j=js,je ; do i=is,ie
-        drag_rate(i,j) = (Rho0 * I_mass(i,j)) * sqrt( drag_rate_visc(i,j)**2 &
-           + cdrag2 * ( max(0.0, 2.0*bottomFac2(i,j)*MEKE%MEKE(i,j)) + CS%MEKE_Uscale**2 ) )
-      enddo ; enddo
-    endif
-
-    ! First stage of Strang splitting
-!$OMP do
+    !$OMP parallel do default(shared)
     do j=js,je ; do i=is,ie
       ldamping = CS%MEKE_damping + drag_rate(i,j) * bottomFac2(i,j)
-      if (MEKE%MEKE(i,j)<0.) ldamping = 0.
+      if (MEKE%MEKE(i,j) < 0.) ldamping = 0.
       ! notice that the above line ensures a damping only if MEKE is positive,
       ! while leaving MEKE unchanged if it is negative
       MEKE%MEKE(i,j) =  MEKE%MEKE(i,j) / (1.0 + sdt_damp*ldamping)
       MEKE_decay(i,j) = ldamping*G%mask2dT(i,j)
     enddo ; enddo
-!$OMP end parallel
->>>>>>> c7216cc1
 
     if (CS%kh_flux_enabled .or. CS%MEKE_K4 >= 0.0) then
       ! Update MEKE in the halos for lateral or bi-harmonic diffusion
@@ -540,45 +501,20 @@
       if (sdt>sdt_damp) then
         ! Recalculate the drag rate, since MEKE has changed.
         if (use_drag_rate) then
-<<<<<<< HEAD
-          if (CS%Jansen15_drag) then
-            !$OMP parallel do default(shared)
-            do j=js,je ; do i=is,ie
-              ldamping = CS%MEKE_damping + drag_rate_J15(i,j)
-              MEKE%MEKE(i,j) =  MEKE%MEKE(i,j) - US%m_to_L**2*US%T_to_s**2*sdt_damp*drag_rate_J15(i,j)
-              MEKE_decay(i,j) = ldamping*G%mask2dT(i,j)
-            enddo ; enddo
-          else
-            !$OMP parallel do default(shared)
-            do j=js,je ; do i=is,ie
-              drag_rate(i,j) = (US%L_to_m*Rho0 * I_mass(i,j)) * sqrt( drag_rate_visc(i,j)**2 + &
-                     cdrag2 * ( max(0.0, 2.0*bottomFac2(i,j)*MEKE%MEKE(i,j)) + CS%MEKE_Uscale**2 ) )
-            enddo ; enddo
-            !$OMP parallel do default(shared)
-            do j=js,je ; do i=is,ie
-              ldamping = CS%MEKE_damping + drag_rate(i,j) * bottomFac2(i,j)
-              if (MEKE%MEKE(i,j) < 0.) ldamping = 0.
-              ! notice that the above line ensures a damping only if MEKE is positive,
-              ! while leaving MEKE unchanged if it is negative
-              MEKE%MEKE(i,j) =  MEKE%MEKE(i,j) / (1.0 + sdt_damp*ldamping)
-              MEKE_decay(i,j) = ldamping*G%mask2dT(i,j)
-            enddo ; enddo
-          endif
-=======
-!$OMP do
+          !$OMP parallel do default(shared)
           do j=js,je ; do i=is,ie
-            drag_rate(i,j) = (Rho0 * I_mass(i,j)) * sqrt( drag_rate_visc(i,j)**2 &
-            + cdrag2 * ( max(0.0, 2.0*bottomFac2(i,j)*MEKE%MEKE(i,j)) + CS%MEKE_Uscale**2 ) )
+            drag_rate(i,j) = (US%L_to_m*Rho0 * I_mass(i,j)) * sqrt( drag_rate_visc(i,j)**2 + &
+                   cdrag2 * ( max(0.0, 2.0*bottomFac2(i,j)*MEKE%MEKE(i,j)) + CS%MEKE_Uscale**2 ) )
           enddo ; enddo
+          !$OMP parallel do default(shared)
           do j=js,je ; do i=is,ie
             ldamping = CS%MEKE_damping + drag_rate(i,j) * bottomFac2(i,j)
-            if (MEKE%MEKE(i,j)<0.) ldamping = 0.
+            if (MEKE%MEKE(i,j) < 0.) ldamping = 0.
             ! notice that the above line ensures a damping only if MEKE is positive,
             ! while leaving MEKE unchanged if it is negative
             MEKE%MEKE(i,j) =  MEKE%MEKE(i,j) / (1.0 + sdt_damp*ldamping)
             MEKE_decay(i,j) = ldamping*G%mask2dT(i,j)
           enddo ; enddo
->>>>>>> c7216cc1
         endif
       endif
     endif ! MEKE_KH>=0
@@ -1082,14 +1018,7 @@
                  units="nondim", default=1.0)
   call get_param(param_file, mdl, "MEKE_USCALE", CS%MEKE_Uscale, &
                  "The background velocity that is combined with MEKE to "//&
-<<<<<<< HEAD
                  "calculate the bottom drag.", units="m s-1", default=0.0, scale=US%m_s_to_L_T)
-  call get_param(param_file, mdl, "MEKE_JANSEN15_DRAG", CS%Jansen15_drag, &
-                 "If true, use the bottom drag formulation from Jansen et al. (2015) "//&
-                 "to calculate the drag acting on MEKE.", default=.false.)
-=======
-                 "calculate the bottom drag.", units="m s-1", default=0.0)
->>>>>>> c7216cc1
   call get_param(param_file, mdl, "MEKE_GM_SRC_ALT", CS%GM_src_alt, &
                  "If true, use the GM energy conversion form S^2*N^2*kappa rather "//&
                  "than the streamfunction for the MEKE GM source term.", default=.false.)
