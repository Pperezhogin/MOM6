--- conflicted
+++ resolved
@@ -44,7 +44,7 @@
   logical :: Rd_as_max_scale !< If true the length scale can not exceed the
                         !! first baroclinic deformation radius.
   logical :: use_old_lscale !< Use the old formula for mixing length scale.
-<<<<<<< HEAD
+  logical :: use_min_lscale !< Use simple minimum for mixing length scale.
   real :: cdrag         !< The bottom drag coefficient for MEKE [nondim].
   real :: MEKE_BGsrc    !< Background energy source for MEKE [W kg-1] (= m2 s-3).
   real :: MEKE_dtScale  !< Scale factor to accelerate time-stepping [nondim]
@@ -52,16 +52,6 @@
   real :: MEKE_Uscale   !< MEKE velocity scale for bottom drag [m s-1]
   real :: MEKE_KH       !< Background lateral diffusion of MEKE [m2 s-1]
   real :: MEKE_K4       !< Background bi-harmonic diffusivity (of MEKE) [m4 s-1]
-=======
-  logical :: use_min_lscale !< Use simple minimum for mixing length scale.
-  real :: cdrag         !< The bottom drag coefficient for MEKE (non-dim).
-  real :: MEKE_BGsrc    !< Background energy source for MEKE in W/kg (= m2 s-3).
-  real :: MEKE_dtScale  !< Scale factor to accelerate time-stepping (non-dim.)
-  real :: MEKE_KhCoeff  !< Scaling factor to convert MEKE into Kh (non-dim.)
-  real :: MEKE_Uscale   !< MEKE velocity scale for bottom drag (m/s)
-  real :: MEKE_KH       !< Background lateral diffusion of MEKE (m^2/s)
-  real :: MEKE_K4       !< Background bi-harmonic diffusivity (of MEKE) (m^4/s)
->>>>>>> 67a4d7ce
   real :: KhMEKE_Fac    !< A factor relating MEKE%Kh to the diffusivity used for
                         !! MEKE itself [nondim].
   real :: viscosity_coeff !< The scaling coefficient in the expression for
@@ -593,11 +583,8 @@
 
     FatH = 0.25*US%s_to_T*((G%CoriolisBu(i,j) + G%CoriolisBu(i-1,j-1)) + &
            (G%CoriolisBu(i-1,j) + G%CoriolisBu(i,j-1))) !< Coriolis parameter at h points
-<<<<<<< HEAD
-
-    ! If bathyT is zero, then a division by zero FPE will be raised.  In this
-    ! case, we apply Adcroft's rule of reciprocals and set the term to zero.
-    ! Since zero-bathymetry cells are masked, this should not affect values.
+
+    ! Since zero-bathymetry cells are masked, this avoids calculations on land
     if (CS%MEKE_topographic_beta == 0. .or. G%bathyT(i,j) == 0.) then
       beta_topo_x = 0. ; beta_topo_y = 0.
     else
@@ -606,26 +593,24 @@
       !  * 0.5 * (G%bathyT(i+1,j) - G%bathyT(i-1,j)) * G%IdxT(i,j) / G%bathyT(i,j)
       !beta_topo_y = CS%MEKE_topographic_beta * FatH &
       !  * 0.5 * (G%bathyT(i,j+1) - G%bathyT(i,j-1)) * G&IdxT(i,j) / G%bathyT(i,j)
-      beta_topo_x = CS%MEKE_topographic_beta * FatH / G%bathyT(i,j) &
-        * (G%bathyT(i+1,j) - G%bathyT(i-1,j)) / 2. / G%dxT(i,j)
-      beta_topo_y = CS%MEKE_topographic_beta * FatH / G%bathyT(i,j) &
-        * (G%bathyT(i,j+1) - G%bathyT(i,j-1)) / 2. / G%dyT(i,j)
+      !beta_topo_x = CS%MEKE_topographic_beta * FatH / G%bathyT(i,j) &
+      !  * (G%bathyT(i+1,j) - G%bathyT(i-1,j)) / 2. / G%dxT(i,j)
+      !beta_topo_y = CS%MEKE_topographic_beta * FatH / G%bathyT(i,j) &
+      !  * (G%bathyT(i,j+1) - G%bathyT(i,j-1)) / 2. / G%dyT(i,j)
+      beta_topo_x = CS%MEKE_topographic_beta * FatH * 0.5 * ( &
+                   (G%bathyT(i+1,j)-G%bathyT(i,j)) * G%IdxCu(I,j)  &
+               /max(G%bathyT(i+1,j),G%bathyT(i,j), GV%H_subroundoff) &
+           +       (G%bathyT(i,j)-G%bathyT(i-1,j)) * G%IdxCu(I-1,j) &
+               /max(G%bathyT(i,j),G%bathyT(i-1,j), GV%H_subroundoff) )
+      beta_topo_y = CS%MEKE_topographic_beta * FatH * 0.5 * ( &
+                   (G%bathyT(i,j+1)-G%bathyT(i,j)) * G%IdyCv(i,J)  &
+               /max(G%bathyT(i,j+1),G%bathyT(i,j), GV%H_subroundoff) + &
+                   (G%bathyT(i,j)-G%bathyT(i,j-1)) * G%IdxCu(i,J-1) &
+               /max(G%bathyT(i,j),G%bathyT(i,j-1), GV%H_subroundoff) )
     endif
 
     beta = sqrt((US%s_to_T * G%dF_dx(i,j) - beta_topo_x)**2 &
-      + ((US%s_to_T * G%dF_dy(i,j) - beta_topo_y)**2))
-=======
-    beta = sqrt( ( G%dF_dx(i,j) - CS%MEKE_topographic_beta*FatH*0.5*( &
-           (G%bathyT(i+1,j) - G%bathyT(i,j))*G%IdxCu(I,j)  &
-           /max(G%bathyT(i,j),G%bathyT(i+1,j),GV%H_subroundoff) + &
-           (G%bathyT(i,j) - G%bathyT(i-1,j))*G%IdxCu(I-1,j) &
-           /max(G%bathyT(i,j),G%bathyT(i-1,j),GV%H_subroundoff)))**2. &
-           + ( G%dF_dy(i,j) - CS%MEKE_topographic_beta*FatH *0.5*( &
-           (G%bathyT(i,j+1) - G%bathyT(i,j))*G%IdyCv(i,J)  &
-           /max(G%bathyT(i,j),G%bathyT(i,j+1),GV%H_subroundoff) + &
-           (G%bathyT(i,j) - G%bathyT(i,j-1))*G%IdxCu(i,J-1) &
-           /max(G%bathyT(i,j),G%bathyT(i,j-1),GV%H_subroundoff)))**2.)
->>>>>>> 67a4d7ce
+             +  (US%s_to_T * G%dF_dy(i,j) - beta_topo_y)**2 )
 
     I_H = GV%Rho0 * I_mass(i,j)
 
@@ -747,7 +732,6 @@
       else
         SN = 0.
       endif
-<<<<<<< HEAD
       FatH = 0.25*US%s_to_T* ( ( G%CoriolisBu(I,J) + G%CoriolisBu(I-1,J-1) ) + &
                                ( G%CoriolisBu(I-1,J) + G%CoriolisBu(I,J-1) ) )  ! Coriolis parameter at h points
 
@@ -762,31 +746,27 @@
         !  * 0.5 * (G%bathyT(i+1,j) - G%bathyT(i-1,j)) * G%IdxT(i,j) / G%bathyT(i,j)
         !beta_topo_y = CS%MEKE_topographic_beta * FatH &
         !  * 0.5 * (G%bathyT(i,j+1) - G%bathyT(i,j-1)) * G&IdxT(i,j) / G%bathyT(i,j)
-        beta_topo_x = CS%MEKE_topographic_beta * FatH / G%bathyT(i,j) &
-          * (G%bathyT(i+1,j) - G%bathyT(i-1,j)) / 2. / G%dxT(i,j)
-        beta_topo_y = CS%MEKE_topographic_beta * FatH / G%bathyT(i,j) &
-          * (G%bathyT(i,j+1) - G%bathyT(i,j-1)) / 2. / G%dyT(i,j)
+        !beta_topo_x = CS%MEKE_topographic_beta * FatH / G%bathyT(i,j) &
+        !  * (G%bathyT(i+1,j) - G%bathyT(i-1,j)) / 2. / G%dxT(i,j)
+        !beta_topo_y = CS%MEKE_topographic_beta * FatH / G%bathyT(i,j) &
+        !  * (G%bathyT(i,j+1) - G%bathyT(i,j-1)) / 2. / G%dyT(i,j)
+        beta_topo_x = CS%MEKE_topographic_beta * FatH * 0.5 * ( &
+                     (G%bathyT(i+1,j)-G%bathyT(i,j)) * G%IdxCu(I,j)  &
+                 /max(G%bathyT(i+1,j),G%bathyT(i,j), GV%H_subroundoff) &
+             +       (G%bathyT(i,j)-G%bathyT(i-1,j)) * G%IdxCu(I-1,j) &
+                 /max(G%bathyT(i,j),G%bathyT(i-1,j), GV%H_subroundoff) )
+        beta_topo_y = CS%MEKE_topographic_beta * FatH * 0.5 * ( &
+                     (G%bathyT(i,j+1)-G%bathyT(i,j)) * G%IdyCv(i,J)  &
+                 /max(G%bathyT(i,j+1),G%bathyT(i,j), GV%H_subroundoff) + &
+                     (G%bathyT(i,j)-G%bathyT(i,j-1)) * G%IdxCu(i,J-1) &
+                 /max(G%bathyT(i,j),G%bathyT(i,j-1), GV%H_subroundoff) )
       endif
 
       beta = sqrt((US%s_to_T * G%dF_dx(i,j) - beta_topo_x)**2 &
-        + ((US%s_to_T * G%dF_dy(i,j) - beta_topo_y)**2))
+               +  (US%s_to_T * G%dF_dy(i,j) - beta_topo_y)**2 )
 
     else
       beta = 0.
-=======
-      FatH = 0.25*( ( G%CoriolisBu(i,j) + G%CoriolisBu(i-1,j-1) ) + &
-             ( G%CoriolisBu(i-1,j) + G%CoriolisBu(i,j-1) ) )  ! Coriolis parameter at h points
-      beta = sqrt( ( G%dF_dx(i,j) - CS%MEKE_topographic_beta*FatH*0.5*( &
-             (G%bathyT(i+1,j) - G%bathyT(i,j))*G%IdxCu(I,j)  &
-             /max(G%bathyT(i,j),G%bathyT(i+1,j),GV%H_subroundoff) + &
-             (G%bathyT(i,j) - G%bathyT(i-1,j))*G%IdxCu(I-1,j) &
-             /max(G%bathyT(i,j),G%bathyT(i-1,j),GV%H_subroundoff)))**2. &
-             + ( G%dF_dy(i,j) - CS%MEKE_topographic_beta*FatH *0.5*( &
-             (G%bathyT(i,j+1) - G%bathyT(i,j))*G%IdyCv(i,J)  &
-             /max(G%bathyT(i,j),G%bathyT(i,j+1),GV%H_subroundoff) + &
-             (G%bathyT(i,j) - G%bathyT(i,j-1))*G%IdxCu(i,J-1) &
-             /max(G%bathyT(i,j),G%bathyT(i,j-1),GV%H_subroundoff)))**2.)
->>>>>>> 67a4d7ce
     endif
     ! Returns bottomFac2, barotrFac2 and LmixScale
     call MEKE_lengthScales_0d(CS, G%areaT(i,j), beta, G%bathyT(i,j),  &
@@ -857,7 +837,7 @@
       if (CS%aEady  *Leady   > 0.) LmixScale = min(LmixScale,CS%aEady  *Leady)
       if (CS%aGrid  *Lgrid   > 0.) LmixScale = min(LmixScale,CS%aGrid  *Lgrid)
       if (CS%Lfixed          > 0.) LmixScale = min(LmixScale,CS%Lfixed)
-    else 
+    else
       LmixScale = 0.
       if (CS%aDeform*Ldeform > 0.) LmixScale = LmixScale + 1./(CS%aDeform*Ldeform)
       if (CS%aFrict *Lfrict  > 0.) LmixScale = LmixScale + 1./(CS%aFrict *Lfrict)
