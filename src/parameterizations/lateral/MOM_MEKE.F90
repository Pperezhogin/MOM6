--- conflicted
+++ resolved
@@ -381,23 +381,13 @@
 !$OPP end parallel
     endif !
 
-<<<<<<< HEAD
 !$OPP parallel default(none) shared(is,ie,js,je,MEKE,CS,sdt,G,Kh_u,MEKE_uflux, &
 !$OPP                               mass,mass_neglect,Kh_v,MEKE_vflux,I_mass, &
 !$OPP                               sdt_damp,drag_rate,Rho0,drag_rate_visc,   &
 !$OPP                               cdrag2,bottomFac2,MEKE_decay,barotrFac2,  &
 !$OPP                               use_drag_rate,dt,baroHu,baroHv) &
 !$OPP                       private(Kh_here,Inv_Kh_max,ldamping,advFac)
-    if (CS%MEKE_KH >= 0.0 .or. CS%MEKE_advection_factor >0.) then
-=======
-!$OMP parallel default(none) shared(is,ie,js,je,MEKE,CS,sdt,G,Kh_u,MEKE_uflux, &
-!$OMP                               mass,mass_neglect,Kh_v,MEKE_vflux,I_mass, &
-!$OMP                               sdt_damp,drag_rate,Rho0,drag_rate_visc,   &
-!$OMP                               cdrag2,bottomFac2,MEKE_decay,barotrFac2,  &
-!$OMP                               use_drag_rate,dt,baroHu,baroHv) &
-!$OMP                       private(Kh_here,Inv_Kh_max,ldamping,advFac)
     if (CS%MEKE_KH >= 0.0 .or. CS%KhMEKE_FAC > 0.0 .or. CS%MEKE_advection_factor >0.0) then
->>>>>>> f809f563
       ! Lateral diffusion of MEKE
       Kh_here = max(0.,CS%MEKE_Kh)
 !$OPP do
