!> Implements the Mesoscale Eddy Kinetic Energy framework
!! with topographic beta effect included in computing beta in Rhines scale

module MOM_MEKE

! This file is part of MOM6. See LICENSE.md for the license.

use MOM_debugging,     only : hchksum, uvchksum
use MOM_cpu_clock,     only : cpu_clock_id, cpu_clock_begin, cpu_clock_end, CLOCK_ROUTINE
use MOM_diag_mediator, only : post_data, register_diag_field, safe_alloc_ptr
use MOM_diag_mediator, only : diag_ctrl, time_type
use MOM_domains,       only : create_group_pass, do_group_pass, group_pass_type
use MOM_error_handler, only : MOM_error, FATAL, WARNING, NOTE, MOM_mesg
use MOM_file_parser,   only : read_param, get_param, log_version, param_file_type
use MOM_grid,          only : ocean_grid_type
use MOM_hor_index,     only : hor_index_type
use MOM_io,            only : vardesc, var_desc
use MOM_restart,       only : MOM_restart_CS, register_restart_field, query_initialized
use MOM_unit_scaling,  only : unit_scale_type
use MOM_variables,     only : vertvisc_type
use MOM_verticalGrid,  only : verticalGrid_type
use MOM_MEKE_types,    only : MEKE_type

implicit none ; private

#include <MOM_memory.h>

public step_forward_MEKE, MEKE_init, MEKE_alloc_register_restart, MEKE_end

!> Control structure that contains MEKE parameters and diagnostics handles
type, public :: MEKE_CS ; private
  ! Parameters
  real, dimension(:,:), pointer :: equilibrium_value => NULL() !< The equilbrium value
                        !! of MEKE to be calculated at each time step [L2 T-2 ~> m2 s-2]
  real :: MEKE_FrCoeff  !< Efficiency of conversion of ME into MEKE [nondim]
  real :: MEKE_GMcoeff  !< Efficiency of conversion of PE into MEKE [nondim]
  real :: MEKE_GMECoeff !< Efficiency of conversion of MEKE into ME by GME [nondim]
  real :: MEKE_damping  !< Local depth-independent MEKE dissipation rate [T-1 ~> s-1].
  real :: MEKE_Cd_scale !< The ratio of the bottom eddy velocity to the column mean
                        !! eddy velocity, i.e. sqrt(2*MEKE). This should be less than 1
                        !! to account for the surface intensification of MEKE.
  real :: MEKE_Cb       !< Coefficient in the \f$\gamma_{bot}\f$ expression [nondim]
  real :: MEKE_min_gamma!< Minimum value of gamma_b^2 allowed [nondim]
  real :: MEKE_Ct       !< Coefficient in the \f$\gamma_{bt}\f$ expression [nondim]
  logical :: visc_drag  !< If true use the vertvisc_type to calculate bottom drag.
  logical :: MEKE_GEOMETRIC !< If true, uses the GM coefficient formulation from the GEOMETRIC
                        !! framework (Marshall et al., 2012)
  real    :: MEKE_GEOMETRIC_alpha !< The nondimensional coefficient governing the efficiency of the
                        !! GEOMETRIC thickness diffusion.
  logical :: MEKE_equilibrium_alt !< If true, use an alternative calculation for the
                        !! equilibrium value of MEKE.
  logical :: MEKE_equilibrium_restoring !< If true, restore MEKE back to its equilibrium value,
                        !!  which is calculated at each time step.
  logical :: GM_src_alt !< If true, use the GM energy conversion form S^2*N^2*kappa rather
                        !! than the streamfunction for the MEKE GM source term.
  logical :: Rd_as_max_scale !< If true the length scale can not exceed the
                        !! first baroclinic deformation radius.
  logical :: use_old_lscale !< Use the old formula for mixing length scale.
  logical :: use_min_lscale !< Use simple minimum for mixing length scale.
  real :: cdrag         !< The bottom drag coefficient for MEKE [nondim].
  real :: MEKE_BGsrc    !< Background energy source for MEKE [L2 T-3 ~> W kg-1] (= m2 s-3).
  real :: MEKE_dtScale  !< Scale factor to accelerate time-stepping [nondim]
  real :: MEKE_KhCoeff  !< Scaling factor to convert MEKE into Kh [nondim]
  real :: MEKE_Uscale   !< MEKE velocity scale for bottom drag [L T-1 ~> m s-1]
  real :: MEKE_KH       !< Background lateral diffusion of MEKE [L2 T-1 ~> m2 s-1]
  real :: MEKE_K4       !< Background bi-harmonic diffusivity (of MEKE) [L4 T-1 ~> m4 s-1]
  real :: KhMEKE_Fac    !< A factor relating MEKE%Kh to the diffusivity used for
                        !! MEKE itself [nondim].
  real :: viscosity_coeff_Ku !< The scaling coefficient in the expression for
                        !! viscosity used to parameterize lateral harmonic momentum mixing
                        !! by unresolved eddies represented by MEKE.
  real :: viscosity_coeff_Au !< The scaling coefficient in the expression for
                        !! viscosity used to parameterize lateral biharmonic momentum mixing
                        !! by unresolved eddies represented by MEKE.
  real :: Lfixed        !< Fixed mixing length scale [L ~> m].
  real :: aDeform       !< Weighting towards deformation scale of mixing length [nondim]
  real :: aRhines       !< Weighting towards Rhines scale of mixing length [nondim]
  real :: aFrict        !< Weighting towards frictional arrest scale of mixing length [nondim]
  real :: aEady         !< Weighting towards Eady scale of mixing length [nondim]
  real :: aGrid         !< Weighting towards grid scale of mixing length [nondim]
  real :: MEKE_advection_factor !< A scaling in front of the advection of MEKE [nondim]
  real :: MEKE_topographic_beta !< Weight for how much topographic beta is considered
                                !! when computing beta in Rhines scale [nondim]
  real :: MEKE_restoring_rate !< Inverse of the timescale used to nudge MEKE toward its equilibrium value [s-1].

  logical :: kh_flux_enabled !< If true, lateral diffusive MEKE flux is enabled.
  logical :: initialize !< If True, invokes a steady state solver to calculate MEKE.
  logical :: debug      !< If true, write out checksums of data for debugging

  type(diag_ctrl), pointer :: diag => NULL() !< A type that regulates diagnostics output
  !>@{ Diagnostic handles
  integer :: id_MEKE = -1, id_Ue = -1, id_Kh = -1, id_src = -1
  integer :: id_Ub = -1, id_Ut = -1
  integer :: id_GM_src = -1, id_mom_src = -1, id_GME_snk = -1, id_decay = -1
  integer :: id_KhMEKE_u = -1, id_KhMEKE_v = -1, id_Ku = -1, id_Au = -1
  integer :: id_Le = -1, id_gamma_b = -1, id_gamma_t = -1
  integer :: id_Lrhines = -1, id_Leady = -1
  integer :: id_MEKE_equilibrium = -1
  !!@}

  ! Infrastructure
  integer :: id_clock_pass !< Clock for group pass calls
  type(group_pass_type) :: pass_MEKE !< Group halo pass handle for MEKE%MEKE and maybe MEKE%Kh_diff
  type(group_pass_type) :: pass_Kh   !< Group halo pass handle for MEKE%Kh, MEKE%Ku, and/or MEKE%Au
end type MEKE_CS

contains

!> Integrates forward-in-time the MEKE eddy energy equation.
!! See \ref section_MEKE_equations.
subroutine step_forward_MEKE(MEKE, h, SN_u, SN_v, visc, dt, G, GV, US, CS, hu, hv)
  type(MEKE_type),                          pointer       :: MEKE !< MEKE data.
  type(ocean_grid_type),                    intent(inout) :: G    !< Ocean grid.
  type(verticalGrid_type),                  intent(in)    :: GV   !< Ocean vertical grid structure.
  type(unit_scale_type),                    intent(in)    :: US   !< A dimensional unit scaling type
  real, dimension(SZI_(G),SZJ_(G),SZK_(G)), intent(in)    :: h    !< Layer thickness [H ~> m or kg m-2].
  real, dimension(SZIB_(G),SZJ_(G)),        intent(in)    :: SN_u !< Eady growth rate at u-points [T-1 ~> s-1].
  real, dimension(SZI_(G),SZJB_(G)),        intent(in)    :: SN_v !< Eady growth rate at v-points [T-1 ~> s-1].
  type(vertvisc_type),                      intent(in)    :: visc !< The vertical viscosity type.
  real,                                     intent(in)    :: dt   !< Model(baroclinic) time-step [T ~> s].
  type(MEKE_CS),                            pointer       :: CS   !< MEKE control structure.
  real, dimension(SZIB_(G),SZJ_(G),SZK_(G)), intent(in)   :: hu   !< Accumlated zonal mass flux [H L2 ~> m3 or kg].
  real, dimension(SZI_(G),SZJB_(G),SZK_(G)), intent(in)   :: hv   !< Accumlated meridional mass flux [H L2 ~> m3 or kg]

  ! Local variables
  real, dimension(SZI_(G),SZJ_(G)) :: &
    mass, &         ! The total mass of the water column [R Z ~> kg m-2].
    I_mass, &       ! The inverse of mass [R-1 Z-1 ~> m2 kg-1].
    src, &          ! The sum of all MEKE sources [L2 T-3 ~> W kg-1] (= m2 s-3).
    MEKE_decay, &   ! A diagnostic of the MEKE decay timescale [T-1 ~> s-1].
    drag_rate_visc, & ! Near-bottom velocity contribution to bottom dratg [L T-1 ~> m s-1]
    drag_rate, &    ! The MEKE spindown timescale due to bottom drag [T-1 ~> s-1].
    drag_rate_J15, &  ! The MEKE spindown timescale due to bottom drag with the Jansen 2015 scheme.
                    ! Unfortunately, as written the units seem inconsistent. [T-1 ~> s-1].
    del2MEKE, &     ! Laplacian of MEKE, used for bi-harmonic diffusion [T-2 ~> s-2].
    del4MEKE, &     ! Time-integrated MEKE tendency arising from the biharmonic of MEKE [L2 T-2 ~> m2 s-2].
    LmixScale, &    ! Eddy mixing length [L ~> m].
    barotrFac2, &   ! Ratio of EKE_barotropic / EKE [nondim]
    bottomFac2, &   ! Ratio of EKE_bottom / EKE [nondim]
    tmp             ! Temporary variable for diagnostic computation

  real, dimension(SZIB_(G),SZJ_(G)) :: &
    MEKE_uflux, &   ! The zonal advective and diffusive flux of MEKE with units of [R Z L4 T-3 ~> kg m-2 s-3].
                    ! In one place, MEKE_uflux is used as temporary work space with units of [L2 T-2 ~> m2 s-2].
    Kh_u, &         ! The zonal diffusivity that is actually used [L2 T-1 ~> m2 s-1].
    baroHu, &       ! Depth integrated accumulated zonal mass flux [R Z L2 ~> kg].
    drag_vel_u      ! A (vertical) viscosity associated with bottom drag at
                    ! u-points [Z T-1 ~> m s-1].
  real, dimension(SZI_(G),SZJB_(G)) :: &
    MEKE_vflux, &   ! The meridional advective and diffusive flux of MEKE with units of [R Z L4 T-3 ~> kg m-2 s-3].
                    ! In one place, MEKE_vflux is used as temporary work space with units of [L2 T-2 ~> m2 s-2].
    Kh_v, &         ! The meridional diffusivity that is actually used [L2 T-1 ~> m2 s-1].
    baroHv, &       ! Depth integrated accumulated meridional mass flux [R Z L2 ~> kg].
    drag_vel_v      ! A (vertical) viscosity associated with bottom drag at
                    ! v-points [Z T-1 ~> m s-1].
  real :: Kh_here   ! The local horizontal viscosity [L2 T-1 ~> m2 s-1]
  real :: Inv_Kh_max ! The inverse of the local horizontal viscosity [T L-2 ~> s m-2]
  real :: K4_here   ! The local horizontal biharmonic viscosity [L4 T-1 ~> m4 s-1]
  real :: Inv_K4_max ! The inverse of the local horizontal biharmonic viscosity [T L-4 ~> s m-4]
  real :: cdrag2
  real :: advFac    ! The product of the advection scaling factor and 1/dt [T-1 ~> s-1]
  real :: mass_neglect ! A negligible mass [R Z ~> kg m-2].
  real :: ldamping  ! The MEKE damping rate [T-1 ~> s-1].
  real :: Rho0      ! A density used to convert mass to distance [R ~> kg m-3].
  real :: sdt       ! dt to use locally [T ~> s] (could be scaled to accelerate)
  real :: sdt_damp  ! dt for damping [T ~> s] (sdt could be split).
  logical :: use_drag_rate ! Flag to indicate drag_rate is finite
  integer :: i, j, k, is, ie, js, je, Isq, Ieq, Jsq, Jeq, nz

  is = G%isc ; ie = G%iec ; js = G%jsc ; je = G%jec ; nz = G%ke
  Isq = G%IscB ; Ieq = G%IecB ; Jsq = G%JscB ; Jeq = G%JecB

  if (.not.associated(CS)) call MOM_error(FATAL, &
         "MOM_MEKE: Module must be initialized before it is used.")
  if (.not.associated(MEKE)) call MOM_error(FATAL, &
         "MOM_MEKE: MEKE must be initialized before it is used.")

  if ((CS%MEKE_damping > 0.0) .or. (CS%MEKE_Cd_scale > 0.0) .or. (CS%MEKE_Cb>0.) &
      .or. CS%visc_drag) then
    use_drag_rate = .true.
  else
    use_drag_rate = .false.
  endif

  ! Only integrate the MEKE equations if MEKE is required.
  if (.not.associated(MEKE%MEKE)) then
!   call MOM_error(FATAL, "MOM_MEKE: MEKE%MEKE is not associated!")
    return
  endif

    if (CS%debug) then
      if (associated(MEKE%mom_src)) &
        call hchksum(MEKE%mom_src, 'MEKE mom_src', G%HI, scale=US%R_to_kg_m3*US%Z_to_m*US%L_to_m**2*US%s_to_T**3)
      if (associated(MEKE%GME_snk)) &
        call hchksum(MEKE%GME_snk, 'MEKE GME_snk', G%HI, scale=US%R_to_kg_m3*US%Z_to_m*US%L_to_m**2*US%s_to_T**3)
      if (associated(MEKE%GM_src)) &
        call hchksum(MEKE%GM_src, 'MEKE GM_src', G%HI, scale=US%R_to_kg_m3*US%Z_to_m*US%L_to_m**2*US%s_to_T**3)
      if (associated(MEKE%MEKE)) call hchksum(MEKE%MEKE, 'MEKE MEKE', G%HI, scale=US%L_T_to_m_s**2)
      call uvchksum("MEKE SN_[uv]", SN_u, SN_v, G%HI, scale=US%s_to_T)
      call uvchksum("MEKE h[uv]", hu, hv, G%HI, haloshift=1, scale=GV%H_to_m*US%L_to_m**2)
    endif

    sdt = dt*CS%MEKE_dtScale ! Scaled dt to use for time-stepping
    Rho0 = GV%Rho0
    mass_neglect = GV%H_to_RZ * GV%H_subroundoff
    cdrag2 = CS%cdrag**2

    ! With a depth-dependent (and possibly strong) damping, it seems
    ! advisable to use Strang splitting between the damping and diffusion.
    sdt_damp = sdt ; if (CS%MEKE_KH >= 0.0 .or. CS%MEKE_K4 >= 0.) sdt_damp = 0.5*sdt

    ! Calculate depth integrated mass exchange if doing advection [R Z L2 ~> kg]
    if (CS%MEKE_advection_factor>0.) then
      do j=js,je ; do I=is-1,ie
        baroHu(I,j) = 0.
      enddo ; enddo
      do k=1,nz
        do j=js,je ; do I=is-1,ie
          baroHu(I,j) = hu(I,j,k) * GV%H_to_RZ
        enddo ; enddo
      enddo
      do J=js-1,je ; do i=is,ie
        baroHv(i,J) = 0.
      enddo ; enddo
      do k=1,nz
        do J=js-1,je ; do i=is,ie
          baroHv(i,J) = hv(i,J,k) * GV%H_to_RZ
        enddo ; enddo
      enddo
    endif

    if (CS%MEKE_Cd_scale == 0.0 .and. .not. CS%visc_drag) then
      !$OMP parallel do default(shared) private(ldamping)
      do j=js,je ; do i=is,ie
        drag_rate(i,j) = 0. ; drag_rate_J15(i,j) = 0.
      enddo ; enddo
    endif

    ! Calculate drag_rate_visc(i,j) which accounts for the model bottom mean flow
    if (CS%visc_drag) then
      !$OMP parallel do default(shared)
      do j=js,je ; do I=is-1,ie
        drag_vel_u(I,j) = 0.0
        if ((G%mask2dCu(I,j) > 0.0) .and. (visc%bbl_thick_u(I,j) > 0.0)) &
          drag_vel_u(I,j) = visc%Kv_bbl_u(I,j) / visc%bbl_thick_u(I,j)
      enddo ; enddo
      !$OMP parallel do default(shared)
      do J=js-1,je ; do i=is,ie
        drag_vel_v(i,J) = 0.0
        if ((G%mask2dCv(i,J) > 0.0) .and. (visc%bbl_thick_v(i,J) > 0.0)) &
          drag_vel_v(i,J) = visc%Kv_bbl_v(i,J) / visc%bbl_thick_v(i,J)
      enddo ; enddo

      !$OMP parallel do default(shared)
      do j=js,je ; do i=is,ie
        drag_rate_visc(i,j) = (0.25*G%IareaT(i,j) * US%Z_to_L * &
                ((G%areaCu(I-1,j)*drag_vel_u(I-1,j) + &
                  G%areaCu(I,j)*drag_vel_u(I,j)) + &
                 (G%areaCv(i,J-1)*drag_vel_v(i,J-1) + &
                  G%areaCv(i,J)*drag_vel_v(i,J)) ) )
      enddo ; enddo
    else
      !$OMP parallel do default(shared)
      do j=js,je ; do i=is,ie
        drag_rate_visc(i,j) = 0.
      enddo ; enddo
    endif

    !$OMP parallel do default(shared)
    do j=js-1,je+1
      do i=is-1,ie+1 ; mass(i,j) = 0.0 ; enddo
      do k=1,nz ; do i=is-1,ie+1
        mass(i,j) = mass(i,j) + G%mask2dT(i,j) * (GV%H_to_RZ * h(i,j,k)) ! [R Z ~> kg m-2]
      enddo ; enddo
      do i=is-1,ie+1
        I_mass(i,j) = 0.0
        if (mass(i,j) > 0.0) I_mass(i,j) = 1.0 / mass(i,j) ! [R-1 Z-1 ~> m2 kg-1]
      enddo
    enddo

    if (CS%initialize) then
      call MEKE_equilibrium(CS, MEKE, G, GV, US, SN_u, SN_v, drag_rate_visc, I_mass)
      CS%initialize = .false.
    endif

    ! Calculates bottomFac2, barotrFac2 and LmixScale
    call MEKE_lengthScales(CS, MEKE, G, GV, US, SN_u, SN_v, MEKE%MEKE, bottomFac2, barotrFac2, LmixScale)
    if (CS%debug) then
      call uvchksum("MEKE drag_vel_[uv]", drag_vel_u, drag_vel_v, G%HI, scale=US%Z_to_m*US%s_to_T)
      call hchksum(mass, 'MEKE mass',G%HI,haloshift=1, scale=US%R_to_kg_m3*US%Z_to_m)
      call hchksum(drag_rate_visc, 'MEKE drag_rate_visc', G%HI, scale=US%L_T_to_m_s)
      call hchksum(bottomFac2, 'MEKE bottomFac2', G%HI)
      call hchksum(barotrFac2, 'MEKE barotrFac2', G%HI)
      call hchksum(LmixScale, 'MEKE LmixScale', G%HI,scale=US%L_to_m)
    endif

    ! Aggregate sources of MEKE (background, frictional and GM)
    !$OMP parallel do default(shared)
    do j=js,je ; do i=is,ie
      src(i,j) = CS%MEKE_BGsrc
    enddo ; enddo

    if (associated(MEKE%mom_src)) then
      !$OMP parallel do default(shared)
      do j=js,je ; do i=is,ie
        src(i,j) = src(i,j) - CS%MEKE_FrCoeff*I_mass(i,j)*MEKE%mom_src(i,j)
      enddo ; enddo
    endif

    if (associated(MEKE%GME_snk)) then
      !$OMP parallel do default(shared)
      do j=js,je ; do i=is,ie
        src(i,j) = src(i,j) - CS%MEKE_GMECoeff*I_mass(i,j)*MEKE%GME_snk(i,j)
      enddo ; enddo
    endif

    if (associated(MEKE%GM_src)) then
      if (CS%GM_src_alt) then
        !$OMP parallel do default(shared)
        do j=js,je ; do i=is,ie
          src(i,j) = src(i,j) - CS%MEKE_GMcoeff*MEKE%GM_src(i,j) / &
                     (GV%Rho0 * MAX(1.0*US%m_to_Z, G%bathyT(i,j)))
        enddo ; enddo
      else
        !$OMP parallel do default(shared)
        do j=js,je ; do i=is,ie
          src(i,j) = src(i,j) - CS%MEKE_GMcoeff*I_mass(i,j)*MEKE%GM_src(i,j)
        enddo ; enddo
      endif
    endif

    if (CS%MEKE_equilibrium_restoring) then
      call MEKE_equilibrium_restoring(CS, G, US, SN_u, SN_v)
      do j=js,je ; do i=is,ie
        src(i,j) = src(i,j) - CS%MEKE_restoring_rate*(MEKE%MEKE(i,j) - CS%equilibrium_value(i,j))
      enddo ; enddo
    endif

    ! Increase EKE by a full time-steps worth of source
    !$OMP parallel do default(shared)
    do j=js,je ; do i=is,ie
      MEKE%MEKE(i,j) = (MEKE%MEKE(i,j) + sdt*src(i,j))*G%mask2dT(i,j)
    enddo ; enddo

    if (use_drag_rate) then
      ! Calculate a viscous drag rate (includes BBL contributions from mean flow and eddies)
      !$OMP parallel do default(shared)
      do j=js,je ; do i=is,ie
        drag_rate(i,j) = (US%L_to_Z*Rho0 * I_mass(i,j)) * sqrt( drag_rate_visc(i,j)**2 + &
                 cdrag2 * ( max(0.0, 2.0*bottomFac2(i,j)*MEKE%MEKE(i,j)) + CS%MEKE_Uscale**2 ) )
      enddo ; enddo
    endif

    ! First stage of Strang splitting
    !$OMP parallel do default(shared)
    do j=js,je ; do i=is,ie
      ldamping = CS%MEKE_damping + drag_rate(i,j) * bottomFac2(i,j)
      if (MEKE%MEKE(i,j) < 0.) ldamping = 0.
      ! notice that the above line ensures a damping only if MEKE is positive,
      ! while leaving MEKE unchanged if it is negative
      MEKE%MEKE(i,j) =  MEKE%MEKE(i,j) / (1.0 + sdt_damp*ldamping)
      MEKE_decay(i,j) = ldamping*G%mask2dT(i,j)
    enddo ; enddo

    if (CS%kh_flux_enabled .or. CS%MEKE_K4 >= 0.0) then
      ! Update MEKE in the halos for lateral or bi-harmonic diffusion
      call cpu_clock_begin(CS%id_clock_pass)
      call do_group_pass(CS%pass_MEKE, G%Domain)
      call cpu_clock_end(CS%id_clock_pass)
    endif

    if (CS%MEKE_K4 >= 0.0) then
      ! Calculate Laplacian of MEKE using MEKE_uflux and MEKE_vflux as temporary work space.
      !$OMP parallel do default(shared)
      do j=js-1,je+1 ; do I=is-2,ie+1
        ! MEKE_uflux is used here as workspace with units of [L2 T-2 ~> m2 s-2].
        MEKE_uflux(I,j) = ((G%dy_Cu(I,j)*G%IdxCu(I,j)) * G%mask2dCu(I,j)) * &
            (MEKE%MEKE(i+1,j) - MEKE%MEKE(i,j))
      ! This would have units of [R Z L2 T-2 ~> kg s-2]
      ! MEKE_uflux(I,j) = ((G%dy_Cu(I,j)*G%IdxCu(I,j)) * &
      !     ((2.0*mass(i,j)*mass(i+1,j)) / ((mass(i,j)+mass(i+1,j)) + mass_neglect)) ) * &
      !     (MEKE%MEKE(i+1,j) - MEKE%MEKE(i,j))
      enddo ; enddo
      !$OMP parallel do default(shared)
      do J=js-2,je+1 ; do i=is-1,ie+1
        ! MEKE_vflux is used here as workspace with units of [L2 T-2 ~> m2 s-2].
        MEKE_vflux(i,J) = ((G%dx_Cv(i,J)*G%IdyCv(i,J)) * G%mask2dCv(i,J)) * &
            (MEKE%MEKE(i,j+1) - MEKE%MEKE(i,j))
      ! This would have units of [R Z L2 T-2 ~> kg s-2]
      ! MEKE_vflux(i,J) = ((G%dx_Cv(i,J)*G%IdyCv(i,J)) * &
      !     ((2.0*mass(i,j)*mass(i,j+1)) / ((mass(i,j)+mass(i,j+1)) + mass_neglect)) ) * &
      !     (MEKE%MEKE(i,j+1) - MEKE%MEKE(i,j))
      enddo ; enddo

      !$OMP parallel do default(shared)
      do j=js-1,je+1 ; do i=is-1,ie+1 ! del2MEKE has units [T-2 ~> s-2].
        del2MEKE(i,j) = G%IareaT(i,j) * &
            ((MEKE_uflux(I,j) - MEKE_uflux(I-1,j)) + (MEKE_vflux(i,J) - MEKE_vflux(i,J-1)))
      enddo ; enddo

      ! Bi-harmonic diffusion of MEKE
      !$OMP parallel do default(shared) private(K4_here,Inv_K4_max)
      do j=js,je ; do I=is-1,ie
        K4_here = CS%MEKE_K4 ! [L4 T-1 ~> m4 s-1]
        ! Limit Kh to avoid CFL violations.
        Inv_K4_max = 64.0 * sdt * ((G%dy_Cu(I,j)*G%IdxCu(I,j)) * &
                     max(G%IareaT(i,j), G%IareaT(i+1,j)))**2
        if (K4_here*Inv_K4_max > 0.3) K4_here = 0.3 / Inv_K4_max

        ! Here the units of MEKE_uflux are [R Z L4 T-3 ~> kg m2 s-3].
        MEKE_uflux(I,j) = ((K4_here * (G%dy_Cu(I,j)*G%IdxCu(I,j))) * &
            ((2.0*mass(i,j)*mass(i+1,j)) / ((mass(i,j)+mass(i+1,j)) + mass_neglect)) ) * &
            (del2MEKE(i+1,j) - del2MEKE(i,j))
      enddo ; enddo
      !$OMP parallel do default(shared) private(K4_here,Inv_K4_max)
      do J=js-1,je ; do i=is,ie
        K4_here = CS%MEKE_K4 ! [L4 T-1 ~> m4 s-1]
        Inv_K4_max = 64.0 * sdt * ((G%dx_Cv(i,J)*G%IdyCv(i,J)) * max(G%IareaT(i,j), G%IareaT(i,j+1)))**2
        if (K4_here*Inv_K4_max > 0.3) K4_here = 0.3 / Inv_K4_max

        ! Here the units of MEKE_vflux are [R Z L4 T-3 ~> kg m2 s-3].
        MEKE_vflux(i,J) = ((K4_here * (G%dx_Cv(i,J)*G%IdyCv(i,J))) * &
            ((2.0*mass(i,j)*mass(i,j+1)) / ((mass(i,j)+mass(i,j+1)) + mass_neglect)) ) * &
            (del2MEKE(i,j+1) - del2MEKE(i,j))
      enddo ; enddo
      ! Store change in MEKE arising from the bi-harmonic in del4MEKE [L2 T-2 ~> m2 s-2].
      !$OMP parallel do default(shared)
      do j=js,je ; do i=is,ie
        del4MEKE(i,j) = (sdt*(G%IareaT(i,j)*I_mass(i,j))) * &
            ((MEKE_uflux(I-1,j) - MEKE_uflux(I,j)) + &
             (MEKE_vflux(i,J-1) - MEKE_vflux(i,J)))
      enddo ; enddo
    endif !

    if (CS%kh_flux_enabled) then
      ! Lateral diffusion of MEKE
      Kh_here = max(0., CS%MEKE_Kh)
      !$OMP parallel do default(shared) firstprivate(Kh_here) private(Inv_Kh_max)
      do j=js,je ; do I=is-1,ie
        ! Limit Kh to avoid CFL violations.
        if (associated(MEKE%Kh)) &
          Kh_here = max(0., CS%MEKE_Kh) + &
              CS%KhMEKE_Fac*0.5*(MEKE%Kh(i,j)+MEKE%Kh(i+1,j))
        if (associated(MEKE%Kh_diff)) &
          Kh_here = max(0.,CS%MEKE_Kh) + &
              CS%KhMEKE_Fac*0.5*(MEKE%Kh_diff(i,j)+MEKE%Kh_diff(i+1,j))
        Inv_Kh_max = 2.0*sdt * ((G%dy_Cu(I,j)*G%IdxCu(I,j)) * &
                     max(G%IareaT(i,j),G%IareaT(i+1,j)))
        if (Kh_here*Inv_Kh_max > 0.25) Kh_here = 0.25 / Inv_Kh_max
        Kh_u(I,j) = Kh_here

        ! Here the units of MEKE_uflux and MEKE_vflux are [R Z L4 T-3 ~> kg m2 s-3].
        MEKE_uflux(I,j) = ((Kh_here * (G%dy_Cu(I,j)*G%IdxCu(I,j))) * &
            ((2.0*mass(i,j)*mass(i+1,j)) / ((mass(i,j)+mass(i+1,j)) + mass_neglect)) ) * &
            (MEKE%MEKE(i,j) - MEKE%MEKE(i+1,j))
      enddo ; enddo
      !$OMP parallel do default(shared) firstprivate(Kh_here) private(Inv_Kh_max)
      do J=js-1,je ; do i=is,ie
        if (associated(MEKE%Kh)) &
          Kh_here = max(0.,CS%MEKE_Kh) + CS%KhMEKE_Fac * 0.5*(MEKE%Kh(i,j)+MEKE%Kh(i,j+1))
        if (associated(MEKE%Kh_diff)) &
          Kh_here = max(0.,CS%MEKE_Kh) + CS%KhMEKE_Fac * 0.5*(MEKE%Kh_diff(i,j)+MEKE%Kh_diff(i,j+1))
        Inv_Kh_max = 2.0*sdt * ((G%dx_Cv(i,J)*G%IdyCv(i,J)) * max(G%IareaT(i,j),G%IareaT(i,j+1)))
        if (Kh_here*Inv_Kh_max > 0.25) Kh_here = 0.25 / Inv_Kh_max
        Kh_v(i,J) = Kh_here

        ! Here the units of MEKE_uflux and MEKE_vflux are [R Z L4 T-3 ~> kg m2 s-3].
        MEKE_vflux(i,J) = ((Kh_here * (G%dx_Cv(i,J)*G%IdyCv(i,J))) * &
            ((2.0*mass(i,j)*mass(i,j+1)) / ((mass(i,j)+mass(i,j+1)) + mass_neglect)) ) * &
            (MEKE%MEKE(i,j) - MEKE%MEKE(i,j+1))
      enddo ; enddo
      if (CS%MEKE_advection_factor>0.) then
        advFac = CS%MEKE_advection_factor / sdt ! [T-1 ~> s-1]
        !$OMP parallel do default(shared)
        do j=js,je ; do I=is-1,ie
          ! Here the units of the quantities added to MEKE_uflux are [R Z L4 T-3 ~> kg m2 s-3].
          if (baroHu(I,j)>0.) then
            MEKE_uflux(I,j) = MEKE_uflux(I,j) + baroHu(I,j)*MEKE%MEKE(i,j)*advFac
          elseif (baroHu(I,j)<0.) then
            MEKE_uflux(I,j) = MEKE_uflux(I,j) + baroHu(I,j)*MEKE%MEKE(i+1,j)*advFac
          endif
        enddo ; enddo
        !$OMP parallel do default(shared)
        do J=js-1,je ; do i=is,ie
          ! Here the units of the quantities added to MEKE_vflux are [R Z L4 T-3 ~> kg m2 s-3].
          if (baroHv(i,J)>0.) then
            MEKE_vflux(i,J) = MEKE_vflux(i,J) + baroHv(i,J)*MEKE%MEKE(i,j)*advFac
          elseif (baroHv(i,J)<0.) then
            MEKE_vflux(i,J) = MEKE_vflux(i,J) + baroHv(i,J)*MEKE%MEKE(i,j+1)*advFac
          endif
        enddo ; enddo
      endif

      !$OMP parallel do default(shared)
      do j=js,je ; do i=is,ie
        MEKE%MEKE(i,j) = MEKE%MEKE(i,j) + (sdt*(G%IareaT(i,j)*I_mass(i,j))) * &
            ((MEKE_uflux(I-1,j) - MEKE_uflux(I,j)) + &
             (MEKE_vflux(i,J-1) - MEKE_vflux(i,J)))
      enddo ; enddo
    endif ! MEKE_KH>0

    ! Add on bi-harmonic tendency
    if (CS%MEKE_K4 >= 0.0) then
      !$OMP parallel do default(shared)
      do j=js,je ; do i=is,ie
        MEKE%MEKE(i,j) = MEKE%MEKE(i,j) + del4MEKE(i,j)
      enddo ; enddo
    endif

    ! Second stage of Strang splitting
    if (CS%MEKE_KH >= 0.0 .or. CS%MEKE_K4 >= 0.0) then
      if (sdt>sdt_damp) then
        ! Recalculate the drag rate, since MEKE has changed.
        if (use_drag_rate) then
          !$OMP parallel do default(shared)
          do j=js,je ; do i=is,ie
            drag_rate(i,j) = (US%L_to_Z*Rho0 * I_mass(i,j)) * sqrt( drag_rate_visc(i,j)**2 + &
                   cdrag2 * ( max(0.0, 2.0*bottomFac2(i,j)*MEKE%MEKE(i,j)) + CS%MEKE_Uscale**2 ) )
          enddo ; enddo
          !$OMP parallel do default(shared)
          do j=js,je ; do i=is,ie
            ldamping = CS%MEKE_damping + drag_rate(i,j) * bottomFac2(i,j)
            if (MEKE%MEKE(i,j) < 0.) ldamping = 0.
            ! notice that the above line ensures a damping only if MEKE is positive,
            ! while leaving MEKE unchanged if it is negative
            MEKE%MEKE(i,j) =  MEKE%MEKE(i,j) / (1.0 + sdt_damp*ldamping)
            MEKE_decay(i,j) = ldamping*G%mask2dT(i,j)
          enddo ; enddo
        endif
      endif
    endif ! MEKE_KH>=0

 !   do j=js,je ; do i=is,ie
 !     MEKE%MEKE(i,j) =  MAX(MEKE%MEKE(i,j),0.0)
 !   enddo ; enddo

    call cpu_clock_begin(CS%id_clock_pass)
    call do_group_pass(CS%pass_MEKE, G%Domain)
    call cpu_clock_end(CS%id_clock_pass)

    ! Calculate diffusivity for main model to use
    if (CS%MEKE_KhCoeff>0.) then
      if (.not.CS%MEKE_GEOMETRIC) then
        if (CS%use_old_lscale) then
          if (CS%Rd_as_max_scale) then
            !$OMP parallel do default(shared)
            do j=js,je ; do i=is,ie
              MEKE%Kh(i,j) = (CS%MEKE_KhCoeff * &
                         sqrt(2.*max(0.,barotrFac2(i,j)*MEKE%MEKE(i,j))*G%areaT(i,j)) ) * &
                         min(MEKE%Rd_dx_h(i,j), 1.0)
            enddo ; enddo
          else
            !$OMP parallel do default(shared)
            do j=js,je ; do i=is,ie
              MEKE%Kh(i,j) = CS%MEKE_KhCoeff * &
                  sqrt(2.*max(0., barotrFac2(i,j)*MEKE%MEKE(i,j))*G%areaT(i,j))
            enddo ; enddo
          endif
        else
          !$OMP parallel do default(shared)
          do j=js,je ; do i=is,ie
            MEKE%Kh(i,j) = CS%MEKE_KhCoeff * &
                sqrt(2.*max(0., barotrFac2(i,j)*MEKE%MEKE(i,j))) * LmixScale(i,j)
          enddo ; enddo
        endif
      endif
    endif

    ! Calculate viscosity for the main model to use
    if (CS%viscosity_coeff_Ku /=0.) then
      do j=js,je ; do i=is,ie
        MEKE%Ku(i,j) = CS%viscosity_coeff_Ku * sqrt(2.*max(0.,MEKE%MEKE(i,j))) * LmixScale(i,j)
      enddo ; enddo
    endif

    if (CS%viscosity_coeff_Au /=0.) then
      do j=js,je ; do i=is,ie
        MEKE%Au(i,j) = CS%viscosity_coeff_Au * sqrt(2.*max(0.,MEKE%MEKE(i,j))) * LmixScale(i,j)**3
      enddo ; enddo
    endif

    if (associated(MEKE%Kh) .or. associated(MEKE%Ku) .or. associated(MEKE%Au)) then
      call cpu_clock_begin(CS%id_clock_pass)
      call do_group_pass(CS%pass_Kh, G%Domain)
      call cpu_clock_end(CS%id_clock_pass)
    endif

    ! Offer fields for averaging.
<<<<<<< HEAD

    if (any([CS%id_Ue, CS%id_Ub, CS%id_Ut] > 0)) &
      tmp(:,:) = 0.

=======
    if (any([CS%id_Ue, CS%id_Ub, CS%id_Ut] > 0)) &
      tmp(:,:) = 0.
>>>>>>> d23a1f9c
    if (CS%id_MEKE>0) call post_data(CS%id_MEKE, MEKE%MEKE, CS%diag)
    if (CS%id_Ue>0) then
      do j=js,je ; do i=is,ie
        tmp(i,j) = sqrt(max(0., 2. * MEKE%MEKE(i,j)))
      enddo ; enddo
      call post_data(CS%id_Ue, tmp, CS%diag)
    endif
    if (CS%id_Ub>0) then
      do j=js,je ; do i=is,ie
        tmp(i,j) = sqrt(max(0., 2. * MEKE%MEKE(i,j) * bottomFac2(i,j)))
      enddo ; enddo
      call post_data(CS%id_Ub, tmp, CS%diag)
    endif
    if (CS%id_Ut>0) then
      do j=js,je ; do i=is,ie
        tmp(i,j) = sqrt(max(0., 2. * MEKE%MEKE(i,j) * barotrFac2(i,j)))
      enddo ; enddo
      call post_data(CS%id_Ut, tmp, CS%diag)
    endif
    if (CS%id_Kh>0) call post_data(CS%id_Kh, MEKE%Kh, CS%diag)
    if (CS%id_Ku>0) call post_data(CS%id_Ku, MEKE%Ku, CS%diag)
    if (CS%id_Au>0) call post_data(CS%id_Au, MEKE%Au, CS%diag)
    if (CS%id_KhMEKE_u>0) call post_data(CS%id_KhMEKE_u, Kh_u, CS%diag)
    if (CS%id_KhMEKE_v>0) call post_data(CS%id_KhMEKE_v, Kh_v, CS%diag)
    if (CS%id_src>0) call post_data(CS%id_src, src, CS%diag)
    if (CS%id_decay>0) call post_data(CS%id_decay, MEKE_decay, CS%diag)
    if (CS%id_GM_src>0) call post_data(CS%id_GM_src, MEKE%GM_src, CS%diag)
    if (CS%id_mom_src>0) call post_data(CS%id_mom_src, MEKE%mom_src, CS%diag)
    if (CS%id_GME_snk>0) call post_data(CS%id_GME_snk, MEKE%GME_snk, CS%diag)
    if (CS%id_Le>0) call post_data(CS%id_Le, LmixScale, CS%diag)
    if (CS%id_gamma_b>0) then
      do j=js,je ; do i=is,ie
        bottomFac2(i,j) = sqrt(bottomFac2(i,j))
      enddo ; enddo
      call post_data(CS%id_gamma_b, bottomFac2, CS%diag)
    endif
    if (CS%id_gamma_t>0) then
      do j=js,je ; do i=is,ie
        barotrFac2(i,j) = sqrt(barotrFac2(i,j))
      enddo ; enddo
      call post_data(CS%id_gamma_t, barotrFac2, CS%diag)
    endif

end subroutine step_forward_MEKE

!> Calculates the equilibrium solutino where the source depends only on MEKE diffusivity
!! and there is no lateral diffusion of MEKE.
!! Results is in MEKE%MEKE.
subroutine MEKE_equilibrium(CS, MEKE, G, GV, US, SN_u, SN_v, drag_rate_visc, I_mass)
  type(ocean_grid_type),             intent(inout) :: G    !< Ocean grid.
  type(verticalGrid_type),           intent(in)    :: GV   !< Ocean vertical grid structure.
  type(unit_scale_type),             intent(in)    :: US   !< A dimensional unit scaling type
  type(MEKE_CS),                     pointer       :: CS   !< MEKE control structure.
  type(MEKE_type),                   pointer       :: MEKE !< A structure with MEKE data.
  real, dimension(SZIB_(G),SZJ_(G)), intent(in)    :: SN_u !< Eady growth rate at u-points [T-1 ~> s-1].
  real, dimension(SZI_(G),SZJB_(G)), intent(in)    :: SN_v !< Eady growth rate at v-points [T-1 ~> s-1].
  real, dimension(SZI_(G),SZJ_(G)),  intent(in)    :: drag_rate_visc !< Mean flow velocity contribution
                                                           !! to the MEKE drag rate [L T-1 ~> m s-1]
  real, dimension(SZI_(G),SZJ_(G)),  intent(in)    :: I_mass  !< Inverse of column mass [R-1 Z-1 ~> m2 kg-1].
  ! Local variables
  real :: beta ! Combined topograpic and planetary vorticity gradient [T-1 L-1 ~> s-1 m-1]
  real :: SN   ! The local Eady growth rate [T-1 ~> s-1]
  real :: bottomFac2, barotrFac2    ! Vertical structure factors [nondim]
  real :: LmixScale, LRhines, LEady ! Various mixing length scales [L ~> m]
  real :: I_H, KhCoeff
  real :: Kh    ! A lateral diffusivity [L2 T-1 ~> m2 s-1]
  real :: Ubg2  ! Background (tidal?) velocity squared [L2 T-2 ~> m2 s-2]
  real :: cd2
  real :: drag_rate ! The MEKE spindown timescale due to bottom drag [T-1 ~> s-1].
  real :: src   ! The sum of MEKE sources [L2 T-3 ~> W kg-1]
  real :: ldamping  ! The MEKE damping rate [T-1 ~> s-1].
  real :: EKE, EKEmin, EKEmax, EKEerr ! [L2 T-2 ~> m2 s-2]
  real :: resid, ResMin, ResMax ! Residuals [L2 T-3 ~> W kg-1]
  real :: FatH    ! Coriolis parameter at h points; to compute topographic beta [T-1 ~> s-1]
  real :: beta_topo_x, beta_topo_y    ! Topographic PV gradients in x and y [T-1 L-1 ~> s-1 m-1]
  integer :: i, j, is, ie, js, je, n1, n2
  real :: tolerance ! Width of EKE bracket [L2 T-2 ~> m2 s-2].
  logical :: useSecant, debugIteration

  real :: Lgrid, Ldeform, Lfrict

  is = G%isc ; ie = G%iec ; js = G%jsc ; je = G%jec

  debugIteration = .false.
  KhCoeff = CS%MEKE_KhCoeff
  Ubg2 = CS%MEKE_Uscale**2
  cd2 = CS%cdrag**2
  tolerance = 1.0e-12*US%m_s_to_L_T**2

!$OMP do
  do j=js,je ; do i=is,ie
    ! SN = 0.25*max( (SN_u(I,j) + SN_u(I-1,j)) + (SN_v(i,J) + SN_v(i,J-1)), 0.)
    ! This avoids extremes values in equilibrium solution due to bad values in SN_u, SN_v
    SN = min(SN_u(I,j), SN_u(I-1,j), SN_v(i,J), SN_v(i,J-1))

<<<<<<< HEAD
    if (CS%MEKE_equilibrium_alt) then
      MEKE%MEKE(i,j) = (CS%MEKE_GEOMETRIC_alpha * SN * US%Z_to_m*G%bathyT(i,j))**2 / cd2
=======
    FatH = 0.25*((G%CoriolisBu(I,J) + G%CoriolisBu(I-1,J-1)) + &
                 (G%CoriolisBu(I-1,J) + G%CoriolisBu(I,J-1))) ! Coriolis parameter at h points

    ! Since zero-bathymetry cells are masked, this avoids calculations on land
    if (CS%MEKE_topographic_beta == 0. .or. G%bathyT(i,j) == 0.) then
      beta_topo_x = 0. ; beta_topo_y = 0.
    else
      !### Consider different combinations of these estimates of topographic beta, and the use
      !    of the water column thickness instead of the bathymetric depth.
      beta_topo_x = -CS%MEKE_topographic_beta * FatH * 0.5 * ( &
                    (G%bathyT(i+1,j)-G%bathyT(i,j)) * G%IdxCu(I,j)  &
                / max(G%bathyT(i+1,j),G%bathyT(i,j), GV%H_subroundoff) &
            +       (G%bathyT(i,j)-G%bathyT(i-1,j)) * G%IdxCu(I-1,j) &
                / max(G%bathyT(i,j),G%bathyT(i-1,j), GV%H_subroundoff) )
      beta_topo_y = -CS%MEKE_topographic_beta * FatH * 0.5 * ( &
                    (G%bathyT(i,j+1)-G%bathyT(i,j)) * G%IdyCv(i,J)  &
                / max(G%bathyT(i,j+1),G%bathyT(i,j), GV%H_subroundoff) + &
                    (G%bathyT(i,j)-G%bathyT(i,j-1)) * G%IdyCv(i,J-1) &
                / max(G%bathyT(i,j),G%bathyT(i,j-1), GV%H_subroundoff) )
    endif
    beta =  sqrt((G%dF_dx(i,j) + beta_topo_x)**2 + &
                 (G%dF_dy(i,j) + beta_topo_y)**2 )

    I_H = US%L_to_Z*GV%Rho0 * I_mass(i,j)

    if (KhCoeff*SN*I_H>0.) then
      ! Solve resid(E) = 0, where resid = Kh(E) * (SN)^2 - damp_rate(E) E
      EKEmin = 0.   ! Use the trivial root as the left bracket
      ResMin = 0.   ! Need to detect direction of left residual
      EKEmax = 0.01*US%m_s_to_L_T**2 ! First guess at right bracket
      useSecant = .false. ! Start using a bisection method

      ! First find right bracket for which resid<0
      resid = 1.0*US%m_to_L**2*US%T_to_s**3 ; n1 = 0
      do while (resid>0.)
        n1 = n1 + 1
        EKE = EKEmax
        call MEKE_lengthScales_0d(CS, US, G%areaT(i,j), beta, G%bathyT(i,j), &
                                  MEKE%Rd_dx_h(i,j), SN, EKE, &
                                  bottomFac2, barotrFac2, LmixScale, LRhines, LEady)
        ! TODO: Should include resolution function in Kh
        Kh = (KhCoeff * sqrt(2.*barotrFac2*EKE) * LmixScale)
        src = Kh * (SN * SN)
        drag_rate = I_H * sqrt(drag_rate_visc(i,j)**2 + cd2 * ( 2.0*bottomFac2*EKE + Ubg2 ) )
        ldamping = CS%MEKE_damping + drag_rate * bottomFac2
        resid = src - ldamping * EKE
        ! if (debugIteration) then
        !   write(0,*) n1, 'EKE=',EKE,'resid=',resid
        !   write(0,*) 'EKEmin=',EKEmin,'ResMin=',ResMin
        !   write(0,*) 'src=',src,'ldamping=',ldamping
        !   write(0,*) 'gamma-b=',bottomFac2,'gamma-t=',barotrFac2
        !   write(0,*) 'drag_visc=',drag_rate_visc(i,j),'Ubg2=',Ubg2
        ! endif
        if (resid>0.) then    ! EKE is to the left of the root
          EKEmin = EKE        ! so we move the left bracket here
          EKEmax = 10. * EKE  ! and guess again for the right bracket
          if (resid<ResMin) useSecant = .true.
          ResMin = resid
          if (EKEmax > 2.e17*US%m_s_to_L_T**2) then
            if (debugIteration) stop 'Something has gone very wrong'
            debugIteration = .true.
            resid = 1. ; n1 = 0
            EKEmin = 0. ; ResMin = 0.
            EKEmax = 0.01*US%m_s_to_L_T**2
            useSecant = .false.
          endif
        endif
      enddo ! while(resid>0.) searching for right bracket
      ResMax = resid

      ! Bisect the bracket
      n2 = 0 ; EKEerr = EKEmax - EKEmin
      do while (EKEerr > tolerance)
        n2 = n2 + 1
        if (useSecant) then
          EKE = EKEmin + (EKEmax - EKEmin) * (ResMin / (ResMin - ResMax))
        else
          EKE = 0.5 * (EKEmin + EKEmax)
        endif
        EKEerr = min( EKE-EKEmin, EKEmax-EKE )
        ! TODO: Should include resolution function in Kh
        Kh = (KhCoeff * sqrt(2.*barotrFac2*EKE) * LmixScale)
        src = Kh * (SN * SN)
        drag_rate = I_H * sqrt( drag_rate_visc(i,j)**2 + cd2 * ( 2.0*bottomFac2*EKE + Ubg2 ) )
        ldamping = CS%MEKE_damping + drag_rate * bottomFac2
        resid = src - ldamping * EKE
        if (useSecant .and. resid>ResMin) useSecant = .false.
        if (resid>0.) then              ! EKE is to the left of the root
          EKEmin = EKE                  ! so we move the left bracket here
          if (resid<ResMin) useSecant = .true.
          ResMin = resid                ! Save this for the secant method
        elseif (resid<0.) then          ! EKE is to the right of the root
          EKEmax = EKE                  ! so we move the right bracket here
          ResMax = resid                ! Save this for the secant method
        else
          exit                          ! resid=0 => EKE is exactly at the root
        endif
        if (n2>200) stop 'Failing to converge?'
      enddo ! while(EKEmax-EKEmin>tolerance)

    else
      EKE = 0.
    endif
    if (CS%MEKE_equilibrium_alt) then
      MEKE%MEKE(i,j) = (US%Z_to_L*G%bathyT(i,j) * SN / (8*CS%cdrag))**2
>>>>>>> d23a1f9c
    else

      FatH = 0.25*((G%CoriolisBu(I,J) + G%CoriolisBu(I-1,J-1)) + &
                   (G%CoriolisBu(I-1,J) + G%CoriolisBu(I,J-1))) ! Coriolis parameter at h points

      ! Since zero-bathymetry cells are masked, this avoids calculations on land
      if (CS%MEKE_topographic_beta == 0. .or. G%bathyT(i,j) == 0.) then
        beta_topo_x = 0. ; beta_topo_y = 0.
      else
        !### Consider different combinations of these estimates of topographic beta, and the use
        !    of the water column thickness instead of the bathymetric depth.
        beta_topo_x = CS%MEKE_topographic_beta * FatH * 0.5 * ( &
                     (G%bathyT(i+1,j)-G%bathyT(i,j)) * G%IdxCu(I,j)  &
                 / max(G%bathyT(i+1,j),G%bathyT(i,j), GV%H_subroundoff) &
             +       (G%bathyT(i,j)-G%bathyT(i-1,j)) * G%IdxCu(I-1,j) &
                 / max(G%bathyT(i,j),G%bathyT(i-1,j), GV%H_subroundoff) )
        !### There is a bug in the 4th lne below, where IdxCu should be IdyCv.
        beta_topo_y = CS%MEKE_topographic_beta * FatH * 0.5 * ( &
                     (G%bathyT(i,j+1)-G%bathyT(i,j)) * G%IdyCv(i,J)  &
                 / max(G%bathyT(i,j+1),G%bathyT(i,j), GV%H_subroundoff) + &
                     (G%bathyT(i,j)-G%bathyT(i,j-1)) * G%IdxCu(i,J-1) &
                 / max(G%bathyT(i,j),G%bathyT(i,j-1), GV%H_subroundoff) )
      endif
      beta =  sqrt((G%dF_dx(i,j) - beta_topo_x)**2 + &
                   (G%dF_dy(i,j) - beta_topo_y)**2 )

      I_H = US%L_to_m*GV%Rho0 * I_mass(i,j)

      if (KhCoeff*SN*I_H>0.) then
        ! Solve resid(E) = 0, where resid = Kh(E) * (SN)^2 - damp_rate(E) E
        EKEmin = 0.   ! Use the trivial root as the left bracket
        ResMin = 0.   ! Need to detect direction of left residual
        EKEmax = 0.01*US%m_s_to_L_T**2 ! First guess at right bracket
        useSecant = .false. ! Start using a bisection method

        ! First find right bracket for which resid<0
        resid = 1.0*US%m_to_L**2*US%T_to_s**3 ; n1 = 0
        do while (resid>0.)
          n1 = n1 + 1
          EKE = EKEmax
          call MEKE_lengthScales_0d(CS, US, G%areaT(i,j), beta, G%bathyT(i,j), &
                                    MEKE%Rd_dx_h(i,j), SN, EKE, &
                                    bottomFac2, barotrFac2, LmixScale, LRhines, LEady)
          ! TODO: Should include resolution function in Kh
          Kh = (KhCoeff * sqrt(2.*barotrFac2*EKE) * LmixScale)
          src = Kh * (SN * SN)
          drag_rate = I_H * sqrt(drag_rate_visc(i,j)**2 + cd2 * ( 2.0*bottomFac2*EKE + Ubg2 ) )
          ldamping = CS%MEKE_damping + drag_rate * bottomFac2
          resid = src - ldamping * EKE
          ! if (debugIteration) then
          !   write(0,*) n1, 'EKE=',EKE,'resid=',resid
          !   write(0,*) 'EKEmin=',EKEmin,'ResMin=',ResMin
          !   write(0,*) 'src=',src,'ldamping=',ldamping
          !   write(0,*) 'gamma-b=',bottomFac2,'gamma-t=',barotrFac2
          !   write(0,*) 'drag_visc=',drag_rate_visc(i,j),'Ubg2=',Ubg2
          ! endif
          if (resid>0.) then    ! EKE is to the left of the root
            EKEmin = EKE        ! so we move the left bracket here
            EKEmax = 10. * EKE  ! and guess again for the right bracket
            if (resid<ResMin) useSecant = .true.
            ResMin = resid
            if (US%L_T_to_m_s**2*EKEmax > 2.e17) then
              if (debugIteration) stop 'Something has gone very wrong'
              debugIteration = .true.
              resid = 1. ; n1 = 0
              EKEmin = 0. ; ResMin = 0.
              EKEmax = 0.01*US%m_s_to_L_T**2
              useSecant = .false.
            endif
          endif
        enddo ! while(resid>0.) searching for right bracket
        ResMax = resid

        ! Bisect the bracket
        n2 = 0 ; EKEerr = EKEmax - EKEmin
        do while (US%L_T_to_m_s**2*EKEerr>tolerance)
          n2 = n2 + 1
          if (useSecant) then
            EKE = EKEmin + (EKEmax - EKEmin) * (ResMin / (ResMin - ResMax))
          else
            EKE = 0.5 * (EKEmin + EKEmax)
          endif
          EKEerr = min( EKE-EKEmin, EKEmax-EKE )
          ! TODO: Should include resolution function in Kh
          Kh = (KhCoeff * sqrt(2.*barotrFac2*EKE) * LmixScale)
          src = Kh * (SN * SN)
          drag_rate = I_H * sqrt( drag_rate_visc(i,j)**2 + cd2 * ( 2.0*bottomFac2*EKE + Ubg2 ) )
          ldamping = CS%MEKE_damping + drag_rate * bottomFac2
          resid = src - ldamping * EKE
          if (useSecant .and. resid>ResMin) useSecant = .false.
          if (resid>0.) then              ! EKE is to the left of the root
            EKEmin = EKE                  ! so we move the left bracket here
            if (resid<ResMin) useSecant = .true.
            ResMin = resid                ! Save this for the secant method
          elseif (resid<0.) then          ! EKE is to the right of the root
            EKEmax = EKE                  ! so we move the right bracket here
            ResMax = resid                ! Save this for the secant method
          else
            exit                          ! resid=0 => EKE is exactly at the root
          endif
          if (n2>200) stop 'Failing to converge?'
        enddo ! while(EKEmax-EKEmin>tolerance)
      else
        EKE = 0.
      endif
      MEKE%MEKE(i,j) = EKE
    endif
  enddo ; enddo

end subroutine MEKE_equilibrium


!< This subroutine calculates a new equilibrium value for MEKE at each time step. This is not copied into
!! MEKE%MEKE; rather, it is used as a restoring term to nudge MEKE%MEKE back to an equilibrium value
subroutine MEKE_equilibrium_restoring(CS, G, US, SN_u, SN_v)
  type(ocean_grid_type),             intent(inout) :: G    !< Ocean grid.
  type(unit_scale_type),             intent(in)    :: US   !< A dimensional unit scaling type.
  type(MEKE_CS),                     pointer       :: CS   !< MEKE control structure.
  real, dimension(SZIB_(G),SZJ_(G)), intent(in)    :: SN_u !< Eady growth rate at u-points [T-1 ~> s-1].
  real, dimension(SZI_(G),SZJB_(G)), intent(in)    :: SN_v !< Eady growth rate at v-points [T-1 ~> s-1].
  ! Local variables
  real :: SN                      ! The local Eady growth rate [T-1 ~> s-1]
  integer :: i, j, is, ie, js, je ! local indices
  real :: cd2                     ! bottom drag

  is = G%isc ; ie = G%iec ; js = G%jsc ; je = G%jec
  cd2 = CS%cdrag**2

  if (.not. associated(CS%equilibrium_value)) allocate(CS%equilibrium_value(SZI_(G),SZJ_(G)))
  CS%equilibrium_value(:,:) = 0.0

!$OMP do
  do j=js,je ; do i=is,ie
    ! SN = 0.25*max( (SN_u(I,j) + SN_u(I-1,j)) + (SN_v(i,J) + SN_v(i,J-1)), 0.)
    ! This avoids extremes values in equilibrium solution due to bad values in SN_u, SN_v
    SN = min(SN_u(I,j), SN_u(I-1,j), SN_v(i,J), SN_v(i,J-1))
    CS%equilibrium_value(i,j) = (CS%MEKE_GEOMETRIC_alpha * SN * US%Z_to_m*G%bathyT(i,j))**2 / cd2
  enddo ; enddo

  if (CS%id_MEKE_equilibrium>0) call post_data(CS%id_MEKE_equilibrium, CS%equilibrium_value, CS%diag)

end subroutine MEKE_equilibrium_restoring

!> Calculates the eddy mixing length scale and \f$\gamma_b\f$ and \f$\gamma_t\f$
!! functions that are ratios of either bottom or barotropic eddy energy to the
!! column eddy energy, respectively.  See \ref section_MEKE_equations.
subroutine MEKE_lengthScales(CS, MEKE, G, GV, US, SN_u, SN_v, &
            EKE, bottomFac2, barotrFac2, LmixScale)
  type(MEKE_CS),                     pointer       :: CS   !< MEKE control structure.
  type(MEKE_type),                   pointer       :: MEKE !< MEKE data.
  type(ocean_grid_type),             intent(inout) :: G    !< Ocean grid.
  type(verticalGrid_type),           intent(in)    :: GV   !< Ocean vertical grid structure.
  type(unit_scale_type),             intent(in)    :: US   !< A dimensional unit scaling type
  real, dimension(SZIB_(G),SZJ_(G)), intent(in)    :: SN_u !< Eady growth rate at u-points [T-1 ~> s-1].
  real, dimension(SZI_(G),SZJB_(G)), intent(in)    :: SN_v !< Eady growth rate at v-points [T-1 ~> s-1].
  real, dimension(SZI_(G),SZJ_(G)),  intent(in)    :: EKE  !< Eddy kinetic energy [L2 T-2 ~> m2 s-2].
  real, dimension(SZI_(G),SZJ_(G)),  intent(out)   :: bottomFac2 !< gamma_b^2
  real, dimension(SZI_(G),SZJ_(G)),  intent(out)   :: barotrFac2 !< gamma_t^2
  real, dimension(SZI_(G),SZJ_(G)),  intent(out)   :: LmixScale !< Eddy mixing length [L ~> m].
  ! Local variables
  real, dimension(SZI_(G),SZJ_(G)) :: LRhines, LEady  ! Possible mixing length scales [L ~> m]
  real :: beta ! Combined topograpic and planetary vorticity gradient [T-1 L-1 ~> s-1 m-1]
  real :: SN   ! The local Eady growth rate [T-1 ~> s-1]
  real :: FatH ! Coriolis parameter at h points [T-1 ~> s-1]
  real :: beta_topo_x, beta_topo_y  ! Topographic PV gradients in x and y [T-1 L-1 ~> s-1 m-1]
  integer :: i, j, is, ie, js, je

  is = G%isc ; ie = G%iec ; js = G%jsc ; je = G%jec

!$OMP do
  do j=js,je ; do i=is,ie
    if (.not.CS%use_old_lscale) then
      if (CS%aEady > 0.) then
        SN = 0.25 * ( (SN_u(I,j) + SN_u(I-1,j)) + (SN_v(i,J) + SN_v(i,J-1)) )
      else
        SN = 0.
      endif
      FatH = 0.25* ( ( G%CoriolisBu(I,J) + G%CoriolisBu(I-1,J-1) ) + &
                     ( G%CoriolisBu(I-1,J) + G%CoriolisBu(I,J-1) ) )  ! Coriolis parameter at h points

      ! If bathyT is zero, then a division by zero FPE will be raised.  In this
      ! case, we apply Adcroft's rule of reciprocals and set the term to zero.
      ! Since zero-bathymetry cells are masked, this should not affect values.
      if (CS%MEKE_topographic_beta == 0. .or. G%bathyT(i,j) == 0.0) then
        beta_topo_x = 0. ; beta_topo_y = 0.
      else
        !### Consider different combinations of these estimates of topographic beta, and the use
        !    of the water column thickness instead of the bathymetric depth.
        beta_topo_x = -CS%MEKE_topographic_beta * FatH * 0.5 * ( &
                      (G%bathyT(i+1,j)-G%bathyT(i,j)) * G%IdxCu(I,j)  &
                 / max(G%bathyT(i+1,j),G%bathyT(i,j), GV%H_subroundoff) &
              +       (G%bathyT(i,j)-G%bathyT(i-1,j)) * G%IdxCu(I-1,j) &
                 / max(G%bathyT(i,j),G%bathyT(i-1,j), GV%H_subroundoff) )
        beta_topo_y = -CS%MEKE_topographic_beta * FatH * 0.5 * ( &
                      (G%bathyT(i,j+1)-G%bathyT(i,j)) * G%IdyCv(i,J)  &
                 / max(G%bathyT(i,j+1),G%bathyT(i,j), GV%H_subroundoff) + &
                      (G%bathyT(i,j)-G%bathyT(i,j-1)) * G%IdyCv(i,J-1) &
                 / max(G%bathyT(i,j),G%bathyT(i,j-1), GV%H_subroundoff) )
      endif
      beta =  sqrt((G%dF_dx(i,j) + beta_topo_x)**2 + &
                   (G%dF_dy(i,j) + beta_topo_y)**2 )

    else
      beta = 0.
    endif
    ! Returns bottomFac2, barotrFac2 and LmixScale
    call MEKE_lengthScales_0d(CS, US, G%areaT(i,j), beta, G%bathyT(i,j),  &
                              MEKE%Rd_dx_h(i,j), SN, MEKE%MEKE(i,j), &
                              bottomFac2(i,j), barotrFac2(i,j), LmixScale(i,j), &
                              LRhines(i,j), LEady(i,j))
  enddo ; enddo
  if (CS%id_Lrhines>0) call post_data(CS%id_LRhines, LRhines, CS%diag)
  if (CS%id_Leady>0) call post_data(CS%id_LEady, LEady, CS%diag)

end subroutine MEKE_lengthScales

!> Calculates the eddy mixing length scale and \f$\gamma_b\f$ and \f$\gamma_t\f$
!! functions that are ratios of either bottom or barotropic eddy energy to the
!! column eddy energy, respectively.  See \ref section_MEKE_equations.
subroutine MEKE_lengthScales_0d(CS, US, area, beta, depth, Rd_dx, SN, EKE, & ! Z_to_L, &
                                bottomFac2, barotrFac2, LmixScale, Lrhines, Leady)
  type(MEKE_CS), pointer       :: CS         !< MEKE control structure.
  type(unit_scale_type), intent(in) :: US    !< A dimensional unit scaling type
  real,          intent(in)    :: area       !< Grid cell area [L2 ~> m2]
  real,          intent(in)    :: beta       !< Planetary beta = |grad F| [T-1 L-1 ~> s-1 m-1]
  real,          intent(in)    :: depth      !< Ocean depth [Z ~> m]
  real,          intent(in)    :: Rd_dx      !< Resolution Ld/dx [nondim].
  real,          intent(in)    :: SN         !< Eady growth rate [T-1 ~> s-1].
  real,          intent(in)    :: EKE        !< Eddy kinetic energy [L2 T-2 ~> m2 s-2].
!  real,          intent(in)    :: Z_to_L     !< A conversion factor from depth units (Z) to
!                                             !! the units for lateral distances (L).
  real,          intent(out)   :: bottomFac2 !< gamma_b^2
  real,          intent(out)   :: barotrFac2 !< gamma_t^2
  real,          intent(out)   :: LmixScale  !< Eddy mixing length [L ~> m].
  real,          intent(out)   :: Lrhines    !< Rhines length scale [L ~> m].
  real,          intent(out)   :: Leady      !< Eady length scale [L ~> m].
  ! Local variables
  real :: Lgrid, Ldeform, Lfrict ! Length scales [L ~> m]
  real :: Ue  ! An eddy velocity [L T-1 ~> m s-1]

  ! Length scale for MEKE derived diffusivity
  Lgrid = sqrt(area)               ! Grid scale
  Ldeform = Lgrid * Rd_dx          ! Deformation scale
  Lfrict = (US%Z_to_L * depth) / CS%cdrag  ! Frictional arrest scale
  ! gamma_b^2 is the ratio of bottom eddy energy to mean column eddy energy
  ! used in calculating bottom drag
  bottomFac2 = CS%MEKE_CD_SCALE**2
  if (Lfrict*CS%MEKE_Cb>0.) bottomFac2 = bottomFac2 + 1./( 1. + CS%MEKE_Cb*(Ldeform/Lfrict) )**0.8
  bottomFac2 = max(bottomFac2, CS%MEKE_min_gamma)
  ! gamma_t^2 is the ratio of barotropic eddy energy to mean column eddy energy
  ! used in the velocity scale for diffusivity
  barotrFac2 = 1.
  if (Lfrict*CS%MEKE_Ct>0.) barotrFac2 = 1. / ( 1. + CS%MEKE_Ct*(Ldeform/Lfrict) )**0.25
  barotrFac2 = max(barotrFac2, CS%MEKE_min_gamma)
  if (CS%use_old_lscale) then
    if (CS%Rd_as_max_scale) then
      LmixScale = min(Ldeform, Lgrid) ! The smaller of Ld or dx
    else
      LmixScale = Lgrid
    endif
  else
    Ue = sqrt( 2.0 * max( 0., barotrFac2*EKE ) ) ! Barotropic eddy flow scale
    Lrhines = sqrt( Ue / max( beta, 1.e-30*US%T_to_s*US%L_to_m ) )       ! Rhines scale
    if (CS%aEady > 0.) then
      Leady = Ue / max( SN, 1.e-15*US%T_to_s ) ! Bound Eady time-scale < 1e15 seconds
    else
      Leady = 0.
    endif
    if (CS%use_min_lscale) then
      LmixScale = 1.e7
      if (CS%aDeform*Ldeform > 0.) LmixScale = min(LmixScale,CS%aDeform*Ldeform)
      if (CS%aFrict *Lfrict  > 0.) LmixScale = min(LmixScale,CS%aFrict *Lfrict)
      if (CS%aRhines*Lrhines > 0.) LmixScale = min(LmixScale,CS%aRhines*Lrhines)
      if (CS%aEady  *Leady   > 0.) LmixScale = min(LmixScale,CS%aEady  *Leady)
      if (CS%aGrid  *Lgrid   > 0.) LmixScale = min(LmixScale,CS%aGrid  *Lgrid)
      if (CS%Lfixed          > 0.) LmixScale = min(LmixScale,CS%Lfixed)
    else
      LmixScale = 0.
      if (CS%aDeform*Ldeform > 0.) LmixScale = LmixScale + 1./(CS%aDeform*Ldeform)
      if (CS%aFrict *Lfrict  > 0.) LmixScale = LmixScale + 1./(CS%aFrict *Lfrict)
      if (CS%aRhines*Lrhines > 0.) LmixScale = LmixScale + 1./(CS%aRhines*Lrhines)
      if (CS%aEady  *Leady   > 0.) LmixScale = LmixScale + 1./(CS%aEady  *Leady)
      if (CS%aGrid  *Lgrid   > 0.) LmixScale = LmixScale + 1./(CS%aGrid  *Lgrid)
      if (CS%Lfixed          > 0.) LmixScale = LmixScale + 1./CS%Lfixed
      if (LmixScale > 0.) LmixScale = 1. / LmixScale
    endif
  endif

end subroutine MEKE_lengthScales_0d

!> Initializes the MOM_MEKE module and reads parameters.
!! Returns True if module is to be used, otherwise returns False.
logical function MEKE_init(Time, G, US, param_file, diag, CS, MEKE, restart_CS)
  type(time_type),         intent(in)    :: Time       !< The current model time.
  type(ocean_grid_type),   intent(inout) :: G          !< The ocean's grid structure.
  type(unit_scale_type),   intent(in)    :: US         !< A dimensional unit scaling type
  type(param_file_type),   intent(in)    :: param_file !< Parameter file parser structure.
  type(diag_ctrl), target, intent(inout) :: diag       !< Diagnostics structure.
  type(MEKE_CS),           pointer       :: CS         !< MEKE control structure.
  type(MEKE_type),         pointer       :: MEKE       !< MEKE-related fields.
  type(MOM_restart_CS),    pointer       :: restart_CS !< Restart control structure for MOM_MEKE.

  ! Local variables
  real    :: I_T_rescale   ! A rescaling factor for time from the internal representation in this
                           ! run to the representation in a restart file.
  real    :: L_rescale     ! A rescaling factor for length from the internal representation in this
                           ! run to the representation in a restart file.
  real    :: MEKE_restoring_timescale ! The timescale used to nudge MEKE toward its equilibrium value.
  real :: cdrag            ! The default bottom drag coefficient [nondim].
  integer :: i, j, is, ie, js, je, isd, ied, jsd, jed
  logical :: laplacian, biharmonic, useVarMix, coldStart
  ! This include declares and sets the variable "version".
# include "version_variable.h"
  character(len=40)  :: mdl = "MOM_MEKE" ! This module's name.

  is = G%isc ; ie = G%iec ; js = G%jsc ; je = G%jec
  isd = G%isd ; ied = G%ied ; jsd = G%jsd ; jed = G%jed

  ! Determine whether this module will be used
  call log_version(param_file, mdl, version, "")
  call get_param(param_file, mdl, "USE_MEKE", MEKE_init, &
                 "If true, turns on the MEKE scheme which calculates "// &
                 "a sub-grid mesoscale eddy kinetic energy budget.", &
                 default=.false.)
  if (.not. MEKE_init) return

  if (.not. associated(MEKE)) then
    ! The MEKE structure should have been allocated in MEKE_alloc_register_restart()
    call MOM_error(WARNING, "MEKE_init called with NO associated "// &
                            "MEKE-type structure.")
    return
  endif
  if (associated(CS)) then
    call MOM_error(WARNING, &
      "MEKE_init called with an associated control structure.")
    return
  else ; allocate(CS) ; endif

  call MOM_mesg("MEKE_init: reading parameters ", 5)

  ! Read all relevant parameters and write them to the model log.
  call get_param(param_file, mdl, "MEKE_DAMPING", CS%MEKE_damping, &
                 "The local depth-independent MEKE dissipation rate.", &
                 units="s-1", default=0.0, scale=US%T_to_s)
  call get_param(param_file, mdl, "MEKE_CD_SCALE", CS%MEKE_Cd_scale, &
                 "The ratio of the bottom eddy velocity to the column mean "//&
                 "eddy velocity, i.e. sqrt(2*MEKE). This should be less than 1 "//&
                 "to account for the surface intensification of MEKE.", &
                 units="nondim", default=0.)
  call get_param(param_file, mdl, "MEKE_CB", CS%MEKE_Cb, &
                 "A coefficient in the expression for the ratio of bottom projected "//&
                 "eddy energy and mean column energy (see Jansen et al. 2015).",&
                 units="nondim", default=25.)
  call get_param(param_file, mdl, "MEKE_MIN_GAMMA2", CS%MEKE_min_gamma, &
                 "The minimum allowed value of gamma_b^2.",&
                 units="nondim", default=0.0001)
  call get_param(param_file, mdl, "MEKE_CT", CS%MEKE_Ct, &
                 "A coefficient in the expression for the ratio of barotropic "//&
                 "eddy energy and mean column energy (see Jansen et al. 2015).",&
                 units="nondim", default=50.)
  call get_param(param_file, mdl, "MEKE_GMCOEFF", CS%MEKE_GMcoeff, &
                 "The efficiency of the conversion of potential energy "//&
                 "into MEKE by the thickness mixing parameterization. "//&
                 "If MEKE_GMCOEFF is negative, this conversion is not "//&
                 "used or calculated.", units="nondim", default=-1.0)
  call get_param(param_file, mdl, "MEKE_GEOMETRIC", CS%MEKE_GEOMETRIC, &
                 "If MEKE_GEOMETRIC is true, uses the GM coefficient formulation "//&
                 "from the GEOMETRIC framework (Marshall et al., 2012).", default=.false.)
  call get_param(param_file, mdl, "MEKE_GEOMETRIC_ALPHA", CS%MEKE_GEOMETRIC_alpha, &
                 "The nondimensional coefficient governing the efficiency of the GEOMETRIC \n"//&
                 "thickness diffusion.", units="nondim", default=0.05)
  call get_param(param_file, mdl, "MEKE_EQUILIBRIUM_ALT", CS%MEKE_equilibrium_alt, &
                 "If true, use an alternative formula for computing the (equilibrium)"//&
                 "initial value of MEKE.", default=.false.)
  if (CS%MEKE_equilibrium_alt) then
    call get_param(param_file, mdl, "MEKE_EQUILIBRIUM_RESTORING", CS%MEKE_equilibrium_restoring, &
                   "If true, restore MEKE back to its equilibrium value, which is calculated at"//&
                   "each time step.", default=.false.)
    if (CS%MEKE_equilibrium_restoring) then
      call get_param(param_file, mdl, "MEKE_RESTORING_TIMESCALE", MEKE_restoring_timescale, &
                     "The timescale used to nudge MEKE toward its equilibrium value.", units="s", &
                     default=1e6, scale=US%T_to_s)
      CS%MEKE_restoring_rate = 1.0 / MEKE_restoring_timescale
    endif

  endif
  call get_param(param_file, mdl, "MEKE_FRCOEFF", CS%MEKE_FrCoeff, &
                 "The efficiency of the conversion of mean energy into "//&
                 "MEKE.  If MEKE_FRCOEFF is negative, this conversion "//&
                 "is not used or calculated.", units="nondim", default=-1.0)
  call get_param(param_file, mdl, "MEKE_GMECOEFF", CS%MEKE_GMECoeff, &
                 "The efficiency of the conversion of MEKE into mean energy "//&
                 "by GME.  If MEKE_GMECOEFF is negative, this conversion "//&
                 "is not used or calculated.", units="nondim", default=-1.0)
  call get_param(param_file, mdl, "MEKE_BGSRC", CS%MEKE_BGsrc, &
                 "A background energy source for MEKE.", units="W kg-1", &
                 default=0.0, scale=US%m_to_L**2*US%T_to_s**3)
  call get_param(param_file, mdl, "MEKE_KH", CS%MEKE_Kh, &
                 "A background lateral diffusivity of MEKE. "//&
                 "Use a negative value to not apply lateral diffusion to MEKE.", &
                 units="m2 s-1", default=-1.0, scale=US%m_to_L**2*US%T_to_s)
  call get_param(param_file, mdl, "MEKE_K4", CS%MEKE_K4, &
                 "A lateral bi-harmonic diffusivity of MEKE. "//&
                 "Use a negative value to not apply bi-harmonic diffusion to MEKE.", &
                 units="m4 s-1", default=-1.0, scale=US%m_to_L**4*US%T_to_s)
  call get_param(param_file, mdl, "MEKE_DTSCALE", CS%MEKE_dtScale, &
                 "A scaling factor to accelerate the time evolution of MEKE.", &
                 units="nondim", default=1.0)
  call get_param(param_file, mdl, "MEKE_KHCOEFF", CS%MEKE_KhCoeff, &
                 "A scaling factor in the expression for eddy diffusivity "//&
                 "which is otherwise proportional to the MEKE velocity- "//&
                 "scale times an eddy mixing-length. This factor "//&
                 "must be >0 for MEKE to contribute to the thickness/ "//&
                 "and tracer diffusivity in the rest of the model.", &
                 units="nondim", default=1.0)
  call get_param(param_file, mdl, "MEKE_USCALE", CS%MEKE_Uscale, &
                 "The background velocity that is combined with MEKE to "//&
                 "calculate the bottom drag.", units="m s-1", default=0.0, scale=US%m_s_to_L_T)
  call get_param(param_file, mdl, "MEKE_GM_SRC_ALT", CS%GM_src_alt, &
                 "If true, use the GM energy conversion form S^2*N^2*kappa rather "//&
                 "than the streamfunction for the MEKE GM source term.", default=.false.)
  call get_param(param_file, mdl, "MEKE_VISC_DRAG", CS%visc_drag, &
                 "If true, use the vertvisc_type to calculate the bottom "//&
                 "drag acting on MEKE.", default=.true.)
  call get_param(param_file, mdl, "MEKE_KHTH_FAC", MEKE%KhTh_fac, &
                 "A factor that maps MEKE%Kh to KhTh.", units="nondim", &
                 default=0.0)
  call get_param(param_file, mdl, "MEKE_KHTR_FAC", MEKE%KhTr_fac, &
                 "A factor that maps MEKE%Kh to KhTr.", units="nondim", &
                 default=0.0)
  call get_param(param_file, mdl, "MEKE_KHMEKE_FAC", CS%KhMEKE_Fac, &
                 "A factor that maps MEKE%Kh to Kh for MEKE itself.", &
                 units="nondim", default=0.0)
  call get_param(param_file, mdl, "MEKE_OLD_LSCALE", CS%use_old_lscale, &
                 "If true, use the old formula for length scale which is "//&
                 "a function of grid spacing and deformation radius.",  &
                 default=.false.)
  call get_param(param_file, mdl, "MEKE_MIN_LSCALE", CS%use_min_lscale, &
                 "If true, use a strict minimum of provided length scales "//&
                 "rather than harmonic mean.",  &
                 default=.false.)
  call get_param(param_file, mdl, "MEKE_RD_MAX_SCALE", CS%Rd_as_max_scale, &
                 "If true, the length scale used by MEKE is the minimum of "//&
                 "the deformation radius or grid-spacing. Only used if "//&
                 "MEKE_OLD_LSCALE=True", units="nondim", default=.false.)
  call get_param(param_file, mdl, "MEKE_VISCOSITY_COEFF_KU", CS%viscosity_coeff_Ku, &
                 "If non-zero, is the scaling coefficient in the expression for"//&
                 "viscosity used to parameterize harmonic lateral momentum mixing by"//&
                 "unresolved eddies represented by MEKE. Can be negative to"//&
                 "represent backscatter from the unresolved eddies.", &
                 units="nondim", default=0.0)
  call get_param(param_file, mdl, "MEKE_VISCOSITY_COEFF_AU", CS%viscosity_coeff_Au, &
                 "If non-zero, is the scaling coefficient in the expression for"//&
                 "viscosity used to parameterize biharmonic lateral momentum mixing by"//&
                 "unresolved eddies represented by MEKE. Can be negative to"//&
                 "represent backscatter from the unresolved eddies.", &
                 units="nondim", default=0.0)
  call get_param(param_file, mdl, "MEKE_FIXED_MIXING_LENGTH", CS%Lfixed, &
                 "If positive, is a fixed length contribution to the expression "//&
                 "for mixing length used in MEKE-derived diffusivity.", &
                 units="m", default=0.0, scale=US%m_to_L)
  call get_param(param_file, mdl, "MEKE_ALPHA_DEFORM", CS%aDeform, &
                 "If positive, is a coefficient weighting the deformation scale "//&
                 "in the expression for mixing length used in MEKE-derived diffusivity.", &
                 units="nondim", default=0.0)
  call get_param(param_file, mdl, "MEKE_ALPHA_RHINES", CS%aRhines, &
                 "If positive, is a coefficient weighting the Rhines scale "//&
                 "in the expression for mixing length used in MEKE-derived diffusivity.", &
                 units="nondim", default=0.05)
  call get_param(param_file, mdl, "MEKE_ALPHA_EADY", CS%aEady, &
                 "If positive, is a coefficient weighting the Eady length scale "//&
                 "in the expression for mixing length used in MEKE-derived diffusivity.", &
                 units="nondim", default=0.05)
  call get_param(param_file, mdl, "MEKE_ALPHA_FRICT", CS%aFrict, &
                 "If positive, is a coefficient weighting the frictional arrest scale "//&
                 "in the expression for mixing length used in MEKE-derived diffusivity.", &
                 units="nondim", default=0.0)
  call get_param(param_file, mdl, "MEKE_ALPHA_GRID", CS%aGrid, &
                 "If positive, is a coefficient weighting the grid-spacing as a scale "//&
                 "in the expression for mixing length used in MEKE-derived diffusivity.", &
                 units="nondim", default=0.0)
  call get_param(param_file, mdl, "MEKE_COLD_START", coldStart, &
                 "If true, initialize EKE to zero. Otherwise a local equilibrium solution "//&
                 "is used as an initial condition for EKE.", default=.false.)
  call get_param(param_file, mdl, "MEKE_BACKSCAT_RO_C", MEKE%backscatter_Ro_c, &
                 "The coefficient in the Rossby number function for scaling the biharmonic "//&
                 "frictional energy source. Setting to non-zero enables the Rossby number function.", &
                 units="nondim", default=0.0)
  call get_param(param_file, mdl, "MEKE_BACKSCAT_RO_POW", MEKE%backscatter_Ro_pow, &
                 "The power in the Rossby number function for scaling the biharmonic "//&
                 "frictional energy source.", units="nondim", default=0.0)
  call get_param(param_file, mdl, "MEKE_ADVECTION_FACTOR", CS%MEKE_advection_factor, &
                 "A scale factor in front of advection of eddy energy. Zero turns advection off. "//&
                 "Using unity would be normal but other values could accommodate a mismatch "//&
                 "between the advecting barotropic flow and the vertical structure of MEKE.", &
                 units="nondim", default=0.0)
  call get_param(param_file, mdl, "MEKE_TOPOGRAPHIC_BETA", CS%MEKE_topographic_beta, &
                 "A scale factor to determine how much topographic beta is weighed in " //&
                 "computing beta in the expression of Rhines scale. Use 1 if full "//&
                 "topographic beta effect is considered; use 0 if it's completely ignored.", &
                 units="nondim", default=0.0)

  ! Nonlocal module parameters
  call get_param(param_file, mdl, "CDRAG", cdrag, &
                 "CDRAG is the drag coefficient relating the magnitude of "//&
                 "the velocity field to the bottom stress.", units="nondim", &
                 default=0.003)
  call get_param(param_file, mdl, "CDRAG_MEKE", CS%cdrag, &
                 "CDRAG is the drag coefficient relating the magnitude of "//&
                 "the velocity field to the bottom stress.", units="nondim", &
                 default=cdrag)
  call get_param(param_file, mdl, "LAPLACIAN", laplacian, default=.false., do_not_log=.true.)
  call get_param(param_file, mdl, "BIHARMONIC", biharmonic, default=.false., do_not_log=.true.)

  if (CS%viscosity_coeff_Ku/=0. .and. .not. laplacian) call MOM_error(FATAL, &
                 "LAPLACIAN must be true if MEKE_VISCOSITY_COEFF_KU is true.")

  if (CS%viscosity_coeff_Au/=0. .and. .not. biharmonic) call MOM_error(FATAL, &
                 "BIHARMONIC must be true if MEKE_VISCOSITY_COEFF_AU is true.")

  call get_param(param_file, mdl, "DEBUG", CS%debug, default=.false., do_not_log=.true.)

  ! Identify if any lateral diffusive processes are active
  CS%kh_flux_enabled = .false.
  if ((CS%MEKE_KH >= 0.0)  .or. (CS%KhMEKE_FAC > 0.0) .or. (CS%MEKE_advection_factor > 0.0)) &
    CS%kh_flux_enabled = .true.

! Register fields for output from this module.
  CS%diag => diag
  CS%id_MEKE = register_diag_field('ocean_model', 'MEKE', diag%axesT1, Time, &
     'Mesoscale Eddy Kinetic Energy', 'm2 s-2', conversion=US%L_T_to_m_s**2)
  if (.not. associated(MEKE%MEKE)) CS%id_MEKE = -1
  CS%id_Kh = register_diag_field('ocean_model', 'MEKE_KH', diag%axesT1, Time, &
     'MEKE derived diffusivity', 'm2 s-1', conversion=US%L_to_m**2*US%s_to_T)
  if (.not. associated(MEKE%Kh)) CS%id_Kh = -1
  CS%id_Ku = register_diag_field('ocean_model', 'MEKE_KU', diag%axesT1, Time, &
     'MEKE derived lateral viscosity', 'm2 s-1', conversion=US%L_to_m**2*US%s_to_T)
  if (.not. associated(MEKE%Ku)) CS%id_Ku = -1
  CS%id_Au = register_diag_field('ocean_model', 'MEKE_AU', diag%axesT1, Time, &
     'MEKE derived lateral biharmonic viscosity', 'm4 s-1', conversion=US%L_to_m**4*US%s_to_T)
  if (.not. associated(MEKE%Au)) CS%id_Au = -1
  CS%id_Ue = register_diag_field('ocean_model', 'MEKE_Ue', diag%axesT1, Time, &
     'MEKE derived eddy-velocity scale', 'm s-1', conversion=US%L_T_to_m_s)
  if (.not. associated(MEKE%MEKE)) CS%id_Ue = -1
  CS%id_Ub = register_diag_field('ocean_model', 'MEKE_Ub', diag%axesT1, Time, &
     'MEKE derived bottom eddy-velocity scale', 'm s-1', conversion=US%L_T_to_m_s)
  if (.not. associated(MEKE%MEKE)) CS%id_Ub = -1
  CS%id_Ut = register_diag_field('ocean_model', 'MEKE_Ut', diag%axesT1, Time, &
     'MEKE derived barotropic eddy-velocity scale', 'm s-1', conversion=US%L_T_to_m_s)
  if (.not. associated(MEKE%MEKE)) CS%id_Ut = -1
  CS%id_src = register_diag_field('ocean_model', 'MEKE_src', diag%axesT1, Time, &
     'MEKE energy source', 'm2 s-3', conversion=(US%L_T_to_m_s**2)*US%s_to_T)
  CS%id_decay = register_diag_field('ocean_model', 'MEKE_decay', diag%axesT1, Time, &
     'MEKE decay rate', 's-1', conversion=US%s_to_T)
  CS%id_GM_src = register_diag_field('ocean_model', 'MEKE_GM_src', diag%axesT1, Time, &
     'MEKE energy available from thickness mixing', &
     'W m-2', conversion=US%R_to_kg_m3*US%Z_to_m*US%L_to_m**2*US%s_to_T**3)
  if (.not. associated(MEKE%GM_src)) CS%id_GM_src = -1
  CS%id_mom_src = register_diag_field('ocean_model', 'MEKE_mom_src',diag%axesT1, Time, &
     'MEKE energy available from momentum', &
     'W m-2', conversion=US%R_to_kg_m3*US%Z_to_m*US%L_to_m**2*US%s_to_T**3)
  if (.not. associated(MEKE%mom_src)) CS%id_mom_src = -1
  CS%id_GME_snk = register_diag_field('ocean_model', 'MEKE_GME_snk',diag%axesT1, Time, &
     'MEKE energy lost to GME backscatter', &
     'W m-2', conversion=US%R_to_kg_m3*US%Z_to_m*US%L_to_m**2*US%s_to_T**3)
  if (.not. associated(MEKE%GME_snk)) CS%id_GME_snk = -1
  CS%id_Le = register_diag_field('ocean_model', 'MEKE_Le', diag%axesT1, Time, &
     'Eddy mixing length used in the MEKE derived eddy diffusivity', 'm', conversion=US%L_to_m)
  CS%id_Lrhines = register_diag_field('ocean_model', 'MEKE_Lrhines', diag%axesT1, Time, &
     'Rhines length scale used in the MEKE derived eddy diffusivity', 'm', conversion=US%L_to_m)
  CS%id_Leady = register_diag_field('ocean_model', 'MEKE_Leady', diag%axesT1, Time, &
     'Eady length scale used in the MEKE derived eddy diffusivity', 'm', conversion=US%L_to_m)
  CS%id_gamma_b = register_diag_field('ocean_model', 'MEKE_gamma_b', diag%axesT1, Time, &
     'Ratio of bottom-projected eddy velocity to column-mean eddy velocity', 'nondim')
  CS%id_gamma_t = register_diag_field('ocean_model', 'MEKE_gamma_t', diag%axesT1, Time, &
     'Ratio of barotropic eddy velocity to column-mean eddy velocity', 'nondim')

  if (CS%kh_flux_enabled) then
    CS%id_KhMEKE_u = register_diag_field('ocean_model', 'KHMEKE_u', diag%axesCu1, Time, &
     'Zonal diffusivity of MEKE', 'm2 s-1', conversion=US%L_to_m**2*US%s_to_T)
    CS%id_KhMEKE_v = register_diag_field('ocean_model', 'KHMEKE_v', diag%axesCv1, Time, &
     'Meridional diffusivity of MEKE', 'm2 s-1', conversion=US%L_to_m**2*US%s_to_T)
  endif

  if (CS%MEKE_equilibrium_restoring) then
    CS%id_MEKE_equilibrium = register_diag_field('ocean_model', 'MEKE_equilibrium', diag%axesT1, Time, &
     'Equilibrated Mesoscale Eddy Kinetic Energy', 'm2 s-2', conversion=US%L_T_to_m_s**2)
  endif

  CS%id_clock_pass = cpu_clock_id('(Ocean continuity halo updates)', grain=CLOCK_ROUTINE)

  ! Detect whether this instance of MEKE_init() is at the beginning of a run
  ! or after a restart. If at the beginning, we will initialize MEKE to a local
  ! equilibrium.
  CS%initialize = .not.query_initialized(MEKE%MEKE, "MEKE", restart_CS)
  if (coldStart) CS%initialize = .false.
  if (CS%initialize) call MOM_error(WARNING, &
                       "MEKE_init: Initializing MEKE with a local equilibrium balance.")

  ! Account for possible changes in dimensional scaling for variables that have been
  ! read from a restart file.
  I_T_rescale = 1.0
  if ((US%s_to_T_restart /= 0.0) .and. (US%s_to_T_restart /= US%s_to_T)) &
    I_T_rescale = US%s_to_T_restart / US%s_to_T
  L_rescale = 1.0
  if ((US%m_to_L_restart /= 0.0) .and. (US%m_to_L_restart /= US%m_to_L)) &
    L_rescale = US%m_to_L / US%m_to_L_restart

  if (L_rescale*I_T_rescale /= 1.0) then
    if (associated(MEKE%MEKE)) then ; if (query_initialized(MEKE%MEKE, "MEKE_MEKE", restart_CS)) then
      do j=js,je ; do i=is,ie
        MEKE%MEKE(i,j) = L_rescale*I_T_rescale * MEKE%MEKE(i,j)
      enddo ; enddo
    endif ; endif
  endif
  if (L_rescale**2*I_T_rescale /= 1.0) then
    if (associated(MEKE%Kh)) then ; if (query_initialized(MEKE%Kh, "MEKE_Kh", restart_CS)) then
      do j=js,je ; do i=is,ie
        MEKE%Kh(i,j) = L_rescale**2*I_T_rescale * MEKE%Kh(i,j)
      enddo ; enddo
    endif ; endif
    if (associated(MEKE%Ku)) then ; if (query_initialized(MEKE%Ku, "MEKE_Ku", restart_CS)) then
      do j=js,je ; do i=is,ie
        MEKE%Ku(i,j) = L_rescale**2*I_T_rescale * MEKE%Ku(i,j)
      enddo ; enddo
    endif ; endif
    if (associated(MEKE%Kh_diff)) then ; if (query_initialized(MEKE%Kh, "MEKE_Kh_diff", restart_CS)) then
      do j=js,je ; do i=is,ie
        MEKE%Kh_diff(i,j) = L_rescale**2*I_T_rescale * MEKE%Kh_diff(i,j)
      enddo ; enddo
    endif ; endif
  endif
  if (L_rescale**4*I_T_rescale /= 1.0) then
    if (associated(MEKE%Au)) then ; if (query_initialized(MEKE%Au, "MEKE_Au", restart_CS)) then
      do j=js,je ; do i=is,ie
        MEKE%Au(i,j) = L_rescale**4*I_T_rescale * MEKE%Au(i,j)
      enddo ; enddo
    endif ; endif
  endif

  ! Set up group passes.  In the case of a restart, these fields need a halo update now.
  if (associated(MEKE%MEKE)) then
    call create_group_pass(CS%pass_MEKE, MEKE%MEKE, G%Domain)
    if (associated(MEKE%Kh_diff)) call create_group_pass(CS%pass_MEKE, MEKE%Kh_diff, G%Domain)
    if (.not.CS%initialize) call do_group_pass(CS%pass_MEKE, G%Domain)
  endif
  if (associated(MEKE%Kh)) call create_group_pass(CS%pass_Kh, MEKE%Kh, G%Domain)
  if (associated(MEKE%Ku)) call create_group_pass(CS%pass_Kh, MEKE%Ku, G%Domain)
  if (associated(MEKE%Au)) call create_group_pass(CS%pass_Kh, MEKE%Au, G%Domain)

  if (associated(MEKE%Kh) .or. associated(MEKE%Ku) .or. associated(MEKE%Au)) &
    call do_group_pass(CS%pass_Kh, G%Domain)

end function MEKE_init

!> Allocates memory and register restart fields for the MOM_MEKE module.
subroutine MEKE_alloc_register_restart(HI, param_file, MEKE, restart_CS)
! Arguments
  type(hor_index_type),  intent(in)    :: HI         !< Horizontal index structure
  type(param_file_type), intent(in)    :: param_file !< Parameter file parser structure.
  type(MEKE_type),       pointer       :: MEKE       !< A structure with MEKE-related fields.
  type(MOM_restart_CS),  pointer       :: restart_CS !< Restart control structure for MOM_MEKE.
! Local variables
  type(vardesc) :: vd
  real :: MEKE_GMcoeff, MEKE_FrCoeff, MEKE_GMECoeff, MEKE_KHCoeff, MEKE_viscCoeff_Ku, MEKE_viscCoeff_Au
  logical :: Use_KH_in_MEKE
  logical :: useMEKE
  integer :: isd, ied, jsd, jed

! Determine whether this module will be used
  useMEKE = .false.; call read_param(param_file,"USE_MEKE",useMEKE)

! Read these parameters to determine what should be in the restarts
  MEKE_GMcoeff =-1.; call read_param(param_file,"MEKE_GMCOEFF",MEKE_GMcoeff)
  MEKE_FrCoeff =-1.; call read_param(param_file,"MEKE_FRCOEFF",MEKE_FrCoeff)
  MEKE_GMEcoeff =-1.; call read_param(param_file,"MEKE_GMECOEFF",MEKE_GMEcoeff)
  MEKE_KhCoeff =1.; call read_param(param_file,"MEKE_KHCOEFF",MEKE_KhCoeff)
  MEKE_viscCoeff_Ku =0.; call read_param(param_file,"MEKE_VISCOSITY_COEFF_KU",MEKE_viscCoeff_Ku)
  MEKE_viscCoeff_Au =0.; call read_param(param_file,"MEKE_VISCOSITY_COEFF_AU",MEKE_viscCoeff_Au)
  Use_KH_in_MEKE = .false.; call read_param(param_file,"USE_KH_IN_MEKE", Use_KH_in_MEKE)
! Allocate control structure
  if (associated(MEKE)) then
    call MOM_error(WARNING, "MEKE_alloc_register_restart called with an associated "// &
                             "MEKE type.")
    return
  else; allocate(MEKE); endif

  if (.not. useMEKE) return

! Allocate memory
  call MOM_mesg("MEKE_alloc_register_restart: allocating and registering", 5)
  isd = HI%isd ; ied = HI%ied ; jsd = HI%jsd ; jed = HI%jed
  allocate(MEKE%MEKE(isd:ied,jsd:jed)) ; MEKE%MEKE(:,:) = 0.0
  vd = var_desc("MEKE", "m2 s-2", hor_grid='h', z_grid='1', &
           longname="Mesoscale Eddy Kinetic Energy")
  call register_restart_field(MEKE%MEKE, vd, .false., restart_CS)
  if (MEKE_GMcoeff>=0.) then
    allocate(MEKE%GM_src(isd:ied,jsd:jed)) ; MEKE%GM_src(:,:) = 0.0
  endif
  if (MEKE_FrCoeff>=0. .or. MEKE_GMECoeff>=0.)  then
    allocate(MEKE%mom_src(isd:ied,jsd:jed)) ; MEKE%mom_src(:,:) = 0.0
  endif
  if (MEKE_GMECoeff>=0.) then
    allocate(MEKE%GME_snk(isd:ied,jsd:jed)) ; MEKE%GME_snk(:,:) = 0.0
  endif
  if (MEKE_KhCoeff>=0.) then
    allocate(MEKE%Kh(isd:ied,jsd:jed)) ; MEKE%Kh(:,:) = 0.0
    vd = var_desc("MEKE_Kh", "m2 s-1", hor_grid='h', z_grid='1', &
             longname="Lateral diffusivity from Mesoscale Eddy Kinetic Energy")
    call register_restart_field(MEKE%Kh, vd, .false., restart_CS)
  endif
  allocate(MEKE%Rd_dx_h(isd:ied,jsd:jed)) ; MEKE%Rd_dx_h(:,:) = 0.0
  if (MEKE_viscCoeff_Ku/=0.) then
    allocate(MEKE%Ku(isd:ied,jsd:jed)) ; MEKE%Ku(:,:) = 0.0
    vd = var_desc("MEKE_Ku", "m2 s-1", hor_grid='h', z_grid='1', &
             longname="Lateral viscosity from Mesoscale Eddy Kinetic Energy")
    call register_restart_field(MEKE%Ku, vd, .false., restart_CS)
  endif
  if (Use_Kh_in_MEKE) then
    allocate(MEKE%Kh_diff(isd:ied,jsd:jed)) ; MEKE%Kh_diff(:,:) = 0.0
    vd = var_desc("MEKE_Kh_diff", "m2 s-1",hor_grid='h',z_grid='1', &
             longname="Copy of thickness diffusivity for diffusing MEKE")
    call register_restart_field(MEKE%Kh_diff, vd, .false., restart_CS)
  endif

  if (MEKE_viscCoeff_Au/=0.) then
    allocate(MEKE%Au(isd:ied,jsd:jed)) ; MEKE%Au(:,:) = 0.0
    vd = var_desc("MEKE_Au", "m4 s-1", hor_grid='h', z_grid='1', &
             longname="Lateral biharmonic viscosity from Mesoscale Eddy Kinetic Energy")
    call register_restart_field(MEKE%Au, vd, .false., restart_CS)
  endif

end subroutine MEKE_alloc_register_restart

!> Deallocates any variables allocated in MEKE_init or
!! MEKE_alloc_register_restart.
subroutine MEKE_end(MEKE, CS)
  type(MEKE_type), pointer :: MEKE !< A structure with MEKE-related fields.
  type(MEKE_CS),   pointer :: CS   !< The control structure for MOM_MEKE.

  if (associated(CS)) deallocate(CS)

  if (.not.associated(MEKE)) return

  if (associated(MEKE%MEKE)) deallocate(MEKE%MEKE)
  if (associated(MEKE%GM_src)) deallocate(MEKE%GM_src)
  if (associated(MEKE%mom_src)) deallocate(MEKE%mom_src)
  if (associated(MEKE%GME_snk)) deallocate(MEKE%GME_snk)
  if (associated(MEKE%Kh)) deallocate(MEKE%Kh)
  if (associated(MEKE%Kh_diff)) deallocate(MEKE%Kh_diff)
  if (associated(MEKE%Ku)) deallocate(MEKE%Ku)
  if (associated(MEKE%Au)) deallocate(MEKE%Au)
  deallocate(MEKE)

end subroutine MEKE_end

!> \namespace mom_meke
!!
!! \section section_MEKE The Mesoscale Eddy Kinetic Energy (MEKE) framework
!!
!! The MEKE framework accounts for the mean potential energy removed by
!! the first order closures used to parameterize mesoscale eddies.
!! It requires closure at the second order, namely dissipation and transport
!! of eddy energy.
!!
!! Monitoring the sub-grid scale eddy energy budget provides a means to predict
!! a sub-grid eddy-velocity scale which can be used in the lower order closures.
!!
!! \subsection section_MEKE_equations MEKE equations
!!
!! The eddy kinetic energy equation is:
!! \f[ \partial_\tilde{t} E =
!!   \overbrace{ \dot{E}_b + \gamma_\eta \dot{E}_\eta + \gamma_v \dot{E}_v
!!             }^\text{sources}
!! - \overbrace{ ( \lambda + C_d | U_d | \gamma_b^2 ) E
!!             }^\text{local dissipation}
!! + \overbrace{ \nabla \cdot ( ( \kappa_E + \gamma_M \kappa_M ) \nabla E
!!                              - \kappa_4 \nabla^3 E )
!!             }^\text{smoothing}
!! \f]
!! where \f$ E \f$ is the eddy kinetic energy (variable <code>MEKE</code>) with units of
!! m<sup>2</sup>s<sup>-2</sup>,
!! and \f$\tilde{t} = a t\f$ is a scaled time. The non-dimensional factor
!! \f$ a\geq 1 \f$ is used to accelerate towards equilibrium.
!!
!! The MEKE equation is two-dimensional and obtained by depth averaging the
!! the three-dimensional eddy energy equation. In the following expressions
!! \f$ \left< \phi \right> = \frac{1}{H} \int^\eta_{-D} \phi \, dz \f$ maps
!! three dimensional terms into the two-dimensional quantities needed.
!!
!! \subsubsection section_MEKE_source_terms MEKE source terms
!!
!! The source term \f$ \dot{E}_b \f$ is a constant background source
!! of energy intended to avoid the limit \f$E\rightarrow 0\f$.
!!
!! The "GM" source term
!! \f[ \dot{E}_\eta = - \left< \overline{w^\prime b^\prime} \right>
!! = \left< \kappa_h N^2S^2 \right>
!! \approx \left< \kappa_h g\prime |\nabla_\sigma \eta|^2 \right>\f]
!! equals the mean potential energy removed by the Gent-McWilliams closure,
!! and is excluded/included in the MEKE budget by the efficiency parameter
!! \f$ \gamma_\eta \in [0,1] \f$.
!!
!! The "frictional" source term
!! \f[ \dot{E}_{v} = \left<  \partial_i u_j \tau_{ij} \right> \f]
!! equals the mean kinetic energy removed by lateral viscous fluxes, and
!! is excluded/included in the MEKE budget by the efficiency parameter
!! \f$ \gamma_v \in [0,1] \f$.
!!
!! \subsubsection section_MEKE_dissipation_terms MEKE dissipation terms
!!
!! The local dissipation of \f$ E \f$ is parameterized through a linear
!! damping, \f$\lambda\f$, and bottom drag, \f$ C_d | U_d | \gamma_b^2 \f$.
!! The \f$ \gamma_b \f$ accounts for the weak projection of the column-mean
!! eddy velocty to the bottom. In other words, the bottom velocity is
!! estimated as \f$ \gamma_b U_e \f$.
!! The bottom drag coefficient, \f$ C_d \f$ is the same as that used in the bottom
!! friction in the mean model equations.
!!
!! The bottom drag velocity scale, \f$ U_d \f$, has contributions from the
!! resolved state and \f$ E \f$:
!! \f[ U_d = \sqrt{ U_b^2 + |u|^2_{z=-D} + |\gamma_b U_e|^2 } .\f]
!! where the eddy velocity scale, \f$ U_e \f$, is given by:
!! \f[ U_e = \sqrt{ 2 E } .\f]
!! \f$ U_b \f$ is a constant background bottom velocity scale and is
!! typically not used (i.e. set to zero).
!!
!! Following Jansen et al., 2015, the projection of eddy energy on to the bottom
!! is given by the ratio of bottom energy to column mean energy:
!! \f[
!! \gamma_b^2  = \frac{E_b}{E} = \gamma_{d0}
!!    + \left( 1 + c_{b} \frac{L_d}{L_f} \right)^{-\frac{4}{5}}
!! ,
!! \f]
!! \f[
!! \gamma_b^2  \leftarrow  \max{\left( \gamma_b^2, \gamma_{min}^2 \right)}
!! .
!! \f]
!!
!! \subsection section_MEKE_smoothing MEKE smoothing terms
!!
!! \f$ E \f$ is laterally diffused by a diffusivity \f$ \kappa_E + \gamma_M
!! \kappa_M \f$ where \f$ \kappa_E \f$ is a constant diffusivity and the term
!! \f$ \gamma_M \kappa_M \f$ is a "self diffusion" using the diffusivity
!! calculated in the section \ref section_MEKE_diffusivity.
!! \f$ \kappa_4 \f$ is a constant bi-harmonic diffusivity.
!!
!! \subsection section_MEKE_diffusivity Diffusivity derived from MEKE
!!
!! The predicted eddy velocity scale, \f$ U_e \f$, can be combined with a
!! mixing length scale to form a diffusivity.
!! The primary use of a MEKE derived diffusivity is for use in thickness
!! diffusion (module mom_thickness_diffuse) and optionally in along
!! isopycnal mixing of tracers (module mom_tracer_hor_diff).
!! The original form used (enabled with MEKE_OLD_LSCALE=True):
!!
!! \f[  \kappa_M = \gamma_\kappa \sqrt{ \gamma_t^2 U_e^2 A_\Delta } \f]
!!
!! where \f$ A_\Delta \f$ is the area of the grid cell.
!! Following Jansen et al., 2015, we now use
!!
!! \f[  \kappa_M = \gamma_\kappa l_M \sqrt{ \gamma_t^2 U_e^2 } \f]
!!
!! where \f$ \gamma_\kappa \in [0,1] \f$ is a non-dimensional factor and,
!! following Jansen et al., 2015, \f$\gamma_t^2\f$ is the ratio of barotropic
!! eddy energy to column mean eddy energy given by
!! \f[
!! \gamma_t^2  = \frac{E_t}{E} = \left( 1 + c_{t} \frac{L_d}{L_f} \right)^{-\frac{1}{4}}
!! ,
!! \f]
!! \f[
!! \gamma_t^2  \leftarrow  \max{\left( \gamma_t^2, \gamma_{min}^2 \right)}
!! .
!! \f]
!!
!! The length-scale is a configurable combination of multiple length scales:
!!
!! \f[
!! l_M = \left(
!!       \frac{\alpha_d}{L_d}
!!     + \frac{\alpha_f}{L_f}
!!     + \frac{\alpha_R}{L_R}
!!     + \frac{\alpha_e}{L_e}
!!     + \frac{\alpha_\Delta}{L_\Delta}
!!     + \frac{\delta[L_c]}{L_c}
!!       \right)^{-1}
!! \f]
!!
!! where
!!
!! \f{eqnarray*}{
!! L_d & = & \sqrt{\frac{c_g^2}{f^2+2\beta c_g}} \sim \frac{ c_g }{f} \\\\
!! L_R & = & \sqrt{\frac{U_e}{\beta^*}} \\\\
!! L_e & = & \frac{U_e}{|S| N} \\\\
!! L_f & = & \frac{H}{c_d} \\\\
!! L_\Delta & = & \sqrt{A_\Delta} .
!! \f}
!!
!! \f$L_c\f$ is a constant and \f$\delta[L_c]\f$ is the impulse function so that the term
!! \f$\frac{\delta[L_c]}{L_c}\f$ evaluates to \f$\frac{1}{L_c}\f$ when \f$L_c\f$ is non-zero
!! but is dropped if \f$L_c=0\f$.
!!
!! \f$\beta^*\f$ is the effective \f$\beta\f$ that combines both the planetary vorticity
!! gradient (i.e. \f$\beta=\nabla f\f$) and the topographic \f$\beta\f$ effect,
!! with the latter weighed by a weighting constant, \f$c_\beta\f$, that varies
!! from 0 to 1, so that \f$c_\beta=0\f$ means the topographic \f$\beta\f$ effect is ignored,
!! while \f$c_\beta=1\f$ means it is fully considered. The new \f$\beta^*\f$ therefore
!! takes the form of
!!
!! \f[
!! \beta^* = \sqrt{( \partial_xf - c_\beta\frac{f}{D}\partial_xD )^2 +
!!           ( \partial_yf - c_\beta\frac{f}{D}\partial_yD )^2}
!! \f]
!! where \f$D\f$ is water column depth at T points.
!!
!! \subsection section_MEKE_viscosity Viscosity derived from MEKE
!!
!! As for \f$ \kappa_M \f$, the predicted eddy velocity scale can be
!! used to form a harmonic eddy viscosity,
!!
!! \f[  \kappa_u = \gamma_u \sqrt{ U_e^2 A_\Delta }  \f]
!!
!! as well as a biharmonic eddy viscosity,
!!
!! \f[  \kappa_4 = \gamma_4 \sqrt{ U_e^2 A_\Delta^3 }  \f]
!!
!! \subsection section_MEKE_limit_case Limit cases for local source-dissipative balance
!!
!! Note that in steady-state (or when \f$ a>>1 \f$) and there is no
!! diffusion of \f$ E \f$ then
!! \f[ \overline{E} \approx \frac{ \dot{E}_b + \gamma_\eta \dot{E}_\eta +
!!               \gamma_v \dot{E}_v }{ \lambda + C_d|U_d|\gamma_b^2 } . \f]
!!
!! In the linear drag limit, where
!! \f$ U_e << \min(U_b, |u|_{z=-D}, C_d^{-1}\lambda) \f$, the equilibrium becomes
!! \f$ \overline{E} \approx \frac{ \dot{E}_b + \gamma_\eta \dot{E}_\eta +
!!               \gamma_v \dot{E}_v }{ \lambda + C_d \sqrt{ U_b^2 + |u|^2_{z=-D} } } \f$.
!!
!! In the nonlinear drag limit, where \f$ U_e >> \max(U_b, |u|_{z=-D}, C_d^{-1}\lambda) \f$,
!! the equilibrium becomes
!! \f$ \overline{E} \approx \left( \frac{ \dot{E}_b + \gamma_\eta \dot{E}_\eta +
!!               \gamma_v \dot{E}_v }{ \sqrt{2} C_d \gamma_b^3 } \right)^\frac{2}{3} \f$.
!!
!! \subsubsection section_MEKE_module_parameters MEKE module parameters
!!
!! | Symbol                | Module parameter |
!! | ------                | --------------- |
!! | -                     | <code>USE_MEKE</code> |
!! | \f$ a \f$             | <code>MEKE_DTSCALE</code> |
!! | \f$ \dot{E}_b \f$     | <code>MEKE_BGSRC</code> |
!! | \f$ \gamma_\eta \f$   | <code>MEKE_GMCOEFF</code> |
!! | \f$ \gamma_v \f$      | <code>MEKE_FrCOEFF</code> |
!! | \f$ \lambda \f$       | <code>MEKE_DAMPING</code> |
!! | \f$ U_b \f$           | <code>MEKE_USCALE</code> |
!! | \f$ \gamma_{d0} \f$   | <code>MEKE_CD_SCALE</code> |
!! | \f$ c_{b} \f$         | <code>MEKE_CB</code> |
!! | \f$ c_{t} \f$         | <code>MEKE_CT</code> |
!! | \f$ \kappa_E \f$      | <code>MEKE_KH</code> |
!! | \f$ \kappa_4 \f$      | <code>MEKE_K4</code> |
!! | \f$ \gamma_\kappa \f$ | <code>MEKE_KHCOEFF</code> |
!! | \f$ \gamma_M \f$      | <code>MEKE_KHMEKE_FAC</code> |
!! | \f$ \gamma_u \f$      | <code>MEKE_VISCOSITY_COEFF_KU</code> |
!! | \f$ \gamma_4 \f$      | <code>MEKE_VISCOSITY_COEFF_AU</code> |
!! | \f$ \gamma_{min}^2 \f$| <code>MEKE_MIN_GAMMA2</code> |
!! | \f$ \alpha_d \f$      | <code>MEKE_ALPHA_DEFORM</code> |
!! | \f$ \alpha_f \f$      | <code>MEKE_ALPHA_FRICT</code> |
!! | \f$ \alpha_R \f$      | <code>MEKE_ALPHA_RHINES</code> |
!! | \f$ \alpha_e \f$      | <code>MEKE_ALPHA_EADY</code> |
!! | \f$ \alpha_\Delta \f$ | <code>MEKE_ALPHA_GRID</code> |
!! | \f$ L_c \f$           | <code>MEKE_FIXED_MIXING_LENGTH</code> |
!! | \f$ c_\beta \f$       | <code>MEKE_TOPOGRAPHIC_BETA</code> |
!! | -                     | <code>MEKE_KHTH_FAC</code> |
!! | -                     | <code>MEKE_KHTR_FAC</code> |
!!
!! | Symbol                | Model parameter |
!! | ------                | --------------- |
!! | \f$ C_d \f$           | <code>CDRAG</code> |
!!
!! \subsection section_MEKE_references References
!!
!! Jansen, M. F., A. J. Adcroft, R. Hallberg, and I. M. Held, 2015: Parameterization of eddy fluxes based on a
!! mesoscale energy budget. Ocean Modelling, 92, 28--41, http://doi.org/10.1016/j.ocemod.2015.05.007 .
!!
!! Marshall, D. P., and A. J. Adcroft, 2010: Parameterization of ocean eddies: Potential vorticity mixing, energetics
!! and Arnold first stability theorem. Ocean Modelling, 32, 188--204, http://doi.org/10.1016/j.ocemod.2010.02.001 .

end module MOM_MEKE
<|MERGE_RESOLUTION|>--- conflicted
+++ resolved
@@ -586,15 +586,8 @@
     endif
 
     ! Offer fields for averaging.
-<<<<<<< HEAD
-
     if (any([CS%id_Ue, CS%id_Ub, CS%id_Ut] > 0)) &
       tmp(:,:) = 0.
-
-=======
-    if (any([CS%id_Ue, CS%id_Ub, CS%id_Ut] > 0)) &
-      tmp(:,:) = 0.
->>>>>>> d23a1f9c
     if (CS%id_MEKE>0) call post_data(CS%id_MEKE, MEKE%MEKE, CS%diag)
     if (CS%id_Ue>0) then
       do j=js,je ; do i=is,ie
@@ -690,118 +683,9 @@
     ! This avoids extremes values in equilibrium solution due to bad values in SN_u, SN_v
     SN = min(SN_u(I,j), SN_u(I-1,j), SN_v(i,J), SN_v(i,J-1))
 
-<<<<<<< HEAD
     if (CS%MEKE_equilibrium_alt) then
       MEKE%MEKE(i,j) = (CS%MEKE_GEOMETRIC_alpha * SN * US%Z_to_m*G%bathyT(i,j))**2 / cd2
-=======
-    FatH = 0.25*((G%CoriolisBu(I,J) + G%CoriolisBu(I-1,J-1)) + &
-                 (G%CoriolisBu(I-1,J) + G%CoriolisBu(I,J-1))) ! Coriolis parameter at h points
-
-    ! Since zero-bathymetry cells are masked, this avoids calculations on land
-    if (CS%MEKE_topographic_beta == 0. .or. G%bathyT(i,j) == 0.) then
-      beta_topo_x = 0. ; beta_topo_y = 0.
     else
-      !### Consider different combinations of these estimates of topographic beta, and the use
-      !    of the water column thickness instead of the bathymetric depth.
-      beta_topo_x = -CS%MEKE_topographic_beta * FatH * 0.5 * ( &
-                    (G%bathyT(i+1,j)-G%bathyT(i,j)) * G%IdxCu(I,j)  &
-                / max(G%bathyT(i+1,j),G%bathyT(i,j), GV%H_subroundoff) &
-            +       (G%bathyT(i,j)-G%bathyT(i-1,j)) * G%IdxCu(I-1,j) &
-                / max(G%bathyT(i,j),G%bathyT(i-1,j), GV%H_subroundoff) )
-      beta_topo_y = -CS%MEKE_topographic_beta * FatH * 0.5 * ( &
-                    (G%bathyT(i,j+1)-G%bathyT(i,j)) * G%IdyCv(i,J)  &
-                / max(G%bathyT(i,j+1),G%bathyT(i,j), GV%H_subroundoff) + &
-                    (G%bathyT(i,j)-G%bathyT(i,j-1)) * G%IdyCv(i,J-1) &
-                / max(G%bathyT(i,j),G%bathyT(i,j-1), GV%H_subroundoff) )
-    endif
-    beta =  sqrt((G%dF_dx(i,j) + beta_topo_x)**2 + &
-                 (G%dF_dy(i,j) + beta_topo_y)**2 )
-
-    I_H = US%L_to_Z*GV%Rho0 * I_mass(i,j)
-
-    if (KhCoeff*SN*I_H>0.) then
-      ! Solve resid(E) = 0, where resid = Kh(E) * (SN)^2 - damp_rate(E) E
-      EKEmin = 0.   ! Use the trivial root as the left bracket
-      ResMin = 0.   ! Need to detect direction of left residual
-      EKEmax = 0.01*US%m_s_to_L_T**2 ! First guess at right bracket
-      useSecant = .false. ! Start using a bisection method
-
-      ! First find right bracket for which resid<0
-      resid = 1.0*US%m_to_L**2*US%T_to_s**3 ; n1 = 0
-      do while (resid>0.)
-        n1 = n1 + 1
-        EKE = EKEmax
-        call MEKE_lengthScales_0d(CS, US, G%areaT(i,j), beta, G%bathyT(i,j), &
-                                  MEKE%Rd_dx_h(i,j), SN, EKE, &
-                                  bottomFac2, barotrFac2, LmixScale, LRhines, LEady)
-        ! TODO: Should include resolution function in Kh
-        Kh = (KhCoeff * sqrt(2.*barotrFac2*EKE) * LmixScale)
-        src = Kh * (SN * SN)
-        drag_rate = I_H * sqrt(drag_rate_visc(i,j)**2 + cd2 * ( 2.0*bottomFac2*EKE + Ubg2 ) )
-        ldamping = CS%MEKE_damping + drag_rate * bottomFac2
-        resid = src - ldamping * EKE
-        ! if (debugIteration) then
-        !   write(0,*) n1, 'EKE=',EKE,'resid=',resid
-        !   write(0,*) 'EKEmin=',EKEmin,'ResMin=',ResMin
-        !   write(0,*) 'src=',src,'ldamping=',ldamping
-        !   write(0,*) 'gamma-b=',bottomFac2,'gamma-t=',barotrFac2
-        !   write(0,*) 'drag_visc=',drag_rate_visc(i,j),'Ubg2=',Ubg2
-        ! endif
-        if (resid>0.) then    ! EKE is to the left of the root
-          EKEmin = EKE        ! so we move the left bracket here
-          EKEmax = 10. * EKE  ! and guess again for the right bracket
-          if (resid<ResMin) useSecant = .true.
-          ResMin = resid
-          if (EKEmax > 2.e17*US%m_s_to_L_T**2) then
-            if (debugIteration) stop 'Something has gone very wrong'
-            debugIteration = .true.
-            resid = 1. ; n1 = 0
-            EKEmin = 0. ; ResMin = 0.
-            EKEmax = 0.01*US%m_s_to_L_T**2
-            useSecant = .false.
-          endif
-        endif
-      enddo ! while(resid>0.) searching for right bracket
-      ResMax = resid
-
-      ! Bisect the bracket
-      n2 = 0 ; EKEerr = EKEmax - EKEmin
-      do while (EKEerr > tolerance)
-        n2 = n2 + 1
-        if (useSecant) then
-          EKE = EKEmin + (EKEmax - EKEmin) * (ResMin / (ResMin - ResMax))
-        else
-          EKE = 0.5 * (EKEmin + EKEmax)
-        endif
-        EKEerr = min( EKE-EKEmin, EKEmax-EKE )
-        ! TODO: Should include resolution function in Kh
-        Kh = (KhCoeff * sqrt(2.*barotrFac2*EKE) * LmixScale)
-        src = Kh * (SN * SN)
-        drag_rate = I_H * sqrt( drag_rate_visc(i,j)**2 + cd2 * ( 2.0*bottomFac2*EKE + Ubg2 ) )
-        ldamping = CS%MEKE_damping + drag_rate * bottomFac2
-        resid = src - ldamping * EKE
-        if (useSecant .and. resid>ResMin) useSecant = .false.
-        if (resid>0.) then              ! EKE is to the left of the root
-          EKEmin = EKE                  ! so we move the left bracket here
-          if (resid<ResMin) useSecant = .true.
-          ResMin = resid                ! Save this for the secant method
-        elseif (resid<0.) then          ! EKE is to the right of the root
-          EKEmax = EKE                  ! so we move the right bracket here
-          ResMax = resid                ! Save this for the secant method
-        else
-          exit                          ! resid=0 => EKE is exactly at the root
-        endif
-        if (n2>200) stop 'Failing to converge?'
-      enddo ! while(EKEmax-EKEmin>tolerance)
-
-    else
-      EKE = 0.
-    endif
-    if (CS%MEKE_equilibrium_alt) then
-      MEKE%MEKE(i,j) = (US%Z_to_L*G%bathyT(i,j) * SN / (8*CS%cdrag))**2
->>>>>>> d23a1f9c
-    else
-
       FatH = 0.25*((G%CoriolisBu(I,J) + G%CoriolisBu(I-1,J-1)) + &
                    (G%CoriolisBu(I-1,J) + G%CoriolisBu(I,J-1))) ! Coriolis parameter at h points
 
@@ -811,22 +695,21 @@
       else
         !### Consider different combinations of these estimates of topographic beta, and the use
         !    of the water column thickness instead of the bathymetric depth.
-        beta_topo_x = CS%MEKE_topographic_beta * FatH * 0.5 * ( &
-                     (G%bathyT(i+1,j)-G%bathyT(i,j)) * G%IdxCu(I,j)  &
-                 / max(G%bathyT(i+1,j),G%bathyT(i,j), GV%H_subroundoff) &
-             +       (G%bathyT(i,j)-G%bathyT(i-1,j)) * G%IdxCu(I-1,j) &
-                 / max(G%bathyT(i,j),G%bathyT(i-1,j), GV%H_subroundoff) )
-        !### There is a bug in the 4th lne below, where IdxCu should be IdyCv.
-        beta_topo_y = CS%MEKE_topographic_beta * FatH * 0.5 * ( &
-                     (G%bathyT(i,j+1)-G%bathyT(i,j)) * G%IdyCv(i,J)  &
-                 / max(G%bathyT(i,j+1),G%bathyT(i,j), GV%H_subroundoff) + &
-                     (G%bathyT(i,j)-G%bathyT(i,j-1)) * G%IdxCu(i,J-1) &
-                 / max(G%bathyT(i,j),G%bathyT(i,j-1), GV%H_subroundoff) )
+        beta_topo_x = -CS%MEKE_topographic_beta * FatH * 0.5 * ( &
+                      (G%bathyT(i+1,j)-G%bathyT(i,j)) * G%IdxCu(I,j)  &
+                  / max(G%bathyT(i+1,j),G%bathyT(i,j), GV%H_subroundoff) &
+              +       (G%bathyT(i,j)-G%bathyT(i-1,j)) * G%IdxCu(I-1,j) &
+                  / max(G%bathyT(i,j),G%bathyT(i-1,j), GV%H_subroundoff) )
+        beta_topo_y = -CS%MEKE_topographic_beta * FatH * 0.5 * ( &
+                      (G%bathyT(i,j+1)-G%bathyT(i,j)) * G%IdyCv(i,J)  &
+                  / max(G%bathyT(i,j+1),G%bathyT(i,j), GV%H_subroundoff) + &
+                      (G%bathyT(i,j)-G%bathyT(i,j-1)) * G%IdyCv(i,J-1) &
+                  / max(G%bathyT(i,j),G%bathyT(i,j-1), GV%H_subroundoff) )
       endif
-      beta =  sqrt((G%dF_dx(i,j) - beta_topo_x)**2 + &
-                   (G%dF_dy(i,j) - beta_topo_y)**2 )
-
-      I_H = US%L_to_m*GV%Rho0 * I_mass(i,j)
+      beta =  sqrt((G%dF_dx(i,j) + beta_topo_x)**2 + &
+                   (G%dF_dy(i,j) + beta_topo_y)**2 )
+
+      I_H = US%L_to_Z*GV%Rho0 * I_mass(i,j)
 
       if (KhCoeff*SN*I_H>0.) then
         ! Solve resid(E) = 0, where resid = Kh(E) * (SN)^2 - damp_rate(E) E
@@ -861,7 +744,7 @@
             EKEmax = 10. * EKE  ! and guess again for the right bracket
             if (resid<ResMin) useSecant = .true.
             ResMin = resid
-            if (US%L_T_to_m_s**2*EKEmax > 2.e17) then
+            if (EKEmax > 2.e17*US%m_s_to_L_T**2) then
               if (debugIteration) stop 'Something has gone very wrong'
               debugIteration = .true.
               resid = 1. ; n1 = 0
@@ -875,7 +758,7 @@
 
         ! Bisect the bracket
         n2 = 0 ; EKEerr = EKEmax - EKEmin
-        do while (US%L_T_to_m_s**2*EKEerr>tolerance)
+        do while (EKEerr > tolerance)
           n2 = n2 + 1
           if (useSecant) then
             EKE = EKEmin + (EKEmax - EKEmin) * (ResMin / (ResMin - ResMax))
@@ -902,6 +785,7 @@
           endif
           if (n2>200) stop 'Failing to converge?'
         enddo ! while(EKEmax-EKEmin>tolerance)
+
       else
         EKE = 0.
       endif
