!> Implements the Mesoscale Eddy Kinetic Energy framework
!! with topographic beta effect included in computing beta in Rhines scale

module MOM_MEKE

! This file is part of MOM6. See LICENSE.md for the license.

use MOM_debugging,     only : hchksum, uvchksum
use MOM_cpu_clock,     only : cpu_clock_id, cpu_clock_begin, cpu_clock_end, CLOCK_ROUTINE
use MOM_diag_mediator, only : post_data, register_diag_field, safe_alloc_ptr
use MOM_diag_mediator, only : diag_ctrl, time_type
use MOM_domains,       only : create_group_pass, do_group_pass, group_pass_type
use MOM_error_handler, only : MOM_error, FATAL, WARNING, NOTE, MOM_mesg
use MOM_file_parser,   only : read_param, get_param, log_version, param_file_type
use MOM_grid,          only : ocean_grid_type
use MOM_hor_index,     only : hor_index_type
use MOM_io,            only : vardesc, var_desc
use MOM_restart,       only : MOM_restart_CS, register_restart_field, query_initialized
use MOM_unit_scaling,  only : unit_scale_type
use MOM_variables,     only : vertvisc_type
use MOM_verticalGrid,  only : verticalGrid_type
use MOM_MEKE_types,    only : MEKE_type

implicit none ; private

#include <MOM_memory.h>

public step_forward_MEKE, MEKE_init, MEKE_alloc_register_restart, MEKE_end

!> Control structure that contains MEKE parameters and diagnostics handles
type, public :: MEKE_CS ; private
  ! Parameters
  real :: MEKE_FrCoeff  !< Efficiency of conversion of ME into MEKE [nondim]
  real :: MEKE_GMcoeff  !< Efficiency of conversion of PE into MEKE [nondim]
  real :: MEKE_GMECoeff !< Efficiency of conversion of MEKE into ME by GME [nondim]
  real :: MEKE_damping  !< Local depth-independent MEKE dissipation rate [T-1 ~> s-1].
  real :: MEKE_Cd_scale !< The ratio of the bottom eddy velocity to the column mean
                        !! eddy velocity, i.e. sqrt(2*MEKE). This should be less than 1
                        !! to account for the surface intensification of MEKE.
  real :: MEKE_Cb       !< Coefficient in the \f$\gamma_{bot}\f$ expression [nondim]
  real :: MEKE_min_gamma!< Minimum value of gamma_b^2 allowed [nondim]
  real :: MEKE_Ct       !< Coefficient in the \f$\gamma_{bt}\f$ expression [nondim]
  logical :: visc_drag  !< If true use the vertvisc_type to calculate bottom drag.
  logical :: MEKE_GEOMETRIC !< If true, uses the GM coefficient formulation from the GEOMETRIC
                        !! framework (Marshall et al., 2012)
  logical :: MEKE_equilibrium_alt !< If true, use an alternative calculation for the
                        !! equilibrium value of MEKE.
  logical :: GM_src_alt !< If true, use the GM energy conversion form S^2*N^2*kappa rather
                        !! than the streamfunction for the MEKE GM source term.
  logical :: Rd_as_max_scale !< If true the length scale can not exceed the
                        !! first baroclinic deformation radius.
  logical :: use_old_lscale !< Use the old formula for mixing length scale.
  logical :: use_min_lscale !< Use simple minimum for mixing length scale.
  real :: cdrag         !< The bottom drag coefficient for MEKE [nondim].
  real :: MEKE_BGsrc    !< Background energy source for MEKE [L2 T-3 ~> W kg-1] (= m2 s-3).
  real :: MEKE_dtScale  !< Scale factor to accelerate time-stepping [nondim]
  real :: MEKE_KhCoeff  !< Scaling factor to convert MEKE into Kh [nondim]
  real :: MEKE_Uscale   !< MEKE velocity scale for bottom drag [L T-1 ~> m s-1]
  real :: MEKE_KH       !< Background lateral diffusion of MEKE [L2 T-1 ~> m2 s-1]
  real :: MEKE_K4       !< Background bi-harmonic diffusivity (of MEKE) [L4 T-1 ~> m4 s-1]
  real :: KhMEKE_Fac    !< A factor relating MEKE%Kh to the diffusivity used for
                        !! MEKE itself [nondim].
  real :: viscosity_coeff_Ku !< The scaling coefficient in the expression for
                        !! viscosity used to parameterize lateral harmonic momentum mixing
                        !! by unresolved eddies represented by MEKE.
  real :: viscosity_coeff_Au !< The scaling coefficient in the expression for
                        !! viscosity used to parameterize lateral biharmonic momentum mixing
                        !! by unresolved eddies represented by MEKE.
  real :: Lfixed        !< Fixed mixing length scale [L ~> m].
  real :: aDeform       !< Weighting towards deformation scale of mixing length [nondim]
  real :: aRhines       !< Weighting towards Rhines scale of mixing length [nondim]
  real :: aFrict        !< Weighting towards frictional arrest scale of mixing length [nondim]
  real :: aEady         !< Weighting towards Eady scale of mixing length [nondim]
  real :: aGrid         !< Weighting towards grid scale of mixing length [nondim]
  real :: MEKE_advection_factor !< A scaling in front of the advection of MEKE [nondim]
  real :: MEKE_topographic_beta !< Weight for how much topographic beta is considered
                                !! when computing beta in Rhines scale [nondim]
  logical :: kh_flux_enabled !< If true, lateral diffusive MEKE flux is enabled.
  logical :: initialize !< If True, invokes a steady state solver to calculate MEKE.
  logical :: debug      !< If true, write out checksums of data for debugging

  type(diag_ctrl), pointer :: diag => NULL() !< A type that regulates diagnostics output
  !>@{ Diagnostic handles
  integer :: id_MEKE = -1, id_Ue = -1, id_Kh = -1, id_src = -1
  integer :: id_Ub = -1, id_Ut = -1
  integer :: id_GM_src = -1, id_mom_src = -1, id_GME_snk = -1, id_decay = -1
  integer :: id_KhMEKE_u = -1, id_KhMEKE_v = -1, id_Ku = -1, id_Au = -1
  integer :: id_Le = -1, id_gamma_b = -1, id_gamma_t = -1
  integer :: id_Lrhines = -1, id_Leady = -1
  !!@}

  ! Infrastructure
  integer :: id_clock_pass !< Clock for group pass calls
  type(group_pass_type) :: pass_MEKE !< Group halo pass handle for MEKE%MEKE and maybe MEKE%Kh_diff
  type(group_pass_type) :: pass_Kh   !< Group halo pass handle for MEKE%Kh, MEKE%Ku, and/or MEKE%Au
end type MEKE_CS

contains

!> Integrates forward-in-time the MEKE eddy energy equation.
!! See \ref section_MEKE_equations.
subroutine step_forward_MEKE(MEKE, h, SN_u, SN_v, visc, dt, G, GV, US, CS, hu, hv)
  type(MEKE_type),                          pointer       :: MEKE !< MEKE data.
  type(ocean_grid_type),                    intent(inout) :: G    !< Ocean grid.
  type(verticalGrid_type),                  intent(in)    :: GV   !< Ocean vertical grid structure.
  type(unit_scale_type),                    intent(in)    :: US   !< A dimensional unit scaling type
  real, dimension(SZI_(G),SZJ_(G),SZK_(G)), intent(in)    :: h    !< Layer thickness [H ~> m or kg m-2].
  real, dimension(SZIB_(G),SZJ_(G)),        intent(in)    :: SN_u !< Eady growth rate at u-points [T-1 ~> s-1].
  real, dimension(SZI_(G),SZJB_(G)),        intent(in)    :: SN_v !< Eady growth rate at v-points [T-1 ~> s-1].
  type(vertvisc_type),                      intent(in)    :: visc !< The vertical viscosity type.
  real,                                     intent(in)    :: dt   !< Model(baroclinic) time-step [T ~> s].
  type(MEKE_CS),                            pointer       :: CS   !< MEKE control structure.
  real, dimension(SZIB_(G),SZJ_(G),SZK_(G)), intent(in)   :: hu   !< Accumlated zonal mass flux [H L2 ~> m3 or kg].
  real, dimension(SZI_(G),SZJB_(G),SZK_(G)), intent(in)   :: hv   !< Accumlated meridional mass flux [H L2 ~> m3 or kg]

  ! Local variables
  real, dimension(SZI_(G),SZJ_(G)) :: &
    mass, &         ! The total mass of the water column [R Z ~> kg m-2].
    I_mass, &       ! The inverse of mass [R-1 Z-1 ~> m2 kg-1].
    src, &          ! The sum of all MEKE sources [L2 T-3 ~> W kg-1] (= m2 s-3).
    MEKE_decay, &   ! A diagnostic of the MEKE decay timescale [T-1 ~> s-1].
    drag_rate_visc, & ! Near-bottom velocity contribution to bottom dratg [L T-1 ~> m s-1]
    drag_rate, &    ! The MEKE spindown timescale due to bottom drag [T-1 ~> s-1].
    drag_rate_J15, &  ! The MEKE spindown timescale due to bottom drag with the Jansen 2015 scheme.
                    ! Unfortunately, as written the units seem inconsistent. [T-1 ~> s-1].
    del2MEKE, &     ! Laplacian of MEKE, used for bi-harmonic diffusion [T-2 ~> s-2].
    del4MEKE, &     ! Time-integrated MEKE tendency arising from the biharmonic of MEKE [L2 T-2 ~> m2 s-2].
    LmixScale, &    ! Eddy mixing length [L ~> m].
    barotrFac2, &   ! Ratio of EKE_barotropic / EKE [nondim]
    bottomFac2, &   ! Ratio of EKE_bottom / EKE [nondim]
    tmp             ! Temporary variable for diagnostic computation

  real, dimension(SZIB_(G),SZJ_(G)) :: &
    MEKE_uflux, &   ! The zonal advective and diffusive flux of MEKE with units of [R Z L4 T-3 ~> kg m-2 s-3].
                    ! In one place, MEKE_uflux is used as temporary work space with units of [L2 T-2 ~> m2 s-2].
    Kh_u, &         ! The zonal diffusivity that is actually used [L2 T-1 ~> m2 s-1].
    baroHu, &       ! Depth integrated accumulated zonal mass flux [R Z L2 ~> kg].
    drag_vel_u      ! A (vertical) viscosity associated with bottom drag at
                    ! u-points [Z T-1 ~> m s-1].
  real, dimension(SZI_(G),SZJB_(G)) :: &
    MEKE_vflux, &   ! The meridional advective and diffusive flux of MEKE with units of [R Z L4 T-3 ~> kg m-2 s-3].
                    ! In one place, MEKE_vflux is used as temporary work space with units of [L2 T-2 ~> m2 s-2].
    Kh_v, &         ! The meridional diffusivity that is actually used [L2 T-1 ~> m2 s-1].
    baroHv, &       ! Depth integrated accumulated meridional mass flux [R Z L2 ~> kg].
    drag_vel_v      ! A (vertical) viscosity associated with bottom drag at
                    ! v-points [Z T-1 ~> m s-1].
  real :: Kh_here   ! The local horizontal viscosity [L2 T-1 ~> m2 s-1]
  real :: Inv_Kh_max ! The inverse of the local horizontal viscosity [T L-2 ~> s m-2]
  real :: K4_here   ! The local horizontal biharmonic viscosity [L4 T-1 ~> m4 s-1]
  real :: Inv_K4_max ! The inverse of the local horizontal biharmonic viscosity [T L-4 ~> s m-4]
  real :: cdrag2
  real :: advFac    ! The product of the advection scaling factor and 1/dt [T-1 ~> s-1]
  real :: mass_neglect ! A negligible mass [R Z ~> kg m-2].
  real :: ldamping  ! The MEKE damping rate [T-1 ~> s-1].
  real :: Rho0      ! A density used to convert mass to distance [R ~> kg m-3].
  real :: sdt       ! dt to use locally [T ~> s] (could be scaled to accelerate)
  real :: sdt_damp  ! dt for damping [T ~> s] (sdt could be split).
  logical :: use_drag_rate ! Flag to indicate drag_rate is finite
  integer :: i, j, k, is, ie, js, je, Isq, Ieq, Jsq, Jeq, nz

  is = G%isc ; ie = G%iec ; js = G%jsc ; je = G%jec ; nz = G%ke
  Isq = G%IscB ; Ieq = G%IecB ; Jsq = G%JscB ; Jeq = G%JecB

  if (.not.associated(CS)) call MOM_error(FATAL, &
         "MOM_MEKE: Module must be initialized before it is used.")
  if (.not.associated(MEKE)) call MOM_error(FATAL, &
         "MOM_MEKE: MEKE must be initialized before it is used.")

  if ((CS%MEKE_damping > 0.0) .or. (CS%MEKE_Cd_scale > 0.0) .or. (CS%MEKE_Cb>0.) &
      .or. CS%visc_drag) then
    use_drag_rate = .true.
  else
    use_drag_rate = .false.
  endif

  ! Only integrate the MEKE equations if MEKE is required.
  if (.not.associated(MEKE%MEKE)) then
!   call MOM_error(FATAL, "MOM_MEKE: MEKE%MEKE is not associated!")
    return
  endif

    if (CS%debug) then
      if (associated(MEKE%mom_src)) &
        call hchksum(MEKE%mom_src, 'MEKE mom_src', G%HI, scale=US%R_to_kg_m3*US%Z_to_m*US%L_to_m**2*US%s_to_T**3)
      if (associated(MEKE%GME_snk)) &
        call hchksum(MEKE%GME_snk, 'MEKE GME_snk', G%HI, scale=US%R_to_kg_m3*US%Z_to_m*US%L_to_m**2*US%s_to_T**3)
      if (associated(MEKE%GM_src)) &
        call hchksum(MEKE%GM_src, 'MEKE GM_src', G%HI, scale=US%R_to_kg_m3*US%Z_to_m*US%L_to_m**2*US%s_to_T**3)
      if (associated(MEKE%MEKE)) call hchksum(MEKE%MEKE, 'MEKE MEKE', G%HI, scale=US%L_T_to_m_s**2)
      call uvchksum("MEKE SN_[uv]", SN_u, SN_v, G%HI, scale=US%s_to_T)
      call uvchksum("MEKE h[uv]", hu, hv, G%HI, haloshift=1, scale=GV%H_to_m)
    endif

    sdt = dt*CS%MEKE_dtScale ! Scaled dt to use for time-stepping
    Rho0 = GV%Rho0
    mass_neglect = GV%H_to_RZ * GV%H_subroundoff
    cdrag2 = CS%cdrag**2

    ! With a depth-dependent (and possibly strong) damping, it seems
    ! advisable to use Strang splitting between the damping and diffusion.
    sdt_damp = sdt ; if (CS%MEKE_KH >= 0.0 .or. CS%MEKE_K4 >= 0.) sdt_damp = 0.5*sdt

    ! Calculate depth integrated mass exchange if doing advection [R Z L2 ~> kg]
    if (CS%MEKE_advection_factor>0.) then
      do j=js,je ; do I=is-1,ie
        baroHu(I,j) = 0.
      enddo ; enddo
      do k=1,nz
        do j=js,je ; do I=is-1,ie
          baroHu(I,j) = hu(I,j,k) * GV%H_to_RZ
        enddo ; enddo
      enddo
      do J=js-1,je ; do i=is,ie
        baroHv(i,J) = 0.
      enddo ; enddo
      do k=1,nz
        do J=js-1,je ; do i=is,ie
          baroHv(i,J) = hv(i,J,k) * GV%H_to_RZ
        enddo ; enddo
      enddo
    endif

    if (CS%MEKE_Cd_scale == 0.0 .and. .not. CS%visc_drag) then
      !$OMP parallel do default(shared) private(ldamping)
      do j=js,je ; do i=is,ie
        drag_rate(i,j) = 0. ; drag_rate_J15(i,j) = 0.
      enddo ; enddo
    endif

    ! Calculate drag_rate_visc(i,j) which accounts for the model bottom mean flow
    if (CS%visc_drag) then
      !$OMP parallel do default(shared)
      do j=js,je ; do I=is-1,ie
        drag_vel_u(I,j) = 0.0
        if ((G%mask2dCu(I,j) > 0.0) .and. (visc%bbl_thick_u(I,j) > 0.0)) &
          drag_vel_u(I,j) = visc%Kv_bbl_u(I,j) / visc%bbl_thick_u(I,j)
      enddo ; enddo
      !$OMP parallel do default(shared)
      do J=js-1,je ; do i=is,ie
        drag_vel_v(i,J) = 0.0
        if ((G%mask2dCv(i,J) > 0.0) .and. (visc%bbl_thick_v(i,J) > 0.0)) &
          drag_vel_v(i,J) = visc%Kv_bbl_v(i,J) / visc%bbl_thick_v(i,J)
      enddo ; enddo

      !$OMP parallel do default(shared)
      do j=js,je ; do i=is,ie
        drag_rate_visc(i,j) = (0.25*G%IareaT(i,j) * US%Z_to_L * &
                ((G%areaCu(I-1,j)*drag_vel_u(I-1,j) + &
                  G%areaCu(I,j)*drag_vel_u(I,j)) + &
                 (G%areaCv(i,J-1)*drag_vel_v(i,J-1) + &
                  G%areaCv(i,J)*drag_vel_v(i,J)) ) )
      enddo ; enddo
    else
      !$OMP parallel do default(shared)
      do j=js,je ; do i=is,ie
        drag_rate_visc(i,j) = 0.
      enddo ; enddo
    endif

    !$OMP parallel do default(shared)
    do j=js-1,je+1
      do i=is-1,ie+1 ; mass(i,j) = 0.0 ; enddo
      do k=1,nz ; do i=is-1,ie+1
        mass(i,j) = mass(i,j) + G%mask2dT(i,j) * (GV%H_to_RZ * h(i,j,k)) ! [R Z ~> kg m-2]
      enddo ; enddo
      do i=is-1,ie+1
        I_mass(i,j) = 0.0
        if (mass(i,j) > 0.0) I_mass(i,j) = 1.0 / mass(i,j) ! [R-1 Z-1 ~> m2 kg-1]
      enddo
    enddo

    if (CS%initialize) then
      call MEKE_equilibrium(CS, MEKE, G, GV, US, SN_u, SN_v, drag_rate_visc, I_mass)
      CS%initialize = .false.
    endif

    ! Calculates bottomFac2, barotrFac2 and LmixScale
    call MEKE_lengthScales(CS, MEKE, G, GV, US, SN_u, SN_v, MEKE%MEKE, bottomFac2, barotrFac2, LmixScale)
    if (CS%debug) then
      call uvchksum("MEKE drag_vel_[uv]", drag_vel_u, drag_vel_v, G%HI, scale=US%Z_to_m*US%s_to_T)
      call hchksum(mass, 'MEKE mass',G%HI,haloshift=1, scale=US%R_to_kg_m3*US%Z_to_m)
      call hchksum(drag_rate_visc, 'MEKE drag_rate_visc', G%HI, scale=US%L_T_to_m_s)
      call hchksum(bottomFac2, 'MEKE bottomFac2', G%HI)
      call hchksum(barotrFac2, 'MEKE barotrFac2', G%HI)
      call hchksum(LmixScale, 'MEKE LmixScale', G%HI,scale=US%L_to_m)
    endif

    ! Aggregate sources of MEKE (background, frictional and GM)
    !$OMP parallel do default(shared)
    do j=js,je ; do i=is,ie
      src(i,j) = CS%MEKE_BGsrc
    enddo ; enddo

    if (associated(MEKE%mom_src)) then
      !$OMP parallel do default(shared)
      do j=js,je ; do i=is,ie
        src(i,j) = src(i,j) - CS%MEKE_FrCoeff*I_mass(i,j)*MEKE%mom_src(i,j)
      enddo ; enddo
    endif

    if (associated(MEKE%GME_snk)) then
      !$OMP parallel do default(shared)
      do j=js,je ; do i=is,ie
        src(i,j) = src(i,j) - CS%MEKE_GMECoeff*I_mass(i,j)*MEKE%GME_snk(i,j)
      enddo ; enddo
    endif

    if (associated(MEKE%GM_src)) then
      if (CS%GM_src_alt) then
        !$OMP parallel do default(shared)
        do j=js,je ; do i=is,ie
          src(i,j) = src(i,j) - CS%MEKE_GMcoeff*MEKE%GM_src(i,j) / &
                     (GV%Rho0 * MAX(1.0*US%m_to_Z, G%bathyT(i,j)))
        enddo ; enddo
      else
        !$OMP parallel do default(shared)
        do j=js,je ; do i=is,ie
          src(i,j) = src(i,j) - CS%MEKE_GMcoeff*I_mass(i,j)*MEKE%GM_src(i,j)
        enddo ; enddo
      endif
    endif

    ! Increase EKE by a full time-steps worth of source
    !$OMP parallel do default(shared)
    do j=js,je ; do i=is,ie
      MEKE%MEKE(i,j) = (MEKE%MEKE(i,j) + sdt*src(i,j))*G%mask2dT(i,j)
    enddo ; enddo

    if (use_drag_rate) then
      ! Calculate a viscous drag rate (includes BBL contributions from mean flow and eddies)
      !$OMP parallel do default(shared)
      do j=js,je ; do i=is,ie
        drag_rate(i,j) = (US%L_to_Z*Rho0 * I_mass(i,j)) * sqrt( drag_rate_visc(i,j)**2 + &
                 cdrag2 * ( max(0.0, 2.0*bottomFac2(i,j)*MEKE%MEKE(i,j)) + CS%MEKE_Uscale**2 ) )
      enddo ; enddo
    endif

    ! First stage of Strang splitting
    !$OMP parallel do default(shared)
    do j=js,je ; do i=is,ie
      ldamping = CS%MEKE_damping + drag_rate(i,j) * bottomFac2(i,j)
      if (MEKE%MEKE(i,j) < 0.) ldamping = 0.
      ! notice that the above line ensures a damping only if MEKE is positive,
      ! while leaving MEKE unchanged if it is negative
      MEKE%MEKE(i,j) =  MEKE%MEKE(i,j) / (1.0 + sdt_damp*ldamping)
      MEKE_decay(i,j) = ldamping*G%mask2dT(i,j)
    enddo ; enddo

    if (CS%kh_flux_enabled .or. CS%MEKE_K4 >= 0.0) then
      ! Update MEKE in the halos for lateral or bi-harmonic diffusion
      call cpu_clock_begin(CS%id_clock_pass)
      call do_group_pass(CS%pass_MEKE, G%Domain)
      call cpu_clock_end(CS%id_clock_pass)
    endif

    if (CS%MEKE_K4 >= 0.0) then
      ! Calculate Laplacian of MEKE using MEKE_uflux and MEKE_vflux as temporary work space.
      !$OMP parallel do default(shared)
      do j=js-1,je+1 ; do I=is-2,ie+1
<<<<<<< HEAD
        ! Here the units of MEKE_uflux are [L2 T-2 ~> m2 s-2].
=======
        ! MEKE_uflux is used here as workspace with units of [L2 T-2 ~> m2 s-2].
>>>>>>> bfa303db
        MEKE_uflux(I,j) = ((G%dy_Cu(I,j)*G%IdxCu(I,j)) * G%mask2dCu(I,j)) * &
            (MEKE%MEKE(i+1,j) - MEKE%MEKE(i,j))
      ! This would have units of [R Z L2 T-2 ~> kg s-2]
      ! MEKE_uflux(I,j) = ((G%dy_Cu(I,j)*G%IdxCu(I,j)) * &
      !     ((2.0*mass(i,j)*mass(i+1,j)) / ((mass(i,j)+mass(i+1,j)) + mass_neglect)) ) * &
      !     (MEKE%MEKE(i+1,j) - MEKE%MEKE(i,j))
      enddo ; enddo
      !$OMP parallel do default(shared)
      do J=js-2,je+1 ; do i=is-1,ie+1
<<<<<<< HEAD
        ! Here the units of MEKE_vflux are [L2 T-2 ~> m2 s-2].
=======
        ! MEKE_vflux is used here as workspace with units of [L2 T-2 ~> m2 s-2].
>>>>>>> bfa303db
        MEKE_vflux(i,J) = ((G%dx_Cv(i,J)*G%IdyCv(i,J)) * G%mask2dCv(i,J)) * &
            (MEKE%MEKE(i,j+1) - MEKE%MEKE(i,j))
      ! This would have units of [R Z L2 T-2 ~> kg s-2]
      ! MEKE_vflux(i,J) = ((G%dx_Cv(i,J)*G%IdyCv(i,J)) * &
      !     ((2.0*mass(i,j)*mass(i,j+1)) / ((mass(i,j)+mass(i,j+1)) + mass_neglect)) ) * &
      !     (MEKE%MEKE(i,j+1) - MEKE%MEKE(i,j))
      enddo ; enddo

      !$OMP parallel do default(shared)
      do j=js-1,je+1 ; do i=is-1,ie+1 ! del2MEKE has units [T-2 ~> s-2].
        del2MEKE(i,j) = G%IareaT(i,j) * &
            ((MEKE_uflux(I,j) - MEKE_uflux(I-1,j)) + (MEKE_vflux(i,J) - MEKE_vflux(i,J-1)))
      enddo ; enddo

      ! Bi-harmonic diffusion of MEKE
      !$OMP parallel do default(shared) private(K4_here,Inv_K4_max)
      do j=js,je ; do I=is-1,ie
        K4_here = CS%MEKE_K4 ! [L4 T-1 ~> m4 s-1]
        ! Limit Kh to avoid CFL violations.
        Inv_K4_max = 64.0 * sdt * ((G%dy_Cu(I,j)*G%IdxCu(I,j)) * &
                     max(G%IareaT(i,j), G%IareaT(i+1,j)))**2
        if (K4_here*Inv_K4_max > 0.3) K4_here = 0.3 / Inv_K4_max

        ! Here the units of MEKE_uflux are [R Z L4 T-3 ~> kg m2 s-3].
        MEKE_uflux(I,j) = ((K4_here * (G%dy_Cu(I,j)*G%IdxCu(I,j))) * &
            ((2.0*mass(i,j)*mass(i+1,j)) / ((mass(i,j)+mass(i+1,j)) + mass_neglect)) ) * &
            (del2MEKE(i+1,j) - del2MEKE(i,j))
      enddo ; enddo
      !$OMP parallel do default(shared) private(K4_here,Inv_K4_max)
      do J=js-1,je ; do i=is,ie
        K4_here = CS%MEKE_K4 ! [L4 T-1 ~> m4 s-1]
        Inv_K4_max = 64.0 * sdt * ((G%dx_Cv(i,J)*G%IdyCv(i,J)) * max(G%IareaT(i,j), G%IareaT(i,j+1)))**2
        if (K4_here*Inv_K4_max > 0.3) K4_here = 0.3 / Inv_K4_max

        ! Here the units of MEKE_vflux are [R Z L4 T-3 ~> kg m2 s-3].
        MEKE_vflux(i,J) = ((K4_here * (G%dx_Cv(i,J)*G%IdyCv(i,J))) * &
            ((2.0*mass(i,j)*mass(i,j+1)) / ((mass(i,j)+mass(i,j+1)) + mass_neglect)) ) * &
            (del2MEKE(i,j+1) - del2MEKE(i,j))
      enddo ; enddo
      ! Store change in MEKE arising from the bi-harmonic in del4MEKE [L2 T-2 ~> m2 s-2].
      !$OMP parallel do default(shared)
      do j=js,je ; do i=is,ie
        del4MEKE(i,j) = (sdt*(G%IareaT(i,j)*I_mass(i,j))) * &
            ((MEKE_uflux(I-1,j) - MEKE_uflux(I,j)) + &
             (MEKE_vflux(i,J-1) - MEKE_vflux(i,J)))
      enddo ; enddo
    endif !

    if (CS%kh_flux_enabled) then
      ! Lateral diffusion of MEKE
      Kh_here = max(0., CS%MEKE_Kh)
      !$OMP parallel do default(shared) firstprivate(Kh_here) private(Inv_Kh_max)
      do j=js,je ; do I=is-1,ie
        ! Limit Kh to avoid CFL violations.
        if (associated(MEKE%Kh)) &
          Kh_here = max(0., CS%MEKE_Kh) + &
              CS%KhMEKE_Fac*0.5*(MEKE%Kh(i,j)+MEKE%Kh(i+1,j))
        if (associated(MEKE%Kh_diff)) &
          Kh_here = max(0.,CS%MEKE_Kh) + &
              CS%KhMEKE_Fac*0.5*(MEKE%Kh_diff(i,j)+MEKE%Kh_diff(i+1,j))
        Inv_Kh_max = 2.0*sdt * ((G%dy_Cu(I,j)*G%IdxCu(I,j)) * &
                     max(G%IareaT(i,j),G%IareaT(i+1,j)))
        if (Kh_here*Inv_Kh_max > 0.25) Kh_here = 0.25 / Inv_Kh_max
        Kh_u(I,j) = Kh_here

        ! Here the units of MEKE_uflux and MEKE_vflux are [R Z L4 T-3 ~> kg m2 s-3].
        MEKE_uflux(I,j) = ((Kh_here * (G%dy_Cu(I,j)*G%IdxCu(I,j))) * &
            ((2.0*mass(i,j)*mass(i+1,j)) / ((mass(i,j)+mass(i+1,j)) + mass_neglect)) ) * &
            (MEKE%MEKE(i,j) - MEKE%MEKE(i+1,j))
      enddo ; enddo
      !$OMP parallel do default(shared) firstprivate(Kh_here) private(Inv_Kh_max)
      do J=js-1,je ; do i=is,ie
        if (associated(MEKE%Kh)) &
          Kh_here = max(0.,CS%MEKE_Kh) + CS%KhMEKE_Fac * 0.5*(MEKE%Kh(i,j)+MEKE%Kh(i,j+1))
        if (associated(MEKE%Kh_diff)) &
          Kh_here = max(0.,CS%MEKE_Kh) + CS%KhMEKE_Fac * 0.5*(MEKE%Kh_diff(i,j)+MEKE%Kh_diff(i,j+1))
        Inv_Kh_max = 2.0*sdt * ((G%dx_Cv(i,J)*G%IdyCv(i,J)) * max(G%IareaT(i,j),G%IareaT(i,j+1)))
        if (Kh_here*Inv_Kh_max > 0.25) Kh_here = 0.25 / Inv_Kh_max
        Kh_v(i,J) = Kh_here

        ! Here the units of MEKE_uflux and MEKE_vflux are [R Z L4 T-3 ~> kg m2 s-3].
        MEKE_vflux(i,J) = ((Kh_here * (G%dx_Cv(i,J)*G%IdyCv(i,J))) * &
            ((2.0*mass(i,j)*mass(i,j+1)) / ((mass(i,j)+mass(i,j+1)) + mass_neglect)) ) * &
            (MEKE%MEKE(i,j) - MEKE%MEKE(i,j+1))
      enddo ; enddo
      if (CS%MEKE_advection_factor>0.) then
        advFac = CS%MEKE_advection_factor / sdt ! [T-1 ~> s-1]
        !$OMP parallel do default(shared)
        do j=js,je ; do I=is-1,ie
          ! Here the units of the quantities added to MEKE_uflux are [R Z L4 T-3 ~> kg m2 s-3].
          if (baroHu(I,j)>0.) then
            MEKE_uflux(I,j) = MEKE_uflux(I,j) + baroHu(I,j)*MEKE%MEKE(i,j)*advFac
          elseif (baroHu(I,j)<0.) then
            MEKE_uflux(I,j) = MEKE_uflux(I,j) + baroHu(I,j)*MEKE%MEKE(i+1,j)*advFac
          endif
        enddo ; enddo
        !$OMP parallel do default(shared)
        do J=js-1,je ; do i=is,ie
          ! Here the units of the quantities added to MEKE_vflux are [R Z L4 T-3 ~> kg m2 s-3].
          if (baroHv(i,J)>0.) then
            MEKE_vflux(i,J) = MEKE_vflux(i,J) + baroHv(i,J)*MEKE%MEKE(i,j)*advFac
          elseif (baroHv(i,J)<0.) then
            MEKE_vflux(i,J) = MEKE_vflux(i,J) + baroHv(i,J)*MEKE%MEKE(i,j+1)*advFac
          endif
        enddo ; enddo
      endif

      !$OMP parallel do default(shared)
      do j=js,je ; do i=is,ie
        MEKE%MEKE(i,j) = MEKE%MEKE(i,j) + (sdt*(G%IareaT(i,j)*I_mass(i,j))) * &
            ((MEKE_uflux(I-1,j) - MEKE_uflux(I,j)) + &
             (MEKE_vflux(i,J-1) - MEKE_vflux(i,J)))
      enddo ; enddo
    endif ! MEKE_KH>0

    ! Add on bi-harmonic tendency
    if (CS%MEKE_K4 >= 0.0) then
      !$OMP parallel do default(shared)
      do j=js,je ; do i=is,ie
        MEKE%MEKE(i,j) = MEKE%MEKE(i,j) + del4MEKE(i,j)
      enddo ; enddo
    endif

    ! Second stage of Strang splitting
    if (CS%MEKE_KH >= 0.0 .or. CS%MEKE_K4 >= 0.0) then
      if (sdt>sdt_damp) then
        ! Recalculate the drag rate, since MEKE has changed.
        if (use_drag_rate) then
          !$OMP parallel do default(shared)
          do j=js,je ; do i=is,ie
            drag_rate(i,j) = (US%L_to_Z*Rho0 * I_mass(i,j)) * sqrt( drag_rate_visc(i,j)**2 + &
                   cdrag2 * ( max(0.0, 2.0*bottomFac2(i,j)*MEKE%MEKE(i,j)) + CS%MEKE_Uscale**2 ) )
          enddo ; enddo
          !$OMP parallel do default(shared)
          do j=js,je ; do i=is,ie
            ldamping = CS%MEKE_damping + drag_rate(i,j) * bottomFac2(i,j)
            if (MEKE%MEKE(i,j) < 0.) ldamping = 0.
            ! notice that the above line ensures a damping only if MEKE is positive,
            ! while leaving MEKE unchanged if it is negative
            MEKE%MEKE(i,j) =  MEKE%MEKE(i,j) / (1.0 + sdt_damp*ldamping)
            MEKE_decay(i,j) = ldamping*G%mask2dT(i,j)
          enddo ; enddo
        endif
      endif
    endif ! MEKE_KH>=0

 !   do j=js,je ; do i=is,ie
 !     MEKE%MEKE(i,j) =  MAX(MEKE%MEKE(i,j),0.0)
 !   enddo ; enddo

    call cpu_clock_begin(CS%id_clock_pass)
    call do_group_pass(CS%pass_MEKE, G%Domain)
    call cpu_clock_end(CS%id_clock_pass)

    ! Calculate diffusivity for main model to use
    if (CS%MEKE_KhCoeff>0.) then
      if (.not.CS%MEKE_GEOMETRIC) then
        if (CS%use_old_lscale) then
          if (CS%Rd_as_max_scale) then
            !$OMP parallel do default(shared)
            do j=js,je ; do i=is,ie
              MEKE%Kh(i,j) = (CS%MEKE_KhCoeff * &
                         sqrt(2.*max(0.,barotrFac2(i,j)*MEKE%MEKE(i,j))*G%areaT(i,j)) ) * &
                         min(MEKE%Rd_dx_h(i,j), 1.0)
            enddo ; enddo
          else
            !$OMP parallel do default(shared)
            do j=js,je ; do i=is,ie
              MEKE%Kh(i,j) = CS%MEKE_KhCoeff * &
                  sqrt(2.*max(0., barotrFac2(i,j)*MEKE%MEKE(i,j))*G%areaT(i,j))
            enddo ; enddo
          endif
        else
          !$OMP parallel do default(shared)
          do j=js,je ; do i=is,ie
            MEKE%Kh(i,j) = CS%MEKE_KhCoeff * &
                sqrt(2.*max(0., barotrFac2(i,j)*MEKE%MEKE(i,j))) * LmixScale(i,j)
          enddo ; enddo
        endif
      endif
    endif

    ! Calculate viscosity for the main model to use
    if (CS%viscosity_coeff_Ku /=0.) then
      do j=js,je ; do i=is,ie
        MEKE%Ku(i,j) = CS%viscosity_coeff_Ku * sqrt(2.*max(0.,MEKE%MEKE(i,j))) * LmixScale(i,j)
      enddo ; enddo
    endif

    if (CS%viscosity_coeff_Au /=0.) then
      do j=js,je ; do i=is,ie
        MEKE%Au(i,j) = CS%viscosity_coeff_Au * sqrt(2.*max(0.,MEKE%MEKE(i,j))) * LmixScale(i,j)**3
      enddo ; enddo
    endif

    if (associated(MEKE%Kh) .or. associated(MEKE%Ku) .or. associated(MEKE%Au)) then
      call cpu_clock_begin(CS%id_clock_pass)
      call do_group_pass(CS%pass_Kh, G%Domain)
      call cpu_clock_end(CS%id_clock_pass)
    endif

    ! Offer fields for averaging.
    if (any([CS%id_Ue, CS%id_Ub, CS%id_Ut] > 0)) &
      tmp(:,:) = 0.
    if (CS%id_MEKE>0) call post_data(CS%id_MEKE, MEKE%MEKE, CS%diag)
    if (CS%id_Ue>0) then
      do j=js,je ; do i=is,ie
        tmp(i,j) = sqrt(max(0., 2. * MEKE%MEKE(i,j)))
      enddo ; enddo
      call post_data(CS%id_Ue, tmp, CS%diag)
    endif
    if (CS%id_Ub>0) then
      do j=js,je ; do i=is,ie
        tmp(i,j) = sqrt(max(0., 2. * MEKE%MEKE(i,j) * bottomFac2(i,j)))
      enddo ; enddo
      call post_data(CS%id_Ub, tmp, CS%diag)
    endif
    if (CS%id_Ut>0) then
      do j=js,je ; do i=is,ie
        tmp(i,j) = sqrt(max(0., 2. * MEKE%MEKE(i,j) * barotrFac2(i,j)))
      enddo ; enddo
      call post_data(CS%id_Ut, tmp, CS%diag)
    endif
    if (CS%id_Kh>0) call post_data(CS%id_Kh, MEKE%Kh, CS%diag)
    if (CS%id_Ku>0) call post_data(CS%id_Ku, MEKE%Ku, CS%diag)
    if (CS%id_Au>0) call post_data(CS%id_Au, MEKE%Au, CS%diag)
    if (CS%id_KhMEKE_u>0) call post_data(CS%id_KhMEKE_u, Kh_u, CS%diag)
    if (CS%id_KhMEKE_v>0) call post_data(CS%id_KhMEKE_v, Kh_v, CS%diag)
    if (CS%id_src>0) call post_data(CS%id_src, src, CS%diag)
    if (CS%id_decay>0) call post_data(CS%id_decay, MEKE_decay, CS%diag)
    if (CS%id_GM_src>0) call post_data(CS%id_GM_src, MEKE%GM_src, CS%diag)
    if (CS%id_mom_src>0) call post_data(CS%id_mom_src, MEKE%mom_src, CS%diag)
    if (CS%id_GME_snk>0) call post_data(CS%id_GME_snk, MEKE%GME_snk, CS%diag)
    if (CS%id_Le>0) call post_data(CS%id_Le, LmixScale, CS%diag)
    if (CS%id_gamma_b>0) then
      do j=js,je ; do i=is,ie
        bottomFac2(i,j) = sqrt(bottomFac2(i,j))
      enddo ; enddo
      call post_data(CS%id_gamma_b, bottomFac2, CS%diag)
    endif
    if (CS%id_gamma_t>0) then
      do j=js,je ; do i=is,ie
        barotrFac2(i,j) = sqrt(barotrFac2(i,j))
      enddo ; enddo
      call post_data(CS%id_gamma_t, barotrFac2, CS%diag)
    endif

end subroutine step_forward_MEKE

!> Calculates the equilibrium solutino where the source depends only on MEKE diffusivity
!! and there is no lateral diffusion of MEKE.
!! Results is in MEKE%MEKE.
subroutine MEKE_equilibrium(CS, MEKE, G, GV, US, SN_u, SN_v, drag_rate_visc, I_mass)
  type(ocean_grid_type),             intent(inout) :: G    !< Ocean grid.
  type(verticalGrid_type),           intent(in)    :: GV   !< Ocean vertical grid structure.
  type(unit_scale_type),             intent(in)    :: US   !< A dimensional unit scaling type
  type(MEKE_CS),                     pointer       :: CS   !< MEKE control structure.
  type(MEKE_type),                   pointer       :: MEKE !< A structure with MEKE data.
  real, dimension(SZIB_(G),SZJ_(G)), intent(in)    :: SN_u !< Eady growth rate at u-points [T-1 ~> s-1].
  real, dimension(SZI_(G),SZJB_(G)), intent(in)    :: SN_v !< Eady growth rate at v-points [T-1 ~> s-1].
  real, dimension(SZI_(G),SZJ_(G)),  intent(in)    :: drag_rate_visc !< Mean flow velocity contribution
                                                           !! to the MEKE drag rate [L T-1 ~> m s-1]
  real, dimension(SZI_(G),SZJ_(G)),  intent(in)    :: I_mass  !< Inverse of column mass [R-1 Z-1 ~> m2 kg-1].
  ! Local variables
  real :: beta ! Combined topograpic and planetary vorticity gradient [T-1 L-1 ~> s-1 m-1]
  real :: SN   ! The local Eady growth rate [T-1 ~> s-1]
  real :: bottomFac2, barotrFac2    ! Vertical structure factors [nondim]
  real :: LmixScale, LRhines, LEady ! Various mixing length scales [L ~> m]
  real :: I_H, KhCoeff
  real :: Kh    ! A lateral diffusivity [L2 T-1 ~> m2 s-1]
  real :: Ubg2  ! Background (tidal?) velocity squared [L2 T-2 ~> m2 s-2]
  real :: cd2
  real :: drag_rate ! The MEKE spindown timescale due to bottom drag [T-1 ~> s-1].
  real :: src   ! The sum of MEKE sources [L2 T-3 ~> W kg-1]
  real :: ldamping  ! The MEKE damping rate [T-1 ~> s-1].
  real :: EKE, EKEmin, EKEmax, EKEerr ! [L2 T-2 ~> m2 s-2]
  real :: resid, ResMin, ResMax ! Residuals [L2 T-3 ~> W kg-1]
  real :: FatH    ! Coriolis parameter at h points; to compute topographic beta [T-1 ~> s-1]
  real :: beta_topo_x, beta_topo_y    ! Topographic PV gradients in x and y [T-1 L-1 ~> s-1 m-1]
  integer :: i, j, is, ie, js, je, n1, n2
  real :: tolerance ! Width of EKE bracket [L2 T-2 ~> m2 s-2].
  logical :: useSecant, debugIteration

  is = G%isc ; ie = G%iec ; js = G%jsc ; je = G%jec

  debugIteration = .false.
  KhCoeff = CS%MEKE_KhCoeff
  Ubg2 = CS%MEKE_Uscale**2
  cd2 = CS%cdrag**2
  tolerance = 1.0e-12*US%m_s_to_L_T**2

!$OMP do
  do j=js,je ; do i=is,ie
    ! SN = 0.25*max( (SN_u(I,j) + SN_u(I-1,j)) + (SN_v(i,J) + SN_v(i,J-1)), 0.)
    ! This avoids extremes values in equilibrium solution due to bad values in SN_u, SN_v
    SN = min(SN_u(I,j), SN_u(I-1,j), SN_v(i,J), SN_v(i,J-1))

    FatH = 0.25*((G%CoriolisBu(I,J) + G%CoriolisBu(I-1,J-1)) + &
                 (G%CoriolisBu(I-1,J) + G%CoriolisBu(I,J-1))) ! Coriolis parameter at h points

    ! Since zero-bathymetry cells are masked, this avoids calculations on land
    if (CS%MEKE_topographic_beta == 0. .or. G%bathyT(i,j) == 0.) then
      beta_topo_x = 0. ; beta_topo_y = 0.
    else
      !### Consider different combinations of these estimates of topographic beta, and the use
      !    of the water column thickness instead of the bathymetric depth.
      beta_topo_x = -CS%MEKE_topographic_beta * FatH * 0.5 * ( &
                    (G%bathyT(i+1,j)-G%bathyT(i,j)) * G%IdxCu(I,j)  &
                / max(G%bathyT(i+1,j),G%bathyT(i,j), GV%H_subroundoff) &
            +       (G%bathyT(i,j)-G%bathyT(i-1,j)) * G%IdxCu(I-1,j) &
                / max(G%bathyT(i,j),G%bathyT(i-1,j), GV%H_subroundoff) )
      beta_topo_y = -CS%MEKE_topographic_beta * FatH * 0.5 * ( &
                    (G%bathyT(i,j+1)-G%bathyT(i,j)) * G%IdyCv(i,J)  &
                / max(G%bathyT(i,j+1),G%bathyT(i,j), GV%H_subroundoff) + &
                    (G%bathyT(i,j)-G%bathyT(i,j-1)) * G%IdyCv(i,J-1) &
                / max(G%bathyT(i,j),G%bathyT(i,j-1), GV%H_subroundoff) )
    endif
    beta =  sqrt((G%dF_dx(i,j) + beta_topo_x)**2 + &
                 (G%dF_dy(i,j) + beta_topo_y)**2 )

    I_H = US%L_to_Z*GV%Rho0 * I_mass(i,j)

    if (KhCoeff*SN*I_H>0.) then
      ! Solve resid(E) = 0, where resid = Kh(E) * (SN)^2 - damp_rate(E) E
      EKEmin = 0.   ! Use the trivial root as the left bracket
      ResMin = 0.   ! Need to detect direction of left residual
      EKEmax = 0.01*US%m_s_to_L_T**2 ! First guess at right bracket
      useSecant = .false. ! Start using a bisection method

      ! First find right bracket for which resid<0
      resid = 1.0*US%m_to_L**2*US%T_to_s**3 ; n1 = 0
      do while (resid>0.)
        n1 = n1 + 1
        EKE = EKEmax
        call MEKE_lengthScales_0d(CS, US, G%areaT(i,j), beta, G%bathyT(i,j), &
                                  MEKE%Rd_dx_h(i,j), SN, EKE, &
                                  bottomFac2, barotrFac2, LmixScale, LRhines, LEady)
        ! TODO: Should include resolution function in Kh
        Kh = (KhCoeff * sqrt(2.*barotrFac2*EKE) * LmixScale)
        src = Kh * (SN * SN)
        drag_rate = I_H * sqrt(drag_rate_visc(i,j)**2 + cd2 * ( 2.0*bottomFac2*EKE + Ubg2 ) )
        ldamping = CS%MEKE_damping + drag_rate * bottomFac2
        resid = src - ldamping * EKE
        ! if (debugIteration) then
        !   write(0,*) n1, 'EKE=',EKE,'resid=',resid
        !   write(0,*) 'EKEmin=',EKEmin,'ResMin=',ResMin
        !   write(0,*) 'src=',src,'ldamping=',ldamping
        !   write(0,*) 'gamma-b=',bottomFac2,'gamma-t=',barotrFac2
        !   write(0,*) 'drag_visc=',drag_rate_visc(i,j),'Ubg2=',Ubg2
        ! endif
        if (resid>0.) then    ! EKE is to the left of the root
          EKEmin = EKE        ! so we move the left bracket here
          EKEmax = 10. * EKE  ! and guess again for the right bracket
          if (resid<ResMin) useSecant = .true.
          ResMin = resid
          if (EKEmax > 2.e17*US%m_s_to_L_T**2) then
            if (debugIteration) stop 'Something has gone very wrong'
            debugIteration = .true.
            resid = 1. ; n1 = 0
            EKEmin = 0. ; ResMin = 0.
            EKEmax = 0.01*US%m_s_to_L_T**2
            useSecant = .false.
          endif
        endif
      enddo ! while(resid>0.) searching for right bracket
      ResMax = resid

      ! Bisect the bracket
      n2 = 0 ; EKEerr = EKEmax - EKEmin
      do while (EKEerr > tolerance)
        n2 = n2 + 1
        if (useSecant) then
          EKE = EKEmin + (EKEmax - EKEmin) * (ResMin / (ResMin - ResMax))
        else
          EKE = 0.5 * (EKEmin + EKEmax)
        endif
        EKEerr = min( EKE-EKEmin, EKEmax-EKE )
        ! TODO: Should include resolution function in Kh
        Kh = (KhCoeff * sqrt(2.*barotrFac2*EKE) * LmixScale)
        src = Kh * (SN * SN)
        drag_rate = I_H * sqrt( drag_rate_visc(i,j)**2 + cd2 * ( 2.0*bottomFac2*EKE + Ubg2 ) )
        ldamping = CS%MEKE_damping + drag_rate * bottomFac2
        resid = src - ldamping * EKE
        if (useSecant .and. resid>ResMin) useSecant = .false.
        if (resid>0.) then              ! EKE is to the left of the root
          EKEmin = EKE                  ! so we move the left bracket here
          if (resid<ResMin) useSecant = .true.
          ResMin = resid                ! Save this for the secant method
        elseif (resid<0.) then          ! EKE is to the right of the root
          EKEmax = EKE                  ! so we move the right bracket here
          ResMax = resid                ! Save this for the secant method
        else
          exit                          ! resid=0 => EKE is exactly at the root
        endif
        if (n2>200) stop 'Failing to converge?'
      enddo ! while(EKEmax-EKEmin>tolerance)

    else
      EKE = 0.
    endif
    if (CS%MEKE_equilibrium_alt) then
      MEKE%MEKE(i,j) = (US%Z_to_L*G%bathyT(i,j) * SN / (8*CS%cdrag))**2
    else
      MEKE%MEKE(i,j) = EKE
    endif
  enddo ; enddo

end subroutine MEKE_equilibrium


!> Calculates the eddy mixing length scale and \f$\gamma_b\f$ and \f$\gamma_t\f$
!! functions that are ratios of either bottom or barotropic eddy energy to the
!! column eddy energy, respectively.  See \ref section_MEKE_equations.
subroutine MEKE_lengthScales(CS, MEKE, G, GV, US, SN_u, SN_v, &
            EKE, bottomFac2, barotrFac2, LmixScale)
  type(MEKE_CS),                     pointer       :: CS   !< MEKE control structure.
  type(MEKE_type),                   pointer       :: MEKE !< MEKE data.
  type(ocean_grid_type),             intent(inout) :: G    !< Ocean grid.
  type(verticalGrid_type),           intent(in)    :: GV   !< Ocean vertical grid structure.
  type(unit_scale_type),             intent(in)    :: US   !< A dimensional unit scaling type
  real, dimension(SZIB_(G),SZJ_(G)), intent(in)    :: SN_u !< Eady growth rate at u-points [T-1 ~> s-1].
  real, dimension(SZI_(G),SZJB_(G)), intent(in)    :: SN_v !< Eady growth rate at v-points [T-1 ~> s-1].
  real, dimension(SZI_(G),SZJ_(G)),  intent(in)    :: EKE  !< Eddy kinetic energy [L2 T-2 ~> m2 s-2].
  real, dimension(SZI_(G),SZJ_(G)),  intent(out)   :: bottomFac2 !< gamma_b^2
  real, dimension(SZI_(G),SZJ_(G)),  intent(out)   :: barotrFac2 !< gamma_t^2
  real, dimension(SZI_(G),SZJ_(G)),  intent(out)   :: LmixScale !< Eddy mixing length [L ~> m].
  ! Local variables
  real, dimension(SZI_(G),SZJ_(G)) :: LRhines, LEady  ! Possible mixing length scales [L ~> m]
  real :: beta ! Combined topograpic and planetary vorticity gradient [T-1 L-1 ~> s-1 m-1]
  real :: SN   ! The local Eady growth rate [T-1 ~> s-1]
  real :: FatH ! Coriolis parameter at h points [T-1 ~> s-1]
  real :: beta_topo_x, beta_topo_y  ! Topographic PV gradients in x and y [T-1 L-1 ~> s-1 m-1]
  integer :: i, j, is, ie, js, je

  is = G%isc ; ie = G%iec ; js = G%jsc ; je = G%jec

!$OMP do
  do j=js,je ; do i=is,ie
    if (.not.CS%use_old_lscale) then
      if (CS%aEady > 0.) then
        SN = 0.25 * ( (SN_u(I,j) + SN_u(I-1,j)) + (SN_v(i,J) + SN_v(i,J-1)) )
      else
        SN = 0.
      endif
      FatH = 0.25* ( ( G%CoriolisBu(I,J) + G%CoriolisBu(I-1,J-1) ) + &
                     ( G%CoriolisBu(I-1,J) + G%CoriolisBu(I,J-1) ) )  ! Coriolis parameter at h points

      ! If bathyT is zero, then a division by zero FPE will be raised.  In this
      ! case, we apply Adcroft's rule of reciprocals and set the term to zero.
      ! Since zero-bathymetry cells are masked, this should not affect values.
      if (CS%MEKE_topographic_beta == 0. .or. G%bathyT(i,j) == 0.0) then
        beta_topo_x = 0. ; beta_topo_y = 0.
      else
        !### Consider different combinations of these estimates of topographic beta, and the use
        !    of the water column thickness instead of the bathymetric depth.
        beta_topo_x = -CS%MEKE_topographic_beta * FatH * 0.5 * ( &
                      (G%bathyT(i+1,j)-G%bathyT(i,j)) * G%IdxCu(I,j)  &
                 / max(G%bathyT(i+1,j),G%bathyT(i,j), GV%H_subroundoff) &
              +       (G%bathyT(i,j)-G%bathyT(i-1,j)) * G%IdxCu(I-1,j) &
                 / max(G%bathyT(i,j),G%bathyT(i-1,j), GV%H_subroundoff) )
        beta_topo_y = -CS%MEKE_topographic_beta * FatH * 0.5 * ( &
                      (G%bathyT(i,j+1)-G%bathyT(i,j)) * G%IdyCv(i,J)  &
                 / max(G%bathyT(i,j+1),G%bathyT(i,j), GV%H_subroundoff) + &
                      (G%bathyT(i,j)-G%bathyT(i,j-1)) * G%IdyCv(i,J-1) &
                 / max(G%bathyT(i,j),G%bathyT(i,j-1), GV%H_subroundoff) )
      endif
      beta =  sqrt((G%dF_dx(i,j) + beta_topo_x)**2 + &
                   (G%dF_dy(i,j) + beta_topo_y)**2 )

    else
      beta = 0.
    endif
    ! Returns bottomFac2, barotrFac2 and LmixScale
    call MEKE_lengthScales_0d(CS, US, G%areaT(i,j), beta, G%bathyT(i,j),  &
                              MEKE%Rd_dx_h(i,j), SN, MEKE%MEKE(i,j), &
                              bottomFac2(i,j), barotrFac2(i,j), LmixScale(i,j), &
                              LRhines(i,j), LEady(i,j))
  enddo ; enddo
  if (CS%id_Lrhines>0) call post_data(CS%id_LRhines, LRhines, CS%diag)
  if (CS%id_Leady>0) call post_data(CS%id_LEady, LEady, CS%diag)

end subroutine MEKE_lengthScales

!> Calculates the eddy mixing length scale and \f$\gamma_b\f$ and \f$\gamma_t\f$
!! functions that are ratios of either bottom or barotropic eddy energy to the
!! column eddy energy, respectively.  See \ref section_MEKE_equations.
subroutine MEKE_lengthScales_0d(CS, US, area, beta, depth, Rd_dx, SN, EKE, & ! Z_to_L, &
                                bottomFac2, barotrFac2, LmixScale, Lrhines, Leady)
  type(MEKE_CS), pointer       :: CS         !< MEKE control structure.
  type(unit_scale_type), intent(in) :: US    !< A dimensional unit scaling type
  real,          intent(in)    :: area       !< Grid cell area [L2 ~> m2]
  real,          intent(in)    :: beta       !< Planetary beta = |grad F| [T-1 L-1 ~> s-1 m-1]
  real,          intent(in)    :: depth      !< Ocean depth [Z ~> m]
  real,          intent(in)    :: Rd_dx      !< Resolution Ld/dx [nondim].
  real,          intent(in)    :: SN         !< Eady growth rate [T-1 ~> s-1].
  real,          intent(in)    :: EKE        !< Eddy kinetic energy [L2 T-2 ~> m2 s-2].
!  real,          intent(in)    :: Z_to_L     !< A conversion factor from depth units (Z) to
!                                             !! the units for lateral distances (L).
  real,          intent(out)   :: bottomFac2 !< gamma_b^2
  real,          intent(out)   :: barotrFac2 !< gamma_t^2
  real,          intent(out)   :: LmixScale  !< Eddy mixing length [L ~> m].
  real,          intent(out)   :: Lrhines    !< Rhines length scale [L ~> m].
  real,          intent(out)   :: Leady      !< Eady length scale [L ~> m].
  ! Local variables
  real :: Lgrid, Ldeform, Lfrict ! Length scales [L ~> m]
  real :: Ue  ! An eddy velocity [L T-1 ~> m s-1]

  ! Length scale for MEKE derived diffusivity
  Lgrid = sqrt(area)               ! Grid scale
  Ldeform = Lgrid * Rd_dx          ! Deformation scale
  Lfrict = (US%Z_to_L * depth) / CS%cdrag  ! Frictional arrest scale
  ! gamma_b^2 is the ratio of bottom eddy energy to mean column eddy energy
  ! used in calculating bottom drag
  bottomFac2 = CS%MEKE_CD_SCALE**2
  if (Lfrict*CS%MEKE_Cb>0.) bottomFac2 = bottomFac2 + 1./( 1. + CS%MEKE_Cb*(Ldeform/Lfrict) )**0.8
  bottomFac2 = max(bottomFac2, CS%MEKE_min_gamma)
  ! gamma_t^2 is the ratio of barotropic eddy energy to mean column eddy energy
  ! used in the velocity scale for diffusivity
  barotrFac2 = 1.
  if (Lfrict*CS%MEKE_Ct>0.) barotrFac2 = 1. / ( 1. + CS%MEKE_Ct*(Ldeform/Lfrict) )**0.25
  barotrFac2 = max(barotrFac2, CS%MEKE_min_gamma)
  if (CS%use_old_lscale) then
    if (CS%Rd_as_max_scale) then
      LmixScale = min(Ldeform, Lgrid) ! The smaller of Ld or dx
    else
      LmixScale = Lgrid
    endif
  else
    Ue = sqrt( 2.0 * max( 0., barotrFac2*EKE ) ) ! Barotropic eddy flow scale
    Lrhines = sqrt( Ue / max( beta, 1.e-30*US%T_to_s*US%L_to_m ) )       ! Rhines scale
    if (CS%aEady > 0.) then
      Leady = Ue / max( SN, 1.e-15*US%T_to_s ) ! Bound Eady time-scale < 1e15 seconds
    else
      Leady = 0.
    endif
    if (CS%use_min_lscale) then
      LmixScale = 1.e7
      if (CS%aDeform*Ldeform > 0.) LmixScale = min(LmixScale,CS%aDeform*Ldeform)
      if (CS%aFrict *Lfrict  > 0.) LmixScale = min(LmixScale,CS%aFrict *Lfrict)
      if (CS%aRhines*Lrhines > 0.) LmixScale = min(LmixScale,CS%aRhines*Lrhines)
      if (CS%aEady  *Leady   > 0.) LmixScale = min(LmixScale,CS%aEady  *Leady)
      if (CS%aGrid  *Lgrid   > 0.) LmixScale = min(LmixScale,CS%aGrid  *Lgrid)
      if (CS%Lfixed          > 0.) LmixScale = min(LmixScale,CS%Lfixed)
    else
      LmixScale = 0.
      if (CS%aDeform*Ldeform > 0.) LmixScale = LmixScale + 1./(CS%aDeform*Ldeform)
      if (CS%aFrict *Lfrict  > 0.) LmixScale = LmixScale + 1./(CS%aFrict *Lfrict)
      if (CS%aRhines*Lrhines > 0.) LmixScale = LmixScale + 1./(CS%aRhines*Lrhines)
      if (CS%aEady  *Leady   > 0.) LmixScale = LmixScale + 1./(CS%aEady  *Leady)
      if (CS%aGrid  *Lgrid   > 0.) LmixScale = LmixScale + 1./(CS%aGrid  *Lgrid)
      if (CS%Lfixed          > 0.) LmixScale = LmixScale + 1./CS%Lfixed
      if (LmixScale > 0.) LmixScale = 1. / LmixScale
    endif
  endif

end subroutine MEKE_lengthScales_0d

!> Initializes the MOM_MEKE module and reads parameters.
!! Returns True if module is to be used, otherwise returns False.
logical function MEKE_init(Time, G, US, param_file, diag, CS, MEKE, restart_CS)
  type(time_type),         intent(in)    :: Time       !< The current model time.
  type(ocean_grid_type),   intent(inout) :: G          !< The ocean's grid structure.
  type(unit_scale_type),   intent(in)    :: US         !< A dimensional unit scaling type
  type(param_file_type),   intent(in)    :: param_file !< Parameter file parser structure.
  type(diag_ctrl), target, intent(inout) :: diag       !< Diagnostics structure.
  type(MEKE_CS),           pointer       :: CS         !< MEKE control structure.
  type(MEKE_type),         pointer       :: MEKE       !< MEKE-related fields.
  type(MOM_restart_CS),    pointer       :: restart_CS !< Restart control structure for MOM_MEKE.

  ! Local variables
  real    :: I_T_rescale   ! A rescaling factor for time from the internal representation in this
                           ! run to the representation in a restart file.
  real    :: L_rescale     ! A rescaling factor for length from the internal representation in this
                           ! run to the representation in a restart file.
  integer :: i, j, is, ie, js, je, isd, ied, jsd, jed
  logical :: laplacian, biharmonic, useVarMix, coldStart
  ! This include declares and sets the variable "version".
# include "version_variable.h"
  character(len=40)  :: mdl = "MOM_MEKE" ! This module's name.

  is = G%isc ; ie = G%iec ; js = G%jsc ; je = G%jec
  isd = G%isd ; ied = G%ied ; jsd = G%jsd ; jed = G%jed

  ! Determine whether this module will be used
  call log_version(param_file, mdl, version, "")
  call get_param(param_file, mdl, "USE_MEKE", MEKE_init, &
                 "If true, turns on the MEKE scheme which calculates "// &
                 "a sub-grid mesoscale eddy kinetic energy budget.", &
                 default=.false.)
  if (.not. MEKE_init) return

  if (.not. associated(MEKE)) then
    ! The MEKE structure should have been allocated in MEKE_alloc_register_restart()
    call MOM_error(WARNING, "MEKE_init called with NO associated "// &
                            "MEKE-type structure.")
    return
  endif
  if (associated(CS)) then
    call MOM_error(WARNING, &
      "MEKE_init called with an associated control structure.")
    return
  else ; allocate(CS) ; endif

  call MOM_mesg("MEKE_init: reading parameters ", 5)

  ! Read all relevant parameters and write them to the model log.
  call get_param(param_file, mdl, "MEKE_DAMPING", CS%MEKE_damping, &
                 "The local depth-independent MEKE dissipation rate.", &
                 units="s-1", default=0.0, scale=US%T_to_s)
  call get_param(param_file, mdl, "MEKE_CD_SCALE", CS%MEKE_Cd_scale, &
                 "The ratio of the bottom eddy velocity to the column mean "//&
                 "eddy velocity, i.e. sqrt(2*MEKE). This should be less than 1 "//&
                 "to account for the surface intensification of MEKE.", &
                 units="nondim", default=0.)
  call get_param(param_file, mdl, "MEKE_CB", CS%MEKE_Cb, &
                 "A coefficient in the expression for the ratio of bottom projected "//&
                 "eddy energy and mean column energy (see Jansen et al. 2015).",&
                 units="nondim", default=25.)
  call get_param(param_file, mdl, "MEKE_MIN_GAMMA2", CS%MEKE_min_gamma, &
                 "The minimum allowed value of gamma_b^2.",&
                 units="nondim", default=0.0001)
  call get_param(param_file, mdl, "MEKE_CT", CS%MEKE_Ct, &
                 "A coefficient in the expression for the ratio of barotropic "//&
                 "eddy energy and mean column energy (see Jansen et al. 2015).",&
                 units="nondim", default=50.)
  call get_param(param_file, mdl, "MEKE_GMCOEFF", CS%MEKE_GMcoeff, &
                 "The efficiency of the conversion of potential energy "//&
                 "into MEKE by the thickness mixing parameterization. "//&
                 "If MEKE_GMCOEFF is negative, this conversion is not "//&
                 "used or calculated.", units="nondim", default=-1.0)
  call get_param(param_file, mdl, "MEKE_GEOMETRIC", CS%MEKE_GEOMETRIC, &
                 "If MEKE_GEOMETRIC is true, uses the GM coefficient formulation "//&
                 "from the GEOMETRIC framework (Marshall et al., 2012).", default=.false.)
  call get_param(param_file, mdl, "MEKE_EQUILIBRIUM_ALT", CS%MEKE_equilibrium_alt, &
                 "If true, use an alternative formula for computing the (equilibrium)"//&
                 "initial value of MEKE.", default=.false.)
  call get_param(param_file, mdl, "MEKE_FRCOEFF", CS%MEKE_FrCoeff, &
                 "The efficiency of the conversion of mean energy into "//&
                 "MEKE.  If MEKE_FRCOEFF is negative, this conversion "//&
                 "is not used or calculated.", units="nondim", default=-1.0)
  call get_param(param_file, mdl, "MEKE_GMECOEFF", CS%MEKE_GMECoeff, &
                 "The efficiency of the conversion of MEKE into mean energy "//&
                 "by GME.  If MEKE_GMECOEFF is negative, this conversion "//&
                 "is not used or calculated.", units="nondim", default=-1.0)
  call get_param(param_file, mdl, "MEKE_BGSRC", CS%MEKE_BGsrc, &
                 "A background energy source for MEKE.", units="W kg-1", &
                 default=0.0, scale=US%m_to_L**2*US%T_to_s**3)
  call get_param(param_file, mdl, "MEKE_KH", CS%MEKE_Kh, &
                 "A background lateral diffusivity of MEKE. "//&
                 "Use a negative value to not apply lateral diffusion to MEKE.", &
                 units="m2 s-1", default=-1.0, scale=US%m_to_L**2*US%T_to_s)
  call get_param(param_file, mdl, "MEKE_K4", CS%MEKE_K4, &
                 "A lateral bi-harmonic diffusivity of MEKE. "//&
                 "Use a negative value to not apply bi-harmonic diffusion to MEKE.", &
                 units="m4 s-1", default=-1.0, scale=US%m_to_L**4*US%T_to_s)
  call get_param(param_file, mdl, "MEKE_DTSCALE", CS%MEKE_dtScale, &
                 "A scaling factor to accelerate the time evolution of MEKE.", &
                 units="nondim", default=1.0)
  call get_param(param_file, mdl, "MEKE_KHCOEFF", CS%MEKE_KhCoeff, &
                 "A scaling factor in the expression for eddy diffusivity "//&
                 "which is otherwise proportional to the MEKE velocity- "//&
                 "scale times an eddy mixing-length. This factor "//&
                 "must be >0 for MEKE to contribute to the thickness/ "//&
                 "and tracer diffusivity in the rest of the model.", &
                 units="nondim", default=1.0)
  call get_param(param_file, mdl, "MEKE_USCALE", CS%MEKE_Uscale, &
                 "The background velocity that is combined with MEKE to "//&
                 "calculate the bottom drag.", units="m s-1", default=0.0, scale=US%m_s_to_L_T)
  call get_param(param_file, mdl, "MEKE_GM_SRC_ALT", CS%GM_src_alt, &
                 "If true, use the GM energy conversion form S^2*N^2*kappa rather "//&
                 "than the streamfunction for the MEKE GM source term.", default=.false.)
  call get_param(param_file, mdl, "MEKE_VISC_DRAG", CS%visc_drag, &
                 "If true, use the vertvisc_type to calculate the bottom "//&
                 "drag acting on MEKE.", default=.true.)
  call get_param(param_file, mdl, "MEKE_KHTH_FAC", MEKE%KhTh_fac, &
                 "A factor that maps MEKE%Kh to KhTh.", units="nondim", &
                 default=0.0)
  call get_param(param_file, mdl, "MEKE_KHTR_FAC", MEKE%KhTr_fac, &
                 "A factor that maps MEKE%Kh to KhTr.", units="nondim", &
                 default=0.0)
  call get_param(param_file, mdl, "MEKE_KHMEKE_FAC", CS%KhMEKE_Fac, &
                 "A factor that maps MEKE%Kh to Kh for MEKE itself.", &
                 units="nondim", default=0.0)
  call get_param(param_file, mdl, "MEKE_OLD_LSCALE", CS%use_old_lscale, &
                 "If true, use the old formula for length scale which is "//&
                 "a function of grid spacing and deformation radius.",  &
                 default=.false.)
  call get_param(param_file, mdl, "MEKE_MIN_LSCALE", CS%use_min_lscale, &
                 "If true, use a strict minimum of provided length scales "//&
                 "rather than harmonic mean.",  &
                 default=.false.)
  call get_param(param_file, mdl, "MEKE_RD_MAX_SCALE", CS%Rd_as_max_scale, &
                 "If true, the length scale used by MEKE is the minimum of "//&
                 "the deformation radius or grid-spacing. Only used if "//&
                 "MEKE_OLD_LSCALE=True", units="nondim", default=.false.)
  call get_param(param_file, mdl, "MEKE_VISCOSITY_COEFF_KU", CS%viscosity_coeff_Ku, &
                 "If non-zero, is the scaling coefficient in the expression for"//&
                 "viscosity used to parameterize harmonic lateral momentum mixing by"//&
                 "unresolved eddies represented by MEKE. Can be negative to"//&
                 "represent backscatter from the unresolved eddies.", &
                 units="nondim", default=0.0)
  call get_param(param_file, mdl, "MEKE_VISCOSITY_COEFF_AU", CS%viscosity_coeff_Au, &
                 "If non-zero, is the scaling coefficient in the expression for"//&
                 "viscosity used to parameterize biharmonic lateral momentum mixing by"//&
                 "unresolved eddies represented by MEKE. Can be negative to"//&
                 "represent backscatter from the unresolved eddies.", &
                 units="nondim", default=0.0)
  call get_param(param_file, mdl, "MEKE_FIXED_MIXING_LENGTH", CS%Lfixed, &
                 "If positive, is a fixed length contribution to the expression "//&
                 "for mixing length used in MEKE-derived diffusivity.", &
                 units="m", default=0.0, scale=US%m_to_L)
  call get_param(param_file, mdl, "MEKE_ALPHA_DEFORM", CS%aDeform, &
                 "If positive, is a coefficient weighting the deformation scale "//&
                 "in the expression for mixing length used in MEKE-derived diffusivity.", &
                 units="nondim", default=0.0)
  call get_param(param_file, mdl, "MEKE_ALPHA_RHINES", CS%aRhines, &
                 "If positive, is a coefficient weighting the Rhines scale "//&
                 "in the expression for mixing length used in MEKE-derived diffusivity.", &
                 units="nondim", default=0.05)
  call get_param(param_file, mdl, "MEKE_ALPHA_EADY", CS%aEady, &
                 "If positive, is a coefficient weighting the Eady length scale "//&
                 "in the expression for mixing length used in MEKE-derived diffusivity.", &
                 units="nondim", default=0.05)
  call get_param(param_file, mdl, "MEKE_ALPHA_FRICT", CS%aFrict, &
                 "If positive, is a coefficient weighting the frictional arrest scale "//&
                 "in the expression for mixing length used in MEKE-derived diffusivity.", &
                 units="nondim", default=0.0)
  call get_param(param_file, mdl, "MEKE_ALPHA_GRID", CS%aGrid, &
                 "If positive, is a coefficient weighting the grid-spacing as a scale "//&
                 "in the expression for mixing length used in MEKE-derived diffusivity.", &
                 units="nondim", default=0.0)
  call get_param(param_file, mdl, "MEKE_COLD_START", coldStart, &
                 "If true, initialize EKE to zero. Otherwise a local equilibrium solution "//&
                 "is used as an initial condition for EKE.", default=.false.)
  call get_param(param_file, mdl, "MEKE_BACKSCAT_RO_C", MEKE%backscatter_Ro_c, &
                 "The coefficient in the Rossby number function for scaling the biharmonic "//&
                 "frictional energy source. Setting to non-zero enables the Rossby number function.", &
                 units="nondim", default=0.0)
  call get_param(param_file, mdl, "MEKE_BACKSCAT_RO_POW", MEKE%backscatter_Ro_pow, &
                 "The power in the Rossby number function for scaling the biharmonic "//&
                 "frictional energy source.", units="nondim", default=0.0)
  call get_param(param_file, mdl, "MEKE_ADVECTION_FACTOR", CS%MEKE_advection_factor, &
                 "A scale factor in front of advection of eddy energy. Zero turns advection off. "//&
                 "Using unity would be normal but other values could accommodate a mismatch "//&
                 "between the advecting barotropic flow and the vertical structure of MEKE.", &
                 units="nondim", default=0.0)
  call get_param(param_file, mdl, "MEKE_TOPOGRAPHIC_BETA", CS%MEKE_topographic_beta, &
                 "A scale factor to determine how much topographic beta is weighed in " //&
                 "computing beta in the expression of Rhines scale. Use 1 if full "//&
                 "topographic beta effect is considered; use 0 if it's completely ignored.", &
                 units="nondim", default=0.0)

  ! Nonlocal module parameters
  call get_param(param_file, mdl, "CDRAG", CS%cdrag, &
                 "CDRAG is the drag coefficient relating the magnitude of "//&
                 "the velocity field to the bottom stress.", units="nondim", &
                 default=0.003)
  call get_param(param_file, mdl, "LAPLACIAN", laplacian, default=.false., do_not_log=.true.)
  call get_param(param_file, mdl, "BIHARMONIC", biharmonic, default=.false., do_not_log=.true.)

  if (CS%viscosity_coeff_Ku/=0. .and. .not. laplacian) call MOM_error(FATAL, &
                 "LAPLACIAN must be true if MEKE_VISCOSITY_COEFF_KU is true.")

  if (CS%viscosity_coeff_Au/=0. .and. .not. biharmonic) call MOM_error(FATAL, &
                 "BIHARMONIC must be true if MEKE_VISCOSITY_COEFF_AU is true.")

  call get_param(param_file, mdl, "DEBUG", CS%debug, default=.false., do_not_log=.true.)

  ! Identify if any lateral diffusive processes are active
  CS%kh_flux_enabled = .false.
  if ((CS%MEKE_KH >= 0.0)  .or. (CS%KhMEKE_FAC > 0.0) .or. (CS%MEKE_advection_factor > 0.0)) &
    CS%kh_flux_enabled = .true.

! Register fields for output from this module.
  CS%diag => diag
  CS%id_MEKE = register_diag_field('ocean_model', 'MEKE', diag%axesT1, Time, &
     'Mesoscale Eddy Kinetic Energy', 'm2 s-2', conversion=US%L_T_to_m_s**2)
  if (.not. associated(MEKE%MEKE)) CS%id_MEKE = -1
  CS%id_Kh = register_diag_field('ocean_model', 'MEKE_KH', diag%axesT1, Time, &
     'MEKE derived diffusivity', 'm2 s-1', conversion=US%L_to_m**2*US%s_to_T)
  if (.not. associated(MEKE%Kh)) CS%id_Kh = -1
  CS%id_Ku = register_diag_field('ocean_model', 'MEKE_KU', diag%axesT1, Time, &
     'MEKE derived lateral viscosity', 'm2 s-1', conversion=US%L_to_m**2*US%s_to_T)
  if (.not. associated(MEKE%Ku)) CS%id_Ku = -1
  CS%id_Au = register_diag_field('ocean_model', 'MEKE_AU', diag%axesT1, Time, &
     'MEKE derived lateral biharmonic viscosity', 'm4 s-1', conversion=US%L_to_m**4*US%s_to_T)
  if (.not. associated(MEKE%Au)) CS%id_Au = -1
  CS%id_Ue = register_diag_field('ocean_model', 'MEKE_Ue', diag%axesT1, Time, &
     'MEKE derived eddy-velocity scale', 'm s-1', conversion=US%L_T_to_m_s)
  if (.not. associated(MEKE%MEKE)) CS%id_Ue = -1
  CS%id_Ub = register_diag_field('ocean_model', 'MEKE_Ub', diag%axesT1, Time, &
     'MEKE derived bottom eddy-velocity scale', 'm s-1', conversion=US%L_T_to_m_s)
  if (.not. associated(MEKE%MEKE)) CS%id_Ub = -1
  CS%id_Ut = register_diag_field('ocean_model', 'MEKE_Ut', diag%axesT1, Time, &
     'MEKE derived barotropic eddy-velocity scale', 'm s-1', conversion=US%L_T_to_m_s)
  if (.not. associated(MEKE%MEKE)) CS%id_Ut = -1
  CS%id_src = register_diag_field('ocean_model', 'MEKE_src', diag%axesT1, Time, &
     'MEKE energy source', 'm2 s-3', conversion=(US%L_T_to_m_s**2)*US%s_to_T)
  CS%id_decay = register_diag_field('ocean_model', 'MEKE_decay', diag%axesT1, Time, &
     'MEKE decay rate', 's-1', conversion=US%s_to_T)
  CS%id_GM_src = register_diag_field('ocean_model', 'MEKE_GM_src', diag%axesT1, Time, &
     'MEKE energy available from thickness mixing', &
     'W m-2', conversion=US%R_to_kg_m3*US%Z_to_m*US%L_to_m**2*US%s_to_T**3)
  if (.not. associated(MEKE%GM_src)) CS%id_GM_src = -1
  CS%id_mom_src = register_diag_field('ocean_model', 'MEKE_mom_src',diag%axesT1, Time, &
     'MEKE energy available from momentum', &
     'W m-2', conversion=US%R_to_kg_m3*US%Z_to_m*US%L_to_m**2*US%s_to_T**3)
  if (.not. associated(MEKE%mom_src)) CS%id_mom_src = -1
  CS%id_GME_snk = register_diag_field('ocean_model', 'MEKE_GME_snk',diag%axesT1, Time, &
     'MEKE energy lost to GME backscatter', &
     'W m-2', conversion=US%R_to_kg_m3*US%Z_to_m*US%L_to_m**2*US%s_to_T**3)
  if (.not. associated(MEKE%GME_snk)) CS%id_GME_snk = -1
  CS%id_Le = register_diag_field('ocean_model', 'MEKE_Le', diag%axesT1, Time, &
     'Eddy mixing length used in the MEKE derived eddy diffusivity', 'm', conversion=US%L_to_m)
  CS%id_Lrhines = register_diag_field('ocean_model', 'MEKE_Lrhines', diag%axesT1, Time, &
     'Rhines length scale used in the MEKE derived eddy diffusivity', 'm', conversion=US%L_to_m)
  CS%id_Leady = register_diag_field('ocean_model', 'MEKE_Leady', diag%axesT1, Time, &
     'Eady length scale used in the MEKE derived eddy diffusivity', 'm', conversion=US%L_to_m)
  CS%id_gamma_b = register_diag_field('ocean_model', 'MEKE_gamma_b', diag%axesT1, Time, &
     'Ratio of bottom-projected eddy velocity to column-mean eddy velocity', 'nondim')
  CS%id_gamma_t = register_diag_field('ocean_model', 'MEKE_gamma_t', diag%axesT1, Time, &
     'Ratio of barotropic eddy velocity to column-mean eddy velocity', 'nondim')

  if (CS%kh_flux_enabled) then
    CS%id_KhMEKE_u = register_diag_field('ocean_model', 'KHMEKE_u', diag%axesCu1, Time, &
     'Zonal diffusivity of MEKE', 'm2 s-1', conversion=US%L_to_m**2*US%s_to_T)
    CS%id_KhMEKE_v = register_diag_field('ocean_model', 'KHMEKE_v', diag%axesCv1, Time, &
     'Meridional diffusivity of MEKE', 'm2 s-1', conversion=US%L_to_m**2*US%s_to_T)
  endif

  CS%id_clock_pass = cpu_clock_id('(Ocean continuity halo updates)', grain=CLOCK_ROUTINE)

  ! Detect whether this instance of MEKE_init() is at the beginning of a run
  ! or after a restart. If at the beginning, we will initialize MEKE to a local
  ! equilibrium.
  CS%initialize = .not.query_initialized(MEKE%MEKE, "MEKE", restart_CS)
  if (coldStart) CS%initialize = .false.
  if (CS%initialize) call MOM_error(WARNING, &
                       "MEKE_init: Initializing MEKE with a local equilibrium balance.")

  ! Account for possible changes in dimensional scaling for variables that have been
  ! read from a restart file.
  I_T_rescale = 1.0
  if ((US%s_to_T_restart /= 0.0) .and. (US%s_to_T_restart /= US%s_to_T)) &
    I_T_rescale = US%s_to_T_restart / US%s_to_T
  L_rescale = 1.0
  if ((US%m_to_L_restart /= 0.0) .and. (US%m_to_L_restart /= US%m_to_L)) &
    L_rescale = US%m_to_L / US%m_to_L_restart

  if (L_rescale*I_T_rescale /= 1.0) then
    if (associated(MEKE%MEKE)) then ; if (query_initialized(MEKE%MEKE, "MEKE_MEKE", restart_CS)) then
      do j=js,je ; do i=is,ie
        MEKE%MEKE(i,j) = L_rescale*I_T_rescale * MEKE%MEKE(i,j)
      enddo ; enddo
    endif ; endif
  endif
  if (L_rescale**2*I_T_rescale /= 1.0) then
    if (associated(MEKE%Kh)) then ; if (query_initialized(MEKE%Kh, "MEKE_Kh", restart_CS)) then
      do j=js,je ; do i=is,ie
        MEKE%Kh(i,j) = L_rescale**2*I_T_rescale * MEKE%Kh(i,j)
      enddo ; enddo
    endif ; endif
    if (associated(MEKE%Ku)) then ; if (query_initialized(MEKE%Ku, "MEKE_Ku", restart_CS)) then
      do j=js,je ; do i=is,ie
        MEKE%Ku(i,j) = L_rescale**2*I_T_rescale * MEKE%Ku(i,j)
      enddo ; enddo
    endif ; endif
    if (associated(MEKE%Kh_diff)) then ; if (query_initialized(MEKE%Kh, "MEKE_Kh_diff", restart_CS)) then
      do j=js,je ; do i=is,ie
        MEKE%Kh_diff(i,j) = L_rescale**2*I_T_rescale * MEKE%Kh_diff(i,j)
      enddo ; enddo
    endif ; endif
  endif
  if (L_rescale**4*I_T_rescale /= 1.0) then
    if (associated(MEKE%Au)) then ; if (query_initialized(MEKE%Au, "MEKE_Au", restart_CS)) then
      do j=js,je ; do i=is,ie
        MEKE%Au(i,j) = L_rescale**4*I_T_rescale * MEKE%Au(i,j)
      enddo ; enddo
    endif ; endif
  endif

  ! Set up group passes.  In the case of a restart, these fields need a halo update now.
  if (associated(MEKE%MEKE)) then
    call create_group_pass(CS%pass_MEKE, MEKE%MEKE, G%Domain)
    if (associated(MEKE%Kh_diff)) call create_group_pass(CS%pass_MEKE, MEKE%Kh_diff, G%Domain)
    if (.not.CS%initialize) call do_group_pass(CS%pass_MEKE, G%Domain)
  endif
  if (associated(MEKE%Kh)) call create_group_pass(CS%pass_Kh, MEKE%Kh, G%Domain)
  if (associated(MEKE%Ku)) call create_group_pass(CS%pass_Kh, MEKE%Ku, G%Domain)
  if (associated(MEKE%Au)) call create_group_pass(CS%pass_Kh, MEKE%Au, G%Domain)

  if (associated(MEKE%Kh) .or. associated(MEKE%Ku) .or. associated(MEKE%Au)) &
    call do_group_pass(CS%pass_Kh, G%Domain)

end function MEKE_init

!> Allocates memory and register restart fields for the MOM_MEKE module.
subroutine MEKE_alloc_register_restart(HI, param_file, MEKE, restart_CS)
! Arguments
  type(hor_index_type),  intent(in)    :: HI         !< Horizontal index structure
  type(param_file_type), intent(in)    :: param_file !< Parameter file parser structure.
  type(MEKE_type),       pointer       :: MEKE       !< A structure with MEKE-related fields.
  type(MOM_restart_CS),  pointer       :: restart_CS !< Restart control structure for MOM_MEKE.
! Local variables
  type(vardesc) :: vd
  real :: MEKE_GMcoeff, MEKE_FrCoeff, MEKE_GMECoeff, MEKE_KHCoeff, MEKE_viscCoeff_Ku, MEKE_viscCoeff_Au
  logical :: Use_KH_in_MEKE
  logical :: useMEKE
  integer :: isd, ied, jsd, jed

! Determine whether this module will be used
  useMEKE = .false.; call read_param(param_file,"USE_MEKE",useMEKE)

! Read these parameters to determine what should be in the restarts
  MEKE_GMcoeff =-1.; call read_param(param_file,"MEKE_GMCOEFF",MEKE_GMcoeff)
  MEKE_FrCoeff =-1.; call read_param(param_file,"MEKE_FRCOEFF",MEKE_FrCoeff)
  MEKE_GMEcoeff =-1.; call read_param(param_file,"MEKE_GMECOEFF",MEKE_GMEcoeff)
  MEKE_KhCoeff =1.; call read_param(param_file,"MEKE_KHCOEFF",MEKE_KhCoeff)
  MEKE_viscCoeff_Ku =0.; call read_param(param_file,"MEKE_VISCOSITY_COEFF_KU",MEKE_viscCoeff_Ku)
  MEKE_viscCoeff_Au =0.; call read_param(param_file,"MEKE_VISCOSITY_COEFF_AU",MEKE_viscCoeff_Au)
  Use_KH_in_MEKE = .false.; call read_param(param_file,"USE_KH_IN_MEKE", Use_KH_in_MEKE)
! Allocate control structure
  if (associated(MEKE)) then
    call MOM_error(WARNING, "MEKE_alloc_register_restart called with an associated "// &
                             "MEKE type.")
    return
  else; allocate(MEKE); endif

  if (.not. useMEKE) return

! Allocate memory
  call MOM_mesg("MEKE_alloc_register_restart: allocating and registering", 5)
  isd = HI%isd ; ied = HI%ied ; jsd = HI%jsd ; jed = HI%jed
  allocate(MEKE%MEKE(isd:ied,jsd:jed)) ; MEKE%MEKE(:,:) = 0.0
  vd = var_desc("MEKE", "m2 s-2", hor_grid='h', z_grid='1', &
           longname="Mesoscale Eddy Kinetic Energy")
  call register_restart_field(MEKE%MEKE, vd, .false., restart_CS)
  if (MEKE_GMcoeff>=0.) then
    allocate(MEKE%GM_src(isd:ied,jsd:jed)) ; MEKE%GM_src(:,:) = 0.0
  endif
  if (MEKE_FrCoeff>=0. .or. MEKE_GMECoeff>=0.)  then
    allocate(MEKE%mom_src(isd:ied,jsd:jed)) ; MEKE%mom_src(:,:) = 0.0
  endif
  if (MEKE_GMECoeff>=0.) then
    allocate(MEKE%GME_snk(isd:ied,jsd:jed)) ; MEKE%GME_snk(:,:) = 0.0
  endif
  if (MEKE_KhCoeff>=0.) then
    allocate(MEKE%Kh(isd:ied,jsd:jed)) ; MEKE%Kh(:,:) = 0.0
    vd = var_desc("MEKE_Kh", "m2 s-1", hor_grid='h', z_grid='1', &
             longname="Lateral diffusivity from Mesoscale Eddy Kinetic Energy")
    call register_restart_field(MEKE%Kh, vd, .false., restart_CS)
  endif
  allocate(MEKE%Rd_dx_h(isd:ied,jsd:jed)) ; MEKE%Rd_dx_h(:,:) = 0.0
  if (MEKE_viscCoeff_Ku/=0.) then
    allocate(MEKE%Ku(isd:ied,jsd:jed)) ; MEKE%Ku(:,:) = 0.0
    vd = var_desc("MEKE_Ku", "m2 s-1", hor_grid='h', z_grid='1', &
             longname="Lateral viscosity from Mesoscale Eddy Kinetic Energy")
    call register_restart_field(MEKE%Ku, vd, .false., restart_CS)
  endif
  if (Use_Kh_in_MEKE) then
    allocate(MEKE%Kh_diff(isd:ied,jsd:jed)) ; MEKE%Kh_diff(:,:) = 0.0
    vd = var_desc("MEKE_Kh_diff", "m2 s-1",hor_grid='h',z_grid='1', &
             longname="Copy of thickness diffusivity for diffusing MEKE")
    call register_restart_field(MEKE%Kh_diff, vd, .false., restart_CS)
  endif

  if (MEKE_viscCoeff_Au/=0.) then
    allocate(MEKE%Au(isd:ied,jsd:jed)) ; MEKE%Au(:,:) = 0.0
    vd = var_desc("MEKE_Au", "m4 s-1", hor_grid='h', z_grid='1', &
             longname="Lateral biharmonic viscosity from Mesoscale Eddy Kinetic Energy")
    call register_restart_field(MEKE%Au, vd, .false., restart_CS)
  endif

end subroutine MEKE_alloc_register_restart

!> Deallocates any variables allocated in MEKE_init or
!! MEKE_alloc_register_restart.
subroutine MEKE_end(MEKE, CS)
  type(MEKE_type), pointer :: MEKE !< A structure with MEKE-related fields.
  type(MEKE_CS),   pointer :: CS   !< The control structure for MOM_MEKE.

  if (associated(CS)) deallocate(CS)

  if (.not.associated(MEKE)) return

  if (associated(MEKE%MEKE)) deallocate(MEKE%MEKE)
  if (associated(MEKE%GM_src)) deallocate(MEKE%GM_src)
  if (associated(MEKE%mom_src)) deallocate(MEKE%mom_src)
  if (associated(MEKE%GME_snk)) deallocate(MEKE%GME_snk)
  if (associated(MEKE%Kh)) deallocate(MEKE%Kh)
  if (associated(MEKE%Kh_diff)) deallocate(MEKE%Kh_diff)
  if (associated(MEKE%Ku)) deallocate(MEKE%Ku)
  if (associated(MEKE%Au)) deallocate(MEKE%Au)
  deallocate(MEKE)

end subroutine MEKE_end

!> \namespace mom_meke
!!
!! \section section_MEKE The Mesoscale Eddy Kinetic Energy (MEKE) framework
!!
!! The MEKE framework accounts for the mean potential energy removed by
!! the first order closures used to parameterize mesoscale eddies.
!! It requires closure at the second order, namely dissipation and transport
!! of eddy energy.
!!
!! Monitoring the sub-grid scale eddy energy budget provides a means to predict
!! a sub-grid eddy-velocity scale which can be used in the lower order closures.
!!
!! \subsection section_MEKE_equations MEKE equations
!!
!! The eddy kinetic energy equation is:
!! \f[ \partial_\tilde{t} E =
!!   \overbrace{ \dot{E}_b + \gamma_\eta \dot{E}_\eta + \gamma_v \dot{E}_v
!!             }^\text{sources}
!! - \overbrace{ ( \lambda + C_d | U_d | \gamma_b^2 ) E
!!             }^\text{local dissipation}
!! + \overbrace{ \nabla \cdot ( ( \kappa_E + \gamma_M \kappa_M ) \nabla E
!!                              - \kappa_4 \nabla^3 E )
!!             }^\text{smoothing}
!! \f]
!! where \f$ E \f$ is the eddy kinetic energy (variable <code>MEKE</code>) with units of
!! m<sup>2</sup>s<sup>-2</sup>,
!! and \f$\tilde{t} = a t\f$ is a scaled time. The non-dimensional factor
!! \f$ a\geq 1 \f$ is used to accelerate towards equilibrium.
!!
!! The MEKE equation is two-dimensional and obtained by depth averaging the
!! the three-dimensional eddy energy equation. In the following expressions
!! \f$ \left< \phi \right> = \frac{1}{H} \int^\eta_{-D} \phi \, dz \f$ maps
!! three dimensional terms into the two-dimensional quantities needed.
!!
!! \subsubsection section_MEKE_source_terms MEKE source terms
!!
!! The source term \f$ \dot{E}_b \f$ is a constant background source
!! of energy intended to avoid the limit \f$E\rightarrow 0\f$.
!!
!! The "GM" source term
!! \f[ \dot{E}_\eta = - \left< \overline{w^\prime b^\prime} \right>
!! = \left< \kappa_h N^2S^2 \right>
!! \approx \left< \kappa_h g\prime |\nabla_\sigma \eta|^2 \right>\f]
!! equals the mean potential energy removed by the Gent-McWilliams closure,
!! and is excluded/included in the MEKE budget by the efficiency parameter
!! \f$ \gamma_\eta \in [0,1] \f$.
!!
!! The "frictional" source term
!! \f[ \dot{E}_{v} = \left<  \partial_i u_j \tau_{ij} \right> \f]
!! equals the mean kinetic energy removed by lateral viscous fluxes, and
!! is excluded/included in the MEKE budget by the efficiency parameter
!! \f$ \gamma_v \in [0,1] \f$.
!!
!! \subsubsection section_MEKE_dissipation_terms MEKE dissipation terms
!!
!! The local dissipation of \f$ E \f$ is parameterized through a linear
!! damping, \f$\lambda\f$, and bottom drag, \f$ C_d | U_d | \gamma_b^2 \f$.
!! The \f$ \gamma_b \f$ accounts for the weak projection of the column-mean
!! eddy velocty to the bottom. In other words, the bottom velocity is
!! estimated as \f$ \gamma_b U_e \f$.
!! The bottom drag coefficient, \f$ C_d \f$ is the same as that used in the bottom
!! friction in the mean model equations.
!!
!! The bottom drag velocity scale, \f$ U_d \f$, has contributions from the
!! resolved state and \f$ E \f$:
!! \f[ U_d = \sqrt{ U_b^2 + |u|^2_{z=-D} + |\gamma_b U_e|^2 } .\f]
!! where the eddy velocity scale, \f$ U_e \f$, is given by:
!! \f[ U_e = \sqrt{ 2 E } .\f]
!! \f$ U_b \f$ is a constant background bottom velocity scale and is
!! typically not used (i.e. set to zero).
!!
!! Following Jansen et al., 2015, the projection of eddy energy on to the bottom
!! is given by the ratio of bottom energy to column mean energy:
!! \f[
!! \gamma_b^2  = \frac{E_b}{E} = \gamma_{d0}
!!    + \left( 1 + c_{b} \frac{L_d}{L_f} \right)^{-\frac{4}{5}}
!! ,
!! \f]
!! \f[
!! \gamma_b^2  \leftarrow  \max{\left( \gamma_b^2, \gamma_{min}^2 \right)}
!! .
!! \f]
!!
!! \subsection section_MEKE_smoothing MEKE smoothing terms
!!
!! \f$ E \f$ is laterally diffused by a diffusivity \f$ \kappa_E + \gamma_M
!! \kappa_M \f$ where \f$ \kappa_E \f$ is a constant diffusivity and the term
!! \f$ \gamma_M \kappa_M \f$ is a "self diffusion" using the diffusivity
!! calculated in the section \ref section_MEKE_diffusivity.
!! \f$ \kappa_4 \f$ is a constant bi-harmonic diffusivity.
!!
!! \subsection section_MEKE_diffusivity Diffusivity derived from MEKE
!!
!! The predicted eddy velocity scale, \f$ U_e \f$, can be combined with a
!! mixing length scale to form a diffusivity.
!! The primary use of a MEKE derived diffusivity is for use in thickness
!! diffusion (module mom_thickness_diffuse) and optionally in along
!! isopycnal mixing of tracers (module mom_tracer_hor_diff).
!! The original form used (enabled with MEKE_OLD_LSCALE=True):
!!
!! \f[  \kappa_M = \gamma_\kappa \sqrt{ \gamma_t^2 U_e^2 A_\Delta } \f]
!!
!! where \f$ A_\Delta \f$ is the area of the grid cell.
!! Following Jansen et al., 2015, we now use
!!
!! \f[  \kappa_M = \gamma_\kappa l_M \sqrt{ \gamma_t^2 U_e^2 } \f]
!!
!! where \f$ \gamma_\kappa \in [0,1] \f$ is a non-dimensional factor and,
!! following Jansen et al., 2015, \f$\gamma_t^2\f$ is the ratio of barotropic
!! eddy energy to column mean eddy energy given by
!! \f[
!! \gamma_t^2  = \frac{E_t}{E} = \left( 1 + c_{t} \frac{L_d}{L_f} \right)^{-\frac{1}{4}}
!! ,
!! \f]
!! \f[
!! \gamma_t^2  \leftarrow  \max{\left( \gamma_t^2, \gamma_{min}^2 \right)}
!! .
!! \f]
!!
!! The length-scale is a configurable combination of multiple length scales:
!!
!! \f[
!! l_M = \left(
!!       \frac{\alpha_d}{L_d}
!!     + \frac{\alpha_f}{L_f}
!!     + \frac{\alpha_R}{L_R}
!!     + \frac{\alpha_e}{L_e}
!!     + \frac{\alpha_\Delta}{L_\Delta}
!!     + \frac{\delta[L_c]}{L_c}
!!       \right)^{-1}
!! \f]
!!
!! where
!!
!! \f{eqnarray*}{
!! L_d & = & \sqrt{\frac{c_g^2}{f^2+2\beta c_g}} \sim \frac{ c_g }{f} \\\\
!! L_R & = & \sqrt{\frac{U_e}{\beta^*}} \\\\
!! L_e & = & \frac{U_e}{|S| N} \\\\
!! L_f & = & \frac{H}{c_d} \\\\
!! L_\Delta & = & \sqrt{A_\Delta} .
!! \f}
!!
!! \f$L_c\f$ is a constant and \f$\delta[L_c]\f$ is the impulse function so that the term
!! \f$\frac{\delta[L_c]}{L_c}\f$ evaluates to \f$\frac{1}{L_c}\f$ when \f$L_c\f$ is non-zero
!! but is dropped if \f$L_c=0\f$.
!!
!! \f$\beta^*\f$ is the effective \f$\beta\f$ that combines both the planetary vorticity
!! gradient (i.e. \f$\beta=\nabla f\f$) and the topographic \f$\beta\f$ effect,
!! with the latter weighed by a weighting constant, \f$c_\beta\f$, that varies
!! from 0 to 1, so that \f$c_\beta=0\f$ means the topographic \f$\beta\f$ effect is ignored,
!! while \f$c_\beta=1\f$ means it is fully considered. The new \f$\beta^*\f$ therefore
!! takes the form of
!!
!! \f[
!! \beta^* = \sqrt{( \partial_xf - c_\beta\frac{f}{D}\partial_xD )^2 +
!!           ( \partial_yf - c_\beta\frac{f}{D}\partial_yD )^2}
!! \f]
!! where \f$D\f$ is water column depth at T points.
!!
!! \subsection section_MEKE_viscosity Viscosity derived from MEKE
!!
!! As for \f$ \kappa_M \f$, the predicted eddy velocity scale can be
!! used to form a harmonic eddy viscosity,
!!
!! \f[  \kappa_u = \gamma_u \sqrt{ U_e^2 A_\Delta }  \f]
!!
!! as well as a biharmonic eddy viscosity,
!!
!! \f[  \kappa_4 = \gamma_4 \sqrt{ U_e^2 A_\Delta^3 }  \f]
!!
!! \subsection section_MEKE_limit_case Limit cases for local source-dissipative balance
!!
!! Note that in steady-state (or when \f$ a>>1 \f$) and there is no
!! diffusion of \f$ E \f$ then
!! \f[ \overline{E} \approx \frac{ \dot{E}_b + \gamma_\eta \dot{E}_\eta +
!!               \gamma_v \dot{E}_v }{ \lambda + C_d|U_d|\gamma_b^2 } . \f]
!!
!! In the linear drag limit, where
!! \f$ U_e << \min(U_b, |u|_{z=-D}, C_d^{-1}\lambda) \f$, the equilibrium becomes
!! \f$ \overline{E} \approx \frac{ \dot{E}_b + \gamma_\eta \dot{E}_\eta +
!!               \gamma_v \dot{E}_v }{ \lambda + C_d \sqrt{ U_b^2 + |u|^2_{z=-D} } } \f$.
!!
!! In the nonlinear drag limit, where \f$ U_e >> \max(U_b, |u|_{z=-D}, C_d^{-1}\lambda) \f$,
!! the equilibrium becomes
!! \f$ \overline{E} \approx \left( \frac{ \dot{E}_b + \gamma_\eta \dot{E}_\eta +
!!               \gamma_v \dot{E}_v }{ \sqrt{2} C_d \gamma_b^3 } \right)^\frac{2}{3} \f$.
!!
!! \subsubsection section_MEKE_module_parameters MEKE module parameters
!!
!! | Symbol                | Module parameter |
!! | ------                | --------------- |
!! | -                     | <code>USE_MEKE</code> |
!! | \f$ a \f$             | <code>MEKE_DTSCALE</code> |
!! | \f$ \dot{E}_b \f$     | <code>MEKE_BGSRC</code> |
!! | \f$ \gamma_\eta \f$   | <code>MEKE_GMCOEFF</code> |
!! | \f$ \gamma_v \f$      | <code>MEKE_FrCOEFF</code> |
!! | \f$ \lambda \f$       | <code>MEKE_DAMPING</code> |
!! | \f$ U_b \f$           | <code>MEKE_USCALE</code> |
!! | \f$ \gamma_{d0} \f$   | <code>MEKE_CD_SCALE</code> |
!! | \f$ c_{b} \f$         | <code>MEKE_CB</code> |
!! | \f$ c_{t} \f$         | <code>MEKE_CT</code> |
!! | \f$ \kappa_E \f$      | <code>MEKE_KH</code> |
!! | \f$ \kappa_4 \f$      | <code>MEKE_K4</code> |
!! | \f$ \gamma_\kappa \f$ | <code>MEKE_KHCOEFF</code> |
!! | \f$ \gamma_M \f$      | <code>MEKE_KHMEKE_FAC</code> |
!! | \f$ \gamma_u \f$      | <code>MEKE_VISCOSITY_COEFF_KU</code> |
!! | \f$ \gamma_4 \f$      | <code>MEKE_VISCOSITY_COEFF_AU</code> |
!! | \f$ \gamma_{min}^2 \f$| <code>MEKE_MIN_GAMMA2</code> |
!! | \f$ \alpha_d \f$      | <code>MEKE_ALPHA_DEFORM</code> |
!! | \f$ \alpha_f \f$      | <code>MEKE_ALPHA_FRICT</code> |
!! | \f$ \alpha_R \f$      | <code>MEKE_ALPHA_RHINES</code> |
!! | \f$ \alpha_e \f$      | <code>MEKE_ALPHA_EADY</code> |
!! | \f$ \alpha_\Delta \f$ | <code>MEKE_ALPHA_GRID</code> |
!! | \f$ L_c \f$           | <code>MEKE_FIXED_MIXING_LENGTH</code> |
!! | \f$ c_\beta \f$       | <code>MEKE_TOPOGRAPHIC_BETA</code> |
!! | -                     | <code>MEKE_KHTH_FAC</code> |
!! | -                     | <code>MEKE_KHTR_FAC</code> |
!!
!! | Symbol                | Model parameter |
!! | ------                | --------------- |
!! | \f$ C_d \f$           | <code>CDRAG</code> |
!!
!! \subsection section_MEKE_references References
!!
!! Jansen, M. F., A. J. Adcroft, R. Hallberg, and I. M. Held, 2015: Parameterization of eddy fluxes based on a
!! mesoscale energy budget. Ocean Modelling, 92, 28--41, http://doi.org/10.1016/j.ocemod.2015.05.007 .
!!
!! Marshall, D. P., and A. J. Adcroft, 2010: Parameterization of ocean eddies: Potential vorticity mixing, energetics
!! and Arnold first stability theorem. Ocean Modelling, 32, 188--204, http://doi.org/10.1016/j.ocemod.2010.02.001 .

end module MOM_MEKE
<|MERGE_RESOLUTION|>--- conflicted
+++ resolved
@@ -357,11 +357,7 @@
       ! Calculate Laplacian of MEKE using MEKE_uflux and MEKE_vflux as temporary work space.
       !$OMP parallel do default(shared)
       do j=js-1,je+1 ; do I=is-2,ie+1
-<<<<<<< HEAD
-        ! Here the units of MEKE_uflux are [L2 T-2 ~> m2 s-2].
-=======
         ! MEKE_uflux is used here as workspace with units of [L2 T-2 ~> m2 s-2].
->>>>>>> bfa303db
         MEKE_uflux(I,j) = ((G%dy_Cu(I,j)*G%IdxCu(I,j)) * G%mask2dCu(I,j)) * &
             (MEKE%MEKE(i+1,j) - MEKE%MEKE(i,j))
       ! This would have units of [R Z L2 T-2 ~> kg s-2]
@@ -371,11 +367,7 @@
       enddo ; enddo
       !$OMP parallel do default(shared)
       do J=js-2,je+1 ; do i=is-1,ie+1
-<<<<<<< HEAD
-        ! Here the units of MEKE_vflux are [L2 T-2 ~> m2 s-2].
-=======
         ! MEKE_vflux is used here as workspace with units of [L2 T-2 ~> m2 s-2].
->>>>>>> bfa303db
         MEKE_vflux(i,J) = ((G%dx_Cv(i,J)*G%IdyCv(i,J)) * G%mask2dCv(i,J)) * &
             (MEKE%MEKE(i,j+1) - MEKE%MEKE(i,j))
       ! This would have units of [R Z L2 T-2 ~> kg s-2]
