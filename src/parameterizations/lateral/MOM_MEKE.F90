!> Implements the Mesoscale Eddy Kinetic Energy framework
!! with topographic beta effect included in computing beta in Rhines scale

module MOM_MEKE

! This file is part of MOM6. See LICENSE.md for the license.

use MOM_debugging,     only : hchksum, uvchksum
use MOM_cpu_clock,     only : cpu_clock_id, cpu_clock_begin, cpu_clock_end, CLOCK_ROUTINE
use MOM_diag_mediator, only : post_data, register_diag_field, safe_alloc_ptr
use MOM_diag_mediator, only : diag_ctrl, time_type
use MOM_domains,       only : create_group_pass, do_group_pass, group_pass_type
use MOM_error_handler, only : MOM_error, FATAL, WARNING, NOTE, MOM_mesg
use MOM_file_parser,   only : read_param, get_param, log_version, param_file_type
use MOM_grid,          only : ocean_grid_type
use MOM_hor_index,     only : hor_index_type
use MOM_io,            only : vardesc, var_desc
use MOM_restart,       only : MOM_restart_CS, register_restart_field, query_initialized
use MOM_unit_scaling,  only : unit_scale_type
use MOM_variables,     only : vertvisc_type
use MOM_verticalGrid,  only : verticalGrid_type
use MOM_MEKE_types,    only : MEKE_type

implicit none ; private

#include <MOM_memory.h>

public step_forward_MEKE, MEKE_init, MEKE_alloc_register_restart, MEKE_end

!> Control structure that contains MEKE parameters and diagnostics handles
type, public :: MEKE_CS ; private
  ! Parameters
  real, dimension(:,:), pointer :: equilibrium_value => NULL() !< The equilbrium value
                        !! of MEKE to be calculated at each time step [L2 T-2 ~> m2 s-2]
  real :: MEKE_FrCoeff  !< Efficiency of conversion of ME into MEKE [nondim]
  real :: MEKE_GMcoeff  !< Efficiency of conversion of PE into MEKE [nondim]
  real :: MEKE_GMECoeff !< Efficiency of conversion of MEKE into ME by GME [nondim]
  real :: MEKE_damping  !< Local depth-independent MEKE dissipation rate [T-1 ~> s-1].
  real :: MEKE_Cd_scale !< The ratio of the bottom eddy velocity to the column mean
                        !! eddy velocity, i.e. sqrt(2*MEKE). This should be less than 1
                        !! to account for the surface intensification of MEKE.
  real :: MEKE_Cb       !< Coefficient in the \f$\gamma_{bot}\f$ expression [nondim]
  real :: MEKE_min_gamma!< Minimum value of gamma_b^2 allowed [nondim]
  real :: MEKE_Ct       !< Coefficient in the \f$\gamma_{bt}\f$ expression [nondim]
  logical :: visc_drag  !< If true use the vertvisc_type to calculate bottom drag.
  logical :: MEKE_GEOMETRIC !< If true, uses the GM coefficient formulation from the GEOMETRIC
                        !! framework (Marshall et al., 2012)
  real    :: MEKE_GEOMETRIC_alpha !< The nondimensional coefficient governing the efficiency of the
                        !! GEOMETRIC thickness diffusion.
  logical :: MEKE_equilibrium_alt !< If true, use an alternative calculation for the
                        !! equilibrium value of MEKE.
  logical :: MEKE_equilibrium_restoring !< If true, restore MEKE back to its equilibrium value,
                        !!  which is calculated at each time step.
  logical :: GM_src_alt !< If true, use the GM energy conversion form S^2*N^2*kappa rather
                        !! than the streamfunction for the MEKE GM source term.
  logical :: Rd_as_max_scale !< If true the length scale can not exceed the
                        !! first baroclinic deformation radius.
  logical :: use_old_lscale !< Use the old formula for mixing length scale.
  logical :: use_min_lscale !< Use simple minimum for mixing length scale.
  real :: cdrag         !< The bottom drag coefficient for MEKE [nondim].
  real :: MEKE_BGsrc    !< Background energy source for MEKE [L2 T-3 ~> W kg-1] (= m2 s-3).
  real :: MEKE_dtScale  !< Scale factor to accelerate time-stepping [nondim]
  real :: MEKE_KhCoeff  !< Scaling factor to convert MEKE into Kh [nondim]
  real :: MEKE_Uscale   !< MEKE velocity scale for bottom drag [L T-1 ~> m s-1]
  real :: MEKE_KH       !< Background lateral diffusion of MEKE [L2 T-1 ~> m2 s-1]
  real :: MEKE_K4       !< Background bi-harmonic diffusivity (of MEKE) [L4 T-1 ~> m4 s-1]
  real :: KhMEKE_Fac    !< A factor relating MEKE%Kh to the diffusivity used for
                        !! MEKE itself [nondim].
  real :: viscosity_coeff_Ku !< The scaling coefficient in the expression for
                        !! viscosity used to parameterize lateral harmonic momentum mixing
                        !! by unresolved eddies represented by MEKE.
  real :: viscosity_coeff_Au !< The scaling coefficient in the expression for
                        !! viscosity used to parameterize lateral biharmonic momentum mixing
                        !! by unresolved eddies represented by MEKE.
  real :: Lfixed        !< Fixed mixing length scale [L ~> m].
  real :: aDeform       !< Weighting towards deformation scale of mixing length [nondim]
  real :: aRhines       !< Weighting towards Rhines scale of mixing length [nondim]
  real :: aFrict        !< Weighting towards frictional arrest scale of mixing length [nondim]
  real :: aEady         !< Weighting towards Eady scale of mixing length [nondim]
  real :: aGrid         !< Weighting towards grid scale of mixing length [nondim]
  real :: MEKE_advection_factor !< A scaling in front of the advection of MEKE [nondim]
  real :: MEKE_topographic_beta !< Weight for how much topographic beta is considered
                                !! when computing beta in Rhines scale [nondim]
  real :: MEKE_restoring_rate !< Inverse of the timescale used to nudge MEKE toward its equilibrium value [s-1].
  logical :: fixed_total_depth  !< If true, use the nominal bathymetric depth as the estimate of
                        !! the time-varying ocean depth.  Otherwise base the depth on the total
                        !! ocean mass per unit area.
  logical :: kh_flux_enabled !< If true, lateral diffusive MEKE flux is enabled.
  logical :: initialize !< If True, invokes a steady state solver to calculate MEKE.
  logical :: debug      !< If true, write out checksums of data for debugging

  type(diag_ctrl), pointer :: diag => NULL() !< A type that regulates diagnostics output
  !>@{ Diagnostic handles
  integer :: id_MEKE = -1, id_Ue = -1, id_Kh = -1, id_src = -1
  integer :: id_Ub = -1, id_Ut = -1
  integer :: id_GM_src = -1, id_mom_src = -1, id_GME_snk = -1, id_decay = -1
  integer :: id_KhMEKE_u = -1, id_KhMEKE_v = -1, id_Ku = -1, id_Au = -1
  integer :: id_Le = -1, id_gamma_b = -1, id_gamma_t = -1
  integer :: id_Lrhines = -1, id_Leady = -1
  integer :: id_MEKE_equilibrium = -1
  !>@}

  ! Infrastructure
  integer :: id_clock_pass !< Clock for group pass calls
  type(group_pass_type) :: pass_MEKE !< Group halo pass handle for MEKE%MEKE and maybe MEKE%Kh_diff
  type(group_pass_type) :: pass_Kh   !< Group halo pass handle for MEKE%Kh, MEKE%Ku, and/or MEKE%Au
end type MEKE_CS

contains

!> Integrates forward-in-time the MEKE eddy energy equation.
!! See \ref section_MEKE_equations.
subroutine step_forward_MEKE(MEKE, h, SN_u, SN_v, visc, dt, G, GV, US, CS, hu, hv)
  type(MEKE_type),                          pointer       :: MEKE !< MEKE data.
  type(ocean_grid_type),                    intent(inout) :: G    !< Ocean grid.
  type(verticalGrid_type),                  intent(in)    :: GV   !< Ocean vertical grid structure.
  type(unit_scale_type),                    intent(in)    :: US   !< A dimensional unit scaling type
  real, dimension(SZI_(G),SZJ_(G),SZK_(GV)), intent(in)   :: h    !< Layer thickness [H ~> m or kg m-2].
  real, dimension(SZIB_(G),SZJ_(G)),        intent(in)    :: SN_u !< Eady growth rate at u-points [T-1 ~> s-1].
  real, dimension(SZI_(G),SZJB_(G)),        intent(in)    :: SN_v !< Eady growth rate at v-points [T-1 ~> s-1].
  type(vertvisc_type),                      intent(in)    :: visc !< The vertical viscosity type.
  real,                                     intent(in)    :: dt   !< Model(baroclinic) time-step [T ~> s].
  type(MEKE_CS),                            pointer       :: CS   !< MEKE control structure.
  real, dimension(SZIB_(G),SZJ_(G),SZK_(GV)), intent(in)  :: hu   !< Accumlated zonal mass flux [H L2 ~> m3 or kg]
  real, dimension(SZI_(G),SZJB_(G),SZK_(GV)), intent(in)  :: hv   !< Accumlated meridional mass flux [H L2 ~> m3 or kg]

  ! Local variables
  real, dimension(SZI_(G),SZJ_(G)) :: &
    mass, &         ! The total mass of the water column [R Z ~> kg m-2].
    I_mass, &       ! The inverse of mass [R-1 Z-1 ~> m2 kg-1].
    depth_tot, &    ! The depth of the water column [Z ~> m].
    src, &          ! The sum of all MEKE sources [L2 T-3 ~> W kg-1] (= m2 s-3).
    MEKE_decay, &   ! A diagnostic of the MEKE decay timescale [T-1 ~> s-1].
    drag_rate_visc, & ! Near-bottom velocity contribution to bottom dratg [L T-1 ~> m s-1]
    drag_rate, &    ! The MEKE spindown timescale due to bottom drag [T-1 ~> s-1].
    del2MEKE, &     ! Laplacian of MEKE, used for bi-harmonic diffusion [T-2 ~> s-2].
    del4MEKE, &     ! Time-integrated MEKE tendency arising from the biharmonic of MEKE [L2 T-2 ~> m2 s-2].
    LmixScale, &    ! Eddy mixing length [L ~> m].
    barotrFac2, &   ! Ratio of EKE_barotropic / EKE [nondim]
    bottomFac2, &   ! Ratio of EKE_bottom / EKE [nondim]
    tmp             ! Temporary variable for diagnostic computation

  real, dimension(SZIB_(G),SZJ_(G)) :: &
    MEKE_uflux, &   ! The zonal advective and diffusive flux of MEKE with units of [R Z L4 T-3 ~> kg m-2 s-3].
                    ! In one place, MEKE_uflux is used as temporary work space with units of [L2 T-2 ~> m2 s-2].
    Kh_u, &         ! The zonal diffusivity that is actually used [L2 T-1 ~> m2 s-1].
    baroHu, &       ! Depth integrated accumulated zonal mass flux [R Z L2 ~> kg].
    drag_vel_u      ! A (vertical) viscosity associated with bottom drag at
                    ! u-points [Z T-1 ~> m s-1].
  real, dimension(SZI_(G),SZJB_(G)) :: &
    MEKE_vflux, &   ! The meridional advective and diffusive flux of MEKE with units of [R Z L4 T-3 ~> kg m-2 s-3].
                    ! In one place, MEKE_vflux is used as temporary work space with units of [L2 T-2 ~> m2 s-2].
    Kh_v, &         ! The meridional diffusivity that is actually used [L2 T-1 ~> m2 s-1].
    baroHv, &       ! Depth integrated accumulated meridional mass flux [R Z L2 ~> kg].
    drag_vel_v      ! A (vertical) viscosity associated with bottom drag at
                    ! v-points [Z T-1 ~> m s-1].
  real :: Kh_here   ! The local horizontal viscosity [L2 T-1 ~> m2 s-1]
  real :: Inv_Kh_max ! The inverse of the local horizontal viscosity [T L-2 ~> s m-2]
  real :: K4_here   ! The local horizontal biharmonic viscosity [L4 T-1 ~> m4 s-1]
  real :: Inv_K4_max ! The inverse of the local horizontal biharmonic viscosity [T L-4 ~> s m-4]
  real :: cdrag2
  real :: advFac    ! The product of the advection scaling factor and 1/dt [T-1 ~> s-1]
  real :: mass_neglect ! A negligible mass [R Z ~> kg m-2].
  real :: ldamping  ! The MEKE damping rate [T-1 ~> s-1].
  real :: Rho0      ! A density used to convert mass to distance [R ~> kg m-3]
  real :: I_Rho0    ! The inverse of the density used to convert mass to distance [R-1 ~> m3 kg-1]
  real :: sdt       ! dt to use locally [T ~> s] (could be scaled to accelerate)
  real :: sdt_damp  ! dt for damping [T ~> s] (sdt could be split).
  logical :: use_drag_rate ! Flag to indicate drag_rate is finite
  integer :: i, j, k, is, ie, js, je, Isq, Ieq, Jsq, Jeq, nz

  is = G%isc ; ie = G%iec ; js = G%jsc ; je = G%jec ; nz = GV%ke
  Isq = G%IscB ; Ieq = G%IecB ; Jsq = G%JscB ; Jeq = G%JecB

  if (.not.associated(CS)) call MOM_error(FATAL, &
         "MOM_MEKE: Module must be initialized before it is used.")
  if (.not.associated(MEKE)) call MOM_error(FATAL, &
         "MOM_MEKE: MEKE must be initialized before it is used.")

  if ((CS%MEKE_Cd_scale > 0.0) .or. (CS%MEKE_Cb>0.) .or. CS%visc_drag) then
    use_drag_rate = .true.
  else
    use_drag_rate = .false.
  endif

  ! Only integrate the MEKE equations if MEKE is required.
  if (.not.associated(MEKE%MEKE)) then
!   call MOM_error(FATAL, "MOM_MEKE: MEKE%MEKE is not associated!")
    return
  endif

    if (CS%debug) then
      if (associated(MEKE%mom_src)) &
        call hchksum(MEKE%mom_src, 'MEKE mom_src', G%HI, scale=US%RZ3_T3_to_W_m2*US%L_to_Z**2)
      if (associated(MEKE%GME_snk)) &
        call hchksum(MEKE%GME_snk, 'MEKE GME_snk', G%HI, scale=US%RZ3_T3_to_W_m2*US%L_to_Z**2)
      if (associated(MEKE%GM_src)) &
        call hchksum(MEKE%GM_src, 'MEKE GM_src', G%HI, scale=US%RZ3_T3_to_W_m2*US%L_to_Z**2)
      if (associated(MEKE%MEKE)) call hchksum(MEKE%MEKE, 'MEKE MEKE', G%HI, scale=US%L_T_to_m_s**2)
      call uvchksum("MEKE SN_[uv]", SN_u, SN_v, G%HI, scale=US%s_to_T, &
                    scalar_pair=.true.)
      call uvchksum("MEKE h[uv]", hu, hv, G%HI, haloshift=1, &
                    scale=GV%H_to_m*(US%L_to_m**2))
    endif

    sdt = dt*CS%MEKE_dtScale ! Scaled dt to use for time-stepping
    Rho0 = GV%Rho0
    I_Rho0 = 1.0 / GV%Rho0
    mass_neglect = GV%H_to_RZ * GV%H_subroundoff
    cdrag2 = CS%cdrag**2

    ! With a depth-dependent (and possibly strong) damping, it seems
    ! advisable to use Strang splitting between the damping and diffusion.
    sdt_damp = sdt ; if (CS%MEKE_KH >= 0.0 .or. CS%MEKE_K4 >= 0.) sdt_damp = 0.5*sdt

    ! Calculate depth integrated mass exchange if doing advection [R Z L2 ~> kg]
    if (CS%MEKE_advection_factor>0.) then
      do j=js,je ; do I=is-1,ie
        baroHu(I,j) = 0.
      enddo ; enddo
      do k=1,nz
        do j=js,je ; do I=is-1,ie
          baroHu(I,j) = hu(I,j,k) * GV%H_to_RZ
        enddo ; enddo
      enddo
      do J=js-1,je ; do i=is,ie
        baroHv(i,J) = 0.
      enddo ; enddo
      do k=1,nz
        do J=js-1,je ; do i=is,ie
          baroHv(i,J) = hv(i,J,k) * GV%H_to_RZ
        enddo ; enddo
      enddo
    endif


    ! Calculate drag_rate_visc(i,j) which accounts for the model bottom mean flow
    if (CS%visc_drag) then
      !$OMP parallel do default(shared)
      do j=js,je ; do I=is-1,ie
        drag_vel_u(I,j) = 0.0
        if ((G%mask2dCu(I,j) > 0.0) .and. (visc%bbl_thick_u(I,j) > 0.0)) &
          drag_vel_u(I,j) = visc%Kv_bbl_u(I,j) / visc%bbl_thick_u(I,j)
      enddo ; enddo
      !$OMP parallel do default(shared)
      do J=js-1,je ; do i=is,ie
        drag_vel_v(i,J) = 0.0
        if ((G%mask2dCv(i,J) > 0.0) .and. (visc%bbl_thick_v(i,J) > 0.0)) &
          drag_vel_v(i,J) = visc%Kv_bbl_v(i,J) / visc%bbl_thick_v(i,J)
      enddo ; enddo

      !$OMP parallel do default(shared)
      do j=js,je ; do i=is,ie
        drag_rate_visc(i,j) = (0.25*G%IareaT(i,j) * US%Z_to_L * &
                ((G%areaCu(I-1,j)*drag_vel_u(I-1,j) + &
                  G%areaCu(I,j)*drag_vel_u(I,j)) + &
                 (G%areaCv(i,J-1)*drag_vel_v(i,J-1) + &
                  G%areaCv(i,J)*drag_vel_v(i,J)) ) )
      enddo ; enddo
    else
      !$OMP parallel do default(shared)
      do j=js,je ; do i=is,ie
        drag_rate_visc(i,j) = 0.
      enddo ; enddo
    endif

    !$OMP parallel do default(shared)
    do j=js-1,je+1
      do i=is-1,ie+1 ; mass(i,j) = 0.0 ; enddo
      do k=1,nz ; do i=is-1,ie+1
        mass(i,j) = mass(i,j) + G%mask2dT(i,j) * (GV%H_to_RZ * h(i,j,k)) ! [R Z ~> kg m-2]
      enddo ; enddo
      do i=is-1,ie+1
        I_mass(i,j) = 0.0
        if (mass(i,j) > 0.0) I_mass(i,j) = 1.0 / mass(i,j) ! [R-1 Z-1 ~> m2 kg-1]
      enddo
    enddo

    if (CS%fixed_total_depth) then
      !$OMP parallel do default(shared)
      do j=js-1,je+1 ; do i=is-1,ie+1
        depth_tot(i,j) = G%bathyT(i,j)
      enddo ; enddo
    else
      !$OMP parallel do default(shared)
      do j=js-1,je+1 ; do i=is-1,ie+1
        depth_tot(i,j) = mass(i,j) * I_Rho0
      enddo ; enddo
    endif

    if (CS%initialize) then
      call MEKE_equilibrium(CS, MEKE, G, GV, US, SN_u, SN_v, drag_rate_visc, I_mass, depth_tot)
      CS%initialize = .false.
    endif

    ! Calculates bottomFac2, barotrFac2 and LmixScale
    call MEKE_lengthScales(CS, MEKE, G, GV, US, SN_u, SN_v, MEKE%MEKE, depth_tot, bottomFac2, barotrFac2, LmixScale)
    if (CS%debug) then
      if (CS%visc_drag) &
        call uvchksum("MEKE drag_vel_[uv]", drag_vel_u, drag_vel_v, G%HI, &
                      scale=US%Z_to_m*US%s_to_T, scalar_pair=.true.)
      call hchksum(mass, 'MEKE mass',G%HI,haloshift=1, scale=US%RZ_to_kg_m2)
      call hchksum(drag_rate_visc, 'MEKE drag_rate_visc', G%HI, scale=US%L_T_to_m_s)
      call hchksum(bottomFac2, 'MEKE bottomFac2', G%HI)
      call hchksum(barotrFac2, 'MEKE barotrFac2', G%HI)
      call hchksum(LmixScale, 'MEKE LmixScale', G%HI,scale=US%L_to_m)
    endif

    ! Aggregate sources of MEKE (background, frictional and GM)
    !$OMP parallel do default(shared)
    do j=js,je ; do i=is,ie
      src(i,j) = CS%MEKE_BGsrc
    enddo ; enddo

    if (associated(MEKE%mom_src)) then
      !$OMP parallel do default(shared)
      do j=js,je ; do i=is,ie
        src(i,j) = src(i,j) - CS%MEKE_FrCoeff*I_mass(i,j)*MEKE%mom_src(i,j)
      enddo ; enddo
    endif

    if (associated(MEKE%GME_snk)) then
      !$OMP parallel do default(shared)
      do j=js,je ; do i=is,ie
        src(i,j) = src(i,j) - CS%MEKE_GMECoeff*I_mass(i,j)*MEKE%GME_snk(i,j)
      enddo ; enddo
    endif

    if (associated(MEKE%GM_src)) then
      if (CS%GM_src_alt) then
        !$OMP parallel do default(shared)
        do j=js,je ; do i=is,ie
          src(i,j) = src(i,j) - CS%MEKE_GMcoeff*MEKE%GM_src(i,j) / &
                     (GV%Rho0 * MAX(1.0*US%m_to_Z, depth_tot(i,j)))
        enddo ; enddo
      else
        !$OMP parallel do default(shared)
        do j=js,je ; do i=is,ie
          src(i,j) = src(i,j) - CS%MEKE_GMcoeff*I_mass(i,j)*MEKE%GM_src(i,j)
        enddo ; enddo
      endif
    endif

    if (CS%MEKE_equilibrium_restoring) then
      call MEKE_equilibrium_restoring(CS, G, US, SN_u, SN_v, depth_tot)
      do j=js,je ; do i=is,ie
        src(i,j) = src(i,j) - CS%MEKE_restoring_rate*(MEKE%MEKE(i,j) - CS%equilibrium_value(i,j))
      enddo ; enddo
    endif

    if (CS%debug) then
      call hchksum(src, "MEKE src", G%HI, haloshift=0, scale=US%L_to_m**2*US%s_to_T**3)
    endif

    ! Increase EKE by a full time-steps worth of source
    !$OMP parallel do default(shared)
    do j=js,je ; do i=is,ie
      MEKE%MEKE(i,j) = (MEKE%MEKE(i,j) + sdt*src(i,j))*G%mask2dT(i,j)
    enddo ; enddo

    if (use_drag_rate) then
      ! Calculate a viscous drag rate (includes BBL contributions from mean flow and eddies)
      !$OMP parallel do default(shared)
      do j=js,je ; do i=is,ie
        drag_rate(i,j) = (US%L_to_Z*Rho0 * I_mass(i,j)) * sqrt( drag_rate_visc(i,j)**2 + &
                 cdrag2 * ( max(0.0, 2.0*bottomFac2(i,j)*MEKE%MEKE(i,j)) + CS%MEKE_Uscale**2 ) )
      enddo ; enddo
    else
      !$OMP parallel do default(shared)
      do j=js,je ; do i=is,ie
        drag_rate(i,j) = 0.
      enddo ; enddo
    endif

    ! First stage of Strang splitting
    !$OMP parallel do default(shared)
    do j=js,je ; do i=is,ie
      ldamping = CS%MEKE_damping + drag_rate(i,j) * bottomFac2(i,j)
      if (MEKE%MEKE(i,j) < 0.) ldamping = 0.
      ! notice that the above line ensures a damping only if MEKE is positive,
      ! while leaving MEKE unchanged if it is negative
      MEKE%MEKE(i,j) =  MEKE%MEKE(i,j) / (1.0 + sdt_damp*ldamping)
      MEKE_decay(i,j) = ldamping*G%mask2dT(i,j)
    enddo ; enddo

    if (CS%kh_flux_enabled .or. CS%MEKE_K4 >= 0.0) then
      ! Update MEKE in the halos for lateral or bi-harmonic diffusion
      call cpu_clock_begin(CS%id_clock_pass)
      call do_group_pass(CS%pass_MEKE, G%Domain)
      call cpu_clock_end(CS%id_clock_pass)
    endif

    if (CS%MEKE_K4 >= 0.0) then
      ! Calculate Laplacian of MEKE using MEKE_uflux and MEKE_vflux as temporary work space.
      !$OMP parallel do default(shared)
      do j=js-1,je+1 ; do I=is-2,ie+1
        ! MEKE_uflux is used here as workspace with units of [L2 T-2 ~> m2 s-2].
        MEKE_uflux(I,j) = ((G%dy_Cu(I,j)*G%IdxCu(I,j)) * G%mask2dCu(I,j)) * &
            (MEKE%MEKE(i+1,j) - MEKE%MEKE(i,j))
      ! This would have units of [R Z L2 T-2 ~> kg s-2]
      ! MEKE_uflux(I,j) = ((G%dy_Cu(I,j)*G%IdxCu(I,j)) * &
      !     ((2.0*mass(i,j)*mass(i+1,j)) / ((mass(i,j)+mass(i+1,j)) + mass_neglect)) ) * &
      !     (MEKE%MEKE(i+1,j) - MEKE%MEKE(i,j))
      enddo ; enddo
      !$OMP parallel do default(shared)
      do J=js-2,je+1 ; do i=is-1,ie+1
        ! MEKE_vflux is used here as workspace with units of [L2 T-2 ~> m2 s-2].
        MEKE_vflux(i,J) = ((G%dx_Cv(i,J)*G%IdyCv(i,J)) * G%mask2dCv(i,J)) * &
            (MEKE%MEKE(i,j+1) - MEKE%MEKE(i,j))
      ! This would have units of [R Z L2 T-2 ~> kg s-2]
      ! MEKE_vflux(i,J) = ((G%dx_Cv(i,J)*G%IdyCv(i,J)) * &
      !     ((2.0*mass(i,j)*mass(i,j+1)) / ((mass(i,j)+mass(i,j+1)) + mass_neglect)) ) * &
      !     (MEKE%MEKE(i,j+1) - MEKE%MEKE(i,j))
      enddo ; enddo

      !$OMP parallel do default(shared)
      do j=js-1,je+1 ; do i=is-1,ie+1 ! del2MEKE has units [T-2 ~> s-2].
        del2MEKE(i,j) = G%IareaT(i,j) * &
            ((MEKE_uflux(I,j) - MEKE_uflux(I-1,j)) + (MEKE_vflux(i,J) - MEKE_vflux(i,J-1)))
      enddo ; enddo

      ! Bi-harmonic diffusion of MEKE
      !$OMP parallel do default(shared) private(K4_here,Inv_K4_max)
      do j=js,je ; do I=is-1,ie
        K4_here = CS%MEKE_K4 ! [L4 T-1 ~> m4 s-1]
        ! Limit Kh to avoid CFL violations.
        Inv_K4_max = 64.0 * sdt * ((G%dy_Cu(I,j)*G%IdxCu(I,j)) * &
                     max(G%IareaT(i,j), G%IareaT(i+1,j)))**2
        if (K4_here*Inv_K4_max > 0.3) K4_here = 0.3 / Inv_K4_max

        ! Here the units of MEKE_uflux are [R Z L4 T-3 ~> kg m2 s-3].
        MEKE_uflux(I,j) = ((K4_here * (G%dy_Cu(I,j)*G%IdxCu(I,j))) * &
            ((2.0*mass(i,j)*mass(i+1,j)) / ((mass(i,j)+mass(i+1,j)) + mass_neglect)) ) * &
            (del2MEKE(i+1,j) - del2MEKE(i,j))
      enddo ; enddo
      !$OMP parallel do default(shared) private(K4_here,Inv_K4_max)
      do J=js-1,je ; do i=is,ie
        K4_here = CS%MEKE_K4 ! [L4 T-1 ~> m4 s-1]
        Inv_K4_max = 64.0 * sdt * ((G%dx_Cv(i,J)*G%IdyCv(i,J)) * max(G%IareaT(i,j), G%IareaT(i,j+1)))**2
        if (K4_here*Inv_K4_max > 0.3) K4_here = 0.3 / Inv_K4_max

        ! Here the units of MEKE_vflux are [R Z L4 T-3 ~> kg m2 s-3].
        MEKE_vflux(i,J) = ((K4_here * (G%dx_Cv(i,J)*G%IdyCv(i,J))) * &
            ((2.0*mass(i,j)*mass(i,j+1)) / ((mass(i,j)+mass(i,j+1)) + mass_neglect)) ) * &
            (del2MEKE(i,j+1) - del2MEKE(i,j))
      enddo ; enddo
      ! Store change in MEKE arising from the bi-harmonic in del4MEKE [L2 T-2 ~> m2 s-2].
      !$OMP parallel do default(shared)
      do j=js,je ; do i=is,ie
        del4MEKE(i,j) = (sdt*(G%IareaT(i,j)*I_mass(i,j))) * &
            ((MEKE_uflux(I-1,j) - MEKE_uflux(I,j)) + &
             (MEKE_vflux(i,J-1) - MEKE_vflux(i,J)))
      enddo ; enddo
    endif !

    if (CS%kh_flux_enabled) then
      ! Lateral diffusion of MEKE
      Kh_here = max(0., CS%MEKE_Kh)
      !$OMP parallel do default(shared) firstprivate(Kh_here) private(Inv_Kh_max)
      do j=js,je ; do I=is-1,ie
        ! Limit Kh to avoid CFL violations.
        if (associated(MEKE%Kh)) &
          Kh_here = max(0., CS%MEKE_Kh) + &
              CS%KhMEKE_Fac*0.5*(MEKE%Kh(i,j)+MEKE%Kh(i+1,j))
        if (associated(MEKE%Kh_diff)) &
          Kh_here = max(0.,CS%MEKE_Kh) + &
              CS%KhMEKE_Fac*0.5*(MEKE%Kh_diff(i,j)+MEKE%Kh_diff(i+1,j))
        Inv_Kh_max = 2.0*sdt * ((G%dy_Cu(I,j)*G%IdxCu(I,j)) * &
                     max(G%IareaT(i,j),G%IareaT(i+1,j)))
        if (Kh_here*Inv_Kh_max > 0.25) Kh_here = 0.25 / Inv_Kh_max
        Kh_u(I,j) = Kh_here

        ! Here the units of MEKE_uflux and MEKE_vflux are [R Z L4 T-3 ~> kg m2 s-3].
        MEKE_uflux(I,j) = ((Kh_here * (G%dy_Cu(I,j)*G%IdxCu(I,j))) * &
            ((2.0*mass(i,j)*mass(i+1,j)) / ((mass(i,j)+mass(i+1,j)) + mass_neglect)) ) * &
            (MEKE%MEKE(i,j) - MEKE%MEKE(i+1,j))
      enddo ; enddo
      !$OMP parallel do default(shared) firstprivate(Kh_here) private(Inv_Kh_max)
      do J=js-1,je ; do i=is,ie
        if (associated(MEKE%Kh)) &
          Kh_here = max(0.,CS%MEKE_Kh) + CS%KhMEKE_Fac * 0.5*(MEKE%Kh(i,j)+MEKE%Kh(i,j+1))
        if (associated(MEKE%Kh_diff)) &
          Kh_here = max(0.,CS%MEKE_Kh) + CS%KhMEKE_Fac * 0.5*(MEKE%Kh_diff(i,j)+MEKE%Kh_diff(i,j+1))
        Inv_Kh_max = 2.0*sdt * ((G%dx_Cv(i,J)*G%IdyCv(i,J)) * max(G%IareaT(i,j),G%IareaT(i,j+1)))
        if (Kh_here*Inv_Kh_max > 0.25) Kh_here = 0.25 / Inv_Kh_max
        Kh_v(i,J) = Kh_here

        ! Here the units of MEKE_uflux and MEKE_vflux are [R Z L4 T-3 ~> kg m2 s-3].
        MEKE_vflux(i,J) = ((Kh_here * (G%dx_Cv(i,J)*G%IdyCv(i,J))) * &
            ((2.0*mass(i,j)*mass(i,j+1)) / ((mass(i,j)+mass(i,j+1)) + mass_neglect)) ) * &
            (MEKE%MEKE(i,j) - MEKE%MEKE(i,j+1))
      enddo ; enddo
      if (CS%MEKE_advection_factor>0.) then
        advFac = CS%MEKE_advection_factor / sdt ! [T-1 ~> s-1]
        !$OMP parallel do default(shared)
        do j=js,je ; do I=is-1,ie
          ! Here the units of the quantities added to MEKE_uflux are [R Z L4 T-3 ~> kg m2 s-3].
          if (baroHu(I,j)>0.) then
            MEKE_uflux(I,j) = MEKE_uflux(I,j) + baroHu(I,j)*MEKE%MEKE(i,j)*advFac
          elseif (baroHu(I,j)<0.) then
            MEKE_uflux(I,j) = MEKE_uflux(I,j) + baroHu(I,j)*MEKE%MEKE(i+1,j)*advFac
          endif
        enddo ; enddo
        !$OMP parallel do default(shared)
        do J=js-1,je ; do i=is,ie
          ! Here the units of the quantities added to MEKE_vflux are [R Z L4 T-3 ~> kg m2 s-3].
          if (baroHv(i,J)>0.) then
            MEKE_vflux(i,J) = MEKE_vflux(i,J) + baroHv(i,J)*MEKE%MEKE(i,j)*advFac
          elseif (baroHv(i,J)<0.) then
            MEKE_vflux(i,J) = MEKE_vflux(i,J) + baroHv(i,J)*MEKE%MEKE(i,j+1)*advFac
          endif
        enddo ; enddo
      endif

      !$OMP parallel do default(shared)
      do j=js,je ; do i=is,ie
        MEKE%MEKE(i,j) = MEKE%MEKE(i,j) + (sdt*(G%IareaT(i,j)*I_mass(i,j))) * &
            ((MEKE_uflux(I-1,j) - MEKE_uflux(I,j)) + &
             (MEKE_vflux(i,J-1) - MEKE_vflux(i,J)))
      enddo ; enddo
    endif ! MEKE_KH>0

    ! Add on bi-harmonic tendency
    if (CS%MEKE_K4 >= 0.0) then
      !$OMP parallel do default(shared)
      do j=js,je ; do i=is,ie
        MEKE%MEKE(i,j) = MEKE%MEKE(i,j) + del4MEKE(i,j)
      enddo ; enddo
    endif

    ! Second stage of Strang splitting
    if (CS%MEKE_KH >= 0.0 .or. CS%MEKE_K4 >= 0.0) then
      if (sdt>sdt_damp) then
        ! Recalculate the drag rate, since MEKE has changed.
        if (use_drag_rate) then
          !$OMP parallel do default(shared)
          do j=js,je ; do i=is,ie
            drag_rate(i,j) = (US%L_to_Z*Rho0 * I_mass(i,j)) * sqrt( drag_rate_visc(i,j)**2 + &
                   cdrag2 * ( max(0.0, 2.0*bottomFac2(i,j)*MEKE%MEKE(i,j)) + CS%MEKE_Uscale**2 ) )
          enddo ; enddo
        endif
        !$OMP parallel do default(shared)
        do j=js,je ; do i=is,ie
          ldamping = CS%MEKE_damping + drag_rate(i,j) * bottomFac2(i,j)
          if (MEKE%MEKE(i,j) < 0.) ldamping = 0.
          ! notice that the above line ensures a damping only if MEKE is positive,
          ! while leaving MEKE unchanged if it is negative
          MEKE%MEKE(i,j) =  MEKE%MEKE(i,j) / (1.0 + sdt_damp*ldamping)
          MEKE_decay(i,j) = ldamping*G%mask2dT(i,j)
        enddo ; enddo
      endif
    endif ! MEKE_KH>=0

<<<<<<< HEAD
    if (CS%debug) then
      call hchksum(MEKE%MEKE, "MEKE post-update MEKE", G%HI, haloshift=0, scale=US%L_T_to_m_s**2)
    endif

 !   do j=js,je ; do i=is,ie
 !     MEKE%MEKE(i,j) =  MAX(MEKE%MEKE(i,j),0.0)
 !   enddo ; enddo

=======
>>>>>>> a7d8e3a6
    call cpu_clock_begin(CS%id_clock_pass)
    call do_group_pass(CS%pass_MEKE, G%Domain)
    call cpu_clock_end(CS%id_clock_pass)

    ! Calculate diffusivity for main model to use
    if (CS%MEKE_KhCoeff>0.) then
      if (.not.CS%MEKE_GEOMETRIC) then
        if (CS%use_old_lscale) then
          if (CS%Rd_as_max_scale) then
            !$OMP parallel do default(shared)
            do j=js,je ; do i=is,ie
              MEKE%Kh(i,j) = (CS%MEKE_KhCoeff * &
                         sqrt(2.*max(0.,barotrFac2(i,j)*MEKE%MEKE(i,j))*G%areaT(i,j)) ) * &
                         min(MEKE%Rd_dx_h(i,j), 1.0)
            enddo ; enddo
          else
            !$OMP parallel do default(shared)
            do j=js,je ; do i=is,ie
              MEKE%Kh(i,j) = CS%MEKE_KhCoeff * &
                  sqrt(2.*max(0., barotrFac2(i,j)*MEKE%MEKE(i,j))*G%areaT(i,j))
            enddo ; enddo
          endif
        else
          !$OMP parallel do default(shared)
          do j=js,je ; do i=is,ie
            MEKE%Kh(i,j) = CS%MEKE_KhCoeff * &
                sqrt(2.*max(0., barotrFac2(i,j)*MEKE%MEKE(i,j))) * LmixScale(i,j)
          enddo ; enddo
        endif
      endif
    endif

    ! Calculate viscosity for the main model to use
    if (CS%viscosity_coeff_Ku /=0.) then
      do j=js,je ; do i=is,ie
        MEKE%Ku(i,j) = CS%viscosity_coeff_Ku * sqrt(2.*max(0.,MEKE%MEKE(i,j))) * LmixScale(i,j)
      enddo ; enddo
    endif

    if (CS%viscosity_coeff_Au /=0.) then
      do j=js,je ; do i=is,ie
        MEKE%Au(i,j) = CS%viscosity_coeff_Au * sqrt(2.*max(0.,MEKE%MEKE(i,j))) * LmixScale(i,j)**3
      enddo ; enddo
    endif

    if (associated(MEKE%Kh) .or. associated(MEKE%Ku) .or. associated(MEKE%Au)) then
      call cpu_clock_begin(CS%id_clock_pass)
      call do_group_pass(CS%pass_Kh, G%Domain)
      call cpu_clock_end(CS%id_clock_pass)
    endif

    ! Offer fields for averaging.
    if (any([CS%id_Ue, CS%id_Ub, CS%id_Ut] > 0)) &
      tmp(:,:) = 0.
    if (CS%id_MEKE>0) call post_data(CS%id_MEKE, MEKE%MEKE, CS%diag)
    if (CS%id_Ue>0) then
      do j=js,je ; do i=is,ie
        tmp(i,j) = sqrt(max(0., 2. * MEKE%MEKE(i,j)))
      enddo ; enddo
      call post_data(CS%id_Ue, tmp, CS%diag)
    endif
    if (CS%id_Ub>0) then
      do j=js,je ; do i=is,ie
        tmp(i,j) = sqrt(max(0., 2. * MEKE%MEKE(i,j) * bottomFac2(i,j)))
      enddo ; enddo
      call post_data(CS%id_Ub, tmp, CS%diag)
    endif
    if (CS%id_Ut>0) then
      do j=js,je ; do i=is,ie
        tmp(i,j) = sqrt(max(0., 2. * MEKE%MEKE(i,j) * barotrFac2(i,j)))
      enddo ; enddo
      call post_data(CS%id_Ut, tmp, CS%diag)
    endif
    if (CS%id_Kh>0) call post_data(CS%id_Kh, MEKE%Kh, CS%diag)
    if (CS%id_Ku>0) call post_data(CS%id_Ku, MEKE%Ku, CS%diag)
    if (CS%id_Au>0) call post_data(CS%id_Au, MEKE%Au, CS%diag)
    if (CS%id_KhMEKE_u>0) call post_data(CS%id_KhMEKE_u, Kh_u, CS%diag)
    if (CS%id_KhMEKE_v>0) call post_data(CS%id_KhMEKE_v, Kh_v, CS%diag)
    if (CS%id_src>0) call post_data(CS%id_src, src, CS%diag)
    if (CS%id_decay>0) call post_data(CS%id_decay, MEKE_decay, CS%diag)
    if (CS%id_GM_src>0) call post_data(CS%id_GM_src, MEKE%GM_src, CS%diag)
    if (CS%id_mom_src>0) call post_data(CS%id_mom_src, MEKE%mom_src, CS%diag)
    if (CS%id_GME_snk>0) call post_data(CS%id_GME_snk, MEKE%GME_snk, CS%diag)
    if (CS%id_Le>0) call post_data(CS%id_Le, LmixScale, CS%diag)
    if (CS%id_gamma_b>0) then
      do j=js,je ; do i=is,ie
        bottomFac2(i,j) = sqrt(bottomFac2(i,j))
      enddo ; enddo
      call post_data(CS%id_gamma_b, bottomFac2, CS%diag)
    endif
    if (CS%id_gamma_t>0) then
      do j=js,je ; do i=is,ie
        barotrFac2(i,j) = sqrt(barotrFac2(i,j))
      enddo ; enddo
      call post_data(CS%id_gamma_t, barotrFac2, CS%diag)
    endif

end subroutine step_forward_MEKE

!> Calculates the equilibrium solution where the source depends only on MEKE diffusivity
!! and there is no lateral diffusion of MEKE.
!! Results is in MEKE%MEKE.
subroutine MEKE_equilibrium(CS, MEKE, G, GV, US, SN_u, SN_v, drag_rate_visc, I_mass, depth_tot)
  type(ocean_grid_type),             intent(inout) :: G    !< Ocean grid.
  type(verticalGrid_type),           intent(in)    :: GV   !< Ocean vertical grid structure.
  type(unit_scale_type),             intent(in)    :: US   !< A dimensional unit scaling type
  type(MEKE_CS),                     pointer       :: CS   !< MEKE control structure.
  type(MEKE_type),                   pointer       :: MEKE !< A structure with MEKE data.
  real, dimension(SZIB_(G),SZJ_(G)), intent(in)    :: SN_u !< Eady growth rate at u-points [T-1 ~> s-1].
  real, dimension(SZI_(G),SZJB_(G)), intent(in)    :: SN_v !< Eady growth rate at v-points [T-1 ~> s-1].
  real, dimension(SZI_(G),SZJ_(G)),  intent(in)    :: drag_rate_visc !< Mean flow velocity contribution
                                                           !! to the MEKE drag rate [L T-1 ~> m s-1]
  real, dimension(SZI_(G),SZJ_(G)),  intent(in)    :: I_mass  !< Inverse of column mass [R-1 Z-1 ~> m2 kg-1].
  real, dimension(SZI_(G),SZJ_(G)),  intent(in)    :: depth_tot !< The depth of the water column [Z ~> m].

  ! Local variables
  real :: beta ! Combined topograpic and planetary vorticity gradient [T-1 L-1 ~> s-1 m-1]
  real :: SN   ! The local Eady growth rate [T-1 ~> s-1]
  real :: bottomFac2, barotrFac2    ! Vertical structure factors [nondim]
  real :: LmixScale, LRhines, LEady ! Various mixing length scales [L ~> m]
  real :: I_H, KhCoeff
  real :: Kh    ! A lateral diffusivity [L2 T-1 ~> m2 s-1]
  real :: Ubg2  ! Background (tidal?) velocity squared [L2 T-2 ~> m2 s-2]
  real :: cd2
  real :: drag_rate ! The MEKE spindown timescale due to bottom drag [T-1 ~> s-1].
  real :: src   ! The sum of MEKE sources [L2 T-3 ~> W kg-1]
  real :: ldamping  ! The MEKE damping rate [T-1 ~> s-1].
  real :: EKE, EKEmin, EKEmax, EKEerr ! [L2 T-2 ~> m2 s-2]
  real :: resid, ResMin, ResMax ! Residuals [L2 T-3 ~> W kg-1]
  real :: FatH    ! Coriolis parameter at h points; to compute topographic beta [T-1 ~> s-1]
  real :: beta_topo_x, beta_topo_y    ! Topographic PV gradients in x and y [T-1 L-1 ~> s-1 m-1]
  real :: dZ_neglect ! A negligible change in height [Z ~> m]
  integer :: i, j, is, ie, js, je, n1, n2
  real :: tolerance ! Width of EKE bracket [L2 T-2 ~> m2 s-2].
  logical :: useSecant, debugIteration

  real :: Lgrid, Ldeform, Lfrict

  is = G%isc ; ie = G%iec ; js = G%jsc ; je = G%jec

  debugIteration = .false.
  KhCoeff = CS%MEKE_KhCoeff
  Ubg2 = CS%MEKE_Uscale**2
  cd2 = CS%cdrag**2
  tolerance = 1.0e-12*US%m_s_to_L_T**2
  dZ_neglect = GV%H_to_Z*GV%H_subroundoff

!$OMP do
  do j=js,je ; do i=is,ie
    ! SN = 0.25*max( (SN_u(I,j) + SN_u(I-1,j)) + (SN_v(i,J) + SN_v(i,J-1)), 0.)
    ! This avoids extremes values in equilibrium solution due to bad values in SN_u, SN_v
    SN = min(SN_u(I,j), SN_u(I-1,j), SN_v(i,J), SN_v(i,J-1))

    if (CS%MEKE_equilibrium_alt) then
      MEKE%MEKE(i,j) = (CS%MEKE_GEOMETRIC_alpha * SN * US%Z_to_m*depth_tot(i,j))**2 / cd2
    else
      FatH = 0.25*((G%CoriolisBu(I,J) + G%CoriolisBu(I-1,J-1)) + &
                   (G%CoriolisBu(I-1,J) + G%CoriolisBu(I,J-1))) ! Coriolis parameter at h points

      ! Since zero-bathymetry cells are masked, this avoids calculations on land
      if (CS%MEKE_topographic_beta == 0. .or. (depth_tot(i,j) == 0.0)) then
        beta_topo_x = 0. ; beta_topo_y = 0.
      else
        !### Consider different combinations of these estimates of topographic beta.
        beta_topo_x = -CS%MEKE_topographic_beta * FatH * 0.5 * ( &
                      (depth_tot(i+1,j)-depth_tot(i,j)) * G%IdxCu(I,j)  &
                  / max(depth_tot(i+1,j), depth_tot(i,j), dZ_neglect) &
              +       (depth_tot(i,j)-depth_tot(i-1,j)) * G%IdxCu(I-1,j) &
                  / max(depth_tot(i,j), depth_tot(i-1,j), dZ_neglect) )
        beta_topo_y = -CS%MEKE_topographic_beta * FatH * 0.5 * ( &
                      (depth_tot(i,j+1)-depth_tot(i,j)) * G%IdyCv(i,J)  &
                  / max(depth_tot(i,j+1), depth_tot(i,j), dZ_neglect) + &
                      (depth_tot(i,j)-depth_tot(i,j-1)) * G%IdyCv(i,J-1) &
                  / max(depth_tot(i,j), depth_tot(i,j-1), dZ_neglect) )
      endif
      beta =  sqrt((G%dF_dx(i,j) + beta_topo_x)**2 + &
                   (G%dF_dy(i,j) + beta_topo_y)**2 )

      I_H = US%L_to_Z*GV%Rho0 * I_mass(i,j)

      if (KhCoeff*SN*I_H>0.) then
        ! Solve resid(E) = 0, where resid = Kh(E) * (SN)^2 - damp_rate(E) E
        EKEmin = 0.   ! Use the trivial root as the left bracket
        ResMin = 0.   ! Need to detect direction of left residual
        EKEmax = 0.01*US%m_s_to_L_T**2 ! First guess at right bracket
        useSecant = .false. ! Start using a bisection method

        ! First find right bracket for which resid<0
        resid = 1.0*US%m_to_L**2*US%T_to_s**3 ; n1 = 0
        do while (resid>0.)
          n1 = n1 + 1
          EKE = EKEmax
          call MEKE_lengthScales_0d(CS, US, G%areaT(i,j), beta, depth_tot(i,j), &
                                    MEKE%Rd_dx_h(i,j), SN, EKE, &
                                    bottomFac2, barotrFac2, LmixScale, LRhines, LEady)
          ! TODO: Should include resolution function in Kh
          Kh = (KhCoeff * sqrt(2.*barotrFac2*EKE) * LmixScale)
          src = Kh * (SN * SN)
          drag_rate = I_H * sqrt(drag_rate_visc(i,j)**2 + cd2 * ( 2.0*bottomFac2*EKE + Ubg2 ) )
          ldamping = CS%MEKE_damping + drag_rate * bottomFac2
          resid = src - ldamping * EKE
          ! if (debugIteration) then
          !   write(0,*) n1, 'EKE=',EKE,'resid=',resid
          !   write(0,*) 'EKEmin=',EKEmin,'ResMin=',ResMin
          !   write(0,*) 'src=',src,'ldamping=',ldamping
          !   write(0,*) 'gamma-b=',bottomFac2,'gamma-t=',barotrFac2
          !   write(0,*) 'drag_visc=',drag_rate_visc(i,j),'Ubg2=',Ubg2
          ! endif
          if (resid>0.) then    ! EKE is to the left of the root
            EKEmin = EKE        ! so we move the left bracket here
            EKEmax = 10. * EKE  ! and guess again for the right bracket
            if (resid<ResMin) useSecant = .true.
            ResMin = resid
            if (EKEmax > 2.e17*US%m_s_to_L_T**2) then
              if (debugIteration) stop 'Something has gone very wrong'
              debugIteration = .true.
              resid = 1. ; n1 = 0
              EKEmin = 0. ; ResMin = 0.
              EKEmax = 0.01*US%m_s_to_L_T**2
              useSecant = .false.
            endif
          endif
        enddo ! while(resid>0.) searching for right bracket
        ResMax = resid

        ! Bisect the bracket
        n2 = 0 ; EKEerr = EKEmax - EKEmin
        do while (EKEerr > tolerance)
          n2 = n2 + 1
          if (useSecant) then
            EKE = EKEmin + (EKEmax - EKEmin) * (ResMin / (ResMin - ResMax))
          else
            EKE = 0.5 * (EKEmin + EKEmax)
          endif
          EKEerr = min( EKE-EKEmin, EKEmax-EKE )
          ! TODO: Should include resolution function in Kh
          Kh = (KhCoeff * sqrt(2.*barotrFac2*EKE) * LmixScale)
          src = Kh * (SN * SN)
          drag_rate = I_H * sqrt( drag_rate_visc(i,j)**2 + cd2 * ( 2.0*bottomFac2*EKE + Ubg2 ) )
          ldamping = CS%MEKE_damping + drag_rate * bottomFac2
          resid = src - ldamping * EKE
          if (useSecant .and. resid>ResMin) useSecant = .false.
          if (resid>0.) then              ! EKE is to the left of the root
            EKEmin = EKE                  ! so we move the left bracket here
            if (resid<ResMin) useSecant = .true.
            ResMin = resid                ! Save this for the secant method
          elseif (resid<0.) then          ! EKE is to the right of the root
            EKEmax = EKE                  ! so we move the right bracket here
            ResMax = resid                ! Save this for the secant method
          else
            exit                          ! resid=0 => EKE is exactly at the root
          endif
          if (n2>200) stop 'Failing to converge?'
        enddo ! while(EKEmax-EKEmin>tolerance)

      else
        EKE = 0.
      endif
      MEKE%MEKE(i,j) = EKE
    endif
  enddo ; enddo

end subroutine MEKE_equilibrium


!< This subroutine calculates a new equilibrium value for MEKE at each time step. This is not copied into
!! MEKE%MEKE; rather, it is used as a restoring term to nudge MEKE%MEKE back to an equilibrium value
subroutine MEKE_equilibrium_restoring(CS, G, US, SN_u, SN_v, depth_tot)
  type(ocean_grid_type),             intent(inout) :: G    !< Ocean grid.
  type(unit_scale_type),             intent(in)    :: US   !< A dimensional unit scaling type.
  type(MEKE_CS),                     pointer       :: CS   !< MEKE control structure.
  real, dimension(SZIB_(G),SZJ_(G)), intent(in)    :: SN_u !< Eady growth rate at u-points [T-1 ~> s-1].
  real, dimension(SZI_(G),SZJB_(G)), intent(in)    :: SN_v !< Eady growth rate at v-points [T-1 ~> s-1].
  real, dimension(SZI_(G),SZJ_(G)),  intent(in)    :: depth_tot !< The depth of the water column [Z ~> m].

  ! Local variables
  real :: SN                      ! The local Eady growth rate [T-1 ~> s-1]
  integer :: i, j, is, ie, js, je ! local indices
  real :: cd2                     ! bottom drag

  is = G%isc ; ie = G%iec ; js = G%jsc ; je = G%jec
  cd2 = CS%cdrag**2

  if (.not. associated(CS%equilibrium_value)) allocate(CS%equilibrium_value(SZI_(G),SZJ_(G)))
  CS%equilibrium_value(:,:) = 0.0

!$OMP do
  do j=js,je ; do i=is,ie
    ! SN = 0.25*max( (SN_u(I,j) + SN_u(I-1,j)) + (SN_v(i,J) + SN_v(i,J-1)), 0.)
    ! This avoids extremes values in equilibrium solution due to bad values in SN_u, SN_v
    SN = min(SN_u(I,j), SN_u(I-1,j), SN_v(i,J), SN_v(i,J-1))
    CS%equilibrium_value(i,j) = (CS%MEKE_GEOMETRIC_alpha * SN * US%Z_to_L*depth_tot(i,j))**2 / cd2
  enddo ; enddo

  if (CS%id_MEKE_equilibrium>0) call post_data(CS%id_MEKE_equilibrium, CS%equilibrium_value, CS%diag)

end subroutine MEKE_equilibrium_restoring

!> Calculates the eddy mixing length scale and \f$\gamma_b\f$ and \f$\gamma_t\f$
!! functions that are ratios of either bottom or barotropic eddy energy to the
!! column eddy energy, respectively.  See \ref section_MEKE_equations.
subroutine MEKE_lengthScales(CS, MEKE, G, GV, US, SN_u, SN_v, EKE, depth_tot, &
                             bottomFac2, barotrFac2, LmixScale)
  type(MEKE_CS),                     pointer       :: CS   !< MEKE control structure.
  type(MEKE_type),                   pointer       :: MEKE !< MEKE data.
  type(ocean_grid_type),             intent(inout) :: G    !< Ocean grid.
  type(verticalGrid_type),           intent(in)    :: GV   !< Ocean vertical grid structure.
  type(unit_scale_type),             intent(in)    :: US   !< A dimensional unit scaling type
  real, dimension(SZIB_(G),SZJ_(G)), intent(in)    :: SN_u !< Eady growth rate at u-points [T-1 ~> s-1].
  real, dimension(SZI_(G),SZJB_(G)), intent(in)    :: SN_v !< Eady growth rate at v-points [T-1 ~> s-1].
  real, dimension(SZI_(G),SZJ_(G)),  intent(in)    :: EKE  !< Eddy kinetic energy [L2 T-2 ~> m2 s-2].
  real, dimension(SZI_(G),SZJ_(G)),  intent(in)    :: depth_tot !< The depth of the water column [Z ~> m].
  real, dimension(SZI_(G),SZJ_(G)),  intent(out)   :: bottomFac2 !< gamma_b^2 [nondim]
  real, dimension(SZI_(G),SZJ_(G)),  intent(out)   :: barotrFac2 !< gamma_t^2 [nondim]
  real, dimension(SZI_(G),SZJ_(G)),  intent(out)   :: LmixScale !< Eddy mixing length [L ~> m].
  ! Local variables
  real, dimension(SZI_(G),SZJ_(G)) :: LRhines, LEady  ! Possible mixing length scales [L ~> m]
  real :: beta ! Combined topograpic and planetary vorticity gradient [T-1 L-1 ~> s-1 m-1]
  real :: SN   ! The local Eady growth rate [T-1 ~> s-1]
  real :: FatH ! Coriolis parameter at h points [T-1 ~> s-1]
  real :: beta_topo_x, beta_topo_y  ! Topographic PV gradients in x and y [T-1 L-1 ~> s-1 m-1]
  real :: dZ_neglect ! A negligible change in height [Z ~> m]
  integer :: i, j, is, ie, js, je

  is = G%isc ; ie = G%iec ; js = G%jsc ; je = G%jec
  dZ_neglect = GV%H_to_Z*GV%H_subroundoff

!$OMP do
  do j=js,je ; do i=is,ie
    if (.not.CS%use_old_lscale) then
      if (CS%aEady > 0.) then
        SN = 0.25 * ( (SN_u(I,j) + SN_u(I-1,j)) + (SN_v(i,J) + SN_v(i,J-1)) )
      else
        SN = 0.
      endif
      FatH = 0.25* ( ( G%CoriolisBu(I,J) + G%CoriolisBu(I-1,J-1) ) + &
                     ( G%CoriolisBu(I-1,J) + G%CoriolisBu(I,J-1) ) )  ! Coriolis parameter at h points

      ! If depth_tot is zero, then a division by zero FPE will be raised.  In this
      ! case, we apply Adcroft's rule of reciprocals and set the term to zero.
      ! Since zero-bathymetry cells are masked, this should not affect values.
      if (CS%MEKE_topographic_beta == 0. .or. (depth_tot(i,j) == 0.0)) then
        beta_topo_x = 0. ; beta_topo_y = 0.
      else
        !### Consider different combinations of these estimates of topographic beta.
        beta_topo_x = -CS%MEKE_topographic_beta * FatH * 0.5 * ( &
                      (depth_tot(i+1,j)-depth_tot(i,j)) * G%IdxCu(I,j)  &
                 / max(depth_tot(i+1,j), depth_tot(i,j), dZ_neglect) &
              +       (depth_tot(i,j)-depth_tot(i-1,j)) * G%IdxCu(I-1,j) &
                 / max(depth_tot(i,j), depth_tot(i-1,j), dZ_neglect) )
        beta_topo_y = -CS%MEKE_topographic_beta * FatH * 0.5 * ( &
                      (depth_tot(i,j+1)-depth_tot(i,j)) * G%IdyCv(i,J)  &
                 / max(depth_tot(i,j+1), depth_tot(i,j), dZ_neglect) + &
                      (depth_tot(i,j)-depth_tot(i,j-1)) * G%IdyCv(i,J-1) &
                 / max(depth_tot(i,j), depth_tot(i,j-1), dZ_neglect) )
      endif
      beta =  sqrt((G%dF_dx(i,j) + beta_topo_x)**2 + &
                   (G%dF_dy(i,j) + beta_topo_y)**2 )

    else
      beta = 0.
    endif
    ! Returns bottomFac2, barotrFac2 and LmixScale
    call MEKE_lengthScales_0d(CS, US, G%areaT(i,j), beta, depth_tot(i,j),  &
                              MEKE%Rd_dx_h(i,j), SN, MEKE%MEKE(i,j), &
                              bottomFac2(i,j), barotrFac2(i,j), LmixScale(i,j), &
                              LRhines(i,j), LEady(i,j))
  enddo ; enddo
  if (CS%id_Lrhines>0) call post_data(CS%id_LRhines, LRhines, CS%diag)
  if (CS%id_Leady>0) call post_data(CS%id_LEady, LEady, CS%diag)

end subroutine MEKE_lengthScales

!> Calculates the eddy mixing length scale and \f$\gamma_b\f$ and \f$\gamma_t\f$
!! functions that are ratios of either bottom or barotropic eddy energy to the
!! column eddy energy, respectively.  See \ref section_MEKE_equations.
subroutine MEKE_lengthScales_0d(CS, US, area, beta, depth, Rd_dx, SN, EKE, & ! Z_to_L, &
                                bottomFac2, barotrFac2, LmixScale, Lrhines, Leady)
  type(MEKE_CS), pointer       :: CS         !< MEKE control structure.
  type(unit_scale_type), intent(in) :: US    !< A dimensional unit scaling type
  real,          intent(in)    :: area       !< Grid cell area [L2 ~> m2]
  real,          intent(in)    :: beta       !< Planetary beta = \f$ \nabla f\f$  [T-1 L-1 ~> s-1 m-1]
  real,          intent(in)    :: depth      !< Ocean depth [Z ~> m]
  real,          intent(in)    :: Rd_dx      !< Resolution Ld/dx [nondim].
  real,          intent(in)    :: SN         !< Eady growth rate [T-1 ~> s-1].
  real,          intent(in)    :: EKE        !< Eddy kinetic energy [L2 T-2 ~> m2 s-2].
!  real,          intent(in)    :: Z_to_L     !< A conversion factor from depth units (Z) to
!                                             !! the units for lateral distances (L).
  real,          intent(out)   :: bottomFac2 !< gamma_b^2
  real,          intent(out)   :: barotrFac2 !< gamma_t^2
  real,          intent(out)   :: LmixScale  !< Eddy mixing length [L ~> m].
  real,          intent(out)   :: Lrhines    !< Rhines length scale [L ~> m].
  real,          intent(out)   :: Leady      !< Eady length scale [L ~> m].
  ! Local variables
  real :: Lgrid, Ldeform, Lfrict ! Length scales [L ~> m]
  real :: Ue  ! An eddy velocity [L T-1 ~> m s-1]

  ! Length scale for MEKE derived diffusivity
  Lgrid = sqrt(area)               ! Grid scale
  Ldeform = Lgrid * Rd_dx          ! Deformation scale
  Lfrict = (US%Z_to_L * depth) / CS%cdrag  ! Frictional arrest scale
  ! gamma_b^2 is the ratio of bottom eddy energy to mean column eddy energy
  ! used in calculating bottom drag
  bottomFac2 = CS%MEKE_CD_SCALE**2
  if (Lfrict*CS%MEKE_Cb>0.) bottomFac2 = bottomFac2 + 1./( 1. + CS%MEKE_Cb*(Ldeform/Lfrict) )**0.8
  bottomFac2 = max(bottomFac2, CS%MEKE_min_gamma)
  ! gamma_t^2 is the ratio of barotropic eddy energy to mean column eddy energy
  ! used in the velocity scale for diffusivity
  barotrFac2 = 1.
  if (Lfrict*CS%MEKE_Ct>0.) barotrFac2 = 1. / ( 1. + CS%MEKE_Ct*(Ldeform/Lfrict) )**0.25
  barotrFac2 = max(barotrFac2, CS%MEKE_min_gamma)
  if (CS%use_old_lscale) then
    if (CS%Rd_as_max_scale) then
      LmixScale = min(Ldeform, Lgrid) ! The smaller of Ld or dx
    else
      LmixScale = Lgrid
    endif
  else
    Ue = sqrt( 2.0 * max( 0., barotrFac2*EKE ) ) ! Barotropic eddy flow scale
    Lrhines = sqrt( Ue / max( beta, 1.e-30*US%T_to_s*US%L_to_m ) )       ! Rhines scale
    if (CS%aEady > 0.) then
      Leady = Ue / max( SN, 1.e-15*US%T_to_s ) ! Bound Eady time-scale < 1e15 seconds
    else
      Leady = 0.
    endif
    if (CS%use_min_lscale) then
      LmixScale = 1.e7*US%m_to_L
      if (CS%aDeform*Ldeform > 0.) LmixScale = min(LmixScale,CS%aDeform*Ldeform)
      if (CS%aFrict *Lfrict  > 0.) LmixScale = min(LmixScale,CS%aFrict *Lfrict)
      if (CS%aRhines*Lrhines > 0.) LmixScale = min(LmixScale,CS%aRhines*Lrhines)
      if (CS%aEady  *Leady   > 0.) LmixScale = min(LmixScale,CS%aEady  *Leady)
      if (CS%aGrid  *Lgrid   > 0.) LmixScale = min(LmixScale,CS%aGrid  *Lgrid)
      if (CS%Lfixed          > 0.) LmixScale = min(LmixScale,CS%Lfixed)
    else
      LmixScale = 0.
      if (CS%aDeform*Ldeform > 0.) LmixScale = LmixScale + 1./(CS%aDeform*Ldeform)
      if (CS%aFrict *Lfrict  > 0.) LmixScale = LmixScale + 1./(CS%aFrict *Lfrict)
      if (CS%aRhines*Lrhines > 0.) LmixScale = LmixScale + 1./(CS%aRhines*Lrhines)
      if (CS%aEady  *Leady   > 0.) LmixScale = LmixScale + 1./(CS%aEady  *Leady)
      if (CS%aGrid  *Lgrid   > 0.) LmixScale = LmixScale + 1./(CS%aGrid  *Lgrid)
      if (CS%Lfixed          > 0.) LmixScale = LmixScale + 1./CS%Lfixed
      if (LmixScale > 0.) LmixScale = 1. / LmixScale
    endif
  endif

end subroutine MEKE_lengthScales_0d

!> Initializes the MOM_MEKE module and reads parameters.
!! Returns True if module is to be used, otherwise returns False.
logical function MEKE_init(Time, G, US, param_file, diag, CS, MEKE, restart_CS)
  type(time_type),         intent(in)    :: Time       !< The current model time.
  type(ocean_grid_type),   intent(inout) :: G          !< The ocean's grid structure.
  type(unit_scale_type),   intent(in)    :: US         !< A dimensional unit scaling type
  type(param_file_type),   intent(in)    :: param_file !< Parameter file parser structure.
  type(diag_ctrl), target, intent(inout) :: diag       !< Diagnostics structure.
  type(MEKE_CS),           pointer       :: CS         !< MEKE control structure.
  type(MEKE_type),         pointer       :: MEKE       !< MEKE-related fields.
  type(MOM_restart_CS),    pointer       :: restart_CS !< Restart control structure for MOM_MEKE.

  ! Local variables
  real    :: I_T_rescale   ! A rescaling factor for time from the internal representation in this
                           ! run to the representation in a restart file.
  real    :: L_rescale     ! A rescaling factor for length from the internal representation in this
                           ! run to the representation in a restart file.
  real    :: MEKE_restoring_timescale ! The timescale used to nudge MEKE toward its equilibrium value.
  real :: cdrag            ! The default bottom drag coefficient [nondim].
  integer :: i, j, is, ie, js, je, isd, ied, jsd, jed
  logical :: laplacian, biharmonic, useVarMix, coldStart
  ! This include declares and sets the variable "version".
# include "version_variable.h"
  character(len=40)  :: mdl = "MOM_MEKE" ! This module's name.

  is = G%isc ; ie = G%iec ; js = G%jsc ; je = G%jec
  isd = G%isd ; ied = G%ied ; jsd = G%jsd ; jed = G%jed

  ! Determine whether this module will be used
  call get_param(param_file, mdl, "USE_MEKE", MEKE_init, default=.false., do_not_log=.true.)
  call log_version(param_file, mdl, version, "", all_default=.not.MEKE_init)
  call get_param(param_file, mdl, "USE_MEKE", MEKE_init, &
                 "If true, turns on the MEKE scheme which calculates "// &
                 "a sub-grid mesoscale eddy kinetic energy budget.", &
                 default=.false.)
  if (.not. MEKE_init) return

  if (.not. associated(MEKE)) then
    ! The MEKE structure should have been allocated in MEKE_alloc_register_restart()
    call MOM_error(WARNING, "MEKE_init called with NO associated "// &
                            "MEKE-type structure.")
    return
  endif
  if (associated(CS)) then
    call MOM_error(WARNING, &
      "MEKE_init called with an associated control structure.")
    return
  else ; allocate(CS) ; endif

  call MOM_mesg("MEKE_init: reading parameters ", 5)

  ! Read all relevant parameters and write them to the model log.
  call get_param(param_file, mdl, "MEKE_DAMPING", CS%MEKE_damping, &
                 "The local depth-independent MEKE dissipation rate.", &
                 units="s-1", default=0.0, scale=US%T_to_s)
  call get_param(param_file, mdl, "MEKE_CD_SCALE", CS%MEKE_Cd_scale, &
                 "The ratio of the bottom eddy velocity to the column mean "//&
                 "eddy velocity, i.e. sqrt(2*MEKE). This should be less than 1 "//&
                 "to account for the surface intensification of MEKE.", &
                 units="nondim", default=0.)
  call get_param(param_file, mdl, "MEKE_CB", CS%MEKE_Cb, &
                 "A coefficient in the expression for the ratio of bottom projected "//&
                 "eddy energy and mean column energy (see Jansen et al. 2015).",&
                 units="nondim", default=25.)
  call get_param(param_file, mdl, "MEKE_MIN_GAMMA2", CS%MEKE_min_gamma, &
                 "The minimum allowed value of gamma_b^2.",&
                 units="nondim", default=0.0001)
  call get_param(param_file, mdl, "MEKE_CT", CS%MEKE_Ct, &
                 "A coefficient in the expression for the ratio of barotropic "//&
                 "eddy energy and mean column energy (see Jansen et al. 2015).",&
                 units="nondim", default=50.)
  call get_param(param_file, mdl, "MEKE_GMCOEFF", CS%MEKE_GMcoeff, &
                 "The efficiency of the conversion of potential energy "//&
                 "into MEKE by the thickness mixing parameterization. "//&
                 "If MEKE_GMCOEFF is negative, this conversion is not "//&
                 "used or calculated.", units="nondim", default=-1.0)
  call get_param(param_file, mdl, "MEKE_GEOMETRIC", CS%MEKE_GEOMETRIC, &
                 "If MEKE_GEOMETRIC is true, uses the GM coefficient formulation "//&
                 "from the GEOMETRIC framework (Marshall et al., 2012).", default=.false.)
  call get_param(param_file, mdl, "MEKE_GEOMETRIC_ALPHA", CS%MEKE_GEOMETRIC_alpha, &
                 "The nondimensional coefficient governing the efficiency of the GEOMETRIC \n"//&
                 "thickness diffusion.", units="nondim", default=0.05)
  call get_param(param_file, mdl, "MEKE_EQUILIBRIUM_ALT", CS%MEKE_equilibrium_alt, &
                 "If true, use an alternative formula for computing the (equilibrium)"//&
                 "initial value of MEKE.", default=.false.)
  call get_param(param_file, mdl, "MEKE_EQUILIBRIUM_RESTORING", CS%MEKE_equilibrium_restoring, &
                 "If true, restore MEKE back to its equilibrium value, which is calculated at "//&
                 "each time step.", default=.false.)
  if (CS%MEKE_equilibrium_restoring) then
    call get_param(param_file, mdl, "MEKE_RESTORING_TIMESCALE", MEKE_restoring_timescale, &
                   "The timescale used to nudge MEKE toward its equilibrium value.", units="s", &
                   default=1e6, scale=US%s_to_T)
    CS%MEKE_restoring_rate = 1.0 / MEKE_restoring_timescale
  endif

  call get_param(param_file, mdl, "MEKE_FRCOEFF", CS%MEKE_FrCoeff, &
                 "The efficiency of the conversion of mean energy into "//&
                 "MEKE.  If MEKE_FRCOEFF is negative, this conversion "//&
                 "is not used or calculated.", units="nondim", default=-1.0)
  call get_param(param_file, mdl, "MEKE_GMECOEFF", CS%MEKE_GMECoeff, &
                 "The efficiency of the conversion of MEKE into mean energy "//&
                 "by GME.  If MEKE_GMECOEFF is negative, this conversion "//&
                 "is not used or calculated.", units="nondim", default=-1.0)
  call get_param(param_file, mdl, "MEKE_BGSRC", CS%MEKE_BGsrc, &
                 "A background energy source for MEKE.", units="W kg-1", &
                 default=0.0, scale=US%m_to_L**2*US%T_to_s**3)
  call get_param(param_file, mdl, "MEKE_KH", CS%MEKE_Kh, &
                 "A background lateral diffusivity of MEKE. "//&
                 "Use a negative value to not apply lateral diffusion to MEKE.", &
                 units="m2 s-1", default=-1.0, scale=US%m_to_L**2*US%T_to_s)
  call get_param(param_file, mdl, "MEKE_K4", CS%MEKE_K4, &
                 "A lateral bi-harmonic diffusivity of MEKE. "//&
                 "Use a negative value to not apply bi-harmonic diffusion to MEKE.", &
                 units="m4 s-1", default=-1.0, scale=US%m_to_L**4*US%T_to_s)
  call get_param(param_file, mdl, "MEKE_DTSCALE", CS%MEKE_dtScale, &
                 "A scaling factor to accelerate the time evolution of MEKE.", &
                 units="nondim", default=1.0)
  call get_param(param_file, mdl, "MEKE_KHCOEFF", CS%MEKE_KhCoeff, &
                 "A scaling factor in the expression for eddy diffusivity "//&
                 "which is otherwise proportional to the MEKE velocity- "//&
                 "scale times an eddy mixing-length. This factor "//&
                 "must be >0 for MEKE to contribute to the thickness/ "//&
                 "and tracer diffusivity in the rest of the model.", &
                 units="nondim", default=1.0)
  call get_param(param_file, mdl, "MEKE_USCALE", CS%MEKE_Uscale, &
                 "The background velocity that is combined with MEKE to "//&
                 "calculate the bottom drag.", units="m s-1", default=0.0, scale=US%m_s_to_L_T)
  call get_param(param_file, mdl, "MEKE_GM_SRC_ALT", CS%GM_src_alt, &
                 "If true, use the GM energy conversion form S^2*N^2*kappa rather "//&
                 "than the streamfunction for the MEKE GM source term.", default=.false.)
  call get_param(param_file, mdl, "MEKE_VISC_DRAG", CS%visc_drag, &
                 "If true, use the vertvisc_type to calculate the bottom "//&
                 "drag acting on MEKE.", default=.true.)
  call get_param(param_file, mdl, "MEKE_KHTH_FAC", MEKE%KhTh_fac, &
                 "A factor that maps MEKE%Kh to KhTh.", units="nondim", &
                 default=0.0)
  call get_param(param_file, mdl, "MEKE_KHTR_FAC", MEKE%KhTr_fac, &
                 "A factor that maps MEKE%Kh to KhTr.", units="nondim", &
                 default=0.0)
  call get_param(param_file, mdl, "MEKE_KHMEKE_FAC", CS%KhMEKE_Fac, &
                 "A factor that maps MEKE%Kh to Kh for MEKE itself.", &
                 units="nondim", default=0.0)
  call get_param(param_file, mdl, "MEKE_OLD_LSCALE", CS%use_old_lscale, &
                 "If true, use the old formula for length scale which is "//&
                 "a function of grid spacing and deformation radius.",  &
                 default=.false.)
  call get_param(param_file, mdl, "MEKE_MIN_LSCALE", CS%use_min_lscale, &
                 "If true, use a strict minimum of provided length scales "//&
                 "rather than harmonic mean.",  &
                 default=.false.)
  call get_param(param_file, mdl, "MEKE_RD_MAX_SCALE", CS%Rd_as_max_scale, &
                 "If true, the length scale used by MEKE is the minimum of "//&
                 "the deformation radius or grid-spacing. Only used if "//&
                 "MEKE_OLD_LSCALE=True", units="nondim", default=.false.)
  call get_param(param_file, mdl, "MEKE_VISCOSITY_COEFF_KU", CS%viscosity_coeff_Ku, &
                 "If non-zero, is the scaling coefficient in the expression for"//&
                 "viscosity used to parameterize harmonic lateral momentum mixing by"//&
                 "unresolved eddies represented by MEKE. Can be negative to"//&
                 "represent backscatter from the unresolved eddies.", &
                 units="nondim", default=0.0)
  call get_param(param_file, mdl, "MEKE_VISCOSITY_COEFF_AU", CS%viscosity_coeff_Au, &
                 "If non-zero, is the scaling coefficient in the expression for"//&
                 "viscosity used to parameterize biharmonic lateral momentum mixing by"//&
                 "unresolved eddies represented by MEKE. Can be negative to"//&
                 "represent backscatter from the unresolved eddies.", &
                 units="nondim", default=0.0)
  call get_param(param_file, mdl, "MEKE_FIXED_MIXING_LENGTH", CS%Lfixed, &
                 "If positive, is a fixed length contribution to the expression "//&
                 "for mixing length used in MEKE-derived diffusivity.", &
                 units="m", default=0.0, scale=US%m_to_L)
  call get_param(param_file, mdl, "MEKE_FIXED_TOTAL_DEPTH", CS%fixed_total_depth, &
                 "If true, use the nominal bathymetric depth as the estimate of the "//&
                 "time-varying ocean depth.  Otherwise base the depth on the total ocean mass"//&
                 "per unit area.", default=.true.)

  call get_param(param_file, mdl, "MEKE_ALPHA_DEFORM", CS%aDeform, &
                 "If positive, is a coefficient weighting the deformation scale "//&
                 "in the expression for mixing length used in MEKE-derived diffusivity.", &
                 units="nondim", default=0.0)
  call get_param(param_file, mdl, "MEKE_ALPHA_RHINES", CS%aRhines, &
                 "If positive, is a coefficient weighting the Rhines scale "//&
                 "in the expression for mixing length used in MEKE-derived diffusivity.", &
                 units="nondim", default=0.0)
  call get_param(param_file, mdl, "MEKE_ALPHA_EADY", CS%aEady, &
                 "If positive, is a coefficient weighting the Eady length scale "//&
                 "in the expression for mixing length used in MEKE-derived diffusivity.", &
                 units="nondim", default=0.0)
  call get_param(param_file, mdl, "MEKE_ALPHA_FRICT", CS%aFrict, &
                 "If positive, is a coefficient weighting the frictional arrest scale "//&
                 "in the expression for mixing length used in MEKE-derived diffusivity.", &
                 units="nondim", default=0.0)
  call get_param(param_file, mdl, "MEKE_ALPHA_GRID", CS%aGrid, &
                 "If positive, is a coefficient weighting the grid-spacing as a scale "//&
                 "in the expression for mixing length used in MEKE-derived diffusivity.", &
                 units="nondim", default=0.0)
  call get_param(param_file, mdl, "MEKE_COLD_START", coldStart, &
                 "If true, initialize EKE to zero. Otherwise a local equilibrium solution "//&
                 "is used as an initial condition for EKE.", default=.false.)
  call get_param(param_file, mdl, "MEKE_BACKSCAT_RO_C", MEKE%backscatter_Ro_c, &
                 "The coefficient in the Rossby number function for scaling the biharmonic "//&
                 "frictional energy source. Setting to non-zero enables the Rossby number function.", &
                 units="nondim", default=0.0)
  call get_param(param_file, mdl, "MEKE_BACKSCAT_RO_POW", MEKE%backscatter_Ro_pow, &
                 "The power in the Rossby number function for scaling the biharmonic "//&
                 "frictional energy source.", units="nondim", default=0.0)
  call get_param(param_file, mdl, "MEKE_ADVECTION_FACTOR", CS%MEKE_advection_factor, &
                 "A scale factor in front of advection of eddy energy. Zero turns advection off. "//&
                 "Using unity would be normal but other values could accommodate a mismatch "//&
                 "between the advecting barotropic flow and the vertical structure of MEKE.", &
                 units="nondim", default=0.0)
  call get_param(param_file, mdl, "MEKE_TOPOGRAPHIC_BETA", CS%MEKE_topographic_beta, &
                 "A scale factor to determine how much topographic beta is weighed in " //&
                 "computing beta in the expression of Rhines scale. Use 1 if full "//&
                 "topographic beta effect is considered; use 0 if it's completely ignored.", &
                 units="nondim", default=0.0)

  ! Nonlocal module parameters
  call get_param(param_file, mdl, "CDRAG", cdrag, &
                 "CDRAG is the drag coefficient relating the magnitude of "//&
                 "the velocity field to the bottom stress.", units="nondim", &
                 default=0.003)
  call get_param(param_file, mdl, "MEKE_CDRAG", CS%cdrag, &
                 "Drag coefficient relating the magnitude of the velocity "//&
                 "field to the bottom stress in MEKE.", units="nondim", &
                 default=cdrag)
  call get_param(param_file, mdl, "LAPLACIAN", laplacian, default=.false., do_not_log=.true.)
  call get_param(param_file, mdl, "BIHARMONIC", biharmonic, default=.false., do_not_log=.true.)

  if (CS%viscosity_coeff_Ku/=0. .and. .not. laplacian) call MOM_error(FATAL, &
                 "LAPLACIAN must be true if MEKE_VISCOSITY_COEFF_KU is true.")

  if (CS%viscosity_coeff_Au/=0. .and. .not. biharmonic) call MOM_error(FATAL, &
                 "BIHARMONIC must be true if MEKE_VISCOSITY_COEFF_AU is true.")

  call get_param(param_file, mdl, "DEBUG", CS%debug, default=.false., do_not_log=.true.)

  ! Identify if any lateral diffusive processes are active
  CS%kh_flux_enabled = .false.
  if ((CS%MEKE_KH >= 0.0)  .or. (CS%KhMEKE_FAC > 0.0) .or. (CS%MEKE_advection_factor > 0.0)) &
    CS%kh_flux_enabled = .true.

! Register fields for output from this module.
  CS%diag => diag
  CS%id_MEKE = register_diag_field('ocean_model', 'MEKE', diag%axesT1, Time, &
     'Mesoscale Eddy Kinetic Energy', 'm2 s-2', conversion=US%L_T_to_m_s**2)
  if (.not. associated(MEKE%MEKE)) CS%id_MEKE = -1
  CS%id_Kh = register_diag_field('ocean_model', 'MEKE_KH', diag%axesT1, Time, &
     'MEKE derived diffusivity', 'm2 s-1', conversion=US%L_to_m**2*US%s_to_T)
  if (.not. associated(MEKE%Kh)) CS%id_Kh = -1
  CS%id_Ku = register_diag_field('ocean_model', 'MEKE_KU', diag%axesT1, Time, &
     'MEKE derived lateral viscosity', 'm2 s-1', conversion=US%L_to_m**2*US%s_to_T)
  if (.not. associated(MEKE%Ku)) CS%id_Ku = -1
  CS%id_Au = register_diag_field('ocean_model', 'MEKE_AU', diag%axesT1, Time, &
     'MEKE derived lateral biharmonic viscosity', 'm4 s-1', conversion=US%L_to_m**4*US%s_to_T)
  if (.not. associated(MEKE%Au)) CS%id_Au = -1
  CS%id_Ue = register_diag_field('ocean_model', 'MEKE_Ue', diag%axesT1, Time, &
     'MEKE derived eddy-velocity scale', 'm s-1', conversion=US%L_T_to_m_s)
  if (.not. associated(MEKE%MEKE)) CS%id_Ue = -1
  CS%id_Ub = register_diag_field('ocean_model', 'MEKE_Ub', diag%axesT1, Time, &
     'MEKE derived bottom eddy-velocity scale', 'm s-1', conversion=US%L_T_to_m_s)
  if (.not. associated(MEKE%MEKE)) CS%id_Ub = -1
  CS%id_Ut = register_diag_field('ocean_model', 'MEKE_Ut', diag%axesT1, Time, &
     'MEKE derived barotropic eddy-velocity scale', 'm s-1', conversion=US%L_T_to_m_s)
  if (.not. associated(MEKE%MEKE)) CS%id_Ut = -1
  CS%id_src = register_diag_field('ocean_model', 'MEKE_src', diag%axesT1, Time, &
     'MEKE energy source', 'm2 s-3', conversion=(US%L_T_to_m_s**2)*US%s_to_T)
  CS%id_decay = register_diag_field('ocean_model', 'MEKE_decay', diag%axesT1, Time, &
     'MEKE decay rate', 's-1', conversion=US%s_to_T)
  CS%id_GM_src = register_diag_field('ocean_model', 'MEKE_GM_src', diag%axesT1, Time, &
     'MEKE energy available from thickness mixing', &
     'W m-2', conversion=US%RZ3_T3_to_W_m2*US%L_to_Z**2)
  if (.not. associated(MEKE%GM_src)) CS%id_GM_src = -1
  CS%id_mom_src = register_diag_field('ocean_model', 'MEKE_mom_src',diag%axesT1, Time, &
     'MEKE energy available from momentum', &
     'W m-2', conversion=US%RZ3_T3_to_W_m2*US%L_to_Z**2)
  if (.not. associated(MEKE%mom_src)) CS%id_mom_src = -1
  CS%id_GME_snk = register_diag_field('ocean_model', 'MEKE_GME_snk',diag%axesT1, Time, &
     'MEKE energy lost to GME backscatter', &
     'W m-2', conversion=US%RZ3_T3_to_W_m2*US%L_to_Z**2)
  if (.not. associated(MEKE%GME_snk)) CS%id_GME_snk = -1
  CS%id_Le = register_diag_field('ocean_model', 'MEKE_Le', diag%axesT1, Time, &
     'Eddy mixing length used in the MEKE derived eddy diffusivity', 'm', conversion=US%L_to_m)
  CS%id_Lrhines = register_diag_field('ocean_model', 'MEKE_Lrhines', diag%axesT1, Time, &
     'Rhines length scale used in the MEKE derived eddy diffusivity', 'm', conversion=US%L_to_m)
  CS%id_Leady = register_diag_field('ocean_model', 'MEKE_Leady', diag%axesT1, Time, &
     'Eady length scale used in the MEKE derived eddy diffusivity', 'm', conversion=US%L_to_m)
  CS%id_gamma_b = register_diag_field('ocean_model', 'MEKE_gamma_b', diag%axesT1, Time, &
     'Ratio of bottom-projected eddy velocity to column-mean eddy velocity', 'nondim')
  CS%id_gamma_t = register_diag_field('ocean_model', 'MEKE_gamma_t', diag%axesT1, Time, &
     'Ratio of barotropic eddy velocity to column-mean eddy velocity', 'nondim')

  if (CS%kh_flux_enabled) then
    CS%id_KhMEKE_u = register_diag_field('ocean_model', 'KHMEKE_u', diag%axesCu1, Time, &
     'Zonal diffusivity of MEKE', 'm2 s-1', conversion=US%L_to_m**2*US%s_to_T)
    CS%id_KhMEKE_v = register_diag_field('ocean_model', 'KHMEKE_v', diag%axesCv1, Time, &
     'Meridional diffusivity of MEKE', 'm2 s-1', conversion=US%L_to_m**2*US%s_to_T)
  endif

  if (CS%MEKE_equilibrium_restoring) then
    CS%id_MEKE_equilibrium = register_diag_field('ocean_model', 'MEKE_equilibrium', diag%axesT1, Time, &
     'Equilibrated Mesoscale Eddy Kinetic Energy', 'm2 s-2', conversion=US%L_T_to_m_s**2)
  endif

  CS%id_clock_pass = cpu_clock_id('(Ocean continuity halo updates)', grain=CLOCK_ROUTINE)

  ! Detect whether this instance of MEKE_init() is at the beginning of a run
  ! or after a restart. If at the beginning, we will initialize MEKE to a local
  ! equilibrium.
  CS%initialize = .not.query_initialized(MEKE%MEKE, "MEKE", restart_CS)
  if (coldStart) CS%initialize = .false.
  if (CS%initialize) call MOM_error(WARNING, &
                       "MEKE_init: Initializing MEKE with a local equilibrium balance.")

  ! Account for possible changes in dimensional scaling for variables that have been
  ! read from a restart file.
  I_T_rescale = 1.0
  if ((US%s_to_T_restart /= 0.0) .and. (US%s_to_T_restart /= US%s_to_T)) &
    I_T_rescale = US%s_to_T_restart / US%s_to_T
  L_rescale = 1.0
  if ((US%m_to_L_restart /= 0.0) .and. (US%m_to_L_restart /= US%m_to_L)) &
    L_rescale = US%m_to_L / US%m_to_L_restart

  if (L_rescale*I_T_rescale /= 1.0) then
    if (associated(MEKE%MEKE)) then ; if (query_initialized(MEKE%MEKE, "MEKE_MEKE", restart_CS)) then
      do j=js,je ; do i=is,ie
        MEKE%MEKE(i,j) = L_rescale*I_T_rescale * MEKE%MEKE(i,j)
      enddo ; enddo
    endif ; endif
  endif
  if (L_rescale**2*I_T_rescale /= 1.0) then
    if (associated(MEKE%Kh)) then ; if (query_initialized(MEKE%Kh, "MEKE_Kh", restart_CS)) then
      do j=js,je ; do i=is,ie
        MEKE%Kh(i,j) = L_rescale**2*I_T_rescale * MEKE%Kh(i,j)
      enddo ; enddo
    endif ; endif
    if (associated(MEKE%Ku)) then ; if (query_initialized(MEKE%Ku, "MEKE_Ku", restart_CS)) then
      do j=js,je ; do i=is,ie
        MEKE%Ku(i,j) = L_rescale**2*I_T_rescale * MEKE%Ku(i,j)
      enddo ; enddo
    endif ; endif
    if (associated(MEKE%Kh_diff)) then ; if (query_initialized(MEKE%Kh, "MEKE_Kh_diff", restart_CS)) then
      do j=js,je ; do i=is,ie
        MEKE%Kh_diff(i,j) = L_rescale**2*I_T_rescale * MEKE%Kh_diff(i,j)
      enddo ; enddo
    endif ; endif
  endif
  if (L_rescale**4*I_T_rescale /= 1.0) then
    if (associated(MEKE%Au)) then ; if (query_initialized(MEKE%Au, "MEKE_Au", restart_CS)) then
      do j=js,je ; do i=is,ie
        MEKE%Au(i,j) = L_rescale**4*I_T_rescale * MEKE%Au(i,j)
      enddo ; enddo
    endif ; endif
  endif

  ! Set up group passes.  In the case of a restart, these fields need a halo update now.
  if (associated(MEKE%MEKE)) then
    call create_group_pass(CS%pass_MEKE, MEKE%MEKE, G%Domain)
    if (associated(MEKE%Kh_diff)) call create_group_pass(CS%pass_MEKE, MEKE%Kh_diff, G%Domain)
    if (.not.CS%initialize) call do_group_pass(CS%pass_MEKE, G%Domain)
  endif
  if (associated(MEKE%Kh)) call create_group_pass(CS%pass_Kh, MEKE%Kh, G%Domain)
  if (associated(MEKE%Ku)) call create_group_pass(CS%pass_Kh, MEKE%Ku, G%Domain)
  if (associated(MEKE%Au)) call create_group_pass(CS%pass_Kh, MEKE%Au, G%Domain)

  if (associated(MEKE%Kh) .or. associated(MEKE%Ku) .or. associated(MEKE%Au)) &
    call do_group_pass(CS%pass_Kh, G%Domain)

end function MEKE_init

!> Allocates memory and register restart fields for the MOM_MEKE module.
subroutine MEKE_alloc_register_restart(HI, param_file, MEKE, restart_CS)
! Arguments
  type(hor_index_type),  intent(in)    :: HI         !< Horizontal index structure
  type(param_file_type), intent(in)    :: param_file !< Parameter file parser structure.
  type(MEKE_type),       pointer       :: MEKE       !< A structure with MEKE-related fields.
  type(MOM_restart_CS),  pointer       :: restart_CS !< Restart control structure for MOM_MEKE.
! Local variables
  type(vardesc) :: vd
  real :: MEKE_GMcoeff, MEKE_FrCoeff, MEKE_GMECoeff, MEKE_KHCoeff, MEKE_viscCoeff_Ku, MEKE_viscCoeff_Au
  logical :: Use_KH_in_MEKE
  logical :: useMEKE
  integer :: isd, ied, jsd, jed

! Determine whether this module will be used
  useMEKE = .false.; call read_param(param_file,"USE_MEKE",useMEKE)

! Read these parameters to determine what should be in the restarts
  MEKE_GMcoeff =-1.; call read_param(param_file,"MEKE_GMCOEFF",MEKE_GMcoeff)
  MEKE_FrCoeff =-1.; call read_param(param_file,"MEKE_FRCOEFF",MEKE_FrCoeff)
  MEKE_GMEcoeff =-1.; call read_param(param_file,"MEKE_GMECOEFF",MEKE_GMEcoeff)
  MEKE_KhCoeff =1.; call read_param(param_file,"MEKE_KHCOEFF",MEKE_KhCoeff)
  MEKE_viscCoeff_Ku =0.; call read_param(param_file,"MEKE_VISCOSITY_COEFF_KU",MEKE_viscCoeff_Ku)
  MEKE_viscCoeff_Au =0.; call read_param(param_file,"MEKE_VISCOSITY_COEFF_AU",MEKE_viscCoeff_Au)
  Use_KH_in_MEKE = .false.; call read_param(param_file,"USE_KH_IN_MEKE", Use_KH_in_MEKE)
! Allocate control structure
  if (associated(MEKE)) then
    call MOM_error(WARNING, "MEKE_alloc_register_restart called with an associated "// &
                             "MEKE type.")
    return
  else; allocate(MEKE); endif

  if (.not. useMEKE) return

! Allocate memory
  call MOM_mesg("MEKE_alloc_register_restart: allocating and registering", 5)
  isd = HI%isd ; ied = HI%ied ; jsd = HI%jsd ; jed = HI%jed
  allocate(MEKE%MEKE(isd:ied,jsd:jed)) ; MEKE%MEKE(:,:) = 0.0
  vd = var_desc("MEKE", "m2 s-2", hor_grid='h', z_grid='1', &
           longname="Mesoscale Eddy Kinetic Energy")
  call register_restart_field(MEKE%MEKE, vd, .false., restart_CS)
  if (MEKE_GMcoeff>=0.) then
    allocate(MEKE%GM_src(isd:ied,jsd:jed)) ; MEKE%GM_src(:,:) = 0.0
  endif
  if (MEKE_FrCoeff>=0. .or. MEKE_GMECoeff>=0.)  then
    allocate(MEKE%mom_src(isd:ied,jsd:jed)) ; MEKE%mom_src(:,:) = 0.0
  endif
  if (MEKE_GMECoeff>=0.) then
    allocate(MEKE%GME_snk(isd:ied,jsd:jed)) ; MEKE%GME_snk(:,:) = 0.0
  endif
  if (MEKE_KhCoeff>=0.) then
    allocate(MEKE%Kh(isd:ied,jsd:jed)) ; MEKE%Kh(:,:) = 0.0
    vd = var_desc("MEKE_Kh", "m2 s-1", hor_grid='h', z_grid='1', &
             longname="Lateral diffusivity from Mesoscale Eddy Kinetic Energy")
    call register_restart_field(MEKE%Kh, vd, .false., restart_CS)
  endif
  allocate(MEKE%Rd_dx_h(isd:ied,jsd:jed)) ; MEKE%Rd_dx_h(:,:) = 0.0
  if (MEKE_viscCoeff_Ku/=0.) then
    allocate(MEKE%Ku(isd:ied,jsd:jed)) ; MEKE%Ku(:,:) = 0.0
    vd = var_desc("MEKE_Ku", "m2 s-1", hor_grid='h', z_grid='1', &
             longname="Lateral viscosity from Mesoscale Eddy Kinetic Energy")
    call register_restart_field(MEKE%Ku, vd, .false., restart_CS)
  endif
  if (Use_Kh_in_MEKE) then
    allocate(MEKE%Kh_diff(isd:ied,jsd:jed)) ; MEKE%Kh_diff(:,:) = 0.0
    vd = var_desc("MEKE_Kh_diff", "m2 s-1",hor_grid='h',z_grid='1', &
             longname="Copy of thickness diffusivity for diffusing MEKE")
    call register_restart_field(MEKE%Kh_diff, vd, .false., restart_CS)
  endif

  if (MEKE_viscCoeff_Au/=0.) then
    allocate(MEKE%Au(isd:ied,jsd:jed)) ; MEKE%Au(:,:) = 0.0
    vd = var_desc("MEKE_Au", "m4 s-1", hor_grid='h', z_grid='1', &
             longname="Lateral biharmonic viscosity from Mesoscale Eddy Kinetic Energy")
    call register_restart_field(MEKE%Au, vd, .false., restart_CS)
  endif

end subroutine MEKE_alloc_register_restart

!> Deallocates any variables allocated in MEKE_alloc_register_restart.
subroutine MEKE_end(MEKE)
  type(MEKE_type), intent(inout) :: MEKE !< A structure with MEKE-related fields.

  ! NOTE: MEKE will always be allocated by MEKE_init, even if MEKE is disabled.
  !  So these must all be conditional, even though MEKE%MEKE and MEKE%Rd_dx_h
  !  are always allocated (when MEKE is enabled)

  if (associated(MEKE%Au)) deallocate(MEKE%Au)
  if (associated(MEKE%Kh_diff)) deallocate(MEKE%Kh_diff)
  if (associated(MEKE%Ku)) deallocate(MEKE%Ku)
  if (associated(MEKE%Rd_dx_h)) deallocate(MEKE%Rd_dx_h)
  if (associated(MEKE%Kh)) deallocate(MEKE%Kh)
  if (associated(MEKE%GME_snk)) deallocate(MEKE%GME_snk)
  if (associated(MEKE%mom_src)) deallocate(MEKE%mom_src)
  if (associated(MEKE%GM_src)) deallocate(MEKE%GM_src)
  if (associated(MEKE%MEKE)) deallocate(MEKE%MEKE)
end subroutine MEKE_end

!> \namespace mom_meke
!!
!! \section section_MEKE The Mesoscale Eddy Kinetic Energy (MEKE) framework
!!
!! The MEKE framework accounts for the mean potential energy removed by
!! the first order closures used to parameterize mesoscale eddies.
!! It requires closure at the second order, namely dissipation and transport
!! of eddy energy.
!!
!! Monitoring the sub-grid scale eddy energy budget provides a means to predict
!! a sub-grid eddy-velocity scale which can be used in the lower order closures.
!!
!! \subsection section_MEKE_equations MEKE equations
!!
!! The eddy kinetic energy equation is:
!! \f[ \partial_{\tilde{t}} E =
!!   \overbrace{ \dot{E}_b + \gamma_\eta \dot{E}_\eta + \gamma_v \dot{E}_v
!!             }^\text{sources}
!! - \overbrace{ ( \lambda + C_d | U_d | \gamma_b^2 ) E
!!             }^\text{local dissipation}
!! + \overbrace{ \nabla \cdot ( ( \kappa_E + \gamma_M \kappa_M ) \nabla E
!!                              - \kappa_4 \nabla^3 E )
!!             }^\text{smoothing}
!! \f]
!! where \f$ E \f$ is the eddy kinetic energy (variable <code>MEKE</code>) with units of
!! m<sup>2</sup>s<sup>-2</sup>,
!! and \f$\tilde{t} = a t\f$ is a scaled time. The non-dimensional factor
!! \f$ a\geq 1 \f$ is used to accelerate towards equilibrium.
!!
!! The MEKE equation is two-dimensional and obtained by depth averaging the
!! the three-dimensional eddy energy equation. In the following expressions
!! \f$ \left< \phi \right> = \frac{1}{H} \int^\eta_{-D} \phi \, dz \f$ maps
!! three dimensional terms into the two-dimensional quantities needed.
!!
!! \subsubsection section_MEKE_source_terms MEKE source terms
!!
!! The source term \f$ \dot{E}_b \f$ is a constant background source
!! of energy intended to avoid the limit \f$E\rightarrow 0\f$.
!!
!! The "GM" source term
!! \f[ \dot{E}_\eta = - \left< \overline{w^\prime b^\prime} \right>
!! = \left< \kappa_h N^2S^2 \right>
!! \approx \left< \kappa_h g\prime |\nabla_\sigma \eta|^2 \right>\f]
!! equals the mean potential energy removed by the Gent-McWilliams closure,
!! and is excluded/included in the MEKE budget by the efficiency parameter
!! \f$ \gamma_\eta \in [0,1] \f$.
!!
!! The "frictional" source term
!! \f[ \dot{E}_{v} = \left<  \partial_i u_j \tau_{ij} \right> \f]
!! equals the mean kinetic energy removed by lateral viscous fluxes, and
!! is excluded/included in the MEKE budget by the efficiency parameter
!! \f$ \gamma_v \in [0,1] \f$.
!!
!! \subsubsection section_MEKE_dissipation_terms MEKE dissipation terms
!!
!! The local dissipation of \f$ E \f$ is parameterized through a linear
!! damping, \f$\lambda\f$, and bottom drag, \f$ C_d | U_d | \gamma_b^2 \f$.
!! The \f$ \gamma_b \f$ accounts for the weak projection of the column-mean
!! eddy velocty to the bottom. In other words, the bottom velocity is
!! estimated as \f$ \gamma_b U_e \f$.
!! The bottom drag coefficient, \f$ C_d \f$ is the same as that used in the bottom
!! friction in the mean model equations.
!!
!! The bottom drag velocity scale, \f$ U_d \f$, has contributions from the
!! resolved state and \f$ E \f$:
!! \f[ U_d = \sqrt{ U_b^2 + |u|^2_{z=-D} + |\gamma_b U_e|^2 } .\f]
!! where the eddy velocity scale, \f$ U_e \f$, is given by:
!! \f[ U_e = \sqrt{ 2 E } .\f]
!! \f$ U_b \f$ is a constant background bottom velocity scale and is
!! typically not used (i.e. set to zero).
!!
!! Following Jansen et al., 2015, the projection of eddy energy on to the bottom
!! is given by the ratio of bottom energy to column mean energy:
!! \f[
!! \gamma_b^2  = \frac{E_b}{E} = \gamma_{d0}
!!    + \left( 1 + c_{b} \frac{L_d}{L_f} \right)^{-\frac{4}{5}}
!! ,
!! \f]
!! \f[
!! \gamma_b^2  \leftarrow  \max{\left( \gamma_b^2, \gamma_{min}^2 \right)}
!! .
!! \f]
!!
!! \subsection section_MEKE_smoothing MEKE smoothing terms
!!
!! \f$ E \f$ is laterally diffused by a diffusivity \f$ \kappa_E + \gamma_M
!! \kappa_M \f$ where \f$ \kappa_E \f$ is a constant diffusivity and the term
!! \f$ \gamma_M \kappa_M \f$ is a "self diffusion" using the diffusivity
!! calculated in the section \ref section_MEKE_diffusivity.
!! \f$ \kappa_4 \f$ is a constant bi-harmonic diffusivity.
!!
!! \subsection section_MEKE_diffusivity Diffusivity derived from MEKE
!!
!! The predicted eddy velocity scale, \f$ U_e \f$, can be combined with a
!! mixing length scale to form a diffusivity.
!! The primary use of a MEKE derived diffusivity is for use in thickness
!! diffusion (module mom_thickness_diffuse) and optionally in along
!! isopycnal mixing of tracers (module mom_tracer_hor_diff).
!! The original form used (enabled with MEKE_OLD_LSCALE=True):
!!
!! \f[  \kappa_M = \gamma_\kappa \sqrt{ \gamma_t^2 U_e^2 A_\Delta } \f]
!!
!! where \f$ A_\Delta \f$ is the area of the grid cell.
!! Following Jansen et al., 2015, we now use
!!
!! \f[  \kappa_M = \gamma_\kappa l_M \sqrt{ \gamma_t^2 U_e^2 } \f]
!!
!! where \f$ \gamma_\kappa \in [0,1] \f$ is a non-dimensional factor and,
!! following Jansen et al., 2015, \f$\gamma_t^2\f$ is the ratio of barotropic
!! eddy energy to column mean eddy energy given by
!! \f[
!! \gamma_t^2  = \frac{E_t}{E} = \left( 1 + c_{t} \frac{L_d}{L_f} \right)^{-\frac{1}{4}}
!! ,
!! \f]
!! \f[
!! \gamma_t^2  \leftarrow  \max{\left( \gamma_t^2, \gamma_{min}^2 \right)}
!! .
!! \f]
!!
!! The length-scale is a configurable combination of multiple length scales:
!!
!! \f[
!! l_M = \left(
!!       \frac{\alpha_d}{L_d}
!!     + \frac{\alpha_f}{L_f}
!!     + \frac{\alpha_R}{L_R}
!!     + \frac{\alpha_e}{L_e}
!!     + \frac{\alpha_\Delta}{L_\Delta}
!!     + \frac{\delta[L_c]}{L_c}
!!       \right)^{-1}
!! \f]
!!
!! where
!!
!! \f{eqnarray*}{
!! L_d & = & \sqrt{\frac{c_g^2}{f^2+2\beta c_g}} \sim \frac{ c_g }{f} \\\\
!! L_R & = & \sqrt{\frac{U_e}{\beta^*}} \\\\
!! L_e & = & \frac{U_e}{|S| N} \\\\
!! L_f & = & \frac{H}{c_d} \\\\
!! L_\Delta & = & \sqrt{A_\Delta} .
!! \f}
!!
!! \f$L_c\f$ is a constant and \f$\delta[L_c]\f$ is the impulse function so that the term
!! \f$\frac{\delta[L_c]}{L_c}\f$ evaluates to \f$\frac{1}{L_c}\f$ when \f$L_c\f$ is non-zero
!! but is dropped if \f$L_c=0\f$.
!!
!! \f$\beta^*\f$ is the effective \f$\beta\f$ that combines both the planetary vorticity
!! gradient (i.e. \f$\beta=\nabla f\f$) and the topographic \f$\beta\f$ effect,
!! with the latter weighed by a weighting constant, \f$c_\beta\f$, that varies
!! from 0 to 1, so that \f$c_\beta=0\f$ means the topographic \f$\beta\f$ effect is ignored,
!! while \f$c_\beta=1\f$ means it is fully considered. The new \f$\beta^*\f$ therefore
!! takes the form of
!!
!! \f[
!! \beta^* = \sqrt{( \partial_xf - c_\beta\frac{f}{D}\partial_xD )^2 +
!!           ( \partial_yf - c_\beta\frac{f}{D}\partial_yD )^2}
!! \f]
!! where \f$D\f$ is water column depth at T points.
!!
!! \subsection section_MEKE_viscosity Viscosity derived from MEKE
!!
!! As for \f$ \kappa_M \f$, the predicted eddy velocity scale can be
!! used to form a harmonic eddy viscosity,
!!
!! \f[  \kappa_u = \gamma_u \sqrt{ U_e^2 A_\Delta }  \f]
!!
!! as well as a biharmonic eddy viscosity,
!!
!! \f[  \kappa_4 = \gamma_4 \sqrt{ U_e^2 A_\Delta^3 }  \f]
!!
!! \subsection section_MEKE_limit_case Limit cases for local source-dissipative balance
!!
!! Note that in steady-state (or when \f$ a>>1 \f$) and there is no
!! diffusion of \f$ E \f$ then
!! \f[ \overline{E} \approx \frac{ \dot{E}_b + \gamma_\eta \dot{E}_\eta +
!!               \gamma_v \dot{E}_v }{ \lambda + C_d|U_d|\gamma_b^2 } . \f]
!!
!! In the linear drag limit, where
!! \f$ U_e << \min(U_b, |u|_{z=-D}, C_d^{-1}\lambda) \f$, the equilibrium becomes
!! \f$ \overline{E} \approx \frac{ \dot{E}_b + \gamma_\eta \dot{E}_\eta +
!!               \gamma_v \dot{E}_v }{ \lambda + C_d \sqrt{ U_b^2 + |u|^2_{z=-D} } } \f$.
!!
!! In the nonlinear drag limit, where \f$ U_e >> \max(U_b, |u|_{z=-D}, C_d^{-1}\lambda) \f$,
!! the equilibrium becomes
!! \f$ \overline{E} \approx \left( \frac{ \dot{E}_b + \gamma_\eta \dot{E}_\eta +
!!               \gamma_v \dot{E}_v }{ \sqrt{2} C_d \gamma_b^3 } \right)^\frac{2}{3} \f$.
!!
!! \subsubsection section_MEKE_module_parameters MEKE module parameters
!!
!! | Symbol                | Module parameter |
!! | ------                | --------------- |
!! | -                     | <code>USE_MEKE</code> |
!! | \f$ a \f$             | <code>MEKE_DTSCALE</code> |
!! | \f$ \dot{E}_b \f$     | <code>MEKE_BGSRC</code> |
!! | \f$ \gamma_\eta \f$   | <code>MEKE_GMCOEFF</code> |
!! | \f$ \gamma_v \f$      | <code>MEKE_FrCOEFF</code> |
!! | \f$ \lambda \f$       | <code>MEKE_DAMPING</code> |
!! | \f$ U_b \f$           | <code>MEKE_USCALE</code> |
!! | \f$ \gamma_{d0} \f$   | <code>MEKE_CD_SCALE</code> |
!! | \f$ c_{b} \f$         | <code>MEKE_CB</code> |
!! | \f$ c_{t} \f$         | <code>MEKE_CT</code> |
!! | \f$ \kappa_E \f$      | <code>MEKE_KH</code> |
!! | \f$ \kappa_4 \f$      | <code>MEKE_K4</code> |
!! | \f$ \gamma_\kappa \f$ | <code>MEKE_KHCOEFF</code> |
!! | \f$ \gamma_M \f$      | <code>MEKE_KHMEKE_FAC</code> |
!! | \f$ \gamma_u \f$      | <code>MEKE_VISCOSITY_COEFF_KU</code> |
!! | \f$ \gamma_4 \f$      | <code>MEKE_VISCOSITY_COEFF_AU</code> |
!! | \f$ \gamma_{min}^2 \f$| <code>MEKE_MIN_GAMMA2</code> |
!! | \f$ \alpha_d \f$      | <code>MEKE_ALPHA_DEFORM</code> |
!! | \f$ \alpha_f \f$      | <code>MEKE_ALPHA_FRICT</code> |
!! | \f$ \alpha_R \f$      | <code>MEKE_ALPHA_RHINES</code> |
!! | \f$ \alpha_e \f$      | <code>MEKE_ALPHA_EADY</code> |
!! | \f$ \alpha_\Delta \f$ | <code>MEKE_ALPHA_GRID</code> |
!! | \f$ L_c \f$           | <code>MEKE_FIXED_MIXING_LENGTH</code> |
!! | \f$ c_\beta \f$       | <code>MEKE_TOPOGRAPHIC_BETA</code> |
!! | -                     | <code>MEKE_KHTH_FAC</code> |
!! | -                     | <code>MEKE_KHTR_FAC</code> |
!!
!! | Symbol                | Model parameter |
!! | ------                | --------------- |
!! | \f$ C_d \f$           | <code>CDRAG</code> |
!!
!! \subsection section_MEKE_references References
!!
!! Jansen, M. F., A. J. Adcroft, R. Hallberg, and I. M. Held, 2015: Parameterization of eddy fluxes based on a
!! mesoscale energy budget. Ocean Modelling, 92, 28--41, http://doi.org/10.1016/j.ocemod.2015.05.007 .
!!
!! Marshall, D. P., and A. J. Adcroft, 2010: Parameterization of ocean eddies: Potential vorticity mixing, energetics
!! and Arnold first stability theorem. Ocean Modelling, 32, 188--204, http://doi.org/10.1016/j.ocemod.2010.02.001 .

end module MOM_MEKE
<|MERGE_RESOLUTION|>--- conflicted
+++ resolved
@@ -551,17 +551,10 @@
       endif
     endif ! MEKE_KH>=0
 
-<<<<<<< HEAD
     if (CS%debug) then
       call hchksum(MEKE%MEKE, "MEKE post-update MEKE", G%HI, haloshift=0, scale=US%L_T_to_m_s**2)
     endif
 
- !   do j=js,je ; do i=is,ie
- !     MEKE%MEKE(i,j) =  MAX(MEKE%MEKE(i,j),0.0)
- !   enddo ; enddo
-
-=======
->>>>>>> a7d8e3a6
     call cpu_clock_begin(CS%id_clock_pass)
     call do_group_pass(CS%pass_MEKE, G%Domain)
     call cpu_clock_end(CS%id_clock_pass)
