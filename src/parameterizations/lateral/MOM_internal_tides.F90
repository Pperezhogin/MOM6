--- conflicted
+++ resolved
@@ -1,129 +1,125 @@
-module MOM_internal_tides
-!***********************************************************************
-!*                   GNU General Public License                        *
-!* This file is a part of MOM.                                         *
-!*                                                                     *
-!* MOM is free software; you can redistribute it and/or modify it and  *
-!* are expected to follow the terms of the GNU General Public License  *
-!* as published by the Free Software Foundation; either version 2 of   *
-!* the License, or (at your option) any later version.                 *
-!*                                                                     *
-!* MOM is distributed in the hope that it will be useful, but WITHOUT  *
-!* ANY WARRANTY; without even the implied warranty of MERCHANTABILITY  *
-!* or FITNESS FOR A PARTICULAR PURPOSE.  See the GNU General Public    *
-!* License for more details.                                           *
-!*                                                                     *
-!* For the full text of the GNU General Public License,                *
-!* write to: Free Software Foundation, Inc.,                           *
-!*           675 Mass Ave, Cambridge, MA 02139, USA.                   *
-!* or see:   http://www.gnu.org/licenses/gpl.html                      *
-!***********************************************************************
-!
-!********+*********+*********+*********+*********+*********+*********+**
-!*                                                                     *
-!*  By Benjamin Mater & Robert Hallberg, 2015                          *
-!*                                                                     *
-!*    This program contains the subroutines that use the ray-tracing   *
-!*  equations to propagate the internal tide energy density.           *
-!*                                                                     *
-!*  Macros written all in capital letters are defined in MOM_memory.h. *
-!*                                                                     *
-!*     A small fragment of the grid is shown below:                    *
-!*                                                                     *
-!*    j+1  x ^ x ^ x   At x:  q                                        *
-!*    j+1  > o > o >   At ^:  v, tauy                                  *
-!*    j    x ^ x ^ x   At >:  u, taux                                  *
-!*    j    > o > o >   At o:  h, fluxes.                               *
-!*    j-1  x ^ x ^ x                                                   *
-!*        i-1  i  i+1  At x & ^:                                       *
-!*           i  i+1    At > & o:                                       *
-!*                                                                     *
-!*  The boundaries always run through q grid points (x).               *
-!*                                                                     *
-!********+*********+*********+*********+*********+*********+*********+**
-
-<<<<<<< HEAD
+module MOM_internal_tides
+!***********************************************************************
+!*                   GNU General Public License                        *
+!* This file is a part of MOM.                                         *
+!*                                                                     *
+!* MOM is free software; you can redistribute it and/or modify it and  *
+!* are expected to follow the terms of the GNU General Public License  *
+!* as published by the Free Software Foundation; either version 2 of   *
+!* the License, or (at your option) any later version.                 *
+!*                                                                     *
+!* MOM is distributed in the hope that it will be useful, but WITHOUT  *
+!* ANY WARRANTY; without even the implied warranty of MERCHANTABILITY  *
+!* or FITNESS FOR A PARTICULAR PURPOSE.  See the GNU General Public    *
+!* License for more details.                                           *
+!*                                                                     *
+!* For the full text of the GNU General Public License,                *
+!* write to: Free Software Foundation, Inc.,                           *
+!*           675 Mass Ave, Cambridge, MA 02139, USA.                   *
+!* or see:   http://www.gnu.org/licenses/gpl.html                      *
+!***********************************************************************
+!
+!********+*********+*********+*********+*********+*********+*********+**
+!*                                                                     *
+!*  By Benjamin Mater & Robert Hallberg, 2015                          *
+!*                                                                     *
+!*    This program contains the subroutines that use the ray-tracing   *
+!*  equations to propagate the internal tide energy density.           *
+!*                                                                     *
+!*  Macros written all in capital letters are defined in MOM_memory.h. *
+!*                                                                     *
+!*     A small fragment of the grid is shown below:                    *
+!*                                                                     *
+!*    j+1  x ^ x ^ x   At x:  q                                        *
+!*    j+1  > o > o >   At ^:  v, tauy                                  *
+!*    j    x ^ x ^ x   At >:  u, taux                                  *
+!*    j    > o > o >   At o:  h, fluxes.                               *
+!*    j-1  x ^ x ^ x                                                   *
+!*        i-1  i  i+1  At x & ^:                                       *
+!*           i  i+1    At > & o:                                       *
+!*                                                                     *
+!*  The boundaries always run through q grid points (x).               *
+!*                                                                     *
+!********+*********+*********+*********+*********+*********+*********+**
+
 use MOM_checksums,     only : isnan => is_NaN
-=======
-use MOM_checksums, only     : isnan => is_NaN
->>>>>>> a253ae8c
-use MOM_diag_mediator, only : post_data, query_averaging_enabled, diag_axis_init
-use MOM_diag_mediator, only : register_diag_field, diag_ctrl, safe_alloc_ptr
-use MOM_diag_mediator, only : axesType, defineAxes
-use MOM_domains, only       : AGRID, To_South, To_West, To_All
-use MOM_domains, only       : create_group_pass, do_group_pass, pass_var
-use MOM_domains, only       : group_pass_type, start_group_pass, complete_group_pass
-use MOM_error_handler, only : MOM_error, FATAL, WARNING, MOM_mesg, is_root_pe
-use MOM_file_parser, only   : read_param, get_param, log_param, log_version, param_file_type
-use MOM_grid, only          : ocean_grid_type
-use MOM_io, only            : slasher, vardesc
+use MOM_diag_mediator, only : post_data, query_averaging_enabled, diag_axis_init
+use MOM_diag_mediator, only : register_diag_field, diag_ctrl, safe_alloc_ptr
+use MOM_diag_mediator, only : axesType, defineAxes
+use MOM_domains, only       : AGRID, To_South, To_West, To_All
+use MOM_domains, only       : create_group_pass, do_group_pass, pass_var
+use MOM_domains, only       : group_pass_type, start_group_pass, complete_group_pass
+use MOM_error_handler, only : MOM_error, FATAL, WARNING, MOM_mesg, is_root_pe
+use MOM_file_parser, only   : read_param, get_param, log_param, log_version, param_file_type
+use MOM_grid, only          : ocean_grid_type
+use MOM_io, only            : slasher, vardesc
 use MOM_restart, only       : register_restart_field, MOM_restart_CS, restart_init, save_restart
-use MOM_spatial_means, only : global_area_mean
-use MOM_time_manager, only  : time_type, operator(+), operator(/), operator(-)
-use MOM_time_manager, only  : get_time, get_date, set_time, set_date 
-use MOM_time_manager, only  : time_type_to_real
+use MOM_spatial_means, only : global_area_mean
+use MOM_time_manager, only  : time_type, operator(+), operator(/), operator(-)
+use MOM_time_manager, only  : get_time, get_date, set_time, set_date 
+use MOM_time_manager, only  : time_type_to_real
 use MOM_variables, only     : surface, thermo_var_ptrs
 use fms_mod, only           : read_data
-use MOM_wave_structure, only: wave_structure_init, wave_structure, wave_structure_CS
-
-!   Forcing is a structure containing pointers to the forcing fields
-! which may be used to drive MOM.  All fluxes are positive downward.
-!   Surface is a structure containing pointers to various fields that
+use MOM_wave_structure, only: wave_structure_init, wave_structure, wave_structure_CS
+
+!   Forcing is a structure containing pointers to the forcing fields
+! which may be used to drive MOM.  All fluxes are positive downward.
+!   Surface is a structure containing pointers to various fields that
 ! may be used describe the surface state of MOM.
 
-!use, intrinsic :: IEEE_ARITHMETIC
-
-implicit none ; private
-
-#include <MOM_memory.h>
-
-public propagate_int_tide !, register_int_tide_restarts
+!use, intrinsic :: IEEE_ARITHMETIC
+
+implicit none ; private
+
+#include <MOM_memory.h>
+
+public propagate_int_tide !, register_int_tide_restarts
 public internal_tides_init, internal_tides_end
-public get_itidal_loss
-
-type, public :: int_tide_CS ; private
-  logical :: do_int_tides    ! If true, use the internal tide code.
-  integer :: nFreq = 0
-  integer :: nMode = 1
-  integer :: nAngle = 24
-  integer :: energized_angle = -1
-  logical :: corner_adv      ! If true, use a corner advection rather than PPM.
-  logical :: upwind_1st      ! If true, use a first-order upwind scheme.
-  logical :: simple_2nd      ! If true, use a simple second order (arithmetic
-                             ! mean) interpolation of the edge values instead
-                             ! of the higher order interpolation.
-  logical :: vol_CFL         ! If true, use the ratio of the open face lengths
-                             ! to the tracer cell areas when estimating CFL
-                             ! numbers.  Without aggress_adjust, the default is
-                             ! false; it is always true with.
-  logical :: use_PPMang      ! If true, use PPM for advection of energy in
-			                       ! angular space.
-
-  real, allocatable, dimension(:,:) :: refl_angle
+public get_itidal_loss
+
+type, public :: int_tide_CS ; private
+  logical :: do_int_tides    ! If true, use the internal tide code.
+  integer :: nFreq = 0
+  integer :: nMode = 1
+  integer :: nAngle = 24
+  integer :: energized_angle = -1
+  logical :: corner_adv      ! If true, use a corner advection rather than PPM.
+  logical :: upwind_1st      ! If true, use a first-order upwind scheme.
+  logical :: simple_2nd      ! If true, use a simple second order (arithmetic
+                             ! mean) interpolation of the edge values instead
+                             ! of the higher order interpolation.
+  logical :: vol_CFL         ! If true, use the ratio of the open face lengths
+                             ! to the tracer cell areas when estimating CFL
+                             ! numbers.  Without aggress_adjust, the default is
+                             ! false; it is always true with.
+  logical :: use_PPMang      ! If true, use PPM for advection of energy in
+			                       ! angular space.
+
+  real, allocatable, dimension(:,:) :: refl_angle
                         ! local coastline/ridge/shelf angles read from file
                         ! (could be in G control structure)
   real :: nullangle = -999.9 ! placeholder value in cell with no reflection
-  real, allocatable, dimension(:,:) :: refl_pref
+  real, allocatable, dimension(:,:) :: refl_pref
                         ! partial reflection coeff for each ``coast cell"
                         ! (could be in G control structure)
-  logical, allocatable, dimension(:,:) :: refl_pref_logical
+  logical, allocatable, dimension(:,:) :: refl_pref_logical
                         ! true if reflecting cell with partial reflection
                         ! (could be in G control structure)
-  logical, allocatable, dimension(:,:) :: refl_dbl
+  logical, allocatable, dimension(:,:) :: refl_dbl
                         ! identifies reflection cells where double reflection 
                         ! is possible (i.e. ridge cells)
                         ! (could be in G control structure)
-  real, allocatable, dimension(:,:,:,:,:) :: TKE_leak_loss
+  real, allocatable, dimension(:,:,:,:,:) :: TKE_leak_loss
                         ! energy lost due to misc background processes [W m-2]
-  real, allocatable, dimension(:,:,:,:,:) :: TKE_quad_loss
+  real, allocatable, dimension(:,:,:,:,:) :: TKE_quad_loss
                         ! energy lost due to quadratic bottom drag [W m-2]
-  real, allocatable, dimension(:,:,:,:,:) :: TKE_Froude_loss
+  real, allocatable, dimension(:,:,:,:,:) :: TKE_Froude_loss
                         ! energy lost due to wave breaking [W m-2]
-  real, allocatable, dimension(:,:) :: TKE_itidal_loss_fixed
+  real, allocatable, dimension(:,:) :: TKE_itidal_loss_fixed
                         ! fixed part of the energy lost due to small-scale drag
                         ! [kg m-2] here; will be multiplied by N and En to get 
                         ! into [W m-2]
-  real, allocatable, dimension(:,:,:,:,:) :: TKE_itidal_loss
+  real, allocatable, dimension(:,:,:,:,:) :: TKE_itidal_loss
                         ! energy lost due to small-scale wave drag [W m-2]
   real, allocatable, dimension(:,:) :: tot_leak_loss, tot_quad_loss, &
                                        tot_itidal_loss, tot_Froude_loss
@@ -132,11 +128,11 @@
   real :: En_sum        ! global sum of energy for use in debugging
   type(time_type),pointer    :: Time
                         ! The current model time
-  character(len=200) :: inputdir
-                        ! directory to look for coastline angle file
-  real :: decay_rate    ! A constant rate at which internal tide energy is
-                        ! lost to the interior ocean internal wave field.
-  real :: cdrag         ! The bottom drag coefficient for MEKE (non-dim).
+  character(len=200) :: inputdir
+                        ! directory to look for coastline angle file
+  real :: decay_rate    ! A constant rate at which internal tide energy is
+                        ! lost to the interior ocean internal wave field.
+  real :: cdrag         ! The bottom drag coefficient for MEKE (non-dim).
   logical :: apply_background_drag 
                         ! If true, apply a drag due to background processes as a sink.
   logical :: apply_bottom_drag 
@@ -145,14 +141,14 @@
                         ! If true, apply scattering due to small-scale 
                         ! roughness as a sink.
   logical :: apply_Froude_drag 
-                        ! If true, apply wave breaking as a sink.
-  real, dimension(:,:,:,:,:), pointer :: &
-    En                  ! The internal wave energy density as a function of
+                        ! If true, apply wave breaking as a sink.
+  real, dimension(:,:,:,:,:), pointer :: &
+    En                  ! The internal wave energy density as a function of
                         ! (i,j,angle,frequency,mode)
-  real, dimension(:,:,:), pointer :: &
-    En_restart          ! The internal wave energy density as a function of
-                        ! (i,j,angle); temporary for restart
-  real, allocatable, dimension(:) :: &
+  real, dimension(:,:,:), pointer :: &
+    En_restart          ! The internal wave energy density as a function of
+                        ! (i,j,angle); temporary for restart
+  real, allocatable, dimension(:) :: &
     frequency           ! The frequency of each band.
   
   real    :: int_tide_source_x ! delete later
@@ -160,14 +156,14 @@
                                ! for internal tide for testing
   real    :: int_tide_source_y ! delete later 
                                ! Y Location of generation site 
-                               ! for internal tide for testing
-
-  type(diag_ctrl), pointer :: diag ! A structure that is used to regulate the
+                               ! for internal tide for testing
+
+  type(diag_ctrl), pointer :: diag ! A structure that is used to regulate the
                         ! timing of diagnostic output.
-  type(wave_structure_CS),  pointer :: wave_structure_CSp => NULL()
+  type(wave_structure_CS),  pointer :: wave_structure_CSp => NULL()
   
   ! Diag handles relevant to all modes, frequencies, and angles
-  integer :: id_itide_drag = -1
+  integer :: id_itide_drag = -1
   integer :: id_refl_pref = -1, id_refl_ang = -1, id_land_mask = -1
   integer :: id_dx_Cv = -1, id_dy_Cu = -1
   integer :: id_TKE_itidal_input = -1
@@ -189,45 +185,45 @@
   ! Diag handles considering: only first mode and frequency
   integer :: id_Ub_mode_1 = -1, &
              id_TKE_loss_mode_1 = -1
-  
-end type int_tide_CS
-
-type :: loop_bounds_type ; private
-  integer :: ish, ieh, jsh, jeh
-end type loop_bounds_type
-
-contains
-
-
-subroutine propagate_int_tide(h, tv, cg1, TKE_itidal_input, vel_btTide, Nb, dt, G, CS)
+  
+end type int_tide_CS
+
+type :: loop_bounds_type ; private
+  integer :: ish, ieh, jsh, jeh
+end type loop_bounds_type
+
+contains
+
+
+subroutine propagate_int_tide(h, tv, cg1, TKE_itidal_input, vel_btTide, Nb, dt, G, CS)
   real, dimension(NIMEM_,NJMEM_,NKMEM_), intent(in)  :: h
   type(thermo_var_ptrs),                 intent(in)  :: tv
   real, dimension(NIMEM_,NJMEM_), intent(in) :: cg1, TKE_itidal_input
-  real, dimension(NIMEM_,NJMEM_), intent(in) :: vel_btTide, Nb
-  real,                  intent(in)          :: dt
-  type(ocean_grid_type), intent(inout)       :: G
-  type(int_tide_CS), pointer                 :: CS
-  ! This subroutine calls any of the other subroutines in this file
-  ! that are needed to specify the current surface forcing fields.
-  !
-  ! Arguments: cg1 - The first mode internal gravity wave speed, in m s-1.
+  real, dimension(NIMEM_,NJMEM_), intent(in) :: vel_btTide, Nb
+  real,                  intent(in)          :: dt
+  type(ocean_grid_type), intent(inout)       :: G
+  type(int_tide_CS), pointer                 :: CS
+  ! This subroutine calls any of the other subroutines in this file
+  ! that are needed to specify the current surface forcing fields.
+  !
+  ! Arguments: cg1 - The first mode internal gravity wave speed, in m s-1.
   !  (in)      TKE_itidal_input - The energy input to the internal waves, in W m-2.
   !  (in)      vel_btTide - Barotropic velocity read from file, in m s-1
   !  (in)      Nb - Near-bottom buoyancy frequency, in s-1
-  !  (in)      dt - Length of time over which these fluxes will be applied, in s.
-  !  (in)      G - The ocean's grid structure.
-  !  (in)      CS - A pointer to the control structure returned by a previous
-  !                 call to int_tide_init.
-  real, dimension(SZI_(G),SZJ_(G),2) :: &
-    test
-  real, dimension(SZI_(G),SZJ_(G),CS%nMode) :: &
+  !  (in)      dt - Length of time over which these fluxes will be applied, in s.
+  !  (in)      G - The ocean's grid structure.
+  !  (in)      CS - A pointer to the control structure returned by a previous
+  !                 call to int_tide_init.
+  real, dimension(SZI_(G),SZJ_(G),2) :: &
+    test
+  real, dimension(SZI_(G),SZJ_(G),CS%nMode) :: &
     c1
-  real, dimension(SZI_(G),SZJ_(G),CS%nFreq,CS%nMode) :: &
-    tot_En_mode, Ub
-  real, dimension(SZI_(G),SZJB_(G)) :: &
-    flux_heat_y, &
-    flux_prec_y
-  real, dimension(SZI_(G),SZJ_(G)) :: &
+  real, dimension(SZI_(G),SZJ_(G),CS%nFreq,CS%nMode) :: &
+    tot_En_mode, Ub
+  real, dimension(SZI_(G),SZJB_(G)) :: &
+    flux_heat_y, &
+    flux_prec_y
+  real, dimension(SZI_(G),SZJ_(G)) :: &
     tot_En, tot_leak_loss, tot_quad_loss, tot_itidal_loss, tot_Froude_loss, &
     drag_scale, Ub_mode_1, TKE_loss_mode_1
   real :: frac_per_sector, f2, I_rho0, I_D_here, freq2, Ifreq
@@ -235,74 +231,74 @@
   real :: En_new, En_check                           ! for debugging
   real :: En_initial, Delta_E_check                  ! for debugging
   real :: TKE_Froude_loss_check, TKE_Froude_loss_tot ! for debugging
-  
+  
   integer :: a, m, fr, i, j, is, ie, js, je, isd, ied, jsd, jed, nAngle, nzm
   integer :: isd_g, jsd_g         ! start indices on data domain but referenced 
                                   ! to global indexing (for debuggin)
   integer :: id_g, jd_g           ! global (decomp-invar) indices
                                   ! (for debugging)
-  type(group_pass_type), save :: pass_test, pass_En
-
-  if (.not.associated(CS)) return
-  is = G%isc ; ie = G%iec ; js = G%jsc ; je = G%jec
-  isd = G%isd ; ied = G%ied ; jsd = G%jsd ; jed = G%jed ; nAngle = CS%NAngle
+  type(group_pass_type), save :: pass_test, pass_En
+
+  if (.not.associated(CS)) return
+  is = G%isc ; ie = G%iec ; js = G%jsc ; je = G%jec
+  isd = G%isd ; ied = G%ied ; jsd = G%jsd ; jed = G%jed ; nAngle = CS%NAngle
   I_rho0 = 1.0 / G%Rho0
   
-  isd_g = G%isd_global ; jsd_g = G%jsd_global ! for debugging
-
-  ! Set the wave speeds for the modes, using that cg(n) ~ cg(1)/n.  This is
-  ! wrong, of course, but it works reasonably in some cases.
-  do m=1,CS%nMode ; do j=jsd,jed ; do i=isd,ied
-    c1(i,j,m) = cg1(i,j) / real(m)
-  enddo ; enddo ; enddo
-
-  ! Add the forcing.
-  if (CS%energized_angle <= 0) then
-    frac_per_sector = 1.0 / real(CS%nAngle * CS%nMode * CS%nFreq)
-    do m=1,CS%nMode ; do fr=1,CS%nFreq ; do a=1,CS%nAngle ; do j=js,je ; do i=is,ie
-      f2 = 0.25*((G%CoriolisBu(I,J)**2 + G%CoriolisBu(I-1,J-1)**2) + &
-                 (G%CoriolisBu(I,J-1)**2 + G%CoriolisBu(I-1,J)**2))
-      if (CS%frequency(fr)**2 > f2) &
+  isd_g = G%isd_global ; jsd_g = G%jsd_global ! for debugging
+
+  ! Set the wave speeds for the modes, using that cg(n) ~ cg(1)/n.  This is
+  ! wrong, of course, but it works reasonably in some cases.
+  do m=1,CS%nMode ; do j=jsd,jed ; do i=isd,ied
+    c1(i,j,m) = cg1(i,j) / real(m)
+  enddo ; enddo ; enddo
+
+  ! Add the forcing.
+  if (CS%energized_angle <= 0) then
+    frac_per_sector = 1.0 / real(CS%nAngle * CS%nMode * CS%nFreq)
+    do m=1,CS%nMode ; do fr=1,CS%nFreq ; do a=1,CS%nAngle ; do j=js,je ; do i=is,ie
+      f2 = 0.25*((G%CoriolisBu(I,J)**2 + G%CoriolisBu(I-1,J-1)**2) + &
+                 (G%CoriolisBu(I,J-1)**2 + G%CoriolisBu(I-1,J)**2))
+      if (CS%frequency(fr)**2 > f2) &
         CS%En(i,j,a,fr,m) = CS%En(i,j,a,fr,m) + & 
-                            dt*frac_per_sector*(1-CS%q_itides)*TKE_itidal_input(i,j)
-    enddo ; enddo ; enddo ; enddo ; enddo
-  elseif (CS%energized_angle <= CS%nAngle) then
-    frac_per_sector = 1.0 / real(CS%nMode * CS%nFreq)
-    a = CS%energized_angle
-    do m=1,CS%nMode ; do fr=1,CS%nFreq ; do j=js,je ; do i=is,ie
-      f2 = 0.25*((G%CoriolisBu(I,J)**2 + G%CoriolisBu(I-1,J-1)**2) + &
-                 (G%CoriolisBu(I,J-1)**2 + G%CoriolisBu(I-1,J)**2))
-      if (CS%frequency(fr)**2 > f2) &
+                            dt*frac_per_sector*(1-CS%q_itides)*TKE_itidal_input(i,j)
+    enddo ; enddo ; enddo ; enddo ; enddo
+  elseif (CS%energized_angle <= CS%nAngle) then
+    frac_per_sector = 1.0 / real(CS%nMode * CS%nFreq)
+    a = CS%energized_angle
+    do m=1,CS%nMode ; do fr=1,CS%nFreq ; do j=js,je ; do i=is,ie
+      f2 = 0.25*((G%CoriolisBu(I,J)**2 + G%CoriolisBu(I-1,J-1)**2) + &
+                 (G%CoriolisBu(I,J-1)**2 + G%CoriolisBu(I-1,J)**2))
+      if (CS%frequency(fr)**2 > f2) &
         CS%En(i,j,a,fr,m) = CS%En(i,j,a,fr,m) + &
-                            dt*frac_per_sector**(1-CS%q_itides)*TKE_itidal_input(i,j)
-    enddo ; enddo ; enddo ; enddo
-  else
-    call MOM_error(WARNING, "Internal tide energy is being put into a angular "//&
-                            "band that does not exist.")
-  endif
-
-  ! Pass a test vector to check for grid rotation in the halo updates.
-  do j=jsd,jed ; do i=isd,ied ; test(i,j,1) = 1.0 ; test(i,j,2) = 0.0 ; enddo ; enddo
-  do m=1,CS%nMode ; do fr=1,CS%nFreq
-    call create_group_pass(pass_En, CS%En(:,:,:,fr,m), G%domain)
-  enddo; enddo
-  call create_group_pass(pass_test, test(:,:,1), test(:,:,2), G%domain, stagger=AGRID)
+                            dt*frac_per_sector**(1-CS%q_itides)*TKE_itidal_input(i,j)
+    enddo ; enddo ; enddo ; enddo
+  else
+    call MOM_error(WARNING, "Internal tide energy is being put into a angular "//&
+                            "band that does not exist.")
+  endif
+
+  ! Pass a test vector to check for grid rotation in the halo updates.
+  do j=jsd,jed ; do i=isd,ied ; test(i,j,1) = 1.0 ; test(i,j,2) = 0.0 ; enddo ; enddo
+  do m=1,CS%nMode ; do fr=1,CS%nFreq
+    call create_group_pass(pass_En, CS%En(:,:,:,fr,m), G%domain)
+  enddo; enddo
+  call create_group_pass(pass_test, test(:,:,1), test(:,:,2), G%domain, stagger=AGRID)
   call start_group_pass(pass_test, G%domain)
   
-  ! Apply half the refraction.
-  do m=1,CS%nMode ; do fr=1,CS%nFreq
-    call refract(CS%En(:,:,:,fr,m), c1(:,:,m), CS%frequency(fr), 0.5*dt, G, CS%nAngle, CS%use_PPMang)
-  enddo ; enddo
-  call do_group_pass(pass_En, G%domain)
-
-  call complete_group_pass(pass_test, G%domain)
-
-  ! Rotate points in the halos as necessary.
+  ! Apply half the refraction.
+  do m=1,CS%nMode ; do fr=1,CS%nFreq
+    call refract(CS%En(:,:,:,fr,m), c1(:,:,m), CS%frequency(fr), 0.5*dt, G, CS%nAngle, CS%use_PPMang)
+  enddo ; enddo
+  call do_group_pass(pass_En, G%domain)
+
+  call complete_group_pass(pass_test, G%domain)
+
+  ! Rotate points in the halos as necessary.
   call correct_halo_rotation(CS%En, test, G, CS%nAngle)
   
-  ! Propagate the waves.
-  do m=1,CS%NMode ; do fr=1,CS%Nfreq
-    call propagate(CS%En(:,:,:,fr,m), c1(:,:,m), CS%frequency(fr), dt, G, CS, CS%NAngle)
+  ! Propagate the waves.
+  do m=1,CS%NMode ; do fr=1,CS%Nfreq
+    call propagate(CS%En(:,:,:,fr,m), c1(:,:,m), CS%frequency(fr), dt, G, CS, CS%NAngle)
   enddo ; enddo
   
   ! Test if energy has passed coast for debugging only; delete later
@@ -320,48 +316,48 @@
         !print *, 'En_E =', CS%En(i+1,j,:,1,1), 'refl_angle=', CS%refl_angle(i+1,j)        
  !     endif
  !   enddo
- ! enddo
-
-  ! Apply the other half of the refraction.
-  do m=1,CS%NMode ; do fr=1,CS%Nfreq
-    call refract(CS%En(:,:,:,fr,m), c1(:,:,m), CS%frequency(fr), 0.5*dt, G, CS%NAngle, CS%use_PPMang)
-  enddo ; enddo
-
+ ! enddo
+
+  ! Apply the other half of the refraction.
+  do m=1,CS%NMode ; do fr=1,CS%Nfreq
+    call refract(CS%En(:,:,:,fr,m), c1(:,:,m), CS%frequency(fr), 0.5*dt, G, CS%NAngle, CS%use_PPMang)
+  enddo ; enddo
+
   if (CS%apply_background_drag .or. CS%apply_bottom_drag &
       .or. CS%apply_wave_drag .or. CS%apply_Froude_drag &
-      .or. (CS%id_tot_En > 0)) then
+      .or. (CS%id_tot_En > 0)) then
     tot_En(:,:) = 0.0
-    tot_En_mode(:,:,:,:) = 0.0
+    tot_En_mode(:,:,:,:) = 0.0
     do m=1,CS%NMode ; do fr=1,CS%Nfreq
-      do j=jsd,jed ; do i=isd,ied ; do a=1,CS%nAngle
+      do j=jsd,jed ; do i=isd,ied ; do a=1,CS%nAngle
         tot_En(i,j) = tot_En(i,j) + CS%En(i,j,a,fr,m)
-        tot_En_mode(i,j,fr,m) = tot_En_mode(i,j,fr,m) + CS%En(i,j,a,fr,m)
-      enddo ; enddo ; enddo
-    enddo ; enddo
-  endif
+        tot_En_mode(i,j,fr,m) = tot_En_mode(i,j,fr,m) + CS%En(i,j,a,fr,m)
+      enddo ; enddo ; enddo
+    enddo ; enddo
+  endif
 
   ! Extract the energy for mixing due to misc. processes (background leakage)
   if (CS%apply_background_drag) then
     do m=1,CS%nMode ; do fr=1,CS%nFreq ; do a=1,CS%nAngle ; do j=jsd,jed ; do i=isd,ied
     ! Calculate loss rate and apply loss over the time step ; apply the same drag timescale
     ! to each En component (technically not correct; fix later)
-    CS%TKE_leak_loss(i,j,a,fr,m)  = CS%En(i,j,a,fr,m) * CS%decay_rate ! loss rate [Wm-2]
-    CS%En(i,j,a,fr,m) = CS%En(i,j,a,fr,m) / (1.0 + dt *CS%decay_rate) ! implicit update
+    CS%TKE_leak_loss(i,j,a,fr,m)  = CS%En(i,j,a,fr,m) * CS%decay_rate ! loss rate [Wm-2]
+    CS%En(i,j,a,fr,m) = CS%En(i,j,a,fr,m) / (1.0 + dt *CS%decay_rate) ! implicit update
     enddo ; enddo ; enddo ; enddo ; enddo
   endif
-
-  ! Extract the energy for mixing due to bottom drag
+
+  ! Extract the energy for mixing due to bottom drag
   if (CS%apply_bottom_drag) then
-    do j=jsd,jed ; do i=isd,ied
-      I_D_here = 1.0 / max(G%bathyT(i,j), 1.0)
+    do j=jsd,jed ; do i=isd,ied
+      I_D_here = 1.0 / max(G%bathyT(i,j), 1.0)
       drag_scale(i,j) = CS%cdrag * sqrt(max(0.0, vel_btTide(i,j)**2 + &
-                        tot_En(i,j) * I_rho0 * I_D_here)) * I_D_here
+                        tot_En(i,j) * I_rho0 * I_D_here)) * I_D_here
     enddo ; enddo
     do m=1,CS%nMode ; do fr=1,CS%nFreq ; do a=1,CS%nAngle ; do j=jsd,jed ; do i=isd,ied
       ! Calculate loss rate and apply loss over the time step ; apply the same drag timescale
       ! to each En component (technically not correct; fix later)
-      CS%TKE_quad_loss(i,j,a,fr,m)  = CS%En(i,j,a,fr,m) * drag_scale(i,j) ! loss rate
-      CS%En(i,j,a,fr,m) = CS%En(i,j,a,fr,m) / (1.0 + dt *drag_scale(i,j)) ! implicit update
+      CS%TKE_quad_loss(i,j,a,fr,m)  = CS%En(i,j,a,fr,m) * drag_scale(i,j) ! loss rate
+      CS%En(i,j,a,fr,m) = CS%En(i,j,a,fr,m) / (1.0 + dt *drag_scale(i,j)) ! implicit update
     enddo ; enddo ; enddo ; enddo ; enddo
   endif  
   
@@ -429,7 +425,7 @@
         jd_g = G%jsd_global + j - 1.0 ! for debugging
         ! Calculate horizontal group velocity magnitudes
         f2 = 0.25*(G%CoriolisBu(I,J)**2 + G%CoriolisBu(I-1,J)**2 + &
-                 G%CoriolisBu(I,J-1)**2 + G%CoriolisBu(I-1,J-1)**2 )
+                 G%CoriolisBu(I,J-1)**2 + G%CoriolisBu(I-1,J-1)**2 )
         speed = c1(i,j,m) * sqrt(max(freq2 - f2, 0.0)) * Ifreq
         nzm = CS%wave_structure_CSp%num_intfaces(i,j)
         Umax = maxval(CS%wave_structure_CSp%Uavg_profile(i,j,1:nzm))
@@ -476,9 +472,9 @@
   enddo ; enddo
   
   if (query_averaging_enabled(CS%diag)) then
-    ! Output two-dimensional diagnostistics
+    ! Output two-dimensional diagnostistics
     if (CS%id_tot_En > 0)     call post_data(CS%id_tot_En, tot_En, CS%diag)
-    if (CS%id_itide_drag > 0) call post_data(CS%id_itide_drag, drag_scale, CS%diag)
+    if (CS%id_itide_drag > 0) call post_data(CS%id_itide_drag, drag_scale, CS%diag)
     if (CS%id_refl_ang > 0)   call post_data(CS%id_refl_ang, CS%refl_angle, CS%diag)
     if (CS%id_refl_pref > 0)  call post_data(CS%id_refl_pref, CS%refl_pref, CS%diag)
     if (CS%id_dx_Cv > 0)      call post_data(CS%id_dx_Cv, G%dx_Cv, CS%diag)
@@ -487,18 +483,18 @@
     if (CS%id_TKE_itidal_input > 0) call post_data(CS%id_TKE_itidal_input, &
                                                    TKE_itidal_input, CS%diag)
         
-    ! Output 2-D energy density (summed over angles) for each freq and mode
-    do m=1,CS%NMode ; do fr=1,CS%Nfreq ; if (CS%id_En_mode(fr,m) > 0) then
-      tot_En(:,:) = 0.0
-      do a=1,CS%nAngle ; do j=js,je ; do i=is,ie
-        tot_En(i,j) = tot_En(i,j) + CS%En(i,j,a,fr,m)
-      enddo ; enddo ; enddo
-      call post_data(CS%id_En_mode(fr,m), tot_En, CS%diag)
+    ! Output 2-D energy density (summed over angles) for each freq and mode
+    do m=1,CS%NMode ; do fr=1,CS%Nfreq ; if (CS%id_En_mode(fr,m) > 0) then
+      tot_En(:,:) = 0.0
+      do a=1,CS%nAngle ; do j=js,je ; do i=is,ie
+        tot_En(i,j) = tot_En(i,j) + CS%En(i,j,a,fr,m)
+      enddo ; enddo ; enddo
+      call post_data(CS%id_En_mode(fr,m), tot_En, CS%diag)
     endif ; enddo ; enddo
     
-    ! Output 3-D (i,j,a) energy density for each freq and mode
-    do m=1,CS%NMode ; do fr=1,CS%Nfreq ; if (CS%id_En_ang_mode(fr,m) > 0) then
-      call post_data(CS%id_En_ang_mode(fr,m), CS%En(:,:,:,fr,m) , CS%diag)
+    ! Output 3-D (i,j,a) energy density for each freq and mode
+    do m=1,CS%NMode ; do fr=1,CS%Nfreq ; if (CS%id_En_ang_mode(fr,m) > 0) then
+      call post_data(CS%id_En_ang_mode(fr,m), CS%En(:,:,:,fr,m) , CS%diag)
     endif ; enddo ; enddo
     
     ! Output 2-D energy loss (summed over angles, freq, modes)
@@ -510,7 +506,7 @@
       tot_leak_loss(i,j)   = tot_leak_loss(i,j)   + CS%TKE_leak_loss(i,j,a,fr,m)
       tot_quad_loss(i,j)   = tot_quad_loss(i,j)   + CS%TKE_quad_loss(i,j,a,fr,m)
       tot_itidal_loss(i,j) = tot_itidal_loss(i,j) + CS%TKE_itidal_loss(i,j,a,fr,m)
-      tot_Froude_loss(i,j) = tot_Froude_loss(i,j) + CS%TKE_Froude_loss(i,j,a,fr,m)
+      tot_Froude_loss(i,j) = tot_Froude_loss(i,j) + CS%TKE_Froude_loss(i,j,a,fr,m)
     enddo ; enddo ; enddo ; enddo ; enddo
     CS%tot_leak_loss   = tot_leak_loss
     CS%tot_quad_loss   = tot_quad_loss
@@ -529,38 +525,38 @@
       call post_data(CS%id_tot_Froude_loss, tot_Froude_loss, CS%diag)
     endif
     
-    ! Output 2-D energy loss (summed over angles) for each freq and mode
-    do m=1,CS%NMode ; do fr=1,CS%Nfreq ; if (CS%id_TKE_loss_mode(fr,m) > 0) then
-      tot_itidal_loss(:,:) = 0.0
+    ! Output 2-D energy loss (summed over angles) for each freq and mode
+    do m=1,CS%NMode ; do fr=1,CS%Nfreq ; if (CS%id_TKE_loss_mode(fr,m) > 0) then
+      tot_itidal_loss(:,:) = 0.0
       do a=1,CS%nAngle ; do j=js,je ; do i=is,ie
-        tot_itidal_loss(i,j) = tot_itidal_loss(i,j) + CS%TKE_itidal_loss(i,j,a,fr,m)
+        tot_itidal_loss(i,j) = tot_itidal_loss(i,j) + CS%TKE_itidal_loss(i,j,a,fr,m)
       enddo ; enddo ; enddo
-      call post_data(CS%id_TKE_loss_mode(fr,m), tot_itidal_loss, CS%diag)
+      call post_data(CS%id_TKE_loss_mode(fr,m), tot_itidal_loss, CS%diag)
     endif ; enddo ; enddo
         
-    ! Output 3-D (i,j,a) energy loss for each freq and mode
-    do m=1,CS%NMode ; do fr=1,CS%Nfreq ; if (CS%id_TKE_loss_ang_mode(fr,m) > 0) then
-      call post_data(CS%id_TKE_loss_ang_mode(fr,m), CS%TKE_itidal_loss(:,:,:,fr,m) , CS%diag)
+    ! Output 3-D (i,j,a) energy loss for each freq and mode
+    do m=1,CS%NMode ; do fr=1,CS%Nfreq ; if (CS%id_TKE_loss_ang_mode(fr,m) > 0) then
+      call post_data(CS%id_TKE_loss_ang_mode(fr,m), CS%TKE_itidal_loss(:,:,:,fr,m) , CS%diag)
     endif ; enddo ; enddo    
         
     ! Output 2-D energy loss for 1st mode and frequency only (summed over angles)
-    TKE_loss_mode_1(:,:) = 0.0
-    do a=1,CS%nAngle ; do j=js,je ; do i=is,ie
-      TKE_loss_mode_1(i,j) = TKE_loss_mode_1(i,j) + CS%TKE_itidal_loss(i,j,a,1,1)
+    TKE_loss_mode_1(:,:) = 0.0
+    do a=1,CS%nAngle ; do j=js,je ; do i=is,ie
+      TKE_loss_mode_1(i,j) = TKE_loss_mode_1(i,j) + CS%TKE_itidal_loss(i,j,a,1,1)
     enddo ; enddo ; enddo
     if (CS%id_TKE_loss_mode_1 > 0) call post_data(CS%id_TKE_loss_mode_1, TKE_loss_mode_1, CS%diag)
     
-    ! Output 2-D period-averaged horizontal near-bottom mode velocity for each freq and mode
-    do m=1,CS%NMode ; do fr=1,CS%Nfreq ; if (CS%id_Ub_mode(fr,m) > 0) then
-      call post_data(CS%id_Ub_mode(fr,m), Ub(:,:,fr,m), CS%diag)
+    ! Output 2-D period-averaged horizontal near-bottom mode velocity for each freq and mode
+    do m=1,CS%NMode ; do fr=1,CS%Nfreq ; if (CS%id_Ub_mode(fr,m) > 0) then
+      call post_data(CS%id_Ub_mode(fr,m), Ub(:,:,fr,m), CS%diag)
     endif ; enddo ; enddo
     
     ! Output 2-D period-averaged horizontal near-bottom mode velocity for 1st mode and frequency only
     Ub_mode_1 = Ub(:,:,1,1)
     if (CS%id_Ub_mode_1 > 0) call post_data(CS%id_Ub_mode_1, Ub_mode_1, CS%diag)
-    
+    
   endif
-     
+     
 end subroutine propagate_int_tide
 
 subroutine sum_En(G, CS, En, label)
@@ -618,7 +614,7 @@
   !
   ! Arguments: 
   !  (in)      Nb - near-bottom stratification, in s-1.
-  !  (in)      Ub - rms (over one period) near-bottom horizontal mode velocity , in m s-1.
+  !  (in)      Ub - rms (over one period) near-bottom horizontal mode velocity , in m s-1.
   !  (inout)   En - energy density of the internal waves, in J m-2.
   !  (in)      TKE_loss_fixed - fixed part of energy loss, in kg m-2 (rho*kappa*h^2)
   !  (out)     TKE_loss - energy loss rate, in W m-2 (rho*kappa*h^2*N^2*U^2)
@@ -691,315 +687,315 @@
   
 end subroutine get_itidal_loss
 
-
-subroutine refract(En, cg, freq, dt, G, NAngle, use_PPMang)
-  type(ocean_grid_type),  intent(in)    :: G
-  integer,                intent(in)    :: NAngle
-  real, dimension(G%isd:G%ied,G%jsd:G%jed,NAngle), intent(inout) :: En
-  real, dimension(G%isd:G%ied,G%jsd:G%jed),        intent(in)    :: cg
-  real,                   intent(in)    :: freq
-  real,                   intent(in)    :: dt
-  logical,  	            intent(in)    :: use_PPMang
-  !  This subroutine does refraction on the internal waves at a single frequency.
-
-  ! Arguments: En - the internal gravity wave energy density as a function of space
-  !                 and angular resolution, in J m-2 radian-1.
-  integer, parameter :: stensil = 2
-  real, dimension(SZI_(G),1-stensil:NAngle+stensil) :: &
-    En2d
-  real, dimension(1-stensil:NAngle+stensil) :: &
-    cos_angle, sin_angle
-  real, dimension(SZI_(G)) :: &
-    Dk_Dt_Kmag, Dl_Dt_Kmag
-  real, dimension(SZI_(G),0:nAngle) :: &
-    Flux_E
-  real, dimension(SZI_(G),SZJ_(G),1-stensil:NAngle+stensil) :: &
-    CFL_ang
-  real :: f2              ! The squared Coriolis parameter, in s-2.
-  real :: favg            ! The average Coriolis parameter at a point, in s-1.
-  real :: df2_dy, df2_dx  ! The x- and y- gradients of the squared Coriolis parameter, in s-2 m-1.
-  real :: df_dy, df_dx    ! The x- and y- gradients of the Coriolis parameter, in s-1 m-1.
-  real :: dlnCg_dx        ! The x-gradient of the wave speed divided by itself in m-1.
-  real :: dlnCg_dy        ! The y-gradient of the wave speed divided by itself in m-1.
-  real :: Angle_size, dt_Angle_size, angle
-  real :: Ifreq, Kmag2, I_Kmag
-  real, parameter :: cg_subRO = 1e-100
-  integer :: is, ie, js, je, asd, aed, na
+
+subroutine refract(En, cg, freq, dt, G, NAngle, use_PPMang)
+  type(ocean_grid_type),  intent(in)    :: G
+  integer,                intent(in)    :: NAngle
+  real, dimension(G%isd:G%ied,G%jsd:G%jed,NAngle), intent(inout) :: En
+  real, dimension(G%isd:G%ied,G%jsd:G%jed),        intent(in)    :: cg
+  real,                   intent(in)    :: freq
+  real,                   intent(in)    :: dt
+  logical,  	            intent(in)    :: use_PPMang
+  !  This subroutine does refraction on the internal waves at a single frequency.
+
+  ! Arguments: En - the internal gravity wave energy density as a function of space
+  !                 and angular resolution, in J m-2 radian-1.
+  integer, parameter :: stensil = 2
+  real, dimension(SZI_(G),1-stensil:NAngle+stensil) :: &
+    En2d
+  real, dimension(1-stensil:NAngle+stensil) :: &
+    cos_angle, sin_angle
+  real, dimension(SZI_(G)) :: &
+    Dk_Dt_Kmag, Dl_Dt_Kmag
+  real, dimension(SZI_(G),0:nAngle) :: &
+    Flux_E
+  real, dimension(SZI_(G),SZJ_(G),1-stensil:NAngle+stensil) :: &
+    CFL_ang
+  real :: f2              ! The squared Coriolis parameter, in s-2.
+  real :: favg            ! The average Coriolis parameter at a point, in s-1.
+  real :: df2_dy, df2_dx  ! The x- and y- gradients of the squared Coriolis parameter, in s-2 m-1.
+  real :: df_dy, df_dx    ! The x- and y- gradients of the Coriolis parameter, in s-1 m-1.
+  real :: dlnCg_dx        ! The x-gradient of the wave speed divided by itself in m-1.
+  real :: dlnCg_dy        ! The y-gradient of the wave speed divided by itself in m-1.
+  real :: Angle_size, dt_Angle_size, angle
+  real :: Ifreq, Kmag2, I_Kmag
+  real, parameter :: cg_subRO = 1e-100
+  integer :: is, ie, js, je, asd, aed, na
+  integer :: i, j, a
+
+  is = G%isc ; ie = G%iec ; js = G%jsc ; je = G%jec ; na = size(En,3)
+  asd = 1-stensil ; aed = NAngle+stensil
+
+  Ifreq = 1.0 / freq
+
+  Angle_size = (8.0*atan(1.0)) / (real(NAngle))
+  dt_Angle_size = dt / Angle_size
+
+  do A=asd,aed
+    angle = (real(A) - 0.5) * Angle_size
+    cos_angle(A) = cos(angle) ; sin_angle(A) = sin(angle)
+  enddo
+
+  !### There should also be refraction due to cg.grad(grid_orientation).
+  CFL_ang(:,:,:) = 0.0;
+  do j=js,je
+  ! Copy En into angle space with halos.
+    do a=1,na ; do i=is,ie
+      En2d(i,a) = En(i,j,a)
+    enddo ; enddo
+    do a=asd,0 ; do i=is,ie
+      En2d(i,a) = En2d(i,a+NAngle)
+      En2d(i,NAngle+stensil+a) = En2d(i,stensil+a)
+    enddo ; enddo
+
+  ! Do the refraction.
+    do i=is,ie
+      f2 = 0.25*((G%CoriolisBu(I,J)**2 + G%CoriolisBu(I-1,J-1)**2) + &
+                 (G%CoriolisBu(I,J-1)**2 + G%CoriolisBu(I-1,J)**2))
+      favg = 0.25*((G%CoriolisBu(I,J) + G%CoriolisBu(I-1,J-1)) + &
+                 (G%CoriolisBu(I,J-1) + G%CoriolisBu(I-1,J)))
+      df2_dx = 0.5*((G%CoriolisBu(I,J)**2 + G%CoriolisBu(I,J-1)**2) - &
+                    (G%CoriolisBu(I-1,J)**2 + G%CoriolisBu(I-1,J-1)**2)) * &
+               G%IdxT(i,j)
+      df_dx = 0.5*((G%CoriolisBu(I,J) + G%CoriolisBu(I,J-1)) - &
+                    (G%CoriolisBu(I-1,J) + G%CoriolisBu(I-1,J-1))) * &
+               G%IdxT(i,j)
+      dlnCg_dx = 0.5*( G%IdxCu(I,j) * (cg(i+1,j) - cg(i,j)) / &
+                       (0.5*(cg(i+1,j) + cg(i,j)) + cg_subRO) + &
+                       G%IdxCu(I-1,j) * (cg(i,j) - cg(i-1,j)) / &
+                       (0.5*(cg(i,j) + cg(i-1,j)) + cg_subRO) )
+      df2_dy = 0.5*((G%CoriolisBu(I,J)**2 + G%CoriolisBu(I-1,J)**2) - &
+                    (G%CoriolisBu(I,J-1)**2 + G%CoriolisBu(I-1,J-1)**2)) * &
+               G%IdyT(i,j)
+      df_dy = 0.5*((G%CoriolisBu(I,J) + G%CoriolisBu(I-1,J)) - &
+                    (G%CoriolisBu(I,J-1) + G%CoriolisBu(I-1,J-1))) * &
+               G%IdyT(i,j)
+      dlnCg_dy = 0.5*( G%IdyCv(i,J) * (cg(i,j+1) - cg(i,j)) / &
+                       (0.5*(cg(i,j+1) + cg(i,j)) + cg_subRO) + &
+                       G%IdyCv(i,J-1) * (cg(i,j) - cg(i,j-1)) / &
+                       (0.5*(cg(i,j) + cg(i,j-1)) + cg_subRO) )
+      Kmag2 = (freq**2 - f2) / (cg(i,j)**2 + cg_subRO**2)
+      if (Kmag2 > 0.0) then
+        I_Kmag = 1.0 / sqrt(Kmag2)
+        Dk_Dt_Kmag(i) = -Ifreq * (favg*df_dx + (freq**2 - f2) * dlnCg_dx) * I_Kmag
+        Dl_Dt_Kmag(i) = -Ifreq * (favg*df_dy + (freq**2 - f2) * dlnCg_dy) * I_Kmag
+      else
+        Dk_Dt_Kmag(i) = 0.0
+        Dl_Dt_Kmag(i) = 0.0
+      endif
+    enddo
+
+    ! Determine the energy fluxes in angular orientation space.
+    do A=asd,aed ; do i=is,ie
+      CFL_ang(i,j,A) = (cos_angle(A) * Dl_Dt_Kmag(i) - sin_angle(A) * Dk_Dt_Kmag(i)) * &
+                dt_Angle_size
+      if (abs(CFL_ang(i,j,A)) > 1.0) then 
+        call MOM_error(WARNING, "refract: CFL exceeds 1.", .true.)
+        if (CFL_ang(i,j,A) > 0.0) then ; CFL_ang(i,j,A) = 1.0 ; else ; CFL_ang(i,j,A) = -1.0 ; endif
+      endif
+    enddo; enddo
+    
+    ! Advect in angular space
+    if(.not.use_PPMang) then
+      ! Use simple upwind
+      do  A=0,na ; do i=is,ie
+        if (CFL_ang(i,j,A) > 0.0) then
+          Flux_E(i,A) = CFL_ang(i,j,A) * En2d(i,A)
+        else
+          Flux_E(i,A) = CFL_ang(i,j,A) * En2d(i,A+1)
+        endif
+      enddo; enddo
+    else    
+      ! Use PPM
+      do i=is,ie
+        call PPM_angular_advect(En2d(i,:),CFL_ang(i,j,:),Flux_E(i,:),NAngle,dt,stensil)
+      enddo
+    endif
+      
+  ! Update and copy back to En.
+    do a=1,na ; do i=is,ie
+      En(i,j,a) = En2d(i,a) + (Flux_E(i,A-1) - Flux_E(i,A))
+    enddo ; enddo
+  enddo ! j-loop
+end subroutine refract
+
+
+subroutine PPM_angular_advect(En2d, CFL_ang, Flux_En, NAngle, dt, halo_ang)
+  integer,                     intent(in)    :: NAngle
+  real,                        intent(in)    :: dt
+  integer,                     intent(in)    :: halo_ang
+  real, dimension(1-halo_ang:NAngle+halo_ang),   intent(in)    :: En2d
+  real, dimension(1-halo_ang:NAngle+halo_ang),   intent(in)    :: CFL_ang
+  real, dimension(0:NAngle),   intent(out)   :: Flux_En
+  
+  !   This subroutine calculates the 1-d flux for advection in angular space 
+  ! using a monotonic piecewise parabolic scheme. Should be within i and j spatial
+  ! loops
+  real :: flux
+  real :: u_ang
+  real :: Angle_size
+  real :: I_Angle_size
+  real :: I_dt
+  integer :: a
+  real :: aR, aL, dMx, dMn, Ep, Ec, Em, dA, mA, a6
+
+  I_dt = 1 / dt
+  Angle_size = (8.0*atan(1.0)) / (real(NAngle))
+  I_Angle_size = 1 / Angle_size
+  Flux_En(:) = 0
+  
+  do A=0,NAngle
+    u_ang = CFL_ang(A)*Angle_size*I_dt  
+    if (u_ang >= 0.0) then
+      ! Implementation of PPM-H3
+      Ep = En2d(a+1)*I_Angle_size !MEAN ANGULAR ENERGY DENSITY FOR WEDGE (Jm-2/rad)  
+      Ec = En2d(a)  *I_Angle_size !MEAN ANGULAR ENERGY DENSITY FOR WEDGE (Jm-2/rad) 
+      Em = En2d(a-1)*I_Angle_size !MEAN ANGULAR ENERGY DENSITY FOR WEDGE (Jm-2/rad)
+      aL = ( 5.*Ec + ( 2.*Em - Ep ) )/6. ! H3 estimate
+      aL = max( min(Ec,Em), aL) ; aL = min( max(Ec,Em), aL) ! Bound
+      aR = ( 5.*Ec + ( 2.*Ep - Em ) )/6. ! H3 estimate
+      aR = max( min(Ec,Ep), aR) ; aR = min( max(Ec,Ep), aR) ! Bound
+      dA = aR - aL ; mA = 0.5*( aR + aL )
+      if ((Ep-Ec)*(Ec-Em) <= 0.) then
+        aL = Ec ; aR = Ec ! PCM for local extremum
+      elseif ( dA*(Ec-mA) > (dA*dA)/6. ) then
+        aL = 3.*Ec - 2.*aR !?
+      elseif ( dA*(Ec-mA) < - (dA*dA)/6. ) then
+        aR = 3.*Ec - 2.*aL !?
+      endif
+      a6 = 6.*Ec - 3. * (aR + aL) ! Curvature
+      ! CALCULATE FLUX RATE (Jm-2/s)
+      flux = u_ang*( aR + 0.5 * CFL_ang(A) * ( ( aL - aR ) + a6 * ( 1. - 2./3. * CFL_ang(A) ) ) )
+      !flux = u_ang*( aR - 0.5 * CFL_ang(A) * ( ( aR - aL ) - a6 * ( 1. - 2./3. * CFL_ang(A) ) ) )
+      ! CALCULATE AMOUNT FLUXED (Jm-2)
+      Flux_En(A) = dt * flux
+      !Flux_En(A) = (dt * I_Angle_size) * flux
+    else
+      ! Implementation of PPM-H3
+      Ep = En2d(a+2)*I_Angle_size !MEAN ANGULAR ENERGY DENSITY FOR WEDGE (Jm-2/rad)  
+      Ec = En2d(a+1)*I_Angle_size !MEAN ANGULAR ENERGY DENSITY FOR WEDGE (Jm-2/rad) 
+      Em = En2d(a)  *I_Angle_size !MEAN ANGULAR ENERGY DENSITY FOR WEDGE (Jm-2/rad)
+      aL = ( 5.*Ec + ( 2.*Em - Ep ) )/6. ! H3 estimate
+      aL = max( min(Ec,Em), aL) ; aL = min( max(Ec,Em), aL) ! Bound
+      aR = ( 5.*Ec + ( 2.*Ep - Em ) )/6. ! H3 estimate
+      aR = max( min(Ec,Ep), aR) ; aR = min( max(Ec,Ep), aR) ! Bound
+      dA = aR - aL ; mA = 0.5*( aR + aL )
+      if ((Ep-Ec)*(Ec-Em) <= 0.) then
+        aL = Ec ; aR = Ec ! PCM for local extremum
+      elseif ( dA*(Ec-mA) > (dA*dA)/6. ) then
+        aL = 3.*Ec - 2.*aR
+      elseif ( dA*(Ec-mA) < - (dA*dA)/6. ) then
+        aR = 3.*Ec - 2.*aL
+      endif
+      a6 = 6.*Ec - 3. * (aR + aL) ! Curvature
+      ! CALCULATE FLUX RATE (Jm-2/s)
+      flux = u_ang*( aR + 0.5 * CFL_ang(A) * ( ( aL - aR ) + a6 * ( 1. - 2./3. * CFL_ang(A) ) ) )
+      !flux = u_ang*( aL + 0.5 * CFL_ang(A) * ( ( aR - aL ) + a6 * ( 1. - 2./3. * CFL_ang(A) ) ) )
+      ! CALCULATE AMOUNT FLUXED (Jm-2)
+      Flux_En(A) = dt * flux
+      !Flux_En(A) = (dt * I_Angle_size) * flux
+    endif
+  enddo
+end subroutine PPM_angular_advect
+
+
+subroutine propagate(En, cg, freq, dt, G, CS, NAngle)
+  type(ocean_grid_type),  intent(inout) :: G
+  integer,                intent(in)    :: NAngle
+  real, dimension(G%isd:G%ied,G%jsd:G%jed,NAngle), intent(inout) :: En
+  real, dimension(G%isd:G%ied,G%jsd:G%jed),        intent(in)    :: cg
+  real,                   intent(in)    :: freq
+  real,                   intent(in)    :: dt
+  type(int_tide_CS),      pointer       :: CS
+  !  This subroutine does refraction on the internal waves at a single frequency.
+
+  ! Arguments: En - the internal gravity wave energy density as a function of space
+  !                 and angular resolution, in J m-2 radian-1.
+  real, dimension(G%IsdB:G%IedB,G%JsdB:G%JedB) :: &
+    speed  ! The magnitude of the group velocity at the q points for corner adv, in m s-1.
+  integer, parameter :: stensil = 2
+  real, dimension(SZIB_(G),SZJ_(G)) :: &
+    speed_x  ! The magnitude of the group velocity at the Cu points, in m s-1.
+  real, dimension(SZI_(G),SZJB_(G)) :: &
+    speed_y  ! The magnitude of the group velocity at the Cv points, in m s-1.
+  real, dimension(0:NAngle) :: &
+    cos_angle, sin_angle
+  real, dimension(NAngle) :: &
+    Cgx_av, Cgy_av, dCgx, dCgy
+  real :: f2   ! The squared Coriolis parameter, in s-2.
+  real :: Angle_size, I_Angle_size, angle
+  real :: Ifreq, freq2
+  real, parameter :: cg_subRO = 1e-100
+  type(loop_bounds_type) :: LB
+  integer :: is, ie, js, je, asd, aed, na
+  integer :: ish, ieh, jsh, jeh
   integer :: i, j, a
-
-  is = G%isc ; ie = G%iec ; js = G%jsc ; je = G%jec ; na = size(En,3)
-  asd = 1-stensil ; aed = NAngle+stensil
-
-  Ifreq = 1.0 / freq
-
-  Angle_size = (8.0*atan(1.0)) / (real(NAngle))
-  dt_Angle_size = dt / Angle_size
-
-  do A=asd,aed
-    angle = (real(A) - 0.5) * Angle_size
-    cos_angle(A) = cos(angle) ; sin_angle(A) = sin(angle)
-  enddo
-
-  !### There should also be refraction due to cg.grad(grid_orientation).
-  CFL_ang(:,:,:) = 0.0;
-  do j=js,je
-  ! Copy En into angle space with halos.
-    do a=1,na ; do i=is,ie
-      En2d(i,a) = En(i,j,a)
-    enddo ; enddo
-    do a=asd,0 ; do i=is,ie
-      En2d(i,a) = En2d(i,a+NAngle)
-      En2d(i,NAngle+stensil+a) = En2d(i,stensil+a)
-    enddo ; enddo
-
-  ! Do the refraction.
-    do i=is,ie
-      f2 = 0.25*((G%CoriolisBu(I,J)**2 + G%CoriolisBu(I-1,J-1)**2) + &
-                 (G%CoriolisBu(I,J-1)**2 + G%CoriolisBu(I-1,J)**2))
-      favg = 0.25*((G%CoriolisBu(I,J) + G%CoriolisBu(I-1,J-1)) + &
-                 (G%CoriolisBu(I,J-1) + G%CoriolisBu(I-1,J)))
-      df2_dx = 0.5*((G%CoriolisBu(I,J)**2 + G%CoriolisBu(I,J-1)**2) - &
-                    (G%CoriolisBu(I-1,J)**2 + G%CoriolisBu(I-1,J-1)**2)) * &
-               G%IdxT(i,j)
-      df_dx = 0.5*((G%CoriolisBu(I,J) + G%CoriolisBu(I,J-1)) - &
-                    (G%CoriolisBu(I-1,J) + G%CoriolisBu(I-1,J-1))) * &
-               G%IdxT(i,j)
-      dlnCg_dx = 0.5*( G%IdxCu(I,j) * (cg(i+1,j) - cg(i,j)) / &
-                       (0.5*(cg(i+1,j) + cg(i,j)) + cg_subRO) + &
-                       G%IdxCu(I-1,j) * (cg(i,j) - cg(i-1,j)) / &
-                       (0.5*(cg(i,j) + cg(i-1,j)) + cg_subRO) )
-      df2_dy = 0.5*((G%CoriolisBu(I,J)**2 + G%CoriolisBu(I-1,J)**2) - &
-                    (G%CoriolisBu(I,J-1)**2 + G%CoriolisBu(I-1,J-1)**2)) * &
-               G%IdyT(i,j)
-      df_dy = 0.5*((G%CoriolisBu(I,J) + G%CoriolisBu(I-1,J)) - &
-                    (G%CoriolisBu(I,J-1) + G%CoriolisBu(I-1,J-1))) * &
-               G%IdyT(i,j)
-      dlnCg_dy = 0.5*( G%IdyCv(i,J) * (cg(i,j+1) - cg(i,j)) / &
-                       (0.5*(cg(i,j+1) + cg(i,j)) + cg_subRO) + &
-                       G%IdyCv(i,J-1) * (cg(i,j) - cg(i,j-1)) / &
-                       (0.5*(cg(i,j) + cg(i,j-1)) + cg_subRO) )
-      Kmag2 = (freq**2 - f2) / (cg(i,j)**2 + cg_subRO**2)
-      if (Kmag2 > 0.0) then
-        I_Kmag = 1.0 / sqrt(Kmag2)
-        Dk_Dt_Kmag(i) = -Ifreq * (favg*df_dx + (freq**2 - f2) * dlnCg_dx) * I_Kmag
-        Dl_Dt_Kmag(i) = -Ifreq * (favg*df_dy + (freq**2 - f2) * dlnCg_dy) * I_Kmag
-      else
-        Dk_Dt_Kmag(i) = 0.0
-        Dl_Dt_Kmag(i) = 0.0
-      endif
-    enddo
-
-    ! Determine the energy fluxes in angular orientation space.
-    do A=asd,aed ; do i=is,ie
-      CFL_ang(i,j,A) = (cos_angle(A) * Dl_Dt_Kmag(i) - sin_angle(A) * Dk_Dt_Kmag(i)) * &
-                dt_Angle_size
-      if (abs(CFL_ang(i,j,A)) > 1.0) then 
-        call MOM_error(WARNING, "refract: CFL exceeds 1.", .true.)
-        if (CFL_ang(i,j,A) > 0.0) then ; CFL_ang(i,j,A) = 1.0 ; else ; CFL_ang(i,j,A) = -1.0 ; endif
-      endif
-    enddo; enddo
-    
-    ! Advect in angular space
-    if(.not.use_PPMang) then
-      ! Use simple upwind
-      do  A=0,na ; do i=is,ie
-        if (CFL_ang(i,j,A) > 0.0) then
-          Flux_E(i,A) = CFL_ang(i,j,A) * En2d(i,A)
-        else
-          Flux_E(i,A) = CFL_ang(i,j,A) * En2d(i,A+1)
-        endif
-      enddo; enddo
-    else    
-      ! Use PPM
-      do i=is,ie
-        call PPM_angular_advect(En2d(i,:),CFL_ang(i,j,:),Flux_E(i,:),NAngle,dt,stensil)
-      enddo
-    endif
-      
-  ! Update and copy back to En.
-    do a=1,na ; do i=is,ie
-      En(i,j,a) = En2d(i,a) + (Flux_E(i,A-1) - Flux_E(i,A))
-    enddo ; enddo
-  enddo ! j-loop
-end subroutine refract
-
-
-subroutine PPM_angular_advect(En2d, CFL_ang, Flux_En, NAngle, dt, halo_ang)
-  integer,                     intent(in)    :: NAngle
-  real,                        intent(in)    :: dt
-  integer,                     intent(in)    :: halo_ang
-  real, dimension(1-halo_ang:NAngle+halo_ang),   intent(in)    :: En2d
-  real, dimension(1-halo_ang:NAngle+halo_ang),   intent(in)    :: CFL_ang
-  real, dimension(0:NAngle),   intent(out)   :: Flux_En
-  
-  !   This subroutine calculates the 1-d flux for advection in angular space 
-  ! using a monotonic piecewise parabolic scheme. Should be within i and j spatial
-  ! loops
-  real :: flux
-  real :: u_ang
-  real :: Angle_size
-  real :: I_Angle_size
-  real :: I_dt
-  integer :: a
-  real :: aR, aL, dMx, dMn, Ep, Ec, Em, dA, mA, a6
-
-  I_dt = 1 / dt
-  Angle_size = (8.0*atan(1.0)) / (real(NAngle))
-  I_Angle_size = 1 / Angle_size
-  Flux_En(:) = 0
-  
-  do A=0,NAngle
-    u_ang = CFL_ang(A)*Angle_size*I_dt  
-    if (u_ang >= 0.0) then
-      ! Implementation of PPM-H3
-      Ep = En2d(a+1)*I_Angle_size !MEAN ANGULAR ENERGY DENSITY FOR WEDGE (Jm-2/rad)  
-      Ec = En2d(a)  *I_Angle_size !MEAN ANGULAR ENERGY DENSITY FOR WEDGE (Jm-2/rad) 
-      Em = En2d(a-1)*I_Angle_size !MEAN ANGULAR ENERGY DENSITY FOR WEDGE (Jm-2/rad)
-      aL = ( 5.*Ec + ( 2.*Em - Ep ) )/6. ! H3 estimate
-      aL = max( min(Ec,Em), aL) ; aL = min( max(Ec,Em), aL) ! Bound
-      aR = ( 5.*Ec + ( 2.*Ep - Em ) )/6. ! H3 estimate
-      aR = max( min(Ec,Ep), aR) ; aR = min( max(Ec,Ep), aR) ! Bound
-      dA = aR - aL ; mA = 0.5*( aR + aL )
-      if ((Ep-Ec)*(Ec-Em) <= 0.) then
-        aL = Ec ; aR = Ec ! PCM for local extremum
-      elseif ( dA*(Ec-mA) > (dA*dA)/6. ) then
-        aL = 3.*Ec - 2.*aR !?
-      elseif ( dA*(Ec-mA) < - (dA*dA)/6. ) then
-        aR = 3.*Ec - 2.*aL !?
-      endif
-      a6 = 6.*Ec - 3. * (aR + aL) ! Curvature
-      ! CALCULATE FLUX RATE (Jm-2/s)
-      flux = u_ang*( aR + 0.5 * CFL_ang(A) * ( ( aL - aR ) + a6 * ( 1. - 2./3. * CFL_ang(A) ) ) )
-      !flux = u_ang*( aR - 0.5 * CFL_ang(A) * ( ( aR - aL ) - a6 * ( 1. - 2./3. * CFL_ang(A) ) ) )
-      ! CALCULATE AMOUNT FLUXED (Jm-2)
-      Flux_En(A) = dt * flux
-      !Flux_En(A) = (dt * I_Angle_size) * flux
-    else
-      ! Implementation of PPM-H3
-      Ep = En2d(a+2)*I_Angle_size !MEAN ANGULAR ENERGY DENSITY FOR WEDGE (Jm-2/rad)  
-      Ec = En2d(a+1)*I_Angle_size !MEAN ANGULAR ENERGY DENSITY FOR WEDGE (Jm-2/rad) 
-      Em = En2d(a)  *I_Angle_size !MEAN ANGULAR ENERGY DENSITY FOR WEDGE (Jm-2/rad)
-      aL = ( 5.*Ec + ( 2.*Em - Ep ) )/6. ! H3 estimate
-      aL = max( min(Ec,Em), aL) ; aL = min( max(Ec,Em), aL) ! Bound
-      aR = ( 5.*Ec + ( 2.*Ep - Em ) )/6. ! H3 estimate
-      aR = max( min(Ec,Ep), aR) ; aR = min( max(Ec,Ep), aR) ! Bound
-      dA = aR - aL ; mA = 0.5*( aR + aL )
-      if ((Ep-Ec)*(Ec-Em) <= 0.) then
-        aL = Ec ; aR = Ec ! PCM for local extremum
-      elseif ( dA*(Ec-mA) > (dA*dA)/6. ) then
-        aL = 3.*Ec - 2.*aR
-      elseif ( dA*(Ec-mA) < - (dA*dA)/6. ) then
-        aR = 3.*Ec - 2.*aL
-      endif
-      a6 = 6.*Ec - 3. * (aR + aL) ! Curvature
-      ! CALCULATE FLUX RATE (Jm-2/s)
-      flux = u_ang*( aR + 0.5 * CFL_ang(A) * ( ( aL - aR ) + a6 * ( 1. - 2./3. * CFL_ang(A) ) ) )
-      !flux = u_ang*( aL + 0.5 * CFL_ang(A) * ( ( aR - aL ) + a6 * ( 1. - 2./3. * CFL_ang(A) ) ) )
-      ! CALCULATE AMOUNT FLUXED (Jm-2)
-      Flux_En(A) = dt * flux
-      !Flux_En(A) = (dt * I_Angle_size) * flux
-    endif
-  enddo
-end subroutine PPM_angular_advect
-
-
-subroutine propagate(En, cg, freq, dt, G, CS, NAngle)
-  type(ocean_grid_type),  intent(inout) :: G
-  integer,                intent(in)    :: NAngle
-  real, dimension(G%isd:G%ied,G%jsd:G%jed,NAngle), intent(inout) :: En
-  real, dimension(G%isd:G%ied,G%jsd:G%jed),        intent(in)    :: cg
-  real,                   intent(in)    :: freq
-  real,                   intent(in)    :: dt
-  type(int_tide_CS),      pointer       :: CS
-  !  This subroutine does refraction on the internal waves at a single frequency.
-
-  ! Arguments: En - the internal gravity wave energy density as a function of space
-  !                 and angular resolution, in J m-2 radian-1.
-  real, dimension(G%IsdB:G%IedB,G%JsdB:G%JedB) :: &
-    speed  ! The magnitude of the group velocity at the q points for corner adv, in m s-1.
-  integer, parameter :: stensil = 2
-  real, dimension(SZIB_(G),SZJ_(G)) :: &
-    speed_x  ! The magnitude of the group velocity at the Cu points, in m s-1.
-  real, dimension(SZI_(G),SZJB_(G)) :: &
-    speed_y  ! The magnitude of the group velocity at the Cv points, in m s-1.
-  real, dimension(0:NAngle) :: &
-    cos_angle, sin_angle
-  real, dimension(NAngle) :: &
-    Cgx_av, Cgy_av, dCgx, dCgy
-  real :: f2   ! The squared Coriolis parameter, in s-2.
-  real :: Angle_size, I_Angle_size, angle
-  real :: Ifreq, freq2
-  real, parameter :: cg_subRO = 1e-100
-  type(loop_bounds_type) :: LB
-  integer :: is, ie, js, je, asd, aed, na
-  integer :: ish, ieh, jsh, jeh
-  integer :: i, j, a
-
-  is = G%isc ; ie = G%iec ; js = G%jsc ; je = G%jec ; na = size(En,3)
-  asd = 1-stensil ; aed = NAngle+stensil
-
-  Ifreq = 1.0 / freq
-  freq2 = freq**2
+
+  is = G%isc ; ie = G%iec ; js = G%jsc ; je = G%jec ; na = size(En,3)
+  asd = 1-stensil ; aed = NAngle+stensil
+
+  Ifreq = 1.0 / freq
+  freq2 = freq**2
   
   ! Define loop bounds: Need extensions on j-loop so propagate_y 
   ! (done after propagate_x) will have updated values in the halo 
   ! for correct PPM reconstruction. Use if no teleporting and 
-  ! no pass_var between propagate_x and propagate_y.
+  ! no pass_var between propagate_x and propagate_y.
   !jsh = js-3 ; jeh = je+3 ; ish = is ; ieh = ie  
   
   ! Define loop bounds: Need 1-pt extensions on loops because 
   ! teleporting eats up a halo point. Use if teleporting.
   ! Also requires pass_var before propagate_y.
   jsh = js-1 ; jeh = je+1 ; ish = is-1 ; ieh = ie+1
-    
-  Angle_size = (8.0*atan(1.0)) / real(NAngle)
-  I_Angle_size = 1.0 / Angle_size
-  
-  if (CS%corner_adv) then
-    ! IMPLEMENT CORNER ADVECTION IN HORIZONTAL--------------------
+    
+  Angle_size = (8.0*atan(1.0)) / real(NAngle)
+  I_Angle_size = 1.0 / Angle_size
+  
+  if (CS%corner_adv) then
+    ! IMPLEMENT CORNER ADVECTION IN HORIZONTAL--------------------
     ! FIND AVERAGE GROUP VELOCITY (SPEED) AT CELL CORNERS;
     ! NOTE: THIS HAS NOT BE ADAPTED FOR REFLECTION YET (BDM)!!
-    ! Fix indexing here later
-    speed(:,:) = 0;
-    do J=jsh-1,jeh ; do I=ish-1,ieh
-      f2 = G%CoriolisBu(I,J)**2
-      speed(I,J) = 0.25*(cg(i,j) + cg(i+1,j) + cg(i+1,j+1) + cg(i,j+1)) * &
-                     sqrt(max(freq2 - f2, 0.0)) * Ifreq
-    enddo ; enddo  
-    do a=1,na
-      ! Apply the propagation WITH CORNER ADVECTION/FINITE VOLUME APPROACH.
-      LB%jsh = js ; LB%jeh = je ; LB%ish = is ; LB%ieh = ie
-      call propagate_corner_spread(En(:,:,a), a, NAngle, speed, dt, G, CS, LB)
-    end do ! a-loop
-  else 
-    ! IMPLEMENT PPM ADVECTION IN HORIZONTAL-----------------------
-    ! These could be in the control structure, as they do not vary.
-    do A=0,na
-      ! These are the angles at the cell edges...
-      angle = (real(A) - 0.5) * Angle_size
-      cos_angle(A) = cos(angle) ; sin_angle(A) = sin(angle)
-    enddo
-
-    do a=1,na
-      Cgx_av(a) = (sin_angle(A) - sin_angle(A-1)) * I_Angle_size
-      Cgy_av(a) = -(cos_angle(A) - cos_angle(A-1)) * I_Angle_size
-      dCgx(a) = sqrt(0.5 + 0.5*(sin_angle(A)*cos_angle(A) - &
-                                sin_angle(A-1)*cos_angle(A-1)) * I_Angle_size - &
-                     Cgx_av(a)**2) 
-      dCgy(a) = sqrt(0.5 - 0.5*(sin_angle(A)*cos_angle(A) - &
-                                sin_angle(A-1)*cos_angle(A-1)) * I_Angle_size - &
-                     Cgy_av(a)**2)
-    enddo
-
-    do j=jsh,jeh ; do I=ish-1,ieh
-      f2 = 0.5*(G%CoriolisBu(I,J)**2 + G%CoriolisBu(I,J-1)**2)
-      speed_x(I,j) = 0.5*(cg(i,j) + cg(i+1,j)) * G%mask2dCu(I,j) * &
-                     sqrt(max(freq2 - f2, 0.0)) * Ifreq
-    enddo ; enddo
-    do J=jsh-1,jeh ; do i=ish,ieh
-      f2 = 0.5*(G%CoriolisBu(I,J)**2 + G%CoriolisBu(I-1,J)**2)
-      speed_y(i,J) = 0.5*(cg(i,j) + cg(i,j+1)) * G%mask2dCv(i,J) * &
-                     sqrt(max(freq2 - f2, 0.0)) * Ifreq
+    ! Fix indexing here later
+    speed(:,:) = 0;
+    do J=jsh-1,jeh ; do I=ish-1,ieh
+      f2 = G%CoriolisBu(I,J)**2
+      speed(I,J) = 0.25*(cg(i,j) + cg(i+1,j) + cg(i+1,j+1) + cg(i,j+1)) * &
+                     sqrt(max(freq2 - f2, 0.0)) * Ifreq
+    enddo ; enddo  
+    do a=1,na
+      ! Apply the propagation WITH CORNER ADVECTION/FINITE VOLUME APPROACH.
+      LB%jsh = js ; LB%jeh = je ; LB%ish = is ; LB%ieh = ie
+      call propagate_corner_spread(En(:,:,a), a, NAngle, speed, dt, G, CS, LB)
+    end do ! a-loop
+  else 
+    ! IMPLEMENT PPM ADVECTION IN HORIZONTAL-----------------------
+    ! These could be in the control structure, as they do not vary.
+    do A=0,na
+      ! These are the angles at the cell edges...
+      angle = (real(A) - 0.5) * Angle_size
+      cos_angle(A) = cos(angle) ; sin_angle(A) = sin(angle)
+    enddo
+
+    do a=1,na
+      Cgx_av(a) = (sin_angle(A) - sin_angle(A-1)) * I_Angle_size
+      Cgy_av(a) = -(cos_angle(A) - cos_angle(A-1)) * I_Angle_size
+      dCgx(a) = sqrt(0.5 + 0.5*(sin_angle(A)*cos_angle(A) - &
+                                sin_angle(A-1)*cos_angle(A-1)) * I_Angle_size - &
+                     Cgx_av(a)**2) 
+      dCgy(a) = sqrt(0.5 - 0.5*(sin_angle(A)*cos_angle(A) - &
+                                sin_angle(A-1)*cos_angle(A-1)) * I_Angle_size - &
+                     Cgy_av(a)**2)
+    enddo
+
+    do j=jsh,jeh ; do I=ish-1,ieh
+      f2 = 0.5*(G%CoriolisBu(I,J)**2 + G%CoriolisBu(I,J-1)**2)
+      speed_x(I,j) = 0.5*(cg(i,j) + cg(i+1,j)) * G%mask2dCu(I,j) * &
+                     sqrt(max(freq2 - f2, 0.0)) * Ifreq
+    enddo ; enddo
+    do J=jsh-1,jeh ; do i=ish,ieh
+      f2 = 0.5*(G%CoriolisBu(I,J)**2 + G%CoriolisBu(I-1,J)**2)
+      speed_y(i,J) = 0.5*(cg(i,j) + cg(i,j+1)) * G%mask2dCv(i,J) * &
+                     sqrt(max(freq2 - f2, 0.0)) * Ifreq
     enddo ; enddo
     
     ! Apply propagation in x-direction (reflection included)
@@ -1014,285 +1010,285 @@
 
     ! Apply propagation in y-direction (reflection included)
     ! LB%jsh = js ; LB%jeh = je ; LB%ish = is ; LB%ieh = ie ! Use if no teleport
-    LB%jsh = jsh ; LB%jeh = jeh ; LB%ish = ish ; LB%ieh = ieh
+    LB%jsh = jsh ; LB%jeh = jeh ; LB%ish = ish ; LB%ieh = ieh
     call propagate_y(En(:,:,:), speed_y, Cgy_av(:), dCgy(:), dt, G, CS%nAngle, CS, LB)
     
     ! Check for energy conservation on computational domain (for debugging)
-    !call sum_En(G,CS,En(:,:,:),'post-propagate_y')
+    !call sum_En(G,CS,En(:,:,:),'post-propagate_y')
  
-  endif
-end subroutine propagate
-
-
-subroutine propagate_corner_spread(En, energized_wedge, NAngle, speed, dt, G, CS, LB)
-  type(ocean_grid_type),  intent(in) :: G
-  real, dimension(G%isd:G%ied,G%jsd:G%jed),   intent(inout) :: En
-  real, dimension(G%IsdB:G%IedB,G%Jsd:G%Jed), intent(in)    :: speed
-  integer,                intent(in)    :: energized_wedge
-  integer,                intent(in)    :: NAngle
-  real,                   intent(in)    :: dt
-  type(int_tide_CS),      pointer       :: CS
+  endif
+end subroutine propagate
+
+
+subroutine propagate_corner_spread(En, energized_wedge, NAngle, speed, dt, G, CS, LB)
+  type(ocean_grid_type),  intent(in) :: G
+  real, dimension(G%isd:G%ied,G%jsd:G%jed),   intent(inout) :: En
+  real, dimension(G%IsdB:G%IedB,G%Jsd:G%Jed), intent(in)    :: speed
+  integer,                intent(in)    :: energized_wedge
+  integer,                intent(in)    :: NAngle
+  real,                   intent(in)    :: dt
+  type(int_tide_CS),      pointer       :: CS
   type(loop_bounds_type), intent(in)    :: LB
   
   !   This subroutine does first-order corner advection. It was written with the hopes
   ! of smoothing out the garden sprinkler effect, but is too numerically diffusive to
   ! be of much use as of yet. It is not yet compatible with reflection schemes (BDM).
-  
-  ! Arguments: En - The energy density integrated over an angular band, in W m-2,
-  !                 intent in/out.
-  !  (in)      energized_wedge - index of current ray direction
-  !  (in)      speed - The magnitude of the group velocity at the cell corner
-  !                      points, in m s-1.
-  !  (in)      dt - Time increment in s.
-  !  (in)      G - The ocean's grid structure.
-  !  (in)      CS - The control structure returned by a previous call to
-  !                 continuity_PPM_init.
-  !  (in)      LB - A structure with the active energy loop bounds.
-
-  integer :: i, j, k, ish, ieh, jsh, jeh, m
-  real :: TwoPi, Angle_size
-  real :: energized_angle ! angle through center of current wedge
-  real :: theta ! angle at edge of wedge
-  real :: Nsubrays     ! number of sub-rays for averaging; 
-                       ! count includes the two rays that bound the current wedge, 
-                       ! i.e. those at -dtheta/2 and +dtheta/2 from energized angle
-  real :: I_Nsubwedges ! inverse of number of sub-wedges 
-  real :: cos_thetaDT, sin_thetaDT ! cos(theta)*dt, sin(theta)*dt
-  real :: xNE,xNW,xSW,xSE,yNE,yNW,ySW,ySE ! corner point coordinates of advected fluid parcel
-  real :: CFL_xNE,CFL_xNW,CFL_xSW,CFL_xSE,CFL_yNE,CFL_yNW,CFL_ySW,CFL_ySE,CFL_max
-  real :: xN,xS,xE,xW,yN,yS,yE,yW ! intersection point coordinates of parcel edges and grid
-  real :: xCrn,yCrn ! grid point contained within advected fluid parcel
-  real :: xg,yg ! grid point of interest
-  real :: slopeN,slopeW,slopeS,slopeE, bN,bW,bS,bE ! parameters defining parcel sides
-  real :: aNE,aN,aNW,aW,aSW,aS,aSE,aE,aC ! sub-areas of advected parcel
-  real :: a_total ! total area of advected parcel
-  real :: a1,a2,a3,a4 ! areas used in calculating polygon areas (sub-areas) of advected parcel
-  real, dimension(G%IsdB:G%IedB,G%Jsd:G%Jed) :: x,y ! coordinates of cell corners
-  real, dimension(G%IsdB:G%IedB,G%Jsd:G%Jed) :: Idx,Idy ! inverse of dx,dy at cell corners
-  real, dimension(G%IsdB:G%IedB,G%Jsd:G%Jed) :: dx,dy ! dx,dy at cell corners
-  real, dimension(2) :: E_new ! energy in cell after advection for subray; set size here to 
-                              ! define Nsubrays - this should be made an input option later!
-
-  ish = LB%ish ; ieh = LB%ieh ; jsh = LB%jsh ; jeh = LB%jeh
-  TwoPi = (8.0*atan(1.0))
-  Nsubrays = real(size(E_new))
-  I_Nsubwedges = 1./(Nsubrays - 1)
-  
-  Angle_size = TwoPi / real(NAngle)
-  energized_angle = Angle_size * real(energized_wedge - 1) ! for a=1 aligned with x-axis
-  !energized_angle = Angle_size * real(energized_wedge - 1) + 2.0*Angle_size !
-  !energized_angle = Angle_size * real(energized_wedge - 1) + 0.5*Angle_size !
-  x = G%geoLonBu
-  y = G%geoLatBu
-  Idx = G%IdxBu; dx = G%dxBu
-  Idy = G%IdyBu; dy = G%dyBu
- 
-  do j=jsh,jeh; do i=ish,ieh 
-    do m=1,int(Nsubrays)
-      theta = energized_angle - 0.5*Angle_size + real(m - 1)*Angle_size*I_Nsubwedges
-      if (theta < 0.0) then
-        theta = theta + TwoPi
-      elseif (theta > TwoPi) then
-        theta = theta - TwoPi
-      endif
-      cos_thetaDT = cos(theta)*dt
-      sin_thetaDT = sin(theta)*dt
-
-      ! corner point coordinates of advected fluid parcel ----------
-      xg = x(I,J); yg = y(I,J)
-      xNE = xg - speed(I,J)*cos_thetaDT
-      yNE = yg - speed(I,J)*sin_thetaDT
-      CFL_xNE = (xg-xNE)*Idx(I,J)
-      CFL_yNE = (yg-yNE)*Idy(I,J)
-
-      xg = x(I-1,J); yg = y(I-1,J)
-      xNW = xg - speed(I-1,J)*cos_thetaDT
-      yNW = yg - speed(I-1,J)*sin_thetaDT
-      CFL_xNW = (xg-xNW)*Idx(I-1,J)
-      CFL_yNW = (yg-yNW)*Idy(I-1,J)
-
-      xg = x(I-1,J-1); yg = y(I-1,J-1)
-      xSW = xg - speed(I-1,J-1)*cos_thetaDT
-      ySW = yg - speed(I-1,J-1)*sin_thetaDT
-      CFL_xSW = (xg-xSW)*Idx(I-1,J-1)
-      CFL_ySW = (yg-ySW)*Idy(I-1,J-1)
-
-      xg = x(I,J-1); yg = y(I,J-1)
-      xSE = xg - speed(I,J-1)*cos_thetaDT
-      ySE = yg - speed(I,J-1)*sin_thetaDT
-      CFL_xSE = (xg-xSE)*Idx(I,J-1)
-      CFL_ySE = (yg-ySE)*Idy(I,J-1)
-      
-      CFL_max = max(abs(CFL_xNE),abs(CFL_xNW),abs(CFL_xSW), &
-                    abs(CFL_xSE),abs(CFL_yNE),abs(CFL_yNW), & 
-                    abs(CFL_ySW),abs(CFL_ySE))
-      if (CFL_max > 1.0) then 
-        call MOM_error(WARNING, "propagate_corner_spread: CFL exceeds 1.", .true.)
-      endif
-
-      ! intersection point coordinates of parcel edges and cell edges ---
-      if (0.0 <= theta .and. theta < 0.25*TwoPi) then
-          xN = x(I-1,J-1)
-          yW = y(I-1,J-1)
-      elseif (0.25*TwoPi <= theta .and. theta < 0.5*TwoPi) then
-          xN = x(I,J-1)
-          yW = y(I,J-1)
-      elseif (0.5*TwoPi <= theta .and. theta < 0.75*TwoPi) then 
-          xN = x(I,J)
-          yW = y(I,J)
-      elseif (0.75*TwoPi <= theta .and. theta <= 1.00*TwoPi) then
-          xN = x(I-1,J)
-          yW = y(I-1,J)
-      endif
-      xS = xN
-      yE = yW
-
-      ! north intersection
-      slopeN = (yNE - yNW)/(xNE - xNW)
-      bN = -slopeN*xNE + yNE
-      yN = slopeN*xN + bN
-      ! west intersection
-      if (xNW == xSW) then
-        xW = xNW
-      else
-        slopeW = (yNW - ySW)/(xNW - xSW)
-        bW = -slopeW*xNW + yNW
-        xW = (yW - bW)/slopeW
-      endif
-      ! south intersection
-      slopeS = (ySW - ySE)/(xSW - xSE)
-      bS = -slopeS*xSW + ySW
-      yS = slopeS*xS + bS
-      ! east intersection
-      if (xNE == xSE) then
-        xE = xNE
-      else
-        slopeE = (ySE - yNE)/(xSE - xNE)
-        bE = -slopeE*xSE + ySE
-        xE = (yE - bE)/slopeE
-      endif
-
-      ! areas --------------------------------------------
-      aNE = 0.0; aN = 0.0; aNW = 0.0; ! initialize areas
-      aW = 0.0; aSW = 0.0; aS = 0.0; ! initialize areas 
-      aSE = 0.0; aE = 0.0; aC = 0.0; ! initialize areas
-      if (0.0 <= theta .and. theta < 0.25*TwoPi) then
-          xCrn = x(I-1,J-1); yCrn = y(I-1,J-1);
-          ! west area
-          a1 = (yN - yCrn)*(0.5*(xN + xCrn))
-          a2 = (yCrn - yW)*(0.5*(xCrn + xW))
-          a3 = (yW - yNW)*(0.5*(xW + xNW))
-          a4 = (yNW - yN)*(0.5*(xNW + xN))
-          aW = a1 + a2 + a3 + a4
-          ! southwest area
-          a1 = (yCrn - yS)*(0.5*(xCrn + xS))
-          a2 = (yS - ySW)*(0.5*(xS + xSW))
-          a3 = (ySW - yW)*(0.5*(xSW + xW))
-          a4 = (yW - yCrn)*(0.5*(xW + xCrn))
-          aSW = a1 + a2 + a3 + a4
-          ! south area
-          a1 = (yE - ySE)*(0.5*(xE + xSE))
-          a2 = (ySE - yS)*(0.5*(xSE + xS))
-          a3 = (yS - yCrn)*(0.5*(xS + xCrn))
-          a4 = (yCrn - yE)*(0.5*(xCrn + xE))
-          aS = a1 + a2 + a3 + a4
-          ! area within cell
-          a1 = (yNE - yE)*(0.5*(xNE + xE))
-          a2 = (yE - yCrn)*(0.5*(xE + xCrn))
-          a3 = (yCrn - yN)*(0.5*(xCrn + xN))
-          a4 = (yN - yNE)*(0.5*(xN + xNE))
-          aC = a1 + a2 + a3 + a4
-      elseif (0.25*TwoPi <= theta .and. theta < 0.5*TwoPi) then
-          xCrn = x(I,J-1); yCrn = y(I,J-1);
-          ! south area
-          a1 = (yCrn - yS)*(0.5*(xCrn + xS))
-          a2 = (yS - ySW)*(0.5*(xS + xSW))
-          a3 = (ySW - yW)*(0.5*(xSW + xW))
-          a4 = (yW - yCrn)*(0.5*(xW + xCrn))
-          aS = a1 + a2 + a3 + a4        
-          ! southeast area
-          a1 = (yE - ySE)*(0.5*(xE + xSE))
-          a2 = (ySE - yS)*(0.5*(xSE + xS))
-          a3 = (yS - yCrn)*(0.5*(xS + xCrn))
-          a4 = (yCrn - yE)*(0.5*(xCrn + xE))
-          aSE = a1 + a2 + a3 + a4
-          ! east area
-          a1 = (yNE - yE)*(0.5*(xNE + xE))
-          a2 = (yE - yCrn)*(0.5*(xE + xCrn))
-          a3 = (yCrn - yN)*(0.5*(xCrn + xN))
-          a4 = (yN - yNE)*(0.5*(xN + xNE))
-          aE = a1 + a2 + a3 + a4
-          ! area within cell
-          a1 = (yN - yCrn)*(0.5*(xN + xCrn))
-          a2 = (yCrn - yW)*(0.5*(xCrn + xW))
-          a3 = (yW - yNW)*(0.5*(xW + xNW))
-          a4 = (yNW - yN)*(0.5*(xNW + xN))
-          aC = a1 + a2 + a3 + a4
-      elseif (0.5*TwoPi <= theta .and. theta < 0.75*TwoPi) then
-          xCrn = x(I,J); yCrn = y(I,J);
-          ! east area
-          a1 = (yE - ySE)*(0.5*(xE + xSE))
-          a2 = (ySE - yS)*(0.5*(xSE + xS))
-          a3 = (yS - yCrn)*(0.5*(xS + xCrn))
-          a4 = (yCrn - yE)*(0.5*(xCrn + xE))
-          aE = a1 + a2 + a3 + a4
-          ! northeast area
-          a1 = (yNE - yE)*(0.5*(xNE + xE))
-          a2 = (yE - yCrn)*(0.5*(xE + xCrn))
-          a3 = (yCrn - yN)*(0.5*(xCrn + xN))
-          a4 = (yN - yNE)*(0.5*(xN + xNE))
-          aNE = a1 + a2 + a3 + a4
-          ! north area
-          a1 = (yN - yCrn)*(0.5*(xN + xCrn))
-          a2 = (yCrn - yW)*(0.5*(xCrn + xW))
-          a3 = (yW - yNW)*(0.5*(xW + xNW))
-          a4 = (yNW - yN)*(0.5*(xNW + xN))
-          aN = a1 + a2 + a3 + a4
-          ! area within cell
-          a1 = (yCrn - yS)*(0.5*(xCrn + xS))
-          a2 = (yS - ySW)*(0.5*(xS + xSW))
-          a3 = (ySW - yW)*(0.5*(xSW + xW))
-          a4 = (yW - yCrn)*(0.5*(xW + xCrn))
-          aC = a1 + a2 + a3 + a4
-      elseif (0.75*TwoPi <= theta .and. theta <= 1.00*TwoPi) then
-          xCrn = x(I-1,J); yCrn = y(I-1,J);
-          ! north area
-          a1 = (yNE - yE)*(0.5*(xNE + xE))
-          a2 = (yE - yCrn)*(0.5*(xE + xCrn))
-          a3 = (yCrn - yN)*(0.5*(xCrn + xN))
-          a4 = (yN - yNE)*(0.5*(xN + xNE))
-          aN = a1 + a2 + a3 + a4
-          ! northwest area
-          a1 = (yN - yCrn)*(0.5*(xN + xCrn))
-          a2 = (yCrn - yW)*(0.5*(xCrn + xW))
-          a3 = (yW - yNW)*(0.5*(xW + xNW))
-          a4 = (yNW - yN)*(0.5*(xNW + xN))
-          aNW = a1 + a2 + a3 + a4;
-          ! west area
-          a1 = (yCrn - yS)*(0.5*(xCrn + xS))
-          a2 = (yS - ySW)*(0.5*(xS + xSW))
-          a3 = (ySW - yW)*(0.5*(xSW + xW))
-          a4 = (yW - yCrn)*(0.5*(xW + xCrn))
-          aW = a1 + a2 + a3 + a4
-          ! area within cell
-          a1 = (yE - ySE)*(0.5*(xE + xSE))
-          a2 = (ySE - yS)*(0.5*(xSE + xS))
-          a3 = (yS - yCrn)*(0.5*(xS + xCrn))
-          a4 = (yCrn - yE)*(0.5*(xCrn + xE))
-          aC = a1 + a2 + a3 + a4
-      endif
-     
-      ! energy weighting ----------------------------------------
-      a_total = aNE + aN + aNW + aW + aSW + aS + aSE + aE + aC
-      E_new(m) = (aNE*En(i+1,j+1) + aN*En(i,j+1) + aNW*En(i-1,j+1) + &
-                  aW*En(i-1,j) + aSW*En(i-1,j-1) + aS*En(i,j-1) + &
-                  aSE*En(i+1,j-1) + aE*En(i+1,j) + aC*En(i,j)) / (dx(i,j)*dy(i,j))
-    enddo ! m-loop
-    ! update energy in cell
-    En(i,j) = sum(E_new)/Nsubrays
-  enddo; enddo
-end subroutine propagate_corner_spread
-    
+  
+  ! Arguments: En - The energy density integrated over an angular band, in W m-2,
+  !                 intent in/out.
+  !  (in)      energized_wedge - index of current ray direction
+  !  (in)      speed - The magnitude of the group velocity at the cell corner
+  !                      points, in m s-1.
+  !  (in)      dt - Time increment in s.
+  !  (in)      G - The ocean's grid structure.
+  !  (in)      CS - The control structure returned by a previous call to
+  !                 continuity_PPM_init.
+  !  (in)      LB - A structure with the active energy loop bounds.
+
+  integer :: i, j, k, ish, ieh, jsh, jeh, m
+  real :: TwoPi, Angle_size
+  real :: energized_angle ! angle through center of current wedge
+  real :: theta ! angle at edge of wedge
+  real :: Nsubrays     ! number of sub-rays for averaging; 
+                       ! count includes the two rays that bound the current wedge, 
+                       ! i.e. those at -dtheta/2 and +dtheta/2 from energized angle
+  real :: I_Nsubwedges ! inverse of number of sub-wedges 
+  real :: cos_thetaDT, sin_thetaDT ! cos(theta)*dt, sin(theta)*dt
+  real :: xNE,xNW,xSW,xSE,yNE,yNW,ySW,ySE ! corner point coordinates of advected fluid parcel
+  real :: CFL_xNE,CFL_xNW,CFL_xSW,CFL_xSE,CFL_yNE,CFL_yNW,CFL_ySW,CFL_ySE,CFL_max
+  real :: xN,xS,xE,xW,yN,yS,yE,yW ! intersection point coordinates of parcel edges and grid
+  real :: xCrn,yCrn ! grid point contained within advected fluid parcel
+  real :: xg,yg ! grid point of interest
+  real :: slopeN,slopeW,slopeS,slopeE, bN,bW,bS,bE ! parameters defining parcel sides
+  real :: aNE,aN,aNW,aW,aSW,aS,aSE,aE,aC ! sub-areas of advected parcel
+  real :: a_total ! total area of advected parcel
+  real :: a1,a2,a3,a4 ! areas used in calculating polygon areas (sub-areas) of advected parcel
+  real, dimension(G%IsdB:G%IedB,G%Jsd:G%Jed) :: x,y ! coordinates of cell corners
+  real, dimension(G%IsdB:G%IedB,G%Jsd:G%Jed) :: Idx,Idy ! inverse of dx,dy at cell corners
+  real, dimension(G%IsdB:G%IedB,G%Jsd:G%Jed) :: dx,dy ! dx,dy at cell corners
+  real, dimension(2) :: E_new ! energy in cell after advection for subray; set size here to 
+                              ! define Nsubrays - this should be made an input option later!
+
+  ish = LB%ish ; ieh = LB%ieh ; jsh = LB%jsh ; jeh = LB%jeh
+  TwoPi = (8.0*atan(1.0))
+  Nsubrays = real(size(E_new))
+  I_Nsubwedges = 1./(Nsubrays - 1)
+  
+  Angle_size = TwoPi / real(NAngle)
+  energized_angle = Angle_size * real(energized_wedge - 1) ! for a=1 aligned with x-axis
+  !energized_angle = Angle_size * real(energized_wedge - 1) + 2.0*Angle_size !
+  !energized_angle = Angle_size * real(energized_wedge - 1) + 0.5*Angle_size !
+  x = G%geoLonBu
+  y = G%geoLatBu
+  Idx = G%IdxBu; dx = G%dxBu
+  Idy = G%IdyBu; dy = G%dyBu
+ 
+  do j=jsh,jeh; do i=ish,ieh 
+    do m=1,int(Nsubrays)
+      theta = energized_angle - 0.5*Angle_size + real(m - 1)*Angle_size*I_Nsubwedges
+      if (theta < 0.0) then
+        theta = theta + TwoPi
+      elseif (theta > TwoPi) then
+        theta = theta - TwoPi
+      endif
+      cos_thetaDT = cos(theta)*dt
+      sin_thetaDT = sin(theta)*dt
+
+      ! corner point coordinates of advected fluid parcel ----------
+      xg = x(I,J); yg = y(I,J)
+      xNE = xg - speed(I,J)*cos_thetaDT
+      yNE = yg - speed(I,J)*sin_thetaDT
+      CFL_xNE = (xg-xNE)*Idx(I,J)
+      CFL_yNE = (yg-yNE)*Idy(I,J)
+
+      xg = x(I-1,J); yg = y(I-1,J)
+      xNW = xg - speed(I-1,J)*cos_thetaDT
+      yNW = yg - speed(I-1,J)*sin_thetaDT
+      CFL_xNW = (xg-xNW)*Idx(I-1,J)
+      CFL_yNW = (yg-yNW)*Idy(I-1,J)
+
+      xg = x(I-1,J-1); yg = y(I-1,J-1)
+      xSW = xg - speed(I-1,J-1)*cos_thetaDT
+      ySW = yg - speed(I-1,J-1)*sin_thetaDT
+      CFL_xSW = (xg-xSW)*Idx(I-1,J-1)
+      CFL_ySW = (yg-ySW)*Idy(I-1,J-1)
+
+      xg = x(I,J-1); yg = y(I,J-1)
+      xSE = xg - speed(I,J-1)*cos_thetaDT
+      ySE = yg - speed(I,J-1)*sin_thetaDT
+      CFL_xSE = (xg-xSE)*Idx(I,J-1)
+      CFL_ySE = (yg-ySE)*Idy(I,J-1)
+      
+      CFL_max = max(abs(CFL_xNE),abs(CFL_xNW),abs(CFL_xSW), &
+                    abs(CFL_xSE),abs(CFL_yNE),abs(CFL_yNW), & 
+                    abs(CFL_ySW),abs(CFL_ySE))
+      if (CFL_max > 1.0) then 
+        call MOM_error(WARNING, "propagate_corner_spread: CFL exceeds 1.", .true.)
+      endif
+
+      ! intersection point coordinates of parcel edges and cell edges ---
+      if (0.0 <= theta .and. theta < 0.25*TwoPi) then
+          xN = x(I-1,J-1)
+          yW = y(I-1,J-1)
+      elseif (0.25*TwoPi <= theta .and. theta < 0.5*TwoPi) then
+          xN = x(I,J-1)
+          yW = y(I,J-1)
+      elseif (0.5*TwoPi <= theta .and. theta < 0.75*TwoPi) then 
+          xN = x(I,J)
+          yW = y(I,J)
+      elseif (0.75*TwoPi <= theta .and. theta <= 1.00*TwoPi) then
+          xN = x(I-1,J)
+          yW = y(I-1,J)
+      endif
+      xS = xN
+      yE = yW
+
+      ! north intersection
+      slopeN = (yNE - yNW)/(xNE - xNW)
+      bN = -slopeN*xNE + yNE
+      yN = slopeN*xN + bN
+      ! west intersection
+      if (xNW == xSW) then
+        xW = xNW
+      else
+        slopeW = (yNW - ySW)/(xNW - xSW)
+        bW = -slopeW*xNW + yNW
+        xW = (yW - bW)/slopeW
+      endif
+      ! south intersection
+      slopeS = (ySW - ySE)/(xSW - xSE)
+      bS = -slopeS*xSW + ySW
+      yS = slopeS*xS + bS
+      ! east intersection
+      if (xNE == xSE) then
+        xE = xNE
+      else
+        slopeE = (ySE - yNE)/(xSE - xNE)
+        bE = -slopeE*xSE + ySE
+        xE = (yE - bE)/slopeE
+      endif
+
+      ! areas --------------------------------------------
+      aNE = 0.0; aN = 0.0; aNW = 0.0; ! initialize areas
+      aW = 0.0; aSW = 0.0; aS = 0.0; ! initialize areas 
+      aSE = 0.0; aE = 0.0; aC = 0.0; ! initialize areas
+      if (0.0 <= theta .and. theta < 0.25*TwoPi) then
+          xCrn = x(I-1,J-1); yCrn = y(I-1,J-1);
+          ! west area
+          a1 = (yN - yCrn)*(0.5*(xN + xCrn))
+          a2 = (yCrn - yW)*(0.5*(xCrn + xW))
+          a3 = (yW - yNW)*(0.5*(xW + xNW))
+          a4 = (yNW - yN)*(0.5*(xNW + xN))
+          aW = a1 + a2 + a3 + a4
+          ! southwest area
+          a1 = (yCrn - yS)*(0.5*(xCrn + xS))
+          a2 = (yS - ySW)*(0.5*(xS + xSW))
+          a3 = (ySW - yW)*(0.5*(xSW + xW))
+          a4 = (yW - yCrn)*(0.5*(xW + xCrn))
+          aSW = a1 + a2 + a3 + a4
+          ! south area
+          a1 = (yE - ySE)*(0.5*(xE + xSE))
+          a2 = (ySE - yS)*(0.5*(xSE + xS))
+          a3 = (yS - yCrn)*(0.5*(xS + xCrn))
+          a4 = (yCrn - yE)*(0.5*(xCrn + xE))
+          aS = a1 + a2 + a3 + a4
+          ! area within cell
+          a1 = (yNE - yE)*(0.5*(xNE + xE))
+          a2 = (yE - yCrn)*(0.5*(xE + xCrn))
+          a3 = (yCrn - yN)*(0.5*(xCrn + xN))
+          a4 = (yN - yNE)*(0.5*(xN + xNE))
+          aC = a1 + a2 + a3 + a4
+      elseif (0.25*TwoPi <= theta .and. theta < 0.5*TwoPi) then
+          xCrn = x(I,J-1); yCrn = y(I,J-1);
+          ! south area
+          a1 = (yCrn - yS)*(0.5*(xCrn + xS))
+          a2 = (yS - ySW)*(0.5*(xS + xSW))
+          a3 = (ySW - yW)*(0.5*(xSW + xW))
+          a4 = (yW - yCrn)*(0.5*(xW + xCrn))
+          aS = a1 + a2 + a3 + a4        
+          ! southeast area
+          a1 = (yE - ySE)*(0.5*(xE + xSE))
+          a2 = (ySE - yS)*(0.5*(xSE + xS))
+          a3 = (yS - yCrn)*(0.5*(xS + xCrn))
+          a4 = (yCrn - yE)*(0.5*(xCrn + xE))
+          aSE = a1 + a2 + a3 + a4
+          ! east area
+          a1 = (yNE - yE)*(0.5*(xNE + xE))
+          a2 = (yE - yCrn)*(0.5*(xE + xCrn))
+          a3 = (yCrn - yN)*(0.5*(xCrn + xN))
+          a4 = (yN - yNE)*(0.5*(xN + xNE))
+          aE = a1 + a2 + a3 + a4
+          ! area within cell
+          a1 = (yN - yCrn)*(0.5*(xN + xCrn))
+          a2 = (yCrn - yW)*(0.5*(xCrn + xW))
+          a3 = (yW - yNW)*(0.5*(xW + xNW))
+          a4 = (yNW - yN)*(0.5*(xNW + xN))
+          aC = a1 + a2 + a3 + a4
+      elseif (0.5*TwoPi <= theta .and. theta < 0.75*TwoPi) then
+          xCrn = x(I,J); yCrn = y(I,J);
+          ! east area
+          a1 = (yE - ySE)*(0.5*(xE + xSE))
+          a2 = (ySE - yS)*(0.5*(xSE + xS))
+          a3 = (yS - yCrn)*(0.5*(xS + xCrn))
+          a4 = (yCrn - yE)*(0.5*(xCrn + xE))
+          aE = a1 + a2 + a3 + a4
+          ! northeast area
+          a1 = (yNE - yE)*(0.5*(xNE + xE))
+          a2 = (yE - yCrn)*(0.5*(xE + xCrn))
+          a3 = (yCrn - yN)*(0.5*(xCrn + xN))
+          a4 = (yN - yNE)*(0.5*(xN + xNE))
+          aNE = a1 + a2 + a3 + a4
+          ! north area
+          a1 = (yN - yCrn)*(0.5*(xN + xCrn))
+          a2 = (yCrn - yW)*(0.5*(xCrn + xW))
+          a3 = (yW - yNW)*(0.5*(xW + xNW))
+          a4 = (yNW - yN)*(0.5*(xNW + xN))
+          aN = a1 + a2 + a3 + a4
+          ! area within cell
+          a1 = (yCrn - yS)*(0.5*(xCrn + xS))
+          a2 = (yS - ySW)*(0.5*(xS + xSW))
+          a3 = (ySW - yW)*(0.5*(xSW + xW))
+          a4 = (yW - yCrn)*(0.5*(xW + xCrn))
+          aC = a1 + a2 + a3 + a4
+      elseif (0.75*TwoPi <= theta .and. theta <= 1.00*TwoPi) then
+          xCrn = x(I-1,J); yCrn = y(I-1,J);
+          ! north area
+          a1 = (yNE - yE)*(0.5*(xNE + xE))
+          a2 = (yE - yCrn)*(0.5*(xE + xCrn))
+          a3 = (yCrn - yN)*(0.5*(xCrn + xN))
+          a4 = (yN - yNE)*(0.5*(xN + xNE))
+          aN = a1 + a2 + a3 + a4
+          ! northwest area
+          a1 = (yN - yCrn)*(0.5*(xN + xCrn))
+          a2 = (yCrn - yW)*(0.5*(xCrn + xW))
+          a3 = (yW - yNW)*(0.5*(xW + xNW))
+          a4 = (yNW - yN)*(0.5*(xNW + xN))
+          aNW = a1 + a2 + a3 + a4;
+          ! west area
+          a1 = (yCrn - yS)*(0.5*(xCrn + xS))
+          a2 = (yS - ySW)*(0.5*(xS + xSW))
+          a3 = (ySW - yW)*(0.5*(xSW + xW))
+          a4 = (yW - yCrn)*(0.5*(xW + xCrn))
+          aW = a1 + a2 + a3 + a4
+          ! area within cell
+          a1 = (yE - ySE)*(0.5*(xE + xSE))
+          a2 = (ySE - yS)*(0.5*(xSE + xS))
+          a3 = (yS - yCrn)*(0.5*(xS + xCrn))
+          a4 = (yCrn - yE)*(0.5*(xCrn + xE))
+          aC = a1 + a2 + a3 + a4
+      endif
+     
+      ! energy weighting ----------------------------------------
+      a_total = aNE + aN + aNW + aW + aSW + aS + aSE + aE + aC
+      E_new(m) = (aNE*En(i+1,j+1) + aN*En(i,j+1) + aNW*En(i-1,j+1) + &
+                  aW*En(i-1,j) + aSW*En(i-1,j-1) + aS*En(i,j-1) + &
+                  aSE*En(i+1,j-1) + aE*En(i+1,j) + aC*En(i,j)) / (dx(i,j)*dy(i,j))
+    enddo ! m-loop
+    ! update energy in cell
+    En(i,j) = sum(E_new)/Nsubrays
+  enddo; enddo
+end subroutine propagate_corner_spread
+    
 subroutine propagate_x(En, speed_x, Cgx_av, dCgx, dt, G, Nangle, CS, LB)
   type(ocean_grid_type),  intent(in) :: G
   integer,                intent(in) :: NAngle
@@ -1369,55 +1365,55 @@
   enddo ; enddo
   
 end subroutine propagate_x
-   
-subroutine propagate_y(En, speed_y, Cgy_av, dCgy, dt, G, Nangle, CS, LB)
+   
+subroutine propagate_y(En, speed_y, Cgy_av, dCgy, dt, G, Nangle, CS, LB)
   type(ocean_grid_type),  intent(in) :: G
-  integer,                intent(in) :: NAngle
-  real, dimension(G%isd:G%ied,G%jsd:G%jed,Nangle),   intent(inout) :: En
-  real, dimension(G%isd:G%ied,G%JsdB:G%JedB), intent(in)    :: speed_y
-  real, dimension(Nangle),                    intent(in)    :: Cgy_av, dCgy
-  real,                   intent(in)    :: dt
-  type(int_tide_CS),      pointer       :: CS
-  type(loop_bounds_type), intent(in)    :: LB
-  ! Arguments: En - The energy density integrated over an angular band, in J m-2,
-  !                 intent in/out.
-  !  (in)      speed_y - The magnitude of the group velocity at the Cv
-  !                      points, in m s-1.
-  !  (in)      dt - Time increment in s.
-  !  (in)      G - The ocean's grid structure.
-  !  (in)      CS - The control structure returned by a previous call to
-  !                 continuity_PPM_init.
-  !  (in)      LB - A structure with the active energy loop bounds.
-  real, dimension(SZI_(G),SZJ_(G)) :: &
-    EnL, EnR    ! South and north face energy densities, in J m-2.
-  real, dimension(SZI_(G),SZJB_(G)) :: &
-    flux_y      ! The internal wave energy flux, in J s-1.
-  real, dimension(SZI_(G)) :: &
+  integer,                intent(in) :: NAngle
+  real, dimension(G%isd:G%ied,G%jsd:G%jed,Nangle),   intent(inout) :: En
+  real, dimension(G%isd:G%ied,G%JsdB:G%JedB), intent(in)    :: speed_y
+  real, dimension(Nangle),                    intent(in)    :: Cgy_av, dCgy
+  real,                   intent(in)    :: dt
+  type(int_tide_CS),      pointer       :: CS
+  type(loop_bounds_type), intent(in)    :: LB
+  ! Arguments: En - The energy density integrated over an angular band, in J m-2,
+  !                 intent in/out.
+  !  (in)      speed_y - The magnitude of the group velocity at the Cv
+  !                      points, in m s-1.
+  !  (in)      dt - Time increment in s.
+  !  (in)      G - The ocean's grid structure.
+  !  (in)      CS - The control structure returned by a previous call to
+  !                 continuity_PPM_init.
+  !  (in)      LB - A structure with the active energy loop bounds.
+  real, dimension(SZI_(G),SZJ_(G)) :: &
+    EnL, EnR    ! South and north face energy densities, in J m-2.
+  real, dimension(SZI_(G),SZJB_(G)) :: &
+    flux_y      ! The internal wave energy flux, in J s-1.
+  real, dimension(SZI_(G)) :: &
     cg_p, cg_m, flux1, flux2
   !real, dimension(SZI_(G),SZJB_(G),Nangle) :: En_m, En_p
   real, dimension(SZI_(G),SZJB_(G),Nangle) :: &
     Fdt_m, Fdt_p! South and north energy fluxes, in J  
-  integer :: i, j, k, ish, ieh, jsh, jeh, a
-
+  integer :: i, j, k, ish, ieh, jsh, jeh, a
+
   ish = LB%ish ; ieh = LB%ieh ; jsh = LB%jsh ; jeh = LB%jeh
-  do a=1,Nangle
-    ! This sets EnL and EnR.
-    if (CS%upwind_1st) then
-      do j=jsh-1,jeh+1 ; do i=ish,ieh
-        EnL(i,j) = En(i,j,a) ; EnR(i,j) = En(i,j,a)
-      enddo ; enddo
-    else
-      call PPM_reconstruction_y(En(:,:,a), EnL, EnR, G, LB, simple_2nd=CS%simple_2nd)
-    endif
-
-    do J=jsh-1,jeh
-      !   This is done once with single speed (GARDEN SPRINKLER EFFECT POSSIBLE)
-      do i=ish,ieh
-        cg_p(i) = speed_y(i,J) * (Cgy_av(a))
-      enddo
-      call merid_flux_En(cg_p, En(:,:,a), EnL(:,:), EnR(:,:), flux1, &
-                         dt, G, J, ish, ieh, CS%vol_CFL)
-      do i=ish,ieh ; flux_y(i,J) = flux1(i); enddo
+  do a=1,Nangle
+    ! This sets EnL and EnR.
+    if (CS%upwind_1st) then
+      do j=jsh-1,jeh+1 ; do i=ish,ieh
+        EnL(i,j) = En(i,j,a) ; EnR(i,j) = En(i,j,a)
+      enddo ; enddo
+    else
+      call PPM_reconstruction_y(En(:,:,a), EnL, EnR, G, LB, simple_2nd=CS%simple_2nd)
+    endif
+
+    do J=jsh-1,jeh
+      !   This is done once with single speed (GARDEN SPRINKLER EFFECT POSSIBLE)
+      do i=ish,ieh
+        cg_p(i) = speed_y(i,J) * (Cgy_av(a))
+      enddo
+      call merid_flux_En(cg_p, En(:,:,a), EnL(:,:), EnR(:,:), flux1, &
+                         dt, G, J, ish, ieh, CS%vol_CFL)
+      do i=ish,ieh ; flux_y(i,J) = flux1(i); enddo
     enddo
     
     do j=jsh,jeh ; do i=ish,ieh
@@ -1426,10 +1422,10 @@
     enddo ; enddo   
     
     ! test with old (take out later)
-    !do j=jsh,jeh ; do i=ish,ieh
-    ! En(i,j,a) = En(i,j,a) - dt* G%IareaT(i,j) * (flux_y(i,J) - flux_y(i,J-1))
+    !do j=jsh,jeh ; do i=ish,ieh
+    ! En(i,j,a) = En(i,j,a) - dt* G%IareaT(i,j) * (flux_y(i,J) - flux_y(i,J-1))
     !enddo ; enddo
-         
+         
   enddo ! a-loop
   
   ! Only reflect newly arrived energy; existing energy in incident wedge
@@ -1444,97 +1440,97 @@
   do j=jsh,jeh ; do i=ish,ieh
     En(i,j,:) = En(i,j,:) + G%IareaT(i,j)*(Fdt_m(i,j,:) + Fdt_p(i,j,:))
   enddo ; enddo
-
-end subroutine propagate_y
-
-
-subroutine zonal_flux_En(u, h, hL, hR, uh, dt, G, j, ish, ieh, vol_CFL)
-  real, dimension(NIMEMB_),    intent(in)    :: u
-  real, dimension(NIMEM_),     intent(in)    :: h, hL, hR
-  real, dimension(NIMEMB_),    intent(inout) :: uh
-  real,                        intent(in)    :: dt
-  type(ocean_grid_type),       intent(in)    :: G
-  integer,                     intent(in)    :: j, ish, ieh
-  logical,                     intent(in)    :: vol_CFL
-  !   This subroutines evaluates the zonal mass or volume fluxes in a layer.
-  !
-  ! Arguments: u - Zonal velocity, in m s-1.
-  !  (in)      h - Energy density used to calculate the fluxes, in J m-2.
-  !  (in)      hL, hR - Left- and right- Energy densities in the reconstruction, in J m-2.
-  !  (out)     uh - The zonal energy transport, in J s-1.
-  !  (in)      dt - Time increment in s.
-  !  (in)      G - The ocean's grid structure.
-  !  (in)      j, ish, ieh - The index range to work on.
-  !  (in)      vol_CFL - If true, rescale the ratio of face areas to the cell
-  !                      areas when estimating the CFL number.
-  real :: CFL  ! The CFL number based on the local velocity and grid spacing, ND.
-  real :: curv_3 ! A measure of the thickness curvature over a grid length,
-                 ! with the same units as h_in.
-  integer :: i
-
-  do I=ish-1,ieh
-    ! Set new values of uh and duhdu.
-    if (u(I) > 0.0) then
-      if (vol_CFL) then ; CFL = (u(I) * dt) * (G%dy_Cu(I,j) * G%IareaT(i,j))
-      else ; CFL = u(I) * dt * G%IdxT(i,j) ; endif
-      curv_3 = (hL(i) + hR(i)) - 2.0*h(i)
-      uh(I) = G%dy_Cu(I,j) * u(I) * &
-          (hR(i) + CFL * (0.5*(hL(i) - hR(i)) + curv_3*(CFL - 1.5)))
-    elseif (u(I) < 0.0) then
-      if (vol_CFL) then ; CFL = (-u(I) * dt) * (G%dy_Cu(I,j) * G%IareaT(i+1,j))
-      else ; CFL = -u(I) * dt * G%IdxT(i+1,j) ; endif
-      curv_3 = (hL(i+1) + hR(i+1)) - 2.0*h(i+1)
-      uh(I) = G%dy_Cu(I,j) * u(I) * &
-          (hL(i+1) + CFL * (0.5*(hR(i+1)-hL(i+1)) + curv_3*(CFL - 1.5)))
-    else
-      uh(I) = 0.0
-    endif
-  enddo
-end subroutine zonal_flux_En
-
-
-subroutine merid_flux_En(v, h, hL, hR, vh, dt, G, J, ish, ieh, vol_CFL)
-  real, dimension(NIMEM_),        intent(in)    :: v
-  real, dimension(NIMEM_,NJMEM_), intent(in)    :: h, hL, hR
-  real, dimension(NIMEM_),        intent(inout) :: vh
-  real,                           intent(in)    :: dt
-  type(ocean_grid_type),          intent(in)    :: G
-  integer,                        intent(in)    :: J, ish, ieh
-  logical,                        intent(in)    :: vol_CFL
-  !   This subroutines evaluates the meridional mass or volume fluxes in a layer.
-  !
-  ! Arguments: v - Meridional velocity, in m s-1.
-  !  (in)      h - Energy density used to calculate the fluxes, in J m-2.
-  !  (in)      hL, hR - Left- and right- Energy densities in the reconstruction, in J m-2.
-  !  (out)     vh - The meridional energy transport, in J s-1.
-  !  (in)      dt - Time increment in s.
-  !  (in)      G - The ocean's grid structure.
-  !  (in)      J, ish, ieh - The index range to work on.
-  !  (in)      vol_CFL - If true, rescale the ratio of face areas to the cell
-  !                       areas when estimating the CFL number.
-  real :: CFL ! The CFL number based on the local velocity and grid spacing, ND.
-  real :: curv_3 ! A measure of the thickness curvature over a grid length,
-                 ! with the same units as h_in.
-  integer :: i
-
-  do i=ish,ieh
-    if (v(i) > 0.0) then
-      if (vol_CFL) then ; CFL = (v(i) * dt) * (G%dx_Cv(i,J) * G%IareaT(i,j))
-      else ; CFL = v(i) * dt * G%IdyT(i,j) ; endif
-      curv_3 = hL(i,j) + hR(i,j) - 2.0*h(i,j)
-      vh(i) = G%dx_Cv(i,J) * v(i) * ( hR(i,j) + CFL * &
-          (0.5*(hL(i,j) - hR(i,j)) + curv_3*(CFL - 1.5)) )
-    elseif (v(i) < 0.0) then
-      if (vol_CFL) then ; CFL = (-v(i) * dt) * (G%dx_Cv(i,J) * G%IareaT(i,j+1))
-      else ; CFL = -v(i) * dt * G%IdyT(i,j+1) ; endif
-      curv_3 = hL(i,j+1) + hR(i,j+1) - 2.0*h(i,j+1)
-      vh(i) = G%dx_Cv(i,J) * v(i) * ( hL(i,j+1) + CFL * &
-          (0.5*(hR(i,j+1)-hL(i,j+1)) + curv_3*(CFL - 1.5)) )
-    else
-      vh(i) = 0.0
-    endif
-  enddo
-end subroutine merid_flux_En
+
+end subroutine propagate_y
+
+
+subroutine zonal_flux_En(u, h, hL, hR, uh, dt, G, j, ish, ieh, vol_CFL)
+  real, dimension(NIMEMB_),    intent(in)    :: u
+  real, dimension(NIMEM_),     intent(in)    :: h, hL, hR
+  real, dimension(NIMEMB_),    intent(inout) :: uh
+  real,                        intent(in)    :: dt
+  type(ocean_grid_type),       intent(in)    :: G
+  integer,                     intent(in)    :: j, ish, ieh
+  logical,                     intent(in)    :: vol_CFL
+  !   This subroutines evaluates the zonal mass or volume fluxes in a layer.
+  !
+  ! Arguments: u - Zonal velocity, in m s-1.
+  !  (in)      h - Energy density used to calculate the fluxes, in J m-2.
+  !  (in)      hL, hR - Left- and right- Energy densities in the reconstruction, in J m-2.
+  !  (out)     uh - The zonal energy transport, in J s-1.
+  !  (in)      dt - Time increment in s.
+  !  (in)      G - The ocean's grid structure.
+  !  (in)      j, ish, ieh - The index range to work on.
+  !  (in)      vol_CFL - If true, rescale the ratio of face areas to the cell
+  !                      areas when estimating the CFL number.
+  real :: CFL  ! The CFL number based on the local velocity and grid spacing, ND.
+  real :: curv_3 ! A measure of the thickness curvature over a grid length,
+                 ! with the same units as h_in.
+  integer :: i
+
+  do I=ish-1,ieh
+    ! Set new values of uh and duhdu.
+    if (u(I) > 0.0) then
+      if (vol_CFL) then ; CFL = (u(I) * dt) * (G%dy_Cu(I,j) * G%IareaT(i,j))
+      else ; CFL = u(I) * dt * G%IdxT(i,j) ; endif
+      curv_3 = (hL(i) + hR(i)) - 2.0*h(i)
+      uh(I) = G%dy_Cu(I,j) * u(I) * &
+          (hR(i) + CFL * (0.5*(hL(i) - hR(i)) + curv_3*(CFL - 1.5)))
+    elseif (u(I) < 0.0) then
+      if (vol_CFL) then ; CFL = (-u(I) * dt) * (G%dy_Cu(I,j) * G%IareaT(i+1,j))
+      else ; CFL = -u(I) * dt * G%IdxT(i+1,j) ; endif
+      curv_3 = (hL(i+1) + hR(i+1)) - 2.0*h(i+1)
+      uh(I) = G%dy_Cu(I,j) * u(I) * &
+          (hL(i+1) + CFL * (0.5*(hR(i+1)-hL(i+1)) + curv_3*(CFL - 1.5)))
+    else
+      uh(I) = 0.0
+    endif
+  enddo
+end subroutine zonal_flux_En
+
+
+subroutine merid_flux_En(v, h, hL, hR, vh, dt, G, J, ish, ieh, vol_CFL)
+  real, dimension(NIMEM_),        intent(in)    :: v
+  real, dimension(NIMEM_,NJMEM_), intent(in)    :: h, hL, hR
+  real, dimension(NIMEM_),        intent(inout) :: vh
+  real,                           intent(in)    :: dt
+  type(ocean_grid_type),          intent(in)    :: G
+  integer,                        intent(in)    :: J, ish, ieh
+  logical,                        intent(in)    :: vol_CFL
+  !   This subroutines evaluates the meridional mass or volume fluxes in a layer.
+  !
+  ! Arguments: v - Meridional velocity, in m s-1.
+  !  (in)      h - Energy density used to calculate the fluxes, in J m-2.
+  !  (in)      hL, hR - Left- and right- Energy densities in the reconstruction, in J m-2.
+  !  (out)     vh - The meridional energy transport, in J s-1.
+  !  (in)      dt - Time increment in s.
+  !  (in)      G - The ocean's grid structure.
+  !  (in)      J, ish, ieh - The index range to work on.
+  !  (in)      vol_CFL - If true, rescale the ratio of face areas to the cell
+  !                       areas when estimating the CFL number.
+  real :: CFL ! The CFL number based on the local velocity and grid spacing, ND.
+  real :: curv_3 ! A measure of the thickness curvature over a grid length,
+                 ! with the same units as h_in.
+  integer :: i
+
+  do i=ish,ieh
+    if (v(i) > 0.0) then
+      if (vol_CFL) then ; CFL = (v(i) * dt) * (G%dx_Cv(i,J) * G%IareaT(i,j))
+      else ; CFL = v(i) * dt * G%IdyT(i,j) ; endif
+      curv_3 = hL(i,j) + hR(i,j) - 2.0*h(i,j)
+      vh(i) = G%dx_Cv(i,J) * v(i) * ( hR(i,j) + CFL * &
+          (0.5*(hL(i,j) - hR(i,j)) + curv_3*(CFL - 1.5)) )
+    elseif (v(i) < 0.0) then
+      if (vol_CFL) then ; CFL = (-v(i) * dt) * (G%dx_Cv(i,J) * G%IareaT(i,j+1))
+      else ; CFL = -v(i) * dt * G%IdyT(i,j+1) ; endif
+      curv_3 = hL(i,j+1) + hR(i,j+1) - 2.0*h(i,j+1)
+      vh(i) = G%dx_Cv(i,J) * v(i) * ( hL(i,j+1) + CFL * &
+          (0.5*(hR(i,j+1)-hL(i,j+1)) + curv_3*(CFL - 1.5)) )
+    else
+      vh(i) = 0.0
+    endif
+  enddo
+end subroutine merid_flux_En
 
 
 subroutine reflect(En, NAngle, CS, G, LB)
@@ -1552,12 +1548,12 @@
                                            ! fraction of wave energy reflected
                                            ! values should collocate with angle_c
   logical, dimension(G%isd:G%ied,G%jsd:G%jed) :: ridge  
-                                           ! tags of cells with double reflection
-
-  real    :: TwoPi                         ! 2*pi
+                                           ! tags of cells with double reflection
+
+  real    :: TwoPi                         ! 2*pi
   real    :: Angle_size                    ! size of beam wedge (rad)
-  real    :: angle_wall                    ! angle of coast/ridge/shelf wrt equator
-  real, dimension(1:NAngle) :: angle_i     ! angle of incident ray wrt equator
+  real    :: angle_wall                    ! angle of coast/ridge/shelf wrt equator
+  real, dimension(1:NAngle) :: angle_i     ! angle of incident ray wrt equator
   real    :: angle_r                       ! angle of reflected ray wrt equator
   real, dimension(1:Nangle) :: En_reflected  
   integer :: i, j, a, a_r, na  
@@ -1575,21 +1571,21 @@
   isc = G%isc  ; iec = G%iec  ; jsc = G%jsc  ; jec = G%jec
   ish = LB%ish ; ieh = LB%ieh ; jsh = LB%jsh ; jeh = LB%jeh
   isd_g = G%isd_global ;        jsd_g = G%jsd_global
-  
-  TwoPi = 8.0*atan(1.0);
+  
+  TwoPi = 8.0*atan(1.0);
   Angle_size = TwoPi / (real(NAngle))
   
-  do a=1,NAngle
+  do a=1,NAngle
     ! These are the angles at the cell centers  
     ! (should do this elsewhere since doesn't change with time)
-    angle_i(a) = Angle_size * real(a - 1) ! for a=1 aligned with x-axis
+    angle_i(a) = Angle_size * real(a - 1) ! for a=1 aligned with x-axis
   enddo
   
   angle_c   = CS%refl_angle
   part_refl = CS%refl_pref
   ridge     = CS%refl_dbl
-  En_reflected(:) = 0.0
-
+  En_reflected(:) = 0.0
+
   !do j=jsc-1,jec+1
   do j=jsh,jeh
     jd_g = jsd_g + j - 1
@@ -1607,22 +1603,22 @@
             ! if ray is not incident but in ridge cell, use complementary angle
             elseif (ridge(i,j)) then
               angle_wall = angle_c(i,j) + 0.5*TwoPi
-              if (angle_wall > TwoPi) then
-                angle_wall = angle_wall - TwoPi*floor(abs(angle_wall)/TwoPi)
-              elseif (angle_wall < 0.0) then
-                angle_wall = angle_wall + TwoPi*ceiling(abs(angle_wall)/TwoPi)
+              if (angle_wall > TwoPi) then
+                angle_wall = angle_wall - TwoPi*floor(abs(angle_wall)/TwoPi)
+              elseif (angle_wall < 0.0) then
+                angle_wall = angle_wall + TwoPi*ceiling(abs(angle_wall)/TwoPi)
               endif  
             ! if ray is not incident and not in a ridge cell, keep specified angle
             else
               angle_wall = angle_c(i,j)   
             endif 
             ! do reflection
-            if (sin(angle_i(a) - angle_wall) >= 0.0) then
+            if (sin(angle_i(a) - angle_wall) >= 0.0) then
               angle_r = 2.0*angle_wall - angle_i(a)
-              if (angle_r > TwoPi) then
-                angle_r = angle_r - TwoPi*floor(abs(angle_r)/TwoPi)
-              elseif (angle_r < 0.0) then
-                angle_r = angle_r + TwoPi*ceiling(abs(angle_r)/TwoPi)
+              if (angle_r > TwoPi) then
+                angle_r = angle_r - TwoPi*floor(abs(angle_r)/TwoPi)
+              elseif (angle_r < 0.0) then
+                angle_r = angle_r + TwoPi*ceiling(abs(angle_r)/TwoPi)
               endif
               a_r = nint(angle_r/Angle_size) + 1
               do while (a_r > Nangle) ; a_r = a_r - Nangle ; enddo
@@ -1635,35 +1631,35 @@
         enddo ! a-loop 
         En(i,j,:) = En(i,j,:) + En_reflected(:) 
         En_reflected(:) = 0.0
-      endif
-    enddo ! i-loop
+      endif
+    enddo ! i-loop
   enddo ! j-loop
  
   ! Check to make sure no energy gets onto land (only run for debugging)
   !do j=jsc,jec
-  !  jd_g = jsd_g + j - 1
+  !  jd_g = jsd_g + j - 1
   !  do i=isc,iec
   !    id_g = isd_g + i - 1
   !    do a=1,NAngle 
   !      if (En(i,j,a) > 0.001 .and. G%mask2dT(i,j) == 0) then
   !        print *, 'En=', En(i,j,a), 'a=', a, 'ig_g=',id_g, 'jg_g=',jd_g
   !        !stop 'Energy detected out of bounds!' 
-  !      endif
+  !      endif
   !    enddo ! a-loop
-  !  enddo ! i-loop
+  !  enddo ! i-loop
   !enddo ! j-loop
-
+
 end subroutine reflect
 
 subroutine teleport(En, NAngle, CS, G, LB)
-  type(ocean_grid_type),  intent(in)    :: G
-  integer,                intent(in)    :: NAngle
+  type(ocean_grid_type),  intent(in)    :: G
+  integer,                intent(in)    :: NAngle
   real, dimension(G%isd:G%ied,G%jsd:G%jed,NAngle), intent(inout) :: En
   type(int_tide_CS),      pointer       :: CS
   type(loop_bounds_type), intent(in)    :: LB
     
   ! This subroutine moves energy across lines of partial reflection to prevent
-  ! reflection of energy that is supposed to get across.
+  ! reflection of energy that is supposed to get across.
 
   real, dimension(G%isd:G%ied,G%jsd:G%jed)    :: angle_c  
                                               ! angle of boudary wrt equator
@@ -1675,8 +1671,8 @@
   logical, dimension(G%isd:G%ied,G%jsd:G%jed) :: ridge  
                                            ! tags of cells with double reflection
   real                        :: TwoPi      ! size of beam wedge (rad)
-  real                        :: Angle_size ! size of beam wedge (rad)
-  real, dimension(1:NAngle)   :: angle_i    ! angle of incident ray wrt equator
+  real                        :: Angle_size ! size of beam wedge (rad)
+  real, dimension(1:NAngle)   :: angle_i    ! angle of incident ray wrt equator
   real, dimension(1:NAngle)   :: cos_angle, sin_angle
   real                        :: En_tele    ! energy to be "teleported"
   integer :: i, j, a
@@ -1701,11 +1697,11 @@
   TwoPi = 8.0*atan(1.0)
   Angle_size = TwoPi / (real(NAngle))
   
-  do a=1,Nangle
+  do a=1,Nangle
     ! These are the angles at the cell centers  
     ! (should do this elsewhere since doesn't change with time)
-    angle_i(a) = Angle_size * real(a - 1) ! for a=1 aligned with x-axis
-    cos_angle(a) = cos(angle_i(a)) ; sin_angle(a) = sin(angle_i(a))
+    angle_i(a) = Angle_size * real(a - 1) ! for a=1 aligned with x-axis
+    cos_angle(a) = cos(angle_i(a)) ; sin_angle(a) = sin(angle_i(a))
   enddo
   
   angle_c   = CS%refl_angle
@@ -1757,260 +1753,260 @@
    
 end subroutine teleport
 
-subroutine correct_halo_rotation(En, test, G, NAngle)
-  real, dimension(:,:,:,:,:),         intent(inout) :: En
-  real, dimension(NIMEM_,NJMEM_,C2_), intent(in)    :: test
-  type(ocean_grid_type),              intent(in)    :: G
-  integer,                            intent(in)    :: NAngle
-  !   This subroutine rotates points in the halos where required to accomodate
-  ! changes in grid orientation, such as at the tripolar fold.
-
-  real, dimension(G%isd:G%ied,NAngle) :: En2d
-  integer, dimension(G%isd:G%ied) :: a_shift
-  integer :: i_first, i_last, a_new
-  integer :: a, i, j, isd, ied, jsd, jed, m, fr
-  character(len=80) :: mesg
-  isd = G%isd ; ied = G%ied ; jsd = G%jsd ; jed = G%jed
-
-  do j=jsd,jed
-    i_first = ied+1 ; i_last = isd-1
-    do i=isd,ied
-      a_shift(i) = 0
-      if (test(i,j,1) /= 1.0) then
-        if (i<i_first) i_first = i
-        if (i>i_last) i_last = i
-
-        if (test(i,j,1) == -1.0) then ; a_shift(i) = nAngle/2
-        elseif (test(i,j,2) == 1.0) then ; a_shift(i) = -nAngle/4
-        elseif (test(i,j,2) == -1.0) then ; a_shift(i) = nAngle/4
-        else
-          write(mesg,'("Unrecognized rotation test vector ",2ES9.2," at ",F7.2," E, ",&
-                       &F7.2," N; i,j=",2i4)') &
-                test(i,j,1), test(i,j,2), G%GeoLonT(i,j), G%GeoLatT(i,j), i, j
-          call MOM_error(FATAL, mesg)
-        endif
-      endif
-    enddo
-
-    if (i_first <= i_last) then
-      ! At least one point in this row needs to be rotated.
-      do m=1,size(En,5) ; do fr=1,size(En,4)
-        do a=1,nAngle ; do i=i_first,i_last ; if (a_shift(i) /= 0) then
-          a_new = a + a_shift(i)
-          if (a_new < 1) a_new = a_new + nAngle
-          if (a_new > nAngle) a_new = a_new - nAngle
-          En2d(i,a_new) = En(i,j,a,fr,m)
-        endif ; enddo ; enddo
-        do a=1,nAngle ; do i=i_first,i_last ; if (a_shift(i) /= 0) then
-          En(i,j,a,fr,m) = En2d(i,a)
-        endif ; enddo ; enddo
-      enddo ; enddo
-    endif 
-  enddo
-end subroutine correct_halo_rotation
-
-subroutine PPM_reconstruction_x(h_in, h_l, h_r, G, LB, simple_2nd)
-  real, dimension(NIMEM_,NJMEM_), intent(in)  :: h_in
-  real, dimension(NIMEM_,NJMEM_), intent(out) :: h_l, h_r
-  type(ocean_grid_type),          intent(in)  :: G
-  type(loop_bounds_type),         intent(in)  :: LB
-  logical, optional,              intent(in)  :: simple_2nd
-  ! This subroutine calculates left/right edge values for PPM reconstruction.
-  ! Arguments: h_in    - Energy density in a sector (2D)
-  !  (out)     h_l,h_r - left/right edge value of reconstruction (2D)
-  !  (in)      G - The ocean's grid structure.
-  !  (in)      LB - A structure with the active loop bounds.
-  !  (in, opt) simple_2nd - If true, use the arithmetic mean energy densities as
-  !                         default edge values for a simple 2nd order scheme.
-
-  ! Local variables with useful mnemonic names.
-  real, dimension(SZI_(G),SZJ_(G))  :: slp ! The slopes.
-  real, parameter :: oneSixth = 1./6.
-  real :: h_ip1, h_im1
-  real :: dMx, dMn
-  logical :: use_CW84, use_2nd
-  character(len=256) :: mesg
-  integer :: i, j, isl, iel, jsl, jel, stensil
-
-  use_2nd = .false. ; if (present(simple_2nd)) use_2nd = simple_2nd
-  isl = LB%ish-1 ; iel = LB%ieh+1 ; jsl = LB%jsh ; jel = LB%jeh
-
-  ! This is the stensil of the reconstruction, not the scheme overall.
-  stensil = 2 ; if (use_2nd) stensil = 1
-
-  if ((isl-stensil < G%isd) .or. (iel+stensil > G%ied)) then
-    write(mesg,'("In MOM_internal_tides, PPM_reconstruction_x called with a ", &
-               & "x-halo that needs to be increased by ",i2,".")') &
-               stensil + max(G%isd-isl,iel-G%ied)
-    call MOM_error(FATAL,mesg)
-  endif
-  if ((jsl < G%jsd) .or. (jel > G%jed)) then
-    write(mesg,'("In MOM_internal_tides, PPM_reconstruction_x called with a ", &
-               & "y-halo that needs to be increased by ",i2,".")') &
-               max(G%jsd-jsl,jel-G%jed)
-    call MOM_error(FATAL,mesg)
-  endif
-
-  if (use_2nd) then
-    do j=jsl,jel ; do i=isl,iel
-      h_im1 = G%mask2dT(i-1,j) * h_in(i-1,j) + (1.0-G%mask2dT(i-1,j)) * h_in(i,j)
-      h_ip1 = G%mask2dT(i+1,j) * h_in(i+1,j) + (1.0-G%mask2dT(i+1,j)) * h_in(i,j)
-      h_l(i,j) = 0.5*( h_im1 + h_in(i,j) )
-      h_r(i,j) = 0.5*( h_ip1 + h_in(i,j) )
-    enddo ; enddo
-  else
-    do j=jsl,jel ; do i=isl-1,iel+1
-      if ((G%mask2dT(i-1,j) * G%mask2dT(i,j) * G%mask2dT(i+1,j)) == 0.0) then
-        slp(i,j) = 0.0
-      else
-        ! This uses a simple 2nd order slope.
-        slp(i,j) = 0.5 * (h_in(i+1,j) - h_in(i-1,j))
-        ! Monotonic constraint, see Eq. B2 in Lin 1994, MWR (132)
-        dMx = max(h_in(i+1,j), h_in(i-1,j), h_in(i,j)) - h_in(i,j)
-        dMn = h_in(i,j) - min(h_in(i+1,j), h_in(i-1,j), h_in(i,j))
-        slp(i,j) = sign(1.,slp(i,j)) * min(abs(slp(i,j)), 2. * min(dMx, dMn))
-                ! * (G%mask2dT(i-1,j) * G%mask2dT(i,j) * G%mask2dT(i+1,j))
-      endif
-    enddo; enddo
-
-    do j=jsl,jel ; do i=isl,iel
-      ! Neighboring values should take into account any boundaries.  The 3
-      ! following sets of expressions are equivalent.
-    ! h_im1 = h_in(i-1,j,k) ; if (G%mask2dT(i-1,j) < 0.5) h_im1 = h_in(i,j)
-    ! h_ip1 = h_in(i+1,j,k) ; if (G%mask2dT(i+1,j) < 0.5) h_ip1 = h_in(i,j)
-      h_im1 = G%mask2dT(i-1,j) * h_in(i-1,j) + (1.0-G%mask2dT(i-1,j)) * h_in(i,j)
-      h_ip1 = G%mask2dT(i+1,j) * h_in(i+1,j) + (1.0-G%mask2dT(i+1,j)) * h_in(i,j)
-      ! Left/right values following Eq. B2 in Lin 1994, MWR (132)
-      h_l(i,j) = 0.5*( h_im1 + h_in(i,j) ) + oneSixth*( slp(i-1,j) - slp(i,j) )
-      h_r(i,j) = 0.5*( h_ip1 + h_in(i,j) ) + oneSixth*( slp(i,j) - slp(i+1,j) )
-    enddo; enddo
-  endif
-
-  call PPM_limit_pos(h_in, h_l, h_r, 0.0, isl, iel, jsl, jel)
-end subroutine PPM_reconstruction_x
-
-
-subroutine PPM_reconstruction_y(h_in, h_l, h_r, G, LB, simple_2nd)
-  real, dimension(NIMEM_,NJMEM_), intent(in)  :: h_in
-  real, dimension(NIMEM_,NJMEM_), intent(out) :: h_l, h_r
-  type(ocean_grid_type),          intent(in)  :: G
-  type(loop_bounds_type),         intent(in)  :: LB
-  logical, optional,              intent(in)  :: simple_2nd
-  ! This subroutine calculates left/right edge valus for PPM reconstruction.
-  ! Arguments: h_in    - Energy density in a sector (2D)
-  !  (out)     h_l,h_r - left/right edge value of reconstruction (2D)
-  !  (in)      G - The ocean's grid structure.
-  !  (in)      LB - A structure with the active loop bounds.
-  !  (in, opt) simple_2nd - If true, use the arithmetic mean energy densities as
-  !                         default edge values for a simple 2nd order scheme.
-
-  ! Local variables with useful mnemonic names.
-  real, dimension(SZI_(G),SZJ_(G))  :: slp ! The slopes.
-  real, parameter :: oneSixth = 1./6.
-  real :: h_jp1, h_jm1
-  real :: dMx, dMn
-  logical :: use_2nd
-  character(len=256) :: mesg
-  integer :: i, j, isl, iel, jsl, jel, stensil
-
-  use_2nd = .false. ; if (present(simple_2nd)) use_2nd = simple_2nd
-  isl = LB%ish ; iel = LB%ieh ; jsl = LB%jsh-1 ; jel = LB%jeh+1
-
-  ! This is the stensil of the reconstruction, not the scheme overall.
-  stensil = 2 ; if (use_2nd) stensil = 1
-
-  if ((isl < G%isd) .or. (iel > G%ied)) then
-    write(mesg,'("In MOM_internal_tides, PPM_reconstruction_y called with a ", &
-               & "x-halo that needs to be increased by ",i2,".")') &
-               max(G%isd-isl,iel-G%ied)
-    call MOM_error(FATAL,mesg)
-  endif
-  if ((jsl-stensil < G%jsd) .or. (jel+stensil > G%jed)) then
-    write(mesg,'("In MOM_internal_tides, PPM_reconstruction_y called with a ", &
-                 & "y-halo that needs to be increased by ",i2,".")') &
-                 stensil + max(G%jsd-jsl,jel-G%jed)
-    call MOM_error(FATAL,mesg)
-  endif
-
-  if (use_2nd) then
-    do j=jsl,jel ; do i=isl,iel
-      h_jm1 = G%mask2dT(i,j-1) * h_in(i,j-1) + (1.0-G%mask2dT(i,j-1)) * h_in(i,j)
-      h_jp1 = G%mask2dT(i,j+1) * h_in(i,j+1) + (1.0-G%mask2dT(i,j+1)) * h_in(i,j)
-      h_l(i,j) = 0.5*( h_jm1 + h_in(i,j) )
-      h_r(i,j) = 0.5*( h_jp1 + h_in(i,j) )
-    enddo ; enddo
-  else
-    do j=jsl-1,jel+1 ; do i=isl,iel
-      if ((G%mask2dT(i,j-1) * G%mask2dT(i,j) * G%mask2dT(i,j+1)) == 0.0) then
-        slp(i,j) = 0.0
-      else
-        ! This uses a simple 2nd order slope.
-        slp(i,j) = 0.5 * (h_in(i,j+1) - h_in(i,j-1))
-        ! Monotonic constraint, see Eq. B2 in Lin 1994, MWR (132)
-        dMx = max(h_in(i,j+1), h_in(i,j-1), h_in(i,j)) - h_in(i,j)
-        dMn = h_in(i,j) - min(h_in(i,j+1), h_in(i,j-1), h_in(i,j))
-        slp(i,j) = sign(1.,slp(i,j)) * min(abs(slp(i,j)), 2. * min(dMx, dMn))
-                ! * (G%mask2dT(i,j-1) * G%mask2dT(i,j) * G%mask2dT(i,j+1))
-      endif
-    enddo ; enddo
-
-    do j=jsl,jel ; do i=isl,iel
-      ! Neighboring values should take into account any boundaries.  The 3
-      ! following sets of expressions are equivalent.
-      h_jm1 = G%mask2dT(i,j-1) * h_in(i,j-1) + (1.0-G%mask2dT(i,j-1)) * h_in(i,j)
-      h_jp1 = G%mask2dT(i,j+1) * h_in(i,j+1) + (1.0-G%mask2dT(i,j+1)) * h_in(i,j)
-      ! Left/right values following Eq. B2 in Lin 1994, MWR (132)
-      h_l(i,j) = 0.5*( h_jm1 + h_in(i,j) ) + oneSixth*( slp(i,j-1) - slp(i,j) )
-      h_r(i,j) = 0.5*( h_jp1 + h_in(i,j) ) + oneSixth*( slp(i,j) - slp(i,j+1) )
-    enddo ; enddo
-  endif
-
-  call PPM_limit_pos(h_in, h_l, h_r, 0.0, isl, iel, jsl, jel)
-end subroutine PPM_reconstruction_y
-
-
-subroutine PPM_limit_pos(h_in, h_L, h_R, h_min, iis, iie, jis, jie)
-  real, dimension(NIMEM_,NJMEM_), intent(in)     :: h_in
-  real, dimension(NIMEM_,NJMEM_), intent(inout)  :: h_L, h_R
-  real,                           intent(in)     :: h_min
-  integer,                        intent(in)     :: iis, iie, jis, jie
-  ! This subroutine limits the left/right edge values of the PPM reconstruction
-  ! to give a reconstruction that is positive-definite.  Here this is
-  ! reinterpreted as giving a constant thickness if the mean thickness is less
-  ! than h_min, with a minimum of h_min otherwise.
-  ! Arguments: h_in    - thickness of layer (2D)
-  !  (inout)   h_L     - left edge value (2D)
-  !  (inout)   h_R     - right edge value (2D)
-  !  (in)      h_min   - The minimum thickness that can be obtained by a
-  !                      concave parabolic fit.
-  !  (in)      iis, iie, jis, jie - Index range for computation.
-
-  ! Local variables
-  real    :: curv, dh, scale
-  character(len=256) :: mesg
-  integer :: i,j
-
-  do j=jis,jie ; do i=iis,iie
-    ! This limiter prevents undershooting minima within the domain with
-    ! values less than h_min.
-    curv = 3.0*(h_L(i,j) + h_R(i,j) - 2.0*h_in(i,j))
-    if (curv > 0.0) then ! Only minima are limited.
-      dh = h_R(i,j) - h_L(i,j)
-      if (abs(dh) < curv) then ! The parabola's minimum is within the cell.
-        if (h_in(i,j) <= h_min) then
-          h_L(i,j) = h_in(i,j) ; h_R(i,j) = h_in(i,j)
-        elseif (12.0*curv*(h_in(i,j) - h_min) < (curv**2 + 3.0*dh**2)) then
-          ! The minimum value is h_in - (curv^2 + 3*dh^2)/(12*curv), and must
-          ! be limited in this case.  0 < scale < 1.
-          scale = 12.0*curv*(h_in(i,j) - h_min) / (curv**2 + 3.0*dh**2)
-          h_L(i,j) = h_in(i,j) + scale*(h_L(i,j) - h_in(i,j))
-          h_R(i,j) = h_in(i,j) + scale*(h_R(i,j) - h_in(i,j))
-        endif
-      endif
-    endif
-  enddo ; enddo
-end subroutine PPM_limit_pos
-
+subroutine correct_halo_rotation(En, test, G, NAngle)
+  real, dimension(:,:,:,:,:),         intent(inout) :: En
+  real, dimension(NIMEM_,NJMEM_,C2_), intent(in)    :: test
+  type(ocean_grid_type),              intent(in)    :: G
+  integer,                            intent(in)    :: NAngle
+  !   This subroutine rotates points in the halos where required to accomodate
+  ! changes in grid orientation, such as at the tripolar fold.
+
+  real, dimension(G%isd:G%ied,NAngle) :: En2d
+  integer, dimension(G%isd:G%ied) :: a_shift
+  integer :: i_first, i_last, a_new
+  integer :: a, i, j, isd, ied, jsd, jed, m, fr
+  character(len=80) :: mesg
+  isd = G%isd ; ied = G%ied ; jsd = G%jsd ; jed = G%jed
+
+  do j=jsd,jed
+    i_first = ied+1 ; i_last = isd-1
+    do i=isd,ied
+      a_shift(i) = 0
+      if (test(i,j,1) /= 1.0) then
+        if (i<i_first) i_first = i
+        if (i>i_last) i_last = i
+
+        if (test(i,j,1) == -1.0) then ; a_shift(i) = nAngle/2
+        elseif (test(i,j,2) == 1.0) then ; a_shift(i) = -nAngle/4
+        elseif (test(i,j,2) == -1.0) then ; a_shift(i) = nAngle/4
+        else
+          write(mesg,'("Unrecognized rotation test vector ",2ES9.2," at ",F7.2," E, ",&
+                       &F7.2," N; i,j=",2i4)') &
+                test(i,j,1), test(i,j,2), G%GeoLonT(i,j), G%GeoLatT(i,j), i, j
+          call MOM_error(FATAL, mesg)
+        endif
+      endif
+    enddo
+
+    if (i_first <= i_last) then
+      ! At least one point in this row needs to be rotated.
+      do m=1,size(En,5) ; do fr=1,size(En,4)
+        do a=1,nAngle ; do i=i_first,i_last ; if (a_shift(i) /= 0) then
+          a_new = a + a_shift(i)
+          if (a_new < 1) a_new = a_new + nAngle
+          if (a_new > nAngle) a_new = a_new - nAngle
+          En2d(i,a_new) = En(i,j,a,fr,m)
+        endif ; enddo ; enddo
+        do a=1,nAngle ; do i=i_first,i_last ; if (a_shift(i) /= 0) then
+          En(i,j,a,fr,m) = En2d(i,a)
+        endif ; enddo ; enddo
+      enddo ; enddo
+    endif 
+  enddo
+end subroutine correct_halo_rotation
+
+subroutine PPM_reconstruction_x(h_in, h_l, h_r, G, LB, simple_2nd)
+  real, dimension(NIMEM_,NJMEM_), intent(in)  :: h_in
+  real, dimension(NIMEM_,NJMEM_), intent(out) :: h_l, h_r
+  type(ocean_grid_type),          intent(in)  :: G
+  type(loop_bounds_type),         intent(in)  :: LB
+  logical, optional,              intent(in)  :: simple_2nd
+  ! This subroutine calculates left/right edge values for PPM reconstruction.
+  ! Arguments: h_in    - Energy density in a sector (2D)
+  !  (out)     h_l,h_r - left/right edge value of reconstruction (2D)
+  !  (in)      G - The ocean's grid structure.
+  !  (in)      LB - A structure with the active loop bounds.
+  !  (in, opt) simple_2nd - If true, use the arithmetic mean energy densities as
+  !                         default edge values for a simple 2nd order scheme.
+
+  ! Local variables with useful mnemonic names.
+  real, dimension(SZI_(G),SZJ_(G))  :: slp ! The slopes.
+  real, parameter :: oneSixth = 1./6.
+  real :: h_ip1, h_im1
+  real :: dMx, dMn
+  logical :: use_CW84, use_2nd
+  character(len=256) :: mesg
+  integer :: i, j, isl, iel, jsl, jel, stensil
+
+  use_2nd = .false. ; if (present(simple_2nd)) use_2nd = simple_2nd
+  isl = LB%ish-1 ; iel = LB%ieh+1 ; jsl = LB%jsh ; jel = LB%jeh
+
+  ! This is the stensil of the reconstruction, not the scheme overall.
+  stensil = 2 ; if (use_2nd) stensil = 1
+
+  if ((isl-stensil < G%isd) .or. (iel+stensil > G%ied)) then
+    write(mesg,'("In MOM_internal_tides, PPM_reconstruction_x called with a ", &
+               & "x-halo that needs to be increased by ",i2,".")') &
+               stensil + max(G%isd-isl,iel-G%ied)
+    call MOM_error(FATAL,mesg)
+  endif
+  if ((jsl < G%jsd) .or. (jel > G%jed)) then
+    write(mesg,'("In MOM_internal_tides, PPM_reconstruction_x called with a ", &
+               & "y-halo that needs to be increased by ",i2,".")') &
+               max(G%jsd-jsl,jel-G%jed)
+    call MOM_error(FATAL,mesg)
+  endif
+
+  if (use_2nd) then
+    do j=jsl,jel ; do i=isl,iel
+      h_im1 = G%mask2dT(i-1,j) * h_in(i-1,j) + (1.0-G%mask2dT(i-1,j)) * h_in(i,j)
+      h_ip1 = G%mask2dT(i+1,j) * h_in(i+1,j) + (1.0-G%mask2dT(i+1,j)) * h_in(i,j)
+      h_l(i,j) = 0.5*( h_im1 + h_in(i,j) )
+      h_r(i,j) = 0.5*( h_ip1 + h_in(i,j) )
+    enddo ; enddo
+  else
+    do j=jsl,jel ; do i=isl-1,iel+1
+      if ((G%mask2dT(i-1,j) * G%mask2dT(i,j) * G%mask2dT(i+1,j)) == 0.0) then
+        slp(i,j) = 0.0
+      else
+        ! This uses a simple 2nd order slope.
+        slp(i,j) = 0.5 * (h_in(i+1,j) - h_in(i-1,j))
+        ! Monotonic constraint, see Eq. B2 in Lin 1994, MWR (132)
+        dMx = max(h_in(i+1,j), h_in(i-1,j), h_in(i,j)) - h_in(i,j)
+        dMn = h_in(i,j) - min(h_in(i+1,j), h_in(i-1,j), h_in(i,j))
+        slp(i,j) = sign(1.,slp(i,j)) * min(abs(slp(i,j)), 2. * min(dMx, dMn))
+                ! * (G%mask2dT(i-1,j) * G%mask2dT(i,j) * G%mask2dT(i+1,j))
+      endif
+    enddo; enddo
+
+    do j=jsl,jel ; do i=isl,iel
+      ! Neighboring values should take into account any boundaries.  The 3
+      ! following sets of expressions are equivalent.
+    ! h_im1 = h_in(i-1,j,k) ; if (G%mask2dT(i-1,j) < 0.5) h_im1 = h_in(i,j)
+    ! h_ip1 = h_in(i+1,j,k) ; if (G%mask2dT(i+1,j) < 0.5) h_ip1 = h_in(i,j)
+      h_im1 = G%mask2dT(i-1,j) * h_in(i-1,j) + (1.0-G%mask2dT(i-1,j)) * h_in(i,j)
+      h_ip1 = G%mask2dT(i+1,j) * h_in(i+1,j) + (1.0-G%mask2dT(i+1,j)) * h_in(i,j)
+      ! Left/right values following Eq. B2 in Lin 1994, MWR (132)
+      h_l(i,j) = 0.5*( h_im1 + h_in(i,j) ) + oneSixth*( slp(i-1,j) - slp(i,j) )
+      h_r(i,j) = 0.5*( h_ip1 + h_in(i,j) ) + oneSixth*( slp(i,j) - slp(i+1,j) )
+    enddo; enddo
+  endif
+
+  call PPM_limit_pos(h_in, h_l, h_r, 0.0, isl, iel, jsl, jel)
+end subroutine PPM_reconstruction_x
+
+
+subroutine PPM_reconstruction_y(h_in, h_l, h_r, G, LB, simple_2nd)
+  real, dimension(NIMEM_,NJMEM_), intent(in)  :: h_in
+  real, dimension(NIMEM_,NJMEM_), intent(out) :: h_l, h_r
+  type(ocean_grid_type),          intent(in)  :: G
+  type(loop_bounds_type),         intent(in)  :: LB
+  logical, optional,              intent(in)  :: simple_2nd
+  ! This subroutine calculates left/right edge valus for PPM reconstruction.
+  ! Arguments: h_in    - Energy density in a sector (2D)
+  !  (out)     h_l,h_r - left/right edge value of reconstruction (2D)
+  !  (in)      G - The ocean's grid structure.
+  !  (in)      LB - A structure with the active loop bounds.
+  !  (in, opt) simple_2nd - If true, use the arithmetic mean energy densities as
+  !                         default edge values for a simple 2nd order scheme.
+
+  ! Local variables with useful mnemonic names.
+  real, dimension(SZI_(G),SZJ_(G))  :: slp ! The slopes.
+  real, parameter :: oneSixth = 1./6.
+  real :: h_jp1, h_jm1
+  real :: dMx, dMn
+  logical :: use_2nd
+  character(len=256) :: mesg
+  integer :: i, j, isl, iel, jsl, jel, stensil
+
+  use_2nd = .false. ; if (present(simple_2nd)) use_2nd = simple_2nd
+  isl = LB%ish ; iel = LB%ieh ; jsl = LB%jsh-1 ; jel = LB%jeh+1
+
+  ! This is the stensil of the reconstruction, not the scheme overall.
+  stensil = 2 ; if (use_2nd) stensil = 1
+
+  if ((isl < G%isd) .or. (iel > G%ied)) then
+    write(mesg,'("In MOM_internal_tides, PPM_reconstruction_y called with a ", &
+               & "x-halo that needs to be increased by ",i2,".")') &
+               max(G%isd-isl,iel-G%ied)
+    call MOM_error(FATAL,mesg)
+  endif
+  if ((jsl-stensil < G%jsd) .or. (jel+stensil > G%jed)) then
+    write(mesg,'("In MOM_internal_tides, PPM_reconstruction_y called with a ", &
+                 & "y-halo that needs to be increased by ",i2,".")') &
+                 stensil + max(G%jsd-jsl,jel-G%jed)
+    call MOM_error(FATAL,mesg)
+  endif
+
+  if (use_2nd) then
+    do j=jsl,jel ; do i=isl,iel
+      h_jm1 = G%mask2dT(i,j-1) * h_in(i,j-1) + (1.0-G%mask2dT(i,j-1)) * h_in(i,j)
+      h_jp1 = G%mask2dT(i,j+1) * h_in(i,j+1) + (1.0-G%mask2dT(i,j+1)) * h_in(i,j)
+      h_l(i,j) = 0.5*( h_jm1 + h_in(i,j) )
+      h_r(i,j) = 0.5*( h_jp1 + h_in(i,j) )
+    enddo ; enddo
+  else
+    do j=jsl-1,jel+1 ; do i=isl,iel
+      if ((G%mask2dT(i,j-1) * G%mask2dT(i,j) * G%mask2dT(i,j+1)) == 0.0) then
+        slp(i,j) = 0.0
+      else
+        ! This uses a simple 2nd order slope.
+        slp(i,j) = 0.5 * (h_in(i,j+1) - h_in(i,j-1))
+        ! Monotonic constraint, see Eq. B2 in Lin 1994, MWR (132)
+        dMx = max(h_in(i,j+1), h_in(i,j-1), h_in(i,j)) - h_in(i,j)
+        dMn = h_in(i,j) - min(h_in(i,j+1), h_in(i,j-1), h_in(i,j))
+        slp(i,j) = sign(1.,slp(i,j)) * min(abs(slp(i,j)), 2. * min(dMx, dMn))
+                ! * (G%mask2dT(i,j-1) * G%mask2dT(i,j) * G%mask2dT(i,j+1))
+      endif
+    enddo ; enddo
+
+    do j=jsl,jel ; do i=isl,iel
+      ! Neighboring values should take into account any boundaries.  The 3
+      ! following sets of expressions are equivalent.
+      h_jm1 = G%mask2dT(i,j-1) * h_in(i,j-1) + (1.0-G%mask2dT(i,j-1)) * h_in(i,j)
+      h_jp1 = G%mask2dT(i,j+1) * h_in(i,j+1) + (1.0-G%mask2dT(i,j+1)) * h_in(i,j)
+      ! Left/right values following Eq. B2 in Lin 1994, MWR (132)
+      h_l(i,j) = 0.5*( h_jm1 + h_in(i,j) ) + oneSixth*( slp(i,j-1) - slp(i,j) )
+      h_r(i,j) = 0.5*( h_jp1 + h_in(i,j) ) + oneSixth*( slp(i,j) - slp(i,j+1) )
+    enddo ; enddo
+  endif
+
+  call PPM_limit_pos(h_in, h_l, h_r, 0.0, isl, iel, jsl, jel)
+end subroutine PPM_reconstruction_y
+
+
+subroutine PPM_limit_pos(h_in, h_L, h_R, h_min, iis, iie, jis, jie)
+  real, dimension(NIMEM_,NJMEM_), intent(in)     :: h_in
+  real, dimension(NIMEM_,NJMEM_), intent(inout)  :: h_L, h_R
+  real,                           intent(in)     :: h_min
+  integer,                        intent(in)     :: iis, iie, jis, jie
+  ! This subroutine limits the left/right edge values of the PPM reconstruction
+  ! to give a reconstruction that is positive-definite.  Here this is
+  ! reinterpreted as giving a constant thickness if the mean thickness is less
+  ! than h_min, with a minimum of h_min otherwise.
+  ! Arguments: h_in    - thickness of layer (2D)
+  !  (inout)   h_L     - left edge value (2D)
+  !  (inout)   h_R     - right edge value (2D)
+  !  (in)      h_min   - The minimum thickness that can be obtained by a
+  !                      concave parabolic fit.
+  !  (in)      iis, iie, jis, jie - Index range for computation.
+
+  ! Local variables
+  real    :: curv, dh, scale
+  character(len=256) :: mesg
+  integer :: i,j
+
+  do j=jis,jie ; do i=iis,iie
+    ! This limiter prevents undershooting minima within the domain with
+    ! values less than h_min.
+    curv = 3.0*(h_L(i,j) + h_R(i,j) - 2.0*h_in(i,j))
+    if (curv > 0.0) then ! Only minima are limited.
+      dh = h_R(i,j) - h_L(i,j)
+      if (abs(dh) < curv) then ! The parabola's minimum is within the cell.
+        if (h_in(i,j) <= h_min) then
+          h_L(i,j) = h_in(i,j) ; h_R(i,j) = h_in(i,j)
+        elseif (12.0*curv*(h_in(i,j) - h_min) < (curv**2 + 3.0*dh**2)) then
+          ! The minimum value is h_in - (curv^2 + 3*dh^2)/(12*curv), and must
+          ! be limited in this case.  0 < scale < 1.
+          scale = 12.0*curv*(h_in(i,j) - h_min) / (curv**2 + 3.0*dh**2)
+          h_L(i,j) = h_in(i,j) + scale*(h_L(i,j) - h_in(i,j))
+          h_R(i,j) = h_in(i,j) + scale*(h_R(i,j) - h_in(i,j))
+        endif
+      endif
+    endif
+  enddo ; enddo
+end subroutine PPM_limit_pos
+
 ! subroutine register_int_tide_restarts(G, param_file, CS, restart_CS)
 !   type(ocean_grid_type), intent(inout) :: G
 !   type(param_file_type), intent(in) :: param_file
@@ -2064,22 +2060,22 @@
 !   endif
 !   !-----------------------------------------------------------------------
 
-! end subroutine register_int_tide_restarts
-
-subroutine internal_tides_init(Time, G, param_file, diag, CS)
-  type(time_type), target,   intent(in)    :: Time
-  type(ocean_grid_type),     intent(inout) :: G
-  type(param_file_type),     intent(in)    :: param_file
-  type(diag_ctrl), target,   intent(in)    :: diag
-  type(int_tide_CS),pointer                :: CS
-  ! Arguments: Time - The current model time.
-  !  (in)      G - The ocean's grid structure.
-  !  (in)      param_file - A structure indicating the open file to parse for
-  !                         model parameter values.
-  !  (in)      diag - A structure that is used to regulate diagnostic output.
-  !  (in/out)  CS - A pointer that is set to point to the control structure
-  !                 for this module
-  real                              :: Angle_size ! size of wedges, rad
+! end subroutine register_int_tide_restarts
+
+subroutine internal_tides_init(Time, G, param_file, diag, CS)
+  type(time_type), target,   intent(in)    :: Time
+  type(ocean_grid_type),     intent(inout) :: G
+  type(param_file_type),     intent(in)    :: param_file
+  type(diag_ctrl), target,   intent(in)    :: diag
+  type(int_tide_CS),pointer                :: CS
+  ! Arguments: Time - The current model time.
+  !  (in)      G - The ocean's grid structure.
+  !  (in)      param_file - A structure indicating the open file to parse for
+  !                         model parameter values.
+  !  (in)      diag - A structure that is used to regulate diagnostic output.
+  !  (in/out)  CS - A pointer that is set to point to the control structure
+  !                 for this module
+  real                              :: Angle_size ! size of wedges, rad
   real, allocatable                 :: angles(:)  ! orientations of wedge centers, rad
   real, allocatable, dimension(:,:) :: h2         ! topographic roughness scale, m^2
   real                              :: kappa_itides, kappa_h2_factor 
@@ -2087,28 +2083,28 @@
                                                   ! and a scaling factor
   real, allocatable                 :: ridge_temp(:,:) 
                                                   ! array for temporary storage of flags
-                                                  ! of cells with double-reflecting ridges
-  logical                           :: use_int_tides, use_temperature
+                                                  ! of cells with double-reflecting ridges
+  logical                           :: use_int_tides, use_temperature
   integer                           :: num_angle, num_freq, num_mode, m, fr, period_1
-  integer :: isd, ied, jsd, jed, a, id_ang, i, j
-  type(axesType) :: axes_ang 
-  ! This include declares and sets the variable "version".
-#include "version_variable.h"
-  character(len=40)  :: mod = "MOM_internal_tides" ! This module's name.
-  character(len=16), dimension(8) :: freq_name
-  character(len=40)  :: var_name
-  character(len=160) :: var_descript
+  integer :: isd, ied, jsd, jed, a, id_ang, i, j
+  type(axesType) :: axes_ang 
+  ! This include declares and sets the variable "version".
+#include "version_variable.h"
+  character(len=40)  :: mod = "MOM_internal_tides" ! This module's name.
+  character(len=16), dimension(8) :: freq_name
+  character(len=40)  :: var_name
+  character(len=160) :: var_descript
   character(len=200) :: filename
   character(len=200) :: refl_angle_file, land_mask_file
   character(len=200) :: refl_pref_file, refl_dbl_file
   character(len=200) :: dy_Cu_file, dx_Cv_file
   character(len=200) :: h2_file
   
-  isd = G%isd ; ied = G%ied ; jsd = G%jsd ; jed = G%jed
-  
-  if (associated(CS)) then
-    call MOM_error(WARNING, "internal_tides_init called "//&
-                             "with an associated control structure.")
+  isd = G%isd ; ied = G%ied ; jsd = G%jsd ; jed = G%jed
+  
+  if (associated(CS)) then
+    call MOM_error(WARNING, "internal_tides_init called "//&
+                             "with an associated control structure.")
     return
   else
     allocate(CS)
@@ -2118,122 +2114,122 @@
   call read_param(param_file, "INTERNAL_TIDES", use_int_tides)
   CS%do_int_tides = use_int_tides
   if (.not.use_int_tides) return
-
-  use_temperature = .true.
-  call read_param(param_file, "ENABLE_THERMODYNAMICS", use_temperature)
-  if (.not.use_temperature) call MOM_error(FATAL, &
-    "register_int_tide_restarts: internal_tides only works with "//&
-    "ENABLE_THERMODYNAMICS defined.")
-
-  ! Set number of frequencies, angles, and modes to consider
-  num_freq = 1 ; num_angle = 24 ; num_mode = 1
-  call read_param(param_file, "INTERNAL_TIDE_FREQS", num_freq)
-  call read_param(param_file, "INTERNAL_TIDE_ANGLES", num_angle)
-  call read_param(param_file, "INTERNAL_TIDE_MODES", num_mode)
-  if (.not.((num_freq > 0) .and. (num_angle > 0) .and. (num_mode > 0))) return
-  CS%nFreq = num_freq ; CS%nAngle = num_angle ; CS%nMode = num_mode
+
+  use_temperature = .true.
+  call read_param(param_file, "ENABLE_THERMODYNAMICS", use_temperature)
+  if (.not.use_temperature) call MOM_error(FATAL, &
+    "register_int_tide_restarts: internal_tides only works with "//&
+    "ENABLE_THERMODYNAMICS defined.")
+
+  ! Set number of frequencies, angles, and modes to consider
+  num_freq = 1 ; num_angle = 24 ; num_mode = 1
+  call read_param(param_file, "INTERNAL_TIDE_FREQS", num_freq)
+  call read_param(param_file, "INTERNAL_TIDE_ANGLES", num_angle)
+  call read_param(param_file, "INTERNAL_TIDE_MODES", num_mode)
+  if (.not.((num_freq > 0) .and. (num_angle > 0) .and. (num_mode > 0))) return
+  CS%nFreq = num_freq ; CS%nAngle = num_angle ; CS%nMode = num_mode
   
   ! Allocate energy density array
-  allocate(CS%En(isd:ied, jsd:jed, num_angle, num_freq, num_mode))
+  allocate(CS%En(isd:ied, jsd:jed, num_angle, num_freq, num_mode))
   CS%En(:,:,:,:,:) = 0.0    
 
-  ! Allocate and populate frequency array (each a multiple of first for now)
-  allocate(CS%frequency(num_freq))
-  call read_param(param_file, "FIRST_MODE_PERIOD", period_1); ! ADDED BDM
-  do fr=1,num_freq  
-    CS%frequency(fr) = (8.0*atan(1.0) * (real(fr)) / period_1) ! ADDED BDM
+  ! Allocate and populate frequency array (each a multiple of first for now)
+  allocate(CS%frequency(num_freq))
+  call read_param(param_file, "FIRST_MODE_PERIOD", period_1); ! ADDED BDM
+  do fr=1,num_freq  
+    CS%frequency(fr) = (8.0*atan(1.0) * (real(fr)) / period_1) ! ADDED BDM
   enddo
-
+
   ! Read all relevant parameters and write them to the model log.
   
   CS%Time => Time ! direct a pointer to the current model time target
-  
-  call get_param(param_file, mod, "INPUTDIR", CS%inputdir, default=".")
+  
+  call get_param(param_file, mod, "INPUTDIR", CS%inputdir, default=".")
                  CS%inputdir = slasher(CS%inputdir)
   
-  call log_version(param_file, mod, version, "")
-  
-  call get_param(param_file, mod, "INTERNAL_TIDE_FREQS", num_freq, &
-                 "The number of distinct internal tide frequency bands \n"//&
-                 "that will be calculated.", default=1)
-  call get_param(param_file, mod, "INTERNAL_TIDE_MODES", num_mode, &
-                 "The number of distinct internal tide modes \n"//&
-                 "that will be calculated.", default=1)
-  call get_param(param_file, mod, "INTERNAL_TIDE_ANGLES", num_angle, &
-                 "The number of angular resolution bands for the internal \n"//&
-                 "tide calculations.", default=24)
-
-  if (use_int_tides) then
-    if ((num_freq <= 0) .and. (num_mode <= 0) .and. (num_angle <= 0)) then
-      call MOM_error(WARNING, "Internal tides were enabled, but the number "//&
-             "of requested frequencies, modes and angles were not all positive.")
-      return
-    endif
-  else
-    if ((num_freq > 0) .and. (num_mode > 0) .and. (num_angle > 0)) then
-      call MOM_error(WARNING, "Internal tides were not enabled, even though "//&
-             "the number of requested frequencies, modes and angles were all "//&
-             "positive.")
-      return
-    endif
-  endif
-  
-  if (CS%NFreq /= num_freq) call MOM_error(FATAL, "Internal_tides_init: "//&
-      "Inconsistent number of frequencies.")
-  if (CS%NAngle /= num_angle) call MOM_error(FATAL, "Internal_tides_init: "//&
-      "Inconsistent number of angles.")
-  if (CS%NMode /= num_mode) call MOM_error(FATAL, "Internal_tides_init: "//&
-      "Inconsistent number of angles.")
-  if (4*(num_angle/4) /= num_angle) call MOM_error(FATAL, &
-    "Internal_tides_init: INTERNAL_TIDE_ANGLES must be a multiple of 4.")
-
-  CS%diag => diag
-  
-  call get_param(param_file, mod, "INTERNAL_TIDE_DECAY_RATE", CS%decay_rate, &
-                 "The rate at which internal tide energy is lost to the \n"//&
+  call log_version(param_file, mod, version, "")
+  
+  call get_param(param_file, mod, "INTERNAL_TIDE_FREQS", num_freq, &
+                 "The number of distinct internal tide frequency bands \n"//&
+                 "that will be calculated.", default=1)
+  call get_param(param_file, mod, "INTERNAL_TIDE_MODES", num_mode, &
+                 "The number of distinct internal tide modes \n"//&
+                 "that will be calculated.", default=1)
+  call get_param(param_file, mod, "INTERNAL_TIDE_ANGLES", num_angle, &
+                 "The number of angular resolution bands for the internal \n"//&
+                 "tide calculations.", default=24)
+
+  if (use_int_tides) then
+    if ((num_freq <= 0) .and. (num_mode <= 0) .and. (num_angle <= 0)) then
+      call MOM_error(WARNING, "Internal tides were enabled, but the number "//&
+             "of requested frequencies, modes and angles were not all positive.")
+      return
+    endif
+  else
+    if ((num_freq > 0) .and. (num_mode > 0) .and. (num_angle > 0)) then
+      call MOM_error(WARNING, "Internal tides were not enabled, even though "//&
+             "the number of requested frequencies, modes and angles were all "//&
+             "positive.")
+      return
+    endif
+  endif
+  
+  if (CS%NFreq /= num_freq) call MOM_error(FATAL, "Internal_tides_init: "//&
+      "Inconsistent number of frequencies.")
+  if (CS%NAngle /= num_angle) call MOM_error(FATAL, "Internal_tides_init: "//&
+      "Inconsistent number of angles.")
+  if (CS%NMode /= num_mode) call MOM_error(FATAL, "Internal_tides_init: "//&
+      "Inconsistent number of angles.")
+  if (4*(num_angle/4) /= num_angle) call MOM_error(FATAL, &
+    "Internal_tides_init: INTERNAL_TIDE_ANGLES must be a multiple of 4.")
+
+  CS%diag => diag
+  
+  call get_param(param_file, mod, "INTERNAL_TIDE_DECAY_RATE", CS%decay_rate, &
+                 "The rate at which internal tide energy is lost to the \n"//&
                  "interior ocean internal wave field.", units="s-1", default=0.0)
-  call get_param(param_file, mod, "INTERNAL_TIDE_VOLUME_BASED_CFL", CS%vol_CFL, &
-                 "If true, use the ratio of the open face lengths to the \n"//&
-                 "tracer cell areas when estimating CFL numbers in the \n"//&
-                 "internal tide code.", default=.false.)
-  call get_param(param_file, mod, "INTERNAL_TIDE_CORNER_ADVECT", CS%corner_adv, &
-                 "If true, internal tide ray-tracing advection uses a \n"//&
-                 " corner-advection scheme rather than PPM.\n", default=.false.)
-  call get_param(param_file, mod, "INTERNAL_TIDE_SIMPLE_2ND_PPM", CS%simple_2nd, &
-                 "If true, CONTINUITY_PPM uses a simple 2nd order \n"//&
-                 "(arithmetic mean) interpolation of the edge values. \n"//&
-                 "This may give better PV conservation propterties. While \n"//&
-                 "it formally reduces the accuracy of the continuity \n"//&
-                 "solver itself in the strongly advective limit, it does \n"//&
-                 "not reduce the overall order of accuracy of the dynamic \n"//&
-                 "core.", default=.false.)
-  call get_param(param_file, mod, "INTERNAL_TIDE_UPWIND_1ST", CS%upwind_1st, &
-                 "If true, the internal tide ray-tracing advection uses \n"//&
-                 "1st-order upwind advection.  This scheme is highly \n"//&
-                 "continuity solver.  This scheme is highly \n"//&
-                 "diffusive but may be useful for debugging.", default=.false.)
+  call get_param(param_file, mod, "INTERNAL_TIDE_VOLUME_BASED_CFL", CS%vol_CFL, &
+                 "If true, use the ratio of the open face lengths to the \n"//&
+                 "tracer cell areas when estimating CFL numbers in the \n"//&
+                 "internal tide code.", default=.false.)
+  call get_param(param_file, mod, "INTERNAL_TIDE_CORNER_ADVECT", CS%corner_adv, &
+                 "If true, internal tide ray-tracing advection uses a \n"//&
+                 " corner-advection scheme rather than PPM.\n", default=.false.)
+  call get_param(param_file, mod, "INTERNAL_TIDE_SIMPLE_2ND_PPM", CS%simple_2nd, &
+                 "If true, CONTINUITY_PPM uses a simple 2nd order \n"//&
+                 "(arithmetic mean) interpolation of the edge values. \n"//&
+                 "This may give better PV conservation propterties. While \n"//&
+                 "it formally reduces the accuracy of the continuity \n"//&
+                 "solver itself in the strongly advective limit, it does \n"//&
+                 "not reduce the overall order of accuracy of the dynamic \n"//&
+                 "core.", default=.false.)
+  call get_param(param_file, mod, "INTERNAL_TIDE_UPWIND_1ST", CS%upwind_1st, &
+                 "If true, the internal tide ray-tracing advection uses \n"//&
+                 "1st-order upwind advection.  This scheme is highly \n"//&
+                 "continuity solver.  This scheme is highly \n"//&
+                 "diffusive but may be useful for debugging.", default=.false.)
   call get_param(param_file, mod, "INTERNAL_TIDE_BACKGROUND_DRAG", &
                  CS%apply_background_drag, "If true, the internal tide \n"//& 
                  "ray-tracing advection uses a background drag term as a sink.",&
                  default=.false.)
-  call get_param(param_file, mod, "INTERNAL_TIDE_QUAD_DRAG", CS%apply_bottom_drag, &
-                 "If true, the internal tide ray-tracing advection uses \n"//&
+  call get_param(param_file, mod, "INTERNAL_TIDE_QUAD_DRAG", CS%apply_bottom_drag, &
+                 "If true, the internal tide ray-tracing advection uses \n"//&
                  "a quadratic bottom drag term as a sink.", default=.false.)
-  call get_param(param_file, mod, "INTERNAL_TIDE_WAVE_DRAG", CS%apply_wave_drag, &
+  call get_param(param_file, mod, "INTERNAL_TIDE_WAVE_DRAG", CS%apply_wave_drag, &
                  "If true, apply scattering due to small-scale roughness as a sink.", &
                  default=.false.)
-  call get_param(param_file, mod, "INTERNAL_TIDE_FROUDE_DRAG", CS%apply_Froude_drag, &
+  call get_param(param_file, mod, "INTERNAL_TIDE_FROUDE_DRAG", CS%apply_Froude_drag, &
                  "If true, apply wave breaking as a sink.", &
-                 default=.false.)
-  call get_param(param_file, mod, "CDRAG", CS%cdrag, &
-                 "CDRAG is the drag coefficient relating the magnitude of \n"//&
-                 "the velocity field to the bottom stress.", units="nondim", &
-                 default=0.003)
-  call get_param(param_file, mod, "INTERNAL_TIDE_ENERGIZED_ANGLE", CS%energized_angle, &
-                 "If positive, only one angular band of the internal tides \n"//&
-                 "gets all of the energy.  (This is for debugging.)", default=-1)
-  call get_param(param_file, mod, "USE_PPM_ANGULAR", CS%use_PPMang, &
-                 "If true, use PPM for advection of energy in angular  \n"//&
+                 default=.false.)
+  call get_param(param_file, mod, "CDRAG", CS%cdrag, &
+                 "CDRAG is the drag coefficient relating the magnitude of \n"//&
+                 "the velocity field to the bottom stress.", units="nondim", &
+                 default=0.003)
+  call get_param(param_file, mod, "INTERNAL_TIDE_ENERGIZED_ANGLE", CS%energized_angle, &
+                 "If positive, only one angular band of the internal tides \n"//&
+                 "gets all of the energy.  (This is for debugging.)", default=-1)
+  call get_param(param_file, mod, "USE_PPM_ANGULAR", CS%use_PPMang, &
+                 "If true, use PPM for advection of energy in angular  \n"//&
                  "space.", default=.false.)
   call get_param(param_file, mod, "GAMMA_ITIDES", CS%q_itides, &
                  "The fraction of the internal tidal energy that is \n"//&
@@ -2280,17 +2276,17 @@
     ! will be multiplied by N and En to get into [W m-2]
     CS%TKE_itidal_loss_fixed(i,j) = 0.5*kappa_h2_factor*G%Rho0*&
          kappa_itides * h2(i,j)
-  enddo; enddo
-  
-  ! Read in prescribed coast/ridge/shelf angles from file
-  call get_param(param_file, mod, "REFL_ANGLE_FILE", refl_angle_file, &
-               "The path to the file containing the local angle of \n"//&
-               "the coastline/ridge/shelf with respect to the equator.", &
-               fail_if_missing=.false.)
-  filename = trim(CS%inputdir) // trim(refl_angle_file)
+  enddo; enddo
+  
+  ! Read in prescribed coast/ridge/shelf angles from file
+  call get_param(param_file, mod, "REFL_ANGLE_FILE", refl_angle_file, &
+               "The path to the file containing the local angle of \n"//&
+               "the coastline/ridge/shelf with respect to the equator.", &
+               fail_if_missing=.false.)
+  filename = trim(CS%inputdir) // trim(refl_angle_file)
   call log_param(param_file, mod, "INPUTDIR/REFL_ANGLE_FILE", filename)
   allocate(CS%refl_angle(isd:ied,jsd:jed)) ; CS%refl_angle(:,:) = CS%nullangle
-  call read_data(filename, 'refl_angle', CS%refl_angle, &
+  call read_data(filename, 'refl_angle', CS%refl_angle, &
                  domain=G%domain%mpp_domain, timelevel=1)
   ! replace NANs with null value
   do j=G%jsc,G%jec ; do i=G%isc,G%iec
@@ -2298,14 +2294,14 @@
   enddo ; enddo
   call pass_var(CS%refl_angle,G%domain)
   
-  ! Read in prescribed partial reflection coefficients from file
-  call get_param(param_file, mod, "REFL_PREF_FILE", refl_pref_file, &
-               "The path to the file containing the reflection coefficients.", &
-               fail_if_missing=.false.)
-  filename = trim(CS%inputdir) // trim(refl_pref_file)
+  ! Read in prescribed partial reflection coefficients from file
+  call get_param(param_file, mod, "REFL_PREF_FILE", refl_pref_file, &
+               "The path to the file containing the reflection coefficients.", &
+               fail_if_missing=.false.)
+  filename = trim(CS%inputdir) // trim(refl_pref_file)
   call log_param(param_file, mod, "INPUTDIR/REFL_PREF_FILE", filename)
   allocate(CS%refl_pref(isd:ied,jsd:jed)) ; CS%refl_pref(:,:) = 1.0
-  call read_data(filename, 'refl_pref', CS%refl_pref, &
+  call read_data(filename, 'refl_pref', CS%refl_pref, &
                  domain=G%domain%mpp_domain, timelevel=1)
   !CS%refl_pref = CS%refl_pref*1 ! adjust partial reflection if desired
   call pass_var(CS%refl_pref,G%domain)
@@ -2322,14 +2318,14 @@
     enddo
   enddo
   
-  ! Read in double-reflective (ridge) tags from file
-  call get_param(param_file, mod, "REFL_DBL_FILE", refl_dbl_file, &
-               "The path to the file containing the double-reflective ridge tags.", &
-               fail_if_missing=.false.)
-  filename = trim(CS%inputdir) // trim(refl_dbl_file)
+  ! Read in double-reflective (ridge) tags from file
+  call get_param(param_file, mod, "REFL_DBL_FILE", refl_dbl_file, &
+               "The path to the file containing the double-reflective ridge tags.", &
+               fail_if_missing=.false.)
+  filename = trim(CS%inputdir) // trim(refl_dbl_file)
   call log_param(param_file, mod, "INPUTDIR/REFL_DBL_FILE", filename)
   allocate(ridge_temp(isd:ied,jsd:jed)) ; ridge_temp(:,:) = 0.0
-  call read_data(filename, 'refl_dbl', ridge_temp, &
+  call read_data(filename, 'refl_dbl', ridge_temp, &
                  domain=G%domain%mpp_domain, timelevel=1)
   call pass_var(ridge_temp,G%domain)               
   allocate(CS%refl_dbl(isd:ied,jsd:jed)) ; CS%refl_dbl(:,:) = .false.
@@ -2341,133 +2337,133 @@
   ! Read in prescribed land mask from file (if overwriting -BDM). 
   ! This should be done in MOM_initialize_topography subroutine 
   ! defined in MOM_fixed_initialization.F90 (BDM)   
-  !call get_param(param_file, mod, "LAND_MASK_FILE", land_mask_file, &
-  !             "The path to the file containing the land mask.", &
+  !call get_param(param_file, mod, "LAND_MASK_FILE", land_mask_file, &
+  !             "The path to the file containing the land mask.", &
   !             fail_if_missing=.false.) 
   !filename = trim(CS%inputdir) // trim(land_mask_file)
   !call log_param(param_file, mod, "INPUTDIR/LAND_MASK_FILE", filename)
   !G%mask2dCu(:,:) = 1 ; G%mask2dCv(:,:) = 1 ; G%mask2dT(:,:)  = 1
-  !call read_data(filename, 'land_mask', G%mask2dCu, &
+  !call read_data(filename, 'land_mask', G%mask2dCu, &
   !               domain=G%domain%mpp_domain, timelevel=1)
-  !call read_data(filename, 'land_mask', G%mask2dCv, &
+  !call read_data(filename, 'land_mask', G%mask2dCv, &
   !               domain=G%domain%mpp_domain, timelevel=1)
-  !call read_data(filename, 'land_mask', G%mask2dT, &
+  !call read_data(filename, 'land_mask', G%mask2dT, &
   !               domain=G%domain%mpp_domain, timelevel=1)
   !call pass_var(G%mask2dCu,G%domain)
   !call pass_var(G%mask2dCv,G%domain)
   !call pass_var(G%mask2dT,G%domain)
 
   ! Read in prescribed partial east face blockages from file (if overwriting -BDM)
-  !call get_param(param_file, mod, "dy_Cu_FILE", dy_Cu_file, &
-  !             "The path to the file containing the east face blockages.", &
+  !call get_param(param_file, mod, "dy_Cu_FILE", dy_Cu_file, &
+  !             "The path to the file containing the east face blockages.", &
   !             fail_if_missing=.false.) 
   !filename = trim(CS%inputdir) // trim(dy_Cu_file)
   !call log_param(param_file, mod, "INPUTDIR/dy_Cu_FILE", filename)
   !G%dy_Cu(:,:) = 0.0
-  !call read_data(filename, 'dy_Cu', G%dy_Cu, &
+  !call read_data(filename, 'dy_Cu', G%dy_Cu, &
   !               domain=G%domain%mpp_domain, timelevel=1)  
   !call pass_var(G%dy_Cu,G%domain)
                  
   ! Read in prescribed partial north face blockages from file (if overwriting -BDM)  
-  !call get_param(param_file, mod, "dx_Cv_FILE", dx_Cv_file, &
-  !             "The path to the file containing the north face blockages.", &
+  !call get_param(param_file, mod, "dx_Cv_FILE", dx_Cv_file, &
+  !             "The path to the file containing the north face blockages.", &
   !             fail_if_missing=.false.) 
   !filename = trim(CS%inputdir) // trim(dx_Cv_file)
   !call log_param(param_file, mod, "INPUTDIR/dx_Cv_FILE", filename)
   !G%dx_Cv(:,:) = 0.0
-  !call read_data(filename, 'dx_Cv', G%dx_Cv, &
+  !call read_data(filename, 'dx_Cv', G%dx_Cv, &
   !               domain=G%domain%mpp_domain, timelevel=1)  
-  !call pass_var(G%dx_Cv,G%domain)
-  
-  ! Register maps of reflection parameters
-  CS%id_refl_ang = register_diag_field('ocean_model', 'refl_angle', diag%axesT1, &
+  !call pass_var(G%dx_Cv,G%domain)
+  
+  ! Register maps of reflection parameters
+  CS%id_refl_ang = register_diag_field('ocean_model', 'refl_angle', diag%axesT1, &
                  Time, 'Local angle of coastline/ridge/shelf with respect to equator', 'rad')
-  CS%id_refl_pref = register_diag_field('ocean_model', 'refl_pref', diag%axesT1, &
+  CS%id_refl_pref = register_diag_field('ocean_model', 'refl_pref', diag%axesT1, &
                  Time, 'Partial reflection coefficients', '')
-  CS%id_dx_Cv = register_diag_field('ocean_model', 'dx_Cv', diag%axesT1, &
+  CS%id_dx_Cv = register_diag_field('ocean_model', 'dx_Cv', diag%axesT1, &
                  Time, 'North face unblocked width', 'm') ! used if overriding (BDM)
-  CS%id_dy_Cu = register_diag_field('ocean_model', 'dy_Cu', diag%axesT1, &
+  CS%id_dy_Cu = register_diag_field('ocean_model', 'dy_Cu', diag%axesT1, &
                  Time, 'East face unblocked width', 'm')  ! used if overriding (BDM)
-  CS%id_land_mask = register_diag_field('ocean_model', 'land_mask', diag%axesT1, &
-                 Time, 'Land mask', 'logical')            ! used if overriding (BDM)
+  CS%id_land_mask = register_diag_field('ocean_model', 'land_mask', diag%axesT1, &
+                 Time, 'Land mask', 'logical')            ! used if overriding (BDM)
   
   ! Register 2-D energy density (summed over angles, freq, modes)
-  CS%id_tot_En = register_diag_field('ocean_model', 'ITide_tot_En', diag%axesT1, &
+  CS%id_tot_En = register_diag_field('ocean_model', 'ITide_tot_En', diag%axesT1, &
                  Time, 'Internal tide total energy density', 'J m-2')
   ! Register 2-D drag scale used for quadratic bottom drag
-  CS%id_itide_drag = register_diag_field('ocean_model', 'ITide_drag', diag%axesT1, &
+  CS%id_itide_drag = register_diag_field('ocean_model', 'ITide_drag', diag%axesT1, &
                  Time, 'Interior and bottom drag internal tide decay timescale', 's-1')
   !Register 2-D energy input into internal tides
-  CS%id_TKE_itidal_input = register_diag_field('ocean_model', 'TKE_itidal_input', diag%axesT1, &
+  CS%id_TKE_itidal_input = register_diag_field('ocean_model', 'TKE_itidal_input', diag%axesT1, &
                  Time, 'Conversion from barotropic to baroclinic tide, \n'//&
                  'a fraction of which goes into rays', 'W m-2')
-
-  allocate(CS%id_En_mode(CS%nFreq,CS%nMode)) ; CS%id_En_mode(:,:) = -1
+
+  allocate(CS%id_En_mode(CS%nFreq,CS%nMode)) ; CS%id_En_mode(:,:) = -1
   allocate(CS%id_En_ang_mode(CS%nFreq,CS%nMode)) ; CS%id_En_ang_mode(:,:) = -1
   allocate(CS%id_TKE_loss_mode(CS%nFreq,CS%nMode)) ; CS%id_TKE_loss_mode(:,:) = -1
-  allocate(CS%id_TKE_loss_ang_mode(CS%nFreq,CS%nMode)) ; CS%id_TKE_loss_ang_mode(:,:) = -1
+  allocate(CS%id_TKE_loss_ang_mode(CS%nFreq,CS%nMode)) ; CS%id_TKE_loss_ang_mode(:,:) = -1
   allocate(CS%id_Ub_mode(CS%nFreq,CS%nMode)) ; CS%id_Ub_mode(:,:) = -1
-
-  allocate(angles(CS%NAngle)) ; angles(:) = 0.0
-  Angle_size = (8.0*atan(1.0)) / (real(num_angle))
-  do a=1,num_angle ; angles(a) = (real(a) - 1) * Angle_size ; enddo
-
-  id_ang = diag_axis_init("angle", angles, "Radians", "N", "Angular Orienation of Fluxes")
-  call defineAxes(diag, (/ diag%axesT1%handles(1), diag%axesT1%handles(2), id_ang /), axes_ang)
-
-  do fr=1,CS%nFreq ; write(freq_name(fr), '("freq",i1)') fr ; enddo
+
+  allocate(angles(CS%NAngle)) ; angles(:) = 0.0
+  Angle_size = (8.0*atan(1.0)) / (real(num_angle))
+  do a=1,num_angle ; angles(a) = (real(a) - 1) * Angle_size ; enddo
+
+  id_ang = diag_axis_init("angle", angles, "Radians", "N", "Angular Orienation of Fluxes")
+  call defineAxes(diag, (/ diag%axesT1%handles(1), diag%axesT1%handles(2), id_ang /), axes_ang)
+
+  do fr=1,CS%nFreq ; write(freq_name(fr), '("freq",i1)') fr ; enddo
   do m=1,CS%nMode ; do fr=1,CS%nFreq  
-    ! Register 2-D energy density (summed over angles) for each freq and mode
-    write(var_name, '("Itide_En_freq",i1,"_mode",i1)') fr, m
-    write(var_descript, '("Internal tide energy density in frequency ",i1," mode ",i1)') fr, m
-    CS%id_En_mode(fr,m) = register_diag_field('ocean_model', var_name, &
-                 diag%axesT1, Time, var_descript, 'J m-2')
+    ! Register 2-D energy density (summed over angles) for each freq and mode
+    write(var_name, '("Itide_En_freq",i1,"_mode",i1)') fr, m
+    write(var_descript, '("Internal tide energy density in frequency ",i1," mode ",i1)') fr, m
+    CS%id_En_mode(fr,m) = register_diag_field('ocean_model', var_name, &
+                 diag%axesT1, Time, var_descript, 'J m-2')
     call MOM_mesg("Registering "//trim(var_name)//", Described as: "//var_descript, 5)
-    
-    ! Register 3-D (i,j,a) energy density for each freq and mode
-    write(var_name, '("Itide_En_ang_freq",i1,"_mode",i1)') fr, m
-    write(var_descript, '("Internal tide angular energy density in frequency ",i1," mode ",i1)') fr, m
-    CS%id_En_ang_mode(fr,m) = register_diag_field('ocean_model', var_name, &
-                 axes_ang, Time, var_descript, 'J m-2 band-1')
+    
+    ! Register 3-D (i,j,a) energy density for each freq and mode
+    write(var_name, '("Itide_En_ang_freq",i1,"_mode",i1)') fr, m
+    write(var_descript, '("Internal tide angular energy density in frequency ",i1," mode ",i1)') fr, m
+    CS%id_En_ang_mode(fr,m) = register_diag_field('ocean_model', var_name, &
+                 axes_ang, Time, var_descript, 'J m-2 band-1')
     call MOM_mesg("Registering "//trim(var_name)//", Described as: "//var_descript, 5)
     
     ! Register 2-D energy losses (summed over angles, freq, modes)
-    CS%id_tot_leak_loss = register_diag_field('ocean_model', 'ITide_tot_leak_loss', diag%axesT1, &
+    CS%id_tot_leak_loss = register_diag_field('ocean_model', 'ITide_tot_leak_loss', diag%axesT1, &
                  Time, 'Internal tide energy loss to background drag', 'W m-2')
-    CS%id_tot_quad_loss = register_diag_field('ocean_model', 'ITide_tot_quad_loss', diag%axesT1, &
+    CS%id_tot_quad_loss = register_diag_field('ocean_model', 'ITide_tot_quad_loss', diag%axesT1, &
                  Time, 'Internal tide energy loss to bottom drag', 'W m-2')
-    CS%id_tot_itidal_loss = register_diag_field('ocean_model', 'ITide_tot_itidal_loss', diag%axesT1, &
+    CS%id_tot_itidal_loss = register_diag_field('ocean_model', 'ITide_tot_itidal_loss', diag%axesT1, &
                  Time, 'Internal tide energy loss to wave drag', 'W m-2')
-    CS%id_tot_Froude_loss = register_diag_field('ocean_model', 'ITide_tot_Froude_loss', diag%axesT1, &
+    CS%id_tot_Froude_loss = register_diag_field('ocean_model', 'ITide_tot_Froude_loss', diag%axesT1, &
                  Time, 'Internal tide energy loss to wave breaking', 'W m-2')
                                   
     ! Register 2-D energy loss (summed over angles) for each freq and mode
-    write(var_name, '("Itide_TKE_loss_freq",i1,"_mode",i1)') fr, m
-    write(var_descript, '("Internal tide energy loss from frequency ",i1," mode ",i1)') fr, m
-    CS%id_TKE_loss_mode(fr,m) = register_diag_field('ocean_model', var_name, &
-                 diag%axesT1, Time, var_descript, 'W m-2')
+    write(var_name, '("Itide_TKE_loss_freq",i1,"_mode",i1)') fr, m
+    write(var_descript, '("Internal tide energy loss from frequency ",i1," mode ",i1)') fr, m
+    CS%id_TKE_loss_mode(fr,m) = register_diag_field('ocean_model', var_name, &
+                 diag%axesT1, Time, var_descript, 'W m-2')
     call MOM_mesg("Registering "//trim(var_name)//", Described as: "//var_descript, 5)
     
     ! Register 2-D energy loss for 1st mode and frequency only
-    CS%id_TKE_loss_mode_1 = register_diag_field('ocean_model', 'ITide_TKE_loss_mode_1', diag%axesT1, &
+    CS%id_TKE_loss_mode_1 = register_diag_field('ocean_model', 'ITide_TKE_loss_mode_1', diag%axesT1, &
                  Time, "Internal tide energy loss for 1st mode and frequency", 'W m-2')
     
     ! Register 3-D (i,j,a) energy loss for each freq and mode
-    write(var_name, '("Itide_TKE_loss_ang_freq",i1,"_mode",i1)') fr, m
-    write(var_descript, '("Internal tide energy loss from frequency ",i1," mode ",i1)') fr, m
-    CS%id_TKE_loss_ang_mode(fr,m) = register_diag_field('ocean_model', var_name, &
-                 axes_ang, Time, var_descript, 'W m-2 band-1')
+    write(var_name, '("Itide_TKE_loss_ang_freq",i1,"_mode",i1)') fr, m
+    write(var_descript, '("Internal tide energy loss from frequency ",i1," mode ",i1)') fr, m
+    CS%id_TKE_loss_ang_mode(fr,m) = register_diag_field('ocean_model', var_name, &
+                 axes_ang, Time, var_descript, 'W m-2 band-1')
     call MOM_mesg("Registering "//trim(var_name)//", Described as: "//var_descript, 5)
     
-    ! Register 2-D period-averaged near-bottom horizonal velocity for each freq and mode
-    write(var_name, '("Itide_Ub_freq",i1,"_mode",i1)') fr, m
-    write(var_descript, '("Near-bottom horizonal velocity for frequency ",i1," mode ",i1)') fr, m
-    CS%id_Ub_mode(fr,m) = register_diag_field('ocean_model', var_name, &
-                 diag%axesT1, Time, var_descript, 'm s-1')
+    ! Register 2-D period-averaged near-bottom horizonal velocity for each freq and mode
+    write(var_name, '("Itide_Ub_freq",i1,"_mode",i1)') fr, m
+    write(var_descript, '("Near-bottom horizonal velocity for frequency ",i1," mode ",i1)') fr, m
+    CS%id_Ub_mode(fr,m) = register_diag_field('ocean_model', var_name, &
+                 diag%axesT1, Time, var_descript, 'm s-1')
     call MOM_mesg("Registering "//trim(var_name)//", Described as: "//var_descript, 5)
     
     ! Register 2-D period-averaged near-bottom horizonal velocity for 1st mode and frequency only
-    CS%id_Ub_mode_1 = register_diag_field('ocean_model', 'ITide_Ub_mode_1', diag%axesT1, &
+    CS%id_Ub_mode_1 = register_diag_field('ocean_model', 'ITide_Ub_mode_1', diag%axesT1, &
                  Time, "Near-bottom horizonal velocity for 1st mode and frequency", 'm s-1')
     
     ! Initialize wave_structure (not sure if this should be here - BDM)
@@ -2478,26 +2474,26 @@
                  "X Location of generation site for internal tide", default=1.)
     call get_param(param_file, mod, "INTERNAL_TIDE_SOURCE_Y", CS%int_tide_source_y, &
                  "Y Location of generation site for internal tide", default=1.)
-    
+    
   enddo ; enddo
   
-end subroutine internal_tides_init
-
-
-subroutine internal_tides_end(CS)
+end subroutine internal_tides_init
+
+
+subroutine internal_tides_end(CS)
   type(int_tide_CS),            pointer :: CS
-  ! Arguments:  CS - A pointer to the control structure returned by a previous
+  ! Arguments:  CS - A pointer to the control structure returned by a previous
   !                  call to internal_tides_init, it will be deallocated here.
-  
-  if (associated(CS)) then
-    if (associated(CS%En)) deallocate(CS%En)
-    if (allocated(CS%frequency)) deallocate(CS%frequency)
+  
+  if (associated(CS)) then
+    if (associated(CS%En)) deallocate(CS%En)
+    if (allocated(CS%frequency)) deallocate(CS%frequency)
     if (allocated(CS%id_En_mode)) deallocate(CS%id_En_mode)
-    if (allocated(CS%id_Ub_mode)) deallocate(CS%id_Ub_mode)
-    deallocate(CS)
-  endif
-  CS => NULL()  
+    if (allocated(CS%id_Ub_mode)) deallocate(CS%id_Ub_mode)
+    deallocate(CS)
+  endif
+  CS => NULL()  
 end subroutine internal_tides_end
-
-
-end module MOM_internal_tides
+
+
+end module MOM_internal_tides