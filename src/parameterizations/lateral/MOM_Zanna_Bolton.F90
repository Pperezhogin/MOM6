--- conflicted
+++ resolved
@@ -101,17 +101,10 @@
   integer :: id_clock_source
   !>@}
 
-<<<<<<< HEAD
-  !>@{ MPI exchange handles
-  type(group_pass_type) :: pass_Tq  ! A handle for halo pass of Txy
-  type(group_pass_type) :: pass_Th  ! A handle for halo pass of Txx, Tyy
-  type(group_pass_type) :: pass_T2  ! A handle for halo pass of Txx, Tyy
-=======
   !>@{ MPI group passes
   type(group_pass_type) :: &
       pass_Tq, pass_Th        !< handles for halo passes of Txy, Txx, Tyy
   integer :: Stress_halo = -1 !< The halo size in filter of the stress tensor
->>>>>>> e37efd9b
   !>@}
 
 end type ZB2020_CS
