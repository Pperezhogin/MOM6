--- conflicted
+++ resolved
@@ -252,7 +252,7 @@
     grad_d2vel_mag_h, & ! Magnitude of the Laplacian of the velocity vector, squared (m-2 s-2)
     max_diss_rate_bt, & ! maximum possible energy dissipated by barotropic lateral friction (m2 s-3)
     boundary_mask ! A mask that zeroes out cells with at least one land edge
-  
+
   real, dimension(SZIB_(G),SZJB_(G)) :: &
     dvdx, dudy, & ! components in the shearing strain (s-1)
     dvdx_bt, dudy_bt, & ! components in the barotropic shearing strain (s-1)
@@ -405,12 +405,12 @@
     GME_coeff_q(:,:,:) = 0.0
     str_xx_GME(:,:) = 0.0
     str_xy_GME(:,:) = 0.0
-  
+
     do j=js,je ; do i=is,ie
       boundary_mask(i,j) = (G%mask2dCu(I,j) * G%mask2dCv(i,J) * G%mask2dCu(I-1,j) * G%mask2dCv(i,J-1))
     enddo ; enddo
- 
-    call pass_var(boundary_mask, G%Domain, complete=.true.)    
+
+    call pass_var(boundary_mask, G%Domain, complete=.true.)
 
     ! Get barotropic velocities and their gradients
     call barotropic_get_tav(Barotropic, ubtav, vbtav, G)
@@ -454,7 +454,7 @@
     ! Get thickness diffusivity for use in GME
 !    call thickness_diffuse_get_KH(thickness_diffuse, KH_u_GME, KH_v_GME, G)
 
-    do j=Jsq-1,Jeq+2 ; do i=Isq-1,Ieq+2 
+    do j=Jsq-1,Jeq+2 ; do i=Isq-1,Ieq+2
       grad_vel_mag_bt_h(i,j) = boundary_mask(i,j) * (dudx_bt(i,j)**2 + dvdy_bt(i,j)**2 + &
             (0.25*(dvdx_bt(I,J)+dvdx_bt(I-1,J)+dvdx_bt(I,J-1)+dvdx_bt(I-1,J-1)) )**2 + &
             (0.25*(dudy_bt(I,J)+dudy_bt(I-1,J)+dudy_bt(I,J-1)+dudy_bt(I-1,J-1)) )**2)
@@ -501,18 +501,6 @@
       dudy(I,J) = CS%DX_dyBu(I,J)*(u(I,j+1,k)*G%IdxCu(I,j+1) - u(I,j,k)*G%IdxCu(I,j))
     enddo ; enddo
 
-<<<<<<< HEAD
-
-    if ((find_FrictWork) .or. (CS%use_GME)) then
-      do j=js,je ; do i=is,ie
-        grad_vel_mag_h(i,j) = (dudx(i,j)**2 + dvdy(i,j)**2 + &
-             (0.25*(dvdx(I,J)+dvdx(I-1,J)+dvdx(I,J-1)+dvdx(I-1,J-1)) )**2 + &
-             (0.25*(dudy(I,J)+dudy(I-1,J)+dudy(I,J-1)+dudy(I-1,J-1)) )**2)
-      enddo ; enddo
-    endif
-
-=======
->>>>>>> 4c15159c
     ! Interpolate the thicknesses to velocity points.
     ! The extra wide halos are to accommodate the cross-corner-point projections
     ! in OBCs, which are not ordinarily be necessary, and might not be necessary
@@ -1104,7 +1092,7 @@
       else
         do j=js,je ; do i=is,ie
           grad_vel_mag_h(i,j) = 0.0
-        enddo ; enddo          
+        enddo ; enddo
       endif
 
       if (CS%biharmonic) then
@@ -1183,13 +1171,8 @@
         endif
 
         ! apply mask
-<<<<<<< HEAD
-        GME_coeff = GME_coeff * (G%mask2dCu(I,j) * G%mask2dCv(i,J) * G%mask2dCu(I-1,j) * G%mask2dCv(i,J-1))
-
-=======
         GME_coeff = GME_coeff * boundary_mask(i,j)
- 
->>>>>>> 4c15159c
+
         GME_coeff = MIN(GME_coeff,GME_coeff_limiter)
 
         if (CS%id_GME_coeff_q>0) GME_coeff_q(I,J,k) = GME_coeff
@@ -1355,12 +1338,12 @@
         endif
 
 !        do j=js,je ; do i=is,ie
-!         ! MEKE%mom_src now is sign definite because it only uses the dissipation 
+!         ! MEKE%mom_src now is sign definite because it only uses the dissipation
 !         MEKE%mom_src(i,j) = MEKE%mom_src(i,j) + MAX(-FrictWorkMax(i,j,k),FrictWork_diss(i,j,k))
 !        enddo ; enddo
 !        if (CS%use_GME) then
 !          do j=js,je ; do i=is,ie
-!            ! MEKE%mom_src now is sign definite because it only uses the dissipation 
+!            ! MEKE%mom_src now is sign definite because it only uses the dissipation
 !            MEKE%mom_src(i,j) = MEKE%mom_src(i,j) + FrictWork_GME(i,j,k)
 !          enddo ; enddo
 !        endif
