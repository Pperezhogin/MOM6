--- conflicted
+++ resolved
@@ -76,13 +76,10 @@
   real    :: Kh_aniso        !< The anisotropic viscosity [m2 s-1].
   logical :: dynamic_aniso   !< If true, the anisotropic viscosity is recomputed as a function
                              !! of state. This is set depending on ANISOTROPIC_MODE.
-<<<<<<< HEAD
   logical :: res_scale_MEKE  !< If true, the viscosity contribution from MEKE is scaled by
                              !! the resolution function.
-=======
   logical :: use_GME         !< If true, use GME backscatter scheme.
 
->>>>>>> 7698afbf
   real ALLOCABLE_, dimension(NIMEM_,NJMEM_) :: Kh_bg_xx
                       !< The background Laplacian viscosity at h points [m2 s-1].
                       !! The actual viscosity may be the larger of this
@@ -151,18 +148,18 @@
   ! The following variables are precalculated time-invariant combinations of
   ! parameters and metric terms.
   real ALLOCABLE_, dimension(NIMEM_,NJMEM_) :: &
-    Laplac2_const_xx,  & !< Laplacian  metric-dependent constants (nondim)
-    Biharm5_const_xx,  & !< Biharmonic metric-dependent constants (nondim)
-    Laplac3_const_xx, &  !< Laplacian  metric-dependent constants (nondim)
-    Biharm_const_xx, &   !< Biharmonic metric-dependent constants (nondim)
-    Biharm_const2_xx     !< Biharmonic metric-dependent constants (nondim)
+    Laplac2_const_xx, & !< Laplacian  metric-dependent constants [nondim]
+    Biharm5_const_xx, & !< Biharmonic metric-dependent constants [nondim]
+    Laplac3_const_xx, & !< Laplacian  metric-dependent constants [nondim]
+    Biharm_const_xx,  & !< Biharmonic metric-dependent constants [nondim]
+    Biharm_const2_xx    !< Biharmonic metric-dependent constants [nondim]
 
   real ALLOCABLE_, dimension(NIMEMB_PTR_,NJMEMB_PTR_) :: &
-    Laplac2_const_xy,  & !< Laplacian  metric-dependent constants (nondim)
-    Biharm5_const_xy,  & !< Biharmonic metric-dependent constants (nondim)
-    Laplac3_const_xy, &  !< Laplacian  metric-dependent constants (nondim)
-    Biharm_const_xy,  &  !< Biharmonic metric-dependent constants (nondim)
-    Biharm_const2_xy     !< Biharmonic metric-dependent constants (nondim)
+    Laplac2_const_xy, & !< Laplacian  metric-dependent constants [nondim]
+    Biharm5_const_xy, & !< Biharmonic metric-dependent constants [nondim]
+    Laplac3_const_xy, & !< Laplacian  metric-dependent constants [nondim]
+    Biharm_const_xy,  & !< Biharmonic metric-dependent constants [nondim]
+    Biharm_const2_xy    !< Biharmonic metric-dependent constants [nondim]
 
   type(diag_ctrl), pointer :: diag => NULL() !< structure to regulate diagnostics
 
@@ -204,8 +201,7 @@
   real, dimension(SZI_(G),SZJB_(G),SZK_(G)), &
                                  intent(in)  :: v      !< The meridional velocity [m s-1].
   real, dimension(SZI_(G),SZJ_(G),SZK_(G)),  &
-                                 intent(inout)  :: h   !< Layer thicknesses, in H
-                                                       !! (usually m or kg m-2).
+                                 intent(inout) :: h    !< Layer thicknesses [H ~> m or kg m-2].
   real, dimension(SZIB_(G),SZJ_(G),SZK_(G)), &
                                  intent(out) :: diffu  !< Zonal acceleration due to convergence of
                                                        !! along-coordinate stress tensor [m s-2]
@@ -216,8 +212,8 @@
                                                        !! related to Mesoscale Eddy Kinetic Energy.
   type(VarMix_CS),               pointer     :: VarMix !< Pointer to a structure with fields that
                                                        !! specify the spatially variable viscosities
+  type(unit_scale_type),         intent(in)  :: US     !< A dimensional unit scaling type
   type(hor_visc_CS),             pointer     :: CS     !< Control structure returned by a previous
-  type(unit_scale_type),         intent(in)  :: US     !< A dimensional unit scaling type
                                                        !! call to hor_visc_init.
   type(ocean_OBC_type), optional, pointer    :: OBC    !< Pointer to an open boundary condition type
   type(barotropic_CS),  optional, pointer    :: BT     !< Pointer to a structure containing
@@ -225,128 +221,119 @@
 
   ! Local variables
   real, dimension(SZIB_(G),SZJ_(G)) :: &
-    u0, &         ! Laplacian of u (m-1 s-1)
-    h_u, &        ! Thickness interpolated to u points, in H.
-    vort_xy_dy, & ! y-derivative of vertical vorticity (d/dy(dv/dx - du/dy)) (m-1 s-1)
-    div_xx_dx, &  ! x-derivative of horizontal divergence (d/dx(du/dx + dv/dy)) (m-1 s-1)
-    ubtav         ! zonal barotropic vel. ave. over baroclinic time-step (m s-1)
+    u0, &         ! Laplacian of u [m-1 s-1]
+    h_u, &        ! Thickness interpolated to u points [H ~> m or kg m-2].
+    vort_xy_dy, & ! y-derivative of vertical vorticity (d/dy(dv/dx - du/dy)) [m-1 s-1]
+    div_xx_dx, &  ! x-derivative of horizontal divergence (d/dx(du/dx + dv/dy)) [m-1 s-1]
+    ubtav         ! zonal barotropic vel. ave. over baroclinic time-step [m s-1]
   real, dimension(SZI_(G),SZJB_(G)) :: &
-    v0, &         ! Laplacian of v (m-1 s-1)
-    h_v, &        ! Thickness interpolated to v points, in H.
-    vort_xy_dx, & ! x-derivative of vertical vorticity (d/dx(dv/dx - du/dy)) (m-1 s-1)
-    div_xx_dy, &  ! y-derivative of horizontal divergence (d/dy(du/dx + dv/dy)) (m-1 s-1)
-    vbtav         ! meridional barotropic vel. ave. over baroclinic time-step (m s-1)
+    v0, &         ! Laplacian of v [m-1 s-1]
+    h_v, &        ! Thickness interpolated to v points [H ~> m or kg m-2].
+    vort_xy_dx, & ! x-derivative of vertical vorticity (d/dx(dv/dx - du/dy)) [m-1 s-1]
+    div_xx_dy, &  ! y-derivative of horizontal divergence (d/dy(du/dx + dv/dy)) [m-1 s-1]
+    vbtav         ! meridional barotropic vel. ave. over baroclinic time-step [m s-1]
   real, dimension(SZI_(G),SZJ_(G)) :: &
-    dudx_bt, dvdy_bt, & ! components in the barotropic horizontal tension (s-1)
-    div_xx, &     ! Estimate of horizontal divergence at h-points (s-1)
-    sh_xx, &      ! horizontal tension (du/dx - dv/dy) (1/sec) including metric terms
-    sh_xx_bt, &   ! barotropic horizontal tension (du/dx - dv/dy) (1/sec) including metric terms
-    str_xx,&      ! str_xx is the diagonal term in the stress tensor (H m2 s-2)
-    str_xx_GME,&  ! smoothed diagonal term in the stress tensor from GME (H m2 s-2)
-    bhstr_xx,&    ! A copy of str_xx that only contains the biharmonic contribution (H m2 s-2)
-    FrictWorkIntz, & ! depth integrated energy dissipated by lateral friction (W/m2)
-    Leith_Kh_h, & ! Leith Laplacian viscosity at h-points (m2 s-1)
-    Leith_Ah_h, & ! Leith bi-harmonic viscosity at h-points (m4 s-1)
-    beta_h,     & ! Gradient of planetary vorticity at h-points (m-1 s-1)
-    grad_vort_mag_h, & ! Magnitude of vorticity gradient at h-points (m-1 s-1)
-    grad_vort_mag_h_2d, & ! Magnitude of 2d vorticity gradient at h-points (m-1 s-1)
-    grad_div_mag_h, &     ! Magnitude of divergence gradient at h-points (m-1 s-1)
-    dudx, dvdy, &    ! components in the horizontal tension (s-1)
-    grad_vel_mag_h, & ! Magnitude of the velocity gradient tensor squared at h-points (s-2)
-    grad_vel_mag_bt_h, & ! Magnitude of the barotropic velocity gradient tensor squared at h-points (s-2)
-    grad_d2vel_mag_h, & ! Magnitude of the Laplacian of the velocity vector, squared (m-2 s-2)
-    max_diss_rate_bt, & ! maximum possible energy dissipated by barotropic lateral friction (m2 s-3)
+    dudx_bt, dvdy_bt, & ! components in the barotropic horizontal tension [s-1]
+    div_xx, &     ! Estimate of horizontal divergence at h-points [s-1]
+    sh_xx, &      ! horizontal tension (du/dx - dv/dy) including metric terms [s-1]
+    sh_xx_bt, &   ! barotropic horizontal tension (du/dx - dv/dy) including metric terms [s-1]
+    str_xx,&      ! str_xx is the diagonal term in the stress tensor [H m2 s-2 ~> m3 s-2 or kg s-2]
+    str_xx_GME,&  ! smoothed diagonal term in the stress tensor from GME [H m2 s-2]
+    bhstr_xx,&    ! A copy of str_xx that only contains the biharmonic contribution [H m2 s-2 ~> m3 s-2 or kg s-2]
+    FrictWorkIntz, & ! depth integrated energy dissipated by lateral friction [W m-2]
+    Leith_Kh_h, & ! Leith Laplacian viscosity at h-points [m2 s-1]
+    Leith_Ah_h, & ! Leith bi-harmonic viscosity at h-points [m4 s-1]
+    beta_h,     & ! Gradient of planetary vorticity at h-points [m-1 s-1]
+    grad_vort_mag_h, & ! Magnitude of vorticity gradient at h-points [m-1 s-1]
+    grad_vort_mag_h_2d, & ! Magnitude of 2d vorticity gradient at h-points [m-1 s-1]
+    grad_div_mag_h, &     ! Magnitude of divergence gradient at h-points [m-1 s-1]
+    dudx, dvdy, &    ! components in the horizontal tension [s-1]
+    grad_vel_mag_h, & ! Magnitude of the velocity gradient tensor squared at h-points [s-2]
+    grad_vel_mag_bt_h, & ! Magnitude of the barotropic velocity gradient tensor squared at h-points [s-2]
+    grad_d2vel_mag_h, & ! Magnitude of the Laplacian of the velocity vector, squared [m-2 s-2]
+    max_diss_rate_bt, & ! maximum possible energy dissipated by barotropic lateral friction [m2 s-3]
     boundary_mask ! A mask that zeroes out cells with at least one land edge
 
   real, dimension(SZIB_(G),SZJB_(G)) :: &
-    dvdx, dudy, & ! components in the shearing strain (s-1)
-    dvdx_bt, dudy_bt, & ! components in the barotropic shearing strain (s-1)
-    sh_xy,  &     ! horizontal shearing strain (du/dy + dv/dx) (1/sec) including metric terms
-    sh_xy_bt, &   ! barotropic horizontal shearing strain (du/dy + dv/dx) (1/sec) inc. metric terms
-    str_xy, &     ! str_xy is the cross term in the stress tensor (H m2 s-2)
-    str_xy_GME, & ! smoothed cross term in the stress tensor from GME (H m2 s-2)
-    bhstr_xy, &   ! A copy of str_xy that only contains the biharmonic contribution (H m2 s-2)
-    vort_xy, & ! Vertical vorticity (dv/dx - du/dy) (s-1)
-    Leith_Kh_q, & ! Leith Laplacian viscosity at q-points (m2 s-1)
-    Leith_Ah_q, & ! Leith bi-harmonic viscosity at q-points (m4 s-1)
-    beta_q,     & ! Gradient of planetary vorticity at q-points (m-1 s-1)
-    grad_vort_mag_q, & ! Magnitude of vorticity gradient at q-points (m-1 s-1)
-    grad_vort_mag_q_2d, & ! Magnitude of 2d vorticity gradient at q-points (m-1 s-1)
-    grad_div_mag_q, &  ! Magnitude of divergence gradient at q-points (m-1 s-1)
-    grad_vel_mag_q, &  ! Magnitude of the velocity gradient tensor squared at q-points (s-2)
+    dvdx, dudy, & ! components in the shearing strain [s-1]
+    dvdx_bt, dudy_bt, & ! components in the barotropic shearing strain [s-1]
+    sh_xy,  &     ! horizontal shearing strain (du/dy + dv/dx) including metric terms [s-1]
+    sh_xy_bt, &   ! barotropic horizontal shearing strain (du/dy + dv/dx) inc. metric terms [s-1]
+    str_xy, &     ! str_xy is the cross term in the stress tensor [H m2 s-2 ~> m3 s-2 or kg s-2]
+    str_xy_GME, & ! smoothed cross term in the stress tensor from GME [H m2 s-2]
+    bhstr_xy, &   ! A copy of str_xy that only contains the biharmonic contribution [H m2 s-2 ~> m3 s-2 or kg s-2]
+    vort_xy, & ! Vertical vorticity (dv/dx - du/dy) including metric terms [s-1]
+    Leith_Kh_q, & ! Leith Laplacian viscosity at q-points [m2 s-1]
+    Leith_Ah_q, & ! Leith bi-harmonic viscosity at q-points [m4 s-1]
+    beta_q,     & ! Gradient of planetary vorticity at q-points [m-1 s-1]
+    grad_vort_mag_q, & ! Magnitude of vorticity gradient at q-points [m-1 s-1]
+    grad_vort_mag_q_2d, & ! Magnitude of 2d vorticity gradient at q-points [m-1 s-1]
+    grad_div_mag_q, &  ! Magnitude of divergence gradient at q-points [m-1 s-1]
+    grad_vel_mag_q, &  ! Magnitude of the velocity gradient tensor squared at q-points [s-2]
     hq, &  ! harmonic mean of the harmonic means of the u- & v point thicknesses, in H; This form guarantees that hq/hu < 4.
-    grad_vel_mag_bt_q  ! Magnitude of the barotropic velocity gradient tensor squared at q-points (s-2)
+    grad_vel_mag_bt_q  ! Magnitude of the barotropic velocity gradient tensor squared at q-points [s-2]
 
   real, dimension(SZIB_(G),SZJB_(G),SZK_(G)) :: &
-    Ah_q, &      ! biharmonic viscosity at corner points (m4/s)
-    Kh_q, &      ! Laplacian viscosity at corner points (m2/s)
-    vort_xy_q, & ! vertical vorticity at corner points (s-1)
-    GME_coeff_q  !< GME coeff. at q-points (m2 s-1)
+    Ah_q, &      ! biharmonic viscosity at corner points [m4 s-1]
+    Kh_q, &      ! Laplacian viscosity at corner points [m2 s-1]
+    vort_xy_q, & ! vertical vorticity at corner points [s-1]
+    GME_coeff_q  !< GME coeff. at q-points [m2 s-1]
 
   real, dimension(SZIB_(G),SZJ_(G),SZK_(G)+1) :: &
-    KH_u_GME  !< interface height diffusivities in u-columns (m2 s-1)
+    KH_u_GME  !< interface height diffusivities in u-columns [m2 s-1]
   real, dimension(SZI_(G),SZJB_(G),SZK_(G)+1) :: &
-    KH_v_GME  !< interface height diffusivities in v-columns (m2 s-1)
+    KH_v_GME  !< interface height diffusivities in v-columns [m2 s-1]
   real, dimension(SZI_(G),SZJ_(G),SZK_(G)) :: &
-    Ah_h, &          ! biharmonic viscosity at thickness points (m4/s)
-    Kh_h, &          ! Laplacian viscosity at thickness points (m2/s)
-    diss_rate, & ! MKE dissipated by parameterized shear production (m2 s-3)
-    max_diss_rate, & ! maximum possible energy dissipated by lateral friction (m2 s-3)
+    Ah_h, &          ! biharmonic viscosity at thickness points [m4 s-1]
+    Kh_h, &          ! Laplacian viscosity at thickness points [m2 s-1]
+    diss_rate, & ! MKE dissipated by parameterized shear production [m2 s-3]
+    max_diss_rate, & ! maximum possible energy dissipated by lateral friction [m2 s-3]
     target_diss_rate_GME, & ! the maximum theoretical dissipation plus the amount spuriously dissipated
-                     ! by friction (m2 s-3)
-    FrictWork, &     ! work done by MKE dissipation mechanisms (W/m2)
-    FrictWork_diss, &  ! negative definite work done by MKE dissipation mechanisms (W/m2)
-    FrictWorkMax, &     ! maximum possible work done by MKE dissipation mechanisms (W/m2)
-    FrictWork_GME, &  ! work done by GME (W/m2)
-    div_xx_h         ! horizontal divergence (s-1)
+                     ! by friction [m2 s-3]
+    FrictWork, &     ! work done by MKE dissipation mechanisms [W m-2]
+    FrictWork_diss, &  ! negative definite work done by MKE dissipation mechanisms [W m-2]
+    FrictWorkMax, &     ! maximum possible work done by MKE dissipation mechanisms [W m-2]
+    FrictWork_GME, &  ! work done by GME [W m-2]
+    div_xx_h         ! horizontal divergence [s-1]
   !real, dimension(SZI_(G),SZJ_(G),SZK_(G)+1) :: &
   real, dimension(SZI_(G),SZJ_(G),SZK_(G)) :: &
-    KH_t_GME, &      !< interface height diffusivities in t-columns (m2 s-1)
-    GME_coeff_h      !< GME coeff. at h-points (m2 s-1)
-  real :: Ah         ! biharmonic viscosity (m4/s)
-  real :: Kh         ! Laplacian  viscosity (m2/s)
-  real :: AhSm       ! Smagorinsky biharmonic viscosity (m4/s)
-  real :: KhSm       ! Smagorinsky Laplacian viscosity  (m2/s)
-  real :: AhLth      ! 2D Leith biharmonic viscosity (m4/s)
-  real :: KhLth      ! 2D Leith Laplacian viscosity  (m2/s)
+    KH_t_GME, &      !< interface height diffusivities in t-columns [m2 s-1]
+    GME_coeff_h      !< GME coeff. at h-points [m2 s-1]
+  real :: Ah         ! biharmonic viscosity [m4 s-1]
+  real :: Kh         ! Laplacian  viscosity [m2 s-1]
+  real :: AhSm       ! Smagorinsky biharmonic viscosity [m4 s-1]
+  real :: KhSm       ! Smagorinsky Laplacian viscosity  [m2 s-1]
+  real :: AhLth      ! 2D Leith biharmonic viscosity [m4 s-1]
+  real :: KhLth      ! 2D Leith Laplacian viscosity  [m2 s-1]
   real :: mod_Leith  ! nondimensional coefficient for divergence part of modified Leith
                      ! viscosity. Here set equal to nondimensional Laplacian Leith constant.
                      ! This is set equal to zero if modified Leith is not used.
-  real :: Shear_mag  ! magnitude of the shear (1/s)
-  real :: vert_vort_mag  ! magnitude of the vertical vorticity gradient (m-1 s-1)
-  real :: h2uq, h2vq ! temporary variables in units of H^2 (i.e. m2 or kg2 m-4).
+  real :: Shear_mag  ! magnitude of the shear [s-1]
+  real :: vert_vort_mag  ! magnitude of the vertical vorticity gradient [m-1 s-1]
+  real :: h2uq, h2vq ! temporary variables [H2 ~> m2 or kg2 m-4].
   real :: hu, hv     ! Thicknesses interpolated by arithmetic means to corner
                      ! points; these are first interpolated to u or v velocity
-                     ! points where masks are applied, in units of H (i.e. m or kg m-2).
+                     ! points where masks are applied [H ~> m or kg m-2].
 !  real :: hq         ! harmonic mean of the harmonic means of the u- & v-
 !                     ! point thicknesses, in H; This form guarantees that hq/hu < 4.
-  real :: h_neglect  ! thickness so small it can be lost in roundoff and so neglected (H)
-  real :: h_neglect3 ! h_neglect^3, in H3
+  real :: h_neglect  ! thickness so small it can be lost in roundoff and so neglected [H ~> m or kg m-2]
+  real :: h_neglect3 ! h_neglect^3 [H3 ~> m3 or kg3 m-6]
   real :: hrat_min   ! minimum thicknesses at the 4 neighboring
                      ! velocity points divided by the thickness at the stress
                      ! point (h or q point) [nondim]
   real :: visc_bound_rem ! fraction of overall viscous bounds that
                          ! remain to be applied [nondim]
   real :: Kh_scale  ! A factor between 0 and 1 by which the horizontal
-<<<<<<< HEAD
                     ! Laplacian viscosity is rescaled [nondim]
   real :: RoScl     ! The scaling function for MEKE source term [nondim]
   real :: FatH      ! abs(f) at h-point for MEKE source term [s-1]
   real :: local_strain ! Local variable for interpolating computed strain rates [s-1].
   real :: meke_res_fn ! A copy of the resolution scaling factor if being applied to MEKE. Otherwise =1.
-
-=======
-                    ! Laplacian viscosity is rescaled
-  real :: RoScl     ! The scaling function for MEKE source term
-  real :: FatH      ! abs(f) at h-point for MEKE source term (s-1)
-  real :: local_strain ! Local variable for interpolating computed strain rates (s-1).
-  real :: epsilon
-  real :: GME_coeff ! The GME (negative) viscosity coefficient (m2 s-1)
-  real :: GME_coeff_limiter ! Maximum permitted value of the GME coefficient (m2 s-1)
-  real :: FWfrac ! Fraction of maximum theoretical energy transfer to use when scaling GME coefficient
+  real :: GME_coeff ! The GME (negative) viscosity coefficient [m2 s-1]
+  real :: GME_coeff_limiter ! Maximum permitted value of the GME coefficient [m2 s-1]
+  real :: FWfrac    ! Fraction of maximum theoretical energy transfer to use when scaling GME coefficient
   real :: DY_dxBu, DX_dyBu
-  real :: H0 ! Depth used to scale down GME coefficient in shallow areas (m)
->>>>>>> 7698afbf
+  real :: H0        ! Depth used to scale down GME coefficient in shallow areas [m]
   logical :: rescale_Kh, legacy_bound
   logical :: find_FrictWork
   logical :: apply_OBC = .false.
@@ -363,7 +350,6 @@
   inv_PI3 = 1.0/((4.0*atan(1.0))**3)
   inv_PI2 = 1.0/((4.0*atan(1.0))**2)
   inv_PI5 = inv_PI3 * inv_PI2
-  epsilon = 1.e-7
 
   Ah_h(:,:,:) = 0.0
   Kh_h(:,:,:) = 0.0
@@ -489,14 +475,9 @@
   !$OMP                                  sh_xx_bt, sh_xy_bt, dvdx_bt, dudy_bt, &
   !$OMP                                  bhstr_xx, bhstr_xy,FatH,RoScl, hu, hv, h_u, h_v, &
   !$OMP                                  vort_xy,vort_xy_dx,vort_xy_dy,Vort_mag,AhLth,KhLth, &
-<<<<<<< HEAD
   !$OMP                                  div_xx, div_xx_dx, div_xx_dy, local_strain,    &
   !$OMP                                  meke_res_fn,                                   &
   !$OMP                                  Shear_mag, h2uq, h2vq, hq, Kh_scale, hrat_min)
-=======
-  !$OMP                                  div_xx, div_xx_dx, div_xx_dy,local_strain,          &
-  !$OMP                                  Shear_mag, h2uq, h2vq, Kh_scale, hrat_min)
->>>>>>> 7698afbf
   do k=1,nz
 
     ! The following are the forms of the horizontal tension and horizontal
@@ -505,11 +486,11 @@
 
     ! Calculate horizontal tension
     do j=Jsq-1,Jeq+2 ; do i=Isq-1,Ieq+2
-          dudx(i,j) = CS%DY_dxT(i,j)*(G%IdyCu(I,j) * u(I,j,k) - &
-                                     G%IdyCu(I-1,j) * u(I-1,j,k))
-          dvdy(i,j) = CS%DX_dyT(i,j)*(G%IdxCv(i,J) * v(i,J,k) - &
-                                     G%IdxCv(i,J-1) * v(i,J-1,k))
-          sh_xx(i,j) = dudx(i,j) - dvdy(i,j)
+      dudx(i,j) = CS%DY_dxT(i,j)*(G%IdyCu(I,j) * u(I,j,k) - &
+                                  G%IdyCu(I-1,j) * u(I-1,j,k))
+      dvdy(i,j) = CS%DX_dyT(i,j)*(G%IdxCv(i,J) * v(i,J,k) - &
+                                  G%IdxCv(i,J-1) * v(i,J-1,k))
+      sh_xx(i,j) = dudx(i,j) - dvdy(i,j)
     enddo ; enddo
 
     ! Components for the shearing strain
@@ -684,11 +665,6 @@
       endif; endif
     endif
 
-<<<<<<< HEAD
-    meke_res_fn = 1.
-
-    do j=Jsq,Jeq+1 ; do i=Isq,Ieq+1
-=======
     if ((CS%Leith_Kh) .or. (CS%Leith_Ah)) then
 
       ! Components for the vertical vorticity
@@ -826,8 +802,9 @@
 
     endif ! CS%Leith_Kh
 
+    meke_res_fn = 1.
+
     do J=Jsq,Jeq+1 ; do i=Isq,Ieq+1
->>>>>>> 7698afbf
       if ((CS%Smagorinsky_Kh) .or. (CS%Smagorinsky_Ah)) then
         Shear_mag = sqrt(sh_xx(i,j)*sh_xx(i,j) + &
           0.25*((sh_xy(I-1,J-1)*sh_xy(I-1,J-1) + sh_xy(I,J)*sh_xy(I,J)) + &
@@ -901,12 +878,7 @@
               AhSm = CS%Biharm_const_xx(i,j) * Shear_mag
             endif
           endif
-<<<<<<< HEAD
-          if (CS%Leith_Ah) &
-            AhLth = Vort_mag * (CS%BIHARM5_CONST_xx(i,j))
-=======
-          if (CS%Leith_Ah) AhLth = CS%Biharm5_const_xx(i,j) * vert_vort_mag*inv_PI5
->>>>>>> 7698afbf
+          if (CS%Leith_Ah) AhLth = CS%biharm5_const_xx(i,j) * vert_vort_mag * inv_PI5
           Ah = MAX(MAX(CS%Ah_bg_xx(i,j), AhSm),AhLth)
           if (CS%bound_Ah .and. .not.CS%better_bound_Ah) &
             Ah = MIN(Ah, CS%Ah_Max_xx(i,j))
@@ -1289,12 +1261,8 @@
     endif
 
     if (find_FrictWork) then ; do j=js,je ; do i=is,ie
-<<<<<<< HEAD
-      ! Diagnose   str_xx*d_x u + str_yy*d_y v + str_xy*(d_y u + d_x v)
-=======
       ! Diagnose   str_xx*d_x u - str_yy*d_y v + str_xy*(d_y u + d_x v)
       ! This is the old formulation that includes energy diffusion
->>>>>>> 7698afbf
       FrictWork(i,j,k) = GV%H_to_kg_m2 * ( &
               (str_xx(i,j)*(u(I,j,k)-u(I-1,j,k))*G%IdxT(i,j)     &
               -str_xx(i,j)*(v(i,J,k)-v(i,J-1,k))*G%IdyT(i,j))    &
@@ -1534,7 +1502,6 @@
     call get_param(param_file, mdl, "LEITH_KH", CS%Leith_Kh, &
                  "If true, use a Leith nonlinear eddy viscosity.", &
                  default=.false.)
-<<<<<<< HEAD
 
     call get_param(param_file, mdl, "MODIFIED_LEITH", CS%Modified_Leith, &
                  "If true, add a term to Leith viscosity which is "//&
@@ -1544,16 +1511,10 @@
                  "If true, the viscosity contribution from MEKE is scaled by "//&
                  "the resolution function.", default=.false.)
 
-    if (CS%Leith_Kh .or. get_all) &
+    if (CS%Leith_Kh .or. get_all) then
       call get_param(param_file, mdl, "LEITH_LAP_CONST", Leith_Lap_const, &
                  "The nondimensional Laplacian Leith constant, "//&
-                 "often ??", units="nondim", default=0.0, &
-=======
-    if (CS%Leith_Kh .or. get_all) then
-      call get_param(param_file, mdl, "LEITH_LAP_CONST", Leith_Lap_const, &
-                 "The nondimensional Laplacian Leith constant, \n"//&
                  "often set to 1.0", units="nondim", default=0.0, &
->>>>>>> 7698afbf
                   fail_if_missing = CS%Leith_Kh)
       call get_param(param_file, mdl, "USE_QG_LEITH_VISC", CS%use_QG_Leith_visc, &
                  "If true, use QG Leith nonlinear eddy viscosity.", &
@@ -1665,18 +1626,11 @@
                  units="m s-1", default=maxvel)
       endif
     endif
-<<<<<<< HEAD
-
-    if (CS%Leith_Ah .or. get_all) then
-      call get_param(param_file, mdl, "LEITH_BI_CONST",Leith_bi_const, &
+
+    if (CS%Leith_Ah .or. get_all) &
+      call get_param(param_file, mdl, "LEITH_BI_CONST", Leith_bi_const, &
                  "The nondimensional biharmonic Leith constant, "//&
-                 "typical values are thus far undetermined", units="nondim", default=0.0, &
-=======
-    if (CS%Leith_Ah .or. get_all) &
-        call get_param(param_file, mdl, "LEITH_BI_CONST", Leith_bi_const, &
-                 "The nondimensional biharmonic Leith constant, \n"//&
                  "typical values are thus far undetermined.", units="nondim", default=0.0, &
->>>>>>> 7698afbf
                  fail_if_missing = CS%Leith_Ah)
 
   endif
