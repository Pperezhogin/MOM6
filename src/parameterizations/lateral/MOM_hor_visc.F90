--- conflicted
+++ resolved
@@ -1643,15 +1643,12 @@
                  "If true, read a file containing 2-d background harmonic "//&
                  "viscosities. The final viscosity is the maximum of the other "//&
                  "terms and this background value.", default=.false.)
-<<<<<<< HEAD
-=======
   if (CS%use_Kh_bg_2d) then
     call get_param(param_file, mdl, "KH_BG_2D_BUG", CS%Kh_bg_2d_bug, &
                  "If true, retain an answer-changing horizontal indexing bug in setting "//&
                  "the corner-point viscosities when USE_KH_BG_2D=True.", default=.true.)
   endif
 
->>>>>>> 8f57abf4
   call get_param(param_file, mdl, "USE_GME", CS%use_GME, &
                  "If true, use the GM+E backscatter scheme in association \n"//&
                  "with the Gent and McWilliams parameterization.", default=.false.)
@@ -1846,10 +1843,6 @@
       ! Maximum of constant background and MICOM viscosity
       CS%Kh_bg_xy(I,J) = MAX(Kh, Kh_vel_scale * sqrt(grid_sp_q2))
       ! Use the larger of the above and values read from a file
-<<<<<<< HEAD
-      !### This expression uses inconsistent staggering
-      if (CS%use_Kh_bg_2d) CS%Kh_bg_xy(I,J) = MAX(CS%Kh_bg_2d(i,j), CS%Kh_bg_xy(I,J))
-=======
       if (CS%use_Kh_bg_2d) then ; if (CS%Kh_bg_2d_bug) then
         ! This option is unambiguously wrong, and should be obsoleted as soon as possible.
         CS%Kh_bg_xy(I,J) = MAX(CS%Kh_bg_2d(i,j), CS%Kh_bg_xy(I,J))
@@ -1858,8 +1851,6 @@
             0.25*((CS%Kh_bg_2d(i,j) + CS%Kh_bg_2d(i+1,j+1)) + &
                   (CS%Kh_bg_2d(i+1,j) + CS%Kh_bg_2d(i,j+1))) )
       endif ; endif
-
->>>>>>> 8f57abf4
       ! Use the larger of the above and a function of sin(latitude)
       if (Kh_sin_lat>0.) then
         slat_fn = abs( sin( deg2rad * G%geoLatBu(I,J) ) ) ** Kh_pwr_of_sine
@@ -2064,12 +2055,7 @@
   endif
   CS%id_FrictWork = register_diag_field('ocean_model','FrictWork',diag%axesTL,Time,&
       'Integral work done by lateral friction terms', &
-<<<<<<< HEAD
-      'W m-2', conversion=US%R_to_kg_m3*US%Z_to_m*US%s_to_T**3*US%L_to_m**2)
-=======
       'W m-2', conversion=US%RZ3_T3_to_W_m2*US%L_to_Z**2)
-
->>>>>>> 8f57abf4
   CS%id_FrictWorkIntz = register_diag_field('ocean_model','FrictWorkIntz',diag%axesT1,Time,      &
       'Depth integrated work done by lateral friction', &
       'W m-2', conversion=US%RZ3_T3_to_W_m2*US%L_to_Z**2, &
