!> Calculates horizontal viscosity and viscous stresses
module MOM_hor_visc

! This file is part of MOM6. See LICENSE.md for the license.

use MOM_checksums,             only : hchksum, Bchksum
use MOM_coms,                  only : min_across_PEs
use MOM_diag_mediator,         only : post_data, register_diag_field, safe_alloc_ptr
use MOM_diag_mediator,         only : diag_ctrl, time_type
use MOM_domains,               only : pass_var, CORNER, pass_vector, AGRID, BGRID_NE
use MOM_error_handler,         only : MOM_error, FATAL, WARNING, is_root_pe
use MOM_file_parser,           only : get_param, log_version, param_file_type
use MOM_grid,                  only : ocean_grid_type
use MOM_lateral_mixing_coeffs, only : VarMix_CS, calc_QG_Leith_viscosity
use MOM_barotropic,            only : barotropic_CS, barotropic_get_tav
use MOM_thickness_diffuse,     only : thickness_diffuse_CS, thickness_diffuse_get_KH
use MOM_io,                    only : MOM_read_data, slasher
use MOM_MEKE_types,            only : MEKE_type
use MOM_open_boundary,         only : ocean_OBC_type, OBC_DIRECTION_E, OBC_DIRECTION_W
use MOM_open_boundary,         only : OBC_DIRECTION_N, OBC_DIRECTION_S, OBC_NONE
use MOM_unit_scaling,          only : unit_scale_type
use MOM_verticalGrid,          only : verticalGrid_type
use MOM_variables,             only : accel_diag_ptrs

implicit none ; private

#include <MOM_memory.h>

public horizontal_viscosity, hor_visc_init, hor_visc_end

!> Control structure for horizontal viscosity
type, public :: hor_visc_CS ; private
  logical :: initialized = .false. !< True if this control structure has been initialized.
  logical :: Laplacian       !< Use a Laplacian horizontal viscosity if true.
  logical :: biharmonic      !< Use a biharmonic horizontal viscosity if true.
  logical :: debug           !< If true, write verbose checksums for debugging purposes.
  logical :: no_slip         !< If true, no slip boundary conditions are used.
                             !! Otherwise free slip boundary conditions are assumed.
                             !! The implementation of the free slip boundary
                             !! conditions on a C-grid is much cleaner than the
                             !! no slip boundary conditions. The use of free slip
                             !! b.c.s is strongly encouraged. The no slip b.c.s
                             !! are not implemented with the biharmonic viscosity.
  logical :: bound_Kh        !< If true, the Laplacian coefficient is locally
                             !! limited to guarantee stability.
  logical :: better_bound_Kh !< If true, use a more careful bounding of the
                             !! Laplacian viscosity to guarantee stability.
  logical :: bound_Ah        !< If true, the biharmonic coefficient is locally
                             !! limited to guarantee stability.
  logical :: better_bound_Ah !< If true, use a more careful bounding of the
                             !! biharmonic viscosity to guarantee stability.
  real    :: Re_Ah           !! If nonzero, the biharmonic coefficient is scaled
                             !< so that the biharmonic Reynolds number is equal to this.
  real    :: bound_coef      !< The nondimensional coefficient of the ratio of
                             !! the viscosity bounds to the theoretical maximum
                             !! for stability without considering other terms [nondim].
                             !! The default is 0.8.
  logical :: Smagorinsky_Kh  !< If true, use Smagorinsky nonlinear eddy
                             !! viscosity. KH is the background value.
  logical :: Smagorinsky_Ah  !< If true, use a biharmonic form of Smagorinsky
                             !! nonlinear eddy viscosity. AH is the background.
  logical :: Leith_Kh        !< If true, use 2D Leith nonlinear eddy
                             !! viscosity. KH is the background value.
  logical :: Modified_Leith  !< If true, use extra component of Leith viscosity
                             !! to damp divergent flow. To use, still set Leith_Kh=.TRUE.
  logical :: use_beta_in_Leith !< If true, includes the beta term in the Leith viscosity
  logical :: Leith_Ah        !< If true, use a biharmonic form of 2D Leith
                             !! nonlinear eddy viscosity. AH is the background.
  logical :: use_QG_Leith_visc    !< If true, use QG Leith nonlinear eddy viscosity.
                             !! KH is the background value.
  logical :: bound_Coriolis  !< If true & SMAGORINSKY_AH is used, the biharmonic
                             !! viscosity is modified to include a term that
                             !! scales quadratically with the velocity shears.
  logical :: use_Kh_bg_2d    !< Read 2d background viscosity from a file.
  logical :: Kh_bg_2d_bug    !< If true, retain an answer-changing horizontal indexing bug
                             !! in setting the corner-point viscosities when USE_KH_BG_2D=True.
  real    :: Kh_bg_min       !< The minimum value allowed for Laplacian horizontal
                             !! viscosity [L2 T-1 ~> m2 s-1]. The default is 0.0.
  logical :: use_land_mask   !< Use the land mask for the computation of thicknesses
                             !! at velocity locations. This eliminates the dependence on
                             !! arbitrary values over land or outside of the domain.
                             !! Default is False to maintain answers with legacy experiments
                             !! but should be changed to True for new experiments.
  logical :: anisotropic     !< If true, allow anisotropic component to the viscosity.
  logical :: add_LES_viscosity!< If true, adds the viscosity from Smagorinsky and Leith to
                             !! the background viscosity instead of taking the maximum.
  real    :: Kh_aniso        !< The anisotropic viscosity [L2 T-1 ~> m2 s-1].
  logical :: dynamic_aniso   !< If true, the anisotropic viscosity is recomputed as a function
                             !! of state. This is set depending on ANISOTROPIC_MODE.
  logical :: res_scale_MEKE  !< If true, the viscosity contribution from MEKE is scaled by
                             !! the resolution function.
  logical :: use_GME         !< If true, use GME backscatter scheme.
  logical :: answers_2018    !< If true, use the order of arithmetic and expressions that recover the
                             !! answers from the end of 2018.  Otherwise, use updated and more robust
                             !! forms of the same expressions.
  real    :: GME_h0          !< The strength of GME tapers quadratically to zero when the bathymetric
                             !! depth is shallower than GME_H0 [Z ~> m]
  real    :: GME_efficiency  !< The nondimensional prefactor multiplying the GME coefficient [nondim]
  real    :: GME_limiter     !< The absolute maximum value the GME coefficient is allowed to take [L2 T-1 ~> m2 s-1].
  real    :: min_grid_Kh     !< Minimum horizontal Laplacian viscosity used to
                             !! limit the grid Reynolds number [L2 T-1 ~> m2 s-1]
  real    :: min_grid_Ah     !< Minimun horizontal biharmonic viscosity used to
                             !! limit grid Reynolds number [L4 T-1 ~> m4 s-1]

  real ALLOCABLE_, dimension(NIMEM_,NJMEM_) :: Kh_bg_xx
                      !< The background Laplacian viscosity at h points [L2 T-1 ~> m2 s-1].
                      !! The actual viscosity may be the larger of this
                      !! viscosity and the Smagorinsky and Leith viscosities.
  real ALLOCABLE_, dimension(NIMEM_,NJMEM_) :: Kh_bg_2d
                      !< The background Laplacian viscosity at h points [L2 T-1 ~> m2 s-1].
                      !! The actual viscosity may be the larger of this
                      !! viscosity and the Smagorinsky and Leith viscosities.
  real ALLOCABLE_, dimension(NIMEM_,NJMEM_) :: Ah_bg_xx
                      !< The background biharmonic viscosity at h points [L4 T-1 ~> m4 s-1].
                      !! The actual viscosity may be the larger of this
                      !! viscosity and the Smagorinsky and Leith viscosities.
  real ALLOCABLE_, dimension(NIMEM_,NJMEM_) :: reduction_xx
                      !< The amount by which stresses through h points are reduced
                      !! due to partial barriers [nondim].
  real ALLOCABLE_, dimension(NIMEM_,NJMEM_) :: &
    Kh_Max_xx,      & !< The maximum permitted Laplacian viscosity [L2 T-1 ~> m2 s-1].
    Ah_Max_xx,      & !< The maximum permitted biharmonic viscosity [L4 T-1 ~> m4 s-1].
    n1n2_h,         & !< Factor n1*n2 in the anisotropic direction tensor at h-points
    n1n1_m_n2n2_h,  & !< Factor n1**2-n2**2 in the anisotropic direction tensor at h-points
    grid_sp_h2,     & !< Harmonic mean of the squares of the grid [L2 ~> m2]
    grid_sp_h3        !< Harmonic mean of the squares of the grid^(3/2) [L3 ~> m3]
  real ALLOCABLE_, dimension(NIMEMB_PTR_,NJMEMB_PTR_) :: Kh_bg_xy
                      !< The background Laplacian viscosity at q points [L2 T-1 ~> m2 s-1].
                      !! The actual viscosity may be the larger of this
                      !! viscosity and the Smagorinsky and Leith viscosities.
  real ALLOCABLE_, dimension(NIMEMB_PTR_,NJMEMB_PTR_) :: Ah_bg_xy
                      !< The background biharmonic viscosity at q points [L4 T-1 ~> m4 s-1].
                      !! The actual viscosity may be the larger of this
                      !! viscosity and the Smagorinsky and Leith viscosities.
  real ALLOCABLE_, dimension(NIMEMB_PTR_,NJMEMB_PTR_) :: reduction_xy
                      !< The amount by which stresses through q points are reduced
                      !! due to partial barriers [nondim].
  real ALLOCABLE_, dimension(NIMEMB_PTR_,NJMEMB_PTR_) :: &
    Kh_Max_xy,      & !< The maximum permitted Laplacian viscosity [L2 T-1 ~> m2 s-1].
    Ah_Max_xy,      & !< The maximum permitted biharmonic viscosity [L4 T-1 ~> m4 s-1].
    n1n2_q,         & !< Factor n1*n2 in the anisotropic direction tensor at q-points
    n1n1_m_n2n2_q     !< Factor n1**2-n2**2 in the anisotropic direction tensor at q-points

  real ALLOCABLE_, dimension(NIMEM_,NJMEM_) :: &
    dx2h,   & !< Pre-calculated dx^2 at h points [L2 ~> m2]
    dy2h,   & !< Pre-calculated dy^2 at h points [L2 ~> m2]
    dx_dyT, & !< Pre-calculated dx/dy at h points [nondim]
    dy_dxT    !< Pre-calculated dy/dx at h points [nondim]
  real ALLOCABLE_, dimension(NIMEMB_PTR_,NJMEMB_PTR_) :: &
    dx2q,    & !< Pre-calculated dx^2 at q points [L2 ~> m2]
    dy2q,    & !< Pre-calculated dy^2 at q points [L2 ~> m2]
    dx_dyBu, & !< Pre-calculated dx/dy at q points [nondim]
    dy_dxBu    !< Pre-calculated dy/dx at q points [nondim]
  real ALLOCABLE_, dimension(NIMEMB_PTR_,NJMEM_) :: &
    Idx2dyCu, & !< 1/(dx^2 dy) at u points [L-3 ~> m-3]
    Idxdy2u     !< 1/(dx dy^2) at u points [L-3 ~> m-3]
  real ALLOCABLE_, dimension(NIMEM_,NJMEMB_PTR_) :: &
    Idx2dyCv, & !< 1/(dx^2 dy) at v points [L-3 ~> m-3]
    Idxdy2v     !< 1/(dx dy^2) at v points [L-3 ~> m-3]

  ! The following variables are precalculated time-invariant combinations of
  ! parameters and metric terms.
  real ALLOCABLE_, dimension(NIMEM_,NJMEM_) :: &
    Laplac2_const_xx, & !< Laplacian  metric-dependent constants [L2 ~> m2]
    Biharm6_const_xx, & !< Biharmonic metric-dependent constants [L6 ~> m6]
    Laplac3_const_xx, & !< Laplacian  metric-dependent constants [L3 ~> m3]
    Biharm_const_xx,  & !< Biharmonic metric-dependent constants [L4 ~> m4]
    Biharm_const2_xx, & !< Biharmonic metric-dependent constants [T L4 ~> s m4]
    Re_Ah_const_xx      !< Biharmonic metric-dependent constants [L3 ~> m3]

  real ALLOCABLE_, dimension(NIMEMB_PTR_,NJMEMB_PTR_) :: &
    Laplac2_const_xy, & !< Laplacian  metric-dependent constants [L2 ~> m2]
    Biharm6_const_xy, & !< Biharmonic metric-dependent constants [L6 ~> m6]
    Laplac3_const_xy, & !< Laplacian  metric-dependent constants [L3 ~> m3]
    Biharm_const_xy,  & !< Biharmonic metric-dependent constants [L4 ~> m4]
    Biharm_const2_xy, & !< Biharmonic metric-dependent constants [T L4 ~> s m4]
    Re_Ah_const_xy      !< Biharmonic metric-dependent constants [L3 ~> m3]

  type(diag_ctrl), pointer :: diag => NULL() !< structure to regulate diagnostics

  ! real, allocatable :: hf_diffu(:,:,:)  ! Zonal hor. visc. accel. x fract. thickness [L T-2 ~> m s-2].
  ! real, allocatable :: hf_diffv(:,:,:)  ! Merdional hor. visc. accel. x fract. thickness [L T-2 ~> m s-2].
  ! 3D diagnostics hf_diffu(diffv) are commented because there is no clarity on proper remapping grid option.
  ! The code is retained for degugging purposes in the future.

  !>@{
  !! Diagnostic id
  integer :: id_grid_Re_Ah = -1, id_grid_Re_Kh   = -1
  integer :: id_diffu     = -1, id_diffv         = -1
  ! integer :: id_hf_diffu  = -1, id_hf_diffv      = -1
  integer :: id_h_diffu  = -1, id_h_diffv      = -1
  integer :: id_hf_diffu_2d = -1, id_hf_diffv_2d = -1
  integer :: id_intz_diffu_2d = -1, id_intz_diffv_2d = -1
  integer :: id_diffu_visc_rem = -1, id_diffv_visc_rem = -1
  integer :: id_Ah_h      = -1, id_Ah_q          = -1
  integer :: id_Kh_h      = -1, id_Kh_q          = -1
  integer :: id_GME_coeff_h = -1, id_GME_coeff_q = -1
  integer :: id_vort_xy_q = -1, id_div_xx_h      = -1
  integer :: id_sh_xy_q = -1,    id_sh_xx_h      = -1
  integer :: id_FrictWork = -1, id_FrictWorkIntz = -1
  integer :: id_FrictWork_GME = -1
  integer :: id_normstress = -1, id_shearstress = -1
  !>@}

end type hor_visc_CS

contains

!> Calculates the acceleration due to the horizontal viscosity.
!!
!! A combination of biharmonic and Laplacian forms can be used. The coefficient
!! may either be a constant or a shear-dependent form. The biharmonic is
!! determined by twice taking the divergence of an appropriately defined stress
!! tensor. The Laplacian is determined by doing so once.
!!
!! To work, the following fields must be set outside of the usual
!! is:ie range before this subroutine is called:
!!   u[is-2:ie+2,js-2:je+2]
!!   v[is-2:ie+2,js-2:je+2]
!!   h[is-1:ie+1,js-1:je+1]
subroutine horizontal_viscosity(u, v, h, diffu, diffv, MEKE, VarMix, G, GV, US, &
                                CS, OBC, BT, TD, ADp)
  type(ocean_grid_type),         intent(in)  :: G      !< The ocean's grid structure.
  type(verticalGrid_type),       intent(in)  :: GV     !< The ocean's vertical grid structure.
  real, dimension(SZIB_(G),SZJ_(G),SZK_(GV)), &
                                 intent(in)  :: u      !< The zonal velocity [L T-1 ~> m s-1].
  real, dimension(SZI_(G),SZJB_(G),SZK_(GV)), &
                                 intent(in)  :: v      !< The meridional velocity [L T-1 ~> m s-1].
  real, dimension(SZI_(G),SZJ_(G),SZK_(GV)), &
                                 intent(inout) :: h    !< Layer thicknesses [H ~> m or kg m-2].
  real, dimension(SZIB_(G),SZJ_(G),SZK_(GV)), &
                                 intent(out) :: diffu  !< Zonal acceleration due to convergence of
                                                       !! along-coordinate stress tensor [L T-2 ~> m s-2]
  real, dimension(SZI_(G),SZJB_(G),SZK_(GV)), &
                                 intent(out) :: diffv  !< Meridional acceleration due to convergence
                                                       !! of along-coordinate stress tensor [L T-2 ~> m s-2].
  type(MEKE_type),               intent(inout) :: MEKE !< MEKE fields
                                                       !! related to Mesoscale Eddy Kinetic Energy.
  type(VarMix_CS),               intent(inout) :: VarMix !< Variable mixing control struct
  type(unit_scale_type),         intent(in)  :: US     !< A dimensional unit scaling type
  type(hor_visc_CS),             intent(in)  :: CS     !< Horizontal viscosity control struct
  type(ocean_OBC_type), optional, pointer    :: OBC    !< Pointer to an open boundary condition type
  type(barotropic_CS), intent(in), optional  :: BT     !< Barotropic control struct
  type(thickness_diffuse_CS), intent(in), optional :: TD  !< Thickness diffusion control struct
  type(accel_diag_ptrs), intent(in), optional :: ADp   !< Acceleration diagnostics

  ! Local variables
  real, dimension(SZIB_(G),SZJ_(G)) :: &
    Del2u, &      ! The u-compontent of the Laplacian of velocity [L-1 T-1 ~> m-1 s-1]
    h_u, &        ! Thickness interpolated to u points [H ~> m or kg m-2].
    vort_xy_dy, & ! y-derivative of vertical vorticity (d/dy(dv/dx - du/dy)) [L-1 T-1 ~> m-1 s-1]
    div_xx_dx, &  ! x-derivative of horizontal divergence (d/dx(du/dx + dv/dy)) [L-1 T-1 ~> m-1 s-1]
    ubtav         ! zonal barotropic vel. ave. over baroclinic time-step [L T-1 ~> m s-1]
  real, dimension(SZI_(G),SZJB_(G)) :: &
    Del2v, &      ! The v-compontent of the Laplacian of velocity [L-1 T-1 ~> m-1 s-1]
    h_v, &        ! Thickness interpolated to v points [H ~> m or kg m-2].
    vort_xy_dx, & ! x-derivative of vertical vorticity (d/dx(dv/dx - du/dy)) [L-1 T-1 ~> m-1 s-1]
    div_xx_dy, &  ! y-derivative of horizontal divergence (d/dy(du/dx + dv/dy)) [L-1 T-1 ~> m-1 s-1]
    vbtav         ! meridional barotropic vel. ave. over baroclinic time-step [L T-1 ~> m s-1]
  real, dimension(SZI_(G),SZJ_(G)) :: &
    dudx_bt, dvdy_bt, & ! components in the barotropic horizontal tension [T-1 ~> s-1]
    div_xx, &     ! Estimate of horizontal divergence at h-points [T-1 ~> s-1]
    sh_xx, &      ! horizontal tension (du/dx - dv/dy) including metric terms [T-1 ~> s-1]
    sh_xx_bt, &   ! barotropic horizontal tension (du/dx - dv/dy) including metric terms [T-1 ~> s-1]
    str_xx,&      ! str_xx is the diagonal term in the stress tensor [H L2 T-2 ~> m3 s-2 or kg s-2]
    str_xx_GME,&  ! smoothed diagonal term in the stress tensor from GME [H L2 T-2 ~> m3 s-2 or kg s-2]
    bhstr_xx, &   ! A copy of str_xx that only contains the biharmonic contribution [H L2 T-2 ~> m3 s-2 or kg s-2]
    FrictWorkIntz, & ! depth integrated energy dissipated by lateral friction [R L2 T-3 ~> W m-2]
    grad_vort_mag_h, & ! Magnitude of vorticity gradient at h-points [L-1 T-1 ~> m-1 s-1]
    grad_vort_mag_h_2d, & ! Magnitude of 2d vorticity gradient at h-points [L-1 T-1 ~> m-1 s-1]
    Del2vort_h, & ! Laplacian of vorticity at h-points [L-2 T-1 ~> m-2 s-1]
    grad_div_mag_h, &     ! Magnitude of divergence gradient at h-points [L-1 T-1 ~> m-1 s-1]
    dudx, dvdy, &    ! components in the horizontal tension [T-1 ~> s-1]
    grad_vel_mag_h, & ! Magnitude of the velocity gradient tensor squared at h-points [T-2 ~> s-2]
    grad_vel_mag_bt_h, & ! Magnitude of the barotropic velocity gradient tensor squared at h-points [T-2 ~> s-2]
    grad_d2vel_mag_h, & ! Magnitude of the Laplacian of the velocity vector, squared [L-2 T-2 ~> m-2 s-2]
    GME_effic_h, &  ! The filtered efficiency of the GME terms at h points [nondim]
    htot, &         ! The total thickness of all layers [Z ~> m]
    boundary_mask_h ! A mask that zeroes out cells with at least one land edge [nondim]

  real, allocatable, dimension(:,:,:) :: h_diffu ! h x diffu [H L T-2 ~> m2 s-2]
  real, allocatable, dimension(:,:,:) :: h_diffv ! h x diffv [H L T-2 ~> m2 s-2]
  real, allocatable, dimension(:,:,:) :: diffu_visc_rem ! diffu x visc_rem_u [L T-2 ~> m s-2]
  real, allocatable, dimension(:,:,:) :: diffv_visc_rem ! diffv x visc_rem_v [L T-2 ~> m s-2]

  real, dimension(SZIB_(G),SZJB_(G)) :: &
    dvdx, dudy, & ! components in the shearing strain [T-1 ~> s-1]
    dDel2vdx, dDel2udy, & ! Components in the biharmonic equivalent of the shearing strain [L-2 T-1 ~> m-2 s-1]
    dvdx_bt, dudy_bt,   & ! components in the barotropic shearing strain [T-1 ~> s-1]
    sh_xy,  &     ! horizontal shearing strain (du/dy + dv/dx) including metric terms [T-1 ~> s-1]
    sh_xy_bt, &   ! barotropic horizontal shearing strain (du/dy + dv/dx) inc. metric terms [T-1 ~> s-1]
    str_xy, &     ! str_xy is the cross term in the stress tensor [H L2 T-2 ~> m3 s-2 or kg s-2]
    str_xy_GME, & ! smoothed cross term in the stress tensor from GME [H L2 T-2 ~> m3 s-2 or kg s-2]
    bhstr_xy, &   ! A copy of str_xy that only contains the biharmonic contribution [H L2 T-2 ~> m3 s-2 or kg s-2]
    vort_xy, &    ! Vertical vorticity (dv/dx - du/dy) including metric terms [T-1 ~> s-1]
    Leith_Kh_q, & ! Leith Laplacian viscosity at q-points [L2 T-1 ~> m2 s-1]
    Leith_Ah_q, & ! Leith bi-harmonic viscosity at q-points [L4 T-1 ~> m4 s-1]
    grad_vort_mag_q, & ! Magnitude of vorticity gradient at q-points [L-1 T-1 ~> m-1 s-1]
    grad_vort_mag_q_2d, & ! Magnitude of 2d vorticity gradient at q-points [L-1 T-1 ~> m-1 s-1]
    Del2vort_q, & ! Laplacian of vorticity at q-points [L-2 T-1 ~> m-2 s-1]
    grad_div_mag_q, &  ! Magnitude of divergence gradient at q-points [L-1 T-1 ~> m-1 s-1]
    grad_vel_mag_q, &  ! Magnitude of the velocity gradient tensor squared at q-points [T-2 ~> s-2]
    hq, &         ! harmonic mean of the harmonic means of the u- & v point thicknesses [H ~> m or kg m-2]
                  ! This form guarantees that hq/hu < 4.
    grad_vel_mag_bt_q, &  ! Magnitude of the barotropic velocity gradient tensor squared at q-points [T-2 ~> s-2]
    GME_effic_q, &  ! The filtered efficiency of the GME terms at q points [nondim]
    boundary_mask_q ! A mask that zeroes out cells with at least one land edge [nondim]

  real, dimension(SZIB_(G),SZJB_(G),SZK_(GV)) :: &
    Ah_q, &      ! biharmonic viscosity at corner points [L4 T-1 ~> m4 s-1]
    Kh_q, &      ! Laplacian viscosity at corner points [L2 T-1 ~> m2 s-1]
    vort_xy_q, & ! vertical vorticity at corner points [T-1 ~> s-1]
    sh_xy_q,   & ! horizontal shearing strain at corner points [T-1 ~> s-1]
    GME_coeff_q, &  !< GME coeff. at q-points [L2 T-1 ~> m2 s-1]
    ShSt         ! A diagnostic array of shear stress [T-1 ~> s-1].
  real, dimension(SZIB_(G),SZJ_(G),SZK_(GV)+1) :: &
    KH_u_GME  !< interface height diffusivities in u-columns [L2 T-1 ~> m2 s-1]
  real, dimension(SZI_(G),SZJB_(G),SZK_(GV)+1) :: &
    KH_v_GME  !< interface height diffusivities in v-columns [L2 T-1 ~> m2 s-1]
  real, dimension(SZI_(G),SZJ_(G),SZK_(GV)) :: &
    Ah_h, &          ! biharmonic viscosity at thickness points [L4 T-1 ~> m4 s-1]
    Kh_h, &          ! Laplacian viscosity at thickness points [L2 T-1 ~> m2 s-1]
    FrictWork, &     ! work done by MKE dissipation mechanisms [R L2 T-3 ~> W m-2]
    FrictWork_GME, & ! work done by GME [R L2 T-3 ~> W m-2]
    div_xx_h,      & ! horizontal divergence [T-1 ~> s-1]
    sh_xx_h,       & ! horizontal tension (du/dx - dv/dy) including metric terms [T-1 ~> s-1]
    NoSt             ! A diagnostic array of normal stress [T-1 ~> s-1].
  real, dimension(SZI_(G),SZJ_(G),SZK_(G)) :: &
    grid_Re_Kh, &    ! Grid Reynolds number for Laplacian horizontal viscosity at h points [nondim]
    grid_Re_Ah, &    ! Grid Reynolds number for Biharmonic horizontal viscosity at h points [nondim]
    GME_coeff_h      ! GME coeff. at h-points [L2 T-1 ~> m2 s-1]
  real :: AhSm       ! Smagorinsky biharmonic viscosity [L4 T-1 ~> m4 s-1]
  real :: AhLth      ! 2D Leith biharmonic viscosity [L4 T-1 ~> m4 s-1]
  real :: mod_Leith  ! nondimensional coefficient for divergence part of modified Leith
                     ! viscosity. Here set equal to nondimensional Laplacian Leith constant.
                     ! This is set equal to zero if modified Leith is not used.
  real :: Shear_mag_bc  ! Shear_mag value in backscatter [T-1 ~> s-1]
  real :: sh_xx_sq   ! Square of tension (sh_xx) [T-2 ~> s-2]
  real :: sh_xy_sq   ! Square of shearing strain (sh_xy) [T-2 ~> s-2]
  real :: h2uq, h2vq ! temporary variables [H2 ~> m2 or kg2 m-4].
  real :: hu, hv     ! Thicknesses interpolated by arithmetic means to corner
                     ! points; these are first interpolated to u or v velocity
                     ! points where masks are applied [H ~> m or kg m-2].
  real :: h_arith_q  ! The arithmetic mean total thickness at q points [Z ~> m]
  real :: h_harm_q   ! The harmonic mean total thickness at q points [Z ~> m]
  real :: I_hq       ! The inverse of the arithmetic mean total thickness at q points [Z-1 ~> m-1]
  real :: I_GME_h0   ! The inverse of GME tapering scale [Z-1 ~> m-1]
  real :: h_neglect  ! thickness so small it can be lost in roundoff and so neglected [H ~> m or kg m-2]
  real :: h_neglect3 ! h_neglect^3 [H3 ~> m3 or kg3 m-6]
  real :: h_min      ! Minimum h at the 4 neighboring velocity points [H ~> m]
  real :: Kh_scale  ! A factor between 0 and 1 by which the horizontal
                    ! Laplacian viscosity is rescaled [nondim]
  real :: RoScl     ! The scaling function for MEKE source term [nondim]
  real :: FatH      ! abs(f) at h-point for MEKE source term [T-1 ~> s-1]
  real :: local_strain ! Local variable for interpolating computed strain rates [T-1 ~> s-1].
  real :: meke_res_fn ! A copy of the resolution scaling factor if being applied to MEKE. Otherwise =1.
  real :: GME_coeff ! The GME (negative) viscosity coefficient [L2 T-1 ~> m2 s-1]
  real :: GME_coeff_limiter ! Maximum permitted value of the GME coefficient [L2 T-1 ~> m2 s-1]
  real :: FWfrac    ! Fraction of maximum theoretical energy transfer to use when scaling GME coefficient [nondim]
  real :: DY_dxBu   ! Ratio of meridional over zonal grid spacing at vertices [nondim]
  real :: DX_dyBu   ! Ratio of zonal over meridiononal grid spacing at vertices [nondim]
  real :: DY_dxCv   ! Ratio of meridional over zonal grid spacing at faces [nondim]
  real :: DX_dyCu   ! Ratio of zonal over meridional grid spacing at faces [nondim]
  real :: Sh_F_pow  ! The ratio of shear over the absolute value of f raised to some power and rescaled [nondim]
  real :: backscat_subround ! The ratio of f over Shear_mag that is so small that the backscatter
                    ! calculation gives the same value as if f were 0 [nondim].
  real :: H0_GME    ! Depth used to scale down GME coefficient in shallow areas [Z ~> m]
  real :: KE        ! Local kinetic energy [L2 T-2 ~> m2 s-2]
  real :: d_del2u   ! dy-weighted Laplacian(u) diff in x [L-2 T-1 ~> m-2 s-1]
  real :: d_del2v   ! dx-weighted Laplacian(v) diff in y [L-2 T-1 ~> m-2 s-1]
  real :: d_str     ! Stress tensor update [H L2 T-2 ~> m3 s-2 or kg s-2]
  real :: grad_vort ! Vorticity gradient magnitude [L-1 T-1 ~> m-1 s-1]
  real :: grad_vort_qg ! QG-based vorticity gradient magnitude [L-1 T-1 ~> m-1 s-1]
  real :: grid_Kh   ! Laplacian viscosity bound by grid [L2 T-1 ~> m2 s-1]
  real :: grid_Ah   ! Biharmonic viscosity bound by grid [L4 T-1 ~> m4 s-1]

  logical :: rescale_Kh, legacy_bound
  logical :: find_FrictWork
  logical :: apply_OBC = .false.
  logical :: use_MEKE_Ku
  logical :: use_MEKE_Au
  integer :: is, ie, js, je, Isq, Ieq, Jsq, Jeq, nz
  integer :: i, j, k, n
  real :: inv_PI3, inv_PI2, inv_PI6

  ! Fields evaluated on active layers, used for constructing 3D stress fields
  ! NOTE: The position of these declarations can impact performance, due to the
  !   very large number of stack arrays in this function.  Move with caution!
  real, dimension(SZIB_(G),SZJB_(G)) :: &
    Ah, &           ! biharmonic viscosity (h or q) [L4 T-1 ~> m4 s-1]
    Kh, &           ! Laplacian  viscosity [L2 T-1 ~> m2 s-1]
    Shear_mag, &    ! magnitude of the shear [T-1 ~> s-1]
    vert_vort_mag, &  ! magnitude of the vertical vorticity gradient [L-1 T-1 ~> m-1 s-1]
    hrat_min, &     ! h_min divided by the thickness at the stress point (h or q) [nondim]
    visc_bound_rem  ! fraction of overall viscous bounds that remain to be applied [nondim]

  real, dimension(SZIB_(G),SZJ_(G)) :: &
    hf_diffu_2d, &    ! Depth sum of hf_diffu, hf_diffv [L T-2 ~> m s-2]
    intz_diffu_2d     ! Depth-integral of diffu [H L T-2 ~> m2 s-2]

  real, dimension(SZI_(G),SZJB_(G)) :: &
    hf_diffv_2d, &    ! Depth sum of hf_diffu, hf_diffv [L T-2 ~> m s-2]
    intz_diffv_2d     ! Depth-integral of diffv [H L T-2 ~> m2 s-2]

  is  = G%isc  ; ie  = G%iec  ; js  = G%jsc  ; je  = G%jec ; nz = GV%ke
  Isq = G%IscB ; Ieq = G%IecB ; Jsq = G%JscB ; Jeq = G%JecB

  h_neglect  = GV%H_subroundoff
  h_neglect3 = h_neglect**3
  inv_PI3 = 1.0/((4.0*atan(1.0))**3)
  inv_PI2 = 1.0/((4.0*atan(1.0))**2)
  inv_PI6 = inv_PI3 * inv_PI3

  if (present(OBC)) then ; if (associated(OBC)) then ; if (OBC%OBC_pe) then
    apply_OBC = OBC%Flather_u_BCs_exist_globally .or. OBC%Flather_v_BCs_exist_globally
    apply_OBC = .true.
  endif ; endif ; endif

<<<<<<< HEAD
  if (.not.associated(CS)) call MOM_error(FATAL, &
         "MOM_hor_visc: Module must be initialized before it is used.")

  if (.not.CS%initialized) call MOM_error(FATAL, &
         "MOM_hor_visc: Module must be initialized before it is used.")

=======
>>>>>>> b2f6678f
  if (.not.(CS%Laplacian .or. CS%biharmonic)) return

  find_FrictWork = (CS%id_FrictWork > 0)
  if (CS%id_FrictWorkIntz > 0) find_FrictWork = .true.

  if (allocated(MEKE%mom_src)) find_FrictWork = .true.
  backscat_subround = 0.0
  if (find_FrictWork .and. allocated(MEKE%mom_src) .and. (MEKE%backscatter_Ro_c > 0.0) .and. &
      (MEKE%backscatter_Ro_Pow /= 0.0)) &
    backscat_subround = (1.0e-16/MEKE%backscatter_Ro_c)**(1.0/MEKE%backscatter_Ro_Pow)

  ! Toggle whether to use a Laplacian viscosity derived from MEKE
  use_MEKE_Ku = allocated(MEKE%Ku)
  use_MEKE_Au = allocated(MEKE%Au)

  rescale_Kh = .false.
  if (VarMix%use_variable_mixing) then
    rescale_Kh = VarMix%Resoln_scaled_Kh
    if ((rescale_Kh .or. CS%res_scale_MEKE) &
        .and. (.not. allocated(VarMix%Res_fn_h) .or. .not. allocated(VarMix%Res_fn_q))) &
      call MOM_error(FATAL, "MOM_hor_visc: VarMix%Res_fn_h and VarMix%Res_fn_q "//&
        "both need to be associated with Resoln_scaled_Kh or RES_SCALE_MEKE_VISC.")
  elseif (CS%res_scale_MEKE) then
    call MOM_error(FATAL, "MOM_hor_visc: VarMix needs to be associated if "//&
                          "RES_SCALE_MEKE_VISC is True.")
  endif

  legacy_bound = (CS%Smagorinsky_Kh .or. CS%Leith_Kh) .and. &
                 (CS%bound_Kh .and. .not.CS%better_bound_Kh)

  if (CS%use_GME) then
    do j=Jsq-1,Jeq+2 ; do i=Isq-1,Ieq+2
      boundary_mask_h(i,j) = (G%mask2dCu(I,j) * G%mask2dCv(i,J) * G%mask2dCu(I-1,j) * G%mask2dCv(i,J-1))
    enddo ; enddo

    do J=js-2,Jeq+1 ; do I=is-2,Ieq+1
      boundary_mask_q(I,J) = (G%mask2dCv(i,J) * G%mask2dCv(i+1,J) * G%mask2dCu(I,j) * G%mask2dCu(I,j-1))
    enddo ; enddo

    ! initialize diag. array with zeros
    GME_coeff_h(:,:,:) = 0.0
    GME_coeff_q(:,:,:) = 0.0
    str_xx_GME(:,:) = 0.0
    str_xy_GME(:,:) = 0.0

    ! Get barotropic velocities and their gradients
    call barotropic_get_tav(BT, ubtav, vbtav, G, US)
    call pass_vector(ubtav, vbtav, G%Domain)

    do j=js-1,je+2 ; do i=is-1,ie+2
      dudx_bt(i,j) = CS%DY_dxT(i,j)*(G%IdyCu(I,j) * ubtav(I,j) - &
                                     G%IdyCu(I-1,j) * ubtav(I-1,j))
      dvdy_bt(i,j) = CS%DX_dyT(i,j)*(G%IdxCv(i,J) * vbtav(i,J) - &
                                     G%IdxCv(i,J-1) * vbtav(i,J-1))
    enddo ; enddo

    do j=Jsq,Jeq+1 ; do i=Isq,Ieq+1
      sh_xx_bt(i,j) = dudx_bt(i,j) - dvdy_bt(i,j)
    enddo ; enddo

    ! Components for the barotropic shearing strain
    do J=js-2,Jeq+1 ; do I=is-2,Ieq+1
      dvdx_bt(I,J) = CS%DY_dxBu(I,J)*(vbtav(i+1,J)*G%IdyCv(i+1,J) &
                                    - vbtav(i,J)*G%IdyCv(i,J))
      dudy_bt(I,J) = CS%DX_dyBu(I,J)*(ubtav(I,j+1)*G%IdxCu(I,j+1) &
                                    - ubtav(I,j)*G%IdxCu(I,j))
    enddo ; enddo

    call pass_vector(dudx_bt, dvdy_bt, G%Domain, stagger=BGRID_NE)
    call pass_vector(dvdx_bt, dudy_bt, G%Domain, stagger=AGRID)

    if (CS%no_slip) then
      do J=js-1,Jeq ; do I=is-1,Ieq
        sh_xy_bt(I,J) = (2.0-G%mask2dBu(I,J)) * ( dvdx_bt(I,J) + dudy_bt(I,J) )
      enddo ; enddo
    else
      do J=js-1,Jeq ; do I=is-1,Ieq
        sh_xy_bt(I,J) = G%mask2dBu(I,J) * ( dvdx_bt(I,J) + dudy_bt(I,J) )
      enddo ; enddo
    endif

    do j=Jsq-1,Jeq+2 ; do i=Isq-1,Ieq+2
      grad_vel_mag_bt_h(i,j) = boundary_mask_h(i,j) * (dudx_bt(i,j)**2 + dvdy_bt(i,j)**2 + &
            (0.25*((dvdx_bt(I,J)+dvdx_bt(I-1,J-1))+(dvdx_bt(I,J-1)+dvdx_bt(I-1,J))))**2 + &
            (0.25*((dudy_bt(I,J)+dudy_bt(I-1,J-1))+(dudy_bt(I,J-1)+dudy_bt(I-1,J))))**2)
    enddo ; enddo

    do J=js-2,Jeq+1 ; do I=is-2,Ieq+1
      grad_vel_mag_bt_q(I,J) = boundary_mask_q(I,J) * (dvdx_bt(I,J)**2 + dudy_bt(I,J)**2 + &
            (0.25*((dudx_bt(i,j)+dudx_bt(i+1,j+1))+(dudx_bt(i,j+1)+dudx_bt(i+1,j))))**2 + &
            (0.25*((dvdy_bt(i,j)+dvdy_bt(i+1,j+1))+(dvdy_bt(i,j+1)+dvdy_bt(i+1,j))))**2)
    enddo ; enddo

    do j=js-1,je+1 ; do i=is-1,ie+1
      htot(i,j) = 0.0
    enddo ; enddo
    do k=1,nz ; do j=js-1,je+1 ; do i=is-1,ie+1
      htot(i,j) = htot(i,j) + GV%H_to_Z*h(i,j,k)
    enddo ; enddo ; enddo

    I_GME_h0 = 1.0 / CS%GME_h0
    do j=Jsq,Jeq+1 ; do i=Isq,Ieq+1
      if (grad_vel_mag_bt_h(i,j)>0) then
        GME_effic_h(i,j) = CS%GME_efficiency * boundary_mask_h(i,j) * &
            (MIN(htot(i,j) * I_GME_h0, 1.0)**2)
      else
        GME_effic_h(i,j) = 0.0
      endif
    enddo ; enddo

    do J=js-1,Jeq ; do I=is-1,Ieq
      if (grad_vel_mag_bt_q(I,J)>0) then
        h_arith_q = 0.25 * ((htot(i,j) + htot(i+1,j+1)) + (htot(i+1,j) + htot(i,j+1)))
        I_hq = 1.0 / h_arith_q
        h_harm_q = 0.25 * h_arith_q * ((htot(i,j)*I_hq + htot(i+1,j+1)*I_hq) + &
                                       (htot(i+1,j)*I_hq + htot(i,j+1)*I_hq))
        GME_effic_q(I,J) = CS%GME_efficiency * boundary_mask_q(I,J) * (MIN(h_harm_q * I_GME_h0, 1.0)**2)
      else
        GME_effic_q(I,J) = 0.0
      endif
    enddo ; enddo

  endif ! use_GME

  !$OMP parallel do default(none) &
  !$OMP shared( &
  !$OMP   CS, G, GV, US, OBC, VarMix, MEKE, u, v, h, &
  !$OMP   is, ie, js, je, Isq, Ieq, Jsq, Jeq, nz, &
  !$OMP   apply_OBC, rescale_Kh, legacy_bound, find_FrictWork, &
  !$OMP   use_MEKE_Ku, use_MEKE_Au, boundary_mask_h, boundary_mask_q, &
  !$OMP   backscat_subround, GME_coeff_limiter, GME_effic_h, GME_effic_q, &
  !$OMP   h_neglect, h_neglect3, FWfrac, inv_PI3, inv_PI6, H0_GME, &
  !$OMP   diffu, diffv, Kh_h, Kh_q, Ah_h, Ah_q, FrictWork, FrictWork_GME, &
  !$OMP   div_xx_h, sh_xx_h, vort_xy_q, sh_xy_q, GME_coeff_h, GME_coeff_q, &
  !$OMP   TD, KH_u_GME, KH_v_GME, grid_Re_Kh, grid_Re_Ah, NoSt, ShSt &
  !$OMP ) &
  !$OMP private( &
  !$OMP   i, j, k, n, &
  !$OMP   dudx, dudy, dvdx, dvdy, sh_xx, sh_xy, h_u, h_v, &
  !$OMP   Del2u, Del2v, DY_dxBu, DX_dyBu, sh_xx_bt, sh_xy_bt, &
  !$OMP   str_xx, str_xy, bhstr_xx, bhstr_xy, str_xx_GME, str_xy_GME, &
  !$OMP   vort_xy, vort_xy_dx, vort_xy_dy, div_xx, div_xx_dx, div_xx_dy, &
  !$OMP   grad_div_mag_h, grad_div_mag_q, grad_vort_mag_h, grad_vort_mag_q, &
  !$OMP   grad_vort, grad_vort_qg, grad_vort_mag_h_2d, grad_vort_mag_q_2d, &
  !$OMP   grad_vel_mag_h, grad_vel_mag_q, &
  !$OMP   grad_vel_mag_bt_h, grad_vel_mag_bt_q, grad_d2vel_mag_h, &
  !$OMP   meke_res_fn, Shear_mag, Shear_mag_bc, vert_vort_mag, h_min, hrat_min, visc_bound_rem, &
  !$OMP   sh_xx_sq, sh_xy_sq, grid_Ah, grid_Kh, d_Del2u, d_Del2v, d_str, &
  !$OMP   Kh, Ah, AhSm, AhLth, local_strain, Sh_F_pow, &
  !$OMP   dDel2vdx, dDel2udy, DY_dxCv, DX_dyCu, Del2vort_q, Del2vort_h, KE, &
  !$OMP   h2uq, h2vq, hu, hv, hq, FatH, RoScl, GME_coeff &
  !$OMP )
  do k=1,nz

    ! The following are the forms of the horizontal tension and horizontal
    ! shearing strain advocated by Smagorinsky (1993) and discussed in
    ! Griffies and Hallberg (2000).

    ! NOTE: There is a ~1% speedup when the tension and shearing loops below
    !   are fused (presumably due to shared access of Id[xy]C[uv]).  However,
    !   this breaks the center/vertex index case convention, and also evaluates
    !   the dudx and dvdy terms beyond their valid bounds.
    ! TODO: Explore methods for retaining both the syntax and speedup.

    ! Calculate horizontal tension
    do j=Jsq-1,Jeq+2 ; do i=Isq-1,Ieq+2
      dudx(i,j) = CS%DY_dxT(i,j)*(G%IdyCu(I,j) * u(I,j,k) - &
                                  G%IdyCu(I-1,j) * u(I-1,j,k))
      dvdy(i,j) = CS%DX_dyT(i,j)*(G%IdxCv(i,J) * v(i,J,k) - &
                                  G%IdxCv(i,J-1) * v(i,J-1,k))
      sh_xx(i,j) = dudx(i,j) - dvdy(i,j)
    enddo ; enddo

    ! Components for the shearing strain
    do J=Jsq-2,Jeq+2 ; do I=Isq-2,Ieq+2
      dvdx(I,J) = CS%DY_dxBu(I,J)*(v(i+1,J,k)*G%IdyCv(i+1,J) - v(i,J,k)*G%IdyCv(i,J))
      dudy(I,J) = CS%DX_dyBu(I,J)*(u(I,j+1,k)*G%IdxCu(I,j+1) - u(I,j,k)*G%IdxCu(I,j))
    enddo ; enddo

    if (CS%id_normstress > 0) then
      do j=Jsq-1,Jeq+2 ; do i=Isq-1,Ieq+2
        NoSt(i,j,k) = sh_xx(i,j)
      enddo ; enddo
    endif

    ! Interpolate the thicknesses to velocity points.
    ! The extra wide halos are to accommodate the cross-corner-point projections
    ! in OBCs, which are not ordinarily be necessary, and might not be necessary
    ! even with OBCs if the accelerations are zeroed at OBC points, in which
    ! case the j-loop for h_u could collapse to j=js=1,je+1. -RWH
    if (CS%use_land_mask) then
      do j=js-2,je+2 ; do I=Isq-1,Ieq+1
        h_u(I,j) = 0.5 * (G%mask2dT(i,j)*h(i,j,k) + G%mask2dT(i+1,j)*h(i+1,j,k))
      enddo ; enddo
      do J=Jsq-1,Jeq+1 ; do i=is-2,ie+2
        h_v(i,J) = 0.5 * (G%mask2dT(i,j)*h(i,j,k) + G%mask2dT(i,j+1)*h(i,j+1,k))
      enddo ; enddo
    else
      do j=js-2,je+2 ; do I=Isq-1,Ieq+1
        h_u(I,j) = 0.5 * (h(i,j,k) + h(i+1,j,k))
      enddo ; enddo
      do J=Jsq-1,Jeq+1 ; do i=is-2,ie+2
        h_v(i,J) = 0.5 * (h(i,j,k) + h(i,j+1,k))
      enddo ; enddo
    endif

    ! Adjust contributions to shearing strain and interpolated values of
    ! thicknesses on open boundaries.
    if (apply_OBC) then ; do n=1,OBC%number_of_segments
      J = OBC%segment(n)%HI%JsdB ; I = OBC%segment(n)%HI%IsdB
      if (OBC%zero_strain .or. OBC%freeslip_strain .or. OBC%computed_strain) then
        if (OBC%segment(n)%is_N_or_S .and. (J >= js-2) .and. (J <= Jeq+1)) then
          do I=OBC%segment(n)%HI%IsdB,OBC%segment(n)%HI%IedB
            if (OBC%zero_strain) then
              dvdx(I,J) = 0. ; dudy(I,J) = 0.
            elseif (OBC%freeslip_strain) then
              dudy(I,J) = 0.
            elseif (OBC%computed_strain) then
              if (OBC%segment(n)%direction == OBC_DIRECTION_N) then
                dudy(I,J) = 2.0*CS%DX_dyBu(I,J)* &
                            (OBC%segment(n)%tangential_vel(I,J,k) - u(I,j,k))*G%IdxCu(I,j)
              else
                dudy(I,J) = 2.0*CS%DX_dyBu(I,J)* &
                            (u(I,j+1,k) - OBC%segment(n)%tangential_vel(I,J,k))*G%IdxCu(I,j+1)
              endif
            elseif (OBC%specified_strain) then
              if (OBC%segment(n)%direction == OBC_DIRECTION_N) then
                dudy(I,J) = CS%DX_dyBu(I,J)*OBC%segment(n)%tangential_grad(I,J,k)*G%IdxCu(I,j)*G%dxBu(I,J)
              else
                dudy(I,J) = CS%DX_dyBu(I,J)*OBC%segment(n)%tangential_grad(I,J,k)*G%IdxCu(I,j+1)*G%dxBu(I,J)
              endif
            endif
          enddo
        elseif (OBC%segment(n)%is_E_or_W .and. (I >= is-2) .and. (I <= Ieq+1)) then
          do J=OBC%segment(n)%HI%JsdB,OBC%segment(n)%HI%JedB
            if (OBC%zero_strain) then
              dvdx(I,J) = 0. ; dudy(I,J) = 0.
            elseif (OBC%freeslip_strain) then
              dvdx(I,J) = 0.
            elseif (OBC%computed_strain) then
              if (OBC%segment(n)%direction == OBC_DIRECTION_E) then
                dvdx(I,J) = 2.0*CS%DY_dxBu(I,J)* &
                            (OBC%segment(n)%tangential_vel(I,J,k) - v(i,J,k))*G%IdyCv(i,J)
              else
                dvdx(I,J) = 2.0*CS%DY_dxBu(I,J)* &
                            (v(i+1,J,k) - OBC%segment(n)%tangential_vel(I,J,k))*G%IdyCv(i+1,J)
              endif
            elseif (OBC%specified_strain) then
              if (OBC%segment(n)%direction == OBC_DIRECTION_E) then
                dvdx(I,J) = CS%DY_dxBu(I,J)*OBC%segment(n)%tangential_grad(I,J,k)*G%IdyCv(i,J)*G%dxBu(I,J)
              else
                dvdx(I,J) = CS%DY_dxBu(I,J)*OBC%segment(n)%tangential_grad(I,J,k)*G%IdyCv(i+1,J)*G%dxBu(I,J)
              endif
            endif
          enddo
        endif
      endif

      if (OBC%segment(n)%direction == OBC_DIRECTION_N) then
        ! There are extra wide halos here to accommodate the cross-corner-point
        ! OBC projections, but they might not be necessary if the accelerations
        ! are always zeroed out at OBC points, in which case the i-loop below
        ! becomes do i=is-1,ie+1. -RWH
        if ((J >= Jsq-1) .and. (J <= Jeq+1)) then
          do i = max(is-2,OBC%segment(n)%HI%isd), min(ie+2,OBC%segment(n)%HI%ied)
            h_v(i,J) = h(i,j,k)
          enddo
        endif
      elseif (OBC%segment(n)%direction == OBC_DIRECTION_S) then
        if ((J >= Jsq-1) .and. (J <= Jeq+1)) then
          do i = max(is-2,OBC%segment(n)%HI%isd), min(ie+2,OBC%segment(n)%HI%ied)
            h_v(i,J) = h(i,j+1,k)
          enddo
        endif
      elseif (OBC%segment(n)%direction == OBC_DIRECTION_E) then
        if ((I >= Isq-1) .and. (I <= Ieq+1)) then
          do j = max(js-2,OBC%segment(n)%HI%jsd), min(je+2,OBC%segment(n)%HI%jed)
            h_u(I,j) = h(i,j,k)
          enddo
        endif
      elseif (OBC%segment(n)%direction == OBC_DIRECTION_W) then
        if ((I >= Isq-1) .and. (I <= Ieq+1)) then
          do j = max(js-2,OBC%segment(n)%HI%jsd), min(je+2,OBC%segment(n)%HI%jed)
            h_u(I,j) = h(i+1,j,k)
          enddo
        endif
      endif
    enddo ; endif
    ! Now project thicknesses across corner points on OBCs.
    if (apply_OBC) then ; do n=1,OBC%number_of_segments
      J = OBC%segment(n)%HI%JsdB ; I = OBC%segment(n)%HI%IsdB
      if (OBC%segment(n)%direction == OBC_DIRECTION_N) then
        if ((J >= js-2) .and. (J <= je)) then
          do I = max(Isq-1,OBC%segment(n)%HI%IsdB), min(Ieq+1,OBC%segment(n)%HI%IedB)
            h_u(I,j+1) = h_u(I,j)
          enddo
        endif
      elseif (OBC%segment(n)%direction == OBC_DIRECTION_S) then
        if ((J >= js-1) .and. (J <= je+1)) then
          do I = max(Isq-1,OBC%segment(n)%HI%isd), min(Ieq+1,OBC%segment(n)%HI%ied)
            h_u(I,j) = h_u(I,j+1)
          enddo
        endif
      elseif (OBC%segment(n)%direction == OBC_DIRECTION_E) then
        if ((I >= is-2) .and. (I <= ie)) then
          do J = max(Jsq-1,OBC%segment(n)%HI%jsd), min(Jeq+1,OBC%segment(n)%HI%jed)
            h_v(i+1,J) = h_v(i,J)
          enddo
        endif
      elseif (OBC%segment(n)%direction == OBC_DIRECTION_W) then
        if ((I >= is-1) .and. (I <= ie+1)) then
          do J = max(Jsq-1,OBC%segment(n)%HI%jsd), min(Jeq+1,OBC%segment(n)%HI%jed)
            h_v(i,J) = h_v(i+1,J)
          enddo
        endif
      endif
    enddo ; endif

    ! Shearing strain (including no-slip boundary conditions at the 2-D land-sea mask).
    ! dudy and dvdx include modifications at OBCs from above.
    if (CS%no_slip) then
      do J=js-2,Jeq+1 ; do I=is-2,Ieq+1
        sh_xy(I,J) = (2.0-G%mask2dBu(I,J)) * ( dvdx(I,J) + dudy(I,J) )
        if (CS%id_shearstress > 0) ShSt(I,J,k) = sh_xy(I,J)
      enddo ; enddo
    else
      do J=js-2,Jeq+1 ; do I=is-2,Ieq+1
        sh_xy(I,J) = G%mask2dBu(I,J) * ( dvdx(I,J) + dudy(I,J) )
        if (CS%id_shearstress > 0) ShSt(I,J,k) = sh_xy(I,J)
      enddo ; enddo
    endif

    !  Evaluate Del2u = x.Div(Grad u) and Del2v = y.Div( Grad u)
    if (CS%biharmonic) then
      do j=js-1,Jeq+1 ; do I=Isq-1,Ieq+1
        Del2u(I,j) = CS%Idxdy2u(I,j)*(CS%dy2h(i+1,j)*sh_xx(i+1,j) - CS%dy2h(i,j)*sh_xx(i,j)) + &
                     CS%Idx2dyCu(I,j)*(CS%dx2q(I,J)*sh_xy(I,J) - CS%dx2q(I,J-1)*sh_xy(I,J-1))
      enddo ; enddo
      do J=Jsq-1,Jeq+1 ; do i=is-1,Ieq+1
        Del2v(i,J) = CS%Idxdy2v(i,J)*(CS%dy2q(I,J)*sh_xy(I,J) - CS%dy2q(I-1,J)*sh_xy(I-1,J)) - &
                     CS%Idx2dyCv(i,J)*(CS%dx2h(i,j+1)*sh_xx(i,j+1) - CS%dx2h(i,j)*sh_xx(i,j))
      enddo ; enddo
      if (apply_OBC) then ; if (OBC%zero_biharmonic) then
        do n=1,OBC%number_of_segments
          I = OBC%segment(n)%HI%IsdB ; J = OBC%segment(n)%HI%JsdB
          if (OBC%segment(n)%is_N_or_S .and. (J >= Jsq-1) .and. (J <= Jeq+1)) then
            do I=OBC%segment(n)%HI%isd,OBC%segment(n)%HI%ied
              Del2v(i,J) = 0.
            enddo
          elseif (OBC%segment(n)%is_E_or_W .and. (I >= Isq-1) .and. (I <= Ieq+1)) then
            do j=OBC%segment(n)%HI%jsd,OBC%segment(n)%HI%jed
              Del2u(I,j) = 0.
            enddo
          endif
        enddo
      endif ; endif
    endif

    ! Vorticity
    if (CS%no_slip) then
      do J=Jsq-2,Jeq+2 ; do I=Isq-2,Ieq+2
        vort_xy(I,J) = (2.0-G%mask2dBu(I,J)) * ( dvdx(I,J) - dudy(I,J) )
      enddo ; enddo
    else
      do J=Jsq-2,Jeq+2 ; do I=Isq-2,Ieq+2
        vort_xy(I,J) = G%mask2dBu(I,J) * ( dvdx(I,J) - dudy(I,J) )
      enddo ; enddo
    endif

    ! Divergence
    do j=Jsq-1,Jeq+2 ; do i=Isq-1,Ieq+2
      div_xx(i,j) = dudx(i,j) + dvdy(i,j)
    enddo ; enddo

    if ((CS%Leith_Kh) .or. (CS%Leith_Ah)) then

      ! Vorticity gradient
      do J=Jsq-1,Jeq+1 ; do i=Isq-1,Ieq+2
        DY_dxBu = G%dyBu(I,J) * G%IdxBu(I,J)
        vort_xy_dx(i,J) = DY_dxBu * (vort_xy(I,J) * G%IdyCu(I,j) - vort_xy(I-1,J) * G%IdyCu(I-1,j))
      enddo ; enddo

      do j=Jsq-1,Jeq+2 ; do I=Isq-1,Ieq+1
        DX_dyBu = G%dxBu(I,J) * G%IdyBu(I,J)
        vort_xy_dy(I,j) = DX_dyBu * (vort_xy(I,J) * G%IdxCv(i,J) - vort_xy(I,J-1) * G%IdxCv(i,J-1))
      enddo ; enddo

      ! Laplacian of vorticity
      do J=Jsq-1,Jeq+1 ; do I=Isq-1,Ieq+1
        DY_dxBu = G%dyBu(I,J) * G%IdxBu(I,J)
        DX_dyBu = G%dxBu(I,J) * G%IdyBu(I,J)

        Del2vort_q(I,J) = DY_dxBu * (vort_xy_dx(i+1,J) * G%IdyCv(i+1,J) - vort_xy_dx(i,J) * G%IdyCv(i,J)) + &
                          DX_dyBu * (vort_xy_dy(I,j+1) * G%IdyCu(I,j+1) - vort_xy_dy(I,j) * G%IdyCu(I,j))
      enddo ; enddo
      do J=Jsq,Jeq+1 ; do I=Isq,Ieq+1
        Del2vort_h(i,j) = 0.25*(Del2vort_q(I,J) + Del2vort_q(I-1,J) + Del2vort_q(I,J-1) + Del2vort_q(I-1,J-1))
      enddo ; enddo

      if (CS%modified_Leith) then

        ! Divergence gradient
        do j=Jsq-1,Jeq+2 ; do I=Isq-1,Ieq+1
          div_xx_dx(I,j) = G%IdxCu(I,j)*(div_xx(i+1,j) - div_xx(i,j))
        enddo ; enddo
        do J=Jsq-1,Jeq+1 ; do i=Isq-1,Ieq+2
          div_xx_dy(i,J) = G%IdyCv(i,J)*(div_xx(i,j+1) - div_xx(i,j))
        enddo ; enddo

        ! Magnitude of divergence gradient
        do j=Jsq,Jeq+1 ; do i=Isq,Ieq+1
          grad_div_mag_h(i,j) = sqrt((0.5*(div_xx_dx(I,j) + div_xx_dx(I-1,j)))**2 + &
                                     (0.5*(div_xx_dy(i,J) + div_xx_dy(i,J-1)))**2)
        enddo ; enddo
        do j=Jsq-1,Jeq+1 ; do i=Isq-1,Ieq+1
          grad_div_mag_q(I,J) = sqrt((0.5*(div_xx_dx(I,j) + div_xx_dx(I,j+1)))**2 + &
                                     (0.5*(div_xx_dy(i,J) + div_xx_dy(i+1,J)))**2)
        enddo ; enddo

      else

        do j=Jsq-1,Jeq+2 ; do I=is-2,Ieq+1
          div_xx_dx(I,j) = 0.0
        enddo ; enddo
        do J=Jsq-1,Jeq+1 ; do i=Isq-1,Ieq+2
          div_xx_dy(i,J) = 0.0
        enddo ; enddo
        do j=Jsq,Jeq+1 ; do i=Isq,Ieq+1
          grad_div_mag_h(i,j) = 0.0
        enddo ; enddo
        do J=Jsq-1,Jeq+1 ; do I=Isq-1,Ieq+1
          grad_div_mag_q(I,J) = 0.0
        enddo ; enddo

      endif ! CS%modified_Leith

      ! Add in beta for the Leith viscosity
      if (CS%use_beta_in_Leith) then
        do J=js-2,Jeq+1 ; do i=is-1,Ieq+1
          vort_xy_dx(i,J) = vort_xy_dx(i,J) + 0.5 * ( G%dF_dx(i,j) + G%dF_dx(i,j+1))
        enddo ; enddo
        do j=js-1,Jeq+1 ; do I=is-2,Ieq+1
          vort_xy_dy(I,j) = vort_xy_dy(I,j) + 0.5 * ( G%dF_dy(i,j) + G%dF_dy(i+1,j))
        enddo ; enddo
      endif ! CS%use_beta_in_Leith

      if (CS%use_QG_Leith_visc) then

        do j=Jsq,Jeq+1 ; do i=Isq,Ieq+1
          grad_vort_mag_h_2d(i,j) = SQRT((0.5*(vort_xy_dx(i,J) + vort_xy_dx(i,J-1)))**2 + &
                                         (0.5*(vort_xy_dy(I,j) + vort_xy_dy(I-1,j)))**2 )
        enddo ; enddo
        do J=js-1,Jeq ; do I=is-1,Ieq
          grad_vort_mag_q_2d(I,J) = SQRT((0.5*(vort_xy_dx(i,J) + vort_xy_dx(i+1,J)))**2 + &
                                         (0.5*(vort_xy_dy(I,j) + vort_xy_dy(I,j+1)))**2 )
        enddo ; enddo

        ! This accumulates terms, some of which are in VarMix, so rescaling can not be done here.
        call calc_QG_Leith_viscosity(VarMix, G, GV, US, h, k, div_xx_dx, div_xx_dy, &
                                     vort_xy_dx, vort_xy_dy)

      endif

      do j=Jsq,Jeq+1 ; do i=Isq,Ieq+1
        grad_vort_mag_h(i,j) = SQRT((0.5*(vort_xy_dx(i,J) + vort_xy_dx(i,J-1)))**2 + &
                                    (0.5*(vort_xy_dy(I,j) + vort_xy_dy(I-1,j)))**2 )
      enddo ; enddo
      do J=js-1,Jeq ; do I=is-1,Ieq
        grad_vort_mag_q(I,J) = SQRT((0.5*(vort_xy_dx(i,J) + vort_xy_dx(i+1,J)))**2 + &
                                    (0.5*(vort_xy_dy(I,j) + vort_xy_dy(I,j+1)))**2 )
      enddo ; enddo

    endif ! CS%Leith_Kh

    if ((CS%Smagorinsky_Kh) .or. (CS%Smagorinsky_Ah)) then
      do j=Jsq,Jeq+1 ; do i=Isq,Ieq+1
        sh_xx_sq = sh_xx(i,j)**2
        sh_xy_sq = 0.25 * ( (sh_xy(I-1,J-1)**2 + sh_xy(I,J)**2) &
                          + (sh_xy(I-1,J)**2 + sh_xy(I,J-1)**2) )
        Shear_mag(i,j) = sqrt(sh_xx_sq + sh_xy_sq)
      enddo ; enddo
    endif

    if (CS%better_bound_Ah .or. CS%better_bound_Kh) then
      do j=Jsq,Jeq+1 ; do i=Isq,Ieq+1
        h_min = min(h_u(I,j), h_u(I-1,j), h_v(i,J), h_v(i,J-1))
        hrat_min(i,j) = min(1.0, h_min / (h(i,j,k) + h_neglect))
      enddo ; enddo

      if (CS%better_bound_Kh) then
        do j=Jsq,Jeq+1 ; do i=Isq,Ieq+1
          visc_bound_rem(i,j) = 1.0
        enddo ; enddo
      endif
    endif

    if (CS%Laplacian) then
      if ((CS%Leith_Kh) .or. (CS%Leith_Ah)) then
        if (CS%use_QG_Leith_visc) then
          do j=Jsq,Jeq+1 ; do i=Isq,Ieq+1
            grad_vort = grad_vort_mag_h(i,j) + grad_div_mag_h(i,j)
            grad_vort_qg = 3. * grad_vort_mag_h_2d(i,j)
            vert_vort_mag(i,j) = min(grad_vort, grad_vort_qg)
          enddo ; enddo
        else
          do j=Jsq,Jeq+1 ; do i=Isq,Ieq+1
            vert_vort_mag(i,j) = grad_vort_mag_h(i,j) + grad_div_mag_h(i,j)
          enddo ; enddo
        endif
      endif

      ! Determine the Laplacian viscosity at h points, using the
      ! largest value from several parameterizations.

      ! Static (pre-computed) background viscosity
      do j=Jsq,Jeq+1 ; do i=Isq,Ieq+1
        Kh(i,j) = CS%Kh_bg_xx(i,j)
      enddo ; enddo

      ! NOTE: The following do-block can be decomposed and vectorized after the
      !   stack size has been reduced.
      do j=Jsq,Jeq+1 ; do i=Isq,Ieq+1
        if (CS%add_LES_viscosity) then
          if (CS%Smagorinsky_Kh) &
            Kh(i,j) = Kh(i,j) + CS%Laplac2_const_xx(i,j) * Shear_mag(i,j)
          if (CS%Leith_Kh) &
            Kh(i,j) = Kh(i,j) + CS%Laplac3_const_xx(i,j) * vert_vort_mag(i,j) * inv_PI3
        else
          if (CS%Smagorinsky_Kh) &
            Kh(i,j) = max(Kh(i,j), CS%Laplac2_const_xx(i,j) * Shear_mag(i,j))
          if (CS%Leith_Kh) &
            Kh(i,j) = max(Kh(i,j), CS%Laplac3_const_xx(i,j) * vert_vort_mag(i,j) * inv_PI3)
        endif
      enddo ; enddo

      ! All viscosity contributions above are subject to resolution scaling

      if (rescale_Kh) then
        do j=Jsq,Jeq+1 ; do i=Isq,Ieq+1
          Kh(i,j) = VarMix%Res_fn_h(i,j) * Kh(i,j)
        enddo ; enddo
      endif

      if (legacy_bound) then
        ! Older method of bounding for stability
        do j=Jsq,Jeq+1 ; do i=Isq,Ieq+1
          Kh(i,j) = min(Kh(i,j), CS%Kh_Max_xx(i,j))
        enddo ; enddo
      endif

      ! Place a floor on the viscosity, if desired.
      do j=Jsq,Jeq+1 ; do i=Isq,Ieq+1
        Kh(i,j) = max(Kh(i,j), CS%Kh_bg_min)
      enddo ; enddo

      if (use_MEKE_Ku) then
        ! *Add* the MEKE contribution (which might be negative)
        if (CS%res_scale_MEKE) then
          do j=Jsq,Jeq+1 ; do i=Isq,Ieq+1
            Kh(i,j) = Kh(i,j) + MEKE%Ku(i,j) * VarMix%Res_fn_h(i,j)
          enddo ; enddo
        else
          do j=Jsq,Jeq+1 ; do i=Isq,Ieq+1
            Kh(i,j) = Kh(i,j) + MEKE%Ku(i,j)
          enddo ; enddo
        endif
      endif

      if (CS%anisotropic) then
        do j=Jsq,Jeq+1 ; do i=Isq,Ieq+1
          ! *Add* the tension component of anisotropic viscosity
          Kh(i,j) = Kh(i,j) + CS%Kh_aniso * (1. - CS%n1n2_h(i,j)**2)
        enddo ; enddo
      endif

      ! Newer method of bounding for stability
      if (CS%better_bound_Kh) then
        do j=Jsq,Jeq+1 ; do i=Isq,Ieq+1
          if (Kh(i,j) >= hrat_min(i,j) * CS%Kh_Max_xx(i,j)) then
            visc_bound_rem(i,j) = 0.0
            Kh(i,j) = hrat_min(i,j) * CS%Kh_Max_xx(i,j)
          else
            visc_bound_rem(i,j) = 1.0 - Kh(i,j) / (hrat_min(i,j) * CS%Kh_Max_xx(i,j))
          endif
        enddo ; enddo
      endif

      if (CS%id_Kh_h>0 .or. CS%debug) then
        do j=Jsq,Jeq+1 ; do i=Isq,Ieq+1
          Kh_h(i,j,k) = Kh(i,j)
        enddo ; enddo
      endif

      if (CS%id_grid_Re_Kh>0) then
        do j=Jsq,Jeq+1 ; do i=Isq,Ieq+1
          KE = 0.125*((u(I,j,k)+u(I-1,j,k))**2 + (v(i,J,k)+v(i,J-1,k))**2)
          grid_Kh = max(Kh(i,j), CS%min_grid_Kh)
          grid_Re_Kh(i,j,k) = (sqrt(KE) * sqrt(CS%grid_sp_h2(i,j))) / grid_Kh
        enddo ; enddo
      endif

      if (CS%id_div_xx_h>0) then
        do j=Jsq,Jeq+1 ; do i=Isq,Ieq+1
          div_xx_h(i,j,k) = div_xx(i,j)
        enddo ; enddo
      endif

      if (CS%id_sh_xx_h>0) then
        do j=Jsq,Jeq+1 ; do i=Isq,Ieq+1
          sh_xx_h(i,j,k) = sh_xx(i,j)
        enddo ; enddo
      endif

      do j=Jsq,Jeq+1 ; do i=Isq,Ieq+1
        str_xx(i,j) = -Kh(i,j) * sh_xx(i,j)
      enddo ; enddo
    else
      do j=Jsq,Jeq+1 ; do i=Isq,Ieq+1
        str_xx(i,j) = 0.0
      enddo ; enddo
    endif

    if (CS%anisotropic) then
      do j=Jsq,Jeq+1 ; do i=Isq,Ieq+1
        ! Shearing-strain averaged to h-points
        local_strain = 0.25 * ( (sh_xy(I,J) + sh_xy(I-1,J-1)) + (sh_xy(I-1,J) + sh_xy(I,J-1)) )
        ! *Add* the shear-strain contribution to the xx-component of stress
        str_xx(i,j) = str_xx(i,j) - CS%Kh_aniso * CS%n1n2_h(i,j) * CS%n1n1_m_n2n2_h(i,j) * local_strain
      enddo ; enddo
    endif

    if (CS%biharmonic) then
      ! Determine the biharmonic viscosity at h points, using the
      ! largest value from several parameterizations.
      do j=Jsq,Jeq+1 ; do i=Isq,Ieq+1
        Ah(i,j) = CS%Ah_bg_xx(i,j)
      enddo ; enddo

      if ((CS%Smagorinsky_Ah) .or. (CS%Leith_Ah)) then
        if (CS%Smagorinsky_Ah) then
          if (CS%bound_Coriolis) then
            do j=Jsq,Jeq+1 ; do i=Isq,Ieq+1
              AhSm = Shear_mag(i,j) * (CS%Biharm_const_xx(i,j) &
                  + CS%Biharm_const2_xx(i,j) * Shear_mag(i,j) &
              )
              Ah(i,j) = max(Ah(i,j), AhSm)
            enddo ; enddo
          else
            do j=Jsq,Jeq+1 ; do i=Isq,Ieq+1
              AhSm = CS%Biharm_const_xx(i,j) * Shear_mag(i,j)
              Ah(i,j) = max(Ah(i,j), AhSm)
            enddo ; enddo
          endif
        endif

        if (CS%Leith_Ah) then
          do j=Jsq,Jeq+1 ; do i=Isq,Ieq+1
            AhLth = CS%Biharm6_const_xx(i,j) * abs(Del2vort_h(i,j)) * inv_PI6
            Ah(i,j) = max(Ah(i,j), AhLth)
          enddo ; enddo
        endif

        if (CS%bound_Ah .and. .not. CS%better_bound_Ah) then
          do j=Jsq,Jeq+1 ; do i=Isq,Ieq+1
            Ah(i,j) = min(Ah(i,j), CS%Ah_Max_xx(i,j))
          enddo ; enddo
        endif
      endif ! Smagorinsky_Ah or Leith_Ah

      if (use_MEKE_Au) then
        ! *Add* the MEKE contribution
        do j=Jsq,Jeq+1 ; do i=Isq,Ieq+1
          Ah(i,j) = Ah(i,j) + MEKE%Au(i,j)
        enddo ; enddo
      endif

      if (CS%Re_Ah > 0.0) then
        do j=Jsq,Jeq+1 ; do i=Isq,Ieq+1
          KE = 0.125*((u(I,j,k)+u(I-1,j,k))**2 + (v(i,J,k)+v(i,J-1,k))**2)
          Ah(i,j) = sqrt(KE) * CS%Re_Ah_const_xx(i,j)
        enddo ; enddo
      endif

      if (CS%better_bound_Ah) then
        if (CS%better_bound_Kh) then
          do j=Jsq,Jeq+1 ; do i=Isq,Ieq+1
            Ah(i,j) = min(Ah(i,j), visc_bound_rem(i,j) * hrat_min(i,j) * CS%Ah_Max_xx(i,j))
          enddo ; enddo
        else
          do j=Jsq,Jeq+1 ; do i=Isq,Ieq+1
            Ah(i,j) = min(Ah(i,j), hrat_min(i,j) * CS%Ah_Max_xx(i,j))
          enddo ; enddo
        endif
      endif

      if ((CS%id_Ah_h>0) .or. CS%debug) then
        do j=Jsq,Jeq+1 ; do i=Isq,Ieq+1
          Ah_h(i,j,k) = Ah(i,j)
        enddo ; enddo
      endif

      if (CS%id_grid_Re_Ah>0) then
        do j=Jsq,Jeq+1 ; do i=Isq,Ieq+1
          KE = 0.125 * ((u(I,j,k) + u(I-1,j,k))**2 + (v(i,J,k) + v(i,J-1,k))**2)
          grid_Ah = max(Ah(i,j), CS%min_grid_Ah)
          grid_Re_Ah(i,j,k) = (sqrt(KE) * CS%grid_sp_h3(i,j)) / grid_Ah
        enddo ; enddo
      endif

      do j=Jsq,Jeq+1 ; do i=Isq,Ieq+1
        d_del2u = G%IdyCu(I,j) * Del2u(I,j) - G%IdyCu(I-1,j) * Del2u(I-1,j)
        d_del2v = G%IdxCv(i,J) * Del2v(i,J) - G%IdxCv(i,J-1) * Del2v(i,J-1)
        d_str = Ah(i,j) * (CS%DY_dxT(i,j) * d_del2u - CS%DX_dyT(i,j) * d_del2v)

        str_xx(i,j) = str_xx(i,j) + d_str

        ! Keep a copy of the biharmonic contribution for backscatter parameterization
        bhstr_xx(i,j) = d_str * (h(i,j,k) * CS%reduction_xx(i,j))
      enddo ; enddo
    endif

    if (CS%biharmonic) then
      ! Gradient of Laplacian, for use in bi-harmonic term
      do J=js-1,Jeq ; do I=is-1,Ieq
        dDel2vdx(I,J) = CS%DY_dxBu(I,J)*(Del2v(i+1,J)*G%IdyCv(i+1,J) - Del2v(i,J)*G%IdyCv(i,J))
        dDel2udy(I,J) = CS%DX_dyBu(I,J)*(Del2u(I,j+1)*G%IdxCu(I,j+1) - Del2u(I,j)*G%IdxCu(I,j))
      enddo ; enddo
      ! Adjust contributions to shearing strain on open boundaries.
      if (apply_OBC) then ; if (OBC%zero_strain .or. OBC%freeslip_strain) then
        do n=1,OBC%number_of_segments
          J = OBC%segment(n)%HI%JsdB ; I = OBC%segment(n)%HI%IsdB
          if (OBC%segment(n)%is_N_or_S .and. (J >= js-1) .and. (J <= Jeq)) then
            do I=OBC%segment(n)%HI%IsdB,OBC%segment(n)%HI%IedB
              if (OBC%zero_strain) then
                dDel2vdx(I,J) = 0. ; dDel2udy(I,J) = 0.
              elseif (OBC%freeslip_strain) then
                dDel2udy(I,J) = 0.
              endif
            enddo
          elseif (OBC%segment(n)%is_E_or_W .and. (I >= is-1) .and. (I <= Ieq)) then
            do J=OBC%segment(n)%HI%JsdB,OBC%segment(n)%HI%JedB
              if (OBC%zero_strain) then
                dDel2vdx(I,J) = 0. ; dDel2udy(I,J) = 0.
              elseif (OBC%freeslip_strain) then
                dDel2vdx(I,J) = 0.
              endif
            enddo
          endif
        enddo
      endif ; endif
    endif

    meke_res_fn = 1.

    if ((CS%Smagorinsky_Kh) .or. (CS%Smagorinsky_Ah)) then
      do J=js-1,Jeq ; do I=is-1,Ieq
        sh_xy_sq = sh_xy(I,J)**2
        sh_xx_sq = 0.25 * ( (sh_xx(i,j)**2 + sh_xx(i+1,j+1)**2) &
                          + (sh_xx(i,j+1)**2 + sh_xx(i+1,j)**2) )
        Shear_mag(I,J) = sqrt(sh_xy_sq + sh_xx_sq)
      enddo ; enddo
    endif

    do J=js-1,Jeq ; do I=is-1,Ieq
      h2uq = 4.0 * (h_u(I,j) * h_u(I,j+1))
      h2vq = 4.0 * (h_v(i,J) * h_v(i+1,J))
      hq(I,J) = (2.0 * (h2uq * h2vq)) &
          / (h_neglect3 + (h2uq + h2vq) * ((h_u(I,j) + h_u(I,j+1)) + (h_v(i,J) + h_v(i+1,J))))
    enddo ; enddo

    if (CS%better_bound_Ah .or. CS%better_bound_Kh) then
      do J=js-1,Jeq ; do I=is-1,Ieq
        h_min = min(h_u(I,j), h_u(I,j+1), h_v(i,J), h_v(i+1,J))
        hrat_min(i,j) = min(1.0, h_min / (hq(I,J) + h_neglect))
      enddo ; enddo

      if (CS%better_bound_Kh) then
        do J=js-1,Jeq ; do I=is-1,Ieq
          visc_bound_rem(i,j) = 1.0
        enddo ; enddo
      endif
    endif

    if (CS%no_slip) then
      do J=js-1,Jeq ; do I=is-1,Ieq
        if (CS%no_slip .and. (G%mask2dBu(I,J) < 0.5)) then
          if ((G%mask2dCu(I,j) + G%mask2dCu(I,j+1)) + &
              (G%mask2dCv(i,J) + G%mask2dCv(i+1,J)) > 0.0) then
            ! This is a coastal vorticity point, so modify hq and hrat_min.

            hu = G%mask2dCu(I,j) * h_u(I,j) + G%mask2dCu(I,j+1) * h_u(I,j+1)
            hv = G%mask2dCv(i,J) * h_v(i,J) + G%mask2dCv(i+1,J) * h_v(i+1,J)
            if ((G%mask2dCu(I,j) + G%mask2dCu(I,j+1)) * &
                (G%mask2dCv(i,J) + G%mask2dCv(i+1,J)) == 0.0) then
              ! Only one of hu and hv is nonzero, so just add them.
              hq(I,J) = hu + hv
              hrat_min(i,j) = 1.0
            else
              ! Both hu and hv are nonzero, so take the harmonic mean.
              hq(I,J) = 2.0 * (hu * hv) / ((hu + hv) + h_neglect)
              hrat_min(i,j) = min(1.0, min(hu, hv) / (hq(I,J) + h_neglect) )
            endif
          endif
        endif
      enddo ; enddo
    endif

    if (CS%Laplacian) then
      if ((CS%Leith_Kh) .or. (CS%Leith_Ah)) then
        if (CS%use_QG_Leith_visc) then
          do J=js-1,Jeq ; do I=is-1,Ieq
            grad_vort = grad_vort_mag_q(I,J) + grad_div_mag_q(I,J)
            grad_vort_qg = 3. * grad_vort_mag_q_2d(I,J)
            vert_vort_mag(i,j) = min(grad_vort, grad_vort_qg)
          enddo ; enddo
        else
          do J=js-1,Jeq ; do I=is-1,Ieq
            vert_vort_mag(i,j) = grad_vort_mag_q(I,J) + grad_div_mag_q(I,J)
          enddo ; enddo
        endif
      endif

      ! Determine the Laplacian viscosity at q points, using the
      ! largest value from several parameterizations.

      ! Static (pre-computed) background viscosity
      do J=js-1,Jeq ; do I=is-1,Ieq
        Kh(i,j) = CS%Kh_bg_xy(i,j)
      enddo ; enddo

      if (CS%Smagorinsky_Kh) then
        if (CS%add_LES_viscosity) then
          do J=js-1,Jeq ; do I=is-1,Ieq
            Kh(i,j) = Kh(i,j) + CS%Laplac2_const_xx(i,j) * Shear_mag(i,j)
          enddo ; enddo
        else
          do J=js-1,Jeq ; do I=is-1,Ieq
            Kh(i,j) = max(Kh(i,j), CS%Laplac2_const_xy(I,J) * Shear_mag(i,j) )
          enddo ; enddo
        endif
      endif

      if (CS%Leith_Kh) then
        if (CS%add_LES_viscosity) then
          do J=js-1,Jeq ; do I=is-1,Ieq
            Kh(i,j) = Kh(i,j) + CS%Laplac3_const_xx(i,j) * vert_vort_mag(i,j) * inv_PI3
          enddo ; enddo
        else
          do J=js-1,Jeq ; do I=is-1,Ieq
            Kh(i,j) = max(Kh(i,j), CS%Laplac3_const_xy(I,J) * vert_vort_mag(i,j) * inv_PI3)
          enddo ; enddo
        endif
      endif

      ! All viscosity contributions above are subject to resolution scaling

      ! NOTE: The following do-block can be decomposed and vectorized after the
      !   stack size has been reduced.
      do J=js-1,Jeq ; do I=is-1,Ieq
        if (rescale_Kh) &
          Kh(i,j) = VarMix%Res_fn_q(i,j) * Kh(i,j)

        if (CS%res_scale_MEKE) &
          meke_res_fn = VarMix%Res_fn_q(i,j)

        ! Older method of bounding for stability
        if (legacy_bound) &
          Kh(i,j) = min(Kh(i,j), CS%Kh_Max_xy(i,j))

        Kh(i,j) = max(Kh(i,j), CS%Kh_bg_min) ! Place a floor on the viscosity, if desired.

        if (use_MEKE_Ku) then
          ! *Add* the MEKE contribution (might be negative)
          Kh(i,j) = Kh(i,j) + 0.25*( (MEKE%Ku(i,j) + MEKE%Ku(i+1,j+1)) + &
                           (MEKE%Ku(i+1,j) + MEKE%Ku(i,j+1)) ) * meke_res_fn
        endif

        ! Older method of bounding for stability
        if (CS%anisotropic) &
          ! *Add* the shear component of anisotropic viscosity
          Kh(i,j) = Kh(i,j) + CS%Kh_aniso * CS%n1n2_q(I,J)**2

        ! Newer method of bounding for stability
        if (CS%better_bound_Kh) then
          if (Kh(i,j) >= hrat_min(i,j) * CS%Kh_Max_xy(I,J)) then
            visc_bound_rem(i,j) = 0.0
            Kh(i,j) = hrat_min(i,j) * CS%Kh_Max_xy(I,J)
          elseif (CS%Kh_Max_xy(I,J)>0.) then
            visc_bound_rem(i,j) = 1.0 - Kh(i,j) / (hrat_min(i,j) * CS%Kh_Max_xy(I,J))
          endif
        endif

        if (CS%id_Kh_q>0 .or. CS%debug) &
          Kh_q(I,J,k) = Kh(i,j)

        if (CS%id_vort_xy_q>0) &
          vort_xy_q(I,J,k) = vort_xy(I,J)

        if (CS%id_sh_xy_q>0) &
          sh_xy_q(I,J,k) = sh_xy(I,J)
      enddo ; enddo

      do J=js-1,Jeq ; do I=is-1,Ieq
        str_xy(I,J) = -Kh(i,j) * sh_xy(I,J)
      enddo ; enddo
    else
      do J=js-1,Jeq ; do I=is-1,Ieq
        str_xy(I,J) = 0.
      enddo ; enddo
    endif

    if (CS%anisotropic) then
      do J=js-1,Jeq ; do I=is-1,Ieq
        ! Horizontal-tension averaged to q-points
        local_strain = 0.25 * ( (sh_xx(i,j) + sh_xx(i+1,j+1)) + (sh_xx(i+1,j) + sh_xx(i,j+1)) )
        ! *Add* the tension contribution to the xy-component of stress
        str_xy(I,J) = str_xy(I,J) - CS%Kh_aniso * CS%n1n2_q(i,j) * CS%n1n1_m_n2n2_q(i,j) * local_strain
      enddo ; enddo
    endif

    if (CS%biharmonic) then
      ! Determine the biharmonic viscosity at q points, using the
      ! largest value from several parameterizations.
      do J=js-1,Jeq ; do I=is-1,Ieq
        Ah(i,j) = CS%Ah_bg_xy(I,J)
      enddo ; enddo

      if (CS%Smagorinsky_Ah .or. CS%Leith_Ah) then
        if (CS%Smagorinsky_Ah) then
          if (CS%bound_Coriolis) then
            do J=js-1,Jeq ; do I=is-1,Ieq
              AhSm = Shear_mag(i,j) * (CS%Biharm_const_xy(I,J) &
                  + CS%Biharm_const2_xy(I,J) * Shear_mag(i,j) &
              )
              Ah(i,j) = max(Ah(I,J), AhSm)
            enddo ; enddo
          else
            do J=js-1,Jeq ; do I=is-1,Ieq
              AhSm = CS%Biharm_const_xy(I,J) * Shear_mag(i,j)
              Ah(i,j) = max(Ah(I,J), AhSm)
            enddo ; enddo
          endif
        endif

        if (CS%Leith_Ah) then
          do J=js-1,Jeq ; do I=is-1,Ieq
            AhLth = CS%Biharm6_const_xy(I,J) * abs(Del2vort_q(I,J)) * inv_PI6
            Ah(i,j) = max(Ah(I,J), AhLth)
          enddo ; enddo
        endif

        if (CS%bound_Ah .and. .not.CS%better_bound_Ah) then
          do J=js-1,Jeq ; do I=is-1,Ieq
            Ah(i,j) = min(Ah(i,j), CS%Ah_Max_xy(I,J))
          enddo ; enddo
        endif
      endif ! Smagorinsky_Ah or Leith_Ah

      if (use_MEKE_Au) then
        ! *Add* the MEKE contribution
        do J=js-1,Jeq ; do I=is-1,Ieq
          Ah(i,j) = Ah(i,j) + 0.25 * ( &
              (MEKE%Au(i,j) + MEKE%Au(i+1,j+1)) + (MEKE%Au(i+1,j) + MEKE%Au(i,j+1)) &
          )
        enddo ; enddo
      endif

      if (CS%Re_Ah > 0.0) then
        do J=js-1,Jeq ; do I=is-1,Ieq
          KE = 0.125 * ((u(I,j,k) + u(I,j+1,k))**2 + (v(i,J,k) + v(i+1,J,k))**2)
          Ah(i,j) = sqrt(KE) * CS%Re_Ah_const_xy(i,j)
        enddo ; enddo
      endif

      if (CS%better_bound_Ah) then
        if (CS%better_bound_Kh) then
          do J=js-1,Jeq ; do I=is-1,Ieq
            Ah(i,j) = min(Ah(i,j), visc_bound_rem(i,j) * hrat_min(i,j) * CS%Ah_Max_xy(I,J))
          enddo ; enddo
        else
          do J=js-1,Jeq ; do I=is-1,Ieq
            Ah(i,j) = min(Ah(i,j), hrat_min(i,j) * CS%Ah_Max_xy(I,J))
          enddo ; enddo
        endif
      endif

      if (CS%id_Ah_q>0 .or. CS%debug) then
        do J=js-1,Jeq ; do I=is-1,Ieq
          Ah_q(I,J,k) = Ah(i,j)
        enddo ; enddo
      endif

      ! Again, need to initialize str_xy as if its biharmonic
      do J=js-1,Jeq ; do I=is-1,Ieq
        d_str = Ah(i,j) * (dDel2vdx(I,J) + dDel2udy(I,J))

        str_xy(I,J) = str_xy(I,J) + d_str

        ! Keep a copy of the biharmonic contribution for backscatter parameterization
        bhstr_xy(I,J) = d_str * (hq(I,J) * G%mask2dBu(I,J) * CS%reduction_xy(I,J))
      enddo ; enddo
    endif

    if (CS%use_GME) then
      !### This call to get the 3-d GME diffusivity arrays and the subsequent blocking halo update
      !    should occur outside of the k-loop, and perhaps the halo update should occur outside of
      !    this routine altogether!
      call thickness_diffuse_get_KH(TD, KH_u_GME, KH_v_GME, G, GV)
      call pass_vector(KH_u_GME, KH_v_GME, G%Domain)

      do j=Jsq,Jeq+1 ; do i=Isq,Ieq+1
        GME_coeff = GME_effic_h(i,j) * 0.25 * &
            ((KH_u_GME(I,j,k)+KH_u_GME(I-1,j,k)) + (KH_v_GME(i,J,k)+KH_v_GME(i,J-1,k)))
        GME_coeff = MIN(GME_coeff, CS%GME_limiter)

        if ((CS%id_GME_coeff_h>0) .or. find_FrictWork) GME_coeff_h(i,j,k) = GME_coeff
        str_xx_GME(i,j) = GME_coeff * sh_xx_bt(i,j)

      enddo ; enddo

      do J=js-1,Jeq ; do I=is-1,Ieq
        GME_coeff = GME_effic_q(I,J) * 0.25 * &
            ((KH_u_GME(I,j,k)+KH_u_GME(I,j+1,k)) + (KH_v_GME(i,J,k)+KH_v_GME(i+1,J,k)))
        GME_coeff = MIN(GME_coeff, CS%GME_limiter)

        if (CS%id_GME_coeff_q>0) GME_coeff_q(I,J,k) = GME_coeff
        str_xy_GME(I,J) = GME_coeff * sh_xy_bt(I,J)

      enddo ; enddo

      ! Applying GME diagonal term.  This is linear and the arguments can be rescaled.
      call smooth_GME(G, GME_flux_h=str_xx_GME)
      call smooth_GME(G, GME_flux_q=str_xy_GME)

      do J=Jsq,Jeq+1 ; do i=Isq,Ieq+1
        str_xx(i,j) = (str_xx(i,j) + str_xx_GME(i,j)) * (h(i,j,k) * CS%reduction_xx(i,j))
      enddo ; enddo

      do J=js-1,Jeq ; do I=is-1,Ieq
        ! GME is applied below
        if (CS%no_slip) then
          str_xy(I,J) = (str_xy(I,J) + str_xy_GME(I,J)) * (hq(I,J) * CS%reduction_xy(I,J))
        else
          str_xy(I,J) = (str_xy(I,J) + str_xy_GME(I,J)) * (hq(I,J) * G%mask2dBu(I,J) * CS%reduction_xy(I,J))
        endif
      enddo ; enddo

      if (allocated(MEKE%GME_snk)) then
        do j=js,je ; do i=is,ie
          FrictWork_GME(i,j,k) = GME_coeff_h(i,j,k) * h(i,j,k) * GV%H_to_kg_m2 * grad_vel_mag_bt_h(i,j)
        enddo ; enddo
      endif

    else ! .not. use_GME
      do J=Jsq,Jeq+1 ; do i=Isq,Ieq+1
        str_xx(i,j) = str_xx(i,j) * (h(i,j,k) * CS%reduction_xx(i,j))
      enddo ; enddo

      if (CS%no_slip) then
        do J=js-1,Jeq ; do I=is-1,Ieq
          str_xy(I,J) = str_xy(I,J) * (hq(I,J) * CS%reduction_xy(I,J))
        enddo ; enddo
      else
        do J=js-1,Jeq ; do I=is-1,Ieq
          str_xy(I,J) = str_xy(I,J) * (hq(I,J) * G%mask2dBu(I,J) * CS%reduction_xy(I,J))
        enddo ; enddo
      endif
    endif ! use_GME

    ! Evaluate 1/h x.Div(h Grad u) or the biharmonic equivalent.
    do j=js,je ; do I=Isq,Ieq
      diffu(I,j,k) = ((G%IdyCu(I,j)*(CS%dy2h(i,j) *str_xx(i,j) - &
                                     CS%dy2h(i+1,j)*str_xx(i+1,j)) + &
                       G%IdxCu(I,j)*(CS%dx2q(I,J-1)*str_xy(I,J-1) - &
                                     CS%dx2q(I,J) *str_xy(I,J))) * &
                     G%IareaCu(I,j)) / (h_u(I,j) + h_neglect)
    enddo ; enddo

    if (apply_OBC) then
      ! This is not the right boundary condition. If all the masking of tendencies are done
      ! correctly later then eliminating this block should not change answers.
      do n=1,OBC%number_of_segments
        if (OBC%segment(n)%is_E_or_W) then
          I = OBC%segment(n)%HI%IsdB
          do j=OBC%segment(n)%HI%jsd,OBC%segment(n)%HI%jed
            diffu(I,j,k) = 0.
          enddo
        endif
      enddo
    endif

    ! Evaluate 1/h y.Div(h Grad u) or the biharmonic equivalent.
    do J=Jsq,Jeq ; do i=is,ie
      diffv(i,J,k) = ((G%IdyCv(i,J)*(CS%dy2q(I-1,J)*str_xy(I-1,J) - &
                                    CS%dy2q(I,J) *str_xy(I,J)) - &
                       G%IdxCv(i,J)*(CS%dx2h(i,j) *str_xx(i,j) - &
                                    CS%dx2h(i,j+1)*str_xx(i,j+1))) * &
                     G%IareaCv(i,J)) / (h_v(i,J) + h_neglect)
    enddo ; enddo

    if (apply_OBC) then
      ! This is not the right boundary condition. If all the masking of tendencies are done
      ! correctly later then eliminating this block should not change answers.
      do n=1,OBC%number_of_segments
        if (OBC%segment(n)%is_N_or_S) then
          J = OBC%segment(n)%HI%JsdB
          do i=OBC%segment(n)%HI%isd,OBC%segment(n)%HI%ied
            diffv(i,J,k) = 0.
          enddo
        endif
      enddo
    endif

    if (find_FrictWork) then ; do j=js,je ; do i=is,ie
      ! Diagnose   str_xx*d_x u - str_yy*d_y v + str_xy*(d_y u + d_x v)
      ! This is the old formulation that includes energy diffusion
      FrictWork(i,j,k) = GV%H_to_RZ * ( &
              (str_xx(i,j)*(u(I,j,k)-u(I-1,j,k))*G%IdxT(i,j)     &
              -str_xx(i,j)*(v(i,J,k)-v(i,J-1,k))*G%IdyT(i,j))    &
       +0.25*((str_xy(I,J)*(                                     &
                   (u(I,j+1,k)-u(I,j,k))*G%IdyBu(I,J)            &
                  +(v(i+1,J,k)-v(i,J,k))*G%IdxBu(I,J) )          &
              +str_xy(I-1,J-1)*(                                 &
                   (u(I-1,j,k)-u(I-1,j-1,k))*G%IdyBu(I-1,J-1)    &
                  +(v(i,J-1,k)-v(i-1,J-1,k))*G%IdxBu(I-1,J-1) )) &
             +(str_xy(I-1,J)*(                                   &
                   (u(I-1,j+1,k)-u(I-1,j,k))*G%IdyBu(I-1,J)      &
                  +(v(i,J,k)-v(i-1,J,k))*G%IdxBu(I-1,J) )        &
              +str_xy(I,J-1)*(                                   &
                   (u(I,j,k)-u(I,j-1,k))*G%IdyBu(I,J-1)          &
                  +(v(i+1,J-1,k)-v(i,J-1,k))*G%IdxBu(I,J-1) )) ) )
    enddo ; enddo ; endif

    ! Make a similar calculation as for FrictWork above but accumulating into
    ! the vertically integrated MEKE source term, and adjusting for any
    ! energy loss seen as a reduction in the (biharmonic) frictional source term.
    if (find_FrictWork .and. allocated(MEKE%mom_src)) then
      if (k==1) then
        do j=js,je ; do i=is,ie
          MEKE%mom_src(i,j) = 0.
        enddo ; enddo
        if (allocated(MEKE%GME_snk)) then
          do j=js,je ; do i=is,ie
            MEKE%GME_snk(i,j) = 0.
          enddo ; enddo
        endif
      endif
      if (MEKE%backscatter_Ro_c /= 0.) then
        do j=js,je ; do i=is,ie
          FatH = 0.25*( (abs(G%CoriolisBu(I-1,J-1)) + abs(G%CoriolisBu(I,J))) + &
                        (abs(G%CoriolisBu(I-1,J)) + abs(G%CoriolisBu(I,J-1))) )
          Shear_mag_bc = sqrt(sh_xx(i,j) * sh_xx(i,j) + &
            0.25*((sh_xy(I-1,J-1)*sh_xy(I-1,J-1) + sh_xy(I,J)*sh_xy(I,J)) + &
                  (sh_xy(I-1,J)*sh_xy(I-1,J) + sh_xy(I,J-1)*sh_xy(I,J-1))))
          if (CS%answers_2018) then
            FatH = (US%s_to_T*FatH)**MEKE%backscatter_Ro_pow ! f^n
            ! Note the hard-coded dimensional constant in the following line that can not
            ! be rescaled for dimensional consistency.
            Shear_mag_bc = (((US%s_to_T * Shear_mag_bc)**MEKE%backscatter_Ro_pow) + 1.e-30) &
                        * MEKE%backscatter_Ro_c ! c * D^n
            ! The Rossby number function is g(Ro) = 1/(1+c.Ro^n)
            ! RoScl = 1 - g(Ro)
            RoScl = Shear_mag_bc / (FatH + Shear_mag_bc) ! = 1 - f^n/(f^n+c*D^n)
          else
            if (FatH <= backscat_subround*Shear_mag_bc) then
              RoScl = 1.0
            else
              Sh_F_pow = MEKE%backscatter_Ro_c * (Shear_mag_bc / FatH)**MEKE%backscatter_Ro_pow
              RoScl = Sh_F_pow / (1.0 + Sh_F_pow) ! = 1 - f^n/(f^n+c*D^n)
            endif
          endif

          MEKE%mom_src(i,j) = MEKE%mom_src(i,j) + GV%H_to_RZ * ( &
                ((str_xx(i,j)-RoScl*bhstr_xx(i,j))*(u(I,j,k)-u(I-1,j,k))*G%IdxT(i,j)  &
                -(str_xx(i,j)-RoScl*bhstr_xx(i,j))*(v(i,J,k)-v(i,J-1,k))*G%IdyT(i,j)) &
         +0.25*(((str_xy(I,J)-RoScl*bhstr_xy(I,J))*(                                  &
                     (u(I,j+1,k)-u(I,j,k))*G%IdyBu(I,J)                               &
                    +(v(i+1,J,k)-v(i,J,k))*G%IdxBu(I,J) )                             &
                +(str_xy(I-1,J-1)-RoScl*bhstr_xy(I-1,J-1))*(                          &
                     (u(I-1,j,k)-u(I-1,j-1,k))*G%IdyBu(I-1,J-1)                       &
                    +(v(i,J-1,k)-v(i-1,J-1,k))*G%IdxBu(I-1,J-1) ))                    &
                +((str_xy(I-1,J)-RoScl*bhstr_xy(I-1,J))*(                             &
                     (u(I-1,j+1,k)-u(I-1,j,k))*G%IdyBu(I-1,J)                         &
                    +(v(i,J,k)-v(i-1,J,k))*G%IdxBu(I-1,J) )                           &
                +(str_xy(I,J-1)-RoScl*bhstr_xy(I,J-1))*(                              &
                     (u(I,j,k)-u(I,j-1,k))*G%IdyBu(I,J-1)                             &
                    +(v(i+1,J-1,k)-v(i,J-1,k))*G%IdxBu(I,J-1) )) ) )
        enddo ; enddo
      endif ! MEKE%backscatter_Ro_c

      do j=js,je ; do i=is,ie
        MEKE%mom_src(i,j) = MEKE%mom_src(i,j) + FrictWork(i,j,k)
      enddo ; enddo

      if (CS%use_GME .and. allocated(MEKE%GME_snk)) then
        do j=js,je ; do i=is,ie
          MEKE%GME_snk(i,j) = MEKE%GME_snk(i,j) + FrictWork_GME(i,j,k)
        enddo ; enddo
      endif

    endif ! find_FrictWork and associated(mom_src)

  enddo ! end of k loop

  ! Offer fields for diagnostic averaging.
  if (CS%id_normstress > 0) call post_data(CS%id_normstress, NoSt, CS%diag)
  if (CS%id_shearstress > 0) call post_data(CS%id_shearstress, ShSt, CS%diag)
  if (CS%id_diffu>0)     call post_data(CS%id_diffu, diffu, CS%diag)
  if (CS%id_diffv>0)     call post_data(CS%id_diffv, diffv, CS%diag)
  if (CS%id_FrictWork>0) call post_data(CS%id_FrictWork, FrictWork, CS%diag)
  if (CS%id_FrictWork_GME>0) call post_data(CS%id_FrictWork_GME, FrictWork_GME, CS%diag)
  if (CS%id_Ah_h>0)      call post_data(CS%id_Ah_h, Ah_h, CS%diag)
  if (CS%id_grid_Re_Ah>0) call post_data(CS%id_grid_Re_Ah, grid_Re_Ah, CS%diag)
  if (CS%id_div_xx_h>0)  call post_data(CS%id_div_xx_h, div_xx_h, CS%diag)
  if (CS%id_vort_xy_q>0) call post_data(CS%id_vort_xy_q, vort_xy_q, CS%diag)
  if (CS%id_sh_xx_h>0)  call post_data(CS%id_sh_xx_h, sh_xx_h, CS%diag)
  if (CS%id_sh_xy_q>0) call post_data(CS%id_sh_xy_q, sh_xy_q, CS%diag)
  if (CS%id_Ah_q>0)      call post_data(CS%id_Ah_q, Ah_q, CS%diag)
  if (CS%id_Kh_h>0)      call post_data(CS%id_Kh_h, Kh_h, CS%diag)
  if (CS%id_grid_Re_Kh>0) call post_data(CS%id_grid_Re_Kh, grid_Re_Kh, CS%diag)
  if (CS%id_Kh_q>0)      call post_data(CS%id_Kh_q, Kh_q, CS%diag)
  if (CS%id_GME_coeff_h > 0)  call post_data(CS%id_GME_coeff_h, GME_coeff_h, CS%diag)
  if (CS%id_GME_coeff_q > 0)  call post_data(CS%id_GME_coeff_q, GME_coeff_q, CS%diag)

  if (CS%debug) then
    if (CS%Laplacian) then
      call hchksum(Kh_h, "Kh_h", G%HI, haloshift=0, scale=US%L_to_m**2*US%s_to_T)
      call Bchksum(Kh_q, "Kh_q", G%HI, haloshift=0, scale=US%L_to_m**2*US%s_to_T)
    endif
    if (CS%biharmonic) call hchksum(Ah_h, "Ah_h", G%HI, haloshift=0, scale=US%L_to_m**4*US%s_to_T)
    if (CS%biharmonic) call Bchksum(Ah_q, "Ah_q", G%HI, haloshift=0, scale=US%L_to_m**4*US%s_to_T)
  endif

  if (CS%id_FrictWorkIntz > 0) then
    do j=js,je
      do i=is,ie ; FrictWorkIntz(i,j) = FrictWork(i,j,1) ; enddo
      do k=2,nz ; do i=is,ie
        FrictWorkIntz(i,j) = FrictWorkIntz(i,j) + FrictWork(i,j,k)
      enddo ; enddo
    enddo
    call post_data(CS%id_FrictWorkIntz, FrictWorkIntz, CS%diag)
  endif

  ! Diagnostics for terms multiplied by fractional thicknesses

  ! 3D diagnostics hf_diffu(diffv) are commented because there is no clarity on proper remapping grid option.
  ! The code is retained for degugging purposes in the future.
  !if (present(ADp) .and. (CS%id_hf_diffu > 0)) then
  !  do k=1,nz ; do j=js,je ; do I=Isq,Ieq
  !    CS%hf_diffu(I,j,k) = diffu(I,j,k) * ADp%diag_hfrac_u(I,j,k)
  !  enddo ; enddo ; enddo
  !  call post_data(CS%id_hf_diffu, CS%hf_diffu, CS%diag)
  !endif
  !if (present(ADp) .and. (CS%id_hf_diffv > 0)) then
  !  do k=1,nz ; do J=Jsq,Jeq ; do i=is,ie
  !    CS%hf_diffv(i,J,k) = diffv(i,J,k) * ADp%diag_hfrac_v(i,J,k)
  !  enddo ; enddo ; enddo
  !  call post_data(CS%id_hf_diffv, CS%hf_diffv, CS%diag)
  !endif

  if (present(ADp)) then
    if (CS%id_hf_diffu_2d > 0) then
      hf_diffu_2d(:,:) = 0.0
      do k=1,nz ; do j=js,je ; do I=Isq,Ieq
        hf_diffu_2d(I,j) = hf_diffu_2d(I,j) + diffu(I,j,k) * ADp%diag_hfrac_u(I,j,k)
      enddo ; enddo ; enddo
      call post_data(CS%id_hf_diffu_2d, hf_diffu_2d, CS%diag)
    endif

    if (CS%id_hf_diffv_2d > 0) then
      hf_diffv_2d(:,:) = 0.0
      do k=1,nz ; do J=Jsq,Jeq ; do i=is,ie
        hf_diffv_2d(i,J) = hf_diffv_2d(i,J) + diffv(i,J,k) * ADp%diag_hfrac_v(i,J,k)
      enddo ; enddo ; enddo
      call post_data(CS%id_hf_diffv_2d, hf_diffv_2d, CS%diag)
    endif

    if (CS%id_intz_diffu_2d > 0) then
      intz_diffu_2d(:,:) = 0.0
      do k=1,nz ; do j=js,je ; do I=Isq,Ieq
        intz_diffu_2d(I,j) = intz_diffu_2d(I,j) + diffu(I,j,k) * ADp%diag_hu(I,j,k)
      enddo ; enddo ; enddo
      call post_data(CS%id_intz_diffu_2d, intz_diffu_2d, CS%diag)
    endif

    if (CS%id_intz_diffv_2d > 0) then
      intz_diffv_2d(:,:) = 0.0
      do k=1,nz ; do J=Jsq,Jeq ; do i=is,ie
        intz_diffv_2d(i,J) = intz_diffv_2d(i,J) + diffv(i,J,k) * ADp%diag_hv(i,J,k)
      enddo ; enddo ; enddo
      call post_data(CS%id_intz_diffv_2d, intz_diffv_2d, CS%diag)
    endif
  endif

  if (present(ADp) .and. (CS%id_h_diffu > 0)) then
    allocate(h_diffu(G%IsdB:G%IedB,G%jsd:G%jed,GV%ke), source=0.0)
    do k=1,nz ; do j=js,je ; do I=Isq,Ieq
      h_diffu(I,j,k) = diffu(I,j,k) * ADp%diag_hu(I,j,k)
    enddo ; enddo ; enddo
    call post_data(CS%id_h_diffu, h_diffu, CS%diag)
    deallocate(h_diffu)
  endif
  if (present(ADp) .and. (CS%id_h_diffv > 0)) then
    allocate(h_diffv(G%isd:G%ied,G%JsdB:G%JedB,GV%ke), source=0.0)
    do k=1,nz ; do J=Jsq,Jeq ; do i=is,ie
      h_diffv(i,J,k) = diffv(i,J,k) * ADp%diag_hv(i,J,k)
    enddo ; enddo ; enddo
    call post_data(CS%id_h_diffv, h_diffv, CS%diag)
    deallocate(h_diffv)
  endif

  if (present(ADp) .and. (CS%id_diffu_visc_rem > 0)) then
    allocate(diffu_visc_rem(G%IsdB:G%IedB,G%jsd:G%jed,GV%ke), source=0.0)
    do k=1,nz ; do j=js,je ; do I=Isq,Ieq
      diffu_visc_rem(I,j,k) = diffu(I,j,k) * ADp%visc_rem_u(I,j,k)
    enddo ; enddo ; enddo
    call post_data(CS%id_diffu_visc_rem, diffu_visc_rem, CS%diag)
    deallocate(diffu_visc_rem)
  endif
  if (present(ADp) .and. (CS%id_diffv_visc_rem > 0)) then
    allocate(diffv_visc_rem(G%isd:G%ied,G%JsdB:G%JedB,GV%ke), source=0.0)
    do k=1,nz ; do J=Jsq,Jeq ; do i=is,ie
      diffv_visc_rem(i,J,k) = diffv(i,J,k) * ADp%visc_rem_v(i,J,k)
    enddo ; enddo ; enddo
    call post_data(CS%id_diffv_visc_rem, diffv_visc_rem, CS%diag)
    deallocate(diffv_visc_rem)
  endif
end subroutine horizontal_viscosity

!> Allocates space for and calculates static variables used by horizontal_viscosity().
!! hor_visc_init calculates and stores the values of a number of metric functions that
!! are used in horizontal_viscosity().
subroutine hor_visc_init(Time, G, GV, US, param_file, diag, CS, ADp)
  type(time_type),         intent(in)    :: Time !< Current model time.
  type(ocean_grid_type),   intent(inout) :: G    !< The ocean's grid structure.
  type(verticalGrid_type), intent(in)    :: GV   !< The ocean's vertical grid structure
  type(unit_scale_type),   intent(in)    :: US   !< A dimensional unit scaling type
  type(param_file_type),   intent(in)    :: param_file !< A structure to parse for run-time
                                                 !! parameters.
  type(diag_ctrl), target, intent(inout) :: diag !< Structure to regulate diagnostic output.
  type(hor_visc_CS),       intent(inout) :: CS   !< Horizontal viscosity control struct
  type(accel_diag_ptrs), intent(in), optional :: ADp !< Acceleration diagnostics

  real, dimension(SZIB_(G),SZJ_(G)) :: u0u, u0v
  real, dimension(SZI_(G),SZJB_(G)) :: v0u, v0v
                ! u0v is the Laplacian sensitivities to the v velocities
                ! at u points [L-2 ~> m-2], with u0u, v0u, and v0v defined similarly.
  real :: grid_sp_h2       ! Harmonic mean of the squares of the grid [L2 ~> m2]
  real :: grid_sp_h3       ! Harmonic mean of the squares of the grid^(3/2) [L3 ~> m3]
  real :: grid_sp_q2       ! spacings at h and q points [L2 ~> m2]
  real :: grid_sp_q3       ! spacings at h and q points^(3/2) [L3 ~> m3]
  real :: min_grid_sp_h2   ! Minimum value of grid_sp_h2 [L2 ~> m2]
  real :: min_grid_sp_h4   ! Minimum value of grid_sp_h2**2 [L4 ~> m4]
  real :: Kh_Limit         ! A coefficient [T-1 ~> s-1] used, along with the
                           ! grid spacing, to limit Laplacian viscosity.
  real :: fmax             ! maximum absolute value of f at the four
                           ! vorticity points around a thickness point [T-1 ~> s-1]
  real :: BoundCorConst    ! A constant used when using viscosity to bound the Coriolis accelerations
                           ! [T2 L-2 ~> s2 m-2]
  real :: Ah_Limit         ! coefficient [T-1 ~> s-1] used, along with the
                           ! grid spacing, to limit biharmonic viscosity
  real :: Kh               ! Lapacian horizontal viscosity [L2 T-1 ~> m2 s-1]
  real :: Ah               ! biharmonic horizontal viscosity [L4 T-1 ~> m4 s-1]
  real :: Kh_vel_scale     ! this speed [L T-1 ~> m s-1] times grid spacing gives Lap visc
  real :: Ah_vel_scale     ! this speed [L T-1 ~> m s-1] times grid spacing cubed gives bih visc
  real :: Ah_time_scale    ! damping time-scale for biharmonic visc [T ~> s]
  real :: Smag_Lap_const   ! nondimensional Laplacian Smagorinsky constant
  real :: Smag_bi_const    ! nondimensional biharmonic Smagorinsky constant
  real :: Leith_Lap_const  ! nondimensional Laplacian Leith constant
  real :: Leith_bi_const   ! nondimensional biharmonic Leith constant
  real :: dt               ! The dynamics time step [T ~> s]
  real :: Idt              ! The inverse of dt [T-1 ~> s-1]
  real :: denom            ! work variable; the denominator of a fraction
  real :: maxvel           ! largest permitted velocity components [m s-1]
  real :: bound_Cor_vel    ! grid-scale velocity variations at which value
                           ! the quadratically varying biharmonic viscosity
                           ! balances Coriolis acceleration [L T-1 ~> m s-1]
  real :: Kh_sin_lat       ! Amplitude of latitudinally dependent viscosity [L2 T-1 ~> m2 s-1]
  real :: Kh_pwr_of_sine   ! Power used to raise sin(lat) when using Kh_sin_lat
  logical :: bound_Cor_def ! parameter setting of BOUND_CORIOLIS
  logical :: split         ! If true, use the split time stepping scheme.
                           ! If false and USE_GME = True, issue a FATAL error.
  logical :: use_MEKE      ! If true, the MEKE parameterization is in use.
  logical :: default_2018_answers
  character(len=64) :: inputdir, filename
  real    :: deg2rad       ! Converts degrees to radians
  real    :: slat_fn       ! sin(lat)**Kh_pwr_of_sine
  real    :: aniso_grid_dir(2) ! Vector (n1,n2) for anisotropic direction
  integer :: aniso_mode    ! Selects the mode for setting the anisotropic direction
  integer :: is, ie, js, je, Isq, Ieq, Jsq, Jeq, nz
  integer :: isd, ied, jsd, jed, IsdB, IedB, JsdB, JedB
  integer :: i, j
  ! This include declares and sets the variable "version".
# include "version_variable.h"
  character(len=40)  :: mdl = "MOM_hor_visc"  ! module name
  is   = G%isc  ; ie   = G%iec  ; js   = G%jsc  ; je   = G%jec ; nz = GV%ke
  Isq  = G%IscB ; Ieq  = G%IecB ; Jsq  = G%JscB ; Jeq  = G%JecB
  isd  = G%isd  ; ied  = G%ied  ; jsd  = G%jsd  ; jed  = G%jed
  IsdB = G%IsdB ; IedB = G%IedB ; JsdB = G%JsdB ; JedB = G%JedB
<<<<<<< HEAD
  if (associated(CS)) then
    call MOM_error(WARNING, "hor_visc_init called with an associated "// &
                            "control structure.")
    return
  endif
  allocate(CS)

  CS%initialized = .true.
=======
>>>>>>> b2f6678f

  CS%diag => diag
  ! Read parameters and write them to the model log.
  call log_version(param_file, mdl, version, "")

  ! All parameters are read in all cases to enable parameter spelling checks.
  call get_param(param_file, mdl, "DEFAULT_2018_ANSWERS", default_2018_answers, &
                 "This sets the default value for the various _2018_ANSWERS parameters.", &
                 default=.false.)
  call get_param(param_file, mdl, "HOR_VISC_2018_ANSWERS", CS%answers_2018, &
                 "If true, use the order of arithmetic and expressions that recover the "//&
                 "answers from the end of 2018.  Otherwise, use updated and more robust "//&
                 "forms of the same expressions.", default=default_2018_answers)
  call get_param(param_file, mdl, "DEBUG", CS%debug, default=.false.)
  call get_param(param_file, mdl, "LAPLACIAN", CS%Laplacian, &
                 "If true, use a Laplacian horizontal viscosity.", &
                 default=.false.)

  call get_param(param_file, mdl, "KH", Kh,                      &
                 "The background Laplacian horizontal viscosity.", &
                 units="m2 s-1", default=0.0, scale=US%m_to_L**2*US%T_to_s, &
                 do_not_log=.not.CS%Laplacian)
  call get_param(param_file, mdl, "KH_BG_MIN", CS%Kh_bg_min, &
                 "The minimum value allowed for Laplacian horizontal viscosity, KH.", &
                 units="m2 s-1", default=0.0, scale=US%m_to_L**2*US%T_to_s, &
                 do_not_log=.not.CS%Laplacian)
  call get_param(param_file, mdl, "KH_VEL_SCALE", Kh_vel_scale, &
                 "The velocity scale which is multiplied by the grid "//&
                 "spacing to calculate the Laplacian viscosity. "//&
                 "The final viscosity is the largest of this scaled "//&
                 "viscosity, the Smagorinsky and Leith viscosities, and KH.", &
                 units="m s-1", default=0.0, scale=US%m_s_to_L_T, &
                 do_not_log=.not.CS%Laplacian)
  call get_param(param_file, mdl, "KH_SIN_LAT", Kh_sin_lat, &
                 "The amplitude of a latitudinally-dependent background "//&
                 "viscosity of the form KH_SIN_LAT*(SIN(LAT)**KH_PWR_OF_SINE).", &
                 units="m2 s-1", default=0.0, scale=US%m_to_L**2*US%T_to_s, &
                 do_not_log=.not.CS%Laplacian)
  call get_param(param_file, mdl, "KH_PWR_OF_SINE", Kh_pwr_of_sine, &
                 "The power used to raise SIN(LAT) when using a latitudinally "//&
                 "dependent background viscosity.", &
                 units="nondim", default=4.0, &
                 do_not_log=.not.(CS%Laplacian .and. (Kh_sin_lat>0.)) )
  call get_param(param_file, mdl, "SMAGORINSKY_KH", CS%Smagorinsky_Kh, &
                 "If true, use a Smagorinsky nonlinear eddy viscosity.", &
                 default=.false., do_not_log=.not.CS%Laplacian)
  if (.not.CS%Laplacian) CS%Smagorinsky_Kh = .false.
  call get_param(param_file, mdl, "SMAG_LAP_CONST", Smag_Lap_const, &
                 "The nondimensional Laplacian Smagorinsky constant, "//&
                 "often 0.15.", units="nondim", default=0.0, &
                 fail_if_missing=CS%Smagorinsky_Kh, do_not_log=.not.CS%Smagorinsky_Kh)
  call get_param(param_file, mdl, "LEITH_KH", CS%Leith_Kh, &
                 "If true, use a Leith nonlinear eddy viscosity.", &
                 default=.false., do_not_log=.not.CS%Laplacian)
  if (.not.CS%Laplacian) CS%Leith_Kh = .false.
  ! This call duplicates one that occurs 26 lines later, and is probably unneccessary.
  call get_param(param_file, mdl, "MODIFIED_LEITH", CS%Modified_Leith, &
                 "If true, add a term to Leith viscosity which is "//&
                 "proportional to the gradient of divergence.", &
                 default=.false., do_not_log=.not.CS%Laplacian) !### (.not.CS%Leith_Kh)?
  call get_param(param_file, mdl, "USE_MEKE", use_MEKE, &
                 default=.false., do_not_log=.true.)
  call get_param(param_file, mdl, "RES_SCALE_MEKE_VISC", CS%res_scale_MEKE, &
                 "If true, the viscosity contribution from MEKE is scaled by "//&
                 "the resolution function.", default=.false., &
                 do_not_log=.not.(CS%Laplacian.and.use_MEKE))
  if (.not.(CS%Laplacian.and.use_MEKE)) CS%res_scale_MEKE = .false.

  call get_param(param_file, mdl, "LEITH_LAP_CONST", Leith_Lap_const, &
                 "The nondimensional Laplacian Leith constant, "//&
                 "often set to 1.0", units="nondim", default=0.0, &
                  fail_if_missing=CS%Leith_Kh, do_not_log=.not.CS%Leith_Kh)
  call get_param(param_file, mdl, "USE_QG_LEITH_VISC", CS%use_QG_Leith_visc, &
                 "If true, use QG Leith nonlinear eddy viscosity.", &
                 default=.false., do_not_log=.not.CS%Leith_Kh)
  if (CS%use_QG_Leith_visc .and. .not. CS%Leith_Kh) call MOM_error(FATAL, &
                 "MOM_hor_visc.F90, hor_visc_init:"//&
                 "LEITH_KH must be True when USE_QG_LEITH_VISC=True.")

  !### The following two get_param_calls need to occur after Leith_Ah is read, but for now it replicates prior code.
  CS%Leith_Ah = .false.
  call get_param(param_file, mdl, "USE_BETA_IN_LEITH", CS%use_beta_in_Leith, &
                 "If true, include the beta term in the Leith nonlinear eddy viscosity.", &
                 default=CS%Leith_Kh, do_not_log=.not.(CS%Leith_Kh .or. CS%Leith_Ah) )
  call get_param(param_file, mdl, "MODIFIED_LEITH", CS%modified_Leith, &
                 "If true, add a term to Leith viscosity which is "//&
                 "proportional to the gradient of divergence.", &
                 default=.false., do_not_log=.not.(CS%Leith_Kh .or. CS%Leith_Ah) )

  call get_param(param_file, mdl, "BOUND_KH", CS%bound_Kh, &
                 "If true, the Laplacian coefficient is locally limited "//&
                 "to be stable.", default=.true., do_not_log=.not.CS%Laplacian)
  call get_param(param_file, mdl, "BETTER_BOUND_KH", CS%better_bound_Kh, &
                 "If true, the Laplacian coefficient is locally limited "//&
                 "to be stable with a better bounding than just BOUND_KH.", &
                 default=CS%bound_Kh, do_not_log=.not.CS%Laplacian)
  if (.not.CS%Laplacian) CS%bound_Kh = .false.
  if (.not.CS%Laplacian) CS%better_bound_Kh = .false.
  call get_param(param_file, mdl, "ANISOTROPIC_VISCOSITY", CS%anisotropic, &
                 "If true, allow anistropic viscosity in the Laplacian "//&
                 "horizontal viscosity.", default=.false., &
                 do_not_log=.not.CS%Laplacian)
  if (.not.CS%Laplacian) CS%anisotropic = .false. ! This replicates the prior code, but is it intended?
  call get_param(param_file, mdl, "ADD_LES_VISCOSITY", CS%add_LES_viscosity, &
                 "If true, adds the viscosity from Smagorinsky and Leith to the "//&
                 "background viscosity instead of taking the maximum.", default=.false., &
                 do_not_log=.not.CS%Laplacian)

  call get_param(param_file, mdl, "KH_ANISO", CS%Kh_aniso, &
                 "The background Laplacian anisotropic horizontal viscosity.", &
                 units="m2 s-1", default=0.0, scale=US%m_to_L**2*US%T_to_s, &
                 do_not_log=.not.CS%anisotropic)
  call get_param(param_file, mdl, "ANISOTROPIC_MODE", aniso_mode, &
                 "Selects the mode for setting the direction of anistropy.\n"//&
                 "\t 0 - Points along the grid i-direction.\n"//&
                 "\t 1 - Points towards East.\n"//&
                 "\t 2 - Points along the flow direction, U/|U|.", &
                 default=0, do_not_log=.not.CS%anisotropic)
  if (aniso_mode == 0) then
    call get_param(param_file, mdl, "ANISO_GRID_DIR", aniso_grid_dir, &
                 "The vector pointing in the direction of anistropy for horizontal viscosity. "//&
                 "n1,n2 are the i,j components relative to the grid.", &
                 units="nondim", fail_if_missing=CS%anisotropic, do_not_log=.not.CS%anisotropic)
  elseif (aniso_mode == 1) then
    call get_param(param_file, mdl, "ANISO_GRID_DIR", aniso_grid_dir, &
                 "The vector pointing in the direction of anistropy for horizontal viscosity. "//&
                 "n1,n2 are the i,j components relative to the spherical coordinates.", &
                 units="nondim", fail_if_missing=CS%anisotropic, do_not_log=.not.CS%anisotropic)
  else
    call get_param(param_file, mdl, "ANISO_GRID_DIR", aniso_grid_dir, &
                 "The vector pointing in the direction of anistropy for horizontal viscosity.", &
                 units="nondim", fail_if_missing=.false., do_not_log=.true.)
  endif

  call get_param(param_file, mdl, "BIHARMONIC", CS%biharmonic, &
                 "If true, use a biharmonic horizontal viscosity. "//&
                 "BIHARMONIC may be used with LAPLACIAN.", &
                 default=.true.)
  call get_param(param_file, mdl, "AH", Ah, &
                 "The background biharmonic horizontal viscosity.", &
                 units="m4 s-1", default=0.0, scale=US%m_to_L**4*US%T_to_s, &
                 do_not_log=.not.CS%biharmonic)
  call get_param(param_file, mdl, "AH_VEL_SCALE", Ah_vel_scale, &
                 "The velocity scale which is multiplied by the cube of "//&
                 "the grid spacing to calculate the biharmonic viscosity. "//&
                 "The final viscosity is the largest of this scaled "//&
                 "viscosity, the Smagorinsky and Leith viscosities, and AH.", &
                 units="m s-1", default=0.0, scale=US%m_s_to_L_T, do_not_log=.not.CS%biharmonic)
  call get_param(param_file, mdl, "AH_TIME_SCALE", Ah_time_scale, &
                 "A time scale whose inverse is multiplied by the fourth "//&
                 "power of the grid spacing to calculate biharmonic viscosity. "//&
                 "The final viscosity is the largest of all viscosity "//&
                 "formulations in use. 0.0 means that it's not used.", &
                 units="s", default=0.0, scale=US%s_to_T, do_not_log=.not.CS%biharmonic)
  call get_param(param_file, mdl, "SMAGORINSKY_AH", CS%Smagorinsky_Ah, &
                 "If true, use a biharmonic Smagorinsky nonlinear eddy "//&
                 "viscosity.", default=.false., do_not_log=.not.CS%biharmonic)
  if (.not.CS%biharmonic) CS%Smagorinsky_Ah = .false.
  call get_param(param_file, mdl, "LEITH_AH", CS%Leith_Ah, &
                 "If true, use a biharmonic Leith nonlinear eddy "//&
                 "viscosity.", default=.false., do_not_log=.not.CS%biharmonic)
  if (.not.CS%biharmonic) CS%Leith_Ah = .false.
  call get_param(param_file, mdl, "BOUND_AH", CS%bound_Ah, &
                 "If true, the biharmonic coefficient is locally limited "//&
                 "to be stable.", default=.true., do_not_log=.not.CS%biharmonic)
  call get_param(param_file, mdl, "BETTER_BOUND_AH", CS%better_bound_Ah, &
                 "If true, the biharmonic coefficient is locally limited "//&
                 "to be stable with a better bounding than just BOUND_AH.", &
                 default=CS%bound_Ah, do_not_log=.not.CS%biharmonic)
  if (.not.CS%biharmonic) CS%bound_Ah = .false.
  if (.not.CS%biharmonic) CS%better_bound_Ah = .false.
  call get_param(param_file, mdl, "RE_AH", CS%Re_Ah, &
                 "If nonzero, the biharmonic coefficient is scaled "//&
                 "so that the biharmonic Reynolds number is equal to this.", &
                 units="nondim", default=0.0, do_not_log=.not.CS%biharmonic)

  call get_param(param_file, mdl, "SMAG_BI_CONST",Smag_bi_const, &
                 "The nondimensional biharmonic Smagorinsky constant, "//&
                 "typically 0.015 - 0.06.", units="nondim", default=0.0, &
                 fail_if_missing=CS%Smagorinsky_Ah, do_not_log=.not.CS%Smagorinsky_Ah)

  call get_param(param_file, mdl, "BOUND_CORIOLIS", bound_Cor_def, default=.false.)
  call get_param(param_file, mdl, "BOUND_CORIOLIS_BIHARM", CS%bound_Coriolis, &
                 "If true use a viscosity that increases with the square "//&
                 "of the velocity shears, so that the resulting viscous "//&
                 "drag is of comparable magnitude to the Coriolis terms "//&
                 "when the velocity differences between adjacent grid "//&
                 "points is 0.5*BOUND_CORIOLIS_VEL.  The default is the "//&
                 "value of BOUND_CORIOLIS (or false).", default=bound_Cor_def, &
                 do_not_log=.not.CS%Smagorinsky_Ah)
  if (.not.CS%Smagorinsky_Ah) CS%bound_Coriolis = .false.
  call get_param(param_file, mdl, "MAXVEL", maxvel, default=3.0e8)
  call get_param(param_file, mdl, "BOUND_CORIOLIS_VEL", bound_Cor_vel, &
                 "The velocity scale at which BOUND_CORIOLIS_BIHARM causes "//&
                 "the biharmonic drag to have comparable magnitude to the "//&
                 "Coriolis acceleration.  The default is set by MAXVEL.", &
                 units="m s-1", default=maxvel, scale=US%m_s_to_L_T, &
                 do_not_log=.not.(CS%Smagorinsky_Ah .and. CS%bound_Coriolis))

  call get_param(param_file, mdl, "LEITH_BI_CONST", Leith_bi_const, &
                 "The nondimensional biharmonic Leith constant, "//&
                 "typical values are thus far undetermined.", units="nondim", default=0.0, &
                 fail_if_missing=CS%Leith_Ah, do_not_log=.not.CS%Leith_Ah)

  call get_param(param_file, mdl, "USE_LAND_MASK_FOR_HVISC", CS%use_land_mask, &
                 "If true, use the land mask for the computation of thicknesses "//&
                 "at velocity locations. This eliminates the dependence on arbitrary "//&
                 "values over land or outside of the domain.", default=.true.)
  call get_param(param_file, mdl, "HORVISC_BOUND_COEF", CS%bound_coef, &
                 "The nondimensional coefficient of the ratio of the "//&
                 "viscosity bounds to the theoretical maximum for "//&
                 "stability without considering other terms.", units="nondim", &
                 default=0.8, do_not_log=.not.(CS%better_bound_Ah .or. CS%better_bound_Kh))
  call get_param(param_file, mdl, "NOSLIP", CS%no_slip, &
                 "If true, no slip boundary conditions are used; otherwise "//&
                 "free slip boundary conditions are assumed. The "//&
                 "implementation of the free slip BCs on a C-grid is much "//&
                 "cleaner than the no slip BCs. The use of free slip BCs "//&
                 "is strongly encouraged, and no slip BCs are not used with "//&
                 "the biharmonic viscosity.", default=.false.)
  call get_param(param_file, mdl, "USE_KH_BG_2D", CS%use_Kh_bg_2d, &
                 "If true, read a file containing 2-d background harmonic "//&
                 "viscosities. The final viscosity is the maximum of the other "//&
                 "terms and this background value.", default=.false.) ! ###do_not_log=.not.CS%Laplacian?
  call get_param(param_file, mdl, "KH_BG_2D_BUG", CS%Kh_bg_2d_bug, &
                 "If true, retain an answer-changing horizontal indexing bug in setting "//&
                 "the corner-point viscosities when USE_KH_BG_2D=True. This is"//&
                 "not recommended.", default=.false., do_not_log=.not.CS%use_Kh_bg_2d)

  call get_param(param_file, mdl, "USE_GME", CS%use_GME, &
                 "If true, use the GM+E backscatter scheme in association \n"//&
                 "with the Gent and McWilliams parameterization.", default=.false.)
  call get_param(param_file, mdl, "SPLIT", split, &
                 "Use the split time stepping if true.", default=.true., do_not_log=.true.)
  if (CS%use_GME .and. .not.split) call MOM_error(FATAL,"ERROR: Currently, USE_GME = True "// &
                                           "cannot be used with SPLIT=False.")
  call get_param(param_file, mdl, "GME_H0", CS%GME_h0, &
                 "The strength of GME tapers quadratically to zero when the bathymetric "//&
                 "depth is shallower than GME_H0.", &
                 units="m", scale=US%m_to_Z, default=1000.0, do_not_log=.not.CS%use_GME)
  call get_param(param_file, mdl, "GME_EFFICIENCY", CS%GME_efficiency, &
                 "The nondimensional prefactor multiplying the GME coefficient.", &
                 units="nondim", default=1.0, do_not_log=.not.CS%use_GME)
  call get_param(param_file, mdl, "GME_LIMITER", CS%GME_limiter, &
                 "The absolute maximum value the GME coefficient is allowed to take.", &
                 units="m2 s-1", scale=US%m_to_L**2*US%T_to_s, default=1.0e7, &
                 do_not_log=.not.CS%use_GME)

  if (CS%Laplacian .or. CS%biharmonic) then
    call get_param(param_file, mdl, "DT", dt, &
                 "The (baroclinic) dynamics time step.", units="s", scale=US%s_to_T, &
                 fail_if_missing=.true.)
    Idt = 1.0 / dt
  endif
  if (CS%no_slip .and. CS%biharmonic) &
    call MOM_error(FATAL,"ERROR: NOSLIP and BIHARMONIC cannot be defined "// &
                         "at the same time in MOM.")
  if (.not.(CS%Laplacian .or. CS%biharmonic)) then
    ! Only issue inviscid warning if not in single column mode (usually 2x2 domain)
    if ( max(G%domain%niglobal, G%domain%njglobal)>2 ) call MOM_error(WARNING, &
      "hor_visc_init:  It is usually a very bad idea not to use either "//&
      "LAPLACIAN or BIHARMONIC viscosity.")
    return ! We are not using either Laplacian or Bi-harmonic lateral viscosity
  endif
  deg2rad = atan(1.0) / 45.
  ALLOC_(CS%dx2h(isd:ied,jsd:jed))        ; CS%dx2h(:,:)    = 0.0
  ALLOC_(CS%dy2h(isd:ied,jsd:jed))        ; CS%dy2h(:,:)    = 0.0
  ALLOC_(CS%dx2q(IsdB:IedB,JsdB:JedB))    ; CS%dx2q(:,:)    = 0.0
  ALLOC_(CS%dy2q(IsdB:IedB,JsdB:JedB))    ; CS%dy2q(:,:)    = 0.0
  ALLOC_(CS%dx_dyT(isd:ied,jsd:jed))      ; CS%dx_dyT(:,:)  = 0.0
  ALLOC_(CS%dy_dxT(isd:ied,jsd:jed))      ; CS%dy_dxT(:,:)  = 0.0
  ALLOC_(CS%dx_dyBu(IsdB:IedB,JsdB:JedB)) ; CS%dx_dyBu(:,:) = 0.0
  ALLOC_(CS%dy_dxBu(IsdB:IedB,JsdB:JedB)) ; CS%dy_dxBu(:,:) = 0.0
  if (CS%Laplacian) then
    ALLOC_(CS%grid_sp_h2(isd:ied,jsd:jed))   ; CS%grid_sp_h2(:,:) = 0.0
    ALLOC_(CS%Kh_bg_xx(isd:ied,jsd:jed))     ; CS%Kh_bg_xx(:,:) = 0.0
    ALLOC_(CS%Kh_bg_xy(IsdB:IedB,JsdB:JedB)) ; CS%Kh_bg_xy(:,:) = 0.0
    if (CS%bound_Kh .or. CS%better_bound_Kh) then
      ALLOC_(CS%Kh_Max_xx(Isd:Ied,Jsd:Jed)) ; CS%Kh_Max_xx(:,:) = 0.0
      ALLOC_(CS%Kh_Max_xy(IsdB:IedB,JsdB:JedB)) ; CS%Kh_Max_xy(:,:) = 0.0
    endif
    if (CS%Smagorinsky_Kh) then
      ALLOC_(CS%Laplac2_const_xx(isd:ied,jsd:jed))     ; CS%Laplac2_const_xx(:,:) = 0.0
      ALLOC_(CS%Laplac2_const_xy(IsdB:IedB,JsdB:JedB)) ; CS%Laplac2_const_xy(:,:) = 0.0
    endif
    if (CS%Leith_Kh) then
      ALLOC_(CS%Laplac3_const_xx(isd:ied,jsd:jed)) ; CS%Laplac3_const_xx(:,:) = 0.0
      ALLOC_(CS%Laplac3_const_xy(IsdB:IedB,JsdB:JedB)) ; CS%Laplac3_const_xy(:,:) = 0.0
    endif
  endif
  ALLOC_(CS%reduction_xx(isd:ied,jsd:jed))     ; CS%reduction_xx(:,:) = 0.0
  ALLOC_(CS%reduction_xy(IsdB:IedB,JsdB:JedB)) ; CS%reduction_xy(:,:) = 0.0

  CS%dynamic_aniso = .false.
  if (CS%anisotropic) then
    ALLOC_(CS%n1n2_h(isd:ied,jsd:jed)) ; CS%n1n2_h(:,:) = 0.0
    ALLOC_(CS%n1n1_m_n2n2_h(isd:ied,jsd:jed)) ; CS%n1n1_m_n2n2_h(:,:) = 0.0
    ALLOC_(CS%n1n2_q(IsdB:IedB,JsdB:JedB)) ; CS%n1n2_q(:,:) = 0.0
    ALLOC_(CS%n1n1_m_n2n2_q(IsdB:IedB,JsdB:JedB)) ; CS%n1n1_m_n2n2_q(:,:) = 0.0
    select case (aniso_mode)
      case (0)
        call align_aniso_tensor_to_grid(CS, aniso_grid_dir(1), aniso_grid_dir(2))
      case (1)
      ! call align_aniso_tensor_to_grid(CS, aniso_grid_dir(1), aniso_grid_dir(2))
      case (2)
        CS%dynamic_aniso = .true.
      case default
        call MOM_error(FATAL, "MOM_hor_visc: "//&
             "Runtime parameter ANISOTROPIC_MODE is out of range.")
    end select
  endif

  call get_param(param_file, mdl, "KH_BG_2D_FILENAME", filename, &
                 'The filename containing a 2d map of "Kh".', &
                 default='KH_background_2d.nc', do_not_log=.not.CS%use_Kh_bg_2d)
  if (CS%use_Kh_bg_2d) then
    call get_param(param_file, mdl, "INPUTDIR", inputdir, default=".")
    inputdir = slasher(inputdir)
    ALLOC_(CS%Kh_bg_2d(isd:ied,jsd:jed))     ; CS%Kh_bg_2d(:,:) = 0.0
    call MOM_read_data(trim(inputdir)//trim(filename), 'Kh', CS%Kh_bg_2d, &
                       G%domain, timelevel=1, scale=US%m_to_L**2*US%T_to_s)
    call pass_var(CS%Kh_bg_2d, G%domain)
  endif
  if (CS%biharmonic) then
    ALLOC_(CS%Idx2dyCu(IsdB:IedB,jsd:jed)) ; CS%Idx2dyCu(:,:) = 0.0
    ALLOC_(CS%Idx2dyCv(isd:ied,JsdB:JedB)) ; CS%Idx2dyCv(:,:) = 0.0
    ALLOC_(CS%Idxdy2u(IsdB:IedB,jsd:jed))  ; CS%Idxdy2u(:,:)  = 0.0
    ALLOC_(CS%Idxdy2v(isd:ied,JsdB:JedB))  ; CS%Idxdy2v(:,:)  = 0.0
    ALLOC_(CS%Ah_bg_xx(isd:ied,jsd:jed))     ; CS%Ah_bg_xx(:,:) = 0.0
    ALLOC_(CS%Ah_bg_xy(IsdB:IedB,JsdB:JedB)) ; CS%Ah_bg_xy(:,:) = 0.0
    ALLOC_(CS%grid_sp_h3(isd:ied,jsd:jed))   ; CS%grid_sp_h3(:,:) = 0.0
    if (CS%bound_Ah .or. CS%better_bound_Ah) then
      ALLOC_(CS%Ah_Max_xx(isd:ied,jsd:jed))     ; CS%Ah_Max_xx(:,:) = 0.0
      ALLOC_(CS%Ah_Max_xy(IsdB:IedB,JsdB:JedB)) ; CS%Ah_Max_xy(:,:) = 0.0
    endif
    if (CS%Smagorinsky_Ah) then
      ALLOC_(CS%Biharm_const_xx(isd:ied,jsd:jed))     ; CS%Biharm_const_xx(:,:) = 0.0
      ALLOC_(CS%Biharm_const_xy(IsdB:IedB,JsdB:JedB)) ; CS%Biharm_const_xy(:,:) = 0.0
      if (CS%bound_Coriolis) then
        ALLOC_(CS%Biharm_const2_xx(isd:ied,jsd:jed))     ; CS%Biharm_const2_xx(:,:) = 0.0
        ALLOC_(CS%Biharm_const2_xy(IsdB:IedB,JsdB:JedB)) ; CS%Biharm_const2_xy(:,:) = 0.0
      endif
    endif
    if (CS%Leith_Ah) then
        ALLOC_(CS%biharm6_const_xx(isd:ied,jsd:jed)) ; CS%biharm6_const_xx(:,:) = 0.0
        ALLOC_(CS%biharm6_const_xy(IsdB:IedB,JsdB:JedB)) ; CS%biharm6_const_xy(:,:) = 0.0
    endif
    if (CS%Re_Ah > 0.0) then
      ALLOC_(CS%Re_Ah_const_xx(isd:ied,jsd:jed)); CS%Re_Ah_const_xx(:,:) = 0.0
      ALLOC_(CS%Re_Ah_const_xy(IsdB:IedB,JsdB:JedB)); CS%Re_Ah_const_xy(:,:) = 0.0
    endif
  endif
  do J=js-2,Jeq+1 ; do I=is-2,Ieq+1
    CS%dx2q(I,J) = G%dxBu(I,J)*G%dxBu(I,J) ; CS%dy2q(I,J) = G%dyBu(I,J)*G%dyBu(I,J)
    CS%DX_dyBu(I,J) = G%dxBu(I,J)*G%IdyBu(I,J) ; CS%DY_dxBu(I,J) = G%dyBu(I,J)*G%IdxBu(I,J)
  enddo ; enddo
  do j=Jsq-1,Jeq+2 ; do i=Isq-1,Ieq+2
    CS%dx2h(i,j) = G%dxT(i,j)*G%dxT(i,j) ; CS%dy2h(i,j) = G%dyT(i,j)*G%dyT(i,j)
    CS%DX_dyT(i,j) = G%dxT(i,j)*G%IdyT(i,j) ; CS%DY_dxT(i,j) = G%dyT(i,j)*G%IdxT(i,j)
  enddo ; enddo
  do j=Jsq,Jeq+1 ; do i=Isq,Ieq+1
    CS%reduction_xx(i,j) = 1.0
    if ((G%dy_Cu(I,j) > 0.0) .and. (G%dy_Cu(I,j) < G%dyCu(I,j)) .and. &
        (G%dy_Cu(I,j) < G%dyCu(I,j) * CS%reduction_xx(i,j))) &
      CS%reduction_xx(i,j) = G%dy_Cu(I,j) / (G%dyCu(I,j))
    if ((G%dy_Cu(I-1,j) > 0.0) .and. (G%dy_Cu(I-1,j) < G%dyCu(I-1,j)) .and. &
        (G%dy_Cu(I-1,j) < G%dyCu(I-1,j) * CS%reduction_xx(i,j))) &
      CS%reduction_xx(i,j) = G%dy_Cu(I-1,j) / (G%dyCu(I-1,j))
    if ((G%dx_Cv(i,J) > 0.0) .and. (G%dx_Cv(i,J) < G%dxCv(i,J)) .and. &
        (G%dx_Cv(i,J) < G%dxCv(i,J) * CS%reduction_xx(i,j))) &
      CS%reduction_xx(i,j) = G%dx_Cv(i,J) / (G%dxCv(i,J))
    if ((G%dx_Cv(i,J-1) > 0.0) .and. (G%dx_Cv(i,J-1) < G%dxCv(i,J-1)) .and. &
        (G%dx_Cv(i,J-1) < G%dxCv(i,J-1) * CS%reduction_xx(i,j))) &
      CS%reduction_xx(i,j) = G%dx_Cv(i,J-1) / (G%dxCv(i,J-1))
  enddo ; enddo
  do J=js-1,Jeq ; do I=is-1,Ieq
    CS%reduction_xy(I,J) = 1.0
    if ((G%dy_Cu(I,j) > 0.0) .and. (G%dy_Cu(I,j) < G%dyCu(I,j)) .and. &
        (G%dy_Cu(I,j) < G%dyCu(I,j) * CS%reduction_xy(I,J))) &
      CS%reduction_xy(I,J) = G%dy_Cu(I,j) / (G%dyCu(I,j))
    if ((G%dy_Cu(I,j+1) > 0.0) .and. (G%dy_Cu(I,j+1) < G%dyCu(I,j+1)) .and. &
        (G%dy_Cu(I,j+1) < G%dyCu(I,j+1) * CS%reduction_xy(I,J))) &
      CS%reduction_xy(I,J) = G%dy_Cu(I,j+1) / (G%dyCu(I,j+1))
    if ((G%dx_Cv(i,J) > 0.0) .and. (G%dx_Cv(i,J) < G%dxCv(i,J)) .and. &
        (G%dx_Cv(i,J) < G%dxCv(i,J) * CS%reduction_xy(I,J))) &
      CS%reduction_xy(I,J) = G%dx_Cv(i,J) / (G%dxCv(i,J))
    if ((G%dx_Cv(i+1,J) > 0.0) .and. (G%dx_Cv(i+1,J) < G%dxCv(i+1,J)) .and. &
        (G%dx_Cv(i+1,J) < G%dxCv(i+1,J) * CS%reduction_xy(I,J))) &
      CS%reduction_xy(I,J) = G%dx_Cv(i+1,J) / (G%dxCv(i+1,J))
  enddo ; enddo
  if (CS%Laplacian) then
   ! The 0.3 below was 0.4 in MOM1.10.  The change in hq requires
   ! this to be less than 1/3, rather than 1/2 as before.
    if (CS%bound_Kh .or. CS%bound_Ah) Kh_Limit = 0.3 / (dt*4.0)
    ! Calculate and store the background viscosity at h-points

    min_grid_sp_h2 = huge(1.)
    do j=Jsq,Jeq+1 ; do i=Isq,Ieq+1
      ! Static factors in the Smagorinsky and Leith schemes
      grid_sp_h2 = (2.0*CS%dx2h(i,j)*CS%dy2h(i,j)) / (CS%dx2h(i,j) + CS%dy2h(i,j))
      CS%grid_sp_h2(i,j) = grid_sp_h2
      grid_sp_h3 = grid_sp_h2*sqrt(grid_sp_h2)
      if (CS%Smagorinsky_Kh) CS%Laplac2_const_xx(i,j) = Smag_Lap_const * grid_sp_h2
      if (CS%Leith_Kh)       CS%Laplac3_const_xx(i,j) = Leith_Lap_const * grid_sp_h3
      ! Maximum of constant background and MICOM viscosity
      CS%Kh_bg_xx(i,j) = MAX(Kh, Kh_vel_scale * sqrt(grid_sp_h2))
      ! Use the larger of the above and values read from a file
      if (CS%use_Kh_bg_2d) CS%Kh_bg_xx(i,j) = MAX(CS%Kh_bg_2d(i,j), CS%Kh_bg_xx(i,j))
      ! Use the larger of the above and a function of sin(latitude)
      if (Kh_sin_lat>0.) then
        slat_fn = abs( sin( deg2rad * G%geoLatT(i,j) ) ) ** Kh_pwr_of_sine
        CS%Kh_bg_xx(i,j) = MAX(Kh_sin_lat * slat_fn, CS%Kh_bg_xx(i,j))
      endif
      if (CS%bound_Kh .and. .not.CS%better_bound_Kh) then
        ! Limit the background viscosity to be numerically stable
        CS%Kh_Max_xx(i,j) = Kh_Limit * grid_sp_h2
        CS%Kh_bg_xx(i,j) = MIN(CS%Kh_bg_xx(i,j), CS%Kh_Max_xx(i,j))
      endif
      min_grid_sp_h2 = min(grid_sp_h2, min_grid_sp_h2)
    enddo ; enddo
    call min_across_PEs(min_grid_sp_h2)

    ! Calculate and store the background viscosity at q-points
    do J=js-1,Jeq ; do I=is-1,Ieq
      ! Static factors in the Smagorinsky and Leith schemes
      grid_sp_q2 = (2.0*CS%dx2q(I,J)*CS%dy2q(I,J)) / (CS%dx2q(I,J) + CS%dy2q(I,J))
      grid_sp_q3 = grid_sp_q2*sqrt(grid_sp_q2)
      if (CS%Smagorinsky_Kh) CS%Laplac2_const_xy(I,J) = Smag_Lap_const * grid_sp_q2
      if (CS%Leith_Kh)       CS%Laplac3_const_xy(I,J) = Leith_Lap_const * grid_sp_q3
      ! Maximum of constant background and MICOM viscosity
      CS%Kh_bg_xy(I,J) = MAX(Kh, Kh_vel_scale * sqrt(grid_sp_q2))
      ! Use the larger of the above and values read from a file
      if (CS%use_Kh_bg_2d) then
        if (CS%Kh_bg_2d_bug) then
          ! This option is unambiguously wrong but is needed to recover old answers
          CS%Kh_bg_xy(I,J) = MAX(CS%Kh_bg_2d(i,j), CS%Kh_bg_xy(I,J))
        else
          CS%Kh_bg_xy(I,J) = MAX(CS%Kh_bg_xy(I,J), &
              0.25*((CS%Kh_bg_2d(i,j) + CS%Kh_bg_2d(i+1,j+1)) + &
                    (CS%Kh_bg_2d(i+1,j) + CS%Kh_bg_2d(i,j+1))) )
        endif
      endif

      ! Use the larger of the above and a function of sin(latitude)
      if (Kh_sin_lat>0.) then
        slat_fn = abs( sin( deg2rad * G%geoLatBu(I,J) ) ) ** Kh_pwr_of_sine
        CS%Kh_bg_xy(I,J) = MAX(Kh_sin_lat * slat_fn, CS%Kh_bg_xy(I,J))
      endif
      if (CS%bound_Kh .and. .not.CS%better_bound_Kh) then
        ! Limit the background viscosity to be numerically stable
        CS%Kh_Max_xy(I,J) = Kh_Limit * grid_sp_q2
        CS%Kh_bg_xy(I,J) = MIN(CS%Kh_bg_xy(I,J), CS%Kh_Max_xy(I,J))
      endif
    enddo ; enddo
  endif
  if (CS%biharmonic) then
    do j=js-1,Jeq+1 ; do I=Isq-1,Ieq+1
      CS%Idx2dyCu(I,j) = (G%IdxCu(I,j)*G%IdxCu(I,j)) * G%IdyCu(I,j)
      CS%Idxdy2u(I,j) = G%IdxCu(I,j) * (G%IdyCu(I,j)*G%IdyCu(I,j))
    enddo ; enddo
    do J=Jsq-1,Jeq+1 ; do i=is-1,Ieq+1
      CS%Idx2dyCv(i,J) = (G%IdxCv(i,J)*G%IdxCv(i,J)) * G%IdyCv(i,J)
      CS%Idxdy2v(i,J) = G%IdxCv(i,J) * (G%IdyCv(i,J)*G%IdyCv(i,J))
    enddo ; enddo
    CS%Ah_bg_xy(:,:) = 0.0
   ! The 0.3 below was 0.4 in MOM1.10.  The change in hq requires
   ! this to be less than 1/3, rather than 1/2 as before.
    if (CS%better_bound_Ah .or. CS%bound_Ah) Ah_Limit = 0.3 / (dt*64.0)
    if (CS%Smagorinsky_Ah .and. CS%bound_Coriolis) &
      BoundCorConst = 1.0 / (5.0*(bound_Cor_vel*bound_Cor_vel))

    min_grid_sp_h4 = huge(1.)
    do j=Jsq,Jeq+1 ; do i=Isq,Ieq+1
      grid_sp_h2 = (2.0*CS%dx2h(i,j)*CS%dy2h(i,j)) / (CS%dx2h(i,j)+CS%dy2h(i,j))
      grid_sp_h3 = grid_sp_h2*sqrt(grid_sp_h2)
      CS%grid_sp_h3(i,j) = grid_sp_h3
      if (CS%Smagorinsky_Ah) then
        CS%Biharm_const_xx(i,j) = Smag_bi_const * (grid_sp_h2 * grid_sp_h2)
        if (CS%bound_Coriolis) then
          fmax = MAX(abs(G%CoriolisBu(I-1,J-1)), abs(G%CoriolisBu(I,J-1)), &
                     abs(G%CoriolisBu(I-1,J)),   abs(G%CoriolisBu(I,J)))
          CS%Biharm_const2_xx(i,j) = (grid_sp_h2 * grid_sp_h2 * grid_sp_h2) * &
                                     (fmax * BoundCorConst)
        endif
      endif
      if (CS%Leith_Ah) then
         CS%biharm6_const_xx(i,j) = Leith_bi_const * (grid_sp_h3 * grid_sp_h3)
      endif
      CS%Ah_bg_xx(i,j) = MAX(Ah, Ah_vel_scale * grid_sp_h2 * sqrt(grid_sp_h2))
      if (CS%Re_Ah > 0.0) CS%Re_Ah_const_xx(i,j) = grid_sp_h3 / CS%Re_Ah
      if (Ah_time_scale > 0.) CS%Ah_bg_xx(i,j) = &
            MAX(CS%Ah_bg_xx(i,j), (grid_sp_h2 * grid_sp_h2) / Ah_time_scale)
      if (CS%bound_Ah .and. .not.CS%better_bound_Ah) then
        CS%Ah_Max_xx(i,j) = Ah_Limit * (grid_sp_h2 * grid_sp_h2)
        CS%Ah_bg_xx(i,j) = MIN(CS%Ah_bg_xx(i,j), CS%Ah_Max_xx(i,j))
      endif
      min_grid_sp_h4 = min(grid_sp_h2**2, min_grid_sp_h4)
    enddo ; enddo
    call min_across_PEs(min_grid_sp_h4)

    do J=js-1,Jeq ; do I=is-1,Ieq
      grid_sp_q2 = (2.0*CS%dx2q(I,J)*CS%dy2q(I,J)) / (CS%dx2q(I,J)+CS%dy2q(I,J))
      grid_sp_q3 = grid_sp_q2*sqrt(grid_sp_q2)
      if (CS%Smagorinsky_Ah) then
        CS%Biharm_const_xy(I,J) = Smag_bi_const * (grid_sp_q2 * grid_sp_q2)
        if (CS%bound_Coriolis) then
          CS%Biharm_const2_xy(I,J) = (grid_sp_q2 * grid_sp_q2 * grid_sp_q2) * &
                                     (abs(G%CoriolisBu(I,J)) * BoundCorConst)
        endif
      endif
      if (CS%Leith_Ah) then
         CS%biharm6_const_xy(I,J) = Leith_bi_const * (grid_sp_q3 * grid_sp_q3)
      endif
      CS%Ah_bg_xy(I,J) = MAX(Ah, Ah_vel_scale * grid_sp_q2 * sqrt(grid_sp_q2))
      if (CS%Re_Ah > 0.0) CS%Re_Ah_const_xy(i,j) = grid_sp_q3 / CS%Re_Ah
      if (Ah_time_scale > 0.) CS%Ah_bg_xy(i,j) = &
           MAX(CS%Ah_bg_xy(i,j), (grid_sp_q2 * grid_sp_q2) / Ah_time_scale)
      if (CS%bound_Ah .and. .not.CS%better_bound_Ah) then
        CS%Ah_Max_xy(I,J) = Ah_Limit * (grid_sp_q2 * grid_sp_q2)
        CS%Ah_bg_xy(I,J) = MIN(CS%Ah_bg_xy(I,J), CS%Ah_Max_xy(I,J))
      endif
    enddo ; enddo
  endif
  ! The Laplacian bounds should avoid overshoots when CS%bound_coef < 1.
  if (CS%Laplacian .and. CS%better_bound_Kh) then
    do j=Jsq,Jeq+1 ; do i=Isq,Ieq+1
      denom = max( &
         (CS%dy2h(i,j) * CS%DY_dxT(i,j) * (G%IdyCu(I,j) + G%IdyCu(I-1,j)) * &
          max(G%IdyCu(I,j)*G%IareaCu(I,j), G%IdyCu(I-1,j)*G%IareaCu(I-1,j)) ), &
         (CS%dx2h(i,j) * CS%DX_dyT(i,j) * (G%IdxCv(i,J) + G%IdxCv(i,J-1)) * &
          max(G%IdxCv(i,J)*G%IareaCv(i,J), G%IdxCv(i,J-1)*G%IareaCv(i,J-1)) ) )
      CS%Kh_Max_xx(i,j) = 0.0
      if (denom > 0.0) &
        CS%Kh_Max_xx(i,j) = CS%bound_coef * 0.25 * Idt / denom
    enddo ; enddo
    do J=js-1,Jeq ; do I=is-1,Ieq
      denom = max( &
         (CS%dx2q(I,J) * CS%DX_dyBu(I,J) * (G%IdxCu(I,j+1) + G%IdxCu(I,j)) * &
          max(G%IdxCu(I,j)*G%IareaCu(I,j), G%IdxCu(I,j+1)*G%IareaCu(I,j+1)) ), &
         (CS%dy2q(I,J) * CS%DY_dxBu(I,J) * (G%IdyCv(i+1,J) + G%IdyCv(i,J)) * &
          max(G%IdyCv(i,J)*G%IareaCv(i,J), G%IdyCv(i+1,J)*G%IareaCv(i+1,J)) ) )
      CS%Kh_Max_xy(I,J) = 0.0
      if (denom > 0.0) &
        CS%Kh_Max_xy(I,J) = CS%bound_coef * 0.25 * Idt / denom
    enddo ; enddo
    if (CS%debug) then
      call hchksum(CS%Kh_Max_xx, "Kh_Max_xx", G%HI, haloshift=0, scale=US%L_to_m**2*US%s_to_T)
      call Bchksum(CS%Kh_Max_xy, "Kh_Max_xy", G%HI, haloshift=0, scale=US%L_to_m**2*US%s_to_T)
    endif
  endif
  ! The biharmonic bounds should avoid overshoots when CS%bound_coef < 0.5, but
  ! empirically work for CS%bound_coef <~ 1.0
  if (CS%biharmonic .and. CS%better_bound_Ah) then
    do j=js-1,Jeq+1 ; do I=Isq-1,Ieq+1
      u0u(I,j) = (CS%Idxdy2u(I,j)*(CS%dy2h(i+1,j)*CS%DY_dxT(i+1,j)*(G%IdyCu(I+1,j) + G%IdyCu(I,j))   + &
                                   CS%dy2h(i,j) * CS%DY_dxT(i,j) * (G%IdyCu(I,j) + G%IdyCu(I-1,j)) ) + &
                 CS%Idx2dyCu(I,j)*(CS%dx2q(I,J) * CS%DX_dyBu(I,J) * (G%IdxCu(I,j+1) + G%IdxCu(I,j)) + &
                                   CS%dx2q(I,J-1)*CS%DX_dyBu(I,J-1)*(G%IdxCu(I,j) + G%IdxCu(I,j-1)) ) )
      u0v(I,j) = (CS%Idxdy2u(I,j)*(CS%dy2h(i+1,j)*CS%DX_dyT(i+1,j)*(G%IdxCv(i+1,J) + G%IdxCv(i+1,J-1)) + &
                                   CS%dy2h(i,j) * CS%DX_dyT(i,j) * (G%IdxCv(i,J) + G%IdxCv(i,J-1)) )   + &
                 CS%Idx2dyCu(I,j)*(CS%dx2q(I,J) * CS%DY_dxBu(I,J) * (G%IdyCv(i+1,J) + G%IdyCv(i,J))   + &
                                   CS%dx2q(I,J-1)*CS%DY_dxBu(I,J-1)*(G%IdyCv(i+1,J-1) + G%IdyCv(i,J-1)) ) )
    enddo ; enddo
    do J=Jsq-1,Jeq+1 ; do i=is-1,Ieq+1
      v0u(i,J) = (CS%Idxdy2v(i,J)*(CS%dy2q(I,J) * CS%DX_dyBu(I,J) * (G%IdxCu(I,j+1) + G%IdxCu(I,j))       + &
                                   CS%dy2q(I-1,J)*CS%DX_dyBu(I-1,J)*(G%IdxCu(I-1,j+1) + G%IdxCu(I-1,j)) ) + &
                 CS%Idx2dyCv(i,J)*(CS%dx2h(i,j+1)*CS%DY_dxT(i,j+1)*(G%IdyCu(I,j+1) + G%IdyCu(I-1,j+1))   + &
                                   CS%dx2h(i,j) * CS%DY_dxT(i,j) * (G%IdyCu(I,j) + G%IdyCu(I-1,j)) ) )
      v0v(i,J) = (CS%Idxdy2v(i,J)*(CS%dy2q(I,J) * CS%DY_dxBu(I,J) * (G%IdyCv(i+1,J) + G%IdyCv(i,J))   + &
                                   CS%dy2q(I-1,J)*CS%DY_dxBu(I-1,J)*(G%IdyCv(i,J) + G%IdyCv(i-1,J)) ) + &
                 CS%Idx2dyCv(i,J)*(CS%dx2h(i,j+1)*CS%DX_dyT(i,j+1)*(G%IdxCv(i,J+1) + G%IdxCv(i,J))   + &
                                   CS%dx2h(i,j) * CS%DX_dyT(i,j) * (G%IdxCv(i,J) + G%IdxCv(i,J-1)) ) )
    enddo ; enddo
    do j=Jsq,Jeq+1 ; do i=Isq,Ieq+1
      denom = max( &
         (CS%dy2h(i,j) * &
          (CS%DY_dxT(i,j)*(G%IdyCu(I,j)*u0u(I,j) + G%IdyCu(I-1,j)*u0u(I-1,j))  + &
           CS%DX_dyT(i,j)*(G%IdxCv(i,J)*v0u(i,J) + G%IdxCv(i,J-1)*v0u(i,J-1))) * &
          max(G%IdyCu(I,j)*G%IareaCu(I,j), G%IdyCu(I-1,j)*G%IareaCu(I-1,j)) ),   &
         (CS%dx2h(i,j) * &
          (CS%DY_dxT(i,j)*(G%IdyCu(I,j)*u0v(I,j) + G%IdyCu(I-1,j)*u0v(I-1,j))  + &
           CS%DX_dyT(i,j)*(G%IdxCv(i,J)*v0v(i,J) + G%IdxCv(i,J-1)*v0v(i,J-1))) * &
          max(G%IdxCv(i,J)*G%IareaCv(i,J), G%IdxCv(i,J-1)*G%IareaCv(i,J-1)) ) )
      CS%Ah_Max_xx(I,J) = 0.0
      if (denom > 0.0) &
        CS%Ah_Max_xx(I,J) = CS%bound_coef * 0.5 * Idt / denom
    enddo ; enddo
    do J=js-1,Jeq ; do I=is-1,Ieq
      denom = max( &
         (CS%dx2q(I,J) * &
          (CS%DX_dyBu(I,J)*(u0u(I,j+1)*G%IdxCu(I,j+1) + u0u(I,j)*G%IdxCu(I,j))  + &
           CS%DY_dxBu(I,J)*(v0u(i+1,J)*G%IdyCv(i+1,J) + v0u(i,J)*G%IdyCv(i,J))) * &
          max(G%IdxCu(I,j)*G%IareaCu(I,j), G%IdxCu(I,j+1)*G%IareaCu(I,j+1)) ),    &
         (CS%dy2q(I,J) * &
          (CS%DX_dyBu(I,J)*(u0v(I,j+1)*G%IdxCu(I,j+1) + u0v(I,j)*G%IdxCu(I,j))  + &
           CS%DY_dxBu(I,J)*(v0v(i+1,J)*G%IdyCv(i+1,J) + v0v(i,J)*G%IdyCv(i,J))) * &
          max(G%IdyCv(i,J)*G%IareaCv(i,J), G%IdyCv(i+1,J)*G%IareaCv(i+1,J)) ) )
      CS%Ah_Max_xy(I,J) = 0.0
      if (denom > 0.0) &
        CS%Ah_Max_xy(I,J) = CS%bound_coef * 0.5 * Idt / denom
    enddo ; enddo
    if (CS%debug) then
      call hchksum(CS%Ah_Max_xx, "Ah_Max_xx", G%HI, haloshift=0, scale=US%L_to_m**4*US%s_to_T)
      call Bchksum(CS%Ah_Max_xy, "Ah_Max_xy", G%HI, haloshift=0, scale=US%L_to_m**4*US%s_to_T)
    endif
  endif
  ! Register fields for output from this module.
  CS%id_normstress = register_diag_field('ocean_model', 'NoSt', diag%axesTL, Time, &
      'Normal Stress', 's-1', conversion=US%s_to_T)
  CS%id_shearstress = register_diag_field('ocean_model', 'ShSt', diag%axesBL, Time, &
      'Shear Stress', 's-1', conversion=US%s_to_T)
  CS%id_diffu = register_diag_field('ocean_model', 'diffu', diag%axesCuL, Time, &
      'Zonal Acceleration from Horizontal Viscosity', 'm s-2', conversion=US%L_T2_to_m_s2)
  CS%id_diffv = register_diag_field('ocean_model', 'diffv', diag%axesCvL, Time, &
      'Meridional Acceleration from Horizontal Viscosity', 'm s-2', conversion=US%L_T2_to_m_s2)

  !CS%id_hf_diffu = register_diag_field('ocean_model', 'hf_diffu', diag%axesCuL, Time, &
  !    'Fractional Thickness-weighted Zonal Acceleration from Horizontal Viscosity', &
  !    'm s-2', v_extensive=.true., conversion=US%L_T2_to_m_s2)
  !if ((CS%id_hf_diffu > 0) .and. (present(ADp))) then
  !  call safe_alloc_alloc(CS%hf_diffu,G%IsdB,G%IedB,G%jsd,G%jed,GV%ke)
  !  call safe_alloc_ptr(ADp%diag_hfrac_u,G%IsdB,G%IedB,G%jsd,G%jed,GV%ke)
  !endif

  !CS%id_hf_diffv = register_diag_field('ocean_model', 'hf_diffv', diag%axesCvL, Time, &
  !    'Fractional Thickness-weighted Meridional Acceleration from Horizontal Viscosity', &
  !    'm s-2', v_extensive=.true., conversion=US%L_T2_to_m_s2)
  !if ((CS%id_hf_diffv > 0) .and. (present(ADp))) then
  !  call safe_alloc_alloc(CS%hf_diffv,G%isd,G%ied,G%JsdB,G%JedB,GV%ke)
  !  call safe_alloc_ptr(ADp%diag_hfrac_v,G%isd,G%ied,G%JsdB,G%JedB,GV%ke)
  !endif

  CS%id_hf_diffu_2d = register_diag_field('ocean_model', 'hf_diffu_2d', diag%axesCu1, Time, &
      'Depth-sum Fractional Thickness-weighted Zonal Acceleration from Horizontal Viscosity', &
      'm s-2', conversion=US%L_T2_to_m_s2)
  if ((CS%id_hf_diffu_2d > 0) .and. (present(ADp))) then
    call safe_alloc_ptr(ADp%diag_hfrac_u,G%IsdB,G%IedB,G%jsd,G%jed,GV%ke)
  endif

  CS%id_hf_diffv_2d = register_diag_field('ocean_model', 'hf_diffv_2d', diag%axesCv1, Time, &
      'Depth-sum Fractional Thickness-weighted Meridional Acceleration from Horizontal Viscosity', &
      'm s-2', conversion=US%L_T2_to_m_s2)
  if ((CS%id_hf_diffv_2d > 0) .and. (present(ADp))) then
    call safe_alloc_ptr(ADp%diag_hfrac_v,G%isd,G%ied,G%JsdB,G%JedB,GV%ke)
  endif

  CS%id_h_diffu = register_diag_field('ocean_model', 'h_diffu', diag%axesCuL, Time, &
      'Thickness Multiplied Zonal Acceleration from Horizontal Viscosity', 'm2 s-2', &
      conversion=GV%H_to_m*US%L_T2_to_m_s2)
  if ((CS%id_h_diffu > 0) .and. (present(ADp))) then
    call safe_alloc_ptr(ADp%diag_hu,G%IsdB,G%IedB,G%jsd,G%jed,GV%ke)
  endif

  CS%id_h_diffv = register_diag_field('ocean_model', 'h_diffv', diag%axesCvL, Time, &
      'Thickness Multiplied Meridional Acceleration from Horizontal Viscosity', 'm2 s-2', &
      conversion=GV%H_to_m*US%L_T2_to_m_s2)
  if ((CS%id_h_diffv > 0) .and. (present(ADp))) then
    call safe_alloc_ptr(ADp%diag_hv,G%isd,G%ied,G%JsdB,G%JedB,GV%ke)
  endif

  CS%id_intz_diffu_2d = register_diag_field('ocean_model', 'intz_diffu_2d', diag%axesCu1, Time, &
      'Depth-integral of Zonal Acceleration from Horizontal Viscosity', &
      'm2 s-2', conversion=GV%H_to_m*US%L_T2_to_m_s2)
  if ((CS%id_intz_diffu_2d > 0) .and. (present(ADp))) then
    call safe_alloc_ptr(ADp%diag_hu,G%IsdB,G%IedB,G%jsd,G%jed,GV%ke)
  endif

  CS%id_intz_diffv_2d = register_diag_field('ocean_model', 'intz_diffv_2d', diag%axesCv1, Time, &
      'Depth-integral of Meridional Acceleration from Horizontal Viscosity', &
      'm2 s-2', conversion=GV%H_to_m*US%L_T2_to_m_s2)
  if ((CS%id_intz_diffv_2d > 0) .and. (present(ADp))) then
    call safe_alloc_ptr(ADp%diag_hv,G%isd,G%ied,G%JsdB,G%JedB,GV%ke)
  endif

  CS%id_diffu_visc_rem = register_diag_field('ocean_model', 'diffu_visc_rem', diag%axesCuL, Time, &
      'Zonal Acceleration from Horizontal Viscosity multiplied by viscous remnant', 'm s-2', &
      conversion=US%L_T2_to_m_s2)
  if ((CS%id_diffu_visc_rem > 0) .and. (present(ADp))) then
    call safe_alloc_ptr(ADp%visc_rem_u,G%IsdB,G%IedB,G%jsd,G%jed,GV%ke)
  endif

  CS%id_diffv_visc_rem = register_diag_field('ocean_model', 'diffv_visc_rem', diag%axesCvL, Time, &
      'Meridional Acceleration from Horizontal Viscosity multiplied by viscous remnant', 'm s-2', &
      conversion=US%L_T2_to_m_s2)
  if ((CS%id_diffv_visc_rem > 0) .and. (present(ADp))) then
    call safe_alloc_ptr(ADp%visc_rem_v,G%isd,G%ied,G%JsdB,G%JedB,GV%ke)
  endif

  if (CS%biharmonic) then
    CS%id_Ah_h = register_diag_field('ocean_model', 'Ahh', diag%axesTL, Time,    &
        'Biharmonic Horizontal Viscosity at h Points', 'm4 s-1', conversion=US%L_to_m**4*US%s_to_T, &
        cmor_field_name='difmxybo',                                             &
        cmor_long_name='Ocean lateral biharmonic viscosity',                     &
        cmor_standard_name='ocean_momentum_xy_biharmonic_diffusivity')
    CS%id_Ah_q = register_diag_field('ocean_model', 'Ahq', diag%axesBL, Time, &
        'Biharmonic Horizontal Viscosity at q Points', 'm4 s-1', conversion=US%L_to_m**4*US%s_to_T)
    CS%id_grid_Re_Ah = register_diag_field('ocean_model', 'grid_Re_Ah', diag%axesTL, Time, &
        'Grid Reynolds number for the Biharmonic horizontal viscosity at h points', 'nondim')

    if (CS%id_grid_Re_Ah > 0) &
      ! Compute the smallest biharmonic viscosity capable of modifying the
      ! velocity at floating point precision.
      CS%min_grid_Ah = spacing(1.) * min_grid_sp_h4 * Idt
  endif
  if (CS%Laplacian) then
    CS%id_Kh_h = register_diag_field('ocean_model', 'Khh', diag%axesTL, Time,   &
        'Laplacian Horizontal Viscosity at h Points', 'm2 s-1', conversion=US%L_to_m**2*US%s_to_T, &
        cmor_field_name='difmxylo',                                             &
        cmor_long_name='Ocean lateral Laplacian viscosity',                     &
        cmor_standard_name='ocean_momentum_xy_laplacian_diffusivity')
    CS%id_Kh_q = register_diag_field('ocean_model', 'Khq', diag%axesBL, Time, &
        'Laplacian Horizontal Viscosity at q Points', 'm2 s-1', conversion=US%L_to_m**2*US%s_to_T)
    CS%id_grid_Re_Kh = register_diag_field('ocean_model', 'grid_Re_Kh', diag%axesTL, Time, &
        'Grid Reynolds number for the Laplacian horizontal viscosity at h points', 'nondim')
    CS%id_vort_xy_q = register_diag_field('ocean_model', 'vort_xy_q', diag%axesBL, Time, &
      'Vertical vorticity at q Points', 's-1', conversion=US%s_to_T)
    CS%id_div_xx_h = register_diag_field('ocean_model', 'div_xx_h', diag%axesTL, Time, &
      'Horizontal divergence at h Points', 's-1', conversion=US%s_to_T)
    CS%id_sh_xy_q = register_diag_field('ocean_model', 'sh_xy_q', diag%axesBL, Time, &
      'Shearing strain at q Points', 's-1', conversion=US%s_to_T)
    CS%id_sh_xx_h = register_diag_field('ocean_model', 'sh_xx_h', diag%axesTL, Time, &
      'Horizontal tension at h Points', 's-1', conversion=US%s_to_T)

    if (CS%id_grid_Re_Kh > 0) &
      ! Compute a smallest Laplacian viscosity capable of modifying the
      ! velocity at floating point precision.
      CS%min_grid_Kh = spacing(1.) * min_grid_sp_h2 * Idt
  endif
  if (CS%use_GME) then
      CS%id_GME_coeff_h = register_diag_field('ocean_model', 'GME_coeff_h', diag%axesTL, Time, &
        'GME coefficient at h Points', 'm2 s-1', conversion=US%L_to_m**2*US%s_to_T)
      CS%id_GME_coeff_q = register_diag_field('ocean_model', 'GME_coeff_q', diag%axesBL, Time, &
        'GME coefficient at q Points', 'm2 s-1', conversion=US%L_to_m**2*US%s_to_T)
      CS%id_FrictWork_GME = register_diag_field('ocean_model','FrictWork_GME',diag%axesTL,Time,&
      'Integral work done by lateral friction terms in GME (excluding diffusion of energy)', &
      'W m-2', conversion=US%RZ3_T3_to_W_m2*US%L_to_Z**2)
  endif
  CS%id_FrictWork = register_diag_field('ocean_model','FrictWork',diag%axesTL,Time,&
      'Integral work done by lateral friction terms', &
      'W m-2', conversion=US%RZ3_T3_to_W_m2*US%L_to_Z**2)
  CS%id_FrictWorkIntz = register_diag_field('ocean_model','FrictWorkIntz',diag%axesT1,Time,      &
      'Depth integrated work done by lateral friction', &
      'W m-2', conversion=US%RZ3_T3_to_W_m2*US%L_to_Z**2, &
      cmor_field_name='dispkexyfo',                                                              &
      cmor_long_name='Depth integrated ocean kinetic energy dissipation due to lateral friction',&
      cmor_standard_name='ocean_kinetic_energy_dissipation_per_unit_area_due_to_xy_friction')

end subroutine hor_visc_init

!> Calculates factors in the anisotropic orientation tensor to be align with the grid.
!! With n1=1 and n2=0, this recovers the approach of Large et al, 2001.
subroutine align_aniso_tensor_to_grid(CS, n1, n2)
  type(hor_visc_CS), intent(inout) :: CS !< Control structure for horizontal viscosity
  real,              intent(in) :: n1 !< i-component of direction vector [nondim]
  real,              intent(in) :: n2 !< j-component of direction vector [nondim]
  ! Local variables
  real :: recip_n2_norm
  ! For normalizing n=(n1,n2) in case arguments are not a unit vector
  recip_n2_norm = n1**2 + n2**2
  if (recip_n2_norm > 0.) recip_n2_norm = 1./recip_n2_norm
  CS%n1n2_h(:,:) = 2. * ( n1 * n2 ) * recip_n2_norm
  CS%n1n2_q(:,:) = 2. * ( n1 * n2 ) * recip_n2_norm
  CS%n1n1_m_n2n2_h(:,:) = ( n1 * n1 - n2 * n2 ) * recip_n2_norm
  CS%n1n1_m_n2n2_q(:,:) = ( n1 * n1 - n2 * n2 ) * recip_n2_norm
end subroutine align_aniso_tensor_to_grid

!> Apply a 1-1-4-1-1 Laplacian filter one time on GME diffusive flux to reduce any
!! horizontal two-grid-point noise
subroutine smooth_GME(G, GME_flux_h, GME_flux_q)
  type(ocean_grid_type),                        intent(in)    :: G         !< Ocean grid
  real, dimension(SZI_(G),SZJ_(G)),   optional, intent(inout) :: GME_flux_h!< GME diffusive flux
                                                              !! at h points
  real, dimension(SZIB_(G),SZJB_(G)), optional, intent(inout) :: GME_flux_q!< GME diffusive flux
                                                              !! at q points
  ! local variables
  real, dimension(SZI_(G),SZJ_(G)) :: GME_flux_h_original
  real, dimension(SZIB_(G),SZJB_(G)) :: GME_flux_q_original
  real :: wc, ww, we, wn, ws ! averaging weights for smoothing
  integer :: i, j, k, s
  do s=1,1
    ! Update halos
    if (present(GME_flux_h)) then
      !### Work on a wider halo to eliminate this blocking send!
      call pass_var(GME_flux_h, G%Domain)
      GME_flux_h_original(:,:) = GME_flux_h(:,:)
      ! apply smoothing on GME
      do j = G%jsc, G%jec
        do i = G%isc, G%iec
          ! skip land points
          if (G%mask2dT(i,j)==0.) cycle
          ! compute weights
          ww = 0.125 * G%mask2dT(i-1,j)
          we = 0.125 * G%mask2dT(i+1,j)
          ws = 0.125 * G%mask2dT(i,j-1)
          wn = 0.125 * G%mask2dT(i,j+1)
          wc = 1.0 - (ww+we+wn+ws)
          !### Add parentheses to make this rotationally invariant.
          GME_flux_h(i,j) =  wc * GME_flux_h_original(i,j)   &
                           + ww * GME_flux_h_original(i-1,j) &
                           + we * GME_flux_h_original(i+1,j) &
                           + ws * GME_flux_h_original(i,j-1) &
                           + wn * GME_flux_h_original(i,j+1)
        enddo
      enddo
    endif
    ! Update halos
    if (present(GME_flux_q)) then
      !### Work on a wider halo to eliminate this blocking send!
      call pass_var(GME_flux_q, G%Domain, position=CORNER, complete=.true.)
      GME_flux_q_original(:,:) = GME_flux_q(:,:)
      ! apply smoothing on GME
      do J = G%JscB, G%JecB
        do I = G%IscB, G%IecB
          ! skip land points
          if (G%mask2dBu(I,J)==0.) cycle
          ! compute weights
          ww = 0.125 * G%mask2dBu(I-1,J)
          we = 0.125 * G%mask2dBu(I+1,J)
          ws = 0.125 * G%mask2dBu(I,J-1)
          wn = 0.125 * G%mask2dBu(I,J+1)
          wc = 1.0 - (ww+we+wn+ws)
          !### Add parentheses to make this rotationally invariant.
          GME_flux_q(I,J) =  wc * GME_flux_q_original(I,J)   &
                           + ww * GME_flux_q_original(I-1,J) &
                           + we * GME_flux_q_original(I+1,J) &
                           + ws * GME_flux_q_original(I,J-1) &
                           + wn * GME_flux_q_original(I,J+1)
        enddo
      enddo
    endif
  enddo ! s-loop
end subroutine smooth_GME

!> Deallocates any variables allocated in hor_visc_init.
subroutine hor_visc_end(CS)
  type(hor_visc_CS), intent(inout) :: CS !< Horizontal viscosity control struct
  if (CS%Laplacian .or. CS%biharmonic) then
    DEALLOC_(CS%dx2h) ; DEALLOC_(CS%dx2q) ; DEALLOC_(CS%dy2h) ; DEALLOC_(CS%dy2q)
    DEALLOC_(CS%dx_dyT) ; DEALLOC_(CS%dy_dxT) ; DEALLOC_(CS%dx_dyBu) ; DEALLOC_(CS%dy_dxBu)
    DEALLOC_(CS%reduction_xx) ; DEALLOC_(CS%reduction_xy)
  endif
  if (CS%Laplacian) then
    DEALLOC_(CS%Kh_bg_xx) ; DEALLOC_(CS%Kh_bg_xy)
    DEALLOC_(CS%grid_sp_h2)
    if (CS%bound_Kh) then
      DEALLOC_(CS%Kh_Max_xx) ; DEALLOC_(CS%Kh_Max_xy)
    endif
    if (CS%Smagorinsky_Kh) then
      DEALLOC_(CS%Laplac2_const_xx) ; DEALLOC_(CS%Laplac2_const_xy)
    endif
    if (CS%Leith_Kh) then
      DEALLOC_(CS%Laplac3_const_xx) ; DEALLOC_(CS%Laplac3_const_xy)
    endif
  endif
  if (CS%biharmonic) then
    DEALLOC_(CS%grid_sp_h3)
    DEALLOC_(CS%Idx2dyCu) ; DEALLOC_(CS%Idx2dyCv)
    DEALLOC_(CS%Idxdy2u) ; DEALLOC_(CS%Idxdy2v)
    DEALLOC_(CS%Ah_bg_xx) ; DEALLOC_(CS%Ah_bg_xy)
    if (CS%bound_Ah) then
      DEALLOC_(CS%Ah_Max_xx) ; DEALLOC_(CS%Ah_Max_xy)
    endif
    if (CS%Smagorinsky_Ah) then
      DEALLOC_(CS%Biharm_const_xx) ; DEALLOC_(CS%Biharm_const_xy)
    endif
    if (CS%Leith_Ah) then
      DEALLOC_(CS%Biharm6_const_xx) ; DEALLOC_(CS%Biharm6_const_xy)
    endif
    if (CS%Re_Ah > 0.0) then
      DEALLOC_(CS%Re_Ah_const_xx) ; DEALLOC_(CS%Re_Ah_const_xy)
    endif
  endif
  if (CS%anisotropic) then
    DEALLOC_(CS%n1n2_h)
    DEALLOC_(CS%n1n2_q)
    DEALLOC_(CS%n1n1_m_n2n2_h)
    DEALLOC_(CS%n1n1_m_n2n2_q)
  endif
end subroutine hor_visc_end
!> \namespace mom_hor_visc
!!
!! This module contains the subroutine horizontal_viscosity() that calculates the
!! effects of horizontal viscosity, including parameterizations of the value of
!! the viscosity itself. horizontal_viscosity() calculates the acceleration due to
!! some combination of a biharmonic viscosity and a Laplacian viscosity. Either or
!! both may use a coefficient that depends on the shear and strain of the flow.
!! All metric terms are retained. The Laplacian is calculated as the divergence of
!! a stress tensor, using the form suggested by Smagorinsky (1993). The biharmonic
!! is calculated by twice applying the divergence of the stress tensor that is
!! used to calculate the Laplacian, but without the dependence on thickness in the
!! first pass. This form permits a variable viscosity, and indicates no
!! acceleration for either resting fluid or solid body rotation.
!!
!! The form of the viscous accelerations is discussed extensively in Griffies and
!! Hallberg (2000), and the implementation here follows that discussion closely.
!! We use the notation of Smith and McWilliams (2003) with the exception that the
!! isotropic viscosity is \f$\kappa_h\f$.
!!
!! \section section_horizontal_viscosity Horizontal viscosity in MOM
!!
!! In general, the horizontal stress tensor can be written as
!! \f[
!! {\bf \sigma} =
!! \begin{pmatrix}
!! \frac{1}{2} \left( \sigma_D + \sigma_T \right) & \frac{1}{2} \sigma_S \\\\
!! \frac{1}{2} \sigma_S & \frac{1}{2} \left( \sigma_D - \sigma_T \right)
!! \end{pmatrix}
!! \f]
!! where \f$\sigma_D\f$, \f$\sigma_T\f$ and \f$\sigma_S\f$ are stresses associated with
!! invariant factors in the strain-rate tensor. For a Newtonian fluid, the stress
!! tensor is usually linearly related to the strain-rate tensor. The horizontal
!! strain-rate tensor is
!! \f[
!! \dot{\bf e} =
!! \begin{pmatrix}
!! \frac{1}{2} \left( \dot{e}_D + \dot{e}_T \right) & \frac{1}{2} \dot{e}_S \\\\
!! \frac{1}{2} \dot{e}_S & \frac{1}{2} \left( \dot{e}_D - \dot{e}_T \right)
!! \end{pmatrix}
!! \f]
!! where \f$\dot{e}_D = \partial_x u + \partial_y v\f$ is the horizontal divergence,
!! \f$\dot{e}_T = \partial_x u - \partial_y v\f$ is the horizontal tension, and
!! \f$\dot{e}_S = \partial_y u + \partial_x v\f$ is the horizontal shear strain.
!!
!! The trace of the stress tensor, \f$tr(\bf \sigma) = \sigma_D\f$, is usually
!! absorbed into the pressure and only the deviatoric stress tensor considered.
!! From here on, we drop \f$\sigma_D\f$. The trace of the strain tensor, \f$tr(\bf e) =
!! \dot{e}_D\f$ is non-zero for horizontally divergent flow but only enters the
!! stress tensor through \f$\sigma_D\f$ and so we will drop \f$\sigma_D\f$ from
!! calculations of the strain tensor in the code. Therefore the horizontal stress
!! tensor can be considered to be
!! \f[
!! {\bf \sigma} =
!! \begin{pmatrix}
!! \frac{1}{2} \sigma_T & \frac{1}{2} \sigma_S \\\\
!! \frac{1}{2} \sigma_S & - \frac{1}{2} \sigma_T
!! \end{pmatrix}
!! .\f]
!!
!! The stresses above are linearly related to the strain through a viscosity
!! coefficient, \f$\kappa_h\f$:
!! \f{eqnarray*}{
!! \sigma_T & = & 2 \kappa_h \dot{e}_T \\\\
!! \sigma_S & = & 2 \kappa_h \dot{e}_S
!! .
!! \f}
!!
!! The viscosity \f$\kappa_h\f$ may either be a constant or variable. For example,
!! \f$\kappa_h\f$ may vary with the shear, as proposed by Smagorinsky (1993).
!!
!! The accelerations resulting form the divergence of the stress tensor are
!! \f{eqnarray*}{
!! \hat{\bf x} \cdot \left( \nabla \cdot {\bf \sigma} \right)
!! & = &
!! \partial_x \left( \frac{1}{2} \sigma_T \right)
!! + \partial_y \left( \frac{1}{2} \sigma_S \right)
!! \\\\
!! & = &
!! \partial_x \left( \kappa_h \dot{e}_T \right)
!! + \partial_y \left( \kappa_h \dot{e}_S \right)
!! \\\\
!! \hat{\bf y} \cdot \left( \nabla \cdot {\bf \sigma} \right)
!! & = &
!! \partial_x \left( \frac{1}{2} \sigma_S \right)
!! + \partial_y \left( - \frac{1}{2} \sigma_T \right)
!! \\\\
!! & = &
!! \partial_x \left( \kappa_h \dot{e}_S \right)
!! + \partial_y \left( - \kappa_h \dot{e}_T \right)
!! .
!! \f}
!!
!! The form of the Laplacian viscosity in general coordinates is:
!! \f{eqnarray*}{
!! \hat{\bf x} \cdot \left( \nabla \cdot \sigma \right)
!! & = &
!! \frac{1}{h} \left[ \partial_x \left( \kappa_h h \dot{e}_T \right)
!! + \partial_y \left( \kappa_h h \dot{e}_S \right) \right]
!! \\\\
!! \hat{\bf y} \cdot \left( \nabla \cdot \sigma \right)
!! & = &
!! \frac{1}{h} \left[ \partial_x \left( \kappa_h h \dot{e}_S \right)
!! - \partial_y \left( \kappa_h h \dot{e}_T \right) \right]
!! .
!! \f}
!!
!! \subsection section_laplacian_viscosity_coefficient Laplacian viscosity coefficient
!!
!! The horizontal viscosity coefficient, \f$\kappa_h\f$, can have multiple components.
!! The isotropic components are:
!!   - A uniform background component, \f$\kappa_{bg}\f$.
!!   - A constant but spatially variable 2D map, \f$\kappa_{2d}(x,y)\f$.
!!   - A ''MICOM'' viscosity, \f$U_\nu \Delta(x,y)\f$, which uses a constant
!! velocity scale, \f$U_\nu\f$ and a measure of the grid-spacing \f$\Delta(x,y)^2 =
!! \frac{2 \Delta x^2 \Delta y^2}{\Delta x^2 + \Delta y^2}\f$.
!!   - A function of
!! latitude, \f$\kappa_{\phi}(x,y) = \kappa_{\pi/2} |\sin(\phi)|^n\f$.
!!   - A dynamic Smagorinsky viscosity, \f$\kappa_{Sm}(x,y,t) = C_{Sm} \Delta^2 \sqrt{\dot{e}_T^2 + \dot{e}_S^2}\f$.
!!   - A dynamic Leith viscosity, \f$\kappa_{Lth}(x,y,t) =
!!                                    C_{Lth} \Delta^3 \sqrt{|\nabla \zeta|^2 + |\nabla \dot{e}_D|^2}\f$.
!!
!! A maximum stable viscosity, \f$\kappa_{max}(x,y)\f$ is calculated based on the
!! grid-spacing and time-step and used to clip calculated viscosities.
!!
!! The static components of \f$\kappa_h\f$ are first combined as follows:
!! \f[
!! \kappa_{static} = \min \left[ \max\left(
!! \kappa_{bg},
!! U_\nu \Delta(x,y),
!! \kappa_{2d}(x,y),
!! \kappa_\phi(x,y)
!! \right)
!! , \kappa_{max}(x,y) \right]
!! \f]
!! and stored in the module control structure as variables <code>Kh_bg_xx</code> and
!! <code>Kh_bg_xy</code> for the tension (h-points) and shear (q-points) components
!! respectively.
!!
!! The full viscosity includes the dynamic components as follows:
!! \f[
!! \kappa_h(x,y,t) = r(\Delta,L_d)
!! \max \left( \kappa_{static}, \kappa_{Sm}, \kappa_{Lth} \right)
!! \f]
!! where \f$r(\Delta,L_d)\f$ is a resolution function.
!!
!! The dynamic Smagorinsky and Leith viscosity schemes are exclusive with each
!! other.
!!
!! \subsection section_viscous_boundary_conditions Viscous boundary conditions
!!
!! Free slip boundary conditions have been coded, although no slip boundary
!! conditions can be used with the Laplacian viscosity based on the 2D land-sea
!! mask. For a western boundary, for example, the boundary conditions with the
!! biharmonic operator would be written as:
!! \f[
!!   \partial_x v = 0 ; \partial_x^3 v = 0 ; u = 0 ; \partial_x^2 u = 0 ,
!! \f]
!! while for a Laplacian operator, they are simply
!! \f[
!!   \partial_x v = 0 ; u = 0 .
!! \f]
!! These boundary conditions are largely dictated by the use of an Arakawa
!! C-grid and by the varying layer thickness.
!!
!! \subsection section_anisotropic_viscosity Anisotropic viscosity
!!
!! Large et al., 2001, proposed enhancing viscosity in a particular direction and the
!! approach was generalized in Smith and McWilliams, 2003. We use the second form of their
!! two coefficient anisotropic viscosity (section 4.3). We also replace their
!! \f$A^\prime\f$ and $D$ such that \f$2A^\prime = 2 \kappa_h + D\f$ and
!! \f$\kappa_a = D\f$ so that \f$\kappa_h\f$ can be considered the isotropic
!! viscosity and \f$\kappa_a=D\f$ can be consider the anisotropic viscosity. The
!! direction of anisotropy is defined by a unit vector \f$\hat{\bf
!! n}=(n_1,n_2)\f$.
!!
!! The contributions to the stress tensor are
!! \f[
!! \begin{pmatrix}
!! \sigma_T \\\\ \sigma_S
!! \end{pmatrix}
!! =
!! \left[
!! \begin{pmatrix}
!! 2 \kappa_h + \kappa_a & 0 \\\\
!! 0 & 2 \kappa_h
!! \end{pmatrix}
!! + 2 \kappa_a n_1 n_2
!! \begin{pmatrix}
!! - 2 n_1 n_2 & n_1^2 - n_2^2 \\\\
!! n_1^2 - n_2^2 & 2 n_1 n_2
!! \end{pmatrix}
!! \right]
!! \begin{pmatrix}
!! \dot{e}_T \\\\ \dot{e}_S
!! \end{pmatrix}
!! \f]
!! Dissipation of kinetic energy requires \f$\kappa_h \geq 0\f$ and \f$2 \kappa_h + \kappa_a \geq 0\f$.
!! Note that when anisotropy is aligned with the x-direction, \f$n_1 = \pm 1\f$, then
!! \f$n_2 = 0\f$ and the cross terms vanish. The accelerations in this aligned limit
!! with constant coefficients become
!! \f{eqnarray*}{
!! \hat{\bf x} \cdot \nabla \cdot {\bf \sigma}
!! & = &
!! \partial_x \left( \left( \kappa_h + \frac{1}{2} \kappa_a \right) \dot{e}_T \right)
!! + \partial_y \left( \kappa_h \dot{e}_S \right)
!! \\\\
!! & = &
!! \left( \kappa_h + \kappa_a \right) \partial_{xx} u
!! + \kappa_h \partial_{yy} u
!! - \frac{1}{2} \kappa_a \partial_x \left( \partial_x u + \partial_y v \right)
!! \\\\
!! \hat{\bf y} \cdot \nabla \cdot {\bf \sigma}
!! & = &
!! \partial_x \left( \kappa_h \dot{e}_S \right)
!! - \partial_y \left( \left( \kappa_h + \frac{1}{2} \kappa_a \right) \dot{e}_T \right)
!! \\\\
!! & = &
!! \kappa_h \partial_{xx} v
!! + \left( \kappa_h + \kappa_a \right) \partial_{yy} v
!! - \frac{1}{2} \kappa_a \partial_y \left( \partial_x u + \partial_y v \right)
!! \f}
!! which has contributions akin to a negative divergence damping (a divergence
!! enhancement?) but which is weaker than the enhanced tension terms by half.
!!
!! \subsection section_viscous_discretization Discretization
!!
!! The horizontal tension, \f$\dot{e}_T\f$, is stored in variable <code>sh_xx</code> and
!! discretized as
!! \f[
!! \dot{e}_T
!! = \frac{\Delta y}{\Delta x} \delta_i \left( \frac{1}{\Delta y} u \right)
!! - \frac{\Delta x}{\Delta y} \delta_j \left( \frac{1}{\Delta x} v \right)
!! .
!! \f]
!! The horizontal divergent strain, \f$\dot{e}_D\f$, is stored in variable
!! <code>div_xx</code> and discretized as
!! \f[
!! \dot{e}_D
!! = \frac{1}{h A} \left( \delta_i \left( \overline{h}^i \Delta y \, u \right)
!! + \delta_j \left( \overline{h}^j\Delta x \, v \right) \right)
!! .
!! \f]
!! Note that for expediency this is the exact discretization used in the
!! continuity equation.
!!
!! The horizontal shear strain, \f$\dot{e}_S\f$, is stored in variable <code>sh_xy</code>
!! and discretized as
!! \f[
!! \dot{e}_S = v_x + u_y
!! \f]
!! where
!! \f{align*}{
!! v_x &= \frac{\Delta y}{\Delta x} \delta_i \left( \frac{1}{\Delta y} v \right) \\\\
!! u_y &= \frac{\Delta x}{\Delta y} \delta_j \left( \frac{1}{\Delta x} u \right)
!! \f}
!! which are calculated separately so that no-slip or free-slip boundary
!! conditions can be applied to \f$v_x\f$ and \f$u_y\f$ where appropriate.
!!
!! The tendency for the x-component of the divergence of stress is stored in
!! variable <code>diffu</code> and discretized as
!! \f[
!! \hat{\bf x} \cdot \left( \nabla \cdot {\bf \sigma} \right) =
!! \frac{1}{A \overline{h}^i} \left(
!! \frac{1}{\Delta y} \delta_i \left( h \Delta y^2 \kappa_h \dot{e}_T \right) +
!! \frac{1}{\Delta x} \delta_j \left( \tilde{h}^{ij} \Delta x^2 \kappa_h \dot{e}_S \right)
!! \right)
!! .
!! \f]
!!
!! The tendency for the y-component of the divergence of stress is stored in
!! variable <code>diffv</code> and discretized as
!! \f[
!! \hat{\bf y} \cdot \left( \nabla \cdot {\bf \sigma} \right) =
!! \frac{1}{A \overline{h}^j} \left(
!! \frac{1}{\Delta y} \delta_i \left( \tilde{h}^{ij} \Delta y^2 A_M \dot{e}_S \right)
!! - \frac{1}{\Delta x} \delta_j \left( h \Delta x^2 A_M \dot{e}_T \right)
!! \right)
!! .
!! \f]
!!
!! \subsection section_viscous_refs References
!!
!! Griffies, S.M., and Hallberg, R.W., 2000: Biharmonic friction with a
!! Smagorinsky-like viscosity for use in large-scale eddy-permitting ocean models.
!! Monthly Weather Review, 128(8), 2935-2946.
!! https://doi.org/10.1175/1520-0493(2000)128%3C2935:BFWASL%3E2.0.CO;2
!!
!! Large, W.G., Danabasoglu, G., McWilliams, J.C., Gent, P.R. and Bryan, F.O.,
!! 2001: Equatorial circulation of a global ocean climate model with
!! anisotropic horizontal viscosity.
!! Journal of Physical Oceanography, 31(2), pp.518-536.
!! https://doi.org/10.1175/1520-0485(2001)031%3C0518:ECOAGO%3E2.0.CO;2
!!
!! Smagorinsky, J., 1993: Some historical remarks on the use of nonlinear
!! viscosities. Large eddy simulation of complex engineering and geophysical
!! flows, 1, 69-106.
!!
!! Smith, R.D., and McWilliams, J.C., 2003: Anisotropic horizontal viscosity for
!! ocean models. Ocean Modelling, 5(2), 129-156.
!! https://doi.org/10.1016/S1463-5003(02)00016-1
end module MOM_hor_visc<|MERGE_RESOLUTION|>--- conflicted
+++ resolved
@@ -416,15 +416,9 @@
     apply_OBC = .true.
   endif ; endif ; endif
 
-<<<<<<< HEAD
-  if (.not.associated(CS)) call MOM_error(FATAL, &
-         "MOM_hor_visc: Module must be initialized before it is used.")
-
   if (.not.CS%initialized) call MOM_error(FATAL, &
          "MOM_hor_visc: Module must be initialized before it is used.")
 
-=======
->>>>>>> b2f6678f
   if (.not.(CS%Laplacian .or. CS%biharmonic)) return
 
   find_FrictWork = (CS%id_FrictWork > 0)
@@ -1824,17 +1818,8 @@
   Isq  = G%IscB ; Ieq  = G%IecB ; Jsq  = G%JscB ; Jeq  = G%JecB
   isd  = G%isd  ; ied  = G%ied  ; jsd  = G%jsd  ; jed  = G%jed
   IsdB = G%IsdB ; IedB = G%IedB ; JsdB = G%JsdB ; JedB = G%JedB
-<<<<<<< HEAD
-  if (associated(CS)) then
-    call MOM_error(WARNING, "hor_visc_init called with an associated "// &
-                            "control structure.")
-    return
-  endif
-  allocate(CS)
 
   CS%initialized = .true.
-=======
->>>>>>> b2f6678f
 
   CS%diag => diag
   ! Read parameters and write them to the model log.
