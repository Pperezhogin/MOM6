!> Calculates horizontal viscosity and viscous stresses
module MOM_hor_visc

! This file is part of MOM6. See LICENSE.md for the license.

use MOM_checksums,             only : hchksum, Bchksum
use MOM_coms,                  only : min_across_PEs
use MOM_diag_mediator,         only : post_data, register_diag_field, safe_alloc_ptr
use MOM_diag_mediator,         only : diag_ctrl, time_type
use MOM_domains,               only : pass_var, CORNER, pass_vector, AGRID, BGRID_NE
use MOM_error_handler,         only : MOM_error, FATAL, WARNING, is_root_pe
use MOM_file_parser,           only : get_param, log_version, param_file_type
use MOM_grid,                  only : ocean_grid_type
use MOM_lateral_mixing_coeffs, only : VarMix_CS, calc_QG_Leith_viscosity
use MOM_barotropic,            only : barotropic_CS, barotropic_get_tav
use MOM_thickness_diffuse,     only : thickness_diffuse_CS, thickness_diffuse_get_KH
use MOM_io,                    only : MOM_read_data, slasher
use MOM_MEKE_types,            only : MEKE_type
use MOM_open_boundary,         only : ocean_OBC_type, OBC_DIRECTION_E, OBC_DIRECTION_W
use MOM_open_boundary,         only : OBC_DIRECTION_N, OBC_DIRECTION_S, OBC_NONE
use MOM_unit_scaling,          only : unit_scale_type
use MOM_verticalGrid,          only : verticalGrid_type
use MOM_variables,             only : accel_diag_ptrs

implicit none ; private

#include <MOM_memory.h>

public horizontal_viscosity, hor_visc_init, hor_visc_end

!> Control structure for horizontal viscosity
type, public :: hor_visc_CS ; private
  logical :: Laplacian       !< Use a Laplacian horizontal viscosity if true.
  logical :: biharmonic      !< Use a biharmonic horizontal viscosity if true.
  logical :: debug           !< If true, write verbose checksums for debugging purposes.
  logical :: no_slip         !< If true, no slip boundary conditions are used.
                             !! Otherwise free slip boundary conditions are assumed.
                             !! The implementation of the free slip boundary
                             !! conditions on a C-grid is much cleaner than the
                             !! no slip boundary conditions. The use of free slip
                             !! b.c.s is strongly encouraged. The no slip b.c.s
                             !! are not implemented with the biharmonic viscosity.
  logical :: bound_Kh        !< If true, the Laplacian coefficient is locally
                             !! limited to guarantee stability.
  logical :: better_bound_Kh !< If true, use a more careful bounding of the
                             !! Laplacian viscosity to guarantee stability.
  logical :: bound_Ah        !< If true, the biharmonic coefficient is locally
                             !! limited to guarantee stability.
  logical :: better_bound_Ah !< If true, use a more careful bounding of the
                             !! biharmonic viscosity to guarantee stability.
  real    :: Re_Ah           !! If nonzero, the biharmonic coefficient is scaled
                             !< so that the biharmonic Reynolds number is equal to this.
  real    :: bound_coef      !< The nondimensional coefficient of the ratio of
                             !! the viscosity bounds to the theoretical maximum
                             !! for stability without considering other terms [nondim].
                             !! The default is 0.8.
  logical :: Smagorinsky_Kh  !< If true, use Smagorinsky nonlinear eddy
                             !! viscosity. KH is the background value.
  logical :: Smagorinsky_Ah  !< If true, use a biharmonic form of Smagorinsky
                             !! nonlinear eddy viscosity. AH is the background.
  logical :: Leith_Kh        !< If true, use 2D Leith nonlinear eddy
                             !! viscosity. KH is the background value.
  logical :: Modified_Leith  !< If true, use extra component of Leith viscosity
                             !! to damp divergent flow. To use, still set Leith_Kh=.TRUE.
  logical :: use_beta_in_Leith !< If true, includes the beta term in the Leith viscosity
  logical :: Leith_Ah        !< If true, use a biharmonic form of 2D Leith
                             !! nonlinear eddy viscosity. AH is the background.
  logical :: use_QG_Leith_visc    !< If true, use QG Leith nonlinear eddy viscosity.
                             !! KH is the background value.
  logical :: bound_Coriolis  !< If true & SMAGORINSKY_AH is used, the biharmonic
                             !! viscosity is modified to include a term that
                             !! scales quadratically with the velocity shears.
  logical :: use_Kh_bg_2d    !< Read 2d background viscosity from a file.
  real    :: Kh_bg_min       !< The minimum value allowed for Laplacian horizontal
                             !! viscosity [L2 T-1 ~> m2 s-1]. The default is 0.0.
  logical :: use_land_mask   !< Use the land mask for the computation of thicknesses
                             !! at velocity locations. This eliminates the dependence on
                             !! arbitrary values over land or outside of the domain.
                             !! Default is False to maintain answers with legacy experiments
                             !! but should be changed to True for new experiments.
  logical :: anisotropic     !< If true, allow anisotropic component to the viscosity.
  logical :: add_LES_viscosity!< If true, adds the viscosity from Smagorinsky and Leith to
                             !! the background viscosity instead of taking the maximum.
  real    :: Kh_aniso        !< The anisotropic viscosity [L2 T-1 ~> m2 s-1].
  logical :: dynamic_aniso   !< If true, the anisotropic viscosity is recomputed as a function
                             !! of state. This is set depending on ANISOTROPIC_MODE.
  logical :: res_scale_MEKE  !< If true, the viscosity contribution from MEKE is scaled by
                             !! the resolution function.
  logical :: use_GME         !< If true, use GME backscatter scheme.
  logical :: answers_2018    !< If true, use the order of arithmetic and expressions that recover the
                             !! answers from the end of 2018.  Otherwise, use updated and more robust
                             !! forms of the same expressions.
  real    :: GME_h0          !< The strength of GME tapers quadratically to zero when the bathymetric
                             !! depth is shallower than GME_H0 [Z ~> m]
  real    :: GME_efficiency  !< The nondimensional prefactor multiplying the GME coefficient [nondim]
  real    :: GME_limiter     !< The absolute maximum value the GME coefficient is allowed to take [L2 T-1 ~> m2 s-1].
  real    :: min_grid_Kh     !< Minimum horizontal Laplacian viscosity used to
                             !! limit the grid Reynolds number [L2 T-1 ~> m2 s-1]
  real    :: min_grid_Ah     !< Minimun horizontal biharmonic viscosity used to
                             !! limit grid Reynolds number [L4 T-1 ~> m4 s-1]

  real ALLOCABLE_, dimension(NIMEM_,NJMEM_) :: Kh_bg_xx
                      !< The background Laplacian viscosity at h points [L2 T-1 ~> m2 s-1].
                      !! The actual viscosity may be the larger of this
                      !! viscosity and the Smagorinsky and Leith viscosities.
  real ALLOCABLE_, dimension(NIMEM_,NJMEM_) :: Kh_bg_2d
                      !< The background Laplacian viscosity at h points [L2 T-1 ~> m2 s-1].
                      !! The actual viscosity may be the larger of this
                      !! viscosity and the Smagorinsky and Leith viscosities.
  real ALLOCABLE_, dimension(NIMEM_,NJMEM_) :: Ah_bg_xx
                      !< The background biharmonic viscosity at h points [L4 T-1 ~> m4 s-1].
                      !! The actual viscosity may be the larger of this
                      !! viscosity and the Smagorinsky and Leith viscosities.
  real ALLOCABLE_, dimension(NIMEM_,NJMEM_) :: reduction_xx
                      !< The amount by which stresses through h points are reduced
                      !! due to partial barriers [nondim].
  real ALLOCABLE_, dimension(NIMEM_,NJMEM_) :: &
    Kh_Max_xx,      & !< The maximum permitted Laplacian viscosity [L2 T-1 ~> m2 s-1].
    Ah_Max_xx,      & !< The maximum permitted biharmonic viscosity [L4 T-1 ~> m4 s-1].
    n1n2_h,         & !< Factor n1*n2 in the anisotropic direction tensor at h-points
    n1n1_m_n2n2_h,  & !< Factor n1**2-n2**2 in the anisotropic direction tensor at h-points
    grid_sp_h2,     & !< Harmonic mean of the squares of the grid [L2 ~> m2]
    grid_sp_h3        !< Harmonic mean of the squares of the grid^(3/2) [L3 ~> m3]
  real ALLOCABLE_, dimension(NIMEMB_PTR_,NJMEMB_PTR_) :: Kh_bg_xy
                      !< The background Laplacian viscosity at q points [L2 T-1 ~> m2 s-1].
                      !! The actual viscosity may be the larger of this
                      !! viscosity and the Smagorinsky and Leith viscosities.
  real ALLOCABLE_, dimension(NIMEMB_PTR_,NJMEMB_PTR_) :: Ah_bg_xy
                      !< The background biharmonic viscosity at q points [L4 T-1 ~> m4 s-1].
                      !! The actual viscosity may be the larger of this
                      !! viscosity and the Smagorinsky and Leith viscosities.
  real ALLOCABLE_, dimension(NIMEMB_PTR_,NJMEMB_PTR_) :: reduction_xy
                      !< The amount by which stresses through q points are reduced
                      !! due to partial barriers [nondim].
  real ALLOCABLE_, dimension(NIMEMB_PTR_,NJMEMB_PTR_) :: &
    Kh_Max_xy,      & !< The maximum permitted Laplacian viscosity [L2 T-1 ~> m2 s-1].
    Ah_Max_xy,      & !< The maximum permitted biharmonic viscosity [L4 T-1 ~> m4 s-1].
    n1n2_q,         & !< Factor n1*n2 in the anisotropic direction tensor at q-points
    n1n1_m_n2n2_q     !< Factor n1**2-n2**2 in the anisotropic direction tensor at q-points

  real ALLOCABLE_, dimension(NIMEM_,NJMEM_) :: &
    dx2h,   & !< Pre-calculated dx^2 at h points [L2 ~> m2]
    dy2h,   & !< Pre-calculated dy^2 at h points [L2 ~> m2]
    dx_dyT, & !< Pre-calculated dx/dy at h points [nondim]
    dy_dxT    !< Pre-calculated dy/dx at h points [nondim]
  real ALLOCABLE_, dimension(NIMEMB_PTR_,NJMEMB_PTR_) :: &
    dx2q,    & !< Pre-calculated dx^2 at q points [L2 ~> m2]
    dy2q,    & !< Pre-calculated dy^2 at q points [L2 ~> m2]
    dx_dyBu, & !< Pre-calculated dx/dy at q points [nondim]
    dy_dxBu    !< Pre-calculated dy/dx at q points [nondim]
  real ALLOCABLE_, dimension(NIMEMB_PTR_,NJMEM_) :: &
    Idx2dyCu, & !< 1/(dx^2 dy) at u points [L-3 ~> m-3]
    Idxdy2u     !< 1/(dx dy^2) at u points [L-3 ~> m-3]
  real ALLOCABLE_, dimension(NIMEM_,NJMEMB_PTR_) :: &
    Idx2dyCv, & !< 1/(dx^2 dy) at v points [L-3 ~> m-3]
    Idxdy2v     !< 1/(dx dy^2) at v points [L-3 ~> m-3]

  ! The following variables are precalculated time-invariant combinations of
  ! parameters and metric terms.
  real ALLOCABLE_, dimension(NIMEM_,NJMEM_) :: &
    Laplac2_const_xx, & !< Laplacian  metric-dependent constants [L2 ~> m2]
    Biharm6_const_xx, & !< Biharmonic metric-dependent constants [L6 ~> m6]
    Laplac3_const_xx, & !< Laplacian  metric-dependent constants [L3 ~> m3]
    Biharm_const_xx,  & !< Biharmonic metric-dependent constants [L4 ~> m4]
    Biharm_const2_xx, & !< Biharmonic metric-dependent constants [T L4 ~> s m4]
    Re_Ah_const_xx      !< Biharmonic metric-dependent constants [L3 ~> m3]

  real ALLOCABLE_, dimension(NIMEMB_PTR_,NJMEMB_PTR_) :: &
    Laplac2_const_xy, & !< Laplacian  metric-dependent constants [L2 ~> m2]
    Biharm6_const_xy, & !< Biharmonic metric-dependent constants [L6 ~> m6]
    Laplac3_const_xy, & !< Laplacian  metric-dependent constants [L3 ~> m3]
    Biharm_const_xy,  & !< Biharmonic metric-dependent constants [L4 ~> m4]
    Biharm_const2_xy, & !< Biharmonic metric-dependent constants [T L4 ~> s m4]
    Re_Ah_const_xy      !< Biharmonic metric-dependent constants [L3 ~> m3]

  type(diag_ctrl), pointer :: diag => NULL() !< structure to regulate diagnostics

  ! real, pointer :: hf_diffu(:,:,:)   => NULL() ! Zonal hor. visc. accel. x fract. thickness [L T-2 ~> m s-2].
  ! real, pointer :: hf_diffv(:,:,:)   => NULL() ! Merdional hor. visc. accel. x fract. thickness [L T-2 ~> m s-2].
  ! 3D diagnostics hf_diffu(diffv) are commented because there is no clarity on proper remapping grid option.
  ! The code is retained for degugging purposes in the future.

  !>@{
  !! Diagnostic id
  integer :: id_grid_Re_Ah = -1, id_grid_Re_Kh   = -1
  integer :: id_diffu     = -1, id_diffv         = -1
  ! integer :: id_hf_diffu  = -1, id_hf_diffv      = -1
  integer :: id_hf_diffu_2d = -1, id_hf_diffv_2d = -1
  integer :: id_Ah_h      = -1, id_Ah_q          = -1
  integer :: id_Kh_h      = -1, id_Kh_q          = -1
  integer :: id_GME_coeff_h = -1, id_GME_coeff_q = -1
  integer :: id_vort_xy_q = -1, id_div_xx_h      = -1
  integer :: id_sh_xy_q = -1,    id_sh_xx_h      = -1
  integer :: id_FrictWork = -1, id_FrictWorkIntz = -1
  integer :: id_FrictWork_GME = -1
  integer :: id_normstress = -1, id_shearstress = -1
  !>@}


end type hor_visc_CS

contains

!> Calculates the acceleration due to the horizontal viscosity.
!!
!! A combination of biharmonic and Laplacian forms can be used. The coefficient
!! may either be a constant or a shear-dependent form. The biharmonic is
!! determined by twice taking the divergence of an appropriately defined stress
!! tensor. The Laplacian is determined by doing so once.
!!
!! To work, the following fields must be set outside of the usual
!! is:ie range before this subroutine is called:
!!   u[is-2:ie+2,js-2:je+2]
!!   v[is-2:ie+2,js-2:je+2]
!!   h[is-1:ie+1,js-1:je+1]
subroutine horizontal_viscosity(u, v, h, diffu, diffv, MEKE, VarMix, G, GV, US, &
                                CS, OBC, BT, TD, ADp)
  type(ocean_grid_type),         intent(in)  :: G      !< The ocean's grid structure.
  type(verticalGrid_type),       intent(in)  :: GV     !< The ocean's vertical grid structure.
  real, dimension(SZIB_(G),SZJ_(G),SZK_(GV)), &
                                 intent(in)  :: u      !< The zonal velocity [L T-1 ~> m s-1].
  real, dimension(SZI_(G),SZJB_(G),SZK_(GV)), &
                                 intent(in)  :: v      !< The meridional velocity [L T-1 ~> m s-1].
  real, dimension(SZI_(G),SZJ_(G),SZK_(GV)), &
                                 intent(inout) :: h    !< Layer thicknesses [H ~> m or kg m-2].
  real, dimension(SZIB_(G),SZJ_(G),SZK_(GV)), &
                                 intent(out) :: diffu  !< Zonal acceleration due to convergence of
                                                       !! along-coordinate stress tensor [L T-2 ~> m s-2]
  real, dimension(SZI_(G),SZJB_(G),SZK_(GV)), &
                                 intent(out) :: diffv  !< Meridional acceleration due to convergence
                                                       !! of along-coordinate stress tensor [L T-2 ~> m s-2].
  type(MEKE_type),               pointer     :: MEKE   !< Pointer to a structure containing fields
                                                       !! related to Mesoscale Eddy Kinetic Energy.
  type(VarMix_CS),               pointer     :: VarMix !< Pointer to a structure with fields that
                                                       !! specify the spatially variable viscosities
  type(unit_scale_type),         intent(in)  :: US     !< A dimensional unit scaling type
  type(hor_visc_CS),             pointer     :: CS     !< Control structure returned by a previous
                                                       !! call to hor_visc_init.
  type(ocean_OBC_type), optional, pointer    :: OBC    !< Pointer to an open boundary condition type
  type(barotropic_CS),  optional, pointer    :: BT     !< Pointer to a structure containing
                                                       !! barotropic velocities.
  type(thickness_diffuse_CS), optional, pointer :: TD  !< Pointer to a structure containing
                                                       !! thickness diffusivities.
  type(accel_diag_ptrs), optional, pointer :: ADp      !< Acceleration diagnostic pointers

  ! Local variables
  real, dimension(SZIB_(G),SZJ_(G)) :: &
    Del2u, &      ! The u-compontent of the Laplacian of velocity [L-1 T-1 ~> m-1 s-1]
    h_u, &        ! Thickness interpolated to u points [H ~> m or kg m-2].
    vort_xy_dy, & ! y-derivative of vertical vorticity (d/dy(dv/dx - du/dy)) [L-1 T-1 ~> m-1 s-1]
    div_xx_dx, &  ! x-derivative of horizontal divergence (d/dx(du/dx + dv/dy)) [L-1 T-1 ~> m-1 s-1]
    ubtav         ! zonal barotropic vel. ave. over baroclinic time-step [L T-1 ~> m s-1]
  real, dimension(SZI_(G),SZJB_(G)) :: &
    Del2v, &      ! The v-compontent of the Laplacian of velocity [L-1 T-1 ~> m-1 s-1]
    h_v, &        ! Thickness interpolated to v points [H ~> m or kg m-2].
    vort_xy_dx, & ! x-derivative of vertical vorticity (d/dx(dv/dx - du/dy)) [L-1 T-1 ~> m-1 s-1]
    div_xx_dy, &  ! y-derivative of horizontal divergence (d/dy(du/dx + dv/dy)) [L-1 T-1 ~> m-1 s-1]
    vbtav         ! meridional barotropic vel. ave. over baroclinic time-step [L T-1 ~> m s-1]
  real, dimension(SZI_(G),SZJ_(G)) :: &
    dudx_bt, dvdy_bt, & ! components in the barotropic horizontal tension [T-1 ~> s-1]
    div_xx, &     ! Estimate of horizontal divergence at h-points [T-1 ~> s-1]
    sh_xx, &      ! horizontal tension (du/dx - dv/dy) including metric terms [T-1 ~> s-1]
    sh_xx_bt, &   ! barotropic horizontal tension (du/dx - dv/dy) including metric terms [T-1 ~> s-1]
    str_xx,&      ! str_xx is the diagonal term in the stress tensor [H L2 T-2 ~> m3 s-2 or kg s-2]
    str_xx_GME,&  ! smoothed diagonal term in the stress tensor from GME [H L2 T-2 ~> m3 s-2 or kg s-2]
    bhstr_xx, &   ! A copy of str_xx that only contains the biharmonic contribution [H L2 T-2 ~> m3 s-2 or kg s-2]
    FrictWorkIntz, & ! depth integrated energy dissipated by lateral friction [R L2 T-3 ~> W m-2]
    ! Leith_Kh_h, & ! Leith Laplacian viscosity at h-points [L2 T-1 ~> m2 s-1]
    ! Leith_Ah_h, & ! Leith bi-harmonic viscosity at h-points [L4 T-1 ~> m4 s-1]
    grad_vort_mag_h, & ! Magnitude of vorticity gradient at h-points [L-1 T-1 ~> m-1 s-1]
    grad_vort_mag_h_2d, & ! Magnitude of 2d vorticity gradient at h-points [L-1 T-1 ~> m-1 s-1]
    Del2vort_h, & ! Laplacian of vorticity at h-points [L-2 T-1 ~> m-2 s-1]
    grad_div_mag_h, &     ! Magnitude of divergence gradient at h-points [L-1 T-1 ~> m-1 s-1]
    dudx, dvdy, &    ! components in the horizontal tension [T-1 ~> s-1]
    grad_vel_mag_h, & ! Magnitude of the velocity gradient tensor squared at h-points [T-2 ~> s-2]
    grad_vel_mag_bt_h, & ! Magnitude of the barotropic velocity gradient tensor squared at h-points [T-2 ~> s-2]
    grad_d2vel_mag_h, & ! Magnitude of the Laplacian of the velocity vector, squared [L-2 T-2 ~> m-2 s-2]
    boundary_mask_h ! A mask that zeroes out cells with at least one land edge [nondim]

  real, allocatable, dimension(:,:) :: hf_diffu_2d ! Depth sum of hf_diffu [L T-2 ~> m s-2]
  real, allocatable, dimension(:,:) :: hf_diffv_2d ! Depth sum of hf_diffv [L T-2 ~> m s-2]

  real, dimension(SZIB_(G),SZJB_(G)) :: &
    dvdx, dudy, & ! components in the shearing strain [T-1 ~> s-1]
    dDel2vdx, dDel2udy, & ! Components in the biharmonic equivalent of the shearing strain [L-2 T-1 ~> m-2 s-1]
    dvdx_bt, dudy_bt,   & ! components in the barotropic shearing strain [T-1 ~> s-1]
    sh_xy,  &     ! horizontal shearing strain (du/dy + dv/dx) including metric terms [T-1 ~> s-1]
    sh_xy_bt, &   ! barotropic horizontal shearing strain (du/dy + dv/dx) inc. metric terms [T-1 ~> s-1]
    str_xy, &     ! str_xy is the cross term in the stress tensor [H L2 T-2 ~> m3 s-2 or kg s-2]
    str_xy_GME, & ! smoothed cross term in the stress tensor from GME [H L2 T-2 ~> m3 s-2 or kg s-2]
    bhstr_xy, &   ! A copy of str_xy that only contains the biharmonic contribution [H L2 T-2 ~> m3 s-2 or kg s-2]
    vort_xy, & ! Vertical vorticity (dv/dx - du/dy) including metric terms [T-1 ~> s-1]
    Leith_Kh_q, & ! Leith Laplacian viscosity at q-points [L2 T-1 ~> m2 s-1]
    Leith_Ah_q, & ! Leith bi-harmonic viscosity at q-points [L4 T-1 ~> m4 s-1]
    grad_vort_mag_q, & ! Magnitude of vorticity gradient at q-points [L-1 T-1 ~> m-1 s-1]
    grad_vort_mag_q_2d, & ! Magnitude of 2d vorticity gradient at q-points [L-1 T-1 ~> m-1 s-1]
    Del2vort_q, & ! Laplacian of vorticity at q-points [L-2 T-1 ~> m-2 s-1]
    grad_div_mag_q, &  ! Magnitude of divergence gradient at q-points [L-1 T-1 ~> m-1 s-1]
    grad_vel_mag_q, &  ! Magnitude of the velocity gradient tensor squared at q-points [T-2 ~> s-2]
    hq, &  ! harmonic mean of the harmonic means of the u- & v point thicknesses [H ~> m or kg m-2]
           ! This form guarantees that hq/hu < 4.
    grad_vel_mag_bt_q, &  ! Magnitude of the barotropic velocity gradient tensor squared at q-points [T-2 ~> s-2]
    boundary_mask_q ! A mask that zeroes out cells with at least one land edge [nondim]

  real, dimension(SZIB_(G),SZJB_(G),SZK_(GV)) :: &
    Ah_q, &      ! biharmonic viscosity at corner points [L4 T-1 ~> m4 s-1]
    Kh_q, &      ! Laplacian viscosity at corner points [L2 T-1 ~> m2 s-1]
    vort_xy_q, & ! vertical vorticity at corner points [T-1 ~> s-1]
    sh_xy_q,   & ! horizontal shearing strain at corner points [T-1 ~> s-1]
    GME_coeff_q, &  !< GME coeff. at q-points [L2 T-1 ~> m2 s-1]
<<<<<<< HEAD
    max_diss_rate_q ! maximum possible energy dissipated by lateral friction [L2 T-3 ~> m2 s-3]

  real, dimension(SZIB_(G),SZJ_(G),SZK_(GV)+1) :: &
=======
    max_diss_rate_q, & ! maximum possible energy dissipated by lateral friction [L2 T-3 ~> m2 s-3]
    ShSt         ! A diagnostic array of shear stress [T-1 ~> s-1].
  real, dimension(SZIB_(G),SZJ_(G),SZK_(G)+1) :: &
>>>>>>> f3483bee
    KH_u_GME  !< interface height diffusivities in u-columns [L2 T-1 ~> m2 s-1]
  real, dimension(SZI_(G),SZJB_(G),SZK_(GV)+1) :: &
    KH_v_GME  !< interface height diffusivities in v-columns [L2 T-1 ~> m2 s-1]
  real, dimension(SZI_(G),SZJ_(G),SZK_(GV)) :: &
    Ah_h, &          ! biharmonic viscosity at thickness points [L4 T-1 ~> m4 s-1]
    Kh_h, &          ! Laplacian viscosity at thickness points [L2 T-1 ~> m2 s-1]
    max_diss_rate_h, & ! maximum possible energy dissipated by lateral friction [L2 T-3 ~> m2 s-3]
    FrictWork, &     ! work done by MKE dissipation mechanisms [R L2 T-3 ~> W m-2]
    FrictWork_GME, & ! work done by GME [R L2 T-3 ~> W m-2]
    div_xx_h,      & ! horizontal divergence [T-1 ~> s-1]
<<<<<<< HEAD
    sh_xx_h          ! horizontal tension (du/dx - dv/dy) including metric terms [T-1 ~> s-1]
  real, dimension(SZI_(G),SZJ_(G),SZK_(GV)) :: &
=======
    sh_xx_h,       & ! horizontal tension (du/dx - dv/dy) including metric terms [T-1 ~> s-1]
    NoSt             ! A diagnostic array of normal stress [T-1 ~> s-1].
  real, dimension(SZI_(G),SZJ_(G),SZK_(G)) :: &
>>>>>>> f3483bee
    grid_Re_Kh, &    !< Grid Reynolds number for Laplacian horizontal viscosity at h points [nondim]
    grid_Re_Ah, &    !< Grid Reynolds number for Biharmonic horizontal viscosity at h points [nondim]
    GME_coeff_h      !< GME coeff. at h-points [L2 T-1 ~> m2 s-1]
  real :: Ah         ! biharmonic viscosity [L4 T-1 ~> m4 s-1]
  real :: Kh         ! Laplacian  viscosity [L2 T-1 ~> m2 s-1]
  real :: AhSm       ! Smagorinsky biharmonic viscosity [L4 T-1 ~> m4 s-1]
  real :: AhLth      ! 2D Leith biharmonic viscosity [L4 T-1 ~> m4 s-1]
  real :: mod_Leith  ! nondimensional coefficient for divergence part of modified Leith
                     ! viscosity. Here set equal to nondimensional Laplacian Leith constant.
                     ! This is set equal to zero if modified Leith is not used.
  real :: Shear_mag  ! magnitude of the shear [T-1 ~> s-1]
  real :: vert_vort_mag ! magnitude of the vertical vorticity gradient [L-1 T-1 ~> m-1 s-1]
  real :: h2uq, h2vq ! temporary variables [H2 ~> m2 or kg2 m-4].
  real :: hu, hv     ! Thicknesses interpolated by arithmetic means to corner
                     ! points; these are first interpolated to u or v velocity
                     ! points where masks are applied [H ~> m or kg m-2].
  real :: h_neglect  ! thickness so small it can be lost in roundoff and so neglected [H ~> m or kg m-2]
  real :: h_neglect3 ! h_neglect^3 [H3 ~> m3 or kg3 m-6]
  real :: hrat_min   ! minimum thicknesses at the 4 neighboring
                     ! velocity points divided by the thickness at the stress
                     ! point (h or q point) [nondim]
  real :: visc_bound_rem ! fraction of overall viscous bounds that
                         ! remain to be applied [nondim]
  real :: Kh_scale  ! A factor between 0 and 1 by which the horizontal
                    ! Laplacian viscosity is rescaled [nondim]
  real :: RoScl     ! The scaling function for MEKE source term [nondim]
  real :: FatH      ! abs(f) at h-point for MEKE source term [T-1 ~> s-1]
  real :: local_strain ! Local variable for interpolating computed strain rates [T-1 ~> s-1].
  real :: meke_res_fn ! A copy of the resolution scaling factor if being applied to MEKE. Otherwise =1.
  real :: GME_coeff ! The GME (negative) viscosity coefficient [L2 T-1 ~> m2 s-1]
  real :: GME_coeff_limiter ! Maximum permitted value of the GME coefficient [L2 T-1 ~> m2 s-1]
  real :: FWfrac    ! Fraction of maximum theoretical energy transfer to use when scaling GME coefficient [nondim]
  real :: DY_dxBu   ! Ratio of meridional over zonal grid spacing at vertices [nondim]
  real :: DX_dyBu   ! Ratio of zonal over meridiononal grid spacing at vertices [nondim]
  real :: DY_dxCv   ! Ratio of meridional over zonal grid spacing at faces [nondim]
  real :: DX_dyCu   ! Ratio of zonal over meridional grid spacing at faces [nondim]
  real :: Sh_F_pow  ! The ratio of shear over the absolute value of f raised to some power and rescaled [nondim]
  real :: backscat_subround ! The ratio of f over Shear_mag that is so small that the backscatter
                    ! calculation gives the same value as if f were 0 [nondim].
  real :: H0_GME    ! Depth used to scale down GME coefficient in shallow areas [Z ~> m]
  real :: KE        ! Local kinetic energy [L2 T-2 ~> m2 s-2]

  logical :: rescale_Kh, legacy_bound
  logical :: find_FrictWork
  logical :: apply_OBC = .false.
  logical :: use_MEKE_Ku
  logical :: use_MEKE_Au
  integer :: is, ie, js, je, Isq, Ieq, Jsq, Jeq, nz
  integer :: i, j, k, n
  real :: inv_PI3, inv_PI2, inv_PI6
  is  = G%isc  ; ie  = G%iec  ; js  = G%jsc  ; je  = G%jec ; nz = GV%ke
  Isq = G%IscB ; Ieq = G%IecB ; Jsq = G%JscB ; Jeq = G%JecB

  h_neglect  = GV%H_subroundoff
  h_neglect3 = h_neglect**3
  inv_PI3 = 1.0/((4.0*atan(1.0))**3)
  inv_PI2 = 1.0/((4.0*atan(1.0))**2)
  inv_PI6 = inv_PI3 * inv_PI3

  Ah_h(:,:,:) = 0.0
  Kh_h(:,:,:) = 0.0

  if (present(OBC)) then ; if (associated(OBC)) then ; if (OBC%OBC_pe) then
    apply_OBC = OBC%Flather_u_BCs_exist_globally .or. OBC%Flather_v_BCs_exist_globally
    apply_OBC = .true.
  endif ; endif ; endif

  if (.not.associated(CS)) call MOM_error(FATAL, &
         "MOM_hor_visc: Module must be initialized before it is used.")
  if (.not.(CS%Laplacian .or. CS%biharmonic)) return

  find_FrictWork = (CS%id_FrictWork > 0)
  if (CS%id_FrictWorkIntz > 0) find_FrictWork = .true.
  if (associated(MEKE)) then
    if (associated(MEKE%mom_src)) find_FrictWork = .true.
    backscat_subround = 0.0
    if (find_FrictWork .and. associated(MEKE%mom_src) .and. (MEKE%backscatter_Ro_c > 0.0) .and. &
        (MEKE%backscatter_Ro_Pow /= 0.0)) &
      backscat_subround = (1.0e-16/MEKE%backscatter_Ro_c)**(1.0/MEKE%backscatter_Ro_Pow)
  endif

  rescale_Kh = .false.
  if (associated(VarMix)) then
    rescale_Kh = VarMix%Resoln_scaled_Kh
    if (rescale_Kh .and. &
    (.not.associated(VarMix%Res_fn_h) .or. .not.associated(VarMix%Res_fn_q))) &
      call MOM_error(FATAL, "MOM_hor_visc: VarMix%Res_fn_h and " //&
        "VarMix%Res_fn_q both need to be associated with Resoln_scaled_Kh.")
  endif
  legacy_bound = (CS%Smagorinsky_Kh .or. CS%Leith_Kh) .and. &
                 (CS%bound_Kh .and. .not.CS%better_bound_Kh)

  ! Toggle whether to use a Laplacian viscosity derived from MEKE
  use_MEKE_Ku = associated(MEKE%Ku)
  use_MEKE_Au = associated(MEKE%Au)

  if (CS%use_GME) then
    do j=Jsq-1,Jeq+2 ; do i=Isq-1,Ieq+2
      boundary_mask_h(i,j) = (G%mask2dCu(I,j) * G%mask2dCv(i,J) * G%mask2dCu(I-1,j) * G%mask2dCv(i,J-1))
    enddo ; enddo

    do J=js-2,Jeq+1 ; do I=is-2,Ieq+1
      boundary_mask_q(I,J) = (G%mask2dCv(i,J) * G%mask2dCv(i+1,J) * G%mask2dCu(I,j) * G%mask2dCu(I,j-1))
    enddo ; enddo

    ! initialize diag. array with zeros
    GME_coeff_h(:,:,:) = 0.0
    GME_coeff_q(:,:,:) = 0.0
    str_xx_GME(:,:) = 0.0
    str_xy_GME(:,:) = 0.0

    ! Get barotropic velocities and their gradients
    call barotropic_get_tav(BT, ubtav, vbtav, G, US)
    call pass_vector(ubtav, vbtav, G%Domain)

    do j=js-1,je+2 ; do i=is-1,ie+2
      dudx_bt(i,j) = CS%DY_dxT(i,j)*(G%IdyCu(I,j) * ubtav(I,j) - &
                                     G%IdyCu(I-1,j) * ubtav(I-1,j))
      dvdy_bt(i,j) = CS%DX_dyT(i,j)*(G%IdxCv(i,J) * vbtav(i,J) - &
                                     G%IdxCv(i,J-1) * vbtav(i,J-1))
    enddo ; enddo

    do j=Jsq,Jeq+1 ; do i=Isq,Ieq+1
      sh_xx_bt(i,j) = dudx_bt(i,j) - dvdy_bt(i,j)
    enddo ; enddo

    ! Components for the barotropic shearing strain
    do J=js-2,Jeq+1 ; do I=is-2,Ieq+1
      dvdx_bt(I,J) = CS%DY_dxBu(I,J)*(vbtav(i+1,J)*G%IdyCv(i+1,J) &
                                    - vbtav(i,J)*G%IdyCv(i,J))
      dudy_bt(I,J) = CS%DX_dyBu(I,J)*(ubtav(I,j+1)*G%IdxCu(I,j+1) &
                                    - ubtav(I,j)*G%IdxCu(I,j))
    enddo ; enddo

    call pass_vector(dudx_bt, dvdy_bt, G%Domain, stagger=BGRID_NE)
    call pass_vector(dvdx_bt, dudy_bt, G%Domain, stagger=AGRID)

    if (CS%no_slip) then
      do J=js-1,Jeq ; do I=is-1,Ieq
        sh_xy_bt(I,J) = (2.0-G%mask2dBu(I,J)) * ( dvdx_bt(I,J) + dudy_bt(I,J) )
      enddo ; enddo
    else
      do J=js-1,Jeq ; do I=is-1,Ieq
        sh_xy_bt(I,J) = G%mask2dBu(I,J) * ( dvdx_bt(I,J) + dudy_bt(I,J) )
      enddo ; enddo
    endif

    do j=Jsq-1,Jeq+2 ; do i=Isq-1,Ieq+2
      grad_vel_mag_bt_h(i,j) = boundary_mask_h(i,j) * (dudx_bt(i,j)**2 + dvdy_bt(i,j)**2 + &
            (0.25*((dvdx_bt(I,J)+dvdx_bt(I-1,J-1))+(dvdx_bt(I,J-1)+dvdx_bt(I-1,J))))**2 + &
            (0.25*((dudy_bt(I,J)+dudy_bt(I-1,J-1))+(dudy_bt(I,J-1)+dudy_bt(I-1,J))))**2)
    enddo ; enddo

    do J=js-2,Jeq+1 ; do I=is-2,Ieq+1
      grad_vel_mag_bt_q(I,J) = boundary_mask_q(I,J) * (dvdx_bt(i,j)**2 + dudy_bt(i,j)**2 + &
            (0.25*((dudx_bt(i,j)+dudx_bt(i+1,j+1))+(dudx_bt(i,j+1)+dudx_bt(i+1,j))))**2 + &
            (0.25*((dvdy_bt(i,j)+dvdy_bt(i+1,j+1))+(dvdy_bt(i,j+1)+dvdy_bt(i+1,j))))**2)
    enddo ; enddo

  endif ! use_GME

  !$OMP parallel do default(none) &
  !$OMP shared( &
  !$OMP   CS, G, GV, US, OBC, VarMix, MEKE, u, v, h, &
  !$OMP   is, ie, js, je, Isq, Ieq, Jsq, Jeq, nz, &
  !$OMP   apply_OBC, rescale_Kh, legacy_bound, find_FrictWork, &
  !$OMP   use_MEKE_Ku, use_MEKE_Au, boundary_mask_h, boundary_mask_q, &
  !$OMP   backscat_subround, GME_coeff_limiter, &
  !$OMP   h_neglect, h_neglect3, FWfrac, inv_PI3, inv_PI6, H0_GME, &
  !$OMP   diffu, diffv, max_diss_rate_h, max_diss_rate_q, &
  !$OMP   Kh_h, Kh_q, Ah_h, Ah_q, FrictWork, FrictWork_GME, &
  !$OMP   div_xx_h, sh_xx_h, vort_xy_q, sh_xy_q, GME_coeff_h, GME_coeff_q, &
  !$OMP   TD, KH_u_GME, KH_v_GME, grid_Re_Kh, grid_Re_Ah, NoSt, ShSt &
  !$OMP ) &
  !$OMP private( &
  !$OMP   i, j, k, n, &
  !$OMP   dudx, dudy, dvdx, dvdy, sh_xx, sh_xy, h_u, h_v, &
  !$OMP   Del2u, Del2v, DY_dxBu, DX_dyBu, sh_xx_bt, sh_xy_bt, &
  !$OMP   str_xx, str_xy, bhstr_xx, bhstr_xy, str_xx_GME, str_xy_GME, &
  !$OMP   vort_xy, vort_xy_dx, vort_xy_dy, div_xx, div_xx_dx, div_xx_dy, &
  !$OMP   grad_div_mag_h, grad_div_mag_q, grad_vort_mag_h, grad_vort_mag_q, &
  !$OMP   grad_vort_mag_h_2d, grad_vort_mag_q_2d, &
  !$OMP   grad_vel_mag_h, grad_vel_mag_q, &
  !$OMP   grad_vel_mag_bt_h, grad_vel_mag_bt_q, grad_d2vel_mag_h, &
  !$OMP   meke_res_fn, Shear_mag, vert_vort_mag, hrat_min, visc_bound_rem, &
  !$OMP   Kh, Ah, AhSm, AhLth, local_strain, Sh_F_pow, &
  !$OMP   dDel2vdx, dDel2udy, DY_dxCv, DX_dyCu, Del2vort_q, Del2vort_h, KE, &
  !$OMP   h2uq, h2vq, hu, hv, hq, FatH, RoScl, GME_coeff &
  !$OMP )
  do k=1,nz

    ! The following are the forms of the horizontal tension and horizontal
    ! shearing strain advocated by Smagorinsky (1993) and discussed in
    ! Griffies and Hallberg (2000).

    ! Calculate horizontal tension
    do j=Jsq-1,Jeq+2 ; do i=Isq-1,Ieq+2
      dudx(i,j) = CS%DY_dxT(i,j)*(G%IdyCu(I,j) * u(I,j,k) - &
                                  G%IdyCu(I-1,j) * u(I-1,j,k))
      dvdy(i,j) = CS%DX_dyT(i,j)*(G%IdxCv(i,J) * v(i,J,k) - &
                                  G%IdxCv(i,J-1) * v(i,J-1,k))
      sh_xx(i,j) = dudx(i,j) - dvdy(i,j)
      if (CS%id_normstress > 0) NoSt(i,j,k) = sh_xx(i,j)
    enddo ; enddo

    ! Components for the shearing strain
    do J=Jsq-2,Jeq+2 ; do I=Isq-2,Ieq+2
      dvdx(I,J) = CS%DY_dxBu(I,J)*(v(i+1,J,k)*G%IdyCv(i+1,J) - v(i,J,k)*G%IdyCv(i,J))
      dudy(I,J) = CS%DX_dyBu(I,J)*(u(I,j+1,k)*G%IdxCu(I,j+1) - u(I,j,k)*G%IdxCu(I,j))
    enddo ; enddo

    ! Interpolate the thicknesses to velocity points.
    ! The extra wide halos are to accommodate the cross-corner-point projections
    ! in OBCs, which are not ordinarily be necessary, and might not be necessary
    ! even with OBCs if the accelerations are zeroed at OBC points, in which
    ! case the j-loop for h_u could collapse to j=js=1,je+1. -RWH
    if (CS%use_land_mask) then
      do j=js-2,je+2 ; do I=Isq-1,Ieq+1
        h_u(I,j) = 0.5 * (G%mask2dT(i,j)*h(i,j,k) + G%mask2dT(i+1,j)*h(i+1,j,k))
      enddo ; enddo
      do J=Jsq-1,Jeq+1 ; do i=is-2,ie+2
        h_v(i,J) = 0.5 * (G%mask2dT(i,j)*h(i,j,k) + G%mask2dT(i,j+1)*h(i,j+1,k))
      enddo ; enddo
    else
      do j=js-2,je+2 ; do I=Isq-1,Ieq+1
        h_u(I,j) = 0.5 * (h(i,j,k) + h(i+1,j,k))
      enddo ; enddo
      do J=Jsq-1,Jeq+1 ; do i=is-2,ie+2
        h_v(i,J) = 0.5 * (h(i,j,k) + h(i,j+1,k))
      enddo ; enddo
    endif

    ! Adjust contributions to shearing strain and interpolated values of
    ! thicknesses on open boundaries.
    if (apply_OBC) then ; do n=1,OBC%number_of_segments
      J = OBC%segment(n)%HI%JsdB ; I = OBC%segment(n)%HI%IsdB
      if (OBC%zero_strain .or. OBC%freeslip_strain .or. OBC%computed_strain) then
        if (OBC%segment(n)%is_N_or_S .and. (J >= js-2) .and. (J <= Jeq+1)) then
          do I=OBC%segment(n)%HI%IsdB,OBC%segment(n)%HI%IedB
            if (OBC%zero_strain) then
              dvdx(I,J) = 0. ; dudy(I,J) = 0.
            elseif (OBC%freeslip_strain) then
              dudy(I,J) = 0.
            elseif (OBC%computed_strain) then
              if (OBC%segment(n)%direction == OBC_DIRECTION_N) then
                dudy(I,J) = 2.0*CS%DX_dyBu(I,J)* &
                            (OBC%segment(n)%tangential_vel(I,J,k) - u(I,j,k))*G%IdxCu(I,j)
              else
                dudy(I,J) = 2.0*CS%DX_dyBu(I,J)* &
                            (u(I,j+1,k) - OBC%segment(n)%tangential_vel(I,J,k))*G%IdxCu(I,j+1)
              endif
            elseif (OBC%specified_strain) then
              if (OBC%segment(n)%direction == OBC_DIRECTION_N) then
                dudy(I,J) = CS%DX_dyBu(I,J)*OBC%segment(n)%tangential_grad(I,J,k)*G%IdxCu(I,j)*G%dxBu(I,J)
              else
                dudy(I,J) = CS%DX_dyBu(I,J)*OBC%segment(n)%tangential_grad(I,J,k)*G%IdxCu(I,j+1)*G%dxBu(I,J)
              endif
            endif
          enddo
        elseif (OBC%segment(n)%is_E_or_W .and. (I >= is-2) .and. (I <= Ieq+1)) then
          do J=OBC%segment(n)%HI%JsdB,OBC%segment(n)%HI%JedB
            if (OBC%zero_strain) then
              dvdx(I,J) = 0. ; dudy(I,J) = 0.
            elseif (OBC%freeslip_strain) then
              dvdx(I,J) = 0.
            elseif (OBC%computed_strain) then
              if (OBC%segment(n)%direction == OBC_DIRECTION_E) then
                dvdx(I,J) = 2.0*CS%DY_dxBu(I,J)* &
                            (OBC%segment(n)%tangential_vel(I,J,k) - v(i,J,k))*G%IdyCv(i,J)
              else
                dvdx(I,J) = 2.0*CS%DY_dxBu(I,J)* &
                            (v(i+1,J,k) - OBC%segment(n)%tangential_vel(I,J,k))*G%IdyCv(i+1,J)
              endif
            elseif (OBC%specified_strain) then
              if (OBC%segment(n)%direction == OBC_DIRECTION_E) then
                dvdx(I,J) = CS%DY_dxBu(I,J)*OBC%segment(n)%tangential_grad(I,J,k)*G%IdyCv(i,J)*G%dxBu(I,J)
              else
                dvdx(I,J) = CS%DY_dxBu(I,J)*OBC%segment(n)%tangential_grad(I,J,k)*G%IdyCv(i+1,J)*G%dxBu(I,J)
              endif
            endif
          enddo
        endif
      endif


      if (OBC%segment(n)%direction == OBC_DIRECTION_N) then
        ! There are extra wide halos here to accommodate the cross-corner-point
        ! OBC projections, but they might not be necessary if the accelerations
        ! are always zeroed out at OBC points, in which case the i-loop below
        ! becomes do i=is-1,ie+1. -RWH
        if ((J >= Jsq-1) .and. (J <= Jeq+1)) then
          do i = max(is-2,OBC%segment(n)%HI%isd), min(ie+2,OBC%segment(n)%HI%ied)
            h_v(i,J) = h(i,j,k)
          enddo
        endif
      elseif (OBC%segment(n)%direction == OBC_DIRECTION_S) then
        if ((J >= Jsq-1) .and. (J <= Jeq+1)) then
          do i = max(is-2,OBC%segment(n)%HI%isd), min(ie+2,OBC%segment(n)%HI%ied)
            h_v(i,J) = h(i,j+1,k)
          enddo
        endif
      elseif (OBC%segment(n)%direction == OBC_DIRECTION_E) then
        if ((I >= Isq-1) .and. (I <= Ieq+1)) then
          do j = max(js-2,OBC%segment(n)%HI%jsd), min(je+2,OBC%segment(n)%HI%jed)
            h_u(I,j) = h(i,j,k)
          enddo
        endif
      elseif (OBC%segment(n)%direction == OBC_DIRECTION_W) then
        if ((I >= Isq-1) .and. (I <= Ieq+1)) then
          do j = max(js-2,OBC%segment(n)%HI%jsd), min(je+2,OBC%segment(n)%HI%jed)
            h_u(I,j) = h(i+1,j,k)
          enddo
        endif
      endif
    enddo ; endif
    ! Now project thicknesses across corner points on OBCs.
    if (apply_OBC) then ; do n=1,OBC%number_of_segments
      J = OBC%segment(n)%HI%JsdB ; I = OBC%segment(n)%HI%IsdB
      if (OBC%segment(n)%direction == OBC_DIRECTION_N) then
        if ((J >= js-2) .and. (J <= je)) then
          do I = max(Isq-1,OBC%segment(n)%HI%IsdB), min(Ieq+1,OBC%segment(n)%HI%IedB)
            h_u(I,j+1) = h_u(I,j)
          enddo
        endif
      elseif (OBC%segment(n)%direction == OBC_DIRECTION_S) then
        if ((J >= js-1) .and. (J <= je+1)) then
          do I = max(Isq-1,OBC%segment(n)%HI%isd), min(Ieq+1,OBC%segment(n)%HI%ied)
            h_u(I,j) = h_u(I,j+1)
          enddo
        endif
      elseif (OBC%segment(n)%direction == OBC_DIRECTION_E) then
        if ((I >= is-2) .and. (I <= ie)) then
          do J = max(Jsq-1,OBC%segment(n)%HI%jsd), min(Jeq+1,OBC%segment(n)%HI%jed)
            h_v(i+1,J) = h_v(i,J)
          enddo
        endif
      elseif (OBC%segment(n)%direction == OBC_DIRECTION_W) then
        if ((I >= is-1) .and. (I <= ie+1)) then
          do J = max(Jsq-1,OBC%segment(n)%HI%jsd), min(Jeq+1,OBC%segment(n)%HI%jed)
            h_v(i,J) = h_v(i+1,J)
          enddo
        endif
      endif
    enddo ; endif

    ! Shearing strain (including no-slip boundary conditions at the 2-D land-sea mask).
    ! dudy and dvdx include modifications at OBCs from above.
    if (CS%no_slip) then
      do J=js-2,Jeq+1 ; do I=is-2,Ieq+1
        sh_xy(I,J) = (2.0-G%mask2dBu(I,J)) * ( dvdx(I,J) + dudy(I,J) )
        if (CS%id_shearstress > 0) ShSt(I,J,k) = sh_xy(I,J)
      enddo ; enddo
    else
      do J=js-2,Jeq+1 ; do I=is-2,Ieq+1
        sh_xy(I,J) = G%mask2dBu(I,J) * ( dvdx(I,J) + dudy(I,J) )
        if (CS%id_shearstress > 0) ShSt(I,J,k) = sh_xy(I,J)
      enddo ; enddo
    endif

    !  Evaluate Del2u = x.Div(Grad u) and Del2v = y.Div( Grad u)
    if (CS%biharmonic) then
      do j=js-1,Jeq+1 ; do I=Isq-1,Ieq+1
        Del2u(I,j) = CS%Idxdy2u(I,j)*(CS%dy2h(i+1,j)*sh_xx(i+1,j) - CS%dy2h(i,j)*sh_xx(i,j)) + &
                     CS%Idx2dyCu(I,j)*(CS%dx2q(I,J)*sh_xy(I,J) - CS%dx2q(I,J-1)*sh_xy(I,J-1))
      enddo ; enddo
      do J=Jsq-1,Jeq+1 ; do i=is-1,Ieq+1
        Del2v(i,J) = CS%Idxdy2v(i,J)*(CS%dy2q(I,J)*sh_xy(I,J) - CS%dy2q(I-1,J)*sh_xy(I-1,J)) - &
                     CS%Idx2dyCv(i,J)*(CS%dx2h(i,j+1)*sh_xx(i,j+1) - CS%dx2h(i,j)*sh_xx(i,j))
      enddo ; enddo
      if (apply_OBC) then ; if (OBC%zero_biharmonic) then
        do n=1,OBC%number_of_segments
          I = OBC%segment(n)%HI%IsdB ; J = OBC%segment(n)%HI%JsdB
          if (OBC%segment(n)%is_N_or_S .and. (J >= Jsq-1) .and. (J <= Jeq+1)) then
            do I=OBC%segment(n)%HI%isd,OBC%segment(n)%HI%ied
              Del2v(i,J) = 0.
            enddo
          elseif (OBC%segment(n)%is_E_or_W .and. (I >= Isq-1) .and. (I <= Ieq+1)) then
            do j=OBC%segment(n)%HI%jsd,OBC%segment(n)%HI%jed
              Del2u(I,j) = 0.
            enddo
          endif
        enddo
      endif ; endif
    endif

    ! Vorticity
    if (CS%no_slip) then
      do J=Jsq-2,Jeq+2 ; do I=Isq-2,Ieq+2
        vort_xy(I,J) = (2.0-G%mask2dBu(I,J)) * ( dvdx(I,J) - dudy(I,J) )
      enddo ; enddo
    else
      do J=Jsq-2,Jeq+2 ; do I=Isq-2,Ieq+2
        vort_xy(I,J) = G%mask2dBu(I,J) * ( dvdx(I,J) - dudy(I,J) )
      enddo ; enddo
    endif

    ! Divergence
    do j=Jsq-1,Jeq+2 ; do i=Isq-1,Ieq+2
      div_xx(i,j) = dudx(i,j) + dvdy(i,j)
    enddo ; enddo

    if ((CS%Leith_Kh) .or. (CS%Leith_Ah)) then

      ! Vorticity gradient
      do J=Jsq-1,Jeq+1 ; do i=Isq-1,Ieq+2
        DY_dxBu = G%dyBu(I,J) * G%IdxBu(I,J)
        vort_xy_dx(i,J) = DY_dxBu * (vort_xy(I,J) * G%IdyCu(I,j) - vort_xy(I-1,J) * G%IdyCu(I-1,j))
      enddo ; enddo

      do j=Jsq-1,Jeq+2 ; do I=Isq-1,Ieq+1
        DX_dyBu = G%dxBu(I,J) * G%IdyBu(I,J)
        vort_xy_dy(I,j) = DX_dyBu * (vort_xy(I,J) * G%IdxCv(i,J) - vort_xy(I,J-1) * G%IdxCv(i,J-1))
      enddo ; enddo

      ! Laplacian of vorticity
      do J=Jsq-1,Jeq+1 ; do I=Isq-1,Ieq+1
        DY_dxBu = G%dyBu(I,J) * G%IdxBu(I,J)
        DX_dyBu = G%dxBu(I,J) * G%IdyBu(I,J)

        Del2vort_q(I,J) = DY_dxBu * (vort_xy_dx(i+1,J) * G%IdyCv(i+1,J) - vort_xy_dx(i,J) * G%IdyCv(i,J)) + &
                        DX_dyBu * (vort_xy_dy(I,j+1) * G%IdyCu(I,j+1) - vort_xy_dy(I,j) * G%IdyCu(I,j))
      enddo ; enddo
      do J=Jsq,Jeq+1 ; do I=Isq,Ieq+1
        Del2vort_h(i,j) = 0.25*(Del2vort_q(I,J) + Del2vort_q(I-1,J) + Del2vort_q(I,J-1) + Del2vort_q(I-1,J-1))
      enddo ; enddo

      if (CS%modified_Leith) then

        ! Divergence gradient
        do j=Jsq-1,Jeq+2 ; do I=Isq-1,Ieq+1
          div_xx_dx(I,j) = G%IdxCu(I,j)*(div_xx(i+1,j) - div_xx(i,j))
        enddo ; enddo
        do J=Jsq-1,Jeq+1 ; do i=Isq-1,Ieq+2
          div_xx_dy(i,J) = G%IdyCv(i,J)*(div_xx(i,j+1) - div_xx(i,j))
        enddo ; enddo

        ! Magnitude of divergence gradient
        do j=Jsq,Jeq+1 ; do i=Isq,Ieq+1
          grad_div_mag_h(i,j) =sqrt((0.5*(div_xx_dx(I,j) + div_xx_dx(I-1,j)))**2 + &
          (0.5 * (div_xx_dy(i,J) + div_xx_dy(i,J-1)))**2)
        enddo ; enddo
        !do J=js-1,Jeq ; do I=is-1,Ieq
        do j=Jsq-1,Jeq+1 ; do i=Isq-1,Ieq+1
          grad_div_mag_q(I,J) =sqrt((0.5*(div_xx_dx(I,j) + div_xx_dx(I,j+1)))**2 + &
          (0.5 * (div_xx_dy(i,J) + div_xx_dy(i+1,J)))**2)
        enddo ; enddo

      else

        do j=Jsq-1,Jeq+2 ; do I=is-2,Ieq+1
          div_xx_dx(I,j) = 0.0
        enddo ; enddo
        do J=Jsq-1,Jeq+1 ; do i=Isq-1,Ieq+2
          div_xx_dy(i,J) = 0.0
        enddo ; enddo
        do j=Jsq,Jeq+1 ; do i=Isq,Ieq+1
          grad_div_mag_h(i,j) = 0.0
        enddo ; enddo
        do J=Jsq-1,Jeq+1 ; do I=Isq-1,Ieq+1
          grad_div_mag_q(I,J) = 0.0
        enddo ; enddo

      endif ! CS%modified_Leith

      ! Add in beta for the Leith viscosity
      if (CS%use_beta_in_Leith) then
        do J=js-2,Jeq+1 ; do i=is-1,Ieq+1
          vort_xy_dx(i,J) = vort_xy_dx(i,J) + 0.5 * ( G%dF_dx(i,j) + G%dF_dx(i,j+1))
        enddo ; enddo
        do j=js-1,Jeq+1 ; do I=is-2,Ieq+1
          vort_xy_dy(I,j) = vort_xy_dy(I,j) + 0.5 * ( G%dF_dy(i,j) + G%dF_dy(i+1,j))
        enddo ; enddo
      endif ! CS%use_beta_in_Leith

      if (CS%use_QG_Leith_visc) then

        do j=Jsq,Jeq+1 ; do i=Isq,Ieq+1
          grad_vort_mag_h_2d(i,j) = SQRT((0.5*(vort_xy_dx(i,J) + vort_xy_dx(i,J-1)))**2 + &
                                         (0.5*(vort_xy_dy(I,j) + vort_xy_dy(I-1,j)))**2 )
        enddo ; enddo
        do J=js-1,Jeq ; do I=is-1,Ieq
          grad_vort_mag_q_2d(I,J) = SQRT((0.5*(vort_xy_dx(i,J) + vort_xy_dx(i+1,J)))**2 + &
                                         (0.5*(vort_xy_dy(I,j) + vort_xy_dy(I,j+1)))**2 )
        enddo ; enddo

        ! This accumulates terms, some of which are in VarMix, so rescaling can not be done here.
        call calc_QG_Leith_viscosity(VarMix, G, GV, US, h, k, div_xx_dx, div_xx_dy, &
                                     vort_xy_dx, vort_xy_dy)

      endif

      do j=Jsq,Jeq+1 ; do i=Isq,Ieq+1
        grad_vort_mag_h(i,j) = SQRT((0.5*(vort_xy_dx(i,J) + vort_xy_dx(i,J-1)))**2 + &
                                    (0.5*(vort_xy_dy(I,j) + vort_xy_dy(I-1,j)))**2 )
      enddo ; enddo
      do J=js-1,Jeq ; do I=is-1,Ieq
        grad_vort_mag_q(I,J) = SQRT((0.5*(vort_xy_dx(i,J) + vort_xy_dx(i+1,J)))**2 + &
                                    (0.5*(vort_xy_dy(I,j) + vort_xy_dy(I,j+1)))**2 )
      enddo ; enddo

    endif ! CS%Leith_Kh

    meke_res_fn = 1.

    do j=Jsq,Jeq+1 ; do i=Isq,Ieq+1
      if ((CS%Smagorinsky_Kh) .or. (CS%Smagorinsky_Ah)) then
        Shear_mag = sqrt(sh_xx(i,j)*sh_xx(i,j) + &
          0.25*((sh_xy(I-1,J-1)*sh_xy(I-1,J-1) + sh_xy(I,J)*sh_xy(I,J)) + &
                (sh_xy(I-1,J)*sh_xy(I-1,J) + sh_xy(I,J-1)*sh_xy(I,J-1))))
      endif
      if ((CS%Leith_Kh) .or. (CS%Leith_Ah)) then
        if (CS%use_QG_Leith_visc) then
          vert_vort_mag = MIN(grad_vort_mag_h(i,j) + grad_div_mag_h(i,j),3.*grad_vort_mag_h_2d(i,j))
        else
          vert_vort_mag = (grad_vort_mag_h(i,j) + grad_div_mag_h(i,j))
        endif
      endif
      if (CS%better_bound_Ah .or. CS%better_bound_Kh) then
        hrat_min = min(1.0, min(h_u(I,j), h_u(I-1,j), h_v(i,J), h_v(i,J-1)) / &
                            (h(i,j,k) + h_neglect) )
        visc_bound_rem = 1.0
      endif

      if (CS%Laplacian) then
        ! Determine the Laplacian viscosity at h points, using the
        ! largest value from several parameterizations.
        Kh = CS%Kh_bg_xx(i,j) ! Static (pre-computed) background viscosity
        if (CS%add_LES_viscosity) then
          if (CS%Smagorinsky_Kh) Kh = Kh + CS%Laplac2_const_xx(i,j) * Shear_mag
          if (CS%Leith_Kh) Kh = Kh + CS%Laplac3_const_xx(i,j) * vert_vort_mag*inv_PI3
        else
          if (CS%Smagorinsky_Kh) Kh = max( Kh, CS%Laplac2_const_xx(i,j) * Shear_mag )
          if (CS%Leith_Kh) Kh = max( Kh, CS%Laplac3_const_xx(i,j) * vert_vort_mag*inv_PI3)
        endif
        ! All viscosity contributions above are subject to resolution scaling
        if (rescale_Kh) Kh = VarMix%Res_fn_h(i,j) * Kh
        if (CS%res_scale_MEKE) meke_res_fn = VarMix%Res_fn_h(i,j)
        ! Older method of bounding for stability
        if (legacy_bound) Kh = min(Kh, CS%Kh_Max_xx(i,j))
        Kh = max( Kh, CS%Kh_bg_min ) ! Place a floor on the viscosity, if desired.
        if (use_MEKE_Ku) &
          Kh = Kh + MEKE%Ku(i,j) * meke_res_fn ! *Add* the MEKE contribution (might be negative)
        if (CS%anisotropic) Kh = Kh + CS%Kh_aniso * ( 1. - CS%n1n2_h(i,j)**2 ) ! *Add* the tension component
                                                                               ! of anisotropic viscosity

        ! Newer method of bounding for stability
        if (CS%better_bound_Kh) then
          if (Kh >= hrat_min*CS%Kh_Max_xx(i,j)) then
            visc_bound_rem = 0.0
            Kh = hrat_min*CS%Kh_Max_xx(i,j)
          else
            visc_bound_rem = 1.0 - Kh / (hrat_min*CS%Kh_Max_xx(i,j))
          endif
        endif

        if ((CS%id_Kh_h>0) .or. find_FrictWork .or. CS%debug) Kh_h(i,j,k) = Kh

        if (CS%id_grid_Re_Kh>0) then
          KE = 0.125*((u(I,j,k)+u(I-1,j,k))**2 + (v(i,J,k)+v(i,J-1,k))**2)
          grid_Re_Kh(i,j,k) = (sqrt(KE) * sqrt(CS%grid_sp_h2(i,j))) &
              / max(Kh, CS%min_grid_Kh)
        endif

        if (CS%id_div_xx_h>0) div_xx_h(i,j,k) = div_xx(i,j)
        if (CS%id_sh_xx_h>0) sh_xx_h(i,j,k) = sh_xx(i,j)

        str_xx(i,j) = -Kh * sh_xx(i,j)
      else   ! not Laplacian
        str_xx(i,j) = 0.0
      endif ! Laplacian

      if (CS%anisotropic) then
        ! Shearing-strain averaged to h-points
        local_strain = 0.25 * ( (sh_xy(I,J) + sh_xy(I-1,J-1)) + (sh_xy(I-1,J) + sh_xy(I,J-1)) )
        ! *Add* the shear-strain contribution to the xx-component of stress
        str_xx(i,j) = str_xx(i,j) - CS%Kh_aniso * CS%n1n2_h(i,j) * CS%n1n1_m_n2n2_h(i,j) * local_strain
      endif

      if (CS%biharmonic) then
        ! Determine the biharmonic viscosity at h points, using the
        ! largest value from several parameterizations.
        AhSm = 0.0; AhLth = 0.0
        if ((CS%Smagorinsky_Ah) .or. (CS%Leith_Ah)) then
          if (CS%Smagorinsky_Ah) then
            if (CS%bound_Coriolis) then
              AhSm = Shear_mag * (CS%Biharm_const_xx(i,j) + &
                                  CS%Biharm_const2_xx(i,j)*Shear_mag)
            else
              AhSm = CS%Biharm_const_xx(i,j) * Shear_mag
            endif
          endif
          if (CS%Leith_Ah) AhLth = CS%Biharm6_const_xx(i,j) * abs(Del2vort_h(i,j)) * inv_PI6
          Ah = MAX(MAX(CS%Ah_bg_xx(i,j), AhSm), AhLth)
          if (CS%bound_Ah .and. .not.CS%better_bound_Ah) &
            Ah = MIN(Ah, CS%Ah_Max_xx(i,j))
        else
          Ah = CS%Ah_bg_xx(i,j)
        endif ! Smagorinsky_Ah or Leith_Ah

        if (use_MEKE_Au) Ah = Ah + MEKE%Au(i,j) ! *Add* the MEKE contribution

        if (CS%Re_Ah > 0.0) then
          KE = 0.125*((u(I,j,k)+u(I-1,j,k))**2 + (v(i,J,k)+v(i,J-1,k))**2)
          Ah = sqrt(KE) * CS%Re_Ah_const_xx(i,j)
        endif

        if (CS%better_bound_Ah) then
          Ah = MIN(Ah, visc_bound_rem*hrat_min*CS%Ah_Max_xx(i,j))
        endif

        if ((CS%id_Ah_h>0) .or. find_FrictWork .or. CS%debug) Ah_h(i,j,k) = Ah

        if (CS%id_grid_Re_Ah>0) then
          KE = 0.125*((u(I,j,k)+u(I-1,j,k))**2 + (v(i,J,k)+v(i,J-1,k))**2)
          grid_Re_Ah(i,j,k) = (sqrt(KE) * CS%grid_sp_h3(i,j)) &
              / max(Ah, CS%min_grid_Ah)
        endif

        str_xx(i,j) = str_xx(i,j) + Ah * &
          (CS%DY_dxT(i,j) * (G%IdyCu(I,j)*Del2u(I,j) - G%IdyCu(I-1,j)*Del2u(I-1,j)) - &
           CS%DX_dyT(i,j) * (G%IdxCv(i,J)*Del2v(i,J) - G%IdxCv(i,J-1)*Del2v(i,J-1)))

        ! Keep a copy of the biharmonic contribution for backscatter parameterization
        bhstr_xx(i,j) = Ah * &
          (CS%DY_dxT(i,j) * (G%IdyCu(I,j)*Del2u(I,j) - G%IdyCu(I-1,j)*Del2u(I-1,j)) - &
           CS%DX_dyT(i,j) * (G%IdxCv(i,J)*Del2v(i,J) - G%IdxCv(i,J-1)*Del2v(i,J-1)))
        bhstr_xx(i,j) = bhstr_xx(i,j) * (h(i,j,k) * CS%reduction_xx(i,j))

      endif  ! biharmonic

    enddo ; enddo

    if (CS%biharmonic) then
      ! Gradient of Laplacian, for use in bi-harmonic term
      do J=js-1,Jeq ; do I=is-1,Ieq
        dDel2vdx(I,J) = CS%DY_dxBu(I,J)*(Del2v(i+1,J)*G%IdyCv(i+1,J) - Del2v(i,J)*G%IdyCv(i,J))
        dDel2udy(I,J) = CS%DX_dyBu(I,J)*(Del2u(I,j+1)*G%IdxCu(I,j+1) - Del2u(I,j)*G%IdxCu(I,j))
      enddo ; enddo
      ! Adjust contributions to shearing strain on open boundaries.
      if (apply_OBC) then ; if (OBC%zero_strain .or. OBC%freeslip_strain) then
        do n=1,OBC%number_of_segments
          J = OBC%segment(n)%HI%JsdB ; I = OBC%segment(n)%HI%IsdB
          if (OBC%segment(n)%is_N_or_S .and. (J >= js-1) .and. (J <= Jeq)) then
            do I=OBC%segment(n)%HI%IsdB,OBC%segment(n)%HI%IedB
              if (OBC%zero_strain) then
                dDel2vdx(I,J) = 0. ; dDel2udy(I,J) = 0.
              elseif (OBC%freeslip_strain) then
                dDel2udy(I,J) = 0.
              endif
            enddo
          elseif (OBC%segment(n)%is_E_or_W .and. (I >= is-1) .and. (I <= Ieq)) then
            do J=OBC%segment(n)%HI%JsdB,OBC%segment(n)%HI%JedB
              if (OBC%zero_strain) then
                dDel2vdx(I,J) = 0. ; dDel2udy(I,J) = 0.
              elseif (OBC%freeslip_strain) then
                dDel2vdx(I,J) = 0.
              endif
            enddo
          endif
        enddo
      endif ; endif
    endif

    meke_res_fn = 1.

    do J=js-1,Jeq ; do I=is-1,Ieq
      if ((CS%Smagorinsky_Kh) .or. (CS%Smagorinsky_Ah)) then
        Shear_mag = sqrt(sh_xy(I,J)*sh_xy(I,J) + &
            0.25*((sh_xx(i,j)*sh_xx(i,j) + sh_xx(i+1,j+1)*sh_xx(i+1,j+1)) + &
                  (sh_xx(i,j+1)*sh_xx(i,j+1) + sh_xx(i+1,j)*sh_xx(i+1,j))))
      endif
      if ((CS%Leith_Kh) .or. (CS%Leith_Ah)) then
        if (CS%use_QG_Leith_visc) then
          vert_vort_mag = MIN(grad_vort_mag_q(I,J) + grad_div_mag_q(I,J), 3.*grad_vort_mag_q_2d(I,J))
        else
          vert_vort_mag = (grad_vort_mag_q(I,J) + grad_div_mag_q(I,J))
        endif
      endif
      h2uq = 4.0 * h_u(I,j) * h_u(I,j+1)
      h2vq = 4.0 * h_v(i,J) * h_v(i+1,J)
      hq(I,J) = 2.0 * h2uq * h2vq / (h_neglect3 + (h2uq + h2vq) * &
              ((h_u(I,j) + h_u(I,j+1)) + (h_v(i,J) + h_v(i+1,J))))

      if (CS%better_bound_Ah .or. CS%better_bound_Kh) then
        hrat_min = min(1.0, min(h_u(I,j), h_u(I,j+1), h_v(i,J), h_v(i+1,J)) / &
                            (hq(I,J) + h_neglect) )
        visc_bound_rem = 1.0
      endif

      if (CS%no_slip .and. (G%mask2dBu(I,J) < 0.5)) then
        if ((G%mask2dCu(I,j) + G%mask2dCu(I,j+1)) + &
            (G%mask2dCv(i,J) + G%mask2dCv(i+1,J)) > 0.0) then
          ! This is a coastal vorticity point, so modify hq and hrat_min.

          hu = G%mask2dCu(I,j) * h_u(I,j) + G%mask2dCu(I,j+1) * h_u(I,j+1)
          hv = G%mask2dCv(i,J) * h_v(i,J) + G%mask2dCv(i+1,J) * h_v(i+1,J)
          if ((G%mask2dCu(I,j) + G%mask2dCu(I,j+1)) * &
              (G%mask2dCv(i,J) + G%mask2dCv(i+1,J)) == 0.0) then
            ! Only one of hu and hv is nonzero, so just add them.
            hq(I,J) = hu + hv
            hrat_min = 1.0
          else
            ! Both hu and hv are nonzero, so take the harmonic mean.
            hq(I,J) = 2.0 * (hu * hv) / ((hu + hv) + h_neglect)
            hrat_min = min(1.0, min(hu, hv) / (hq(I,J) + h_neglect) )
          endif
        endif
      endif

      if (CS%Laplacian) then
        ! Determine the Laplacian viscosity at q points, using the
        ! largest value from several parameterizations.
        Kh = CS%Kh_bg_xy(i,j) ! Static (pre-computed) background viscosity
        if (CS%add_LES_viscosity) then
          if (CS%Smagorinsky_Kh) Kh = Kh + CS%Laplac2_const_xx(i,j) * Shear_mag
          if (CS%Leith_Kh) Kh = Kh + CS%Laplac3_const_xx(i,j) * vert_vort_mag*inv_PI3
        else
          if (CS%Smagorinsky_Kh) Kh = max( Kh, CS%Laplac2_const_xy(I,J) * Shear_mag )
          if (CS%Leith_Kh) Kh = max( Kh, CS%Laplac3_const_xy(I,J) * vert_vort_mag*inv_PI3)
        endif
        ! All viscosity contributions above are subject to resolution scaling
        if (rescale_Kh) Kh = VarMix%Res_fn_q(i,j) * Kh
        if (CS%res_scale_MEKE) meke_res_fn = VarMix%Res_fn_q(i,j)
        ! Older method of bounding for stability
        if (legacy_bound) Kh = min(Kh, CS%Kh_Max_xy(i,j))
        Kh = max( Kh, CS%Kh_bg_min ) ! Place a floor on the viscosity, if desired.
        if (use_MEKE_Ku) then ! *Add* the MEKE contribution (might be negative)
          Kh = Kh + 0.25*( (MEKE%Ku(i,j) + MEKE%Ku(i+1,j+1)) + &
                           (MEKE%Ku(i+1,j) + MEKE%Ku(i,j+1)) ) * meke_res_fn
        endif
        ! Older method of bounding for stability
        if (CS%anisotropic) Kh = Kh + CS%Kh_aniso * CS%n1n2_q(I,J)**2 ! *Add* the shear component
                                                                      ! of anisotropic viscosity

        ! Newer method of bounding for stability
        if (CS%better_bound_Kh) then
          if (Kh >= hrat_min*CS%Kh_Max_xy(I,J)) then
            visc_bound_rem = 0.0
            Kh = hrat_min*CS%Kh_Max_xy(I,J)
          elseif (CS%Kh_Max_xy(I,J)>0.) then
            visc_bound_rem = 1.0 - Kh / (hrat_min*CS%Kh_Max_xy(I,J))
          endif
        endif

        if (CS%id_Kh_q>0 .or. CS%debug) Kh_q(I,J,k) = Kh
        if (CS%id_vort_xy_q>0) vort_xy_q(I,J,k) = vort_xy(I,J)
        if (CS%id_sh_xy_q>0) sh_xy_q(I,J,k) = sh_xy(I,J)

        str_xy(I,J) = -Kh * sh_xy(I,J)
      else   ! not Laplacian
        str_xy(I,J) = 0.0
      endif ! Laplacian

      if (CS%anisotropic) then
        ! Horizontal-tension averaged to q-points
        local_strain = 0.25 * ( (sh_xx(i,j) + sh_xx(i+1,j+1)) + (sh_xx(i+1,j) + sh_xx(i,j+1)) )
        ! *Add* the tension contribution to the xy-component of stress
        str_xy(I,J) = str_xy(I,J) - CS%Kh_aniso * CS%n1n2_q(i,j) * CS%n1n1_m_n2n2_q(i,j) * local_strain
      endif

      if (CS%biharmonic) then
      ! Determine the biharmonic viscosity at q points, using the
      ! largest value from several parameterizations.
        AhSm = 0.0 ; AhLth = 0.0
        if (CS%Smagorinsky_Ah .or. CS%Leith_Ah) then
          if (CS%Smagorinsky_Ah) then
            if (CS%bound_Coriolis) then
              AhSm = Shear_mag * (CS%Biharm_const_xy(I,J) + &
                                  CS%Biharm_const2_xy(I,J)*Shear_mag)
            else
              AhSm = CS%Biharm_const_xy(I,J) * Shear_mag
            endif
          endif
          if (CS%Leith_Ah) AhLth = CS%Biharm6_const_xy(I,J) * abs(Del2vort_q(I,J)) * inv_PI6
          Ah = MAX(MAX(CS%Ah_bg_xy(I,J), AhSm), AhLth)
          if (CS%bound_Ah .and. .not.CS%better_bound_Ah) &
            Ah = MIN(Ah, CS%Ah_Max_xy(I,J))
        else
          Ah = CS%Ah_bg_xy(I,J)
        endif ! Smagorinsky_Ah or Leith_Ah

        if (use_MEKE_Au) then ! *Add* the MEKE contribution
          Ah = Ah + 0.25*( (MEKE%Au(i,j) + MEKE%Au(i+1,j+1)) +  &
                           (MEKE%Au(i+1,j) + MEKE%Au(i,j+1)) )
        endif

        if (CS%Re_Ah > 0.0) then
          KE = 0.125*((u(I,j,k)+u(I,j+1,k))**2 + (v(i,J,k)+v(i+1,J,k))**2)
          Ah = sqrt(KE) * CS%Re_Ah_const_xy(i,j)
        endif

        if (CS%better_bound_Ah) then
          Ah = MIN(Ah, visc_bound_rem*hrat_min*CS%Ah_Max_xy(I,J))
        endif

        if (CS%id_Ah_q>0 .or. CS%debug) Ah_q(I,J,k) = Ah

        str_xy(I,J) = str_xy(I,J) + Ah * ( dDel2vdx(I,J) + dDel2udy(I,J) )

        ! Keep a copy of the biharmonic contribution for backscatter parameterization
        bhstr_xy(I,J) = Ah * ( dDel2vdx(I,J) + dDel2udy(I,J) ) * &
                        (hq(I,J) * G%mask2dBu(I,J) * CS%reduction_xy(I,J))

      endif  ! biharmonic

    enddo ; enddo

    if (CS%use_GME) then
      call thickness_diffuse_get_KH(TD, KH_u_GME, KH_v_GME, G, GV)
      call pass_vector(KH_u_GME, KH_v_GME, G%Domain)

      do j=Jsq,Jeq+1 ; do i=Isq,Ieq+1
        if (grad_vel_mag_bt_h(i,j)>0) then
          GME_coeff = CS%GME_efficiency * (MIN(G%bathyT(i,j)/CS%GME_h0,1.0)**2) * &
            (0.25*(KH_u_GME(I,j,k)+KH_u_GME(I-1,j,k)+KH_v_GME(i,J,k)+KH_v_GME(i,J-1,k)))
        else
          GME_coeff = 0.0
        endif

        ! apply mask
        GME_coeff = GME_coeff * boundary_mask_h(i,j)
        GME_coeff = MIN(GME_coeff, CS%GME_limiter)

        if ((CS%id_GME_coeff_h>0) .or. find_FrictWork) GME_coeff_h(i,j,k) = GME_coeff
        str_xx_GME(i,j) = GME_coeff * sh_xx_bt(i,j)

      enddo ; enddo

      do J=js-1,Jeq ; do I=is-1,Ieq
        if (grad_vel_mag_bt_q(i,j)>0) then
          GME_coeff = CS%GME_efficiency * (MIN(G%bathyT(i,j)/CS%GME_h0,1.0)**2) * &
              (0.25*(KH_u_GME(I,j,k)+KH_u_GME(I,j+1,k)+KH_v_GME(i,J,k)+KH_v_GME(i+1,J,k)))
        else
          GME_coeff = 0.0
        endif

        ! apply mask
        GME_coeff = GME_coeff * boundary_mask_q(I,J)
        GME_coeff = MIN(GME_coeff, CS%GME_limiter)

        if (CS%id_GME_coeff_q>0) GME_coeff_q(I,J,k) = GME_coeff
        str_xy_GME(I,J) = GME_coeff * sh_xy_bt(I,J)

      enddo ; enddo

      ! Applying GME diagonal term.  This is linear and the arguments can be rescaled.
      call smooth_GME(CS,G,GME_flux_h=str_xx_GME)
      call smooth_GME(CS,G,GME_flux_q=str_xy_GME)

      do J=Jsq,Jeq+1 ; do i=Isq,Ieq+1
        str_xx(i,j) = (str_xx(i,j) + str_xx_GME(i,j)) * (h(i,j,k) * CS%reduction_xx(i,j))
      enddo ; enddo

      do J=js-1,Jeq ; do I=is-1,Ieq
        ! GME is applied below
        if (CS%no_slip) then
          str_xy(I,J) = (str_xy(I,J) + str_xy_GME(I,J)) * (hq(I,J) * CS%reduction_xy(I,J))
        else
          str_xy(I,J) = (str_xy(I,J) + str_xy_GME(I,J)) * (hq(I,J) * G%mask2dBu(I,J) * CS%reduction_xy(I,J))
        endif
      enddo ; enddo

      if (associated(MEKE%GME_snk)) then
        do j=js,je ; do i=is,ie
          FrictWork_GME(i,j,k) = GME_coeff_h(i,j,k) * h(i,j,k) * GV%H_to_kg_m2 * grad_vel_mag_bt_h(i,j)
        enddo ; enddo
      endif

    else ! use_GME
      do J=Jsq,Jeq+1 ; do i=Isq,Ieq+1
        str_xx(i,j) = str_xx(i,j) * (h(i,j,k) * CS%reduction_xx(i,j))
      enddo ; enddo

      do J=js-1,Jeq ; do I=is-1,Ieq
        if (CS%no_slip) then
          str_xy(I,J) = str_xy(I,J) * (hq(I,J) * CS%reduction_xy(I,J))
        else
          str_xy(I,J) = str_xy(I,J) * (hq(I,J) * G%mask2dBu(I,J) * CS%reduction_xy(I,J))
        endif
      enddo ; enddo

    endif ! use_GME

    ! Evaluate 1/h x.Div(h Grad u) or the biharmonic equivalent.
    do j=js,je ; do I=Isq,Ieq
      diffu(I,j,k) = ((G%IdyCu(I,j)*(CS%dy2h(i,j) *str_xx(i,j) - &
                                     CS%dy2h(i+1,j)*str_xx(i+1,j)) + &
                       G%IdxCu(I,j)*(CS%dx2q(I,J-1)*str_xy(I,J-1) - &
                                     CS%dx2q(I,J) *str_xy(I,J))) * &
                     G%IareaCu(I,j)) / (h_u(I,j) + h_neglect)

    enddo ; enddo
    if (apply_OBC) then
      ! This is not the right boundary condition. If all the masking of tendencies are done
      ! correctly later then eliminating this block should not change answers.
      do n=1,OBC%number_of_segments
        if (OBC%segment(n)%is_E_or_W) then
          I = OBC%segment(n)%HI%IsdB
          do j=OBC%segment(n)%HI%jsd,OBC%segment(n)%HI%jed
            diffu(I,j,k) = 0.
          enddo
        endif
      enddo
    endif

    ! Evaluate 1/h y.Div(h Grad u) or the biharmonic equivalent.
    do J=Jsq,Jeq ; do i=is,ie
      diffv(i,J,k) = ((G%IdyCv(i,J)*(CS%dy2q(I-1,J)*str_xy(I-1,J) - &
                                    CS%dy2q(I,J) *str_xy(I,J)) - &
                       G%IdxCv(i,J)*(CS%dx2h(i,j) *str_xx(i,j) - &
                                    CS%dx2h(i,j+1)*str_xx(i,j+1))) * &
                     G%IareaCv(i,J)) / (h_v(i,J) + h_neglect)
    enddo ; enddo
    if (apply_OBC) then
      ! This is not the right boundary condition. If all the masking of tendencies are done
      ! correctly later then eliminating this block should not change answers.
      do n=1,OBC%number_of_segments
        if (OBC%segment(n)%is_N_or_S) then
          J = OBC%segment(n)%HI%JsdB
          do i=OBC%segment(n)%HI%isd,OBC%segment(n)%HI%ied
            diffv(i,J,k) = 0.
          enddo
        endif
      enddo
    endif

    if (find_FrictWork) then ; do j=js,je ; do i=is,ie
      ! Diagnose   str_xx*d_x u - str_yy*d_y v + str_xy*(d_y u + d_x v)
      ! This is the old formulation that includes energy diffusion
      FrictWork(i,j,k) = GV%H_to_RZ * ( &
              (str_xx(i,j)*(u(I,j,k)-u(I-1,j,k))*G%IdxT(i,j)     &
              -str_xx(i,j)*(v(i,J,k)-v(i,J-1,k))*G%IdyT(i,j))    &
       +0.25*((str_xy(I,J)*(                                     &
                   (u(I,j+1,k)-u(I,j,k))*G%IdyBu(I,J)            &
                  +(v(i+1,J,k)-v(i,J,k))*G%IdxBu(I,J) )          &
              +str_xy(I-1,J-1)*(                                 &
                   (u(I-1,j,k)-u(I-1,j-1,k))*G%IdyBu(I-1,J-1)    &
                  +(v(i,J-1,k)-v(i-1,J-1,k))*G%IdxBu(I-1,J-1) )) &
             +(str_xy(I-1,J)*(                                   &
                   (u(I-1,j+1,k)-u(I-1,j,k))*G%IdyBu(I-1,J)      &
                  +(v(i,J,k)-v(i-1,J,k))*G%IdxBu(I-1,J) )        &
              +str_xy(I,J-1)*(                                   &
                   (u(I,j,k)-u(I,j-1,k))*G%IdyBu(I,J-1)          &
                  +(v(i+1,J-1,k)-v(i,J-1,k))*G%IdxBu(I,J-1) )) ) )
    enddo ; enddo ; endif

    ! Make a similar calculation as for FrictWork above but accumulating into
    ! the vertically integrated MEKE source term, and adjusting for any
    ! energy loss seen as a reduction in the (biharmonic) frictional source term.
    if (find_FrictWork .and. associated(MEKE)) then ; if (associated(MEKE%mom_src)) then
      if (k==1) then
        do j=js,je ; do i=is,ie
          MEKE%mom_src(i,j) = 0.
        enddo ; enddo
        if (associated(MEKE%GME_snk)) then
          do j=js,je ; do i=is,ie
            MEKE%GME_snk(i,j) = 0.
          enddo ; enddo
        endif
      endif
      if (MEKE%backscatter_Ro_c /= 0.) then
        do j=js,je ; do i=is,ie
          FatH = 0.25*( (abs(G%CoriolisBu(I-1,J-1)) + abs(G%CoriolisBu(I,J))) + &
                        (abs(G%CoriolisBu(I-1,J)) + abs(G%CoriolisBu(I,J-1))) )
          Shear_mag = sqrt(sh_xx(i,j)*sh_xx(i,j) + &
            0.25*((sh_xy(I-1,J-1)*sh_xy(I-1,J-1) + sh_xy(I,J)*sh_xy(I,J)) + &
                  (sh_xy(I-1,J)*sh_xy(I-1,J) + sh_xy(I,J-1)*sh_xy(I,J-1))))
          if (CS%answers_2018) then
            FatH = (US%s_to_T*FatH)**MEKE%backscatter_Ro_pow ! f^n
            ! Note the hard-coded dimensional constant in the following line that can not
            ! be rescaled for dimensional consistency.
            Shear_mag = ( ( (US%s_to_T*Shear_mag)**MEKE%backscatter_Ro_pow ) + 1.e-30 ) &
                        * MEKE%backscatter_Ro_c ! c * D^n
            ! The Rossby number function is g(Ro) = 1/(1+c.Ro^n)
            ! RoScl = 1 - g(Ro)
            RoScl = Shear_mag / ( FatH + Shear_mag ) ! = 1 - f^n/(f^n+c*D^n)
          else
            if (FatH <= backscat_subround*Shear_mag) then
              RoScl = 1.0
            else
              Sh_F_pow = MEKE%backscatter_Ro_c * (Shear_mag / FatH)**MEKE%backscatter_Ro_pow
              RoScl = Sh_F_pow / (1.0 + Sh_F_pow) ! = 1 - f^n/(f^n+c*D^n)
            endif
          endif


          MEKE%mom_src(i,j) = MEKE%mom_src(i,j) + GV%H_to_RZ * ( &
                ((str_xx(i,j)-RoScl*bhstr_xx(i,j))*(u(I,j,k)-u(I-1,j,k))*G%IdxT(i,j)  &
                -(str_xx(i,j)-RoScl*bhstr_xx(i,j))*(v(i,J,k)-v(i,J-1,k))*G%IdyT(i,j)) &
         +0.25*(((str_xy(I,J)-RoScl*bhstr_xy(I,J))*(                                  &
                     (u(I,j+1,k)-u(I,j,k))*G%IdyBu(I,J)                               &
                    +(v(i+1,J,k)-v(i,J,k))*G%IdxBu(I,J) )                             &
                +(str_xy(I-1,J-1)-RoScl*bhstr_xy(I-1,J-1))*(                          &
                     (u(I-1,j,k)-u(I-1,j-1,k))*G%IdyBu(I-1,J-1)                       &
                    +(v(i,J-1,k)-v(i-1,J-1,k))*G%IdxBu(I-1,J-1) ))                    &
                +((str_xy(I-1,J)-RoScl*bhstr_xy(I-1,J))*(                             &
                     (u(I-1,j+1,k)-u(I-1,j,k))*G%IdyBu(I-1,J)                         &
                    +(v(i,J,k)-v(i-1,J,k))*G%IdxBu(I-1,J) )                           &
                +(str_xy(I,J-1)-RoScl*bhstr_xy(I,J-1))*(                              &
                     (u(I,j,k)-u(I,j-1,k))*G%IdyBu(I,J-1)                             &
                    +(v(i+1,J-1,k)-v(i,J-1,k))*G%IdxBu(I,J-1) )) ) )
        enddo ; enddo
      endif ! MEKE%backscatter_Ro_c

      do j=js,je ; do i=is,ie
        MEKE%mom_src(i,j) = MEKE%mom_src(i,j) + FrictWork(i,j,k)
      enddo ; enddo

      if (CS%use_GME .and. associated(MEKE)) then ; if (associated(MEKE%GME_snk)) then
        do j=js,je ; do i=is,ie
          MEKE%GME_snk(i,j) = MEKE%GME_snk(i,j) + FrictWork_GME(i,j,k)
        enddo ; enddo
      endif ; endif

    endif ; endif ! find_FrictWork and associated(mom_src)

  enddo ! end of k loop

  ! Offer fields for diagnostic averaging.
  if (CS%id_normstress > 0) call post_data(CS%id_normstress, NoSt, CS%diag)
  if (CS%id_shearstress > 0) call post_data(CS%id_shearstress, ShSt, CS%diag)
  if (CS%id_diffu>0)     call post_data(CS%id_diffu, diffu, CS%diag)
  if (CS%id_diffv>0)     call post_data(CS%id_diffv, diffv, CS%diag)
  if (CS%id_FrictWork>0) call post_data(CS%id_FrictWork, FrictWork, CS%diag)
  if (CS%id_FrictWork_GME>0) call post_data(CS%id_FrictWork_GME, FrictWork_GME, CS%diag)
  if (CS%id_Ah_h>0)      call post_data(CS%id_Ah_h, Ah_h, CS%diag)
  if (CS%id_grid_Re_Ah>0) call post_data(CS%id_grid_Re_Ah, grid_Re_Ah, CS%diag)
  if (CS%id_div_xx_h>0)  call post_data(CS%id_div_xx_h, div_xx_h, CS%diag)
  if (CS%id_vort_xy_q>0) call post_data(CS%id_vort_xy_q, vort_xy_q, CS%diag)
  if (CS%id_sh_xx_h>0)  call post_data(CS%id_sh_xx_h, sh_xx_h, CS%diag)
  if (CS%id_sh_xy_q>0) call post_data(CS%id_sh_xy_q, sh_xy_q, CS%diag)
  if (CS%id_Ah_q>0)      call post_data(CS%id_Ah_q, Ah_q, CS%diag)
  if (CS%id_Kh_h>0)      call post_data(CS%id_Kh_h, Kh_h, CS%diag)
  if (CS%id_grid_Re_Kh>0) call post_data(CS%id_grid_Re_Kh, grid_Re_Kh, CS%diag)
  if (CS%id_Kh_q>0)      call post_data(CS%id_Kh_q, Kh_q, CS%diag)
  if (CS%id_GME_coeff_h > 0)  call post_data(CS%id_GME_coeff_h, GME_coeff_h, CS%diag)
  if (CS%id_GME_coeff_q > 0)  call post_data(CS%id_GME_coeff_q, GME_coeff_q, CS%diag)

  if (CS%debug) then
    if (CS%Laplacian) then
      call hchksum(Kh_h, "Kh_h", G%HI, haloshift=0, scale=US%L_to_m**2*US%s_to_T)
      call Bchksum(Kh_q, "Kh_q", G%HI, haloshift=0, scale=US%L_to_m**2*US%s_to_T)
    endif
    if (CS%biharmonic) call hchksum(Ah_h, "Ah_h", G%HI, haloshift=0, scale=US%L_to_m**4*US%s_to_T)
    if (CS%biharmonic) call Bchksum(Ah_q, "Ah_q", G%HI, haloshift=0, scale=US%L_to_m**4*US%s_to_T)
  endif

  if (CS%id_FrictWorkIntz > 0) then
    do j=js,je
      do i=is,ie ; FrictWorkIntz(i,j) = FrictWork(i,j,1) ; enddo
      do k=2,nz ; do i=is,ie
        FrictWorkIntz(i,j) = FrictWorkIntz(i,j) + FrictWork(i,j,k)
      enddo ; enddo
    enddo
    call post_data(CS%id_FrictWorkIntz, FrictWorkIntz, CS%diag)
  endif

  ! Diagnostics for terms multiplied by fractional thicknesses

  ! 3D diagnostics hf_diffu(diffv) are commented because there is no clarity on proper remapping grid option.
  ! The code is retained for degugging purposes in the future.
  !if (present(ADp) .and. (CS%id_hf_diffu > 0)) then
  !  do k=1,nz ; do j=js,je ; do I=Isq,Ieq
  !    CS%hf_diffu(I,j,k) = diffu(I,j,k) * ADp%diag_hfrac_u(I,j,k)
  !  enddo ; enddo ; enddo
  !  call post_data(CS%id_hf_diffu, CS%hf_diffu, CS%diag)
  !endif
  !if (present(ADp) .and. (CS%id_hf_diffv > 0)) then
  !  do k=1,nz ; do J=Jsq,Jeq ; do i=is,ie
  !    CS%hf_diffv(i,J,k) = diffv(i,J,k) * ADp%diag_hfrac_v(i,J,k)
  !  enddo ; enddo ; enddo
  !  call post_data(CS%id_hf_diffv, CS%hf_diffv, CS%diag)
  !endif
  if (present(ADp) .and. (CS%id_hf_diffu_2d > 0)) then
    allocate(hf_diffu_2d(G%IsdB:G%IedB,G%jsd:G%jed))
    hf_diffu_2d(:,:) = 0.0
    do k=1,nz ; do j=js,je ; do I=Isq,Ieq
      hf_diffu_2d(I,j) = hf_diffu_2d(I,j) + diffu(I,j,k) * ADp%diag_hfrac_u(I,j,k)
    enddo ; enddo ; enddo
    call post_data(CS%id_hf_diffu_2d, hf_diffu_2d, CS%diag)
    deallocate(hf_diffu_2d)
  endif
  if (present(ADp) .and. (CS%id_hf_diffv_2d > 0)) then
    allocate(hf_diffv_2d(G%isd:G%ied,G%JsdB:G%JedB))
    hf_diffv_2d(:,:) = 0.0
    do k=1,nz ; do J=Jsq,Jeq ; do i=is,ie
      hf_diffv_2d(i,J) = hf_diffv_2d(i,J) + diffv(i,J,k) * ADp%diag_hfrac_v(i,J,k)
    enddo ; enddo ; enddo
    call post_data(CS%id_hf_diffv_2d, hf_diffv_2d, CS%diag)
    deallocate(hf_diffv_2d)
  endif

end subroutine horizontal_viscosity

!> Allocates space for and calculates static variables used by horizontal_viscosity().
!! hor_visc_init calculates and stores the values of a number of metric functions that
!! are used in horizontal_viscosity().
subroutine hor_visc_init(Time, G, GV, US, param_file, diag, CS, MEKE, ADp)
  type(time_type),         intent(in)    :: Time !< Current model time.
  type(ocean_grid_type),   intent(inout) :: G    !< The ocean's grid structure.
  type(verticalGrid_type), intent(in)    :: GV   !< The ocean's vertical grid structure
  type(unit_scale_type),   intent(in)    :: US   !< A dimensional unit scaling type
  type(param_file_type),   intent(in)    :: param_file !< A structure to parse for run-time
                                                 !! parameters.
  type(diag_ctrl), target, intent(inout) :: diag !< Structure to regulate diagnostic output.
  type(hor_visc_CS), pointer             :: CS   !< Pointer to the control structure for this module
  type(MEKE_type), pointer               :: MEKE !< MEKE data
  type(accel_diag_ptrs), optional, pointer :: ADp !< Acceleration diagnostic pointers
  ! Local variables
  real, dimension(SZIB_(G),SZJ_(G)) :: u0u, u0v
  real, dimension(SZI_(G),SZJB_(G)) :: v0u, v0v
                ! u0v is the Laplacian sensitivities to the v velocities
                ! at u points [L-2 ~> m-2], with u0u, v0u, and v0v defined similarly.
  real :: grid_sp_h2       ! Harmonic mean of the squares of the grid [L2 ~> m2]
  real :: grid_sp_h3       ! Harmonic mean of the squares of the grid^(3/2) [L3 ~> m3]
  real :: grid_sp_q2       ! spacings at h and q points [L2 ~> m2]
  real :: grid_sp_q3       ! spacings at h and q points^(3/2) [L3 ~> m3]
  real :: min_grid_sp_h2   ! Minimum value of grid_sp_h2 [L2 ~> m2]
  real :: min_grid_sp_h4   ! Minimum value of grid_sp_h2**2 [L4 ~> m4]
  real :: Kh_Limit         ! A coefficient [T-1 ~> s-1] used, along with the
                           ! grid spacing, to limit Laplacian viscosity.
  real :: fmax             ! maximum absolute value of f at the four
                           ! vorticity points around a thickness point [T-1 ~> s-1]
  real :: BoundCorConst    ! A constant used when using viscosity to bound the Coriolis accelerations
                           ! [T2 L-2 ~> s2 m-2]
  real :: Ah_Limit         ! coefficient [T-1 ~> s-1] used, along with the
                           ! grid spacing, to limit biharmonic viscosity
  real :: Kh               ! Lapacian horizontal viscosity [L2 T-1 ~> m2 s-1]
  real :: Ah               ! biharmonic horizontal viscosity [L4 T-1 ~> m4 s-1]
  real :: Kh_vel_scale     ! this speed [L T-1 ~> m s-1] times grid spacing gives Lap visc
  real :: Ah_vel_scale     ! this speed [L T-1 ~> m s-1] times grid spacing cubed gives bih visc
  real :: Ah_time_scale    ! damping time-scale for biharmonic visc [T ~> s]
  real :: Smag_Lap_const   ! nondimensional Laplacian Smagorinsky constant
  real :: Smag_bi_const    ! nondimensional biharmonic Smagorinsky constant
  real :: Leith_Lap_const  ! nondimensional Laplacian Leith constant
  real :: Leith_bi_const   ! nondimensional biharmonic Leith constant
  real :: dt               ! The dynamics time step [T ~> s]
  real :: Idt              ! The inverse of dt [T-1 ~> s-1]
  real :: denom            ! work variable; the denominator of a fraction
  real :: maxvel           ! largest permitted velocity components [m s-1]
  real :: bound_Cor_vel    ! grid-scale velocity variations at which value
                           ! the quadratically varying biharmonic viscosity
                           ! balances Coriolis acceleration [L T-1 ~> m s-1]
  real :: Kh_sin_lat       ! Amplitude of latitudinally dependent viscosity [L2 T-1 ~> m2 s-1]
  real :: Kh_pwr_of_sine   ! Power used to raise sin(lat) when using Kh_sin_lat
  logical :: bound_Cor_def ! parameter setting of BOUND_CORIOLIS
  logical :: get_all       ! If true, read and log all parameters, regardless of
                           ! whether they are used, to enable spell-checking of
                           ! valid parameters.
  logical :: split         ! If true, use the split time stepping scheme.
                           ! If false and USE_GME = True, issue a FATAL error.
  logical :: default_2018_answers
  character(len=64) :: inputdir, filename
  real    :: deg2rad       ! Converts degrees to radians
  real    :: slat_fn       ! sin(lat)**Kh_pwr_of_sine
  real    :: aniso_grid_dir(2) ! Vector (n1,n2) for anisotropic direction
  integer :: aniso_mode    ! Selects the mode for setting the anisotropic direction
  integer :: is, ie, js, je, Isq, Ieq, Jsq, Jeq, nz
  integer :: isd, ied, jsd, jed, IsdB, IedB, JsdB, JedB
  integer :: i, j
! This include declares and sets the variable "version".
#include "version_variable.h"
  character(len=40)  :: mdl = "MOM_hor_visc"  ! module name
  is   = G%isc  ; ie   = G%iec  ; js   = G%jsc  ; je   = G%jec ; nz = GV%ke
  Isq  = G%IscB ; Ieq  = G%IecB ; Jsq  = G%JscB ; Jeq  = G%JecB
  isd  = G%isd  ; ied  = G%ied  ; jsd  = G%jsd  ; jed  = G%jed
  IsdB = G%IsdB ; IedB = G%IedB ; JsdB = G%JsdB ; JedB = G%JedB
  if (associated(CS)) then
    call MOM_error(WARNING, "hor_visc_init called with an associated "// &
                            "control structure.")
    return
  endif
  allocate(CS)
  CS%diag => diag
  ! Read parameters and write them to the model log.
  call log_version(param_file, mdl, version, "")
  !   It is not clear whether these initialization lines are needed for the
  ! cases where the corresponding parameters are not read.
  CS%bound_Kh = .false. ; CS%better_bound_Kh = .false. ; CS%Smagorinsky_Kh = .false. ; CS%Leith_Kh = .false.
  CS%bound_Ah = .false. ; CS%better_bound_Ah = .false. ; CS%Smagorinsky_Ah = .false. ; CS%Leith_Ah = .false.
  CS%use_QG_Leith_visc = .false.
  CS%bound_Coriolis = .false.
  CS%Modified_Leith = .false.
  CS%anisotropic = .false.
  CS%dynamic_aniso = .false.
  Kh = 0.0 ; Ah = 0.0
  !   If GET_ALL_PARAMS is true, all parameters are read in all cases to enable
  ! parameter spelling checks.
  call get_param(param_file, mdl, "GET_ALL_PARAMS", get_all, default=.false.)
  call get_param(param_file, mdl, "DEFAULT_2018_ANSWERS", default_2018_answers, &
                 "This sets the default value for the various _2018_ANSWERS parameters.", &
                 default=.false.)
  call get_param(param_file, mdl, "HOR_VISC_2018_ANSWERS", CS%answers_2018, &
                 "If true, use the order of arithmetic and expressions that recover the "//&
                 "answers from the end of 2018.  Otherwise, use updated and more robust "//&
                 "forms of the same expressions.", default=default_2018_answers)
  call get_param(param_file, mdl, "DEBUG", CS%debug, default=.false.)
  call get_param(param_file, mdl, "LAPLACIAN", CS%Laplacian, &
                 "If true, use a Laplacian horizontal viscosity.", &
                 default=.false.)
  if (CS%Laplacian .or. get_all) then
    call get_param(param_file, mdl, "KH", Kh,                      &
                 "The background Laplacian horizontal viscosity.", &
                 units = "m2 s-1", default=0.0, scale=US%m_to_L**2*US%T_to_s)
    call get_param(param_file, mdl, "KH_BG_MIN", CS%Kh_bg_min, &
                 "The minimum value allowed for Laplacian horizontal viscosity, KH.", &
                 units = "m2 s-1",  default=0.0, scale=US%m_to_L**2*US%T_to_s)
    call get_param(param_file, mdl, "KH_VEL_SCALE", Kh_vel_scale, &
                 "The velocity scale which is multiplied by the grid "//&
                 "spacing to calculate the Laplacian viscosity. "//&
                 "The final viscosity is the largest of this scaled "//&
                 "viscosity, the Smagorinsky and Leith viscosities, and KH.", &
                 units="m s-1", default=0.0, scale=US%m_s_to_L_T)
    call get_param(param_file, mdl, "KH_SIN_LAT", Kh_sin_lat, &
                 "The amplitude of a latitudinally-dependent background "//&
                 "viscosity of the form KH_SIN_LAT*(SIN(LAT)**KH_PWR_OF_SINE).", &
                 units = "m2 s-1",  default=0.0, scale=US%m_to_L**2*US%T_to_s)
    if (Kh_sin_lat>0. .or. get_all) &
      call get_param(param_file, mdl, "KH_PWR_OF_SINE", Kh_pwr_of_sine, &
                 "The power used to raise SIN(LAT) when using a latitudinally "//&
                 "dependent background viscosity.", &
                 units = "nondim",  default=4.0)
    call get_param(param_file, mdl, "SMAGORINSKY_KH", CS%Smagorinsky_Kh, &
                 "If true, use a Smagorinsky nonlinear eddy viscosity.", &
                 default=.false.)
    if (CS%Smagorinsky_Kh .or. get_all) &
      call get_param(param_file, mdl, "SMAG_LAP_CONST", Smag_Lap_const, &
                 "The nondimensional Laplacian Smagorinsky constant, "//&
                 "often 0.15.", units="nondim", default=0.0, &
                  fail_if_missing = CS%Smagorinsky_Kh)
    call get_param(param_file, mdl, "LEITH_KH", CS%Leith_Kh, &
                 "If true, use a Leith nonlinear eddy viscosity.", &
                 default=.false.)
    call get_param(param_file, mdl, "MODIFIED_LEITH", CS%Modified_Leith, &
                 "If true, add a term to Leith viscosity which is "//&
                 "proportional to the gradient of divergence.", &
                 default=.false.)
    call get_param(param_file, mdl, "RES_SCALE_MEKE_VISC", CS%res_scale_MEKE, &
                 "If true, the viscosity contribution from MEKE is scaled by "//&
                 "the resolution function.", default=.false.)
    if (CS%Leith_Kh .or. get_all) then
      call get_param(param_file, mdl, "LEITH_LAP_CONST", Leith_Lap_const, &
                 "The nondimensional Laplacian Leith constant, "//&
                 "often set to 1.0", units="nondim", default=0.0, &
                  fail_if_missing = CS%Leith_Kh)
      call get_param(param_file, mdl, "USE_QG_LEITH_VISC", CS%use_QG_Leith_visc, &
                 "If true, use QG Leith nonlinear eddy viscosity.", &
                 default=.false.)
      if (CS%use_QG_Leith_visc .and. .not. CS%Leith_Kh) call MOM_error(FATAL, &
                 "MOM_lateral_mixing_coeffs.F90, VarMix_init:"//&
                 "LEITH_KH must be True when USE_QG_LEITH_VISC=True.")
    endif
    if (CS%Leith_Kh .or. CS%Leith_Ah .or. get_all) then
      call get_param(param_file, mdl, "USE_BETA_IN_LEITH", CS%use_beta_in_Leith, &
                 "If true, include the beta term in the Leith nonlinear eddy viscosity.", &
                 default=CS%Leith_Kh)
      call get_param(param_file, mdl, "MODIFIED_LEITH", CS%modified_Leith, &
                 "If true, add a term to Leith viscosity which is \n"//&
                 "proportional to the gradient of divergence.", &
                 default=.false.)
    endif
    call get_param(param_file, mdl, "BOUND_KH", CS%bound_Kh, &
                 "If true, the Laplacian coefficient is locally limited "//&
                 "to be stable.", default=.true.)
    call get_param(param_file, mdl, "BETTER_BOUND_KH", CS%better_bound_Kh, &
                 "If true, the Laplacian coefficient is locally limited "//&
                 "to be stable with a better bounding than just BOUND_KH.", &
                 default=CS%bound_Kh)
    call get_param(param_file, mdl, "ANISOTROPIC_VISCOSITY", CS%anisotropic, &
                 "If true, allow anistropic viscosity in the Laplacian "//&
                 "horizontal viscosity.", default=.false.)
    call get_param(param_file, mdl, "ADD_LES_VISCOSITY", CS%add_LES_viscosity, &
                 "If true, adds the viscosity from Smagorinsky and Leith to the "//&
                 "background viscosity instead of taking the maximum.", default=.false.)
  endif
  if (CS%anisotropic .or. get_all) then
    call get_param(param_file, mdl, "KH_ANISO", CS%Kh_aniso, &
                 "The background Laplacian anisotropic horizontal viscosity.", &
                 units = "m2 s-1", default=0.0, scale=US%m_to_L**2*US%T_to_s)
    call get_param(param_file, mdl, "ANISOTROPIC_MODE", aniso_mode, &
                 "Selects the mode for setting the direction of anistropy.\n"//&
                 "\t 0 - Points along the grid i-direction.\n"//&
                 "\t 1 - Points towards East.\n"//&
                 "\t 2 - Points along the flow direction, U/|U|.", &
                 default=0)
    select case (aniso_mode)
      case (0)
        call get_param(param_file, mdl, "ANISO_GRID_DIR", aniso_grid_dir, &
                 "The vector pointing in the direction of anistropy for "//&
                 "horizont viscosity. n1,n2 are the i,j components relative "//&
                 "to the grid.", units = "nondim", fail_if_missing=.true.)
      case (1)
        call get_param(param_file, mdl, "ANISO_GRID_DIR", aniso_grid_dir, &
                 "The vector pointing in the direction of anistropy for "//&
                 "horizont viscosity. n1,n2 are the i,j components relative "//&
                 "to the spherical coordinates.", units = "nondim", fail_if_missing=.true.)
    end select
  endif
  call get_param(param_file, mdl, "BIHARMONIC", CS%biharmonic, &
                 "If true, use a biharmonic horizontal viscosity. "//&
                 "BIHARMONIC may be used with LAPLACIAN.", &
                 default=.true.)
  if (CS%biharmonic .or. get_all) then
    call get_param(param_file, mdl, "AH", Ah, &
                 "The background biharmonic horizontal viscosity.", &
                 units = "m4 s-1", default=0.0, scale=US%m_to_L**4*US%T_to_s)
    call get_param(param_file, mdl, "AH_VEL_SCALE", Ah_vel_scale, &
                 "The velocity scale which is multiplied by the cube of "//&
                 "the grid spacing to calculate the biharmonic viscosity. "//&
                 "The final viscosity is the largest of this scaled "//&
                 "viscosity, the Smagorinsky and Leith viscosities, and AH.", &
                 units="m s-1", default=0.0, scale=US%m_s_to_L_T)
    call get_param(param_file, mdl, "AH_TIME_SCALE", Ah_time_scale, &
                 "A time scale whose inverse is multiplied by the fourth "//&
                 "power of the grid spacing to calculate biharmonic viscosity. "//&
                 "The final viscosity is the largest of all viscosity "//&
                 "formulations in use. 0.0 means that it's not used.", &
                 units="s", default=0.0, scale=US%s_to_T)
    call get_param(param_file, mdl, "SMAGORINSKY_AH", CS%Smagorinsky_Ah, &
                 "If true, use a biharmonic Smagorinsky nonlinear eddy "//&
                 "viscosity.", default=.false.)
    call get_param(param_file, mdl, "LEITH_AH", CS%Leith_Ah, &
                 "If true, use a biharmonic Leith nonlinear eddy "//&
                 "viscosity.", default=.false.)
    call get_param(param_file, mdl, "BOUND_AH", CS%bound_Ah, &
                 "If true, the biharmonic coefficient is locally limited "//&
                 "to be stable.", default=.true.)
    call get_param(param_file, mdl, "BETTER_BOUND_AH", CS%better_bound_Ah, &
                 "If true, the biharmonic coefficient is locally limited "//&
                 "to be stable with a better bounding than just BOUND_AH.", &
                 default=CS%bound_Ah)
    call get_param(param_file, mdl, "RE_AH", CS%Re_Ah, &
                 "If nonzero, the biharmonic coefficient is scaled "//&
                 "so that the biharmonic Reynolds number is equal to this.", &
                 units="nondim", default=0.0)

    if (CS%Smagorinsky_Ah .or. get_all) then
      call get_param(param_file, mdl, "SMAG_BI_CONST",Smag_bi_const, &
                 "The nondimensional biharmonic Smagorinsky constant, "//&
                 "typically 0.015 - 0.06.", units="nondim", default=0.0, &
                 fail_if_missing = CS%Smagorinsky_Ah)
      call get_param(param_file, mdl, "BOUND_CORIOLIS", bound_Cor_def, default=.false.)
      call get_param(param_file, mdl, "BOUND_CORIOLIS_BIHARM", CS%bound_Coriolis, &
                 "If true use a viscosity that increases with the square "//&
                 "of the velocity shears, so that the resulting viscous "//&
                 "drag is of comparable magnitude to the Coriolis terms "//&
                 "when the velocity differences between adjacent grid "//&
                 "points is 0.5*BOUND_CORIOLIS_VEL.  The default is the "//&
                 "value of BOUND_CORIOLIS (or false).", default=bound_Cor_def)
      if (CS%bound_Coriolis .or. get_all) then
        call get_param(param_file, mdl, "MAXVEL", maxvel, default=3.0e8)
        bound_Cor_vel = maxvel
        call get_param(param_file, mdl, "BOUND_CORIOLIS_VEL", bound_Cor_vel, &
                 "The velocity scale at which BOUND_CORIOLIS_BIHARM causes "//&
                 "the biharmonic drag to have comparable magnitude to the "//&
                 "Coriolis acceleration.  The default is set by MAXVEL.", &
                 units="m s-1", default=maxvel, scale=US%m_s_to_L_T)
      endif
    endif
    if (CS%Leith_Ah .or. get_all) &
      call get_param(param_file, mdl, "LEITH_BI_CONST", Leith_bi_const, &
                 "The nondimensional biharmonic Leith constant, "//&
                 "typical values are thus far undetermined.", units="nondim", default=0.0, &
                 fail_if_missing = CS%Leith_Ah)
  endif
  call get_param(param_file, mdl, "USE_LAND_MASK_FOR_HVISC", CS%use_land_mask, &
                 "If true, use Use the land mask for the computation of thicknesses "//&
                 "at velocity locations. This eliminates the dependence on arbitrary "//&
                 "values over land or outside of the domain.", default=.true.)
  if (CS%better_bound_Ah .or. CS%better_bound_Kh .or. get_all) &
    call get_param(param_file, mdl, "HORVISC_BOUND_COEF", CS%bound_coef, &
                 "The nondimensional coefficient of the ratio of the "//&
                 "viscosity bounds to the theoretical maximum for "//&
                 "stability without considering other terms.", units="nondim", &
                 default=0.8)
  call get_param(param_file, mdl, "NOSLIP", CS%no_slip, &
                 "If true, no slip boundary conditions are used; otherwise "//&
                 "free slip boundary conditions are assumed. The "//&
                 "implementation of the free slip BCs on a C-grid is much "//&
                 "cleaner than the no slip BCs. The use of free slip BCs "//&
                 "is strongly encouraged, and no slip BCs are not used with "//&
                 "the biharmonic viscosity.", default=.false.)
  call get_param(param_file, mdl, "USE_KH_BG_2D", CS%use_Kh_bg_2d, &
                 "If true, read a file containing 2-d background harmonic "//&
                 "viscosities. The final viscosity is the maximum of the other "//&
                 "terms and this background value.", default=.false.)

  call get_param(param_file, mdl, "USE_GME", CS%use_GME, &
                 "If true, use the GM+E backscatter scheme in association \n"//&
                 "with the Gent and McWilliams parameterization.", default=.false.)
  if (CS%use_GME) then
    call get_param(param_file, mdl, "SPLIT", split, &
                 "Use the split time stepping if true.", default=.true., &
                  do_not_log=.true.)
    if (.not. split) call MOM_error(FATAL,"ERROR: Currently, USE_GME = True "// &
                                           "cannot be used with SPLIT=False.")
    call get_param(param_file, mdl, "GME_H0", CS%GME_h0, &
                 "The strength of GME tapers quadratically to zero when the bathymetric "//&
                 "depth is shallower than GME_H0.", units="m", scale=US%m_to_Z, &
                 default=1000.0)
    call get_param(param_file, mdl, "GME_EFFICIENCY", CS%GME_efficiency, &
                 "The nondimensional prefactor multiplying the GME coefficient.", &
                 units="nondim", default=1.0)
    call get_param(param_file, mdl, "GME_LIMITER", CS%GME_limiter, &
                 "The absolute maximum value the GME coefficient is allowed to take.", &
                 units="m2 s-1", scale=US%m_to_L**2*US%T_to_s, default=1.0e7)
  endif
  if (CS%Laplacian .or. CS%biharmonic) then
    call get_param(param_file, mdl, "DT", dt, &
                 "The (baroclinic) dynamics time step.", units="s", scale=US%s_to_T, &
                 fail_if_missing=.true.)
    Idt = 1.0 / dt
  endif
  if (CS%no_slip .and. CS%biharmonic) &
    call MOM_error(FATAL,"ERROR: NOSLIP and BIHARMONIC cannot be defined "// &
                         "at the same time in MOM.")
  if (.not.(CS%Laplacian .or. CS%biharmonic)) then
    ! Only issue inviscid warning if not in single column mode (usually 2x2 domain)
    if ( max(G%domain%niglobal, G%domain%njglobal)>2 ) call MOM_error(WARNING, &
      "hor_visc_init:  It is usually a very bad idea not to use either "//&
      "LAPLACIAN or BIHARMONIC viscosity.")
    return ! We are not using either Laplacian or Bi-harmonic lateral viscosity
  endif
  deg2rad = atan(1.0) / 45.
  ALLOC_(CS%dx2h(isd:ied,jsd:jed))        ; CS%dx2h(:,:)    = 0.0
  ALLOC_(CS%dy2h(isd:ied,jsd:jed))        ; CS%dy2h(:,:)    = 0.0
  ALLOC_(CS%dx2q(IsdB:IedB,JsdB:JedB))    ; CS%dx2q(:,:)    = 0.0
  ALLOC_(CS%dy2q(IsdB:IedB,JsdB:JedB))    ; CS%dy2q(:,:)    = 0.0
  ALLOC_(CS%dx_dyT(isd:ied,jsd:jed))      ; CS%dx_dyT(:,:)  = 0.0
  ALLOC_(CS%dy_dxT(isd:ied,jsd:jed))      ; CS%dy_dxT(:,:)  = 0.0
  ALLOC_(CS%dx_dyBu(IsdB:IedB,JsdB:JedB)) ; CS%dx_dyBu(:,:) = 0.0
  ALLOC_(CS%dy_dxBu(IsdB:IedB,JsdB:JedB)) ; CS%dy_dxBu(:,:) = 0.0
  if (CS%Laplacian) then
    ALLOC_(CS%grid_sp_h2(isd:ied,jsd:jed))   ; CS%grid_sp_h2(:,:) = 0.0
    ALLOC_(CS%Kh_bg_xx(isd:ied,jsd:jed))     ; CS%Kh_bg_xx(:,:) = 0.0
    ALLOC_(CS%Kh_bg_xy(IsdB:IedB,JsdB:JedB)) ; CS%Kh_bg_xy(:,:) = 0.0
    if (CS%bound_Kh .or. CS%better_bound_Kh) then
      ALLOC_(CS%Kh_Max_xx(Isd:Ied,Jsd:Jed)) ; CS%Kh_Max_xx(:,:) = 0.0
      ALLOC_(CS%Kh_Max_xy(IsdB:IedB,JsdB:JedB)) ; CS%Kh_Max_xy(:,:) = 0.0
    endif
    if (CS%Smagorinsky_Kh) then
      ALLOC_(CS%Laplac2_const_xx(isd:ied,jsd:jed))     ; CS%Laplac2_const_xx(:,:) = 0.0
      ALLOC_(CS%Laplac2_const_xy(IsdB:IedB,JsdB:JedB)) ; CS%Laplac2_const_xy(:,:) = 0.0
    endif
    if (CS%Leith_Kh) then
      ALLOC_(CS%Laplac3_const_xx(isd:ied,jsd:jed)) ; CS%Laplac3_const_xx(:,:) = 0.0
      ALLOC_(CS%Laplac3_const_xy(IsdB:IedB,JsdB:JedB)) ; CS%Laplac3_const_xy(:,:) = 0.0
    endif
  endif
  ALLOC_(CS%reduction_xx(isd:ied,jsd:jed))     ; CS%reduction_xx(:,:) = 0.0
  ALLOC_(CS%reduction_xy(IsdB:IedB,JsdB:JedB)) ; CS%reduction_xy(:,:) = 0.0
  if (CS%anisotropic) then
    ALLOC_(CS%n1n2_h(isd:ied,jsd:jed)) ; CS%n1n2_h(:,:) = 0.0
    ALLOC_(CS%n1n1_m_n2n2_h(isd:ied,jsd:jed)) ; CS%n1n1_m_n2n2_h(:,:) = 0.0
    ALLOC_(CS%n1n2_q(IsdB:IedB,JsdB:JedB)) ; CS%n1n2_q(:,:) = 0.0
    ALLOC_(CS%n1n1_m_n2n2_q(IsdB:IedB,JsdB:JedB)) ; CS%n1n1_m_n2n2_q(:,:) = 0.0
    select case (aniso_mode)
      case (0)
        call align_aniso_tensor_to_grid(CS, aniso_grid_dir(1), aniso_grid_dir(2))
      case (1)
      ! call align_aniso_tensor_to_grid(CS, aniso_grid_dir(1), aniso_grid_dir(2))
      case (2)
        CS%dynamic_aniso = .true.
      case default
        call MOM_error(FATAL, "MOM_hor_visc: "//&
             "Runtime parameter ANISOTROPIC_MODE is out of range.")
    end select
  endif
  if (CS%use_Kh_bg_2d) then
    ALLOC_(CS%Kh_bg_2d(isd:ied,jsd:jed))     ; CS%Kh_bg_2d(:,:) = 0.0
    call get_param(param_file, mdl, "KH_BG_2D_FILENAME", filename, &
                 'The filename containing a 2d map of "Kh".', &
                 default='KH_background_2d.nc')
    call get_param(param_file, mdl, "INPUTDIR", inputdir, default=".")
    inputdir = slasher(inputdir)
    call MOM_read_data(trim(inputdir)//trim(filename), 'Kh', CS%Kh_bg_2d, &
                       G%domain, timelevel=1, scale=US%m_to_L**2*US%T_to_s)
    call pass_var(CS%Kh_bg_2d, G%domain)
  endif
  if (CS%biharmonic) then
    ALLOC_(CS%Idx2dyCu(IsdB:IedB,jsd:jed)) ; CS%Idx2dyCu(:,:) = 0.0
    ALLOC_(CS%Idx2dyCv(isd:ied,JsdB:JedB)) ; CS%Idx2dyCv(:,:) = 0.0
    ALLOC_(CS%Idxdy2u(IsdB:IedB,jsd:jed))  ; CS%Idxdy2u(:,:)  = 0.0
    ALLOC_(CS%Idxdy2v(isd:ied,JsdB:JedB))  ; CS%Idxdy2v(:,:)  = 0.0
    ALLOC_(CS%Ah_bg_xx(isd:ied,jsd:jed))     ; CS%Ah_bg_xx(:,:) = 0.0
    ALLOC_(CS%Ah_bg_xy(IsdB:IedB,JsdB:JedB)) ; CS%Ah_bg_xy(:,:) = 0.0
    ALLOC_(CS%grid_sp_h3(isd:ied,jsd:jed))   ; CS%grid_sp_h3(:,:) = 0.0
    if (CS%bound_Ah .or. CS%better_bound_Ah) then
      ALLOC_(CS%Ah_Max_xx(isd:ied,jsd:jed))     ; CS%Ah_Max_xx(:,:) = 0.0
      ALLOC_(CS%Ah_Max_xy(IsdB:IedB,JsdB:JedB)) ; CS%Ah_Max_xy(:,:) = 0.0
    endif
    if (CS%Smagorinsky_Ah) then
      ALLOC_(CS%Biharm_const_xx(isd:ied,jsd:jed))     ; CS%Biharm_const_xx(:,:) = 0.0
      ALLOC_(CS%Biharm_const_xy(IsdB:IedB,JsdB:JedB)) ; CS%Biharm_const_xy(:,:) = 0.0
      if (CS%bound_Coriolis) then
        ALLOC_(CS%Biharm_const2_xx(isd:ied,jsd:jed))     ; CS%Biharm_const2_xx(:,:) = 0.0
        ALLOC_(CS%Biharm_const2_xy(IsdB:IedB,JsdB:JedB)) ; CS%Biharm_const2_xy(:,:) = 0.0
      endif
    endif
    if (CS%Leith_Ah) then
        ALLOC_(CS%biharm6_const_xx(isd:ied,jsd:jed)) ; CS%biharm6_const_xx(:,:) = 0.0
        ALLOC_(CS%biharm6_const_xy(IsdB:IedB,JsdB:JedB)) ; CS%biharm6_const_xy(:,:) = 0.0
    endif
    if (CS%Re_Ah > 0.0) then
      ALLOC_(CS%Re_Ah_const_xx(isd:ied,jsd:jed)); CS%Re_Ah_const_xx(:,:) = 0.0
      ALLOC_(CS%Re_Ah_const_xy(IsdB:IedB,JsdB:JedB)); CS%Re_Ah_const_xy(:,:) = 0.0
    endif
  endif
  do J=js-2,Jeq+1 ; do I=is-2,Ieq+1
    CS%dx2q(I,J) = G%dxBu(I,J)*G%dxBu(I,J) ; CS%dy2q(I,J) = G%dyBu(I,J)*G%dyBu(I,J)
    CS%DX_dyBu(I,J) = G%dxBu(I,J)*G%IdyBu(I,J) ; CS%DY_dxBu(I,J) = G%dyBu(I,J)*G%IdxBu(I,J)
  enddo ; enddo
  do j=Jsq-1,Jeq+2 ; do i=Isq-1,Ieq+2
    CS%dx2h(i,j) = G%dxT(i,j)*G%dxT(i,j) ; CS%dy2h(i,j) = G%dyT(i,j)*G%dyT(i,j)
    CS%DX_dyT(i,j) = G%dxT(i,j)*G%IdyT(i,j) ; CS%DY_dxT(i,j) = G%dyT(i,j)*G%IdxT(i,j)
  enddo ; enddo
  do j=Jsq,Jeq+1 ; do i=Isq,Ieq+1
    CS%reduction_xx(i,j) = 1.0
    if ((G%dy_Cu(I,j) > 0.0) .and. (G%dy_Cu(I,j) < G%dyCu(I,j)) .and. &
        (G%dy_Cu(I,j) < G%dyCu(I,j) * CS%reduction_xx(i,j))) &
      CS%reduction_xx(i,j) = G%dy_Cu(I,j) / (G%dyCu(I,j))
    if ((G%dy_Cu(I-1,j) > 0.0) .and. (G%dy_Cu(I-1,j) < G%dyCu(I-1,j)) .and. &
        (G%dy_Cu(I-1,j) < G%dyCu(I-1,j) * CS%reduction_xx(i,j))) &
      CS%reduction_xx(i,j) = G%dy_Cu(I-1,j) / (G%dyCu(I-1,j))
    if ((G%dx_Cv(i,J) > 0.0) .and. (G%dx_Cv(i,J) < G%dxCv(i,J)) .and. &
        (G%dx_Cv(i,J) < G%dxCv(i,J) * CS%reduction_xx(i,j))) &
      CS%reduction_xx(i,j) = G%dx_Cv(i,J) / (G%dxCv(i,J))
    if ((G%dx_Cv(i,J-1) > 0.0) .and. (G%dx_Cv(i,J-1) < G%dxCv(i,J-1)) .and. &
        (G%dx_Cv(i,J-1) < G%dxCv(i,J-1) * CS%reduction_xx(i,j))) &
      CS%reduction_xx(i,j) = G%dx_Cv(i,J-1) / (G%dxCv(i,J-1))
  enddo ; enddo
  do J=js-1,Jeq ; do I=is-1,Ieq
    CS%reduction_xy(I,J) = 1.0
    if ((G%dy_Cu(I,j) > 0.0) .and. (G%dy_Cu(I,j) < G%dyCu(I,j)) .and. &
        (G%dy_Cu(I,j) < G%dyCu(I,j) * CS%reduction_xy(I,J))) &
      CS%reduction_xy(I,J) = G%dy_Cu(I,j) / (G%dyCu(I,j))
    if ((G%dy_Cu(I,j+1) > 0.0) .and. (G%dy_Cu(I,j+1) < G%dyCu(I,j+1)) .and. &
        (G%dy_Cu(I,j+1) < G%dyCu(I,j+1) * CS%reduction_xy(I,J))) &
      CS%reduction_xy(I,J) = G%dy_Cu(I,j+1) / (G%dyCu(I,j+1))
    if ((G%dx_Cv(i,J) > 0.0) .and. (G%dx_Cv(i,J) < G%dxCv(i,J)) .and. &
        (G%dx_Cv(i,J) < G%dxCv(i,J) * CS%reduction_xy(I,J))) &
      CS%reduction_xy(I,J) = G%dx_Cv(i,J) / (G%dxCv(i,J))
    if ((G%dx_Cv(i+1,J) > 0.0) .and. (G%dx_Cv(i+1,J) < G%dxCv(i+1,J)) .and. &
        (G%dx_Cv(i+1,J) < G%dxCv(i+1,J) * CS%reduction_xy(I,J))) &
      CS%reduction_xy(I,J) = G%dx_Cv(i+1,J) / (G%dxCv(i+1,J))
  enddo ; enddo
  if (CS%Laplacian) then
   ! The 0.3 below was 0.4 in MOM1.10.  The change in hq requires
   ! this to be less than 1/3, rather than 1/2 as before.
    if (CS%bound_Kh .or. CS%bound_Ah) Kh_Limit = 0.3 / (dt*4.0)
    ! Calculate and store the background viscosity at h-points

    min_grid_sp_h2 = huge(1.)
    do j=Jsq,Jeq+1 ; do i=Isq,Ieq+1
      ! Static factors in the Smagorinsky and Leith schemes
      grid_sp_h2 = (2.0*CS%dx2h(i,j)*CS%dy2h(i,j)) / (CS%dx2h(i,j) + CS%dy2h(i,j))
      CS%grid_sp_h2(i,j) = grid_sp_h2
      grid_sp_h3 = grid_sp_h2*sqrt(grid_sp_h2)
      if (CS%Smagorinsky_Kh) CS%Laplac2_const_xx(i,j) = Smag_Lap_const * grid_sp_h2
      if (CS%Leith_Kh)       CS%Laplac3_const_xx(i,j) = Leith_Lap_const * grid_sp_h3
      ! Maximum of constant background and MICOM viscosity
      CS%Kh_bg_xx(i,j) = MAX(Kh, Kh_vel_scale * sqrt(grid_sp_h2))
      ! Use the larger of the above and values read from a file
      if (CS%use_Kh_bg_2d) CS%Kh_bg_xx(i,j) = MAX(CS%Kh_bg_2d(i,j), CS%Kh_bg_xx(i,j))
      ! Use the larger of the above and a function of sin(latitude)
      if (Kh_sin_lat>0.) then
        slat_fn = abs( sin( deg2rad * G%geoLatT(i,j) ) ) ** Kh_pwr_of_sine
        CS%Kh_bg_xx(i,j) = MAX(Kh_sin_lat * slat_fn, CS%Kh_bg_xx(i,j))
      endif
      if (CS%bound_Kh .and. .not.CS%better_bound_Kh) then
        ! Limit the background viscosity to be numerically stable
        CS%Kh_Max_xx(i,j) = Kh_Limit * grid_sp_h2
        CS%Kh_bg_xx(i,j) = MIN(CS%Kh_bg_xx(i,j), CS%Kh_Max_xx(i,j))
      endif
      min_grid_sp_h2 = min(grid_sp_h2, min_grid_sp_h2)
    enddo ; enddo
    call min_across_PEs(min_grid_sp_h2)

    ! Calculate and store the background viscosity at q-points
    do J=js-1,Jeq ; do I=is-1,Ieq
      ! Static factors in the Smagorinsky and Leith schemes
      grid_sp_q2 = (2.0*CS%dx2q(I,J)*CS%dy2q(I,J)) / (CS%dx2q(I,J) + CS%dy2q(I,J))
      grid_sp_q3 = grid_sp_q2*sqrt(grid_sp_q2)
      if (CS%Smagorinsky_Kh) CS%Laplac2_const_xy(I,J) = Smag_Lap_const * grid_sp_q2
      if (CS%Leith_Kh)       CS%Laplac3_const_xy(I,J) = Leith_Lap_const * grid_sp_q3
      ! Maximum of constant background and MICOM viscosity
      CS%Kh_bg_xy(I,J) = MAX(Kh, Kh_vel_scale * sqrt(grid_sp_q2))
      ! Use the larger of the above and values read from a file
      if (CS%use_Kh_bg_2d) then
        CS%Kh_bg_xy(I,J) = MAX(CS%Kh_bg_xy(I,J), &
            0.25*((CS%Kh_bg_2d(i,j) + CS%Kh_bg_2d(i+1,j+1)) + &
                  (CS%Kh_bg_2d(i+1,j) + CS%Kh_bg_2d(i,j+1))) )
      endif

      ! Use the larger of the above and a function of sin(latitude)
      if (Kh_sin_lat>0.) then
        slat_fn = abs( sin( deg2rad * G%geoLatBu(I,J) ) ) ** Kh_pwr_of_sine
        CS%Kh_bg_xy(I,J) = MAX(Kh_sin_lat * slat_fn, CS%Kh_bg_xy(I,J))
      endif
      if (CS%bound_Kh .and. .not.CS%better_bound_Kh) then
        ! Limit the background viscosity to be numerically stable
        CS%Kh_Max_xy(I,J) = Kh_Limit * grid_sp_q2
        CS%Kh_bg_xy(I,J) = MIN(CS%Kh_bg_xy(I,J), CS%Kh_Max_xy(I,J))
      endif
    enddo ; enddo
  endif
  if (CS%biharmonic) then
    do j=js-1,Jeq+1 ; do I=Isq-1,Ieq+1
      CS%Idx2dyCu(I,j) = (G%IdxCu(I,j)*G%IdxCu(I,j)) * G%IdyCu(I,j)
      CS%Idxdy2u(I,j) = G%IdxCu(I,j) * (G%IdyCu(I,j)*G%IdyCu(I,j))
    enddo ; enddo
    do J=Jsq-1,Jeq+1 ; do i=is-1,Ieq+1
      CS%Idx2dyCv(i,J) = (G%IdxCv(i,J)*G%IdxCv(i,J)) * G%IdyCv(i,J)
      CS%Idxdy2v(i,J) = G%IdxCv(i,J) * (G%IdyCv(i,J)*G%IdyCv(i,J))
    enddo ; enddo
    CS%Ah_bg_xy(:,:) = 0.0
   ! The 0.3 below was 0.4 in MOM1.10.  The change in hq requires
   ! this to be less than 1/3, rather than 1/2 as before.
    if (CS%better_bound_Ah .or. CS%bound_Ah) Ah_Limit = 0.3 / (dt*64.0)
    if (CS%Smagorinsky_Ah .and. CS%bound_Coriolis) &
      BoundCorConst = 1.0 / (5.0*(bound_Cor_vel*bound_Cor_vel))

    min_grid_sp_h4 = huge(1.)
    do j=Jsq,Jeq+1 ; do i=Isq,Ieq+1
      grid_sp_h2 = (2.0*CS%dx2h(i,j)*CS%dy2h(i,j)) / (CS%dx2h(i,j)+CS%dy2h(i,j))
      grid_sp_h3 = grid_sp_h2*sqrt(grid_sp_h2)
      CS%grid_sp_h3(i,j) = grid_sp_h3
      if (CS%Smagorinsky_Ah) then
        CS%Biharm_const_xx(i,j) = Smag_bi_const * (grid_sp_h2 * grid_sp_h2)
        if (CS%bound_Coriolis) then
          fmax = MAX(abs(G%CoriolisBu(I-1,J-1)), abs(G%CoriolisBu(I,J-1)), &
                     abs(G%CoriolisBu(I-1,J)),   abs(G%CoriolisBu(I,J)))
          CS%Biharm_const2_xx(i,j) = (grid_sp_h2 * grid_sp_h2 * grid_sp_h2) * &
                                     (fmax * BoundCorConst)
        endif
      endif
      if (CS%Leith_Ah) then
         CS%biharm6_const_xx(i,j) = Leith_bi_const * (grid_sp_h3 * grid_sp_h3)
      endif
      CS%Ah_bg_xx(i,j) = MAX(Ah, Ah_vel_scale * grid_sp_h2 * sqrt(grid_sp_h2))
      if (CS%Re_Ah > 0.0) CS%Re_Ah_const_xx(i,j) = grid_sp_h3 / CS%Re_Ah
      if (Ah_time_scale > 0.) CS%Ah_bg_xx(i,j) = &
            MAX(CS%Ah_bg_xx(i,j), (grid_sp_h2 * grid_sp_h2) / Ah_time_scale)
      if (CS%bound_Ah .and. .not.CS%better_bound_Ah) then
        CS%Ah_Max_xx(i,j) = Ah_Limit * (grid_sp_h2 * grid_sp_h2)
        CS%Ah_bg_xx(i,j) = MIN(CS%Ah_bg_xx(i,j), CS%Ah_Max_xx(i,j))
      endif
      min_grid_sp_h4 = min(grid_sp_h2**2, min_grid_sp_h4)
    enddo ; enddo
    call min_across_PEs(min_grid_sp_h4)

    do J=js-1,Jeq ; do I=is-1,Ieq
      grid_sp_q2 = (2.0*CS%dx2q(I,J)*CS%dy2q(I,J)) / (CS%dx2q(I,J)+CS%dy2q(I,J))
      grid_sp_q3 = grid_sp_q2*sqrt(grid_sp_q2)
      if (CS%Smagorinsky_Ah) then
        CS%Biharm_const_xy(I,J) = Smag_bi_const * (grid_sp_q2 * grid_sp_q2)
        if (CS%bound_Coriolis) then
          CS%Biharm_const2_xy(I,J) = (grid_sp_q2 * grid_sp_q2 * grid_sp_q2) * &
                                     (abs(G%CoriolisBu(I,J)) * BoundCorConst)
        endif
      endif
      if (CS%Leith_Ah) then
         CS%biharm6_const_xy(I,J) = Leith_bi_const * (grid_sp_q3 * grid_sp_q3)
      endif
      CS%Ah_bg_xy(I,J) = MAX(Ah, Ah_vel_scale * grid_sp_q2 * sqrt(grid_sp_q2))
      if (CS%Re_Ah > 0.0) CS%Re_Ah_const_xy(i,j) = grid_sp_q3 / CS%Re_Ah
      if (Ah_time_scale > 0.) CS%Ah_bg_xy(i,j) = &
           MAX(CS%Ah_bg_xy(i,j), (grid_sp_q2 * grid_sp_q2) / Ah_time_scale)
      if (CS%bound_Ah .and. .not.CS%better_bound_Ah) then
        CS%Ah_Max_xy(I,J) = Ah_Limit * (grid_sp_q2 * grid_sp_q2)
        CS%Ah_bg_xy(I,J) = MIN(CS%Ah_bg_xy(I,J), CS%Ah_Max_xy(I,J))
      endif
    enddo ; enddo
  endif
  ! The Laplacian bounds should avoid overshoots when CS%bound_coef < 1.
  if (CS%Laplacian .and. CS%better_bound_Kh) then
    do j=Jsq,Jeq+1 ; do i=Isq,Ieq+1
      denom = max( &
         (CS%dy2h(i,j) * CS%DY_dxT(i,j) * (G%IdyCu(I,j) + G%IdyCu(I-1,j)) * &
          max(G%IdyCu(I,j)*G%IareaCu(I,j), G%IdyCu(I-1,j)*G%IareaCu(I-1,j)) ), &
         (CS%dx2h(i,j) * CS%DX_dyT(i,j) * (G%IdxCv(i,J) + G%IdxCv(i,J-1)) * &
          max(G%IdxCv(i,J)*G%IareaCv(i,J), G%IdxCv(i,J-1)*G%IareaCv(i,J-1)) ) )
      CS%Kh_Max_xx(i,j) = 0.0
      if (denom > 0.0) &
        CS%Kh_Max_xx(i,j) = CS%bound_coef * 0.25 * Idt / denom
    enddo ; enddo
    do J=js-1,Jeq ; do I=is-1,Ieq
      denom = max( &
         (CS%dx2q(I,J) * CS%DX_dyBu(I,J) * (G%IdxCu(I,j+1) + G%IdxCu(I,j)) * &
          max(G%IdxCu(I,j)*G%IareaCu(I,j), G%IdxCu(I,j+1)*G%IareaCu(I,j+1)) ), &
         (CS%dy2q(I,J) * CS%DY_dxBu(I,J) * (G%IdyCv(i+1,J) + G%IdyCv(i,J)) * &
          max(G%IdyCv(i,J)*G%IareaCv(i,J), G%IdyCv(i+1,J)*G%IareaCv(i+1,J)) ) )
      CS%Kh_Max_xy(I,J) = 0.0
      if (denom > 0.0) &
        CS%Kh_Max_xy(I,J) = CS%bound_coef * 0.25 * Idt / denom
    enddo ; enddo
    if (CS%debug) then
      call hchksum(CS%Kh_Max_xx, "Kh_Max_xx", G%HI, haloshift=0, scale=US%L_to_m**2*US%s_to_T)
      call Bchksum(CS%Kh_Max_xy, "Kh_Max_xy", G%HI, haloshift=0, scale=US%L_to_m**2*US%s_to_T)
    endif
  endif
  ! The biharmonic bounds should avoid overshoots when CS%bound_coef < 0.5, but
  ! empirically work for CS%bound_coef <~ 1.0
  if (CS%biharmonic .and. CS%better_bound_Ah) then
    do j=js-1,Jeq+1 ; do I=Isq-1,Ieq+1
      u0u(I,j) = (CS%Idxdy2u(I,j)*(CS%dy2h(i+1,j)*CS%DY_dxT(i+1,j)*(G%IdyCu(I+1,j) + G%IdyCu(I,j))   + &
                                   CS%dy2h(i,j) * CS%DY_dxT(i,j) * (G%IdyCu(I,j) + G%IdyCu(I-1,j)) ) + &
                 CS%Idx2dyCu(I,j)*(CS%dx2q(I,J) * CS%DX_dyBu(I,J) * (G%IdxCu(I,j+1) + G%IdxCu(I,j)) + &
                                   CS%dx2q(I,J-1)*CS%DX_dyBu(I,J-1)*(G%IdxCu(I,j) + G%IdxCu(I,j-1)) ) )
      u0v(I,j) = (CS%Idxdy2u(I,j)*(CS%dy2h(i+1,j)*CS%DX_dyT(i+1,j)*(G%IdxCv(i+1,J) + G%IdxCv(i+1,J-1)) + &
                                   CS%dy2h(i,j) * CS%DX_dyT(i,j) * (G%IdxCv(i,J) + G%IdxCv(i,J-1)) )   + &
                 CS%Idx2dyCu(I,j)*(CS%dx2q(I,J) * CS%DY_dxBu(I,J) * (G%IdyCv(i+1,J) + G%IdyCv(i,J))   + &
                                   CS%dx2q(I,J-1)*CS%DY_dxBu(I,J-1)*(G%IdyCv(i+1,J-1) + G%IdyCv(i,J-1)) ) )
    enddo ; enddo
    do J=Jsq-1,Jeq+1 ; do i=is-1,Ieq+1
      v0u(i,J) = (CS%Idxdy2v(i,J)*(CS%dy2q(I,J) * CS%DX_dyBu(I,J) * (G%IdxCu(I,j+1) + G%IdxCu(I,j))       + &
                                   CS%dy2q(I-1,J)*CS%DX_dyBu(I-1,J)*(G%IdxCu(I-1,j+1) + G%IdxCu(I-1,j)) ) + &
                 CS%Idx2dyCv(i,J)*(CS%dx2h(i,j+1)*CS%DY_dxT(i,j+1)*(G%IdyCu(I,j+1) + G%IdyCu(I-1,j+1))   + &
                                   CS%dx2h(i,j) * CS%DY_dxT(i,j) * (G%IdyCu(I,j) + G%IdyCu(I-1,j)) ) )
      v0v(i,J) = (CS%Idxdy2v(i,J)*(CS%dy2q(I,J) * CS%DY_dxBu(I,J) * (G%IdyCv(i+1,J) + G%IdyCv(i,J))   + &
                                   CS%dy2q(I-1,J)*CS%DY_dxBu(I-1,J)*(G%IdyCv(i,J) + G%IdyCv(i-1,J)) ) + &
                 CS%Idx2dyCv(i,J)*(CS%dx2h(i,j+1)*CS%DX_dyT(i,j+1)*(G%IdxCv(i,J+1) + G%IdxCv(i,J))   + &
                                   CS%dx2h(i,j) * CS%DX_dyT(i,j) * (G%IdxCv(i,J) + G%IdxCv(i,J-1)) ) )
    enddo ; enddo
    do j=Jsq,Jeq+1 ; do i=Isq,Ieq+1
      denom = max( &
         (CS%dy2h(i,j) * &
          (CS%DY_dxT(i,j)*(G%IdyCu(I,j)*u0u(I,j) + G%IdyCu(I-1,j)*u0u(I-1,j))  + &
           CS%DX_dyT(i,j)*(G%IdxCv(i,J)*v0u(i,J) + G%IdxCv(i,J-1)*v0u(i,J-1))) * &
          max(G%IdyCu(I,j)*G%IareaCu(I,j), G%IdyCu(I-1,j)*G%IareaCu(I-1,j)) ),   &
         (CS%dx2h(i,j) * &
          (CS%DY_dxT(i,j)*(G%IdyCu(I,j)*u0v(I,j) + G%IdyCu(I-1,j)*u0v(I-1,j))  + &
           CS%DX_dyT(i,j)*(G%IdxCv(i,J)*v0v(i,J) + G%IdxCv(i,J-1)*v0v(i,J-1))) * &
          max(G%IdxCv(i,J)*G%IareaCv(i,J), G%IdxCv(i,J-1)*G%IareaCv(i,J-1)) ) )
      CS%Ah_Max_xx(I,J) = 0.0
      if (denom > 0.0) &
        CS%Ah_Max_xx(I,J) = CS%bound_coef * 0.5 * Idt / denom
    enddo ; enddo
    do J=js-1,Jeq ; do I=is-1,Ieq
      denom = max( &
         (CS%dx2q(I,J) * &
          (CS%DX_dyBu(I,J)*(u0u(I,j+1)*G%IdxCu(I,j+1) + u0u(I,j)*G%IdxCu(I,j))  + &
           CS%DY_dxBu(I,J)*(v0u(i+1,J)*G%IdyCv(i+1,J) + v0u(i,J)*G%IdyCv(i,J))) * &
          max(G%IdxCu(I,j)*G%IareaCu(I,j), G%IdxCu(I,j+1)*G%IareaCu(I,j+1)) ),    &
         (CS%dy2q(I,J) * &
          (CS%DX_dyBu(I,J)*(u0v(I,j+1)*G%IdxCu(I,j+1) + u0v(I,j)*G%IdxCu(I,j))  + &
           CS%DY_dxBu(I,J)*(v0v(i+1,J)*G%IdyCv(i+1,J) + v0v(i,J)*G%IdyCv(i,J))) * &
          max(G%IdyCv(i,J)*G%IareaCv(i,J), G%IdyCv(i+1,J)*G%IareaCv(i+1,J)) ) )
      CS%Ah_Max_xy(I,J) = 0.0
      if (denom > 0.0) &
        CS%Ah_Max_xy(I,J) = CS%bound_coef * 0.5 * Idt / denom
    enddo ; enddo
    if (CS%debug) then
      call hchksum(CS%Ah_Max_xx, "Ah_Max_xx", G%HI, haloshift=0, scale=US%L_to_m**4*US%s_to_T)
      call Bchksum(CS%Ah_Max_xy, "Ah_Max_xy", G%HI, haloshift=0, scale=US%L_to_m**4*US%s_to_T)
    endif
  endif
  ! Register fields for output from this module.
  CS%id_normstress = register_diag_field('ocean_model', 'NoSt', diag%axesTL, Time, &
      'Normal Stress', 's-1', conversion=US%s_to_T)
  CS%id_shearstress = register_diag_field('ocean_model', 'ShSt', diag%axesBL, Time, &
      'Shear Stress', 's-1', conversion=US%s_to_T)
  CS%id_diffu = register_diag_field('ocean_model', 'diffu', diag%axesCuL, Time, &
      'Zonal Acceleration from Horizontal Viscosity', 'm s-2', conversion=US%L_T2_to_m_s2)
  CS%id_diffv = register_diag_field('ocean_model', 'diffv', diag%axesCvL, Time, &
      'Meridional Acceleration from Horizontal Viscosity', 'm s-2', conversion=US%L_T2_to_m_s2)

  !CS%id_hf_diffu = register_diag_field('ocean_model', 'hf_diffu', diag%axesCuL, Time, &
  !    'Fractional Thickness-weighted Zonal Acceleration from Horizontal Viscosity', 'm s-2', &
  !    v_extensive=.true., conversion=US%L_T2_to_m_s2)
  !if ((CS%id_hf_diffu > 0) .and. (present(ADp))) then
  !  call safe_alloc_ptr(CS%hf_diffu,G%IsdB,G%IedB,G%jsd,G%jed,GV%ke)
  !  call safe_alloc_ptr(ADp%diag_hfrac_u,G%IsdB,G%IedB,G%jsd,G%jed,GV%ke)
  !endif

  !CS%id_hf_diffv = register_diag_field('ocean_model', 'hf_diffv', diag%axesCvL, Time, &
  !    'Fractional Thickness-weighted Meridional Acceleration from Horizontal Viscosity', 'm s-2', &
  !    v_extensive=.true., conversion=US%L_T2_to_m_s2)
  !if ((CS%id_hf_diffv > 0) .and. (present(ADp))) then
  !  call safe_alloc_ptr(CS%hf_diffv,G%isd,G%ied,G%JsdB,G%JedB,GV%ke)
  !  call safe_alloc_ptr(ADp%diag_hfrac_v,G%isd,G%ied,G%JsdB,G%JedB,GV%ke)
  !endif

  CS%id_hf_diffu_2d = register_diag_field('ocean_model', 'hf_diffu_2d', diag%axesCu1, Time, &
      'Depth-sum Fractional Thickness-weighted Zonal Acceleration from Horizontal Viscosity', 'm s-2', &
      conversion=US%L_T2_to_m_s2)
  if ((CS%id_hf_diffu_2d > 0) .and. (present(ADp))) then
    call safe_alloc_ptr(ADp%diag_hfrac_u,G%IsdB,G%IedB,G%jsd,G%jed,GV%ke)
  endif

  CS%id_hf_diffv_2d = register_diag_field('ocean_model', 'hf_diffv_2d', diag%axesCv1, Time, &
      'Depth-sum Fractional Thickness-weighted Meridional Acceleration from Horizontal Viscosity', 'm s-2', &
      conversion=US%L_T2_to_m_s2)
  if ((CS%id_hf_diffv_2d > 0) .and. (present(ADp))) then
    call safe_alloc_ptr(ADp%diag_hfrac_v,G%isd,G%ied,G%JsdB,G%JedB,GV%ke)
  endif

  if (CS%biharmonic) then
    CS%id_Ah_h = register_diag_field('ocean_model', 'Ahh', diag%axesTL, Time,    &
        'Biharmonic Horizontal Viscosity at h Points', 'm4 s-1', conversion=US%L_to_m**4*US%s_to_T, &
        cmor_field_name='difmxybo',                                             &
        cmor_long_name='Ocean lateral biharmonic viscosity',                     &
        cmor_standard_name='ocean_momentum_xy_biharmonic_diffusivity')
    CS%id_Ah_q = register_diag_field('ocean_model', 'Ahq', diag%axesBL, Time, &
        'Biharmonic Horizontal Viscosity at q Points', 'm4 s-1', conversion=US%L_to_m**4*US%s_to_T)
    CS%id_grid_Re_Ah = register_diag_field('ocean_model', 'grid_Re_Ah', diag%axesTL, Time, &
        'Grid Reynolds number for the Biharmonic horizontal viscosity at h points', 'nondim')

    if (CS%id_grid_Re_Ah > 0) &
      ! Compute the smallest biharmonic viscosity capable of modifying the
      ! velocity at floating point precision.
      CS%min_grid_Ah = spacing(1.) * min_grid_sp_h4 * Idt
  endif
  if (CS%Laplacian) then
    CS%id_Kh_h = register_diag_field('ocean_model', 'Khh', diag%axesTL, Time,   &
        'Laplacian Horizontal Viscosity at h Points', 'm2 s-1', conversion=US%L_to_m**2*US%s_to_T, &
        cmor_field_name='difmxylo',                                             &
        cmor_long_name='Ocean lateral Laplacian viscosity',                     &
        cmor_standard_name='ocean_momentum_xy_laplacian_diffusivity')
    CS%id_Kh_q = register_diag_field('ocean_model', 'Khq', diag%axesBL, Time, &
        'Laplacian Horizontal Viscosity at q Points', 'm2 s-1', conversion=US%L_to_m**2*US%s_to_T)
    CS%id_grid_Re_Kh = register_diag_field('ocean_model', 'grid_Re_Kh', diag%axesTL, Time, &
        'Grid Reynolds number for the Laplacian horizontal viscosity at h points', 'nondim')
    CS%id_vort_xy_q = register_diag_field('ocean_model', 'vort_xy_q', diag%axesBL, Time, &
      'Vertical vorticity at q Points', 's-1', conversion=US%s_to_T)
    CS%id_div_xx_h = register_diag_field('ocean_model', 'div_xx_h', diag%axesTL, Time, &
      'Horizontal divergence at h Points', 's-1', conversion=US%s_to_T)
    CS%id_sh_xy_q = register_diag_field('ocean_model', 'sh_xy_q', diag%axesBL, Time, &
      'Shearing strain at q Points', 's-1', conversion=US%s_to_T)
    CS%id_sh_xx_h = register_diag_field('ocean_model', 'sh_xx_h', diag%axesTL, Time, &
      'Horizontal tension at h Points', 's-1', conversion=US%s_to_T)

    if (CS%id_grid_Re_Kh > 0) &
      ! Compute a smallest Laplacian viscosity capable of modifying the
      ! velocity at floating point precision.
      CS%min_grid_Kh = spacing(1.) * min_grid_sp_h2 * Idt
  endif
  if (CS%use_GME) then
      CS%id_GME_coeff_h = register_diag_field('ocean_model', 'GME_coeff_h', diag%axesTL, Time, &
        'GME coefficient at h Points', 'm2 s-1', conversion=US%L_to_m**2*US%s_to_T)
      CS%id_GME_coeff_q = register_diag_field('ocean_model', 'GME_coeff_q', diag%axesBL, Time, &
        'GME coefficient at q Points', 'm2 s-1', conversion=US%L_to_m**2*US%s_to_T)
      CS%id_FrictWork_GME = register_diag_field('ocean_model','FrictWork_GME',diag%axesTL,Time,&
      'Integral work done by lateral friction terms in GME (excluding diffusion of energy)', &
      'W m-2', conversion=US%RZ3_T3_to_W_m2*US%L_to_Z**2)
  endif
  CS%id_FrictWork = register_diag_field('ocean_model','FrictWork',diag%axesTL,Time,&
      'Integral work done by lateral friction terms', &
      'W m-2', conversion=US%RZ3_T3_to_W_m2*US%L_to_Z**2)
  CS%id_FrictWorkIntz = register_diag_field('ocean_model','FrictWorkIntz',diag%axesT1,Time,      &
      'Depth integrated work done by lateral friction', &
      'W m-2', conversion=US%RZ3_T3_to_W_m2*US%L_to_Z**2, &
      cmor_field_name='dispkexyfo',                                                              &
      cmor_long_name='Depth integrated ocean kinetic energy dissipation due to lateral friction',&
      cmor_standard_name='ocean_kinetic_energy_dissipation_per_unit_area_due_to_xy_friction')
  if (CS%Laplacian .or. get_all) then
  endif
end subroutine hor_visc_init
!> Calculates factors in the anisotropic orientation tensor to be align with the grid.
!! With n1=1 and n2=0, this recovers the approach of Large et al, 2001.
subroutine align_aniso_tensor_to_grid(CS, n1, n2)
  type(hor_visc_CS), pointer :: CS !< Control structure for horizontal viscosity
  real,              intent(in) :: n1 !< i-component of direction vector [nondim]
  real,              intent(in) :: n2 !< j-component of direction vector [nondim]
  ! Local variables
  real :: recip_n2_norm
  ! For normalizing n=(n1,n2) in case arguments are not a unit vector
  recip_n2_norm = n1**2 + n2**2
  if (recip_n2_norm > 0.) recip_n2_norm = 1./recip_n2_norm
  CS%n1n2_h(:,:) = 2. * ( n1 * n2 ) * recip_n2_norm
  CS%n1n2_q(:,:) = 2. * ( n1 * n2 ) * recip_n2_norm
  CS%n1n1_m_n2n2_h(:,:) = ( n1 * n1 - n2 * n2 ) * recip_n2_norm
  CS%n1n1_m_n2n2_q(:,:) = ( n1 * n1 - n2 * n2 ) * recip_n2_norm
end subroutine align_aniso_tensor_to_grid
!> Apply a 1-1-4-1-1 Laplacian filter one time on GME diffusive flux to reduce any
!! horizontal two-grid-point noise
subroutine smooth_GME(CS,G,GME_flux_h,GME_flux_q)
  ! Arguments
  type(hor_visc_CS),                            pointer       :: CS        !< Control structure
  type(ocean_grid_type),                        intent(in)    :: G         !< Ocean grid
  real, dimension(SZI_(G),SZJ_(G)),   optional, intent(inout) :: GME_flux_h!< GME diffusive flux
                                                              !! at h points
  real, dimension(SZIB_(G),SZJB_(G)), optional, intent(inout) :: GME_flux_q!< GME diffusive flux
                                                              !! at q points
  ! local variables
  real, dimension(SZI_(G),SZJ_(G)) :: GME_flux_h_original
  real, dimension(SZIB_(G),SZJB_(G)) :: GME_flux_q_original
  real :: wc, ww, we, wn, ws ! averaging weights for smoothing
  integer :: i, j, k, s
  do s=1,1
    ! Update halos
    if (present(GME_flux_h)) then
      call pass_var(GME_flux_h, G%Domain)
      GME_flux_h_original = GME_flux_h
      ! apply smoothing on GME
      do j = G%jsc, G%jec
        do i = G%isc, G%iec
          ! skip land points
          if (G%mask2dT(i,j)==0.) cycle
          ! compute weights
          ww = 0.125 * G%mask2dT(i-1,j)
          we = 0.125 * G%mask2dT(i+1,j)
          ws = 0.125 * G%mask2dT(i,j-1)
          wn = 0.125 * G%mask2dT(i,j+1)
          wc = 1.0 - (ww+we+wn+ws)
          GME_flux_h(i,j) =  wc * GME_flux_h_original(i,j)   &
                           + ww * GME_flux_h_original(i-1,j) &
                           + we * GME_flux_h_original(i+1,j) &
                           + ws * GME_flux_h_original(i,j-1) &
                           + wn * GME_flux_h_original(i,j+1)
        enddo
      enddo
    endif
    ! Update halos
    if (present(GME_flux_q)) then
      call pass_var(GME_flux_q, G%Domain, position=CORNER, complete=.true.)
      GME_flux_q_original = GME_flux_q
      ! apply smoothing on GME
      do J = G%JscB, G%JecB
        do I = G%IscB, G%IecB
          ! skip land points
          if (G%mask2dBu(I,J)==0.) cycle
          ! compute weights
          ww = 0.125 * G%mask2dBu(I-1,J)
          we = 0.125 * G%mask2dBu(I+1,J)
          ws = 0.125 * G%mask2dBu(I,J-1)
          wn = 0.125 * G%mask2dBu(I,J+1)
          wc = 1.0 - (ww+we+wn+ws)
          GME_flux_q(I,J) =  wc * GME_flux_q_original(I,J)   &
                           + ww * GME_flux_q_original(I-1,J) &
                           + we * GME_flux_q_original(I+1,J) &
                           + ws * GME_flux_q_original(I,J-1) &
                           + wn * GME_flux_q_original(I,J+1)
        enddo
      enddo
    endif
  enddo ! s-loop
end subroutine smooth_GME
!> Deallocates any variables allocated in hor_visc_init.
subroutine hor_visc_end(CS)
  type(hor_visc_CS), pointer :: CS !< The control structure returned by a
                                   !! previous call to hor_visc_init.
  if (CS%Laplacian .or. CS%biharmonic) then
    DEALLOC_(CS%dx2h) ; DEALLOC_(CS%dx2q) ; DEALLOC_(CS%dy2h) ; DEALLOC_(CS%dy2q)
    DEALLOC_(CS%dx_dyT) ; DEALLOC_(CS%dy_dxT) ; DEALLOC_(CS%dx_dyBu) ; DEALLOC_(CS%dy_dxBu)
    DEALLOC_(CS%reduction_xx) ; DEALLOC_(CS%reduction_xy)
  endif
  if (CS%Laplacian) then
    DEALLOC_(CS%Kh_bg_xx) ; DEALLOC_(CS%Kh_bg_xy)
    DEALLOC_(CS%grid_sp_h2)
    if (CS%bound_Kh) then
      DEALLOC_(CS%Kh_Max_xx) ; DEALLOC_(CS%Kh_Max_xy)
    endif
    if (CS%Smagorinsky_Kh) then
      DEALLOC_(CS%Laplac2_const_xx) ; DEALLOC_(CS%Laplac2_const_xy)
    endif
    if (CS%Leith_Kh) then
      DEALLOC_(CS%Laplac3_const_xx) ; DEALLOC_(CS%Laplac3_const_xy)
    endif
  endif
  if (CS%biharmonic) then
    DEALLOC_(CS%grid_sp_h3)
    DEALLOC_(CS%Idx2dyCu) ; DEALLOC_(CS%Idx2dyCv)
    DEALLOC_(CS%Idxdy2u) ; DEALLOC_(CS%Idxdy2v)
    DEALLOC_(CS%Ah_bg_xx) ; DEALLOC_(CS%Ah_bg_xy)
    if (CS%bound_Ah) then
      DEALLOC_(CS%Ah_Max_xx) ; DEALLOC_(CS%Ah_Max_xy)
    endif
    if (CS%Smagorinsky_Ah) then
      DEALLOC_(CS%Biharm6_const_xx) ; DEALLOC_(CS%Biharm6_const_xy)
    endif
    if (CS%Leith_Ah) then
      DEALLOC_(CS%Biharm_const_xx) ; DEALLOC_(CS%Biharm_const_xy)
    endif
    if (CS%Re_Ah > 0.0) then
      DEALLOC_(CS%Re_Ah_const_xx) ; DEALLOC_(CS%Re_Ah_const_xy)
    endif
  endif
  if (CS%anisotropic) then
    DEALLOC_(CS%n1n2_h)
    DEALLOC_(CS%n1n2_q)
    DEALLOC_(CS%n1n1_m_n2n2_h)
    DEALLOC_(CS%n1n1_m_n2n2_q)
  endif
  deallocate(CS)
end subroutine hor_visc_end
!> \namespace mom_hor_visc
!!
!! This module contains the subroutine horizontal_viscosity() that calculates the
!! effects of horizontal viscosity, including parameterizations of the value of
!! the viscosity itself. horizontal_viscosity() calculates the acceleration due to
!! some combination of a biharmonic viscosity and a Laplacian viscosity. Either or
!! both may use a coefficient that depends on the shear and strain of the flow.
!! All metric terms are retained. The Laplacian is calculated as the divergence of
!! a stress tensor, using the form suggested by Smagorinsky (1993). The biharmonic
!! is calculated by twice applying the divergence of the stress tensor that is
!! used to calculate the Laplacian, but without the dependence on thickness in the
!! first pass. This form permits a variable viscosity, and indicates no
!! acceleration for either resting fluid or solid body rotation.
!!
!! The form of the viscous accelerations is discussed extensively in Griffies and
!! Hallberg (2000), and the implementation here follows that discussion closely.
!! We use the notation of Smith and McWilliams (2003) with the exception that the
!! isotropic viscosity is \f$\kappa_h\f$.
!!
!! \section section_horizontal_viscosity Horizontal viscosity in MOM
!!
!! In general, the horizontal stress tensor can be written as
!! \f[
!! {\bf \sigma} =
!! \begin{pmatrix}
!! \frac{1}{2} \left( \sigma_D + \sigma_T \right) & \frac{1}{2} \sigma_S \\\\
!! \frac{1}{2} \sigma_S & \frac{1}{2} \left( \sigma_D - \sigma_T \right)
!! \end{pmatrix}
!! \f]
!! where \f$\sigma_D\f$, \f$\sigma_T\f$ and \f$\sigma_S\f$ are stresses associated with
!! invariant factors in the strain-rate tensor. For a Newtonian fluid, the stress
!! tensor is usually linearly related to the strain-rate tensor. The horizontal
!! strain-rate tensor is
!! \f[
!! \dot{\bf e} =
!! \begin{pmatrix}
!! \frac{1}{2} \left( \dot{e}_D + \dot{e}_T \right) & \frac{1}{2} \dot{e}_S \\\\
!! \frac{1}{2} \dot{e}_S & \frac{1}{2} \left( \dot{e}_D - \dot{e}_T \right)
!! \end{pmatrix}
!! \f]
!! where \f$\dot{e}_D = \partial_x u + \partial_y v\f$ is the horizontal divergence,
!! \f$\dot{e}_T = \partial_x u - \partial_y v\f$ is the horizontal tension, and
!! \f$\dot{e}_S = \partial_y u + \partial_x v\f$ is the horizontal shear strain.
!!
!! The trace of the stress tensor, \f$tr(\bf \sigma) = \sigma_D\f$, is usually
!! absorbed into the pressure and only the deviatoric stress tensor considered.
!! From here on, we drop \f$\sigma_D\f$. The trace of the strain tensor, \f$tr(\bf e) =
!! \dot{e}_D\f$ is non-zero for horizontally divergent flow but only enters the
!! stress tensor through \f$\sigma_D\f$ and so we will drop \f$\sigma_D\f$ from
!! calculations of the strain tensor in the code. Therefore the horizontal stress
!! tensor can be considered to be
!! \f[
!! {\bf \sigma} =
!! \begin{pmatrix}
!! \frac{1}{2} \sigma_T & \frac{1}{2} \sigma_S \\\\
!! \frac{1}{2} \sigma_S & - \frac{1}{2} \sigma_T
!! \end{pmatrix}
!! .\f]
!!
!! The stresses above are linearly related to the strain through a viscosity
!! coefficient, \f$\kappa_h\f$:
!! \f{eqnarray*}{
!! \sigma_T & = & 2 \kappa_h \dot{e}_T \\\\
!! \sigma_S & = & 2 \kappa_h \dot{e}_S
!! .
!! \f}
!!
!! The viscosity \f$\kappa_h\f$ may either be a constant or variable. For example,
!! \f$\kappa_h\f$ may vary with the shear, as proposed by Smagorinsky (1993).
!!
!! The accelerations resulting form the divergence of the stress tensor are
!! \f{eqnarray*}{
!! \hat{\bf x} \cdot \left( \nabla \cdot {\bf \sigma} \right)
!! & = &
!! \partial_x \left( \frac{1}{2} \sigma_T \right)
!! + \partial_y \left( \frac{1}{2} \sigma_S \right)
!! \\\\
!! & = &
!! \partial_x \left( \kappa_h \dot{e}_T \right)
!! + \partial_y \left( \kappa_h \dot{e}_S \right)
!! \\\\
!! \hat{\bf y} \cdot \left( \nabla \cdot {\bf \sigma} \right)
!! & = &
!! \partial_x \left( \frac{1}{2} \sigma_S \right)
!! + \partial_y \left( \frac{1}{2} \sigma_T \right)
!! \\\\
!! & = &
!! \partial_x \left( \kappa_h \dot{e}_S \right)
!! + \partial_y \left( - \kappa_h \dot{e}_T \right)
!! .
!! \f}
!!
!! The form of the Laplacian viscosity in general coordinates is:
!! \f{eqnarray*}{
!! \hat{\bf x} \cdot \left( \nabla \cdot \sigma \right)
!! & = &
!! \frac{1}{h} \left[ \partial_x \left( \kappa_h h \dot{e}_T \right)
!! + \partial_y \left( \kappa_h h \dot{e}_S \right) \right]
!! \\\\
!! \hat{\bf y} \cdot \left( \nabla \cdot \sigma \right)
!! & = &
!! \frac{1}{h} \left[ \partial_x \left( \kappa_h h \dot{e}_S \right)
!! - \partial_y \left( \kappa_h h \dot{e}_T \right) \right]
!! .
!! \f}
!!
!! \subsection section_laplacian_viscosity_coefficient Laplacian viscosity coefficient
!!
!! The horizontal viscosity coefficient, \f$\kappa_h\f$, can have multiple components.
!! The isotropic components are:
!!   - A uniform background component, \f$\kappa_{bg}\f$.
!!   - A constant but spatially variable 2D map, \f$\kappa_{2d}(x,y)\f$.
!!   - A ''MICOM'' viscosity, \f$U_\nu \Delta(x,y)\f$, which uses a constant
!! velocity scale, \f$U_\nu\f$ and a measure of the grid-spacing \f$\Delta(x,y)^2 =
!! \frac{2 \Delta x^2 \Delta y^2}{\Delta x^2 + \Delta y^2}\f$.
!!   - A function of
!! latitude, \f$\kappa_{\phi}(x,y) = \kappa_{\pi/2} |\sin(\phi)|^n\f$.
!!   - A dynamic Smagorinsky viscosity, \f$\kappa_{Sm}(x,y,t) = C_{Sm} \Delta^2 \sqrt{\dot{e}_T^2 + \dot{e}_S^2}\f$.
!!   - A dynamic Leith viscosity, \f$\kappa_{Lth}(x,y,t) =
!!                                    C_{Lth} \Delta^3 \sqrt{|\nabla \zeta|^2 + |\nabla \dot{e}_D|^2}\f$.
!!
!! A maximum stable viscosity, \f$\kappa_{max}(x,y)\f$ is calculated based on the
!! grid-spacing and time-step and used to clip calculated viscosities.
!!
!! The static components of \f$\kappa_h\f$ are first combined as follows:
!! \f[
!! \kappa_{static} = \min \left[ \max\left(
!! \kappa_{bg},
!! U_\nu \Delta(x,y),
!! \kappa_{2d}(x,y),
!! \kappa_\phi(x,y)
!! \right)
!! , \kappa_{max}(x,y) \right]
!! \f]
!! and stored in the module control structure as variables <code>Kh_bg_xx</code> and
!! <code>Kh_bg_xy</code> for the tension (h-points) and shear (q-points) components
!! respectively.
!!
!! The full viscosity includes the dynamic components as follows:
!! \f[
!! \kappa_h(x,y,t) = r(\Delta,L_d)
!! \max \left( \kappa_{static}, \kappa_{Sm}, \kappa_{Lth} \right)
!! \f]
!! where \f$r(\Delta,L_d)\f$ is a resolution function.
!!
!! The dynamic Smagorinsky and Leith viscosity schemes are exclusive with each
!! other.
!!
!! \subsection section_viscous_boundary_conditions Viscous boundary conditions
!!
!! Free slip boundary conditions have been coded, although no slip boundary
!! conditions can be used with the Laplacian viscosity based on the 2D land-sea
!! mask. For a western boundary, for example, the boundary conditions with the
!! biharmonic operator would be written as:
!! \f[
!!   \partial_x v = 0 ; \partial_x^3 v = 0 ; u = 0 ; \partial_x^2 u = 0 ,
!! \f]
!! while for a Laplacian operator, they are simply
!! \f[
!!   \partial_x v = 0 ; u = 0 .
!! \f]
!! These boundary conditions are largely dictated by the use of an Arakawa
!! C-grid and by the varying layer thickness.
!!
!! \subsection section_anisotropic_viscosity Anisotropic viscosity
!!
!! Large et al., 2001, proposed enhancing viscosity in a particular direction and the
!! approach was generalized in Smith and McWilliams, 2003. We use the second form of their
!! two coefficient anisotropic viscosity (section 4.3). We also replace their
!! \f$A^\prime\f$ and $D$ such that \f$2A^\prime = 2 \kappa_h + D\f$ and
!! \f$\kappa_a = D\f$ so that \f$\kappa_h\f$ can be considered the isotropic
!! viscosity and \f$\kappa_a=D\f$ can be consider the anisotropic viscosity. The
!! direction of anisotropy is defined by a unit vector \f$\hat{\bf
!! n}=(n_1,n_2)\f$.
!!
!! The contributions to the stress tensor are
!! \f[
!! \begin{pmatrix}
!! \sigma_T \\\\ \sigma_S
!! \end{pmatrix}
!! =
!! \left[
!! \begin{pmatrix}
!! 2 \kappa_h + \kappa_a & 0 \\\\
!! 0 & 2 \kappa_h
!! \end{pmatrix}
!! + 2 \kappa_a n_1 n_2
!! \begin{pmatrix}
!! - 2 n_1 n_2 & n_1^2 - n_2^2 \\\\
!! n_1^2 - n_2^2 & 2 n_1 n_2
!! \end{pmatrix}
!! \right]
!! \begin{pmatrix}
!! \dot{e}_T \\\\ \dot{e}_S
!! \end{pmatrix}
!! \f]
!! Dissipation of kinetic energy requires \f$\kappa_h \geq 0\f$ and \f$2 \kappa_h + \kappa_a \geq 0\f$.
!! Note that when anisotropy is aligned with the x-direction, \f$n_1 = \pm 1\f$, then
!! \f$n_2 = 0\f$ and the cross terms vanish. The accelerations in this aligned limit
!! with constant coefficients become
!! \f{eqnarray*}{
!! \hat{\bf x} \cdot \nabla \cdot {\bf \sigma}
!! & = &
!! \partial_x \left( \left( \kappa_h + \frac{1}{2} \kappa_a \right) \dot{e}_T \right)
!! + \partial_y \left( \kappa_h \dot{e}_S \right)
!! \\\\
!! & = &
!! \left( \kappa_h + \kappa_a \right) \partial_{xx} u
!! + \kappa_h \partial_{yy} u
!! - \frac{1}{2} \kappa_a \partial_x \left( \partial_x u + \partial_y v \right)
!! \\\\
!! \hat{\bf y} \cdot \nabla \cdot {\bf \sigma}
!! & = &
!! \partial_x \left( \kappa_h \dot{e}_S \right)
!! - \partial_y \left( \left( \kappa_h + \frac{1}{2} \kappa_a \right) \dot{e}_T \right)
!! \\\\
!! & = &
!! \kappa_h \partial_{xx} v
!! + \left( \kappa_h + \kappa_a \right) \partial_{yy} v
!! - \frac{1}{2} \kappa_a \partial_y \left( \partial_x u + \partial_y v \right)
!! \f}
!! which has contributions akin to a negative divergence damping (a divergence
!! enhancement?) but which is weaker than the enhanced tension terms by half.
!!
!! \subsection section_viscous_discretization Discretization
!!
!! The horizontal tension, \f$\dot{e}_T\f$, is stored in variable <code>sh_xx</code> and
!! discretized as
!! \f[
!! \dot{e}_T
!! = \frac{\Delta y}{\Delta x} \delta_i \left( \frac{1}{\Delta y} u \right)
!! - \frac{\Delta x}{\Delta y} \delta_j \left( \frac{1}{\Delta x} v \right)
!! .
!! \f]
!! The horizontal divergent strain, \f$\dot{e}_D\f$, is stored in variable
!! <code>div_xx</code> and discretized as
!! \f[
!! \dot{e}_D
!! = \frac{1}{h A} \left( \delta_i \left( \overline{h}^i \Delta y \, u \right)
!! + \delta_j \left( \overline{h}^j\Delta x \, v \right) \right)
!! .
!! \f]
!! Note that for expediency this is the exact discretization used in the
!! continuity equation.
!!
!! The horizontal shear strain, \f$\dot{e}_S\f$, is stored in variable <code>sh_xy</code>
!! and discretized as
!! \f[
!! \dot{e}_S = v_x + u_y
!! \f]
!! where
!! \f{align*}{
!! v_x &= \frac{\Delta y}{\Delta x} \delta_i \left( \frac{1}{\Delta y} v \right) \\\\
!! u_y &= \frac{\Delta x}{\Delta y} \delta_j \left( \frac{1}{\Delta x} u \right)
!! \f}
!! which are calculated separately so that no-slip or free-slip boundary
!! conditions can be applied to \f$v_x\f$ and \f$u_y\f$ where appropriate.
!!
!! The tendency for the x-component of the divergence of stress is stored in
!! variable <code>diffu</code> and discretized as
!! \f[
!! \hat{\bf x} \cdot \left( \nabla \cdot {\bf \sigma} \right) =
!! \frac{1}{A \overline{h}^i} \left(
!! \frac{1}{\Delta y} \delta_i \left( h \Delta y^2 \kappa_h \dot{e}_T \right) +
!! \frac{1}{\Delta x} \delta_j \left( \tilde{h}^{ij} \Delta x^2 \kappa_h \dot{e}_S \right)
!! \right)
!! .
!! \f]
!!
!! The tendency for the y-component of the divergence of stress is stored in
!! variable <code>diffv</code> and discretized as
!! \f[
!! \hat{\bf y} \cdot \left( \nabla \cdot {\bf \sigma} \right) =
!! \frac{1}{A \overline{h}^j} \left(
!! \frac{1}{\Delta y} \delta_i \left( \tilde{h}^{ij} \Delta y^2 A_M \dot{e}_S \right)
!! - \frac{1}{\Delta x} \delta_j \left( h \Delta x^2 A_M \dot{e}_T \right)
!! \right)
!! .
!! \f]
!!
!! \subsection section_viscous_refs References
!!
!! Griffies, S.M., and Hallberg, R.W., 2000: Biharmonic friction with a
!! Smagorinsky-like viscosity for use in large-scale eddy-permitting ocean models.
!! Monthly Weather Review, 128(8), 2935-2946.
!! https://doi.org/10.1175/1520-0493(2000)128%3C2935:BFWASL%3E2.0.CO;2
!!
!! Large, W.G., Danabasoglu, G., McWilliams, J.C., Gent, P.R. and Bryan, F.O.,
!! 2001: Equatorial circulation of a global ocean climate model with
!! anisotropic horizontal viscosity.
!! Journal of Physical Oceanography, 31(2), pp.518-536.
!! https://doi.org/10.1175/1520-0485(2001)031%3C0518:ECOAGO%3E2.0.CO;2
!!
!! Smagorinsky, J., 1993: Some historical remarks on the use of nonlinear
!! viscosities. Large eddy simulation of complex engineering and geophysical
!! flows, 1, 69-106.
!!
!! Smith, R.D., and McWilliams, J.C., 2003: Anisotropic horizontal viscosity for
!! ocean models. Ocean Modelling, 5(2), 129-156.
!! https://doi.org/10.1016/S1463-5003(02)00016-1
end module MOM_hor_visc<|MERGE_RESOLUTION|>--- conflicted
+++ resolved
@@ -308,15 +308,9 @@
     vort_xy_q, & ! vertical vorticity at corner points [T-1 ~> s-1]
     sh_xy_q,   & ! horizontal shearing strain at corner points [T-1 ~> s-1]
     GME_coeff_q, &  !< GME coeff. at q-points [L2 T-1 ~> m2 s-1]
-<<<<<<< HEAD
-    max_diss_rate_q ! maximum possible energy dissipated by lateral friction [L2 T-3 ~> m2 s-3]
-
-  real, dimension(SZIB_(G),SZJ_(G),SZK_(GV)+1) :: &
-=======
     max_diss_rate_q, & ! maximum possible energy dissipated by lateral friction [L2 T-3 ~> m2 s-3]
     ShSt         ! A diagnostic array of shear stress [T-1 ~> s-1].
-  real, dimension(SZIB_(G),SZJ_(G),SZK_(G)+1) :: &
->>>>>>> f3483bee
+  real, dimension(SZIB_(G),SZJ_(G),SZK_(GV)+1) :: &
     KH_u_GME  !< interface height diffusivities in u-columns [L2 T-1 ~> m2 s-1]
   real, dimension(SZI_(G),SZJB_(G),SZK_(GV)+1) :: &
     KH_v_GME  !< interface height diffusivities in v-columns [L2 T-1 ~> m2 s-1]
@@ -327,14 +321,9 @@
     FrictWork, &     ! work done by MKE dissipation mechanisms [R L2 T-3 ~> W m-2]
     FrictWork_GME, & ! work done by GME [R L2 T-3 ~> W m-2]
     div_xx_h,      & ! horizontal divergence [T-1 ~> s-1]
-<<<<<<< HEAD
-    sh_xx_h          ! horizontal tension (du/dx - dv/dy) including metric terms [T-1 ~> s-1]
-  real, dimension(SZI_(G),SZJ_(G),SZK_(GV)) :: &
-=======
     sh_xx_h,       & ! horizontal tension (du/dx - dv/dy) including metric terms [T-1 ~> s-1]
     NoSt             ! A diagnostic array of normal stress [T-1 ~> s-1].
-  real, dimension(SZI_(G),SZJ_(G),SZK_(G)) :: &
->>>>>>> f3483bee
+  real, dimension(SZI_(G),SZJ_(G),SZK_(GV)) :: &
     grid_Re_Kh, &    !< Grid Reynolds number for Laplacian horizontal viscosity at h points [nondim]
     grid_Re_Ah, &    !< Grid Reynolds number for Biharmonic horizontal viscosity at h points [nondim]
     GME_coeff_h      !< GME coeff. at h-points [L2 T-1 ~> m2 s-1]
