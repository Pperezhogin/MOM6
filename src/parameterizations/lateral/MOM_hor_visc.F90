!> Calculates horizontal viscosity and viscous stresses
module MOM_hor_visc

! This file is part of MOM6. See LICENSE.md for the license.

use MOM_diag_mediator,         only : post_data, register_diag_field, safe_alloc_ptr
use MOM_diag_mediator,         only : diag_ctrl, time_type
use MOM_domains,               only : pass_var
use MOM_error_handler,         only : MOM_error, FATAL, WARNING
use MOM_file_parser,           only : get_param, log_version, param_file_type
use MOM_grid,                  only : ocean_grid_type
use MOM_lateral_mixing_coeffs, only : VarMix_CS
use MOM_MEKE_types,            only : MEKE_type
use MOM_open_boundary,         only : ocean_OBC_type, OBC_DIRECTION_E, OBC_DIRECTION_W
use MOM_open_boundary,         only : OBC_DIRECTION_N, OBC_DIRECTION_S, OBC_NONE
use MOM_verticalGrid,          only : verticalGrid_type
use MOM_io,                    only : MOM_read_data, slasher

implicit none ; private

#include <MOM_memory.h>

public horizontal_viscosity, hor_visc_init, hor_visc_end

!> Control structure for horizontal viscosity
type, public :: hor_visc_CS ; private
  logical :: Laplacian       !< Use a Laplacian horizontal viscosity if true.
  logical :: biharmonic      !< Use a biharmonic horizontal viscosity if true.
  logical :: no_slip         !< If true, no slip boundary conditions are used.
                             !! Otherwise free slip boundary conditions are assumed.
                             !! The implementation of the free slip boundary
                             !! conditions on a C-grid is much cleaner than the
                             !! no slip boundary conditions. The use of free slip
                             !! b.c.s is strongly encouraged. The no slip b.c.s
                             !! are not implemented with the biharmonic viscosity.
  logical :: bound_Kh        !< If true, the Laplacian coefficient is locally
                             !! limited to guarantee stability.
  logical :: better_bound_Kh !< If true, use a more careful bounding of the
                             !! Laplacian viscosity to guarantee stability.
  logical :: bound_Ah        !< If true, the biharmonic coefficient is locally
                             !! limited to guarantee stability.
  logical :: better_bound_Ah !< If true, use a more careful bounding of the
                             !! biharmonic viscosity to guarantee stability.
  real    :: bound_coef      !< The nondimensional coefficient of the ratio of
                             !! the viscosity bounds to the theoretical maximum
                             !! for stability without considering other terms.
                             !! The default is 0.8.
  logical :: Smagorinsky_Kh  !< If true, use Smagorinsky nonlinear eddy
                             !! viscosity. KH is the background value.
  logical :: Smagorinsky_Ah  !< If true, use a biharmonic form of Smagorinsky
                             !! nonlinear eddy viscosity. AH is the background.
  logical :: Leith_Kh        !< If true, use 2D Leith nonlinear eddy
                             !! viscosity. KH is the background value.
  logical :: Modified_Leith  !< If true, use extra component of Leith viscosity
                             !! to damp divergent flow. To use, still set Leith_Kh=.TRUE.
  logical :: Leith_Ah        !< If true, use a biharmonic form of 2D Leith
                             !! nonlinear eddy viscosity. AH is the background.
  logical :: bound_Coriolis  !< If true & SMAGORINSKY_AH is used, the biharmonic
                             !! viscosity is modified to include a term that
                             !! scales quadratically with the velocity shears.
  logical :: use_Kh_bg_2d    !< Read 2d background viscosity from a file.
  real    :: Kh_bg_min       !< The minimum value allowed for Laplacian horizontal
                             !! viscosity, in m2 s-1. The default is 0.0
  logical :: use_land_mask   !< Use the land mask for the computation of thicknesses
                             !! at velocity locations. This eliminates the dependence on
                             !! arbitrary values over land or outside of the domain.
                             !! Default is False to maintain answers with legacy experiments
                             !! but should be changed to True for new experiments.
  logical :: anisotropic     !< If true, allow anisotropic component to the viscosity.
  real    :: Kh_aniso        !< The anisotropic viscosity in m2 s-1.
  logical :: dynamic_aniso   !< If true, the anisotropic viscosity is recomputed as a function
                             !! of state. This is set depending on ANISOTROPIC_MODE.
  real ALLOCABLE_, dimension(NIMEM_,NJMEM_) :: &
    Kh_bg_xx,        &!< The background Laplacian viscosity at h points, in units
                      !! of m2 s-1. The actual viscosity may be the larger of this
                      !! viscosity and the Smagorinsky and Leith viscosities.
    Kh_bg_2d,        &!< The background Laplacian viscosity at h points, in units
                      !! of m2 s-1. The actual viscosity may be the larger of this
                      !! viscosity and the Smagorinsky and Leith viscosities.
    Ah_bg_xx,        &!< The background biharmonic viscosity at h points, in units
                      !! of m4 s-1. The actual viscosity may be the larger of this
                      !! viscosity and the Smagorinsky and Leith viscosities.
    Kh_Max_xx,       &!< The maximum permitted Laplacian viscosity, m2 s-1.
    Ah_Max_xx,       &!< The maximum permitted biharmonic viscosity, m4 s-1.
    Biharm_Const2_xx,&!< A constant relating the biharmonic viscosity to the
                      !! square of the velocity shear, in m4 s.  This value is
                      !! set to be the magnitude of the Coriolis terms once the
                      !! velocity differences reach a value of order 1/2 MAXVEL.
    reduction_xx,    &!< The amount by which stresses through h points are reduced
                      !! due to partial barriers. Nondimensional.
    n1n2_h,          &!< Factor n1*n2 in the anisotropic direction tensor at h-points
    n1n1_m_n2n2_h     !< Factor n1**2-n2**2 in the anisotropic direction tensor at h-points

  real ALLOCABLE_, dimension(NIMEMB_PTR_,NJMEMB_PTR_) :: &
    Kh_bg_xy,        &!< The background Laplacian viscosity at q points, in units
                      !! of m2 s-1. The actual viscosity may be the larger of this
                      !! viscosity and the Smagorinsky and Leith viscosities.
    Ah_bg_xy,        &!< The background biharmonic viscosity at q points, in units
                      !! of m4 s-1. The actual viscosity may be the larger of this
                      !! viscosity and the Smagorinsky and Leith viscosities.
    Kh_Max_xy,       &!< The maximum permitted Laplacian viscosity, m2 s-1.
    Ah_Max_xy,       &!< The maximum permitted biharmonic viscosity, m4 s-1.
    Biharm_Const2_xy,&!< A constant relating the biharmonic viscosity to the
                      !! square of the velocity shear, in m4 s.  This value is
                      !! set to be the magnitude of the Coriolis terms once the
                      !! velocity differences reach a value of order 1/2 MAXVEL.
    reduction_xy,    &!! The amount by which stresses through q points are reduced
                      !! due to partial barriers. Nondimensional.
    n1n2_q,          &!< Factor n1*n2 in the anisotropic direction tensor at q-points
    n1n1_m_n2n2_q     !< Factor n1**2-n2**2 in the anisotropic direction tensor at q-points

  real ALLOCABLE_, dimension(NIMEM_,NJMEM_) :: &
    dx2h,   & !< Pre-calculated dx^2 at h points, in m2
    dy2h,   & !< Pre-calculated dy^2 at h points, in m2
    dx_dyT, & !< Pre-calculated dx/dy at h points, nondim
    dy_dxT    !< Pre-calculated dy/dx at h points, nondim
  real ALLOCABLE_, dimension(NIMEMB_PTR_,NJMEMB_PTR_) :: &
    dx2q,    & !< Pre-calculated dx^2 at q points, in m2
    dy2q,    & !< Pre-calculated dy^2 at q points, in m2
    dx_dyBu, & !< Pre-calculated dx/dy at q points, nondim
    dy_dxBu    !< Pre-calculated dy/dx at q points, nondim
  real ALLOCABLE_, dimension(NIMEMB_PTR_,NJMEM_) :: &
    Idx2dyCu, & !< 1/(dx^2 dy) at u points, in m-3
    Idxdy2u     !< 1/(dx dy^2) at u points, in m-3
  real ALLOCABLE_, dimension(NIMEM_,NJMEMB_PTR_) :: &
    Idx2dyCv, Idxdy2v   ! 1/(dx^2 dy) and 1/(dx dy^2) at v points, in m-3

  ! The following variables are precalculated time-invariant combinations of
  ! parameters and metric terms.
  real ALLOCABLE_, dimension(NIMEM_,NJMEM_) :: &
    Laplac_Const_xx,  & !< Laplacian  metric-dependent constants (nondim)
    Biharm_Const_xx,  & !< Biharmonic metric-dependent constants (nondim)
    Laplac3_Const_xx, & !< Laplacian  metric-dependent constants (nondim)
    Biharm5_Const_xx    !< Biharmonic metric-dependent constants (nondim)

  real ALLOCABLE_, dimension(NIMEMB_PTR_,NJMEMB_PTR_) :: &
    Laplac_Const_xy,  & !< Laplacian  metric-dependent constants (nondim)
    Biharm_Const_xy,  & !< Biharmonic metric-dependent constants (nondim)
    Laplac3_Const_xy, & !< Laplacian  metric-dependent constants (nondim)
    Biharm5_Const_xy    !< Biharmonic metric-dependent constants (nondim)

  type(diag_ctrl), pointer :: diag => NULL() ! structure to regulate diagnostics

  !>@{
  !! Diagnostic id
  integer :: id_diffu     = -1, id_diffv         = -1
  integer :: id_Ah_h      = -1, id_Ah_q          = -1
  integer :: id_Kh_h      = -1, id_Kh_q          = -1
  integer :: id_FrictWork = -1, id_FrictWorkIntz = -1
  !!@}

end type hor_visc_CS

contains

!> Calculates the acceleration due to the horizontal viscosity.
!!
!! A combination of biharmonic and Laplacian forms can be used. The coefficient
!! may either be a constant or a shear-dependent form. The biharmonic is
!! determined by twice taking the divergence of an appropriately defined stress
!! tensor. The Laplacian is determined by doing so once.
!!
!! To work, the following fields must be set outside of the usual
!! is:ie range before this subroutine is called:
!!   u[is-2:ie+2,js-2:je+2]
!!   v[is-2:ie+2,js-2:je+2]
!!   h[is-1:ie+1,js-1:je+1]
subroutine horizontal_viscosity(u, v, h, diffu, diffv, MEKE, VarMix, G, GV, CS, OBC)
  type(ocean_grid_type),         intent(in)  :: G      !< The ocean's grid structure.
  type(verticalGrid_type),       intent(in)  :: GV     !< The ocean's vertical grid structure.
  real, dimension(SZIB_(G),SZJ_(G),SZK_(G)), &
                                 intent(in)  :: u      !< The zonal velocity, in m s-1.
  real, dimension(SZI_(G),SZJB_(G),SZK_(G)), &
                                 intent(in)  :: v      !< The meridional velocity, in m s-1.
  real, dimension(SZI_(G),SZJ_(G),SZK_(G)),  &
                                 intent(in)  :: h      !< Layer thicknesses, in H
                                                       !! (usually m or kg m-2).
  real, dimension(SZIB_(G),SZJ_(G),SZK_(G)), &
                                 intent(out) :: diffu  !< Zonal acceleration due to convergence of
                                                       !! along-coordinate stress tensor (m/s2)
  real, dimension(SZI_(G),SZJB_(G),SZK_(G)), &
                                 intent(out) :: diffv  !< Meridional acceleration due to convergence
                                                       !! of along-coordinate stress tensor (m/s2).
  type(MEKE_type),               pointer     :: MEKE   !< Pointer to a structure containing fields
                                                       !! related to Mesoscale Eddy Kinetic Energy.
  type(VarMix_CS),               pointer     :: VarMix !< Pointer to a structure with fields that
                                                       !! specify the spatially variable viscosities
  type(hor_visc_CS),             pointer     :: CS     !< Pontrol structure returned by a previous
                                                       !! call to hor_visc_init.
  type(ocean_OBC_type), optional, pointer    :: OBC    !< Pointer to an open boundary condition type
  ! Local variables
  real, dimension(SZIB_(G),SZJ_(G)) :: &
    u0, &   ! Laplacian of u (m-1 s-1)
    h_u     ! Thickness interpolated to u points, in H.
  real, dimension(SZI_(G),SZJB_(G)) :: &
    v0, &   ! Laplacian of v (m-1 s-1)
    h_v     ! Thickness interpolated to v points, in H.

  real, dimension(SZI_(G),SZJ_(G)) :: &
    sh_xx, &      ! horizontal tension (du/dx - dv/dy) (1/sec) including metric terms
    str_xx,&      ! str_xx is the diagonal term in the stress tensor (H m2 s-2)
    bhstr_xx,&    ! A copy of str_xx that only contains the biharmonic contribution (H m2 s-2)
    div_xx, &     ! horizontal divergence (du/dx + dv/dy) (1/sec) including metric terms
    FrictWorkIntz ! depth integrated energy dissipated by lateral friction (W/m2)

  real, dimension(SZIB_(G),SZJB_(G)) :: &
    dvdx, dudy, & ! components in the shearing strain (s-1)
    sh_xy,  &     ! horizontal shearing strain (du/dy + dv/dx) (1/sec) including metric terms
    str_xy, &     ! str_xy is the cross term in the stress tensor (H m2 s-2)
    bhstr_xy, &   ! A copy of str_xy that only contains the biharmonic contribution (H m2 s-2)
    vort_xy       ! vertical vorticity (dv/dx - du/dy) (1/sec) including metric terms

  real, dimension(SZI_(G),SZJB_(G)) :: &
    vort_xy_dx, & ! x-derivative of vertical vorticity (d/dx(dv/dx - du/dy)) (m-1 sec-1) including metric terms
    div_xx_dy     ! y-derivative of horizontal divergence (d/dy(du/dx + dv/dy)) (m-1 sec-1) including metric terms

  real, dimension(SZIB_(G),SZJ_(G)) :: &
    vort_xy_dy, & ! y-derivative of vertical vorticity (d/dy(dv/dx - du/dy)) (m-1 sec-1) including metric terms
    div_xx_dx     ! x-derivative of horizontal divergence (d/dx(du/dx + dv/dy)) (m-1 sec-1) including metric terms

  real, dimension(SZIB_(G),SZJB_(G),SZK_(G)) :: &
    Ah_q, &   ! biharmonic viscosity at corner points (m4/s)
    Kh_q      ! Laplacian viscosity at corner points (m2/s)

  real, dimension(SZI_(G),SZJ_(G),SZK_(G)) :: &
    Ah_h, &          ! biharmonic viscosity at thickness points (m4/s)
    Kh_h, &          ! Laplacian viscosity at thickness points (m2/s)
    FrictWork        ! energy dissipated by lateral friction (W/m2)

  real :: Ah         ! biharmonic viscosity (m4/s)
  real :: Kh         ! Laplacian  viscosity (m2/s)
  real :: AhSm       ! Smagorinsky biharmonic viscosity (m4/s)
  real :: KhSm       ! Smagorinsky Laplacian viscosity  (m2/s)
  real :: AhLth      ! 2D Leith biharmonic viscosity (m4/s)
  real :: KhLth      ! 2D Leith Laplacian viscosity  (m2/s)
  real :: mod_Leith  ! nondimensional coefficient for divergence part of modified Leith
                     ! viscosity. Here set equal to nondimensional Laplacian Leith constant.
                     ! This is set equal to zero if modified Leith is not used.
  real :: Shear_mag  ! magnitude of the shear (1/s)
  real :: Vort_mag   ! magnitude of the vorticity (1/s)
  real :: h2uq, h2vq ! temporary variables in units of H^2 (i.e. m2 or kg2 m-4).
  real :: hu, hv     ! Thicknesses interpolated by arithmetic means to corner
                     ! points; these are first interpolated to u or v velocity
                     ! points where masks are applied, in units of H (i.e. m or kg m-2).
  real :: hq         ! harmonic mean of the harmonic means of the u- & v-
                     ! point thicknesses, in H; This form guarantees that hq/hu < 4.
  real :: h_neglect  ! thickness so small it can be lost in roundoff and so neglected (H)
  real :: h_neglect3 ! h_neglect^3, in H3
  real :: hrat_min   ! minimum thicknesses at the 4 neighboring
                     ! velocity points divided by the thickness at the stress
                     ! point (h or q point) (nondimensional)
  real :: visc_bound_rem ! fraction of overall viscous bounds that
                         ! remain to be applied (nondim)
  real :: Kh_scale  ! A factor between 0 and 1 by which the horizontal
                    ! Laplacian viscosity is rescaled
  real :: RoScl     ! The scaling function for MEKE source term
  real :: FatH      ! abs(f) at h-point for MEKE source term (s-1)
  real :: local_strain ! Local variable for interpolating computed strain rates (s-1).

  logical :: rescale_Kh, legacy_bound
  logical :: find_FrictWork
  logical :: apply_OBC = .false.
  logical :: use_MEKE_Ku
  integer :: is, ie, js, je, Isq, Ieq, Jsq, Jeq, nz
  integer :: i, j, k, n

  is  = G%isc  ; ie  = G%iec  ; js  = G%jsc  ; je  = G%jec ; nz = G%ke
  Isq = G%IscB ; Ieq = G%IecB ; Jsq = G%JscB ; Jeq = G%JecB

  h_neglect  = GV%H_subroundoff
  h_neglect3 = h_neglect**3

  if (present(OBC)) then ; if (associated(OBC)) then ; if (OBC%OBC_pe) then
    apply_OBC = OBC%Flather_u_BCs_exist_globally .or. OBC%Flather_v_BCs_exist_globally
    apply_OBC = .true.
  endif ; endif ; endif

  if (.not.associated(CS)) call MOM_error(FATAL, &
         "MOM_hor_visc: Module must be initialized before it is used.")
  if (.not.(CS%Laplacian .or. CS%biharmonic)) return

  find_FrictWork = (CS%id_FrictWork > 0)
  if (CS%id_FrictWorkIntz > 0)    find_FrictWork = .true.
  if (associated(MEKE)) then
    if (associated(MEKE%mom_src)) find_FrictWork = .true.
  endif

  rescale_Kh = .false.
  if (associated(VarMix)) then
    rescale_Kh = VarMix%Resoln_scaled_Kh
    if (rescale_Kh .and. &
    (.not.associated(VarMix%Res_fn_h) .or. .not.associated(VarMix%Res_fn_q))) &
      call MOM_error(FATAL, "MOM_hor_visc: VarMix%Res_fn_h and " //&
        "VarMix%Res_fn_q both need to be associated with Resoln_scaled_Kh.")
  endif
  legacy_bound = (CS%Smagorinsky_Kh .or. CS%Leith_Kh) .and. &
                 (CS%bound_Kh .and. .not.CS%better_bound_Kh)

  ! Coefficient for modified Leith
  if (CS%Modified_Leith) then
    mod_Leith = 1.0
  else
    mod_Leith = 0.0
  endif

  ! Toggle whether to use a Laplacian viscosity derived from MEKE
  use_MEKE_Ku = associated(MEKE%Ku)

!$OMP parallel do default(none) shared(Isq,Ieq,Jsq,Jeq,nz,CS,G,GV,u,v,is,js,ie,je,h,  &
!$OMP                                  rescale_Kh,VarMix,h_neglect,h_neglect3,        &
!$OMP                                  Kh_h,Ah_h,Kh_q,Ah_q,diffu,apply_OBC,OBC,diffv, &
!$OMP                                  find_FrictWork,FrictWork,use_MEKE_Ku,MEKE,     &
!$OMP                                  mod_Leith, legacy_bound)                       &
!$OMP                          private(u0, v0, sh_xx, str_xx, visc_bound_rem,         &
!$OMP                                  sh_xy, str_xy, Ah, Kh, AhSm, KhSm, dvdx, dudy, &
!$OMP                                  bhstr_xx, bhstr_xy,FatH,RoScl, hu, hv, h_u, h_v, &
!$OMP                                  vort_xy,vort_xy_dx,vort_xy_dy,Vort_mag,AhLth,KhLth, &
!$OMP                                  div_xx, div_xx_dx, div_xx_dy,                  &
!$OMP                                  Shear_mag, h2uq, h2vq, hq, Kh_scale, hrat_min)
  do k=1,nz

    ! The following are the forms of the horizontal tension and horizontal
    ! shearing strain advocated by Smagorinsky (1993) and discussed in
    ! Griffies and Hallberg (2000).

    ! Calculate horizontal tension
    do j=Jsq-1,Jeq+2 ; do i=Isq-1,Ieq+2
      sh_xx(i,j) = (CS%DY_dxT(i,j)*(G%IdyCu(I,j) * u(I,j,k) - &
                                    G%IdyCu(I-1,j) * u(I-1,j,k)) - &
                    CS%DX_dyT(i,j)*(G%IdxCv(i,J) * v(i,J,k) - &
                                    G%IdxCv(i,J-1)*v(i,J-1,k)))
    enddo ; enddo

    ! Components for the shearing strain
    do J=js-2,Jeq+1 ; do I=is-2,Ieq+1
      dvdx(I,J) = CS%DY_dxBu(I,J)*(v(i+1,J,k)*G%IdyCv(i+1,J) - v(i,J,k)*G%IdyCv(i,J))
      dudy(I,J) = CS%DX_dyBu(I,J)*(u(I,j+1,k)*G%IdxCu(I,j+1) - u(I,j,k)*G%IdxCu(I,j))
    enddo ; enddo

    ! Interpolate the thicknesses to velocity points.
    ! The extra wide halos are to accommodate the cross-corner-point projections
    ! in OBCs, which are not ordinarily be necessary, and might not be necessary
    ! even with OBCs if the accelerations are zeroed at OBC points, in which
    ! case the j-loop for h_u could collapse to j=js=1,je+1. -RWH
    if (CS%use_land_mask) then
      do j=js-2,je+2 ; do I=Isq-1,Ieq+1
        h_u(I,j) = 0.5 * (G%mask2dT(i,j)*h(i,j,k) + G%mask2dT(i+1,j)*h(i+1,j,k))
      enddo ; enddo
      do J=Jsq-1,Jeq+1 ; do i=is-2,ie+2
        h_v(i,J) = 0.5 * (G%mask2dT(i,j)*h(i,j,k) + G%mask2dT(i,j+1)*h(i,j+1,k))
      enddo ; enddo
    else
      do j=js-2,je+2 ; do I=Isq-1,Ieq+1
        h_u(I,j) = 0.5 * (h(i,j,k) + h(i+1,j,k))
      enddo ; enddo
      do J=Jsq-1,Jeq+1 ; do i=is-2,ie+2
        h_v(i,J) = 0.5 * (h(i,j,k) + h(i,j+1,k))
      enddo ; enddo
    endif

    ! Adjust contributions to shearing strain and interpolated values of
    ! thicknesses on open boundaries.
    if (apply_OBC) then ; do n=1,OBC%number_of_segments
      J = OBC%segment(n)%HI%JsdB ; I = OBC%segment(n)%HI%IsdB
      if (OBC%zero_strain .or. OBC%freeslip_strain .or. OBC%computed_strain) then
        if (OBC%segment(n)%is_N_or_S .and. (J >= js-2) .and. (J <= Jeq+1)) then
          do I=OBC%segment(n)%HI%IsdB,OBC%segment(n)%HI%IedB
            if (OBC%zero_strain) then
              dvdx(I,J) = 0. ; dudy(I,J) = 0.
            elseif (OBC%freeslip_strain) then
              dudy(I,J) = 0.
            elseif (OBC%computed_strain) then
              if (OBC%segment(n)%direction == OBC_DIRECTION_N) then
                dudy(I,J) = 2.0*CS%DX_dyBu(I,J)*(OBC%segment(n)%tangential_vel(I,J,k) - u(I,j,k))*G%IdxCu(I,j)
              else
                dudy(I,J) = 2.0*CS%DX_dyBu(I,J)*(u(I,j+1,k) - OBC%segment(n)%tangential_vel(I,J,k))*G%IdxCu(I,j+1)
              endif
            elseif (OBC%specified_strain) then
              if (OBC%segment(n)%direction == OBC_DIRECTION_N) then
                dudy(I,J) = CS%DX_dyBu(I,J)*OBC%segment(n)%tangential_grad(I,J,k)*G%IdxCu(I,j)*G%dxBu(I,J)
              else
                dudy(I,J) = CS%DX_dyBu(I,J)*OBC%segment(n)%tangential_grad(I,J,k)*G%IdxCu(I,j+1)*G%dxBu(I,J)
              endif
            endif
          enddo
        elseif (OBC%segment(n)%is_E_or_W .and. (I >= is-2) .and. (I <= Ieq+1)) then
          do J=OBC%segment(n)%HI%JsdB,OBC%segment(n)%HI%JedB
            if (OBC%zero_strain) then
              dvdx(I,J) = 0. ; dudy(I,J) = 0.
            elseif (OBC%freeslip_strain) then
              dvdx(I,J) = 0.
            elseif (OBC%computed_strain) then
              if (OBC%segment(n)%direction == OBC_DIRECTION_E) then
                dvdx(I,J) = 2.0*CS%DY_dxBu(I,J)*(OBC%segment(n)%tangential_vel(I,J,k) - v(i,J,k))*G%IdyCv(i,J)
              else
                dvdx(I,J) = 2.0*CS%DY_dxBu(I,J)*(v(i+1,J,k) - OBC%segment(n)%tangential_vel(I,J,k))*G%IdyCv(i+1,J)
              endif
            elseif (OBC%specified_strain) then
              if (OBC%segment(n)%direction == OBC_DIRECTION_E) then
                dvdx(I,J) = CS%DY_dxBu(I,J)*OBC%segment(n)%tangential_grad(I,J,k)*G%IdyCv(i,J)*G%dxBu(I,J)
              else
                dvdx(I,J) = CS%DY_dxBu(I,J)*OBC%segment(n)%tangential_grad(I,J,k)*G%IdyCv(i+1,J)*G%dxBu(I,J)
              endif
            endif
          enddo
        endif
      endif
      if (OBC%segment(n)%direction == OBC_DIRECTION_N) then
        ! There are extra wide halos here to accomodate the cross-corner-point
        ! OBC projections, but they might not be necessary if the accelerations
        ! are always zeroed out at OBC points, in which case the i-loop below
        ! becomes do i=is-1,ie+1. -RWH
        if ((J >= Jsq-1) .and. (J <= Jeq+1)) then
          do i = max(is-2,OBC%segment(n)%HI%isd), min(ie+2,OBC%segment(n)%HI%ied)
            h_v(i,J) = h(i,j,k)
          enddo
        endif
      elseif (OBC%segment(n)%direction == OBC_DIRECTION_S) then
        if ((J >= Jsq-1) .and. (J <= Jeq+1)) then
          do i = max(is-2,OBC%segment(n)%HI%isd), min(ie+2,OBC%segment(n)%HI%ied)
            h_v(i,J) = h(i,j+1,k)
          enddo
        endif
      elseif (OBC%segment(n)%direction == OBC_DIRECTION_E) then
        if ((I >= Isq-1) .and. (I <= Ieq+1)) then
          do j = max(js-2,OBC%segment(n)%HI%jsd), min(je+2,OBC%segment(n)%HI%jed)
            h_u(I,j) = h(i,j,k)
          enddo
        endif
      elseif (OBC%segment(n)%direction == OBC_DIRECTION_W) then
        if ((I >= Isq-1) .and. (I <= Ieq+1)) then
          do j = max(js-2,OBC%segment(n)%HI%jsd), min(je+2,OBC%segment(n)%HI%jed)
            h_u(I,j) = h(i+1,j,k)
          enddo
        endif
      endif
    enddo ; endif
    ! Now project thicknesses across corner points on OBCs.
    if (apply_OBC) then ; do n=1,OBC%number_of_segments
      J = OBC%segment(n)%HI%JsdB ; I = OBC%segment(n)%HI%IsdB
      if (OBC%segment(n)%direction == OBC_DIRECTION_N) then
        if ((J >= js-2) .and. (J <= je)) then
          do I = max(Isq-1,OBC%segment(n)%HI%IsdB), min(Ieq+1,OBC%segment(n)%HI%IedB)
            h_u(I,j+1) = h_u(I,j)
          enddo
        endif
      elseif (OBC%segment(n)%direction == OBC_DIRECTION_S) then
        if ((J >= js-1) .and. (J <= je+1)) then
          do I = max(Isq-1,OBC%segment(n)%HI%isd), min(Ieq+1,OBC%segment(n)%HI%ied)
            h_u(I,j) = h_u(i,j+1)
          enddo
        endif
      elseif (OBC%segment(n)%direction == OBC_DIRECTION_E) then
        if ((I >= is-2) .and. (I <= ie)) then
          do J = max(Jsq-1,OBC%segment(n)%HI%jsd), min(Jeq+1,OBC%segment(n)%HI%jed)
            h_v(i+1,J) = h_v(i,J)
          enddo
        endif
      elseif (OBC%segment(n)%direction == OBC_DIRECTION_W) then
        if ((I >= is-1) .and. (I <= ie+1)) then
          do J = max(Jsq-1,OBC%segment(n)%HI%jsd), min(Jeq+1,OBC%segment(n)%HI%jed)
            h_v(i,J) = h_v(i+1,J)
          enddo
        endif
      endif
    enddo ; endif

    ! Calculate horizontal divergence (not from continuity) if needed.
    ! h_u and h_v include modifications at OBCs from above.
    if ((CS%Leith_Kh) .or. (CS%Leith_Ah)) then
      do j=Jsq-1,Jeq+2 ; do i=Isq-1,Ieq+2
        div_xx(i,j) = ((G%dyCu(I  ,j) * u(I  ,j,k) * h_u(I  ,j) - &
                        G%dyCu(I-1,j) * u(I-1,j,k) * h_u(I-1,j) ) + &
                       (G%dxCv(i,J  ) * v(i,J  ,k) * h_v(i,J  ) - &
                        G%dxCv(i,J-1) * v(i,J-1,k) * h_v(i,J-1) ) )*G%IareaT(i,j)/ &
                                  (h(i,j,k) + h_neglect)
      enddo ; enddo
    endif

    ! Shearing strain (including no-slip boundary conditions at the 2-D land-sea mask).
    ! dudy and dvdx include modifications at OBCs from above.
    if (CS%no_slip) then
      do J=js-2,Jeq+1 ; do I=is-2,Ieq+1
        sh_xy(I,J) = (2.0-G%mask2dBu(I,J)) * ( dvdx(I,J) + dudy(I,J) )
      enddo ; enddo
    else
      do J=js-2,Jeq+1 ; do I=is-2,Ieq+1
        sh_xy(I,J) = G%mask2dBu(I,J) * ( dvdx(I,J) + dudy(I,J) )
      enddo ; enddo
    endif

    if ((CS%Leith_Kh) .or. (CS%Leith_Ah)) then
      ! Calculate relative vorticity (including no-slip boundary conditions at the 2-D land-sea mask).
      ! dudy and dvdx include modifications at OBCs from above.
      if (CS%no_slip) then
        do J=js-2,Jeq+1 ; do I=is-2,Ieq+1
          vort_xy(I,J) = (2.0-G%mask2dBu(I,J)) * ( dvdx(I,J) - dudy(I,J) )
        enddo ; enddo
      else
        do J=js-2,Jeq+1 ; do I=is-2,Ieq+1
          vort_xy(I,J) = G%mask2dBu(I,J) * ( dvdx(I,J) - dudy(I,J) )
        enddo ; enddo
      endif

      ! Vorticity gradient
      do J=js-2,Jeq+1 ; do I=is-1,Ieq+1
        vort_xy_dx(i,J) = CS%DY_dxBu(I,J)*(vort_xy(I,J)*G%IdyCu(I,j) - vort_xy(I-1,J)*G%IdyCu(I-1,j))
      enddo ; enddo

      do J=js-1,Jeq+1 ; do I=is-2,Ieq+1
        vort_xy_dy(I,j) = CS%DX_dyBu(I,J)*(vort_xy(I,J)*G%IdxCv(i,J) - vort_xy(I,J-1)*G%IdxCv(i,J-1))
      enddo ; enddo

      ! Divergence gradient
      do j=js-1,Jeq+1 ; do I=Isq-1,Ieq+1
        div_xx_dx(I,j) = G%IdxCu(I,j)*(div_xx(i+1,j) - div_xx(i,j))
      enddo ; enddo

      do J=Jsq-1,Jeq+1 ; do i=is-1,Ieq+1
        div_xx_dy(i,J) = G%IdyCv(i,J)*(div_xx(i,j+1) - div_xx(i,j))
      enddo ; enddo
    endif

    !  Evaluate u0 = x.Div(Grad u) and v0 = y.Div( Grad u)
    if (CS%biharmonic) then
      do j=js-1,Jeq+1 ; do I=Isq-1,Ieq+1
        u0(I,j) = CS%IDXDY2u(I,j)*(CS%DY2h(i+1,j)*sh_xx(i+1,j) - CS%DY2h(i,j)*sh_xx(i,j)) + &
                  CS%IDX2dyCu(I,j)*(CS%DX2q(I,J)*sh_xy(I,J) - CS%DX2q(I,J-1)*sh_xy(I,J-1))
      enddo ; enddo
      do J=Jsq-1,Jeq+1 ; do i=is-1,Ieq+1
        v0(i,J) = CS%IDXDY2v(i,J)*(CS%DY2q(I,J)*sh_xy(I,J) - CS%DY2q(I-1,J)*sh_xy(I-1,J)) - &
                  CS%IDX2dyCv(i,J)*(CS%DX2h(i,j+1)*sh_xx(i,j+1) - CS%DX2h(i,j)*sh_xx(i,j))
      enddo ; enddo
      if (apply_OBC) then; if (OBC%zero_biharmonic) then
        do n=1,OBC%number_of_segments
          I = OBC%segment(n)%HI%IsdB ; J = OBC%segment(n)%HI%JsdB
          if (OBC%segment(n)%is_N_or_S .and. (J >= Jsq-1) .and. (J <= Jeq+1)) then
            do I=OBC%segment(n)%HI%isd,OBC%segment(n)%HI%ied
              v0(i,J) = 0.
            enddo
          elseif (OBC%segment(n)%is_E_or_W .and. (I >= Isq-1) .and. (I <= Ieq+1)) then
            do j=OBC%segment(n)%HI%jsd,OBC%segment(n)%HI%jed
              u0(I,j) = 0.
            enddo
          endif
        enddo
      endif; endif
    endif

    do j=Jsq,Jeq+1 ; do i=Isq,Ieq+1
      if ((CS%Smagorinsky_Kh) .or. (CS%Smagorinsky_Ah)) then
        Shear_mag = sqrt(sh_xx(i,j)*sh_xx(i,j) + &
          0.25*((sh_xy(I-1,J-1)*sh_xy(I-1,J-1) + sh_xy(I,J)*sh_xy(I,J)) + &
                (sh_xy(I-1,J)*sh_xy(I-1,J) + sh_xy(I,J-1)*sh_xy(I,J-1))))
      endif
      if ((CS%Leith_Kh) .or. (CS%Leith_Ah)) then
        Vort_mag = sqrt( &
          0.5*((vort_xy_dx(i,J-1)*vort_xy_dx(i,J-1) + vort_xy_dx(i,J)*vort_xy_dx(i,J)) + &
                (vort_xy_dy(I-1,j)*vort_xy_dy(I-1,j) + vort_xy_dy(I,j)*vort_xy_dy(I,j))) + &
          mod_Leith*0.5*((div_xx_dx(I,j)*div_xx_dx(I,j) + div_xx_dx(I-1,j)*div_xx_dx(I-1,j)) + &
                (div_xx_dy(i,J)*div_xx_dy(i,J) + div_xx_dy(i,J-1)*div_xx_dy(i,J-1))))
      endif
      if (CS%better_bound_Ah .or. CS%better_bound_Kh) then
        hrat_min = min(1.0, min(h_u(I,j), h_u(I-1,j), h_v(i,J), h_v(i,J-1)) / &
                            (h(i,j,k) + h_neglect) )
        visc_bound_rem = 1.0
      endif

      if (CS%Laplacian) then
        ! Determine the Laplacian viscosity at h points, using the
        ! largest value from several parameterizations.
        Kh = CS%Kh_bg_xx(i,j) ! Static (pre-computed) background viscosity
        if (CS%Smagorinsky_Kh) Kh = max( Kh, CS%LAPLAC_CONST_xx(i,j) * Shear_mag )
        if (CS%Leith_Kh) Kh = max( Kh, CS%LAPLAC3_CONST_xx(i,j) * Vort_mag )
<<<<<<< HEAD
        ! Older method of bounding for stability
        if (CS%bound_Kh .and. .not.CS%better_bound_Kh) Kh = MIN(Kh, CS%Kh_Max_xx(i,j))
        ! All viscosity contributions above are subject to resolution scaling
        if (rescale_Kh) Kh = VarMix%Res_fn_h(i,j) * Kh
        if (use_MEKE_Ku) Kh = Kh + MEKE%Ku(i,j) ! *Add* the MEKE contribution (might be negative)
        if (CS%anisotropic) Kh = Kh + CS%Kh_aniso * ( 1. - CS%n1n2_h(i,j)**2 ) ! *Add* the tension component
                                                                               ! of anisotropic viscosity
=======
        if (rescale_Kh) Kh = VarMix%Res_fn_h(i,j) * Kh
        ! Older method of bounding for stability
        if (legacy_bound) Kh = min(Kh, CS%Kh_Max_xx(i,j))
        if (use_MEKE_Ku) Kh = Kh + MEKE%Ku(i,j) ! *Add* the MEKE contribution (might be negative)
>>>>>>> 91399f01

        ! Newer method of bounding for stability
        if (CS%better_bound_Kh) then
          if (Kh >= hrat_min*CS%Kh_Max_xx(i,j)) then
            visc_bound_rem = 0.0
            Kh = hrat_min*CS%Kh_Max_xx(i,j)
          else
           !visc_bound_rem = 1.0 - abs(Kh) / (hrat_min*CS%Kh_Max_xx(i,j))
            visc_bound_rem = 1.0 - Kh / (hrat_min*CS%Kh_Max_xx(i,j))
          endif
        endif

        if (CS%id_Kh_h>0) Kh_h(i,j,k) = Kh

        str_xx(i,j) = -Kh * sh_xx(i,j)
      else   ! not Laplacian
        str_xx(i,j) = 0.0
      endif ! Laplacian

      if (CS%anisotropic) then
        ! Shearing-strain averaged to h-points
        local_strain = 0.25 * ( (sh_xy(I,J) + sh_xy(I-1,J-1)) + (sh_xy(I-1,J) + sh_xy(I,J-1)) )
        ! *Add* the shear-strain contribution to the xx-component of stress
        str_xx(i,j) = str_xx(i,j) - CS%Kh_aniso * CS%n1n2_h(i,j) * CS%n1n1_m_n2n2_h(i,j) * local_strain
      endif

      if (CS%biharmonic) then
        ! Determine the biharmonic viscosity at h points, using the
        ! largest value from several parameterizations.
        AhSm = 0.0; AhLth = 0.0
        if ((CS%Smagorinsky_Ah) .or. (CS%Leith_Ah)) then
          if (CS%Smagorinsky_Ah) then
            if (CS%bound_Coriolis) then
              AhSm =  Shear_mag * (CS%BIHARM_CONST_xx(i,j) + &
                                 CS%Biharm_Const2_xx(i,j)*Shear_mag)
            else
              AhSm = CS%BIHARM_CONST_xx(i,j) * Shear_mag
            endif
          endif
          if (CS%Leith_Ah) &
            AhLth = Vort_mag * (CS%BIHARM_CONST_xx(i,j))
          Ah = MAX(MAX(CS%Ah_bg_xx(i,j), AhSm),AhLth)
          if (CS%bound_Ah .and. .not.CS%better_bound_Ah) &
            Ah = MIN(Ah, CS%Ah_Max_xx(i,j))
       else
         Ah = CS%Ah_bg_xx(i,j)
       endif ! Smagorinsky_Ah or Leith_Ah

        if (CS%better_bound_Ah) then
          Ah = MIN(Ah, visc_bound_rem*hrat_min*CS%Ah_Max_xx(i,j))
        endif

        if (CS%id_Ah_h>0) Ah_h(i,j,k) = Ah

        str_xx(i,j) = str_xx(i,j) + Ah * &
          (CS%DY_dxT(i,j)*(G%IdyCu(I,j)*u0(I,j) - G%IdyCu(I-1,j)*u0(I-1,j)) - &
           CS%DX_dyT(i,j) *(G%IdxCv(i,J)*v0(i,J) - G%IdxCv(i,J-1)*v0(i,J-1)))

        ! Keep a copy of the biharmonic contribution for backscatter parameterization
        bhstr_xx(i,j) =             Ah * &
          (CS%DY_dxT(i,j)*(G%IdyCu(I,j)*u0(I,j) - G%IdyCu(I-1,j)*u0(I-1,j)) - &
           CS%DX_dyT(i,j) *(G%IdxCv(i,J)*v0(i,J) - G%IdxCv(i,J-1)*v0(i,J-1)))
        bhstr_xx(i,j) = bhstr_xx(i,j) * (h(i,j,k) * CS%reduction_xx(i,j))

      endif  ! biharmonic

      str_xx(i,j) = str_xx(i,j) * (h(i,j,k) * CS%reduction_xx(i,j))
    enddo ; enddo

    if (CS%biharmonic) then
      ! Gradient of Laplacian, for use in bi-harmonic term
      do J=js-1,Jeq ; do I=is-1,Ieq
        dvdx(I,J) = CS%DY_dxBu(I,J)*(v0(i+1,J)*G%IdyCv(i+1,J) - v0(i,J)*G%IdyCv(i,J))
        dudy(I,J) = CS%DX_dyBu(I,J)*(u0(I,j+1)*G%IdxCu(I,j+1) - u0(I,j)*G%IdxCu(I,j))
      enddo ; enddo
      ! Adjust contributions to shearing strain on open boundaries.
      if (apply_OBC) then ; if (OBC%zero_strain .or. OBC%freeslip_strain) then
        do n=1,OBC%number_of_segments
          J = OBC%segment(n)%HI%JsdB ; I = OBC%segment(n)%HI%IsdB
          if (OBC%segment(n)%is_N_or_S .and. (J >= js-1) .and. (J <= Jeq)) then
            do I=OBC%segment(n)%HI%IsdB,OBC%segment(n)%HI%IedB
              if (OBC%zero_strain) then
                dvdx(I,J) = 0. ; dudy(I,J) = 0.
              elseif (OBC%freeslip_strain) then
                dudy(I,J) = 0.
              endif
            enddo
          elseif (OBC%segment(n)%is_E_or_W .and. (I >= is-1) .and. (I <= Ieq)) then
            do J=OBC%segment(n)%HI%JsdB,OBC%segment(n)%HI%JedB
              if (OBC%zero_strain) then
                dvdx(I,J) = 0. ; dudy(I,J) = 0.
              elseif (OBC%freeslip_strain) then
                dvdx(I,J) = 0.
              endif
            enddo
          endif
        enddo
      endif ; endif
    endif

    do J=js-1,Jeq ; do I=is-1,Ieq
      if ((CS%Smagorinsky_Kh) .or. (CS%Smagorinsky_Ah)) then
        Shear_mag = sqrt(sh_xy(I,J)*sh_xy(I,J) + &
            0.25*((sh_xx(i,j)*sh_xx(i,j) + sh_xx(i+1,j+1)*sh_xx(i+1,j+1)) + &
                  (sh_xx(i,j+1)*sh_xx(i,j+1) + sh_xx(i+1,j)*sh_xx(i+1,j))))
      endif
      if ((CS%Leith_Kh) .or. (CS%Leith_Ah)) &
        Vort_mag = sqrt( &
          0.5*((vort_xy_dx(i,J)*vort_xy_dx(i,J) + vort_xy_dx(i+1,J)*vort_xy_dx(i+1,J)) + &
                (vort_xy_dy(I,j)*vort_xy_dy(I,j) + vort_xy_dy(I,j+1)*vort_xy_dy(I,j+1))) + &
          mod_Leith*0.5*((div_xx_dx(I,j)*div_xx_dx(I,j) + div_xx_dx(I,j+1)*div_xx_dx(I,j+1)) + &
                (div_xx_dy(i,J)*div_xx_dy(i,J) + div_xx_dy(i+1,J)*div_xx_dy(i+1,J))))

      h2uq = 4.0 * h_u(I,j) * h_u(I,j+1)
      h2vq = 4.0 * h_v(i,J) * h_v(i+1,J)
      !hq = 2.0 * h2uq * h2vq / (h_neglect3 + (h2uq + h2vq) * &
      !    ((h(i,j,k) + h(i+1,j+1,k)) + (h(i,j+1,k) + h(i+1,j,k))))
      hq = 2.0 * h2uq * h2vq / (h_neglect3 + (h2uq + h2vq) * &
          ((h_u(I,j) + h_u(I,j+1)) + (h_v(i,J) + h_v(i+1,J))))

      if (CS%better_bound_Ah .or. CS%better_bound_Kh) then
        hrat_min = min(1.0, min(h_u(I,j), h_u(I,j+1), h_v(i,J), h_v(i+1,J)) / &
                            (hq + h_neglect) )
        visc_bound_rem = 1.0
      endif

      if (CS%no_slip .and. (G%mask2dBu(I,J) < 0.5)) then
        if ((G%mask2dCu(I,j) + G%mask2dCu(I,j+1)) + &
            (G%mask2dCv(i,J) + G%mask2dCv(i+1,J)) > 0.0) then
          ! This is a coastal vorticity point, so modify hq and hrat_min.

          hu = G%mask2dCu(I,j) * h_u(I,j) + G%mask2dCu(I,j+1) * h_u(I,j+1)
          hv = G%mask2dCv(i,J) * h_v(i,J) + G%mask2dCv(i+1,J) * h_v(i+1,J)
          if ((G%mask2dCu(I,j) + G%mask2dCu(I,j+1)) * &
              (G%mask2dCv(i,J) + G%mask2dCv(i+1,J)) == 0.0) then
            ! Only one of hu and hv is nonzero, so just add them.
            hq = hu + hv
            hrat_min = 1.0
          else
            ! Both hu and hv are nonzero, so take the harmonic mean.
            hq = 2.0 * (hu * hv) / ((hu + hv) + h_neglect)
            hrat_min = min(1.0, min(hu, hv) / (hq + h_neglect) )
          endif
        endif
      endif

      if (CS%Laplacian) then
        ! Determine the Laplacian viscosity at q points, using the
        ! largest value from several parameterizations.
        Kh = CS%Kh_bg_xy(i,j) ! Static (pre-computed) background viscosity
        if (CS%Smagorinsky_Kh) Kh = max( Kh, CS%LAPLAC_CONST_xy(I,J) * Shear_mag )
        if (CS%Leith_Kh) Kh = max( Kh,  CS%LAPLAC3_CONST_xy(I,J) * Vort_mag)
        ! Older method of bounding for stability
<<<<<<< HEAD
        if (CS%bound_Kh .and. .not.CS%better_bound_Kh) Kh = min(Kh, CS%Kh_Max_xy(I,J))
        ! All viscosity contributions above are subject to resolution scaling
        if (rescale_Kh) Kh = VarMix%Res_fn_h(i,j) * Kh
=======
        if (legacy_bound) Kh = min(Kh, CS%Kh_Max_xy(i,j))
        ! All viscosity contributions above are subject to resolution scaling
        if (rescale_Kh) Kh = VarMix%Res_fn_q(i,j) * Kh
>>>>>>> 91399f01
        if (use_MEKE_Ku) then ! *Add* the MEKE contribution (might be negative)
          Kh = Kh + 0.25*( (MEKE%Ku(I,J)+MEKE%Ku(I+1,J+1))    &
                          +(MEKE%Ku(I+1,J)+MEKE%Ku(I,J+1)) )
        endif
        Kh = max(Kh,CS%Kh_bg_min) ! Place a floor on the viscosity, if desired.
<<<<<<< HEAD
        if (CS%anisotropic) Kh = Kh + CS%Kh_aniso * CS%n1n2_q(I,J)**2 ! *Add* the shear component
                                                                            ! of anisotropic viscosity
=======
>>>>>>> 91399f01

        ! Newer method of bounding for stability
        if (CS%better_bound_Kh) then
          if (Kh >= hrat_min*CS%Kh_Max_xy(I,J)) then
            visc_bound_rem = 0.0
            Kh = hrat_min*CS%Kh_Max_xy(I,J)
          elseif (CS%Kh_Max_xy(I,J)>0.) then
           !visc_bound_rem = 1.0 - abs(Kh) / (hrat_min*CS%Kh_Max_xy(I,J))
            visc_bound_rem = 1.0 - Kh / (hrat_min*CS%Kh_Max_xy(I,J))
          endif
        endif

        if (CS%id_Kh_q>0) Kh_q(I,J,k) = Kh

        str_xy(I,J) = -Kh * sh_xy(I,J)
      else   ! not Laplacian
        str_xy(I,J) = 0.0
      endif ! Laplacian

      if (CS%anisotropic) then
        ! Horizontal-tension averaged to q-points
        local_strain = 0.25 * ( (sh_xx(i,j) + sh_xx(i+1,j+1)) + (sh_xx(i+1,j) + sh_xx(i,j+1)) )
        ! *Add* the tension contribution to the xy-component of stress
        str_xy(I,J) = str_xy(I,J) - CS%Kh_aniso * CS%n1n2_q(i,j) * CS%n1n1_m_n2n2_q(i,j) * local_strain
      endif

      if (CS%biharmonic) then
      ! Determine the biharmonic viscosity at q points, using the
      ! largest value from several parameterizations.
      AhSm = 0.0; AhLth = 0.0
        if (CS%Smagorinsky_Ah .or. CS%Leith_Ah) then
          if (CS%Smagorinsky_Ah) then
            if (CS%bound_Coriolis) then
              AhSm =  Shear_mag * (CS%BIHARM_CONST_xy(I,J) + &
                                 CS%Biharm_Const2_xy(I,J)*Shear_mag)
            else
              AhSm = CS%BIHARM_CONST_xy(I,J) * Shear_mag
            endif
          endif
          if (CS%Leith_Ah) &
            AhLth =  Vort_mag * (CS%BIHARM5_CONST_xy(I,J))
          Ah = MAX(MAX(CS%Ah_bg_xy(I,J), AhSm),AhLth)
          if (CS%bound_Ah .and. .not.CS%better_bound_Ah) &
            Ah = MIN(Ah, CS%Ah_Max_xy(I,J))
        else
          Ah = CS%Ah_bg_xy(I,J)
        endif ! Smagorinsky_Ah or Leith_Ah
        if (CS%better_bound_Ah) then
          Ah = MIN(Ah, visc_bound_rem*hrat_min*CS%Ah_Max_xy(I,J))
        endif

        if (CS%id_Ah_q>0) Ah_q(I,J,k) = Ah

        str_xy(I,J) = str_xy(I,J) + Ah * ( dvdx(I,J) + dudy(I,J) )

        ! Keep a copy of the biharmonic contribution for backscatter parameterization
        bhstr_xy(I,J) = Ah * ( dvdx(I,J) + dudy(I,J) ) * &
                        (hq * G%mask2dBu(I,J) * CS%reduction_xy(I,J))

      endif  ! biharmonic

      if (CS%no_slip) then
        str_xy(I,J) = str_xy(I,J) * (hq * CS%reduction_xy(I,J))
      else
        str_xy(I,J) = str_xy(I,J) * (hq * G%mask2dBu(I,J) * CS%reduction_xy(I,J))
      endif
    enddo ; enddo

    ! Evaluate 1/h x.Div(h Grad u) or the biharmonic equivalent.
    do j=js,je ; do I=Isq,Ieq
      diffu(I,j,k) = ((G%IdyCu(I,j)*(CS%DY2h(i,j) *str_xx(i,j) - &
                                    CS%DY2h(i+1,j)*str_xx(i+1,j)) + &
                       G%IdxCu(I,j)*(CS%DX2q(I,J-1)*str_xy(I,J-1) - &
                                    CS%DX2q(I,J) *str_xy(I,J))) * &
                     G%IareaCu(I,j)) / (h_u(i,j) + h_neglect)

    enddo ; enddo
    if (apply_OBC) then
      ! This is not the right boundary condition. If all the masking of tendencies are done
      ! correctly later then eliminating this block should not change answers.
      do n=1,OBC%number_of_segments
        if (OBC%segment(n)%is_E_or_W) then
          I = OBC%segment(n)%HI%IsdB
          do j=OBC%segment(n)%HI%jsd,OBC%segment(n)%HI%jed
            diffu(I,j,k) = 0.
          enddo
        endif
      enddo
    endif

    ! Evaluate 1/h y.Div(h Grad u) or the biharmonic equivalent.
    do J=Jsq,Jeq ; do i=is,ie
      diffv(i,J,k) = ((G%IdyCv(i,J)*(CS%DY2q(I-1,J)*str_xy(I-1,J) - &
                                    CS%DY2q(I,J) *str_xy(I,J)) - &
                       G%IdxCv(i,J)*(CS%DX2h(i,j) *str_xx(i,j) - &
                                    CS%DX2h(i,j+1)*str_xx(i,j+1))) * &
                     G%IareaCv(i,J)) / (h_v(i,J) + h_neglect)
    enddo ; enddo
    if (apply_OBC) then
      ! This is not the right boundary condition. If all the masking of tendencies are done
      ! correctly later then eliminating this block should not change answers.
      do n=1,OBC%number_of_segments
        if (OBC%segment(n)%is_N_or_S) then
          J = OBC%segment(n)%HI%JsdB
          do i=OBC%segment(n)%HI%isd,OBC%segment(n)%HI%ied
            diffv(i,J,k) = 0.
          enddo
        endif
      enddo
    endif

    if (find_FrictWork) then ; do j=js,je ; do i=is,ie
      ! Diagnose   str_xx*d_x u - str_yy*d_y v + str_xy*(d_y u + d_x v)
      FrictWork(i,j,k) = GV%H_to_kg_m2 * ( &
              (str_xx(i,j)*(u(I,j,k)-u(I-1,j,k))*G%IdxT(i,j)     &
              -str_xx(i,j)*(v(i,J,k)-v(i,J-1,k))*G%IdyT(i,j))    &
       +0.25*((str_xy(I,J)*(                                     &
                   (u(I,j+1,k)-u(I,j,k))*G%IdyBu(I,J)            &
                  +(v(i+1,J,k)-v(i,J,k))*G%IdxBu(I,J) )          &
              +str_xy(I-1,J-1)*(                                 &
                   (u(I-1,j,k)-u(I-1,j-1,k))*G%IdyBu(I-1,J-1)    &
                  +(v(i,J-1,k)-v(i-1,J-1,k))*G%IdxBu(I-1,J-1) )) &
             +(str_xy(I-1,J)*(                                   &
                   (u(I-1,j+1,k)-u(I-1,j,k))*G%IdyBu(I-1,J)      &
                  +(v(i,J,k)-v(i-1,J,k))*G%IdxBu(I-1,J) )        &
              +str_xy(I,J-1)*(                                   &
                   (u(I,j,k)-u(I,j-1,k))*G%IdyBu(I,J-1)          &
                  +(v(i+1,J-1,k)-v(i,J-1,k))*G%IdxBu(I,J-1) )) ) )
    enddo ; enddo ; endif

    ! Make a similar calculation as for FrictWork above but accumulating into
    ! the vertically integrated MEKE source term, and adjusting for any
    ! energy loss seen as a reduction in the [biharmonic] frictional source term.
    if (find_FrictWork .and. associated(MEKE)) then ; if (associated(MEKE%mom_src)) then
      if (k==1) then
        do j=js,je ; do i=is,ie
          MEKE%mom_src(i,j) = 0.
        enddo ; enddo
      endif
      if (MEKE%backscatter_Ro_c /= 0.) then
        do j=js,je ; do i=is,ie
          FatH = 0.25*( (abs(G%CoriolisBu(I-1,J-1)) + abs(G%CoriolisBu(I,J))) &
                       +(abs(G%CoriolisBu(I-1,J)) + abs(G%CoriolisBu(I,J-1))) )
          Shear_mag = sqrt(sh_xx(i,j)*sh_xx(i,j) + &
            0.25*((sh_xy(I-1,J-1)*sh_xy(I-1,J-1) + sh_xy(I,J)*sh_xy(I,J)) + &
                  (sh_xy(I-1,J)*sh_xy(I-1,J) + sh_xy(I,J-1)*sh_xy(I,J-1))))
          FatH = FatH ** MEKE%backscatter_Ro_pow ! f^n
          Shear_mag = ( ( Shear_mag ** MEKE%backscatter_Ro_pow ) + 1.e-30 ) &
                      * MEKE%backscatter_Ro_c ! c * D^n
          ! The Rossby number function is g(Ro) = 1/(1+c.Ro^n)
          ! RoScl = 1 - g(Ro)
          RoScl = Shear_mag / ( FatH + Shear_mag ) ! = 1 - f^n/(f^n+c*D^n)
          MEKE%mom_src(i,j) = MEKE%mom_src(i,j) + GV%H_to_kg_m2 * (                   &
                ((str_xx(i,j)-RoScl*bhstr_xx(i,j))*(u(I,j,k)-u(I-1,j,k))*G%IdxT(i,j)  &
                -(str_xx(i,j)-RoScl*bhstr_xx(i,j))*(v(i,J,k)-v(i,J-1,k))*G%IdyT(i,j)) &
         +0.25*(((str_xy(I,J)-RoScl*bhstr_xy(I,J))*(                                  &
                     (u(I,j+1,k)-u(I,j,k))*G%IdyBu(I,J)                               &
                    +(v(i+1,J,k)-v(i,J,k))*G%IdxBu(I,J) )                             &
                +(str_xy(I-1,J-1)-RoScl*bhstr_xy(I-1,J-1))*(                          &
                     (u(I-1,j,k)-u(I-1,j-1,k))*G%IdyBu(I-1,J-1)                       &
                    +(v(i,J-1,k)-v(i-1,J-1,k))*G%IdxBu(I-1,J-1) ))                    &
               +((str_xy(I-1,J)-RoScl*bhstr_xy(I-1,J))*(                              &
                     (u(I-1,j+1,k)-u(I-1,j,k))*G%IdyBu(I-1,J)                         &
                    +(v(i,J,k)-v(i-1,J,k))*G%IdxBu(I-1,J) )                           &
                +(str_xy(I,J-1)-RoScl*bhstr_xy(I,J-1))*(                              &
                     (u(I,j,k)-u(I,j-1,k))*G%IdyBu(I,J-1)                             &
                    +(v(i+1,J-1,k)-v(i,J-1,k))*G%IdxBu(I,J-1) )) ) )
        enddo ; enddo
      else
        do j=js,je ; do i=is,ie
         MEKE%mom_src(i,j) = MEKE%mom_src(i,j) + FrictWork(i,j,k)
        enddo ; enddo
      endif
    endif ; endif

  enddo ! end of k loop

  ! Offer fields for diagnostic averaging.
  if (CS%id_diffu>0)     call post_data(CS%id_diffu, diffu, CS%diag)
  if (CS%id_diffv>0)     call post_data(CS%id_diffv, diffv, CS%diag)
  if (CS%id_FrictWork>0) call post_data(CS%id_FrictWork, FrictWork, CS%diag)
  if (CS%id_Ah_h>0)      call post_data(CS%id_Ah_h, Ah_h, CS%diag)
  if (CS%id_Ah_q>0)      call post_data(CS%id_Ah_q, Ah_q, CS%diag)
  if (CS%id_Kh_h>0)      call post_data(CS%id_Kh_h, Kh_h, CS%diag)
  if (CS%id_Kh_q>0)      call post_data(CS%id_Kh_q, Kh_q, CS%diag)

  if (CS%id_FrictWorkIntz > 0) then
    do j=js,je
      do i=is,ie ; FrictWorkIntz(i,j) = FrictWork(i,j,1) ; enddo
      do k=2,nz ; do i=is,ie
        FrictWorkIntz(i,j) = FrictWorkIntz(i,j) + FrictWork(i,j,k)
      enddo ; enddo
    enddo
    call post_data(CS%id_FrictWorkIntz, FrictWorkIntz, CS%diag)
  endif

end subroutine horizontal_viscosity

!> Allocates space for and calculates static variables used by horizontal_viscosity().
!! hor_visc_init calculates and stores the values of a number of metric functions that
!! are used in horizontal_viscosity().
subroutine hor_visc_init(Time, G, param_file, diag, CS)
  type(time_type),         intent(in)    :: Time !< Current model time.
  type(ocean_grid_type),   intent(inout) :: G    !< The ocean's grid structure.
  type(param_file_type),   intent(in)    :: param_file !< A structure to parse for run-time
                                                 !! parameters.
  type(diag_ctrl), target, intent(inout) :: diag !< Structure to regulate diagnostic output.
  type(hor_visc_CS), pointer             :: CS   !< Pointer to the control structure for this module
  ! Local variables
  real, dimension(SZIB_(G),SZJ_(G)) :: u0u, u0v
  real, dimension(SZI_(G),SZJB_(G)) :: v0u, v0v
                ! u0v is the Laplacian sensitivities to the v velocities
                ! at u points, in m-2, with u0u, v0u, and v0v defined similarly.
  real :: grid_sp_h2       ! Harmonic mean of the squares of the grid
  real :: grid_sp_h3       ! Harmonic mean of the squares of the grid^(3/2)
  real :: grid_sp_q2       ! spacings at h and q points (m2)
  real :: grid_sp_q3       ! spacings at h and q points^(3/2) (m3)
  real :: Kh_Limit         ! A coefficient (1/s) used, along with the
                           ! grid spacing, to limit Laplacian viscosity.
  real :: fmax             ! maximum absolute value of f at the four
                           ! vorticity points around a thickness point (1/s)
  real :: BoundCorConst    ! constant (s2/m2)
  real :: Ah_Limit         ! coefficient (1/s) used, along with the
                           ! grid spacing, to limit biharmonic viscosity
  real :: Kh               ! Lapacian horizontal viscosity (m2/s)
  real :: Ah               ! biharmonic horizontal viscosity (m4/s)
  real :: Kh_vel_scale     ! this speed (m/s) times grid spacing gives Lap visc
  real :: Ah_vel_scale     ! this speed (m/s) times grid spacing cubed gives bih visc
  real :: Smag_Lap_const   ! nondimensional Laplacian Smagorinsky constant
  real :: Smag_bi_const    ! nondimensional biharmonic Smagorinsky constant
  real :: Leith_Lap_const  ! nondimensional Laplacian Leith constant
  real :: Leith_bi_const   ! nondimensional biharmonic Leith constant
  real :: dt               ! dynamics time step (sec)
  real :: Idt              ! inverse of dt (1/s)
  real :: denom            ! work variable; the denominator of a fraction
  real :: maxvel           ! largest permitted velocity components (m/s)
  real :: bound_Cor_vel    ! grid-scale velocity variations at which value
                           ! the quadratically varying biharmonic viscosity
                           ! balances Coriolis acceleration (m/s)
  real :: Kh_sin_lat       ! Amplitude of latitudinally dependent viscosity (m2/s)
  real :: Kh_pwr_of_sine   ! Power used to raise sin(lat) when using Kh_sin_lat
  logical :: bound_Cor_def ! parameter setting of BOUND_CORIOLIS
  logical :: get_all       ! If true, read and log all parameters, regardless of
                           ! whether they are used, to enable spell-checking of
                           ! valid parameters.
  character(len=64) :: inputdir, filename
  real    :: deg2rad       ! Converts degrees to radians
  real    :: slat_fn       ! sin(lat)**Kh_pwr_of_sine
  real    :: aniso_grid_dir(2) ! Vector (n1,n2) for anisotropic direction
  integer :: aniso_mode    ! Selects the mode for setting the anisotropic direction
  integer :: is, ie, js, je, Isq, Ieq, Jsq, Jeq, nz
  integer :: isd, ied, jsd, jed, IsdB, IedB, JsdB, JedB
  integer :: i, j

! This include declares and sets the variable "version".
#include "version_variable.h"
  character(len=40)  :: mdl = "MOM_hor_visc"  ! module name

  is   = G%isc  ; ie   = G%iec  ; js   = G%jsc  ; je   = G%jec ; nz = G%ke
  Isq  = G%IscB ; Ieq  = G%IecB ; Jsq  = G%JscB ; Jeq  = G%JecB
  isd  = G%isd  ; ied  = G%ied  ; jsd  = G%jsd  ; jed  = G%jed
  IsdB = G%IsdB ; IedB = G%IedB ; JsdB = G%JsdB ; JedB = G%JedB

  if (associated(CS)) then
    call MOM_error(WARNING, "hor_visc_init called with an associated "// &
                            "control structure.")
    return
  endif
  allocate(CS)

  CS%diag => diag

  ! Read parameters and write them to the model log.
  call log_version(param_file, mdl, version, "")

  !   It is not clear whether these initialization lines are needed for the
  ! cases where the corresponding parameters are not read.
  CS%bound_Kh = .false. ; CS%better_bound_Kh = .false. ; CS%Smagorinsky_Kh = .false. ; CS%Leith_Kh = .false.
  CS%bound_Ah = .false. ; CS%better_bound_Ah = .false. ; CS%Smagorinsky_Ah = .false. ; CS%Leith_Ah = .false.
  CS%bound_Coriolis = .false.
  CS%Modified_Leith = .false.
  CS%anisotropic = .false.
  CS%dynamic_aniso = .false.

  Kh = 0.0 ; Ah = 0.0

  !   If GET_ALL_PARAMS is true, all parameters are read in all cases to enable
  ! parameter spelling checks.
  call get_param(param_file, mdl, "GET_ALL_PARAMS", get_all, default=.false.)

  call get_param(param_file, mdl, "LAPLACIAN", CS%Laplacian, &
                 "If true, use a Laplacian horizontal viscosity.", &
                 default=.false.)
  if (CS%Laplacian .or. get_all) then
    call get_param(param_file, mdl, "KH", Kh,                      &
                 "The background Laplacian horizontal viscosity.", &
                 units = "m2 s-1", default=0.0)
    call get_param(param_file, mdl, "KH_BG_MIN", CS%Kh_bg_min, &
                 "The minimum value allowed for Laplacian horizontal viscosity, KH.", &
                 units = "m2 s-1",  default=0.0)
    call get_param(param_file, mdl, "KH_VEL_SCALE", Kh_vel_scale, &
                 "The velocity scale which is multiplied by the grid \n"//&
                 "spacing to calculate the Laplacian viscosity. \n"//&
                 "The final viscosity is the largest of this scaled \n"//&
                 "viscosity, the Smagorinsky and Leith viscosities, and KH.", &
                 units="m s-1", default=0.0)
    call get_param(param_file, mdl, "KH_SIN_LAT", Kh_sin_lat, &
                 "The amplitude of a latidutinally-dependent background\n"//&
                 "viscosity of the form KH_SIN_LAT*(SIN(LAT)**KH_PWR_OF_SINE).", &
                 units = "m2 s-1",  default=0.0)
    if (Kh_sin_lat>0. .or. get_all) &
      call get_param(param_file, mdl, "KH_PWR_OF_SINE", Kh_pwr_of_sine, &
                 "The power used to raise SIN(LAT) when using a latidutinally-\n"//&
                 "dependent background viscosity.", &
                 units = "nondim",  default=4.0)

    call get_param(param_file, mdl, "SMAGORINSKY_KH", CS%Smagorinsky_Kh, &
                 "If true, use a Smagorinsky nonlinear eddy viscosity.", &
                 default=.false.)
    if (CS%Smagorinsky_Kh .or. get_all) &
      call get_param(param_file, mdl, "SMAG_LAP_CONST", Smag_Lap_const, &
                 "The nondimensional Laplacian Smagorinsky constant, \n"//&
                 "often 0.15.", units="nondim", default=0.0, &
                  fail_if_missing = CS%Smagorinsky_Kh)

    call get_param(param_file, mdl, "LEITH_KH", CS%Leith_Kh, &
                 "If true, use a Leith nonlinear eddy viscosity.", &
                 default=.false.)

    call get_param(param_file, mdl, "MODIFIED_LEITH", CS%Modified_Leith, &
                 "If true, add a term to Leith viscosity which is \n"//&
                 "proportional to the gradient of divergence.", &
                 default=.false.)

    if (CS%Leith_Kh .or. get_all) &
      call get_param(param_file, mdl, "LEITH_LAP_CONST", Leith_Lap_const, &
                 "The nondimensional Laplacian Leith constant, \n"//&
                 "often ??", units="nondim", default=0.0, &
                  fail_if_missing = CS%Leith_Kh)

    call get_param(param_file, mdl, "BOUND_KH", CS%bound_Kh, &
                 "If true, the Laplacian coefficient is locally limited \n"//&
                 "to be stable.", default=.true.)
    call get_param(param_file, mdl, "BETTER_BOUND_KH", CS%better_bound_Kh, &
                 "If true, the Laplacian coefficient is locally limited \n"//&
                 "to be stable with a better bounding than just BOUND_KH.", &
                 default=CS%bound_Kh)
    call get_param(param_file, mdl, "ANISOTROPIC_VISCOSITY", CS%anisotropic, &
                 "If true, allow anistropic viscosity in the Laplacian\n"//&
                 "horizontal viscosity.", default=.false.)
  endif
  if (CS%anisotropic .or. get_all) then
    call get_param(param_file, mdl, "KH_ANISO", CS%Kh_aniso, &
                 "The background Laplacian anisotropic horizontal viscosity.", &
                 units = "m2 s-1", default=0.0)
    call get_param(param_file, mdl, "ANISOTROPIC_MODE", aniso_mode, &
                 "Selects the mode for setting the direction of anistropy.\n"//&
                 "\t 0 - Points along the grid i-direction.\n"//&
                 "\t 1 - Points towards East.\n"//&
                 "\t 2 - Points along the flow direction, U/|U|.", &
                 default=0)
    select case (aniso_mode)
      case (0)
        call get_param(param_file, mdl, "ANISO_GRID_DIR", aniso_grid_dir, &
                 "The vector pointing in the direction of anistropy for\n"//&
                 "horizont viscosity. n1,n2 are the i,j components relative\n"//&
                 "to the grid.", units = "nondim", fail_if_missing=.true.)
      case (1)
        call get_param(param_file, mdl, "ANISO_GRID_DIR", aniso_grid_dir, &
                 "The vector pointing in the direction of anistropy for\n"//&
                 "horizont viscosity. n1,n2 are the i,j components relative\n"//&
                 "to the spherical coordinates.", units = "nondim", fail_if_missing=.true.)
    end select
  endif

  call get_param(param_file, mdl, "BIHARMONIC", CS%biharmonic, &
                 "If true, use a biharmonic horizontal viscosity. \n"//&
                 "BIHARMONIC may be used with LAPLACIAN.", &
                 default=.true.)
  if (CS%biharmonic .or. get_all) then
    call get_param(param_file, mdl, "AH", Ah, &
                 "The background biharmonic horizontal viscosity.", &
                 units = "m4 s-1", default=0.0)
    call get_param(param_file, mdl, "AH_VEL_SCALE", Ah_vel_scale, &
                 "The velocity scale which is multiplied by the cube of \n"//&
                 "the grid spacing to calculate the biharmonic viscosity. \n"//&
                 "The final viscosity is the largest of this scaled \n"//&
                 "viscosity, the Smagorinsky and Leith viscosities, and AH.", &
                 units="m s-1", default=0.0)
    call get_param(param_file, mdl, "SMAGORINSKY_AH", CS%Smagorinsky_Ah, &
                 "If true, use a biharmonic Smagorinsky nonlinear eddy \n"//&
                 "viscosity.", default=.false.)
    call get_param(param_file, mdl, "LEITH_AH", CS%Leith_Ah, &
                 "If true, use a biharmonic Leith nonlinear eddy \n"//&
                 "viscosity.", default=.false.)

    call get_param(param_file, mdl, "BOUND_AH", CS%bound_Ah, &
                 "If true, the biharmonic coefficient is locally limited \n"//&
                 "to be stable.", default=.true.)
    call get_param(param_file, mdl, "BETTER_BOUND_AH", CS%better_bound_Ah, &
                 "If true, the biharmonic coefficient is locally limited \n"//&
                 "to be stable with a better bounding than just BOUND_AH.", &
                 default=CS%bound_Ah)

    if (CS%Smagorinsky_Ah .or. get_all) then
      call get_param(param_file, mdl, "SMAG_BI_CONST",Smag_bi_const, &
                 "The nondimensional biharmonic Smagorinsky constant, \n"//&
                 "typically 0.015 - 0.06.", units="nondim", default=0.0, &
                 fail_if_missing = CS%Smagorinsky_Ah)

      call get_param(param_file, mdl, "BOUND_CORIOLIS", bound_Cor_def, default=.false.)
      call get_param(param_file, mdl, "BOUND_CORIOLIS_BIHARM", CS%bound_Coriolis, &
                 "If true use a viscosity that increases with the square \n"//&
                 "of the velocity shears, so that the resulting viscous \n"//&
                 "drag is of comparable magnitude to the Coriolis terms \n"//&
                 "when the velocity differences between adjacent grid \n"//&
                 "points is 0.5*BOUND_CORIOLIS_VEL.  The default is the \n"//&
                 "value of BOUND_CORIOLIS (or false).", default=bound_Cor_def)
      if (CS%bound_Coriolis .or. get_all) then
        call get_param(param_file, mdl, "MAXVEL", maxvel, default=3.0e8)
        bound_Cor_vel = maxvel
        call get_param(param_file, mdl, "BOUND_CORIOLIS_VEL", bound_Cor_vel, &
                 "The velocity scale at which BOUND_CORIOLIS_BIHARM causes \n"//&
                 "the biharmonic drag to have comparable magnitude to the \n"//&
                 "Coriolis acceleration.  The default is set by MAXVEL.", &
                 units="m s-1", default=maxvel)
      endif
    endif

    if (CS%Leith_Ah .or. get_all) then
      call get_param(param_file, mdl, "LEITH_BI_CONST",Leith_bi_const, &
                 "The nondimensional biharmonic Leith constant, \n"//&
                 "typical values are thus far undetermined", units="nondim", default=0.0, &
                 fail_if_missing = CS%Leith_Ah)
    endif

  endif

  call get_param(param_file, mdl, "USE_LAND_MASK_FOR_HVISC", CS%use_land_mask, &
                 "If true, use Use the land mask for the computation of thicknesses \n"//&
                 "at velocity locations. This eliminates the dependence on arbitrary \n"//&
                 "values over land or outside of the domain. Default is False in order to \n"//&
                 "maintain answers with legacy experiments but should be changed to True \n"//&
                 "for new experiments.", default=.false.)

  if (CS%better_bound_Ah .or. CS%better_bound_Kh .or. get_all) &
    call get_param(param_file, mdl, "HORVISC_BOUND_COEF", CS%bound_coef, &
                 "The nondimensional coefficient of the ratio of the \n"//&
                 "viscosity bounds to the theoretical maximum for \n"//&
                 "stability without considering other terms.", units="nondim", &
                 default=0.8)

  call get_param(param_file, mdl, "NOSLIP", CS%no_slip, &
                 "If true, no slip boundary conditions are used; otherwise \n"//&
                 "free slip boundary conditions are assumed. The \n"//&
                 "implementation of the free slip BCs on a C-grid is much \n"//&
                 "cleaner than the no slip BCs. The use of free slip BCs \n"//&
                 "is strongly encouraged, and no slip BCs are not used with \n"//&
                 "the biharmonic viscosity.", default=.false.)

  call get_param(param_file, mdl, "USE_KH_BG_2D", CS%use_Kh_bg_2d, &
                 "If true, read a file containing 2-d background harmonic  \n"//&
                 "viscosities. The final viscosity is the maximum of the other "//&
                 "terms and this background value.", default=.false.)


  if (CS%bound_Kh .or. CS%bound_Ah .or. CS%better_bound_Kh .or. CS%better_bound_Ah) &
    call get_param(param_file, mdl, "DT", dt, &
                 "The (baroclinic) dynamics time step.", units = "s", &
                 fail_if_missing=.true.)

  if (CS%no_slip .and. CS%biharmonic) &
    call MOM_error(FATAL,"ERROR: NOSLIP and BIHARMONIC cannot be defined "// &
                          "at the same time in MOM.")

  if (.not.(CS%Laplacian .or. CS%biharmonic)) then
    ! Only issue inviscid warning if not in single column mode (usually 2x2 domain)
    if ( max(G%domain%niglobal, G%domain%njglobal)>2 ) call MOM_error(WARNING, &
      "hor_visc_init:  It is usually a very bad idea not to use either "//&
      "LAPLACIAN or BIHARMONIC viscosity.")
    return ! We are not using either Laplacian or Bi-harmonic lateral viscosity
  endif

  deg2rad = atan(1.0) / 45.

  ALLOC_(CS%dx2h(isd:ied,jsd:jed))        ; CS%dx2h(:,:)    = 0.0
  ALLOC_(CS%dy2h(isd:ied,jsd:jed))        ; CS%dy2h(:,:)    = 0.0
  ALLOC_(CS%dx2q(IsdB:IedB,JsdB:JedB))    ; CS%dx2q(:,:)    = 0.0
  ALLOC_(CS%dy2q(IsdB:IedB,JsdB:JedB))    ; CS%dy2q(:,:)    = 0.0
  ALLOC_(CS%dx_dyT(isd:ied,jsd:jed))      ; CS%dx_dyT(:,:)  = 0.0
  ALLOC_(CS%dy_dxT(isd:ied,jsd:jed))      ; CS%dy_dxT(:,:)  = 0.0
  ALLOC_(CS%dx_dyBu(IsdB:IedB,JsdB:JedB)) ; CS%dx_dyBu(:,:) = 0.0
  ALLOC_(CS%dy_dxBu(IsdB:IedB,JsdB:JedB)) ; CS%dy_dxBu(:,:) = 0.0

  if (CS%Laplacian) then
    ALLOC_(CS%Kh_bg_xx(isd:ied,jsd:jed))     ; CS%Kh_bg_xx(:,:) = 0.0
    ALLOC_(CS%Kh_bg_xy(IsdB:IedB,JsdB:JedB)) ; CS%Kh_bg_xy(:,:) = 0.0
    if (CS%bound_Kh .or. CS%better_bound_Kh) then
      ALLOC_(CS%Kh_Max_xx(IsdB:IedB,JsdB:JedB)) ; CS%Kh_Max_xx(:,:) = 0.0
      ALLOC_(CS%Kh_Max_xy(IsdB:IedB,JsdB:JedB)) ; CS%Kh_Max_xy(:,:) = 0.0
    endif
    if (CS%Smagorinsky_Kh) then
      ALLOC_(CS%Laplac_Const_xx(isd:ied,jsd:jed))     ; CS%Laplac_Const_xx(:,:) = 0.0
      ALLOC_(CS%Laplac_Const_xy(IsdB:IedB,JsdB:JedB)) ; CS%Laplac_Const_xy(:,:) = 0.0
    endif
    if (CS%Leith_Kh) then
      ALLOC_(CS%Laplac3_Const_xx(isd:ied,jsd:jed))     ; CS%Laplac3_Const_xx(:,:) = 0.0
      ALLOC_(CS%Laplac3_Const_xy(IsdB:IedB,JsdB:JedB)) ; CS%Laplac3_Const_xy(:,:) = 0.0
    endif

  endif
  ALLOC_(CS%reduction_xx(isd:ied,jsd:jed))     ; CS%reduction_xx(:,:) = 0.0
  ALLOC_(CS%reduction_xy(IsdB:IedB,JsdB:JedB)) ; CS%reduction_xy(:,:) = 0.0

  if (CS%anisotropic) then
    ALLOC_(CS%n1n2_h(isd:ied,jsd:jed)) ; CS%n1n2_h(:,:) = 0.0
    ALLOC_(CS%n1n1_m_n2n2_h(isd:ied,jsd:jed)) ; CS%n1n1_m_n2n2_h(:,:) = 0.0
    ALLOC_(CS%n1n2_q(IsdB:IedB,JsdB:JedB)) ; CS%n1n2_q(:,:) = 0.0
    ALLOC_(CS%n1n1_m_n2n2_q(IsdB:IedB,JsdB:JedB)) ; CS%n1n1_m_n2n2_q(:,:) = 0.0
    select case (aniso_mode)
      case (0)
        call align_aniso_tensor_to_grid(CS, aniso_grid_dir(1), aniso_grid_dir(2))
      case (1)
      ! call align_aniso_tensor_to_grid(CS, aniso_grid_dir(1), aniso_grid_dir(2))
      case (2)
        CS%dynamic_aniso = .true.
      case default
        call MOM_error(FATAL, "MOM_hor_visc: "//&
             "Runtime parameter ANISOTROPIC_MODE is out of range.")
    end select
  endif

  if (CS%use_Kh_bg_2d) then
    ALLOC_(CS%Kh_bg_2d(isd:ied,jsd:jed))     ; CS%Kh_bg_2d(:,:) = 0.0
    call get_param(param_file, mdl, "KH_BG_2D_FILENAME", filename, &
                 'The filename containing a 2d map of "Kh".', &
                 default='KH_background_2d.nc')
    call get_param(param_file, mdl, "INPUTDIR", inputdir, default=".")
    inputdir = slasher(inputdir)
    call MOM_read_data(trim(inputdir)//trim(filename), 'Kh', CS%Kh_bg_2d, &
                       G%domain, timelevel=1)
    call pass_var(CS%Kh_bg_2d, G%domain)
  endif

  if (CS%biharmonic) then
    ALLOC_(CS%Idx2dyCu(IsdB:IedB,jsd:jed)) ; CS%Idx2dyCu(:,:) = 0.0
    ALLOC_(CS%Idx2dyCv(isd:ied,JsdB:JedB)) ; CS%Idx2dyCv(:,:) = 0.0
    ALLOC_(CS%Idxdy2u(IsdB:IedB,jsd:jed))  ; CS%Idxdy2u(:,:)  = 0.0
    ALLOC_(CS%Idxdy2v(isd:ied,JsdB:JedB))  ; CS%Idxdy2v(:,:)  = 0.0

    ALLOC_(CS%Ah_bg_xx(isd:ied,jsd:jed))     ; CS%Ah_bg_xx(:,:) = 0.0
    ALLOC_(CS%Ah_bg_xy(IsdB:IedB,JsdB:JedB)) ; CS%Ah_bg_xy(:,:) = 0.0
    if (CS%bound_Ah .or. CS%better_bound_Ah) then
      ALLOC_(CS%Ah_Max_xx(isd:ied,jsd:jed))     ; CS%Ah_Max_xx(:,:) = 0.0
      ALLOC_(CS%Ah_Max_xy(IsdB:IedB,JsdB:JedB)) ; CS%Ah_Max_xy(:,:) = 0.0
    endif
    if (CS%Smagorinsky_Ah) then
      ALLOC_(CS%Biharm_Const_xx(isd:ied,jsd:jed))     ; CS%Biharm_Const_xx(:,:) = 0.0
      ALLOC_(CS%Biharm_Const_xy(IsdB:IedB,JsdB:JedB)) ; CS%Biharm_Const_xy(:,:) = 0.0
      if (CS%bound_Coriolis) then
        ALLOC_(CS%Biharm_Const2_xx(isd:ied,jsd:jed))     ; CS%Biharm_Const2_xx(:,:) = 0.0
        ALLOC_(CS%Biharm_Const2_xy(IsdB:IedB,JsdB:JedB)) ; CS%Biharm_Const2_xy(:,:) = 0.0
      endif
    endif
    if (CS%Leith_Ah) then
      ALLOC_(CS%Biharm5_Const_xx(isd:ied,jsd:jed))     ; CS%Biharm5_Const_xx(:,:) = 0.0
      ALLOC_(CS%Biharm5_Const_xy(IsdB:IedB,JsdB:JedB)) ; CS%Biharm5_Const_xy(:,:) = 0.0
    endif
  endif

  do J=js-2,Jeq+1 ; do I=is-2,Ieq+1
    CS%DX2q(I,J) = G%dxBu(I,J)*G%dxBu(I,J) ; CS%DY2q(I,J) = G%dyBu(I,J)*G%dyBu(I,J)
    CS%DX_dyBu(I,J) = G%dxBu(I,J)*G%IdyBu(I,J) ; CS%DY_dxBu(I,J) = G%dyBu(I,J)*G%IdxBu(I,J)
  enddo ; enddo
  do j=Jsq-1,Jeq+2 ; do i=Isq-1,Ieq+2
    CS%DX2h(i,j) = G%dxT(i,j)*G%dxT(i,j) ; CS%DY2h(i,j) = G%dyT(i,j)*G%dyT(i,j)
    CS%DX_dyT(i,j) = G%dxT(i,j)*G%IdyT(i,j) ; CS%DY_dxT(i,j) = G%dyT(i,j)*G%IdxT(i,j)
  enddo ; enddo

  do j=Jsq,Jeq+1 ; do i=Isq,Ieq+1
    CS%reduction_xx(i,j) = 1.0
    if ((G%dy_Cu(I,j) > 0.0) .and. (G%dy_Cu(I,j) < G%dyCu(I,j)) .and. &
        (G%dy_Cu(I,j) < G%dyCu(I,j) * CS%reduction_xx(i,j))) &
      CS%reduction_xx(i,j) = G%dy_Cu(I,j) / G%dyCu(I,j)
    if ((G%dy_Cu(I-1,j) > 0.0) .and. (G%dy_Cu(I-1,j) < G%dyCu(I-1,j)) .and. &
        (G%dy_Cu(I-1,j) < G%dyCu(I-1,j) * CS%reduction_xx(i,j))) &
      CS%reduction_xx(i,j) = G%dy_Cu(I-1,j) / G%dyCu(I-1,j)
    if ((G%dx_Cv(i,J) > 0.0) .and. (G%dx_Cv(i,J) < G%dxCv(i,J)) .and. &
        (G%dx_Cv(i,J) < G%dxCv(i,J) * CS%reduction_xx(i,j))) &
      CS%reduction_xx(i,j) = G%dx_Cv(i,J) / G%dxCv(i,J)
    if ((G%dx_Cv(i,J-1) > 0.0) .and. (G%dx_Cv(i,J-1) < G%dxCv(i,J-1)) .and. &
        (G%dx_Cv(i,J-1) < G%dxCv(i,J-1) * CS%reduction_xx(i,j))) &
      CS%reduction_xx(i,j) = G%dx_Cv(i,J-1) / G%dxCv(i,J-1)
  enddo ; enddo

  do J=js-1,Jeq ; do I=is-1,Ieq
    CS%reduction_xy(I,J) = 1.0
    if ((G%dy_Cu(I,j) > 0.0) .and. (G%dy_Cu(I,j) < G%dyCu(I,j)) .and. &
        (G%dy_Cu(I,j) < G%dyCu(I,j) * CS%reduction_xy(I,J))) &
      CS%reduction_xy(I,J) = G%dy_Cu(I,j) / G%dyCu(I,j)
    if ((G%dy_Cu(I,j+1) > 0.0) .and. (G%dy_Cu(I,j+1) < G%dyCu(I,j+1)) .and. &
        (G%dy_Cu(I,j+1) < G%dyCu(I,j+1) * CS%reduction_xy(I,J))) &
      CS%reduction_xy(I,J) = G%dy_Cu(I,j+1) / G%dyCu(I,j+1)
    if ((G%dx_Cv(i,J) > 0.0) .and. (G%dx_Cv(i,J) < G%dxCv(i,J)) .and. &
        (G%dx_Cv(i,J) < G%dxCv(i,J) * CS%reduction_xy(I,J))) &
      CS%reduction_xy(I,J) = G%dx_Cv(i,J) / G%dxCv(i,J)
    if ((G%dx_Cv(i+1,J) > 0.0) .and. (G%dx_Cv(i+1,J) < G%dxCv(i+1,J)) .and. &
        (G%dx_Cv(i+1,J) < G%dxCv(i+1,J) * CS%reduction_xy(I,J))) &
      CS%reduction_xy(I,J) = G%dx_Cv(i+1,J) / G%dxCv(i+1,J)
  enddo ; enddo

  if (CS%Laplacian) then
   ! The 0.3 below was 0.4 in MOM1.10.  The change in hq requires
   ! this to be less than 1/3, rather than 1/2 as before.
    if (CS%bound_Kh .or. CS%bound_Ah) Kh_Limit = 0.3 / (dt*4.0)

    ! Calculate and store the background viscosity at h-points
    do j=Jsq,Jeq+1 ; do i=Isq,Ieq+1
      ! Static factors in the Smagorinsky and Leith schemes
      grid_sp_h2 = (2.0*CS%DX2h(i,j)*CS%DY2h(i,j)) / (CS%DX2h(i,j) + CS%DY2h(i,j))
      grid_sp_h3 = grid_sp_h2*sqrt(grid_sp_h2)
      if (CS%Smagorinsky_Kh) CS%LAPLAC_CONST_xx(i,j) = Smag_Lap_const * grid_sp_h2
      if (CS%Leith_Kh) CS%LAPLAC3_CONST_xx(i,j) = Leith_Lap_const * grid_sp_h3

      ! Maximum of constant background and MICOM viscosity
      CS%Kh_bg_xx(i,j) = MAX(Kh, Kh_vel_scale * sqrt(grid_sp_h2))

      ! Use the larger of the above and values read from a file
      if (CS%use_Kh_bg_2d) CS%Kh_bg_xx(i,j) = MAX(CS%Kh_bg_2d(i,j), CS%Kh_bg_xx(i,j))

      ! Use the larger of the above and a function of sin(latitude)
      if (Kh_sin_lat>0.) then
        slat_fn = abs( sin( deg2rad * G%geoLatT(i,j) ) ) ** Kh_pwr_of_sine
        CS%Kh_bg_xx(i,j) = MAX(Kh_sin_lat * slat_fn, CS%Kh_bg_xx(i,j))
      endif

      if (CS%bound_Kh .and. .not.CS%better_bound_Kh) then
        ! Limit the background viscosity to be numerically stable
        CS%Kh_Max_xx(i,j) = Kh_Limit * grid_sp_h2
        CS%Kh_bg_xx(i,j) = MIN(CS%Kh_bg_xx(i,j), CS%Kh_Max_xx(i,j))
      endif
    enddo ; enddo

    ! Calculate and store the background viscosity at q-points
    do J=js-1,Jeq ; do I=is-1,Ieq
      ! Static factors in the Smagorinsky and Leith schemes
      grid_sp_q2 = (2.0*CS%DX2q(I,J)*CS%DY2q(I,J)) / (CS%DX2q(I,J) + CS%DY2q(I,J))
      grid_sp_q3 = grid_sp_q2*sqrt(grid_sp_q2)
      if (CS%Smagorinsky_Kh) CS%LAPLAC_CONST_xy(I,J) = Smag_Lap_const * grid_sp_q2
      if (CS%Leith_Kh) CS%LAPLAC3_CONST_xy(I,J) = Leith_Lap_const * grid_sp_q3

      ! Maximum of constant background and MICOM viscosity
      CS%Kh_bg_xy(I,J) = MAX(Kh, Kh_vel_scale * sqrt(grid_sp_q2))

      ! Use the larger of the above and values read from a file
      if (CS%use_Kh_bg_2d) CS%Kh_bg_xy(I,J) = MAX(CS%Kh_bg_2d(i,j), CS%Kh_bg_xy(I,J))

      ! Use the larger of the above and a function of sin(latitude)
      if (Kh_sin_lat>0.) then
        slat_fn = abs( sin( deg2rad * G%geoLatBu(I,J) ) ) ** Kh_pwr_of_sine
        CS%Kh_bg_xy(I,J) = MAX(Kh_sin_lat * slat_fn, CS%Kh_bg_xy(I,J))
      endif

      if (CS%bound_Kh .and. .not.CS%better_bound_Kh) then
        ! Limit the background viscosity to be numerically stable
        CS%Kh_Max_xy(I,J) = Kh_Limit * grid_sp_q2
        CS%Kh_bg_xy(I,J) = MIN(CS%Kh_bg_xy(I,J), CS%Kh_Max_xy(I,J))
      endif
    enddo ; enddo
  endif

  if (CS%biharmonic) then

    do j=js-1,Jeq+1 ; do I=Isq-1,Ieq+1
      CS%IDX2dyCu(I,j) = (G%IdxCu(I,j)*G%IdxCu(I,j)) * G%IdyCu(I,j)
      CS%IDXDY2u(I,j) = G%IdxCu(I,j) * (G%IdyCu(I,j)*G%IdyCu(I,j))
    enddo ; enddo
    do J=Jsq-1,Jeq+1 ; do i=is-1,Ieq+1
      CS%IDX2dyCv(i,J) = (G%IdxCv(i,J)*G%IdxCv(i,J)) * G%IdyCv(i,J)
      CS%IDXDY2v(i,J) = G%IdxCv(i,J) * (G%IdyCv(i,J)*G%IdyCv(i,J))
    enddo ; enddo

    CS%Ah_bg_xy(:,:) = 0.0
   ! The 0.3 below was 0.4 in MOM1.10.  The change in hq requires
   ! this to be less than 1/3, rather than 1/2 as before.
    Ah_Limit = 0.3 / (dt*64.0)
    if (CS%Smagorinsky_Ah .and. CS%bound_Coriolis) &
      BoundCorConst = 1.0 / (5.0*(bound_Cor_vel*bound_Cor_vel))
    do j=Jsq,Jeq+1 ; do i=Isq,Ieq+1
      grid_sp_h2 = (2.0*CS%DX2h(i,j)*CS%DY2h(i,j)) / (CS%DX2h(i,j)+CS%DY2h(i,j))
      grid_sp_h3 = grid_sp_h2*sqrt(grid_sp_h2)

      if (CS%Smagorinsky_Ah) then
        CS%BIHARM_CONST_xx(i,j) = Smag_bi_const * (grid_sp_h2 * grid_sp_h2)
        if (CS%bound_Coriolis) then
          fmax = MAX(abs(G%CoriolisBu(I-1,J-1)), abs(G%CoriolisBu(I,J-1)), &
                     abs(G%CoriolisBu(I-1,J)),   abs(G%CoriolisBu(I,J)))
          CS%Biharm_Const2_xx(i,j) = (grid_sp_h2 * grid_sp_h2 * grid_sp_h2) * &
                                  (fmax * BoundCorConst)
        endif
      endif
      if (CS%Leith_Ah) then
        CS%BIHARM5_CONST_xx(i,j) = Leith_bi_const * (grid_sp_h2 * grid_sp_h3)
      endif

      CS%Ah_bg_xx(i,j) = MAX(Ah, Ah_vel_scale * grid_sp_h2 * sqrt(grid_sp_h2))
      if (CS%bound_Ah .and. .not.CS%better_bound_Ah) then
        CS%Ah_Max_xx(i,j) = Ah_Limit * (grid_sp_h2 * grid_sp_h2)
        CS%Ah_bg_xx(i,j) = MIN(CS%Ah_bg_xx(i,j), CS%Ah_Max_xx(i,j))
      endif
    enddo ; enddo
    do J=js-1,Jeq ; do I=is-1,Ieq
      grid_sp_q2 = (2.0*CS%DX2q(I,J)*CS%DY2q(I,J)) / (CS%DX2q(I,J)+CS%DY2q(I,J))
      grid_sp_q3 = grid_sp_q2*sqrt(grid_sp_q2)

      if (CS%Smagorinsky_Ah) then
        CS%BIHARM_CONST_xy(I,J) = Smag_bi_const * (grid_sp_q2 * grid_sp_q2)
        if (CS%bound_Coriolis) then
          CS%Biharm_Const2_xy(I,J) = (grid_sp_q2 * grid_sp_q2 * grid_sp_q2) * &
                                      (abs(G%CoriolisBu(I,J)) * BoundCorConst)
        endif
      endif

      if (CS%Leith_Ah) then
        CS%BIHARM5_CONST_xy(I,J) = Leith_bi_const * (grid_sp_q2 * grid_sp_q3)
      endif

      CS%Ah_bg_xy(I,J) = MAX(Ah, Ah_vel_scale * grid_sp_q2 * sqrt(grid_sp_q2))
      if (CS%bound_Ah .and. .not.CS%better_bound_Ah) then
        CS%Ah_Max_xy(I,J) = Ah_Limit * (grid_sp_q2 * grid_sp_q2)
        CS%Ah_bg_xy(I,J) = MIN(CS%Ah_bg_xy(I,J), CS%Ah_Max_xy(I,J))
      endif
    enddo ; enddo
  endif

  ! The Laplacian bounds should avoid overshoots when CS%bound_coef < 1.
  if (CS%Laplacian .and. CS%better_bound_Kh) then
    Idt = 1.0 / dt
    do j=Jsq,Jeq+1 ; do i=Isq,Ieq+1
      denom = max( &
         (CS%DY2h(i,j) * CS%DY_dxT(i,j) * (G%IdyCu(I,j) + G%IdyCu(I-1,j)) * &
          max(G%IdyCu(I,j)*G%IareaCu(I,j), G%IdyCu(I-1,j)*G%IareaCu(I-1,j)) ), &
         (CS%DX2h(i,j) * CS%DX_dyT(i,j) * (G%IdxCv(i,J) + G%IdxCv(i,J-1)) * &
          max(G%IdxCv(i,J)*G%IareaCv(i,J), G%IdxCv(i,J-1)*G%IareaCv(i,J-1)) ) )
      CS%Kh_Max_xx(i,j) = 0.0
      if (denom > 0.0) &
        CS%Kh_Max_xx(i,j) = CS%bound_coef * 0.25 * Idt / denom
    enddo ; enddo
    do J=js-1,Jeq ; do I=is-1,Ieq
      denom = max( &
         (CS%DX2q(I,J) * CS%DX_dyBu(I,J) * (G%IdxCu(I,j+1) + G%IdxCu(I,j)) * &
          max(G%IdxCu(I,j)*G%IareaCu(I,j), G%IdxCu(I,j+1)*G%IareaCu(I,j+1)) ), &
         (CS%DY2q(I,J) * CS%DY_dxBu(I,J) * (G%IdyCv(i+1,J) + G%IdyCv(i,J)) * &
          max(G%IdyCv(i,J)*G%IareaCv(i,J), G%IdyCv(i+1,J)*G%IareaCv(i+1,J)) ) )
      CS%Kh_Max_xy(I,J) = 0.0
      if (denom > 0.0) &
        CS%Kh_Max_xy(I,J) = CS%bound_coef * 0.25 * Idt / denom
    enddo ; enddo
  endif

  ! The biharmonic bounds should avoid overshoots when CS%bound_coef < 0.5, but
  ! empirically work for CS%bound_coef <~ 1.0
  if (CS%biharmonic .and. CS%better_bound_Ah) then
    Idt = 1.0 / dt
    do j=js-1,Jeq+1 ; do I=Isq-1,Ieq+1
      u0u(I,j) = CS%IDXDY2u(I,j)*(CS%DY2h(i+1,j)*CS%DY_dxT(i+1,j)*(G%IdyCu(I+1,j) + G%IdyCu(I,j))   + &
                                  CS%DY2h(i,j) * CS%DY_dxT(i,j) * (G%IdyCu(I,j) + G%IdyCu(I-1,j)) ) + &
                 CS%IDX2dyCu(I,j)*(CS%DX2q(I,J) * CS%DX_dyBu(I,J) * (G%IdxCu(I,j+1) + G%IdxCu(I,j)) + &
                                  CS%DX2q(I,J-1)*CS%DX_dyBu(I,J-1)*(G%IdxCu(I,j) + G%IdxCu(I,j-1)) )

      u0v(I,j) = CS%IDXDY2u(I,j)*(CS%DY2h(i+1,j)*CS%DX_dyT(i+1,j)*(G%IdxCv(i+1,J) + G%IdxCv(i+1,J-1)) + &
                                  CS%DY2h(i,j) * CS%DX_dyT(i,j) * (G%IdxCv(i,J) + G%IdxCv(i,J-1)) )   + &
                 CS%IDX2dyCu(I,j)*(CS%DX2q(I,J) * CS%DY_dxBu(I,J) * (G%IdyCv(i+1,J) + G%IdyCv(i,J))   + &
                                  CS%DX2q(I,J-1)*CS%DY_dxBu(I,J-1)*(G%IdyCv(i+1,J-1) + G%IdyCv(i,J-1)) )
    enddo ; enddo
    do J=Jsq-1,Jeq+1 ; do i=is-1,Ieq+1
      v0u(i,J) = CS%IDXDY2v(i,J)*(CS%DY2q(I,J) * CS%DX_dyBu(I,J) * (G%IdxCu(I,j+1) + G%IdxCu(I,j))       + &
                                  CS%DY2q(I-1,J)*CS%DX_dyBu(I-1,J)*(G%IdxCu(I-1,j+1) + G%IdxCu(I-1,j)) ) + &
                 CS%IDX2dyCv(i,J)*(CS%DX2h(i,j+1)*CS%DY_dxT(i,j+1)*(G%IdyCu(I,j+1) + G%IdyCu(I-1,j+1))   + &
                                  CS%DX2h(i,j) * CS%DY_dxT(i,j) * (G%IdyCu(I,j) + G%IdyCu(I-1,j)) )

      v0v(i,J) = CS%IDXDY2v(i,J)*(CS%DY2q(I,J) * CS%DY_dxBu(I,J) * (G%IdyCv(i+1,J) + G%IdyCv(i,J))   + &
                                  CS%DY2q(I-1,J)*CS%DY_dxBu(I-1,J)*(G%IdyCv(i,J) + G%IdyCv(i-1,J)) ) + &
                 CS%IDX2dyCv(i,J)*(CS%DX2h(i,j+1)*CS%DX_dyT(i,j+1)*(G%IdxCv(i,J+1) + G%IdxCv(i,J))   + &
                                  CS%DX2h(i,j) * CS%DX_dyT(i,j) * (G%IdxCv(i,J) + G%IdxCv(i,J-1)) )
    enddo ; enddo

    do j=Jsq,Jeq+1 ; do i=Isq,Ieq+1
      denom = max( &
         (CS%DY2h(i,j) * &
          (CS%DY_dxT(i,j)*(G%IdyCu(I,j)*u0u(I,j) + G%IdyCu(I-1,j)*u0u(I-1,j))  + &
           CS%DX_dyT(i,j)*(G%IdxCv(i,J)*v0u(i,J) + G%IdxCv(i,J-1)*v0u(i,J-1))) * &
          max(G%IdyCu(I,j)*G%IareaCu(I,j), G%IdyCu(I-1,j)*G%IareaCu(I-1,j)) ),   &
         (CS%DX2h(i,j) * &
          (CS%DY_dxT(i,j)*(G%IdyCu(I,j)*u0v(I,j) + G%IdyCu(I-1,j)*u0v(I-1,j))  + &
           CS%DX_dyT(i,j)*(G%IdxCv(i,J)*v0v(i,J) + G%IdxCv(i,J-1)*v0v(i,J-1))) * &
          max(G%IdxCv(i,J)*G%IareaCv(i,J), G%IdxCv(i,J-1)*G%IareaCv(i,J-1)) ) )
      CS%Ah_Max_xx(I,J) = 0.0
      if (denom > 0.0) &
        CS%Ah_Max_xx(I,J) = CS%bound_coef * 0.5 * Idt / denom
    enddo ; enddo

    do J=js-1,Jeq ; do I=is-1,Ieq
      denom = max( &
         (CS%DX2q(I,J) * &
          (CS%DX_dyBu(I,J)*(u0u(I,j+1)*G%IdxCu(I,j+1) + u0u(I,j)*G%IdxCu(I,j))  + &
           CS%DY_dxBu(I,J)*(v0u(i+1,J)*G%IdyCv(i+1,J) + v0u(i,J)*G%IdyCv(i,J))) * &
          max(G%IdxCu(I,j)*G%IareaCu(I,j), G%IdxCu(I,j+1)*G%IareaCu(I,j+1)) ),    &
         (CS%DY2q(I,J) * &
          (CS%DX_dyBu(I,J)*(u0v(I,j+1)*G%IdxCu(I,j+1) + u0v(I,j)*G%IdxCu(I,j))  + &
           CS%DY_dxBu(I,J)*(v0v(i+1,J)*G%IdyCv(i+1,J) + v0v(i,J)*G%IdyCv(i,J))) * &
          max(G%IdyCv(i,J)*G%IareaCv(i,J), G%IdyCv(i+1,J)*G%IareaCv(i+1,J)) ) )
      CS%Ah_Max_xy(I,J) = 0.0
      if (denom > 0.0) &
        CS%Ah_Max_xy(I,J) = CS%bound_coef * 0.5 * Idt / denom
    enddo ; enddo
  endif

  ! Register fields for output from this module.

  CS%id_diffu = register_diag_field('ocean_model', 'diffu', diag%axesCuL, Time, &
      'Zonal Acceleration from Horizontal Viscosity', 'm s-2')

  CS%id_diffv = register_diag_field('ocean_model', 'diffv', diag%axesCvL, Time, &
      'Meridional Acceleration from Horizontal Viscosity', 'm s-2')

  if (CS%biharmonic) then
    CS%id_Ah_h = register_diag_field('ocean_model', 'Ahh', diag%axesTL, Time,    &
        'Biharmonic Horizontal Viscosity at h Points', 'm4 s-1',        &
        cmor_field_name='difmxybo',                                             &
        cmor_long_name='Ocean lateral biharmonic viscosity',                     &
        cmor_standard_name='ocean_momentum_xy_biharmonic_diffusivity')

    CS%id_Ah_q = register_diag_field('ocean_model', 'Ahq', diag%axesBL, Time, &
        'Biharmonic Horizontal Viscosity at q Points', 'm4 s-1')
  endif

  if (CS%Laplacian) then
    CS%id_Kh_h = register_diag_field('ocean_model', 'Khh', diag%axesTL, Time,   &
        'Laplacian Horizontal Viscosity at h Points', 'm2 s-1',        &
        cmor_field_name='difmxylo',                                             &
        cmor_long_name='Ocean lateral Laplacian viscosity',                     &
        cmor_standard_name='ocean_momentum_xy_laplacian_diffusivity')

    CS%id_Kh_q = register_diag_field('ocean_model', 'Khq', diag%axesBL, Time, &
        'Laplacian Horizontal Viscosity at q Points', 'm2 s-1')
  endif

  CS%id_FrictWork = register_diag_field('ocean_model','FrictWork',diag%axesTL,Time,&
      'Integral work done by lateral friction terms', 'W m-2')

  CS%id_FrictWorkIntz = register_diag_field('ocean_model','FrictWorkIntz',diag%axesT1,Time,      &
      'Depth integrated work done by lateral friction', 'W m-2',                          &
      cmor_field_name='dispkexyfo',                                                              &
      cmor_long_name='Depth integrated ocean kinetic energy dissipation due to lateral friction',&
      cmor_standard_name='ocean_kinetic_energy_dissipation_per_unit_area_due_to_xy_friction')

  if (CS%Laplacian .or. get_all) then
  endif

end subroutine hor_visc_init

!> Calculates factors in the anisotropic orientation tensor to be align with the grid.
!! With n1=1 and n2=0, this recovers the approach of Large et al, 2001.
subroutine align_aniso_tensor_to_grid(CS, n1, n2)
  type(hor_visc_CS), pointer :: CS !< Control structure for horizontal viscosity
  real,              intent(in) :: n1 !< i-component of direction vector (nondim)
  real,              intent(in) :: n2 !< j-component of direction vector (nondim)
  ! Local variables
  real :: recip_n2_norm

  ! For normalizing n=(n1,n2) in case arguments are not a unit vector
  recip_n2_norm = n1**2 + n2**2
  if (recip_n2_norm > 0.) recip_n2_norm = 1./recip_n2_norm

  CS%n1n2_h(:,:) = 2. * ( n1 * n2 ) * recip_n2_norm
  CS%n1n2_q(:,:) = 2. * ( n1 * n2 ) * recip_n2_norm
  CS%n1n1_m_n2n2_h(:,:) = ( n1 * n1 - n2 * n2 ) * recip_n2_norm
  CS%n1n1_m_n2n2_q(:,:) = ( n1 * n1 - n2 * n2 ) * recip_n2_norm

end subroutine align_aniso_tensor_to_grid

!> Deallocates any variables allocated in hor_visc_init.
subroutine hor_visc_end(CS)
  type(hor_visc_CS), pointer :: CS !< The control structure returned by a
                                   !! previous call to hor_visc_init.

  if (CS%Laplacian .or. CS%biharmonic) then
    DEALLOC_(CS%dx2h) ; DEALLOC_(CS%dx2q) ; DEALLOC_(CS%dy2h) ; DEALLOC_(CS%dy2q)
    DEALLOC_(CS%dx_dyT) ; DEALLOC_(CS%dy_dxT) ; DEALLOC_(CS%dx_dyBu) ; DEALLOC_(CS%dy_dxBu)
    DEALLOC_(CS%reduction_xx) ; DEALLOC_(CS%reduction_xy)
  endif

  if (CS%Laplacian) then
    DEALLOC_(CS%Kh_bg_xx) ; DEALLOC_(CS%Kh_bg_xy)
    if (CS%bound_Kh) then
      DEALLOC_(CS%Kh_Max_xx) ; DEALLOC_(CS%Kh_Max_xy)
    endif
    if (CS%Smagorinsky_Kh) then
      DEALLOC_(CS%Laplac_Const_xx) ; DEALLOC_(CS%Laplac_Const_xy)
    endif
    if (CS%Leith_Kh) then
      DEALLOC_(CS%Laplac3_Const_xx) ; DEALLOC_(CS%Laplac3_Const_xy)
    endif
  endif

  if (CS%biharmonic) then
    DEALLOC_(CS%Idx2dyCu) ; DEALLOC_(CS%Idx2dyCv)
    DEALLOC_(CS%Idxdy2u) ; DEALLOC_(CS%Idxdy2v)
    DEALLOC_(CS%Ah_bg_xx) ; DEALLOC_(CS%Ah_bg_xy)
    if (CS%bound_Ah) then
      DEALLOC_(CS%Ah_Max_xx) ; DEALLOC_(CS%Ah_Max_xy)
    endif
    if (CS%Smagorinsky_Ah) then
      DEALLOC_(CS%Biharm_Const_xx) ; DEALLOC_(CS%Biharm_Const_xy)
      if (CS%bound_Coriolis) then
        DEALLOC_(CS%Biharm_Const2_xx) ; DEALLOC_(CS%Biharm_Const2_xy)
      endif
    endif
    if (CS%Leith_Ah) then
      DEALLOC_(CS%Biharm5_Const_xx) ; DEALLOC_(CS%Biharm5_Const_xy)
    endif
  endif
  if (CS%anisotropic) then
    DEALLOC_(CS%n1n2_h)
    DEALLOC_(CS%n1n2_q)
    DEALLOC_(CS%n1n1_m_n2n2_h)
    DEALLOC_(CS%n1n1_m_n2n2_q)
  endif
  deallocate(CS)

end subroutine hor_visc_end


!> \namespace mom_hor_visc
!!
!! This module contains the subroutine horizontal_viscosity() that calculates the
!! effects of horizontal viscosity, including parameterizations of the value of
!! the viscosity itself. horizontal_viscosity() calculates the acceleration due to
!! some combination of a biharmonic viscosity and a Laplacian viscosity. Either or
!! both may use a coefficient that depends on the shear and strain of the flow.
!! All metric terms are retained. The Laplacian is calculated as the divergence of
!! a stress tensor, using the form suggested by Smagorinsky (1993). The biharmonic
!! is calculated by twice applying the divergence of the stress tensor that is
!! used to calculate the Laplacian, but without the dependence on thickness in the
!! first pass. This form permits a variable viscosity, and indicates no
!! acceleration for either resting fluid or solid body rotation.
!!
!! The form of the viscous accelerations is discussed extensively in Griffies and
!! Hallberg (2000), and the implementation here follows that discussion closely.
!! We use the notation of Smith and McWilliams (2003) with the exception that the
!! isotropic viscosity is \f$\kappa_h\f$.
!!
!! \section section_horizontal_viscosity Horizontal viscosity in MOM
!!
!! In general, the horizontal stress tensor can be written as
!! \f[
!! {\bf \sigma} =
!! \begin{pmatrix}
!! \frac{1}{2} \left( \sigma_D + \sigma_T \right) & \frac{1}{2} \sigma_S \\\\
!! \frac{1}{2} \sigma_S & \frac{1}{2} \left( \sigma_D - \sigma_T \right)
!! \end{pmatrix}
!! \f]
!! where \f$\sigma_D\f$, \f$\sigma_T\f$ and \f$\sigma_S\f$ are stresses associated with
!! invariant factors in the strain-rate tensor. For a Newtonian fluid, the stress
!! tensor is usually linearly related to the strain-rate tensor. The horizontal
!! strain-rate tensor is
!! \f[
!! \dot{\bf e} =
!! \begin{pmatrix}
!! \frac{1}{2} \left( \dot{e}_D + \dot{e}_T \right) & \frac{1}{2} \dot{e}_S \\\\
!! \frac{1}{2} \dot{e}_S & \frac{1}{2} \left( \dot{e}_D - \dot{e}_T \right)
!! \end{pmatrix}
!! \f]
!! where \f$\dot{e}_D = \partial_x u + \partial_y v\f$ is the horizontal divergence,
!! \f$\dot{e}_T = \partial_x u - \partial_y v\f$ is the horizontal tension, and
!! \f$\dot{e}_S = \partial_y u + \partial_x v\f$ is the horizontal shear strain.
!!
!! The trace of the stress tensor, \f$tr(\bf \sigma) = \sigma_D\f$, is usually
!! absorbed into the pressure and only the deviatoric stress tensor considered.
!! From here on, we drop \f$\sigma_D\f$. The trace of the strain tensor, \f$tr(\bf e) =
!! \dot{e}_D\f$ is non-zero for horizontally divergent flow but only enters the
!! stress tensor through \f$\sigma_D\f$ and so we will drop \f$\sigma_D\f$ from
!! calculations of the strain tensor in the code. Therefore the horizontal stress
!! tensor can be considered to be
!! \f[
!! {\bf \sigma} =
!! \begin{pmatrix}
!! \frac{1}{2} \sigma_T & \frac{1}{2} \sigma_S \\\\
!! \frac{1}{2} \sigma_S & - \frac{1}{2} \sigma_T
!! \end{pmatrix}
!! .\f]
!!
!! The stresses above are linearly related to the strain through a viscosity
!! coefficient, \f$\kappa_h\f$:
!! \f{eqnarray*}{
!! \sigma_T & = & 2 \kappa_h \dot{e}_T \\\\
!! \sigma_S & = & 2 \kappa_h \dot{e}_S
!! .
!! \f}
!!
!! The viscosity \f$\kappa_h\f$ may either be a constant or variable. For example,
!! \f$\kappa_h\f$ may vary with the shear, as proposed by Smagorinsky (1993).
!!
!! The accelerations resulting form the divergence of the stress tensor are
!! \f{eqnarray*}{
!! \hat{\bf x} \cdot \left( \nabla \cdot {\bf \sigma} \right)
!! & = &
!! \partial_x \left( \frac{1}{2} \sigma_T \right)
!! + \partial_y \left( \frac{1}{2} \sigma_S \right)
!! \\\\
!! & = &
!! \partial_x \left( \kappa_h \dot{e}_T \right)
!! + \partial_y \left( \kappa_h \dot{e}_S \right)
!! \\\\
!! \hat{\bf y} \cdot \left( \nabla \cdot {\bf \sigma} \right)
!! & = &
!! \partial_x \left( \frac{1}{2} \sigma_S \right)
!! + \partial_y \left( \frac{1}{2} \sigma_T \right)
!! \\\\
!! & = &
!! \partial_x \left( \kappa_h \dot{e}_S \right)
!! + \partial_y \left( - \kappa_h \dot{e}_T \right)
!! .
!! \f}
!!
!! The form of the Laplacian viscosity in general coordinates is:
!! \f{eqnarray*}{
!! \hat{\bf x} \cdot \left( \nabla \cdot \sigma \right)
!! & = &
!! \frac{1}{h} \left[ \partial_x \left( \kappa_h h \dot{e}_T \right)
!! + \partial_y \left( \kappa_h h \dot{e}_S \right) \right]
!! \\\\
!! \hat{\bf y} \cdot \left( \nabla \cdot \sigma \right)
!! & = &
!! \frac{1}{h} \left[ \partial_x \left( \kappa_h h \dot{e}_S \right)
!! - \partial_y \left( \kappa_h h \dot{e}_T \right) \right]
!! .
!! \f}
!!
!! \subsection section_laplacian_viscosity_coefficient Laplacian viscosity coefficient
!!
!! The horizontal viscosity coefficient, \f$\kappa_h\f$, can have multiple components.
!! The isotropic components are:
!!   - A uniform background component, \f$\kappa_{bg}\f$.
!!   - A constant but spatially variable 2D map, \f$\kappa_{2d}(x,y)\f$.
!!   - A ''MICOM'' viscosity, \f$U_\nu \Delta(x,y)\f$, which uses a constant
!! velocity scale, \f$U_\nu\f$ and a measure of the grid-spacing \f$\Delta(x,y)^2 =
!! \frac{2 \Delta x^2 \Delta y^2}{\Delta x^2 + \Delta y^2}\f$.
!!   - A function of
!! latitude, \f$\kappa_{\phi}(x,y) = \kappa_{\pi/2} |\sin(\phi)|^n\f$.
!!   - A dynamic Smagorinsky viscosity, \f$\kappa_{Sm}(x,y,t) = C_{Sm} \Delta^2 \sqrt{\dot{e}_T^2 + \dot{e}_S^2}\f$.
!!   - A dynamic Leith viscosity, \f$\kappa_{Lth}(x,y,t) =
!!                                    C_{Lth} \Delta^3 \sqrt{|\nabla \zeta|^2 + |\nabla \dot{e}_D|^2}\f$.
!!
!! A maximum stable viscosity, \f$\kappa_{max}(x,y)\f$ is calculated based on the
!! grid-spacing and time-step and used to clip calculated viscosities.
!!
!! The static components of \f$\kappa_h\f$ are first combined as follows:
!! \f[
!! \kappa_{static} = \min \left[ \max\left(
!! \kappa_{bg},
!! U_\nu \Delta(x,y),
!! \kappa_{2d}(x,y),
!! \kappa_\phi(x,y)
!! \right)
!! , \kappa_{max}(x,y) \right]
!! \f]
!! and stored in the module control structure as variables <code>Kh_bg_xx</code> and
!! <code>Kh_bg_xy</code> for the tension (h-points) and shear (q-points) components
!! respectively.
!!
!! The full viscosity includes the dynamic components as follows:
!! \f[
!! \kappa_h(x,y,t) = r(\Delta,L_d)
!! \max \left( \kappa_{static}, \kappa_{Sm}, \kappa_{Lth} \right)
!! \f]
!! where \f$r(\Delta,L_d)\f$ is a resolution function.
!!
!! The dynamic Smagorinsky and Leith viscosity schemes are exclusive with each
!! other.
!!
!! \subsection section_viscous_boundary_conditions Viscous boundary conditions
!!
!! Free slip boundary conditions have been coded, although no slip boundary
!! conditions can be used with the Laplacian viscosity based on the 2D land-sea
!! mask. For a western boundary, for example, the boundary conditions with the
!! biharmonic operator would be written as:
!! \f[
!!   \partial_x v = 0 ; \partial_x^3 v = 0 ; u = 0 ; \partial_x^2 u = 0 ,
!! \f]
!! while for a Laplacian operator, they are simply
!! \f[
!!   \partial_x v = 0 ; u = 0 .
!! \f]
!! These boundary conditions are largely dictated by the use of an Arakawa
!! C-grid and by the varying layer thickness.
!!
!! \subsection section_anisotropic_viscosity Anisotropic viscosity
!!
!! Large et al., 2001, proposed enhancing viscosity in a particular direction and the
!! approach was generalized in Smith and McWilliams, 2003. We use the second form of their
!! two coefficient anisotropic viscosity (section 4.3). We also replace their
!! \f$A^\prime\f$ nd $D$ such that \f$2A^\prime = 2 \kappa_h + D\f$ and
!! \f$\kappa_a = D$ so that \f$\kappa_h\f$ can be considered the isotropic
!! viscosity and \f$\kappa_a=D\f$ can be consider the anisotropic viscosity. The
!! direction of anisotropy is defined by a unit vector \f$\hat{\bf
!! n}=(n_1,n_2)\f$.
!!
!! The contributions to the stress tensor are
!! \f[
!! \begin{pmatrix}
!! \sigma_T \\\\ \sigma_S
!! \end{pmatrix}
!! =
!! \left[
!! \begin{pmatrix}
!! 2 \kappa_h + \kappa_a & 0 \\\\
!! 0 & 2 \kappa_h
!! \end{pmatrix}
!! + 2 \kappa_a n_1 n_2
!! \begin{pmatrix}
!! - 2 n_1 n_2 & n_1^2 - n_2^2 \\\\
!! n_1^2 - n_2^2 & 2 n_1 n_2
!! \end{pmatrix}
!! \right]
!! \begin{pmatrix}
!! \dot{e}_T \\\\ \dot{e}_S
!! \end{pmatrix}
!! \f]
!! Dissipation of kinetic energy requires \f$\kappa_h \geq 0\f$ and \f$2 \kappa_h + \kappa_a \geq 0\f$.
!! Note that when anisotropy is aligned with the x-direction, \f$n_1 = \pm 1\f$, then
!! \f$n_2 = 0\f$ and the cross terms vanish. The accelerations in this aligned limit
!! with constant coefficients become
!! \f{eqnarray*}{
!! \hat{\bf x} \cdot \nabla \cdot {\bf \sigma}
!! & = &
!! \partial_x \left( \left( \kappa_h + \frac{1}{2} \kappa_a \right) \dot{e}_T \right)
!! + \partial_y \left( \kappa_h \dot{e}_S \right)
!! \\\\
!! & = &
!! \left( \kappa_h + \kappa_a \right) \partial_{xx} u
!! + \kappa_h \partial_{yy} u
!! - \frac{1}{2} \kappa_a \partial_x \left( \partial_x u + \partial_y v \right)
!! \\\\
!! \hat{\bf y} \cdot \nabla \cdot {\bf \sigma}
!! & = &
!! \partial_x \left( \kappa_h \dot{e}_S \right)
!! - \partial_y \left( \left( \kappa_h + \frac{1}{2} \kappa_a \right) \dot{e}_T \right)
!! \\\\
!! & = &
!! \kappa_h \partial_{xx} v
!! + \left( \kappa_h + \kappa_a \right) \partial_{yy} v
!! - \frac{1}{2} \kappa_a \partial_y \left( \partial_x u + \partial_y v \right)
!! \f}
!! which has contributions akin to a negative divergence damping (a divergence
!! enhancement?) but which is weaker than the enhanced tension terms by half.
!!
!! \subsection section_viscous_discretization Discretization
!!
!! The horizontal tension, \f$\dot{e}_T\f$, is stored in variable <code>sh_xx</code> and
!! discretized as
!! \f[
!! \dot{e}_T
!! = \frac{\Delta y}{\Delta x} \delta_i \left( \frac{1}{\Delta y} u \right)
!! - \frac{\Delta x}{\Delta y} \delta_j \left( \frac{1}{\Delta x} v \right)
!! .
!! \f]
!! The horizontal divergent strain, \f$\dot{e}_D\f$, is stored in variable
!! <code>div_xx</code> and discretized as
!! \f[
!! \dot{e}_D
!! = \frac{1}{h A} \left( \delta_i \left( \overline{h}^i \Delta y \, u \right)
!! + \delta_j \left( \overline{h}^j\Delta x \, v \right) \right)
!! .
!! \f]
!! Note that for expediency this is the exact discretization used in the
!! continuity equation.
!!
!! The horizontal shear strain, \f$\dot{e}_S\f$, is stored in variable <code>sh_xy</code>
!! and discretized as
!! \f[
!! \dot{e}_S = v_x + u_y
!! \f]
!! where
!! \f{align*}{
!! v_x &= \frac{\Delta y}{\Delta x} \delta_i \left( \frac{1}{\Delta y} v \right) \\\\
!! u_y &= \frac{\Delta x}{\Delta y} \delta_j \left( \frac{1}{\Delta x} u \right)
!! \f}
!! which are calculated separately so that no-slip or free-slip boundary
!! conditions can be applied to \f$v_x\f$ and \f$u_y\f$ where appropriate.
!!
!! The tendency for the x-component of the divergence of stress is stored in
!! variable <code>diffu</code> and discretized as
!! \f[
!! \hat{\bf x} \cdot \left( \nabla \cdot {\bf \sigma} \right) =
!! \frac{1}{A \overline{h}^i} \left(
!! \frac{1}{\Delta y} \delta_i \left( h \Delta y^2 \kappa_h \dot{e}_T \right) +
!! \frac{1}{\Delta x} \delta_j \left( \tilde{h}^{ij} \Delta x^2 \kappa_h \dot{e}_S \right)
!! \right)
!! .
!! \f]
!!
!! The tendency for the y-component of the divergence of stress is stored in
!! variable <code>diffv</code> and discretized as
!! \f[
!! \hat{\bf y} \cdot \left( \nabla \cdot {\bf \sigma} \right) =
!! \frac{1}{A \overline{h}^j} \left(
!! \frac{1}{\Delta y} \delta_i \left( \tilde{h}^{ij} \Delta y^2 A_M \dot{e}_S \right)
!! - \frac{1}{\Delta x} \delta_j \left( h \Delta x^2 A_M \dot{e}_T \right)
!! \right)
!! .
!! \f]
!!
!! \subsection section_viscous_refs References
!!
!! Griffies, S.M., and Hallberg, R.W., 2000: Biharmonic friction with a
!! Smagorinsky-like viscosity for use in large-scale eddy-permitting ocean models.
!! Monthly Weather Review, 128(8), 2935-2946.
!! https://doi.org/10.1175/1520-0493(2000)128%3C2935:BFWASL%3E2.0.CO;2
!!
!! Large, W.G., Danabasoglu, G., McWilliams, J.C., Gent, P.R. and Bryan, F.O.,
!! 2001: Equatorial circulation of a global ocean climate model with
!! anisotropic horizontal viscosity.
!! Journal of Physical Oceanography, 31(2), pp.518-536.
!! https://doi.org/10.1175/1520-0485(2001)031%3C0518:ECOAGO%3E2.0.CO;2
!!
!! Smagorinsky, J., 1993: Some historical remarks on the use of nonlinear
!! viscosities. Large eddy simulation of complex engineering and geophysical
!! flows, 1, 69-106.
!!
!! Smith, R.D., and McWilliams, J.C., 2003: Anisotropic horizontal viscosity for
!! ocean models. Ocean Modelling, 5(2), 129-156.
!! https://doi.org/10.1016/S1463-5003(02)00016-1

end module MOM_hor_visc<|MERGE_RESOLUTION|>--- conflicted
+++ resolved
@@ -572,20 +572,12 @@
         Kh = CS%Kh_bg_xx(i,j) ! Static (pre-computed) background viscosity
         if (CS%Smagorinsky_Kh) Kh = max( Kh, CS%LAPLAC_CONST_xx(i,j) * Shear_mag )
         if (CS%Leith_Kh) Kh = max( Kh, CS%LAPLAC3_CONST_xx(i,j) * Vort_mag )
-<<<<<<< HEAD
-        ! Older method of bounding for stability
-        if (CS%bound_Kh .and. .not.CS%better_bound_Kh) Kh = MIN(Kh, CS%Kh_Max_xx(i,j))
-        ! All viscosity contributions above are subject to resolution scaling
-        if (rescale_Kh) Kh = VarMix%Res_fn_h(i,j) * Kh
-        if (use_MEKE_Ku) Kh = Kh + MEKE%Ku(i,j) ! *Add* the MEKE contribution (might be negative)
-        if (CS%anisotropic) Kh = Kh + CS%Kh_aniso * ( 1. - CS%n1n2_h(i,j)**2 ) ! *Add* the tension component
-                                                                               ! of anisotropic viscosity
-=======
         if (rescale_Kh) Kh = VarMix%Res_fn_h(i,j) * Kh
         ! Older method of bounding for stability
         if (legacy_bound) Kh = min(Kh, CS%Kh_Max_xx(i,j))
         if (use_MEKE_Ku) Kh = Kh + MEKE%Ku(i,j) ! *Add* the MEKE contribution (might be negative)
->>>>>>> 91399f01
+        if (CS%anisotropic) Kh = Kh + CS%Kh_aniso * ( 1. - CS%n1n2_h(i,j)**2 ) ! *Add* the tension component
+                                                                               ! of anisotropic viscosity
 
         ! Newer method of bounding for stability
         if (CS%better_bound_Kh) then
@@ -739,25 +731,16 @@
         if (CS%Smagorinsky_Kh) Kh = max( Kh, CS%LAPLAC_CONST_xy(I,J) * Shear_mag )
         if (CS%Leith_Kh) Kh = max( Kh,  CS%LAPLAC3_CONST_xy(I,J) * Vort_mag)
         ! Older method of bounding for stability
-<<<<<<< HEAD
-        if (CS%bound_Kh .and. .not.CS%better_bound_Kh) Kh = min(Kh, CS%Kh_Max_xy(I,J))
-        ! All viscosity contributions above are subject to resolution scaling
-        if (rescale_Kh) Kh = VarMix%Res_fn_h(i,j) * Kh
-=======
         if (legacy_bound) Kh = min(Kh, CS%Kh_Max_xy(i,j))
         ! All viscosity contributions above are subject to resolution scaling
         if (rescale_Kh) Kh = VarMix%Res_fn_q(i,j) * Kh
->>>>>>> 91399f01
         if (use_MEKE_Ku) then ! *Add* the MEKE contribution (might be negative)
           Kh = Kh + 0.25*( (MEKE%Ku(I,J)+MEKE%Ku(I+1,J+1))    &
                           +(MEKE%Ku(I+1,J)+MEKE%Ku(I,J+1)) )
         endif
         Kh = max(Kh,CS%Kh_bg_min) ! Place a floor on the viscosity, if desired.
-<<<<<<< HEAD
         if (CS%anisotropic) Kh = Kh + CS%Kh_aniso * CS%n1n2_q(I,J)**2 ! *Add* the shear component
-                                                                            ! of anisotropic viscosity
-=======
->>>>>>> 91399f01
+                                                                      ! of anisotropic viscosity
 
         ! Newer method of bounding for stability
         if (CS%better_bound_Kh) then
